// Copyright Epic Games, Inc. All Rights Reserved.

#include "Windows/WindowsApplication.h"

#include "Containers/StringConv.h"
#include "CoreGlobals.h"
#include "Internationalization/Text.h"
#include "Misc/ConfigCacheIni.h"
#include "Misc/CoreDelegates.h"
#include "Misc/App.h"
#include "Windows/WindowsWindow.h"
#include "Windows/WindowsCursor.h"
#include "XInputInterface.h"
#include "Features/IModularFeatures.h"
#include "IInputDeviceModule.h"
#include "IInputDevice.h"
#include "IHapticDevice.h"
#include "HAL/ThreadHeartBeat.h"
#include "Templates/UniquePtr.h"
#include "Windows/WindowsPlatformApplicationMisc.h"
#include "Stats/Stats.h"
#include "HAL/IConsoleManager.h"

#if WITH_EDITOR
#include "Modules/ModuleManager.h"
#include "Developer/SourceCodeAccess/Public/ISourceCodeAccessModule.h"
#endif

#if WITH_ACCESSIBILITY && UE_WINDOWS_USING_UIA
#include "Windows/Accessibility/WindowsUIAManager.h"
#include "Windows/Accessibility/WindowsUIAWidgetProvider.h"
#include <UIAutomation.h>
#endif

// Allow Windows Platform types in the entire file.
#include "Windows/AllowWindowsPlatformTypes.h"
THIRD_PARTY_INCLUDES_START
#include <ShlObj.h>
#include <objbase.h>
#include <SetupAPI.h>
#include <devguid.h>
#include <dwmapi.h>
#include <cfgmgr32.h>
#include <windowsx.h>
#include <VersionHelpers.h>
THIRD_PARTY_INCLUDES_END

// Platform code uses IsMaximized which is defined to IsZoomed by windowsx.h
#pragma push_macro("IsMaximized")
#undef IsMaximized

DEFINE_LOG_CATEGORY(LogWindowsDesktop);

/**
 * Hack to get around multiple mouse events being triggered for touch events.
 * Enabling this will prevent pen tablets from working since until we switch to the windows 8 sdk (and can use WM_POINTER*) events we cannot detect the difference
 */
static int32 bPreventDuplicateMouseEventsForTouch = false;

FAutoConsoleVariableRef	CVarPreventDuplicateMouseEventsForTouch(
	TEXT("Slate.PreventDuplicateMouseEventsForTouchForWindows7"),
	bPreventDuplicateMouseEventsForTouch,
	TEXT("Hack to get around multiple mouse events being triggered for touch events on Windows 7 and lower.  Enabling this will prevent pen tablets from working on windows 7 since until we switch to the windows 8 sdk (and can use WM_POINTER* events) we cannot detect the difference")
);


#if !UE_BUILD_SHIPPING
static int32 EnableRawInputSimulationOverRDP = true;
FAutoConsoleVariableRef	CVarEnableRawInputSimulationOverRDP(
	TEXT("Slate.EnableRawInputSimulationOverRDP"),
	EnableRawInputSimulationOverRDP,
	TEXT("")
);

static int32 ForceRawInputSimulation = false;
FAutoConsoleVariableRef	CVarForceRawInputSimulation(
	TEXT("Slate.ForceRawInputSimulation"),
	ForceRawInputSimulation,
	TEXT("")
);
#else
static int32 ForceRawInputSimulation = false;
static int32 EnableRawInputSimulationOverRDP = false;
#endif

const FIntPoint FWindowsApplication::MinimizedWindowPosition(-32000,-32000);

FWindowsApplication* WindowsApplication = nullptr;

static bool ShouldSimulateRawInput()
{
	return ForceRawInputSimulation || (EnableRawInputSimulationOverRDP && FPlatformMisc::IsRemoteSession());
}

FWindowsApplication* FWindowsApplication::CreateWindowsApplication( const HINSTANCE InstanceHandle, const HICON IconHandle )
{
	WindowsApplication = new FWindowsApplication( InstanceHandle, IconHandle );
	return WindowsApplication;
}


FWindowsApplication::FWindowsApplication( const HINSTANCE HInstance, const HICON IconHandle )
	: GenericApplication( MakeShareable( new FWindowsCursor() ) )
	, InstanceHandle( HInstance )
	, bMinimized( false )
	, bUsingHighPrecisionMouseInput( false )
	, bIsMouseAttached( false )
	, bForceActivateByMouse( false )
	, bForceNoGamepads( false )
	, bConsumeAltSpace( false )
	, XInput( XInputInterface::Create( MessageHandler ) )
	, bHasLoadedInputPlugins( false )
	, bAllowedToDeferMessageProcessing(true)
	, CVarDeferMessageProcessing( 
		TEXT( "Slate.DeferWindowsMessageProcessing" ),
		bAllowedToDeferMessageProcessing,
		TEXT( "Whether windows message processing is deferred until tick or if they are processed immediately" ) )
	, bInModalSizeLoop( false )
#if WITH_ACCESSIBILITY && UE_WINDOWS_USING_UIA
	, UIAManager(new FWindowsUIAManager(*this))
#endif
	, bSimulatingHighPrecisionMouseInputForRDP(false)
	, CachedPreHighPrecisionMousePosForRDP(FIntPoint::ZeroValue)
	, LastCursorPoint(FIntPoint::ZeroValue)
	, LastCursorPointPreWrap(FIntPoint::ZeroValue)
	, NumPreWrapMsgsToRespect(0)
	, ClipCursorRect()

{
	FMemory::Memzero(ModifierKeyState, EModifierKey::Count);

	// Disable the process from being showing "ghosted" not responding messages during slow tasks
	// This is a hack.  A more permanent solution is to make our slow tasks not block the editor for so long
	// that message pumping doesn't occur (which causes these messages).
	::DisableProcessWindowsGhosting();

	// Register the Win32 class for Slate windows and assign the application instance and icon
	const bool bClassRegistered = RegisterClass( InstanceHandle, IconHandle );

	// Initialize OLE for Drag and Drop support.
	CA_SUPPRESS(6031);
	OleInitialize( NULL );

	TextInputMethodSystem = MakeShareable( new FWindowsTextInputMethodSystem );
	if(!TextInputMethodSystem->Initialize())
	{
		TextInputMethodSystem.Reset();
	}

	TaskbarList = FTaskbarList::Create();

	// Get initial display metrics. (display information for existing desktop, before we start changing resolutions)
	FDisplayMetrics::RebuildDisplayMetrics(InitialDisplayMetrics);

	if (!GIsEditor)
	{
		GConfig->GetBool(TEXT("WindowsApplication"), TEXT("bConsumeAltSpace"), bConsumeAltSpace, GEngineIni);
	}

	// Save the current sticky/toggle/filter key settings so they can be restored them later
	// If there are .ini settings, use them instead of the current system settings.
	// NOTE: Whenever we exit and restore these settings gracefully, the .ini settings are removed.
	FMemory::Memzero(StartupStickyKeys);
	FMemory::Memzero(StartupToggleKeys);
	FMemory::Memzero(StartupFilterKeys);
	
	StartupStickyKeys.cbSize = sizeof(StartupStickyKeys);
	StartupToggleKeys.cbSize = sizeof(StartupToggleKeys);
	StartupFilterKeys.cbSize = sizeof(StartupFilterKeys);

	SystemParametersInfo(SPI_GETSTICKYKEYS, sizeof(STICKYKEYS), &StartupStickyKeys, 0);
	SystemParametersInfo(SPI_GETTOGGLEKEYS, sizeof(TOGGLEKEYS), &StartupToggleKeys, 0);
	SystemParametersInfo(SPI_GETFILTERKEYS, sizeof(FILTERKEYS), &StartupFilterKeys, 0);

	bool bSKHotkey = (StartupStickyKeys.dwFlags & SKF_HOTKEYACTIVE) ? true : false;
	bool bTKHotkey = (StartupToggleKeys.dwFlags & TKF_HOTKEYACTIVE) ? true : false;
	bool bFKHotkey = (StartupFilterKeys.dwFlags & FKF_HOTKEYACTIVE) ? true : false;
	bool bSKConfirmation = (StartupStickyKeys.dwFlags & SKF_CONFIRMHOTKEY) ? true : false;
	bool bTKConfirmation = (StartupToggleKeys.dwFlags & TKF_CONFIRMHOTKEY) ? true : false;
	bool bFKConfirmation = (StartupFilterKeys.dwFlags & FKF_CONFIRMHOTKEY) ? true : false;

	GConfig->GetBool(TEXT("WindowsApplication.Accessibility"), TEXT("StickyKeysHotkey"), bSKHotkey, GEngineIni);
	GConfig->GetBool(TEXT("WindowsApplication.Accessibility"), TEXT("ToggleKeysHotkey"), bTKHotkey, GEngineIni);
	GConfig->GetBool(TEXT("WindowsApplication.Accessibility"), TEXT("FilterKeysHotkey"), bFKHotkey, GEngineIni);
	GConfig->GetBool(TEXT("WindowsApplication.Accessibility"), TEXT("StickyKeysConfirmation"), bSKConfirmation, GEngineIni);
	GConfig->GetBool(TEXT("WindowsApplication.Accessibility"), TEXT("ToggleKeysConfirmation"), bTKConfirmation, GEngineIni);
	GConfig->GetBool(TEXT("WindowsApplication.Accessibility"), TEXT("FilterKeysConfirmation"), bFKConfirmation, GEngineIni);

	StartupStickyKeys.dwFlags = bSKHotkey ? (StartupStickyKeys.dwFlags | SKF_HOTKEYACTIVE) : (StartupStickyKeys.dwFlags & ~SKF_HOTKEYACTIVE);
	StartupToggleKeys.dwFlags = bTKHotkey ? (StartupToggleKeys.dwFlags | TKF_HOTKEYACTIVE) : (StartupToggleKeys.dwFlags & ~TKF_HOTKEYACTIVE);
	StartupFilterKeys.dwFlags = bFKHotkey ? (StartupFilterKeys.dwFlags | FKF_HOTKEYACTIVE) : (StartupFilterKeys.dwFlags & ~FKF_HOTKEYACTIVE);
	StartupStickyKeys.dwFlags = bSKConfirmation ? (StartupStickyKeys.dwFlags | SKF_CONFIRMHOTKEY) : (StartupStickyKeys.dwFlags & ~SKF_CONFIRMHOTKEY);
	StartupToggleKeys.dwFlags = bTKConfirmation ? (StartupToggleKeys.dwFlags | TKF_CONFIRMHOTKEY) : (StartupToggleKeys.dwFlags & ~TKF_CONFIRMHOTKEY);
	StartupFilterKeys.dwFlags = bFKConfirmation ? (StartupFilterKeys.dwFlags | FKF_CONFIRMHOTKEY) : (StartupFilterKeys.dwFlags & ~FKF_CONFIRMHOTKEY);

	GConfig->SetBool(TEXT("WindowsApplication.Accessibility"), TEXT("StickyKeysHotkey"), bSKHotkey, GEngineIni);
	GConfig->SetBool(TEXT("WindowsApplication.Accessibility"), TEXT("ToggleKeysHotkey"), bTKHotkey, GEngineIni);
	GConfig->SetBool(TEXT("WindowsApplication.Accessibility"), TEXT("FilterKeysHotkey"), bFKHotkey, GEngineIni);
	GConfig->SetBool(TEXT("WindowsApplication.Accessibility"), TEXT("StickyKeysConfirmation"), bSKConfirmation, GEngineIni);
	GConfig->SetBool(TEXT("WindowsApplication.Accessibility"), TEXT("ToggleKeysConfirmation"), bTKConfirmation, GEngineIni);
	GConfig->SetBool(TEXT("WindowsApplication.Accessibility"), TEXT("FilterKeysConfirmation"), bFKConfirmation, GEngineIni);

	GConfig->Flush(false, GEngineIni);

	FCoreDelegates::OnShutdownAfterError.AddRaw(this, &FWindowsApplication::ShutDownAfterError);

	// Disable accessibility shortcuts
	AllowAccessibilityShortcutKeys(false);

	QueryConnectedMice();

	if (FParse::Param(FCommandLine::Get(), TEXT("NoGamepad")))
	{
		bForceNoGamepads = true;
	}

<<<<<<< HEAD
#if WINVER >= 0x0601

	if (FParse::Param(FCommandLine::Get(), TEXT("FilterLowLevelMouse")))
	{
		//Only check fake mouse inputs in game or digitizer devices will not work in the editor.
		if (FApp::IsGame())
		{
			LowLevelMouseFilterHook = ::SetWindowsHookEx(WH_MOUSE_LL, HandleLowLevelMouseFilterHook, NULL, 0);
		}
	}

#endif
=======
	if (FParse::Param(FCommandLine::Get(), TEXT("FilterLowLevelMouse")))
	{
		ApplyLowLevelMouseFilter();
	}	
	IConsoleManager::Get().RegisterConsoleCommand(TEXT("WindowsApplication.ApplyLowLevelMouseFilter"), TEXT("Applies Low Level mouse filter that filters out mouse inputs that act like touch inputs"), FConsoleCommandDelegate::CreateRaw(this, &FWindowsApplication::ApplyLowLevelMouseFilter));
	IConsoleManager::Get().RegisterConsoleCommand(TEXT("WindowsApplication.RemoveLowLevelMouseFilter"), TEXT("Removes Low Level mouse filter that filters out mouse inputs that act like touch inputs"), FConsoleCommandDelegate::CreateRaw(this, &FWindowsApplication::RemoveLowLevelMouseFilter));
}

void FWindowsApplication::ApplyLowLevelMouseFilter()
{
	//Only check fake mouse inputs in game or digitizer devices will not work in the editor.
	if (FApp::IsGame() && !bLowLevelMouseFilterIsApplied)
	{
		LowLevelMouseFilterHook = ::SetWindowsHookEx(WH_MOUSE_LL, HandleLowLevelMouseFilterHook, NULL, 0);
		bLowLevelMouseFilterIsApplied = true;
	}
}

void FWindowsApplication::RemoveLowLevelMouseFilter()
{
	if (FApp::IsGame() && bLowLevelMouseFilterIsApplied)
	{
		::UnhookWindowsHookEx(LowLevelMouseFilterHook);
		bLowLevelMouseFilterIsApplied = false;
	}
>>>>>>> 6bbb88c8
}

void FWindowsApplication::AllowAccessibilityShortcutKeys(const bool bAllowKeys)
{
	if (bAllowKeys)
	{
		// Restore StickyKeys/etc to original state and enable Windows key      
		SystemParametersInfo(SPI_SETSTICKYKEYS, sizeof(STICKYKEYS), &StartupStickyKeys, 0);
		SystemParametersInfo(SPI_SETTOGGLEKEYS, sizeof(TOGGLEKEYS), &StartupToggleKeys, 0);
		SystemParametersInfo(SPI_SETFILTERKEYS, sizeof(FILTERKEYS), &StartupFilterKeys, 0);
	}
	else
	{
		// Disable StickyKeys/etc shortcuts but if the accessibility feature is on, 
		// then leave the settings alone as its probably being usefully used

		STICKYKEYS skOff = StartupStickyKeys;
		if ((skOff.dwFlags & SKF_STICKYKEYSON) == 0)
		{
			// Disable the hotkey and the confirmation
			skOff.dwFlags &= ~SKF_HOTKEYACTIVE;
			skOff.dwFlags &= ~SKF_CONFIRMHOTKEY;

			SystemParametersInfo(SPI_SETSTICKYKEYS, sizeof(STICKYKEYS), &skOff, 0);
		}

		TOGGLEKEYS tkOff = StartupToggleKeys;
		if ((tkOff.dwFlags & TKF_TOGGLEKEYSON) == 0)
		{
			// Disable the hotkey and the confirmation
			tkOff.dwFlags &= ~TKF_HOTKEYACTIVE;
			tkOff.dwFlags &= ~TKF_CONFIRMHOTKEY;

			SystemParametersInfo(SPI_SETTOGGLEKEYS, sizeof(TOGGLEKEYS), &tkOff, 0);
		}

		FILTERKEYS fkOff = StartupFilterKeys;
		if ((fkOff.dwFlags & FKF_FILTERKEYSON) == 0)
		{
			// Disable the hotkey and the confirmation
			fkOff.dwFlags &= ~FKF_HOTKEYACTIVE;
			fkOff.dwFlags &= ~FKF_CONFIRMHOTKEY;

			SystemParametersInfo(SPI_SETFILTERKEYS, sizeof(FILTERKEYS), &fkOff, 0);
		}
	}
}

void FWindowsApplication::DestroyApplication()
{
	// Restore accessibility shortcuts and remove the saved state from the .ini
	AllowAccessibilityShortcutKeys(true);
	GConfig->EmptySection(TEXT("WindowsApplication.Accessibility"), GEngineIni);

	TaskbarList = nullptr;

<<<<<<< HEAD
	::UnhookWindowsHookEx(LowLevelMouseFilterHook);
=======
	RemoveLowLevelMouseFilter();
	IConsoleManager::Get().UnregisterConsoleObject(TEXT("WindowsApplication.ApplyLowLevelMouseFilter"));
	IConsoleManager::Get().UnregisterConsoleObject(TEXT("WindowsApplication.RemoveLowLevelMouseFilter"));
>>>>>>> 6bbb88c8
}

void FWindowsApplication::ShutDownAfterError()
{
	// Restore accessibility shortcuts and remove the saved state from the .ini
	AllowAccessibilityShortcutKeys(true);
	GConfig->EmptySection(TEXT("WindowsApplication.Accessibility"), GEngineIni);

	TaskbarList = nullptr;

<<<<<<< HEAD
	::UnhookWindowsHookEx(LowLevelMouseFilterHook);
=======
	RemoveLowLevelMouseFilter();
	IConsoleManager::Get().UnregisterConsoleObject(TEXT("WindowsApplication.ApplyLowLevelMouseFilter"));
	IConsoleManager::Get().UnregisterConsoleObject(TEXT("WindowsApplication.RemoveLowLevelMouseFilter"));
>>>>>>> 6bbb88c8
}

bool FWindowsApplication::RegisterClass( const HINSTANCE HInstance, const HICON HIcon )
{
	WNDCLASS wc;
	FMemory::Memzero( &wc, sizeof(wc) );
	wc.style = CS_DBLCLKS; // We want to receive double clicks
	wc.lpfnWndProc = AppWndProc;
	wc.cbClsExtra = 0;
	wc.cbWndExtra = 0;
	wc.hInstance = HInstance;
	wc.hIcon = HIcon;
	wc.hCursor = NULL;	// We manage the cursor ourselves
	wc.hbrBackground = NULL; // Transparent
	wc.lpszMenuName = NULL;
	wc.lpszClassName = FWindowsWindow::AppWindowClass;

	if( !::RegisterClass( &wc ) )
	{
		//ShowLastError();

		// @todo Slate: Error message should be localized!
		FSlowHeartBeatScope SuspendHeartBeat;
		MessageBox(NULL, TEXT("Window Registration Failed!"), TEXT("Error!"), MB_ICONEXCLAMATION | MB_OK);

		return false;
	}

	return true;
}

FWindowsApplication::~FWindowsApplication()
{
	if (TextInputMethodSystem.IsValid())
	{
		TextInputMethodSystem->Terminate();
	}

	::CoUninitialize();
	OleUninitialize();
}

TSharedRef< FGenericWindow > FWindowsApplication::MakeWindow() 
{ 
	return FWindowsWindow::Make(); 
}

void FWindowsApplication::InitializeWindow( const TSharedRef< FGenericWindow >& InWindow, const TSharedRef< FGenericWindowDefinition >& InDefinition, const TSharedPtr< FGenericWindow >& InParent, const bool bShowImmediately )
{
	const TSharedRef< FWindowsWindow > Window = StaticCastSharedRef< FWindowsWindow >( InWindow );
	const TSharedPtr< FWindowsWindow > ParentWindow = StaticCastSharedPtr< FWindowsWindow >( InParent );

	Windows.Add( Window );
	Window->Initialize( this, InDefinition, InstanceHandle, ParentWindow, bShowImmediately );
}

void FWindowsApplication::SetMessageHandler( const TSharedRef< FGenericApplicationMessageHandler >& InMessageHandler )
{
	GenericApplication::SetMessageHandler(InMessageHandler);
	XInput->SetMessageHandler( InMessageHandler );

	TArray<IInputDeviceModule*> PluginImplementations = IModularFeatures::Get().GetModularFeatureImplementations<IInputDeviceModule>( IInputDeviceModule::GetModularFeatureName() );
	for( auto DeviceIt = ExternalInputDevices.CreateIterator(); DeviceIt; ++DeviceIt )
	{
		(*DeviceIt)->SetMessageHandler(InMessageHandler);
	}

}

#if WITH_ACCESSIBILITY
void FWindowsApplication::SetAccessibleMessageHandler(const TSharedRef<FGenericAccessibleMessageHandler>& InAccessibleMessageHandler)
{
	GenericApplication::SetAccessibleMessageHandler(InAccessibleMessageHandler);
#if UE_WINDOWS_USING_UIA
	UIAManager->OnAccessibleMessageHandlerChanged();
#endif
}
#endif

bool FWindowsApplication::IsGamepadAttached() const
{
	if (bForceNoGamepads)
	{
		return false;
	}

	if (XInput->IsGamepadAttached())
	{
		return true;
	}

	for( auto DeviceIt = ExternalInputDevices.CreateConstIterator(); DeviceIt; ++DeviceIt )
	{
		if ((*DeviceIt)->IsGamepadAttached())
		{
			return true;
		}
	}

	return false;
}

FModifierKeysState FWindowsApplication::GetModifierKeys() const
{
	return FModifierKeysState(
		ModifierKeyState[EModifierKey::LeftShift], ModifierKeyState[EModifierKey::RightShift], 
		ModifierKeyState[EModifierKey::LeftControl], ModifierKeyState[EModifierKey::RightControl], 
		ModifierKeyState[EModifierKey::LeftAlt], ModifierKeyState[EModifierKey::RightAlt], 
		false, false, 
		ModifierKeyState[EModifierKey::CapsLock]
		); // Win key is ignored
}

void FWindowsApplication::UpdateAllModifierKeyStates()
{
	ModifierKeyState[EModifierKey::LeftShift]		= (::GetAsyncKeyState(VK_LSHIFT) & 0x8000) != 0;
	ModifierKeyState[EModifierKey::RightShift]		= (::GetAsyncKeyState(VK_RSHIFT) & 0x8000) != 0;
	ModifierKeyState[EModifierKey::LeftControl]		= (::GetAsyncKeyState(VK_LCONTROL) & 0x8000) != 0;
	ModifierKeyState[EModifierKey::RightControl]	= (::GetAsyncKeyState(VK_RCONTROL) & 0x8000) != 0;
	ModifierKeyState[EModifierKey::LeftAlt]			= (::GetAsyncKeyState(VK_LMENU) & 0x8000) != 0;
	ModifierKeyState[EModifierKey::RightAlt]		= (::GetAsyncKeyState(VK_RMENU) & 0x8000) != 0;
	ModifierKeyState[EModifierKey::CapsLock]		= (::GetKeyState(VK_CAPITAL) & 0x0001) != 0;
}

static TSharedPtr< FWindowsWindow > FindWindowByHWND(const TArray< TSharedRef< FWindowsWindow > >& WindowsToSearch, HWND HandleToFind)
{
	for (int32 WindowIndex = 0; WindowIndex < WindowsToSearch.Num(); ++WindowIndex)
	{
		TSharedRef< FWindowsWindow > Window = WindowsToSearch[WindowIndex];
		if (Window->GetHWnd() == HandleToFind)
		{
			return Window;
		}
	}

	return TSharedPtr< FWindowsWindow >(nullptr);
}


bool FWindowsApplication::IsCursorDirectlyOverSlateWindow() const
{
	QUICK_SCOPE_CYCLE_COUNTER(STAT_STAT_IsCursorDirectlyOverSlateWindow);

	POINT CursorPos;
	BOOL bGotPoint = ::GetCursorPos(&CursorPos);
	if (bGotPoint)
	{
		HWND hWnd = ::WindowFromPoint(CursorPos);

		TSharedPtr< FWindowsWindow > SlatWindowUnderCursor = FindWindowByHWND(Windows, hWnd);
		return SlatWindowUnderCursor.IsValid();
	}
	return false;
}


void FWindowsApplication::SetCapture( const TSharedPtr< FGenericWindow >& InWindow )
{
	if ( InWindow.IsValid() )
	{
		::SetCapture( (HWND)InWindow->GetOSWindowHandle() );
	}
	else
	{
		::ReleaseCapture();
	}
}

void* FWindowsApplication::GetCapture( void ) const
{
	return ::GetCapture();
}

void FWindowsApplication::SetHighPrecisionMouseMode( const bool Enable, const TSharedPtr< FGenericWindow >& InWindow )
{
	if (ShouldSimulateRawInput())
	{
		if(Enable)
		{
			bUsingHighPrecisionMouseInput = true;
			bSimulatingHighPrecisionMouseInputForRDP = true;

			POINT CursorPos;
			BOOL bGotPoint = ::GetCursorPos(&CursorPos);

			::GetClipCursor(&ClipCursorRect);

			//UE_LOG(LogWindowsDesktop, Log, TEXT("Entering High Precision to Top: %d Bottom: %d Left: %d Right: %d ---- Starting x: %d y: %d"), ClipCursorRect.top, ClipCursorRect.bottom, ClipCursorRect.left, ClipCursorRect.right, CursorPos.x, CursorPos.y);
		
			CachedPreHighPrecisionMousePosForRDP = FIntPoint(CursorPos.x, CursorPos.y);
			
			LastCursorPoint = FIntPoint(CursorPos.x, CursorPos.y);
			
			LastCursorPointPreWrap = FIntPoint::ZeroValue;
			NumPreWrapMsgsToRespect = 0;
		}
		else
		{
			CachedPreHighPrecisionMousePosForRDP = FIntPoint(INT_MAX, INT_MAX);
			bSimulatingHighPrecisionMouseInputForRDP = false;
		}
	}

	{
		
		HWND hwnd = NULL;
		DWORD flags = RIDEV_REMOVE;
		bUsingHighPrecisionMouseInput = Enable;

		if (Enable)
		{
			flags = 0;

			if (InWindow.IsValid())
			{
				hwnd = (HWND)InWindow->GetOSWindowHandle();
			}
		}

		// NOTE: Currently has to be created every time due to conflicts with Direct8 Input used by the wx unrealed
		RAWINPUTDEVICE RawInputDevice;

		//The HID standard for mouse
		const uint16 StandardMouse = 0x02;

		RawInputDevice.usUsagePage = 0x01;
		RawInputDevice.usUsage = StandardMouse;
		RawInputDevice.dwFlags = flags;

		// Process input for just the window that requested it.  NOTE: If we pass NULL here events are routed to the window with keyboard focus
		// which is not always known at the HWND level with Slate
		RawInputDevice.hwndTarget = hwnd;

		// Register the raw input device
		::RegisterRawInputDevices(&RawInputDevice, 1, sizeof(RAWINPUTDEVICE));
	}
}

FPlatformRect FWindowsApplication::GetWorkArea(const FPlatformRect& CurrentWindow) const
{
	return GetWorkAreaFromOS(CurrentWindow);
}

FPlatformRect FWindowsApplication::GetWorkAreaFromOS( const FPlatformRect& CurrentWindow ) const
{
	RECT WindowsWindowDim;
	WindowsWindowDim.left = CurrentWindow.Left;
	WindowsWindowDim.top = CurrentWindow.Top;
	WindowsWindowDim.right = CurrentWindow.Right;
	WindowsWindowDim.bottom = CurrentWindow.Bottom;

	// ... figure out the best monitor for that window.
	HMONITOR hBestMonitor = MonitorFromRect( &WindowsWindowDim, MONITOR_DEFAULTTONEAREST );

	// Get information about that monitor...
	MONITORINFO MonitorInfo;
	MonitorInfo.cbSize = sizeof(MonitorInfo);
	GetMonitorInfo( hBestMonitor, &MonitorInfo);

	// ... so that we can figure out the work area (are not covered by taskbar)

	FPlatformRect WorkArea;
	WorkArea.Left = MonitorInfo.rcWork.left;
	WorkArea.Top = MonitorInfo.rcWork.top;
	WorkArea.Right = MonitorInfo.rcWork.right;
	WorkArea.Bottom = MonitorInfo.rcWork.bottom;

	return WorkArea;
}

/**
 * Extracts EDID data from the given registry key and reads out native display with and height
 * @param hDevRegKey - Registry key where EDID is stored
 * @param OutWidth - Reference to output variable for monitor native width
 * @param OutHeight - Reference to output variable for monitor native height
 * @returns 'true' if data was extracted successfully, 'false' otherwise
 **/
static bool GetMonitorSizeFromEDID(const HKEY hDevRegKey, int32& OutWidth, int32& OutHeight, int32& OutDPI)
{	
	static const uint32 NameSize = 512;
	static TCHAR ValueName[NameSize];

	DWORD Type;
	DWORD ActualValueNameLength = NameSize;

	BYTE EDIDData[1024];
	DWORD EDIDSize = sizeof(EDIDData);

	for (LONG i = 0, RetValue = ERROR_SUCCESS; RetValue != ERROR_NO_MORE_ITEMS; ++i)
	{
		RetValue = RegEnumValue ( hDevRegKey, 
			i, 
			&ValueName[0],
			&ActualValueNameLength, NULL, &Type,
			EDIDData,
			&EDIDSize);

		if (RetValue != ERROR_SUCCESS || (FCString::Strcmp(ValueName, TEXT("EDID")) != 0))
		{
			continue;
		}

		// EDID data format documented here:
		// http://en.wikipedia.org/wiki/EDID

		int DetailTimingDescriptorStartIndex = 54;
		OutWidth = ((EDIDData[DetailTimingDescriptorStartIndex+4] >> 4) << 8) | EDIDData[DetailTimingDescriptorStartIndex+2];
		OutHeight = ((EDIDData[DetailTimingDescriptorStartIndex+7] >> 4) << 8) | EDIDData[DetailTimingDescriptorStartIndex+5];

		const int32 HorizontalSizeOffset = 21;
		const int32 VerticalSizeOffset = 22;
		const float CmToInch = 0.393701f;

		if (EDIDData[HorizontalSizeOffset] > 0 && EDIDData[VerticalSizeOffset] > 0)
		{
			float PhysicalWidth = CmToInch * (float)EDIDData[HorizontalSizeOffset];
			float PhysicalHeight = CmToInch * (float)EDIDData[VerticalSizeOffset];

			int32 HDpi = FMath::TruncToInt((float)OutWidth / PhysicalWidth);
			int32 VDpi = FMath::TruncToInt((float)OutHeight / PhysicalHeight);

			OutDPI = (HDpi + VDpi) / 2;
		}
		else
		{
			OutDPI = 0;
		}

		return true; // valid EDID found
	}

	return false; // EDID not found
}

/**
 * Locate registry record for the given display device ID and extract native size information
 * @param TargetDevID - Name of taret device
 * @praam OutWidth - Reference to output variable for monitor native width
 * @praam OutHeight - Reference to output variable for monitor native height
 * @returns TRUE if data was extracted successfully, FALSE otherwise
 **/
inline bool GetSizeForDevID(const FString& TargetDevID, int32& Width, int32& Height, int32& DPI)
{
	static const GUID ClassMonitorGuid = {0x4d36e96e, 0xe325, 0x11ce, {0xbf, 0xc1, 0x08, 0x00, 0x2b, 0xe1, 0x03, 0x18}};

	HDEVINFO DevInfo = SetupDiGetClassDevsEx(
		&ClassMonitorGuid, //class GUID
		NULL,
		NULL,
		DIGCF_PRESENT,
		NULL,
		NULL,
		NULL);

	if (NULL == DevInfo)
	{
		return false;
	}

	bool bRes = false;

	for (ULONG MonitorIndex = 0; ERROR_NO_MORE_ITEMS != GetLastError(); ++MonitorIndex)
	{ 
		SP_DEVINFO_DATA DevInfoData;
		ZeroMemory(&DevInfoData, sizeof(DevInfoData));
		DevInfoData.cbSize = sizeof(DevInfoData);

		if (SetupDiEnumDeviceInfo(DevInfo, MonitorIndex, &DevInfoData) == TRUE)
		{
			TCHAR Buffer[MAX_DEVICE_ID_LEN];
			if (CM_Get_Device_ID(DevInfoData.DevInst, Buffer, MAX_DEVICE_ID_LEN, 0) == CR_SUCCESS)
			{
				FString DevID(Buffer);
				DevID.MidInline(8, DevID.Find(TEXT("\\"), ESearchCase::CaseSensitive, ESearchDir::FromStart, 9) - 8, false);
				if (DevID == TargetDevID)
				{
					HKEY hDevRegKey = SetupDiOpenDevRegKey(DevInfo, &DevInfoData, DICS_FLAG_GLOBAL, 0, DIREG_DEV, KEY_READ);

					if (hDevRegKey && hDevRegKey != INVALID_HANDLE_VALUE)
					{
						bRes = GetMonitorSizeFromEDID(hDevRegKey, Width, Height, DPI);
						RegCloseKey(hDevRegKey);
						break;
					}
				}
			}
		}
	}

	if (SetupDiDestroyDeviceInfoList(DevInfo) == FALSE)
	{
		bRes = false;
	}

	return bRes;
}

static BOOL CALLBACK MonitorEnumProc(HMONITOR Monitor, HDC MonitorDC, LPRECT Rect, LPARAM UserData)
{
	MONITORINFOEX MonitorInfoEx;
	MonitorInfoEx.cbSize = sizeof(MonitorInfoEx);	
	GetMonitorInfo(Monitor, &MonitorInfoEx);

	FMonitorInfo* Info = (FMonitorInfo*)UserData;
	if (Info->Name == MonitorInfoEx.szDevice)
		{
		Info->DisplayRect.Bottom = MonitorInfoEx.rcMonitor.bottom;
		Info->DisplayRect.Left = MonitorInfoEx.rcMonitor.left;
		Info->DisplayRect.Right = MonitorInfoEx.rcMonitor.right;
		Info->DisplayRect.Top = MonitorInfoEx.rcMonitor.top;

		Info->WorkArea.Bottom = MonitorInfoEx.rcWork.bottom;
		Info->WorkArea.Left = MonitorInfoEx.rcWork.left;
		Info->WorkArea.Right = MonitorInfoEx.rcWork.right;
		Info->WorkArea.Top = MonitorInfoEx.rcWork.top;

		return FALSE;
	}

	return TRUE;
}

static FIntPoint GetMaxResolutionForDisplay(const DISPLAY_DEVICE& DisplayDevice, int32 NativeWidth, int32 NativeHeight)
{
	uint32 MaxWidth = NativeWidth;
	uint32 MaxHeight = NativeHeight;

	uint32 ModeIndex = 0;
	DEVMODE DisplayMode;
	FMemory::Memzero(DisplayMode);

	while (EnumDisplaySettings(DisplayDevice.DeviceName, ModeIndex++, &DisplayMode))
	{
		if (DisplayMode.dmPelsWidth > MaxWidth && DisplayMode.dmPelsHeight > MaxHeight)
		{
			MaxWidth = DisplayMode.dmPelsWidth;
			MaxHeight = DisplayMode.dmPelsHeight;
		}

		FMemory::Memzero(DisplayMode);
	}

	return FIntPoint(MaxWidth, MaxHeight);
}

/**
 * Extract hardware information about connect monitors
 * @param OutMonitorInfo - Reference to an array for holding records about each detected monitor
 **/
static void GetMonitorsInfo(TArray<FMonitorInfo>& OutMonitorInfo)
{
	DISPLAY_DEVICE DisplayDevice;
	DisplayDevice.cb = sizeof(DisplayDevice);
	DWORD DeviceIndex = 0; // device index

	OutMonitorInfo.Empty(2); // Reserve two slots, as that will be the most common maximum

	FString DeviceID;
	while (EnumDisplayDevices(0, DeviceIndex, &DisplayDevice, 0))
	{
		if ((DisplayDevice.StateFlags & DISPLAY_DEVICE_ATTACHED_TO_DESKTOP) > 0)
		{
			DISPLAY_DEVICE Monitor;
			ZeroMemory(&Monitor, sizeof(Monitor));
			Monitor.cb = sizeof(Monitor);
			DWORD MonitorIndex = 0;

			while (EnumDisplayDevices(DisplayDevice.DeviceName, MonitorIndex, &Monitor, 0))
			{
				if (Monitor.StateFlags & DISPLAY_DEVICE_ACTIVE &&
					!(Monitor.StateFlags & DISPLAY_DEVICE_MIRRORING_DRIVER))
				{
					FMonitorInfo Info;

					Info.Name = DisplayDevice.DeviceName;
					EnumDisplayMonitors(nullptr, nullptr, MonitorEnumProc, (LPARAM)&Info);

					Info.ID = FString::Printf(TEXT("%s"), Monitor.DeviceID);
					Info.Name = Info.ID.Mid (8, Info.ID.Find (TEXT("\\"), ESearchCase::CaseSensitive, ESearchDir::FromStart, 9) - 8);

					if (GetSizeForDevID(Info.Name, Info.NativeWidth, Info.NativeHeight, Info.DPI))
					{
						Info.ID = Monitor.DeviceID;
						Info.bIsPrimary = (DisplayDevice.StateFlags & DISPLAY_DEVICE_PRIMARY_DEVICE) > 0;

						// sanity check for DPI values
						if (Info.DPI < 96 || Info.DPI > 300)
						{
							// switch to default winapi value
							Info.DPI = FWindowsPlatformApplicationMisc::GetMonitorDPI(Info);
						}
						else
						{
							// we also need to include the OS scaling value
							const float CenterX = 0.5f * (Info.WorkArea.Right + Info.WorkArea.Left);
							const float CenterY = 0.5f * (Info.WorkArea.Top + Info.WorkArea.Bottom);
							const float DPIScaleFactor = FWindowsPlatformApplicationMisc::GetDPIScaleFactorAtPoint(CenterX, CenterY);
							Info.DPI *= DPIScaleFactor;
						}

						// The editor shouldn't care about lower level display resolutions. This is only necessary for fullscreen exclusive situations.
						if (!GIsEditor)
						{
							Info.MaxResolution = GetMaxResolutionForDisplay(DisplayDevice, Info.NativeWidth, Info.NativeHeight);
						}

						OutMonitorInfo.Add(Info);
					}
				}
				MonitorIndex++;

				ZeroMemory(&Monitor, sizeof(Monitor));
				Monitor.cb = sizeof(Monitor);
			}
		}

		ZeroMemory(&DisplayDevice, sizeof(DisplayDevice));
		DisplayDevice.cb = sizeof(DisplayDevice);
		DeviceIndex++;
	}
}

void FDisplayMetrics::RebuildDisplayMetrics(struct FDisplayMetrics& OutDisplayMetrics)
{
	// Total screen size of the primary monitor
	OutDisplayMetrics.PrimaryDisplayWidth = ::GetSystemMetrics( SM_CXSCREEN );
	OutDisplayMetrics.PrimaryDisplayHeight = ::GetSystemMetrics( SM_CYSCREEN );

	// Get the screen rect of the primary monitor, excluding taskbar etc.
	RECT WorkAreaRect;
	if(!SystemParametersInfo(SPI_GETWORKAREA, 0, &WorkAreaRect, 0))
	{
		WorkAreaRect.top = WorkAreaRect.bottom = WorkAreaRect.left = WorkAreaRect.right = 0;
	}

	OutDisplayMetrics.PrimaryDisplayWorkAreaRect.Left = WorkAreaRect.left;
	OutDisplayMetrics.PrimaryDisplayWorkAreaRect.Top = WorkAreaRect.top;
	OutDisplayMetrics.PrimaryDisplayWorkAreaRect.Right = WorkAreaRect.right;
	OutDisplayMetrics.PrimaryDisplayWorkAreaRect.Bottom = WorkAreaRect.bottom;
	
	// Virtual desktop area
	OutDisplayMetrics.VirtualDisplayRect.Left = ::GetSystemMetrics( SM_XVIRTUALSCREEN );
	OutDisplayMetrics.VirtualDisplayRect.Top = ::GetSystemMetrics( SM_YVIRTUALSCREEN );
	OutDisplayMetrics.VirtualDisplayRect.Right = OutDisplayMetrics.VirtualDisplayRect.Left + ::GetSystemMetrics( SM_CXVIRTUALSCREEN );
	OutDisplayMetrics.VirtualDisplayRect.Bottom = OutDisplayMetrics.VirtualDisplayRect.Top + ::GetSystemMetrics( SM_CYVIRTUALSCREEN );

	// Get connected monitor information
	GetMonitorsInfo(OutDisplayMetrics.MonitorInfo);

	// Apply the debug safe zones
	OutDisplayMetrics.ApplyDefaultSafeZones();
}

void FWindowsApplication::GetInitialDisplayMetrics( FDisplayMetrics& OutDisplayMetrics ) const
{
	OutDisplayMetrics = InitialDisplayMetrics;
}

EWindowTitleAlignment::Type FWindowsApplication::GetWindowTitleAlignment() const
{
	OSVERSIONINFOEX VersionInfo;
	FMemory::Memzero(VersionInfo);
	VersionInfo.dwMajorVersion = 6;
	VersionInfo.dwMinorVersion = 2;
	VersionInfo.dwOSVersionInfoSize = sizeof(VersionInfo);

	DWORDLONG LongConditionMask = 0;
	int ConditionMask = VER_GREATER_EQUAL;
	VER_SET_CONDITION(LongConditionMask, VER_MAJORVERSION, ConditionMask);
	VER_SET_CONDITION(LongConditionMask, VER_MINORVERSION, ConditionMask);

	if (::VerifyVersionInfo(&VersionInfo, VER_MAJORVERSION | VER_MINORVERSION, LongConditionMask) != 0)
	{
		return EWindowTitleAlignment::Center;
	}		

	return EWindowTitleAlignment::Left;
}
	
EWindowTransparency FWindowsApplication::GetWindowTransparencySupport() const
{
#if ALPHA_BLENDED_WINDOWS
	BOOL bIsCompositionEnabled = FALSE;
	::DwmIsCompositionEnabled(&bIsCompositionEnabled);

	return bIsCompositionEnabled ? EWindowTransparency::PerPixel : EWindowTransparency::PerWindow;
#else
	return EWindowTransparency::PerWindow;
#endif
}

// Defined as a global so that it can be extern'd by UELibrary
LRESULT WindowsApplication_WndProc(HWND hwnd, uint32 msg, WPARAM wParam, LPARAM lParam)
{
	ensure( IsInGameThread() );

	return WindowsApplication->ProcessMessage( hwnd, msg, wParam, lParam );
}

LRESULT CALLBACK FWindowsApplication::AppWndProc(HWND hwnd, uint32 msg, WPARAM wParam, LPARAM lParam)
{
	return WindowsApplication_WndProc( hwnd, msg, wParam, lParam );
}

int32 FWindowsApplication::ProcessMessage( HWND hwnd, uint32 msg, WPARAM wParam, LPARAM lParam )
{
	TSharedPtr< FWindowsWindow > CurrentNativeEventWindowPtr = FindWindowByHWND( Windows, hwnd );

	if( Windows.Num() && CurrentNativeEventWindowPtr.IsValid() )
	{
		TSharedRef< FWindowsWindow > CurrentNativeEventWindow = CurrentNativeEventWindowPtr.ToSharedRef();

		static const TMap<uint32, FString> WindowsMessageStrings = []()
		{
			TMap<uint32, FString> Result;
#define ADD_WINDOWS_MESSAGE_STRING(WMCode) Result.Add(WMCode, TEXT(#WMCode))
			ADD_WINDOWS_MESSAGE_STRING(WM_INPUTLANGCHANGEREQUEST);
			ADD_WINDOWS_MESSAGE_STRING(WM_INPUTLANGCHANGE);
			ADD_WINDOWS_MESSAGE_STRING(WM_IME_SETCONTEXT);
			ADD_WINDOWS_MESSAGE_STRING(WM_IME_NOTIFY);
			ADD_WINDOWS_MESSAGE_STRING(WM_IME_REQUEST);
			ADD_WINDOWS_MESSAGE_STRING(WM_IME_STARTCOMPOSITION);
			ADD_WINDOWS_MESSAGE_STRING(WM_IME_COMPOSITION);
			ADD_WINDOWS_MESSAGE_STRING(WM_IME_ENDCOMPOSITION);
			ADD_WINDOWS_MESSAGE_STRING(WM_IME_CHAR);
#undef ADD_WINDOWS_MESSAGE_STRING
			return Result;
		}();

		static const TMap<uint32, FString> IMNStrings = []()
		{
			TMap<uint32, FString> Result;
#define ADD_IMN_STRING(IMNCode) Result.Add(IMNCode, TEXT(#IMNCode))
			ADD_IMN_STRING(IMN_CLOSESTATUSWINDOW);
			ADD_IMN_STRING(IMN_OPENSTATUSWINDOW);
			ADD_IMN_STRING(IMN_CHANGECANDIDATE);
			ADD_IMN_STRING(IMN_CLOSECANDIDATE);
			ADD_IMN_STRING(IMN_OPENCANDIDATE);
			ADD_IMN_STRING(IMN_SETCONVERSIONMODE);
			ADD_IMN_STRING(IMN_SETSENTENCEMODE);
			ADD_IMN_STRING(IMN_SETOPENSTATUS);
			ADD_IMN_STRING(IMN_SETCANDIDATEPOS);
			ADD_IMN_STRING(IMN_SETCOMPOSITIONFONT);
			ADD_IMN_STRING(IMN_SETCOMPOSITIONWINDOW);
			ADD_IMN_STRING(IMN_SETSTATUSWINDOWPOS);
			ADD_IMN_STRING(IMN_GUIDELINE);
			ADD_IMN_STRING(IMN_PRIVATE);
#undef ADD_IMN_STRING
			return Result;
		}();

		static const TMap<uint32, FString> IMRStrings = []()
		{
			TMap<uint32, FString> Result;
#define ADD_IMR_STRING(IMRCode) Result.Add(IMRCode, TEXT(#IMRCode))
	ADD_IMR_STRING(IMR_CANDIDATEWINDOW);
	ADD_IMR_STRING(IMR_COMPOSITIONFONT);
	ADD_IMR_STRING(IMR_COMPOSITIONWINDOW);
	ADD_IMR_STRING(IMR_CONFIRMRECONVERTSTRING);
	ADD_IMR_STRING(IMR_DOCUMENTFEED);
	ADD_IMR_STRING(IMR_QUERYCHARPOSITION);
	ADD_IMR_STRING(IMR_RECONVERTSTRING);
#undef ADD_IMR_STRING
			return Result;
		}();

		bool bMessageExternallyHandled = false;
		int32 ExternalMessageHandlerResult = 0;

		// give others a chance to handle messages
		for (IWindowsMessageHandler* Handler : MessageHandlers)
		{
			int32 HandlerResult = 0;
			if (Handler->ProcessMessage(hwnd, msg, wParam, lParam, HandlerResult))
			{
				if (!bMessageExternallyHandled)
				{
					bMessageExternallyHandled = true;
					ExternalMessageHandlerResult = HandlerResult;
				}
			}
		}

<<<<<<< HEAD
#if WINVER >= 0x0601

=======
>>>>>>> 6bbb88c8
		//Only check fake mouse inputs in game or digitizer devices will not work in the editor.
		if (FApp::IsGame() && IsFakeMouseInputMessage(msg))
		{
			return 0;
		}
<<<<<<< HEAD
	
#endif
=======
>>>>>>> 6bbb88c8

		switch(msg)
		{
		case WM_INPUTLANGCHANGEREQUEST:
		case WM_INPUTLANGCHANGE:
		case WM_IME_SETCONTEXT:
		case WM_IME_STARTCOMPOSITION:
		case WM_IME_COMPOSITION:
		case WM_IME_ENDCOMPOSITION:
		case WM_IME_CHAR:
			UE_LOG(LogWindowsDesktop, Verbose, TEXT("%s"), *(WindowsMessageStrings[msg]));
			DeferMessage( CurrentNativeEventWindowPtr, hwnd, msg, wParam, lParam );
			return 0;
		case WM_IME_NOTIFY:
			UE_LOG(LogWindowsDesktop, Verbose, TEXT("WM_IME_NOTIFY - %s"), IMNStrings.Find(wParam) ? *(IMNStrings[wParam]) : nullptr);
			DeferMessage( CurrentNativeEventWindowPtr, hwnd, msg, wParam, lParam );
			return 0;
		case WM_IME_REQUEST:
			UE_LOG(LogWindowsDesktop, Verbose, TEXT("WM_IME_REQUEST - %s"), IMRStrings.Find(wParam) ? *(IMRStrings[wParam]) : nullptr);
			DeferMessage( CurrentNativeEventWindowPtr, hwnd, msg, wParam, lParam );
			return 0;
			// Character
		case WM_CHAR:
			DeferMessage( CurrentNativeEventWindowPtr, hwnd, msg, wParam, lParam );
			return 0;
		case WM_SYSCHAR:
			{
				if (!bConsumeAltSpace && (HIWORD(lParam) & 0x2000) != 0 && wParam == VK_SPACE)
				{
					// Do not handle Alt+Space so that it passes through and opens the window system menu
					break;
				}
				else
				{
					return 0;
				}
			}
			
			break;

		case WM_SYSKEYDOWN:
			{
				// Alt-F4 or Alt+Space was pressed.
				if (wParam == VK_F4)
				{
					// Allow alt+f4 to close the window, but write a log warning
					UE_LOG(LogWindowsDesktop, Log, TEXT("Alt-F4 pressed!"));
				}
				// If we're consuming alt+space, pass it along
				else if (bConsumeAltSpace || wParam != VK_SPACE)
				{
					DeferMessage( CurrentNativeEventWindowPtr, hwnd, msg, wParam, lParam );
				}
			}
			break;

		case WM_KEYDOWN:
		case WM_SYSKEYUP:
		case WM_KEYUP:
		case WM_LBUTTONDBLCLK:
		case WM_LBUTTONDOWN:
		case WM_MBUTTONDBLCLK:
		case WM_MBUTTONDOWN:
		case WM_RBUTTONDBLCLK:
		case WM_RBUTTONDOWN:
		case WM_XBUTTONDBLCLK:
		case WM_XBUTTONDOWN:
		case WM_XBUTTONUP:
		case WM_LBUTTONUP:
		case WM_MBUTTONUP:
		case WM_RBUTTONUP:
		case WM_NCMOUSEMOVE:
		case WM_MOUSEMOVE:
		case WM_MOUSEWHEEL:
		case WM_TOUCH:
			{
				DeferMessage( CurrentNativeEventWindowPtr, hwnd, msg, wParam, lParam );
				// Handled
				return 0;
			}
			break;

		case WM_SETCURSOR:
		{
			DeferMessage(CurrentNativeEventWindowPtr, hwnd, msg, wParam, lParam);

			// If we're rendering our own window border, we'll "handle" this event so that Windows doesn't try to manage the cursor
			// appearance for us in the non-client area.  However, for OS window borders we need to fall through to DefWindowProc to
			// allow Windows to draw the resize cursor
			if (!CurrentNativeEventWindow->GetDefinition().HasOSWindowBorder)
			{
				// Handled
				return 0;
			}
		}
		break;

		// Mouse Movement
		case WM_INPUT:
			{
				uint32 Size = 0;
				::GetRawInputData((HRAWINPUT)lParam, RID_INPUT, NULL, &Size, sizeof(RAWINPUTHEADER));

				TUniquePtr<uint8[]> RawData = MakeUnique<uint8[]>(Size);

				if (::GetRawInputData((HRAWINPUT)lParam, RID_INPUT, RawData.Get(), &Size, sizeof(RAWINPUTHEADER)) == Size )
				{
					const RAWINPUT* const Raw = (const RAWINPUT* const)RawData.Get();

					if (Raw->header.dwType == RIM_TYPEMOUSE) 
					{
						const bool IsAbsoluteInput = (Raw->data.mouse.usFlags & MOUSE_MOVE_ABSOLUTE) == MOUSE_MOVE_ABSOLUTE;
						if (IsAbsoluteInput)
						{
							if (bSimulatingHighPrecisionMouseInputForRDP)
							{	
								const bool IsVirtualScreen = (Raw->data.mouse.usFlags & MOUSE_VIRTUAL_DESKTOP) == MOUSE_VIRTUAL_DESKTOP;

								// Get the new cursor position
								POINT CursorPoint;
								const int32 Left = IsVirtualScreen ? GetSystemMetrics(SM_XVIRTUALSCREEN) : 0;
								const int32 Top = IsVirtualScreen ? GetSystemMetrics(SM_YVIRTUALSCREEN) : 0;
								const int32 Width = GetSystemMetrics(IsVirtualScreen ? SM_CXVIRTUALSCREEN : SM_CXSCREEN);
								const int32 Height = GetSystemMetrics(IsVirtualScreen ? SM_CYVIRTUALSCREEN : SM_CYSCREEN);

								CursorPoint.x = static_cast<int>((float(Raw->data.mouse.lLastX) / 65535.0f) * Width) + Left;
								CursorPoint.y = static_cast<int>((float(Raw->data.mouse.lLastY) / 65535.0f) * Height) + Top;

								const int32 ClipWidth = ClipCursorRect.right - ClipCursorRect.left;
								const int32 ClipHeight = ClipCursorRect.bottom - ClipCursorRect.top;

								const int32 DeltaWidthMax = (int32)((float)ClipWidth * 0.4f);
								const int32 DeltaHeightMax = (int32)((float)ClipHeight * 0.4f);

								const POINT CursorPointNoWrap = CursorPoint;

								const bool bCanAcceptPreWrapMsg = NumPreWrapMsgsToRespect > 0;
								NumPreWrapMsgsToRespect--;

								// Calculate the cursor delta from the last position
								// We do this prior to and wrapping for continuous input as that would mean an incorrect delta we'd just ignore
								int32 DeltaX = CursorPoint.x - LastCursorPoint.X;
								int32 DeltaY = CursorPoint.y - LastCursorPoint.Y;

								// Always skip wrapping if no movement has occured.
								bool bAcceptingPreWrapDelta = DeltaX == 0 && DeltaY == 0;

								if (bCanAcceptPreWrapMsg && !bAcceptingPreWrapDelta)
								{
									const int32 DeltaXPreWrap = CursorPoint.x - LastCursorPointPreWrap.X;
									const int32 DeltaYPreWrap = CursorPoint.y - LastCursorPointPreWrap.Y;

									const int32 DeltaLen = (DeltaX * DeltaX) + (DeltaY * DeltaY);
									const int32 DeltaPreWrapLen = (DeltaXPreWrap * DeltaXPreWrap) + (DeltaYPreWrap * DeltaYPreWrap);

									if (DeltaPreWrapLen < DeltaLen)
									{
										bAcceptingPreWrapDelta = true;

										DeltaX = DeltaXPreWrap;
										DeltaY = DeltaYPreWrap;
										LastCursorPointPreWrap.X = CursorPoint.x;
										LastCursorPointPreWrap.Y = CursorPoint.y;

										//UE_LOG(LogWindowsDesktop, Log, TEXT("Accept PreWrap Delta X: %d Y: %d  ---- Last X: %d Y: %d ---- Cur X: %d Y: %d ---- Width: %d Height: %d"), DeltaX, DeltaY, LastCursorPointPreWrap.X, LastCursorPointPreWrap.Y, CursorPoint.x, CursorPoint.y, (int32)Width, (int32)Height);
									}
								}

								if (!bAcceptingPreWrapDelta)
								{
									// Wrap and set cursor position in necessary
									const int32 WrapLeeway = 50; // We add some leeway on the wrap so that if the user is doing small movements hear the border we don't wrap back and fourth constantly
									const int32 TopEdge = ClipCursorRect.top + int32(0.1f * float(ClipHeight));
									const int32 BottomEdge = ClipCursorRect.top + int32(0.9f * float(ClipHeight));
									const int32 LeftEdge = ClipCursorRect.left + int32(0.1f * float(ClipWidth));
									const int32 RightEdge = ClipCursorRect.left + int32(0.9f * float(ClipWidth));

									bool bSet = false;
									if (CursorPoint.y < TopEdge) { CursorPoint.y = BottomEdge - WrapLeeway;	bSet = true; }
									else if (CursorPoint.y > BottomEdge) { CursorPoint.y = TopEdge + WrapLeeway; bSet = true; }

									if (CursorPoint.x < LeftEdge) { CursorPoint.x = RightEdge - WrapLeeway;	bSet = true; }
									else if (CursorPoint.x > RightEdge) { CursorPoint.x = LeftEdge + WrapLeeway; bSet = true; }

									if (bSet)
									{
										//UE_LOG(LogWindowsDesktop, Log, TEXT("Wrapping Cursor to X: %d Y: %d ---- TopEdge: %d BottomEdge: %d LeftEdge: %d RightEdge: %d "), CursorPoint.x, CursorPoint.y, TopEdge, BottomEdge, LeftEdge, RightEdge);

										MessageHandler->SetCursorPos(FVector2D(CursorPoint.x,CursorPoint.y));
										LastCursorPoint.X = CursorPoint.x;
										LastCursorPoint.Y = CursorPoint.y;

										NumPreWrapMsgsToRespect = 10;
										LastCursorPointPreWrap.X = CursorPointNoWrap.x;
										LastCursorPointPreWrap.Y = CursorPointNoWrap.y;
									}
									
									/*
									if (DeltaX != 0 || DeltaY != 0)
									{
										if (FMath::Abs(DeltaX) < DeltaWidthMax && FMath::Abs(DeltaY) < DeltaHeightMax)
										{
											UE_LOG(LogWindowsDesktop, Log, TEXT("Accept Delta X: %d Y: %d  ---- Last X: %d Y: %d ---- Cur X: %d Y: %d ---- Width: %d Height: %d"), DeltaX, DeltaY, LastCursorPoint.X, LastCursorPoint.Y, CursorPoint.x, CursorPoint.y, (int32)Width, (int32)Height);
										}
										else
										{
											UE_LOG(LogWindowsDesktop, Log, TEXT("IGNORE Delta X: %d Y: %d  ---- Last X: %d Y: %d ---- Cur X: %d Y: %d ---- Width: %d Height: %d"), DeltaX, DeltaY, LastCursorPoint.X, LastCursorPoint.Y, CursorPoint.x, CursorPoint.y, (int32)Width, (int32)Height);
										}
									}*/

									LastCursorPoint.X = CursorPoint.x;
									LastCursorPoint.Y = CursorPoint.y;
								}

								// Send a delta assuming it's not zero or beyond our max delta 
								if ((DeltaX != 0 || DeltaY != 0) && FMath::Abs(DeltaX) < DeltaWidthMax && FMath::Abs(DeltaY) < DeltaHeightMax)
								{
									DeferMessage(CurrentNativeEventWindowPtr, hwnd, msg, wParam, lParam, DeltaX, DeltaY, MOUSE_MOVE_RELATIVE);
								}
								return 1;
							}
							else
							{
								// Since the raw input is coming in as absolute it is likely the user is using a tablet
								// or perhaps is interacting through a virtual desktop
								DeferMessage(CurrentNativeEventWindowPtr, hwnd, msg, wParam, lParam, 0, 0, MOUSE_MOVE_ABSOLUTE);
							}
							return 1;
						}

						// Since raw input is coming in as relative it is likely a traditional mouse device
						const int xPosRelative = Raw->data.mouse.lLastX;
						const int yPosRelative = Raw->data.mouse.lLastY;

						DeferMessage( CurrentNativeEventWindowPtr, hwnd, msg, wParam, lParam, xPosRelative, yPosRelative, MOUSE_MOVE_RELATIVE );
						return 1;
					} 
				}
			}
			break;


		case WM_NCCALCSIZE:
			{
				// Let windows absorb this message if using the standard border
				if ( wParam && !CurrentNativeEventWindow->GetDefinition().HasOSWindowBorder )
				{
					// Borderless game windows are not actually borderless, they have a thick border that we simply draw game content over (client
					// rect contains the window border). When maximized Windows will bleed our border over the edges of the monitor. So that we
					// don't draw content we are going to later discard, we change a maximized window's size and position so that the entire
					// window rect (including the border) sits inside the monitor. The size adjustments here will be sent to WM_MOVE and
					// WM_SIZE and the window will still be considered maximized.
					if (CurrentNativeEventWindow->GetDefinition().Type == EWindowType::GameWindow && CurrentNativeEventWindow->IsMaximized())
					{
						// Ask the system for the window border size as this is the amount that Windows will bleed our window over the edge
						// of our desired space. The value returned by CurrentNativeEventWindow will be incorrect for our usage here as it
						// refers to the border of the window that Slate should consider.
						WINDOWINFO WindowInfo;
						FMemory::Memzero(WindowInfo);
						WindowInfo.cbSize = sizeof(WindowInfo);
						::GetWindowInfo(hwnd, &WindowInfo);

						// A pointer to the window size data that Windows will use is passed to us in lParam
						LPNCCALCSIZE_PARAMS ResizingRects = (LPNCCALCSIZE_PARAMS)lParam;
						// The first rectangle contains the client rectangle of the resized window. Decrease window size on all sides by
						// the border size.
						ResizingRects->rgrc[0].left += WindowInfo.cxWindowBorders;
						ResizingRects->rgrc[0].top += WindowInfo.cxWindowBorders;
						ResizingRects->rgrc[0].right -= WindowInfo.cxWindowBorders;
						ResizingRects->rgrc[0].bottom -= WindowInfo.cxWindowBorders;
						// The second rectangle contains the destination rectangle for the content currently displayed in the window's
						// client rect. Windows will blit the previous client content into this new location to simulate the move of
						// the window until the window can repaint itself. This should also be adjusted to our new window size.
						ResizingRects->rgrc[1].left = ResizingRects->rgrc[0].left;
						ResizingRects->rgrc[1].top = ResizingRects->rgrc[0].top;
						ResizingRects->rgrc[1].right = ResizingRects->rgrc[0].right;
						ResizingRects->rgrc[1].bottom = ResizingRects->rgrc[0].bottom;
						// A third rectangle is passed in that contains the source rectangle (client area from window pre-maximize).
						// It's value should not be changed.

						// The new window position. Pull in the window on all sides by the width of the window border so that the
						// window fits entirely on screen. We'll draw over these borders with game content.
						ResizingRects->lppos->x += WindowInfo.cxWindowBorders;
						ResizingRects->lppos->y += WindowInfo.cxWindowBorders;
						ResizingRects->lppos->cx -= 2 * WindowInfo.cxWindowBorders;
						ResizingRects->lppos->cy -= 2 * WindowInfo.cxWindowBorders;

						// Informs Windows to use the values as we altered them.
						return WVR_VALIDRECTS;
					}
					else if (wParam)
					{
						//////////////////////////////////////////////////////
						// Find out the schedule of when composition takes place 
						// so rendering events are slotted into the queue at appropriate moments.
						// This fixes bad flicker problems when resizing.
						//////////////////////////////////////////////////////

						LARGE_INTEGER Freq;
						QueryPerformanceFrequency(&Freq);

						// Ask DWM where the vertical blank falls
						DWM_TIMING_INFO TimingInfo;
						memset(&TimingInfo, 0, sizeof(TimingInfo));
						TimingInfo.cbSize = sizeof(TimingInfo);
						if (FAILED(DwmGetCompositionTimingInfo(NULL, &TimingInfo)))
						{
							return 0;
						}

						LARGE_INTEGER Now;
						QueryPerformanceCounter(&Now);

						// DWM told us about SOME vertical blank,
						// past or future, possibly many frames away.
						// Convert that into the NEXT vertical blank

						int64 Period = (int64)TimingInfo.qpcRefreshPeriod;

						int64 TimeToVSync = (int64)TimingInfo.qpcVBlank - (int64)Now.QuadPart;

						int64 FrameAdjustMultiplier;

						if (TimeToVSync >= 0)
						{
							FrameAdjustMultiplier = TimeToVSync / Period;
						}
						else
						{
							// Reach back to previous period
							// so WaitTime represents consistent position within phase
							FrameAdjustMultiplier = -1 + TimeToVSync / Period;
						}

						int64 WaitTime = TimeToVSync - (Period * FrameAdjustMultiplier);
						if (WaitTime == Period)
						{
							// this can happen when TimeToVSync is negative and a multiple of Period. 
							// It means that the Vsync is about to happen in the next 1 ms.
							// In this case, we wait 0 instead of waiting for the next Vsync after that one
							WaitTime = 0;
						}

						check(WaitTime >= 0);
						check(WaitTime < Period); 

						// Wait for the indicated time using a waitable timer as it 
						// is more accurate than a simple sleep.
						HANDLE hTimer = CreateWaitableTimer(NULL, TRUE, NULL);
						if (NULL != hTimer)
						{
							float WaitTimeMilliseconds = 0.0;
							if (Freq.QuadPart > 0)
							{
								WaitTimeMilliseconds = 1000.0 * WaitTime / (float)Freq.QuadPart;
							}

							// Due time for WaitForSingleObject is in 100 nanosecond units.							
							float WaitTime100NanoSeconds = (1000.0f * 10.0f * WaitTimeMilliseconds);

							LARGE_INTEGER DueTime;

							// Negative value indicates relative time in the future.
							DueTime.QuadPart = (LONGLONG)(WaitTime100NanoSeconds) * -1;

							if (SetWaitableTimer(hTimer, &DueTime, 0, NULL, NULL, 0))
							{
								// Timeout time (second param) is in milliseconds. Set it to a bit longer than
								// the timer due time. If everything is working it won't be used.
								WaitForSingleObject(hTimer, (DWORD)(WaitTimeMilliseconds) + 10);
							}

							CloseHandle(hTimer);
						}

						return 0;
					}
					return 0;
				}
			}
			break;

		case WM_SHOWWINDOW:
			{
				DeferMessage( CurrentNativeEventWindowPtr, hwnd, msg, wParam, lParam );
			}
			break;

		case WM_SIZE:
			{
				DeferMessage( CurrentNativeEventWindowPtr, hwnd, msg, wParam, lParam );

				const bool bWasMaximized = (wParam == SIZE_MAXIMIZED);
				const bool bWasRestored = (wParam == SIZE_RESTORED);

				if (bWasMaximized || bWasRestored)
				{
					MessageHandler->OnWindowAction(CurrentNativeEventWindow, bWasMaximized ? EWindowAction::Maximize : EWindowAction::Restore);
				}

				return 0;
			}
			break;

		case WM_SIZING:
			{
				DeferMessage( CurrentNativeEventWindowPtr, hwnd, msg, wParam, lParam, 0, 0 );
		
				if (CurrentNativeEventWindowPtr->GetDefinition().ShouldPreserveAspectRatio)
				{
					// The rect we get in lParam is window rect, but we need to preserve client's aspect ratio,
					// so we need to find what the border and title bar sizes are, if window has them and adjust the rect.
					WINDOWINFO WindowInfo;
					FMemory::Memzero(WindowInfo);
					WindowInfo.cbSize = sizeof(WindowInfo);
					::GetWindowInfo(hwnd, &WindowInfo);

					RECT TestRect;
					TestRect.left = TestRect.right = TestRect.top = TestRect.bottom = 0;
					AdjustWindowRectEx(&TestRect, WindowInfo.dwStyle, false, WindowInfo.dwExStyle);

					RECT* Rect = (RECT*)lParam;
					Rect->left -= TestRect.left;
					Rect->right -= TestRect.right;
					Rect->top -= TestRect.top;
					Rect->bottom -= TestRect.bottom;

					const float AspectRatio = CurrentNativeEventWindowPtr->GetAspectRatio();
					int32 NewWidth = Rect->right - Rect->left;
					int32 NewHeight = Rect->bottom - Rect->top;

					FWindowSizeLimits SizeLimits = MessageHandler->GetSizeLimitsForWindow(CurrentNativeEventWindow);

					switch (wParam)
					{
					case WMSZ_LEFT:
					case WMSZ_RIGHT:
					case WMSZ_BOTTOMLEFT:
					case WMSZ_BOTTOMRIGHT:
					case WMSZ_TOPLEFT:
					case WMSZ_TOPRIGHT:
					{
						int32 MinWidth = SizeLimits.GetMinWidth().GetValue();
						if (SizeLimits.GetMinHeight().GetValue() < SizeLimits.GetMinWidth().GetValue())
						{
							MinWidth = SizeLimits.GetMinHeight().GetValue() * AspectRatio;
						}

						if (NewWidth < MinWidth)
						{
							if (wParam == WMSZ_LEFT || wParam == WMSZ_BOTTOMLEFT || wParam == WMSZ_TOPLEFT)
							{
								Rect->left -= (MinWidth - NewWidth);
							}
							else if (wParam == WMSZ_RIGHT || wParam == WMSZ_BOTTOMRIGHT || wParam == WMSZ_TOPRIGHT)
							{
								Rect->right += (MinWidth - NewWidth);
							}

							NewWidth = MinWidth;
						}

						break;
					}
					case WMSZ_TOP:
					case WMSZ_BOTTOM:
					{
						int32 MinHeight = SizeLimits.GetMinHeight().GetValue();
						if (SizeLimits.GetMinWidth().GetValue() < SizeLimits.GetMinHeight().GetValue())
						{
							MinHeight = SizeLimits.GetMinWidth().GetValue() / AspectRatio;
						}

						if (NewHeight < MinHeight)
						{
							if (wParam == WMSZ_TOP)
							{
								Rect->top -= (MinHeight - NewHeight);
							}
							else
							{
								Rect->bottom += (MinHeight - NewHeight);
							}

							NewHeight = MinHeight;
						}
						break;
					}
					}

					switch (wParam)
					{
					case WMSZ_LEFT:
					case WMSZ_RIGHT:
						{
							int32 AdjustedHeight = NewWidth / AspectRatio;
							Rect->top -= (AdjustedHeight - NewHeight) / 2;
							Rect->bottom += (AdjustedHeight - NewHeight) / 2;
							break;
						}
					case WMSZ_TOP:
					case WMSZ_BOTTOM:
						{
							int32 AdjustedWidth = NewHeight * AspectRatio;
							Rect->left -= (AdjustedWidth - NewWidth) / 2;
							Rect->right += (AdjustedWidth - NewWidth) / 2;
							break;
						}
					case WMSZ_TOPLEFT:
						{
							int32 AdjustedHeight = NewWidth / AspectRatio;
							Rect->top -= AdjustedHeight - NewHeight;
							break;
						}
					case WMSZ_TOPRIGHT:
						{
							int32 AdjustedHeight = NewWidth / AspectRatio;
							Rect->top -= AdjustedHeight - NewHeight;
							break;
						}
					case WMSZ_BOTTOMLEFT:
						{
							int32 AdjustedHeight = NewWidth / AspectRatio;
							Rect->bottom += AdjustedHeight - NewHeight;
							break;
						}
					case WMSZ_BOTTOMRIGHT:
						{
							int32 AdjustedHeight = NewWidth / AspectRatio;
							Rect->bottom += AdjustedHeight - NewHeight;
							break;
						}
					}

					AdjustWindowRectEx(Rect, WindowInfo.dwStyle, false, WindowInfo.dwExStyle);

					return TRUE;
				}
		}
			break;
		case WM_ENTERSIZEMOVE:
			{
				bInModalSizeLoop = true;
				DeferMessage( CurrentNativeEventWindowPtr, hwnd, msg, wParam, lParam, 0, 0 );
			}
			break;
		case WM_EXITSIZEMOVE:
			{
				bInModalSizeLoop = false;
				DeferMessage( CurrentNativeEventWindowPtr, hwnd, msg, wParam, lParam, 0, 0 );
			}
			break;


		case WM_MOVE:
			{
				// client area position
				const int32 NewX = (int)(short)(LOWORD(lParam));
				const int32 NewY = (int)(short)(HIWORD(lParam));
				FIntPoint NewPosition(NewX,NewY);

				// Only cache the screen position if its not minimized
				if ( FWindowsApplication::MinimizedWindowPosition != NewPosition )
				{
					MessageHandler->OnMovedWindow( CurrentNativeEventWindow, NewX, NewY );

					return 0;
				}
			}
			break;

		case WM_NCHITTEST:
			{
				// Only needed if not using the os window border as this is determined automatically
				if( !CurrentNativeEventWindow->GetDefinition().HasOSWindowBorder )
				{
					RECT rcWindow;
					GetWindowRect(hwnd, &rcWindow);

					const int32 LocalMouseX = (int)(short)(LOWORD(lParam)) - rcWindow.left;
					const int32 LocalMouseY = (int)(short)(HIWORD(lParam)) - rcWindow.top;
					if ( CurrentNativeEventWindow->IsRegularWindow() )
					{
						EWindowZone::Type Zone;
					
						if( MessageHandler->ShouldProcessUserInputMessages( CurrentNativeEventWindowPtr ) )
						{
							// Assumes this is not allowed to leave Slate or touch rendering
							Zone = MessageHandler->GetWindowZoneForPoint( CurrentNativeEventWindow, LocalMouseX, LocalMouseY );
						}
						else
						{
							// Default to client area so that we are able to see the feedback effect when attempting to click on a non-modal window when a modal window is active
							// Any other window zones could have side effects and NotInWindow prevents the feedback effect.
							Zone = EWindowZone::ClientArea;
						}

						static const LRESULT Results[] = {HTNOWHERE, HTTOPLEFT, HTTOP, HTTOPRIGHT, HTLEFT, HTCLIENT,
							HTRIGHT, HTBOTTOMLEFT, HTBOTTOM, HTBOTTOMRIGHT,
							HTCAPTION, HTMINBUTTON, HTMAXBUTTON, HTCLOSE, HTSYSMENU};

						return Results[Zone];
					}
				}
			}
			break;
			
		case WM_DWMCOMPOSITIONCHANGED:
			{
				DeferMessage( CurrentNativeEventWindowPtr, hwnd, msg, wParam, lParam );
			}
			break;

			// Window focus and activation
		case WM_MOUSEACTIVATE:
			{
				DeferMessage(CurrentNativeEventWindowPtr, hwnd, msg, wParam, lParam);
			}
			break;

			// Window focus and activation
		case WM_ACTIVATE:
			{
				DeferMessage( CurrentNativeEventWindowPtr, hwnd, msg, wParam, lParam );
			}
			break;

		case WM_ACTIVATEAPP:
			{
				// When window activation changes we are not in a modal size loop
				bInModalSizeLoop = false;
				DeferMessage( CurrentNativeEventWindowPtr, hwnd, msg, wParam, lParam );
			}
			break;

		case WM_SETTINGCHANGE:
			{
				// Convertible mode change
				if ((lParam != NULL) && (wcscmp(TEXT("ConvertibleSlateMode"), (TCHAR *)lParam) == 0))
				{
					DeferMessage(CurrentNativeEventWindowPtr, hwnd, msg, wParam, lParam);
				}
			}
			break;

		case WM_PAINT:
			{
				if( bInModalSizeLoop && IsInGameThread() )
				{
					MessageHandler->OnOSPaint(CurrentNativeEventWindowPtr.ToSharedRef() );
				}
			}
			break;

		case WM_ERASEBKGND:
			{
				// Intercept background erasing to eliminate flicker.
				// Return non-zero to indicate that we'll handle the erasing ourselves
				return 1;
			}
			break;

		case WM_NCACTIVATE:
			{
				if( !CurrentNativeEventWindow->GetDefinition().HasOSWindowBorder )
				{
					// Unless using the OS window border, intercept calls to prevent non-client area drawing a border upon activation or deactivation
					// Return true to ensure standard activation happens
					return true;
				}
			}
			break;

		case WM_NCPAINT:
			{
				if( !CurrentNativeEventWindow->GetDefinition().HasOSWindowBorder )
				{
					// Unless using the OS window border, intercept calls to draw the non-client area - we do this ourselves
					return 0;
				}
			}
			break;

		case WM_DESTROY:
			{
				Windows.Remove( CurrentNativeEventWindow );
#if WITH_ACCESSIBILITY && UE_WINDOWS_USING_UIA
				// Tell UIA that the window no longer exists so that it can release some resources
				if (GetAccessibleMessageHandler()->ApplicationIsAccessible())
				{
					UiaReturnRawElementProvider(hwnd, 0, 0, nullptr);
				}
#endif
				return 0;
			}
			break;

		case WM_CLOSE:
			{
				DeferMessage( CurrentNativeEventWindowPtr, hwnd, msg, wParam, lParam );
				return 0;
			}
			break;

<<<<<<< HEAD
#if WITH_EDITOR // WM_ENDSESSION was added for Editor analytics purpose to detect when the Editor dies unexpectedly because it gets killed by a logoff/shutdown.
=======
>>>>>>> 6bbb88c8
		case WM_ENDSESSION:
			{
				// wParam is true if the user session is going away. Note that WM_SESSION is a follow up for WM_QUERYENDSESSION, so wParam can be false if the user (from UI)
				// or another application (from WM_QUERYENDSESSION) canceled the shutdown.
				if (wParam == TRUE) // Shutdown/Reboot/Logoff
				{
					FCoreDelegates::OnUserLoginChangedEvent.Broadcast(false, 0, 0);
				}
				return DefWindowProc(hwnd, msg, wParam, lParam);
			}
<<<<<<< HEAD
#endif
=======
			break;

>>>>>>> 6bbb88c8
		case WM_SYSCOMMAND:
			{
				switch( wParam & 0xfff0 )
				{
				case SC_RESTORE:
					// Checks to see if the window is minimized.
					if( IsIconic(hwnd) )
					{
						// This is required for restoring a minimized fullscreen window
						::ShowWindow(hwnd,SW_RESTORE);
						return 0;
					}
					else
					{
						if(!MessageHandler->OnWindowAction( CurrentNativeEventWindow, EWindowAction::Restore))
						{
							return 1;
						}
					}
					break;
				case SC_MAXIMIZE:
					{
						if(!MessageHandler->OnWindowAction( CurrentNativeEventWindow, EWindowAction::Maximize))
						{
							return 1;
						}
					}
					break;
				case SC_CLOSE:
					{
						// Do not allow Alt-f4 during slow tasks, or slate's loading thread.  This causes entry into the shutdown sequence at abnormal times which causes crashes.
						if (!GIsSlowTask && GSlateLoadingThreadId == 0)
						{
							DeferMessage(CurrentNativeEventWindowPtr, hwnd, WM_CLOSE, 0, 0);
						}
						return 1;
					}
					break;
				default:
					if( !( MessageHandler->ShouldProcessUserInputMessages( CurrentNativeEventWindow ) && IsInputMessage( msg ) ) )
					{
						return 0;
					}
					break;
				}
			}
			break;

		case WM_GETMINMAXINFO:
			{
				MINMAXINFO* MinMaxInfo = (MINMAXINFO*)lParam;
				FWindowSizeLimits SizeLimits = MessageHandler->GetSizeLimitsForWindow(CurrentNativeEventWindow);

				// We need to inflate the max values if using an OS window border
				int32 BorderWidth = 0;
				int32 BorderHeight = 0;
				if (CurrentNativeEventWindow->GetDefinition().HasOSWindowBorder)
				{
					const DWORD WindowStyle = ::GetWindowLong(hwnd, GWL_STYLE);
					const DWORD WindowExStyle = ::GetWindowLong(hwnd, GWL_EXSTYLE);

					// This adjusts a zero rect to give us the size of the border
					RECT BorderRect = { 0, 0, 0, 0 };
					::AdjustWindowRectEx(&BorderRect, WindowStyle, false, WindowExStyle);

					BorderWidth = BorderRect.right - BorderRect.left;
					BorderHeight = BorderRect.bottom - BorderRect.top;
				}

				const float DPIScaleFactor = CurrentNativeEventWindow->GetDPIScaleFactor();

				// We always apply BorderWidth and BorderHeight since Slate always works with client area window sizes
				MinMaxInfo->ptMinTrackSize.x = FMath::RoundToInt( SizeLimits.GetMinWidth().Get(MinMaxInfo->ptMinTrackSize.x) * DPIScaleFactor );
				MinMaxInfo->ptMinTrackSize.y = FMath::RoundToInt( SizeLimits.GetMinHeight().Get(MinMaxInfo->ptMinTrackSize.y) * DPIScaleFactor );
				MinMaxInfo->ptMaxTrackSize.x = FMath::RoundToInt( SizeLimits.GetMaxWidth().Get(MinMaxInfo->ptMaxTrackSize.x) * DPIScaleFactor ) + BorderWidth;
				MinMaxInfo->ptMaxTrackSize.y = FMath::RoundToInt( SizeLimits.GetMaxHeight().Get(MinMaxInfo->ptMaxTrackSize.y) * DPIScaleFactor ) + BorderHeight;
				return 0;
			}
			break;
			
		case WM_NCLBUTTONDOWN:
		case WM_NCRBUTTONDOWN:
		case WM_NCMBUTTONDOWN:
			{
				switch( wParam )
				{
				case HTMINBUTTON:
					{
						if(!MessageHandler->OnWindowAction( CurrentNativeEventWindow, EWindowAction::ClickedNonClientArea))
						{
							return 1;
						}
					}
					break;
				case HTMAXBUTTON:
					{
						if(!MessageHandler->OnWindowAction( CurrentNativeEventWindow, EWindowAction::ClickedNonClientArea))
						{
							return 1;
						}
					}
					break;
				case HTCLOSE:
					{
						if(!MessageHandler->OnWindowAction( CurrentNativeEventWindow, EWindowAction::ClickedNonClientArea))
						{
							return 1;
						}
					}
					break;
				case HTCAPTION:
					{
						if(!MessageHandler->OnWindowAction( CurrentNativeEventWindow, EWindowAction::ClickedNonClientArea))
						{
							return 1;
						}
					}
					break;
				}
			}
			break;

		case WM_DISPLAYCHANGE:
			{
				// Slate needs to know when desktop size changes.
				FDisplayMetrics DisplayMetrics;
				FDisplayMetrics::RebuildDisplayMetrics(DisplayMetrics);
				BroadcastDisplayMetricsChanged(DisplayMetrics);
			}
			break;

		case WM_DPICHANGED:
			DeferMessage(CurrentNativeEventWindowPtr, hwnd, msg, wParam, lParam);
			break;

		case WM_GETDLGCODE:
			{
				// Slate wants all keys and messages.
				return DLGC_WANTALLKEYS;
			}
			break;
		
		case WM_CREATE:
			return 0;

		case WM_DEVICECHANGE:
			{
				XInput->SetNeedsControllerStateUpdate(); 
				QueryConnectedMice();
			}
			break;

#if WITH_ACCESSIBILITY && UE_WINDOWS_USING_UIA
		case WM_GETOBJECT:
		{
			if (GetAccessibleMessageHandler()->ApplicationIsAccessible())
			{
				FScopedWidgetProvider Provider(UIAManager->GetWindowProvider(CurrentNativeEventWindow));
				LRESULT Result = UiaReturnRawElementProvider(hwnd, wParam, lParam, &Provider.Provider);
				return Result;
			}
			break;
		}
#endif

		default:
			if (bMessageExternallyHandled)
			{
				return ExternalMessageHandlerResult;
			}
		}
	}

	return DefWindowProc(hwnd, msg, wParam, lParam);
}

void FWindowsApplication::CheckForShiftUpEvents(const int32 KeyCode)
{
	check(KeyCode == VK_LSHIFT || KeyCode == VK_RSHIFT);

	// Since VK_SHIFT doesn't get an up message if the other shift key is held we need to poll for it
	const EModifierKey::Type ModifierKeyIndex = KeyCode == VK_LSHIFT ? EModifierKey::LeftShift : EModifierKey::RightShift;
	if (ModifierKeyState[ModifierKeyIndex] && ((::GetKeyState(KeyCode) & 0x8000) == 0) )
	{
		ModifierKeyState[ModifierKeyIndex] = false;
		MessageHandler->OnKeyUp( KeyCode, 0, false );
	}
}

int32 FWindowsApplication::ProcessDeferredMessage( const FDeferredWindowsMessage& DeferredMessage )
{
	if ( Windows.Num() && DeferredMessage.NativeWindow.IsValid() )
	{
		HWND hwnd = DeferredMessage.hWND;
		uint32 msg = DeferredMessage.Message;
		WPARAM wParam = DeferredMessage.wParam;
		LPARAM lParam = DeferredMessage.lParam;

		TSharedPtr< FWindowsWindow > CurrentNativeEventWindowPtr = DeferredMessage.NativeWindow.Pin();

		// This effectively disables a window without actually disabling it natively with the OS.
		// This allows us to continue receiving messages for it.
		if ( !MessageHandler->ShouldProcessUserInputMessages( CurrentNativeEventWindowPtr ) && IsInputMessage( msg ) )
		{
			if (IsKeyboardInputMessage(msg))
			{
				// Force an update since we may have just consumed a modifier key state change
				UpdateAllModifierKeyStates();
			}
			return 0;	// consume input messages
		}

		switch(msg)
		{
		case WM_INPUTLANGCHANGEREQUEST:
		case WM_INPUTLANGCHANGE:
		case WM_IME_SETCONTEXT:
		case WM_IME_NOTIFY:
		case WM_IME_REQUEST:
		case WM_IME_STARTCOMPOSITION:
		case WM_IME_COMPOSITION:
		case WM_IME_ENDCOMPOSITION:
		case WM_IME_CHAR:
			{
				if(TextInputMethodSystem.IsValid())
				{
					TextInputMethodSystem->ProcessMessage(hwnd, msg, wParam, lParam);
				}
				if (msg == WM_INPUTLANGCHANGE)
				{
					MessageHandler->OnInputLanguageChanged();
				}
				return 0;
			}
			break;
			// Character
		case WM_CHAR:
			{
				// Character code is stored in WPARAM
				const TCHAR Character = wParam;

				// LPARAM bit 30 will be ZERO for new presses, or ONE if this is a repeat
				const bool bIsRepeat = ( lParam & 0x40000000 ) != 0;

				MessageHandler->OnKeyChar( Character, bIsRepeat );

				// Note: always return 0 to handle the message.  Win32 beeps if WM_CHAR is not handled...
				return 0;
			}
			break;


			// Key down
		case WM_SYSKEYDOWN:
		case WM_KEYDOWN:
			{
				// Character code is stored in WPARAM
				const int32 Win32Key = wParam;

				// The actual key to use.  Some keys will be translated into other keys. 
				// I.E VK_CONTROL will be translated to either VK_LCONTROL or VK_RCONTROL as these
				// keys are never sent on their own
				int32 ActualKey = Win32Key;

				// LPARAM bit 30 will be ZERO for new presses, or ONE if this is a repeat
				bool bIsRepeat = ( lParam & 0x40000000 ) != 0;

				switch( Win32Key )
				{
				case VK_MENU:
					// Differentiate between left and right alt
					if( (lParam & 0x1000000) == 0 )
					{
						ActualKey = VK_LMENU;
						bIsRepeat = ModifierKeyState[EModifierKey::LeftAlt];
						ModifierKeyState[EModifierKey::LeftAlt] = true;
					}
					else
					{
						ActualKey = VK_RMENU;
						bIsRepeat = ModifierKeyState[EModifierKey::RightAlt];
						ModifierKeyState[EModifierKey::RightAlt] = true;
					}
					break;
				case VK_CONTROL:
					// Differentiate between left and right control
					if( (lParam & 0x1000000) == 0 )
					{
						ActualKey = VK_LCONTROL;
						bIsRepeat = ModifierKeyState[EModifierKey::LeftControl];
						ModifierKeyState[EModifierKey::LeftControl] = true;
					}
					else
					{
						ActualKey = VK_RCONTROL;
						bIsRepeat = ModifierKeyState[EModifierKey::RightControl];
						ModifierKeyState[EModifierKey::RightControl] = true;
					}
					break;
				case VK_SHIFT:
					// Differentiate between left and right shift
					ActualKey = MapVirtualKey( (lParam & 0x00ff0000) >> 16, MAPVK_VSC_TO_VK_EX);
					if (ActualKey == VK_LSHIFT)
					{
						bIsRepeat = ModifierKeyState[EModifierKey::LeftShift];
						ModifierKeyState[EModifierKey::LeftShift] = true;
					}
					else
					{
						bIsRepeat = ModifierKeyState[EModifierKey::RightShift];
						ModifierKeyState[EModifierKey::RightShift] = true;
					}
					break;
				case VK_CAPITAL:
					ModifierKeyState[EModifierKey::CapsLock] = (::GetKeyState(VK_CAPITAL) & 0x0001) != 0;
					break;
				default:
					// No translation needed
					break;
				}

				// Get the character code from the virtual key pressed.  If 0, no translation from virtual key to character exists
				uint32 CharCode = ::MapVirtualKey( Win32Key, MAPVK_VK_TO_CHAR );

				const bool Result = MessageHandler->OnKeyDown( ActualKey, CharCode, bIsRepeat );

				// Always return 0 to handle the message or else windows will beep
				if( Result || msg != WM_SYSKEYDOWN )
				{
					// Handled
					return 0;
				}
			}
			break;


			// Key up
		case WM_SYSKEYUP:
		case WM_KEYUP:
			{
				// Character code is stored in WPARAM
				int32 Win32Key = wParam;

				// The actual key to use.  Some keys will be translated into other keys. 
				// I.E VK_CONTROL will be translated to either VK_LCONTROL or VK_RCONTROL as these
				// keys are never sent on their own
				int32 ActualKey = Win32Key;

				bool bModifierKeyReleased = false;
				switch( Win32Key )
				{
				case VK_MENU:
					// Differentiate between left and right alt
					if( (lParam & 0x1000000) == 0 )
					{
						ActualKey = VK_LMENU;
						ModifierKeyState[EModifierKey::LeftAlt] = false;
					}
					else
					{
						ActualKey = VK_RMENU;
						ModifierKeyState[EModifierKey::RightAlt] = false;
					}
					break;
				case VK_CONTROL:
					// Differentiate between left and right control
					if( (lParam & 0x1000000) == 0 )
					{
						ActualKey = VK_LCONTROL;
						ModifierKeyState[EModifierKey::LeftControl] = false;
					}
					else
					{
						ActualKey = VK_RCONTROL;
						ModifierKeyState[EModifierKey::RightControl] = false;
					}
					break;
				case VK_SHIFT:
					// Differentiate between left and right shift
					ActualKey = MapVirtualKey( (lParam & 0x00ff0000) >> 16, MAPVK_VSC_TO_VK_EX);
					if (ActualKey == VK_LSHIFT)
					{
						ModifierKeyState[EModifierKey::LeftShift] = false;
					}
					else
					{
						ModifierKeyState[EModifierKey::RightShift] = false;
					}
					break;
				case VK_CAPITAL:
					ModifierKeyState[EModifierKey::CapsLock] = (::GetKeyState(VK_CAPITAL) & 0x0001) != 0;
					break;
				default:
					// No translation needed
					break;
				}

				// Get the character code from the virtual key pressed.  If 0, no translation from virtual key to character exists
				uint32 CharCode = ::MapVirtualKey( Win32Key, MAPVK_VK_TO_CHAR );

				// Key up events are never repeats
				const bool bIsRepeat = false;

				const bool Result = MessageHandler->OnKeyUp( ActualKey, CharCode, bIsRepeat );

				// Note that we allow system keys to pass through to DefWndProc here, so that core features
				// like Alt+F4 to close a window work.
				if( Result || msg != WM_SYSKEYUP )
				{
					// Handled
					return 0;
				}
			}
			break;

			// Mouse Button Down
		case WM_LBUTTONDBLCLK:
		case WM_LBUTTONDOWN:
		case WM_MBUTTONDBLCLK:
		case WM_MBUTTONDOWN:
		case WM_RBUTTONDBLCLK:
		case WM_RBUTTONDOWN:
		case WM_XBUTTONDBLCLK:
		case WM_XBUTTONDOWN:
		case WM_LBUTTONUP:
		case WM_MBUTTONUP:
		case WM_RBUTTONUP:
		case WM_XBUTTONUP:
			{
				POINT CursorPoint;
				CursorPoint.x = GET_X_LPARAM(lParam);
				CursorPoint.y = GET_Y_LPARAM(lParam); 

				ClientToScreen(hwnd, &CursorPoint);

				const FVector2D CursorPos(CursorPoint.x, CursorPoint.y);

				EMouseButtons::Type MouseButton = EMouseButtons::Invalid;
				bool bDoubleClick = false;
				bool bMouseUp = false;
				switch(msg)
				{
				case WM_LBUTTONDBLCLK:
					bDoubleClick = true;
					MouseButton = EMouseButtons::Left;
					break;
				case WM_LBUTTONUP:
					bMouseUp = true;
					MouseButton = EMouseButtons::Left;
					break;
				case WM_LBUTTONDOWN:
					MouseButton = EMouseButtons::Left;
					break;
				case WM_MBUTTONDBLCLK:
					bDoubleClick = true;
					MouseButton = EMouseButtons::Middle;
					break;
				case WM_MBUTTONUP:
					bMouseUp = true;
					MouseButton = EMouseButtons::Middle;
					break;
				case WM_MBUTTONDOWN:
					MouseButton = EMouseButtons::Middle;
					break;
				case WM_RBUTTONDBLCLK:
					bDoubleClick = true;
					MouseButton = EMouseButtons::Right;
					break;
				case WM_RBUTTONUP:
					bMouseUp = true;
					MouseButton = EMouseButtons::Right;
					break;
				case WM_RBUTTONDOWN:
					MouseButton = EMouseButtons::Right;
					break;
				case WM_XBUTTONDBLCLK:
					bDoubleClick = true;
					MouseButton = ( HIWORD(wParam) & XBUTTON1 ) ? EMouseButtons::Thumb01  : EMouseButtons::Thumb02;
					break;
				case WM_XBUTTONUP:
					bMouseUp = true;
					MouseButton = ( HIWORD(wParam) & XBUTTON1 ) ? EMouseButtons::Thumb01  : EMouseButtons::Thumb02;
					break;
				case WM_XBUTTONDOWN:
					MouseButton = ( HIWORD(wParam) & XBUTTON1 ) ? EMouseButtons::Thumb01  : EMouseButtons::Thumb02;
					break;
				default:
					check(0);
				}

				if (bMouseUp)
				{
					return MessageHandler->OnMouseUp( MouseButton, CursorPos ) ? 0 : 1;
				}
				else if (bDoubleClick)
				{
					MessageHandler->OnMouseDoubleClick( CurrentNativeEventWindowPtr, MouseButton, CursorPos );
				}
				else
				{
					MessageHandler->OnMouseDown( CurrentNativeEventWindowPtr, MouseButton, CursorPos );
				}
				return 0;
			}
			break;

		// Mouse Movement
		case WM_INPUT:
			{
				if( DeferredMessage.RawInputFlags == MOUSE_MOVE_RELATIVE )
				{
					MessageHandler->OnRawMouseMove(DeferredMessage.X, DeferredMessage.Y);
				}
				else
				{
					// Absolute coordinates given through raw input are simulated using MouseMove to get relative coordinates
					MessageHandler->OnMouseMove();
				}

				return 0;
			}
			break;

		// Mouse Movement
		case WM_NCMOUSEMOVE:
		case WM_MOUSEMOVE:
			{
				BOOL Result = false;
				if (!bUsingHighPrecisionMouseInput)
				{
					Result = MessageHandler->OnMouseMove();
				}

				return Result ? 0 : 1;
			}
			break;
			// Mouse Wheel
		case WM_MOUSEWHEEL:
			{
				const float SpinFactor = 1 / 120.0f;
				const SHORT WheelDelta = GET_WHEEL_DELTA_WPARAM(wParam);

				POINT CursorPoint;
				CursorPoint.x = GET_X_LPARAM(lParam);
				CursorPoint.y = GET_Y_LPARAM(lParam); 

				const FVector2D CursorPos(CursorPoint.x, CursorPoint.y);

				const BOOL Result = MessageHandler->OnMouseWheel( static_cast<float>( WheelDelta ) * SpinFactor, CursorPos );
				return Result ? 0 : 1;
			}
			break;

			// Mouse Cursor
		case WM_SETCURSOR:
			{
				// WM_SETCURSOR - Sent to a window if the mouse causes the cursor to move within a window and mouse input is not captured.						

				// When we use the OSWindowBorder the only zone that "belongs" to Slate for cursor purposes is the Client Zone
				if (CurrentNativeEventWindowPtr->GetDefinition().HasOSWindowBorder)
				{
					const UINT MouseWindowMessage = HIWORD(lParam);
					const UINT CursorHitTestResult = LOWORD(lParam);

					if (MouseWindowMessage == WM_MOUSEMOVE && CursorHitTestResult != HTCLIENT)
					{
						return 0;
					}
				}
				return  MessageHandler->OnCursorSet() ? 1 : 0;
			}
			break;

		case WM_TOUCH:
			{
				UINT InputCount = LOWORD( wParam );
				if ( InputCount > 0 )
				{
					TUniquePtr<TOUCHINPUT[]> Inputs = MakeUnique<TOUCHINPUT[]>( InputCount );
					if ( GetTouchInputInfo( (HTOUCHINPUT)lParam, InputCount, Inputs.Get(), sizeof(TOUCHINPUT) ) )
					{
						for ( uint32 i = 0; i < InputCount; i++ )
						{
							TOUCHINPUT Input = Inputs[i];
							FVector2D Location( Input.x / 100.0f, Input.y / 100.0f );
							if ( Input.dwFlags & TOUCHEVENTF_DOWN )
							{
								int32 TouchIndex = GetTouchIndexForID( Input.dwID );
								if (TouchIndex == INDEX_NONE)
								{
									TouchIndex = GetFirstFreeTouchIndex();
									check(TouchIndex >= 0);
									
									TouchIDs[TouchIndex] = TOptional<int32>(Input.dwID);
									UE_LOG(LogWindowsDesktop, Verbose, TEXT("OnTouchStarted at (%f, %f), finger %d (system touch id %d)"), Location.X, Location.Y, TouchIndex, Input.dwID);
									MessageHandler->OnTouchStarted(CurrentNativeEventWindowPtr, Location, 1.0f, TouchIndex, 0);
								}
								else
								{
									// TODO: Error handling.
								}
							}
							else if ( Input.dwFlags & TOUCHEVENTF_MOVE )
							{
								int32 TouchIndex = GetTouchIndexForID( Input.dwID );
								if ( TouchIndex >= 0 )
								{
									UE_LOG(LogWindowsDesktop, Verbose, TEXT("OnTouchMoved at (%f, %f), finger %d (system touch id %d)"), Location.X, Location.Y, TouchIndex, Input.dwID);
									MessageHandler->OnTouchMoved(Location, 1.0f, TouchIndex, 0);
								}
							}
							else if ( Input.dwFlags & TOUCHEVENTF_UP )
							{
								int32 TouchIndex = GetTouchIndexForID( Input.dwID );
								if ( TouchIndex >= 0 )
								{
									TouchIDs[TouchIndex] = TOptional<int32>();
									UE_LOG(LogWindowsDesktop, Verbose, TEXT("OnTouchEnded at (%f, %f), finger %d (system touch id %d)"), Location.X, Location.Y, TouchIndex, Input.dwID);
									MessageHandler->OnTouchEnded(Location, TouchIndex, 0);
								}
								else
								{
									// TODO: Error handling.
								}
							}
						}
						CloseTouchInputHandle( (HTOUCHINPUT)lParam );
						return 0;
					}
				}
				break;
			}

			// Window focus and activation
		case WM_MOUSEACTIVATE:
			{
				// If the mouse activate isn't in the client area we'll force the WM_ACTIVATE to be EWindowActivation::ActivateByMouse
				// This ensures that clicking menu buttons on the header doesn't generate a WM_ACTIVATE with EWindowActivation::Activate
				// which may cause mouse capture to be taken because is not differentiable from Alt-Tabbing back to the application.
				bForceActivateByMouse = !(LOWORD(lParam) & HTCLIENT);
				return 0;
			}
			break;

			// Window focus and activation
		case WM_ACTIVATE:
			{
				EWindowActivation ActivationType;

				if (LOWORD(wParam) & WA_ACTIVE)
				{
					ActivationType = bForceActivateByMouse ? EWindowActivation::ActivateByMouse : EWindowActivation::Activate;
				}
				else if (LOWORD(wParam) & WA_CLICKACTIVE)
				{
					ActivationType = EWindowActivation::ActivateByMouse;
				}
				else
				{
					ActivationType = EWindowActivation::Deactivate;
				}
				bForceActivateByMouse = false;

				UpdateAllModifierKeyStates();

				if ( CurrentNativeEventWindowPtr.IsValid() )
				{
					BOOL Result = false;
					Result = MessageHandler->OnWindowActivationChanged( CurrentNativeEventWindowPtr.ToSharedRef(), ActivationType );
					return Result ? 0 : 1;
				}

				return 1;
			}
			break;

		case WM_ACTIVATEAPP:
			UpdateAllModifierKeyStates();
			MessageHandler->OnApplicationActivationChanged( !!wParam );
			break;

		case WM_SETTINGCHANGE:
			if ((lParam != 0) && (FCString::Strcmp((LPCTSTR)lParam, TEXT("ConvertibleSlateMode")) == 0))
			{
				MessageHandler->OnConvertibleLaptopModeChanged();
			}
			break;
	
		case WM_NCACTIVATE:
			{
				if( CurrentNativeEventWindowPtr.IsValid() && !CurrentNativeEventWindowPtr->GetDefinition().HasOSWindowBorder )
				{
					// Unless using the OS window border, intercept calls to prevent non-client area drawing a border upon activation or deactivation
					// Return true to ensure standard activation happens
					return true;
				}
			}
			break;

		case WM_NCPAINT:
			{
				if( CurrentNativeEventWindowPtr.IsValid() && !CurrentNativeEventWindowPtr->GetDefinition().HasOSWindowBorder )
				{
					// Unless using the OS window border, intercept calls to draw the non-client area - we do this ourselves
					return 0;
				}
			}
			break;

		case WM_CLOSE:
			{
				if ( CurrentNativeEventWindowPtr.IsValid() )
				{
					// Called when the OS close button is pressed
					MessageHandler->OnWindowClose( CurrentNativeEventWindowPtr.ToSharedRef() );
				}
				return 0;
			}
			break;

		case WM_SHOWWINDOW:
			{
				if( CurrentNativeEventWindowPtr.IsValid() )
				{
					switch(lParam)
					{
					case SW_PARENTCLOSING:
						CurrentNativeEventWindowPtr->OnParentWindowMinimized();
						bMinimized = true;
						break;
					case SW_PARENTOPENING:
						CurrentNativeEventWindowPtr->OnParentWindowRestored();
						bMinimized = false;
						break;
					default:
						break;
					}
				}
			}
			break;

		case WM_SIZE:
			{
				if( CurrentNativeEventWindowPtr.IsValid() )
				{
					// @todo Fullscreen - Perform deferred resize
					// Note WM_SIZE provides the client dimension which is not equal to the window dimension if there is a windows border 
					const int32 NewWidth = (int)(short)(LOWORD(lParam));
					const int32 NewHeight = (int)(short)(HIWORD(lParam));

					const FGenericWindowDefinition& Definition = CurrentNativeEventWindowPtr->GetDefinition();
					if ( Definition.IsRegularWindow && !Definition.HasOSWindowBorder )
					{
						CurrentNativeEventWindowPtr->AdjustWindowRegion(NewWidth, NewHeight);
					}

					const bool bWasMinimized = (wParam == SIZE_MINIMIZED);

					const bool bIsFullscreen = (CurrentNativeEventWindowPtr->GetWindowMode() == EWindowMode::Type::Fullscreen);

					// When in fullscreen Windows rendering size should be determined by the application. Do not adjust based on WM_SIZE messages.
 					if ( !bIsFullscreen )
					{
						const bool Result = MessageHandler->OnSizeChanged(CurrentNativeEventWindowPtr.ToSharedRef(), NewWidth, NewHeight, bWasMinimized);
					}
				}
			}
			break;
		case WM_SIZING:
			{
				if( CurrentNativeEventWindowPtr.IsValid() )
				{
					MessageHandler->OnResizingWindow( CurrentNativeEventWindowPtr.ToSharedRef() );
				}
			}
			break;
		case WM_ENTERSIZEMOVE:
			{
				if( CurrentNativeEventWindowPtr.IsValid() )
				{
					MessageHandler->BeginReshapingWindow( CurrentNativeEventWindowPtr.ToSharedRef() );
				}
			}
			break;
		case WM_EXITSIZEMOVE:
			{
				if( CurrentNativeEventWindowPtr.IsValid() )
				{
					MessageHandler->FinishedReshapingWindow( CurrentNativeEventWindowPtr.ToSharedRef() );
				}
			}
			break;

		case WM_DWMCOMPOSITIONCHANGED:
			{
				CurrentNativeEventWindowPtr->OnTransparencySupportChanged(GetWindowTransparencySupport());
			}
			break;

		case WM_DPICHANGED:
			{
				if( CurrentNativeEventWindowPtr.IsValid())
				{
					MessageHandler->SignalSystemDPIChanged(CurrentNativeEventWindowPtr.ToSharedRef());

					if (!CurrentNativeEventWindowPtr->IsManualManageDPIChanges())
					{
						CurrentNativeEventWindowPtr->SetDPIScaleFactor(LOWORD(wParam) / 96.0f);

						LPRECT NewRect = (LPRECT)lParam;
						SetWindowPos(hwnd, nullptr, NewRect->left, NewRect->top, NewRect->right - NewRect->left, NewRect->bottom - NewRect->top, SWP_NOZORDER | SWP_NOACTIVATE);

						MessageHandler->HandleDPIScaleChanged(CurrentNativeEventWindowPtr.ToSharedRef());
					}
				}
			}
			break;
		}
	}

	return 0;
}

void FWindowsApplication::ProcessDeferredDragDropOperation(const FDeferredWindowsDragDropOperation& Op)
{
	// Since we deferred the drag/drop event, we could not specify the correct cursor effect in time. Now we will just throw away the value.
	DWORD DummyCursorEffect = 0;

	switch (Op.OperationType)
	{
		case EWindowsDragDropOperationType::DragEnter:
			OnOLEDragEnter(Op.HWnd, Op.OLEData, Op.KeyState, Op.CursorPosition, &DummyCursorEffect);
			break;
		case EWindowsDragDropOperationType::DragOver:
			OnOLEDragOver(Op.HWnd, Op.KeyState, Op.CursorPosition, &DummyCursorEffect);
			break;
		case EWindowsDragDropOperationType::DragLeave:
			OnOLEDragOut(Op.HWnd);
			break;
		case EWindowsDragDropOperationType::Drop:
			OnOLEDrop(Op.HWnd, Op.OLEData, Op.KeyState, Op.CursorPosition, &DummyCursorEffect);
			break;
		default:
			ensureMsgf(0, TEXT("Unhandled deferred drag/drop operation type: %d"), Op.OperationType);
			break;
	}
}

bool FWindowsApplication::IsKeyboardInputMessage( uint32 msg )
{
	switch(msg)
	{
	// Keyboard input notification messages...
	case WM_CHAR:
	case WM_SYSCHAR:
	case WM_SYSKEYDOWN:
	case WM_KEYDOWN:
	case WM_SYSKEYUP:
	case WM_KEYUP:
	case WM_SYSCOMMAND:
		return true;
	}
	return false;
}

bool FWindowsApplication::IsMouseInputMessage( uint32 msg )
{
	switch(msg)
	{
	// Mouse input notification messages...
	case WM_MOUSEHWHEEL:
	case WM_MOUSEWHEEL:
	case WM_MOUSEHOVER:
	case WM_MOUSELEAVE:
	case WM_MOUSEMOVE:
	case WM_NCMOUSEHOVER:
	case WM_NCMOUSELEAVE:
	case WM_NCMOUSEMOVE:
	case WM_NCMBUTTONDBLCLK:
	case WM_NCMBUTTONDOWN:
	case WM_NCMBUTTONUP:
	case WM_NCRBUTTONDBLCLK:
	case WM_NCRBUTTONDOWN:
	case WM_NCRBUTTONUP:
	case WM_NCXBUTTONDBLCLK:
	case WM_NCXBUTTONDOWN:
	case WM_NCXBUTTONUP:
	case WM_LBUTTONDBLCLK:
	case WM_LBUTTONDOWN:
	case WM_LBUTTONUP:
	case WM_MBUTTONDBLCLK:
	case WM_MBUTTONDOWN:
	case WM_MBUTTONUP:
	case WM_RBUTTONDBLCLK:
	case WM_RBUTTONDOWN:
	case WM_RBUTTONUP:
	case WM_XBUTTONDBLCLK:
	case WM_XBUTTONDOWN:
	case WM_XBUTTONUP:
		return true;
	}
	return false;
}

bool FWindowsApplication::IsInputMessage( uint32 msg )
{
	if (IsKeyboardInputMessage(msg) || IsMouseInputMessage(msg))
	{
		return true;
	}

	switch(msg)
	{
	// Raw input notification messages...
	case WM_INPUT:
	case WM_INPUT_DEVICE_CHANGE:
		return true;
	}
	return false;
}

#define MOUSEEVENTF_FROMTOUCH 0xFF515700

bool FWindowsApplication::IsFakeMouseInputMessage(uint32 msg)
{
	const bool bShouldPrevent = !!bPreventDuplicateMouseEventsForTouch;

	if (bShouldPrevent && IsMouseInputMessage(msg))
	{
		// This is only legal to call when handling messages in the pump, and is not valid
		// to call in a deferred fashion.
		// Click was generated by wisptis / Windows Touch
		return (GetMessageExtraInfo() & MOUSEEVENTF_FROMTOUCH) == MOUSEEVENTF_FROMTOUCH;
	}
	
	// Click was generated by the mouse.
	return false;
}

LRESULT CALLBACK FWindowsApplication::HandleLowLevelMouseFilterHook(int nCode, WPARAM wParam, LPARAM lParam)
{
	if (nCode != HC_ACTION)
	{
		//Action was not a mouse input.
		return CallNextHookEx(NULL, nCode, wParam, lParam);
	}

	LPARAM extra = GetMessageExtraInfo();
	if ((extra & MOUSEEVENTF_FROMTOUCH) == MOUSEEVENTF_FROMTOUCH)
	{
		// Mouse Input was generated by wisptis / Windows Touch
		CallNextHookEx(NULL, nCode, wParam, lParam);
		return 1;
	}
	else
	{
		PMSLLHOOKSTRUCT hookStruct = reinterpret_cast<PMSLLHOOKSTRUCT>(lParam);
		extra = hookStruct->dwExtraInfo;
		if (((extra & MOUSEEVENTF_FROMTOUCH) == MOUSEEVENTF_FROMTOUCH))
		{
			// Mouse Input was generated by wisptis / Windows Touch
			CallNextHookEx(NULL, nCode, wParam, lParam);
			return 1;
		}
	}

	// Mouse Input was generated by the mouse.
	return CallNextHookEx(NULL, nCode, wParam, lParam);
}

#undef MOUSEEVENTF_FROMTOUCH

void FWindowsApplication::DeferMessage( TSharedPtr<FWindowsWindow>& NativeWindow, HWND InHWnd, uint32 InMessage, WPARAM InWParam, LPARAM InLParam, int32 MouseX, int32 MouseY, uint32 RawInputFlags )
{
	if( GPumpingMessagesOutsideOfMainLoop && bAllowedToDeferMessageProcessing )
	{
		DeferredMessages.Add( FDeferredWindowsMessage( NativeWindow, InHWnd, InMessage, InWParam, InLParam, MouseX, MouseY, RawInputFlags ) );
	}
	else
	{
		// When not deferring messages, process them immediately
		ProcessDeferredMessage( FDeferredWindowsMessage( NativeWindow, InHWnd, InMessage, InWParam, InLParam, MouseX, MouseY, RawInputFlags ) );
	}
}

void FWindowsApplication::PumpMessages( const float TimeDelta )
{
	MSG Message;

	// standard Windows message handling
	while(PeekMessage(&Message, NULL, 0, 0, PM_REMOVE))
	{ 
		TranslateMessage(&Message);
		DispatchMessage(&Message); 
	}
}

void FWindowsApplication::ProcessDeferredEvents( const float TimeDelta )
{
	// Process windows messages
	{
		// This function can be reentered when entering a modal tick loop.
		// We need to make a copy of the events that need to be processed or we may end up processing the same messages twice 
		TArray<FDeferredWindowsMessage> EventsToProcess( DeferredMessages );

		DeferredMessages.Empty();
		for( int32 MessageIndex = 0; MessageIndex < EventsToProcess.Num(); ++MessageIndex )
		{
			const FDeferredWindowsMessage& DeferredMessage = EventsToProcess[MessageIndex];
			ProcessDeferredMessage( DeferredMessage );
		}

		CheckForShiftUpEvents(VK_LSHIFT);
		CheckForShiftUpEvents(VK_RSHIFT);
	}

	// Process drag/drop operations
	{
		TArray<FDeferredWindowsDragDropOperation> DragDropOperationsToProcess(DeferredDragDropOperations);

		DeferredDragDropOperations.Empty();
		for (int32 OperationIndex = 0; OperationIndex < DragDropOperationsToProcess.Num(); ++OperationIndex)
		{
			const FDeferredWindowsDragDropOperation& DeferredDragDropOperation = DragDropOperationsToProcess[OperationIndex];
			ProcessDeferredDragDropOperation(DeferredDragDropOperation);
		}
	}
}

void FWindowsApplication::PollGameDeviceState( const float TimeDelta )
{
	if (bForceNoGamepads)
	{
		return;
	}

	// initialize any externally-implemented input devices (we delay load initialize the array so any plugins have had time to load)
	if (!bHasLoadedInputPlugins && GIsRunning )
	{
		TArray<IInputDeviceModule*> PluginImplementations = IModularFeatures::Get().GetModularFeatureImplementations<IInputDeviceModule>( IInputDeviceModule::GetModularFeatureName() );
		for( auto InputPluginIt = PluginImplementations.CreateIterator(); InputPluginIt; ++InputPluginIt )
		{
			TSharedPtr<IInputDevice> Device = (*InputPluginIt)->CreateInputDevice(MessageHandler);
			AddExternalInputDevice(Device);			
		}

		bHasLoadedInputPlugins = true;
	}

	if (FApp::UseVRFocus() && !FApp::HasVRFocus())
	{
		return; // do not proceed if the app uses VR focus but doesn't have it
	}

	// Poll game device states and send new events
	XInput->SendControllerEvents();

	// Poll externally-implemented devices
	for( auto DeviceIt = ExternalInputDevices.CreateIterator(); DeviceIt; ++DeviceIt )
	{
		(*DeviceIt)->Tick( TimeDelta );
		(*DeviceIt)->SendControllerEvents();
	}
}

void FWindowsApplication::SetForceFeedbackChannelValue(int32 ControllerId, FForceFeedbackChannelType ChannelType, float Value)
{
	if (FApp::UseVRFocus() && !FApp::HasVRFocus())
	{
		return; // do not proceed if the app uses VR focus but doesn't have it
	}

	// send vibration to externally-implemented devices
	for( auto DeviceIt = ExternalInputDevices.CreateIterator(); DeviceIt; ++DeviceIt )
	{
		(*DeviceIt)->SetChannelValue(ControllerId, ChannelType, Value);
	}
}

void FWindowsApplication::SetForceFeedbackChannelValues(int32 ControllerId, const FForceFeedbackValues &Values)
{
	if (FApp::UseVRFocus() && !FApp::HasVRFocus())
	{
		return; // do not proceed if the app uses VR focus but doesn't have it
	}

	const FForceFeedbackValues* InternalValues = &Values;
 
	XInput->SetChannelValues( ControllerId, *InternalValues );
 
	// send vibration to externally-implemented devices
	for( auto DeviceIt = ExternalInputDevices.CreateIterator(); DeviceIt; ++DeviceIt )
	{
		// *N.B 06/20/2016*: Ideally, we would want to use GetHapticDevice instead
		// but they're not implemented for SteamController and SteamVRController
		if ((*DeviceIt)->IsGamepadAttached()) 
		{
			(*DeviceIt)->SetChannelValues(ControllerId, Values);
		}
	}
}

void FWindowsApplication::SetHapticFeedbackValues(int32 ControllerId, int32 Hand, const FHapticFeedbackValues& Values)
{
	if (FApp::UseVRFocus() && !FApp::HasVRFocus())
	{
		return; // do not proceed if the app uses VR focus but doesn't have it
	}

	for (auto DeviceIt = ExternalInputDevices.CreateIterator(); DeviceIt; ++DeviceIt)
	{
		IHapticDevice* HapticDevice = (*DeviceIt)->GetHapticDevice();
		if (HapticDevice)
		{
			HapticDevice->SetHapticFeedbackValues(ControllerId, Hand, Values);
		}
	}
}

void FWindowsApplication::SetDeviceProperty(int32 ControllerId, const FInputDeviceProperty* Property)
{
	if (FApp::UseVRFocus() && !FApp::HasVRFocus())
	{
		return; // do not proceed if the app uses VR focus but doesn't have it
	}

	// set on externally-implemented devices
	for (auto DeviceIt = ExternalInputDevices.CreateIterator(); DeviceIt; ++DeviceIt)
	{
		(*DeviceIt)->SetDeviceProperty(ControllerId, Property);
	}
}

void FWindowsApplication::AddExternalInputDevice(TSharedPtr<IInputDevice> InputDevice)
{
	if (InputDevice.IsValid())
	{
		ExternalInputDevices.Add(InputDevice);
	}
}

void FWindowsApplication::FinishedInputThisFrame()
{

}

TSharedPtr<FTaskbarList> FWindowsApplication::GetTaskbarList()
{
	return TaskbarList;
}

void FWindowsApplication::DeferDragDropOperation(const FDeferredWindowsDragDropOperation& DeferredDragDropOperation)
{
	DeferredDragDropOperations.Add(DeferredDragDropOperation);
}

HRESULT FWindowsApplication::OnOLEDragEnter( const HWND HWnd, const FDragDropOLEData& OLEData, DWORD KeyState, POINTL CursorPosition, DWORD *CursorEffect)
{
	const TSharedPtr< FWindowsWindow > Window = FindWindowByHWND( Windows, HWnd );

	if ( !Window.IsValid() )
	{
		return 0;
	}

	if ( Window->IsEnabled() )
	{
		if ((OLEData.Type & FDragDropOLEData::Text) && (OLEData.Type & FDragDropOLEData::Files))
		{
			*CursorEffect = MessageHandler->OnDragEnterExternal(Window.ToSharedRef(), OLEData.OperationText, OLEData.OperationFilenames);
		}
		else if (OLEData.Type & FDragDropOLEData::Text)
		{
			*CursorEffect = MessageHandler->OnDragEnterText(Window.ToSharedRef(), OLEData.OperationText);
		}
		else if (OLEData.Type & FDragDropOLEData::Files)
		{
			*CursorEffect = MessageHandler->OnDragEnterFiles(Window.ToSharedRef(), OLEData.OperationFilenames);
		}
	}
	else
	{
		*CursorEffect = EDropEffect::None;
	}

	return 0;
}

HRESULT FWindowsApplication::OnOLEDragOver( const HWND HWnd, DWORD KeyState, POINTL CursorPosition, DWORD *CursorEffect)
{
	const TSharedPtr< FWindowsWindow > Window = FindWindowByHWND( Windows, HWnd );

	if ( Window.IsValid() )
	{
		if ( Window->IsEnabled() )
		{
			*CursorEffect = MessageHandler->OnDragOver( Window.ToSharedRef() );
		}
		else
		{
			*CursorEffect = EDropEffect::None;
		}
	}

	return 0;
}

HRESULT FWindowsApplication::OnOLEDragOut( const HWND HWnd )
{
	const TSharedPtr< FWindowsWindow > Window = FindWindowByHWND( Windows, HWnd );

	if ( Window.IsValid() && Window->IsEnabled() )
	{
		// User dragged out of a Slate window. We must tell Slate it is no longer in drag and drop mode.
		// Note that this also gets triggered when the user hits ESC to cancel a drag and drop.
		MessageHandler->OnDragLeave( Window.ToSharedRef() );
	}

	return 0;
}

HRESULT FWindowsApplication::OnOLEDrop( const HWND HWnd, const FDragDropOLEData& OLEData, DWORD KeyState, POINTL CursorPosition, DWORD *CursorEffect)
{
	const TSharedPtr< FWindowsWindow > Window = FindWindowByHWND( Windows, HWnd );

	if ( Window.IsValid() )
	{
		if ( Window->IsEnabled() )
		{
			*CursorEffect = MessageHandler->OnDragDrop(Window.ToSharedRef());
		}
		else
		{
			*CursorEffect = EDropEffect::None;
		}
	}

	return 0;
}


void FWindowsApplication::AddMessageHandler(IWindowsMessageHandler& InMessageHandler)
{
	WindowsApplication->MessageHandlers.AddUnique(&InMessageHandler);
}


void FWindowsApplication::RemoveMessageHandler(IWindowsMessageHandler& InMessageHandler)
{
	WindowsApplication->MessageHandlers.RemoveSwap(&InMessageHandler);
}


void FWindowsApplication::QueryConnectedMice()
{
	TArray<RAWINPUTDEVICELIST> DeviceList;
	UINT DeviceCount = 0;

	GetRawInputDeviceList(nullptr, &DeviceCount, sizeof(RAWINPUTDEVICELIST));
	if (DeviceCount == 0)
	{
		bIsMouseAttached = false;
		return;
	}

	DeviceList.AddUninitialized(DeviceCount);
	GetRawInputDeviceList(DeviceList.GetData(), &DeviceCount, sizeof(RAWINPUTDEVICELIST));
	
	int32 MouseCount = 0;
	for (const auto& Device : DeviceList)
	{
		UINT NameLen = 0;
		TUniquePtr<char[]> Name;
		if (Device.dwType != RIM_TYPEMOUSE)
			continue;

		//Force the use of ANSI versions of these calls
		if (GetRawInputDeviceInfoA(Device.hDevice, RIDI_DEVICENAME, nullptr, &NameLen) == static_cast<UINT>(-1))
			continue;

		Name = MakeUnique<char[]>(NameLen+1);
		if (GetRawInputDeviceInfoA(Device.hDevice, RIDI_DEVICENAME, Name.Get(), &NameLen) == static_cast<UINT>(-1))
			continue;

		Name[NameLen] = 0;
		FString WName = ANSI_TO_TCHAR(Name.Get());
		WName.ReplaceInline(TEXT("#"), TEXT("\\"), ESearchCase::CaseSensitive);

		/*
		 * Name XP starts with \??\, vista+ starts \\?\ 
		 * In the device list exists a fake Mouse device with the device name of RDP_MOU
		 * This is used for Remote Desktop so ignore it.
		 */
		if (WName.StartsWith(TEXT("\\??\\ROOT\\RDP_MOU\\")) || WName.StartsWith(TEXT("\\\\?\\ROOT\\RDP_MOU\\")))
		{
			continue;
		}

		++MouseCount;
	}

	// If the session is a remote desktop session - assume that a mouse is present, it seems that you can end up
	// in a situation where RDP mice don't have a valid name, so the code above fails to locate a valid mouse, 
	// even though one is present.
	if ( MouseCount == 0 )
	{
		if ( GetSystemMetrics(SM_REMOTESESSION) )
		{
			MouseCount++;
		}
	}

	bIsMouseAttached = MouseCount > 0;
}

uint32 FWindowsApplication::GetTouchIndexForID( int32 TouchID )
{
	for (int i = 0; i < TouchIDs.Num(); i++)
	{
		if ( TouchIDs[i].IsSet() && TouchIDs[i].GetValue() == TouchID )
		{
			return i;
		}
	}
	return INDEX_NONE;
}

uint32 FWindowsApplication::GetFirstFreeTouchIndex()
{
	for ( int i = 0; i < TouchIDs.Num(); i++ )
	{
		if ( TouchIDs[i].IsSet() == false )
		{
			return i;
		}
	}

	return TouchIDs.Add(TOptional<int32>());
}

void FTaskbarList::Initialize()
{
	if (LIKELY(FApp::CanEverRender()) && FWindowsPlatformMisc::CoInitialize())
	{
		if (CoCreateInstance(CLSID_TaskbarList, NULL, CLSCTX_INPROC_SERVER, IID_ITaskbarList3, (void **)&TaskBarList3) != S_OK)
		{
			TaskBarList3 = nullptr;
		}
	}
}

FTaskbarList::FTaskbarList() 
	: TaskBarList3(NULL)
{

}

FTaskbarList::~FTaskbarList()
{
	if (TaskBarList3 && FWindowsPlatformMisc::CoInitialize())
	{
		TaskBarList3->Release();
	}

	TaskBarList3 = NULL;
}

void FTaskbarList::SetOverlayIcon(HWND WindowHandle, HICON Icon, FText Description)
{
	if (TaskBarList3)
	{
		TaskBarList3->SetOverlayIcon(WindowHandle, Icon, *Description.ToString());
	}
}

void FTaskbarList::SetProgressValue(HWND WindowHandle, uint64 Current, uint64 Total)
{
	if (TaskBarList3)
	{
		TaskBarList3->SetProgressValue(WindowHandle, (ULONGLONG)Current, (ULONGLONG)Total);
	}
}

void FTaskbarList::SetProgressState(HWND WindowHandle, ETaskbarProgressState::Type State)
{
	if (TaskBarList3)
	{
		TaskBarList3->SetProgressState(WindowHandle, (TBPFLAG)State);
	}
}

TSharedRef<FTaskbarList> FTaskbarList::Create()
{
	TSharedRef<FTaskbarList> TaskbarList = MakeShareable(new FTaskbarList());
	TaskbarList->Initialize();

	return TaskbarList;
}

// Restore the windowsx.h macro for IsMaximized
#pragma pop_macro("IsMaximized")

#include "Windows/HideWindowsPlatformTypes.h"
<|MERGE_RESOLUTION|>--- conflicted
+++ resolved
@@ -214,20 +214,6 @@
 		bForceNoGamepads = true;
 	}
 
-<<<<<<< HEAD
-#if WINVER >= 0x0601
-
-	if (FParse::Param(FCommandLine::Get(), TEXT("FilterLowLevelMouse")))
-	{
-		//Only check fake mouse inputs in game or digitizer devices will not work in the editor.
-		if (FApp::IsGame())
-		{
-			LowLevelMouseFilterHook = ::SetWindowsHookEx(WH_MOUSE_LL, HandleLowLevelMouseFilterHook, NULL, 0);
-		}
-	}
-
-#endif
-=======
 	if (FParse::Param(FCommandLine::Get(), TEXT("FilterLowLevelMouse")))
 	{
 		ApplyLowLevelMouseFilter();
@@ -253,7 +239,6 @@
 		::UnhookWindowsHookEx(LowLevelMouseFilterHook);
 		bLowLevelMouseFilterIsApplied = false;
 	}
->>>>>>> 6bbb88c8
 }
 
 void FWindowsApplication::AllowAccessibilityShortcutKeys(const bool bAllowKeys)
@@ -310,13 +295,9 @@
 
 	TaskbarList = nullptr;
 
-<<<<<<< HEAD
-	::UnhookWindowsHookEx(LowLevelMouseFilterHook);
-=======
 	RemoveLowLevelMouseFilter();
 	IConsoleManager::Get().UnregisterConsoleObject(TEXT("WindowsApplication.ApplyLowLevelMouseFilter"));
 	IConsoleManager::Get().UnregisterConsoleObject(TEXT("WindowsApplication.RemoveLowLevelMouseFilter"));
->>>>>>> 6bbb88c8
 }
 
 void FWindowsApplication::ShutDownAfterError()
@@ -327,13 +308,9 @@
 
 	TaskbarList = nullptr;
 
-<<<<<<< HEAD
-	::UnhookWindowsHookEx(LowLevelMouseFilterHook);
-=======
 	RemoveLowLevelMouseFilter();
 	IConsoleManager::Get().UnregisterConsoleObject(TEXT("WindowsApplication.ApplyLowLevelMouseFilter"));
 	IConsoleManager::Get().UnregisterConsoleObject(TEXT("WindowsApplication.RemoveLowLevelMouseFilter"));
->>>>>>> 6bbb88c8
 }
 
 bool FWindowsApplication::RegisterClass( const HINSTANCE HInstance, const HICON HIcon )
@@ -1017,21 +994,11 @@
 			}
 		}
 
-<<<<<<< HEAD
-#if WINVER >= 0x0601
-
-=======
->>>>>>> 6bbb88c8
 		//Only check fake mouse inputs in game or digitizer devices will not work in the editor.
 		if (FApp::IsGame() && IsFakeMouseInputMessage(msg))
 		{
 			return 0;
 		}
-<<<<<<< HEAD
-	
-#endif
-=======
->>>>>>> 6bbb88c8
 
 		switch(msg)
 		{
@@ -1736,10 +1703,6 @@
 			}
 			break;
 
-<<<<<<< HEAD
-#if WITH_EDITOR // WM_ENDSESSION was added for Editor analytics purpose to detect when the Editor dies unexpectedly because it gets killed by a logoff/shutdown.
-=======
->>>>>>> 6bbb88c8
 		case WM_ENDSESSION:
 			{
 				// wParam is true if the user session is going away. Note that WM_SESSION is a follow up for WM_QUERYENDSESSION, so wParam can be false if the user (from UI)
@@ -1750,12 +1713,8 @@
 				}
 				return DefWindowProc(hwnd, msg, wParam, lParam);
 			}
-<<<<<<< HEAD
-#endif
-=======
-			break;
-
->>>>>>> 6bbb88c8
+			break;
+
 		case WM_SYSCOMMAND:
 			{
 				switch( wParam & 0xfff0 )
