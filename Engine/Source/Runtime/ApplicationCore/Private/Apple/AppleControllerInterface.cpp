--- conflicted
+++ resolved
@@ -3,10 +3,7 @@
 #include "AppleControllerInterface.h"
 #include "HAL/PlatformTime.h"
 #include "Misc/ScopeLock.h"
-<<<<<<< HEAD
-=======
 #include "GenericPlatform/GenericPlatformInputDeviceMapper.h"
->>>>>>> d731a049
 
 DEFINE_LOG_CATEGORY(LogAppleController);
 
@@ -235,24 +232,11 @@
  	{
 		FUserController& Controller = Controllers[i];
 		
-<<<<<<< HEAD
-		// make sure the connection handler has run on this guy
-=======
 		// make sure the connection handler has run on this
->>>>>>> d731a049
 		if (Controller.PlayerIndex == PlayerIndex::PlayerUnset)
 		{
             continue;
 		}
-<<<<<<< HEAD
-		
-		GCController* ControllerImpl = Controller.Controller;
-
-		// Assumes iOS13, tvOS 13 & macOS 10.15
-        GCExtendedGamepad* ExtendedGamepad = [ControllerImpl capture].extendedGamepad;
-		GCMotion* Motion = ControllerImpl.motion;
-=======
->>>>>>> d731a049
 		
 		GCController* ControllerImpl = Controller.Controller;
 		
@@ -267,13 +251,8 @@
 		// Workaround for unreliable buttonMenu behavior since iOS/tvOS 14
 		if (Controller.bPauseWasPressed)
         {
-<<<<<<< HEAD
-            MessageHandler->OnControllerButtonPressed(FGamepadKeyNames::SpecialRight, Controller.PlayerIndex, false);
-            MessageHandler->OnControllerButtonReleased(FGamepadKeyNames::SpecialRight, Controller.PlayerIndex, false);
-=======
             MessageHandler->OnControllerButtonPressed(FGamepadKeyNames::SpecialRight, UserId, DeviceId, false);
             MessageHandler->OnControllerButtonReleased(FGamepadKeyNames::SpecialRight, UserId, DeviceId, false);
->>>>>>> d731a049
 
             Controller.bPauseWasPressed = false;
         }
