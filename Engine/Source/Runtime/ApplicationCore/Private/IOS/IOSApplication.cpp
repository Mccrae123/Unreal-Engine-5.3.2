--- conflicted
+++ resolved
@@ -127,15 +127,6 @@
 #if !PLATFORM_TVOS
 	if (@available(iOS 11, *))
 	{
-<<<<<<< HEAD
-		static IConsoleVariable* CVar = IConsoleManager::Get().FindConsoleVariable(TEXT("r.MobileContentScaleFactor"));
-		float RequestedContentScaleFactor = CVar->GetFloat();
-
-		UIEdgeInsets insets = [[[[UIApplication sharedApplication] delegate] window] safeAreaInsets];
-		// FVector4(X,Y,Z,W) being used like FMargin(left, top, right, bottom)
-		OutDisplayMetrics.TitleSafePaddingSize =
-		OutDisplayMetrics.ActionSafePaddingSize = FVector4(insets.left, insets.top, insets.right, insets.bottom) * RequestedContentScaleFactor;
-=======
 		const float RequestedContentScaleFactor = [[IOSAppDelegate GetDelegate].IOSView contentScaleFactor];
 
 		//we need to set these according to the orientation
@@ -172,7 +163,6 @@
 		OutDisplayMetrics.TitleSafePaddingSize *= RequestedContentScaleFactor;
 
 		OutDisplayMetrics.ActionSafePaddingSize = OutDisplayMetrics.TitleSafePaddingSize;
->>>>>>> a23640a2
 	}
 	else
 #endif
