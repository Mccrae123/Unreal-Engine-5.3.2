// Copyright Epic Games, Inc. All Rights Reserved.

#include "IOS/IOSInputInterface.h"
#include "IOS/IOSAppDelegate.h"
#include "IOS/IOSApplication.h"
#include "Misc/ConfigCacheIni.h"
#include "Misc/ScopeLock.h"
#include "HAL/IConsoleManager.h"
#include "HAL/PlatformTime.h"
#include "Misc/EmbeddedCommunication.h"

#import <AudioToolbox/AudioToolbox.h>

DECLARE_LOG_CATEGORY_EXTERN(LogIOSInput, Log, All);

#define APPLE_CONTROLLER_DEBUG 0

static TAutoConsoleVariable<float> CVarHapticsKickHeavy(TEXT("ios.VibrationHapticsKickHeavyValue"), 0.65f, TEXT("Vibation values higher than this will kick a haptics heavy Impact"));
static TAutoConsoleVariable<float> CVarHapticsKickMedium(TEXT("ios.VibrationHapticsKickMediumValue"), 0.5f, TEXT("Vibation values higher than this will kick a haptics medium Impact"));
static TAutoConsoleVariable<float> CVarHapticsKickLight(TEXT("ios.VibrationHapticsKickLightValue"), 0.3f, TEXT("Vibation values higher than this will kick a haptics light Impact"));
static TAutoConsoleVariable<float> CVarHapticsRest(TEXT("ios.VibrationHapticsRestValue"), 0.2f, TEXT("Vibation values lower than this will allow haptics to Kick again when going over ios.VibrationHapticsKickValue"));

#if __IPHONE_OS_VERSION_MAX_ALLOWED >= 140000
uint32 TranslateGCKeyCodeToASCII(GCKeyCode KeyCode)
{
    uint32 c = '?';
<<<<<<< HEAD

    if ( KeyCode < GCKeyCodeSlash ) // Only implemented up to '/'
    {
        if (KeyCode == GCKeyCodeKeyA) { c = 'A';}
        else if (KeyCode == GCKeyCodeKeyB) { c = 'B';}
        else if (KeyCode == GCKeyCodeKeyC) { c = 'C';}
        else if (KeyCode == GCKeyCodeKeyD) { c = 'D';}
        else if (KeyCode == GCKeyCodeKeyE) { c = 'E';}
        else if (KeyCode == GCKeyCodeKeyF) { c = 'F';}
        else if (KeyCode == GCKeyCodeKeyG) { c = 'G';}
        else if (KeyCode == GCKeyCodeKeyH) { c = 'H';}
        else if (KeyCode == GCKeyCodeKeyI) { c = 'I';}
        else if (KeyCode == GCKeyCodeKeyJ) { c = 'J';}
        else if (KeyCode == GCKeyCodeKeyK) { c = 'K';}
        else if (KeyCode == GCKeyCodeKeyL) { c = 'L';}
        else if (KeyCode == GCKeyCodeKeyM) { c = 'M';}
        else if (KeyCode == GCKeyCodeKeyN) { c = 'N';}
        else if (KeyCode == GCKeyCodeKeyO) { c = 'O';}
        else if (KeyCode == GCKeyCodeKeyP) { c = 'P';}
        else if (KeyCode == GCKeyCodeKeyQ) { c = 'Q';}
        else if (KeyCode == GCKeyCodeKeyR) { c = 'R';}
        else if (KeyCode == GCKeyCodeKeyS) { c = 'S';}
        else if (KeyCode == GCKeyCodeKeyT) { c = 'T';}
        else if (KeyCode == GCKeyCodeKeyU) { c = 'U';}
        else if (KeyCode == GCKeyCodeKeyV) { c = 'V';}
        else if (KeyCode == GCKeyCodeKeyW) { c = 'W';}
        else if (KeyCode == GCKeyCodeKeyX) { c = 'X';}
        else if (KeyCode == GCKeyCodeKeyY) { c = 'Y';}
        else if (KeyCode == GCKeyCodeKeyZ) { c = 'Z';}
        else if (KeyCode == GCKeyCodeOne) { c = '1';}
        else if (KeyCode == GCKeyCodeTwo) { c = '2';}
        else if (KeyCode == GCKeyCodeThree) { c = '3';}
        else if (KeyCode == GCKeyCodeFour) { c = '4';}
        else if (KeyCode == GCKeyCodeFive) { c = '5';}
        else if (KeyCode == GCKeyCodeSix) { c = '6';}
        else if (KeyCode == GCKeyCodeSeven) { c = '7';}
        else if (KeyCode == GCKeyCodeEight) { c = '8';}
        else if (KeyCode == GCKeyCodeNine) { c = '9';}
        else if (KeyCode == GCKeyCodeZero) { c = '0';}
        else if (KeyCode == GCKeyCodeReturnOrEnter) { c = 10;}
        else if (KeyCode == GCKeyCodeEscape) { c = 27;}
        else if (KeyCode == GCKeyCodeBackslash) { c = 8;}
        else if (KeyCode == GCKeyCodeTab) { c = '\t';}
        else if (KeyCode == GCKeyCodeSpacebar) { c = ' ';}
        else if (KeyCode == GCKeyCodeHyphen) { c = '-';}
        else if (KeyCode == GCKeyCodeEqualSign) { c = '=';}
        else if (KeyCode == GCKeyCodeOpenBracket) { c = '{';}
        else if (KeyCode == GCKeyCodeCloseBracket) { c = '}';}
        else if (KeyCode == GCKeyCodeBackslash) { c = '\\';}
        else if (KeyCode == GCKeyCodeSemicolon) { c = ';';}
        else if (KeyCode == GCKeyCodeQuote) { c = '\"';}
        else if (KeyCode == GCKeyCodeGraveAccentAndTilde) { c = '~';}
        else if (KeyCode == GCKeyCodeComma) { c = ',';}
        else if (KeyCode == GCKeyCodePeriod) { c = '.';}
        else if (KeyCode == GCKeyCodeSlash) { c = '/';}
        
        UE_LOG(LogIOS, Log, TEXT("char: %c"), (char)c);
    }
    return c;
}
#endif

=======

    if ( KeyCode < GCKeyCodeSlash ) // Only implemented up to '/'
    {
        if (KeyCode == GCKeyCodeKeyA) { c = 'A';}
        else if (KeyCode == GCKeyCodeKeyB) { c = 'B';}
        else if (KeyCode == GCKeyCodeKeyC) { c = 'C';}
        else if (KeyCode == GCKeyCodeKeyD) { c = 'D';}
        else if (KeyCode == GCKeyCodeKeyE) { c = 'E';}
        else if (KeyCode == GCKeyCodeKeyF) { c = 'F';}
        else if (KeyCode == GCKeyCodeKeyG) { c = 'G';}
        else if (KeyCode == GCKeyCodeKeyH) { c = 'H';}
        else if (KeyCode == GCKeyCodeKeyI) { c = 'I';}
        else if (KeyCode == GCKeyCodeKeyJ) { c = 'J';}
        else if (KeyCode == GCKeyCodeKeyK) { c = 'K';}
        else if (KeyCode == GCKeyCodeKeyL) { c = 'L';}
        else if (KeyCode == GCKeyCodeKeyM) { c = 'M';}
        else if (KeyCode == GCKeyCodeKeyN) { c = 'N';}
        else if (KeyCode == GCKeyCodeKeyO) { c = 'O';}
        else if (KeyCode == GCKeyCodeKeyP) { c = 'P';}
        else if (KeyCode == GCKeyCodeKeyQ) { c = 'Q';}
        else if (KeyCode == GCKeyCodeKeyR) { c = 'R';}
        else if (KeyCode == GCKeyCodeKeyS) { c = 'S';}
        else if (KeyCode == GCKeyCodeKeyT) { c = 'T';}
        else if (KeyCode == GCKeyCodeKeyU) { c = 'U';}
        else if (KeyCode == GCKeyCodeKeyV) { c = 'V';}
        else if (KeyCode == GCKeyCodeKeyW) { c = 'W';}
        else if (KeyCode == GCKeyCodeKeyX) { c = 'X';}
        else if (KeyCode == GCKeyCodeKeyY) { c = 'Y';}
        else if (KeyCode == GCKeyCodeKeyZ) { c = 'Z';}
        else if (KeyCode == GCKeyCodeOne) { c = '1';}
        else if (KeyCode == GCKeyCodeTwo) { c = '2';}
        else if (KeyCode == GCKeyCodeThree) { c = '3';}
        else if (KeyCode == GCKeyCodeFour) { c = '4';}
        else if (KeyCode == GCKeyCodeFive) { c = '5';}
        else if (KeyCode == GCKeyCodeSix) { c = '6';}
        else if (KeyCode == GCKeyCodeSeven) { c = '7';}
        else if (KeyCode == GCKeyCodeEight) { c = '8';}
        else if (KeyCode == GCKeyCodeNine) { c = '9';}
        else if (KeyCode == GCKeyCodeZero) { c = '0';}
        else if (KeyCode == GCKeyCodeReturnOrEnter) { c = 10;}
        else if (KeyCode == GCKeyCodeEscape) { c = 27;}
        else if (KeyCode == GCKeyCodeBackslash) { c = 8;}
        else if (KeyCode == GCKeyCodeTab) { c = '\t';}
        else if (KeyCode == GCKeyCodeSpacebar) { c = ' ';}
        else if (KeyCode == GCKeyCodeHyphen) { c = '-';}
        else if (KeyCode == GCKeyCodeEqualSign) { c = '=';}
        else if (KeyCode == GCKeyCodeOpenBracket) { c = '{';}
        else if (KeyCode == GCKeyCodeCloseBracket) { c = '}';}
        else if (KeyCode == GCKeyCodeBackslash) { c = '\\';}
        else if (KeyCode == GCKeyCodeSemicolon) { c = ';';}
        else if (KeyCode == GCKeyCodeQuote) { c = '\"';}
        else if (KeyCode == GCKeyCodeGraveAccentAndTilde) { c = '~';}
        else if (KeyCode == GCKeyCodeComma) { c = ',';}
        else if (KeyCode == GCKeyCodePeriod) { c = '.';}
        else if (KeyCode == GCKeyCodeSlash) { c = '/';}
        
        UE_LOG(LogIOS, Log, TEXT("char: %c"), (char)c);
    }
    return c;
}
#endif

>>>>>>> 3aae9151
constexpr EIOSEventType operator+(EIOSEventType type, int Index) { return (EIOSEventType)((int)type + Index); }
// protects the input stack used on 2 threads
static FCriticalSection CriticalSection;
static TArray<TouchInput> TouchInputStack;
static TArray<int32> KeyInputStack;

bool FIOSInputInterface::bKeyboardInhibited = false;

TSharedRef< FIOSInputInterface > FIOSInputInterface::Create(  const TSharedRef< FGenericApplicationMessageHandler >& InMessageHandler )
{
	return MakeShareable( new FIOSInputInterface( InMessageHandler ) );
}

FIOSInputInterface::FIOSInputInterface( const TSharedRef< FGenericApplicationMessageHandler >& InMessageHandler )
	: FAppleControllerInterface( InMessageHandler )
	, bAllowRemoteRotation(false)
	, bGameSupportsMultipleActiveControllers(false)
	, bUseRemoteAsVirtualJoystick_DEPRECATED(true)
	, bUseRemoteAbsoluteDpadValues(false)
    , LastHapticValue(0.0f)
    , MouseDeltaX(0)
    , MouseDeltaY(0)
    , ScrollDeltaY(0)
    , bHaveMouse(false)
{
	SCOPED_BOOT_TIMING("FIOSInputInterface::FIOSInputInterface");

#if !PLATFORM_TVOS
	MotionManager = nil;
	ReferenceAttitude = nil;
#endif
	bPauseMotion = false;
	GConfig->GetBool(TEXT("/Script/IOSRuntimeSettings.IOSRuntimeSettings"), TEXT("bDisableMotionData"), bPauseMotion, GEngineIni);
	
	GConfig->GetBool(TEXT("/Script/IOSRuntimeSettings.IOSRuntimeSettings"), TEXT("bGameSupportsMultipleActiveControllers"), bGameSupportsMultipleActiveControllers, GEngineIni);
	GConfig->GetBool(TEXT("/Script/IOSRuntimeSettings.IOSRuntimeSettings"), TEXT("bAllowRemoteRotation"), bAllowRemoteRotation, GEngineIni);
	GConfig->GetBool(TEXT("/Script/IOSRuntimeSettings.IOSRuntimeSettings"), TEXT("bUseRemoteAsVirtualJoystick"), bUseRemoteAsVirtualJoystick_DEPRECATED, GEngineIni);
	GConfig->GetBool(TEXT("/Script/IOSRuntimeSettings.IOSRuntimeSettings"), TEXT("bUseRemoteAbsoluteDpadValues"), bUseRemoteAbsoluteDpadValues, GEngineIni);
	GConfig->GetBool(TEXT("/Script/IOSRuntimeSettings.IOSRuntimeSettings"), TEXT("bAllowControllers"), bAllowControllers, GEngineIni);
	GConfig->GetBool(TEXT("/Script/IOSRuntimeSettings.IOSRuntimeSettings"), TEXT("bControllersBlockDeviceFeedback"), bControllersBlockDeviceFeedback, GEngineIni);
	
<<<<<<< HEAD
    
    NSNotificationCenter* notificationCenter = [NSNotificationCenter defaultCenter];
    NSOperationQueue* currentQueue = [NSOperationQueue currentQueue];

    [notificationCenter addObserverForName:GCControllerDidDisconnectNotification object:nil queue:currentQueue usingBlock:^(NSNotification* Notification)
    {
        HandleDisconnect(Notification.object);
    }];
    
#if __IPHONE_OS_VERSION_MAX_ALLOWED >= 140000
    if (@available(iOS 14, tvOS 14, *))
    {
        [notificationCenter addObserverForName:GCMouseDidConnectNotification object:nil queue:currentQueue usingBlock:^(NSNotification* Notification)
        {
            HandleMouseConnection(Notification.object);
        }];
    
        [notificationCenter addObserverForName:GCMouseDidDisconnectNotification object:nil queue:currentQueue usingBlock:^(NSNotification* Notification)
        {
            HandleMouseDisconnect(Notification.object);
        }];
    
        [notificationCenter addObserverForName:GCKeyboardDidConnectNotification object:nil queue:currentQueue usingBlock:^(NSNotification* Notification)
        {
            HandleKeyboardConnection(Notification.object);
            
        }];
    
        [notificationCenter addObserverForName:GCKeyboardDidDisconnectNotification object:nil queue:currentQueue usingBlock:^(NSNotification* Notification)
        {
            HandleKeyboardDisconnect(Notification.object);
        }];
    
        if ( GCMouse.current )
        {
            HandleMouseConnection( GCMouse.current );
        }
    
        if ( GCKeyboard.coalescedKeyboard )
        {
            HandleKeyboardConnection( GCKeyboard.coalescedKeyboard );
        }
        if (!bGameSupportsMultipleActiveControllers)
        {
            [notificationCenter addObserverForName:GCControllerDidBecomeCurrentNotification object:nil queue:currentQueue usingBlock:^(NSNotification* Notification)
            {
                SetCurrentController(Notification.object);
            }];
        }
    }
    else
#endif
    {
        [notificationCenter addObserverForName:GCControllerDidConnectNotification object:nil queue:currentQueue usingBlock:^(NSNotification* Notification)
         {
            HandleConnection(Notification.object);
        }];
    }
    
	dispatch_async(dispatch_get_main_queue(), ^
	   {
		   [GCController startWirelessControllerDiscoveryWithCompletionHandler:^{ }];
	   });
	
	FMemory::Memzero(Controllers, sizeof(Controllers));
=======
>>>>>>> 3aae9151
    
    NSNotificationCenter* notificationCenter = [NSNotificationCenter defaultCenter];
    NSOperationQueue* currentQueue = [NSOperationQueue currentQueue];
    
#if __IPHONE_OS_VERSION_MAX_ALLOWED >= 140000
    if (@available(iOS 14, tvOS 14, *))
    {
        [notificationCenter addObserverForName:GCMouseDidConnectNotification object:nil queue:currentQueue usingBlock:^(NSNotification* Notification)
        {
            HandleMouseConnection(Notification.object);
        }];
    
        [notificationCenter addObserverForName:GCMouseDidDisconnectNotification object:nil queue:currentQueue usingBlock:^(NSNotification* Notification)
        {
            HandleMouseDisconnect(Notification.object);
        }];
    
        [notificationCenter addObserverForName:GCKeyboardDidConnectNotification object:nil queue:currentQueue usingBlock:^(NSNotification* Notification)
        {
            HandleKeyboardConnection(Notification.object);
            
        }];
    
        [notificationCenter addObserverForName:GCKeyboardDidDisconnectNotification object:nil queue:currentQueue usingBlock:^(NSNotification* Notification)
        {
            HandleKeyboardDisconnect(Notification.object);
        }];
    
        if ( GCMouse.current )
        {
            HandleMouseConnection( GCMouse.current );
        }
    
        if ( GCKeyboard.coalescedKeyboard )
        {
            HandleKeyboardConnection( GCKeyboard.coalescedKeyboard );
        }
        if (!bGameSupportsMultipleActiveControllers)
        {
            [notificationCenter addObserverForName:GCControllerDidBecomeCurrentNotification object:nil queue:currentQueue usingBlock:^(NSNotification* Notification)
            {
                SetCurrentController(Notification.object);
            }];
        }
    }
#endif

	FEmbeddedDelegates::GetNativeToEmbeddedParamsDelegateForSubsystem(TEXT("iosinput")).AddLambda([this](const FEmbeddedCallParamsHelper& Message)
	{
		FString Error;
#if !PLATFORM_TVOS
		// execute any console commands
		if (Message.Command == TEXT("stopmotion"))
		{
			[MotionManager release];
			MotionManager = nil;
			
			bPauseMotion = true;
		}
		else if (Message.Command == TEXT("startmotion"))
		{
			bPauseMotion = false;
		}
		else
#endif
		{
			Error = TEXT("Unknown iosinput command ") + Message.Command;
		}
		
		Message.OnCompleteDelegate({}, Error);
	});

	
#if !PLATFORM_TVOS
	HapticFeedbackSupportLevel = [[[UIDevice currentDevice] valueForKey:@"_feedbackSupportLevel"] intValue];
#else
	HapticFeedbackSupportLevel = 0;
#endif
}

template <EIOSEventType U, EIOSEventType V>
static inline void HandleButtons(GCControllerButtonInput* _Nonnull eventButton, float value, BOOL pressed, TArray<FDeferredIOSEvent>& DeferredEvents, FCriticalSection* EventsMutex)
{
    (void)eventButton;
    (void)value;
    FDeferredIOSEvent DeferredEvent;
    DeferredEvent.type = pressed ? U : V;
    FScopeLock Lock(EventsMutex);
    DeferredEvents.Add(DeferredEvent);
}

#if __IPHONE_OS_VERSION_MAX_ALLOWED >= 140000
void FIOSInputInterface::HandleMouseConnection(GCMouse* Mouse)
{
    if (@available(iOS 14, tvOS 14, *))
    {
        bHaveMouse = true;
        MouseDeltaX = 0.f;
        MouseDeltaY = 0.f;
        Mouse.mouseInput.mouseMovedHandler = ^(GCMouseInput * _Nonnull eventMouse, float deltaX, float deltaY) {
            (void)eventMouse;
            this->MouseDeltaX += deltaX;
            this->MouseDeltaY -= deltaY;
        };

        Mouse.mouseInput.leftButton.pressedChangedHandler = ^(GCControllerButtonInput* _Nonnull eventButton, float value, BOOL pressed) {
            HandleButtons< EIOSEventType::LeftMouseDown, EIOSEventType::LeftMouseUp >( eventButton, value, pressed, DeferredEvents, &EventsMutex );
        };

        Mouse.mouseInput.rightButton.pressedChangedHandler = ^(GCControllerButtonInput* _Nonnull eventButton, float value, BOOL pressed) {
            HandleButtons< EIOSEventType::RightMouseDown, EIOSEventType::RightMouseUp >( eventButton, value, pressed, DeferredEvents, &EventsMutex );
        };

        Mouse.mouseInput.middleButton.pressedChangedHandler = ^(GCControllerButtonInput* _Nonnull eventButton, float value, BOOL pressed) {
            HandleButtons< EIOSEventType::MiddleMouseDown, EIOSEventType::MiddleMouseUp >( eventButton, value, pressed, DeferredEvents, &EventsMutex );
        };

        NSArray<GCDeviceButtonInput*>* auxButtons = Mouse.mouseInput.auxiliaryButtons;
        if (auxButtons && auxButtons.count > 0)
        {
            if ( auxButtons.count < 2 )
            {
                auxButtons[0].pressedChangedHandler = ^(GCControllerButtonInput* _Nonnull eventButton, float value, BOOL pressed){
                    HandleButtons< EIOSEventType::ThumbDown + 0, EIOSEventType::ThumbUp + 0 >( eventButton, value, pressed, DeferredEvents, &EventsMutex );
                };
            }
            if ( auxButtons.count < 3 )
            {
                auxButtons[0].pressedChangedHandler = ^(GCControllerButtonInput* _Nonnull eventButton, float value, BOOL pressed){
                    HandleButtons< EIOSEventType::ThumbDown + 1, EIOSEventType::ThumbUp + 1 >( eventButton, value, pressed, DeferredEvents, &EventsMutex );
                };
            }
        }

        Mouse.mouseInput.scroll.valueChangedHandler = ^(GCControllerDirectionPad* _Nonnull dpad, float xValue, float yValue) {
            (void)xValue;
            ScrollDeltaY += yValue;
        };
    }
}

<<<<<<< HEAD
template <EIOSEventType U, EIOSEventType V>
static inline void HandleButtons(GCControllerButtonInput* _Nonnull eventButton, float value, BOOL pressed, TArray<FDeferredIOSEvent>& DeferredEvents, FCriticalSection* EventsMutex)
{
    (void)eventButton;
    (void)value;
    FDeferredIOSEvent DeferredEvent;
    DeferredEvent.type = pressed ? U : V;
    FScopeLock Lock(EventsMutex);
    DeferredEvents.Add(DeferredEvent);
}

#if __IPHONE_OS_VERSION_MAX_ALLOWED >= 140000
void FIOSInputInterface::HandleMouseConnection(GCMouse* Mouse)
{
    if (@available(iOS 14, tvOS 14, *))
    {
        bHaveMouse = true;
        MouseDeltaX = 0.f;
        MouseDeltaY = 0.f;
        Mouse.mouseInput.mouseMovedHandler = ^(GCMouseInput * _Nonnull eventMouse, float deltaX, float deltaY) {
            (void)eventMouse;
            this->MouseDeltaX += deltaX;
            this->MouseDeltaY -= deltaY;
        };

        Mouse.mouseInput.leftButton.pressedChangedHandler = ^(GCControllerButtonInput* _Nonnull eventButton, float value, BOOL pressed) {
            HandleButtons< EIOSEventType::LeftMouseDown, EIOSEventType::LeftMouseUp >( eventButton, value, pressed, DeferredEvents, &EventsMutex );
        };

        Mouse.mouseInput.rightButton.pressedChangedHandler = ^(GCControllerButtonInput* _Nonnull eventButton, float value, BOOL pressed) {
            HandleButtons< EIOSEventType::RightMouseDown, EIOSEventType::RightMouseUp >( eventButton, value, pressed, DeferredEvents, &EventsMutex );
        };

        Mouse.mouseInput.middleButton.pressedChangedHandler = ^(GCControllerButtonInput* _Nonnull eventButton, float value, BOOL pressed) {
            HandleButtons< EIOSEventType::MiddleMouseDown, EIOSEventType::MiddleMouseUp >( eventButton, value, pressed, DeferredEvents, &EventsMutex );
        };

        NSArray<GCDeviceButtonInput*>* auxButtons = Mouse.mouseInput.auxiliaryButtons;
        if (auxButtons && auxButtons.count > 0)
        {
            if ( auxButtons.count < 2 )
            {
                auxButtons[0].pressedChangedHandler = ^(GCControllerButtonInput* _Nonnull eventButton, float value, BOOL pressed){
                    HandleButtons< EIOSEventType::ThumbDown + 0, EIOSEventType::ThumbUp + 0 >( eventButton, value, pressed, DeferredEvents, &EventsMutex );
                };
            }
            if ( auxButtons.count < 3 )
            {
                auxButtons[0].pressedChangedHandler = ^(GCControllerButtonInput* _Nonnull eventButton, float value, BOOL pressed){
                    HandleButtons< EIOSEventType::ThumbDown + 1, EIOSEventType::ThumbUp + 1 >( eventButton, value, pressed, DeferredEvents, &EventsMutex );
                };
            }
        }

        Mouse.mouseInput.scroll.valueChangedHandler = ^(GCControllerDirectionPad* _Nonnull dpad, float xValue, float yValue) {
            (void)xValue;
            ScrollDeltaY += yValue;
        };
    }
}

void FIOSInputInterface::HandleMouseDisconnect(GCMouse* Mouse)
{
    if (@available(iOS 14, tvOS 14, *))
    {
        bHaveMouse = false;
    }
}

void FIOSInputInterface::HandleKeyboardConnection(GCKeyboard* Keyboard)
{
    if (@available(iOS 14, tvOS 14, *))
    {
        Keyboard.keyboardInput.keyChangedHandler = ^(GCKeyboardInput * _Nonnull keyboard, GCControllerButtonInput * _Nonnull key, GCKeyCode keyCode, BOOL pressed) {
            if ( !(FIOSInputInterface::IsKeyboardInhibited()) )
            {
                FDeferredIOSEvent DeferredEvent;
                DeferredEvent.type = pressed ? EIOSEventType::KeyDown : EIOSEventType::KeyUp;
                DeferredEvent.keycode = TranslateGCKeyCodeToASCII(keyCode);

                FScopeLock Lock(&EventsMutex);
                DeferredEvents.Add(DeferredEvent);
            }
        };
    }
}

void FIOSInputInterface::HandleKeyboardDisconnect(GCKeyboard* Keyboard)
{
}
#endif

void FIOSInputInterface::SetControllerType(uint32 ControllerIndex)
{
    GCController *Controller = Controllers[ControllerIndex].Controller;
    
    if ([Controller.productCategory isEqualToString:@"DualShock 4"])
    {
        Controllers[ControllerIndex].ControllerType = ControllerType::DualShockGamepad;
    }
    else if ([Controller.productCategory isEqualToString:@"Xbox One"])
    {
        Controllers[ControllerIndex].ControllerType = ControllerType::XboxGamepad;
    }
    else if (Controller.extendedGamepad != nil)
    {
        Controllers[ControllerIndex].ControllerType = ControllerType::ExtendedGamepad;
    }
    else if (Controller.microGamepad != nil)
    {
        Controllers[ControllerIndex].ControllerType = ControllerType::SiriRemote;
    }
    else
    {
        Controllers[ControllerIndex].ControllerType = ControllerType::Unassigned;
        UE_LOG(LogIOS, Warning, TEXT("Controller type is not recognized"));
    }
}


void FIOSInputInterface::HandleConnection(GCController* Controller)
{
	static_assert(GCControllerPlayerIndex1 == 0 && GCControllerPlayerIndex4 == 3, "Apple changed the player index enums");

	if (!bAllowControllers)
	{
		return;
	}
    
	// find a good controller index to use
	bool bFoundSlot = false;
	for (int32 ControllerIndex = 0; ControllerIndex < UE_ARRAY_COUNT(Controllers); ControllerIndex++)
	{
        if (Controllers[ControllerIndex].ControllerType != ControllerType::Unassigned)
        {
            continue;
        }
        
        Controllers[ControllerIndex].PlayerIndex = (PlayerIndex)ControllerIndex;
        Controllers[ControllerIndex].Controller = Controller;
        SetControllerType(ControllerIndex);

        // Deprecated but buttonMenu behavior is unreliable in iOS/tvOS 14.0.1
        Controllers[ControllerIndex].bPauseWasPressed = false;
        Controller.controllerPausedHandler = ^(GCController* Cont)
        {
            Controllers[ControllerIndex].bPauseWasPressed = true;
        };
        
        bFoundSlot = true;
        
        UE_LOG(LogIOS, Log, TEXT("New %s controller inserted, assigned to playerIndex %d"),
               Controllers[ControllerIndex].ControllerType == ControllerType::ExtendedGamepad ||
               Controllers[ControllerIndex].ControllerType == ControllerType::XboxGamepad ||
               Controllers[ControllerIndex].ControllerType == ControllerType::DualShockGamepad
               ? TEXT("Gamepad") : TEXT("Remote"), Controllers[ControllerIndex].PlayerIndex);
        break;
	}
	checkf(bFoundSlot, TEXT("Used a fifth controller somehow!"));
	
=======
void FIOSInputInterface::HandleMouseDisconnect(GCMouse* Mouse)
{
    if (@available(iOS 14, tvOS 14, *))
    {
        bHaveMouse = false;
    }
}

void FIOSInputInterface::HandleKeyboardConnection(GCKeyboard* Keyboard)
{
    if (@available(iOS 14, tvOS 14, *))
    {
        Keyboard.keyboardInput.keyChangedHandler = ^(GCKeyboardInput * _Nonnull keyboard, GCControllerButtonInput * _Nonnull key, GCKeyCode keyCode, BOOL pressed) {
            if ( !(FIOSInputInterface::IsKeyboardInhibited()) )
            {
                FDeferredIOSEvent DeferredEvent;
                DeferredEvent.type = pressed ? EIOSEventType::KeyDown : EIOSEventType::KeyUp;
                DeferredEvent.keycode = TranslateGCKeyCodeToASCII(keyCode);

                FScopeLock Lock(&EventsMutex);
                DeferredEvents.Add(DeferredEvent);
            }
        };
    }
>>>>>>> 3aae9151
}

void FIOSInputInterface::HandleKeyboardDisconnect(GCKeyboard* Keyboard)
{
<<<<<<< HEAD
	// if we don't allow controllers, there could be unset player index here
	if (!bAllowControllers)
	{
        return;
	}
	


    for (int32 ControllerIndex = 0; ControllerIndex < UE_ARRAY_COUNT(Controllers); ControllerIndex++)
    {
        if (Controllers[ControllerIndex].Controller == Controller)
        {
            FMemory::Memzero(&Controllers[ControllerIndex], sizeof(Controllers[ControllerIndex]));
            UE_LOG(LogIOS, Log, TEXT("Controller for playerIndex %d was removed"), Controllers[ControllerIndex].PlayerIndex);
            return;
            
        }
    }
}

void FIOSInputInterface::SetCurrentController(GCController* Controller)
{
    int32 ControllerIndex = 0;

    for (ControllerIndex = 0; ControllerIndex < UE_ARRAY_COUNT(Controllers); ControllerIndex++)
    {
        if (Controllers[ControllerIndex].Controller == Controller)
        {
            break;
        }
    }
    if (ControllerIndex == UE_ARRAY_COUNT(Controllers))
    {
        HandleConnection(Controller);
    }


    for (ControllerIndex = 0; ControllerIndex < UE_ARRAY_COUNT(Controllers); ControllerIndex++)
    {
        if (Controllers[ControllerIndex].Controller == Controller)
        {
            Controllers[ControllerIndex].PlayerIndex = PlayerIndex::PlayerOne;
        }
        else if (Controllers[ControllerIndex].PlayerIndex == PlayerIndex::PlayerOne)
        {
            Controllers[ControllerIndex].PlayerIndex = PlayerIndex::PlayerUnset;
        }
    }
}
=======
}
#endif
>>>>>>> 3aae9151

#if !PLATFORM_TVOS
void ModifyVectorByOrientation(FVector& Vec, bool bIsRotation)
{
	switch (FIOSApplication::CachedOrientation)
	{
	case UIInterfaceOrientationPortrait:
		// this is the base orientation, so nothing to do
		break;

	case UIInterfaceOrientationPortraitUpsideDown:
		if (bIsRotation)
		{
			// negate roll and pitch
			Vec.X = -Vec.X;
			Vec.Z = -Vec.Z;
		}
		else
		{
			// negate x/y
			Vec.X = -Vec.X;
			Vec.Y = -Vec.Y;
		}
		break;

	case UIInterfaceOrientationLandscapeRight:
		if (bIsRotation)
		{
			// swap and negate (as needed) roll and pitch
			float Temp = Vec.X;
			Vec.X = -Vec.Z;
			Vec.Z = Temp;
			Vec.Y *= -1.0f;
		}
		else
		{
			// swap and negate (as needed) x and y
			float Temp = Vec.X;
			Vec.X = -Vec.Y;
			Vec.Y = Temp;
		}
		break;

	case UIInterfaceOrientationLandscapeLeft:
		if (bIsRotation)
		{
			// swap and negate (as needed) roll and pitch
			float Temp = Vec.X;
			Vec.X = -Vec.Z;
			Vec.Z = -Temp;
		}
		else
		{
			// swap and negate (as needed) x and y
			float Temp = Vec.X;
			Vec.X = Vec.Y;
			Vec.Y = -Temp;
		}
		break;
	}
}
#endif

void FIOSInputInterface::ProcessTouchesAndKeys(uint32 ControllerId, const TArray<TouchInput>& InTouchInputStack, const TArray<int32>& InKeyInputStack)
{
	for(int i = 0; i < InTouchInputStack.Num(); ++i)
	{
		const TouchInput& Touch = InTouchInputStack[i];
		
		// send input to handler
		if (Touch.Type == TouchBegan)
		{
			MessageHandler->OnTouchStarted( NULL, Touch.Position, Touch.Force, Touch.Handle, ControllerId);
		}
		else if (Touch.Type == TouchEnded)
		{
			MessageHandler->OnTouchEnded(Touch.Position, Touch.Handle, ControllerId);
		}
		else if (Touch.Type == TouchMoved)
		{
			MessageHandler->OnTouchMoved(Touch.Position, Touch.Force, Touch.Handle, ControllerId);
		}
		else if (Touch.Type == ForceChanged)
		{
			MessageHandler->OnTouchForceChanged(Touch.Position, Touch.Force, Touch.Handle, ControllerId);
		}
		else if (Touch.Type == FirstMove)
		{
			MessageHandler->OnTouchFirstMove(Touch.Position, Touch.Force, Touch.Handle, ControllerId);
		}
	}
	
	// these come in pairs
	for(int32 KeyIndex = 0; KeyIndex < InKeyInputStack.Num(); KeyIndex+=2)
	{
		int32 KeyCode = InKeyInputStack[KeyIndex];
		int32 CharCode = InKeyInputStack[KeyIndex + 1];
		MessageHandler->OnKeyDown(KeyCode, CharCode, false);
		MessageHandler->OnKeyChar(CharCode,  false);
		MessageHandler->OnKeyUp  (KeyCode, CharCode, false);
	}
}

void FIOSInputInterface::ProcessDeferredEvents()
{
    TArray<FDeferredIOSEvent> EventsToProcess;

    EventsMutex.Lock();
    EventsToProcess.Append(DeferredEvents);
    DeferredEvents.Empty();
    EventsMutex.Unlock();

    for (uint32_t Index = 0; Index < EventsToProcess.Num(); ++Index)
    {
        ProcessEvent(EventsToProcess[Index]);
    }
}

void FIOSInputInterface::ProcessEvent(const FDeferredIOSEvent& Event)
{
    if (Event.type != EIOSEventType::Invalid)
    {
        switch (Event.type)
        {
            case EIOSEventType::KeyDown:
            {
                MessageHandler->OnKeyDown(Event.keycode, Event.keycode, false);
                break;
            }
            case EIOSEventType::KeyUp:
            {
                MessageHandler->OnKeyUp(Event.keycode, Event.keycode, false);
                break;
            }
            case EIOSEventType::LeftMouseDown:
            {
                MessageHandler->OnMouseDown(nullptr, EMouseButtons::Left);
                break;
            }
            case EIOSEventType::LeftMouseUp:
            {
                MessageHandler->OnMouseUp(EMouseButtons::Left);
                break;
            }
            case EIOSEventType::RightMouseDown:
            {
                MessageHandler->OnMouseDown(nullptr, EMouseButtons::Right);
                break;
            }
            case EIOSEventType::RightMouseUp:
            {
                MessageHandler->OnMouseUp(EMouseButtons::Right);
                break;
            }
            case EIOSEventType::MiddleMouseDown:
            {
                MessageHandler->OnMouseDown(nullptr, EMouseButtons::Middle);
                break;
            }
            case EIOSEventType::MiddleMouseUp:
            {
                MessageHandler->OnMouseUp(EMouseButtons::Middle);
                break;
            }
            case EIOSEventType::ThumbDown+0:
            {
                MessageHandler->OnMouseDown(nullptr, EMouseButtons::Thumb01);
                break;
            }
            case EIOSEventType::ThumbUp+0:
            {
                MessageHandler->OnMouseUp(EMouseButtons::Thumb01);
                break;
            }
            case EIOSEventType::ThumbDown+1:
            {
                MessageHandler->OnMouseDown(nullptr, EMouseButtons::Thumb02);
                break;
            }
            case EIOSEventType::ThumbUp+1:
            {
                MessageHandler->OnMouseUp(EMouseButtons::Thumb02);
                break;
            }
        }
    }
}

void FIOSInputInterface::SendControllerEvents()
{
	TArray<TouchInput> LocalTouchInputStack;
	TArray<int32> LocalKeyInputStack;
	{
		FScopeLock Lock(&CriticalSection);
		Exchange(LocalTouchInputStack, TouchInputStack);
		Exchange(LocalKeyInputStack, KeyInputStack);
	}
	
#if !PLATFORM_TVOS
	// on ios, touches always go go player 0
	ProcessTouchesAndKeys(0, LocalTouchInputStack, LocalKeyInputStack);
    ProcessDeferredEvents();
#endif

	
#if !PLATFORM_TVOS // @todo tvos: This needs to come from the Microcontroller rotation
	if (!bPauseMotion)
	{
		// Update motion controls.
		FVector Attitude;
		FVector RotationRate;
		FVector Gravity;
		FVector Acceleration;

		GetMovementData(Attitude, RotationRate, Gravity, Acceleration);

		// Fix-up yaw to match directions
		Attitude.Y = -Attitude.Y;
		RotationRate.Y = -RotationRate.Y;

		// munge the vectors based on the orientation
		ModifyVectorByOrientation(Attitude, true);
		ModifyVectorByOrientation(RotationRate, true);
		ModifyVectorByOrientation(Gravity, false);
		ModifyVectorByOrientation(Acceleration, false);

		MessageHandler->OnMotionDetected(Attitude, RotationRate, Gravity, Acceleration, 0);
	}
#endif
    
    if ( bHaveMouse )
    {
        MessageHandler->OnRawMouseMove(MouseDeltaX, MouseDeltaY);
        MouseDeltaX = 0.f;
        MouseDeltaY = 0.f;
        
        MessageHandler->OnMouseWheel( ScrollDeltaY );
        ScrollDeltaY = 0.f;
    }
    
<<<<<<< HEAD
    for(int32 i = 0; i < UE_ARRAY_COUNT(Controllers); ++i)
 	{
        GCController* Cont = Controllers[i].Controller;
        
        GCExtendedGamepad* ExtendedGamepad = nil;

        if (@available(iOS 13, tvOS 13, *))
        {
            ExtendedGamepad = [Cont capture].extendedGamepad;
        }
        else
        {
            ExtendedGamepad = [Cont.extendedGamepad saveSnapshot];
        }
#if PLATFORM_TVOS
        GCMicroGamepad* MicroGamepad = [Cont capture].microGamepad;
#endif
		GCMotion* Motion = Cont.motion;

		// skip over gamepads if we don't allow controllers
		if (ExtendedGamepad != nil && !bAllowControllers)
		{
			continue;
		}
		
		// make sure the connection handler has run on this guy
		if (Controllers[i].PlayerIndex == PlayerIndex::PlayerUnset)
		{
            continue;
		}

		FUserController& Controller = Controllers[i];
		
        if (Controller.bPauseWasPressed)
        {
            MessageHandler->OnControllerButtonPressed(FGamepadKeyNames::SpecialRight, Controllers[i].PlayerIndex, false);
            MessageHandler->OnControllerButtonReleased(FGamepadKeyNames::SpecialRight, Controllers[i].PlayerIndex, false);
            
            Controller.bPauseWasPressed = false;
        }
        
		if (ExtendedGamepad != nil)
		{
            const GCExtendedGamepad* PreviousExtendedGamepad = Controller.PreviousExtendedGamepad;

            HandleButtonGamepad(FGamepadKeyNames::FaceButtonBottom, i);
            HandleButtonGamepad(FGamepadKeyNames::FaceButtonLeft, i);
            HandleButtonGamepad(FGamepadKeyNames::FaceButtonRight, i);
            HandleButtonGamepad(FGamepadKeyNames::FaceButtonTop, i);
            HandleButtonGamepad(FGamepadKeyNames::LeftShoulder, i);
            HandleButtonGamepad(FGamepadKeyNames::RightShoulder, i);
            HandleButtonGamepad(FGamepadKeyNames::LeftTriggerThreshold, i);
            HandleButtonGamepad(FGamepadKeyNames::RightTriggerThreshold, i);
            HandleButtonGamepad(FGamepadKeyNames::DPadUp, i);
            HandleButtonGamepad(FGamepadKeyNames::DPadDown, i);
            HandleButtonGamepad(FGamepadKeyNames::DPadRight, i);
            HandleButtonGamepad(FGamepadKeyNames::DPadLeft, i);
            HandleButtonGamepad(FGamepadKeyNames::SpecialRight, i);
            HandleButtonGamepad(FGamepadKeyNames::SpecialLeft, i);
            
            HandleAnalogGamepad(FGamepadKeyNames::LeftAnalogX, i);
            HandleAnalogGamepad(FGamepadKeyNames::LeftAnalogY, i);
            HandleAnalogGamepad(FGamepadKeyNames::RightAnalogX, i);
            HandleAnalogGamepad(FGamepadKeyNames::RightAnalogY, i);
            HandleAnalogGamepad(FGamepadKeyNames::RightTriggerAnalog, i);
            HandleAnalogGamepad(FGamepadKeyNames::LeftTriggerAnalog, i);


            HandleVirtualButtonGamepad(FGamepadKeyNames::LeftStickRight, FGamepadKeyNames::LeftStickLeft, i);
            HandleVirtualButtonGamepad(FGamepadKeyNames::LeftStickDown, FGamepadKeyNames::LeftStickUp, i);
            HandleVirtualButtonGamepad(FGamepadKeyNames::RightStickLeft, FGamepadKeyNames::RightStickRight, i);
            HandleVirtualButtonGamepad(FGamepadKeyNames::RightStickDown, FGamepadKeyNames::RightStickUp, i);
            HandleButtonGamepad(FGamepadKeyNames::LeftThumb, i);
            HandleButtonGamepad(FGamepadKeyNames::RightThumb, i);

            [Controller.PreviousExtendedGamepad release];
            Controller.PreviousExtendedGamepad = ExtendedGamepad;
            [Controller.PreviousExtendedGamepad retain];
		}
#if PLATFORM_TVOS
        // get micro input (shouldn't have the other two)
        else if (MicroGamepad != nil)
        {
            const GCMicroGamepad* PreviousMicroGamepad = Controller.PreviousMicroGamepad;

            HandleButtonGamepad(FGamepadKeyNames::FaceButtonBottom, i);
            HandleButtonGamepad(FGamepadKeyNames::FaceButtonLeft, i);
            HandleButtonGamepad(FGamepadKeyNames::SpecialRight, i);
            
			// if we want virtual joysticks, then use the dpad values (and drain the touch queue to not leak memory)
			if (bUseRemoteAsVirtualJoystick_DEPRECATED)
			{
                HandleAnalogGamepad(FGamepadKeyNames::LeftAnalogX, i);
                HandleAnalogGamepad(FGamepadKeyNames::LeftAnalogY, i);

                HandleButtonGamepad(FGamepadKeyNames::LeftStickUp, i);
                HandleButtonGamepad(FGamepadKeyNames::LeftStickDown, i);
                HandleButtonGamepad(FGamepadKeyNames::LeftStickRight, i);
                HandleButtonGamepad(FGamepadKeyNames::LeftStickLeft, i);
			}
			// otherwise, process touches like ios for the remote's index
			else
			{
				ProcessTouchesAndKeys(Cont.playerIndex, LocalTouchInputStack, LocalKeyInputStack);
			}

                     
			[Controller.PreviousMicroGamepad release];
			Controller.PreviousMicroGamepad = MicroGamepad;
			[Controller.PreviousMicroGamepad retain];
        }
#endif
=======
    // Generic Controller update
    FAppleControllerInterface::SendControllerEvents();
    
#if PLATFORM_TVOS
	// tvOS specific controller enumeration to handle micro input if no gamepad
	for(int32 i = 0; i < UE_ARRAY_COUNT(Controllers); ++i)
 	{
		FUserController& Controller = Controllers[i];
		if(Controller.PreviousExtendedGamepad == nil)
		{
			GCController* Cont = Controller.Controller;
			GCMicroGamepad* MicroGamepad = [Cont capture].microGamepad;
			if (MicroGamepad != nil)
			{
				const GCMicroGamepad* PreviousMicroGamepad = Controller.PreviousMicroGamepad;

				HandleButtonGamepad(FGamepadKeyNames::FaceButtonBottom, i);
				HandleButtonGamepad(FGamepadKeyNames::FaceButtonLeft, i);
				HandleButtonGamepad(FGamepadKeyNames::SpecialRight, i);
				
				// if we want virtual joysticks, then use the dpad values (and drain the touch queue to not leak memory)
				if (bUseRemoteAsVirtualJoystick_DEPRECATED)
				{
					HandleAnalogGamepad(FGamepadKeyNames::LeftAnalogX, i);
					HandleAnalogGamepad(FGamepadKeyNames::LeftAnalogY, i);

					HandleButtonGamepad(FGamepadKeyNames::LeftStickUp, i);
					HandleButtonGamepad(FGamepadKeyNames::LeftStickDown, i);
					HandleButtonGamepad(FGamepadKeyNames::LeftStickRight, i);
					HandleButtonGamepad(FGamepadKeyNames::LeftStickLeft, i);
				}
				// otherwise, process touches like ios for the remote's index
				else
				{
					ProcessTouchesAndKeys(Cont.playerIndex, LocalTouchInputStack, LocalKeyInputStack);
				}

						 
				[Controller.PreviousMicroGamepad release];
				Controller.PreviousMicroGamepad = MicroGamepad;
				[Controller.PreviousMicroGamepad retain];
			}
		}
>>>>>>> 3aae9151
	}
#endif
}

void FIOSInputInterface::QueueTouchInput(const TArray<TouchInput>& InTouchEvents)
{
	FScopeLock Lock(&CriticalSection);

	TouchInputStack.Append(InTouchEvents);
}

void FIOSInputInterface::QueueKeyInput(int32 Key, int32 Char)
{
	FScopeLock Lock(&CriticalSection);

	// put the key and char into the array
	KeyInputStack.Add(Key);
	KeyInputStack.Add(Char);
}

void FIOSInputInterface::EnableMotionData(bool bEnable)
{
	bPauseMotion = !bEnable;

#if !PLATFORM_TVOS
	if (bPauseMotion && MotionManager != nil)
	{
		[ReferenceAttitude release];
		ReferenceAttitude = nil;
		
		[MotionManager release];
		MotionManager = nil;
	}
	// When enabled MotionManager will be initialized on first use
#endif
}

bool FIOSInputInterface::IsMotionDataEnabled() const
{
	return !bPauseMotion;
}

void FIOSInputInterface::GetMovementData(FVector& Attitude, FVector& RotationRate, FVector& Gravity, FVector& Acceleration)
{
#if !PLATFORM_TVOS
	// initialize on first use
	if (MotionManager == nil)
	{
		// Look to see if we can create the motion manager
		MotionManager = [[CMMotionManager alloc] init];

		// Check to see if the device supports full motion (gyro + accelerometer)
		if (MotionManager.deviceMotionAvailable)
		{
			MotionManager.deviceMotionUpdateInterval = 0.02;

			// Start the Device updating motion
			[MotionManager startDeviceMotionUpdates];
		}
		else
		{
			[MotionManager startAccelerometerUpdates];
			CenterPitch = CenterPitch = 0;
			bIsCalibrationRequested = false;
		}
	}

	// do we have full motion data?
	if (MotionManager.deviceMotionActive)
	{
		// Grab the values
		CMAttitude* CurrentAttitude = MotionManager.deviceMotion.attitude;
		CMRotationRate CurrentRotationRate = MotionManager.deviceMotion.rotationRate;
		CMAcceleration CurrentGravity = MotionManager.deviceMotion.gravity;
		CMAcceleration CurrentUserAcceleration = MotionManager.deviceMotion.userAcceleration;

		// apply a reference attitude if we have been calibrated away from default
		if (ReferenceAttitude)
		{
			[CurrentAttitude multiplyByInverseOfAttitude : ReferenceAttitude];
		}

		// convert to UE3
		Attitude = FVector(float(CurrentAttitude.pitch), float(CurrentAttitude.yaw), float(CurrentAttitude.roll));
		RotationRate = FVector(float(CurrentRotationRate.x), float(CurrentRotationRate.y), float(CurrentRotationRate.z));
		Gravity = FVector(float(CurrentGravity.x), float(CurrentGravity.y), float(CurrentGravity.z));
		Acceleration = FVector(float(CurrentUserAcceleration.x), float(CurrentUserAcceleration.y), float(CurrentUserAcceleration.z));
	}
	else
	{
		// get the plain accleration
		CMAcceleration RawAcceleration = [MotionManager accelerometerData].acceleration;
		FVector NewAcceleration(RawAcceleration.x, RawAcceleration.y, RawAcceleration.z);

		// storage for keeping the accelerometer values over time (for filtering)
		static bool bFirstAccel = true;

		// how much of the previous frame's acceleration to keep
		const float VectorFilter = bFirstAccel ? 0.0f : 0.85f;
		bFirstAccel = false;

		// apply new accelerometer values to last frames
		FilteredAccelerometer = FilteredAccelerometer * VectorFilter + (1.0f - VectorFilter) * NewAcceleration;

		// create an normalized acceleration vector
		FVector FinalAcceleration = -FilteredAccelerometer.GetSafeNormal();

		// calculate Roll/Pitch
		float CurrentPitch = FMath::Atan2(FinalAcceleration.Y, FinalAcceleration.Z);
		float CurrentRoll = -FMath::Atan2(FinalAcceleration.X, FinalAcceleration.Z);

		// if we want to calibrate, use the current values as center
		if (bIsCalibrationRequested)
		{
			CenterPitch = CurrentPitch;
			CenterRoll = CurrentRoll;
			bIsCalibrationRequested = false;
		}

		CurrentPitch -= CenterPitch;
		CurrentRoll -= CenterRoll;

		Attitude = FVector(CurrentPitch, 0, CurrentRoll);
		RotationRate = FVector(LastPitch - CurrentPitch, 0, LastRoll - CurrentRoll);
		Gravity = FVector(0, 0, 0);

		// use the raw acceleration for acceleration
		Acceleration = NewAcceleration;

		// remember for next time (for rotation rate)
		LastPitch = CurrentPitch;
		LastRoll = CurrentRoll;
	}
#endif
}

void FIOSInputInterface::CalibrateMotion(uint32 PlayerIndex)
{
#if !PLATFORM_TVOS
	// If we are using the motion manager, grab a reference frame.  Note, once you set the Attitude Reference frame
	// all additional reference information will come from it
	if (MotionManager && MotionManager.deviceMotionActive)
	{
		ReferenceAttitude = [MotionManager.deviceMotion.attitude retain];
	}
	else
	{
		bIsCalibrationRequested = true;
	}
#endif

	if (PlayerIndex >= 0 && PlayerIndex < UE_ARRAY_COUNT(Controllers))
	{
		Controllers[PlayerIndex].bNeedsReferenceAttitude = true;
	}
}

bool FIOSInputInterface::Exec(UWorld* InWorld, const TCHAR* Cmd, FOutputDevice& Ar)
{
	// Keep track whether the command was handled or not.
	bool bHandledCommand = false;

	if (FParse::Command(&Cmd, TEXT("CALIBRATEMOTION")))
	{
		uint32 PlayerIndex = FCString::Atoi(Cmd);
		CalibrateMotion(PlayerIndex);
		bHandledCommand = true;
	}

	return bHandledCommand;
}
<<<<<<< HEAD
bool FIOSInputInterface::IsControllerAssignedToGamepad(int32 ControllerId) const
{
	return ControllerId < UE_ARRAY_COUNT(Controllers) &&
		(Controllers[ControllerId].ControllerType != ControllerType::Unassigned);
}

bool FIOSInputInterface::IsGamepadAttached() const
{
	bool bIsAttached = false;
	for(int32 i = 0; i < UE_ARRAY_COUNT(Controllers); ++i)
	{
		bIsAttached |= IsControllerAssignedToGamepad(i);
	}
	return bIsAttached && bAllowControllers;
}
=======
>>>>>>> 3aae9151

void FIOSInputInterface::SetForceFeedbackChannelValue(int32 ControllerId, FForceFeedbackChannelType ChannelType, float Value)
{
	if(IsGamepadAttached() && bControllersBlockDeviceFeedback)
	{
		Value = 0.0f;
	}

	if(HapticFeedbackSupportLevel >= 2)
	{
		// if we are at rest, then kick when we are over the Kick cutoff
		if (LastHapticValue == 0.0f && Value > 0.0f)
		{
			const float HeavyKickVal = CVarHapticsKickHeavy.GetValueOnGameThread();
			const float MediumKickVal = CVarHapticsKickMedium.GetValueOnGameThread();
			const float LightKickVal = CVarHapticsKickLight.GetValueOnGameThread();
			// once we get past the
			if (Value > LightKickVal)
			{
				if (Value > HeavyKickVal)
				{
					FPlatformMisc::PrepareMobileHaptics(EMobileHapticsType::ImpactHeavy);
				}
				else if (Value > MediumKickVal)
				{
					FPlatformMisc::PrepareMobileHaptics(EMobileHapticsType::ImpactMedium);
				}
				else
				{
					FPlatformMisc::PrepareMobileHaptics(EMobileHapticsType::ImpactLight);
				}

				FPlatformMisc::TriggerMobileHaptics();
				
				// remember it to not kick again
				LastHapticValue = Value;
			}
		}
		else
		{
			const float RestVal = CVarHapticsRest.GetValueOnGameThread();

			if (Value >= RestVal)
			{
				// always remember the last value if we are over the Rest amount
				LastHapticValue = Value;
			}
			else
			{
				// release the haptics
				FPlatformMisc::ReleaseMobileHaptics();
				
				// rest
				LastHapticValue = 0.0f;
			}
		}
	}
	else
	{
		if(Value >= 0.3f)
		{
			AudioServicesPlaySystemSound(kSystemSoundID_Vibrate);
		}
	}
}

void FIOSInputInterface::SetForceFeedbackChannelValues(int32 ControllerId, const FForceFeedbackValues &Values)
{
	// Use largest vibration state as value
	float MaxLeft = Values.LeftLarge > Values.LeftSmall ? Values.LeftLarge : Values.LeftSmall;
	float MaxRight = Values.RightLarge > Values.RightSmall ? Values.RightLarge : Values.RightSmall;
	float Value = MaxLeft > MaxRight ? MaxLeft : MaxRight;

	// the other function will just play, regardless of channel
	SetForceFeedbackChannelValue(ControllerId, FForceFeedbackChannelType::LEFT_LARGE, Value);
}

NSData* FIOSInputInterface::GetGamepadGlyphRawData(const FGamepadKeyNames::Type& ButtonKey, uint32 ControllerIndex)
{
    GCController* Cont = Controllers[ControllerIndex].Controller;
    GCExtendedGamepad* ExtendedGamepad = Cont.extendedGamepad;
    if (ExtendedGamepad == nil)
    {
        NSLog(@"Siri Remote is not compatible with glyphs.");
        return nullptr;
    }

    GCControllerButtonInput *ButtonToReturnGlyphOf = GetGCControllerButton(ButtonKey, ControllerIndex);

    UIImage* Image = nullptr;
#if __IPHONE_OS_VERSION_MAX_ALLOWED >= 140000
    if (@available(iOS 14, tvOS 14, *))
    {
        NSString *ButtonStringName = ButtonToReturnGlyphOf.sfSymbolsName;
        Image = [UIImage systemImageNamed:ButtonStringName];
    }
#endif
    return UIImagePNGRepresentation(Image);
<<<<<<< HEAD
}


GCControllerButtonInput* FIOSInputInterface::GetGCControllerButton(const FGamepadKeyNames::Type& ButtonKey, uint32 ControllerIndex)
{
    GCController* Cont = Controllers[ControllerIndex].Controller;
    
    GCExtendedGamepad* ExtendedGamepad = Cont.extendedGamepad;
    GCControllerButtonInput *ButtonToReturn = nullptr;

    if (ButtonKey == FGamepadKeyNames::FaceButtonBottom){ButtonToReturn = ExtendedGamepad.buttonA;}
    else if (ButtonKey == FGamepadKeyNames::FaceButtonRight){ButtonToReturn = ExtendedGamepad.buttonB;}
    else if (ButtonKey == FGamepadKeyNames::FaceButtonLeft){ButtonToReturn = ExtendedGamepad.buttonX;}
    else if (ButtonKey == FGamepadKeyNames::FaceButtonTop){ButtonToReturn = ExtendedGamepad.buttonY;}
    else if (ButtonKey == FGamepadKeyNames::LeftShoulder){ButtonToReturn = ExtendedGamepad.leftShoulder;}
    else if (ButtonKey == FGamepadKeyNames::RightShoulder){ButtonToReturn = ExtendedGamepad.rightShoulder;}
    else if (ButtonKey == FGamepadKeyNames::LeftTriggerThreshold){ButtonToReturn = ExtendedGamepad.leftTrigger;}
    else if (ButtonKey == FGamepadKeyNames::RightTriggerThreshold){ButtonToReturn = ExtendedGamepad.rightTrigger;}
    else if (ButtonKey == FGamepadKeyNames::LeftTriggerAnalog){ButtonToReturn = ExtendedGamepad.leftTrigger;}
    else if (ButtonKey == FGamepadKeyNames::RightTriggerAnalog){ButtonToReturn = ExtendedGamepad.rightTrigger;}
    else if (ButtonKey == FGamepadKeyNames::LeftThumb){ButtonToReturn = ExtendedGamepad.leftThumbstickButton;}
    else if (ButtonKey == FGamepadKeyNames::RightThumb){ButtonToReturn = ExtendedGamepad.rightThumbstickButton;}

    return ButtonToReturn;
}

const ControllerType FIOSInputInterface::GetControllerType(uint32 ControllerIndex)
{
    if (Controllers[ControllerIndex].Controller != nullptr)
    {
        return Controllers[ControllerIndex].ControllerType;
    }
    return ControllerType::Unassigned;
}

void FIOSInputInterface::HandleInputInternal(const FGamepadKeyNames::Type& UEButton, uint32 ControllerIndex, bool bIsPressed, bool bWasPressed)
{
    const double CurrentTime = FPlatformTime::Seconds();
    const float InitialRepeatDelay = 0.2f;
    const float RepeatDelay = 0.1;
    GCController* Cont = Controllers[ControllerIndex].Controller;

    if (bWasPressed != bIsPressed)
    {
#if APPLE_CONTROLLER_DEBUG
        NSLog(@"%@ button %s on controller %d", bIsPressed ? @"Pressed" : @"Released", TCHAR_TO_ANSI(*UEButton.ToString()), Controllers[ControllerIndex].PlayerIndex);
#endif
        bIsPressed ? MessageHandler->OnControllerButtonPressed(UEButton, Controllers[ControllerIndex].PlayerIndex, false) : MessageHandler->OnControllerButtonReleased(UEButton, Controllers[ControllerIndex].PlayerIndex, false);
        NextKeyRepeatTime.FindOrAdd(UEButton) = CurrentTime + InitialRepeatDelay;
    }
    else if(bIsPressed)
    {
        double* NextRepeatTime = NextKeyRepeatTime.Find(UEButton);
        if(NextRepeatTime && *NextRepeatTime <= CurrentTime)
        {
            MessageHandler->OnControllerButtonPressed(UEButton, Controllers[ControllerIndex].PlayerIndex, true);
            *NextRepeatTime = CurrentTime + RepeatDelay;
        }
    }
    else
    {
        NextKeyRepeatTime.Remove(UEButton);
    }
}

void FIOSInputInterface::HandleVirtualButtonGamepad(const FGamepadKeyNames::Type& UEButtonNegative, const FGamepadKeyNames::Type& UEButtonPositive, uint32 ControllerIndex)
{
    GCController* Cont = Controllers[ControllerIndex].Controller;
    GCExtendedGamepad *ExtendedGamepad = Cont.extendedGamepad;
    GCExtendedGamepad *ExtendedPreviousGamepad = Controllers[ControllerIndex].PreviousExtendedGamepad;;

    // Send controller events any time we are passed the given input threshold similarly to PC/Console (see: XInputInterface.cpp)
    const float RepeatDeadzone = 0.24;
    
    bool bWasNegativePressed = false;
    bool bNegativePressed = false;
    bool bWasPositivePressed = false;
    bool bPositivePressed = false;
    
    if (UEButtonNegative == FGamepadKeyNames::LeftStickLeft && UEButtonPositive == FGamepadKeyNames::LeftStickRight)
    {
        bWasNegativePressed = ExtendedPreviousGamepad != nil && ExtendedPreviousGamepad.leftThumbstick.xAxis.value <= -RepeatDeadzone;
        bNegativePressed = ExtendedGamepad.leftThumbstick.xAxis.value <= -RepeatDeadzone;
        bWasPositivePressed = ExtendedPreviousGamepad != nil && ExtendedPreviousGamepad.leftThumbstick.xAxis.value >= RepeatDeadzone;
        bPositivePressed = ExtendedGamepad.leftThumbstick.xAxis.value >= RepeatDeadzone;

        HandleInputInternal(FGamepadKeyNames::LeftStickDown, ControllerIndex, bNegativePressed, bWasNegativePressed);
        HandleInputInternal(FGamepadKeyNames::LeftStickUp, ControllerIndex, bPositivePressed, bWasPositivePressed);
    }
    else if (UEButtonNegative == FGamepadKeyNames::LeftStickDown && UEButtonPositive == FGamepadKeyNames::LeftStickUp)
    {
        bWasNegativePressed = ExtendedPreviousGamepad != nil && ExtendedPreviousGamepad.leftThumbstick.yAxis.value <= -RepeatDeadzone;
        bNegativePressed = ExtendedGamepad.leftThumbstick.yAxis.value <= -RepeatDeadzone;
        bWasPositivePressed = ExtendedPreviousGamepad != nil && ExtendedPreviousGamepad.leftThumbstick.yAxis.value >= RepeatDeadzone;
        bPositivePressed = ExtendedGamepad.leftThumbstick.yAxis.value >= RepeatDeadzone;

        HandleInputInternal(FGamepadKeyNames::LeftStickDown, ControllerIndex, bNegativePressed, bWasNegativePressed);
        HandleInputInternal(FGamepadKeyNames::LeftStickUp, ControllerIndex, bPositivePressed, bWasPositivePressed);
    }
    else if (UEButtonNegative == FGamepadKeyNames::RightStickLeft && UEButtonPositive == FGamepadKeyNames::RightStickRight)
    {
        bWasNegativePressed = ExtendedPreviousGamepad != nil && ExtendedPreviousGamepad.rightThumbstick.xAxis.value <= -RepeatDeadzone;
        bNegativePressed = ExtendedGamepad.rightThumbstick.xAxis.value <= -RepeatDeadzone;
        bWasPositivePressed = ExtendedPreviousGamepad != nil && ExtendedPreviousGamepad.rightThumbstick.xAxis.value >= RepeatDeadzone;
        bPositivePressed = ExtendedGamepad.rightThumbstick.xAxis.value >= RepeatDeadzone;

        HandleInputInternal(FGamepadKeyNames::LeftStickDown, ControllerIndex, bNegativePressed, bWasNegativePressed);
        HandleInputInternal(FGamepadKeyNames::LeftStickUp, ControllerIndex, bPositivePressed, bWasPositivePressed);
    }
    else if (UEButtonNegative == FGamepadKeyNames::RightStickDown && UEButtonPositive == FGamepadKeyNames::RightStickUp)
    {
        bWasNegativePressed = ExtendedPreviousGamepad != nil && ExtendedPreviousGamepad.rightThumbstick.yAxis.value <= -RepeatDeadzone;
        bNegativePressed = ExtendedGamepad.rightThumbstick.yAxis.value <= -RepeatDeadzone;
        bWasPositivePressed = ExtendedPreviousGamepad != nil && ExtendedPreviousGamepad.rightThumbstick.yAxis.value >= RepeatDeadzone;
        bPositivePressed = ExtendedGamepad.rightThumbstick.yAxis.value >= RepeatDeadzone;

        HandleInputInternal(FGamepadKeyNames::LeftStickDown, ControllerIndex, bNegativePressed, bWasNegativePressed);
        HandleInputInternal(FGamepadKeyNames::LeftStickUp, ControllerIndex, bPositivePressed, bWasPositivePressed);
    }
}

void FIOSInputInterface::HandleButtonGamepad(const FGamepadKeyNames::Type& UEButton, uint32 ControllerIndex)
{
    GCController* Cont = Controllers[ControllerIndex].Controller;

    
    bool bWasPressed = false;
    bool bIsPressed = false;

    GCExtendedGamepad *ExtendedGamepad = nil;
    GCExtendedGamepad *ExtendedPreviousGamepad = nil;

    GCMicroGamepad *MicroGamepad = nil;
    GCMicroGamepad *MicroPreviousGamepad = nil;

#define SET_PRESSED(Gamepad, PreviousGamepad, GCButton, UEButton) \
{ \
bWasPressed = PreviousGamepad.GCButton.pressed; \
bIsPressed = Gamepad.GCButton.pressed; \
}
    switch (Controllers[ControllerIndex].ControllerType)
    {
        case ControllerType::ExtendedGamepad:
        case ControllerType::DualShockGamepad:
        case ControllerType::XboxGamepad:
            
            ExtendedGamepad = Cont.extendedGamepad;
            ExtendedPreviousGamepad = Controllers[ControllerIndex].PreviousExtendedGamepad;
       
            if (UEButton == FGamepadKeyNames::FaceButtonLeft){SET_PRESSED(ExtendedGamepad, ExtendedPreviousGamepad, buttonX, UEButton);}
            else if (UEButton == FGamepadKeyNames::FaceButtonBottom){SET_PRESSED(ExtendedGamepad, ExtendedPreviousGamepad, buttonA, UEButton);}
            else if (UEButton == FGamepadKeyNames::FaceButtonRight){SET_PRESSED(ExtendedGamepad, ExtendedPreviousGamepad, buttonB, UEButton);}
            else if (UEButton == FGamepadKeyNames::FaceButtonTop){SET_PRESSED(ExtendedGamepad, ExtendedPreviousGamepad, buttonY, UEButton);}
            else if (UEButton == FGamepadKeyNames::LeftShoulder){SET_PRESSED(ExtendedGamepad, ExtendedPreviousGamepad, leftShoulder, UEButton);}
            else if (UEButton == FGamepadKeyNames::RightShoulder){SET_PRESSED(ExtendedGamepad, ExtendedPreviousGamepad, rightShoulder, UEButton);}
            else if (UEButton == FGamepadKeyNames::LeftTriggerThreshold){SET_PRESSED(ExtendedGamepad, ExtendedPreviousGamepad, leftTrigger, UEButton);}
            else if (UEButton == FGamepadKeyNames::RightTriggerThreshold){SET_PRESSED(ExtendedGamepad, ExtendedPreviousGamepad, rightTrigger, UEButton);}
            else if (UEButton == FGamepadKeyNames::DPadUp){SET_PRESSED(ExtendedGamepad, ExtendedPreviousGamepad, dpad.up, UEButton);}
            else if (UEButton == FGamepadKeyNames::DPadDown){SET_PRESSED(ExtendedGamepad, ExtendedPreviousGamepad, dpad.down, UEButton);}
            else if (UEButton == FGamepadKeyNames::DPadRight){SET_PRESSED(ExtendedGamepad, ExtendedPreviousGamepad, dpad.right, UEButton);}
            else if (UEButton == FGamepadKeyNames::DPadLeft){SET_PRESSED(ExtendedGamepad, ExtendedPreviousGamepad, dpad.left, UEButton);}
            else if (UEButton == FGamepadKeyNames::SpecialRight){SET_PRESSED(ExtendedGamepad, ExtendedPreviousGamepad, buttonMenu, UEButton);}
            else if (UEButton == FGamepadKeyNames::SpecialLeft){SET_PRESSED(ExtendedGamepad, ExtendedPreviousGamepad, buttonOptions, UEButton);}
            else if (UEButton == FGamepadKeyNames::LeftThumb){SET_PRESSED(ExtendedGamepad, ExtendedPreviousGamepad, leftThumbstickButton, UEButton);}
            else if (UEButton == FGamepadKeyNames::RightThumb){SET_PRESSED(ExtendedGamepad, ExtendedPreviousGamepad, rightThumbstickButton, UEButton);}
            break;
        case ControllerType::SiriRemote:
            
            MicroGamepad = Cont.microGamepad;
            MicroPreviousGamepad = Controllers[ControllerIndex].PreviousMicroGamepad;

            if (UEButton == FGamepadKeyNames::LeftStickUp){SET_PRESSED(MicroGamepad, MicroPreviousGamepad, dpad.up, UEButton);}
            else if (UEButton == FGamepadKeyNames::LeftStickDown){SET_PRESSED(MicroGamepad, MicroPreviousGamepad, dpad.down, UEButton);}
            else if (UEButton == FGamepadKeyNames::LeftStickRight){SET_PRESSED(MicroGamepad, MicroPreviousGamepad, dpad.right, UEButton);}
            else if (UEButton == FGamepadKeyNames::LeftStickLeft){SET_PRESSED(MicroGamepad, MicroPreviousGamepad, dpad.left, UEButton);}
            else if (UEButton == FGamepadKeyNames::FaceButtonBottom){SET_PRESSED(MicroGamepad, MicroPreviousGamepad, buttonA, UEButton);}
            else if (UEButton == FGamepadKeyNames::FaceButtonLeft){SET_PRESSED(MicroGamepad, MicroPreviousGamepad, buttonX, UEButton);}
            else if (UEButton == FGamepadKeyNames::SpecialRight){SET_PRESSED(MicroGamepad, MicroPreviousGamepad, buttonMenu, UEButton);}
            break;
    }
    HandleInputInternal(UEButton, ControllerIndex, bIsPressed, bWasPressed);
}

void FIOSInputInterface::HandleAnalogGamepad(const FGamepadKeyNames::Type& UEAxis, uint32 ControllerIndex)
{
    GCController* Cont = Controllers[ControllerIndex].Controller;
    
    // Send controller events any time we are passed the given input threshold similarly to PC/Console (see: XInputInterface.cpp)
    const float RepeatDeadzone = 0.24;
    bool bWasPositivePressed = false;
    bool bPositivePressed = false;
    bool bWasNegativePressed = false;
    bool bNegativePressed = false;
    float axisValue = 0;

    GCExtendedGamepad *ExtendedGamepad = Cont.extendedGamepad;
    GCExtendedGamepad *ExtendedPreviousGamepad = Controllers[ControllerIndex].PreviousExtendedGamepad;;

    GCMicroGamepad *MicroGamepad = Cont.microGamepad;
    GCMicroGamepad *MicroPreviousGamepad = Controllers[ControllerIndex].PreviousMicroGamepad;
    
    switch (Controllers[ControllerIndex].ControllerType)
    {
        case ControllerType::ExtendedGamepad:
        case ControllerType::DualShockGamepad:
        case ControllerType::XboxGamepad:
            
            if (UEAxis == FGamepadKeyNames::LeftAnalogX){if ((ExtendedPreviousGamepad != nil && ExtendedGamepad.leftThumbstick.xAxis.value != ExtendedPreviousGamepad.leftThumbstick.xAxis.value) ||
                                                             (ExtendedGamepad.leftThumbstick.xAxis.value < -RepeatDeadzone || ExtendedGamepad.leftThumbstick.xAxis.value > RepeatDeadzone)){axisValue = ExtendedGamepad.leftThumbstick.xAxis.value;}}
            else if (UEAxis == FGamepadKeyNames::LeftAnalogY){if ((ExtendedPreviousGamepad != nil && ExtendedGamepad.leftThumbstick.yAxis.value != ExtendedPreviousGamepad.leftThumbstick.yAxis.value) ||
                                                                  (ExtendedGamepad.leftThumbstick.yAxis.value < -RepeatDeadzone || ExtendedGamepad.leftThumbstick.yAxis.value > RepeatDeadzone)){axisValue = ExtendedGamepad.leftThumbstick.yAxis.value;}}
            else if (UEAxis == FGamepadKeyNames::RightAnalogX){if ((ExtendedPreviousGamepad != nil && ExtendedGamepad.rightThumbstick.xAxis.value != ExtendedPreviousGamepad.rightThumbstick.xAxis.value) ||
                                                                   (ExtendedGamepad.rightThumbstick.xAxis.value < -RepeatDeadzone || ExtendedGamepad.rightThumbstick.xAxis.value > RepeatDeadzone)){axisValue = ExtendedGamepad.rightThumbstick.xAxis.value;}}
            else if (UEAxis == FGamepadKeyNames::RightAnalogY){if ((ExtendedPreviousGamepad != nil && ExtendedGamepad.rightThumbstick.yAxis.value != ExtendedPreviousGamepad.rightThumbstick.yAxis.value) ||
                                                                   (ExtendedGamepad.rightThumbstick.yAxis.value < -RepeatDeadzone || ExtendedGamepad.rightThumbstick.yAxis.value > RepeatDeadzone)){axisValue = ExtendedGamepad.rightThumbstick.yAxis.value;}}
            else if (UEAxis == FGamepadKeyNames::LeftTriggerAnalog){if ((ExtendedPreviousGamepad != nil && ExtendedGamepad.leftTrigger.value != ExtendedPreviousGamepad.leftTrigger.value) ||
                                                                        (ExtendedGamepad.leftTrigger.value < -RepeatDeadzone || ExtendedGamepad.leftTrigger.value > RepeatDeadzone)){axisValue = ExtendedGamepad.leftTrigger.value;}}
            else if (UEAxis == FGamepadKeyNames::RightTriggerAnalog){if ((ExtendedPreviousGamepad != nil && ExtendedGamepad.rightTrigger.value != ExtendedPreviousGamepad.rightTrigger.value) ||
                                                                         (ExtendedGamepad.rightTrigger.value < -RepeatDeadzone || ExtendedGamepad.rightTrigger.value > RepeatDeadzone)){axisValue = ExtendedGamepad.rightTrigger.value;}}
            break;
            
        case ControllerType::SiriRemote:
            
            if (UEAxis == FGamepadKeyNames::LeftAnalogX){if ((ExtendedPreviousGamepad != nil && MicroGamepad.dpad.xAxis.value != ExtendedPreviousGamepad.dpad.xAxis.value) ||
                                                             (MicroGamepad.dpad.xAxis.value < -RepeatDeadzone || MicroGamepad.dpad.xAxis.value > RepeatDeadzone)){axisValue = MicroGamepad.dpad.xAxis.value;}}
            else if (UEAxis == FGamepadKeyNames::LeftAnalogY){if ((MicroPreviousGamepad != nil && MicroGamepad.dpad.yAxis.value != MicroPreviousGamepad.dpad.yAxis.value) ||
                                                                  (MicroGamepad.dpad.yAxis.value < -RepeatDeadzone || MicroGamepad.dpad.yAxis.value > RepeatDeadzone)){axisValue = MicroGamepad.dpad.yAxis.value;}}
            break;
    }
#if APPLE_CONTROLLER_DEBUG
    NSLog(@"Axis %s is %f", TCHAR_TO_ANSI(*UEAxis.ToString()), axisValue);
#endif
    MessageHandler->OnControllerAnalog(UEAxis, Controllers[ControllerIndex].PlayerIndex, axisValue);
=======
>>>>>>> 3aae9151
}<|MERGE_RESOLUTION|>--- conflicted
+++ resolved
@@ -24,7 +24,6 @@
 uint32 TranslateGCKeyCodeToASCII(GCKeyCode KeyCode)
 {
     uint32 c = '?';
-<<<<<<< HEAD
 
     if ( KeyCode < GCKeyCodeSlash ) // Only implemented up to '/'
     {
@@ -87,70 +86,6 @@
 }
 #endif
 
-=======
-
-    if ( KeyCode < GCKeyCodeSlash ) // Only implemented up to '/'
-    {
-        if (KeyCode == GCKeyCodeKeyA) { c = 'A';}
-        else if (KeyCode == GCKeyCodeKeyB) { c = 'B';}
-        else if (KeyCode == GCKeyCodeKeyC) { c = 'C';}
-        else if (KeyCode == GCKeyCodeKeyD) { c = 'D';}
-        else if (KeyCode == GCKeyCodeKeyE) { c = 'E';}
-        else if (KeyCode == GCKeyCodeKeyF) { c = 'F';}
-        else if (KeyCode == GCKeyCodeKeyG) { c = 'G';}
-        else if (KeyCode == GCKeyCodeKeyH) { c = 'H';}
-        else if (KeyCode == GCKeyCodeKeyI) { c = 'I';}
-        else if (KeyCode == GCKeyCodeKeyJ) { c = 'J';}
-        else if (KeyCode == GCKeyCodeKeyK) { c = 'K';}
-        else if (KeyCode == GCKeyCodeKeyL) { c = 'L';}
-        else if (KeyCode == GCKeyCodeKeyM) { c = 'M';}
-        else if (KeyCode == GCKeyCodeKeyN) { c = 'N';}
-        else if (KeyCode == GCKeyCodeKeyO) { c = 'O';}
-        else if (KeyCode == GCKeyCodeKeyP) { c = 'P';}
-        else if (KeyCode == GCKeyCodeKeyQ) { c = 'Q';}
-        else if (KeyCode == GCKeyCodeKeyR) { c = 'R';}
-        else if (KeyCode == GCKeyCodeKeyS) { c = 'S';}
-        else if (KeyCode == GCKeyCodeKeyT) { c = 'T';}
-        else if (KeyCode == GCKeyCodeKeyU) { c = 'U';}
-        else if (KeyCode == GCKeyCodeKeyV) { c = 'V';}
-        else if (KeyCode == GCKeyCodeKeyW) { c = 'W';}
-        else if (KeyCode == GCKeyCodeKeyX) { c = 'X';}
-        else if (KeyCode == GCKeyCodeKeyY) { c = 'Y';}
-        else if (KeyCode == GCKeyCodeKeyZ) { c = 'Z';}
-        else if (KeyCode == GCKeyCodeOne) { c = '1';}
-        else if (KeyCode == GCKeyCodeTwo) { c = '2';}
-        else if (KeyCode == GCKeyCodeThree) { c = '3';}
-        else if (KeyCode == GCKeyCodeFour) { c = '4';}
-        else if (KeyCode == GCKeyCodeFive) { c = '5';}
-        else if (KeyCode == GCKeyCodeSix) { c = '6';}
-        else if (KeyCode == GCKeyCodeSeven) { c = '7';}
-        else if (KeyCode == GCKeyCodeEight) { c = '8';}
-        else if (KeyCode == GCKeyCodeNine) { c = '9';}
-        else if (KeyCode == GCKeyCodeZero) { c = '0';}
-        else if (KeyCode == GCKeyCodeReturnOrEnter) { c = 10;}
-        else if (KeyCode == GCKeyCodeEscape) { c = 27;}
-        else if (KeyCode == GCKeyCodeBackslash) { c = 8;}
-        else if (KeyCode == GCKeyCodeTab) { c = '\t';}
-        else if (KeyCode == GCKeyCodeSpacebar) { c = ' ';}
-        else if (KeyCode == GCKeyCodeHyphen) { c = '-';}
-        else if (KeyCode == GCKeyCodeEqualSign) { c = '=';}
-        else if (KeyCode == GCKeyCodeOpenBracket) { c = '{';}
-        else if (KeyCode == GCKeyCodeCloseBracket) { c = '}';}
-        else if (KeyCode == GCKeyCodeBackslash) { c = '\\';}
-        else if (KeyCode == GCKeyCodeSemicolon) { c = ';';}
-        else if (KeyCode == GCKeyCodeQuote) { c = '\"';}
-        else if (KeyCode == GCKeyCodeGraveAccentAndTilde) { c = '~';}
-        else if (KeyCode == GCKeyCodeComma) { c = ',';}
-        else if (KeyCode == GCKeyCodePeriod) { c = '.';}
-        else if (KeyCode == GCKeyCodeSlash) { c = '/';}
-        
-        UE_LOG(LogIOS, Log, TEXT("char: %c"), (char)c);
-    }
-    return c;
-}
-#endif
-
->>>>>>> 3aae9151
 constexpr EIOSEventType operator+(EIOSEventType type, int Index) { return (EIOSEventType)((int)type + Index); }
 // protects the input stack used on 2 threads
 static FCriticalSection CriticalSection;
@@ -192,74 +127,6 @@
 	GConfig->GetBool(TEXT("/Script/IOSRuntimeSettings.IOSRuntimeSettings"), TEXT("bAllowControllers"), bAllowControllers, GEngineIni);
 	GConfig->GetBool(TEXT("/Script/IOSRuntimeSettings.IOSRuntimeSettings"), TEXT("bControllersBlockDeviceFeedback"), bControllersBlockDeviceFeedback, GEngineIni);
 	
-<<<<<<< HEAD
-    
-    NSNotificationCenter* notificationCenter = [NSNotificationCenter defaultCenter];
-    NSOperationQueue* currentQueue = [NSOperationQueue currentQueue];
-
-    [notificationCenter addObserverForName:GCControllerDidDisconnectNotification object:nil queue:currentQueue usingBlock:^(NSNotification* Notification)
-    {
-        HandleDisconnect(Notification.object);
-    }];
-    
-#if __IPHONE_OS_VERSION_MAX_ALLOWED >= 140000
-    if (@available(iOS 14, tvOS 14, *))
-    {
-        [notificationCenter addObserverForName:GCMouseDidConnectNotification object:nil queue:currentQueue usingBlock:^(NSNotification* Notification)
-        {
-            HandleMouseConnection(Notification.object);
-        }];
-    
-        [notificationCenter addObserverForName:GCMouseDidDisconnectNotification object:nil queue:currentQueue usingBlock:^(NSNotification* Notification)
-        {
-            HandleMouseDisconnect(Notification.object);
-        }];
-    
-        [notificationCenter addObserverForName:GCKeyboardDidConnectNotification object:nil queue:currentQueue usingBlock:^(NSNotification* Notification)
-        {
-            HandleKeyboardConnection(Notification.object);
-            
-        }];
-    
-        [notificationCenter addObserverForName:GCKeyboardDidDisconnectNotification object:nil queue:currentQueue usingBlock:^(NSNotification* Notification)
-        {
-            HandleKeyboardDisconnect(Notification.object);
-        }];
-    
-        if ( GCMouse.current )
-        {
-            HandleMouseConnection( GCMouse.current );
-        }
-    
-        if ( GCKeyboard.coalescedKeyboard )
-        {
-            HandleKeyboardConnection( GCKeyboard.coalescedKeyboard );
-        }
-        if (!bGameSupportsMultipleActiveControllers)
-        {
-            [notificationCenter addObserverForName:GCControllerDidBecomeCurrentNotification object:nil queue:currentQueue usingBlock:^(NSNotification* Notification)
-            {
-                SetCurrentController(Notification.object);
-            }];
-        }
-    }
-    else
-#endif
-    {
-        [notificationCenter addObserverForName:GCControllerDidConnectNotification object:nil queue:currentQueue usingBlock:^(NSNotification* Notification)
-         {
-            HandleConnection(Notification.object);
-        }];
-    }
-    
-	dispatch_async(dispatch_get_main_queue(), ^
-	   {
-		   [GCController startWirelessControllerDiscoveryWithCompletionHandler:^{ }];
-	   });
-	
-	FMemory::Memzero(Controllers, sizeof(Controllers));
-=======
->>>>>>> 3aae9151
     
     NSNotificationCenter* notificationCenter = [NSNotificationCenter defaultCenter];
     NSOperationQueue* currentQueue = [NSOperationQueue currentQueue];
@@ -401,68 +268,6 @@
     }
 }
 
-<<<<<<< HEAD
-template <EIOSEventType U, EIOSEventType V>
-static inline void HandleButtons(GCControllerButtonInput* _Nonnull eventButton, float value, BOOL pressed, TArray<FDeferredIOSEvent>& DeferredEvents, FCriticalSection* EventsMutex)
-{
-    (void)eventButton;
-    (void)value;
-    FDeferredIOSEvent DeferredEvent;
-    DeferredEvent.type = pressed ? U : V;
-    FScopeLock Lock(EventsMutex);
-    DeferredEvents.Add(DeferredEvent);
-}
-
-#if __IPHONE_OS_VERSION_MAX_ALLOWED >= 140000
-void FIOSInputInterface::HandleMouseConnection(GCMouse* Mouse)
-{
-    if (@available(iOS 14, tvOS 14, *))
-    {
-        bHaveMouse = true;
-        MouseDeltaX = 0.f;
-        MouseDeltaY = 0.f;
-        Mouse.mouseInput.mouseMovedHandler = ^(GCMouseInput * _Nonnull eventMouse, float deltaX, float deltaY) {
-            (void)eventMouse;
-            this->MouseDeltaX += deltaX;
-            this->MouseDeltaY -= deltaY;
-        };
-
-        Mouse.mouseInput.leftButton.pressedChangedHandler = ^(GCControllerButtonInput* _Nonnull eventButton, float value, BOOL pressed) {
-            HandleButtons< EIOSEventType::LeftMouseDown, EIOSEventType::LeftMouseUp >( eventButton, value, pressed, DeferredEvents, &EventsMutex );
-        };
-
-        Mouse.mouseInput.rightButton.pressedChangedHandler = ^(GCControllerButtonInput* _Nonnull eventButton, float value, BOOL pressed) {
-            HandleButtons< EIOSEventType::RightMouseDown, EIOSEventType::RightMouseUp >( eventButton, value, pressed, DeferredEvents, &EventsMutex );
-        };
-
-        Mouse.mouseInput.middleButton.pressedChangedHandler = ^(GCControllerButtonInput* _Nonnull eventButton, float value, BOOL pressed) {
-            HandleButtons< EIOSEventType::MiddleMouseDown, EIOSEventType::MiddleMouseUp >( eventButton, value, pressed, DeferredEvents, &EventsMutex );
-        };
-
-        NSArray<GCDeviceButtonInput*>* auxButtons = Mouse.mouseInput.auxiliaryButtons;
-        if (auxButtons && auxButtons.count > 0)
-        {
-            if ( auxButtons.count < 2 )
-            {
-                auxButtons[0].pressedChangedHandler = ^(GCControllerButtonInput* _Nonnull eventButton, float value, BOOL pressed){
-                    HandleButtons< EIOSEventType::ThumbDown + 0, EIOSEventType::ThumbUp + 0 >( eventButton, value, pressed, DeferredEvents, &EventsMutex );
-                };
-            }
-            if ( auxButtons.count < 3 )
-            {
-                auxButtons[0].pressedChangedHandler = ^(GCControllerButtonInput* _Nonnull eventButton, float value, BOOL pressed){
-                    HandleButtons< EIOSEventType::ThumbDown + 1, EIOSEventType::ThumbUp + 1 >( eventButton, value, pressed, DeferredEvents, &EventsMutex );
-                };
-            }
-        }
-
-        Mouse.mouseInput.scroll.valueChangedHandler = ^(GCControllerDirectionPad* _Nonnull dpad, float xValue, float yValue) {
-            (void)xValue;
-            ScrollDeltaY += yValue;
-        };
-    }
-}
-
 void FIOSInputInterface::HandleMouseDisconnect(GCMouse* Mouse)
 {
     if (@available(iOS 14, tvOS 14, *))
@@ -493,159 +298,6 @@
 {
 }
 #endif
-
-void FIOSInputInterface::SetControllerType(uint32 ControllerIndex)
-{
-    GCController *Controller = Controllers[ControllerIndex].Controller;
-    
-    if ([Controller.productCategory isEqualToString:@"DualShock 4"])
-    {
-        Controllers[ControllerIndex].ControllerType = ControllerType::DualShockGamepad;
-    }
-    else if ([Controller.productCategory isEqualToString:@"Xbox One"])
-    {
-        Controllers[ControllerIndex].ControllerType = ControllerType::XboxGamepad;
-    }
-    else if (Controller.extendedGamepad != nil)
-    {
-        Controllers[ControllerIndex].ControllerType = ControllerType::ExtendedGamepad;
-    }
-    else if (Controller.microGamepad != nil)
-    {
-        Controllers[ControllerIndex].ControllerType = ControllerType::SiriRemote;
-    }
-    else
-    {
-        Controllers[ControllerIndex].ControllerType = ControllerType::Unassigned;
-        UE_LOG(LogIOS, Warning, TEXT("Controller type is not recognized"));
-    }
-}
-
-
-void FIOSInputInterface::HandleConnection(GCController* Controller)
-{
-	static_assert(GCControllerPlayerIndex1 == 0 && GCControllerPlayerIndex4 == 3, "Apple changed the player index enums");
-
-	if (!bAllowControllers)
-	{
-		return;
-	}
-    
-	// find a good controller index to use
-	bool bFoundSlot = false;
-	for (int32 ControllerIndex = 0; ControllerIndex < UE_ARRAY_COUNT(Controllers); ControllerIndex++)
-	{
-        if (Controllers[ControllerIndex].ControllerType != ControllerType::Unassigned)
-        {
-            continue;
-        }
-        
-        Controllers[ControllerIndex].PlayerIndex = (PlayerIndex)ControllerIndex;
-        Controllers[ControllerIndex].Controller = Controller;
-        SetControllerType(ControllerIndex);
-
-        // Deprecated but buttonMenu behavior is unreliable in iOS/tvOS 14.0.1
-        Controllers[ControllerIndex].bPauseWasPressed = false;
-        Controller.controllerPausedHandler = ^(GCController* Cont)
-        {
-            Controllers[ControllerIndex].bPauseWasPressed = true;
-        };
-        
-        bFoundSlot = true;
-        
-        UE_LOG(LogIOS, Log, TEXT("New %s controller inserted, assigned to playerIndex %d"),
-               Controllers[ControllerIndex].ControllerType == ControllerType::ExtendedGamepad ||
-               Controllers[ControllerIndex].ControllerType == ControllerType::XboxGamepad ||
-               Controllers[ControllerIndex].ControllerType == ControllerType::DualShockGamepad
-               ? TEXT("Gamepad") : TEXT("Remote"), Controllers[ControllerIndex].PlayerIndex);
-        break;
-	}
-	checkf(bFoundSlot, TEXT("Used a fifth controller somehow!"));
-	
-=======
-void FIOSInputInterface::HandleMouseDisconnect(GCMouse* Mouse)
-{
-    if (@available(iOS 14, tvOS 14, *))
-    {
-        bHaveMouse = false;
-    }
-}
-
-void FIOSInputInterface::HandleKeyboardConnection(GCKeyboard* Keyboard)
-{
-    if (@available(iOS 14, tvOS 14, *))
-    {
-        Keyboard.keyboardInput.keyChangedHandler = ^(GCKeyboardInput * _Nonnull keyboard, GCControllerButtonInput * _Nonnull key, GCKeyCode keyCode, BOOL pressed) {
-            if ( !(FIOSInputInterface::IsKeyboardInhibited()) )
-            {
-                FDeferredIOSEvent DeferredEvent;
-                DeferredEvent.type = pressed ? EIOSEventType::KeyDown : EIOSEventType::KeyUp;
-                DeferredEvent.keycode = TranslateGCKeyCodeToASCII(keyCode);
-
-                FScopeLock Lock(&EventsMutex);
-                DeferredEvents.Add(DeferredEvent);
-            }
-        };
-    }
->>>>>>> 3aae9151
-}
-
-void FIOSInputInterface::HandleKeyboardDisconnect(GCKeyboard* Keyboard)
-{
-<<<<<<< HEAD
-	// if we don't allow controllers, there could be unset player index here
-	if (!bAllowControllers)
-	{
-        return;
-	}
-	
-
-
-    for (int32 ControllerIndex = 0; ControllerIndex < UE_ARRAY_COUNT(Controllers); ControllerIndex++)
-    {
-        if (Controllers[ControllerIndex].Controller == Controller)
-        {
-            FMemory::Memzero(&Controllers[ControllerIndex], sizeof(Controllers[ControllerIndex]));
-            UE_LOG(LogIOS, Log, TEXT("Controller for playerIndex %d was removed"), Controllers[ControllerIndex].PlayerIndex);
-            return;
-            
-        }
-    }
-}
-
-void FIOSInputInterface::SetCurrentController(GCController* Controller)
-{
-    int32 ControllerIndex = 0;
-
-    for (ControllerIndex = 0; ControllerIndex < UE_ARRAY_COUNT(Controllers); ControllerIndex++)
-    {
-        if (Controllers[ControllerIndex].Controller == Controller)
-        {
-            break;
-        }
-    }
-    if (ControllerIndex == UE_ARRAY_COUNT(Controllers))
-    {
-        HandleConnection(Controller);
-    }
-
-
-    for (ControllerIndex = 0; ControllerIndex < UE_ARRAY_COUNT(Controllers); ControllerIndex++)
-    {
-        if (Controllers[ControllerIndex].Controller == Controller)
-        {
-            Controllers[ControllerIndex].PlayerIndex = PlayerIndex::PlayerOne;
-        }
-        else if (Controllers[ControllerIndex].PlayerIndex == PlayerIndex::PlayerOne)
-        {
-            Controllers[ControllerIndex].PlayerIndex = PlayerIndex::PlayerUnset;
-        }
-    }
-}
-=======
-}
-#endif
->>>>>>> 3aae9151
 
 #if !PLATFORM_TVOS
 void ModifyVectorByOrientation(FVector& Vec, bool bIsRotation)
@@ -886,120 +538,6 @@
         ScrollDeltaY = 0.f;
     }
     
-<<<<<<< HEAD
-    for(int32 i = 0; i < UE_ARRAY_COUNT(Controllers); ++i)
- 	{
-        GCController* Cont = Controllers[i].Controller;
-        
-        GCExtendedGamepad* ExtendedGamepad = nil;
-
-        if (@available(iOS 13, tvOS 13, *))
-        {
-            ExtendedGamepad = [Cont capture].extendedGamepad;
-        }
-        else
-        {
-            ExtendedGamepad = [Cont.extendedGamepad saveSnapshot];
-        }
-#if PLATFORM_TVOS
-        GCMicroGamepad* MicroGamepad = [Cont capture].microGamepad;
-#endif
-		GCMotion* Motion = Cont.motion;
-
-		// skip over gamepads if we don't allow controllers
-		if (ExtendedGamepad != nil && !bAllowControllers)
-		{
-			continue;
-		}
-		
-		// make sure the connection handler has run on this guy
-		if (Controllers[i].PlayerIndex == PlayerIndex::PlayerUnset)
-		{
-            continue;
-		}
-
-		FUserController& Controller = Controllers[i];
-		
-        if (Controller.bPauseWasPressed)
-        {
-            MessageHandler->OnControllerButtonPressed(FGamepadKeyNames::SpecialRight, Controllers[i].PlayerIndex, false);
-            MessageHandler->OnControllerButtonReleased(FGamepadKeyNames::SpecialRight, Controllers[i].PlayerIndex, false);
-            
-            Controller.bPauseWasPressed = false;
-        }
-        
-		if (ExtendedGamepad != nil)
-		{
-            const GCExtendedGamepad* PreviousExtendedGamepad = Controller.PreviousExtendedGamepad;
-
-            HandleButtonGamepad(FGamepadKeyNames::FaceButtonBottom, i);
-            HandleButtonGamepad(FGamepadKeyNames::FaceButtonLeft, i);
-            HandleButtonGamepad(FGamepadKeyNames::FaceButtonRight, i);
-            HandleButtonGamepad(FGamepadKeyNames::FaceButtonTop, i);
-            HandleButtonGamepad(FGamepadKeyNames::LeftShoulder, i);
-            HandleButtonGamepad(FGamepadKeyNames::RightShoulder, i);
-            HandleButtonGamepad(FGamepadKeyNames::LeftTriggerThreshold, i);
-            HandleButtonGamepad(FGamepadKeyNames::RightTriggerThreshold, i);
-            HandleButtonGamepad(FGamepadKeyNames::DPadUp, i);
-            HandleButtonGamepad(FGamepadKeyNames::DPadDown, i);
-            HandleButtonGamepad(FGamepadKeyNames::DPadRight, i);
-            HandleButtonGamepad(FGamepadKeyNames::DPadLeft, i);
-            HandleButtonGamepad(FGamepadKeyNames::SpecialRight, i);
-            HandleButtonGamepad(FGamepadKeyNames::SpecialLeft, i);
-            
-            HandleAnalogGamepad(FGamepadKeyNames::LeftAnalogX, i);
-            HandleAnalogGamepad(FGamepadKeyNames::LeftAnalogY, i);
-            HandleAnalogGamepad(FGamepadKeyNames::RightAnalogX, i);
-            HandleAnalogGamepad(FGamepadKeyNames::RightAnalogY, i);
-            HandleAnalogGamepad(FGamepadKeyNames::RightTriggerAnalog, i);
-            HandleAnalogGamepad(FGamepadKeyNames::LeftTriggerAnalog, i);
-
-
-            HandleVirtualButtonGamepad(FGamepadKeyNames::LeftStickRight, FGamepadKeyNames::LeftStickLeft, i);
-            HandleVirtualButtonGamepad(FGamepadKeyNames::LeftStickDown, FGamepadKeyNames::LeftStickUp, i);
-            HandleVirtualButtonGamepad(FGamepadKeyNames::RightStickLeft, FGamepadKeyNames::RightStickRight, i);
-            HandleVirtualButtonGamepad(FGamepadKeyNames::RightStickDown, FGamepadKeyNames::RightStickUp, i);
-            HandleButtonGamepad(FGamepadKeyNames::LeftThumb, i);
-            HandleButtonGamepad(FGamepadKeyNames::RightThumb, i);
-
-            [Controller.PreviousExtendedGamepad release];
-            Controller.PreviousExtendedGamepad = ExtendedGamepad;
-            [Controller.PreviousExtendedGamepad retain];
-		}
-#if PLATFORM_TVOS
-        // get micro input (shouldn't have the other two)
-        else if (MicroGamepad != nil)
-        {
-            const GCMicroGamepad* PreviousMicroGamepad = Controller.PreviousMicroGamepad;
-
-            HandleButtonGamepad(FGamepadKeyNames::FaceButtonBottom, i);
-            HandleButtonGamepad(FGamepadKeyNames::FaceButtonLeft, i);
-            HandleButtonGamepad(FGamepadKeyNames::SpecialRight, i);
-            
-			// if we want virtual joysticks, then use the dpad values (and drain the touch queue to not leak memory)
-			if (bUseRemoteAsVirtualJoystick_DEPRECATED)
-			{
-                HandleAnalogGamepad(FGamepadKeyNames::LeftAnalogX, i);
-                HandleAnalogGamepad(FGamepadKeyNames::LeftAnalogY, i);
-
-                HandleButtonGamepad(FGamepadKeyNames::LeftStickUp, i);
-                HandleButtonGamepad(FGamepadKeyNames::LeftStickDown, i);
-                HandleButtonGamepad(FGamepadKeyNames::LeftStickRight, i);
-                HandleButtonGamepad(FGamepadKeyNames::LeftStickLeft, i);
-			}
-			// otherwise, process touches like ios for the remote's index
-			else
-			{
-				ProcessTouchesAndKeys(Cont.playerIndex, LocalTouchInputStack, LocalKeyInputStack);
-			}
-
-                     
-			[Controller.PreviousMicroGamepad release];
-			Controller.PreviousMicroGamepad = MicroGamepad;
-			[Controller.PreviousMicroGamepad retain];
-        }
-#endif
-=======
     // Generic Controller update
     FAppleControllerInterface::SendControllerEvents();
     
@@ -1043,7 +581,6 @@
 				[Controller.PreviousMicroGamepad retain];
 			}
 		}
->>>>>>> 3aae9151
 	}
 #endif
 }
@@ -1215,24 +752,6 @@
 
 	return bHandledCommand;
 }
-<<<<<<< HEAD
-bool FIOSInputInterface::IsControllerAssignedToGamepad(int32 ControllerId) const
-{
-	return ControllerId < UE_ARRAY_COUNT(Controllers) &&
-		(Controllers[ControllerId].ControllerType != ControllerType::Unassigned);
-}
-
-bool FIOSInputInterface::IsGamepadAttached() const
-{
-	bool bIsAttached = false;
-	for(int32 i = 0; i < UE_ARRAY_COUNT(Controllers); ++i)
-	{
-		bIsAttached |= IsControllerAssignedToGamepad(i);
-	}
-	return bIsAttached && bAllowControllers;
-}
-=======
->>>>>>> 3aae9151
 
 void FIOSInputInterface::SetForceFeedbackChannelValue(int32 ControllerId, FForceFeedbackChannelType ChannelType, float Value)
 {
@@ -1331,240 +850,4 @@
     }
 #endif
     return UIImagePNGRepresentation(Image);
-<<<<<<< HEAD
-}
-
-
-GCControllerButtonInput* FIOSInputInterface::GetGCControllerButton(const FGamepadKeyNames::Type& ButtonKey, uint32 ControllerIndex)
-{
-    GCController* Cont = Controllers[ControllerIndex].Controller;
-    
-    GCExtendedGamepad* ExtendedGamepad = Cont.extendedGamepad;
-    GCControllerButtonInput *ButtonToReturn = nullptr;
-
-    if (ButtonKey == FGamepadKeyNames::FaceButtonBottom){ButtonToReturn = ExtendedGamepad.buttonA;}
-    else if (ButtonKey == FGamepadKeyNames::FaceButtonRight){ButtonToReturn = ExtendedGamepad.buttonB;}
-    else if (ButtonKey == FGamepadKeyNames::FaceButtonLeft){ButtonToReturn = ExtendedGamepad.buttonX;}
-    else if (ButtonKey == FGamepadKeyNames::FaceButtonTop){ButtonToReturn = ExtendedGamepad.buttonY;}
-    else if (ButtonKey == FGamepadKeyNames::LeftShoulder){ButtonToReturn = ExtendedGamepad.leftShoulder;}
-    else if (ButtonKey == FGamepadKeyNames::RightShoulder){ButtonToReturn = ExtendedGamepad.rightShoulder;}
-    else if (ButtonKey == FGamepadKeyNames::LeftTriggerThreshold){ButtonToReturn = ExtendedGamepad.leftTrigger;}
-    else if (ButtonKey == FGamepadKeyNames::RightTriggerThreshold){ButtonToReturn = ExtendedGamepad.rightTrigger;}
-    else if (ButtonKey == FGamepadKeyNames::LeftTriggerAnalog){ButtonToReturn = ExtendedGamepad.leftTrigger;}
-    else if (ButtonKey == FGamepadKeyNames::RightTriggerAnalog){ButtonToReturn = ExtendedGamepad.rightTrigger;}
-    else if (ButtonKey == FGamepadKeyNames::LeftThumb){ButtonToReturn = ExtendedGamepad.leftThumbstickButton;}
-    else if (ButtonKey == FGamepadKeyNames::RightThumb){ButtonToReturn = ExtendedGamepad.rightThumbstickButton;}
-
-    return ButtonToReturn;
-}
-
-const ControllerType FIOSInputInterface::GetControllerType(uint32 ControllerIndex)
-{
-    if (Controllers[ControllerIndex].Controller != nullptr)
-    {
-        return Controllers[ControllerIndex].ControllerType;
-    }
-    return ControllerType::Unassigned;
-}
-
-void FIOSInputInterface::HandleInputInternal(const FGamepadKeyNames::Type& UEButton, uint32 ControllerIndex, bool bIsPressed, bool bWasPressed)
-{
-    const double CurrentTime = FPlatformTime::Seconds();
-    const float InitialRepeatDelay = 0.2f;
-    const float RepeatDelay = 0.1;
-    GCController* Cont = Controllers[ControllerIndex].Controller;
-
-    if (bWasPressed != bIsPressed)
-    {
-#if APPLE_CONTROLLER_DEBUG
-        NSLog(@"%@ button %s on controller %d", bIsPressed ? @"Pressed" : @"Released", TCHAR_TO_ANSI(*UEButton.ToString()), Controllers[ControllerIndex].PlayerIndex);
-#endif
-        bIsPressed ? MessageHandler->OnControllerButtonPressed(UEButton, Controllers[ControllerIndex].PlayerIndex, false) : MessageHandler->OnControllerButtonReleased(UEButton, Controllers[ControllerIndex].PlayerIndex, false);
-        NextKeyRepeatTime.FindOrAdd(UEButton) = CurrentTime + InitialRepeatDelay;
-    }
-    else if(bIsPressed)
-    {
-        double* NextRepeatTime = NextKeyRepeatTime.Find(UEButton);
-        if(NextRepeatTime && *NextRepeatTime <= CurrentTime)
-        {
-            MessageHandler->OnControllerButtonPressed(UEButton, Controllers[ControllerIndex].PlayerIndex, true);
-            *NextRepeatTime = CurrentTime + RepeatDelay;
-        }
-    }
-    else
-    {
-        NextKeyRepeatTime.Remove(UEButton);
-    }
-}
-
-void FIOSInputInterface::HandleVirtualButtonGamepad(const FGamepadKeyNames::Type& UEButtonNegative, const FGamepadKeyNames::Type& UEButtonPositive, uint32 ControllerIndex)
-{
-    GCController* Cont = Controllers[ControllerIndex].Controller;
-    GCExtendedGamepad *ExtendedGamepad = Cont.extendedGamepad;
-    GCExtendedGamepad *ExtendedPreviousGamepad = Controllers[ControllerIndex].PreviousExtendedGamepad;;
-
-    // Send controller events any time we are passed the given input threshold similarly to PC/Console (see: XInputInterface.cpp)
-    const float RepeatDeadzone = 0.24;
-    
-    bool bWasNegativePressed = false;
-    bool bNegativePressed = false;
-    bool bWasPositivePressed = false;
-    bool bPositivePressed = false;
-    
-    if (UEButtonNegative == FGamepadKeyNames::LeftStickLeft && UEButtonPositive == FGamepadKeyNames::LeftStickRight)
-    {
-        bWasNegativePressed = ExtendedPreviousGamepad != nil && ExtendedPreviousGamepad.leftThumbstick.xAxis.value <= -RepeatDeadzone;
-        bNegativePressed = ExtendedGamepad.leftThumbstick.xAxis.value <= -RepeatDeadzone;
-        bWasPositivePressed = ExtendedPreviousGamepad != nil && ExtendedPreviousGamepad.leftThumbstick.xAxis.value >= RepeatDeadzone;
-        bPositivePressed = ExtendedGamepad.leftThumbstick.xAxis.value >= RepeatDeadzone;
-
-        HandleInputInternal(FGamepadKeyNames::LeftStickDown, ControllerIndex, bNegativePressed, bWasNegativePressed);
-        HandleInputInternal(FGamepadKeyNames::LeftStickUp, ControllerIndex, bPositivePressed, bWasPositivePressed);
-    }
-    else if (UEButtonNegative == FGamepadKeyNames::LeftStickDown && UEButtonPositive == FGamepadKeyNames::LeftStickUp)
-    {
-        bWasNegativePressed = ExtendedPreviousGamepad != nil && ExtendedPreviousGamepad.leftThumbstick.yAxis.value <= -RepeatDeadzone;
-        bNegativePressed = ExtendedGamepad.leftThumbstick.yAxis.value <= -RepeatDeadzone;
-        bWasPositivePressed = ExtendedPreviousGamepad != nil && ExtendedPreviousGamepad.leftThumbstick.yAxis.value >= RepeatDeadzone;
-        bPositivePressed = ExtendedGamepad.leftThumbstick.yAxis.value >= RepeatDeadzone;
-
-        HandleInputInternal(FGamepadKeyNames::LeftStickDown, ControllerIndex, bNegativePressed, bWasNegativePressed);
-        HandleInputInternal(FGamepadKeyNames::LeftStickUp, ControllerIndex, bPositivePressed, bWasPositivePressed);
-    }
-    else if (UEButtonNegative == FGamepadKeyNames::RightStickLeft && UEButtonPositive == FGamepadKeyNames::RightStickRight)
-    {
-        bWasNegativePressed = ExtendedPreviousGamepad != nil && ExtendedPreviousGamepad.rightThumbstick.xAxis.value <= -RepeatDeadzone;
-        bNegativePressed = ExtendedGamepad.rightThumbstick.xAxis.value <= -RepeatDeadzone;
-        bWasPositivePressed = ExtendedPreviousGamepad != nil && ExtendedPreviousGamepad.rightThumbstick.xAxis.value >= RepeatDeadzone;
-        bPositivePressed = ExtendedGamepad.rightThumbstick.xAxis.value >= RepeatDeadzone;
-
-        HandleInputInternal(FGamepadKeyNames::LeftStickDown, ControllerIndex, bNegativePressed, bWasNegativePressed);
-        HandleInputInternal(FGamepadKeyNames::LeftStickUp, ControllerIndex, bPositivePressed, bWasPositivePressed);
-    }
-    else if (UEButtonNegative == FGamepadKeyNames::RightStickDown && UEButtonPositive == FGamepadKeyNames::RightStickUp)
-    {
-        bWasNegativePressed = ExtendedPreviousGamepad != nil && ExtendedPreviousGamepad.rightThumbstick.yAxis.value <= -RepeatDeadzone;
-        bNegativePressed = ExtendedGamepad.rightThumbstick.yAxis.value <= -RepeatDeadzone;
-        bWasPositivePressed = ExtendedPreviousGamepad != nil && ExtendedPreviousGamepad.rightThumbstick.yAxis.value >= RepeatDeadzone;
-        bPositivePressed = ExtendedGamepad.rightThumbstick.yAxis.value >= RepeatDeadzone;
-
-        HandleInputInternal(FGamepadKeyNames::LeftStickDown, ControllerIndex, bNegativePressed, bWasNegativePressed);
-        HandleInputInternal(FGamepadKeyNames::LeftStickUp, ControllerIndex, bPositivePressed, bWasPositivePressed);
-    }
-}
-
-void FIOSInputInterface::HandleButtonGamepad(const FGamepadKeyNames::Type& UEButton, uint32 ControllerIndex)
-{
-    GCController* Cont = Controllers[ControllerIndex].Controller;
-
-    
-    bool bWasPressed = false;
-    bool bIsPressed = false;
-
-    GCExtendedGamepad *ExtendedGamepad = nil;
-    GCExtendedGamepad *ExtendedPreviousGamepad = nil;
-
-    GCMicroGamepad *MicroGamepad = nil;
-    GCMicroGamepad *MicroPreviousGamepad = nil;
-
-#define SET_PRESSED(Gamepad, PreviousGamepad, GCButton, UEButton) \
-{ \
-bWasPressed = PreviousGamepad.GCButton.pressed; \
-bIsPressed = Gamepad.GCButton.pressed; \
-}
-    switch (Controllers[ControllerIndex].ControllerType)
-    {
-        case ControllerType::ExtendedGamepad:
-        case ControllerType::DualShockGamepad:
-        case ControllerType::XboxGamepad:
-            
-            ExtendedGamepad = Cont.extendedGamepad;
-            ExtendedPreviousGamepad = Controllers[ControllerIndex].PreviousExtendedGamepad;
-       
-            if (UEButton == FGamepadKeyNames::FaceButtonLeft){SET_PRESSED(ExtendedGamepad, ExtendedPreviousGamepad, buttonX, UEButton);}
-            else if (UEButton == FGamepadKeyNames::FaceButtonBottom){SET_PRESSED(ExtendedGamepad, ExtendedPreviousGamepad, buttonA, UEButton);}
-            else if (UEButton == FGamepadKeyNames::FaceButtonRight){SET_PRESSED(ExtendedGamepad, ExtendedPreviousGamepad, buttonB, UEButton);}
-            else if (UEButton == FGamepadKeyNames::FaceButtonTop){SET_PRESSED(ExtendedGamepad, ExtendedPreviousGamepad, buttonY, UEButton);}
-            else if (UEButton == FGamepadKeyNames::LeftShoulder){SET_PRESSED(ExtendedGamepad, ExtendedPreviousGamepad, leftShoulder, UEButton);}
-            else if (UEButton == FGamepadKeyNames::RightShoulder){SET_PRESSED(ExtendedGamepad, ExtendedPreviousGamepad, rightShoulder, UEButton);}
-            else if (UEButton == FGamepadKeyNames::LeftTriggerThreshold){SET_PRESSED(ExtendedGamepad, ExtendedPreviousGamepad, leftTrigger, UEButton);}
-            else if (UEButton == FGamepadKeyNames::RightTriggerThreshold){SET_PRESSED(ExtendedGamepad, ExtendedPreviousGamepad, rightTrigger, UEButton);}
-            else if (UEButton == FGamepadKeyNames::DPadUp){SET_PRESSED(ExtendedGamepad, ExtendedPreviousGamepad, dpad.up, UEButton);}
-            else if (UEButton == FGamepadKeyNames::DPadDown){SET_PRESSED(ExtendedGamepad, ExtendedPreviousGamepad, dpad.down, UEButton);}
-            else if (UEButton == FGamepadKeyNames::DPadRight){SET_PRESSED(ExtendedGamepad, ExtendedPreviousGamepad, dpad.right, UEButton);}
-            else if (UEButton == FGamepadKeyNames::DPadLeft){SET_PRESSED(ExtendedGamepad, ExtendedPreviousGamepad, dpad.left, UEButton);}
-            else if (UEButton == FGamepadKeyNames::SpecialRight){SET_PRESSED(ExtendedGamepad, ExtendedPreviousGamepad, buttonMenu, UEButton);}
-            else if (UEButton == FGamepadKeyNames::SpecialLeft){SET_PRESSED(ExtendedGamepad, ExtendedPreviousGamepad, buttonOptions, UEButton);}
-            else if (UEButton == FGamepadKeyNames::LeftThumb){SET_PRESSED(ExtendedGamepad, ExtendedPreviousGamepad, leftThumbstickButton, UEButton);}
-            else if (UEButton == FGamepadKeyNames::RightThumb){SET_PRESSED(ExtendedGamepad, ExtendedPreviousGamepad, rightThumbstickButton, UEButton);}
-            break;
-        case ControllerType::SiriRemote:
-            
-            MicroGamepad = Cont.microGamepad;
-            MicroPreviousGamepad = Controllers[ControllerIndex].PreviousMicroGamepad;
-
-            if (UEButton == FGamepadKeyNames::LeftStickUp){SET_PRESSED(MicroGamepad, MicroPreviousGamepad, dpad.up, UEButton);}
-            else if (UEButton == FGamepadKeyNames::LeftStickDown){SET_PRESSED(MicroGamepad, MicroPreviousGamepad, dpad.down, UEButton);}
-            else if (UEButton == FGamepadKeyNames::LeftStickRight){SET_PRESSED(MicroGamepad, MicroPreviousGamepad, dpad.right, UEButton);}
-            else if (UEButton == FGamepadKeyNames::LeftStickLeft){SET_PRESSED(MicroGamepad, MicroPreviousGamepad, dpad.left, UEButton);}
-            else if (UEButton == FGamepadKeyNames::FaceButtonBottom){SET_PRESSED(MicroGamepad, MicroPreviousGamepad, buttonA, UEButton);}
-            else if (UEButton == FGamepadKeyNames::FaceButtonLeft){SET_PRESSED(MicroGamepad, MicroPreviousGamepad, buttonX, UEButton);}
-            else if (UEButton == FGamepadKeyNames::SpecialRight){SET_PRESSED(MicroGamepad, MicroPreviousGamepad, buttonMenu, UEButton);}
-            break;
-    }
-    HandleInputInternal(UEButton, ControllerIndex, bIsPressed, bWasPressed);
-}
-
-void FIOSInputInterface::HandleAnalogGamepad(const FGamepadKeyNames::Type& UEAxis, uint32 ControllerIndex)
-{
-    GCController* Cont = Controllers[ControllerIndex].Controller;
-    
-    // Send controller events any time we are passed the given input threshold similarly to PC/Console (see: XInputInterface.cpp)
-    const float RepeatDeadzone = 0.24;
-    bool bWasPositivePressed = false;
-    bool bPositivePressed = false;
-    bool bWasNegativePressed = false;
-    bool bNegativePressed = false;
-    float axisValue = 0;
-
-    GCExtendedGamepad *ExtendedGamepad = Cont.extendedGamepad;
-    GCExtendedGamepad *ExtendedPreviousGamepad = Controllers[ControllerIndex].PreviousExtendedGamepad;;
-
-    GCMicroGamepad *MicroGamepad = Cont.microGamepad;
-    GCMicroGamepad *MicroPreviousGamepad = Controllers[ControllerIndex].PreviousMicroGamepad;
-    
-    switch (Controllers[ControllerIndex].ControllerType)
-    {
-        case ControllerType::ExtendedGamepad:
-        case ControllerType::DualShockGamepad:
-        case ControllerType::XboxGamepad:
-            
-            if (UEAxis == FGamepadKeyNames::LeftAnalogX){if ((ExtendedPreviousGamepad != nil && ExtendedGamepad.leftThumbstick.xAxis.value != ExtendedPreviousGamepad.leftThumbstick.xAxis.value) ||
-                                                             (ExtendedGamepad.leftThumbstick.xAxis.value < -RepeatDeadzone || ExtendedGamepad.leftThumbstick.xAxis.value > RepeatDeadzone)){axisValue = ExtendedGamepad.leftThumbstick.xAxis.value;}}
-            else if (UEAxis == FGamepadKeyNames::LeftAnalogY){if ((ExtendedPreviousGamepad != nil && ExtendedGamepad.leftThumbstick.yAxis.value != ExtendedPreviousGamepad.leftThumbstick.yAxis.value) ||
-                                                                  (ExtendedGamepad.leftThumbstick.yAxis.value < -RepeatDeadzone || ExtendedGamepad.leftThumbstick.yAxis.value > RepeatDeadzone)){axisValue = ExtendedGamepad.leftThumbstick.yAxis.value;}}
-            else if (UEAxis == FGamepadKeyNames::RightAnalogX){if ((ExtendedPreviousGamepad != nil && ExtendedGamepad.rightThumbstick.xAxis.value != ExtendedPreviousGamepad.rightThumbstick.xAxis.value) ||
-                                                                   (ExtendedGamepad.rightThumbstick.xAxis.value < -RepeatDeadzone || ExtendedGamepad.rightThumbstick.xAxis.value > RepeatDeadzone)){axisValue = ExtendedGamepad.rightThumbstick.xAxis.value;}}
-            else if (UEAxis == FGamepadKeyNames::RightAnalogY){if ((ExtendedPreviousGamepad != nil && ExtendedGamepad.rightThumbstick.yAxis.value != ExtendedPreviousGamepad.rightThumbstick.yAxis.value) ||
-                                                                   (ExtendedGamepad.rightThumbstick.yAxis.value < -RepeatDeadzone || ExtendedGamepad.rightThumbstick.yAxis.value > RepeatDeadzone)){axisValue = ExtendedGamepad.rightThumbstick.yAxis.value;}}
-            else if (UEAxis == FGamepadKeyNames::LeftTriggerAnalog){if ((ExtendedPreviousGamepad != nil && ExtendedGamepad.leftTrigger.value != ExtendedPreviousGamepad.leftTrigger.value) ||
-                                                                        (ExtendedGamepad.leftTrigger.value < -RepeatDeadzone || ExtendedGamepad.leftTrigger.value > RepeatDeadzone)){axisValue = ExtendedGamepad.leftTrigger.value;}}
-            else if (UEAxis == FGamepadKeyNames::RightTriggerAnalog){if ((ExtendedPreviousGamepad != nil && ExtendedGamepad.rightTrigger.value != ExtendedPreviousGamepad.rightTrigger.value) ||
-                                                                         (ExtendedGamepad.rightTrigger.value < -RepeatDeadzone || ExtendedGamepad.rightTrigger.value > RepeatDeadzone)){axisValue = ExtendedGamepad.rightTrigger.value;}}
-            break;
-            
-        case ControllerType::SiriRemote:
-            
-            if (UEAxis == FGamepadKeyNames::LeftAnalogX){if ((ExtendedPreviousGamepad != nil && MicroGamepad.dpad.xAxis.value != ExtendedPreviousGamepad.dpad.xAxis.value) ||
-                                                             (MicroGamepad.dpad.xAxis.value < -RepeatDeadzone || MicroGamepad.dpad.xAxis.value > RepeatDeadzone)){axisValue = MicroGamepad.dpad.xAxis.value;}}
-            else if (UEAxis == FGamepadKeyNames::LeftAnalogY){if ((MicroPreviousGamepad != nil && MicroGamepad.dpad.yAxis.value != MicroPreviousGamepad.dpad.yAxis.value) ||
-                                                                  (MicroGamepad.dpad.yAxis.value < -RepeatDeadzone || MicroGamepad.dpad.yAxis.value > RepeatDeadzone)){axisValue = MicroGamepad.dpad.yAxis.value;}}
-            break;
-    }
-#if APPLE_CONTROLLER_DEBUG
-    NSLog(@"Axis %s is %f", TCHAR_TO_ANSI(*UEAxis.ToString()), axisValue);
-#endif
-    MessageHandler->OnControllerAnalog(UEAxis, Controllers[ControllerIndex].PlayerIndex, axisValue);
-=======
->>>>>>> 3aae9151
 }