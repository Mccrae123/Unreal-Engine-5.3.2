// Copyright Epic Games, Inc. All Rights Reserved.

#include "IOS/IOSPlatformApplicationMisc.h"

#include "HAL/PlatformProcess.h"
#include "Modules/ModuleManager.h"

#include "IOS/IOSApplication.h"
#include "IOS/IOSAppDelegate.h"
#include "IOS/IOSView.h"
#include "IOS/IOSInputInterface.h"
#include "IOS/IOSErrorOutputDevice.h"
#include "IOS/IOSFeedbackContext.h"

FIOSApplication* FIOSPlatformApplicationMisc::CachedApplication = nullptr;
FGetGamePadGlyphDelegate FIOSPlatformApplicationMisc::GetGamePadGlyphDelegate;

static TAutoConsoleVariable<int32> CVarPhysicalScreenDensity(
	TEXT("ios.PhysicalScreenDensity"),
	-1,
	TEXT("Physical screen density for this iOS device. Normally this is set by device profile.\n")
	TEXT("-1 = not set by device profile (default)\n")
	TEXT(" 0 = Specified as unknown (eg tvOS)")
	TEXT(">0 = Specified as exact value for device"));

EAppReturnType::Type MessageBoxExtImpl( EAppMsgType::Type MsgType, const TCHAR* Text, const TCHAR* Caption )
{
#if PLATFORM_TVOS
	return FGenericPlatformMisc::MessageBoxExt(MsgType, Text, Caption);
#else
	NSString* CocoaText = (NSString*)FPlatformString::TCHARToCFString(Text);
	NSString* CocoaCaption = (NSString*)FPlatformString::TCHARToCFString(Caption);

	NSMutableArray* StringArray = [NSMutableArray arrayWithCapacity:7];

	[StringArray addObject:CocoaCaption];
	[StringArray addObject:CocoaText];

	// Figured that the order of all of these should be the same as their enum name.
	switch (MsgType)
	{
		case EAppMsgType::YesNo:
			[StringArray addObject:@"Yes"];
			[StringArray addObject:@"No"];
			break;
		case EAppMsgType::OkCancel:
			[StringArray addObject:@"Ok"];
			[StringArray addObject:@"Cancel"];
			break;
		case EAppMsgType::YesNoCancel:
			[StringArray addObject:@"Yes"];
			[StringArray addObject:@"No"];
			[StringArray addObject:@"Cancel"];
			break;
		case EAppMsgType::CancelRetryContinue:
			[StringArray addObject:@"Cancel"];
			[StringArray addObject:@"Retry"];
			[StringArray addObject:@"Continue"];
			break;
		case EAppMsgType::YesNoYesAllNoAll:
			[StringArray addObject:@"Yes"];
			[StringArray addObject:@"No"];
			[StringArray addObject:@"Yes To All"];
			[StringArray addObject:@"No To All"];
			break;
		case EAppMsgType::YesNoYesAllNoAllCancel:
			[StringArray addObject:@"Yes"];
			[StringArray addObject:@"No"];
			[StringArray addObject:@"Yes To All"];
			[StringArray addObject:@"No To All"];
			[StringArray addObject:@"Cancel"];
			break;
		case EAppMsgType::YesNoYesAll:
			[StringArray addObject : @"Yes"];
			[StringArray addObject : @"No"];
			[StringArray addObject : @"Yes To All"];
			break;
		default:
			[StringArray addObject:@"Ok"];
			break;
	}

	IOSAppDelegate* AppDelegate = [IOSAppDelegate GetDelegate];
	
	// reset our response to unset
	AppDelegate.AlertResponse = -1;

	[AppDelegate performSelectorOnMainThread:@selector(ShowAlert:) withObject:StringArray waitUntilDone:NO];

	while (AppDelegate.AlertResponse == -1)
	{
		FPlatformProcess::Sleep(.1);
	}

	EAppReturnType::Type Result = (EAppReturnType::Type)AppDelegate.AlertResponse;

	// Need to remap the return type to the correct one, since AlertResponse actually returns a button index.
	switch (MsgType)
	{
	case EAppMsgType::YesNo:
		Result = (Result == EAppReturnType::No ? EAppReturnType::Yes : EAppReturnType::No);
		break;
	case EAppMsgType::OkCancel:
		// return 1 for Ok, 0 for Cancel
		Result = (Result == EAppReturnType::No ? EAppReturnType::Ok : EAppReturnType::Cancel);
		break;
	case EAppMsgType::YesNoCancel:
		// return 0 for Yes, 1 for No, 2 for Cancel
		if(Result == EAppReturnType::No)
		{
			Result = EAppReturnType::Yes;
		}
		else if(Result == EAppReturnType::Yes)
		{
			Result = EAppReturnType::No;
		}
		else
		{
			Result = EAppReturnType::Cancel;
		}
		break;
	case EAppMsgType::CancelRetryContinue:
		// return 0 for Cancel, 1 for Retry, 2 for Continue
		if(Result == EAppReturnType::No)
		{
			Result = EAppReturnType::Cancel;
		}
		else if(Result == EAppReturnType::Yes)
		{
			Result = EAppReturnType::Retry;
		}
		else
		{
			Result = EAppReturnType::Continue;
		}
		break;
	case EAppMsgType::YesNoYesAllNoAll:
		// return 0 for No, 1 for Yes, 2 for YesToAll, 3 for NoToAll
		break;
	case EAppMsgType::YesNoYesAllNoAllCancel:
		// return 0 for No, 1 for Yes, 2 for YesToAll, 3 for NoToAll, 4 for Cancel
		break;
	case EAppMsgType::YesNoYesAll:
		// return 0 for No, 1 for Yes, 2 for YesToAll
		break;
	default:
		Result = EAppReturnType::Ok;
		break;
	}

	CFRelease((CFStringRef)CocoaCaption);
	CFRelease((CFStringRef)CocoaText);

	return Result;
#endif
}

void FIOSPlatformApplicationMisc::LoadPreInitModules()
{
	FModuleManager::Get().LoadModule(TEXT("IOSAudio"));
	FModuleManager::Get().LoadModule(TEXT("AudioMixerAudioUnit"));
}

class FFeedbackContext* FIOSPlatformApplicationMisc::GetFeedbackContext()
{
	static FIOSFeedbackContext Singleton;
	return &Singleton;
}

class FOutputDeviceError* FIOSPlatformApplicationMisc::GetErrorOutputDevice()
{
	static FIOSErrorOutputDevice Singleton;
	return &Singleton;
}

GenericApplication* FIOSPlatformApplicationMisc::CreateApplication()
{
	CachedApplication = FIOSApplication::CreateIOSApplication();
	return CachedApplication;
}

bool FIOSPlatformApplicationMisc::IsScreensaverEnabled()
{
	IOSAppDelegate* AppDelegate = [IOSAppDelegate GetDelegate];
	return [AppDelegate IsIdleTimerEnabled];
}

bool FIOSPlatformApplicationMisc::ControlScreensaver(EScreenSaverAction Action)
{
	IOSAppDelegate* AppDelegate = [IOSAppDelegate GetDelegate];
	[AppDelegate EnableIdleTimer : (Action == FGenericPlatformApplicationMisc::Enable)];
	return true;
}

void FIOSPlatformApplicationMisc::SetGamepadsAllowed(bool bAllowed)
{
	if (FIOSInputInterface* InputInterface = (FIOSInputInterface*)CachedApplication->GetInputInterface())
	{
		InputInterface->SetGamepadsAllowed(bAllowed);
	}
}

void FIOSPlatformApplicationMisc::SetGamepadsBlockDeviceFeedback(bool bBlock)
{
	if (FIOSInputInterface* InputInterface = (FIOSInputInterface*)CachedApplication->GetInputInterface())
	{
		InputInterface->SetGamepadsBlockDeviceFeedback(bBlock);
	}
}

void FIOSPlatformApplicationMisc::ResetGamepadAssignments()
{
	UE_LOG(LogIOS, Warning, TEXT("Restting gamepad assignments is not allowed in IOS"))
}

void FIOSPlatformApplicationMisc::ResetGamepadAssignmentToController(int32 ControllerId)
{
	
}

bool FIOSPlatformApplicationMisc::IsControllerAssignedToGamepad(int32 ControllerId)
{
	FIOSInputInterface* InputInterface = (FIOSInputInterface*)CachedApplication->GetInputInterface();
	return InputInterface->IsControllerAssignedToGamepad(ControllerId);
}

class UTexture2D* FIOSPlatformApplicationMisc::GetGamepadButtonGlyph(const FGamepadKeyNames::Type& ButtonKey, uint32 ControllerIndex)
{
	if (GetGamePadGlyphDelegate.IsBound())
	{
        return GetGamePadGlyphDelegate.Execute(ButtonKey, ControllerIndex);
	}
	return nullptr;
}

void FIOSPlatformApplicationMisc::EnableMotionData(bool bEnable)
{
	FIOSInputInterface* InputInterface = (FIOSInputInterface*)CachedApplication->GetInputInterface();
	return InputInterface->EnableMotionData(bEnable);
}

bool FIOSPlatformApplicationMisc::IsMotionDataEnabled()
{
	const FIOSInputInterface* InputInterface = (const FIOSInputInterface*)CachedApplication->GetInputInterface();
	return InputInterface->IsMotionDataEnabled();
}

void FIOSPlatformApplicationMisc::ClipboardCopy(const TCHAR* Str)
{
#if !PLATFORM_TVOS
	CFStringRef CocoaString = FPlatformString::TCHARToCFString(Str);
	UIPasteboard* Pasteboard = [UIPasteboard generalPasteboard];
	[Pasteboard setString:(NSString*)CocoaString];
#endif
}

void FIOSPlatformApplicationMisc::ClipboardPaste(class FString& Result)
{
#if !PLATFORM_TVOS
	UIPasteboard* Pasteboard = [UIPasteboard generalPasteboard];
	NSString* CocoaString = [Pasteboard string];
	if(CocoaString)
	{
		TArray<TCHAR> Ch;
		Ch.AddUninitialized([CocoaString length] + 1);
		FPlatformString::CFStringToTCHAR((CFStringRef)CocoaString, Ch.GetData());
		Result = Ch.GetData();
	}
	else
	{
		Result = TEXT("");
	}
#endif
}

EScreenPhysicalAccuracy FIOSPlatformApplicationMisc::ComputePhysicalScreenDensity(int32& ScreenDensity)
{
<<<<<<< HEAD
	FPlatformMisc::EIOSDevice Device = FPlatformMisc::GetIOSDeviceType();
	static_assert( FPlatformMisc::EIOSDevice::IOS_Unknown == 54, "Every device needs to be handled here." );

	ScreenDensity = 0;
	EScreenPhysicalAccuracy Accuracy = EScreenPhysicalAccuracy::Unknown;

	// look up what the device can support
	const float NativeScale =[[UIScreen mainScreen] scale];

	switch ( Device )
	{
	case FPlatformMisc::IOS_IPhoneSE:
	case FPlatformMisc::IOS_IPhone4:
	case FPlatformMisc::IOS_IPhone4S:
	case FPlatformMisc::IOS_IPhone5:
	case FPlatformMisc::IOS_IPhone5S:
	case FPlatformMisc::IOS_IPodTouch5:
	case FPlatformMisc::IOS_IPodTouch6:
	case FPlatformMisc::IOS_IPodTouch7:
	case FPlatformMisc::IOS_IPhone6:
	case FPlatformMisc::IOS_IPhone6S:
	case FPlatformMisc::IOS_IPhone7:
	case FPlatformMisc::IOS_IPhone8:
    case FPlatformMisc::IOS_IPhoneXR:
	case FPlatformMisc::IOS_IPhone11:
	case FPlatformMisc::IOS_IPhoneSE2:
		ScreenDensity = 326;
		Accuracy = EScreenPhysicalAccuracy::Truth;
		break;
	case FPlatformMisc::IOS_IPhone6Plus:
	case FPlatformMisc::IOS_IPhone6SPlus:
	case FPlatformMisc::IOS_IPhone7Plus:
	case FPlatformMisc::IOS_IPhone8Plus:
	case FPlatformMisc::IOS_IPhoneX:
    case FPlatformMisc::IOS_IPhoneXS:
    case FPlatformMisc::IOS_IPhoneXSMax:
	case FPlatformMisc::IOS_IPhone11Pro:
	case FPlatformMisc::IOS_IPhone11ProMax:
		ScreenDensity = 401;
		Accuracy = EScreenPhysicalAccuracy::Truth;
		break;
	case FPlatformMisc::IOS_IPadMini:
	case FPlatformMisc::IOS_IPadMini2: // also the iPadMini3
	case FPlatformMisc::IOS_IPadMini4:
    case FPlatformMisc::IOS_IPadMini5:
		ScreenDensity = 401;
		Accuracy = EScreenPhysicalAccuracy::Truth;
		break;
	case FPlatformMisc::IOS_IPad2:
	case FPlatformMisc::IOS_IPad3:
	case FPlatformMisc::IOS_IPad4:
	case FPlatformMisc::IOS_IPad5:
	case FPlatformMisc::IOS_IPad6:
	case FPlatformMisc::IOS_IPad7:
	case FPlatformMisc::IOS_IPadAir:
	case FPlatformMisc::IOS_IPadAir2:
    case FPlatformMisc::IOS_IPadAir3:
	case FPlatformMisc::IOS_IPadPro_97:
		ScreenDensity = 264;
		Accuracy = EScreenPhysicalAccuracy::Truth;
		break;
	case FPlatformMisc::IOS_IPadPro:
	case FPlatformMisc::IOS_IPadPro_129:
	case FPlatformMisc::IOS_IPadPro_105:
	case FPlatformMisc::IOS_IPadPro_11:
	case FPlatformMisc::IOS_IPadPro2_129:
	case FPlatformMisc::IOS_IPadPro3_129:
		ScreenDensity = 264;
		Accuracy = EScreenPhysicalAccuracy::Truth;
		break;
	case FPlatformMisc::IOS_AppleTV:
	case FPlatformMisc::IOS_AppleTV4K:
		Accuracy = EScreenPhysicalAccuracy::Unknown;
		break;
	case FPlatformMisc::IOS_NewDevice1:
	case FPlatformMisc::IOS_NewDevice2:
	case FPlatformMisc::IOS_NewDevice3:
	case FPlatformMisc::IOS_NewDevice4:
	case FPlatformMisc::IOS_NewDevice5:
	case FPlatformMisc::IOS_NewDevice6:
	case FPlatformMisc::IOS_NewDevice7:
	case FPlatformMisc::IOS_NewDevice8:
	default:
		// If we don't know, assume that the density is a multiple of the 
		// native Content Scaling Factor.  Won't be exact, but should be close enough.
		ScreenDensity = 163 * NativeScale;
		Accuracy = EScreenPhysicalAccuracy::Approximation;
		break;
=======
	// If we have a cvar set by a device profile, return it.
	ScreenDensity = CVarPhysicalScreenDensity.GetValueOnAnyThread();
	if (ScreenDensity >= 0)
	{
		return ScreenDensity == 0 ? EScreenPhysicalAccuracy::Unknown : EScreenPhysicalAccuracy::Truth;
>>>>>>> 24776ab6
	}

	// If it hasn't been set, assume that the density is a multiple of the 
	// native Content Scaling Factor.  Won't be exact, but should be close enough.
	const float NativeScale =[[UIScreen mainScreen] scale];
	ScreenDensity = 163 * NativeScale;

	// look up the current scale factor
	UIView* View = [IOSAppDelegate GetDelegate].IOSView;
	const float ContentScaleFactor = View.contentScaleFactor;

	if ( ContentScaleFactor != 0 )
	{
		ScreenDensity = ScreenDensity * ( ContentScaleFactor / NativeScale );
	}

	return EScreenPhysicalAccuracy::Approximation;
}
<|MERGE_RESOLUTION|>--- conflicted
+++ resolved
@@ -275,102 +275,11 @@
 
 EScreenPhysicalAccuracy FIOSPlatformApplicationMisc::ComputePhysicalScreenDensity(int32& ScreenDensity)
 {
-<<<<<<< HEAD
-	FPlatformMisc::EIOSDevice Device = FPlatformMisc::GetIOSDeviceType();
-	static_assert( FPlatformMisc::EIOSDevice::IOS_Unknown == 54, "Every device needs to be handled here." );
-
-	ScreenDensity = 0;
-	EScreenPhysicalAccuracy Accuracy = EScreenPhysicalAccuracy::Unknown;
-
-	// look up what the device can support
-	const float NativeScale =[[UIScreen mainScreen] scale];
-
-	switch ( Device )
-	{
-	case FPlatformMisc::IOS_IPhoneSE:
-	case FPlatformMisc::IOS_IPhone4:
-	case FPlatformMisc::IOS_IPhone4S:
-	case FPlatformMisc::IOS_IPhone5:
-	case FPlatformMisc::IOS_IPhone5S:
-	case FPlatformMisc::IOS_IPodTouch5:
-	case FPlatformMisc::IOS_IPodTouch6:
-	case FPlatformMisc::IOS_IPodTouch7:
-	case FPlatformMisc::IOS_IPhone6:
-	case FPlatformMisc::IOS_IPhone6S:
-	case FPlatformMisc::IOS_IPhone7:
-	case FPlatformMisc::IOS_IPhone8:
-    case FPlatformMisc::IOS_IPhoneXR:
-	case FPlatformMisc::IOS_IPhone11:
-	case FPlatformMisc::IOS_IPhoneSE2:
-		ScreenDensity = 326;
-		Accuracy = EScreenPhysicalAccuracy::Truth;
-		break;
-	case FPlatformMisc::IOS_IPhone6Plus:
-	case FPlatformMisc::IOS_IPhone6SPlus:
-	case FPlatformMisc::IOS_IPhone7Plus:
-	case FPlatformMisc::IOS_IPhone8Plus:
-	case FPlatformMisc::IOS_IPhoneX:
-    case FPlatformMisc::IOS_IPhoneXS:
-    case FPlatformMisc::IOS_IPhoneXSMax:
-	case FPlatformMisc::IOS_IPhone11Pro:
-	case FPlatformMisc::IOS_IPhone11ProMax:
-		ScreenDensity = 401;
-		Accuracy = EScreenPhysicalAccuracy::Truth;
-		break;
-	case FPlatformMisc::IOS_IPadMini:
-	case FPlatformMisc::IOS_IPadMini2: // also the iPadMini3
-	case FPlatformMisc::IOS_IPadMini4:
-    case FPlatformMisc::IOS_IPadMini5:
-		ScreenDensity = 401;
-		Accuracy = EScreenPhysicalAccuracy::Truth;
-		break;
-	case FPlatformMisc::IOS_IPad2:
-	case FPlatformMisc::IOS_IPad3:
-	case FPlatformMisc::IOS_IPad4:
-	case FPlatformMisc::IOS_IPad5:
-	case FPlatformMisc::IOS_IPad6:
-	case FPlatformMisc::IOS_IPad7:
-	case FPlatformMisc::IOS_IPadAir:
-	case FPlatformMisc::IOS_IPadAir2:
-    case FPlatformMisc::IOS_IPadAir3:
-	case FPlatformMisc::IOS_IPadPro_97:
-		ScreenDensity = 264;
-		Accuracy = EScreenPhysicalAccuracy::Truth;
-		break;
-	case FPlatformMisc::IOS_IPadPro:
-	case FPlatformMisc::IOS_IPadPro_129:
-	case FPlatformMisc::IOS_IPadPro_105:
-	case FPlatformMisc::IOS_IPadPro_11:
-	case FPlatformMisc::IOS_IPadPro2_129:
-	case FPlatformMisc::IOS_IPadPro3_129:
-		ScreenDensity = 264;
-		Accuracy = EScreenPhysicalAccuracy::Truth;
-		break;
-	case FPlatformMisc::IOS_AppleTV:
-	case FPlatformMisc::IOS_AppleTV4K:
-		Accuracy = EScreenPhysicalAccuracy::Unknown;
-		break;
-	case FPlatformMisc::IOS_NewDevice1:
-	case FPlatformMisc::IOS_NewDevice2:
-	case FPlatformMisc::IOS_NewDevice3:
-	case FPlatformMisc::IOS_NewDevice4:
-	case FPlatformMisc::IOS_NewDevice5:
-	case FPlatformMisc::IOS_NewDevice6:
-	case FPlatformMisc::IOS_NewDevice7:
-	case FPlatformMisc::IOS_NewDevice8:
-	default:
-		// If we don't know, assume that the density is a multiple of the 
-		// native Content Scaling Factor.  Won't be exact, but should be close enough.
-		ScreenDensity = 163 * NativeScale;
-		Accuracy = EScreenPhysicalAccuracy::Approximation;
-		break;
-=======
 	// If we have a cvar set by a device profile, return it.
 	ScreenDensity = CVarPhysicalScreenDensity.GetValueOnAnyThread();
 	if (ScreenDensity >= 0)
 	{
 		return ScreenDensity == 0 ? EScreenPhysicalAccuracy::Unknown : EScreenPhysicalAccuracy::Truth;
->>>>>>> 24776ab6
 	}
 
 	// If it hasn't been set, assume that the density is a multiple of the 
