// Copyright Epic Games, Inc. All Rights Reserved.

#include "IOS/IOSView.h"
#include "IOS/IOSAppDelegate.h"
#include "IOS/IOSApplication.h"
#include "Misc/ConfigCacheIni.h"
#include "HAL/IConsoleManager.h"
#include "Misc/CommandLine.h"
#include "IOS/IOSPlatformProcess.h"

#import "IOS/IOSAsyncTask.h"
#import <QuartzCore/QuartzCore.h>
#import <UIKit/UIGeometry.h>

#include "IOS/IOSCommandLineHelper.h"

#if WITH_ACCESSIBILITY
#include "IOS/Accessibility/IOSAccessibilityCache.h"
#include "IOS/Accessibility/IOSAccessibilityElement.h"
#endif

id<MTLDevice> GMetalDevice = nil;


@interface IndexedPosition : UITextPosition {
	NSUInteger _index;
	id <UITextInputDelegate> _inputDelegate;
}
@property (nonatomic) NSUInteger index;
+ (IndexedPosition *)positionWithIndex:(NSUInteger)index;
@end

@interface IndexedRange : UITextRange {
	NSRange _range;
}
@property (nonatomic) NSRange range;
+ (IndexedRange *)rangeWithNSRange:(NSRange)range;

@end


@implementation IndexedPosition
@synthesize index = _index;

+ (IndexedPosition *)positionWithIndex:(NSUInteger)index {
	IndexedPosition *pos = [[IndexedPosition alloc] init];
	pos.index = index;
	return pos;
}

@end

@implementation IndexedRange
@synthesize range = _range;

+ (IndexedRange *)rangeWithNSRange:(NSRange)nsrange {
	if (nsrange.location == NSNotFound)
		return nil;
	IndexedRange *range = [[IndexedRange alloc] init];
	range.range = nsrange;
	return range;
}

- (UITextPosition *)start {
	return [IndexedPosition positionWithIndex:self.range.location];
}

- (UITextPosition *)end {
	return [IndexedPosition positionWithIndex:(self.range.location + self.range.length)];
}

-(BOOL)isEmpty {
	return (self.range.length == 0);
}
@end



@implementation FIOSView

@synthesize keyboardType = KeyboardType;
@synthesize autocorrectionType = AutocorrectionType;
@synthesize autocapitalizationType = AutocapitalizationType;
@synthesize secureTextEntry = bSecureTextEntry;
@synthesize SwapCount, markedTextStyle;


#if BUILD_EMBEDDED_APP

+(void)StartupEmbeddedUnreal
{
	// special initialization code for embedded view
	
	//// LaunchIOS replacement ///
	FIOSCommandLineHelper::InitCommandArgs(TEXT(""));
	
	//#if !PLATFORM_TVOS
	//		// reset badge count on launch
	//		Application.applicationIconBadgeNumber = 0;
	//#endif
	
	IOSAppDelegate* AppDelegate = [IOSAppDelegate GetDelegate];

	[AppDelegate NoUrlCommandLine];
	[AppDelegate StartGameThread];
}

#endif

/**
 * @return The Layer Class for the window
 */
+ (Class)layerClass
{
#if BUILD_EMBEDDED_APP
	SCOPED_BOOT_TIMING("MetalLayer class");
	GMetalDevice = MTLCreateSystemDefaultDevice();
	return [CAMetalLayer class];
#endif
	
	// make sure the project setting has enabled Metal support (per-project user settings in the editor)
	bool bSupportsMetal = false;
	bool bSupportsMetalMRT = false;
	GConfig->GetBool(TEXT("/Script/IOSRuntimeSettings.IOSRuntimeSettings"), TEXT("bSupportsMetal"), bSupportsMetal, GEngineIni);
	GConfig->GetBool(TEXT("/Script/IOSRuntimeSettings.IOSRuntimeSettings"), TEXT("bSupportsMetalMRT"), bSupportsMetalMRT, GEngineIni);

	bool bTriedToInit = false;

	// the check for the function pointer itself is to determine if the Metal framework exists, before calling it
	if ((bSupportsMetal || bSupportsMetalMRT) && MTLCreateSystemDefaultDevice != NULL)
	{
		SCOPED_BOOT_TIMING("CreateMetalDevice");
		// if the device is unable to run with Metal (pre-A7), this will return nil
		GMetalDevice = MTLCreateSystemDefaultDevice();

		// just tracking for printout below
		bTriedToInit = true;
	}

#if !UE_BUILD_SHIPPING
	if (GMetalDevice == nil)
	{
		FPlatformMisc::LowLevelOutputDebugStringf(TEXT("Not using Metal because: [Project Settings Disabled Metal? %s :: Commandline Forced ES2? %s :: Older OS? %s :: Pre-A7 Device? %s]"),
			bSupportsMetal ? TEXT("No") : TEXT("Yes"),
			TEXT("No"),
			(MTLCreateSystemDefaultDevice == NULL) ? TEXT("Yes") : TEXT("No"),
			bTriedToInit ? TEXT("Yes") : TEXT("Unknown (didn't test)"));
	}
#endif

	if (GMetalDevice != nil)
	{
		return [CAMetalLayer class];
	}
	else
	{
		return nil;
	}
}

- (id)initInternal:(CGRect)Frame
{
	SCOPED_BOOT_TIMING("[FIOSView initInternal]");

	CachedMarkedText = nil;

	check(GMetalDevice);
	// if the device is valid, we know Metal is usable (see +layerClass)
	MetalDevice = GMetalDevice;
	if (MetalDevice != nil)
	{
		// grab the MetalLayer and typecast it to match what's in layerClass
		CAMetalLayer* MetalLayer = (CAMetalLayer*)self.layer;
		MetalLayer.presentsWithTransaction = NO;
		MetalLayer.drawsAsynchronously = YES;
		
		// set a background color to make sure the layer appears
		CGFloat components[] = { 0.0, 0.0, 0.0, 1 };
		MetalLayer.backgroundColor = CGColorCreate(CGColorSpaceCreateDeviceRGB(), components);
		
		// set the device on the rendering layer and provide a pixel format
		MetalLayer.device = MetalDevice;
		MetalLayer.pixelFormat = MTLPixelFormatBGRA8Unorm;
		MetalLayer.framebufferOnly = NO;
		
		NSLog(@"::: Created a UIView that will support Metal :::");
	}
	
	
#if !PLATFORM_TVOS
	SupportedInterfaceOrientations = UIInterfaceOrientationMaskAll;
	self.multipleTouchEnabled = YES;
#endif

	SwapCount = 0;
	FMemory::Memzero(AllTouches, sizeof(AllTouches));
	[self setAutoresizingMask: UIViewAutoresizingFlexibleWidth | UIViewAutoresizingFlexibleHeight];
	bIsInitialized = false;
	
	[self InitKeyboard];

#if BUILD_EMBEDDED_APP
	//// FAppEntry::PreInit replacement ///
	IOSAppDelegate* AppDelegate = [IOSAppDelegate GetDelegate];
	
	AppDelegate.RootView = self;
	while (AppDelegate.RootView.superview != nil)
	{
		AppDelegate.RootView = AppDelegate.RootView.superview;
	}
	AppDelegate.IOSView = self;
	
	// initialize the backbuffer of the view (so the RHI can use it)
	[self CreateFramebuffer];
	
#endif
	

	return self;
}

- (id)initWithCoder:(NSCoder*)Decoder
{
	if ((self = [super initWithCoder:Decoder]))
	{
		self = [self initInternal:self.frame];
	}
	return self;
}

- (id)initWithFrame:(CGRect)Frame
{
	if ((self = [super initWithFrame:Frame]))
	{
		self = [self initInternal:self.frame];
	}
	return self;
}

-(void)dealloc
{
	[CachedMarkedText release];
	[markedTextStyle release];
	[super dealloc];
}

- (void)CalculateContentScaleFactor:(int32)ScreenWidth ScreenHeight:(int32)ScreenHeight
{
	const IOSAppDelegate* AppDelegate = [IOSAppDelegate GetDelegate];
	const float mNativeScale = AppDelegate.NativeScale;
	const float RequestedContentScaleFactor = AppDelegate.MobileContentScaleFactor;
	const int32 RequestedResX = AppDelegate.RequestedResX;
	const int32 RequestedResY = AppDelegate.RequestedResY;
		
//	UE_LOG(LogIOS, Log, TEXT("RequestedContentScaleFactor %f to nativeScale which is = (s:%f, ns:%f, csf:%f"), RequestedContentScaleFactor, AppDelegate.ScreenScale, mNativeScale, self.contentScaleFactor);
	
	int32 Width = ScreenWidth;
	int32 Height = ScreenHeight;
	
<<<<<<< HEAD
	// 0 means to use native size
	if (RequestedContentScaleFactor == 0.0f && RequestedResX <= 0 && RequestedResY <= 0)
	{
		self.contentScaleFactor = mNativeScale;
	}
	else
	{
		float AspectRatio = (float)ScreenHeight / (float)ScreenWidth;
		self.contentScaleFactor = 1.0f;
=======
	self.contentScaleFactor = mNativeScale;
	
	// 0 means to use native size
	if (RequestedContentScaleFactor != 0.0f || RequestedResX > 0 || RequestedResY > 0)
	{
		float AspectRatio = (float)ScreenHeight / (float)ScreenWidth;
>>>>>>> 4af6daef
		if (RequestedResX > 0)
		{
			// set long side for orientation to requested X
			if (ScreenHeight > ScreenWidth)
			{
				Height = RequestedResX;
				Width = FMath::TruncToInt(Height * AspectRatio + 0.5f);
			}
			else
			{
				Width = RequestedResX;
				Height = FMath::TruncToInt(Width * AspectRatio + 0.5f);
			}
		}
		else if (RequestedResY > 0)
		{
			// set short side for orientation to requested Y
			if (ScreenHeight > ScreenWidth)
			{
				Width = RequestedResY;
				Height = FMath::TruncToInt(Width * AspectRatio + 0.5f);
			}
			else
			{
				Height = RequestedResY;
				Width = FMath::TruncToInt(Height * AspectRatio + 0.5f);
			}
		}
		else
		{
			self.contentScaleFactor = RequestedContentScaleFactor;
		}
	}

	_ViewSize.width = Width;
	_ViewSize.height = Height;
}

- (bool)CreateFramebuffer
{
	if (!bIsInitialized)
	{
		[self CalculateContentScaleFactor:FMath::TruncToInt(self.frame.size.width) ScreenHeight:FMath::TruncToInt(self.frame.size.height)];
		bIsInitialized = true;
	}
	return true;
}

/**
 * If view is resized, update the frame buffer so it is the same size as the display area.
 */
- (void)layoutSubviews
{
#if !PLATFORM_TVOS
    auto orientation = [self.window.windowScene interfaceOrientation];
	FIOSApplication::OrientationChanged(orientation);
#endif
}

-(void)UpdateRenderWidth:(uint32)Width andHeight:(uint32)Height
{
	if (MetalDevice != nil)
	{
		// grab the MetalLayer and typecast it to match what's in layerClass, then set the new size
		CAMetalLayer* MetalLayer = (CAMetalLayer*)self.layer;
		MetalLayer.drawableSize = CGSizeMake(Width, Height);
	}
}

- (id<CAMetalDrawable>)MakeDrawable
{
    return [(CAMetalLayer*)self.layer nextDrawable];
}

- (void)DestroyFramebuffer
{
	if (bIsInitialized)
	{
		// we are ready to be re-initialized
		bIsInitialized = false;
	}
}

- (void)SwapBuffers
{
	SwapCount++;
}

#if WITH_ACCESSIBILITY

-(void)SetAccessibilityWindow:(AccessibleWidgetId)WindowId
{
	[FIOSAccessibilityCache AccessibilityElementCache].RootWindowId = WindowId;
 	if (WindowId != IAccessibleWidget::InvalidAccessibleWidgetId)
	{
		FIOSAccessibilityLeaf* Window = [[FIOSAccessibilityCache AccessibilityElementCache] GetAccessibilityElement: WindowId];
		// We go ahead and assume the window will have children and add the FIOSAccessibilityContainer
		// for the Window to enforce accessibility hierarchy
self.accessibilityElements = @[Window.accessibilityContainer];
	}
	else
	{
		self.accessibilityElements = Nil;
	}
}

-(BOOL)isAccessibilityElement
{
	return NO;
}

#endif

/**
 * Returns the unique ID for the given touch
 */
-(int32) GetTouchIndex:(UITouch*)Touch
{
	// look for existing touch
	for (int Index = 0; Index < UE_ARRAY_COUNT(AllTouches); Index++)
	{
		if (AllTouches[Index] == Touch)
		{
			return Index;
		}
	}
	
	// if we get here, it's a new touch, find a slot
	for (int Index = 0; Index < UE_ARRAY_COUNT(AllTouches); Index++)
	{
		if (AllTouches[Index] == nil)
		{
			AllTouches[Index] = Touch;
			return Index;
		}
	}
	
	// if we get here, that means we are trying to use more than 5 touches at once, which is an error
	return -1;
}


-(void)HandleTouchAtLoc:(CGPoint)Loc PrevLoc:(CGPoint)PrevLoc TouchIndex:(int)TouchIndex Force:(float)Force Type:(TouchType)Type TouchesArray:(TArray<TouchInput>&)TouchesArray
{
	// init some things on begin
	if (Type == TouchBegan)
	{
		PreviousForces[TouchIndex] = -1.0;
		HasMoved[TouchIndex] = 0;
		
		NumActiveTouches++;
	}
	
	float PreviousForce = PreviousForces[TouchIndex];
	
	// make a new touch event struct
	TouchInput TouchMessage;
	TouchMessage.Handle = TouchIndex;
	TouchMessage.Type = Type;
<<<<<<< HEAD
	TouchMessage.Position = FVector2D(FMath::Min<double>(_ViewSize.width - 1, Loc.x), FMath::Min<double>(_ViewSize.height - 1, Loc.y)) * Scale;
	TouchMessage.LastPosition = FVector2D(FMath::Min<double>(_ViewSize.width - 1, PrevLoc.x), FMath::Min<double>(_ViewSize.height - 1, PrevLoc.y)) * Scale;
=======
	TouchMessage.Position = FVector2D(FMath::Min<double>(_ViewSize.width - 1, Loc.x), FMath::Min<double>(_ViewSize.height - 1, Loc.y));
	TouchMessage.LastPosition = FVector2D(FMath::Min<double>(_ViewSize.width - 1, PrevLoc.x), FMath::Min<double>(_ViewSize.height - 1, PrevLoc.y));
>>>>>>> 4af6daef
	TouchMessage.Force = Type != TouchEnded ? Force : 0.0f;
	
	// skip moves that didn't actually move - this will help input handling to skip over the first
	// move since it is likely a big pop from the TouchBegan location (iOS filters out small movements
	// on first press)
	if (Type != TouchMoved || (PrevLoc.x != Loc.x || PrevLoc.y != Loc.y))
	{
		// track first move event, for helping with "pop" on the filtered small movements
		if (HasMoved[TouchIndex] == 0 && Type == TouchMoved)
		{
			TouchInput FirstMoveMessage = TouchMessage;
			FirstMoveMessage.Type = FirstMove;
			HasMoved[TouchIndex] = 1;
			
			TouchesArray.Add(FirstMoveMessage);
		}
		
		TouchesArray.Add(TouchMessage);
	}
	
	// if the force changed, send an event!
	if (PreviousForce != Force)
	{
		TouchInput ForceMessage = TouchMessage;
		ForceMessage.Type = ForceChanged;
		PreviousForces[TouchIndex] = Force;
		
		TouchesArray.Add(ForceMessage);
	}
	
	// clear out the touch when it ends
	if (Type == TouchEnded)
	{
		AllTouches[TouchIndex] = nil;
		NumActiveTouches--;
	}

#if !UE_BUILD_SHIPPING
#if WITH_IOS_SIMULATOR
	// use 2 on the simulator so that Option-Click will bring up console (option-click is for doing pinch gestures, which we don't care about, atm)
	if( NumActiveTouches >= 2 )
#else
		// If there are 3 active touches, bring up the console
		if( NumActiveTouches >= 4 )
#endif
		{
			bool bShowConsole = true;
			GConfig->GetBool(TEXT("/Script/Engine.InputSettings"), TEXT("bShowConsoleOnFourFingerTap"), bShowConsole, GInputIni);
			
			if (bShowConsole)
			{
				// disable the integrated keyboard when launching the console
				/*			if (bIsUsingIntegratedKeyboard)
				 {
				 // press the console key twice to get the big one up
				 // @todo keyboard: Find a direct way to bering this up (it can get into a bad state where two presses won't do it correctly)
				 // and also the ` key could be changed via .ini
				 FIOSInputInterface::QueueKeyInput('`', '`');
				 FIOSInputInterface::QueueKeyInput('`', '`');
				 
				 [self ActivateKeyboard:true];
				 }
				 else*/
				{
					// Route the command to the main iOS thread (all UI must go to the main thread)
					[[IOSAppDelegate GetDelegate] performSelectorOnMainThread:@selector(ShowConsole) withObject:nil waitUntilDone:NO];
				}
			}
		}
#endif
}

/**
 * Pass touch events to the input queue for slate to pull off of, and trigger the debug console.
 *
 * @param View The view the event happened in
 * @param Touches Set of touch events from the OS
 */
-(void) HandleTouches:(NSSet*)Touches ofType:(TouchType)Type
{
	TArray<TouchInput> TouchesArray;
	for (UITouch* Touch in Touches)
	{
		// ignore mouse-produced touches, these will be handled by FIOSInputInterface
        if ( Touch.type == UITouchTypeIndirectPointer ) // Requires UIApplicationSupportsIndirectInputEvents:true in plist
        {
            continue;
        }
		// get info from the touch
		CGPoint Loc = [Touch locationInView:self];
		CGPoint PrevLoc = [Touch previousLocationInView:self];
		
		// View may have been modified via Cvars ("r.mobile.DesiredResX/Y" or CommandLine "mcfs, mobileresx/y"
		CGPoint ViewSizeModifier = CGPointMake(_ViewSize.width/self.frame.size.width, _ViewSize.height/self.frame.size.height);
		Loc.x *= ViewSizeModifier.x;
		Loc.y *= ViewSizeModifier.y;
		PrevLoc.x *= ViewSizeModifier.x;
		PrevLoc.y *= ViewSizeModifier.y;
			
		// convert Touch pointer to a unique 0 based index
		int32 TouchIndex = [self GetTouchIndex:Touch];
		if (TouchIndex < 0)
		{
			continue;
		}

		double Force = Touch.force;
		
		// map larger values to 1..10, so 10 is a max across platforms
		if (Force > 1.0)
		{
			Force = 10.0 * Force / Touch.maximumPossibleForce;
		}
		
		// Handle devices without force touch
		if ((Type == TouchBegan || Type == TouchMoved) && Force == 0.0)
		{
			Force = 1.0;
		}

		[self  HandleTouchAtLoc:Loc PrevLoc:PrevLoc TouchIndex:TouchIndex Force:(float)Force Type:Type TouchesArray:TouchesArray];
	}

	FIOSInputInterface::QueueTouchInput(TouchesArray);
}

/**
 * Handle the various touch types from the OS
 *
 * @param touches Array of touch events
 * @param event Event information
 */
- (void) touchesBegan:(NSSet*)touches withEvent:(UIEvent*)event 
{
	[self HandleTouches:touches ofType:TouchBegan];
	}

- (void) touchesMoved:(NSSet*)touches withEvent:(UIEvent*)event
{
	[self HandleTouches:touches ofType:TouchMoved];
}

- (void) touchesEnded:(NSSet*)touches withEvent:(UIEvent*)event
{
	[self HandleTouches:touches ofType:TouchEnded];
}

- (void) touchesCancelled:(NSSet*)touches withEvent:(UIEvent*)event
{
	[self HandleTouches:touches ofType:TouchEnded];
}












#pragma mark Keyboard


-(BOOL)canBecomeFirstResponder
{
	return YES;
}

- (BOOL)hasText
{
	return YES;
}

- (void)insertText:(NSString *)theText
{
	if (nil != CachedMarkedText) {
		[CachedMarkedText release];
		CachedMarkedText = nil;
	}

	// insert text one key at a time, as chars, not keydowns
	for (int32 CharIndex = 0; CharIndex < [theText length]; CharIndex++)
	{
		int32 Char = [theText characterAtIndex:CharIndex];

		// FPlatformMisc::LowLevelOutputDebugStringf(TEXT("sending key '%c' to game\n"), Char);

		if (Char == '\n')
		{
			// send the enter keypress
			FIOSInputInterface::QueueKeyInput(KEYCODE_ENTER, Char);
			
			// hide the keyboard
			[self resignFirstResponder];
		}
		else
		{
			FIOSInputInterface::QueueKeyInput(Char, Char);
		}
	}
}

- (void)deleteBackward
{
	if (nil != CachedMarkedText) {
		[CachedMarkedText release];
		CachedMarkedText = nil;
	}
	FIOSInputInterface::QueueKeyInput(KEYCODE_BACKSPACE, '\b');
}

-(void)ActivateKeyboard:(bool)bInSendEscapeOnClose
{
	FKeyboardConfig DefaultConfig;
	[self ActivateKeyboard:bInSendEscapeOnClose keyboardConfig:DefaultConfig];
}

-(void)ActivateKeyboard:(bool)bInSendEscapeOnClose keyboardConfig:(FKeyboardConfig)KeyboardConfig
{
	FPlatformAtomics::InterlockedIncrement(&KeyboardShowCount);
	
	dispatch_async(dispatch_get_main_queue(),^ {
		volatile int32 ShowCount = KeyboardShowCount;
		if (ShowCount == 1)
		{
			self.keyboardType = KeyboardConfig.KeyboardType;
			self.autocorrectionType = KeyboardConfig.AutocorrectionType;
			self.autocapitalizationType = KeyboardConfig.AutocapitalizationType;
			self.secureTextEntry = KeyboardConfig.bSecureTextEntry;
		
			// Remember the setting
			bSendEscapeOnClose = bInSendEscapeOnClose;
		
			// Dismiss the existing keyboard, if one exists, so the style can be overridden.
			[self endEditing:YES];
			[self becomeFirstResponder];
            
            FIOSInputInterface::SetKeyboardInhibited(true);
		}
		
		FPlatformAtomics::InterlockedDecrement(&KeyboardShowCount);
	});
}

-(void)DeactivateKeyboard
{
	dispatch_async(dispatch_get_main_queue(),^ {
		volatile int32 ShowCount = KeyboardShowCount;
		if (ShowCount == 0)
		{
			// Wait briefly, in case a keyboard activation is triggered.
			FPlatformProcess::Sleep(0.1F);
			
			ShowCount = KeyboardShowCount;
			if (ShowCount == 0)
			{
				// Dismiss the existing keyboard, if one exists.
				[self endEditing:YES];
                FIOSInputInterface::SetKeyboardInhibited(false);
			}
		}
	});
}

-(BOOL)becomeFirstResponder
{
	volatile int32 ShowCount = KeyboardShowCount;
	if (ShowCount >= 1)
	{
		return [super becomeFirstResponder];
	}
	else
	{
		return NO;
	}
}

-(BOOL)resignFirstResponder
{
	if (bSendEscapeOnClose)
	{
		// tell the console to close itself
		FIOSInputInterface::QueueKeyInput(KEYCODE_ESCAPE, 0);
	}
	
	return [super resignFirstResponder];
}


// @todo keyboard: This is a helper define to show functions that _may_ need to be implemented as we go forward with keyboard support
// for now, the very basics work, but most likely at some point for optimal functionality, we'll want to know the actual string
// in the box, but that needs to come from Slate, and we currently don't have a way to get it
#define REPORT_EVENT UE_LOG(LogIOS, Display, TEXT("Got a keyboard call, line %d"), __LINE__);


- (NSString *)textInRange:(UITextRange *)range
{
	if (nil != CachedMarkedText) {
		return CachedMarkedText;
	}
	return nil;
	//IndexedRange *r = (IndexedRange *)range;
	//return ([textStore substringWithRange:r.range]);
}

- (void)replaceRange:(UITextRange *)range withText:(NSString *)text
{
	REPORT_EVENT;
	return;
//	IndexedRange *r = (IndexedRange *)range;
//	[textStore replaceCharactersInRange:r.range withString:text];
}

- (UITextRange *)selectedTextRange
{
	// @todo keyboard: This is called
	return [IndexedRange rangeWithNSRange:NSMakeRange(0,0)];//self.textView.selectedTextRange];
}


- (void)setSelectedTextRange:(UITextRange *)range
{
	REPORT_EVENT;
	//IndexedRange *indexedRange = (IndexedRange *)range;
	//self.textView.selectedTextRange = indexedRange.range;
}


- (UITextRange *)markedTextRange
{
	if (nil != CachedMarkedText) {
		return[[[UITextRange alloc] init] autorelease];
	}
	return nil; // Nil if no marked text.
}


- (void)setMarkedText:(NSString *)markedText selectedRange:(NSRange)selectedRange
{
	if (markedText == CachedMarkedText) {
		return;
	}
	if (nil != CachedMarkedText) {
		[CachedMarkedText release];
	}
	CachedMarkedText = markedText;
	[CachedMarkedText retain];
	//NSLog(@"setting marked text to %@", markedText);
}


- (void)unmarkText
{
	if (CachedMarkedText != nil)
	{
		[self insertText:CachedMarkedText];
		[CachedMarkedText release];
		CachedMarkedText = nil;
	}
}


- (UITextPosition *)beginningOfDocument
{
	// @todo keyboard: This is called
	return [IndexedPosition positionWithIndex:0];
}


- (UITextPosition *)endOfDocument
{
	REPORT_EVENT;
	return [IndexedPosition positionWithIndex:0];
}


- (UITextRange *)textRangeFromPosition:(UITextPosition *)fromPosition toPosition:(UITextPosition *)toPosition
{
	// @todo keyboard: This is called
	// Generate IndexedPosition instances that wrap the to and from ranges.
	IndexedPosition *fromIndexedPosition = (IndexedPosition *)fromPosition;
	IndexedPosition *toIndexedPosition = (IndexedPosition *)toPosition;
	NSRange range = NSMakeRange(MIN(fromIndexedPosition.index, toIndexedPosition.index), ABS(toIndexedPosition.index - fromIndexedPosition.index));
 
	return [IndexedRange rangeWithNSRange:range];
}


- (UITextPosition *)positionFromPosition:(UITextPosition *)position offset:(NSInteger)offset
{
	// @todo keyboard: This is called
	return nil;
}


- (UITextPosition *)positionFromPosition:(UITextPosition *)position inDirection:(UITextLayoutDirection)direction offset:(NSInteger)offset
{
	REPORT_EVENT;
	return nil;
}


- (NSComparisonResult)comparePosition:(UITextPosition *)position toPosition:(UITextPosition *)other
{
	// @todo keyboard: This is called
	return NSOrderedSame;
}


- (NSInteger)offsetFromPosition:(UITextPosition *)from toPosition:(UITextPosition *)toPosition
{
	REPORT_EVENT;
	IndexedPosition *fromIndexedPosition = (IndexedPosition *)from;
	IndexedPosition *toIndexedPosition = (IndexedPosition *)toPosition;
	return (toIndexedPosition.index - fromIndexedPosition.index);
}



- (UITextPosition *)positionWithinRange:(UITextRange *)range farthestInDirection:(UITextLayoutDirection)direction
{
	REPORT_EVENT;
	return nil;
}


- (UITextRange *)characterRangeByExtendingPosition:(UITextPosition *)position inDirection:(UITextLayoutDirection)direction
{
	REPORT_EVENT;
	return nil;
}

- (NSWritingDirection)baseWritingDirectionForPosition:(UITextPosition *)position inDirection:(UITextStorageDirection)direction
{
	REPORT_EVENT;
	// assume left to right for now
	return NSWritingDirectionLeftToRight;
}


- (void)setBaseWritingDirection:(NSWritingDirection)writingDirection forRange:(UITextRange *)range
{
	// @todo keyboard: This is called
}



- (CGRect)firstRectForRange:(UITextRange *)range
{
	REPORT_EVENT;
	return CGRectMake(0,0,0,0);
}


- (CGRect)caretRectForPosition:(UITextPosition *)position
{
	// @todo keyboard: This is called
	return CGRectMake(0,0,0,0);
}


- (UITextPosition *)closestPositionToPoint:(CGPoint)point
{
	REPORT_EVENT;
	return nil;
}

- (UITextPosition *)closestPositionToPoint:(CGPoint)point withinRange:(UITextRange *)range
{
	REPORT_EVENT;
	return nil;
}

- (UITextRange *)characterRangeAtPoint:(CGPoint)point
{
	REPORT_EVENT;
	return nil;
}

- (NSArray *)selectionRectsForRange:(UITextRange *)range
{
	REPORT_EVENT;
	return nil;
}


- (NSDictionary *)textStylingAtPosition:(UITextPosition *)position inDirection:(UITextStorageDirection)direction
{
	// @todo keyboard: This is called
	return @{ };
}


- (void) setInputDelegate: (id <UITextInputDelegate>) delegate
{
	// @todo keyboard: This is called
}

- (id <UITextInputTokenizer>) tokenizer
{
	// @todo keyboard: This is called
	return nil;
}

- (id <UITextInputDelegate>) inputDelegate
{
	// @todo keyboard: This is called
	return nil;
}





#if !PLATFORM_TVOS
- (void)keyboardWasShown:(NSNotification*)aNotification
{
	// send a callback to let the game know where to sldie the textbox up above
	NSDictionary* info = [aNotification userInfo];
	CGRect Frame = [[info objectForKey:UIKeyboardFrameEndUserInfoKey] CGRectValue];
	
	FPlatformRect ScreenRect;
	ScreenRect.Top = FMath::TruncToInt(Frame.origin.y);
	ScreenRect.Bottom = FMath::TruncToInt(Frame.origin.y + Frame.size.height);
	ScreenRect.Left = FMath::TruncToInt(Frame.origin.x);
	ScreenRect.Right = FMath::TruncToInt(Frame.origin.x + Frame.size.width);
	
	[FIOSAsyncTask CreateTaskWithBlock:^bool(void){
		[IOSAppDelegate GetDelegate].IOSApplication->OnVirtualKeyboardShown().Broadcast(ScreenRect);
		return true;
	 }];
}

// Called when the UIKeyboardWillHideNotification is sent
- (void)keyboardWillBeHidden:(NSNotification*)aNotification
{
	[FIOSAsyncTask CreateTaskWithBlock:^bool(void){
		[IOSAppDelegate GetDelegate].IOSApplication->OnVirtualKeyboardHidden().Broadcast();
		return true;
	 }];
}
#endif

- (void)InitKeyboard
{
#if !PLATFORM_TVOS
	KeyboardShowCount = 0;
	
	bool bUseIntegratedKeyboard = false;
	GConfig->GetBool(TEXT("/Script/IOSRuntimeSettings.IOSRuntimeSettings"), TEXT("bUseIntegratedKeyboard"), bUseIntegratedKeyboard, GEngineIni);
	
	// get notifications when the keyboard is in view
	bIsUsingIntegratedKeyboard = FParse::Param(FCommandLine::Get(), TEXT("NewKeyboard")) || bUseIntegratedKeyboard;
	if (bIsUsingIntegratedKeyboard)
	{
		[[NSNotificationCenter defaultCenter] addObserver:self
												 selector:@selector(keyboardWasShown:)
													 name:UIKeyboardDidShowNotification object:nil];
		
		[[NSNotificationCenter defaultCenter] addObserver:self
												 selector:@selector(keyboardWillBeHidden:)
													 name:UIKeyboardWillHideNotification object:nil];
		
	}
#endif
}


@end


#pragma mark IOSViewController

@implementation IOSViewController

/**
 * The ViewController was created, so now we need to create our view to be controlled
 */
- (void) loadView
{
	// get the landcape size of the screen
	CGRect Frame = [[UIScreen mainScreen] bounds];
	if (![IOSAppDelegate GetDelegate].bDeviceInPortraitMode)
	{
		Swap(Frame.size.width, Frame.size.height);
	}

	self.view = [[UIView alloc] initWithFrame:Frame];

	// settings copied from InterfaceBuilder
	self.edgesForExtendedLayout = UIRectEdgeNone;

	self.view.clearsContextBeforeDrawing = NO;
#if !PLATFORM_TVOS
	self.view.multipleTouchEnabled = NO;
#endif
}

/**
 * View was unloaded from us
 */ 
- (void) viewDidUnload
{
	UE_LOG(LogIOS, Log, TEXT("IOSViewController unloaded the view. This is unexpected, tell Josh Adams"));
	[super viewDidUnload];
}

/**
 * Tell the OS about the default supported orientations
 */
- (NSUInteger)supportedInterfaceOrientations
{
	const FIOSView *View = [[IOSAppDelegate GetDelegate] IOSView];
	if (View != nil)
	{
		return View->SupportedInterfaceOrientations;
	}
	else
	{
		return UIInterfaceOrientationMaskAll;
	}
}

/**
 * Tell the OS that our view controller can auto-rotate between supported orientations
 */
- (BOOL)shouldAutorotate
{
	return YES;
}

/**
 * Tell the OS to hide the status bar (iOS 7 method for hiding)
 */
- (BOOL)prefersStatusBarHidden
{
	return YES;
}

- (BOOL)prefersPointerLocked
{
    UE_LOG(LogIOS, Log, TEXT("IOSViewController prefersPointerLocked"));
    return YES;
}

/**
 * Tell the OS to hide the home bar
 */
- (BOOL)prefersHomeIndicatorAutoHidden
{
	return YES;
}

/*
* Set the preferred landscape orientation 
*/
- (UIInterfaceOrientation)preferredInterfaceOrientationForPresentation
{
	FString PreferredLandscapeOrientation = "";
	bool bSupportsLandscapeLeft = false;
	bool bSupportsLandscapeRight = false;

	GConfig->GetBool(TEXT("/Script/IOSRuntimeSettings.IOSRuntimeSettings"), TEXT("bSupportsLandscapeLeftOrientation"), bSupportsLandscapeLeft, GEngineIni);
	GConfig->GetBool(TEXT("/Script/IOSRuntimeSettings.IOSRuntimeSettings"), TEXT("bSupportsLandscapeRightOrientation"), bSupportsLandscapeRight, GEngineIni);
	GConfig->GetString(TEXT("/Script/IOSRuntimeSettings.IOSRuntimeSettings"), TEXT("PreferredLandscapeOrientation"), PreferredLandscapeOrientation, GEngineIni);

	if(bSupportsLandscapeLeft && bSupportsLandscapeRight)
	{
		if (PreferredLandscapeOrientation.Equals("LandscapeRight"))
		{
			return UIInterfaceOrientationLandscapeRight;
		}
		return UIInterfaceOrientationLandscapeLeft;
	}

	return UIInterfaceOrientationPortrait;
}

- (UIRectEdge)preferredScreenEdgesDeferringSystemGestures
{
	return UIRectEdgeBottom;
}





@end<|MERGE_RESOLUTION|>--- conflicted
+++ resolved
@@ -257,24 +257,12 @@
 	int32 Width = ScreenWidth;
 	int32 Height = ScreenHeight;
 	
-<<<<<<< HEAD
-	// 0 means to use native size
-	if (RequestedContentScaleFactor == 0.0f && RequestedResX <= 0 && RequestedResY <= 0)
-	{
-		self.contentScaleFactor = mNativeScale;
-	}
-	else
-	{
-		float AspectRatio = (float)ScreenHeight / (float)ScreenWidth;
-		self.contentScaleFactor = 1.0f;
-=======
 	self.contentScaleFactor = mNativeScale;
 	
 	// 0 means to use native size
 	if (RequestedContentScaleFactor != 0.0f || RequestedResX > 0 || RequestedResY > 0)
 	{
 		float AspectRatio = (float)ScreenHeight / (float)ScreenWidth;
->>>>>>> 4af6daef
 		if (RequestedResX > 0)
 		{
 			// set long side for orientation to requested X
@@ -434,13 +422,8 @@
 	TouchInput TouchMessage;
 	TouchMessage.Handle = TouchIndex;
 	TouchMessage.Type = Type;
-<<<<<<< HEAD
-	TouchMessage.Position = FVector2D(FMath::Min<double>(_ViewSize.width - 1, Loc.x), FMath::Min<double>(_ViewSize.height - 1, Loc.y)) * Scale;
-	TouchMessage.LastPosition = FVector2D(FMath::Min<double>(_ViewSize.width - 1, PrevLoc.x), FMath::Min<double>(_ViewSize.height - 1, PrevLoc.y)) * Scale;
-=======
 	TouchMessage.Position = FVector2D(FMath::Min<double>(_ViewSize.width - 1, Loc.x), FMath::Min<double>(_ViewSize.height - 1, Loc.y));
 	TouchMessage.LastPosition = FVector2D(FMath::Min<double>(_ViewSize.width - 1, PrevLoc.x), FMath::Min<double>(_ViewSize.height - 1, PrevLoc.y));
->>>>>>> 4af6daef
 	TouchMessage.Force = Type != TouchEnded ? Force : 0.0f;
 	
 	// skip moves that didn't actually move - this will help input handling to skip over the first
