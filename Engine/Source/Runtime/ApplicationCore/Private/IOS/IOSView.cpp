--- conflicted
+++ resolved
@@ -280,20 +280,8 @@
 		// 0 means to leave the scale alone, use native
 		if (RequestedContentScaleFactor == 0.0f)
 		{
-<<<<<<< HEAD
-            if ([self.window.screen respondsToSelector:@selector(nativeScale)])
-            {
-                self.contentScaleFactor = self.window.screen.nativeScale;
-                UE_LOG(LogIOS, Log, TEXT("Setting contentScaleFactor to nativeScale which is = %f"), self.contentScaleFactor);
-            }
-            else
-            {
-                UE_LOG(LogIOS, Log, TEXT("Leaving contentScaleFactor alone, with scale = %f"), NativeScale);
-            }
-=======
 			self.contentScaleFactor = NativeScale;
 			UE_LOG(LogIOS, Log, TEXT("Setting contentScaleFactor to nativeScale which is = %f"), self.contentScaleFactor);
->>>>>>> 6bbb88c8
 		}
 		else
 		{
@@ -533,24 +521,11 @@
 	TArray<TouchInput> TouchesArray;
 	for (UITouch* Touch in Touches)
 	{
-<<<<<<< HEAD
-#if __IPHONE_OS_VERSION_MAX_ALLOWED >= 140000
-        // ignore mouse-produced touches, these will be handled by FIOSInputInterface
-        if (@available(iOS 14, *))
-        {
-            if ( Touch.type == UITouchTypeIndirectPointer ) // Requires UIApplicationSupportsIndirectInputEvents:true in plist
-            {
-                continue;
-            }
-        }
-#endif
-=======
 		// ignore mouse-produced touches, these will be handled by FIOSInputInterface
         if ( Touch.type == UITouchTypeIndirectPointer ) // Requires UIApplicationSupportsIndirectInputEvents:true in plist
         {
             continue;
         }
->>>>>>> 6bbb88c8
 		// get info from the touch
 		CGPoint Loc = [Touch locationInView:self];
 		CGPoint PrevLoc = [Touch previousLocationInView:self];
