--- conflicted
+++ resolved
@@ -260,19 +260,6 @@
 	// 0 means to use native size
 	if (RequestedContentScaleFactor == 0.0f && RequestedResX <= 0 && RequestedResY <= 0)
 	{
-<<<<<<< HEAD
-		// look up what the device can support
-		const float Scale = [[UIScreen mainScreen] scale];
-		const float NativeScale = self.window.screen.nativeScale;
-		const float RequestedContentScaleFactor = [[IOSAppDelegate GetDelegate] GetMobileContentScaleFactor];
-		
-		UE_LOG(LogIOS, Log, TEXT("RequestedContentScaleFactor %f to nativeScale which is = (s:%f, ns:%f, csf:%f"), RequestedContentScaleFactor, Scale, NativeScale, self.contentScaleFactor);
-		// 0 means to leave the scale alone, use native
-		if (RequestedContentScaleFactor == 0.0f)
-		{
-			self.contentScaleFactor = NativeScale;
-			UE_LOG(LogIOS, Log, TEXT("Setting contentScaleFactor to nativeScale which is = %f"), self.contentScaleFactor);
-=======
 		self.contentScaleFactor = mNativeScale;
 	}
 	else
@@ -306,7 +293,6 @@
 				Height = RequestedResY;
 				Width = FMath::TruncToInt(Height * AspectRatio + 0.5f);
 			}
->>>>>>> d731a049
 		}
 		else
 		{
@@ -314,18 +300,6 @@
 		}
 	}
 
-<<<<<<< HEAD
-		// TODO: bIsUsingMetal is always true. Remove it.
-		if (bIsUsingMetal)
-		{
-			CAMetalLayer* MetalLayer = (CAMetalLayer*)self.layer;
-			CGSize DrawableSize = self.bounds.size;
-			DrawableSize.width *= self.contentScaleFactor;
-			DrawableSize.height *= self.contentScaleFactor;
-			MetalLayer.drawableSize = DrawableSize;
-		}
-
-=======
 	_ViewSize.width = Width;
 	_ViewSize.height = Height;
 }
@@ -335,7 +309,6 @@
 	if (!bIsInitialized)
 	{
 		[self CalculateContentScaleFactor:FMath::TruncToInt(self.frame.size.width) ScreenHeight:FMath::TruncToInt(self.frame.size.height)];
->>>>>>> d731a049
 		bIsInitialized = true;
 	}
 	return true;
