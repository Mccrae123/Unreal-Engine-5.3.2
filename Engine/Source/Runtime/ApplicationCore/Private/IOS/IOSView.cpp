--- conflicted
+++ resolved
@@ -353,11 +353,7 @@
 #if HAS_METAL
 - (id<CAMetalDrawable>)MakeDrawable
 {
-<<<<<<< HEAD
-	return[(CAMetalLayer*)self.layer nextDrawable];
-=======
     return [(CAMetalLayer*)self.layer nextDrawable];
->>>>>>> a23640a2
 }
 #endif
 
