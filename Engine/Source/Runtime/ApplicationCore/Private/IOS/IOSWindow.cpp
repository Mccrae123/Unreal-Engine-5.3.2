--- conflicted
+++ resolved
@@ -101,7 +101,6 @@
 	CGRect Frame = [View frame];
 	[View CalculateContentScaleFactor:FMath::TruncToInt(Frame.size.width) ScreenHeight:FMath::TruncToInt(Frame.size.height)];
 	[View layoutSubviews];
-<<<<<<< HEAD
 }
 
 void FIOSWindow::OnConsoleResolutionChanged(IConsoleVariable* CVar)
@@ -131,55 +130,10 @@
 		CGFloat Scale = View.contentScaleFactor;
 		
 		ScreenRect.Top = FMath::TruncToInt(Frame.origin.y * Scale);
-		ScreenRect.Bottom = FMath::TruncToInt((Frame.origin.y + View.ViewSize.height) * Scale);
-		ScreenRect.Left = FMath::TruncToInt(Frame.origin.x * Scale);
-		ScreenRect.Right = FMath::TruncToInt((Frame.origin.x + View.ViewSize.width) * Scale);
-	}
-
-	return ScreenRect;
-=======
->>>>>>> 4af6daef
-}
-
-void FIOSWindow::OnConsoleResolutionChanged(IConsoleVariable* CVar)
-{
-	IOSAppDelegate* AppDelegate = [IOSAppDelegate GetDelegate];
-	FIOSView* View = AppDelegate.IOSView;
-		
-	// Load the latest Cvars that might affect screen size
-	[AppDelegate LoadScreenResolutionModifiers];
-		
-	// Force a re-layout of our views as the size has probably changed
-	CGRect Frame = [View frame];
-	[View CalculateContentScaleFactor:FMath::TruncToInt(Frame.size.width) ScreenHeight:FMath::TruncToInt(Frame.size.height)];
-	[View layoutSubviews];
-}
-
-<<<<<<< HEAD
-	FPlatformRect WindowRect;
-	WindowRect.Top = FMath::TruncToInt(Bounds.origin.y);
-	WindowRect.Bottom = FMath::TruncToInt(Bounds.origin.y + Bounds.size.height);
-	WindowRect.Left = FMath::TruncToInt(Bounds.origin.x);
-	WindowRect.Right = FMath::TruncToInt(Bounds.origin.x + Bounds.size.width);
-=======
-FPlatformRect FIOSWindow::GetScreenRect()
-{
-	// get the main view's frame
-	IOSAppDelegate* AppDelegate = [IOSAppDelegate GetDelegate];
-	FIOSView* View = AppDelegate.IOSView;
-	
-	FPlatformRect ScreenRect;
-	if (View != nil)
-	{
-		CGRect Frame = [View frame];
-		CGFloat Scale = View.contentScaleFactor;
-		
-		ScreenRect.Top = FMath::TruncToInt(Frame.origin.y * Scale);
 		ScreenRect.Left = FMath::TruncToInt(Frame.origin.x * Scale);
 		ScreenRect.Bottom = FMath::TruncToInt((Frame.origin.y + Frame.size.height) * Scale);
 		ScreenRect.Right = FMath::TruncToInt((Frame.origin.x + Frame.size.width) * Scale);
 	}
->>>>>>> 4af6daef
 
 	return ScreenRect;
 }
