--- conflicted
+++ resolved
@@ -20,10 +20,6 @@
 #include "IOS/IOSAsyncTask.h"
 #include "Misc/ConfigCacheIni.h"
 #include "IOS/IOSPlatformCrashContext.h"
-<<<<<<< HEAD
-#include "IOS/ProxyPaymentTransactionObserver.h"
-=======
->>>>>>> 4af6daef
 #include "Misc/OutputDeviceError.h"
 #include "Misc/OutputDeviceRedirector.h"
 #include "Misc/FeedbackContext.h"
@@ -52,11 +48,8 @@
 #define GAME_THREAD_STACK_SIZE 16 * 1024 * 1024
 #endif
 
-<<<<<<< HEAD
-=======
-
-
->>>>>>> 4af6daef
+
+
 DEFINE_LOG_CATEGORY(LogIOSAudioSession);
 
 int GAudio_ForceAmbientCategory = 1;
@@ -1111,11 +1104,6 @@
 	[[NSNotificationCenter defaultCenter] addObserver:self selector:@selector(OnVoiceOverStatusChanged) name:UIAccessibilityVoiceOverStatusDidChangeNotification object:nil];
 #endif
 
-<<<<<<< HEAD
-	[[SKPaymentQueue defaultQueue] addTransactionObserver:[FProxyPaymentTransactionObserver sharedInstance]];
-    
-=======
->>>>>>> 4af6daef
 	return YES;
 }
 
@@ -1506,8 +1494,6 @@
 	
 	FCoreDelegates::GetApplicationWillTerminateDelegate().Broadcast();
     
-    [[SKPaymentQueue defaultQueue] removeTransactionObserver:[FProxyPaymentTransactionObserver sharedInstance]];
-
     // note that we are shutting down
     // TODO: fix the reason why we are hanging when asked to shutdown
 /*    RequestEngineExit(TEXT("IOS applicationWillTerminate"));
