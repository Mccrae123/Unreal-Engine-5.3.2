--- conflicted
+++ resolved
@@ -48,12 +48,6 @@
 #define GAME_THREAD_STACK_SIZE 16 * 1024 * 1024
 #endif
 
-#if (defined(__IPHONE_14_0) && __IPHONE_OS_VERSION_MAX_ALLOWED >= __IPHONE_14_0) || (defined(__TVOS_14_0) && __TV_OS_VERSION_MAX_ALLOWED >= __TVOS_14_0)
-#define SUPPORTS_GK_DASHBOARD 1
-#else
-#define SUPPORTS_GK_DASHBOARD 0
-#endif
-
 DEFINE_LOG_CATEGORY(LogIOSAudioSession);
 
 int GAudio_ForceAmbientCategory = 1;
@@ -1709,19 +1703,7 @@
 {
 	// create the leaderboard display object 
 	GKGameCenterViewController* GameCenterDisplay = [[[GKGameCenterViewController alloc] init] autorelease];
-<<<<<<< HEAD
-#if !PLATFORM_TVOS
-	GameCenterDisplay.viewState = GKGameCenterViewControllerStateLeaderboards;
-#endif
-	if ([GameCenterDisplay respondsToSelector : @selector(leaderboardIdentifier)] == YES)
-	{
-#if !PLATFORM_TVOS // @todo tvos: Why not??
-		GameCenterDisplay.leaderboardIdentifier = Category;
-#endif
-	}
-=======
     [GameCenterDisplay initWithState:GKGameCenterViewControllerStateLeaderboards];
->>>>>>> 6bbb88c8
 	GameCenterDisplay.gameCenterDelegate = self;
 
 	// show it 
@@ -1749,26 +1731,12 @@
  */
 -(void)ShowDashboard
 {
-<<<<<<< HEAD
-#if SUPPORTS_GK_DASHBOARD
-	if (@available(iOS 14, tvOS 14, *))
-	{
-		// create the dashboard display object 
-		GKGameCenterViewController* GameCenterDisplay = [[[GKGameCenterViewController alloc] initWithState:GKGameCenterViewControllerStateDashboard] autorelease];
-		GameCenterDisplay.gameCenterDelegate = self;
-
-		// show it 
-		[self ShowController : GameCenterDisplay];
-	}
-#endif
-=======
 	// create the dashboard display object
 	GKGameCenterViewController* GameCenterDisplay = [[[GKGameCenterViewController alloc] initWithState:GKGameCenterViewControllerStateDashboard] autorelease];
 	GameCenterDisplay.gameCenterDelegate = self;
 
 	// show it
 		[self ShowController : GameCenterDisplay];
->>>>>>> 6bbb88c8
 }
 
 /**
@@ -1803,17 +1771,7 @@
 	// route the function to iOS thread
 	[[IOSAppDelegate GetDelegate] performSelectorOnMainThread:@selector(ShowDashboard) withObject:nil waitUntilDone : NO];
 
-<<<<<<< HEAD
-#if SUPPORTS_GK_DASHBOARD
-	if (@available(iOS 14, tvOS 14, *))
-	{
-		return true;
-	}
-#endif
-	return false;
-=======
 	return true;
->>>>>>> 6bbb88c8
 }
 
 -(void)batteryChanged:(NSNotification*)notification
