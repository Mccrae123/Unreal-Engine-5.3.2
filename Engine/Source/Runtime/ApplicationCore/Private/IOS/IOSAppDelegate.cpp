// Copyright Epic Games, Inc. All Rights Reserved.

#include "IOS/IOSAppDelegate.h"
#include "IOS/IOSCommandLineHelper.h"
#include "HAL/ExceptionHandling.h"
#include "Modules/Boilerplate/ModuleBoilerplate.h"
#include "Misc/CallbackDevice.h"
#include "IOS/IOSView.h"
#include "IOS/IOSWindow.h"
#include "Async/TaskGraphInterfaces.h"
#include "GenericPlatform/GenericPlatformChunkInstall.h"
#include "IOS/IOSPlatformMisc.h"
#include "IOS/IOSBackgroundURLSessionHandler.h"
#include "HAL/PlatformStackWalk.h"
#include "HAL/PlatformProcess.h"
#include "Misc/OutputDeviceError.h"
#include "Misc/CommandLine.h"
#include "IOS/IOSPlatformFramePacer.h"
#include "IOS/IOSApplication.h"
#include "IOS/IOSAsyncTask.h"
#include "Misc/ConfigCacheIni.h"
#include "IOS/IOSPlatformCrashContext.h"
#include "IOS/IOSPaymentTransactionObserver.h"
#include "Misc/OutputDeviceError.h"
#include "Misc/OutputDeviceRedirector.h"
#include "Misc/FeedbackContext.h"
#include "Misc/App.h"
#include "Algo/AllOf.h"
#include "Misc/App.h"
#include "Misc/EmbeddedCommunication.h"
#if USE_MUTE_SWITCH_DETECTION
#include "SharkfoodMuteSwitchDetector.h"
#include "SharkfoodMuteSwitchDetector.m"
#endif

#include <AudioToolbox/AudioToolbox.h>
#include <AVFoundation/AVAudioSession.h>
#include "HAL/IConsoleManager.h"

#if WITH_ACCESSIBILITY
#include "IOS/Accessibility/IOSAccessibilityCache.h"
#endif

// this is the size of the game thread stack, it must be a multiple of 4k
#if (UE_BUILD_SHIPPING || UE_BUILD_TEST)
#define GAME_THREAD_STACK_SIZE 2 * 1024 * 1024
#else
#define GAME_THREAD_STACK_SIZE 16 * 1024 * 1024
#endif

DEFINE_LOG_CATEGORY(LogIOSAudioSession);

int GAudio_ForceAmbientCategory = 1;
//static FAutoConsoleVariableRef CVar_ForceAmbientCategory(
//															  TEXT("audio.ForceAmbientCategory"),
//															  GAudio_ForceAmbientCategory,
//															  TEXT("Force the iOS AVAudioSessionCategoryAmbient category over AVAudioSessionCategorySoloAmbient")
//															  );

extern bool GShowSplashScreen;

FIOSCoreDelegates::FOnOpenURL FIOSCoreDelegates::OnOpenURL;
FIOSCoreDelegates::FOnWillResignActive FIOSCoreDelegates::OnWillResignActive;
FIOSCoreDelegates::FOnDidBecomeActive FIOSCoreDelegates::OnDidBecomeActive;
TArray<FIOSCoreDelegates::FFilterDelegateAndHandle> FIOSCoreDelegates::PushNotificationFilters;

static uint GEnabledAudioFeatures[(uint8)EAudioFeature::NumFeatures];

/*
	From: https://developer.apple.com/library/ios/documentation/UIKit/Reference/UIApplicationDelegate_Protocol/#//apple_ref/occ/intfm/UIApplicationDelegate/applicationDidEnterBackground:
	"In practice, you should return from applicationDidEnterBackground: as quickly as possible. If the method does not return before time runs out your app is terminated and purged from memory."
*/

static float GOverrideThreadWaitTime = 0.0;
static float GMaxThreadWaitTime = 2.0;	// Setting this to be 2 seconds since this wait has to be done twice (once for sending the enter background event to the game thread, and another for waiting on the suspend msg
										// I could not find a reference for this but in the past I believe the timeout was 5 seconds
FAutoConsoleVariableRef CVarThreadBlockTime(
		TEXT("ios.lifecycleblocktime"),
		GMaxThreadWaitTime,
		TEXT("How long to block main IOS thread to make sure gamethread gets time.\n"),
		ECVF_Default);


static void SignalHandler(int32 Signal, struct __siginfo* Info, void* Context)
{
	static int32 bHasEntered = 0;
	if (FPlatformAtomics::InterlockedCompareExchange(&bHasEntered, 1, 0) == 0)
	{
		const SIZE_T StackTraceSize = 65535;
		ANSICHAR* StackTrace = (ANSICHAR*)FMemory::Malloc(StackTraceSize);
		StackTrace[0] = 0;
		
		// Walk the stack and dump it to the allocated memory.
		FPlatformStackWalk::StackWalkAndDump(StackTrace, StackTraceSize, 0, (ucontext_t*)Context);
		UE_LOG(LogIOS, Error, TEXT("%s"), ANSI_TO_TCHAR(StackTrace));
		FMemory::Free(StackTrace);
		
		GError->HandleError();
		FPlatformMisc::RequestExit(true);
	}
}

void InstallSignalHandlers()
{
	struct sigaction Action;
	FMemory::Memzero(&Action, sizeof(struct sigaction));
	
	Action.sa_sigaction = SignalHandler;
	sigemptyset(&Action.sa_mask);
	Action.sa_flags = SA_SIGINFO | SA_RESTART | SA_ONSTACK;
	
	sigaction(SIGQUIT, &Action, NULL);
	sigaction(SIGILL, &Action, NULL);
	sigaction(SIGEMT, &Action, NULL);
	sigaction(SIGFPE, &Action, NULL);
	sigaction(SIGBUS, &Action, NULL);
	sigaction(SIGSEGV, &Action, NULL);
	sigaction(SIGSYS, &Action, NULL);
}

void LexFromString(EAudioFeature& OutFeature, const TCHAR* String)
{
	OutFeature = EAudioFeature::NumFeatures;
	if (FCString::Stricmp(String, TEXT("Playback")) == 0)
	{
		OutFeature = EAudioFeature::Playback;
	}
	else if (FCString::Stricmp(String, TEXT("Record")) == 0)
	{
		OutFeature = EAudioFeature::Record;
	}
	else if (FCString::Stricmp(String, TEXT("DoNotMixWithOthers")) == 0)
	{
		OutFeature = EAudioFeature::DoNotMixWithOthers;
	}
	else if (FCString::Stricmp(String, TEXT("VoiceChat")) == 0)
	{
		OutFeature = EAudioFeature::VoiceChat;
	}
	else if (FCString::Stricmp(String, TEXT("UseReceiver")) == 0)
	{
		OutFeature = EAudioFeature::UseReceiver;
	}
	else if (FCString::Stricmp(String, TEXT("DisableBluetoothSpeaker")) == 0)
	{
		OutFeature = EAudioFeature::DisableBluetoothSpeaker;
	}
	else if (FCString::Stricmp(String, TEXT("BluetoothMicrophone")) == 0)
	{
		OutFeature = EAudioFeature::BluetoothMicrophone;
	}
	else if (FCString::Stricmp(String, TEXT("BackgroundAudio")) == 0)
	{
		OutFeature = EAudioFeature::BackgroundAudio;
	}
}

FString LexToString(EAudioFeature Feature)
{
	switch (Feature)
	{
	case EAudioFeature::Playback: return TEXT("Playback");
	case EAudioFeature::Record: return TEXT("Record");
	case EAudioFeature::DoNotMixWithOthers: return TEXT("DoNotMixWithOthers");
	case EAudioFeature::VoiceChat: return TEXT("VoiceChat");
	case EAudioFeature::UseReceiver: return TEXT("UseReceiver");
	case EAudioFeature::DisableBluetoothSpeaker: return TEXT("DisableBluetoothSpeaker");
	case EAudioFeature::BluetoothMicrophone: return TEXT("BluetoothMicrophone");
	case EAudioFeature::BackgroundAudio: return TEXT("BackgroundAudio");
	default: return FString();
	}
}

FDelegateHandle FIOSCoreDelegates::AddPushNotificationFilter(const FPushNotificationFilter& FilterDel)
{
	FDelegateHandle NewHandle(FDelegateHandle::EGenerateNewHandleType::GenerateNewHandle);
	PushNotificationFilters.Push({FilterDel, NewHandle});
	return NewHandle;
}

void FIOSCoreDelegates::RemovePushNotificationFilter(FDelegateHandle Handle)
{
	PushNotificationFilters.RemoveAll([Handle](const FFilterDelegateAndHandle& Entry) {
		return Entry.Handle == Handle;
	});
}

bool FIOSCoreDelegates::PassesPushNotificationFilters(NSDictionary* Payload)
{
	return Algo::AllOf(PushNotificationFilters, [Payload](const FFilterDelegateAndHandle& Entry) {
		return Entry.Filter.Execute(Payload);
	});
}

@interface IOSAppDelegate()

// move private things from header to here

@end

@implementation IOSAppDelegate

#if !UE_BUILD_SHIPPING && !PLATFORM_TVOS
    @synthesize ConsoleAlertController;
	@synthesize ConsoleHistoryValues;
	@synthesize ConsoleHistoryValuesIndex;
#endif

@synthesize AlertResponse;
@synthesize bDeviceInPortraitMode;
@synthesize bEngineInit;
@synthesize OSVersion;

@synthesize Window;
@synthesize IOSView;
@synthesize SlateController;
@synthesize timer;
@synthesize IdleTimerEnableTimer;
@synthesize IdleTimerEnablePeriod;
#if WITH_ACCESSIBILITY
@synthesize AccessibilityCacheTimer;
#endif
@synthesize savedOpenUrlParameters;
@synthesize BackgroundSessionEventCompleteDelegate;


static IOSAppDelegate* CachedDelegate = nil;

+ (IOSAppDelegate*)GetDelegate
{
#if BUILD_EMBEDDED_APP
	if (CachedDelegate == nil)
	{
		UE_LOG(LogIOS, Fatal, TEXT("Currently, a native app embedding Unreal must have the AppDelegate subclass from IOSAppDelegate."));

		// if we are embedded, but CachedDelegate is nil, then that means the delegate was not an IOSAppDelegate subclass,
		// so we need to do a switcheroo - but this is unlikely to work well
#if 0 // ALLOW_NATIVE_APP_DELEGATE
		SCOPED_BOOT_TIMING("Delegate Switcheroo");

		id<UIApplicationDelegate> ExistingDelegate = [UIApplication sharedApplication].delegate;
		
		CachedDelegate = [[IOSAppDelegate alloc] init];
		CachedDelegate.Window = ExistingDelegate.window;
		
		// @todo critical: The IOSAppDelegate needs to save the old delegate, override EVERY UIApplication function, and call the old delegate's functions for each one
		[UIApplication sharedApplication].delegate = CachedDelegate;
		
		// we will have missd the didFinishLaunchingWithOptions call, so we need to call it now, but we don't have the original launchOptions, nothing we can do now!
		[CachedDelegate application:[UIApplication sharedApplication] didFinishLaunchingWithOptions:nil];
#endif
	}
#endif

	return CachedDelegate;
}

-(id)init
{
	self = [super init];
	CachedDelegate = self;
	memset(GEnabledAudioFeatures, 0, sizeof(GEnabledAudioFeatures));
	return self;
}


-(void)dealloc
{
#if !UE_BUILD_SHIPPING && !PLATFORM_TVOS
	[ConsoleAlertController release];
	[ConsoleHistoryValues release];
#endif
	[Window release];
	[IOSView release];
	[SlateController release];
	[timer release];
#if WITH_ACCESSIBILITY
	if (AccessibilityCacheTimer != nil)
	{
		[AccessibilityCacheTimer invalidate];
		[AccessibilityCacheTimer release];
	}
#endif
	[super dealloc];
}

-(void)MainAppThread:(NSDictionary*)launchOptions
{
	// make sure this thread has an auto release pool setup
	NSAutoreleasePool* AutoreleasePool = [[NSAutoreleasePool alloc] init];

	{
		SCOPED_BOOT_TIMING("[IOSAppDelegate MainAppThread setup]");

		self.bHasStarted = true;
		GIsGuarded = false;
		GStartTime = FPlatformTime::Seconds();


		while(!self.bCommandLineReady)
		{
			usleep(100);
		}
	}

    FTaskTagScope Scope(ETaskTag::EGameThread);

	FAppEntry::Init();

	// check for update on app store if cvar is enabled
/*	dispatch_async(dispatch_get_main_queue(), ^{
		[[IOSAppDelegate GetDelegate] DoUpdateCheck];
	});*/
	
	// now that GConfig has been loaded, load the EnabledAudioFeatures from ini
	TArray<FString> EnabledAudioFeatures;
	GConfig->GetArray(TEXT("Audio"), TEXT("EnabledAudioFeatures"), EnabledAudioFeatures, GEngineIni);
	for (const FString& EnabledAudioFeature : EnabledAudioFeatures)
	{
		EAudioFeature Feature = EAudioFeature::NumFeatures;
		LexFromString(Feature, *EnabledAudioFeature);
		if (Feature != EAudioFeature::NumFeatures)
		{
			GEnabledAudioFeatures[static_cast<uint8>(Feature)] = 1;
		}
	}
	[self ToggleAudioSession:true];

#if !BUILD_EMBEDDED_APP
	[self InitIdleTimerSettings];
#endif

	bEngineInit = true;

	// put a render thread job to turn off the splash screen after the first render flip
	if (GShowSplashScreen)
	{
		FGraphEventRef SplashTask = FFunctionGraphTask::CreateAndDispatchWhenReady([]()
		{
			GShowSplashScreen = false;
		}, TStatId(), NULL, ENamedThreads::ActualRenderingThread);
	}

	for (NSDictionary* openUrlParameter in self.savedOpenUrlParameters)
	{
		UIApplication* application = [openUrlParameter valueForKey : @"application"];
		NSURL* url = [openUrlParameter valueForKey : @"url"];
		NSString * sourceApplication = [openUrlParameter valueForKey : @"sourceApplication"];
		id annotation = [openUrlParameter valueForKey : @"annotation"];
		FIOSCoreDelegates::OnOpenURL.Broadcast(application, url, sourceApplication, annotation);
	}
	self.savedOpenUrlParameters = nil; // clear after saved openurl delegate running

#if BUILD_EMBEDDED_APP
	// tell the embedded app that the while 1 loop is going
	FEmbeddedCallParamsHelper Helper;
	Helper.Command = TEXT("engineisrunning");
	FEmbeddedDelegates::GetEmbeddedToNativeParamsDelegateForSubsystem(TEXT("native")).Broadcast(Helper);
#endif

#if WITH_ACCESSIBILITY
	// Initialize accessibility code if VoiceOver is enabled. This must happen after Slate has been initialized.
	dispatch_async(dispatch_get_main_queue(), ^{
		if (UIAccessibilityIsVoiceOverRunning())
		{
			[[IOSAppDelegate GetDelegate] OnVoiceOverStatusChanged];
		}
	});
#endif

    while( !IsEngineExitRequested() )
	{
        if (self.bIsSuspended)
        {
            FAppEntry::SuspendTick();
            
            self.bHasSuspended = true;
        }
        else
        {
			bool bOtherAudioPlayingNow = [self IsBackgroundAudioPlaying];
			if (bOtherAudioPlayingNow != self.bLastOtherAudioPlaying || self.bForceEmitOtherAudioPlaying)
			{
				FGraphEventRef UserMusicInterruptTask = FFunctionGraphTask::CreateAndDispatchWhenReady([bOtherAudioPlayingNow]()
				   {
					   //NSLog(@"UserMusicInterrupt Change: %s", bOtherAudioPlayingNow ? "playing" : "paused");
					   FCoreDelegates::UserMusicInterruptDelegate.Broadcast(bOtherAudioPlayingNow);
				   }, TStatId(), NULL, ENamedThreads::GameThread);
				
				self.bLastOtherAudioPlaying = bOtherAudioPlayingNow;
				self.bForceEmitOtherAudioPlaying = false;
			}
			
			int OutputVolume = [self GetAudioVolume];
			bool bMuted = false;
			
#if USE_MUTE_SWITCH_DETECTION
			SharkfoodMuteSwitchDetector* MuteDetector = [SharkfoodMuteSwitchDetector shared];
			bMuted = MuteDetector.isMute;
			if (bMuted != self.bLastMutedState || self.bForceEmitMutedState)
			{
				FGraphEventRef AudioMuteTask = FFunctionGraphTask::CreateAndDispatchWhenReady([bMuted, OutputVolume]()
					{
						//NSLog(@"Audio Session %s", bMuted ? "MUTED" : "UNMUTED");
						FCoreDelegates::AudioMuteDelegate.Broadcast(bMuted, OutputVolume);
					}, TStatId(), NULL, ENamedThreads::GameThread);
				
				self.bLastMutedState = bMuted;
				self.bForceEmitMutedState = false;
			}
#endif

			if (OutputVolume != self.LastVolume || self.bForceEmitVolume)
			{
				FGraphEventRef AudioMuteTask = FFunctionGraphTask::CreateAndDispatchWhenReady([bMuted, OutputVolume]()
					{
						//NSLog(@"Audio Volume: %d", OutputVolume);
						FCoreDelegates::AudioMuteDelegate.Broadcast(bMuted, OutputVolume);
					}, TStatId(), NULL, ENamedThreads::GameThread);

				self.LastVolume = OutputVolume;
				self.bForceEmitVolume = false;
			}

            FAppEntry::Tick();
        
            // free any autoreleased objects every once in awhile to keep memory use down (strings, splash screens, etc)
            if (((GFrameCounter) & 31) == 0)
            {
				// If you crash upon release, turn on Zombie Objects (Edit Scheme... | Diagnostics | Zombie Objects)
				// This will list the last object sent the release message, which will help identify the double free
                [AutoreleasePool release];
                AutoreleasePool = [[NSAutoreleasePool alloc] init];
            }
        }

        // drain the async task queue from the game thread
        [FIOSAsyncTask ProcessAsyncTasks];
	}

    dispatch_sync(dispatch_get_main_queue(),^
    {
        [UIApplication sharedApplication].idleTimerDisabled = NO;
    });

	[AutoreleasePool release];
	FAppEntry::Shutdown();
    
    self.bHasStarted = false;
    
    if(bForceExit || FApp::IsUnattended())
    {
        _Exit(0);
        //exit(0);  // As far as I can tell we run into a lot of trouble trying to run static destructors, so this is a no go :(
    }
}

-(void)timerForSplashScreen
{
    if (!GShowSplashScreen)
    {
        if ([self.Window viewWithTag:200] != nil)
        {
            [[self.Window viewWithTag:200] removeFromSuperview];
            [self.viewController release];
        }
        [timer invalidate];
    }
}

-(void)RecordPeakMemory
{
    FPlatformMemoryStats MemoryStats = FIOSPlatformMemory::GetStats();

#if ENABLE_LOW_LEVEL_MEM_TRACKER
	FLowLevelMemTracker::Get().SetTagAmountForTracker(ELLMTracker::Platform, ELLMTag::PlatformVM, MemoryStats.UsedVirtual, false);
#endif
}

-(void)InitIdleTimerSettings
{
	float TimerDuration = 0.0F;
	GConfig->GetFloat(TEXT("/Script/IOSRuntimeSettings.IOSRuntimeSettings"), TEXT("IdleTimerEnablePeriod"), TimerDuration, GEngineIni);
    IdleTimerEnablePeriod = TimerDuration;
	self.IdleTimerEnableTimer = nil;
	bool bEnableTimer = YES;
	GConfig->GetBool(TEXT("/Script/IOSRuntimeSettings.IOSRuntimeSettings"), TEXT("bEnableIdleTimer"), bEnableTimer, GEngineIni);
	[self EnableIdleTimer : bEnableTimer];
}

-(bool)IsIdleTimerEnabled
{
	return ([UIApplication sharedApplication].idleTimerDisabled == NO);
}

-(void)DeferredEnableIdleTimer
{
	[UIApplication sharedApplication].idleTimerDisabled = NO;
	self.IdleTimerEnableTimer = nil;
}

-(void)EnableIdleTimer:(bool)bEnabled
{
	dispatch_async(dispatch_get_main_queue(),^
	{
		if (bEnabled)
		{
			// Nothing needs to be done, if the enable timer is already running.
			if (self.IdleTimerEnableTimer == nil)
			{
				self.IdleTimerEnableTimer = [NSTimer scheduledTimerWithTimeInterval:IdleTimerEnablePeriod target:self selector:@selector(DeferredEnableIdleTimer) userInfo:nil repeats:NO];
			}
		}
		else
		{
			// Ensure pending attempts to enable the idle timer are cancelled.
			if (self.IdleTimerEnableTimer != nil)
			{
				[self.IdleTimerEnableTimer invalidate];
				self.IdleTimerEnableTimer = nil;
			}

			[UIApplication sharedApplication].idleTimerDisabled = NO;
			[UIApplication sharedApplication].idleTimerDisabled = YES;
		}
	});
}

-(void)NoUrlCommandLine
{
	//Since it is non-repeating, the timer should kill itself.
	self.bCommandLineReady = true;
}

- (void)InitializeAudioSession
{
	[[NSNotificationCenter defaultCenter] addObserverForName:AVAudioSessionInterruptionNotification object:nil queue:nil usingBlock:^(NSNotification *notification)
	{
		// the audio context should resume immediately after interrupt, if suspended
		FAppEntry::ResetAudioContextResumeTime();

		switch ([[[notification userInfo] objectForKey:AVAudioSessionInterruptionTypeKey] unsignedIntegerValue])
		{
			case AVAudioSessionInterruptionTypeBegan:
				// Notification that our audio was stopped by the OS. No action needed.
				break;

			case AVAudioSessionInterruptionTypeEnded:
				NSNumber * interruptionOption = [[notification userInfo] objectForKey:AVAudioSessionInterruptionOptionKey];
				if (interruptionOption != nil && interruptionOption.unsignedIntegerValue > 0)
				{
                    FAppEntry::RestartAudio();
                }
                [self ToggleAudioSession:true];
				break;
		}
	}];

	[[NSNotificationCenter defaultCenter] addObserverForName:AVAudioSessionRouteChangeNotification object : nil queue : nil usingBlock : ^ (NSNotification *notification)
	{
		switch ([[[notification userInfo] objectForKey:AVAudioSessionRouteChangeReasonKey] unsignedIntegerValue])
		{
			case AVAudioSessionRouteChangeReasonNewDeviceAvailable:
				// headphones plugged in
				FCoreDelegates::AudioRouteChangedDelegate.Broadcast(true);
				break;

			case AVAudioSessionRouteChangeReasonOldDeviceUnavailable:
				// headphones unplugged
				FCoreDelegates::AudioRouteChangedDelegate.Broadcast(false);
				break;
		}
	}];

	self.bAudioSessionInitialized = true;

	self.bUsingBackgroundMusic = [self IsBackgroundAudioPlaying];
	self.bForceEmitOtherAudioPlaying = true;

#if USE_MUTE_SWITCH_DETECTION
	// Initialize the mute switch detector.
	[SharkfoodMuteSwitchDetector shared];
	self.bForceEmitMutedState = true;
#endif
	
	self.bForceEmitVolume = true;
	
	FCoreDelegates::ApplicationRequestAudioState.AddLambda([self]()
		{
			self.bForceEmitOtherAudioPlaying = true;
#if USE_MUTE_SWITCH_DETECTION
			self.bForceEmitMutedState = true;
#endif
			self.bForceEmitVolume = true;
		});
	
	[self ToggleAudioSession:true];
}

- (void)ToggleAudioSession:(bool)bActive
{
	if(!self.bAudioSessionInitialized)
	{
		return;
	}
	
	self.bAudioActive = bActive;
	
	// get the category and settings to use
	NSString* Category = [self IsFeatureActive:EAudioFeature::DoNotMixWithOthers] ? AVAudioSessionCategorySoloAmbient : AVAudioSessionCategoryAmbient;
	NSString* Mode = AVAudioSessionModeDefault;
	AVAudioSessionCategoryOptions Options = 0;
	if (self.bAudioActive || [self IsBackgroundAudioPlaying] || [self IsFeatureActive:EAudioFeature::BackgroundAudio])
	{
		// if we are running unattended, do not enable record as this would bring up a mic dialog
		const bool bRecordActive = [self IsFeatureActive:EAudioFeature::Record] && !FApp::IsUnattended();
		if ([self IsFeatureActive:EAudioFeature::Playback] && bRecordActive)
		{
			Category = AVAudioSessionCategoryPlayAndRecord;

			if ([self IsFeatureActive:EAudioFeature::VoiceChat])
			{
				Mode = AVAudioSessionModeVoiceChat;
			}

			if (![self IsFeatureActive:EAudioFeature::DoNotMixWithOthers])
			{
				Options |= AVAudioSessionCategoryOptionMixWithOthers;
			}

#if !PLATFORM_TVOS
			if (![self IsFeatureActive:EAudioFeature::UseReceiver])
			{
				Options |= AVAudioSessionCategoryOptionDefaultToSpeaker;
			}

			if ([self IsFeatureActive:EAudioFeature::BluetoothMicrophone])
			{
				Options |= AVAudioSessionCategoryOptionAllowBluetooth;
			}
#endif

			if (![self IsFeatureActive:EAudioFeature::DisableBluetoothSpeaker])
			{
				Options |= AVAudioSessionCategoryOptionAllowBluetoothA2DP;
			}
		}
		else if ([self IsFeatureActive:EAudioFeature::Playback])
		{
			Category = AVAudioSessionCategoryPlayback;
			
			if (![self IsFeatureActive:EAudioFeature::DoNotMixWithOthers])
			{
				Options |= AVAudioSessionCategoryOptionMixWithOthers;
			}
		}
		else if (bRecordActive)
		{
			Category = AVAudioSessionCategoryRecord;

#if !PLATFORM_TVOS
			if ([self IsFeatureActive:EAudioFeature::BluetoothMicrophone])
			{
				Options |= AVAudioSessionCategoryOptionAllowBluetooth;
			}
#endif
		}
	}
	else
	{
		Category = AVAudioSessionCategoryAmbient;
	}

	
	AVAudioSessionCategoryOptions TestOptions = Options;
	if ([[[AVAudioSession sharedInstance] category] compare:AVAudioSessionCategoryAmbient] == NSOrderedSame)
	{
		// This option is implicitly set, so we need to compare the existing options with it
		TestOptions |= AVAudioSessionCategoryOptionMixWithOthers;
	}
	// set the category if anything has changed
	NSError* ActiveError = nil;
	if ([[[AVAudioSession sharedInstance] category] compare:Category] != NSOrderedSame ||
		[[[AVAudioSession sharedInstance] mode] compare:Mode] != NSOrderedSame ||
		[[AVAudioSession sharedInstance] categoryOptions] != TestOptions)
	{
		UE_LOG(LogIOSAudioSession, Log, TEXT("Setting AVAudioSession category to Category:%s Mode:%s Options:%x"), *FString(Category), *FString(Mode), Options);

		[[AVAudioSession sharedInstance] setCategory:Category mode:Mode options:Options error:&ActiveError];
		if (ActiveError)
		{
			UE_LOG(LogIOSAudioSession, Error, TEXT("Failed to set AVAudioSession category to Category:%s Mode:%s Options:%x! [Error = %s]"), *FString(Category), *FString(Mode), Options, *FString([ActiveError description]));
		}
	}
	
	// set the AVAudioSession active if necessary
	if (bActive)
	{
		[[AVAudioSession sharedInstance] setActive:bActive error:&ActiveError];
		if (ActiveError)
		{
			UE_LOG(LogIOSAudioSession, Error, TEXT("Failed to set audio session to active = %d [Error = %s]"), bActive, *FString([ActiveError description]));
		}
	}
}

- (bool)IsBackgroundAudioPlaying
{
	AVAudioSession* Session = [AVAudioSession sharedInstance];
	return Session.otherAudioPlaying;
}

-(bool)HasRecordPermission
{
#if PLATFORM_TVOS
	// TVOS does not have sound recording capabilities.
	return false;
#else
	return [[AVAudioSession sharedInstance] recordPermission] == AVAudioSessionRecordPermissionGranted;
#endif
}

-(void)EnableHighQualityVoiceChat:(bool)bEnable
{
	[self SetFeature:EAudioFeature::VoiceChat Active:bEnable];
}

- (void)EnableVoiceChat:(bool)bEnable
{
    // mobile will prompt for microphone access
    if (FApp::IsUnattended())
	{
		return;
	}
	if (bEnable != self.bVoiceChatEnabled)
	{
		[self SetFeature:EAudioFeature::Playback Active:bEnable];
		[self SetFeature:EAudioFeature::Record Active:bEnable];
		self.bVoiceChatEnabled = bEnable;
	}
}

- (bool)IsVoiceChatEnabled
{
	return self.bVoiceChatEnabled;
}


- (void)SetFeature:(EAudioFeature)Feature Active:(bool)bIsActive
{
	if (bIsActive)
	{
		++GEnabledAudioFeatures[static_cast<uint8>(Feature)];
		if (GEnabledAudioFeatures[static_cast<uint8>(Feature)] == 1)
		{
			// Setting changed from disabled to enabled, apply the change
			[self ToggleAudioSession:self.bAudioActive];
		}
	}
	else
	{
		if (GEnabledAudioFeatures[static_cast<uint8>(Feature)] == 0)
		{
			UE_LOG(LogIOSAudioSession, Warning, TEXT("Attempted to disable audio feature that is already disabled"));
		}
		else
		{
			--GEnabledAudioFeatures[static_cast<uint8>(Feature)];
			if (GEnabledAudioFeatures[static_cast<uint8>(Feature)] == 0)
			{
				// Setting changed from enabled to disabled, apply the change
				[self ToggleAudioSession:self.bAudioActive];
			}
		}
	}
}

- (bool)IsFeatureActive:(EAudioFeature)Feature
{
	return GEnabledAudioFeatures[static_cast<uint8>(Feature)] > 0;
}


- (int)GetAudioVolume
{
	float vol = [[AVAudioSession sharedInstance] outputVolume];
	int roundedVol = (int)((vol * 100.0f) + 0.5f);
	return roundedVol;
}

- (bool)AreHeadphonesPluggedIn
{
	AVAudioSessionRouteDescription *route = [[AVAudioSession sharedInstance] currentRoute];

	bool headphonesFound = false;
	for (AVAudioSessionPortDescription *portDescription in route.outputs)
	{
		//compare to the iOS constant for headphones
		if ([portDescription.portType isEqualToString : AVAudioSessionPortHeadphones])
		{
			headphonesFound = true;
			break;
		}
	}
	return headphonesFound;
}

- (int)GetBatteryLevel
{
#if PLATFORM_TVOS
	// TVOS does not have a battery, return fully charged
	return 100;
#else
    return self.BatteryLevel;
#endif
}

- (bool)IsRunningOnBattery
{
#if PLATFORM_TVOS
	// TVOS does not have a battery, return plugged in
	return false;
#else
    return self.bBatteryState;
#endif
}

<<<<<<< HEAD
- (void)LoadMobileContentScaleFactor
{
	// need to cache the MobileContentScaleFactor for framebuffer creation.
	static IConsoleVariable* CVar = IConsoleManager::Get().FindConsoleVariable(TEXT("r.MobileContentScaleFactor"));
	self.MobileContentScaleFactor = CVar ? CVar->GetFloat() : 0;
=======
- (void)LoadScreenResolutionModifiers
{
	// cache these UI thread sensitive vars for later use
	self.ScreenScale = (float)[[UIScreen mainScreen] scale];
	self.NativeScale = (float)[[UIScreen mainScreen] nativeScale];

	// need to cache the MobileContentScaleFactor for framebuffer creation.
	static IConsoleVariable* CVarScale = IConsoleManager::Get().FindConsoleVariable(TEXT("r.MobileContentScaleFactor"));
	check(CVarScale);
	self.MobileContentScaleFactor = CVarScale ? CVarScale->GetFloat() : 0;
>>>>>>> d731a049

	// Can also be overridden from the commandline using "mcsf="
	FString CmdLineCSF;
	if (FParse::Value(FCommandLine::Get(), TEXT("mcsf="), CmdLineCSF, false))
	{
		self.MobileContentScaleFactor = FCString::Atof(*CmdLineCSF);
	}
<<<<<<< HEAD
}

- (float)GetMobileContentScaleFactor
{
	return self.MobileContentScaleFactor;
=======

	static IConsoleVariable* CVarResX = IConsoleManager::Get().FindConsoleVariable(TEXT("r.Mobile.DesiredResX"));
	static IConsoleVariable* CVarResY = IConsoleManager::Get().FindConsoleVariable(TEXT("r.Mobile.DesiredResY"));
	check(CVarResX);
	check(CVarResY);
		
	self.RequestedResX = CVarResX ? CVarResX->GetInt() : 0;
	self.RequestedResY = CVarResY ? CVarResY->GetInt() : 0;
		
	static bool bOnFirstUse = true;
	if (bOnFirstUse)
	{
		FString CmdLineMDRes;
		if (FParse::Value(FCommandLine::Get(), TEXT("mobileresx="), CmdLineMDRes, false))
		{
				self.RequestedResX = FCString::Atoi(*CmdLineMDRes);
		}
		if (FParse::Value(FCommandLine::Get(), TEXT("mobileresy="), CmdLineMDRes, false))
		{
				self.RequestedResY = FCString::Atoi(*CmdLineMDRes);
		}

		CVarScale->SetOnChangedCallback(FConsoleVariableDelegate::CreateStatic(&FIOSWindow::OnScaleFactorChanged));
		CVarResX->SetOnChangedCallback(FConsoleVariableDelegate::CreateStatic(&FIOSWindow::OnConsoleResolutionChanged));
		CVarResY->SetOnChangedCallback(FConsoleVariableDelegate::CreateStatic(&FIOSWindow::OnConsoleResolutionChanged));
			
		bOnFirstUse = false;
	}
>>>>>>> d731a049
}

- (void)CheckForZoomAccessibility
{
#if !PLATFORM_TVOS
    // warn about zoom conflicting
    UIAccessibilityRegisterGestureConflictWithZoom();
#endif
}

- (float)GetBackgroundingMainThreadBlockTime
{
	return GOverrideThreadWaitTime > 0.0f ? GOverrideThreadWaitTime : GMaxThreadWaitTime;
}

-(void)OverrideBackgroundingMainThreadBlockTime:(float)BlockTime
{
	GOverrideThreadWaitTime = BlockTime;
}



- (NSProcessInfoThermalState)GetThermalState
{
    return self.ThermalState;
}

- (UIViewController*) IOSController
{
	// walk the responder chain until we get to a VC
	UIResponder *Responder = IOSView;
	while (Responder != nil && ![Responder isKindOfClass:[UIViewController class]])
	{
		Responder = [Responder nextResponder];
	}
	return (UIViewController*)Responder;
}


bool GIsSuspended = 0;
- (void)ToggleSuspend:(bool)bSuspend
{
    self.bHasSuspended = !bSuspend;
    self.bIsSuspended = bSuspend;
    GIsSuspended = self.bIsSuspended;

	if (bSuspend)
	{
		FAppEntry::Suspend();
	}
	else
	{
        FIOSPlatformRHIFramePacer::Resume();
		FAppEntry::Resume();
	}
    
	if (IOSView && IOSView->bIsInitialized)
	{
		// Don't deadlock here because a msg box may appear super early blocking the game thread and then the app may go into the background
		double	startTime = FPlatformTime::Seconds();

		// don't wait for FDefaultGameMoviePlayer::WaitForMovieToFinish(), crash with 0x8badf00d if "Wait for Movies to Complete" is checked
		FEmbeddedCommunication::KeepAwake(TEXT("Background"), false);
		while(!self.bHasSuspended && !FAppEntry::IsStartupMoviePlaying() &&  (FPlatformTime::Seconds() - startTime) < [self GetBackgroundingMainThreadBlockTime])
		{
            FIOSPlatformRHIFramePacer::Suspend();
			FPlatformProcess::Sleep(0.05f);
		}
		FEmbeddedCommunication::AllowSleep(TEXT("Background"));
	}
}

- (void)ForceExit
{
	RequestEngineExit(TEXT("IOS ForceExit"));
    bForceExit = true;
}

- (BOOL)application:(UIApplication *)application willFinishLaunchingWithOptions:(NSDictionary *)launchOptions
{
	self.bDeviceInPortraitMode = false;
	bEngineInit = false;

	return YES;
}

static int32 GEnableThermalsReport = 0;
static FAutoConsoleVariableRef CVarGEnableThermalsReport(
	TEXT("ios.EnableThermalsReport"),
	GEnableThermalsReport,
	TEXT("When set to 1, will enable on-screen thermals debug display.")
);

- (BOOL)application:(UIApplication *)application didFinishLaunchingWithOptions:(NSDictionary*)launchOptions
{
	// save launch options
	self.launchOptions = launchOptions;

#if PLATFORM_TVOS
	self.bDeviceInPortraitMode = false;
#else
	// use the status bar orientation to properly determine landscape vs portrait
	self.bDeviceInPortraitMode = UIInterfaceOrientationIsPortrait([self.Window.windowScene interfaceOrientation]);
	printf("========= This app is in %s mode\n", self.bDeviceInPortraitMode ? "PORTRAIT" : "LANDSCAPE");
#endif

	// check OS version to make sure we have the API
	OSVersion = [[[UIDevice currentDevice] systemVersion] floatValue];
	if (!FPlatformMisc::IsDebuggerPresent() || GAlwaysReportCrash)
	{
//        InstallSignalHandlers();
	}

	self.savedOpenUrlParameters = [[NSMutableArray alloc] init];
	self.PeakMemoryTimer = [NSTimer scheduledTimerWithTimeInterval:0.1f target:self selector:@selector(RecordPeakMemory) userInfo:nil repeats:YES];

#if !BUILD_EMBEDDED_APP
    
    
    CGRect MainFrame = [[UIScreen mainScreen] bounds];
    self.Window = [[UIWindow alloc] initWithFrame:MainFrame];

    [self.Window makeKeyAndVisible];

    FAppEntry::PreInit(self, application);

    UIStoryboard *storyboard = [UIStoryboard storyboardWithName:@"LaunchScreen" bundle:nil];
    if (storyboard != nil)
    {
        self.viewController = [storyboard instantiateViewControllerWithIdentifier:@"LaunchScreen"];
        self.viewController.view.tag = 200;
        [self.Window addSubview: self.viewController.view];
        GShowSplashScreen = true;
    }


    timer = [NSTimer scheduledTimerWithTimeInterval: 0.05f target:self selector:@selector(timerForSplashScreen) userInfo:nil repeats:YES];

	[self StartGameThread];

	self.CommandLineParseTimer = [NSTimer scheduledTimerWithTimeInterval:0.01f target:self selector:@selector(NoUrlCommandLine) userInfo:nil repeats:NO];

#endif
	
#if !PLATFORM_TVOS
	UNUserNotificationCenter *Center = [UNUserNotificationCenter currentNotificationCenter];
	Center.delegate = self;
	// Register for device orientation changes
	[[UIDevice currentDevice] beginGeneratingDeviceOrientationNotifications];
    [[NSNotificationCenter defaultCenter] addObserver:self selector:@selector(didRotate:) name:UIDeviceOrientationDidChangeNotification object:nil];

#if !UE_BUILD_SHIPPING
	// make a history buffer
	self.ConsoleHistoryValues = [[NSMutableArray alloc] init];

	// load saved history from disk
	NSArray* SavedHistory = [[NSUserDefaults standardUserDefaults] objectForKey:@"ConsoleHistory"];
	if (SavedHistory != nil)
	{
		[self.ConsoleHistoryValues addObjectsFromArray:SavedHistory];
	}
	self.ConsoleHistoryValuesIndex = -1;

    FCoreDelegates::OnGetOnScreenMessages.AddLambda([&EnableThermalsReport = GEnableThermalsReport](TMultiMap<FCoreDelegates::EOnScreenMessageSeverity, FText >& OutMessages)
    {
        if (EnableThermalsReport)
        {
            switch ([[NSProcessInfo processInfo] thermalState])
            {
                case NSProcessInfoThermalStateNominal:	OutMessages.Add(FCoreDelegates::EOnScreenMessageSeverity::Info, FText::FromString(TEXT("Thermals are Nominal"))); break;
                case NSProcessInfoThermalStateFair:		OutMessages.Add(FCoreDelegates::EOnScreenMessageSeverity::Info, FText::FromString(TEXT("Thermals are Fair"))); break;
                case NSProcessInfoThermalStateSerious:	OutMessages.Add(FCoreDelegates::EOnScreenMessageSeverity::Warning, FText::FromString(TEXT("Thermals are Serious"))); break;
                case NSProcessInfoThermalStateCritical:	OutMessages.Add(FCoreDelegates::EOnScreenMessageSeverity::Error, FText::FromString(TEXT("Thermals are Critical"))); break;
            }
        }
        
        // Uncomment to view the state of the AVAudioSession category, mode, and options.
        //#define VIEW_AVAUDIOSESSION_INFO
#if defined(VIEW_AVAUDIOSESSION_INFO)
        FString Message = FString::Printf(
                                          TEXT("Session Category: %s, Mode: %s, Options: %x"),
                                          UTF8_TO_TCHAR([[AVAudioSession sharedInstance].category UTF8String]),
                                          UTF8_TO_TCHAR([[AVAudioSession sharedInstance].mode UTF8String]),
                                          [AVAudioSession sharedInstance].categoryOptions);
        OutMessages.Add(FCoreDelegates::EOnScreenMessageSeverity::Info, FText::FromString(Message));
#endif // defined(VIEW_AVAUDIOSESSION_INFO)
    });
    

#endif // UE_BUILD_SHIPPING
#endif // !TVOS

#if !PLATFORM_TVOS
    UIDevice* UiDevice = [UIDevice currentDevice];
    UiDevice.batteryMonitoringEnabled = YES;
    
    // Battery level is from 0.0 to 1.0, get it in terms of 0-100
    self.BatteryLevel = ((int)([UiDevice batteryLevel] * 100));
    UIDeviceBatteryState State = UiDevice.batteryState;
    self.bBatteryState = State == UIDeviceBatteryStateUnplugged || State == UIDeviceBatteryStateUnknown;
    self.ThermalState = [[NSProcessInfo processInfo] thermalState];
    
    [[NSNotificationCenter defaultCenter] addObserver:self selector:@selector(temperatureChanged:) name:NSProcessInfoThermalStateDidChangeNotification object:nil];
    [[NSNotificationCenter defaultCenter] addObserver:self selector:@selector(lowPowerModeChanged:) name:NSProcessInfoPowerStateDidChangeNotification object:nil];
    [[NSNotificationCenter defaultCenter] addObserver:self selector:@selector(batteryChanged:) name:UIDeviceBatteryLevelDidChangeNotification object:nil];
    [[NSNotificationCenter defaultCenter] addObserver:self selector:@selector(batteryStateChanged:) name:UIDeviceBatteryStateDidChangeNotification object:nil];
#endif
    
    self.bAudioSessionInitialized = false;
	
	// InitializeAudioSession is now called from FEngineLoop::AppInit after the config system is initialized
//	[self InitializeAudioSession];

#if WITH_ACCESSIBILITY
	[[NSNotificationCenter defaultCenter] addObserver:self selector:@selector(OnVoiceOverStatusChanged) name:UIAccessibilityVoiceOverStatusDidChangeNotification object:nil];
#endif

	[[SKPaymentQueue defaultQueue] addTransactionObserver:[FPaymentTransactionObserver sharedInstance]];
    
	return YES;
}

#if WITH_ACCESSIBILITY
-(void)OnVoiceOverStatusChanged
{
	if (UIAccessibilityIsVoiceOverRunning() && self.IOSApplication->GetAccessibleMessageHandler()->ApplicationIsAccessible())
	{
		// This must happen asynchronously because when the app activates from a suspended state,
		// the IOS notification will emit before the game thread wakes up. This does mean that the
		// accessibility element tree will probably not be 100% completed when the application
		// opens for the first time. If this is a problem we can add separate branches for startup
		// vs waking up.
		FFunctionGraphTask::CreateAndDispatchWhenReady([]()
		{
			FIOSApplication* Application = [IOSAppDelegate GetDelegate].IOSApplication;
			Application->GetAccessibleMessageHandler()->SetActive(true);
			AccessibleWidgetId WindowId = Application->GetAccessibleMessageHandler()->GetAccessibleWindowId(Application->FindWindowByAppDelegateView());
			dispatch_async(dispatch_get_main_queue(), ^{
                IOSAppDelegate* Delegate = [IOSAppDelegate GetDelegate];
				[Delegate.IOSView SetAccessibilityWindow:WindowId];
				if (Delegate.AccessibilityCacheTimer == nil)
				{
					// Start caching accessibility data so that it can be returned instantly to IOS. If not cached, the data takes too long
					// to retrieve due to cross-thread waiting and IOS will timeout.
					Delegate.AccessibilityCacheTimer = [NSTimer scheduledTimerWithTimeInterval:0.25f target:[FIOSAccessibilityCache AccessibilityElementCache] selector:@selector(UpdateAllCachedProperties) userInfo:nil repeats:YES];
				}
			});
		}, TStatId(), NULL, ENamedThreads::GameThread);
	}
	else if (AccessibilityCacheTimer != nil)
	{
		[AccessibilityCacheTimer invalidate];
		AccessibilityCacheTimer = nil;
		[[IOSAppDelegate GetDelegate].IOSView SetAccessibilityWindow : IAccessibleWidget::InvalidAccessibleWidgetId];
		[[FIOSAccessibilityCache AccessibilityElementCache] Clear];
		FFunctionGraphTask::CreateAndDispatchWhenReady([]()
		{
			[IOSAppDelegate GetDelegate].IOSApplication->GetAccessibleMessageHandler()->SetActive(false);
		}, TStatId(), NULL, ENamedThreads::GameThread);
	}
}
#endif

// checking for update on the app store
-(void)DoUpdateCheck
{
	static bool bInit = false;
	static NSString* CurrentVersion = [[NSBundle mainBundle] infoDictionary][@"CFBundleShortVersionString"];
	static NSString* BundleID = [[NSBundle mainBundle] infoDictionary][@"CFBundleIdentifier"];
	bool bEnableUpdateCheck = NO;
	if (!bInit)
	{
		bool bReadData = GConfig->GetBool(TEXT("/Script/IOSRuntimeSettings.IOSRuntimeSettings"), TEXT("bEnableUpdateCheck"), bEnableUpdateCheck, GEngineIni);
		self.bUpdateAvailable = false;
		bInit = bReadData;
	}
	if (bEnableUpdateCheck && bInit)
	{
		// kick off a check on the app store for an update
		NSLocale* Locale = [NSLocale autoupdatingCurrentLocale];
		NSURL* StoreURL = [NSURL URLWithString: [NSString stringWithFormat: @"http://itunes.apple.com/%@/lookup?bundleId=%@", Locale.countryCode, BundleID]];
		
		// kick off an NSURLSession to read the data
		NSURLSession* Session = [NSURLSession sharedSession];
		NSURLSessionDataTask* SessionTask = [Session dataTaskWithRequest: [NSURLRequest requestWithURL: StoreURL cachePolicy: NSURLRequestReloadIgnoringLocalCacheData timeoutInterval: Session.configuration.timeoutIntervalForRequest] completionHandler:^(NSData* _Nullable data, NSURLResponse* _Nullable response, NSError* _Nullable error) {
			
			if (error == nil && data != nil)
			{
				NSDictionary* StoreDictionary = [NSJSONSerialization JSONObjectWithData: data options: 0 error: nil];
			
				if ([StoreDictionary[@"resultCount"] integerValue] == 1)
				{
					// get the store version
					NSString* StoreVersion = StoreDictionary[@"results"][0][@"version"];
					if ([StoreVersion compare: CurrentVersion options: NSNumericSearch] == NSOrderedDescending)
					{
						self.bUpdateAvailable = true;
					}
					else
					{
						self.bUpdateAvailable = false;
					}
				}
				else
				{
					self.bUpdateAvailable = false;
				}
			}
			else
			{
				self.bUpdateAvailable = false;
			}
		}];
		
		[SessionTask resume];
	}
}

-(bool)IsUpdateAvailable
{
	dispatch_async(dispatch_get_main_queue(), ^{
		[[IOSAppDelegate GetDelegate] DoUpdateCheck];
	});
	return self.bUpdateAvailable;
}

- (void) StartGameThread
{
	// create a new thread (the pointer will be retained forever)
	NSThread* GameThread = [[NSThread alloc] initWithTarget:self selector:@selector(MainAppThread:) object:self.launchOptions];
	[GameThread setStackSize:GAME_THREAD_STACK_SIZE];
	[GameThread start];

	// this can be slow (1/3 of a second!), so don't make the game thread stall loading for it
	// check to see if we are using the network file system, if so, disable the idle timer
	FString HostIP;
//	if (FParse::Value(FCommandLine::Get(), TEXT("-FileHostIP="), HostIP))
	{
		[UIApplication sharedApplication].idleTimerDisabled = YES;
	}
}

+(bool)WaitAndRunOnGameThread:(TUniqueFunction<void()>)Function
{
	FGraphEventRef Task = FFunctionGraphTask::CreateAndDispatchWhenReady(MoveTemp(Function), TStatId(), NULL, ENamedThreads::GameThread);

	const double MaxThreadWaitTime = 2.0;
	const double StartTime = FPlatformTime::Seconds();
	while ((FPlatformTime::Seconds() - StartTime) < MaxThreadWaitTime)
	{
		FPlatformProcess::Sleep(0.05f);
		if (Task->IsComplete())
		{
			return true;
		}
	}
	return false;
}

#if !PLATFORM_TVOS
extern EDeviceScreenOrientation ConvertFromUIInterfaceOrientation(UIInterfaceOrientation Orientation);
#endif

- (void) didRotate:(NSNotification *)notification
{   
#if !PLATFORM_TVOS
	// get the interfaec orientation
	
	NSLog(@"didRotate orientation = %d", (int)[self.Window.windowScene interfaceOrientation]);
	
    UIInterfaceOrientation Orientation = [self.Window.windowScene interfaceOrientation];
	
	extern UIInterfaceOrientation GInterfaceOrientation;
	GInterfaceOrientation = Orientation;
	
    if (bEngineInit)
    {
		FFunctionGraphTask::CreateAndDispatchWhenReady([Orientation]()
		{
			FIOSApplication* Application = [IOSAppDelegate GetDelegate].IOSApplication;
			Application->OrientationChanged(Orientation);
			FCoreDelegates::ApplicationReceivedScreenOrientationChangedNotificationDelegate.Broadcast((int32)ConvertFromUIInterfaceOrientation(Orientation));

			//we also want to fire off the safe frame event
			FCoreDelegates::OnSafeFrameChangedEvent.Broadcast();
		}, TStatId(), NULL, ENamedThreads::GameThread);
	}
#endif
}

- (BOOL)application:(UIApplication *)application openURL:(NSURL *)url sourceApplication:(NSString *)sourceApplication annotation:(id)annotation
{
#if !NO_LOGGING
	NSLog(@"%s", "IOSAppDelegate openURL\n");
#endif

	NSString* EncdodedURLString = [url absoluteString];
	NSString* URLString = [EncdodedURLString stringByRemovingPercentEncoding];
	FString CommandLineParameters(URLString);

	// Strip the "URL" part of the URL before treating this like args. It comes in looking like so:
	// "MyGame://arg1 arg2 arg3 ..."
	// So, we're going to make it look like:
	// "arg1 arg2 arg3 ..."
	int32 URLTerminator = CommandLineParameters.Find( TEXT("://"), ESearchCase::CaseSensitive);
	if ( URLTerminator > -1 )
	{
		CommandLineParameters.RightChopInline(URLTerminator + 3, false);
	}

	FIOSCommandLineHelper::InitCommandArgs(CommandLineParameters);
	self.bCommandLineReady = true;
	[self.CommandLineParseTimer invalidate];
	self.CommandLineParseTimer = nil;
	
	//    Save openurl infomation before engine initialize.
	//    When engine is done ready, running like previous. ( if OnOpenUrl is bound on game source. )
	if (bEngineInit)
	{
		FIOSCoreDelegates::OnOpenURL.Broadcast(application, url, sourceApplication, annotation);
	}
	else
	{
#if !NO_LOGGING
		NSLog(@"%s", "Before Engine Init receive IOSAppDelegate openURL\n");
#endif
			NSDictionary* openUrlParameter = [NSDictionary dictionaryWithObjectsAndKeys :
		application, @"application",
			url, @"url",
			sourceApplication, @"sourceApplication",
			annotation, @"annotation",
			nil];

		[savedOpenUrlParameters addObject : openUrlParameter];
	}

	return YES;
}

FCriticalSection RenderSuspend;
- (void)applicationWillResignActive:(UIApplication *)application
{
    /*
		Sent when the application is about to move from active to inactive
		state. This can occur for certain types of temporary interruptions (such
		as an incoming phone call or SMS message) or when the user quits the
		application and it begins the transition to the background state.

		Use this method to pause ongoing tasks, disable timers, and throttle
	 	down OpenGL ES frame rates. Games should use this method to pause the
		game.
	 */
    if (bEngineInit)
    {
 		FEmbeddedCommunication::KeepAwake(TEXT("Background"), false);
        FGraphEventRef ResignTask = FFunctionGraphTask::CreateAndDispatchWhenReady([]()
        {
			UE_LOG(LogTemp, Display, TEXT("Calling Delegate"));

			FCoreDelegates::ApplicationWillDeactivateDelegate.Broadcast();

			FEmbeddedCommunication::AllowSleep(TEXT("Background"));
        }, TStatId(), NULL, ENamedThreads::GameThread);
		
		// Do not wait forever for this task to complete since the game thread may be stuck on waiting for user input from a modal dialog box
		double	startTime = FPlatformTime::Seconds();
		while((FPlatformTime::Seconds() - startTime) < [self GetBackgroundingMainThreadBlockTime])
		{
			FPlatformProcess::Sleep(0.05f);
			if(ResignTask->IsComplete())
			{
				UE_LOG(LogTemp, Display, TEXT("Task was completed before time."));
				break;
			}
		}
		UE_LOG(LogTemp, Display, TEXT("Done with entering background tasks time."));
    }
// fix for freeze on tvOS, moving to applicationDidEnterBackground. Not making the changes for iOS platforms as the bug does not happen and could bring some side effets.
#if !PLATFORM_TVOS
    [self ToggleSuspend:true];
#endif
	[self ToggleAudioSession:false];
    
    RenderSuspend.TryLock();
    if (FTaskGraphInterface::IsRunning())
    {
        if (bEngineInit)
        {
            FGraphEventRef ResignTask = FFunctionGraphTask::CreateAndDispatchWhenReady([]()
            {
                FScopeLock ScopeLock(&RenderSuspend);
            }, TStatId(), NULL, ENamedThreads::GameThread);
        }
        else
        {
            FGraphEventRef ResignTask = FFunctionGraphTask::CreateAndDispatchWhenReady([]()
            {
                FScopeLock ScopeLock(&RenderSuspend);
            }, TStatId(), NULL, ENamedThreads::ActualRenderingThread);
        }
    }
	
	FIOSCoreDelegates::OnWillResignActive.Broadcast();
}

- (void)applicationDidEnterBackground:(UIApplication *)application
{
	/*
	 Use this method to release shared resources, save user data, invalidate
	 timers, and store enough application state information to restore your
	 application to its current state in case it is terminated later.
	 
	 If your application supports background execution, this method is called
	 instead of applicationWillTerminate: when the user quits.
	 */

    // fix for freeze on tvOS, moving to applicationDidEnterBackground. Not making the changes for iOS platforms as the bug does not happen and could bring some side effets.
#if PLATFORM_TVOS
    [self ToggleSuspend:true];
#endif

    self.bAudioActive = false;
    FAppEntry::Suspend(true);

	FEmbeddedCommunication::KeepAwake(TEXT("Background"), false);

	[FIOSAsyncTask CreateTaskWithBlock : ^ bool(void)
	{
		// the audio context should resume immediately after interrupt, if suspended
		FAppEntry::ResetAudioContextResumeTime();

		FCoreDelegates::ApplicationWillEnterBackgroundDelegate.Broadcast();
	
		FEmbeddedCommunication::AllowSleep(TEXT("Background"));
		return true;
	}];
}

- (void)applicationWillEnterForeground:(UIApplication *)application
{
	FEmbeddedCommunication::KeepAwake(TEXT("Background"), false);
	/*
	 Called as part of the transition from the background to the inactive state; here you can undo many of the changes made on entering the background.
	 */
	[FIOSAsyncTask CreateTaskWithBlock : ^ bool(void)
	{
		// the audio context should resume immediately after interrupt, if suspended
		FAppEntry::ResetAudioContextResumeTime();

		FCoreDelegates::ApplicationHasEnteredForegroundDelegate.Broadcast();

		FEmbeddedCommunication::AllowSleep(TEXT("Background"));
		return true;
	}];
}

extern double GCStartTime;
- (void)applicationDidBecomeActive:(UIApplication *)application
{
	FIOSCoreDelegates::OnDidBecomeActive.Broadcast();

	// make sure a GC will not timeout because it was started before entering background
    GCStartTime = FPlatformTime::Seconds();
	/*
	 Restart any tasks that were paused (or not yet started) while the application was inactive. If the application was previously in the background, optionally refresh the user interface.
	 */
	RenderSuspend.Unlock();
	[self ToggleSuspend : false];
    [self ToggleAudioSession:true];
	FAppEntry::RestartAudio();
    FAppEntry::Resume(true);


    if (bEngineInit)
    {
		FEmbeddedCommunication::KeepAwake(TEXT("Background"), false);

       FGraphEventRef ResignTask = FFunctionGraphTask::CreateAndDispatchWhenReady([]()
       {
		   
            FCoreDelegates::ApplicationHasReactivatedDelegate.Broadcast();
		
			FEmbeddedCommunication::AllowSleep(TEXT("Background"));
        }, TStatId(), NULL, ENamedThreads::GameThread);

		// Do not wait forever for this task to complete since the game thread may be stuck on waiting for user input from a modal dialog box
		double	startTime = FPlatformTime::Seconds();
 		while((FPlatformTime::Seconds() - startTime) < [self GetBackgroundingMainThreadBlockTime])
		{
			FPlatformProcess::Sleep(0.05f);
			if(ResignTask->IsComplete())
			{
				break;
			}
		}
    }
}

- (void)applicationWillTerminate:(UIApplication *)application
{
	/*
	 Called when the application is about to terminate.
	 Save data if appropriate.
	 See also applicationDidEnterBackground:.
	 */
	FCoreDelegates::ApplicationWillTerminateDelegate.Broadcast();
    
    // note that we are shutting down
    // TODO: fix the reason why we are hanging when asked to shutdown
/*    RequestEngineExit(TEXT("IOS applicationWillTerminate"));
    
    if (!bEngineInit)*/
    {
        // we haven't yet made it to the point where the engine is initialized, so just exit the app
        _Exit(0);
    }
/*    else
    {
        // wait for the game thread to shut down
        while (self.bHasStarted == true)
        {
            usleep(3);
        }
    }*/
}

- (void)applicationDidReceiveMemoryWarning:(UIApplication *)application
{
	/*
	Tells the delegate when the application receives a memory warning from the system
	*/
	FPlatformMisc::HandleLowMemoryWarning();
}

#if !PLATFORM_TVOS && BACKGROUNDFETCH_ENABLED // NOTE: TVOS can do this starting in tvOS 11
- (void)application:(UIApplication *)application performFetchWithCompletionHandler:(void(^)(UIBackgroundFetchResult result))completionHandler
{
    // NOTE: the completionHandler must be called within 30 seconds
    FCoreDelegates::ApplicationPerformFetchDelegate.Broadcast();
    completionHandler(UIBackgroundFetchResultNewData);
}

#endif

#if !PLATFORM_TVOS
- (void)application:(UIApplication *)application handleEventsForBackgroundURLSession:(NSString *)identifier completionHandler:(void(^)(void))completionHandler
{
    //Save off completionHandler so that a future call to FCoreDelegates::ApplicationBackgroundSessionEventsAllSentDelegate can execute it
    self.BackgroundSessionEventCompleteDelegate = completionHandler;
    
    //Create background session with this identifier if needed to handle these events
	FString Id(identifier);
	FBackgroundURLSessionHandler::InitBackgroundSession(Id);

	FCoreDelegates::ApplicationBackgroundSessionEventDelegate.Broadcast(Id);
}
#endif

#if !PLATFORM_TVOS && NOTIFICATIONS_ENABLED

- (void)application:(UIApplication *)application didRegisterForRemoteNotificationsWithDeviceToken:(NSData *)deviceToken
{
	if (FApp::IsUnattended())
	{
		return;
	}

	TArray<uint8> Token;
	Token.AddUninitialized([deviceToken length]);
	memcpy(Token.GetData(), [deviceToken bytes], [deviceToken length]);

	const char *data = (const char*)([deviceToken bytes]);
	NSMutableString *token = [NSMutableString string];

	for (NSUInteger i = 0; i < [deviceToken length]; i++) {
		[token appendFormat : @"%02.2hhX", data[i]];
	}

	UE_LOG(LogTemp, Display, TEXT("Device Token: %s"), *FString(token));

    FFunctionGraphTask::CreateAndDispatchWhenReady([Token]()
    {
		FCoreDelegates::ApplicationRegisteredForRemoteNotificationsDelegate.Broadcast(Token);
    }, TStatId(), NULL, ENamedThreads::GameThread);
}

-(void)application:(UIApplication *)application didFailtoRegisterForRemoteNotificationsWithError:(NSError *)error
{
	FString errorDescription([error description]);
	
    FFunctionGraphTask::CreateAndDispatchWhenReady([errorDescription]()
    {
		FCoreDelegates::ApplicationFailedToRegisterForRemoteNotificationsDelegate.Broadcast(errorDescription);
    }, TStatId(), NULL, ENamedThreads::GameThread);
}

#endif

#if !PLATFORM_TVOS

void HandleReceivedNotification(UNNotification* notification)
{
	bool IsLocal = false;
	
	if ([IOSAppDelegate GetDelegate].bEngineInit)
	{
		NSString* NotificationType = (NSString*)[notification.request.content.userInfo objectForKey: @"NotificationType"];
		if(NotificationType != nullptr)
		{
			FString LocalOrRemote(NotificationType);
			if(LocalOrRemote == FString(TEXT("Local")))
			{
				IsLocal = true;
			}
		}
		
		int AppState;
		if ([UIApplication sharedApplication].applicationState == UIApplicationStateInactive)
		{
			AppState = 1; // EApplicationState::Inactive;
		}
		else if ([UIApplication sharedApplication].applicationState == UIApplicationStateBackground)
		{
			AppState = 2; // EApplicationState::Background;
		}
		else
		{
			AppState = 3; // EApplicationState::Active;
		}
		
		if(IsLocal)
		{
			NSString*	activationEvent = (NSString*)[notification.request.content.userInfo objectForKey: @"ActivationEvent"];
			if(activationEvent != nullptr)
			{
				FString	activationEventFString(activationEvent);
				int32	fireDate = FMath::TruncToInt([notification.date timeIntervalSince1970]);
				
				FFunctionGraphTask::CreateAndDispatchWhenReady([activationEventFString, fireDate, AppState]()
															   {
																   FCoreDelegates::ApplicationReceivedLocalNotificationDelegate.Broadcast(activationEventFString, fireDate, AppState);
															   }, TStatId(), NULL, ENamedThreads::GameThread);
			}
		}
		else
		{
			NSString* JsonString = @"{}";
			NSError* JsonError;
			NSData* JsonData = [NSJSONSerialization dataWithJSONObject : notification.request.content.userInfo
															   options : 0
																 error : &JsonError];
			
			if (JsonData)
			{
				JsonString = [[[NSString alloc] initWithData:JsonData encoding : NSUTF8StringEncoding] autorelease];
			}
			
			FString	jsonFString(JsonString);
			
			FFunctionGraphTask::CreateAndDispatchWhenReady([jsonFString, AppState]()
														   {
															   FCoreDelegates::ApplicationReceivedRemoteNotificationDelegate.Broadcast(jsonFString, AppState);
														   }, TStatId(), NULL, ENamedThreads::GameThread);
		}
	}
}

- (void)userNotificationCenter:(UNUserNotificationCenter *)center
	   willPresentNotification:(UNNotification *)notification
		 withCompletionHandler:(void (^)(UNNotificationPresentationOptions options))completionHandler
{
	// Received notification while app is in the foreground
	HandleReceivedNotification(notification);
	
	completionHandler(UNNotificationPresentationOptionNone);
}

- (void)userNotificationCenter:(UNUserNotificationCenter *)center
didReceiveNotificationResponse:(UNNotificationResponse *)response
		 withCompletionHandler:(void (^)())completionHandler
{
	// Received notification while app is in the background or closed
	
	// Save launch local notification so the app can check for it when it is ready
	NSDictionary* userInfo = response.notification.request.content.userInfo;
	if(userInfo != nullptr)
	{
		NSString*	activationEvent = (NSString*)[userInfo objectForKey: @"ActivationEvent"];
		
		if(activationEvent != nullptr)
		{
			FAppEntry::gAppLaunchedWithLocalNotification = true;
			FAppEntry::gLaunchLocalNotificationActivationEvent = FString(activationEvent);
			FAppEntry::gLaunchLocalNotificationFireDate = FMath::TruncToInt([response.notification.date timeIntervalSince1970]);
		}
	}
	
	HandleReceivedNotification(response.notification);
	
	completionHandler();
}

#endif

/**
 * Shows the given Game Center supplied controller on the screen
 *
 * @param Controller The Controller object to animate onto the screen
 */
-(void)ShowController:(UIViewController*)Controller
{
	// slide it onto the screen
	[[IOSAppDelegate GetDelegate].IOSController presentViewController : Controller animated : YES completion : nil];
	
	// stop drawing the 3D world for faster UI speed
	//FViewport::SetGameRenderingEnabled(false);
}

/**
 * Hides the given Game Center supplied controller from the screen, optionally controller
 * animation (sliding off)
 *
 * @param Controller The Controller object to animate off the screen
 * @param bShouldAnimate YES to slide down, NO to hide immediately
 */
-(void)HideController:(UIViewController*)Controller Animated : (BOOL)bShouldAnimate
{
	// slide it off
	[Controller dismissViewControllerAnimated : bShouldAnimate completion : nil];

	// stop drawing the 3D world for faster UI speed
	//FViewport::SetGameRenderingEnabled(true);
}

/**
 * Hides the given Game Center supplied controller from the screen
 *
 * @param Controller The Controller object to animate off the screen
 */
-(void)HideController:(UIViewController*)Controller
{
	// call the other version with default animation of YES
	[self HideController : Controller Animated : YES];
}

-(void)gameCenterViewControllerDidFinish:(GKGameCenterViewController*)GameCenterDisplay
{
	// close the view 
	[self HideController : GameCenterDisplay];
}

/**
 * Show the leaderboard interface (call from iOS main thread)
 */
-(void)ShowLeaderboard:(NSString*)Category
{
	// create the leaderboard display object 
	GKGameCenterViewController* GameCenterDisplay = [[[GKGameCenterViewController alloc] init] autorelease];
    [GameCenterDisplay initWithState:GKGameCenterViewControllerStateLeaderboards];
	GameCenterDisplay.gameCenterDelegate = self;

	// show it 
	[self ShowController : GameCenterDisplay];
}

/**
 * Show the achievements interface (call from iOS main thread)
 */
-(void)ShowAchievements
{
#if !PLATFORM_TVOS
	// create the leaderboard display object 
	GKGameCenterViewController* GameCenterDisplay = [[[GKGameCenterViewController alloc] init] autorelease];
    [GameCenterDisplay initWithState : GKGameCenterViewControllerStateAchievements];
	GameCenterDisplay.gameCenterDelegate = self;

	// show it 
	[self ShowController : GameCenterDisplay];
#endif // !PLATFORM_TVOS
}

/**
 * Show the dashboard interface (call from iOS main thread)
 */
-(void)ShowDashboard
{
	// create the dashboard display object
	GKGameCenterViewController* GameCenterDisplay = [[[GKGameCenterViewController alloc] initWithState:GKGameCenterViewControllerStateDashboard] autorelease];
	GameCenterDisplay.gameCenterDelegate = self;

	// show it
		[self ShowController : GameCenterDisplay];
}

/**
 * Show the leaderboard interface (call from game thread)
 */
CORE_API bool IOSShowLeaderboardUI(const FString& CategoryName)
{
	// route the function to iOS thread, passing the category string along as the object
	NSString* CategoryToShow = [NSString stringWithFString : CategoryName];
	[[IOSAppDelegate GetDelegate] performSelectorOnMainThread:@selector(ShowLeaderboard : ) withObject:CategoryToShow waitUntilDone : NO];

	return true;
}

/**
* Show the achievements interface (call from game thread)
*/
CORE_API bool IOSShowAchievementsUI()
{

	// route the function to iOS thread
	[[IOSAppDelegate GetDelegate] performSelectorOnMainThread:@selector(ShowAchievements) withObject:nil waitUntilDone : NO];

	return true;
}

/**
 * Show the dashboard interface (call from game thread)
 */
CORE_API bool IOSShowDashboardUI()
{
	// route the function to iOS thread
	[[IOSAppDelegate GetDelegate] performSelectorOnMainThread:@selector(ShowDashboard) withObject:nil waitUntilDone : NO];

	return true;
}

-(void)batteryChanged:(NSNotification*)notification
{
#if !PLATFORM_TVOS
    UIDevice* Device = [UIDevice currentDevice];
    
    // Battery level is from 0.0 to 1.0, get it in terms of 0-100
    self.BatteryLevel = ((int)([Device batteryLevel] * 100));
	[FIOSAsyncTask CreateTaskWithBlock : ^ bool(void)
	{
		UE_LOG(LogIOS, Display, TEXT("Battery Level Changed: %d"), self.BatteryLevel);
		return true;
	}];
#endif
}

-(void)batteryStateChanged:(NSNotification*)notification
{
#if !PLATFORM_TVOS
    UIDevice* Device = [UIDevice currentDevice];
    UIDeviceBatteryState State = Device.batteryState;
    self.bBatteryState = State == UIDeviceBatteryStateUnplugged || State == UIDeviceBatteryStateUnknown;
	[FIOSAsyncTask CreateTaskWithBlock : ^ bool(void)
	{
		UE_LOG(LogIOS, Display, TEXT("Battery State Changed: %d"), self.bBatteryState);
		return true;
	}];
#endif
}

-(void)temperatureChanged:(NSNotification *)notification
{
#if !PLATFORM_TVOS
    // send game callback with new temperature severity
    FCoreDelegates::ETemperatureSeverity Severity;
    FString Level = TEXT("Unknown");
    self.ThermalState = [[NSProcessInfo processInfo] thermalState];
    switch (self.ThermalState)
    {
        case NSProcessInfoThermalStateNominal:	Severity = FCoreDelegates::ETemperatureSeverity::Good; Level = TEXT("Good"); break;
        case NSProcessInfoThermalStateFair:		Severity = FCoreDelegates::ETemperatureSeverity::Bad; Level = TEXT("Bad"); break;
        case NSProcessInfoThermalStateSerious:	Severity = FCoreDelegates::ETemperatureSeverity::Serious; Level = TEXT("Serious"); break;
        case NSProcessInfoThermalStateCritical:	Severity = FCoreDelegates::ETemperatureSeverity::Critical; Level = TEXT("Critical"); break;
    }
    
    [FIOSAsyncTask CreateTaskWithBlock : ^ bool(void)
     {
        UE_LOG(LogIOS, Display, TEXT("Temperature Changed: %s"), *Level);
        FCoreDelegates::OnTemperatureChange.Broadcast(Severity);
        return true;
    }];
#endif
}

-(void)lowPowerModeChanged:(NSNotification *)notification
{
#if !PLATFORM_TVOS
    [FIOSAsyncTask CreateTaskWithBlock : ^ bool(void)
     {
        bool bInLowPowerMode = [[NSProcessInfo processInfo] isLowPowerModeEnabled];
        UE_LOG(LogIOS, Display, TEXT("Low Power Mode Changed: %d"), bInLowPowerMode);
        FCoreDelegates::OnLowPowerMode.Broadcast(bInLowPowerMode);
        return true;
    }];
#endif
}

-(UIWindow*)window
{
	return Window;
}

@end<|MERGE_RESOLUTION|>--- conflicted
+++ resolved
@@ -825,13 +825,6 @@
 #endif
 }
 
-<<<<<<< HEAD
-- (void)LoadMobileContentScaleFactor
-{
-	// need to cache the MobileContentScaleFactor for framebuffer creation.
-	static IConsoleVariable* CVar = IConsoleManager::Get().FindConsoleVariable(TEXT("r.MobileContentScaleFactor"));
-	self.MobileContentScaleFactor = CVar ? CVar->GetFloat() : 0;
-=======
 - (void)LoadScreenResolutionModifiers
 {
 	// cache these UI thread sensitive vars for later use
@@ -842,7 +835,6 @@
 	static IConsoleVariable* CVarScale = IConsoleManager::Get().FindConsoleVariable(TEXT("r.MobileContentScaleFactor"));
 	check(CVarScale);
 	self.MobileContentScaleFactor = CVarScale ? CVarScale->GetFloat() : 0;
->>>>>>> d731a049
 
 	// Can also be overridden from the commandline using "mcsf="
 	FString CmdLineCSF;
@@ -850,13 +842,6 @@
 	{
 		self.MobileContentScaleFactor = FCString::Atof(*CmdLineCSF);
 	}
-<<<<<<< HEAD
-}
-
-- (float)GetMobileContentScaleFactor
-{
-	return self.MobileContentScaleFactor;
-=======
 
 	static IConsoleVariable* CVarResX = IConsoleManager::Get().FindConsoleVariable(TEXT("r.Mobile.DesiredResX"));
 	static IConsoleVariable* CVarResY = IConsoleManager::Get().FindConsoleVariable(TEXT("r.Mobile.DesiredResY"));
@@ -885,7 +870,6 @@
 			
 		bOnFirstUse = false;
 	}
->>>>>>> d731a049
 }
 
 - (void)CheckForZoomAccessibility
