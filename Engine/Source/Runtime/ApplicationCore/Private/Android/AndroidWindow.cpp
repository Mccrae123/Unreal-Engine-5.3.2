// Copyright Epic Games, Inc. All Rights Reserved.

#include "Android/AndroidWindow.h"
#include "Android/AndroidWindowUtils.h"
#include "Android/AndroidEventManager.h"

#if USE_ANDROID_JNI
#include <android/native_window.h>
#include <android/native_window_jni.h>
#include <jni.h>
#endif
#include "HAL/OutputDevices.h"
#include "HAL/IConsoleManager.h"
#include "Misc/CommandLine.h"
#include "HAL/PlatformStackWalk.h"

<<<<<<< HEAD
int GAndroidPropagateAlpha = 0;

struct FCachedWindowRect
{
	FCachedWindowRect() : WindowWidth(-1), WindowHeight(-1), WindowInit(false), ContentScaleFactor(-1.0f), MobileResX(-1), MobileResY(-1), Window_EventThread(nullptr)
	{
	}

	int32 WindowWidth;
	int32 WindowHeight;
	bool WindowInit;
	float ContentScaleFactor;
	int32 MobileResX;
	int32 MobileResY;
	ANativeWindow* Window_EventThread;
=======

int32 GAndroidWindowDPI = 0;
static FAutoConsoleVariableRef CVarAndroidWindowDPI(
	TEXT("Android.WindowDPI"),
	GAndroidWindowDPI,
	TEXT("Values > 0 will set the system window resolution (i.e. swap buffer) to achieve the DPI requested.\n")
	TEXT("default: 0"),
	ECVF_ReadOnly);

int32 GAndroidWindowDPIQueryMethod = 0;
static FAutoConsoleVariableRef CVarAndroidWindowDPIQueryMethod(
	TEXT("Android.DPIQueryMethod"),
	GAndroidWindowDPIQueryMethod,
	TEXT("The method used to determine the native screen DPI when calculating the scale factor required to achieve the requested Android.WindowDPI.\n")
	TEXT("0: Use displaymetrics xdpi/ydpi (default)\n")
	TEXT("1: Use displaymetrics densityDpi"),
	ECVF_ReadOnly);

int32 GAndroid3DSceneMaxDesiredPixelCount = 0;
static FAutoConsoleVariableRef CVarAndroid3DSceneMaxDesiredPixelCount(
	TEXT("Android.3DSceneMaxDesiredPixelCount"),
	GAndroid3DSceneMaxDesiredPixelCount,
	TEXT("Works in conjunction with Android.WindowDPI, this specifies a maximum pixel count for the 3D scene.\n")
	TEXT("Values >0 will be used to scale down the 3D scene (equivalent to setting r.screenpercentage)\n")
	TEXT("such that the 3d scene will be no more than 3DSceneMaxDesiredPixelCount pixels.\n")
	TEXT("This is only applied if the 3d scene pixel at the 'Android.WindowDPI' DPI goes above the specified value.\n")
	TEXT("default: 0"),
	ECVF_ReadOnly);

int32 GAndroid3DSceneMinDPI = 0;
static FAutoConsoleVariableRef CVarAndroid3DSceneMinDPI(
	TEXT("Android.3DSceneMinDPI"),
	GAndroid3DSceneMinDPI,
	TEXT("Works in conjunction with Android.3DSceneMaxDesiredPixelCount, and specifies a minimum DPI level for the 3D scene.\n")
	TEXT("Values >0 specify an absolute minimum 3D scene DPI, if Android.3DSceneMaxDesiredPixelCount causes the 3d resolution to be below\n")
	TEXT("Android.3DSceneMinDPI then the scale factor will be set to achieve the minimum dpi.\n")
	TEXT("Useful to achieve a minimum quality level on low DPI devices at the expense of GPU performance.\n")
	TEXT("default: 0"),
	ECVF_ReadOnly);

int GAndroidPropagateAlpha = 0;

struct FAndroidCachedWindowRectParams
{
	int32 WindowWidth = -1;
	int32 WindowHeight = -1;

	float ContentScaleFactor = -1.0f;
	int32 MobileResX = -1;
	int32 MobileResY = -1;

	int32 WindowDPI = -1;
	int32 SceneMinDPI = -1;
	int32 SceneMaxDesiredPixelCount = -1;

	ANativeWindow* Window_EventThread = nullptr;

	bool operator ==(const FAndroidCachedWindowRectParams& Rhs) const { return FMemory::Memcmp(this, &Rhs, sizeof(Rhs)) == 0; }
	bool operator !=(const FAndroidCachedWindowRectParams& Rhs) const { return FMemory::Memcmp(this, &Rhs, sizeof(Rhs)) != 0; }
>>>>>>> 4af6daef
};


// Cached calculated screen resolution
static FAndroidCachedWindowRectParams CachedWindowRect;
static FAndroidCachedWindowRectParams CachedWindowRect_EventThread;

const FAndroidCachedWindowRectParams& GetCachedRect(bool bUseEventThreadWindow)
{
	return bUseEventThreadWindow ? CachedWindowRect_EventThread : CachedWindowRect;
}

static void ClearCachedWindowRects()
{
	CachedWindowRect = FAndroidCachedWindowRectParams();
	CachedWindowRect_EventThread = FAndroidCachedWindowRectParams();
}

static int32 GSurfaceViewWidth = -1;
static int32 GSurfaceViewHeight = -1;

void* FAndroidWindow::NativeWindow = NULL;

FAndroidWindow::~FAndroidWindow()
{
	//       Use NativeWindow_Destroy() instead.
}

TSharedRef<FAndroidWindow> FAndroidWindow::Make()
{
	return MakeShareable( new FAndroidWindow() );
}

FAndroidWindow::FAndroidWindow()
{
}

void FAndroidWindow::Initialize( class FAndroidApplication* const Application, const TSharedRef< FGenericWindowDefinition >& InDefinition, const TSharedPtr< FAndroidWindow >& InParent, const bool bShowImmediately )
{
	OwningApplication = Application;
	Definition = InDefinition;
}

bool FAndroidWindow::GetFullScreenInfo( int32& X, int32& Y, int32& Width, int32& Height ) const
{
	FPlatformRect ScreenRect = GetScreenRect();

	X = ScreenRect.Left;
	Y = ScreenRect.Top;
	Width = ScreenRect.Right - ScreenRect.Left;
	Height = ScreenRect.Bottom - ScreenRect.Top;

	return true;
}


void FAndroidWindow::SetOSWindowHandle(void* InWindow)
{
	// not expecting a window to be supplied on android.
	check(InWindow == nullptr);
}


//This function is declared in the Java-defined class, GameActivity.java: "public native void nativeSetObbInfo(String PackageName, int Version, int PatchVersion);"
static bool GAndroidIsPortrait = false;
<<<<<<< HEAD
=======
static int GWindowOrientation = -1;
>>>>>>> 4af6daef
static std::atomic<bool> GAndroidSafezoneRequiresUpdate = false;
static int GAndroidDepthBufferPreference = 0;
static FVector4 GAndroidPortraitSafezone = FVector4(-1.0f, -1.0f, -1.0f, -1.0f);
static FVector4 GAndroidLandscapeSafezone = FVector4(-1.0f, -1.0f, -1.0f, -1.0f);
#if USE_ANDROID_JNI
<<<<<<< HEAD
JNI_METHOD void Java_com_epicgames_unreal_GameActivity_nativeSetWindowInfo(JNIEnv* jenv, jobject thiz, jboolean bIsPortrait, jint DepthBufferPreference, jint PropagateAlpha)
=======
JNI_METHOD void Java_com_epicgames_unreal_GameActivity_nativeSetWindowInfo(JNIEnv* jenv, jobject thiz, jint orientation, jint DepthBufferPreference, jint PropagateAlpha)
>>>>>>> 4af6daef
{
	ClearCachedWindowRects();
	GWindowOrientation = orientation;
	bool bIsPortrait = GWindowOrientation == EAndroidConfigurationOrientation::ORIENTATION_PORTRAIT;
	GAndroidIsPortrait = bIsPortrait == JNI_TRUE;
	GAndroidDepthBufferPreference = DepthBufferPreference;
	GAndroidPropagateAlpha = PropagateAlpha;
	FPlatformMisc::LowLevelOutputDebugStringf(TEXT("App is running in %s\n"), GAndroidIsPortrait ? TEXT("Portrait") : TEXT("Landscape"));
	FPlatformMisc::LowLevelOutputDebugStringf(TEXT("AndroidPropagateAlpha =  %d\n"), GAndroidPropagateAlpha);
}

JNI_METHOD void Java_com_epicgames_unreal_GameActivity_nativeSetSurfaceViewInfo(JNIEnv* jenv, jobject thiz, jint width, jint height)
{
	GSurfaceViewWidth = width;
	GSurfaceViewHeight = height;
	UE_LOG(LogAndroid, Log, TEXT("nativeSetSurfaceViewInfo width=%d and height=%d"), GSurfaceViewWidth, GSurfaceViewHeight);
}

JNI_METHOD void Java_com_epicgames_unreal_GameActivity_nativeSetSafezoneInfo(JNIEnv* jenv, jobject thiz, jboolean bIsPortrait, jfloat left, jfloat top, jfloat right, jfloat bottom)
{
	if (bIsPortrait)
	{
		GAndroidPortraitSafezone.X = left;
		GAndroidPortraitSafezone.Y = top;
		GAndroidPortraitSafezone.Z = right;
		GAndroidPortraitSafezone.W = bottom;
	}
	else
	{
		GAndroidLandscapeSafezone.X = left;
		GAndroidLandscapeSafezone.Y = top;
		GAndroidLandscapeSafezone.Z = right;
		GAndroidLandscapeSafezone.W = bottom;
	}

	GAndroidSafezoneRequiresUpdate = true;
<<<<<<< HEAD
=======
	UE_LOG(LogAndroid, Log, TEXT("nativeSetSafezoneInfo bIsPortrait=%d, left=%f, top=%f, right=%f, bottom=%f"), bIsPortrait ? 1 : 0, left, top, right, bottom);
>>>>>>> 4af6daef
}
#endif

bool FAndroidWindow::bAreCachedNativeDimensionsValid = false;
int32 FAndroidWindow::CachedNativeWindowWidth = -1;
int32 FAndroidWindow::CachedNativeWindowHeight = -1;

bool FAndroidWindow::IsPortraitOrientation()
{
	return GAndroidIsPortrait;
}

FVector4 FAndroidWindow::GetSafezone(bool bPortrait)
{
	return bPortrait ? GAndroidPortraitSafezone : GAndroidLandscapeSafezone;
}

bool FAndroidWindow::SafezoneUpdated()
{
	bool bRequiresUpdate = true;
	return GAndroidSafezoneRequiresUpdate.compare_exchange_weak(bRequiresUpdate, false);
}

int32 FAndroidWindow::GetDepthBufferPreference()
{
	return GAndroidDepthBufferPreference;
}

void FAndroidWindow::InvalidateCachedScreenRect()
{
	ClearCachedWindowRects();
}

void FAndroidWindow::AcquireWindowRef(ANativeWindow* InWindow)
{
#if USE_ANDROID_JNI
	ANativeWindow_acquire(InWindow);
#endif
}

void FAndroidWindow::ReleaseWindowRef(ANativeWindow* InWindow)
{
#if USE_ANDROID_JNI
	ANativeWindow_release(InWindow);
#endif
}

 void FAndroidWindow::SetHardwareWindow_EventThread(void* InWindow)
{
#if USE_ANDROID_EVENTS
	check(IsInAndroidEventThread());
#endif
	NativeWindow = InWindow; //using raw native window handle for now. Could be changed to use AndroidWindow later if needed
}

void* FAndroidWindow::GetHardwareWindow_EventThread()
{
	return NativeWindow;
}

bool FAndroidWindow::WaitForWindowDimensions()
{
	while (!bAreCachedNativeDimensionsValid)
	{
		if (IsEngineExitRequested()
#if USE_ANDROID_EVENTS
		|| FAppEventManager::GetInstance()->WaitForEventInQueue(EAppEventState::APP_EVENT_STATE_ON_DESTROY, 0.0f)
#endif
			)
		{
			// Application is shutting down
			return false;
		}
		FPlatformProcess::Sleep(0.001f);
	}
	return true;
}

// To be called during initialization from the event thread.
// once set the dimensions are 'valid' and further changes are updated via FAppEventManager::Tick 
void FAndroidWindow::SetWindowDimensions_EventThread(ANativeWindow* DimensionWindow)
{
	if(bAreCachedNativeDimensionsValid == false)
	{
#if USE_ANDROID_JNI
		CachedNativeWindowWidth = ANativeWindow_getWidth(DimensionWindow);
		CachedNativeWindowHeight = ANativeWindow_getHeight(DimensionWindow);
#else // Lumin case.
		int32 ResWidth, ResHeight;
		if (FPlatformMisc::GetOverrideResolution(ResWidth, ResHeight))
		{
			CachedNativeWindowWidth = ResWidth;
			CachedNativeWindowHeight = ResHeight;
		}
#endif
		FPlatformMisc::MemoryBarrier();
		bAreCachedNativeDimensionsValid = true;
	}
}

// Update the dimensions from FAppEventManager::Tick based on messages posted from the event thread.
void FAndroidWindow::EventManagerUpdateWindowDimensions(int32 Width, int32 Height)
{
	check(bAreCachedNativeDimensionsValid);
	check(Width >= 0 && Height >= 0);

	bool bChanged = CachedNativeWindowWidth != Width || CachedNativeWindowHeight != Height;

	CachedNativeWindowWidth = Width;
	CachedNativeWindowHeight = Height;

	if (bChanged)
	{
		InvalidateCachedScreenRect();
	}
}

void* FAndroidWindow::WaitForHardwareWindow()
{
	// Sleep if the hardware window isn't currently available.
	// The Window may not exist if the activity is pausing/resuming, in which case we make this thread wait
	// This case will come up frequently as a result of the DON flow in Gvr.
	// Until the app is fully resumed. It would be nicer if this code respected the lifecycle events
	// of an android app instead, but all of those events are handled on a separate thread and it would require
	// significant re-architecturing to do.

	// Before sleeping, we peek into the event manager queue to see if it contains an ON_DESTROY event, 
	// in which case, we exit the loop to allow the application to exit before a window has been created.
	// It is not sufficient to check the IsEngineExitRequested() global function, as the handler reacting to the APP_EVENT_STATE_ON_DESTROY
	// may be running in the same thread as this method and therefore lead to a deadlock.

	void* WindowEventThread = GetHardwareWindow_EventThread();
	while (WindowEventThread == nullptr)
	{
#if USE_ANDROID_EVENTS
		if (IsEngineExitRequested() || FAppEventManager::GetInstance()->WaitForEventInQueue(EAppEventState::APP_EVENT_STATE_ON_DESTROY, 0.0f))
		{
			// Application is shutting down soon, abort the wait and return nullptr
			return nullptr;
		}
#endif
		FPlatformProcess::Sleep(0.001f);
		WindowEventThread = GetHardwareWindow_EventThread();
	}
	return WindowEventThread;
}

#if USE_ANDROID_JNI
extern bool AndroidThunkCpp_IsOculusMobileApplication();
#endif

<<<<<<< HEAD
bool FAndroidWindow::IsCachedRectValid(bool bUseEventThreadWindow, const float RequestedContentScaleFactor, const int32 RequestedMobileResX, const int32 RequestedMobileResY, ANativeWindow* Window)
=======
static bool IsCachedRectValid(bool bUseEventThreadWindow, const FAndroidCachedWindowRectParams& TestRect)
>>>>>>> 4af6daef
{
	// window must be valid when bUseEventThreadWindow and null when !bUseEventThreadWindow.
	check((TestRect.Window_EventThread != nullptr) == bUseEventThreadWindow);

	const FAndroidCachedWindowRectParams& CachedRect = GetCachedRect(bUseEventThreadWindow);

	bool bValidCache = true;

	if (CachedRect.ContentScaleFactor != TestRect.ContentScaleFactor)
	{
		FPlatformMisc::LowLevelOutputDebugStringf(TEXT("***** RequestedContentScaleFactor different %f != %f, not using res cache (%d)"), TestRect.ContentScaleFactor, CachedWindowRect.ContentScaleFactor, (int32)bUseEventThreadWindow);
		bValidCache = false;
	}

	if (CachedRect.MobileResX != TestRect.MobileResX)
	{
		FPlatformMisc::LowLevelOutputDebugStringf(TEXT("***** RequestedMobileResX different %d != %d, not using res cache (%d)"), TestRect.MobileResX, CachedWindowRect.MobileResX, (int32)bUseEventThreadWindow);
		bValidCache = false;
	}

	if (CachedRect.MobileResY != TestRect.MobileResY)
	{
		FPlatformMisc::LowLevelOutputDebugStringf(TEXT("***** RequestedMobileResY different %d != %d, not using res cache (%d)"), TestRect.MobileResY, CachedWindowRect.MobileResY, (int32)bUseEventThreadWindow);
		bValidCache = false;
	}

<<<<<<< HEAD
	if (CachedRect.MobileResX != RequestedMobileResX)
	{
		FPlatformMisc::LowLevelOutputDebugStringf(TEXT("***** RequestedMobileResX different %d != %d, not using res cache (%d)"), RequestedMobileResX, CachedWindowRect.MobileResX, (int32)bUseEventThreadWindow);
		bValidCache = false;
	}

	if (CachedRect.MobileResY != RequestedMobileResY)
	{
		FPlatformMisc::LowLevelOutputDebugStringf(TEXT("***** RequestedMobileResY different %d != %d, not using res cache (%d)"), RequestedMobileResY, CachedWindowRect.MobileResY, (int32)bUseEventThreadWindow);
		bValidCache = false;
	}

	if (CachedRect.Window_EventThread != Window)
=======
	if (CachedRect.Window_EventThread != TestRect.Window_EventThread)
>>>>>>> 4af6daef
	{
		FPlatformMisc::LowLevelOutputDebugStringf(TEXT("***** Window different, not using res cache (%d)"), (int32)bUseEventThreadWindow);
		bValidCache = false;
	}

	if (CachedRect.WindowDPI != TestRect.WindowDPI)
	{
		FPlatformMisc::LowLevelOutputDebugStringf(TEXT("***** WindowDPI is %d, not using res cache (%d)"), TestRect.WindowDPI, (int32)bUseEventThreadWindow);
		bValidCache = false;
	}

	if (CachedRect.SceneMaxDesiredPixelCount != TestRect.SceneMaxDesiredPixelCount)
	{
		FPlatformMisc::LowLevelOutputDebugStringf(TEXT("***** SceneMaxDesiredPixelCount is %d, not using res cache (%d)"), TestRect.SceneMaxDesiredPixelCount, (int32)bUseEventThreadWindow);
		bValidCache = false;
	}

	if (CachedRect.SceneMinDPI != TestRect.SceneMinDPI)
	{
		FPlatformMisc::LowLevelOutputDebugStringf(TEXT("***** SceneMinDPI is %d, not using res cache (%d)"), TestRect.SceneMinDPI, (int32)bUseEventThreadWindow);
		bValidCache = false;
	}

	if (CachedRect.WindowWidth <= 8)
	{
		FPlatformMisc::LowLevelOutputDebugStringf(TEXT("***** WindowWidth is %d, not using res cache (%d)"), CachedRect.WindowWidth, (int32)bUseEventThreadWindow);
		bValidCache = false;
	}

	return bValidCache;
}

<<<<<<< HEAD
void FAndroidWindow::CacheRect(bool bUseEventThreadWindow, const int32 Width, const int32 Height, const float RequestedContentScaleFactor, const int32 RequestedMobileResX, const int32 RequestedMobileResY, ANativeWindow* Window)
=======
void CacheRect(bool bUseEventThreadWindow, const FAndroidCachedWindowRectParams& NewValues)
>>>>>>> 4af6daef
{
	check(NewValues.Window_EventThread != nullptr || !bUseEventThreadWindow);

	(bUseEventThreadWindow ? CachedWindowRect_EventThread : CachedWindowRect) = NewValues;

<<<<<<< HEAD
	CachedRect.WindowWidth = Width;
	CachedRect.WindowHeight = Height;
	CachedRect.WindowInit = true;
	CachedRect.ContentScaleFactor = RequestedContentScaleFactor;
	CachedRect.MobileResX = RequestedMobileResX;
	CachedRect.MobileResY = RequestedMobileResY;
	CachedRect.Window_EventThread = Window;
=======
	UE_LOG(LogAndroid, Log, TEXT("***** Cached WindowRect %d, %d (%d)"), NewValues.WindowWidth, NewValues.WindowHeight, (int32)bUseEventThreadWindow);
>>>>>>> 4af6daef
}

struct FAndroidDisplayInfo
{
	FIntVector2 WindowDims;
	float SceneScaleFactor;
};

static FAndroidDisplayInfo GetAndroidDisplayInfoFromDPITargets(int32 TargetDPI, int32 SceneMaxDesiredPixelCount, int32 LowerLimit3DDPI);

FPlatformRect FAndroidWindow::GetScreenRect(bool bUseEventThreadWindow)
{
	int32 OverrideResX, OverrideResY;
	// allow a subplatform to dictate resolution - we can't easily subclass FAndroidWindow the way its used
	if (FPlatformMisc::GetOverrideResolution(OverrideResX, OverrideResY))
	{
		FPlatformRect Rect;
		Rect.Left = Rect.Top = 0;
		Rect.Right = OverrideResX;
		Rect.Bottom = OverrideResY;

		return Rect;
	}

	// too much of the following code needs JNI things, just assume override
#if !USE_ANDROID_JNI

	UE_LOG(LogAndroid, Fatal, TEXT("FAndroidWindow::CalculateSurfaceSize currently expedcts non-JNI platforms to override resolution"));
	return FPlatformRect();
#else

	static const bool bIsOculusMobileApp = AndroidThunkCpp_IsOculusMobileApplication();

	// CSF is a multiplier to 1280x720
	static IConsoleVariable* CVarScale = IConsoleManager::Get().FindConsoleVariable(TEXT("r.MobileContentScaleFactor"));
	// If the app is for Oculus Mobile then always use 0 as ScaleFactor (to match window size).
	float RequestedContentScaleFactor = bIsOculusMobileApp ? 0.0f : CVarScale->GetFloat();

	FString CmdLineCSF;
	if (FParse::Value(FCommandLine::Get(), TEXT("mcsf="), CmdLineCSF, false))
	{
		RequestedContentScaleFactor = FCString::Atof(*CmdLineCSF);
	}

	static IConsoleVariable* CVarResX = IConsoleManager::Get().FindConsoleVariable(TEXT("r.Mobile.DesiredResX"));
	static IConsoleVariable* CVarResY = IConsoleManager::Get().FindConsoleVariable(TEXT("r.Mobile.DesiredResY"));
	int32 RequestedResX = bIsOculusMobileApp ? 0 : CVarResX->GetInt();
	int32 RequestedResY = bIsOculusMobileApp ? 0 : CVarResY->GetInt();

	FString CmdLineMDRes;
	if (FParse::Value(FCommandLine::Get(), TEXT("mobileresx="), CmdLineMDRes, false))
	{
		RequestedResX = FCString::Atoi(*CmdLineMDRes);
	}
	if (FParse::Value(FCommandLine::Get(), TEXT("mobileresy="), CmdLineMDRes, false))
	{
		RequestedResY = FCString::Atoi(*CmdLineMDRes);
	}

	// since orientation won't change on Android, use cached results if still valid. Different cache is maintained for event_thread flavor.
	ANativeWindow* Window = bUseEventThreadWindow ? (ANativeWindow*)FAndroidWindow::GetHardwareWindow_EventThread() : nullptr;
<<<<<<< HEAD
	bool bComputeRect = !IsCachedRectValid(bUseEventThreadWindow, RequestedContentScaleFactor, RequestedResX, RequestedResY, Window);
=======
	FAndroidCachedWindowRectParams CurrentParams;
	CurrentParams.ContentScaleFactor = RequestedContentScaleFactor;
	CurrentParams.MobileResX = RequestedResX;
	CurrentParams.MobileResY = RequestedResX;
	CurrentParams.Window_EventThread = Window;
	CurrentParams.WindowDPI = GAndroidWindowDPI;
	CurrentParams.SceneMinDPI = FMath::Min(GAndroid3DSceneMinDPI, GAndroidWindowDPI);
	CurrentParams.SceneMaxDesiredPixelCount = GAndroid3DSceneMaxDesiredPixelCount;

	bool bComputeRect = !IsCachedRectValid(bUseEventThreadWindow, CurrentParams);
>>>>>>> 4af6daef
	if (bComputeRect)
	{
		// currently hardcoding resolution

		// get the aspect ratio of the physical screen
		int32 ScreenWidth, ScreenHeight;
		CalculateSurfaceSize(ScreenWidth, ScreenHeight, bUseEventThreadWindow);

		static auto* MobileHDRCvar = IConsoleManager::Get().FindTConsoleVariableDataInt(TEXT("r.MobileHDR"));
		const bool bMobileHDR = (MobileHDRCvar && MobileHDRCvar->GetValueOnAnyThread() == 1);
		UE_LOG(LogAndroid, Log, TEXT("Mobile HDR: %s"), bMobileHDR ? TEXT("YES") : TEXT("no"));

		if (!bIsOculusMobileApp)
		{
			if (CurrentParams.WindowDPI && RequestedResX == 0 && RequestedResY == 0)
			{
				FAndroidDisplayInfo Info = GetAndroidDisplayInfoFromDPITargets(CurrentParams.WindowDPI, CurrentParams.SceneMaxDesiredPixelCount, CurrentParams.SceneMinDPI);
				ScreenWidth = Info.WindowDims.X;
				ScreenHeight = Info.WindowDims.Y;
				if(IsInGameThread())
				{
					static IConsoleVariable* CVarSSP = IConsoleManager::Get().FindConsoleVariable(TEXT("r.SecondaryScreenPercentage.GameViewport"));
					CVarSSP->Set((float)Info.SceneScaleFactor * 100.0f);
				}
			}
			else
			{
				AndroidWindowUtils::ApplyContentScaleFactor(ScreenWidth, ScreenHeight);
			}
		}

		// save for future calls
<<<<<<< HEAD
		CacheRect(bUseEventThreadWindow, ScreenWidth, ScreenHeight, RequestedContentScaleFactor, RequestedResX, RequestedResY, Window);
=======
		CurrentParams.WindowWidth = ScreenWidth;
		CurrentParams.WindowHeight = ScreenHeight;
		CacheRect(bUseEventThreadWindow, CurrentParams);
>>>>>>> 4af6daef
	}

	const FAndroidCachedWindowRectParams& CachedRect = GetCachedRect(bUseEventThreadWindow);

	// create rect and return
	FPlatformRect ScreenRect;
	ScreenRect.Left = 0;
	ScreenRect.Top = 0;
	ScreenRect.Right = CachedRect.WindowWidth;
	ScreenRect.Bottom = CachedRect.WindowHeight;

	return ScreenRect;
#endif
}

void FAndroidWindow::CalculateSurfaceSize(int32_t& SurfaceWidth, int32_t& SurfaceHeight, bool bUseEventThreadWindow)
{
	// allow a subplatform to dictate resolution - we can't easily subclass FAndroidWindow the way its used
	if (FPlatformMisc::GetOverrideResolution(SurfaceWidth, SurfaceHeight))
	{
		return;
	}

	// too much of the following code needs JNI things, just assume override
#if !USE_ANDROID_JNI

	UE_LOG(LogAndroid, Fatal, TEXT("FAndroidWindow::CalculateSurfaceSize currently expects non-JNI platforms to override resolution"));

#else

	if (bUseEventThreadWindow)
	{
		check(IsInAndroidEventThread());
		ANativeWindow* WindowEventThread = (ANativeWindow*)GetHardwareWindow_EventThread();
		check(WindowEventThread);

		SurfaceWidth = (GSurfaceViewWidth > 0) ? GSurfaceViewWidth : ANativeWindow_getWidth(WindowEventThread);
		SurfaceHeight = (GSurfaceViewHeight > 0) ? GSurfaceViewHeight : ANativeWindow_getHeight(WindowEventThread);
	}
	else
	{
		FAndroidWindow::WaitForWindowDimensions();

		SurfaceWidth = (GSurfaceViewWidth > 0) ? GSurfaceViewWidth : CachedNativeWindowWidth;
		SurfaceHeight = (GSurfaceViewHeight > 0) ? GSurfaceViewHeight : CachedNativeWindowHeight;
	}

	// some phones gave it the other way (so, if swap if the app is landscape, but width < height)
	if ((GAndroidIsPortrait && SurfaceWidth > SurfaceHeight) ||
		(!GAndroidIsPortrait && SurfaceWidth < SurfaceHeight))
	{
		Swap(SurfaceWidth, SurfaceHeight);
	}

	// ensure the size is divisible by a specified amount
	// do not convert to a surface size that is larger than native resolution
	// Mobile VR doesn't need buffer quantization as Unreal never renders directly to the buffer in VR mode. 
	static const bool bIsMobileVRApp = AndroidThunkCpp_IsOculusMobileApplication();
	const int DividableBy = bIsMobileVRApp ? 1 : 8;
	SurfaceWidth = (SurfaceWidth / DividableBy) * DividableBy;
	SurfaceHeight = (SurfaceHeight / DividableBy) * DividableBy;
#endif
}

bool FAndroidWindow::OnWindowOrientationChanged(int Orientation)
{
	if (GWindowOrientation != Orientation)
	{
		GWindowOrientation = Orientation;
		bool bIsPortrait = GWindowOrientation == EAndroidConfigurationOrientation::ORIENTATION_PORTRAIT;
		UE_LOG(LogAndroid, Log, TEXT("Window orientation changed: %s"), bIsPortrait ? TEXT("Portrait") : TEXT("Landscape"));
		GAndroidIsPortrait = bIsPortrait;
		return true;
	}
	return false;
}

extern FString AndroidThunkCpp_GetMetaDataString(const FString& Key);

// Sets the Android screen size to 
static FAndroidDisplayInfo GetAndroidDisplayInfoFromDPITargets(int32 TargetDPI, int32 SceneMaxDesiredPixelCount, int32 LowerLimit3DDPI)
{
	auto StringToMap = [](const FString& str)
	{
		TMap<FString, FString> mapret;
		TArray<FString> OutArray;
		str.ParseIntoArray(OutArray, TEXT(";"));
		if (OutArray.Num() % 2 == 0)
		{
			for (int i = 0; i < OutArray.Num(); i += 2)
			{
				mapret.Add(OutArray[i], OutArray[i + 1]);
			}
		}
		return mapret;
	};

	FString JNIMetrics = AndroidThunkCpp_GetMetaDataString(FString(TEXT("unreal.displaymetrics.metrics")));
	FString JNIDisplay = AndroidThunkCpp_GetMetaDataString(FString(TEXT("unreal.display")));

	TMap<FString, FString> metricsParams = StringToMap(JNIMetrics);
	TMap<FString, FString> displayParams = StringToMap(JNIDisplay);
	static const FString DensityDpiKey(TEXT("densityDpi"));
	static const FString xDpiKey(TEXT("xdpi"));
	static const FString yDpiKey(TEXT("ydpi"));
	static const FString WidthPixelsKey(TEXT("realWidth"));
	static const FString HeightPixelsKey(TEXT("realHeight"));

	int32 DensityDPI = metricsParams.Contains(TEXT("densityDpi")) ? FCString::Atoi(*metricsParams.FindChecked(DensityDpiKey)) : 0;
	int32 xdpi = metricsParams.Contains(TEXT("xdpi")) ? FCString::Atoi(*metricsParams.FindChecked(xDpiKey)) : 0;
	int32 ydpi = metricsParams.Contains(TEXT("ydpi")) ? FCString::Atoi(*metricsParams.FindChecked(yDpiKey)) : 0;
	int32 avgdpi = (xdpi + ydpi) / 2;

	UE_LOG(LogAndroid, Display, TEXT("AndroidDisplayInfoFromDPITargets : DPI info: DensityDPI %d, dpi %d, xdpi %d, ydpi %d"), DensityDPI, avgdpi, xdpi, ydpi);

	int32 NativeScreenDensityDPI;
	switch (GAndroidWindowDPIQueryMethod)
	{
		case 1:
		{
			NativeScreenDensityDPI = DensityDPI;
			break;
		}
		case 0:
		default:
		{
			NativeScreenDensityDPI = avgdpi;
			break;
		}
	}

	FIntVector2 NativeScreenPixelDims(
		displayParams.Contains(WidthPixelsKey) ? FCString::Atoi(*displayParams.FindChecked(WidthPixelsKey)) : 0
		, displayParams.Contains(HeightPixelsKey) ? FCString::Atoi(*displayParams.FindChecked(HeightPixelsKey)) : 0
	);

	FAndroidDisplayInfo Info;
	Info.SceneScaleFactor = 1.0f;

	// NativeScreenDensityDPI is approx.
	const float ApproxSystemToDesiredDPIScale = FMath::Min((float)TargetDPI / (float)NativeScreenDensityDPI, 1.0f);
	Info.WindowDims = FIntVector2((int32)FMath::RoundFromZero((float)NativeScreenPixelDims.X * ApproxSystemToDesiredDPIScale), (int32)FMath::RoundFromZero((float)NativeScreenPixelDims.Y * ApproxSystemToDesiredDPIScale));
	FIntVector2 Sanitized = AndroidWindowUtils::SanitizeAndroidScreenSize(MoveTemp(NativeScreenPixelDims), FIntVector2(Info.WindowDims));

	// ignore minor differences from sanitization.
	//float ScaleFromSanitizing = FMath::Sqrt((float)(Sanitized.X * Sanitized.Y) / (float)(Info.WindowDims.X * Info.WindowDims.Y));
	Info.WindowDims = Sanitized;
	//TargetDPI = ScaleFromSanitizing;

	UE_LOG(LogAndroid, Display, TEXT("AndroidDisplayInfoFromDPITargets : Native screen dpi %d, res %d x %d"), NativeScreenDensityDPI, NativeScreenPixelDims.X, NativeScreenPixelDims.Y);
	UE_CLOG(TargetDPI <= NativeScreenDensityDPI, LogAndroid, Display, TEXT("AndroidDisplayInfoFromDPITargets : New DPI target %d, window dims %d, %d"), TargetDPI, Info.WindowDims.X, Info.WindowDims.Y);
	UE_CLOG(TargetDPI > NativeScreenDensityDPI, LogAndroid, Display, TEXT("AndroidDisplayInfoFromDPITargets : TargetDPI too high, using native screen DPI %d, window dims %d, %d"), NativeScreenDensityDPI, Info.WindowDims.X, Info.WindowDims.Y);
	TargetDPI = FMath::Min(TargetDPI, NativeScreenDensityDPI);

	int DesiredPixelCount = Info.WindowDims.X * Info.WindowDims.Y;
	if (SceneMaxDesiredPixelCount && DesiredPixelCount > SceneMaxDesiredPixelCount)
	{
		// if we're going to be pushing too many pixels, scale back 3d scene size to get us to SceneMaxDesiredPixelCount
		Info.SceneScaleFactor = FMath::Sqrt((float)SceneMaxDesiredPixelCount / (float)DesiredPixelCount);
		UE_LOG(LogAndroid, Warning, TEXT("AndroidDisplayInfoFromDPITargets : DPI %d has a %d pixels, this exceeds the pixels limit of %d by %d%%. 3d scene target is reduced to %d x %d"),
			TargetDPI,
			DesiredPixelCount, 
			SceneMaxDesiredPixelCount, 
			(uint32)(((float)DesiredPixelCount/(float)SceneMaxDesiredPixelCount)*100),
			(uint32)FMath::RoundFromZero((float)Info.WindowDims.X * Info.SceneScaleFactor),
			(uint32)FMath::RoundFromZero((float)Info.WindowDims.Y * Info.SceneScaleFactor)
			);
	}
	
	// if a min dpi was specified then clamp to that and accept a perf hit for res quality.
	if (LowerLimit3DDPI && (int32)((float)TargetDPI * Info.SceneScaleFactor) < LowerLimit3DDPI)
	{
		float DPILimitScale = (float)LowerLimit3DDPI / (float)TargetDPI;

		UE_LOG(LogAndroid, Warning, TEXT("AndroidDisplayInfoFromDPITargets : 3d scene target of %d DPI is lower than specified limit of %d DPI, increasing scene target dims %dx%d -> %dx%d"),
			(uint32)FMath::RoundFromZero((float)TargetDPI * Info.SceneScaleFactor),
			LowerLimit3DDPI,
			(uint32)FMath::RoundFromZero((float)Info.WindowDims.X * Info.SceneScaleFactor),
			(uint32)FMath::RoundFromZero((float)Info.WindowDims.Y * Info.SceneScaleFactor),
			(uint32)FMath::RoundFromZero((float)Info.WindowDims.X * DPILimitScale),
			(uint32)FMath::RoundFromZero((float)Info.WindowDims.Y * DPILimitScale)
			);
		Info.SceneScaleFactor = (float)LowerLimit3DDPI / (float)TargetDPI;
	}

	if (SceneMaxDesiredPixelCount)
	{
		int FinalSceneTargetPixelCount = (int)((float)DesiredPixelCount * Info.SceneScaleFactor * Info.SceneScaleFactor);
		UE_LOG(LogAndroid, Display, TEXT("AndroidDisplayInfoFromDPITargets : SceneTarget Pixel count %d%% of limit."), (uint32)(((float)FinalSceneTargetPixelCount / (float)SceneMaxDesiredPixelCount) * 100));
	}
	
	return Info;
}
<|MERGE_RESOLUTION|>--- conflicted
+++ resolved
@@ -14,23 +14,6 @@
 #include "Misc/CommandLine.h"
 #include "HAL/PlatformStackWalk.h"
 
-<<<<<<< HEAD
-int GAndroidPropagateAlpha = 0;
-
-struct FCachedWindowRect
-{
-	FCachedWindowRect() : WindowWidth(-1), WindowHeight(-1), WindowInit(false), ContentScaleFactor(-1.0f), MobileResX(-1), MobileResY(-1), Window_EventThread(nullptr)
-	{
-	}
-
-	int32 WindowWidth;
-	int32 WindowHeight;
-	bool WindowInit;
-	float ContentScaleFactor;
-	int32 MobileResX;
-	int32 MobileResY;
-	ANativeWindow* Window_EventThread;
-=======
 
 int32 GAndroidWindowDPI = 0;
 static FAutoConsoleVariableRef CVarAndroidWindowDPI(
@@ -90,7 +73,6 @@
 
 	bool operator ==(const FAndroidCachedWindowRectParams& Rhs) const { return FMemory::Memcmp(this, &Rhs, sizeof(Rhs)) == 0; }
 	bool operator !=(const FAndroidCachedWindowRectParams& Rhs) const { return FMemory::Memcmp(this, &Rhs, sizeof(Rhs)) != 0; }
->>>>>>> 4af6daef
 };
 
 
@@ -156,20 +138,13 @@
 
 //This function is declared in the Java-defined class, GameActivity.java: "public native void nativeSetObbInfo(String PackageName, int Version, int PatchVersion);"
 static bool GAndroidIsPortrait = false;
-<<<<<<< HEAD
-=======
 static int GWindowOrientation = -1;
->>>>>>> 4af6daef
 static std::atomic<bool> GAndroidSafezoneRequiresUpdate = false;
 static int GAndroidDepthBufferPreference = 0;
 static FVector4 GAndroidPortraitSafezone = FVector4(-1.0f, -1.0f, -1.0f, -1.0f);
 static FVector4 GAndroidLandscapeSafezone = FVector4(-1.0f, -1.0f, -1.0f, -1.0f);
 #if USE_ANDROID_JNI
-<<<<<<< HEAD
-JNI_METHOD void Java_com_epicgames_unreal_GameActivity_nativeSetWindowInfo(JNIEnv* jenv, jobject thiz, jboolean bIsPortrait, jint DepthBufferPreference, jint PropagateAlpha)
-=======
 JNI_METHOD void Java_com_epicgames_unreal_GameActivity_nativeSetWindowInfo(JNIEnv* jenv, jobject thiz, jint orientation, jint DepthBufferPreference, jint PropagateAlpha)
->>>>>>> 4af6daef
 {
 	ClearCachedWindowRects();
 	GWindowOrientation = orientation;
@@ -206,10 +181,7 @@
 	}
 
 	GAndroidSafezoneRequiresUpdate = true;
-<<<<<<< HEAD
-=======
 	UE_LOG(LogAndroid, Log, TEXT("nativeSetSafezoneInfo bIsPortrait=%d, left=%f, top=%f, right=%f, bottom=%f"), bIsPortrait ? 1 : 0, left, top, right, bottom);
->>>>>>> 4af6daef
 }
 #endif
 
@@ -361,11 +333,7 @@
 extern bool AndroidThunkCpp_IsOculusMobileApplication();
 #endif
 
-<<<<<<< HEAD
-bool FAndroidWindow::IsCachedRectValid(bool bUseEventThreadWindow, const float RequestedContentScaleFactor, const int32 RequestedMobileResX, const int32 RequestedMobileResY, ANativeWindow* Window)
-=======
 static bool IsCachedRectValid(bool bUseEventThreadWindow, const FAndroidCachedWindowRectParams& TestRect)
->>>>>>> 4af6daef
 {
 	// window must be valid when bUseEventThreadWindow and null when !bUseEventThreadWindow.
 	check((TestRect.Window_EventThread != nullptr) == bUseEventThreadWindow);
@@ -392,23 +360,7 @@
 		bValidCache = false;
 	}
 
-<<<<<<< HEAD
-	if (CachedRect.MobileResX != RequestedMobileResX)
-	{
-		FPlatformMisc::LowLevelOutputDebugStringf(TEXT("***** RequestedMobileResX different %d != %d, not using res cache (%d)"), RequestedMobileResX, CachedWindowRect.MobileResX, (int32)bUseEventThreadWindow);
-		bValidCache = false;
-	}
-
-	if (CachedRect.MobileResY != RequestedMobileResY)
-	{
-		FPlatformMisc::LowLevelOutputDebugStringf(TEXT("***** RequestedMobileResY different %d != %d, not using res cache (%d)"), RequestedMobileResY, CachedWindowRect.MobileResY, (int32)bUseEventThreadWindow);
-		bValidCache = false;
-	}
-
-	if (CachedRect.Window_EventThread != Window)
-=======
 	if (CachedRect.Window_EventThread != TestRect.Window_EventThread)
->>>>>>> 4af6daef
 	{
 		FPlatformMisc::LowLevelOutputDebugStringf(TEXT("***** Window different, not using res cache (%d)"), (int32)bUseEventThreadWindow);
 		bValidCache = false;
@@ -441,27 +393,13 @@
 	return bValidCache;
 }
 
-<<<<<<< HEAD
-void FAndroidWindow::CacheRect(bool bUseEventThreadWindow, const int32 Width, const int32 Height, const float RequestedContentScaleFactor, const int32 RequestedMobileResX, const int32 RequestedMobileResY, ANativeWindow* Window)
-=======
 void CacheRect(bool bUseEventThreadWindow, const FAndroidCachedWindowRectParams& NewValues)
->>>>>>> 4af6daef
 {
 	check(NewValues.Window_EventThread != nullptr || !bUseEventThreadWindow);
 
 	(bUseEventThreadWindow ? CachedWindowRect_EventThread : CachedWindowRect) = NewValues;
 
-<<<<<<< HEAD
-	CachedRect.WindowWidth = Width;
-	CachedRect.WindowHeight = Height;
-	CachedRect.WindowInit = true;
-	CachedRect.ContentScaleFactor = RequestedContentScaleFactor;
-	CachedRect.MobileResX = RequestedMobileResX;
-	CachedRect.MobileResY = RequestedMobileResY;
-	CachedRect.Window_EventThread = Window;
-=======
 	UE_LOG(LogAndroid, Log, TEXT("***** Cached WindowRect %d, %d (%d)"), NewValues.WindowWidth, NewValues.WindowHeight, (int32)bUseEventThreadWindow);
->>>>>>> 4af6daef
 }
 
 struct FAndroidDisplayInfo
@@ -523,9 +461,6 @@
 
 	// since orientation won't change on Android, use cached results if still valid. Different cache is maintained for event_thread flavor.
 	ANativeWindow* Window = bUseEventThreadWindow ? (ANativeWindow*)FAndroidWindow::GetHardwareWindow_EventThread() : nullptr;
-<<<<<<< HEAD
-	bool bComputeRect = !IsCachedRectValid(bUseEventThreadWindow, RequestedContentScaleFactor, RequestedResX, RequestedResY, Window);
-=======
 	FAndroidCachedWindowRectParams CurrentParams;
 	CurrentParams.ContentScaleFactor = RequestedContentScaleFactor;
 	CurrentParams.MobileResX = RequestedResX;
@@ -536,7 +471,6 @@
 	CurrentParams.SceneMaxDesiredPixelCount = GAndroid3DSceneMaxDesiredPixelCount;
 
 	bool bComputeRect = !IsCachedRectValid(bUseEventThreadWindow, CurrentParams);
->>>>>>> 4af6daef
 	if (bComputeRect)
 	{
 		// currently hardcoding resolution
@@ -569,13 +503,9 @@
 		}
 
 		// save for future calls
-<<<<<<< HEAD
-		CacheRect(bUseEventThreadWindow, ScreenWidth, ScreenHeight, RequestedContentScaleFactor, RequestedResX, RequestedResY, Window);
-=======
 		CurrentParams.WindowWidth = ScreenWidth;
 		CurrentParams.WindowHeight = ScreenHeight;
 		CacheRect(bUseEventThreadWindow, CurrentParams);
->>>>>>> 4af6daef
 	}
 
 	const FAndroidCachedWindowRectParams& CachedRect = GetCachedRect(bUseEventThreadWindow);
