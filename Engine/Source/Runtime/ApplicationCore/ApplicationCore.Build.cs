--- conflicted
+++ resolved
@@ -37,13 +37,10 @@
 				PublicSystemLibraries.Add("uiautomationcore.lib");
 				PublicDefinitions.Add("UE_WINDOWS_USING_UIA=1");
 			}
-<<<<<<< HEAD
-=======
 			else
 			{
 				PublicDefinitions.Add("UE_WINDOWS_USING_UIA=0");
 			}
->>>>>>> 6bbb88c8
 
 			// Uses DXGI to query GPU hardware prior to RHI startup
 			PublicSystemLibraries.Add("DXGI.lib");
