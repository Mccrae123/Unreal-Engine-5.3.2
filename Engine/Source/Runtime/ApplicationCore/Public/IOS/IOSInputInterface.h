--- conflicted
+++ resolved
@@ -108,20 +108,11 @@
 
 	FIOSInputInterface( const TSharedRef< FGenericApplicationMessageHandler >& InMessageHandler );
 
-<<<<<<< HEAD
-
-#if __IPHONE_OS_VERSION_MAX_ALLOWED >= 140000
-=======
->>>>>>> 6bbb88c8
     // handle disconnect and connect events
     void HandleMouseConnection(GCMouse* Mouse);
     void HandleMouseDisconnect(GCMouse* Mouse);
     void HandleKeyboardConnection(GCKeyboard* Keyboard);
     void HandleKeyboardDisconnect(GCKeyboard* Keyboard);
-<<<<<<< HEAD
-#endif
-=======
->>>>>>> 6bbb88c8
 
     /**
 	 * Get the current Movement data from the device
