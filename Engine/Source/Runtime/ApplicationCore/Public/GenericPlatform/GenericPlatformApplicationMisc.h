--- conflicted
+++ resolved
@@ -20,8 +20,6 @@
 class FOutputDeviceError;
 class IPlatformInputDeviceMapper;
 
-UE_DECLARE_LWC_TYPE(Vector2,,FVector2D);
-
 /**
  * The accuracy when dealing with physical characteristics of the monitor/screen of the device we're running on.
  */
@@ -352,8 +350,6 @@
 		{
 			OutInches = 0;
 		}
-<<<<<<< HEAD
-=======
 
 		return Accuracy;		
 	}
@@ -387,11 +383,7 @@
 		return false;
 	}
 
->>>>>>> d731a049
-
-		return Accuracy;		
-	}
-	
+
 protected:
 	static bool CachedPhysicalScreenData;
 	static EScreenPhysicalAccuracy CachedPhysicalScreenAccuracy;
