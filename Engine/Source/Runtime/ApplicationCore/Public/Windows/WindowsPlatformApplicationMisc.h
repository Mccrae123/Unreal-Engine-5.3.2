// Copyright Epic Games, Inc. All Rights Reserved.

#pragma once

#include "GenericPlatform/GenericPlatformApplicationMisc.h"

struct FWindowsPlatformApplicationMisc : public FGenericPlatformApplicationMisc
{
<<<<<<< HEAD
	static void PreInit();
	static void LoadStartupModules();
	static class FOutputDeviceConsole* CreateConsoleOutputDevice();
	static class FOutputDeviceError* GetErrorOutputDevice();
	static class FFeedbackContext* GetFeedbackContext();
	static class GenericApplication* CreateApplication();
	static void RequestMinimize();
	static bool IsThisApplicationForeground();
	static int32 GetAppIcon();
	static void PumpMessages(bool bFromMainLoop);
	static void PreventScreenSaver();
	static struct FLinearColor GetScreenPixelColor(const FVector2D& InScreenPos, float InGamma = 1.0f);
	static void SetHighDPIMode();
	static bool GetWindowTitleMatchingText(const TCHAR* TitleStartsWith, FString& OutTitle);
	static float GetDPIScaleFactorAtPoint(float X, float Y);
	static void ClipboardCopy(const TCHAR* Str);
	static void ClipboardPaste(class FString& Dest);

	/** Windows platform only */
	/** Function should retrieve the DPI value for the provided monitor information structure */
	static int32 GetMonitorDPI(const FMonitorInfo& MonitorInfo);
=======
	static APPLICATIONCORE_API void PreInit();
	static APPLICATIONCORE_API void LoadStartupModules();
	static APPLICATIONCORE_API class FOutputDeviceConsole* CreateConsoleOutputDevice();
	static APPLICATIONCORE_API class FOutputDeviceError* GetErrorOutputDevice();
	static APPLICATIONCORE_API class FFeedbackContext* GetFeedbackContext();
	static APPLICATIONCORE_API class GenericApplication* CreateApplication();
	static APPLICATIONCORE_API void RequestMinimize();
	static APPLICATIONCORE_API bool IsThisApplicationForeground();
	static APPLICATIONCORE_API int32 GetAppIcon();
	static APPLICATIONCORE_API void PumpMessages(bool bFromMainLoop);
	static APPLICATIONCORE_API void PreventScreenSaver();
	static APPLICATIONCORE_API struct FLinearColor GetScreenPixelColor(const FVector2D& InScreenPos, float InGamma = 1.0f);
	static APPLICATIONCORE_API void SetHighDPIMode();
	static APPLICATIONCORE_API bool GetWindowTitleMatchingText(const TCHAR* TitleStartsWith, FString& OutTitle);
	static APPLICATIONCORE_API float GetDPIScaleFactorAtPoint(float X, float Y);
	static APPLICATIONCORE_API void ClipboardCopy(const TCHAR* Str);
	static APPLICATIONCORE_API void ClipboardPaste(class FString& Dest);

	/** Windows platform only */
	/** Function should retrieve the DPI value for the provided monitor information structure */
	static APPLICATIONCORE_API int32 GetMonitorDPI(const FMonitorInfo& MonitorInfo);
>>>>>>> 4af6daef

	struct FGPUInfo
	{
		uint32 VendorId = 0;
		uint32 DeviceId = 0;
		uint64 DedicatedVideoMemory = 0;
	};

<<<<<<< HEAD
	static FGPUInfo GetBestGPUInfo();
=======
	static APPLICATIONCORE_API FGPUInfo GetBestGPUInfo();
>>>>>>> 4af6daef
	/** End Windows platform only */
};

#if WINDOWS_USE_FEATURE_APPLICATIONMISC_CLASS
typedef FWindowsPlatformApplicationMisc FPlatformApplicationMisc;
#endif<|MERGE_RESOLUTION|>--- conflicted
+++ resolved
@@ -6,29 +6,6 @@
 
 struct FWindowsPlatformApplicationMisc : public FGenericPlatformApplicationMisc
 {
-<<<<<<< HEAD
-	static void PreInit();
-	static void LoadStartupModules();
-	static class FOutputDeviceConsole* CreateConsoleOutputDevice();
-	static class FOutputDeviceError* GetErrorOutputDevice();
-	static class FFeedbackContext* GetFeedbackContext();
-	static class GenericApplication* CreateApplication();
-	static void RequestMinimize();
-	static bool IsThisApplicationForeground();
-	static int32 GetAppIcon();
-	static void PumpMessages(bool bFromMainLoop);
-	static void PreventScreenSaver();
-	static struct FLinearColor GetScreenPixelColor(const FVector2D& InScreenPos, float InGamma = 1.0f);
-	static void SetHighDPIMode();
-	static bool GetWindowTitleMatchingText(const TCHAR* TitleStartsWith, FString& OutTitle);
-	static float GetDPIScaleFactorAtPoint(float X, float Y);
-	static void ClipboardCopy(const TCHAR* Str);
-	static void ClipboardPaste(class FString& Dest);
-
-	/** Windows platform only */
-	/** Function should retrieve the DPI value for the provided monitor information structure */
-	static int32 GetMonitorDPI(const FMonitorInfo& MonitorInfo);
-=======
 	static APPLICATIONCORE_API void PreInit();
 	static APPLICATIONCORE_API void LoadStartupModules();
 	static APPLICATIONCORE_API class FOutputDeviceConsole* CreateConsoleOutputDevice();
@@ -50,7 +27,6 @@
 	/** Windows platform only */
 	/** Function should retrieve the DPI value for the provided monitor information structure */
 	static APPLICATIONCORE_API int32 GetMonitorDPI(const FMonitorInfo& MonitorInfo);
->>>>>>> 4af6daef
 
 	struct FGPUInfo
 	{
@@ -59,11 +35,7 @@
 		uint64 DedicatedVideoMemory = 0;
 	};
 
-<<<<<<< HEAD
-	static FGPUInfo GetBestGPUInfo();
-=======
 	static APPLICATIONCORE_API FGPUInfo GetBestGPUInfo();
->>>>>>> 4af6daef
 	/** End Windows platform only */
 };
 
