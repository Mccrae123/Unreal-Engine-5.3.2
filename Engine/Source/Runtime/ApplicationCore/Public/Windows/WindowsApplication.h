// Copyright Epic Games, Inc. All Rights Reserved.

#pragma once

#include "CoreTypes.h"

#include "Math/Color.h"
#include "HAL/IConsoleManager.h"
#include "GenericPlatform/GenericApplication.h"

#include "Windows/WindowsHWrapper.h"
#include "Windows/AllowWindowsPlatformTypes.h"
	#include <Ole2.h>
	#include <oleidl.h>
	#include <ShObjIdl.h>
#include "Windows/HideWindowsPlatformTypes.h"
#include "GenericPlatform/IForceFeedbackSystem.h"
#include "Windows/WindowsTextInputMethodSystem.h"

class FGenericWindow;
enum class EWindowTransparency;
class IInputInterface;
class ITextInputMethodSystem;
enum class FForceFeedbackChannelType;
struct FForceFeedbackValues;
struct FHapticFeedbackValues;

DECLARE_LOG_CATEGORY_EXTERN(LogWindowsDesktop, Log, All);

class FWindowsWindow;
class FGenericApplicationMessageHandler;

DECLARE_MULTICAST_DELEGATE_OneParam(FWindowsApplication_OnWindowCreated, HWND);

namespace ETaskbarProgressState
{
	enum APPLICATIONCORE_API Type
	{
		//Stops displaying progress and returns the button to its normal state.
		NoProgress = 0x0,

		//The progress indicator does not grow in size, but cycles repeatedly along the 
		//length of the task bar button. This indicates activity without specifying what 
		//proportion of the progress is complete. Progress is taking place, but there is 
		//no prediction as to how long the operation will take.
		Indeterminate = 0x1,

		//The progress indicator grows in size from left to right in proportion to the 
		//estimated amount of the operation completed. This is a determinate progress 
		//indicator; a prediction is being made as to the duration of the operation.
		Normal = 0x2,

		//The progress indicator turns red to show that an error has occurred in one of 
		//the windows that is broadcasting progress. This is a determinate state. If the 
		//progress indicator is in the indeterminate state, it switches to a red determinate 
		//display of a generic percentage not indicative of actual progress.
		Error = 0x4,

		//The progress indicator turns yellow to show that progress is currently stopped in 
		//one of the windows but can be resumed by the user. No error condition exists and 
		//nothing is preventing the progress from continuing. This is a determinate state. 
		//If the progress indicator is in the indeterminate state, it switches to a yellow 
		//determinate display of a generic percentage not indicative of actual progress.
		Paused = 0x8,
	};
}


/**
 * Allows access to task bar lists.
 *
 * This class can be used to change the appearance of a window's entry in the windows task bar,
 * such as setting an overlay icon or showing a progress indicator.
 */
class APPLICATIONCORE_API FTaskbarList
{
public:

	/**
	 * Create and initialize a new task bar list.
	 *
	 * @return The new task bar list.
	 */
	static TSharedRef<FTaskbarList> Create();

	/**
	 * Sets the overlay icon of a task bar entry.
	 *
	 * @param WindowHandle The window handle to change the overlay icon for.
	 * @param Icon The overlay icon to set.
	 * @param Description The overlay icon's description text.
	 */
	void SetOverlayIcon(HWND WindowHandle, HICON Icon, FText Description);

	/**
	 * Sets the progress state of a task bar entry.
	 *
	 * @param WindowHandle The window handle to change the progress state for.
	 * @param State The new progress state.
	 */
	void SetProgressState(HWND WindowHandle, ETaskbarProgressState::Type State);

	/**
	 * Sets the progress value of a task bar entry.
	 *
	 * @param WindowHandle The window handle to change the progress value for.
	 * @param Current The current progress value.
	 * @param Total The total progress value.
	 */
	void SetProgressValue(HWND WindowHandle, uint64 Current, uint64 Total);

	/** Destructor. */
	~FTaskbarList();

private:

	/** Hidden constructor (use FTaskbarList::Create). */
	FTaskbarList();

	/** Initializes the task bar list instance. */
	void Initialize();

private:

	/** Holds the internal task bar object. */
	ITaskbarList3* TaskBarList3;
};


struct FDeferredWindowsMessage
{
	FDeferredWindowsMessage( const TSharedPtr<FWindowsWindow>& InNativeWindow, HWND InHWnd, uint32 InMessage, WPARAM InWParam, LPARAM InLParam, int32 InX=0, int32 InY=0, uint32 InRawInputFlags = 0 )
		: NativeWindow( InNativeWindow )
		, hWND( InHWnd )
		, Message( InMessage )
		, wParam( InWParam )
		, lParam( InLParam )
		, X( InX )
		, Y( InY )
		, RawInputFlags( InRawInputFlags )
	{ }

	/** Native window that received the message */
	TWeakPtr<FWindowsWindow> NativeWindow;

	/** Window handle */
	HWND hWND;

	/** Message code */
	uint32 Message;

	/** Message data */
	WPARAM wParam;
	LPARAM lParam;

	/** Mouse coordinates */
	int32 X;
	int32 Y;
	uint32 RawInputFlags;
};


namespace EWindowsDragDropOperationType
{
	enum Type
	{
		DragEnter,
		DragOver,
		DragLeave,
		Drop
	};
}


struct FDragDropOLEData
{
	enum EWindowsOLEDataType
	{
		None = 0,
		Text = 1<<0,
		Files = 1<<1,
	};

	FDragDropOLEData()
		: Type(None)
	{ }

	FString OperationText;
	TArray<FString> OperationFilenames;
	uint8 Type;
};


struct FDeferredWindowsDragDropOperation
{
private:

	// Private constructor. Use the factory functions below.
	FDeferredWindowsDragDropOperation()
		: HWnd(NULL)
		, KeyState(0)
	{
		CursorPosition.x = 0;
		CursorPosition.y = 0;
	}

public:

	static FDeferredWindowsDragDropOperation MakeDragEnter(HWND InHwnd, const FDragDropOLEData& InOLEData, ::DWORD InKeyState, POINTL InCursorPosition)
	{
		FDeferredWindowsDragDropOperation NewOperation;
		NewOperation.OperationType = EWindowsDragDropOperationType::DragEnter;
		NewOperation.HWnd = InHwnd;
		NewOperation.OLEData = InOLEData;
		NewOperation.KeyState = InKeyState;
		NewOperation.CursorPosition = InCursorPosition;
		return NewOperation;
	}

	static FDeferredWindowsDragDropOperation MakeDragOver(HWND InHwnd, ::DWORD InKeyState, POINTL InCursorPosition)
	{
		FDeferredWindowsDragDropOperation NewOperation;
		NewOperation.OperationType = EWindowsDragDropOperationType::DragOver;
		NewOperation.HWnd = InHwnd;
		NewOperation.KeyState = InKeyState;
		NewOperation.CursorPosition = InCursorPosition;
		return NewOperation;
	}

	static FDeferredWindowsDragDropOperation MakeDragLeave(HWND InHwnd)
	{
		FDeferredWindowsDragDropOperation NewOperation;
		NewOperation.OperationType = EWindowsDragDropOperationType::DragLeave;
		NewOperation.HWnd = InHwnd;
		return NewOperation;
	}

	static FDeferredWindowsDragDropOperation MakeDrop(HWND InHwnd, const FDragDropOLEData& InOLEData, ::DWORD InKeyState, POINTL InCursorPosition)
	{
		FDeferredWindowsDragDropOperation NewOperation;
		NewOperation.OperationType = EWindowsDragDropOperationType::Drop;
		NewOperation.HWnd = InHwnd;
		NewOperation.OLEData = InOLEData;
		NewOperation.KeyState = InKeyState;
		NewOperation.CursorPosition = InCursorPosition;
		return NewOperation;
	}

	EWindowsDragDropOperationType::Type OperationType;

	HWND HWnd;
	FDragDropOLEData OLEData;
	::DWORD KeyState;
	POINTL CursorPosition;
};


//disable warnings from overriding the deprecated force feedback.  
//calls to the deprecated function will still generate warnings.
PRAGMA_DISABLE_DEPRECATION_WARNINGS


/**
 * Interface for classes that handle Windows events.
 */
class IWindowsMessageHandler
{
public:

	/**
	 * Processes a Windows message.
	 *
	 * @param hwnd Handle to the window that received the message.
	 * @param msg The message.
	 * @param wParam Additional message information.
	 * @param lParam Additional message information.
	 * @param OutResult Will contain the result if the message was handled.
	 * @return true if the message was handled, false otherwise.
	 */
	virtual bool ProcessMessage(HWND hwnd, uint32 msg, WPARAM wParam, LPARAM lParam, int32& OutResult) = 0;
};


/**
 * Windows-specific application implementation.
 */
class APPLICATIONCORE_API FWindowsApplication
	: public GenericApplication
	, public IForceFeedbackSystem
{
public:

	/**
	 * Static: Creates a new Win32 application
	 *
	 * @param InstanceHandle Win32 instance handle.
	 * @param IconHandle Win32 application icon handle.
	 * @return New application object.
	 */
	static FWindowsApplication* CreateWindowsApplication( const HINSTANCE InstanceHandle, const HICON IconHandle );

	/** Virtual destructor. */
	virtual ~FWindowsApplication();

public:	

	/** Called by a window when an OLE Drag and Drop operation occurred on a non-game thread */
	void DeferDragDropOperation( const FDeferredWindowsDragDropOperation& DeferredDragDropOperation );

	TSharedPtr<FTaskbarList> GetTaskbarList();

	/** Invoked by a window when an OLE Drag and Drop first enters it. */
	HRESULT OnOLEDragEnter( const HWND HWnd, const FDragDropOLEData& OLEData, ::DWORD KeyState, POINTL CursorPosition, ::DWORD *CursorEffect);

	/** Invoked by a window when an OLE Drag and Drop moves over the window. */
	HRESULT OnOLEDragOver( const HWND HWnd, ::DWORD KeyState, POINTL CursorPosition, ::DWORD *CursorEffect);

	/** Invoked by a window when an OLE Drag and Drop exits the window. */
	HRESULT OnOLEDragOut( const HWND HWnd );

	/** Invoked by a window when an OLE Drag and Drop is dropped onto the window. */
	HRESULT OnOLEDrop( const HWND HWnd, const FDragDropOLEData& OLEData, ::DWORD KeyState, POINTL CursorPosition, ::DWORD *CursorEffect);

	/**
	 * Adds a Windows message handler with the application instance.
	 *
	 * @param MessageHandler The message handler to register.
	 * @see RemoveMessageHandler
	 */
	virtual void AddMessageHandler(IWindowsMessageHandler& InMessageHandler);

	/**
	 * Removes a Windows message handler with the application instance.
	 *
	 * @param MessageHandler The message handler to register.
	 * @see AddMessageHandler
	 */
	virtual void RemoveMessageHandler(IWindowsMessageHandler& InMessageHandler);

public:

	// GenericApplication overrides

	virtual void SetMessageHandler( const TSharedRef< class FGenericApplicationMessageHandler >& InMessageHandler ) override;
#if WITH_ACCESSIBILITY
	virtual void SetAccessibleMessageHandler(const TSharedRef<FGenericAccessibleMessageHandler>& InAccessibleMessageHandler) override;
#endif
	virtual void PollGameDeviceState( const float TimeDelta ) override;
	virtual void PumpMessages( const float TimeDelta ) override;
	virtual void ProcessDeferredEvents( const float TimeDelta ) override;
	virtual TSharedRef< FGenericWindow > MakeWindow() override;
	virtual void InitializeWindow( const TSharedRef< FGenericWindow >& Window, const TSharedRef< FGenericWindowDefinition >& InDefinition, const TSharedPtr< FGenericWindow >& InParent, const bool bShowImmediately ) override;
	virtual void SetCapture( const TSharedPtr< FGenericWindow >& InWindow ) override;
	virtual void* GetCapture( void ) const override;
	virtual bool IsMinimized() const override { return bMinimized; }
	virtual void SetHighPrecisionMouseMode( const bool Enable, const TSharedPtr< FGenericWindow >& InWindow ) override;
	virtual bool IsUsingHighPrecisionMouseMode() const override { return bUsingHighPrecisionMouseInput; }
	virtual bool IsMouseAttached() const override { return bIsMouseAttached; }
	virtual bool IsGamepadAttached() const override;
	virtual FModifierKeysState GetModifierKeys() const override;
	virtual bool IsCursorDirectlyOverSlateWindow() const override;
	virtual FPlatformRect GetWorkArea( const FPlatformRect& CurrentWindow ) const override;
	virtual void GetInitialDisplayMetrics( FDisplayMetrics& OutDisplayMetrics ) const override;
	virtual EWindowTitleAlignment::Type GetWindowTitleAlignment() const override;
	virtual EWindowTransparency GetWindowTransparencySupport() const override;
	virtual void DestroyApplication() override;

	virtual IInputInterface* GetInputInterface() override
	{
		return this;
	}

	virtual ITextInputMethodSystem *GetTextInputMethodSystem() override
	{
		return TextInputMethodSystem.Get();
	}

	virtual void AddExternalInputDevice(TSharedPtr<class IInputDevice> InputDevice);

	virtual void FinishedInputThisFrame() override;
public:

	// IInputInterface overrides

	virtual void SetForceFeedbackChannelValue (int32 ControllerId, FForceFeedbackChannelType ChannelType, float Value) override;
	virtual void SetForceFeedbackChannelValues(int32 ControllerId, const FForceFeedbackValues &Values) override;
	virtual void SetHapticFeedbackValues(int32 ControllerId, int32 Hand, const FHapticFeedbackValues& Values) override;
	virtual void SetLightColor(int32 ControllerId, FColor Color) override { }
	virtual void ResetLightColor(int32 ControllerId) override { }
	virtual void SetDeviceProperty(int32 ControllerId, const FInputDeviceProperty* Property) override;

protected:
	friend LRESULT WindowsApplication_WndProc(HWND hwnd, uint32 msg, WPARAM wParam, LPARAM lParam);

	/** Windows callback for message processing (forwards messages to the FWindowsApplication instance). */
	static LRESULT CALLBACK AppWndProc(HWND hwnd, uint32 msg, WPARAM wParam, LPARAM lParam);

	/** Processes a single Windows message. */
	int32 ProcessMessage( HWND hwnd, uint32 msg, WPARAM wParam, LPARAM lParam );

	/** Processes a deferred Windows message. */
	int32 ProcessDeferredMessage( const FDeferredWindowsMessage& DeferredMessage );

	/** Processes deferred drag and drop operations. */
	void ProcessDeferredDragDropOperation(const FDeferredWindowsDragDropOperation& Op);

	/** Hidden constructor. */
	FWindowsApplication( const HINSTANCE HInstance, const HICON IconHandle );

<<<<<<< HEAD
	static LRESULT CALLBACK HandleLowLevelMouseFilterHook(int nCode, WPARAM wParam, LPARAM lParam);

	HHOOK LowLevelMouseFilterHook;
=======
	void ApplyLowLevelMouseFilter();
	void RemoveLowLevelMouseFilter();

	static LRESULT CALLBACK HandleLowLevelMouseFilterHook(int nCode, WPARAM wParam, LPARAM lParam);

	HHOOK LowLevelMouseFilterHook;
	bool bLowLevelMouseFilterIsApplied = false;
>>>>>>> 6bbb88c8

private:

	/** Registers the Windows class for windows and assigns the application instance and icon */
	static bool RegisterClass( const HINSTANCE HInstance, const HICON HIcon );

	/**  @return  True if a windows message is related to user input from the keyboard */
	static bool IsKeyboardInputMessage( uint32 msg );

	/**  @return  True if a windows message is related to user input from the mouse */
	static bool IsMouseInputMessage( uint32 msg );

	/**  @return  True if a windows message is a fake mouse input message generated after a WM_TOUCH event */
	static bool IsFakeMouseInputMessage(uint32 msg);

	/**  @return  True if a windows message is related to user input (mouse, keyboard) */
	static bool IsInputMessage( uint32 msg );

	/** Defers a Windows message for later processing. */
	void DeferMessage( TSharedPtr<FWindowsWindow>& NativeWindow, HWND InHWnd, uint32 InMessage, WPARAM InWParam, LPARAM InLParam, int32 MouseX = 0, int32 MouseY = 0, uint32 RawInputFlags = 0 );

	/** Checks a key code for release of the Shift key. */
	void CheckForShiftUpEvents(const int32 KeyCode);

	/** Shuts down the application (called after an unrecoverable error occurred). */
	void ShutDownAfterError();

	/** Enables or disables Windows accessibility features, such as sticky keys. */
	void AllowAccessibilityShortcutKeys(const bool bAllowKeys);

	/** Queries and caches the number of connected mouse devices. */
	void QueryConnectedMice();

	/** Gets the touch index for a given windows touch ID. */
	uint32 GetTouchIndexForID(int32 TouchID);

	/** Searches for a free touch index. */
	uint32 GetFirstFreeTouchIndex();

	/** Helper function to update the cached states of all modifier keys */
	void UpdateAllModifierKeyStates();

	FPlatformRect GetWorkAreaFromOS(const FPlatformRect& CurrentWindow) const;

private:

	static const FIntPoint MinimizedWindowPosition;

	HINSTANCE InstanceHandle;

	bool bMinimized;

	bool bUsingHighPrecisionMouseInput;

	bool bIsMouseAttached;

	bool bForceActivateByMouse;

	bool bForceNoGamepads;

	bool bConsumeAltSpace;

	TArray<FDeferredWindowsMessage> DeferredMessages;

	TArray<FDeferredWindowsDragDropOperation> DeferredDragDropOperations;

	/** Registered Windows message handlers. */
	TArray<IWindowsMessageHandler*> MessageHandlers;

	TArray<TSharedRef<FWindowsWindow>> Windows;

	TSharedRef<class XInputInterface> XInput;

	/** List of input devices implemented in external modules. */
	TArray<TSharedPtr<class IInputDevice>> ExternalInputDevices;
	bool bHasLoadedInputPlugins;

	struct EModifierKey
	{
		enum Type
		{
			LeftShift,		// VK_LSHIFT
			RightShift,		// VK_RSHIFT
			LeftControl,	// VK_LCONTROL
			RightControl,	// VK_RCONTROL
			LeftAlt,		// VK_LMENU
			RightAlt,		// VK_RMENU
			CapsLock,		// VK_CAPITAL
			Count,
		};
	};
	/** Cached state of the modifier keys. True if the modifier key is pressed (or toggled in the case of caps lock), false otherwise */
	bool ModifierKeyState[EModifierKey::Count];

	int32 bAllowedToDeferMessageProcessing;
	
	FAutoConsoleVariableRef CVarDeferMessageProcessing;
	
	/** True if we are in the middle of a windows modal size loop */
	bool bInModalSizeLoop;

	FDisplayMetrics InitialDisplayMetrics;

	TSharedPtr<FWindowsTextInputMethodSystem> TextInputMethodSystem;

	TSharedPtr<FTaskbarList> TaskbarList;

#if WITH_ACCESSIBILITY && UE_WINDOWS_USING_UIA
	/** Handler for WM_GetObject messages that come in */
	TUniquePtr<class FWindowsUIAManager> UIAManager;
#endif

	// Accessibility shortcut keys
	STICKYKEYS							StartupStickyKeys;
	TOGGLEKEYS							StartupToggleKeys;
	FILTERKEYS							StartupFilterKeys;

	/** Maps touch indexes to windows touch IDs. */
	TArray<TOptional<int32>> TouchIDs;

	bool bSimulatingHighPrecisionMouseInputForRDP;

	FIntPoint CachedPreHighPrecisionMousePosForRDP;
	FIntPoint LastCursorPoint;
	FIntPoint LastCursorPointPreWrap;
	int32 NumPreWrapMsgsToRespect;
	RECT ClipCursorRect;
};


PRAGMA_ENABLE_DEPRECATION_WARNINGS
<|MERGE_RESOLUTION|>--- conflicted
+++ resolved
@@ -407,11 +407,6 @@
 	/** Hidden constructor. */
 	FWindowsApplication( const HINSTANCE HInstance, const HICON IconHandle );
 
-<<<<<<< HEAD
-	static LRESULT CALLBACK HandleLowLevelMouseFilterHook(int nCode, WPARAM wParam, LPARAM lParam);
-
-	HHOOK LowLevelMouseFilterHook;
-=======
 	void ApplyLowLevelMouseFilter();
 	void RemoveLowLevelMouseFilter();
 
@@ -419,7 +414,6 @@
 
 	HHOOK LowLevelMouseFilterHook;
 	bool bLowLevelMouseFilterIsApplied = false;
->>>>>>> 6bbb88c8
 
 private:
 
