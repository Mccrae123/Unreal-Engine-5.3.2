// Copyright Epic Games, Inc. All Rights Reserved.

#pragma once

#include "CoreTypes.h"

#include "Math/Color.h"
#include "HAL/IConsoleManager.h"
#include "GenericPlatform/GenericApplication.h"
#include "GenericPlatform/IInputInterface.h"
#include "Windows/WindowsHWrapper.h"
#include "Windows/AllowWindowsPlatformTypes.h"
	#include <Ole2.h>
	#include <oleidl.h>
	#include <ShObjIdl.h>
#include "Windows/HideWindowsPlatformTypes.h"
#include "Windows/WindowsTextInputMethodSystem.h"

class FGenericWindow;
enum class EWindowTransparency;
class ITextInputMethodSystem;
enum class FForceFeedbackChannelType;
struct FForceFeedbackValues;
struct FHapticFeedbackValues;

DECLARE_LOG_CATEGORY_EXTERN(LogWindowsDesktop, Log, All);

class FWindowsWindow;
class FGenericApplicationMessageHandler;

DECLARE_MULTICAST_DELEGATE_OneParam(FWindowsApplication_OnWindowCreated, HWND);

namespace ETaskbarProgressState
{
	enum APPLICATIONCORE_API Type
	{
		//Stops displaying progress and returns the button to its normal state.
		NoProgress = 0x0,

		//The progress indicator does not grow in size, but cycles repeatedly along the 
		//length of the task bar button. This indicates activity without specifying what 
		//proportion of the progress is complete. Progress is taking place, but there is 
		//no prediction as to how long the operation will take.
		Indeterminate = 0x1,

		//The progress indicator grows in size from left to right in proportion to the 
		//estimated amount of the operation completed. This is a determinate progress 
		//indicator; a prediction is being made as to the duration of the operation.
		Normal = 0x2,

		//The progress indicator turns red to show that an error has occurred in one of 
		//the windows that is broadcasting progress. This is a determinate state. If the 
		//progress indicator is in the indeterminate state, it switches to a red determinate 
		//display of a generic percentage not indicative of actual progress.
		Error = 0x4,

		//The progress indicator turns yellow to show that progress is currently stopped in 
		//one of the windows but can be resumed by the user. No error condition exists and 
		//nothing is preventing the progress from continuing. This is a determinate state. 
		//If the progress indicator is in the indeterminate state, it switches to a yellow 
		//determinate display of a generic percentage not indicative of actual progress.
		Paused = 0x8,
	};
}


/**
 * Allows access to task bar lists.
 *
 * This class can be used to change the appearance of a window's entry in the windows task bar,
 * such as setting an overlay icon or showing a progress indicator.
 */
class FTaskbarList
{
public:

	/**
	 * Create and initialize a new task bar list.
	 *
	 * @return The new task bar list.
	 */
	static APPLICATIONCORE_API TSharedRef<FTaskbarList> Create();

	/**
	 * Sets the overlay icon of a task bar entry.
	 *
	 * @param WindowHandle The window handle to change the overlay icon for.
	 * @param Icon The overlay icon to set.
	 * @param Description The overlay icon's description text.
	 */
<<<<<<< HEAD
	void SetOverlayIcon(HWND WindowHandle, HICON Icon, FText Description);
=======
	APPLICATIONCORE_API void SetOverlayIcon(HWND WindowHandle, HICON Icon, FText Description);
>>>>>>> 4af6daef

	/**
	 * Sets the progress state of a task bar entry.
	 *
	 * @param WindowHandle The window handle to change the progress state for.
	 * @param State The new progress state.
	 */
<<<<<<< HEAD
	void SetProgressState(HWND WindowHandle, ETaskbarProgressState::Type State);
=======
	APPLICATIONCORE_API void SetProgressState(HWND WindowHandle, ETaskbarProgressState::Type State);
>>>>>>> 4af6daef

	/**
	 * Sets the progress value of a task bar entry.
	 *
	 * @param WindowHandle The window handle to change the progress value for.
	 * @param Current The current progress value.
	 * @param Total The total progress value.
	 */
<<<<<<< HEAD
	void SetProgressValue(HWND WindowHandle, uint64 Current, uint64 Total);
=======
	APPLICATIONCORE_API void SetProgressValue(HWND WindowHandle, uint64 Current, uint64 Total);
>>>>>>> 4af6daef

	/** Destructor. */
	APPLICATIONCORE_API ~FTaskbarList();

private:

	/** Hidden constructor (use FTaskbarList::Create). */
	FTaskbarList();

	/** Initializes the task bar list instance. */
	void Initialize();

private:

	/** Holds the internal task bar object. */
	ITaskbarList3* TaskBarList3;
};


struct FDeferredWindowsMessage
{
	FDeferredWindowsMessage( const TSharedPtr<FWindowsWindow>& InNativeWindow, HWND InHWnd, uint32 InMessage, WPARAM InWParam, LPARAM InLParam, int32 InX=0, int32 InY=0, uint32 InRawInputFlags = 0 )
		: NativeWindow( InNativeWindow )
		, hWND( InHWnd )
		, Message( InMessage )
		, wParam( InWParam )
		, lParam( InLParam )
		, X( InX )
		, Y( InY )
		, RawInputFlags( InRawInputFlags )
	{ }

	/** Native window that received the message */
	TWeakPtr<FWindowsWindow> NativeWindow;

	/** Window handle */
	HWND hWND;

	/** Message code */
	uint32 Message;

	/** Message data */
	WPARAM wParam;
	LPARAM lParam;

	/** Mouse coordinates */
	int32 X;
	int32 Y;
	uint32 RawInputFlags;
};


namespace EWindowsDragDropOperationType
{
	enum Type
	{
		DragEnter,
		DragOver,
		DragLeave,
		Drop
	};
}


struct FDragDropOLEData
{
	enum EWindowsOLEDataType
	{
		None = 0,
		Text = 1<<0,
		Files = 1<<1,
	};

	FDragDropOLEData()
		: Type(None)
	{ }

	FString OperationText;
	TArray<FString> OperationFilenames;
	uint8 Type;
};


struct FDeferredWindowsDragDropOperation
{
private:

	// Private constructor. Use the factory functions below.
	FDeferredWindowsDragDropOperation()
		: HWnd(NULL)
		, KeyState(0)
	{
		CursorPosition.x = 0;
		CursorPosition.y = 0;
	}

public:

	static FDeferredWindowsDragDropOperation MakeDragEnter(HWND InHwnd, const FDragDropOLEData& InOLEData, ::DWORD InKeyState, POINTL InCursorPosition)
	{
		FDeferredWindowsDragDropOperation NewOperation;
		NewOperation.OperationType = EWindowsDragDropOperationType::DragEnter;
		NewOperation.HWnd = InHwnd;
		NewOperation.OLEData = InOLEData;
		NewOperation.KeyState = InKeyState;
		NewOperation.CursorPosition = InCursorPosition;
		return NewOperation;
	}

	static FDeferredWindowsDragDropOperation MakeDragOver(HWND InHwnd, ::DWORD InKeyState, POINTL InCursorPosition)
	{
		FDeferredWindowsDragDropOperation NewOperation;
		NewOperation.OperationType = EWindowsDragDropOperationType::DragOver;
		NewOperation.HWnd = InHwnd;
		NewOperation.KeyState = InKeyState;
		NewOperation.CursorPosition = InCursorPosition;
		return NewOperation;
	}

	static FDeferredWindowsDragDropOperation MakeDragLeave(HWND InHwnd)
	{
		FDeferredWindowsDragDropOperation NewOperation;
		NewOperation.OperationType = EWindowsDragDropOperationType::DragLeave;
		NewOperation.HWnd = InHwnd;
		return NewOperation;
	}

	static FDeferredWindowsDragDropOperation MakeDrop(HWND InHwnd, const FDragDropOLEData& InOLEData, ::DWORD InKeyState, POINTL InCursorPosition)
	{
		FDeferredWindowsDragDropOperation NewOperation;
		NewOperation.OperationType = EWindowsDragDropOperationType::Drop;
		NewOperation.HWnd = InHwnd;
		NewOperation.OLEData = InOLEData;
		NewOperation.KeyState = InKeyState;
		NewOperation.CursorPosition = InCursorPosition;
		return NewOperation;
	}

	EWindowsDragDropOperationType::Type OperationType;

	HWND HWnd;
	FDragDropOLEData OLEData;
	::DWORD KeyState;
	POINTL CursorPosition;
};

//disable warnings from overriding the deprecated force feedback.  
//calls to the deprecated function will still generate warnings.
PRAGMA_DISABLE_DEPRECATION_WARNINGS

/**
 * Interface for classes that handle Windows events.
 */
class IWindowsMessageHandler
{
public:

	/**
	 * Processes a Windows message.
	 *
	 * @param hwnd Handle to the window that received the message.
	 * @param msg The message.
	 * @param wParam Additional message information.
	 * @param lParam Additional message information.
	 * @param OutResult Will contain the result if the message was handled.
	 * @return true if the message was handled, false otherwise.
	 */
	virtual bool ProcessMessage(HWND hwnd, uint32 msg, WPARAM wParam, LPARAM lParam, int32& OutResult) = 0;
};


/**
 * Windows-specific application implementation.
 */
class FWindowsApplication
	: public GenericApplication
	, public IInputInterface
{
public:

	/**
	 * Static: Creates a new Win32 application
	 *
	 * @param InstanceHandle Win32 instance handle.
	 * @param IconHandle Win32 application icon handle.
	 * @return New application object.
	 */
	static APPLICATIONCORE_API FWindowsApplication* CreateWindowsApplication( const HINSTANCE InstanceHandle, const HICON IconHandle );

	/** Virtual destructor. */
	APPLICATIONCORE_API virtual ~FWindowsApplication();

public:	

	/** Called by a window when an OLE Drag and Drop operation occurred on a non-game thread */
	APPLICATIONCORE_API void DeferDragDropOperation( const FDeferredWindowsDragDropOperation& DeferredDragDropOperation );

	APPLICATIONCORE_API TSharedPtr<FTaskbarList> GetTaskbarList();

	/** Invoked by a window when an OLE Drag and Drop first enters it. */
	APPLICATIONCORE_API HRESULT OnOLEDragEnter( const HWND HWnd, const FDragDropOLEData& OLEData, ::DWORD KeyState, POINTL CursorPosition, ::DWORD *CursorEffect);

	/** Invoked by a window when an OLE Drag and Drop moves over the window. */
	APPLICATIONCORE_API HRESULT OnOLEDragOver( const HWND HWnd, ::DWORD KeyState, POINTL CursorPosition, ::DWORD *CursorEffect);

	/** Invoked by a window when an OLE Drag and Drop exits the window. */
	APPLICATIONCORE_API HRESULT OnOLEDragOut( const HWND HWnd );

	/** Invoked by a window when an OLE Drag and Drop is dropped onto the window. */
	APPLICATIONCORE_API HRESULT OnOLEDrop( const HWND HWnd, const FDragDropOLEData& OLEData, ::DWORD KeyState, POINTL CursorPosition, ::DWORD *CursorEffect);

	/**
	 * Adds a Windows message handler with the application instance.
	 *
	 * @param MessageHandler The message handler to register.
	 * @see RemoveMessageHandler
	 */
	APPLICATIONCORE_API virtual void AddMessageHandler(IWindowsMessageHandler& InMessageHandler);

	/**
	 * Removes a Windows message handler with the application instance.
	 *
	 * @param MessageHandler The message handler to register.
	 * @see AddMessageHandler
	 */
	APPLICATIONCORE_API virtual void RemoveMessageHandler(IWindowsMessageHandler& InMessageHandler);

public:

	// GenericApplication overrides

	APPLICATIONCORE_API virtual void SetMessageHandler( const TSharedRef< class FGenericApplicationMessageHandler >& InMessageHandler ) override;
#if WITH_ACCESSIBILITY
	APPLICATIONCORE_API virtual void SetAccessibleMessageHandler(const TSharedRef<FGenericAccessibleMessageHandler>& InAccessibleMessageHandler) override;
#endif
	APPLICATIONCORE_API virtual void PollGameDeviceState( const float TimeDelta ) override;
	APPLICATIONCORE_API virtual void PumpMessages( const float TimeDelta ) override;
	APPLICATIONCORE_API virtual void ProcessDeferredEvents( const float TimeDelta ) override;
	APPLICATIONCORE_API virtual TSharedRef< FGenericWindow > MakeWindow() override;
	APPLICATIONCORE_API virtual void InitializeWindow( const TSharedRef< FGenericWindow >& Window, const TSharedRef< FGenericWindowDefinition >& InDefinition, const TSharedPtr< FGenericWindow >& InParent, const bool bShowImmediately ) override;
	APPLICATIONCORE_API virtual void SetCapture( const TSharedPtr< FGenericWindow >& InWindow ) override;
	APPLICATIONCORE_API virtual void* GetCapture( void ) const override;
	virtual bool IsMinimized() const override { return bMinimized; }
	APPLICATIONCORE_API virtual void SetHighPrecisionMouseMode( const bool Enable, const TSharedPtr< FGenericWindow >& InWindow ) override;
	virtual bool IsUsingHighPrecisionMouseMode() const override { return bUsingHighPrecisionMouseInput; }
	virtual bool IsMouseAttached() const override { return bIsMouseAttached; }
	APPLICATIONCORE_API virtual bool IsGamepadAttached() const override;
	APPLICATIONCORE_API virtual FModifierKeysState GetModifierKeys() const override;
	APPLICATIONCORE_API virtual bool IsCursorDirectlyOverSlateWindow() const override;
	APPLICATIONCORE_API virtual FPlatformRect GetWorkArea( const FPlatformRect& CurrentWindow ) const override;
	APPLICATIONCORE_API virtual void GetInitialDisplayMetrics( FDisplayMetrics& OutDisplayMetrics ) const override;
	APPLICATIONCORE_API virtual EWindowTitleAlignment::Type GetWindowTitleAlignment() const override;
	APPLICATIONCORE_API virtual EWindowTransparency GetWindowTransparencySupport() const override;
	APPLICATIONCORE_API virtual void DestroyApplication() override;

	virtual IInputInterface* GetInputInterface() override
	{
		return this;
	}

	virtual ITextInputMethodSystem *GetTextInputMethodSystem() override
	{
		return TextInputMethodSystem.Get();
	}

	APPLICATIONCORE_API virtual void AddExternalInputDevice(TSharedPtr<class IInputDevice> InputDevice);

	APPLICATIONCORE_API virtual void FinishedInputThisFrame() override;
public:

	// IInputInterface overrides

	APPLICATIONCORE_API virtual void SetForceFeedbackChannelValue (int32 ControllerId, FForceFeedbackChannelType ChannelType, float Value) override;
	APPLICATIONCORE_API virtual void SetForceFeedbackChannelValues(int32 ControllerId, const FForceFeedbackValues &Values) override;
	APPLICATIONCORE_API virtual void SetHapticFeedbackValues(int32 ControllerId, int32 Hand, const FHapticFeedbackValues& Values) override;
	virtual void SetLightColor(int32 ControllerId, FColor Color) override { }
	virtual void ResetLightColor(int32 ControllerId) override { }
	APPLICATIONCORE_API virtual void SetDeviceProperty(int32 ControllerId, const FInputDeviceProperty* Property) override;

protected:
	friend LRESULT WindowsApplication_WndProc(HWND hwnd, uint32 msg, WPARAM wParam, LPARAM lParam);

	/** Windows callback for message processing (forwards messages to the FWindowsApplication instance). */
	static APPLICATIONCORE_API LRESULT CALLBACK AppWndProc(HWND hwnd, uint32 msg, WPARAM wParam, LPARAM lParam);

	/** Processes a single Windows message. */
	APPLICATIONCORE_API int32 ProcessMessage( HWND hwnd, uint32 msg, WPARAM wParam, LPARAM lParam );

	/** Processes a deferred Windows message. */
	APPLICATIONCORE_API int32 ProcessDeferredMessage( const FDeferredWindowsMessage& DeferredMessage );

	/** Processes deferred drag and drop operations. */
	APPLICATIONCORE_API void ProcessDeferredDragDropOperation(const FDeferredWindowsDragDropOperation& Op);

	/** Hidden constructor. */
	APPLICATIONCORE_API FWindowsApplication( const HINSTANCE HInstance, const HICON IconHandle );

	APPLICATIONCORE_API void ApplyLowLevelMouseFilter();
	APPLICATIONCORE_API void RemoveLowLevelMouseFilter();

	static APPLICATIONCORE_API LRESULT CALLBACK HandleLowLevelMouseFilterHook(int nCode, WPARAM wParam, LPARAM lParam);

	HHOOK LowLevelMouseFilterHook;
	bool bLowLevelMouseFilterIsApplied = false;

private:

	/** Registers the Windows class for windows and assigns the application instance and icon */
	static APPLICATIONCORE_API bool RegisterClass( const HINSTANCE HInstance, const HICON HIcon );

	/**  @return  True if a windows message is related to user input from the keyboard */
	static APPLICATIONCORE_API bool IsKeyboardInputMessage( uint32 msg );

	/**  @return  True if a windows message is related to user input from the mouse */
	static APPLICATIONCORE_API bool IsMouseInputMessage( uint32 msg );

	/**  @return  True if a windows message is a fake mouse input message generated after a WM_TOUCH event */
	static APPLICATIONCORE_API bool IsFakeMouseInputMessage(uint32 msg);

	/**  @return  True if a windows message is related to user input (mouse, keyboard) */
	static APPLICATIONCORE_API bool IsInputMessage( uint32 msg );

	/** Defers a Windows message for later processing. */
	APPLICATIONCORE_API void DeferMessage( TSharedPtr<FWindowsWindow>& NativeWindow, HWND InHWnd, uint32 InMessage, WPARAM InWParam, LPARAM InLParam, int32 MouseX = 0, int32 MouseY = 0, uint32 RawInputFlags = 0 );

	/** Checks a key code for release of the Shift key. */
	APPLICATIONCORE_API void CheckForShiftUpEvents(const int32 KeyCode);

	/** Shuts down the application (called after an unrecoverable error occurred). */
	APPLICATIONCORE_API void ShutDownAfterError();

	/** Enables or disables Windows accessibility features, such as sticky keys. */
	APPLICATIONCORE_API void AllowAccessibilityShortcutKeys(const bool bAllowKeys);

	/** Queries and caches the number of connected mouse devices. */
	APPLICATIONCORE_API void QueryConnectedMice();

	/** Gets the touch index for a given windows touch ID. */
	APPLICATIONCORE_API uint32 GetTouchIndexForID(int32 TouchID);

	/** Searches for a free touch index. */
	APPLICATIONCORE_API uint32 GetFirstFreeTouchIndex();

	/** Helper function to update the cached states of all modifier keys */
	APPLICATIONCORE_API void UpdateAllModifierKeyStates();

	APPLICATIONCORE_API FPlatformRect GetWorkAreaFromOS(const FPlatformRect& CurrentWindow) const;

private:

	static APPLICATIONCORE_API const FIntPoint MinimizedWindowPosition;

	HINSTANCE InstanceHandle;

	bool bMinimized;

	bool bUsingHighPrecisionMouseInput;

	bool bIsMouseAttached;

	bool bForceActivateByMouse;

	bool bForceNoGamepads;

	bool bConsumeAltSpace;

	TArray<FDeferredWindowsMessage> DeferredMessages;

	TArray<FDeferredWindowsDragDropOperation> DeferredDragDropOperations;

	/** Registered Windows message handlers. */
	TArray<IWindowsMessageHandler*> MessageHandlers;

	TArray<TSharedRef<FWindowsWindow>> Windows;

	TSharedRef<class XInputInterface> XInput;

	/** List of input devices implemented in external modules. */
	TArray<TSharedPtr<class IInputDevice>> ExternalInputDevices;
	bool bHasLoadedInputPlugins;

	struct EModifierKey
	{
		enum Type
		{
			LeftShift,		// VK_LSHIFT
			RightShift,		// VK_RSHIFT
			LeftControl,	// VK_LCONTROL
			RightControl,	// VK_RCONTROL
			LeftAlt,		// VK_LMENU
			RightAlt,		// VK_RMENU
			CapsLock,		// VK_CAPITAL
			Count,
		};
	};
	/** Cached state of the modifier keys. True if the modifier key is pressed (or toggled in the case of caps lock), false otherwise */
	bool ModifierKeyState[EModifierKey::Count];

	int32 bAllowedToDeferMessageProcessing;
	
	FAutoConsoleVariableRef CVarDeferMessageProcessing;
	
	/** True if we are in the middle of a windows modal size loop */
	bool bInModalSizeLoop;

	FDisplayMetrics InitialDisplayMetrics;

	TSharedPtr<FWindowsTextInputMethodSystem> TextInputMethodSystem;

	TSharedPtr<FTaskbarList> TaskbarList;

#if WITH_ACCESSIBILITY && UE_WINDOWS_USING_UIA
	/** Handler for WM_GetObject messages that come in */
	TUniquePtr<class FWindowsUIAManager> UIAManager;
#endif

	// Accessibility shortcut keys
	STICKYKEYS							StartupStickyKeys;
	TOGGLEKEYS							StartupToggleKeys;
	FILTERKEYS							StartupFilterKeys;

	struct TouchInfo
	{
		bool HasMoved;
		FVector2D PreviousLocation;
		TOptional<int32> TouchID;

		TouchInfo()
			: HasMoved(false)
			, PreviousLocation(0.f, 0.f)
		{ }
	};
	/** Maps touch information such as TouchID PreviousLocation and HasMoved to windows touch IDs. */
	TArray<TouchInfo> TouchInfoArray;

	bool bSimulatingHighPrecisionMouseInputForRDP;

	FIntPoint CachedPreHighPrecisionMousePosForRDP;
	FIntPoint LastCursorPoint;
	FIntPoint LastCursorPointPreWrap;
	int32 NumPreWrapMsgsToRespect;
	RECT ClipCursorRect;
};


PRAGMA_ENABLE_DEPRECATION_WARNINGS
<|MERGE_RESOLUTION|>--- conflicted
+++ resolved
@@ -88,11 +88,7 @@
 	 * @param Icon The overlay icon to set.
 	 * @param Description The overlay icon's description text.
 	 */
-<<<<<<< HEAD
-	void SetOverlayIcon(HWND WindowHandle, HICON Icon, FText Description);
-=======
 	APPLICATIONCORE_API void SetOverlayIcon(HWND WindowHandle, HICON Icon, FText Description);
->>>>>>> 4af6daef
 
 	/**
 	 * Sets the progress state of a task bar entry.
@@ -100,11 +96,7 @@
 	 * @param WindowHandle The window handle to change the progress state for.
 	 * @param State The new progress state.
 	 */
-<<<<<<< HEAD
-	void SetProgressState(HWND WindowHandle, ETaskbarProgressState::Type State);
-=======
 	APPLICATIONCORE_API void SetProgressState(HWND WindowHandle, ETaskbarProgressState::Type State);
->>>>>>> 4af6daef
 
 	/**
 	 * Sets the progress value of a task bar entry.
@@ -113,11 +105,7 @@
 	 * @param Current The current progress value.
 	 * @param Total The total progress value.
 	 */
-<<<<<<< HEAD
-	void SetProgressValue(HWND WindowHandle, uint64 Current, uint64 Total);
-=======
 	APPLICATIONCORE_API void SetProgressValue(HWND WindowHandle, uint64 Current, uint64 Total);
->>>>>>> 4af6daef
 
 	/** Destructor. */
 	APPLICATIONCORE_API ~FTaskbarList();
