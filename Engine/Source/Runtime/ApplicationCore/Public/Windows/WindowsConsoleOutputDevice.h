--- conflicted
+++ resolved
@@ -83,13 +83,8 @@
 
 	APPLICATIONCORE_API virtual bool IsAttached();
 
-<<<<<<< HEAD
-	virtual bool CanBeUsedOnAnyThread() const override;
-	virtual bool CanBeUsedOnPanicThread() const override;
-=======
 	APPLICATIONCORE_API virtual bool CanBeUsedOnAnyThread() const override;
 	APPLICATIONCORE_API virtual bool CanBeUsedOnPanicThread() const override;
->>>>>>> 4af6daef
 
 	/**
 	 * Displays text on the console and scrolls if necessary.
