--- conflicted
+++ resolved
@@ -59,15 +59,9 @@
 	 */
 	static APPLICATIONCORE_API void* WaitForHardwareWindow();
 
-<<<<<<< HEAD
-	static bool IsPortraitOrientation();
-	static FVector4 GetSafezone(bool bPortrait);
-	static bool SafezoneUpdated();
-=======
 	static APPLICATIONCORE_API bool IsPortraitOrientation();
 	static APPLICATIONCORE_API FVector4 GetSafezone(bool bPortrait);
 	static APPLICATIONCORE_API bool SafezoneUpdated();
->>>>>>> 4af6daef
 
 	// called by the Android event thread to initially set the current window dimensions.
 	static APPLICATIONCORE_API void SetWindowDimensions_EventThread(ANativeWindow* DimensionWindow);
@@ -80,15 +74,6 @@
 	virtual EWindowMode::Type GetWindowMode() const override { return EWindowMode::Fullscreen; }
 
 private:
-<<<<<<< HEAD
-	/** called from GetScreenRect function */
-	/** test cached values from the latest computations stored by CacheRect to decide their validity with the provided arguments */
-	static bool IsCachedRectValid(bool bUseEventThreadWindow, const float RequestedContentScaleFactor, const int32 RequestedMobileResX, const int32 RequestedMobileResY, ANativeWindow* Window);
-	/** caches some values used to compute the size of the window by GetScreenRect function */
-	static void CacheRect(bool bUseEventThreadWindow, const int32 Width, const int32 Height, const float RequestedContentScaleFactor, const int32 RequestedMobileResX, const int32 RequestedMobileResY, ANativeWindow* Window);
-
-=======
->>>>>>> 4af6daef
 	/**
 	 * Protect the constructor; only TSharedRefs of this class can be made.
 	 */
