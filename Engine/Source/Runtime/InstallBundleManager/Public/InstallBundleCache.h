// Copyright Epic Games, Inc. All Rights Reserved.

#pragma once

#include "Containers/Array.h"
#include "Containers/Map.h"
#include "Containers/SparseArray.h"
#include "HAL/Platform.h"
#include "InstallBundleTypes.h"
#include "Misc/DateTime.h"
#include "Misc/Optional.h"
#include "Misc/Timespan.h"
#include "Templates/SharedPointer.h"
#include "UObject/NameTypes.h"

class FInstallBundleCache;

struct FInstallBundleCacheInitInfo
{
	FName CacheName;
	uint64 Size = 0;
};

struct FInstallBundleCacheBundleInfo
{
	FName BundleName;
	uint64 FullInstallSize = 0; // Total disk footprint when this bundle is fully installed
	uint64 CurrentInstallSize = 0; // Disk footprint of the bundle in it's current state
	FDateTime TimeStamp = FDateTime::MinValue(); // Last access time for the bundle.  Used for eviction order
	double AgeScalar = 1.0; // Allow some bundles to "age" slower than others
};

enum class EInstallBundleCacheReserveResult : int8
{
	Fail_CacheFull, // Cache is full and it's not possible to evict anything else from the cache
	Fail_NeedsEvict, // Cache is full but it' possible to evict released bundles to make room for this one
	Fail_PendingEvict, // This bundle can't be reserved because it's currently being evicted
	Success, // Bundle was reserved successfully
};

struct FInstallBundleCacheReserveResult
{
	TMap<FName, TArray<EInstallBundleSourceType>> BundlesToEvict;
	EInstallBundleCacheReserveResult Result = EInstallBundleCacheReserveResult::Success;
};

struct FInstallBundleCacheFlushResult
{
	TMap<FName, TArray<EInstallBundleSourceType>> BundlesToEvict;
};

class INSTALLBUNDLEMANAGER_API FInstallBundleCache : public TSharedFromThis<FInstallBundleCache>
{
public:
	virtual ~FInstallBundleCache();

	void Init(FInstallBundleCacheInitInfo InitInfo);

	FName GetName() const { return CacheName; }

	// Add a bundle to the cache.  
	void AddOrUpdateBundle(EInstallBundleSourceType Source, const FInstallBundleCacheBundleInfo& AddInfo);

	void RemoveBundle(EInstallBundleSourceType Source, FName BundleName);

	TOptional<FInstallBundleCacheBundleInfo> GetBundleInfo(EInstallBundleSourceType Source, FName BundleName) const;

	// Return the total size of the cache
	uint64 GetSize() const;
	// Return the amount of space in use.  This could possbly exceed GetSize() if the cache size is changed or more 
	// bundles are added the to cache.
	uint64 GetUsedSize() const;
	// Return the amount of free space in the cache, clamped to [0, GetSize()]
	uint64 GetFreeSpace() const;

	// Called from bundle manager
	FInstallBundleCacheReserveResult Reserve(FName BundleName);

	// Called from bundle manager, returns all bundles that can be evicted
	FInstallBundleCacheFlushResult Flush(EInstallBundleSourceType* Source = nullptr);

	bool Contains(FName BundleName) const;
	bool Contains(EInstallBundleSourceType Source, FName BundleName) const;

	// Called from bundle manager to make the files for this bundle eligible for eviction
	bool Release(FName BundleName);

	bool SetPendingEvict(FName BundleName);

	bool ClearPendingEvict(FName BundleName);

	// Hint to the cache that this bundle is requested, and we should prefer to evict non-requested bundles if possible
	void HintRequested(FName BundleName, bool bRequested);

<<<<<<< HEAD
	FInstallBundleCacheStats GetStats(bool bDumpToLog = false, bool bVerbose = false) const;
=======
	FInstallBundleCacheStats GetStats(EInstallBundleCacheDumpToLog DumpToLog = EInstallBundleCacheDumpToLog::None, bool bVerbose = false) const;
>>>>>>> d731a049

private:
	uint64 GetFreeSpaceInternal(uint64 UsedSize) const;

	void CheckInvariants() const;
	
	void UpdateCacheInfoFromSourceInfo(FName BundleName);

private:
	struct FPerSourceBundleCacheInfo
	{
		uint64 FullInstallSize = 0;
		uint64 CurrentInstallSize = 0;
		FDateTime TimeStamp = FDateTime::MinValue();
		double AgeScalar = 1.0;
	};

	enum class ECacheState : uint8
	{
		Released, //Transitions to Reserved or PendingEvict
		Reserved, //Transitions to Released
		PendingEvict, // Transitions to Released
	};

	struct FBundleCacheInfo 
	{
		uint64 FullInstallSize = 0;
		uint64 CurrentInstallSize = 0;
		FDateTime TimeStamp = FDateTime::MinValue();
		double AgeScalar = 1.0;
		ECacheState State = ECacheState::Released;
		int32 HintReqeustedCount = 0; // Hint to the cache that this bundle is requested, and we should prefer to evict non-requested bundles if possible

		bool IsHintRequested() const { return HintReqeustedCount > 0; }

		uint64 GetSize() const
		{
			if (State == ECacheState::Released)
				return CurrentInstallSize;

			// Just consider any pending evictions to be 0 size.
			// Bundle Manager will still wait on them if necessary when reserving.
			if (State == ECacheState::PendingEvict)
				return 0;

			if (CurrentInstallSize > FullInstallSize)
				return CurrentInstallSize;

			return FullInstallSize;
		}
	};

	struct FCacheSortPredicate
	{
		bool operator()(const FBundleCacheInfo& A, const FBundleCacheInfo& B) const
		{
			if (A.IsHintRequested() == B.IsHintRequested())
			{
				FTimespan AgeA = (Now > A.TimeStamp) ? Now - A.TimeStamp : FTimespan(0);
				FTimespan AgeB = (Now > B.TimeStamp) ? Now - B.TimeStamp : FTimespan(0);

				return AgeA * A.AgeScalar > AgeB * B.AgeScalar;
			}

			return !A.IsHintRequested() && B.IsHintRequested();
		};

	private:
		FDateTime Now = FDateTime::UtcNow();
	};

private:

	TMap<FName, TMap<EInstallBundleSourceType, FPerSourceBundleCacheInfo>> PerSourceCacheInfo;

	// mutable to allow sorting in const contexts
	mutable TMap<FName, FBundleCacheInfo> CacheInfo;

	uint64 TotalSize = 0;

	FName CacheName;
};<|MERGE_RESOLUTION|>--- conflicted
+++ resolved
@@ -92,11 +92,7 @@
 	// Hint to the cache that this bundle is requested, and we should prefer to evict non-requested bundles if possible
 	void HintRequested(FName BundleName, bool bRequested);
 
-<<<<<<< HEAD
-	FInstallBundleCacheStats GetStats(bool bDumpToLog = false, bool bVerbose = false) const;
-=======
 	FInstallBundleCacheStats GetStats(EInstallBundleCacheDumpToLog DumpToLog = EInstallBundleCacheDumpToLog::None, bool bVerbose = false) const;
->>>>>>> d731a049
 
 private:
 	uint64 GetFreeSpaceInternal(uint64 UsedSize) const;
