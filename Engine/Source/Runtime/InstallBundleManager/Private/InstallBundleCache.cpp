--- conflicted
+++ resolved
@@ -24,10 +24,7 @@
 	Info.FullInstallSize = AddInfo.FullInstallSize;
 	Info.CurrentInstallSize = AddInfo.CurrentInstallSize;
 	Info.TimeStamp = AddInfo.TimeStamp;
-<<<<<<< HEAD
-=======
 	Info.AgeScalar = FMath::Clamp(AddInfo.AgeScalar, 0.1, 1.0);
->>>>>>> 6bbb88c8
 
 	UpdateCacheInfoFromSourceInfo(AddInfo.BundleName);
 
@@ -49,27 +46,16 @@
 	}
 }
 
-<<<<<<< HEAD
-TOptional<FInstallBundleCacheBundleInfo> FInstallBundleCache::GetBundleInfo(EInstallBundleSourceType Source, FName BundleName)
-=======
 TOptional<FInstallBundleCacheBundleInfo> FInstallBundleCache::GetBundleInfo(EInstallBundleSourceType Source, FName BundleName) const
->>>>>>> 6bbb88c8
 {
 	CSV_SCOPED_TIMING_STAT(InstallBundleManager, FInstallBundleCache_GetBundleInfo);
 
 	TOptional<FInstallBundleCacheBundleInfo> Ret;
 
-<<<<<<< HEAD
-	TMap<EInstallBundleSourceType, FPerSourceBundleCacheInfo>* SourcesMap = PerSourceCacheInfo.Find(BundleName);
-	if (SourcesMap)
-	{
-		FPerSourceBundleCacheInfo* SourceInfo = SourcesMap->Find(Source);
-=======
 	const TMap<EInstallBundleSourceType, FPerSourceBundleCacheInfo>* SourcesMap = PerSourceCacheInfo.Find(BundleName);
 	if (SourcesMap)
 	{
 		const FPerSourceBundleCacheInfo* SourceInfo = SourcesMap->Find(Source);
->>>>>>> 6bbb88c8
 		if (SourceInfo)
 		{
 			FInstallBundleCacheBundleInfo& OutInfo = Ret.Emplace();
@@ -77,10 +63,7 @@
 			OutInfo.FullInstallSize = SourceInfo->FullInstallSize;
 			OutInfo.CurrentInstallSize = SourceInfo->CurrentInstallSize;
 			OutInfo.TimeStamp = SourceInfo->TimeStamp;
-<<<<<<< HEAD
-=======
 			OutInfo.AgeScalar = SourceInfo->AgeScalar;
->>>>>>> 6bbb88c8
 		}
 	}
 
@@ -167,19 +150,7 @@
 
 	// TODO: Bundles that have BundleSize > 0 or are PendingEvict should be 
 	// sorted to the beginning.  We should be able to stop iterating sooner in that case.
-<<<<<<< HEAD
-	CacheInfo.ValueSort([](const FBundleCacheInfo& A, const FBundleCacheInfo& B)
-	{
-		if (A.bHintReqeusted == B.bHintReqeusted)
-		{
-			return A.TimeStamp < B.TimeStamp;
-		}
-		
-		return !A.bHintReqeusted && B.bHintReqeusted;
-	});
-=======
 	CacheInfo.ValueSort(FCacheSortPredicate());
->>>>>>> 6bbb88c8
 
 	uint64 CanFreeSpace = 0;
 	for (const TPair<FName, FBundleCacheInfo>& Pair : CacheInfo)
@@ -225,8 +196,6 @@
 	GetStats(true);
 #endif // INSTALLBUNDLE_CACHE_DUMP_INFO
 
-<<<<<<< HEAD
-=======
 	return Result;
 }
 
@@ -263,7 +232,6 @@
 	GetStats(true);
 #endif // INSTALLBUNDLE_CACHE_DUMP_INFO
 
->>>>>>> 6bbb88c8
 	return Result;
 }
 
@@ -384,11 +352,7 @@
 #endif // INSTALLBUNDLE_CACHE_CHECK_INVARIANTS
 }
 
-<<<<<<< HEAD
-FInstallBundleCacheStats FInstallBundleCache::GetStats(bool bDumpToLog /*= false*/) const
-=======
 FInstallBundleCacheStats FInstallBundleCache::GetStats(bool bDumpToLog /*= false*/, bool bVerbose /*= false*/) const
->>>>>>> 6bbb88c8
 {
 	FInstallBundleCacheStats Stats;
 	Stats.CacheName = CacheName;
@@ -398,12 +362,9 @@
 	{
 		UE_LOG(LogInstallBundleManager, Display, TEXT("\n"));
 		UE_LOG(LogInstallBundleManager, Display, TEXT("*Install Bundle Cache Stats %s"), *CacheName.ToString());
-<<<<<<< HEAD
-=======
 
 		// Dump info in eviction order
 		CacheInfo.ValueSort(FCacheSortPredicate());
->>>>>>> 6bbb88c8
 	}
 
 	for (const TPair<FName, FBundleCacheInfo>& CachePair : CacheInfo)
@@ -419,13 +380,6 @@
 
 		if (bDumpToLog && (Info.CurrentInstallSize > 0 || Info.State != ECacheState::Released))
 		{
-<<<<<<< HEAD
-			UE_LOG(LogInstallBundleManager, Verbose, TEXT("*\tbundle %s"), *CachePair.Key.ToString());
-			UE_LOG(LogInstallBundleManager, Verbose, TEXT("*\t\tfull size: %" UINT64_FMT), Info.FullInstallSize);
-			UE_LOG(LogInstallBundleManager, Verbose, TEXT("*\t\tcurrent size: %" UINT64_FMT), Info.CurrentInstallSize);
-			UE_LOG(LogInstallBundleManager, Verbose, TEXT("*\t\treserved: %s"), (Info.State == ECacheState::Reserved) ? TEXT("true") : TEXT("false"));
-			UE_LOG(LogInstallBundleManager, Verbose, TEXT("*\t\ttimestamp: %s"), *Info.TimeStamp.ToString());
-=======
 			if (bVerbose)
 			{
 				UE_LOG(LogInstallBundleManager, Display, TEXT("*\tbundle %s"), *CachePair.Key.ToString());
@@ -444,7 +398,6 @@
 				UE_LOG(LogInstallBundleManager, Verbose, TEXT("*\t\ttimestamp: %s"), *Info.TimeStamp.ToString());
 				UE_LOG(LogInstallBundleManager, Verbose, TEXT("*\t\tage scale: %f"), Info.AgeScalar);
 			}
->>>>>>> 6bbb88c8
 		}
 	}
 
@@ -481,21 +434,13 @@
 	}
 
 	FDateTime TimeStamp = FDateTime::MinValue();
-<<<<<<< HEAD
-=======
 	double AgeScalar = 1.0;
->>>>>>> 6bbb88c8
 	uint64 FullInstallSize = 0;
 	uint64 CurrentInstallSize = 0;
 	for (const TPair<EInstallBundleSourceType, FPerSourceBundleCacheInfo>& Pair : *SourcesMap)
 	{
 		FullInstallSize += Pair.Value.FullInstallSize;
 		CurrentInstallSize += Pair.Value.CurrentInstallSize;
-<<<<<<< HEAD
-		if (Pair.Value.CurrentInstallSize > 0 && Pair.Value.TimeStamp > TimeStamp)
-		{
-			TimeStamp = Pair.Value.TimeStamp;
-=======
 		if (Pair.Value.CurrentInstallSize > 0)
 		{
 			if (Pair.Value.TimeStamp > TimeStamp)
@@ -507,7 +452,6 @@
 			{
 				AgeScalar = Pair.Value.AgeScalar;
 			}
->>>>>>> 6bbb88c8
 		}
 	}
 
@@ -517,8 +461,5 @@
 	BundleCacheInfo.FullInstallSize = FullInstallSize;
 	BundleCacheInfo.CurrentInstallSize = CurrentInstallSize;
 	BundleCacheInfo.TimeStamp = TimeStamp;
-<<<<<<< HEAD
-=======
 	BundleCacheInfo.AgeScalar = AgeScalar;
->>>>>>> 6bbb88c8
 }