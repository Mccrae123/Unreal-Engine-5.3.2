// Copyright Epic Games, Inc. All Rights Reserved.

#include "InstallBundleTypes.h"
#include "InstallBundleManagerPrivatePCH.h"

#include "InstallBundleUtils.h"
#include "Misc/CString.h"

const TCHAR* LexToString(EInstallBundleSourceType Type)
{
	static const TCHAR* Strings[] =
	{
		TEXT("Bulk"),
		TEXT("Launcher"),
		TEXT("BuildPatchServices"),
#if WITH_PLATFORM_INSTALL_BUNDLE_SOURCE
		TEXT("Platform"),
#endif // WITH_PLATFORM_INSTALL_BUNDLE_SOURCE
		TEXT("GameCustom"),
	};

	return InstallBundleUtil::TLexToString(Type, Strings);
}

void LexFromString(EInstallBundleSourceType& OutType, const TCHAR* String)
{
	OutType = EInstallBundleSourceType::Count;

	for (EInstallBundleSourceType SourceType : TEnumRange<EInstallBundleSourceType>())
	{
		const TCHAR* SourceStr = LexToString(SourceType);
		if (FCString::Stricmp(SourceStr, String) == 0)
		{
			OutType = SourceType;
			break;
		}
	}
}

const TCHAR* LexToString(EInstallBundleManagerInitResult Result)
{
	static const TCHAR* Strings[] =
	{
		TEXT("OK"),
		TEXT("BuildMetaDataNotFound"),
		TEXT("RemoteBuildMetaDataNotFound"),
		TEXT("BuildMetaDataDownloadError"),
		TEXT("BuildMetaDataParsingError"),
		TEXT("DistributionRootParseError"),
		TEXT("DistributionRootDownloadError"),
		TEXT("ManifestArchiveError"),
		TEXT("ManifestCreationError"),
		TEXT("ManifestDownloadError"),
		TEXT("BackgroundDownloadsIniDownloadError"),
		TEXT("NoInternetConnectionError"),
		TEXT("ConfigurationError"),
		TEXT("ClientPatchRequiredError"),
	};

	return InstallBundleUtil::TLexToString(Result, Strings);
}

const TCHAR* LexToString(EInstallBundleInstallState State)
{
	static const TCHAR* Strings[] =
	{
		TEXT("NotInstalled"),
		TEXT("NeedsUpdate"),
		TEXT("UpToDate"),
	};

<<<<<<< HEAD
	static_assert(InstallBundleUtil::CastToUnderlying(EInstallBundleInstallState::Count) == UE_ARRAY_COUNT(Strings), "");
	return Strings[InstallBundleUtil::CastToUnderlying(State)];
=======
	return InstallBundleUtil::TLexToString(State, Strings);
>>>>>>> 6bbb88c8
}

const TCHAR* LexToString(EInstallBundleResult Result)
{
	static const TCHAR* Strings[] =
	{
		TEXT("OK"),
		TEXT("FailedPrereqRequiresLatestClient"),
		TEXT("FailedPrereqRequiresLatestContent"),
		TEXT("FailedCacheReserve"),
		TEXT("InstallError"),
		TEXT("InstallerOutOfDiskSpaceError"),
		TEXT("ManifestArchiveError"),
		TEXT("ConnectivityError"),
		TEXT("UserCancelledError"),
		TEXT("InitializationError"),
		TEXT("InitializationPending"),
	};

	return InstallBundleUtil::TLexToString(Result, Strings);
}

const TCHAR* LexToString(EInstallBundleReleaseResult Result)
{
	static const TCHAR* Strings[] =
	{
		TEXT("OK"),
		TEXT("ManifestArchiveError"),
		TEXT("UserCancelledError"),
	};

	return InstallBundleUtil::TLexToString(Result, Strings);
}

const TCHAR* LexToString(EInstallBundleReleaseResult Result)
{
	static const TCHAR* Strings[] =
	{
		TEXT("OK"),
		TEXT("ManifestArchiveError"),
		TEXT("UserCancelledError"),
	};

	static_assert(InstallBundleUtil::CastToUnderlying(EInstallBundleReleaseResult::Count) == UE_ARRAY_COUNT(Strings), "");
	return Strings[InstallBundleUtil::CastToUnderlying(Result)];
}

const TCHAR* LexToString(EInstallBundleStatus Status)
{
	static const TCHAR* Strings[] =
	{
		TEXT("Requested"),
		TEXT("Updating"),
		TEXT("Finishing"),
		TEXT("Ready"),
	};

	return InstallBundleUtil::TLexToString(Status, Strings);
}

const TCHAR* LexToString(EInstallBundleManagerPatchCheckResult EnumVal)
{
	// These are namespaced because PartyHub expects them that way :/
	static const TCHAR* Strings[] =
	{
		TEXT("EInstallBundleManagerPatchCheckResult::NoPatchRequired"),
		TEXT("EInstallBundleManagerPatchCheckResult::ClientPatchRequired"),
		TEXT("EInstallBundleManagerPatchCheckResult::ContentPatchRequired"),
		TEXT("EInstallBundleManagerPatchCheckResult::NoLoggedInUser"),
		TEXT("EInstallBundleManagerPatchCheckResult::PatchCheckFailure"),
	};

	return InstallBundleUtil::TLexToString(EnumVal, Strings);
}

const TCHAR* LexToString(EInstallBundlePriority Priority)
{
	static const TCHAR* Strings[] =
	{
		TEXT("High"),
		TEXT("Normal"),
		TEXT("Low"),
	};

	return InstallBundleUtil::TLexToString(Priority, Strings);
}

const TCHAR* LexToString(EInstallBundleSourceUpdateBundleInfoResult Result)
{
	static const TCHAR* Strings[] =
	{
		TEXT("OK"),
		TEXT("NotInitailized"),
		TEXT("AlreadyMounted"),
		TEXT("AlreadyRequested"),
		TEXT("IllegalCacheStatus"),
	};

	return InstallBundleUtil::TLexToString(Result, Strings);
}

bool LexTryParseString(EInstallBundlePriority& OutMode, const TCHAR* InBuffer)
{
	if (FCString::Stricmp(InBuffer, TEXT("High")) == 0)
	{
		OutMode = EInstallBundlePriority::High;
		return true;
	}
	if (FCString::Stricmp(InBuffer, TEXT("Normal")) == 0)
	{
		OutMode = EInstallBundlePriority::Normal;
		return true;
	}
	if (FCString::Stricmp(InBuffer, TEXT("Low")) == 0)
	{
		OutMode = EInstallBundlePriority::Low;
		return true;
	}
	return false;
}

bool FInstallBundleCombinedInstallState::GetAllBundlesHaveState(EInstallBundleInstallState State, TArrayView<const FName> ExcludedBundles) const
{
	for (const TPair<FName, EInstallBundleInstallState>& Pair : IndividualBundleStates)
	{
		if (ExcludedBundles.Contains(Pair.Key))
			continue;
<<<<<<< HEAD

		if (Pair.Value != State)
			return false;
	}

	return true;
}

bool FInstallBundleCombinedInstallState::GetAnyBundleHasState(EInstallBundleInstallState State, TArrayView<const FName> ExcludedBundles) const
{
	for (const TPair<FName, EInstallBundleInstallState>& Pair : IndividualBundleStates)
	{
		if (ExcludedBundles.Contains(Pair.Key))
			continue;

		if (Pair.Value == State)
			return true;
	}

	return false;
}

=======

		if (Pair.Value != State)
			return false;
	}

	return true;
}

bool FInstallBundleCombinedInstallState::GetAnyBundleHasState(EInstallBundleInstallState State, TArrayView<const FName> ExcludedBundles) const
{
	for (const TPair<FName, EInstallBundleInstallState>& Pair : IndividualBundleStates)
	{
		if (ExcludedBundles.Contains(Pair.Key))
			continue;

		if (Pair.Value == State)
			return true;
	}

	return false;
}

>>>>>>> 6bbb88c8
bool FInstallBundleCombinedContentState::GetAllBundlesHaveState(EInstallBundleInstallState State, TArrayView<const FName> ExcludedBundles /*= TArrayView<const FName>()*/) const
{
	for (const TPair<FName, FInstallBundleContentState>& Pair : IndividualBundleStates)
	{
		if (ExcludedBundles.Contains(Pair.Key))
			continue;

		if (Pair.Value.State != State)
			return false;
	}

	return true;
}

bool FInstallBundleCombinedContentState::GetAnyBundleHasState(EInstallBundleInstallState State, TArrayView<const FName> ExcludedBundles /*= TArrayView<const FName>()*/) const
{
	for (const TPair<FName, FInstallBundleContentState>& Pair : IndividualBundleStates)
	{
		if (ExcludedBundles.Contains(Pair.Key))
			continue;

		if (Pair.Value.State == State)
			return true;
	}

	return false;
}<|MERGE_RESOLUTION|>--- conflicted
+++ resolved
@@ -69,12 +69,7 @@
 		TEXT("UpToDate"),
 	};
 
-<<<<<<< HEAD
-	static_assert(InstallBundleUtil::CastToUnderlying(EInstallBundleInstallState::Count) == UE_ARRAY_COUNT(Strings), "");
-	return Strings[InstallBundleUtil::CastToUnderlying(State)];
-=======
 	return InstallBundleUtil::TLexToString(State, Strings);
->>>>>>> 6bbb88c8
 }
 
 const TCHAR* LexToString(EInstallBundleResult Result)
@@ -109,19 +104,6 @@
 	return InstallBundleUtil::TLexToString(Result, Strings);
 }
 
-const TCHAR* LexToString(EInstallBundleReleaseResult Result)
-{
-	static const TCHAR* Strings[] =
-	{
-		TEXT("OK"),
-		TEXT("ManifestArchiveError"),
-		TEXT("UserCancelledError"),
-	};
-
-	static_assert(InstallBundleUtil::CastToUnderlying(EInstallBundleReleaseResult::Count) == UE_ARRAY_COUNT(Strings), "");
-	return Strings[InstallBundleUtil::CastToUnderlying(Result)];
-}
-
 const TCHAR* LexToString(EInstallBundleStatus Status)
 {
 	static const TCHAR* Strings[] =
@@ -202,7 +184,6 @@
 	{
 		if (ExcludedBundles.Contains(Pair.Key))
 			continue;
-<<<<<<< HEAD
 
 		if (Pair.Value != State)
 			return false;
@@ -225,30 +206,6 @@
 	return false;
 }
 
-=======
-
-		if (Pair.Value != State)
-			return false;
-	}
-
-	return true;
-}
-
-bool FInstallBundleCombinedInstallState::GetAnyBundleHasState(EInstallBundleInstallState State, TArrayView<const FName> ExcludedBundles) const
-{
-	for (const TPair<FName, EInstallBundleInstallState>& Pair : IndividualBundleStates)
-	{
-		if (ExcludedBundles.Contains(Pair.Key))
-			continue;
-
-		if (Pair.Value == State)
-			return true;
-	}
-
-	return false;
-}
-
->>>>>>> 6bbb88c8
 bool FInstallBundleCombinedContentState::GetAllBundlesHaveState(EInstallBundleInstallState State, TArrayView<const FName> ExcludedBundles /*= TArrayView<const FName>()*/) const
 {
 	for (const TPair<FName, FInstallBundleContentState>& Pair : IndividualBundleStates)
