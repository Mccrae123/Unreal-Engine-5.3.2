--- conflicted
+++ resolved
@@ -153,6 +153,7 @@
 	
 	EInstallBundleStatus EarliestBundleState = EInstallBundleStatus::Count;
 	bool bIsAnythingPaused = false;
+	bool bIsAnythingFinishing = false;
 	
 	//if we don't yet have a bundle status cache entry for a particular requirement
 	//then we can't yet tell what work is required on that bundle yet. We need to go ahead and make sure we don't
@@ -164,14 +165,21 @@
 		EarliestBundleState = EInstallBundleStatus::Downloading;
 	}
 	
+	float EarliestFinishingPercent = 1.0f;
 	for (const TPair<FName,FInstallBundleStatus>& BundlePair : BundleStatusCache)
 	{
 		if (BundlePair.Value.Status < EarliestBundleState)
 		{
 			EarliestBundleState = BundlePair.Value.Status;
 		}
+
+		if (!bIsAnythingFinishing && BundlePair.Value.Status == EInstallBundleStatus::Finishing)
+		{
+			EarliestFinishingPercent = BundlePair.Value.Finishing_Percent;
+			bIsAnythingFinishing = true;
+		}
 		
-		bIsAnythingPaused = (bIsAnythingPaused || (BundlePair.Value.PauseFlags != EInstallBundlePauseFlags::None));
+		bIsAnythingPaused = bIsAnythingPaused || BundlePair.Value.PauseFlags != EInstallBundlePauseFlags::None;
 	}
 	
 	//if we have any paused bundles, and we have any bundle that isn't finished installed, we are Paused
@@ -186,16 +194,12 @@
 	{
 		CurrentCombinedStatus.CombinedState = FCombinedBundleStatus::ECombinedBundleStateEnum::Initializing;
 	}
-	else if (EarliestBundleState < EInstallBundleStatus::Finishing)
+	else if (EarliestBundleState <= EInstallBundleStatus::Installing)
 	{
 		CurrentCombinedStatus.CombinedState = FCombinedBundleStatus::ECombinedBundleStateEnum::Updating;
 	}
-	else if (EarliestBundleState < EInstallBundleStatus::Installed)
-	{
-<<<<<<< HEAD
-		CurrentCombinedStatus.CombinedState = FCombinedBundleStatus::ECombinedBundleStateEnum::Finishing;
-		CurrentCombinedStatus.bDoesCurrentStateSupportPausing = false;
-=======
+	else if (EarliestBundleState <= EInstallBundleStatus::Finishing)
+	{
 		//Handles the case where one of our Bundles was finishing and we have finished everything else.
 		//Now just shows our earliest bundle that is finishing.
 		if (bIsAnythingFinishing)
@@ -207,7 +211,6 @@
 		{
 			CurrentCombinedStatus.CombinedState = FCombinedBundleStatus::ECombinedBundleStateEnum::Updating;
 		}
->>>>>>> d258ed10
 	}
 	else if (EarliestBundleState == EInstallBundleStatus::Installed)
 	{
