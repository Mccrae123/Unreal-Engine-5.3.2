// Copyright Epic Games, Inc. All Rights Reserved.

#include "Serialization/MemoryImage.h"
#include "Containers/UnrealString.h"
#include "Misc/SecureHash.h"
#include "Misc/StringBuilder.h"
#include "Misc/MemStack.h"
#include "Interfaces/ITargetPlatform.h"
#include "UObject/NameTypes.h"
#include "Hash/CityHash.h"
#include "ProfilingDebugging/LoadTimeTracker.h"
#include "Misc/ScopeRWLock.h"
#include "Misc/DataDrivenPlatformInfoRegistry.h"
#include "Serialization/Archive.h"
<<<<<<< HEAD
=======
#include "Misc/MemStack.h"
>>>>>>> 3ecbc206

DEFINE_LOG_CATEGORY_STATIC(LogMemoryImage, Log, All);

IMPLEMENT_TYPE_LAYOUT(FMemoryImageString);
<<<<<<< HEAD
IMPLEMENT_TYPE_LAYOUT(FHashedName);
IMPLEMENT_TYPE_LAYOUT(FPlatformTypeLayoutParameters);
=======
IMPLEMENT_TYPE_LAYOUT(FPlatformTypeLayoutParameters);
IMPLEMENT_TYPE_LAYOUT(FHashedName);
>>>>>>> 3ecbc206

static const uint32 NumTypeLayoutDescHashBuckets = 4357u;
static const FTypeLayoutDesc* GTypeLayoutHashBuckets[NumTypeLayoutDescHashBuckets] = { nullptr };
static uint32 GNumTypeLayoutsRegistered = 0u;

bool FPlatformTypeLayoutParameters::IsCurrentPlatform() const
{
	FPlatformTypeLayoutParameters CurrentPlatform;
	CurrentPlatform.InitializeForCurrent();
	return *this == CurrentPlatform;
}

void FPlatformTypeLayoutParameters::InitializeForArchive(FArchive& Ar)
{
	check(Ar.IsSaving());
	if (Ar.IsCooking())
	{
		InitializeForPlatform(Ar.CookingTarget()->IniPlatformName(), Ar.CookingTarget()->HasEditorOnlyData());
	}
	else
	{
		InitializeForCurrent();
	}
}

void FPlatformTypeLayoutParameters::InitializeForPlatform(const FString& PlatformName, bool bHasEditorOnlyData)
{
	const FDataDrivenPlatformInfoRegistry::FPlatformInfo& PlatformInfo = FDataDrivenPlatformInfoRegistry::GetPlatformInfo(PlatformName);

	Flags = Flag_Initialized;
	if (bHasEditorOnlyData) Flags |= Flag_WithEditorOnly;
	if (PlatformInfo.Freezing_bWithRayTracing) Flags |= Flag_WithRaytracing;
	if (PlatformInfo.Freezing_b32Bit) Flags |= Flag_Is32Bit;
	if (PlatformInfo.Freezing_bForce64BitMemoryImagePointers) Flags |= Flag_Force64BitMemoryImagePointers;
	if (PlatformInfo.Freezing_bAlignBases) Flags |= Flag_AlignBases;

	MaxFieldAlignment = PlatformInfo.Freezing_MaxFieldAlignment;
}

void FPlatformTypeLayoutParameters::InitializeForCurrent()
{
	Flags = Flag_Initialized;
	if (WITH_EDITORONLY_DATA) Flags |= Flag_WithEditorOnly;
	if (WITH_RAYTRACING) Flags |= Flag_WithRaytracing;
	if (PLATFORM_32BITS) Flags |= Flag_Is32Bit;
	if (UE_FORCE_64BIT_MEMORY_IMAGE_POINTERS) Flags |= Flag_Force64BitMemoryImagePointers;

	check(GetRawPointerSize() == sizeof(void*));
	check(GetMemoryImagePointerSize() == sizeof(FMemoryImagePtrInt));

#if defined(__clang__)
	InitializeForClang();
#else
	InitializeForMSVC();
#endif
}

void FPlatformTypeLayoutParameters::InitializeForMSVC()
{
	Flags |= Flag_AlignBases;

	// This corresponds to the value used by /Zp#
	MaxFieldAlignment = Is32Bit() ? 4u : 8u;
}

void FPlatformTypeLayoutParameters::InitializeForClang()
{
	// nothing
}

FArchive& FPlatformTypeLayoutParameters::Serialize(FArchive& Ar)
{
	// if you change this code, please bump MATERIALSHADERMAP_DERIVEDDATA_VER (see FMaterialShaderMap::Serialize)
	// since this is a part of ShaderMapId
	return Ar << MaxFieldAlignment << Flags;
}

void FPlatformTypeLayoutParameters::AppendKeyString(FString& KeyString) const
{
	if (Is32Bit() && HasForce64BitMemoryImagePointers())
	{
		KeyString += TEXT("FIX_");
	}
}

// evaluated during static-initialization, so logging from regular check() macros won't work correctly
static void InitializeSizeFromFields(FTypeLayoutDesc& TypeLayout, const FPlatformTypeLayoutParameters& PlatformLayoutParams)
{
	check(!TypeLayout.IsIntrinsic);
	check(TypeLayout.SizeFromFields == ~0u);

	const FFieldLayoutDesc* Field = TypeLayout.Fields;
	if (!Field && !ETypeLayoutInterface::HasVTable(TypeLayout.Interface))
	{
		// Empty type
		check(TypeLayout.Size == 1u);
		TypeLayout.SizeFromFields = 0u;
		return;
	}

	const FTypeLayoutDesc* CurrentBitFieldType = nullptr;
	uint32 CurrentNumBits = 0u;
	uint32 Offset = 0u;
	uint32 FieldIndex = 0u;
	uint32 NumEmptyBases = 0u;

	if (ETypeLayoutInterface::HasVTable(TypeLayout.Interface) && TypeLayout.NumVirtualBases == 0u)
	{
		Offset += sizeof(void*);
	}

	while (Field)
	{
		const FTypeLayoutDesc& FieldType = *Field->Type;
		if (Field->BitFieldSize == 0u)
		{
			const bool bIsBase = (FieldIndex < TypeLayout.NumBases);
			if (CurrentBitFieldType)
			{
				Offset = Align(Offset, FMath::Min(CurrentBitFieldType->Alignment, PlatformLayoutParams.MaxFieldAlignment));
				Offset += CurrentBitFieldType->Size;
				CurrentBitFieldType = nullptr;
				CurrentNumBits = 0u;
			}

			const uint32 FieldTypeAlignment = Freeze::GetTargetAlignment(FieldType, PlatformLayoutParams);
			const uint32 FieldAlignment = FMath::Min(FieldTypeAlignment, PlatformLayoutParams.MaxFieldAlignment);
			uint32 PaddedFieldSize = FieldType.SizeFromFields;

			Offset = Align(Offset, FieldAlignment);
			if (PaddedFieldSize == 0u && bIsBase)
			{
				if (NumEmptyBases > 0u)
				{
					checkf(Offset == Field->Offset, TEXT("[%s::%s] Calculated Offset = %d, Real Offset = %d"), TypeLayout.Name, Field->Name, Offset, Field->Offset);
					PaddedFieldSize = 1u;
				}
				else
				{
					// Empty bases are allowed to have Offset 0, since they logically overlap
					checkf(Offset == Field->Offset || Field->Offset == 0u, TEXT("[%s::%s] Calculated Offset = %d, Real Offset = %d"), TypeLayout.Name, Field->Name, Offset, Field->Offset);
					++NumEmptyBases;
				}
			}
			else
			{
				checkf(Offset == Field->Offset || Field->Offset == 0u, TEXT("[%s::%s] Calculated Offset = %d, Real Offset = %d"), TypeLayout.Name, Field->Name, Offset, Field->Offset);
				if (PaddedFieldSize == 0u)
				{
					PaddedFieldSize = 1u;
				}
			}

			if (PaddedFieldSize > 0u)
			{
				if (!bIsBase || PlatformLayoutParams.HasAlignBases())
				{
					const uint32 FieldSize = Align(PaddedFieldSize, FieldTypeAlignment);
					check(FieldSize == FieldType.Size);
					Offset += FieldSize * Field->NumArray;
				}
				else
				{
					check(Field->NumArray == 1u);
					Offset += PaddedFieldSize;
				}
			}
		}
		else
		{
			if (CurrentBitFieldType == &FieldType && CurrentNumBits + Field->BitFieldSize <= FieldType.Size * 8u)
			{
				CurrentNumBits += Field->BitFieldSize;
				// reuse previous offset
				const_cast<FFieldLayoutDesc*>(Field)->Offset = Offset;
			}
			else
			{
				if (CurrentBitFieldType)
				{
					Offset = Align(Offset, FMath::Min(CurrentBitFieldType->Alignment, PlatformLayoutParams.MaxFieldAlignment));
					Offset += CurrentBitFieldType->Size;
				}
				check(FieldType.Size <= sizeof(uint64));
				const_cast<FFieldLayoutDesc*>(Field)->Offset = Offset;
				CurrentBitFieldType = &FieldType;
				CurrentNumBits = Field->BitFieldSize;
			}
		}

		Field = Field->Next;
		++FieldIndex;
	}

	if (CurrentBitFieldType)
	{
		Offset = Align(Offset, FMath::Min(CurrentBitFieldType->Alignment, PlatformLayoutParams.MaxFieldAlignment));
		Offset += CurrentBitFieldType->Size;
	}

	const uint32 AlignedOffset = Align(Offset, FMath::Min(TypeLayout.Alignment, PlatformLayoutParams.MaxFieldAlignment));
	checkf(AlignedOffset == TypeLayout.Size, TEXT("[%s] Calculated Size: %d, Real Size: %d"), TypeLayout.Name, AlignedOffset, TypeLayout.Size);

	TypeLayout.SizeFromFields = Offset;
}

const FTypeLayoutDesc& FTypeLayoutDesc::GetInvalidTypeLayout()
{
	static const FTypeLayoutDesc InvalidTypeDesc = { 0 };
	checkf(false, TEXT("Access to Abstract/Invalid type layout desc"));
	return InvalidTypeDesc;
}

void FTypeLayoutDesc::Initialize(FTypeLayoutDesc& TypeDesc)
{
	FPlatformTypeLayoutParameters PlatformLayoutParams;
	PlatformLayoutParams.InitializeForCurrent();
	InitializeSizeFromFields(TypeDesc, PlatformLayoutParams);
}

void FTypeLayoutDesc::Register(FTypeLayoutDesc& TypeDesc)
{
	const FHashedName HashedName(TypeDesc.Name);
	TypeDesc.NameHash = HashedName.GetHash();

	const uint32 BucketIndex = (uint32)(TypeDesc.NameHash % NumTypeLayoutDescHashBuckets);
	TypeDesc.HashNext = GTypeLayoutHashBuckets[BucketIndex];
	GTypeLayoutHashBuckets[BucketIndex] = &TypeDesc;
	++GNumTypeLayoutsRegistered;
}

const FTypeLayoutDesc* FTypeLayoutDesc::Find(uint64 NameHash)
{
	SCOPED_LOADTIMER(FTypeLayoutDesc_Find);

	const uint32 BucketIndex = NameHash % NumTypeLayoutDescHashBuckets;
	const FTypeLayoutDesc* TypeDesc = GTypeLayoutHashBuckets[BucketIndex];
	while (TypeDesc)
	{
		if (TypeDesc->NameHash == NameHash)
		{
			return TypeDesc;
		}
		TypeDesc = TypeDesc->HashNext;
	}
	return nullptr;
}

void InternalDeleteObjectFromLayout(void* Object, const FTypeLayoutDesc& TypeDesc, bool bIsFrozen)
{
	check(Object);
	// DestroyFunc may be nullptr for types with trivial destructors
	if (TypeDesc.DestroyFunc)
	{
		TypeDesc.DestroyFunc(Object, TypeDesc);
	}
	if (!bIsFrozen)
	{
		::operator delete(Object);
	}
}

static bool TryGetOffsetToBase(const FTypeLayoutDesc& TypeDesc, const FTypeLayoutDesc& BaseTypeDesc, uint32& OutOffset)
{
	if (TypeDesc == BaseTypeDesc)
	{
		OutOffset = 0u;
		return true;
	}

	const FFieldLayoutDesc* Field = TypeDesc.Fields;
	for (uint32 BaseIndex = 0u; BaseIndex < TypeDesc.NumBases; ++BaseIndex)
	{
		check(Field);

		uint32 FieldOffsetToBase = 0u;
		if (TryGetOffsetToBase(*Field->Type, BaseTypeDesc, FieldOffsetToBase))
		{
			OutOffset = Field->Offset + FieldOffsetToBase;
			return true;
		}
		Field = Field->Next;
	}

	return false;
}

uint32 FTypeLayoutDesc::GetOffsetToBase(const FTypeLayoutDesc& BaseTypeDesc) const
{
	uint32 Offset = 0u;
	const bool bFound = TryGetOffsetToBase(*this, BaseTypeDesc, Offset);
	check(bFound);
	return Offset;
}

void Freeze::ExtractBitFieldValue(const void* Value, uint32 SrcBitOffset, uint32 DestBitOffset, uint32 NumBits, uint64& InOutValue)
{
	for (uint32 SrcBitIndex = SrcBitOffset,DestBitIndex = DestBitOffset; SrcBitIndex < SrcBitOffset + NumBits; ++SrcBitIndex,++DestBitIndex)
	{
		const uint32 SrcByteOffset = SrcBitIndex / 8u;
		const uint32 SrcBitOffsetInByte = SrcBitIndex & 7u;
		const uint8* SrcByte = (uint8*)Value + SrcByteOffset;
		const uint64 SrcBitValue = (*SrcByte >> SrcBitOffsetInByte) & 1u;

		InOutValue |= (SrcBitValue << DestBitIndex);
	}
}

bool Freeze::IncludeField(const FFieldLayoutDesc* FieldDesc, const FPlatformTypeLayoutParameters& LayoutParams)
{
	const bool bIsEditorOnly = (FieldDesc->Flags & EFieldLayoutFlags::WithEditorOnly) != 0u;
	const bool bIsRayTracing = (FieldDesc->Flags & EFieldLayoutFlags::WithRayTracing) != 0u;

	if (bIsEditorOnly && !LayoutParams.WithEditorOnly())
	{
		return false;
	}
	if (bIsRayTracing && !LayoutParams.WithRaytracing())
	{
		return false;
	}

	return true;
}

uint32 Freeze::GetTargetAlignment(const FTypeLayoutDesc& TypeDesc, const FPlatformTypeLayoutParameters& LayoutParams)
{
	return TypeDesc.GetTargetAlignmentFunc(TypeDesc, LayoutParams);
}

void Freeze::DefaultWriteMemoryImageField(FMemoryImageWriter& Writer, const void* Object, const void* FieldObject, const FTypeLayoutDesc& TypeDesc, const FTypeLayoutDesc& DerivedTypeDesc)
{
	TypeDesc.WriteFrozenMemoryImageFunc(Writer, FieldObject, TypeDesc, DerivedTypeDesc);
}

void Freeze::DefaultWriteMemoryImage(FMemoryImageWriter& Writer, const void* Object, const FTypeLayoutDesc& TypeDesc, const FTypeLayoutDesc& DerivedTypeDesc)
{
	const FPlatformTypeLayoutParameters& TargetLayoutParams = Writer.GetTargetLayoutParams();

	if (TypeDesc.NameHash == FHashedName(TEXT("FGlobalShaderMapContent")).GetHash())
	{
		int a = 0;
	}


	// VTable will be shared with any base class vtable, if present
	if (ETypeLayoutInterface::HasVTable(TypeDesc.Interface) && TypeDesc.NumVirtualBases == 0u)
	{
		Writer.WriteVTable(TypeDesc, DerivedTypeDesc);
	}

	const FTypeLayoutDesc* CurrentSrcBitFieldType = nullptr;
	const FTypeLayoutDesc* CurrentDestBitFieldType = nullptr;
	uint64 CurrentBitFieldValue = 0u;
	uint32 CurrentBitFieldOffset = 0u;
	uint32 CurrentSrcNumBits = 0u;
	uint32 CurrentDestNumBits = 0u;

	const FFieldLayoutDesc* FieldDesc = TypeDesc.Fields;
	const uint32 NumBases = TypeDesc.NumBases;
	uint32 FieldIndex = 0u;
	uint32 NumEmptyBases = 0u;

	while (FieldDesc)
	{
		const bool bIsBase = (FieldIndex < NumBases);
		const FTypeLayoutDesc& FieldType = *FieldDesc->Type;

		bool bIncludeField = IncludeField(FieldDesc, TargetLayoutParams);

		if (FieldDesc->BitFieldSize > 0)
		{
			// reset src bitfield if necessary
			if (CurrentSrcBitFieldType != &FieldType || CurrentSrcNumBits + FieldDesc->BitFieldSize > FieldType.Size * 8u)
			{
				CurrentSrcBitFieldType = &FieldType;
				CurrentSrcNumBits = 0u;
			}
		}

		if (bIncludeField)
		{
			const uint8* FieldObject = (uint8*)Object + FieldDesc->Offset;

			if (FieldDesc->BitFieldSize == 0u)
			{
				if (CurrentDestBitFieldType)
				{
					if (CurrentDestNumBits > 0)
					{
						Writer.WriteAlignment(FMath::Min(CurrentDestBitFieldType->Alignment, TargetLayoutParams.MaxFieldAlignment));
						Writer.WriteBytes(&CurrentBitFieldValue, CurrentDestBitFieldType->Size);
					}
					CurrentDestBitFieldType = nullptr;
					CurrentDestNumBits = 0u;
					CurrentBitFieldValue = 0u;
				}

				uint32 PaddedFieldSize = FieldType.SizeFromFields;
				if (PaddedFieldSize == 0u && bIsBase)
				{
					if (NumEmptyBases > 0u)
					{
						PaddedFieldSize = 1u;
					}
					else
					{
						++NumEmptyBases;
					}
				}
				else
				{
					if (PaddedFieldSize == 0u)
					{
						PaddedFieldSize = 1u;
					}
				}

				if (PaddedFieldSize > 0u)
				{
					const uint32 FieldTypeAlignment = GetTargetAlignment(FieldType, TargetLayoutParams);
					const uint32 FieldAlignment = FMath::Min(FieldTypeAlignment, TargetLayoutParams.MaxFieldAlignment);
					Writer.WriteAlignment(FieldAlignment);
					{
						FFieldLayoutDesc::FWriteFrozenMemoryImageFunc* WriteFieldFunc = FieldDesc->WriteFrozenMemoryImageFunc;
						for (uint32 ArrayIndex = 0u; ArrayIndex < FieldDesc->NumArray; ++ArrayIndex)
						{
							const uint32 FieldOffset = Writer.GetOffset();
							WriteFieldFunc(Writer,
								Object,
								FieldObject + ArrayIndex * FieldType.Size,
								FieldType, bIsBase ? DerivedTypeDesc : FieldType);
							if (!bIsBase || TargetLayoutParams.HasAlignBases())
							{
								// Align the field size
								const uint32 FieldSize = Writer.GetOffset() - FieldOffset;
								Writer.WritePaddingToSize(FieldOffset + Align(FieldSize, FieldTypeAlignment));
							}
						}
					}
				}
			}
			else
			{
				// if we have run out of bits, then we need to move to next byte
				if (CurrentDestBitFieldType != &FieldType || CurrentDestNumBits + FieldDesc->BitFieldSize > FieldType.Size * 8u)
				{
					if (CurrentDestBitFieldType)
					{
						Writer.WriteAlignment(FMath::Min(CurrentDestBitFieldType->Alignment, TargetLayoutParams.MaxFieldAlignment));
						Writer.WriteBytes(&CurrentBitFieldValue, CurrentDestBitFieldType->Size);
					}

					CurrentBitFieldValue = 0u;
					CurrentDestNumBits = 0;
					CurrentDestBitFieldType = &FieldType;
				}

				ExtractBitFieldValue(FieldObject, CurrentSrcNumBits, CurrentDestNumBits, FieldDesc->BitFieldSize, CurrentBitFieldValue);
				CurrentDestNumBits += FieldDesc->BitFieldSize;
			}
		}

		CurrentSrcNumBits += FieldDesc->BitFieldSize;

		FieldDesc = FieldDesc->Next;
		++FieldIndex;
	}

	if (CurrentDestBitFieldType)
	{
		Writer.WriteAlignment(FMath::Min(CurrentDestBitFieldType->Alignment, TargetLayoutParams.MaxFieldAlignment));
		Writer.WriteBytes(&CurrentBitFieldValue, CurrentDestBitFieldType->Size);
	}
}

static bool CheckOffsetMatch(const uint32 CheckOffset, uint32 FieldOffset, const FTypeLayoutDesc& FieldType, bool bIsBase)
{
	if (CheckOffset == FieldOffset)
	{
		return true;
	}
	if (bIsBase && FieldType.SizeFromFields == 0u && FieldOffset == 0u)
	{
		// Empty  bases may have offset of 0, depending on compiler
		// True on clang, false on MSVC, probably depends on how compiler handles multiple empty base classes
		// May need to encode this into FPlatformTypeLayoutParameters at some point
		return true;
	}
	return false;
}

uint32 Freeze::AppendHashForNameAndSize(const TCHAR* Name, uint32 Size, FSHA1& Hasher)
{
	Hasher.UpdateWithString(Name, FCString::Strlen(Name));
	Hasher.Update((uint8*)&Size, sizeof(Size));
	return Size;
}

uint32 Freeze::DefaultAppendHash(const FTypeLayoutDesc& TypeLayout, const FPlatformTypeLayoutParameters& LayoutParams, FSHA1& Hasher)
{
	Hasher.UpdateWithString(TypeLayout.Name, FCString::Strlen(TypeLayout.Name));

	const FFieldLayoutDesc* Field = TypeLayout.Fields;
	if (!Field)
	{
		// Assume size can't change for intrinsic/empty types
		Hasher.Update((uint8*)&TypeLayout.SizeFromFields, sizeof(TypeLayout.SizeFromFields));
		return TypeLayout.SizeFromFields;
	}

	if (TypeLayout.NameHash == FHashedName(TEXT("FShader")).GetHash())
	{
		int a = 0;
	}

	const FTypeLayoutDesc* CurrentBitFieldType = nullptr;
	uint32 CurrentNumBits = 0u;
	uint32 Offset = 0u;
	uint32 FieldIndex = 0u;
	uint32 NumEmptyBases = 0u;

	if (ETypeLayoutInterface::HasVTable(TypeLayout.Interface) && TypeLayout.NumVirtualBases == 0u)
	{
		Offset += LayoutParams.GetRawPointerSize();
	}

	while (Field)
	{
		if (IncludeField(Field, LayoutParams))
		{
			const FTypeLayoutDesc& FieldType = *Field->Type;
			if (Field->BitFieldSize == 0u)
			{
				CurrentBitFieldType = nullptr;
				CurrentNumBits = 0u;

				const bool bIsBase = (FieldIndex < TypeLayout.NumBases);
				const uint32 FieldTypeAlignment = GetTargetAlignment(FieldType, LayoutParams);
				const uint32 FieldAlignment = FMath::Min(FieldTypeAlignment, LayoutParams.MaxFieldAlignment);
				check(!LayoutParams.IsCurrentPlatform() || FieldTypeAlignment == FieldType.Alignment);

				Offset = Align(Offset, FieldAlignment);
				check(!LayoutParams.IsCurrentPlatform() || CheckOffsetMatch(Offset, Field->Offset, FieldType, bIsBase));

				Hasher.Update((uint8*)&Offset, sizeof(Offset));
				Hasher.Update((uint8*)&Field->NumArray, sizeof(Field->NumArray));

				uint32 PaddedFieldSize = FieldType.AppendHashFunc(FieldType, LayoutParams, Hasher);
				
				if (PaddedFieldSize == 0u && bIsBase)
				{
					if (NumEmptyBases > 0u)
					{
						PaddedFieldSize = 1u;
					}
					else
					{
						// Empty bases are allowed to have Offset 0, since they logically overlap
						++NumEmptyBases;
					}
				}
				else
				{
					if (PaddedFieldSize == 0u)
					{
						PaddedFieldSize = 1u;
					}
				}

				if (PaddedFieldSize > 0u)
				{
					if (!bIsBase || LayoutParams.HasAlignBases())
					{
						const uint32 FieldSize = Align(PaddedFieldSize, FieldTypeAlignment);
						Offset += FieldSize * Field->NumArray;
					}
					else
					{
						check(Field->NumArray == 1u);
						Offset += PaddedFieldSize;
					}
				}
			}
			else
			{
				if (CurrentBitFieldType == &FieldType && CurrentNumBits + Field->BitFieldSize <= FieldType.Size * 8u)
				{
					CurrentNumBits += Field->BitFieldSize;
				}
				else
				{
					const uint32 FieldTypeAlignment = GetTargetAlignment(FieldType, LayoutParams);
					const uint32 ClampedFieldAlignment = FMath::Min(FieldTypeAlignment, LayoutParams.MaxFieldAlignment);
					Offset = Align(Offset, ClampedFieldAlignment);
					Hasher.Update((uint8*)&Offset, sizeof(Offset));
					const uint32 FieldSize = FieldType.AppendHashFunc(FieldType, LayoutParams, Hasher);

					check(FieldType.Size <= sizeof(uint64));
					CurrentBitFieldType = &FieldType;
					CurrentNumBits = Field->BitFieldSize;
					Offset += FieldSize;
				}

				Hasher.Update((uint8*)&Field->BitFieldSize, sizeof(Field->BitFieldSize));
			}

			++FieldIndex;
		}

		Field = Field->Next;
	}

	check(!LayoutParams.IsCurrentPlatform() || Offset == TypeLayout.SizeFromFields);
	return Offset;
}

uint32 Freeze::DefaultGetTargetAlignment(const FTypeLayoutDesc& TypeDesc, const FPlatformTypeLayoutParameters& LayoutParams)
{
	uint32 Alignment = 1u;
	if (ETypeLayoutInterface::HasVTable(TypeDesc.Interface))
	{
		Alignment = FMath::Min(LayoutParams.GetRawPointerSize(), LayoutParams.MaxFieldAlignment);
	}

	if (Alignment < LayoutParams.MaxFieldAlignment)
	{
		for (const FFieldLayoutDesc* Field = TypeDesc.Fields; Field != nullptr; Field = Field->Next)
		{
			if (IncludeField(Field, LayoutParams))
			{
				const uint32 FieldTypeAlignment = GetTargetAlignment(*Field->Type, LayoutParams);
				if (FieldTypeAlignment >= LayoutParams.MaxFieldAlignment)
				{
					Alignment = LayoutParams.MaxFieldAlignment;
					break;
				}
				else
				{
					Alignment = FMath::Max(Alignment, FieldTypeAlignment);
				}
			}
		}
	}

	return Alignment;
}

void FMemoryToStringContext::AppendNullptr()
{
	String->Append(TEXT("nullptr\n"));
}

void FMemoryToStringContext::AppendIndent()
{
	for (int32 i = 0; i < Indent; ++i)
	{
		String->Append(TEXT("    "));
	}
}

void Freeze::DefaultToString(const void* Object, const FTypeLayoutDesc& TypeDesc, const FPlatformTypeLayoutParameters& LayoutParams, FMemoryToStringContext& OutContext)
{
	OutContext.String->Appendf(TEXT("%s\n"), TypeDesc.Name);
	++OutContext.Indent;

	const FFieldLayoutDesc* FieldDesc = TypeDesc.Fields;
	while (FieldDesc)
	{
		if (Freeze::IncludeField(FieldDesc, LayoutParams))
		{
			const FTypeLayoutDesc& FieldType = *FieldDesc->Type;
			const uint8* FieldObject = (uint8*)Object + FieldDesc->Offset;

			OutContext.AppendIndent();
			OutContext.String->Appendf(TEXT("%s: "), FieldDesc->Name);

			if (FieldDesc->BitFieldSize == 0u)
			{
				FieldType.ToStringFunc(FieldObject, FieldType, LayoutParams, OutContext);
			}
			else
			{
				OutContext.String->Append(TEXT("(BITFIELD)\n"));
			}
		}

		FieldDesc = FieldDesc->Next;
	}

	--OutContext.Indent;
}

uint32 Freeze::IntrinsicAppendHash(void* const* DummyObject, const FTypeLayoutDesc& TypeDesc, const FPlatformTypeLayoutParameters& LayoutParams, FSHA1& Hasher)
{
	return AppendHashForNameAndSize(TypeDesc.Name, LayoutParams.GetRawPointerSize(), Hasher);
}

uint32 Freeze::IntrinsicGetTargetAlignment(void* const* DummyObject, const FTypeLayoutDesc& TypeDesc, const FPlatformTypeLayoutParameters& LayoutParams)
{
	return LayoutParams.GetRawPointerSize();
}

void Freeze::IntrinsicToString(char Object, const FTypeLayoutDesc& TypeDesc, const FPlatformTypeLayoutParameters& LayoutParams, FMemoryToStringContext& OutContext)
{
	OutContext.String->Appendf(TEXT("%d\n"), Object);
}
void Freeze::IntrinsicToString(short Object, const FTypeLayoutDesc& TypeDesc, const FPlatformTypeLayoutParameters& LayoutParams, FMemoryToStringContext& OutContext)
{
	OutContext.String->Appendf(TEXT("%d\n"), Object);
}
void Freeze::IntrinsicToString(int Object, const FTypeLayoutDesc& TypeDesc, const FPlatformTypeLayoutParameters& LayoutParams, FMemoryToStringContext& OutContext)
{
	OutContext.String->Appendf(TEXT("%d\n"), Object);
}
void Freeze::IntrinsicToString(int8 Object, const FTypeLayoutDesc& TypeDesc, const FPlatformTypeLayoutParameters& LayoutParams, FMemoryToStringContext& OutContext)
{
	OutContext.String->Appendf(TEXT("%d\n"), Object);
}
void Freeze::IntrinsicToString(long Object, const FTypeLayoutDesc& TypeDesc, const FPlatformTypeLayoutParameters& LayoutParams, FMemoryToStringContext& OutContext)
{
	OutContext.String->Appendf(TEXT("%d\n"), Object);
}
void Freeze::IntrinsicToString(long long Object, const FTypeLayoutDesc& TypeDesc, const FPlatformTypeLayoutParameters& LayoutParams, FMemoryToStringContext& OutContext)
{
	OutContext.String->Appendf(TEXT("%d\n"), Object);
}
void Freeze::IntrinsicToString(unsigned char Object, const FTypeLayoutDesc& TypeDesc, const FPlatformTypeLayoutParameters& LayoutParams, FMemoryToStringContext& OutContext)
{
	OutContext.String->Appendf(TEXT("%d\n"), Object);
}
void Freeze::IntrinsicToString(unsigned short Object, const FTypeLayoutDesc& TypeDesc, const FPlatformTypeLayoutParameters& LayoutParams, FMemoryToStringContext& OutContext)
{
	OutContext.String->Appendf(TEXT("%d\n"), Object);
}
void Freeze::IntrinsicToString(unsigned int Object, const FTypeLayoutDesc& TypeDesc, const FPlatformTypeLayoutParameters& LayoutParams, FMemoryToStringContext& OutContext)
{
	OutContext.String->Appendf(TEXT("%d\n"), Object);
}
void Freeze::IntrinsicToString(unsigned long Object, const FTypeLayoutDesc& TypeDesc, const FPlatformTypeLayoutParameters& LayoutParams, FMemoryToStringContext& OutContext)
{
	OutContext.String->Appendf(TEXT("%d\n"), Object);
}
void Freeze::IntrinsicToString(unsigned long long Object, const FTypeLayoutDesc& TypeDesc, const FPlatformTypeLayoutParameters& LayoutParams, FMemoryToStringContext& OutContext)
{
	OutContext.String->Appendf(TEXT("%d\n"), Object);
}
void Freeze::IntrinsicToString(float Object, const FTypeLayoutDesc& TypeDesc, const FPlatformTypeLayoutParameters& LayoutParams, FMemoryToStringContext& OutContext)
{
	OutContext.String->Appendf(TEXT("%g\n"), Object);
}
void Freeze::IntrinsicToString(double Object, const FTypeLayoutDesc& TypeDesc, const FPlatformTypeLayoutParameters& LayoutParams, FMemoryToStringContext& OutContext)
{
	OutContext.String->Appendf(TEXT("%g\n"), Object);
}
void Freeze::IntrinsicToString(wchar_t Object, const FTypeLayoutDesc& TypeDesc, const FPlatformTypeLayoutParameters& LayoutParams, FMemoryToStringContext& OutContext)
{
	OutContext.String->Appendf(TEXT("%d\n"), Object);
}
void Freeze::IntrinsicToString(char16_t Object, const FTypeLayoutDesc& TypeDesc, const FPlatformTypeLayoutParameters& LayoutParams, FMemoryToStringContext& OutContext)
{
	OutContext.String->Appendf(TEXT("%d\n"), Object);
}
void Freeze::IntrinsicToString(void* Object, const FTypeLayoutDesc& TypeDesc, const FPlatformTypeLayoutParameters& LayoutParams, FMemoryToStringContext& OutContext)
{
	OutContext.String->Appendf(TEXT("%p\n"), Object);
}
void Freeze::IntrinsicToString(const FHashedName& Object, const FTypeLayoutDesc& TypeDesc, const FPlatformTypeLayoutParameters& LayoutParams, FMemoryToStringContext& OutContext)
{
	OutContext.String->Appendf(TEXT("%016llX\n"), Object.GetHash());
}

void FMemoryImageString::ToString(FMemoryToStringContext& OutContext) const
{
	if (Data.Num() > 0)
	{
		OutContext.String->Appendf(TEXT("\"%s\"\n"), Data.GetData());
	}
	else
	{
		OutContext.String->Append(TEXT("\"\"\n"));
	}
}

uint32 Freeze::AppendHash(const FTypeLayoutDesc& TypeDesc, const FPlatformTypeLayoutParameters& LayoutParams, FSHA1& Hasher)
{
	return TypeDesc.AppendHashFunc(TypeDesc, LayoutParams, Hasher);
}

uint32 Freeze::AppendHashPair(const FTypeLayoutDesc& KeyTypeDesc, const FTypeLayoutDesc& ValueTypeDesc, const FPlatformTypeLayoutParameters& LayoutParams, FSHA1& Hasher)
{
	const uint32 ValueAlignment = GetTargetAlignment(ValueTypeDesc, LayoutParams);
	uint32 Offset = AppendHash(KeyTypeDesc, LayoutParams, Hasher);
	Offset = Align(Offset, FMath::Min(ValueAlignment, LayoutParams.MaxFieldAlignment));
	Offset += AppendHash(ValueTypeDesc, LayoutParams, Hasher);
	return Offset;
}

uint32 Freeze::HashLayout(const FTypeLayoutDesc& TypeDesc, const FPlatformTypeLayoutParameters& LayoutParams, FSHAHash& OutHash)
{
	FSHA1 Hasher;
	const uint32 Size = TypeDesc.AppendHashFunc(TypeDesc, LayoutParams, Hasher);
	Hasher.Final();
	FSHAHash Hash;
	Hasher.GetHash(OutHash.Hash);
	return Size;
}

FSHAHash Freeze::HashLayout(const FTypeLayoutDesc& TypeDesc, const FPlatformTypeLayoutParameters& LayoutParams)
{
	FSHAHash Result;
	HashLayout(TypeDesc, LayoutParams, Result);
	return Result;
}

uint32 Freeze::HashLayouts(const TArray<const FTypeLayoutDesc*>& TypeLayouts, const FPlatformTypeLayoutParameters& LayoutParams, FSHAHash& OutHash)
{
	FSHA1 Hasher;
	uint32 Size = 0u;
	for (const FTypeLayoutDesc* TypeDesc : TypeLayouts)
	{
		Size += TypeDesc->AppendHashFunc(*TypeDesc, LayoutParams, Hasher);
	}
	Hasher.Final();
	FSHAHash Hash;
	Hasher.GetHash(OutHash.Hash);
	return Size;
}

void Freeze::DefaultUnfrozenCopy(const FMemoryUnfreezeContent& Context, const void* Object, const FTypeLayoutDesc& TypeDesc, void* OutDst)
{
	if (ETypeLayoutInterface::HasVTable(TypeDesc.Interface) && TypeDesc.NumVirtualBases == 0u)
	{
		// Copy v-table
		FMemory::Memcpy(OutDst, Object, sizeof(void*));
	}

	const FFieldLayoutDesc* FieldDesc = TypeDesc.Fields;
	while (FieldDesc)
	{
		if (FieldDesc->BitFieldSize == 0u || FieldDesc->Offset != ~0u)
		{
			const FTypeLayoutDesc& FieldType = *FieldDesc->Type;
			FTypeLayoutDesc::FUnfrozenCopyFunc* Func = FieldType.UnfrozenCopyFunc;
			const uint32 FieldTypeSize = FieldType.Size;

			const uint8* FieldObject = (uint8*)Object + FieldDesc->Offset;
			uint8* FieldDst = (uint8*)OutDst + FieldDesc->Offset;
			for (uint32 i = 0u; i < FieldDesc->NumArray; ++i)
			{
				Func(Context, FieldObject, FieldType, FieldDst);
				FieldDst += FieldTypeSize;
				FieldObject += FieldTypeSize;
			}
		}

		FieldDesc = FieldDesc->Next;
	}
}

void Freeze::IntrinsicWriteMemoryImage(FMemoryImageWriter& Writer, const void* Object, uint32 Size)
{
	Writer.WriteBytes(Object, Size);
}

void Freeze::IntrinsicWriteMemoryImage(FMemoryImageWriter& Writer, void*, const FTypeLayoutDesc&)
{
	Writer.WriteRawPointerSizedBytes(0u);
}

#if WITH_EDITORONLY_DATA
static void AppendNumber(ANSICHAR* Dst, int32 Num)
{
	const ANSICHAR* DigitToChar = "9876543210123456789";
	constexpr int32 ZeroDigitIndex = 9;
	bool bIsNumberNegative = Num < 0;
	const int32 TempBufferSize = 16; // 16 is big enough
	ANSICHAR TempNum[TempBufferSize];
	int32 TempAt = TempBufferSize; // fill the temp string from the top down.

	// Convert to string assuming base ten.
	do
	{
		TempNum[--TempAt] = DigitToChar[ZeroDigitIndex + (Num % 10)];
		Num /= 10;
	} while (Num);

	if (bIsNumberNegative)
	{
		TempNum[--TempAt] = TEXT('-');
	}

	const ANSICHAR* CharPtr = TempNum + TempAt;
	const int32 NumChars = TempBufferSize - TempAt;
	FMemory::Memcpy(Dst, CharPtr, NumChars);
	Dst[NumChars] = 0;
}

class FHashedNameRegistry
{
public:
	static FHashedNameRegistry& Get()
	{
		static FHashedNameRegistry Instance;
		return Instance;
	}

	FHashedNameRegistry() : MemStack(0)
	{
		const char NoneString[] = "None";
		EmptyString = RegisterString(FName(), NoneString, sizeof(NoneString), "", 0u);
	}

	const char* FindString(uint64 InHash)
	{
		FReadScopeLock ReadLock(Lock);
		const FStringEntry* Entry = Entries.Find(InHash);
		if (Entry)
		{
			return Entry->String;
		}
		return EmptyString;
	}

	const char* RegisterString(const FName& InName, const char* InString, int32 InLength, const char* InHashedString, uint64 InHash)
	{
		FStringEntry Result;
		{
			FReadScopeLock ReadLock(Lock);
			const FStringEntry* Entry = Entries.Find(InHash);
			if (Entry)
			{
				Result = *Entry;
			}
		}

		if (!Result.String)
		{
			FWriteScopeLock WriteLock(Lock);
			FStringEntry* Entry = Entries.Find(InHash);
			if (Entry)
			{
				Result = *Entry;
			}
			else
			{
				char* InternedString = nullptr;
				const int32 Number = InName.GetNumber();
				if (Number == NAME_NO_NUMBER_INTERNAL)
				{
					InternedString = (char*)MemStack.Alloc(InLength + 1, 4); // need to align debug string, to ensure we have free bits for TMemoryImagePtr
					FMemory::Memcpy(InternedString, InString, InLength);
					InternedString[InLength] = 0;
				}
				else
				{
					InternedString = (char*)MemStack.Alloc(InLength + 17, 4);
					FMemory::Memcpy(InternedString, InString, InLength);
					InternedString[InLength] = '_';
					AppendNumber(&InternedString[InLength + 1], NAME_INTERNAL_TO_EXTERNAL(Number));
				}

				TCHAR NameString[NAME_SIZE + 32];
				InName.ToString(NameString);
				checkSlow(FCString::Stricmp(NameString, UTF8_TO_TCHAR(InternedString)) == 0);

				UE_LOG(LogMemoryImage, Verbose, TEXT("FHashedName: \"%s\", \"%s\", %016llX"), NameString, UTF8_TO_TCHAR(InHashedString), InHash);

				Entry = &Entries.Add(InHash);
				Entry->String = InternedString;
				Entry->Name = InName;
				Result = *Entry;
			}
		}

		ensure(InName == Result.Name);
		return Result.String;
	}

	struct FStringEntry
	{
		const char* String = nullptr;
		FName Name;
	};

	FRWLock Lock;
	const char* EmptyString;
	TMap<uint64, FStringEntry> Entries;
	FMemStackBase MemStack;
};

void Freeze::IntrinsicWriteMemoryImage(FMemoryImageWriter& Writer, const FHashedNameDebugString& Object, const FTypeLayoutDesc&)
{
	const char* Data = Object.String.Get();
	FMemoryImageWriter StringWriter = Writer.WritePointer("String");
	if (Data)
	{
		const int32 Length = FCStringAnsi::Strlen(Data);
		StringWriter.WriteBytes(Data, Length + 1); // include null-term
	}
	else
	{
		StringWriter.WriteBytes((uint8)0u);
	}
}

void Freeze::IntrinsicUnfrozenCopy(const FMemoryUnfreezeContent& Context, const FHashedNameDebugString& Object, void* OutDst)
{
	const FName Name(Object.String.Get());
	const FHashedName HashedName(Name);
	FHashedNameDebugString* Result = new(OutDst) FHashedNameDebugString(HashedName.GetDebugString());
}

#endif // WITH_EDITORONLY_DATA

FHashedName::FHashedName(const TCHAR* InString) : FHashedName(FName(InString)) {}
FHashedName::FHashedName(const FString& InString) : FHashedName(FName(InString.Len(), *InString)) {}

FHashedName::FHashedName(uint64 InHash) : Hash(InHash)
{
#if WITH_EDITORONLY_DATA
	DebugString.String = FHashedNameRegistry::Get().FindString(Hash);
#endif
}

FHashedName::FHashedName(const FName& InName)
{
	union FNameBuffer
	{
		WIDECHAR Wide[NAME_SIZE];
		ANSICHAR Ansi[NAME_SIZE];
	};

	if (!InName.IsNone())
	{
		const FNameEntry* Entry = InName.GetComparisonNameEntry();
		const int32 NameLength = Entry->GetNameLength();
		const int32 InternalNumber = InName.GetNumber();
		FNameBuffer NameBuffer;
		FNameBuffer UpperNameBuffer;
		if (Entry->IsWide())
		{
			Entry->GetWideName(NameBuffer.Wide);
			for (int32 i = 0; i < NameLength; ++i)
			{
				UpperNameBuffer.Wide[i] = FCharWide::ToUpper(NameBuffer.Wide[i]);
			}
			UpperNameBuffer.Wide[NameLength] = 0;
			const FTCHARToUTF8 UpperNameUTF8(WCHAR_TO_TCHAR(UpperNameBuffer.Wide));
			Hash = CityHash64WithSeed(UpperNameUTF8.Get(), UpperNameUTF8.Length(), InternalNumber);
#if WITH_EDITORONLY_DATA
			{
				const FTCHARToUTF8 NameUTF8(WCHAR_TO_TCHAR(NameBuffer.Wide));
				DebugString.String = FHashedNameRegistry::Get().RegisterString(InName, (char*)NameUTF8.Get(), NameUTF8.Length(), (char*)UpperNameUTF8.Get(), Hash);
			}
#endif
		}
		else
		{
			Entry->GetAnsiName(NameBuffer.Ansi);
			for (int32 i = 0; i < NameLength; ++i)
			{
				UpperNameBuffer.Ansi[i] = FCharAnsi::ToUpper(NameBuffer.Ansi[i]);
			}
			UpperNameBuffer.Ansi[NameLength] = 0;
			Hash = CityHash64WithSeed(UpperNameBuffer.Ansi, NameLength, InternalNumber);
#if WITH_EDITORONLY_DATA
			DebugString.String = FHashedNameRegistry::Get().RegisterString(InName, (char*)NameBuffer.Ansi, NameLength, (char*)UpperNameBuffer.Ansi, Hash);
#endif
		}
	}
	else
	{
		Hash = 0u;
#if WITH_EDITORONLY_DATA
		DebugString.String = FHashedNameRegistry::Get().EmptyString;
#endif
<<<<<<< HEAD
	}
}

static void CountNumNames(const TArray<FMemoryImageNamePointer>& Names, TArray<uint32>& OutNameCounts)
{
	FName CurrentName;
	uint32 CurrentNumPatches = 0u;
	for (const FMemoryImageNamePointer& Patch : Names)
	{
		if (Patch.Name != CurrentName)
		{
			if (CurrentNumPatches > 0u)
			{
				OutNameCounts.Add(CurrentNumPatches);
			}
			CurrentName = Patch.Name;
			CurrentNumPatches = 0u;
		}
		++CurrentNumPatches;
	}
	if (CurrentNumPatches > 0u)
	{
		OutNameCounts.Add(CurrentNumPatches);
	}
}

static void SerializeNames(const TArray<FMemoryImageNamePointer>& Names, const TArray<uint32>& NameCounts, FArchive& Ar)
{
	int32 NameIndex = 0;
	for (uint32 Num : NameCounts)
	{
		FName Name = Names[NameIndex].Name;
		Ar << Name;
		Ar << Num;

		for (uint32 i = 0; i < Num; ++i)
		{
			const FMemoryImageNamePointer& Patch = Names[NameIndex++];
			check(Patch.Name == Name);

			uint32 Offset = Patch.Offset;
			Ar << Offset;
		}
=======
>>>>>>> 3ecbc206
	}
	check(NameIndex == Names.Num());
}

void FMemoryImageResult::SaveToArchive(FArchive& Ar) const
{
	TArray<uint32> VTableCounts;
	{
		uint64 CurrentTypeNameHash = 0u;
		uint32 CurrentNumPatches = 0u;
		for (const FMemoryImageVTablePointer& Patch : VTables)
		{
			if (Patch.TypeNameHash != CurrentTypeNameHash)
			{
				if (CurrentNumPatches > 0u)
				{
					VTableCounts.Add(CurrentNumPatches);
				}
				CurrentTypeNameHash = Patch.TypeNameHash;
				CurrentNumPatches = 0u;
			}
			++CurrentNumPatches;
		}
		if (CurrentNumPatches > 0u)
		{
			VTableCounts.Add(CurrentNumPatches);
		}
	}


	TArray<uint32> ScriptNameCounts;
	TArray<uint32> MinimalNameCounts;
	CountNumNames(ScriptNames, ScriptNameCounts);
	CountNumNames(MinimalNames, MinimalNameCounts);

	uint32 NumVTables = VTableCounts.Num();
	uint32 NumScriptNames = ScriptNameCounts.Num();
	uint32 NumMinimalNames = MinimalNameCounts.Num();
	Ar << NumVTables;
	Ar << NumScriptNames;
	Ar << NumMinimalNames;

	{
		int32 VTableIndex = 0;
		for (uint32 Num : VTableCounts)
		{
			uint64 TypeNameHash = VTables[VTableIndex].TypeNameHash;
			Ar << TypeNameHash;
			Ar << Num;

			for (uint32 i = 0; i < Num; ++i)
			{
				const FMemoryImageVTablePointer& Patch = VTables[VTableIndex++];
				check(Patch.TypeNameHash == TypeNameHash);

				uint32 VTableOffset = Patch.VTableOffset;
				uint32 Offset = Patch.Offset;
				Ar << VTableOffset;
				Ar << Offset;
			}
		}
		check(VTableIndex == VTables.Num());
	}
	
	SerializeNames(ScriptNames, ScriptNameCounts, Ar);
	SerializeNames(MinimalNames, MinimalNameCounts, Ar);
}

static inline void ApplyVTablePatch(void* FrozenObject, const FTypeLayoutDesc& DerivedType, uint32 VTableOffset, uint32 Offset)
{
	const void** VTableSrc = (void const**)((uint8*)DerivedType.GetDefaultObjectFunc() + VTableOffset);
	void const** VTableDst = (void const**)((uint8*)FrozenObject + Offset);
	*VTableDst = *VTableSrc;
}

static inline void ApplyScriptNamePatch(void* FrozenObject, const FScriptName& Name, uint32 Offset)
{
	void* NameDst = (uint8*)FrozenObject + Offset;
	new(NameDst) FScriptName(Name);
}

static inline void ApplyMinimalNamePatch(void* FrozenObject, const FMinimalName& Name, uint32 Offset)
{
	void* NameDst = (uint8*)FrozenObject + Offset;
	new(NameDst) FMinimalName(Name);
}

void FMemoryImageResult::ApplyPatches(void* FrozenObject) const
{
	for (const FMemoryImageVTablePointer& Patch : VTables)
	{
		const FTypeLayoutDesc* DerivedType = FTypeLayoutDesc::Find(Patch.TypeNameHash);
		check(DerivedType);
		ApplyVTablePatch(FrozenObject, *DerivedType, Patch.VTableOffset, Patch.Offset);
	}

	for (const FMemoryImageNamePointer& Patch : ScriptNames)
	{
		ApplyScriptNamePatch(FrozenObject, NameToScriptName(Patch.Name), Patch.Offset);
	}

	for (const FMemoryImageNamePointer& Patch : MinimalNames)
	{
		ApplyMinimalNamePatch(FrozenObject, NameToMinimalName(Patch.Name), Patch.Offset);
	}
}

void FMemoryImageResult::ApplyPatchesFromArchive(void* FrozenObject, FArchive& Ar)
{
	SCOPED_LOADTIMER(FMemoryImageResult_ApplyPatchesFromArchive);

	uint32 NumVTables = 0u;
	uint32 NumScriptNames = 0u;
	uint32 NumMinimalNames = 0u;
	Ar << NumVTables;
	Ar << NumScriptNames;
	Ar << NumMinimalNames;

	for (uint32 i = 0u; i < NumVTables; ++i)
	{
		uint64 TypeNameHash = 0u;
		uint32 NumPatches = 0u;
		Ar << TypeNameHash;
		Ar << NumPatches;

		const FTypeLayoutDesc* DerivedType = FTypeLayoutDesc::Find(TypeNameHash);
		check(DerivedType);

		for(uint32 PatchIndex = 0u; PatchIndex < NumPatches; ++PatchIndex)
		{
			uint32 VTableOffset = 0u;
			uint32 Offset = 0u;
			Ar << VTableOffset;
			Ar << Offset;
			ApplyVTablePatch(FrozenObject, *DerivedType, VTableOffset, Offset);
		}
	}

	for (uint32 i = 0u; i < NumScriptNames; ++i)
	{
		FName Name;
		uint32 NumPatches = 0u;
		Ar << Name;
		Ar << NumPatches;

		for (uint32 PatchIndex = 0u; PatchIndex < NumPatches; ++PatchIndex)
		{
			uint32 Offset = 0u;
			Ar << Offset;
			ApplyScriptNamePatch(FrozenObject, NameToScriptName(Name), Offset);
		}
	}

	for (uint32 i = 0u; i < NumMinimalNames; ++i)
	{
		FName Name;
		uint32 NumPatches = 0u;
		Ar << Name;
		Ar << NumPatches;

		for (uint32 PatchIndex = 0u; PatchIndex < NumPatches; ++PatchIndex)
		{
			uint32 Offset = 0u;
			Ar << Offset;
			ApplyMinimalNamePatch(FrozenObject, NameToMinimalName(Name), Offset);
		}
	}
}

void FPtrTableBase::SavePatchesToArchive(FArchive& Ar, uint32 PtrIndex) const
{
	if (PtrIndex < (uint32)PatchLists.Num())
	{
		const FPatchOffsetList& List = PatchLists[PtrIndex];
		int32 NumOffsets = List.NumOffsets;
		Ar << NumOffsets;
		uint32 OffsetIndex = List.FirstIndex;
		while (OffsetIndex != ~0u)
		{
			const FPatchOffset& Patch = PatchOffsets[OffsetIndex];
			uint32 Offset = Patch.Offset;
			Ar << Offset;
			OffsetIndex = Patch.NextIndex;
		}
	}
	else
	{
		int32 NumOffsets = 0;
		Ar << NumOffsets;
	}
}

void FPtrTableBase::AddPatchedPointerBase(uint32 PtrIndex, uint64 Offset)
{
	if (PtrIndex >= (uint32)PatchLists.Num())
	{
		PatchLists.SetNum(PtrIndex + 1, false);
	}
	FPatchOffsetList& List = PatchLists[PtrIndex];

	const uint32 OffsetIndex = PatchOffsets.AddUninitialized();
	PatchOffsets[OffsetIndex].Offset = (int32)Offset;
	PatchOffsets[OffsetIndex].NextIndex = List.FirstIndex;
	List.FirstIndex = OffsetIndex;
	++List.NumOffsets;
}

FMemoryImageSection* FMemoryImageSection::WritePointer(const FString& SectionName, uint32 Offset)
{
	FSectionPointer& SectionPointer = Pointers.AddDefaulted_GetRef();
	SectionPointer.Offset = WriteMemoryImagePointerSizedBytes(0u); // write dummy value
	SectionPointer.PointerOffset = Offset;
	SectionPointer.SectionIndex = ParentImage->Sections.Num();
	return ParentImage->AllocateSection(SectionName);
}

uint32 FMemoryImageSection::WriteRawPointerSizedBytes(uint64 PointerValue)
{
	if (ParentImage->TargetLayoutParameters.Is32Bit())
	{
		return WriteBytes((uint32)PointerValue);
	}
	else
	{
		return WriteBytes(PointerValue);
	}
}

uint32 FMemoryImageSection::WriteMemoryImagePointerSizedBytes(uint64 PointerValue)
{
	const FPlatformTypeLayoutParameters& TargetParameters = ParentImage->TargetLayoutParameters;
	if (TargetParameters.Has32BitMemoryImagePointers())
	{
		return WriteBytes((uint32)PointerValue);
	}
	else
	{
		return WriteBytes(PointerValue);
	}
}

uint32 FMemoryImageSection::WriteVTable(const FTypeLayoutDesc& TypeDesc, const FTypeLayoutDesc& DerivedTypeDesc)
{
	checkf(DerivedTypeDesc.NameHash != 0u, TEXT("Type %s is not registered"), DerivedTypeDesc.Name);
	checkf(DerivedTypeDesc.Interface == ETypeLayoutInterface::Virtual, TEXT("Type %s is not virtual"), DerivedTypeDesc.Name);

	FMemoryImageVTablePointer& VTablePointer = VTables.AddDefaulted_GetRef();
	VTablePointer.Offset = WriteRawPointerSizedBytes((uint64)-1); // write dummy value
	VTablePointer.TypeNameHash = DerivedTypeDesc.NameHash;
	VTablePointer.VTableOffset = DerivedTypeDesc.GetOffsetToBase(TypeDesc);
	return VTablePointer.Offset;
}

uint32 FMemoryImageSection::WriteFName(const FName& Name)
{
	const FPlatformTypeLayoutParameters& TargetLayoutParameters = ParentImage->TargetLayoutParameters;
<<<<<<< HEAD
	if (!TargetLayoutParameters.WithCasePreservingFName())
=======
	uint32 Offset = 0u;
	if (TargetLayoutParameters.WithEditorOnly())
>>>>>>> 3ecbc206
	{
		return WriteFMinimalName(NameToMinimalName(Name));
	}
	else
	{
		return WriteFScriptName(NameToScriptName(Name));
	}
}

uint32 FMemoryImageSection::WriteFMinimalName(const FMinimalName& Name)
{
	const uint32 Offset = WriteBytes(FMinimalName());
	if (!Name.IsNone())
	{
		FMemoryImageNamePointer& NamePointer = MinimalNames.AddDefaulted_GetRef();
		NamePointer.Name = MinimalNameToName(Name);
		NamePointer.Offset = Offset;
	}
	return Offset;
}

uint32 FMemoryImageSection::WriteFScriptName(const FScriptName& Name)
{
	const uint32 Offset = WriteBytes(FScriptName());
	if (!Name.IsNone())
	{
		FMemoryImageNamePointer& NamePointer = ScriptNames.AddDefaulted_GetRef();
		NamePointer.Name = ScriptNameToName(Name);
		NamePointer.Offset = Offset;
	}
	return Offset;
}

uint32 FMemoryImageSection::Flatten(FMemoryImageResult& OutResult) const
{
	const uint32 AlignedOffset = (OutResult.Bytes.Num() + MaxAlignment - 1) & ~(MaxAlignment - 1u);

	OutResult.Bytes.SetNumZeroed(AlignedOffset + Bytes.Num());
	FMemory::Memcpy(&OutResult.Bytes[AlignedOffset], Bytes.GetData(), Bytes.Num());

	OutResult.VTables.Reserve(OutResult.VTables.Num() + VTables.Num());
	for (const FMemoryImageVTablePointer& VTable : VTables)
	{
		FMemoryImageVTablePointer* ResultVTable = new(OutResult.VTables) FMemoryImageVTablePointer(VTable);
		ResultVTable->Offset += AlignedOffset;
	}

	OutResult.ScriptNames.Reserve(OutResult.ScriptNames.Num() + ScriptNames.Num());
	for (const FMemoryImageNamePointer& Name : ScriptNames)
	{
		FMemoryImageNamePointer* ResultName = new(OutResult.ScriptNames) FMemoryImageNamePointer(Name);
		ResultName->Offset += AlignedOffset;
	}

	OutResult.MinimalNames.Reserve(OutResult.MinimalNames.Num() + MinimalNames.Num());
	for (const FMemoryImageNamePointer& Name : MinimalNames)
	{
		FMemoryImageNamePointer* ResultName = new(OutResult.MinimalNames) FMemoryImageNamePointer(Name);
		ResultName->Offset += AlignedOffset;
	}

	return AlignedOffset;
}

static void UpdateHashNamePatches(const TArray< FMemoryImageNamePointer>& Names, FSHA1& HashState)
{
	for (const FMemoryImageNamePointer& NamePatch : Names)
	{
		const FNameEntry* NameEntry = NamePatch.Name.GetComparisonNameEntry();
		TCHAR NameBuffer[NAME_SIZE];
		NameEntry->GetName(NameBuffer);
		const int32 Number = NamePatch.Name.GetNumber();
		HashState.UpdateWithString(NameBuffer, NameEntry->GetNameLength());
		HashState.Update((uint8*)&Number, sizeof(Number));
		HashState.Update((uint8*)&NamePatch.Offset, sizeof(NamePatch.Offset));
	}
}

void FMemoryImageSection::ComputeHash()
{
	FSHA1 HashState;
	HashState.Update(Bytes.GetData(), Bytes.Num());
	HashState.Update((uint8*)Pointers.GetData(), Pointers.Num() * Pointers.GetTypeSize());
	HashState.Update((uint8*)VTables.GetData(), VTables.Num() * VTables.GetTypeSize());
	UpdateHashNamePatches(ScriptNames, HashState);
	UpdateHashNamePatches(MinimalNames, HashState);
	HashState.Final();
	HashState.GetHash(Hash.Hash);
}

void FMemoryImage::AddDependency(const FTypeLayoutDesc& TypeDesc)
{
	if (TypeDesc.NameHash != 0u)
	{
		const int32 SortedIndex = Algo::LowerBoundBy(TypeDependencies, TypeDesc.NameHash, [](const FTypeLayoutDesc* InTypeDesc) { return InTypeDesc->NameHash; });
		if (SortedIndex >= TypeDependencies.Num() || TypeDependencies[SortedIndex] != &TypeDesc)
		{
			TypeDependencies.Insert(&TypeDesc, SortedIndex);
		}
	}
}

void FMemoryImage::Flatten(FMemoryImageResult& OutResult, bool bMergeDuplicateSections)
{
	TArray<FMemoryImageSection*> UniqueSections;
	UniqueSections.Reserve(Sections.Num());

	TArray<int32> SectionIndexRemap;
	SectionIndexRemap.Init(INDEX_NONE, Sections.Num());

	if(bMergeDuplicateSections)
	{
		// Find unique sections
		TMap<FSHAHash, int32> HashToSectionIndex;
		for (int32 SectionIndex = 0; SectionIndex < Sections.Num(); ++SectionIndex)
		{
			FMemoryImageSection* Section = Sections[SectionIndex];
			Section->ComputeHash();
			int32* FoundIndex = HashToSectionIndex.Find(Section->Hash);
			int32 NewIndex = INDEX_NONE;
			if (!FoundIndex)
			{
				NewIndex = UniqueSections.Add(Section);
				HashToSectionIndex.Add(Section->Hash, NewIndex);
			}
			else
			{
				NewIndex = *FoundIndex;
			}
			SectionIndexRemap[SectionIndex] = NewIndex;
		}
	}
	else
	{
		for (int32 SectionIndex = 0; SectionIndex < Sections.Num(); ++SectionIndex)
		{
			UniqueSections.Add(Sections[SectionIndex]);
			SectionIndexRemap[SectionIndex] = SectionIndex;
		}
	}

	TArray<uint32> SectionOffset;
	SectionOffset.SetNum(UniqueSections.Num());

	for (int32 SectionIndex = 0; SectionIndex < UniqueSections.Num(); ++SectionIndex)
	{
		const FMemoryImageSection* Section = UniqueSections[SectionIndex];
		SectionOffset[SectionIndex] = Section->Flatten(OutResult);
	}

	for (int32 SectionIndex = 0; SectionIndex < UniqueSections.Num(); ++SectionIndex)
	{
		const FMemoryImageSection* Section = UniqueSections[SectionIndex];
		if (TargetLayoutParameters.Has32BitMemoryImagePointers())
		{
			for (const FMemoryImageSection::FSectionPointer& Pointer : Section->Pointers)
			{
				const int32 OffsetToPointer = SectionOffset[SectionIndex] + Pointer.Offset;
				const int32 RemapSectionIndex = SectionIndexRemap[Pointer.SectionIndex];
				int32* PointerData = (int32*)(OutResult.Bytes.GetData() + OffsetToPointer);
				check(*PointerData == 0);
				const int32 OffsetFromPointer = (int32)(SectionOffset[RemapSectionIndex] + Pointer.PointerOffset) - OffsetToPointer;
				*PointerData = (OffsetFromPointer << 1) | 1;
			}
		}
		else
		{
			for (const FMemoryImageSection::FSectionPointer& Pointer : Section->Pointers)
			{
				const int64 OffsetToPointer = SectionOffset[SectionIndex] + Pointer.Offset;
				const int32 RemapSectionIndex = SectionIndexRemap[Pointer.SectionIndex];
				int64* PointerData = (int64*)(OutResult.Bytes.GetData() + OffsetToPointer);
				check(*PointerData == 0);
				const int64 OffsetFromPointer = (int64)(SectionOffset[RemapSectionIndex] + Pointer.PointerOffset) - OffsetToPointer;
				*PointerData = (OffsetFromPointer << 1) | 1;
			}
		}
	}

	// Sort to group runs of the same FName/VTable
	OutResult.VTables.Sort();
	OutResult.ScriptNames.Sort();
	OutResult.MinimalNames.Sort();
}

FMemoryImageWriter::FMemoryImageWriter(FMemoryImage& InImage) : Section(InImage.AllocateSection(TEXT("ROOT"))) {}
FMemoryImageWriter::FMemoryImageWriter(FMemoryImageSection* InSection) : Section(InSection) {}

FMemoryImageWriter::~FMemoryImageWriter()
{
}

FMemoryImage& FMemoryImageWriter::GetImage() const { return *Section->ParentImage; }
const FPlatformTypeLayoutParameters& FMemoryImageWriter::GetHostLayoutParams() const { return GetImage().HostLayoutParameters; }
const FPlatformTypeLayoutParameters& FMemoryImageWriter::GetTargetLayoutParams() const { return GetImage().TargetLayoutParameters; }
FPointerTableBase& FMemoryImageWriter::GetPointerTable() const { return GetImage().GetPointerTable(); }
const FPointerTableBase* FMemoryImageWriter::TryGetPrevPointerTable() const { return GetImage().PrevPointerTable; }

void FMemoryImageWriter::AddDependency(const FTypeLayoutDesc& TypeDesc)
{
	Section->ParentImage->AddDependency(TypeDesc);
}

void FMemoryImageWriter::WriteObject(const void* Object, const FTypeLayoutDesc& TypeDesc)
{
	AddDependency(TypeDesc);
	TypeDesc.WriteFrozenMemoryImageFunc(*this, Object, TypeDesc, TypeDesc);
}

void FMemoryImageWriter::WriteObjectArray(const void* Object, const FTypeLayoutDesc& TypeDesc, uint32 NumArray)
{
	FTypeLayoutDesc::FWriteFrozenMemoryImageFunc* Func = TypeDesc.WriteFrozenMemoryImageFunc;
	const uint8* CurrentElement = (uint8*)Object;

	const uint32 TargetAlignment = Freeze::GetTargetAlignment(TypeDesc, GetTargetLayoutParams());
	WriteAlignment(TargetAlignment);
	for (uint32_t i = 0u; i < NumArray; ++i)
	{
		Func(*this, CurrentElement, TypeDesc, TypeDesc);
		WriteAlignment(TargetAlignment);
		CurrentElement += TypeDesc.Size;
	}
}

uint32 FMemoryImageWriter::GetOffset() const
{
	return Section->GetOffset();
}

uint32 FMemoryImageWriter::WriteAlignment(uint32 Alignment)
{
	return Section->WriteAlignment(Alignment);
}

void FMemoryImageWriter::WritePaddingToSize(uint32 Offset)
{
	Section->WritePaddingToSize(Offset);
}

uint32 FMemoryImageWriter::WriteBytes(const void* Data, uint32 Size)
{
	return Section->WriteBytes(Data, Size);
}

FMemoryImageWriter FMemoryImageWriter::WritePointer(const FString& SectionName, uint32 Offset)
{
	return FMemoryImageWriter(Section->WritePointer(SectionName, Offset));
}

uint32 FMemoryImageWriter::WriteRawPointerSizedBytes(uint64 PointerValue)
{
	return Section->WriteRawPointerSizedBytes(PointerValue);
}

uint32 FMemoryImageWriter::WriteMemoryImagePointerSizedBytes(uint64 PointerValue)
{
	return Section->WriteMemoryImagePointerSizedBytes(PointerValue);
}

uint32 FMemoryImageWriter::WriteVTable(const FTypeLayoutDesc& TypeDesc, const FTypeLayoutDesc& DerivedTypeDesc)
{
	return Section->WriteVTable(TypeDesc, DerivedTypeDesc);
}

uint32 FMemoryImageWriter::WriteFName(const FName& Name)
{
	return Section->WriteFName(Name);
}

uint32 FMemoryImageWriter::WriteFMinimalName(const FMinimalName& Name)
{
	return Section->WriteFMinimalName(Name);
}

uint32 FMemoryImageWriter::WriteFScriptName(const FScriptName& Name)
{
	return Section->WriteFScriptName(Name);
}

// Finds the length of the field name, omitting any _DEPRECATED suffix
uint8 Freeze::FindFieldNameLength(const TCHAR* Name)
{
	uint8 Result = 0;

	const TCHAR* NameIter = Name;
	for (;;)
	{
		TCHAR Ch = *NameIter++;

		if (!Ch)
		{
			return Result;
		}

		if (Ch == TEXT('_'))
		{
			static TCHAR DeprecatedName[] = TEXT("DEPRECATED");

			const TCHAR* DepIter = DeprecatedName;
			for (;;)
			{
				Ch = *NameIter;
				if (Ch != *DepIter)
				{
					break;
				}

				if (!Ch)
				{
					return Result;
				}

				++NameIter;
				++DepIter;
			}

			Result += (uint8)(DepIter - DeprecatedName);
		}

		++Result;
	}
}<|MERGE_RESOLUTION|>--- conflicted
+++ resolved
@@ -12,21 +12,13 @@
 #include "Misc/ScopeRWLock.h"
 #include "Misc/DataDrivenPlatformInfoRegistry.h"
 #include "Serialization/Archive.h"
-<<<<<<< HEAD
-=======
 #include "Misc/MemStack.h"
->>>>>>> 3ecbc206
 
 DEFINE_LOG_CATEGORY_STATIC(LogMemoryImage, Log, All);
 
 IMPLEMENT_TYPE_LAYOUT(FMemoryImageString);
-<<<<<<< HEAD
-IMPLEMENT_TYPE_LAYOUT(FHashedName);
-IMPLEMENT_TYPE_LAYOUT(FPlatformTypeLayoutParameters);
-=======
 IMPLEMENT_TYPE_LAYOUT(FPlatformTypeLayoutParameters);
 IMPLEMENT_TYPE_LAYOUT(FHashedName);
->>>>>>> 3ecbc206
 
 static const uint32 NumTypeLayoutDescHashBuckets = 4357u;
 static const FTypeLayoutDesc* GTypeLayoutHashBuckets[NumTypeLayoutDescHashBuckets] = { nullptr };
@@ -1056,7 +1048,7 @@
 {
 	union FNameBuffer
 	{
-		WIDECHAR Wide[NAME_SIZE];
+		TCHAR Wide[NAME_SIZE];
 		ANSICHAR Ansi[NAME_SIZE];
 	};
 
@@ -1069,23 +1061,25 @@
 		FNameBuffer UpperNameBuffer;
 		if (Entry->IsWide())
 		{
-			Entry->GetWideName(NameBuffer.Wide);
+			// Name contains non-ansi characters, processing using TCHAR, converted to UTF8
+			Entry->GetName(NameBuffer.Wide);
 			for (int32 i = 0; i < NameLength; ++i)
 			{
-				UpperNameBuffer.Wide[i] = FCharWide::ToUpper(NameBuffer.Wide[i]);
+				UpperNameBuffer.Wide[i] = FChar::ToUpper(NameBuffer.Wide[i]);
 			}
 			UpperNameBuffer.Wide[NameLength] = 0;
-			const FTCHARToUTF8 UpperNameUTF8(WCHAR_TO_TCHAR(UpperNameBuffer.Wide));
+			const FTCHARToUTF8 UpperNameUTF8(UpperNameBuffer.Wide);
 			Hash = CityHash64WithSeed(UpperNameUTF8.Get(), UpperNameUTF8.Length(), InternalNumber);
 #if WITH_EDITORONLY_DATA
 			{
-				const FTCHARToUTF8 NameUTF8(WCHAR_TO_TCHAR(NameBuffer.Wide));
+				const FTCHARToUTF8 NameUTF8(NameBuffer.Wide);
 				DebugString.String = FHashedNameRegistry::Get().RegisterString(InName, (char*)NameUTF8.Get(), NameUTF8.Length(), (char*)UpperNameUTF8.Get(), Hash);
 			}
 #endif
 		}
 		else
 		{
+			// Name is purely ascii, so avoid translating to TCHAR and UTF8, and just process directly as ascii (which is a subset of UTF8)
 			Entry->GetAnsiName(NameBuffer.Ansi);
 			for (int32 i = 0; i < NameLength; ++i)
 			{
@@ -1104,7 +1098,6 @@
 #if WITH_EDITORONLY_DATA
 		DebugString.String = FHashedNameRegistry::Get().EmptyString;
 #endif
-<<<<<<< HEAD
 	}
 }
 
@@ -1148,8 +1141,6 @@
 			uint32 Offset = Patch.Offset;
 			Ar << Offset;
 		}
-=======
->>>>>>> 3ecbc206
 	}
 	check(NameIndex == Names.Num());
 }
@@ -1406,12 +1397,7 @@
 uint32 FMemoryImageSection::WriteFName(const FName& Name)
 {
 	const FPlatformTypeLayoutParameters& TargetLayoutParameters = ParentImage->TargetLayoutParameters;
-<<<<<<< HEAD
 	if (!TargetLayoutParameters.WithCasePreservingFName())
-=======
-	uint32 Offset = 0u;
-	if (TargetLayoutParameters.WithEditorOnly())
->>>>>>> 3ecbc206
 	{
 		return WriteFMinimalName(NameToMinimalName(Name));
 	}
