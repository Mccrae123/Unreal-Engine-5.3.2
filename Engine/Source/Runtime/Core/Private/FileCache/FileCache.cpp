--- conflicted
+++ resolved
@@ -4,7 +4,6 @@
 #include "Containers/BinaryHeap.h"
 #include "Containers/Queue.h"
 #include "Containers/LockFreeList.h"
-#include "Containers/Ticker.h"
 #include "Templates/TypeHash.h"
 #include "Misc/ScopeLock.h"
 #include "Async/AsyncFileHandle.h"
@@ -23,17 +22,9 @@
 // These below are pretty high throughput and probably should be removed once the system gets more mature
 DECLARE_CYCLE_STAT(TEXT("Find Eviction Candidate"), STAT_SFC_FindEvictionCandidate, STATGROUP_SFC);
 
-DECLARE_MEMORY_STAT(TEXT("Allocate Size"), STAT_SFC_AllocatedSize, STATGROUP_SFC);
-
-DECLARE_MEMORY_STAT(TEXT("Locked Size"), STAT_SFC_LockedSize, STATGROUP_SFC);
-DECLARE_MEMORY_STAT(TEXT("Preloaded Size"), STAT_SFC_PreloadedSize, STATGROUP_SFC);
-DECLARE_MEMORY_STAT(TEXT("Fine Preloaded Size"), STAT_SFC_FinePreloadedSize, STATGROUP_SFC);
-
 DEFINE_LOG_CATEGORY_STATIC(LogStreamingFileCache, Log, All);
 
-static const int CacheSlotCapacity = 64 * 1024;
-static const int CacheLineSize = 16 * 1024;
-static const int PreloadBlockSize = CacheLineSize / 64;
+static const int CacheLineSize = 64 * 1024;
 
 static int32 GNumFileCacheBlocks = 256;
 static FAutoConsoleVariableRef CVarNumFileCacheBlocks(
@@ -43,15 +34,6 @@
 	ECVF_RenderThreadSafe
 );
 
-static int32 GLineReleaseFrameThreshold = 300;
-static FAutoConsoleVariableRef CVarLineReleaseFrameThreshold(
-	TEXT("fc.LineReleaseFrameThreshold"),
-	GLineReleaseFrameThreshold,
-	TEXT(""),
-	ECVF_RenderThreadSafe
-);
-
-
 // 
 // Strongly typed ids to avoid confusion in the code
 // 
@@ -104,44 +86,38 @@
 class FFileCache
 {
 public:
-	enum ESlotListType
-	{
-		SLOTLIST_Free,
-		SLOTLIST_UnlockedAllocated,
-		SLOTLIST_Num,
-	};
-
-	struct FSlotInfo
-	{
-		uint64 PreloadMask = 0u;
-		FFileCacheHandle* Handle = nullptr;
-		CacheLineID LineID;
-		int32 NextSlotIndex = 0;
-		int32 PrevSlotIndex = 0;
-		uint32 LastUsedFrameNumber = 0u;
-		int16 LockCount = 0;
-	};
-
 	explicit FFileCache(int32 NumSlots);
-	~FFileCache();
-
-	bool OnTick(float DeltaTime);
-
-	uint8* GetSlotMemory(CacheSlotID SlotID);
+
+	~FFileCache()
+	{
+		FMemory::Free(Memory);
+	}
+
+	uint8* GetSlotMemory(CacheSlotID SlotID)
+	{
+		check(SlotID.Get() < SlotInfo.Num() - 1);
+		check(IsSlotLocked(SlotID)); // slot must be locked in order to access memory
+		return Memory + SlotID.Get() * CacheSlotID::BlockSize;
+	}
 
 	CacheSlotID AcquireAndLockSlot(FFileCacheHandle* InHandle, CacheLineID InLineID);
 	bool IsSlotLocked(CacheSlotID InSlotID) const;
 	void LockSlot(CacheSlotID InSlotID);
 	void UnlockSlot(CacheSlotID InSlotID);
-	void MarkSlotPreloadedRegion(CacheSlotID InSlotID, int64 InOffset, int64 InSize);
-	void ClearSlotPreloadedRegion(CacheSlotID InSlotID, int64 InOffset, int64 InSize);
-
-	void ReleaseMemory(int32 NumSlotsToRelease = 1);
 
 	// if InFile is null, will evict all slots
 	bool EvictAll(FFileCacheHandle* InFile = nullptr);
 
 	void FlushCompletedRequests();
+
+	struct FSlotInfo
+	{
+		FFileCacheHandle* Handle;
+		CacheLineID LineID;
+		int32 NextSlotIndex;
+		int32 PrevSlotIndex;
+		int32 LockCount;
+	};
 
 	void EvictFileCacheFromConsole()
 	{
@@ -169,37 +145,37 @@
 
 	inline void UnlinkSlot(int32 SlotIndex)
 	{
-		check(SlotIndex >= SLOTLIST_Num);
+		check(SlotIndex != 0);
 		FSlotInfo& Info = SlotInfo[SlotIndex];
 		SlotInfo[Info.PrevSlotIndex].NextSlotIndex = Info.NextSlotIndex;
 		SlotInfo[Info.NextSlotIndex].PrevSlotIndex = Info.PrevSlotIndex;
 		Info.NextSlotIndex = Info.PrevSlotIndex = SlotIndex;
 	}
 
-	inline void LinkSlotTail(ESlotListType List, int32 SlotIndex)
-	{
-		check(SlotIndex >= SLOTLIST_Num);
-		FSlotInfo& HeadInfo = SlotInfo[List];
+	inline void LinkSlotTail(int32 SlotIndex)
+	{
+		check(SlotIndex != 0);
+		FSlotInfo& HeadInfo = SlotInfo[0];
 		FSlotInfo& Info = SlotInfo[SlotIndex];
 		check(Info.NextSlotIndex == SlotIndex);
 		check(Info.PrevSlotIndex == SlotIndex);
 
-		Info.NextSlotIndex = List;
+		Info.NextSlotIndex = 0;
 		Info.PrevSlotIndex = HeadInfo.PrevSlotIndex;
 		SlotInfo[HeadInfo.PrevSlotIndex].NextSlotIndex = SlotIndex;
 		HeadInfo.PrevSlotIndex = SlotIndex;
 	}
 
-	inline void LinkSlotHead(ESlotListType List, int32 SlotIndex)
-	{
-		check(SlotIndex >= SLOTLIST_Num);
-		FSlotInfo& HeadInfo = SlotInfo[List];
+	inline void LinkSlotHead(int32 SlotIndex)
+	{
+		check(SlotIndex != 0);
+		FSlotInfo& HeadInfo = SlotInfo[0];
 		FSlotInfo& Info = SlotInfo[SlotIndex];
 		check(Info.NextSlotIndex == SlotIndex);
 		check(Info.PrevSlotIndex == SlotIndex);
 
 		Info.NextSlotIndex = HeadInfo.NextSlotIndex;
-		Info.PrevSlotIndex = List;
+		Info.PrevSlotIndex = 0;
 		SlotInfo[HeadInfo.NextSlotIndex].PrevSlotIndex = SlotIndex;
 		HeadInfo.NextSlotIndex = SlotIndex;
 	}
@@ -208,17 +184,14 @@
 
 	FAutoConsoleCommand EvictFileCacheCommand;
 
-	FDelegateHandle TickHandle;
-
 	TLockFreePointerListUnordered<IAsyncReadRequest, PLATFORM_CACHE_LINE_SIZE> CompletedRequests;
 	FThreadSafeCounter CompletedRequestsCounter;
 
 	// allocated with an extra dummy entry at index0 for linked list head
 	TArray<FSlotInfo> SlotInfo;
-	uint8* SlotMemory[CacheSlotCapacity];
+	uint8* Memory;
 	int32 SizeInBytes;
-	int32 NumSlots;
-	int32 NumAllocatedSlots;
+	int32 NumFreeSlots;
 };
 
 static FFileCache &GetCache()
@@ -267,13 +240,12 @@
 	// Returns the size within the first cache line covering the byte range to read
 	template<typename BlockIDType> inline int64 GetBlockSize(int64 Offset, int64 Size)
 	{
-		int64 OffsetInSlot = GetBlockOffset<BlockIDType>(Offset);
-		return FMath::Min((int64)(BlockIDType::BlockSize - OffsetInSlot), Size - Offset);
+		int64 OffsetInBlock = GetBlockOffset<BlockIDType>(Offset);
+		return FMath::Min((int64)(BlockIDType::BlockSize - OffsetInBlock), Size - Offset);
 	}
 
 	virtual IMemoryReadStreamRef ReadData(FGraphEventArray& OutCompletionEvents, int64 Offset, int64 BytesToRead, EAsyncIOPriorityAndFlags Priority) override;
-	virtual FGraphEventRef PreloadData(const FFileCachePreloadEntry* PreloadEntries, int32 NumEntries, int64 InOffset, EAsyncIOPriorityAndFlags Priority) override;
-	virtual void ReleasePreloadedData(const FFileCachePreloadEntry* PreloadEntries, int32 NumEntries, int64 InOffset) override;
+	virtual FGraphEventRef PreloadData(const FFileCachePreloadEntry* PreloadEntries, int32 NumEntries, EAsyncIOPriorityAndFlags Priority) override;
 
 	IMemoryReadStreamRef ReadDataUncached(FGraphEventArray& OutCompletionEvents, int64 Offset, int64 BytesToRead, EAsyncIOPriorityAndFlags Priority);
 
@@ -303,255 +275,87 @@
 
 ///////////////
 
-FFileCache::FFileCache(int32 InNumSlots)
+FFileCache::FFileCache(int32 NumSlots)
 	: EvictFileCacheCommand(TEXT("r.VT.EvictFileCache"), TEXT("Evict all the file caches in the VT system."),
 		FConsoleCommandDelegate::CreateRaw(this, &FFileCache::EvictFileCacheFromConsole))
-	, SizeInBytes(InNumSlots * CacheSlotID::BlockSize)
-	, NumSlots(InNumSlots)
-	, NumAllocatedSlots(0)
-{
-	FMemory::Memzero(SlotMemory);
-
-	SlotInfo.AddDefaulted(InNumSlots + SLOTLIST_Num);
-	for (int32 i = 0; i < SLOTLIST_Num; ++i)
+	, SizeInBytes(NumSlots * CacheSlotID::BlockSize)
+	, NumFreeSlots(NumSlots)
+{
+	Memory = (uint8*)FMemory::Malloc(SizeInBytes);
+
+	SlotInfo.AddUninitialized(NumSlots + 1);
+	for (int i = 0; i <= NumSlots; ++i)
 	{
 		FSlotInfo& Info = SlotInfo[i];
-		Info.NextSlotIndex = i;
-		Info.PrevSlotIndex = i;
-	}
-
-	// All slots begin in free list
-	SlotInfo[SLOTLIST_Free].PrevSlotIndex = InNumSlots;
-	SlotInfo[InNumSlots].NextSlotIndex = SLOTLIST_Free;
-
-	for (int32 i = SLOTLIST_Num; i < SlotInfo.Num(); ++i)
-	{
-		FSlotInfo& Info = SlotInfo[i];
+		Info.Handle = nullptr;
+		Info.LineID = CacheLineID();
+		Info.LockCount = 0;
 		Info.NextSlotIndex = i + 1;
 		Info.PrevSlotIndex = i - 1;
 	}
 
-	TickHandle = FTicker::GetCoreTicker().AddTicker(FTickerDelegate::CreateRaw(this, &FFileCache::OnTick), 0.1f);
-}
-
-FFileCache::~FFileCache()
-{
-	SET_MEMORY_STAT(STAT_SFC_AllocatedSize, 0);
-	for (int32 i = 0; i < CacheSlotCapacity; ++i)
-	{
-		if (SlotMemory[i])
-		{
-			FMemory::Free(SlotMemory[i]);
-		}
-	}
-
-	FTicker::GetCoreTicker().RemoveTicker(TickHandle);
-}
-
-bool FFileCache::OnTick(float DeltaTime)
-{
-	FScopeLock Lock(&CriticalSection);
-	ReleaseMemory(30);
-	return true;
+	// list is circular
+	SlotInfo[0].PrevSlotIndex = NumSlots;
+	SlotInfo[NumSlots].NextSlotIndex = 0;
 }
 
 CacheSlotID FFileCache::AcquireAndLockSlot(FFileCacheHandle* InHandle, CacheLineID InLineID)
 {
-	int32 SlotIndex = SlotInfo[SLOTLIST_UnlockedAllocated].NextSlotIndex;
-	if (SlotIndex == SLOTLIST_UnlockedAllocated)
-	{
-		SlotIndex = SlotInfo[SLOTLIST_Free].NextSlotIndex;
-		if (SlotIndex == SLOTLIST_Free)
-		{
-			SlotIndex = SlotInfo.AddDefaulted();
-			check(SlotIndex < CacheSlotCapacity);
-			SlotInfo[SlotIndex].NextSlotIndex = SlotInfo[SlotIndex].PrevSlotIndex = SlotIndex;
-		}
-		else
-		{
-			UnlinkSlot(SlotIndex);
-		}
-
-		FSlotInfo& Info = SlotInfo[SlotIndex];
-		check(!SlotMemory[SlotIndex]);
-		check(!Info.Handle);
-
-		INC_MEMORY_STAT_BY(STAT_SFC_AllocatedSize, CacheSlotID::BlockSize);
-		SlotMemory[SlotIndex] = (uint8*)FMemory::Malloc(CacheSlotID::BlockSize);
-		++NumAllocatedSlots;
-	}
-	else
-	{
-		UnlinkSlot(SlotIndex);
-		FSlotInfo& Info = SlotInfo[SlotIndex];
-		if (Info.Handle)
-		{
-			Info.Handle->Evict(Info.LineID);
-			Info.Handle = nullptr;
-		}
-	}
-
-	INC_MEMORY_STAT_BY(STAT_SFC_LockedSize, CacheSlotID::BlockSize);
+	check(NumFreeSlots > 0);
+	--NumFreeSlots;
+
+	const int32 SlotIndex = SlotInfo[0].NextSlotIndex;
+	check(SlotIndex != 0);
+
 	FSlotInfo& Info = SlotInfo[SlotIndex];
 	check(Info.LockCount == 0); // slot should not be in free list if it's locked
-	check(Info.PreloadMask == 0u);
+	if (Info.Handle)
+	{
+		Info.Handle->Evict(Info.LineID);
+	}
+
 	Info.LockCount = 1;
 	Info.Handle = InHandle;
 	Info.LineID = InLineID;
-
-	check(SlotMemory[SlotIndex]);
-	return CacheSlotID(SlotIndex - SLOTLIST_Num);
-}
-
-uint8* FFileCache::GetSlotMemory(CacheSlotID InSlotID)
-
-{
-	const int32 SlotIndex = InSlotID.Get() + SLOTLIST_Num;
-	// May be called with no slot, SlotInfo array not safe to access here
-	uint8* Memory = SlotMemory[SlotIndex];
-	check(Memory);
-	return Memory;
+	UnlinkSlot(SlotIndex);
+
+	return CacheSlotID(SlotIndex - 1);
 }
 
 bool FFileCache::IsSlotLocked(CacheSlotID InSlotID) const
 {
-	const int32 SlotIndex = InSlotID.Get() + SLOTLIST_Num;
+	const int32 SlotIndex = InSlotID.Get() + 1;
 	const FSlotInfo& Info = SlotInfo[SlotIndex];
 	return Info.LockCount > 0;
 }
 
 void FFileCache::LockSlot(CacheSlotID InSlotID)
 {
-	const int32 SlotIndex = InSlotID.Get() + SLOTLIST_Num;
+	const int32 SlotIndex = InSlotID.Get() + 1;
 	FSlotInfo& Info = SlotInfo[SlotIndex];
-	check(SlotMemory[SlotIndex]);
-	const int16 PrevLockCount = Info.LockCount;
-	check(PrevLockCount < 0x7fff);
+	const int32 PrevLockCount = Info.LockCount;
 	if (PrevLockCount == 0)
 	{
-		INC_MEMORY_STAT_BY(STAT_SFC_LockedSize, CacheSlotID::BlockSize);
-		if (Info.PreloadMask == 0u)
-		{
-			UnlinkSlot(SlotIndex);
-		}
+		check(NumFreeSlots > 0);
+		--NumFreeSlots;
+		UnlinkSlot(SlotIndex);
 	}
 	Info.LockCount = PrevLockCount + 1;
 }
 
 void FFileCache::UnlockSlot(CacheSlotID InSlotID)
 {
-	const int32 SlotIndex = InSlotID.Get() + SLOTLIST_Num;
-	FSlotInfo& Info = SlotInfo[SlotIndex];
-	const int16 PrevLockCount = Info.LockCount;
-	check(SlotMemory[SlotIndex]);
+	const int32 SlotIndex = InSlotID.Get() + 1;
+	const int32 PrevLockCount = SlotInfo[SlotIndex].LockCount;
 	check(PrevLockCount > 0);
-
 	if (PrevLockCount == 1)
 	{
-		DEC_MEMORY_STAT_BY(STAT_SFC_LockedSize, CacheSlotID::BlockSize);
-		Info.LastUsedFrameNumber = GFrameNumber;
-
 		// move slot back to the free list when it's unlocked
-		if (Info.PreloadMask == 0u)
-		{
-			LinkSlotTail(SLOTLIST_UnlockedAllocated, SlotIndex);
-		}
-	}
-	Info.LockCount = PrevLockCount - 1;
-}
-
-static uint64 MakePreloladMask(int64 InOffset, int64 InSize)
-{
-	checkSlow(InOffset >= 0 && InOffset < CacheLineSize);
-	checkSlow(InSize > 0 && InSize <= CacheLineSize);
-	const uint32 StartBlock = FMath::DivideAndRoundDown<uint32>((uint32)InOffset, PreloadBlockSize);
-	const uint32 EndBlock = FMath::DivideAndRoundUp<uint32>((uint32)(InOffset + InSize), PreloadBlockSize);
-	const uint32 NumBlocks = EndBlock - StartBlock;
-	checkf(NumBlocks > 0u && NumBlocks <= 64u, TEXT("Invalid NumBlocks %d"), NumBlocks);
-	if (NumBlocks < 64u)
-	{
-		const uint64 Mask = ((uint64)1u << NumBlocks) - 1u;
-		return Mask << StartBlock;
-	}
-	check(StartBlock == 0u);
-	return ~(uint64)0u;
-}
-
-void FFileCache::MarkSlotPreloadedRegion(CacheSlotID InSlotID, int64 InOffset, int64 InSize)
-{
-	const int32 SlotIndex = InSlotID.Get() + SLOTLIST_Num;
-	FSlotInfo& Info = SlotInfo[SlotIndex];
-
-	if (Info.PreloadMask == 0u)
-	{
-		INC_MEMORY_STAT_BY(STAT_SFC_PreloadedSize, CacheSlotID::BlockSize);
-		if (Info.LockCount == 0)
-		{
-			UnlinkSlot(SlotIndex);
-		}
-	}
-
-	const uint64 Mask = MakePreloladMask(InOffset, InSize);
-	const uint64 BitsSet = Mask & ~Info.PreloadMask;
-	INC_MEMORY_STAT_BY(STAT_SFC_FinePreloadedSize, FMath::CountBits(BitsSet) * PreloadBlockSize);
-	Info.PreloadMask |= Mask;
-}
-
-void FFileCache::ClearSlotPreloadedRegion(CacheSlotID InSlotID, int64 InOffset, int64 InSize)
-{
-	const int32 SlotIndex = InSlotID.Get() + SLOTLIST_Num;
-	FSlotInfo& Info = SlotInfo[SlotIndex];
-
-	if (Info.PreloadMask != 0u)
-	{
-		const uint64 Mask = MakePreloladMask(InOffset, InSize);
-		const uint64 BitsClear = Mask & Info.PreloadMask;
-		DEC_MEMORY_STAT_BY(STAT_SFC_FinePreloadedSize, FMath::CountBits(BitsClear) * PreloadBlockSize);
-		Info.PreloadMask &= ~Mask;
-		if (Info.PreloadMask == 0u)
-		{
-			DEC_MEMORY_STAT_BY(STAT_SFC_PreloadedSize, CacheSlotID::BlockSize);
-			if (Info.LockCount == 0)
-			{
-				LinkSlotTail(SLOTLIST_UnlockedAllocated, SlotIndex);
-				Info.LastUsedFrameNumber = 0u;
-			}
-		}
-	}
-}
-
-void FFileCache::ReleaseMemory(int32 InNumSlotsToRelease)
-{
-	const uint32 CurrentFrameNumber = GFrameNumber;
-	int32 NumSlotsToRelease = FMath::Min(InNumSlotsToRelease, NumAllocatedSlots - NumSlots);
-	while (NumSlotsToRelease > 0)
-	{
-		const int32 SlotIndex = SlotInfo[SLOTLIST_UnlockedAllocated].NextSlotIndex;
-		FSlotInfo& Info = SlotInfo[SlotIndex];
-		if (SlotIndex == SLOTLIST_UnlockedAllocated || Info.LastUsedFrameNumber + GLineReleaseFrameThreshold >= CurrentFrameNumber)
-		{
-			break;
-		}
-
-		check(SlotMemory[SlotIndex]);
-		check(Info.LockCount == 0); // slot should not be in free list if it's locked
-		check(Info.PreloadMask == 0u);
-		if (Info.Handle)
-		{
-			Info.Handle->Evict(Info.LineID);
-			Info.Handle = nullptr;
-		}
-
-		DEC_MEMORY_STAT_BY(STAT_SFC_AllocatedSize, CacheSlotID::BlockSize);
-		FMemory::Free(SlotMemory[SlotIndex]);
-		SlotMemory[SlotIndex] = nullptr;
-		Info.LineID = CacheLineID();
-		--NumAllocatedSlots;
-		--NumSlotsToRelease;
-
-		UnlinkSlot(SlotIndex);
-		LinkSlotTail(SLOTLIST_Free, SlotIndex);
-	}
+		LinkSlotTail(SlotIndex);
+		++NumFreeSlots;
+		check(NumFreeSlots < SlotInfo.Num());
+	}
+	SlotInfo[SlotIndex].LockCount = PrevLockCount - 1;
 }
 
 bool FFileCache::EvictAll(FFileCacheHandle* InFile)
@@ -571,20 +375,10 @@
 				Info.Handle->Evict(Info.LineID);
 				Info.Handle = nullptr;
 				Info.LineID = CacheLineID();
-<<<<<<< HEAD
-				if (Info.PreloadMask > 0u)
-				{
-					DEC_MEMORY_STAT_BY(STAT_SFC_PreloadedSize, CacheSlotID::BlockSize);
-					DEC_MEMORY_STAT_BY(STAT_SFC_FinePreloadedSize, FMath::CountBits(Info.PreloadMask) * PreloadBlockSize);
-					Info.PreloadMask = 0u;
-				}
-	
-=======
-
->>>>>>> 24776ab6
+
 				// move evicted slots to the front of list so they'll be re-used more quickly
 				UnlinkSlot(SlotIndex);
-				LinkSlotHead(SLOTLIST_UnlockedAllocated, SlotIndex);
+				LinkSlotHead(SlotIndex);
 			}
 			else
 			{
@@ -725,10 +519,10 @@
 		const int32 SlotIndex = (int32)FMath::DivideAndRoundDown(Offset, (int64)CacheSlotID::BlockSize);
 		const int32 OffsetInSlot = (int32)(Offset - SlotIndex * CacheSlotID::BlockSize);
 		checkSlow(SlotIndex >= 0 && SlotIndex < NumCacheSlots);
-		const uint8* SlotMemory = Cache.GetSlotMemory(CacheSlots[SlotIndex]);
+		const void* SlotMemory = Cache.GetSlotMemory(CacheSlots[SlotIndex]);
 
 		OutSize = FMath::Min(InSize, (int64)CacheSlotID::BlockSize - OffsetInSlot);
-		return SlotMemory + OffsetInSlot;
+		return (uint8*)SlotMemory + OffsetInSlot;
 	}
 
 	virtual int64 GetSize() override
@@ -740,24 +534,12 @@
 	{
 		FFileCache& Cache = GetCache();
 		FScopeLock CacheLock(&Cache.CriticalSection);
-
-		int64 SizeRemaining = Size;
-		int64 OffsetInSlot = InitialSlotOffset;
-		int64 SizeInSlot = FMath::Min<int64>(Size, CacheLineSize - OffsetInSlot);
 		for (int i = 0; i < NumCacheSlots; ++i)
 		{
 			const CacheSlotID& SlotID = CacheSlots[i];
 			check(SlotID.IsValid());
-			Cache.ClearSlotPreloadedRegion(SlotID, OffsetInSlot, SizeInSlot);
 			Cache.UnlockSlot(SlotID);
-
-			SizeRemaining -= SizeInSlot;
-			check(SizeRemaining >= 0);
-			OffsetInSlot = 0;
-			SizeInSlot = FMath::Min<int64>(SizeRemaining, CacheLineSize);
-		}
-
-		check(SizeRemaining == 0);
+		}
 	}
 
 	void operator delete(void* InMem)
@@ -856,31 +638,17 @@
 	FFileCache& Cache = GetCache();
 
 	FScopeLock CacheLock(&Cache.CriticalSection);
-<<<<<<< HEAD
-	/*if (NumSlotsNeeded > Cache.NumFreeSlots)
+
+	CheckForSizeRequestComplete();
+
+	if (NumSlotsNeeded > Cache.NumFreeSlots)
 	{
 		// not enough free slots in the cache to service this request
 		CacheLock.Unlock();
-		if((Priority & AIOP_PRIORITY_MASK) >= AIOP_CriticalPath)
-		{
-			// Critical request can't fail, just read the requested data directly
-			return ReadDataUncached(OutCompletionEvents, Offset, BytesToRead, Priority);
-		}
-		return nullptr;
-	}*/
-=======
-
-	CheckForSizeRequestComplete();
-
-	if (NumSlotsNeeded > Cache.NumFreeSlots)
-	{
-		// not enough free slots in the cache to service this request
-		CacheLock.Unlock();
 
 		UE_LOG(LogStreamingFileCache, Verbose, TEXT("ReadData(%d, %d) is skipping cache, cache is full"), Offset, BytesToRead);
 		return ReadDataUncached(OutCompletionEvents, Offset, BytesToRead, Priority);
 	}
->>>>>>> 24776ab6
 
 	if (EndLine.Get() >= NumSlots)
 	{
@@ -959,7 +727,7 @@
 	FORCEINLINE TStatId GetStatId() const { return TStatId(); }
 };
 
-FGraphEventRef FFileCacheHandle::PreloadData(const FFileCachePreloadEntry* PreloadEntries, int32 NumEntries, int64 InOffset, EAsyncIOPriorityAndFlags Priority)
+FGraphEventRef FFileCacheHandle::PreloadData(const FFileCachePreloadEntry* PreloadEntries, int32 NumEntries, EAsyncIOPriorityAndFlags Priority)
 {
 	SCOPED_LOADTIMER(FFileCacheHandle_PreloadData);
 
@@ -973,13 +741,13 @@
 
 	{
 		const FFileCachePreloadEntry& LastEntry = PreloadEntries[NumEntries - 1];
-		const CacheLineID LastEndLine = GetBlock<CacheLineID>(LastEntry.Offset + LastEntry.Size - 1);
-		if (LastEndLine.Get() >= NumSlots)
+		const CacheLineID EndLine = GetBlock<CacheLineID>(LastEntry.Offset + LastEntry.Size - 1);
+		if (EndLine.Get() >= NumSlots)
 		{
 			// If we're still waiting on SizeRequest, may need to lazily allocate some slots to service this request
 			// If this happens after SizeRequest has completed, that means something must have gone wrong
 			check(SizeRequestEvent);
-			NumSlots = LastEndLine.Get() + 1;
+			NumSlots = EndLine.Get() + 1;
 			// TArray is max signed int
 			check(NumSlots < MAX_int32);
 			LineToSlot.SetNum((int32)NumSlots, false);
@@ -993,40 +761,18 @@
 
 	CacheLineID CurrentLine(0);
 	int64 PrevOffset = -1;
-	uint32 NumSlotsLoaded = 0u;
-	for (int32 EntryIndex = 0; EntryIndex < NumEntries; ++EntryIndex)
+	for (int32 EntryIndex = 0; EntryIndex < NumEntries && Cache.NumFreeSlots > 0; ++EntryIndex)
 	{
 		const FFileCachePreloadEntry& Entry = PreloadEntries[EntryIndex];
-		int64 EntryOffset = InOffset + Entry.Offset;
-		const int64 EndOffset = EntryOffset + Entry.Size;
-		const CacheLineID StartLine = GetBlock<CacheLineID>(EntryOffset);
-		const CacheLineID EndLine = GetBlock<CacheLineID>(EndOffset - 1);
+		const CacheLineID StartLine = GetBlock<CacheLineID>(Entry.Offset);
+		const CacheLineID EndLine = GetBlock<CacheLineID>(Entry.Offset + Entry.Size - 1);
 
 		checkf(Entry.Offset > PrevOffset, TEXT("Preload entries must be sorted by Offset [%lld, %lld), %lld"),
 			Entry.Offset, Entry.Offset + Entry.Size, PrevOffset);
 		PrevOffset = Entry.Offset;
 
-		int64 OffsetInSlot = EntryOffset - StartLine.Get() * CacheLineSize;
-		int64 SizeInSlot = FMath::Min<int64>(Entry.Size, CacheLineSize - OffsetInSlot);
-		if (CurrentLine.Get() > StartLine.Get())
-		{
-			// Will hit this case if the last line of the previous entry is the same as the first line of this entry
-			// In this case, we'll already have a slot allocated for the line, just need to mark additional preload region
-			check(EntryIndex > 0);
-			check(CurrentLine.Get() == StartLine.Get() + 1);
-			const CacheSlotID SlotID = LineToSlot[StartLine.Get()];
-			check(SlotID.IsValid());
-			Cache.MarkSlotPreloadedRegion(SlotID, OffsetInSlot, SizeInSlot);
-			EntryOffset += SizeInSlot;
-			OffsetInSlot = 0;
-			SizeInSlot = FMath::Min<int64>(EndOffset - EntryOffset, CacheLineSize);
-		}
-		else
-		{
-			CurrentLine = StartLine;
-		}
-
-		while (CurrentLine.Get() <= EndLine.Get())
+		CurrentLine = CacheLineID(FMath::Max(CurrentLine.Get(), StartLine.Get()));
+		while (CurrentLine.Get() <= EndLine.Get() && Cache.NumFreeSlots > 0)
 		{
 			CacheSlotID& SlotID = LineToSlot[CurrentLine.Get()];
 			if (!SlotID.IsValid())
@@ -1034,10 +780,7 @@
 				// no valid slot for this line, grab a new slot from cache and start a read request
 				SlotID = AcquireSlotAndReadLine(Cache, CurrentLine, Priority);
 				LockedSlots.Add(SlotID);
-				++NumSlotsLoaded;
 			}
-		
-			Cache.MarkSlotPreloadedRegion(SlotID, OffsetInSlot, SizeInSlot);
 
 			FPendingRequest& PendingRequest = LineToRequest[CurrentLine.Get()];
 			if (PendingRequest.Event && !PendingRequest.Event->IsComplete())
@@ -1052,9 +795,6 @@
 			}
 
 			++CurrentLine;
-			EntryOffset += SizeInSlot;
-			OffsetInSlot = 0;
-			SizeInSlot = FMath::Min<int64>(EndOffset - EntryOffset, CacheLineSize);
 		}
 	}
 
@@ -1075,50 +815,6 @@
 	return CompletionEvent;
 }
 
-void FFileCacheHandle::ReleasePreloadedData(const FFileCachePreloadEntry* PreloadEntries, int32 NumEntries, int64 InOffset)
-{
-	check(NumEntries > 0);
-
-	FFileCache& Cache = GetCache();
-
-	FScopeLock CacheLock(&Cache.CriticalSection);
-
-	int64 PrevOffset = -1;
-	uint32 NumSlotsUnloaded = 0u;
-	for (int32 EntryIndex = 0; EntryIndex < NumEntries; ++EntryIndex)
-	{
-		const FFileCachePreloadEntry& Entry = PreloadEntries[EntryIndex];
-		int64 EntryOffset = InOffset + Entry.Offset;
-		const int64 EndOffset = EntryOffset + Entry.Size;
-		const CacheLineID StartLine = GetBlock<CacheLineID>(EntryOffset);
-		const CacheLineID EndLine = GetBlock<CacheLineID>(EndOffset - 1);
-
-		checkf(Entry.Offset > PrevOffset, TEXT("Preload entries must be sorted by Offset [%lld, %lld), %lld"),
-			Entry.Offset, Entry.Offset + Entry.Size, PrevOffset);
-		PrevOffset = Entry.Offset;
-
-		int64 OffsetInSlot = EntryOffset - StartLine.Get() * CacheLineSize;
-		int64 SizeInSlot = FMath::Min<int64>(Entry.Size, CacheLineSize - OffsetInSlot);
-		CacheLineID CurrentLine = StartLine;
-		while (CurrentLine.Get() <= EndLine.Get())
-		{
-			CacheSlotID& SlotID = LineToSlot[CurrentLine.Get()];
-			if (SlotID.IsValid())
-			{
-				Cache.ClearSlotPreloadedRegion(SlotID, OffsetInSlot, SizeInSlot);
-				++NumSlotsUnloaded;
-			}
-
-			++CurrentLine;
-			EntryOffset += SizeInSlot;
-			OffsetInSlot = 0;
-			SizeInSlot = FMath::Min<int64>(EndOffset - EntryOffset, CacheLineSize);
-		}
-	}
-
-	Cache.ReleaseMemory(NumSlotsUnloaded);
-}
-
 void FFileCacheHandle::Evict(CacheLineID LineID)
 {
 	LineToSlot[LineID.Get()] = CacheSlotID();
