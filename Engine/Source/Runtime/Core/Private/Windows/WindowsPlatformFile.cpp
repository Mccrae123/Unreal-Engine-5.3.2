--- conflicted
+++ resolved
@@ -563,8 +563,7 @@
 		int64 TotalNumRead = 0;
 		do
 		{
-<<<<<<< HEAD
-			uint32 BytesToRead32 = FMath::Min(BytesToRead, int64(UINT32_MAX));
+			uint32 BytesToRead32 = (uint32)FMath::Min<int64>(BytesToRead, int64(UINT32_MAX));
 			uint32 NumRead = 0;
 
 			if (!ReadFile(FileHandle, Destination, BytesToRead32, (::DWORD*)&NumRead, &OverlappedIO))
@@ -592,35 +591,6 @@
 			// Update where we are in the file
 			FilePos += NumRead;
 			UpdateOverlappedPos();
-=======
-			uint32 BytesToRead32 = (uint32)FMath::Min<int64>(BytesToRead, int64(UINT32_MAX));
-			uint32 NumRead = 0;
-
-			if (!ReadFile(FileHandle, Destination, BytesToRead32, (::DWORD*)&NumRead, &OverlappedIO))
-			{
-				uint32 ErrorCode = GetLastError();
-				if (ErrorCode != ERROR_IO_PENDING)
-				{
-					// Read failed
-					TRACE_PLATFORMFILE_END_READ(&OverlappedIO, 0);
-					return false;
-				}
-				// Wait for the read to complete
-				NumRead = 0;
-				if (!GetOverlappedResult(FileHandle, &OverlappedIO, (::DWORD*)&NumRead, true))
-				{
-					// Read failed
-					TRACE_PLATFORMFILE_END_READ(&OverlappedIO, 0);
-					return false;
-				}
-			}
-
-			BytesToRead -= BytesToRead32;
-			Destination += BytesToRead32;
-			TotalNumRead += NumRead;
-			// Update where we are in the file
-			FilePos += NumRead;
-			UpdateOverlappedPos();
 			
 			// Early out as a failure case if we did not read all of the bytes that we expected to read
 			if (BytesToRead32 != NumRead)
@@ -628,7 +598,6 @@
 				return false; 
 			}	
 					
->>>>>>> 90fae962
 		} while (BytesToRead > 0);
 		TRACE_PLATFORMFILE_END_READ(&OverlappedIO, TotalNumRead);
 		return true;
@@ -642,11 +611,7 @@
 		int64 TotalNumWritten = 0;
 		do
 		{
-<<<<<<< HEAD
-			uint32 BytesToWrite32 = FMath::Min(BytesToWrite, int64(UINT32_MAX));
-=======
 			uint32 BytesToWrite32 = (uint32)FMath::Min<int64>(BytesToWrite, int64(UINT32_MAX));
->>>>>>> 90fae962
 			uint32 NumWritten = 0;
 			// Now kick off an async write
 			if (!WriteFile(FileHandle, Source, BytesToWrite32, (::DWORD*)&NumWritten, &OverlappedIO))
@@ -666,16 +631,6 @@
 					TRACE_PLATFORMFILE_END_WRITE(this, 0);
 					return false;
 				}
-<<<<<<< HEAD
-			}
-			BytesToWrite -= BytesToWrite32;
-			Source += BytesToWrite32;
-			TotalNumWritten += NumWritten;
-			// Update where we are in the file
-			FilePos += NumWritten;
-			UpdateOverlappedPos();
-			FileSize = FMath::Max(FilePos, FileSize);
-=======
 			}
 	
 			BytesToWrite -= BytesToWrite32;
@@ -692,7 +647,6 @@
 				return false;
 			}
 			
->>>>>>> 90fae962
 		} while (BytesToWrite > 0);
 
 		TRACE_PLATFORMFILE_END_WRITE(this, TotalNumWritten);
