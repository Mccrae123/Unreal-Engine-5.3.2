--- conflicted
+++ resolved
@@ -212,23 +212,6 @@
 		StackFrame64.AddrStack.Mode      = AddrModeFlat;
 		StackFrame64.AddrFrame.Mode      = AddrModeFlat;
 #if PLATFORM_64BITS
-<<<<<<< HEAD
-#if PLATFORM_CPU_X86_FAMILY || defined(_M_ARM64EC)
-		StackFrame64.AddrPC.Offset       = ContextWapper->Context.Rip;
-		StackFrame64.AddrStack.Offset    = ContextWapper->Context.Rsp;
-		StackFrame64.AddrFrame.Offset    = ContextWapper->Context.Rbp;
-		MachineType                      = IMAGE_FILE_MACHINE_AMD64;
-#elif PLATFORM_CPU_ARM_FAMILY
-		StackFrame64.AddrPC.Offset       = ContextWapper->Context.Pc;
-		StackFrame64.AddrStack.Offset    = ContextWapper->Context.Sp;
-		StackFrame64.AddrFrame.Offset    = ContextWapper->Context.Fp;
-		MachineType                      = IMAGE_FILE_MACHINE_ARM64;
-#endif
-#else   //PLATFORM_64BITS
-		StackFrame64.AddrPC.Offset       = ContextWapper->Context.Eip;
-		StackFrame64.AddrStack.Offset    = ContextWapper->Context.Esp;
-		StackFrame64.AddrFrame.Offset    = ContextWapper->Context.Ebp;
-=======
 		StackFrame64.AddrPC.Offset = ContextCopy.Rip;
 		StackFrame64.AddrStack.Offset = ContextCopy.Rsp;
 		StackFrame64.AddrFrame.Offset = ContextCopy.Rbp;
@@ -237,7 +220,6 @@
 		StackFrame64.AddrPC.Offset       = ContextCopy.Eip;
 		StackFrame64.AddrStack.Offset    = ContextCopy.Esp;
 		StackFrame64.AddrFrame.Offset    = ContextCopy.Ebp;
->>>>>>> 4af6daef
 #endif	//PLATFORM_64BITS
 
 		// Walk the stack one frame at a time.
@@ -289,84 +271,7 @@
 	return EXCEPTION_EXECUTE_HANDLER;
 }
 
-<<<<<<< HEAD
-int32 CaptureStackTraceHelper(uint64* BackTrace, uint32 MaxDepth, CONTEXT* Context)
-{
-	FWindowsThreadContextWrapper HelperContext;
-	HelperContext.ThreadHandle = GetCurrentThread();
-	HelperContext.Context = *Context;
-	uint32 Depth = 0;
-
-	return CaptureStackTraceHelper(BackTrace, MaxDepth, &HelperContext, &Depth);
-}
-
-#if USE_FAST_STACKTRACE
-NTSYSAPI uint16 NTAPI RtlCaptureStackBackTrace(
-	__in uint32 FramesToSkip,
-	__in uint32 FramesToCapture,
-	__out_ecount(FramesToCapture) PVOID *BackTrace,
-	__out_opt PDWORD BackTraceHash
-	);
-
-/** Maximum callstack depth that is supported by the current OS. */
-static ULONG GMaxCallstackDepth = 62;
-
-/** Whether DetermineMaxCallstackDepth() has been called or not. */
-static bool GMaxCallstackDepthInitialized = false;
-
-/** Maximum callstack depth we support, no matter what OS we're running on. */
-#define MAX_CALLSTACK_DEPTH 128
-
-/** Checks the current OS version and sets up the GMaxCallstackDepth variable. */
-void DetermineMaxCallstackDepth()
-{
-	GMaxCallstackDepth = MAX_CALLSTACK_DEPTH;
-	GMaxCallstackDepthInitialized = true;
-}
-
-#endif
-
-void FWindowsPlatformStackWalk::StackWalkAndDump( ANSICHAR* HumanReadableString, SIZE_T HumanReadableStringSize, int32 IgnoreCount, void* Context )
-{
-	InitStackWalking();
-
-	// If the callstack is for the executing thread, ignore this function
-	if (Context == nullptr)
-	{
-		IgnoreCount++;
-	}
-	FGenericPlatformStackWalk::StackWalkAndDump(HumanReadableString, HumanReadableStringSize, IgnoreCount, Context);
-	// If we incremented IgnoreCount, make sure we have instructions after StackWalkAndDump so the compiler
-	// can not remove this function from the callstack using Tail Call Elimination
-	if (Context == nullptr)
-	{
-		static volatile int32 ForceCompilerToReturnHere = 0;
-		ForceCompilerToReturnHere += static_cast<int32>(HumanReadableStringSize);
-	}
-}
-
-void FWindowsPlatformStackWalk::StackWalkAndDump( ANSICHAR* HumanReadableString, SIZE_T HumanReadableStringSize, void* ProgramCounter, void* Context )
-{
-	InitStackWalking();
-	FGenericPlatformStackWalk::StackWalkAndDump(HumanReadableString, HumanReadableStringSize, ProgramCounter, Context);
-}
-
-FORCENOINLINE TArray<FProgramCounterSymbolInfo> FWindowsPlatformStackWalk::GetStack(int32 IgnoreCount, int32 MaxDepth, void* Context)
-{
-	InitStackWalking();
-
-	// If the callstack is for the executing thread, ignore this function
-	if(Context == nullptr)
-	{
-		IgnoreCount++;
-	}
-	return FGenericPlatformStackWalk::GetStack(IgnoreCount, MaxDepth, Context);
-}
-
-void FWindowsPlatformStackWalk::ThreadStackWalkAndDump(ANSICHAR* HumanReadableString, SIZE_T HumanReadableStringSize, int32 IgnoreCount, uint32 ThreadId)
-=======
 void FWindowsPlatformStackWalk::CaptureStackTraceByProcess(uint64* OutBacktrace, uint32 MaxDepth, void* InContext, void* InThreadHandle, uint32* OutDepth, bool bExternalProcess)
->>>>>>> 4af6daef
 {
 	if (!bExternalProcess)
 	{
