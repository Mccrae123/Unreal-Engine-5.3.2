// Copyright Epic Games, Inc. All Rights Reserved.

#include "Windows/WindowsPlatformCrashContext.h"
#include "HAL/PlatformMallocCrash.h"
#include "HAL/ExceptionHandling.h"
#include "Misc/EngineVersion.h"
#include "Misc/EngineBuildSettings.h"
#include "HAL/ExceptionHandling.h"
#include "HAL/ThreadHeartBeat.h"
#include "HAL/PlatformProcess.h"
#include "HAL/FileManager.h"
#include "HAL/PlatformOutputDevices.h"
#include "Internationalization/Internationalization.h"
#include "Misc/App.h"
#include "Misc/Paths.h"
#include "Misc/FeedbackContext.h"
#include "Misc/MessageDialog.h"
#include "Misc/CoreDelegates.h"
#include "Misc/ConfigCacheIni.h"
#include "Misc/OutputDeviceRedirector.h"
#include "Misc/OutputDeviceFile.h"
#include "Windows/WindowsPlatformStackWalk.h"
#include "Windows/WindowsHWrapper.h"
#include "Windows/AllowWindowsPlatformTypes.h"
#include "Templates/UniquePtr.h"
#include "Misc/OutputDeviceArchiveWrapper.h"
#include "HAL/ThreadManager.h"
#include "BuildSettings.h"
#include <strsafe.h>
#include <dbghelp.h>
#include <Shlwapi.h>
#include <psapi.h>
#include <tlhelp32.h>
#include <shellapi.h>

#ifndef UE_LOG_CRASH_CALLSTACK
	#define UE_LOG_CRASH_CALLSTACK 1
#endif

#if !IS_PROGRAM
	#define USE_CRASH_REPORTER_MONITOR 1
#else 
	#define USE_CRASH_REPORTER_MONITOR 0
#endif

#define CR_CLIENT_MAX_PATH_LEN 265
#define CR_CLIENT_MAX_ARGS_LEN 256

#pragma comment( lib, "version.lib" )
#pragma comment( lib, "Shlwapi.lib" )

LONG WINAPI UnhandledException(EXCEPTION_POINTERS *ExceptionInfo);
LONG WINAPI UnhandledStaticInitException(LPEXCEPTION_POINTERS ExceptionInfo);

/** Platform specific constants. */
enum EConstants
{
	UE4_MINIDUMP_CRASHCONTEXT = LastReservedStream + 1,
};


/**
 * Code for an assert exception
 */
const uint32 AssertExceptionCode = 0x4000;
const uint32 GPUCrashExceptionCode = 0x8000;

namespace {
	/**
	 * Write a Windows minidump to disk
	 * @param The Crash context with its data already serialized into its buffer
	 * @param Path Full path of file to write (normally a .dmp file)
	 * @param ExceptionInfo Pointer to structure containing the exception information
	 * @return Success or failure
	 */

	 // #CrashReport: 2014-10-08 Move to FWindowsPlatformCrashContext
	bool WriteMinidump(HANDLE Process, DWORD ThreadId, FWindowsPlatformCrashContext& InContext, const TCHAR* Path, LPEXCEPTION_POINTERS ExceptionInfo)
	{
		// Are we calling this in process or from an external process?
		const BOOL bIsClientPointers = Process != GetCurrentProcess();

		// Try to create file for minidump.
		HANDLE FileHandle = CreateFileW(Path, GENERIC_WRITE, 0, NULL, CREATE_ALWAYS, FILE_ATTRIBUTE_NORMAL, NULL);

		if (FileHandle == INVALID_HANDLE_VALUE)
		{
			return false;
		}

		// Initialise structure required by MiniDumpWriteDumps
		MINIDUMP_EXCEPTION_INFORMATION DumpExceptionInfo = {};

		DumpExceptionInfo.ThreadId = ThreadId;
		DumpExceptionInfo.ExceptionPointers = ExceptionInfo;
		DumpExceptionInfo.ClientPointers = bIsClientPointers;

		// CrashContext.runtime-xml is now a part of the minidump file.
		MINIDUMP_USER_STREAM CrashContextStream = { 0 };
		CrashContextStream.Type = UE4_MINIDUMP_CRASHCONTEXT;
		CrashContextStream.BufferSize = (ULONG)InContext.GetBuffer().GetAllocatedSize();
		CrashContextStream.Buffer = (void*)*InContext.GetBuffer();

		MINIDUMP_USER_STREAM_INFORMATION CrashContextStreamInformation = { 0 };
		CrashContextStreamInformation.UserStreamCount = 1;
		CrashContextStreamInformation.UserStreamArray = &CrashContextStream;

		MINIDUMP_TYPE MinidumpType = MiniDumpNormal;//(MINIDUMP_TYPE)(MiniDumpWithPrivateReadWriteMemory|MiniDumpWithDataSegs|MiniDumpWithHandleData|MiniDumpWithFullMemoryInfo|MiniDumpWithThreadInfo|MiniDumpWithUnloadedModules);

		// For ensures by default we use minidump to avoid severe hitches when writing 3GB+ files.
		// However the crash dump mode will remain the same.
		bool bShouldBeFullCrashDump = InContext.IsFullCrashDump();
		if (bShouldBeFullCrashDump)
		{
			MinidumpType = (MINIDUMP_TYPE)(MiniDumpWithFullMemory | MiniDumpWithFullMemoryInfo | MiniDumpWithHandleData | MiniDumpWithThreadInfo | MiniDumpWithUnloadedModules);
		}

		const BOOL Result = MiniDumpWriteDump(Process, GetProcessId(Process), FileHandle, MinidumpType, &DumpExceptionInfo, &CrashContextStreamInformation, NULL);
		CloseHandle(FileHandle);

		return Result == TRUE;
	}
}

/**
 * Stores information about an assert that can be unpacked in the exception handler.
 */
struct FAssertInfo
{
	const TCHAR* ErrorMessage;
	int32 NumStackFramesToIgnore;

	FAssertInfo(const TCHAR* InErrorMessage, int32 InNumStackFramesToIgnore)
		: ErrorMessage(InErrorMessage)
		, NumStackFramesToIgnore(InNumStackFramesToIgnore)
	{
	}
};

const TCHAR* const FWindowsPlatformCrashContext::UE4GPUAftermathMinidumpName = TEXT("UE4AftermathD3D12.nv-gpudmp");

/**
* Implement platform specific static cleanup function
*/
void FGenericCrashContext::CleanupPlatformSpecificFiles()
{
	// Manually delete any potential leftover gpu dumps because the crash reporter will upload any leftover crash data from last session
	const FString CrashVideoPath = FPaths::ProjectLogDir() + TEXT("CrashVideo.avi");
	IFileManager::Get().Delete(*CrashVideoPath);

	const FString GPUMiniDumpPath = FPaths::Combine(FPaths::ProjectLogDir(), FWindowsPlatformCrashContext::UE4GPUAftermathMinidumpName);
	IFileManager::Get().Delete(*GPUMiniDumpPath);
}


void FWindowsPlatformCrashContext::GetProcModuleHandles(const FProcHandle& ProcessHandle, FModuleHandleArray& OutHandles)
{
	// Get all the module handles for the current process. Each module handle is its base address.
	for (;;)
	{
		DWORD BufferSize = OutHandles.Num() * sizeof(HMODULE);
		DWORD RequiredBufferSize = 0;
		if (!EnumProcessModulesEx(ProcessHandle.IsValid() ? ProcessHandle.Get() : GetCurrentProcess(), (HMODULE*)OutHandles.GetData(), BufferSize, &RequiredBufferSize, LIST_MODULES_ALL))
		{
			return;
		}
		if (RequiredBufferSize <= BufferSize)
		{
			break;
		}
		OutHandles.SetNum(RequiredBufferSize / sizeof(HMODULE));
	}
	// Sort the handles by address. This allows us to do a binary search for the module containing an address.
	Algo::Sort(OutHandles);
}

void FWindowsPlatformCrashContext::ConvertProgramCountersToStackFrames(
	const FProcHandle& ProcessHandle,
	const FModuleHandleArray& SortedModuleHandles,
	const uint64* ProgramCounters,
	int32 NumPCs,
	TArray<FCrashStackFrame>& OutStackFrames)
{
	// Prepare the callstack buffer
	OutStackFrames.Reset(NumPCs);

	// Create the crash context
	for (int32 Idx = 0; Idx < NumPCs; ++Idx)
	{
		int32 ModuleIdx = Algo::UpperBound(SortedModuleHandles, (void*)ProgramCounters[Idx]) - 1;
		if (ModuleIdx < 0 || ModuleIdx >= SortedModuleHandles.Num())
		{
			OutStackFrames.Add(FCrashStackFrame(TEXT("Unknown"), 0, ProgramCounters[Idx]));
		}
		else
		{
			TCHAR ModuleName[MAX_PATH];
			if (GetModuleFileNameExW(ProcessHandle.IsValid() ? ProcessHandle.Get() : GetCurrentProcess(), (HMODULE)SortedModuleHandles[ModuleIdx], ModuleName, MAX_PATH) != 0)
			{
				TCHAR* ModuleNameEnd = FCString::Strrchr(ModuleName, '\\');
				if (ModuleNameEnd != nullptr)
				{
					FMemory::Memmove(ModuleName, ModuleNameEnd + 1, (FCString::Strlen(ModuleNameEnd + 1) + 1) * sizeof(TCHAR));
				}

				TCHAR* ModuleNameExt = FCString::Strrchr(ModuleName, '.');
				if (ModuleNameExt != nullptr)
				{
					*ModuleNameExt = 0;
				}
			}
			else
			{
				const DWORD Err = GetLastError();
				FCString::Strcpy(ModuleName, TEXT("Unknown"));
			}

			uint64 BaseAddress = (uint64)SortedModuleHandles[ModuleIdx];
			uint64 Offset = ProgramCounters[Idx] - BaseAddress;
			OutStackFrames.Add(FCrashStackFrame(ModuleName, BaseAddress, Offset));
		}
	}
}

void FWindowsPlatformCrashContext::SetPortableCallStack(const uint64* StackTrace, int32 StackTraceDepth)
{
	FModuleHandleArray ProcessModuleHandles;
	GetProcModuleHandles(ProcessHandle, ProcessModuleHandles);
	ConvertProgramCountersToStackFrames(ProcessHandle, ProcessModuleHandles, StackTrace, StackTraceDepth, CallStack);
}

void FWindowsPlatformCrashContext::AddPlatformSpecificProperties() const
{
	AddCrashProperty(TEXT("PlatformIsRunningWindows"), 1);
	AddCrashProperty(TEXT("IsRunningOnBattery"), FPlatformMisc::IsRunningOnBattery());
}

bool FWindowsPlatformCrashContext::GetPlatformAllThreadContextsString(FString& OutStr) const
{
	for (const FThreadStackFrames& Thread : ThreadCallStacks)
	{
		AddThreadContextString(
			CrashedThreadId, 
			Thread.ThreadId, 
			Thread.ThreadName, 
			Thread.StackFrames,
			OutStr
		);
	}
	return !OutStr.IsEmpty();
}

void FWindowsPlatformCrashContext::AddThreadContextString(
	uint32 CrashedThreadId,
	uint32 ThreadId,
	const FString& ThreadName,
	const TArray<FCrashStackFrame>& StackFrames,
	FString& OutStr)
{
	OutStr += TEXT("<Thread>");
	{
		OutStr += TEXT("<CallStack>");

		int32 MaxModuleNameLen = 0;
		for (const FCrashStackFrame& StFrame : StackFrames)
		{
			MaxModuleNameLen = FMath::Max(MaxModuleNameLen, StFrame.ModuleName.Len());
		}

		FString CallstackStr;
		for (const FCrashStackFrame& StFrame : StackFrames)
		{
			CallstackStr += FString::Printf(TEXT("%-*s 0x%016x + %-8x"), MaxModuleNameLen + 1, *StFrame.ModuleName, StFrame.BaseAddress, StFrame.Offset);
			CallstackStr += LINE_TERMINATOR;
		}
		AppendEscapedXMLString(OutStr, *CallstackStr);
		OutStr += TEXT("</CallStack>");
		OutStr += LINE_TERMINATOR;
	}
	OutStr += FString::Printf(TEXT("<IsCrashed>%s</IsCrashed>"), ThreadId == CrashedThreadId ? TEXT("true") : TEXT("false"));
	OutStr += LINE_TERMINATOR;
	// TODO: do we need thread register states?
	OutStr += TEXT("<Registers></Registers>");
	OutStr += LINE_TERMINATOR;
	OutStr += FString::Printf(TEXT("<ThreadID>%d</ThreadID>"), ThreadId);
	OutStr += LINE_TERMINATOR;
	OutStr += FString::Printf(TEXT("<ThreadName>%s</ThreadName>"), *ThreadName);
	OutStr += LINE_TERMINATOR;
	OutStr += TEXT("</Thread>");
	OutStr += LINE_TERMINATOR;
}

void FWindowsPlatformCrashContext::AddPortableThreadCallStack(uint32 ThreadId, const TCHAR* ThreadName, const uint64* StackFrames, int32 NumStackFrames)
{
	FModuleHandleArray ProcModuleHandles;
	GetProcModuleHandles(ProcessHandle, ProcModuleHandles);

	FThreadStackFrames Thread;
	Thread.ThreadId = ThreadId;
	Thread.ThreadName = FString(ThreadName);
	ConvertProgramCountersToStackFrames(ProcessHandle, ProcModuleHandles, StackFrames, NumStackFrames, Thread.StackFrames);
	ThreadCallStacks.Push(Thread);
}

void FWindowsPlatformCrashContext::CopyPlatformSpecificFiles(const TCHAR* OutputDirectory, void* Context)
{
	FGenericCrashContext::CopyPlatformSpecificFiles(OutputDirectory, Context);

	// Save minidump
	LPEXCEPTION_POINTERS ExceptionInfo = (LPEXCEPTION_POINTERS)Context;
	if (ExceptionInfo != nullptr)
	{
		const FString MinidumpFileName = FPaths::Combine(OutputDirectory, FGenericCrashContext::UE4MinidumpName);
		WriteMinidump(ProcessHandle.Get(), CrashedThreadId, *this, *MinidumpFileName, ExceptionInfo);
	}

	// If present, include the crash video
	const FString CrashVideoPath = FPaths::ProjectLogDir() / TEXT("CrashVideo.avi");
	if (IFileManager::Get().FileExists(*CrashVideoPath))
	{
		FString CrashVideoFilename = FPaths::GetCleanFilename(CrashVideoPath);
		const FString CrashVideoDstAbsolute = FPaths::Combine(OutputDirectory, *CrashVideoFilename);
		static_cast<void>(IFileManager::Get().Copy(*CrashVideoDstAbsolute, *CrashVideoPath));	// best effort, so don't care about result: couldn't copy -> tough, no video
	}

	// If present, include the gpu crash minidump
	const FString GPUMiniDumpPath = FPaths::Combine(FPaths::ProjectLogDir(), FWindowsPlatformCrashContext::UE4GPUAftermathMinidumpName);
	if (IFileManager::Get().FileExists(*GPUMiniDumpPath))
	{
		FString GPUMiniDumpFilename = FPaths::GetCleanFilename(GPUMiniDumpPath);
		const FString GPUMiniDumpDstAbsolute = FPaths::Combine(OutputDirectory, *GPUMiniDumpFilename);
		static_cast<void>(IFileManager::Get().Copy(*GPUMiniDumpDstAbsolute, *GPUMiniDumpPath));	// best effort, so don't care about result: couldn't copy -> tough, no video
	}
}

void FWindowsPlatformCrashContext::CaptureAllThreadContexts()
{
	TArray<typename FThreadManager::FThreadStackBackTrace> StackTraces;
	FThreadManager::Get().GetAllThreadStackBackTraces(StackTraces);

	for (const FThreadManager::FThreadStackBackTrace& Thread : StackTraces)
	{
		AddPortableThreadCallStack(Thread.ThreadId, *Thread.ThreadName, Thread.ProgramCounters.GetData(), Thread.ProgramCounters.Num());
	}	
}


namespace
{

static int32 ReportCrashCallCount = 0;

static FORCEINLINE bool CreatePipeWrite(void*& ReadPipe, void*& WritePipe)
{
	SECURITY_ATTRIBUTES Attr = { sizeof(SECURITY_ATTRIBUTES), NULL, true };

	if (!::CreatePipe(&ReadPipe, &WritePipe, &Attr, 0))
	{
		return false;
	}

	if (!::SetHandleInformation(WritePipe, HANDLE_FLAG_INHERIT, 0))
	{
		return false;
	}

	return true;
}

/**
 * Finds the crash reporter binary path. Returns true if the file exists.
 */
bool CreateCrashReportClientPath(TCHAR* OutClientPath, int32 MaxLength)
{
	auto CreateCrashReportClientPathImpl = [&OutClientPath, MaxLength](const TCHAR* CrashReportClientExeName) -> bool
	{
		const TCHAR* EngineDir = FPlatformMisc::EngineDir();
		const TCHAR* BinariesDir = FPlatformProcess::GetBinariesSubdirectory();

		// Find the path to crash reporter binary. Avoid creating FStrings.
		*OutClientPath = 0;
		FCString::Strncat(OutClientPath, EngineDir, MaxLength);
		FCString::Strncat(OutClientPath, TEXT("Binaries/"), MaxLength);
		FCString::Strncat(OutClientPath, BinariesDir, MaxLength);
		FCString::Strncat(OutClientPath, TEXT("/"), MaxLength);
		FCString::Strncat(OutClientPath, CrashReportClientExeName, MaxLength);

		const DWORD Results = GetFileAttributesW(OutClientPath);
		return Results != INVALID_FILE_ATTRIBUTES;
	};

#if WITH_EDITOR
	const TCHAR CrashReportClientShippingName[] = TEXT("CrashReportClientEditor.exe");
	const TCHAR CrashReportClientDevelopmentName[] = TEXT("CrashReportClientEditor-Win64-Development.exe");
#else
	const TCHAR CrashReportClientShippingName[] = TEXT("CrashReportClient.exe");
	const TCHAR CrashReportClientDevelopmentName[] = TEXT("CrashReportClient-Win64-Development.exe");
#endif

	if (CreateCrashReportClientPathImpl(CrashReportClientShippingName))
	{
		return true;
	}

#if !(UE_BUILD_TEST || UE_BUILD_SHIPPING)
	if (CreateCrashReportClientPathImpl(CrashReportClientDevelopmentName))
	{
		return true;
	}
#endif

	return false;
}

/**
 * Launches crash reporter client and creates the pipes for communication.
 */
FProcHandle LaunchCrashReportClient(void** OutWritePipe, void** OutReadPipe, uint32* CrashReportClientProcessId)
{
	TCHAR CrashReporterClientPath[CR_CLIENT_MAX_PATH_LEN] = { 0 };
	TCHAR CrashReporterClientArgs[CR_CLIENT_MAX_ARGS_LEN] = { 0 };

	void *PipeChildInRead, *PipeChildInWrite, *PipeChildOutRead, *PipeChildOutWrite;

	if (!CreatePipeWrite(PipeChildInRead, PipeChildInWrite) || !FPlatformProcess::CreatePipe(PipeChildOutRead, PipeChildOutWrite))
	{
		return FProcHandle();
	}

	// Pass the endpoints to the creator of the client ...
	*OutWritePipe = PipeChildInWrite;
	*OutReadPipe = PipeChildOutRead;
	
	// ... and the other ends to the child
	FCString::Sprintf(CrashReporterClientArgs, TEXT(" -READ=%0u -WRITE=%0u"), PipeChildInRead, PipeChildOutWrite);

	{
		TCHAR PidStr[256] = { 0 };
		FCString::Sprintf(PidStr, TEXT(" -MONITOR=%u"), FPlatformProcess::GetCurrentProcessId());
		FCString::Strncat(CrashReporterClientArgs, PidStr, CR_CLIENT_MAX_ARGS_LEN);
	}

	// Parse commandline arguments relevant to pass to the client. Note that since we run this from static initialization
	// FCommandline has not yet been initialized, instead we need to use the OS provided methods.
	{
		LPWSTR* ArgList;
		int ArgCount;
		ArgList = CommandLineToArgvW(GetCommandLineW(), &ArgCount);
		if (ArgList != nullptr)
		{
			for (int It = 0; It < ArgCount; ++It)
			{
				TCHAR Path[MAX_PATH];
				if (FParse::Value(ArgList[It], TEXT("abscrashreportclientlog="), Path, UE_ARRAY_COUNT(Path)))
				{
					FCString::Strncat(CrashReporterClientArgs, TEXT(" -abslog="), CR_CLIENT_MAX_ARGS_LEN);
					FCString::Strncat(CrashReporterClientArgs, Path, CR_CLIENT_MAX_ARGS_LEN);
				}
				
			#if !USE_NULL_RHI
				const bool bHasNullRHIOnCommandline = FParse::Param(ArgList[It], TEXT("nullrhi"));
				if (bHasNullRHIOnCommandline)
			#endif
				{
					FCString::Strncat(CrashReporterClientArgs, TEXT(" -nullrhi"), CR_CLIENT_MAX_ARGS_LEN);
				}
			}
		}
	}


#if WITH_EDITOR // Disaster recovery is only enabled for the Editor. Start the server even if in -game, -server, commandlet, the client-side will not connect (its too soon here to query this executable config).
	{
		// Disaster recovery service command line.
		FString DisasterRecoveryServiceCommandLine;
		DisasterRecoveryServiceCommandLine += FString::Printf(TEXT(" -ConcertServer=\"%s\""), *RecoveryService::GetRecoveryServerName()); // Must be in-sync with disaster recovery client module.

		FCString::Strncat(CrashReporterClientArgs, *DisasterRecoveryServiceCommandLine, CR_CLIENT_MAX_ARGS_LEN);
	}
#endif

	// Launch the crash reporter if the client exists
	if (CreateCrashReportClientPath(CrashReporterClientPath, CR_CLIENT_MAX_PATH_LEN))
	{
		return FPlatformProcess::CreateProc(
			CrashReporterClientPath,
			CrashReporterClientArgs,
			true, false, false,
			CrashReportClientProcessId, 0,
			nullptr,
			nullptr,
			nullptr
		);
	}
	return FProcHandle();
}

/**
 * Enum indicating whether to run the crash reporter UI
 */
enum class EErrorReportUI
{
	/** Ask the user for a description */
	ShowDialog,

	/** Silently uploaded the report */
	ReportInUnattendedMode	
};

/**
 * Write required information about the crash to the shared context, and then signal the crash reporter client 
 * running in monitor mode about the crash.
 */
int32 ReportCrashForMonitor(
	LPEXCEPTION_POINTERS ExceptionInfo,
	ECrashContextType Type,
	const TCHAR* ErrorMessage,
	int NumStackFramesToIgnore,
	HANDLE CrashingThreadHandle,
	DWORD CrashingThreadId,
	FProcHandle& CrashMonitorHandle,
	FSharedCrashContext* SharedContext,
	void* WritePipe,
	void* ReadPipe,
	EErrorReportUI ReportUI)
{
	FGenericCrashContext::CopySharedCrashContext(*SharedContext);

	// Set the platform specific crash context, so that we can stack walk and minidump from
	// the crash reporter client.
	SharedContext->PlatformCrashContext = (void*)ExceptionInfo;

	// Setup up the shared memory area so that the crash report
	SharedContext->CrashType = Type;
	SharedContext->CrashingThreadId = CrashingThreadId;
	SharedContext->NumStackFramesToIgnore = NumStackFramesToIgnore;

	// Determine UI settings for the crash report. Suppress the user input dialog if we're running in unattended mode
	// Usage data controls if we want analytics in the crash report client
	// Finally we cannot call some of these functions if we crash during static init, so check if they are initialized.
	bool bNoDialog = ReportUI == EErrorReportUI::ReportInUnattendedMode || IsRunningDedicatedServer();
	bool bSendUnattendedBugReports = true;
	bool bSendUsageData = true;
	bool bCanSendCrashReport = true;
<<<<<<< HEAD
=======
	// Some projects set this value in non editor builds to automatically send error reports unattended, but display
	// a plain message box in the crash report client. See CRC app code for details.
	bool bImplicitSend = false;
>>>>>>> 90fae962

	if (FCommandLine::IsInitialized())
	{
		bNoDialog |= FApp::IsUnattended();
	}

	if (GConfig)
	{
		GConfig->GetBool(TEXT("/Script/UnrealEd.CrashReportsPrivacySettings"), TEXT("bSendUnattendedBugReports"), bSendUnattendedBugReports, GEditorSettingsIni);
		GConfig->GetBool(TEXT("/Script/UnrealEd.AnalyticsPrivacySettings"), TEXT("bSendUsageData"), bSendUsageData, GEditorSettingsIni);
		
#if !UE_EDITOR
		if (ReportUI != EErrorReportUI::ReportInUnattendedMode)
		{
			// Only check if we are in a non-editor build
			GConfig->GetBool(TEXT("CrashReportClient"), TEXT("bImplicitSend"), bImplicitSend, GEngineIni);
		}
#endif
	}

#if !UE_EDITOR
	if (BuildSettings::IsLicenseeVersion())
	{
		// do not send unattended reports in licensees' builds except for the editor, where it is governed by the above setting
		bSendUnattendedBugReports = false;
		bSendUsageData = false;
	}
#endif

	if (bNoDialog && !bSendUnattendedBugReports)
	{
		// If we shouldn't display a dialog (like for ensures) and the user
		// does not allow unattended bug reports we cannot send the report.
		bCanSendCrashReport = false;
	}
<<<<<<< HEAD

	if (!bCanSendCrashReport)
	{
		return EXCEPTION_CONTINUE_EXECUTION;
	}

	SharedContext->UserSettings.bNoDialog = bNoDialog;
	SharedContext->UserSettings.bSendUnattendedBugReports = bSendUnattendedBugReports;
	SharedContext->UserSettings.bSendUsageData = bSendUsageData;

	SharedContext->SessionContext.bIsExitRequested = IsEngineExitRequested();
	FCString::Strcpy(SharedContext->ErrorMessage, CR_MAX_ERROR_MESSAGE_CHARS-1, ErrorMessage);
=======
>>>>>>> 90fae962

	if (!bCanSendCrashReport)
	{
		return EXCEPTION_CONTINUE_EXECUTION;
	}

	SharedContext->UserSettings.bNoDialog = bNoDialog;
	SharedContext->UserSettings.bSendUnattendedBugReports = bSendUnattendedBugReports;
	SharedContext->UserSettings.bSendUsageData = bSendUsageData;
	SharedContext->UserSettings.bImplicitSend = bImplicitSend;

	SharedContext->SessionContext.bIsExitRequested = IsEngineExitRequested();
	FCString::Strcpy(SharedContext->ErrorMessage, CR_MAX_ERROR_MESSAGE_CHARS-1, ErrorMessage);

	// Setup all the thread ids and names using snapshot dbghelp. Since it's not possible to 
	// query thread names from an external process.
	uint32 ThreadIdx = 0;
	const bool bThreadManagerAvailable = FThreadManager::IsInitialized();
	DWORD CurrentProcessId = GetCurrentProcessId();
	DWORD CurrentThreadId = GetCurrentThreadId();
	HANDLE ThreadSnapshot = CreateToolhelp32Snapshot(TH32CS_SNAPTHREAD, 0);
	TArray<HANDLE, TInlineAllocator<CR_MAX_THREADS>> ThreadHandles;
	if (ThreadSnapshot != INVALID_HANDLE_VALUE)
	{
		THREADENTRY32 ThreadEntry;
		ThreadEntry.dwSize = sizeof(THREADENTRY32);
		if (Thread32First(ThreadSnapshot, &ThreadEntry))
		{
			do
			{
				if (ThreadEntry.th32OwnerProcessID == CurrentProcessId)
				{
					// Stop the thread (except current!). We will resume once the crash reporter is done.
					if (ThreadEntry.th32ThreadID != CurrentThreadId)
					{
						HANDLE ThreadHandle = OpenThread(THREAD_SUSPEND_RESUME, FALSE, ThreadEntry.th32ThreadID);
						if (ThreadHandle != NULL)
						{
							SuspendThread(ThreadHandle);
							ThreadHandles.Push(ThreadHandle);
						}
					}

					SharedContext->ThreadIds[ThreadIdx] = ThreadEntry.th32ThreadID;
					const TCHAR* ThreadName = nullptr;
					if (ThreadEntry.th32ThreadID == GGameThreadId)
					{
						ThreadName = TEXT("GameThread");
					}
					else if (bThreadManagerAvailable)
					{
						const FString& TmThreadName = FThreadManager::Get().GetThreadName(ThreadEntry.th32ThreadID);
						ThreadName = TmThreadName.IsEmpty() ? TEXT("Unknown") : *TmThreadName;
					}
					else
					{
						ThreadName = TEXT("Unavailable");
					}
					FCString::Strcpy(
						&SharedContext->ThreadNames[ThreadIdx*CR_MAX_THREAD_NAME_CHARS],
						CR_MAX_THREAD_NAME_CHARS - 1,
						ThreadName
					);
					ThreadIdx++;
				}
			} while (Thread32Next(ThreadSnapshot, &ThreadEntry) && (ThreadIdx < CR_MAX_THREADS));
		}
	}
	SharedContext->NumThreads = ThreadIdx;
	CloseHandle(ThreadSnapshot);

	FString CrashDirectoryAbsolute;
	if (FGenericCrashContext::CreateCrashReportDirectory(SharedContext->SessionContext.CrashGUIDRoot, ReportCrashCallCount, CrashDirectoryAbsolute))
	{
		FCString::Strcpy(SharedContext->CrashFilesDirectory, *CrashDirectoryAbsolute);
		// Copy the log file to output
		FGenericCrashContext::DumpLog(CrashDirectoryAbsolute);
	}

	// Allow the monitor process to take window focus
	if (const DWORD MonitorProcessId = ::GetProcessId(CrashMonitorHandle.Get()))
	{
		::AllowSetForegroundWindow(MonitorProcessId);
	}

	// Write the shared context to the pipe
	bool bPipeWriteSucceeded = true;
	const uint8* DataIt = (const uint8*)SharedContext;
	const uint8* DataEndIt = DataIt + sizeof(FSharedCrashContext);
	while (DataIt != DataEndIt && bPipeWriteSucceeded)
	{
		int32 OutDataWritten = 0;
		bPipeWriteSucceeded = FPlatformProcess::WritePipe(WritePipe, DataIt, static_cast<int32>(DataEndIt - DataIt), &OutDataWritten);
		DataIt += OutDataWritten;
	}

	if (bPipeWriteSucceeded) // The receiver is not likely to respond if the shared context wasn't successfully written to the pipe.
	{
		// Wait for a response, saying it's ok to continue
		bool bCanContinueExecution = false;
		int32 ExitCode = 0;
		// Would like to use TInlineAllocator here to avoid heap allocation on crashes, but it doesn't work since ReadPipeToArray 
		// cannot take array with non-default allocator
		TArray<uint8> ResponseBuffer;
		ResponseBuffer.AddZeroed(16);
		while (!FPlatformProcess::GetProcReturnCode(CrashMonitorHandle, &ExitCode) && !bCanContinueExecution)
		{
			if (FPlatformProcess::ReadPipeToArray(ReadPipe, ResponseBuffer))
			{
				if (ResponseBuffer[0] == 0xd && ResponseBuffer[1] == 0xe &&
					ResponseBuffer[2] == 0xa && ResponseBuffer[3] == 0xd)
				{
					bCanContinueExecution = true;
				}
			}
		}
	}

	for (HANDLE ThreadHandle : ThreadHandles)
	{
		ResumeThread(ThreadHandle);
		CloseHandle(ThreadHandle);
	}

	return EXCEPTION_CONTINUE_EXECUTION;
}

/** 
 * Create a crash report, add the user log and video, and save them a unique the crash folder
 * Launch CrashReportClient.exe to read the report and upload to our CR pipeline
 */
int32 ReportCrashUsingCrashReportClient(FWindowsPlatformCrashContext& InContext, EXCEPTION_POINTERS* ExceptionInfo, EErrorReportUI ReportUI)
{
	// Prevent CrashReportClient from spawning another CrashReportClient.
	const TCHAR* ExecutableName = FPlatformProcess::ExecutableName();
	bool bCanRunCrashReportClient = FCString::Stristr( ExecutableName, TEXT( "CrashReportClient" ) ) == nullptr;

	// Suppress the user input dialog if we're running in unattended mode
	bool bNoDialog = FApp::IsUnattended() || ReportUI == EErrorReportUI::ReportInUnattendedMode || IsRunningDedicatedServer();

	bool bImplicitSend = false;
#if !UE_EDITOR
	if (GConfig && ReportUI != EErrorReportUI::ReportInUnattendedMode)
	{
		// Only check if we are in a non-editor build
		GConfig->GetBool(TEXT("CrashReportClient"), TEXT("bImplicitSend"), bImplicitSend, GEngineIni);
	}
#endif

	bool bSendUnattendedBugReports = true;
	if (GConfig)
	{
		GConfig->GetBool(TEXT("/Script/UnrealEd.CrashReportsPrivacySettings"), TEXT("bSendUnattendedBugReports"), bSendUnattendedBugReports, GEditorSettingsIni);
	}

	// Controls if we want analytics in the crash report client
	bool bSendUsageData = true;
	if (GConfig)
	{
		GConfig->GetBool(TEXT("/Script/UnrealEd.AnalyticsPrivacySettings"), TEXT("bSendUsageData"), bSendUsageData, GEditorSettingsIni);
	}

#if !UE_EDITOR
	if (BuildSettings::IsLicenseeVersion())
	{
		// do not send unattended reports in licensees' builds except for the editor, where it is governed by the above setting
		bSendUnattendedBugReports = false;
		bSendUsageData = false;
	}
#endif

	if (bNoDialog && !bSendUnattendedBugReports)
	{
		bCanRunCrashReportClient = false;
	}

	if( bCanRunCrashReportClient )
	{
		TCHAR CrashReporterClientPath[CR_CLIENT_MAX_PATH_LEN] = { 0 };
		bool bCrashReporterRan = false;

		// Generate Crash GUID
		TCHAR CrashGUID[FGenericCrashContext::CrashGUIDLength];
		InContext.GetUniqueCrashName(CrashGUID, FGenericCrashContext::CrashGUIDLength);
		const FString AppName = InContext.GetCrashGameName();

		FString CrashFolder = FPaths::Combine(*FPaths::ProjectSavedDir(), TEXT("Crashes"), CrashGUID);
		FString CrashFolderAbsolute = IFileManager::Get().ConvertToAbsolutePathForExternalAppForWrite(*CrashFolder);
		if (IFileManager::Get().MakeDirectory(*CrashFolderAbsolute, true))
		{
			// Save crash context
			const FString CrashContextXMLPath = FPaths::Combine(*CrashFolderAbsolute, FPlatformCrashContext::CrashContextRuntimeXMLNameW);
			InContext.SerializeAsXML(*CrashContextXMLPath);

			// Copy platform specific files (e.g. minidump) to output directory
			InContext.CopyPlatformSpecificFiles(*CrashFolderAbsolute, (void*) ExceptionInfo);

			// Copy the log file to output
			FGenericCrashContext::DumpLog(CrashFolderAbsolute);

			// Build machines do not upload these automatically since it is not okay to have lingering processes after the build completes.
			if (GIsBuildMachine)
			{
				return EXCEPTION_CONTINUE_EXECUTION;
			}

			// Run Crash Report Client
			FString CrashReportClientArguments = FString::Printf(TEXT("\"%s\""), *CrashFolderAbsolute);

			// If the editor setting has been disabled to not send analytics extend this to the CRC
			if (!bSendUsageData)
			{
				CrashReportClientArguments += TEXT(" -NoAnalytics ");
			}

			// Pass nullrhi to CRC when the engine is in this mode to stop the CRC attempting to initialize RHI when the capability isn't available
			bool bNullRHI = !FApp::CanEverRender();

			if (bImplicitSend)
			{
				CrashReportClientArguments += TEXT(" -Unattended -ImplicitSend");
			}
			else if (bNoDialog || bNullRHI)
			{
				CrashReportClientArguments += TEXT(" -Unattended");
			}

			if (bNullRHI)
			{
				CrashReportClientArguments += TEXT(" -nullrhi");
			}

			CrashReportClientArguments += FString(TEXT(" -AppName=")) + AppName;
			CrashReportClientArguments += FString(TEXT(" -CrashGUID=")) + CrashGUID;

			const FString DownstreamStorage = FWindowsPlatformStackWalk::GetDownstreamStorage();
			if (!DownstreamStorage.IsEmpty())
			{
				CrashReportClientArguments += FString(TEXT(" -DebugSymbols=")) + DownstreamStorage;
			}

			// CrashReportClient.exe should run without dragging in binaries from an inherited dll directory
			// So, get the current dll directory for restore and clear before creating process
			TCHAR* CurrentDllDirectory = nullptr;
			DWORD BufferSize = (GetDllDirectory(0, nullptr) + 1) * sizeof(TCHAR);
			
			if (BufferSize > 0)
			{
				CurrentDllDirectory = (TCHAR*) FMemory::Malloc(BufferSize);
				if (CurrentDllDirectory)
				{
					FMemory::Memset(CurrentDllDirectory, 0, BufferSize);
					GetDllDirectory(BufferSize, CurrentDllDirectory);
					SetDllDirectory(nullptr);
				}
			}

			FString AbsCrashReportClientLog;
			if (FParse::Value(FCommandLine::Get(), TEXT("AbsCrashReportClientLog="), AbsCrashReportClientLog))
			{
				CrashReportClientArguments += FString::Format(TEXT(" -abslog=\"{0}\""), { AbsCrashReportClientLog });
			}

			if (CreateCrashReportClientPath(CrashReporterClientPath, CR_CLIENT_MAX_PATH_LEN))
			{
				bCrashReporterRan = FPlatformProcess::CreateProc(CrashReporterClientPath, *CrashReportClientArguments, true, false, false, NULL, 0, NULL, NULL).IsValid();
			}

			// Restore the dll directory
			if (CurrentDllDirectory)
			{
				SetDllDirectory(CurrentDllDirectory);
				FMemory::Free(CurrentDllDirectory);
			}
		}

		if (!bCrashReporterRan && !bNoDialog)
		{
			UE_LOG(LogWindows, Log, TEXT("Could not start crash report client using %s"), CrashReporterClientPath);
			FPlatformMemory::DumpStats(*GWarn);
			FText MessageTitle(FText::Format(
				NSLOCTEXT("MessageDialog", "AppHasCrashed", "The {0} {1} has crashed and will close"),
				FText::FromString(AppName),
				FText::FromString(FPlatformMisc::GetEngineMode())
				));
			FMessageDialog::Open(EAppMsgType::Ok, FText::FromString(GErrorHist), &MessageTitle);
		}
	}

	// Let the system take back over (return value only used by ReportEnsure)
	return EXCEPTION_CONTINUE_EXECUTION;
}

} // end anonymous namespace


#include "Windows/HideWindowsPlatformTypes.h"

// Original code below

#include "Windows/AllowWindowsPlatformTypes.h"
	#include <ErrorRep.h>
	#include <DbgHelp.h>
#include "Windows/HideWindowsPlatformTypes.h"

#pragma comment(lib, "Faultrep.lib")

/** 
 * Creates an info string describing the given exception record.
 * See MSDN docs on EXCEPTION_RECORD.
 */
#include "Windows/AllowWindowsPlatformTypes.h"
void CreateExceptionInfoString(EXCEPTION_RECORD* ExceptionRecord)
{
	// #CrashReport: 2014-08-18 Fix FString usage?
	FString ErrorString = TEXT("Unhandled Exception: ");

#define HANDLE_CASE(x) case x: ErrorString += TEXT(#x); break;

	switch (ExceptionRecord->ExceptionCode)
	{
	case EXCEPTION_ACCESS_VIOLATION:
		ErrorString += TEXT("EXCEPTION_ACCESS_VIOLATION ");
		if (ExceptionRecord->ExceptionInformation[0] == 0)
		{
			ErrorString += TEXT("reading address ");
		}
		else if (ExceptionRecord->ExceptionInformation[0] == 1)
		{
			ErrorString += TEXT("writing address ");
		}
		ErrorString += FString::Printf(TEXT("0x%08x"), (uint32)ExceptionRecord->ExceptionInformation[1]);
		break;
	HANDLE_CASE(EXCEPTION_ARRAY_BOUNDS_EXCEEDED)
	HANDLE_CASE(EXCEPTION_DATATYPE_MISALIGNMENT)
	HANDLE_CASE(EXCEPTION_FLT_DENORMAL_OPERAND)
	HANDLE_CASE(EXCEPTION_FLT_DIVIDE_BY_ZERO)
	HANDLE_CASE(EXCEPTION_FLT_INVALID_OPERATION)
	HANDLE_CASE(EXCEPTION_ILLEGAL_INSTRUCTION)
	HANDLE_CASE(EXCEPTION_INT_DIVIDE_BY_ZERO)
	HANDLE_CASE(EXCEPTION_PRIV_INSTRUCTION)
	HANDLE_CASE(EXCEPTION_STACK_OVERFLOW)
	default:
		ErrorString += FString::Printf(TEXT("0x%08x"), (uint32)ExceptionRecord->ExceptionCode);
	}

	FCString::Strncpy(GErrorExceptionDescription, *ErrorString, UE_ARRAY_COUNT(GErrorExceptionDescription));

#undef HANDLE_CASE
}




/** 
 * Crash reporting thread. 
 * We process all the crashes on a separate thread in case the original thread's stack is corrupted (stack overflow etc).
 * We're using low level API functions here because at the time we initialize the thread, nothing in the engine exists yet.
 **/
class FCrashReportingThread
{
private:
	/** Thread Id of reporter thread*/
	DWORD ThreadId;
	/** Thread handle to reporter thread */
	HANDLE Thread;
	/** Stops this thread */
	FThreadSafeCounter StopTaskCounter;
	/** Signals that the game has crashed */
	HANDLE CrashEvent;
	/** Event that signals the crash reporting thread has finished processing the crash */
	HANDLE CrashHandledEvent;

	/** Exception information */
	LPEXCEPTION_POINTERS ExceptionInfo;
	/** ThreadId of the crashed thread */
	DWORD CrashingThreadId;
	/** Handle to crashed thread.*/
	HANDLE CrashingThreadHandle;
	/** Handle used to remove vectored exception handler. */
	HANDLE VectoredExceptionHandle;

	/** Process handle to crash reporter client */
	FProcHandle CrashClientHandle;
	/** Pipe for writing to the monitor process. */
	void* CrashMonitorWritePipe;
	/** Pipe for reading from the monitor process. */
	void* CrashMonitorReadPipe;
	/** The crash report client process ID. */
	uint32 CrashMonitorPid;
	/** Memory allocated for crash context. */
	FSharedCrashContext SharedContext;
	

	/** Thread main proc */
	static DWORD STDCALL CrashReportingThreadProc(LPVOID pThis)
	{
		FCrashReportingThread* This = (FCrashReportingThread*)pThis;
		return This->Run();
	}

	/** Main loop that waits for a crash to trigger the report generation */
	FORCENOINLINE uint32 Run()
	{
#if !PLATFORM_SEH_EXCEPTIONS_DISABLED
		__try
#endif
		{
			// Removed vectored exception handler, we are now guaranteed to
			// be able to catch unhandled exception in the main try/catch block.
#if _WIN32_WINNT >= 0x0500
			if (!FPlatformMisc::IsDebuggerPresent())
			{
				RemoveVectoredExceptionHandler(VectoredExceptionHandle);
			}
#endif
			while (StopTaskCounter.GetValue() == 0)
			{
				if (WaitForSingleObject(CrashEvent, 500) == WAIT_OBJECT_0)
				{
					ResetEvent(CrashHandledEvent);
					HandleCrashInternal();

					ResetEvent(CrashEvent);
					// Let the thread that crashed know we're done.
					SetEvent(CrashHandledEvent);

					break;
				}
			}
		}
#if !PLATFORM_SEH_EXCEPTIONS_DISABLED
		__except(EXCEPTION_EXECUTE_HANDLER)
		{
			// The crash reporting thread crashed itself. Exit with a code that the out-of-process monitor will be able to pick up and report into analytics.
			::exit(ECrashExitCodes::CrashReporterCrashed);
		}
#endif
		return 0;
	}

	/** Called by the destructor to terminate the thread */
	void Stop()
	{
		StopTaskCounter.Increment();
	}

public:
		
	FCrashReportingThread()
		: ThreadId(0)
		, Thread(nullptr)
		, CrashEvent(nullptr)
		, CrashHandledEvent(nullptr)
		, ExceptionInfo(nullptr)
		, CrashingThreadId(0)
		, CrashingThreadHandle(nullptr)
		, VectoredExceptionHandle(INVALID_HANDLE_VALUE)
		, CrashMonitorWritePipe(nullptr)
		, CrashMonitorReadPipe(nullptr)
		, CrashMonitorPid(0)
	{
		// Synchronization objects
		CrashEvent = CreateEvent(nullptr, true, 0, nullptr);
		CrashHandledEvent = CreateEvent(nullptr, true, 0, nullptr);

		// Add an exception handler to catch issues during static initialization. This
		// is removed once the crash reporter thread is started.
#if _WIN32_WINNT >= 0x0500
		if (!FPlatformMisc::IsDebuggerPresent())
		{
			VectoredExceptionHandle = AddVectoredExceptionHandler(1, UnhandledStaticInitException);
		}
#endif

#if USE_CRASH_REPORTER_MONITOR
		if (!FPlatformProperties::IsServerOnly())
		{
			CrashClientHandle = LaunchCrashReportClient(&CrashMonitorWritePipe, &CrashMonitorReadPipe, &CrashMonitorPid);
			FMemory::Memzero(SharedContext);
		}
#endif

		// Create a background thread that will process the crash and generate crash reports
		Thread = CreateThread(NULL, 0, CrashReportingThreadProc, this, 0, &ThreadId);
		if (Thread)
		{
			SetThreadPriority(Thread, THREAD_PRIORITY_BELOW_NORMAL);
		}

		if (CrashClientHandle.IsValid())
		{
			FGenericCrashContext::SetOutOfProcessCrashReporterPid(CrashMonitorPid);
		}
	}

	FORCENOINLINE ~FCrashReportingThread()
	{
		if (Thread)
		{
			// Stop the crash reporting thread
			Stop();
			// 1s should be enough for the thread to exit, otherwise don't bother with cleanup
			if (WaitForSingleObject(Thread, 1000) == WAIT_OBJECT_0)
			{
				CloseHandle(Thread);
			}
			Thread = nullptr;
		}

		CloseHandle(CrashEvent);
		CrashEvent = nullptr;

		CloseHandle(CrashHandledEvent);
		CrashHandledEvent = nullptr;

	}

	/** Ensures are passed trough this. */
	FORCEINLINE int32 OnEnsure(LPEXCEPTION_POINTERS InExceptionInfo, int NumStackFramesToIgnore, const TCHAR* ErrorMessage, EErrorReportUI ReportUI)
	{
		if (CrashClientHandle.IsValid() && FPlatformProcess::IsProcRunning(CrashClientHandle))
		{
			return ReportCrashForMonitor(
				InExceptionInfo, 
				ECrashContextType::Ensure, 
				ErrorMessage, 
				NumStackFramesToIgnore, 
				GetCurrentThread(), 
				GetCurrentThreadId(), 
				CrashClientHandle, 
				&SharedContext, 
				CrashMonitorWritePipe, 
				CrashMonitorReadPipe,
				ReportUI
			);
		}
		else
		{
			FWindowsPlatformCrashContext CrashContext(ECrashContextType::Ensure, ErrorMessage);
			CrashContext.SetCrashedProcess(FProcHandle(::GetCurrentProcess()));
			void* ContextWrapper = FWindowsPlatformStackWalk::MakeThreadContextWrapper(InExceptionInfo->ContextRecord, GetCurrentThread());
			CrashContext.CapturePortableCallStack(NumStackFramesToIgnore, ContextWrapper);

			return ReportCrashUsingCrashReportClient(CrashContext, InExceptionInfo, ReportUI);
		}
	}

	/** The thread that crashed calls this function which will trigger the CR thread to report the crash */
	FORCEINLINE void OnCrashed(LPEXCEPTION_POINTERS InExceptionInfo)
	{
		ExceptionInfo = InExceptionInfo;
		CrashingThreadId = GetCurrentThreadId();
		CrashingThreadHandle = GetCurrentThread();
		SetEvent(CrashEvent);
	}

	/** The thread that crashed calls this function to wait for the report to be generated */
	FORCEINLINE bool WaitUntilCrashIsHandled()
	{
		// Wait 60s, it's more than enough to generate crash report. We don't want to stall forever otherwise.
		return WaitForSingleObject(CrashHandledEvent, 60000) == WAIT_OBJECT_0;
	}

	/** Crashes during static init should be reported directly to crash monitor. */
	FORCEINLINE int32 OnCrashDuringStaticInit(LPEXCEPTION_POINTERS InExceptionInfo)
	{
		if (CrashClientHandle.IsValid() && FPlatformProcess::IsProcRunning(CrashClientHandle))
		{
			const ECrashContextType Type = ECrashContextType::Crash;
			const int NumStackFramesToIgnore = 1;
			const TCHAR* ErrorMessage = TEXT("Crash during static initialization");

			if (!FPlatformCrashContext::IsInitalized())
			{
				FPlatformCrashContext::Initialize();
			}

			return ReportCrashForMonitor(
				InExceptionInfo,
				Type,
				ErrorMessage,
				NumStackFramesToIgnore,
				CrashingThreadHandle,
				CrashingThreadId,
				CrashClientHandle,
				&SharedContext,
				CrashMonitorWritePipe,
				CrashMonitorReadPipe,
				EErrorReportUI::ShowDialog
			);
		}

		return EXCEPTION_CONTINUE_EXECUTION;
	}

private:

	/** Handles the crash */
	FORCENOINLINE void HandleCrashInternal()
	{
		// Stop the heartbeat thread so that it doesn't interfere with crashreporting
		FThreadHeartBeat::Get().Stop();

		// Then try run time crash processing and broadcast information about a crash.
		FCoreDelegates::OnHandleSystemError.Broadcast();

		if (GLog)
		{
			//Panic flush the logs to make sure there are no entries queued. This is
			//not thread safe so it will skip for example editor log.
			GLog->PanicFlushThreadedLogs();
		}
		
		// Get the default settings for the crash context
		ECrashContextType Type = ECrashContextType::Crash;
		const TCHAR* ErrorMessage = TEXT("Unhandled exception");
		int NumStackFramesToIgnore = 2;

		void* ContextWrapper = nullptr;

		// If it was an assert or GPU crash, allow overriding the info from the exception parameters
		if (ExceptionInfo->ExceptionRecord->ExceptionCode == AssertExceptionCode && ExceptionInfo->ExceptionRecord->NumberParameters == 1)
		{
			const FAssertInfo& Info = *(const FAssertInfo*)ExceptionInfo->ExceptionRecord->ExceptionInformation[0];
			Type = ECrashContextType::Assert;
			ErrorMessage = Info.ErrorMessage;
			NumStackFramesToIgnore += Info.NumStackFramesToIgnore;
		}
		else if (ExceptionInfo->ExceptionRecord->ExceptionCode == GPUCrashExceptionCode && ExceptionInfo->ExceptionRecord->NumberParameters == 1)
		{
			const FAssertInfo& Info = *(const FAssertInfo*)ExceptionInfo->ExceptionRecord->ExceptionInformation[0];
			Type = ECrashContextType::GPUCrash;
			ErrorMessage = Info.ErrorMessage;
			NumStackFramesToIgnore += Info.NumStackFramesToIgnore;
		}
		// Generic exception description is stored in GErrorExceptionDescription
		else if (ExceptionInfo->ExceptionRecord->ExceptionCode != 1)
		{
<<<<<<< HEAD
=======
			// When a generic exception is thrown, it is important to get all the stack frames
			NumStackFramesToIgnore = 0;
>>>>>>> 90fae962
			CreateExceptionInfoString(ExceptionInfo->ExceptionRecord);
			ErrorMessage = GErrorExceptionDescription;
		}

#if USE_CRASH_REPORTER_MONITOR
		if (CrashClientHandle.IsValid() && FPlatformProcess::IsProcRunning(CrashClientHandle))
		{
			// If possible use the crash monitor helper class to report the error. This will do most of the analysis
			// in the crash reporter client process.
			ReportCrashForMonitor(
				ExceptionInfo,
				Type,
				ErrorMessage,
				NumStackFramesToIgnore,
				CrashingThreadHandle,
				CrashingThreadId,
				CrashClientHandle,
				&SharedContext,
				CrashMonitorWritePipe,
				CrashMonitorReadPipe,
				EErrorReportUI::ShowDialog
			);
		}
		else
#endif
		{
			// Not super safe due to dynamic memory allocations, but at least enables new functionality.
			// Introduces a new runtime crash context. Will replace all Windows related crash reporting.
			FWindowsPlatformCrashContext CrashContext(Type, ErrorMessage);

			// Thread context wrapper for stack operations
			ContextWrapper = FWindowsPlatformStackWalk::MakeThreadContextWrapper(ExceptionInfo->ContextRecord, CrashingThreadHandle);
			CrashContext.SetCrashedProcess(FProcHandle(::GetCurrentProcess()));
			CrashContext.CapturePortableCallStack(NumStackFramesToIgnore, ContextWrapper);
			CrashContext.SetCrashedThreadId(CrashingThreadId);
			CrashContext.CaptureAllThreadContexts();

			// Also mark the same number of frames to be ignored if we symbolicate from the minidump
			CrashContext.SetNumMinidumpFramesToIgnore(NumStackFramesToIgnore);

			// First launch the crash reporter client.
#if WINVER > 0x502	// Windows Error Reporting is not supported on Windows XP
			if (GUseCrashReportClient)
			{
				ReportCrashUsingCrashReportClient(CrashContext, ExceptionInfo, EErrorReportUI::ShowDialog);
			}
			else
#endif		// WINVER
			{
				CrashContext.SerializeContentToBuffer();
				WriteMinidump(GetCurrentProcess(), GetCurrentThreadId(), CrashContext, MiniDumpFilenameW, ExceptionInfo);
			}
		}

		const bool bGenerateRuntimeCallstack =
#if UE_LOG_CRASH_CALLSTACK
			true;
#else
			FParse::Param(FCommandLine::Get(), TEXT("ForceLogCallstacks")) || FEngineBuildSettings::IsInternalBuild() || FEngineBuildSettings::IsPerforceBuild() || FEngineBuildSettings::IsSourceDistribution();
#endif // UE_LOG_CRASH_CALLSTACK
		if (bGenerateRuntimeCallstack)
		{
			const SIZE_T StackTraceSize = 65535;
			ANSICHAR* StackTrace = (ANSICHAR*)GMalloc->Malloc(StackTraceSize);
			StackTrace[0] = 0;
			// Walk the stack and dump it to the allocated memory. This process usually allocates a lot of memory.
			if (!ContextWrapper)
			{
				ContextWrapper = FWindowsPlatformStackWalk::MakeThreadContextWrapper(ExceptionInfo->ContextRecord, CrashingThreadHandle);
			}
			
			FPlatformStackWalk::StackWalkAndDump(StackTrace, StackTraceSize, 0, ContextWrapper);
			
			if (ExceptionInfo->ExceptionRecord->ExceptionCode != 1 && ExceptionInfo->ExceptionRecord->ExceptionCode != AssertExceptionCode)
			{
				CreateExceptionInfoString(ExceptionInfo->ExceptionRecord);
				FCString::Strncat(GErrorHist, GErrorExceptionDescription, UE_ARRAY_COUNT(GErrorHist));
				FCString::Strncat(GErrorHist, TEXT("\r\n\r\n"), UE_ARRAY_COUNT(GErrorHist));
			}

			FCString::Strncat(GErrorHist, ANSI_TO_TCHAR(StackTrace), UE_ARRAY_COUNT(GErrorHist));

			GMalloc->Free(StackTrace);
		}

		// Make sure any thread context wrapper is released
		if (ContextWrapper)
		{
			FWindowsPlatformStackWalk::ReleaseThreadContextWrapper(ContextWrapper);
		}

#if !UE_BUILD_SHIPPING
		FPlatformStackWalk::UploadLocalSymbols();
#endif
	}

};

#include "Windows/HideWindowsPlatformTypes.h"

#ifndef NOINITCRASHREPORTER
#define NOINITCRASHREPORTER 0
#endif

#if !NOINITCRASHREPORTER
TOptional<FCrashReportingThread> GCrashReportingThread(InPlace);
#endif


LONG WINAPI UnhandledStaticInitException(LPEXCEPTION_POINTERS ExceptionInfo)
{
#if !NOINITCRASHREPORTER
	// Top bit in exception code is fatal exceptions. Report those but not other types.
	if ((ExceptionInfo->ExceptionRecord->ExceptionCode & 0x80000000L) != 0)
	{
		// If we get an exception during static init we hope that the crash reporting thread
		// object has been created, otherwise we cannot handle the exception. This will hopefully 
		// work even if there is a stack overflow. See 
		// https://peteronprogramming.wordpress.com/2016/08/10/crashes-you-cant-handle-easily-2-stack-overflows-on-windows/
		// @note: Even if the object has been created, the actual thread has not been started yet,
		// (that happens after static init) so we must bypass that and report directly from this thread. 
		// 
		if (GCrashReportingThread.IsSet())
		{
			return GCrashReportingThread->OnCrashDuringStaticInit(ExceptionInfo);
		}
	}
#endif
	
	return EXCEPTION_CONTINUE_SEARCH;
}

/**
 * Fallback for catching exceptions which aren't caught elsewhere. This allows catching exceptions on threads created outside the engine.
 * Note that Windows does not call this handler if a debugger is attached, separately to our internal logic around crash handling.
 */
LONG WINAPI UnhandledException(EXCEPTION_POINTERS* ExceptionInfo)
{
#if !PLATFORM_SEH_EXCEPTIONS_DISABLED
	__try
#endif
	{
		ReportCrash(ExceptionInfo);
		GIsCriticalError = true;
		FPlatformMisc::RequestExit(true);
		return EXCEPTION_CONTINUE_SEARCH;
	}
#if !PLATFORM_SEH_EXCEPTIONS_DISABLED
	__except(EXCEPTION_EXECUTE_HANDLER)
	{
		// The crash handler crashed itself, exit with a code that the out-of-process monitor will be able to pick up and report into analytics.
		::exit(ECrashExitCodes::CrashHandlerCrashed);
	}
#endif
}

// #CrashReport: 2015-05-28 This should be named EngineCrashHandler
int32 ReportCrash( LPEXCEPTION_POINTERS ExceptionInfo )
{
#if !NOINITCRASHREPORTER
	// Only create a minidump the first time this function is called.
	// (Can be called the first time from the RenderThread, then a second time from the MainThread.)
	if (GCrashReportingThread)
	{
		if (FPlatformAtomics::InterlockedIncrement(&ReportCrashCallCount) == 1)
		{
			GCrashReportingThread->OnCrashed(ExceptionInfo);
		}

		// Wait 60s for the crash reporting thread to process the message
		GCrashReportingThread->WaitUntilCrashIsHandled();
	}
#endif

	return EXCEPTION_EXECUTE_HANDLER;
}

static FCriticalSection EnsureLock;
static bool bReentranceGuard = false;

#if WINVER > 0x502	// Windows Error Reporting is not supported on Windows XP
/**
 * A wrapper for ReportCrashUsingCrashReportClient that creates a new ensure crash context
 */
int32 ReportEnsureUsingCrashReportClient(EXCEPTION_POINTERS* ExceptionInfo, int NumStackFramesToIgnore, const TCHAR* ErrorMessage, EErrorReportUI ReportUI)
{
#if !NOINITCRASHREPORTER
	return GCrashReportingThread->OnEnsure(ExceptionInfo, NumStackFramesToIgnore, ErrorMessage, ReportUI);
#else 
	return EXCEPTION_EXECUTE_HANDLER;
#endif
}
#endif

FORCENOINLINE void ReportEnsureInner(const TCHAR* ErrorMessage, int NumStackFramesToIgnore)
{
	// Skip this frame and the ::RaiseException call itself
	NumStackFramesToIgnore += 2;

	/** This is the last place to gather memory stats before exception. */
	FGenericCrashContext::SetMemoryStats(FPlatformMemory::GetStats());

#if WINVER > 0x502	// Windows Error Reporting is not supported on Windows XP
#if !PLATFORM_SEH_EXCEPTIONS_DISABLED
	__try
#endif
	{
		::RaiseException(1, 0, 0, nullptr);
	}
#if !PLATFORM_SEH_EXCEPTIONS_DISABLED
	__except (ReportEnsureUsingCrashReportClient( GetExceptionInformation(), NumStackFramesToIgnore, ErrorMessage, IsInteractiveEnsureMode() ? EErrorReportUI::ShowDialog : EErrorReportUI::ReportInUnattendedMode))
		CA_SUPPRESS(6322)
	{
	}
#endif
#endif	// WINVER
}

FORCENOINLINE void ReportAssert(const TCHAR* ErrorMessage, int NumStackFramesToIgnore)
{
	/** This is the last place to gather memory stats before exception. */
	FGenericCrashContext::SetMemoryStats(FPlatformMemory::GetStats());

	FAssertInfo Info(ErrorMessage, NumStackFramesToIgnore + 2); // +2 for this function and RaiseException()

	ULONG_PTR Arguments[] = { (ULONG_PTR)&Info };
	::RaiseException(AssertExceptionCode, 0, UE_ARRAY_COUNT(Arguments), Arguments);
}

FORCENOINLINE void ReportGPUCrash(const TCHAR* ErrorMessage, int NumStackFramesToIgnore)
{
	/** This is the last place to gather memory stats before exception. */
	FGenericCrashContext::SetMemoryStats(FPlatformMemory::GetStats());
	
	// GPUCrash can be called when the guarded entry is not set
#if !PLATFORM_SEH_EXCEPTIONS_DISABLED
	__try
	{
		FAssertInfo Info(ErrorMessage, NumStackFramesToIgnore + 2); // +2 for this function and RaiseException()

		ULONG_PTR Arguments[] = { (ULONG_PTR)&Info };
		::RaiseException(GPUCrashExceptionCode, 0, UE_ARRAY_COUNT(Arguments), Arguments);
	}
	__except (ReportCrash(GetExceptionInformation()))
	{
		FPlatformMisc::RequestExit(false);
	}
#endif

}

void ReportHang(const TCHAR* ErrorMessage, const uint64* StackFrames, int32 NumStackFrames, uint32 HungThreadId)
{
	if (ReportCrashCallCount > 0 || FDebug::HasAsserted())
	{
		// Don't report ensures after we've crashed/asserted, they simply may be a result of the crash as
		// the engine is already in a bad state.
		return;
	}

	FWindowsPlatformCrashContext CrashContext(ECrashContextType::Hang, ErrorMessage);
	CrashContext.SetCrashedProcess(FProcHandle(::GetCurrentProcess()));
	CrashContext.SetCrashedThreadId(HungThreadId);
	CrashContext.SetPortableCallStack(StackFrames, NumStackFrames);
	CrashContext.CaptureAllThreadContexts();

	EErrorReportUI ReportUI = IsInteractiveEnsureMode() ? EErrorReportUI::ShowDialog : EErrorReportUI::ReportInUnattendedMode;
	ReportCrashUsingCrashReportClient(CrashContext, nullptr, ReportUI);
}

// #CrashReport: 2015-05-28 This should be named EngineEnsureHandler
/**
 * Report an ensure to the crash reporting system
 */
FORCENOINLINE void ReportEnsure(const TCHAR* ErrorMessage, int NumStackFramesToIgnore)
{
	if (ReportCrashCallCount > 0 || FDebug::HasAsserted())
	{
		// Don't report ensures after we've crashed/asserted, they simply may be a result of the crash as
		// the engine is already in a bad state.
		return;
	}

	// Simple re-entrance guard.
	EnsureLock.Lock();

	if (bReentranceGuard)
	{
		EnsureLock.Unlock();
		return;
	}

	// Stop checking heartbeat for this thread (and stop the gamethread hitch detector if we're the game thread).
	// Ensure can take a lot of time (when stackwalking), so we don't want hitches/hangs firing.
	// These are no-ops on threads that didn't already have a heartbeat etc.
	FSlowHeartBeatScope SuspendHeartBeat(true);
	FDisableHitchDetectorScope SuspendGameThreadHitch;

	bReentranceGuard = true;

	ReportEnsureInner(ErrorMessage, NumStackFramesToIgnore + 1);

	bReentranceGuard = false;
	EnsureLock.Unlock();
}

#if !IS_PROGRAM && 0
namespace {
	/** Utility class to test crashes during static initialization. */
	struct StaticInitCrasher
	{
		StaticInitCrasher()
		{
			// Test stack overflow
			//StackOverlowMe(0);

			// Test GPF
			//int* i = nullptr;
			//*i = 3;

			// Check assert (shouldn't work during static init)
			//check(false);
		}

		void StackOverlowMe(uint32 s) {
			uint32 buffer[1024];
			memset(&buffer, 0xdeadbeef, 1024);
			(void*)buffer;
			if (s == 0xffffffff)
				return;
			StackOverlowMe(s + 1);
		}
	};

	static StaticInitCrasher GCrasher;
}
#endif


<|MERGE_RESOLUTION|>--- conflicted
+++ resolved
@@ -542,12 +542,9 @@
 	bool bSendUnattendedBugReports = true;
 	bool bSendUsageData = true;
 	bool bCanSendCrashReport = true;
-<<<<<<< HEAD
-=======
 	// Some projects set this value in non editor builds to automatically send error reports unattended, but display
 	// a plain message box in the crash report client. See CRC app code for details.
 	bool bImplicitSend = false;
->>>>>>> 90fae962
 
 	if (FCommandLine::IsInitialized())
 	{
@@ -583,21 +580,6 @@
 		// does not allow unattended bug reports we cannot send the report.
 		bCanSendCrashReport = false;
 	}
-<<<<<<< HEAD
-
-	if (!bCanSendCrashReport)
-	{
-		return EXCEPTION_CONTINUE_EXECUTION;
-	}
-
-	SharedContext->UserSettings.bNoDialog = bNoDialog;
-	SharedContext->UserSettings.bSendUnattendedBugReports = bSendUnattendedBugReports;
-	SharedContext->UserSettings.bSendUsageData = bSendUsageData;
-
-	SharedContext->SessionContext.bIsExitRequested = IsEngineExitRequested();
-	FCString::Strcpy(SharedContext->ErrorMessage, CR_MAX_ERROR_MESSAGE_CHARS-1, ErrorMessage);
-=======
->>>>>>> 90fae962
 
 	if (!bCanSendCrashReport)
 	{
@@ -1237,11 +1219,8 @@
 		// Generic exception description is stored in GErrorExceptionDescription
 		else if (ExceptionInfo->ExceptionRecord->ExceptionCode != 1)
 		{
-<<<<<<< HEAD
-=======
 			// When a generic exception is thrown, it is important to get all the stack frames
 			NumStackFramesToIgnore = 0;
->>>>>>> 90fae962
 			CreateExceptionInfoString(ExceptionInfo->ExceptionRecord);
 			ErrorMessage = GErrorExceptionDescription;
 		}
