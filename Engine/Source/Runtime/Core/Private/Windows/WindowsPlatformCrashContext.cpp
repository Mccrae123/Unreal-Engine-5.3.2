--- conflicted
+++ resolved
@@ -527,11 +527,7 @@
 			true, false, false,
 			OutCrashReportClientProcessId, 0,
 			nullptr,
-<<<<<<< HEAD
-			nullptr,
-=======
 			PipeChildInRead, //Pass this to allow inherit handles in child proc
->>>>>>> 24776ab6
 			nullptr);
 
 #if WITH_EDITOR
@@ -562,16 +558,11 @@
 			// The file is not required anymore.
 			IFileManager::Get().Delete(*PidFilePathname, /*RequireExist*/false, /*EvenReadOnly*/true);
 
-<<<<<<< HEAD
-			// Acquire a handle on the final CRC instance responsible to handle the crash/reports.
-			Handle = RepawnedCrcPid != 0 ? FPlatformProcess::OpenProcess(RepawnedCrcPid) : FProcHandle();
-=======
 			// Close the handle before reassigning it.
 			FPlatformProcess::CloseProc(Handle);
 
 			// Acquire a handle on the final CRC instance responsible to handle the crash/reports, but forbid this process from terminating it in case we try to terminate it by accident (like a stomped handle that would terminate the wrong process)
 			Handle = RepawnedCrcPid != 0 ? FProcHandle(::OpenProcess(PROCESS_ALL_ACCESS & ~(PROCESS_TERMINATE), 0, RepawnedCrcPid)) : FProcHandle();
->>>>>>> 24776ab6
 
 			// Update the PID returned to the client.
 			if (OutCrashReportClientProcessId != nullptr)
@@ -1118,8 +1109,6 @@
 
 					break;
 				}
-<<<<<<< HEAD
-=======
 				
 				if (CrashClientHandle.IsValid() && !FPlatformProcess::IsProcRunning(CrashClientHandle))
 				{
@@ -1132,7 +1121,6 @@
 						CrashClientHandle.Reset();
 					}
 				}
->>>>>>> 24776ab6
 			}
 		}
 #if !PLATFORM_SEH_EXCEPTIONS_DISABLED
@@ -1226,17 +1214,7 @@
 
 		CloseHandle(CrashHandledEvent);
 		CrashHandledEvent = nullptr;
-	}
-
-	void RegisterUnhandledExceptionHandler()
-	{
-#if !PLATFORM_SEH_EXCEPTIONS_DISABLED && !NOINITCRASHREPORTER && WITH_EDITOR // Just registered for the Editor in 4.25.x to avoid changing other apps behavior.
-		::SetUnhandledExceptionFilter(EngineUnhandledExceptionFilter);
-#endif
-	}
-
-<<<<<<< HEAD
-=======
+
 		FPlatformProcess::CloseProc(CrashClientHandle);
 		CrashClientHandle.Reset();
 	}
@@ -1248,7 +1226,6 @@
 #endif
 	}
 
->>>>>>> 24776ab6
 	DWORD GetReporterThreadId() const
 	{
 		return ThreadId;
@@ -1525,22 +1502,14 @@
  *   - If an exception handler/filter triggers another exception, the new inner exception is handled recursively. If the code is not robust, it may retrigger that inner exception over and over.
  *     This eventually stops with a stack overflow, at which point the OS terminates the program and the original exception is lost.
  *
-<<<<<<< HEAD
- * When an exception occurs, Windows executes following steps:
-=======
  * Usually, when an exception occurs, Windows executes following steps (see below for unusual cases):
->>>>>>> 24776ab6
  *     1- Invoke the vectored exception handlers registered with AddVectoredExceptionHandler(), if any.
  *         - In general, this is too soon to handle an exception because local structured exception handlers did not execute yet and many exceptions are handled there.
  *         - If a registered vectored exception handler returns EXCEPTION_CONTINUE_EXECUTION, the vectored continue handler(s), are invoked next (see number 4 below)
  *         - If a registered vectored exception handler returns EXCEPTION_CONTINUE_SEARCH, the OS skip this one and continue iterating the list of vectored exception handlers.
  *         - If a registered vectored exception handler returns EXCEPTION_EXECUTE_HANDLER, in my tests, this was equivalent to returning EXCEPTION_CONTINUE_SEARCH.
  *         - If no vectored exception handlers are registered or all registered one return EXCEPTION_CONTINUE_SEARCH, the structured exception handlers (__try/__except) are executed next.
-<<<<<<< HEAD
-  *        - At this stage, be careful when returning EXCEPTION_CONTINUE_EXECUTION. For example, continuing after an access violation would retrigger the exception immediatedly.
-=======
  *         - At this stage, be careful when returning EXCEPTION_CONTINUE_EXECUTION. For example, continuing after an access violation would retrigger the exception immediatedly.
->>>>>>> 24776ab6
  *     2- If the exception wasn't handled by a vectored exception handler, invoke the structured exception handlers (the __try/__except clauses)
  *         - That let the code manage exceptions more locally, for the Engine, we want that to run first.
  *         - When the filter expression in __except(filterExpression) { block } clause returns EXCEPTION_EXECUTE_HANDLER, the 'block' is executed, the code continue after the block. The exception is considered handled.
@@ -1559,8 +1528,6 @@
  *         - In my tests, if a vectored continue handler returns EXCEPTION_EXECUTE_HANDLER, this is equivalent to returning EXCEPTION_CONTINUE_SEARCH.
  *         - By default, if no handlers are registered or all registered handler(s) returned EXCEPTION_CONTINUE_SEARCH, the program resumes execution at the point of the exception.
  *
-<<<<<<< HEAD
-=======
  * Inside a Windows OS callback, in a 64-bit application, a different flow than the one described is used.
  *    - 64-bit applications don't cross Kernel/user-mode easily. If the engine crash during a Kernel callback, EngineUnhandledExceptionFilter() is called directly. This behavior is
  *      documented by various article on the net. See: https://stackoverflow.com/questions/11376795/why-cant-64-bit-windows-unwind-user-kernel-user-exceptions.
@@ -1574,7 +1541,6 @@
  *     - Heap corruption (like a double free) is a special exception. It is likely only visible to Vectored Exception Handler (VEH) before possibly beeing handled by Windows Error Reporting (WER).
  *       A popup may be shown asking to debug or exit. The application may exit with code -1073740940 (STATUS_HEAP_CORRUPTION) or 255 (Abort) depending on the situation.
  *
->>>>>>> 24776ab6
  * The engine hooks itself in the unhandled exception filter. This is the best place to be as it runs after structured exception handlers and
  * it can be easily overriden externally (because there can only be one) to do something else.
  */
