// Copyright 1998-2019 Epic Games, Inc. All Rights Reserved.

#include "Windows/WindowsPlatformCrashContext.h"
#include "HAL/PlatformMallocCrash.h"
#include "HAL/ExceptionHandling.h"
#include "Misc/EngineVersion.h"
#include "Misc/EngineBuildSettings.h"
#include "HAL/ExceptionHandling.h"
#include "HAL/ThreadHeartBeat.h"
#include "HAL/PlatformProcess.h"
#include "HAL/FileManager.h"
#include "HAL/PlatformOutputDevices.h"
#include "Internationalization/Internationalization.h"
#include "Misc/App.h"
#include "Misc/Paths.h"
#include "Misc/FeedbackContext.h"
#include "Misc/MessageDialog.h"
#include "Misc/CoreDelegates.h"
#include "Misc/ConfigCacheIni.h"
#include "Misc/OutputDeviceRedirector.h"
#include "Misc/OutputDeviceFile.h"
#include "Windows/WindowsPlatformStackWalk.h"
#include "Windows/WindowsHWrapper.h"
#include "Windows/AllowWindowsPlatformTypes.h"
#include "Templates/UniquePtr.h"
#include "Misc/OutputDeviceArchiveWrapper.h"
#include "HAL/ThreadManager.h"
#include "BuildSettings.h"
#include <strsafe.h>
#include <dbghelp.h>
#include <Shlwapi.h>
#include <psapi.h>
#include <tlhelp32.h>

#ifndef UE_LOG_CRASH_CALLSTACK
	#define UE_LOG_CRASH_CALLSTACK 1
#endif

#if !IS_PROGRAM
	#define USE_CRASH_REPORTER_MONITOR 1
#else 
	#define USE_CRASH_REPORTER_MONITOR 0
#endif

#define CR_CLIENT_MAX_PATH_LEN 265
#define CR_CLIENT_MAX_ARGS_LEN 256

#pragma comment( lib, "version.lib" )
#pragma comment( lib, "Shlwapi.lib" )

LONG WINAPI UnhandledException(EXCEPTION_POINTERS *ExceptionInfo);
LONG WINAPI UnhandledStaticInitException(LPEXCEPTION_POINTERS ExceptionInfo);

/** Platform specific constants. */
enum EConstants
{
	UE4_MINIDUMP_CRASHCONTEXT = LastReservedStream + 1,
};


/**
 * Code for an assert exception
 */
const uint32 AssertExceptionCode = 0x4000;
const uint32 GPUCrashExceptionCode = 0x8000;

namespace {
	/**
	 * Write a Windows minidump to disk
	 * @param The Crash context with its data already serialized into its buffer
	 * @param Path Full path of file to write (normally a .dmp file)
	 * @param ExceptionInfo Pointer to structure containing the exception information
	 * @return Success or failure
	 */

	 // #CrashReport: 2014-10-08 Move to FWindowsPlatformCrashContext
	bool WriteMinidump(HANDLE Process, DWORD ThreadId, FWindowsPlatformCrashContext& InContext, const TCHAR* Path, LPEXCEPTION_POINTERS ExceptionInfo)
	{
		// Are we calling this in process or from an external process?
		const BOOL bIsClientPointers = Process != GetCurrentProcess();

		// Try to create file for minidump.
		HANDLE FileHandle = CreateFileW(Path, GENERIC_WRITE, 0, NULL, CREATE_ALWAYS, FILE_ATTRIBUTE_NORMAL, NULL);

		if (FileHandle == INVALID_HANDLE_VALUE)
		{
			return false;
		}

		// Initialise structure required by MiniDumpWriteDumps
		MINIDUMP_EXCEPTION_INFORMATION DumpExceptionInfo = {};

		DumpExceptionInfo.ThreadId = ThreadId;
		DumpExceptionInfo.ExceptionPointers = ExceptionInfo;
		DumpExceptionInfo.ClientPointers = bIsClientPointers;

		// CrashContext.runtime-xml is now a part of the minidump file.
		MINIDUMP_USER_STREAM CrashContextStream = { 0 };
		CrashContextStream.Type = UE4_MINIDUMP_CRASHCONTEXT;
		CrashContextStream.BufferSize = InContext.GetBuffer().GetAllocatedSize();
		CrashContextStream.Buffer = (void*)*InContext.GetBuffer();

		MINIDUMP_USER_STREAM_INFORMATION CrashContextStreamInformation = { 0 };
		CrashContextStreamInformation.UserStreamCount = 1;
		CrashContextStreamInformation.UserStreamArray = &CrashContextStream;

		MINIDUMP_TYPE MinidumpType = MiniDumpNormal;//(MINIDUMP_TYPE)(MiniDumpWithPrivateReadWriteMemory|MiniDumpWithDataSegs|MiniDumpWithHandleData|MiniDumpWithFullMemoryInfo|MiniDumpWithThreadInfo|MiniDumpWithUnloadedModules);

		// For ensures by default we use minidump to avoid severe hitches when writing 3GB+ files.
		// However the crash dump mode will remain the same.
		bool bShouldBeFullCrashDump = InContext.IsFullCrashDump();
		if (bShouldBeFullCrashDump)
		{
			MinidumpType = (MINIDUMP_TYPE)(MiniDumpWithFullMemory | MiniDumpWithFullMemoryInfo | MiniDumpWithHandleData | MiniDumpWithThreadInfo | MiniDumpWithUnloadedModules);
		}

		const BOOL Result = MiniDumpWriteDump(Process, GetProcessId(Process), FileHandle, MinidumpType, &DumpExceptionInfo, &CrashContextStreamInformation, NULL);
		CloseHandle(FileHandle);

		return Result == TRUE;
	}
}

/**
 * Stores information about an assert that can be unpacked in the exception handler.
 */
struct FAssertInfo
{
	const TCHAR* ErrorMessage;
	int32 NumStackFramesToIgnore;

	FAssertInfo(const TCHAR* InErrorMessage, int32 InNumStackFramesToIgnore)
		: ErrorMessage(InErrorMessage)
		, NumStackFramesToIgnore(InNumStackFramesToIgnore)
	{
	}
};

void FWindowsPlatformCrashContext::GetProcModuleHandles(const FProcHandle& ProcessHandle, FModuleHandleArray& OutHandles)
{
	// Get all the module handles for the current process. Each module handle is its base address.
	for (;;)
	{
		DWORD BufferSize = OutHandles.Num() * sizeof(HMODULE);
		DWORD RequiredBufferSize = 0;
		if (!EnumProcessModulesEx(ProcessHandle.IsValid() ? ProcessHandle.Get() : GetCurrentProcess(), (HMODULE*)OutHandles.GetData(), BufferSize, &RequiredBufferSize, LIST_MODULES_ALL))
		{
			return;
		}
		if (RequiredBufferSize <= BufferSize)
		{
			break;
		}
		OutHandles.SetNum(RequiredBufferSize / sizeof(HMODULE));
	}
	// Sort the handles by address. This allows us to do a binary search for the module containing an address.
	Algo::Sort(OutHandles);
}

void FWindowsPlatformCrashContext::ConvertProgramCountersToStackFrames(
	const FProcHandle& ProcessHandle,
	const FModuleHandleArray& SortedModuleHandles,
	const uint64* ProgramCounters,
	int32 NumPCs,
	TArray<FCrashStackFrame>& OutStackFrames)
{
	// Prepare the callstack buffer
	OutStackFrames.Reset(NumPCs);

	// Create the crash context
	for (int32 Idx = 0; Idx < NumPCs; ++Idx)
	{
		int32 ModuleIdx = Algo::UpperBound(SortedModuleHandles, (void*)ProgramCounters[Idx]) - 1;
		if (ModuleIdx < 0 || ModuleIdx >= SortedModuleHandles.Num())
		{
			OutStackFrames.Add(FCrashStackFrame(TEXT("Unknown"), 0, ProgramCounters[Idx]));
		}
		else
		{
			TCHAR ModuleName[MAX_PATH];
			if (GetModuleFileNameExW(ProcessHandle.IsValid() ? ProcessHandle.Get() : GetCurrentProcess(), (HMODULE)SortedModuleHandles[ModuleIdx], ModuleName, MAX_PATH) != 0)
			{
				TCHAR* ModuleNameEnd = FCString::Strrchr(ModuleName, '\\');
				if (ModuleNameEnd != nullptr)
				{
					FMemory::Memmove(ModuleName, ModuleNameEnd + 1, (FCString::Strlen(ModuleNameEnd + 1) + 1) * sizeof(TCHAR));
				}

				TCHAR* ModuleNameExt = FCString::Strrchr(ModuleName, '.');
				if (ModuleNameExt != nullptr)
				{
					*ModuleNameExt = 0;
				}
			}
			else
			{
				const DWORD Err = GetLastError();
				FCString::Strcpy(ModuleName, TEXT("Unknown"));
			}

			uint64 BaseAddress = (uint64)SortedModuleHandles[ModuleIdx];
			uint64 Offset = ProgramCounters[Idx] - BaseAddress;
			OutStackFrames.Add(FCrashStackFrame(ModuleName, BaseAddress, Offset));
		}
	}
}

void FWindowsPlatformCrashContext::SetPortableCallStack(const uint64* StackTrace, int32 StackTraceDepth)
{
	FModuleHandleArray ProcessModuleHandles;
	GetProcModuleHandles(ProcessHandle, ProcessModuleHandles);
	ConvertProgramCountersToStackFrames(ProcessHandle, ProcessModuleHandles, StackTrace, StackTraceDepth, CallStack);
}

void FWindowsPlatformCrashContext::AddPlatformSpecificProperties() const
{
	AddCrashProperty(TEXT("PlatformIsRunningWindows"), 1);
	AddCrashProperty(TEXT("IsRunningOnBattery"), FPlatformMisc::IsRunningOnBattery());
}

bool FWindowsPlatformCrashContext::GetPlatformAllThreadContextsString(FString& OutStr) const
{
	for (const FThreadStackFrames& Thread : ThreadCallStacks)
	{
		AddThreadContextString(
			CrashedThreadId, 
			Thread.ThreadId, 
			Thread.ThreadName, 
			Thread.StackFrames,
			OutStr
		);
	}
	return !OutStr.IsEmpty();
}

void FWindowsPlatformCrashContext::AddThreadContextString(
	uint32 CrashedThreadId,
	uint32 ThreadId,
	const FString& ThreadName,
	const TArray<FCrashStackFrame>& StackFrames,
	FString& OutStr)
{
	OutStr += TEXT("<Thread>");
	{
		OutStr += TEXT("<CallStack>");

		int32 MaxModuleNameLen = 0;
		for (const FCrashStackFrame& StFrame : StackFrames)
		{
			MaxModuleNameLen = FMath::Max(MaxModuleNameLen, StFrame.ModuleName.Len());
		}

		FString CallstackStr;
		for (const FCrashStackFrame& StFrame : StackFrames)
		{
			CallstackStr += FString::Printf(TEXT("%-*s 0x%016x + %-8x"), MaxModuleNameLen + 1, *StFrame.ModuleName, StFrame.BaseAddress, StFrame.Offset);
			CallstackStr += LINE_TERMINATOR;
		}
		AppendEscapedXMLString(OutStr, *CallstackStr);
		OutStr += TEXT("</CallStack>");
		OutStr += LINE_TERMINATOR;
	}
	OutStr += FString::Printf(TEXT("<IsCrashed>%s</IsCrashed>"), ThreadId == CrashedThreadId ? TEXT("true") : TEXT("false"));
	OutStr += LINE_TERMINATOR;
	// TODO: do we need thread register states?
	OutStr += TEXT("<Registers></Registers>");
	OutStr += LINE_TERMINATOR;
	OutStr += FString::Printf(TEXT("<ThreadID>%d</ThreadID>"), ThreadId);
	OutStr += LINE_TERMINATOR;
	OutStr += FString::Printf(TEXT("<ThreadName>%s</ThreadName>"), *ThreadName);
	OutStr += LINE_TERMINATOR;
	OutStr += TEXT("</Thread>");
	OutStr += LINE_TERMINATOR;
}

void FWindowsPlatformCrashContext::AddPortableThreadCallStack(uint32 ThreadId, const TCHAR* ThreadName, const uint64* StackFrames, int32 NumStackFrames)
{
	FModuleHandleArray ProcModuleHandles;
	GetProcModuleHandles(ProcessHandle, ProcModuleHandles);

	FThreadStackFrames Thread;
	Thread.ThreadId = ThreadId;
	Thread.ThreadName = FString(ThreadName);
	ConvertProgramCountersToStackFrames(ProcessHandle, ProcModuleHandles, StackFrames, NumStackFrames, Thread.StackFrames);
	ThreadCallStacks.Push(Thread);
}

void FWindowsPlatformCrashContext::CopyPlatformSpecificFiles(const TCHAR* OutputDirectory, void* Context)
{
	FGenericCrashContext::CopyPlatformSpecificFiles(OutputDirectory, Context);

	// Save minidump
	LPEXCEPTION_POINTERS ExceptionInfo = (LPEXCEPTION_POINTERS)Context;
	if (ExceptionInfo != nullptr)
	{
		const FString MinidumpFileName = FPaths::Combine(OutputDirectory, FGenericCrashContext::UE4MinidumpName);
		WriteMinidump(ProcessHandle.Get(), CrashedThreadId, *this, *MinidumpFileName, ExceptionInfo);
	}

	// If present, include the crash video
	const FString CrashVideoPath = FPaths::ProjectLogDir() / TEXT("CrashVideo.avi");
	if (IFileManager::Get().FileExists(*CrashVideoPath))
	{
		FString CrashVideoFilename = FPaths::GetCleanFilename(CrashVideoPath);
		const FString CrashVideoDstAbsolute = FPaths::Combine(OutputDirectory, *CrashVideoFilename);
		static_cast<void>(IFileManager::Get().Copy(*CrashVideoDstAbsolute, *CrashVideoPath));	// best effort, so don't care about result: couldn't copy -> tough, no video
	}
}

void FWindowsPlatformCrashContext::CaptureAllThreadContexts()
{
	TArray<typename FThreadManager::FThreadStackBackTrace> StackTraces;
	FThreadManager::Get().GetAllThreadStackBackTraces(StackTraces);

	for (const FThreadManager::FThreadStackBackTrace& Thread : StackTraces)
	{
		AddPortableThreadCallStack(Thread.ThreadId, *Thread.ThreadName, Thread.ProgramCounters.GetData(), Thread.ProgramCounters.Num());
	}	
}


namespace
{

static int32 ReportCrashCallCount = 0;

static FORCEINLINE bool CreatePipeWrite(void*& ReadPipe, void*& WritePipe)
{
	SECURITY_ATTRIBUTES Attr = { sizeof(SECURITY_ATTRIBUTES), NULL, true };

	if (!::CreatePipe(&ReadPipe, &WritePipe, &Attr, 0))
	{
		return false;
	}

	if (!::SetHandleInformation(WritePipe, HANDLE_FLAG_INHERIT, 0))
	{
		return false;
	}

	return true;
}

/**
 * Finds the crash reporter binary path. Returns true if the file exists.
 */
bool CreateCrashReportClientPath(TCHAR* OutClientPath, int32 MaxLength)
{
	auto CreateCrashReportClientPathImpl = [&OutClientPath, MaxLength](const TCHAR* CrashReportClientExeName) -> bool
	{
		const TCHAR* EngineDir = FPlatformMisc::EngineDir();
		const TCHAR* BinariesDir = FPlatformProcess::GetBinariesSubdirectory();

		// Find the path to crash reporter binary. Avoid creating FStrings.
		*OutClientPath = 0;
		FCString::Strncat(OutClientPath, EngineDir, MaxLength);
		FCString::Strncat(OutClientPath, TEXT("Binaries/"), MaxLength);
		FCString::Strncat(OutClientPath, BinariesDir, MaxLength);
		FCString::Strncat(OutClientPath, TEXT("/"), MaxLength);
		FCString::Strncat(OutClientPath, CrashReportClientExeName, MaxLength);

		const DWORD Results = GetFileAttributesW(OutClientPath);
		return Results != INVALID_FILE_ATTRIBUTES;
	};

#if WITH_EDITOR
	const TCHAR CrashReportClientShippingName[] = TEXT("CrashReportClientEditor.exe");
	const TCHAR CrashReportClientDevelopmentName[] = TEXT("CrashReportClientEditor-Win64-Development.exe");
#else
	const TCHAR CrashReportClientShippingName[] = TEXT("CrashReportClient.exe");
	const TCHAR CrashReportClientDevelopmentName[] = TEXT("CrashReportClient-Win64-Development.exe");
#endif

	if (CreateCrashReportClientPathImpl(CrashReportClientShippingName))
	{
		return true;
	}

#if !(UE_BUILD_TEST || UE_BUILD_SHIPPING)
	if (CreateCrashReportClientPathImpl(CrashReportClientDevelopmentName))
	{
		return true;
	}
#endif

	return false;
}

/**
 * Launches crash reporter client and creates the pipes for communication.
 */
FProcHandle LaunchCrashReportClient(void** OutWritePipe, void** OutReadPipe)
{
	TCHAR CrashReporterClientPath[CR_CLIENT_MAX_PATH_LEN] = { 0 };
	TCHAR CrashReporterClientArgs[CR_CLIENT_MAX_ARGS_LEN] = { 0 };

	void *PipeChildInRead, *PipeChildInWrite, *PipeChildOutRead, *PipeChildOutWrite;

	if (!CreatePipeWrite(PipeChildInRead, PipeChildInWrite) || !FPlatformProcess::CreatePipe(PipeChildOutRead, PipeChildOutWrite))
	{
		return FProcHandle();
	}

	// Pass the endpoints to the creator of the client ...
	*OutWritePipe = PipeChildInWrite;
	*OutReadPipe = PipeChildOutRead;
	
	// ... and the other ends to the child
	FCString::Sprintf(CrashReporterClientArgs, TEXT(" -READ=%0u -WRITE=%0u"), PipeChildInRead, PipeChildOutWrite);

	{
		TCHAR PidStr[256] = { 0 };
		FCString::Sprintf(PidStr, TEXT(" -MONITOR=%u"), FPlatformProcess::GetCurrentProcessId());
		FCString::Strncat(CrashReporterClientArgs, PidStr, CR_CLIENT_MAX_ARGS_LEN);
	}

#if WITH_EDITOR // Disaster recovery is only enabled for the Editor. Start the server even if in -game, -server, commandlet, the client-side will not connect (its too soon here to query this executable config).
	{
		// Disaster recovery service command line.
		FString DisasterRecoveryServiceCommandLine;
		DisasterRecoveryServiceCommandLine += FString::Printf(TEXT(" -ConcertServer=\"%s\""), *RecoveryService::GetRecoveryServerName()); // Must be in-sync with disaster recovery client module.

		FCString::Strncat(CrashReporterClientArgs, *DisasterRecoveryServiceCommandLine, CR_CLIENT_MAX_ARGS_LEN);
	}
#endif

	// Launch the crash reporter if the client exists
	if (CreateCrashReportClientPath(CrashReporterClientPath, CR_CLIENT_MAX_PATH_LEN))
	{
		return FPlatformProcess::CreateProc(
			CrashReporterClientPath,
			CrashReporterClientArgs,
			true, false, false,
			nullptr, 0,
			nullptr,
			nullptr,
			nullptr
		);
	}
	return FProcHandle();
}

/**
 * Enum indicating whether to run the crash reporter UI
 */
enum class EErrorReportUI
{
	/** Ask the user for a description */
	ShowDialog,

	/** Silently uploaded the report */
	ReportInUnattendedMode	
};

/**
 * Write required information about the crash to the shared context, and then signal the crash reporter client 
 * running in monitor mode about the crash.
 */
int32 ReportCrashForMonitor(
	LPEXCEPTION_POINTERS ExceptionInfo,
	ECrashContextType Type,
	const TCHAR* ErrorMessage,
	int NumStackFramesToIgnore,
	HANDLE CrashingThreadHandle,
	DWORD CrashingThreadId,
	FProcHandle& CrashMonitorHandle,
	FSharedCrashContext* SharedContext,
	void* WritePipe,
	void* ReadPipe,
	EErrorReportUI ReportUI)
{
	FGenericCrashContext::CopySharedCrashContext(*SharedContext);

	// Set the platform specific crash context, so that we can stack walk and minidump from
	// the crash reporter client.
	SharedContext->PlatformCrashContext = (void*)ExceptionInfo;

	// Setup up the shared memory area so that the crash report
	SharedContext->CrashType = Type;
	SharedContext->CrashingThreadId = CrashingThreadId;
	SharedContext->NumStackFramesToIgnore = NumStackFramesToIgnore;

	// Determine UI settings for the crash report. Suppress the user input dialog if we're running in unattended mode
	// Usage data controls if we want analytics in the crash report client
	// Finally we cannot call some of these functions if we crash during static init, so check if they are initialized.
	bool bNoDialog = ReportUI == EErrorReportUI::ReportInUnattendedMode || IsRunningDedicatedServer();
	bool bSendUnattendedBugReports = true;
	bool bSendUsageData = true;
	bool bCanSendCrashReport = true;

	if (FCommandLine::IsInitialized())
	{
		bNoDialog |= FApp::IsUnattended();
	}

	if (GConfig)
	{
		GConfig->GetBool(TEXT("/Script/UnrealEd.CrashReportsPrivacySettings"), TEXT("bSendUnattendedBugReports"), bSendUnattendedBugReports, GEditorSettingsIni);
		GConfig->GetBool(TEXT("/Script/UnrealEd.AnalyticsPrivacySettings"), TEXT("bSendUsageData"), bSendUsageData, GEditorSettingsIni);
	}

#if !UE_EDITOR
	if (BuildSettings::IsLicenseeVersion())
	{
		// do not send unattended reports in licensees' builds except for the editor, where it is governed by the above setting
		bSendUnattendedBugReports = false;
		bSendUsageData = false;
	}
#endif

	if (bNoDialog && !bSendUnattendedBugReports)
	{
		// If we shouldn't display a dialog (like for ensures) and the user
		// does not allow unattended bug reports we cannot send the report.
		bCanSendCrashReport = false;
	}

	if (!bCanSendCrashReport)
	{
		return EXCEPTION_CONTINUE_EXECUTION;
	}

	SharedContext->UserSettings.bNoDialog = bNoDialog;
	SharedContext->UserSettings.bSendUnattendedBugReports = bSendUnattendedBugReports;
	SharedContext->UserSettings.bSendUsageData = bSendUsageData;

	SharedContext->SessionContext.bIsExitRequested = IsEngineExitRequested();
	FCString::Strcpy(SharedContext->ErrorMessage, CR_MAX_ERROR_MESSAGE_CHARS-1, ErrorMessage);

	if (GLog)
	{
		GLog->PanicFlushThreadedLogs();
	}

	// Setup all the thread ids and names using snapshot dbghelp. Since it's not possible to 
	// query thread names from an external process.
	uint32 ThreadIdx = 0;
	const bool bThreadManagerAvailable = FThreadManager::IsInitialized();
	DWORD CurrentProcessId = GetCurrentProcessId();
	DWORD CurrentThreadId = GetCurrentThreadId();
	HANDLE ThreadSnapshot = CreateToolhelp32Snapshot(TH32CS_SNAPTHREAD, 0);
	TArray<HANDLE, TInlineAllocator<CR_MAX_THREADS>> ThreadHandles;
	if (ThreadSnapshot != INVALID_HANDLE_VALUE)
	{
		THREADENTRY32 ThreadEntry;
		ThreadEntry.dwSize = sizeof(THREADENTRY32);
		if (Thread32First(ThreadSnapshot, &ThreadEntry))
		{
			do
			{
				if (ThreadEntry.th32OwnerProcessID == CurrentProcessId)
				{
					// Stop the thread (except current!). We will resume once the crash reporter is done.
					if (ThreadEntry.th32ThreadID != CurrentThreadId)
					{
						HANDLE ThreadHandle = OpenThread(THREAD_SUSPEND_RESUME, FALSE, ThreadEntry.th32ThreadID);
						SuspendThread(ThreadHandle);
						ThreadHandles.Push(ThreadHandle);
					}

					SharedContext->ThreadIds[ThreadIdx] = ThreadEntry.th32ThreadID;
					const TCHAR* ThreadName = nullptr;
					if (ThreadEntry.th32ThreadID == GGameThreadId)
					{
						ThreadName = TEXT("GameThread");
					}
					else if (bThreadManagerAvailable)
					{
						const FString& TmThreadName = FThreadManager::Get().GetThreadName(ThreadEntry.th32ThreadID);
						ThreadName = TmThreadName.IsEmpty() ? TEXT("Unknown") : *TmThreadName;
					}
					else
					{
						ThreadName = TEXT("Unavailable");
					}
					FCString::Strcpy(
						&SharedContext->ThreadNames[ThreadIdx*CR_MAX_THREAD_NAME_CHARS],
						CR_MAX_THREAD_NAME_CHARS - 1,
						ThreadName
					);
					ThreadIdx++;
				}
			} while (Thread32Next(ThreadSnapshot, &ThreadEntry) && (ThreadIdx < CR_MAX_THREADS));
		}
	}
	SharedContext->NumThreads = ThreadIdx;
	CloseHandle(ThreadSnapshot);

	FString CrashDirectoryAbsolute;
	if (FGenericCrashContext::CreateCrashReportDirectory(SharedContext->SessionContext.CrashGUIDRoot, ReportCrashCallCount, CrashDirectoryAbsolute))
	{
		FCString::Strcpy(SharedContext->CrashFilesDirectory, *CrashDirectoryAbsolute);
		// Copy the log file to output
		FGenericCrashContext::DumpLog(CrashDirectoryAbsolute);
	}

	// Allow the monitor process to take window focus
	if (const DWORD MonitorProcessId = ::GetProcessId(CrashMonitorHandle.Get()))
	{
		::AllowSetForegroundWindow(MonitorProcessId);
	}

	// Write the shared context to the pipe
	int32 OutDataWritten = 0;
	FPlatformProcess::WritePipe(WritePipe, (UINT8*)SharedContext, sizeof(FSharedCrashContext), &OutDataWritten);
	check(OutDataWritten == sizeof(FSharedCrashContext));

	// Wait for a response, saying it's ok to continue
	bool bCanContinueExecution = false;
	int32 ExitCode = 0;
	// Would like to use TInlineAllocator here to avoid heap allocation on crashes, but it doesn't work since ReadPipeToArray 
	// cannot take array with non-default allocator
	TArray<uint8> ResponseBuffer;
	ResponseBuffer.AddZeroed(16);
	while (!FPlatformProcess::GetProcReturnCode(CrashMonitorHandle, &ExitCode) && !bCanContinueExecution)
	{
		if (FPlatformProcess::ReadPipeToArray(ReadPipe, ResponseBuffer))
		{
			if (ResponseBuffer[0] == 0xd && ResponseBuffer[1] == 0xe &&
				ResponseBuffer[2] == 0xa && ResponseBuffer[3] == 0xd)
			{
				bCanContinueExecution = true;
			}
		}
	}

	for (HANDLE ThreadHandle : ThreadHandles)
	{
		ResumeThread(ThreadHandle);
		CloseHandle(ThreadHandle);
	}

	return EXCEPTION_CONTINUE_EXECUTION;
}

/** 
 * Create a crash report, add the user log and video, and save them a unique the crash folder
 * Launch CrashReportClient.exe to read the report and upload to our CR pipeline
 */
int32 ReportCrashUsingCrashReportClient(FWindowsPlatformCrashContext& InContext, EXCEPTION_POINTERS* ExceptionInfo, EErrorReportUI ReportUI)
{
	// Prevent CrashReportClient from spawning another CrashReportClient.
	const TCHAR* ExecutableName = FPlatformProcess::ExecutableName();
	bool bCanRunCrashReportClient = FCString::Stristr( ExecutableName, TEXT( "CrashReportClient" ) ) == nullptr;

	// Suppress the user input dialog if we're running in unattended mode
	bool bNoDialog = FApp::IsUnattended() || ReportUI == EErrorReportUI::ReportInUnattendedMode || IsRunningDedicatedServer();

	bool bImplicitSend = false;
#if !UE_EDITOR
	if (GConfig && ReportUI != EErrorReportUI::ReportInUnattendedMode)
	{
		// Only check if we are in a non-editor build
		GConfig->GetBool(TEXT("CrashReportClient"), TEXT("bImplicitSend"), bImplicitSend, GEngineIni);
	}
#endif

	bool bSendUnattendedBugReports = true;
	if (GConfig)
	{
		GConfig->GetBool(TEXT("/Script/UnrealEd.CrashReportsPrivacySettings"), TEXT("bSendUnattendedBugReports"), bSendUnattendedBugReports, GEditorSettingsIni);
	}

	// Controls if we want analytics in the crash report client
	bool bSendUsageData = true;
	if (GConfig)
	{
		GConfig->GetBool(TEXT("/Script/UnrealEd.AnalyticsPrivacySettings"), TEXT("bSendUsageData"), bSendUsageData, GEditorSettingsIni);
	}

#if !UE_EDITOR
	if (BuildSettings::IsLicenseeVersion())
	{
		// do not send unattended reports in licensees' builds except for the editor, where it is governed by the above setting
		bSendUnattendedBugReports = false;
		bSendUsageData = false;
	}
#endif

	if (bNoDialog && !bSendUnattendedBugReports)
	{
		bCanRunCrashReportClient = false;
	}

	if( bCanRunCrashReportClient )
	{
		TCHAR CrashReporterClientPath[CR_CLIENT_MAX_PATH_LEN] = { 0 };
		bool bCrashReporterRan = false;

		// Generate Crash GUID
		TCHAR CrashGUID[FGenericCrashContext::CrashGUIDLength];
		InContext.GetUniqueCrashName(CrashGUID, FGenericCrashContext::CrashGUIDLength);
		const FString AppName = InContext.GetCrashGameName();

		FString CrashFolder = FPaths::Combine(*FPaths::ProjectSavedDir(), TEXT("Crashes"), CrashGUID);
		FString CrashFolderAbsolute = IFileManager::Get().ConvertToAbsolutePathForExternalAppForWrite(*CrashFolder);
		if (IFileManager::Get().MakeDirectory(*CrashFolderAbsolute, true))
		{
			// Save crash context
			const FString CrashContextXMLPath = FPaths::Combine(*CrashFolderAbsolute, FPlatformCrashContext::CrashContextRuntimeXMLNameW);
			InContext.SerializeAsXML(*CrashContextXMLPath);

			// Copy platform specific files (e.g. minidump) to output directory
			InContext.CopyPlatformSpecificFiles(*CrashFolderAbsolute, (void*) ExceptionInfo);

			// Copy the log file to output
			GLog->PanicFlushThreadedLogs();
			FGenericCrashContext::DumpLog(CrashFolderAbsolute);

			// Build machines do not upload these automatically since it is not okay to have lingering processes after the build completes.
			if (GIsBuildMachine)
			{
				return EXCEPTION_CONTINUE_EXECUTION;
			}

			// Run Crash Report Client
			FString CrashReportClientArguments = FString::Printf(TEXT("\"%s\""), *CrashFolderAbsolute);

			// If the editor setting has been disabled to not send analytics extend this to the CRC
			if (!bSendUsageData)
			{
				CrashReportClientArguments += TEXT(" -NoAnalytics ");
			}

			// Pass nullrhi to CRC when the engine is in this mode to stop the CRC attempting to initialize RHI when the capability isn't available
			bool bNullRHI = !FApp::CanEverRender();

			if (bImplicitSend)
			{
				CrashReportClientArguments += TEXT(" -Unattended -ImplicitSend");
			}
			else if (bNoDialog || bNullRHI)
			{
				CrashReportClientArguments += TEXT(" -Unattended");
			}

			if (bNullRHI)
			{
				CrashReportClientArguments += TEXT(" -nullrhi");
			}

			CrashReportClientArguments += FString(TEXT(" -AppName=")) + AppName;
			CrashReportClientArguments += FString(TEXT(" -CrashGUID=")) + CrashGUID;

			const FString DownstreamStorage = FWindowsPlatformStackWalk::GetDownstreamStorage();
			if (!DownstreamStorage.IsEmpty())
			{
				CrashReportClientArguments += FString(TEXT(" -DebugSymbols=")) + DownstreamStorage;
			}

			// CrashReportClient.exe should run without dragging in binaries from an inherited dll directory
			// So, get the current dll directory for restore and clear before creating process
			TCHAR* CurrentDllDirectory = nullptr;
			DWORD BufferSize = (GetDllDirectory(0, nullptr) + 1) * sizeof(TCHAR);
			
			if (BufferSize > 0)
			{
				CurrentDllDirectory = (TCHAR*) FMemory::Malloc(BufferSize);
				if (CurrentDllDirectory)
				{
					FMemory::Memset(CurrentDllDirectory, 0, BufferSize);
					GetDllDirectory(BufferSize, CurrentDllDirectory);
					SetDllDirectory(nullptr);
				}
			}

			FString AbsCrashReportClientLog;
			if (FParse::Value(FCommandLine::Get(), TEXT("AbsCrashReportClientLog="), AbsCrashReportClientLog))
			{
				CrashReportClientArguments += FString::Format(TEXT(" -abslog=\"{0}\""), { AbsCrashReportClientLog });
			}

			if (CreateCrashReportClientPath(CrashReporterClientPath, CR_CLIENT_MAX_PATH_LEN))
			{
				bCrashReporterRan = FPlatformProcess::CreateProc(CrashReporterClientPath, *CrashReportClientArguments, true, false, false, NULL, 0, NULL, NULL).IsValid();
			}

			// Restore the dll directory
			if (CurrentDllDirectory)
			{
				SetDllDirectory(CurrentDllDirectory);
				FMemory::Free(CurrentDllDirectory);
			}
		}

		if (!bCrashReporterRan && !bNoDialog)
		{
			UE_LOG(LogWindows, Log, TEXT("Could not start crash report client using %s"), CrashReporterClientPath);
			FPlatformMemory::DumpStats(*GWarn);
			FText MessageTitle(FText::Format(
				NSLOCTEXT("MessageDialog", "AppHasCrashed", "The {0} {1} has crashed and will close"),
				FText::FromString(AppName),
				FText::FromString(FPlatformMisc::GetEngineMode())
				));
			FMessageDialog::Open(EAppMsgType::Ok, FText::FromString(GErrorHist), &MessageTitle);
		}
	}

	// Let the system take back over (return value only used by ReportEnsure)
	return EXCEPTION_CONTINUE_EXECUTION;
}

} // end anonymous namespace


#include "Windows/HideWindowsPlatformTypes.h"

// Original code below

#include "Windows/AllowWindowsPlatformTypes.h"
	#include <ErrorRep.h>
	#include <DbgHelp.h>
#include "Windows/HideWindowsPlatformTypes.h"

#pragma comment(lib, "Faultrep.lib")

/** 
 * Creates an info string describing the given exception record.
 * See MSDN docs on EXCEPTION_RECORD.
 */
#include "Windows/AllowWindowsPlatformTypes.h"
void CreateExceptionInfoString(EXCEPTION_RECORD* ExceptionRecord)
{
	// #CrashReport: 2014-08-18 Fix FString usage?
	FString ErrorString = TEXT("Unhandled Exception: ");

#define HANDLE_CASE(x) case x: ErrorString += TEXT(#x); break;

	switch (ExceptionRecord->ExceptionCode)
	{
	case EXCEPTION_ACCESS_VIOLATION:
		ErrorString += TEXT("EXCEPTION_ACCESS_VIOLATION ");
		if (ExceptionRecord->ExceptionInformation[0] == 0)
		{
			ErrorString += TEXT("reading address ");
		}
		else if (ExceptionRecord->ExceptionInformation[0] == 1)
		{
			ErrorString += TEXT("writing address ");
		}
		ErrorString += FString::Printf(TEXT("0x%08x"), (uint32)ExceptionRecord->ExceptionInformation[1]);
		break;
	HANDLE_CASE(EXCEPTION_ARRAY_BOUNDS_EXCEEDED)
	HANDLE_CASE(EXCEPTION_DATATYPE_MISALIGNMENT)
	HANDLE_CASE(EXCEPTION_FLT_DENORMAL_OPERAND)
	HANDLE_CASE(EXCEPTION_FLT_DIVIDE_BY_ZERO)
	HANDLE_CASE(EXCEPTION_FLT_INVALID_OPERATION)
	HANDLE_CASE(EXCEPTION_ILLEGAL_INSTRUCTION)
	HANDLE_CASE(EXCEPTION_INT_DIVIDE_BY_ZERO)
	HANDLE_CASE(EXCEPTION_PRIV_INSTRUCTION)
	HANDLE_CASE(EXCEPTION_STACK_OVERFLOW)
	default:
		ErrorString += FString::Printf(TEXT("0x%08x"), (uint32)ExceptionRecord->ExceptionCode);
	}

	FCString::Strncpy(GErrorExceptionDescription, *ErrorString, UE_ARRAY_COUNT(GErrorExceptionDescription));

#undef HANDLE_CASE
}




/** 
 * Crash reporting thread. 
 * We process all the crashes on a separate thread in case the original thread's stack is corrupted (stack overflow etc).
 * We're using low level API functions here because at the time we initialize the thread, nothing in the engine exists yet.
 **/
class FCrashReportingThread
{
private:
	/** Thread Id of reporter thread*/
	DWORD ThreadId;
	/** Thread handle to reporter thread */
	HANDLE Thread;
	/** Stops this thread */
	FThreadSafeCounter StopTaskCounter;
	/** Signals that the game has crashed */
	HANDLE CrashEvent;
	/** Event that signals the crash reporting thread has finished processing the crash */
	HANDLE CrashHandledEvent;

	/** Exception information */
	LPEXCEPTION_POINTERS ExceptionInfo;
	/** ThreadId of the crashed thread */
	DWORD CrashingThreadId;
	/** Handle to crashed thread.*/
	HANDLE CrashingThreadHandle;
	/** Handle used to remove vectored exception handler. */
	HANDLE VectoredExceptionHandle;

	/** Process handle to crash reporter client */
	FProcHandle CrashClientHandle;
	/** Pipe for writing to the monitor process. */
	void* CrashMonitorWritePipe;
	/** Pipe for reading from the monitor process. */
	void* CrashMonitorReadPipe;
	/** Memory allocated for crash context. */
	FSharedCrashContext SharedContext;
	

	/** Thread main proc */
	static DWORD STDCALL CrashReportingThreadProc(LPVOID pThis)
	{
		FCrashReportingThread* This = (FCrashReportingThread*)pThis;
		return This->Run();
	}

	/** Main loop that waits for a crash to trigger the report generation */
	FORCENOINLINE uint32 Run()
	{
		// Removed vectored exception handler, we are now guaranteed to
		// be able to catch unhandled exception in the main try/catch block.
#if _WIN32_WINNT >= 0x0500
		if (!FPlatformMisc::IsDebuggerPresent())
		{
			RemoveVectoredExceptionHandler(VectoredExceptionHandle);
		}
#endif
		while (StopTaskCounter.GetValue() == 0)
		{
			if (WaitForSingleObject(CrashEvent, 500) == WAIT_OBJECT_0)
			{
				ResetEvent(CrashHandledEvent);
				HandleCrashInternal();
				ResetEvent(CrashEvent);
				// Let the thread that crashed know we're done.				
				SetEvent(CrashHandledEvent);
				break;
			}
		}
		return 0;
	}

	/** Called by the destructor to terminate the thread */
	void Stop()
	{
		StopTaskCounter.Increment();
	}

public:
		
	FCrashReportingThread()
		: ThreadId(0)
		, Thread(nullptr)
		, CrashEvent(nullptr)
		, CrashHandledEvent(nullptr)
		, ExceptionInfo(nullptr)
		, CrashingThreadId(0)
		, CrashingThreadHandle(nullptr)
		, VectoredExceptionHandle(INVALID_HANDLE_VALUE)
		, CrashMonitorWritePipe(nullptr)
		, CrashMonitorReadPipe(nullptr)
	{
		// Synchronization objects
		CrashEvent = CreateEvent(nullptr, true, 0, nullptr);
		CrashHandledEvent = CreateEvent(nullptr, true, 0, nullptr);

		// Add an exception handler to catch issues during static initialization. This
		// is removed once the crash reporter thread is started.
#if _WIN32_WINNT >= 0x0500
		if (!FPlatformMisc::IsDebuggerPresent())
		{
			VectoredExceptionHandle = AddVectoredExceptionHandler(1, UnhandledStaticInitException);
		}
#endif

#if USE_CRASH_REPORTER_MONITOR
		CrashClientHandle = LaunchCrashReportClient(&CrashMonitorWritePipe, &CrashMonitorReadPipe);
		FMemory::Memzero(SharedContext);
#endif

		// Create a background thread that will process the crash and generate crash reports
		Thread = CreateThread(NULL, 0, CrashReportingThreadProc, this, 0, &ThreadId);
		if (Thread)
		{
			SetThreadPriority(Thread, THREAD_PRIORITY_BELOW_NORMAL);
		}

		FGenericCrashContext::SetIsOutOfProcessCrashReporter(CrashClientHandle.IsValid());
	}

	FORCENOINLINE ~FCrashReportingThread()
	{
		if (Thread)
		{
			// Stop the crash reporting thread
			Stop();
			// 1s should be enough for the thread to exit, otherwise don't bother with cleanup
			if (WaitForSingleObject(Thread, 1000) == WAIT_OBJECT_0)
			{
				CloseHandle(Thread);
			}
			Thread = nullptr;
		}

		CloseHandle(CrashEvent);
		CrashEvent = nullptr;

		CloseHandle(CrashHandledEvent);
		CrashHandledEvent = nullptr;

	}

	/** Ensures are passed trough this. */
	FORCEINLINE int32 OnEnsure(LPEXCEPTION_POINTERS InExceptionInfo, int NumStackFramesToIgnore, const TCHAR* ErrorMessage, EErrorReportUI ReportUI)
	{
		if (CrashClientHandle.IsValid() && FPlatformProcess::IsProcRunning(CrashClientHandle))
		{
			return ReportCrashForMonitor(
				InExceptionInfo, 
				ECrashContextType::Ensure, 
				ErrorMessage, 
				NumStackFramesToIgnore, 
				GetCurrentThread(), 
				GetCurrentThreadId(), 
				CrashClientHandle, 
				&SharedContext, 
				CrashMonitorWritePipe, 
				CrashMonitorReadPipe,
				ReportUI
			);
		}
		else
		{
			FWindowsPlatformCrashContext CrashContext(ECrashContextType::Ensure, ErrorMessage);
			CrashContext.SetCrashedProcess(FProcHandle(::GetCurrentProcess()));
			void* ContextWrapper = FWindowsPlatformStackWalk::MakeThreadContextWrapper(InExceptionInfo->ContextRecord, GetCurrentThread());
			CrashContext.CapturePortableCallStack(NumStackFramesToIgnore, ContextWrapper);

			return ReportCrashUsingCrashReportClient(CrashContext, InExceptionInfo, ReportUI);
		}
	}

	/** The thread that crashed calls this function which will trigger the CR thread to report the crash */
	FORCEINLINE void OnCrashed(LPEXCEPTION_POINTERS InExceptionInfo)
	{
		ExceptionInfo = InExceptionInfo;
		CrashingThreadId = GetCurrentThreadId();
		CrashingThreadHandle = GetCurrentThread();
		SetEvent(CrashEvent);
	}

	/** The thread that crashed calls this function to wait for the report to be generated */
	FORCEINLINE bool WaitUntilCrashIsHandled()
	{
		// Wait 60s, it's more than enough to generate crash report. We don't want to stall forever otherwise.
		return WaitForSingleObject(CrashHandledEvent, 60000) == WAIT_OBJECT_0;
	}

	/** Crashes during static init should be reported directly to crash monitor. */
	FORCEINLINE int32 OnCrashDuringStaticInit(LPEXCEPTION_POINTERS InExceptionInfo)
	{
		if (CrashClientHandle.IsValid() && FPlatformProcess::IsProcRunning(CrashClientHandle))
		{
			const ECrashContextType Type = ECrashContextType::Crash;
			const int NumStackFramesToIgnore = 1;
			const TCHAR* ErrorMessage = TEXT("Crash during static initialization");

			if (!FPlatformCrashContext::IsInitalized())
			{
				FPlatformCrashContext::Initialize();
			}

			return ReportCrashForMonitor(
				InExceptionInfo,
				Type,
				ErrorMessage,
				NumStackFramesToIgnore,
				CrashingThreadHandle,
				CrashingThreadId,
				CrashClientHandle,
				&SharedContext,
				CrashMonitorWritePipe,
				CrashMonitorReadPipe,
				EErrorReportUI::ShowDialog
			);
		}

		return EXCEPTION_CONTINUE_EXECUTION;
	}

private:

	/** Handles the crash */
	FORCENOINLINE void HandleCrashInternal()
	{
		// Stop the heartbeat thread so that it doesn't interfere with crashreporting
		FThreadHeartBeat::Get().Stop();

		GLog->PanicFlushThreadedLogs();

		// Then try run time crash processing and broadcast information about a crash.
		FCoreDelegates::OnHandleSystemError.Broadcast();

<<<<<<< HEAD
=======
		if (GLog)
		{
			GLog->PanicFlushThreadedLogs();
		}
		
>>>>>>> 69078e53
		// Get the default settings for the crash context
		ECrashContextType Type = ECrashContextType::Crash;
		const TCHAR* ErrorMessage = TEXT("Unhandled exception");
		int NumStackFramesToIgnore = 2;

		void* ContextWrapper = nullptr;

		// If it was an assert or GPU crash, allow overriding the info from the exception parameters
		if (ExceptionInfo->ExceptionRecord->ExceptionCode == AssertExceptionCode && ExceptionInfo->ExceptionRecord->NumberParameters == 1)
		{
			const FAssertInfo& Info = *(const FAssertInfo*)ExceptionInfo->ExceptionRecord->ExceptionInformation[0];
			Type = ECrashContextType::Assert;
			ErrorMessage = Info.ErrorMessage;
			NumStackFramesToIgnore += Info.NumStackFramesToIgnore;
		}
		else if (ExceptionInfo->ExceptionRecord->ExceptionCode == GPUCrashExceptionCode && ExceptionInfo->ExceptionRecord->NumberParameters == 1)
		{
			const FAssertInfo& Info = *(const FAssertInfo*)ExceptionInfo->ExceptionRecord->ExceptionInformation[0];
			Type = ECrashContextType::GPUCrash;
			ErrorMessage = Info.ErrorMessage;
			NumStackFramesToIgnore += Info.NumStackFramesToIgnore;
		}
		// Generic exception description is stored in GErrorExceptionDescription
		else if (ExceptionInfo->ExceptionRecord->ExceptionCode != 1)
		{
			CreateExceptionInfoString(ExceptionInfo->ExceptionRecord);
			ErrorMessage = GErrorExceptionDescription;
		}

#if USE_CRASH_REPORTER_MONITOR
		if (CrashClientHandle.IsValid() && FPlatformProcess::IsProcRunning(CrashClientHandle))
		{
			// If possible use the crash monitor helper class to report the error. This will do most of the analysis
			// in the crash reporter client process.
			ReportCrashForMonitor(
				ExceptionInfo,
				Type,
				ErrorMessage,
				NumStackFramesToIgnore,
				CrashingThreadHandle,
				CrashingThreadId,
				CrashClientHandle,
				&SharedContext,
				CrashMonitorWritePipe,
				CrashMonitorReadPipe,
				EErrorReportUI::ShowDialog
			);
		}
		else
#endif
		{
			// Not super safe due to dynamic memory allocations, but at least enables new functionality.
			// Introduces a new runtime crash context. Will replace all Windows related crash reporting.
			FWindowsPlatformCrashContext CrashContext(Type, ErrorMessage);

			// Thread context wrapper for stack operations
			ContextWrapper = FWindowsPlatformStackWalk::MakeThreadContextWrapper(ExceptionInfo->ContextRecord, CrashingThreadHandle);
			CrashContext.SetCrashedProcess(FProcHandle(::GetCurrentProcess()));
			CrashContext.CapturePortableCallStack(NumStackFramesToIgnore, ContextWrapper);
			CrashContext.SetCrashedThreadId(CrashingThreadId);
			CrashContext.CaptureAllThreadContexts();

			// Also mark the same number of frames to be ignored if we symbolicate from the minidump
			CrashContext.SetNumMinidumpFramesToIgnore(NumStackFramesToIgnore);

			// First launch the crash reporter client.
#if WINVER > 0x502	// Windows Error Reporting is not supported on Windows XP
			if (GUseCrashReportClient)
			{
				ReportCrashUsingCrashReportClient(CrashContext, ExceptionInfo, EErrorReportUI::ShowDialog);
			}
			else
#endif		// WINVER
			{
				CrashContext.SerializeContentToBuffer();
				WriteMinidump(GetCurrentProcess(), GetCurrentThreadId(), CrashContext, MiniDumpFilenameW, ExceptionInfo);
			}
		}

		const bool bGenerateRuntimeCallstack =
#if UE_LOG_CRASH_CALLSTACK
			true;
#else
			FParse::Param(FCommandLine::Get(), TEXT("ForceLogCallstacks")) || FEngineBuildSettings::IsInternalBuild() || FEngineBuildSettings::IsPerforceBuild() || FEngineBuildSettings::IsSourceDistribution();
#endif // UE_LOG_CRASH_CALLSTACK
		if (bGenerateRuntimeCallstack)
		{
			const SIZE_T StackTraceSize = 65535;
			ANSICHAR* StackTrace = (ANSICHAR*)GMalloc->Malloc(StackTraceSize);
			StackTrace[0] = 0;
			// Walk the stack and dump it to the allocated memory. This process usually allocates a lot of memory.
			if (!ContextWrapper)
			{
				ContextWrapper = FWindowsPlatformStackWalk::MakeThreadContextWrapper(ExceptionInfo->ContextRecord, CrashingThreadHandle);
			}
			
			FPlatformStackWalk::StackWalkAndDump(StackTrace, StackTraceSize, 0, ContextWrapper);
			
			if (ExceptionInfo->ExceptionRecord->ExceptionCode != 1 && ExceptionInfo->ExceptionRecord->ExceptionCode != AssertExceptionCode)
			{
				CreateExceptionInfoString(ExceptionInfo->ExceptionRecord);
				FCString::Strncat(GErrorHist, GErrorExceptionDescription, UE_ARRAY_COUNT(GErrorHist));
				FCString::Strncat(GErrorHist, TEXT("\r\n\r\n"), UE_ARRAY_COUNT(GErrorHist));
			}

			FCString::Strncat(GErrorHist, ANSI_TO_TCHAR(StackTrace), UE_ARRAY_COUNT(GErrorHist));

			GMalloc->Free(StackTrace);
		}

		// Make sure any thread context wrapper is released
		if (ContextWrapper)
		{
			FWindowsPlatformStackWalk::ReleaseThreadContextWrapper(ContextWrapper);
		}

#if !UE_BUILD_SHIPPING
		FPlatformStackWalk::UploadLocalSymbols();
#endif
	}

};

#include "Windows/HideWindowsPlatformTypes.h"

#ifndef NOINITCRASHREPORTER
#define NOINITCRASHREPORTER 0
#endif

#if !NOINITCRASHREPORTER
TOptional<FCrashReportingThread> GCrashReportingThread(InPlace);
#endif


LONG WINAPI UnhandledStaticInitException(LPEXCEPTION_POINTERS ExceptionInfo)
{
#if !NOINITCRASHREPORTER
	// Top bit in exception code is fatal exceptions. Report those but not other types.
	if ((ExceptionInfo->ExceptionRecord->ExceptionCode & 0x80000000L) != 0)
	{
		// If we get an exception during static init we hope that the crash reporting thread
		// object has been created, otherwise we cannot handle the exception. This will hopefully 
		// work even if there is a stack overflow. See 
		// https://peteronprogramming.wordpress.com/2016/08/10/crashes-you-cant-handle-easily-2-stack-overflows-on-windows/
		// @note: Even if the object has been created, the actual thread has not been started yet,
		// (that happens after static init) so we must bypass that and report directly from this thread. 
		// 
		if (GCrashReportingThread.IsSet())
		{
			return GCrashReportingThread->OnCrashDuringStaticInit(ExceptionInfo);
		}
	}
#endif
	
	return EXCEPTION_CONTINUE_SEARCH;
}

/**
 * Fallback for catching exceptions which aren't caught elsewhere. This allows catching exceptions on threads created outside the engine.
 * Note that Windows does not call this handler if a debugger is attached, separately to our internal logic around crash handling.
 */
LONG WINAPI UnhandledException(EXCEPTION_POINTERS *ExceptionInfo)
{
	ReportCrash(ExceptionInfo);
	GIsCriticalError = true;
	FPlatformMisc::RequestExit(true);
	return EXCEPTION_CONTINUE_SEARCH;
}

// #CrashReport: 2015-05-28 This should be named EngineCrashHandler
int32 ReportCrash( LPEXCEPTION_POINTERS ExceptionInfo )
{
#if !NOINITCRASHREPORTER
	// Only create a minidump the first time this function is called.
	// (Can be called the first time from the RenderThread, then a second time from the MainThread.)
	if (GCrashReportingThread)
	{
		if (FPlatformAtomics::InterlockedIncrement(&ReportCrashCallCount) == 1)
		{
			GCrashReportingThread->OnCrashed(ExceptionInfo);
		}

		// Wait 60s for the crash reporting thread to process the message
		GCrashReportingThread->WaitUntilCrashIsHandled();
	}
#endif

	return EXCEPTION_EXECUTE_HANDLER;
}

static FCriticalSection EnsureLock;
static bool bReentranceGuard = false;

#if WINVER > 0x502	// Windows Error Reporting is not supported on Windows XP
/**
 * A wrapper for ReportCrashUsingCrashReportClient that creates a new ensure crash context
 */
int32 ReportEnsureUsingCrashReportClient(EXCEPTION_POINTERS* ExceptionInfo, int NumStackFramesToIgnore, const TCHAR* ErrorMessage, EErrorReportUI ReportUI)
{
#if !NOINITCRASHREPORTER
	return GCrashReportingThread->OnEnsure(ExceptionInfo, NumStackFramesToIgnore, ErrorMessage, ReportUI);
#else 
	return EXCEPTION_EXECUTE_HANDLER;
#endif
}
#endif

FORCENOINLINE void ReportEnsureInner(const TCHAR* ErrorMessage, int NumStackFramesToIgnore)
{
	// Skip this frame and the ::RaiseException call itself
	NumStackFramesToIgnore += 2;

	/** This is the last place to gather memory stats before exception. */
	FGenericCrashContext::SetMemoryStats(FPlatformMemory::GetStats());

#if WINVER > 0x502	// Windows Error Reporting is not supported on Windows XP
#if !PLATFORM_SEH_EXCEPTIONS_DISABLED
	__try
#endif
	{
		::RaiseException(1, 0, 0, nullptr);
	}
#if !PLATFORM_SEH_EXCEPTIONS_DISABLED
	__except (ReportEnsureUsingCrashReportClient( GetExceptionInformation(), NumStackFramesToIgnore, ErrorMessage, IsInteractiveEnsureMode() ? EErrorReportUI::ShowDialog : EErrorReportUI::ReportInUnattendedMode))
		CA_SUPPRESS(6322)
	{
	}
#endif
#endif	// WINVER
}

FORCENOINLINE void ReportAssert(const TCHAR* ErrorMessage, int NumStackFramesToIgnore)
{
	/** This is the last place to gather memory stats before exception. */
	FGenericCrashContext::SetMemoryStats(FPlatformMemory::GetStats());

	FAssertInfo Info(ErrorMessage, NumStackFramesToIgnore + 2); // +2 for this function and RaiseException()

	ULONG_PTR Arguments[] = { (ULONG_PTR)&Info };
	::RaiseException(AssertExceptionCode, 0, UE_ARRAY_COUNT(Arguments), Arguments);
}

FORCENOINLINE void ReportGPUCrash(const TCHAR* ErrorMessage, int NumStackFramesToIgnore)
{
	/** This is the last place to gather memory stats before exception. */
	FGenericCrashContext::SetMemoryStats(FPlatformMemory::GetStats());

	FAssertInfo Info(ErrorMessage, NumStackFramesToIgnore + 2); // +2 for this function and RaiseException()

	ULONG_PTR Arguments[] = { (ULONG_PTR)&Info };
	::RaiseException(GPUCrashExceptionCode, 0, UE_ARRAY_COUNT(Arguments), Arguments);
}

void ReportHang(const TCHAR* ErrorMessage, const uint64* StackFrames, int32 NumStackFrames, uint32 HungThreadId)
{
	if (ReportCrashCallCount > 0 || FDebug::HasAsserted())
	{
		// Don't report ensures after we've crashed/asserted, they simply may be a result of the crash as
		// the engine is already in a bad state.
		return;
	}

	FWindowsPlatformCrashContext CrashContext(ECrashContextType::Hang, ErrorMessage);
	CrashContext.SetCrashedProcess(FProcHandle(::GetCurrentProcess()));
	CrashContext.SetCrashedThreadId(HungThreadId);
	CrashContext.SetPortableCallStack(StackFrames, NumStackFrames);
	CrashContext.CaptureAllThreadContexts();

	EErrorReportUI ReportUI = IsInteractiveEnsureMode() ? EErrorReportUI::ShowDialog : EErrorReportUI::ReportInUnattendedMode;
	ReportCrashUsingCrashReportClient(CrashContext, nullptr, ReportUI);
}

// #CrashReport: 2015-05-28 This should be named EngineEnsureHandler
/**
 * Report an ensure to the crash reporting system
 */
FORCENOINLINE void ReportEnsure(const TCHAR* ErrorMessage, int NumStackFramesToIgnore)
{
	if (ReportCrashCallCount > 0 || FDebug::HasAsserted())
	{
		// Don't report ensures after we've crashed/asserted, they simply may be a result of the crash as
		// the engine is already in a bad state.
		return;
	}

	// Simple re-entrance guard.
	EnsureLock.Lock();

	if (bReentranceGuard)
	{
		EnsureLock.Unlock();
		return;
	}

	// Stop checking heartbeat for this thread (and stop the gamethread hitch detector if we're the game thread).
	// Ensure can take a lot of time (when stackwalking), so we don't want hitches/hangs firing.
	// These are no-ops on threads that didn't already have a heartbeat etc.
	FSlowHeartBeatScope SuspendHeartBeat(true);
	FDisableHitchDetectorScope SuspendGameThreadHitch;

	bReentranceGuard = true;

	ReportEnsureInner(ErrorMessage, NumStackFramesToIgnore + 1);

	bReentranceGuard = false;
	EnsureLock.Unlock();
}

#if !IS_PROGRAM && 0
namespace {
	/** Utility class to test crashes during static initialization. */
	struct StaticInitCrasher
	{
		StaticInitCrasher()
		{
			// Test stack overflow
			//StackOverlowMe(0);

			// Test GPF
			//int* i = nullptr;
			//*i = 3;

			// Check assert (shouldn't work during static init)
			//check(false);
		}

		void StackOverlowMe(uint32 s) {
			uint32 buffer[1024];
			memset(&buffer, 0xdeadbeef, 1024);
			(void*)buffer;
			if (s == 0xffffffff)
				return;
			StackOverlowMe(s + 1);
		}
	};

	static StaticInitCrasher GCrasher;
}
#endif


<|MERGE_RESOLUTION|>--- conflicted
+++ resolved
@@ -1093,14 +1093,11 @@
 		// Then try run time crash processing and broadcast information about a crash.
 		FCoreDelegates::OnHandleSystemError.Broadcast();
 
-<<<<<<< HEAD
-=======
 		if (GLog)
 		{
 			GLog->PanicFlushThreadedLogs();
 		}
 		
->>>>>>> 69078e53
 		// Get the default settings for the crash context
 		ECrashContextType Type = ECrashContextType::Crash;
 		const TCHAR* ErrorMessage = TEXT("Unhandled exception");
