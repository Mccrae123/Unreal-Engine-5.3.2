// Copyright Epic Games, Inc. All Rights Reserved.

#include "Windows/WindowsPlatformCrashContext.h"
#include "HAL/PlatformMallocCrash.h"
#include "HAL/ExceptionHandling.h"
#include "Misc/EngineVersion.h"
#include "Misc/EngineBuildSettings.h"
#include "HAL/ExceptionHandling.h"
#include "HAL/ThreadHeartBeat.h"
#include "HAL/PlatformProcess.h"
#include "HAL/FileManager.h"
#include "HAL/PlatformOutputDevices.h"
#include "HAL/PlatformTLS.h"
#include "HAL/PlatformTime.h"
#include "Internationalization/Internationalization.h"
#include "Misc/App.h"
#include "Misc/Paths.h"
#include "Misc/FeedbackContext.h"
#include "Misc/MessageDialog.h"
#include "Misc/CoreDelegates.h"
#include "Misc/ConfigCacheIni.h"
#include "Misc/OutputDeviceRedirector.h"
#include "Misc/OutputDeviceFile.h"
#include "Serialization/Archive.h"
#include "Windows/WindowsPlatformStackWalk.h"
#include "Windows/WindowsHWrapper.h"
#include "Windows/AllowWindowsPlatformTypes.h"
#include "Templates/UniquePtr.h"
#include "Templates/UnrealTemplate.h"
#include "Misc/OutputDeviceArchiveWrapper.h"
#include "HAL/ThreadManager.h"
#include "BuildSettings.h"
#include "CoreGlobals.h"
#include <strsafe.h>
#include <dbghelp.h>
#include <Shlwapi.h>
#include <psapi.h>
#include <tlhelp32.h>
#include <shellapi.h>
#include <atomic>

#ifndef UE_LOG_CRASH_CALLSTACK
	#define UE_LOG_CRASH_CALLSTACK 1
#endif

#ifndef USE_CRASH_REPORTER_MONITOR
#define USE_CRASH_REPORTER_MONITOR WITH_EDITOR
#endif

#ifndef NOINITCRASHREPORTER
#define NOINITCRASHREPORTER 0
#endif

#ifndef NOINITCRASHREPORTER
#define NOINITCRASHREPORTER 0
#endif

#define CR_CLIENT_MAX_PATH_LEN 265
#define CR_CLIENT_MAX_ARGS_LEN 256

#pragma comment( lib, "version.lib" )
#pragma comment( lib, "Shlwapi.lib" )

LONG WINAPI EngineUnhandledExceptionFilter(LPEXCEPTION_POINTERS ExceptionInfo);
LONG WINAPI UnhandledStaticInitException(LPEXCEPTION_POINTERS ExceptionInfo);

/** Platform specific constants. */
enum EConstants
{
	UE4_MINIDUMP_CRASHCONTEXT = LastReservedStream + 1,
};


/**
 * Code for an assert exception
 */
const uint32 EnsureExceptionCode = ECrashExitCodes::UnhandledEnsure; // Use a rather unique exception code in case SEH doesn't handle it as expected.
const uint32 AssertExceptionCode = 0x4000;
const uint32 GPUCrashExceptionCode = 0x8000;
constexpr double CrashHandlingTimeoutSecs = 60.0;

namespace {
	/**
	 * Write a Windows minidump to disk
	 * @param The Crash context with its data already serialized into its buffer
	 * @param Path Full path of file to write (normally a .dmp file)
	 * @param ExceptionInfo Pointer to structure containing the exception information
	 * @return Success or failure
	 */

	 // #CrashReport: 2014-10-08 Move to FWindowsPlatformCrashContext
	bool WriteMinidump(HANDLE Process, DWORD ThreadId, FWindowsPlatformCrashContext& InContext, const TCHAR* Path, LPEXCEPTION_POINTERS ExceptionInfo)
	{
		// Are we calling this in process or from an external process?
		const BOOL bIsClientPointers = Process != GetCurrentProcess();

		// Try to create file for minidump.
		HANDLE FileHandle = CreateFileW(Path, GENERIC_WRITE, 0, NULL, CREATE_ALWAYS, FILE_ATTRIBUTE_NORMAL, NULL);

		if (FileHandle == INVALID_HANDLE_VALUE)
		{
			return false;
		}

		// Initialise structure required by MiniDumpWriteDumps
		MINIDUMP_EXCEPTION_INFORMATION DumpExceptionInfo = {};

		DumpExceptionInfo.ThreadId = ThreadId;
		DumpExceptionInfo.ExceptionPointers = ExceptionInfo;
		DumpExceptionInfo.ClientPointers = bIsClientPointers;

		// CrashContext.runtime-xml is now a part of the minidump file.
		MINIDUMP_USER_STREAM CrashContextStream = { 0 };
		CrashContextStream.Type = UE4_MINIDUMP_CRASHCONTEXT;
		CrashContextStream.BufferSize = (ULONG)InContext.GetBuffer().GetAllocatedSize();
		CrashContextStream.Buffer = (void*)*InContext.GetBuffer();

		MINIDUMP_USER_STREAM_INFORMATION CrashContextStreamInformation = { 0 };
		CrashContextStreamInformation.UserStreamCount = 1;
		CrashContextStreamInformation.UserStreamArray = &CrashContextStream;

		MINIDUMP_TYPE MinidumpType = MiniDumpNormal;//(MINIDUMP_TYPE)(MiniDumpWithPrivateReadWriteMemory|MiniDumpWithDataSegs|MiniDumpWithHandleData|MiniDumpWithFullMemoryInfo|MiniDumpWithThreadInfo|MiniDumpWithUnloadedModules);

		// For ensures by default we use minidump to avoid severe hitches when writing 3GB+ files.
		// However the crash dump mode will remain the same.
		bool bShouldBeFullCrashDump = InContext.IsFullCrashDump();
		if (bShouldBeFullCrashDump)
		{
			MinidumpType = (MINIDUMP_TYPE)(MiniDumpWithFullMemory | MiniDumpWithFullMemoryInfo | MiniDumpWithHandleData | MiniDumpWithThreadInfo | MiniDumpWithUnloadedModules);
		}

		const BOOL Result = MiniDumpWriteDump(Process, GetProcessId(Process), FileHandle, MinidumpType, &DumpExceptionInfo, &CrashContextStreamInformation, NULL);
		CloseHandle(FileHandle);

		return Result == TRUE;
	}
}

/**
 * Stores information about an assert that can be unpacked in the exception handler.
 */
struct FAssertInfo
{
	const TCHAR* ErrorMessage;
	void* ProgramCounter;

	FAssertInfo(const TCHAR* InErrorMessage, void* InProgramCounter)
		: ErrorMessage(InErrorMessage)
		, ProgramCounter(InProgramCounter)
	{
	}
};

const TCHAR* const FWindowsPlatformCrashContext::UEGPUAftermathMinidumpName = TEXT("UEAftermathD3D12.nv-gpudmp");

/**
* Implement platform specific static cleanup function
*/
void FGenericCrashContext::CleanupPlatformSpecificFiles()
{
	// FPaths functions below requires command line to be initialized
	if (!FCommandLine::IsInitialized())
	{
		return;
	}

	// Manually delete any potential leftover gpu dumps because the crash reporter will upload any leftover crash data from last session
	const FString CrashVideoPath = FPaths::ProjectLogDir() + TEXT("CrashVideo.avi");
	IFileManager::Get().Delete(*CrashVideoPath);

	const FString GPUMiniDumpPath = FPaths::Combine(FPaths::ProjectLogDir(), FWindowsPlatformCrashContext::UEGPUAftermathMinidumpName);
	IFileManager::Get().Delete(*GPUMiniDumpPath);
}


void FWindowsPlatformCrashContext::GetProcModuleHandles(const FProcHandle& ProcessHandle, FModuleHandleArray& OutHandles)
{
	// Get all the module handles for the current process. Each module handle is its base address.
	for (;;)
	{
		DWORD BufferSize = OutHandles.Num() * sizeof(HMODULE);
		DWORD RequiredBufferSize = 0;
		if (!EnumProcessModulesEx(ProcessHandle.IsValid() ? ProcessHandle.Get() : GetCurrentProcess(), (HMODULE*)OutHandles.GetData(), BufferSize, &RequiredBufferSize, LIST_MODULES_ALL))
		{
			// We do not want partial set of modules in case this fails.
			OutHandles.Empty();
			return;
		}
		if (RequiredBufferSize <= BufferSize)
		{
			break;
		}
		OutHandles.SetNum(RequiredBufferSize / sizeof(HMODULE));
	}
	// Sort the handles by address. This allows us to do a binary search for the module containing an address.
	Algo::Sort(OutHandles);
}

void FWindowsPlatformCrashContext::ConvertProgramCountersToStackFrames(
	const FProcHandle& ProcessHandle,
	const FModuleHandleArray& SortedModuleHandles,
	const uint64* ProgramCounters,
	int32 NumPCs,
	TArray<FCrashStackFrame>& OutStackFrames)
{
	// Prepare the callstack buffer
	OutStackFrames.Reset(NumPCs);

	// Create the crash context
	for (int32 Idx = 0; Idx < NumPCs; ++Idx)
	{
		int32 ModuleIdx = Algo::UpperBound(SortedModuleHandles, (void*)ProgramCounters[Idx]) - 1;
		if (ModuleIdx < 0 || ModuleIdx >= SortedModuleHandles.Num())
		{
			OutStackFrames.Add(FCrashStackFrame(TEXT("Unknown"), 0, ProgramCounters[Idx]));
		}
		else
		{
			TCHAR ModuleName[MAX_PATH];
			if (GetModuleFileNameExW(ProcessHandle.IsValid() ? ProcessHandle.Get() : GetCurrentProcess(), (HMODULE)SortedModuleHandles[ModuleIdx], ModuleName, MAX_PATH) != 0)
			{
				TCHAR* ModuleNameEnd = FCString::Strrchr(ModuleName, '\\');
				if (ModuleNameEnd != nullptr)
				{
					FMemory::Memmove(ModuleName, ModuleNameEnd + 1, (FCString::Strlen(ModuleNameEnd + 1) + 1) * sizeof(TCHAR));
				}

				TCHAR* ModuleNameExt = FCString::Strrchr(ModuleName, '.');
				if (ModuleNameExt != nullptr)
				{
					*ModuleNameExt = 0;
				}
			}
			else
			{
				const DWORD Err = GetLastError();
				FCString::Strcpy(ModuleName, TEXT("Unknown"));
			}

			uint64 BaseAddress = (uint64)SortedModuleHandles[ModuleIdx];
			uint64 Offset = ProgramCounters[Idx] - BaseAddress;
			OutStackFrames.Add(FCrashStackFrame(ModuleName, BaseAddress, Offset));
		}
	}
}

void FWindowsPlatformCrashContext::SetPortableCallStack(const uint64* StackTrace, int32 StackTraceDepth)
{
	FModuleHandleArray ProcessModuleHandles;
	GetProcModuleHandles(ProcessHandle, ProcessModuleHandles);
	ConvertProgramCountersToStackFrames(ProcessHandle, ProcessModuleHandles, StackTrace, StackTraceDepth, CallStack);
}

void FWindowsPlatformCrashContext::AddPlatformSpecificProperties() const
{
	AddCrashProperty(TEXT("PlatformIsRunningWindows"), 1);
	AddCrashProperty(TEXT("IsRunningOnBattery"), FPlatformMisc::IsRunningOnBattery());
}

bool FWindowsPlatformCrashContext::GetPlatformAllThreadContextsString(FString& OutStr) const
{
	for (const FThreadStackFrames& Thread : ThreadCallStacks)
	{
		AddThreadContextString(
			CrashedThreadId, 
			Thread.ThreadId, 
			Thread.ThreadName, 
			Thread.StackFrames,
			OutStr
		);
	}
	return !OutStr.IsEmpty();
}

void FWindowsPlatformCrashContext::AddThreadContextString(
	uint32 CrashedThreadId,
	uint32 ThreadId,
	const FString& ThreadName,
	const TArray<FCrashStackFrame>& StackFrames,
	FString& OutStr)
{
	OutStr += TEXT("<Thread>");
	{
		OutStr += TEXT("<CallStack>");

		int32 MaxModuleNameLen = 0;
		for (const FCrashStackFrame& StFrame : StackFrames)
		{
			MaxModuleNameLen = FMath::Max(MaxModuleNameLen, StFrame.ModuleName.Len());
		}

		FString CallstackStr;
		for (const FCrashStackFrame& StFrame : StackFrames)
		{
			CallstackStr += FString::Printf(TEXT("%-*s 0x%016llx + %-16llx"), MaxModuleNameLen + 1, *StFrame.ModuleName, StFrame.BaseAddress, StFrame.Offset);
			CallstackStr += LINE_TERMINATOR;
		}
		AppendEscapedXMLString(OutStr, *CallstackStr);
		OutStr += TEXT("</CallStack>");
		OutStr += LINE_TERMINATOR;
	}
	OutStr += FString::Printf(TEXT("<IsCrashed>%s</IsCrashed>"), ThreadId == CrashedThreadId ? TEXT("true") : TEXT("false"));
	OutStr += LINE_TERMINATOR;
	// TODO: do we need thread register states?
	OutStr += TEXT("<Registers></Registers>");
	OutStr += LINE_TERMINATOR;
	OutStr += FString::Printf(TEXT("<ThreadID>%d</ThreadID>"), ThreadId);
	OutStr += LINE_TERMINATOR;
	OutStr += FString::Printf(TEXT("<ThreadName>%s</ThreadName>"), *ThreadName);
	OutStr += LINE_TERMINATOR;
	OutStr += TEXT("</Thread>");
	OutStr += LINE_TERMINATOR;
}

void FWindowsPlatformCrashContext::AddPortableThreadCallStack(uint32 ThreadId, const TCHAR* ThreadName, const uint64* StackFrames, int32 NumStackFrames)
{
	FModuleHandleArray ProcModuleHandles;
	GetProcModuleHandles(ProcessHandle, ProcModuleHandles);

	FThreadStackFrames Thread;
	Thread.ThreadId = ThreadId;
	Thread.ThreadName = FString(ThreadName);
	ConvertProgramCountersToStackFrames(ProcessHandle, ProcModuleHandles, StackFrames, NumStackFrames, Thread.StackFrames);
	ThreadCallStacks.Push(Thread);
}

void FWindowsPlatformCrashContext::CopyPlatformSpecificFiles(const TCHAR* OutputDirectory, void* Context)
{
	FGenericCrashContext::CopyPlatformSpecificFiles(OutputDirectory, Context);

	// Save minidump
	LPEXCEPTION_POINTERS ExceptionInfo = (LPEXCEPTION_POINTERS)Context;
	if (ExceptionInfo != nullptr)
	{
		const FString MinidumpFileName = FPaths::Combine(OutputDirectory, FGenericCrashContext::UEMinidumpName);
		WriteMinidump(ProcessHandle.Get(), CrashedThreadId, *this, *MinidumpFileName, ExceptionInfo);
	}

	// If present, include the crash video
	const FString CrashVideoPath = FPaths::ProjectLogDir() / TEXT("CrashVideo.avi");
	if (IFileManager::Get().FileExists(*CrashVideoPath))
	{
		FString CrashVideoFilename = FPaths::GetCleanFilename(CrashVideoPath);
		const FString CrashVideoDstAbsolute = FPaths::Combine(OutputDirectory, *CrashVideoFilename);
		static_cast<void>(IFileManager::Get().Copy(*CrashVideoDstAbsolute, *CrashVideoPath));	// best effort, so don't care about result: couldn't copy -> tough, no video
	}

	// If present, include the gpu crash minidump
	const FString GPUMiniDumpPath = FPaths::Combine(FPaths::ProjectLogDir(), FWindowsPlatformCrashContext::UEGPUAftermathMinidumpName);
	if (IFileManager::Get().FileExists(*GPUMiniDumpPath))
	{
		FString GPUMiniDumpFilename = FPaths::GetCleanFilename(GPUMiniDumpPath);
		const FString GPUMiniDumpDstAbsolute = FPaths::Combine(OutputDirectory, *GPUMiniDumpFilename);
		static_cast<void>(IFileManager::Get().Copy(*GPUMiniDumpDstAbsolute, *GPUMiniDumpPath));	// best effort, so don't care about result: couldn't copy -> tough, no video
	}
}

void FWindowsPlatformCrashContext::CaptureAllThreadContexts()
{
	TArray<typename FThreadManager::FThreadStackBackTrace> StackTraces;
	FThreadManager::Get().GetAllThreadStackBackTraces(StackTraces);

	for (const FThreadManager::FThreadStackBackTrace& Thread : StackTraces)
	{
		AddPortableThreadCallStack(Thread.ThreadId, *Thread.ThreadName, Thread.ProgramCounters.GetData(), Thread.ProgramCounters.Num());
	}	
}


namespace
{

static int32 ReportCrashCallCount = 0;
static std::atomic<int32> ReportCallCount(0);

static FORCEINLINE bool CreatePipeWrite(void*& ReadPipe, void*& WritePipe)
{
	SECURITY_ATTRIBUTES Attr = { sizeof(SECURITY_ATTRIBUTES), NULL, true };

	if (!::CreatePipe(&ReadPipe, &WritePipe, &Attr, 0))
	{
		return false;
	}

	if (!::SetHandleInformation(WritePipe, HANDLE_FLAG_INHERIT, 0))
	{
		return false;
	}

	return true;
}

/**
 * Finds the crash reporter binary path. Returns true if the file exists.
 */
bool CreateCrashReportClientPath(TCHAR* OutClientPath, int32 MaxLength)
{
	auto CreateCrashReportClientPathImpl = [&OutClientPath, MaxLength](const TCHAR* CrashReportClientExeName) -> bool
	{
		const TCHAR* EngineDir = FPlatformMisc::EngineDir();
		const TCHAR* BinariesDir = FPlatformProcess::GetBinariesSubdirectory();

		// Find the path to crash reporter binary. Avoid creating FStrings.
		*OutClientPath = 0;
		FCString::Strncat(OutClientPath, EngineDir, MaxLength);
		FCString::Strncat(OutClientPath, TEXT("Binaries/"), MaxLength);
		FCString::Strncat(OutClientPath, BinariesDir, MaxLength);
		FCString::Strncat(OutClientPath, TEXT("/"), MaxLength);
		FCString::Strncat(OutClientPath, CrashReportClientExeName, MaxLength);

		const DWORD Results = GetFileAttributesW(OutClientPath);
		return Results != INVALID_FILE_ATTRIBUTES;
	};

#if WITH_EDITOR
	const TCHAR CrashReportClientShippingName[] = TEXT("CrashReportClientEditor.exe");
	const TCHAR CrashReportClientDevelopmentName[] = TEXT("CrashReportClientEditor-Win64-Development.exe");
	const TCHAR CrashReportClientDebugName[] = TEXT("CrashReportClientEditor-Win64-Debug.exe");
#else
	const TCHAR CrashReportClientShippingName[] = TEXT("CrashReportClient.exe");
	const TCHAR CrashReportClientDevelopmentName[] = TEXT("CrashReportClient-Win64-Development.exe");
	const TCHAR CrashReportClientDebugName[] = TEXT("CrashReportClient-Win64-Debug.exe");
#endif

	if (CreateCrashReportClientPathImpl(CrashReportClientShippingName))
	{
		return true;
	}

#if !(UE_BUILD_TEST || UE_BUILD_SHIPPING)
	if (CreateCrashReportClientPathImpl(CrashReportClientDevelopmentName))
	{
		return true;
	}
	if (CreateCrashReportClientPathImpl(CrashReportClientDebugName))
	{
		return true;
	}
#endif

	return false;
}

/**
 * Launches crash reporter client and creates the pipes for communication.
 */
FProcHandle LaunchCrashReportClient(void** OutWritePipe, void** OutReadPipe, uint32* OutCrashReportClientProcessId)
{
	TCHAR CrashReporterClientPath[CR_CLIENT_MAX_PATH_LEN] = { 0 };
	TCHAR CrashReporterClientArgs[CR_CLIENT_MAX_ARGS_LEN] = { 0 };

	void *PipeChildInRead, *PipeChildInWrite, *PipeChildOutRead, *PipeChildOutWrite;

	if (OutCrashReportClientProcessId)
	{
		*OutCrashReportClientProcessId = 0;
	}

	if (!CreatePipeWrite(PipeChildInRead, PipeChildInWrite) || !FPlatformProcess::CreatePipe(PipeChildOutRead, PipeChildOutWrite))
	{
		return FProcHandle();
	}

	// Pass the endpoints to the creator of the client ...
	*OutWritePipe = PipeChildInWrite;
	*OutReadPipe = PipeChildOutRead;
	
	// ... and the other ends to the child
	{
		TCHAR PipeChildInReadStr[64];
		FCString::Sprintf(PipeChildInReadStr, TFormatSpecifier<uintptr_t>::GetFormatSpecifier(), reinterpret_cast<uintptr_t>(PipeChildInRead));

		TCHAR PipeChildOutWriteStr[64];
		FCString::Sprintf(PipeChildOutWriteStr, TFormatSpecifier<uintptr_t>::GetFormatSpecifier(), reinterpret_cast<uintptr_t>(PipeChildOutWrite));
		
		FCString::Sprintf(CrashReporterClientArgs, TEXT(" -READ=%s -WRITE=%s"), PipeChildInReadStr, PipeChildOutWriteStr);
	}

	{
		TCHAR PidStr[128] = { 0 };
		FCString::Sprintf(PidStr, TEXT(" -MONITOR=%u"), FPlatformProcess::GetCurrentProcessId());
		FCString::Strncat(CrashReporterClientArgs, PidStr, CR_CLIENT_MAX_ARGS_LEN);
	}

	{
		// When CRC is spawned to 'monitor' a process, it creates an analytics session summary that can be merged with the summary of the watched process.
		// The summaries are matched together using this process group ID.
		TCHAR AnalyticsSummaryGuid[128] = { 0 };
		FCString::Sprintf(AnalyticsSummaryGuid, TEXT(" -ProcessGroupId=%s"), *FApp::GetInstanceId().ToString(EGuidFormats::Digits));
		FCString::Strncat(CrashReporterClientArgs, AnalyticsSummaryGuid, CR_CLIENT_MAX_ARGS_LEN);
	}

	// Parse commandline arguments relevant to pass to the client. Note that since we run this from static initialization
	// FCommandline has not yet been initialized, instead we need to use the OS provided methods.
	{
		LPWSTR* ArgList;
		int ArgCount;
		ArgList = CommandLineToArgvW(GetCommandLineW(), &ArgCount);
		if (ArgList != nullptr)
		{
			for (int It = 0; It < ArgCount; ++It)
			{
				TCHAR Path[MAX_PATH];
				if (FParse::Value(ArgList[It], TEXT("abscrashreportclientlog="), Path, UE_ARRAY_COUNT(Path)))
				{
					FCString::Strncat(CrashReporterClientArgs, TEXT(" -abslog="), CR_CLIENT_MAX_ARGS_LEN);
					FCString::Strncat(CrashReporterClientArgs, Path, CR_CLIENT_MAX_ARGS_LEN);
				}
				
			#if !USE_NULL_RHI
				const bool bHasNullRHIOnCommandline = FParse::Param(ArgList[It], TEXT("nullrhi"));
				if (bHasNullRHIOnCommandline)
			#endif
				{
					FCString::Strncat(CrashReporterClientArgs, TEXT(" -nullrhi"), CR_CLIENT_MAX_ARGS_LEN);
				}

				// Pass through any unattended flag
				if (FParse::Param(ArgList[It], TEXT("unattended")))
				{
					FCString::Strncat(CrashReporterClientArgs, TEXT(" -unattended"), CR_CLIENT_MAX_ARGS_LEN);
				}
			}
		}
	}

#if WITH_EDITOR // Disaster recovery is only enabled for the Editor. Start the server even if in -game, -server, commandlet, the client-side will not connect (its too soon here to query this executable config).
	{
		// Disaster recovery service command line.
		FString DisasterRecoveryServiceCommandLine;
		DisasterRecoveryServiceCommandLine += FString::Printf(TEXT(" -ConcertServer=\"%s\""), *RecoveryService::GetRecoveryServerName()); // Must be in-sync with disaster recovery client module.

		FCString::Strncat(CrashReporterClientArgs, *DisasterRecoveryServiceCommandLine, CR_CLIENT_MAX_ARGS_LEN);
	}
#endif

	FProcHandle Handle;

	// Launch the crash reporter if the client exists
	if (CreateCrashReportClientPath(CrashReporterClientPath, CR_CLIENT_MAX_PATH_LEN))
	{
		Handle = FPlatformProcess::CreateProc(
			CrashReporterClientPath,
			CrashReporterClientArgs,
			true, false, false,
			OutCrashReportClientProcessId, 0,
			nullptr,
			PipeChildInRead, //Pass this to allow inherit handles in child proc
			nullptr);

<<<<<<< HEAD
#if WITH_EDITOR
=======
		DWORD pid = GetProcessId(Handle.Get());
		UE_LOG(LogWindows, Log, TEXT("Started CrashReportClient (pid=%d)"), pid);

>>>>>>> 6bbb88c8
		// The CRC instance launched above will respanwn itself to sever the link with the Editor process group. This way, if the user kills the Editor
		// process group in TaskManager, CRC will not die at the same moment and will be able to capture the Editor exit code and send the session summary.
		if (Handle.IsValid())
		{
			if (FEngineBuildSettings::IsSourceDistribution())
			{
				// Don't wait longer than n seconds for CRC to respawn. This is a workaround for people that did not recompile CrashReportClientEditor after updating/recompiling the Engine/Editor.
				// This is for people that had compiled CRC prior 4.25.0 (13410773) and recompiled the Editor only after updating around 4.25.1.
				::WaitForSingleObject(Handle.Get(), 3000);
			}
			else // Distributed binaries (CRC is expected to be prebuilt).
			{
				// Wait for the intermediate CRC to respawn itself and exit.
				::WaitForSingleObject(Handle.Get(), INFINITE);
			}
			
			// The respanwned CRC process writes its own PID to a file named by this process PID (by parsing the -MONITOR={PID} arguments)
			uint32 RepawnedCrcPid = 0;
<<<<<<< HEAD
			FString PidFilePathname = FString::Printf(TEXT("%sue4-crc-pid-%d"), FPlatformProcess::UserTempDir(), FPlatformProcess::GetCurrentProcessId());
=======
			FString PidFilePathname = FString::Printf(TEXT("%sue-crc-pid-%d"), FPlatformProcess::UserTempDir(), FPlatformProcess::GetCurrentProcessId());
>>>>>>> 6bbb88c8
			if (TUniquePtr<FArchive> Ar = TUniquePtr<FArchive>(IFileManager::Get().CreateFileReader(*PidFilePathname)))
			{
				*Ar << RepawnedCrcPid;
			}

			// The file is not required anymore.
			IFileManager::Get().Delete(*PidFilePathname, /*RequireExist*/false, /*EvenReadOnly*/true);

			// Close the handle before reassigning it.
			FPlatformProcess::CloseProc(Handle);

			// Acquire a handle on the final CRC instance responsible to handle the crash/reports, but forbid this process from terminating it in case we try to terminate it by accident (like a stomped handle that would terminate the wrong process)
			Handle = RepawnedCrcPid != 0 ? FProcHandle(::OpenProcess(PROCESS_ALL_ACCESS & ~(PROCESS_TERMINATE), 0, RepawnedCrcPid)) : FProcHandle();

			// Update the PID returned to the client.
			if (OutCrashReportClientProcessId != nullptr)
			{
				*OutCrashReportClientProcessId = Handle.IsValid() ? RepawnedCrcPid : 0;
			}
		}
<<<<<<< HEAD
#endif
=======
>>>>>>> 6bbb88c8
	}

	return Handle;
}

/**
 * Enum indicating whether to run the crash reporter UI
 */
enum class EErrorReportUI
{
	/** Ask the user for a description */
	ShowDialog,

	/** Silently uploaded the report */
	ReportInUnattendedMode	
};

/** This lock is to prevent an ensure and a crash to concurrently report to CrashReportClient (CRC) when CRC is running in background and waiting for crash/ensure (monitor mode). */
static FCriticalSection GMonitorLock;
/**
 * Guard against additional context callbacks crashing
 */
void GuardedDumpAdditionalContext(const TCHAR* CrashDirectoryAbsolute)
{
#if !PLATFORM_SEH_EXCEPTIONS_DISABLED
	__try
#endif
	{
		FGenericCrashContext::DumpAdditionalContext(CrashDirectoryAbsolute);
	}
#if !PLATFORM_SEH_EXCEPTIONS_DISABLED
	__except (TRUE)
	{
		// do nothing in case of an error
		FPlatformMisc::LowLevelOutputDebugString(TEXT("An error occurred while executing addtional crash contexts"));
	}
#endif
}

/**
 * Write required information about the crash to the shared context, and then signal the crash reporter client 
 * running in monitor mode about the crash.
 */
int32 ReportCrashForMonitor(
	LPEXCEPTION_POINTERS ExceptionInfo,
	ECrashContextType Type,
	const TCHAR* ErrorMessage,
	void* ErrorProgramCounter,
	HANDLE CrashingThreadHandle,
	DWORD CrashingThreadId,
	FProcHandle& CrashMonitorHandle,
	FSharedCrashContext* SharedContext,
	void* WritePipe,
	void* ReadPipe,
	EErrorReportUI ReportUI)
{
	// An ensures and a crashes can enter this function concurrently.
	FScopeLock ScopedMonitorLock(&GMonitorLock);

	FGenericCrashContext::CopySharedCrashContext(*SharedContext);

	// Set the platform specific crash context, so that we can stack walk and minidump from
	// the crash reporter client.
	SharedContext->PlatformCrashContext = (void*)ExceptionInfo;

	// Setup up the shared memory area so that the crash report
	SharedContext->CrashType = Type;
	SharedContext->CrashingThreadId = CrashingThreadId;
	SharedContext->ErrorProgramCounter = ErrorProgramCounter;
	SharedContext->ExceptionProgramCounter = ExceptionInfo->ExceptionRecord->ExceptionAddress;

	// Determine UI settings for the crash report. Suppress the user input dialog if we're running in unattended mode
	// Usage data controls if we want analytics in the crash report client
	// Finally we cannot call some of these functions if we crash during static init, so check if they are initialized.
	bool bNoDialog = ReportUI == EErrorReportUI::ReportInUnattendedMode;
	bool bSendUnattendedBugReports = true;
	bool bSendUsageData = true;
	bool bCanSendCrashReport = true;
	// Some projects set this value in non editor builds to automatically send error reports unattended, but display
	// a plain message box in the crash report client. See CRC app code for details.
	bool bImplicitSend = false;
	// IsRunningDedicatedServer will check command line arguments, but only for editor builds. 
#if UE_EDITOR
	if (FCommandLine::IsInitialized())
	{
		bNoDialog |= IsRunningDedicatedServer();
	}
#else
	bNoDialog |= IsRunningDedicatedServer();
#endif

	if (FCommandLine::IsInitialized())
	{
		bNoDialog |= FApp::IsUnattended();
		bNoDialog |= IsRunningDedicatedServer();
	}

	if (GConfig)
	{
		GConfig->GetBool(TEXT("/Script/UnrealEd.CrashReportsPrivacySettings"), TEXT("bSendUnattendedBugReports"), bSendUnattendedBugReports, GEditorSettingsIni);
		GConfig->GetBool(TEXT("/Script/UnrealEd.AnalyticsPrivacySettings"), TEXT("bSendUsageData"), bSendUsageData, GEditorSettingsIni);
		
#if !UE_EDITOR
		if (ReportUI != EErrorReportUI::ReportInUnattendedMode)
		{
			// Only check if we are in a non-editor build
			GConfig->GetBool(TEXT("CrashReportClient"), TEXT("bImplicitSend"), bImplicitSend, GEngineIni);
		}
#endif
	}
	else
	{
		// Crashes before config system is ready (e.g. during static init) we cannot know the user
		// settings for sending unattended. We check for the existense of the marker file from previous
		// sessions, otherwise we cannot send a report at all.
<<<<<<< HEAD
		FString NotAllowedUnattendedBugReportMarkerPath = FString::Printf(TEXT("%s/NotAllowedUnattendedBugReports"), FWindowsPlatformProcess::ApplicationSettingsDir());
=======
		FString NotAllowedUnattendedBugReportMarkerPath = FPaths::Combine(FWindowsPlatformProcess::ApplicationSettingsDir(), TEXT("NotAllowedUnattendedBugReports"));
>>>>>>> 6bbb88c8
		if (::PathFileExistsW(*NotAllowedUnattendedBugReportMarkerPath))
		{
			bSendUnattendedBugReports = false;
		}
	}

#if !UE_EDITOR
	// NOTE: A blueprint-only game packaged from a vanilla engine downloaded from Epic Game Store isn't considered a 'Licensee' version because the engine was built by Epic.
	//       There is no way at the moment do distinguish this case properly.
	if (BuildSettings::IsLicenseeVersion())
	{
		// do not send unattended reports in licensees' builds except for the editor, where it is governed by the above setting
		bSendUnattendedBugReports = false;
		bSendUsageData = false;
	}
#endif

	if (bNoDialog && !bSendUnattendedBugReports)
	{
		// If we shouldn't display a dialog (like for ensures) and the user
		// does not allow unattended bug reports we cannot send the report.
		bCanSendCrashReport = false;
	}

	if (!bCanSendCrashReport)
	{
		return EXCEPTION_CONTINUE_EXECUTION;
	}

	SharedContext->UserSettings.bNoDialog = bNoDialog;
	SharedContext->UserSettings.bSendUnattendedBugReports = bSendUnattendedBugReports;
	SharedContext->UserSettings.bSendUsageData = bSendUsageData;
	SharedContext->UserSettings.bImplicitSend = bImplicitSend;

	SharedContext->SessionContext.bIsExitRequested = IsEngineExitRequested();
	FCString::Strncpy(SharedContext->ErrorMessage, ErrorMessage, CR_MAX_ERROR_MESSAGE_CHARS);

	// Setup all the thread ids and names using snapshot dbghelp. Since it's not possible to 
	// query thread names from an external process.
	uint32 ThreadIdx = 0;
	DWORD CurrentProcessId = GetCurrentProcessId();
	HANDLE ThreadSnapshot = CreateToolhelp32Snapshot(TH32CS_SNAPTHREAD, 0);
	bool bCapturedCrashingThreadId = false;
	if (ThreadSnapshot != INVALID_HANDLE_VALUE)
	{
		// Helper function to capture a thread and store its name and id in the context.
		auto CaptureThread = [&SharedContext, &ThreadIdx](const THREADENTRY32& ThreadEntry)
		{
			SharedContext->ThreadIds[ThreadIdx] = ThreadEntry.th32ThreadID;
			const FString& TmThreadName = FThreadManager::GetThreadName(ThreadEntry.th32ThreadID);
			const TCHAR* ThreadName = TmThreadName.IsEmpty() ? TEXT("Unknown") : *TmThreadName;
			FCString::Strncpy(
				&SharedContext->ThreadNames[ThreadIdx*CR_MAX_THREAD_NAME_CHARS],
				ThreadName,
				CR_MAX_THREAD_NAME_CHARS
			);
			ThreadIdx++;
		};

		THREADENTRY32 ThreadEntry;
		ThreadEntry.dwSize = sizeof(THREADENTRY32);
		if (Thread32First(ThreadSnapshot, &ThreadEntry))
		{
			do
			{
				if (ThreadEntry.th32OwnerProcessID == CurrentProcessId)
				{
<<<<<<< HEAD
					if (CrashingThreadId == ThreadEntry.th32ThreadID)
					{
						bCapturedCrashingThreadId = true;
					}

					// Always keep one spot for the crashing thread in case the number of captured threads is about to reach our limit.
					if (bCapturedCrashingThreadId || ThreadIdx < CR_MAX_THREADS - 1)
					{
						SharedContext->ThreadIds[ThreadIdx] = ThreadEntry.th32ThreadID;
						const FString& TmThreadName = FThreadManager::GetThreadName(ThreadEntry.th32ThreadID);
						const TCHAR* ThreadName = TmThreadName.IsEmpty() ? TEXT("Unknown") : *TmThreadName;
						FCString::Strncpy(
							&SharedContext->ThreadNames[ThreadIdx*CR_MAX_THREAD_NAME_CHARS],
							ThreadName,
							CR_MAX_THREAD_NAME_CHARS
						);
						ThreadIdx++;
=======
					if (ThreadEntry.th32ThreadID == CrashingThreadId)
					{
						// Always capture the crashing thread.
						bCapturedCrashingThreadId = true;
						CaptureThread(ThreadEntry);

						if (FPlatformCrashContext::IsTypeContinuable(Type))
						{
							// Early out for continuable types (ensure/stall etc), only capture the responsible thread for performance reasons. (CRC processing 1 thread vs 256 thread is significant).
							break;
						}
					}
					else if (!FPlatformCrashContext::IsTypeContinuable(Type))
					{
						// Capture the thread if enough entries are left (always keep one entry for the crashing thread).
						if (bCapturedCrashingThreadId || ThreadIdx < CR_MAX_THREADS - 1)
						{
							CaptureThread(ThreadEntry);
						}
>>>>>>> 6bbb88c8
					}
				}
			} while (Thread32Next(ThreadSnapshot, &ThreadEntry) && (ThreadIdx < CR_MAX_THREADS));
		}
	}
	SharedContext->NumThreads = ThreadIdx;
	CloseHandle(ThreadSnapshot);

	FString CrashDirectoryAbsolute;
	if (FGenericCrashContext::CreateCrashReportDirectory(SharedContext->SessionContext.CrashGUIDRoot, ReportCallCount++, CrashDirectoryAbsolute))
	{
		FCString::Strncpy(SharedContext->CrashFilesDirectory, *CrashDirectoryAbsolute, CR_MAX_DIRECTORY_CHARS);
		// Copy the log file to output
		FGenericCrashContext::DumpLog(CrashDirectoryAbsolute);

		// Dump additional context
		GuardedDumpAdditionalContext(*CrashDirectoryAbsolute);
	}

	// Allow the monitor process to take window focus
	if (const DWORD MonitorProcessId = ::GetProcessId(CrashMonitorHandle.Get()))
	{
		::AllowSetForegroundWindow(MonitorProcessId);
	}

	// Write the shared context to the pipe
	bool bPipeWriteSucceeded = true;
	const uint8* DataIt = (const uint8*)SharedContext;
	const uint8* DataEndIt = DataIt + sizeof(FSharedCrashContext);
	while (DataIt != DataEndIt && bPipeWriteSucceeded)
	{
		int32 OutDataWritten = 0;
		bPipeWriteSucceeded = FPlatformProcess::WritePipe(WritePipe, DataIt, static_cast<int32>(DataEndIt - DataIt), &OutDataWritten);
		DataIt += OutDataWritten;
	}

	if (bPipeWriteSucceeded) // The receiver is not likely to respond if the shared context wasn't successfully written to the pipe.
	{
		double WaitResponseStartTimeSecs = FPlatformTime::Seconds();
		// Wait for a response, saying it's ok to continue
		bool bCanContinueExecution = false;
		int32 ExitCode = 0;
		// Would like to use TInlineAllocator here to avoid heap allocation on crashes, but it doesn't work since ReadPipeToArray 
		// cannot take array with non-default allocator
		TArray<uint8> ResponseBuffer;
		ResponseBuffer.AddZeroed(16);
		while (!FPlatformProcess::GetProcReturnCode(CrashMonitorHandle, &ExitCode) && !bCanContinueExecution)
		{
			if (FPlatformProcess::ReadPipeToArray(ReadPipe, ResponseBuffer))
			{
				if (ResponseBuffer[0] == 0xd && ResponseBuffer[1] == 0xe &&
					ResponseBuffer[2] == 0xa && ResponseBuffer[3] == 0xd)
				{
					bCanContinueExecution = true;
				}
			}

			// In general, the crash monitor app (CRC) is expected to respond within ~5 seconds, but it might be busy sending an
			// ensure/stall that occurred just before. In some degenerated cases, CRC may hang several minutes and cause the crash
			// reporting thread to timeout and resume the crashing thread, likely resulting in this process to exit or to request it exit.
			if (IsEngineExitRequested() && FPlatformTime::Seconds() - WaitResponseStartTimeSecs >= CrashHandlingTimeoutSecs)
			{
				break;
			}
		}
	}

	return EXCEPTION_CONTINUE_EXECUTION;
}

/** 
 * Create a crash report, add the user log and video, and save them a unique the crash folder
 * Launch CrashReportClient.exe to read the report and upload to our CR pipeline
 */
int32 ReportCrashUsingCrashReportClient(FWindowsPlatformCrashContext& InContext, EXCEPTION_POINTERS* ExceptionInfo, EErrorReportUI ReportUI)
{
	// Prevent CrashReportClient from spawning another CrashReportClient.
	const TCHAR* ExecutableName = FPlatformProcess::ExecutableName();
	bool bCanRunCrashReportClient = FCString::Stristr( ExecutableName, TEXT( "CrashReportClient" ) ) == nullptr;

	// Suppress the user input dialog if we're running in unattended mode
	bool bNoDialog = FApp::IsUnattended() || ReportUI == EErrorReportUI::ReportInUnattendedMode || IsRunningDedicatedServer();

	bool bImplicitSend = false;
#if !UE_EDITOR
	if (GConfig && ReportUI != EErrorReportUI::ReportInUnattendedMode)
	{
		// Only check if we are in a non-editor build
		GConfig->GetBool(TEXT("CrashReportClient"), TEXT("bImplicitSend"), bImplicitSend, GEngineIni);
	}
#endif

	bool bSendUnattendedBugReports = true;
	if (GConfig)
	{
		GConfig->GetBool(TEXT("/Script/UnrealEd.CrashReportsPrivacySettings"), TEXT("bSendUnattendedBugReports"), bSendUnattendedBugReports, GEditorSettingsIni);
	}

	// Controls if we want analytics in the crash report client
	bool bSendUsageData = true;
	if (GConfig)
	{
		GConfig->GetBool(TEXT("/Script/UnrealEd.AnalyticsPrivacySettings"), TEXT("bSendUsageData"), bSendUsageData, GEditorSettingsIni);
	}

#if !UE_EDITOR
	// NOTE: A blueprint-only game packaged from a vanilla engine downloaded from Epic Game Store isn't considered a 'Licensee' version because the engine was built by Epic.
	//       There is no way at the moment do distinguish this case properly.
	if (BuildSettings::IsLicenseeVersion())
	{
		// do not send unattended reports in licensees' builds except for the editor, where it is governed by the above setting
		bSendUnattendedBugReports = false;
		bSendUsageData = false;
	}
#endif

	if (bNoDialog && !bSendUnattendedBugReports)
	{
		bCanRunCrashReportClient = false;
	}

	if( bCanRunCrashReportClient )
	{
		TCHAR CrashReporterClientPath[CR_CLIENT_MAX_PATH_LEN] = { 0 };
		bool bCrashReporterRan = false;

		// Generate Crash GUID
		TCHAR CrashGUID[FGenericCrashContext::CrashGUIDLength];
		InContext.GetUniqueCrashName(CrashGUID, FGenericCrashContext::CrashGUIDLength);
		const FString AppName = InContext.GetCrashGameName();

		FString CrashFolder = FPaths::Combine(*FPaths::ProjectSavedDir(), TEXT("Crashes"), CrashGUID);
		FString CrashFolderAbsolute = IFileManager::Get().ConvertToAbsolutePathForExternalAppForWrite(*CrashFolder);
		if (IFileManager::Get().MakeDirectory(*CrashFolderAbsolute, true))
		{
			// Save crash context
			const FString CrashContextXMLPath = FPaths::Combine(*CrashFolderAbsolute, FPlatformCrashContext::CrashContextRuntimeXMLNameW);
			InContext.SerializeAsXML(*CrashContextXMLPath);

			// Copy platform specific files (e.g. minidump) to output directory
			InContext.CopyPlatformSpecificFiles(*CrashFolderAbsolute, (void*) ExceptionInfo);

			// Dump additional context
			GuardedDumpAdditionalContext(*CrashFolderAbsolute);

			// Copy the log file to output
			FGenericCrashContext::DumpLog(CrashFolderAbsolute);

			// Build machines do not upload these automatically since it is not okay to have lingering processes after the build completes.
			if (GIsBuildMachine)
			{
				return EXCEPTION_CONTINUE_EXECUTION;
			}

			// Run Crash Report Client
			FString CrashReportClientArguments = FString::Printf(TEXT("\"%s\""), *CrashFolderAbsolute);

			// If the editor setting has been disabled to not send analytics extend this to the CRC
			if (!bSendUsageData)
			{
				CrashReportClientArguments += TEXT(" -NoAnalytics ");
			}

			// Pass nullrhi to CRC when the engine is in this mode to stop the CRC attempting to initialize RHI when the capability isn't available
			bool bNullRHI = !FApp::CanEverRender();

			if (bImplicitSend)
			{
				CrashReportClientArguments += TEXT(" -ImplicitSend");
			}

			if (bNoDialog || bNullRHI)
			{
				CrashReportClientArguments += TEXT(" -Unattended");
			}

			if (bNullRHI)
			{
				CrashReportClientArguments += TEXT(" -nullrhi");
			}

			CrashReportClientArguments += FString(TEXT(" -AppName=")) + AppName;
			CrashReportClientArguments += FString(TEXT(" -CrashGUID=")) + CrashGUID;

			const FString DownstreamStorage = FWindowsPlatformStackWalk::GetDownstreamStorage();
			if (!DownstreamStorage.IsEmpty())
			{
				CrashReportClientArguments += FString(TEXT(" -DebugSymbols=")) + DownstreamStorage;
			}

			// CrashReportClient.exe should run without dragging in binaries from an inherited dll directory
			// So, get the current dll directory for restore and clear before creating process
			TCHAR* CurrentDllDirectory = nullptr;
			DWORD BufferSize = (GetDllDirectory(0, nullptr) + 1) * sizeof(TCHAR);
			
			if (BufferSize > 0)
			{
				CurrentDllDirectory = (TCHAR*) FMemory::Malloc(BufferSize);
				if (CurrentDllDirectory)
				{
					FMemory::Memset(CurrentDllDirectory, 0, BufferSize);
					GetDllDirectory(BufferSize, CurrentDllDirectory);
					SetDllDirectory(nullptr);
				}
			}

			FString AbsCrashReportClientLog;
			if (FParse::Value(FCommandLine::Get(), TEXT("AbsCrashReportClientLog="), AbsCrashReportClientLog))
			{
				CrashReportClientArguments += FString::Format(TEXT(" -abslog=\"{0}\""), { AbsCrashReportClientLog });
			}

			if (CreateCrashReportClientPath(CrashReporterClientPath, CR_CLIENT_MAX_PATH_LEN))
			{
#if !(UE_BUILD_SHIPPING)
				if (FParse::Param(FCommandLine::Get(), TEXT("waitforattachcrc")))
				{
					CrashReportClientArguments += TEXT(" -waitforattach");
				}
#endif
				bCrashReporterRan = FPlatformProcess::CreateProc(CrashReporterClientPath, *CrashReportClientArguments, true, false, false, NULL, 0, NULL, NULL).IsValid();
			}

			// Restore the dll directory
			if (CurrentDllDirectory)
			{
				SetDllDirectory(CurrentDllDirectory);
				FMemory::Free(CurrentDllDirectory);
			}
		}

		if (!bCrashReporterRan)
		{
			UE_LOG(LogWindows, Log, TEXT("Could not start crash report client using %s"), CrashReporterClientPath);

			if (GWarn != nullptr)
			{
				FPlatformMemory::DumpStats(*GWarn);
			}

			if (!bNoDialog)
			{
				FText MessageTitle(FText::Format(
					NSLOCTEXT("MessageDialog", "AppHasCrashed", "The {0} {1} has crashed and will close"),
					FText::FromString(AppName),
					FText::FromString(FPlatformMisc::GetEngineMode())
					));
				FMessageDialog::Open(EAppMsgType::Ok, FText::FromString(GErrorHist), &MessageTitle);
			}
		}
	}

	// Let the system take back over (return value only used by ReportEnsure)
	return EXCEPTION_CONTINUE_EXECUTION;
}

} // end anonymous namespace


#include "Windows/HideWindowsPlatformTypes.h"

// Original code below

#include "Windows/AllowWindowsPlatformTypes.h"
	#include <ErrorRep.h>
	#include <DbgHelp.h>
#include "Windows/HideWindowsPlatformTypes.h"

#pragma comment(lib, "Faultrep.lib")

/** 
 * Creates an info string describing the given exception record.
 * See MSDN docs on EXCEPTION_RECORD.
 */
#include "Windows/AllowWindowsPlatformTypes.h"
void CreateExceptionInfoString(EXCEPTION_RECORD* ExceptionRecord, TCHAR* OutErrorString, int32 ErrorStringBufSize)
{
	// #CrashReport: 2014-08-18 Fix FString usage?
	FString ErrorString = TEXT("Unhandled Exception: ");

#define HANDLE_CASE(x) case x: ErrorString += TEXT(#x); break;

	switch (ExceptionRecord->ExceptionCode)
	{
	case EXCEPTION_ACCESS_VIOLATION:
		ErrorString += TEXT("EXCEPTION_ACCESS_VIOLATION ");
		if (ExceptionRecord->ExceptionInformation[0] == 0)
		{
			ErrorString += TEXT("reading address ");
		}
		else if (ExceptionRecord->ExceptionInformation[0] == 1)
		{
			ErrorString += TEXT("writing address ");
		}
		ErrorString += FString::Printf(
#if PLATFORM_64BITS
			TEXT("0x%016llx")
#else
			TEXT("0x%08x")
#endif
			, ExceptionRecord->ExceptionInformation[1]);
		break;
	HANDLE_CASE(EXCEPTION_ARRAY_BOUNDS_EXCEEDED)
	HANDLE_CASE(EXCEPTION_DATATYPE_MISALIGNMENT)
	HANDLE_CASE(EXCEPTION_FLT_DENORMAL_OPERAND)
	HANDLE_CASE(EXCEPTION_FLT_DIVIDE_BY_ZERO)
	HANDLE_CASE(EXCEPTION_FLT_INVALID_OPERATION)
	HANDLE_CASE(EXCEPTION_ILLEGAL_INSTRUCTION)
	HANDLE_CASE(EXCEPTION_INT_DIVIDE_BY_ZERO)
	HANDLE_CASE(EXCEPTION_PRIV_INSTRUCTION)
	HANDLE_CASE(EXCEPTION_STACK_OVERFLOW)
	default:
		ErrorString += FString::Printf(TEXT("0x%08x"), (uint32)ExceptionRecord->ExceptionCode);
	}

	FCString::Strncpy(OutErrorString, *ErrorString, ErrorStringBufSize);

#undef HANDLE_CASE
}




/** 
 * Crash reporting thread. 
 * We process all the crashes on a separate thread in case the original thread's stack is corrupted (stack overflow etc).
 * We're using low level API functions here because at the time we initialize the thread, nothing in the engine exists yet.
 **/
class FCrashReportingThread
{
private:
	enum InputEvent
	{
		IE_Crash = 0,
		IE_StopThread,

		IE_MAX
	};

	/** Thread Id of reporter thread*/
	DWORD ThreadId;
	/** Thread handle to reporter thread */
	HANDLE Thread;
	/** Signals that are consumed inputs - crash, stop request, etc... */
	HANDLE InputEvents[IE_MAX];
	/** Event that signals the crash reporting thread has finished processing the crash */
	HANDLE CrashHandledEvent;

	/** Exception information */
	LPEXCEPTION_POINTERS ExceptionInfo;
	/** ThreadId of the crashed thread */
	DWORD CrashingThreadId;
	/** Handle to crashed thread.*/
	HANDLE CrashingThreadHandle;

	/** Process handle to crash reporter client */
	FProcHandle CrashClientHandle;
	/** Pipe for writing to the monitor process. */
	void* CrashMonitorWritePipe;
	/** Pipe for reading from the monitor process. */
	void* CrashMonitorReadPipe;
	/** The crash report client process ID. */
	uint32 CrashMonitorPid;
	/** Memory allocated for crash context. */
	FSharedCrashContext SharedContext;
	

	/** Thread main proc */
	static DWORD STDCALL CrashReportingThreadProc(LPVOID pThis)
	{
		FCrashReportingThread* This = (FCrashReportingThread*)pThis;
		return This->Run();
	}

	/** Main loop that waits for a crash to trigger the report generation */
	FORCENOINLINE uint32 Run()
	{
#if !PLATFORM_SEH_EXCEPTIONS_DISABLED
		__try
#endif
		{
<<<<<<< HEAD
			while (StopTaskCounter.GetValue() == 0)
=======
			bool bStopThreadRequested = false;
			while (!bStopThreadRequested)
>>>>>>> 6bbb88c8
			{
				DWORD WaitResult = WaitForMultipleObjects((DWORD)IE_MAX, InputEvents, false, 500);
				if (WaitResult == (WAIT_OBJECT_0 + IE_Crash))
				{
					ResetEvent(CrashHandledEvent);
					HandleCrashInternal();

					ResetEvent(InputEvents[IE_Crash]);
					// Let the thread that crashed know we're done.
					SetEvent(CrashHandledEvent);

					break;
				}
<<<<<<< HEAD
=======
				else if (WaitResult ==  (WAIT_OBJECT_0 + IE_StopThread))
				{
					bStopThreadRequested = true;
				}
>>>>>>> 6bbb88c8
				
				if (CrashClientHandle.IsValid() && !FPlatformProcess::IsProcRunning(CrashClientHandle))
				{
					// The crash monitor (CrashReportClient) died unexpectedly. Collect the exit code for analytic purpose.
					int32 CrashMonitorExitCode = 0;
					if (FPlatformProcess::GetProcReturnCode(CrashClientHandle, &CrashMonitorExitCode))
					{
						FGenericCrashContext::SetOutOfProcessCrashReporterExitCode(CrashMonitorExitCode);
						FPlatformProcess::CloseProc(CrashClientHandle);
						CrashClientHandle.Reset();
					}
				}
			}
		}
#if !PLATFORM_SEH_EXCEPTIONS_DISABLED
		__except(EXCEPTION_EXECUTE_HANDLER)
		{
			// The crash reporting thread crashed itself. Exit with a code that the out-of-process monitor will be able to pick up and report into analytics.
			::exit(ECrashExitCodes::CrashReporterCrashed);
		}
#endif
		return 0;
	}

	/** Called by the destructor to terminate the thread */
	void Stop()
	{
		SetEvent(InputEvents[IE_StopThread]);
	}

public:
		
	FCrashReportingThread()
		: ThreadId(0)
		, Thread(nullptr)
		, CrashHandledEvent(nullptr)
		, ExceptionInfo(nullptr)
		, CrashingThreadId(0)
		, CrashingThreadHandle(nullptr)
		, CrashMonitorWritePipe(nullptr)
		, CrashMonitorReadPipe(nullptr)
		, CrashMonitorPid(0)
	{
		// Synchronization objects
		for (HANDLE& InputEvent : InputEvents)
		{
			InputEvent = CreateEvent(nullptr, true, 0, nullptr);
		}
		CrashHandledEvent = CreateEvent(nullptr, true, 0, nullptr);

		// Add an exception handler to catch issues during static initialization. It is replaced by the engine handler once
		// the guarded main is entered.
		if (!FPlatformMisc::IsDebuggerPresent())
		{
			::SetUnhandledExceptionFilter(UnhandledStaticInitException);
		}

#if USE_CRASH_REPORTER_MONITOR
		if (!FPlatformProperties::IsServerOnly())
		{
			CrashClientHandle = LaunchCrashReportClient(&CrashMonitorWritePipe, &CrashMonitorReadPipe, &CrashMonitorPid);
			FMemory::Memzero(SharedContext);
		}
#endif

		// Create a background thread that will process the crash and generate crash reports
		Thread = CreateThread(NULL, 0, CrashReportingThreadProc, this, 0, &ThreadId);
		if (Thread)
		{
			SetThreadPriority(Thread, THREAD_PRIORITY_BELOW_NORMAL);
		}

		if (CrashClientHandle.IsValid())
		{
			FGenericCrashContext::SetOutOfProcessCrashReporterPid(CrashMonitorPid);
		}

		// Register an exception handler for exceptions that aren't handled by any vectored exception handlers or structured exception handlers (__try/__except),
		// especially to capture crash in non-engine-wrapped threads (like native threads) that are usually not guarded with structured exception handling.
		FCoreDelegates::GetPreMainInitDelegate().AddRaw(this, &FCrashReportingThread::RegisterUnhandledExceptionHandler);
	}

	FORCENOINLINE ~FCrashReportingThread()
	{
		if (Thread)
		{
			// Stop the crash reporting thread
			Stop();
			// 1s should be enough for the thread to exit, otherwise don't bother with cleanup
			if (WaitForSingleObject(Thread, 1000) == WAIT_OBJECT_0)
			{
				CloseHandle(Thread);
			}
			Thread = nullptr;
		}

		FCoreDelegates::GetPreMainInitDelegate().RemoveAll(this);

<<<<<<< HEAD
		CloseHandle(CrashEvent);
		CrashEvent = nullptr;
=======
		for (HANDLE& InputEvent : InputEvents)
		{
			CloseHandle(InputEvent);
			InputEvent = nullptr;
		}
>>>>>>> 6bbb88c8

		CloseHandle(CrashHandledEvent);
		CrashHandledEvent = nullptr;

		FPlatformProcess::CloseProc(CrashClientHandle);
		CrashClientHandle.Reset();
	}

	void RegisterUnhandledExceptionHandler()
	{
#if !PLATFORM_SEH_EXCEPTIONS_DISABLED && !NOINITCRASHREPORTER
		::SetUnhandledExceptionFilter(EngineUnhandledExceptionFilter);
#endif
	}

	DWORD GetReporterThreadId() const
	{
		return ThreadId;
	}

	/** Ensures and Stalls are passed through this. */
	FORCEINLINE int32 OnContinuableEvent(ECrashContextType InType, LPEXCEPTION_POINTERS InExceptionInfo, HANDLE InThreadHandle, uint32 InThreadId, void* ProgramCounter, const TCHAR* ErrorMessage, EErrorReportUI ReportUI)
	{
		if (CrashClientHandle.IsValid() && FPlatformProcess::IsProcRunning(CrashClientHandle))
		{
			return ReportCrashForMonitor(
				InExceptionInfo, 
				InType,
				ErrorMessage, 
				ProgramCounter, 
				InThreadHandle,
				InThreadId,
				CrashClientHandle, 
				&SharedContext, 
				CrashMonitorWritePipe, 
				CrashMonitorReadPipe,
				ReportUI
			);
		}
		else
		{
			FWindowsPlatformCrashContext CrashContext(InType, ErrorMessage);
			CrashContext.SetCrashedProcess(FProcHandle(::GetCurrentProcess()));
<<<<<<< HEAD
			CrashContext.SetCrashedThreadId(GetCurrentThreadId());
			void* ContextWrapper = FWindowsPlatformStackWalk::MakeThreadContextWrapper(InExceptionInfo->ContextRecord, GetCurrentThread());
			CrashContext.CapturePortableCallStack(NumStackFramesToIgnore, ContextWrapper);
=======
			CrashContext.SetCrashedThreadId(InThreadId);
			void* ContextWrapper = FWindowsPlatformStackWalk::MakeThreadContextWrapper(InExceptionInfo->ContextRecord, InThreadHandle);
			CrashContext.CapturePortableCallStack(ProgramCounter, ContextWrapper);
>>>>>>> 6bbb88c8
			//CrashContext.CaptureAllThreadContexts(); -> For ensure/stall, don't capture all threads to report and resume quickly.

			return ReportCrashUsingCrashReportClient(CrashContext, InExceptionInfo, ReportUI);
		}
	}

	/** The thread that crashed calls this function which will trigger the CR thread to report the crash */
	FORCEINLINE void OnCrashed(LPEXCEPTION_POINTERS InExceptionInfo)
	{
		ExceptionInfo = InExceptionInfo;
		CrashingThreadId = GetCurrentThreadId();
		CrashingThreadHandle = GetCurrentThread();
		SetEvent(InputEvents[IE_Crash]);
	}

	/** The thread that crashed calls this function to wait for the report to be generated */
	FORCEINLINE bool WaitUntilCrashIsHandled()
	{
		// Wait 60s, it's more than enough to generate crash report. We don't want to stall forever otherwise.
		return WaitForSingleObject(CrashHandledEvent, static_cast<DWORD>(CrashHandlingTimeoutSecs * 1000)) == WAIT_OBJECT_0;
	}

	/** Crashes during static init should be reported directly to crash monitor. */
	FORCEINLINE int32 OnCrashDuringStaticInit(LPEXCEPTION_POINTERS InExceptionInfo)
	{
		void* ErrorProgramCounter = nullptr;
        if (InExceptionInfo && InExceptionInfo->ExceptionRecord)
        {
            ErrorProgramCounter = InExceptionInfo->ExceptionRecord->ExceptionAddress;
        }

		if (CrashClientHandle.IsValid() && FPlatformProcess::IsProcRunning(CrashClientHandle))
		{
			const ECrashContextType Type = ECrashContextType::Crash;
			const TCHAR* ErrorMessage = TEXT("Crash during static initialization");

			if (!FPlatformCrashContext::IsInitalized())
			{
				FPlatformCrashContext::Initialize();
			}

			ReportCrashForMonitor(
				InExceptionInfo,
				Type,
				ErrorMessage,
				ErrorProgramCounter,
				CrashingThreadHandle,
				CrashingThreadId,
				CrashClientHandle,
				&SharedContext,
				CrashMonitorWritePipe,
				CrashMonitorReadPipe,
				EErrorReportUI::ReportInUnattendedMode
			);
		}

		// Always exit the process after handling crash during static initialization.
		ExitProcess(ECrashExitCodes::CrashDuringStaticInit);
	}

private:

	/** Handles the crash */
	FORCENOINLINE void HandleCrashInternal()
	{
		// Stop the heartbeat thread so that it doesn't interfere with crashreporting
		FThreadHeartBeat::Get().Stop();

		// Then try run time crash processing and broadcast information about a crash.
		FCoreDelegates::OnHandleSystemError.Broadcast();

		if (GLog)
		{
			//Panic flush the logs to make sure there are no entries queued. This is
			//not thread safe so it will skip for example editor log.
			GLog->PanicFlushThreadedLogs();
		}
		
		// Get the default settings for the crash context
		ECrashContextType Type = ECrashContextType::Crash;
		const TCHAR* ErrorMessage = TEXT("Unhandled exception");
		TCHAR ErrorMessageLocal[UE_ARRAY_COUNT(GErrorExceptionDescription)];
<<<<<<< HEAD
		int NumStackFramesToIgnore = 2;
=======
		void* ErrorProgramCounter = ExceptionInfo->ExceptionRecord->ExceptionAddress;
>>>>>>> 6bbb88c8

		void* ContextWrapper = nullptr;

		// If it was an assert or GPU crash, allow overriding the info from the exception parameters
		if (ExceptionInfo->ExceptionRecord->ExceptionCode == AssertExceptionCode && ExceptionInfo->ExceptionRecord->NumberParameters == 1)
		{
			const FAssertInfo& Info = *(const FAssertInfo*)ExceptionInfo->ExceptionRecord->ExceptionInformation[0];
			Type = ECrashContextType::Assert;
			ErrorMessage = Info.ErrorMessage;
			ErrorProgramCounter = Info.ProgramCounter;
		}
		else if (ExceptionInfo->ExceptionRecord->ExceptionCode == GPUCrashExceptionCode && ExceptionInfo->ExceptionRecord->NumberParameters == 1)
		{
			const FAssertInfo& Info = *(const FAssertInfo*)ExceptionInfo->ExceptionRecord->ExceptionInformation[0];
			Type = ECrashContextType::GPUCrash;
			ErrorMessage = Info.ErrorMessage;
			ErrorProgramCounter = Info.ProgramCounter;
		}
		// Generic exception description is stored in GErrorExceptionDescription
		else if (ExceptionInfo->ExceptionRecord->ExceptionCode == EnsureExceptionCode)
		{
			const FAssertInfo& Info = *(const FAssertInfo*)ExceptionInfo->ExceptionRecord->ExceptionInformation[0];
			Type = ECrashContextType::Ensure;
			ErrorMessage = Info.ErrorMessage;
			ErrorProgramCounter = Info.ProgramCounter;
		}
		// Generic exception description is stored in GErrorExceptionDescription
<<<<<<< HEAD
		else if (ExceptionInfo->ExceptionRecord->ExceptionCode != EnsureExceptionCode)
		{
			// When a generic exception is thrown, it is important to get all the stack frames
			NumStackFramesToIgnore = 0;
=======
		else
		{
			// When a generic exception is thrown, it is important to get all the stack frames
>>>>>>> 6bbb88c8
			CreateExceptionInfoString(ExceptionInfo->ExceptionRecord, ErrorMessageLocal, UE_ARRAY_COUNT(ErrorMessageLocal));
			ErrorMessage = ErrorMessageLocal;

			// TODO: Fix race conditions when writing GErrorExceptionDescription (concurrent threads can read/write it)
			FCString::Strncpy(GErrorExceptionDescription, ErrorMessageLocal, UE_ARRAY_COUNT(GErrorExceptionDescription));
		}

// Workaround for non-Editor build. When remote debugging was enabled (CRC generating the minidump + callstack) in games, several crashes
// were emitted with no call stack and zero-sized minidump. Until this issue is resolved, games bypass the remote debugging and fallback to
// in-process callstack/minidump generation, then spawn a new instance of CRC to send that crash. The CRC spanwed at startup will keep running in
// background with the only purpose to capture the monitored process exit code and send the analytic summary event once the process died.
#if USE_CRASH_REPORTER_MONITOR && WITH_EDITOR
		if (CrashClientHandle.IsValid() && FPlatformProcess::IsProcRunning(CrashClientHandle))
		{
			// If possible use the crash monitor helper class to report the error. This will do most of the analysis
			// in the crash reporter client process.
			ReportCrashForMonitor(
				ExceptionInfo,
				Type,
				ErrorMessage,
				ErrorProgramCounter,
				CrashingThreadHandle,
				CrashingThreadId,
				CrashClientHandle,
				&SharedContext,
				CrashMonitorWritePipe,
				CrashMonitorReadPipe,
				EErrorReportUI::ShowDialog
			);
		}
		else
#endif
		{
			// Not super safe due to dynamic memory allocations, but at least enables new functionality.
			// Introduces a new runtime crash context. Will replace all Windows related crash reporting.
			FWindowsPlatformCrashContext CrashContext(Type, ErrorMessage);

			// Thread context wrapper for stack operations
			ContextWrapper = FWindowsPlatformStackWalk::MakeThreadContextWrapper(ExceptionInfo->ContextRecord, CrashingThreadHandle);
			CrashContext.SetCrashedProcess(FProcHandle(::GetCurrentProcess()));
			CrashContext.SetCrashedThreadId(CrashingThreadId);
			CrashContext.CaptureAllThreadContexts();
			CrashContext.CapturePortableCallStack(ErrorProgramCounter, ContextWrapper);

			// First launch the crash reporter client.
			if (GUseCrashReportClient)
			{
				ReportCrashUsingCrashReportClient(CrashContext, ExceptionInfo, EErrorReportUI::ShowDialog);
			}
			else
			{
				CrashContext.SerializeContentToBuffer();
				WriteMinidump(GetCurrentProcess(), GetCurrentThreadId(), CrashContext, MiniDumpFilenameW, ExceptionInfo);
			}
		}

		const bool bGenerateRuntimeCallstack =
#if UE_LOG_CRASH_CALLSTACK
			true;
#else
			FParse::Param(FCommandLine::Get(), TEXT("ForceLogCallstacks")) || FEngineBuildSettings::IsInternalBuild() || FEngineBuildSettings::IsPerforceBuild() || FEngineBuildSettings::IsSourceDistribution();
#endif // UE_LOG_CRASH_CALLSTACK
		if (bGenerateRuntimeCallstack)
		{
			const SIZE_T StackTraceSize = 65535;
			ANSICHAR* StackTrace = (ANSICHAR*)GMalloc->Malloc(StackTraceSize);
			StackTrace[0] = 0;
			// Walk the stack and dump it to the allocated memory. This process usually allocates a lot of memory.
			if (!ContextWrapper)
			{
				ContextWrapper = FWindowsPlatformStackWalk::MakeThreadContextWrapper(ExceptionInfo->ContextRecord, CrashingThreadHandle);
			}
			
			FPlatformStackWalk::StackWalkAndDump(StackTrace, StackTraceSize, ErrorProgramCounter, ContextWrapper);
			
			if (ExceptionInfo->ExceptionRecord->ExceptionCode != EnsureExceptionCode && ExceptionInfo->ExceptionRecord->ExceptionCode != AssertExceptionCode)
			{
				CreateExceptionInfoString(ExceptionInfo->ExceptionRecord, GErrorExceptionDescription, UE_ARRAY_COUNT(GErrorExceptionDescription));
				FCString::Strncat(GErrorHist, GErrorExceptionDescription, UE_ARRAY_COUNT(GErrorHist));
				FCString::Strncat(GErrorHist, TEXT("\r\n\r\n"), UE_ARRAY_COUNT(GErrorHist));
			}

			FCString::Strncat(GErrorHist, ANSI_TO_TCHAR(StackTrace), UE_ARRAY_COUNT(GErrorHist));

			GMalloc->Free(StackTrace);
		}

		// Make sure any thread context wrapper is released
		if (ContextWrapper)
		{
			FWindowsPlatformStackWalk::ReleaseThreadContextWrapper(ContextWrapper);
		}

#if !UE_BUILD_SHIPPING
		FPlatformStackWalk::UploadLocalSymbols();
#endif
	}
};

#include "Windows/HideWindowsPlatformTypes.h"

#if !NOINITCRASHREPORTER
TOptional<FCrashReportingThread> GCrashReportingThread(InPlace);
#endif

<<<<<<< HEAD
=======
#if WINDOWS_CRASHCONTEXT_WITH_CUSTOM_HANDLERS
LONG WINAPI DefaultUnhandledStaticInitException(LPEXCEPTION_POINTERS ExceptionInfo)
#else
>>>>>>> 6bbb88c8
LONG WINAPI UnhandledStaticInitException(LPEXCEPTION_POINTERS ExceptionInfo)
#endif
{
#if !NOINITCRASHREPORTER
	// If we get an exception during static init we hope that the crash reporting thread
	// object has been created, otherwise we cannot handle the exception. This will hopefully 
	// work even if there is a stack overflow. See 
	// https://peteronprogramming.wordpress.com/2016/08/10/crashes-you-cant-handle-easily-2-stack-overflows-on-windows/
	// @note: Even if the object has been created, the actual thread has not been started yet,
	// (that happens after static init) so we must bypass that and report directly from this thread. 
	// 
	if (GCrashReportingThread.IsSet())
	{
		return GCrashReportingThread->OnCrashDuringStaticInit(ExceptionInfo);
	}
#endif

	return EXCEPTION_CONTINUE_SEARCH;
}

/**
 * Fallback for handling exceptions that aren't handled elsewhere.
 *
 * The SEH mechanism is not very well documented, so to start with, few facts to know:
 *   - SEH uses 'handlers' and 'filters'. They have different roles and are invoked at different state.
 *   - Any unhandled exception is going to terminate the program whether it is a benign exception or a fatal one.
 *   - Vectored exception handlers, Vectored continue handlers and the unhandled exception filter are global to the process.
 *   - Exceptions occurring in a thread doesn't automatically halt other threads. Exception handling executes in thread where the exception fired. The other threads continue to run.
<<<<<<< HEAD
 *   - Several threads can crash concurrently­.
=======
 *   - Several threads can crash concurrently.
>>>>>>> 6bbb88c8
 *   - Not all exceptions are equal. Some exceptions can be handled doing nothing more than catching them and telling the code to continue (like some user defined exception), some
 *     needs to be handled in a __except() clause to allow the program to continue (like access violation) and others are fatal and can only be reported but not continued (like stack overflow).
 *   - Not all machines are equal. Different exceptions may be fired on different machines for the same usage of the program. This seems especially true when
 *     using the OS 'open file' dialog where the user specific extensions to the Windows Explorer get loaded in the process.
 *   - If an exception handler/filter triggers another exception, the new inner exception is handled recursively. If the code is not robust, it may retrigger that inner exception over and over.
 *     This eventually stops with a stack overflow, at which point the OS terminates the program and the original exception is lost.
 *
 * Usually, when an exception occurs, Windows executes following steps (see below for unusual cases):
 *     1- Invoke the vectored exception handlers registered with AddVectoredExceptionHandler(), if any.
 *         - In general, this is too soon to handle an exception because local structured exception handlers did not execute yet and many exceptions are handled there.
 *         - If a registered vectored exception handler returns EXCEPTION_CONTINUE_EXECUTION, the vectored continue handler(s), are invoked next (see number 4 below)
 *         - If a registered vectored exception handler returns EXCEPTION_CONTINUE_SEARCH, the OS skip this one and continue iterating the list of vectored exception handlers.
 *         - If a registered vectored exception handler returns EXCEPTION_EXECUTE_HANDLER, in my tests, this was equivalent to returning EXCEPTION_CONTINUE_SEARCH.
 *         - If no vectored exception handlers are registered or all registered one return EXCEPTION_CONTINUE_SEARCH, the structured exception handlers (__try/__except) are executed next.
 *         - At this stage, be careful when returning EXCEPTION_CONTINUE_EXECUTION. For example, continuing after an access violation would retrigger the exception immediatedly.
 *     2- If the exception wasn't handled by a vectored exception handler, invoke the structured exception handlers (the __try/__except clauses)
 *         - That let the code manage exceptions more locally, for the Engine, we want that to run first.
 *         - When the filter expression in __except(filterExpression) { block } clause returns EXCEPTION_EXECUTE_HANDLER, the 'block' is executed, the code continue after the block. The exception is considered handled.
 *         - When the filter expression in __except(filterExpression) { block } clause returns EXCEPTION_CONTINUE_EXECUTION, the 'block' is not executed and vectored continue exceptions handlers (if any) gets called. (see number 4 below)
 *         - When the filter expression in __except(filterExpression) { block } clause returns EXCEPTION_CONTINUE_SEARCH, the 'block' is not executed and the search continue for the next __try/__except in the callstack.
 *         - If all unhandled exception filters within the call stack were executed and all of them returned returned EXCEPTION_CONTINUE_SEARCH, the unhandled exception filter is invoked. (see number 3 below)
 *         - The __except { block } allows the code to continue from most exceptions, even from an access violation because code resume after the except block, not at the point of the exception.
 *     3- If the exception wasn't handled yet, the system calls the function registered with SetUnhandedExceptionFilter(). There is only one such function, the last to register override the previous one.
 *         - At that point, both vectored exception handlers and structured exception handlers have had a chance to handle the exception but did not.
 *         - If this function returns EXCEPTION_CONTINUE_SEARCH or EXCEPTION_EXECUTE_HANDLER, by default, the OS handler is invoked and the program is terminated.
 *         - If this function returns EXCEPTION_CONTINUE_EXECUTION, the vectored continue handlers are invoked (see number 4 below)
 *     4- If a handler or a filter returned the EXCEPTION_CONTINUE_EXECUTION, the registered vectored continue handlers are invoked.
 *         - This is last chance to do something about an exception. The program was allowed to continue by a previous filter/handler, effectively ignoring the exception.
 *         - The handler can return EXCEPTION_CONTINUE_SEARCH to observe only. The OS will continue and invoke the next handler in the list.
 *         - The handler can short cut other continue handlers by returning EXCEPTION_CONTINUE_EXECUTION which resume the code immediatedly.
 *         - In my tests, if a vectored continue handler returns EXCEPTION_EXECUTE_HANDLER, this is equivalent to returning EXCEPTION_CONTINUE_SEARCH.
 *         - By default, if no handlers are registered or all registered handler(s) returned EXCEPTION_CONTINUE_SEARCH, the program resumes execution at the point of the exception.
 *
 * Inside a Windows OS callback, in a 64-bit application, a different flow than the one described is used.
 *    - 64-bit applications don't cross Kernel/user-mode easily. If the engine crash during a Kernel callback, EngineUnhandledExceptionFilter() is called directly. This behavior is
 *      documented by various article on the net. See: https://stackoverflow.com/questions/11376795/why-cant-64-bit-windows-unwind-user-kernel-user-exceptions.
 *    - On early versions of Windows 7, the kernel could swallow exceptions occurring in kernel callback just as if they never occurred. This is not the case anymore with Win 10.
 *
 * Other SEH particularities:
 *     - A stack buffer overflow bypasses SEH entirely and the application exits with code: -1073740791 (STATUS_STACK_BUFFER_OVERRUN).
 *     - A stack overflow exception occurs when not enough space remains to push what needs to be pushed, but it doesn't means it has no stack space left at all. The exception will be reported
 *       if enough stack space is available to call/run SEH, otherwise, the app exits with code: -1073741571 (STATUS_STACK_OVERFLOW)
 *     - Fast fail exceptions bypasse SEH entirely and the application exits with code: -1073740286 (STATUS_FAIL_FAST_EXCEPTION) or 1653 (ERROR_FAIL_FAST_EXCEPTION)
 *     - Heap corruption (like a double free) is a special exception. It is likely only visible to Vectored Exception Handler (VEH) before possibly beeing handled by Windows Error Reporting (WER).
 *       A popup may be shown asking to debug or exit. The application may exit with code -1073740940 (STATUS_HEAP_CORRUPTION) or 255 (Abort) depending on the situation.
 *
 * The engine hooks itself in the unhandled exception filter. This is the best place to be as it runs after structured exception handlers and
 * it can be easily overriden externally (because there can only be one) to do something else.
 */
<<<<<<< HEAD
LONG WINAPI EngineUnhandledExceptionFilter(LPEXCEPTION_POINTERS ExceptionInfo)
=======
#if WINDOWS_CRASHCONTEXT_WITH_CUSTOM_HANDLERS
LONG WINAPI DefaultEngineUnhandledExceptionFilter(LPEXCEPTION_POINTERS ExceptionInfo)
#else
LONG WINAPI EngineUnhandledExceptionFilter(LPEXCEPTION_POINTERS ExceptionInfo)
#endif
>>>>>>> 6bbb88c8
{
	ReportCrash(ExceptionInfo);
	GIsCriticalError = true;
	FPlatformMisc::RequestExit(true);

	return EXCEPTION_CONTINUE_SEARCH; // Not really important, RequestExit() terminates the process just above.
}

// #CrashReport: 2015-05-28 This should be named EngineCrashHandler
#if WINDOWS_CRASHCONTEXT_WITH_CUSTOM_HANDLERS
int32 DefaultReportCrash( LPEXCEPTION_POINTERS ExceptionInfo )
#else
int32 ReportCrash( LPEXCEPTION_POINTERS ExceptionInfo )
#endif
{
#if !NOINITCRASHREPORTER
	// Only create a minidump the first time this function is called.
	// (Can be called the first time from the RenderThread, then a second time from the MainThread.)
	if (GCrashReportingThread)
	{
		if (FPlatformAtomics::InterlockedIncrement(&ReportCrashCallCount) == 1)
		{
			GCrashReportingThread->OnCrashed(ExceptionInfo);
		}

		// Wait 60s for the crash reporting thread to process the message
		GCrashReportingThread->WaitUntilCrashIsHandled();
	}
#endif

	return EXCEPTION_EXECUTE_HANDLER;
}

static FCriticalSection EnsureLock;
static bool bReentranceGuard = false;

/**
 * A wrapper for ReportCrashUsingCrashReportClient that creates a new ensure crash context
 */
int32 ReportContinuableEventUsingCrashReportClient(ECrashContextType InType, EXCEPTION_POINTERS* ExceptionInfo, HANDLE InThreadHandle, uint32 InThreadId, void* ProgramCounter, const TCHAR* ErrorMessage, EErrorReportUI ReportUI)
{
#if !NOINITCRASHREPORTER
	return GCrashReportingThread->OnContinuableEvent(InType, ExceptionInfo, InThreadHandle, InThreadId, ProgramCounter, ErrorMessage, ReportUI);
#else 
	return EXCEPTION_EXECUTE_HANDLER;
#endif
}

static void ReportEventOnCallingThread(ECrashContextType InType, const TCHAR* ErrorMessage, void* ProgramCounter)
{
#if !PLATFORM_SEH_EXCEPTIONS_DISABLED
	__try
#endif
	{
<<<<<<< HEAD
		::RaiseException(EnsureExceptionCode, 0, 0, nullptr);
=======
		FAssertInfo Info(ErrorMessage, ProgramCounter);
		ULONG_PTR Arguments[] = { (ULONG_PTR)&Info };
		::RaiseException(EnsureExceptionCode, 0, UE_ARRAY_COUNT(Arguments), Arguments);
>>>>>>> 6bbb88c8
	}
#if !PLATFORM_SEH_EXCEPTIONS_DISABLED
	__except (ReportContinuableEventUsingCrashReportClient( InType, GetExceptionInformation(), GetCurrentThread(), GetCurrentThreadId(), ProgramCounter, ErrorMessage, IsInteractiveEnsureMode() ? EErrorReportUI::ShowDialog : EErrorReportUI::ReportInUnattendedMode))
		CA_SUPPRESS(6322)
	{
	}
#endif
}

static void ReportEvent(ECrashContextType InType, const TCHAR* ErrorMessage, uint32 InThreadId, void* ProgramCounter)
{
	if (ReportCrashCallCount > 0 || FDebug::HasAsserted())
	{
		// Don't report ensures after we've crashed/asserted, they simply may be a result of the crash as
		// the engine is already in a bad state.
		return;
	}

	// Serialize concurrent ensures (from concurrent threads).
	FScopeLock ScopeLock(&EnsureLock);

	// Ignore any ensure that could be fired by the code reporting an ensure.
	TGuardValue<bool> ReentranceGuard(bReentranceGuard, true);
	if (*ReentranceGuard) // Read the old value.
	{
		return; // Already handling an ensure.
	}

	// Stop checking heartbeat for this thread (and stop the gamethread hitch detector if we're the game thread).
	// Ensure can take a lot of time (when stackwalking), so we don't want hitches/hangs firing.
	// These are no-ops on threads that didn't already have a heartbeat etc.
	FSlowHeartBeatScope SuspendHeartBeat(true);
	FDisableHitchDetectorScope SuspendGameThreadHitch;

	/** This is the last place to gather memory stats before exception. */
	FGenericCrashContext::SetMemoryStats(FPlatformMemory::GetStats());

	if (FPlatformTLS::GetCurrentThreadId() == InThreadId)
	{
		ReportEventOnCallingThread(InType, ErrorMessage, ProgramCounter);
	}
	else
	{
		// This is what is normally returned by GetExceptionInformation(), which is a special compiler intrinsic only valid inside __except parenthesis
		//  Here we construct one for a perfectly valid suspended thread of execution, and pass it into the CrashReportClient pathway
		EXCEPTION_POINTERS ExceptionInformation = {};

		HANDLE ThreadHandle = OpenThread(THREAD_SUSPEND_RESUME|THREAD_GET_CONTEXT|THREAD_QUERY_INFORMATION, 0, InThreadId);
		if (ThreadHandle != nullptr)
		{
			// This is the thread state data, represents the register file state once suspended
			CONTEXT ThreadContext;
			ZeroMemory(&ThreadContext, sizeof(ThreadContext));

			// This include segments and debug registers, just in case
			ThreadContext.ContextFlags |= CONTEXT_ALL;

			DWORD SuspendCount = SuspendThread(ThreadHandle);
			if (SuspendCount != -1)
			{
				// Read the context block from the thread now its suspended
				BOOL bGotThreadContext = GetThreadContext(ThreadHandle, &ThreadContext);
				if (bGotThreadContext)
				{
					// Success! Set the pointer to this state in the exception information block
					ExceptionInformation.ContextRecord = &ThreadContext;

					if (ProgramCounter == nullptr)
					{
						ProgramCounter = (void*)(ThreadContext.Rip);
					}
				}
			}

			// If we were able to suspend and capture the thread state
			if (ExceptionInformation.ContextRecord)
			{
				EXCEPTION_RECORD ExceptionRecord;
				ZeroMemory(&ExceptionRecord, sizeof(ExceptionRecord));
				ExceptionRecord.ExceptionCode = STILL_ACTIVE; // normally where EXCEPTION_ACCESS_VIOLATION would be

				// The thread context and exception recard are the two things expected
				ExceptionInformation.ExceptionRecord = &ExceptionRecord;

				(void)ReportContinuableEventUsingCrashReportClient(InType, &ExceptionInformation, ThreadHandle, InThreadId, ProgramCounter, ErrorMessage, IsInteractiveEnsureMode() ? EErrorReportUI::ShowDialog : EErrorReportUI::ReportInUnattendedMode);
			}

			if (SuspendCount != -1)
			{
				ResumeThread(ThreadHandle);
			}

			CloseHandle(ThreadHandle);
		}
	}
}

void ReportAssert(const TCHAR* ErrorMessage, void* ProgramCounter)
{
	/** This is the last place to gather memory stats before exception. */
	FGenericCrashContext::SetMemoryStats(FPlatformMemory::GetStats());

	FAssertInfo Info(ErrorMessage, ProgramCounter);

	ULONG_PTR Arguments[] = { (ULONG_PTR)&Info };
	::RaiseException(AssertExceptionCode, 0, UE_ARRAY_COUNT(Arguments), Arguments);
}

FORCENOINLINE void ReportGPUCrash(const TCHAR* ErrorMessage, void* ProgramCounter)
{
	if (ProgramCounter == nullptr)
	{
		ProgramCounter = PLATFORM_RETURN_ADDRESS();
	}

	/** This is the last place to gather memory stats before exception. */
	FGenericCrashContext::SetMemoryStats(FPlatformMemory::GetStats());
	
	// GPUCrash can be called when the guarded entry is not set
#if !PLATFORM_SEH_EXCEPTIONS_DISABLED
	__try
	{
		FAssertInfo Info(ErrorMessage, ProgramCounter);

		ULONG_PTR Arguments[] = { (ULONG_PTR)&Info };
		::RaiseException(GPUCrashExceptionCode, 0, UE_ARRAY_COUNT(Arguments), Arguments);
	}
	__except (ReportCrash(GetExceptionInformation()))
	{
		FPlatformMisc::RequestExit(false);
	}
#endif
}

void ReportHang(const TCHAR* ErrorMessage, const uint64* StackFrames, int32 NumStackFrames, uint32 HungThreadId)
{
	if (ReportCrashCallCount > 0 || FDebug::HasAsserted())
	{
		// Don't report ensures after we've crashed/asserted, they simply may be a result of the crash as
		// the engine is already in a bad state.
		return;
	}

	FWindowsPlatformCrashContext CrashContext(ECrashContextType::Hang, ErrorMessage);
	CrashContext.SetCrashedProcess(FProcHandle(::GetCurrentProcess()));
	CrashContext.SetCrashedThreadId(HungThreadId);
	CrashContext.SetPortableCallStack(StackFrames, NumStackFrames);
	CrashContext.CaptureAllThreadContexts();

	EErrorReportUI ReportUI = IsInteractiveEnsureMode() ? EErrorReportUI::ShowDialog : EErrorReportUI::ReportInUnattendedMode;
	ReportCrashUsingCrashReportClient(CrashContext, nullptr, ReportUI);
}

// #CrashReport: 2015-05-28 This should be named EngineEnsureHandler
/**
 * Report an ensure to the crash reporting system
 */
void ReportEnsure(const TCHAR* ErrorMessage, void* ProgramCounter)
{
<<<<<<< HEAD
	if (ReportCrashCallCount > 0 || FDebug::HasAsserted())
	{
		// Don't report ensures after we've crashed/asserted, they simply may be a result of the crash as
		// the engine is already in a bad state.
		return;
	}

	// Serialize concurrent ensures (from concurrent threads).
	FScopeLock ScopedEnsureLock(&EnsureLock);

	// Ignore any ensure that could be fired by the code reporting an ensure.
	TGuardValue<bool> ReentranceGuard(bReentranceGuard, true);
	if (*ReentranceGuard) // Read the old value.
	{
		return; // Already handling an ensure.
	}

	// Stop checking heartbeat for this thread (and stop the gamethread hitch detector if we're the game thread).
	// Ensure can take a lot of time (when stackwalking), so we don't want hitches/hangs firing.
	// These are no-ops on threads that didn't already have a heartbeat etc.
	FSlowHeartBeatScope SuspendHeartBeat(true);
	FDisableHitchDetectorScope SuspendGameThreadHitch;

	ReportEnsureInner(ErrorMessage, NumStackFramesToIgnore + 1);
=======
	ReportEvent(ECrashContextType::Ensure, ErrorMessage, FPlatformTLS::GetCurrentThreadId(), ProgramCounter);
}

/**
 * Report a hitch to the crash reporting system
 */
FORCENOINLINE void ReportStall(const TCHAR* ErrorMessage, uint32 HitchThreadId)
{
	ReportEvent(ECrashContextType::Stall, ErrorMessage, HitchThreadId, nullptr);
>>>>>>> 6bbb88c8
}


#if !IS_PROGRAM && 0
namespace {
	/** Utility class to test crashes during static initialization. */
	struct StaticInitCrasher
	{
		StaticInitCrasher()
		{
			// Test stack overflow
			//StackOverlowMe(0);

			// Test GPF
			//int* i = nullptr;
			//*i = 3;

			// Check assert (shouldn't work during static init)
			//check(false);
		}

		void StackOverlowMe(uint32 s) {
			uint32 buffer[1024];
			memset(&buffer, 0xdeadbeef, 1024);
			(void*)buffer;
			if (s == 0xffffffff)
				return;
			StackOverlowMe(s + 1);
		}
	};

	static StaticInitCrasher GCrasher;
}
#endif



<|MERGE_RESOLUTION|>--- conflicted
+++ resolved
@@ -51,10 +51,6 @@
 #define NOINITCRASHREPORTER 0
 #endif
 
-#ifndef NOINITCRASHREPORTER
-#define NOINITCRASHREPORTER 0
-#endif
-
 #define CR_CLIENT_MAX_PATH_LEN 265
 #define CR_CLIENT_MAX_ARGS_LEN 256
 
@@ -548,13 +544,9 @@
 			PipeChildInRead, //Pass this to allow inherit handles in child proc
 			nullptr);
 
-<<<<<<< HEAD
-#if WITH_EDITOR
-=======
 		DWORD pid = GetProcessId(Handle.Get());
 		UE_LOG(LogWindows, Log, TEXT("Started CrashReportClient (pid=%d)"), pid);
 
->>>>>>> 6bbb88c8
 		// The CRC instance launched above will respanwn itself to sever the link with the Editor process group. This way, if the user kills the Editor
 		// process group in TaskManager, CRC will not die at the same moment and will be able to capture the Editor exit code and send the session summary.
 		if (Handle.IsValid())
@@ -573,11 +565,7 @@
 			
 			// The respanwned CRC process writes its own PID to a file named by this process PID (by parsing the -MONITOR={PID} arguments)
 			uint32 RepawnedCrcPid = 0;
-<<<<<<< HEAD
-			FString PidFilePathname = FString::Printf(TEXT("%sue4-crc-pid-%d"), FPlatformProcess::UserTempDir(), FPlatformProcess::GetCurrentProcessId());
-=======
 			FString PidFilePathname = FString::Printf(TEXT("%sue-crc-pid-%d"), FPlatformProcess::UserTempDir(), FPlatformProcess::GetCurrentProcessId());
->>>>>>> 6bbb88c8
 			if (TUniquePtr<FArchive> Ar = TUniquePtr<FArchive>(IFileManager::Get().CreateFileReader(*PidFilePathname)))
 			{
 				*Ar << RepawnedCrcPid;
@@ -598,10 +586,6 @@
 				*OutCrashReportClientProcessId = Handle.IsValid() ? RepawnedCrcPid : 0;
 			}
 		}
-<<<<<<< HEAD
-#endif
-=======
->>>>>>> 6bbb88c8
 	}
 
 	return Handle;
@@ -717,11 +701,7 @@
 		// Crashes before config system is ready (e.g. during static init) we cannot know the user
 		// settings for sending unattended. We check for the existense of the marker file from previous
 		// sessions, otherwise we cannot send a report at all.
-<<<<<<< HEAD
-		FString NotAllowedUnattendedBugReportMarkerPath = FString::Printf(TEXT("%s/NotAllowedUnattendedBugReports"), FWindowsPlatformProcess::ApplicationSettingsDir());
-=======
 		FString NotAllowedUnattendedBugReportMarkerPath = FPaths::Combine(FWindowsPlatformProcess::ApplicationSettingsDir(), TEXT("NotAllowedUnattendedBugReports"));
->>>>>>> 6bbb88c8
 		if (::PathFileExistsW(*NotAllowedUnattendedBugReportMarkerPath))
 		{
 			bSendUnattendedBugReports = false;
@@ -789,25 +769,6 @@
 			{
 				if (ThreadEntry.th32OwnerProcessID == CurrentProcessId)
 				{
-<<<<<<< HEAD
-					if (CrashingThreadId == ThreadEntry.th32ThreadID)
-					{
-						bCapturedCrashingThreadId = true;
-					}
-
-					// Always keep one spot for the crashing thread in case the number of captured threads is about to reach our limit.
-					if (bCapturedCrashingThreadId || ThreadIdx < CR_MAX_THREADS - 1)
-					{
-						SharedContext->ThreadIds[ThreadIdx] = ThreadEntry.th32ThreadID;
-						const FString& TmThreadName = FThreadManager::GetThreadName(ThreadEntry.th32ThreadID);
-						const TCHAR* ThreadName = TmThreadName.IsEmpty() ? TEXT("Unknown") : *TmThreadName;
-						FCString::Strncpy(
-							&SharedContext->ThreadNames[ThreadIdx*CR_MAX_THREAD_NAME_CHARS],
-							ThreadName,
-							CR_MAX_THREAD_NAME_CHARS
-						);
-						ThreadIdx++;
-=======
 					if (ThreadEntry.th32ThreadID == CrashingThreadId)
 					{
 						// Always capture the crashing thread.
@@ -827,7 +788,6 @@
 						{
 							CaptureThread(ThreadEntry);
 						}
->>>>>>> 6bbb88c8
 					}
 				}
 			} while (Thread32Next(ThreadSnapshot, &ThreadEntry) && (ThreadIdx < CR_MAX_THREADS));
@@ -1209,12 +1169,8 @@
 		__try
 #endif
 		{
-<<<<<<< HEAD
-			while (StopTaskCounter.GetValue() == 0)
-=======
 			bool bStopThreadRequested = false;
 			while (!bStopThreadRequested)
->>>>>>> 6bbb88c8
 			{
 				DWORD WaitResult = WaitForMultipleObjects((DWORD)IE_MAX, InputEvents, false, 500);
 				if (WaitResult == (WAIT_OBJECT_0 + IE_Crash))
@@ -1228,13 +1184,10 @@
 
 					break;
 				}
-<<<<<<< HEAD
-=======
 				else if (WaitResult ==  (WAIT_OBJECT_0 + IE_StopThread))
 				{
 					bStopThreadRequested = true;
 				}
->>>>>>> 6bbb88c8
 				
 				if (CrashClientHandle.IsValid() && !FPlatformProcess::IsProcRunning(CrashClientHandle))
 				{
@@ -1333,16 +1286,11 @@
 
 		FCoreDelegates::GetPreMainInitDelegate().RemoveAll(this);
 
-<<<<<<< HEAD
-		CloseHandle(CrashEvent);
-		CrashEvent = nullptr;
-=======
 		for (HANDLE& InputEvent : InputEvents)
 		{
 			CloseHandle(InputEvent);
 			InputEvent = nullptr;
 		}
->>>>>>> 6bbb88c8
 
 		CloseHandle(CrashHandledEvent);
 		CrashHandledEvent = nullptr;
@@ -1386,15 +1334,9 @@
 		{
 			FWindowsPlatformCrashContext CrashContext(InType, ErrorMessage);
 			CrashContext.SetCrashedProcess(FProcHandle(::GetCurrentProcess()));
-<<<<<<< HEAD
-			CrashContext.SetCrashedThreadId(GetCurrentThreadId());
-			void* ContextWrapper = FWindowsPlatformStackWalk::MakeThreadContextWrapper(InExceptionInfo->ContextRecord, GetCurrentThread());
-			CrashContext.CapturePortableCallStack(NumStackFramesToIgnore, ContextWrapper);
-=======
 			CrashContext.SetCrashedThreadId(InThreadId);
 			void* ContextWrapper = FWindowsPlatformStackWalk::MakeThreadContextWrapper(InExceptionInfo->ContextRecord, InThreadHandle);
 			CrashContext.CapturePortableCallStack(ProgramCounter, ContextWrapper);
->>>>>>> 6bbb88c8
 			//CrashContext.CaptureAllThreadContexts(); -> For ensure/stall, don't capture all threads to report and resume quickly.
 
 			return ReportCrashUsingCrashReportClient(CrashContext, InExceptionInfo, ReportUI);
@@ -1477,11 +1419,7 @@
 		ECrashContextType Type = ECrashContextType::Crash;
 		const TCHAR* ErrorMessage = TEXT("Unhandled exception");
 		TCHAR ErrorMessageLocal[UE_ARRAY_COUNT(GErrorExceptionDescription)];
-<<<<<<< HEAD
-		int NumStackFramesToIgnore = 2;
-=======
 		void* ErrorProgramCounter = ExceptionInfo->ExceptionRecord->ExceptionAddress;
->>>>>>> 6bbb88c8
 
 		void* ContextWrapper = nullptr;
 
@@ -1509,16 +1447,9 @@
 			ErrorProgramCounter = Info.ProgramCounter;
 		}
 		// Generic exception description is stored in GErrorExceptionDescription
-<<<<<<< HEAD
-		else if (ExceptionInfo->ExceptionRecord->ExceptionCode != EnsureExceptionCode)
+		else
 		{
 			// When a generic exception is thrown, it is important to get all the stack frames
-			NumStackFramesToIgnore = 0;
-=======
-		else
-		{
-			// When a generic exception is thrown, it is important to get all the stack frames
->>>>>>> 6bbb88c8
 			CreateExceptionInfoString(ExceptionInfo->ExceptionRecord, ErrorMessageLocal, UE_ARRAY_COUNT(ErrorMessageLocal));
 			ErrorMessage = ErrorMessageLocal;
 
@@ -1624,12 +1555,9 @@
 TOptional<FCrashReportingThread> GCrashReportingThread(InPlace);
 #endif
 
-<<<<<<< HEAD
-=======
 #if WINDOWS_CRASHCONTEXT_WITH_CUSTOM_HANDLERS
 LONG WINAPI DefaultUnhandledStaticInitException(LPEXCEPTION_POINTERS ExceptionInfo)
 #else
->>>>>>> 6bbb88c8
 LONG WINAPI UnhandledStaticInitException(LPEXCEPTION_POINTERS ExceptionInfo)
 #endif
 {
@@ -1658,11 +1586,7 @@
  *   - Any unhandled exception is going to terminate the program whether it is a benign exception or a fatal one.
  *   - Vectored exception handlers, Vectored continue handlers and the unhandled exception filter are global to the process.
  *   - Exceptions occurring in a thread doesn't automatically halt other threads. Exception handling executes in thread where the exception fired. The other threads continue to run.
-<<<<<<< HEAD
- *   - Several threads can crash concurrently­.
-=======
  *   - Several threads can crash concurrently.
->>>>>>> 6bbb88c8
  *   - Not all exceptions are equal. Some exceptions can be handled doing nothing more than catching them and telling the code to continue (like some user defined exception), some
  *     needs to be handled in a __except() clause to allow the program to continue (like access violation) and others are fatal and can only be reported but not continued (like stack overflow).
  *   - Not all machines are equal. Different exceptions may be fired on different machines for the same usage of the program. This seems especially true when
@@ -1712,15 +1636,11 @@
  * The engine hooks itself in the unhandled exception filter. This is the best place to be as it runs after structured exception handlers and
  * it can be easily overriden externally (because there can only be one) to do something else.
  */
-<<<<<<< HEAD
-LONG WINAPI EngineUnhandledExceptionFilter(LPEXCEPTION_POINTERS ExceptionInfo)
-=======
 #if WINDOWS_CRASHCONTEXT_WITH_CUSTOM_HANDLERS
 LONG WINAPI DefaultEngineUnhandledExceptionFilter(LPEXCEPTION_POINTERS ExceptionInfo)
 #else
 LONG WINAPI EngineUnhandledExceptionFilter(LPEXCEPTION_POINTERS ExceptionInfo)
 #endif
->>>>>>> 6bbb88c8
 {
 	ReportCrash(ExceptionInfo);
 	GIsCriticalError = true;
@@ -1775,13 +1695,9 @@
 	__try
 #endif
 	{
-<<<<<<< HEAD
-		::RaiseException(EnsureExceptionCode, 0, 0, nullptr);
-=======
 		FAssertInfo Info(ErrorMessage, ProgramCounter);
 		ULONG_PTR Arguments[] = { (ULONG_PTR)&Info };
 		::RaiseException(EnsureExceptionCode, 0, UE_ARRAY_COUNT(Arguments), Arguments);
->>>>>>> 6bbb88c8
 	}
 #if !PLATFORM_SEH_EXCEPTIONS_DISABLED
 	__except (ReportContinuableEventUsingCrashReportClient( InType, GetExceptionInformation(), GetCurrentThread(), GetCurrentThreadId(), ProgramCounter, ErrorMessage, IsInteractiveEnsureMode() ? EErrorReportUI::ShowDialog : EErrorReportUI::ReportInUnattendedMode))
@@ -1941,32 +1857,6 @@
  */
 void ReportEnsure(const TCHAR* ErrorMessage, void* ProgramCounter)
 {
-<<<<<<< HEAD
-	if (ReportCrashCallCount > 0 || FDebug::HasAsserted())
-	{
-		// Don't report ensures after we've crashed/asserted, they simply may be a result of the crash as
-		// the engine is already in a bad state.
-		return;
-	}
-
-	// Serialize concurrent ensures (from concurrent threads).
-	FScopeLock ScopedEnsureLock(&EnsureLock);
-
-	// Ignore any ensure that could be fired by the code reporting an ensure.
-	TGuardValue<bool> ReentranceGuard(bReentranceGuard, true);
-	if (*ReentranceGuard) // Read the old value.
-	{
-		return; // Already handling an ensure.
-	}
-
-	// Stop checking heartbeat for this thread (and stop the gamethread hitch detector if we're the game thread).
-	// Ensure can take a lot of time (when stackwalking), so we don't want hitches/hangs firing.
-	// These are no-ops on threads that didn't already have a heartbeat etc.
-	FSlowHeartBeatScope SuspendHeartBeat(true);
-	FDisableHitchDetectorScope SuspendGameThreadHitch;
-
-	ReportEnsureInner(ErrorMessage, NumStackFramesToIgnore + 1);
-=======
 	ReportEvent(ECrashContextType::Ensure, ErrorMessage, FPlatformTLS::GetCurrentThreadId(), ProgramCounter);
 }
 
@@ -1976,9 +1866,7 @@
 FORCENOINLINE void ReportStall(const TCHAR* ErrorMessage, uint32 HitchThreadId)
 {
 	ReportEvent(ECrashContextType::Stall, ErrorMessage, HitchThreadId, nullptr);
->>>>>>> 6bbb88c8
-}
-
+}
 
 #if !IS_PROGRAM && 0
 namespace {
