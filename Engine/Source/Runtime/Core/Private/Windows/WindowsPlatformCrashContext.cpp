// Copyright Epic Games, Inc. All Rights Reserved.

#include "Windows/WindowsPlatformCrashContext.h"
#include "HAL/PlatformMallocCrash.h"
#include "HAL/ExceptionHandling.h"
#include "Misc/EngineVersion.h"
#include "Misc/EngineBuildSettings.h"
#include "HAL/ExceptionHandling.h"
#include "HAL/ThreadHeartBeat.h"
#include "HAL/PlatformProcess.h"
#include "HAL/FileManager.h"
#include "HAL/PlatformOutputDevices.h"
#include "HAL/PlatformTLS.h"
#include "HAL/PlatformTime.h"
#include "Internationalization/Internationalization.h"
#include "Misc/App.h"
#include "Misc/Paths.h"
#include "Misc/FeedbackContext.h"
#include "Misc/MessageDialog.h"
#include "Misc/CoreDelegates.h"
#include "Misc/ConfigCacheIni.h"
#include "Misc/OutputDeviceRedirector.h"
#include "Misc/OutputDeviceFile.h"
#include "Serialization/Archive.h"
#include "Windows/WindowsPlatformStackWalk.h"
#include "Windows/WindowsHWrapper.h"
#include "Windows/AllowWindowsPlatformTypes.h"
#include "Templates/UniquePtr.h"
#include "Templates/UnrealTemplate.h"
#include "Misc/OutputDeviceArchiveWrapper.h"
#include "HAL/ThreadManager.h"
#include "BuildSettings.h"
#include "CoreGlobals.h"
#include <strsafe.h>
#include <dbghelp.h>
#include <Shlwapi.h>
#include <psapi.h>
#include <tlhelp32.h>
#include <shellapi.h>
#include <atomic>

#ifndef UE_LOG_CRASH_CALLSTACK
	#define UE_LOG_CRASH_CALLSTACK 1
#endif

#if WITH_EDITOR
	#define USE_CRASH_REPORTER_MONITOR 1
#else 
	#define USE_CRASH_REPORTER_MONITOR 0
#endif

#ifndef NOINITCRASHREPORTER
#define NOINITCRASHREPORTER 0
#endif

#define CR_CLIENT_MAX_PATH_LEN 265
#define CR_CLIENT_MAX_ARGS_LEN 256

#pragma comment( lib, "version.lib" )
#pragma comment( lib, "Shlwapi.lib" )

LONG WINAPI EngineUnhandledExceptionFilter(LPEXCEPTION_POINTERS ExceptionInfo);
LONG WINAPI UnhandledStaticInitException(LPEXCEPTION_POINTERS ExceptionInfo);

/** Platform specific constants. */
enum EConstants
{
	UE4_MINIDUMP_CRASHCONTEXT = LastReservedStream + 1,
};


/**
 * Code for an assert exception
 */
const uint32 EnsureExceptionCode = ECrashExitCodes::UnhandledEnsure; // Use a rather unique exception code in case SEH doesn't handle it as expected.
const uint32 AssertExceptionCode = 0x4000;
const uint32 GPUCrashExceptionCode = 0x8000;
constexpr double CrashHandlingTimeoutSecs = 60.0;

namespace {
	/**
	 * Write a Windows minidump to disk
	 * @param The Crash context with its data already serialized into its buffer
	 * @param Path Full path of file to write (normally a .dmp file)
	 * @param ExceptionInfo Pointer to structure containing the exception information
	 * @return Success or failure
	 */

	 // #CrashReport: 2014-10-08 Move to FWindowsPlatformCrashContext
	bool WriteMinidump(HANDLE Process, DWORD ThreadId, FWindowsPlatformCrashContext& InContext, const TCHAR* Path, LPEXCEPTION_POINTERS ExceptionInfo)
	{
		// Are we calling this in process or from an external process?
		const BOOL bIsClientPointers = Process != GetCurrentProcess();

		// Try to create file for minidump.
		HANDLE FileHandle = CreateFileW(Path, GENERIC_WRITE, 0, NULL, CREATE_ALWAYS, FILE_ATTRIBUTE_NORMAL, NULL);

		if (FileHandle == INVALID_HANDLE_VALUE)
		{
			return false;
		}

		// Initialise structure required by MiniDumpWriteDumps
		MINIDUMP_EXCEPTION_INFORMATION DumpExceptionInfo = {};

		DumpExceptionInfo.ThreadId = ThreadId;
		DumpExceptionInfo.ExceptionPointers = ExceptionInfo;
		DumpExceptionInfo.ClientPointers = bIsClientPointers;

		// CrashContext.runtime-xml is now a part of the minidump file.
		MINIDUMP_USER_STREAM CrashContextStream = { 0 };
		CrashContextStream.Type = UE4_MINIDUMP_CRASHCONTEXT;
		CrashContextStream.BufferSize = (ULONG)InContext.GetBuffer().GetAllocatedSize();
		CrashContextStream.Buffer = (void*)*InContext.GetBuffer();

		MINIDUMP_USER_STREAM_INFORMATION CrashContextStreamInformation = { 0 };
		CrashContextStreamInformation.UserStreamCount = 1;
		CrashContextStreamInformation.UserStreamArray = &CrashContextStream;

		MINIDUMP_TYPE MinidumpType = MiniDumpNormal;//(MINIDUMP_TYPE)(MiniDumpWithPrivateReadWriteMemory|MiniDumpWithDataSegs|MiniDumpWithHandleData|MiniDumpWithFullMemoryInfo|MiniDumpWithThreadInfo|MiniDumpWithUnloadedModules);

		// For ensures by default we use minidump to avoid severe hitches when writing 3GB+ files.
		// However the crash dump mode will remain the same.
		bool bShouldBeFullCrashDump = InContext.IsFullCrashDump();
		if (bShouldBeFullCrashDump)
		{
			MinidumpType = (MINIDUMP_TYPE)(MiniDumpWithFullMemory | MiniDumpWithFullMemoryInfo | MiniDumpWithHandleData | MiniDumpWithThreadInfo | MiniDumpWithUnloadedModules);
		}

		const BOOL Result = MiniDumpWriteDump(Process, GetProcessId(Process), FileHandle, MinidumpType, &DumpExceptionInfo, &CrashContextStreamInformation, NULL);
		CloseHandle(FileHandle);

		return Result == TRUE;
	}
}

/**
 * Stores information about an assert that can be unpacked in the exception handler.
 */
struct FAssertInfo
{
	const TCHAR* ErrorMessage;
	int32 NumStackFramesToIgnore;

	FAssertInfo(const TCHAR* InErrorMessage, int32 InNumStackFramesToIgnore)
		: ErrorMessage(InErrorMessage)
		, NumStackFramesToIgnore(InNumStackFramesToIgnore)
	{
	}
};

const TCHAR* const FWindowsPlatformCrashContext::UE4GPUAftermathMinidumpName = TEXT("UE4AftermathD3D12.nv-gpudmp");

/**
* Implement platform specific static cleanup function
*/
void FGenericCrashContext::CleanupPlatformSpecificFiles()
{
	// FPaths functions below requires command line to be initialized
	if (!FCommandLine::IsInitialized())
	{
		return;
	}

	// Manually delete any potential leftover gpu dumps because the crash reporter will upload any leftover crash data from last session
	const FString CrashVideoPath = FPaths::ProjectLogDir() + TEXT("CrashVideo.avi");
	IFileManager::Get().Delete(*CrashVideoPath);

	const FString GPUMiniDumpPath = FPaths::Combine(FPaths::ProjectLogDir(), FWindowsPlatformCrashContext::UE4GPUAftermathMinidumpName);
	IFileManager::Get().Delete(*GPUMiniDumpPath);
}


void FWindowsPlatformCrashContext::GetProcModuleHandles(const FProcHandle& ProcessHandle, FModuleHandleArray& OutHandles)
{
	// Get all the module handles for the current process. Each module handle is its base address.
	for (;;)
	{
		DWORD BufferSize = OutHandles.Num() * sizeof(HMODULE);
		DWORD RequiredBufferSize = 0;
		if (!EnumProcessModulesEx(ProcessHandle.IsValid() ? ProcessHandle.Get() : GetCurrentProcess(), (HMODULE*)OutHandles.GetData(), BufferSize, &RequiredBufferSize, LIST_MODULES_ALL))
		{
			// We do not want partial set of modules in case this fails.
			OutHandles.Empty();
			return;
		}
		if (RequiredBufferSize <= BufferSize)
		{
			break;
		}
		OutHandles.SetNum(RequiredBufferSize / sizeof(HMODULE));
	}
	// Sort the handles by address. This allows us to do a binary search for the module containing an address.
	Algo::Sort(OutHandles);
}

void FWindowsPlatformCrashContext::ConvertProgramCountersToStackFrames(
	const FProcHandle& ProcessHandle,
	const FModuleHandleArray& SortedModuleHandles,
	const uint64* ProgramCounters,
	int32 NumPCs,
	TArray<FCrashStackFrame>& OutStackFrames)
{
	// Prepare the callstack buffer
	OutStackFrames.Reset(NumPCs);

	// Create the crash context
	for (int32 Idx = 0; Idx < NumPCs; ++Idx)
	{
		int32 ModuleIdx = Algo::UpperBound(SortedModuleHandles, (void*)ProgramCounters[Idx]) - 1;
		if (ModuleIdx < 0 || ModuleIdx >= SortedModuleHandles.Num())
		{
			OutStackFrames.Add(FCrashStackFrame(TEXT("Unknown"), 0, ProgramCounters[Idx]));
		}
		else
		{
			TCHAR ModuleName[MAX_PATH];
			if (GetModuleFileNameExW(ProcessHandle.IsValid() ? ProcessHandle.Get() : GetCurrentProcess(), (HMODULE)SortedModuleHandles[ModuleIdx], ModuleName, MAX_PATH) != 0)
			{
				TCHAR* ModuleNameEnd = FCString::Strrchr(ModuleName, '\\');
				if (ModuleNameEnd != nullptr)
				{
					FMemory::Memmove(ModuleName, ModuleNameEnd + 1, (FCString::Strlen(ModuleNameEnd + 1) + 1) * sizeof(TCHAR));
				}

				TCHAR* ModuleNameExt = FCString::Strrchr(ModuleName, '.');
				if (ModuleNameExt != nullptr)
				{
					*ModuleNameExt = 0;
				}
			}
			else
			{
				const DWORD Err = GetLastError();
				FCString::Strcpy(ModuleName, TEXT("Unknown"));
			}

			uint64 BaseAddress = (uint64)SortedModuleHandles[ModuleIdx];
			uint64 Offset = ProgramCounters[Idx] - BaseAddress;
			OutStackFrames.Add(FCrashStackFrame(ModuleName, BaseAddress, Offset));
		}
	}
}

void FWindowsPlatformCrashContext::SetPortableCallStack(const uint64* StackTrace, int32 StackTraceDepth)
{
	FModuleHandleArray ProcessModuleHandles;
	GetProcModuleHandles(ProcessHandle, ProcessModuleHandles);
	ConvertProgramCountersToStackFrames(ProcessHandle, ProcessModuleHandles, StackTrace, StackTraceDepth, CallStack);
}

void FWindowsPlatformCrashContext::AddPlatformSpecificProperties() const
{
	AddCrashProperty(TEXT("PlatformIsRunningWindows"), 1);
	AddCrashProperty(TEXT("IsRunningOnBattery"), FPlatformMisc::IsRunningOnBattery());
}

bool FWindowsPlatformCrashContext::GetPlatformAllThreadContextsString(FString& OutStr) const
{
	for (const FThreadStackFrames& Thread : ThreadCallStacks)
	{
		AddThreadContextString(
			CrashedThreadId, 
			Thread.ThreadId, 
			Thread.ThreadName, 
			Thread.StackFrames,
			OutStr
		);
	}
	return !OutStr.IsEmpty();
}

void FWindowsPlatformCrashContext::AddThreadContextString(
	uint32 CrashedThreadId,
	uint32 ThreadId,
	const FString& ThreadName,
	const TArray<FCrashStackFrame>& StackFrames,
	FString& OutStr)
{
	OutStr += TEXT("<Thread>");
	{
		OutStr += TEXT("<CallStack>");

		int32 MaxModuleNameLen = 0;
		for (const FCrashStackFrame& StFrame : StackFrames)
		{
			MaxModuleNameLen = FMath::Max(MaxModuleNameLen, StFrame.ModuleName.Len());
		}

		FString CallstackStr;
		for (const FCrashStackFrame& StFrame : StackFrames)
		{
			CallstackStr += FString::Printf(TEXT("%-*s 0x%016llx + %-16llx"), MaxModuleNameLen + 1, *StFrame.ModuleName, StFrame.BaseAddress, StFrame.Offset);
			CallstackStr += LINE_TERMINATOR;
		}
		AppendEscapedXMLString(OutStr, *CallstackStr);
		OutStr += TEXT("</CallStack>");
		OutStr += LINE_TERMINATOR;
	}
	OutStr += FString::Printf(TEXT("<IsCrashed>%s</IsCrashed>"), ThreadId == CrashedThreadId ? TEXT("true") : TEXT("false"));
	OutStr += LINE_TERMINATOR;
	// TODO: do we need thread register states?
	OutStr += TEXT("<Registers></Registers>");
	OutStr += LINE_TERMINATOR;
	OutStr += FString::Printf(TEXT("<ThreadID>%d</ThreadID>"), ThreadId);
	OutStr += LINE_TERMINATOR;
	OutStr += FString::Printf(TEXT("<ThreadName>%s</ThreadName>"), *ThreadName);
	OutStr += LINE_TERMINATOR;
	OutStr += TEXT("</Thread>");
	OutStr += LINE_TERMINATOR;
}

void FWindowsPlatformCrashContext::AddPortableThreadCallStack(uint32 ThreadId, const TCHAR* ThreadName, const uint64* StackFrames, int32 NumStackFrames)
{
	FModuleHandleArray ProcModuleHandles;
	GetProcModuleHandles(ProcessHandle, ProcModuleHandles);

	FThreadStackFrames Thread;
	Thread.ThreadId = ThreadId;
	Thread.ThreadName = FString(ThreadName);
	ConvertProgramCountersToStackFrames(ProcessHandle, ProcModuleHandles, StackFrames, NumStackFrames, Thread.StackFrames);
	ThreadCallStacks.Push(Thread);
}

void FWindowsPlatformCrashContext::CopyPlatformSpecificFiles(const TCHAR* OutputDirectory, void* Context)
{
	FGenericCrashContext::CopyPlatformSpecificFiles(OutputDirectory, Context);

	// Save minidump
	LPEXCEPTION_POINTERS ExceptionInfo = (LPEXCEPTION_POINTERS)Context;
	if (ExceptionInfo != nullptr)
	{
		const FString MinidumpFileName = FPaths::Combine(OutputDirectory, FGenericCrashContext::UE4MinidumpName);
		WriteMinidump(ProcessHandle.Get(), CrashedThreadId, *this, *MinidumpFileName, ExceptionInfo);
	}

	// If present, include the crash video
	const FString CrashVideoPath = FPaths::ProjectLogDir() / TEXT("CrashVideo.avi");
	if (IFileManager::Get().FileExists(*CrashVideoPath))
	{
		FString CrashVideoFilename = FPaths::GetCleanFilename(CrashVideoPath);
		const FString CrashVideoDstAbsolute = FPaths::Combine(OutputDirectory, *CrashVideoFilename);
		static_cast<void>(IFileManager::Get().Copy(*CrashVideoDstAbsolute, *CrashVideoPath));	// best effort, so don't care about result: couldn't copy -> tough, no video
	}

	// If present, include the gpu crash minidump
	const FString GPUMiniDumpPath = FPaths::Combine(FPaths::ProjectLogDir(), FWindowsPlatformCrashContext::UE4GPUAftermathMinidumpName);
	if (IFileManager::Get().FileExists(*GPUMiniDumpPath))
	{
		FString GPUMiniDumpFilename = FPaths::GetCleanFilename(GPUMiniDumpPath);
		const FString GPUMiniDumpDstAbsolute = FPaths::Combine(OutputDirectory, *GPUMiniDumpFilename);
		static_cast<void>(IFileManager::Get().Copy(*GPUMiniDumpDstAbsolute, *GPUMiniDumpPath));	// best effort, so don't care about result: couldn't copy -> tough, no video
	}
}

void FWindowsPlatformCrashContext::CaptureAllThreadContexts()
{
	TArray<typename FThreadManager::FThreadStackBackTrace> StackTraces;
	FThreadManager::Get().GetAllThreadStackBackTraces(StackTraces);

	for (const FThreadManager::FThreadStackBackTrace& Thread : StackTraces)
	{
		AddPortableThreadCallStack(Thread.ThreadId, *Thread.ThreadName, Thread.ProgramCounters.GetData(), Thread.ProgramCounters.Num());
	}	
}


namespace
{

static int32 ReportCrashCallCount = 0;
static std::atomic<int32> ReportCallCount(0);

static FORCEINLINE bool CreatePipeWrite(void*& ReadPipe, void*& WritePipe)
{
	SECURITY_ATTRIBUTES Attr = { sizeof(SECURITY_ATTRIBUTES), NULL, true };

	if (!::CreatePipe(&ReadPipe, &WritePipe, &Attr, 0))
	{
		return false;
	}

	if (!::SetHandleInformation(WritePipe, HANDLE_FLAG_INHERIT, 0))
	{
		return false;
	}

	return true;
}

/**
 * Finds the crash reporter binary path. Returns true if the file exists.
 */
bool CreateCrashReportClientPath(TCHAR* OutClientPath, int32 MaxLength)
{
	auto CreateCrashReportClientPathImpl = [&OutClientPath, MaxLength](const TCHAR* CrashReportClientExeName) -> bool
	{
		const TCHAR* EngineDir = FPlatformMisc::EngineDir();
		const TCHAR* BinariesDir = FPlatformProcess::GetBinariesSubdirectory();

		// Find the path to crash reporter binary. Avoid creating FStrings.
		*OutClientPath = 0;
		FCString::Strncat(OutClientPath, EngineDir, MaxLength);
		FCString::Strncat(OutClientPath, TEXT("Binaries/"), MaxLength);
		FCString::Strncat(OutClientPath, BinariesDir, MaxLength);
		FCString::Strncat(OutClientPath, TEXT("/"), MaxLength);
		FCString::Strncat(OutClientPath, CrashReportClientExeName, MaxLength);

		const DWORD Results = GetFileAttributesW(OutClientPath);
		return Results != INVALID_FILE_ATTRIBUTES;
	};

#if WITH_EDITOR
	const TCHAR CrashReportClientShippingName[] = TEXT("CrashReportClientEditor.exe");
	const TCHAR CrashReportClientDevelopmentName[] = TEXT("CrashReportClientEditor-Win64-Development.exe");
	const TCHAR CrashReportClientDebugName[] = TEXT("CrashReportClientEditor-Win64-Debug.exe");
#else
	const TCHAR CrashReportClientShippingName[] = TEXT("CrashReportClient.exe");
	const TCHAR CrashReportClientDevelopmentName[] = TEXT("CrashReportClient-Win64-Development.exe");
	const TCHAR CrashReportClientDebugName[] = TEXT("CrashReportClient-Win64-Debug.exe");
#endif

	if (CreateCrashReportClientPathImpl(CrashReportClientShippingName))
	{
		return true;
	}

#if !(UE_BUILD_TEST || UE_BUILD_SHIPPING)
	if (CreateCrashReportClientPathImpl(CrashReportClientDevelopmentName))
	{
		return true;
	}
	if (CreateCrashReportClientPathImpl(CrashReportClientDebugName))
	{
		return true;
	}
#endif

	return false;
}

/**
 * Launches crash reporter client and creates the pipes for communication.
 */
FProcHandle LaunchCrashReportClient(void** OutWritePipe, void** OutReadPipe, uint32* OutCrashReportClientProcessId)
{
	TCHAR CrashReporterClientPath[CR_CLIENT_MAX_PATH_LEN] = { 0 };
	TCHAR CrashReporterClientArgs[CR_CLIENT_MAX_ARGS_LEN] = { 0 };

	void *PipeChildInRead, *PipeChildInWrite, *PipeChildOutRead, *PipeChildOutWrite;

	if (OutCrashReportClientProcessId)
	{
		*OutCrashReportClientProcessId = 0;
	}

	if (!CreatePipeWrite(PipeChildInRead, PipeChildInWrite) || !FPlatformProcess::CreatePipe(PipeChildOutRead, PipeChildOutWrite))
	{
		return FProcHandle();
	}

	// Pass the endpoints to the creator of the client ...
	*OutWritePipe = PipeChildInWrite;
	*OutReadPipe = PipeChildOutRead;
	
	// ... and the other ends to the child
	{
		TCHAR PipeChildInReadStr[64];
		FCString::Sprintf(PipeChildInReadStr, TFormatSpecifier<uintptr_t>::GetFormatSpecifier(), reinterpret_cast<uintptr_t>(PipeChildInRead));

		TCHAR PipeChildOutWriteStr[64];
		FCString::Sprintf(PipeChildOutWriteStr, TFormatSpecifier<uintptr_t>::GetFormatSpecifier(), reinterpret_cast<uintptr_t>(PipeChildOutWrite));
		
		FCString::Sprintf(CrashReporterClientArgs, TEXT(" -READ=%s -WRITE=%s"), PipeChildInReadStr, PipeChildOutWriteStr);
	}

	{
		TCHAR PidStr[128] = { 0 };
		FCString::Sprintf(PidStr, TEXT(" -MONITOR=%u"), FPlatformProcess::GetCurrentProcessId());
		FCString::Strncat(CrashReporterClientArgs, PidStr, CR_CLIENT_MAX_ARGS_LEN);
	}

	// Parse commandline arguments relevant to pass to the client. Note that since we run this from static initialization
	// FCommandline has not yet been initialized, instead we need to use the OS provided methods.
	{
		LPWSTR* ArgList;
		int ArgCount;
		ArgList = CommandLineToArgvW(GetCommandLineW(), &ArgCount);
		if (ArgList != nullptr)
		{
			for (int It = 0; It < ArgCount; ++It)
			{
				TCHAR Path[MAX_PATH];
				if (FParse::Value(ArgList[It], TEXT("abscrashreportclientlog="), Path, UE_ARRAY_COUNT(Path)))
				{
					FCString::Strncat(CrashReporterClientArgs, TEXT(" -abslog="), CR_CLIENT_MAX_ARGS_LEN);
					FCString::Strncat(CrashReporterClientArgs, Path, CR_CLIENT_MAX_ARGS_LEN);
				}
				
			#if !USE_NULL_RHI
				const bool bHasNullRHIOnCommandline = FParse::Param(ArgList[It], TEXT("nullrhi"));
				if (bHasNullRHIOnCommandline)
			#endif
				{
					FCString::Strncat(CrashReporterClientArgs, TEXT(" -nullrhi"), CR_CLIENT_MAX_ARGS_LEN);
				}

				// Pass through any unattended flag
				if (FParse::Param(ArgList[It], TEXT("unattended")))
				{
					FCString::Strncat(CrashReporterClientArgs, TEXT(" -unattended"), CR_CLIENT_MAX_ARGS_LEN);
				}
			}
		}
	}

#if WITH_EDITOR // Disaster recovery is only enabled for the Editor. Start the server even if in -game, -server, commandlet, the client-side will not connect (its too soon here to query this executable config).
	{
		// Disaster recovery service command line.
		FString DisasterRecoveryServiceCommandLine;
		DisasterRecoveryServiceCommandLine += FString::Printf(TEXT(" -ConcertServer=\"%s\""), *RecoveryService::GetRecoveryServerName()); // Must be in-sync with disaster recovery client module.

		FCString::Strncat(CrashReporterClientArgs, *DisasterRecoveryServiceCommandLine, CR_CLIENT_MAX_ARGS_LEN);
	}
#endif

	FProcHandle Handle;

	// Launch the crash reporter if the client exists
	if (CreateCrashReportClientPath(CrashReporterClientPath, CR_CLIENT_MAX_PATH_LEN))
	{
		Handle = FPlatformProcess::CreateProc(
			CrashReporterClientPath,
			CrashReporterClientArgs,
			true, false, false,
			OutCrashReportClientProcessId, 0,
			nullptr,
			PipeChildInRead, //Pass this to allow inherit handles in child proc
			nullptr);

#if WITH_EDITOR
		// The CRC instance launched above will respanwn itself to sever the link with the Editor process group. This way, if the user kills the Editor
		// process group in TaskManager, CRC will not die at the same moment and will be able to capture the Editor exit code and send the session summary.
		if (Handle.IsValid())
		{
			if (FEngineBuildSettings::IsSourceDistribution())
			{
				// Don't wait longer than n seconds for CRC to respawn. This is a workaround for people that did not recompile CrashReportClientEditor after updating/recompiling the Engine/Editor.
				// This is for people that had compiled CRC prior 4.25.0 (13410773) and recompiled the Editor only after updating around 4.25.1.
				::WaitForSingleObject(Handle.Get(), 3000);
			}
			else // Distributed binaries (CRC is expected to be prebuilt).
			{
				// Wait for the intermediate CRC to respawn itself and exit.
				::WaitForSingleObject(Handle.Get(), INFINITE);
			}
			
			// The respanwned CRC process writes its own PID to a file named by this process PID (by parsing the -MONITOR={PID} arguments)
			uint32 RepawnedCrcPid = 0;
			FString PidFilePathname = FString::Printf(TEXT("%sue4-crc-pid-%d"), FPlatformProcess::UserTempDir(), FPlatformProcess::GetCurrentProcessId());
			if (TUniquePtr<FArchive> Ar = TUniquePtr<FArchive>(IFileManager::Get().CreateFileReader(*PidFilePathname)))
			{
				*Ar << RepawnedCrcPid;
			}

			// The file is not required anymore.
			IFileManager::Get().Delete(*PidFilePathname, /*RequireExist*/false, /*EvenReadOnly*/true);

			// Close the handle before reassigning it.
			FPlatformProcess::CloseProc(Handle);

			// Acquire a handle on the final CRC instance responsible to handle the crash/reports, but forbid this process from terminating it in case we try to terminate it by accident (like a stomped handle that would terminate the wrong process)
			Handle = RepawnedCrcPid != 0 ? FProcHandle(::OpenProcess(PROCESS_ALL_ACCESS & ~(PROCESS_TERMINATE), 0, RepawnedCrcPid)) : FProcHandle();

			// Update the PID returned to the client.
			if (OutCrashReportClientProcessId != nullptr)
			{
				*OutCrashReportClientProcessId = Handle.IsValid() ? RepawnedCrcPid : 0;
			}
		}
#endif
	}

	return Handle;
}

/**
 * Enum indicating whether to run the crash reporter UI
 */
enum class EErrorReportUI
{
	/** Ask the user for a description */
	ShowDialog,

	/** Silently uploaded the report */
	ReportInUnattendedMode	
};

/** This lock is to prevent an ensure and a crash to concurrently report to CrashReportClient (CRC) when CRC is running in background and waiting for crash/ensure (monitor mode). */
static FCriticalSection GMonitorLock;
<<<<<<< HEAD
=======
/**
 * Guard against additional context callbacks crashing
 */
void GuardedDumpAdditionalContext(const TCHAR* CrashDirectoryAbsolute)
{
#if !PLATFORM_SEH_EXCEPTIONS_DISABLED
	__try
#endif
	{
		FGenericCrashContext::DumpAdditionalContext(CrashDirectoryAbsolute);
	}
#if !PLATFORM_SEH_EXCEPTIONS_DISABLED
	__except (TRUE)
	{
		// do nothing in case of an error
		FPlatformMisc::LowLevelOutputDebugString(TEXT("An error occurred while executing addtional crash contexts"));
	}
#endif
}
>>>>>>> 3aae9151

/**
 * Write required information about the crash to the shared context, and then signal the crash reporter client 
 * running in monitor mode about the crash.
 */
int32 ReportCrashForMonitor(
	LPEXCEPTION_POINTERS ExceptionInfo,
	ECrashContextType Type,
	const TCHAR* ErrorMessage,
	int NumStackFramesToIgnore,
	HANDLE CrashingThreadHandle,
	DWORD CrashingThreadId,
	FProcHandle& CrashMonitorHandle,
	FSharedCrashContext* SharedContext,
	void* WritePipe,
	void* ReadPipe,
	EErrorReportUI ReportUI)
{
	// An ensures and a crashes can enter this function concurrently.
	FScopeLock ScopedMonitorLock(&GMonitorLock);

	FGenericCrashContext::CopySharedCrashContext(*SharedContext);

	// Set the platform specific crash context, so that we can stack walk and minidump from
	// the crash reporter client.
	SharedContext->PlatformCrashContext = (void*)ExceptionInfo;

	// Setup up the shared memory area so that the crash report
	SharedContext->CrashType = Type;
	SharedContext->CrashingThreadId = CrashingThreadId;
	SharedContext->NumStackFramesToIgnore = NumStackFramesToIgnore;

	// Determine UI settings for the crash report. Suppress the user input dialog if we're running in unattended mode
	// Usage data controls if we want analytics in the crash report client
	// Finally we cannot call some of these functions if we crash during static init, so check if they are initialized.
	bool bNoDialog = ReportUI == EErrorReportUI::ReportInUnattendedMode;
	bool bSendUnattendedBugReports = true;
	bool bSendUsageData = true;
	bool bCanSendCrashReport = true;
	// Some projects set this value in non editor builds to automatically send error reports unattended, but display
	// a plain message box in the crash report client. See CRC app code for details.
	bool bImplicitSend = false;
	// IsRunningDedicatedServer will check command line arguments, but only for editor builds. 
#if UE_EDITOR
	if (FCommandLine::IsInitialized())
	{
		bNoDialog |= IsRunningDedicatedServer();
	}
#else
	bNoDialog |= IsRunningDedicatedServer();
#endif

	if (FCommandLine::IsInitialized())
	{
		bNoDialog |= FApp::IsUnattended();
		bNoDialog |= IsRunningDedicatedServer();
	}

	if (GConfig)
	{
		GConfig->GetBool(TEXT("/Script/UnrealEd.CrashReportsPrivacySettings"), TEXT("bSendUnattendedBugReports"), bSendUnattendedBugReports, GEditorSettingsIni);
		GConfig->GetBool(TEXT("/Script/UnrealEd.AnalyticsPrivacySettings"), TEXT("bSendUsageData"), bSendUsageData, GEditorSettingsIni);
		
#if !UE_EDITOR
		if (ReportUI != EErrorReportUI::ReportInUnattendedMode)
		{
			// Only check if we are in a non-editor build
			GConfig->GetBool(TEXT("CrashReportClient"), TEXT("bImplicitSend"), bImplicitSend, GEngineIni);
		}
#endif
	}
	else
	{
		// Crashes before config system is ready (e.g. during static init) we cannot know the user
		// settings for sending unattended. We check for the existense of the marker file from previous
		// sessions, otherwise we cannot send a report at all.
		FString NotAllowedUnattendedBugReportMarkerPath = FString::Printf(TEXT("%s/NotAllowedUnattendedBugReports"), FWindowsPlatformProcess::ApplicationSettingsDir());
		if (::PathFileExistsW(*NotAllowedUnattendedBugReportMarkerPath))
		{
			bSendUnattendedBugReports = false;
		}
	}

#if !UE_EDITOR
	if (BuildSettings::IsLicenseeVersion())
	{
		// do not send unattended reports in licensees' builds except for the editor, where it is governed by the above setting
		bSendUnattendedBugReports = false;
		bSendUsageData = false;
	}
#endif

	if (bNoDialog && !bSendUnattendedBugReports)
	{
		// If we shouldn't display a dialog (like for ensures) and the user
		// does not allow unattended bug reports we cannot send the report.
		bCanSendCrashReport = false;
	}

	if (!bCanSendCrashReport)
	{
		return EXCEPTION_CONTINUE_EXECUTION;
	}

	SharedContext->UserSettings.bNoDialog = bNoDialog;
	SharedContext->UserSettings.bSendUnattendedBugReports = bSendUnattendedBugReports;
	SharedContext->UserSettings.bSendUsageData = bSendUsageData;
	SharedContext->UserSettings.bImplicitSend = bImplicitSend;

	SharedContext->SessionContext.bIsExitRequested = IsEngineExitRequested();
	FCString::Strncpy(SharedContext->ErrorMessage, ErrorMessage, CR_MAX_ERROR_MESSAGE_CHARS);

	// Setup all the thread ids and names using snapshot dbghelp. Since it's not possible to 
	// query thread names from an external process.
	uint32 ThreadIdx = 0;
	DWORD CurrentProcessId = GetCurrentProcessId();
	HANDLE ThreadSnapshot = CreateToolhelp32Snapshot(TH32CS_SNAPTHREAD, 0);
	bool bCapturedCrashingThreadId = false;
	if (ThreadSnapshot != INVALID_HANDLE_VALUE)
	{
		THREADENTRY32 ThreadEntry;
		ThreadEntry.dwSize = sizeof(THREADENTRY32);
		if (Thread32First(ThreadSnapshot, &ThreadEntry))
		{
			do
			{
				if (ThreadEntry.th32OwnerProcessID == CurrentProcessId)
				{
					if (CrashingThreadId == ThreadEntry.th32ThreadID)
					{
						bCapturedCrashingThreadId = true;
					}

<<<<<<< HEAD
					SharedContext->ThreadIds[ThreadIdx] = ThreadEntry.th32ThreadID;
					const FString& TmThreadName = FThreadManager::GetThreadName(ThreadEntry.th32ThreadID);
					const TCHAR* ThreadName = TmThreadName.IsEmpty() ? TEXT("Unknown") : *TmThreadName;
					FCString::Strcpy(
						&SharedContext->ThreadNames[ThreadIdx*CR_MAX_THREAD_NAME_CHARS],
						CR_MAX_THREAD_NAME_CHARS - 1,
						ThreadName
					);
					ThreadIdx++;
=======
					// Always keep one spot for the crashing thread in case the number of captured threads is about to reach our limit.
					if (bCapturedCrashingThreadId || ThreadIdx < CR_MAX_THREADS - 1)
					{
						SharedContext->ThreadIds[ThreadIdx] = ThreadEntry.th32ThreadID;
						const FString& TmThreadName = FThreadManager::GetThreadName(ThreadEntry.th32ThreadID);
						const TCHAR* ThreadName = TmThreadName.IsEmpty() ? TEXT("Unknown") : *TmThreadName;
						FCString::Strncpy(
							&SharedContext->ThreadNames[ThreadIdx*CR_MAX_THREAD_NAME_CHARS],
							ThreadName,
							CR_MAX_THREAD_NAME_CHARS
						);
						ThreadIdx++;
					}
>>>>>>> 3aae9151
				}
			} while (Thread32Next(ThreadSnapshot, &ThreadEntry) && (ThreadIdx < CR_MAX_THREADS));
		}
	}
	SharedContext->NumThreads = ThreadIdx;
	CloseHandle(ThreadSnapshot);

	FString CrashDirectoryAbsolute;
	if (FGenericCrashContext::CreateCrashReportDirectory(SharedContext->SessionContext.CrashGUIDRoot, ReportCallCount++, CrashDirectoryAbsolute))
	{
		FCString::Strncpy(SharedContext->CrashFilesDirectory, *CrashDirectoryAbsolute, CR_MAX_DIRECTORY_CHARS);
		// Copy the log file to output
		FGenericCrashContext::DumpLog(CrashDirectoryAbsolute);

		// Dump additional context
		GuardedDumpAdditionalContext(*CrashDirectoryAbsolute);
	}

	// Allow the monitor process to take window focus
	if (const DWORD MonitorProcessId = ::GetProcessId(CrashMonitorHandle.Get()))
	{
		::AllowSetForegroundWindow(MonitorProcessId);
	}

	// Write the shared context to the pipe
	bool bPipeWriteSucceeded = true;
	const uint8* DataIt = (const uint8*)SharedContext;
	const uint8* DataEndIt = DataIt + sizeof(FSharedCrashContext);
	while (DataIt != DataEndIt && bPipeWriteSucceeded)
	{
		int32 OutDataWritten = 0;
		bPipeWriteSucceeded = FPlatformProcess::WritePipe(WritePipe, DataIt, static_cast<int32>(DataEndIt - DataIt), &OutDataWritten);
		DataIt += OutDataWritten;
	}

	if (bPipeWriteSucceeded) // The receiver is not likely to respond if the shared context wasn't successfully written to the pipe.
	{
		double WaitResponseStartTimeSecs = FPlatformTime::Seconds();
		// Wait for a response, saying it's ok to continue
		bool bCanContinueExecution = false;
		int32 ExitCode = 0;
		// Would like to use TInlineAllocator here to avoid heap allocation on crashes, but it doesn't work since ReadPipeToArray 
		// cannot take array with non-default allocator
		TArray<uint8> ResponseBuffer;
		ResponseBuffer.AddZeroed(16);
		while (!FPlatformProcess::GetProcReturnCode(CrashMonitorHandle, &ExitCode) && !bCanContinueExecution)
		{
			if (FPlatformProcess::ReadPipeToArray(ReadPipe, ResponseBuffer))
			{
				if (ResponseBuffer[0] == 0xd && ResponseBuffer[1] == 0xe &&
					ResponseBuffer[2] == 0xa && ResponseBuffer[3] == 0xd)
				{
					bCanContinueExecution = true;
				}
			}

			// In general, the crash monitor app (CRC) is expected to respond within ~5 seconds, but it might be busy sending an
			// ensure/stall that occurred just before. In some degenerated cases, CRC may hang several minutes and cause the crash
			// reporting thread to timeout and resume the crashing thread, likely resulting in this process to exit or to request it exit.
			if (IsEngineExitRequested() && FPlatformTime::Seconds() - WaitResponseStartTimeSecs >= CrashHandlingTimeoutSecs)
			{
				break;
			}
		}
	}

	return EXCEPTION_CONTINUE_EXECUTION;
}

/** 
 * Create a crash report, add the user log and video, and save them a unique the crash folder
 * Launch CrashReportClient.exe to read the report and upload to our CR pipeline
 */
int32 ReportCrashUsingCrashReportClient(FWindowsPlatformCrashContext& InContext, EXCEPTION_POINTERS* ExceptionInfo, EErrorReportUI ReportUI)
{
	// Prevent CrashReportClient from spawning another CrashReportClient.
	const TCHAR* ExecutableName = FPlatformProcess::ExecutableName();
	bool bCanRunCrashReportClient = FCString::Stristr( ExecutableName, TEXT( "CrashReportClient" ) ) == nullptr;

	// Suppress the user input dialog if we're running in unattended mode
	bool bNoDialog = FApp::IsUnattended() || ReportUI == EErrorReportUI::ReportInUnattendedMode || IsRunningDedicatedServer();

	bool bImplicitSend = false;
#if !UE_EDITOR
	if (GConfig && ReportUI != EErrorReportUI::ReportInUnattendedMode)
	{
		// Only check if we are in a non-editor build
		GConfig->GetBool(TEXT("CrashReportClient"), TEXT("bImplicitSend"), bImplicitSend, GEngineIni);
	}
#endif

	bool bSendUnattendedBugReports = true;
	if (GConfig)
	{
		GConfig->GetBool(TEXT("/Script/UnrealEd.CrashReportsPrivacySettings"), TEXT("bSendUnattendedBugReports"), bSendUnattendedBugReports, GEditorSettingsIni);
	}

	// Controls if we want analytics in the crash report client
	bool bSendUsageData = true;
	if (GConfig)
	{
		GConfig->GetBool(TEXT("/Script/UnrealEd.AnalyticsPrivacySettings"), TEXT("bSendUsageData"), bSendUsageData, GEditorSettingsIni);
	}

#if !UE_EDITOR
	if (BuildSettings::IsLicenseeVersion())
	{
		// do not send unattended reports in licensees' builds except for the editor, where it is governed by the above setting
		bSendUnattendedBugReports = false;
		bSendUsageData = false;
	}
#endif

	if (bNoDialog && !bSendUnattendedBugReports)
	{
		bCanRunCrashReportClient = false;
	}

	if( bCanRunCrashReportClient )
	{
		TCHAR CrashReporterClientPath[CR_CLIENT_MAX_PATH_LEN] = { 0 };
		bool bCrashReporterRan = false;

		// Generate Crash GUID
		TCHAR CrashGUID[FGenericCrashContext::CrashGUIDLength];
		InContext.GetUniqueCrashName(CrashGUID, FGenericCrashContext::CrashGUIDLength);
		const FString AppName = InContext.GetCrashGameName();

		FString CrashFolder = FPaths::Combine(*FPaths::ProjectSavedDir(), TEXT("Crashes"), CrashGUID);
		FString CrashFolderAbsolute = IFileManager::Get().ConvertToAbsolutePathForExternalAppForWrite(*CrashFolder);
		if (IFileManager::Get().MakeDirectory(*CrashFolderAbsolute, true))
		{
			// Save crash context
			const FString CrashContextXMLPath = FPaths::Combine(*CrashFolderAbsolute, FPlatformCrashContext::CrashContextRuntimeXMLNameW);
			InContext.SerializeAsXML(*CrashContextXMLPath);

			// Copy platform specific files (e.g. minidump) to output directory
			InContext.CopyPlatformSpecificFiles(*CrashFolderAbsolute, (void*) ExceptionInfo);

			// Dump additional context
			GuardedDumpAdditionalContext(*CrashFolderAbsolute);

			// Copy the log file to output
			FGenericCrashContext::DumpLog(CrashFolderAbsolute);

			// Build machines do not upload these automatically since it is not okay to have lingering processes after the build completes.
			if (GIsBuildMachine)
			{
				return EXCEPTION_CONTINUE_EXECUTION;
			}

			// Run Crash Report Client
			FString CrashReportClientArguments = FString::Printf(TEXT("\"%s\""), *CrashFolderAbsolute);

			// If the editor setting has been disabled to not send analytics extend this to the CRC
			if (!bSendUsageData)
			{
				CrashReportClientArguments += TEXT(" -NoAnalytics ");
			}

			// Pass nullrhi to CRC when the engine is in this mode to stop the CRC attempting to initialize RHI when the capability isn't available
			bool bNullRHI = !FApp::CanEverRender();

			if (bImplicitSend)
			{
				CrashReportClientArguments += TEXT(" -Unattended -ImplicitSend");
			}
			else if (bNoDialog || bNullRHI)
			{
				CrashReportClientArguments += TEXT(" -Unattended");
			}

			if (bNullRHI)
			{
				CrashReportClientArguments += TEXT(" -nullrhi");
			}

			CrashReportClientArguments += FString(TEXT(" -AppName=")) + AppName;
			CrashReportClientArguments += FString(TEXT(" -CrashGUID=")) + CrashGUID;

			const FString DownstreamStorage = FWindowsPlatformStackWalk::GetDownstreamStorage();
			if (!DownstreamStorage.IsEmpty())
			{
				CrashReportClientArguments += FString(TEXT(" -DebugSymbols=")) + DownstreamStorage;
			}

			// CrashReportClient.exe should run without dragging in binaries from an inherited dll directory
			// So, get the current dll directory for restore and clear before creating process
			TCHAR* CurrentDllDirectory = nullptr;
			DWORD BufferSize = (GetDllDirectory(0, nullptr) + 1) * sizeof(TCHAR);
			
			if (BufferSize > 0)
			{
				CurrentDllDirectory = (TCHAR*) FMemory::Malloc(BufferSize);
				if (CurrentDllDirectory)
				{
					FMemory::Memset(CurrentDllDirectory, 0, BufferSize);
					GetDllDirectory(BufferSize, CurrentDllDirectory);
					SetDllDirectory(nullptr);
				}
			}

			FString AbsCrashReportClientLog;
			if (FParse::Value(FCommandLine::Get(), TEXT("AbsCrashReportClientLog="), AbsCrashReportClientLog))
			{
				CrashReportClientArguments += FString::Format(TEXT(" -abslog=\"{0}\""), { AbsCrashReportClientLog });
			}

			if (CreateCrashReportClientPath(CrashReporterClientPath, CR_CLIENT_MAX_PATH_LEN))
			{
				bCrashReporterRan = FPlatformProcess::CreateProc(CrashReporterClientPath, *CrashReportClientArguments, true, false, false, NULL, 0, NULL, NULL).IsValid();
			}

			// Restore the dll directory
			if (CurrentDllDirectory)
			{
				SetDllDirectory(CurrentDllDirectory);
				FMemory::Free(CurrentDllDirectory);
			}
		}

		if (!bCrashReporterRan && !bNoDialog)
		{
			UE_LOG(LogWindows, Log, TEXT("Could not start crash report client using %s"), CrashReporterClientPath);
			FPlatformMemory::DumpStats(*GWarn);
			FText MessageTitle(FText::Format(
				NSLOCTEXT("MessageDialog", "AppHasCrashed", "The {0} {1} has crashed and will close"),
				FText::FromString(AppName),
				FText::FromString(FPlatformMisc::GetEngineMode())
				));
			FMessageDialog::Open(EAppMsgType::Ok, FText::FromString(GErrorHist), &MessageTitle);
		}
	}

	// Let the system take back over (return value only used by ReportEnsure)
	return EXCEPTION_CONTINUE_EXECUTION;
}

} // end anonymous namespace


#include "Windows/HideWindowsPlatformTypes.h"

// Original code below

#include "Windows/AllowWindowsPlatformTypes.h"
	#include <ErrorRep.h>
	#include <DbgHelp.h>
#include "Windows/HideWindowsPlatformTypes.h"

#pragma comment(lib, "Faultrep.lib")

/** 
 * Creates an info string describing the given exception record.
 * See MSDN docs on EXCEPTION_RECORD.
 */
#include "Windows/AllowWindowsPlatformTypes.h"
void CreateExceptionInfoString(EXCEPTION_RECORD* ExceptionRecord, TCHAR* OutErrorString, int32 ErrorStringBufSize)
{
	// #CrashReport: 2014-08-18 Fix FString usage?
	FString ErrorString = TEXT("Unhandled Exception: ");

#define HANDLE_CASE(x) case x: ErrorString += TEXT(#x); break;

	switch (ExceptionRecord->ExceptionCode)
	{
	case EXCEPTION_ACCESS_VIOLATION:
		ErrorString += TEXT("EXCEPTION_ACCESS_VIOLATION ");
		if (ExceptionRecord->ExceptionInformation[0] == 0)
		{
			ErrorString += TEXT("reading address ");
		}
		else if (ExceptionRecord->ExceptionInformation[0] == 1)
		{
			ErrorString += TEXT("writing address ");
		}
		ErrorString += FString::Printf(
#if PLATFORM_64BITS
			TEXT("0x%016llx")
#else
			TEXT("0x%08x")
#endif
			, ExceptionRecord->ExceptionInformation[1]);
		break;
	HANDLE_CASE(EXCEPTION_ARRAY_BOUNDS_EXCEEDED)
	HANDLE_CASE(EXCEPTION_DATATYPE_MISALIGNMENT)
	HANDLE_CASE(EXCEPTION_FLT_DENORMAL_OPERAND)
	HANDLE_CASE(EXCEPTION_FLT_DIVIDE_BY_ZERO)
	HANDLE_CASE(EXCEPTION_FLT_INVALID_OPERATION)
	HANDLE_CASE(EXCEPTION_ILLEGAL_INSTRUCTION)
	HANDLE_CASE(EXCEPTION_INT_DIVIDE_BY_ZERO)
	HANDLE_CASE(EXCEPTION_PRIV_INSTRUCTION)
	HANDLE_CASE(EXCEPTION_STACK_OVERFLOW)
	default:
		ErrorString += FString::Printf(TEXT("0x%08x"), (uint32)ExceptionRecord->ExceptionCode);
	}

	FCString::Strncpy(OutErrorString, *ErrorString, ErrorStringBufSize);

#undef HANDLE_CASE
}




/** 
 * Crash reporting thread. 
 * We process all the crashes on a separate thread in case the original thread's stack is corrupted (stack overflow etc).
 * We're using low level API functions here because at the time we initialize the thread, nothing in the engine exists yet.
 **/
class FCrashReportingThread
{
private:
	/** Thread Id of reporter thread*/
	DWORD ThreadId;
	/** Thread handle to reporter thread */
	HANDLE Thread;
	/** Stops this thread */
	FThreadSafeCounter StopTaskCounter;
	/** Signals that the game has crashed */
	HANDLE CrashEvent;
	/** Event that signals the crash reporting thread has finished processing the crash */
	HANDLE CrashHandledEvent;

	/** Exception information */
	LPEXCEPTION_POINTERS ExceptionInfo;
	/** ThreadId of the crashed thread */
	DWORD CrashingThreadId;
	/** Handle to crashed thread.*/
	HANDLE CrashingThreadHandle;

	/** Process handle to crash reporter client */
	FProcHandle CrashClientHandle;
	/** Pipe for writing to the monitor process. */
	void* CrashMonitorWritePipe;
	/** Pipe for reading from the monitor process. */
	void* CrashMonitorReadPipe;
	/** The crash report client process ID. */
	uint32 CrashMonitorPid;
	/** Memory allocated for crash context. */
	FSharedCrashContext SharedContext;
	

	/** Thread main proc */
	static DWORD STDCALL CrashReportingThreadProc(LPVOID pThis)
	{
		FCrashReportingThread* This = (FCrashReportingThread*)pThis;
		return This->Run();
	}

	/** Main loop that waits for a crash to trigger the report generation */
	FORCENOINLINE uint32 Run()
	{
#if !PLATFORM_SEH_EXCEPTIONS_DISABLED
		__try
#endif
		{
<<<<<<< HEAD

=======
>>>>>>> 3aae9151
			while (StopTaskCounter.GetValue() == 0)
			{
				if (WaitForSingleObject(CrashEvent, 500) == WAIT_OBJECT_0)
				{
					ResetEvent(CrashHandledEvent);
					HandleCrashInternal();

					ResetEvent(CrashEvent);
					// Let the thread that crashed know we're done.
					SetEvent(CrashHandledEvent);

					break;
				}
				
				if (CrashClientHandle.IsValid() && !FPlatformProcess::IsProcRunning(CrashClientHandle))
				{
					// The crash monitor (CrashReportClient) died unexpectedly. Collect the exit code for analytic purpose.
					int32 CrashMonitorExitCode = 0;
					if (FPlatformProcess::GetProcReturnCode(CrashClientHandle, &CrashMonitorExitCode))
					{
						FGenericCrashContext::SetOutOfProcessCrashReporterExitCode(CrashMonitorExitCode);
						FPlatformProcess::CloseProc(CrashClientHandle);
						CrashClientHandle.Reset();
					}
				}
			}
		}
#if !PLATFORM_SEH_EXCEPTIONS_DISABLED
		__except(EXCEPTION_EXECUTE_HANDLER)
		{
			// The crash reporting thread crashed itself. Exit with a code that the out-of-process monitor will be able to pick up and report into analytics.
			::exit(ECrashExitCodes::CrashReporterCrashed);
		}
#endif
		return 0;
	}

	/** Called by the destructor to terminate the thread */
	void Stop()
	{
		StopTaskCounter.Increment();
	}

public:
		
	FCrashReportingThread()
		: ThreadId(0)
		, Thread(nullptr)
		, CrashEvent(nullptr)
		, CrashHandledEvent(nullptr)
		, ExceptionInfo(nullptr)
		, CrashingThreadId(0)
		, CrashingThreadHandle(nullptr)
		, CrashMonitorWritePipe(nullptr)
		, CrashMonitorReadPipe(nullptr)
		, CrashMonitorPid(0)
	{
		// Synchronization objects
		CrashEvent = CreateEvent(nullptr, true, 0, nullptr);
		CrashHandledEvent = CreateEvent(nullptr, true, 0, nullptr);

		// Add an exception handler to catch issues during static initialization. It is replaced by the engine handler once
		// the guarded main is entered.
		if (!FPlatformMisc::IsDebuggerPresent())
		{
			::SetUnhandledExceptionFilter(UnhandledStaticInitException);
		}

#if USE_CRASH_REPORTER_MONITOR
		if (!FPlatformProperties::IsServerOnly())
		{
			CrashClientHandle = LaunchCrashReportClient(&CrashMonitorWritePipe, &CrashMonitorReadPipe, &CrashMonitorPid);
			FMemory::Memzero(SharedContext);
		}
#endif

		// Create a background thread that will process the crash and generate crash reports
		Thread = CreateThread(NULL, 0, CrashReportingThreadProc, this, 0, &ThreadId);
		if (Thread)
		{
			SetThreadPriority(Thread, THREAD_PRIORITY_BELOW_NORMAL);
		}

		if (CrashClientHandle.IsValid())
		{
			FGenericCrashContext::SetOutOfProcessCrashReporterPid(CrashMonitorPid);
		}

		// Register an exception handler for exceptions that aren't handled by any vectored exception handlers or structured exception handlers (__try/__except),
		// especially to capture crash in non-engine-wrapped threads (like native threads) that are usually not guarded with structured exception handling.
		FCoreDelegates::GetPreMainInitDelegate().AddRaw(this, &FCrashReportingThread::RegisterUnhandledExceptionHandler);
	}

	FORCENOINLINE ~FCrashReportingThread()
	{
		if (Thread)
		{
			// Stop the crash reporting thread
			Stop();
			// 1s should be enough for the thread to exit, otherwise don't bother with cleanup
			if (WaitForSingleObject(Thread, 1000) == WAIT_OBJECT_0)
			{
				CloseHandle(Thread);
			}
			Thread = nullptr;
		}

		FCoreDelegates::GetPreMainInitDelegate().RemoveAll(this);

		CloseHandle(CrashEvent);
		CrashEvent = nullptr;

		CloseHandle(CrashHandledEvent);
		CrashHandledEvent = nullptr;

		FPlatformProcess::CloseProc(CrashClientHandle);
		CrashClientHandle.Reset();
	}

	void RegisterUnhandledExceptionHandler()
	{
#if !PLATFORM_SEH_EXCEPTIONS_DISABLED && !NOINITCRASHREPORTER
		::SetUnhandledExceptionFilter(EngineUnhandledExceptionFilter);
#endif
	}

	DWORD GetReporterThreadId() const
	{
		return ThreadId;
	}

	/** Ensures are passed trough this. */
	FORCEINLINE int32 OnEnsure(LPEXCEPTION_POINTERS InExceptionInfo, int NumStackFramesToIgnore, const TCHAR* ErrorMessage, EErrorReportUI ReportUI)
	{
		if (CrashClientHandle.IsValid() && FPlatformProcess::IsProcRunning(CrashClientHandle))
		{
			return ReportCrashForMonitor(
				InExceptionInfo, 
				ECrashContextType::Ensure, 
				ErrorMessage, 
				NumStackFramesToIgnore, 
				GetCurrentThread(), 
				GetCurrentThreadId(), 
				CrashClientHandle, 
				&SharedContext, 
				CrashMonitorWritePipe, 
				CrashMonitorReadPipe,
				ReportUI
			);
		}
		else
		{
			FWindowsPlatformCrashContext CrashContext(ECrashContextType::Ensure, ErrorMessage);
			CrashContext.SetCrashedProcess(FProcHandle(::GetCurrentProcess()));
			CrashContext.SetCrashedThreadId(GetCurrentThreadId());
			void* ContextWrapper = FWindowsPlatformStackWalk::MakeThreadContextWrapper(InExceptionInfo->ContextRecord, GetCurrentThread());
			CrashContext.CapturePortableCallStack(NumStackFramesToIgnore, ContextWrapper);
			//CrashContext.CaptureAllThreadContexts(); -> For ensure/stall, don't capture all threads to report and resume quickly.

			return ReportCrashUsingCrashReportClient(CrashContext, InExceptionInfo, ReportUI);
		}
	}

	/** The thread that crashed calls this function which will trigger the CR thread to report the crash */
	FORCEINLINE void OnCrashed(LPEXCEPTION_POINTERS InExceptionInfo)
	{
		ExceptionInfo = InExceptionInfo;
		CrashingThreadId = GetCurrentThreadId();
		CrashingThreadHandle = GetCurrentThread();
		SetEvent(CrashEvent);
	}

	/** The thread that crashed calls this function to wait for the report to be generated */
	FORCEINLINE bool WaitUntilCrashIsHandled()
	{
		// Wait 60s, it's more than enough to generate crash report. We don't want to stall forever otherwise.
		return WaitForSingleObject(CrashHandledEvent, static_cast<DWORD>(CrashHandlingTimeoutSecs * 1000)) == WAIT_OBJECT_0;
	}

	/** Crashes during static init should be reported directly to crash monitor. */
	FORCEINLINE int32 OnCrashDuringStaticInit(LPEXCEPTION_POINTERS InExceptionInfo)
	{
		if (CrashClientHandle.IsValid() && FPlatformProcess::IsProcRunning(CrashClientHandle))
		{
			const ECrashContextType Type = ECrashContextType::Crash;
			const int NumStackFramesToIgnore = 1;
			const TCHAR* ErrorMessage = TEXT("Crash during static initialization");

			if (!FPlatformCrashContext::IsInitalized())
			{
				FPlatformCrashContext::Initialize();
			}

			ReportCrashForMonitor(
				InExceptionInfo,
				Type,
				ErrorMessage,
				NumStackFramesToIgnore,
				CrashingThreadHandle,
				CrashingThreadId,
				CrashClientHandle,
				&SharedContext,
				CrashMonitorWritePipe,
				CrashMonitorReadPipe,
				EErrorReportUI::ReportInUnattendedMode
			);
		}

		// Always exit the process after handling crash during static initialization.
		ExitProcess(ECrashExitCodes::CrashDuringStaticInit);
	}

private:

	/** Handles the crash */
	FORCENOINLINE void HandleCrashInternal()
	{
		// Stop the heartbeat thread so that it doesn't interfere with crashreporting
		FThreadHeartBeat::Get().Stop();

		// Then try run time crash processing and broadcast information about a crash.
		FCoreDelegates::OnHandleSystemError.Broadcast();

		if (GLog)
		{
			//Panic flush the logs to make sure there are no entries queued. This is
			//not thread safe so it will skip for example editor log.
			GLog->PanicFlushThreadedLogs();
		}
		
		// Get the default settings for the crash context
		ECrashContextType Type = ECrashContextType::Crash;
		const TCHAR* ErrorMessage = TEXT("Unhandled exception");
		TCHAR ErrorMessageLocal[UE_ARRAY_COUNT(GErrorExceptionDescription)];
		int NumStackFramesToIgnore = 2;

		void* ContextWrapper = nullptr;

		// If it was an assert or GPU crash, allow overriding the info from the exception parameters
		if (ExceptionInfo->ExceptionRecord->ExceptionCode == AssertExceptionCode && ExceptionInfo->ExceptionRecord->NumberParameters == 1)
		{
			const FAssertInfo& Info = *(const FAssertInfo*)ExceptionInfo->ExceptionRecord->ExceptionInformation[0];
			Type = ECrashContextType::Assert;
			ErrorMessage = Info.ErrorMessage;
			NumStackFramesToIgnore += Info.NumStackFramesToIgnore;
		}
		else if (ExceptionInfo->ExceptionRecord->ExceptionCode == GPUCrashExceptionCode && ExceptionInfo->ExceptionRecord->NumberParameters == 1)
		{
			const FAssertInfo& Info = *(const FAssertInfo*)ExceptionInfo->ExceptionRecord->ExceptionInformation[0];
			Type = ECrashContextType::GPUCrash;
			ErrorMessage = Info.ErrorMessage;
			NumStackFramesToIgnore += Info.NumStackFramesToIgnore;
		}
		// Generic exception description is stored in GErrorExceptionDescription
		else if (ExceptionInfo->ExceptionRecord->ExceptionCode != EnsureExceptionCode)
		{
			// When a generic exception is thrown, it is important to get all the stack frames
			NumStackFramesToIgnore = 0;
			CreateExceptionInfoString(ExceptionInfo->ExceptionRecord, ErrorMessageLocal, UE_ARRAY_COUNT(ErrorMessageLocal));
			ErrorMessage = ErrorMessageLocal;

			// TODO: Fix race conditions when writing GErrorExceptionDescription (concurrent threads can read/write it)
			FCString::Strncpy(GErrorExceptionDescription, ErrorMessageLocal, UE_ARRAY_COUNT(GErrorExceptionDescription));
		}

#if USE_CRASH_REPORTER_MONITOR
		if (CrashClientHandle.IsValid() && FPlatformProcess::IsProcRunning(CrashClientHandle))
		{
			// If possible use the crash monitor helper class to report the error. This will do most of the analysis
			// in the crash reporter client process.
			ReportCrashForMonitor(
				ExceptionInfo,
				Type,
				ErrorMessage,
				NumStackFramesToIgnore,
				CrashingThreadHandle,
				CrashingThreadId,
				CrashClientHandle,
				&SharedContext,
				CrashMonitorWritePipe,
				CrashMonitorReadPipe,
				EErrorReportUI::ShowDialog
			);
		}
		else
#endif
		{
			// Not super safe due to dynamic memory allocations, but at least enables new functionality.
			// Introduces a new runtime crash context. Will replace all Windows related crash reporting.
			FWindowsPlatformCrashContext CrashContext(Type, ErrorMessage);

			// Thread context wrapper for stack operations
			ContextWrapper = FWindowsPlatformStackWalk::MakeThreadContextWrapper(ExceptionInfo->ContextRecord, CrashingThreadHandle);
			CrashContext.SetCrashedProcess(FProcHandle(::GetCurrentProcess()));
			CrashContext.CapturePortableCallStack(NumStackFramesToIgnore, ContextWrapper);
			CrashContext.SetCrashedThreadId(CrashingThreadId);
			CrashContext.CaptureAllThreadContexts();

			// Also mark the same number of frames to be ignored if we symbolicate from the minidump
			CrashContext.SetNumMinidumpFramesToIgnore(NumStackFramesToIgnore);

			// First launch the crash reporter client.
#if WINVER > 0x502	// Windows Error Reporting is not supported on Windows XP
			if (GUseCrashReportClient)
			{
				ReportCrashUsingCrashReportClient(CrashContext, ExceptionInfo, EErrorReportUI::ShowDialog);
			}
			else
#endif		// WINVER
			{
				CrashContext.SerializeContentToBuffer();
				WriteMinidump(GetCurrentProcess(), GetCurrentThreadId(), CrashContext, MiniDumpFilenameW, ExceptionInfo);
			}
		}

		const bool bGenerateRuntimeCallstack =
#if UE_LOG_CRASH_CALLSTACK
			true;
#else
			FParse::Param(FCommandLine::Get(), TEXT("ForceLogCallstacks")) || FEngineBuildSettings::IsInternalBuild() || FEngineBuildSettings::IsPerforceBuild() || FEngineBuildSettings::IsSourceDistribution();
#endif // UE_LOG_CRASH_CALLSTACK
		if (bGenerateRuntimeCallstack)
		{
			const SIZE_T StackTraceSize = 65535;
			ANSICHAR* StackTrace = (ANSICHAR*)GMalloc->Malloc(StackTraceSize);
			StackTrace[0] = 0;
			// Walk the stack and dump it to the allocated memory. This process usually allocates a lot of memory.
			if (!ContextWrapper)
			{
				ContextWrapper = FWindowsPlatformStackWalk::MakeThreadContextWrapper(ExceptionInfo->ContextRecord, CrashingThreadHandle);
			}
			
			FPlatformStackWalk::StackWalkAndDump(StackTrace, StackTraceSize, 0, ContextWrapper);
			
			if (ExceptionInfo->ExceptionRecord->ExceptionCode != EnsureExceptionCode && ExceptionInfo->ExceptionRecord->ExceptionCode != AssertExceptionCode)
			{
				CreateExceptionInfoString(ExceptionInfo->ExceptionRecord, GErrorExceptionDescription, UE_ARRAY_COUNT(GErrorExceptionDescription));
				FCString::Strncat(GErrorHist, GErrorExceptionDescription, UE_ARRAY_COUNT(GErrorHist));
				FCString::Strncat(GErrorHist, TEXT("\r\n\r\n"), UE_ARRAY_COUNT(GErrorHist));
			}

			FCString::Strncat(GErrorHist, ANSI_TO_TCHAR(StackTrace), UE_ARRAY_COUNT(GErrorHist));

			GMalloc->Free(StackTrace);
		}

		// Make sure any thread context wrapper is released
		if (ContextWrapper)
		{
			FWindowsPlatformStackWalk::ReleaseThreadContextWrapper(ContextWrapper);
		}

#if !UE_BUILD_SHIPPING
		FPlatformStackWalk::UploadLocalSymbols();
#endif
	}
};

#include "Windows/HideWindowsPlatformTypes.h"

#if !NOINITCRASHREPORTER
TOptional<FCrashReportingThread> GCrashReportingThread(InPlace);
#endif

LONG WINAPI UnhandledStaticInitException(LPEXCEPTION_POINTERS ExceptionInfo)
{
#if !NOINITCRASHREPORTER
	// If we get an exception during static init we hope that the crash reporting thread
	// object has been created, otherwise we cannot handle the exception. This will hopefully 
	// work even if there is a stack overflow. See 
	// https://peteronprogramming.wordpress.com/2016/08/10/crashes-you-cant-handle-easily-2-stack-overflows-on-windows/
	// @note: Even if the object has been created, the actual thread has not been started yet,
	// (that happens after static init) so we must bypass that and report directly from this thread. 
	// 
	if (GCrashReportingThread.IsSet())
	{
		return GCrashReportingThread->OnCrashDuringStaticInit(ExceptionInfo);
	}
#endif

	return EXCEPTION_CONTINUE_SEARCH;
}

/**
 * Fallback for handling exceptions that aren't handled elsewhere.
 *
 * The SEH mechanism is not very well documented, so to start with, few facts to know:
 *   - SEH uses 'handlers' and 'filters'. They have different roles and are invoked at different state.
 *   - Any unhandled exception is going to terminate the program whether it is a benign exception or a fatal one.
 *   - Vectored exception handlers, Vectored continue handlers and the unhandled exception filter are global to the process.
 *   - Exceptions occurring in a thread doesn't automatically halt other threads. Exception handling executes in thread where the exception fired. The other threads continue to run.
 *   - Several threads can crash concurrently­.
 *   - Not all exceptions are equal. Some exceptions can be handled doing nothing more than catching them and telling the code to continue (like some user defined exception), some
 *     needs to be handled in a __except() clause to allow the program to continue (like access violation) and others are fatal and can only be reported but not continued (like stack overflow).
 *   - Not all machines are equal. Different exceptions may be fired on different machines for the same usage of the program. This seems especially true when
 *     using the OS 'open file' dialog where the user specific extensions to the Windows Explorer get loaded in the process.
 *   - If an exception handler/filter triggers another exception, the new inner exception is handled recursively. If the code is not robust, it may retrigger that inner exception over and over.
 *     This eventually stops with a stack overflow, at which point the OS terminates the program and the original exception is lost.
 *
 * Usually, when an exception occurs, Windows executes following steps (see below for unusual cases):
 *     1- Invoke the vectored exception handlers registered with AddVectoredExceptionHandler(), if any.
 *         - In general, this is too soon to handle an exception because local structured exception handlers did not execute yet and many exceptions are handled there.
 *         - If a registered vectored exception handler returns EXCEPTION_CONTINUE_EXECUTION, the vectored continue handler(s), are invoked next (see number 4 below)
 *         - If a registered vectored exception handler returns EXCEPTION_CONTINUE_SEARCH, the OS skip this one and continue iterating the list of vectored exception handlers.
 *         - If a registered vectored exception handler returns EXCEPTION_EXECUTE_HANDLER, in my tests, this was equivalent to returning EXCEPTION_CONTINUE_SEARCH.
 *         - If no vectored exception handlers are registered or all registered one return EXCEPTION_CONTINUE_SEARCH, the structured exception handlers (__try/__except) are executed next.
 *         - At this stage, be careful when returning EXCEPTION_CONTINUE_EXECUTION. For example, continuing after an access violation would retrigger the exception immediatedly.
 *     2- If the exception wasn't handled by a vectored exception handler, invoke the structured exception handlers (the __try/__except clauses)
 *         - That let the code manage exceptions more locally, for the Engine, we want that to run first.
 *         - When the filter expression in __except(filterExpression) { block } clause returns EXCEPTION_EXECUTE_HANDLER, the 'block' is executed, the code continue after the block. The exception is considered handled.
 *         - When the filter expression in __except(filterExpression) { block } clause returns EXCEPTION_CONTINUE_EXECUTION, the 'block' is not executed and vectored continue exceptions handlers (if any) gets called. (see number 4 below)
 *         - When the filter expression in __except(filterExpression) { block } clause returns EXCEPTION_CONTINUE_SEARCH, the 'block' is not executed and the search continue for the next __try/__except in the callstack.
 *         - If all unhandled exception filters within the call stack were executed and all of them returned returned EXCEPTION_CONTINUE_SEARCH, the unhandled exception filter is invoked. (see number 3 below)
 *         - The __except { block } allows the code to continue from most exceptions, even from an access violation because code resume after the except block, not at the point of the exception.
 *     3- If the exception wasn't handled yet, the system calls the function registered with SetUnhandedExceptionFilter(). There is only one such function, the last to register override the previous one.
 *         - At that point, both vectored exception handlers and structured exception handlers have had a chance to handle the exception but did not.
 *         - If this function returns EXCEPTION_CONTINUE_SEARCH or EXCEPTION_EXECUTE_HANDLER, by default, the OS handler is invoked and the program is terminated.
 *         - If this function returns EXCEPTION_CONTINUE_EXECUTION, the vectored continue handlers are invoked (see number 4 below)
 *     4- If a handler or a filter returned the EXCEPTION_CONTINUE_EXECUTION, the registered vectored continue handlers are invoked.
 *         - This is last chance to do something about an exception. The program was allowed to continue by a previous filter/handler, effectively ignoring the exception.
 *         - The handler can return EXCEPTION_CONTINUE_SEARCH to observe only. The OS will continue and invoke the next handler in the list.
 *         - The handler can short cut other continue handlers by returning EXCEPTION_CONTINUE_EXECUTION which resume the code immediatedly.
 *         - In my tests, if a vectored continue handler returns EXCEPTION_EXECUTE_HANDLER, this is equivalent to returning EXCEPTION_CONTINUE_SEARCH.
 *         - By default, if no handlers are registered or all registered handler(s) returned EXCEPTION_CONTINUE_SEARCH, the program resumes execution at the point of the exception.
 *
 * Inside a Windows OS callback, in a 64-bit application, a different flow than the one described is used.
 *    - 64-bit applications don't cross Kernel/user-mode easily. If the engine crash during a Kernel callback, EngineUnhandledExceptionFilter() is called directly. This behavior is
 *      documented by various article on the net. See: https://stackoverflow.com/questions/11376795/why-cant-64-bit-windows-unwind-user-kernel-user-exceptions.
 *    - On early versions of Windows 7, the kernel could swallow exceptions occurring in kernel callback just as if they never occurred. This is not the case anymore with Win 10.
 *
 * Other SEH particularities:
 *     - A stack buffer overflow bypasses SEH entirely and the application exits with code: -1073740791 (STATUS_STACK_BUFFER_OVERRUN).
 *     - A stack overflow exception occurs when not enough space remains to push what needs to be pushed, but it doesn't means it has no stack space left at all. The exception will be reported
 *       if enough stack space is available to call/run SEH, otherwise, the app exits with code: -1073741571 (STATUS_STACK_OVERFLOW)
 *     - Fast fail exceptions bypasse SEH entirely and the application exits with code: -1073740286 (STATUS_FAIL_FAST_EXCEPTION) or 1653 (ERROR_FAIL_FAST_EXCEPTION)
 *     - Heap corruption (like a double free) is a special exception. It is likely only visible to Vectored Exception Handler (VEH) before possibly beeing handled by Windows Error Reporting (WER).
 *       A popup may be shown asking to debug or exit. The application may exit with code -1073740940 (STATUS_HEAP_CORRUPTION) or 255 (Abort) depending on the situation.
 *
 * The engine hooks itself in the unhandled exception filter. This is the best place to be as it runs after structured exception handlers and
 * it can be easily overriden externally (because there can only be one) to do something else.
 */
LONG WINAPI EngineUnhandledExceptionFilter(LPEXCEPTION_POINTERS ExceptionInfo)
{
	ReportCrash(ExceptionInfo);
	GIsCriticalError = true;
	FPlatformMisc::RequestExit(true);

	return EXCEPTION_CONTINUE_SEARCH; // Not really important, RequestExit() terminates the process just above.
}

// #CrashReport: 2015-05-28 This should be named EngineCrashHandler
int32 ReportCrash( LPEXCEPTION_POINTERS ExceptionInfo )
{
#if !NOINITCRASHREPORTER
	// Only create a minidump the first time this function is called.
	// (Can be called the first time from the RenderThread, then a second time from the MainThread.)
	if (GCrashReportingThread)
	{
		if (FPlatformAtomics::InterlockedIncrement(&ReportCrashCallCount) == 1)
		{
			GCrashReportingThread->OnCrashed(ExceptionInfo);
		}

		// Wait 60s for the crash reporting thread to process the message
		GCrashReportingThread->WaitUntilCrashIsHandled();
	}
#endif

	return EXCEPTION_EXECUTE_HANDLER;
}

static FCriticalSection EnsureLock;
static bool bReentranceGuard = false;

#if WINVER > 0x502	// Windows Error Reporting is not supported on Windows XP
/**
 * A wrapper for ReportCrashUsingCrashReportClient that creates a new ensure crash context
 */
int32 ReportEnsureUsingCrashReportClient(EXCEPTION_POINTERS* ExceptionInfo, int NumStackFramesToIgnore, const TCHAR* ErrorMessage, EErrorReportUI ReportUI)
{
#if !NOINITCRASHREPORTER
	return GCrashReportingThread->OnEnsure(ExceptionInfo, NumStackFramesToIgnore, ErrorMessage, ReportUI);
#else 
	return EXCEPTION_EXECUTE_HANDLER;
#endif
}
#endif

FORCENOINLINE void ReportEnsureInner(const TCHAR* ErrorMessage, int NumStackFramesToIgnore)
{
	// Skip this frame and the ::RaiseException call itself
	NumStackFramesToIgnore += 2;

	/** This is the last place to gather memory stats before exception. */
	FGenericCrashContext::SetMemoryStats(FPlatformMemory::GetStats());

#if WINVER > 0x502	// Windows Error Reporting is not supported on Windows XP
#if !PLATFORM_SEH_EXCEPTIONS_DISABLED
	__try
#endif
	{
		::RaiseException(EnsureExceptionCode, 0, 0, nullptr);
	}
#if !PLATFORM_SEH_EXCEPTIONS_DISABLED
	__except (ReportEnsureUsingCrashReportClient( GetExceptionInformation(), NumStackFramesToIgnore, ErrorMessage, IsInteractiveEnsureMode() ? EErrorReportUI::ShowDialog : EErrorReportUI::ReportInUnattendedMode))
		CA_SUPPRESS(6322)
	{
	}
#endif
#endif	// WINVER
}

FORCENOINLINE void ReportAssert(const TCHAR* ErrorMessage, int NumStackFramesToIgnore)
{
	/** This is the last place to gather memory stats before exception. */
	FGenericCrashContext::SetMemoryStats(FPlatformMemory::GetStats());

	FAssertInfo Info(ErrorMessage, NumStackFramesToIgnore + 2); // +2 for this function and RaiseException()

	ULONG_PTR Arguments[] = { (ULONG_PTR)&Info };
	::RaiseException(AssertExceptionCode, 0, UE_ARRAY_COUNT(Arguments), Arguments);
}

FORCENOINLINE void ReportGPUCrash(const TCHAR* ErrorMessage, int NumStackFramesToIgnore)
{
	/** This is the last place to gather memory stats before exception. */
	FGenericCrashContext::SetMemoryStats(FPlatformMemory::GetStats());
	
	// GPUCrash can be called when the guarded entry is not set
#if !PLATFORM_SEH_EXCEPTIONS_DISABLED
	__try
	{
		FAssertInfo Info(ErrorMessage, NumStackFramesToIgnore + 2); // +2 for this function and RaiseException()

		ULONG_PTR Arguments[] = { (ULONG_PTR)&Info };
		::RaiseException(GPUCrashExceptionCode, 0, UE_ARRAY_COUNT(Arguments), Arguments);
	}
	__except (ReportCrash(GetExceptionInformation()))
	{
		FPlatformMisc::RequestExit(false);
	}
#endif
}

void ReportHang(const TCHAR* ErrorMessage, const uint64* StackFrames, int32 NumStackFrames, uint32 HungThreadId)
{
	if (ReportCrashCallCount > 0 || FDebug::HasAsserted())
	{
		// Don't report ensures after we've crashed/asserted, they simply may be a result of the crash as
		// the engine is already in a bad state.
		return;
	}

	FWindowsPlatformCrashContext CrashContext(ECrashContextType::Hang, ErrorMessage);
	CrashContext.SetCrashedProcess(FProcHandle(::GetCurrentProcess()));
	CrashContext.SetCrashedThreadId(HungThreadId);
	CrashContext.SetPortableCallStack(StackFrames, NumStackFrames);
	CrashContext.CaptureAllThreadContexts();

	EErrorReportUI ReportUI = IsInteractiveEnsureMode() ? EErrorReportUI::ShowDialog : EErrorReportUI::ReportInUnattendedMode;
	ReportCrashUsingCrashReportClient(CrashContext, nullptr, ReportUI);
}

// #CrashReport: 2015-05-28 This should be named EngineEnsureHandler
/**
 * Report an ensure to the crash reporting system
 */
FORCENOINLINE void ReportEnsure(const TCHAR* ErrorMessage, int NumStackFramesToIgnore)
{
	if (ReportCrashCallCount > 0 || FDebug::HasAsserted())
	{
		// Don't report ensures after we've crashed/asserted, they simply may be a result of the crash as
		// the engine is already in a bad state.
		return;
	}

	// Serialize concurrent ensures (from concurrent threads).
	FScopeLock ScopedEnsureLock(&EnsureLock);

	// Ignore any ensure that could be fired by the code reporting an ensure.
	TGuardValue<bool> ReentranceGuard(bReentranceGuard, true);
	if (*ReentranceGuard) // Read the old value.
	{
		return; // Already handling an ensure.
	}

	// Stop checking heartbeat for this thread (and stop the gamethread hitch detector if we're the game thread).
	// Ensure can take a lot of time (when stackwalking), so we don't want hitches/hangs firing.
	// These are no-ops on threads that didn't already have a heartbeat etc.
	FSlowHeartBeatScope SuspendHeartBeat(true);
	FDisableHitchDetectorScope SuspendGameThreadHitch;

	ReportEnsureInner(ErrorMessage, NumStackFramesToIgnore + 1);
}


#if !IS_PROGRAM && 0
namespace {
	/** Utility class to test crashes during static initialization. */
	struct StaticInitCrasher
	{
		StaticInitCrasher()
		{
			// Test stack overflow
			//StackOverlowMe(0);

			// Test GPF
			//int* i = nullptr;
			//*i = 3;

			// Check assert (shouldn't work during static init)
			//check(false);
		}

		void StackOverlowMe(uint32 s) {
			uint32 buffer[1024];
			memset(&buffer, 0xdeadbeef, 1024);
			(void*)buffer;
			if (s == 0xffffffff)
				return;
			StackOverlowMe(s + 1);
		}
	};

	static StaticInitCrasher GCrasher;
}
#endif


<|MERGE_RESOLUTION|>--- conflicted
+++ resolved
@@ -598,8 +598,6 @@
 
 /** This lock is to prevent an ensure and a crash to concurrently report to CrashReportClient (CRC) when CRC is running in background and waiting for crash/ensure (monitor mode). */
 static FCriticalSection GMonitorLock;
-<<<<<<< HEAD
-=======
 /**
  * Guard against additional context callbacks crashing
  */
@@ -619,7 +617,6 @@
 	}
 #endif
 }
->>>>>>> 3aae9151
 
 /**
  * Write required information about the crash to the shared context, and then signal the crash reporter client 
@@ -753,17 +750,6 @@
 						bCapturedCrashingThreadId = true;
 					}
 
-<<<<<<< HEAD
-					SharedContext->ThreadIds[ThreadIdx] = ThreadEntry.th32ThreadID;
-					const FString& TmThreadName = FThreadManager::GetThreadName(ThreadEntry.th32ThreadID);
-					const TCHAR* ThreadName = TmThreadName.IsEmpty() ? TEXT("Unknown") : *TmThreadName;
-					FCString::Strcpy(
-						&SharedContext->ThreadNames[ThreadIdx*CR_MAX_THREAD_NAME_CHARS],
-						CR_MAX_THREAD_NAME_CHARS - 1,
-						ThreadName
-					);
-					ThreadIdx++;
-=======
 					// Always keep one spot for the crashing thread in case the number of captured threads is about to reach our limit.
 					if (bCapturedCrashingThreadId || ThreadIdx < CR_MAX_THREADS - 1)
 					{
@@ -777,7 +763,6 @@
 						);
 						ThreadIdx++;
 					}
->>>>>>> 3aae9151
 				}
 			} while (Thread32Next(ThreadSnapshot, &ThreadEntry) && (ThreadIdx < CR_MAX_THREADS));
 		}
@@ -1135,10 +1120,6 @@
 		__try
 #endif
 		{
-<<<<<<< HEAD
-
-=======
->>>>>>> 3aae9151
 			while (StopTaskCounter.GetValue() == 0)
 			{
 				if (WaitForSingleObject(CrashEvent, 500) == WAIT_OBJECT_0)
