// Copyright Epic Games, Inc. All Rights Reserved.

#include "Windows/WindowsPlatformMisc.h"
#include "Misc/DateTime.h"
#include "Misc/AssertionMacros.h"
#include "Logging/LogMacros.h"
#include "Misc/OutputDevice.h"
#include "HAL/PlatformStackWalk.h"
#include "HAL/PlatformProcess.h"
#include "HAL/UnrealMemory.h"
#include "Templates/UnrealTemplate.h"
#include "CoreGlobals.h"
#include "HAL/FileManager.h"
#include "Misc/CString.h"
#include "Misc/Parse.h"
#include "Misc/MessageDialog.h"
#include "Containers/StringConv.h"
#include "Containers/UnrealString.h"
#include "CoreGlobals.h"
#include "Misc/CommandLine.h"
#include "Misc/Paths.h"
#include "Internationalization/Text.h"
#include "Math/Color.h"
#include "Misc/OutputDeviceRedirector.h"
#include "Misc/OutputDeviceFile.h"
#include "Misc/OutputDeviceError.h"
#include "Misc/FeedbackContext.h"
#include "Misc/CoreDelegates.h"
#include "Misc/App.h"
#include "HAL/ExceptionHandling.h"
#include "Misc/SecureHash.h"
#include "HAL/IConsoleManager.h"
#include "Misc/EngineVersion.h"
#include "GenericPlatform/GenericPlatformCrashContext.h"
#include "Windows/WindowsPlatformCrashContext.h"
#include "HAL/PlatformOutputDevices.h"

#include "GenericPlatform/GenericPlatformChunkInstall.h"
#include "GenericPlatform/GenericPlatformDriver.h"
#include "HAL/ThreadHeartBeat.h"
#include "ProfilingDebugging/ExternalProfiler.h"

// Resource includes.
#include "Runtime/Launch/Resources/Windows/Resource.h"

#include "Windows/AllowWindowsPlatformTypes.h"
THIRD_PARTY_INCLUDES_START
	#include <time.h>
	#include <mmsystem.h>
	#include <rpcsal.h>
	#include <gameux.h>
	#include <ShlObj.h>
	#include <IntShCut.h>
	#include <shellapi.h>
	#include <shlwapi.h>
	#include <IPHlpApi.h>
	#include <VersionHelpers.h>
THIRD_PARTY_INCLUDES_END
#include "Windows/HideWindowsPlatformTypes.h"

#include "Modules/ModuleManager.h"

#include "Windows/AllowWindowsPlatformTypes.h"
	#include <Psapi.h>
#include "Windows/HideWindowsPlatformTypes.h"
#pragma comment(lib, "psapi.lib")

#include <fcntl.h>
#include <io.h>

#include "Windows/AllowWindowsPlatformTypes.h"

#include "FramePro/FrameProProfiler.h"

// This might not be defined by Windows when maintaining backwards-compatibility to pre-Win8 builds
#ifndef SM_CONVERTIBLESLATEMODE
#define SM_CONVERTIBLESLATEMODE			0x2003
#endif

// this cvar can be removed once we have a single method that works well
static TAutoConsoleVariable<int32> CVarDriverDetectionMethod(
	TEXT("r.DriverDetectionMethod"),
	5,
	TEXT("Defines which implementation is used to detect the GPU driver (to check for old drivers, logs and statistics)\n"
	     "  0: Iterate available drivers in registry and choose the one with the same name, if in question use next method (happens)\n"
	     "  1: Get the driver of the primary adapter (might not be correct when dealing with multiple adapters)\n"
	     "  2: Use DirectX LUID (would be the best, not yet implemented)\n"
	     "  3: Use Windows functions, use the primary device (might be wrong when API is using another adapter)\n"
	     "  4: Use Windows functions, use names such as DirectX Device (newest, most promising)\n"
	     "  5: Use Windows SetupAPI functions"),
	ECVF_RenderThreadSafe);

int32 GetOSVersionsHelper( TCHAR* OutOSVersionLabel, int32 OSVersionLabelLength, TCHAR* OutOSSubVersionLabel, int32 OSSubVersionLabelLength )
{
	int32 ErrorCode = (int32)FWindowsOSVersionHelper::SUCCEEDED;

	// Get system info
	SYSTEM_INFO SystemInfo;
	if( FPlatformMisc::Is64bitOperatingSystem() )
	{
		GetNativeSystemInfo( &SystemInfo );
	}
	else
	{
		GetSystemInfo( &SystemInfo );
	}

	OSVERSIONINFOEX OsVersionInfo = {0};
	OsVersionInfo.dwOSVersionInfoSize = sizeof( OSVERSIONINFOEX );
	FString OSVersionLabel = TEXT("Windows (unknown version)");
	FString OSSubVersionLabel = TEXT("");
#ifdef __clang__
#pragma clang diagnostic push
#pragma clang diagnostic ignored "-Wdeprecated-declarations"
#else
#pragma warning(push)
#pragma warning(disable : 4996) // 'function' was declared deprecated
#endif
	CA_SUPPRESS(28159)
	if( GetVersionEx( (LPOSVERSIONINFO)&OsVersionInfo ) )
#ifdef __clang__
#pragma clang diagnostic pop
#else
#pragma warning(pop)
#endif
	{
		bool bIsInvalidVersion = false;

		switch (OsVersionInfo.dwMajorVersion)
		{
		case 6:
			switch (OsVersionInfo.dwMinorVersion)
			{
			case 1:
				if (OsVersionInfo.wProductType == VER_NT_WORKSTATION)
				{
					OSVersionLabel = TEXT("Windows 7");
				}
				else
				{
					OSVersionLabel = TEXT("Windows Server 2008 R2");
				}
				break;
			case 2:
				if (OsVersionInfo.wProductType == VER_NT_WORKSTATION)
				{
					OSVersionLabel = TEXT("Windows 8");
				}
				else
				{
					OSVersionLabel = TEXT("Windows Server 2012");
				}
				break;
			case 3:
				if (OsVersionInfo.wProductType == VER_NT_WORKSTATION)
				{
					OSVersionLabel = TEXT("Windows 8.1");
				}
				else
				{
					OSVersionLabel = TEXT("Windows Server 2012 R2");
				}
				break;
			default:
				ErrorCode |= (int32)FWindowsOSVersionHelper::ERROR_UNKNOWNVERSION;
				break;
			}
			break;
		case 10:
			switch (OsVersionInfo.dwMinorVersion)
			{
			case 0:
				if (OsVersionInfo.wProductType == VER_NT_WORKSTATION)
				{
					// Windows 11 still reports a major version of 10 and minor of 0, so it looks
					// like we need to use the build number as the discriminator
					if (OsVersionInfo.dwBuildNumber >= 22000)
					{
						OSVersionLabel = TEXT("Windows 11");
					}
					else
					{
						OSVersionLabel = TEXT("Windows 10");
					}
				}
				else
				{
					// Same thing here, Windows Server 2019 and 2022 both claim to be version 10.0, so use the
					// build number to decide.
					if (OsVersionInfo.dwBuildNumber >= 20348)
					{
						OSVersionLabel = TEXT("Windows Server 2022");
					}
					else
					{
						OSVersionLabel = TEXT("Windows Server 2019");
					}
				}

				// For Windows 10, get the release number and append that to the string too (eg. 1709 = Fall Creators Update). 
				// There doesn't seem to be any good way to get this other than grabbing an entry from the registry.
				// 
				// The new semi-annual release scheme 20H1/20H2 etc appears to use a different key so we query that first.
				{
					FString DisplayVersion;
					if (FWindowsPlatformMisc::QueryRegKey(HKEY_LOCAL_MACHINE, TEXT("SOFTWARE\\Microsoft\\Windows NT\\CurrentVersion"), TEXT("DisplayVersion"), DisplayVersion))
					{
						OSVersionLabel += FString::Printf(TEXT(" (%s)"), *DisplayVersion);
					}
					else
					{
						FString ReleaseId;
						if (FWindowsPlatformMisc::QueryRegKey(HKEY_LOCAL_MACHINE, TEXT("SOFTWARE\\Microsoft\\Windows NT\\CurrentVersion"), TEXT("ReleaseId"), ReleaseId))
						{
							OSVersionLabel += FString::Printf(TEXT(" (Release %s)"), *ReleaseId);
						}
<<<<<<< HEAD
					}

					FString UpdateBuildRevision;
					if (!FWindowsPlatformMisc::QueryRegKey(HKEY_LOCAL_MACHINE, TEXT("SOFTWARE\\Microsoft\\Windows NT\\CurrentVersion"), TEXT("UBR"), UpdateBuildRevision))
					{
						UpdateBuildRevision = TEXT("UNKNOWN");
					}

=======
					}

					FString UpdateBuildRevision;
					if (!FWindowsPlatformMisc::QueryRegKey(HKEY_LOCAL_MACHINE, TEXT("SOFTWARE\\Microsoft\\Windows NT\\CurrentVersion"), TEXT("UBR"), UpdateBuildRevision))
					{
						UpdateBuildRevision = TEXT("UNKNOWN");
					}

>>>>>>> d731a049
					// Add the build number as displayed by the winver utility.
					OSVersionLabel += FString::Printf(TEXT(" [%u.%u.%u.%s]"), OsVersionInfo.dwMajorVersion, OsVersionInfo.dwMinorVersion, OsVersionInfo.dwBuildNumber, *UpdateBuildRevision);
				}
				break;
			default:
				ErrorCode |= (int32)FWindowsOSVersionHelper::ERROR_UNKNOWNVERSION;
				break;
			}
			break;
		default:
			ErrorCode |= FWindowsOSVersionHelper::ERROR_UNKNOWNVERSION;
			break;
		}

		if(OsVersionInfo.dwMajorVersion >= 6)
		{
#pragma warning( push )
#pragma warning( disable: 4191 )	// unsafe conversion from 'type of expression' to 'type required'
			typedef BOOL( WINAPI *LPFN_GETPRODUCTINFO )(DWORD, DWORD, DWORD, DWORD, PDWORD);
			LPFN_GETPRODUCTINFO fnGetProductInfo = (LPFN_GETPRODUCTINFO)GetProcAddress( GetModuleHandle( TEXT( "kernel32.dll" ) ), "GetProductInfo" );
#pragma warning( pop )
			if( fnGetProductInfo != NULL )
			{
				DWORD Type;
				fnGetProductInfo( OsVersionInfo.dwMajorVersion, OsVersionInfo.dwMinorVersion, 0, 0, &Type );

				switch( Type )
				{
					case PRODUCT_ULTIMATE:
						OSSubVersionLabel = TEXT( "Ultimate Edition" );
						break;
					case PRODUCT_PROFESSIONAL:
						OSSubVersionLabel = TEXT( "Professional" );
						break;
					case PRODUCT_HOME_PREMIUM:
						OSSubVersionLabel = TEXT( "Home Premium Edition" );
						break;
					case PRODUCT_HOME_BASIC:
						OSSubVersionLabel = TEXT( "Home Basic Edition" );
						break;
					case PRODUCT_ENTERPRISE:
						OSSubVersionLabel = TEXT( "Enterprise Edition" );
						break;
					case PRODUCT_BUSINESS:
						OSSubVersionLabel = TEXT( "Business Edition" );
						break;
					case PRODUCT_STARTER:
						OSSubVersionLabel = TEXT( "Starter Edition" );
						break;
					case PRODUCT_CLUSTER_SERVER:
						OSSubVersionLabel = TEXT( "Cluster Server Edition" );
						break;
					case PRODUCT_DATACENTER_SERVER:
						OSSubVersionLabel = TEXT( "Datacenter Edition" );
						break;
					case PRODUCT_DATACENTER_SERVER_CORE:
						OSSubVersionLabel = TEXT( "Datacenter Edition (core installation)" );
						break;
					case PRODUCT_ENTERPRISE_SERVER:
						OSSubVersionLabel = TEXT( "Enterprise Edition" );
						break;
					case PRODUCT_ENTERPRISE_SERVER_CORE:
						OSSubVersionLabel = TEXT( "Enterprise Edition (core installation)" );
						break;
					case PRODUCT_ENTERPRISE_SERVER_IA64:
						OSSubVersionLabel = TEXT( "Enterprise Edition for Itanium-based Systems" );
						break;
					case PRODUCT_SMALLBUSINESS_SERVER:
						OSSubVersionLabel = TEXT( "Small Business Server" );
						break;
					case PRODUCT_SMALLBUSINESS_SERVER_PREMIUM:
						OSSubVersionLabel = TEXT( "Small Business Server Premium Edition" );
						break;
					case PRODUCT_STANDARD_SERVER:
						OSSubVersionLabel = TEXT( "Standard Edition" );
						break;
					case PRODUCT_STANDARD_SERVER_CORE:
						OSSubVersionLabel = TEXT( "Standard Edition (core installation)" );
						break;
					case PRODUCT_WEB_SERVER:
						OSSubVersionLabel = TEXT( "Web Server Edition" );
						break;
				}
			}
			else
			{
				OSSubVersionLabel = TEXT( "(type unknown)" );
				ErrorCode |= (int32)FWindowsOSVersionHelper::ERROR_GETPRODUCTINFO_FAILED;
			}
		}

#if 0
		// THIS BIT ADDS THE SERVICE PACK INFO TO THE EDITION STRING
		// Append service pack info
		if( OsVersionInfo.szCSDVersion[0] != 0 )
		{
			OSSubVersionLabel += FString::Printf( TEXT( " (%s)" ), OsVersionInfo.szCSDVersion );
		}
#else
		// THIS BIT USES SERVICE PACK INFO ONLY
		OSSubVersionLabel = OsVersionInfo.szCSDVersion;
#endif
	}
	else
	{
		ErrorCode |= FWindowsOSVersionHelper::ERROR_GETVERSIONEX_FAILED;
	}

	FCString::Strcpy(OutOSVersionLabel, OSVersionLabelLength, *OSVersionLabel);
	FCString::Strcpy(OutOSSubVersionLabel, OSSubVersionLabelLength, *OSSubVersionLabel);

	return ErrorCode;
}

#if WINDOWS_USE_DEFAULT_OSVERSIONHELPER
int32 FWindowsOSVersionHelper::GetOSVersions( FString& OutOSVersionLabel, FString& OutOSSubVersionLabel )
{
	TCHAR OSVersionLabel[128];
	TCHAR OSSubVersionLabel[128];

	OSVersionLabel[0] = TEXT('\0');
	OSSubVersionLabel[0] = TEXT('\0');

	int32 Result = GetOSVersionsHelper( OSVersionLabel, UE_ARRAY_COUNT(OSVersionLabel), OSSubVersionLabel, UE_ARRAY_COUNT(OSSubVersionLabel) );

	OutOSVersionLabel = OSVersionLabel;
	OutOSSubVersionLabel = OSSubVersionLabel;

	return Result;
}
#endif //WINDOWS_USE_DEFAULT_OSVERSIONHELPER

namespace
{
	bool GetOSVersionHelper(TCHAR* OutString, int32 Length)
	{
		int32 ErrorCode = (int32)FWindowsOSVersionHelper::SUCCEEDED;

		// Get system info
		SYSTEM_INFO SystemInfo;
		const TCHAR* Architecture;
		if (FPlatformMisc::Is64bitOperatingSystem())
		{
			Architecture = TEXT("64bit");
			GetNativeSystemInfo(&SystemInfo);
		}
		else
		{
			Architecture = TEXT("32bit");
			GetSystemInfo(&SystemInfo);
		}

		OSVERSIONINFOEX OsVersionInfo = { 0 };
		OsVersionInfo.dwOSVersionInfoSize = sizeof(OSVERSIONINFOEX);
	#ifdef __clang__
	#pragma clang diagnostic push
	#pragma clang diagnostic ignored "-Wdeprecated-declarations"
	#else
	#pragma warning(push)
	#pragma warning(disable : 4996) // 'function' was declared deprecated
	#endif
		CA_SUPPRESS(28159)
		if (GetVersionEx((LPOSVERSIONINFO)&OsVersionInfo))
	#ifdef __clang__
	#pragma clang diagnostic pop
	#else
	#pragma warning(pop)
	#endif
		{
			FCString::Snprintf(OutString, Length, TEXT("%d.%d.%d.%d.%d.%s"), OsVersionInfo.dwMajorVersion, OsVersionInfo.dwMinorVersion, OsVersionInfo.dwBuildNumber, OsVersionInfo.wProductType, OsVersionInfo.wSuiteMask, Architecture);
			return true;
		}
		return false;
	}
}

#include "Windows/HideWindowsPlatformTypes.h"

/** 
 * Whether support for integrating into the firewall is there
 */
#define WITH_FIREWALL_SUPPORT	0

extern "C"
{
	CORE_API Windows::HINSTANCE hInstance = NULL;
}


/** Original C- Runtime pure virtual call handler that is being called in the (highly likely) case of a double fault */
_purecall_handler DefaultPureCallHandler;

/**
* Our own pure virtual function call handler, set by appPlatformPreInit. Falls back
* to using the default C- Runtime handler in case of double faulting.
*/
static void PureCallHandler()
{
	static bool bHasAlreadyBeenCalled = false;
	UE_DEBUG_BREAK();
	if( bHasAlreadyBeenCalled )
	{
		// Call system handler if we're double faulting.
		if( DefaultPureCallHandler )
		{
			DefaultPureCallHandler();
		}
	}
	else
	{
		bHasAlreadyBeenCalled = true;
		if( GIsRunning )
		{
			FMessageDialog::Open( EAppMsgType::Ok, NSLOCTEXT("Core", "PureVirtualFunctionCalledWhileRunningApp", "Pure virtual function being called while application was running (GIsRunning == 1).") );
		}
		UE_LOG(LogWindows, Fatal,TEXT("Pure virtual function being called") );
	}
}

/*-----------------------------------------------------------------------------
	SHA-1 functions.
-----------------------------------------------------------------------------*/

/**
* Get the hash values out of the executable hash section
*
* NOTE: hash keys are stored in the executable, you will need to put a line like the
*		 following into your PCLaunch.rc settings:
*			ID_HASHFILE RCDATA "../../../../GameName/Build/Hashes.sha"
*
*		 Then, use the -sha option to the cooker (must be from commandline, not
*       frontend) to generate the hashes for .ini, loc, startup packages, and .usf shader files
*
*		 You probably will want to make and checkin an empty file called Hashses.sha
*		 into your source control to avoid linker warnings. Then for testing or final
*		 final build ONLY, use the -sha command and relink your executable to put the
*		 hashes for the current files into the executable.
*/
static void InitSHAHashes()
{
	uint32 SectionSize = 0;
	void* SectionData = NULL;
	// find the resource for the file hash in the exe by ID
	HRSRC HashFileFindResH = FindResource(NULL,MAKEINTRESOURCE(ID_HASHFILE),RT_RCDATA);
	if( HashFileFindResH )
	{
		// load it
		HGLOBAL HashFileLoadResH = LoadResource(NULL,HashFileFindResH);
		if( !HashFileLoadResH )
		{
			FMessageDialog::ShowLastError();
		}
		else
		{
			// get size
			SectionSize = SizeofResource(NULL,HashFileFindResH);
			// get the data. no need to unlock it
			SectionData = (uint8*)LockResource(HashFileLoadResH);
		}
	}

	// there may be a dummy byte for platforms that can't handle empty files for linking
	if (SectionSize <= 1)
	{
		return;
	}

	// look for the hash section
	if( SectionData )
	{
		FSHA1::InitializeFileHashesFromBuffer((uint8*)SectionData, SectionSize);
	}
}

/**
 *	Sets process memory limit using the job object, may fail under some situation like when Program Compatibility Assistant is enabled.
 *	Debugging purpose only.
 */
static void SetProcessMemoryLimit( SIZE_T ProcessMemoryLimitMB )
{
	HANDLE JobObject = ::CreateJobObject(nullptr, TEXT("UE4-JobObject"));
	check(JobObject);
	JOBOBJECT_EXTENDED_LIMIT_INFORMATION JobLimitInfo;
	FMemory::Memzero( JobLimitInfo );
	JobLimitInfo.ProcessMemoryLimit = 1024*1024*ProcessMemoryLimitMB;
	JobLimitInfo.BasicLimitInformation.LimitFlags = JOB_OBJECT_LIMIT_PROCESS_MEMORY;
	const BOOL bSetJob = ::SetInformationJobObject(JobObject,JobObjectExtendedLimitInformation,&JobLimitInfo,sizeof(JobLimitInfo));

	const BOOL bAssign = ::AssignProcessToJobObject(JobObject, GetCurrentProcess());
}

void FWindowsPlatformMisc::PlatformPreInit()
{
	//SetProcessMemoryLimit( 92 );

	FGenericPlatformMisc::PlatformPreInit();

	// Load the bundled version of dbghelp.dll if necessary
#if USE_BUNDLED_DBGHELP
	// Loading newer versions of DbgHelp fails on Windows 7 since it is no longer supported.
	if (IsWindows8OrGreater())
	{
		// Try to load a bundled copy of dbghelp.dll. A bug with Windows 10 version 1709 
		FString DbgHlpPath = FPaths::EngineDir() / TEXT("Binaries/ThirdParty/DbgHelp/dbghelp.dll");
		FPlatformProcess::GetDllHandle(*DbgHlpPath);
	}
#endif

	// Use our own handler for pure virtuals being called.
	DefaultPureCallHandler = _set_purecall_handler( PureCallHandler );

	const int32 MinResolution[] = {640,480};
	if ( ::GetSystemMetrics(SM_CXSCREEN) < MinResolution[0] || ::GetSystemMetrics(SM_CYSCREEN) < MinResolution[1] )
	{
		FMessageDialog::Open( EAppMsgType::Ok, NSLOCTEXT("Launch", "Error_ResolutionTooLow", "The current resolution is too low to run this game.") );
		FPlatformMisc::RequestExit( false );
	}

	// initialize the file SHA hash mapping
	InitSHAHashes();
}


void FWindowsPlatformMisc::PlatformInit()
{
	FGenericPlatformMisc::LogNameEventStatsInit();

#if defined(_MSC_VER) && _MSC_VER == 1800 && PLATFORM_64BITS
	// Work around bug in the VS 2013 math libraries in 64bit on certain windows versions. http://connect.microsoft.com/VisualStudio/feedback/details/811093 has details, remove this when runtime libraries are fixed
	_set_FMA3_enable(0);
#endif

	// Set granularity of sleep and such to 1 ms.
	timeBeginPeriod( 1 );

	// Identity.
	UE_LOG(LogInit, Log, TEXT("Computer: %s"), FPlatformProcess::ComputerName() );
	UE_LOG(LogInit, Log, TEXT("User: %s"), FPlatformProcess::UserName() );

	// Get CPU info.
	const FPlatformMemoryConstants& MemoryConstants = FPlatformMemory::GetConstants();
	UE_LOG(LogInit, Log, TEXT("CPU Page size=%i, Cores=%i"), MemoryConstants.PageSize, FPlatformMisc::NumberOfCores() );

	// Timer resolution.
	UE_LOG(LogInit, Log, TEXT("High frequency timer resolution =%f MHz"), 0.000001 / FPlatformTime::GetSecondsPerCycle() );

	// Register on the game thread.
	FWindowsPlatformStackWalk::RegisterOnModulesChanged();
}

void FWindowsPlatformMisc::PlatformTearDown()
{
	FPlatformProcess::CeaseBeingFirstInstance();
}

/**
 * Handler called for console events like closure, CTRL-C, ...
 *
 * @param Type Ctrl-C, Ctrl-Break, Close Console Log Window, Logoff, or Shutdown
 */
static BOOL WINAPI ConsoleCtrlHandler(DWORD CtrlType)
{
	// Broadcast the termination the first time through.
	bool IsRequestingExit = IsEngineExitRequested();
	static bool AppTermDelegateBroadcast = false;
	if (!AppTermDelegateBroadcast)
	{
		RequestEngineExit(TEXT("ConsoleCtrl RequestExit"));
		FCoreDelegates::ApplicationWillTerminateDelegate.Broadcast();
		AppTermDelegateBroadcast = true;
	}

	// Only "two-step Ctrl-C" if the termination event is Ctrl-C and the process
	// is considered interactive. Hard-terminate on all other cases.
	if (CtrlType != CTRL_C_EVENT || FApp::IsUnattended())
	{
		IsRequestingExit = true;
	}

	if (!IsRequestingExit)
	{
		UE_LOG(LogCore, Warning, TEXT("*** INTERRUPTED *** : SHUTTING DOWN"));
		UE_LOG(LogCore, Warning, TEXT("*** INTERRUPTED *** : CTRL-C TO FORCE QUIT"));
	}

	// make sure as much data is written to disk as possible
	if (GLog)
	{
		GLog->Flush();
	}
	if (GWarn)
	{
		GWarn->Flush();
	}
	if (GError)
	{
		GError->Flush();
	}

	if (!IsRequestingExit)
	{
		// We'll two-step Ctrl-C events to give processes like servers time to
		// correctly terminate. Note the IsEngineExitRequested() is true now.
		return true;
	}

	// There's no guarantee that the process is paying attention to IsEngineExitRequested()
	// (e.g. some long-running commandlets). Using that for shutdown is therefore not
	// reliable. Deferring to the default CtrlHandler is also no good as that calls
	// ExitProcess() which will terminate all threads and detach all DLLS. This can
	// result in deadlocks and/or asserts as each DLL's atexit() is processed. So
	// let's hard terminate the process. 0xc000013a is what Windows' default handler
	// would normally pass to ExitProcess() and how ExitProc() terminates threads.
	TerminateProcess(GetCurrentProcess(), 0xc000013au);
	return false;
}

void FWindowsPlatformMisc::SetGracefulTerminationHandler()
{
	if (GetConsoleWindow() == nullptr)
	{
		return;
	}

	// Set console control handler so we can exit if requested.
	SetConsoleCtrlHandler(ConsoleCtrlHandler, true);

#if !UE_BUILD_SHIPPING && PLATFORM_CPU_X86_FAMILY
	// There are many places that can register a Ctrl-C handler, some of which
	// we are not in control of (third party Perforce libraries for example). This
	// can result in Ctrl-C doing nothing, or an abrupt call to ExitProcess() which
	// will cause asserts and/or deadlocks. So we're going to apply a patch so no
	// one else can register a handler.
	auto* SetCtrlCProc = (uint8*)SetConsoleCtrlHandler;
	if (SetCtrlCProc[0] == 0xff && SetCtrlCProc[1] == 0x25)
	{
#if PLATFORM_64BITS
		// Follow a possible "jmp [eip] + disp32" instruction to get to the actual
		// implementation of the SetConsoleCtrlHandler function.
		SetCtrlCProc = *(uint8**)(SetCtrlCProc + 6 + *(uint32*)(SetCtrlCProc + 2));
#else
		// Follow "jmp [disp32]"
		uintptr_t Disp32 = *(uintptr_t*)(SetCtrlCProc + 2);
		SetCtrlCProc = *(uint8**)(Disp32);
#endif
	}

	// Patch the start of the SetConsoleCtrlHandler function.
	uint8 Patch[] = {
		0xb8, 0x01, 0x00, 0x00, 0x00,	// mov eax, 1
		0xc3							// ret
	};
	DWORD PrevProtection;
	if (VirtualProtect(SetCtrlCProc, sizeof(Patch), PAGE_EXECUTE_READWRITE, &PrevProtection))
	{
		memcpy(SetCtrlCProc, Patch, sizeof(Patch));
		VirtualProtect(SetCtrlCProc, sizeof(Patch), PrevProtection, &PrevProtection);
		FlushInstructionCache(GetCurrentProcess(), nullptr, 0);
	}
#endif // !UE_BUILD_SHIPPING && PLATFORM_CPU_X86_FAMILY
}

void FWindowsPlatformMisc::CallGracefulTerminationHandler()
{
	ConsoleCtrlHandler(CTRL_CLOSE_EVENT);
}

static ECrashHandlingType GCrashHandlingType; /* = ECrashHandlingType::Default */

ECrashHandlingType FWindowsPlatformMisc::GetCrashHandlingType()
{
	return GCrashHandlingType;
}

ECrashHandlingType FWindowsPlatformMisc::SetCrashHandlingType(ECrashHandlingType Type)
{
	GCrashHandlingType = Type;
	return GCrashHandlingType;
}

int32 FWindowsPlatformMisc::GetMaxPathLength()
{
	struct FLongPathsEnabled
	{
		bool bValue;

		FLongPathsEnabled()
		{
			HMODULE Handle = GetModuleHandle(TEXT("ntdll.dll"));
			if (Handle == NULL)
			{
				bValue = false;
			}
			else
			{
				typedef BOOLEAN(NTAPI *RtlAreLongPathsEnabledFunc)();
				RtlAreLongPathsEnabledFunc RtlAreLongPathsEnabled = (RtlAreLongPathsEnabledFunc)(void*)GetProcAddress(Handle, "RtlAreLongPathsEnabled");
				bValue = (RtlAreLongPathsEnabled != NULL && RtlAreLongPathsEnabled());
			}
		}
	};

	static FLongPathsEnabled LongPathsEnabled;
	return LongPathsEnabled.bValue? 32767 : MAX_PATH;
}

void FWindowsPlatformMisc::GetEnvironmentVariable(const TCHAR* VariableName, TCHAR* Result, int32 ResultLength)
{
	uint32 Error = ::GetEnvironmentVariableW(VariableName, Result, ResultLength);
	if (Error <= 0)
	{		
		*Result = TEXT('\0');
	}
}

FString FWindowsPlatformMisc::GetEnvironmentVariable(const TCHAR* VariableName)
{
	// Allocate the data for the string. Loop in case the variable happens to change while running, or the buffer isn't large enough.
	FString Buffer;
	for(uint32 Length = 128;;)
	{
		TArray<TCHAR, FString::AllocatorType>& CharArray = Buffer.GetCharArray();
		CharArray.SetNumUninitialized(Length);

		Length = ::GetEnvironmentVariableW(VariableName, CharArray.GetData(), CharArray.Num());
		if (Length == 0)
		{
			Buffer.Reset();
			break;
		}
		else if (Length < (uint32)CharArray.Num())
		{
			CharArray.SetNum(Length + 1);
			break;
		}
	}
	return Buffer;
}

void FWindowsPlatformMisc::SetEnvironmentVar(const TCHAR* VariableName, const TCHAR* Value)
{
	uint32 Error = ::SetEnvironmentVariable(VariableName, Value);
	if (Error == 0)
	{
		UE_LOG(LogWindows, Warning, TEXT("Failed to set EnvironmentVariable: %s to : %s"), VariableName, Value);
	}
}

TArray<uint8> FWindowsPlatformMisc::GetMacAddress()
{
	TArray<uint8> Result;
	IP_ADAPTER_INFO IpAddresses[16];
	ULONG OutBufferLength = sizeof(IP_ADAPTER_INFO) * 16;
	// Read the adapters
	uint32 RetVal = GetAdaptersInfo(IpAddresses,&OutBufferLength);
	if (RetVal == NO_ERROR)
	{
		PIP_ADAPTER_INFO AdapterList = IpAddresses;
		// Walk the set of addresses copying each one
		while (AdapterList)
		{
			// If there is an address to read
			if (AdapterList->AddressLength > 0)
			{
				// Copy the data and say we did
				Result.AddZeroed(AdapterList->AddressLength);
				FMemory::Memcpy(Result.GetData(),AdapterList->Address,AdapterList->AddressLength);
				break;
			}
			AdapterList = AdapterList->Next;
		}
	}
	return Result;
}

/**
 * We need to see if we are doing AutomatedPerfTesting and we are -unattended if we are then we have
 * crashed in some terrible way and we need to make certain we can kill -9 the devenv process /
 * vsjitdebugger.exe and any other processes that are still running
 */
static void HardKillIfAutomatedTesting()
{
	// so here 
	int32 FromCommandLine = 0;
	FParse::Value( FCommandLine::Get(), TEXT("AutomatedPerfTesting="), FromCommandLine );
	if(( FApp::IsUnattended() == true ) && ( FromCommandLine != 0 ) && ( FParse::Param(FCommandLine::Get(), TEXT("KillAllPopUpBlockingWindows")) == true ))
	{

		UE_LOG(LogWindows, Warning, TEXT("Attempting to run KillAllPopUpBlockingWindows"));

		// .bat files never seem to launch correctly with FPlatformProcess::CreateProc so we just use the FPlatformProcess::LaunchURL which will call ShellExecute
		// we don't really care about the return code in this case 
		FPlatformProcess::LaunchURL( TEXT("KillAllPopUpBlockingWindows.bat"), NULL, NULL );
	}
}


void FWindowsPlatformMisc::SubmitErrorReport( const TCHAR* InErrorHist, EErrorReportMode::Type InMode )
{
	if ((!FPlatformMisc::IsDebuggerPresent() || GAlwaysReportCrash) && !FParse::Param(FCommandLine::Get(), TEXT("CrashForUAT")))
	{
		HardKillIfAutomatedTesting();
	}
}

#if !UE_BUILD_SHIPPING
bool FWindowsPlatformMisc::IsDebuggerPresent()
{
	return !GIgnoreDebugger && !!::IsDebuggerPresent();
}

EProcessDiagnosticFlags FWindowsPlatformMisc::GetProcessDiagnostics()
{
	static EProcessDiagnosticFlags FoundDiagnostics = []() -> EProcessDiagnosticFlags
	{
		EProcessDiagnosticFlags Result = FGenericPlatformMisc::GetProcessDiagnostics();

		TCHAR* ImageFileName = PathFindFileName(FPlatformProcess::ExecutablePath());
		FString ImageFileSubkey = FString::Printf(TEXT("SOFTWARE\\Microsoft\\Windows NT\\CurrentVersion\\Image File Execution Options\\%s"), ImageFileName);

		// via https://docs.microsoft.com/en-us/windows-hardware/drivers/debugger/gflags-flag-table
		constexpr uint32 MemorySanitizerMask =
			0x00000010| // FLG_HEAP_ENABLE_TAIL_CHECK
			0x00000020| // FLG_HEAP_ENABLE_FREE_CHECK
			0x00000080| // FLG_HEAP_VALIDATE_ALL
			0x00000100| // FLG_APPLICATION_VERIFIER
			0x00000800| // FLG_HEAP_ENABLE_TAGGING
			0x00008000| // FLG_HEAP_ENABLE_TAG_BY_DLL
			0x00200000| // FLG_HEAP_DISABLE_COALESCING
			0x02000000; // FLG_HEAP_PAGE_ALLOCS

		DWORD Data, DataCount = sizeof(Data);
		if (ERROR_SUCCESS == RegGetValue(HKEY_LOCAL_MACHINE, *ImageFileSubkey, TEXT("GlobalFlag"), RRF_RT_REG_DWORD, nullptr, &Data, &DataCount))
		{
			if (MemorySanitizerMask & Data)
			{
				Result |= EProcessDiagnosticFlags::MemorySanitizer;
			}
		}

		return Result;
	}();

	return FoundDiagnostics;
}
#endif //!UE_BUILD_SHIPPING

#if STATS || ENABLE_STATNAMEDEVENTS
void FWindowsPlatformMisc::CustomNamedStat(const TCHAR* Text, float Value, const TCHAR* Graph, const TCHAR* Unit)
{
	FRAMEPRO_DYNAMIC_CUSTOM_STAT(TCHAR_TO_WCHAR(Text), Value, TCHAR_TO_WCHAR(Graph), TCHAR_TO_WCHAR(Unit), FRAMEPRO_COLOUR(255,255,255));
}

void FWindowsPlatformMisc::CustomNamedStat(const ANSICHAR* Text, float Value, const ANSICHAR* Graph, const ANSICHAR* Unit)
{
	FRAMEPRO_DYNAMIC_CUSTOM_STAT(Text, Value, Graph, Unit, FRAMEPRO_COLOUR(255,255,255));
}

void FWindowsPlatformMisc::BeginNamedEventFrame()
{
	FGenericPlatformMisc::TickStatNamedEvents();

#if FRAMEPRO_ENABLED
	FFrameProProfiler::FrameStart();
#endif
}

void FWindowsPlatformMisc::BeginNamedEvent(const struct FColor& Color, const TCHAR* Text)
{
	FGenericPlatformMisc::StatNamedEvent(Text);

#if FRAMEPRO_ENABLED
	FFrameProProfiler::PushEvent(Text);
#elif UE_EXTERNAL_PROFILING_ENABLED
	FExternalProfilerTrace::StartScopedEvent(Color, Text);
#endif
}

void FWindowsPlatformMisc::BeginNamedEvent(const struct FColor& Color, const ANSICHAR* Text)
{
	FGenericPlatformMisc::StatNamedEvent(Text);

#if FRAMEPRO_ENABLED
	FFrameProProfiler::PushEvent(Text);
#elif UE_EXTERNAL_PROFILING_ENABLED
	FExternalProfilerTrace::StartScopedEvent(Color, Text);
#endif
}

void FWindowsPlatformMisc::EndNamedEvent()
{
#if FRAMEPRO_ENABLED
	FFrameProProfiler::PopEvent();
#elif UE_EXTERNAL_PROFILING_ENABLED
	FExternalProfilerTrace::EndScopedEvent();
#endif
}
#endif // STATS || ENABLE_STATNAMEDEVENTS

bool FWindowsPlatformMisc::IsRemoteSession()
{
	return ::GetSystemMetrics(SM_REMOTESESSION) != 0;
}

void FWindowsPlatformMisc::SetUTF8Output()
{
	CA_SUPPRESS(6031)
	_setmode(_fileno(stdout), _O_U8TEXT);
}

void FWindowsPlatformMisc::LocalPrint( const TCHAR *Message )
{
#if USE_DEBUG_LOGGING
	OutputDebugString(Message);
#endif
}

void FWindowsPlatformMisc::RequestExit( bool Force )
{
	UE_LOG(LogWindows, Log,  TEXT("FPlatformMisc::RequestExit(%i)"), Force );

	// Legacy behavior that now calls through to RequestExitWithStatus
	if( Force )
	{
		RequestExitWithStatus(Force, GIsCriticalError ? 3 : 0);
	}
	else
	{
		RequestExitWithStatus(false, 0);
	}
}

void FWindowsPlatformMisc::RequestExitWithStatus(bool Force, uint8 ReturnCode)
{
	UE_LOG(LogWindows, Log, TEXT("FPlatformMisc::RequestExitWithStatus(%i, %i)"), Force, ReturnCode);

	RequestEngineExit(TEXT("Win RequestExit"));
	FCoreDelegates::ApplicationWillTerminateDelegate.Broadcast();

	if (Force)
	{
		// Force immediate exit. In case of an error set the exit code to 3.
		// Dangerous because config code isn't flushed, global destructors aren't called, etc.
		// Suppress abort message and MS reports.
		//_set_abort_behavior( 0, _WRITE_ABORT_MSG | _CALL_REPORTFAULT );
		//abort();

		// Make sure the log is flushed.
		if (GLog)
		{
			GLog->Flush();
		}

		TerminateProcess(GetCurrentProcess(), ReturnCode);
	}
	else
	{
		// Tell the platform specific code we want to exit cleanly from the main loop.
		PostQuitMessage(ReturnCode);
	}
}

const TCHAR* FWindowsPlatformMisc::GetSystemErrorMessage(TCHAR* OutBuffer, int32 BufferCount, int32 Error)
{
	check(OutBuffer && BufferCount);
	*OutBuffer = TEXT('\0');
	if (Error == 0)
	{
		Error = GetLastError();
	}
	FormatMessage( FORMAT_MESSAGE_FROM_SYSTEM, NULL, Error, MAKELANGID(LANG_NEUTRAL, SUBLANG_DEFAULT), OutBuffer, BufferCount, NULL );
	TCHAR* Found = FCString::Strchr(OutBuffer,TEXT('\r'));
	if (Found)
	{
		*Found = TEXT('\0');
	}
	Found = FCString::Strchr(OutBuffer,TEXT('\n'));
	if (Found)
	{
		*Found = TEXT('\0');
	}
	return OutBuffer;
}

void FWindowsPlatformMisc::CreateGuid(FGuid& Result)
{
	verify( CoCreateGuid( (GUID*)&Result )==S_OK );
}


#define HOTKEY_YES			100
#define HOTKEY_NO			101
#define HOTKEY_CANCEL		102

/**
 * Helper global variables, used in MessageBoxDlgProc for set message text.
 */
static TCHAR* GMessageBoxText = NULL;
static TCHAR* GMessageBoxCaption = NULL;
/**
 * Used by MessageBoxDlgProc to indicate whether a 'Cancel' button is present and
 * thus 'Esc should be accepted as a hotkey.
 */
static bool GCancelButtonEnabled = false;

/**
 * Calculates button position and size, localize button text.
 * @param HandleWnd handle to dialog window
 * @param Text button text to localize
 * @param DlgItemId dialog item id
 * @param PositionX current button position (x coord)
 * @param PositionY current button position (y coord)
 * @return true if succeeded
 */
static bool SetDlgItem( HWND HandleWnd, const TCHAR* Text, int32 DlgItemId, int32* PositionX, int32* PositionY )
{
	SIZE SizeButton;
		
	HDC DC = CreateCompatibleDC( NULL );
	GetTextExtentPoint32( DC, Text, wcslen(Text), &SizeButton );
	DeleteDC(DC);
	DC = NULL;

	SizeButton.cx += 14;
	SizeButton.cy += 8;

	HWND Handle = GetDlgItem( HandleWnd, DlgItemId );
	if( Handle )
	{
		*PositionX -= ( SizeButton.cx + 5 );
		SetWindowPos( Handle, HWND_TOP, *PositionX, *PositionY - SizeButton.cy, SizeButton.cx, SizeButton.cy, 0 );
		SetDlgItemText( HandleWnd, DlgItemId, Text );
		
		return true;
	}

	return false;
}

/**
 * Callback for MessageBoxExt dialog (allowing for Yes to all / No to all )
 * @return		One of EAppReturnType::Yes, EAppReturnType::YesAll, EAppReturnType::No, EAppReturnType::NoAll, EAppReturnType::Cancel.
 */
PTRINT CALLBACK MessageBoxDlgProc( HWND HandleWnd, uint32 Message, WPARAM WParam, LPARAM LParam )
{
	switch(Message)
	{
		case WM_INITDIALOG:
			{
				// Sets most bottom and most right position to begin button placement
				RECT Rect;
				POINT Point;
				
				GetWindowRect( HandleWnd, &Rect );
				Point.x = Rect.right;
				Point.y = Rect.bottom;
				ScreenToClient( HandleWnd, &Point );
				
				int32 PositionX = Point.x - 8;
				int32 PositionY = Point.y - 10;

				// Localize dialog buttons, sets position and size.
				FString CancelString;
				FString NoToAllString;
				FString NoString;
				FString YesToAllString;
				FString YesString;

				// The Localize* functions will return the Key if a dialog is presented before the config system is initialized.
				// Instead, we use hard-coded strings if config is not yet initialized.
				if( !GConfig )
				{
					CancelString = TEXT("Cancel");
					NoToAllString = TEXT("No to All");
					NoString = TEXT("No");
					YesToAllString = TEXT("Yes to All");
					YesString = TEXT("Yes");
				}
				else
				{
					CancelString = NSLOCTEXT("UnrealEd", "Cancel", "Cancel").ToString();
					NoToAllString = NSLOCTEXT("UnrealEd", "NoToAll", "No to All").ToString();
					NoString = NSLOCTEXT("UnrealEd", "No", "No").ToString();
					YesToAllString = NSLOCTEXT("UnrealEd", "YesToAll", "Yes to All").ToString();
					YesString = NSLOCTEXT("UnrealEd", "Yes", "Yes").ToString();
				}
				SetDlgItem( HandleWnd, *CancelString, IDC_CANCEL, &PositionX, &PositionY );
				SetDlgItem( HandleWnd, *NoToAllString, IDC_NOTOALL, &PositionX, &PositionY );
				SetDlgItem( HandleWnd, *NoString, IDC_NO_B, &PositionX, &PositionY );
				SetDlgItem( HandleWnd, *YesToAllString, IDC_YESTOALL, &PositionX, &PositionY );
				SetDlgItem( HandleWnd, *YesString, IDC_YES, &PositionX, &PositionY );

				SetDlgItemText( HandleWnd, IDC_MESSAGE, GMessageBoxText );
				SetWindowText( HandleWnd, GMessageBoxCaption );

				// If parent window exist, get it handle and make it foreground.
				HWND ParentWindow = GetTopWindow( HandleWnd );
				if( ParentWindow )
				{
					SetWindowPos( ParentWindow, HWND_TOPMOST, 0, 0, 0, 0, SWP_NOMOVE | SWP_NOSIZE );
				}

				SetForegroundWindow( HandleWnd );
				SetWindowPos( HandleWnd, HWND_TOPMOST, 0, 0, 0, 0, SWP_NOMOVE | SWP_NOSIZE );

				RegisterHotKey( HandleWnd, HOTKEY_YES, 0, 'Y' );
				RegisterHotKey( HandleWnd, HOTKEY_NO, 0, 'N' );
				if ( GCancelButtonEnabled )
				{
					RegisterHotKey( HandleWnd, HOTKEY_CANCEL, 0, VK_ESCAPE );
				}

				// Windows are foreground, make them not top most.
				SetWindowPos( HandleWnd, HWND_NOTOPMOST, 0, 0, 0, 0, SWP_NOMOVE | SWP_NOSIZE );
				if( ParentWindow )
				{
					SetWindowPos( ParentWindow, HWND_NOTOPMOST, 0, 0, 0, 0, SWP_NOMOVE | SWP_NOSIZE );
				}

				return true;
			}
		case WM_DESTROY:
			{
				UnregisterHotKey( HandleWnd, HOTKEY_YES );
				UnregisterHotKey( HandleWnd, HOTKEY_NO );
				if ( GCancelButtonEnabled )
				{
					UnregisterHotKey( HandleWnd, HOTKEY_CANCEL );
				}
				return true;
			}
		case WM_COMMAND:
			switch( LOWORD( WParam ) )
			{
				case IDC_YES:
					EndDialog( HandleWnd, EAppReturnType::Yes );
					break;
				case IDC_YESTOALL:
					EndDialog( HandleWnd, EAppReturnType::YesAll );
					break;
				case IDC_NO_B:
					EndDialog( HandleWnd, EAppReturnType::No );
					break;
				case IDC_NOTOALL:
					EndDialog( HandleWnd, EAppReturnType::NoAll );
					break;
				case IDC_CANCEL:
					if ( GCancelButtonEnabled )
					{
						EndDialog( HandleWnd, EAppReturnType::Cancel );
					}
					break;
			}
			break;
		case WM_HOTKEY:
			switch( WParam )
			{
			case HOTKEY_YES:
				EndDialog( HandleWnd, EAppReturnType::Yes );
				break;
			case HOTKEY_NO:
				EndDialog( HandleWnd, EAppReturnType::No );
				break;
			case HOTKEY_CANCEL:
				if ( GCancelButtonEnabled )
				{
					EndDialog( HandleWnd, EAppReturnType::Cancel );
				}
				break;
			}
			break;
		default:
			return false;
	}
	return true;
}

/**
 * Displays extended message box allowing for YesAll/NoAll
 * @return 3 - YesAll, 4 - NoAll, -1 for Fail
 */
int MessageBoxExtInternal( EAppMsgType::Type MsgType, HWND HandleWnd, const TCHAR* Text, const TCHAR* Caption )
{
	GMessageBoxText = (TCHAR *) Text;
	GMessageBoxCaption = (TCHAR *) Caption;

	switch (MsgType)
	{
		case EAppMsgType::YesNoYesAllNoAll:
		{
			GCancelButtonEnabled = false;
			return (int)DialogBox(GetModuleHandle(NULL), MAKEINTRESOURCE(IDD_YESNO2ALL), HandleWnd, MessageBoxDlgProc);
		}
		case EAppMsgType::YesNoYesAllNoAllCancel:
		{
			GCancelButtonEnabled = true;
			return (int)DialogBox(GetModuleHandle(NULL), MAKEINTRESOURCE(IDD_YESNO2ALLCANCEL), HandleWnd, MessageBoxDlgProc);
		}
		case EAppMsgType::YesNoYesAll:
		{
			GCancelButtonEnabled = false;
			return (int)DialogBox(GetModuleHandle(NULL), MAKEINTRESOURCE(IDD_YESNOYESTOALL), HandleWnd, MessageBoxDlgProc);
		}
	}

	return -1;
}




EAppReturnType::Type FWindowsPlatformMisc::MessageBoxExt( EAppMsgType::Type MsgType, const TCHAR* Text, const TCHAR* Caption )
{
	FSlowHeartBeatScope SuspendHeartBeat;

	HWND ParentWindow = (HWND)NULL;
	switch( MsgType )
	{
	case EAppMsgType::Ok:
		{
			MessageBox(ParentWindow, Text, Caption, MB_OK|MB_SYSTEMMODAL);
			return EAppReturnType::Ok;
		}
	case EAppMsgType::YesNo:
		{
			int32 Return = MessageBox( ParentWindow, Text, Caption, MB_YESNO|MB_SYSTEMMODAL );
			return Return == IDYES ? EAppReturnType::Yes : EAppReturnType::No;
		}
	case EAppMsgType::OkCancel:
		{
			int32 Return = MessageBox( ParentWindow, Text, Caption, MB_OKCANCEL|MB_SYSTEMMODAL );
			return Return == IDOK ? EAppReturnType::Ok : EAppReturnType::Cancel;
		}
	case EAppMsgType::YesNoCancel:
		{
			int32 Return = MessageBox(ParentWindow, Text, Caption, MB_YESNOCANCEL | MB_ICONQUESTION | MB_SYSTEMMODAL);
			return Return == IDYES ? EAppReturnType::Yes : (Return == IDNO ? EAppReturnType::No : EAppReturnType::Cancel);
		}
	case EAppMsgType::CancelRetryContinue:
		{
			int32 Return = MessageBox(ParentWindow, Text, Caption, MB_CANCELTRYCONTINUE | MB_ICONQUESTION | MB_DEFBUTTON2 | MB_SYSTEMMODAL);
			return Return == IDCANCEL ? EAppReturnType::Cancel : (Return == IDTRYAGAIN ? EAppReturnType::Retry : EAppReturnType::Continue);
		}
		break;
	case EAppMsgType::YesNoYesAllNoAll:
		return (EAppReturnType::Type)MessageBoxExtInternal( EAppMsgType::YesNoYesAllNoAll, ParentWindow, Text, Caption );
		//These return codes just happen to match up with ours.
		// return 0 for No, 1 for Yes, 2 for YesToAll, 3 for NoToAll
		break;
	case EAppMsgType::YesNoYesAllNoAllCancel:
		return (EAppReturnType::Type)MessageBoxExtInternal( EAppMsgType::YesNoYesAllNoAllCancel, ParentWindow, Text, Caption );
		//These return codes just happen to match up with ours.
		// return 0 for No, 1 for Yes, 2 for YesToAll, 3 for NoToAll, 4 for Cancel
		break;

	case EAppMsgType::YesNoYesAll:
		return (EAppReturnType::Type)MessageBoxExtInternal(EAppMsgType::YesNoYesAll, ParentWindow, Text, Caption);
		//These return codes just happen to match up with ours.
		// return 0 for No, 1 for Yes, 2 for YesToAll
		break;

	default:
		break;
	}
	return EAppReturnType::Cancel;
}

static bool HandleGameExplorerIntegration()
{
	// skip this if running on WindowsServer (we get rare crashes that seem to stem from Windows Server builds, where GameExplorer isn't particularly useful)
	if (FPlatformProperties::SupportsWindowedMode() && !IsWindowsServer())
	{
		TCHAR AppPath[MAX_PATH];
		GetModuleFileName(NULL, AppPath, MAX_PATH - 1);

		// Initialize COM. We only want to do this once and not override settings of previous calls.
		if (!FWindowsPlatformMisc::CoInitialize())
		{
			return false;
		}
		
		// check to make sure we are able to run, based on parental rights
		IGameExplorer* GameExp;
		HRESULT hr = CoCreateInstance(__uuidof(GameExplorer), NULL, CLSCTX_INPROC_SERVER, __uuidof(IGameExplorer), (void**) &GameExp);

		BOOL bHasAccess = 1;
		BSTR AppPathBSTR = SysAllocString(AppPath);

		// @todo: This will allow access if the CoCreateInstance fails, but it should probaly disallow 
		// access if OS is Vista and it fails, succeed for XP
		if (SUCCEEDED(hr) && GameExp)
		{
			GameExp->VerifyAccess(AppPathBSTR, &bHasAccess);
		}


		// Guid for testing GE (un)installation
		static const GUID GEGuid = 
		{ 0x7089dd1d, 0xfe97, 0x4cc8, { 0x8a, 0xac, 0x26, 0x3e, 0x44, 0x1f, 0x3c, 0x42 } };

		// add the game to the game explorer if desired
		if (FParse::Param( FCommandLine::Get(), TEXT("installge")))
		{
			if (bHasAccess && GameExp)
			{
				BSTR AppDirBSTR = SysAllocString(FPlatformProcess::BaseDir());
				GUID Guid = GEGuid;
				hr = GameExp->AddGame(AppPathBSTR, AppDirBSTR, FParse::Param( FCommandLine::Get(), TEXT("allusers")) ? GIS_ALL_USERS : GIS_CURRENT_USER, &Guid);

				bool bWasSuccessful = false;
				// if successful
				if (SUCCEEDED(hr))
				{
					// get location of app local dir
					TCHAR UserPath[MAX_PATH];
					SHGetFolderPath(NULL, CSIDL_LOCAL_APPDATA | CSIDL_FLAG_CREATE, NULL, SHGFP_TYPE_CURRENT, UserPath);

					// convert guid to a string
					TCHAR GuidDir[MAX_PATH];
					CA_SUPPRESS(6031)
					StringFromGUID2(GEGuid, GuidDir, MAX_PATH - 1);

					// make the base path for all tasks
					FString BaseTaskDirectory = FString(UserPath) + TEXT("\\Microsoft\\Windows\\GameExplorer\\") + GuidDir;

					// make full paths for play and support tasks
					FString PlayTaskDirectory = BaseTaskDirectory + TEXT("\\PlayTasks");
					FString SupportTaskDirectory = BaseTaskDirectory + TEXT("\\SupportTasks");
				
					// make sure they exist
					IFileManager::Get().MakeDirectory(*PlayTaskDirectory, true);
					IFileManager::Get().MakeDirectory(*SupportTaskDirectory, true);

					// interface for creating a shortcut
					IShellLink* Link;
					hr = CoCreateInstance(CLSID_ShellLink, NULL, CLSCTX_INPROC_SERVER,	IID_IShellLink, (void**)&Link);

					// get the persistent file interface of the link
					IPersistFile* LinkFile;
					Link->QueryInterface(IID_IPersistFile, (void**)&LinkFile);

					Link->SetPath(AppPath);

					// create all of our tasks

					// first is just the game
					Link->SetArguments(TEXT(""));
					Link->SetDescription(TEXT("Play"));
					IFileManager::Get().MakeDirectory(*(PlayTaskDirectory + TEXT("\\0")), true);
					LinkFile->Save(*(PlayTaskDirectory + TEXT("\\0\\Play.lnk")), true);

					Link->SetArguments(TEXT("editor"));
					Link->SetDescription(TEXT("Editor"));
					IFileManager::Get().MakeDirectory(*(PlayTaskDirectory + TEXT("\\1")), true);
					LinkFile->Save(*(PlayTaskDirectory + TEXT("\\1\\Editor.lnk")), true);

					LinkFile->Release();
					Link->Release();

					IUniformResourceLocator* InternetLink;
					CA_SUPPRESS(6031)
					CoCreateInstance (CLSID_InternetShortcut, NULL, 
						CLSCTX_INPROC_SERVER, IID_IUniformResourceLocator, (LPVOID*) &InternetLink);

					InternetLink->QueryInterface(IID_IPersistFile, (void**)&LinkFile);

					// make an internet shortcut
					InternetLink->SetURL(TEXT("http://www.unrealtournament3.com/"), 0);
					IFileManager::Get().MakeDirectory(*(SupportTaskDirectory + TEXT("\\0")), true);
					LinkFile->Save(*(SupportTaskDirectory + TEXT("\\0\\UT3.url")), true);

					LinkFile->Release();
					InternetLink->Release();
				}

				if ( SUCCEEDED(hr) ) 
				{
					FMessageDialog::Open( EAppMsgType::Ok, NSLOCTEXT("WindowsPlatform", "GameExplorerInstallationSuccessful", "GameExplorer installation was successful, quitting now.") );
				}
				else
				{
					FMessageDialog::Open( EAppMsgType::Ok, NSLOCTEXT("WindowsPlatform", "GameExplorerInstallationFailed", "GameExplorer installation was a failure, quitting now.") );
				}

				SysFreeString(AppDirBSTR);
			}
			else
			{
				FMessageDialog::Open( EAppMsgType::Ok, NSLOCTEXT("WindowsPlatform", "GameExplorerInstallationFailedDoToAccessPermissions", "GameExplorer installation failed because you don't have access (check parental control levels and that you are running XP). You should not need Admin access"));
			}

			// free the string and shutdown COM
			SysFreeString(AppPathBSTR);
			SAFE_RELEASE(GameExp);
			FWindowsPlatformMisc::CoUninitialize();

			return false;
		}
		else if (FParse::Param( FCommandLine::Get(), TEXT("uninstallge")))
		{
			if (GameExp)
			{
				hr = GameExp->RemoveGame(GEGuid);
				if ( SUCCEEDED(hr) ) 
				{
					FMessageDialog::Open( EAppMsgType::Ok, NSLOCTEXT("WindowsPlatform", "GameExplorerUninstallationSuccessful", "GameExplorer uninstallation was successful, quitting now.") );
				}
				else
				{
					FMessageDialog::Open( EAppMsgType::Ok, NSLOCTEXT("WindowsPlatform", "GameExplorerUninstallationFailed", "GameExplorer uninstallation was a failure, quitting now.") );
				}
			}
			else
			{
				FMessageDialog::Open( EAppMsgType::Ok, NSLOCTEXT("WindowsPlatform", "GameExplorerUninstallationFailedDoToNotRunningVista", "GameExplorer uninstallation failed because you are probably not running Vista."));
			}

			// free the string and shutdown COM
			SysFreeString(AppPathBSTR);
			SAFE_RELEASE(GameExp);
			FWindowsPlatformMisc::CoUninitialize();

			return false;
		}

		// free the string and shutdown COM
		SysFreeString(AppPathBSTR);
		SAFE_RELEASE(GameExp);
		FWindowsPlatformMisc::CoUninitialize();

		// if we don't have access, we must quit ASAP after showing a message
		if (!bHasAccess)
		{
			FMessageDialog::Open( EAppMsgType::Ok, NSLOCTEXT("UnrealEd", "Error_ParentalControls", "The current level of parental controls do not allow you to run this game." ) );
			return false;
		}
	}
	return true;
}

#if WITH_FIREWALL_SUPPORT
/** 
 * Get the INetFwProfile interface for current profile
 */
INetFwProfile* GetFirewallProfile( void )
{
	HRESULT hr;
	INetFwMgr* pFwMgr = NULL;
	INetFwPolicy* pFwPolicy = NULL;
	INetFwProfile* pFwProfile = NULL;

	// Create an instance of the Firewall settings manager
	hr = CoCreateInstance( __uuidof( NetFwMgr ), NULL, CLSCTX_INPROC_SERVER, __uuidof( INetFwMgr ), ( void** )&pFwMgr );
	if( SUCCEEDED( hr ) )
	{
		hr = pFwMgr->get_LocalPolicy( &pFwPolicy );
		if( SUCCEEDED( hr ) )
		{
			pFwPolicy->get_CurrentProfile( &pFwProfile );
		}
	}

	// Cleanup
	if( pFwPolicy )
	{
		pFwPolicy->Release();
	}
	if( pFwMgr )
	{
		pFwMgr->Release();
	}

	return( pFwProfile );
}
#endif

static bool HandleFirewallIntegration()
{
#if WITH_FIREWALL_SUPPORT
	// only do with with the given commandlines
	if( !(FParse::Param( FCommandLine::Get(), TEXT( "installfw" ) ) || FParse::Param( FCommandLine::Get(), TEXT( "uninstallfw" ) )) )
#endif
	{
		return true; // allow the game to continue;
	}
#if WITH_FIREWALL_SUPPORT

	TCHAR AppPath[MAX_PATH];

	GetModuleFileName( NULL, AppPath, MAX_PATH - 1 );
	BSTR bstrGameExeFullPath = SysAllocString( AppPath );
	BSTR bstrFriendlyAppName = SysAllocString( TEXT( "Unreal Tournament 3" ) );

	if( bstrGameExeFullPath && bstrFriendlyAppName )
	{
		HRESULT hr = S_OK;
				
		if( FWindowsPlatformMisc::CoInitialize() )
		{
			INetFwProfile* pFwProfile = GetFirewallProfile();
			if( pFwProfile )
			{
				INetFwAuthorizedApplications* pFwApps = NULL;

				hr = pFwProfile->get_AuthorizedApplications( &pFwApps );
				if( SUCCEEDED( hr ) && pFwApps ) 
				{
					// add the game to the game explorer if desired
					if( FParse::Param( CmdLine, TEXT( "installfw" ) ) )
					{
						INetFwAuthorizedApplication* pFwApp = NULL;

						// Create an instance of an authorized application.
						hr = CoCreateInstance( __uuidof( NetFwAuthorizedApplication ), NULL, CLSCTX_INPROC_SERVER, __uuidof( INetFwAuthorizedApplication ), ( void** )&pFwApp );
						if( SUCCEEDED( hr ) && pFwApp )
						{
							// Set the process image file name.
							hr = pFwApp->put_ProcessImageFileName( bstrGameExeFullPath );
							if( SUCCEEDED( hr ) )
							{
								// Set the application friendly name.
								hr = pFwApp->put_Name( bstrFriendlyAppName );
								if( SUCCEEDED( hr ) )
								{
									// Add the application to the collection.
									hr = pFwApps->Add( pFwApp );
								}
							}

							pFwApp->Release();
						}
					}
					else if( FParse::Param( CmdLine, TEXT( "uninstallfw" ) ) )
					{
						// Remove the application from the collection.
						hr = pFwApps->Remove( bstrGameExeFullPath );
					}

					pFwApps->Release();
				}

				pFwProfile->Release();
			}

			FWindowsPlatformMisc::CoUninitialize();
		}

		SysFreeString( bstrFriendlyAppName );
		SysFreeString( bstrGameExeFullPath );
	}
	return false; // terminate the game
#endif // WITH_FIREWALL_SUPPORT
}

static bool HandleFirstInstall()
{
	if (FParse::Param( FCommandLine::Get(), TEXT("firstinstall")))
	{
		GLog->Flush();

		// Flush config to ensure culture changes are written to disk.
		GConfig->Flush(false);

		return false; // terminate the game
	}
	return true; // allow the game to continue;
}

bool FWindowsPlatformMisc::CommandLineCommands()
{
	return HandleFirstInstall() && HandleGameExplorerIntegration() && HandleFirewallIntegration();
}

/**
 * Detects whether we're running in a 64-bit operating system.
 *
 * @return	true if we're running in a 64-bit operating system
 */
bool FWindowsPlatformMisc::Is64bitOperatingSystem()
{
#if PLATFORM_64BITS
	return true;
#else
	#pragma warning( push )
	#pragma warning( disable: 4191 )	// unsafe conversion from 'type of expression' to 'type required'
	typedef BOOL (WINAPI *LPFN_ISWOW64PROCESS)(HANDLE, PBOOL);
	LPFN_ISWOW64PROCESS fnIsWow64Process = (LPFN_ISWOW64PROCESS) GetProcAddress( GetModuleHandle(TEXT("kernel32")), "IsWow64Process" );
	BOOL bIsWoW64Process = 0;
	if ( fnIsWow64Process != NULL )
	{
		if ( fnIsWow64Process(GetCurrentProcess(), &bIsWoW64Process) == 0 )
		{
			bIsWoW64Process = 0;
		}
	}
	#pragma warning( pop )
	return bIsWoW64Process == 1;
#endif
}

bool FWindowsPlatformMisc::VerifyWindowsVersion(uint32 MajorVersion, uint32 MinorVersion, uint32 BuildNumber)
{
	OSVERSIONINFOEX Version;
	Version.dwOSVersionInfoSize = sizeof(OSVERSIONINFOEX);
	Version.dwMajorVersion = MajorVersion;
	Version.dwMinorVersion = MinorVersion;
	Version.dwBuildNumber  = BuildNumber;

	ULONGLONG ConditionMask = 0;
	ConditionMask = VerSetConditionMask(ConditionMask, VER_MAJORVERSION, VER_GREATER_EQUAL);
	ConditionMask = VerSetConditionMask(ConditionMask, VER_MINORVERSION, VER_GREATER_EQUAL);
	ConditionMask = VerSetConditionMask(ConditionMask, VER_BUILDNUMBER,  VER_GREATER_EQUAL);

	return !!VerifyVersionInfo(&Version, VER_MAJORVERSION | VER_MINORVERSION | VER_BUILDNUMBER, ConditionMask);
}

bool FWindowsPlatformMisc::IsValidAbsolutePathFormat(const FString& Path)
{
	bool bIsValid = true;
	const FString OnlyPath = FPaths::GetPath(Path);
	if ( OnlyPath.IsEmpty() )
	{
		bIsValid = false;
	}

	// Must begin with a drive letter
	if ( bIsValid && !FChar::IsAlpha(OnlyPath[0]) )
	{
		bIsValid = false;
	}

	// On Windows the path must be absolute, i.e: "D:/" or "D:\\"
	if ( bIsValid && !(Path.Find(TEXT(":/"))==1 || Path.Find(TEXT(":\\"))==1) )
	{
		bIsValid = false;
	}

	// Find any unnamed directory changes
	if ( bIsValid && (Path.Find(TEXT("//"))!=INDEX_NONE) || (Path.Find(TEXT("\\/"))!=INDEX_NONE) || (Path.Find(TEXT("/\\"))!=INDEX_NONE) || (Path.Find(TEXT("\\\\"))!=INDEX_NONE) )
	{
		bIsValid = false;
	}

	// ensure there's no further instances of ':' in the string
	if ( bIsValid && !(Path.Find(TEXT(":"), ESearchCase::IgnoreCase, ESearchDir::FromStart, 2)==INDEX_NONE) )
	{
		bIsValid = false;
	}

	return bIsValid;
}

static void QueryCpuInformation(FProcessorGroupDesc& OutGroupDesc, uint32& OutNumaNodeCount, uint32& OutCoreCount, uint32& OutLogicalProcessorCount, bool bForceSingleNumaNode = false)
{
	GROUP_AFFINITY FilterGroupAffinity = {};

	if (bForceSingleNumaNode)
	{
		PROCESSOR_NUMBER ProcessorNumber = {};
		USHORT NodeNumber = 0;

		GetThreadIdealProcessorEx(GetCurrentThread(), &ProcessorNumber);
		GetNumaProcessorNodeEx(&ProcessorNumber, &NodeNumber);
		GetNumaNodeProcessorMaskEx(NodeNumber, &FilterGroupAffinity);
	}

	OutNumaNodeCount = OutCoreCount = OutLogicalProcessorCount = 0;
	uint8* BufferPtr = nullptr;
	DWORD BufferBytes = 0;

	if (false == GetLogicalProcessorInformationEx(RelationAll, (PSYSTEM_LOGICAL_PROCESSOR_INFORMATION_EX) BufferPtr, &BufferBytes))
	{
		if (GetLastError() == ERROR_INSUFFICIENT_BUFFER)
		{
			BufferPtr = reinterpret_cast<uint8*>(FMemory::Malloc(BufferBytes));

			if (GetLogicalProcessorInformationEx(RelationAll, (PSYSTEM_LOGICAL_PROCESSOR_INFORMATION_EX) BufferPtr, &BufferBytes))
			{
				uint8* InfoPtr = BufferPtr;

				while (InfoPtr < BufferPtr + BufferBytes)
				{
					PSYSTEM_LOGICAL_PROCESSOR_INFORMATION_EX ProcessorInfo = (PSYSTEM_LOGICAL_PROCESSOR_INFORMATION_EX) InfoPtr;

					if (nullptr == ProcessorInfo)
					{
						break;
					}

					if (ProcessorInfo->Relationship == RelationProcessorCore)
					{
						if (bForceSingleNumaNode)
						{
							for (int GroupIdx = 0; GroupIdx < ProcessorInfo->Processor.GroupCount; ++GroupIdx)
							{
								if (FilterGroupAffinity.Group == ProcessorInfo->Processor.GroupMask[GroupIdx].Group)
								{
									KAFFINITY Intersection = FilterGroupAffinity.Mask & ProcessorInfo->Processor.GroupMask[GroupIdx].Mask;

									if (Intersection > 0)
									{
										OutCoreCount++;

										OutLogicalProcessorCount += FMath::CountBits(Intersection);
									}
								}
							}
						}
						else
						{
							OutCoreCount++;

							for (int GroupIdx = 0; GroupIdx < ProcessorInfo->Processor.GroupCount; ++GroupIdx)
							{
								OutLogicalProcessorCount += FMath::CountBits(ProcessorInfo->Processor.GroupMask[GroupIdx].Mask);
							}
						}
					}
					if (ProcessorInfo->Relationship == RelationNumaNode)
					{
						OutNumaNodeCount++;
					}

					if (ProcessorInfo->Relationship == RelationGroup)
					{
						OutGroupDesc.NumProcessorGroups = FMath::Min<uint16>(FProcessorGroupDesc::MaxNumProcessorGroups, ProcessorInfo->Group.ActiveGroupCount);
						for(int32 GroupIndex = 0; GroupIndex < OutGroupDesc.NumProcessorGroups; GroupIndex++)
						{
							OutGroupDesc.ThreadAffinities[GroupIndex] = ProcessorInfo->Group.GroupInfo[GroupIndex].ActiveProcessorMask;
						}
					}

					InfoPtr += ProcessorInfo->Size;
				}
			}

			FMemory::Free(BufferPtr);
		}
	}
}

int32 FWindowsPlatformMisc::NumberOfCores()
{
	static int32 CoreCount = 0;
	if (CoreCount > 0)
	{
		return CoreCount;
	}

	FProcessorGroupDesc GroupDesc;
	uint32 NumaNodeCount = 0;
	uint32 NumCores = 0;
	uint32 LogicalProcessorCount = 0;
	QueryCpuInformation(GroupDesc, NumaNodeCount, NumCores, LogicalProcessorCount);

	bool bLimitsInitialized;
	int32 PhysicalCoreLimit;
	int32 LogicalCoreLimit;
	bool bSetPhysicalCountToLogicalCount;
	GetConfiguredCoreLimits(NumCores, LogicalProcessorCount, bLimitsInitialized, PhysicalCoreLimit,
		LogicalCoreLimit, bSetPhysicalCountToLogicalCount);

	CoreCount = bSetPhysicalCountToLogicalCount ? LogicalProcessorCount : NumCores;

	// Optionally limit number of threads (we don't necessarily scale super well with very high core counts)
	if (PhysicalCoreLimit > 0)
	{
		CoreCount = FMath::Min(CoreCount, PhysicalCoreLimit);
	}

	return CoreCount;
}

FProcessorGroupDesc NumberOfProcessorGroupsInternal()
{
	FProcessorGroupDesc GroupDesc;
	uint32 NumaNodeCount = 0;
	uint32 NumCores = 0;
	uint32 LogicalProcessorCount = 0;
	QueryCpuInformation(GroupDesc, NumaNodeCount, NumCores, LogicalProcessorCount);
	return GroupDesc;
}

const FProcessorGroupDesc& FWindowsPlatformMisc::GetProcessorGroupDesc()
{
	static FProcessorGroupDesc GroupDesc(NumberOfProcessorGroupsInternal());
	return GroupDesc;
}

int32 FWindowsPlatformMisc::NumberOfCoresIncludingHyperthreads()
{
	static int32 CoreCount = 0;
	if (CoreCount > 0)
	{
		return CoreCount;
	}

	FProcessorGroupDesc GroupDesc;
	uint32 NumaNodeCount = 0;
	uint32 NumCores = 0;
	uint32 LogicalProcessorCount = 0;
	QueryCpuInformation(GroupDesc, NumaNodeCount, NumCores, LogicalProcessorCount);

	bool bLimitsInitialized;
	int32 PhysicalCoreLimit;
	int32 LogicalCoreLimit;
	bool bSetPhysicalCountToLogicalCount;
	GetConfiguredCoreLimits(NumCores, LogicalProcessorCount, bLimitsInitialized, PhysicalCoreLimit,
		LogicalCoreLimit, bSetPhysicalCountToLogicalCount);

	CoreCount = LogicalProcessorCount;

	// Optionally limit number of threads (we don't necessarily scale super well with very high core counts)
	if (LogicalCoreLimit > 0)
	{
		CoreCount = FMath::Min(CoreCount, LogicalCoreLimit);
	}

	return CoreCount;
}

const TCHAR* FWindowsPlatformMisc::GetPlatformFeaturesModuleName()
{
	bool bModuleExists = FModuleManager::Get().ModuleExists(TEXT("WindowsPlatformFeatures"));
	// If running a dedicated server then we use the default PlatformFeatures
	if (bModuleExists && !IsRunningDedicatedServer())
	{
		UE_LOG(LogWindows, Log, TEXT("WindowsPlatformFeatures enabled"));
		return TEXT("WindowsPlatformFeatures");
	}
	else
	{
		UE_LOG(LogWindows, Log, TEXT("WindowsPlatformFeatures disabled or dedicated server build"));
		return nullptr;
	}
}

int32 FWindowsPlatformMisc::NumberOfWorkerThreadsToSpawn()
{	
	static int32 MaxServerWorkerThreads = 4;

	extern CORE_API int32 GUseNewTaskBackend;
	int32 MaxWorkerThreads = GUseNewTaskBackend ? INT32_MAX : 26;

	int32 NumberOfCores = FWindowsPlatformMisc::NumberOfCores();
	int32 NumberOfCoresIncludingHyperthreads = FWindowsPlatformMisc::NumberOfCoresIncludingHyperthreads();
	int32 NumberOfThreads = 0;

	if (NumberOfCoresIncludingHyperthreads > NumberOfCores)
	{
		NumberOfThreads = NumberOfCoresIncludingHyperthreads - 2;
	}
	else
	{
		NumberOfThreads = NumberOfCores - 1;
	}

	int32 MaxWorkerThreadsWanted = IsRunningDedicatedServer() ? MaxServerWorkerThreads : MaxWorkerThreads;
	// need to spawn at least one worker thread (see FTaskGraphImplementation)
	return FMath::Max(FMath::Min(NumberOfThreads, MaxWorkerThreadsWanted), 2);
}

bool FWindowsPlatformMisc::OsExecute(const TCHAR* CommandType, const TCHAR* Command, const TCHAR* CommandLine)
{
	HINSTANCE hApp = ShellExecute(NULL,
		CommandType,
		Command,
		CommandLine,
		NULL,
		SW_SHOWNORMAL);
	bool bSucceeded = hApp > (HINSTANCE)32;
	return bSucceeded;
}

struct FGetMainWindowHandleData
{
	HWND Handle;
	uint32 ProcessId;
};

int32 CALLBACK GetMainWindowHandleCallback(HWND Handle, LPARAM lParam)
{
	FGetMainWindowHandleData& Data = *(FGetMainWindowHandleData*)lParam;
	
	unsigned long ProcessId = 0;
	{
		::GetWindowThreadProcessId(Handle, &ProcessId);
	}
	
	if ((Data.ProcessId != ProcessId) || (::GetWindow(Handle, GW_OWNER) != (HWND)0) || !::IsWindowVisible(Handle))
	{
		return 1;
	}

	Data.Handle = Handle;

	return 0;
}

HWND FWindowsPlatformMisc::GetTopLevelWindowHandle(uint32 ProcessId)
{
	FGetMainWindowHandleData Data;
	{
		Data.Handle = 0;
		Data.ProcessId = ProcessId;
	}

	::EnumWindows(GetMainWindowHandleCallback, (LPARAM)&Data);

	return Data.Handle;
}

FORCENOINLINE void FWindowsPlatformMisc::RaiseException( uint32 ExceptionCode )
{
	/** This is the last place to gather memory stats before exception. */
	FGenericCrashContext::SetMemoryStats(FPlatformMemory::GetStats());

	::RaiseException( ExceptionCode, 0, 0, NULL );
}

bool FWindowsPlatformMisc::SetStoredValue(const FString& InStoreId, const FString& InSectionName, const FString& InKeyName, const FString& InValue)
{
	check(!InStoreId.IsEmpty());
	check(!InSectionName.IsEmpty());
	check(!InKeyName.IsEmpty());

	FString FullRegistryKey = FString(TEXT("Software")) / InStoreId / InSectionName;
	FullRegistryKey = FullRegistryKey.Replace(TEXT("/"), TEXT("\\")); // we use forward slashes, but the registry needs back slashes

	HKEY hKey;
	HRESULT Result = ::RegCreateKeyEx(HKEY_CURRENT_USER, *FullRegistryKey, 0, nullptr, REG_OPTION_NON_VOLATILE, KEY_WRITE, nullptr, &hKey, nullptr);
	if(Result == ERROR_SUCCESS)
	{
		Result = ::RegSetValueEx(hKey, *InKeyName, 0, REG_SZ, (const BYTE*)*InValue, (InValue.Len() + 1) * sizeof(TCHAR));
		::RegCloseKey(hKey);
	}
	
	if(Result != ERROR_SUCCESS)
	{
		TCHAR ErrorBuffer[1024];
		::FormatMessageW(FORMAT_MESSAGE_FROM_SYSTEM, nullptr, Result, 0, ErrorBuffer, 1024, nullptr);
		GWarn->Logf(TEXT("FWindowsPlatformMisc::SetStoredValue: ERROR: Could not store value for '%s'. Error Code %u: %s"), *InKeyName, Result, ErrorBuffer);
		return false;
	}

	return true;
}

bool FWindowsPlatformMisc::GetStoredValue(const FString& InStoreId, const FString& InSectionName, const FString& InKeyName, FString& OutValue)
{
	check(!InStoreId.IsEmpty());
	check(!InSectionName.IsEmpty());
	check(!InKeyName.IsEmpty());

	FString FullRegistryKey = FString(TEXT("Software")) / InStoreId / InSectionName;
	FullRegistryKey = FullRegistryKey.Replace(TEXT("/"), TEXT("\\")); // we use forward slashes, but the registry needs back slashes

	return QueryRegKey(HKEY_CURRENT_USER, *FullRegistryKey, *InKeyName, OutValue);
}

bool FWindowsPlatformMisc::DeleteStoredValue(const FString& InStoreId, const FString& InSectionName, const FString& InKeyName)
{
	// Deletes values in reg keys and also deletes the owning key if it becomes empty

	check(!InStoreId.IsEmpty());
	check(!InSectionName.IsEmpty());
	check(!InKeyName.IsEmpty());

	FString FullRegistryKey = FString(TEXT("Software")) / InStoreId / InSectionName;
	FullRegistryKey = FullRegistryKey.Replace(TEXT("/"), TEXT("\\")); // we use forward slashes, but the registry needs back slashes

	HKEY hKey;
	HRESULT Result = ::RegOpenKeyEx(HKEY_CURRENT_USER, *FullRegistryKey, 0, KEY_WRITE | KEY_READ, &hKey);
	if (Result == ERROR_SUCCESS)
	{
		Result = ::RegDeleteValue(hKey, *InKeyName);

		// Query for sub-keys in the open key
		TCHAR CheckKeyName[256];
		::DWORD CheckKeyNameLength = sizeof(CheckKeyName) / sizeof(CheckKeyName[0]);
		HRESULT EnumResult = RegEnumKeyEx(hKey, 0, CheckKeyName, &CheckKeyNameLength, NULL, NULL, NULL, NULL);
		bool bZeroSubKeys = EnumResult != ERROR_SUCCESS;

		// Query for a remaining value in the open key
		wchar_t CheckValueName[256];
		::DWORD CheckValueNameLength = sizeof(CheckValueName) / sizeof(CheckValueName[0]);
		EnumResult = RegEnumValue(hKey, 0, CheckValueName, &CheckValueNameLength, NULL, NULL, NULL, NULL);
		bool bZeroValues = EnumResult != ERROR_SUCCESS;

		::RegCloseKey(hKey);

		if (bZeroSubKeys && bZeroValues)
		{
			// No more values - delete the section
			::RegDeleteKey(HKEY_CURRENT_USER, *FullRegistryKey);
		}
	}

	return Result == ERROR_SUCCESS;
}

bool FWindowsPlatformMisc::DeleteStoredSection(const FString& InStoreId, const FString& InSectionName)
{
	check(!InStoreId.IsEmpty());
	check(!InSectionName.IsEmpty());

	FString FullRegistryKey = FString(TEXT("Software")) / InStoreId / InSectionName;
	FullRegistryKey = FullRegistryKey.Replace(TEXT("/"), TEXT("\\")); // we use forward slashes, but the registry needs back slashes

	return ::RegDeleteTree(HKEY_CURRENT_USER, *FullRegistryKey) == ERROR_SUCCESS;
}

FString FWindowsPlatformMisc::GetDefaultLanguage()
{
	// Only use GetUserPreferredUILanguages on Windows 8+ as older versions didn't always have language packs available
	if (FPlatformMisc::VerifyWindowsVersion(6, 2))
	{
		ULONG NumLanguages = 0;
		ULONG LangBufferSize = 0;
		if (::GetUserPreferredUILanguages(MUI_LANGUAGE_NAME, &NumLanguages, nullptr, &LangBufferSize))
		{
			TArray<WCHAR> LangBuffer;
			LangBuffer.SetNumZeroed(LangBufferSize);
		
			if (::GetUserPreferredUILanguages(MUI_LANGUAGE_NAME, &NumLanguages, LangBuffer.GetData(), &LangBufferSize))
			{
				// GetUserPreferredUILanguages returns a list where each item is null terminated, so this produces a string containing only the first item
				return FString(LangBuffer.GetData());
			}
		}
	}
	
	return GetDefaultLocale();
}

FString FWindowsPlatformMisc::GetDefaultLocale()
{
	WCHAR LocaleName[LOCALE_NAME_MAX_LENGTH];
	if (::GetUserDefaultLocaleName(LocaleName, LOCALE_NAME_MAX_LENGTH))
	{
		return FString(LocaleName);
	}

	return FGenericPlatformMisc::GetDefaultLocale();
}

uint32 FWindowsPlatformMisc::GetLastError()
{
	return (uint32)::GetLastError();
}

void FWindowsPlatformMisc::SetLastError(uint32 ErrorCode)
{
	::SetLastError((DWORD)ErrorCode);
}

bool FWindowsPlatformMisc::CoInitialize(ECOMModel Model)
{
	HRESULT hr = ::CoInitializeEx(NULL, (Model == ECOMModel::Singlethreaded) ? COINIT_APARTMENTTHREADED : COINIT_MULTITHREADED);
	return hr == S_OK || hr == S_FALSE;
}

void FWindowsPlatformMisc::CoUninitialize()
{
	::CoUninitialize();
}

#if !UE_BUILD_SHIPPING
static TCHAR GErrorRemoteDebugPromptMessage[MAX_SPRINTF];

void FWindowsPlatformMisc::PromptForRemoteDebugging(bool bIsEnsure)
{
	if (bShouldPromptForRemoteDebugging)
	{
		if (bIsEnsure && !bPromptForRemoteDebugOnEnsure)
		{
			// Don't prompt on ensures unless overridden
			return;
		}

		if (FApp::IsUnattended())
		{
			// Do not ask if there is no one to show a message
			return;
		}

		if (GIsCriticalError && !GIsGuarded)
		{
			// A fatal error occurred.
			// We have not ability to debug, this does not make sense to ask.
			return;
		}

		// Upload locally compiled files for remote debugging
		FPlatformStackWalk::UploadLocalSymbols();

		FCString::Sprintf(GErrorRemoteDebugPromptMessage, 
			TEXT("Have a programmer remote debug this crash?\n"
			     "Hit NO to exit and submit error report as normal.\n"
			     "Otherwise, contact a programmer for remote debugging,\n"
			     "giving them the changelist number below.\n"
			     "Once they have confirmed they are connected to the machine,\n"
			     "hit YES to allow them to debug the crash.\n"
			     "[Changelist = %d]"),
			FEngineVersion::Current().GetChangelist());
		FSlowHeartBeatScope SuspendHeartBeat;
		if (MessageBox(0, GErrorRemoteDebugPromptMessage, TEXT("CRASHED"), MB_YESNO|MB_SYSTEMMODAL) == IDYES)
		{
			::DebugBreak();
		}
	}
}
#endif	//#if !UE_BUILD_SHIPPING

/**
* Class that caches __cpuid queried data.
*/
class FCPUIDQueriedData
{
public:
	FCPUIDQueriedData()
		: bHasCPUIDInstruction(CheckForCPUIDInstruction()), Vendor(), CPUInfo(0), CacheLineSize(PLATFORM_CACHE_LINE_SIZE)
	{
		if(bHasCPUIDInstruction)
		{
			GetCPUVendor(Vendor);
			GetCPUBrand(Brand);
			int Info[4];
			QueryCPUInfo(Info);
			CPUInfo = Info[0];
			CPUInfo2 = Info[2];
			CacheLineSize = QueryCacheLineSize();
			int ExtendedFeatures[4];
			QueryCPUExtendedFeatures(ExtendedFeatures);
			CPUExtendedFeatures2 = ExtendedFeatures[2];
		}
	}

	/** 
	 * Checks if this CPU supports __cpuid instruction.
	 *
	 * @returns True if this CPU supports __cpuid instruction. False otherwise.
	 */
	static bool HasCPUIDInstruction()
	{
		return CPUIDStaticCache.bHasCPUIDInstruction;
	}

	/**
	 * Gets pre-cached CPU vendor name.
	 *
	 * @returns CPU vendor name.
	 */
	static const ANSICHAR (&GetVendor())[12 + 1]
	{
		return CPUIDStaticCache.Vendor;
	}

	/**
	* Gets pre-cached CPU brand string.
	*
	* @returns CPU brand string.
	*/
	static const ANSICHAR (&GetBrand())[0x40]
	{
		return CPUIDStaticCache.Brand;
	}

	/**
	 * Gets __cpuid CPU info.
	 *
	 * @returns CPU info unsigned int queried using __cpuid.
	 */
	static uint32 GetCPUInfo()
	{
		return CPUIDStaticCache.CPUInfo;
	}

	/**
	* Gets __cpuid CPU info.
	*
	* @returns CPU info unsigned int queried using __cpuid.
	*/
	static uint32 GetCPUInfo2()
	{
		return CPUIDStaticCache.CPUInfo2;
	}

	/**
	* Gets __cpuidex CPU features.
	*
	* @returns CPU info unsigned int queried using __cpuidex.
	*/
	static uint32 GetCPUExtendedFeatures2()
	{
		return CPUIDStaticCache.CPUExtendedFeatures2;
	}

	/**
	 * Gets cache line size.
	 *
	 * @returns Cache line size.
	 */
	static int32 GetCacheLineSize()
	{
		return CPUIDStaticCache.CacheLineSize;
	}

private:
	/**
	 * Checks if __cpuid instruction is present on current machine.
	 *
	 * @returns True if this CPU supports __cpuid instruction. False otherwise.
	 */
	static bool CheckForCPUIDInstruction()
	{
		// all x86 64-bit CPUs support CPUID, no check required
#if PLATFORM_HAS_CPUID && PLATFORM_64BITS
		return true;
#else
	#if PLATFORM_SEH_EXCEPTIONS_DISABLED
		return false;
	#else
		__try
		{
			int Args[4];
			__cpuid(Args, 0);
		}
		__except (EXCEPTION_EXECUTE_HANDLER)
		{
			return false;
		}
		return true;
	#endif
#endif
	}

	/**
	 * Queries Vendor name using __cpuid instruction.
	 *
	 * @returns CPU vendor name.
	 */
	static void GetCPUVendor(ANSICHAR (&OutBuffer)[12 + 1])
	{
		union
		{
			char Buffer[12 + 1];
			struct
			{
				int dw0;
				int dw1;
				int dw2;
			} Dw;
		} VendorResult;

		int Args[4];
		__cpuid(Args, 0);

		VendorResult.Dw.dw0 = Args[1];
		VendorResult.Dw.dw1 = Args[3];
		VendorResult.Dw.dw2 = Args[2];
		VendorResult.Buffer[12] = 0;

		FMemory::Memcpy(OutBuffer, VendorResult.Buffer);
	}

	/**
	 * Queries brand string using __cpuid instruction.
	 *
	 * @returns CPU brand string.
	 */
	static void GetCPUBrand(ANSICHAR (&OutBrandString)[0x40])
	{
		// @see for more information http://msdn.microsoft.com/en-us/library/vstudio/hskdteyh(v=vs.100).aspx
		ANSICHAR BrandString[0x40] = {0};
		int32 CPUInfo[4] = {-1};
		const SIZE_T CPUInfoSize = sizeof( CPUInfo );

		__cpuid( CPUInfo, 0x80000000 );
		const uint32 MaxExtIDs = CPUInfo[0];

		if( MaxExtIDs >= 0x80000004 )
		{
			const uint32 FirstBrandString = 0x80000002;
			const uint32 NumBrandStrings = 3;
			for( uint32 Index = 0; Index < NumBrandStrings; Index++ )
			{
				__cpuid( CPUInfo, FirstBrandString + Index );
				FPlatformMemory::Memcpy( BrandString + CPUInfoSize * Index, CPUInfo, CPUInfoSize );
			}
		}

		FMemory::Memcpy(OutBrandString, BrandString);
	}

	/**
	 * Queries CPU info using __cpuid instruction.
	 *
	 * @returns CPU info unsigned int queried using __cpuid.
	 */
	static void QueryCPUInfo(int Args[4])
	{
		__cpuid(Args, 1);
	}

	/**
	 * Queries CPU info using __cpuid instruction.
	 *
	 * @returns CPU info unsigned int queried using __cpuidex.
	 */
	static void QueryCPUExtendedFeatures(int Args[4])
	{
		__cpuidex(Args, 7, 0);
	}

	/**
	 * Queries cache line size using __cpuid instruction.
	 *
	 * @returns Cache line size.
	 */
	static int32 QueryCacheLineSize()
	{
		int32 Result = 1;

		int Args[4];
		__cpuid(Args, 0x80000006);

		Result = Args[2] & 0xFF;
		check(Result && !(Result & (Result - 1))); // assumed to be a power of two

		return Result;
	}

	/** Static field with pre-cached __cpuid data. */
	static FCPUIDQueriedData CPUIDStaticCache;

	/** If machine has CPUID instruction. */
	bool bHasCPUIDInstruction;

	/** Vendor of the CPU. */
	ANSICHAR Vendor[12 + 1];

	/** CPU brand. */
	ANSICHAR Brand[0x40];

	/** CPU info from __cpuid. */
	uint32 CPUInfo;
	uint32 CPUInfo2;
	uint32 CPUExtendedFeatures2;

	/** CPU cache line size. */
	int32 CacheLineSize;
};

/** Static initialization of data to pre-cache __cpuid queries. */
FCPUIDQueriedData FCPUIDQueriedData::CPUIDStaticCache;

bool FWindowsPlatformMisc::HasCPUIDInstruction()
{
	return FCPUIDQueriedData::HasCPUIDInstruction();
}

FString FWindowsPlatformMisc::GetCPUVendor()
{
	return FCPUIDQueriedData::GetVendor();
}

FString FWindowsPlatformMisc::GetCPUBrand()
{
	return FCPUIDQueriedData::GetBrand();
}

bool FWindowsPlatformMisc::HasAVX2InstructionSupport()
{
	if (!HasCPUIDInstruction())
	{
		return false;
	}

	int flags[4];
	/* CPUID.(EAX=01H, ECX=0H):ECX.FMA[bit 12]==1   &&
	   CPUID.(EAX=01H, ECX=0H):ECX.MOVBE[bit 22]==1 &&
	   CPUID.(EAX=01H, ECX=0H):ECX.XSAVE[bit 26]==1 &&
	   CPUID.(EAX=01H, ECX=0H):ECX.OSXSAVE[bit 27]==1 &&
	   CPUID.(EAX=01H, ECX=0H):ECX.AVX[bit 28]==1 */
	const int FMA_MOVBE_XSAVE_OSXSAVE_AVX_BITS = (1 << 12) | (1 << 22) | (1 << 26) | (1 << 27) | (1 << 28);
	__cpuidex(flags, 1, 0);
	if ((flags[2] & FMA_MOVBE_XSAVE_OSXSAVE_AVX_BITS) != FMA_MOVBE_XSAVE_OSXSAVE_AVX_BITS)
	{
		return false;
	}

	/*  CPUID.(EAX=07H, ECX=0H):EBX.AVX2[bit 5]==1  &&
		CPUID.(EAX=07H, ECX=0H):EBX.BMI1[bit 3]==1  &&
		CPUID.(EAX=07H, ECX=0H):EBX.BMI2[bit 8]==1  */
	const int AVX2_BMI1_BMI2_BITS = (1 << 5) | (1 << 3) | (1 << 8);
	__cpuidex(flags, 7, 0);
	if ((flags[1] & AVX2_BMI1_BMI2_BITS) != AVX2_BMI1_BMI2_BITS)
	{
		return false;
	}

	/* CPUID.(EAX=80000001H):ECX.LZCNT[bit 5]==1 */
	const int LZCNT_BITS = (1 << 5);
	__cpuidex(flags, 0x80000001, 0);
	if ((flags[2] & LZCNT_BITS) != LZCNT_BITS)
	{
		return false;
	}

	// OS must save YMM registers between context switch
	if ((_xgetbv(0) & 6) != 6)
	{
		return false;
	}

	return true;
}

#include "Windows/AllowWindowsPlatformTypes.h"
FString FWindowsPlatformMisc::GetPrimaryGPUBrand()
{
	static FString PrimaryGPUBrand;
	if( PrimaryGPUBrand.IsEmpty() )
	{
		// Find primary display adapter and get the device name.
		PrimaryGPUBrand = FGenericPlatformMisc::GetPrimaryGPUBrand();

		DISPLAY_DEVICE DisplayDevice;
		DisplayDevice.cb = sizeof( DisplayDevice );
		DWORD DeviceIndex = 0;

		while( EnumDisplayDevices( 0, DeviceIndex, &DisplayDevice, 0 ) )
		{
			if( (DisplayDevice.StateFlags & (DISPLAY_DEVICE_ATTACHED_TO_DESKTOP | DISPLAY_DEVICE_PRIMARY_DEVICE)) > 0 )
			{
				PrimaryGPUBrand = DisplayDevice.DeviceString;
				break;
			}

			FMemory::Memzero( DisplayDevice );
			DisplayDevice.cb = sizeof( DisplayDevice );
			DeviceIndex++;
		}
	}

	return PrimaryGPUBrand;
}

#define USE_SP_ALTPLATFORM_INFO_V1 0
#define USE_SP_ALTPLATFORM_INFO_V3 1
#define USE_SP_DRVINFO_DATA_V1 0
#define USE_SP_BACKUP_QUEUE_PARAMS_V1 0
#define USE_SP_INF_SIGNER_INFO_V1 0
#include <SetupAPI.h>
#include <initguid.h>
#include <devguid.h>
#include <devpkey.h>
#undef USE_SP_ALTPLATFORM_INFO_V1
#undef USE_SP_ALTPLATFORM_INFO_V3
#undef USE_SP_DRVINFO_DATA_V1
#undef USE_SP_BACKUP_QUEUE_PARAMS_V1
#undef USE_SP_INF_SIGNER_INFO_V1

static void GetVideoDriverDetailsFromSetup(const FString& DeviceName, FGPUDriverInfo& Out)
{
	
	HDEVINFO hDevInfo = SetupDiGetClassDevs(&GUID_DEVCLASS_DISPLAY, NULL, NULL, DIGCF_PRESENT);

	FString RegistryKey = "";
	
	if (hDevInfo != INVALID_HANDLE_VALUE)
	{
		DWORD DataType = 0;
		
		const uint32 BufferSize = 512;
		TCHAR Buffer[BufferSize + 1] = { 0 };
		
		SP_DEVINFO_DATA DeviceInfoData;
		DeviceInfoData.cbSize = sizeof(SP_DEVINFO_DATA);

		bool bFound = false;
		for (int32 Idx = 0; SetupDiEnumDeviceInfo(hDevInfo, Idx, &DeviceInfoData); Idx++)
		{
			// Get the device description, check if it matches the queried device name
			if (SetupDiGetDeviceProperty(hDevInfo, &DeviceInfoData, &DEVPKEY_Device_DriverDesc, &DataType,
				(PBYTE)Buffer, sizeof(Buffer), nullptr, 0))
			{
				if (DeviceName.Compare(Buffer) == 0)
				{
					Out.DeviceDescription = Buffer;
					bFound = true;
					ZeroMemory(Buffer, sizeof(Buffer));

					// Retrieve the registry key for this device for 3rd party data
					if (SetupDiGetDeviceProperty(hDevInfo, &DeviceInfoData, &DEVPKEY_Device_Driver, &DataType,
						(PBYTE)Buffer, sizeof(Buffer), nullptr, 0))
					{
						RegistryKey = Buffer;
						ZeroMemory(Buffer, sizeof(Buffer));
					}
					else
					{
						UE_LOG(LogWindows, Log, TEXT("Failed to retrieve driver registry key for device %d"), Idx);
					}
					
					break;
				}
				ZeroMemory(Buffer, sizeof(Buffer));
			}
			else
			{
				UE_LOG(LogWindows, Log, TEXT("Failed to retrieve driver description for device %d"), Idx);
			}
		}

		if (bFound)
		{
			// Get the provider name
			if (SetupDiGetDeviceProperty(hDevInfo, &DeviceInfoData, &DEVPKEY_Device_DriverProvider, &DataType,
				(PBYTE)Buffer, sizeof(Buffer), nullptr, 0))
			{
				Out.ProviderName = Buffer;
				ZeroMemory(Buffer, sizeof(Buffer));
			}
			else
			{
				UE_LOG(LogWindows, Log, TEXT("Failed to find provider name"));
			}
			// Get the internal driver version
			if (SetupDiGetDeviceProperty(hDevInfo, &DeviceInfoData, &DEVPKEY_Device_DriverVersion, &DataType,
				(PBYTE)Buffer, sizeof(Buffer), nullptr, 0))
			{
				Out.InternalDriverVersion = Buffer;
				ZeroMemory(Buffer, sizeof(Buffer));
			}
			else
			{
				UE_LOG(LogWindows, Log, TEXT("Failed to find internal driver version"));
			}
			// Get the driver date
			FILETIME FileTime;
			if (SetupDiGetDeviceProperty(hDevInfo, &DeviceInfoData, &DEVPKEY_Device_DriverDate, &DataType,
				(PBYTE)&FileTime, sizeof(FILETIME), nullptr, 0))
			{
				SYSTEMTIME SystemTime;
				FileTimeToSystemTime(&FileTime, &SystemTime);
				Out.DriverDate = FString::Printf(TEXT("%d-%d-%d"), SystemTime.wMonth, SystemTime.wDay, SystemTime.wYear);
			}
			else
			{
				UE_LOG(LogWindows, Log, TEXT("Failed to find driver date"));
			}
		}
		else
		{
			UE_LOG(LogWindows, Log, TEXT("Unable to find requested device '%s' using Setup API."), *DeviceName);
		}
		
		SetupDiDestroyDeviceInfoList(hDevInfo);
	}
	else
	{
		UE_LOG(LogWindows, Log, TEXT("Failed to initialize Setup API"));
	}

	if (!Out.ProviderName.IsEmpty())
	{
		if (Out.ProviderName.Find(TEXT("NVIDIA")) != INDEX_NONE)
		{
			Out.SetNVIDIA();
		}
		else if (Out.ProviderName.Find(TEXT("Advanced Micro Devices")) != INDEX_NONE)
		{
			Out.SetAMD();
		}
		else if (Out.ProviderName.Find(TEXT("Intel")) != INDEX_NONE)	// usually TEXT("Intel Corporation")
		{
			Out.SetIntel();
		}
	}

	Out.UserDriverVersion = Out.InternalDriverVersion;

	if(Out.IsNVIDIA())
	{
		Out.UserDriverVersion = Out.TrimNVIDIAInternalVersion(Out.InternalDriverVersion);
	}
	else if(Out.IsAMD() && !RegistryKey.IsEmpty())
	{
		// Get the AMD specific information directly from the registry
		// AMD AGS could be used instead, but retrieving the radeon software version cannot occur after a D3D Device
		// has been created, and this function could be called at any time
		
		const FString Key = FString::Printf(TEXT("SYSTEM\\CurrentControlSet\\Control\\Class\\%s"), *RegistryKey);
		
		if(FWindowsPlatformMisc::QueryRegKey(HKEY_LOCAL_MACHINE, *Key, TEXT("Catalyst_Version"), Out.UserDriverVersion))
		{
			Out.UserDriverVersion = FString(TEXT("Catalyst ")) + Out.UserDriverVersion;
		}

		FString Edition;
		if(FWindowsPlatformMisc::QueryRegKey(HKEY_LOCAL_MACHINE, *Key, TEXT("RadeonSoftwareEdition"), Edition))
		{
			FString Version;
			if(FWindowsPlatformMisc::QueryRegKey(HKEY_LOCAL_MACHINE, *Key, TEXT("RadeonSoftwareVersion"), Version))
			{
				// e.g. TEXT("Crimson 15.12") or TEXT("Catalyst 14.1")
				Out.UserDriverVersion = Edition + TEXT(" ") + Version;
			}
		}
	}

}

static void GetVideoDriverDetails(const FString& Key, FGPUDriverInfo& Out)
{
	// https://msdn.microsoft.com/en-us/library/windows/hardware/ff569240(v=vs.85).aspx

	const TCHAR* DeviceDescriptionValueName = TEXT("Device Description");

	bool bDevice = FWindowsPlatformMisc::QueryRegKey(HKEY_LOCAL_MACHINE, *Key, DeviceDescriptionValueName, Out.DeviceDescription); // AMD and NVIDIA
	if (!bDevice)
	{
		bDevice = FWindowsPlatformMisc::QueryRegKey(HKEY_LOCAL_MACHINE, *Key, TEXT("DriverDesc"), Out.DeviceDescription);
	}

	if (!bDevice)
	{
		// in the case where this failed we also have:
		//  "DriverDesc"="NVIDIA GeForce GTX 670"
		
		// e.g. "GeForce GTX 680" (no NVIDIA prefix so no good for string comparison with DX)
		//	FWindowsPlatformMisc::QueryRegKey(HKEY_LOCAL_MACHINE, *Key, TEXT("HardwareInformation.AdapterString"), Out.DeviceDescription); // AMD and NVIDIA

		// Try again in Settings subfolder
		const FString SettingsSubKey = Key + TEXT("\\Settings");
		bDevice = FWindowsPlatformMisc::QueryRegKey(HKEY_LOCAL_MACHINE, *SettingsSubKey, DeviceDescriptionValueName, Out.DeviceDescription); // AMD and NVIDIA

		if (!bDevice)
		{
			// Neither root nor Settings subfolder contained a "Device Description" value so this is probably not a device
			Out = FGPUDriverInfo();
			return;
		}
	}

	// some key/value pairs explained: http://www.helpdoc-online.com/SCDMS01EN1A330P306~Windows-NT-Workstation-3.51-Resource-Kit-Help-en~Video-Device-Driver-Entries.htm

	FWindowsPlatformMisc::QueryRegKey(HKEY_LOCAL_MACHINE, *Key, TEXT("ProviderName"), Out.ProviderName);

	if (!Out.ProviderName.IsEmpty())
	{
		if (Out.ProviderName.Find(TEXT("NVIDIA")) != INDEX_NONE)
		{
			Out.SetNVIDIA();
		}
		else if (Out.ProviderName.Find(TEXT("Advanced Micro Devices")) != INDEX_NONE)
		{
			Out.SetAMD();
		}
		else if (Out.ProviderName.Find(TEXT("Intel")) != INDEX_NONE)	// usually TEXT("Intel Corporation")
		{
			Out.SetIntel();
		}
	}

	// technical driver version, AMD and NVIDIA
	FWindowsPlatformMisc::QueryRegKey(HKEY_LOCAL_MACHINE, *Key, TEXT("DriverVersion"), Out.InternalDriverVersion);

	Out.UserDriverVersion = Out.InternalDriverVersion;

	if(Out.IsNVIDIA())
	{
		Out.UserDriverVersion = Out.TrimNVIDIAInternalVersion(Out.InternalDriverVersion);
	}
	else if(Out.IsAMD())
	{
		if(FWindowsPlatformMisc::QueryRegKey(HKEY_LOCAL_MACHINE, *Key, TEXT("Catalyst_Version"), Out.UserDriverVersion))
		{
			Out.UserDriverVersion = FString(TEXT("Catalyst ")) + Out.UserDriverVersion;
		}

		FString Edition;
		if(FWindowsPlatformMisc::QueryRegKey(HKEY_LOCAL_MACHINE, *Key, TEXT("RadeonSoftwareEdition"), Edition))
		{
			FString Version;
			if(FWindowsPlatformMisc::QueryRegKey(HKEY_LOCAL_MACHINE, *Key, TEXT("RadeonSoftwareVersion"), Version))
			{
				// e.g. TEXT("Crimson 15.12") or TEXT("Catalyst 14.1")
				Out.UserDriverVersion = Edition + TEXT(" ") + Version;
			}
		}
	}

	// AMD and NVIDIA
	FWindowsPlatformMisc::QueryRegKey(HKEY_LOCAL_MACHINE, *Key, TEXT("DriverDate"), Out.DriverDate);
}

static BOOL CALLBACK MonitorEnumProc(HMONITOR Monitor, HDC MonitorDC, LPRECT Rect, LPARAM UserData)
{
	int* NumMonitors = (int*)UserData;
	*NumMonitors += 1;

	MONITORINFOEX MonitorInfoEx;
	MonitorInfoEx.cbSize = sizeof(MonitorInfoEx);
	GetMonitorInfo(Monitor, &MonitorInfoEx);

	UE_LOG(LogWindows, Log, TEXT("    resolution: %dx%d, work area: (%d, %d) -> (%d, %d), device: '%s'%s"),
		MonitorInfoEx.rcMonitor.right - MonitorInfoEx.rcMonitor.left, MonitorInfoEx.rcMonitor.bottom - MonitorInfoEx.rcMonitor.top,
		MonitorInfoEx.rcWork.left, MonitorInfoEx.rcWork.top, MonitorInfoEx.rcWork.right, MonitorInfoEx.rcWork.bottom,
		MonitorInfoEx.szDevice,
		MonitorInfoEx.dwFlags & MONITORINFOF_PRIMARY ? TEXT(" [PRIMARY]") : TEXT("")
	);

	return TRUE;
}

FGPUDriverInfo FWindowsPlatformMisc::GetGPUDriverInfo(const FString& DeviceDescription)
{
	// Also report monitor information here, for lack of a better place.
	UE_LOG(LogWindows, Log, TEXT("Attached monitors:"));
	int NumMonitors = 0;
	EnumDisplayMonitors(nullptr, nullptr, MonitorEnumProc, (LPARAM)&NumMonitors);
	UE_LOG(LogWindows, Log, TEXT("Found %d attached monitors."), NumMonitors);

	// to distinguish failed GetGPUDriverInfo() from call to GetGPUDriverInfo()
	FGPUDriverInfo Ret;

	Ret.InternalDriverVersion = TEXT("Unknown");
	Ret.UserDriverVersion = TEXT("Unknown");
	Ret.DriverDate = TEXT("Unknown");

	// for debugging, useful even in shipping to see what went wrong
	FString DebugString;

	uint32 FoundDriverCount = 0;

	int32 Method = CVarDriverDetectionMethod.GetValueOnGameThread();

	if (Method == 5)
	{
		UE_LOG(LogWindows, Log, TEXT("Gathering driver information using Windows Setup API"));
		FGPUDriverInfo Local;
		GetVideoDriverDetailsFromSetup(DeviceDescription, Local);

		if(Local.IsValid() && Local.DeviceDescription == DeviceDescription)
		{
			return Local;
		}

		UE_LOG(LogWindows, Log, TEXT("Failed to get driver data for device '%s' using Setup API. Switching to fallback method."), *DeviceDescription);
		Method = 4; // Switch to method 4 as a fallback if method 5 fails
	}
	
	if(Method == 3 || Method == 4)
	{
		UE_LOG(LogWindows, Log, TEXT("EnumDisplayDevices:"));

		for(uint32 i = 0; i < 256; ++i)
		{
			DISPLAY_DEVICE Device;
			
			ZeroMemory(&Device, sizeof(Device));
			Device.cb = sizeof(Device);
			
			// see https://msdn.microsoft.com/en-us/library/windows/desktop/dd162609(v=vs.85).aspx
			if(EnumDisplayDevices(0, i, &Device, EDD_GET_DEVICE_INTERFACE_NAME) == 0)
			{
				// last device or error
				break;
			}

			UE_LOG(LogWindows, Log, TEXT("   %d. '%s' (P:%d D:%d), name: '%s'"),
				i,
				Device.DeviceString,
				(Device.StateFlags & DISPLAY_DEVICE_PRIMARY_DEVICE) != 0,
				(Device.StateFlags & DISPLAY_DEVICE_ATTACHED_TO_DESKTOP) != 0,
				Device.DeviceName
				);

			if(Method == 3)
			{
				if (!(Device.StateFlags & DISPLAY_DEVICE_PRIMARY_DEVICE))
				{
					// see http://www.vistaheads.com/forums/microsoft-public-windows-vista-hardware-devices/286017-find-out-active-graphics-device-programmatically-registry-key.html
					DebugString += TEXT("JumpOverNonPrimary ");
					// we want the primary device
					continue;
				}
			}

			FString DriverLocation = Device.DeviceKey;

			if(DriverLocation.Left(18) == TEXT("\\Registry\\Machine\\"))		// not case sensitive
			{
				DriverLocation = FString(TEXT("\\HKEY_LOCAL_MACHINE\\")) + DriverLocation.RightChop(18);
			}
			if(DriverLocation.Left(20) == TEXT("\\HKEY_LOCAL_MACHINE\\"))		// not case sensitive
			{
				FString DriverKey = DriverLocation.RightChop(20);
				
				FGPUDriverInfo Local;
				GetVideoDriverDetails(DriverKey, Local);

				if(!Local.IsValid())
				{
					DebugString += TEXT("GetVideoDriverDetailsInvalid ");
				}

				if((Method == 3) || (Local.DeviceDescription == DeviceDescription))
				{
					if(!FoundDriverCount)
					{
						Ret = Local;
					}
					++FoundDriverCount;
				}
				else
				{
					DebugString += TEXT("PrimaryIsNotTheChoosenAdapter ");
				}
			}
			else
			{
				DebugString += TEXT("PrimaryDriverLocationFailed ");
			}
		}
		
		if(FoundDriverCount != 1)
		{
			// We assume if multiple entries are found they are all the same driver. If that is correct - this is no error.
			DebugString += FString::Printf(TEXT("FoundDriverCount:%d "), FoundDriverCount);
		}

		if(!DebugString.IsEmpty())
		{
			UE_LOG(LogWindows, Log, TEXT("DebugString: %s"), *DebugString);
		}

		return Ret;
	}

	const bool bIterateAvailableAndChoose = Method == 0;

	if(bIterateAvailableAndChoose)
	{
		for(uint32 i = 0; i < 256; ++i)
		{
			// Iterate all installed display adapters
			const FString DriverNKey = FString::Printf(TEXT("SYSTEM\\CurrentControlSet\\Control\\Class\\{4D36E968-E325-11CE-BFC1-08002BE10318}\\%04d"), i);
		
			FGPUDriverInfo Local;
			GetVideoDriverDetails(DriverNKey, Local);

			if(!Local.IsValid())
			{
				// last device or error
				DebugString += TEXT("GetVideoDriverDetailsInvalid ");
				break;
			}

			if(Local.DeviceDescription == DeviceDescription)
			{
				// found the one we are searching for
				Ret = Local;
				++FoundDriverCount;
				break;
			}
		}
	}

	// FoundDriverCount can be != 1, we take the primary adapter (can be from upgrading a machine to a new OS or old drivers) which also might be wrong
	// see: http://win7settings.blogspot.com/2014/10/how-to-extract-installed-drivers-from.html
	// https://support.microsoft.com/en-us/kb/200435
	// http://www.experts-exchange.com/questions/10198207/Windows-NT-Display-adapter-information.html
	// alternative: from https://support.microsoft.com/en-us/kb/200435
	if(FoundDriverCount != 1)
	{
		// we start again, this time we only look at the primary adapter
		Ret.InternalDriverVersion = TEXT("Unknown");
		Ret.UserDriverVersion = TEXT("Unknown");
		Ret.DriverDate = TEXT("Unknown");

		if(bIterateAvailableAndChoose)
		{
			DebugString += FString::Printf(TEXT("FoundDriverCount:%d FallbackToPrimary "), FoundDriverCount);
		}
	
		FString DriverLocation; // e.g. HKEY_LOCAL_MACHINE\System\CurrentControlSet\Services\<videodriver>\Device0
		// Video0 is the first logical one, not neccesarily the primary, would have to iterate multiple to get the right one (see https://support.microsoft.com/en-us/kb/102992)
		bool bOk = FWindowsPlatformMisc::QueryRegKey(HKEY_LOCAL_MACHINE, TEXT("HARDWARE\\DEVICEMAP\\VIDEO"), TEXT("\\Device\\Video0"), /*out*/ DriverLocation);

		if(bOk)
		{
			if(DriverLocation.Left(18) == TEXT("\\Registry\\Machine\\"))		// not case sensitive
			{
				DriverLocation = FString(TEXT("\\HKEY_LOCAL_MACHINE\\")) + DriverLocation.RightChop(18);
			}
			if(DriverLocation.Left(20) == TEXT("\\HKEY_LOCAL_MACHINE\\"))		// not case sensitive
			{
				FString DriverLocationKey = DriverLocation.RightChop(20);
				
				FGPUDriverInfo Local;
				GetVideoDriverDetails(DriverLocationKey, Local);

				if(!Local.IsValid())
				{
					DebugString += TEXT("GetVideoDriverDetailsInvalid ");
				}

				if(Local.DeviceDescription == DeviceDescription)
				{
					Ret = Local;
					FoundDriverCount = 1;
				}
				else
				{
					DebugString += TEXT("PrimaryIsNotTheChoosenAdapter ");
				}
			}
			else
			{
				DebugString += TEXT("PrimaryDriverLocationFailed ");
			}
		}
		else
		{
			DebugString += TEXT("QueryForPrimaryFailed ");
		}
	}

	if(!DebugString.IsEmpty())
	{
		UE_LOG(LogWindows, Log, TEXT("DebugString: %s"), *DebugString);
	}

	return Ret;
}

#include "Windows/HideWindowsPlatformTypes.h"

void FWindowsPlatformMisc::GetOSVersions( FString& OutOSVersionLabel, FString& OutOSSubVersionLabel )
{
	static struct FOSVersionsInitializer
	{
		FOSVersionsInitializer()
		{
			OSVersionLabel[0] = TEXT('\0');
			OSSubVersionLabel[0] = TEXT('\0');
			GetOSVersionsHelper( OSVersionLabel, UE_ARRAY_COUNT(OSVersionLabel), OSSubVersionLabel, UE_ARRAY_COUNT(OSSubVersionLabel) );
		}

		TCHAR OSVersionLabel[128];
		TCHAR OSSubVersionLabel[128];
	} OSVersionsInitializer;

	OutOSVersionLabel = OSVersionsInitializer.OSVersionLabel;
	OutOSSubVersionLabel = OSVersionsInitializer.OSSubVersionLabel;
}


FString FWindowsPlatformMisc::GetOSVersion()
{
	static struct FOSVersionInitializer
	{
		FOSVersionInitializer()
		{
			CachedOSVersion[0] = TEXT('\0');
			if (!GetOSVersionHelper(CachedOSVersion, UE_ARRAY_COUNT(CachedOSVersion)))
			{
				CachedOSVersion[0] = TEXT('\0');
			}
		}

		TCHAR CachedOSVersion[128];
	} OSVersionInitializer;
	return OSVersionInitializer.CachedOSVersion;
}

bool FWindowsPlatformMisc::GetDiskTotalAndFreeSpace( const FString& InPath, uint64& TotalNumberOfBytes, uint64& NumberOfFreeBytes )
{
	const FString ValidatedPath = FPaths::ConvertRelativePathToFull(InPath).Replace(TEXT("/"), TEXT("\\"));

	bool bSuccess = !!::GetDiskFreeSpaceEx( *ValidatedPath,
											nullptr,
											reinterpret_cast<ULARGE_INTEGER*>(&TotalNumberOfBytes),
											reinterpret_cast<ULARGE_INTEGER*>(&NumberOfFreeBytes));
	return bSuccess;
}

bool FWindowsPlatformMisc::GetPageFaultStats(FPageFaultStats& OutStats, EPageFaultFlags Flags/*=EPageFaultFlags::All*/)
{
	bool bSuccess = false;

	if (EnumHasAnyFlags(Flags, EPageFaultFlags::TotalPageFaults))
	{
		PROCESS_MEMORY_COUNTERS ProcessMemoryCounters;

		FPlatformMemory::Memzero(&ProcessMemoryCounters, sizeof(ProcessMemoryCounters));
		::GetProcessMemoryInfo(::GetCurrentProcess(), &ProcessMemoryCounters, sizeof(ProcessMemoryCounters));

		OutStats.TotalPageFaults = ProcessMemoryCounters.PageFaultCount;

		bSuccess = true;
	}

	return bSuccess;
}

bool FWindowsPlatformMisc::GetBlockingIOStats(FProcessIOStats& OutStats, EInputOutputFlags Flags/*=EInputOutputFlags::All*/)
{
	bool bSuccess = false;
	IO_COUNTERS Counters;

	FPlatformMemory::Memzero(&Counters, sizeof(Counters));

	// Ignore flags as all values are grabbed at once
	if (::GetProcessIoCounters(::GetCurrentProcess(), &Counters) != 0)
	{
		OutStats.BlockingInput = Counters.ReadOperationCount;
		OutStats.BlockingOutput = Counters.WriteOperationCount;
		OutStats.BlockingOther = Counters.OtherOperationCount;
		OutStats.InputBytes = Counters.ReadTransferCount;
		OutStats.OutputBytes = Counters.WriteTransferCount;
		OutStats.OtherBytes = Counters.OtherTransferCount;

		bSuccess = true;
	}

	return bSuccess;
}



uint32 FWindowsPlatformMisc::GetCPUInfo()
{
	return FCPUIDQueriedData::GetCPUInfo();
}

bool FWindowsPlatformMisc::HasNonoptionalCPUFeatures()
{
	// Check for popcnt is bit 23
	return (FCPUIDQueriedData::GetCPUInfo2() & (1 << 23)) != 0;
}

bool FWindowsPlatformMisc::NeedsNonoptionalCPUFeaturesCheck()
{
	// popcnt is 64bit
	return PLATFORM_ENABLE_POPCNT_INTRINSIC;
}

bool FWindowsPlatformMisc::HasTimedPauseCPUFeature()
{
	return false;
}

int32 FWindowsPlatformMisc::GetCacheLineSize()
{
	return FCPUIDQueriedData::GetCacheLineSize();
}

bool FWindowsPlatformMisc::QueryRegKey( const Windows::HKEY InKey, const TCHAR* InSubKey, const TCHAR* InValueName, FString& OutData )
{
	bool bSuccess = false;

	// Redirect key depending on system
	for (int32 RegistryIndex = 0; RegistryIndex < 2 && !bSuccess; ++RegistryIndex)
	{
		HKEY Key = 0;
		const uint32 RegFlags = (RegistryIndex == 0) ? KEY_WOW64_32KEY : KEY_WOW64_64KEY;
		if (RegOpenKeyEx( InKey, InSubKey, 0, KEY_READ | RegFlags, &Key ) == ERROR_SUCCESS)
		{
			::DWORD Size = 0, ValueType = 0;
			// First, we'll call RegQueryValueEx to find out how large of a buffer we need
			if ((RegQueryValueEx( Key, InValueName, NULL, &ValueType, NULL, &Size ) == ERROR_SUCCESS) && Size)
			{
				switch (ValueType)
				{
					case REG_DWORD:
					{
						::DWORD Value;
						if (RegQueryValueEx(Key, InValueName, NULL, NULL, (LPBYTE)&Value, &Size) == ERROR_SUCCESS)
						{
							OutData = FString::Printf(TEXT("%d"), Value);
							bSuccess = true;
						}
						break;
					}

					case REG_QWORD:
					{
						int64 Value;
						if (RegQueryValueEx(Key, InValueName, NULL, NULL, (LPBYTE)&Value, &Size) == ERROR_SUCCESS)
						{
							OutData = FString::Printf(TEXT("%lld"), Value);
							bSuccess = true;
						}
						break;
					}

					case REG_SZ:
					case REG_EXPAND_SZ:
					case REG_MULTI_SZ:
					{
						// Allocate a buffer to hold the value and call the function again to get the data
						char* Buffer = new char[Size];
						if (RegQueryValueEx(Key, InValueName, NULL, NULL, (LPBYTE)Buffer, &Size) == ERROR_SUCCESS)
						{
							const uint32 Length = (Size / sizeof(TCHAR)) - 1;
							OutData = FString(Length, (TCHAR*)Buffer);
							bSuccess = true;
						}
						delete[] Buffer;
						break;
					}
				}
			}
			RegCloseKey( Key );
		}
	}

	return bSuccess;
}

bool FWindowsPlatformMisc::GetVSComnTools(int32 Version, FString& OutData)
{
	checkf(12 <= Version && Version <= 15, L"Not supported Visual Studio version.");

	FString ValueName = FString::Printf(TEXT("%d.0"), Version);

	FString IDEPath;
	if (!QueryRegKey(HKEY_CURRENT_USER, TEXT("SOFTWARE\\Microsoft\\VisualStudio\\SxS\\VS7"), *ValueName, IDEPath))
	{
		if (!QueryRegKey(HKEY_LOCAL_MACHINE, TEXT("SOFTWARE\\Microsoft\\VisualStudio\\SxS\\VS7"), *ValueName, IDEPath))
		{
			if (!QueryRegKey(HKEY_CURRENT_USER, TEXT("SOFTWARE\\Wow6432Node\\Microsoft\\VisualStudio\\SxS\\VS7"), *ValueName, IDEPath))
			{
				if (!QueryRegKey(HKEY_LOCAL_MACHINE, TEXT("SOFTWARE\\Wow6432Node\\Microsoft\\VisualStudio\\SxS\\VS7"), *ValueName, IDEPath))
				{
					return false;
				}
			}
		}
	}

	OutData = FPaths::ConvertRelativePathToFull(FPaths::Combine(*IDEPath, L"Common7", L"Tools"));
	return true;
}

const TCHAR* FWindowsPlatformMisc::GetDefaultPathSeparator()
{
	return TEXT( "\\" );
}

FText FWindowsPlatformMisc::GetFileManagerName()
{
	return NSLOCTEXT("WindowsPlatform", "FileManagerName", "Explorer");
}

bool FWindowsPlatformMisc::IsRunningOnBattery()
{
	SYSTEM_POWER_STATUS status;
	GetSystemPowerStatus(&status);
	switch(status.BatteryFlag)
	{
	case 4://	"Critical-the battery capacity is at less than five percent"
	case 2://	"Low-the battery capacity is at less than 33 percent"
	case 1://	"High-the battery capacity is at more than 66 percent"
	case 8://	"Charging"
		return true;
	case 128://	"No system battery" - desktop, NB: UPS don't count as batteries under Windows
	case 255://	"Unknown status-unable to read the battery flag information"
	default:
		return false;
	}

	return false;
}

FString FWindowsPlatformMisc::GetOperatingSystemId()
{
	FString Result;
	// more info on this key can be found here: http://stackoverflow.com/questions/99880/generating-a-unique-machine-id
	QueryRegKey(HKEY_LOCAL_MACHINE, TEXT("Software\\Microsoft\\Cryptography"), TEXT("MachineGuid"), Result);
	return Result;
}


EConvertibleLaptopMode FWindowsPlatformMisc::GetConvertibleLaptopMode()
{
	if (!VerifyWindowsVersion(6, 2))
	{
		return EConvertibleLaptopMode::NotSupported;
	}

	if (::GetSystemMetrics(SM_CONVERTIBLESLATEMODE) == 0)
	{
		return EConvertibleLaptopMode::Tablet;
	}
	
	return EConvertibleLaptopMode::Laptop;
}

IPlatformChunkInstall* FWindowsPlatformMisc::GetPlatformChunkInstall()
{
	static IPlatformChunkInstall* ChunkInstall = nullptr;
	static bool bIniChecked = false;
	if (!ChunkInstall || !bIniChecked)
	{
		IPlatformChunkInstallModule* PlatformChunkInstallModule = nullptr;
		if (!GEngineIni.IsEmpty())
		{
			FString InstallModule;
			GConfig->GetString(TEXT("StreamingInstall"), TEXT("DefaultProviderName"), InstallModule, GEngineIni);
			FModuleStatus Status;
			if (FModuleManager::Get().QueryModule(*InstallModule, Status))
			{
				PlatformChunkInstallModule = FModuleManager::LoadModulePtr<IPlatformChunkInstallModule>(*InstallModule);
				if (PlatformChunkInstallModule != nullptr)
				{
					// Attempt to grab the platform installer
					ChunkInstall = PlatformChunkInstallModule->GetPlatformChunkInstall();
				}
			}
			bIniChecked = true;
		}

		if (PlatformChunkInstallModule == nullptr)
		{
			// Placeholder instance
			ChunkInstall = FGenericPlatformMisc::GetPlatformChunkInstall();
		}
	}

	return ChunkInstall;
}

void FWindowsPlatformMisc::PumpMessagesOutsideMainLoop()
{
	TGuardValue<bool> PumpMessageGuard(GPumpingMessagesOutsideOfMainLoop, true);
	// Process pending windows messages, which is necessary to the rendering thread in some cases where D3D
	// sends window messages (from IDXGISwapChain::Present) to the main thread owned viewport window.
	MSG Msg;
	PeekMessage(&Msg, NULL, 0, 0, PM_NOREMOVE | PM_QS_SENDMESSAGE);
	return;
}

uint64 FWindowsPlatformMisc::GetFileVersion(const FString &FileName)
{
	::DWORD VersionInfoSize = GetFileVersionInfoSize(*FileName, NULL);
	if (VersionInfoSize != 0)
	{
		TArray<uint8> VersionInfo;
		VersionInfo.AddUninitialized(VersionInfoSize);
		if (GetFileVersionInfo(*FileName, NULL, VersionInfoSize, VersionInfo.GetData()))
		{
			VS_FIXEDFILEINFO *FileInfo;
			::UINT FileInfoLen;
			if (VerQueryValue(VersionInfo.GetData(), TEXT("\\"), (LPVOID*)&FileInfo, &FileInfoLen))
			{
				return (uint64(FileInfo->dwFileVersionMS) << 32) | uint64(FileInfo->dwFileVersionLS);
			}
		}
	}
	return 0;
}

int32 FWindowsPlatformMisc::GetMaxRefreshRate()
{
	int32 Result = FGenericPlatformMisc::GetMaxRefreshRate();

#if !UE_SERVER
	DEVMODE DeviceMode;
	FMemory::Memzero(DeviceMode);
	DeviceMode.dmSize = sizeof(DEVMODE);

	if (EnumDisplaySettings(NULL, ENUM_CURRENT_SETTINGS, &DeviceMode) != 0)
	{
		// dmDisplayFrequency isn't always useful, the Windows docs say it can
		// return 0 or 1 to indicate 'default refresh rate', so always assume we
		// can do at least the generic platform default of 60 Hz
		Result = FMath::Max(Result, (int32)DeviceMode.dmDisplayFrequency);
	}
#endif

	return Result;
}<|MERGE_RESOLUTION|>--- conflicted
+++ resolved
@@ -214,7 +214,6 @@
 						{
 							OSVersionLabel += FString::Printf(TEXT(" (Release %s)"), *ReleaseId);
 						}
-<<<<<<< HEAD
 					}
 
 					FString UpdateBuildRevision;
@@ -223,16 +222,6 @@
 						UpdateBuildRevision = TEXT("UNKNOWN");
 					}
 
-=======
-					}
-
-					FString UpdateBuildRevision;
-					if (!FWindowsPlatformMisc::QueryRegKey(HKEY_LOCAL_MACHINE, TEXT("SOFTWARE\\Microsoft\\Windows NT\\CurrentVersion"), TEXT("UBR"), UpdateBuildRevision))
-					{
-						UpdateBuildRevision = TEXT("UNKNOWN");
-					}
-
->>>>>>> d731a049
 					// Add the build number as displayed by the winver utility.
 					OSVersionLabel += FString::Printf(TEXT(" [%u.%u.%u.%s]"), OsVersionInfo.dwMajorVersion, OsVersionInfo.dwMinorVersion, OsVersionInfo.dwBuildNumber, *UpdateBuildRevision);
 				}
