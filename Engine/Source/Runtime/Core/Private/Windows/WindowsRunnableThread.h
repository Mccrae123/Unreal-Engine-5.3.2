--- conflicted
+++ resolved
@@ -142,11 +142,7 @@
 		// Create a sync event to guarantee the Init() function is called first
 		ThreadInitSyncEvent = FPlatformProcess::GetSynchEventFromPool(true);
 
-<<<<<<< HEAD
-		ThreadName = InThreadName ? InThreadName : TEXT("Unnamed UE4");
-=======
 		ThreadName = InThreadName ? InThreadName : TEXT("Unnamed UE");
->>>>>>> 6bbb88c8
 		ThreadPriority = InThreadPri;
 
 		// Create the new thread
