/*
	This software is provided 'as-is', without any express or implied warranty.
	In no event will the author(s) be held liable for any damages arising from
	the use of this software.

	Permission is granted to anyone to use this software for any purpose, including
	commercial applications, and to alter it and redistribute it freely, subject to
	the following restrictions:

	1. The origin of this software must not be misrepresented; you must not
	claim that you wrote the original software. If you use this software
	in a product, an acknowledgment in the product documentation would be
	appreciated but is not required.
	2. Altered source versions must be plainly marked as such, and must not be
	misrepresented as being the original software.
	3. This notice may not be removed or altered from any source distribution.

	Author: Stewart Lynch
	www.puredevsoftware.com
	slynch@puredevsoftware.com

	Add FramePro.cpp to your project to allow FramePro to communicate with your application.
*/
//------------------------------------------------------------------------
#ifdef __UNREAL__
#include "FramePro/FrameProUE4.h"
#include "FramePro/FramePro.h"
#else
#include "FrameProUE4.h"
#include "FramePro.h"
#endif

//------------------------------------------------------------------------
//                         FRAMEPRO_PLATFORM_UE4
//------------------------------------------------------------------------
#if FRAMEPRO_ENABLED && FRAMEPRO_PLATFORM_UE4

	//------------------------------------------------------------------------
	#include "CoreGlobals.h"
	#include "HAL/FileManager.h"
	#include "Misc/Paths.h"
	#include "HAL/PlatformProcess.h"
	#include "HAL/PlatformTLS.h"
	#include "HAL/Event.h"
	#include "HAL/CriticalSection.h"
	#include "HAL/Runnable.h"
	#include "HAL/RunnableThread.h"
	#include "HAL/PlatformStackWalk.h"
	#include "Templates/UniquePtr.h"

	//------------------------------------------------------------------------
	#if defined(_WIN32) || defined(_WIN64) || defined(WIN32) || defined(WIN64) || defined(__WIN32__) || defined(__WINDOWS__)
		// windows include needed for GetCurrentProcessorNumber()
		#include "Windows/AllowWindowsPlatformTypes.h"
		#ifndef WIN32_LEAN_AND_MEAN
			#define WIN32_LEAN_AND_MEAN
		#endif
		#pragma warning(push)
		#pragma warning(disable:4668)
		#ifndef WIN32_LEAN_AND_MEAN
			#define WIN32_LEAN_AND_MEAN
		#endif
		#include <windows.h>
		#pragma warning(pop)
		#include "Windows/HideWindowsPlatformTypes.h"
	#endif

	//------------------------------------------------------------------------
	// if both of these options are commented out it will use CaptureStackBackTrace (or backtrace on linux)
	#define FRAMEPRO_USE_STACKWALK64 0				// much slower but possibly more reliable. FRAMEPRO_USE_STACKWALK64 only implemented for x86 builds.
	#define FRAMEPRO_USE_RTLVIRTUALUNWIND 0			// reported to be faster than StackWalk64 - only available on x64 builds
	#define FRAMEPRO_USE_RTLCAPTURESTACKBACKTRACE 0	// system version of FRAMEPRO_USE_RTLVIRTUALUNWIND - only available on x64 builds

	//------------------------------------------------------------------------
	#if PLATFORM_ANDROID
		#include <sys/syscall.h>
	#elif PLATFORM_MAC
		#include <cpuid.h>
	#endif

	//@EPIC BEGIN: workaround for -nothreading
	#if PLATFORM_WINDOWS
		#include "Windows/WindowsEvent.h"
	#elif PLATFORM_USE_PTHREADS
		#include <pthread.h>
		#include "HAL/PThreadEvent.h"
	#endif
	//@EPIC END

	//------------------------------------------------------------------------
	namespace FramePro
	{
		//------------------------------------------------------------------------
		#if FRAMEPRO_ENABLE_CALLSTACKS
			extern void BaseAddressLookupFunction();
		#endif

		//------------------------------------------------------------------------
		namespace GenericPlatform
		{
			void GetLocalTime(tm* p_tm, const time_t *p_time);
			void VSPrintf(char* p_buffer, size_t const buffer_size, const char* p_format, va_list arg_list);
			void ToString(int value, char* p_dest, int);
			bool GetProcessName(int, char*, int);
			void CreateSocket(void* p_os_socket_mem, int os_socket_mem_size);
			void DestroySocket(void* p_os_socket_mem);
			void HandleSocketError();
			void DisconnectSocket(void* p_os_socket_mem, bool stop_listening);
			bool StartSocketListening(void* p_os_socket_mem);
			bool BindSocket(void* p_os_socket_mem, const char* p_port);
			bool AcceptSocket(void* p_source_os_socket_mem, void* p_target_os_socket_mem);
			bool SocketSend(void* p_os_socket_mem, const void* p_buffer, int size, int& bytes_sent);
			bool SocketReceive(void* p_os_socket_mem, const void* p_buffer, int size, int& bytes_received);
			bool IsSocketValid(const void* p_os_socket_mem);
			void SetThreadAffinity(void*, int);
			void* CreateContextSwitchRecorder(Allocator* p_allocator);
			void DestroyContextSwitchRecorder(void* p_context_switch_recorder, Allocator* p_allocator);
			bool StartRecordingContextSitches(void* p_context_switch_recorder, Platform::ContextSwitchCallbackFunction p_callback, void* p_context, DynamicString& error);
			void StopRecordingContextSitches(void* p_context_switch_recorder);
			void FlushContextSwitches(void* p_context_switch_recorder);
		}

		//------------------------------------------------------------------------
		#if FRAMEPRO_WIN_BASED_PLATFORM
			namespace EnumModulesWindows
			{
				void EnumerateModules(Array<ModulePacket*>& module_packets, Allocator* p_allocator);
			}
		#endif

		//------------------------------------------------------------------------
		int64 Platform::GetTimerFrequency()
		{
			return (int64)(1.0 / FPlatformTime::GetSecondsPerCycle64());
		}

		//------------------------------------------------------------------------
		void Platform::DebugBreak()
		{
			UE_DEBUG_BREAK();
		}

		//------------------------------------------------------------------------
		int Platform::GetCore()
		{
			return FPlatformProcess::GetCurrentCoreNumber();
		}

		//------------------------------------------------------------------------
		Platform::Enum Platform::GetPlatformEnum()
		{
			//@EPIC: allow external definition + XBOXONE removed
			#if defined(FRAMEPRO_UNREAL_PLATFORM)
				return FRAMEPRO_UNREAL_PLATFORM;
			//@EPIC end
			#elif PLATFORM_WINDOWS
				return Platform::Windows;
			#elif PLATFORM_LINUX
				return Platform::Linux;
			#elif PLATFORM_UNIX
				return Platform::Linux;
			#elif PLATFORM_PS4
				return Platform::PS4;
			#elif PLATFORM_ANDROID
				return Platform::Android;
			#elif PLATFORM_MAC
				return Platform::Mac;
			#elif PLATFORM_IOS
				return Platform::iOS;
			#elif PLATFORM_SWITCH
				return Platform::Switch;
			#else
				//@EPIC: begin - useful error
				#error unknown platform or FRAMEPRO_UNREAL_PLATFORM not defined
				//@EPIC: end
			#endif
		}

		//------------------------------------------------------------------------
		namespace PS4ContextSwitches
		{
			void* CreateContextSwitchRecorder(Allocator* p_allocator);
			void DestroyContextSwitchRecorder(void* p_obj, Allocator* p_allocator);
			bool StartRecordingContextSitches(void* p_obj, Platform::ContextSwitchCallbackFunction callback_function, void* p_context, DynamicString& error, Allocator* p_allocator);
			void StopRecordingContextSitches(void* p_obj);
			void FlushContextSwitches(void*);
		}

		//------------------------------------------------------------------------
		void* Platform::CreateContextSwitchRecorder(Allocator* p_allocator)
		{
			#if PLATFORM_PS4 && FRAMEPRO_PS4_CONTEXT_SWITCH_RECORDING
				return PS4ContextSwitches::CreateContextSwitchRecorder(p_allocator);
			#else
				return GenericPlatform::CreateContextSwitchRecorder(p_allocator);
			#endif
		}

		//------------------------------------------------------------------------
		void Platform::DestroyContextSwitchRecorder(void* p_context_switch_recorder, Allocator* p_allocator)
		{
			#if PLATFORM_PS4 && FRAMEPRO_PS4_CONTEXT_SWITCH_RECORDING
				PS4ContextSwitches::DestroyContextSwitchRecorder(p_context_switch_recorder, p_allocator);
			#else
				GenericPlatform::DestroyContextSwitchRecorder(p_context_switch_recorder, p_allocator);
			#endif
		}

		//------------------------------------------------------------------------
		bool Platform::StartRecordingContextSitches(
			void* p_context_switch_recorder,
			ContextSwitchCallbackFunction p_callback,
			void* p_context,
			DynamicString& error,
			Allocator* p_allocator)
		{
			#if PLATFORM_PS4 && FRAMEPRO_PS4_CONTEXT_SWITCH_RECORDING
				return PS4ContextSwitches::StartRecordingContextSitches(
					p_context_switch_recorder,
					p_callback,
					p_context,
					error,
					p_allocator);
			#else
				FRAMEPRO_UNREFERENCED(p_allocator);

				return GenericPlatform::StartRecordingContextSitches(
					p_context_switch_recorder,
					p_callback,
					p_context,
					error);
			#endif
		}

		//------------------------------------------------------------------------
		void Platform::StopRecordingContextSitches(void* p_context_switch_recorder)
		{
			#if PLATFORM_PS4 && FRAMEPRO_PS4_CONTEXT_SWITCH_RECORDING
				PS4ContextSwitches::StopRecordingContextSitches(p_context_switch_recorder);
			#else
				GenericPlatform::StopRecordingContextSitches(p_context_switch_recorder);
			#endif
		}

		//------------------------------------------------------------------------
		void Platform::FlushContextSwitches(void* p_context_switch_recorder)
		{
			#if PLATFORM_PS4 && FRAMEPRO_PS4_CONTEXT_SWITCH_RECORDING
				PS4ContextSwitches::FlushContextSwitches(p_context_switch_recorder);
			#else
				GenericPlatform::FlushContextSwitches(p_context_switch_recorder);
			#endif
		}

		//------------------------------------------------------------------------
		#if PLATFORM_PS4 && FRAMEPRO_ENUMERATE_ALL_MODULES
			namespace EnumModulesPS4 { void EnumerateModules(Array<ModulePacket*>& module_packets, Allocator* p_allocator); }
		#endif

		//------------------------------------------------------------------------
		#if PLATFORM_LINUX
			namespace EnumModulesLinux { void EnumerateModules(Array<ModulePacket*>& module_packets, Allocator* p_allocator); }
		#endif

		//------------------------------------------------------------------------
		#if PLATFORM_SWITCH
			namespace EnumModulesSwitch { void EnumerateModules(Array<ModulePacket*>& module_packets, Allocator* p_allocator); }
		#endif

		//------------------------------------------------------------------------
		void Platform::EnumerateModules(Array<ModulePacket*>& module_packets, Allocator* p_allocator)
		{
			#if FRAMEPRO_ENABLE_CALLSTACKS
				#if FRAMEPRO_WIN_BASED_PLATFORM
					EnumModulesWindows::EnumerateModules(module_packets, p_allocator);
				#elif PLATFORM_LINUX
					EnumModulesLinux::EnumerateModules(module_packets, p_allocator);
				#elif PLATFORM_PS4
					EnumModulesPS4::EnumerateModules(module_packets, p_allocator);
				#elif PLATFORM_SWITCH
					EnumModulesSwitch::EnumerateModules(module_packets, p_allocator);
				#else
					ModulePacket* p_module_packet = (ModulePacket*)p_allocator->Alloc(sizeof(ModulePacket));
					if (!p_module_packet)
						return;

					memset(p_module_packet, 0, sizeof(ModulePacket));

					p_module_packet->m_PacketType = PacketType::ModulePacket;
					p_module_packet->m_UseLookupFunctionForBaseAddress = 1;
					p_module_packet->m_ModuleBase = (int64)BaseAddressLookupFunction;
					FCStringAnsi::Strncpy( p_module_packet->m_SymbolFilename, TCHAR_TO_ANSI(FPlatformProcess::ExecutableName(false)), FRAMEPRO_MAX_INLINE_STRING_LENGTH-1 );

					module_packets.Add(p_module_packet);
				#endif
			#endif
		}

		//------------------------------------------------------------------------
		bool Platform::GetStackTrace(void** stack, int& stack_size, unsigned int& hash)
		{
			FPlatformStackWalk::CaptureStackBackTrace((uint64*)stack, FRAMEPRO_STACK_TRACE_SIZE - 1);

			hash = GetHashAndStackSize(stack, stack_size);

			return true;
		}

		//------------------------------------------------------------------------
		FArchive*& GetOSFile(void* p_os_file_mem)
		{
			return *(FArchive**)p_os_file_mem;
		}

		//------------------------------------------------------------------------
		FArchive* GetOSFile(const void* p_os_file_mem)
		{
			return *(FArchive**)p_os_file_mem;
		}

		//------------------------------------------------------------------------
		bool Platform::OpenFileForRead(void* p_os_file_mem, int os_file_mem_size, const char* p_filename)
		{
			FRAMEPRO_ASSERT(os_file_mem_size > sizeof(FArchive*));

			FArchive* p_archive = IFileManager::Get().CreateFileReader(ANSI_TO_TCHAR(p_filename));

			GetOSFile(p_os_file_mem) = p_archive;

			return p_archive != NULL;
		}
		
		//------------------------------------------------------------------------
		bool Platform::OpenFileForRead(void* p_os_file_mem, int os_file_mem_size, const wchar_t* p_filename)
		{
			FRAMEPRO_ASSERT(os_file_mem_size > sizeof(FArchive*));

			FArchive* p_archive = IFileManager::Get().CreateFileReader(WCHAR_TO_TCHAR(p_filename));

			GetOSFile(p_os_file_mem) = p_archive;

			return p_archive != NULL;
		}

		//------------------------------------------------------------------------
		bool Platform::OpenFileForWrite(void* p_os_file_mem, int os_file_mem_size, const char* p_filename)
		{
			FRAMEPRO_ASSERT(os_file_mem_size > sizeof(FArchive*));

			#if ALLOW_DEBUG_FILES
				FArchive* p_archive = IFileManager::Get().CreateDebugFileWriter(ANSI_TO_TCHAR(p_filename));
			#else
				FArchive* p_archive = IFileManager::Get().CreateFileWriter(ANSI_TO_TCHAR(p_filename));
			#endif

			GetOSFile(p_os_file_mem) = p_archive;

			return p_archive != NULL;
		}

		//------------------------------------------------------------------------
		bool Platform::OpenFileForWrite(void* p_os_file_mem, int os_file_mem_size, const wchar_t* p_filename)
		{
			FRAMEPRO_ASSERT(os_file_mem_size > sizeof(FArchive*));

			#if ALLOW_DEBUG_FILES
				FArchive* p_archive = IFileManager::Get().CreateDebugFileWriter(WCHAR_TO_TCHAR(p_filename));
			#else
				FArchive* p_archive = IFileManager::Get().CreateFileWriter(WCHAR_TO_TCHAR(p_filename));
			#endif

			GetOSFile(p_os_file_mem) = p_archive;

			return p_archive != NULL;
		}

		//------------------------------------------------------------------------
		void Platform::CloseFile(void* p_os_file_mem)
		{
			FArchive* p_archive = GetOSFile(p_os_file_mem);
			p_archive->Close();
			delete p_archive;
		}

		//------------------------------------------------------------------------
		void Platform::ReadFromFile(void* p_os_file_mem, void* p_data, size_t size)
		{
			GetOSFile(p_os_file_mem)->Serialize((uint8*)p_data, size);
		}

		//------------------------------------------------------------------------
		void Platform::WriteToFile(void* p_os_file_mem, const void* p_data, size_t size)
		{
			GetOSFile(p_os_file_mem)->Serialize((uint8*)p_data, size);
		}

		//------------------------------------------------------------------------
		int Platform::GetFileSize(const void* p_os_file_mem)
		{
			return (int)GetOSFile(p_os_file_mem)->TotalSize();
		}

		//------------------------------------------------------------------------
		void Platform::DebugWrite(const char* p_string)
		{
			FGenericPlatformMisc::LowLevelOutputDebugString(ANSI_TO_TCHAR(p_string));
		}

		//------------------------------------------------------------------------
		FCriticalSection& GetOSLock(void* p_os_lock_mem)
		{
			return *(FCriticalSection*)p_os_lock_mem;
		}

		//------------------------------------------------------------------------
		void Platform::CreateLock(void* p_os_lock_mem, int os_lock_mem_size)
		{
			FRAMEPRO_ASSERT(os_lock_mem_size >= sizeof(FCriticalSection));
			new (p_os_lock_mem)FCriticalSection();
		}

		//------------------------------------------------------------------------
		void Platform::DestroyLock(void* p_os_lock_mem)
		{
			GetOSLock(p_os_lock_mem).~FCriticalSection();
		}

		//------------------------------------------------------------------------
		void Platform::TakeLock(void* p_os_lock_mem)
		{
			GetOSLock(p_os_lock_mem).Lock();
		}

		//------------------------------------------------------------------------
		void Platform::ReleaseLock(void* p_os_lock_mem)
		{
			GetOSLock(p_os_lock_mem).Unlock();
		}

		//------------------------------------------------------------------------
		void Platform::GetLocalTime(tm* p_tm, const time_t *p_time)
		{
			GenericPlatform::GetLocalTime(p_tm, p_time);
		}

		//------------------------------------------------------------------------
		int Platform::GetCurrentProcessId()
		{
			return FPlatformProcess::GetCurrentProcessId();
		}

		//------------------------------------------------------------------------
		void Platform::VSPrintf(char* p_buffer, size_t const buffer_size, const char* p_format, va_list arg_list)
		{
			GenericPlatform::VSPrintf(p_buffer, buffer_size, p_format, arg_list);
		}

		//------------------------------------------------------------------------
		void Platform::ToString(int value, char* p_dest, int dest_size)
		{
			GenericPlatform::ToString(value, p_dest, dest_size);
		}

		//------------------------------------------------------------------------
		int Platform::GetCurrentThreadId()
		{
			return FPlatformTLS::GetCurrentThreadId();
		}

		//------------------------------------------------------------------------
		bool Platform::GetProcessName(int process_id, char* p_name, int max_name_length)
		{
//@EPIC BEGIN: get process name via process_id
#if PLATFORM_DESKTOP
			FString ProcessNameOrPath = FPlatformProcess::GetApplicationName((uint32)process_id);
#else
			FString ProcessNameOrPath = FPlatformProcess::ExecutableName();
#endif
			if (ProcessNameOrPath.IsEmpty())
			{
				return false;
			}
<<<<<<< HEAD
			
			FString ProcessName = FPaths::GetCleanFilename(ProcessNameOrPath);
			const char* p_process_name = TCHAR_TO_ANSI(*ProcessName);
//@EPIC END
			size_t length = strlen(p_process_name);
=======

			FString ProcessName = FPaths::GetCleanFilename(ProcessNameOrPath);
			const auto p_process_name = StringCast<ANSICHAR>(*ProcessName);
//@EPIC END
			size_t length = strlen(p_process_name.Get());
>>>>>>> 6bbb88c8
			size_t max_length = max_name_length - 1;

			int copy_length = length < max_length ? length : max_length;
			FCStringAnsi::Strncpy(p_name, p_process_name.Get(), copy_length);

			return true;
		}

		//------------------------------------------------------------------------
		FEvent*& GetOSEvent(void* p_os_event_mem)
		{
			return *(FEvent**)p_os_event_mem;
		}

		//------------------------------------------------------------------------
		void Platform::CreateEventX(void* p_os_event_mem, int os_event_mem_size, bool initial_state, bool auto_reset)
		{
//@EPIC BEGIN: workaround for -nothreading
			FEvent* p_event;
			if (FPlatformProcess::SupportsMultithreading())
			{
				p_event = FPlatformProcess::GetSynchEventFromPool(!auto_reset);
			}
			else
			{
				PRAGMA_DISABLE_DEPRECATION_WARNINGS
#if PLATFORM_WINDOWS
				p_event = new FEventWin();
				p_event->Create(!auto_reset);
#elif PLATFORM_USE_PTHREADS
				p_event = new FPThreadEvent();
				p_event->Create(!auto_reset);
#else
				checkf(false, TEXT("unsupported platform for -nothreading"));
				return;
#endif
				PRAGMA_ENABLE_DEPRECATION_WARNINGS
			}
//@EPIC END
			GetOSEvent(p_os_event_mem) = p_event;

			if(initial_state)
				SetEvent(p_os_event_mem);
		}

		//------------------------------------------------------------------------
		void Platform::DestroyEvent(void* p_os_event_mem)
		{
			FEvent* p_event = GetOSEvent(p_os_event_mem);
//@EPIC BEGIN: workaround for -nothreading
			if (FPlatformProcess::SupportsMultithreading())
			{
				FPlatformProcess::ReturnSynchEventToPool(p_event);
			}
			else
			{
				delete p_event;
			}
//@EPIC END
			GetOSEvent(p_os_event_mem) = nullptr;
		}

		//------------------------------------------------------------------------
		void Platform::SetEvent(void* p_os_event_mem)
		{
			GetOSEvent(p_os_event_mem)->Trigger();
		}

		//------------------------------------------------------------------------
		void Platform::ResetEvent(void* p_os_event_mem)
		{
			GetOSEvent(p_os_event_mem)->Reset();
		}

		//------------------------------------------------------------------------
		int Platform::WaitEvent(void* p_os_event_mem, int timeout)
		{
			FEvent* p_event = GetOSEvent(p_os_event_mem);
			return (timeout==-1) ? p_event->Wait() : p_event->Wait(timeout);
		}

		//------------------------------------------------------------------------
		bool Platform::InitialiseSocketSystem()
		{
			// do nothing
			return true;
		}

		//------------------------------------------------------------------------
		void Platform::UninitialiseSocketSystem()
		{
			// do nothing
		}

		//------------------------------------------------------------------------
		void Platform::CreateSocket(void* p_os_socket_mem, int os_socket_mem_size)
		{
			GenericPlatform::CreateSocket(p_os_socket_mem, os_socket_mem_size);
		}

		//------------------------------------------------------------------------
		void Platform::DestroySocket(void* p_os_socket_mem)
		{
			GenericPlatform::DestroySocket(p_os_socket_mem);
		}

		//------------------------------------------------------------------------
		void Platform::DisconnectSocket(void* p_os_socket_mem, bool stop_listening)
		{
			GenericPlatform::DisconnectSocket(p_os_socket_mem, stop_listening);
		}

		//------------------------------------------------------------------------
		bool Platform::StartSocketListening(void* p_os_socket_mem)
		{
			return GenericPlatform::StartSocketListening(p_os_socket_mem);
		}

		//------------------------------------------------------------------------
		bool Platform::BindSocket(void* p_os_socket_mem, const char* p_port)
		{
			return GenericPlatform::BindSocket(p_os_socket_mem, p_port);
		}

		//------------------------------------------------------------------------
		bool Platform::AcceptSocket(void* p_source_os_socket_mem, void* p_target_os_socket_mem)
		{
			return GenericPlatform::AcceptSocket(p_source_os_socket_mem, p_target_os_socket_mem);
		}

		//------------------------------------------------------------------------
		bool Platform::SocketSend(void* p_os_socket_mem, const void* p_buffer, int size, int& bytes_sent)
		{
			return GenericPlatform::SocketSend(p_os_socket_mem, p_buffer, size, bytes_sent);
		}

		//------------------------------------------------------------------------
		bool Platform::SocketReceive(void* p_os_socket_mem, const void* p_buffer, int size, int& bytes_received)
		{
			return GenericPlatform::SocketReceive(p_os_socket_mem, p_buffer, size, bytes_received);
		}

		//------------------------------------------------------------------------
		bool Platform::IsSocketValid(const void* p_os_socket_mem)
		{
			return GenericPlatform::IsSocketValid(p_os_socket_mem);
		}

		//------------------------------------------------------------------------
		void Platform::HandleSocketError()
		{
			GenericPlatform::HandleSocketError();
		}

		//------------------------------------------------------------------------
		class UE4Thread : FRunnable
		{
		public:
			UE4Thread(FramePro::ThreadMain p_thread_main, void* p_context)
			:	mp_ThreadMain(p_thread_main),
				mp_Context(p_context)
			{
//@EPIC BEGIN: workaround for -nothreading
				if (FPlatformProcess::SupportsMultithreading())
				{
					m_Runnable = TUniquePtr<FRunnableThread>(FRunnableThread::Create(this, TEXT("FramePro")));
				}
				else
				{
#if PLATFORM_WINDOWS
					CreateThread(NULL, 0, (LPTHREAD_START_ROUTINE)mp_ThreadMain, mp_Context, 0, NULL);
#elif PLATFORM_USE_PTHREADS
					typedef void* (*PthreadEntryPoint)(void* arg);
					pthread_t thread_id;
					pthread_create(&thread_id, nullptr, (PthreadEntryPoint)mp_ThreadMain, mp_Context);
#else
<<<<<<< HEAD
					checkf(false,TEXT("unsupported platform for -nothreading"));
=======
					checkf(false, TEXT("unsupported platform for -nothreading"));
>>>>>>> 6bbb88c8
#endif
				}
//@EPIC END
			}

			uint32 Run() override
			{
				return mp_ThreadMain(mp_Context);
			}

			void SetPriority(int priority)
			{
				m_Runnable->SetThreadPriority((EThreadPriority)priority);
			}

		private:
			TUniquePtr<FRunnableThread> m_Runnable;

			FramePro::ThreadMain mp_ThreadMain;
			void* mp_Context;
		};

		//------------------------------------------------------------------------
		UE4Thread*& GetOSThread(void* p_os_thread_mem)
		{
			return *(UE4Thread**)p_os_thread_mem;
		}

		//------------------------------------------------------------------------
		bool Platform::CreateThread(
			void* p_os_thread_mem,
			int os_thread_mem_size,
			ThreadMain p_thread_main,
			void* p_context,
			Allocator*)
		{
			FRAMEPRO_ASSERT(os_thread_mem_size >= sizeof(UE4Thread*));

			GetOSThread(p_os_thread_mem) = new UE4Thread(p_thread_main, p_context);

			return true;
		}

		//------------------------------------------------------------------------
		void Platform::DestroyThread(void* p_os_thread_mem)
		{
			delete GetOSThread(p_os_thread_mem);
		}

		//------------------------------------------------------------------------
		void Platform::SetThreadPriority(void* p_os_thread_mem, int priority)
		{
			GetOSThread(p_os_thread_mem)->SetPriority(priority);
		}

		//------------------------------------------------------------------------
		#if !FRAMEPRO_USE_TLS_SLOTS
			#error this platform must use TLS slots
		#endif

		//------------------------------------------------------------------------
		void Platform::SetThreadAffinity(void* p_os_thread_mem, int priority)
		{
			GenericPlatform::SetThreadAffinity(p_os_thread_mem, priority);
		}

		//------------------------------------------------------------------------
		uint Platform::AllocateTLSSlot()
		{
			return FPlatformTLS::AllocTlsSlot();
		}

		//------------------------------------------------------------------------
		void* Platform::GetTLSValue(uint slot)
		{
			return FPlatformTLS::GetTlsValue(slot);
		}

		//------------------------------------------------------------------------
		void Platform::SetTLSValue(uint slot, void* p_value)
		{
			FPlatformTLS::SetTlsValue(slot, p_value);
		}

		//------------------------------------------------------------------------
		void Platform::GetRecordingFolder(char* p_path, int max_path_length)
		{
			FString path = FPaths::ProfilingDir() + TEXT("FramePro/");
			const auto p_ansi_path = StringCast<ANSICHAR>(*path);
			int length = strlen(p_ansi_path.Get()) + 1;
			FRAMEPRO_ASSERT(length <= max_path_length);
			memcpy(p_path, p_ansi_path.Get(), length);
		}

		//------------------------------------------------------------------------
		void StartRecording(const FString& filename, bool context_switches, int64 max_file_size)
		{
			StartRecording(TCHAR_TO_WCHAR(*filename), context_switches, false, max_file_size);
		}
	}

#endif
<|MERGE_RESOLUTION|>--- conflicted
+++ resolved
@@ -480,19 +480,11 @@
 			{
 				return false;
 			}
-<<<<<<< HEAD
-			
-			FString ProcessName = FPaths::GetCleanFilename(ProcessNameOrPath);
-			const char* p_process_name = TCHAR_TO_ANSI(*ProcessName);
-//@EPIC END
-			size_t length = strlen(p_process_name);
-=======
 
 			FString ProcessName = FPaths::GetCleanFilename(ProcessNameOrPath);
 			const auto p_process_name = StringCast<ANSICHAR>(*ProcessName);
 //@EPIC END
 			size_t length = strlen(p_process_name.Get());
->>>>>>> 6bbb88c8
 			size_t max_length = max_name_length - 1;
 
 			int copy_length = length < max_length ? length : max_length;
@@ -669,11 +661,7 @@
 					pthread_t thread_id;
 					pthread_create(&thread_id, nullptr, (PthreadEntryPoint)mp_ThreadMain, mp_Context);
 #else
-<<<<<<< HEAD
-					checkf(false,TEXT("unsupported platform for -nothreading"));
-=======
 					checkf(false, TEXT("unsupported platform for -nothreading"));
->>>>>>> 6bbb88c8
 #endif
 				}
 //@EPIC END
