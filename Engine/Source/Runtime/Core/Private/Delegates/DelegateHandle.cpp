// Copyright Epic Games, Inc. All Rights Reserved.

#include "CoreTypes.h"
#include "Delegates/IDelegateInstance.h"
#include "Templates/Atomic.h"
#include "AutoRTFM/AutoRTFM.h"

namespace UE::Delegates::Private
{
	TAtomic<uint64> GNextID(1);
}

uint64 FDelegateHandle::GenerateNewID()
{
	// Just increment a counter to generate an ID.
<<<<<<< HEAD
	uint64 Result = ++UE::Delegates::Private::GNextID;

	// Check for the next-to-impossible event that we wrap round to 0, because we reserve 0 for null delegates.
	if (Result == 0)
	{
		// Increment it again - it might not be zero, so don't just assign it to 1.
		Result = ++UE::Delegates::Private::GNextID;
	}
=======
	uint64 Result = 0; // Initialize just to silence static analysis.
	
	UE_AUTORTFM_OPEN(
	{
		Result = ++UE::Delegates::Private::GNextID;

		// Check for the next-to-impossible event that we wrap round to 0, because we reserve 0 for null delegates.
		if (Result == 0)
		{
			// Increment it again - it might not be zero, so don't just assign it to 1.
			Result = ++UE::Delegates::Private::GNextID;
		}
	});
>>>>>>> 4af6daef

	return Result;
}<|MERGE_RESOLUTION|>--- conflicted
+++ resolved
@@ -13,16 +13,6 @@
 uint64 FDelegateHandle::GenerateNewID()
 {
 	// Just increment a counter to generate an ID.
-<<<<<<< HEAD
-	uint64 Result = ++UE::Delegates::Private::GNextID;
-
-	// Check for the next-to-impossible event that we wrap round to 0, because we reserve 0 for null delegates.
-	if (Result == 0)
-	{
-		// Increment it again - it might not be zero, so don't just assign it to 1.
-		Result = ++UE::Delegates::Private::GNextID;
-	}
-=======
 	uint64 Result = 0; // Initialize just to silence static analysis.
 	
 	UE_AUTORTFM_OPEN(
@@ -36,7 +26,6 @@
 			Result = ++UE::Delegates::Private::GNextID;
 		}
 	});
->>>>>>> 4af6daef
 
 	return Result;
 }