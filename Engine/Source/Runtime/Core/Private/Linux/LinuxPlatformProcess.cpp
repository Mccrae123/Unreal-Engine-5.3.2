// Copyright 1998-2015 Epic Games, Inc. All Rights Reserved.

#include "CorePrivatePCH.h"
#include "LinuxPlatformRunnableThread.h"
#include "EngineVersion.h"
#include <spawn.h>
#include <sys/wait.h>
#include <sys/resource.h>
#include <sys/ioctl.h> // ioctl
#include <asm/ioctls.h> // FIONREAD
#include "LinuxApplication.h" // FLinuxApplication::IsForeground()

void* FLinuxPlatformProcess::GetDllHandle( const TCHAR* Filename )
{
	check( Filename );
	FString AbsolutePath = FPaths::ConvertRelativePathToFull(Filename);

	int DlOpenMode = RTLD_LAZY;
	if (AbsolutePath.EndsWith(TEXT("libsteam_api.so")))
	{
		DlOpenMode |= RTLD_GLOBAL; //Global symbol resolution when loading shared objects - Needed for Steam to work when its library is loaded by a plugin
	}
	else
	{
		DlOpenMode |= RTLD_LOCAL; //Local symbol resolution when loading shared objects - Needed for Hot-Reload
	}

<<<<<<< HEAD
	void *Handle = dlopen( TCHAR_TO_ANSI(*AbsolutePath), DlOpenMode );
=======
	void *Handle = dlopen( TCHAR_TO_UTF8(*AbsolutePath), DlOpenMode );
>>>>>>> a8a797ea
	if (!Handle)
	{
		UE_LOG(LogLinux, Warning, TEXT("dlopen failed: %s"), ANSI_TO_TCHAR(dlerror()) );
	}
	return Handle;
}

void FLinuxPlatformProcess::FreeDllHandle( void* DllHandle )
{
	check( DllHandle );
	dlclose( DllHandle );
}

void* FLinuxPlatformProcess::GetDllExport( void* DllHandle, const TCHAR* ProcName )
{
	check(DllHandle);
	check(ProcName);
	return dlsym( DllHandle, TCHAR_TO_ANSI(ProcName) );
}

int32 FLinuxPlatformProcess::GetDllApiVersion( const TCHAR* Filename )
{
	check(Filename);
	return GCompatibleWithEngineVersion.GetChangelist();
}

const TCHAR* FLinuxPlatformProcess::GetModulePrefix()
{
	return TEXT("lib");
}

const TCHAR* FLinuxPlatformProcess::GetModuleExtension()
{
	return TEXT("so");
}

const TCHAR* FLinuxPlatformProcess::GetBinariesSubdirectory()
{
	return TEXT("Linux");
}

namespace PlatformProcessLimits
{
	enum
	{
		MaxComputerName	= 128,
		MaxBaseDirLength= MAX_PATH + 1,
		MaxArgvParameters = 256
	};
};

const TCHAR* FLinuxPlatformProcess::ComputerName()
{
	static bool bHaveResult = false;
	static TCHAR CachedResult[ PlatformProcessLimits::MaxComputerName ];
	if (!bHaveResult)
	{
		struct utsname name;
		const char * SysName = name.nodename;
		if(uname(&name))
		{
			SysName = "Linux Computer";
		}

		FCString::Strcpy(CachedResult, ARRAY_COUNT(CachedResult) - 1, ANSI_TO_TCHAR(SysName));
		CachedResult[ARRAY_COUNT(CachedResult) - 1] = 0;
		bHaveResult = true;
	}
	return CachedResult;
}

void FLinuxPlatformProcess::CleanFileCache()
{
	bool bShouldCleanShaderWorkingDirectory = true;
#if !(UE_BUILD_SHIPPING && WITH_EDITOR)
	// Only clean the shader working directory if we are the first instance, to avoid deleting files in use by other instances
	// @todo - check if any other instances are running right now
	bShouldCleanShaderWorkingDirectory = GIsFirstInstance;
#endif

	if (bShouldCleanShaderWorkingDirectory && !FParse::Param( FCommandLine::Get(), TEXT("Multiprocess")))
	{
		// get shader path, and convert it to the userdirectory
		FString ShaderDir = FString(FPlatformProcess::BaseDir()) / FPlatformProcess::ShaderDir();
		FString UserShaderDir = IFileManager::Get().ConvertToAbsolutePathForExternalAppForWrite(*ShaderDir);
		FPaths::CollapseRelativeDirectories(ShaderDir);

		// make sure we don't delete from the source directory
		if (ShaderDir != UserShaderDir)
		{
			IFileManager::Get().DeleteDirectory(*UserShaderDir, false, true);
		}

		FPlatformProcess::CleanShaderWorkingDir();
	}
}

const TCHAR* FLinuxPlatformProcess::BaseDir()
{
	static bool bHaveResult = false;
	static TCHAR CachedResult[ PlatformProcessLimits::MaxBaseDirLength ];

	if (!bHaveResult)
	{
		char SelfPath[ PlatformProcessLimits::MaxBaseDirLength ] = {0};
		if (readlink( "/proc/self/exe", SelfPath, ARRAY_COUNT(SelfPath) - 1) == -1)
		{
			int ErrNo = errno;
			UE_LOG(LogHAL, Fatal, TEXT("readlink() failed with errno = %d (%s)"), ErrNo,
				StringCast< TCHAR >(strerror(ErrNo)).Get());
			// unreachable
			return CachedResult;
		}
		SelfPath[ARRAY_COUNT(SelfPath) - 1] = 0;

		FCString::Strcpy(CachedResult, ARRAY_COUNT(CachedResult) - 1, ANSI_TO_TCHAR(dirname(SelfPath)));
		CachedResult[ARRAY_COUNT(CachedResult) - 1] = 0;
		FCString::Strcat(CachedResult, ARRAY_COUNT(CachedResult) - 1, TEXT("/"));
		bHaveResult = true;
	}
	return CachedResult;
}

const TCHAR* FLinuxPlatformProcess::UserDir()
{
	// The UserDir is where user visible files (such as game projects) live.
	// On Linux (just like on Mac) this corresponds to $HOME/Documents.
	// To accomodate localization requirement we use xdg-user-dir command,
	// and fall back to $HOME/Documents if setting not found.
	static TCHAR Result[MAX_PATH] = TEXT("");

	if (!Result[0])
	{
		char DocPath[MAX_PATH];
		
		FILE* FilePtr = popen("xdg-user-dir DOCUMENTS", "r");
		if(fgets(DocPath, MAX_PATH, FilePtr) == NULL)
		{
			char* Home = secure_getenv("HOME");
			if (!Home)
			{
				UE_LOG(LogHAL, Warning, TEXT("Unable to read the $HOME environment variable"));
			}
			else
			{
				FCString::Strcpy(Result, ANSI_TO_TCHAR(Home));
				FCString::Strcat(Result, TEXT("/Documents/"));
			}
		}
		else
		{
				size_t DocLen = strlen(DocPath) - 1;
				DocPath[DocLen] = '\0';
				FCString::Strcpy(Result, ANSI_TO_TCHAR(DocPath));
				FCString::Strcat(Result, TEXT("/"));
		}
		pclose(FilePtr);
	}
	return Result;
}

const TCHAR* FLinuxPlatformProcess::UserSettingsDir()
{
	// Like on Mac we use the same folder for UserSettingsDir and ApplicationSettingsDir
	// $HOME/.config/Epic/
	return ApplicationSettingsDir();
}

const TCHAR* FLinuxPlatformProcess::ApplicationSettingsDir()
{
	// The ApplicationSettingsDir is where the engine stores settings and configuration
	// data.  On linux this corresponds to $HOME/.config/Epic
	static TCHAR Result[MAX_PATH] = TEXT("");
	if (!Result[0])
	{
		char* Home = secure_getenv("HOME");
		if (!Home)
		{
			UE_LOG(LogHAL, Warning, TEXT("Unable to read the $HOME environment variable"));
		}
		else
		{
			FCString::Strcpy(Result, ANSI_TO_TCHAR(Home));
			FCString::Strcat(Result, TEXT("/.config/Epic/"));
		}
	}
	return Result;
}

bool FLinuxPlatformProcess::SetProcessLimits(EProcessResource::Type Resource, uint64 Limit)
{
	rlimit NativeLimit;
	NativeLimit.rlim_cur = Limit;
	NativeLimit.rlim_max = Limit;

	int NativeResource = RLIMIT_AS;

	switch(Resource)
	{
		case EProcessResource::VirtualMemory:
			NativeResource = RLIMIT_AS;
			break;

		default:
			UE_LOG(LogHAL, Warning, TEXT("Unknown resource type %d"), Resource);
			return false;
	}

	if (setrlimit(NativeResource, &NativeLimit) != 0)
	{
		UE_LOG(LogHAL, Warning, TEXT("setrlimit() failed with error %d (%s)\n"), errno, ANSI_TO_TCHAR(strerror(errno)));
		return false;
	}

	return true;
}

const TCHAR* FLinuxPlatformProcess::ExecutableName(bool bRemoveExtension)
{
	static bool bHaveResult = false;
	static TCHAR CachedResult[ PlatformProcessLimits::MaxBaseDirLength ];
	if (!bHaveResult)
	{
		char SelfPath[ PlatformProcessLimits::MaxBaseDirLength ] = {0};
		if (readlink( "/proc/self/exe", SelfPath, ARRAY_COUNT(SelfPath) - 1) == -1)
		{
			int ErrNo = errno;
			UE_LOG(LogHAL, Fatal, TEXT("readlink() failed with errno = %d (%s)"), ErrNo,
				StringCast< TCHAR >(strerror(ErrNo)).Get());
			return CachedResult;
		}
		SelfPath[ARRAY_COUNT(SelfPath) - 1] = 0;

		FCString::Strcpy(CachedResult, ARRAY_COUNT(CachedResult) - 1, ANSI_TO_TCHAR(basename(SelfPath)));
		CachedResult[ARRAY_COUNT(CachedResult) - 1] = 0;
		bHaveResult = true;
	}
	return CachedResult;
}


FString FLinuxPlatformProcess::GenerateApplicationPath( const FString& AppName, EBuildConfigurations::Type BuildConfiguration)
{
	FString PlatformName = GetBinariesSubdirectory();
	FString ExecutablePath = FString::Printf(TEXT("../%s/%s"), *PlatformName, *AppName);
	
	if (BuildConfiguration != EBuildConfigurations::Development && BuildConfiguration != EBuildConfigurations::DebugGame)
	{
		ExecutablePath += FString::Printf(TEXT("-%s-%s"), *PlatformName, EBuildConfigurations::ToString(BuildConfiguration));
	}
	return ExecutablePath;
}


FString FLinuxPlatformProcess::GetApplicationName( uint32 ProcessId )
{
	FString Output = TEXT("");

	const int32 ReadLinkSize = 1024;	
	char ReadLinkCmd[ReadLinkSize] = {0};
	FCStringAnsi::Sprintf(ReadLinkCmd, "/proc/%d/exe", ProcessId);
	
	char ProcessPath[ PlatformProcessLimits::MaxBaseDirLength ] = {0};
	int32 Ret = readlink(ReadLinkCmd, ProcessPath, ARRAY_COUNT(ProcessPath) - 1);
	if (Ret != -1)
	{
		Output = ANSI_TO_TCHAR(ProcessPath);
	}
	return Output;
}

FPipeHandle::~FPipeHandle()
{
	close(PipeDesc);
}

FString FPipeHandle::Read()
{
	const int kBufferSize = 4096;
	ANSICHAR Buffer[kBufferSize];
	FString Output;

	int BytesAvailable = 0;
	if (ioctl(PipeDesc, FIONREAD, &BytesAvailable) == 0)
	{
		if (BytesAvailable > 0)
		{
			int BytesRead = read(PipeDesc, Buffer, kBufferSize - 1);
			if (BytesRead > 0)
			{
				Buffer[BytesRead] = 0;
				Output += StringCast< TCHAR >(Buffer).Get();
			}
		}
	}
	else
	{
		UE_LOG(LogHAL, Fatal, TEXT("ioctl(..., FIONREAD, ...) failed with errno=%d (%s)"), errno, StringCast< TCHAR >(strerror(errno)).Get());
	}

	return Output;
}

bool FPipeHandle::ReadToArray(TArray<uint8> & Output)
{
	int BytesAvailable = 0;
	if (ioctl(PipeDesc, FIONREAD, &BytesAvailable) == 0)
	{
		if (BytesAvailable > 0)
		{
			Output.SetNumUninitialized(BytesAvailable);
			int BytesRead = read(PipeDesc, Output.GetData(), BytesAvailable);
			if (BytesRead > 0)
			{
				if (BytesRead < BytesAvailable)
				{
					Output.SetNum(BytesRead);
				}

				return true;
			}
			else
			{
				Output.Empty();
			}
		}
	}

	return false;
}


void FLinuxPlatformProcess::ClosePipe( void* ReadPipe, void* WritePipe )
{
	if (ReadPipe)
	{
		FPipeHandle * PipeHandle = reinterpret_cast< FPipeHandle* >(ReadPipe);
		delete PipeHandle;
	}

	if (WritePipe)
	{
		FPipeHandle * PipeHandle = reinterpret_cast< FPipeHandle* >(WritePipe);
		delete PipeHandle;
	}
}

bool FLinuxPlatformProcess::CreatePipe( void*& ReadPipe, void*& WritePipe )
{
	int PipeFd[2];
	if (-1 == pipe(PipeFd))
	{
		int ErrNo = errno;
		UE_LOG(LogHAL, Warning, TEXT("pipe() failed with errno = %d (%s)"), ErrNo, 
			StringCast< TCHAR >(strerror(ErrNo)).Get());
		return false;
	}

	ReadPipe = new FPipeHandle(PipeFd[ 0 ]);
	WritePipe = new FPipeHandle(PipeFd[ 1 ]);

	return true;
}

FString FLinuxPlatformProcess::ReadPipe( void* ReadPipe )
{
	if (ReadPipe)
	{
		FPipeHandle * PipeHandle = reinterpret_cast< FPipeHandle* >(ReadPipe);
		return PipeHandle->Read();
	}

	return FString();
}

bool FLinuxPlatformProcess::ReadPipeToArray(void* ReadPipe, TArray<uint8> & Output)
{
	if (ReadPipe)
	{
		FPipeHandle * PipeHandle = reinterpret_cast<FPipeHandle*>(ReadPipe);
		return PipeHandle->ReadToArray(Output);
	}

	return false;
}

bool FLinuxPlatformProcess::WritePipe(void* WritePipe, const FString& Message, FString* OutWritten)
{
	// if there is not a message or WritePipe is null
	if ((Message.Len() == 0) || (WritePipe == nullptr))
	{
		return false;
	}

	// convert input to UTF8CHAR
	uint32 BytesAvailable = Message.Len();
	UTF8CHAR* Buffer = new UTF8CHAR[BytesAvailable + 1];

	if (!FString::ToBlob(Message, Buffer, BytesAvailable))
	{
		return false;
	}

	// write to pipe
	uint32 BytesWritten = write(*(int*)WritePipe, Buffer, BytesAvailable);

	if (OutWritten != nullptr)
	{
		OutWritten->FromBlob(Buffer, BytesWritten);
	}

	return (BytesWritten == BytesAvailable);
}

FRunnableThread* FLinuxPlatformProcess::CreateRunnableThread()
{
	return new FRunnableThreadLinux();
}

void FLinuxPlatformProcess::LaunchURL(const TCHAR* URL, const TCHAR* Parms, FString* Error)
{
	// @todo This ignores params and error; mostly a stub
	pid_t pid = fork();
	UE_LOG(LogHAL, Verbose, TEXT("FLinuxPlatformProcess::LaunchURL: '%s'"), URL);
	if (pid == 0)
	{
		exit(execl("/usr/bin/xdg-open", "xdg-open", TCHAR_TO_UTF8(URL), (char *)0));
	}
}

/**
 * This class exists as an imperfect workaround to allow both "fire and forget" children and children about whose return code we actually care.
 * (maybe we could fork and daemonize ourselves for the first case instead?)
 */
struct FChildWaiterThread : public FRunnable
{
	/** Global table of all waiter threads */
	static TArray<FChildWaiterThread *>		ChildWaiterThreadsArray;

	/** Lock guarding the acess to child waiter threads */
	static FCriticalSection					ChildWaiterThreadsArrayGuard;

	/** Pid of child to wait for */
	int ChildPid;

	FChildWaiterThread(pid_t InChildPid)
		:	ChildPid(InChildPid)
	{
		// add ourselves to thread array
		ChildWaiterThreadsArrayGuard.Lock();
		ChildWaiterThreadsArray.Add(this);
		ChildWaiterThreadsArrayGuard.Unlock();
	}

	virtual ~FChildWaiterThread()
	{
		// remove
		ChildWaiterThreadsArrayGuard.Lock();
		ChildWaiterThreadsArray.RemoveSingle(this);
		ChildWaiterThreadsArrayGuard.Unlock();
	}

	virtual uint32 Run()
	{
		for(;;)	// infinite loop in case we get EINTR and have to repeat
		{
			siginfo_t SignalInfo;
			if (waitid(P_PID, ChildPid, &SignalInfo, WEXITED))
			{
				if (errno != EINTR)
				{
					int ErrNo = errno;
					UE_LOG(LogHAL, Fatal, TEXT("FChildWaiterThread::Run(): waitid for pid %d failed (errno=%d, %s)"), 
						   static_cast< int32 >(ChildPid), ErrNo, ANSI_TO_TCHAR(strerror(ErrNo)));
					break;	// exit the loop if for some reason Fatal log (above) returns
				}
			}
			else
			{
				check(SignalInfo.si_pid == ChildPid);
				break;
			}
		}

		return 0;
	}

	virtual void Exit()
	{
		// unregister from the array
		delete this;
	}
};

/** See FChildWaiterThread */
TArray<FChildWaiterThread *> FChildWaiterThread::ChildWaiterThreadsArray;
/** See FChildWaiterThread */
FCriticalSection FChildWaiterThread::ChildWaiterThreadsArrayGuard;

FProcHandle FLinuxPlatformProcess::CreateProc(const TCHAR* URL, const TCHAR* Parms, bool bLaunchDetached, bool bLaunchHidden, bool bLaunchReallyHidden, uint32* OutProcessID, int32 PriorityModifier, const TCHAR* OptionalWorkingDirectory, void* PipeWrite)
{
	// @TODO bLaunchHidden bLaunchReallyHidden are not handled
	// We need an absolute path to executable
	FString ProcessPath = URL;
	if (*URL != TEXT('/'))
	{
		ProcessPath = FPaths::ConvertRelativePathToFull(ProcessPath);
	}

	if (!FPaths::FileExists(ProcessPath))
	{
		return FProcHandle();
	}

	FString Commandline = ProcessPath;
	Commandline += TEXT(" ");
	Commandline += Parms;

	UE_LOG(LogHAL, Log, TEXT("FLinuxPlatformProcess::CreateProc: '%s'"), *Commandline);

	TArray<FString> ArgvArray;
	int Argc = Commandline.ParseIntoArray(ArgvArray, TEXT(" "), true);
	char* Argv[PlatformProcessLimits::MaxArgvParameters + 1] = { NULL };	// last argument is NULL, hence +1
	struct CleanupArgvOnExit
	{
		int Argc;
		char** Argv;	// relying on it being long enough to hold Argc elements

		CleanupArgvOnExit( int InArgc, char *InArgv[] )
			:	Argc(InArgc)
			,	Argv(InArgv)
		{}

		~CleanupArgvOnExit()
		{
			for (int Idx = 0; Idx < Argc; ++Idx)
			{
				FMemory::Free(Argv[Idx]);
			}
		}
	} CleanupGuard(Argc, Argv);

	// make sure we do not lose arguments with spaces in them due to Commandline.ParseIntoArray breaking them apart above
	// @todo this code might need to be optimized somehow and integrated with main argument parser below it
	TArray<FString> NewArgvArray;
	if (Argc > 0)
	{
		if (Argc > PlatformProcessLimits::MaxArgvParameters)
		{
			UE_LOG(LogHAL, Warning, TEXT("FLinuxPlatformProcess::CreateProc: too many (%d) commandline arguments passed, will only pass %d"),
				Argc, PlatformProcessLimits::MaxArgvParameters);
			Argc = PlatformProcessLimits::MaxArgvParameters;
		}

		FString MultiPartArg;
		for (int32 Index = 0; Index < Argc; Index++)
		{
			if (MultiPartArg.IsEmpty())
			{
				if ((ArgvArray[Index].StartsWith(TEXT("\"")) && !ArgvArray[Index].EndsWith(TEXT("\""))) // check for a starting quote but no ending quote, excludes quoted single arguments
					|| (ArgvArray[Index].Contains(TEXT("=\"")) && !ArgvArray[Index].EndsWith(TEXT("\""))) // check for quote after =, but no ending quote, this gets arguments of the type -blah="string string string"
					|| ArgvArray[Index].EndsWith(TEXT("=\""))) // check for ending quote after =, this gets arguments of the type -blah=" string string string "
				{
					MultiPartArg = ArgvArray[Index];
				}
				else
				{
					if (ArgvArray[Index].Contains(TEXT("=\"")))
					{
						FString SingleArg = ArgvArray[Index];
						SingleArg = SingleArg.Replace(TEXT("=\""), TEXT("="));
						NewArgvArray.Add(SingleArg.TrimQuotes(NULL));
					}
					else
					{
						NewArgvArray.Add(ArgvArray[Index].TrimQuotes(NULL));
					}
				}
			}
			else
			{
				MultiPartArg += TEXT(" ");
				MultiPartArg += ArgvArray[Index];
				if (ArgvArray[Index].EndsWith(TEXT("\"")))
				{
					if (MultiPartArg.StartsWith(TEXT("\"")))
					{
						NewArgvArray.Add(MultiPartArg.TrimQuotes(NULL));
					}
					else
					{
						NewArgvArray.Add(MultiPartArg);
					}
					MultiPartArg.Empty();
				}
			}
		}
	}
	// update Argc with the new argument count
	Argc = NewArgvArray.Num();

	if (Argc > 0)	// almost always, unless there's no program name
	{
		if (Argc > PlatformProcessLimits::MaxArgvParameters)
		{
			UE_LOG(LogHAL, Warning, TEXT("FLinuxPlatformProcess::CreateProc: too many (%d) commandline arguments passed, will only pass %d"), 
				Argc, PlatformProcessLimits::MaxArgvParameters);
			Argc = PlatformProcessLimits::MaxArgvParameters;
		}

		for (int Idx = 0; Idx < Argc; ++Idx)
		{
			FTCHARToUTF8 AnsiBuffer(*NewArgvArray[Idx]);
			const char* Ansi = AnsiBuffer.Get();
			size_t AnsiSize = FCStringAnsi::Strlen(Ansi) + 1;	// will work correctly with UTF-8
			check(AnsiSize);

			Argv[Idx] = reinterpret_cast< char* >( FMemory::Malloc(AnsiSize) );
			check(Argv[Idx]);

			FCStringAnsi::Strncpy(Argv[Idx], Ansi, AnsiSize);	// will work correctly with UTF-8
		}

		// last Argv should be NULL
		check(Argc <= PlatformProcessLimits::MaxArgvParameters + 1);
		Argv[Argc] = NULL;
	}

	extern char ** environ;	// provided by libc
	pid_t ChildPid = -1;

	posix_spawn_file_actions_t FileActions;

	posix_spawn_file_actions_init(&FileActions);
	if (PipeWrite)
	{
		const FPipeHandle* PipeWriteHandle = reinterpret_cast< const FPipeHandle* >(PipeWrite);
		posix_spawn_file_actions_adddup2(&FileActions, PipeWriteHandle->GetHandle(), STDOUT_FILENO);
	}

	int PosixSpawnErrNo = posix_spawn(&ChildPid, TCHAR_TO_UTF8(*ProcessPath), &FileActions, nullptr, Argv, environ);
	posix_spawn_file_actions_destroy(&FileActions);
	if (PosixSpawnErrNo != 0)
	{
		UE_LOG(LogHAL, Fatal, TEXT("FLinuxPlatformProcess::CreateProc: posix_spawn() failed (%d, %s)"), PosixSpawnErrNo, ANSI_TO_TCHAR(strerror(PosixSpawnErrNo)));
		return FProcHandle();	// produce knowingly invalid handle if for some reason Fatal log (above) returns
	}

	// renice the child (subject to race condition).
	// Why this instead of posix_spawn_setschedparam()? 
	// Because posix_spawnattr priority is unusable under Linux due to min/max priority range being [0;0] for the default scheduler
	if (PriorityModifier != 0)
	{
		errno = 0;
		int TheirCurrentPrio = getpriority(PRIO_PROCESS, ChildPid);

		if (errno != 0)
		{
			int ErrNo = errno;
			UE_LOG(LogHAL, Warning, TEXT("FLinuxPlatformProcess::CreateProc: could not get child's priority, errno=%d (%s)"),
				ErrNo,
				ANSI_TO_TCHAR(strerror(ErrNo))
			);
			
			// proceed anyway...
			TheirCurrentPrio = 0;
		}

		rlimit PrioLimits;
		int MaxPrio = 0;
		if (getrlimit(RLIMIT_NICE, &PrioLimits) == -1)
		{
			int ErrNo = errno;
			UE_LOG(LogHAL, Warning, TEXT("FLinuxPlatformProcess::CreateProc: could not get priority limits (RLIMIT_NICE), errno=%d (%s)"),
				ErrNo,
				ANSI_TO_TCHAR(strerror(ErrNo))
			);

			// proceed anyway...
		}
		else
		{
			MaxPrio = PrioLimits.rlim_cur;
		}

		int NewPrio = TheirCurrentPrio;
		if (PriorityModifier > 0)
		{
			// decrease the nice value - will perhaps fail, it's up to the user to run with proper permissions
			NewPrio -= 10;
		}
		else
		{
			NewPrio += 10;
		}

		// cap to [RLIMIT_NICE, 19]
		NewPrio = FMath::Min(19, NewPrio);
		NewPrio = FMath::Max(MaxPrio, NewPrio);	// MaxPrio is actually the _lowest_ numerically priority

		if (setpriority(PRIO_PROCESS, ChildPid, NewPrio) == -1)
		{
			int ErrNo = errno;
			UE_LOG(LogHAL, Warning, TEXT("FLinuxPlatformProcess::CreateProc: could not change child's priority (nice value) from %d to %d, errno=%d (%s)"),
				TheirCurrentPrio, NewPrio,
				ErrNo,
				ANSI_TO_TCHAR(strerror(ErrNo))
			);
		}
		else
		{
			UE_LOG(LogHAL, Log, TEXT("Changed child's priority (nice value) to %d (change from %d)"), NewPrio, TheirCurrentPrio);
		}
	}

	else
	{
		UE_LOG(LogHAL, Log, TEXT("FLinuxPlatformProcess::CreateProc: spawned child %d"), ChildPid);
	}

	if (OutProcessID)
	{
		*OutProcessID = ChildPid;
	}

	// [RCL] 2015-03-11 @FIXME: is bLaunchDetached usable when determining whether we're in 'fire and forget' mode? This doesn't exactly match what bLaunchDetached is used for.
	return FProcHandle(new FProcState(ChildPid, bLaunchDetached));
}

/** Initialization constructor. */
FProcState::FProcState(pid_t InProcessId, bool bInFireAndForget)
	:	ProcessId(InProcessId)
	,	bIsRunning(true)  // assume it is
	,	bHasBeenWaitedFor(false)
	,	ReturnCode(-1)
	,	bFireAndForget(bInFireAndForget)
{
}

FProcState::~FProcState()
{
	if (!bFireAndForget)
	{
		// If not in 'fire and forget' mode, try to catch the common problems that leave zombies:
		// - We don't want to close the handle of a running process as with our current scheme this will certainly leak a zombie.
		// - Nor we want to leave the handle unwait()ed for.
		
		if (bIsRunning)
		{
			// Warn the users before going into what may be a very long block
			UE_LOG(LogHAL, Warning, TEXT("Closing a process handle while the process (pid=%d) is still running - we will block until it exits to prevent a zombie"),
				GetProcessId()
			);
		}
		else if (!bHasBeenWaitedFor)	// if child is not running, but has not been waited for, still communicate a problem, but we shouldn't be blocked for long in this case.
		{
			UE_LOG(LogHAL, Warning, TEXT("Closing a process handle of a process (pid=%d) that has not been wait()ed for - will wait() now to reap a zombie"),
				GetProcessId()
			);
		}

		Wait();	// will exit immediately if everything is Ok
	}
	else if (IsRunning())
	{
		// warn about leaking a thread ;/
		UE_LOG(LogHAL, Warning, TEXT("Process (pid=%d) is still running - we will reap it in a waiter thread, but the thread handle is going to be leaked."),
			   GetProcessId()
			);

		FChildWaiterThread * WaiterRunnable = new FChildWaiterThread(GetProcessId());
		// [RCL] 2015-03-11 @FIXME: do not leak
		FRunnableThread * WaiterThread = FRunnableThread::Create(WaiterRunnable, *FString::Printf(TEXT("waitpid(%d)"), GetProcessId(), 32768 /* needs just a small stack */, TPri_BelowNormal));
	}
}

bool FProcState::IsRunning()
{
	if (bIsRunning)
	{
		check(!bHasBeenWaitedFor);	// check for the sake of internal consistency

		// check if actually running
		int KillResult = kill(GetProcessId(), 0);	// no actual signal is sent
		check(KillResult != -1 || errno != EINVAL);

		bIsRunning = (KillResult == 0 || (KillResult == -1 && errno == EPERM));

		// additional check if it's a zombie
		if (bIsRunning)
		{
			for(;;)	// infinite loop in case we get EINTR and have to repeat
			{
				siginfo_t SignalInfo;
				SignalInfo.si_pid = 0;	// if remains 0, treat as child was not waitable (i.e. was running)
				if (waitid(P_PID, GetProcessId(), &SignalInfo, WEXITED | WNOHANG | WNOWAIT))
				{
					if (errno != EINTR)
					{
						int ErrNo = errno;
						UE_LOG(LogHAL, Fatal, TEXT("FLinuxPlatformProcess::WaitForProc: waitid for pid %d failed (errno=%d, %s)"), 
							static_cast< int32 >(GetProcessId()), ErrNo, ANSI_TO_TCHAR(strerror(ErrNo)));
						break;	// exit the loop if for some reason Fatal log (above) returns
					}
				}
				else
				{
					bIsRunning = ( SignalInfo.si_pid != GetProcessId() );
					break;
				}
			}
		}

		// If child is a zombie, wait() immediately to free up kernel resources. Higher level code
		// (e.g. shader compiling manager) can hold on to handle of no longer running process for longer,
		// which is a dubious, but valid behavior. We don't want to keep zombie around though.
		if (!bIsRunning)
		{
			UE_LOG(LogHAL, Log, TEXT("Child %d is no more running (zombie), Wait()ing immediately."), GetProcessId() );
			Wait();
		}
	}

	return bIsRunning;
}

bool FProcState::GetReturnCode(int32* ReturnCodePtr)
{
	check(!bIsRunning || !"You cannot get a return code of a running process");
	if (!bHasBeenWaitedFor)
	{
		Wait();
	}

	if (ReturnCode != -1)
	{
		if (ReturnCodePtr != NULL)
		{
			*ReturnCodePtr = ReturnCode;
		}
		return true;
	}

	return false;
}

void FProcState::Wait()
{
	if (bHasBeenWaitedFor)
	{
		return;	// we could try waitpid() another time, but why
	}

	for(;;)	// infinite loop in case we get EINTR and have to repeat
	{
		siginfo_t SignalInfo;
		if (waitid(P_PID, GetProcessId(), &SignalInfo, WEXITED))
		{
			if (errno != EINTR)
			{
				int ErrNo = errno;
				UE_LOG(LogHAL, Fatal, TEXT("FLinuxPlatformProcess::WaitForProc: waitid for pid %d failed (errno=%d, %s)"), 
					static_cast< int32 >(GetProcessId()), ErrNo, ANSI_TO_TCHAR(strerror(ErrNo)));
				break;	// exit the loop if for some reason Fatal log (above) returns
			}
		}
		else
		{
			check(SignalInfo.si_pid == GetProcessId());

			ReturnCode = (SignalInfo.si_code == CLD_EXITED) ? SignalInfo.si_status : -1;
			bHasBeenWaitedFor = true;
			bIsRunning = false;	// set in advance
			break;
		}
	}
}

bool FLinuxPlatformProcess::IsProcRunning( FProcHandle & ProcessHandle )
{
	FProcState * ProcInfo = ProcessHandle.GetProcessInfo();
	return ProcInfo ? ProcInfo->IsRunning() : false;
}

void FLinuxPlatformProcess::WaitForProc( FProcHandle & ProcessHandle )
{
	FProcState * ProcInfo = ProcessHandle.GetProcessInfo();
	if (ProcInfo)
	{
		ProcInfo->Wait();
	}
}

void FLinuxPlatformProcess::CloseProc(FProcHandle & ProcessHandle)
{
	// dispose of both handle and process info
	FProcState * ProcInfo = ProcessHandle.GetProcessInfo();
	ProcessHandle.Reset();

	delete ProcInfo;
}

void FLinuxPlatformProcess::TerminateProc( FProcHandle & ProcessHandle, bool KillTree )
{
	if (KillTree)
	{
		// TODO: enumerate the children
		STUBBED("FLinuxPlatformProcess::TerminateProc() : Killing a subtree is not implemented yet");
	}

	FProcState * ProcInfo = ProcessHandle.GetProcessInfo();
	if (ProcInfo)
	{
		int KillResult = kill(ProcInfo->GetProcessId(), SIGTERM);	// graceful
		check(KillResult != -1 || errno != EINVAL);
	}
}

uint32 FLinuxPlatformProcess::GetCurrentProcessId()
{
	return getpid();
}

FString FLinuxPlatformProcess::GetCurrentWorkingDirectory()
{
	// get the current directory
	ANSICHAR CurrentDir[MAX_PATH] = { 0 };
	getcwd(CurrentDir, sizeof(CurrentDir));
	return UTF8_TO_TCHAR(CurrentDir);
}

bool FLinuxPlatformProcess::GetProcReturnCode(FProcHandle& ProcHandle, int32* ReturnCode)
{
	if (IsProcRunning(ProcHandle))
	{
		return false;
	}

	FProcState * ProcInfo = ProcHandle.GetProcessInfo();
	return ProcInfo ? ProcInfo->GetReturnCode(ReturnCode) : false;
}

bool FLinuxPlatformProcess::Daemonize()
{
	if (daemon(1, 1) == -1)
	{
		int ErrNo = errno;
		UE_LOG(LogHAL, Warning, TEXT("daemon(1, 1) failed with errno = %d (%s)"), ErrNo,
			StringCast< TCHAR >(strerror(ErrNo)).Get());
		return false;
	}

	return true;
}

bool FLinuxPlatformProcess::IsApplicationRunning( uint32 ProcessId )
{
	errno = 0;
	getpriority(PRIO_PROCESS, ProcessId);
	return errno == 0;
}

bool FLinuxPlatformProcess::IsThisApplicationForeground()
{
	extern FLinuxApplication* LinuxApplication;
	return (LinuxApplication != nullptr) ? LinuxApplication->IsForeground() : true;
}

bool FLinuxPlatformProcess::IsApplicationRunning( const TCHAR* ProcName )
{
	FString Commandline = TEXT("pidof '");
	Commandline += ProcName;
	Commandline += TEXT("'  > /dev/null");
	return !system(TCHAR_TO_UTF8(*Commandline));
}

bool FLinuxPlatformProcess::ExecProcess( const TCHAR* URL, const TCHAR* Params, int32* OutReturnCode, FString* OutStdOut, FString* OutStdErr )
{
	FString CmdLineParams = Params;
	FString ExecutableFileName = URL;
	int32 ReturnCode = -1;
	FString DefaultError;
	if (!OutStdErr)
	{
		OutStdErr = &DefaultError;
	}

	void* PipeRead = nullptr;
	void* PipeWrite = nullptr;
	verify(FPlatformProcess::CreatePipe(PipeRead, PipeWrite));

	bool bInvoked = false;

	const bool bLaunchDetached = true;
	const bool bLaunchHidden = false;
	const bool bLaunchReallyHidden = bLaunchHidden;

	FProcHandle ProcHandle = FPlatformProcess::CreateProc(*ExecutableFileName, *CmdLineParams, bLaunchDetached, bLaunchHidden, bLaunchReallyHidden, NULL, 0, NULL, PipeWrite);
	if (ProcHandle.IsValid())
	{
		while (FPlatformProcess::IsProcRunning(ProcHandle))
		{
			FString NewLine = FPlatformProcess::ReadPipe(PipeRead);
			if (NewLine.Len() > 0)
			{
				if (OutStdOut != nullptr)
				{
					*OutStdOut += NewLine;
				}
			}
			FPlatformProcess::Sleep(0.5);
		}

		// read the remainder
		for(;;)
		{
			FString NewLine = FPlatformProcess::ReadPipe(PipeRead);
			if (NewLine.Len() <= 0)
			{
				break;
			}

			if (OutStdOut != nullptr)
			{
				*OutStdOut += NewLine;
			}
		}

		FPlatformProcess::Sleep(0.5);

		bInvoked = true;
		bool bGotReturnCode = FPlatformProcess::GetProcReturnCode(ProcHandle, &ReturnCode);
		check(bGotReturnCode);
		*OutReturnCode = ReturnCode;

		FPlatformProcess::CloseProc(ProcHandle);
<<<<<<< HEAD
	}
	else
	{
		bInvoked = false;
		*OutReturnCode = -1;
		*OutStdOut = "";
		UE_LOG(LogHAL, Warning, TEXT("Failed to launch Tool. (%s)"), *ExecutableFileName);
	}
=======
	}
	else
	{
		bInvoked = false;
		*OutReturnCode = -1;
		*OutStdOut = "";
		UE_LOG(LogHAL, Warning, TEXT("Failed to launch Tool. (%s)"), *ExecutableFileName);
	}
>>>>>>> a8a797ea
	FPlatformProcess::ClosePipe(PipeRead, PipeWrite);
	return bInvoked;
}

void FLinuxPlatformProcess::LaunchFileInDefaultExternalApplication( const TCHAR* FileName, const TCHAR* Parms, ELaunchVerb::Type Verb )
{
	// TODO This ignores parms and verb
	pid_t pid = fork();
	if (pid == 0)
	{
		exit(execl("/usr/bin/xdg-open", "xdg-open", TCHAR_TO_UTF8(FileName), (char *)0));
	}
}

void FLinuxPlatformProcess::ExploreFolder( const TCHAR* FilePath )
{
	// TODO This is broken, not an explore action but should be fine if called on a directory
	FLinuxPlatformProcess::LaunchFileInDefaultExternalApplication(FilePath, NULL, ELaunchVerb::Edit);
}

/**
 * Private struct to store implementation specific data.
 */
struct FProcEnumData
{
	// Array of processes.
	TArray<FLinuxPlatformProcess::FProcEnumInfo> Processes;

	// Current process id.
	uint32 CurrentProcIndex;
};

FLinuxPlatformProcess::FProcEnumerator::FProcEnumerator()
{
  	Data = new FProcEnumData;
	Data->CurrentProcIndex = -1;
	
	TArray<uint32> PIDs;
	
	class FPIDsCollector : public IPlatformFile::FDirectoryVisitor
	{
	public:
		FPIDsCollector(TArray<uint32>& InPIDsToCollect)
			: PIDsToCollect(InPIDsToCollect)
		{ }

		bool Visit(const TCHAR* FilenameOrDirectory, bool bIsDirectory)
		{
			FString StrPID = FPaths::GetBaseFilename(FilenameOrDirectory);
		  
			if (bIsDirectory && FCString::IsNumeric(*StrPID))
			{
				PIDsToCollect.Add(FCString::Atoi(*StrPID));
			}
			
			return true;
		}

	private:
		TArray<uint32>& PIDsToCollect;
	} PIDsCollector(PIDs);

	IPlatformFile::GetPlatformPhysical().IterateDirectory(TEXT("/proc"), PIDsCollector);
	
	for (auto PID : PIDs)
	{
		Data->Processes.Add(FProcEnumInfo(PID));
	}
}

FLinuxPlatformProcess::FProcEnumerator::~FProcEnumerator()
{
	delete Data;
}

FLinuxPlatformProcess::FProcEnumInfo FLinuxPlatformProcess::FProcEnumerator::GetCurrent() const
{
	return Data->Processes[Data->CurrentProcIndex];
}

bool FLinuxPlatformProcess::FProcEnumerator::MoveNext()
{
	if (Data->CurrentProcIndex + 1 == Data->Processes.Num())
	{
		return false;
	}

	++Data->CurrentProcIndex;

	return true;
}

FLinuxPlatformProcess::FProcEnumInfo::FProcEnumInfo(uint32 InPID)
	: PID(InPID)
{

}

uint32 FLinuxPlatformProcess::FProcEnumInfo::GetPID() const
{
	return PID;
}

uint32 FLinuxPlatformProcess::FProcEnumInfo::GetParentPID() const
{
	char Buf[256];
	uint32 DummyNumber;
	char DummyChar;
	uint32 ParentPID;
	
	sprintf(Buf, "/proc/%d/stat", GetPID());
	
	FILE* FilePtr = fopen(Buf, "r");
	fscanf(FilePtr, "%d %s %c %d", &DummyNumber, Buf, &DummyChar, &ParentPID);	
	fclose(FilePtr);

	return ParentPID;
}

FString FLinuxPlatformProcess::FProcEnumInfo::GetFullPath() const
{
	return GetApplicationName(GetPID());
}

FString FLinuxPlatformProcess::FProcEnumInfo::GetName() const
{
	return FPaths::GetCleanFilename(GetFullPath());
}<|MERGE_RESOLUTION|>--- conflicted
+++ resolved
@@ -25,11 +25,7 @@
 		DlOpenMode |= RTLD_LOCAL; //Local symbol resolution when loading shared objects - Needed for Hot-Reload
 	}
 
-<<<<<<< HEAD
-	void *Handle = dlopen( TCHAR_TO_ANSI(*AbsolutePath), DlOpenMode );
-=======
 	void *Handle = dlopen( TCHAR_TO_UTF8(*AbsolutePath), DlOpenMode );
->>>>>>> a8a797ea
 	if (!Handle)
 	{
 		UE_LOG(LogLinux, Warning, TEXT("dlopen failed: %s"), ANSI_TO_TCHAR(dlerror()) );
@@ -1066,7 +1062,6 @@
 		*OutReturnCode = ReturnCode;
 
 		FPlatformProcess::CloseProc(ProcHandle);
-<<<<<<< HEAD
 	}
 	else
 	{
@@ -1075,16 +1070,6 @@
 		*OutStdOut = "";
 		UE_LOG(LogHAL, Warning, TEXT("Failed to launch Tool. (%s)"), *ExecutableFileName);
 	}
-=======
-	}
-	else
-	{
-		bInvoked = false;
-		*OutReturnCode = -1;
-		*OutStdOut = "";
-		UE_LOG(LogHAL, Warning, TEXT("Failed to launch Tool. (%s)"), *ExecutableFileName);
-	}
->>>>>>> a8a797ea
 	FPlatformProcess::ClosePipe(PipeRead, PipeWrite);
 	return bInvoked;
 }
