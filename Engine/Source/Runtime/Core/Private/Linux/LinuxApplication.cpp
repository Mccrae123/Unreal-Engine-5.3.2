// Copyright 1998-2015 Epic Games, Inc. All Rights Reserved.

#include "CorePrivatePCH.h"
#include "LinuxApplication.h"
#include "LinuxWindow.h"
#include "LinuxCursor.h"
#include "GenericApplicationMessageHandler.h"
#include "IInputInterface.h"
#include "IInputDeviceModule.h"
#include "IInputDevice.h"

#if WITH_EDITOR
#include "ModuleManager.h"
#endif

//
// GameController thresholds
//
#define GAMECONTROLLER_LEFT_THUMB_DEADZONE  7849
#define GAMECONTROLLER_RIGHT_THUMB_DEADZONE 8689
#define GAMECONTROLLER_TRIGGER_THRESHOLD    30

float ShortToNormalFloat(short AxisVal)
{
	// normalize [-32768..32767] -> [-1..1]
	const float Norm = (AxisVal <= 0 ? 32768.f : 32767.f);
	return float(AxisVal) / Norm;
}

FLinuxApplication* LinuxApplication = NULL;

FLinuxApplication* FLinuxApplication::CreateLinuxApplication()
{
	if (!FPlatformMisc::PlatformInitMultimedia()) //	will not initialize more than once
	{
		UE_LOG(LogInit, Fatal, TEXT("FLinuxApplication::CreateLinuxApplication() : PlatformInitMultimedia() failed, cannot create application instance."));
		// unreachable
		return nullptr;
	}

#if DO_CHECK
	uint32 InitializedSubsystems = SDL_WasInit(SDL_INIT_EVERYTHING);
	check(InitializedSubsystems & SDL_INIT_EVENTS);
	check(InitializedSubsystems & SDL_INIT_JOYSTICK);
	check(InitializedSubsystems & SDL_INIT_GAMECONTROLLER);
#endif // DO_CHECK

	LinuxApplication = new FLinuxApplication();

<<<<<<< HEAD
	SDLControllerState* ControllerState = LinuxApplication->ControllerStates;
=======
	int32 ControllerIndex = 0;

>>>>>>> a8a797ea
	for (int i = 0; i < SDL_NumJoysticks(); ++i)
	{
		if (SDL_IsGameController(i))
		{
<<<<<<< HEAD
			ControllerState->controller = SDL_GameControllerOpen(i);
			if (ControllerState++->controller == nullptr)
			{
				UE_LOG(LogLoad, Warning, TEXT("Could not open gamecontroller %i: %s\n"), i, UTF8_TO_TCHAR(SDL_GetError()));
=======
			auto Controller = SDL_GameControllerOpen(i);
			if (Controller == nullptr)
			{
				UE_LOG(LogLoad, Warning, TEXT("Could not open gamecontroller %i: %s\n"), i, ANSI_TO_TCHAR(SDL_GetError()) );
			}
			else
			{
				SDL_JoystickID Id = SDL_JoystickInstanceID(SDL_GameControllerGetJoystick(Controller));
				LinuxApplication->ControllerStates.Add(Id);
				LinuxApplication->ControllerStates[Id].Controller = Controller;
				LinuxApplication->ControllerStates[Id].ControllerIndex = ControllerIndex++;
>>>>>>> a8a797ea
			}
		}
	}
	return LinuxApplication;
}


FLinuxApplication::FLinuxApplication() 
	:	GenericApplication( MakeShareable( new FLinuxCursor() ) )
	,	bIsMouseCursorLocked(false)
	,	bIsMouseCaptureEnabled(false)
	,	bHasLoadedInputPlugins(false)
	,	bInsideOwnWindow(false)
	,	bIsDragWindowButtonPressed(false)
	,	bActivateApp(false)
	,	bLockToCurrentMouseType(false)
	,	LastTimeCachedDisplays(-1.0)
	,	bEscapeKeyPressed(false)
{
	bUsingHighPrecisionMouseInput = false;
	bAllowedToDeferMessageProcessing = true;
	MouseCaptureWindow = NULL;
<<<<<<< HEAD
	ControllerStates = new SDLControllerState[SDL_NumJoysticks()];
	FMemory::Memset(ControllerStates, 0, sizeof(SDLControllerState) * SDL_NumJoysticks());
=======
>>>>>>> a8a797ea

	fMouseWheelScrollAccel = 1.0f;
	if (GConfig)
	{
		GConfig->GetFloat(TEXT("X11.Tweaks"), TEXT( "MouseWheelScrollAcceleration" ), fMouseWheelScrollAccel, GEngineIni);
	}
}

FLinuxApplication::~FLinuxApplication()
{
	if ( GConfig )
	{
		GConfig->GetFloat(TEXT("X11.Tweaks"), TEXT("MouseWheelScrollAcceleration"), fMouseWheelScrollAccel, GEngineIni);
		GConfig->Flush(false, GEngineIni);
	}
}

void FLinuxApplication::DestroyApplication()
{
	for(auto ControllerIt = ControllerStates.CreateConstIterator(); ControllerIt; ++ControllerIt)
	{
		if(ControllerIt.Value().Controller != nullptr)
		{
			SDL_GameControllerClose(ControllerIt.Value().Controller);
		}
	}
	ControllerStates.Empty();
}

TSharedRef< FGenericWindow > FLinuxApplication::MakeWindow()
{
	return FLinuxWindow::Make();
}

void FLinuxApplication::InitializeWindow(	const TSharedRef< FGenericWindow >& InWindow,
											const TSharedRef< FGenericWindowDefinition >& InDefinition,
											const TSharedPtr< FGenericWindow >& InParent,
											const bool bShowImmediately )
{
	const TSharedRef< FLinuxWindow > Window = StaticCastSharedRef< FLinuxWindow >( InWindow );
	const TSharedPtr< FLinuxWindow > ParentWindow = StaticCastSharedPtr< FLinuxWindow >( InParent );

	Window->Initialize( this, InDefinition, ParentWindow, bShowImmediately );
	Windows.Add(Window);

	// Add the windows into the focus stack.
<<<<<<< HEAD
	if (!Window->IsTooltipWindow() || Window->IsActivateWhenFirstShown())
=======
	if (Window->IsFocusWhenFirstShown())
>>>>>>> a8a797ea
	{
		RevertFocusStack.Add(Window);
	}

	// Add the window into the notification list if it is a notification window.
	if(Window->IsNotificationWindow())
	{
		NotificationWindows.Add(Window);
	}
}

void FLinuxApplication::SetMessageHandler( const TSharedRef< FGenericApplicationMessageHandler >& InMessageHandler )
{
	GenericApplication::SetMessageHandler(InMessageHandler);
}

namespace
{
	TSharedPtr< FLinuxWindow > FindWindowBySDLWindow(const TArray< TSharedRef< FLinuxWindow > >& WindowsToSearch, SDL_HWindow const WindowHandle)
	{
		for (int32 WindowIndex=0; WindowIndex < WindowsToSearch.Num(); ++WindowIndex)
		{
			TSharedRef< FLinuxWindow > Window = WindowsToSearch[WindowIndex];
			if (Window->GetHWnd() == WindowHandle)
			{
				return Window;
			}
		}

		return TSharedPtr< FLinuxWindow >(nullptr);
	}
}

TSharedPtr< FLinuxWindow > FLinuxApplication::FindWindowBySDLWindow(SDL_Window *win)
{
	return ::FindWindowBySDLWindow(Windows, win);
}

void FLinuxApplication::PumpMessages( const float TimeDelta )
{
	FPlatformMisc::PumpMessages( true );
}

bool FLinuxApplication::IsCursorDirectlyOverSlateWindow() const
{
	return bInsideOwnWindow;
}

void FLinuxApplication::AddPendingEvent( SDL_Event SDLEvent )
{
	if( GPumpingMessagesOutsideOfMainLoop && bAllowedToDeferMessageProcessing )
	{
		PendingEvents.Add( SDLEvent );
	}
	else
	{
		// When not deferring messages, process them immediately
		ProcessDeferredMessage( SDLEvent );
	}
}

bool FLinuxApplication::GeneratesKeyCharMessage(const SDL_KeyboardEvent & KeyDownEvent)
{
	bool bCmdKeyPressed = (KeyDownEvent.keysym.mod & (KMOD_LCTRL | KMOD_RCTRL)) != 0;
	const SDL_Keycode Sym = KeyDownEvent.keysym.sym;

	// filter out command keys, non-ASCI and arrow keycodes that don't generate WM_CHAR under Windows (TODO: find a table?)
	return !bCmdKeyPressed && Sym < 128 &&
		(Sym != SDLK_DOWN && Sym != SDLK_LEFT && Sym != SDLK_RIGHT && Sym != SDLK_UP && Sym != SDLK_DELETE);
}

static inline uint32 CharCodeFromSDLKeySym(const SDL_Keycode KeySym)
{
	if ((KeySym & SDLK_SCANCODE_MASK) != 0)
	{
		return 0;
	}
	else if (KeySym == SDLK_DELETE)  // this doesn't use the scancode mask for some reason.
	{
		return 0;
	}
	return (uint32) KeySym;
}

void FLinuxApplication::ProcessDeferredMessage( SDL_Event Event )
{
	// This function can be reentered when entering a modal tick loop.
	// We need to make a copy of the events that need to be processed or we may end up processing the same messages twice
	SDL_HWindow NativeWindow = NULL;

	// get pointer to window that received this event
	bool bWindowlessEvent = false;
	TSharedPtr< FLinuxWindow > CurrentEventWindow = FindEventWindow(&Event, bWindowlessEvent);

	if (CurrentEventWindow.IsValid())
	{
		NativeWindow = CurrentEventWindow->GetHWnd();
	}
	if (!NativeWindow && !bWindowlessEvent)
	{
		return;
	}
	switch(Event.type)
	{
	case SDL_KEYDOWN:
		{
			const SDL_KeyboardEvent &KeyEvent = Event.key;
			const SDL_Keycode KeySym = KeyEvent.keysym.sym;
			const uint32 CharCode = CharCodeFromSDLKeySym(KeySym);
			const bool bIsRepeated = KeyEvent.repeat != 0;

			/*
				The variable bEscapeKeyPressed is used to figure out if the user tried to close a open 
				Popup Menu Window. We have to set this before OnKeyDown because Slate will destroy the 
				window before we can actually use that flag correctly in the RemoveRevertFocusWindow member 
				function.
			*/
			if (KeyCode == SDL_SCANCODE_ESCAPE)
			{
				bEscapeKeyPressed = true;
			}
			
			// Text input is now handled in SDL_TEXTINPUT: see below
			MessageHandler->OnKeyDown(KeySym, CharCode, bIsRepeated);

			// Backspace input in only caught here.
			if (KeySym == SDLK_BACKSPACE)
			{
				MessageHandler->OnKeyChar('\b', bIsRepeated);
			}
			else if (KeySym == SDLK_RETURN)
			{
				MessageHandler->OnKeyChar('\r', bIsRepeated);
			}
		}
		break;
	case SDL_KEYUP:
		{
			const SDL_KeyboardEvent &KeyEvent = Event.key;
			const SDL_Keycode KeySym = KeyEvent.keysym.sym;
			const uint32 CharCode = CharCodeFromSDLKeySym(KeySym);
			const bool IsRepeat = KeyEvent.repeat != 0;

<<<<<<< HEAD
			if (KeyCode == SDL_SCANCODE_ESCAPE)
			{
				bEscapeKeyPressed = false;
			}

			MessageHandler->OnKeyUp( KeyCode, keyEvent.keysym.sym, IsRepeat );
=======
			MessageHandler->OnKeyUp( KeySym, CharCode, IsRepeat );
>>>>>>> a8a797ea
		}
		break;
	case SDL_TEXTINPUT:
		{
			// Slate now gets all its text from here, I hope.
			const bool bIsRepeated = false;  //Event.key.repeat != 0;
			const FString TextStr(UTF8_TO_TCHAR(Event.text.text));
			for (auto TextIter = TextStr.CreateConstIterator(); TextIter; ++TextIter)
			{
				MessageHandler->OnKeyChar(*TextIter, bIsRepeated);
			}
		}
		break;
	case SDL_MOUSEMOTION:
		{
			SDL_MouseMotionEvent motionEvent = Event.motion;
			FLinuxCursor *LinuxCursor = (FLinuxCursor*)Cursor.Get();
			LinuxCursor->InvalidateCaches();

			if (LinuxCursor->IsHidden())
			{
				// Check if the mouse got locked for dragging in viewport.
				if (bLockToCurrentMouseType == false)
				{
					int width, height;
					if(bIsMouseCursorLocked && CurrentClipWindow.IsValid())
					{
						NativeWindow =  CurrentClipWindow->GetHWnd();
					}
					
					SDL_GetWindowSize(NativeWindow, &width, &height);
					if (motionEvent.x != (width / 2) || motionEvent.y != (height / 2))
					{
						int xOffset, yOffset;
						SDL_GetWindowPosition(NativeWindow, &xOffset, &yOffset);
						LinuxCursor->SetPosition(width / 2 + xOffset, height / 2 + yOffset);
					}
					else
					{
						break;
					}
				}
			}
			else
			{
				int xOffset, yOffset;
				SDL_GetWindowPosition( NativeWindow, &xOffset, &yOffset );

				int32 BorderSizeX, BorderSizeY;
				CurrentEventWindow->GetNativeBordersSize(BorderSizeX, BorderSizeY);

				LinuxCursor->SetCachedPosition(motionEvent.x + xOffset + BorderSizeX, motionEvent.y + yOffset + BorderSizeY);

				FVector2D CurrentPosition = LinuxCursor->GetPosition();
				if( LinuxCursor->UpdateCursorClipping( CurrentPosition ) )
				{
					LinuxCursor->SetPosition( CurrentPosition.X, CurrentPosition.Y );
				}
				if( !CurrentEventWindow->GetDefinition().HasOSWindowBorder )
				{
					if ( CurrentEventWindow->IsRegularWindow() )
					{
						MessageHandler->GetWindowZoneForPoint( CurrentEventWindow.ToSharedRef(), CurrentPosition.X - xOffset, CurrentPosition.Y - yOffset );
						MessageHandler->OnCursorSet();
					}
				}
			}

			if(bUsingHighPrecisionMouseInput)
			{
				// hack to work around jumps
				const int kTooFarAway = 100;
				const int kTooFarAwaySquare = kTooFarAway * kTooFarAway;
				if (motionEvent.xrel * motionEvent.xrel + motionEvent.yrel * motionEvent.yrel > kTooFarAwaySquare)
				{
					UE_LOG(LogLinuxWindowEvent, Warning, TEXT("Suppressing too large relative mouse movement due to an apparent bug (%d, %d is larger than treshold %d)"),
						motionEvent.xrel, motionEvent.yrel,
						kTooFarAway
						);
				}
				else
				{
					MessageHandler->OnRawMouseMove(motionEvent.xrel, motionEvent.yrel);
				}
			}
			else
			{
				MessageHandler->OnMouseMove();
			}
		}
		break;
	case SDL_MOUSEBUTTONDOWN:
	case SDL_MOUSEBUTTONUP:
		{
			SDL_MouseButtonEvent buttonEvent = Event.button;

			EMouseButtons::Type button;
			switch(buttonEvent.button)
			{
			case SDL_BUTTON_LEFT:
				button = EMouseButtons::Left;
				break;
			case SDL_BUTTON_MIDDLE:
				button = EMouseButtons::Middle;
				break;
			case SDL_BUTTON_RIGHT:
				button = EMouseButtons::Right;
				break;
			case SDL_BUTTON_X1:
				button = EMouseButtons::Thumb01;
				break;
			case SDL_BUTTON_X2:
				button = EMouseButtons::Thumb02;
				break;
			default:
				button = EMouseButtons::Invalid;
				break;
			}
			
			if (buttonEvent.type == SDL_MOUSEBUTTONUP)
			{
				MessageHandler->OnMouseUp(button);
				
				if (buttonEvent.button == SDL_BUTTON_LEFT)
				{
					// Unlock the mouse dragging type.
					bLockToCurrentMouseType = false;

					bIsDragWindowButtonPressed = false;
				}
			}
			else
			{
				// User clicked any button. Is the application active? If not activate it.
				if (!bActivateApp)
				{
					ActivateApplication();
				}

				if (buttonEvent.button == SDL_BUTTON_LEFT)
				{
					// The user clicked an object and wants to drag maybe. We can use that to disable 
					// the resetting of the cursor. Before the user can drag objects, the pointer will change.
					// Usually it will be EMouseCursor::CardinalCross (Default added after IRC discussion how to fix selection in Front/Top/Side views). 
					// If that happends and the user clicks the left mouse button, we know they want to move something.
					// TODO Is this always true? Need more checks.
					if (((FLinuxCursor*)Cursor.Get())->GetType() != EMouseCursor::None)
					{
						bLockToCurrentMouseType = true;
					}

					bIsDragWindowButtonPressed = true;
				}

				if (buttonEvent.clicks == 2)
				{
					MessageHandler->OnMouseDoubleClick(CurrentEventWindow, button);
				}
				else
				{
					// Check if we have to activate the window.
					if (CurrentlyActiveWindow != CurrentEventWindow)
					{
						ActivateWindow(CurrentEventWindow);
						
						if(NotificationWindows.Num() > 0)
						{
							RaiseNotificationWindows(CurrentEventWindow);
						}
					}

					// Check if we have to set the focus.
					if(CurrentFocusWindow != CurrentEventWindow)
					{
						SDL_RaiseWindow(CurrentEventWindow->GetHWnd());
						if(CurrentEventWindow->IsPopupMenuWindow())
						{
							SDL_SetKeyboardGrab(CurrentEventWindow->GetHWnd(), SDL_TRUE);
						}
						else
						{
							SDL_SetWindowInputFocus(CurrentEventWindow->GetHWnd());
						}
					}

					MessageHandler->OnMouseDown(CurrentEventWindow, button);
				}
			}
		}
		break;
	case SDL_MOUSEWHEEL:
		{
			SDL_MouseWheelEvent *WheelEvent = &Event.wheel;
			float Amount = WheelEvent->y * fMouseWheelScrollAccel;

			MessageHandler->OnMouseWheel(Amount);
		}
		break;
	case SDL_CONTROLLERAXISMOTION:
		{
			SDL_ControllerAxisEvent caxisEvent = Event.caxis;
			FGamepadKeyNames::Type Axis = FGamepadKeyNames::Invalid;
			float AxisValue = ShortToNormalFloat(caxisEvent.value);

			if (!ControllerStates.Contains(caxisEvent.which))
			{
				break;
			}

			SDLControllerState &ControllerState = ControllerStates[caxisEvent.which];

			switch (caxisEvent.axis)
			{
			case SDL_CONTROLLER_AXIS_LEFTX:
				Axis = FGamepadKeyNames::LeftAnalogX;
				if(caxisEvent.value > GAMECONTROLLER_LEFT_THUMB_DEADZONE)
				{
					if(!ControllerState.AnalogOverThreshold[0])
					{
						MessageHandler->OnControllerButtonPressed(FGamepadKeyNames::LeftStickRight, ControllerState.ControllerIndex, false);
						ControllerState.AnalogOverThreshold[0] = true;
					}
				}
				else if(ControllerState.AnalogOverThreshold[0])
				{
					MessageHandler->OnControllerButtonReleased(FGamepadKeyNames::LeftStickRight, ControllerState.ControllerIndex, false);
					ControllerState.AnalogOverThreshold[0] = false;
				}
				if(caxisEvent.value < -GAMECONTROLLER_LEFT_THUMB_DEADZONE)
				{
					if(!ControllerState.AnalogOverThreshold[1])
					{
						MessageHandler->OnControllerButtonPressed(FGamepadKeyNames::LeftStickLeft, ControllerState.ControllerIndex, false);
						ControllerState.AnalogOverThreshold[1] = true;
					}
				}
				else if(ControllerState.AnalogOverThreshold[1])
				{
					MessageHandler->OnControllerButtonReleased(FGamepadKeyNames::LeftStickLeft, ControllerState.ControllerIndex, false);
					ControllerState.AnalogOverThreshold[1] = false;
				}
				break;
			case SDL_CONTROLLER_AXIS_LEFTY:
				Axis = FGamepadKeyNames::LeftAnalogY;
				AxisValue *= -1;
				if(caxisEvent.value > GAMECONTROLLER_LEFT_THUMB_DEADZONE)
				{
					if(!ControllerState.AnalogOverThreshold[2])
					{
						MessageHandler->OnControllerButtonPressed(FGamepadKeyNames::LeftStickDown, ControllerState.ControllerIndex, false);
						ControllerState.AnalogOverThreshold[2] = true;
					}
				}
				else if(ControllerState.AnalogOverThreshold[2])
				{
					MessageHandler->OnControllerButtonReleased(FGamepadKeyNames::LeftStickDown, ControllerState.ControllerIndex, false);
					ControllerState.AnalogOverThreshold[2] = false;
				}
				if(caxisEvent.value < -GAMECONTROLLER_LEFT_THUMB_DEADZONE)
				{
					if(!ControllerState.AnalogOverThreshold[3])
					{
						MessageHandler->OnControllerButtonPressed(FGamepadKeyNames::LeftStickUp, ControllerState.ControllerIndex, false);
						ControllerState.AnalogOverThreshold[3] = true;
					}
				}
				else if(ControllerState.AnalogOverThreshold[3])
				{
					MessageHandler->OnControllerButtonReleased(FGamepadKeyNames::LeftStickUp, ControllerState.ControllerIndex, false);
					ControllerState.AnalogOverThreshold[3] = false;
				}
				break;
			case SDL_CONTROLLER_AXIS_RIGHTX:
				Axis = FGamepadKeyNames::RightAnalogX;
				if(caxisEvent.value > GAMECONTROLLER_RIGHT_THUMB_DEADZONE)
				{
					if(!ControllerState.AnalogOverThreshold[4])
					{
						MessageHandler->OnControllerButtonPressed(FGamepadKeyNames::RightStickRight, ControllerState.ControllerIndex, false);
						ControllerState.AnalogOverThreshold[4] = true;
					}
				}
				else if(ControllerState.AnalogOverThreshold[4])
				{
					MessageHandler->OnControllerButtonReleased(FGamepadKeyNames::RightStickRight, ControllerState.ControllerIndex, false);
					ControllerState.AnalogOverThreshold[4] = false;
				}
				if(caxisEvent.value < -GAMECONTROLLER_RIGHT_THUMB_DEADZONE)
				{
					if(!ControllerState.AnalogOverThreshold[5])
					{
						MessageHandler->OnControllerButtonPressed(FGamepadKeyNames::RightStickLeft, ControllerState.ControllerIndex, false);
						ControllerState.AnalogOverThreshold[5] = true;
					}
				}
				else if(ControllerState.AnalogOverThreshold[5])
				{
					MessageHandler->OnControllerButtonReleased(FGamepadKeyNames::RightStickLeft, ControllerState.ControllerIndex, false);
					ControllerState.AnalogOverThreshold[5] = false;
				}
				break;
			case SDL_CONTROLLER_AXIS_RIGHTY:
				Axis = FGamepadKeyNames::RightAnalogY;
				AxisValue *= -1;
				if(caxisEvent.value > GAMECONTROLLER_RIGHT_THUMB_DEADZONE)
				{
					if(!ControllerState.AnalogOverThreshold[6])
					{
						MessageHandler->OnControllerButtonPressed(FGamepadKeyNames::RightStickDown, ControllerState.ControllerIndex, false);
						ControllerState.AnalogOverThreshold[6] = true;
					}
				}
				else if(ControllerState.AnalogOverThreshold[6])
				{
					MessageHandler->OnControllerButtonReleased(FGamepadKeyNames::RightStickDown, ControllerState.ControllerIndex, false);
					ControllerState.AnalogOverThreshold[6] = false;
				}
				if(caxisEvent.value < -GAMECONTROLLER_RIGHT_THUMB_DEADZONE)
				{
					if(!ControllerState.AnalogOverThreshold[7])
					{
						MessageHandler->OnControllerButtonPressed(FGamepadKeyNames::RightStickUp, ControllerState.ControllerIndex, false);
						ControllerState.AnalogOverThreshold[7] = true;
					}
				}
				else if(ControllerState.AnalogOverThreshold[7])
				{
					MessageHandler->OnControllerButtonReleased(FGamepadKeyNames::RightStickUp, ControllerState.ControllerIndex, false);
					ControllerState.AnalogOverThreshold[7] = false;
				}
				break;
			case SDL_CONTROLLER_AXIS_TRIGGERLEFT:
				Axis = FGamepadKeyNames::LeftTriggerAnalog;
				if(caxisEvent.value > GAMECONTROLLER_TRIGGER_THRESHOLD)
				{
					if(!ControllerState.AnalogOverThreshold[8])
					{
						MessageHandler->OnControllerButtonPressed(FGamepadKeyNames::LeftTriggerThreshold, ControllerState.ControllerIndex, false);
						ControllerState.AnalogOverThreshold[8] = true;
					}
				}
				else if(ControllerState.AnalogOverThreshold[8])
				{
					MessageHandler->OnControllerButtonReleased(FGamepadKeyNames::LeftTriggerThreshold, ControllerState.ControllerIndex, false);
					ControllerState.AnalogOverThreshold[8] = false;
				}
				break;
			case SDL_CONTROLLER_AXIS_TRIGGERRIGHT:
				Axis = FGamepadKeyNames::RightTriggerAnalog;
				if(caxisEvent.value > GAMECONTROLLER_TRIGGER_THRESHOLD)
				{
					if(!ControllerState.AnalogOverThreshold[9])
					{
						MessageHandler->OnControllerButtonPressed(FGamepadKeyNames::RightTriggerThreshold, ControllerState.ControllerIndex, false);
						ControllerState.AnalogOverThreshold[9] = true;
					}
				}
				else if(ControllerState.AnalogOverThreshold[9])
				{
					MessageHandler->OnControllerButtonReleased(FGamepadKeyNames::RightTriggerThreshold, ControllerState.ControllerIndex, false);
					ControllerState.AnalogOverThreshold[9] = false;
				}
				break;
			default:
				break;
			}

			if (Axis != FGamepadKeyNames::Invalid)
			{
				float & ExistingAxisEventValue = ControllerState.AxisEvents.FindOrAdd(Axis);
				ExistingAxisEventValue = AxisValue;
			}
		}
		break;
	case SDL_CONTROLLERBUTTONDOWN:
	case SDL_CONTROLLERBUTTONUP:
		{
			SDL_ControllerButtonEvent cbuttonEvent = Event.cbutton;
			FGamepadKeyNames::Type Button = FGamepadKeyNames::Invalid;

			if (!ControllerStates.Contains(cbuttonEvent.which))
			{
				break;
			}

			switch (cbuttonEvent.button)
			{
			case SDL_CONTROLLER_BUTTON_A:
				Button = FGamepadKeyNames::FaceButtonBottom;
				break;
			case SDL_CONTROLLER_BUTTON_B:
				Button = FGamepadKeyNames::FaceButtonRight;
				break;
			case SDL_CONTROLLER_BUTTON_X:
				Button = FGamepadKeyNames::FaceButtonLeft;
				break;
			case SDL_CONTROLLER_BUTTON_Y:
				Button = FGamepadKeyNames::FaceButtonTop;
				break;
			case SDL_CONTROLLER_BUTTON_BACK:
				Button = FGamepadKeyNames::SpecialLeft;
				break;
			case SDL_CONTROLLER_BUTTON_START:
				Button = FGamepadKeyNames::SpecialRight;
				break;
			case SDL_CONTROLLER_BUTTON_LEFTSTICK:
				Button = FGamepadKeyNames::LeftStickDown;
				break;
			case SDL_CONTROLLER_BUTTON_RIGHTSTICK:
				Button = FGamepadKeyNames::RightStickDown;
				break;
			case SDL_CONTROLLER_BUTTON_LEFTSHOULDER:
				Button = FGamepadKeyNames::LeftShoulder;
				break;
			case SDL_CONTROLLER_BUTTON_RIGHTSHOULDER:
				Button = FGamepadKeyNames::RightShoulder;
				break;
			case SDL_CONTROLLER_BUTTON_DPAD_UP:
				Button = FGamepadKeyNames::DPadUp;
				break;
			case SDL_CONTROLLER_BUTTON_DPAD_DOWN:
				Button = FGamepadKeyNames::DPadDown;
				break;
			case SDL_CONTROLLER_BUTTON_DPAD_LEFT:
				Button = FGamepadKeyNames::DPadLeft;
				break;
			case SDL_CONTROLLER_BUTTON_DPAD_RIGHT:
				Button = FGamepadKeyNames::DPadRight;
				break;
			default:
				break;
			}

			if (Button != FGamepadKeyNames::Invalid)
			{
				if(cbuttonEvent.type == SDL_CONTROLLERBUTTONDOWN)
				{
					MessageHandler->OnControllerButtonPressed(Button, ControllerStates[cbuttonEvent.which].ControllerIndex, false);
				}
				else
				{
					MessageHandler->OnControllerButtonReleased(Button, ControllerStates[cbuttonEvent.which].ControllerIndex, false);
				}
			}
		}
		break;

	case SDL_WINDOWEVENT:
		{
			SDL_WindowEvent windowEvent = Event.window;

			switch (windowEvent.event)
			{
				case SDL_WINDOWEVENT_SIZE_CHANGED:
					{
						int NewWidth  = windowEvent.data1;
						int NewHeight = windowEvent.data2;

						MessageHandler->OnSizeChanged(
							CurrentEventWindow.ToSharedRef(),
							NewWidth,
							NewHeight,
							//	bWasMinimized
							false
						);
					}
					break;

				case SDL_WINDOWEVENT_RESIZED:
					{
						int NewWidth  = windowEvent.data1;
						int NewHeight = windowEvent.data2;

						MessageHandler->OnSizeChanged(
							CurrentEventWindow.ToSharedRef(),
							NewWidth,
							NewHeight,
							//	bWasMinimized
							false
						);

						MessageHandler->OnResizingWindow( CurrentEventWindow.ToSharedRef() );
					}
					break;

				case SDL_WINDOWEVENT_CLOSE:
					{
						MessageHandler->OnWindowClose( CurrentEventWindow.ToSharedRef() );
					}
					break;

				case SDL_WINDOWEVENT_SHOWN:
					{
						// (re)cache native properties
						CurrentEventWindow->CacheNativeProperties();

<<<<<<< HEAD
						if (CurrentEventWindow->IsRegularWindow() && CurrentEventWindow->IsActivateWhenFirstShown())
						{
							SDL_SetWindowInputFocus(CurrentEventWindow->GetHWnd());
=======
						// A window did show up. Is the whole Application active? If not first activate it (ignore tooltips).
						if (!bActivateApp && !CurrentEventWindow->IsTooltipWindow())
						{
							ActivateApplication();
						}

						// Check if this window is different then the currently active one. If it is another one
						// activate that window and if neccessary deactivate the one which was active.
						if (CurrentlyActiveWindow != CurrentEventWindow && CurrentEventWindow->IsActivateWhenFirstShown())
						{
							ActivateWindow(CurrentEventWindow);
						}

						// Set focus if the window wants to have a focus when first shown.
						if (CurrentEventWindow->IsFocusWhenFirstShown())
						{
							if (CurrentEventWindow->IsPopupMenuWindow())
							{
								// We use grab here because this seems to be a proper way to set focus to an override-redirect window.
								// This prevents additional window changed highlighting in some WMs.
								SDL_SetKeyboardGrab(CurrentEventWindow->GetHWnd(), SDL_TRUE);
							}
							else
							{
								SDL_SetWindowInputFocus(CurrentEventWindow->GetHWnd());
							}
>>>>>>> a8a797ea
						}

						int Width, Height;

						SDL_GetWindowSize(NativeWindow, &Width, &Height);

						MessageHandler->OnSizeChanged(
							CurrentEventWindow.ToSharedRef(),
							Width,
							Height,
							false
						);
					}
					break;

				case SDL_WINDOWEVENT_MOVED:
					{
						int32 ClientScreenX = windowEvent.data1;
						int32 ClientScreenY = windowEvent.data2;

						int32 BorderSizeX, BorderSizeY;
						CurrentEventWindow->GetNativeBordersSize(BorderSizeX, BorderSizeY);
						ClientScreenX += BorderSizeX;
						ClientScreenY += BorderSizeY;

						MessageHandler->OnMovedWindow(CurrentEventWindow.ToSharedRef(), ClientScreenX, ClientScreenY);
					}
					break;

				case SDL_WINDOWEVENT_MAXIMIZED:
					{
						MessageHandler->OnWindowAction(CurrentEventWindow.ToSharedRef(), EWindowAction::Maximize);
						UE_LOG(LogLinuxWindowEvent, Verbose, TEXT("Window: '%d' got maximized"), CurrentEventWindow->GetID());
					}
					break;

				case SDL_WINDOWEVENT_RESTORED:
					{
						MessageHandler->OnWindowAction(CurrentEventWindow.ToSharedRef(), EWindowAction::Restore);
						UE_LOG(LogLinuxWindowEvent, Verbose, TEXT("Window: '%d' got restored"), CurrentEventWindow->GetID());
					}
					break;

				case SDL_WINDOWEVENT_ENTER:
					{
						if (CurrentEventWindow.IsValid())
						{
							MessageHandler->OnCursorSet();

							bInsideOwnWindow = true;
							UE_LOG(LogLinuxWindow, Verbose, TEXT("Entered one of application windows"));
						}
					}
					break;

				case SDL_WINDOWEVENT_LEAVE:
					{
						if (CurrentEventWindow.IsValid())
						{
							if (GetCapture() != nullptr)
							{
								UpdateMouseCaptureWindow((SDL_HWindow)GetCapture());
							}

							bInsideOwnWindow = false;
							UE_LOG(LogLinuxWindow, Verbose, TEXT("Left an application window we were hovering above."));
						}
					}
					break;

				case SDL_WINDOWEVENT_HIT_TEST:
					{
						// The user clicked into the hit test area (Titlebar for example). Is the whole Application active?
						// If not, first activate (ignore tooltips).
						if (!bActivateApp && !CurrentEventWindow->IsTooltipWindow())
						{
							ActivateApplication();
						}

						// Check if this window is different then the currently active one. If it is another one activate this 
						// window and deactivate the other one.
						if (CurrentlyActiveWindow != CurrentEventWindow)
						{
							ActivateWindow(CurrentEventWindow);
						}

						// Set the input focus.
						if (CurrentEventWindow.IsValid())
						{
							SDL_SetWindowInputFocus(CurrentEventWindow->GetHWnd());
						}

<<<<<<< HEAD
						// Raise notification windows if we have some.
						if(NotificationWindows.Num() > 0)
=======
						if (NotificationWindows.Num() > 0)
>>>>>>> a8a797ea
						{
							RaiseNotificationWindows(CurrentEventWindow);
						}
					}
					break;

				case SDL_WINDOWEVENT_TAKE_FOCUS:
					{
						if (!bActivateApp)
						{
							ActivateApplication();
						}

						if(CurrentFocusWindow != CurrentEventWindow)
						{
<<<<<<< HEAD
							MessageHandler->OnApplicationActivationChanged(true);
							UE_LOG(LogLinuxWindowEvent, Verbose, TEXT("WM_ACTIVATEAPP(TF), wParam = 1"));
							bActivateApp = true;
=======
							SDL_SetWindowInputFocus(CurrentEventWindow->GetHWnd());
>>>>>>> a8a797ea
						}

						// Raise notification windows if we have some.
						if(NotificationWindows.Num() > 0)
						{
							RaiseNotificationWindows(CurrentEventWindow);
						}
					}
					break;

				case SDL_WINDOWEVENT_FOCUS_GAINED:
					{
<<<<<<< HEAD
						PreviousActiveWindow = CurrentlyActiveWindow;
						
						MessageHandler->OnWindowActivationChanged(CurrentEventWindow.ToSharedRef(), EWindowActivation::Activate);
						UE_LOG(LogLinuxWindowEvent, Verbose, TEXT("WM_ACTIVATE(FG),    wParam = WA_ACTIVE       : %d"), CurrentEventWindow->GetID());
						CurrentlyActiveWindow = CurrentEventWindow;

						// Raise notification windows if we have some.
						if(NotificationWindows.Num() > 0)
						{
							RaiseNotificationWindows(CurrentEventWindow);
						}
=======
						UE_LOG(LogLinuxWindowEvent, Verbose, TEXT("WM_SETFOCUS                                 : %d"), CurrentEventWindow->GetID());

						CurrentFocusWindow = CurrentEventWindow;
>>>>>>> a8a797ea
					}
					break;

				case SDL_WINDOWEVENT_FOCUS_LOST:
					{
						UE_LOG(LogLinuxWindowEvent, Verbose, TEXT("WM_KILLFOCUS                                : %d"), CurrentEventWindow->GetID());

						// OK, the active window lost focus. This could mean the app went completely out of
						// focus. That means the app must be deactivated. To make sure that the user did
						// not click to another window we delay the deactivation.
						// TODO Figure out if the delay time may cause problems.
						if(CurrentFocusWindow == CurrentEventWindow)
						{
							// Only do if the application is active.
							if(bActivateApp)
							{
								SDL_Event event;
								event.type = SDL_USEREVENT;
								event.user.code = CheckForDeactivation;
								SDL_PushEvent(&event);
							}
						}
<<<<<<< HEAD
						MessageHandler->OnWindowActivationChanged(CurrentEventWindow.ToSharedRef(), EWindowActivation::Deactivate);
						UE_LOG(LogLinuxWindowEvent, Verbose, TEXT("WM_ACTIVATE(FL),    wParam = WA_INACTIVE     : %d"), CurrentEventWindow->GetID());
=======
						CurrentFocusWindow = nullptr;
>>>>>>> a8a797ea
					}
					break;
				case SDL_WINDOWEVENT_HIDDEN:	// intended fall-through
				case SDL_WINDOWEVENT_EXPOSED:	// intended fall-through
				case SDL_WINDOWEVENT_MINIMIZED:	// intended fall-through
				default:
					break;
			}
		}
		break;

	case SDL_DROPBEGIN:
		{
			check(DragAndDropQueue.Num() == 0);  // did we get confused?
			check(DragAndDropTextQueue.Num() == 0);  // did we get confused?
		}
		break;

	case SDL_DROPFILE:
		{
			FString tmp = StringUtility::UnescapeURI(UTF8_TO_TCHAR(Event.drop.file));
			DragAndDropQueue.Add(tmp);
			SDL_free(Event.drop.file);
			UE_LOG(LogLinuxWindowEvent, Verbose, TEXT("File dropped: %s"), *tmp);
		}
		break;

	case SDL_DROPTEXT:
		{
			FString tmp = UTF8_TO_TCHAR(Event.drop.file);
			DragAndDropTextQueue.Add(tmp);
			SDL_free(Event.drop.file);
			UE_LOG(LogLinuxWindowEvent, Verbose, TEXT("Text dropped: %s"), *tmp);
		}
		break;

	case SDL_DROPCOMPLETE:
		{
			if (DragAndDropQueue.Num() > 0)
			{
				MessageHandler->OnDragEnterFiles(CurrentEventWindow.ToSharedRef(), DragAndDropQueue);
				MessageHandler->OnDragDrop(CurrentEventWindow.ToSharedRef());
				DragAndDropQueue.Empty();
			}

			if (DragAndDropTextQueue.Num() > 0)
			{
				for (const auto & Text : DragAndDropTextQueue)
				{
					MessageHandler->OnDragEnterText(CurrentEventWindow.ToSharedRef(), Text);
					MessageHandler->OnDragDrop(CurrentEventWindow.ToSharedRef());
				}
				DragAndDropTextQueue.Empty();
			}
			UE_LOG(LogLinuxWindowEvent, Verbose, TEXT("DragAndDrop finished for Window              : %d"), CurrentEventWindow->GetID());
		}
		break;

	case SDL_USEREVENT:
		{
			if(Event.user.code == CheckForDeactivation)
			{
				// If we don't use bIsDragWindowButtonPressed the draged window will be destroyed because we
				// deactivate the whole appliacton. TODO Is that a bug? Do we have to do something?
				if (!CurrentFocusWindow.IsValid() && !bIsDragWindowButtonPressed)
				{
<<<<<<< HEAD
					MessageHandler->OnApplicationActivationChanged( false );
					UE_LOG(LogLinuxWindowEvent, Verbose, TEXT("WM_ACTIVATEAPP(UE), wParam = 0"));

					CurrentlyActiveWindow = nullptr;
					bActivateApp = false;
=======
					DeactivateApplication();
>>>>>>> a8a797ea
				}
			}
		}
		break;
	}
}

EWindowZone::Type FLinuxApplication::WindowHitTest(const TSharedPtr< FLinuxWindow > &Window, int x, int y)
{
	return MessageHandler->GetWindowZoneForPoint(Window.ToSharedRef(), x, y);
}

void FLinuxApplication::ProcessDeferredEvents( const float TimeDelta )
{
	// This function can be reentered when entering a modal tick loop.
	// We need to make a copy of the events that need to be processed or we may end up processing the same messages twice
	SDL_HWindow NativeWindow = NULL;

	TArray< SDL_Event > Events( PendingEvents );
	PendingEvents.Empty();

	for( int32 Index = 0; Index < Events.Num(); ++Index )
	{
		ProcessDeferredMessage( Events[Index] );
	}
}

void FLinuxApplication::PollGameDeviceState( const float TimeDelta )
{
	for(auto ControllerIt = ControllerStates.CreateIterator(); ControllerIt; ++ControllerIt)
	{
		for(auto Event = ControllerIt.Value().AxisEvents.CreateConstIterator(); Event; ++Event)
		{
			MessageHandler->OnControllerAnalog(Event.Key(), ControllerIt.Value().ControllerIndex, Event.Value());
		}
		ControllerIt.Value().AxisEvents.Empty();
	}

	// initialize any externally-implemented input devices (we delay load initialize the array so any plugins have had time to load)
	if (!bHasLoadedInputPlugins)
	{
		TArray<IInputDeviceModule*> PluginImplementations = IModularFeatures::Get().GetModularFeatureImplementations<IInputDeviceModule>(IInputDeviceModule::GetModularFeatureName());
		for (auto InputPluginIt = PluginImplementations.CreateIterator(); InputPluginIt; ++InputPluginIt)
		{
			TSharedPtr<IInputDevice> Device = (*InputPluginIt)->CreateInputDevice(MessageHandler);
			if (Device.IsValid())
			{
				UE_LOG(LogInit, Log, TEXT("Adding external input plugin."));
				ExternalInputDevices.Add(Device);
			}
		}

		bHasLoadedInputPlugins = true;
	}
	
	// Poll externally-implemented devices
	for (auto DeviceIt = ExternalInputDevices.CreateIterator(); DeviceIt; ++DeviceIt)
	{
		(*DeviceIt)->Tick(TimeDelta);
		(*DeviceIt)->SendControllerEvents();
	}
}

TCHAR FLinuxApplication::ConvertChar( SDL_Keysym Keysym )
{
	if (SDL_GetKeyFromScancode(Keysym.scancode) >= 128)
	{
		return 0;
	}

	TCHAR Char = SDL_GetKeyFromScancode(Keysym.scancode);

    if (Keysym.mod & (KMOD_LSHIFT | KMOD_RSHIFT))
    {
        // Convert to uppercase (FIXME: what about CAPS?)
		if( SDL_GetKeyFromScancode(Keysym.scancode)  >= 97 && SDL_GetKeyFromScancode(Keysym.scancode)  <= 122)
        {
            return Keysym.sym - 32;
        }
		else if( SDL_GetKeyFromScancode(Keysym.scancode) >= 91 && SDL_GetKeyFromScancode(Keysym.scancode)  <= 93)
        {
			return SDL_GetKeyFromScancode(Keysym.scancode) + 32; // [ \ ] -> { | }
        }
        else
        {
			switch(SDL_GetKeyFromScancode(Keysym.scancode) )
            {
                case '`': // ` -> ~
                    Char = TEXT('`');
                    break;

                case '-': // - -> _
                    Char = TEXT('_');
                    break;

                case '=': // - -> _
                    Char = TEXT('+');
                    break;

                case ',':
                    Char = TEXT('<');
                    break;

                case '.':
                    Char = TEXT('>');
                    break;

                case ';':
                    Char = TEXT(':');
                    break;

                case '\'':
                    Char = TEXT('\"');
                    break;

                case '/':
                    Char = TEXT('?');
                    break;

                case '0':
                    Char = TEXT(')');
                    break;

                case '9':
                    Char = TEXT('(');
                    break;

                case '8':
                    Char = TEXT('*');
                    break;

                case '7':
                    Char = TEXT('&');
                    break;

                case '6':
                    Char = TEXT('^');
                    break;

                case '5':
                    Char = TEXT('%');
                    break;

                case '4':
                    Char = TEXT('$');
                    break;

                case '3':
                    Char = TEXT('#');
                    break;

                case '2':
                    Char = TEXT('@');
                    break;

                case '1':
                    Char = TEXT('!');
                    break;

                default:
                    break;
            }
        }
    }

    return Char;
}

TSharedPtr< FLinuxWindow > FLinuxApplication::FindEventWindow(SDL_Event* Event, bool& bOutWindowlessEvent)
{
	uint16 WindowID = 0;
	bOutWindowlessEvent = false;

	switch (Event->type)
	{
		case SDL_TEXTINPUT:
			WindowID = Event->text.windowID;
			break;
		case SDL_TEXTEDITING:
			WindowID = Event->edit.windowID;
			break;
		case SDL_KEYDOWN:
		case SDL_KEYUP:
			WindowID = Event->key.windowID;
			break;
		case SDL_MOUSEMOTION:
			WindowID = Event->motion.windowID;
			break;
		case SDL_MOUSEBUTTONDOWN:
		case SDL_MOUSEBUTTONUP:
			WindowID = Event->button.windowID;
			break;
		case SDL_MOUSEWHEEL:
			WindowID = Event->wheel.windowID;
			break;
		case SDL_WINDOWEVENT:
			WindowID = Event->window.windowID;
			break;
		case SDL_DROPBEGIN:
		case SDL_DROPFILE:
		case SDL_DROPTEXT:
		case SDL_DROPCOMPLETE:
			WindowID = Event->drop.windowID;
			break;

		default:
			bOutWindowlessEvent = true;
			return TSharedPtr< FLinuxWindow >(nullptr);
	}

	for (int32 WindowIndex=0; WindowIndex < Windows.Num(); ++WindowIndex)
	{
		TSharedRef< FLinuxWindow > Window = Windows[WindowIndex];
		
		if (SDL_GetWindowID(Window->GetHWnd()) == WindowID)
		{
			return Window;
		}
	}

	return TSharedPtr< FLinuxWindow >(nullptr);
}

void FLinuxApplication::RemoveEventWindow(SDL_HWindow HWnd)
{
	for (int32 WindowIndex=0; WindowIndex < Windows.Num(); ++WindowIndex)
	{
		TSharedRef< FLinuxWindow > Window = Windows[ WindowIndex ];
		
		if ( Window->GetHWnd() == HWnd )
		{
			Windows.RemoveAt(WindowIndex);
			return;
		}
	}
}

FModifierKeysState FLinuxApplication::GetModifierKeys() const
{
	SDL_Keymod modifiers = SDL_GetModState();

	const bool bIsLeftShiftDown		= (modifiers & KMOD_LSHIFT) != 0;
	const bool bIsRightShiftDown	= (modifiers & KMOD_RSHIFT) != 0;
	const bool bIsLeftControlDown	= (modifiers & KMOD_LCTRL) != 0;
	const bool bIsRightControlDown	= (modifiers & KMOD_RCTRL) != 0;
	const bool bIsLeftAltDown		= (modifiers & KMOD_LALT) != 0;
	const bool bIsRightAltDown		= (modifiers & KMOD_RALT) != 0;
	const bool bAreCapsLocked		= (modifiers & KMOD_CAPS) != 0;

	return FModifierKeysState( bIsLeftShiftDown, bIsRightShiftDown, bIsLeftControlDown, bIsRightControlDown, bIsLeftAltDown, bIsRightAltDown, false, false, bAreCapsLocked );
}


void FLinuxApplication::SetCapture( const TSharedPtr< FGenericWindow >& InWindow )
{
	bIsMouseCaptureEnabled = InWindow.IsValid();
	UpdateMouseCaptureWindow( bIsMouseCaptureEnabled ? ((FLinuxWindow*)InWindow.Get())->GetHWnd() : NULL );
}


void* FLinuxApplication::GetCapture( void ) const
{
	return ( bIsMouseCaptureEnabled && MouseCaptureWindow ) ? MouseCaptureWindow : NULL;
}

void FLinuxApplication::UpdateMouseCaptureWindow(SDL_HWindow TargetWindow)
{
	const bool bEnable = bIsMouseCaptureEnabled || bIsMouseCursorLocked;
	FLinuxCursor *LinuxCursor = static_cast<FLinuxCursor*>(Cursor.Get());

	// this is a hacky heuristic which makes QA-ClickHUD work while not ruining SlateViewer...
	bool bShouldGrab = (IS_PROGRAM != 0 || GIsEditor) && !LinuxCursor->IsHidden();

	if (bEnable)
	{
		if (TargetWindow)
		{
			MouseCaptureWindow = TargetWindow;
		}
		if (bShouldGrab && MouseCaptureWindow)
		{
			SDL_CaptureMouse(SDL_TRUE);
		}
	}
	else
	{
		if (MouseCaptureWindow)
		{
			if (bShouldGrab)
			{
				SDL_CaptureMouse(SDL_FALSE);
			}
			MouseCaptureWindow = nullptr;
		}
	}
}

void FLinuxApplication::SetHighPrecisionMouseMode( const bool Enable, const TSharedPtr< FGenericWindow >& InWindow )
{
	MessageHandler->OnCursorSet();
	bUsingHighPrecisionMouseInput = Enable;
}

void FLinuxApplication::RefreshDisplayCache()
{
	const double kCacheLifetime = 5.0;	// ask once in 5 seconds
	
	double CurrentTime = FPlatformTime::Seconds();
	if (CurrentTime - LastTimeCachedDisplays > kCacheLifetime)
	{
		CachedDisplays.Empty();

		int NumDisplays = SDL_GetNumVideoDisplays();

		for (int DisplayIdx = 0; DisplayIdx < NumDisplays; ++DisplayIdx)
		{
			SDL_Rect DisplayBounds;
			SDL_GetDisplayBounds(DisplayIdx, &DisplayBounds);
			
			CachedDisplays.Add(DisplayBounds);
		}

		LastTimeCachedDisplays = CurrentTime;
	}
}

FPlatformRect FLinuxApplication::GetWorkArea( const FPlatformRect& CurrentWindow ) const
{
	(const_cast<FLinuxApplication *>(this))->RefreshDisplayCache();

	// loop over all monitors to determine which one is the best
	int NumDisplays = CachedDisplays.Num();
	if (NumDisplays <= 0)
	{
		// fake something
		return CurrentWindow;
	}

	SDL_Rect BestDisplayBounds = CachedDisplays[0];

	// see if any other are better (i.e. cover top left)
	for (int DisplayIdx = 1; DisplayIdx < NumDisplays; ++DisplayIdx)
	{
		const SDL_Rect & DisplayBounds = CachedDisplays[DisplayIdx];

		// only check top left corner for "bestness"
		if (DisplayBounds.x <= CurrentWindow.Left && DisplayBounds.x + DisplayBounds.w > CurrentWindow.Left &&
			DisplayBounds.y <= CurrentWindow.Top && DisplayBounds.y + DisplayBounds.h > CurrentWindow.Bottom)
		{
			BestDisplayBounds = DisplayBounds;
			// there can be only one, as we don't expect overlapping displays
			break;
		}
	}

	FPlatformRect WorkArea;
	WorkArea.Left	= BestDisplayBounds.x;
	WorkArea.Top	= BestDisplayBounds.y;
	WorkArea.Right	= BestDisplayBounds.x + BestDisplayBounds.w;
	WorkArea.Bottom	= BestDisplayBounds.y + BestDisplayBounds.h;

	return WorkArea;
}

void FLinuxApplication::OnMouseCursorLock( bool bLockEnabled )
{
	bIsMouseCursorLocked = bLockEnabled;
	UpdateMouseCaptureWindow( NULL );
	if(bLockEnabled)
	{
		CurrentClipWindow = CurrentlyActiveWindow;
	}
	else
	{
		CurrentClipWindow = nullptr;
	}
}


bool FLinuxApplication::TryCalculatePopupWindowPosition( const FPlatformRect& InAnchor, const FVector2D& InSize, const EPopUpOrientation::Type Orientation, /*OUT*/ FVector2D* const CalculatedPopUpPosition ) const
{
	return false;
}

void FDisplayMetrics::GetDisplayMetrics(FDisplayMetrics& OutDisplayMetrics)
{
	int NumDisplays = 0;

	if (FPlatformMisc::PlatformInitMultimedia()) //	will not initialize more than once
	{
		NumDisplays = SDL_GetNumVideoDisplays();
	}
	else
	{
		UE_LOG(LogInit, Warning, TEXT("FDisplayMetrics::GetDisplayMetrics: PlatformInitMultimedia() failed, cannot get display metrics"));
	}

	// loop over all monitors to determine which one is the best
	if (NumDisplays <= 0)
	{
		OutDisplayMetrics.PrimaryDisplayWorkAreaRect.Left = 0;
		OutDisplayMetrics.PrimaryDisplayWorkAreaRect.Top = 0;
		OutDisplayMetrics.PrimaryDisplayWorkAreaRect.Right = 0;
		OutDisplayMetrics.PrimaryDisplayWorkAreaRect.Bottom = 0;
		OutDisplayMetrics.VirtualDisplayRect = OutDisplayMetrics.PrimaryDisplayWorkAreaRect;
		OutDisplayMetrics.PrimaryDisplayWidth = 0;
		OutDisplayMetrics.PrimaryDisplayHeight = 0;

		return;
	}
	
	OutDisplayMetrics.MonitorInfo.Empty();
	
	FMonitorInfo Primary;
	SDL_Rect PrimaryBounds, PrimaryUsableBounds;
	SDL_GetDisplayBounds(0, &PrimaryBounds);
	SDL_GetDisplayUsableBounds(0, &PrimaryUsableBounds);

	Primary.Name = UTF8_TO_TCHAR(SDL_GetDisplayName(0));
	Primary.ID = TEXT("display0");
	Primary.NativeWidth = PrimaryBounds.w;
	Primary.NativeHeight = PrimaryBounds.h;
	Primary.bIsPrimary = true;
	OutDisplayMetrics.MonitorInfo.Add(Primary);

	OutDisplayMetrics.PrimaryDisplayWorkAreaRect.Left = PrimaryUsableBounds.x;
	OutDisplayMetrics.PrimaryDisplayWorkAreaRect.Top = PrimaryUsableBounds.y;
	OutDisplayMetrics.PrimaryDisplayWorkAreaRect.Right = PrimaryUsableBounds.x + PrimaryUsableBounds.w;
	OutDisplayMetrics.PrimaryDisplayWorkAreaRect.Bottom = PrimaryUsableBounds.y + PrimaryUsableBounds.h;

	OutDisplayMetrics.PrimaryDisplayWidth = PrimaryBounds.w;
	OutDisplayMetrics.PrimaryDisplayHeight = PrimaryBounds.h;

	// accumulate the total bound rect
	OutDisplayMetrics.VirtualDisplayRect = OutDisplayMetrics.PrimaryDisplayWorkAreaRect;
	for (int DisplayIdx = 1; DisplayIdx < NumDisplays; ++DisplayIdx)
	{
		SDL_Rect DisplayBounds;
		FMonitorInfo Display;
		SDL_GetDisplayBounds(DisplayIdx, &DisplayBounds);
		
		Display.Name = UTF8_TO_TCHAR(SDL_GetDisplayName(DisplayIdx));
		Display.ID = FString::Printf(TEXT("display%d"), DisplayIdx);
		Display.NativeWidth = DisplayBounds.w;
		Display.NativeHeight = DisplayBounds.h;
		Display.bIsPrimary = false;
		OutDisplayMetrics.MonitorInfo.Add(Display);
		
		OutDisplayMetrics.VirtualDisplayRect.Left = FMath::Min(DisplayBounds.x, OutDisplayMetrics.VirtualDisplayRect.Left);
		OutDisplayMetrics.VirtualDisplayRect.Right = FMath::Max(OutDisplayMetrics.VirtualDisplayRect.Right, DisplayBounds.x + DisplayBounds.w);
		OutDisplayMetrics.VirtualDisplayRect.Top = FMath::Min(DisplayBounds.y, OutDisplayMetrics.VirtualDisplayRect.Top);
		OutDisplayMetrics.VirtualDisplayRect.Bottom = FMath::Max(OutDisplayMetrics.VirtualDisplayRect.Bottom, DisplayBounds.y + DisplayBounds.h);
	}
}

void FLinuxApplication::RemoveNotificationWindow(SDL_HWindow HWnd)
{
	for (int32 WindowIndex=0; WindowIndex < NotificationWindows.Num(); ++WindowIndex)
	{
		TSharedRef< FLinuxWindow > Window = NotificationWindows[ WindowIndex ];
		
		if ( Window->GetHWnd() == HWnd )
		{
			NotificationWindows.RemoveAt(WindowIndex);
			return;
		}
	}
}

void FLinuxApplication::RaiseNotificationWindows(const TSharedPtr< FLinuxWindow >& ParentWindow)
{
	// Raise notification window only for the correct parent window.
	// TODO Do we have to make this restriction?
	for (int32 WindowIndex=0; WindowIndex < NotificationWindows.Num(); ++WindowIndex)
	{
		TSharedRef< FLinuxWindow > NotificationWindow = NotificationWindows[WindowIndex];
		if(ParentWindow == NotificationWindow->GetParent())
		{
			SDL_RaiseWindow(NotificationWindow->GetHWnd());
		}
	}
}

void FLinuxApplication::RemoveRevertFocusWindow(SDL_HWindow HWnd)
{
	for (int32 WindowIndex=0; WindowIndex < RevertFocusStack.Num(); ++WindowIndex)
	{
		TSharedRef< FLinuxWindow > Window = RevertFocusStack[ WindowIndex ];

		if (Window->GetHWnd() == HWnd)
		{
			UE_LOG(LogLinuxWindow, Verbose, TEXT("Found Window that is going to be destroyed. Going to revert focus ..."), Window->GetID());
			RevertFocusStack.RemoveAt(WindowIndex);

<<<<<<< HEAD
			// Was the deleted window a Blueprint, Cascade, Matinee etc. window?
			if(Window->IsUtilityWindow() || Window->IsDialogWindow())
			{
				// OK, then raise its parent window.
				SDL_RaiseWindow( Window->GetParent()->GetHWnd() );
				SDL_SetWindowInputFocus( Window->GetParent()->GetHWnd() );
				
				// We reset this here because the user might have clicked the Escape key to close
				// a dialog window.
				bEscapeKeyPressed = false;
			}
			// Was the deleted window a top level window and we have still at least one other window in the stack?
			else if(Window->IsTopLevelWindow() && (RevertFocusStack.Num() > 0))
			{
=======
			if(Window->IsUtilityWindow() || Window->IsDialogWindow())
			{
				ActivateWindow(Window->GetParent());

				SDL_RaiseWindow(Window->GetParent()->GetHWnd() );
				SDL_SetWindowInputFocus(Window->GetParent()->GetHWnd() );
			}
			// Was the deleted window a Blueprint, Cascade, Matinee etc. window?
			else if (Window->IsNotificationWindow())
			{
				// Do not revert focus if the root window of the destroyed window is another one.
				TSharedPtr<FLinuxWindow> RevertFocusToWindow = Window->GetParent(); 
				TSharedPtr<FLinuxWindow> RootWindow = GetRootWindow(Window);
				UE_LOG(LogLinuxWindow, Verbose, TEXT("CurrentlyActiveWindow: %d, RootParentWindow: %d "), 	CurrentlyActiveWindow.IsValid() ? CurrentlyActiveWindow->GetID() : -1,
																											RootWindow.IsValid() ? RootWindow->GetID() : -1);

				// Only do this if the destroyed window had a root and the currently active is neither itself nor the root window.
				// If the currently active window is not the root another window got active before we could destroy it. So we give the focus to the
				// currently active one and the currently active window shouldn't be the destructed one, if yes that means that no other window got active
				// so we can process normally.
				if(CurrentlyActiveWindow.IsValid() && RootWindow.IsValid() && (CurrentlyActiveWindow != RootWindow) && (CurrentlyActiveWindow != Window) )
				{
					UE_LOG(LogLinuxWindow, Verbose, TEXT("Root Parent is different, going to set focus to CurrentlyActiveWindow: %d"), CurrentlyActiveWindow.IsValid() ? CurrentlyActiveWindow->GetID() : -1);
					RevertFocusToWindow = CurrentlyActiveWindow;
				}

				ActivateWindow(RevertFocusToWindow);

				SDL_RaiseWindow(RevertFocusToWindow->GetHWnd());
				SDL_SetWindowInputFocus(RevertFocusToWindow->GetHWnd());
			}
			// Was the deleted window a top level window and we have still at least one other window in the stack?
			else if (Window->IsTopLevelWindow() && (RevertFocusStack.Num() > 0))
			{
>>>>>>> a8a797ea
				// OK, give focus to the one on top of the stack.
				TSharedPtr< FLinuxWindow > TopmostWindow = RevertFocusStack.Top();
				if (TopmostWindow.IsValid())
				{
<<<<<<< HEAD
					SDL_RaiseWindow( TopmostWindow->GetHWnd() );
					SDL_SetWindowInputFocus( TopmostWindow->GetHWnd() );

					// We reset this here because the user might have clicked the Escape key to close
					// a external window that runs the game.
					bEscapeKeyPressed = false;
				}
			}
			// Was it a popup menu?
			else if (Window->IsPopupMenuWindow() && bActivateApp )
			{
				// Did the user click an item and the popup menu got closed?
				if ( bIsDragWindowButtonPressed && Window->IsPointerInsideWindow() )
=======
					ActivateWindow(TopmostWindow);

					SDL_RaiseWindow(TopmostWindow->GetHWnd());
					SDL_SetWindowInputFocus(TopmostWindow->GetHWnd());
				}
			}
			// Was it a popup menu?
			else if (Window->IsPopupMenuWindow() && bActivateApp)
			{
				ActivateWindow(Window->GetParent());

				SDL_RaiseWindow(Window->GetParent()->GetHWnd());
				if(Window->GetParent()->IsPopupMenuWindow())
				{
					SDL_SetKeyboardGrab(Window->GetParent()->GetHWnd(), SDL_TRUE);
				}
				else
>>>>>>> a8a797ea
				{
					SDL_SetWindowInputFocus(Window->GetParent()->GetHWnd());
				}
<<<<<<< HEAD
				// Did the user hit the Escape Key to close popup menu window with all its submenus?
				else if(bEscapeKeyPressed && bInsideOwnWindow)
				{
					/* 
						We have to revert back the focus to the previous submenu until we reach
						the one its parent is the top level window.
					*/
					SDL_RaiseWindow(Window->GetParent()->GetHWnd() );
 					SDL_SetWindowInputFocus(Window->GetParent()->GetHWnd() );

					// We reached to point where the parent of this destroyed popup menu window
					// is the top level window. Because we set already the focus we reset the
					// flag because all submenu of the popup menu window got closed.
					if(!Window->GetParent()->IsPopupMenuWindow())
					{
						bEscapeKeyPressed = false;
					}
				}
=======
				UE_LOG(LogLinuxWindowType, Verbose, TEXT("FLinuxWindow::Destroy: Going to revert focus to %d"), Window->GetParent()->GetID());
>>>>>>> a8a797ea
			}
			break;
		}
	}
}

<<<<<<< HEAD
void FLinuxApplication::RemoveNotificationWindow(SDL_HWindow HWnd)
{
	for (int32 WindowIndex=0; WindowIndex < NotificationWindows.Num(); ++WindowIndex)
	{
		TSharedRef< FLinuxWindow > Window = NotificationWindows[ WindowIndex ];
		
		if ( Window->GetHWnd() == HWnd )
		{
			NotificationWindows.RemoveAt(WindowIndex);
			return;
		}
	}
}

void FLinuxApplication::RaiseNotificationWindows( const TSharedPtr< FLinuxWindow >& ParentWindow)
{
	// Raise notification window only for the correct parent window.
	// TODO Do we have to make this restriction?
	for (int32 WindowIndex=0; WindowIndex < NotificationWindows.Num(); ++WindowIndex)
	{
		TSharedRef< FLinuxWindow > NotificationWindow = NotificationWindows[WindowIndex];
		if(ParentWindow == NotificationWindow->GetParent())
		{
			SDL_RaiseWindow(NotificationWindow->GetHWnd());
		}
	}
}
=======
void FLinuxApplication::ActivateApplication()
{
	MessageHandler->OnApplicationActivationChanged( true );
	bActivateApp = true;
	UE_LOG(LogLinuxWindowEvent, Verbose, TEXT("WM_ACTIVATEAPP, wParam = 1"));
}

void FLinuxApplication::DeactivateApplication()
{
	MessageHandler->OnApplicationActivationChanged( false );
	CurrentlyActiveWindow = nullptr;
	CurrentFocusWindow = nullptr;
	bActivateApp = false;
	UE_LOG(LogLinuxWindowEvent, Verbose, TEXT("WM_ACTIVATEAPP, wParam = 0"));
}

void FLinuxApplication::ActivateWindow(const TSharedPtr< FLinuxWindow >& Window) 
{
	PreviousActiveWindow = CurrentlyActiveWindow;
	CurrentlyActiveWindow = Window;
	if(PreviousActiveWindow.IsValid())
	{
		MessageHandler->OnWindowActivationChanged(PreviousActiveWindow.ToSharedRef(), EWindowActivation::Deactivate);
		UE_LOG(LogLinuxWindowEvent, Verbose, TEXT("WM_ACTIVATE,    wParam = WA_INACTIVE     : %d"), PreviousActiveWindow->GetID());
	}
	MessageHandler->OnWindowActivationChanged(CurrentlyActiveWindow.ToSharedRef(), EWindowActivation::Activate);
	UE_LOG(LogLinuxWindowEvent, Verbose, TEXT("WM_ACTIVATE,    wParam = WA_ACTIVE       : %d"), CurrentlyActiveWindow->GetID());
}

void FLinuxApplication::ActivateRootWindow(const TSharedPtr< FLinuxWindow >& Window)
{
	TSharedPtr< FLinuxWindow > ParentWindow = Window;
	while(ParentWindow.IsValid() && ParentWindow->GetParent().IsValid())
	{
		ParentWindow = ParentWindow->GetParent();
	}
	ActivateWindow(ParentWindow);
}

TSharedPtr< FLinuxWindow > FLinuxApplication::GetRootWindow(const TSharedPtr< FLinuxWindow >& Window)
{
	TSharedPtr< FLinuxWindow > ParentWindow = Window;
	while(ParentWindow->GetParent().IsValid())
	{
		ParentWindow = ParentWindow->GetParent();
	}
	return ParentWindow;
}

bool FLinuxApplication::Exec(UWorld* InWorld, const TCHAR* Cmd, FOutputDevice& Ar)
{
	// Ignore any execs that doesn't start with LinuxApp
	if (!FParse::Command(&Cmd, TEXT("LinuxApp")))
	{
		return false;
	}

	if (FParse::Command(&Cmd, TEXT("Cursor")))
	{
		return HandleCursorCommand(Cmd, Ar);
	}
	else if (FParse::Command(&Cmd, TEXT("Window")))
	{
		return HandleWindowCommand(Cmd, Ar);
	}

	return false;
}

bool FLinuxApplication::HandleCursorCommand(const TCHAR* Cmd, FOutputDevice& Ar)
{
	if (FParse::Command(&Cmd, TEXT("Status")))
	{
		FLinuxCursor *LinuxCursor = static_cast<FLinuxCursor*>(Cursor.Get());
		FVector2D CurrentPosition = LinuxCursor->GetPosition();

		Ar.Logf(TEXT("Cursor status:"));
		Ar.Logf(TEXT("Position: (%f, %f)"), CurrentPosition.X, CurrentPosition.Y);
		Ar.Logf(TEXT("IsHidden: %s"), LinuxCursor->IsHidden() ? TEXT("true") : TEXT("false"));
		Ar.Logf(TEXT("bIsMouseCaptureEnabled: %s"), bIsMouseCaptureEnabled ? TEXT("true") : TEXT("false"));
		Ar.Logf(TEXT("bUsingHighPrecisionMouseInput: %s"), bUsingHighPrecisionMouseInput ? TEXT("true") : TEXT("false"));
		Ar.Logf(TEXT("bIsMouseCaptureEnabled: %s"), bIsMouseCaptureEnabled ? TEXT("true") : TEXT("false"));

		return true;
	}

	return false;
}

bool FLinuxApplication::HandleWindowCommand(const TCHAR* Cmd, FOutputDevice& Ar)
{
	if (FParse::Command(&Cmd, TEXT("List")))
	{
		Ar.Logf(TEXT("Window list:"));
		for (int WindowIdx = 0, NumWindows = Windows.Num(); WindowIdx < NumWindows; ++WindowIdx)
		{
			Ar.Logf(TEXT("%d: native handle: %p, debugging ID: %d"), WindowIdx, Windows[WindowIdx]->GetHWnd(), Windows[WindowIdx]->GetID());
		}

		return true;
	}

	return false;
}
>>>>>>> a8a797ea
<|MERGE_RESOLUTION|>--- conflicted
+++ resolved
@@ -47,22 +47,12 @@
 
 	LinuxApplication = new FLinuxApplication();
 
-<<<<<<< HEAD
-	SDLControllerState* ControllerState = LinuxApplication->ControllerStates;
-=======
 	int32 ControllerIndex = 0;
 
->>>>>>> a8a797ea
 	for (int i = 0; i < SDL_NumJoysticks(); ++i)
 	{
 		if (SDL_IsGameController(i))
 		{
-<<<<<<< HEAD
-			ControllerState->controller = SDL_GameControllerOpen(i);
-			if (ControllerState++->controller == nullptr)
-			{
-				UE_LOG(LogLoad, Warning, TEXT("Could not open gamecontroller %i: %s\n"), i, UTF8_TO_TCHAR(SDL_GetError()));
-=======
 			auto Controller = SDL_GameControllerOpen(i);
 			if (Controller == nullptr)
 			{
@@ -74,7 +64,6 @@
 				LinuxApplication->ControllerStates.Add(Id);
 				LinuxApplication->ControllerStates[Id].Controller = Controller;
 				LinuxApplication->ControllerStates[Id].ControllerIndex = ControllerIndex++;
->>>>>>> a8a797ea
 			}
 		}
 	}
@@ -92,16 +81,10 @@
 	,	bActivateApp(false)
 	,	bLockToCurrentMouseType(false)
 	,	LastTimeCachedDisplays(-1.0)
-	,	bEscapeKeyPressed(false)
 {
 	bUsingHighPrecisionMouseInput = false;
 	bAllowedToDeferMessageProcessing = true;
 	MouseCaptureWindow = NULL;
-<<<<<<< HEAD
-	ControllerStates = new SDLControllerState[SDL_NumJoysticks()];
-	FMemory::Memset(ControllerStates, 0, sizeof(SDLControllerState) * SDL_NumJoysticks());
-=======
->>>>>>> a8a797ea
 
 	fMouseWheelScrollAccel = 1.0f;
 	if (GConfig)
@@ -148,11 +131,7 @@
 	Windows.Add(Window);
 
 	// Add the windows into the focus stack.
-<<<<<<< HEAD
-	if (!Window->IsTooltipWindow() || Window->IsActivateWhenFirstShown())
-=======
 	if (Window->IsFocusWhenFirstShown())
->>>>>>> a8a797ea
 	{
 		RevertFocusStack.Add(Window);
 	}
@@ -264,17 +243,6 @@
 			const uint32 CharCode = CharCodeFromSDLKeySym(KeySym);
 			const bool bIsRepeated = KeyEvent.repeat != 0;
 
-			/*
-				The variable bEscapeKeyPressed is used to figure out if the user tried to close a open 
-				Popup Menu Window. We have to set this before OnKeyDown because Slate will destroy the 
-				window before we can actually use that flag correctly in the RemoveRevertFocusWindow member 
-				function.
-			*/
-			if (KeyCode == SDL_SCANCODE_ESCAPE)
-			{
-				bEscapeKeyPressed = true;
-			}
-			
 			// Text input is now handled in SDL_TEXTINPUT: see below
 			MessageHandler->OnKeyDown(KeySym, CharCode, bIsRepeated);
 
@@ -296,16 +264,7 @@
 			const uint32 CharCode = CharCodeFromSDLKeySym(KeySym);
 			const bool IsRepeat = KeyEvent.repeat != 0;
 
-<<<<<<< HEAD
-			if (KeyCode == SDL_SCANCODE_ESCAPE)
-			{
-				bEscapeKeyPressed = false;
-			}
-
-			MessageHandler->OnKeyUp( KeyCode, keyEvent.keysym.sym, IsRepeat );
-=======
 			MessageHandler->OnKeyUp( KeySym, CharCode, IsRepeat );
->>>>>>> a8a797ea
 		}
 		break;
 	case SDL_TEXTINPUT:
@@ -802,11 +761,6 @@
 						// (re)cache native properties
 						CurrentEventWindow->CacheNativeProperties();
 
-<<<<<<< HEAD
-						if (CurrentEventWindow->IsRegularWindow() && CurrentEventWindow->IsActivateWhenFirstShown())
-						{
-							SDL_SetWindowInputFocus(CurrentEventWindow->GetHWnd());
-=======
 						// A window did show up. Is the whole Application active? If not first activate it (ignore tooltips).
 						if (!bActivateApp && !CurrentEventWindow->IsTooltipWindow())
 						{
@@ -833,7 +787,6 @@
 							{
 								SDL_SetWindowInputFocus(CurrentEventWindow->GetHWnd());
 							}
->>>>>>> a8a797ea
 						}
 
 						int Width, Height;
@@ -926,12 +879,7 @@
 							SDL_SetWindowInputFocus(CurrentEventWindow->GetHWnd());
 						}
 
-<<<<<<< HEAD
-						// Raise notification windows if we have some.
-						if(NotificationWindows.Num() > 0)
-=======
 						if (NotificationWindows.Num() > 0)
->>>>>>> a8a797ea
 						{
 							RaiseNotificationWindows(CurrentEventWindow);
 						}
@@ -947,42 +895,16 @@
 
 						if(CurrentFocusWindow != CurrentEventWindow)
 						{
-<<<<<<< HEAD
-							MessageHandler->OnApplicationActivationChanged(true);
-							UE_LOG(LogLinuxWindowEvent, Verbose, TEXT("WM_ACTIVATEAPP(TF), wParam = 1"));
-							bActivateApp = true;
-=======
 							SDL_SetWindowInputFocus(CurrentEventWindow->GetHWnd());
->>>>>>> a8a797ea
 						}
-
-						// Raise notification windows if we have some.
-						if(NotificationWindows.Num() > 0)
-						{
-							RaiseNotificationWindows(CurrentEventWindow);
-						}
 					}
 					break;
 
 				case SDL_WINDOWEVENT_FOCUS_GAINED:
 					{
-<<<<<<< HEAD
-						PreviousActiveWindow = CurrentlyActiveWindow;
-						
-						MessageHandler->OnWindowActivationChanged(CurrentEventWindow.ToSharedRef(), EWindowActivation::Activate);
-						UE_LOG(LogLinuxWindowEvent, Verbose, TEXT("WM_ACTIVATE(FG),    wParam = WA_ACTIVE       : %d"), CurrentEventWindow->GetID());
-						CurrentlyActiveWindow = CurrentEventWindow;
-
-						// Raise notification windows if we have some.
-						if(NotificationWindows.Num() > 0)
-						{
-							RaiseNotificationWindows(CurrentEventWindow);
-						}
-=======
 						UE_LOG(LogLinuxWindowEvent, Verbose, TEXT("WM_SETFOCUS                                 : %d"), CurrentEventWindow->GetID());
 
 						CurrentFocusWindow = CurrentEventWindow;
->>>>>>> a8a797ea
 					}
 					break;
 
@@ -1005,12 +927,7 @@
 								SDL_PushEvent(&event);
 							}
 						}
-<<<<<<< HEAD
-						MessageHandler->OnWindowActivationChanged(CurrentEventWindow.ToSharedRef(), EWindowActivation::Deactivate);
-						UE_LOG(LogLinuxWindowEvent, Verbose, TEXT("WM_ACTIVATE(FL),    wParam = WA_INACTIVE     : %d"), CurrentEventWindow->GetID());
-=======
 						CurrentFocusWindow = nullptr;
->>>>>>> a8a797ea
 					}
 					break;
 				case SDL_WINDOWEVENT_HIDDEN:	// intended fall-through
@@ -1077,15 +994,7 @@
 				// deactivate the whole appliacton. TODO Is that a bug? Do we have to do something?
 				if (!CurrentFocusWindow.IsValid() && !bIsDragWindowButtonPressed)
 				{
-<<<<<<< HEAD
-					MessageHandler->OnApplicationActivationChanged( false );
-					UE_LOG(LogLinuxWindowEvent, Verbose, TEXT("WM_ACTIVATEAPP(UE), wParam = 0"));
-
-					CurrentlyActiveWindow = nullptr;
-					bActivateApp = false;
-=======
 					DeactivateApplication();
->>>>>>> a8a797ea
 				}
 			}
 		}
@@ -1580,22 +1489,6 @@
 			UE_LOG(LogLinuxWindow, Verbose, TEXT("Found Window that is going to be destroyed. Going to revert focus ..."), Window->GetID());
 			RevertFocusStack.RemoveAt(WindowIndex);
 
-<<<<<<< HEAD
-			// Was the deleted window a Blueprint, Cascade, Matinee etc. window?
-			if(Window->IsUtilityWindow() || Window->IsDialogWindow())
-			{
-				// OK, then raise its parent window.
-				SDL_RaiseWindow( Window->GetParent()->GetHWnd() );
-				SDL_SetWindowInputFocus( Window->GetParent()->GetHWnd() );
-				
-				// We reset this here because the user might have clicked the Escape key to close
-				// a dialog window.
-				bEscapeKeyPressed = false;
-			}
-			// Was the deleted window a top level window and we have still at least one other window in the stack?
-			else if(Window->IsTopLevelWindow() && (RevertFocusStack.Num() > 0))
-			{
-=======
 			if(Window->IsUtilityWindow() || Window->IsDialogWindow())
 			{
 				ActivateWindow(Window->GetParent());
@@ -1630,26 +1523,10 @@
 			// Was the deleted window a top level window and we have still at least one other window in the stack?
 			else if (Window->IsTopLevelWindow() && (RevertFocusStack.Num() > 0))
 			{
->>>>>>> a8a797ea
 				// OK, give focus to the one on top of the stack.
 				TSharedPtr< FLinuxWindow > TopmostWindow = RevertFocusStack.Top();
 				if (TopmostWindow.IsValid())
 				{
-<<<<<<< HEAD
-					SDL_RaiseWindow( TopmostWindow->GetHWnd() );
-					SDL_SetWindowInputFocus( TopmostWindow->GetHWnd() );
-
-					// We reset this here because the user might have clicked the Escape key to close
-					// a external window that runs the game.
-					bEscapeKeyPressed = false;
-				}
-			}
-			// Was it a popup menu?
-			else if (Window->IsPopupMenuWindow() && bActivateApp )
-			{
-				// Did the user click an item and the popup menu got closed?
-				if ( bIsDragWindowButtonPressed && Window->IsPointerInsideWindow() )
-=======
 					ActivateWindow(TopmostWindow);
 
 					SDL_RaiseWindow(TopmostWindow->GetHWnd());
@@ -1667,67 +1544,16 @@
 					SDL_SetKeyboardGrab(Window->GetParent()->GetHWnd(), SDL_TRUE);
 				}
 				else
->>>>>>> a8a797ea
 				{
 					SDL_SetWindowInputFocus(Window->GetParent()->GetHWnd());
 				}
-<<<<<<< HEAD
-				// Did the user hit the Escape Key to close popup menu window with all its submenus?
-				else if(bEscapeKeyPressed && bInsideOwnWindow)
-				{
-					/* 
-						We have to revert back the focus to the previous submenu until we reach
-						the one its parent is the top level window.
-					*/
-					SDL_RaiseWindow(Window->GetParent()->GetHWnd() );
- 					SDL_SetWindowInputFocus(Window->GetParent()->GetHWnd() );
-
-					// We reached to point where the parent of this destroyed popup menu window
-					// is the top level window. Because we set already the focus we reset the
-					// flag because all submenu of the popup menu window got closed.
-					if(!Window->GetParent()->IsPopupMenuWindow())
-					{
-						bEscapeKeyPressed = false;
-					}
-				}
-=======
 				UE_LOG(LogLinuxWindowType, Verbose, TEXT("FLinuxWindow::Destroy: Going to revert focus to %d"), Window->GetParent()->GetID());
->>>>>>> a8a797ea
 			}
 			break;
 		}
 	}
 }
 
-<<<<<<< HEAD
-void FLinuxApplication::RemoveNotificationWindow(SDL_HWindow HWnd)
-{
-	for (int32 WindowIndex=0; WindowIndex < NotificationWindows.Num(); ++WindowIndex)
-	{
-		TSharedRef< FLinuxWindow > Window = NotificationWindows[ WindowIndex ];
-		
-		if ( Window->GetHWnd() == HWnd )
-		{
-			NotificationWindows.RemoveAt(WindowIndex);
-			return;
-		}
-	}
-}
-
-void FLinuxApplication::RaiseNotificationWindows( const TSharedPtr< FLinuxWindow >& ParentWindow)
-{
-	// Raise notification window only for the correct parent window.
-	// TODO Do we have to make this restriction?
-	for (int32 WindowIndex=0; WindowIndex < NotificationWindows.Num(); ++WindowIndex)
-	{
-		TSharedRef< FLinuxWindow > NotificationWindow = NotificationWindows[WindowIndex];
-		if(ParentWindow == NotificationWindow->GetParent())
-		{
-			SDL_RaiseWindow(NotificationWindow->GetHWnd());
-		}
-	}
-}
-=======
 void FLinuxApplication::ActivateApplication()
 {
 	MessageHandler->OnApplicationActivationChanged( true );
@@ -1832,4 +1658,3 @@
 
 	return false;
 }
->>>>>>> a8a797ea
