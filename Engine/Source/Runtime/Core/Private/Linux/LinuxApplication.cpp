// Copyright 1998-2016 Epic Games, Inc. All Rights Reserved.

#include "CorePrivatePCH.h"
#include "LinuxApplication.h"
#include "LinuxWindow.h"
#include "LinuxCursor.h"
#include "GenericApplicationMessageHandler.h"
#include "IInputInterface.h"
#include "IInputDeviceModule.h"
#include "IInputDevice.h"

#if WITH_EDITOR
#include "ModuleManager.h"
#endif

//
// GameController thresholds
//
#define GAMECONTROLLER_LEFT_THUMB_DEADZONE  7849
#define GAMECONTROLLER_RIGHT_THUMB_DEADZONE 8689
#define GAMECONTROLLER_TRIGGER_THRESHOLD    30

float ShortToNormalFloat(short AxisVal)
{
	// normalize [-32768..32767] -> [-1..1]
	const float Norm = (AxisVal <= 0 ? 32768.f : 32767.f);
	return float(AxisVal) / Norm;
}

FLinuxApplication* LinuxApplication = NULL;

FLinuxApplication* FLinuxApplication::CreateLinuxApplication()
{
	if (!FPlatformMisc::PlatformInitMultimedia()) //	will not initialize more than once
	{
		UE_LOG(LogInit, Fatal, TEXT("FLinuxApplication::CreateLinuxApplication() : PlatformInitMultimedia() failed, cannot create application instance."));
		// unreachable
		return nullptr;
	}

#if DO_CHECK
	uint32 InitializedSubsystems = SDL_WasInit(SDL_INIT_EVERYTHING);
	check(InitializedSubsystems & SDL_INIT_EVENTS);
	check(InitializedSubsystems & SDL_INIT_JOYSTICK);
	check(InitializedSubsystems & SDL_INIT_GAMECONTROLLER);
#endif // DO_CHECK

	LinuxApplication = new FLinuxApplication();

	int32 ControllerIndex = 0;

	for (int i = 0; i < SDL_NumJoysticks(); ++i)
	{
		if (SDL_IsGameController(i))
		{
			auto Controller = SDL_GameControllerOpen(i);
			if (Controller == nullptr)
			{
				UE_LOG(LogLoad, Warning, TEXT("Could not open gamecontroller %i: %s\n"), i, ANSI_TO_TCHAR(SDL_GetError()) );
			}
			else
			{
				SDL_JoystickID Id = SDL_JoystickInstanceID(SDL_GameControllerGetJoystick(Controller));
				LinuxApplication->ControllerStates.Add(Id);
				LinuxApplication->ControllerStates[Id].Controller = Controller;
				LinuxApplication->ControllerStates[Id].ControllerIndex = ControllerIndex++;
			}
		}
	}
	return LinuxApplication;
}


FLinuxApplication::FLinuxApplication() 
	:	GenericApplication( MakeShareable( new FLinuxCursor() ) )
	,	bIsMouseCursorLocked(false)
	,	bIsMouseCaptureEnabled(false)
	,	bHasLoadedInputPlugins(false)
	,	bInsideOwnWindow(false)
	,	bIsDragWindowButtonPressed(false)
	,	bActivateApp(false)
	,	bLockToCurrentMouseType(false)
	,	LastTimeCachedDisplays(-1.0)
{
	bUsingHighPrecisionMouseInput = false;
	bAllowedToDeferMessageProcessing = true;
	MouseCaptureWindow = NULL;

	fMouseWheelScrollAccel = 1.0f;
	if (GConfig)
	{
		GConfig->GetFloat(TEXT("X11.Tweaks"), TEXT( "MouseWheelScrollAcceleration" ), fMouseWheelScrollAccel, GEngineIni);
	}
}

FLinuxApplication::~FLinuxApplication()
{
	if ( GConfig )
	{
		GConfig->GetFloat(TEXT("X11.Tweaks"), TEXT("MouseWheelScrollAcceleration"), fMouseWheelScrollAccel, GEngineIni);
		GConfig->Flush(false, GEngineIni);
	}
}

void FLinuxApplication::DestroyApplication()
{
	for(auto ControllerIt = ControllerStates.CreateConstIterator(); ControllerIt; ++ControllerIt)
	{
		if(ControllerIt.Value().Controller != nullptr)
		{
			SDL_GameControllerClose(ControllerIt.Value().Controller);
		}
	}
	ControllerStates.Empty();
}

TSharedRef< FGenericWindow > FLinuxApplication::MakeWindow()
{
	return FLinuxWindow::Make();
}

void FLinuxApplication::InitializeWindow(	const TSharedRef< FGenericWindow >& InWindow,
											const TSharedRef< FGenericWindowDefinition >& InDefinition,
											const TSharedPtr< FGenericWindow >& InParent,
											const bool bShowImmediately )
{
	const TSharedRef< FLinuxWindow > Window = StaticCastSharedRef< FLinuxWindow >( InWindow );
	const TSharedPtr< FLinuxWindow > ParentWindow = StaticCastSharedPtr< FLinuxWindow >( InParent );

	Window->Initialize( this, InDefinition, ParentWindow, bShowImmediately );
	Windows.Add(Window);

	// Add the windows into the focus stack.
	if (Window->IsFocusWhenFirstShown())
	{
		RevertFocusStack.Add(Window);
	}

	// Add the window into the notification list if it is a notification window.
	if(Window->IsNotificationWindow())
	{
		NotificationWindows.Add(Window);
	}
}

void FLinuxApplication::SetMessageHandler( const TSharedRef< FGenericApplicationMessageHandler >& InMessageHandler )
{
	GenericApplication::SetMessageHandler(InMessageHandler);
}

namespace
{
	TSharedPtr< FLinuxWindow > FindWindowBySDLWindow(const TArray< TSharedRef< FLinuxWindow > >& WindowsToSearch, SDL_HWindow const WindowHandle)
	{
		for (int32 WindowIndex=0; WindowIndex < WindowsToSearch.Num(); ++WindowIndex)
		{
			TSharedRef< FLinuxWindow > Window = WindowsToSearch[WindowIndex];
			if (Window->GetHWnd() == WindowHandle)
			{
				return Window;
			}
		}

		return TSharedPtr< FLinuxWindow >(nullptr);
	}
}

TSharedPtr< FLinuxWindow > FLinuxApplication::FindWindowBySDLWindow(SDL_Window *win)
{
	return ::FindWindowBySDLWindow(Windows, win);
}

void FLinuxApplication::PumpMessages( const float TimeDelta )
{
	FPlatformMisc::PumpMessages( true );
}

bool FLinuxApplication::IsCursorDirectlyOverSlateWindow() const
{
	return bInsideOwnWindow;
}

void FLinuxApplication::AddPendingEvent( SDL_Event SDLEvent )
{
	if( GPumpingMessagesOutsideOfMainLoop && bAllowedToDeferMessageProcessing )
	{
		PendingEvents.Add( SDLEvent );
	}
	else
	{
		// When not deferring messages, process them immediately
		ProcessDeferredMessage( SDLEvent );
	}
}

bool FLinuxApplication::GeneratesKeyCharMessage(const SDL_KeyboardEvent & KeyDownEvent)
{
	bool bCmdKeyPressed = (KeyDownEvent.keysym.mod & (KMOD_LCTRL | KMOD_RCTRL)) != 0;
	const SDL_Keycode Sym = KeyDownEvent.keysym.sym;

	// filter out command keys, non-ASCI and arrow keycodes that don't generate WM_CHAR under Windows (TODO: find a table?)
	return !bCmdKeyPressed && Sym < 128 &&
		(Sym != SDLK_DOWN && Sym != SDLK_LEFT && Sym != SDLK_RIGHT && Sym != SDLK_UP && Sym != SDLK_DELETE);
}

static inline uint32 CharCodeFromSDLKeySym(const SDL_Keycode KeySym)
{
	if ((KeySym & SDLK_SCANCODE_MASK) != 0)
	{
		return 0;
	}
	else if (KeySym == SDLK_DELETE)  // this doesn't use the scancode mask for some reason.
	{
		return 0;
	}
	return (uint32) KeySym;
}

void FLinuxApplication::ProcessDeferredMessage( SDL_Event Event )
{
	// This function can be reentered when entering a modal tick loop.
	// We need to make a copy of the events that need to be processed or we may end up processing the same messages twice
	SDL_HWindow NativeWindow = NULL;

	// get pointer to window that received this event
	bool bWindowlessEvent = false;
	TSharedPtr< FLinuxWindow > CurrentEventWindow = FindEventWindow(&Event, bWindowlessEvent);

	if (CurrentEventWindow.IsValid())
	{
		NativeWindow = CurrentEventWindow->GetHWnd();
	}
	if (!NativeWindow && !bWindowlessEvent)
	{
		return;
	}
	switch(Event.type)
	{
	case SDL_KEYDOWN:
		{
			const SDL_KeyboardEvent &KeyEvent = Event.key;
			const SDL_Keycode KeySym = KeyEvent.keysym.sym;
			const uint32 CharCode = CharCodeFromSDLKeySym(KeySym);
			const bool bIsRepeated = KeyEvent.repeat != 0;

			// Text input is now handled in SDL_TEXTINPUT: see below
			MessageHandler->OnKeyDown(KeySym, CharCode, bIsRepeated);

			// Backspace input in only caught here.
			if (KeySym == SDLK_BACKSPACE)
			{
				MessageHandler->OnKeyChar('\b', bIsRepeated);
			}
			else if (KeySym == SDLK_RETURN)
			{
				MessageHandler->OnKeyChar('\r', bIsRepeated);
			}
		}
		break;
	case SDL_KEYUP:
		{
			const SDL_KeyboardEvent &KeyEvent = Event.key;
			const SDL_Keycode KeySym = KeyEvent.keysym.sym;
			const uint32 CharCode = CharCodeFromSDLKeySym(KeySym);
			const bool IsRepeat = KeyEvent.repeat != 0;

			MessageHandler->OnKeyUp( KeySym, CharCode, IsRepeat );
		}
		break;
	case SDL_TEXTINPUT:
		{
			// Slate now gets all its text from here, I hope.
			const bool bIsRepeated = false;  //Event.key.repeat != 0;
			const FString TextStr(UTF8_TO_TCHAR(Event.text.text));
			for (auto TextIter = TextStr.CreateConstIterator(); TextIter; ++TextIter)
			{
				MessageHandler->OnKeyChar(*TextIter, bIsRepeated);
			}
		}
		break;
	case SDL_MOUSEMOTION:
		{
			SDL_MouseMotionEvent motionEvent = Event.motion;
			FLinuxCursor *LinuxCursor = (FLinuxCursor*)Cursor.Get();
			LinuxCursor->InvalidateCaches();

			if (LinuxCursor->IsHidden())
			{
				// Check if the mouse got locked for dragging in viewport.
				if (bLockToCurrentMouseType == false)
				{
					int width, height;
					if(bIsMouseCursorLocked && CurrentClipWindow.IsValid())
					{
						NativeWindow =  CurrentClipWindow->GetHWnd();
					}
					
					SDL_GetWindowSize(NativeWindow, &width, &height);
					if (motionEvent.x != (width / 2) || motionEvent.y != (height / 2))
					{
						int xOffset, yOffset;
						GetWindowPositionInEventLoop(NativeWindow, &xOffset, &yOffset);
						LinuxCursor->SetPosition(width / 2 + xOffset, height / 2 + yOffset);
					}
					else
					{
						break;
					}
				}
			}
			else
			{
				int xOffset, yOffset;
				GetWindowPositionInEventLoop(NativeWindow, &xOffset, &yOffset);

				int32 BorderSizeX, BorderSizeY;
				CurrentEventWindow->GetNativeBordersSize(BorderSizeX, BorderSizeY);

				LinuxCursor->SetCachedPosition(motionEvent.x + xOffset + BorderSizeX, motionEvent.y + yOffset + BorderSizeY);

				FVector2D CurrentPosition = LinuxCursor->GetPosition();
				if( LinuxCursor->UpdateCursorClipping( CurrentPosition ) )
				{
					LinuxCursor->SetPosition( CurrentPosition.X, CurrentPosition.Y );
				}
				if( !CurrentEventWindow->GetDefinition().HasOSWindowBorder )
				{
					if ( CurrentEventWindow->IsRegularWindow() )
					{
						MessageHandler->GetWindowZoneForPoint( CurrentEventWindow.ToSharedRef(), CurrentPosition.X - xOffset, CurrentPosition.Y - yOffset );
						MessageHandler->OnCursorSet();
					}
				}
			}

			if(bUsingHighPrecisionMouseInput)
			{
				// hack to work around jumps
				const int kTooFarAway = 100;
				const int kTooFarAwaySquare = kTooFarAway * kTooFarAway;
				if (motionEvent.xrel * motionEvent.xrel + motionEvent.yrel * motionEvent.yrel > kTooFarAwaySquare)
				{
					UE_LOG(LogLinuxWindowEvent, Warning, TEXT("Suppressing too large relative mouse movement due to an apparent bug (%d, %d is larger than treshold %d)"),
						motionEvent.xrel, motionEvent.yrel,
						kTooFarAway
						);
				}
				else
				{
					MessageHandler->OnRawMouseMove(motionEvent.xrel, motionEvent.yrel);
				}
			}
			else
			{
				MessageHandler->OnMouseMove();
			}
		}
		break;
	case SDL_MOUSEBUTTONDOWN:
	case SDL_MOUSEBUTTONUP:
		{
			SDL_MouseButtonEvent buttonEvent = Event.button;

			EMouseButtons::Type button;
			switch(buttonEvent.button)
			{
			case SDL_BUTTON_LEFT:
				button = EMouseButtons::Left;
				break;
			case SDL_BUTTON_MIDDLE:
				button = EMouseButtons::Middle;
				break;
			case SDL_BUTTON_RIGHT:
				button = EMouseButtons::Right;
				break;
			case SDL_BUTTON_X1:
				button = EMouseButtons::Thumb01;
				break;
			case SDL_BUTTON_X2:
				button = EMouseButtons::Thumb02;
				break;
			default:
				button = EMouseButtons::Invalid;
				break;
			}
			
			if (buttonEvent.type == SDL_MOUSEBUTTONUP)
			{
				MessageHandler->OnMouseUp(button);
				
				if (buttonEvent.button == SDL_BUTTON_LEFT)
				{
					// Unlock the mouse dragging type.
					bLockToCurrentMouseType = false;

					bIsDragWindowButtonPressed = false;
				}
			}
			else
			{
				// User clicked any button. Is the application active? If not activate it.
				if (!bActivateApp)
				{
					ActivateApplication();
				}

				if (buttonEvent.button == SDL_BUTTON_LEFT)
				{
					// The user clicked an object and wants to drag maybe. We can use that to disable 
					// the resetting of the cursor. Before the user can drag objects, the pointer will change.
					// Usually it will be EMouseCursor::CardinalCross (Default added after IRC discussion how to fix selection in Front/Top/Side views). 
					// If that happends and the user clicks the left mouse button, we know they want to move something.
					// TODO Is this always true? Need more checks.
					if (((FLinuxCursor*)Cursor.Get())->GetType() != EMouseCursor::None)
					{
						bLockToCurrentMouseType = true;
					}

					bIsDragWindowButtonPressed = true;
				}

				if (buttonEvent.clicks == 2)
				{
					MessageHandler->OnMouseDoubleClick(CurrentEventWindow, button);
				}
				else
				{
					// Check if we have to activate the window.
					if (CurrentlyActiveWindow != CurrentEventWindow)
					{
						ActivateWindow(CurrentEventWindow);
						
						if(NotificationWindows.Num() > 0)
						{
							RaiseNotificationWindows(CurrentEventWindow);
						}
					}

					// Check if we have to set the focus.
					if(CurrentFocusWindow != CurrentEventWindow)
					{
						SDL_RaiseWindow(CurrentEventWindow->GetHWnd());
						if(CurrentEventWindow->IsPopupMenuWindow())
						{
							SDL_SetKeyboardGrab(CurrentEventWindow->GetHWnd(), SDL_TRUE);
						}
						else
						{
							SDL_SetWindowInputFocus(CurrentEventWindow->GetHWnd());
						}
					}

					MessageHandler->OnMouseDown(CurrentEventWindow, button);
				}
			}
		}
		break;
	case SDL_MOUSEWHEEL:
		{
			SDL_MouseWheelEvent *WheelEvent = &Event.wheel;
			float Amount = WheelEvent->y * fMouseWheelScrollAccel;

			MessageHandler->OnMouseWheel(Amount);
		}
		break;
	case SDL_CONTROLLERAXISMOTION:
		{
			SDL_ControllerAxisEvent caxisEvent = Event.caxis;
			FGamepadKeyNames::Type Axis = FGamepadKeyNames::Invalid;
			float AxisValue = ShortToNormalFloat(caxisEvent.value);

			if (!ControllerStates.Contains(caxisEvent.which))
			{
				break;
			}

			SDLControllerState &ControllerState = ControllerStates[caxisEvent.which];

			switch (caxisEvent.axis)
			{
			case SDL_CONTROLLER_AXIS_LEFTX:
				Axis = FGamepadKeyNames::LeftAnalogX;
				if(caxisEvent.value > GAMECONTROLLER_LEFT_THUMB_DEADZONE)
				{
					if(!ControllerState.AnalogOverThreshold[0])
					{
						MessageHandler->OnControllerButtonPressed(FGamepadKeyNames::LeftStickRight, ControllerState.ControllerIndex, false);
						ControllerState.AnalogOverThreshold[0] = true;
					}
				}
				else if(ControllerState.AnalogOverThreshold[0])
				{
					MessageHandler->OnControllerButtonReleased(FGamepadKeyNames::LeftStickRight, ControllerState.ControllerIndex, false);
					ControllerState.AnalogOverThreshold[0] = false;
				}
				if(caxisEvent.value < -GAMECONTROLLER_LEFT_THUMB_DEADZONE)
				{
					if(!ControllerState.AnalogOverThreshold[1])
					{
						MessageHandler->OnControllerButtonPressed(FGamepadKeyNames::LeftStickLeft, ControllerState.ControllerIndex, false);
						ControllerState.AnalogOverThreshold[1] = true;
					}
				}
				else if(ControllerState.AnalogOverThreshold[1])
				{
					MessageHandler->OnControllerButtonReleased(FGamepadKeyNames::LeftStickLeft, ControllerState.ControllerIndex, false);
					ControllerState.AnalogOverThreshold[1] = false;
				}
				break;
			case SDL_CONTROLLER_AXIS_LEFTY:
				Axis = FGamepadKeyNames::LeftAnalogY;
				AxisValue *= -1;
				if(caxisEvent.value > GAMECONTROLLER_LEFT_THUMB_DEADZONE)
				{
					if(!ControllerState.AnalogOverThreshold[2])
					{
						MessageHandler->OnControllerButtonPressed(FGamepadKeyNames::LeftStickDown, ControllerState.ControllerIndex, false);
						ControllerState.AnalogOverThreshold[2] = true;
					}
				}
				else if(ControllerState.AnalogOverThreshold[2])
				{
					MessageHandler->OnControllerButtonReleased(FGamepadKeyNames::LeftStickDown, ControllerState.ControllerIndex, false);
					ControllerState.AnalogOverThreshold[2] = false;
				}
				if(caxisEvent.value < -GAMECONTROLLER_LEFT_THUMB_DEADZONE)
				{
					if(!ControllerState.AnalogOverThreshold[3])
					{
						MessageHandler->OnControllerButtonPressed(FGamepadKeyNames::LeftStickUp, ControllerState.ControllerIndex, false);
						ControllerState.AnalogOverThreshold[3] = true;
					}
				}
				else if(ControllerState.AnalogOverThreshold[3])
				{
					MessageHandler->OnControllerButtonReleased(FGamepadKeyNames::LeftStickUp, ControllerState.ControllerIndex, false);
					ControllerState.AnalogOverThreshold[3] = false;
				}
				break;
			case SDL_CONTROLLER_AXIS_RIGHTX:
				Axis = FGamepadKeyNames::RightAnalogX;
				if(caxisEvent.value > GAMECONTROLLER_RIGHT_THUMB_DEADZONE)
				{
					if(!ControllerState.AnalogOverThreshold[4])
					{
						MessageHandler->OnControllerButtonPressed(FGamepadKeyNames::RightStickRight, ControllerState.ControllerIndex, false);
						ControllerState.AnalogOverThreshold[4] = true;
					}
				}
				else if(ControllerState.AnalogOverThreshold[4])
				{
					MessageHandler->OnControllerButtonReleased(FGamepadKeyNames::RightStickRight, ControllerState.ControllerIndex, false);
					ControllerState.AnalogOverThreshold[4] = false;
				}
				if(caxisEvent.value < -GAMECONTROLLER_RIGHT_THUMB_DEADZONE)
				{
					if(!ControllerState.AnalogOverThreshold[5])
					{
						MessageHandler->OnControllerButtonPressed(FGamepadKeyNames::RightStickLeft, ControllerState.ControllerIndex, false);
						ControllerState.AnalogOverThreshold[5] = true;
					}
				}
				else if(ControllerState.AnalogOverThreshold[5])
				{
					MessageHandler->OnControllerButtonReleased(FGamepadKeyNames::RightStickLeft, ControllerState.ControllerIndex, false);
					ControllerState.AnalogOverThreshold[5] = false;
				}
				break;
			case SDL_CONTROLLER_AXIS_RIGHTY:
				Axis = FGamepadKeyNames::RightAnalogY;
				AxisValue *= -1;
				if(caxisEvent.value > GAMECONTROLLER_RIGHT_THUMB_DEADZONE)
				{
					if(!ControllerState.AnalogOverThreshold[6])
					{
						MessageHandler->OnControllerButtonPressed(FGamepadKeyNames::RightStickDown, ControllerState.ControllerIndex, false);
						ControllerState.AnalogOverThreshold[6] = true;
					}
				}
				else if(ControllerState.AnalogOverThreshold[6])
				{
					MessageHandler->OnControllerButtonReleased(FGamepadKeyNames::RightStickDown, ControllerState.ControllerIndex, false);
					ControllerState.AnalogOverThreshold[6] = false;
				}
				if(caxisEvent.value < -GAMECONTROLLER_RIGHT_THUMB_DEADZONE)
				{
					if(!ControllerState.AnalogOverThreshold[7])
					{
						MessageHandler->OnControllerButtonPressed(FGamepadKeyNames::RightStickUp, ControllerState.ControllerIndex, false);
						ControllerState.AnalogOverThreshold[7] = true;
					}
				}
				else if(ControllerState.AnalogOverThreshold[7])
				{
					MessageHandler->OnControllerButtonReleased(FGamepadKeyNames::RightStickUp, ControllerState.ControllerIndex, false);
					ControllerState.AnalogOverThreshold[7] = false;
				}
				break;
			case SDL_CONTROLLER_AXIS_TRIGGERLEFT:
				Axis = FGamepadKeyNames::LeftTriggerAnalog;
				if(caxisEvent.value > GAMECONTROLLER_TRIGGER_THRESHOLD)
				{
					if(!ControllerState.AnalogOverThreshold[8])
					{
						MessageHandler->OnControllerButtonPressed(FGamepadKeyNames::LeftTriggerThreshold, ControllerState.ControllerIndex, false);
						ControllerState.AnalogOverThreshold[8] = true;
					}
				}
				else if(ControllerState.AnalogOverThreshold[8])
				{
					MessageHandler->OnControllerButtonReleased(FGamepadKeyNames::LeftTriggerThreshold, ControllerState.ControllerIndex, false);
					ControllerState.AnalogOverThreshold[8] = false;
				}
				break;
			case SDL_CONTROLLER_AXIS_TRIGGERRIGHT:
				Axis = FGamepadKeyNames::RightTriggerAnalog;
				if(caxisEvent.value > GAMECONTROLLER_TRIGGER_THRESHOLD)
				{
					if(!ControllerState.AnalogOverThreshold[9])
					{
						MessageHandler->OnControllerButtonPressed(FGamepadKeyNames::RightTriggerThreshold, ControllerState.ControllerIndex, false);
						ControllerState.AnalogOverThreshold[9] = true;
					}
				}
				else if(ControllerState.AnalogOverThreshold[9])
				{
					MessageHandler->OnControllerButtonReleased(FGamepadKeyNames::RightTriggerThreshold, ControllerState.ControllerIndex, false);
					ControllerState.AnalogOverThreshold[9] = false;
				}
				break;
			default:
				break;
			}

			if (Axis != FGamepadKeyNames::Invalid)
			{
				float & ExistingAxisEventValue = ControllerState.AxisEvents.FindOrAdd(Axis);
				ExistingAxisEventValue = AxisValue;
			}
		}
		break;
	case SDL_CONTROLLERBUTTONDOWN:
	case SDL_CONTROLLERBUTTONUP:
		{
			SDL_ControllerButtonEvent cbuttonEvent = Event.cbutton;
			FGamepadKeyNames::Type Button = FGamepadKeyNames::Invalid;

			if (!ControllerStates.Contains(cbuttonEvent.which))
			{
				break;
			}

			switch (cbuttonEvent.button)
			{
			case SDL_CONTROLLER_BUTTON_A:
				Button = FGamepadKeyNames::FaceButtonBottom;
				break;
			case SDL_CONTROLLER_BUTTON_B:
				Button = FGamepadKeyNames::FaceButtonRight;
				break;
			case SDL_CONTROLLER_BUTTON_X:
				Button = FGamepadKeyNames::FaceButtonLeft;
				break;
			case SDL_CONTROLLER_BUTTON_Y:
				Button = FGamepadKeyNames::FaceButtonTop;
				break;
			case SDL_CONTROLLER_BUTTON_BACK:
				Button = FGamepadKeyNames::SpecialLeft;
				break;
			case SDL_CONTROLLER_BUTTON_START:
				Button = FGamepadKeyNames::SpecialRight;
				break;
			case SDL_CONTROLLER_BUTTON_LEFTSTICK:
				Button = FGamepadKeyNames::LeftStickDown;
				break;
			case SDL_CONTROLLER_BUTTON_RIGHTSTICK:
				Button = FGamepadKeyNames::RightStickDown;
				break;
			case SDL_CONTROLLER_BUTTON_LEFTSHOULDER:
				Button = FGamepadKeyNames::LeftShoulder;
				break;
			case SDL_CONTROLLER_BUTTON_RIGHTSHOULDER:
				Button = FGamepadKeyNames::RightShoulder;
				break;
			case SDL_CONTROLLER_BUTTON_DPAD_UP:
				Button = FGamepadKeyNames::DPadUp;
				break;
			case SDL_CONTROLLER_BUTTON_DPAD_DOWN:
				Button = FGamepadKeyNames::DPadDown;
				break;
			case SDL_CONTROLLER_BUTTON_DPAD_LEFT:
				Button = FGamepadKeyNames::DPadLeft;
				break;
			case SDL_CONTROLLER_BUTTON_DPAD_RIGHT:
				Button = FGamepadKeyNames::DPadRight;
				break;
			default:
				break;
			}

			if (Button != FGamepadKeyNames::Invalid)
			{
				if(cbuttonEvent.type == SDL_CONTROLLERBUTTONDOWN)
				{
					MessageHandler->OnControllerButtonPressed(Button, ControllerStates[cbuttonEvent.which].ControllerIndex, false);
				}
				else
				{
					MessageHandler->OnControllerButtonReleased(Button, ControllerStates[cbuttonEvent.which].ControllerIndex, false);
				}
			}
		}
		break;

	case SDL_WINDOWEVENT:
		{
			SDL_WindowEvent windowEvent = Event.window;

			switch (windowEvent.event)
			{
				case SDL_WINDOWEVENT_SIZE_CHANGED:
					{
						int NewWidth  = windowEvent.data1;
						int NewHeight = windowEvent.data2;

						MessageHandler->OnSizeChanged(
							CurrentEventWindow.ToSharedRef(),
							NewWidth,
							NewHeight,
							//	bWasMinimized
							false
						);
					}
					break;

				case SDL_WINDOWEVENT_RESIZED:
					{
						MessageHandler->OnResizingWindow( CurrentEventWindow.ToSharedRef() );
					}
					break;

				case SDL_WINDOWEVENT_CLOSE:
					{
						MessageHandler->OnWindowClose( CurrentEventWindow.ToSharedRef() );
					}
					break;

				case SDL_WINDOWEVENT_SHOWN:
					{
						// (re)cache native properties
						CurrentEventWindow->CacheNativeProperties();

						// A window did show up. Is the whole Application active? If not first activate it (ignore tooltips).
						if (!bActivateApp && !CurrentEventWindow->IsTooltipWindow())
						{
							ActivateApplication();
						}

						// Check if this window is different then the currently active one. If it is another one
						// activate that window and if neccessary deactivate the one which was active.
						if (CurrentlyActiveWindow != CurrentEventWindow && CurrentEventWindow->IsActivateWhenFirstShown())
						{
							ActivateWindow(CurrentEventWindow);
						}

						// Set focus if the window wants to have a focus when first shown.
						if (CurrentEventWindow->IsFocusWhenFirstShown())
						{
							if (CurrentEventWindow->IsPopupMenuWindow())
							{
								// We use grab here because this seems to be a proper way to set focus to an override-redirect window.
								// This prevents additional window changed highlighting in some WMs.
								SDL_SetKeyboardGrab(CurrentEventWindow->GetHWnd(), SDL_TRUE);
							}
							else
							{
								SDL_SetWindowInputFocus(CurrentEventWindow->GetHWnd());
							}
						}
					}
					break;

				case SDL_WINDOWEVENT_MOVED:
					{
						int32 ClientScreenX = windowEvent.data1;
						int32 ClientScreenY = windowEvent.data2;

						int32 BorderSizeX, BorderSizeY;
						CurrentEventWindow->GetNativeBordersSize(BorderSizeX, BorderSizeY);
						ClientScreenX += BorderSizeX;
						ClientScreenY += BorderSizeY;

						MessageHandler->OnMovedWindow(CurrentEventWindow.ToSharedRef(), ClientScreenX, ClientScreenY);
					}
					break;

				case SDL_WINDOWEVENT_MAXIMIZED:
					{
						MessageHandler->OnWindowAction(CurrentEventWindow.ToSharedRef(), EWindowAction::Maximize);
						UE_LOG(LogLinuxWindowEvent, Verbose, TEXT("Window: '%d' got maximized"), CurrentEventWindow->GetID());
					}
					break;

				case SDL_WINDOWEVENT_RESTORED:
					{
						MessageHandler->OnWindowAction(CurrentEventWindow.ToSharedRef(), EWindowAction::Restore);
						UE_LOG(LogLinuxWindowEvent, Verbose, TEXT("Window: '%d' got restored"), CurrentEventWindow->GetID());
					}
					break;

				case SDL_WINDOWEVENT_ENTER:
					{
						if (CurrentEventWindow.IsValid())
						{
							MessageHandler->OnCursorSet();

							bInsideOwnWindow = true;
							UE_LOG(LogLinuxWindow, Verbose, TEXT("Entered one of application windows"));
						}
					}
					break;

				case SDL_WINDOWEVENT_LEAVE:
					{
						if (CurrentEventWindow.IsValid())
						{
							if (GetCapture() != nullptr)
							{
								UpdateMouseCaptureWindow((SDL_HWindow)GetCapture());
							}

							bInsideOwnWindow = false;
							UE_LOG(LogLinuxWindow, Verbose, TEXT("Left an application window we were hovering above."));
						}
					}
					break;

				case SDL_WINDOWEVENT_HIT_TEST:
					{
						// The user clicked into the hit test area (Titlebar for example). Is the whole Application active?
						// If not, first activate (ignore tooltips).
						if (!bActivateApp && !CurrentEventWindow->IsTooltipWindow())
						{
							ActivateApplication();
						}

						// Check if this window is different then the currently active one. If it is another one activate this 
						// window and deactivate the other one.
						if (CurrentlyActiveWindow != CurrentEventWindow)
						{
							ActivateWindow(CurrentEventWindow);
						}

						// Set the input focus.
						if (CurrentEventWindow.IsValid())
						{
							SDL_SetWindowInputFocus(CurrentEventWindow->GetHWnd());
						}

						if (NotificationWindows.Num() > 0)
						{
							RaiseNotificationWindows(CurrentEventWindow);
						}
					}
					break;

				case SDL_WINDOWEVENT_TAKE_FOCUS:
					{
						if (!bActivateApp)
						{
							ActivateApplication();
						}

						// Some windows like notification windows may popup without needing the focus. That is handled in the SDL_WINDOWEVENT_SHOWN case.
						// The problem would be that the WM will send the Take Focus event and wants to set the focus. We don't want it to set it
						// for notifications because they are already handled in the above mentioned event.
						if ((CurrentFocusWindow != CurrentEventWindow) && !CurrentEventWindow->IsNotificationWindow())
						{
							SDL_SetWindowInputFocus(CurrentEventWindow->GetHWnd());
						}
					}
					break;

				case SDL_WINDOWEVENT_FOCUS_GAINED:
					{
						UE_LOG(LogLinuxWindowEvent, Verbose, TEXT("WM_SETFOCUS                                 : %d"), CurrentEventWindow->GetID());

						CurrentFocusWindow = CurrentEventWindow;
					}
					break;

				case SDL_WINDOWEVENT_FOCUS_LOST:
					{
						UE_LOG(LogLinuxWindowEvent, Verbose, TEXT("WM_KILLFOCUS                                : %d"), CurrentEventWindow->GetID());

						// OK, the active window lost focus. This could mean the app went completely out of
						// focus. That means the app must be deactivated. To make sure that the user did
						// not click to another window we delay the deactivation.
						// TODO Figure out if the delay time may cause problems.
						if(CurrentFocusWindow == CurrentEventWindow)
						{
							// Only do if the application is active.
							if(bActivateApp)
							{
								SDL_Event event;
								event.type = SDL_USEREVENT;
								event.user.code = CheckForDeactivation;
								SDL_PushEvent(&event);
							}
						}
						CurrentFocusWindow = nullptr;
					}
					break;
				case SDL_WINDOWEVENT_HIDDEN:	// intended fall-through
				case SDL_WINDOWEVENT_EXPOSED:	// intended fall-through
				case SDL_WINDOWEVENT_MINIMIZED:	// intended fall-through
				default:
					break;
			}
		}
		break;

	case SDL_DROPBEGIN:
		{
			check(DragAndDropQueue.Num() == 0);  // did we get confused?
			check(DragAndDropTextQueue.Num() == 0);  // did we get confused?
		}
		break;

	case SDL_DROPFILE:
		{
			FString tmp = StringUtility::UnescapeURI(UTF8_TO_TCHAR(Event.drop.file));
			DragAndDropQueue.Add(tmp);
			SDL_free(Event.drop.file);
			UE_LOG(LogLinuxWindowEvent, Verbose, TEXT("File dropped: %s"), *tmp);
		}
		break;

	case SDL_DROPTEXT:
		{
			FString tmp = UTF8_TO_TCHAR(Event.drop.file);
			DragAndDropTextQueue.Add(tmp);
			SDL_free(Event.drop.file);
			UE_LOG(LogLinuxWindowEvent, Verbose, TEXT("Text dropped: %s"), *tmp);
		}
		break;

	case SDL_DROPCOMPLETE:
		{
			if (DragAndDropQueue.Num() > 0)
			{
				MessageHandler->OnDragEnterFiles(CurrentEventWindow.ToSharedRef(), DragAndDropQueue);
				MessageHandler->OnDragDrop(CurrentEventWindow.ToSharedRef());
				DragAndDropQueue.Empty();
			}

			if (DragAndDropTextQueue.Num() > 0)
			{
				for (const auto & Text : DragAndDropTextQueue)
				{
					MessageHandler->OnDragEnterText(CurrentEventWindow.ToSharedRef(), Text);
					MessageHandler->OnDragDrop(CurrentEventWindow.ToSharedRef());
				}
				DragAndDropTextQueue.Empty();
			}
			UE_LOG(LogLinuxWindowEvent, Verbose, TEXT("DragAndDrop finished for Window              : %d"), CurrentEventWindow->GetID());
		}
		break;

	case SDL_USEREVENT:
		{
			if(Event.user.code == CheckForDeactivation)
			{
				// If we don't use bIsDragWindowButtonPressed the draged window will be destroyed because we
				// deactivate the whole appliacton. TODO Is that a bug? Do we have to do something?
				if (!CurrentFocusWindow.IsValid() && !bIsDragWindowButtonPressed)
				{
					DeactivateApplication();
				}
			}
		}
		break;
	}
}

EWindowZone::Type FLinuxApplication::WindowHitTest(const TSharedPtr< FLinuxWindow > &Window, int x, int y)
{
	return MessageHandler->GetWindowZoneForPoint(Window.ToSharedRef(), x, y);
}

void FLinuxApplication::ProcessDeferredEvents( const float TimeDelta )
{
	// This function can be reentered when entering a modal tick loop.
	// We need to make a copy of the events that need to be processed or we may end up processing the same messages twice
	SDL_HWindow NativeWindow = NULL;

	TArray< SDL_Event > Events( PendingEvents );
	PendingEvents.Empty();

	for( int32 Index = 0; Index < Events.Num(); ++Index )
	{
		ProcessDeferredMessage( Events[Index] );
	}
}

void FLinuxApplication::PollGameDeviceState( const float TimeDelta )
{
	for(auto ControllerIt = ControllerStates.CreateIterator(); ControllerIt; ++ControllerIt)
	{
		for(auto Event = ControllerIt.Value().AxisEvents.CreateConstIterator(); Event; ++Event)
		{
			MessageHandler->OnControllerAnalog(Event.Key(), ControllerIt.Value().ControllerIndex, Event.Value());
		}
		ControllerIt.Value().AxisEvents.Empty();
	}

	// initialize any externally-implemented input devices (we delay load initialize the array so any plugins have had time to load)
	if (!bHasLoadedInputPlugins)
	{
		TArray<IInputDeviceModule*> PluginImplementations = IModularFeatures::Get().GetModularFeatureImplementations<IInputDeviceModule>(IInputDeviceModule::GetModularFeatureName());
		for (auto InputPluginIt = PluginImplementations.CreateIterator(); InputPluginIt; ++InputPluginIt)
		{
			TSharedPtr<IInputDevice> Device = (*InputPluginIt)->CreateInputDevice(MessageHandler);
			if (Device.IsValid())
			{
				UE_LOG(LogInit, Log, TEXT("Adding external input plugin."));
				ExternalInputDevices.Add(Device);
			}
		}

		bHasLoadedInputPlugins = true;
	}
	
	// Poll externally-implemented devices
	for (auto DeviceIt = ExternalInputDevices.CreateIterator(); DeviceIt; ++DeviceIt)
	{
		(*DeviceIt)->Tick(TimeDelta);
		(*DeviceIt)->SendControllerEvents();
	}
}

TCHAR FLinuxApplication::ConvertChar( SDL_Keysym Keysym )
{
	if (SDL_GetKeyFromScancode(Keysym.scancode) >= 128)
	{
		return 0;
	}

	TCHAR Char = SDL_GetKeyFromScancode(Keysym.scancode);

    if (Keysym.mod & (KMOD_LSHIFT | KMOD_RSHIFT))
    {
        // Convert to uppercase (FIXME: what about CAPS?)
		if( SDL_GetKeyFromScancode(Keysym.scancode)  >= 97 && SDL_GetKeyFromScancode(Keysym.scancode)  <= 122)
        {
            return Keysym.sym - 32;
        }
		else if( SDL_GetKeyFromScancode(Keysym.scancode) >= 91 && SDL_GetKeyFromScancode(Keysym.scancode)  <= 93)
        {
			return SDL_GetKeyFromScancode(Keysym.scancode) + 32; // [ \ ] -> { | }
        }
        else
        {
			switch(SDL_GetKeyFromScancode(Keysym.scancode) )
            {
                case '`': // ` -> ~
                    Char = TEXT('`');
                    break;

                case '-': // - -> _
                    Char = TEXT('_');
                    break;

                case '=': // - -> _
                    Char = TEXT('+');
                    break;

                case ',':
                    Char = TEXT('<');
                    break;

                case '.':
                    Char = TEXT('>');
                    break;

                case ';':
                    Char = TEXT(':');
                    break;

                case '\'':
                    Char = TEXT('\"');
                    break;

                case '/':
                    Char = TEXT('?');
                    break;

                case '0':
                    Char = TEXT(')');
                    break;

                case '9':
                    Char = TEXT('(');
                    break;

                case '8':
                    Char = TEXT('*');
                    break;

                case '7':
                    Char = TEXT('&');
                    break;

                case '6':
                    Char = TEXT('^');
                    break;

                case '5':
                    Char = TEXT('%');
                    break;

                case '4':
                    Char = TEXT('$');
                    break;

                case '3':
                    Char = TEXT('#');
                    break;

                case '2':
                    Char = TEXT('@');
                    break;

                case '1':
                    Char = TEXT('!');
                    break;

                default:
                    break;
            }
        }
    }

    return Char;
}

TSharedPtr< FLinuxWindow > FLinuxApplication::FindEventWindow(SDL_Event* Event, bool& bOutWindowlessEvent)
{
	uint16 WindowID = 0;
	bOutWindowlessEvent = false;

	switch (Event->type)
	{
		case SDL_TEXTINPUT:
			WindowID = Event->text.windowID;
			break;
		case SDL_TEXTEDITING:
			WindowID = Event->edit.windowID;
			break;
		case SDL_KEYDOWN:
		case SDL_KEYUP:
			WindowID = Event->key.windowID;
			break;
		case SDL_MOUSEMOTION:
			WindowID = Event->motion.windowID;
			break;
		case SDL_MOUSEBUTTONDOWN:
		case SDL_MOUSEBUTTONUP:
			WindowID = Event->button.windowID;
			break;
		case SDL_MOUSEWHEEL:
			WindowID = Event->wheel.windowID;
			break;
		case SDL_WINDOWEVENT:
			WindowID = Event->window.windowID;
			break;
		case SDL_DROPBEGIN:
		case SDL_DROPFILE:
		case SDL_DROPTEXT:
		case SDL_DROPCOMPLETE:
			WindowID = Event->drop.windowID;
			break;

		default:
			bOutWindowlessEvent = true;
			return TSharedPtr< FLinuxWindow >(nullptr);
	}

	for (int32 WindowIndex=0; WindowIndex < Windows.Num(); ++WindowIndex)
	{
		TSharedRef< FLinuxWindow > Window = Windows[WindowIndex];
		
		if (SDL_GetWindowID(Window->GetHWnd()) == WindowID)
		{
			return Window;
		}
	}

	return TSharedPtr< FLinuxWindow >(nullptr);
}

void FLinuxApplication::RemoveEventWindow(SDL_HWindow HWnd)
{
	for (int32 WindowIndex=0; WindowIndex < Windows.Num(); ++WindowIndex)
	{
		TSharedRef< FLinuxWindow > Window = Windows[ WindowIndex ];
		
		if ( Window->GetHWnd() == HWnd )
		{
			Windows.RemoveAt(WindowIndex);
			return;
		}
	}
}

FModifierKeysState FLinuxApplication::GetModifierKeys() const
{
	SDL_Keymod modifiers = SDL_GetModState();

	const bool bIsLeftShiftDown		= (modifiers & KMOD_LSHIFT) != 0;
	const bool bIsRightShiftDown	= (modifiers & KMOD_RSHIFT) != 0;
	const bool bIsLeftControlDown	= (modifiers & KMOD_LCTRL) != 0;
	const bool bIsRightControlDown	= (modifiers & KMOD_RCTRL) != 0;
	const bool bIsLeftAltDown		= (modifiers & KMOD_LALT) != 0;
	const bool bIsRightAltDown		= (modifiers & KMOD_RALT) != 0;
	const bool bAreCapsLocked		= (modifiers & KMOD_CAPS) != 0;

	return FModifierKeysState( bIsLeftShiftDown, bIsRightShiftDown, bIsLeftControlDown, bIsRightControlDown, bIsLeftAltDown, bIsRightAltDown, false, false, bAreCapsLocked );
}


void FLinuxApplication::SetCapture( const TSharedPtr< FGenericWindow >& InWindow )
{
	bIsMouseCaptureEnabled = InWindow.IsValid();
	UpdateMouseCaptureWindow( bIsMouseCaptureEnabled ? ((FLinuxWindow*)InWindow.Get())->GetHWnd() : NULL );
}


void* FLinuxApplication::GetCapture( void ) const
{
	return ( bIsMouseCaptureEnabled && MouseCaptureWindow ) ? MouseCaptureWindow : NULL;
}

void FLinuxApplication::UpdateMouseCaptureWindow(SDL_HWindow TargetWindow)
{
	const bool bEnable = bIsMouseCaptureEnabled || bIsMouseCursorLocked;
	FLinuxCursor *LinuxCursor = static_cast<FLinuxCursor*>(Cursor.Get());

	// this is a hacky heuristic which makes QA-ClickHUD work while not ruining SlateViewer...
	bool bShouldGrab = (IS_PROGRAM != 0 || GIsEditor) && !LinuxCursor->IsHidden();

	if (bEnable)
	{
		if (TargetWindow)
		{
			MouseCaptureWindow = TargetWindow;
		}
		if (bShouldGrab && MouseCaptureWindow)
		{
			SDL_CaptureMouse(SDL_TRUE);
		}
	}
	else
	{
		if (MouseCaptureWindow)
		{
			if (bShouldGrab)
			{
				SDL_CaptureMouse(SDL_FALSE);
			}
			MouseCaptureWindow = nullptr;
		}
	}
}

void FLinuxApplication::SetHighPrecisionMouseMode( const bool Enable, const TSharedPtr< FGenericWindow >& InWindow )
{
	MessageHandler->OnCursorSet();
	bUsingHighPrecisionMouseInput = Enable;
}

void FLinuxApplication::RefreshDisplayCache()
{
	const double kCacheLifetime = 5.0;	// ask once in 5 seconds
	
	double CurrentTime = FPlatformTime::Seconds();
	if (CurrentTime - LastTimeCachedDisplays > kCacheLifetime)
	{
		CachedDisplays.Empty();

		int NumDisplays = SDL_GetNumVideoDisplays();

		for (int DisplayIdx = 0; DisplayIdx < NumDisplays; ++DisplayIdx)
		{
			SDL_Rect DisplayBounds;
			SDL_GetDisplayBounds(DisplayIdx, &DisplayBounds);
			
			CachedDisplays.Add(DisplayBounds);
		}

		LastTimeCachedDisplays = CurrentTime;
	}
}

FPlatformRect FLinuxApplication::GetWorkArea( const FPlatformRect& CurrentWindow ) const
{
	(const_cast<FLinuxApplication *>(this))->RefreshDisplayCache();

	// loop over all monitors to determine which one is the best
	int NumDisplays = CachedDisplays.Num();
	if (NumDisplays <= 0)
	{
		// fake something
		return CurrentWindow;
	}

	SDL_Rect BestDisplayBounds = CachedDisplays[0];

	// see if any other are better (i.e. cover top left)
	for (int DisplayIdx = 1; DisplayIdx < NumDisplays; ++DisplayIdx)
	{
		const SDL_Rect & DisplayBounds = CachedDisplays[DisplayIdx];

		// only check top left corner for "bestness"
		if (DisplayBounds.x <= CurrentWindow.Left && DisplayBounds.x + DisplayBounds.w > CurrentWindow.Left &&
			DisplayBounds.y <= CurrentWindow.Top && DisplayBounds.y + DisplayBounds.h > CurrentWindow.Bottom)
		{
			BestDisplayBounds = DisplayBounds;
			// there can be only one, as we don't expect overlapping displays
			break;
		}
	}

	FPlatformRect WorkArea;
	WorkArea.Left	= BestDisplayBounds.x;
	WorkArea.Top	= BestDisplayBounds.y;
	WorkArea.Right	= BestDisplayBounds.x + BestDisplayBounds.w;
	WorkArea.Bottom	= BestDisplayBounds.y + BestDisplayBounds.h;

	return WorkArea;
}

void FLinuxApplication::OnMouseCursorLock( bool bLockEnabled )
{
	bIsMouseCursorLocked = bLockEnabled;
	UpdateMouseCaptureWindow( NULL );
	if(bLockEnabled)
	{
		CurrentClipWindow = CurrentlyActiveWindow;
	}
	else
	{
		CurrentClipWindow = nullptr;
	}
}


bool FLinuxApplication::TryCalculatePopupWindowPosition( const FPlatformRect& InAnchor, const FVector2D& InSize, const EPopUpOrientation::Type Orientation, /*OUT*/ FVector2D* const CalculatedPopUpPosition ) const
{
	return false;
}

void FDisplayMetrics::GetDisplayMetrics(FDisplayMetrics& OutDisplayMetrics)
{
	int NumDisplays = 0;

	if (FPlatformMisc::PlatformInitMultimedia()) //	will not initialize more than once
	{
		NumDisplays = SDL_GetNumVideoDisplays();
	}
	else
	{
		UE_LOG(LogInit, Warning, TEXT("FDisplayMetrics::GetDisplayMetrics: PlatformInitMultimedia() failed, cannot get display metrics"));
	}

	// loop over all monitors to determine which one is the best
	if (NumDisplays <= 0)
	{
		OutDisplayMetrics.PrimaryDisplayWorkAreaRect.Left = 0;
		OutDisplayMetrics.PrimaryDisplayWorkAreaRect.Top = 0;
		OutDisplayMetrics.PrimaryDisplayWorkAreaRect.Right = 0;
		OutDisplayMetrics.PrimaryDisplayWorkAreaRect.Bottom = 0;
		OutDisplayMetrics.VirtualDisplayRect = OutDisplayMetrics.PrimaryDisplayWorkAreaRect;
		OutDisplayMetrics.PrimaryDisplayWidth = 0;
		OutDisplayMetrics.PrimaryDisplayHeight = 0;

		return;
	}
	
	OutDisplayMetrics.MonitorInfo.Empty();
	
	FMonitorInfo Primary;
	SDL_Rect PrimaryBounds, PrimaryUsableBounds;
	SDL_GetDisplayBounds(0, &PrimaryBounds);
	SDL_GetDisplayUsableBounds(0, &PrimaryUsableBounds);

	Primary.Name = UTF8_TO_TCHAR(SDL_GetDisplayName(0));
	Primary.ID = TEXT("display0");
	Primary.NativeWidth = PrimaryBounds.w;
	Primary.NativeHeight = PrimaryBounds.h;
	Primary.bIsPrimary = true;
	OutDisplayMetrics.MonitorInfo.Add(Primary);

	OutDisplayMetrics.PrimaryDisplayWorkAreaRect.Left = PrimaryUsableBounds.x;
	OutDisplayMetrics.PrimaryDisplayWorkAreaRect.Top = PrimaryUsableBounds.y;
	OutDisplayMetrics.PrimaryDisplayWorkAreaRect.Right = PrimaryUsableBounds.x + PrimaryUsableBounds.w;
	OutDisplayMetrics.PrimaryDisplayWorkAreaRect.Bottom = PrimaryUsableBounds.y + PrimaryUsableBounds.h;

	OutDisplayMetrics.PrimaryDisplayWidth = PrimaryBounds.w;
	OutDisplayMetrics.PrimaryDisplayHeight = PrimaryBounds.h;

	// accumulate the total bound rect
	OutDisplayMetrics.VirtualDisplayRect = OutDisplayMetrics.PrimaryDisplayWorkAreaRect;
	for (int DisplayIdx = 1; DisplayIdx < NumDisplays; ++DisplayIdx)
	{
		SDL_Rect DisplayBounds;
		FMonitorInfo Display;
		SDL_GetDisplayBounds(DisplayIdx, &DisplayBounds);
		
		Display.Name = UTF8_TO_TCHAR(SDL_GetDisplayName(DisplayIdx));
		Display.ID = FString::Printf(TEXT("display%d"), DisplayIdx);
		Display.NativeWidth = DisplayBounds.w;
		Display.NativeHeight = DisplayBounds.h;
		Display.bIsPrimary = false;
		OutDisplayMetrics.MonitorInfo.Add(Display);
		
		OutDisplayMetrics.VirtualDisplayRect.Left = FMath::Min(DisplayBounds.x, OutDisplayMetrics.VirtualDisplayRect.Left);
		OutDisplayMetrics.VirtualDisplayRect.Right = FMath::Max(OutDisplayMetrics.VirtualDisplayRect.Right, DisplayBounds.x + DisplayBounds.w);
		OutDisplayMetrics.VirtualDisplayRect.Top = FMath::Min(DisplayBounds.y, OutDisplayMetrics.VirtualDisplayRect.Top);
		OutDisplayMetrics.VirtualDisplayRect.Bottom = FMath::Max(OutDisplayMetrics.VirtualDisplayRect.Bottom, DisplayBounds.y + DisplayBounds.h);
	}
}

void FLinuxApplication::RemoveNotificationWindow(SDL_HWindow HWnd)
{
	for (int32 WindowIndex=0; WindowIndex < NotificationWindows.Num(); ++WindowIndex)
	{
		TSharedRef< FLinuxWindow > Window = NotificationWindows[ WindowIndex ];
		
		if ( Window->GetHWnd() == HWnd )
		{
			NotificationWindows.RemoveAt(WindowIndex);
			return;
		}
	}
}

void FLinuxApplication::RaiseNotificationWindows(const TSharedPtr< FLinuxWindow >& ParentWindow)
{
	// Raise notification window only for the correct parent window.
	// TODO Do we have to make this restriction?
	for (int32 WindowIndex=0; WindowIndex < NotificationWindows.Num(); ++WindowIndex)
	{
		TSharedRef< FLinuxWindow > NotificationWindow = NotificationWindows[WindowIndex];
		if(ParentWindow == NotificationWindow->GetParent())
		{
			SDL_RaiseWindow(NotificationWindow->GetHWnd());
		}
	}
}

void FLinuxApplication::RemoveRevertFocusWindow(SDL_HWindow HWnd)
{
	for (int32 WindowIndex=0; WindowIndex < RevertFocusStack.Num(); ++WindowIndex)
	{
		TSharedRef< FLinuxWindow > Window = RevertFocusStack[ WindowIndex ];

		if (Window->GetHWnd() == HWnd)
		{
			UE_LOG(LogLinuxWindow, Verbose, TEXT("Found Window that is going to be destroyed. Going to revert focus ..."), Window->GetID());
			RevertFocusStack.RemoveAt(WindowIndex);

			if(Window->IsUtilityWindow() || Window->IsDialogWindow())
			{
				ActivateWindow(Window->GetParent());

				SDL_RaiseWindow(Window->GetParent()->GetHWnd() );
				SDL_SetWindowInputFocus(Window->GetParent()->GetHWnd() );
			}
			// Was the deleted window a Blueprint, Cascade, Matinee etc. window?
			else if (Window->IsNotificationWindow())
			{
				// Do not revert focus if the root window of the destroyed window is another one.
				TSharedPtr<FLinuxWindow> RevertFocusToWindow = Window->GetParent(); 
				TSharedPtr<FLinuxWindow> RootWindow = GetRootWindow(Window);
				UE_LOG(LogLinuxWindow, Verbose, TEXT("CurrentlyActiveWindow: %d, RootParentWindow: %d "), 	CurrentlyActiveWindow.IsValid() ? CurrentlyActiveWindow->GetID() : -1,
																											RootWindow.IsValid() ? RootWindow->GetID() : -1);

				// Only do this if the destroyed window had a root and the currently active is neither itself nor the root window.
				// If the currently active window is not the root another window got active before we could destroy it. So we give the focus to the
				// currently active one and the currently active window shouldn't be the destructed one, if yes that means that no other window got active
				// so we can process normally.
				if(CurrentlyActiveWindow.IsValid() && RootWindow.IsValid() && (CurrentlyActiveWindow != RootWindow) && (CurrentlyActiveWindow != Window) )
				{
					UE_LOG(LogLinuxWindow, Verbose, TEXT("Root Parent is different, going to set focus to CurrentlyActiveWindow: %d"), CurrentlyActiveWindow.IsValid() ? CurrentlyActiveWindow->GetID() : -1);
					RevertFocusToWindow = CurrentlyActiveWindow;
				}

				ActivateWindow(RevertFocusToWindow);

				SDL_RaiseWindow(RevertFocusToWindow->GetHWnd());
				SDL_SetWindowInputFocus(RevertFocusToWindow->GetHWnd());
			}
			// Was the deleted window a top level window and we have still at least one other window in the stack?
			else if (Window->IsTopLevelWindow() && (RevertFocusStack.Num() > 0))
			{
				// OK, give focus to the one on top of the stack.
				TSharedPtr< FLinuxWindow > TopmostWindow = RevertFocusStack.Top();
				if (TopmostWindow.IsValid())
				{
					ActivateWindow(TopmostWindow);

					SDL_RaiseWindow(TopmostWindow->GetHWnd());
					SDL_SetWindowInputFocus(TopmostWindow->GetHWnd());
				}
			}
			// Was it a popup menu?
			else if (Window->IsPopupMenuWindow() && bActivateApp)
			{
				ActivateWindow(Window->GetParent());

				SDL_RaiseWindow(Window->GetParent()->GetHWnd());
				if(Window->GetParent()->IsPopupMenuWindow())
				{
					SDL_SetKeyboardGrab(Window->GetParent()->GetHWnd(), SDL_TRUE);
				}
				else
				{
					SDL_SetWindowInputFocus(Window->GetParent()->GetHWnd());
				}
				UE_LOG(LogLinuxWindowType, Verbose, TEXT("FLinuxWindow::Destroy: Going to revert focus to %d"), Window->GetParent()->GetID());
			}
			break;
		}
	}
}

void FLinuxApplication::ActivateApplication()
{
	MessageHandler->OnApplicationActivationChanged( true );
	bActivateApp = true;
	UE_LOG(LogLinuxWindowEvent, Verbose, TEXT("WM_ACTIVATEAPP, wParam = 1"));
}

void FLinuxApplication::DeactivateApplication()
{
	MessageHandler->OnApplicationActivationChanged( false );
	CurrentlyActiveWindow = nullptr;
	CurrentFocusWindow = nullptr;
	bActivateApp = false;
	UE_LOG(LogLinuxWindowEvent, Verbose, TEXT("WM_ACTIVATEAPP, wParam = 0"));
}

void FLinuxApplication::ActivateWindow(const TSharedPtr< FLinuxWindow >& Window) 
{
	PreviousActiveWindow = CurrentlyActiveWindow;
	CurrentlyActiveWindow = Window;
	if(PreviousActiveWindow.IsValid())
	{
		MessageHandler->OnWindowActivationChanged(PreviousActiveWindow.ToSharedRef(), EWindowActivation::Deactivate);
		UE_LOG(LogLinuxWindowEvent, Verbose, TEXT("WM_ACTIVATE,    wParam = WA_INACTIVE     : %d"), PreviousActiveWindow->GetID());
	}
	MessageHandler->OnWindowActivationChanged(CurrentlyActiveWindow.ToSharedRef(), EWindowActivation::Activate);
	UE_LOG(LogLinuxWindowEvent, Verbose, TEXT("WM_ACTIVATE,    wParam = WA_ACTIVE       : %d"), CurrentlyActiveWindow->GetID());
}

void FLinuxApplication::ActivateRootWindow(const TSharedPtr< FLinuxWindow >& Window)
{
	TSharedPtr< FLinuxWindow > ParentWindow = Window;
	while(ParentWindow.IsValid() && ParentWindow->GetParent().IsValid())
	{
		ParentWindow = ParentWindow->GetParent();
	}
	ActivateWindow(ParentWindow);
}

TSharedPtr< FLinuxWindow > FLinuxApplication::GetRootWindow(const TSharedPtr< FLinuxWindow >& Window)
{
	TSharedPtr< FLinuxWindow > ParentWindow = Window;
	while(ParentWindow->GetParent().IsValid())
	{
		ParentWindow = ParentWindow->GetParent();
	}
	return ParentWindow;
}

bool FLinuxApplication::Exec(UWorld* InWorld, const TCHAR* Cmd, FOutputDevice& Ar)
{
	// Ignore any execs that doesn't start with LinuxApp
	if (!FParse::Command(&Cmd, TEXT("LinuxApp")))
	{
		return false;
	}

	if (FParse::Command(&Cmd, TEXT("Cursor")))
	{
		return HandleCursorCommand(Cmd, Ar);
	}
	else if (FParse::Command(&Cmd, TEXT("Window")))
	{
		return HandleWindowCommand(Cmd, Ar);
	}

	return false;
}

bool FLinuxApplication::HandleCursorCommand(const TCHAR* Cmd, FOutputDevice& Ar)
{
	if (FParse::Command(&Cmd, TEXT("Status")))
	{
		FLinuxCursor *LinuxCursor = static_cast<FLinuxCursor*>(Cursor.Get());
		FVector2D CurrentPosition = LinuxCursor->GetPosition();

		Ar.Logf(TEXT("Cursor status:"));
		Ar.Logf(TEXT("Position: (%f, %f)"), CurrentPosition.X, CurrentPosition.Y);
		Ar.Logf(TEXT("IsHidden: %s"), LinuxCursor->IsHidden() ? TEXT("true") : TEXT("false"));
		Ar.Logf(TEXT("bIsMouseCaptureEnabled: %s"), bIsMouseCaptureEnabled ? TEXT("true") : TEXT("false"));
		Ar.Logf(TEXT("bUsingHighPrecisionMouseInput: %s"), bUsingHighPrecisionMouseInput ? TEXT("true") : TEXT("false"));
		Ar.Logf(TEXT("bIsMouseCaptureEnabled: %s"), bIsMouseCaptureEnabled ? TEXT("true") : TEXT("false"));

		return true;
	}

	return false;
}

bool FLinuxApplication::HandleWindowCommand(const TCHAR* Cmd, FOutputDevice& Ar)
{
	if (FParse::Command(&Cmd, TEXT("List")))
	{
		Ar.Logf(TEXT("Window list:"));
		for (int WindowIdx = 0, NumWindows = Windows.Num(); WindowIdx < NumWindows; ++WindowIdx)
		{
			Ar.Logf(TEXT("%d: native handle: %p, debugging ID: %d"), WindowIdx, Windows[WindowIdx]->GetHWnd(), Windows[WindowIdx]->GetID());
		}

		return true;
	}

	return false;
}

void FLinuxApplication::SaveWindowLocationsForEventLoop(void)
{
	for (int32 WindowIndex = 0; WindowIndex < Windows.Num(); ++WindowIndex)
	{
		TSharedRef< FLinuxWindow > Window = Windows[WindowIndex];
		int x = 0;
		int y = 0;
		SDL_HWindow NativeWindow = Window->GetHWnd();
		SDL_GetWindowPosition(NativeWindow, &x, &y);
		SavedWindowLocationsForEventLoop.FindOrAdd(NativeWindow) = FVector2D(x, y);
	}
}

void FLinuxApplication::ClearWindowLocationsAfterEventLoop(void)
{
	SavedWindowLocationsForEventLoop.Empty();
}

void FLinuxApplication::GetWindowPositionInEventLoop(SDL_HWindow NativeWindow, int *x, int *y)
{
	FVector2D *Position = SavedWindowLocationsForEventLoop.Find(NativeWindow);
	if(Position)
	{
		// Found saved location.
		*x = Position->X;
		*y = Position->Y;
	}
	else if(NativeWindow)
	{
		SDL_GetWindowPosition(NativeWindow, x, y);

		// If we've hit this case, then we're either not in the event
		// loop, or suddenly have a new window to keep track of.
		// Record the initial window position.
		SavedWindowLocationsForEventLoop.FindOrAdd(NativeWindow) = FVector2D(*x, *y);
	}
	else
	{
		UE_LOG(LogLinuxWindowEvent, Error, TEXT("Tried to get the location of a non-existing window\n"));
		*x = 0;
		*y = 0;
	}
<<<<<<< HEAD
=======
}

bool FLinuxApplication::IsMouseAttached() const
{
	int rc;
	char Mouse[64] = "/sys/class/input/mouse0";
	int MouseIdx = strlen(Mouse) - 1;
	strcat(Mouse, "/device/name");

	for (int i=0; i<9; i++)
	{
		Mouse[MouseIdx] = '0' + i;
		if (access(Mouse, F_OK) == 0)
		{
			return true;
		}
	}

	return false;
>>>>>>> 73f66985
}<|MERGE_RESOLUTION|>--- conflicted
+++ resolved
@@ -1682,8 +1682,6 @@
 		*x = 0;
 		*y = 0;
 	}
-<<<<<<< HEAD
-=======
 }
 
 bool FLinuxApplication::IsMouseAttached() const
@@ -1703,5 +1701,4 @@
 	}
 
 	return false;
->>>>>>> 73f66985
 }