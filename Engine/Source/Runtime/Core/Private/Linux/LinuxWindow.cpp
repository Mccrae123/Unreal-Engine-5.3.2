--- conflicted
+++ resolved
@@ -122,7 +122,6 @@
 	}
 	// This is a notification window.
 	else if (InParent.IsValid() && !Definition->HasOSWindowBorder &&
-<<<<<<< HEAD
 		Definition->AcceptsInput && !Definition->IsTopmostWindow && 
 		!Definition->AppearsInTaskbar && !Definition->HasSizingFrame &&
 		!Definition->IsModalWindow && !Definition->IsRegularWindow &&
@@ -148,33 +147,6 @@
 		Definition->AcceptsInput && !Definition->IsTopmostWindow && 
 		!Definition->AppearsInTaskbar && !Definition->HasSizingFrame &&
 		!Definition->IsModalWindow && !Definition->IsRegularWindow &&
-=======
-		Definition->AcceptsInput && !Definition->IsTopmostWindow && 
-		!Definition->AppearsInTaskbar && !Definition->HasSizingFrame &&
-		!Definition->IsModalWindow && !Definition->IsRegularWindow &&
-		!Definition->ActivateWhenFirstShown && Definition->SizeWillChangeOften)
-	{
-		WindowStyle |= SDL_WINDOW_NOTIFICATION;
-		bIsNotificationWindow = true;
-		UE_LOG(LogLinuxWindowType, Verbose, TEXT("*** New Window is a Notification Window ***"));
-	}
-	// Is it another notification window?
-	else if (InParent.IsValid() && !Definition->HasOSWindowBorder &&
-		Definition->AcceptsInput && !Definition->IsTopmostWindow && 
-		!Definition->AppearsInTaskbar && !Definition->HasSizingFrame &&
-		Definition->IsModalWindow && !Definition->IsRegularWindow &&
-		Definition->ActivateWhenFirstShown && !Definition->SizeWillChangeOften)
-	{
-		WindowStyle |= SDL_WINDOW_NOTIFICATION;
-		bIsNotificationWindow = true;
-		UE_LOG(LogLinuxWindowType, Verbose, TEXT("*** New Window is another Notification Window ***"));
-	}
-	// This is a popup menu window?
-	else if (InParent.IsValid() && !Definition->HasOSWindowBorder &&
-		Definition->AcceptsInput && !Definition->IsTopmostWindow && 
-		!Definition->AppearsInTaskbar && !Definition->HasSizingFrame &&
-		!Definition->IsModalWindow && !Definition->IsRegularWindow &&
->>>>>>> a8a797ea
 		Definition->ActivateWhenFirstShown && !Definition->SizeWillChangeOften)
 	{
 		WindowStyle |= SDL_WINDOW_POPUP_MENU;
@@ -200,11 +172,7 @@
 		!Definition->IsModalWindow && !Definition->IsRegularWindow &&
 		!Definition->ActivateWhenFirstShown && !Definition->SizeWillChangeOften)
 	{
-<<<<<<< HEAD
-		// TODO Experimental
-=======
 		// TODO Experimental (The SDL_WINDOW_DND sets focus)
->>>>>>> a8a797ea
 		WindowStyle |= SDL_WINDOW_DND;
 		bIsDragAndDropWindow = true;
 		UE_LOG(LogLinuxWindowType, Verbose, TEXT("*** New Window is a Drag and Drop Window ***"));
@@ -349,10 +317,7 @@
 void FLinuxWindow::Destroy()
 {
 	OwningApplication->RemoveRevertFocusWindow( HWnd );
-<<<<<<< HEAD
-=======
 	OwningApplication->RemoveEventWindow( HWnd );
->>>>>>> a8a797ea
 	OwningApplication->RemoveNotificationWindow( HWnd );
 
 	SDL_DestroyWindow( HWnd );
@@ -663,7 +628,6 @@
 }
 
 bool FLinuxWindow::IsNotificationWindow() const
-<<<<<<< HEAD
 {
 	return bIsNotificationWindow;
 }
@@ -671,52 +635,6 @@
 bool FLinuxWindow::IsTopLevelWindow() const
 {
 	return bIsTopLevelWindow;
-}
-
-bool FLinuxWindow::IsDialogWindow() const
-{
-	return bIsDialogWindow;
-}
-
-bool FLinuxWindow::IsDragAndDropWindow() const
-{
-	return bIsDragAndDropWindow;
-}
-
-bool FLinuxWindow::IsUtilityWindow() const
-{
-	return bIsUtilityWindow;
-}
-
-bool FLinuxWindow::IsActivateWhenFirstShown() const
-{
-	return Definition->ActivateWhenFirstShown;
-}
-
-uint32 FLinuxWindow::GetID() const
-=======
->>>>>>> a8a797ea
-{
-	return bIsNotificationWindow;
-}
-
-bool FLinuxWindow::IsTopLevelWindow() const
-{
-<<<<<<< HEAD
-	UE_LOG(LogLinuxWindowType, Log, TEXT("---------- Windows ID: %d Properties -----------)"), GetID());
-	UE_LOG(LogLinuxWindowType, Log, TEXT("InParent: %d"), ParentWindow.IsValid());
-	UE_LOG(LogLinuxWindowType, Log, TEXT("HasOSWindowBorder: %d"), Definition->HasOSWindowBorder);
-	UE_LOG(LogLinuxWindowType, Log, TEXT("IsTopmostWindow: %d"), Definition->IsTopmostWindow);
-	UE_LOG(LogLinuxWindowType, Log, TEXT("HasSizingFrame: %d"), Definition->HasSizingFrame);
-	UE_LOG(LogLinuxWindowType, Log, TEXT("AppearsInTaskbar: %d"), Definition->AppearsInTaskbar);
-	UE_LOG(LogLinuxWindowType, Log, TEXT("AcceptsInput: %d"), Definition->AcceptsInput);
-	UE_LOG(LogLinuxWindowType, Log, TEXT("IsModalWindow: %d"), Definition->IsModalWindow);
-	UE_LOG(LogLinuxWindowType, Log, TEXT("IsRegularWindow: %d"), Definition->IsRegularWindow);
-	UE_LOG(LogLinuxWindowType, Log, TEXT("ActivateWhenFirstShown: %d"), Definition->ActivateWhenFirstShown);
-	UE_LOG(LogLinuxWindowType, Log, TEXT("SizeWillChangeOften: %d"), Definition->SizeWillChangeOften);
-=======
-	return bIsTopLevelWindow;
->>>>>>> a8a797ea
 }
 
 bool FLinuxWindow::IsDialogWindow() const
