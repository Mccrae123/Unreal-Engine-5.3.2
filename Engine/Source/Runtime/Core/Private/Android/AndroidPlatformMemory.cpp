--- conflicted
+++ resolved
@@ -13,6 +13,10 @@
 #include <sys/sysinfo.h>
 #include <sys/mman.h>
 
+#include "Android/AndroidPlatformCrashContext.h"
+#include "Async/TaskGraphInterfaces.h"
+#include "Async/Async.h"
+
 #define JNI_CURRENT_VERSION JNI_VERSION_1_6
 extern JavaVM* GJavaVM;
 
@@ -54,6 +58,8 @@
 		);
 }
 
+extern void (*GMemoryWarningHandler)(const FGenericMemoryWarningContext& Context);
+
 namespace AndroidPlatformMemory
 {
 	/**
@@ -96,6 +102,28 @@
 		// we were unable to find whitespace in front of the number
 		return 0;
 	}
+
+	static FAndroidMemoryWarningContext GAndroidMemoryWarningContext;
+	static void SendMemoryWarningContext()
+	{
+		if (FTaskGraphInterface::IsRunning())
+		{
+			// Run on game thread to avoid mem handler callback getting confused.
+			AsyncTask(ENamedThreads::GameThread, [AndroidMemoryWarningContext = GAndroidMemoryWarningContext]()
+				{
+					if (GMemoryWarningHandler)
+					{
+						// note that we may also call this when recovering from low memory conditions. (i.e. not in low memory state.)
+						GMemoryWarningHandler(AndroidMemoryWarningContext);
+					}
+				});
+		}
+		else
+		{
+			const FAndroidMemoryWarningContext& Context = GAndroidMemoryWarningContext;
+			UE_LOG(LogAndroid, Warning, TEXT("Not calling memory warning handler, received too early. Last Trim Memory State: %d"), (int)Context.LastTrimMemoryState);
+		}
+	}
 }
 
 extern int32 AndroidThunkCpp_GetMetaDataInt(const FString& Key);
@@ -207,6 +235,31 @@
 	return MemoryStats;
 }
 
+FGenericPlatformMemoryStats::EMemoryPressureStatus FPlatformMemoryStats::GetMemoryPressureStatus()
+{
+	// convert Android's TRIM status to FGenericPlatformMemoryStats::EMemoryPressureStatus.
+	auto AndroidTRIMToMemPressureStatus = [](FAndroidPlatformMemory::ETrimValues LastTrimMemoryState)
+	{
+		switch (LastTrimMemoryState)
+		{
+		case FAndroidPlatformMemory::ETrimValues::Running_Critical:
+			return FGenericPlatformMemoryStats::EMemoryPressureStatus::Critical;
+		case FAndroidPlatformMemory::ETrimValues::Unknown:
+			return FGenericPlatformMemoryStats::EMemoryPressureStatus::Unknown;
+		case FAndroidPlatformMemory::ETrimValues::Complete:
+		case FAndroidPlatformMemory::ETrimValues::Moderate:
+		case FAndroidPlatformMemory::ETrimValues::Background:
+		case FAndroidPlatformMemory::ETrimValues::UI_Hidden:
+		case FAndroidPlatformMemory::ETrimValues::Running_Low:
+		case FAndroidPlatformMemory::ETrimValues::Running_Moderate:
+		default:
+			return FGenericPlatformMemoryStats::EMemoryPressureStatus::Nominal;
+		}
+	};
+
+	return AndroidTRIMToMemPressureStatus(AndroidPlatformMemory::GAndroidMemoryWarningContext.LastTrimMemoryState);
+}
+
 uint64 FAndroidPlatformMemory::GetMemoryUsedFast()
 {
 	// get this value from Java instead (DO NOT INTEGRATE at this time) - skip this if JavaVM not set up yet!
@@ -241,6 +294,20 @@
 	return 0;
 }
 
+// Called from JNI when trim messages are recieved.
+void FAndroidPlatformMemory::UpdateOSMemoryStatus(EOSMemoryStatusCategory OSMemoryStatusCategory, int Value)
+{
+	switch (OSMemoryStatusCategory)
+	{
+		case EOSMemoryStatusCategory::OSTrim:
+			AndroidPlatformMemory::GAndroidMemoryWarningContext.LastTrimMemoryState = (FAndroidPlatformMemory::ETrimValues)Value;
+			break;
+		default:
+			checkNoEntry();
+	}
+
+	AndroidPlatformMemory::SendMemoryWarningContext();
+}
 
 const FPlatformMemoryConstants& FAndroidPlatformMemory::GetConstants()
 {
@@ -438,7 +505,7 @@
 	size_t Alignment = FMath::Max(InAlignment, GetVirtualSizeAlignment());
 	check(Alignment <= GetVirtualSizeAlignment());
 
-	Result.Ptr = mmap(nullptr, Result.GetActualSize(), PROT_NONE, MAP_PRIVATE | MAP_ANON, -1, 0);
+	Result.Ptr = mmap(nullptr, Result.GetActualSize(), PROT_READ | PROT_WRITE, MAP_PRIVATE | MAP_ANON, -1, 0);
 	if (!LIKELY(Result.Ptr != MAP_FAILED))
 	{
 		FPlatformMemory::OnOutOfMemory(Result.GetActualSize(), InAlignment);
@@ -469,33 +536,17 @@
 {
 	check(IsAligned(InOffset, GetCommitAlignment()) && IsAligned(InSize, GetCommitAlignment()));
 	check(InOffset >= 0 && InSize >= 0 && InOffset + InSize <= GetActualSize() && Ptr);
-	const int Result = mprotect(((uint8*)Ptr) + InOffset, InSize, PROT_READ | PROT_WRITE);
-	if (UNLIKELY(Result != 0))
-	{
-		FPlatformMemory::OnOutOfMemory(InSize, GetCommitAlignment());
-	}
 }
 
 void FAndroidPlatformMemory::FPlatformVirtualMemoryBlock::Decommit(size_t InOffset, size_t InSize)
 {
 	check(IsAligned(InOffset, GetCommitAlignment()) && IsAligned(InSize, GetCommitAlignment()));
 	check(InOffset >= 0 && InSize >= 0 && InOffset + InSize <= GetActualSize() && Ptr);
-<<<<<<< HEAD
 	if (madvise(((uint8*)Ptr) + InOffset, InSize, MADV_DONTNEED) != 0)
 	{
 		// we can ran out of VMAs here too!
 		FPlatformMemory::OnOutOfMemory(InSize, 0);
 	}
-=======
-	const int Result = mprotect(((uint8*)Ptr) + InOffset, InSize, PROT_NONE);
-	if (UNLIKELY(Result != 0))
-	{
-		// We are most likely out of page table entries
-		FPlatformMemory::OnOutOfMemory(InSize, GetCommitAlignment());
-	}
-
-	madvise(((uint8*)Ptr) + InOffset, InSize, MADV_DONTNEED);
->>>>>>> efc9b2f3
 }
 
 
