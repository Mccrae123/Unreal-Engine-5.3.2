// Copyright Epic Games, Inc. All Rights Reserved.

#include "Android/AndroidPlatformMisc.h"
#include "Android/AndroidJavaEnv.h"
#include "HAL/PlatformStackWalk.h"
#include "Misc/FileHelper.h"
#include "Misc/App.h"
#include "Misc/ConfigCacheIni.h"
#include "Misc/FeedbackContext.h"
#include "Misc/OutputDeviceRedirector.h"
#include "HAL/IConsoleManager.h"
#include "Modules/ModuleManager.h"
#include <string.h>
#include <dlfcn.h>
#include <sys/statfs.h>
#include <sys/syscall.h>
#include <sched.h>
#include <jni.h>

#include "Android/AndroidPlatformCrashContext.h"
#include "HAL/PlatformMallocCrash.h"
#include "Android/AndroidJavaMessageBox.h"
#include "GenericPlatform/GenericPlatformChunkInstall.h"

#include "Misc/Parse.h"
#include "Internationalization/Regex.h"

#include <android/log.h>
#if USE_ANDROID_INPUT
#include <android/keycodes.h>
#endif
#if USE_ANDROID_JNI
#include <android/asset_manager.h>
#include <cpu-features.h>
#include <android_native_app_glue.h>
#include "Templates/Function.h"
#include "Android/AndroidStats.h"
#endif

#include "Misc/CoreDelegates.h"
#include "Async/TaskGraphInterfaces.h"

#include "FramePro/FrameProProfiler.h"
#include <sys/mman.h>
#include "Templates/AlignmentTemplates.h"
#include "GenericPlatform/GenericPlatformOutputDevices.h"

#include "Android/AndroidPlatformStackWalk.h"
#include "Android/AndroidSignals.h"

#if USE_ANDROID_JNI
extern AAssetManager * AndroidThunkCpp_GetAssetManager();
extern int32 GAndroidPackageVersion;
#else
#define GAndroidPackageVersion	1
#endif

static int32 GAndroidTraceMarkersEnabled = 0;
static FAutoConsoleVariableRef CAndroidTraceMarkersEnabled(
	TEXT("android.tracemarkers"),
	GAndroidTraceMarkersEnabled,
	TEXT("Enable outputting named events to Android trace marker file.\n"),
	ECVF_Default
);

static int32 GAndroidLowPowerBatteryThreshold = 15;
static FAutoConsoleVariableRef CAndroidLowPowerBatteryThreshold(
	TEXT("android.LowPowerBatteryThreshold"),
	GAndroidLowPowerBatteryThreshold,
	TEXT("The battery level below which the device is considered in a low power state."),
	ECVF_Default
);

static TAutoConsoleVariable<int32> CVarMaliMidgardIndexingBug(
	TEXT("r.Android.MaliMidgardIndexingBug"),
	0,
	TEXT("For an indexed instance draw, the OpenGL ES driver does not handle attributes correctly. This issue only happens on Mali T8xx GPU when the difference between two adjacent index values are larger than 16.\n")
	TEXT("  0 = off\n")
	TEXT("  1 = on."),
	ECVF_ReadOnly
);

#if STATS || ENABLE_STATNAMEDEVENTS
int32 FAndroidMisc::TraceMarkerFileDescriptor = -1;

typedef void (*ATrace_beginSection_Type) (const char* sectionName);
typedef void (*ATrace_endSection_Type) (void);
typedef bool (*ATrace_isEnabled_Type) (void);

static ATrace_beginSection_Type ATrace_beginSection = NULL;
static ATrace_endSection_Type ATrace_endSection = NULL;
static ATrace_isEnabled_Type ATrace_isEnabled = NULL;

static bool bUseNativeSystrace = false;

#endif

// run time compatibility information
FString FAndroidMisc::AndroidVersion; // version of android we are running eg "4.0.4"
FString FAndroidMisc::DeviceMake; // make of the device we are running on eg. "samsung"
FString FAndroidMisc::DeviceModel; // model of the device we are running on eg "SAMSUNG-SGH-I437"
FString FAndroidMisc::DeviceBuildNumber; // platform image build number of device "R16NW.G960NKSU1ARD6"
FString FAndroidMisc::OSLanguage; // language code the device is set to eg "deu"

// Build/API level we are running.
int32 FAndroidMisc::AndroidBuildVersion = 0;

// Whether or not the system handles the volume buttons (event will still be generated either way)
bool FAndroidMisc::VolumeButtonsHandledBySystem = true;

// Whether an app restart is needed to free driver allocated memory after precompiling PSOs
bool FAndroidMisc::bNeedsRestartAfterPSOPrecompile = false;

// Key/Value pair variables from the optional configuration.txt
TMap<FString, FString> FAndroidMisc::ConfigRulesVariables;

EDeviceScreenOrientation FAndroidMisc::DeviceOrientation = EDeviceScreenOrientation::Unknown;

extern void AndroidThunkCpp_ForceQuit();

// From AndroidFile.cpp
extern FString GFontPathBase;

void FAndroidMisc::RequestExit( bool Force )
{
	UE_LOG(LogAndroid, Log, TEXT("FAndroidMisc::RequestExit(%i)"), Force);
	if (Force)
	{
#if USE_ANDROID_JNI
		AndroidThunkCpp_ForceQuit();
#else
		exit(1);
#endif
	}
	else
	{
		RequestEngineExit(TEXT("Android RequestExit"));
	}
}

void FAndroidMisc::LocalPrint(const TCHAR *Message)
{
	// Builds for distribution should not have logging in them:
	// http://developer.android.com/tools/publishing/preparing.html#publishing-configure
#if !UE_BUILD_SHIPPING
	const int MAX_LOG_LENGTH = 4096;
	// not static since may be called by different threads
	wchar_t MessageBuffer[MAX_LOG_LENGTH];

	const TCHAR* SourcePtr = Message;
	while (*SourcePtr)
	{
		wchar_t* WritePtr = MessageBuffer;
		int32 RemainingSpace = MAX_LOG_LENGTH;
		while (*SourcePtr && --RemainingSpace > 0)
		{
			if (*SourcePtr == TEXT('\r'))
			{
				// If next character is newline, skip it
				if (*(++SourcePtr) == TEXT('\n'))
					++SourcePtr;
				break;
			}
			else if (*SourcePtr == TEXT('\n'))
			{
				++SourcePtr;
				break;
			}
			else {
				*WritePtr++ = static_cast<wchar_t>(*SourcePtr++);
			}
		}
		*WritePtr = '\0';
		__android_log_print(ANDROID_LOG_DEBUG, "UE4", "%ls", MessageBuffer);
	}
#endif
}

// Test for device vulkan support.
static void EstablishVulkanDeviceSupport();

namespace FAndroidAppEntry
{
	extern void PlatformInit();
}

void FAndroidMisc::PlatformPreInit()
{
	FAndroidCrashContext::Initialize();
	FGenericPlatformMisc::PlatformPreInit();
	EstablishVulkanDeviceSupport();
	FAndroidAppEntry::PlatformInit();
}

static volatile bool HeadPhonesArePluggedIn = false;

static FAndroidMisc::FBatteryState CurrentBatteryState;

static FCriticalSection ReceiversLock;
static struct
{
	int		Volume;
	double	TimeOfChange;
} CurrentVolume;

#if USE_ANDROID_JNI
extern "C"
{

	JNIEXPORT void Java_com_epicgames_ue4_HeadsetReceiver_stateChanged(JNIEnv * jni, jclass clazz, jint state)
	{
		FPlatformMisc::LowLevelOutputDebugStringf(TEXT("nativeHeadsetEvent(%i)"), state);
		HeadPhonesArePluggedIn = (state == 1);
	}

	JNIEXPORT void Java_com_epicgames_ue4_VolumeReceiver_volumeChanged(JNIEnv * jni, jclass clazz, jint volume)
	{
		FPlatformMisc::LowLevelOutputDebugStringf(TEXT("nativeVolumeEvent(%i)"), volume);
		ReceiversLock.Lock();
		CurrentVolume.Volume = volume;
		CurrentVolume.TimeOfChange = FApp::GetCurrentTime();
		ReceiversLock.Unlock();
	}

	JNIEXPORT void Java_com_epicgames_ue4_BatteryReceiver_dispatchEvent(JNIEnv * jni, jclass clazz, jint status, jint level, jint temperature)
	{
		FPlatformMisc::LowLevelOutputDebugStringf(TEXT("nativeBatteryEvent(stat = %i, lvl = %i %, temp = %3.2f \u00B0C)"), status, level, float(temperature)/10.f);

		ReceiversLock.Lock();
		const bool bWasInLowPowerMode = CurrentBatteryState.Level <= GAndroidLowPowerBatteryThreshold;

		FAndroidMisc::FBatteryState state;
		state.State = (FAndroidMisc::EBatteryState)status;
		state.Level = level;
		state.Temperature = float(temperature)/10.f;
		CurrentBatteryState = state;

		const bool bIsInLowPowerMode = CurrentBatteryState.Level <= GAndroidLowPowerBatteryThreshold;
		ReceiversLock.Unlock();

		// When we cross the low power battery level threshold, inform the active application
		if (bIsInLowPowerMode != bWasInLowPowerMode)
		{
			FGraphEventRef LowPowerTask = FFunctionGraphTask::CreateAndDispatchWhenReady([=]()
			{
				UE_LOG(LogAndroid, Display, TEXT("Low Power Mode Changed: %d"), bIsInLowPowerMode);
				FCoreDelegates::OnLowPowerMode.Broadcast(bIsInLowPowerMode);
			}, TStatId(), NULL, ENamedThreads::GameThread);	
		}
	}
}
#endif

#if USE_ANDROID_JNI

// Manage Java side OS event receivers.
static struct
{
	const char*		ClazzName;
	JNINativeMethod	Jnim;
	jclass			Clazz;
	jmethodID		StartReceiver;
	jmethodID		StopReceiver;
} JavaEventReceivers[] =
{
	{ "com/epicgames/ue4/VolumeReceiver",{ "volumeChanged", "(I)V",  (void *)Java_com_epicgames_ue4_VolumeReceiver_volumeChanged } },
	{ "com/epicgames/ue4/BatteryReceiver",{ "dispatchEvent", "(III)V",(void *)Java_com_epicgames_ue4_BatteryReceiver_dispatchEvent } },
	{ "com/epicgames/ue4/HeadsetReceiver",{ "stateChanged",  "(I)V",  (void *)Java_com_epicgames_ue4_HeadsetReceiver_stateChanged } },
};

void InitializeJavaEventReceivers()
{
	// Register natives to receive Volume, Battery, Headphones events
	JNIEnv* JEnv = AndroidJavaEnv::GetJavaEnv();
	if (nullptr != JEnv)
	{
		auto CheckJNIExceptions = [&JEnv]()
		{
			if (JEnv->ExceptionCheck())
			{
				JEnv->ExceptionDescribe();
				JEnv->ExceptionClear();
			}
		};
		auto GetStaticMethod = [&JEnv, &CheckJNIExceptions](const char* MethodName, jclass Clazz, const char* ClazzName)
		{
			jmethodID Method = JEnv->GetStaticMethodID(Clazz, MethodName, "(Landroid/app/Activity;)V");
			if (Method == 0)
			{
				UE_LOG(LogAndroid, Error, TEXT("Can't find method %s of class %s"), ANSI_TO_TCHAR(MethodName), ANSI_TO_TCHAR(ClazzName));
			}
			CheckJNIExceptions();
			return Method;
		};

		for (auto& JavaEventReceiver : JavaEventReceivers)
		{
			JavaEventReceiver.Clazz = AndroidJavaEnv::FindJavaClassGlobalRef(JavaEventReceiver.ClazzName);
			if (JavaEventReceiver.Clazz == nullptr)
			{
				UE_LOG(LogAndroid, Error, TEXT("Can't find class for %s"), ANSI_TO_TCHAR(JavaEventReceiver.ClazzName));
				continue;
			}
			if (JNI_OK != JEnv->RegisterNatives(JavaEventReceiver.Clazz, &JavaEventReceiver.Jnim, 1))
			{
				UE_LOG(LogAndroid, Error, TEXT("RegisterNatives failed for %s on %s"), ANSI_TO_TCHAR(JavaEventReceiver.ClazzName), ANSI_TO_TCHAR(JavaEventReceiver.Jnim.name));
				CheckJNIExceptions();
			}
			JavaEventReceiver.StartReceiver = GetStaticMethod("startReceiver", JavaEventReceiver.Clazz, JavaEventReceiver.ClazzName);
			JavaEventReceiver.StopReceiver = GetStaticMethod("stopReceiver", JavaEventReceiver.Clazz, JavaEventReceiver.ClazzName);
		}
	}
	else
	{
		UE_LOG(LogAndroid, Warning, TEXT("Failed to initialize java event receivers. JNIEnv is not valid."));
	}
}

void EnableJavaEventReceivers(bool bEnableReceivers)
{
	JNIEnv* JEnv = AndroidJavaEnv::GetJavaEnv();
	if (nullptr != JEnv)
	{
		extern struct android_app* GNativeAndroidApp;
		for (auto& JavaEventReceiver : JavaEventReceivers)
		{
			jmethodID methodId = bEnableReceivers ? JavaEventReceiver.StartReceiver : JavaEventReceiver.StopReceiver;
			if (methodId != 0)
			{
				JEnv->CallStaticVoidMethod(JavaEventReceiver.Clazz, methodId, GNativeAndroidApp->activity->clazz);
			}
		}
	}
}

#endif	//USE_ANDROID_JNI


static FDelegateHandle AndroidOnBackgroundBinding;
static FDelegateHandle AndroidOnForegroundBinding;

#if (STATS || ENABLE_STATNAMEDEVENTS)

static void StartTraceMarkers()
{
	if (FAndroidMisc::TraceMarkerFileDescriptor != -1)
	{
		UE_LOG(LogAndroid, Warning, TEXT("Systrace event logging already open."));
		return;
	}

	// Setup trace file descriptor
	FAndroidMisc::TraceMarkerFileDescriptor = open("/sys/kernel/debug/tracing/trace_marker", O_WRONLY);
	if (FAndroidMisc::TraceMarkerFileDescriptor == -1)
	{
		UE_LOG(LogAndroid, Warning, TEXT("Trace Marker failed to open; systrace support disabled"));
	}
	else
	{
		UE_LOG(LogAndroid, Display, TEXT("Started systrace events logging."));
	}
}

static void StopTraceMarkers()
{
	// Tear down trace file descriptor
	if (FAndroidMisc::TraceMarkerFileDescriptor != -1)
	{
		close(FAndroidMisc::TraceMarkerFileDescriptor);
		FAndroidMisc::TraceMarkerFileDescriptor = -1;
		UE_LOG(LogAndroid, Display, TEXT("Stopped systrace events logging."));
	}
}

static void UpdateTraceMarkersEnable(IConsoleVariable* Var)
{
	if (!GAndroidTraceMarkersEnabled)
	{
		StopTraceMarkers();
	}
	else
	{
		StartTraceMarkers();
	}
}
#endif

void FAndroidMisc::PlatformInit()
{
	// Increase the maximum number of simultaneously open files
	// Display Timer resolution.
	// Get swap file info
	// Display memory info
	// Setup user specified thread affinity if any
	extern void AndroidSetupDefaultThreadAffinity();
	AndroidSetupDefaultThreadAffinity();

#if (STATS || ENABLE_STATNAMEDEVENTS)
	//Loading NDK libandroid.so atrace functions, available in the android libraries way before NDK headers.
	void* const LibAndroid = dlopen("libandroid.so", RTLD_NOW | RTLD_LOCAL);
	if (LibAndroid != nullptr)
	{
		// Retrieve function pointers from shared object.
		ATrace_beginSection = reinterpret_cast<ATrace_beginSection_Type>(dlsym(LibAndroid, "ATrace_beginSection"));
		ATrace_endSection = reinterpret_cast<ATrace_endSection_Type>(dlsym(LibAndroid, "ATrace_endSection"));
		ATrace_isEnabled = 	reinterpret_cast<ATrace_isEnabled_Type>(dlsym(LibAndroid, "ATrace_isEnabled"));
	}

	if (!ATrace_beginSection || !ATrace_endSection || !ATrace_isEnabled)
	{
		UE_LOG(LogAndroid, Warning, TEXT("Failed to use native systrace functionality."));
		ATrace_beginSection = nullptr;
		ATrace_endSection = nullptr;
		ATrace_isEnabled = nullptr;

		if (FParse::Param(FCommandLine::Get(), TEXT("enablesystrace")))
		{
			GAndroidTraceMarkersEnabled = 1;
		}

		if (GAndroidTraceMarkersEnabled)
		{
			StartTraceMarkers();
		}

		// Watch for CVar update
		CAndroidTraceMarkersEnabled->SetOnChangedCallback(FConsoleVariableDelegate::CreateStatic(&UpdateTraceMarkersEnable));
	}
	else
	{
		bUseNativeSystrace = true;
	}
#endif

#if USE_ANDROID_JNI
	InitializeJavaEventReceivers();
	AndroidOnBackgroundBinding = FCoreDelegates::ApplicationWillEnterBackgroundDelegate.AddStatic(EnableJavaEventReceivers, false);
	AndroidOnForegroundBinding = FCoreDelegates::ApplicationHasEnteredForegroundDelegate.AddStatic(EnableJavaEventReceivers, true);
#endif
}

extern void AndroidThunkCpp_DismissSplashScreen();

void FAndroidMisc::PlatformTearDown()
{
#if (STATS || ENABLE_STATNAMEDEVENTS)
	StopTraceMarkers();
#endif

	auto RemoveBinding = [](FCoreDelegates::FApplicationLifetimeDelegate& ApplicationLifetimeDelegate, FDelegateHandle& DelegateBinding)
	{
		if (DelegateBinding.IsValid())
		{
			ApplicationLifetimeDelegate.Remove(DelegateBinding);
			DelegateBinding.Reset();
		}
	};

	RemoveBinding(FCoreDelegates::ApplicationWillEnterBackgroundDelegate, AndroidOnBackgroundBinding);
	RemoveBinding(FCoreDelegates::ApplicationHasEnteredForegroundDelegate, AndroidOnForegroundBinding);
}

void FAndroidMisc::PlatformHandleSplashScreen(bool ShowSplashScreen)
{
#if USE_ANDROID_JNI
	if (!ShowSplashScreen)
	{
		AndroidThunkCpp_DismissSplashScreen();
	}
#endif
}

void FAndroidMisc::GetEnvironmentVariable(const TCHAR* VariableName, TCHAR* Result, int32 ResultLength)
{
	*Result = 0;
	// @todo Android : get environment variable.
}

FString FAndroidMisc::GetEnvironmentVariable(const TCHAR* VariableName)
{
	// @todo Android : get environment variable.
	return FString();
}

const TCHAR* FAndroidMisc::GetSystemErrorMessage(TCHAR* OutBuffer, int32 BufferCount, int32 Error)
{
	check(OutBuffer && BufferCount);
	*OutBuffer = TEXT('\0');
	if (Error == 0)
	{
		Error = errno;
	}
	char ErrorBuffer[1024];
	strerror_r(Error, ErrorBuffer, 1024);
	FCString::Strcpy(OutBuffer, BufferCount, UTF8_TO_TCHAR((const ANSICHAR*)ErrorBuffer));
	return OutBuffer;
}

EAppReturnType::Type FAndroidMisc::MessageBoxExt( EAppMsgType::Type MsgType, const TCHAR* Text, const TCHAR* Caption )
{
#if USE_ANDROID_JNI
	FJavaAndroidMessageBox MessageBox;
	MessageBox.SetText(Text);
	MessageBox.SetCaption(Caption);
	EAppReturnType::Type * ResultValues = nullptr;
	static EAppReturnType::Type ResultsOk[] = {
		EAppReturnType::Ok };
	static EAppReturnType::Type ResultsYesNo[] = {
		EAppReturnType::Yes, EAppReturnType::No };
	static EAppReturnType::Type ResultsOkCancel[] = {
		EAppReturnType::Ok, EAppReturnType::Cancel };
	static EAppReturnType::Type ResultsYesNoCancel[] = {
		EAppReturnType::Yes, EAppReturnType::No, EAppReturnType::Cancel };
	static EAppReturnType::Type ResultsCancelRetryContinue[] = {
		EAppReturnType::Cancel, EAppReturnType::Retry, EAppReturnType::Continue };
	static EAppReturnType::Type ResultsYesNoYesAllNoAll[] = {
		EAppReturnType::Yes, EAppReturnType::No, EAppReturnType::YesAll,
		EAppReturnType::NoAll };
	static EAppReturnType::Type ResultsYesNoYesAllNoAllCancel[] = {
		EAppReturnType::Yes, EAppReturnType::No, EAppReturnType::YesAll,
		EAppReturnType::NoAll, EAppReturnType::Cancel };
	static EAppReturnType::Type ResultsYesNoYesAll[] = {
		EAppReturnType::Yes, EAppReturnType::No, EAppReturnType::YesAll };

	// TODO: Should we localize button text?

	switch (MsgType)
	{
	case EAppMsgType::Ok:
		MessageBox.AddButton(TEXT("Ok"));
		ResultValues = ResultsOk;
		break;
	case EAppMsgType::YesNo:
		MessageBox.AddButton(TEXT("Yes"));
		MessageBox.AddButton(TEXT("No"));
		ResultValues = ResultsYesNo;
		break;
	case EAppMsgType::OkCancel:
		MessageBox.AddButton(TEXT("Ok"));
		MessageBox.AddButton(TEXT("Cancel"));
		ResultValues = ResultsOkCancel;
		break;
	case EAppMsgType::YesNoCancel:
		MessageBox.AddButton(TEXT("Yes"));
		MessageBox.AddButton(TEXT("No"));
		MessageBox.AddButton(TEXT("Cancel"));
		ResultValues = ResultsYesNoCancel;
		break;
	case EAppMsgType::CancelRetryContinue:
		MessageBox.AddButton(TEXT("Cancel"));
		MessageBox.AddButton(TEXT("Retry"));
		MessageBox.AddButton(TEXT("Continue"));
		ResultValues = ResultsCancelRetryContinue;
		break;
	case EAppMsgType::YesNoYesAllNoAll:
		MessageBox.AddButton(TEXT("Yes"));
		MessageBox.AddButton(TEXT("No"));
		MessageBox.AddButton(TEXT("Yes To All"));
		MessageBox.AddButton(TEXT("No To All"));
		ResultValues = ResultsYesNoYesAllNoAll;
		break;
	case EAppMsgType::YesNoYesAllNoAllCancel:
		MessageBox.AddButton(TEXT("Yes"));
		MessageBox.AddButton(TEXT("No"));
		MessageBox.AddButton(TEXT("Yes To All"));
		MessageBox.AddButton(TEXT("No To All"));
		MessageBox.AddButton(TEXT("Cancel"));
		ResultValues = ResultsYesNoYesAllNoAllCancel;
		break;
	case EAppMsgType::YesNoYesAll:
		MessageBox.AddButton(TEXT("Yes"));
		MessageBox.AddButton(TEXT("No"));
		MessageBox.AddButton(TEXT("Yes To All"));
		ResultValues = ResultsYesNoYesAll;
		break;
	default:
		check(0);
	}
	int32 Choice = MessageBox.Show();
	if (Choice >= 0 && nullptr != ResultValues)
	{
		return ResultValues[Choice];
	}
#endif

	// Failed to show dialog, or failed to get a response,
	// return default cancel response instead.
	return FGenericPlatformMisc::MessageBoxExt(MsgType, Text, Caption);
}

bool FAndroidMisc::HasPlatformFeature(const TCHAR* FeatureName)
{
	if (FCString::Stricmp(FeatureName, TEXT("Vulkan")) == 0)
	{
		return FAndroidMisc::ShouldUseVulkan();
	}

	return FGenericPlatformMisc::HasPlatformFeature(FeatureName);
}

bool FAndroidMisc::UseRenderThread()
{
	// if we in general don't want to use the render thread due to commandline, etc, then don't
	if (!FGenericPlatformMisc::UseRenderThread())
	{
		return false;
	}

	// Check for DisableThreadedRendering CVar from DeviceProfiles config
	// Any devices in the future that need to disable threaded rendering should be given a device profile and use this CVar
	const IConsoleVariable *const CVar = IConsoleManager::Get().FindConsoleVariable(TEXT("r.AndroidDisableThreadedRendering"));
	if (CVar && CVar->GetInt() != 0)
	{
		return false;
	}

	// there is a crash with the nvidia tegra dual core processors namely the optimus 2x and xoom
	// when running multithreaded it can't handle multiple threads using opengl (bug)
	// tested with lg optimus 2x and motorola xoom
	// come back and revisit this later
	// https://code.google.com/p/android/issues/detail?id=32636
	if (FAndroidMisc::GetGPUFamily() == FString(TEXT("NVIDIA Tegra")) && FPlatformMisc::NumberOfCores() <= 2 && FAndroidMisc::GetGLVersion().StartsWith(TEXT("OpenGL ES 2.")))
	{
		return false;
	}

	// Vivante GC1000 with 2.x driver has issues with render thread
	if (FAndroidMisc::GetGPUFamily().StartsWith(TEXT("Vivante GC1000")) && FAndroidMisc::GetGLVersion().StartsWith(TEXT("OpenGL ES 2.")))
	{
		return false;
	}

	// there is an issue with presenting the buffer on kindle fire (1st gen) with multiple threads using opengl
	if (FAndroidMisc::GetDeviceModel() == FString(TEXT("Kindle Fire")))
	{
		return false;
	}

	// there is an issue with swapbuffer ordering on startup on samsung s3 mini with multiple threads using opengl
	if (FAndroidMisc::GetDeviceModel() == FString(TEXT("GT-I8190L")))
	{
		return false;
	}

	return true;
}

#if PLATFORM_LUMIN

int32 FAndroidMisc::NumberOfCores()
{
//#if USE_ANDROID_JNI
//	static int32 NumberOfCores = android_getCpuCount();
//	return NumberOfCores;
//#else
	// WARNING: this function ignores edge cases like affinity mask changes (and even more fringe cases like CPUs going offline)
	// in the name of performance (higher level code calls NumberOfCores() way too often...)
	static int32 NumberOfCores = 0;
	if (NumberOfCores == 0)
	{
		if (FParse::Param(FCommandLine::Get(), TEXT("usehyperthreading")))
		{
			NumberOfCores = NumberOfCoresIncludingHyperthreads();
		}
		else
		{
			cpu_set_t AvailableCpusMask;
			CPU_ZERO(&AvailableCpusMask);

			if (0 != sched_getaffinity(0, sizeof(AvailableCpusMask), &AvailableCpusMask))
			{
				NumberOfCores = 1;	// we are running on something, right?
			}
			else
			{
				// read the proc core counts and the proc max frequencies from cpuinfo because of 
				// potential security restrictions on the sys mount
				if (FILE* FileGlobalCpuStats = fopen("/proc/cpuinfo", "r"))
				{
					char LineBuffer[256] = { 0 };
					do
					{
						char *Line = fgets(LineBuffer, UE_ARRAY_COUNT(LineBuffer), FileGlobalCpuStats);
						if (Line == nullptr)
						{
							break;	// eof or an error
						}
						// count the number of processor entries in loop
						// for Lumin one processor translates to one core
						if (strstr(Line, "processor") == Line)
						{
							NumberOfCores += 1;
						}
					} while (1);
					fclose(FileGlobalCpuStats);
				}
			}
		}
	}
	return NumberOfCores;
//#endif
}


int32 FAndroidMisc::NumberOfCoresIncludingHyperthreads()
{
#if USE_ANDROID_JNI
	return FPlatformMisc::NumberOfCores();
#else
	// WARNING: this function ignores edge cases like affinity mask changes (and even more fringe cases like CPUs going offline)
	// in the name of performance (higher level code calls NumberOfCores() way too often...)
	static int32 NumCoreIds = 0;
	if (NumCoreIds == 0)
	{
		cpu_set_t AvailableCpusMask;
		CPU_ZERO(&AvailableCpusMask);

		if (0 != sched_getaffinity(0, sizeof(AvailableCpusMask), &AvailableCpusMask))
		{
			NumCoreIds = 1;	// we are running on something, right?
		}
		else
		{
			return CPU_COUNT(&AvailableCpusMask);
		}
	}
	return NumCoreIds;
#endif
}


#else

int32 FAndroidMisc::NumberOfCores()
{
	int32 NumberOfCores = android_getCpuCount();

	static int CalculatedNumberOfCores = 0;
<<<<<<< HEAD

#ifndef CPU_SETSIZE
#if PLATFORM_64BITS
	#define CPU_SETSIZE 1024
#else
	#define CPU_SETSIZE 32
#endif 
#endif

	char cpuset[CPU_SETSIZE / 8] = { 0 };

	if (CalculatedNumberOfCores == 0)
	{
		pid_t ThreadId = gettid();
		syscall(__NR_sched_getaffinity, ThreadId, sizeof(cpuset), &cpuset);

		char *coreptr = cpuset;
		int32 CoreSets = CPU_SETSIZE / 8;
		while (CoreSets--)
=======
	if (CalculatedNumberOfCores == 0)
	{
		pid_t ThreadId = gettid();
		cpu_set_t cpuset;
		CPU_ZERO(&cpuset);
		if (sched_getaffinity(ThreadId, sizeof(cpuset), &cpuset) != -1)
>>>>>>> 90fae962
		{
			CalculatedNumberOfCores = CPU_COUNT(&cpuset);
		}

		UE_LOG(LogTemp, Log, TEXT("%d cores and %d assignable cores"), NumberOfCores, CalculatedNumberOfCores);
	}

	return !CalculatedNumberOfCores ? NumberOfCores : CalculatedNumberOfCores;
}

int32 FAndroidMisc::NumberOfCoresIncludingHyperthreads()
{
	return NumberOfCores();
}

#endif

static FAndroidMisc::FCPUState CurrentCPUState;

FAndroidMisc::FCPUState& FAndroidMisc::GetCPUState(){
	uint64_t UserTime, NiceTime, SystemTime, SoftIRQTime, IRQTime, IdleTime, IOWaitTime;
	int32		Index = 0;
	ANSICHAR	Buffer[500];

	CurrentCPUState.CoreCount = FMath::Min( FAndroidMisc::NumberOfCores(), FAndroidMisc::FCPUState::MaxSupportedCores);
	FILE* FileHandle = fopen("/proc/stat", "r");
	if (FileHandle){
		CurrentCPUState.ActivatedCoreCount = 0;
		for (size_t n = 0; n < CurrentCPUState.CoreCount; n++) {
			CurrentCPUState.Status[n] = 0;
			CurrentCPUState.PreviousUsage[n] = CurrentCPUState.CurrentUsage[n];
		}

		while (fgets(Buffer, 100, FileHandle)) {
#if PLATFORM_64BITS
			sscanf(Buffer, "%5s %8lu %8lu %8lu %8lu %8lu %8lu %8lu", CurrentCPUState.Name,
				&UserTime, &NiceTime, &SystemTime, &IdleTime, &IOWaitTime, &IRQTime,
				&SoftIRQTime);
#else
			sscanf(Buffer, "%5s %8llu %8llu %8llu %8llu %8llu %8llu %8llu", CurrentCPUState.Name,
				&UserTime, &NiceTime, &SystemTime, &IdleTime, &IOWaitTime, &IRQTime,
				&SoftIRQTime);
#endif

			if (0 == strncmp(CurrentCPUState.Name, "cpu", 3)) {
				Index = CurrentCPUState.Name[3] - '0';
				if (Index >= 0 && Index < CurrentCPUState.CoreCount)
				{
					if(CurrentCPUState.Name[5] != '\0')
					{
						Index = atol(&CurrentCPUState.Name[3]);
					}
					CurrentCPUState.CurrentUsage[Index].IdleTime = IdleTime;
					CurrentCPUState.CurrentUsage[Index].NiceTime = NiceTime;
					CurrentCPUState.CurrentUsage[Index].SystemTime = SystemTime;
					CurrentCPUState.CurrentUsage[Index].SoftIRQTime = SoftIRQTime;
					CurrentCPUState.CurrentUsage[Index].IRQTime = IRQTime;
					CurrentCPUState.CurrentUsage[Index].IOWaitTime = IOWaitTime;
					CurrentCPUState.CurrentUsage[Index].UserTime = UserTime;
					CurrentCPUState.CurrentUsage[Index].TotalTime = UserTime + NiceTime + SystemTime + SoftIRQTime + IRQTime + IdleTime + IOWaitTime;
					CurrentCPUState.Status[Index] = 1;
					CurrentCPUState.ActivatedCoreCount++;
				}
				if (Index == CurrentCPUState.CoreCount-1)
					break;
			}
		}
		fclose(FileHandle);

		double WallTime;
		double CPULoad[CurrentCPUState.CoreCount];
		CurrentCPUState.AverageUtilization = 0.0;
		for (size_t n = 0; n < CurrentCPUState.CoreCount; n++) {
			if (CurrentCPUState.CurrentUsage[n].TotalTime <= CurrentCPUState.PreviousUsage[n].TotalTime) {
				CPULoad[n] = 0;
				continue;
			}

			WallTime = CurrentCPUState.CurrentUsage[n].TotalTime - CurrentCPUState.PreviousUsage[n].TotalTime;
			IdleTime = CurrentCPUState.CurrentUsage[n].IdleTime - CurrentCPUState.PreviousUsage[n].IdleTime;

			if (!WallTime || WallTime <= IdleTime) {
				CPULoad[n] = 0;
				continue;
			}
			CPULoad[n] = (WallTime - (double)IdleTime) * 100.0 / WallTime;
			CurrentCPUState.Utilization[n] = CPULoad[n];
			CurrentCPUState.AverageUtilization += CPULoad[n];
		}
		CurrentCPUState.AverageUtilization /= (double)CurrentCPUState.CoreCount;
	}else{
		FMemory::Memzero(CurrentCPUState);
	}
	return CurrentCPUState;
}



bool FAndroidMisc::SupportsLocalCaching()
{
	return true;

	/*if ( SupportsUTime() )
	{
		return true;
	}*/


}

/**
 * Good enough default crash reporter.
 */
void DefaultCrashHandler(const FAndroidCrashContext& Context)
{
	static int32 bHasEntered = 0;
	if (FPlatformAtomics::InterlockedCompareExchange(&bHasEntered, 1, 0) == 0)
	{
		const SIZE_T StackTraceSize = 65535;
		ANSICHAR StackTrace[StackTraceSize];
		StackTrace[0] = 0;

		FPlatformMisc::LowLevelOutputDebugStringf(TEXT("Starting StackWalk..."));

		// Walk the stack and dump it to the allocated memory.
		FPlatformStackWalk::StackWalkAndDump(StackTrace, StackTraceSize, 0, Context.Context);
		UE_LOG(LogAndroid, Error, TEXT("\n%s\n"), ANSI_TO_TCHAR(StackTrace));

		if (GLog)
		{
			GLog->SetCurrentThreadAsMasterThread();
			GLog->Flush();
		}

		if (GWarn)
		{
			GWarn->Flush();
		}
	}
}

/** Global pointer to crash handler */
void (* GCrashHandlerPointer)(const FGenericCrashContext& Context) = NULL;

static constexpr int32 TargetSignals[] =
{
	SIGQUIT, // SIGQUIT is a user-initiated "crash".
	SIGILL,
	SIGFPE,
	SIGBUS,
	SIGSEGV,
	SIGSYS
};
static constexpr int32 NumTargetSignals = UE_ARRAY_COUNT(TargetSignals);

static const char* SignalToString(int32 Signal)
{
	switch (Signal)
	{
		case SIGQUIT:
			return "SIGQUIT";
		case SIGILL:
			return "SIGILL";
		case SIGFPE:
			return "SIGFPE";
		case SIGBUS:
			return "SIGBUS";
		case SIGSEGV:
			return "SIGSEGV";
		case SIGSYS:
			return "SIGSYS";
		default:
			return FAndroidCrashContext::ItoANSI(Signal,16, 16);
	}
}

#if ANDROID_HAS_RTSIGNALS

float GAndroidSignalTimeOut = 20.0f;
static FAutoConsoleVariableRef CAndroidSignalTimeout(
	TEXT("android.SignalTimeout"),
	GAndroidSignalTimeOut,
	TEXT("Time in seconds to wait for the signal handler to complete before timing out and terminating the process."),
	ECVF_Default
);

template<typename Derived >
typename FSignalHandler< Derived >::FSignalParams FSignalHandler< Derived >::SignalParams;
template<typename Derived >
int32 FSignalHandler< Derived >::SignalThreadStatus = (int32)FSignalHandler< Derived >::ESignalThreadStatus::NotInitialized;
template<typename Derived >
uint32 FSignalHandler< Derived >::ForwardingThreadID = 0xffffffff;
template<typename Derived >
int32 FSignalHandler< Derived >::ForwardingSignalType = -1;
template<typename Derived >
struct sigaction FSignalHandler< Derived >::PreviousActionForForwardSignal;


class FThreadCallstackSignalHandler : FSignalHandler<FThreadCallstackSignalHandler>
{
	friend class FSignalHandler<FThreadCallstackSignalHandler>;
public:
	static void Init()
	{
		FSignalHandler<FThreadCallstackSignalHandler>::Init(THREADBACKTRACE_SIGNAL_FWD);
		HookTargetSignal();
	}

	static void Release()
	{
		RestorePreviousTargetSignalHandler();
		FSignalHandler<FThreadCallstackSignalHandler>::Release();
	}

private:
	static void OnTargetSignal(int Signal, siginfo* Info, void* Context)
	{
		while (FPlatformAtomics::InterlockedCompareExchange(&handling_signal, 1, 0) != 0)
		{
			FPlatformProcess::SleepNoStats(0.0f);
		}
		FSignalHandler<FThreadCallstackSignalHandler>::ForwardSignal(Signal, Info, Context);
		FPlatformAtomics::AtomicStore(&handling_signal, 0);
	}

	static void HandleTargetSignal(int Signal, siginfo* Info, void* Context)
	{
		FPlatformStackWalk::HandleBackTraceSignal(Info, Context);
	}

	static void HookTargetSignal()
	{
		check(bSignalHooked == false);
		struct sigaction ActionForThread;
		FMemory::Memzero(ActionForThread);
		sigfillset(&ActionForThread.sa_mask);
		ActionForThread.sa_flags = SA_SIGINFO | SA_RESTART | SA_ONSTACK;
		ActionForThread.sa_sigaction = &OnTargetSignal;
		sigaction(THREAD_CALLSTACK_GENERATOR, &ActionForThread, &PreviousActionForThreadGenerator);
		bSignalHooked = true;
	}

	static void RestorePreviousTargetSignalHandler()
	{
		if (bSignalHooked)
		{
			bSignalHooked = false;
			sigaction(THREAD_CALLSTACK_GENERATOR, &PreviousActionForThreadGenerator, nullptr);
		}
	}

	static bool bSignalHooked;
	static volatile sig_atomic_t handling_signal;
	static struct sigaction PreviousActionForThreadGenerator;
};

volatile sig_atomic_t FThreadCallstackSignalHandler::handling_signal = 0;
bool FThreadCallstackSignalHandler::bSignalHooked = false;
struct sigaction FThreadCallstackSignalHandler::PreviousActionForThreadGenerator;

class FFatalSignalHandler : public FSignalHandler<FFatalSignalHandler>
{
	friend class FSignalHandler<FFatalSignalHandler>;
public:
	static void Init()
	{
		FSignalHandler<FFatalSignalHandler>::Init(FATAL_SIGNAL_FWD);
		HookTargetSignals();
	}

	static void Release()
	{
		RestorePreviousTargetSignalHandlers();
		FSignalHandler<FFatalSignalHandler>::Release();
	}

	static bool IsInFatalSignalHandler()
	{
		return FPlatformAtomics::AtomicRead(&handling_fatal_signal) > 0;
	}

protected:

	static void EnterFatalCrash()
	{
		// we are a fatal signal, we can only handle one at a time. So avoid allow multiple fatal signals going through
		if (FPlatformAtomics::InterlockedIncrement(&handling_fatal_signal) != 1)
		{
			FPlatformProcess::SleepNoStats(60.0f);
			exit(0);
		}
	}

	static void OnTargetSignal(int Signal, siginfo* Info, void* Context)
	{
		EnterFatalCrash();
		FSignalHandler<FFatalSignalHandler>::ForwardSignal(Signal, Info, Context);
		RestorePreviousTargetSignalHandlers();
	}

	static const ANSICHAR* CodeToString(int Signal, int si_code)
	{
		switch (Signal)
		{
			case SIGILL:
			{
				switch (si_code)
				{
					// SIGILL
					case ILL_ILLOPC: return "ILL_ILLOPC";
					case ILL_ILLOPN: return "ILL_ILLOPN";
					case ILL_ILLADR: return "ILL_ILLADR";
					case ILL_ILLTRP: return "ILL_ILLTRP";
					case ILL_PRVOPC: return "ILL_PRVOPC";
					case ILL_PRVREG: return "ILL_PRVREG";
					case ILL_COPROC: return "ILL_COPROC";
					case ILL_BADSTK: return "ILL_BADSTK";
				}
			}
			break;
			case SIGFPE:
			{
				switch (si_code)
				{
					// SIGFPE
					case FPE_INTDIV: return "FPE_INTDIV";
					case FPE_INTOVF: return "FPE_INTOVF";
					case FPE_FLTDIV: return "FPE_FLTDIV";
					case FPE_FLTOVF: return "FPE_FLTOVF";
					case FPE_FLTUND: return "FPE_FLTUND";
					case FPE_FLTRES: return "FPE_FLTRES";
					case FPE_FLTINV: return "FPE_FLTINV";
					case FPE_FLTSUB: return "FPE_FLTSUB";
				}
			}
			break;
			case SIGBUS:
			{
				switch (si_code)
				{
					// SIGBUS
					case BUS_ADRALN: return "BUS_ADRALN";
					case BUS_ADRERR: return "BUS_ADRERR";
					case BUS_OBJERR: return "BUS_OBJERR";
				}
			}
			break;
			case SIGSEGV:
			{
				switch (si_code)
				{
					// SIGSEGV
					case SEGV_MAPERR: return "SEGV_MAPERR";
					case SEGV_ACCERR: return "SEGV_ACCERR";
				}
			}
			break;
		}
		return FAndroidCrashContext::ItoANSI(si_code, 10, 0);
	}

	static FString GetFatalSignalMessage(int Signal, siginfo* Info)
	{
		const int MessageSize = 255;
		char AnsiMessage[MessageSize];
		FCStringAnsi::Strncpy(AnsiMessage, "Caught signal : ", MessageSize);
		FCStringAnsi::Strcat(AnsiMessage, SignalToString(Signal));
		FCStringAnsi::Strcat(AnsiMessage, " (");
		FCStringAnsi::Strcat(AnsiMessage, CodeToString(Signal, Info->si_code));
		FCStringAnsi::Strcat(AnsiMessage, ")");
		switch (Signal)
		{
			case SIGILL:
			case SIGFPE:
			case SIGSEGV:
			case SIGBUS:
			case SIGTRAP:
			{
				FCStringAnsi::Strcat(AnsiMessage, " fault address 0x");
				FCStringAnsi::Strcat(AnsiMessage, FAndroidCrashContext::ItoANSI((uintptr_t)Info->si_addr, 16, 16));
				break;
			}
		}

		return ANSI_TO_TCHAR(AnsiMessage);
	}

	static void HandleTargetSignal(int Signal, siginfo* Info, void* Context)
	{
		// Switch to malloc crash.
		FPlatformMallocCrash::Get().SetAsGMalloc();

		FString Message = GetFatalSignalMessage(Signal, Info);
		FAndroidCrashContext CrashContext(ECrashContextType::Crash, *Message);

		CrashContext.InitFromSignal(Signal, Info, Context);
		CrashContext.CaptureCrashInfo();
		if (GCrashHandlerPointer)
		{
			GCrashHandlerPointer(CrashContext);
		}
		else
		{
			// call default one
			DefaultCrashHandler(CrashContext);
		}
	}
	static void HookTargetSignals()
	{
		check(PreviousSignalHandlersValid == false);
		// hook our signals and record current set.
		struct sigaction Action;
		FMemory::Memzero(&Action, sizeof(struct sigaction));
		Action.sa_sigaction = &OnTargetSignal;
		// sigfillset will block all other signals whilst the signal handler is processing.
		sigfillset(&Action.sa_mask);
		Action.sa_flags = SA_SIGINFO | SA_RESTART | SA_ONSTACK;

		for (int32 i = 0; i < NumTargetSignals; ++i)
		{
			sigaction(TargetSignals[i], &Action, &PrevActions[i]);
		}
		PreviousSignalHandlersValid = true;
	}

	static void RestorePreviousTargetSignalHandlers()
	{
		if (PreviousSignalHandlersValid)
		{
			for (int32 i = 0; i < NumTargetSignals; ++i)
			{
				sigaction(TargetSignals[i], &PrevActions[i], NULL);
			}
			PreviousSignalHandlersValid = false;
		}
	}

	static volatile sig_atomic_t handling_fatal_signal;
	static struct sigaction PrevActions[NumTargetSignals];
	static bool PreviousSignalHandlersValid;
};

volatile sig_atomic_t FFatalSignalHandler::handling_fatal_signal = 0;
struct sigaction FFatalSignalHandler::PrevActions[NumTargetSignals];
bool FFatalSignalHandler::PreviousSignalHandlersValid = false;
#endif// ANDROID_HAS_RTSIGNALS

static void SetDefaultSignalHandlers()
{
	struct sigaction Action;
	FMemory::Memzero(&Action, sizeof(struct sigaction));
	Action.sa_handler = SIG_DFL;
	sigemptyset(&Action.sa_mask);

	for (int32 i = 0; i < NumTargetSignals; ++i)
	{
		sigaction(TargetSignals[i], &Action, NULL);
	}
}

bool FAndroidMisc::IsInSignalHandler()
{
#if ANDROID_HAS_RTSIGNALS
	return FFatalSignalHandler::IsInFatalSignalHandler();
#else
	return false;
#endif
}

void FAndroidMisc::TriggerNonFatalCrashHandler(ECrashContextType InType, const FString& Message)
{
	check(InType == ECrashContextType::Ensure);

	FAndroidCrashContext CrashContext(InType, *Message);

	CrashContext.CaptureCrashInfo();
	if (GCrashHandlerPointer)
	{
		GCrashHandlerPointer(CrashContext);
	}
	else
	{
		// call default one
		DefaultCrashHandler(CrashContext);
	}
}

void FAndroidMisc::TriggerCrashHandler(const TCHAR* InErrorMessage, const TCHAR* OverrideCallstack)
{
	FAndroidCrashContext CrashContext(ECrashContextType::Crash, InErrorMessage);
	if(OverrideCallstack)
	{
		CrashContext.SetOverrideCallstack(OverrideCallstack);
	}
	else
	{
		CrashContext.CaptureCrashInfo();
	}

	if (GCrashHandlerPointer)
	{
		GCrashHandlerPointer(CrashContext);
	}
	else
	{
		// call default one
		DefaultCrashHandler(CrashContext);
	}
}

void FAndroidMisc::SetCrashHandler(void(*CrashHandler)(const FGenericCrashContext& Context))
{
#if ANDROID_HAS_RTSIGNALS
	UE_LOG(LogAndroid, Log, TEXT("Setting Crash Handler = %p"), CrashHandler);

	GCrashHandlerPointer = CrashHandler;

	FFatalSignalHandler::Release();
	FThreadCallstackSignalHandler::Release();
	// Passing -1 will leave these restored and won't trap them
	if ((PTRINT)CrashHandler == -1)
	{
		return;
	}

	FFatalSignalHandler::Init();
	FThreadCallstackSignalHandler::Init();
#endif
}

bool FAndroidMisc::GetUseVirtualJoysticks()
{
	// joystick on commandline means don't require virtual joysticks
	if (FParse::Param(FCommandLine::Get(), TEXT("joystick")))
	{
		return false;
	}

	// Amazon Fire TV doesn't require virtual joysticks
	if (FAndroidMisc::GetDeviceMake() == FString("Amazon"))
	{
		if (FAndroidMisc::GetDeviceModel().StartsWith(TEXT("AFT")))
		{
			return false;
		}
	}

	// Stereo-only HMDs don't require virtual joysticks
	if (IsStandaloneStereoOnlyDevice())
	{
		return false;
	}

	return true;
}

bool FAndroidMisc::SupportsTouchInput()
{
	// Amazon Fire TV doesn't support touch input
	if (FAndroidMisc::GetDeviceMake() == FString("Amazon"))
	{
		if (FAndroidMisc::GetDeviceModel().StartsWith(TEXT("AFT")))
		{
			return false;
		}
	}

	// Stereo-only HMDs don't support touch input
	if (IsStandaloneStereoOnlyDevice())
	{
		return false;
	}

	return true;
}

bool FAndroidMisc::IsStandaloneStereoOnlyDevice()
{
	// Oculus HMDs are always in stereo mode
	if (FAndroidMisc::GetDeviceMake() == FString("Oculus"))
	{
		return true;
	}

	return false;
}

extern void AndroidThunkCpp_RegisterForRemoteNotifications();
extern void AndroidThunkCpp_UnregisterForRemoteNotifications();
extern bool AndroidThunkCpp_IsAllowedRemoteNotifications();

void FAndroidMisc::RegisterForRemoteNotifications()
{
#if USE_ANDROID_JNI
	AndroidThunkCpp_RegisterForRemoteNotifications();
#endif
}

void FAndroidMisc::UnregisterForRemoteNotifications()
{
#if USE_ANDROID_JNI
	AndroidThunkCpp_UnregisterForRemoteNotifications();
#endif
}

bool FAndroidMisc::IsAllowedRemoteNotifications()
{
#if USE_ANDROID_JNI
	return AndroidThunkCpp_IsAllowedRemoteNotifications();
#else
	return false;
#endif
}

TArray<uint8> FAndroidMisc::GetSystemFontBytes()
{
#if USE_ANDROID_FILE
	TArray<uint8> FontBytes;
	static FString FullFontPath = GFontPathBase + FString(TEXT("DroidSans.ttf"));
	FFileHelper::LoadFileToArray(FontBytes, *FullFontPath);
	return FontBytes;
#else 
	return FGenericPlatformMisc::GetSystemFontBytes();
#endif
}

class IPlatformChunkInstall* FAndroidMisc::GetPlatformChunkInstall()
{
	static IPlatformChunkInstall* ChunkInstall = nullptr;
	static bool bIniChecked = false;
	if (!ChunkInstall || !bIniChecked)
	{
		FString ProviderName;
		IPlatformChunkInstallModule* PlatformChunkInstallModule = nullptr;
		if (!GEngineIni.IsEmpty())
		{
			FString InstallModule;
			GConfig->GetString(TEXT("StreamingInstall"), TEXT("DefaultProviderName"), InstallModule, GEngineIni);
			FModuleStatus Status;
			if (FModuleManager::Get().QueryModule(*InstallModule, Status))
			{
				PlatformChunkInstallModule = FModuleManager::LoadModulePtr<IPlatformChunkInstallModule>(*InstallModule);
				if (PlatformChunkInstallModule != nullptr)
				{
					// Attempt to grab the platform installer
					ChunkInstall = PlatformChunkInstallModule->GetPlatformChunkInstall();
				}
			}
			bIniChecked = true;
		}
		if (!ChunkInstall)
		{
			// Placeholder instance
			ChunkInstall = FGenericPlatformMisc::GetPlatformChunkInstall();
		}
	}

	return ChunkInstall;
}

void FAndroidMisc::PrepareMobileHaptics(EMobileHapticsType Type)
{
}

void FAndroidMisc::TriggerMobileHaptics()
{
#if USE_ANDROID_JNI
	extern void AndroidThunkCpp_Vibrate(int32 Duration);
	// tiny little vibration
	AndroidThunkCpp_Vibrate(10);
#endif
}

void FAndroidMisc::ReleaseMobileHaptics()
{

}

void FAndroidMisc::ShareURL(const FString& URL, const FText& Description, int32 LocationHintX, int32 LocationHintY)
{
#if USE_ANDROID_JNI
	extern void AndroidThunkCpp_ShareURL(const FString& URL, const FText& Description, const FText& SharePrompt, int32 LocationHintX, int32 LocationHintY);
	AndroidThunkCpp_ShareURL(URL, Description, NSLOCTEXT("AndroidMisc", "ShareURL", "Share URL"), LocationHintX, LocationHintY);
#endif
}

FString FAndroidMisc::LoadTextFileFromPlatformPackage(const FString& RelativePath)
{
#if USE_ANDROID_JNI
	AAssetManager* AssetMgr = AndroidThunkCpp_GetAssetManager();
	AAsset* asset = AAssetManager_open(AssetMgr, TCHAR_TO_UTF8(*RelativePath), AASSET_MODE_BUFFER);

	if (asset)
	{
		const void* FileContents = (const ANSICHAR*)AAsset_getBuffer(asset);
		int32 FileLength = AAsset_getLength(asset);

		TArray<ANSICHAR> TextContents;
		TextContents.AddUninitialized(FileLength + 1);
		FMemory::Memcpy(TextContents.GetData(), FileContents, FileLength);
		TextContents[FileLength] = 0;

		AAsset_close(asset);

		return FString(ANSI_TO_TCHAR(TextContents.GetData()));
	}
#endif
	return FString();
}

bool FAndroidMisc::FileExistsInPlatformPackage(const FString& RelativePath)
{
#if USE_ANDROID_JNI
	AAssetManager* AssetMgr = AndroidThunkCpp_GetAssetManager();
	AAsset* asset = AAssetManager_open(AssetMgr, TCHAR_TO_UTF8(*RelativePath), AASSET_MODE_UNKNOWN);
	if (asset)
	{
		AAsset_close(asset);
		return true;
	}
#endif
	return false;
}

void FAndroidMisc::SetVersionInfo( FString InAndroidVersion, FString InDeviceMake, FString InDeviceModel, FString InDeviceBuildNumber, FString InOSLanguage )
{
	AndroidVersion = InAndroidVersion;
	DeviceMake = InDeviceMake;
	DeviceModel = InDeviceModel;
	DeviceBuildNumber = InDeviceBuildNumber;
	OSLanguage = InOSLanguage;

	UE_LOG(LogAndroid, Display, TEXT("Android Version Make Model BuildNumber Language: %s %s %s %s %s"), *AndroidVersion, *DeviceMake, *DeviceModel, *DeviceBuildNumber, *OSLanguage);
}

const FString FAndroidMisc::GetAndroidVersion()
{
	return AndroidVersion;
}

const FString FAndroidMisc::GetDeviceMake()
{
	return DeviceMake;
}

const FString FAndroidMisc::GetDeviceModel()
{
	return DeviceModel;
}

const FString FAndroidMisc::GetDeviceBuildNumber()
{
	return DeviceBuildNumber;
}

const FString FAndroidMisc::GetOSLanguage()
{
	return OSLanguage;
}

const FString FAndroidMisc::GetProjectVersion() {
	return FString::FromInt(GAndroidPackageVersion);
}

FString FAndroidMisc::GetDefaultLocale()
{
	return OSLanguage;
}

bool FAndroidMisc::GetVolumeButtonsHandledBySystem()
{
	return VolumeButtonsHandledBySystem;
}

void FAndroidMisc::SetVolumeButtonsHandledBySystem(bool enabled)
{
	VolumeButtonsHandledBySystem = enabled;
}

#if USE_ANDROID_JNI
int32 FAndroidMisc::GetAndroidBuildVersion()
{
	if (AndroidBuildVersion > 0)
	{
		return AndroidBuildVersion;
	}
	if (AndroidBuildVersion <= 0)
	{
		JNIEnv* JEnv = AndroidJavaEnv::GetJavaEnv();
		if (nullptr != JEnv)
		{
			jclass Class = AndroidJavaEnv::FindJavaClassGlobalRef("com/epicgames/ue4/GameActivity");
			if (nullptr != Class)
			{
				jfieldID Field = JEnv->GetStaticFieldID(Class, "ANDROID_BUILD_VERSION", "I");
				if (nullptr != Field)
				{
					AndroidBuildVersion = JEnv->GetStaticIntField(Class, Field);
				}
				JEnv->DeleteGlobalRef(Class);
			}
		}
	}
	return AndroidBuildVersion;
}
#endif

#if USE_ANDROID_JNI
bool FAndroidMisc::IsSupportedAndroidDevice()
{
	static bool bChecked = false;
	static bool bSupported = true;

	if (!bChecked)
	{
		bChecked = true;

		JNIEnv* JEnv = AndroidJavaEnv::GetJavaEnv();
		if (nullptr != JEnv)
		{
			jclass Class = AndroidJavaEnv::FindJavaClassGlobalRef("com/epicgames/ue4/GameActivity");
			if (nullptr != Class)
			{
				jfieldID Field = JEnv->GetStaticFieldID(Class, "bSupportedDevice", "Z");
				if (nullptr != Field)
				{
					bSupported = (bool)JEnv->GetStaticBooleanField(Class, Field);
				}
				JEnv->DeleteGlobalRef(Class);
			}
		}
	}
	return bSupported;
}
#else
bool FAndroidMisc::IsSupportedAndroidDevice()
{
	return true;
}
#endif

bool FAndroidMisc::ShouldDisablePluginAtRuntime(const FString& PluginName)
{
#if PLATFORM_ANDROID_ARM64 || PLATFORM_ANDROID_X64
	// disable OnlineSubsystemGooglePlay for unsupported Android architectures
	if (PluginName.Equals(TEXT("OnlineSubsystemGooglePlay")))
	{
		return true;
	}
#endif
	return false;
}

void FAndroidMisc::SetThreadName(const char* name)
{
#if USE_ANDROID_JNI
	extern void AndroidThunkCpp_SetThreadName(const char * name);
	AndroidThunkCpp_SetThreadName(name);
#endif
}

///////////////////////////////////////////////////////////////////////////////
//
// Extracted from vk_platform.h and vulkan.h with modifications just to allow
// vkCreateInstance/vkDestroyInstance to be called to check if a driver is actually
// available (presence of libvulkan.so only means it may be available, not that
// there is an actual usable one). Cannot wait for VulkanRHI init to do this (too
// late) and vulkan.h header not guaranteed to be available. This part of the header
// is unlikely to change in future so safe enough to use this truncated version.
//

#if PLATFORM_ANDROID_ARM
// On Android/ARMv7a, Vulkan functions use the armeabi-v7a-hard calling
#define VKAPI_ATTR __attribute__((pcs("aapcs-vfp")))
#define VKAPI_CALL
#define VKAPI_PTR  VKAPI_ATTR
#else
// On other platforms, use the default calling convention
#define VKAPI_ATTR
#define VKAPI_CALL
#define VKAPI_PTR
#endif

#define VK_MAKE_VERSION(major, minor, patch) \
	(((major) << 22) | ((minor) << 12) | (patch))

#define VK_VERSION_MAJOR(version) ((uint32)(version) >> 22)
#define VK_VERSION_MINOR(version) (((uint32)(version) >> 12) & 0x3ff)
#define VK_VERSION_PATCH(version) ((uint32)(version) & 0xfff)

typedef uint32 VkFlags;
typedef uint32 VkBool32;

#define VK_DEFINE_HANDLE(object) typedef struct object##_T* object;

VK_DEFINE_HANDLE(VkInstance)
VK_DEFINE_HANDLE(VkPhysicalDevice)

typedef enum VkResult {
	VK_SUCCESS = 0,
	VK_NOT_READY = 1,
	VK_TIMEOUT = 2,
	VK_EVENT_SET = 3,
	VK_EVENT_RESET = 4,
	VK_INCOMPLETE = 5,
	VK_ERROR_OUT_OF_HOST_MEMORY = -1,
	VK_ERROR_OUT_OF_DEVICE_MEMORY = -2,
	VK_ERROR_INITIALIZATION_FAILED = -3,
	VK_ERROR_DEVICE_LOST = -4,
	VK_ERROR_MEMORY_MAP_FAILED = -5,
	VK_ERROR_LAYER_NOT_PRESENT = -6,
	VK_ERROR_EXTENSION_NOT_PRESENT = -7,
	VK_ERROR_FEATURE_NOT_PRESENT = -8,
	VK_ERROR_INCOMPATIBLE_DRIVER = -9,
	VK_ERROR_TOO_MANY_OBJECTS = -10,
	VK_ERROR_FORMAT_NOT_SUPPORTED = -11,
	VK_ERROR_SURFACE_LOST_KHR = -1000000000,
	VK_ERROR_NATIVE_WINDOW_IN_USE_KHR = -1000000001,
	VK_SUBOPTIMAL_KHR = 1000001003,
	VK_ERROR_OUT_OF_DATE_KHR = -1000001004,
	VK_ERROR_INCOMPATIBLE_DISPLAY_KHR = -1000003001,
	VK_ERROR_VALIDATION_FAILED_EXT = -1000011001,
	VK_ERROR_INVALID_SHADER_NV = -1000012000,
	VK_RESULT_BEGIN_RANGE = VK_ERROR_FORMAT_NOT_SUPPORTED,
	VK_RESULT_END_RANGE = VK_INCOMPLETE,
	VK_RESULT_RANGE_SIZE = (VK_INCOMPLETE - VK_ERROR_FORMAT_NOT_SUPPORTED + 1),
	VK_RESULT_MAX_ENUM = 0x7FFFFFFF
} VkResult;

typedef enum VkStructureType {
	VK_STRUCTURE_TYPE_APPLICATION_INFO = 0,
	VK_STRUCTURE_TYPE_INSTANCE_CREATE_INFO = 1,
	VK_STRUCTURE_TYPE_MAX_ENUM = 0x7FFFFFFF
} VkStructureType;

typedef VkFlags VkInstanceCreateFlags;

typedef struct VkApplicationInfo {
	VkStructureType	sType;
	const void*		pNext;
	const char*		pApplicationName;
	uint32			applicationVersion;
	const char*		pEngineName;
	uint			engineVersion;
	uint			apiVersion;
} VkApplicationInfo;

typedef struct VkInstanceCreateInfo {
	VkStructureType				sType;
	const void*					pNext;
	VkInstanceCreateFlags		flags;
	const VkApplicationInfo*	pApplicationInfo;
	uint32						enabledLayerCount;
	const char* const*			ppEnabledLayerNames;
	uint32						enabledExtensionCount;
	const char* const*			ppEnabledExtensionNames;
} VkInstanceCreateInfo;

typedef struct VkAllocationCallbacks {
	void*	pUserData;
	void*	pfnAllocation;
	void*	pfnReallocation;
	void*	pfnFree;
	void*	pfnInternalAllocation;
	void*	pfnInternalFree;
} VkAllocationCallbacks;

typedef uint64 VkDeviceSize;
typedef VkFlags VkSampleCountFlags;

typedef struct VkPhysicalDeviceLimits {
	uint32				maxImageDimension1D;
	uint32				maxImageDimension2D;
	uint32				maxImageDimension3D;
	uint32				maxImageDimensionCube;
	uint32				maxImageArrayLayers;
	uint32				maxTexelBufferElements;
	uint32				maxUniformBufferRange;
	uint32				maxStorageBufferRange;
	uint32				maxPushConstantsSize;
	uint32				maxMemoryAllocationCount;
	uint32				maxSamplerAllocationCount;
	VkDeviceSize		bufferImageGranularity;
	VkDeviceSize		sparseAddressSpaceSize;
	uint32				maxBoundDescriptorSets;
	uint32				maxPerStageDescriptorSamplers;
	uint32				maxPerStageDescriptorUniformBuffers;
	uint32				maxPerStageDescriptorStorageBuffers;
	uint32				maxPerStageDescriptorSampledImages;
	uint32				maxPerStageDescriptorStorageImages;
	uint32				maxPerStageDescriptorInputAttachments;
	uint32				maxPerStageResources;
	uint32				maxDescriptorSetSamplers;
	uint32				maxDescriptorSetUniformBuffers;
	uint32				maxDescriptorSetUniformBuffersDynamic;
	uint32				maxDescriptorSetStorageBuffers;
	uint32				maxDescriptorSetStorageBuffersDynamic;
	uint32				maxDescriptorSetSampledImages;
	uint32				maxDescriptorSetStorageImages;
	uint32				maxDescriptorSetInputAttachments;
	uint32				maxVertexInputAttributes;
	uint32				maxVertexInputBindings;
	uint32				maxVertexInputAttributeOffset;
	uint32				maxVertexInputBindingStride;
	uint32				maxVertexOutputComponents;
	uint32				maxTessellationGenerationLevel;
	uint32				maxTessellationPatchSize;
	uint32				maxTessellationControlPerVertexInputComponents;
	uint32				maxTessellationControlPerVertexOutputComponents;
	uint32				maxTessellationControlPerPatchOutputComponents;
	uint32				maxTessellationControlTotalOutputComponents;
	uint32				maxTessellationEvaluationInputComponents;
	uint32				maxTessellationEvaluationOutputComponents;
	uint32				maxGeometryShaderInvocations;
	uint32				maxGeometryInputComponents;
	uint32				maxGeometryOutputComponents;
	uint32				maxGeometryOutputVertices;
	uint32				maxGeometryTotalOutputComponents;
	uint32				maxFragmentInputComponents;
	uint32				maxFragmentOutputAttachments;
	uint32				maxFragmentDualSrcAttachments;
	uint32				maxFragmentCombinedOutputResources;
	uint32				maxComputeSharedMemorySize;
	uint32				maxComputeWorkGroupCount[3];
	uint32				maxComputeWorkGroupInvocations;
	uint32				maxComputeWorkGroupSize[3];
	uint32				subPixelPrecisionBits;
	uint32				subTexelPrecisionBits;
	uint32				mipmapPrecisionBits;
	uint32				maxDrawIndexedIndexValue;
	uint32				maxDrawIndirectCount;
	float				maxSamplerLodBias;
	float				maxSamplerAnisotropy;
	uint32				maxViewports;
	uint32				maxViewportDimensions[2];
	float				viewportBoundsRange[2];
	uint32				viewportSubPixelBits;
	size_t				minMemoryMapAlignment;
	VkDeviceSize		minTexelBufferOffsetAlignment;
	VkDeviceSize		minUniformBufferOffsetAlignment;
	VkDeviceSize		minStorageBufferOffsetAlignment;
	int32				minTexelOffset;
	uint32				maxTexelOffset;
	int32				minTexelGatherOffset;
	uint32				maxTexelGatherOffset;
	float				minInterpolationOffset;
	float				maxInterpolationOffset;
	uint32				subPixelInterpolationOffsetBits;
	uint32				maxFramebufferWidth;
	uint32				maxFramebufferHeight;
	uint32				maxFramebufferLayers;
	VkSampleCountFlags	framebufferColorSampleCounts;
	VkSampleCountFlags	framebufferDepthSampleCounts;
	VkSampleCountFlags	framebufferStencilSampleCounts;
	VkSampleCountFlags	framebufferNoAttachmentsSampleCounts;
	uint32				maxColorAttachments;
	VkSampleCountFlags	sampledImageColorSampleCounts;
	VkSampleCountFlags	sampledImageIntegerSampleCounts;
	VkSampleCountFlags	sampledImageDepthSampleCounts;
	VkSampleCountFlags	sampledImageStencilSampleCounts;
	VkSampleCountFlags	storageImageSampleCounts;
	uint32				maxSampleMaskWords;
	VkBool32			timestampComputeAndGraphics;
	float				timestampPeriod;
	uint32				maxClipDistances;
	uint32				maxCullDistances;
	uint32				maxCombinedClipAndCullDistances;
	uint32				discreteQueuePriorities;
	float				pointSizeRange[2];
	float				lineWidthRange[2];
	float				pointSizeGranularity;
	float				lineWidthGranularity;
	VkBool32			strictLines;
	VkBool32			standardSampleLocations;
	VkDeviceSize		optimalBufferCopyOffsetAlignment;
	VkDeviceSize		optimalBufferCopyRowPitchAlignment;
	VkDeviceSize		nonCoherentAtomSize;
} VkPhysicalDeviceLimits;

typedef struct VkPhysicalDeviceSparseProperties {
	VkBool32	residencyStandard2DBlockShape;
	VkBool32	residencyStandard2DMultisampleBlockShape;
	VkBool32	residencyStandard3DBlockShape;
	VkBool32	residencyAlignedMipSize;
	VkBool32	residencyNonResidentStrict;
} VkPhysicalDeviceSparseProperties;

typedef enum VkPhysicalDeviceType {
	VK_PHYSICAL_DEVICE_TYPE_OTHER = 0,
	VK_PHYSICAL_DEVICE_TYPE_INTEGRATED_GPU = 1,
	VK_PHYSICAL_DEVICE_TYPE_DISCRETE_GPU = 2,
	VK_PHYSICAL_DEVICE_TYPE_VIRTUAL_GPU = 3,
	VK_PHYSICAL_DEVICE_TYPE_CPU = 4,
	VK_PHYSICAL_DEVICE_TYPE_BEGIN_RANGE = VK_PHYSICAL_DEVICE_TYPE_OTHER,
	VK_PHYSICAL_DEVICE_TYPE_END_RANGE = VK_PHYSICAL_DEVICE_TYPE_CPU,
	VK_PHYSICAL_DEVICE_TYPE_RANGE_SIZE = (VK_PHYSICAL_DEVICE_TYPE_CPU - VK_PHYSICAL_DEVICE_TYPE_OTHER + 1),
	VK_PHYSICAL_DEVICE_TYPE_MAX_ENUM = 0x7FFFFFFF
} VkPhysicalDeviceType;

#define VK_MAX_PHYSICAL_DEVICE_NAME_SIZE 256
#define VK_UUID_SIZE 16

typedef struct VkPhysicalDeviceProperties {
	uint32								apiVersion;
	uint32								driverVersion;
	uint32								vendorID;
	uint32								deviceID;
	VkPhysicalDeviceType				deviceType;
	char								deviceName[VK_MAX_PHYSICAL_DEVICE_NAME_SIZE];
	uint8_t								pipelineCacheUUID[VK_UUID_SIZE];
	VkPhysicalDeviceLimits				limits;
	VkPhysicalDeviceSparseProperties	sparseProperties;
} VkPhysicalDeviceProperties;

#define VK_MAX_EXTENSION_NAME_SIZE        256
#define VK_GOOGLE_DISPLAY_TIMING_EXTENSION_NAME "VK_GOOGLE_display_timing"

typedef struct VkExtensionProperties {
	char        extensionName[VK_MAX_EXTENSION_NAME_SIZE];
	uint32_t    specVersion;
} VkExtensionProperties;

typedef VkResult(VKAPI_PTR *PFN_vkCreateInstance)(const VkInstanceCreateInfo* pCreateInfo, const VkAllocationCallbacks* pAllocator, VkInstance* pInstance);
typedef void (VKAPI_PTR *PFN_vkDestroyInstance)(VkInstance instance, const VkAllocationCallbacks* pAllocator);
typedef VkResult(VKAPI_PTR *PFN_vkEnumeratePhysicalDevices)(VkInstance instance, uint32* pPhysicalDeviceCount, VkPhysicalDevice* pPhysicalDevices);
typedef void (VKAPI_PTR *PFN_vkGetPhysicalDeviceProperties)(VkPhysicalDevice physicalDevice, VkPhysicalDeviceProperties* pProperties);
typedef VkResult(VKAPI_PTR *PFN_vkEnumerateDeviceExtensionProperties)(VkPhysicalDevice physicalDevice, const char* pLayerName, uint32_t* pPropertyCount, VkExtensionProperties* pProperties);

///////////////////////////////////////////////////////////////////////////////

#define UE_VK_API_VERSION	VK_MAKE_VERSION(1, 0, 1)

enum class EDeviceVulkanSupportStatus
{
	Uninitialized,
	NotSupported,
	Supported
};

static FString VulkanVersionString;
static EDeviceVulkanSupportStatus VulkanSupport = EDeviceVulkanSupportStatus::Uninitialized;

static EDeviceVulkanSupportStatus AttemptVulkanInit(void* VulkanLib)
{
	if (VulkanLib == nullptr)
	{
		return EDeviceVulkanSupportStatus::NotSupported;
	}

	// Try to get required functions to check for driver
	PFN_vkCreateInstance vkCreateInstance = (PFN_vkCreateInstance)dlsym(VulkanLib, "vkCreateInstance");
	PFN_vkDestroyInstance vkDestroyInstance = (PFN_vkDestroyInstance)dlsym(VulkanLib, "vkDestroyInstance");
	PFN_vkEnumeratePhysicalDevices vkEnumeratePhysicalDevices = (PFN_vkEnumeratePhysicalDevices)dlsym(VulkanLib, "vkEnumeratePhysicalDevices");
	PFN_vkGetPhysicalDeviceProperties vkGetPhysicalDeviceProperties = (PFN_vkGetPhysicalDeviceProperties)dlsym(VulkanLib, "vkGetPhysicalDeviceProperties");
	PFN_vkEnumerateDeviceExtensionProperties vkEnumerateDeviceExtensionProperties = (PFN_vkEnumerateDeviceExtensionProperties)dlsym(VulkanLib, "vkEnumerateDeviceExtensionProperties");

	if (!vkCreateInstance || !vkDestroyInstance || !vkEnumeratePhysicalDevices || !vkGetPhysicalDeviceProperties || !vkEnumerateDeviceExtensionProperties)
	{
		UE_LOG(LogAndroid, Log, TEXT("Vulkan not supported: vkCreateInstance: 0x%p, vkDestroyInstance: 0x%p, vkEnumeratePhysicalDevices: 0x%p, vkGetPhysicalDeviceProperties: 0x%p, vkEnumerateDeviceExtensionProperties: 0x%p"), vkCreateInstance, vkDestroyInstance, vkEnumeratePhysicalDevices, vkGetPhysicalDeviceProperties, vkEnumerateDeviceExtensionProperties);
		return EDeviceVulkanSupportStatus::NotSupported;
	}

	// try to create instance to verify driver available
	VkApplicationInfo App;
	FMemory::Memzero(App);
	App.sType = VK_STRUCTURE_TYPE_APPLICATION_INFO;
	App.pApplicationName = "UE4";
	App.applicationVersion = 0;
	App.pEngineName = "UE4";
	App.engineVersion = 0;
	App.apiVersion = UE_VK_API_VERSION;

	VkInstanceCreateInfo InstInfo;
	FMemory::Memzero(InstInfo);
	InstInfo.sType = VK_STRUCTURE_TYPE_INSTANCE_CREATE_INFO;
	InstInfo.pNext = nullptr;
	InstInfo.pApplicationInfo = &App;
	InstInfo.enabledExtensionCount = 0;
	InstInfo.ppEnabledExtensionNames = nullptr;

	VkInstance Instance;
	VkResult Result = vkCreateInstance(&InstInfo, nullptr, &Instance);
	if (Result != VK_SUCCESS)
	{
		return EDeviceVulkanSupportStatus::NotSupported;
	}

	// Determine Vulkan device's API level.
	uint32 GpuCount = 0;
	Result = vkEnumeratePhysicalDevices(Instance, &GpuCount, nullptr);
	if (Result != VK_SUCCESS || GpuCount == 0)
	{
		vkDestroyInstance(Instance, nullptr);
		return EDeviceVulkanSupportStatus::NotSupported;
	}

	TArray<VkPhysicalDevice> PhysicalDevices;
	PhysicalDevices.AddZeroed(GpuCount);
	Result = vkEnumeratePhysicalDevices(Instance, &GpuCount, PhysicalDevices.GetData());
	if (Result != VK_SUCCESS)
	{
		vkDestroyInstance(Instance, nullptr);
		return EDeviceVulkanSupportStatus::NotSupported;
	}

	// Don't care which device - This code is making the assumption that all devices will have same api version.
	VkPhysicalDeviceProperties DeviceProperties;
	vkGetPhysicalDeviceProperties(PhysicalDevices[0], &DeviceProperties);

	//for now we are allowing devices without the timing extension to run with a basic CPU frame pacer.
#if 0
	bool bHasVKGoogleDisplayTiming = false;
	{
		TArray<VkExtensionProperties> ExtensionProps;
		do
		{
			uint32 Count = 0;
			Result = vkEnumerateDeviceExtensionProperties(PhysicalDevices[0], nullptr, &Count, nullptr);
			check(Result >= VK_SUCCESS);

			if (Count > 0)
			{
				ExtensionProps.Empty(Count);
				ExtensionProps.AddUninitialized(Count);
				Result = vkEnumerateDeviceExtensionProperties(PhysicalDevices[0], nullptr, &Count, ExtensionProps.GetData());
				check(Result >= VK_SUCCESS);
			}
		} while (Result == VK_INCOMPLETE);		
		check(Result >= VK_SUCCESS);

		
		for (int32 i = 0; i < ExtensionProps.Num(); ++i)
		{
			UE_LOG(LogAndroid, Log, TEXT("Checking extension: %s."), ANSI_TO_TCHAR(ExtensionProps[i].extensionName));
			if (!FCStringAnsi::Strcmp(VK_GOOGLE_DISPLAY_TIMING_EXTENSION_NAME, ExtensionProps[i].extensionName))
			{
				bHasVKGoogleDisplayTiming = true;
				break;
			}
		}
	}
	if (!bHasVKGoogleDisplayTiming)
	{
		vkDestroyInstance(Instance, nullptr);

		UE_LOG(LogAndroid, Log, TEXT("Vulkan not supported, cannot find VK_GOOGLE_display_timing extension."));
		return EDeviceVulkanSupportStatus::NotSupported;
	}
#endif

	VulkanVersionString = FString::Printf(TEXT("%d.%d.%d"), VK_VERSION_MAJOR(DeviceProperties.apiVersion), VK_VERSION_MINOR(DeviceProperties.apiVersion), VK_VERSION_PATCH(DeviceProperties.apiVersion));
	vkDestroyInstance(Instance, nullptr);

	return EDeviceVulkanSupportStatus::Supported;
}

bool FAndroidMisc::HasVulkanDriverSupport()
{
// @todo Lumin: this isn't really the best #define to check here - but basically, without JNI and other version checking, we can't safely do it - we'll need
// non-JNI platforms that support Vulkan to figure out a way to force it (if they want GL + Vulkan support)
#if !USE_ANDROID_JNI
	VulkanSupport = EDeviceVulkanSupportStatus::NotSupported;
	VulkanVersionString = TEXT("0.0.0");
#else
	// this version does not check for VulkanRHI or disabled by cvars!
	if (VulkanSupport == EDeviceVulkanSupportStatus::Uninitialized)

	{
		// assume no
		VulkanSupport = EDeviceVulkanSupportStatus::NotSupported;
		VulkanVersionString = TEXT("0.0.0");

		// check for libvulkan.so
		void* VulkanLib = dlopen("libvulkan.so", RTLD_NOW | RTLD_LOCAL);
		if (VulkanLib != nullptr)
		{
			UE_LOG(LogAndroid, Log, TEXT("Vulkan library detected, checking for available driver"));

			// if Nougat, we can check the Vulkan version
			if (FAndroidMisc::GetAndroidBuildVersion() >= 24)
			{
				extern int32 AndroidThunkCpp_GetMetaDataInt(const FString& Key);
				int32 VulkanVersion = AndroidThunkCpp_GetMetaDataInt(TEXT("android.hardware.vulkan.version"));
				if (VulkanVersion >= UE_VK_API_VERSION)
				{
					// final check, try initializing the instance
					VulkanSupport = AttemptVulkanInit(VulkanLib);
				}
			}
			else
			{
				// otherwise, we need to try initializing the instance
				VulkanSupport = AttemptVulkanInit(VulkanLib);
			}

			dlclose(VulkanLib);

			if (VulkanSupport == EDeviceVulkanSupportStatus::Supported)
			{
				UE_LOG(LogAndroid, Log, TEXT("VulkanRHI is available, Vulkan capable device detected."));
				return true;
			}
			else
			{
				UE_LOG(LogAndroid, Log, TEXT("Vulkan driver NOT available."));
			}
		}
		else
		{
			UE_LOG(LogAndroid, Log, TEXT("Vulkan library NOT detected."));
		}
	}
#endif
	return VulkanSupport == EDeviceVulkanSupportStatus::Supported;
}

// Test for device vulkan support.
static void EstablishVulkanDeviceSupport()
{
	// just do this check once
	if (VulkanSupport == EDeviceVulkanSupportStatus::Uninitialized)
	{
		// this call will initialize VulkanSupport
		FAndroidMisc::HasVulkanDriverSupport();
	}
}

bool FAndroidMisc::IsVulkanAvailable()
{
	check(VulkanSupport != EDeviceVulkanSupportStatus::Uninitialized);

	static int CachedVulkanAvailable = -1;
	if (CachedVulkanAvailable == -1)
	{
		CachedVulkanAvailable = 0;
		if (VulkanSupport == EDeviceVulkanSupportStatus::Supported)
		{
			bool bSupportsVulkan = false;
			GConfig->GetBool(TEXT("/Script/AndroidRuntimeSettings.AndroidRuntimeSettings"), TEXT("bSupportsVulkan"), bSupportsVulkan, GEngineIni);

			// whether to detect Vulkan by default or require the -detectvulkan command line parameter
			bool bDetectVulkanByDefault = true;
			GConfig->GetBool(TEXT("/Script/AndroidRuntimeSettings.AndroidRuntimeSettings"), TEXT("bDetectVulkanByDefault"), bDetectVulkanByDefault, GEngineIni);
			const bool bDetectVulkanCmdLine = FParse::Param(FCommandLine::Get(), TEXT("detectvulkan"));

			// @todo Lumin: Double check all this stuff after merging general android Vulkan SM5 from main
			const bool bSupportsVulkanSM5 = ShouldUseDesktopVulkan();

			const bool bVulkanDisabledCmdLine = FParse::Param(FCommandLine::Get(), TEXT("GL")) || FParse::Param(FCommandLine::Get(), TEXT("OpenGL"));

			if (!FModuleManager::Get().ModuleExists(TEXT("VulkanRHI")))
			{
				UE_LOG(LogAndroid, Log, TEXT("Vulkan not available as VulkanRHI not present."));
			}
			else if (!(bSupportsVulkan || bSupportsVulkanSM5))
			{
				UE_LOG(LogAndroid, Log, TEXT("Vulkan not available as project packaged without bSupportsVulkan or bSupportsVulkanSM5."));
			}
			else if (bVulkanDisabledCmdLine)
			{
				UE_LOG(LogAndroid, Log, TEXT("Vulkan API detection is disabled by a command line option."));
			}
            else if (!bDetectVulkanByDefault && !bDetectVulkanCmdLine)
			{
				UE_LOG(LogAndroid, Log, TEXT("Vulkan available but detection disabled by bDetectVulkanByDefault=False in AndroidRuntimeSettings. Use -detectvulkan to override."));
			}
			else
			{
				CachedVulkanAvailable = 1;
			}
		}
	}

	return CachedVulkanAvailable == 1;
}

bool FAndroidMisc::ShouldUseVulkan()
{
	check(VulkanSupport != EDeviceVulkanSupportStatus::Uninitialized);
	static int CachedShouldUseVulkan = -1;

	if (CachedShouldUseVulkan == -1)
	{
		CachedShouldUseVulkan = 0;

		static const auto CVarDisableVulkan = IConsoleManager::Get().FindTConsoleVariableDataInt(TEXT("r.Android.DisableVulkanSupport"));

		const bool bVulkanAvailable = IsVulkanAvailable();

		const bool bVulkanDisabledCVar = !IsStandaloneStereoOnlyDevice() && CVarDisableVulkan->GetValueOnAnyThread() == 1;

		if (bVulkanAvailable && !bVulkanDisabledCVar)
		{
			CachedShouldUseVulkan = 1;
			UE_LOG(LogAndroid, Log, TEXT("VulkanRHI will be used!"));
		}
		else
		{
			UE_LOG(LogAndroid, Log, TEXT("VulkanRHI will NOT be used:"));
			if (!bVulkanAvailable)
			{
				UE_LOG(LogAndroid, Log, TEXT(" ** Vulkan support is not available (Driver, RHI or shaders are missing, or disabled by cmdline, see above logging for details)"));
			}
			if (bVulkanDisabledCVar)
			{
				UE_LOG(LogAndroid, Log, TEXT(" ** Vulkan is disabled via console variable."));
			}
			UE_LOG(LogAndroid, Log, TEXT("OpenGL ES will be used."));
		}
	}

	return CachedShouldUseVulkan == 1;
}

bool FAndroidMisc::ShouldUseDesktopVulkan()
{
	static int CachedShouldUseDesktopVulkan = -1;

	if (CachedShouldUseDesktopVulkan == -1)
	{
		CachedShouldUseDesktopVulkan = 0;

		bool bSupportsVulkanSM5 = false;
		GConfig->GetBool(TEXT("/Script/AndroidRuntimeSettings.AndroidRuntimeSettings"), TEXT("bSupportsVulkanSM5"), bSupportsVulkanSM5, GEngineIni);

		const bool bVulkanSM5Enabled = bSupportsVulkanSM5;

		static const auto CVarDisableVulkanSM5 = IConsoleManager::Get().FindTConsoleVariableDataInt(TEXT("r.Android.DisableVulkanSM5Support"));
		const bool bVulkanSM5Disabled = CVarDisableVulkanSM5->GetValueOnAnyThread() == 1;

		if (bVulkanSM5Enabled && !bVulkanSM5Disabled)
		{
			CachedShouldUseDesktopVulkan = 1;
			UE_LOG(LogAndroid, Log, TEXT("Vulkan SM5 RHI will be used!"));
		}
		else if(bVulkanSM5Disabled)
		{
			UE_LOG(LogAndroid, Log, TEXT("Vulkan SM5 is available but disabled for this device."));
		}
		else if (!bVulkanSM5Enabled)
		{
			UE_LOG(LogAndroid, Log, TEXT("** Vulkan SM5 support is not available (Driver, RHI or shaders are missing, or disabled by cmdline, see above logging for details)"));
		}
	}

	return CachedShouldUseDesktopVulkan;
}

FString FAndroidMisc::GetVulkanVersion()
{
	check(VulkanSupport != EDeviceVulkanSupportStatus::Uninitialized);
	return VulkanVersionString;
}

TMap<FString, FString> FAndroidMisc::GetConfigRulesTMap()
{
	return ConfigRulesVariables;
}

FString* FAndroidMisc::GetConfigRulesVariable(const FString& Key)
{
	return ConfigRulesVariables.Find(Key);
}

JNI_METHOD void Java_com_epicgames_ue4_GameActivity_nativeSetConfigRulesVariables(JNIEnv* jenv, jobject thiz, jobjectArray KeyValuePairs)
{
	int32 Count = jenv->GetArrayLength(KeyValuePairs);
	int32 Index = 0;
	while (Index < Count)
	{
		auto javaKey = FJavaHelper::FStringFromLocalRef(jenv, (jstring)(jenv->GetObjectArrayElement(KeyValuePairs, Index++)));
		auto javaValue = FJavaHelper::FStringFromLocalRef(jenv, (jstring)(jenv->GetObjectArrayElement(KeyValuePairs, Index++)));
		
		FAndroidMisc::ConfigRulesVariables.Add(javaKey, javaValue);
	}
}

extern bool AndroidThunkCpp_HasMetaDataKey(const FString& Key);

bool FAndroidMisc::IsDaydreamApplication()
{
#if USE_ANDROID_JNI
	static const bool bIsDaydreamApplication = AndroidThunkCpp_HasMetaDataKey(TEXT("com.epicgames.ue4.GameActivity.bDaydream"));
	return bIsDaydreamApplication;
#else
	return false;
#endif
}

static bool bDetectedDebugger = false;

JNI_METHOD void Java_com_epicgames_ue4_GameActivity_nativeSetAndroidStartupState(JNIEnv* jenv, jobject thiz, jboolean bDebuggerAttached)
{
	// if Java debugger attached, mark detected (but don't lose previous trigger state)
	if (bDebuggerAttached)
	{
		bDetectedDebugger = true;
	}
}

#if !UE_BUILD_SHIPPING
bool FAndroidMisc::IsDebuggerPresent()
{
	extern CORE_API bool GIgnoreDebugger;
	if (GIgnoreDebugger)
	{
		return false;
	}

	if (bDetectedDebugger)
	{
		return true;
	}

	// If a process is tracing this one then TracerPid in /proc/self/status will
	// be the id of the tracing process. Use SignalHandler safe functions

	int StatusFile = open("/proc/self/status", O_RDONLY);
	if (StatusFile == -1)
	{
		// Failed - unknown debugger status.
		return false;
	}

	char Buffer[256];
	ssize_t Length = read(StatusFile, Buffer, sizeof(Buffer));

	bool bDebugging = false;
	const char* TracerString = "TracerPid:\t";
	const ssize_t LenTracerString = strlen(TracerString);
	int i = 0;

	while ((Length - i) > LenTracerString)
	{
		// TracerPid is found
		if (strncmp(&Buffer[i], TracerString, LenTracerString) == 0)
		{
			// 0 if no process is tracing.
			bDebugging = Buffer[i + LenTracerString] != '0';
			break;
		}
		++i;
	}

	close(StatusFile);

	// remember if we detected debugger so we can skip check next time
	if (bDebugging)
	{
		bDetectedDebugger = true;
	}

	return bDebugging;
}
#endif

#if STATS || ENABLE_STATNAMEDEVENTS

void FAndroidMisc::BeginNamedEventFrame()
{
#if FRAMEPRO_ENABLED
	FFrameProProfiler::FrameStart();
#endif // FRAMEPRO_ENABLED
}

static void WriteTraceMarkerEvent(const ANSICHAR* Text, int32 TraceMarkerFileDescriptor)
{
	if (bUseNativeSystrace)
	{
		ATrace_beginSection(Text);
	}
	else
	{
		const int MAX_TRACE_EVENT_LENGTH = 256;
		ANSICHAR EventBuffer[MAX_TRACE_EVENT_LENGTH];
		int EventLength = snprintf(EventBuffer, MAX_TRACE_EVENT_LENGTH, "B|%d|%s", getpid(), Text);

		write(TraceMarkerFileDescriptor, EventBuffer, EventLength);
	}
}

void FAndroidMisc::BeginNamedEvent(const struct FColor& Color, const TCHAR* Text)
{
#if FRAMEPRO_ENABLED
	FFrameProProfiler::PushEvent(Text);
#endif // FRAMEPRO_ENABLED
#if CPUPROFILERTRACE_ENABLED
	if (CpuChannel)
	{
		FCpuProfilerTrace::OutputBeginDynamicEvent(Text);
	}
#endif
	if (bUseNativeSystrace ? !ATrace_isEnabled() : TraceMarkerFileDescriptor == -1)
	{
		return;
	}

	const int MAX_TRACE_MESSAGE_LENGTH = 256;

	// not static since may be called by different threads
	ANSICHAR TextBuffer[MAX_TRACE_MESSAGE_LENGTH];

	const TCHAR* SourcePtr = Text;
	ANSICHAR* WritePtr = TextBuffer;
	int32 RemainingSpace = MAX_TRACE_MESSAGE_LENGTH;
	while (*SourcePtr && --RemainingSpace > 0)
	{
		*WritePtr++ = static_cast<ANSICHAR>(*SourcePtr++);
	}
	*WritePtr = '\0';

	WriteTraceMarkerEvent(TextBuffer, TraceMarkerFileDescriptor);
}

void FAndroidMisc::BeginNamedEvent(const struct FColor& Color, const ANSICHAR* Text)
{
#if FRAMEPRO_ENABLED
	FFrameProProfiler::PushEvent(Text);
#endif // FRAMEPRO_ENABLED
#if CPUPROFILERTRACE_ENABLED
	if (CpuChannel)
	{
		FCpuProfilerTrace::OutputBeginDynamicEvent(Text);
	}
#endif
	if (bUseNativeSystrace ? !ATrace_isEnabled() : TraceMarkerFileDescriptor == -1)
	{
		return;
	}

	WriteTraceMarkerEvent(Text, TraceMarkerFileDescriptor);
}

void FAndroidMisc::EndNamedEvent()
{
#if FRAMEPRO_ENABLED
	FFrameProProfiler::PopEvent();
#endif // FRAMEPRO_ENABLED
#if CPUPROFILERTRACE_ENABLED
	if (CpuChannel)
	{
		FCpuProfilerTrace::OutputEndEvent();
	}
#endif
	if (bUseNativeSystrace ? !ATrace_isEnabled() : TraceMarkerFileDescriptor == -1)
	{
		return;
	}

	if (bUseNativeSystrace)
	{
		ATrace_endSection();
	}
	else
	{
		const ANSICHAR EventTerminatorChar = 'E';
		write(TraceMarkerFileDescriptor, &EventTerminatorChar, 1);
	}
}

void FAndroidMisc::CustomNamedStat(const TCHAR* Text, float Value, const TCHAR* Graph, const TCHAR* Unit)
{
	FRAMEPRO_DYNAMIC_CUSTOM_STAT(TCHAR_TO_WCHAR(Text), Value, TCHAR_TO_WCHAR(Graph), TCHAR_TO_WCHAR(Unit), FRAMEPRO_COLOUR(255,255,255) );
}

void FAndroidMisc::CustomNamedStat(const ANSICHAR* Text, float Value, const ANSICHAR* Graph, const ANSICHAR* Unit)
{
	FRAMEPRO_DYNAMIC_CUSTOM_STAT(Text, Value, Graph, Unit, FRAMEPRO_COLOUR(255,255,255));
}

#endif // STATS || ENABLE_STATNAMEDEVENTS

int FAndroidMisc::GetVolumeState(double* OutTimeOfChangeInSec)
{
	int v;
	ReceiversLock.Lock();
	v = CurrentVolume.Volume;
	if (OutTimeOfChangeInSec)
	{
		*OutTimeOfChangeInSec = CurrentVolume.TimeOfChange;
	}
	ReceiversLock.Unlock();
	return v;
}

int32 FAndroidMisc::GetDeviceVolume()
{
	//FAndroidMisc::GetVolumeState returns 0-15, scale to 0-100
	int32 BaseVolume = FAndroidMisc::GetVolumeState();
	int32 ScaledVolume = (BaseVolume * 100) / 15;
	return ScaledVolume;
}

#if USE_ANDROID_FILE
const TCHAR* FAndroidMisc::GamePersistentDownloadDir()
{
	extern FString GExternalFilePath;
	return *GExternalFilePath;
}

FString FAndroidMisc::GetLoginId()
{
	static FString LoginId = TEXT("");

	// Return already loaded or generated Id
	if (!LoginId.IsEmpty())
	{
		return LoginId;
	}

	// Check for existing identifier file
	extern FString GInternalFilePath;
	extern FString GExternalFilePath;
	FString InternalLoginIdFilename = GInternalFilePath / TEXT("login-identifier.txt");
	if (FPaths::FileExists(InternalLoginIdFilename))
	{
		if (FFileHelper::LoadFileToString(LoginId, *InternalLoginIdFilename))
		{
			return LoginId;
		}
	}
	FString LoginIdFilename = GExternalFilePath / TEXT("login-identifier.txt");
	if (FPaths::FileExists(LoginIdFilename))
	{
		if (FFileHelper::LoadFileToString(LoginId, *LoginIdFilename))
		{
			FFileHelper::SaveStringToFile(LoginId, *InternalLoginIdFilename);
			return LoginId;
		}
	}

	// Generate a new one and write to file
	FGuid DeviceGuid;
	FPlatformMisc::CreateGuid(DeviceGuid);
	LoginId = DeviceGuid.ToString();
	FFileHelper::SaveStringToFile(LoginId, *InternalLoginIdFilename);

	return LoginId;
}
#endif

#if USE_ANDROID_JNI
FString FAndroidMisc::GetDeviceId()
{
	extern FString AndroidThunkCpp_GetAndroidId();
	static FString DeviceId = AndroidThunkCpp_GetAndroidId();

	// note: this can be empty or NOT unique depending on the OEM implementation!
	return DeviceId;
}

FString FAndroidMisc::GetUniqueAdvertisingId()
{
	extern FString AndroidThunkCpp_GetAdvertisingId();
	static FString AdvertisingId = AndroidThunkCpp_GetAdvertisingId();

	// note: this can be empty if Google Play not installed, or user is blocking it!
	return AdvertisingId;
}
#endif

FAndroidMisc::FBatteryState FAndroidMisc::GetBatteryState()
{
	FBatteryState CurState;
	ReceiversLock.Lock();
	CurState = CurrentBatteryState;
	ReceiversLock.Unlock();
	return CurState;
}

int FAndroidMisc::GetBatteryLevel()
{
	FBatteryState BatteryState = GetBatteryState();
	return BatteryState.Level;
}

bool FAndroidMisc::IsRunningOnBattery()
{
	FBatteryState BatteryState = GetBatteryState();
	return BatteryState.State == BATTERY_STATE_DISCHARGING;
}

bool FAndroidMisc::IsInLowPowerMode()
{
	FBatteryState BatteryState = GetBatteryState();
	return BatteryState.Level <= GAndroidLowPowerBatteryThreshold;
}

float FAndroidMisc::GetDeviceTemperatureLevel()
{
	return GetBatteryState().Temperature;
}

bool FAndroidMisc::AreHeadPhonesPluggedIn()
{
	return HeadPhonesArePluggedIn;
}

#define ANDROIDTHUNK_CONNECTION_TYPE_NONE 0
#define ANDROIDTHUNK_CONNECTION_TYPE_AIRPLANEMODE 1
#define ANDROIDTHUNK_CONNECTION_TYPE_ETHERNET 2
#define ANDROIDTHUNK_CONNECTION_TYPE_CELL 3
#define ANDROIDTHUNK_CONNECTION_TYPE_WIFI 4
#define ANDROIDTHUNK_CONNECTION_TYPE_WIMAX 5
#define ANDROIDTHUNK_CONNECTION_TYPE_BLUETOOTH 6

ENetworkConnectionType FAndroidMisc::GetNetworkConnectionType()
{
#if USE_ANDROID_JNI
	extern int32 AndroidThunkCpp_GetNetworkConnectionType();

	switch (AndroidThunkCpp_GetNetworkConnectionType())
	{
		case ANDROIDTHUNK_CONNECTION_TYPE_NONE:				return ENetworkConnectionType::None;
		case ANDROIDTHUNK_CONNECTION_TYPE_AIRPLANEMODE:		return ENetworkConnectionType::AirplaneMode;
		case ANDROIDTHUNK_CONNECTION_TYPE_ETHERNET:			return ENetworkConnectionType::Ethernet;
		case ANDROIDTHUNK_CONNECTION_TYPE_CELL:				return ENetworkConnectionType::Cell;
		case ANDROIDTHUNK_CONNECTION_TYPE_WIFI:				return ENetworkConnectionType::WiFi;
		case ANDROIDTHUNK_CONNECTION_TYPE_WIMAX:			return ENetworkConnectionType::WiMAX;
		case ANDROIDTHUNK_CONNECTION_TYPE_BLUETOOTH:		return ENetworkConnectionType::Bluetooth;
	}
#endif
	return ENetworkConnectionType::Unknown;
}

#if USE_ANDROID_JNI
bool FAndroidMisc::HasActiveWiFiConnection()
{
	ENetworkConnectionType ConnectionType = GetNetworkConnectionType();
	return (ConnectionType == ENetworkConnectionType::WiFi ||
			ConnectionType == ENetworkConnectionType::WiMAX);
}
#endif

static FAndroidMisc::ReInitWindowCallbackType OnReInitWindowCallback;

FAndroidMisc::ReInitWindowCallbackType FAndroidMisc::GetOnReInitWindowCallback()
{
	return OnReInitWindowCallback;
}

void FAndroidMisc::SetOnReInitWindowCallback(FAndroidMisc::ReInitWindowCallbackType InOnReInitWindowCallback)
{
	OnReInitWindowCallback = InOnReInitWindowCallback;
}

static FAndroidMisc::ReleaseWindowCallbackType OnReleaseWindowCallback;

FAndroidMisc::ReleaseWindowCallbackType FAndroidMisc::GetOnReleaseWindowCallback()
{
	return OnReleaseWindowCallback;
}

void FAndroidMisc::SetOnReleaseWindowCallback(FAndroidMisc::ReleaseWindowCallbackType InOnReleaseWindowCallback)
{
	OnReleaseWindowCallback = InOnReleaseWindowCallback;
}

static FAndroidMisc::OnPauseCallBackType OnPauseCallback;

FAndroidMisc::OnPauseCallBackType FAndroidMisc::GetOnPauseCallback()
{
	return OnPauseCallback;
}

void FAndroidMisc::SetOnPauseCallback(FAndroidMisc::OnPauseCallBackType InOnPauseCallback)
{
	OnPauseCallback = InOnPauseCallback;
}

FString FAndroidMisc::GetCPUVendor()
{
	return DeviceMake;
}

FString FAndroidMisc::GetCPUBrand()
{
	return DeviceModel;
}

FString FAndroidMisc::GetCPUChipset()
{
	static FString *Chipset = FAndroidMisc::GetConfigRulesVariable(TEXT("hardware"));
	return (Chipset == NULL) ? FGenericPlatformMisc::GetCPUChipset() : *Chipset;
}

FString FAndroidMisc::GetPrimaryGPUBrand()
{
	return FAndroidMisc::GetGPUFamily();
}

void FAndroidMisc::GetOSVersions(FString& out_OSVersionLabel, FString& out_OSSubVersionLabel)
{
	out_OSVersionLabel = TEXT("Android");
	out_OSSubVersionLabel = AndroidVersion;
}

FString FAndroidMisc::GetOSVersion()
{
	return AndroidVersion;
}

bool FAndroidMisc::GetDiskTotalAndFreeSpace(const FString& InPath, uint64& TotalNumberOfBytes, uint64& NumberOfFreeBytes)
{
#if USE_ANDROID_FILE
	extern FString GExternalFilePath;
	struct statfs FSStat = { 0 };
	FTCHARToUTF8 Converter(*GExternalFilePath);
	int Err = statfs((ANSICHAR*)Converter.Get(), &FSStat);

	if (Err == 0)
	{
		TotalNumberOfBytes = FSStat.f_blocks * FSStat.f_bsize;
		NumberOfFreeBytes = FSStat.f_bavail * FSStat.f_bsize;
	}
	else
	{
		int ErrNo = errno;
		UE_LOG(LogAndroid, Warning, TEXT("Unable to statfs('%s'): errno=%d (%s)"), *GExternalFilePath, ErrNo, UTF8_TO_TCHAR(strerror(ErrNo)));
	}

	return (Err == 0);
#else
	return false;
#endif
}

uint32 FAndroidMisc::GetCoreFrequency(int32 CoreIndex, ECoreFrequencyProperty CoreFrequencyProperty)
{
	uint32 ReturnFrequency = 0;
	char QueryFile[256];
	const char* FreqProperty = nullptr;
	static const char* CurrentFrequencyString = "scaling_cur_freq";
	static const char* MaxFrequencyString = "cpuinfo_max_freq";
	static const char* MinFrequencyString = "cpuinfo_min_freq";
	switch (CoreFrequencyProperty)
	{
		case ECoreFrequencyProperty::MaxFrequency:
			FreqProperty = MaxFrequencyString;
			break;
		case ECoreFrequencyProperty::MinFrequency:
			FreqProperty = MinFrequencyString;
			break;
		default:
		case ECoreFrequencyProperty::CurrentFrequency:
			FreqProperty = CurrentFrequencyString;
			break;
	}
	sprintf(QueryFile, "/sys/devices/system/cpu/cpu%d/cpufreq/%s", CoreIndex, FreqProperty);

	if (FILE* CoreFreqStateFile = fopen(QueryFile, "r"))
	{
		char curr_corefreq[32] = { 0 };
		if( fgets(curr_corefreq, UE_ARRAY_COUNT(curr_corefreq), CoreFreqStateFile) != nullptr)
		{
			ReturnFrequency = atol(curr_corefreq);
		}
		fclose(CoreFreqStateFile);
	}
	return ReturnFrequency;
}

bool FAndroidMisc::Expand16BitIndicesTo32BitOnLoad()
{
	return  (CVarMaliMidgardIndexingBug.GetValueOnAnyThread() > 0);
}<|MERGE_RESOLUTION|>--- conflicted
+++ resolved
@@ -736,34 +736,12 @@
 	int32 NumberOfCores = android_getCpuCount();
 
 	static int CalculatedNumberOfCores = 0;
-<<<<<<< HEAD
-
-#ifndef CPU_SETSIZE
-#if PLATFORM_64BITS
-	#define CPU_SETSIZE 1024
-#else
-	#define CPU_SETSIZE 32
-#endif 
-#endif
-
-	char cpuset[CPU_SETSIZE / 8] = { 0 };
-
-	if (CalculatedNumberOfCores == 0)
-	{
-		pid_t ThreadId = gettid();
-		syscall(__NR_sched_getaffinity, ThreadId, sizeof(cpuset), &cpuset);
-
-		char *coreptr = cpuset;
-		int32 CoreSets = CPU_SETSIZE / 8;
-		while (CoreSets--)
-=======
 	if (CalculatedNumberOfCores == 0)
 	{
 		pid_t ThreadId = gettid();
 		cpu_set_t cpuset;
 		CPU_ZERO(&cpuset);
 		if (sched_getaffinity(ThreadId, sizeof(cpuset), &cpuset) != -1)
->>>>>>> 90fae962
 		{
 			CalculatedNumberOfCores = CPU_COUNT(&cpuset);
 		}
