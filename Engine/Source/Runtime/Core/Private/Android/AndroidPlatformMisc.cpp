--- conflicted
+++ resolved
@@ -3042,8 +3042,6 @@
 
 }
 
-<<<<<<< HEAD
-=======
 static FAndroidMemoryWarningContext GAndroidMemoryWarningContext;
 void (*GMemoryWarningHandler)(const FGenericMemoryWarningContext& Context) = NULL;
 
@@ -3116,7 +3114,6 @@
 	return GMemoryWarningHandler != nullptr;
 }
 
->>>>>>> 3aae9151
 bool FAndroidMisc::SupportsBackbufferSampling()
 {
 	static int32 CachedAndroidOpenGLSupportsBackbufferSampling = -1;
@@ -3128,12 +3125,6 @@
 
 		CachedAndroidOpenGLSupportsBackbufferSampling = (bAndroidOpenGLSupportsBackbufferSampling || FAndroidMisc::ShouldUseVulkan()) ? 1 : 0;
 	}
-<<<<<<< HEAD
-
-	return CachedAndroidOpenGLSupportsBackbufferSampling == 1;
-}
-=======
->>>>>>> 3aae9151
 
 	return CachedAndroidOpenGLSupportsBackbufferSampling == 1;
 }
