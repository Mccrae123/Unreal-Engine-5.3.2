--- conflicted
+++ resolved
@@ -51,7 +51,6 @@
 #include "Misc/OutputDevice.h"
 #include "Logging/LogMacros.h"
 #include "Misc/OutputDeviceError.h"
-#include "Async/Async.h"
 
 #if USE_ANDROID_JNI
 extern AAssetManager * AndroidThunkCpp_GetAssetManager();
@@ -203,20 +202,12 @@
 
 	for (uint32 i = 0; i < SensorLocations.Num(); ++i)
 	{
-<<<<<<< HEAD
-		const char* SensorFilePath = TCHAR_TO_ANSI(*SensorLocations[i]);
-		if (FILE* File = fopen(SensorFilePath, "r"))
-		{
-			FCStringAnsi::Strcpy(AndroidCpuThermalSensorFileBuf, SensorFilePath);
-			UE_LOG(LogAndroid, Display, TEXT("Selecting thermal sensor located at `%s`"), ANSI_TO_TCHAR(AndroidCpuThermalSensorFileBuf));
-=======
 		auto ConvertedStr = StringCast<ANSICHAR>(*SensorLocations[i]);
 		const char* SensorFilePath = ConvertedStr.Get();
 		if (FILE* File = fopen(SensorFilePath, "r"))
 		{
 			FCStringAnsi::Strcpy(AndroidCpuThermalSensorFileBuf, SensorFilePath);
 			UE_LOG(LogAndroid, Display, TEXT("Selecting thermal sensor located at `%s`"), *SensorLocations[i]);
->>>>>>> 6bbb88c8
 			fclose(File);
 			return;
 		}
@@ -234,11 +225,8 @@
 	if (!GIsCriticalError)
 	{
 		PGO_WriteFile();
-<<<<<<< HEAD
-=======
 		// exit now to avoid a possible second PGO write when AndroidMain exits.
 		Force = true;
->>>>>>> 6bbb88c8
 	}
 #endif
 
@@ -1807,14 +1795,6 @@
 	return false;
 }
 
-<<<<<<< HEAD
-void FAndroidMisc::SetThreadName(const char* name)
-{
-	pthread_setname_np(pthread_self(), name);
-}
-
-=======
->>>>>>> 6bbb88c8
 ///////////////////////////////////////////////////////////////////////////////
 //
 // Extracted from vk_platform.h and vulkan.h with modifications just to allow
@@ -2948,15 +2928,12 @@
 	return  (CVarMaliMidgardIndexingBug.GetValueOnAnyThread() > 0);
 }
 
-<<<<<<< HEAD
-=======
 int FAndroidMisc::GetMobilePropagateAlphaSetting()
 {
 	extern int GAndroidPropagateAlpha;
 	return GAndroidPropagateAlpha;
 }
 
->>>>>>> 6bbb88c8
 TArray<int32> FAndroidMisc::GetSupportedNativeDisplayRefreshRates()
 {
 	TArray<int32> Result;
@@ -2990,72 +2967,13 @@
 
 }
 
-<<<<<<< HEAD
-static FAndroidMemoryWarningContext GAndroidMemoryWarningContext;
-void (*GMemoryWarningHandler)(const FGenericMemoryWarningContext& Context) = NULL;
-
-static void SendMemoryWarningContext()
-	{
-	if (FTaskGraphInterface::IsRunning())
-	{
-		// Run on game thread to avoid mem handler callback getting confused.
-		AsyncTask(ENamedThreads::GameThread, [AndroidMemoryWarningContext = GAndroidMemoryWarningContext]()
-			{
-				if (GMemoryWarningHandler)
-				{
-					// note that we may also call this when recovering from low memory conditions. (i.e. not in low memory state.)
-					GMemoryWarningHandler(AndroidMemoryWarningContext);
-				}
-			});
-	}
-	else
-	{
-		const FAndroidMemoryWarningContext& Context = GAndroidMemoryWarningContext;
-		UE_LOG(LogAndroid, Warning, TEXT("Not calling memory warning handler, received too early. %d, %d %d %d"), Context.LastTrimMemoryState
-			   , Context.LastNativeMemoryAdvisorState, Context.MemoryAdvisorEstimatedAvailableMemoryMB, Context.OomScore);
-	}
-}
-
-void FAndroidMisc::UpdateOSMemoryStatus(EOSMemoryStatusCategory OSMemoryStatusCategory, int Value)
-{
-	switch (OSMemoryStatusCategory)
-	{
-		case EOSMemoryStatusCategory::OSTrim:
-			GAndroidMemoryWarningContext.LastTrimMemoryState = Value;
-			break;
-		default:
-			checkNoEntry();
-	}
-
-	SendMemoryWarningContext();
-}
-
-=======
->>>>>>> 6bbb88c8
 FORCEINLINE bool ValueOutsideThreshold(float Value, float BaseLine, float Threshold)
 {
 	return Value > BaseLine * (1.0f + Threshold)
 		|| Value < BaseLine * (1.0f - Threshold);
 }
 
-<<<<<<< HEAD
-void FAndroidMisc::UpdateMemoryAdvisorState(int State, int EstimateAvailableMB, int OOMScore)
-{
-	bool bUpdate = GAndroidMemoryWarningContext.LastNativeMemoryAdvisorState != State;
-	bUpdate |= ValueOutsideThreshold(EstimateAvailableMB, GAndroidMemoryWarningContext.MemoryAdvisorEstimatedAvailableMemoryMB, GAndroidMemoryStateChangeThreshold);
-	bUpdate |= ValueOutsideThreshold(OOMScore, GAndroidMemoryWarningContext.OomScore, GAndroidMemoryStateChangeThreshold);
-
-	if (bUpdate)
-	{
-		GAndroidMemoryWarningContext.LastNativeMemoryAdvisorState = State;
-		GAndroidMemoryWarningContext.MemoryAdvisorEstimatedAvailableMemoryMB = EstimateAvailableMB;
-		GAndroidMemoryWarningContext.OomScore = OOMScore;
-		SendMemoryWarningContext();
-	}
-}
-=======
 void (*GMemoryWarningHandler)(const FGenericMemoryWarningContext& Context) = NULL;
->>>>>>> 6bbb88c8
 
 void FAndroidMisc::SetMemoryWarningHandler(void (*InHandler)(const FGenericMemoryWarningContext& Context))
 {
@@ -3097,8 +3015,6 @@
 #endif // UE_SET_REQUEST_EXIT_ON_TICK_ONLY
 }
 
-<<<<<<< HEAD
-=======
 void FAndroidMisc::RegisterThreadName(const char* Name, uint32 ThreadId)
 {
 	FScopeLock Lock(&AndroidThreadNamesLock);
@@ -3115,7 +3031,6 @@
 	return ThreadName ? *ThreadName : nullptr;
 }
 
->>>>>>> 6bbb88c8
 void FAndroidMisc::SetDeviceOrientation(EDeviceScreenOrientation NewDeviceOrentation)
 {
 #if USE_ANDROID_JNI
@@ -3160,9 +3075,6 @@
 
 	return static_cast<int32>(AndroidScreenOrientation);
 }
-<<<<<<< HEAD
-#endif // USE_ANDROID_JNI
-=======
 #endif // USE_ANDROID_JNI
 
 extern void AndroidThunkCpp_ShowConsoleWindow();
@@ -3171,5 +3083,4 @@
 #if !UE_BUILD_SHIPPING && USE_ANDROID_JNI
 	AndroidThunkCpp_ShowConsoleWindow();
 #endif // !UE_BUILD_SHIPPING && USE_ANDROID_JNI
-}
->>>>>>> 6bbb88c8
+}