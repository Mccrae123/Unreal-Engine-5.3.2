// Copyright Epic Games, Inc. All Rights Reserved.

#include "Unix/UnixSignalHeartBeat.h"
#include "Unix/UnixPlatformRealTimeSignals.h"
#include "Misc/AssertionMacros.h"
#include "Misc/CommandLine.h"
#include "Misc/ConfigCacheIni.h"
#include "Logging/LogMacros.h"
#include "HAL/PlatformTime.h"

#include <signal.h>
#include <unistd.h>

DEFINE_LOG_CATEGORY_STATIC(LogUnixHeartBeat, Log, All);

FUnixSignalGameHitchHeartBeat* FUnixSignalGameHitchHeartBeat::Singleton = nullptr;

FUnixSignalGameHitchHeartBeat& FUnixSignalGameHitchHeartBeat::Get()
{
	struct FInitHelper
	{
		FUnixSignalGameHitchHeartBeat* Instance;

		FInitHelper()
		{
			check(!Singleton);
			Instance = new FUnixSignalGameHitchHeartBeat;
			Singleton = Instance;
		}

		~FInitHelper()
		{
			Singleton = nullptr;

			delete Instance;
			Instance = nullptr;
		}
	};

	// Use a function static helper to ensure creation
	// of the FUnixSignalGameHitchHeartBeat instance is thread safe.
	static FInitHelper Helper;
	return *Helper.Instance;
}

FUnixSignalGameHitchHeartBeat* FUnixSignalGameHitchHeartBeat::GetNoInit()
{
	return Singleton;
}

namespace
{
	// 1ms for the lowest amount allowed for hitch detection. Anything less we wont try to detect hitches
	double MinimalHitchThreashold = 0.001;

	void SignalHitchHandler(int Signal)
	{
#if USE_HITCH_DETECTION
		GHitchDetected = true;
#endif
	}
}

FUnixSignalGameHitchHeartBeat::FUnixSignalGameHitchHeartBeat()
{
	Init();
}

FUnixSignalGameHitchHeartBeat::~FUnixSignalGameHitchHeartBeat()
{
	if (TimerId)
	{
		timer_delete(TimerId);
		TimerId = nullptr;
	}
}

void FUnixSignalGameHitchHeartBeat::Init()
{
#if USE_HITCH_DETECTION
	// Setup the signal callback for when we hit a hitch
	struct sigaction SigAction;
	FMemory::Memzero(SigAction);
	SigAction.sa_flags = SA_SIGINFO;
	SigAction.sa_handler = SignalHitchHandler;

	sigaction(HEART_BEAT_SIGNAL, &SigAction, nullptr);

	struct sigevent SignalEvent;
	FMemory::Memzero(SignalEvent);
	SignalEvent.sigev_notify = SIGEV_SIGNAL;
	SignalEvent.sigev_signo = HEART_BEAT_SIGNAL;

	if (timer_create(CLOCK_REALTIME, &SignalEvent, &TimerId) == -1)
	{
		int Errno = errno;
		UE_LOG(LogUnixHeartBeat, Warning, TEXT("Failed to timer_create() errno=%d (%s)"), Errno, UTF8_TO_TCHAR(strerror(Errno)));

		TimerId = nullptr;
	}

	float CmdLine_HitchDurationS = 0.0;
	bHasCmdLine = FParse::Value(FCommandLine::Get(), TEXT("hitchdetection="), CmdLine_HitchDurationS);

	if (bHasCmdLine)
	{
		HitchThresholdS = CmdLine_HitchDurationS;
	}

	SuspendCount = 0;

	InitSettings();
#endif
}

void FUnixSignalGameHitchHeartBeat::InitSettings()
{
	static bool bFirst = true;

	// Command line takes priority over config, so only check the ini if we didnt already set our selfs from the cmd line
	if (!bHasCmdLine)
	{
		float Config_HitchDurationS = 0.0;
		bool bReadFromConfig = GConfig->GetFloat(TEXT("Core.System"), TEXT("GameThreadHeartBeatHitchDuration"), Config_HitchDurationS, GEngineIni);

		if (bReadFromConfig)
		{
			HitchThresholdS = Config_HitchDurationS;
		}
	}

<<<<<<< HEAD
	bool bStartSuspended = false;
	GConfig->GetBool(TEXT("Core.System"), TEXT("GameThreadHeartBeatStartSuspended"), bStartSuspended, GEngineIni);
	if (FParse::Param(FCommandLine::Get(), TEXT("hitchdetectionstartsuspended")))
	{
		bStartSuspended = true;
	}

	if( bStartSuspended )
	{
		SuspendCount = 1;
=======
	if (bFirst)
	{
		bFirst = false;

		bool bStartSuspended = false;
		GConfig->GetBool(TEXT("Core.System"), TEXT("GameThreadHeartBeatStartSuspended"), bStartSuspended, GEngineIni);

		if (FParse::Param(FCommandLine::Get(), TEXT("hitchdetectionstartsuspended")))
		{
			bStartSuspended = true;
		}
		else if (FParse::Param(FCommandLine::Get(), TEXT("hitchdetectionstartrunning")))
		{
			bStartSuspended = false;
		}

		if (bStartSuspended)
		{
			SuspendCount = 1;
		}
>>>>>>> 6bbb88c8
	}
}

void FUnixSignalGameHitchHeartBeat::FrameStart(bool bSkipThisFrame)
{
#if USE_HITCH_DETECTION
	check(IsInGameThread());

	if (!bDisabled && SuspendCount == 0 && TimerId)
	{
		if (HitchThresholdS > MinimalHitchThreashold)
		{
			struct itimerspec HeartBeatTime;
			FMemory::Memzero(HeartBeatTime);

			long FullSeconds = static_cast<long>(HitchThresholdS);
			long RemainderInNanoSeconds = FMath::Fmod(HitchThresholdS, 1.0) * 1000000000LL;
			HeartBeatTime.it_value.tv_sec = FullSeconds;
			HeartBeatTime.it_value.tv_nsec = RemainderInNanoSeconds;

			if (GHitchDetected)
			{
				UE_LOG(LogCore, Error, TEXT("Hitch detected on previous gamethread frame (%8.2fms since last frame)"), float(FPlatformTime::Seconds() - StartTime) * 1000.0f);
			}

			StartTime = FPlatformTime::Seconds();

			if (timer_settime(TimerId, 0, &HeartBeatTime, nullptr) == -1)
			{
				int Errno = errno;
				UE_LOG(LogUnixHeartBeat, Warning, TEXT("Failed to timer_settime() errno=%d (%s)"), Errno, UTF8_TO_TCHAR(strerror(Errno)));
			}
		}
	}

	GHitchDetected = false;
#endif
}

// If the process is suspended we will hit a hitch for how ever long it was suspended for
double FUnixSignalGameHitchHeartBeat::GetFrameStartTime()
{
	return StartTime;
}

double FUnixSignalGameHitchHeartBeat::GetCurrentTime()
{
	return FPlatformTime::Seconds();
}

void FUnixSignalGameHitchHeartBeat::SuspendHeartBeat()
{
#if USE_HITCH_DETECTION
	if (!IsInGameThread())
	{
		return;
	}

	SuspendCount++;

	if (TimerId)
	{
		struct itimerspec DisarmTime;
		FMemory::Memzero(DisarmTime);

		if (timer_settime(TimerId, 0, &DisarmTime, nullptr) == -1)
		{
			int Errno = errno;
			UE_LOG(LogUnixHeartBeat, Warning, TEXT("Failed to timer_settime() errno=%d (%s)"), Errno, UTF8_TO_TCHAR(strerror(Errno)));
		}
	}
#endif
}

void FUnixSignalGameHitchHeartBeat::ResumeHeartBeat()
{
#if USE_HITCH_DETECTION
	if (!IsInGameThread())
	{
		return;
	}

	if( SuspendCount > 0)
	{
		SuspendCount--;

		FrameStart(true);
	}
#endif
}

void FUnixSignalGameHitchHeartBeat::Restart()
{
	bDisabled = false;

	// If we still have a valid handle on the timer_t clean it up
	if (TimerId)
	{
		timer_delete(TimerId);
		TimerId = nullptr;
	}

	Init();
}

void FUnixSignalGameHitchHeartBeat::Stop()
{
	SuspendHeartBeat();
	bDisabled = true;
}<|MERGE_RESOLUTION|>--- conflicted
+++ resolved
@@ -129,18 +129,6 @@
 		}
 	}
 
-<<<<<<< HEAD
-	bool bStartSuspended = false;
-	GConfig->GetBool(TEXT("Core.System"), TEXT("GameThreadHeartBeatStartSuspended"), bStartSuspended, GEngineIni);
-	if (FParse::Param(FCommandLine::Get(), TEXT("hitchdetectionstartsuspended")))
-	{
-		bStartSuspended = true;
-	}
-
-	if( bStartSuspended )
-	{
-		SuspendCount = 1;
-=======
 	if (bFirst)
 	{
 		bFirst = false;
@@ -161,7 +149,6 @@
 		{
 			SuspendCount = 1;
 		}
->>>>>>> 6bbb88c8
 	}
 }
 
