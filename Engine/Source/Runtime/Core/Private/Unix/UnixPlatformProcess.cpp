--- conflicted
+++ resolved
@@ -589,20 +589,10 @@
 	}
 
 	// Convert input to UTF8CHAR
-<<<<<<< HEAD
-	uint32 BytesAvailable = Message.Len();
-	UTF8CHAR * Buffer = new UTF8CHAR[BytesAvailable + 2];
-	for (uint32 i = 0; i < BytesAvailable; i++)
-	{
-		Buffer[i] = (UTF8CHAR)Message[i];
-	}
-	Buffer[BytesAvailable] = (UTF8CHAR)'\n';
-=======
 	const TCHAR* MessagePtr = *Message;
 	int32 BytesAvailable = FPlatformString::ConvertedLength<UTF8CHAR>(MessagePtr, MessageLen);
 	UTF8CHAR* Buffer = new UTF8CHAR[BytesAvailable + 2];
 	*FPlatformString::Convert(Buffer, BytesAvailable, MessagePtr, MessageLen) = (UTF8CHAR)'\n';
->>>>>>> 4af6daef
 
 	// write to pipe
 	uint32 BytesWritten = write(*(int*)WritePipe, Buffer, BytesAvailable + 1);
@@ -610,12 +600,7 @@
 	// Get written message
 	if (OutWritten)
 	{
-<<<<<<< HEAD
-		Buffer[BytesWritten] = (UTF8CHAR)'\0';
-		*OutWritten = FUTF8ToTCHAR((const ANSICHAR*)Buffer).Get();
-=======
 		*OutWritten = StringCast<TCHAR>(Buffer, BytesWritten).Get();
->>>>>>> 4af6daef
 	}
 
 	delete[] Buffer;
@@ -1639,8 +1624,6 @@
 				OnEndFrameHandle = FCoreDelegates::OnEndFrame.AddStatic(FUnixPlatformProcess::OnChildEndFramePostFork);
 				FCoreDelegates::OnPostFork.Broadcast(EForkProcessRole::Child);
 
-<<<<<<< HEAD
-=======
 #if UE_CHECK_LARGE_ALLOCATIONS
 				if (CVarEnableLargeAllocationChecksAfterFork.GetValueOnAnyThread())
 				{
@@ -1648,7 +1631,6 @@
 				}
 #endif
 
->>>>>>> 4af6daef
 				// Children break out of the loop and return
 				RetVal = EWaitAndForkResult::Child;
 				break;
