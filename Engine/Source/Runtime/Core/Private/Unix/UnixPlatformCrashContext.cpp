--- conflicted
+++ resolved
@@ -66,12 +66,9 @@
 		break;
 	case SIGBUS:
 		ErrorString += FString::Printf(TEXT("SIGBUS: invalid attempt to access memory at address 0x%016llx"), (uint64)Info->si_addr);
-<<<<<<< HEAD
-=======
 		break;
 	case SIGSYS:
 		ErrorString += FString::Printf(TEXT("SIGSYS: non-existent or invalid system call invoked %i"), Info->si_syscall);
->>>>>>> 4af6daef
 		break;
 
 		HANDLE_CASE(SIGINT, "program interrupted")
@@ -760,21 +757,12 @@
 			bool bStartCRCFromEngineHandler = true;
 
 			if (GConfig)
-<<<<<<< HEAD
 			{
 				GConfig->GetBool(TEXT("CrashReportClient"), TEXT("bStartCRCFromEngineHandler"), bStartCRCFromEngineHandler, GEngineIni);
 			}
 
-			if (bReportingNonCrash)
-			{
-=======
-			{
-				GConfig->GetBool(TEXT("CrashReportClient"), TEXT("bStartCRCFromEngineHandler"), bStartCRCFromEngineHandler, GEngineIni);
-			}
-
 			if (bReportingNonCrash && bStartCRCFromEngineHandler)
 			{
->>>>>>> 4af6daef
 				bool bFoundEmptySlot = false;
 
 				constexpr double kEnsureTimeOut = 45.0;
@@ -846,21 +834,12 @@
 			{
 				// spin here until CrashReporter exits
 				FProcHandle RunningProc = FPlatformProcess::CreateProc(RelativePathToCrashReporter, *CrashReportClientArguments, true, false, false, NULL, 0, NULL, NULL);
-<<<<<<< HEAD
 
 				// do not wait indefinitely - can be more generous about the hitch than in ensure() case
 				// NOTE: Chris.Wood - increased from 3 to 8 mins because server crashes were timing out and getting lost
 				// NOTE: Do not increase above 8.5 mins without altering watchdog scripts to match
 				const double kCrashTimeOut = 8 * 60.0;
 
-=======
-
-				// do not wait indefinitely - can be more generous about the hitch than in ensure() case
-				// NOTE: Chris.Wood - increased from 3 to 8 mins because server crashes were timing out and getting lost
-				// NOTE: Do not increase above 8.5 mins without altering watchdog scripts to match
-				const double kCrashTimeOut = 8 * 60.0;
-
->>>>>>> 4af6daef
 				const double kCrashSleepInterval = 1.0;
 				if (!UnixCrashReporterTracker::WaitForProcWithTimeout(RunningProc, kCrashTimeOut, kCrashSleepInterval))
 				{
@@ -1007,15 +986,12 @@
 		{
 			DefaultErrorMessage.Append(TEXT(" "));
 			DefaultErrorMessage.Append(SignalName);
-<<<<<<< HEAD
-=======
 		}
 
 		if (Signal == SIGSYS)
 		{
 			DefaultErrorMessage.Append(TEXT(" from syscall "));
 			DefaultErrorMessage.Append(ItoANSI(Info->si_syscall, 10));
->>>>>>> 4af6daef
 		}
 
 		ErrorMessage = *DefaultErrorMessage;
