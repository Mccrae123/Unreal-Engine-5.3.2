--- conflicted
+++ resolved
@@ -135,13 +135,8 @@
 	{
 		FRequestCategory(const TCHAR* Name)
 #if COUNTERSTRACE_ENABLED
-<<<<<<< HEAD
-			: TotalLoadedCounter(*FString::Printf(TEXT("IoDispatcher/TotalLoaded (%s)"), Name), TraceCounterDisplayHint_Memory)
-			, AverageDurationCounter(*FString::Printf(TEXT("IoDispatcher/AverageDuration (%s)"), Name), TraceCounterDisplayHint_None)
-=======
 			: TotalLoadedCounter(TraceCounterNameType_Dynamic, *FString::Printf(TEXT("IoDispatcher/TotalLoaded (%s)"), Name), TraceCounterDisplayHint_Memory)
 			, AverageDurationCounter(TraceCounterNameType_Dynamic, *FString::Printf(TEXT("IoDispatcher/AverageDuration (%s)"), Name), TraceCounterDisplayHint_None)
->>>>>>> 4af6daef
 #endif
 		{
 
@@ -351,14 +346,6 @@
 
 	~FIoDispatcherImpl()
 	{
-		for (const TSharedRef<IIoDispatcherBackend>& Backend : Backends)
-		{
-			Backend->Shutdown();
-		}
-		FCoreDelegates::GetMemoryTrimDelegate().Remove(MemoryTrimDelegateHandle);
-		BackendContext->WakeUpDispatcherThreadDelegate.Unbind();
-		// when all mounted backends have been shutdown and the delegates have been cleared,
-		// then we can go ahead and delete the resolve thread
 		delete Thread;
 		for (const FBackendAndPriority& Backend : Backends)
 		{
@@ -379,15 +366,9 @@
 		bIsInitialized = true;
 		if (!Backends.IsEmpty())
 		{
-<<<<<<< HEAD
-			for (const TSharedRef<IIoDispatcherBackend>& Backend : Backends)
-			{
-				Backend->Initialize(BackendContext);
-=======
 			for (const FBackendAndPriority& Backend : Backends)
 			{
 				Backend.Value->Initialize(BackendContext);
->>>>>>> 4af6daef
 			}
 			// If there are no mounted backends the resolve thread is not needed
 			StartThread();
@@ -461,13 +442,9 @@
 	void Mount(TSharedRef<IIoDispatcherBackend> Backend, int32 Priority)
 	{
 		check(IsInGameThread());
-<<<<<<< HEAD
-		Backends.Add(Backend);
-=======
 
 		int32 Index = Algo::LowerBoundBy(Backends, Priority, &FBackendAndPriority::Key, TGreater<>());
 		Backends.Insert(MakeTuple(Priority, Backend), Index);
->>>>>>> 4af6daef
 		if (bIsInitialized)
 		{
 			Backend->Initialize(BackendContext);
@@ -870,11 +847,7 @@
 
 	TSharedRef<FIoDispatcherBackendContext> BackendContext;
 	FDelegateHandle MemoryTrimDelegateHandle;
-<<<<<<< HEAD
-	TArray<TSharedRef<IIoDispatcherBackend>> Backends;
-=======
 	TArray<FBackendAndPriority> Backends;
->>>>>>> 4af6daef
 	FIoRequestAllocator* RequestAllocator = nullptr;
 	FBatchAllocator BatchAllocator;
 	FRunnableThread* Thread = nullptr;
@@ -904,15 +877,9 @@
 }
 
 void
-<<<<<<< HEAD
-FIoDispatcher::Mount(TSharedRef<IIoDispatcherBackend> Backend)
-{
-	Impl->Mount(Backend);
-=======
 FIoDispatcher::Mount(TSharedRef<IIoDispatcherBackend> Backend, int32 Priority)
 {
 	Impl->Mount(Backend, Priority);
->>>>>>> 4af6daef
 }
 
 FIoBatch
