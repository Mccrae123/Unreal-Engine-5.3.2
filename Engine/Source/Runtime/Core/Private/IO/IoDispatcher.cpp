--- conflicted
+++ resolved
@@ -17,16 +17,12 @@
 #include "Async/MappedFileHandle.h"
 #include "ProfilingDebugging/CountersTrace.h"
 #include "ProfilingDebugging/CsvProfiler.h"
-<<<<<<< HEAD
-=======
 #include "Containers/Ticker.h"
 #include "IO/IoDispatcherBackend.h"
 #include "Hash/Blake3.h"
 #include "IO/PackageId.h"
->>>>>>> 6bbb88c8
 
 DEFINE_LOG_CATEGORY(LogIoDispatcher);
-
 
 const FIoChunkId FIoChunkId::InvalidChunkId = FIoChunkId::CreateEmptyId();
 
@@ -36,9 +32,6 @@
 //PRAGMA_DISABLE_OPTIMIZATION
 #endif
 
-<<<<<<< HEAD
-TRACE_DECLARE_INT_COUNTER(PendingIoRequests, TEXT("IoDispatcher/PendingIoRequests"));
-=======
 CSV_DEFINE_CATEGORY(IoDispatcher, true);
 CSV_DEFINE_STAT(IoDispatcher, PendingIoRequests);
 
@@ -164,7 +157,6 @@
 	void OnRequestCompleted(FIoRequestImpl& Request) {}
 };
 #endif
->>>>>>> 6bbb88c8
 
 template <typename T, uint32 BlockSize = 128>
 class TBlockAllocator
@@ -273,26 +265,9 @@
 class FIoRequestAllocator
 {
 public:
-<<<<<<< HEAD
-	FIoDispatcherImpl(bool bInIsMultithreaded)
-		: bIsMultithreaded(bInIsMultithreaded)
-		, FileIoStore(EventQueue, SignatureErrorEvent, bIsMultithreaded)
-	{
-		FCoreDelegates::GetMemoryTrimDelegate().AddLambda([this]()
-		{
-			RequestAllocator.Trim();
-			BatchAllocator.Trim();
-		});
-	}
-
-	~FIoDispatcherImpl()
-	{
-		delete Thread;
-=======
 	void AddRef()
 	{
 		RefCount.IncrementExchange();
->>>>>>> 6bbb88c8
 	}
 
 	void ReleaseRef()
@@ -303,22 +278,8 @@
 		}
 	}
 
-	bool InitializePostSettings()
-	{
-<<<<<<< HEAD
-		FileIoStore.Initialize();
-		Thread = FRunnableThread::Create(this, TEXT("IoDispatcher"), 0, TPri_AboveNormal, FPlatformAffinity::GetIoDispatcherThreadMask());
-		return true;
-	}
-
 	FIoRequestImpl* AllocRequest(const FIoChunkId& ChunkId, FIoReadOptions Options)
 	{
-		LLM_SCOPE(ELLMTag::FileSystem);
-		FIoRequestImpl* Request = RequestAllocator.Construct(*this);
-
-		Request->ChunkId = ChunkId;
-		Request->Options = Options;
-=======
 		FIoRequestImpl* Request = BlockAllocator.Construct(*this);
 		AddRef();
 
@@ -362,7 +323,6 @@
 			BatchAllocator.Trim();
 		});
 	}
->>>>>>> 6bbb88c8
 
 	~FIoDispatcherImpl()
 	{
@@ -399,19 +359,6 @@
 
 	void WakeUpDispatcherThread()
 	{
-<<<<<<< HEAD
-		if (bIsMultithreaded)
-		{
-			EventQueue.DispatcherNotify();
-		}
-		else
-		{
-			ProcessIncomingRequests();
-			while (PendingIoRequestsCount > 0)
-			{
-				ProcessCompletedRequests();
-			}
-=======
 		if (BackendContext->bIsMultiThreaded)
 		{
 			DispatcherEvent->Trigger();
@@ -423,7 +370,6 @@
 		if (!BackendContext->bIsMultiThreaded)
 		{
 			return;
->>>>>>> 6bbb88c8
 		}
 		Request->AddRef();
 		{
@@ -433,37 +379,18 @@
 		DispatcherEvent->Trigger();
 	}
 
-<<<<<<< HEAD
-	void Cancel(FIoRequestImpl* Request)
-	{
-		Request->AddRef();
-		{
-			FScopeLock _(&UpdateLock);
-			RequestsToCancel.Add(Request);
-		}
-		WakeUpDispatcherThread();
-	}
-
 	void Reprioritize(FIoRequestImpl* Request)
 	{
-=======
-	void Reprioritize(FIoRequestImpl* Request)
-	{
 		if (!BackendContext->bIsMultiThreaded)
 		{
 			return;
 		}
->>>>>>> 6bbb88c8
 		Request->AddRef();
 		{
 			FScopeLock _(&UpdateLock);
 			RequestsToReprioritize.Add(Request);
 		}
-<<<<<<< HEAD
-		WakeUpDispatcherThread();
-=======
 		DispatcherEvent->Trigger();
->>>>>>> 6bbb88c8
 	}
 
 	TIoStatusOr<FIoMappedRegion> OpenMapped(const FIoChunkId& ChunkId, const FIoReadOptions& Options)
@@ -486,19 +413,6 @@
 		}
 	}
 
-<<<<<<< HEAD
-	FIoStatus Mount(const FIoStoreEnvironment& Environment, const FGuid& EncryptionKeyGuid, const FAES::FAESKey& EncryptionKey)
-	{
-		TIoStatusOr<FIoContainerId> ContainerId = FileIoStore.Mount(Environment, EncryptionKeyGuid, EncryptionKey);
-
-		if (ContainerId.IsOk())
-		{
-			FIoDispatcherMountedContainer MountedContainer;
-			MountedContainer.ContainerId = ContainerId.ValueOrDie();
-			MountedContainer.Environment = Environment;
-			FScopeLock Lock(&MountedContainersCritical);
-			if (ContainerMountedEvent.IsBound())
-=======
 	void Mount(TSharedRef<IIoDispatcherBackend> Backend)
 	{
 		check(IsInGameThread());
@@ -507,15 +421,9 @@
 		{
 			Backend->Initialize(BackendContext);
 			if (!Thread)
->>>>>>> 6bbb88c8
 			{
 				StartThread();
 			}
-<<<<<<< HEAD
-			MountedContainers.Add(MoveTemp(MountedContainer));
-			return FIoStatus::Ok;
-=======
->>>>>>> 6bbb88c8
 		}
 	}
 
@@ -569,24 +477,6 @@
 		}
 		check(Batch.TailRequest);
 
-<<<<<<< HEAD
-	FIoSignatureErrorEvent& GetSignatureErrorEvent()
-	{
-		return SignatureErrorEvent;
-	}
-
-	void IssueBatchInternal(FIoBatch& Batch, FIoBatchImpl* BatchImpl)
-	{
-		if (!Batch.HeadRequest)
-		{
-			if (BatchImpl)
-			{
-				CompleteBatch(BatchImpl);
-			}
-			return;
-		}
-		check(Batch.TailRequest);
-=======
 		if (Backends.IsEmpty())
 		{
 			FIoRequestImpl* Request = Batch.HeadRequest;
@@ -605,7 +495,6 @@
 			return;
 		}
 
->>>>>>> 6bbb88c8
 		uint32 RequestCount = 0;
 		FIoRequestImpl* Request = Batch.HeadRequest;
 		while (Request)
@@ -618,12 +507,9 @@
 		{
 			BatchImpl->UnfinishedRequestsCount += RequestCount;
 		}
-<<<<<<< HEAD
-=======
 
 		RequestStats.OnBatchIssued(Batch);
 		
->>>>>>> 6bbb88c8
 		{
 			FScopeLock _(&WaitingLock);
 			if (!WaitingRequestsHead)
@@ -637,9 +523,6 @@
 			WaitingRequestsTail = Batch.TailRequest;
 		}
 		Batch.HeadRequest = Batch.TailRequest = nullptr;
-<<<<<<< HEAD
-		WakeUpDispatcherThread();
-=======
 		if (BackendContext->bIsMultiThreaded)
 		{
 			DispatcherEvent->Trigger();
@@ -652,7 +535,6 @@
 				ProcessCompletedRequests();
 			}
 		}
->>>>>>> 6bbb88c8
 	}
 
 	void IssueBatch(FIoBatch& Batch)
@@ -673,7 +555,6 @@
 		Impl->Event = Event;
 		IssueBatchInternal(Batch, Impl);
 	}
-<<<<<<< HEAD
 
 	void IssueBatchAndDispatchSubsequents(FIoBatch& Batch, FGraphEventRef GraphEvent)
 	{
@@ -685,79 +566,27 @@
 	int64 GetTotalLoaded() const
 	{
 		return TotalLoaded;
-=======
-
-	void IssueBatchAndDispatchSubsequents(FIoBatch& Batch, FGraphEventRef GraphEvent)
-	{
-		FIoBatchImpl* Impl = AllocBatch();
-		Impl->GraphEvent = GraphEvent;
-		IssueBatchInternal(Batch, Impl);
-	}
-
-	int64 GetTotalLoaded() const
-	{
-		return TotalLoaded;
 	}
 
 	bool HasMountedBackend() const
 	{
 		return Backends.Num() > 0;
->>>>>>> 6bbb88c8
 	}
 
 private:
 	friend class FIoBatch;
 	friend class FIoRequest;
-<<<<<<< HEAD
-=======
 
 	void StartThread()
 	{
 		check(!Thread);
 		Thread = FRunnableThread::Create(this, TEXT("IoDispatcher"), 0, TPri_AboveNormal, FPlatformAffinity::GetIoDispatcherThreadMask());
 	}
->>>>>>> 6bbb88c8
 
 	void ProcessCompletedRequests()
 	{
 		//TRACE_CPUPROFILER_EVENT_SCOPE(ProcessCompletedRequests);
 
-<<<<<<< HEAD
-		FIoRequestImpl* CompletedRequestsHead = FileIoStore.GetCompletedRequests();
-		while (CompletedRequestsHead)
-		{
-			FIoRequestImpl* NextRequest = CompletedRequestsHead->NextRequest;
-			if (CompletedRequestsHead->bCancelled)
-			{
-				CompleteRequest(CompletedRequestsHead, EIoErrorCode::Cancelled);
-			}
-			else if (CompletedRequestsHead->bFailed)
-			{
-				CompleteRequest(CompletedRequestsHead, EIoErrorCode::ReadError);
-			}
-			else
-			{
-				FPlatformAtomics::InterlockedAdd(&TotalLoaded, CompletedRequestsHead->IoBuffer.DataSize());
-				CompleteRequest(CompletedRequestsHead, EIoErrorCode::Ok);
-			}
-			CompletedRequestsHead->ReleaseRef();
-			CompletedRequestsHead = NextRequest;
-			--PendingIoRequestsCount;
-			TRACE_COUNTER_SET(PendingIoRequests, PendingIoRequestsCount);
-		}
-	}
-
-	void CompleteBatch(FIoBatchImpl* Batch)
-	{
-		if (Batch->Callback)
-		{
-			Batch->Callback();
-		}
-		if (Batch->Event)
-		{
-			Batch->Event->Trigger();
-		}
-=======
 		for (const TSharedRef<IIoDispatcherBackend>& Backend : Backends)
 		{
 			FIoRequestImpl* CompletedRequestsHead = Backend->GetCompletedRequests();
@@ -794,7 +623,6 @@
 		{
 			Batch->Event->Trigger();
 		}
->>>>>>> 6bbb88c8
 		if (Batch->GraphEvent)
 		{
 			TArray<FBaseGraphTask*> NewTasks;
@@ -813,14 +641,15 @@
 			return false;
 		}
 
-<<<<<<< HEAD
+		RequestStats.OnRequestCompleted(*Request);
+
 		FIoBatchImpl* Batch = Request->Batch;
 		if (Request->Callback)
 		{
 			TIoStatusOr<FIoBuffer> Result;
 			if (Status == EIoErrorCode::Ok)
 			{
-				Result = Request->IoBuffer;
+				Result = Request->GetBuffer();
 			}
 			else
 			{
@@ -830,26 +659,6 @@
 		}
 		if (Batch)
 		{
-=======
-		RequestStats.OnRequestCompleted(*Request);
-
-		FIoBatchImpl* Batch = Request->Batch;
-		if (Request->Callback)
-		{
-			TIoStatusOr<FIoBuffer> Result;
-			if (Status == EIoErrorCode::Ok)
-			{
-				Result = Request->GetBuffer();
-			}
-			else
-			{
-				Result = Status;
-			}
-			Request->Callback(Result);
-		}
-		if (Batch)
-		{
->>>>>>> 6bbb88c8
 			check(Batch->UnfinishedRequestsCount);
 			if (--Batch->UnfinishedRequestsCount == 0)
 			{
@@ -895,30 +704,18 @@
 				if (!RequestToCancel->bCancelled)
 				{
 					RequestToCancel->bCancelled = true;
-<<<<<<< HEAD
-					if (RequestToCancel->bSubmitted)
-					{
-						FileIoStore.CancelIoRequest(RequestToCancel);
-=======
 					if (RequestToCancel->Backend)
 					{
 						RequestToCancel->Backend->CancelIoRequest(RequestToCancel);
->>>>>>> 6bbb88c8
 					}
 				}
 				RequestToCancel->ReleaseRef();
 			}
 			for (FIoRequestImpl* RequestToRePrioritize : LocalRequestsToReprioritize)
 			{
-<<<<<<< HEAD
-				if (RequestToRePrioritize->bSubmitted)
-				{
-					FileIoStore.UpdatePriorityForIoRequest(RequestToRePrioritize);
-=======
 				if (RequestToRePrioritize->Backend)
 				{
 					RequestToRePrioritize->Backend->UpdatePriorityForIoRequest(RequestToRePrioritize);
->>>>>>> 6bbb88c8
 				}
 				RequestToRePrioritize->ReleaseRef();
 			}
@@ -930,31 +727,12 @@
 			FIoRequestImpl* Request = RequestsToSubmitHead;
 			RequestsToSubmitHead = RequestsToSubmitHead->NextRequest;
 			Request->NextRequest = nullptr;
-<<<<<<< HEAD
-=======
-
->>>>>>> 6bbb88c8
+
 			if (!RequestsToSubmitHead)
 			{
 				RequestsToSubmitTail = nullptr;
 			}
 
-<<<<<<< HEAD
-			if (Request->bCancelled)
-			{
-				CompleteRequest(Request, EIoErrorCode::Cancelled);
-				Request->ReleaseRef();
-				continue;
-			}
-			
-			// Make sure that the FIoChunkId in the request is valid before we try to do anything with it.
-			if (Request->ChunkId.IsValid())
-			{
-				TRACE_CPUPROFILER_EVENT_SCOPE(ResolveRequest);
-				EIoStoreResolveResult Result = FileIoStore.Resolve(Request);
-				Request->bSubmitted = true;
-				if (Result != IoStoreResolveResult_OK)
-=======
 			RequestStats.OnRequestStarted(*Request);
 			if (Request->bCancelled)
 			{
@@ -978,7 +756,6 @@
 					}
 				}
 				if (!bResolved)
->>>>>>> 6bbb88c8
 				{
 					CompleteRequest(Request, EIoErrorCode::NotFound);
 					Request->ReleaseRef();
@@ -993,12 +770,6 @@
 			}
 			
 			++PendingIoRequestsCount;
-<<<<<<< HEAD
-			TRACE_COUNTER_SET(PendingIoRequests, PendingIoRequestsCount);
-			
-			ProcessCompletedRequests();
-=======
->>>>>>> 6bbb88c8
 		}
 	}
 
@@ -1017,19 +788,11 @@
 			if (PendingIoRequestsCount)
 			{
 				TRACE_CPUPROFILER_EVENT_SCOPE(IoDispatcherWaitForIo);
-<<<<<<< HEAD
-				EventQueue.DispatcherWaitForIo();
+				DispatcherEvent->Wait();
 			}
 			else
 			{
-				EventQueue.DispatcherWait();
-=======
 				DispatcherEvent->Wait();
-			}
-			else
-			{
-				DispatcherEvent->Wait();
->>>>>>> 6bbb88c8
 			}
 			ProcessIncomingRequests();
 			ProcessCompletedRequests();
@@ -1040,27 +803,14 @@
 	virtual void Stop()
 	{
 		bStopRequested = true;
-<<<<<<< HEAD
-		EventQueue.DispatcherNotify();
-=======
 		DispatcherEvent->Trigger();
->>>>>>> 6bbb88c8
 	}
 
 	using FBatchAllocator = TBlockAllocator<FIoBatchImpl, 4096>;
 
-<<<<<<< HEAD
-	bool bIsMultithreaded;
-	FIoDispatcherEventQueue EventQueue;
-
-	FIoSignatureErrorEvent SignatureErrorEvent;
-	FFileIoStore FileIoStore;
-	FRequestAllocator RequestAllocator;
-=======
 	TSharedRef<FIoDispatcherBackendContext> BackendContext;
 	TArray<TSharedRef<IIoDispatcherBackend>> Backends;
 	FIoRequestAllocator* RequestAllocator = nullptr;
->>>>>>> 6bbb88c8
 	FBatchAllocator BatchAllocator;
 	FRunnableThread* Thread = nullptr;
 	FEvent* DispatcherEvent = nullptr;
@@ -1071,19 +821,11 @@
 	TArray<FIoRequestImpl*> RequestsToCancel;
 	TArray<FIoRequestImpl*> RequestsToReprioritize;
 	TAtomic<bool> bStopRequested { false };
-<<<<<<< HEAD
-	mutable FCriticalSection MountedContainersCritical;
-	TArray<FIoDispatcherMountedContainer> MountedContainers;
-	FIoDispatcher::FIoContainerMountedEvent ContainerMountedEvent;
-	uint64 PendingIoRequestsCount = 0;
-	int64 TotalLoaded = 0;
-=======
 	FIoDispatcher::FIoContainerUnmountedEvent ContainerUnmountedEvent;
 	uint64 PendingIoRequestsCount = 0;
 	int64 TotalLoaded = 0;
 	FIoRequestStats RequestStats;
 	bool bIsInitialized = false;
->>>>>>> 6bbb88c8
 };
 
 FIoDispatcher::FIoDispatcher()
@@ -1096,17 +838,10 @@
 	delete Impl;
 }
 
-<<<<<<< HEAD
-FIoStatus FIoDispatcher::Mount(const FIoStoreEnvironment& Environment, const FGuid& EncryptionKeyGuid, const FAES::FAESKey& EncryptionKey)
-{
-	LLM_SCOPE(ELLMTag::FileSystem);
-	return Impl->Mount(Environment, EncryptionKeyGuid, EncryptionKey);
-=======
 void
 FIoDispatcher::Mount(TSharedRef<IIoDispatcherBackend> Backend)
 {
 	Impl->Mount(Backend);
->>>>>>> 6bbb88c8
 }
 
 FIoBatch
@@ -1140,50 +875,28 @@
 	return Impl->GetTotalLoaded();
 }
 
-<<<<<<< HEAD
-int64
-FIoDispatcher::GetTotalLoaded() const
-{
-	return Impl->GetTotalLoaded();
-}
-
-FIoDispatcher::FIoContainerMountedEvent&
-FIoDispatcher::OnContainerMounted()
-=======
 FIoSignatureErrorDelegate&
 FIoDispatcher::OnSignatureError()
->>>>>>> 6bbb88c8
 {
 	return Impl->OnSignatureError();
 }
 
-<<<<<<< HEAD
-FIoSignatureErrorEvent&
-FIoDispatcher::GetSignatureErrorEvent()
-{
-	return Impl->GetSignatureErrorEvent();
+static bool
+HasScriptObjectsChunk(FIoDispatcher& Dispatcher)
+{
+	static bool bHasScriptObjectsChunk = Dispatcher.DoesChunkExist(CreateIoChunkId(0, 0, EIoChunkType::ScriptObjects));
+	return bHasScriptObjectsChunk;
+}
+
+static bool
+HasUseIoStoreParam()
+{
+	static bool bForceIoStore = WITH_IOSTORE_IN_EDITOR && FParse::Param(FCommandLine::Get(), TEXT("UseIoStore"));
+	return bForceIoStore;
 }
 
 bool
 FIoDispatcher::IsInitialized()
-=======
-static bool
-HasScriptObjectsChunk(FIoDispatcher& Dispatcher)
->>>>>>> 6bbb88c8
-{
-	static bool bHasScriptObjectsChunk = Dispatcher.DoesChunkExist(CreateIoChunkId(0, 0, EIoChunkType::ScriptObjects));
-	return bHasScriptObjectsChunk;
-}
-
-static bool
-HasUseIoStoreParam()
-{
-	static bool bForceIoStore = WITH_IOSTORE_IN_EDITOR && FParse::Param(FCommandLine::Get(), TEXT("UseIoStore"));
-	return bForceIoStore;
-}
-
-bool
-FIoDispatcher::IsInitialized()
 {
 	return GIoDispatcher.IsValid();
 }
@@ -1192,10 +905,7 @@
 FIoDispatcher::Initialize()
 {
 	LLM_SCOPE(ELLMTag::FileSystem);
-<<<<<<< HEAD
-=======
 	check(!GIoDispatcher);
->>>>>>> 6bbb88c8
 	GIoDispatcher = MakeUnique<FIoDispatcher>();
 	return FIoStatus::Ok;
 }
@@ -1209,16 +919,6 @@
 }
 
 void
-FIoDispatcher::InitializePostSettings()
-{
-	LLM_SCOPE(ELLMTag::FileSystem);
-
-	check(GIoDispatcher);
-	bool bSuccess = GIoDispatcher->Impl->InitializePostSettings();
-	UE_CLOG(!bSuccess, LogIoDispatcher, Fatal, TEXT("Failed to initialize IoDispatcher"));
-}
-
-void
 FIoDispatcher::Shutdown()
 {
 	GIoDispatcher.Reset();
@@ -1239,28 +939,6 @@
 }
 
 FIoBatch::FIoBatch()
-<<<<<<< HEAD
-	: Dispatcher(FIoDispatcher::Get().Impl)
-{
-}
-
-FIoBatch::FIoBatch(FIoBatch&& Other)
-{
-	Dispatcher = Other.Dispatcher;
-	HeadRequest = Other.HeadRequest;
-	Other.HeadRequest = nullptr;
-}
-
-FIoBatch::~FIoBatch()
-{
-	FIoRequestImpl* Request = HeadRequest;
-	while (Request)
-	{
-		FIoRequestImpl* NextRequest = Request->NextRequest;
-		Request->ReleaseRef();
-		Request = NextRequest;
-	}
-=======
 	: Dispatcher(GIoDispatcher.IsValid() ? GIoDispatcher->Impl : nullptr)
 {
 }
@@ -1340,84 +1018,11 @@
 	FIoRequestImpl* Request = ReadInternal(ChunkId, Options, Priority);
 	Request->Callback = MoveTemp(Callback);
 	return FIoRequest(Request);
->>>>>>> 6bbb88c8
-}
-
-FIoBatch&
-FIoBatch::operator=(const FIoBatch& Other)
-{
-<<<<<<< HEAD
-	Dispatcher = Other.Dispatcher;
-	check(!Other.HeadRequest);
-	return *this;
-}
-
-FIoBatch&
-FIoBatch::operator=(FIoBatch&& Other)
-{
-	FIoRequestImpl* Request = HeadRequest;
-	while (Request)
-	{
-		FIoRequestImpl* NextRequest = Request->NextRequest;
-		Request->ReleaseRef();
-		Request = NextRequest;
-	}
-	Dispatcher = Other.Dispatcher;
-	HeadRequest = Other.HeadRequest;
-	Other.HeadRequest = nullptr;
-	return *this;
-}
-
-FIoRequestImpl*
-FIoBatch::ReadInternal(const FIoChunkId& ChunkId, const FIoReadOptions& Options, int32 Priority)
-{
-	FIoRequestImpl* Request = Dispatcher->AllocRequest(ChunkId, Options);
-	Request->Priority = Priority;
-	Request->AddRef();
-	if (!HeadRequest)
-	{
-		check(!TailRequest);
-		HeadRequest = TailRequest = Request;
-	}
-	else
-	{
-		check(TailRequest);
-		TailRequest->NextRequest = Request;
-		TailRequest = Request;
-	}
-	return Request;
-}
-
-FIoRequest
-FIoBatch::Read(const FIoChunkId& ChunkId, FIoReadOptions Options, int32 Priority)
-{
-	FIoRequestImpl* Request = ReadInternal(ChunkId, Options, Priority);
-	return FIoRequest(Request);
-}
-
-FIoRequest
-FIoBatch::ReadWithCallback(const FIoChunkId& ChunkId, const FIoReadOptions& Options, int32 Priority, FIoReadCallback&& Callback)
-{
-	FIoRequestImpl* Request = ReadInternal(ChunkId, Options, Priority);
-	Request->Callback = MoveTemp(Callback);
-	return FIoRequest(Request);
 }
 
 void
 FIoBatch::Issue()
 {
-	Dispatcher->IssueBatch(*this);
-}
-
-void
-FIoBatch::Issue(int32 Priority)
-{
-	FIoRequestImpl* Request = HeadRequest;
-	while (Request)
-	{
-		Request->Priority = Priority;
-		Request = Request->NextRequest;
-=======
 	Dispatcher->IssueBatch(*this);
 }
 
@@ -1467,29 +1072,9 @@
 	if (Impl)
 	{
 		Impl->AddRef();
->>>>>>> 6bbb88c8
-	}
-	Issue();
-}
-
-void
-FIoBatch::IssueWithCallback(TFunction<void()>&& Callback)
-{
-	Dispatcher->IssueBatchWithCallback(*this, MoveTemp(Callback));
-}
-
-void
-FIoBatch::IssueAndTriggerEvent(FEvent* Event)
-{
-	Dispatcher->IssueBatchAndTriggerEvent(*this, Event);
-}
-
-<<<<<<< HEAD
-void
-FIoBatch::IssueAndDispatchSubsequents(FGraphEventRef Event)
-{
-	Dispatcher->IssueBatchAndDispatchSubsequents(*this, Event);
-=======
+	}
+}
+
 FIoRequest::FIoRequest(const FIoRequest& Other)
 {
 	if (Other.Impl)
@@ -1497,7 +1082,6 @@
 		Impl = Other.Impl;
 		Impl->AddRef();
 	}
->>>>>>> 6bbb88c8
 }
 
 FIoRequest::FIoRequest(FIoRequest&& Other)
@@ -1506,36 +1090,6 @@
 	Other.Impl = nullptr;
 }
 
-<<<<<<< HEAD
-void FIoRequestImpl::FreeRequest()
-{
-	Dispatcher.FreeRequest(this);
-}
-
-FIoRequest::FIoRequest(FIoRequestImpl* InImpl)
-	: Impl(InImpl)
-{
-	if (Impl)
-	{
-		Impl->AddRef();
-	}
-}
-
-FIoRequest::FIoRequest(const FIoRequest& Other)
-{
-	if (Other.Impl)
-	{
-		Impl = Other.Impl;
-		Impl->AddRef();
-	}
-}
-
-FIoRequest::FIoRequest(FIoRequest&& Other)
-{
-	Impl = Other.Impl;
-	Other.Impl = nullptr;
-}
-
 FIoRequest& FIoRequest::operator=(const FIoRequest& Other)
 {
 	if (Other.Impl)
@@ -1552,38 +1106,15 @@
 
 FIoRequest& FIoRequest::operator=(FIoRequest&& Other)
 {
+	if (Impl)
+	{
+		Impl->ReleaseRef();
+	}
 	Impl = Other.Impl;
 	Other.Impl = nullptr;
 	return *this;
 }
 
-=======
-FIoRequest& FIoRequest::operator=(const FIoRequest& Other)
-{
-	if (Other.Impl)
-	{
-		Other.Impl->AddRef();
-	}
-	if (Impl)
-	{
-		Impl->ReleaseRef();
-	}
-	Impl = Other.Impl;
-	return *this;
-}
-
-FIoRequest& FIoRequest::operator=(FIoRequest&& Other)
-{
-	if (Impl)
-	{
-		Impl->ReleaseRef();
-	}
-	Impl = Other.Impl;
-	Other.Impl = nullptr;
-	return *this;
-}
-
->>>>>>> 6bbb88c8
 FIoRequest::~FIoRequest()
 {
 	if (Impl)
@@ -1605,64 +1136,24 @@
 	}
 }
 
-<<<<<<< HEAD
-TIoStatusOr<FIoBuffer>
-FIoRequest::GetResult()
+const FIoBuffer*
+FIoRequest::GetResult() const
 {
 	if (!Impl)
 	{
-		return FIoStatus::Invalid;
+		return nullptr;
 	}
 	FIoStatus Status(Impl->ErrorCode.Load());
 	check(Status.IsCompleted());
 	TIoStatusOr<FIoBuffer> Result;
 	if (Status.IsOk())
-=======
-const FIoBuffer*
-FIoRequest::GetResult() const
-{
-	if (!Impl)
->>>>>>> 6bbb88c8
+	{
+		return &Impl->GetBuffer();
+	}
+	else
 	{
 		return nullptr;
 	}
-	FIoStatus Status(Impl->ErrorCode.Load());
-	check(Status.IsCompleted());
-	TIoStatusOr<FIoBuffer> Result;
-	if (Status.IsOk())
-	{
-		return &Impl->GetBuffer();
-	}
-	else
-	{
-<<<<<<< HEAD
-		return Status;
-	}
-}
-
-void
-FIoRequest::Cancel()
-{
-	if (!Impl)
-	{
-		return;
-	}
-	//TRACE_BOOKMARK(TEXT("FIoRequest::Cancel()"));
-	Impl->Dispatcher.Cancel(Impl);
-}
-
-void
-FIoRequest::UpdatePriority(uint32 NewPriority)
-{
-	if (!Impl || Impl->Priority == NewPriority)
-	{
-		return;
-=======
-		return nullptr;
->>>>>>> 6bbb88c8
-	}
-	Impl->Priority = NewPriority;
-	Impl->Dispatcher.Reprioritize(Impl);
 }
 
 const FIoBuffer&
