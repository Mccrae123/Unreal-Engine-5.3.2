// Copyright Epic Games, Inc. All Rights Reserved.

#include "IO/IoDispatcher.h"
#include "IO/IoDispatcherPrivate.h"
#include "IO/IoStore.h"
#include "IO/IoDispatcherFileBackend.h"
#include "Misc/ScopeRWLock.h"
#include "Misc/CoreDelegates.h"
#include "Math/RandomStream.h"
#include "Misc/ScopeLock.h"
#include "HAL/Runnable.h"
#include "HAL/RunnableThread.h"
#include "HAL/PlatformProcess.h"
#include "Serialization/LargeMemoryReader.h"
#include "GenericPlatform/GenericPlatformChunkInstall.h"
#include "HAL/Event.h"
#include "Async/MappedFileHandle.h"
#include "ProfilingDebugging/CountersTrace.h"
#include "ProfilingDebugging/CsvProfiler.h"

DEFINE_LOG_CATEGORY(LogIoDispatcher);


const FIoChunkId FIoChunkId::InvalidChunkId = FIoChunkId::CreateEmptyId();

TUniquePtr<FIoDispatcher> GIoDispatcher;

#if UE_BUILD_DEVELOPMENT || UE_BUILD_DEBUG
//PRAGMA_DISABLE_OPTIMIZATION
#endif

TRACE_DECLARE_INT_COUNTER(PendingIoRequests, TEXT("IoDispatcher/PendingIoRequests"));

template <typename T, uint32 BlockSize = 128>
class TBlockAllocator
{
public:
	~TBlockAllocator()
	{
		FreeBlocks();
	}

	FORCEINLINE T* Alloc()
	{
		FScopeLock _(&CriticalSection);

		if (!NextFree)
		{
			//TODO: Virtual alloc
			FBlock* Block = new FBlock;

			for (int32 ElementIndex = 0; ElementIndex < BlockSize; ++ElementIndex)
			{
				FElement* Element = &Block->Elements[ElementIndex];
				Element->Next = NextFree;
				NextFree = Element;
			}

			Block->Next = Blocks;
			Blocks = Block;
		}

		FElement* Element = NextFree;
		NextFree = Element->Next;

		++NumElements;

		return Element->Buffer.GetTypedPtr();
	}

	FORCEINLINE void Free(T* Ptr)
	{
		FScopeLock _(&CriticalSection);

		FElement* Element = reinterpret_cast<FElement*>(Ptr);
		Element->Next = NextFree;
		NextFree = Element;

		--NumElements;
	}

	template <typename... ArgsType>
	T* Construct(ArgsType&&... Args)
	{
		return new(Alloc()) T(Forward<ArgsType>(Args)...);
	}

	void Destroy(T* Ptr)
	{
		Ptr->~T();
		Free(Ptr);
	}

	void Trim()
	{
		FScopeLock _(&CriticalSection);
		if (!NumElements)
		{
			FreeBlocks();
		}
	}

private:
	void FreeBlocks()
	{
		FBlock* Block = Blocks;
		while (Block)
		{
			FBlock* Tmp = Block;
			Block = Block->Next;
			delete Tmp;
		}

		Blocks = nullptr;
		NextFree = nullptr;
		NumElements = 0;
	}

	struct FElement
	{
		TTypeCompatibleBytes<T> Buffer;
		FElement* Next;
	};

	struct FBlock
	{
		FElement Elements[BlockSize];
		FBlock* Next = nullptr;
	};

	FBlock*				Blocks = nullptr;
	FElement*			NextFree = nullptr;
	int32				NumElements = 0;
	FCriticalSection	CriticalSection;
};

class FIoDispatcherImpl
	: public FRunnable
{
public:
	FIoDispatcherImpl(bool bInIsMultithreaded)
		: bIsMultithreaded(bInIsMultithreaded)
		, FileIoStore(EventQueue, SignatureErrorEvent, bIsMultithreaded)
	{
		FCoreDelegates::GetMemoryTrimDelegate().AddLambda([this]()
		{
			RequestAllocator.Trim();
			BatchAllocator.Trim();
		});
	}

	~FIoDispatcherImpl()
	{
		delete Thread;
	}

	FIoStatus Initialize()
	{
		return FIoStatus::Ok;
	}

	bool InitializePostSettings()
	{
		FileIoStore.Initialize();
		Thread = FRunnableThread::Create(this, TEXT("IoDispatcher"), 0, TPri_AboveNormal, FPlatformAffinity::GetIoDispatcherThreadMask());
		return true;
	}

	FIoRequestImpl* AllocRequest(const FIoChunkId& ChunkId, FIoReadOptions Options)
	{
		LLM_SCOPE(ELLMTag::FileSystem);
		FIoRequestImpl* Request = RequestAllocator.Construct(*this);

		Request->ChunkId = ChunkId;
		Request->Options = Options;

		return Request;
	}

	void FreeRequest(FIoRequestImpl* Request)
	{
		RequestAllocator.Destroy(Request);
	}

	FIoBatchImpl* AllocBatch()
	{
		LLM_SCOPE(ELLMTag::FileSystem);
		FIoBatchImpl* Batch = BatchAllocator.Construct();

		return Batch;
	}

<<<<<<< HEAD
	void OnNewWaitingRequestsAdded()
=======
	void WakeUpDispatcherThread()
>>>>>>> 3aae9151
	{
		if (bIsMultithreaded)
		{
			EventQueue.DispatcherNotify();
		}
		else
		{
			ProcessIncomingRequests();
			while (PendingIoRequestsCount > 0)
			{
				ProcessCompletedRequests();
			}
		}
	}

<<<<<<< HEAD
=======
	void Cancel(FIoRequestImpl* Request)
	{
		Request->AddRef();
		{
			FScopeLock _(&UpdateLock);
			RequestsToCancel.Add(Request);
		}
		WakeUpDispatcherThread();
	}

	void Reprioritize(FIoRequestImpl* Request)
	{
		Request->AddRef();
		{
			FScopeLock _(&UpdateLock);
			RequestsToReprioritize.Add(Request);
		}
		WakeUpDispatcherThread();
	}

>>>>>>> 3aae9151
	TIoStatusOr<FIoMappedRegion> OpenMapped(const FIoChunkId& ChunkId, const FIoReadOptions& Options)
	{
		if (ChunkId.IsValid())
		{
			return FileIoStore.OpenMapped(ChunkId, Options);
		}
		else
		{
			return FIoStatus(EIoErrorCode::InvalidParameter, TEXT("FIoChunkId is not valid"));
		}
	}

	FIoStatus Mount(const FIoStoreEnvironment& Environment, const FGuid& EncryptionKeyGuid, const FAES::FAESKey& EncryptionKey)
	{
		TIoStatusOr<FIoContainerId> ContainerId = FileIoStore.Mount(Environment, EncryptionKeyGuid, EncryptionKey);

		if (ContainerId.IsOk())
		{
			FIoDispatcherMountedContainer MountedContainer;
			MountedContainer.ContainerId = ContainerId.ValueOrDie();
			MountedContainer.Environment = Environment;
			FScopeLock Lock(&MountedContainersCritical);
			if (ContainerMountedEvent.IsBound())
			{
				ContainerMountedEvent.Broadcast(MountedContainer);
			}
			MountedContainers.Add(MoveTemp(MountedContainer));
			return FIoStatus::Ok;
		}

		return ContainerId.Status();
	}

	bool DoesChunkExist(const FIoChunkId& ChunkId) const
	{
		return FileIoStore.DoesChunkExist(ChunkId);
	}

	TIoStatusOr<uint64> GetSizeForChunk(const FIoChunkId& ChunkId) const
	{
		// Only attempt to find the size if the FIoChunkId is valid
		if (ChunkId.IsValid())
		{
			return FileIoStore.GetSizeForChunk(ChunkId);
		}
		else
		{
			return FIoStatus(EIoErrorCode::InvalidParameter, TEXT("FIoChunkId is not valid"));
		}	
	}

	TArray<FIoDispatcherMountedContainer> GetMountedContainers() const
	{
		FScopeLock Lock(&MountedContainersCritical);
		return MountedContainers;
	}

	FIoDispatcher::FIoContainerMountedEvent& OnContainerMounted()
	{
		return ContainerMountedEvent;
	}

	FIoSignatureErrorEvent& GetSignatureErrorEvent()
	{
		return SignatureErrorEvent;
	}

	void IssueBatchInternal(FIoBatch& Batch, FIoBatchImpl* BatchImpl)
	{
		if (!Batch.HeadRequest)
		{
			if (BatchImpl)
			{
				CompleteBatch(BatchImpl);
			}
			return;
		}
		check(Batch.TailRequest);
		uint32 RequestCount = 0;
		FIoRequestImpl* Request = Batch.HeadRequest;
		while (Request)
		{
			Request->Batch = BatchImpl;
			Request = Request->NextRequest;
			++RequestCount;
		}
		if (BatchImpl)
		{
			BatchImpl->UnfinishedRequestsCount += RequestCount;
		}
		{
			FScopeLock _(&WaitingLock);
			if (!WaitingRequestsHead)
			{
				WaitingRequestsHead = Batch.HeadRequest;
			}
			else
			{
				WaitingRequestsTail->NextRequest = Batch.HeadRequest;
			}
			WaitingRequestsTail = Batch.TailRequest;
		}
		Batch.HeadRequest = Batch.TailRequest = nullptr;
<<<<<<< HEAD
		OnNewWaitingRequestsAdded();
=======
		WakeUpDispatcherThread();
>>>>>>> 3aae9151
	}

	void IssueBatch(FIoBatch& Batch)
	{
		IssueBatchInternal(Batch, nullptr);
	}

	void IssueBatchWithCallback(FIoBatch& Batch, TFunction<void()>&& Callback)
	{
		FIoBatchImpl* Impl = AllocBatch();
		Impl->Callback = MoveTemp(Callback);
		IssueBatchInternal(Batch, Impl);
	}

	void IssueBatchAndTriggerEvent(FIoBatch& Batch, FEvent* Event)
	{
		FIoBatchImpl* Impl = AllocBatch();
		Impl->Event = Event;
		IssueBatchInternal(Batch, Impl);
	}

	void IssueBatchAndDispatchSubsequents(FIoBatch& Batch, FGraphEventRef GraphEvent)
	{
		FIoBatchImpl* Impl = AllocBatch();
		Impl->GraphEvent = GraphEvent;
		IssueBatchInternal(Batch, Impl);
	}

	int64 GetTotalLoaded() const
	{
		return TotalLoaded;
	}

private:
	friend class FIoBatch;
	friend class FIoRequest;

	void ProcessCompletedRequests()
	{
		//TRACE_CPUPROFILER_EVENT_SCOPE(ProcessCompletedRequests);

		FIoRequestImpl* CompletedRequestsHead = FileIoStore.GetCompletedRequests();
		while (CompletedRequestsHead)
		{
			FIoRequestImpl* NextRequest = CompletedRequestsHead->NextRequest;
<<<<<<< HEAD
			if (CompletedRequestsHead->bFailed)
=======
			if (CompletedRequestsHead->bCancelled)
			{
				CompleteRequest(CompletedRequestsHead, EIoErrorCode::Cancelled);
			}
			else if (CompletedRequestsHead->bFailed)
>>>>>>> 3aae9151
			{
				CompleteRequest(CompletedRequestsHead, EIoErrorCode::ReadError);
			}
			else
			{
				FPlatformAtomics::InterlockedAdd(&TotalLoaded, CompletedRequestsHead->IoBuffer.DataSize());
				CompleteRequest(CompletedRequestsHead, EIoErrorCode::Ok);
			}
			CompletedRequestsHead->ReleaseRef();
			CompletedRequestsHead = NextRequest;
			--PendingIoRequestsCount;
			TRACE_COUNTER_SET(PendingIoRequests, PendingIoRequestsCount);
		}
	}

	void CompleteBatch(FIoBatchImpl* Batch)
	{
		if (Batch->Callback)
		{
			Batch->Callback();
<<<<<<< HEAD
		}
		if (Batch->Event)
		{
			Batch->Event->Trigger();
		}
=======
		}
		if (Batch->Event)
		{
			Batch->Event->Trigger();
		}
>>>>>>> 3aae9151
		if (Batch->GraphEvent)
		{
			TArray<FBaseGraphTask*> NewTasks;
			Batch->GraphEvent->DispatchSubsequents(NewTasks);
		}
		BatchAllocator.Destroy(Batch);
	}

	bool CompleteRequest(FIoRequestImpl* Request, EIoErrorCode Status)
	{
		//TRACE_CPUPROFILER_EVENT_SCOPE(CompleteRequest);

		EIoErrorCode ExpectedStatus = EIoErrorCode::Unknown;
		if (!Request->ErrorCode.CompareExchange(ExpectedStatus, Status))
		{
			return false;
		}

		FIoBatchImpl* Batch = Request->Batch;
		if (Request->Callback)
		{
			TIoStatusOr<FIoBuffer> Result;
			if (Status == EIoErrorCode::Ok)
			{
				Result = Request->IoBuffer;
			}
			else
			{
				Result = Status;
			}
			Request->Callback(Result);
		}
		if (Batch)
		{
			check(Batch->UnfinishedRequestsCount);
			if (--Batch->UnfinishedRequestsCount == 0)
			{
				CompleteBatch(Batch);
			}
		}
		return true;
	}

	void ProcessIncomingRequests()
	{
		FIoRequestImpl* RequestsToSubmitHead = nullptr;
		FIoRequestImpl* RequestsToSubmitTail = nullptr;
		//TRACE_CPUPROFILER_EVENT_SCOPE(ProcessIncomingRequests);
		for (;;)
		{
			{
				FScopeLock _(&WaitingLock);
				if (WaitingRequestsHead)
				{
					if (RequestsToSubmitTail)
					{
						RequestsToSubmitTail->NextRequest = WaitingRequestsHead;
						RequestsToSubmitTail = WaitingRequestsTail;
					}
					else
					{
						RequestsToSubmitHead = WaitingRequestsHead;
						RequestsToSubmitTail = WaitingRequestsTail;
					}
					WaitingRequestsHead = WaitingRequestsTail = nullptr;
				}
			}
			TArray<FIoRequestImpl*> LocalRequestsToCancel;
			TArray<FIoRequestImpl*> LocalRequestsToReprioritize;
			{
				FScopeLock _(&UpdateLock);
				Swap(LocalRequestsToCancel, RequestsToCancel);
				Swap(LocalRequestsToReprioritize, RequestsToReprioritize);
			}
			for (FIoRequestImpl* RequestToCancel : LocalRequestsToCancel)
			{
				if (!RequestToCancel->bCancelled)
				{
					RequestToCancel->bCancelled = true;
					if (RequestToCancel->bSubmitted)
					{
						FileIoStore.CancelIoRequest(RequestToCancel);
					}
				}
				RequestToCancel->ReleaseRef();
			}
			for (FIoRequestImpl* RequestToRePrioritize : LocalRequestsToReprioritize)
			{
				if (RequestToRePrioritize->bSubmitted)
				{
					FileIoStore.UpdatePriorityForIoRequest(RequestToRePrioritize);
				}
				RequestToRePrioritize->ReleaseRef();
			}
			if (!RequestsToSubmitHead)
			{
				return;
			}

			FIoRequestImpl* Request = RequestsToSubmitHead;
			RequestsToSubmitHead = RequestsToSubmitHead->NextRequest;
			Request->NextRequest = nullptr;
			if (!RequestsToSubmitHead)
			{
				RequestsToSubmitTail = nullptr;
			}

<<<<<<< HEAD
=======
			if (Request->bCancelled)
			{
				CompleteRequest(Request, EIoErrorCode::Cancelled);
				Request->ReleaseRef();
				continue;
			}
			
>>>>>>> 3aae9151
			// Make sure that the FIoChunkId in the request is valid before we try to do anything with it.
			if (Request->ChunkId.IsValid())
			{
				TRACE_CPUPROFILER_EVENT_SCOPE(ResolveRequest);
				EIoStoreResolveResult Result = FileIoStore.Resolve(Request);
				Request->bSubmitted = true;
				if (Result != IoStoreResolveResult_OK)
				{
					CompleteRequest(Request, EIoErrorCode::NotFound);
					Request->ReleaseRef();
					continue;
				}
			}
			else
			{
				CompleteRequest(Request, EIoErrorCode::InvalidParameter);
				Request->ReleaseRef();
				continue;
			}
			
			++PendingIoRequestsCount;
			TRACE_COUNTER_SET(PendingIoRequests, PendingIoRequestsCount);
			
			ProcessCompletedRequests();
		}
	}

	virtual bool Init()
	{
		return true;
	}

	virtual uint32 Run()
	{
		FMemory::SetupTLSCachesOnCurrentThread();
		while (!bStopRequested)
		{
			if (PendingIoRequestsCount)
			{
				TRACE_CPUPROFILER_EVENT_SCOPE(IoDispatcherWaitForIo);
				EventQueue.DispatcherWaitForIo();
			}
			else
			{
				EventQueue.DispatcherWait();
			}
			ProcessIncomingRequests();
			ProcessCompletedRequests();
		}
		return 0;
	}

	virtual void Stop()
	{
		bStopRequested = true;
		EventQueue.DispatcherNotify();
	}

	using FRequestAllocator = TBlockAllocator<FIoRequestImpl, 4096>;
	using FBatchAllocator = TBlockAllocator<FIoBatchImpl, 4096>;

	bool bIsMultithreaded;
	FIoDispatcherEventQueue EventQueue;

	FIoSignatureErrorEvent SignatureErrorEvent;
	FFileIoStore FileIoStore;
	FRequestAllocator RequestAllocator;
	FBatchAllocator BatchAllocator;
	FRunnableThread* Thread = nullptr;
	FCriticalSection WaitingLock;
	FIoRequestImpl* WaitingRequestsHead = nullptr;
	FIoRequestImpl* WaitingRequestsTail = nullptr;
	FCriticalSection UpdateLock;
	TArray<FIoRequestImpl*> RequestsToCancel;
	TArray<FIoRequestImpl*> RequestsToReprioritize;
	TAtomic<bool> bStopRequested { false };
	mutable FCriticalSection MountedContainersCritical;
	TArray<FIoDispatcherMountedContainer> MountedContainers;
	FIoDispatcher::FIoContainerMountedEvent ContainerMountedEvent;
	uint64 PendingIoRequestsCount = 0;
	int64 TotalLoaded = 0;
};

FIoDispatcher::FIoDispatcher()
	: Impl(new FIoDispatcherImpl(FGenericPlatformProcess::SupportsMultithreading()))
{
}

FIoDispatcher::~FIoDispatcher()
{
	delete Impl;
}

FIoStatus FIoDispatcher::Mount(const FIoStoreEnvironment& Environment, const FGuid& EncryptionKeyGuid, const FAES::FAESKey& EncryptionKey)
{
	LLM_SCOPE(ELLMTag::FileSystem);
	return Impl->Mount(Environment, EncryptionKeyGuid, EncryptionKey);
}

FIoBatch
FIoDispatcher::NewBatch()
{
	return FIoBatch(*Impl);
}

TIoStatusOr<FIoMappedRegion>
FIoDispatcher::OpenMapped(const FIoChunkId& ChunkId, const FIoReadOptions& Options)
{
	return Impl->OpenMapped(ChunkId, Options);
}

// Polling methods
bool
FIoDispatcher::DoesChunkExist(const FIoChunkId& ChunkId) const
{
	return Impl->DoesChunkExist(ChunkId);
}

TIoStatusOr<uint64>
FIoDispatcher::GetSizeForChunk(const FIoChunkId& ChunkId) const
{
	return Impl->GetSizeForChunk(ChunkId);
}

TArray<FIoDispatcherMountedContainer>
FIoDispatcher::GetMountedContainers() const
{
	return Impl->GetMountedContainers();
}

int64
FIoDispatcher::GetTotalLoaded() const
{
	return Impl->GetTotalLoaded();
}

FIoDispatcher::FIoContainerMountedEvent&
FIoDispatcher::OnContainerMounted()
{
	return Impl->OnContainerMounted();
}

FIoSignatureErrorEvent&
FIoDispatcher::GetSignatureErrorEvent()
{
	return Impl->GetSignatureErrorEvent();
}

bool
FIoDispatcher::IsInitialized()
{
	return GIoDispatcher.IsValid();
}

bool
FIoDispatcher::IsValidEnvironment(const FIoStoreEnvironment& Environment)
{
	return FFileIoStore::IsValidEnvironment(Environment);
}

FIoStatus
FIoDispatcher::Initialize()
{
	LLM_SCOPE(ELLMTag::FileSystem);
	GIoDispatcher = MakeUnique<FIoDispatcher>();

	return GIoDispatcher->Impl->Initialize();
}

void
FIoDispatcher::InitializePostSettings()
{
	LLM_SCOPE(ELLMTag::FileSystem);

	check(GIoDispatcher);
	bool bSuccess = GIoDispatcher->Impl->InitializePostSettings();
	UE_CLOG(!bSuccess, LogIoDispatcher, Fatal, TEXT("Failed to initialize IoDispatcher"));
}

void
FIoDispatcher::Shutdown()
{
	GIoDispatcher.Reset();
}

FIoDispatcher&
FIoDispatcher::Get()
{
	return *GIoDispatcher;
}

//////////////////////////////////////////////////////////////////////////

FIoBatch::FIoBatch(FIoDispatcherImpl& InDispatcher)
	: Dispatcher(&InDispatcher)
{
}

FIoBatch::FIoBatch()
	: Dispatcher(FIoDispatcher::Get().Impl)
{
}

FIoBatch::FIoBatch(FIoBatch&& Other)
{
	Dispatcher = Other.Dispatcher;
	HeadRequest = Other.HeadRequest;
	Other.HeadRequest = nullptr;
}

FIoBatch::~FIoBatch()
{
	FIoRequestImpl* Request = HeadRequest;
	while (Request)
	{
		FIoRequestImpl* NextRequest = Request->NextRequest;
		Request->ReleaseRef();
		Request = NextRequest;
	}
}

FIoBatch&
FIoBatch::operator=(const FIoBatch& Other)
{
	Dispatcher = Other.Dispatcher;
	check(!Other.HeadRequest);
	return *this;
}

FIoBatch&
FIoBatch::operator=(FIoBatch&& Other)
{
	FIoRequestImpl* Request = HeadRequest;
	while (Request)
	{
		FIoRequestImpl* NextRequest = Request->NextRequest;
		Request->ReleaseRef();
		Request = NextRequest;
	}
	Dispatcher = Other.Dispatcher;
	HeadRequest = Other.HeadRequest;
	Other.HeadRequest = nullptr;
	return *this;
}

FIoRequestImpl*
FIoBatch::ReadInternal(const FIoChunkId& ChunkId, const FIoReadOptions& Options, int32 Priority)
{
	FIoRequestImpl* Request = Dispatcher->AllocRequest(ChunkId, Options);
	Request->Priority = Priority;
	Request->AddRef();
	if (!HeadRequest)
	{
		check(!TailRequest);
		HeadRequest = TailRequest = Request;
	}
	else
	{
		check(TailRequest);
		TailRequest->NextRequest = Request;
		TailRequest = Request;
	}
	return Request;
}

FIoRequest
FIoBatch::Read(const FIoChunkId& ChunkId, FIoReadOptions Options, int32 Priority)
{
	FIoRequestImpl* Request = ReadInternal(ChunkId, Options, Priority);
	return FIoRequest(Request);
}

FIoRequest
FIoBatch::ReadWithCallback(const FIoChunkId& ChunkId, const FIoReadOptions& Options, int32 Priority, FIoReadCallback&& Callback)
{
	FIoRequestImpl* Request = ReadInternal(ChunkId, Options, Priority);
	Request->Callback = MoveTemp(Callback);
	return FIoRequest(Request);
<<<<<<< HEAD
}

void
FIoBatch::Issue()
{
	Dispatcher->IssueBatch(*this);
}

void
FIoBatch::Issue(int32 Priority)
{
=======
}

void
FIoBatch::Issue()
{
	Dispatcher->IssueBatch(*this);
}

void
FIoBatch::Issue(int32 Priority)
{
>>>>>>> 3aae9151
	FIoRequestImpl* Request = HeadRequest;
	while (Request)
	{
		Request->Priority = Priority;
		Request = Request->NextRequest;
	}
	Issue();
<<<<<<< HEAD
}

void
FIoBatch::IssueWithCallback(TFunction<void()>&& Callback)
{
	Dispatcher->IssueBatchWithCallback(*this, MoveTemp(Callback));
}

void
FIoBatch::IssueAndTriggerEvent(FEvent* Event)
{
=======
}

void
FIoBatch::IssueWithCallback(TFunction<void()>&& Callback)
{
	Dispatcher->IssueBatchWithCallback(*this, MoveTemp(Callback));
}

void
FIoBatch::IssueAndTriggerEvent(FEvent* Event)
{
>>>>>>> 3aae9151
	Dispatcher->IssueBatchAndTriggerEvent(*this, Event);
}

void
FIoBatch::IssueAndDispatchSubsequents(FGraphEventRef Event)
{
	Dispatcher->IssueBatchAndDispatchSubsequents(*this, Event);
}

//////////////////////////////////////////////////////////////////////////

void FIoRequestImpl::FreeRequest()
{
	Dispatcher.FreeRequest(this);
}

FIoRequest::FIoRequest(FIoRequestImpl* InImpl)
	: Impl(InImpl)
{
	if (Impl)
	{
		Impl->AddRef();
	}
}

FIoRequest::FIoRequest(const FIoRequest& Other)
<<<<<<< HEAD
{
	if (Other.Impl)
	{
		Impl = Other.Impl;
		Impl->AddRef();
	}
}

FIoRequest::FIoRequest(FIoRequest&& Other)
{
	Impl = Other.Impl;
	Other.Impl = nullptr;
}

FIoRequest& FIoRequest::operator=(const FIoRequest& Other)
{
=======
{
	if (Other.Impl)
	{
		Impl = Other.Impl;
		Impl->AddRef();
	}
}

FIoRequest::FIoRequest(FIoRequest&& Other)
{
	Impl = Other.Impl;
	Other.Impl = nullptr;
}

FIoRequest& FIoRequest::operator=(const FIoRequest& Other)
{
>>>>>>> 3aae9151
	if (Other.Impl)
	{
		Other.Impl->AddRef();
	}
	if (Impl)
	{
		Impl->ReleaseRef();
	}
	Impl = Other.Impl;
	return *this;
}

FIoRequest& FIoRequest::operator=(FIoRequest&& Other)
{
	Impl = Other.Impl;
	Other.Impl = nullptr;
	return *this;
}

FIoRequest::~FIoRequest()
{
	if (Impl)
	{
		Impl->ReleaseRef();
	}
}

FIoStatus
FIoRequest::Status() const
{
	if (Impl)
	{
		return Impl->ErrorCode.Load();
	}
	else
	{
		return FIoStatus::Invalid;
	}
}

TIoStatusOr<FIoBuffer>
FIoRequest::GetResult()
{
	if (!Impl)
	{
		return FIoStatus::Invalid;
	}
	FIoStatus Status(Impl->ErrorCode.Load());
	check(Status.IsCompleted());
	TIoStatusOr<FIoBuffer> Result;
	if (Status.IsOk())
	{
		return Impl->IoBuffer;
	}
	else
	{
		return Status;
<<<<<<< HEAD
=======
	}
}

void
FIoRequest::Cancel()
{
	if (!Impl)
	{
		return;
	}
	//TRACE_BOOKMARK(TEXT("FIoRequest::Cancel()"));
	Impl->Dispatcher.Cancel(Impl);
}

void
FIoRequest::UpdatePriority(uint32 NewPriority)
{
	if (!Impl || Impl->Priority == NewPriority)
	{
		return;
>>>>>>> 3aae9151
	}
	Impl->Priority = NewPriority;
	Impl->Dispatcher.Reprioritize(Impl);
}
<|MERGE_RESOLUTION|>--- conflicted
+++ resolved
@@ -190,11 +190,7 @@
 		return Batch;
 	}
 
-<<<<<<< HEAD
-	void OnNewWaitingRequestsAdded()
-=======
 	void WakeUpDispatcherThread()
->>>>>>> 3aae9151
 	{
 		if (bIsMultithreaded)
 		{
@@ -210,8 +206,6 @@
 		}
 	}
 
-<<<<<<< HEAD
-=======
 	void Cancel(FIoRequestImpl* Request)
 	{
 		Request->AddRef();
@@ -232,7 +226,6 @@
 		WakeUpDispatcherThread();
 	}
 
->>>>>>> 3aae9151
 	TIoStatusOr<FIoMappedRegion> OpenMapped(const FIoChunkId& ChunkId, const FIoReadOptions& Options)
 	{
 		if (ChunkId.IsValid())
@@ -336,11 +329,7 @@
 			WaitingRequestsTail = Batch.TailRequest;
 		}
 		Batch.HeadRequest = Batch.TailRequest = nullptr;
-<<<<<<< HEAD
-		OnNewWaitingRequestsAdded();
-=======
 		WakeUpDispatcherThread();
->>>>>>> 3aae9151
 	}
 
 	void IssueBatch(FIoBatch& Batch)
@@ -386,15 +375,11 @@
 		while (CompletedRequestsHead)
 		{
 			FIoRequestImpl* NextRequest = CompletedRequestsHead->NextRequest;
-<<<<<<< HEAD
-			if (CompletedRequestsHead->bFailed)
-=======
 			if (CompletedRequestsHead->bCancelled)
 			{
 				CompleteRequest(CompletedRequestsHead, EIoErrorCode::Cancelled);
 			}
 			else if (CompletedRequestsHead->bFailed)
->>>>>>> 3aae9151
 			{
 				CompleteRequest(CompletedRequestsHead, EIoErrorCode::ReadError);
 			}
@@ -415,19 +400,11 @@
 		if (Batch->Callback)
 		{
 			Batch->Callback();
-<<<<<<< HEAD
 		}
 		if (Batch->Event)
 		{
 			Batch->Event->Trigger();
 		}
-=======
-		}
-		if (Batch->Event)
-		{
-			Batch->Event->Trigger();
-		}
->>>>>>> 3aae9151
 		if (Batch->GraphEvent)
 		{
 			TArray<FBaseGraphTask*> NewTasks;
@@ -535,8 +512,6 @@
 				RequestsToSubmitTail = nullptr;
 			}
 
-<<<<<<< HEAD
-=======
 			if (Request->bCancelled)
 			{
 				CompleteRequest(Request, EIoErrorCode::Cancelled);
@@ -544,7 +519,6 @@
 				continue;
 			}
 			
->>>>>>> 3aae9151
 			// Make sure that the FIoChunkId in the request is valid before we try to do anything with it.
 			if (Request->ChunkId.IsValid())
 			{
@@ -823,7 +797,6 @@
 	FIoRequestImpl* Request = ReadInternal(ChunkId, Options, Priority);
 	Request->Callback = MoveTemp(Callback);
 	return FIoRequest(Request);
-<<<<<<< HEAD
 }
 
 void
@@ -835,19 +808,6 @@
 void
 FIoBatch::Issue(int32 Priority)
 {
-=======
-}
-
-void
-FIoBatch::Issue()
-{
-	Dispatcher->IssueBatch(*this);
-}
-
-void
-FIoBatch::Issue(int32 Priority)
-{
->>>>>>> 3aae9151
 	FIoRequestImpl* Request = HeadRequest;
 	while (Request)
 	{
@@ -855,7 +815,6 @@
 		Request = Request->NextRequest;
 	}
 	Issue();
-<<<<<<< HEAD
 }
 
 void
@@ -867,19 +826,6 @@
 void
 FIoBatch::IssueAndTriggerEvent(FEvent* Event)
 {
-=======
-}
-
-void
-FIoBatch::IssueWithCallback(TFunction<void()>&& Callback)
-{
-	Dispatcher->IssueBatchWithCallback(*this, MoveTemp(Callback));
-}
-
-void
-FIoBatch::IssueAndTriggerEvent(FEvent* Event)
-{
->>>>>>> 3aae9151
 	Dispatcher->IssueBatchAndTriggerEvent(*this, Event);
 }
 
@@ -906,7 +852,6 @@
 }
 
 FIoRequest::FIoRequest(const FIoRequest& Other)
-<<<<<<< HEAD
 {
 	if (Other.Impl)
 	{
@@ -923,24 +868,6 @@
 
 FIoRequest& FIoRequest::operator=(const FIoRequest& Other)
 {
-=======
-{
-	if (Other.Impl)
-	{
-		Impl = Other.Impl;
-		Impl->AddRef();
-	}
-}
-
-FIoRequest::FIoRequest(FIoRequest&& Other)
-{
-	Impl = Other.Impl;
-	Other.Impl = nullptr;
-}
-
-FIoRequest& FIoRequest::operator=(const FIoRequest& Other)
-{
->>>>>>> 3aae9151
 	if (Other.Impl)
 	{
 		Other.Impl->AddRef();
@@ -998,8 +925,6 @@
 	else
 	{
 		return Status;
-<<<<<<< HEAD
-=======
 	}
 }
 
@@ -1020,7 +945,6 @@
 	if (!Impl || Impl->Priority == NewPriority)
 	{
 		return;
->>>>>>> 3aae9151
 	}
 	Impl->Priority = NewPriority;
 	Impl->Dispatcher.Reprioritize(Impl);
