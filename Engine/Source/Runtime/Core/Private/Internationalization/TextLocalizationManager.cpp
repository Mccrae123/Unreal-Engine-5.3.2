--- conflicted
+++ resolved
@@ -246,8 +246,7 @@
 				if (bRequireExactMatch && InRequestedCulture != ValidCultureName)
 				{
 					TargetCultureName = ValidCultureName;
-<<<<<<< HEAD
-					UE_LOG(LogTextLocalizationManager, Log, TEXT("No specific localization for '%s' exists, so the '%s' localization will be used."), *InRequestedCulture, *ValidCultureName, InLogDesc);
+					UE_LOG(LogTextLocalizationManager, Log, TEXT("No specific localization for '%s' exists, so '%s' will be used for the %s."), *InRequestedCulture, *TargetCultureName, InLogDesc);
 				}
 			}
 			else if (!ValidFallbackCultureName.IsEmpty())
@@ -257,18 +256,6 @@
 			}
 			else
 			{
-=======
-					UE_LOG(LogTextLocalizationManager, Log, TEXT("No specific localization for '%s' exists, so '%s' will be used for the %s."), *InRequestedCulture, *TargetCultureName, InLogDesc);
-				}
-			}
-			else if (!ValidFallbackCultureName.IsEmpty())
-			{
-				TargetCultureName = ValidFallbackCultureName;
-				UE_LOG(LogTextLocalizationManager, Log, TEXT("No localization for '%s' exists, so '%s' will be used for the %s."), *InRequestedCulture, *TargetCultureName, InLogDesc);
-			}
-			else
-			{
->>>>>>> 6bbb88c8
 				TargetCultureName = AvailableCultureNames.Num() > 0 ? AvailableCultureNames[0] : InFallbackCulture;
 				UE_LOG(LogTextLocalizationManager, Log, TEXT("No localization for '%s' exists, so '%s' will be used for the %s."), *InRequestedCulture, *TargetCultureName, InLogDesc);
 			}
@@ -295,7 +282,6 @@
 		ERequestedCultureOverrideLevel LanguageOverrideLevel = ERequestedCultureOverrideLevel::Defaults;
 		RequestedLanguage = GetRequestedLanguage(LanguageOverrideLevel);
 		LogCultureOverride(*RequestedLanguage, TEXT("language"), LanguageOverrideLevel);
-<<<<<<< HEAD
 
 		ERequestedCultureOverrideLevel LocaleOverrideLevel = ERequestedCultureOverrideLevel::Defaults;
 		RequestedLocale = GetRequestedLocale(LocaleOverrideLevel);
@@ -318,30 +304,6 @@
 		I18N.SetCurrentLocale(TargetLocale);
 	}
 
-=======
-
-		ERequestedCultureOverrideLevel LocaleOverrideLevel = ERequestedCultureOverrideLevel::Defaults;
-		RequestedLocale = GetRequestedLocale(LocaleOverrideLevel);
-		LogCultureOverride(*RequestedLocale, TEXT("locale"), LocaleOverrideLevel);
-
-		RequestedAssetGroups = GetRequestedAssetGroups(LanguageOverrideLevel);
-	}
-
-	// Validate that we have translations for this language and locale
-	// Note: We skip the locale check for the editor as we a limited number of translations, but want to allow locale correct display of numbers, dates, etc
-	const FString TargetLanguage = ValidateRequestedCulture(RequestedLanguage, FallbackLanguage, TEXT("language"), true);
-	const FString TargetLocale = GIsEditor ? RequestedLocale : ValidateRequestedCulture(RequestedLocale, TargetLanguage, TEXT("locale"), false);
-	if (TargetLanguage == TargetLocale)
-	{
-		I18N.SetCurrentLanguageAndLocale(TargetLanguage);
-	}
-	else
-	{
-		I18N.SetCurrentLanguage(TargetLanguage);
-		I18N.SetCurrentLocale(TargetLocale);
-	}
-
->>>>>>> 6bbb88c8
 	for (const auto& RequestedAssetGroupPair : RequestedAssetGroups)
 	{
 		const FString TargetAssetGroupCulture = ValidateRequestedCulture(RequestedAssetGroupPair.Value, TargetLanguage, *FString::Printf(TEXT("'%s' asset group"), *RequestedAssetGroupPair.Key.ToString()), false);
@@ -468,12 +430,8 @@
 		FTextLocalizationManager::Get().LoadLocalizationResourcesForCulture(FInternationalization::Get().GetCurrentLanguage()->GetName(), LocLoadFlags);
 		FTextLocalizationManager::Get().InitializedFlags = (InitializedFlags & ~ETextLocalizationManagerInitializedFlags::Initializing) | ETextLocalizationManagerInitializedFlags::Game;
 		//FTextLocalizationManager::Get().DumpMemoryInfo();
-<<<<<<< HEAD
-		FTextLocalizationManager::Get().CompactDataStructures();
-=======
 		//Worse when Compacting because we remove growth space and force new growth space to be reallocated the next time an entry is added which is going to be bigger than what we removed anyway...
 		//FTextLocalizationManager::Get().CompactDataStructures();
->>>>>>> 6bbb88c8
 		//FTextLocalizationManager::Get().DumpMemoryInfo();
 	};
 	if (FTaskGraphInterface::IsRunning())
@@ -492,10 +450,7 @@
 	if (InitGameTextLocalizationTask)
 	{
 		FTaskGraphInterface::Get().WaitUntilTaskCompletes(InitGameTextLocalizationTask);
-<<<<<<< HEAD
-=======
 		InitGameTextLocalizationTask.SafeRelease();
->>>>>>> 6bbb88c8
 	}
 }
 
@@ -886,30 +841,6 @@
 {
 	if (!InTextId.IsEmpty())
 	{
-<<<<<<< HEAD
-		OutNamespace = NamespaceKeyEntry->GetNamespace().GetChars();
-		OutKey = NamespaceKeyEntry->GetKey().GetChars();
-		return true;
-	}
-
-	return false;
-}
-
-bool FTextLocalizationManager::FindNamespaceAndKeyFromDisplayString(const FTextDisplayStringRef& InDisplayString, FTextKey& OutNamespace, FTextKey& OutKey)
-{
-	FScopeLock ScopeLock(&SynchronizationObject);
-
-	const FTextId* NamespaceKeyEntry = NamespaceKeyLookupTable.Find(InDisplayString);
-
-	if (NamespaceKeyEntry)
-	{
-		OutNamespace = NamespaceKeyEntry->GetNamespace();
-		OutKey = NamespaceKeyEntry->GetKey();
-		return true;
-	}
-
-	return false;
-=======
 		FReadScopeLock ScopeLock(TextRevisionRW);
 		if (const uint16* FoundLocalRevision = LocalTextRevisions.Find(InTextId))
 		{
@@ -917,7 +848,6 @@
 		}
 	}
 	return 0;
->>>>>>> 6bbb88c8
 }
 
 void FTextLocalizationManager::GetTextRevisions(const FTextId& InTextId, uint16& OutGlobalTextRevision, uint16& OutLocalTextRevision) const
