// Copyright Epic Games, Inc. All Rights Reserved.
#pragma once

#include "CoreTypes.h"
#include "Containers/Array.h"
#include "Containers/UnrealString.h"
#include "Templates/SharedPointer.h"
#include "Misc/Optional.h"
#include "Internationalization/Text.h"
#include "Internationalization/ITextGenerator.h"
#include "Internationalization/StringTableCoreFwd.h"
#include "Misc/DateTime.h"

struct FDecimalNumberFormattingRules;

enum class ETextHistoryType : int8
{
	None = -1,
	Base = 0,
	NamedFormat,
	OrderedFormat,
	ArgumentFormat,
	AsNumber,
	AsPercent,
	AsCurrency,
	AsDate,
	AsTime,
	AsDateTime,
	Transform,
	StringTableEntry,
	TextGenerator,

	// Add new enum types at the end only! They are serialized by index.
};

#define OVERRIDE_TEXT_HISTORY_STRINGIFICATION																																\
	static  bool StaticShouldReadFromBuffer(const TCHAR* Buffer);																											\
	virtual bool ShouldReadFromBuffer(const TCHAR* Buffer) const override { return StaticShouldReadFromBuffer(Buffer); }													\
	virtual const TCHAR* ReadFromBuffer(const TCHAR* Buffer, const TCHAR* TextNamespace, const TCHAR* PackageNamespace, FTextDisplayStringPtr& OutDisplayString) override;	\
	virtual bool WriteToBuffer(FString& Buffer, FTextDisplayStringPtr DisplayString) const override;

/** Utilities for stringifying text */
namespace TextStringificationUtil
{

#define LOC_DEFINE_REGION
static const TCHAR TextMarker[] = TEXT("TEXT");
static const TCHAR InvTextMarker[] = TEXT("INVTEXT");
static const TCHAR NsLocTextMarker[] = TEXT("NSLOCTEXT");
static const TCHAR LocTextMarker[] = TEXT("LOCTEXT");
static const TCHAR LocTableMarker[] = TEXT("LOCTABLE");
static const TCHAR LocGenNumberMarker[] = TEXT("LOCGEN_NUMBER");
static const TCHAR LocGenPercentMarker[] = TEXT("LOCGEN_PERCENT");
static const TCHAR LocGenCurrencyMarker[] = TEXT("LOCGEN_CURRENCY");
static const TCHAR LocGenDateMarker[] = TEXT("LOCGEN_DATE");
static const TCHAR LocGenTimeMarker[] = TEXT("LOCGEN_TIME");
static const TCHAR LocGenDateTimeMarker[] = TEXT("LOCGEN_DATETIME");
static const TCHAR LocGenToLowerMarker[] = TEXT("LOCGEN_TOLOWER");
static const TCHAR LocGenToUpperMarker[] = TEXT("LOCGEN_TOUPPER");
static const TCHAR LocGenFormatOrderedMarker[] = TEXT("LOCGEN_FORMAT_ORDERED");
static const TCHAR LocGenFormatNamedMarker[] = TEXT("LOCGEN_FORMAT_NAMED");
static const TCHAR GroupedSuffix[] = TEXT("_GROUPED");
static const TCHAR UngroupedSuffix[] = TEXT("_UNGROUPED");
static const TCHAR CustomSuffix[] = TEXT("_CUSTOM");
static const TCHAR UtcSuffix[] = TEXT("_UTC");
static const TCHAR LocalSuffix[] = TEXT("_LOCAL");
#undef LOC_DEFINE_REGION

#define TEXT_STRINGIFICATION_FUNC_MODIFY_BUFFER_AND_VALIDATE(Func, ...)		\
	Buffer = Func(Buffer, ##__VA_ARGS__);									\
	if (!Buffer) { return nullptr; }

#define TEXT_STRINGIFICATION_PEEK_MARKER(T)					TextStringificationUtil::PeekMarker(Buffer, T, UE_ARRAY_COUNT(T) - 1)
#define TEXT_STRINGIFICATION_PEEK_INSENSITIVE_MARKER(T)		TextStringificationUtil::PeekInsensitiveMarker(Buffer, T, UE_ARRAY_COUNT(T) - 1)
bool PeekMarker(const TCHAR* Buffer, const TCHAR* InMarker, const int32 InMarkerLen);
bool PeekInsensitiveMarker(const TCHAR* Buffer, const TCHAR* InMarker, const int32 InMarkerLen);

#define TEXT_STRINGIFICATION_SKIP_MARKER(T)					TEXT_STRINGIFICATION_FUNC_MODIFY_BUFFER_AND_VALIDATE(TextStringificationUtil::SkipMarker, T, UE_ARRAY_COUNT(T) - 1)
#define TEXT_STRINGIFICATION_SKIP_INSENSITIVE_MARKER(T)		TEXT_STRINGIFICATION_FUNC_MODIFY_BUFFER_AND_VALIDATE(TextStringificationUtil::SkipInsensitiveMarker, T, UE_ARRAY_COUNT(T) - 1)
#define TEXT_STRINGIFICATION_SKIP_MARKER_LEN(T)				Buffer += (UE_ARRAY_COUNT(T) - 1)
const TCHAR* SkipMarker(const TCHAR* Buffer, const TCHAR* InMarker, const int32 InMarkerLen);
const TCHAR* SkipInsensitiveMarker(const TCHAR* Buffer, const TCHAR* InMarker, const int32 InMarkerLen);

#define TEXT_STRINGIFICATION_SKIP_WHITESPACE()				TEXT_STRINGIFICATION_FUNC_MODIFY_BUFFER_AND_VALIDATE(TextStringificationUtil::SkipWhitespace)
const TCHAR* SkipWhitespace(const TCHAR* Buffer);

#define TEXT_STRINGIFICATION_SKIP_WHITESPACE_TO_CHAR(C)		TEXT_STRINGIFICATION_FUNC_MODIFY_BUFFER_AND_VALIDATE(TextStringificationUtil::SkipWhitespaceToCharacter, TEXT(C))
const TCHAR* SkipWhitespaceToCharacter(const TCHAR* Buffer, const TCHAR InChar);

#define TEXT_STRINGIFICATION_SKIP_WHITESPACE_AND_CHAR(C)	TEXT_STRINGIFICATION_FUNC_MODIFY_BUFFER_AND_VALIDATE(TextStringificationUtil::SkipWhitespaceAndCharacter, TEXT(C))
const TCHAR* SkipWhitespaceAndCharacter(const TCHAR* Buffer, const TCHAR InChar);

#define TEXT_STRINGIFICATION_READ_NUMBER(V)					TEXT_STRINGIFICATION_FUNC_MODIFY_BUFFER_AND_VALIDATE(TextStringificationUtil::ReadNumberFromBuffer, V)
const TCHAR* ReadNumberFromBuffer(const TCHAR* Buffer, FFormatArgumentValue& OutValue);

#define TEXT_STRINGIFICATION_READ_ALNUM(V)					TEXT_STRINGIFICATION_FUNC_MODIFY_BUFFER_AND_VALIDATE(TextStringificationUtil::ReadAlnumFromBuffer, V)
const TCHAR* ReadAlnumFromBuffer(const TCHAR* Buffer, FString& OutValue);

#define TEXT_STRINGIFICATION_READ_QUOTED_STRING(V)			TEXT_STRINGIFICATION_FUNC_MODIFY_BUFFER_AND_VALIDATE(TextStringificationUtil::ReadQuotedStringFromBuffer, V)
const TCHAR* ReadQuotedStringFromBuffer(const TCHAR* Buffer, FString& OutStr);

#define TEXT_STRINGIFICATION_READ_SCOPED_ENUM(S, V)			TEXT_STRINGIFICATION_FUNC_MODIFY_BUFFER_AND_VALIDATE(TextStringificationUtil::ReadScopedEnumFromBuffer, S, V)
template <typename T>
const TCHAR* ReadScopedEnumFromBuffer(const TCHAR* Buffer, const FString& Scope, T& OutValue)
{
	if (PeekInsensitiveMarker(Buffer, *Scope, Scope.Len()))
	{
		// Parsing something of the form: EEnumName::...
		Buffer += Scope.Len();

		FString EnumValueString;
		Buffer = ReadAlnumFromBuffer(Buffer, EnumValueString);

		if (Buffer && LexTryParseString(OutValue, *EnumValueString))
		{
			return Buffer;
		}
	}

	return nullptr;
}

template <typename T>
void WriteScopedEnumToBuffer(FString& Buffer, const TCHAR* Scope, const T Value)
{
	Buffer += Scope;
	Buffer += LexToString(Value);
}

}	// namespace TextStringificationUtil

/** Base interface class for all FText history types */
class CORE_API FTextHistory
{
public:
	FTextHistory();

	virtual ~FTextHistory() {}

	/** Allow moving */
	FTextHistory(FTextHistory&& Other);
	FTextHistory& operator=(FTextHistory&& Other);

	/** Get the type of this history */
	virtual ETextHistoryType GetType() const = 0;

	/**
	 * Check whether this history is considered identical to the other history, based on the comparison flags provided.
	 * @note You must ensure that both histories are the same type (via GetType) prior to calling this function!
	 */
	virtual bool IdenticalTo(const FTextHistory& Other, const ETextIdenticalModeFlags CompareModeFlags) const = 0;

	/** Build the display string for the current culture */
	virtual FString BuildLocalizedDisplayString() const = 0;

	/** Build the display string for the invariant culture */
	virtual FString BuildInvariantDisplayString() const = 0;
	
	/** Serializes the history to/from a structured archive slot */
	virtual void Serialize(FStructuredArchive::FRecord Record) = 0;

	/** Serializes data needed to get the FText's DisplayString */
	virtual void SerializeForDisplayString(FStructuredArchive::FRecord Record, FTextDisplayStringPtr& InOutDisplayString);

	/**
	 * Check the given stream of text to see if it looks like something this class could process in via ReadFromBuffer.
	 * @note This doesn't guarantee that ReadFromBuffer will be able to process the stream, only that it could attempt to.
	 */
	static  bool StaticShouldReadFromBuffer(const TCHAR* Buffer);
	virtual bool ShouldReadFromBuffer(const TCHAR* Buffer) const { return StaticShouldReadFromBuffer(Buffer); }

	/**
	 * Attempt to parse this text history from the given stream of text.
	 *
	 * @param Buffer			The buffer of text to read from.
	 * @param TextNamespace		An optional namespace to use when parsing texts that use LOCTEXT (default is an empty namespace).
	 * @param PackageNamespace	The package namespace of the containing object (if loading for a property - see TextNamespaceUtil::GetPackageNamespace).
	 * @param OutDisplayString	The display string pointer to potentially fill in (depending on the history type).
	 *
	 * @return The updated buffer after we parsed this text history, or nullptr on failure
	 */
	virtual const TCHAR* ReadFromBuffer(const TCHAR* Buffer, const TCHAR* TextNamespace, const TCHAR* PackageNamespace, FTextDisplayStringPtr& OutDisplayString);

	/**
	 * Write this text history to a stream of text
	 *
	 * @param Buffer			The buffer of text to write to.
	 * @param DisplayString		The display string associated with the text being written
	 *
	 * @return True if we wrote valid data into Buffer, false otherwise
	 */
	virtual bool WriteToBuffer(FString& Buffer, FTextDisplayStringPtr DisplayString) const;

	/** Returns TRUE if the Revision is out of date */
	virtual bool IsOutOfDate() const;

	/** Returns the source string managed by the history (if any). */
	virtual const FString* GetSourceString() const;

	/** Get any historic text format data from this history */
	virtual void GetHistoricFormatData(const FText& InText, TArray<FHistoricTextFormatData>& OutHistoricFormatData) const;

	/** Get any historic numeric format data from this history */
	virtual bool GetHistoricNumericData(const FText& InText, FHistoricTextNumericData& OutHistoricNumericData) const;

	/** Will rebuild the display string if out of date. */
	void Rebuild(TSharedRef< FString, ESPMode::ThreadSafe > InDisplayString);

	/** Get the raw revision history. Note: Usually you can to call IsOutOfDate rather than test this! */
	uint16 GetRevision() const { return Revision; }

protected:
	/** Returns true if this kind of text history is able to rebuild its localized display string */
	virtual bool CanRebuildLocalizedDisplayString() { return true; }

	/** Common logic for setting the display string correctly on load so that it will perform a rebuild */
	void PrepareDisplayStringForRebuild(FTextDisplayStringPtr& OutDisplayString);

	/** Revision index of this history, rebuilds when it is out of sync with the FTextLocalizationManager */
	uint16 Revision;

private:
	/** Disallow copying */
	FTextHistory(const FTextHistory&);
	FTextHistory& operator=(FTextHistory&);
};

/** No complexity to it, just holds the source string. */
class CORE_API FTextHistory_Base : public FTextHistory
{
public:
	FTextHistory_Base() {}
	explicit FTextHistory_Base(FString&& InSourceString);

	/** Allow moving */
	FTextHistory_Base(FTextHistory_Base&& Other);
	FTextHistory_Base& operator=(FTextHistory_Base&& Other);

	//~ Begin FTextHistory Interface
	OVERRIDE_TEXT_HISTORY_STRINGIFICATION;
	virtual ETextHistoryType GetType() const override { return ETextHistoryType::Base; }
	virtual bool IdenticalTo(const FTextHistory& Other, const ETextIdenticalModeFlags CompareModeFlags) const override;
	virtual FString BuildLocalizedDisplayString() const override;
	virtual FString BuildInvariantDisplayString() const override;
	virtual void Serialize(FStructuredArchive::FRecord Record) override;
	virtual void SerializeForDisplayString(FStructuredArchive::FRecord Record, FTextDisplayStringPtr& InOutDisplayString) override;
	virtual const FString* GetSourceString() const override;
	//~ End FTextHistory Interface

protected:
	//~ Begin FTextHistory Interface
	virtual bool CanRebuildLocalizedDisplayString() { return false; }
	//~ End FTextHistory Interface

private:
	/** Disallow copying */
	FTextHistory_Base(const FTextHistory_Base&);
	FTextHistory_Base& operator=(FTextHistory_Base&);

	/** The source string for an FText */
	FString SourceString;
};

/** Handles history for FText::Format when passing named arguments */
class CORE_API FTextHistory_NamedFormat : public FTextHistory
{
public:
	FTextHistory_NamedFormat() {}
	FTextHistory_NamedFormat(FTextFormat&& InSourceFmt, FFormatNamedArguments&& InArguments);

	/** Allow moving */
	FTextHistory_NamedFormat(FTextHistory_NamedFormat&& Other);
	FTextHistory_NamedFormat& operator=(FTextHistory_NamedFormat&& Other);

	//~ Begin FTextHistory Interface
	OVERRIDE_TEXT_HISTORY_STRINGIFICATION;
	virtual ETextHistoryType GetType() const override { return ETextHistoryType::NamedFormat; }
	virtual bool IdenticalTo(const FTextHistory& Other, const ETextIdenticalModeFlags CompareModeFlags) const override;
	virtual FString BuildLocalizedDisplayString() const override;
	virtual FString BuildInvariantDisplayString() const override;
	virtual void Serialize(FStructuredArchive::FRecord Record) override;
	virtual void GetHistoricFormatData(const FText& InText, TArray<FHistoricTextFormatData>& OutHistoricFormatData) const override;
	//~ End FTextHistory Interface

private:
	/** Disallow copying */
	FTextHistory_NamedFormat(const FTextHistory_NamedFormat&);
	FTextHistory_NamedFormat& operator=(FTextHistory_NamedFormat&);

	/** The pattern used to format the text */
	FTextFormat SourceFmt;
	/** Arguments to replace in the pattern string */
	FFormatNamedArguments Arguments;
};

/** Handles history for FText::Format when passing ordered arguments */
class CORE_API FTextHistory_OrderedFormat : public FTextHistory
{
public:
	FTextHistory_OrderedFormat() {}
	FTextHistory_OrderedFormat(FTextFormat&& InSourceFmt, FFormatOrderedArguments&& InArguments);

	/** Allow moving */
	FTextHistory_OrderedFormat(FTextHistory_OrderedFormat&& Other);
	FTextHistory_OrderedFormat& operator=(FTextHistory_OrderedFormat&& Other);

	//~ Begin FTextHistory Interface
	OVERRIDE_TEXT_HISTORY_STRINGIFICATION;
	virtual ETextHistoryType GetType() const override { return ETextHistoryType::OrderedFormat; }
	virtual bool IdenticalTo(const FTextHistory& Other, const ETextIdenticalModeFlags CompareModeFlags) const override;
	virtual FString BuildLocalizedDisplayString() const override;
	virtual FString BuildInvariantDisplayString() const override;
	virtual void Serialize(FStructuredArchive::FRecord Record) override;
	virtual void GetHistoricFormatData(const FText& InText, TArray<FHistoricTextFormatData>& OutHistoricFormatData) const override;
	//~ End FTextHistory Interface

private:
	/** Disallow copying */
	FTextHistory_OrderedFormat(const FTextHistory_OrderedFormat&);
	FTextHistory_OrderedFormat& operator=(FTextHistory_OrderedFormat&);

	/** The pattern used to format the text */
	FTextFormat SourceFmt;
	/** Arguments to replace in the pattern string */
	FFormatOrderedArguments Arguments;
};

/** Handles history for FText::Format when passing raw argument data */
class CORE_API FTextHistory_ArgumentDataFormat : public FTextHistory
{
public:
	FTextHistory_ArgumentDataFormat() {}
	FTextHistory_ArgumentDataFormat(FTextFormat&& InSourceFmt, TArray<FFormatArgumentData>&& InArguments);

	/** Allow moving */
	FTextHistory_ArgumentDataFormat(FTextHistory_ArgumentDataFormat&& Other);
	FTextHistory_ArgumentDataFormat& operator=(FTextHistory_ArgumentDataFormat&& Other);

	//~ Begin FTextHistory Interface
	OVERRIDE_TEXT_HISTORY_STRINGIFICATION;
	virtual ETextHistoryType GetType() const override { return ETextHistoryType::ArgumentFormat; }
	virtual bool IdenticalTo(const FTextHistory& Other, const ETextIdenticalModeFlags CompareModeFlags) const override;
	virtual FString BuildLocalizedDisplayString() const override;
	virtual FString BuildInvariantDisplayString() const override;
	virtual void Serialize(FStructuredArchive::FRecord Record) override;
	virtual void GetHistoricFormatData(const FText& InText, TArray<FHistoricTextFormatData>& OutHistoricFormatData) const override;
	//~ End FTextHistory Interface

private:
	/** Disallow copying */
	FTextHistory_ArgumentDataFormat(const FTextHistory_ArgumentDataFormat&);
	FTextHistory_ArgumentDataFormat& operator=(FTextHistory_ArgumentDataFormat&);

	/** The pattern used to format the text */
	FTextFormat SourceFmt;
	/** Arguments to replace in the pattern string */
	TArray<FFormatArgumentData> Arguments;
};

/** Base class for managing formatting FText's from: AsNumber, AsPercent, and AsCurrency. Manages data serialization of these history events */
class CORE_API FTextHistory_FormatNumber : public FTextHistory
{
public:
	FTextHistory_FormatNumber() {}
	FTextHistory_FormatNumber(FFormatArgumentValue InSourceValue, const FNumberFormattingOptions* const InFormatOptions, FCulturePtr InTargetCulture);

	/** Allow moving */
	FTextHistory_FormatNumber(FTextHistory_FormatNumber&& Other);
	FTextHistory_FormatNumber& operator=(FTextHistory_FormatNumber&& Other);

	//~ Begin FTextHistory Interface
	virtual bool IdenticalTo(const FTextHistory& Other, const ETextIdenticalModeFlags CompareModeFlags) const override;
	virtual void Serialize(FStructuredArchive::FRecord Record) override;
	//~ End FTextHistory interface

protected:
	/** Build the numeric display string using the given formatting rules */
	FString BuildNumericDisplayString(const FDecimalNumberFormattingRules& InFormattingRules, const int32 InValueMultiplier = 1) const;

	/** The source value to format from */
	FFormatArgumentValue SourceValue;
	/** All the formatting options available to format using. This can be empty. */
	TOptional<FNumberFormattingOptions> FormatOptions;
	/** The culture to format using */
	FCulturePtr TargetCulture;

private:
	/** Disallow copying */
	FTextHistory_FormatNumber(const FTextHistory_FormatNumber&);
	FTextHistory_FormatNumber& operator=(FTextHistory_FormatNumber&);
};

/**  Handles history for formatting using AsNumber */
class CORE_API FTextHistory_AsNumber : public FTextHistory_FormatNumber
{
public:
	FTextHistory_AsNumber() {}
	FTextHistory_AsNumber(FFormatArgumentValue InSourceValue, const FNumberFormattingOptions* const InFormatOptions, FCulturePtr InTargetCulture);

	/** Allow moving */
	FTextHistory_AsNumber(FTextHistory_AsNumber&& Other);
	FTextHistory_AsNumber& operator=(FTextHistory_AsNumber&& Other);

	//~ Begin FTextHistory Interface
	OVERRIDE_TEXT_HISTORY_STRINGIFICATION;
	virtual ETextHistoryType GetType() const override { return ETextHistoryType::AsNumber; }
	virtual FString BuildLocalizedDisplayString() const override;
	virtual FString BuildInvariantDisplayString() const override;
	virtual void Serialize(FStructuredArchive::FRecord Record) override;
	virtual bool GetHistoricNumericData(const FText& InText, FHistoricTextNumericData& OutHistoricNumericData) const override;
	//~ End FTextHistory interface

private:
	/** Disallow copying */
	FTextHistory_AsNumber(const FTextHistory_AsNumber&);
	FTextHistory_AsNumber& operator=(FTextHistory_AsNumber&);
};

/**  Handles history for formatting using AsPercent */
class CORE_API FTextHistory_AsPercent : public FTextHistory_FormatNumber
{
public:
	FTextHistory_AsPercent() {}
	FTextHistory_AsPercent(FFormatArgumentValue InSourceValue, const FNumberFormattingOptions* const InFormatOptions, FCulturePtr InTargetCulture);

	/** Allow moving */
	FTextHistory_AsPercent(FTextHistory_AsPercent&& Other);
	FTextHistory_AsPercent& operator=(FTextHistory_AsPercent&& Other);

	//~ Begin FTextHistory Interface
	OVERRIDE_TEXT_HISTORY_STRINGIFICATION;
	virtual ETextHistoryType GetType() const override { return ETextHistoryType::AsPercent; }
	virtual FString BuildLocalizedDisplayString() const override;
	virtual FString BuildInvariantDisplayString() const override;
	virtual void Serialize(FStructuredArchive::FRecord Record) override;
	virtual bool GetHistoricNumericData(const FText& InText, FHistoricTextNumericData& OutHistoricNumericData) const override;
	//~ End FTextHistory interface

private:
	/** Disallow copying */
	FTextHistory_AsPercent(const FTextHistory_AsPercent&);
	FTextHistory_AsPercent& operator=(FTextHistory_AsPercent&);
};

/**  Handles history for formatting using AsCurrency */
class CORE_API FTextHistory_AsCurrency : public FTextHistory_FormatNumber
{
public:
	FTextHistory_AsCurrency() {}
	FTextHistory_AsCurrency(FFormatArgumentValue InSourceValue, FString InCurrencyCode, const FNumberFormattingOptions* const InFormatOptions, FCulturePtr InTargetCulture);

	/** Allow moving */
	FTextHistory_AsCurrency(FTextHistory_AsCurrency&& Other);
	FTextHistory_AsCurrency& operator=(FTextHistory_AsCurrency&& Other);

	//~ Begin FTextHistory Interface
	OVERRIDE_TEXT_HISTORY_STRINGIFICATION;
	virtual ETextHistoryType GetType() const override { return ETextHistoryType::AsCurrency; }
	virtual FString BuildLocalizedDisplayString() const override;
	virtual FString BuildInvariantDisplayString() const override;
	virtual void Serialize(FStructuredArchive::FRecord Record) override;
	//~ End FTextHistory Interface

private:
	/** Disallow copying */
	FTextHistory_AsCurrency(const FTextHistory_AsCurrency&);
	FTextHistory_AsCurrency& operator=(FTextHistory_AsCurrency&);

	/** The currency used to format the number. */
	FString CurrencyCode;
};

/**  Handles history for formatting using AsDate */
class CORE_API FTextHistory_AsDate : public FTextHistory
{
public:
	FTextHistory_AsDate() {}
	FTextHistory_AsDate(FDateTime InSourceDateTime, const EDateTimeStyle::Type InDateStyle, FString InTimeZone, FCulturePtr InTargetCulture);

	/** Allow moving */
	FTextHistory_AsDate(FTextHistory_AsDate&& Other);
	FTextHistory_AsDate& operator=(FTextHistory_AsDate&& Other);

	//~ Begin FTextHistory Interface
	OVERRIDE_TEXT_HISTORY_STRINGIFICATION;
	virtual ETextHistoryType GetType() const override { return ETextHistoryType::AsDate; }
	virtual bool IdenticalTo(const FTextHistory& Other, const ETextIdenticalModeFlags CompareModeFlags) const override;
	virtual FString BuildLocalizedDisplayString() const override;
	virtual FString BuildInvariantDisplayString() const override;
	virtual void Serialize(FStructuredArchive::FRecord Record) override;
	//~ End FTextHistory Interface

private:
	/** Disallow copying */
	FTextHistory_AsDate(const FTextHistory_AsDate&);
	FTextHistory_AsDate& operator=(FTextHistory_AsDate&);

	/** The source date structure to format */
	FDateTime SourceDateTime;
	/** Style to format the date using */
	EDateTimeStyle::Type DateStyle;
	/** Timezone to put the time in */
	FString TimeZone;
	/** Culture to format the date in */
	FCulturePtr TargetCulture;
};

/**  Handles history for formatting using AsTime */
class CORE_API FTextHistory_AsTime : public FTextHistory
{
public:
	FTextHistory_AsTime() {}
	FTextHistory_AsTime(FDateTime InSourceDateTime, const EDateTimeStyle::Type InTimeStyle, FString InTimeZone, FCulturePtr InTargetCulture);

	/** Allow moving */
	FTextHistory_AsTime(FTextHistory_AsTime&& Other);
	FTextHistory_AsTime& operator=(FTextHistory_AsTime&& Other);

	//~ Begin FTextHistory Interface
	OVERRIDE_TEXT_HISTORY_STRINGIFICATION;
	virtual ETextHistoryType GetType() const override { return ETextHistoryType::AsTime; }
	virtual bool IdenticalTo(const FTextHistory& Other, const ETextIdenticalModeFlags CompareModeFlags) const override;
	virtual FString BuildLocalizedDisplayString() const override;
	virtual FString BuildInvariantDisplayString() const override;
	virtual void Serialize(FStructuredArchive::FRecord Record) override;
	//~ End FTextHistory Interface

private:
	/** Disallow copying */
	FTextHistory_AsTime(const FTextHistory_AsTime&);
	FTextHistory_AsTime& operator=(FTextHistory_AsTime&);

	/** The source time structure to format */
	FDateTime SourceDateTime;
	/** Style to format the time using */
	EDateTimeStyle::Type TimeStyle;
	/** Timezone to put the time in */
	FString TimeZone;
	/** Culture to format the time in */
	FCulturePtr TargetCulture;
};

/**  Handles history for formatting using AsDateTime */
class CORE_API FTextHistory_AsDateTime : public FTextHistory
{
public:
	FTextHistory_AsDateTime() {}
	FTextHistory_AsDateTime(FDateTime InSourceDateTime, const EDateTimeStyle::Type InDateStyle, const EDateTimeStyle::Type InTimeStyle, FString InTimeZone, FCulturePtr InTargetCulture);

	/** Allow moving */
	FTextHistory_AsDateTime(FTextHistory_AsDateTime&& Other);
	FTextHistory_AsDateTime& operator=(FTextHistory_AsDateTime&& Other);

	//~ Begin FTextHistory Interface
	OVERRIDE_TEXT_HISTORY_STRINGIFICATION;
	virtual ETextHistoryType GetType() const override { return ETextHistoryType::AsDateTime; }
	virtual bool IdenticalTo(const FTextHistory& Other, const ETextIdenticalModeFlags CompareModeFlags) const override;
	virtual FString BuildLocalizedDisplayString() const override;
	virtual FString BuildInvariantDisplayString() const override;
	virtual void Serialize(FStructuredArchive::FRecord Record) override;
	//~ End FTextHistory Interfaces

private:
	/** Disallow copying */
	FTextHistory_AsDateTime(const FTextHistory_AsDateTime&);
	FTextHistory_AsDateTime& operator=(FTextHistory_AsDateTime&);

	/** The source date and time structure to format */
	FDateTime SourceDateTime;
	/** Style to format the date using */
	EDateTimeStyle::Type DateStyle;
	/** Style to format the time using */
	EDateTimeStyle::Type TimeStyle;
	/** Timezone to put the time in */
	FString TimeZone;
	/** Culture to format the time in */
	FCulturePtr TargetCulture;
};

/**  Handles history for transforming text (eg, ToLower/ToUpper) */
class CORE_API FTextHistory_Transform : public FTextHistory
{
public:
	enum class ETransformType : uint8
	{
		ToLower = 0,
		ToUpper,

		// Add new enum types at the end only! They are serialized by index.
	};

	FTextHistory_Transform() {}
	FTextHistory_Transform(FText InSourceText, const ETransformType InTransformType);

	/** Allow moving */
	FTextHistory_Transform(FTextHistory_Transform&& Other);
	FTextHistory_Transform& operator=(FTextHistory_Transform&& Other);

	//~ Begin FTextHistory Interface
	OVERRIDE_TEXT_HISTORY_STRINGIFICATION;
	virtual ETextHistoryType GetType() const override { return ETextHistoryType::Transform; }
	virtual bool IdenticalTo(const FTextHistory& Other, const ETextIdenticalModeFlags CompareModeFlags) const override;
	virtual FString BuildLocalizedDisplayString() const override;
	virtual FString BuildInvariantDisplayString() const override;
	virtual void Serialize(FStructuredArchive::FRecord Record) override;
	virtual void GetHistoricFormatData(const FText& InText, TArray<FHistoricTextFormatData>& OutHistoricFormatData) const override;
	virtual bool GetHistoricNumericData(const FText& InText, FHistoricTextNumericData& OutHistoricNumericData) const override;
	//~ End FTextHistory Interfaces

private:
	/** Disallow copying */
	FTextHistory_Transform(const FTextHistory_Transform&);
	FTextHistory_Transform& operator=(FTextHistory_Transform&);

	/** The source text instance that was transformed */
	FText SourceText;
	/** How the source text was transformed */
	ETransformType TransformType;
};

/** Holds a pointer to a referenced display string from a string table. */
class CORE_API FTextHistory_StringTableEntry : public FTextHistory
{
public:
	FTextHistory_StringTableEntry() {}
	FTextHistory_StringTableEntry(FName InTableId, FString&& InKey, const EStringTableLoadingPolicy InLoadingPolicy);

	/** Allow moving */
	FTextHistory_StringTableEntry(FTextHistory_StringTableEntry&& Other);
	FTextHistory_StringTableEntry& operator=(FTextHistory_StringTableEntry&& Other);

	//~ Begin FTextHistory Interface
	OVERRIDE_TEXT_HISTORY_STRINGIFICATION;
	virtual ETextHistoryType GetType() const override { return ETextHistoryType::StringTableEntry; }
	virtual bool IdenticalTo(const FTextHistory& Other, const ETextIdenticalModeFlags CompareModeFlags) const override;
	virtual FString BuildLocalizedDisplayString() const override;
	virtual FString BuildInvariantDisplayString() const override;
	virtual void Serialize(FStructuredArchive::FRecord Record) override;
	virtual void SerializeForDisplayString(FStructuredArchive::FRecord Record, FTextDisplayStringPtr& InOutDisplayString) override;
	virtual const FString* GetSourceString() const override;
	//~ End FTextHistory Interface

	FTextDisplayStringRef GetDisplayString() const;

	void GetTableIdAndKey(FName& OutTableId, FString& OutKey) const;

protected:
	//~ Begin FTextHistory Interface
	virtual bool CanRebuildLocalizedDisplayString() { return false; }
	//~ End FTextHistory Interface

private:
	/** Disallow copying */
	FTextHistory_StringTableEntry(const FTextHistory_StringTableEntry&);
	FTextHistory_StringTableEntry& operator=(FTextHistory_StringTableEntry&);

	enum class EStringTableLoadingPhase : uint8
	{
		/** This string table is pending load, and load should be attempted when possible */
		PendingLoad,
		/** This string table is currently being loaded, potentially asynchronously */
		Loading,
		/** This string was loaded, though that load may have failed */
		Loaded,
	};

	/** Hosts the reference data for this text history */
	class FStringTableReferenceData : public TSharedFromThis<FStringTableReferenceData, ESPMode::ThreadSafe>
	{
	public:
		/** Initialize this data, immediately starting an asset load if required and possible */
		void Initialize(uint16* InRevisionPtr, FName InTableId, FString&& InKey, const EStringTableLoadingPolicy InLoadingPolicy);

		/** Update (or clear) the revision pointer (called when moving this data to a new owner instance) */
		void SetRevisionPtr(uint16* InRevisionPtr);

<<<<<<< HEAD
=======
		/** Check whether this instance is considered identical to the other instance */
		bool IsIdentical(const FStringTableReferenceData& Other) const;

>>>>>>> 24776ab6
		/** Get the string table ID being referenced */
		FName GetTableId() const;

		/** Get the key within the string table being referenced */
		FString GetKey() const;

		/** Get the table ID and key within it that are being referenced */
		void GetTableIdAndKey(FName& OutTableId, FString& OutKey) const;

		/** Collect any string table asset references */
		void CollectStringTableAssetReferences(FStructuredArchive::FRecord Record);

		/** Resolve the string table pointer, potentially re-caching it if it's missing or stale */
		FStringTableEntryConstPtr ResolveStringTableEntry();

	private:
		/** Begin an asset load if required and possible */
		void ConditionalBeginAssetLoad();

		/** Pointer to the owner text history revision that we need to reset when the cached string table entry pointer changes */
		uint16* RevisionPtr = nullptr;

		/** The string table ID being referenced */
		FName TableId;

		/** The key within the string table being referenced */
		FString Key;

		/** The loading phase of any referenced string table asset */
		EStringTableLoadingPhase LoadingPhase = EStringTableLoadingPhase::PendingLoad;

		/** Cached string table entry pointer */
		FStringTableEntryConstWeakPtr StringTableEntry;

		/** Critical section preventing concurrent access to the resolved data */
		mutable FCriticalSection DataCS;
	};
	typedef TSharedPtr<FStringTableReferenceData, ESPMode::ThreadSafe> FStringTableReferenceDataPtr;
	typedef TWeakPtr<FStringTableReferenceData, ESPMode::ThreadSafe> FStringTableReferenceDataWeakPtr;

	/** The reference data for this text history */
	FStringTableReferenceDataPtr StringTableReferenceData;
};

/** Handles history for FText::FromTextGenerator */
class CORE_API FTextHistory_TextGenerator : public FTextHistory
{
public:
	FTextHistory_TextGenerator() {}
	FTextHistory_TextGenerator(const TSharedRef<ITextGenerator>& InTextGenerator);

	/** Disallow copying */
	FTextHistory_TextGenerator(const FTextHistory_TextGenerator&) = delete;
	FTextHistory_TextGenerator& operator=(const FTextHistory_TextGenerator&) = delete;

	/** Allow moving */
	FTextHistory_TextGenerator(FTextHistory_TextGenerator&& Other) = default;
	FTextHistory_TextGenerator& operator=(FTextHistory_TextGenerator&& Other) = default;

	//~ Begin FTextHistory Interface
	virtual ETextHistoryType GetType() const override { return ETextHistoryType::TextGenerator; }
	virtual bool IdenticalTo(const FTextHistory& Other, const ETextIdenticalModeFlags CompareModeFlags) const override;
	virtual FString BuildLocalizedDisplayString() const override;
	virtual FString BuildInvariantDisplayString() const override;
	virtual void Serialize(FStructuredArchive::FRecord Record) override;
	//~ End FTextHistory Interface

private:
	/** The object implementing the custom generation code */
	TSharedPtr<ITextGenerator> TextGenerator;
};

#undef OVERRIDE_TEXT_HISTORY_STRINGIFICATION<|MERGE_RESOLUTION|>--- conflicted
+++ resolved
@@ -674,12 +674,9 @@
 		/** Update (or clear) the revision pointer (called when moving this data to a new owner instance) */
 		void SetRevisionPtr(uint16* InRevisionPtr);
 
-<<<<<<< HEAD
-=======
 		/** Check whether this instance is considered identical to the other instance */
 		bool IsIdentical(const FStringTableReferenceData& Other) const;
 
->>>>>>> 24776ab6
 		/** Get the string table ID being referenced */
 		FName GetTableId() const;
 
