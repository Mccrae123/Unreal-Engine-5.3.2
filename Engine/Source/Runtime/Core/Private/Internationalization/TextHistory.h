// Copyright Epic Games, Inc. All Rights Reserved.
#pragma once

#include "CoreTypes.h"
#include "Containers/Array.h"
#include "Containers/UnrealString.h"
#include "Templates/SharedPointer.h"
#include "Misc/Optional.h"
#include "Internationalization/Text.h"
#include "Internationalization/ITextData.h"
#include "Internationalization/ITextGenerator.h"
#include "Internationalization/StringTableCoreFwd.h"
#include "Misc/DateTime.h"

struct FDecimalNumberFormattingRules;

enum class ETextHistoryType : int8
{
	None = -1,
	Base = 0,
	NamedFormat,
	OrderedFormat,
	ArgumentFormat,
	AsNumber,
	AsPercent,
	AsCurrency,
	AsDate,
	AsTime,
	AsDateTime,
	Transform,
	StringTableEntry,
	TextGenerator,

	// Add new enum types at the end only! They are serialized by index.
};

<<<<<<< HEAD
#define OVERRIDE_TEXT_HISTORY_STRINGIFICATION																																\
	static  bool StaticShouldReadFromBuffer(const TCHAR* Buffer);																											\
	virtual bool ShouldReadFromBuffer(const TCHAR* Buffer) const override { return StaticShouldReadFromBuffer(Buffer); }													\
	virtual const TCHAR* ReadFromBuffer(const TCHAR* Buffer, const TCHAR* TextNamespace, const TCHAR* PackageNamespace, FTextDisplayStringPtr& OutDisplayString) override;	\
	virtual bool WriteToBuffer(FString& Buffer, FTextDisplayStringPtr DisplayString, const bool bStripPackageNamespace) const override;
=======
#define OVERRIDE_TEXT_HISTORY_STRINGIFICATION																						\
	static  bool StaticShouldReadFromBuffer(const TCHAR* Buffer);																	\
	virtual bool ShouldReadFromBuffer(const TCHAR* Buffer) const override { return StaticShouldReadFromBuffer(Buffer); }			\
	virtual const TCHAR* ReadFromBuffer(const TCHAR* Buffer, const TCHAR* TextNamespace, const TCHAR* PackageNamespace) override;	\
	virtual bool WriteToBuffer(FString& Buffer, const bool bStripPackageNamespace) const override;
>>>>>>> 6bbb88c8

/** Utilities for stringifying text */
namespace TextStringificationUtil
{

#define LOC_DEFINE_REGION
static const TCHAR TextMarker[] = TEXT("TEXT");
static const TCHAR InvTextMarker[] = TEXT("INVTEXT");
static const TCHAR NsLocTextMarker[] = TEXT("NSLOCTEXT");
static const TCHAR LocTextMarker[] = TEXT("LOCTEXT");
static const TCHAR LocTableMarker[] = TEXT("LOCTABLE");
static const TCHAR LocGenNumberMarker[] = TEXT("LOCGEN_NUMBER");
static const TCHAR LocGenPercentMarker[] = TEXT("LOCGEN_PERCENT");
static const TCHAR LocGenCurrencyMarker[] = TEXT("LOCGEN_CURRENCY");
static const TCHAR LocGenDateMarker[] = TEXT("LOCGEN_DATE");
static const TCHAR LocGenTimeMarker[] = TEXT("LOCGEN_TIME");
static const TCHAR LocGenDateTimeMarker[] = TEXT("LOCGEN_DATETIME");
static const TCHAR LocGenToLowerMarker[] = TEXT("LOCGEN_TOLOWER");
static const TCHAR LocGenToUpperMarker[] = TEXT("LOCGEN_TOUPPER");
static const TCHAR LocGenFormatOrderedMarker[] = TEXT("LOCGEN_FORMAT_ORDERED");
static const TCHAR LocGenFormatNamedMarker[] = TEXT("LOCGEN_FORMAT_NAMED");
static const TCHAR GroupedSuffix[] = TEXT("_GROUPED");
static const TCHAR UngroupedSuffix[] = TEXT("_UNGROUPED");
static const TCHAR CustomSuffix[] = TEXT("_CUSTOM");
static const TCHAR UtcSuffix[] = TEXT("_UTC");
static const TCHAR LocalSuffix[] = TEXT("_LOCAL");
#undef LOC_DEFINE_REGION

#define TEXT_STRINGIFICATION_FUNC_MODIFY_BUFFER_AND_VALIDATE(Func, ...)		\
	Buffer = Func(Buffer, ##__VA_ARGS__);									\
	if (!Buffer) { return nullptr; }

#define TEXT_STRINGIFICATION_PEEK_MARKER(T)					TextStringificationUtil::PeekMarker(Buffer, T, UE_ARRAY_COUNT(T) - 1)
#define TEXT_STRINGIFICATION_PEEK_INSENSITIVE_MARKER(T)		TextStringificationUtil::PeekInsensitiveMarker(Buffer, T, UE_ARRAY_COUNT(T) - 1)
bool PeekMarker(const TCHAR* Buffer, const TCHAR* InMarker, const int32 InMarkerLen);
bool PeekInsensitiveMarker(const TCHAR* Buffer, const TCHAR* InMarker, const int32 InMarkerLen);

#define TEXT_STRINGIFICATION_SKIP_MARKER(T)					TEXT_STRINGIFICATION_FUNC_MODIFY_BUFFER_AND_VALIDATE(TextStringificationUtil::SkipMarker, T, UE_ARRAY_COUNT(T) - 1)
#define TEXT_STRINGIFICATION_SKIP_INSENSITIVE_MARKER(T)		TEXT_STRINGIFICATION_FUNC_MODIFY_BUFFER_AND_VALIDATE(TextStringificationUtil::SkipInsensitiveMarker, T, UE_ARRAY_COUNT(T) - 1)
#define TEXT_STRINGIFICATION_SKIP_MARKER_LEN(T)				Buffer += (UE_ARRAY_COUNT(T) - 1)
const TCHAR* SkipMarker(const TCHAR* Buffer, const TCHAR* InMarker, const int32 InMarkerLen);
const TCHAR* SkipInsensitiveMarker(const TCHAR* Buffer, const TCHAR* InMarker, const int32 InMarkerLen);

#define TEXT_STRINGIFICATION_SKIP_WHITESPACE()				TEXT_STRINGIFICATION_FUNC_MODIFY_BUFFER_AND_VALIDATE(TextStringificationUtil::SkipWhitespace)
const TCHAR* SkipWhitespace(const TCHAR* Buffer);

#define TEXT_STRINGIFICATION_SKIP_WHITESPACE_TO_CHAR(C)		TEXT_STRINGIFICATION_FUNC_MODIFY_BUFFER_AND_VALIDATE(TextStringificationUtil::SkipWhitespaceToCharacter, TEXT(C))
const TCHAR* SkipWhitespaceToCharacter(const TCHAR* Buffer, const TCHAR InChar);

#define TEXT_STRINGIFICATION_SKIP_WHITESPACE_AND_CHAR(C)	TEXT_STRINGIFICATION_FUNC_MODIFY_BUFFER_AND_VALIDATE(TextStringificationUtil::SkipWhitespaceAndCharacter, TEXT(C))
const TCHAR* SkipWhitespaceAndCharacter(const TCHAR* Buffer, const TCHAR InChar);

#define TEXT_STRINGIFICATION_READ_NUMBER(V)					TEXT_STRINGIFICATION_FUNC_MODIFY_BUFFER_AND_VALIDATE(TextStringificationUtil::ReadNumberFromBuffer, V)
const TCHAR* ReadNumberFromBuffer(const TCHAR* Buffer, FFormatArgumentValue& OutValue);

#define TEXT_STRINGIFICATION_READ_ALNUM(V)					TEXT_STRINGIFICATION_FUNC_MODIFY_BUFFER_AND_VALIDATE(TextStringificationUtil::ReadAlnumFromBuffer, V)
const TCHAR* ReadAlnumFromBuffer(const TCHAR* Buffer, FString& OutValue);

#define TEXT_STRINGIFICATION_READ_QUOTED_STRING(V)			TEXT_STRINGIFICATION_FUNC_MODIFY_BUFFER_AND_VALIDATE(TextStringificationUtil::ReadQuotedStringFromBuffer, V)
const TCHAR* ReadQuotedStringFromBuffer(const TCHAR* Buffer, FString& OutStr);

#define TEXT_STRINGIFICATION_READ_SCOPED_ENUM(S, V)			TEXT_STRINGIFICATION_FUNC_MODIFY_BUFFER_AND_VALIDATE(TextStringificationUtil::ReadScopedEnumFromBuffer, S, V)
template <typename T>
const TCHAR* ReadScopedEnumFromBuffer(const TCHAR* Buffer, const FString& Scope, T& OutValue)
{
	if (PeekInsensitiveMarker(Buffer, *Scope, Scope.Len()))
	{
		// Parsing something of the form: EEnumName::...
		Buffer += Scope.Len();

		FString EnumValueString;
		Buffer = ReadAlnumFromBuffer(Buffer, EnumValueString);

		if (Buffer && LexTryParseString(OutValue, *EnumValueString))
		{
			return Buffer;
		}
	}

	return nullptr;
}

template <typename T>
void WriteScopedEnumToBuffer(FString& Buffer, const TCHAR* Scope, const T Value)
{
	Buffer += Scope;
	Buffer += LexToString(Value);
}

}	// namespace TextStringificationUtil

/** Base interface class for all FText history types */
class FTextHistory : public ITextData
{
public:
	FTextHistory() = default;
	virtual ~FTextHistory() = default;

	/** Allow moving */
	FTextHistory(FTextHistory&& Other) = default;
	FTextHistory& operator=(FTextHistory&& Other) = default;

	/** Disallow copying */
	FTextHistory(const FTextHistory&) = delete;
	FTextHistory& operator=(FTextHistory&) = delete;

	//~ ITextData
	virtual const FString& GetSourceString() const override { return GetDisplayString(); }
	virtual FTextConstDisplayStringPtr GetLocalizedString() const override { return nullptr; }
	virtual uint16 GetGlobalHistoryRevision() const override final { return GlobalRevision; }
	virtual uint16 GetLocalHistoryRevision() const override final { return LocalRevision; }
	virtual const FTextHistory& GetTextHistory() const override final { return *this; }
	virtual FTextHistory& GetMutableTextHistory() override final { return *this; }

	/** Get the type of this history */
	virtual ETextHistoryType GetType() const = 0;

	/**
<<<<<<< HEAD
	 * Check whether this history is considered identical to the other history, based on the comparison flags provided.
	 * @note You must ensure that both histories are the same type (via GetType) prior to calling this function!
	 */
	virtual bool IdenticalTo(const FTextHistory& Other, const ETextIdenticalModeFlags CompareModeFlags) const = 0;

	/** Build the display string for the current culture */
	virtual FString BuildLocalizedDisplayString() const = 0;
=======
	 * Returns the ID of the shared display string (if any).
	 */
	virtual FTextId GetTextId() const { return FTextId(); }
>>>>>>> 6bbb88c8

	/**
	 * Build the display string for the invariant culture
	 */
	virtual FString BuildInvariantDisplayString() const = 0;

	/**
	 * Check whether this history is considered identical to the other history, based on the comparison flags provided.
	 * @note You must ensure that both histories are the same type (via GetType) prior to calling this function!
	 */
	virtual bool IdenticalTo(const FTextHistory& Other, const ETextIdenticalModeFlags CompareModeFlags) const = 0;

	/** Serializes the history to/from a structured archive slot */
	virtual void Serialize(FStructuredArchive::FRecord Record) = 0;

	/**
	 * Check the given stream of text to see if it looks like something this class could process in via ReadFromBuffer.
	 * @note This doesn't guarantee that ReadFromBuffer will be able to process the stream, only that it could attempt to.
	 */
	static  bool StaticShouldReadFromBuffer(const TCHAR* Buffer) { return false; }
	virtual bool ShouldReadFromBuffer(const TCHAR* Buffer) const { return StaticShouldReadFromBuffer(Buffer); }

	/**
	 * Attempt to parse this text history from the given stream of text.
	 *
	 * @param Buffer			The buffer of text to read from.
	 * @param TextNamespace		An optional namespace to use when parsing texts that use LOCTEXT (default is an empty namespace).
	 * @param PackageNamespace	The package namespace of the containing object (if loading for a property - see TextNamespaceUtil::GetPackageNamespace).
	 * @param OutDisplayString	The display string pointer to potentially fill in (depending on the history type).
	 *
	 * @return The updated buffer after we parsed this text history, or nullptr on failure
	 */
	virtual const TCHAR* ReadFromBuffer(const TCHAR* Buffer, const TCHAR* TextNamespace, const TCHAR* PackageNamespace) { return nullptr; }

	/**
	 * Write this text history to a stream of text
	 *
	 * @param Buffer				 The buffer of text to write to.
	 * @param DisplayString			 The display string associated with the text being written
	 * @param bStripPackageNamespace True to strip the package namespace from the written NSLOCTEXT value (eg, when saving cooked data)
	 *
	 * @return True if we wrote valid data into Buffer, false otherwise
	 */
<<<<<<< HEAD
	virtual bool WriteToBuffer(FString& Buffer, FTextDisplayStringPtr DisplayString, const bool bStripPackageNamespace) const;

	/** Returns TRUE if the Revision is out of date */
	virtual bool IsOutOfDate() const;

	/** Returns the source string managed by the history (if any). */
	virtual const FString* GetSourceString() const;
=======
	virtual bool WriteToBuffer(FString& Buffer, const bool bStripPackageNamespace) const { return false; }
>>>>>>> 6bbb88c8

	/** Get any historic text format data from this history */
	virtual void GetHistoricFormatData(const FText& InText, TArray<FHistoricTextFormatData>& OutHistoricFormatData) const {}

	/** Get any historic numeric format data from this history */
	virtual bool GetHistoricNumericData(const FText& InText, FHistoricTextNumericData& OutHistoricNumericData) const { return false; }

	/** Update the display string if the history is out-of-date */
	void UpdateDisplayStringIfOutOfDate();

protected:
	/** True if "UpdateDisplayString" might do something if called, or False if it would be redundant */
	virtual bool CanUpdateDisplayString() { return true; }

	/** Update the display string when the history is out-of-date */
	virtual void UpdateDisplayString() = 0;

	/** Mark the history revisions as out-of-date */
	void MarkDisplayStringOutOfDate();

	/** Mark the history revisions as up-to-date */
	void MarkDisplayStringUpToDate();

private:
	/** Global revision index of this history, rebuilds when it is out of sync with the FTextLocalizationManager */
	uint16 GlobalRevision = 0;

	/** Local revision index of this history, rebuilds when it is out of sync with the FTextLocalizationManager */
	uint16 LocalRevision = 0;
};

/** A potentially localized piece of source text (may have a TextId). */
class FTextHistory_Base : public FTextHistory
{
public:
	FTextHistory_Base() = default;
	FTextHistory_Base(const FTextId& InTextId, FString&& InSourceString);
	FTextHistory_Base(const FTextId& InTextId, FString&& InSourceString, FTextConstDisplayStringPtr&& InLocalizedString);

	/** Allow moving */
	FTextHistory_Base(FTextHistory_Base&& Other);
	FTextHistory_Base& operator=(FTextHistory_Base&& Other);

	//~ Begin FTextHistory Interface
	OVERRIDE_TEXT_HISTORY_STRINGIFICATION;
	virtual ETextHistoryType GetType() const override { return ETextHistoryType::Base; }
<<<<<<< HEAD
	virtual bool IdenticalTo(const FTextHistory& Other, const ETextIdenticalModeFlags CompareModeFlags) const override;
	virtual FString BuildLocalizedDisplayString() const override;
=======
	virtual FTextId GetTextId() const override final;
	virtual FTextConstDisplayStringPtr GetLocalizedString() const override;
	virtual const FString& GetSourceString() const override;
	virtual const FString& GetDisplayString() const override;
>>>>>>> 6bbb88c8
	virtual FString BuildInvariantDisplayString() const override;
	virtual bool IdenticalTo(const FTextHistory& Other, const ETextIdenticalModeFlags CompareModeFlags) const override;
	virtual void Serialize(FStructuredArchive::FRecord Record) override;
	virtual bool CanUpdateDisplayString() override;
	virtual void UpdateDisplayString() override;
	//~ End FTextHistory Interface

private:
	/** The ID for an FText (if any) */
	FTextId TextId;
	/** The source string for an FText */
	FString SourceString;
	/** The localized string (from FTextLocalizationManager, if any) */
	FTextConstDisplayStringPtr LocalizedString;
};

/** Base class for text histories that hold a generated display string. */
class FTextHistory_Generated : public FTextHistory
{
public:
	FTextHistory_Generated() = default;
	explicit FTextHistory_Generated(FString&& InDisplayString);

	/** Allow moving */
	FTextHistory_Generated(FTextHistory_Generated&& Other) = default;
	FTextHistory_Generated& operator=(FTextHistory_Generated&& Other) = default;

	//~ Begin FTextHistory Interface
	virtual FTextId GetTextId() const override final { return FTextId(); }
	virtual const FString& GetDisplayString() const override;
	virtual void Serialize(FStructuredArchive::FRecord Record) override;
	virtual void UpdateDisplayString() override;
	//~ End FTextHistory Interface

protected:
	/**
	 * Build the display string for the current culture
	 */
	virtual FString BuildLocalizedDisplayString() const = 0;

	/** The generated display string */
	FString DisplayString;
};

/** Handles history for FText::Format when passing named arguments */
class CORE_API FTextHistory_NamedFormat : public FTextHistory_Generated
{
public:
	FTextHistory_NamedFormat() = default;
	FTextHistory_NamedFormat(FString&& InDisplayString, FTextFormat&& InSourceFmt, FFormatNamedArguments&& InArguments);

	/** Allow moving */
	FTextHistory_NamedFormat(FTextHistory_NamedFormat&& Other) = default;
	FTextHistory_NamedFormat& operator=(FTextHistory_NamedFormat&& Other) = default;

	//~ Begin FTextHistory Interface
	OVERRIDE_TEXT_HISTORY_STRINGIFICATION;
	virtual ETextHistoryType GetType() const override { return ETextHistoryType::NamedFormat; }
	virtual bool IdenticalTo(const FTextHistory& Other, const ETextIdenticalModeFlags CompareModeFlags) const override;
	virtual FString BuildLocalizedDisplayString() const override;
	virtual FString BuildInvariantDisplayString() const override;
	virtual void Serialize(FStructuredArchive::FRecord Record) override;
	virtual void GetHistoricFormatData(const FText& InText, TArray<FHistoricTextFormatData>& OutHistoricFormatData) const override;
	//~ End FTextHistory Interface

private:
	/** The pattern used to format the text */
	FTextFormat SourceFmt;
	/** Arguments to replace in the pattern string */
	FFormatNamedArguments Arguments;
};

/** Handles history for FText::Format when passing ordered arguments */
class FTextHistory_OrderedFormat : public FTextHistory_Generated
{
public:
	FTextHistory_OrderedFormat() = default;
	FTextHistory_OrderedFormat(FString&& InDisplayString, FTextFormat&& InSourceFmt, FFormatOrderedArguments&& InArguments);

	/** Allow moving */
	FTextHistory_OrderedFormat(FTextHistory_OrderedFormat&& Other) = default;
	FTextHistory_OrderedFormat& operator=(FTextHistory_OrderedFormat&& Other) = default;

	//~ Begin FTextHistory Interface
	OVERRIDE_TEXT_HISTORY_STRINGIFICATION;
	virtual ETextHistoryType GetType() const override { return ETextHistoryType::OrderedFormat; }
	virtual bool IdenticalTo(const FTextHistory& Other, const ETextIdenticalModeFlags CompareModeFlags) const override;
	virtual FString BuildLocalizedDisplayString() const override;
	virtual FString BuildInvariantDisplayString() const override;
	virtual void Serialize(FStructuredArchive::FRecord Record) override;
	virtual void GetHistoricFormatData(const FText& InText, TArray<FHistoricTextFormatData>& OutHistoricFormatData) const override;
	//~ End FTextHistory Interface

private:
	/** The pattern used to format the text */
	FTextFormat SourceFmt;
	/** Arguments to replace in the pattern string */
	FFormatOrderedArguments Arguments;
};

/** Handles history for FText::Format when passing raw argument data */
class FTextHistory_ArgumentDataFormat : public FTextHistory_Generated
{
public:
	FTextHistory_ArgumentDataFormat() = default;
	FTextHistory_ArgumentDataFormat(FString&& InDisplayString, FTextFormat&& InSourceFmt, TArray<FFormatArgumentData>&& InArguments);

	/** Allow moving */
	FTextHistory_ArgumentDataFormat(FTextHistory_ArgumentDataFormat&& Other) = default;
	FTextHistory_ArgumentDataFormat& operator=(FTextHistory_ArgumentDataFormat&& Other) = default;

	//~ Begin FTextHistory Interface
	OVERRIDE_TEXT_HISTORY_STRINGIFICATION;
	virtual ETextHistoryType GetType() const override { return ETextHistoryType::ArgumentFormat; }
	virtual bool IdenticalTo(const FTextHistory& Other, const ETextIdenticalModeFlags CompareModeFlags) const override;
	virtual FString BuildLocalizedDisplayString() const override;
	virtual FString BuildInvariantDisplayString() const override;
	virtual void Serialize(FStructuredArchive::FRecord Record) override;
	virtual void GetHistoricFormatData(const FText& InText, TArray<FHistoricTextFormatData>& OutHistoricFormatData) const override;
	//~ End FTextHistory Interface

private:
	/** The pattern used to format the text */
	FTextFormat SourceFmt;
	/** Arguments to replace in the pattern string */
	TArray<FFormatArgumentData> Arguments;
};

/** Base class for managing formatting FText's from: AsNumber, AsPercent, and AsCurrency. Manages data serialization of these history events */
class FTextHistory_FormatNumber : public FTextHistory_Generated
{
public:
	FTextHistory_FormatNumber() = default;
	FTextHistory_FormatNumber(FString&& InDisplayString, FFormatArgumentValue InSourceValue, const FNumberFormattingOptions* const InFormatOptions, FCulturePtr InTargetCulture);

	/** Allow moving */
	FTextHistory_FormatNumber(FTextHistory_FormatNumber&& Other) = default;
	FTextHistory_FormatNumber& operator=(FTextHistory_FormatNumber&& Other) = default;

	//~ Begin FTextHistory Interface
	virtual bool IdenticalTo(const FTextHistory& Other, const ETextIdenticalModeFlags CompareModeFlags) const override;
	virtual void Serialize(FStructuredArchive::FRecord Record) override;
	//~ End FTextHistory interface

protected:
	/** Build the numeric display string using the given formatting rules */
	FString BuildNumericDisplayString(const FDecimalNumberFormattingRules& InFormattingRules, const int32 InValueMultiplier = 1) const;

	/** The source value to format from */
	FFormatArgumentValue SourceValue;
	/** All the formatting options available to format using. This can be empty. */
	TOptional<FNumberFormattingOptions> FormatOptions;
	/** The culture to format using */
	FCulturePtr TargetCulture;
};

/**  Handles history for formatting using AsNumber */
class FTextHistory_AsNumber : public FTextHistory_FormatNumber
{
public:
	FTextHistory_AsNumber() = default;
	FTextHistory_AsNumber(FString&& InDisplayString, FFormatArgumentValue InSourceValue, const FNumberFormattingOptions* const InFormatOptions, FCulturePtr InTargetCulture);

	/** Allow moving */
	FTextHistory_AsNumber(FTextHistory_AsNumber&& Other) = default;
	FTextHistory_AsNumber& operator=(FTextHistory_AsNumber&& Other) = default;

	//~ Begin FTextHistory Interface
	OVERRIDE_TEXT_HISTORY_STRINGIFICATION;
	virtual ETextHistoryType GetType() const override { return ETextHistoryType::AsNumber; }
	virtual FString BuildLocalizedDisplayString() const override;
	virtual FString BuildInvariantDisplayString() const override;
	virtual void Serialize(FStructuredArchive::FRecord Record) override;
	virtual bool GetHistoricNumericData(const FText& InText, FHistoricTextNumericData& OutHistoricNumericData) const override;
	//~ End FTextHistory interface
};

/**  Handles history for formatting using AsPercent */
class FTextHistory_AsPercent : public FTextHistory_FormatNumber
{
public:
	FTextHistory_AsPercent() = default;
	FTextHistory_AsPercent(FString&& InDisplayString, FFormatArgumentValue InSourceValue, const FNumberFormattingOptions* const InFormatOptions, FCulturePtr InTargetCulture);

	/** Allow moving */
	FTextHistory_AsPercent(FTextHistory_AsPercent&& Other) = default;
	FTextHistory_AsPercent& operator=(FTextHistory_AsPercent&& Other) = default;

	//~ Begin FTextHistory Interface
	OVERRIDE_TEXT_HISTORY_STRINGIFICATION;
	virtual ETextHistoryType GetType() const override { return ETextHistoryType::AsPercent; }
	virtual FString BuildLocalizedDisplayString() const override;
	virtual FString BuildInvariantDisplayString() const override;
	virtual void Serialize(FStructuredArchive::FRecord Record) override;
	virtual bool GetHistoricNumericData(const FText& InText, FHistoricTextNumericData& OutHistoricNumericData) const override;
	//~ End FTextHistory interface
};

/**  Handles history for formatting using AsCurrency */
class FTextHistory_AsCurrency : public FTextHistory_FormatNumber
{
public:
	FTextHistory_AsCurrency() = default;
	FTextHistory_AsCurrency(FString&& InDisplayString, FFormatArgumentValue InSourceValue, FString InCurrencyCode, const FNumberFormattingOptions* const InFormatOptions, FCulturePtr InTargetCulture);

	/** Allow moving */
	FTextHistory_AsCurrency(FTextHistory_AsCurrency&& Other) = default;
	FTextHistory_AsCurrency& operator=(FTextHistory_AsCurrency&& Other) = default;

	//~ Begin FTextHistory Interface
	OVERRIDE_TEXT_HISTORY_STRINGIFICATION;
	virtual ETextHistoryType GetType() const override { return ETextHistoryType::AsCurrency; }
	virtual FString BuildLocalizedDisplayString() const override;
	virtual FString BuildInvariantDisplayString() const override;
	virtual void Serialize(FStructuredArchive::FRecord Record) override;
	//~ End FTextHistory Interface

private:
	/** The currency used to format the number. */
	FString CurrencyCode;
};

/**  Handles history for formatting using AsDate */
class FTextHistory_AsDate : public FTextHistory_Generated
{
public:
	FTextHistory_AsDate() = default;
	FTextHistory_AsDate(FString&& InDisplayString, FDateTime InSourceDateTime, const EDateTimeStyle::Type InDateStyle, FString InTimeZone, FCulturePtr InTargetCulture);

	/** Allow moving */
	FTextHistory_AsDate(FTextHistory_AsDate&& Other) = default;
	FTextHistory_AsDate& operator=(FTextHistory_AsDate&& Other) = default;

	//~ Begin FTextHistory Interface
	OVERRIDE_TEXT_HISTORY_STRINGIFICATION;
	virtual ETextHistoryType GetType() const override { return ETextHistoryType::AsDate; }
	virtual bool IdenticalTo(const FTextHistory& Other, const ETextIdenticalModeFlags CompareModeFlags) const override;
	virtual FString BuildLocalizedDisplayString() const override;
	virtual FString BuildInvariantDisplayString() const override;
	virtual void Serialize(FStructuredArchive::FRecord Record) override;
	//~ End FTextHistory Interface

private:
	/** The source date structure to format */
	FDateTime SourceDateTime;
	/** Style to format the date using */
	EDateTimeStyle::Type DateStyle;
	/** Timezone to put the time in */
	FString TimeZone;
	/** Culture to format the date in */
	FCulturePtr TargetCulture;
};

/**  Handles history for formatting using AsTime */
class FTextHistory_AsTime : public FTextHistory_Generated
{
public:
	FTextHistory_AsTime() = default;
	FTextHistory_AsTime(FString&& InDisplayString, FDateTime InSourceDateTime, const EDateTimeStyle::Type InTimeStyle, FString InTimeZone, FCulturePtr InTargetCulture);

	/** Allow moving */
	FTextHistory_AsTime(FTextHistory_AsTime&& Other) = default;
	FTextHistory_AsTime& operator=(FTextHistory_AsTime&& Other) = default;

	//~ Begin FTextHistory Interface
	OVERRIDE_TEXT_HISTORY_STRINGIFICATION;
	virtual ETextHistoryType GetType() const override { return ETextHistoryType::AsTime; }
	virtual bool IdenticalTo(const FTextHistory& Other, const ETextIdenticalModeFlags CompareModeFlags) const override;
	virtual FString BuildLocalizedDisplayString() const override;
	virtual FString BuildInvariantDisplayString() const override;
	virtual void Serialize(FStructuredArchive::FRecord Record) override;
	//~ End FTextHistory Interface

private:
	/** The source time structure to format */
	FDateTime SourceDateTime;
	/** Style to format the time using */
	EDateTimeStyle::Type TimeStyle;
	/** Timezone to put the time in */
	FString TimeZone;
	/** Culture to format the time in */
	FCulturePtr TargetCulture;
};

/**  Handles history for formatting using AsDateTime */
class FTextHistory_AsDateTime : public FTextHistory_Generated
{
public:
	FTextHistory_AsDateTime() = default;
	FTextHistory_AsDateTime(FString&& InDisplayString, FDateTime InSourceDateTime, const EDateTimeStyle::Type InDateStyle, const EDateTimeStyle::Type InTimeStyle, FString InTimeZone, FCulturePtr InTargetCulture);
	FTextHistory_AsDateTime(FString&& InDisplayString, FDateTime InSourceDateTime, FString InCustomPattern, FString InTimeZone, FCulturePtr InTargetCulture);

	/** Allow moving */
	FTextHistory_AsDateTime(FTextHistory_AsDateTime&& Other) = default;
	FTextHistory_AsDateTime& operator=(FTextHistory_AsDateTime&& Other) = default;

	//~ Begin FTextHistory Interface
	OVERRIDE_TEXT_HISTORY_STRINGIFICATION;
	virtual ETextHistoryType GetType() const override { return ETextHistoryType::AsDateTime; }
	virtual bool IdenticalTo(const FTextHistory& Other, const ETextIdenticalModeFlags CompareModeFlags) const override;
	virtual FString BuildLocalizedDisplayString() const override;
	virtual FString BuildInvariantDisplayString() const override;
	virtual void Serialize(FStructuredArchive::FRecord Record) override;
	//~ End FTextHistory Interfaces

private:
	/** The source date and time structure to format */
	FDateTime SourceDateTime;
	/** Style to format the date using */
	EDateTimeStyle::Type DateStyle;
	/** Style to format the time using */
	EDateTimeStyle::Type TimeStyle;
	/** Custom pattern for this format (if DateStyle == Custom) */
	FString CustomPattern;
	/** Timezone to put the time in */
	FString TimeZone;
	/** Culture to format the time in */
	FCulturePtr TargetCulture;
};

/**  Handles history for transforming text (eg, ToLower/ToUpper) */
class FTextHistory_Transform : public FTextHistory_Generated
{
public:
	enum class ETransformType : uint8
	{
		ToLower = 0,
		ToUpper,

		// Add new enum types at the end only! They are serialized by index.
	};

	FTextHistory_Transform() = default;
	FTextHistory_Transform(FString&& InDisplayString, FText InSourceText, const ETransformType InTransformType);

	/** Allow moving */
	FTextHistory_Transform(FTextHistory_Transform&& Other) = default;
	FTextHistory_Transform& operator=(FTextHistory_Transform&& Other) = default;

	//~ Begin FTextHistory Interface
	OVERRIDE_TEXT_HISTORY_STRINGIFICATION;
	virtual ETextHistoryType GetType() const override { return ETextHistoryType::Transform; }
	virtual bool IdenticalTo(const FTextHistory& Other, const ETextIdenticalModeFlags CompareModeFlags) const override;
	virtual FString BuildLocalizedDisplayString() const override;
	virtual FString BuildInvariantDisplayString() const override;
	virtual void Serialize(FStructuredArchive::FRecord Record) override;
	virtual void GetHistoricFormatData(const FText& InText, TArray<FHistoricTextFormatData>& OutHistoricFormatData) const override;
	virtual bool GetHistoricNumericData(const FText& InText, FHistoricTextNumericData& OutHistoricNumericData) const override;
	//~ End FTextHistory Interfaces

private:
	/** The source text instance that was transformed */
	FText SourceText;
	/** How the source text was transformed */
	ETransformType TransformType;
};

/** Holds a pointer to a referenced display string from a string table. */
class FTextHistory_StringTableEntry : public FTextHistory
{
public:
	FTextHistory_StringTableEntry() = default;
	FTextHistory_StringTableEntry(FName InTableId, FString&& InKey, const EStringTableLoadingPolicy InLoadingPolicy);

	/** Allow moving */
	FTextHistory_StringTableEntry(FTextHistory_StringTableEntry&& Other) = default;
	FTextHistory_StringTableEntry& operator=(FTextHistory_StringTableEntry&& Other) = default;

	//~ Begin FTextHistory Interface
	OVERRIDE_TEXT_HISTORY_STRINGIFICATION;
	virtual ETextHistoryType GetType() const override { return ETextHistoryType::StringTableEntry; }
<<<<<<< HEAD
	virtual bool IdenticalTo(const FTextHistory& Other, const ETextIdenticalModeFlags CompareModeFlags) const override;
	virtual FString BuildLocalizedDisplayString() const override;
=======
	virtual FTextId GetTextId() const override final;
	virtual FTextConstDisplayStringPtr GetLocalizedString() const override;
	virtual const FString& GetSourceString() const override;
	virtual const FString& GetDisplayString() const override;
>>>>>>> 6bbb88c8
	virtual FString BuildInvariantDisplayString() const override;
	virtual bool IdenticalTo(const FTextHistory& Other, const ETextIdenticalModeFlags CompareModeFlags) const override;
	virtual void Serialize(FStructuredArchive::FRecord Record) override;
	virtual void UpdateDisplayString() override;
	//~ End FTextHistory Interface

	void GetTableIdAndKey(FName& OutTableId, FTextKey& OutKey) const;

private:
	enum class EStringTableLoadingPhase : uint8
	{
		/** This string table is pending load, and load should be attempted when possible */
		PendingLoad,
		/** This string table is currently being loaded, potentially asynchronously */
		Loading,
		/** This string was loaded, though that load may have failed */
		Loaded,
	};

	/** Hosts the reference data for this text history */
	class FStringTableReferenceData : public TSharedFromThis<FStringTableReferenceData, ESPMode::ThreadSafe>
	{
	public:
		/** Initialize this data, immediately starting an asset load if required and possible */
		void Initialize(FName InTableId, FTextKey InKey, const EStringTableLoadingPolicy InLoadingPolicy);

		/** Check whether this instance is considered identical to the other instance */
		bool IsIdentical(const FStringTableReferenceData& Other) const;

		/** Update (or clear) the revision pointer (called when moving this data to a new owner instance) */
		void SetRevisionPtr(uint16* InRevisionPtr);

		/** Check whether this instance is considered identical to the other instance */
		bool IsIdentical(const FStringTableReferenceData& Other) const;

		/** Get the string table ID being referenced */
		FName GetTableId() const;

		/** Get the key within the string table being referenced */
		FTextKey GetKey() const;

		/** Get the table ID and key within it that are being referenced */
		void GetTableIdAndKey(FName& OutTableId, FTextKey& OutKey) const;

		/** Collect any string table asset references */
		void CollectStringTableAssetReferences(FStructuredArchive::FRecord Record);

		/** Get the localized ID of this string table (if any). */
		FTextId GetTextId();

		/** Resolve the string table pointer, potentially re-caching it if it's missing or stale */
		FStringTableEntryConstPtr ResolveStringTableEntry();

		/** Resolve the display string pointer, potentially re-caching it if the string table entry is missing or stale */
		FTextConstDisplayStringPtr ResolveDisplayString(const bool bForceRefresh = false);

	private:
		/** Begin an asset load if required and possible */
		void ConditionalBeginAssetLoad();

		/** The string table ID being referenced */
		FName TableId;

		/** The key within the string table being referenced */
		FTextKey Key;

		/** The loading phase of any referenced string table asset */
		EStringTableLoadingPhase LoadingPhase = EStringTableLoadingPhase::PendingLoad;

		/** Cached string table entry pointer */
		FStringTableEntryConstWeakPtr StringTableEntry;

		/** Cached display string pointer */
		FTextConstDisplayStringPtr DisplayString;

		/** Critical section preventing concurrent access to the resolved data */
		mutable FCriticalSection DataCS;
	};
	typedef TSharedPtr<FStringTableReferenceData, ESPMode::ThreadSafe> FStringTableReferenceDataPtr;
	typedef TWeakPtr<FStringTableReferenceData, ESPMode::ThreadSafe> FStringTableReferenceDataWeakPtr;

	/** The reference data for this text history */
	FStringTableReferenceDataPtr StringTableReferenceData;
};

/** Handles history for FText::FromTextGenerator */
class FTextHistory_TextGenerator : public FTextHistory_Generated
{
public:
	FTextHistory_TextGenerator() = default;
	FTextHistory_TextGenerator(FString&& InDisplayString, const TSharedRef<ITextGenerator>& InTextGenerator);

	/** Allow moving */
	FTextHistory_TextGenerator(FTextHistory_TextGenerator&& Other) = default;
	FTextHistory_TextGenerator& operator=(FTextHistory_TextGenerator&& Other) = default;

	//~ Begin FTextHistory Interface
	virtual ETextHistoryType GetType() const override { return ETextHistoryType::TextGenerator; }
	virtual bool IdenticalTo(const FTextHistory& Other, const ETextIdenticalModeFlags CompareModeFlags) const override;
	virtual FString BuildLocalizedDisplayString() const override;
	virtual FString BuildInvariantDisplayString() const override;
	virtual void Serialize(FStructuredArchive::FRecord Record) override;
	//~ End FTextHistory Interface

private:
	/** The object implementing the custom generation code */
	TSharedPtr<ITextGenerator> TextGenerator;
};

#undef OVERRIDE_TEXT_HISTORY_STRINGIFICATION<|MERGE_RESOLUTION|>--- conflicted
+++ resolved
@@ -34,19 +34,11 @@
 	// Add new enum types at the end only! They are serialized by index.
 };
 
-<<<<<<< HEAD
-#define OVERRIDE_TEXT_HISTORY_STRINGIFICATION																																\
-	static  bool StaticShouldReadFromBuffer(const TCHAR* Buffer);																											\
-	virtual bool ShouldReadFromBuffer(const TCHAR* Buffer) const override { return StaticShouldReadFromBuffer(Buffer); }													\
-	virtual const TCHAR* ReadFromBuffer(const TCHAR* Buffer, const TCHAR* TextNamespace, const TCHAR* PackageNamespace, FTextDisplayStringPtr& OutDisplayString) override;	\
-	virtual bool WriteToBuffer(FString& Buffer, FTextDisplayStringPtr DisplayString, const bool bStripPackageNamespace) const override;
-=======
 #define OVERRIDE_TEXT_HISTORY_STRINGIFICATION																						\
 	static  bool StaticShouldReadFromBuffer(const TCHAR* Buffer);																	\
 	virtual bool ShouldReadFromBuffer(const TCHAR* Buffer) const override { return StaticShouldReadFromBuffer(Buffer); }			\
 	virtual const TCHAR* ReadFromBuffer(const TCHAR* Buffer, const TCHAR* TextNamespace, const TCHAR* PackageNamespace) override;	\
 	virtual bool WriteToBuffer(FString& Buffer, const bool bStripPackageNamespace) const override;
->>>>>>> 6bbb88c8
 
 /** Utilities for stringifying text */
 namespace TextStringificationUtil
@@ -165,19 +157,9 @@
 	virtual ETextHistoryType GetType() const = 0;
 
 	/**
-<<<<<<< HEAD
-	 * Check whether this history is considered identical to the other history, based on the comparison flags provided.
-	 * @note You must ensure that both histories are the same type (via GetType) prior to calling this function!
-	 */
-	virtual bool IdenticalTo(const FTextHistory& Other, const ETextIdenticalModeFlags CompareModeFlags) const = 0;
-
-	/** Build the display string for the current culture */
-	virtual FString BuildLocalizedDisplayString() const = 0;
-=======
 	 * Returns the ID of the shared display string (if any).
 	 */
 	virtual FTextId GetTextId() const { return FTextId(); }
->>>>>>> 6bbb88c8
 
 	/**
 	 * Build the display string for the invariant culture
@@ -221,17 +203,7 @@
 	 *
 	 * @return True if we wrote valid data into Buffer, false otherwise
 	 */
-<<<<<<< HEAD
-	virtual bool WriteToBuffer(FString& Buffer, FTextDisplayStringPtr DisplayString, const bool bStripPackageNamespace) const;
-
-	/** Returns TRUE if the Revision is out of date */
-	virtual bool IsOutOfDate() const;
-
-	/** Returns the source string managed by the history (if any). */
-	virtual const FString* GetSourceString() const;
-=======
 	virtual bool WriteToBuffer(FString& Buffer, const bool bStripPackageNamespace) const { return false; }
->>>>>>> 6bbb88c8
 
 	/** Get any historic text format data from this history */
 	virtual void GetHistoricFormatData(const FText& InText, TArray<FHistoricTextFormatData>& OutHistoricFormatData) const {}
@@ -278,15 +250,10 @@
 	//~ Begin FTextHistory Interface
 	OVERRIDE_TEXT_HISTORY_STRINGIFICATION;
 	virtual ETextHistoryType GetType() const override { return ETextHistoryType::Base; }
-<<<<<<< HEAD
-	virtual bool IdenticalTo(const FTextHistory& Other, const ETextIdenticalModeFlags CompareModeFlags) const override;
-	virtual FString BuildLocalizedDisplayString() const override;
-=======
 	virtual FTextId GetTextId() const override final;
 	virtual FTextConstDisplayStringPtr GetLocalizedString() const override;
 	virtual const FString& GetSourceString() const override;
 	virtual const FString& GetDisplayString() const override;
->>>>>>> 6bbb88c8
 	virtual FString BuildInvariantDisplayString() const override;
 	virtual bool IdenticalTo(const FTextHistory& Other, const ETextIdenticalModeFlags CompareModeFlags) const override;
 	virtual void Serialize(FStructuredArchive::FRecord Record) override;
@@ -658,15 +625,10 @@
 	//~ Begin FTextHistory Interface
 	OVERRIDE_TEXT_HISTORY_STRINGIFICATION;
 	virtual ETextHistoryType GetType() const override { return ETextHistoryType::StringTableEntry; }
-<<<<<<< HEAD
-	virtual bool IdenticalTo(const FTextHistory& Other, const ETextIdenticalModeFlags CompareModeFlags) const override;
-	virtual FString BuildLocalizedDisplayString() const override;
-=======
 	virtual FTextId GetTextId() const override final;
 	virtual FTextConstDisplayStringPtr GetLocalizedString() const override;
 	virtual const FString& GetSourceString() const override;
 	virtual const FString& GetDisplayString() const override;
->>>>>>> 6bbb88c8
 	virtual FString BuildInvariantDisplayString() const override;
 	virtual bool IdenticalTo(const FTextHistory& Other, const ETextIdenticalModeFlags CompareModeFlags) const override;
 	virtual void Serialize(FStructuredArchive::FRecord Record) override;
@@ -696,12 +658,6 @@
 		/** Check whether this instance is considered identical to the other instance */
 		bool IsIdentical(const FStringTableReferenceData& Other) const;
 
-		/** Update (or clear) the revision pointer (called when moving this data to a new owner instance) */
-		void SetRevisionPtr(uint16* InRevisionPtr);
-
-		/** Check whether this instance is considered identical to the other instance */
-		bool IsIdentical(const FStringTableReferenceData& Other) const;
-
 		/** Get the string table ID being referenced */
 		FName GetTableId() const;
 
