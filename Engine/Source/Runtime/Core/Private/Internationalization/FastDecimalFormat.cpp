// Copyright Epic Games, Inc. All Rights Reserved.

#include "Internationalization/FastDecimalFormat.h"

#include "Containers/StringFwd.h"
#include "HAL/IConsoleManager.h"
#include "HAL/UnrealMemory.h"
#include "Math/UnrealMathUtility.h"
#include "Misc/AssertionMacros.h"
#include "Misc/EnumClassFlags.h"
#include "Misc/StringBuilder.h"
#include "Templates/UnrealTemplate.h"

namespace FastDecimalFormat
{

namespace Internal
{

static const int32 MaxIntegralPrintLength = 20;
static const int32 MaxFractionalPrintPrecision = 18;
static const int32 MinRequiredIntegralBufferSize = (MaxIntegralPrintLength * 2) + 1; // *2 for an absolute worst case group separator scenario, +1 for null terminator

static int32 bFastDecimalFormatLargeFloatSupport = 1;
static FAutoConsoleVariableRef CVarFastDecimalFormatLargeFloatSupport(
	TEXT("Core.bFastDecimalFormatLargeFloatSupport"),
	bFastDecimalFormatLargeFloatSupport,
	TEXT("True implies we perform additional processing for floating point types over 9223372036854775807 to prevent clipping to this value."));

static const uint64 Pow10Table[] = {
	1,						// 10^0
	10,						// 10^1
	100,					// 10^2
	1000,					// 10^3
	10000,					// 10^4
	100000,					// 10^5
	1000000,				// 10^6
	10000000,				// 10^7
	100000000,				// 10^8
	1000000000,				// 10^9
	10000000000,			// 10^10
	100000000000,			// 10^11
	1000000000000,			// 10^12
	10000000000000,			// 10^13
	100000000000000,		// 10^14
	1000000000000000,		// 10^15
	10000000000000000,		// 10^16
	100000000000000000,		// 10^17
	1000000000000000000,	// 10^18
};

static_assert(UE_ARRAY_COUNT(Pow10Table) - 1 >= MaxFractionalPrintPrecision, "Pow10Table must at big enough to index any value up-to MaxFractionalPrintPrecision");

enum class EDecimalNumberSigningStringsFlags : uint8
{
	None = 0,
	AlwaysSign = 1 << 0,
	UseASCIISigns = 1 << 1,
};
ENUM_CLASS_FLAGS(EDecimalNumberSigningStringsFlags);

struct FDecimalNumberSigningStrings
{
public:
	FDecimalNumberSigningStrings()
	{
	}

	FDecimalNumberSigningStrings(const FDecimalNumberFormattingRules& InFormattingRules, const EDecimalNumberSigningStringsFlags InFlags)
	{
		// Resolve out the default cases
		if (InFormattingRules.NegativePrefixString.Len() > 0)
		{
			NegativePrefixStringPtr = &InFormattingRules.NegativePrefixString;
		}
		if (InFormattingRules.NegativeSuffixString.Len() > 0)
		{
			NegativeSuffixStringPtr = &InFormattingRules.NegativeSuffixString;
		}
		if (InFormattingRules.PositivePrefixString.Len() > 0)
		{
			PositivePrefixStringPtr = &InFormattingRules.PositivePrefixString;
		}
		if (InFormattingRules.PositiveSuffixString.Len() > 0)
		{
			PositiveSuffixStringPtr = &InFormattingRules.PositiveSuffixString;
		}

		// If we should always sign this number we can use the negative signing strings to synthesize a positive version
		if (EnumHasAnyFlags(InFlags, EDecimalNumberSigningStringsFlags::AlwaysSign))
		{
			auto SynthesizePositiveString = [&InFormattingRules](const FString& InNegativeString, FString& OutPositiveString) -> bool
			{
				if (InNegativeString.Contains(InFormattingRules.MinusString, ESearchCase::CaseSensitive))
				{
					OutPositiveString = InNegativeString.Replace(*InFormattingRules.MinusString, *InFormattingRules.PlusString, ESearchCase::CaseSensitive);
					return true;
				}
				return false;
			};

			if (SynthesizePositiveString(InFormattingRules.NegativePrefixString, GeneratedPositivePrefixString))
			{
				PositivePrefixStringPtr = &GeneratedPositivePrefixString;
			}
			if (SynthesizePositiveString(InFormattingRules.NegativeSuffixString, GeneratedPositiveSuffixString))
			{
				PositiveSuffixStringPtr = &GeneratedPositiveSuffixString;
			}
		}

		// If we should use an ASCII '+' and '-' then make that substitution after synthesizing the positive string
		if (EnumHasAnyFlags(InFlags, EDecimalNumberSigningStringsFlags::UseASCIISigns))
		{
			GeneratedNegativePrefixString = GetNegativePrefixString().Replace(*InFormattingRules.MinusString, TEXT("-"), ESearchCase::CaseSensitive);
			GeneratedNegativeSuffixString = GetNegativeSuffixString().Replace(*InFormattingRules.MinusString, TEXT("-"), ESearchCase::CaseSensitive);
			GeneratedPositivePrefixString = GetPositivePrefixString().Replace(*InFormattingRules.PlusString,  TEXT("+"), ESearchCase::CaseSensitive);
			GeneratedPositiveSuffixString = GetPositiveSuffixString().Replace(*InFormattingRules.PlusString,  TEXT("+"), ESearchCase::CaseSensitive);

			if (InFormattingRules.NegativePrefixString.Len() > 0)
			{
				NegativePrefixStringPtr = &GeneratedNegativePrefixString;
			}
			if (InFormattingRules.NegativeSuffixString.Len() > 0)
			{
				NegativeSuffixStringPtr = &GeneratedNegativeSuffixString;
			}
			if (InFormattingRules.PositivePrefixString.Len() > 0)
			{
				PositivePrefixStringPtr = &GeneratedPositivePrefixString;
			}
			if (InFormattingRules.PositiveSuffixString.Len() > 0)
			{
				PositiveSuffixStringPtr = &GeneratedPositiveSuffixString;
			}
		}
	}

	bool HasNegativePrefixString() const
	{
		return NegativePrefixStringPtr && NegativePrefixStringPtr->Len() > 0;
	}

	const FString& GetNegativePrefixString() const
	{
		static const FString EmptyStr = FString();
		return NegativePrefixStringPtr ? *NegativePrefixStringPtr : EmptyStr;
	}

	bool HasNegativeSuffixString() const
	{
		return NegativeSuffixStringPtr && NegativeSuffixStringPtr->Len() > 0;
	}

	const FString& GetNegativeSuffixString() const
	{
		static const FString EmptyStr = FString();
		return NegativeSuffixStringPtr ? *NegativeSuffixStringPtr : EmptyStr;
	}

	bool HasPositivePrefixString() const
	{
		return PositivePrefixStringPtr && PositivePrefixStringPtr->Len() > 0;
	}

	const FString& GetPositivePrefixString() const
	{
		static const FString EmptyStr = FString();
		return PositivePrefixStringPtr ? *PositivePrefixStringPtr : EmptyStr;
	}

	bool HasPositiveSuffixString() const
	{
		return PositiveSuffixStringPtr && PositiveSuffixStringPtr->Len() > 0;
	}

	const FString& GetPositiveSuffixString() const
	{
		static const FString EmptyStr = FString();
		return PositiveSuffixStringPtr ? *PositiveSuffixStringPtr : EmptyStr;
	}

private:
	const FString* NegativePrefixStringPtr = nullptr;
	const FString* NegativeSuffixStringPtr = nullptr;
	const FString* PositivePrefixStringPtr = nullptr;
	const FString* PositiveSuffixStringPtr = nullptr;

	FString GeneratedNegativePrefixString;
	FString GeneratedNegativeSuffixString;
	FString GeneratedPositivePrefixString;
	FString GeneratedPositiveSuffixString;
};

void SanitizeNumberFormattingOptions(FNumberFormattingOptions& InOutFormattingOptions)
{
	// Ensure that the minimum limits are >= 0
	InOutFormattingOptions.MinimumIntegralDigits = FMath::Max(0, InOutFormattingOptions.MinimumIntegralDigits);
	InOutFormattingOptions.MinimumFractionalDigits = FMath::Max(0, InOutFormattingOptions.MinimumFractionalDigits);

	// Ensure that the maximum limits are >= the minimum limits
	InOutFormattingOptions.MaximumIntegralDigits = FMath::Max(InOutFormattingOptions.MinimumIntegralDigits, InOutFormattingOptions.MaximumIntegralDigits);
	InOutFormattingOptions.MaximumFractionalDigits = FMath::Max(InOutFormattingOptions.MinimumFractionalDigits, InOutFormattingOptions.MaximumFractionalDigits);
}

int32 IntegralToString_UInt64ToString(
	const uint64 InVal, 
	const bool InUseGrouping, const uint8 InPrimaryGroupingSize, const uint8 InSecondaryGroupingSize, const uint8 InMinimumGroupingDigits, const TCHAR InGroupingSeparatorCharacter, const TCHAR* InDigitCharacters,
	const int32 InMinDigitsToPrint, const int32 InMaxDigitsToPrint, 
	TCHAR* InBufferToFill, const int32 InBufferToFillSize
	)
{
	check(InBufferToFillSize >= MinRequiredIntegralBufferSize);

	TCHAR TmpBuffer[MinRequiredIntegralBufferSize];
	int32 StringLen = 0;

	int32 DigitsPrinted = 0;
	uint8 NumUntilNextGroup = InPrimaryGroupingSize;

	if (InVal > 0)
	{
		// Perform the initial number -> string conversion
		uint64 TmpNum = InVal;
		while (DigitsPrinted < InMaxDigitsToPrint && TmpNum != 0)
		{
			if (InUseGrouping && NumUntilNextGroup-- == 0)
			{
				TmpBuffer[StringLen++] = InGroupingSeparatorCharacter;
				NumUntilNextGroup = InSecondaryGroupingSize - 1; // -1 to account for the digit we're about to print
			}

			TmpBuffer[StringLen++] = InDigitCharacters[TmpNum % 10];
			TmpNum /= 10;

			++DigitsPrinted;
		}
	}

	// Pad the string to the min digits requested
	{
		const int32 PaddingToApply = FMath::Min(InMinDigitsToPrint - DigitsPrinted, MaxIntegralPrintLength - DigitsPrinted);
		for (int32 PaddingIndex = 0; PaddingIndex < PaddingToApply; ++PaddingIndex)
		{
			if (InUseGrouping && NumUntilNextGroup-- == 0)
			{
				TmpBuffer[StringLen++] = InGroupingSeparatorCharacter;
				NumUntilNextGroup = InSecondaryGroupingSize;
			}

			TmpBuffer[StringLen++] = InDigitCharacters[0];

			++DigitsPrinted;
		}
	}

	// Did we actually write enough digits to warrant a group separator? If not then we need to remove it again
	if (InUseGrouping && DigitsPrinted > static_cast<int32>(InPrimaryGroupingSize) && DigitsPrinted < static_cast<int32>(InPrimaryGroupingSize + InMinimumGroupingDigits))
	{
		FMemory::Memmove(TmpBuffer + InPrimaryGroupingSize, TmpBuffer + InPrimaryGroupingSize + 1, StringLen - InPrimaryGroupingSize - 1);
		--StringLen;
	}

	// TmpBuffer is backwards, flip it into the final output buffer
	for (int32 FinalBufferIndex = 0; FinalBufferIndex < StringLen; ++FinalBufferIndex)
	{
		InBufferToFill[FinalBufferIndex] = TmpBuffer[StringLen - FinalBufferIndex - 1];
	}
	InBufferToFill[StringLen] = TEXT('\0');

	return StringLen;
}

FORCEINLINE int32 IntegralToString_Common(const uint64 InVal, const FDecimalNumberFormattingRules& InFormattingRules, const FNumberFormattingOptions& InFormattingOptions, TCHAR* InBufferToFill, const int32 InBufferToFillSize)
{
	// Perform the initial format to a decimal string
	return IntegralToString_UInt64ToString(
		InVal, 
		InFormattingOptions.UseGrouping && InFormattingRules.PrimaryGroupingSize > 0,
		InFormattingRules.PrimaryGroupingSize, 
		InFormattingRules.SecondaryGroupingSize, 
		InFormattingRules.MinimumGroupingDigits, 
		InFormattingRules.GroupingSeparatorCharacter, 
		InFormattingRules.DigitCharacters, 
		InFormattingOptions.MinimumIntegralDigits, 
		InFormattingOptions.MaximumIntegralDigits, 
		InBufferToFill, 
		InBufferToFillSize
		);
}

void FractionalToString_SplitAndRoundNumber(const bool bIsNegative, const double InValue, const int32 InNumDecimalPlaces, ERoundingMode InRoundingMode, double& OutIntegralPart, double& OutFractionalPart)
{
	const int32 DecimalPlacesToRoundTo = FMath::Min(InNumDecimalPlaces, MaxFractionalPrintPrecision);

	const bool bIsRoundingEntireNumber = DecimalPlacesToRoundTo == 0;

	// We split the value before performing the rounding to avoid losing precision during the rounding calculations
	// If we're rounding to zero decimal places, then we just apply rounding to the number as a whole
	double IntegralPart = InValue;
	double FractionalPart = (bIsRoundingEntireNumber) ? 0.0 : FMath::Modf(InValue, &IntegralPart);

	// Multiply the value to round by 10^DecimalPlacesToRoundTo - this will allow us to perform rounding calculations 
	// that correctly trim any remaining fractional parts that are outside of our rounding range
	double& ValueToRound = ((bIsRoundingEntireNumber) ? IntegralPart : FractionalPart);
	ValueToRound = FMath::TruncateToHalfIfClose(ValueToRound * (double)Pow10Table[DecimalPlacesToRoundTo]);

	// The rounding modes here mimic those of ICU. See http://userguide.icu-project.org/formatparse/numbers/rounding-modes
	switch (InRoundingMode)
	{
	case ERoundingMode::HalfToEven:
		// Rounds to the nearest place, equidistant ties go to the value which is closest to an even value: 1.5 becomes 2, 0.5 becomes 0
		ValueToRound = FMath::RoundHalfToEven(ValueToRound);
		break;

	case ERoundingMode::HalfFromZero:
		// Rounds to nearest place, equidistant ties go to the value which is further from zero: -0.5 becomes -1.0, 0.5 becomes 1.0
		ValueToRound = FMath::RoundHalfFromZero(ValueToRound);
		break;
	
	case ERoundingMode::HalfToZero:
		// Rounds to nearest place, equidistant ties go to the value which is closer to zero: -0.5 becomes 0, 0.5 becomes 0
		ValueToRound = FMath::RoundHalfToZero(ValueToRound);
		break;

	case ERoundingMode::FromZero:
		// Rounds to the value which is further from zero, "larger" in absolute value: 0.1 becomes 1, -0.1 becomes -1
		ValueToRound = FMath::RoundFromZero(ValueToRound);
		break;
	
	case ERoundingMode::ToZero:
		// Rounds to the value which is closer to zero, "smaller" in absolute value: 0.1 becomes 0, -0.1 becomes 0
		ValueToRound = FMath::RoundToZero(ValueToRound);
		break;
	
	case ERoundingMode::ToNegativeInfinity:
		// Rounds to the value which is more negative: 0.1 becomes 0, -0.1 becomes -1
		ValueToRound = FMath::RoundToNegativeInfinity(ValueToRound);
		break;
	
	case ERoundingMode::ToPositiveInfinity:
		// Rounds to the value which is more positive: 0.1 becomes 1, -0.1 becomes 0
		ValueToRound = FMath::RoundToPositiveInfinity(ValueToRound);
		break;

	default:
		break;
	}

	// Copy to the correct output param depending on whether we were rounding to the number as a whole
	if (bIsRoundingEntireNumber)
	{
		OutIntegralPart = ValueToRound;
		OutFractionalPart = 0.0;
	}
	else
	{
		// Rounding may have caused the fractional value to overflow, and any overflow will need to be applied to the integral part and stripped from the fractional part
		const double ValueToOverflowTest = (bIsNegative) ? -ValueToRound : ValueToRound;
		if (ValueToOverflowTest >= (double)Pow10Table[DecimalPlacesToRoundTo])
		{
			if (bIsNegative)
			{
				IntegralPart -= 1;
				ValueToRound += (double)Pow10Table[DecimalPlacesToRoundTo];
			}
			else
			{
				IntegralPart += 1;
				ValueToRound -= (double)Pow10Table[DecimalPlacesToRoundTo];
			}
		}

		OutIntegralPart = IntegralPart;
		OutFractionalPart = ValueToRound;
	}
}

void BuildFinalString(const bool bIsNegative, const bool bAlwaysSign, const FDecimalNumberFormattingRules& InFormattingRules, const TCHAR* InIntegralBuffer, const int32 InIntegralLen, const TCHAR* InFractionalBuffer, const int32 InFractionalLen, FString& OutString)
{
	const FDecimalNumberSigningStrings SigningStrings(InFormattingRules, bAlwaysSign ? EDecimalNumberSigningStringsFlags::AlwaysSign : EDecimalNumberSigningStringsFlags::None);

	const FString& FinalPrefixStr = (bIsNegative) ? SigningStrings.GetNegativePrefixString() : SigningStrings.GetPositivePrefixString();
	const FString& FinalSuffixStr = (bIsNegative) ? SigningStrings.GetNegativeSuffixString() : SigningStrings.GetPositiveSuffixString();

	OutString.Reserve(OutString.Len() + FinalPrefixStr.Len() + InIntegralLen + 1 + InFractionalLen + FinalSuffixStr.Len());

	OutString.Append(FinalPrefixStr);
	OutString.AppendChars(InIntegralBuffer, InIntegralLen);
	if (InFractionalLen > 0)
	{
		OutString.AppendChar(InFormattingRules.DecimalSeparatorCharacter);
		OutString.AppendChars(InFractionalBuffer, InFractionalLen);
	}
	OutString.Append(FinalSuffixStr);
}

void IntegralToString(const bool bIsNegative, const uint64 InVal, const FDecimalNumberFormattingRules& InFormattingRules, FNumberFormattingOptions InFormattingOptions, FString& OutString)
{
	SanitizeNumberFormattingOptions(InFormattingOptions);

	// Deal with the integral part (produces a string of the integral part, inserting group separators if requested and required, and padding as needed)
	TCHAR IntegralPartBuffer[MinRequiredIntegralBufferSize];
	const int32 IntegralPartLen = IntegralToString_Common(InVal, InFormattingRules, InFormattingOptions, IntegralPartBuffer, UE_ARRAY_COUNT(IntegralPartBuffer));

	// Deal with any forced fractional part (produces a string zeros up to the required minimum length)
	TCHAR FractionalPartBuffer[MinRequiredIntegralBufferSize];
	int32 FractionalPartLen = 0;
	if (InFormattingOptions.MinimumFractionalDigits > 0)
	{
		const int32 PaddingToApply = FMath::Min(InFormattingOptions.MinimumFractionalDigits, MaxFractionalPrintPrecision);
		for (int32 PaddingIndex = 0; PaddingIndex < PaddingToApply; ++PaddingIndex)
		{
			FractionalPartBuffer[FractionalPartLen++] = InFormattingRules.DigitCharacters[0];
		}
	}
	FractionalPartBuffer[FractionalPartLen] = TEXT('\0');

	BuildFinalString(bIsNegative, InFormattingOptions.AlwaysSign, InFormattingRules, IntegralPartBuffer, IntegralPartLen, FractionalPartBuffer, FractionalPartLen, OutString);
}

FString CultureInvariantDecimalToString(const double InVal, const TCHAR*& InBuffer, const int32 InBufferLen, const FDecimalNumberFormattingRules& InFormattingRules, const FNumberFormattingOptions& InFormattingOptions)
{
	if (!ensure(InBuffer && InBufferLen > 0))
	{
		return FString();
	}

	// Note: Does not consider max digits, this is by design as this method was created to support large floats greater than e18.
	TStringBuilder<128> OutStr;

	bool bUseGrouping = InFormattingOptions.UseGrouping && InFormattingRules.PrimaryGroupingSize > 0;
	uint8 NumIntegralDigits = static_cast<uint8>(FMath::Abs((FMath::LogX(10.0, InVal)))) + 1;
	uint8 NumUntilNextGroup = NumIntegralDigits % InFormattingRules.PrimaryGroupingSize;
	const TCHAR* InBufferEnd = InBuffer + InBufferLen;

	// Apply front padding
	const int32 PaddingToApply = FMath::Max(InFormattingOptions.MinimumIntegralDigits - InBufferLen, 0);
	for (int32 PaddingIndex = 0; PaddingIndex < PaddingToApply; ++PaddingIndex)
	{
		if (bUseGrouping && NumUntilNextGroup-- == 0)
		{
			OutStr += InFormattingRules.GroupingSeparatorCharacter;
			NumUntilNextGroup = InFormattingRules.SecondaryGroupingSize;
		}

		OutStr += InFormattingRules.DigitCharacters[0];
	}

	// Scrape negative, apply at end
	bool bIsNegative = false;
	static const TCHAR EuropeanNegativePrefix = TEXT('-');
	if (*InBuffer == EuropeanNegativePrefix)
	{
		bIsNegative = true;
		++InBuffer;
	}

	// Parse digits & decimal, no grouping on fractional
	bool bParsedFractional = false;
	uint8 FractionalDigitsPrinted = 0;
	while (InBuffer < InBufferEnd)
	{
		static const TCHAR EuropeanDecimal = TEXT('.');
		if (*InBuffer == EuropeanDecimal && InFormattingOptions.MaximumFractionalDigits > 0)
		{
			bParsedFractional = true;
			OutStr += InFormattingRules.DecimalSeparatorCharacter;
			++InBuffer;
			continue;
		}

		if (!bParsedFractional && bUseGrouping && NumUntilNextGroup-- == 0)
		{
			OutStr += InFormattingRules.GroupingSeparatorCharacter;
			NumUntilNextGroup = InFormattingRules.SecondaryGroupingSize - 1; // -1 to account for the digit we're about to print
		}

		// 48 for raw ascii -> int
		int32 CharacterIndex = (int32)InBuffer[0] - 48;
		if (ensure(CharacterIndex >= 0 && CharacterIndex < UE_ARRAY_COUNT(InFormattingRules.DigitCharacters)))
		{
			OutStr += InFormattingRules.DigitCharacters[CharacterIndex];
			FractionalDigitsPrinted += bParsedFractional ? 1 : 0;
			++InBuffer;
		}
	}

	// Apply back padding, if back isn't just zero
	double IntegralVal = 0.0;
	double FractionalVal = FMath::Modf(InVal, &IntegralVal);
	if (InFormattingOptions.MaximumFractionalDigits > FractionalDigitsPrinted)
	{
		if (!bParsedFractional)
		{
			OutStr += InFormattingRules.DecimalSeparatorCharacter;
		}

		if (FMath::Abs(FractionalVal) > 0.0)
		{
			const int32 BackPaddingToApply = InFormattingOptions.MaximumFractionalDigits - FractionalDigitsPrinted;
			for (int32 PaddingIndex = 0; PaddingIndex < BackPaddingToApply; ++PaddingIndex)
			{
				OutStr += InFormattingRules.DigitCharacters[0];
			}
		}
	}

	const FDecimalNumberSigningStrings SigningStrings(InFormattingRules, InFormattingOptions.AlwaysSign ? EDecimalNumberSigningStringsFlags::AlwaysSign : EDecimalNumberSigningStringsFlags::None);

	const FString& FinalPrefixStr = (bIsNegative) ? SigningStrings.GetNegativePrefixString() : SigningStrings.GetPositivePrefixString();
	const FString& FinalSuffixStr = (bIsNegative) ? SigningStrings.GetNegativeSuffixString() : SigningStrings.GetPositiveSuffixString();

	OutStr += FinalSuffixStr.IsEmpty() ? "" : FinalSuffixStr;
	if (OutStr.LastChar() != '\0')
	{
		OutStr += '\0';
	}

	return FinalPrefixStr.IsEmpty() ? OutStr.GetData() : FinalPrefixStr + OutStr.GetData();
}

void FractionalToString(const double InVal, const FDecimalNumberFormattingRules& InFormattingRules, FNumberFormattingOptions InFormattingOptions, FString& OutString)
{
	SanitizeNumberFormattingOptions(InFormattingOptions);

	if (FMath::IsNaN((float)InVal)) //@TODO: FLOATPRECISION: Need a double version?
	{
		OutString.Append(InFormattingRules.NaNString);
		return;
	}

	const bool bIsNegative = FMath::IsNegativeOrNegativeZero(InVal);

	double IntegralPart = 0.0;
	double FractionalPart = 0.0;
	FractionalToString_SplitAndRoundNumber(bIsNegative, InVal, InFormattingOptions.MaximumFractionalDigits, InFormattingOptions.RoundingMode, IntegralPart, FractionalPart);

	if (bIsNegative)
	{
		IntegralPart = -IntegralPart;
		FractionalPart = -FractionalPart;
	}

	// Check for float-> int overflow, fallback on regular lex if occurs
	// if fractional part overflows then we are losing precession but the number is still valid
	uint64 IntIntegralPart = static_cast<uint64>(IntegralPart);
	if (IntegralPart - static_cast<double>(IntIntegralPart) > UE_SMALL_NUMBER && bFastDecimalFormatLargeFloatSupport)
	{
		OutString = LexToSanitizedString(InVal);

		// Guard against 'inf', other non-decimal floats.
		if (OutString.IsNumeric())
		{
			const TCHAR* CultureInvariantDecimalBuffer = *OutString;
			OutString = CultureInvariantDecimalToString(InVal, CultureInvariantDecimalBuffer, OutString.Len(), InFormattingRules, InFormattingOptions);
		}
		return;
	}

	// Deal with the integral part (produces a string of the integral part, inserting group separators if requested and required, and padding as needed)
	TCHAR IntegralPartBuffer[MinRequiredIntegralBufferSize];
	const int32 IntegralPartLen = IntegralToString_Common(IntIntegralPart, InFormattingRules, InFormattingOptions, IntegralPartBuffer, UE_ARRAY_COUNT(IntegralPartBuffer));

	// Deal with the fractional part (produces a string of the fractional part, potentially padding with zeros up to InFormattingOptions.MaximumFractionalDigits)
	TCHAR FractionalPartBuffer[MinRequiredIntegralBufferSize];
	int32 FractionalPartLen = 0;
	if (FractionalPart != 0.0)
	{
<<<<<<< HEAD
		FractionalPartLen = IntegralToString_UInt64ToString(static_cast<uint64>(FractionalPart), false, 0, 0, TEXT(' '), InFormattingRules.DigitCharacters, 0, InFormattingOptions.MaximumFractionalDigits, FractionalPartBuffer, UE_ARRAY_COUNT(FractionalPartBuffer));
=======
		FractionalPartLen = IntegralToString_UInt64ToString(static_cast<uint64>(FractionalPart), false, 0, 0, 1, TEXT(' '), InFormattingRules.DigitCharacters, 0, InFormattingOptions.MaximumFractionalDigits, FractionalPartBuffer, UE_ARRAY_COUNT(FractionalPartBuffer));
>>>>>>> 4af6daef
	
		{
			// Pad the fractional part with any leading zeros that may have been lost when the number was split
			const int32 LeadingZerosToAdd = FMath::Min(InFormattingOptions.MaximumFractionalDigits - FractionalPartLen, MaxFractionalPrintPrecision - FractionalPartLen);
			if (LeadingZerosToAdd > 0)
			{
				FMemory::Memmove(FractionalPartBuffer + LeadingZerosToAdd, FractionalPartBuffer, FractionalPartLen * sizeof(TCHAR));

				for (int32 Index = 0; Index < LeadingZerosToAdd; ++Index)
				{
					FractionalPartBuffer[Index] = InFormattingRules.DigitCharacters[0];
				}

				FractionalPartLen += LeadingZerosToAdd;
			}
		}

		// Trim any trailing zeros back down to InFormattingOptions.MinimumFractionalDigits
		while (FractionalPartLen > InFormattingOptions.MinimumFractionalDigits && FractionalPartBuffer[FractionalPartLen - 1] == InFormattingRules.DigitCharacters[0])
		{
			--FractionalPartLen;
		}
	}
	FractionalPartBuffer[FractionalPartLen] = TCHAR('\0');

	// Pad the fractional part with any zeros that may have been missed so far
	{
		const int32 PaddingToApply = FMath::Min(InFormattingOptions.MinimumFractionalDigits - FractionalPartLen, MaxFractionalPrintPrecision - FractionalPartLen);
		for (int32 PaddingIndex = 0; PaddingIndex < PaddingToApply; ++PaddingIndex)
		{
			FractionalPartBuffer[FractionalPartLen++] = InFormattingRules.DigitCharacters[0];
		}
		FractionalPartBuffer[FractionalPartLen] = TCHAR('\0');
	}

	BuildFinalString(bIsNegative, InFormattingOptions.AlwaysSign, InFormattingRules, IntegralPartBuffer, IntegralPartLen, FractionalPartBuffer, FractionalPartLen, OutString);
}

enum class EDecimalNumberParseFlags : uint8
{
	None = 0,
	AllowLeadingSign = 1<<0,
	AllowTrailingSign = 1<<1,
	AllowDecimalSeparators = 1<<2,
	AllowGroupSeparators = 1<<3,
	TestLimits = 1<<4,
	ClampValue = 1<<5,
};
ENUM_CLASS_FLAGS(EDecimalNumberParseFlags);

struct FDecimalNumberSignParser
{
public:
	explicit FDecimalNumberSignParser(const FDecimalNumberFormattingRules& InFormattingRules)
		: Localized_DefaultSigned(InFormattingRules, EDecimalNumberSigningStringsFlags::None)
		, Localized_AlwaysSigned(InFormattingRules, EDecimalNumberSigningStringsFlags::AlwaysSign)
		, ASCII_DefaultSigned(InFormattingRules, EDecimalNumberSigningStringsFlags::UseASCIISigns)
		, ASCII_AlwaysSigned(InFormattingRules, EDecimalNumberSigningStringsFlags::AlwaysSign | EDecimalNumberSigningStringsFlags::UseASCIISigns)
	{
	}

	bool ParseLeadingSign(const TCHAR*& InBuffer, bool& OutIsNegative) const
	{
		return ParseSigningStringImpl(InBuffer, OutIsNegative, Localized_DefaultSigned.GetPositivePrefixString(), false)
			|| ParseSigningStringImpl(InBuffer, OutIsNegative, Localized_DefaultSigned.GetNegativePrefixString(), true)
			|| ParseSigningStringImpl(InBuffer, OutIsNegative, Localized_AlwaysSigned.GetPositivePrefixString(), false)
			|| ParseSigningStringImpl(InBuffer, OutIsNegative, Localized_AlwaysSigned.GetNegativePrefixString(), true)
			|| ParseSigningStringImpl(InBuffer, OutIsNegative, ASCII_DefaultSigned.GetPositivePrefixString(), false)
			|| ParseSigningStringImpl(InBuffer, OutIsNegative, ASCII_DefaultSigned.GetNegativePrefixString(), true)
			|| ParseSigningStringImpl(InBuffer, OutIsNegative, ASCII_AlwaysSigned.GetPositivePrefixString(), false)
			|| ParseSigningStringImpl(InBuffer, OutIsNegative, ASCII_AlwaysSigned.GetNegativePrefixString(), true);
	}

	bool ParseTrailingSign(const TCHAR*& InBuffer, bool& OutIsNegative) const
	{
		return ParseSigningStringImpl(InBuffer, OutIsNegative, Localized_DefaultSigned.GetPositiveSuffixString(), false)
			|| ParseSigningStringImpl(InBuffer, OutIsNegative, Localized_DefaultSigned.GetNegativeSuffixString(), true)
			|| ParseSigningStringImpl(InBuffer, OutIsNegative, Localized_AlwaysSigned.GetPositiveSuffixString(), false)
			|| ParseSigningStringImpl(InBuffer, OutIsNegative, Localized_AlwaysSigned.GetNegativeSuffixString(), true)
			|| ParseSigningStringImpl(InBuffer, OutIsNegative, ASCII_DefaultSigned.GetPositiveSuffixString(), false)
			|| ParseSigningStringImpl(InBuffer, OutIsNegative, ASCII_DefaultSigned.GetNegativeSuffixString(), true)
			|| ParseSigningStringImpl(InBuffer, OutIsNegative, ASCII_AlwaysSigned.GetPositiveSuffixString(), false)
			|| ParseSigningStringImpl(InBuffer, OutIsNegative, ASCII_AlwaysSigned.GetNegativeSuffixString(), true);
	}

private:
	static bool ParseSigningStringImpl(const TCHAR*& InBuffer, bool& OutIsNegative, const FString& InSigningString, const bool bSigningStringIsNegative)
	{
		if (InSigningString.Len() > 0 && FCString::Strncmp(InBuffer, *InSigningString, InSigningString.Len()) == 0)
		{
			OutIsNegative |= bSigningStringIsNegative;
			InBuffer += InSigningString.Len();
			return true;
		}
		return false;
	}

	const FDecimalNumberSigningStrings Localized_DefaultSigned;
	const FDecimalNumberSigningStrings Localized_AlwaysSigned;
	const FDecimalNumberSigningStrings ASCII_DefaultSigned;
	const FDecimalNumberSigningStrings ASCII_AlwaysSigned;
};

bool StringToIntegral_StringToUInt64(const TCHAR*& InBuffer, const TCHAR* InBufferEnd, const FDecimalNumberFormattingRules& InFormattingRules, const FDecimalNumberSignParser& InSignParser, const EDecimalNumberParseFlags& InParseFlags, const int32 InMaxDigitsToParse, bool& OutIsNegative, bool& OutIsOverflow, uint64& OutVal, uint8& OutDigitCount)
{
	OutIsNegative = false;
	OutIsOverflow = false;
	OutVal = 0;
	OutDigitCount = 0;

	// Empty string?
	if (*InBuffer == 0)
	{
		return true;
	}

	// Parse the leading sign (if present)
	if (InSignParser.ParseLeadingSign(InBuffer, OutIsNegative) && !EnumHasAnyFlags(InParseFlags, EDecimalNumberParseFlags::AllowLeadingSign))
	{
		return false;
	}

	const bool bTestForOverflow = EnumHasAnyFlags(InParseFlags, EDecimalNumberParseFlags::TestLimits | EDecimalNumberParseFlags::ClampValue);

	// Parse the number, stopping once we find the end of the string or a decimal separator
	static const TCHAR EuropeanNumerals[] = { TEXT('0'), TEXT('1'), TEXT('2'), TEXT('3'), TEXT('4'), TEXT('5'), TEXT('6'), TEXT('7'), TEXT('8'), TEXT('9') };
	bool bFoundUnexpectedNonNumericCharacter = false;
	while (InBuffer < InBufferEnd && *InBuffer != InFormattingRules.DecimalSeparatorCharacter)
	{
		// Skip group separators
		if (*InBuffer == InFormattingRules.GroupingSeparatorCharacter)
		{
			if (!EnumHasAnyFlags(InParseFlags, EDecimalNumberParseFlags::AllowGroupSeparators))
			{
				return false;
			}
			++InBuffer;
			continue;
		}

		// Process numeric characters (also test European numerals in case they were used by a language that doesn't normally use them)
		bool bValidChar = false;
		for (int32 CharIndex = 0; CharIndex < UE_ARRAY_COUNT(InFormattingRules.DigitCharacters); ++CharIndex)
		{
			if ((*InBuffer == InFormattingRules.DigitCharacters[CharIndex]) || (*InBuffer == EuropeanNumerals[CharIndex]))
			{
				++InBuffer;
				if (OutDigitCount < InMaxDigitsToParse)
				{
					++OutDigitCount;
					uint64 NewVal = (OutVal * 10) + CharIndex;
					if (bTestForOverflow && NewVal <= OutVal && OutVal != 0)
					{
						OutIsOverflow = true;
						if (EnumHasAnyFlags(InParseFlags, EDecimalNumberParseFlags::TestLimits))
						{
							return false;
						}
					}
					OutVal = NewVal;
				}
				else if (bTestForOverflow)
				{
					// Found a number too big to be represented
					OutIsOverflow = true;
					if (EnumHasAnyFlags(InParseFlags, EDecimalNumberParseFlags::TestLimits))
					{
						return false;
					}
				}
				bValidChar = true;
				break;
			}
		}

		// Found an non-numeric character?
		if (!bValidChar)
		{
			bFoundUnexpectedNonNumericCharacter = true;
			break;
		}
	}

	// Walk over the decimal separator
	if (*InBuffer == InFormattingRules.DecimalSeparatorCharacter)
	{
		if (!EnumHasAnyFlags(InParseFlags, EDecimalNumberParseFlags::AllowDecimalSeparators))
		{
			return false;
		}
		++InBuffer;
	}

	// Parse the trailing sign (if present)
	if (InSignParser.ParseTrailingSign(InBuffer, OutIsNegative))
	{
		// The unexpected character was the trailing sign - clear that flag
		bFoundUnexpectedNonNumericCharacter = false;

		if (!EnumHasAnyFlags(InParseFlags, EDecimalNumberParseFlags::AllowTrailingSign))
		{
			return false;
		}
	}

	return !bFoundUnexpectedNonNumericCharacter;
}

FORCEINLINE bool StringToIntegral_Common(const TCHAR*& InBuffer, const TCHAR* InBufferEnd, const FDecimalNumberFormattingRules& InFormattingRules, const FNumberParsingOptions& InParsingOptions, const FDecimalNumberSignParser& InSignParser, bool& OutIsNegative, bool& OutIsOverflow, uint64& OutVal, uint8& OutDigitCount)
{
	return StringToIntegral_StringToUInt64(
		InBuffer, 
		InBufferEnd, 
		InFormattingRules, 
		InSignParser, 
		EDecimalNumberParseFlags::AllowLeadingSign | EDecimalNumberParseFlags::AllowTrailingSign | EDecimalNumberParseFlags::AllowDecimalSeparators
			| (InParsingOptions.UseGrouping ? EDecimalNumberParseFlags::AllowGroupSeparators : EDecimalNumberParseFlags::None)
			| (InParsingOptions.InsideLimits ? EDecimalNumberParseFlags::TestLimits : EDecimalNumberParseFlags::None)
			| (InParsingOptions.UseClamping ? EDecimalNumberParseFlags::ClampValue : EDecimalNumberParseFlags::None),
		MaxIntegralPrintLength,
		OutIsNegative,
		OutIsOverflow,
		OutVal, 
		OutDigitCount
		);
}

bool StringToIntegral(const TCHAR* InStr, const int32 InStrLen, const FDecimalNumberFormattingRules& InFormattingRules, const FNumberParsingOptions& InParsingOptions, const FDecimalNumberIntegralLimits& InLimits, bool& OutIsNegative, uint64& OutVal, int32* OutParsedLen)
{
	const TCHAR* Buffer = InStr;
	const TCHAR* BufferEnd = InStr + InStrLen;
	const FDecimalNumberSignParser SignParser(InFormattingRules);

	// Parse the integral part of the number
	bool bIsOverflow = false;
	uint8 IntegralPartDigitCount = 0;
	bool bResult = StringToIntegral_Common(Buffer, BufferEnd, InFormattingRules, InParsingOptions, SignParser, OutIsNegative, bIsOverflow, OutVal, IntegralPartDigitCount);

	// A number can only be valid if we actually parsed some digits
	bResult &= IntegralPartDigitCount > 0;

	if (bResult && InParsingOptions.InsideLimits)
	{
		bResult &= !bIsOverflow;
		if (InLimits.bIsNumericSigned)
		{
			uint64 NegativeMinLimit = OutIsNegative ? InLimits.NumericLimitLowest * -1 : InLimits.NumericLimitMax;	//ie. -128 * -1 == 128 | 127
			bResult &= OutVal <= NegativeMinLimit;
		}
		else
		{
			bResult &= !OutIsNegative;
			bResult &= OutVal <= InLimits.NumericLimitMax;
		}
	}

	if (bResult && InParsingOptions.UseClamping)
	{
		if (bIsOverflow)
		{
			OutVal = OutIsNegative ? uint64(InLimits.NumericLimitLowest * -1) : InLimits.NumericLimitMax;
		}
		else
		{
			OutVal = FMath::Clamp<uint64>(OutVal, 0, OutIsNegative ? (InLimits.NumericLimitLowest * -1) : InLimits.NumericLimitMax);
		}
	}

	// Only fill in the length if we actually parsed some digits
	if (IntegralPartDigitCount > 0 && OutParsedLen)
	{
		*OutParsedLen = UE_PTRDIFF_TO_INT32(Buffer - InStr);
	}

	return bResult;
}

bool StringToCultureInvariantDecimal(const TCHAR*& InBuffer, const TCHAR* InBufferEnd, const FDecimalNumberFormattingRules& InFormattingRules, const FNumberParsingOptions& InParsingOptions, const FDecimalNumberSignParser& InSignParser, TStringBuilder<128>& OutInvariantDecimal)
{
	// Empty string?
	if (*InBuffer == 0)
	{
		return true;
	}

	EDecimalNumberParseFlags InParseFlags = EDecimalNumberParseFlags::AllowLeadingSign | EDecimalNumberParseFlags::AllowTrailingSign | EDecimalNumberParseFlags::AllowDecimalSeparators
		| (InParsingOptions.UseGrouping ? EDecimalNumberParseFlags::AllowGroupSeparators : EDecimalNumberParseFlags::None)
		| (InParsingOptions.InsideLimits ? EDecimalNumberParseFlags::TestLimits : EDecimalNumberParseFlags::None)
		| (InParsingOptions.UseClamping ? EDecimalNumberParseFlags::ClampValue : EDecimalNumberParseFlags::None);

	// Parse the leading sign (if present)
	bool bIsNegative = false;
	InSignParser.ParseLeadingSign(InBuffer, bIsNegative);

	static const TCHAR InvariantNegativePrefix = TEXT('-');
	if (bIsNegative)
	{
		OutInvariantDecimal += InvariantNegativePrefix;
	}

	// Parse the number, stopping once we find the end of the string or a decimal separator
	static const TCHAR EuropeanNumerals[] = { TEXT('0'), TEXT('1'), TEXT('2'), TEXT('3'), TEXT('4'), TEXT('5'), TEXT('6'), TEXT('7'), TEXT('8'), TEXT('9') };
	bool bFoundUnexpectedNonNumericCharacter = false;
	while (InBuffer < InBufferEnd)
	{
		// Skip group separators
		if (*InBuffer == InFormattingRules.GroupingSeparatorCharacter)
		{
			if (!EnumHasAnyFlags(InParseFlags, EDecimalNumberParseFlags::AllowGroupSeparators))
			{
				return false;
			}
			++InBuffer;
			continue;
		}

		// Walk over the decimal separator
		static const TCHAR InvariantDecimal = TEXT('.');
		if (*InBuffer == InFormattingRules.DecimalSeparatorCharacter)
		{
			if (!EnumHasAnyFlags(InParseFlags, EDecimalNumberParseFlags::AllowDecimalSeparators))
			{
				return false;
			}
			++InBuffer;
			OutInvariantDecimal += InvariantDecimal;
			continue;
		}

		// Process numeric characters (also test European numerals in case they were used by a language that doesn't normally use them)
		bool bValidChar = false;
		for (int32 CharIndex = 0; CharIndex < UE_ARRAY_COUNT(InFormattingRules.DigitCharacters); ++CharIndex)
		{
			if ((*InBuffer == InFormattingRules.DigitCharacters[CharIndex]) || (*InBuffer == EuropeanNumerals[CharIndex]))
			{
				// We don't consider MaxIntegralPrintLength, since this method is used to deal with large string to string values
				++InBuffer;
				OutInvariantDecimal += EuropeanNumerals[CharIndex];
				bValidChar = true;
				break;
			}
		}

		// Found an non-numeric character?
		if (!bValidChar)
		{
			bFoundUnexpectedNonNumericCharacter = true;
			break;
		}
	}

	// Parse the trailing sign (if present)
	if (InSignParser.ParseTrailingSign(InBuffer, bIsNegative))
	{
		// The unexpected character was the trailing sign - clear that flag
		bFoundUnexpectedNonNumericCharacter = false;
	}

	if (OutInvariantDecimal.LastChar() != '\0')
	{
		OutInvariantDecimal += '\0';
	}

	return !bFoundUnexpectedNonNumericCharacter;
}

bool StringToFractional(const TCHAR* InStr, const int32 InStrLen, const FDecimalNumberFormattingRules& InFormattingRules, const FNumberParsingOptions& InParsingOptions, const FDecimalNumberFractionalLimits& InLimits, double& OutVal, int32* OutParsedLen)
{
	const TCHAR* Buffer = InStr;
	const TCHAR* BufferEnd = InStr + InStrLen;
	const FDecimalNumberSignParser SignParser(InFormattingRules);

	// Parse the integral part of the number, if this succeeds then Buffer will be pointing at the first digit past the decimal separator
	bool bIntegralPartIsNegative = false;
	bool bIntegralPartIsOverflow = false;
	uint64 IntegralPart = 0;
	uint8 IntegralPartDigitCount = 0;
	bool bResult = StringToIntegral_Common(Buffer, BufferEnd, InFormattingRules, InParsingOptions, SignParser, bIntegralPartIsNegative, bIntegralPartIsOverflow, IntegralPart, IntegralPartDigitCount);
	bResult &= !bIntegralPartIsOverflow;

	if (bIntegralPartIsOverflow && bFastDecimalFormatLargeFloatSupport)
	{
		const TCHAR* InvariantBuffer = InStr;
		TStringBuilder<128> InvariantDecimal;
		if (StringToCultureInvariantDecimal(InvariantBuffer, BufferEnd, InFormattingRules, InParsingOptions, SignParser, InvariantDecimal))
		{
			LexFromString(OutVal, InvariantDecimal.GetData());

			// We overflowed, so have callers act as if string length hasn't changed
			*OutParsedLen = InStrLen;
			return true;
		}
	}

	// Parse the fractional part of the number
	bool bFractionPartIsNegative = false;
	bool bFractionPartIsOverflow = false;
	uint64 FractionalPart = 0;
	uint8 FractionalPartDigitCount = 0;
	if (bResult && Buffer > InStr && *(Buffer - 1) == InFormattingRules.DecimalSeparatorCharacter)
	{
		// Only parse the fractional part of the number if the preceding character was a decimal separator
		bResult &= StringToIntegral_StringToUInt64(Buffer, BufferEnd, InFormattingRules, SignParser, EDecimalNumberParseFlags::AllowTrailingSign, MaxFractionalPrintPrecision, bFractionPartIsNegative, bFractionPartIsOverflow, FractionalPart, FractionalPartDigitCount);
		// if bFractionPartIsOverflow then we are losing precession but the number is still valid (and should be bellow MaxFractionalPrintPrecision)
	}

	// A number can only be valid if we actually parsed some digits
	const uint8 TotalDigitCount = IntegralPartDigitCount + FractionalPartDigitCount;
	bResult &= TotalDigitCount > 0;

	// Build the final number
	OutVal = static_cast<double>(IntegralPart);
	OutVal += (static_cast<double>(FractionalPart) / (double)Pow10Table[FractionalPartDigitCount]);
	OutVal *= ((bIntegralPartIsNegative || bFractionPartIsNegative) ? -1.0 : 1.0);
	

	if (bResult && InParsingOptions.InsideLimits)
	{
		bResult &= OutVal >= InLimits.NumericLimitLowest && OutVal <= InLimits.NumericLimitMax;
	}

	if (bResult && InParsingOptions.UseClamping)
	{
		OutVal = FMath::Clamp(OutVal, InLimits.NumericLimitLowest, InLimits.NumericLimitMax);
	}

	// Only fill in the length if we actually parsed some digits
	if (TotalDigitCount > 0 && OutParsedLen)
	{
		*OutParsedLen = UE_PTRDIFF_TO_INT32(Buffer - InStr);
	}

	return bResult;
}

} // namespace Internal

const FDecimalNumberFormattingRules& GetCultureAgnosticFormattingRules()
{
	auto BuildAgnosticFormattingRules = []()
	{
		FDecimalNumberFormattingRules AgnosticFormattingRules;
		AgnosticFormattingRules.NaNString = TEXT("NaN");
		AgnosticFormattingRules.NegativePrefixString = TEXT("-");
		AgnosticFormattingRules.PlusString = TEXT("+");
		AgnosticFormattingRules.MinusString = TEXT("-");
		AgnosticFormattingRules.GroupingSeparatorCharacter = TEXT(',');
		AgnosticFormattingRules.DecimalSeparatorCharacter = TEXT('.');
		AgnosticFormattingRules.PrimaryGroupingSize = 3;
		AgnosticFormattingRules.SecondaryGroupingSize = 3;
		return AgnosticFormattingRules;
	};

	static const FDecimalNumberFormattingRules CultureAgnosticFormattingRules = BuildAgnosticFormattingRules();
	return CultureAgnosticFormattingRules;
}

uint64 Pow10(const int32 InExponent)
{
	const int32 ClampedExponent = FMath::Min(InExponent, Internal::MaxFractionalPrintPrecision);
	return Internal::Pow10Table[ClampedExponent];
}

} // namespace FastDecimalFormat<|MERGE_RESOLUTION|>--- conflicted
+++ resolved
@@ -567,11 +567,7 @@
 	int32 FractionalPartLen = 0;
 	if (FractionalPart != 0.0)
 	{
-<<<<<<< HEAD
-		FractionalPartLen = IntegralToString_UInt64ToString(static_cast<uint64>(FractionalPart), false, 0, 0, TEXT(' '), InFormattingRules.DigitCharacters, 0, InFormattingOptions.MaximumFractionalDigits, FractionalPartBuffer, UE_ARRAY_COUNT(FractionalPartBuffer));
-=======
 		FractionalPartLen = IntegralToString_UInt64ToString(static_cast<uint64>(FractionalPart), false, 0, 0, 1, TEXT(' '), InFormattingRules.DigitCharacters, 0, InFormattingOptions.MaximumFractionalDigits, FractionalPartBuffer, UE_ARRAY_COUNT(FractionalPartBuffer));
->>>>>>> 4af6daef
 	
 		{
 			// Pad the fractional part with any leading zeros that may have been lost when the number was split
