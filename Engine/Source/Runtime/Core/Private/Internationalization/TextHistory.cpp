--- conflicted
+++ resolved
@@ -192,12 +192,6 @@
 				const FString FullNamespace = TextNamespaceUtil::BuildFullNamespace(Namespace, PackageNamespace);
 				if (!Namespace.Equals(FullNamespace, ESearchCase::CaseSensitive))
 				{
-<<<<<<< HEAD
-					// We may assign a new key when saving if we don't have the correct package namespace in order to avoid identity conflicts when instancing (which duplicates without any special flags)
-					// This can happen if an asset was duplicated (and keeps the same keys) but later both assets are instanced into the same world (causing them to both take the worlds package id, and conflict with each other)
-					Namespace = FullNamespace;
-					Key = FGuid::NewGuid().ToString();
-=======
 					if (Ar.IsCooking())
 					{
 						const FString CurPackageNamespace = TextNamespaceUtil::ExtractPackageNamespace(Namespace);
@@ -211,7 +205,6 @@
 						Namespace = FullNamespace;
 						Key = FGuid::NewGuid().ToString();
 					}
->>>>>>> f00d6e77
 				}
 			}
 		}
