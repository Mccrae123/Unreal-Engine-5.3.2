// Copyright Epic Games, Inc. All Rights Reserved.

#include "Logging/LogMacros.h"
#include "CoreGlobals.h"
#include "HAL/Platform.h"
#include "Misc/ScopeLock.h"
#include "Misc/OutputDeviceRedirector.h"
#include "Misc/FeedbackContext.h"
#include "Misc/VarargsHelper.h"
#include "Stats/Stats.h"
#include "ProfilingDebugging/CsvProfiler.h"

void StaticFailDebugV(const TCHAR* Error, const ANSICHAR* Expression, const ANSICHAR* File, int32 Line, bool bIsEnsure, void* ProgramCounter, const TCHAR* DescriptionFormat, va_list DescriptionArgs);

CSV_DEFINE_CATEGORY(FMsgLogf, true);

void FMsg::LogfImpl(const ANSICHAR* File, int32 Line, const FLogCategoryName& Category, ELogVerbosity::Type Verbosity, const TCHAR* Fmt, ...)
{
#if !NO_LOGGING
	if (LIKELY(Verbosity != ELogVerbosity::Fatal))
	{
		// SetColour is routed to GWarn just like the other verbosities and handled in the
		// device that does the actual printing.
		FOutputDevice* LogOverride = nullptr;
		switch (Verbosity)
		{
		case ELogVerbosity::Error:
		case ELogVerbosity::Warning:
		case ELogVerbosity::Display:
		case ELogVerbosity::SetColor:
			LogOverride = GWarn;
			break;
		default:
			break;
		}
		GROWABLE_LOGF(LogOverride	? LogOverride->Log(Category, Verbosity, Buffer)
									: GLog->RedirectLog(Category, Verbosity, Buffer))
	}
	else
	{
		va_list Args;
		va_start(Args, Fmt);
		StaticFailDebugV(TEXT("Fatal error:"), "", File, Line, /*bIsEnsure*/ false, PLATFORM_RETURN_ADDRESS(), Fmt, Args);
		va_end(Args);
		va_start(Args, Fmt);
		FDebug::AssertFailedV("", File, Line, Fmt, Args);
		va_end(Args);
	}
#endif
}

void FMsg::LogV(const ANSICHAR* File, int32 Line, const FLogCategoryName& Category, ELogVerbosity::Type Verbosity, const TCHAR* Fmt, va_list Args)
{
#if !NO_LOGGING
	LLM_SCOPE_BYNAME("EngineMisc/FMsgLogf")
	QUICK_SCOPE_CYCLE_COUNTER(STAT_FMsgLogf);
	CSV_CUSTOM_STAT(FMsgLogf, FMsgLogfCount, 1, ECsvCustomStatOp::Accumulate);

	if (LIKELY(Verbosity != ELogVerbosity::Fatal))
	{
		TStringBuilder<512> Buffer;
		Buffer.AppendV(Fmt, Args);
		const TCHAR* Message = *Buffer;
		FOutputDevice* OutputDevice = nullptr;
		switch (Verbosity)
		{
		case ELogVerbosity::Error:
		case ELogVerbosity::Warning:
		case ELogVerbosity::Display:
		case ELogVerbosity::SetColor:
			OutputDevice = GWarn;
			break;
		default:
			break;
		}
<<<<<<< HEAD
		(OutputDevice ? OutputDevice : GLog)->Serialize(Message, Verbosity, Category);
=======

		// Logging is always done in the open as we want logs even with transactionalized code.
		AutoRTFM::Open([OutputDevice, Message, Verbosity, Category]
		{
			(OutputDevice ? OutputDevice : GLog)->Serialize(Message, Verbosity, Category);
		});
>>>>>>> 4af6daef
	}
	else
	{
		StaticFailDebugV(TEXT("Fatal error:"), "", File, Line, /*bIsEnsure*/ false, PLATFORM_RETURN_ADDRESS(), Fmt, Args);
	}
#endif
}

void FMsg::Logf_InternalImpl(const ANSICHAR* File, int32 Line, const FLogCategoryName& Category, ELogVerbosity::Type Verbosity, const TCHAR* Fmt, ...)
{
#if !NO_LOGGING
	va_list Args;
	va_start(Args, Fmt);
	LogV(File, Line, Category, Verbosity, Fmt, Args);
	va_end(Args);
#endif
}

/** Sends a formatted message to a remote tool. */
void VARARGS FMsg::SendNotificationStringfImpl( const TCHAR *Fmt, ... )
{
	GROWABLE_LOGF(SendNotificationString(Buffer));
}

void FMsg::SendNotificationString( const TCHAR* Message )
{
	FPlatformMisc::LowLevelOutputDebugString(Message);
}<|MERGE_RESOLUTION|>--- conflicted
+++ resolved
@@ -73,16 +73,12 @@
 		default:
 			break;
 		}
-<<<<<<< HEAD
-		(OutputDevice ? OutputDevice : GLog)->Serialize(Message, Verbosity, Category);
-=======
 
 		// Logging is always done in the open as we want logs even with transactionalized code.
 		AutoRTFM::Open([OutputDevice, Message, Verbosity, Category]
 		{
 			(OutputDevice ? OutputDevice : GLog)->Serialize(Message, Verbosity, Category);
 		});
->>>>>>> 4af6daef
 	}
 	else
 	{
