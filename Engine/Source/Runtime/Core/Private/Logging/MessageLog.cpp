--- conflicted
+++ resolved
@@ -147,11 +147,8 @@
 	checkf(false, 
 		TEXT("[Deprecated] FMessageLog::CriticalError has been deprecated. Please update callsites. The original error message: \n%s"), 
 		*InMessage.ToString());
-<<<<<<< HEAD
-=======
-
-	LLM_SCOPE_BYTAG(EngineMisc_MessageLog);
->>>>>>> 4af6daef
+
+	LLM_SCOPE_BYTAG(EngineMisc_MessageLog);
 	
 	TSharedRef<FTokenizedMessage> Message = FTokenizedMessage::Create(EMessageSeverity::Error, InMessage);
 	Messages.Add(Message);
@@ -239,11 +236,8 @@
 
 void FMessageLog::SetCurrentPage(const FText& InLabel)
 {
-<<<<<<< HEAD
-=======
-	LLM_SCOPE_BYTAG(EngineMisc_MessageLog);
-	
->>>>>>> 4af6daef
+	LLM_SCOPE_BYTAG(EngineMisc_MessageLog);
+	
 	Flush();
 	MessageLog->SetCurrentPage(InLabel);
 }
