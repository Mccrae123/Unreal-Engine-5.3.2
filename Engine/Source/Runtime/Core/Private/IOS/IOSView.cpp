--- conflicted
+++ resolved
@@ -24,8 +24,6 @@
 + (IndexedPosition *)positionWithIndex:(NSUInteger)index;
 @end
 
-<<<<<<< HEAD
-=======
 @interface IndexedRange : UITextRange {
 	NSRange _range;
 }
@@ -76,7 +74,6 @@
 
 @synthesize SwapCount, OnScreenColorRenderBuffer, OnScreenColorRenderBufferMSAA, markedTextStyle;
 
->>>>>>> aaefee4c
 /**
  * @return The Layer Class for the window
  */
