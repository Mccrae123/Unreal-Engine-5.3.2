--- conflicted
+++ resolved
@@ -100,7 +100,6 @@
 FStaticSelfRegisteringExec_Dev::FStaticSelfRegisteringExec_Dev(bool (*InStaticExecFunc)(UWorld* Inworld, const TCHAR* Cmd,FOutputDevice& Ar))
 	: StaticExecFunc(InStaticExecFunc)
 {}
-<<<<<<< HEAD
 
 bool FStaticSelfRegisteringExec_Dev::Exec_Dev(UWorld* InWorld, const TCHAR* Cmd, FOutputDevice& Ar)
 {
@@ -111,18 +110,6 @@
 	: StaticExecFunc(InStaticExecFunc)
 {}
 
-=======
-
-bool FStaticSelfRegisteringExec_Dev::Exec_Dev(UWorld* InWorld, const TCHAR* Cmd, FOutputDevice& Ar)
-{
-	return (*StaticExecFunc)(InWorld, Cmd, Ar);
-}
-
-FStaticSelfRegisteringExec_Editor::FStaticSelfRegisteringExec_Editor(bool (*InStaticExecFunc)(UWorld* Inworld, const TCHAR* Cmd, FOutputDevice& Ar))
-	: StaticExecFunc(InStaticExecFunc)
-{}
-
->>>>>>> 4af6daef
 bool FStaticSelfRegisteringExec_Editor::Exec_Editor(UWorld* InWorld, const TCHAR* Cmd, FOutputDevice& Ar)
 {
 	return (*StaticExecFunc)(InWorld, Cmd, Ar);
@@ -211,7 +198,6 @@
 }
 
 bool WillNeedAudioVisualData()
-<<<<<<< HEAD
 {
 	class ITargetPlatformManagerModule* SingletonInterface = GetTargetPlatformManager();
 #if WITH_ENGINE
@@ -234,40 +220,6 @@
 	// default to needing AV data because some commandlets may need the data for processing - otherwise we could use "FApp::CanEverRender() || FApp::CanEverRenderAudio()"
 	return true;
 }
-
-//-----------------------------------------------------------------------------
-
-PRAGMA_DISABLE_DEPRECATION_WARNINGS
-
-class FCoreTicker : public FTicker {};
-
-FTicker& FTicker::GetCoreTicker()
-=======
->>>>>>> 4af6daef
-{
-	class ITargetPlatformManagerModule* SingletonInterface = GetTargetPlatformManager();
-#if WITH_ENGINE
-	// quick check to see if we are targeting non-running platforms
-	if (SingletonInterface && SingletonInterface->RestrictFormatsToRuntimeOnly() == false)
-	{
-		for (ITargetPlatform* Platform : SingletonInterface->GetActiveTargetPlatforms())
-		{
-			if (Platform->AllowAudioVisualData())
-			{
-				return true;
-			}
-		}
-
-		// if nothing in the loop above returned true, then we don't need AV data
-		return false;
-	}
-#endif
-
-	// default to needing AV data because some commandlets may need the data for processing - otherwise we could use "FApp::CanEverRender() || FApp::CanEverRenderAudio()"
-	return true;
-}
-
-PRAGMA_ENABLE_DEPRECATION_WARNINGS
 
 /*----------------------------------------------------------------------------
 	Runtime functions.
@@ -564,7 +516,6 @@
 		TCHAR TempStr[TempStrSize];
 		GET_VARARGS(TempStr, TempStrSize, TempStrSize - 1, FormattedMsg, FormattedMsg);
 		UE_LOG(LogCore, Error, TEXT("%s"), TempStr);
-<<<<<<< HEAD
 	}
 }
 #endif
@@ -590,33 +541,6 @@
 		bSetNamedEventsEnabled = false;
 	}
 }
-=======
-	}
-}
-#endif
-
-static bool GAutoEnableNamedEventsWhenProfiling = false;
-static FAutoConsoleVariableRef GCVarAutoEnableNamedEventsWhenProfiling(
-	TEXT("stats.AutoEnableNamedEventsWhenProfiling"),
-	GAutoEnableNamedEventsWhenProfiling,
-	TEXT("If 1, toggles named events on when a profiler is detected and capturing. Toggles named events off if 0 or when profiling stops."),
-	ECVF_Default
-);
-
-void FAutoNamedEventsToggler::Update(bool bIsProfiling)
-{
-	if (bIsProfiling && !bSetNamedEventsEnabled && GAutoEnableNamedEventsWhenProfiling)
-	{
-		++GCycleStatsShouldEmitNamedEvents;
-		bSetNamedEventsEnabled = true;
-	}
-	else if (!bIsProfiling && bSetNamedEventsEnabled)
-	{
-		GCycleStatsShouldEmitNamedEvents = FMath::Max(0, GCycleStatsShouldEmitNamedEvents - 1);
-		bSetNamedEventsEnabled = false;
-	}
-}
->>>>>>> 4af6daef
 
 static FAutoConsoleCommand GSetStatsNamedEventsCmd(
 	TEXT("stats.NamedEvents"),
