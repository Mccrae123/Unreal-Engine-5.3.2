--- conflicted
+++ resolved
@@ -649,21 +649,12 @@
 
 #ifdef FILTER_COMMANDLINE_LOGGING
 /**
-<<<<<<< HEAD
-* When overriding this setting make sure that your define looks like the following in your .cs file:
-*
-*		OutCPPEnvironmentConfiguration.Definitions.Add("FILTER_COMMANDLINE_LOGGING=\"-arg1 -arg2 -arg3 -arg4\"");
-*
-* The important part is the \" as they quotes get stripped off by the compiler without them
-*/
-=======
  * When overriding this setting make sure that your define looks like the following in your .cs file:
  *
  *		OutCPPEnvironmentConfiguration.Definitions.Add("FILTER_COMMANDLINE_LOGGING=\"-arg1 -arg2 -arg3 -arg4\"");
  *
  * The important part is the \" as they quotes get stripped off by the compiler without them
  */
->>>>>>> e58dcb1b
 const TCHAR* FilterForLoggingList = TEXT(FILTER_COMMANDLINE_LOGGING);
 #else
 const TCHAR* FilterForLoggingList = TEXT("");
