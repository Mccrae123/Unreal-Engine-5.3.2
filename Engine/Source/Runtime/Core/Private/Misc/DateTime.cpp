// Copyright Epic Games, Inc. All Rights Reserved.
#include "Misc/DateTime.h"
#include "CoreGlobals.h"
#include "HAL/PlatformTime.h"
#include "Templates/TypeHash.h"
#include "UObject/PropertyPortFlags.h"
#include "Misc/CoreDelegates.h"

#if USE_ESTIMATED_UTCNOW
#include "HAL/IConsoleManager.h"

static TAutoConsoleVariable<int32> CVarEstimatedUtcNowRebaseTimeSeconds(
	TEXT("time.EstimatedUtcNowRebaseTimeSeconds"),
	600,
	TEXT("Number of seconds before rebasing EstimatedUtcNow() "),
	ECVF_ReadOnly
);

static volatile int32 RebaseEstimatedUtcNowViaDelegate = false;
#endif // #if USE_ESTIMATED_UTCNOW

/* FDateTime constants
 *****************************************************************************/

const int32 FDateTime::DaysPerMonth[] = { 0, 31, 28, 31, 30, 31, 30, 31, 31, 30, 31, 30, 31 };
const int32 FDateTime::DaysToMonth[] = { 0, 31, 59, 90, 120, 151, 181, 212, 243, 273, 304, 334, 365 };

const TCHAR* FDateTime::ShortDayNames[] = { TEXT("Mon"), TEXT("Tue"), TEXT("Wed"), TEXT("Thu"), TEXT("Fri"), TEXT("Sat"), TEXT("Sun") };
const TCHAR* FDateTime::LongDayNames[] = { TEXT("Monday"), TEXT("Tuesday"), TEXT("Wednesday"), TEXT("Thursday"), TEXT("Friday"), TEXT("Saturday"), TEXT("Sunday") };

const TCHAR* FDateTime::ShortMonthNames[] = { TEXT("Jan"), TEXT("Feb"), TEXT("Mar"), TEXT("Apr"), TEXT("May"), TEXT("Jun"), TEXT("Jul"), TEXT("Aug"), TEXT("Sep"), TEXT("Oct"), TEXT("Nov"), TEXT("Dec") };
const TCHAR* FDateTime::LongMonthNames[] = { TEXT("January"), TEXT("February"), TEXT("March"), TEXT("April"), TEXT("May"), TEXT("June"), TEXT("July"), TEXT("August"), TEXT("September"), TEXT("October"), TEXT("November"), TEXT("December") };


/* FDateTime structors
 *****************************************************************************/

FDateTime::FDateTime(int32 Year, int32 Month, int32 Day, int32 Hour, int32 Minute, int32 Second, int32 Millisecond)
{
	if (!Validate(Year, Month, Day, Hour, Minute, Second, Millisecond))
	{
		UE_LOG(LogCore, Fatal, TEXT("Invalid Date values. Y:%d, M:%d, D:%d, H:%d, M:%d, S:%d, Ms:%d"),
			Year, Month, Day, Hour, Minute, Second, Millisecond);
	}

	int32 TotalDays = 0;

	if ((Month > 2) && IsLeapYear(Year))
	{
		++TotalDays;
	}

	--Year;											// the current year is not a full year yet
	--Month;										// the current month is not a full month yet

	TotalDays += Year * 365;
	TotalDays += Year / 4;							// leap year day every four years...
	TotalDays -= Year / 100;						// ...except every 100 years...
	TotalDays += Year / 400;						// ...but also every 400 years
	TotalDays += DaysToMonth[Month];				// days in this year up to last month
	TotalDays += Day - 1;							// days in this month minus today

	Ticks = TotalDays * ETimespan::TicksPerDay
		+ Hour * ETimespan::TicksPerHour
		+ Minute * ETimespan::TicksPerMinute
		+ Second * ETimespan::TicksPerSecond
		+ Millisecond * ETimespan::TicksPerMillisecond;
}


/* FDateTime interface
 *****************************************************************************/

bool FDateTime::ExportTextItem(FString& ValueStr, FDateTime const& DefaultValue, UObject* Parent, int32 PortFlags, UObject* ExportRootScope) const
{
	if (0 != (PortFlags & EPropertyPortFlags::PPF_ExportCpp))
	{
		ValueStr += FString::Printf(TEXT("FDateTime(0x%016X)"), Ticks);
		return true;
	}

	ValueStr += ToString();

	return true;
}


void FDateTime::GetDate(int32& OutYear, int32& OutMonth, int32& OutDay) const
{
	// Based on FORTRAN code in:
	// Fliegel, H. F. and van Flandern, T. C.,
	// Communications of the ACM, Vol. 11, No. 10 (October 1968).

	int32 i, j, k, l, n;

<<<<<<< HEAD
	l = FMath::FloorToInt32((float)(GetJulianDay() + 0.5)) + 68569;
=======
	l = FMath::FloorToInt32(GetDate().GetJulianDay() + 0.5) + 68569;
>>>>>>> d731a049
	n = 4 * l / 146097;
	l = l - (146097 * n + 3) / 4;
	i = 4000 * (l + 1) / 1461001;
	l = l - 1461 * i / 4 + 31;
	j = 80 * l / 2447;
	k = l - 2447 * j / 80;
	l = j / 11;
	j = j + 2 - 12 * l;
	i = 100 * (n - 49) + i + l;

	OutYear = i;
	OutMonth = j;
	OutDay = k;
}


int32 FDateTime::GetDay() const
{
	int32 Year, Month, Day;
	GetDate(Year, Month, Day);

	return Day;
}


EDayOfWeek FDateTime::GetDayOfWeek() const
{
	// January 1, 0001 was a Monday
	return static_cast<EDayOfWeek>((Ticks / ETimespan::TicksPerDay) % 7);
}


int32 FDateTime::GetDayOfYear() const
{
	int32 Year, Month, Day;
	GetDate(Year, Month, Day);

	for (int32 CurrentMonth = 1; CurrentMonth < Month; ++CurrentMonth)
	{
		Day += DaysInMonth(Year, CurrentMonth);
	}

	return Day;
}


int32 FDateTime::GetHour12() const
{
	int32 Hour = GetHour();

	if (Hour < 1)
	{
		return 12;
	}

	if (Hour > 12)
	{
		return (Hour - 12);
	}

	return Hour;
}


int32 FDateTime::GetMonth() const
{
	int32 Year, Month, Day;
	GetDate(Year, Month, Day);

	return Month;
}


int32 FDateTime::GetYear() const
{
	int32 Year, Month, Day;
	GetDate(Year, Month, Day);

	return Year;
}


bool FDateTime::ImportTextItem(const TCHAR*& Buffer, int32 PortFlags, UObject* Parent, FOutputDevice* ErrorText)
{
	const int32 ExportDateTimeLen = 19;

	if (FPlatformString::Strlen(Buffer) < ExportDateTimeLen)
	{
		return false;
	}

	if (!Parse(FString(Buffer).Left(ExportDateTimeLen), *this))
	{
		return false;
	}

	Buffer += ExportDateTimeLen;

	return true;
}


bool FDateTime::Serialize(FArchive& Ar)
{
	Ar << *this;

	return true;
}


bool FDateTime::NetSerialize(FArchive& Ar, class UPackageMap* Map, bool& bOutSuccess)
{
	Ar << *this;
	bOutSuccess = true;
	return true;
}

FString FDateTime::ToHttpDate() const
{
	FString Time = FString::Printf(TEXT("%02i:%02i:%02i"), GetHour(), GetMinute(), GetSecond());

	return FString::Printf(TEXT("%s, %02d %s %d %s GMT"), ShortDayNames[(int32)GetDayOfWeek()], GetDay(), ShortMonthNames[(int32)GetMonthOfYear() - 1], GetYear(), *Time);
}


FString FDateTime::ToIso8601() const
{
	return ToString(TEXT("%Y-%m-%dT%H:%M:%S.%sZ"));
}


FString FDateTime::ToString() const
{
	return ToString(TEXT("%Y.%m.%d-%H.%M.%S"));
}


FString FDateTime::ToString(const TCHAR* Format) const
{
<<<<<<< HEAD
	TStringBuilder<32> Result;
=======
	TStringBuilder<48> Result;
>>>>>>> d731a049
	ToString(Format, Result);
	return Result.ToString();
}

void FDateTime::ToString(const TCHAR* Format, FStringBuilderBase& Result) const
{
<<<<<<< HEAD
	if (Format != nullptr)
=======
	if (UNLIKELY(!Format))
>>>>>>> d731a049
	{
		return;
	}

	const auto AppendZeroPaddedInteger = [](FStringBuilderBase& Output, int32 Value, int32 DigitCount)
	{
		const int32 OutputIndex = Output.AddUninitialized(DigitCount);
		TCHAR* const OutputData = Output.GetData();
		for (; DigitCount--; Value /= 10)
		{
<<<<<<< HEAD
			if ((*Format == TCHAR('%')) && (*(++Format) != TCHAR('\0')))
			{
				switch (*Format)
				{
				case TCHAR('a'): Result.Append(IsMorning() ? TEXT("am") : TEXT("pm")); break;
				case TCHAR('A'): Result.Append(IsMorning() ? TEXT("AM") : TEXT("PM")); break;
				case TCHAR('d'): Result.Appendf(TEXT("%02i"), GetDay()); break;
				case TCHAR('D'): Result.Appendf(TEXT("%03i"), GetDayOfYear()); break;
				case TCHAR('m'): Result.Appendf(TEXT("%02i"), GetMonth()); break;
				case TCHAR('y'): Result.Appendf(TEXT("%02i"), GetYear() % 100); break;
				case TCHAR('Y'): Result.Appendf(TEXT("%04i"), GetYear()); break;
				case TCHAR('h'): Result.Appendf(TEXT("%02i"), GetHour12()); break;
				case TCHAR('H'): Result.Appendf(TEXT("%02i"), GetHour()); break;
				case TCHAR('M'): Result.Appendf(TEXT("%02i"), GetMinute()); break;
				case TCHAR('S'): Result.Appendf(TEXT("%02i"), GetSecond()); break;
				case TCHAR('s'): Result.Appendf(TEXT("%03i"), GetMillisecond()); break;
				default:		 Result.AppendChar(*Format);
				}
			}
			else
			{
				Result.AppendChar(*Format);
			}
=======
			OutputData[OutputIndex + DigitCount] = TEXT('0') + (Value % 10);
		}
	};
>>>>>>> d731a049

	int32 Year = 0, Month = 0, Day = 0;
	const auto GetLocalDateIfZero = [this, &Year, &Month, &Day](int32 Arg)
	{
		if (Arg == 0)
		{
			GetDate(Year, Month, Day);
		}
<<<<<<< HEAD
=======
	};
	const auto GetLocalYear = [this, &Year, &GetLocalDateIfZero] { GetLocalDateIfZero(Year); return Year; };
	const auto GetLocalMonth = [this, &Month, &GetLocalDateIfZero] { GetLocalDateIfZero(Month); return Month; };
	const auto GetLocalDay = [this, &Day, &GetLocalDateIfZero] { GetLocalDateIfZero(Day); return Day; };

	for (; *Format; ++Format)
	{
		if (*Format == TCHAR('%') && *++Format)
		{
			switch (*Format)
			{
			case TCHAR('a'): Result.Append(IsMorning() ? TEXT("am") : TEXT("pm")); break;
			case TCHAR('A'): Result.Append(IsMorning() ? TEXT("AM") : TEXT("PM")); break;
			case TCHAR('D'): AppendZeroPaddedInteger(Result, GetDayOfYear(), 3); break;
			case TCHAR('d'): AppendZeroPaddedInteger(Result, GetLocalDay(), 2); break;
			case TCHAR('m'): AppendZeroPaddedInteger(Result, GetLocalMonth(), 2); break;
			case TCHAR('y'): AppendZeroPaddedInteger(Result, GetLocalYear() % 100, 2); break;
			case TCHAR('Y'): AppendZeroPaddedInteger(Result, GetLocalYear(), 4); break;
			case TCHAR('h'): AppendZeroPaddedInteger(Result, GetHour12(), 2); break;
			case TCHAR('H'): AppendZeroPaddedInteger(Result, GetHour(), 2); break;
			case TCHAR('M'): AppendZeroPaddedInteger(Result, GetMinute(), 2); break;
			case TCHAR('S'): AppendZeroPaddedInteger(Result, GetSecond(), 2); break;
			case TCHAR('s'): AppendZeroPaddedInteger(Result, GetMillisecond(), 3); break;
			default:         Result.AppendChar(*Format);
			}
		}
		else
		{
			Result.AppendChar(*Format);
		}
>>>>>>> d731a049
	}
}

FString FDateTime::ToFormattedString(const TCHAR* Format) const
{
	TStringBuilder<32> Result;

	if (Format != nullptr)
	{
		while (*Format != TCHAR('\0'))
		{
			if ((*Format == TCHAR('%')) && (*(++Format) != TCHAR('\0')))
			{
				switch (*Format)
				{
				case TCHAR('a'): Result.Append(ShortDayNames[(int32)GetDayOfWeek()]); break;
				case TCHAR('A'): Result.Append(LongDayNames[(int32)GetDayOfWeek()]); break;
				case TCHAR('w'): Result.Appendf(TEXT("%i"), ((int32)GetDayOfWeek() + 1) % 7); break;
				case TCHAR('y'): Result.Appendf(TEXT("%02i"), GetYear() % 100); break;
				case TCHAR('Y'): Result.Appendf(TEXT("%04i"), GetYear()); break;
				case TCHAR('b'): Result.Append(ShortMonthNames[(int32)GetMonthOfYear() - 1]); break;
				case TCHAR('B'): Result.Append(LongMonthNames[(int32)GetMonthOfYear() - 1]); break;
				case TCHAR('m'): Result.Appendf(TEXT("%02i"), GetMonth()); break;
				case TCHAR('d'): Result.Appendf(TEXT("%02i"), GetDay()); break;
				case TCHAR('e'): Result.Appendf(TEXT("%i"), GetDay()); break;
				case TCHAR('l'): Result.Appendf(TEXT("%i"), GetHour12()); break;
				case TCHAR('I'): Result.Appendf(TEXT("%02i"), GetHour12()); break;
				case TCHAR('H'): Result.Appendf(TEXT("%02i"), GetHour()); break;
				case TCHAR('M'): Result.Appendf(TEXT("%02i"), GetMinute()); break;
				case TCHAR('S'): Result.Appendf(TEXT("%02i"), GetSecond()); break;
				case TCHAR('p'): Result.Append(IsMorning() ? TEXT("AM") : TEXT("PM")); break;
				case TCHAR('P'): Result.Append(IsMorning() ? TEXT("am") : TEXT("pm")); break;
				case TCHAR('j'): Result.Appendf(TEXT("%03i"), GetDayOfYear()); break;
				default:		 Result.AppendChar(*Format);
				}
			}
			else
			{
				Result.AppendChar(*Format);
			}

			// move to the next one
			Format++;
		}
	}

	return Result.ToString();
}


/* FDateTime static interface
 *****************************************************************************/

int32 FDateTime::DaysInMonth(int32 Year, int32 Month)
{
	check((Month >= 1) && (Month <= 12));

	if ((Month == 2) && IsLeapYear(Year))
	{
		return 29;
	}

	return DaysPerMonth[Month];
}


int32 FDateTime::DaysInYear(int32 Year)
{
	if (IsLeapYear(Year))
	{
		return 366;
	}

	return 365;
}


bool FDateTime::IsLeapYear(int32 Year)
{
	if ((Year % 4) == 0)
	{
		return (((Year % 100) != 0) || ((Year % 400) == 0));
	}

	return false;
}


FDateTime FDateTime::Now()
{
	int32 Year, Month, Day, DayOfWeek;
	int32 Hour, Minute, Second, Millisecond;

	FPlatformTime::SystemTime(Year, Month, DayOfWeek, Day, Hour, Minute, Second, Millisecond);

	return FDateTime(Year, Month, Day, Hour, Minute, Second, Millisecond);
}


bool FDateTime::Parse(const FString& DateTimeString, FDateTime& OutDateTime)
{
	// first replace -, : and . with space
	FString FixedString = DateTimeString.Replace(TEXT("-"), TEXT(" "));
	FixedString.ReplaceInline(TEXT(":"), TEXT(" "), ESearchCase::CaseSensitive);
	FixedString.ReplaceInline(TEXT("."), TEXT(" "), ESearchCase::CaseSensitive);

	// split up on a single delimiter
	TArray<FString> Tokens;
	FixedString.ParseIntoArray(Tokens, TEXT(" "), true);

	// make sure it parsed it properly (within reason)
	if ((Tokens.Num() < 6) || (Tokens.Num() > 7))
	{
		return false;
	}

	const int32 Year = FCString::Atoi(*Tokens[0]);
	const int32 Month = FCString::Atoi(*Tokens[1]);
	const int32 Day = FCString::Atoi(*Tokens[2]);
	const int32 Hour = FCString::Atoi(*Tokens[3]);
	const int32 Minute = FCString::Atoi(*Tokens[4]);
	const int32 Second = FCString::Atoi(*Tokens[5]);
	const int32 Millisecond = Tokens.Num() > 6 ? FCString::Atoi(*Tokens[6]) : 0;

	if (!Validate(Year, Month, Day, Hour, Minute, Second, Millisecond))
	{
		return false;
	}

	// convert the tokens to numbers
	OutDateTime.Ticks = FDateTime(Year, Month, Day, Hour, Minute, Second, Millisecond).Ticks;

	return true;
}


bool FDateTime::ParseHttpDate(const FString& HttpDate, FDateTime& OutDateTime)
{
	auto ParseTime = [](const FString& Time, int32& Hour, int32& Minute, int32& Second) -> bool
	{
		// 2DIGIT ":" 2DIGIT ":" 2DIGIT
		// ; 00:00 : 00 - 23 : 59 : 59
		TArray<FString> Tokens;

		// split up on a single delimiter
		int32 NumTokens = Time.ParseIntoArray(Tokens, TEXT(":"), true);

		if (NumTokens == 3)
		{
			Hour = FCString::Atoi(*Tokens[0]);
			Minute = FCString::Atoi(*Tokens[1]);
			Second = FCString::Atoi(*Tokens[2]);

			return (Hour >= 0 && Hour < 24) && (Minute >= 0 && Minute <= 59) && (Second >= 0 && Second <= 59);
		}

		return false;
	};

	auto ParseWkday = [](const FString& WkDay) -> int32
	{
		const int32 NumChars = WkDay.Len();

		if (NumChars == 3)
		{
			if (WkDay.Equals(TEXT("Mon")))
			{
				return 1;
			}
			else if (WkDay.Equals(TEXT("Tue")))
			{
				return 2;
			}
			else if (WkDay.Equals(TEXT("Wed")))
			{
				return 3;
			}
			else if (WkDay.Equals(TEXT("Thu")))
			{
				return 4;
			}
			else if (WkDay.Equals(TEXT("Fri")))
			{
				return 5;
			}
			else if (WkDay.Equals(TEXT("Sat")))
			{
				return 6;
			}
			else if (WkDay.Equals(TEXT("Sun")))
			{
				return 7;
			}
		}

		return -1;
	};

	auto ParseWeekday = [](const FString& WeekDay) -> int32
	{
		const int32 NumChars = WeekDay.Len();

		if (NumChars >= 6 && NumChars <= 9)
		{
			if (WeekDay.Equals(TEXT("Monday")))
			{
				return 1;
			}
			else if (WeekDay.Equals(TEXT("Tuesday")))
			{
				return 2;
			}
			else if (WeekDay.Equals(TEXT("Wednesday")))
			{
				return 3;
			}
			else if (WeekDay.Equals(TEXT("Thursday")))
			{
				return 4;
			}
			else if (WeekDay.Equals(TEXT("Friday")))
			{
				return 5;
			}
			else if (WeekDay.Equals(TEXT("Saturday")))
			{
				return 6;
			}
			else if (WeekDay.Equals(TEXT("Sunday")))
			{
				return 7;
			}
		}

		return -1;
	};

	auto ParseMonth = [](const FString& Month) -> int32
	{
		const int32 NumChars = Month.Len();

		if (NumChars == 3)
		{
			if (Month.Equals(TEXT("Jan")))
			{
				return 1;
			}
			else if (Month.Equals(TEXT("Feb")))
			{
				return 2;
			}
			else if (Month.Equals(TEXT("Mar")))
			{
				return 3;
			}
			else if (Month.Equals(TEXT("Apr")))
			{
				return 4;
			}
			else if (Month.Equals(TEXT("May")))
			{
				return 5;
			}
			else if (Month.Equals(TEXT("Jun")))
			{
				return 6;
			}
			else if (Month.Equals(TEXT("Jul")))
			{
				return 7;
			}
			else if (Month.Equals(TEXT("Aug")))
			{
				return 8;
			}
			else if (Month.Equals(TEXT("Sep")))
			{
				return 9;
			}
			else if (Month.Equals(TEXT("Oct")))
			{
				return 10;
			}
			else if (Month.Equals(TEXT("Nov")))
			{
				return 11;
			}
			else if (Month.Equals(TEXT("Dec")))
			{
				return 12;
			}
		}

		return -1;
	};

	auto ParseDate1 = [ParseMonth](const FString& DayStr, const FString& MonStr, const FString& YearStr, int32& Month, int32& Day, int32& Year) -> bool
	{
		// date1 = 2DIGIT SP month SP 4DIGIT
		// ; day month year(e.g., 02 Jun 1982)

		Day = FCString::Atoi(*DayStr);
		Month = ParseMonth(MonStr);
		Year = (YearStr.Len() == 4) ? FCString::Atoi(*YearStr) : -1;

		return (Day > 0 && Day <= 31) && (Month > 0 && Month <= 12) && (Year > 0 && Year <= 9999);
	};

	auto ParseDate2 = [ParseMonth](const FString& Date2, int32& Month, int32& Day, int32& Year) -> bool
	{
		// date2 = 2DIGIT "-" month "-" 2DIGIT
		// ; day - month - year(e.g., 02 - Jun - 82)
		TArray<FString> Tokens;

		// split up on a single delimiter
		int32 NumTokens = Date2.ParseIntoArray(Tokens, TEXT("-"), true);
		if (NumTokens == 3)
		{
			Day = FCString::Atoi(*Tokens[0]);
			Month = ParseMonth(Tokens[1]);
			Year = FCString::Atoi(*Tokens[2]);
			
			// Horrible assumption here, but this is a deprecated part of the spec
			Year += 1900;
		}

		return (Day > 0 && Day <= 31) && (Month > 0 && Month <= 12) && (Year > 0 && Year <= 9999);
	};

	auto ParseDate3 = [ParseMonth](const FString& MonStr, const FString& DayStr, int32& Month, int32& Day) -> bool
	{
		// date3 = month SP(2DIGIT | (SP 1DIGIT))
		// ; month day(e.g., Jun  2)
		const int32 NumDigits = DayStr.Len();
		Day = (NumDigits > 0 && NumDigits <= 2) ? FCString::Atoi(*DayStr) : -1;
		Month = ParseMonth(MonStr);

		return (Day > 0 && Day <= 31) && (Month > 0 && Month <= 12);
	};

	if (!HttpDate.IsEmpty())
	{
		TArray<FString> Tokens;

		// split up on a single delimiter
		int32 NumTokens = HttpDate.ParseIntoArray(Tokens, TEXT(" "), true);

		if (NumTokens > 0 && ensure(Tokens.Num() == NumTokens))
		{
			int32 Month = 0;
			int32 Day = 0;
			int32 Year = 0;
			int32 Hour = 0;
			int32 Minute = 0;
			int32 Second = 0;
			int32 Millisecond = 0;

			if (Tokens[0].EndsWith(TEXT(",")))
			{
				Tokens[0].RemoveAt(Tokens[0].Len() - 1, 1);
			}

			if (Tokens[Tokens.Num() - 1].Equals(TEXT("GMT")))
			{
				// rfc1123 - date | rfc850 - date 
				if (Tokens.Num() == 6)
				{
					int32 WkDay = ParseWkday(Tokens[0]);

					if (WkDay > 0)
					{
						// rfc1123 - date = wkday "," SP date1 SP time SP "GMT"
						if (ParseDate1(Tokens[1], Tokens[2], Tokens[3], Month, Day, Year))
						{
							ParseTime(Tokens[4], Hour, Minute, Second);
						}
					}
				}
				else if (Tokens.Num() == 4)
				{
					// rfc850 - date = weekday "," SP date2 SP time SP "GMT"
					int32 WeekDay = ParseWeekday(Tokens[0]);

					if (WeekDay > 0)
					{
						if (ParseDate2(Tokens[1], Month, Day, Year))
						{
							ParseTime(Tokens[2], Hour, Minute, Second);
						}
					}
				}

			}
			else if (Tokens.Num() == 5)
			{
				// asctime - date = wkday SP date3 SP time SP 4DIGIT
				int32 WkDay = ParseWkday(Tokens[0]);

				if (WkDay > 0)
				{
					if (ParseDate3(Tokens[1], Tokens[2], Month, Day))
					{
						if (ParseTime(Tokens[3], Hour, Minute, Second))
						{
							if (Tokens[4].Len() == 4)
							{
								Year = FCString::Atoi(*Tokens[4]);
							}
						}
					}
				}
			}

			if (Validate(Year, Month, Day, Hour, Minute, Second, Millisecond))
			{
				// convert the tokens to numbers
				OutDateTime = FDateTime(Year, Month, Day, Hour, Minute, Second, Millisecond);

				return true;
			}
		}
	}

	return false;
}


bool FDateTime::ParseIso8601(const TCHAR* DateTimeString, FDateTime& OutDateTime)
{
	// DateOnly: YYYY-MM-DD
	// DateTime: YYYY-mm-ddTHH:MM:SS(.sss)(Z|+hh:mm|+hhmm|-hh:mm|-hhmm)

	const TCHAR* Ptr = DateTimeString;
	TCHAR* Next = nullptr;

	int32 Year = 0, Month = 0, Day = 0;
	int32 Hour = 0, Minute = 0, Second = 0, Millisecond = 0;
	int32 TzHour = 0, TzMinute = 0;

	// get date
	Year = FCString::Strtoi(Ptr, &Next, 10);

	if ((Next <= Ptr) || (*Next == TCHAR('\0')))
	{
		return false;
	}

	Ptr = Next + 1; // skip separator
	Month = FCString::Strtoi(Ptr, &Next, 10);

	if ((Next <= Ptr) || (*Next == TCHAR('\0')))
	{
		return false;
	}

	Ptr = Next + 1; // skip separator
	Day = FCString::Strtoi(Ptr, &Next, 10);

	if (Next <= Ptr)
	{
		return false;
	}

	// check whether this is date and time
	if (*Next == TCHAR('T'))
	{
		Ptr = Next + 1;

		// parse time
		Hour = FCString::Strtoi(Ptr, &Next, 10);

		if ((Next <= Ptr) || (*Next == TCHAR('\0')))
		{
			return false;
		}

		Ptr = Next + 1; // skip separator
		Minute = FCString::Strtoi(Ptr, &Next, 10);

		if ((Next <= Ptr) || (*Next == TCHAR('\0')))
		{
			return false;
		}

		Ptr = Next + 1; // skip separator
		Second = FCString::Strtoi(Ptr, &Next, 10);

		if (Next <= Ptr)
		{
			return false;
		}

		// check for milliseconds
		if (*Next == TCHAR('.'))
		{
			Ptr = Next + 1;

			int64 MillisecondTemp = FCString::Strtoi64(Ptr, &Next, 10);
			

			//We support up to 18 digits to avoid rounding issue with 19 digits
			if ((Next <= Ptr) || (Next > Ptr + 18))
			{
				return false;
			}

			int32 Digits = UE_PTRDIFF_TO_INT32(Next - Ptr);

			if(Digits < 3)
			{
				//multiplying to account for the missing digits (would be zeros), ie 2020-08-24T05:56:14.4 should result in 400ms
				for (; Digits < 3; ++Digits)
				{
					MillisecondTemp *= 10;
				}
			}
			else if (Digits > 3)
			{
				//converting to milliseconds with rounding up -> 2020-08-24T05:56:14.459826919 will result in 460ms.
				int64 Divisor = 1;
				for (; Digits > 3; --Digits)
				{
					Divisor *= 10;
				}
				
				MillisecondTemp = (MillisecondTemp + (Divisor >> 1 )) / Divisor;
			}
			
			Millisecond = static_cast<int32>(MillisecondTemp);
		}

		// see if the timezone offset is included
		if (*Next == TCHAR('+') || *Next == TCHAR('-'))
		{
			// include the separator since it's + or -
			Ptr = Next;

			// parse the timezone offset
			TzHour = FCString::Strtoi(Ptr, &Next, 10);

			if (Next - Ptr == 3) // for "+/-hh:mm" and "+/-hh" cases
			{
				if (*Next != TCHAR('\0')) // "+/-hh:mm"
				{
					if (*Next != TCHAR(':'))
					{
						return false;
					}
					Ptr = Next + 1; // skip colon
					TzMinute = FCString::Strtoi(Ptr, &Next, 10);
				}
			}
			else if (Next - Ptr == 5) // for "+/-hhmm" case
			{
				TzMinute = TzHour % 100;
				TzHour /= 100;
			}
			else
			{
				return false;
			}
		}
		else if ((*Next != TCHAR('\0')) && (*Next != TCHAR('Z')))
		{
			return false;
		}
	}
	else if (*Next != TCHAR('\0'))
	{
		return false;
	}

	if (!Validate(Year, Month, Day, Hour, Minute, Second, Millisecond))
	{
		return false;
	}

	FDateTime Final(Year, Month, Day, Hour, Minute, Second, Millisecond);

	// adjust for the timezone (bringing the DateTime into UTC)
	int32 TzOffsetMinutes = (TzHour < 0) ? TzHour * 60 - TzMinute : TzHour * 60 + TzMinute;
	Final -= FTimespan::FromMinutes(TzOffsetMinutes);
	OutDateTime = Final;

	return true;
}

static FDateTime PlatformUtcNow()
{
	int32 Year, Month, Day, DayOfWeek;
	int32 Hour, Minute, Second, Millisecond;

	FPlatformTime::UtcTime(Year, Month, DayOfWeek, Day, Hour, Minute, Second, Millisecond);

	return FDateTime(Year, Month, Day, Hour, Minute, Second, Millisecond);
}

#if USE_ESTIMATED_UTCNOW

static void RebaseEstimatedUtcNow()
{
	FPlatformAtomics::AtomicStore(&RebaseEstimatedUtcNowViaDelegate, true);
}

static FDateTime EstimatedUtcNow()
{
	static volatile int32 bInitialized = false;
	static volatile int32 InitializationGate = false;
	static volatile int32 FastPathCounter = 0;

	static FDateTime BaseUtc;
	static uint64 BaseCycleCounter;

	// track if any threads are potentially on the 'fast path'
	FPlatformAtomics::InterlockedIncrement(&FastPathCounter);

	if (!FPlatformAtomics::AtomicRead(&bInitialized))
	{
		// 'slow' (initialization) path
		FPlatformAtomics::InterlockedDecrement(&FastPathCounter);

		// ensure only one thread can enter the initialization branch and no threads are on the 'fast path'
		const int32_t OriginalValue = FPlatformAtomics::InterlockedCompareExchange(&InitializationGate, true, false);
		const bool bCanInitialize = InitializationGate != OriginalValue && FastPathCounter == 0;

		if (bCanInitialize)
		{
			BaseUtc = PlatformUtcNow();
			BaseCycleCounter = FPlatformTime::Cycles64();

			static FDelegateHandle AppResumeDelegateHandle;
			static FDelegateHandle AppReactivatedDelegateHandle;

			if (!AppResumeDelegateHandle.IsValid())
			{
				AppResumeDelegateHandle = FCoreDelegates::ApplicationHasEnteredForegroundDelegate.AddStatic(&RebaseEstimatedUtcNow);
			}
			if (!AppReactivatedDelegateHandle.IsValid())
			{
				AppReactivatedDelegateHandle = FCoreDelegates::ApplicationHasEnteredForegroundDelegate.AddStatic(&RebaseEstimatedUtcNow);
			}

			FPlatformAtomics::AtomicStore(&bInitialized, true);
			FPlatformAtomics::AtomicStore(&RebaseEstimatedUtcNowViaDelegate, false);
			return BaseUtc;
		}
		else
		{
			return PlatformUtcNow();
		}
	}
	else
	{
		// 'fast' path 
		uint64_t CyclesElapsed = FPlatformTime::Cycles64() - BaseCycleCounter;
		FTimespan SecondsElapsedSinceInit = FTimespan::FromSeconds(FPlatformTime::ToSeconds64(CyclesElapsed));
		FDateTime CurrentUtc = BaseUtc + SecondsElapsedSinceInit;

		// UTC is (almost) free from complicating concerns that interrupt the consistent increasing
		// of time, such as daylight savings.  However leap seconds can still be inserted at the end
		// of the last day of the month (https://en.wikipedia.org/wiki/Leap_second)
		//
		// Check to see if we are crossing the end-of-month boundary, and reset initialization if so.  
		// If the UTC provider takes leap seconds then the next time through this function BaseUtc will 
		// be initialized with the leap second added
		int32 BaseDay;
		BaseDay = BaseUtc.GetDay();

		int32 CurrentDay;
		CurrentDay = CurrentUtc.GetDay();

		static int32 SecondsBeforeRebase = FMath::Max<int32>(0, CVarEstimatedUtcNowRebaseTimeSeconds.GetValueOnAnyThread());
		static FTimespan SecondsBeforeRebaseTimespan = FTimespan::FromSeconds(SecondsBeforeRebase);

		const bool CheckForLeapSecondRebase = (CurrentDay == 1 && BaseDay != 1);
		const bool TimeElapsedRebase = SecondsElapsedSinceInit > SecondsBeforeRebaseTimespan;
		if (CheckForLeapSecondRebase || TimeElapsedRebase || FPlatformAtomics::AtomicRead(&RebaseEstimatedUtcNowViaDelegate))
		{
			FPlatformAtomics::AtomicStore(&InitializationGate, false);
			FPlatformAtomics::AtomicStore(&bInitialized, false);

			FPlatformAtomics::InterlockedDecrement(&FastPathCounter);
			return PlatformUtcNow();
		}

		FPlatformAtomics::InterlockedDecrement(&FastPathCounter);
		return CurrentUtc;
	}
}
#endif // #if USE_ESTIMATED_UTCNOW

FDateTime FDateTime::UtcNow()
{
#if USE_ESTIMATED_UTCNOW
	return EstimatedUtcNow();
#else
	return PlatformUtcNow();
#endif
}

bool FDateTime::Validate(int32 Year, int32 Month, int32 Day, int32 Hour, int32 Minute, int32 Second, int32 Millisecond)
{
	return (Year >= 1) && (Year <= 9999) &&
		(Month >= 1) && (Month <= 12) &&
		(Day >= 1) && (Day <= DaysInMonth(Year, Month)) &&
		(Hour >= 0) && (Hour <= 23) &&
		(Minute >= 0) && (Minute <= 59) &&
		(Second >= 0) && (Second <= 59) &&
		(Millisecond >= 0) && (Millisecond <= 999);
}
<|MERGE_RESOLUTION|>--- conflicted
+++ resolved
@@ -93,11 +93,7 @@
 
 	int32 i, j, k, l, n;
 
-<<<<<<< HEAD
-	l = FMath::FloorToInt32((float)(GetJulianDay() + 0.5)) + 68569;
-=======
 	l = FMath::FloorToInt32(GetDate().GetJulianDay() + 0.5) + 68569;
->>>>>>> d731a049
 	n = 4 * l / 146097;
 	l = l - (146097 * n + 3) / 4;
 	i = 4000 * (l + 1) / 1461001;
@@ -237,22 +233,14 @@
 
 FString FDateTime::ToString(const TCHAR* Format) const
 {
-<<<<<<< HEAD
-	TStringBuilder<32> Result;
-=======
 	TStringBuilder<48> Result;
->>>>>>> d731a049
 	ToString(Format, Result);
 	return Result.ToString();
 }
 
 void FDateTime::ToString(const TCHAR* Format, FStringBuilderBase& Result) const
 {
-<<<<<<< HEAD
-	if (Format != nullptr)
-=======
 	if (UNLIKELY(!Format))
->>>>>>> d731a049
 	{
 		return;
 	}
@@ -263,35 +251,9 @@
 		TCHAR* const OutputData = Output.GetData();
 		for (; DigitCount--; Value /= 10)
 		{
-<<<<<<< HEAD
-			if ((*Format == TCHAR('%')) && (*(++Format) != TCHAR('\0')))
-			{
-				switch (*Format)
-				{
-				case TCHAR('a'): Result.Append(IsMorning() ? TEXT("am") : TEXT("pm")); break;
-				case TCHAR('A'): Result.Append(IsMorning() ? TEXT("AM") : TEXT("PM")); break;
-				case TCHAR('d'): Result.Appendf(TEXT("%02i"), GetDay()); break;
-				case TCHAR('D'): Result.Appendf(TEXT("%03i"), GetDayOfYear()); break;
-				case TCHAR('m'): Result.Appendf(TEXT("%02i"), GetMonth()); break;
-				case TCHAR('y'): Result.Appendf(TEXT("%02i"), GetYear() % 100); break;
-				case TCHAR('Y'): Result.Appendf(TEXT("%04i"), GetYear()); break;
-				case TCHAR('h'): Result.Appendf(TEXT("%02i"), GetHour12()); break;
-				case TCHAR('H'): Result.Appendf(TEXT("%02i"), GetHour()); break;
-				case TCHAR('M'): Result.Appendf(TEXT("%02i"), GetMinute()); break;
-				case TCHAR('S'): Result.Appendf(TEXT("%02i"), GetSecond()); break;
-				case TCHAR('s'): Result.Appendf(TEXT("%03i"), GetMillisecond()); break;
-				default:		 Result.AppendChar(*Format);
-				}
-			}
-			else
-			{
-				Result.AppendChar(*Format);
-			}
-=======
 			OutputData[OutputIndex + DigitCount] = TEXT('0') + (Value % 10);
 		}
 	};
->>>>>>> d731a049
 
 	int32 Year = 0, Month = 0, Day = 0;
 	const auto GetLocalDateIfZero = [this, &Year, &Month, &Day](int32 Arg)
@@ -300,8 +262,6 @@
 		{
 			GetDate(Year, Month, Day);
 		}
-<<<<<<< HEAD
-=======
 	};
 	const auto GetLocalYear = [this, &Year, &GetLocalDateIfZero] { GetLocalDateIfZero(Year); return Year; };
 	const auto GetLocalMonth = [this, &Month, &GetLocalDateIfZero] { GetLocalDateIfZero(Month); return Month; };
@@ -332,7 +292,6 @@
 		{
 			Result.AppendChar(*Format);
 		}
->>>>>>> d731a049
 	}
 }
 
