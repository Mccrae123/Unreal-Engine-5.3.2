--- conflicted
+++ resolved
@@ -83,11 +83,7 @@
 		JumpTable.MapPostUnary<FFramesPerSecond>([](double In) -> FExpressionResult { return MakeFrameRateFromFPS(In); });
 		JumpTable.MapPostUnary<FNonDropFrame>([](double In) -> FExpressionResult { return MakeFrameRateFromFPS(In); });
 		JumpTable.MapPostUnary<FDropFrame>([](double In) -> FExpressionResult {
-<<<<<<< HEAD
-			if (!FMath::IsNearlyEqual(In, NTSC_30_FPS, DOUBLE_KINDA_SMALL_NUMBER) && !FMath::IsNearlyEqual(In, NTSC_60_FPS, DOUBLE_KINDA_SMALL_NUMBER))
-=======
 			if (!FMath::IsNearlyEqual(In, NTSC_30_FPS, UE_DOUBLE_KINDA_SMALL_NUMBER) && !FMath::IsNearlyEqual(In, NTSC_60_FPS, UE_DOUBLE_KINDA_SMALL_NUMBER))
->>>>>>> d731a049
 			{
 				return MakeError(FText::Format(LOCTEXT("InvalidDropFrameFPS", "Drop frame not supported for FPS specified: {0}.\nDrop frame timecode is only supported for NTSC_30 ({1}fps) and NTSC_60 ({2}fps) frame rates."), In, NTSC_30_FPS, NTSC_60_FPS));
 			}
@@ -178,27 +174,15 @@
 		if (RoundedFPS != InFPS)
 		{
 			// Allow creating FFrameRates for fractional FPS values only if they match an NTSC frame rate.
-<<<<<<< HEAD
-			if (FMath::IsNearlyEqual(InFPS, NTSC_24_FPS, DOUBLE_KINDA_SMALL_NUMBER))
+			if (FMath::IsNearlyEqual(InFPS, NTSC_24_FPS, UE_DOUBLE_KINDA_SMALL_NUMBER))
 			{
 				return MakeValue(FFrameRate(NTSC_24_Numerator, NTSC_Denominator));
 			}
-			else if (FMath::IsNearlyEqual(InFPS, NTSC_30_FPS, DOUBLE_KINDA_SMALL_NUMBER))
+			else if (FMath::IsNearlyEqual(InFPS, NTSC_30_FPS, UE_DOUBLE_KINDA_SMALL_NUMBER))
 			{
 				return MakeValue(FFrameRate(NTSC_30_Numerator, NTSC_Denominator));
 			}
-			else if (FMath::IsNearlyEqual(InFPS, NTSC_60_FPS, DOUBLE_KINDA_SMALL_NUMBER))
-=======
-			if (FMath::IsNearlyEqual(InFPS, NTSC_24_FPS, UE_DOUBLE_KINDA_SMALL_NUMBER))
-			{
-				return MakeValue(FFrameRate(NTSC_24_Numerator, NTSC_Denominator));
-			}
-			else if (FMath::IsNearlyEqual(InFPS, NTSC_30_FPS, UE_DOUBLE_KINDA_SMALL_NUMBER))
-			{
-				return MakeValue(FFrameRate(NTSC_30_Numerator, NTSC_Denominator));
-			}
 			else if (FMath::IsNearlyEqual(InFPS, NTSC_60_FPS, UE_DOUBLE_KINDA_SMALL_NUMBER))
->>>>>>> d731a049
 			{
 				return MakeValue(FFrameRate(NTSC_60_Numerator, NTSC_Denominator));
 			}
