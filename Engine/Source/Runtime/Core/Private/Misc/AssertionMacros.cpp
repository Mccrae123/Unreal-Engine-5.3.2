// Copyright Epic Games, Inc. All Rights Reserved.

#include "Misc/AssertionMacros.h"
#include "Misc/VarArgs.h"
#include "HAL/UnrealMemory.h"
#include "Templates/UnrealTemplate.h"
#include "Templates/Atomic.h"
#include "Misc/CString.h"
#include "Misc/Crc.h"
#include "Async/UniqueLock.h"
#include "Async/WordMutex.h"
#include "Containers/UnrealString.h"
#include "Containers/StringConv.h"
#include "GenericPlatform/GenericPlatformStackWalk.h"
#include "HAL/PlatformStackWalk.h"
#include "Logging/LogMacros.h"
#include "CoreGlobals.h"
#include "Misc/Parse.h"
#include "Misc/ScopeLock.h"
#include "Misc/CoreMisc.h"
#include "Misc/CommandLine.h"
#include "Misc/OutputDeviceRedirector.h"
#include "Misc/OutputDeviceError.h"
#include "Stats/StatsMisc.h"
#include "Misc/CoreDelegates.h"
#include "HAL/ExceptionHandling.h"
#include "HAL/ThreadHeartBeat.h"
#include "HAL/IConsoleManager.h"

namespace 
{
	// used to track state of assets/ensures
	bool bHasAsserted = false;
	TAtomic<SIZE_T> NumEnsureFailures {0};
	int32 ActiveEnsureCount = 0;

<<<<<<< HEAD
	/** Lock used to synchronize the fail debug calls. */
	static FCriticalSection& GetFailDebugCriticalSection()
	{
		static FCriticalSection FailDebugCriticalSection;
		return FailDebugCriticalSection;
	}
=======
	// Lock used to synchronize the fail debug calls.
	// Using FWordMutex because it is zero-initialized and has no destructor.
	static UE::FWordMutex FailDebugMutex;
>>>>>>> 4af6daef

	struct FTempCommandLineScope
	{
		// The code which is run when an assert or ensure fails (without a
		// debugger attached) calls FCommandLine::Get() *a lot*. If the failed
		// assert is before a command line has been set then the many Get()
		// calls will in turn throw asserts.  It is impractical to chase these
		// and guard against calling Get() and inappropriate in many instances.
		FTempCommandLineScope()
		{
			if (!FCommandLine::IsInitialized())
			{
				FCommandLine::Set(TEXT(""));
				bShouldReset = true;
			}
		}

		~FTempCommandLineScope()
		{
			if (bShouldReset)
			{
				FCommandLine::Reset();
			}
		}

		bool bShouldReset = false;
	};
}

#define FILE_LINE_DESC_ANSI " [File:%hs] [Line: %i] "

/*
	Ensure behavior

	* ensure() macro calls OptionallyLogFormattedEnsureMessageReturningFalse 
	* OptionallyLogFormattedEnsureMessageReturningFalse calls EnsureFailed()
	* EnsureFailed() -
		* Formats the ensure failure and calls StaticFailDebugV to populate the global error info (without callstack)
		* Prints the script callstack (if any)
		* Halts if a debugger is attached 
		* If not, logs the callstack and attempts to submit an error report
	* execution continues as normal, (on some platforms this can take ~30 secs to perform)

	Check behavior

	* check() macro calls LogAssertFailedMessage
	* LogAssertFailedMessage formats the assertion message and calls StaticFailDebugV
	* StaticFailDebugV populates global error info with the failure message and if supported (AllowsCallStackDumpDuringAssert) the callstack
	* If a debugger is attached execution halts
	* If not FDebug::AssertFailed is called
	* FDebug::AssertFailed logs the assert message and description to GError
	* At this point behavior depends on the platform-specific error output device implementation
		* Desktop platforms (Windows, Mac, Linux) will generally throw an exception and in the handler attempt to submit a crash report and exit
		* Console platforms will generally dump the info to the log and abort()

	Fatal-error behavior

	* The UE_LOG macro calls FMsg::Logf which checks for "Fatal" verbosity
	* FMsg::Logf formats the failure message and calls StaticFailDebugV
	* StaticFailDebugV populates global error info with the failure message and if supported (AllowsCallStackDumpDuringAssert) the callstack
	* FDebug::AssertFailed is then called, and from this point behavior is identical to an assert but with a different message

*/

/** 
 * Use this CVar to control whether ensures count as errors or warnings. 
 * Errors will fail certain processes like cooks, whereas warnings will not.
 */
int32 GEnsuresAreErrors = 1;
FAutoConsoleVariableRef CVarEnsuresAreErrors(
	TEXT("core.EnsuresAreErrors"),
	GEnsuresAreErrors,
	TEXT("True means failed ensures are logged as errors. False means they are logged as warnings."),
	ECVF_Default);


CORE_API void (*GPrintScriptCallStackFn)() = nullptr;

void PrintScriptCallstack()
{
	if(GPrintScriptCallStackFn)
	{
		GPrintScriptCallStackFn();
	}
}

static void AssertFailedImplV(const ANSICHAR* Expr, const ANSICHAR* File, int32 Line, void* ProgramCounter, const TCHAR* Format, va_list Args)
{
	FTempCommandLineScope TempCommandLine;

	// This is not perfect because another thread might crash and be handled before this assert
	// but this static variable will report the crash as an assert. Given complexity of a thread
	// aware solution, this should be good enough. If crash reports are obviously wrong we can
	// look into fixing this.
	bHasAsserted = true;

	if (GError)
	{
		TCHAR DescriptionString[4096];
		FCString::GetVarArgs(DescriptionString, UE_ARRAY_COUNT(DescriptionString), Format, Args);
		GError->SetErrorProgramCounter(ProgramCounter);
		GError->Logf(TEXT("Assertion failed: %hs" FILE_LINE_DESC_ANSI "\n%s\n"), Expr, File, Line, DescriptionString);
	}
}

class FErrorHistWriter
{
public:
	UE_NONCOPYABLE(FErrorHistWriter);

	inline FErrorHistWriter()
	{
<<<<<<< HEAD
		GetFailDebugCriticalSection().Lock();
=======
		FailDebugMutex.Lock();
>>>>>>> 4af6daef
	}

	inline ~FErrorHistWriter()
	{
		Terminate();
<<<<<<< HEAD
		GetFailDebugCriticalSection().Unlock();
=======
		FailDebugMutex.Unlock();
>>>>>>> 4af6daef
	}

	inline void Terminate()
	{
		GErrorHist[Index] = TCHAR(0);
	}

	template <typename CharType>
	void Append(const CharType* Text)
	{
		const int32 TextLen = TCString<CharType>::Strlen(Text);
		const int32 RequiredLen = FPlatformString::ConvertedLength<TCHAR>(Text, TextLen);
		if (Index + RequiredLen < Capacity)
		{
			FPlatformString::Convert(GErrorHist + Index, RequiredLen, Text, TextLen);
			Index += RequiredLen;
		}
<<<<<<< HEAD
	}

	void AppendV(const TCHAR* Format, va_list Args)
	{
		const int32 Len = FPlatformString::GetVarArgs(GErrorHist + Index, Capacity - Index, Format, Args);
		Index = FMath::Clamp(Index, Index + Len, Capacity - 1);
	}

=======
	}

	void AppendV(const TCHAR* Format, va_list Args)
	{
		const int32 Len = FPlatformString::GetVarArgs(GErrorHist + Index, Capacity - Index, Format, Args);
		Index = FMath::Clamp(Index, Index + Len, Capacity - 1);
	}

>>>>>>> 4af6daef
	void Appendf(const TCHAR* Format, ...)
	{
		va_list Args;
		va_start(Args, Format);
		AppendV(Format, Args);
		va_end(Args);
	}

private:
	int32 Index = 0;

	static constexpr int32 Capacity = UE_ARRAY_COUNT(GErrorHist);
};

/**
 * Prints error to the debug output and copies the error into the global error message.
 */
FORCENOINLINE void StaticFailDebugV(
	const TCHAR* Error,
	const ANSICHAR* Expression,
	const ANSICHAR* File,
	int32 Line,
	bool bIsEnsure,
	void* ProgramCounter,
	const TCHAR* DescriptionFormat,
	va_list DescriptionArgs)
{
	PrintScriptCallstack();

	// some platforms (Windows, Mac, Linux) generate this themselves by throwing an exception and capturing
	// the backtrace later on
	ANSICHAR StackTrace[4096] = "";
	if (FPlatformProperties::AllowsCallStackDumpDuringAssert() && !bIsEnsure)
	{
		FPlatformStackWalk::StackWalkAndDump(StackTrace, UE_ARRAY_COUNT(StackTrace), ProgramCounter);
	}

	FErrorHistWriter Writer;
	Writer.Append(Error);
	Writer.Append(Expression);
	Writer.Appendf(TEXT(FILE_LINE_DESC_ANSI "\n"), File, Line);
	Writer.AppendV(DescriptionFormat, DescriptionArgs);
	Writer.Append(TEXT("\n"));
	Writer.Terminate();
<<<<<<< HEAD

	FPlatformMisc::LowLevelOutputDebugString(GErrorHist);

=======

	FPlatformMisc::LowLevelOutputDebugString(GErrorHist);

>>>>>>> 4af6daef
	if (*StackTrace)
	{
		Writer.Append(StackTrace);
		Writer.Append(TEXT("\n"));
	}

	Writer.Append(TEXT("\r\n\r\n"));
	Writer.Terminate();

	if (GError)
	{
		GError->SetErrorProgramCounter(ProgramCounter);
	}
}

FORCENOINLINE void VARARGS StaticFailDebug(const TCHAR* Error, const ANSICHAR* Expression, const ANSICHAR* File, int32 Line,
	bool bIsEnsure, void* ProgramCounter, const TCHAR* DescriptionFormat, ...)
{
	va_list DescriptionArgs;
	va_start(DescriptionArgs, DescriptionFormat);
	StaticFailDebugV(Error, Expression, File, Line, bIsEnsure, ProgramCounter, DescriptionFormat, DescriptionArgs);
	va_end(DescriptionArgs);
}

/// track thread asserts
bool FDebug::HasAsserted()
{
	return bHasAsserted;
}

// track ensures
bool FDebug::IsEnsuring()
{
	return ActiveEnsureCount > 0;
}
SIZE_T FDebug::GetNumEnsureFailures()
{
	return NumEnsureFailures.Load();
}

void FDebug::LogFormattedMessageWithCallstack(const FName& InLogName, const ANSICHAR* File, int32 Line, const TCHAR* Heading, const TCHAR* Message, ELogVerbosity::Type Verbosity)
{
	FLogCategoryName LogName(InLogName);

	const bool bLowLevel = LogName == NAME_None;
	const bool bWriteUATMarkers = FParse::Param(FCommandLine::Get(), TEXT("CrashForUAT")) && FParse::Param(FCommandLine::Get(), TEXT("stdout")) && !bLowLevel;

	if (bWriteUATMarkers)
	{
		FMsg::Logf(File, Line, LogName, Verbosity, TEXT("begin: stack for UAT"));
	}

	if (bLowLevel)
	{
		FPlatformMisc::LowLevelOutputDebugStringf(TEXT("%s\n"), Heading);
	}
	else
	{
		FMsg::Logf(File, Line, LogName, Verbosity, TEXT("%s"), Heading);
		FMsg::Logf(File, Line, LogName, Verbosity, TEXT(""));
	}

	for (const TCHAR* LineStart = Message;; )
	{
		TCHAR SingleLine[1024];

		// Find the end of the current line
		const TCHAR* LineEnd = LineStart;
		TCHAR* SingleLineWritePos = SingleLine;
		int32 SpaceRemaining = UE_ARRAY_COUNT(SingleLine) - 1;

		while (SpaceRemaining > 0 && *LineEnd != 0 && *LineEnd != '\r' && *LineEnd != '\n')
		{
			*SingleLineWritePos++ = *LineEnd++;
			--SpaceRemaining;
		}

		// cap it
		*SingleLineWritePos = TEXT('\0');

		// prefix function lines with [Callstack] for parsing tools
		const TCHAR* Prefix = (FCString::Strnicmp(LineStart, TEXT("0x"), 2) == 0) ? TEXT("[Callstack] ") : TEXT("");

		// if this is an address line, prefix it with [Callstack]
		if (bLowLevel)
		{
			FPlatformMisc::LowLevelOutputDebugStringf(TEXT("%s%s\n"), Prefix, SingleLine);
		}
		else
		{
			FMsg::Logf(File, Line, LogName, Verbosity, TEXT("%s%s"), Prefix, SingleLine);
		}
		
		// Quit if this was the last line
		if (*LineEnd == 0)
		{
			break;
		}

		// Move to the next line
		LineStart = (LineEnd[0] == '\r' && LineEnd[1] == '\n') ? (LineEnd + 2) : (LineEnd + 1);
	}

	if (bWriteUATMarkers)
	{
		FMsg::Logf(File, Line, LogName, Verbosity, TEXT("end: stack for UAT"));
	}
}

#if DO_CHECK || DO_GUARD_SLOW || DO_ENSURE
//
// Failed assertion handler.
//warning: May be called at library startup time.
//

FORCENOINLINE void FDebug::LogAssertFailedMessageImpl(const ANSICHAR* Expr, const ANSICHAR* File, int32 Line, void* ProgramCounter, const TCHAR* Fmt, ...)
{
	va_list Args;
	va_start(Args, Fmt);
	LogAssertFailedMessageImplV(Expr, File, Line, ProgramCounter, Fmt, Args);
	va_end(Args);
}

void FDebug::LogAssertFailedMessageImplV(const ANSICHAR* Expr, const ANSICHAR* File, int32 Line, void* ProgramCounter, const TCHAR* Fmt, va_list Args)
{
	// Ignore this assert if we're already forcibly shutting down because of a critical error.
	if( !GIsCriticalError )
	{
		StaticFailDebugV(TEXT("Assertion failed: "), Expr, File, Line, /*bIsEnsure*/ false, ProgramCounter, Fmt, Args);
	}
}

thread_local TFunction<bool(const FEnsureHandlerArgs& Args)> EnsureHandler = nullptr;

TFunction<bool(const FEnsureHandlerArgs& Args)> SetEnsureHandler(TFunction<bool(const FEnsureHandlerArgs& Args)> Handler)
{
	TFunction<bool(const FEnsureHandlerArgs& Args)> OldHandler = EnsureHandler;
	EnsureHandler = MoveTemp(Handler);
	return OldHandler;
}

TFunction<bool(const FEnsureHandlerArgs& Args)> GetEnsureHandler()
{
	return EnsureHandler;
}

/**
 * Called when an 'ensure' assertion fails; gathers stack data and generates and error report.
 *
 * @param	Expr	Code expression ANSI string (#code)
 * @param	File	File name ANSI string (__FILE__)
 * @param	Line	Line number (__LINE__)
 * @param	Msg		Informative error message text
 * @param	NumStackFramesToIgnore	Number of stack frames to ignore in the callstack
 */
FORCENOINLINE void FDebug::EnsureFailed(const ANSICHAR* Expr, const ANSICHAR* File, int32 Line, void* ProgramCounter, const TCHAR* Msg)
{
	if (UNLIKELY(EnsureHandler && EnsureHandler({ Expr, Msg })))
	{
		return;
	}
	FTempCommandLineScope TempCommandLine;

	// if time isn't ready yet, we better not continue
	if (FPlatformTime::GetSecondsPerCycle() == 0.0)
	{
		return;
	}
	
	++NumEnsureFailures;

#if STATS
	FString EnsureFailedPerfMessage = FString::Printf(TEXT("FDebug::EnsureFailed"));
	SCOPE_LOG_TIME_IN_SECONDS(*EnsureFailedPerfMessage, nullptr)
#endif

	// You can set bShouldCrash to true to cause a regular assertion to trigger (stopping program execution) when an ensure() error occurs
	const bool bShouldCrash = false;		// By default, don't crash on ensure()
	if( bShouldCrash )
	{
		// Just trigger a regular assertion which will crash via GError->Logf()
		FDebug::LogAssertFailedMessageImpl( Expr, File, Line, ProgramCounter, TEXT("%s"), Msg );
		return;
	}

	// Should we spin here?
	FPlatformAtomics::InterlockedIncrement(&ActiveEnsureCount);

	StaticFailDebug(TEXT("Ensure condition failed: "), Expr, File, Line, /*bIsEnsure*/ true, ProgramCounter, TEXT("%s"), Msg);

	// Is there a debugger attached?  If not we'll submit an error report.
	if (FPlatformMisc::IsDebuggerPresent() && !GAlwaysReportCrash)
	{
#if !NO_LOGGING
		if (GEnsuresAreErrors)
		{
			UE_LOG(LogOutputDevice, Error, TEXT("Ensure condition failed: %hs" FILE_LINE_DESC_ANSI "\n%s\n"), Expr, File, Line, Msg);
		}
		else
		{
			UE_LOG(LogOutputDevice, Warning, TEXT("Ensure condition failed: %hs" FILE_LINE_DESC_ANSI "\n%s\n"), Expr, File, Line, Msg);
		}
#endif
	}
	else
	{
		// If we determine that we have not sent a report for this ensure yet, send the report below.
		bool bShouldSendNewReport = false;

		// Create a final string that we'll output to the log (and error history buffer)
		TCHAR ErrorMsg[16384];
		FCString::Snprintf(ErrorMsg, UE_ARRAY_COUNT(ErrorMsg), TEXT("Ensure condition failed: %hs " FILE_LINE_DESC_ANSI LINE_TERMINATOR_ANSI "%s" LINE_TERMINATOR_ANSI "Stack: " LINE_TERMINATOR_ANSI), Expr, File, Line, Msg);

		// No debugger attached, so generate a call stack and submit a crash report
		// Walk the stack and dump it to the allocated memory.
		const SIZE_T StackTraceSize = 65535;
		ANSICHAR* StackTrace = (ANSICHAR*)FMemory::SystemMalloc(StackTraceSize);
		if (StackTrace != NULL)
		{
			// Stop checking heartbeat for this thread (and stop the gamethread hitch detector if we're the game thread).
			// Ensure can take a lot of time (when stackwalking), so we don't want hitches/hangs firing.
			// These are no-ops on threads that didn't already have a heartbeat etc.
			FSlowHeartBeatScope SuspendHeartBeat;
			FDisableHitchDetectorScope SuspendGameThreadHitch;

			{
#if STATS
				FString StackWalkPerfMessage = FString::Printf(TEXT("FPlatformStackWalk::StackWalkAndDump"));
				SCOPE_LOG_TIME_IN_SECONDS(*StackWalkPerfMessage, nullptr)
#endif
				StackTrace[0] = 0;
				FPlatformStackWalk::StackWalkAndDumpEx(StackTrace, StackTraceSize, ProgramCounter, FGenericPlatformStackWalk::EStackWalkFlags::FlagsUsedWhenHandlingEnsure);
			}

			// Also append the stack trace
			FCString::Strncat(ErrorMsg, ANSI_TO_TCHAR(StackTrace), UE_ARRAY_COUNT(ErrorMsg) - 1);
			FMemory::SystemFree(StackTrace);

			// Dump the error and flush the log.
#if !NO_LOGGING
			FDebug::LogFormattedMessageWithCallstack(LogOutputDevice.GetCategoryName(), __FILE__, __LINE__, TEXT("=== Handled ensure: ==="), ErrorMsg, (GEnsuresAreErrors ? ELogVerbosity::Error : ELogVerbosity::Warning));
#endif
			GLog->Flush();

			// Submit the error report to the server! (and display a balloon in the system tray)
			{
				// How many unique previous errors we should keep track of
				const uint32 MaxPreviousErrorsToTrack = 4;
				static uint32 StaticPreviousErrorCount = 0;
				if (StaticPreviousErrorCount < MaxPreviousErrorsToTrack)
				{
					// Check to see if we've already reported this error.  No point in blasting the server with
					// the same error over and over again in a single application session.
					bool bHasErrorAlreadyBeenReported = false;

					// Static: Array of previous unique error message CRCs
					static uint32 StaticPreviousErrorCRCs[MaxPreviousErrorsToTrack];

					// Compute CRC of error string.  Note that along with the call stack, this includes the message
					// string passed to the macro, so only truly redundant errors will go unreported.  Though it also
					// means you shouldn't pass loop counters to ensureMsgf(), otherwise failures may spam the server!
					const uint32 ErrorStrCRC = FCrc::StrCrc_DEPRECATED(ErrorMsg);

					for (uint32 CurErrorIndex = 0; CurErrorIndex < StaticPreviousErrorCount; ++CurErrorIndex)
					{
						if (StaticPreviousErrorCRCs[CurErrorIndex] == ErrorStrCRC)
						{
							// Found it!  This is a redundant error message.
							bHasErrorAlreadyBeenReported = true;
							break;
						}
					}

					// Add the element to the list and bump the count
					StaticPreviousErrorCRCs[StaticPreviousErrorCount++] = ErrorStrCRC;

					if (!bHasErrorAlreadyBeenReported)
					{
#if STATS
						FString SubmitErrorReporterfMessage = FString::Printf(TEXT("SubmitErrorReport"));
						SCOPE_LOG_TIME_IN_SECONDS(*SubmitErrorReporterfMessage, nullptr)
#endif

						FCoreDelegates::OnHandleSystemEnsure.Broadcast();

						FPlatformMisc::SubmitErrorReport(ErrorMsg, EErrorReportMode::Balloon);

						bShouldSendNewReport = true;
					}
				}
			}
		}
		else
		{
			// If we fail to generate the string to identify the crash we don't know if we should skip sending the report,
			// so we will just send the report anyway.
			bShouldSendNewReport = true;

			// Add message to log even without stacktrace. It is useful for testing fail on ensure.
#if !NO_LOGGING
			if (GEnsuresAreErrors)
			{
				UE_LOG(LogOutputDevice, Error, TEXT("Ensure condition failed: %hs " FILE_LINE_DESC_ANSI), Expr, File, Line);
			}
			else
			{
				UE_LOG(LogOutputDevice, Warning, TEXT("Ensure condition failed: %hs " FILE_LINE_DESC_ANSI), Expr, File, Line);
			}
#endif
		}

		if (bShouldSendNewReport)
		{
#if STATS
			FString SendNewReportMessage = FString::Printf(TEXT("SendNewReport"));
			SCOPE_LOG_TIME_IN_SECONDS(*SendNewReportMessage, nullptr)
#endif

#if PLATFORM_USE_REPORT_ENSURE
<<<<<<< HEAD
			FScopeLock Lock(&GetFailDebugCriticalSection());

			ReportEnsure(ErrorMsg, ProgramCounter);

=======
			UE::TUniqueLock Lock(FailDebugMutex);
			ReportEnsure(ErrorMsg, ProgramCounter);

>>>>>>> 4af6daef
			GErrorHist[0] = TEXT('\0');
			GErrorExceptionDescription[0] = TEXT('\0');
#endif
		}
	}


	FPlatformAtomics::InterlockedDecrement(&ActiveEnsureCount);
}

<<<<<<< HEAD
void FORCENOINLINE FDebug::CheckVerifyFailedImpl(
=======
bool FORCENOINLINE FDebug::CheckVerifyFailedImpl(
>>>>>>> 4af6daef
	const ANSICHAR* Expr,
	const ANSICHAR* File,
	int32 Line,
	void* ProgramCounter,
	const TCHAR* Format,
	...)
{
	va_list Args;

	va_start(Args, Format);
	FDebug::LogAssertFailedMessageImplV(Expr, File, Line, ProgramCounter, Format, Args);
	va_end(Args);

	if (GLog)
	{
		// Flushing the logs here increases the likelihood that recent messages will be written to the log file, stdout and the debugger console.
		// Without this, some of the recent messages may not be reported when debugger stops due to an assertion failure.
		GLog->Flush();
	}

	if (!FPlatformMisc::IsDebuggerPresent())
	{
		FPlatformMisc::PromptForRemoteDebugging(false);

		va_start(Args, Format);
		AssertFailedImplV(Expr, File, Line, ProgramCounter, Format, Args);
		va_end(Args);

		return false;
	}

#if UE_BUILD_SHIPPING
	return true;
#else
	return !GIgnoreDebugger;
#endif
}

#endif // DO_CHECK || DO_GUARD_SLOW || DO_ENSURE

void VARARGS FDebug::AssertFailed(const ANSICHAR* Expr, const ANSICHAR* File, int32 Line, const TCHAR* Format/* = TEXT("")*/, ...)
{
	va_list Args;
	va_start(Args, Format);
	AssertFailedImplV(Expr, File, Line, nullptr, Format, Args);
	va_end(Args);
}

void FDebug::AssertFailedV(const ANSICHAR* Expr, const ANSICHAR* File, int32 Line, const TCHAR* Format, va_list Args)
{
	AssertFailedImplV(Expr, File, Line, nullptr, Format, Args);
}

void FDebug::ProcessFatalError(void* ProgramCounter)
{
	// This is not perfect because another thread might crash and be handled before this assert
	// but this static variable will report the crash as an assert. Given complexity of a thread
	// aware solution, this should be good enough. If crash reports are obviously wrong we can
	// look into fixing this.
	bHasAsserted = true;

	GError->SetErrorProgramCounter(ProgramCounter);
	GError->Logf(TEXT("%s"), GErrorHist);
}

#if DO_CHECK || DO_GUARD_SLOW || DO_ENSURE
FORCENOINLINE bool VARARGS FDebug::OptionallyLogFormattedEnsureMessageReturningFalseImpl( bool bLog, const ANSICHAR* Expr, const ANSICHAR* File, int32 Line, void* ProgramCounter, const TCHAR* FormattedMsg, ... )
<<<<<<< HEAD
=======
{
	va_list Args;
	va_start(Args, FormattedMsg);
	OptionallyLogFormattedEnsureMessageReturningFalseImpl(bLog, Expr, File, Line, ProgramCounter, FormattedMsg, Args);
	va_end(Args);

	return false;
}

FORCENOINLINE bool FDebug::OptionallyLogFormattedEnsureMessageReturningFalseImpl(bool bLog, const ANSICHAR* Expr, const ANSICHAR* File, int32 Line, void* ProgramCounter, const TCHAR* FormattedMsg, va_list Args)
>>>>>>> 4af6daef
{
	if (bLog)
	{
		const int32 TempStrSize = 4096;
		TCHAR TempStr[TempStrSize];
		FCString::GetVarArgs(TempStr, TempStrSize, FormattedMsg, Args);

<<<<<<< HEAD
		EnsureFailed( Expr, File, Line, ProgramCounter, TempStr );
=======
		EnsureFailed(Expr, File, Line, ProgramCounter, TempStr);
>>>>>>> 4af6daef
	}

	return false;
}
#endif

<<<<<<< HEAD
FORCENOINLINE void VARARGS LowLevelFatalErrorHandler(const ANSICHAR* File, int32 Line, void* ProgramCounter, const TCHAR* Format, ...)
=======
FORCENOINLINE void UE_DEBUG_SECTION VARARGS LowLevelFatalErrorHandler(const ANSICHAR* File, int32 Line, void* ProgramCounter, const TCHAR* Format, ...)
>>>>>>> 4af6daef
{
	va_list Args;
	va_start(Args, Format);
	StaticFailDebugV(TEXT("LowLevelFatalError"), "", File, Line, /*bIsEnsure*/ false, ProgramCounter, Format, Args);
	va_end(Args);
<<<<<<< HEAD
=======

	UE_DEBUG_BREAK_AND_PROMPT_FOR_REMOTE();
	FDebug::ProcessFatalError(ProgramCounter);
>>>>>>> 4af6daef
}

void FDebug::DumpStackTraceToLog(const ELogVerbosity::Type LogVerbosity)
{
	DumpStackTraceToLog(TEXT("=== FDebug::DumpStackTrace(): ==="), LogVerbosity);
}

FORCENOINLINE void FDebug::DumpStackTraceToLog(const TCHAR* Heading, const ELogVerbosity::Type LogVerbosity)
{
#if !NO_LOGGING
	// Walk the stack and dump it to the allocated memory.
	const SIZE_T StackTraceSize = 65535;
	ANSICHAR* StackTrace = (ANSICHAR*)FMemory::SystemMalloc(StackTraceSize);

	{
#if STATS
		FString StackWalkPerfMessage = FString::Printf(TEXT("FPlatformStackWalk::StackWalkAndDump"));
		SCOPE_LOG_TIME_IN_SECONDS(*StackWalkPerfMessage, nullptr)
#endif
		StackTrace[0] = 0;

		const int32 NumStackFramesToIgnore = 1;
		FPlatformStackWalk::StackWalkAndDumpEx(StackTrace, StackTraceSize, NumStackFramesToIgnore, FGenericPlatformStackWalk::EStackWalkFlags::FlagsUsedWhenHandlingEnsure);
	}

	// Dump the error and flush the log.
	// ELogVerbosity::Error to make sure it gets printed in log for conveniency.
	FDebug::LogFormattedMessageWithCallstack(LogOutputDevice.GetCategoryName(), __FILE__, __LINE__, Heading, ANSI_TO_TCHAR(StackTrace), LogVerbosity);
	GLog->Flush();
	FMemory::SystemFree(StackTrace);
#endif
}

<<<<<<< HEAD
=======
#if DO_ENSURE && !USING_CODE_ANALYSIS
bool UE_DEBUG_SECTION VARARGS CheckVerifyImpl(bool& InOutExecuted, bool Always, const ANSICHAR* File, int32 Line, void* ProgramCounter, const ANSICHAR* Expr, const TCHAR* Format, ...)
{
	if ((!InOutExecuted || Always) && FPlatformMisc::IsEnsureAllowed())
	{
		InOutExecuted = true;
		va_list Args;
		va_start(Args, Format);
		FDebug::OptionallyLogFormattedEnsureMessageReturningFalse(true, Expr, File, Line, ProgramCounter, Format, Args);
		va_end(Args);

		if (!FPlatformMisc::IsDebuggerPresent())
		{
			FPlatformMisc::PromptForRemoteDebugging(true);
			return false;
		}

#if UE_BUILD_SHIPPING
		return true;
#else
		return !GIgnoreDebugger;
#endif
	}

	return false;
}
#endif

>>>>>>> 4af6daef
#undef FILE_LINE_DESC_ANSI<|MERGE_RESOLUTION|>--- conflicted
+++ resolved
@@ -34,18 +34,9 @@
 	TAtomic<SIZE_T> NumEnsureFailures {0};
 	int32 ActiveEnsureCount = 0;
 
-<<<<<<< HEAD
-	/** Lock used to synchronize the fail debug calls. */
-	static FCriticalSection& GetFailDebugCriticalSection()
-	{
-		static FCriticalSection FailDebugCriticalSection;
-		return FailDebugCriticalSection;
-	}
-=======
 	// Lock used to synchronize the fail debug calls.
 	// Using FWordMutex because it is zero-initialized and has no destructor.
 	static UE::FWordMutex FailDebugMutex;
->>>>>>> 4af6daef
 
 	struct FTempCommandLineScope
 	{
@@ -158,21 +149,13 @@
 
 	inline FErrorHistWriter()
 	{
-<<<<<<< HEAD
-		GetFailDebugCriticalSection().Lock();
-=======
 		FailDebugMutex.Lock();
->>>>>>> 4af6daef
 	}
 
 	inline ~FErrorHistWriter()
 	{
 		Terminate();
-<<<<<<< HEAD
-		GetFailDebugCriticalSection().Unlock();
-=======
 		FailDebugMutex.Unlock();
->>>>>>> 4af6daef
 	}
 
 	inline void Terminate()
@@ -190,7 +173,6 @@
 			FPlatformString::Convert(GErrorHist + Index, RequiredLen, Text, TextLen);
 			Index += RequiredLen;
 		}
-<<<<<<< HEAD
 	}
 
 	void AppendV(const TCHAR* Format, va_list Args)
@@ -199,16 +181,6 @@
 		Index = FMath::Clamp(Index, Index + Len, Capacity - 1);
 	}
 
-=======
-	}
-
-	void AppendV(const TCHAR* Format, va_list Args)
-	{
-		const int32 Len = FPlatformString::GetVarArgs(GErrorHist + Index, Capacity - Index, Format, Args);
-		Index = FMath::Clamp(Index, Index + Len, Capacity - 1);
-	}
-
->>>>>>> 4af6daef
 	void Appendf(const TCHAR* Format, ...)
 	{
 		va_list Args;
@@ -253,15 +225,9 @@
 	Writer.AppendV(DescriptionFormat, DescriptionArgs);
 	Writer.Append(TEXT("\n"));
 	Writer.Terminate();
-<<<<<<< HEAD
 
 	FPlatformMisc::LowLevelOutputDebugString(GErrorHist);
 
-=======
-
-	FPlatformMisc::LowLevelOutputDebugString(GErrorHist);
-
->>>>>>> 4af6daef
 	if (*StackTrace)
 	{
 		Writer.Append(StackTrace);
@@ -581,16 +547,9 @@
 #endif
 
 #if PLATFORM_USE_REPORT_ENSURE
-<<<<<<< HEAD
-			FScopeLock Lock(&GetFailDebugCriticalSection());
-
-			ReportEnsure(ErrorMsg, ProgramCounter);
-
-=======
 			UE::TUniqueLock Lock(FailDebugMutex);
 			ReportEnsure(ErrorMsg, ProgramCounter);
 
->>>>>>> 4af6daef
 			GErrorHist[0] = TEXT('\0');
 			GErrorExceptionDescription[0] = TEXT('\0');
 #endif
@@ -601,11 +560,7 @@
 	FPlatformAtomics::InterlockedDecrement(&ActiveEnsureCount);
 }
 
-<<<<<<< HEAD
-void FORCENOINLINE FDebug::CheckVerifyFailedImpl(
-=======
 bool FORCENOINLINE FDebug::CheckVerifyFailedImpl(
->>>>>>> 4af6daef
 	const ANSICHAR* Expr,
 	const ANSICHAR* File,
 	int32 Line,
@@ -673,8 +628,6 @@
 
 #if DO_CHECK || DO_GUARD_SLOW || DO_ENSURE
 FORCENOINLINE bool VARARGS FDebug::OptionallyLogFormattedEnsureMessageReturningFalseImpl( bool bLog, const ANSICHAR* Expr, const ANSICHAR* File, int32 Line, void* ProgramCounter, const TCHAR* FormattedMsg, ... )
-<<<<<<< HEAD
-=======
 {
 	va_list Args;
 	va_start(Args, FormattedMsg);
@@ -685,7 +638,6 @@
 }
 
 FORCENOINLINE bool FDebug::OptionallyLogFormattedEnsureMessageReturningFalseImpl(bool bLog, const ANSICHAR* Expr, const ANSICHAR* File, int32 Line, void* ProgramCounter, const TCHAR* FormattedMsg, va_list Args)
->>>>>>> 4af6daef
 {
 	if (bLog)
 	{
@@ -693,33 +645,22 @@
 		TCHAR TempStr[TempStrSize];
 		FCString::GetVarArgs(TempStr, TempStrSize, FormattedMsg, Args);
 
-<<<<<<< HEAD
-		EnsureFailed( Expr, File, Line, ProgramCounter, TempStr );
-=======
 		EnsureFailed(Expr, File, Line, ProgramCounter, TempStr);
->>>>>>> 4af6daef
 	}
 
 	return false;
 }
 #endif
 
-<<<<<<< HEAD
-FORCENOINLINE void VARARGS LowLevelFatalErrorHandler(const ANSICHAR* File, int32 Line, void* ProgramCounter, const TCHAR* Format, ...)
-=======
 FORCENOINLINE void UE_DEBUG_SECTION VARARGS LowLevelFatalErrorHandler(const ANSICHAR* File, int32 Line, void* ProgramCounter, const TCHAR* Format, ...)
->>>>>>> 4af6daef
 {
 	va_list Args;
 	va_start(Args, Format);
 	StaticFailDebugV(TEXT("LowLevelFatalError"), "", File, Line, /*bIsEnsure*/ false, ProgramCounter, Format, Args);
 	va_end(Args);
-<<<<<<< HEAD
-=======
 
 	UE_DEBUG_BREAK_AND_PROMPT_FOR_REMOTE();
 	FDebug::ProcessFatalError(ProgramCounter);
->>>>>>> 4af6daef
 }
 
 void FDebug::DumpStackTraceToLog(const ELogVerbosity::Type LogVerbosity)
@@ -753,8 +694,6 @@
 #endif
 }
 
-<<<<<<< HEAD
-=======
 #if DO_ENSURE && !USING_CODE_ANALYSIS
 bool UE_DEBUG_SECTION VARARGS CheckVerifyImpl(bool& InOutExecuted, bool Always, const ANSICHAR* File, int32 Line, void* ProgramCounter, const ANSICHAR* Expr, const TCHAR* Format, ...)
 {
@@ -783,5 +722,4 @@
 }
 #endif
 
->>>>>>> 4af6daef
 #undef FILE_LINE_DESC_ANSI