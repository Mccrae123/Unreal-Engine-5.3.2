// Copyright Epic Games, Inc. All Rights Reserved.

#include "Misc/FileHelper.h"
#include "Containers/StringConv.h"
#include "Logging/LogMacros.h"
#include "CoreGlobals.h"
#include "Memory/MemoryView.h"
#include "Memory/SharedBuffer.h"
#include "Misc/ByteSwap.h"
#include "Misc/CoreMisc.h"
#include "Misc/Paths.h"
#include "Math/IntRect.h"
#include "Misc/OutputDeviceFile.h"
#include "ProfilingDebugging/ProfilingHelpers.h"
#include "Misc/ConfigCacheIni.h"
#include "Misc/SecureHash.h"
#include "HAL/FileManagerGeneric.h"

#define LOCTEXT_NAMESPACE "FileHelper"

static const TCHAR* InvalidFilenames[] = {
	TEXT("CON"), TEXT("PRN"), TEXT("AUX"), TEXT("CLOCK$"), TEXT("NUL"), TEXT("NONE"),
	TEXT("COM1"), TEXT("COM2"), TEXT("COM3"), TEXT("COM4"), TEXT("COM5"), TEXT("COM6"), TEXT("COM7"), TEXT("COM8"), TEXT("COM9"),
	TEXT("LPT1"), TEXT("LPT2"), TEXT("LPT3"), TEXT("LPT4"), TEXT("LPT5"), TEXT("LPT6"), TEXT("LPT7"), TEXT("LPT8"), TEXT("LPT9")
};

/*-----------------------------------------------------------------------------
	FFileHelper
-----------------------------------------------------------------------------*/

/**
 * Load a binary file to a dynamic array with two uninitialized bytes at end as padding.
 */
bool FFileHelper::LoadFileToArray( TArray<uint8>& Result, const TCHAR* Filename, uint32 Flags )
{
	FScopedLoadingState ScopedLoadingState(Filename);

	FArchive* Reader = IFileManager::Get().CreateFileReader( Filename, Flags );
	if( !Reader )
	{
		if (!(Flags & FILEREAD_Silent))
		{
			UE_LOG(LogStreaming,Warning,TEXT("Failed to read file '%s' error."),Filename);
		}
		return false;
	}
	int64 TotalSize64 = Reader->TotalSize();
	if ( TotalSize64+2 > MAX_int32 )
	{
		if (!(Flags & FILEREAD_Silent))
		{
			UE_LOG(LogStreaming,Error,TEXT("File '%s' is too large for 32-bit reader (%lld), use TArray64."),Filename,TotalSize64);
		}
		return false;
	}
	int32 TotalSize = (int32)TotalSize64;
	// Allocate slightly larger than file size to avoid re-allocation when caller null terminates file buffer
	Result.Reset( TotalSize + 2 );
	Result.AddUninitialized( TotalSize );
	Reader->Serialize(Result.GetData(), Result.Num());
	bool Success = Reader->Close();
	delete Reader;
	return Success;
}

/**
 * Load a binary file to a dynamic array with two uninitialized bytes at end as padding.
 * TArray64 version.
 */
bool FFileHelper::LoadFileToArray(TArray64<uint8>& Result, const TCHAR* Filename, uint32 Flags)
{
	FScopedLoadingState ScopedLoadingState(Filename);

	FArchive* Reader = IFileManager::Get().CreateFileReader(Filename, Flags);
	if (!Reader)
	{
		if (!(Flags & FILEREAD_Silent))
		{
			UE_LOG(LogStreaming, Warning, TEXT("Failed to read file '%s' error."), Filename);
		}
		return false;
	}
	int64 TotalSize = Reader->TotalSize();
	// Allocate slightly larger than file size to avoid re-allocation when caller null terminates file buffer
	Result.Reset(TotalSize + 2);
	Result.AddUninitialized(TotalSize);
	Reader->Serialize(Result.GetData(), Result.Num());
	bool Success = Reader->Close();
	delete Reader;
	return Success;
}

/**
 * Converts an arbitrary text buffer to an FString.
 * Supports all combination of ANSI/Unicode files and platforms.
 */
void FFileHelper::BufferToString( FString& Result, const uint8* Buffer, int32 Size )
{
	TArray<TCHAR, FString::AllocatorType>& ResultArray = Result.GetCharArray();
	ResultArray.Empty();

	bool bIsUnicode = false;
	if( Size >= 2 && !( Size & 1 ) && Buffer[0] == 0xff && Buffer[1] == 0xfe )
	{
		// Unicode Intel byte order. Less 1 for the FFFE header, additional 1 for null terminator.
		ResultArray.AddUninitialized( Size / 2 );
		for( int32 i = 0; i < ( Size / 2 ) - 1; i++ )
		{
			ResultArray[ i ] = CharCast<TCHAR>( (UCS2CHAR)(( uint16 )Buffer[i * 2 + 2] + ( uint16 )Buffer[i * 2 + 3] * 256) );
		}
		bIsUnicode = true;
	}
	else if( Size >= 2 && !( Size & 1 ) && Buffer[0] == 0xfe && Buffer[1] == 0xff )
	{
		// Unicode non-Intel byte order. Less 1 for the FFFE header, additional 1 for null terminator.
		ResultArray.AddUninitialized( Size / 2 );
		for( int32 i = 0; i < ( Size / 2 ) - 1; i++ )
		{
			ResultArray[ i ] = CharCast<TCHAR>( (UCS2CHAR)(( uint16 )Buffer[i * 2 + 3] + ( uint16 )Buffer[i * 2 + 2] * 256) );
		}
		bIsUnicode = true;
	}
	else
	{
		if ( Size >= 3 && Buffer[0] == 0xef && Buffer[1] == 0xbb && Buffer[2] == 0xbf )
		{
			// Skip over UTF-8 BOM if there is one
			Buffer += 3;
			Size   -= 3;
		}

		int32 Length = FUTF8ToTCHAR_Convert::ConvertedLength(reinterpret_cast<const ANSICHAR*>(Buffer), Size);
		ResultArray.AddUninitialized(Length + 1); // +1 for the null terminator
		FUTF8ToTCHAR_Convert::Convert(ResultArray.GetData(), ResultArray.Num(), reinterpret_cast<const ANSICHAR*>(Buffer), Size);
		ResultArray[Length] = TEXT('\0');
	}

	if (ResultArray.Num() == 1)
	{
		// If it's only a zero terminator then make the result actually empty
		ResultArray.Empty();
	}
	else
	{
		// Else ensure null terminator is present
		ResultArray.Last() = TCHAR('\0');

		if (bIsUnicode)
		{
			// Inline combine any surrogate pairs in the data when loading into a UTF-32 string
			StringConv::InlineCombineSurrogates(Result);
		}
	}
}

bool FFileHelper::LoadFileToString(FString& Result, FArchive& Reader, EHashOptions VerifyFlags /*= EHashOptions::None*/)
{
	FScopedLoadingState ScopedLoadingState(*Reader.GetArchiveName());

	int64 Size = Reader.TotalSize();
	if (!Size)
	{
		Result.Empty();
		return true;
	}

	if (Reader.Tell() != 0)
	{
		UE_LOG(LogStreaming, Warning, TEXT("Archive '%s' has already been read from."), *Reader.GetArchiveName());
		return false;
	}

	uint8* Ch = (uint8*)FMemory::Malloc(Size);
	Reader.Serialize(Ch, Size);
	bool Success = Reader.Close();

	BufferToString(Result, Ch, (int32)Size);

	// handle SHA verify of the file
	if (EnumHasAnyFlags(VerifyFlags, EHashOptions::EnableVerify) && (EnumHasAnyFlags(VerifyFlags, EHashOptions::ErrorMissingHash) || FSHA1::GetFileSHAHash(*Reader.GetArchiveName(), nullptr)))
	{
		// kick off SHA verify task. this frees the buffer on close
		FBufferReaderWithSHA Ar(Ch, Size, true, *Reader.GetArchiveName(), false, true);
	}
	else
	{
		// free manually since not running SHA task
		FMemory::Free(Ch);
	}

	return Success;
}

/**
 * Load a text file to an FString.
 * Supports all combination of ANSI/Unicode files and platforms.
 * @param Result string representation of the loaded file
 * @param Filename name of the file to load
 * @param VerifyFlags flags controlling the hash verification behavior ( see EHashOptions )
 */
bool FFileHelper::LoadFileToString( FString& Result, const TCHAR* Filename, EHashOptions VerifyFlags, uint32 ReadFlags)
{
	TUniquePtr<FArchive> Reader(IFileManager::Get().CreateFileReader(Filename, ReadFlags));
	if (!Reader)
	{
		return false;
	}

	return LoadFileToString(Result, *Reader.Get(), VerifyFlags);
}

bool FFileHelper::LoadFileToString(FString& Result, IPlatformFile* PlatformFile, const TCHAR* Filename, EHashOptions VerifyFlags /*= EHashOptions::None*/, uint32 ReadFlags /*= 0*/)
{
	if (!PlatformFile)
	{
		return false;
	}

	IFileHandle* File = PlatformFile->OpenRead(Filename);
	if (!File)
	{
		if (ReadFlags & FILEREAD_NoFail)
		{
			UE_LOG(LogStreaming, Fatal, TEXT("Failed to read file: %s"), Filename);
		}

		if (!(ReadFlags & FILEREAD_Silent))
		{
			UE_LOG(LogStreaming, Warning, TEXT("Failed to read file '%s' error."), Filename);
		}

		return false;
	}

	TUniquePtr<FArchive> Reader = MakeUnique<FArchiveFileReaderGeneric>(File, Filename, File->Size());
	if (!Reader)
	{
		return false;
	}

	return LoadFileToString(Result, *Reader.Get(), VerifyFlags);
}

bool FFileHelper::LoadFileToStringArray( TArray<FString>& Result, const TCHAR* Filename )
{
	return LoadFileToStringArrayWithPredicate(Result, Filename, [](const FString&) { return true;  });
}

// DEPRECATED
bool FFileHelper::LoadFileToStringArray(TArray<FString>& Result, const TCHAR* Filename, EHashOptions VerifyFlags)
{
	return LoadFileToStringArray(Result, Filename);
}

bool FFileHelper::LoadFileToStringArrayWithPredicate(TArray<FString>& Result, const TCHAR* Filename, TFunctionRef<bool(const FString&)> Predicate)
{
	Result.Empty();

	TArray64<uint8> RawBuffer;
	// can be silent here, since returning false is enough
	if (!LoadFileToArray(RawBuffer, Filename, FILEREAD_Silent))
	{
		return false;
	}

	// we only support the 64-bit enabled "per-line conversion" functionality for UTF-8/ANSI strings, because the \r checks against a byte may fail
	// so we have to use the old "full string conversion" method, which doesn't work with 64-bits worth of data
	if (RawBuffer.Num() >= 2 && !(RawBuffer.Num() & 1) && 
		((RawBuffer[0] == 0xFF && RawBuffer[1] == 0xFE) || (RawBuffer[0] == 0xFE && RawBuffer[1] == 0xFF)))
	{
		// make sure we can use 32-bit algorithm
		if (RawBuffer.Num() > MAX_int32)
		{
			UE_LOG(LogStreaming, Error, TEXT("A widechar format file used in LoadFileToStringArray[WithPredicate], but it's too large to be processed. File: %s"), Filename);
			return false;
		}

		FString Buffer;
		BufferToString(Buffer, RawBuffer.GetData(), (int32)RawBuffer.Num());

		for (const TCHAR* Pos = *Buffer; *Pos != 0; )
		{
			const TCHAR* LineStart = Pos;
			while (*Pos != 0 && *Pos != '\r' && *Pos != '\n')
			{
				Pos++;
			}

			FString Line(UE_PTRDIFF_TO_INT32(Pos - LineStart), LineStart);
			if (Invoke(Predicate, Line))
			{
				Result.Add(MoveTemp(Line));
			}

			if (*Pos == '\r')
			{
				Pos++;
			}
			if (*Pos == '\n')
			{
				Pos++;
			}
		}

		return true;
	}


	int64 Length = RawBuffer.Num();
	for (const uint8* Pos = (uint8*)RawBuffer.GetData(); Length > 0; )
	{
		const uint8* LineStart = Pos;
		while (Length > 0 && *Pos != '\r' && *Pos != '\n')
		{
			Pos++;
			Length--;
		}

		if (Pos - LineStart > MAX_int32)
		{
			UE_LOG(LogStreaming, Error, TEXT("Single line too long found in LoadFileToStringArrayWithPredicate, File: %s"), Filename);
			return false;
		}

		FString Line;
		BufferToString(Line, LineStart, UE_PTRDIFF_TO_INT32(Pos - LineStart));
		
		if (Invoke(Predicate, Line))
		{
			Result.Add(MoveTemp(Line));
		}

		if (*Pos == '\r')
		{
			Pos++;
			Length--;
		}
		if (*Pos == '\n')
		{
			Pos++;
			Length--;
		}
	}

	return true;
}

// DEPRECATED
bool FFileHelper::LoadFileToStringArrayWithPredicate(TArray<FString>& Result, const TCHAR* Filename, TFunctionRef<bool(const FString&)> Predicate, EHashOptions VerifyFlags)
{
	return LoadFileToStringArrayWithPredicate(Result, Filename, Predicate);
}

namespace UE::FileHelper::Private
{

enum class EEncoding
{
	Unknown,
	UTF8,
	UTF16BE,
	UTF16LE,
};

static EEncoding ParseEncoding(FMutableMemoryView& Buffer, const uint64 TotalSize)
{
	const uint64 Size = Buffer.GetSize();
	const uint8* const Bytes = static_cast<const uint8*>(Buffer.GetData());
	if (!(TotalSize & 1) && Size >= 2 && Bytes[0] == 0xff && Bytes[1] == 0xfe)
	{
		Buffer += 2;
		return EEncoding::UTF16LE;
	}
	if (!(TotalSize & 1) && Size >= 2 && Bytes[0] == 0xfe && Bytes[1] == 0xff)
	{
		Buffer += 2;
		return EEncoding::UTF16BE;
	}
	if (Size >= 3 && Bytes[0] == 0xef && Bytes[1] == 0xbb && Bytes[2] == 0xbf)
	{
		Buffer += 3;
	}
	return EEncoding::UTF8;
}

static FMutableMemoryView ParseLinesUTF8(FMutableMemoryView Buffer, TFunctionRef<void(FStringView Line)> Visitor, bool bLastBuffer)
{
	const uint8* Pos = static_cast<const uint8*>(Buffer.GetData());
	const uint8* const End = static_cast<const uint8*>(Buffer.GetDataEnd());
	while (Pos < End)
	{
		const uint8* const Line = Pos;

		while (Pos < End && *Pos != '\r' && *Pos != '\n')
		{
			++Pos;
		}

		if (!bLastBuffer && (Pos == End || (Pos + 1 == End && *Pos == '\r')))
		{
			return Buffer.Right(static_cast<uint64>(End - Line));
		}

		Visitor(FUTF8ToTCHAR(reinterpret_cast<const UTF8CHAR*>(Line), UE_PTRDIFF_TO_INT32(Pos - Line)));

		if (Pos < End && *Pos == '\r')
		{
			++Pos;
		}
		if (Pos < End && *Pos == '\n')
		{
			++Pos;
		}
	}
	return Buffer.Right(0);
}

static FMutableMemoryView ParseLinesUTF16BE(FMutableMemoryView Buffer, TFunctionRef<void(FStringView Line)> Visitor, bool bLastBuffer)
{
	uint16* Pos = static_cast<uint16*>(Buffer.GetData());
	uint16* const End = static_cast<uint16*>(Buffer.GetDataEnd());
	while (Pos < End)
	{
		uint16* const Line = Pos;

		while (Pos < End)
		{
			if (const uint16 CodeUnit = NETWORK_ORDER16(*Pos); CodeUnit == '\r' || CodeUnit == '\n')
			{
				break;
			}
			++Pos;
		}

		if (!bLastBuffer && (Pos == End || (Pos + 1 == End && NETWORK_ORDER16(*Pos) == '\r')))
		{
			return Buffer.Right(static_cast<uint64>(End - Line) * sizeof(uint16));
		}

		if constexpr (PLATFORM_LITTLE_ENDIAN)
		{
			for (uint16* SwapPos = Line; SwapPos < Pos; ++SwapPos)
			{
				*SwapPos = NETWORK_ORDER16(*SwapPos);
			}
		}

		Visitor(FUTF16ToTCHAR(reinterpret_cast<const UTF16CHAR*>(Line), UE_PTRDIFF_TO_INT32(Pos - Line)));

		if (Pos < End && NETWORK_ORDER16(*Pos) == '\r')
		{
			++Pos;
		}
		if (Pos < End && NETWORK_ORDER16(*Pos) == '\n')
		{
			++Pos;
		}
	}
	return Buffer.Right(0);
}

static FMutableMemoryView ParseLinesUTF16LE(FMutableMemoryView Buffer, TFunctionRef<void(FStringView Line)> Visitor, bool bLastBuffer)
{
	uint16* Pos = static_cast<uint16*>(Buffer.GetData());
	uint16* const End = static_cast<uint16*>(Buffer.GetDataEnd());
	while (Pos < End)
	{
		uint16* const Line = Pos;

		while (Pos < End)
		{
			if (const uint16 CodeUnit = INTEL_ORDER16(*Pos); CodeUnit == '\r' || CodeUnit == '\n')
			{
				break;
			}
			++Pos;
		}

		if (!bLastBuffer && (Pos == End || (Pos + 1 == End && INTEL_ORDER16(*Pos) == '\r')))
		{
			return Buffer.Right(static_cast<uint64>(End - Line) * sizeof(uint16));
		}

		if constexpr (!PLATFORM_LITTLE_ENDIAN)
		{
			for (uint16* SwapPos = Line; SwapPos < Pos; ++SwapPos)
			{
				*SwapPos = INTEL_ORDER16(*SwapPos);
			}
		}

		Visitor(FUTF16ToTCHAR(reinterpret_cast<const UTF16CHAR*>(Line), UE_PTRDIFF_TO_INT32(Pos - Line)));

		if (Pos < End && INTEL_ORDER16(*Pos) == '\r')
		{
			++Pos;
		}
		if (Pos < End && INTEL_ORDER16(*Pos) == '\n')
		{
			++Pos;
		}
	}
	return Buffer.Right(0);
}

} // UE::FileHelper::Private

bool FFileHelper::LoadFileToStringWithLineVisitor(const TCHAR* Filename, TFunctionRef<void(FStringView Line)> Visitor)
{
	using namespace UE::FileHelper::Private;

	FScopedLoadingState ScopedLoadingState(Filename);
	TUniquePtr<FArchive> Ar(IFileManager::Get().CreateFileReader(Filename, FILEREAD_Silent));
	if (!Ar)
	{
		return false;
	}

	const int64 TotalSize = Ar->TotalSize();
	FUniqueBuffer Buffer = FUniqueBuffer::Alloc(FMath::Min<int64>(TotalSize, 1024 * 1024));

	EEncoding Encoding = EEncoding::Unknown;
	FMutableMemoryView BufferTail = Buffer;
	for (int64 RemainingSize = TotalSize; RemainingSize > 0;)
	{
		const FMutableMemoryView SerializeBuffer = BufferTail.Left(RemainingSize);
		Ar->Serialize(SerializeBuffer.GetData(), static_cast<int64>(SerializeBuffer.GetSize()));
		RemainingSize -= SerializeBuffer.GetSize();

		FMutableMemoryView ParseBuffer = Buffer.GetView().LeftChop(BufferTail.GetSize() - SerializeBuffer.GetSize());

		if (Encoding == EEncoding::Unknown)
		{
			Encoding = ParseEncoding(ParseBuffer, TotalSize);
		}

		switch (Encoding)
		{
		case EEncoding::UTF8:
			ParseBuffer = ParseLinesUTF8(ParseBuffer, Visitor, RemainingSize == 0);
			break;
		case EEncoding::UTF16BE:
			ParseBuffer = ParseLinesUTF16BE(ParseBuffer, Visitor, RemainingSize == 0);
			break;
		case EEncoding::UTF16LE:
			ParseBuffer = ParseLinesUTF16LE(ParseBuffer, Visitor, RemainingSize == 0);
			break;
		default:
			checkNoEntry();
			return false;
		}

		if (Buffer.GetSize() == ParseBuffer.GetSize())
		{
			// No line endings were found. Double the buffer size and try again.
			FUniqueBuffer NewBuffer = FUniqueBuffer::Alloc(2 * Buffer.GetSize());
			BufferTail = NewBuffer.GetView().CopyFrom(ParseBuffer);
			Buffer = MoveTemp(NewBuffer);
		}
		else
		{
			// At least one line ending was found. Move any partial line to the front of the buffer and continue.
			FMemory::Memmove(Buffer.GetData(), ParseBuffer.GetData(), ParseBuffer.GetSize());
			BufferTail = Buffer.GetView() + ParseBuffer.GetSize();
		}
	}

	return Ar->Close();
}

/**
 * Save a binary array to a file.
 */
bool FFileHelper::SaveArrayToFile(TArrayView<const uint8> Array, const TCHAR* Filename, IFileManager* FileManager /*= &IFileManager::Get()*/, uint32 WriteFlags)
{
	TUniquePtr<FArchive> Ar = TUniquePtr<FArchive>( FileManager->CreateFileWriter( Filename, WriteFlags ) );
	if( !Ar )
	{
		return false;
	}
	Ar->Serialize(const_cast<uint8*>(Array.GetData()), Array.Num());

	// Always explicitly close to catch errors from flush/close
	Ar->Close();

	return !Ar->IsError() && !Ar->IsCriticalError();
}

/**
 * Save a binary array to a file.
 */
bool FFileHelper::SaveArrayToFile(const TArray64<uint8>& Array, const TCHAR* Filename, IFileManager* FileManager /*= &IFileManager::Get()*/, uint32 WriteFlags /*= 0*/)
{
	TUniquePtr<FArchive> Ar = TUniquePtr<FArchive>(FileManager->CreateFileWriter(Filename, WriteFlags));
	if (!Ar)
	{
		return false;
	}
	Ar->Serialize(const_cast<uint8*>(Array.GetData()), Array.Num());

	// Always explicitly close to catch errors from flush/close
	Ar->Close();

	return !Ar->IsError() && !Ar->IsCriticalError();
}

/**
 * Write the FString to a file.
 * Supports all combination of ANSI/Unicode files and platforms.
 */
bool FFileHelper::SaveStringToFile( FStringView String, const TCHAR* Filename,  EEncodingOptions EncodingOptions, IFileManager* FileManager /*= &IFileManager::Get()*/, uint32 WriteFlags )
{
	// max size of the string is a UCS2CHAR for each character and some UNICODE magic 
	TUniquePtr<FArchive> Ar = TUniquePtr<FArchive>( FileManager->CreateFileWriter( Filename, WriteFlags ) );
	if( !Ar )
		return false;

	if( String.IsEmpty() )
	{
		Ar->Close();
		return true;
	}

	bool SaveAsUnicode = EncodingOptions == EEncodingOptions::ForceUnicode || ( EncodingOptions == EEncodingOptions::AutoDetect && !FCString::IsPureAnsi(String.GetData(), String.Len()) );
	if( EncodingOptions == EEncodingOptions::ForceUTF8 )
	{
		UTF8CHAR UTF8BOM[] = { (UTF8CHAR)0xEF, (UTF8CHAR)0xBB, (UTF8CHAR)0xBF };
		Ar->Serialize( &UTF8BOM, UE_ARRAY_COUNT(UTF8BOM) * sizeof(UTF8CHAR) );

		FTCHARToUTF8 UTF8String(String.GetData(), String.Len());
		Ar->Serialize( (UTF8CHAR*)UTF8String.Get(), UTF8String.Length() * sizeof(UTF8CHAR) );
	}
	else if ( EncodingOptions == EEncodingOptions::ForceUTF8WithoutBOM )
	{
		FTCHARToUTF8 UTF8String(String.GetData(), String.Len());
		Ar->Serialize((UTF8CHAR*)UTF8String.Get(), UTF8String.Length() * sizeof(UTF8CHAR));
	}
	else if (SaveAsUnicode)
	{
		UTF16CHAR BOM = UNICODE_BOM;
		Ar->Serialize( &BOM, sizeof(UTF16CHAR) );

		// Note: This is a no-op on platforms that are using a 16-bit TCHAR
		FTCHARToUTF16 UTF16String(String.GetData(), String.Len());
		Ar->Serialize((UTF16CHAR*)UTF16String.Get(), UTF16String.Length() * sizeof(UTF16CHAR));
	}
	else
	{
		auto Src = StringCast<ANSICHAR>(String.GetData(), String.Len());
		Ar->Serialize( (ANSICHAR*)Src.Get(), Src.Length() * sizeof(ANSICHAR) );
	}

	// Always explicitly close to catch errors from flush/close
	Ar->Close();

	return !Ar->IsError() && !Ar->IsCriticalError();
}

bool FFileHelper::SaveStringArrayToFile( const TArray<FString>& Lines, const TCHAR* Filename, EEncodingOptions EncodingOptions, IFileManager* FileManager, uint32 WriteFlags )
{
	int32 Length = 10;
	for(const FString& Line : Lines)
	{
		Length += Line.Len() + UE_ARRAY_COUNT(LINE_TERMINATOR);
	}
	
	FString CombinedString;
	CombinedString.Reserve(Length);

	for(const FString& Line : Lines)
	{
		CombinedString += Line;
		CombinedString += LINE_TERMINATOR;
	}

	return SaveStringToFile(CombinedString, Filename, EncodingOptions, FileManager, WriteFlags);
}

/**
 * Generates the next unique bitmap filename with a specified extension
 * 
 * @param Pattern		Filename with path, but without extension.
 * @oaran Extension		File extension to be appended
 * @param OutFilename	Reference to an FString where the newly generated filename will be placed
 * @param FileManager	Reference to a IFileManager (or the global instance by default)
 *
 * @return true if success
 */
bool FFileHelper::GenerateNextBitmapFilename( const FString& Pattern, const FString& Extension, FString& OutFilename, IFileManager* FileManager /*= &IFileManager::Get()*/ )
{
	FString File;
	OutFilename = "";
	bool bSuccess = false;

	//
	// As an optimization for sequential screenshots using the same pattern, we track the last index used and check if that exists 
	// for the provided pattern. If it does we start checking from that index
	// 
	// If a file with the last used index does not exist we it's a different pattern so start at 0 to find the next free name.

	static int32 LastScreenShotIndex = 0;
	int32 SearchIndex = 0;

	File = FString::Printf(TEXT("%s%05i.%s"), *Pattern, LastScreenShotIndex, *Extension);

	if (FileManager->FileExists(*File))
	{
		SearchIndex = LastScreenShotIndex+1;
	}
	
	for( int32 TestBitmapIndex = SearchIndex; TestBitmapIndex < 100000; ++TestBitmapIndex )
	{
		File = FString::Printf(TEXT("%s%05i.%s"), *Pattern, TestBitmapIndex, *Extension);
		if( FileManager->FileExists(*File) == false)
		{
			LastScreenShotIndex = TestBitmapIndex;
			OutFilename = File;
			bSuccess = true;
			break;
		}
	}

	return bSuccess;
}

/**
 * Generates the next unique bitmap filename with a specified extension
 *
 * @param Pattern		Filename with path, but without extension.
 * @oaran Extension		File extension to be appended
 * @param OutFilename	Reference to an FString where the newly generated filename will be placed
 *
 * @return true if success
 */
void FFileHelper::GenerateDateTimeBasedBitmapFilename(const FString& Pattern, const FString& Extension, FString& OutFilename)
{
	// Use current date & time to obtain more organized screenshot libraries
	// There is no need to check for file duplicate, as two certian moments, can't occure twice in the world!
	
	OutFilename = "";

	static int32 LastScreenShotIndex = 0;
	int32 SearchIndex = 0;

	OutFilename = FString::Printf(TEXT("%s_%s.%s"), *Pattern, *FDateTime::Now().ToString(), *Extension);
}

/**
 * Saves a 24Bit BMP file to disk
 * 
 * @param Pattern filename with path, must not be 0, if with "bmp" extension (e.g. "out.bmp") the filename stays like this, if without (e.g. "out") automatic index numbers are addended (e.g. "out00002.bmp")
 * @param DataWidth - Width of the bitmap supplied in Data >0
 * @param DataHeight - Height of the bitmap supplied in Data >0
 * @param Data must not be 0
 * @param SubRectangle optional, specifies a sub-rectangle of the source image to save out. If NULL, the whole bitmap is saved
 * @param FileManager must not be 0
 * @param OutFilename optional, if specified filename will be output
 * @param ChannelMask optional, specifies a specific channel to write out (will be written out to all channels gray scale).
 *
 * @return true if success
 */
PRAGMA_DISABLE_DEPRECATION_WARNINGS
<<<<<<< HEAD
bool FFileHelper::CreateBitmap(const TCHAR* Pattern, int32 SourceWidth, int32 SourceHeight, const FColor* Data, struct FIntRect* SubRectangle, IFileManager* FileManager /*= &IFileManager::Get()*/, FString* OutFilename /*= NULL*/, bool bInWriteAlpha /*= false*/, EChannelMask ChannelMask /*= All */)
=======
bool FFileHelper::CreateBitmap(const TCHAR* Pattern, int32 SourceWidth, int32 SourceHeight, const FColor* Data, FIntRect* SubRectangle, IFileManager* FileManager /*= &IFileManager::Get()*/, FString* OutFilename /*= NULL*/, bool bInWriteAlpha /*= false*/, EChannelMask ChannelMask /*= All */)
>>>>>>> d731a049
{
	EColorChannel ColorChannel = EColorChannel::All;
	if (ChannelMask != EChannelMask::All)
	{
		switch (ChannelMask)
		{
		case EChannelMask::R:	ColorChannel = EColorChannel::R;	break;
		case EChannelMask::G:	ColorChannel = EColorChannel::G;	break;
		case EChannelMask::B:	ColorChannel = EColorChannel::B;	break;
		case EChannelMask::A:	ColorChannel = EColorChannel::A;	break;
		}
	}

	return CreateBitmap(Pattern, SourceWidth, SourceHeight, Data, SubRectangle, FileManager, OutFilename, bInWriteAlpha, ColorChannel);
}
PRAGMA_ENABLE_DEPRECATION_WARNINGS

<<<<<<< HEAD
bool FFileHelper::CreateBitmap( const TCHAR* Pattern, int32 SourceWidth, int32 SourceHeight, const FColor* Data, struct FIntRect* SubRectangle, IFileManager* FileManager, FString* OutFilename, bool bInWriteAlpha, EColorChannel ColorChannel)
=======
bool FFileHelper::CreateBitmap( const TCHAR* Pattern, int32 SourceWidth, int32 SourceHeight, const FColor* Data, FIntRect* SubRectangle, IFileManager* FileManager, FString* OutFilename, bool bInWriteAlpha, EColorChannel ColorChannel)
>>>>>>> d731a049
{
	FIntRect Src(0, 0, SourceWidth, SourceHeight);
	if (SubRectangle == NULL || SubRectangle->Area() == 0)
	{
		SubRectangle = &Src;
	}

	FString File;
	// if the Pattern already has a .bmp extension, then use that the file to write to
	if (FPaths::GetExtension(Pattern) == TEXT("bmp"))
	{
		File = Pattern;
	}
	else
	{
		if (GenerateNextBitmapFilename(Pattern, TEXT("bmp"), File, FileManager))
		{
			if ( OutFilename )
			{
				*OutFilename = File;
			}
		}
		else
		{
			return false;
		}
	}

	FArchive* Ar = FileManager->CreateFileWriter( *File );
	if( Ar )
	{
		// Types.
		#if PLATFORM_SUPPORTS_PRAGMA_PACK
			#pragma pack (push,1)
		#endif
		struct BITMAPFILEHEADER
		{
			uint16 bfType GCC_PACK(1);
			uint32 bfSize GCC_PACK(1);
			uint16 bfReserved1 GCC_PACK(1); 
			uint16 bfReserved2 GCC_PACK(1);
			uint32 bfOffBits GCC_PACK(1);
		} FH; 
		struct BITMAPINFOHEADER
		{
			uint32 biSize GCC_PACK(1); 
			int32  biWidth GCC_PACK(1);
			int32  biHeight GCC_PACK(1);
			uint16 biPlanes GCC_PACK(1);
			uint16 biBitCount GCC_PACK(1);
			uint32 biCompression GCC_PACK(1);
			uint32 biSizeImage GCC_PACK(1);
			int32  biXPelsPerMeter GCC_PACK(1); 
			int32  biYPelsPerMeter GCC_PACK(1);
			uint32 biClrUsed GCC_PACK(1);
			uint32 biClrImportant GCC_PACK(1); 
		} IH;
		struct BITMAPV4HEADER
		{
			uint32 bV4RedMask GCC_PACK(1);
			uint32 bV4GreenMask GCC_PACK(1);
			uint32 bV4BlueMask GCC_PACK(1);
			uint32 bV4AlphaMask GCC_PACK(1);
			uint32 bV4CSType GCC_PACK(1);
			uint32 bV4EndpointR[3] GCC_PACK(1);
			uint32 bV4EndpointG[3] GCC_PACK(1);
			uint32 bV4EndpointB[3] GCC_PACK(1);
			uint32 bV4GammaRed GCC_PACK(1);
			uint32 bV4GammaGreen GCC_PACK(1);
			uint32 bV4GammaBlue GCC_PACK(1);
		} IHV4;
		#if PLATFORM_SUPPORTS_PRAGMA_PACK
			#pragma pack (pop)
		#endif

		int32 Width = SubRectangle->Width();
		int32 Height = SubRectangle->Height();
		uint32 BytesPerPixel = bInWriteAlpha ? 4 : 3;
		uint32 BytesPerLine = Align(Width * BytesPerPixel, 4);

		uint32 InfoHeaderSize = sizeof(BITMAPINFOHEADER) + (bInWriteAlpha ? sizeof(BITMAPV4HEADER) : 0);

		// File header.
		FH.bfType       		= INTEL_ORDER16((uint16) ('B' + 256*'M'));
		FH.bfSize       		= INTEL_ORDER32((uint32) (sizeof(BITMAPFILEHEADER) + InfoHeaderSize + BytesPerLine * Height));
		FH.bfReserved1  		= INTEL_ORDER16((uint16) 0);
		FH.bfReserved2  		= INTEL_ORDER16((uint16) 0);
		FH.bfOffBits    		= INTEL_ORDER32((uint32) (sizeof(BITMAPFILEHEADER) + InfoHeaderSize));
		Ar->Serialize( &FH, sizeof(FH) );

		// Info header.
		IH.biSize               = INTEL_ORDER32((uint32) InfoHeaderSize);
		IH.biWidth              = INTEL_ORDER32((uint32) Width);
		IH.biHeight             = INTEL_ORDER32((uint32) Height);
		IH.biPlanes             = INTEL_ORDER16((uint16) 1);
		IH.biBitCount           = INTEL_ORDER16((uint16) BytesPerPixel * 8);
		if(bInWriteAlpha)
		{
			IH.biCompression    = INTEL_ORDER32((uint32) 3); //BI_BITFIELDS
		}
		else
		{
			IH.biCompression    = INTEL_ORDER32((uint32) 0); //BI_RGB
		}
		IH.biSizeImage          = INTEL_ORDER32((uint32) BytesPerLine * Height);
		IH.biXPelsPerMeter      = INTEL_ORDER32((uint32) 0);
		IH.biYPelsPerMeter      = INTEL_ORDER32((uint32) 0);
		IH.biClrUsed            = INTEL_ORDER32((uint32) 0);
		IH.biClrImportant       = INTEL_ORDER32((uint32) 0);
		Ar->Serialize( &IH, sizeof(IH) );

		// If we're writing alpha, we need to write the extra portion of the V4 header
		if (bInWriteAlpha)
		{
			IHV4.bV4RedMask     = INTEL_ORDER32((uint32) 0x00ff0000);
			IHV4.bV4GreenMask   = INTEL_ORDER32((uint32) 0x0000ff00);
			IHV4.bV4BlueMask    = INTEL_ORDER32((uint32) 0x000000ff);
			IHV4.bV4AlphaMask   = INTEL_ORDER32((uint32) 0xff000000);
			IHV4.bV4CSType      = INTEL_ORDER32((uint32) 'Win ');
			IHV4.bV4GammaRed    = INTEL_ORDER32((uint32) 0);
			IHV4.bV4GammaGreen  = INTEL_ORDER32((uint32) 0);
			IHV4.bV4GammaBlue   = INTEL_ORDER32((uint32) 0);
			Ar->Serialize( &IHV4, sizeof(IHV4) );
		}

		// Colors.
		// @todo fix me : calling Serialize per byte = insanely slow
		//	BmpImageWrapper now has a good writer, prefer that ; use FImageUtils::SaveImage
		for( int32 i = SubRectangle->Max.Y - 1; i >= SubRectangle->Min.Y; i-- )
		{
			for( int32 j = SubRectangle->Min.X; j < SubRectangle->Max.X; j++ )
			{
				if (ColorChannel == EColorChannel::All)
				{
					Ar->Serialize((void*)&Data[i * SourceWidth + j].B, 1);
					Ar->Serialize((void*)&Data[i * SourceWidth + j].G, 1);
					Ar->Serialize((void*)&Data[i * SourceWidth + j].R, 1);

					if (bInWriteAlpha)
					{
						Ar->Serialize((void*)&Data[i * SourceWidth + j].A, 1);
					}
				}
				else
				{
					const uint8 Max = 255;
					uint8 ChannelValue = 0;
					// When using Channel mask write the masked channel to all channels (except alpha).
					switch (ColorChannel)
					{
					case EColorChannel::B:
						ChannelValue = Data[i * SourceWidth + j].B;
						break;
					case EColorChannel::G:
						ChannelValue = Data[i * SourceWidth + j].G;
						break;
					case EColorChannel::R:
						ChannelValue = Data[i * SourceWidth + j].R;
						break;
					case EColorChannel::A:
						ChannelValue = Data[i * SourceWidth + j].A;
						break;
					}
										
					// replicate Channel in B, G, R
					Ar->Serialize((void*)&ChannelValue, 1);
					Ar->Serialize((void*)&ChannelValue, 1);
					Ar->Serialize((void*)&ChannelValue, 1);

					// if write alpha write max value in there (we don't want transparency)
					if (bInWriteAlpha)
					{
						Ar->Serialize((void*)&Max, 1);
					}
				}

				
			}

			// Pad each row's length to be a multiple of 4 bytes.

			for(uint32 PadIndex = Width * BytesPerPixel; PadIndex < BytesPerLine; PadIndex++)
			{
				uint8 B = 0;
				Ar->Serialize(&B, 1);
			}
		}

		// Success.
		delete Ar;
		if (!GIsEditor)
		{
			SendDataToPCViaUnrealConsole( TEXT("UE_PROFILER!BUGIT:"), File );
		}
	}
	else 
	{
		return false;
	}

	// Success.
	return true;
}

/**
 *	Load the given ANSI text file to an array of strings - one FString per line of the file.
 *	Intended for use in simple text parsing actions
 *
 *	@param	InFilename			The text file to read, full path
 *	@param	InFileManager		The filemanager to use - NULL will use &IFileManager::Get()
 *	@param	OutStrings			The array of FStrings to fill in
 *
 *	@return	bool				true if successful, false if not
 */
bool FFileHelper::LoadANSITextFileToStrings(const TCHAR* InFilename, IFileManager* InFileManager, TArray<FString>& OutStrings)
{
	FScopedLoadingState ScopedLoadingState(InFilename);

	IFileManager* FileManager = (InFileManager != NULL) ? InFileManager : &IFileManager::Get();
	// Read and parse the file, adding the pawns and their sounds to the list
	FArchive* TextFile = FileManager->CreateFileReader(InFilename, 0);
	if (TextFile != NULL)
	{
		// get the size of the file
		int32 Size = (int32)TextFile->TotalSize();
		// read the file
		TArray<uint8> Buffer;
		Buffer.Empty(Size + 1);
		Buffer.AddUninitialized(Size);
		TextFile->Serialize(Buffer.GetData(), Size);
		// zero terminate it
		Buffer.Add(0);
		// Release the file
		delete TextFile;

		// Now read it
		// init traveling pointer
		ANSICHAR* Ptr = (ANSICHAR*)Buffer.GetData();

		// iterate over the lines until complete
		bool bIsDone = false;
		while (!bIsDone)
		{
			// Store the location of the first character of this line
			ANSICHAR* Start = Ptr;

			// Advance the char pointer until we hit a newline character
			while (*Ptr && *Ptr!='\r' && *Ptr!='\n')
			{
				Ptr++;
			}

			// If this is the end of the file, we're done
			if (*Ptr == 0)
			{
				bIsDone = 1;
			}
			// Handle different line endings. If \r\n then NULL and advance 2, otherwise NULL and advance 1
			// This handles \r, \n, or \r\n
			else if ( *Ptr=='\r' && *(Ptr+1)=='\n' )
			{
				// This was \r\n. Terminate the current line, and advance the pointer forward 2 characters in the stream
				*Ptr++ = 0;
				*Ptr++ = 0;
			}
			else
			{
				// Terminate the current line, and advance the pointer to the next character in the stream
				*Ptr++ = 0;
			}

			FString CurrLine = ANSI_TO_TCHAR(Start);
			OutStrings.Add(CurrLine);
		}

		return true;
	}
	else
	{
		UE_LOG(LogStreaming, Warning, TEXT("Failed to open ANSI TEXT file %s"), InFilename);
		return false;
	}
}

/**
* Checks to see if a filename is valid for saving.
* A filename must be under FPlatformMisc::GetMaxPathLength() to be saved
*
* @param Filename	Filename, with or without path information, to check.
* @param OutError	If an error occurs, this is the reason why
*/
bool FFileHelper::IsFilenameValidForSaving(const FString& Filename, FText& OutError)
{
	bool bFilenameIsValid = false;

	// Get the clean filename (filename with extension but without path )
	const FString BaseFilename = FPaths::GetBaseFilename(Filename);

	// Check length of the filename
	if (BaseFilename.Len() > 0)
	{
		if (BaseFilename.Len() <= FPlatformMisc::GetMaxPathLength())
		{
			bFilenameIsValid = true;

			/*
			// Check that the name isn't the name of a UClass
			for ( TObjectIterator<UClass> It; It; ++It )
			{
			UClass* Class = *It;
			if ( Class->GetName() == BaseFilename )
			{
			bFilenameIsValid = false;
			break;
			}
			}
			*/

			for (const TCHAR* InvalidFilename : InvalidFilenames)
			{
				if (BaseFilename.Equals(InvalidFilename, ESearchCase::IgnoreCase))
				{
					OutError = NSLOCTEXT("UnrealEd", "Error_InvalidFilename", "A file/folder may not match any of the following : \nCON, PRN, AUX, CLOCK$, NUL, NONE, \nCOM1, COM2, COM3, COM4, COM5, COM6, COM7, COM8, COM9, \nLPT1, LPT2, LPT3, LPT4, LPT5, LPT6, LPT7, LPT8, or LPT9.");
					return false;
				}
			}

			if (FName(*BaseFilename).IsNone())
			{
				OutError = FText::Format(NSLOCTEXT("UnrealEd", "Error_NoneFilename", "Filename '{0}' resolves to 'None' and cannot be used"), FText::FromString(BaseFilename));
				return false;
			}

			// Check for invalid characters in the filename
			if (bFilenameIsValid &&
				(BaseFilename.Contains(TEXT("."), ESearchCase::CaseSensitive, ESearchDir::FromEnd) ||
					BaseFilename.Contains(TEXT(":"), ESearchCase::CaseSensitive, ESearchDir::FromEnd)))
			{
				bFilenameIsValid = false;
			}

			if (!bFilenameIsValid)
			{
				OutError = FText::Format(NSLOCTEXT("UnrealEd", "Error_FilenameDisallowed", "Filename '{0}' is disallowed."), FText::FromString(BaseFilename));
			}
		}
		else
		{
			OutError = FText::Format(NSLOCTEXT("UnrealEd", "Error_FilenameIsTooLongForCooking", "Filename is too long ({0} characters); this may interfere with cooking for consoles. Unreal filenames should be no longer than {1} characters. Filename value: {2}"),
				FText::AsNumber(BaseFilename.Len()), FText::AsNumber(FPlatformMisc::GetMaxPathLength()), FText::FromString(BaseFilename));
		}
	}
	else
	{
		OutError = LOCTEXT("Error_FilenameIsTooShort", "Please provide a filename for the asset.");
	}

	return bFilenameIsValid;
}

/*-----------------------------------------------------------------------------
	FMaintenance
-----------------------------------------------------------------------------*/
void FMaintenance::DeleteOldLogs()
{
	SCOPED_BOOT_TIMING("FMaintenance::DeleteOldLogs");
	int32 PurgeLogsDays = -1; // -1 means don't delete old files
	int32 MaxLogFilesOnDisk = -1; // -1 means keep all files

	GConfig->GetInt(TEXT("LogFiles"), TEXT("PurgeLogsDays"), PurgeLogsDays, GEngineIni);
	GConfig->GetInt(TEXT("LogFiles"), TEXT("MaxLogFilesOnDisk"), MaxLogFilesOnDisk, GEngineIni);

	if (PurgeLogsDays >= 0 || MaxLogFilesOnDisk >= 0)
	{
		// get list of files in the log directory (grouped by log name)
		TMap<FString, TArray<FString>> LogToPaths;
		{
			TArray<FString> Files;
			IFileManager::Get().FindFiles(Files, *FString::Printf(TEXT("%s*.*"), *FPaths::ProjectLogDir()), true, false);

			for (FString& Filename : Files)
			{
				const int32 BackupPostfixIndex = Filename.Find(BACKUP_LOG_FILENAME_POSTFIX);

				if (BackupPostfixIndex >= 0)
				{
					const FString LogName = Filename.Left(BackupPostfixIndex);
					TArray<FString>& FilePaths = LogToPaths.FindOrAdd(LogName);
					FilePaths.Add(FPaths::ProjectLogDir() / Filename);
				}
			}
		}

		// delete old log files in each group
		double MaxFileAgeSeconds = 60.0 * 60.0 * 24.0 * double(PurgeLogsDays);

		struct FSortByDateNewestFirst
		{
			bool operator()(const FString& A, const FString& B) const
			{
				const FDateTime TimestampA = IFileManager::Get().GetTimeStamp(*A);
				const FDateTime TimestampB = IFileManager::Get().GetTimeStamp(*B);
				return TimestampB < TimestampA;
			}
		};

		for (TPair<FString, TArray<FString>>& Pair : LogToPaths)
		{
			TArray<FString>& FilePaths = Pair.Value;

			// sort the file paths by date
			FilePaths.Sort(FSortByDateNewestFirst());

			// delete files that are older than the desired number of days
			for (int32 PathIndex = FilePaths.Num() - 1; PathIndex >= 0; --PathIndex)
			{
				const FString& FilePath = FilePaths[PathIndex];

				if (IFileManager::Get().GetFileAgeSeconds(*FilePath) > MaxFileAgeSeconds)
				{
					UE_LOG(LogStreaming, Log, TEXT("Deleting old log file %s"), *FilePath);
					IFileManager::Get().Delete(*FilePath);
					FilePaths.RemoveAt(PathIndex);
				}
			}

			// trim the number of files on disk if desired
			if (MaxLogFilesOnDisk >= 0 && FilePaths.Num() > MaxLogFilesOnDisk)
			{
				for (int32 PathIndex = FilePaths.Num() - 1; PathIndex >= 0 && FilePaths.Num() > MaxLogFilesOnDisk; --PathIndex)
				{
					if (FOutputDeviceFile::IsBackupCopy(*FilePaths[PathIndex]))
					{
						IFileManager::Get().Delete(*FilePaths[PathIndex]);
						FilePaths.RemoveAt(PathIndex);
					}
				}
			}
		}
	}

	// Remove all legacy crash contexts (regardless of age and purge settings, these are deprecated)
	TArray<FString> Directories;
	IFileManager::Get().FindFiles(Directories, *FString::Printf(TEXT("%s/UE4CC*"), *FPaths::ProjectLogDir()), false, true);
	IFileManager::Get().FindFiles(Directories, *FString::Printf(TEXT("%s/UECC*"), *FPaths::ProjectLogDir()), false, true);
	
	for (const FString& Dir : Directories)
	{
		const FString CrashConfigDirectory = FPaths::ProjectLogDir() / Dir;
		IFileManager::Get().DeleteDirectory(*CrashConfigDirectory, false, true);
	}
}

#undef LOCTEXT_NAMESPACE<|MERGE_RESOLUTION|>--- conflicted
+++ resolved
@@ -760,11 +760,7 @@
  * @return true if success
  */
 PRAGMA_DISABLE_DEPRECATION_WARNINGS
-<<<<<<< HEAD
-bool FFileHelper::CreateBitmap(const TCHAR* Pattern, int32 SourceWidth, int32 SourceHeight, const FColor* Data, struct FIntRect* SubRectangle, IFileManager* FileManager /*= &IFileManager::Get()*/, FString* OutFilename /*= NULL*/, bool bInWriteAlpha /*= false*/, EChannelMask ChannelMask /*= All */)
-=======
 bool FFileHelper::CreateBitmap(const TCHAR* Pattern, int32 SourceWidth, int32 SourceHeight, const FColor* Data, FIntRect* SubRectangle, IFileManager* FileManager /*= &IFileManager::Get()*/, FString* OutFilename /*= NULL*/, bool bInWriteAlpha /*= false*/, EChannelMask ChannelMask /*= All */)
->>>>>>> d731a049
 {
 	EColorChannel ColorChannel = EColorChannel::All;
 	if (ChannelMask != EChannelMask::All)
@@ -782,11 +778,7 @@
 }
 PRAGMA_ENABLE_DEPRECATION_WARNINGS
 
-<<<<<<< HEAD
-bool FFileHelper::CreateBitmap( const TCHAR* Pattern, int32 SourceWidth, int32 SourceHeight, const FColor* Data, struct FIntRect* SubRectangle, IFileManager* FileManager, FString* OutFilename, bool bInWriteAlpha, EColorChannel ColorChannel)
-=======
 bool FFileHelper::CreateBitmap( const TCHAR* Pattern, int32 SourceWidth, int32 SourceHeight, const FColor* Data, FIntRect* SubRectangle, IFileManager* FileManager, FString* OutFilename, bool bInWriteAlpha, EColorChannel ColorChannel)
->>>>>>> d731a049
 {
 	FIntRect Src(0, 0, SourceWidth, SourceHeight);
 	if (SubRectangle == NULL || SubRectangle->Area() == 0)
