--- conflicted
+++ resolved
@@ -413,21 +413,13 @@
 {
 	FStaticData& StaticData = TLazySingleton<FStaticData>::Get();
 
-<<<<<<< HEAD
-	if (UserFolder.Len() == 0)
-=======
 	if(!StaticData.bUserFolderInitialized)
->>>>>>> 69078e53
 	{
 		// The user folder is the user name without any invalid characters
 		const FString InvalidChars = INVALID_LONGPACKAGE_CHARACTERS;
 		const FString& UserName = FPlatformProcess::UserName();
 
-<<<<<<< HEAD
-		UserFolder = UserName;
-=======
 		StaticData.UserFolder = UserName;
->>>>>>> 69078e53
 
 		for (int32 CharIdx = 0; CharIdx < InvalidChars.Len(); ++CharIdx)
 		{
@@ -438,11 +430,7 @@
 		StaticData.bUserFolderInitialized = true;
 	}
 
-<<<<<<< HEAD
-	return UserFolder;
-=======
 	return StaticData.UserFolder;
->>>>>>> 69078e53
 }
 
 FString FPaths::GameUserDeveloperDir()
