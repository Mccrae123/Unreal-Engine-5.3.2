// Copyright Epic Games, Inc. All Rights Reserved.

// Core includes.
#include "Misc/Paths.h"
#include "UObject/NameTypes.h"
#include "Logging/LogMacros.h"
#include "HAL/FileManager.h"
#include "HAL/PlatformFile.h"
#include "Misc/Parse.h"
#include "Misc/ScopeLock.h"
#include "Misc/CommandLine.h"
#include "Internationalization/Text.h"
#include "Internationalization/Internationalization.h"
#include "Misc/Guid.h"
#include "Misc/ConfigCacheIni.h"
#include "Misc/App.h"
#include "Misc/DataDrivenPlatformInfoRegistry.h"
#include "Misc/EngineVersion.h"
#include "Misc/LazySingleton.h"
#include "Containers/StringView.h"

DEFINE_LOG_CATEGORY_STATIC(LogPaths, Log, All);

#if !defined(SUPPORTS_LOGS_IN_USERDIR)
	#define SUPPORTS_LOGS_IN_USERDIR 0
#endif

struct FPaths::FStaticData
{
	FCriticalSection GameProjectFilePathLock;
	FString          GameProjectFilePath;

	FString         UserDirArg;
	FString         GameSavedDir;
	FString         EngineSavedDir;
	FString         ShaderDir;
	FString         UserFolder;
	TArray<FString> EngineLocalizationPaths;
	TArray<FString> EditorLocalizationPaths;
	TArray<FString> PropertyNameLocalizationPaths;
	TArray<FString> ToolTipLocalizationPaths;
	TArray<FString> GameLocalizationPaths;
	TArray<FString> RestrictedFolderNames;
	TArray<FString> RestrictedSlashedFolderNames;
	FString         RelativePathToRoot;

	bool bUserDirArgInitialized                    = false;
	bool bGameSavedDirInitialized                  = false;
	bool bEngineSavedDirInitialized                = false;
	bool bShaderDirInitialized                     = false;
	bool bUserFolderInitialized                    = false;
	bool bEngineLocalizationPathsInitialized       = false;
	bool bEditorLocalizationPathsInitialized       = false;
	bool bPropertyNameLocalizationPathsInitialized = false;
	bool bToolTipLocalizationPathsInitialized      = false;
	bool bGameLocalizationPathsInitialized         = false;
	bool bRestrictedFolderNamesInitialized         = false;
	bool bRestrictedSlashedFolderNamesInitialized  = false;
	bool bRelativePathToRootInitialized            = false;
};

/*-----------------------------------------------------------------------------
	Path helpers for retrieving game dir, engine dir, etc.
-----------------------------------------------------------------------------*/

namespace UE4Paths_Private
{
	auto IsSlashOrBackslash    = [](TCHAR C) { return C == TEXT('/') || C == TEXT('\\'); };
	auto IsNotSlashOrBackslash = [](TCHAR C) { return C != TEXT('/') && C != TEXT('\\'); };

	FString GetSavedDirSuffix(const FString& BaseDir, const TCHAR* CommandLineArgument)
	{
		FString Result = BaseDir + TEXT("Saved");

		FString NonDefaultSavedDirSuffix;
		if (FParse::Value(FCommandLine::Get(), CommandLineArgument, NonDefaultSavedDirSuffix))
		{
			for (int32 CharIdx = 0; CharIdx < NonDefaultSavedDirSuffix.Len(); ++CharIdx)
			{
				if (!FCString::Strchr(VALID_SAVEDDIRSUFFIX_CHARACTERS, NonDefaultSavedDirSuffix[CharIdx]))
				{
					NonDefaultSavedDirSuffix.RemoveAt(CharIdx, 1, false);
					--CharIdx;
				}
			}
		}

		if (!NonDefaultSavedDirSuffix.IsEmpty())
		{
			Result += TEXT("_") + NonDefaultSavedDirSuffix;
		}

		Result += TEXT("/");

		return Result;
	}

	FString GameSavedDir()
	{
		return GetSavedDirSuffix(FPaths::ProjectUserDir(), TEXT("-saveddirsuffix="));
	}

	FString EngineSavedDir()
	{
		return GetSavedDirSuffix(FPaths::EngineUserDir(), TEXT("-enginesaveddirsuffix="));
	}

	FString ConvertRelativePathToFullInternal(FString&& BasePath, FString&& InPath)
	{
		FString FullyPathed;
		if ( FPaths::IsRelative(InPath) )
		{
			FullyPathed  = MoveTemp(BasePath);
			FullyPathed /= MoveTemp(InPath);
		}
		else
		{
			FullyPathed = MoveTemp(InPath);
		}

		FPaths::NormalizeFilename(FullyPathed);
		FPaths::CollapseRelativeDirectories(FullyPathed);

		if (FullyPathed.Len() == 0)
		{
			// Empty path is not absolute, and '/' is the best guess across all the platforms.
			// This substituion is not valid for Windows of course; however CollapseRelativeDirectories() will not produce an empty
			// absolute path on Windows as it takes care not to remove the drive letter.
			FullyPathed = TEXT("/");
		}

		return FullyPathed;
	}
}

bool FPaths::ShouldSaveToUserDir()
{
	static bool bShouldSaveToUserDir =
		FApp::IsInstalled()
		|| FParse::Param(FCommandLine::Get(), TEXT("SaveToUserDir"))
		|| FPlatformProcess::ShouldSaveToUserDir()
		|| !CustomUserDirArgument().IsEmpty();
		
	return bShouldSaveToUserDir;
}

FString FPaths::LaunchDir()
{
	return FString(FPlatformMisc::LaunchDir());
}

FString FPaths::EngineDir()
{
	return FString(FPlatformMisc::EngineDir());
}

FString FPaths::EngineUserDir()
{
	if (ShouldSaveToUserDir() || FApp::IsEngineInstalled())
	{
		return FPaths::Combine(FPlatformProcess::UserSettingsDir(), *FApp::GetEpicProductIdentifier(), *FEngineVersion::Current().ToString(EVersionComponent::Minor)) + TEXT("/");
	}
	else
	{
		return FPaths::EngineDir();
	}
}

FString FPaths::EngineVersionAgnosticUserDir()
{
	if (ShouldSaveToUserDir() || FApp::IsEngineInstalled())
	{
		return FPaths::Combine(FPlatformProcess::UserSettingsDir(), *FApp::GetEpicProductIdentifier(), TEXT("Common")) + TEXT("/");
	}
	else
	{
		return FPaths::EngineDir();
	}
}

FString FPaths::EngineContentDir()
{
	return FPaths::EngineDir() + TEXT("Content/");
}

FString FPaths::EngineConfigDir()
{
	return FPaths::EngineDir() + TEXT("Config/");
}

FString FPaths::EngineEditorSettingsDir()
{
	return FPaths::GameAgnosticSavedDir() + TEXT("Config/");
}

FString FPaths::EngineIntermediateDir()
{
	return FPaths::EngineDir() + TEXT("Intermediate/");
}

FString FPaths::EngineSavedDir()
{
	FStaticData& StaticData = TLazySingleton<FStaticData>::Get();
	if (!StaticData.bEngineSavedDirInitialized)
	{
		StaticData.EngineSavedDir = UE4Paths_Private::EngineSavedDir();
		StaticData.bEngineSavedDirInitialized = true;
	}
	return StaticData.EngineSavedDir;
}

FString FPaths::EnginePluginsDir()
{
	return FPaths::EngineDir() + TEXT("Plugins/");
}

FString FPaths::EngineDefaultLayoutDir()
{
	return FPaths::EngineConfigDir() + TEXT("Layouts/");
}

FString FPaths::EngineProjectLayoutDir()
{
	return FPaths::ProjectConfigDir() + TEXT("Layouts/");
}

FString FPaths::EngineUserLayoutDir()
{
	return FPaths::EngineEditorSettingsDir() + TEXT("Layouts/");
}

FString FPaths::EnterpriseDir()
{
	return FPaths::RootDir() + TEXT("Enterprise/");
}

FString FPaths::EnterprisePluginsDir()
{
	return EnterpriseDir() + TEXT("Plugins/");
}

FString FPaths::EnterpriseFeaturePackDir()
{
	return FPaths::EnterpriseDir() + TEXT("FeaturePacks/");
}

FString FPaths::EnginePlatformExtensionsDir()
{
	return FPaths::EngineDir() + TEXT("Platforms/");
}

FString FPaths::ProjectPlatformExtensionsDir()
{
	return FPaths::ProjectDir() + TEXT("Platforms/");
}


static void AddIfDirectoryExists(TArray<FString>& ExtensionDirs, FString&& Dir)
{
	if (FPaths::DirectoryExists(Dir))
	{
		ExtensionDirs.Add(Dir);
	}
}

<<<<<<< HEAD
static void GetExtensionDirsInternal(TArray<FString>& ExtensionDirs, const FString& BaseDir, const FString& SubDir)
{
	AddIfDirectoryExists(ExtensionDirs, FPaths::Combine(BaseDir, SubDir));

	FString PlatformExtensionBaseDir = FPaths::Combine(BaseDir, TEXT("Platforms"));
	for (const FString& PlatformName : FDataDrivenPlatformInfoRegistry::GetValidPlatformDirectoryNames())
	{
		AddIfDirectoryExists(ExtensionDirs, FPaths::Combine(PlatformExtensionBaseDir, PlatformName, SubDir));
=======
TArray<FString> FPaths::GetExtensionDirs(const FString& BaseDir, const FString& SubDir)
{
	TArray<FString> ExtensionDirs;
	AddIfDirectoryExists(ExtensionDirs, FPaths::Combine(BaseDir, SubDir));

	FString PlatformExtensionBaseDir = FPaths::Combine(BaseDir, TEXT("Platforms"));
	for (auto const& Platform : FDataDrivenPlatformInfoRegistry::GetAllPlatformInfos())
	{
		for (auto const& AdditionalFolder : Platform.Value.AdditionalRestrictedFolders)
		{
			AddIfDirectoryExists(ExtensionDirs, FPaths::Combine(PlatformExtensionBaseDir, AdditionalFolder, SubDir));
		}
		AddIfDirectoryExists(ExtensionDirs, FPaths::Combine(PlatformExtensionBaseDir, Platform.Key, SubDir));
>>>>>>> aafc05eb
	}

	FString RestrictedBaseDir = FPaths::Combine(BaseDir, TEXT("Restricted"));
	IFileManager::Get().IterateDirectory(*RestrictedBaseDir, [&ExtensionDirs, SubDir](const TCHAR* FilenameOrDirectory, bool bIsDirectory)  -> bool
	{
		if (bIsDirectory)
		{
<<<<<<< HEAD
			GetExtensionDirsInternal(ExtensionDirs, FilenameOrDirectory, SubDir);
		}
		return true;
	});
}

const TArray<FString>& FPaths::GetExtensionDirs(const FString& BaseDir, const FString& SubDir)
{
	static TMap<TTuple<FString, FString>, TArray<FString>> CachedExtensionDirs;

	// look up a cached set of this BaseDir/SubDir combo
	TTuple<FString, FString> DirKey(BaseDir, SubDir);
	TArray<FString>* CachedDirs = CachedExtensionDirs.Find(DirKey);
	if (CachedDirs == nullptr)
	{
		CachedDirs = &CachedExtensionDirs.Emplace(DirKey);

		// get the directories
		GetExtensionDirsInternal(*CachedDirs, BaseDir, SubDir);
	}

	return *CachedDirs;
=======
			AddIfDirectoryExists(ExtensionDirs, FPaths::Combine(FilenameOrDirectory, SubDir));

			// now look for platforms under it
			ExtensionDirs.Append(GetExtensionDirs(FilenameOrDirectory, SubDir));
		}
		return true;
	});

	return ExtensionDirs;
>>>>>>> aafc05eb
}

FString FPaths::RootDir()
{
	return FString(FPlatformMisc::RootDir());
}

FString FPaths::ProjectDir()
{
	return FString(FPlatformMisc::ProjectDir());
}

FString FPaths::ProjectUserDir()
{
	const FString& UserDirArg = CustomUserDirArgument();
	
	if (!UserDirArg.IsEmpty())
	{
		return UserDirArg;
	}

	if (ShouldSaveToUserDir())
	{
		return FPaths::Combine(FPlatformProcess::UserSettingsDir(), FApp::GetProjectName()) + TEXT("/");
	}
	else
	{
		return FPaths::ProjectDir();
	}
}

FString FPaths::ProjectContentDir()
{
	return FPaths::ProjectDir() + TEXT("Content/");
}

FString FPaths::ProjectConfigDir()
{
	return FPaths::ProjectDir() + TEXT("Config/");
}

const FString& FPaths::ProjectSavedDir()
{
	FStaticData& StaticData = TLazySingleton<FStaticData>::Get();
	if (!StaticData.bGameSavedDirInitialized)
	{
		StaticData.GameSavedDir = UE4Paths_Private::GameSavedDir();
		StaticData.bGameSavedDirInitialized = true;
	}
	return StaticData.GameSavedDir;
}

FString FPaths::ProjectIntermediateDir()
{
	return ProjectUserDir() + TEXT("Intermediate/");
}

FString FPaths::ShaderWorkingDir()
{
	const FString& ShaderDirArg = CustomShaderDirArgument();

	if (!ShaderDirArg.IsEmpty())
	{
		return ShaderDirArg;
	}

	return FPlatformProcess::ShaderWorkingDir();
}

FString FPaths::ProjectPluginsDir()
{
	return FPaths::ProjectDir() + TEXT("Plugins/");
}

FString FPaths::ProjectModsDir()
{
	return FPaths::ProjectDir() + TEXT("Mods/");
}

bool FPaths::HasProjectPersistentDownloadDir()
{
	return FPlatformMisc::HasProjectPersistentDownloadDir();
}

FString FPaths::ProjectPersistentDownloadDir()
{
	return FPlatformMisc::GamePersistentDownloadDir();
}

FString FPaths::SourceConfigDir()
{
	return FPaths::ProjectDir() + TEXT("Config/");
}

FString FPaths::GeneratedConfigDir()
{
#if PLATFORM_MAC
	return FPlatformProcess::UserPreferencesDir();
#else
	return FPaths::ProjectSavedDir() + TEXT("Config/");
#endif
}

FString FPaths::SandboxesDir()
{
	return FPaths::ProjectDir() + TEXT("Saved/Sandboxes");
}

FString FPaths::ProfilingDir()
{
	return FPaths::ProjectSavedDir() + TEXT("Profiling/");
}

FString FPaths::ScreenShotDir()
{
	return FPaths::ProjectSavedDir() + TEXT("Screenshots/") + FPlatformProperties::PlatformName() + TEXT("/");
}

FString FPaths::BugItDir()
{
	return FPaths::ProjectSavedDir() + TEXT("BugIt/") + FPlatformProperties::PlatformName() + TEXT("/");
}

FString FPaths::VideoCaptureDir()
{
	return FPaths::ProjectSavedDir() + TEXT("VideoCaptures/");
}

FString FPaths::ProjectLogDir()
{
#if PLATFORM_PS4
	const FString* OverrideDir = FPS4PlatformFile::GetOverrideLogDirectory();
	if (OverrideDir != nullptr)
	{
		return *OverrideDir;
	}
#elif PLATFORM_SWITCH
	const FString* OverrideDir = FSwitchPlatformFile::GetOverrideLogDirectory();
	if (OverrideDir != nullptr)
	{
		return *OverrideDir;
	}
#elif PLATFORM_MAC || SUPPORTS_LOGS_IN_USERDIR
	if (CustomUserDirArgument().IsEmpty())
	{
		return FPlatformProcess::UserLogsDir();
	}
#elif PLATFORM_ANDROID && USE_ANDROID_FILE
	const FString* OverrideDir = IAndroidPlatformFile::GetOverrideLogDirectory();
	if (OverrideDir != nullptr)
	{
		return *OverrideDir;
	}
#endif

	return FPaths::ProjectSavedDir() + TEXT("Logs/");
}

FString FPaths::AutomationDir()
{
	return FPaths::ProjectSavedDir() + TEXT("Automation/");
}

FString FPaths::AutomationTransientDir()
{
	return FPaths::AutomationDir() + TEXT("Tmp/");
}

FString FPaths::AutomationReportsDir()
{
	return FPaths::AutomationDir() + TEXT("Reports/");
}

FString FPaths::AutomationLogDir()
{
	return FPaths::AutomationDir() + TEXT("Logs/");
}

FString FPaths::CloudDir()
{
	return FPlatformMisc::CloudDir();
}

FString FPaths::GameDevelopersDir()
{
	return FPaths::ProjectContentDir() + TEXT("Developers/");
}

FString FPaths::GameUserDeveloperFolderName()
{
	FStaticData& StaticData = TLazySingleton<FStaticData>::Get();

	if(!StaticData.bUserFolderInitialized)
	{
		// The user folder is the user name without any invalid characters
		const FString InvalidChars = INVALID_LONGPACKAGE_CHARACTERS;
		const FString& UserName = FPlatformProcess::UserName();

		StaticData.UserFolder = UserName;

		for (int32 CharIdx = 0; CharIdx < InvalidChars.Len(); ++CharIdx)
		{
			const FString Char = InvalidChars.Mid(CharIdx, 1);
			StaticData.UserFolder = StaticData.UserFolder.Replace(*Char, TEXT("_"), ESearchCase::CaseSensitive);
		}

		StaticData.bUserFolderInitialized = true;
	}

	return StaticData.UserFolder;
}

FString FPaths::GameUserDeveloperDir()
{
	return FPaths::GameDevelopersDir() + GameUserDeveloperFolderName() + TEXT("/");
}

FString FPaths::DiffDir()
{
	return FPaths::ProjectSavedDir() + TEXT("Diff/");
}

const TArray<FString>& FPaths::GetEngineLocalizationPaths()
{
	FStaticData& StaticData = TLazySingleton<FStaticData>::Get();

	if(!StaticData.bEngineLocalizationPathsInitialized)
	{
		if(GConfig && GConfig->IsReadyForUse())
		{
			GConfig->GetArray( TEXT("Internationalization"), TEXT("LocalizationPaths"), StaticData.EngineLocalizationPaths, GEngineIni );
			if(!StaticData.EngineLocalizationPaths.Num())
			{
				UE_LOG(LogInit, Warning, TEXT("No paths for engine localization data were specifed in the engine configuration."));
			}
			StaticData.bEngineLocalizationPathsInitialized = true;
		}
		else
		{
			StaticData.EngineLocalizationPaths.AddUnique(TEXT("../../../Engine/Content/Localization/Engine")); // Hardcoded convention.
		}
	}

	return StaticData.EngineLocalizationPaths;
}

const TArray<FString>& FPaths::GetEditorLocalizationPaths()
{
	FStaticData& StaticData = TLazySingleton<FStaticData>::Get();

	if(!StaticData.bEditorLocalizationPathsInitialized)
	{
		if(GConfig && GConfig->IsReadyForUse())
		{
			GConfig->GetArray( TEXT("Internationalization"), TEXT("LocalizationPaths"), StaticData.EditorLocalizationPaths, GEditorIni );
			if(!StaticData.EditorLocalizationPaths.Num())
			{
				UE_LOG(LogInit, Warning, TEXT("No paths for editor localization data were specifed in the editor configuration."));
			}
			StaticData.bEditorLocalizationPathsInitialized = true;
		}
		else
		{
			StaticData.EditorLocalizationPaths.AddUnique(TEXT("../../../Engine/Content/Localization/Editor")); // Hardcoded convention.
		}
	}

	return StaticData.EditorLocalizationPaths;
}

const TArray<FString>& FPaths::GetPropertyNameLocalizationPaths()
{
	FStaticData& StaticData = TLazySingleton<FStaticData>::Get();

	if(!StaticData.bPropertyNameLocalizationPathsInitialized)
	{
		if(GConfig && GConfig->IsReadyForUse())
		{
			GConfig->GetArray( TEXT("Internationalization"), TEXT("PropertyNameLocalizationPaths"), StaticData.PropertyNameLocalizationPaths, GEditorIni );
			if(!StaticData.PropertyNameLocalizationPaths.Num())
			{
				UE_LOG(LogInit, Warning, TEXT("No paths for property name localization data were specifed in the editor configuration."));
			}
			StaticData.bPropertyNameLocalizationPathsInitialized = true;
		}
		else
		{
			StaticData.PropertyNameLocalizationPaths.AddUnique(TEXT("../../../Engine/Content/Localization/PropertyNames")); // Hardcoded convention.
		}
	}

	return StaticData.PropertyNameLocalizationPaths;
}

const TArray<FString>& FPaths::GetToolTipLocalizationPaths()
{
	FStaticData& StaticData = TLazySingleton<FStaticData>::Get();

	if(!StaticData.bToolTipLocalizationPathsInitialized)
	{
		if(GConfig && GConfig->IsReadyForUse())
		{
			GConfig->GetArray( TEXT("Internationalization"), TEXT("ToolTipLocalizationPaths"), StaticData.ToolTipLocalizationPaths, GEditorIni );
			if(!StaticData.ToolTipLocalizationPaths.Num())
			{
				UE_LOG(LogInit, Warning, TEXT("No paths for tooltips localization data were specifed in the editor configuration."));
			}
			StaticData.bToolTipLocalizationPathsInitialized = true;
		}
		else
		{
			StaticData.ToolTipLocalizationPaths.AddUnique(TEXT("../../../Engine/Content/Localization/ToolTips")); // Hardcoded convention.
		}
	}

	return StaticData.ToolTipLocalizationPaths;
}

const TArray<FString>& FPaths::GetGameLocalizationPaths()
{
	FStaticData& StaticData = TLazySingleton<FStaticData>::Get();

	if(!StaticData.bGameLocalizationPathsInitialized)
	{
		if(GConfig && GConfig->IsReadyForUse())
		{
			GConfig->GetArray( TEXT("Internationalization"), TEXT("LocalizationPaths"), StaticData.GameLocalizationPaths, GGameIni );
			if(!StaticData.GameLocalizationPaths.Num()) // Failed to find localization path.
			{
				UE_LOG(LogPaths, Warning, TEXT("No paths for game localization data were specifed in the game configuration."));
			}
			StaticData.bGameLocalizationPathsInitialized = true;
		}
	}


	return StaticData.GameLocalizationPaths;
}

FString FPaths::GetPlatformLocalizationFolderName()
{
	// Note: If you change this, also update StageLocalizationDataForTarget (CopyBuildToStagingDirectory.Automation.cs), ProjectImportExportInfo.PlatformLocalizationFolderName (LocalizationProvider.cs)
	return TEXT("Platforms");
}

const TArray<FString>& FPaths::GetRestrictedFolderNames()
{
	FStaticData& StaticData = TLazySingleton<FStaticData>::Get();

	if (!StaticData.bRestrictedFolderNamesInitialized)
	{
		StaticData.RestrictedFolderNames.Add(TEXT("NotForLicensees"));
		StaticData.RestrictedFolderNames.Add(TEXT("NoRedist"));
		StaticData.RestrictedFolderNames.Add(TEXT("CarefullyRedist"));
		StaticData.RestrictedFolderNames.Add(TEXT("EpicInternal"));

		// Add confidential platforms
		for (const FString& PlatformStr : FDataDrivenPlatformInfoRegistry::GetConfidentialPlatforms())
		{
			StaticData.RestrictedFolderNames.Add(PlatformStr);
		}

		StaticData.bRestrictedFolderNamesInitialized = true;
	}

	return StaticData.RestrictedFolderNames;
}

bool FPaths::IsRestrictedPath(const FString& InPath)
{
	FStaticData& StaticData = TLazySingleton<FStaticData>::Get();

	if (!StaticData.bRestrictedSlashedFolderNamesInitialized)
	{
		// Add leading and trailing slashes to restricted folder names.
		FString LeadingSlash(TEXT("/"));

		for (const FString& FolderStr : GetRestrictedFolderNames())
		{
			StaticData.RestrictedSlashedFolderNames.Add(LeadingSlash + FolderStr + TEXT('/'));
		}

		StaticData.bRestrictedSlashedFolderNamesInitialized = true;
	}

	// Normalize path
	FString NormalizedPath(InPath);
	NormalizeFilename(NormalizedPath);

	// Ensure trailing forward slash
	NormalizedPath /= FString();

	for (const FString& SubDir : StaticData.RestrictedSlashedFolderNames)
	{
		if (NormalizedPath.Contains(SubDir))
		{
			return true;
		}
	}

	return false;
}

FString FPaths::GameAgnosticSavedDir()
{
	return EngineSavedDir();
}

FString FPaths::EngineSourceDir()
{
	return FPaths::EngineDir() + TEXT("Source/");
}

FString FPaths::GameSourceDir()
{
	return FPaths::ProjectDir() + TEXT("Source/");
}

FString FPaths::FeaturePackDir()
{
	return FPaths::RootDir() + TEXT("FeaturePacks/");
}

bool FPaths::IsProjectFilePathSet()
{
	FStaticData& StaticData = TLazySingleton<FStaticData>::Get();
	FScopeLock Lock(&StaticData.GameProjectFilePathLock);
	return !StaticData.GameProjectFilePath.IsEmpty();
}

FString FPaths::GetProjectFilePath()
{
	FStaticData& StaticData = TLazySingleton<FStaticData>::Get();
	FScopeLock Lock(&StaticData.GameProjectFilePathLock);
	return StaticData.GameProjectFilePath;
}

void FPaths::SetProjectFilePath( const FString& NewGameProjectFilePath )
{
	FStaticData& StaticData = TLazySingleton<FStaticData>::Get();
	FScopeLock Lock(&StaticData.GameProjectFilePathLock);
	StaticData.GameProjectFilePath = NewGameProjectFilePath;
	FPaths::NormalizeFilename(StaticData.GameProjectFilePath);
}

FString FPaths::GetExtension( const FString& InPath, bool bIncludeDot )
{
	const FString Filename = GetCleanFilename(InPath);
	int32 DotPos = Filename.Find(TEXT("."), ESearchCase::CaseSensitive, ESearchDir::FromEnd);
	if (DotPos != INDEX_NONE)
	{
		return Filename.Mid(DotPos + (bIncludeDot ? 0 : 1));
	}

	return TEXT("");
}

FString FPaths::GetCleanFilename(const FString& InPath)
{
	static_assert(INDEX_NONE == -1, "INDEX_NONE assumed to be -1");

	int32 EndPos   = InPath.FindLastCharByPredicate(UE4Paths_Private::IsNotSlashOrBackslash) + 1;
	int32 StartPos = InPath.FindLastCharByPredicate(UE4Paths_Private::IsSlashOrBackslash) + 1;

	FString Result = (StartPos <= EndPos) ? InPath.Mid(StartPos, EndPos - StartPos) : "";
	return Result;
}

FString FPaths::GetCleanFilename(FString&& InPath)
{
	static_assert(INDEX_NONE == -1, "INDEX_NONE assumed to be -1");

	int32 EndPos   = InPath.FindLastCharByPredicate(UE4Paths_Private::IsNotSlashOrBackslash) + 1;
	int32 StartPos = InPath.FindLastCharByPredicate(UE4Paths_Private::IsSlashOrBackslash) + 1;

	if (StartPos <= EndPos)
	{
		InPath.RemoveAt(EndPos, InPath.Len() - EndPos, false);
		InPath.RemoveAt(0, StartPos, false);
	}
	else
	{
		InPath.Empty();
	}

	return MoveTemp(InPath);
}

template<typename T>
FString GetBaseFilenameImpl(T&& InPath, bool bRemovePath)
{
	FString Wk = bRemovePath ? FPaths::GetCleanFilename(Forward<T>(InPath)) : Forward<T>(InPath);

	// remove the extension
	const int32 ExtPos = Wk.Find(TEXT("."), ESearchCase::CaseSensitive, ESearchDir::FromEnd);

	if (ExtPos != INDEX_NONE)
	{
		// determine the position of the path/leaf separator
		int32 LeafPos = INDEX_NONE;
		if (!bRemovePath)
		{
			LeafPos = Wk.FindLastCharByPredicate(UE4Paths_Private::IsSlashOrBackslash);
		}

		if (LeafPos == INDEX_NONE || ExtPos > LeafPos)
		{
			Wk.LeftInline(ExtPos);
		}
	}

	return Wk;
}

FString FPaths::GetBaseFilename(const FString& InPath, bool bRemovePath)
{
	return GetBaseFilenameImpl(InPath, bRemovePath);
}

FString FPaths::GetBaseFilename(FString&& InPath, bool bRemovePath)
{
	return GetBaseFilenameImpl(MoveTemp(InPath), bRemovePath);
}

FString FPaths::GetPath(const FString& InPath)
{
	int32 Pos = InPath.FindLastCharByPredicate(UE4Paths_Private::IsSlashOrBackslash);

	FString Result;
	if (Pos != INDEX_NONE)
	{
		Result = InPath.Left(Pos);
	}

	return Result;
}

FString FPaths::GetPath(FString&& InPath)
{
	int32 Pos = InPath.FindLastCharByPredicate(UE4Paths_Private::IsSlashOrBackslash);

	FString Result;
	if (Pos != INDEX_NONE)
	{
		InPath.RemoveAt(Pos, InPath.Len() - Pos, false);
		Result = MoveTemp(InPath);
	}

	return Result;
}

FString FPaths::GetPathLeaf(const FString& InPath)
{
	static_assert(INDEX_NONE == -1, "INDEX_NONE assumed to be -1");

	int32 EndPos   = InPath.FindLastCharByPredicate(UE4Paths_Private::IsNotSlashOrBackslash) + 1;
	int32 StartPos = InPath.FindLastCharByPredicate(UE4Paths_Private::IsSlashOrBackslash, EndPos) + 1;

	FString Result = InPath.Mid(StartPos, EndPos - StartPos);
	return Result;
}

FString FPaths::GetPathLeaf(FString&& InPath)
{
	static_assert(INDEX_NONE == -1, "INDEX_NONE assumed to be -1");

	int32 EndPos   = InPath.FindLastCharByPredicate(UE4Paths_Private::IsNotSlashOrBackslash) + 1;
	int32 StartPos = InPath.FindLastCharByPredicate(UE4Paths_Private::IsSlashOrBackslash, EndPos) + 1;

	InPath.RemoveAt(EndPos, InPath.Len() - EndPos, false);
	InPath.RemoveAt(0, StartPos, false);

	return MoveTemp(InPath);
}

FString FPaths::ChangeExtension(const FString& InPath, const FString& InNewExtension)
{
	int32 Pos = INDEX_NONE;
	if (InPath.FindLastChar('.', Pos))
	{
		const int32 PathEndPos = InPath.FindLastCharByPredicate(UE4Paths_Private::IsSlashOrBackslash);
		if (PathEndPos != INDEX_NONE && PathEndPos > Pos)
		{
			// The dot found was part of the path rather than the name
			Pos = INDEX_NONE;
		}
	}

	if (Pos != INDEX_NONE)
	{
		FString Result = InPath.Left(Pos);

		if (InNewExtension.Len() && InNewExtension[0] != '.')
		{
			Result += '.';
		}

		Result += InNewExtension;

		return Result;
	}

	return InPath;
}

FString FPaths::SetExtension(const FString& InPath, const FString& InNewExtension)
{
	int32 Pos = INDEX_NONE;
	if (InPath.FindLastChar('.', Pos))
	{
		const int32 PathEndPos = InPath.FindLastCharByPredicate(UE4Paths_Private::IsSlashOrBackslash);
		if (PathEndPos != INDEX_NONE && PathEndPos > Pos)
		{
			// The dot found was part of the path rather than the name
			Pos = INDEX_NONE;
		}
	}

	FString Result = Pos == INDEX_NONE ? InPath : InPath.Left(Pos);

	if (InNewExtension.Len() && InNewExtension[0] != '.')
	{
		Result += '.';
	}

	Result += InNewExtension;

	return Result;
}

bool FPaths::FileExists(const FString& InPath)
{
	return IFileManager::Get().FileExists(*InPath);
}

bool FPaths::DirectoryExists(const FString& InPath)
{
	return IFileManager::Get().DirectoryExists(*InPath);
}

bool FPaths::IsDrive(const FString& InPath)
{
	FString ConvertedPathString = InPath;

	ConvertedPathString = ConvertedPathString.Replace(TEXT("/"), TEXT("\\"), ESearchCase::CaseSensitive);
	const TCHAR* ConvertedPath= *ConvertedPathString;

	// Does Path refer to a drive letter or BNC path?
	if (ConvertedPath[0] == TCHAR(0))
	{
		return true;
	}
	else if (FChar::ToUpper(ConvertedPath[0])!=FChar::ToLower(ConvertedPath[0]) && ConvertedPath[1]==TEXT(':') && ConvertedPath[2]==0)
	{
		return true;
	}
	else if (FCString::Strcmp(ConvertedPath,TEXT("\\"))==0)
	{
		return true;
	}
	else if (FCString::Strcmp(ConvertedPath,TEXT("\\\\"))==0)
	{
		return true;
	}
	else if (ConvertedPath[0]==TEXT('\\') && ConvertedPath[1]==TEXT('\\') && !FCString::Strchr(ConvertedPath+2,TEXT('\\')))
	{
		return true;
	}
	else
	{
		// Need to handle cases such as X:\A\B\..\..\C\..
		// This assumes there is no actual filename in the path (ie, not c:\DIR\File.ext)!
		FString TempPath(ConvertedPath);
		// Make sure there is a '\' at the end of the path
		if (TempPath.Find(TEXT("\\"), ESearchCase::CaseSensitive, ESearchDir::FromEnd) != (TempPath.Len() - 1))
		{
			TempPath += TEXT("\\");
		}

		FString CheckPath = TEXT("");
		int32 ColonSlashIndex = TempPath.Find(TEXT(":\\"), ESearchCase::CaseSensitive);
		if (ColonSlashIndex != INDEX_NONE)
		{
			// Remove the 'X:\' from the start
			CheckPath = TempPath.Right(TempPath.Len() - ColonSlashIndex - 2);
		}
		else
		{
			// See if the first two characters are '\\' to handle \\Server\Foo\Bar cases
			if (TempPath.StartsWith(TEXT("\\\\"), ESearchCase::CaseSensitive) == true)
			{
				CheckPath = TempPath.Right(TempPath.Len() - 2);
				// Find the next slash
				int32 SlashIndex = CheckPath.Find(TEXT("\\"), ESearchCase::CaseSensitive);
				if (SlashIndex != INDEX_NONE)
				{
					CheckPath.RightInline(CheckPath.Len() - SlashIndex  - 1, false);
				}
				else
				{
					CheckPath.Reset();
				}
			}
		}

		if (CheckPath.Len() > 0)
		{
			// Replace any remaining '\\' instances with '\'
			CheckPath.Replace(TEXT("\\\\"), TEXT("\\"), ESearchCase::CaseSensitive);

			int32 CheckCount = 0;
			int32 SlashIndex = CheckPath.Find(TEXT("\\"), ESearchCase::CaseSensitive);
			while (SlashIndex != INDEX_NONE)
			{
				FString FolderName = CheckPath.Left(SlashIndex);
				if (FolderName == TEXT(".."))
				{
					// It's a relative path, so subtract one from the count
					CheckCount--;
				}
				else
				{
					// It's a real folder, so add one to the count
					CheckCount++;
				}
				CheckPath.RightInline(CheckPath.Len() - SlashIndex  - 1, false);
				SlashIndex = CheckPath.Find(TEXT("\\"), ESearchCase::CaseSensitive);
			}

			if (CheckCount <= 0)
			{
				// If there were the same number or greater relative to real folders, it's the root dir
				return true;
			}
		}
	}

	// It's not a drive...
	return false;
}

bool FPaths::IsRelative(const FString& InPath)
{
#if WITH_EDITOR
	static const TCHAR RootPrefix[] = TEXT("root:/");
#endif // WITH_EDITOR

	// The previous implementation of this function seemed to handle normalized and unnormalized paths, so this one does too for legacy reasons.
	const uint32 PathLen = InPath.Len();
	const bool IsRooted = PathLen &&
		((InPath[0] == '/') ||												// Root of the current directory on Windows, root on UNIX-likes.  Also covers "\\", considering normalization replaces "\\" with "//".
		(PathLen >= 2 && (													// Check it's safe to access InPath[1]!
			((InPath[0] == '\\') && (InPath[1] == '\\'))					// Root of the current directory on Windows. Also covers "\\" for UNC or "network" paths.
			|| (InPath[1] == ':' && FChar::IsAlpha(InPath[0]))				// Starts with "<DriveLetter>:"
#if WITH_EDITOR
			|| (InPath.StartsWith(RootPrefix, ESearchCase::IgnoreCase))		// Feature packs use this
#endif // WITH_EDITOR
			))
		);
	return !IsRooted;
}

void FPaths::NormalizeFilename(FString& InPath)
{
	InPath.ReplaceInline(TEXT("\\"), TEXT("/"), ESearchCase::CaseSensitive);

	FPlatformMisc::NormalizePath(InPath);
}

void FPaths::NormalizeDirectoryName(FString& InPath)
{
	InPath.ReplaceInline(TEXT("\\"), TEXT("/"), ESearchCase::CaseSensitive);
	if (InPath.EndsWith(TEXT("/"), ESearchCase::CaseSensitive) && !InPath.EndsWith(TEXT("//"), ESearchCase::CaseSensitive) && !InPath.EndsWith(TEXT(":/"), ESearchCase::CaseSensitive))
	{
		// overwrite trailing slash with terminator
		InPath.GetCharArray()[InPath.Len() - 1] = 0;
		// shrink down
		InPath.TrimToNullTerminator();
	}

	FPlatformMisc::NormalizePath(InPath);
}

bool FPaths::CollapseRelativeDirectories(FString& InPath)
{
	const TCHAR ParentDir[] = TEXT("/..");
	const int32 ParentDirLength = UE_ARRAY_COUNT( ParentDir ) - 1; // To avoid hardcoded values

	for (;;)
	{
		// An empty path is finished
		if (InPath.IsEmpty())
		{
			break;
		}

		// Consider empty paths or paths which start with .. or /.. as invalid
		if (InPath.StartsWith(TEXT(".."), ESearchCase::CaseSensitive) || InPath.StartsWith(ParentDir))
		{
			return false;
		}

		// If there are no "/.."s left then we're done
		int32 Index = InPath.Find(ParentDir, ESearchCase::CaseSensitive);
		if (Index == -1)
		{
			break;
		}

		// Ignore folders beginning with dots
		for (;;)
		{
			if (InPath.Len() <= Index + ParentDirLength || InPath[Index + ParentDirLength] == TEXT('/'))
			{
				break;
			}

			Index = InPath.Find(ParentDir, ESearchCase::CaseSensitive, ESearchDir::FromStart, Index + ParentDirLength);
			if (Index == -1)
			{
				break;
			}
		}

		if (Index == -1)
		{
			break;
		}

		int32 PreviousSeparatorIndex = Index;
		for (;;)
		{
			// Find the previous slash
			PreviousSeparatorIndex = FMath::Max(0, InPath.Find( TEXT("/"), ESearchCase::CaseSensitive, ESearchDir::FromEnd, PreviousSeparatorIndex - 1));

			// Stop if we've hit the start of the string
			if (PreviousSeparatorIndex == 0)
			{
				break;
			}

			// Stop if we've found a directory that isn't "/./"
			if ((Index - PreviousSeparatorIndex) > 1 && (InPath[PreviousSeparatorIndex + 1] != TEXT('.') || InPath[PreviousSeparatorIndex + 2] != TEXT('/')))
			{
				break;
			}
		}

		// If we're attempting to remove the drive letter, that's illegal
		int32 Colon = InPath.Find(TEXT(":"), ESearchCase::CaseSensitive, ESearchDir::FromStart, PreviousSeparatorIndex);
		if (Colon >= 0 && Colon < Index)
		{
			return false;
		}

		InPath.RemoveAt(PreviousSeparatorIndex, Index - PreviousSeparatorIndex + ParentDirLength, false);
	}

	InPath.ReplaceInline(TEXT("./"), TEXT(""), ESearchCase::CaseSensitive);

	InPath.TrimToNullTerminator();

	return true;
}

void FPaths::RemoveDuplicateSlashes(FString& InPath)
{
	TCHAR* Text = InPath.GetCharArray().GetData();
	if (!Text)
	{
		return;
	}
	const TCHAR* const TwoSlashStr = TEXT("//");
	const TCHAR SlashChr = TEXT('/');

	TCHAR* const EditStart = TCString<TCHAR>::Strstr(Text, TwoSlashStr);
	if (!EditStart)
	{
		return;
	}
	const TCHAR* const TextEnd = Text + InPath.Len();

	// Since we know we've found TwoSlashes, point the initial Write head at the spot where the second slash is (which we shall skip), and point the Read head at the next character after the second slash
	TCHAR* Write = EditStart + 1;	// The position to write the next character of the output
	const TCHAR* Read = Write + 1;	// The next character of the input to read

	for (; Read < TextEnd; ++Read)
	{
		TCHAR NextChar = *Read;
		if (Write[-1] != SlashChr || NextChar != SlashChr)
		{
			*Write++ = NextChar;
		}
		else
		{
			// Skip the NextChar when adding on a slash after an existing slash, e.g // or more generally before/////after
			//                                                                       WR                         W  R
		}
	}
	*Write = TEXT('\0');
	InPath.TrimToNullTerminator();
}

FString FPaths::CreateStandardFilename(const FString& InPath)
{
	// if this is an empty path, use the relative base dir
	if (InPath.Len() == 0)
	{
		FString BaseDir = FPlatformProcess::BaseDir();
		// if the base directory is nothing then this function will recurse infinitely instead of returning nothing.
		if (BaseDir.Len() == 0)
			return BaseDir;
		return FPaths::CreateStandardFilename(BaseDir);
	}

	FString WithSlashes = InPath;
	WithSlashes.ReplaceInline(TEXT("\\"), TEXT("/"), ESearchCase::CaseSensitive);
	const FStringView SlashesView(WithSlashes);

	const TCHAR* RootDirectory = FPlatformMisc::RootDir();
	const FStringView RootDirectoryView(RootDirectory);

	// look for paths that cannot be made relative, and are therefore left alone
	// UNC (windows) network path
	bool bCannotBeStandardized = InPath.StartsWith(TEXT("\\\\"), ESearchCase::CaseSensitive);
	// windows drive letter path that doesn't start with base dir
	bCannotBeStandardized |= ((InPath.Len() > 1) && (InPath[1] == ':') && !SlashesView.StartsWith(RootDirectoryView));
	// Unix style absolute path that doesn't start with base dir
	bCannotBeStandardized |= (WithSlashes.GetCharArray()[0] == '/' && !SlashesView.StartsWith(RootDirectoryView));

	// if it can't be standardized, just return itself
	if (bCannotBeStandardized)
	{
		return InPath;
	}

	// make an absolute path
	FString Standardized = FPaths::ConvertRelativePathToFull(WithSlashes);

	// remove duplicate slashes
	FPaths::RemoveDuplicateSlashes(Standardized);
	// make it relative to Engine\Binaries\Platform
	Standardized.ReplaceInline(RootDirectory, *FPaths::GetRelativePathToRoot());
	return Standardized;
}

void FPaths::MakeStandardFilename(FString& InPath)
{
	InPath = FPaths::CreateStandardFilename(InPath);
}

void FPaths::MakePlatformFilename( FString& InPath )
{
	InPath.ReplaceInline(TEXT( "\\" ), FPlatformMisc::GetDefaultPathSeparator(), ESearchCase::CaseSensitive);
	InPath.ReplaceInline(TEXT( "/" ), FPlatformMisc::GetDefaultPathSeparator(), ESearchCase::CaseSensitive);
}

bool FPaths::MakePathRelativeTo( FString& InPath, const TCHAR* InRelativeTo )
{
	FString Target = FPaths::ConvertRelativePathToFull(InPath);
	FString Source = FPaths::GetPath(FPaths::ConvertRelativePathToFull(InRelativeTo));

	Source.ReplaceInline(TEXT("\\"), TEXT("/"), ESearchCase::CaseSensitive);
	Target.ReplaceInline(TEXT("\\"), TEXT("/"), ESearchCase::CaseSensitive);

	TArray<FString> TargetArray;
	Target.ParseIntoArray(TargetArray, TEXT("/"), true);
	TArray<FString> SourceArray;
	Source.ParseIntoArray(SourceArray, TEXT("/"), true);

	if (TargetArray.Num() && SourceArray.Num())
	{
		// Check for being on different drives
		if ((TargetArray[0].Len() > 1) && (TargetArray[0][1] == TEXT(':')) && (SourceArray[0].Len() > 1) && (SourceArray[0][1] == TEXT(':')))
		{
			if (FChar::ToUpper(TargetArray[0][0]) != FChar::ToUpper(SourceArray[0][0]))
			{
				// The Target and Source are on different drives... No relative path available.
				return false;
			}
		}
	}

	while (TargetArray.Num() && SourceArray.Num() && TargetArray[0] == SourceArray[0])
	{
		TargetArray.RemoveAt(0);
		SourceArray.RemoveAt(0);
	}
	FString Result;
	for (int32 Index = 0; Index < SourceArray.Num(); Index++)
	{
		Result += TEXT("../");
	}
	for (int32 Index = 0; Index < TargetArray.Num(); Index++)
	{
		Result += TargetArray[Index];
		if (Index + 1 < TargetArray.Num())
		{
			Result += TEXT("/");
		}
	}
	
	InPath = MoveTemp(Result);
	return true;
}

FString FPaths::ConvertRelativePathToFull(const FString& InPath)
{
	return UE4Paths_Private::ConvertRelativePathToFullInternal(FString(FPlatformProcess::BaseDir()), FString(InPath));
}

FString FPaths::ConvertRelativePathToFull(FString&& InPath)
{
	return UE4Paths_Private::ConvertRelativePathToFullInternal(FString(FPlatformProcess::BaseDir()), MoveTemp(InPath));
}

FString FPaths::ConvertRelativePathToFull(const FString& BasePath, const FString& InPath)
{
	return UE4Paths_Private::ConvertRelativePathToFullInternal(CopyTemp(BasePath), CopyTemp(InPath));
}

FString FPaths::ConvertRelativePathToFull(const FString& BasePath, FString&& InPath)
{
	return UE4Paths_Private::ConvertRelativePathToFullInternal(CopyTemp(BasePath), MoveTemp(InPath));
}

FString FPaths::ConvertRelativePathToFull(FString&& BasePath, const FString& InPath)
{
	return UE4Paths_Private::ConvertRelativePathToFullInternal(MoveTemp(BasePath), CopyTemp(InPath));
}

FString FPaths::ConvertRelativePathToFull(FString&& BasePath, FString&& InPath)
{
	return UE4Paths_Private::ConvertRelativePathToFullInternal(MoveTemp(BasePath), MoveTemp(InPath));
}

FString FPaths::ConvertToSandboxPath( const FString& InPath, const TCHAR* InSandboxName )
{
	FString SandboxDirectory = FPaths::SandboxesDir() / InSandboxName;
	FPaths::NormalizeFilename(SandboxDirectory);
	
	FString RootDirectory = FPaths::RootDir();
	FPaths::CollapseRelativeDirectories(RootDirectory);
	FPaths::NormalizeFilename(RootDirectory);

	FString SandboxPath = FPaths::ConvertRelativePathToFull(InPath);
	if (!SandboxPath.StartsWith(RootDirectory))
	{
		UE_LOG(LogInit, Fatal, TEXT("%s does not start with %s so this is not a valid sandbox path."), *SandboxPath, *RootDirectory);
	}
	check(SandboxPath.StartsWith(RootDirectory));
	SandboxPath.ReplaceInline(*RootDirectory, *SandboxDirectory);

	return SandboxPath;
}

FString FPaths::ConvertFromSandboxPath( const FString& InPath, const TCHAR* InSandboxName )
{
	FString SandboxDirectory =  FPaths::SandboxesDir() / InSandboxName;
	FPaths::NormalizeFilename(SandboxDirectory);
	FString RootDirectory = FPaths::RootDir();
	
	FString SandboxPath(InPath);
	check(SandboxPath.StartsWith(SandboxDirectory));
	SandboxPath.ReplaceInline(*SandboxDirectory, *RootDirectory);
	return SandboxPath;
}

FString FPaths::CreateTempFilename( const TCHAR* Path, const TCHAR* Prefix, const TCHAR* Extension )
{
	FString UniqueFilename;
	do
	{
		UniqueFilename = FPaths::Combine(Path, *FString::Printf(TEXT("%s%s%s"), Prefix, *FGuid::NewGuid().ToString(), Extension));
	}
	while (IFileManager::Get().FileSize(*UniqueFilename) >= 0);
	
	return UniqueFilename;
}

FString FPaths::GetInvalidFileSystemChars()
{
	// Windows has the most restricted file system, and since we're cross platform, we have to respect the limitations of the lowest common denominator
	// # isn't legal. Used for revision specifiers in P4/SVN, and also not allowed on Windows anyway
	// @ isn't legal. Used for revision/label specifiers in P4/SVN
	// ^ isn't legal. While the file-system won't complain about this character, Visual Studio will			
	static const TCHAR RestrictedChars[] = TEXT("/?:&\\*\"<>|%#@^");
	return RestrictedChars;
}

FString FPaths::MakeValidFileName(const FString& InString, const TCHAR InReplacementChar /*= 0*/)
{
	const FString RestrictedChars = GetInvalidFileSystemChars();

	const int InLen = InString.Len();

	TArray<TCHAR> Output;
	Output.AddUninitialized(InLen + 1);

	// first remove all invalid chars
	for (int i = 0; i < InLen; i++)
	{
		int32 Unused = 0;
		if (RestrictedChars.FindChar(InString[i], Unused))
		{
			Output[i] = InReplacementChar;
		}
		else
		{
			Output[i] = InString[i];
		}
	}

	Output[InLen] = 0;

	if (InReplacementChar == 0)
	{
		int CurrentChar = 0;

		// compact the string by replacing any null entries with the next non-null entry
		int iFill = 0;
		for (int iChar = 0; iChar < InLen; iChar++)
		{
			if (Output[iChar] == 0)
			{
				// adjust our fill index if we passed it
				if (iFill < iChar)
				{
					iFill = iChar;
				}

				// scan forward
				while (++iFill < InLen)
				{
					if (Output[iFill] != 0)
					{
						break;
					}
				}

				if (iFill < InLen)
				{
					// take this char and null it out
					Output[iChar] = Output[iFill];
					Output[iFill] = 0;
				}
			}
		}
	}
	
	return FString(Output.GetData());
}

bool FPaths::ValidatePath( const FString& InPath, FText* OutReason )
{
	const FString RestrictedChars = GetInvalidFileSystemChars();
	static const TCHAR* RestrictedNames[] = {	TEXT("CON"), TEXT("PRN"), TEXT("AUX"), TEXT("CLOCK$"), TEXT("NUL"),
												TEXT("COM1"), TEXT("COM2"), TEXT("COM3"), TEXT("COM4"),   TEXT("COM5"), TEXT("COM6"), TEXT("COM7"), TEXT("COM8"), TEXT("COM9"),
												TEXT("LPT1"), TEXT("LPT2"), TEXT("LPT3"), TEXT("LPT4"),   TEXT("LPT5"), TEXT("LPT6"), TEXT("LPT7"), TEXT("LPT8"), TEXT("LPT9") };

	FString Standardized = InPath;
	NormalizeFilename(Standardized);
	CollapseRelativeDirectories(Standardized);
	RemoveDuplicateSlashes(Standardized);

	// The loop below requires that the path not end with a /
	if(Standardized.EndsWith(TEXT("/"), ESearchCase::CaseSensitive))
	{
		Standardized.LeftChopInline(1, false);
	}

	// Walk each part of the path looking for name errors
	for(int32 StartPos = 0, EndPos = Standardized.Find(TEXT("/"), ESearchCase::CaseSensitive); ; 
		StartPos = EndPos + 1, EndPos = Standardized.Find(TEXT("/"), ESearchCase::CaseSensitive, ESearchDir::FromStart, StartPos)
		)
	{
		const bool bIsLastPart = EndPos == INDEX_NONE;
		const FString PathPart = Standardized.Mid(StartPos, (bIsLastPart) ? MAX_int32 : EndPos - StartPos);

		// If this is the first part of the path, it's possible for it to be a drive name and is allowed to contain a colon
		if(StartPos == 0 && IsDrive(PathPart))
		{
			if(bIsLastPart)
			{
				break;
			}
			continue;
		}

		// Check for invalid characters
		TCHAR CharString[] = { '\0', '\0' };
		FString MatchedInvalidChars;
		for(const TCHAR* InvalidCharacters = *RestrictedChars; *InvalidCharacters; ++InvalidCharacters)
		{
			CharString[0] = *InvalidCharacters;
			if(PathPart.Contains(CharString))
			{
				MatchedInvalidChars += *InvalidCharacters;
			}
		}
		if(MatchedInvalidChars.Len())
		{
			if(OutReason)
			{
				FFormatNamedArguments Args;
				Args.Add(TEXT("IllegalPathCharacters"), FText::FromString(MatchedInvalidChars));
				*OutReason = FText::Format(NSLOCTEXT("Core", "PathContainsInvalidCharacters", "Path may not contain the following characters: {IllegalPathCharacters}"), Args);
			}
			return false;
		}

		// Check for reserved names
		for(const TCHAR* RestrictedName : RestrictedNames)
		{
			if(PathPart.Equals(RestrictedName, ESearchCase::IgnoreCase))
			{
				if(OutReason)
				{
					FFormatNamedArguments Args;
					Args.Add(TEXT("RestrictedName"), FText::FromString(RestrictedName));
					*OutReason = FText::Format(NSLOCTEXT("Core", "PathContainsRestrictedName", "Path may not contain a restricted name: {RestrictedName}"), Args);
				}
				return false;
			}
		}

		if(bIsLastPart)
		{
			break;
		}
	}

	return true;
}

void FPaths::Split( const FString& InPath, FString& PathPart, FString& FilenamePart, FString& ExtensionPart )
{
	PathPart = GetPath(InPath);
	FilenamePart = GetBaseFilename(InPath);
	ExtensionPart = GetExtension(InPath);
}

const FString& FPaths::GetRelativePathToRoot()
{
	FStaticData& StaticData = TLazySingleton<FStaticData>::Get();

	if (!StaticData.bRelativePathToRootInitialized)
	{
		FString RootDirectory = FPaths::RootDir();
		FString BaseDirectory = FPlatformProcess::BaseDir();

		// this is how to go from the base dir back to the root
		StaticData.RelativePathToRoot = RootDirectory;
		FPaths::MakePathRelativeTo(StaticData.RelativePathToRoot, *BaseDirectory);

		// Ensure that the path ends w/ '/'
		if ((StaticData.RelativePathToRoot.Len() > 0) && (StaticData.RelativePathToRoot.EndsWith(TEXT("/"), ESearchCase::CaseSensitive) == false) && (StaticData.RelativePathToRoot.EndsWith(TEXT("\\"), ESearchCase::CaseSensitive) == false))
		{
			StaticData.RelativePathToRoot += TEXT("/");
		}

		StaticData.bRelativePathToRootInitialized = true;
	}

	return StaticData.RelativePathToRoot;
}

void FPaths::CombineInternal(FString& OutPath, const TCHAR** Pathes, int32 NumPathes)
{
	check(Pathes != NULL && NumPathes > 0);

	int32 OutStringSize = 0;

	for (int32 i=0; i < NumPathes; ++i)
	{
		OutStringSize += FCString::Strlen(Pathes[i]) + 1;
	}

	OutPath.Empty(OutStringSize);
	OutPath += Pathes[0];
	
	for (int32 i=1; i < NumPathes; ++i)
	{
		OutPath /= Pathes[i];
	}
}

bool FPaths::IsSamePath(const FString& PathA, const FString& PathB)
{
	FString TmpA = FPaths::ConvertRelativePathToFull(PathA);
	FString TmpB = FPaths::ConvertRelativePathToFull(PathB);

	FPaths::RemoveDuplicateSlashes(TmpA);
	FPaths::RemoveDuplicateSlashes(TmpB);

#if PLATFORM_MICROSOFT
	return FCString::Stricmp(*TmpA, *TmpB) == 0;
#else
	return FCString::Strcmp(*TmpA, *TmpB) == 0;
#endif
}

bool FPaths::IsUnderDirectory(const FString& InPath, const FString& InDirectory)
{
	FString Path = FPaths::ConvertRelativePathToFull(InPath);

	FString Directory = FPaths::ConvertRelativePathToFull(InDirectory);
	if (Directory.EndsWith(TEXT("/")))
	{
		Directory.RemoveAt(Directory.Len() - 1);
	}

#if PLATFORM_MICROSOFT
	int Compare = FCString::Strnicmp(*Path, *Directory, Directory.Len());
#else
	int Compare = FCString::Strncmp(*Path, *Directory, Directory.Len());
#endif

	return Compare == 0 && (Path.Len() == Directory.Len() || Path[Directory.Len()] == '/');
}


void FPaths::TearDown()
{
	TLazySingleton<FStaticData>::TearDown();
}

const FString& FPaths::CustomUserDirArgument()
{
	FStaticData& StaticData = TLazySingleton<FStaticData>::Get();

	if (!StaticData.bUserDirArgInitialized)
	{
		// Check for a -userdir arg. If set this overrides the platform preference for using the UserDir and
		// the default. The caller is responsible for ensuring that this is a valid path for the current platform!
		FParse::Value(FCommandLine::Get(), TEXT("UserDir="), StaticData.UserDirArg);
		StaticData.bUserDirArgInitialized = true;

		if (StaticData.UserDirArg.IsEmpty() == false)
		{
			if (FPaths::IsRelative(StaticData.UserDirArg))
			{
				StaticData.UserDirArg = FPaths::Combine(*FPaths::ProjectDir(), *StaticData.UserDirArg) + TEXT("/");
			}
			else
			{
				FPaths::NormalizeDirectoryName(StaticData.UserDirArg);
				StaticData.UserDirArg = StaticData.UserDirArg + TEXT("/");
			}
		}
	}

	return StaticData.UserDirArg;
}

const FString& FPaths::CustomShaderDirArgument()
{
	FStaticData& StaticData = TLazySingleton<FStaticData>::Get();

	if (!StaticData.bShaderDirInitialized)
	{
		// Check for a -userdir arg. If set this overrides the platform preference for using the UserDir and
		// the default. The caller is responsible for ensuring that this is a valid path for the current platform!
		FParse::Value(FCommandLine::Get(), TEXT("ShaderWorkingDir="), StaticData.ShaderDir);
		StaticData.bShaderDirInitialized = true;

		if (StaticData.ShaderDir.IsEmpty() == false)
		{
			if (FPaths::IsRelative(StaticData.ShaderDir))
			{
				StaticData.ShaderDir = FPaths::Combine(*FPaths::ProjectDir(), *StaticData.ShaderDir) + TEXT("/");
			}
			else
			{
				FPaths::NormalizeDirectoryName(StaticData.ShaderDir);
				StaticData.ShaderDir = StaticData.ShaderDir + TEXT("/");
			}
		}
	}

	return StaticData.ShaderDir;
}<|MERGE_RESOLUTION|>--- conflicted
+++ resolved
@@ -263,7 +263,6 @@
 	}
 }
 
-<<<<<<< HEAD
 static void GetExtensionDirsInternal(TArray<FString>& ExtensionDirs, const FString& BaseDir, const FString& SubDir)
 {
 	AddIfDirectoryExists(ExtensionDirs, FPaths::Combine(BaseDir, SubDir));
@@ -272,21 +271,6 @@
 	for (const FString& PlatformName : FDataDrivenPlatformInfoRegistry::GetValidPlatformDirectoryNames())
 	{
 		AddIfDirectoryExists(ExtensionDirs, FPaths::Combine(PlatformExtensionBaseDir, PlatformName, SubDir));
-=======
-TArray<FString> FPaths::GetExtensionDirs(const FString& BaseDir, const FString& SubDir)
-{
-	TArray<FString> ExtensionDirs;
-	AddIfDirectoryExists(ExtensionDirs, FPaths::Combine(BaseDir, SubDir));
-
-	FString PlatformExtensionBaseDir = FPaths::Combine(BaseDir, TEXT("Platforms"));
-	for (auto const& Platform : FDataDrivenPlatformInfoRegistry::GetAllPlatformInfos())
-	{
-		for (auto const& AdditionalFolder : Platform.Value.AdditionalRestrictedFolders)
-		{
-			AddIfDirectoryExists(ExtensionDirs, FPaths::Combine(PlatformExtensionBaseDir, AdditionalFolder, SubDir));
-		}
-		AddIfDirectoryExists(ExtensionDirs, FPaths::Combine(PlatformExtensionBaseDir, Platform.Key, SubDir));
->>>>>>> aafc05eb
 	}
 
 	FString RestrictedBaseDir = FPaths::Combine(BaseDir, TEXT("Restricted"));
@@ -294,7 +278,6 @@
 	{
 		if (bIsDirectory)
 		{
-<<<<<<< HEAD
 			GetExtensionDirsInternal(ExtensionDirs, FilenameOrDirectory, SubDir);
 		}
 		return true;
@@ -317,17 +300,6 @@
 	}
 
 	return *CachedDirs;
-=======
-			AddIfDirectoryExists(ExtensionDirs, FPaths::Combine(FilenameOrDirectory, SubDir));
-
-			// now look for platforms under it
-			ExtensionDirs.Append(GetExtensionDirs(FilenameOrDirectory, SubDir));
-		}
-		return true;
-	});
-
-	return ExtensionDirs;
->>>>>>> aafc05eb
 }
 
 FString FPaths::RootDir()
@@ -424,10 +396,10 @@
 
 FString FPaths::GeneratedConfigDir()
 {
-#if PLATFORM_MAC
+#if PLATFORM_MAC // @todo, move this to Mac FPlatformMisc.
 	return FPlatformProcess::UserPreferencesDir();
 #else
-	return FPaths::ProjectSavedDir() + TEXT("Config/");
+	return FPlatformMisc::GeneratedConfigDir();
 #endif
 }
 
