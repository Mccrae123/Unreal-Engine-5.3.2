// Copyright Epic Games, Inc. All Rights Reserved.

#include "Misc/FeedbackContext.h"

#include "CoreTypes.h"
#include "HAL/PlatformTime.h"
#include "Logging/StructuredLog.h"
#include "Misc/App.h"
#include "Misc/AssertionMacros.h"
#include "Misc/CoreMisc.h"
#include "Misc/OutputDeviceConsole.h"
#include "Misc/OutputDeviceHelper.h"
#include "Misc/OutputDeviceRedirector.h"
#include "Misc/SlowTask.h"
#include "Misc/StringBuilder.h"
<<<<<<< HEAD

FFeedbackContext::FFeedbackContext() = default;

FFeedbackContext::~FFeedbackContext()
{
	ensureMsgf(LegacyAPIScopes.Num() == 0, TEXT("EndSlowTask has not been called for %d outstanding tasks"), LegacyAPIScopes.Num());
}
=======

FFeedbackContext::FFeedbackContext() = default;
>>>>>>> 4af6daef

void FFeedbackContext::Serialize(const TCHAR* V, ELogVerbosity::Type Verbosity, const FName& Category)
{
	if (IsRunningCommandlet())
	{
		if (Verbosity == ELogVerbosity::Error || Verbosity == ELogVerbosity::Warning)
		{
			AddToHistory(V, Verbosity, Category, -1.0);
		}
		if (GLogConsole && !GLog->IsRedirectingTo(GLogConsole))
		{
			GLogConsole->Serialize(V, Verbosity, Category);
		}
	}
	if (!GLog->IsRedirectingTo(this))
	{
		GLog->Serialize(V, Verbosity, Category);
	}
}

void FFeedbackContext::Serialize(const TCHAR* V, ELogVerbosity::Type Verbosity, const FName& Category, double Time)
{
	if (IsRunningCommandlet())
	{
		if (Verbosity == ELogVerbosity::Error || Verbosity == ELogVerbosity::Warning)
		{
			AddToHistory(V, Verbosity, Category, Time);
		}
		if (GLogConsole && !GLog->IsRedirectingTo(GLogConsole))
		{
			GLogConsole->Serialize(V, Verbosity, Category, Time);
		}
	}
	if (!GLog->IsRedirectingTo(this))
	{
		GLog->Serialize(V, Verbosity, Category, Time);
	}
}

void FFeedbackContext::SerializeRecord(const UE::FLogRecord& Record)
{
	if (IsRunningCommandlet())
	{
		const ELogVerbosity::Type Verbosity = Record.GetVerbosity();
		if (Verbosity == ELogVerbosity::Error || Verbosity == ELogVerbosity::Warning)
		{
			AddRecordToHistory(Record);
		}
		if (GLogConsole && !GLog->IsRedirectingTo(GLogConsole))
		{
			GLogConsole->SerializeRecord(Record);
		}
	}
	if (!GLog->IsRedirectingTo(this))
	{
		GLog->SerializeRecord(Record);
	}
}

void FFeedbackContext::FormatLine(FStringBuilderBase& Out, const TCHAR* V, ELogVerbosity::Type Verbosity, const FName& Category, double Time, ELogVerbosity::Type* OutVerbosity) const
{
	if (TreatWarningsAsErrors && Verbosity == ELogVerbosity::Warning)
	{
		Verbosity = ELogVerbosity::Error;
	}
	if (OutVerbosity)
	{
		*OutVerbosity = Verbosity;
	}
	if (FContextSupplier* Context = GetContext())
	{
		Out.Append(Context->GetContext()).Append(TEXTVIEW(" : "));
	}
	FOutputDeviceHelper::AppendFormatLogLine(Out, Verbosity, Category, V);
}

void FFeedbackContext::FormatRecordLine(FStringBuilderBase& Out, const UE::FLogRecord& Record, ELogVerbosity::Type* OutVerbosity) const
{
	ELogVerbosity::Type Verbosity = Record.GetVerbosity();
	if (TreatWarningsAsErrors && Verbosity == ELogVerbosity::Warning)
	{
		Verbosity = ELogVerbosity::Error;
	}
	if (OutVerbosity)
	{
		*OutVerbosity = Verbosity;
	}
	if (FContextSupplier* Context = GetContext())
	{
		Out.Append(Context->GetContext()).Append(TEXTVIEW(" : "));
	}
	FOutputDeviceHelper::AppendFormatLogLine(Out, Verbosity, Record.GetCategory());
	Record.FormatMessageTo(Out);
}

void FFeedbackContext::AddToHistory(const TCHAR* V, ELogVerbosity::Type Verbosity, const FName& Category, double Time)
{
	TStringBuilder<512> Line;
	FormatLine(Line, V, Verbosity, Category, Time, &Verbosity);
	if (Verbosity == ELogVerbosity::Error)
	{
		AddError(FString(Line));
	}
	else
	{
		AddWarning(FString(Line));
	}
}

void FFeedbackContext::AddRecordToHistory(const UE::FLogRecord& Record)
{
	TStringBuilder<512> Line;
	ELogVerbosity::Type Verbosity;
	FormatRecordLine(Line, Record, &Verbosity);
	if (Verbosity == ELogVerbosity::Warning)
	{
		AddWarning(FString(Line));
	}
	else if (Verbosity == ELogVerbosity::Error)
	{
		AddError(FString(Line));
	}
}

bool FFeedbackContext::YesNof(const FText& Question)
{
	if (!GIsSilent && !FApp::IsUnattended())
	{
		FPlatformMisc::LowLevelOutputDebugString(*Question.ToString());
	}
	return false;
}

void FFeedbackContext::Serialize(const TCHAR* V, ELogVerbosity::Type Verbosity, const FName& Category)
{
	if (IsRunningCommandlet())
	{
		if (Verbosity == ELogVerbosity::Error || Verbosity == ELogVerbosity::Warning)
		{
			AddToHistory(V, Verbosity, Category, -1.0);
		}
		if (GLogConsole && !GLog->IsRedirectingTo(GLogConsole))
		{
			GLogConsole->Serialize(V, Verbosity, Category);
		}
	}
	if (!GLog->IsRedirectingTo(this))
	{
		GLog->Serialize(V, Verbosity, Category);
	}
}

void FFeedbackContext::Serialize(const TCHAR* V, ELogVerbosity::Type Verbosity, const FName& Category, double Time)
{
	if (IsRunningCommandlet())
	{
		if (Verbosity == ELogVerbosity::Error || Verbosity == ELogVerbosity::Warning)
		{
			AddToHistory(V, Verbosity, Category, Time);
		}
		if (GLogConsole && !GLog->IsRedirectingTo(GLogConsole))
		{
			GLogConsole->Serialize(V, Verbosity, Category, Time);
		}
	}
	if (!GLog->IsRedirectingTo(this))
	{
		GLog->Serialize(V, Verbosity, Category, Time);
	}
}

void FFeedbackContext::SerializeRecord(const UE::FLogRecord& Record)
{
	if (IsRunningCommandlet())
	{
		const ELogVerbosity::Type Verbosity = Record.GetVerbosity();
		if (Verbosity == ELogVerbosity::Error || Verbosity == ELogVerbosity::Warning)
		{
			AddRecordToHistory(Record);
		}
		if (GLogConsole && !GLog->IsRedirectingTo(GLogConsole))
		{
			GLogConsole->SerializeRecord(Record);
		}
	}
	if (!GLog->IsRedirectingTo(this))
	{
		GLog->SerializeRecord(Record);
	}
}

void FFeedbackContext::FormatLine(FStringBuilderBase& Out, const TCHAR* V, ELogVerbosity::Type Verbosity, const FName& Category, double Time, ELogVerbosity::Type* OutVerbosity) const
{
	if (TreatWarningsAsErrors && Verbosity == ELogVerbosity::Warning)
	{
		Verbosity = ELogVerbosity::Error;
	}
	if (OutVerbosity)
	{
		*OutVerbosity = Verbosity;
	}
	if (FContextSupplier* Context = GetContext())
	{
		Out.Append(Context->GetContext()).Append(TEXTVIEW(" : "));
	}
	FOutputDeviceHelper::AppendFormatLogLine(Out, Verbosity, Category, V);
}

void FFeedbackContext::FormatRecordLine(FStringBuilderBase& Out, const UE::FLogRecord& Record, ELogVerbosity::Type* OutVerbosity) const
{
	ELogVerbosity::Type Verbosity = Record.GetVerbosity();
	if (TreatWarningsAsErrors && Verbosity == ELogVerbosity::Warning)
	{
		Verbosity = ELogVerbosity::Error;
	}
	if (OutVerbosity)
	{
		*OutVerbosity = Verbosity;
	}
	if (FContextSupplier* Context = GetContext())
	{
		Out.Append(Context->GetContext()).Append(TEXTVIEW(" : "));
	}
	FOutputDeviceHelper::AppendFormatLogLine(Out, Verbosity, Record.GetCategory());
	Record.FormatMessageTo(Out);
}

void FFeedbackContext::AddToHistory(const TCHAR* V, ELogVerbosity::Type Verbosity, const FName& Category, double Time)
{
	if (GIsCriticalError)
	{
		// Turn off the storing of Errors and Warnings when GIsCriticalError is true.
		// In a critical error (e.g. crash handling), it might be the case that Malloc is returning bad data,
		// so we want to avoid dynamic allocation (such as the construction of strings below) as much as possible.
		return;
	}
	TStringBuilder<512> Line;
	FormatLine(Line, V, Verbosity, Category, Time, &Verbosity);
	if (Verbosity == ELogVerbosity::Error)
	{
		AddError(FString(Line));
	}
	else
	{
		AddWarning(FString(Line));
	}
}

void FFeedbackContext::AddRecordToHistory(const UE::FLogRecord& Record)
{
	TStringBuilder<512> Line;
	ELogVerbosity::Type Verbosity;
	FormatRecordLine(Line, Record, &Verbosity);
	if (Verbosity == ELogVerbosity::Warning)
	{
		AddWarning(FString(Line));
	}
	else if (Verbosity == ELogVerbosity::Error)
	{
		AddError(FString(Line));
	}
}

bool FFeedbackContext::YesNof(const FText& Question)
{
	if (!GIsSilent && !FApp::IsUnattended())
	{
		FPlatformMisc::LowLevelOutputDebugString(*Question.ToString());
	}
	return false;
}

void FFeedbackContext::RequestUpdateUI(bool bForceUpdate)
{
	// Only update a maximum of 5 times a second
	static double MinUpdateTimeS = 0.2;

	static double LastUIUpdateTime = FPlatformTime::Seconds();
	const double CurrentTime = FPlatformTime::Seconds();

	if (bForceUpdate || CurrentTime - LastUIUpdateTime > MinUpdateTimeS)
	{
		LastUIUpdateTime = CurrentTime;
		UpdateUI();
	}
}

void FFeedbackContext::UpdateUI()
{
	ensure(IsInGameThread());

	if (ScopeStack.Num() != 0)
	{
		ProgressReported(ScopeStack.GetProgressFraction(0), ScopeStack[0]->GetCurrentMessage());
	}
}

/**** Begin legacy API ****/
void FFeedbackContext::BeginSlowTask( const FText& Task, bool ShowProgressDialog, bool bShowCancelButton )
{
	TaskName = Task;
	ensure(IsInGameThread());

	TUniquePtr<FSlowTask> NewScope(new FSlowTask(0, Task, true, *this));
	if (ShowProgressDialog)
	{
		NewScope->MakeDialogDelayed(3.0f, bShowCancelButton);
	}

	NewScope->Initialize();
	LegacyAPIScopes.Add(MoveTemp(NewScope));
}

void FFeedbackContext::UpdateProgress( int32 Numerator, int32 Denominator )
{
	ensure(IsInGameThread());

	if (LegacyAPIScopes.Num() != 0)
	{
		LegacyAPIScopes.Last()->TotalAmountOfWork = (float)Denominator;
		LegacyAPIScopes.Last()->CompletedWork = (float)Numerator;
		LegacyAPIScopes.Last()->CurrentFrameScope = (float)(Denominator - Numerator);
		RequestUpdateUI();
	}
}

void FFeedbackContext::StatusUpdate( int32 Numerator, int32 Denominator, const FText& StatusText )
{
	ensure(IsInGameThread());

	if (LegacyAPIScopes.Num() != 0)
	{
		if (Numerator > 0 && Denominator > 0)
		{
			UpdateProgress(Numerator, Denominator);
		}
		LegacyAPIScopes.Last()->FrameMessage = StatusText;
		RequestUpdateUI();
	}
}

void FFeedbackContext::StatusForceUpdate( int32 Numerator, int32 Denominator, const FText& StatusText )
{
	ensure(IsInGameThread());

	if (LegacyAPIScopes.Num() != 0)
	{
		UpdateProgress(Numerator, Denominator);
		LegacyAPIScopes.Last()->FrameMessage = StatusText;
		UpdateUI();
	}
}

void FFeedbackContext::EndSlowTask()
{
	ensure(IsInGameThread());

	check(LegacyAPIScopes.Num() != 0);
	LegacyAPIScopes.Last()->Destroy();
	LegacyAPIScopes.Pop();
}
/**** End legacy API ****/

bool FFeedbackContext::IsPlayingInEditor() const
{
	return GIsPlayInEditorWorld;
}<|MERGE_RESOLUTION|>--- conflicted
+++ resolved
@@ -13,7 +13,6 @@
 #include "Misc/OutputDeviceRedirector.h"
 #include "Misc/SlowTask.h"
 #include "Misc/StringBuilder.h"
-<<<<<<< HEAD
 
 FFeedbackContext::FFeedbackContext() = default;
 
@@ -21,10 +20,6 @@
 {
 	ensureMsgf(LegacyAPIScopes.Num() == 0, TEXT("EndSlowTask has not been called for %d outstanding tasks"), LegacyAPIScopes.Num());
 }
-=======
-
-FFeedbackContext::FFeedbackContext() = default;
->>>>>>> 4af6daef
 
 void FFeedbackContext::Serialize(const TCHAR* V, ELogVerbosity::Type Verbosity, const FName& Category)
 {
@@ -122,6 +117,13 @@
 
 void FFeedbackContext::AddToHistory(const TCHAR* V, ELogVerbosity::Type Verbosity, const FName& Category, double Time)
 {
+	if (GIsCriticalError)
+	{
+		// Turn off the storing of Errors and Warnings when GIsCriticalError is true.
+		// In a critical error (e.g. crash handling), it might be the case that Malloc is returning bad data,
+		// so we want to avoid dynamic allocation (such as the construction of strings below) as much as possible.
+		return;
+	}
 	TStringBuilder<512> Line;
 	FormatLine(Line, V, Verbosity, Category, Time, &Verbosity);
 	if (Verbosity == ELogVerbosity::Error)
@@ -158,145 +160,6 @@
 	return false;
 }
 
-void FFeedbackContext::Serialize(const TCHAR* V, ELogVerbosity::Type Verbosity, const FName& Category)
-{
-	if (IsRunningCommandlet())
-	{
-		if (Verbosity == ELogVerbosity::Error || Verbosity == ELogVerbosity::Warning)
-		{
-			AddToHistory(V, Verbosity, Category, -1.0);
-		}
-		if (GLogConsole && !GLog->IsRedirectingTo(GLogConsole))
-		{
-			GLogConsole->Serialize(V, Verbosity, Category);
-		}
-	}
-	if (!GLog->IsRedirectingTo(this))
-	{
-		GLog->Serialize(V, Verbosity, Category);
-	}
-}
-
-void FFeedbackContext::Serialize(const TCHAR* V, ELogVerbosity::Type Verbosity, const FName& Category, double Time)
-{
-	if (IsRunningCommandlet())
-	{
-		if (Verbosity == ELogVerbosity::Error || Verbosity == ELogVerbosity::Warning)
-		{
-			AddToHistory(V, Verbosity, Category, Time);
-		}
-		if (GLogConsole && !GLog->IsRedirectingTo(GLogConsole))
-		{
-			GLogConsole->Serialize(V, Verbosity, Category, Time);
-		}
-	}
-	if (!GLog->IsRedirectingTo(this))
-	{
-		GLog->Serialize(V, Verbosity, Category, Time);
-	}
-}
-
-void FFeedbackContext::SerializeRecord(const UE::FLogRecord& Record)
-{
-	if (IsRunningCommandlet())
-	{
-		const ELogVerbosity::Type Verbosity = Record.GetVerbosity();
-		if (Verbosity == ELogVerbosity::Error || Verbosity == ELogVerbosity::Warning)
-		{
-			AddRecordToHistory(Record);
-		}
-		if (GLogConsole && !GLog->IsRedirectingTo(GLogConsole))
-		{
-			GLogConsole->SerializeRecord(Record);
-		}
-	}
-	if (!GLog->IsRedirectingTo(this))
-	{
-		GLog->SerializeRecord(Record);
-	}
-}
-
-void FFeedbackContext::FormatLine(FStringBuilderBase& Out, const TCHAR* V, ELogVerbosity::Type Verbosity, const FName& Category, double Time, ELogVerbosity::Type* OutVerbosity) const
-{
-	if (TreatWarningsAsErrors && Verbosity == ELogVerbosity::Warning)
-	{
-		Verbosity = ELogVerbosity::Error;
-	}
-	if (OutVerbosity)
-	{
-		*OutVerbosity = Verbosity;
-	}
-	if (FContextSupplier* Context = GetContext())
-	{
-		Out.Append(Context->GetContext()).Append(TEXTVIEW(" : "));
-	}
-	FOutputDeviceHelper::AppendFormatLogLine(Out, Verbosity, Category, V);
-}
-
-void FFeedbackContext::FormatRecordLine(FStringBuilderBase& Out, const UE::FLogRecord& Record, ELogVerbosity::Type* OutVerbosity) const
-{
-	ELogVerbosity::Type Verbosity = Record.GetVerbosity();
-	if (TreatWarningsAsErrors && Verbosity == ELogVerbosity::Warning)
-	{
-		Verbosity = ELogVerbosity::Error;
-	}
-	if (OutVerbosity)
-	{
-		*OutVerbosity = Verbosity;
-	}
-	if (FContextSupplier* Context = GetContext())
-	{
-		Out.Append(Context->GetContext()).Append(TEXTVIEW(" : "));
-	}
-	FOutputDeviceHelper::AppendFormatLogLine(Out, Verbosity, Record.GetCategory());
-	Record.FormatMessageTo(Out);
-}
-
-void FFeedbackContext::AddToHistory(const TCHAR* V, ELogVerbosity::Type Verbosity, const FName& Category, double Time)
-{
-	if (GIsCriticalError)
-	{
-		// Turn off the storing of Errors and Warnings when GIsCriticalError is true.
-		// In a critical error (e.g. crash handling), it might be the case that Malloc is returning bad data,
-		// so we want to avoid dynamic allocation (such as the construction of strings below) as much as possible.
-		return;
-	}
-	TStringBuilder<512> Line;
-	FormatLine(Line, V, Verbosity, Category, Time, &Verbosity);
-	if (Verbosity == ELogVerbosity::Error)
-	{
-		AddError(FString(Line));
-	}
-	else
-	{
-		AddWarning(FString(Line));
-	}
-}
-
-void FFeedbackContext::AddRecordToHistory(const UE::FLogRecord& Record)
-{
-	TStringBuilder<512> Line;
-	ELogVerbosity::Type Verbosity;
-	FormatRecordLine(Line, Record, &Verbosity);
-	if (Verbosity == ELogVerbosity::Warning)
-	{
-		AddWarning(FString(Line));
-	}
-	else if (Verbosity == ELogVerbosity::Error)
-	{
-		AddError(FString(Line));
-	}
-}
-
-bool FFeedbackContext::YesNof(const FText& Question)
-{
-	if (!GIsSilent && !FApp::IsUnattended())
-	{
-		FPlatformMisc::LowLevelOutputDebugString(*Question.ToString());
-	}
-	return false;
-}
-
 void FFeedbackContext::RequestUpdateUI(bool bForceUpdate)
 {
 	// Only update a maximum of 5 times a second
