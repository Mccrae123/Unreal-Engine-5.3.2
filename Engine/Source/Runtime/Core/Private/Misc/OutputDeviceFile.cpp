--- conflicted
+++ resolved
@@ -504,31 +504,18 @@
 		const FAsyncWriter::EThreadNameOption NameOption = OUTPUTDEVICE_DEFAULT_ASYNC_WRITER_THREAD_NAME_OPTION;
 
 		WriterArchive = Ar;
-<<<<<<< HEAD
-		AsyncWriter = new FAsyncWriter(*WriterArchive);
-=======
 		AsyncWriter = new FAsyncWriter(*WriterArchive, NameOption);
->>>>>>> 6bbb88c8
 		WriteByteOrderMarkToArchive(EByteOrderMark::UTF8);
 		if (OnFileOpenedFn)
 		{
 			OnFileOpenedFn(Filename);
 		}
-<<<<<<< HEAD
 
 		if (!bSuppressEventTag)
 		{
 			Logf(TEXT("Log file open, %s"), FPlatformTime::StrTimestamp());
 		}
 
-=======
-
-		if (!bSuppressEventTag)
-		{
-			Logf(TEXT("Log file open, %s"), FPlatformTime::StrTimestamp());
-		}
-
->>>>>>> 6bbb88c8
 		IFileManager::Get().SetTimeStamp(Filename, FDateTime::UtcNow());
 
 		return true;
