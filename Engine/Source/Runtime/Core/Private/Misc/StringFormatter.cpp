// Copyright Epic Games, Inc. All Rights Reserved.

#include "Misc/StringFormatter.h"
#include "Misc/AutomationTest.h"
#include "Misc/ExpressionParser.h"

#define LOCTEXT_NAMESPACE "StringFormatter"

<<<<<<< HEAD
FStringFormatArg::FStringFormatArg( const int32 Value ) : Type(Int), IntValue(Value) {}
FStringFormatArg::FStringFormatArg( const uint32 Value ) : Type(UInt), UIntValue(Value) {}
FStringFormatArg::FStringFormatArg( const int64 Value ) : Type(Int), IntValue(Value) {}
FStringFormatArg::FStringFormatArg( const uint64 Value ) : Type(UInt), UIntValue(Value) {}
FStringFormatArg::FStringFormatArg( const float Value ) : Type(Double), DoubleValue(Value) {}
FStringFormatArg::FStringFormatArg( const double Value ) : Type(Double), DoubleValue(Value) {}
FStringFormatArg::FStringFormatArg( FString Value ) : Type(String), StringValue(MoveTemp(Value)) {}
FStringFormatArg::FStringFormatArg( FStringView Value ) : Type(String), StringValue(Value) {}
FStringFormatArg::FStringFormatArg( const ANSICHAR* Value ) : Type(StringLiteralANSI), StringLiteralANSIValue(Value) {}
FStringFormatArg::FStringFormatArg( const WIDECHAR* Value ) : Type(StringLiteralWIDE), StringLiteralWIDEValue(Value) {}
FStringFormatArg::FStringFormatArg( const UCS2CHAR* Value ) : Type(StringLiteralUCS2), StringLiteralUCS2Value(Value) {}
FStringFormatArg::FStringFormatArg( const UTF8CHAR* Value ) : Type(StringLiteralUTF8), StringLiteralUTF8Value(Value) {}
FStringFormatArg::FStringFormatArg( const FStringFormatArg& RHS )
=======
FStringFormatArg::FStringFormatArg(const int32 Value) : Type(Int), IntValue(Value) {}
FStringFormatArg::FStringFormatArg(const uint32 Value) : Type(UInt), UIntValue(Value) {}
FStringFormatArg::FStringFormatArg(const int64 Value) : Type(Int), IntValue(Value) {}
FStringFormatArg::FStringFormatArg(const uint64 Value) : Type(UInt), UIntValue(Value) {}
FStringFormatArg::FStringFormatArg(const float Value) : Type(Double), DoubleValue(Value) {}
FStringFormatArg::FStringFormatArg(const double Value) : Type(Double), DoubleValue(Value) {}
FStringFormatArg::FStringFormatArg(FString Value) : Type(String), StringValue(MoveTemp(Value)) {}
FStringFormatArg::FStringFormatArg(FStringView Value) : Type(String), StringValue(Value) {}
FStringFormatArg::FStringFormatArg(const ANSICHAR* Value) : Type(StringLiteralANSI), StringLiteralANSIValue(Value) {}
FStringFormatArg::FStringFormatArg(const WIDECHAR* Value) : Type(StringLiteralWIDE), StringLiteralWIDEValue(Value) {}
FStringFormatArg::FStringFormatArg(const UCS2CHAR* Value) : Type(StringLiteralUCS2), StringLiteralUCS2Value(Value) {}
FStringFormatArg::FStringFormatArg(const UTF8CHAR* Value) : Type(StringLiteralUTF8), StringLiteralUTF8Value(Value) {}
FStringFormatArg& FStringFormatArg::operator=(const FStringFormatArg& Other)
{
	if (this != &Other)
	{
		Type = Other.Type;
		switch (Type)
		{
			case Int: 				IntValue = Other.IntValue; break;
			case UInt: 				UIntValue = Other.UIntValue; break;
			case Double: 			IntValue = Other.IntValue; break;
			case String: 			StringValue = Other.StringValue; break;
			case StringLiteralANSI: StringLiteralANSIValue = Other.StringLiteralANSIValue; break;
			case StringLiteralWIDE: StringLiteralWIDEValue = Other.StringLiteralWIDEValue; break;
			case StringLiteralUCS2: StringLiteralUCS2Value = Other.StringLiteralUCS2Value; break;
			case StringLiteralUTF8: StringLiteralUTF8Value = Other.StringLiteralUTF8Value; break;
		}
	}
	return *this;
}
FStringFormatArg& FStringFormatArg::operator=(FStringFormatArg&& Other)
>>>>>>> 4af6daef
{
	if (this != &Other)
	{
<<<<<<< HEAD
		case Int: 				IntValue = RHS.IntValue; break;
		case UInt: 				UIntValue = RHS.UIntValue; break;
		case Double: 			IntValue = RHS.IntValue; break;
		case String: 			StringValue = RHS.StringValue; break;
		case StringLiteralANSI: StringLiteralANSIValue = RHS.StringLiteralANSIValue; break;
		case StringLiteralWIDE: StringLiteralWIDEValue = RHS.StringLiteralWIDEValue; break;
		case StringLiteralUCS2: StringLiteralUCS2Value = RHS.StringLiteralUCS2Value; break;
		case StringLiteralUTF8: StringLiteralUTF8Value = RHS.StringLiteralUTF8Value; break;
=======
		Type = Other.Type;
		switch (Type)
		{
			case Int: 				IntValue = Other.IntValue; break;
			case UInt: 				UIntValue = Other.UIntValue; break;
			case Double: 			IntValue = Other.IntValue; break;
			case String: 			StringValue = MoveTemp(Other.StringValue); break;
			case StringLiteralANSI: StringLiteralANSIValue = Other.StringLiteralANSIValue; break;
			case StringLiteralWIDE: StringLiteralWIDEValue = Other.StringLiteralWIDEValue; break;
			case StringLiteralUCS2: StringLiteralUCS2Value = Other.StringLiteralUCS2Value; break;
			case StringLiteralUTF8: StringLiteralUTF8Value = Other.StringLiteralUTF8Value; break;
		}
>>>>>>> 4af6daef
	}
	return *this;
}

void AppendToString(const FStringFormatArg& Arg, FString& StringToAppendTo)
{
	switch(Arg.Type)
	{
		case FStringFormatArg::Int: 				StringToAppendTo.Append(LexToString(Arg.IntValue)); break;
		case FStringFormatArg::UInt: 				StringToAppendTo.Append(LexToString(Arg.UIntValue)); break;
		case FStringFormatArg::Double: 				StringToAppendTo.Append(LexToString(Arg.DoubleValue)); break;
		case FStringFormatArg::String: 				StringToAppendTo.AppendChars(*Arg.StringValue, Arg.StringValue.Len()); break;
		case FStringFormatArg::StringLiteralANSI: 	StringToAppendTo.Append(Arg.StringLiteralANSIValue); break;
		case FStringFormatArg::StringLiteralWIDE: 	StringToAppendTo.Append(Arg.StringLiteralWIDEValue); break;
		case FStringFormatArg::StringLiteralUCS2: 	StringToAppendTo.Append(Arg.StringLiteralUCS2Value); break;
		case FStringFormatArg::StringLiteralUTF8: 	StringToAppendTo.Append(Arg.StringLiteralUTF8Value); break;
	}
}

/** Token representing a literal string inside the string */
struct FStringLiteral
{
	FStringLiteral(const FStringToken& InString) : String(InString), Len(UE_PTRDIFF_TO_INT32(InString.GetTokenEndPos() - InString.GetTokenStartPos())) {}
	/** The string literal token */
	FStringToken String;
	/** Cached length of the string */
	int32 Len;
};

/** Token representing a user-defined token, such as {Argument} */
struct FFormatSpecifier
{
	FFormatSpecifier(const FStringToken& InIdentifier, const FStringToken& InEntireToken) : Identifier(InIdentifier), EntireToken(InEntireToken), Len(UE_PTRDIFF_TO_INT32(Identifier.GetTokenEndPos() - Identifier.GetTokenStartPos())) {}

	/** The identifier part of the token */
	FStringToken Identifier;
	/** The entire token */
	FStringToken EntireToken;
	/** Cached length of the identifier */
	int32 Len;
};

/** Token representing a user-defined index token, such as {0} */
struct FIndexSpecifier
{
	FIndexSpecifier(int32 InIndex, const FStringToken& InEntireToken) : Index(InIndex), EntireToken(InEntireToken) {}

	/** The index of the parsed token */
	int32 Index;
	/** The entire token */
	FStringToken EntireToken;
};

/** Token representing an escaped character */
struct FEscapedCharacter
{
	FEscapedCharacter(TCHAR InChar) : Character(InChar) {}

	/** The character that was escaped */
	TCHAR Character;
};

DEFINE_EXPRESSION_NODE_TYPE(FStringLiteral, 0x03ED3A25, 0x85D94664, 0x8A8001A1, 0xDCC637F7)
DEFINE_EXPRESSION_NODE_TYPE(FFormatSpecifier, 0xAAB48E5B, 0xEDA94853, 0xA951ED2D, 0x0A8E795D)
DEFINE_EXPRESSION_NODE_TYPE(FIndexSpecifier, 0xE11F9937, 0xAF714AC5, 0x88A4E04E, 0x723A753C)
DEFINE_EXPRESSION_NODE_TYPE(FEscapedCharacter, 0x48FF0754, 0x508941BB, 0x9D5447FF, 0xCAC61362)

FExpressionError GenerateErrorMsg(const FStringToken& Token)
{
	FFormatOrderedArguments Args;
	Args.Add(FText::FromString(FString(Token.GetTokenEndPos()).Left(10) + TEXT("...")));
	return FExpressionError(FText::Format(LOCTEXT("InvalidTokenDefinition", "Invalid token definition at '{0}'"), Args));
}

TOptional<FExpressionError> ParseIndex(FExpressionTokenConsumer& Consumer, bool bEmitErrors)
{
	auto& Stream = Consumer.GetStream();

	TOptional<FStringToken> OpeningChar = Stream.ParseSymbol(TEXT('{'));
	if (!OpeningChar.IsSet())
	{
		return TOptional<FExpressionError>();
	}

	FStringToken& EntireToken = OpeningChar.GetValue();

	// Optional whitespace
	Stream.ParseToken([](TCHAR InC) { return FChar::IsWhitespace(InC) ? EParseState::Continue : EParseState::StopBefore; }, &EntireToken);

	// The identifier itself
	TOptional<int32> Index;
	Stream.ParseToken([&](TCHAR InC) {
		if (FChar::IsDigit(InC))
		{
			if (!Index.IsSet())
			{
				Index = 0;
			}
			Index.GetValue() *= 10;
			Index.GetValue() += InC - '0';
			return EParseState::Continue;
		}
		return EParseState::StopBefore;
	}, &EntireToken);

	if (!Index.IsSet())
	{
		// Not a valid token
		if (bEmitErrors)
		{
			return GenerateErrorMsg(EntireToken);
		}
		else
		{
			return TOptional<FExpressionError>();
		}
	}

	// Optional whitespace
	Stream.ParseToken([](TCHAR InC) { return FChar::IsWhitespace(InC) ? EParseState::Continue : EParseState::StopBefore; }, &EntireToken);
	
	if (!Stream.ParseSymbol(TEXT('}'), &EntireToken).IsSet())
	{
		// Not a valid token
		if (bEmitErrors)
		{
			return GenerateErrorMsg(EntireToken);
		}
		else
		{
			return TOptional<FExpressionError>();
		}
	}

	// Add the token to the consumer. This moves the read position in the stream to the end of the token.
	Consumer.Add(EntireToken, FIndexSpecifier(Index.GetValue(), EntireToken));
	return TOptional<FExpressionError>();
}

TOptional<FExpressionError> ParseSpecifier(FExpressionTokenConsumer& Consumer, bool bEmitErrors)
{
	auto& Stream = Consumer.GetStream();

	TOptional<FStringToken> OpeningChar = Stream.ParseSymbol(TEXT('{'));
	if (!OpeningChar.IsSet())
	{
		return TOptional<FExpressionError>();
	}

	FStringToken& EntireToken = OpeningChar.GetValue();

	// Optional whitespace
	Stream.ParseToken([](TCHAR InC) { return FChar::IsWhitespace(InC) ? EParseState::Continue : EParseState::StopBefore; }, &EntireToken);

	// The identifier itself
	TOptional<FStringToken> Identifier = Stream.ParseToken([](TCHAR InC) {
		if (FChar::IsWhitespace(InC) || InC == '}')
		{
			return EParseState::StopBefore;
		}
		else if (FChar::IsIdentifier(InC))
		{
			return EParseState::Continue;
		}
		else
		{
			return EParseState::Cancel;
		}

	}, &EntireToken);

	if (!Identifier.IsSet())
	{
		// Not a valid token
		// Not a valid token
		if (bEmitErrors)
		{
			return GenerateErrorMsg(EntireToken);
		}
		else
		{
			return TOptional<FExpressionError>();
		}
	}

	// Optional whitespace
	Stream.ParseToken([](TCHAR InC) { return FChar::IsWhitespace(InC) ? EParseState::Continue : EParseState::StopBefore; }, &EntireToken);

	if (!Stream.ParseSymbol(TEXT('}'), &EntireToken).IsSet())
	{		
		// Not a valid token
		if (bEmitErrors)
		{
			return GenerateErrorMsg(EntireToken);
		}
		else
		{
			return TOptional<FExpressionError>();
		}
	}

	// Add the token to the consumer. This moves the read position in the stream to the end of the token.
	Consumer.Add(EntireToken, FFormatSpecifier(Identifier.GetValue(), EntireToken));
	return TOptional<FExpressionError>();
}

static const TCHAR EscapeChar = TEXT('`');

/** Parse an escaped character */
TOptional<FExpressionError> ParseEscapedChar(FExpressionTokenConsumer& Consumer, bool bEmitErrors)
{
	static const TCHAR* ValidEscapeChars = TEXT("{`");

	TOptional<FStringToken> Token = Consumer.GetStream().ParseSymbol(EscapeChar);
	if (!Token.IsSet())
	{
		return TOptional<FExpressionError>();
	}

	// Accumulate the next character into the token
	TOptional<FStringToken> EscapedChar = Consumer.GetStream().ParseSymbol(&Token.GetValue());
	if (!EscapedChar.IsSet())
	{
		return TOptional<FExpressionError>();
	}

	// Check for a valid escape character
	const TCHAR Character = *EscapedChar->GetTokenStartPos();
	if (FCString::Strchr(ValidEscapeChars, Character))
	{
		// Add the token to the consumer. This moves the read position in the stream to the end of the token.
		Consumer.Add(Token.GetValue(), FEscapedCharacter(Character));
		return TOptional<FExpressionError>();
	}
	else if (bEmitErrors)
	{
		FString CharStr;
		CharStr += Character;
		FFormatOrderedArguments Args;
		Args.Add(FText::FromString(CharStr));
		return FExpressionError(FText::Format(LOCTEXT("InvalidEscapeCharacter", "Invalid escape character '{0}'"), Args));
	}
	else
	{
		return TOptional<FExpressionError>();
	}
}

/** Parse anything until we find an unescaped { */
TOptional<FExpressionError> ParseLiteral(FExpressionTokenConsumer& Consumer, bool bEmitErrors)
{
	// Include a leading { character - if it was a valid argument token it would have been picked up by a previous token definition
	bool bFirstChar = true;
	TOptional<FStringToken> Token = Consumer.GetStream().ParseToken([&](TCHAR C){
		if (C == '{' && !bFirstChar)
		{
			return EParseState::StopBefore;
		}
		else if (C == EscapeChar)
		{
			return EParseState::StopBefore;
		}
		else
		{
			bFirstChar = false;
			// Keep consuming
			return EParseState::Continue;
		}
	});

	if (Token.IsSet())
	{
		// Add the token to the consumer. This moves the read position in the stream to the end of the token.
		Consumer.Add(Token.GetValue(), FStringLiteral(Token.GetValue()));
	}
	return TOptional<FExpressionError>();
}


FStringFormatter::FStringFormatter()
{
	using namespace ExpressionParser;

	// Token definition logic for named tokens
	NamedDefinitions.DefineToken([](FExpressionTokenConsumer& Consumer)			{ return ParseSpecifier(Consumer, false); });
	NamedDefinitions.DefineToken([](FExpressionTokenConsumer& Consumer)			{ return ParseEscapedChar(Consumer, false); });
	NamedDefinitions.DefineToken([](FExpressionTokenConsumer& Consumer)			{ return ParseLiteral(Consumer, false); });

	// Token definition logic for strict named tokens - will emit errors for any syntax errors
	StrictNamedDefinitions.DefineToken([](FExpressionTokenConsumer& Consumer)	{ return ParseSpecifier(Consumer, true); });
	StrictNamedDefinitions.DefineToken([](FExpressionTokenConsumer& Consumer)	{ return ParseEscapedChar(Consumer, true); });
	StrictNamedDefinitions.DefineToken([](FExpressionTokenConsumer& Consumer)	{ return ParseLiteral(Consumer, true); });

	// Token definition logic for ordered tokens
	OrderedDefinitions.DefineToken([](FExpressionTokenConsumer& Consumer)		{ return ParseIndex(Consumer, false); });
	OrderedDefinitions.DefineToken([](FExpressionTokenConsumer& Consumer)		{ return ParseEscapedChar(Consumer, false); });
	OrderedDefinitions.DefineToken([](FExpressionTokenConsumer& Consumer)		{ return ParseLiteral(Consumer, false); });

	// Token definition logic for strict ordered tokens - will emit errors for any syntax errors
	StrictOrderedDefinitions.DefineToken([](FExpressionTokenConsumer& Consumer)	{ return ParseIndex(Consumer, true); });
	OrderedDefinitions.DefineToken([](FExpressionTokenConsumer& Consumer)		{ return ParseEscapedChar(Consumer, true); });
	StrictOrderedDefinitions.DefineToken([](FExpressionTokenConsumer& Consumer)	{ return ParseLiteral(Consumer, true); });
}

TValueOrError<FString, FExpressionError> FStringFormatter::FormatInternal(const TCHAR* InExpression, const TMap<FString, FStringFormatArg>& Args, bool bStrict) const
{
	TValueOrError<TArray<FExpressionToken>, FExpressionError> Result = ExpressionParser::Lex(InExpression, bStrict ? StrictNamedDefinitions : NamedDefinitions);
	if (!Result.IsValid())
	{
		return MakeError(Result.StealError());
	}

	TArray<FExpressionToken>& Tokens = Result.GetValue();
	if (Tokens.Num() == 0)
	{
		return MakeValue(InExpression);
	}
	
	// This code deliberately tries to reallocate as little as possible
	FString Formatted;
	Formatted.Reserve(UE_PTRDIFF_TO_INT32(Tokens.Last().Context.GetTokenEndPos() - InExpression));
	for (const FExpressionToken& Token : Tokens)
	{
		if (const FStringLiteral* Literal = Token.Node.Cast<FStringLiteral>())
		{
			Formatted.AppendChars(Literal->String.GetTokenStartPos(), Literal->Len);
		}
		else if (const FEscapedCharacter* Escaped = Token.Node.Cast<FEscapedCharacter>())
		{
			Formatted.AppendChar(Escaped->Character);
		}
		else if (const FFormatSpecifier* FormatToken = Token.Node.Cast<FFormatSpecifier>())
		{
			const FStringFormatArg* Arg = nullptr;
			for (const TPair<FString, FStringFormatArg>& Pair : Args)
			{
				if (Pair.Key.Len() == FormatToken->Len && FCString::Strnicmp(FormatToken->Identifier.GetTokenStartPos(), *Pair.Key, FormatToken->Len) == 0)
				{
					Arg = &Pair.Value;
					break;
				}
			}

			if (Arg)
			{
				AppendToString(*Arg, Formatted);
			}
			else if (bStrict)
			{
				return MakeError(FText::Format(LOCTEXT("UndefinedFormatSpecifier", "Undefined format token: {0}"), FText::FromString(FormatToken->Identifier.GetString())));
			}
			else
			{
				// No replacement found, so just add the original token string
				const int32 Length = UE_PTRDIFF_TO_INT32(FormatToken->EntireToken.GetTokenEndPos() - FormatToken->EntireToken.GetTokenStartPos());
				Formatted.AppendChars(FormatToken->EntireToken.GetTokenStartPos(), Length);
			}
		}
	}

	return MakeValue(MoveTemp(Formatted));
}

TValueOrError<FString, FExpressionError> FStringFormatter::FormatInternal(const TCHAR* InExpression, const TArray<FStringFormatArg>& Args, bool bStrict) const
{
	TValueOrError<TArray<FExpressionToken>, FExpressionError> Result = ExpressionParser::Lex(InExpression, bStrict ? StrictOrderedDefinitions : OrderedDefinitions);
	if (!Result.IsValid())
	{
		return MakeError(Result.StealError());
	}

	TArray<FExpressionToken>& Tokens = Result.GetValue();
	if (Tokens.Num() == 0)
	{
		return MakeValue(InExpression);
	}
	
	// This code deliberately tries to reallocate as little as possible
	FString Formatted;
	Formatted.Reserve(UE_PTRDIFF_TO_INT32(Tokens.Last().Context.GetTokenEndPos() - InExpression));
	for (const FExpressionToken& Token : Tokens)
	{
		if (const FStringLiteral* Literal = Token.Node.Cast<FStringLiteral>())
		{
			Formatted.AppendChars(Literal->String.GetTokenStartPos(), Literal->Len);
		}
		else if (const FEscapedCharacter* Escaped = Token.Node.Cast<FEscapedCharacter>())
		{
			Formatted.AppendChar(Escaped->Character);
		}
		else if (const FIndexSpecifier* IndexToken = Token.Node.Cast<FIndexSpecifier>())
		{
			if (Args.IsValidIndex(IndexToken->Index))
			{
				AppendToString(Args[IndexToken->Index], Formatted);
			}
			else if (bStrict)
			{
				return MakeError(FText::Format(LOCTEXT("InvalidArgumentIndex", "Invalid argument index: {0}"), FText::AsNumber(IndexToken->Index)));
			}
			else
			{
				// No replacement found, so just add the original token string
				const int32 Length = UE_PTRDIFF_TO_INT32(IndexToken->EntireToken.GetTokenEndPos() - IndexToken->EntireToken.GetTokenStartPos());
				Formatted.AppendChars(IndexToken->EntireToken.GetTokenStartPos(), Length);
			}
		}
	}

	return MakeValue(MoveTemp(Formatted));
}

/** Default formatter for string formatting - thread safe since all formatting is const */
FStringFormatter& GetDefaultFormatter()
{
	static FStringFormatter DefaultFormatter;
	return DefaultFormatter;
}

FString FString::Format(const TCHAR* InFormatString, const FStringFormatNamedArguments& InNamedArguments)
{
	FStringFormatter& DefaultFormatter = GetDefaultFormatter();
	return DefaultFormatter.Format(InFormatString, InNamedArguments);
}

FString FString::Format(const TCHAR* InFormatString, const FStringFormatOrderedArguments& InOrderedArguments)
{
	FStringFormatter& DefaultFormatter = GetDefaultFormatter();
	return DefaultFormatter.Format(InFormatString, InOrderedArguments);
}

#undef LOCTEXT_NAMESPACE<|MERGE_RESOLUTION|>--- conflicted
+++ resolved
@@ -6,21 +6,6 @@
 
 #define LOCTEXT_NAMESPACE "StringFormatter"
 
-<<<<<<< HEAD
-FStringFormatArg::FStringFormatArg( const int32 Value ) : Type(Int), IntValue(Value) {}
-FStringFormatArg::FStringFormatArg( const uint32 Value ) : Type(UInt), UIntValue(Value) {}
-FStringFormatArg::FStringFormatArg( const int64 Value ) : Type(Int), IntValue(Value) {}
-FStringFormatArg::FStringFormatArg( const uint64 Value ) : Type(UInt), UIntValue(Value) {}
-FStringFormatArg::FStringFormatArg( const float Value ) : Type(Double), DoubleValue(Value) {}
-FStringFormatArg::FStringFormatArg( const double Value ) : Type(Double), DoubleValue(Value) {}
-FStringFormatArg::FStringFormatArg( FString Value ) : Type(String), StringValue(MoveTemp(Value)) {}
-FStringFormatArg::FStringFormatArg( FStringView Value ) : Type(String), StringValue(Value) {}
-FStringFormatArg::FStringFormatArg( const ANSICHAR* Value ) : Type(StringLiteralANSI), StringLiteralANSIValue(Value) {}
-FStringFormatArg::FStringFormatArg( const WIDECHAR* Value ) : Type(StringLiteralWIDE), StringLiteralWIDEValue(Value) {}
-FStringFormatArg::FStringFormatArg( const UCS2CHAR* Value ) : Type(StringLiteralUCS2), StringLiteralUCS2Value(Value) {}
-FStringFormatArg::FStringFormatArg( const UTF8CHAR* Value ) : Type(StringLiteralUTF8), StringLiteralUTF8Value(Value) {}
-FStringFormatArg::FStringFormatArg( const FStringFormatArg& RHS )
-=======
 FStringFormatArg::FStringFormatArg(const int32 Value) : Type(Int), IntValue(Value) {}
 FStringFormatArg::FStringFormatArg(const uint32 Value) : Type(UInt), UIntValue(Value) {}
 FStringFormatArg::FStringFormatArg(const int64 Value) : Type(Int), IntValue(Value) {}
@@ -53,20 +38,9 @@
 	return *this;
 }
 FStringFormatArg& FStringFormatArg::operator=(FStringFormatArg&& Other)
->>>>>>> 4af6daef
 {
 	if (this != &Other)
 	{
-<<<<<<< HEAD
-		case Int: 				IntValue = RHS.IntValue; break;
-		case UInt: 				UIntValue = RHS.UIntValue; break;
-		case Double: 			IntValue = RHS.IntValue; break;
-		case String: 			StringValue = RHS.StringValue; break;
-		case StringLiteralANSI: StringLiteralANSIValue = RHS.StringLiteralANSIValue; break;
-		case StringLiteralWIDE: StringLiteralWIDEValue = RHS.StringLiteralWIDEValue; break;
-		case StringLiteralUCS2: StringLiteralUCS2Value = RHS.StringLiteralUCS2Value; break;
-		case StringLiteralUTF8: StringLiteralUTF8Value = RHS.StringLiteralUTF8Value; break;
-=======
 		Type = Other.Type;
 		switch (Type)
 		{
@@ -79,7 +53,6 @@
 			case StringLiteralUCS2: StringLiteralUCS2Value = Other.StringLiteralUCS2Value; break;
 			case StringLiteralUTF8: StringLiteralUTF8Value = Other.StringLiteralUTF8Value; break;
 		}
->>>>>>> 4af6daef
 	}
 	return *this;
 }
