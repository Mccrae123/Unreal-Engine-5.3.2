// Copyright Epic Games, Inc. All Rights Reserved.

#include "Misc/OutputDeviceRedirector.h"

#include "Async/EventCount.h"
#include "Containers/BitArray.h"
<<<<<<< HEAD
#include "Containers/DepletableMpmcQueue.h"
#include "Containers/ConsumeAllMpmcQueue.h"
#include "Experimental/ConcurrentLinearAllocator.h"
#include "HAL/Event.h"
=======
#include "Containers/ConsumeAllMpmcQueue.h"
#include "Experimental/ConcurrentLinearAllocator.h"
>>>>>>> 4af6daef
#include "HAL/PlatformProcess.h"
#include "HAL/PlatformTime.h"
#include "HAL/PlatformTLS.h"
#include "HAL/Thread.h"
#include "Logging/StructuredLog.h"
#include "Misc/App.h"
#include "Misc/ScopeRWLock.h"
#include "Misc/StringBuilder.h"
#include "Misc/TVariant.h"
#include "ProfilingDebugging/CpuProfilerTrace.h"
#include <atomic>

/*-----------------------------------------------------------------------------
	FOutputDeviceRedirector.
-----------------------------------------------------------------------------*/

FBufferedLine::FBufferedLine(const TCHAR* InData, const FName& InCategory, ELogVerbosity::Type InVerbosity, double InTime)
	: Category(InCategory)
	, Time(InTime)
	, Verbosity(InVerbosity)
{
	int32 NumChars = FCString::Strlen(InData) + 1;
<<<<<<< HEAD
	void* Dest = FMemory::Malloc(sizeof(TCHAR) * NumChars);
	Data = (TCHAR*)FMemory::Memcpy(Dest, InData, sizeof(TCHAR) * NumChars);
}

FBufferedLine::~FBufferedLine()
{
	FMemory::Free(const_cast<TCHAR*>(Data));
}

namespace UE::Private
{

struct FOutputDeviceBlockAllocationTag : FDefaultBlockAllocationTag
{
	static constexpr const TCHAR* TagName = TEXT("OutputDeviceLinear");

	struct Allocator
	{
		static constexpr bool SupportsAlignment = false;

		FORCEINLINE static void* Malloc(SIZE_T Size, uint32 Alignment)
		{
			return FMemory::Malloc(Size, DEFAULT_ALIGNMENT);
		}

		FORCEINLINE static void Free(void* Pointer, SIZE_T Size)
		{
			return FMemory::Free(Pointer);
		}
	};
};

struct FOutputDeviceLinearAllocator
{
	FORCEINLINE static void* Malloc(SIZE_T Size, uint32 Alignment)
	{
		return TConcurrentLinearAllocator<FOutputDeviceBlockAllocationTag>::Malloc(Size, Alignment);
	}

	FORCEINLINE static void Free(void* Pointer)
	{
		TConcurrentLinearAllocator<FOutputDeviceBlockAllocationTag>::Free(Pointer);
	}
};

struct FOutputDeviceLine
{
	const double Time;
	const TCHAR* Data;
	const FName Category;
	const ELogVerbosity::Type Verbosity;

	FOutputDeviceLine(const FBufferedLine&) = delete;
	FOutputDeviceLine& operator=(const FBufferedLine&) = delete;

	FORCEINLINE FOutputDeviceLine(const TCHAR* const InData, const FName& InCategory, const ELogVerbosity::Type InVerbosity, const double InTime)
		: Time(InTime)
		, Data(CopyData(InData))
		, Category(InCategory)
		, Verbosity(InVerbosity)
	{
=======
	Data = MakeUniqueForOverwrite<TCHAR[]>(sizeof(TCHAR) * NumChars);
	FMemory::Memcpy(Data.Get(), InData, sizeof(TCHAR) * NumChars);
}

namespace UE::Private
{

struct FOutputDeviceBlockAllocationTag : FDefaultBlockAllocationTag
{
	static constexpr const char* TagName = "OutputDeviceLinear";

	using Allocator = FOsAllocator;
};

struct FOutputDeviceLinearAllocator
{
	FORCEINLINE static void* Malloc(SIZE_T Size, uint32 Alignment)
	{
		return TConcurrentLinearAllocator<FOutputDeviceBlockAllocationTag>::Malloc(Size, Alignment);
	}

	FORCEINLINE static void Free(void* Pointer)
	{
		TConcurrentLinearAllocator<FOutputDeviceBlockAllocationTag>::Free(Pointer);
	}
};

struct FOutputDeviceLine
{
	const double Time;
	const TCHAR* Data;
	const FName Category;
	const ELogVerbosity::Type Verbosity;

	FOutputDeviceLine(const FBufferedLine&) = delete;
	FOutputDeviceLine& operator=(const FBufferedLine&) = delete;

	FORCEINLINE FOutputDeviceLine(const TCHAR* const InData, const FName& InCategory, const ELogVerbosity::Type InVerbosity, const double InTime)
		: Time(InTime)
		, Data(CopyData(InData))
		, Category(InCategory)
		, Verbosity(InVerbosity)
	{
	}

	FORCEINLINE ~FOutputDeviceLine()
	{
		FOutputDeviceLinearAllocator::Free(const_cast<TCHAR*>(Data));
	}

private:
	FORCEINLINE static const TCHAR* CopyData(const TCHAR* const InData)
	{
		const int32 Len = FCString::Strlen(InData) + 1;
		void* const Dest = FOutputDeviceLinearAllocator::Malloc(sizeof(TCHAR) * Len, alignof(TCHAR));
		return static_cast<TCHAR*>(FMemory::Memcpy(Dest, InData, sizeof(TCHAR) * Len));
>>>>>>> 4af6daef
	}
};

struct FOutputDeviceItem
{
	TVariant<FOutputDeviceLine, FLogRecord> Value;

<<<<<<< HEAD
	FORCEINLINE ~FOutputDeviceLine()
	{
		FOutputDeviceLinearAllocator::Free(const_cast<TCHAR*>(Data));
	}

private:
	FORCEINLINE static const TCHAR* CopyData(const TCHAR* const InData)
	{
		const int32 Len = FCString::Strlen(InData) + 1;
		void* const Dest = FOutputDeviceLinearAllocator::Malloc(sizeof(TCHAR) * Len, alignof(TCHAR));
		return static_cast<TCHAR*>(FMemory::Memcpy(Dest, InData, sizeof(TCHAR) * Len));
	}
};

struct FOutputDeviceItem
{
	TVariant<FOutputDeviceLine, FLogRecord> Value;

	FORCEINLINE FOutputDeviceItem(const TCHAR* const Data, const FName& Category, const ELogVerbosity::Type Verbosity, const double Time)
		: Value(TInPlaceType<FOutputDeviceLine>(), Data, Category, Verbosity, Time)
	{
	}

	FORCEINLINE explicit FOutputDeviceItem(const FLogRecord& Record)
		: Value(TInPlaceType<FLogRecord>(), Record)
	{
	}
};

static constexpr uint64 CalculateRedirectorCacheLinePadding(const uint64 Size)
{
	return PLATFORM_CACHE_LINE_SIZE * FMath::DivideAndRoundUp<uint64>(Size, PLATFORM_CACHE_LINE_SIZE) - Size;
}

struct FOutputDeviceRedirectorState
{
	/** A custom lock to guard access to both buffered and unbuffered output devices. */
	FRWLock OutputDevicesLock;
	std::atomic<uint32> OutputDevicesLockState = 0;
	uint8 OutputDevicesLockPadding[CalculateRedirectorCacheLinePadding(sizeof(OutputDevicesLock) + sizeof(OutputDevicesLockState))]{};

	/** A queue of items logged by non-primary threads. */
	TDepletableMpmcQueue<FOutputDeviceItem, FOutputDeviceLinearAllocator> BufferedItems;
=======
	FORCEINLINE FOutputDeviceItem(const TCHAR* const Data, const FName& Category, const ELogVerbosity::Type Verbosity, const double Time)
		: Value(TInPlaceType<FOutputDeviceLine>(), Data, Category, Verbosity, Time)
	{
	}

	FORCEINLINE explicit FOutputDeviceItem(const FLogRecord& Record)
		: Value(TInPlaceType<FLogRecord>(), Record)
	{
	}
};

static constexpr uint64 CalculateRedirectorCacheLinePadding(const uint64 Size)
{
	return PLATFORM_CACHE_LINE_SIZE * FMath::DivideAndRoundUp<uint64>(Size, PLATFORM_CACHE_LINE_SIZE) - Size;
}

struct FOutputDeviceRedirectorState
{
	/** A custom lock to guard access to both buffered and unbuffered output devices. */
	FRWLock OutputDevicesLock;
	std::atomic<uint32> OutputDevicesLockState = 0;
	uint8 OutputDevicesLockPadding[CalculateRedirectorCacheLinePadding(sizeof(OutputDevicesLock) + sizeof(OutputDevicesLockState))]{};

	/** A queue of items logged by non-primary threads. */
	TConsumeAllMpmcQueue<FOutputDeviceItem, FOutputDeviceLinearAllocator> BufferedItems;
>>>>>>> 4af6daef

	/** Array of output devices to redirect to from the primary thread. */
	TArray<FOutputDevice*> BufferedOutputDevices;

	/** Array of output devices to redirect to from the calling thread. */
	TArray<FOutputDevice*> UnbufferedOutputDevices;

	/** A queue of lines logged before the editor added its output device. */
	TArray<FBufferedLine> BacklogLines;
	FRWLock BacklogLock;

	/** An optional dedicated primary thread for logging to buffered output devices. */
	FThread Thread;

	/** A lock to synchronize access to the thread. */
	FRWLock ThreadLock;

<<<<<<< HEAD
	/** A queue of events to trigger when the dedicated primary thread is idle. */
	TConsumeAllMpmcQueue<FEvent*, FOutputDeviceLinearAllocator> ThreadIdleEvents;

	/** An event to wake the dedicated primary thread to process buffered items. */
	std::atomic<FEvent*> ThreadWakeEvent = nullptr;
=======
	/** An event that is notified when the dedicated primary thread is idle. */
	FEventCount ThreadIdleEvent;

	/** An event to wake the dedicated primary thread to process buffered items. */
	FEventCount ThreadWakeEvent;
>>>>>>> 4af6daef

	/** The ID of the thread holding the primary lock. */
	std::atomic<uint32> LockedThreadId = MAX_uint32;

	/** The ID of the primary logging thread. Logging from other threads will be buffered for processing by the primary thread. */
	std::atomic<uint32> PrimaryThreadId = FPlatformTLS::GetCurrentThreadId();

	/** The ID of the panic thread, which is only set by Panic(). */
	std::atomic<uint32> PanicThreadId = MAX_uint32;

<<<<<<< HEAD
=======
	/** Whether a dedicated primary thread has been started. */
	std::atomic<bool> bThreadStarted = false;

>>>>>>> 4af6daef
	/** Whether the backlog is enabled. */
	bool bEnableBacklog = false;

	/** Whether the output device at the corresponding index can be used on the panic thread. */
	TBitArray<TInlineAllocator<1>> BufferedOutputDevicesCanBeUsedOnPanicThread;
	TBitArray<TInlineAllocator<1>> UnbufferedOutputDevicesCanBeUsedOnPanicThread;

	bool HasPanicThread() const
	{
		return PanicThreadId.load(std::memory_order_relaxed) != MAX_uint32;
	}

	bool IsPrimaryThread(const uint32 ThreadId) const
	{
		return ThreadId == PrimaryThreadId.load(std::memory_order_relaxed);
	}

	bool IsPanicThread(const uint32 ThreadId) const
	{
		return ThreadId == PanicThreadId.load(std::memory_order_relaxed);
	}

	bool CanLockFromThread(const uint32 ThreadId) const
	{
		if (UNLIKELY(ThreadId == LockedThreadId.load(std::memory_order_relaxed)))
		{
			return false;
		}
		const uint32 LocalPanicThreadId = PanicThreadId.load(std::memory_order_relaxed);
		return LocalPanicThreadId == MAX_uint32 || LocalPanicThreadId == ThreadId;
	}

	void AddOutputDevice(FOutputDevice* OutputDevice);
	void RemoveOutputDevice(FOutputDevice* OutputDevice);

	bool TryStartThread();
	bool TryStopThread();

	void ThreadLoop();

	void FlushBufferedItems();

	template <typename OutputDevicesType, typename FunctionType, typename... ArgTypes>
	FORCEINLINE void BroadcastTo(
		const uint32 ThreadId,
		const OutputDevicesType& OutputDevices,
		const TBitArray<TInlineAllocator<1>>& CanBeUsedOnPanicThread,
		FunctionType&& Function,
		ArgTypes&&... Args)
	{
		int32 Index = 0;
		const bool bIsPanicThread = IsPanicThread(ThreadId);
		for (FOutputDevice* OutputDevice : OutputDevices)
		{
			if (!bIsPanicThread || CanBeUsedOnPanicThread[Index++])
			{
				Invoke(Function, OutputDevice, Forward<ArgTypes>(Args)...);
			}
		}
	}

	FORCENOINLINE void AddToBacklog(const FLogRecord& Record);
	FORCENOINLINE void AddToBacklog(const TCHAR* Data, ELogVerbosity::Type Verbosity, const FName& Category, double Time);
};

/**
 * A scoped lock for readers of the OutputDevices arrays.
 *
 * The read lock:
 * - Must be locked to read the OutputDevices arrays.
 * - Must be locked to write to unbuffered output devices.
 * - Must not be entered when the thread holds a write or primary lock.
 */
class FOutputDevicesReadScopeLock
{
public:
	FORCEINLINE explicit FOutputDevicesReadScopeLock(FOutputDeviceRedirectorState& InState)
		: State(InState)
	{
		// Read locks add/sub by 2 to keep the LSB free for write locks to use.
		if (State.OutputDevicesLockState.fetch_add(2, std::memory_order_acquire) & 1)
		{
			WaitForWriteLock();
		}
	}

	FORCENOINLINE void WaitForWriteLock()
	{
		TRACE_CPUPROFILER_EVENT_SCOPE(FOutputDevicesReadScopeLock);
		// A write lock has set the LSB. Cancel this read lock and wait for the write.
		State.OutputDevicesLockState.fetch_sub(2, std::memory_order_relaxed);
		// This read lock will wait until the write lock exits.
		FReadScopeLock ScopeLock(State.OutputDevicesLock);
		// This is relaxed because locking OutputDevicesLock has acquire semantics.
		uint32 LockState = State.OutputDevicesLockState.fetch_add(2, std::memory_order_relaxed);
		check((LockState & 1) == 0);
	}

	FORCEINLINE ~FOutputDevicesReadScopeLock()
	{
		State.OutputDevicesLockState.fetch_sub(2, std::memory_order_release);
	}

private:
	FOutputDeviceRedirectorState& State;
};

/**
 * A scoped lock for writers of the OutputDevices arrays.
 *
 * The write lock has the same access as the primary lock, and:
 * - Must be locked to add or remove output devices.
 * - Must not be entered when the thread holds a read, write, or primary lock.
 */
class FOutputDevicesWriteScopeLock
{
public:
	FORCEINLINE explicit FOutputDevicesWriteScopeLock(FOutputDeviceRedirectorState& InState)
		: State(InState)
	{
		TRACE_CPUPROFILER_EVENT_SCOPE(FOutputDevicesWriteScopeLock);
		// Take the lock before modifying the state, to avoid contention on the LSB.
		State.OutputDevicesLock.WriteLock();
		State.LockedThreadId.store(FPlatformTLS::GetCurrentThreadId(), std::memory_order_relaxed);
		// Set the LSB to flag to read locks that a write lock is waiting.
		uint32 LockState = State.OutputDevicesLockState.fetch_or(uint32(1), std::memory_order_acquire);
		check((LockState & 1) == 0);
		if (LockState > 1)
		{
			// Wait for read locks to be cleared.
			do
			{
				FPlatformProcess::Sleep(0);
				LockState = State.OutputDevicesLockState.load(std::memory_order_acquire);
			}
			while (LockState > 1);
		}
<<<<<<< HEAD
	}

	FORCEINLINE ~FOutputDevicesWriteScopeLock()
	{
		// Clear the LSB to allow read locks after the unlock below.
		uint32 LockState = State.OutputDevicesLockState.fetch_and(~uint32(1), std::memory_order_release);
		check((LockState & 1) == 1);
		State.LockedThreadId.store(MAX_uint32, std::memory_order_relaxed);
		State.OutputDevicesLock.WriteUnlock();
	}

=======
	}

	FORCEINLINE ~FOutputDevicesWriteScopeLock()
	{
		// Clear the LSB to allow read locks after the unlock below.
		uint32 LockState = State.OutputDevicesLockState.fetch_and(~uint32(1), std::memory_order_release);
		check((LockState & 1) == 1);
		State.LockedThreadId.store(MAX_uint32, std::memory_order_relaxed);
		State.OutputDevicesLock.WriteUnlock();
	}

>>>>>>> 4af6daef
private:
	FOutputDeviceRedirectorState& State;
};

/**
 * A scoped lock for exclusive access to the state of the primary log thread.
 *
 * The primary lock has the same access as the read lock, and:
 * - Must not be entered when the thread holds a write lock or primary lock.
 * - Must check IsLocked() before performing restricted operations.
 * - Must be locked to write to buffered output devices.
 * - Must be locked while calling FlushBufferedItems().
 * - May be locked when the thread holds a read lock.
 * - When a panic thread is active, locking will only succeed from the panic thread.
 */
class FOutputDevicesPrimaryScopeLock
{
public:
	explicit FOutputDevicesPrimaryScopeLock(FOutputDeviceRedirectorState& InState)
		: State(InState)
	{
		const uint32 ThreadId = FPlatformTLS::GetCurrentThreadId();
		if (State.CanLockFromThread(ThreadId))
		{
			if (State.IsPanicThread(ThreadId))
			{
				bLocked = true;
			}
			else
			{
				State.OutputDevicesLock.WriteLock();
				if (!State.CanLockFromThread(ThreadId))
				{
					State.OutputDevicesLock.WriteUnlock();
				}
				else
				{
					bNeedsUnlock = true;
					bLocked = true;
				}
			}
			if (bLocked)
			{
				State.LockedThreadId.store(ThreadId, std::memory_order_relaxed);
			}
		}
	}

	FORCEINLINE ~FOutputDevicesPrimaryScopeLock()
	{
		if (bLocked)
		{
			State.LockedThreadId.store(MAX_uint32, std::memory_order_relaxed);
		}
		if (bNeedsUnlock)
<<<<<<< HEAD
		{
			State.OutputDevicesLock.WriteUnlock();
		}
	}

	FORCEINLINE bool IsLocked() const { return bLocked; }

private:
	FOutputDeviceRedirectorState& State;
	bool bNeedsUnlock = false;
	bool bLocked = false;
};

void FOutputDeviceRedirectorState::AddOutputDevice(FOutputDevice* OutputDevice)
{
	const auto AddTo = [OutputDevice](TArray<FOutputDevice*>& OutputDevices, TBitArray<TInlineAllocator<1>>& Flags)
	{
		const int32 Count = OutputDevices.Num();
		if (OutputDevices.AddUnique(OutputDevice) == Count)
		{
			Flags.Add(OutputDevice->CanBeUsedOnPanicThread());
		}
=======
		{
			State.OutputDevicesLock.WriteUnlock();
		}
	}

	FORCEINLINE bool IsLocked() const { return bLocked; }

private:
	FOutputDeviceRedirectorState& State;
	bool bNeedsUnlock = false;
	bool bLocked = false;
};

void FOutputDeviceRedirectorState::AddOutputDevice(FOutputDevice* OutputDevice)
{
	const auto AddTo = [OutputDevice](TArray<FOutputDevice*>& OutputDevices, TBitArray<TInlineAllocator<1>>& Flags)
	{
		const int32 Count = OutputDevices.Num();
		if (OutputDevices.AddUnique(OutputDevice) == Count)
		{
			Flags.Add(OutputDevice->CanBeUsedOnPanicThread());
		}
>>>>>>> 4af6daef
	};
	UE::Private::FOutputDevicesWriteScopeLock ScopeLock(*this);
	if (OutputDevice->CanBeUsedOnMultipleThreads())
	{
		AddTo(UnbufferedOutputDevices, UnbufferedOutputDevicesCanBeUsedOnPanicThread);
	}
	else
	{
		AddTo(BufferedOutputDevices, BufferedOutputDevicesCanBeUsedOnPanicThread);
	}
}

void FOutputDeviceRedirectorState::RemoveOutputDevice(FOutputDevice* OutputDevice)
{
	const auto RemoveFrom = [OutputDevice](TArray<FOutputDevice*>& OutputDevices, TBitArray<TInlineAllocator<1>>& Flags)
	{
		if (const int32 Index = OutputDevices.FindLast(OutputDevice); Index != INDEX_NONE)
		{
			OutputDevices.RemoveAt(Index);
			Flags.RemoveAt(Index);
		}
	};
	UE::Private::FOutputDevicesWriteScopeLock ScopeLock(*this);
	RemoveFrom(BufferedOutputDevices, BufferedOutputDevicesCanBeUsedOnPanicThread);
	RemoveFrom(UnbufferedOutputDevices, UnbufferedOutputDevicesCanBeUsedOnPanicThread);
}

bool FOutputDeviceRedirectorState::TryStartThread()
{
<<<<<<< HEAD
	if (FWriteScopeLock ThreadScopeLock(ThreadLock); !ThreadWakeEvent.load(std::memory_order_relaxed))
	{
		FEvent* WakeEvent = FPlatformProcess::GetSynchEventFromPool();
		WakeEvent->Trigger();
		ThreadWakeEvent.store(WakeEvent, std::memory_order_release);
=======
	if (FWriteScopeLock ThreadScopeLock(ThreadLock); !bThreadStarted.exchange(true, std::memory_order_relaxed))
	{
>>>>>>> 4af6daef
		Thread = FThread(TEXT("OutputDeviceRedirector"), [this] { ThreadLoop(); });
	}
	return true;
}

bool FOutputDeviceRedirectorState::TryStopThread()
{
<<<<<<< HEAD
	if (FWriteScopeLock ThreadScopeLock(ThreadLock); FEvent* WakeEvent = ThreadWakeEvent.exchange(nullptr, std::memory_order_acquire))
	{
		WakeEvent->Trigger();
		Thread.Join();
		FOutputDevicesWriteScopeLock Lock(*this);
		FPlatformProcess::ReturnSynchEventToPool(WakeEvent);
=======
	if (FWriteScopeLock ThreadScopeLock(ThreadLock); bThreadStarted.exchange(false, std::memory_order_relaxed))
	{
		ThreadWakeEvent.Notify();
		Thread.Join();
>>>>>>> 4af6daef
	}
	return true;
}

void FOutputDeviceRedirectorState::ThreadLoop()
{
	const uint32 ThreadId = FPlatformTLS::GetCurrentThreadId();

	if (FOutputDevicesPrimaryScopeLock Lock(*this); Lock.IsLocked())
	{
		PrimaryThreadId.store(ThreadId, std::memory_order_relaxed);
	}

<<<<<<< HEAD
	while (FEvent* WakeEvent = ThreadWakeEvent.load(std::memory_order_acquire))
	{
		WakeEvent->Wait();
		while (!BufferedItems.IsEmpty() && IsPrimaryThread(ThreadId))
		{
=======
	for (;;)
	{
		FEventCountToken Token = ThreadWakeEvent.PrepareWait();
		if (!bThreadStarted.load(std::memory_order_relaxed))
		{
			break;
		}
		while (!BufferedItems.IsEmpty() && IsPrimaryThread(ThreadId))
		{
>>>>>>> 4af6daef
			if (FOutputDevicesPrimaryScopeLock Lock(*this); Lock.IsLocked())
			{
				FlushBufferedItems();
			}
		}
<<<<<<< HEAD
		ThreadIdleEvents.ConsumeAllLifo([](FEvent* Event) { Event->Trigger(); });
=======
		ThreadIdleEvent.Notify();
		ThreadWakeEvent.Wait(Token);
>>>>>>> 4af6daef
	}
}

void FOutputDeviceRedirectorState::FlushBufferedItems()
{
	using namespace UE;
	using namespace UE::Private;

	if (BufferedItems.IsEmpty())
	{
		return;
	}
<<<<<<< HEAD

	TRACE_CPUPROFILER_EVENT_SCOPE(FOutputDeviceRedirector::FlushBufferedItems);

	const uint32 ThreadId = FPlatformTLS::GetCurrentThreadId();
	BufferedItems.Deplete([this, ThreadId](FOutputDeviceItem&& Item)
	{
		Visit([this, ThreadId](auto&& Value)
		{
			using ValueType = std::decay_t<decltype(Value)>;
			if constexpr (std::is_same_v<ValueType, FOutputDeviceLine>)
			{
				const FOutputDeviceLine& Line = Value;
				BroadcastTo(ThreadId, BufferedOutputDevices, BufferedOutputDevicesCanBeUsedOnPanicThread,
					UE_PROJECTION_MEMBER(FOutputDevice, Serialize),
					Line.Data, Line.Verbosity, Line.Category, Line.Time);
			}
			else if constexpr (std::is_same_v<ValueType, FLogRecord>)
			{
				const FLogRecord& Record = Value;
				BroadcastTo(ThreadId, BufferedOutputDevices, BufferedOutputDevicesCanBeUsedOnPanicThread,
					UE_PROJECTION_MEMBER(FOutputDevice, SerializeRecord), Record);
			}
		}, Item.Value);
=======

	TRACE_CPUPROFILER_EVENT_SCOPE(FOutputDeviceRedirector::FlushBufferedItems);

	const uint32 ThreadId = FPlatformTLS::GetCurrentThreadId();
	bool bIsPanicThread = this->IsPanicThread(ThreadId);
	BufferedItems.ConsumeAllFifo([this, ThreadId, bIsPanicThread](FOutputDeviceItem&& Item)
	{
		if (!bIsPanicThread && HasPanicThread())
		{
			// Enqueuing during Deplete is okay because the items passed to the Deplete consumer
			// are a moved list that is no longer associated with the queue; Deplete will return
			// even though new items are in the queue.
			BufferedItems.ProduceItem(MoveTemp(Item));
		}
		else
		{
			Visit([this, ThreadId](auto&& Value)
			{
				using ValueType = std::decay_t<decltype(Value)>;
				if constexpr (std::is_same_v<ValueType, FOutputDeviceLine>)
				{
					const FOutputDeviceLine& Line = Value;
					BroadcastTo(ThreadId, BufferedOutputDevices, BufferedOutputDevicesCanBeUsedOnPanicThread,
						UE_PROJECTION_MEMBER(FOutputDevice, Serialize),
						Line.Data, Line.Verbosity, Line.Category, Line.Time);
				}
				else if constexpr (std::is_same_v<ValueType, FLogRecord>)
				{
					const FLogRecord& Record = Value;
					BroadcastTo(ThreadId, BufferedOutputDevices, BufferedOutputDevicesCanBeUsedOnPanicThread,
						UE_PROJECTION_MEMBER(FOutputDevice, SerializeRecord), Record);
				}
			}, Item.Value);
		}
>>>>>>> 4af6daef
	});
}

void FOutputDeviceRedirectorState::AddToBacklog(const FLogRecord& Record)
{
	TStringBuilder<512> Text;
	Record.FormatMessageTo(Text);
	AddToBacklog(*Text, Record.GetVerbosity(), Record.GetCategory(), FPlatformTime::Seconds() - GStartTime);
}

void FOutputDeviceRedirectorState::AddToBacklog(
	const TCHAR* const Data,
	const ELogVerbosity::Type Verbosity,
	const FName& Category,
	const double Time)
{
	FWriteScopeLock ScopeLock(BacklogLock);
	BacklogLines.Emplace(Data, Category, Verbosity, Time);
}

} // UE::Private

FOutputDeviceRedirector::FOutputDeviceRedirector()
	: State(MakePimpl<UE::Private::FOutputDeviceRedirectorState>())
{
}

FOutputDeviceRedirector* FOutputDeviceRedirector::Get()
{
	static FOutputDeviceRedirector Singleton;
	return &Singleton;
}

void FOutputDeviceRedirector::AddOutputDevice(FOutputDevice* OutputDevice)
{
	if (OutputDevice)
	{
		State->AddOutputDevice(OutputDevice);
	}
}

void FOutputDeviceRedirector::RemoveOutputDevice(FOutputDevice* OutputDevice)
{
	if (OutputDevice)
	{
		State->RemoveOutputDevice(OutputDevice);
	}
}

bool FOutputDeviceRedirector::IsRedirectingTo(FOutputDevice* OutputDevice)
{
	UE::Private::FOutputDevicesReadScopeLock Lock(*State);
	return State->BufferedOutputDevices.Contains(OutputDevice) || State->UnbufferedOutputDevices.Contains(OutputDevice);
}

void FOutputDeviceRedirector::FlushThreadedLogs(EOutputDeviceRedirectorFlushOptions Options)
{
<<<<<<< HEAD
	if (FReadScopeLock ThreadLock(State->ThreadLock); FEvent* WakeEvent = State->ThreadWakeEvent.load(std::memory_order_acquire))
=======
	if (FReadScopeLock ThreadLock(State->ThreadLock); State->bThreadStarted.load(std::memory_order_relaxed))
>>>>>>> 4af6daef
	{
		if (!EnumHasAnyFlags(Options, EOutputDeviceRedirectorFlushOptions::Async))
		{
			TRACE_CPUPROFILER_EVENT_SCOPE(FOutputDeviceRedirector::FlushThreadedLogs);
<<<<<<< HEAD
			FEventRef IdleEvent(EEventMode::ManualReset);
			if (State->ThreadIdleEvents.ProduceItem(IdleEvent.Get()) == UE::EConsumeAllMpmcQueueResult::WasEmpty)
			{
				WakeEvent->Trigger();
			}
			IdleEvent->Wait();
=======
			UE::FEventCountToken Token = State->ThreadIdleEvent.PrepareWait();
			State->ThreadWakeEvent.Notify();
			State->ThreadIdleEvent.Wait(Token);
>>>>>>> 4af6daef
		}
		return;
	}

	if (UE::Private::FOutputDevicesPrimaryScopeLock Lock(*State); Lock.IsLocked())
	{
		State->FlushBufferedItems();
	}
}

void FOutputDeviceRedirector::SerializeBacklog(FOutputDevice* OutputDevice)
{
	FReadScopeLock ScopeLock(State->BacklogLock);
	for (const FBufferedLine& BacklogLine : State->BacklogLines)
	{
<<<<<<< HEAD
		OutputDevice->Serialize(BacklogLine.Data, BacklogLine.Verbosity, BacklogLine.Category, BacklogLine.Time);
=======
		OutputDevice->Serialize(BacklogLine.Data.Get(), BacklogLine.Verbosity, BacklogLine.Category, BacklogLine.Time);
>>>>>>> 4af6daef
	}
}

void FOutputDeviceRedirector::EnableBacklog(bool bEnable)
{
	FWriteScopeLock ScopeLock(State->BacklogLock);
	State->bEnableBacklog = bEnable;
	if (!bEnable)
	{
		State->BacklogLines.Empty();
	}
}

void FOutputDeviceRedirector::SetCurrentThreadAsPrimaryThread()
{
	const uint32 ThreadId = FPlatformTLS::GetCurrentThreadId();

	if (UE::Private::FOutputDevicesPrimaryScopeLock Lock(*State); !Lock.IsLocked() || State->PrimaryThreadId.load(std::memory_order_relaxed) == ThreadId)
	{
		return;
	}
	else
	{
		State->PrimaryThreadId.store(ThreadId, std::memory_order_relaxed);
		State->FlushBufferedItems();
	}

	State->TryStopThread();
}

bool FOutputDeviceRedirector::TryStartDedicatedPrimaryThread()
{
	return FApp::ShouldUseThreadingForPerformance() && State->TryStartThread();
}

void FOutputDeviceRedirector::SerializeRecord(const UE::FLogRecord& Record)
{
	using namespace UE::Private;

	FOutputDevicesReadScopeLock Lock(*State);

	const uint32 ThreadId = FPlatformTLS::GetCurrentThreadId();

	// Serialize directly to any output devices which don't require buffering
	State->BroadcastTo(ThreadId, State->UnbufferedOutputDevices, State->UnbufferedOutputDevicesCanBeUsedOnPanicThread,
		UE_PROJECTION_MEMBER(FOutputDevice, SerializeRecord), Record);

	// Serialize to the backlog when not in panic mode. This will deadlock in panic mode when the
	// FPlatformMallocCrash allocator has been enabled and logging occurs on a non-panic thread.
	if (UNLIKELY(State->bEnableBacklog && !State->HasPanicThread()))
	{
		State->AddToBacklog(Record);
	}

	// Serialize to buffered output devices from the primary logging thread.
	// Records are queued until buffered output devices are added to avoid missing early log records.
	if (State->IsPrimaryThread(ThreadId) && !State->BufferedOutputDevices.IsEmpty())
	{
		// Verify that this is the primary thread again because another thread may have become
		// the primary thread between the previous check and the lock.
		if (FOutputDevicesPrimaryScopeLock PrimaryLock(*State); PrimaryLock.IsLocked() && State->IsPrimaryThread(ThreadId))
		{
			State->FlushBufferedItems();
			State->BroadcastTo(ThreadId, State->BufferedOutputDevices, State->BufferedOutputDevicesCanBeUsedOnPanicThread,
				UE_PROJECTION_MEMBER(FOutputDevice, SerializeRecord), Record);
			if (UNLIKELY(State->IsPanicThread(ThreadId)))
			{
				Flush();
			}
			return;
		}
	}

	// Queue the record to serialize to buffered output devices from the primary thread.
<<<<<<< HEAD
	if (State->BufferedItems.EnqueueAndReturnWasEmpty(Record))
	{
		if (FEvent* WakeEvent = State->ThreadWakeEvent.load(std::memory_order_acquire))
		{
			WakeEvent->Trigger();
		}
=======
	if (State->BufferedItems.ProduceItem(Record) == UE::EConsumeAllMpmcQueueResult::WasEmpty)
	{
		State->ThreadWakeEvent.Notify();
>>>>>>> 4af6daef
	}
}

void FOutputDeviceRedirector::Serialize(const TCHAR* const Data, const ELogVerbosity::Type Verbosity, const FName& Category, const double Time)
{
	using namespace UE::Private;
<<<<<<< HEAD

	const double RealTime = Time == -1.0 ? FPlatformTime::Seconds() - GStartTime : Time;

=======

	const double RealTime = Time == -1.0 ? FPlatformTime::Seconds() - GStartTime : Time;

>>>>>>> 4af6daef
	FOutputDevicesReadScopeLock Lock(*State);

#if PLATFORM_DESKTOP
	// Print anything that arrives after logging has shut down to at least have it in stdout.
	if (UNLIKELY(State->BufferedOutputDevices.IsEmpty() && IsEngineExitRequested()))
	{
	#if PLATFORM_WINDOWS
		_tprintf(_T("%s\n"), Data);
	#endif
		FGenericPlatformMisc::LocalPrint(Data);
		return;
	}
#endif

	const uint32 ThreadId = FPlatformTLS::GetCurrentThreadId();

	// Serialize directly to any output devices which don't require buffering
	State->BroadcastTo(ThreadId, State->UnbufferedOutputDevices, State->UnbufferedOutputDevicesCanBeUsedOnPanicThread,
		UE_PROJECTION_MEMBER(FOutputDevice, Serialize),
		Data, Verbosity, Category, RealTime);

	// Serialize to the backlog when not in panic mode. This will deadlock in panic mode when the
	// FPlatformMallocCrash allocator has been enabled and logging occurs on a non-panic thread.
	if (UNLIKELY(State->bEnableBacklog && !State->HasPanicThread()))
	{
		State->AddToBacklog(Data, Verbosity, Category, RealTime);
	}

	// Serialize to buffered output devices from the primary logging thread.
	// Lines are queued until buffered output devices are added to avoid missing early log lines.
	if (State->IsPrimaryThread(ThreadId) && !State->BufferedOutputDevices.IsEmpty())
	{
		// Verify that this is the primary thread again because another thread may have become
		// the primary thread between the previous check and the lock.
		if (FOutputDevicesPrimaryScopeLock PrimaryLock(*State); PrimaryLock.IsLocked() && State->IsPrimaryThread(ThreadId))
<<<<<<< HEAD
		{
			State->FlushBufferedItems();
			State->BroadcastTo(ThreadId, State->BufferedOutputDevices, State->BufferedOutputDevicesCanBeUsedOnPanicThread,
				UE_PROJECTION_MEMBER(FOutputDevice, Serialize),
				Data, Verbosity, Category, RealTime);
			if (UNLIKELY(State->IsPanicThread(ThreadId)))
			{
				Flush();
			}
			return;
		}
	}

	// Queue the line to serialize to buffered output devices from the primary thread.
	if (State->BufferedItems.EnqueueAndReturnWasEmpty(Data, Category, Verbosity, RealTime))
	{
		if (FEvent* WakeEvent = State->ThreadWakeEvent.load(std::memory_order_acquire))
		{
			WakeEvent->Trigger();
=======
		{
			State->FlushBufferedItems();
			State->BroadcastTo(ThreadId, State->BufferedOutputDevices, State->BufferedOutputDevicesCanBeUsedOnPanicThread,
				UE_PROJECTION_MEMBER(FOutputDevice, Serialize),
				Data, Verbosity, Category, RealTime);
			if (UNLIKELY(State->IsPanicThread(ThreadId)))
			{
				Flush();
			}
			return;
>>>>>>> 4af6daef
		}
	}

<<<<<<< HEAD
=======
	// Queue the line to serialize to buffered output devices from the primary thread.
	if (State->BufferedItems.ProduceItem(Data, Category, Verbosity, RealTime) == UE::EConsumeAllMpmcQueueResult::WasEmpty)
	{
		State->ThreadWakeEvent.Notify();
	}
}

>>>>>>> 4af6daef
void FOutputDeviceRedirector::Serialize(const TCHAR* Data, ELogVerbosity::Type Verbosity, const FName& Category)
{
	Serialize(Data, Verbosity, Category, -1.0);
}

void FOutputDeviceRedirector::RedirectLog(const FName& Category, ELogVerbosity::Type Verbosity, const TCHAR* Data)
{
	Serialize(Data, Verbosity, Category, -1.0);
}

void FOutputDeviceRedirector::RedirectLog(const FLazyName& Category, ELogVerbosity::Type Verbosity, const TCHAR* Data)
{
	Serialize(Data, Verbosity, Category, -1.0);
}

void FOutputDeviceRedirector::Flush()
{
	if (UE::Private::FOutputDevicesPrimaryScopeLock Lock(*State); Lock.IsLocked())
	{
		State->FlushBufferedItems();
		const uint32 ThreadId = FPlatformTLS::GetCurrentThreadId();
		State->BroadcastTo(ThreadId, State->BufferedOutputDevices, State->BufferedOutputDevicesCanBeUsedOnPanicThread, &FOutputDevice::Flush);
		State->BroadcastTo(ThreadId, State->UnbufferedOutputDevices, State->UnbufferedOutputDevicesCanBeUsedOnPanicThread, &FOutputDevice::Flush);
	}
}

void FOutputDeviceRedirector::Panic()
{
	uint32 PreviousThreadId = MAX_uint32;
	const uint32 ThreadId = FPlatformTLS::GetCurrentThreadId();
	if (State->PanicThreadId.compare_exchange_strong(PreviousThreadId, ThreadId, std::memory_order_relaxed))
	{
		// Another thread may be holding the lock. Wait a while for it, but avoid waiting forever
		// because the thread holding the lock may be unable to progress. After the timeout is
		// reached, assume that it is safe enough to continue on the panic thread. There is a
		// chance that the thread holding the lock has left an output device in an unusable state
		// or will resume and crash due to a race with the panic thread. Executing on this thread
		// and having logging for most panic situations with a chance of a crash is preferable to
		// the alternative of missing logging in a panic situation.
		TRACE_CPUPROFILER_EVENT_SCOPE(FOutputDeviceRedirector::PanicWait);
		constexpr double WaitTime = 1.0;
		for (const double EndTime = FPlatformTime::Seconds() + WaitTime; FPlatformTime::Seconds() < EndTime;)
		{
			if (State->OutputDevicesLock.TryWriteLock())
			{
				State->OutputDevicesLock.WriteUnlock();
				break;
			}
			FPlatformProcess::Yield();
		}

		// Make the panic thread the primary thread. Neither thread can be changed after this point.
		State->PrimaryThreadId.exchange(ThreadId, std::memory_order_relaxed);

		// Flush. Every log from the panic thread after this point will also flush.
		Flush();
	}
	else if (PreviousThreadId == ThreadId)
	{
		// Calling Panic() multiple times from the panic thread is equivalent to calling Flush().
		Flush();
	}
}

void FOutputDeviceRedirector::TearDown()
{
	SetCurrentThreadAsPrimaryThread();

	Flush();

	State->TryStopThread();

	TArray<FOutputDevice*> LocalBufferedDevices;
	TArray<FOutputDevice*> LocalUnbufferedDevices;

	{
		UE::Private::FOutputDevicesWriteScopeLock Lock(*State);
		LocalBufferedDevices = MoveTemp(State->BufferedOutputDevices);
		LocalUnbufferedDevices = MoveTemp(State->UnbufferedOutputDevices);
		State->BufferedOutputDevices.Empty();
		State->UnbufferedOutputDevices.Empty();
	}

	for (FOutputDevice* OutputDevice : LocalBufferedDevices)
	{
		OutputDevice->TearDown();
	}

	for (FOutputDevice* OutputDevice : LocalUnbufferedDevices)
	{
		OutputDevice->TearDown();
	}
}

bool FOutputDeviceRedirector::IsBacklogEnabled() const
{
	FReadScopeLock Lock(State->BacklogLock);
	return State->bEnableBacklog;
}

CORE_API FOutputDeviceRedirector* GetGlobalLogSingleton()
{
	return FOutputDeviceRedirector::Get();
}<|MERGE_RESOLUTION|>--- conflicted
+++ resolved
@@ -4,15 +4,8 @@
 
 #include "Async/EventCount.h"
 #include "Containers/BitArray.h"
-<<<<<<< HEAD
-#include "Containers/DepletableMpmcQueue.h"
 #include "Containers/ConsumeAllMpmcQueue.h"
 #include "Experimental/ConcurrentLinearAllocator.h"
-#include "HAL/Event.h"
-=======
-#include "Containers/ConsumeAllMpmcQueue.h"
-#include "Experimental/ConcurrentLinearAllocator.h"
->>>>>>> 4af6daef
 #include "HAL/PlatformProcess.h"
 #include "HAL/PlatformTime.h"
 #include "HAL/PlatformTLS.h"
@@ -35,14 +28,8 @@
 	, Verbosity(InVerbosity)
 {
 	int32 NumChars = FCString::Strlen(InData) + 1;
-<<<<<<< HEAD
-	void* Dest = FMemory::Malloc(sizeof(TCHAR) * NumChars);
-	Data = (TCHAR*)FMemory::Memcpy(Dest, InData, sizeof(TCHAR) * NumChars);
-}
-
-FBufferedLine::~FBufferedLine()
-{
-	FMemory::Free(const_cast<TCHAR*>(Data));
+	Data = MakeUniqueForOverwrite<TCHAR[]>(sizeof(TCHAR) * NumChars);
+	FMemory::Memcpy(Data.Get(), InData, sizeof(TCHAR) * NumChars);
 }
 
 namespace UE::Private
@@ -50,22 +37,9 @@
 
 struct FOutputDeviceBlockAllocationTag : FDefaultBlockAllocationTag
 {
-	static constexpr const TCHAR* TagName = TEXT("OutputDeviceLinear");
-
-	struct Allocator
-	{
-		static constexpr bool SupportsAlignment = false;
-
-		FORCEINLINE static void* Malloc(SIZE_T Size, uint32 Alignment)
-		{
-			return FMemory::Malloc(Size, DEFAULT_ALIGNMENT);
-		}
-
-		FORCEINLINE static void Free(void* Pointer, SIZE_T Size)
-		{
-			return FMemory::Free(Pointer);
-		}
-	};
+	static constexpr const char* TagName = "OutputDeviceLinear";
+
+	using Allocator = FOsAllocator;
 };
 
 struct FOutputDeviceLinearAllocator
@@ -97,72 +71,8 @@
 		, Category(InCategory)
 		, Verbosity(InVerbosity)
 	{
-=======
-	Data = MakeUniqueForOverwrite<TCHAR[]>(sizeof(TCHAR) * NumChars);
-	FMemory::Memcpy(Data.Get(), InData, sizeof(TCHAR) * NumChars);
-}
-
-namespace UE::Private
-{
-
-struct FOutputDeviceBlockAllocationTag : FDefaultBlockAllocationTag
-{
-	static constexpr const char* TagName = "OutputDeviceLinear";
-
-	using Allocator = FOsAllocator;
-};
-
-struct FOutputDeviceLinearAllocator
-{
-	FORCEINLINE static void* Malloc(SIZE_T Size, uint32 Alignment)
-	{
-		return TConcurrentLinearAllocator<FOutputDeviceBlockAllocationTag>::Malloc(Size, Alignment);
-	}
-
-	FORCEINLINE static void Free(void* Pointer)
-	{
-		TConcurrentLinearAllocator<FOutputDeviceBlockAllocationTag>::Free(Pointer);
-	}
-};
-
-struct FOutputDeviceLine
-{
-	const double Time;
-	const TCHAR* Data;
-	const FName Category;
-	const ELogVerbosity::Type Verbosity;
-
-	FOutputDeviceLine(const FBufferedLine&) = delete;
-	FOutputDeviceLine& operator=(const FBufferedLine&) = delete;
-
-	FORCEINLINE FOutputDeviceLine(const TCHAR* const InData, const FName& InCategory, const ELogVerbosity::Type InVerbosity, const double InTime)
-		: Time(InTime)
-		, Data(CopyData(InData))
-		, Category(InCategory)
-		, Verbosity(InVerbosity)
-	{
-	}
-
-	FORCEINLINE ~FOutputDeviceLine()
-	{
-		FOutputDeviceLinearAllocator::Free(const_cast<TCHAR*>(Data));
-	}
-
-private:
-	FORCEINLINE static const TCHAR* CopyData(const TCHAR* const InData)
-	{
-		const int32 Len = FCString::Strlen(InData) + 1;
-		void* const Dest = FOutputDeviceLinearAllocator::Malloc(sizeof(TCHAR) * Len, alignof(TCHAR));
-		return static_cast<TCHAR*>(FMemory::Memcpy(Dest, InData, sizeof(TCHAR) * Len));
->>>>>>> 4af6daef
-	}
-};
-
-struct FOutputDeviceItem
-{
-	TVariant<FOutputDeviceLine, FLogRecord> Value;
-
-<<<<<<< HEAD
+	}
+
 	FORCEINLINE ~FOutputDeviceLine()
 	{
 		FOutputDeviceLinearAllocator::Free(const_cast<TCHAR*>(Data));
@@ -205,34 +115,7 @@
 	uint8 OutputDevicesLockPadding[CalculateRedirectorCacheLinePadding(sizeof(OutputDevicesLock) + sizeof(OutputDevicesLockState))]{};
 
 	/** A queue of items logged by non-primary threads. */
-	TDepletableMpmcQueue<FOutputDeviceItem, FOutputDeviceLinearAllocator> BufferedItems;
-=======
-	FORCEINLINE FOutputDeviceItem(const TCHAR* const Data, const FName& Category, const ELogVerbosity::Type Verbosity, const double Time)
-		: Value(TInPlaceType<FOutputDeviceLine>(), Data, Category, Verbosity, Time)
-	{
-	}
-
-	FORCEINLINE explicit FOutputDeviceItem(const FLogRecord& Record)
-		: Value(TInPlaceType<FLogRecord>(), Record)
-	{
-	}
-};
-
-static constexpr uint64 CalculateRedirectorCacheLinePadding(const uint64 Size)
-{
-	return PLATFORM_CACHE_LINE_SIZE * FMath::DivideAndRoundUp<uint64>(Size, PLATFORM_CACHE_LINE_SIZE) - Size;
-}
-
-struct FOutputDeviceRedirectorState
-{
-	/** A custom lock to guard access to both buffered and unbuffered output devices. */
-	FRWLock OutputDevicesLock;
-	std::atomic<uint32> OutputDevicesLockState = 0;
-	uint8 OutputDevicesLockPadding[CalculateRedirectorCacheLinePadding(sizeof(OutputDevicesLock) + sizeof(OutputDevicesLockState))]{};
-
-	/** A queue of items logged by non-primary threads. */
 	TConsumeAllMpmcQueue<FOutputDeviceItem, FOutputDeviceLinearAllocator> BufferedItems;
->>>>>>> 4af6daef
 
 	/** Array of output devices to redirect to from the primary thread. */
 	TArray<FOutputDevice*> BufferedOutputDevices;
@@ -250,19 +133,11 @@
 	/** A lock to synchronize access to the thread. */
 	FRWLock ThreadLock;
 
-<<<<<<< HEAD
-	/** A queue of events to trigger when the dedicated primary thread is idle. */
-	TConsumeAllMpmcQueue<FEvent*, FOutputDeviceLinearAllocator> ThreadIdleEvents;
-
-	/** An event to wake the dedicated primary thread to process buffered items. */
-	std::atomic<FEvent*> ThreadWakeEvent = nullptr;
-=======
 	/** An event that is notified when the dedicated primary thread is idle. */
 	FEventCount ThreadIdleEvent;
 
 	/** An event to wake the dedicated primary thread to process buffered items. */
 	FEventCount ThreadWakeEvent;
->>>>>>> 4af6daef
 
 	/** The ID of the thread holding the primary lock. */
 	std::atomic<uint32> LockedThreadId = MAX_uint32;
@@ -273,12 +148,9 @@
 	/** The ID of the panic thread, which is only set by Panic(). */
 	std::atomic<uint32> PanicThreadId = MAX_uint32;
 
-<<<<<<< HEAD
-=======
 	/** Whether a dedicated primary thread has been started. */
 	std::atomic<bool> bThreadStarted = false;
 
->>>>>>> 4af6daef
 	/** Whether the backlog is enabled. */
 	bool bEnableBacklog = false;
 
@@ -416,7 +288,6 @@
 			}
 			while (LockState > 1);
 		}
-<<<<<<< HEAD
 	}
 
 	FORCEINLINE ~FOutputDevicesWriteScopeLock()
@@ -428,19 +299,6 @@
 		State.OutputDevicesLock.WriteUnlock();
 	}
 
-=======
-	}
-
-	FORCEINLINE ~FOutputDevicesWriteScopeLock()
-	{
-		// Clear the LSB to allow read locks after the unlock below.
-		uint32 LockState = State.OutputDevicesLockState.fetch_and(~uint32(1), std::memory_order_release);
-		check((LockState & 1) == 1);
-		State.LockedThreadId.store(MAX_uint32, std::memory_order_relaxed);
-		State.OutputDevicesLock.WriteUnlock();
-	}
-
->>>>>>> 4af6daef
 private:
 	FOutputDeviceRedirectorState& State;
 };
@@ -496,7 +354,6 @@
 			State.LockedThreadId.store(MAX_uint32, std::memory_order_relaxed);
 		}
 		if (bNeedsUnlock)
-<<<<<<< HEAD
 		{
 			State.OutputDevicesLock.WriteUnlock();
 		}
@@ -519,30 +376,6 @@
 		{
 			Flags.Add(OutputDevice->CanBeUsedOnPanicThread());
 		}
-=======
-		{
-			State.OutputDevicesLock.WriteUnlock();
-		}
-	}
-
-	FORCEINLINE bool IsLocked() const { return bLocked; }
-
-private:
-	FOutputDeviceRedirectorState& State;
-	bool bNeedsUnlock = false;
-	bool bLocked = false;
-};
-
-void FOutputDeviceRedirectorState::AddOutputDevice(FOutputDevice* OutputDevice)
-{
-	const auto AddTo = [OutputDevice](TArray<FOutputDevice*>& OutputDevices, TBitArray<TInlineAllocator<1>>& Flags)
-	{
-		const int32 Count = OutputDevices.Num();
-		if (OutputDevices.AddUnique(OutputDevice) == Count)
-		{
-			Flags.Add(OutputDevice->CanBeUsedOnPanicThread());
-		}
->>>>>>> 4af6daef
 	};
 	UE::Private::FOutputDevicesWriteScopeLock ScopeLock(*this);
 	if (OutputDevice->CanBeUsedOnMultipleThreads())
@@ -572,16 +405,8 @@
 
 bool FOutputDeviceRedirectorState::TryStartThread()
 {
-<<<<<<< HEAD
-	if (FWriteScopeLock ThreadScopeLock(ThreadLock); !ThreadWakeEvent.load(std::memory_order_relaxed))
-	{
-		FEvent* WakeEvent = FPlatformProcess::GetSynchEventFromPool();
-		WakeEvent->Trigger();
-		ThreadWakeEvent.store(WakeEvent, std::memory_order_release);
-=======
 	if (FWriteScopeLock ThreadScopeLock(ThreadLock); !bThreadStarted.exchange(true, std::memory_order_relaxed))
 	{
->>>>>>> 4af6daef
 		Thread = FThread(TEXT("OutputDeviceRedirector"), [this] { ThreadLoop(); });
 	}
 	return true;
@@ -589,19 +414,10 @@
 
 bool FOutputDeviceRedirectorState::TryStopThread()
 {
-<<<<<<< HEAD
-	if (FWriteScopeLock ThreadScopeLock(ThreadLock); FEvent* WakeEvent = ThreadWakeEvent.exchange(nullptr, std::memory_order_acquire))
-	{
-		WakeEvent->Trigger();
-		Thread.Join();
-		FOutputDevicesWriteScopeLock Lock(*this);
-		FPlatformProcess::ReturnSynchEventToPool(WakeEvent);
-=======
 	if (FWriteScopeLock ThreadScopeLock(ThreadLock); bThreadStarted.exchange(false, std::memory_order_relaxed))
 	{
 		ThreadWakeEvent.Notify();
 		Thread.Join();
->>>>>>> 4af6daef
 	}
 	return true;
 }
@@ -615,13 +431,6 @@
 		PrimaryThreadId.store(ThreadId, std::memory_order_relaxed);
 	}
 
-<<<<<<< HEAD
-	while (FEvent* WakeEvent = ThreadWakeEvent.load(std::memory_order_acquire))
-	{
-		WakeEvent->Wait();
-		while (!BufferedItems.IsEmpty() && IsPrimaryThread(ThreadId))
-		{
-=======
 	for (;;)
 	{
 		FEventCountToken Token = ThreadWakeEvent.PrepareWait();
@@ -631,18 +440,13 @@
 		}
 		while (!BufferedItems.IsEmpty() && IsPrimaryThread(ThreadId))
 		{
->>>>>>> 4af6daef
 			if (FOutputDevicesPrimaryScopeLock Lock(*this); Lock.IsLocked())
 			{
 				FlushBufferedItems();
 			}
 		}
-<<<<<<< HEAD
-		ThreadIdleEvents.ConsumeAllLifo([](FEvent* Event) { Event->Trigger(); });
-=======
 		ThreadIdleEvent.Notify();
 		ThreadWakeEvent.Wait(Token);
->>>>>>> 4af6daef
 	}
 }
 
@@ -655,31 +459,6 @@
 	{
 		return;
 	}
-<<<<<<< HEAD
-
-	TRACE_CPUPROFILER_EVENT_SCOPE(FOutputDeviceRedirector::FlushBufferedItems);
-
-	const uint32 ThreadId = FPlatformTLS::GetCurrentThreadId();
-	BufferedItems.Deplete([this, ThreadId](FOutputDeviceItem&& Item)
-	{
-		Visit([this, ThreadId](auto&& Value)
-		{
-			using ValueType = std::decay_t<decltype(Value)>;
-			if constexpr (std::is_same_v<ValueType, FOutputDeviceLine>)
-			{
-				const FOutputDeviceLine& Line = Value;
-				BroadcastTo(ThreadId, BufferedOutputDevices, BufferedOutputDevicesCanBeUsedOnPanicThread,
-					UE_PROJECTION_MEMBER(FOutputDevice, Serialize),
-					Line.Data, Line.Verbosity, Line.Category, Line.Time);
-			}
-			else if constexpr (std::is_same_v<ValueType, FLogRecord>)
-			{
-				const FLogRecord& Record = Value;
-				BroadcastTo(ThreadId, BufferedOutputDevices, BufferedOutputDevicesCanBeUsedOnPanicThread,
-					UE_PROJECTION_MEMBER(FOutputDevice, SerializeRecord), Record);
-			}
-		}, Item.Value);
-=======
 
 	TRACE_CPUPROFILER_EVENT_SCOPE(FOutputDeviceRedirector::FlushBufferedItems);
 
@@ -714,7 +493,6 @@
 				}
 			}, Item.Value);
 		}
->>>>>>> 4af6daef
 	});
 }
 
@@ -772,27 +550,14 @@
 
 void FOutputDeviceRedirector::FlushThreadedLogs(EOutputDeviceRedirectorFlushOptions Options)
 {
-<<<<<<< HEAD
-	if (FReadScopeLock ThreadLock(State->ThreadLock); FEvent* WakeEvent = State->ThreadWakeEvent.load(std::memory_order_acquire))
-=======
 	if (FReadScopeLock ThreadLock(State->ThreadLock); State->bThreadStarted.load(std::memory_order_relaxed))
->>>>>>> 4af6daef
 	{
 		if (!EnumHasAnyFlags(Options, EOutputDeviceRedirectorFlushOptions::Async))
 		{
 			TRACE_CPUPROFILER_EVENT_SCOPE(FOutputDeviceRedirector::FlushThreadedLogs);
-<<<<<<< HEAD
-			FEventRef IdleEvent(EEventMode::ManualReset);
-			if (State->ThreadIdleEvents.ProduceItem(IdleEvent.Get()) == UE::EConsumeAllMpmcQueueResult::WasEmpty)
-			{
-				WakeEvent->Trigger();
-			}
-			IdleEvent->Wait();
-=======
 			UE::FEventCountToken Token = State->ThreadIdleEvent.PrepareWait();
 			State->ThreadWakeEvent.Notify();
 			State->ThreadIdleEvent.Wait(Token);
->>>>>>> 4af6daef
 		}
 		return;
 	}
@@ -808,11 +573,7 @@
 	FReadScopeLock ScopeLock(State->BacklogLock);
 	for (const FBufferedLine& BacklogLine : State->BacklogLines)
 	{
-<<<<<<< HEAD
-		OutputDevice->Serialize(BacklogLine.Data, BacklogLine.Verbosity, BacklogLine.Category, BacklogLine.Time);
-=======
 		OutputDevice->Serialize(BacklogLine.Data.Get(), BacklogLine.Verbosity, BacklogLine.Category, BacklogLine.Time);
->>>>>>> 4af6daef
 	}
 }
 
@@ -887,33 +648,18 @@
 	}
 
 	// Queue the record to serialize to buffered output devices from the primary thread.
-<<<<<<< HEAD
-	if (State->BufferedItems.EnqueueAndReturnWasEmpty(Record))
-	{
-		if (FEvent* WakeEvent = State->ThreadWakeEvent.load(std::memory_order_acquire))
-		{
-			WakeEvent->Trigger();
-		}
-=======
 	if (State->BufferedItems.ProduceItem(Record) == UE::EConsumeAllMpmcQueueResult::WasEmpty)
 	{
 		State->ThreadWakeEvent.Notify();
->>>>>>> 4af6daef
 	}
 }
 
 void FOutputDeviceRedirector::Serialize(const TCHAR* const Data, const ELogVerbosity::Type Verbosity, const FName& Category, const double Time)
 {
 	using namespace UE::Private;
-<<<<<<< HEAD
 
 	const double RealTime = Time == -1.0 ? FPlatformTime::Seconds() - GStartTime : Time;
 
-=======
-
-	const double RealTime = Time == -1.0 ? FPlatformTime::Seconds() - GStartTime : Time;
-
->>>>>>> 4af6daef
 	FOutputDevicesReadScopeLock Lock(*State);
 
 #if PLATFORM_DESKTOP
@@ -949,7 +695,6 @@
 		// Verify that this is the primary thread again because another thread may have become
 		// the primary thread between the previous check and the lock.
 		if (FOutputDevicesPrimaryScopeLock PrimaryLock(*State); PrimaryLock.IsLocked() && State->IsPrimaryThread(ThreadId))
-<<<<<<< HEAD
 		{
 			State->FlushBufferedItems();
 			State->BroadcastTo(ThreadId, State->BufferedOutputDevices, State->BufferedOutputDevicesCanBeUsedOnPanicThread,
@@ -964,36 +709,12 @@
 	}
 
 	// Queue the line to serialize to buffered output devices from the primary thread.
-	if (State->BufferedItems.EnqueueAndReturnWasEmpty(Data, Category, Verbosity, RealTime))
-	{
-		if (FEvent* WakeEvent = State->ThreadWakeEvent.load(std::memory_order_acquire))
-		{
-			WakeEvent->Trigger();
-=======
-		{
-			State->FlushBufferedItems();
-			State->BroadcastTo(ThreadId, State->BufferedOutputDevices, State->BufferedOutputDevicesCanBeUsedOnPanicThread,
-				UE_PROJECTION_MEMBER(FOutputDevice, Serialize),
-				Data, Verbosity, Category, RealTime);
-			if (UNLIKELY(State->IsPanicThread(ThreadId)))
-			{
-				Flush();
-			}
-			return;
->>>>>>> 4af6daef
-		}
-	}
-
-<<<<<<< HEAD
-=======
-	// Queue the line to serialize to buffered output devices from the primary thread.
 	if (State->BufferedItems.ProduceItem(Data, Category, Verbosity, RealTime) == UE::EConsumeAllMpmcQueueResult::WasEmpty)
 	{
 		State->ThreadWakeEvent.Notify();
 	}
 }
 
->>>>>>> 4af6daef
 void FOutputDeviceRedirector::Serialize(const TCHAR* Data, ELogVerbosity::Type Verbosity, const FName& Category)
 {
 	Serialize(Data, Verbosity, Category, -1.0);
