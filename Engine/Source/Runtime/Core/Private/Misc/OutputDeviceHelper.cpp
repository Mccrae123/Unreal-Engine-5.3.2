--- conflicted
+++ resolved
@@ -16,41 +16,16 @@
 	const double Time,
 	int32* const OutCategoryIndex)
 {
-<<<<<<< HEAD
-	const bool bShowCategory = GPrintLogCategory && Category != NAME_None;
-	TStringBuilder<512> Format;
-
-=======
->>>>>>> d731a049
 	switch (LogTime)
 	{
 		case ELogTimes::SinceGStartTime:
 		{
 			const double RealTime = (Time < 0.0) ? (FPlatformTime::Seconds() - GStartTime) : Time;
-<<<<<<< HEAD
-			Format.Append(*FString::Printf( TEXT( "[%07.2f][%3llu]" ), RealTime, GFrameCounter % 1000));
-=======
 			Format.Appendf(WIDETEXT("[%07.2f][%3llu]"), RealTime, GFrameCounter % 1000);
->>>>>>> d731a049
 			break;
 		}
 
 		case ELogTimes::UTC:
-<<<<<<< HEAD
-			Format.Append(TEXT("["));
-			FDateTime::UtcNow().ToString(TEXT("%Y.%m.%d-%H.%M.%S:%s"), Format);
-			Format.Append(TEXT("]["));
-			Format.Append(*FString::Printf(TEXT("%3llu"), GFrameCounter % 1000));
-			Format.Append(TEXT("]"));
-			break;
-
-		case ELogTimes::Local:
-			Format.Append(*FString::Printf(TEXT("[%s][%3llu]"), *FDateTime::Now().ToString(TEXT("%Y.%m.%d-%H.%M.%S:%s")), GFrameCounter % 1000));
-			break;
-
-		case ELogTimes::Timecode:
-			Format.Append(*FString::Printf(TEXT("[%s][%3llu]"), *FApp::GetTimecode().ToString(), GFrameCounter % 1000));
-=======
 			FDateTime::UtcNow().ToString(TEXT("[%Y.%m.%d-%H.%M.%S:%s]"), Format);
 			Format.Appendf(WIDETEXT("[%3llu]"), GFrameCounter % 1000);
 			break;
@@ -62,7 +37,6 @@
 
 		case ELogTimes::Timecode:
 			Format.Appendf(WIDETEXT("[%s][%3llu]"), *FApp::GetTimecode().ToString(), GFrameCounter % 1000);
->>>>>>> d731a049
 			break;
 
 		default:
@@ -79,31 +53,19 @@
 	if (bShowCategory)
 	{
 		Category.AppendString(Format);
-<<<<<<< HEAD
-		Format.Append(TEXT(": "));
-=======
 		Format.Append(WIDETEXT(": "));
->>>>>>> d731a049
 
 		if (GPrintLogVerbosity && Verbosity != ELogVerbosity::Log)
 		{
 			Format.Append(ToString(Verbosity));
-<<<<<<< HEAD
-			Format.Append(TEXT(": "));
-=======
 			Format.Append(WIDETEXT(": "));
->>>>>>> d731a049
 		}
 	}
 	else if (GPrintLogVerbosity && Verbosity != ELogVerbosity::Log)
 	{
 #if !HACK_HEADER_GENERATOR
 		Format.Append(ToString(Verbosity));
-<<<<<<< HEAD
-		Format.Append(TEXT(": "));
-=======
 		Format.Append(WIDETEXT(": "));
->>>>>>> d731a049
 #endif
 	}
 
@@ -111,10 +73,6 @@
 	{
 		Format.Append(Message);
 	}
-<<<<<<< HEAD
-	return Format.ToString();
-=======
->>>>>>> d731a049
 }
 
 void FOutputDeviceHelper::AppendFormatLogLine(
