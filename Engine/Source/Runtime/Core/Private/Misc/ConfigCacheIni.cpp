// Copyright Epic Games, Inc. All Rights Reserved.

#include "Misc/ConfigCacheIni.h"
#include "Misc/ConfigContext.h"
#include "Misc/ConfigUtilities.h"
#include "Containers/StringView.h"
#include "Misc/DateTime.h"
#include "Misc/MessageDialog.h"
#include "HAL/FileManager.h"
#include "Misc/FileHelper.h"
#include "Misc/CommandLine.h"
#include "Math/Vector4.h"
#include "Stats/Stats.h"
#include "HAL/IConsoleManager.h"
#include "HAL/LowLevelMemTracker.h"
#include "Misc/CoreDelegates.h"
#include "Misc/App.h"
#include "Misc/RemoteConfigIni.h"
#include "Misc/DefaultValueHelper.h"
#include "Misc/ConfigManifest.h"
#include "Misc/DataDrivenPlatformInfoRegistry.h"
#include "Misc/StringBuilder.h"
#include "Misc/Paths.h"
<<<<<<< HEAD
=======
#include "ProfilingDebugging/CpuProfilerTrace.h"
>>>>>>> 4af6daef
#include "Serialization/MemoryReader.h"
#include "Serialization/MemoryWriter.h"
#include "Serialization/LargeMemoryReader.h"
#include "Async/Async.h"
#include "Misc/OutputDeviceRedirector.h"
#include "Logging/MessageLog.h"
#include <limits>

namespace
{
	FString CurrentIniVersionStr = TEXT("CurrentIniVersion");

	TMap<FString, FString> SectionRemap;
	TMap<FString, TMap<FString, FString>> KeyRemap;
}

DEFINE_LOG_CATEGORY(LogConfig);
#define LOCTEXT_NAMESPACE "ConfigCache"

/*-----------------------------------------------------------------------------
FConfigValue
-----------------------------------------------------------------------------*/

struct FConfigExpansion
{
	template<int N>
	FConfigExpansion(const TCHAR(&Var)[N], FString&& Val)
		: Variable(Var)
		, Value(MoveTemp(Val))
		, VariableLen(N - 1)
	{}

	template<int N>
	FConfigExpansion(const TCHAR(&Var)[N], const FString& Val)
		: Variable(Var)
		, Value(Val)
		, VariableLen(N - 1)
	{}

	const TCHAR* Variable;
	FString Value;
	int VariableLen;
};

static FString GetApplicationSettingsDirNormalized()
{
	FString Dir = FPlatformProcess::ApplicationSettingsDir();
	FPaths::NormalizeFilename(Dir);
	return Dir;
}

static const FConfigExpansion* MatchExpansions(const TCHAR* PotentialVariable)
{
	// Allocate replacement value strings once
	static const FConfigExpansion Expansions[] =
	{
		FConfigExpansion(TEXT("%GAME%"), FString(FApp::GetProjectName())),
		FConfigExpansion(TEXT("%GAMEDIR%"), FPaths::ProjectDir()),
		FConfigExpansion(TEXT("%ENGINEDIR%"), FPaths::EngineDir()),
		FConfigExpansion(TEXT("%ENGINEUSERDIR%"), FPaths::EngineUserDir()),
		FConfigExpansion(TEXT("%ENGINEVERSIONAGNOSTICUSERDIR%"), FPaths::EngineVersionAgnosticUserDir()),
		FConfigExpansion(TEXT("%APPSETTINGSDIR%"), GetApplicationSettingsDirNormalized()),
		FConfigExpansion(TEXT("%GAMESAVEDDIR%"), FPaths::ProjectSavedDir()),
	};

	for (const FConfigExpansion& Expansion : Expansions)
	{
		if (FCString::Strncmp(Expansion.Variable, PotentialVariable, Expansion.VariableLen) == 0)
		{
			return &Expansion;
		}
	}

	return nullptr;
}

static const FConfigExpansion* FindNextExpansion(const TCHAR* Str, const TCHAR*& OutMatch)
{
	for (const TCHAR* It = FCString::Strchr(Str, '%'); It; It = FCString::Strchr(It + 1, '%'))
	{
		if (const FConfigExpansion* Expansion = MatchExpansions(It))
		{
			OutMatch = It;
			return Expansion;
		}
	}

	return nullptr;
}

bool FConfigValue::ExpandValue(const FString& InCollapsedValue, FString& OutExpandedValue)
{
	struct FSubstring
	{
		const TCHAR* Begin;
		const TCHAR* End;

		int32 Len() const { return UE_PTRDIFF_TO_INT32(End - Begin); }
	};

	// Find substrings of input and expansions to concatenate to final output string
	TArray<FSubstring, TFixedAllocator<7>> Substrings;
	const TCHAR* It = *InCollapsedValue;
	while (true)
	{
		const TCHAR* Match;
		if (const FConfigExpansion* Expansion = FindNextExpansion(It, Match))
		{
			Substrings.Add({ It, Match });
			Substrings.Add({ *Expansion->Value, (*Expansion->Value) + Expansion->Value.Len() });

			It = Match + Expansion->VariableLen;
		}
		else if (Substrings.Num() == 0)
		{
			// No expansions matched, skip concatenation and return input string
			OutExpandedValue = InCollapsedValue;
			return false;
		}
		else
		{
			Substrings.Add({ It, *InCollapsedValue + InCollapsedValue.Len() });
			break;
		}
	}

	// Concat
	int32 OutLen = 0;
	for (const FSubstring& Substring : Substrings)
	{
		OutLen += Substring.Len();
	}

	OutExpandedValue.Reserve(OutLen);
	for (const FSubstring& Substring : Substrings)
	{
		OutExpandedValue.AppendChars(Substring.Begin, Substring.Len());
	}

	return true;
}

FString FConfigValue::ExpandValue(const FString& InCollapsedValue)
{
	FString OutExpandedValue;
	ExpandValue(InCollapsedValue, OutExpandedValue);
	return OutExpandedValue;
}

void FConfigValue::ExpandValueInternal()
{
	const TCHAR* Dummy;
	if (FindNextExpansion(*SavedValue, Dummy))
	{
		ExpandValue(SavedValue, /* out */ ExpandedValue);
	}
}

bool FConfigValue::CollapseValue(const FString& InExpandedValue, FString& OutCollapsedValue)
{
	int32 NumReplacements = 0;
	OutCollapsedValue = InExpandedValue;

	auto ExpandPathValueInline = [&](const FString& InPath, const TCHAR* InReplacement)
	{
		if (OutCollapsedValue.StartsWith(InPath, ESearchCase::CaseSensitive))
		{
			NumReplacements += OutCollapsedValue.ReplaceInline(*InPath, InReplacement, ESearchCase::CaseSensitive);
		}
		else if (FPaths::IsRelative(InPath))
		{
			const FString AbsolutePath = FPaths::ConvertRelativePathToFull(InPath);
			if (OutCollapsedValue.StartsWith(AbsolutePath, ESearchCase::CaseSensitive))
			{
				NumReplacements += OutCollapsedValue.ReplaceInline(*AbsolutePath, InReplacement, ESearchCase::CaseSensitive);
			}
		}
	};

	// Replace the game directory with %GAMEDIR%.
	ExpandPathValueInline(FPaths::ProjectDir(), TEXT("%GAMEDIR%"));

	// Replace the user's engine directory with %ENGINEUSERDIR%.
	ExpandPathValueInline(FPaths::EngineUserDir(), TEXT("%ENGINEUSERDIR%"));

	// Replace the user's engine agnostic directory with %ENGINEVERSIONAGNOSTICUSERDIR%.
	ExpandPathValueInline(FPaths::EngineVersionAgnosticUserDir(), TEXT("%ENGINEVERSIONAGNOSTICUSERDIR%"));

	// Replace the application settings directory with %APPSETTINGSDIR%.
	FString AppSettingsDir = FPlatformProcess::ApplicationSettingsDir();
	FPaths::NormalizeFilename(AppSettingsDir);
	ExpandPathValueInline(AppSettingsDir, TEXT("%APPSETTINGSDIR%"));

	// Note: We deliberately don't replace the game name with %GAME% here, as the game name may exist in many places (including paths)

	return NumReplacements > 0;
}

FString FConfigValue::CollapseValue(const FString& InExpandedValue)
{
	FString CollapsedValue;
	CollapseValue(InExpandedValue, CollapsedValue);
	return CollapsedValue;
}

#if !UE_BUILD_SHIPPING
/**
* Checks if the section name is the expected name format (long package name or simple name)
*/
static void CheckLongSectionNames(const TCHAR* Section, const FConfigFile* File)
{
	if (!FPlatformProperties::RequiresCookedData())
	{
		// Guard against short names in ini files.
		if (FCString::Strnicmp(Section, TEXT("/Script/"), 8) == 0)
		{
			// Section is a long name
			if (File->Find(Section + 8))
			{
				UE_LOG(LogConfig, Fatal, TEXT("Short config section found while looking for %s"), Section);
			}
		}
		else
		{
			// Section is a short name
			FString LongName = FString(TEXT("/Script/")) + Section;
			if (File->Find(*LongName))
			{
				UE_LOG(LogConfig, Fatal, TEXT("Short config section used instead of long %s"), Section);
			}
		}
	}
}
#endif // UE_BUILD_SHIPPING

/*-----------------------------------------------------------------------------
	FConfigSection
-----------------------------------------------------------------------------*/


bool FConfigSection::HasQuotes( const FString& Test )
{
	if (Test.Len() < 2)
	{
		return false;
	}

	return Test.Left(1) == TEXT("\"") && Test.Right(1) == TEXT("\"");
}

bool FConfigSection::operator==( const FConfigSection& Other ) const
{
	if ( Pairs.Num() != Other.Pairs.Num() )
	{
		return 0;
	}

	FConfigSectionMap::TConstIterator My(*this), Their(Other);
	while ( My && Their )
	{
		if (My.Key() != Their.Key())
		{
			return 0;
		}

		const FString& MyValue = My.Value().GetValue(), &TheirValue = Their.Value().GetValue();
		if ( FCString::Strcmp(*MyValue,*TheirValue) &&
			(!HasQuotes(MyValue) || FCString::Strcmp(*TheirValue,*MyValue.Mid(1,MyValue.Len()-2))) &&
			(!HasQuotes(TheirValue) || FCString::Strcmp(*MyValue,*TheirValue.Mid(1,TheirValue.Len()-2))) )
		{
			return 0;
		}

		++My, ++Their;
	}
	return 1;
}

bool FConfigSection::operator!=( const FConfigSection& Other ) const
{
	return ! (FConfigSection::operator==(Other));
}

FArchive& operator<<(FArchive& Ar, FConfigSection& ConfigSection)
{
	Ar << static_cast<FConfigSection::Super&>(ConfigSection);
	Ar << ConfigSection.ArrayOfStructKeys;
	return Ar;
}

// Pull out a property from a Struct property, StructKeyMatch should be in the form "MyProp=". This reduces
// memory allocations for each attempted match
static void ExtractPropertyValue(const FString& FullStructValue, const FString& StructKeyMatch, FString& Out)
{
	Out.Reset();

	int32 MatchLoc = FullStructValue.Find(StructKeyMatch);
	// we only look for matching StructKeys if the incoming Value had a key
	if (MatchLoc >= 0)
	{
		// skip to after the match string
		MatchLoc += StructKeyMatch.Len();

		const TCHAR* Start = &FullStructValue.GetCharArray()[MatchLoc];
		bool bInQuotes = false;
		// skip over an open quote
		if (*Start == '\"')
		{
			Start++;
			bInQuotes = true;
		}
		const TCHAR* Travel = Start;

		// look for end of token, using " if it started with one
		while (*Travel && ((bInQuotes && *Travel != '\"') || (!bInQuotes && (FChar::IsAlnum(*Travel) || *Travel == '_'))))
		{
			Travel++;
		}

		// pull out the token
		Out.AppendChars(Start, UE_PTRDIFF_TO_INT32(Travel - Start));
	}
}

void FConfigSection::HandleAddCommand(FName Key, FString&& Value, bool bAppendValueIfNotArrayOfStructsKeyUsed)
{
	if (!HandleArrayOfKeyedStructsCommand(Key, Forward<FString&&>(Value)))
	{
		if (bAppendValueIfNotArrayOfStructsKeyUsed)
		{
			Add(Key, MoveTemp(Value));
		}
		else
		{
			AddUnique(Key, MoveTemp(Value));
		}
	}
}

bool FConfigSection::HandleArrayOfKeyedStructsCommand(FName Key, FString&& Value)
{
	FString* StructKey = ArrayOfStructKeys.Find(Key);
	bool bHandledWithKey = false;
	if (StructKey)
	{
		// look at the incoming value for the StructKey
		FString StructKeyMatch = *StructKey + "=";

		// pull out the token that matches the StructKey (a property name) from the full struct property string
		FString StructKeyValueToMatch;
		ExtractPropertyValue(Value, StructKeyMatch, StructKeyValueToMatch);

		if (StructKeyValueToMatch.Len() > 0)
		{
			FString ExistingStructValueKey;
			// if we have a key for this array, then we look for it in the Value for each array entry
			for (FConfigSection::TIterator It(*this); It; ++It)
			{
				// only look at matching keys
				if (It.Key() == Key)
				{
					// now look for the matching ArrayOfStruct Key as the incoming KeyValue
					ExtractPropertyValue(It.Value().GetValue(), StructKeyMatch, ExistingStructValueKey);
					if (ExistingStructValueKey == StructKeyValueToMatch)
					{
						// we matched the key, so replace the existing value in place (so as not to reorder)
						It.Value() = Value;

						// mark that the key was found and the add has been processed
						bHandledWithKey = true;
						break;
					}
				}
			}
		}
	}

	return bHandledWithKey;
}

// Look through the file's per object config ArrayOfStruct keys and see if this section matches
static void FixupArrayOfStructKeysForSection(FConfigSection* Section, const FString& SectionName, const TMap<FString, TMap<FName, FString> >& PerObjectConfigKeys)
{
	for (TMap<FString, TMap<FName, FString> >::TConstIterator It(PerObjectConfigKeys); It; ++It)
	{
		if (SectionName.EndsWith(It.Key()))
		{
			for (TMap<FName, FString>::TConstIterator It2(It.Value()); It2; ++It2)
			{
				Section->ArrayOfStructKeys.Add(It2.Key(), It2.Value());
			}
		}
	}
}


/**
 * Check if an ini file exists, allowing a delegate to determine if it will handle loading it
 */
/*static*/ bool DoesConfigFileExistWrapper(const TCHAR* IniFile, const TSet<FString>* IniCacheSet)
{
	// will any delegates return contents via TSPreLoadConfigFileDelegate()?
	int32 ResponderCount = 0;
	FCoreDelegates::TSCountPreLoadConfigFileRespondersDelegate().Broadcast(IniFile, ResponderCount);
<<<<<<< HEAD
PRAGMA_DISABLE_DEPRECATION_WARNINGS
	FCoreDelegates::CountPreLoadConfigFileRespondersDelegate.Broadcast(IniFile, ResponderCount);
PRAGMA_ENABLE_DEPRECATION_WARNINGS
=======
>>>>>>> 4af6daef

	if (ResponderCount > 0)
	{
		return true;
	}

	// So far, testing on cooked consoles, cooked desktop, and the Editor
	// works fine.
	// However, there was an issue where INIs wouldn't be found during cooking,
	// which would pass by silently. Realistically, in most cases this would never
	// have caused an issue, but using FPlatformProperties::RequiresCookedData
	// to prevent using the cache in that case ensures full consistency.
	if (IniCacheSet && FPlatformProperties::RequiresCookedData())
	{ 
		const FString IniFileString(IniFile);
		const bool bFileExistsCached = IniCacheSet->Contains(IniFileString);

		// This code can be uncommented if we expect there are INIs that are not being
		// found in the cache.
		/**
		const bool bFileExistsCachedTest = IFileManager::Get().FileSize(IniFile) >= 0;
		ensureMsgf(
			bFileExistsCached == bFileExistsCachedTest,
			TEXT("DoesConfigFileExistWrapper: InCache = %d, InFileSystem = %d, Name = %s, Configs = \n%s"),
			!!bFileExistsCached,
			!!bFileExistsCachedTest,
			IniFile,
			*FString::Join(*IniCacheSet, TEXT("\n"))
		);
		*/
		
		return bFileExistsCached;
	}

	// otherwise just look for the normal file to exist
	const bool bFileExistsCached = IFileManager::Get().FileSize(IniFile) >= 0;
	return bFileExistsCached;
}

/**
 * Load ini file, but allowing a delegate to handle the loading instead of the standard file load
 */
static bool LoadConfigFileWrapper(const TCHAR* IniFile, FString& Contents, bool bIsOverride = false)
{
	// let other systems load the file instead of the standard load below
	FCoreDelegates::TSPreLoadConfigFileDelegate().Broadcast(IniFile, Contents);
<<<<<<< HEAD
PRAGMA_DISABLE_DEPRECATION_WARNINGS
	FCoreDelegates::PreLoadConfigFileDelegate.Broadcast(IniFile, Contents);
PRAGMA_ENABLE_DEPRECATION_WARNINGS
=======
>>>>>>> 4af6daef

	// if this loaded any text, we are done, and we won't override the contents with standard ini file data
	if (Contents.Len())
	{
		return true;
	}

#if ALLOW_INI_OVERRIDE_FROM_COMMANDLINE
	if (bIsOverride)
	{
		// Make sure we bypass the pak layer because if our override is likely under root the pak layer will
		// just resolve it even if it's an absolute path.

		return FFileHelper::LoadFileToString(Contents, &IPlatformFile::GetPlatformPhysical(), IniFile);
	}
#endif

	// note: we don't check if FileOperations are disabled because downloadable content calls this directly (which
	// needs file ops), and the other caller of this is already checking for disabled file ops
	// and don't read from the file, if the delegate got anything loaded
	return FFileHelper::LoadFileToString(Contents, IniFile);
}

/**
 * Save an ini file, with delegates also saving the file (its safe to allow both to happen, even tho loading doesn't behave this way)
 */
static bool SaveConfigFileWrapper(const TCHAR* IniFile, const FString& Contents)
{
	TRACE_CPUPROFILER_EVENT_SCOPE(SaveConfigFileWrapper);

	// let anyone that needs to save it, do so (counting how many did)
	int32 SavedCount = 0;
	FCoreDelegates::TSPreSaveConfigFileDelegate().Broadcast(IniFile, Contents, SavedCount);
<<<<<<< HEAD
PRAGMA_DISABLE_DEPRECATION_WARNINGS
	FCoreDelegates::PreSaveConfigFileDelegate.Broadcast(IniFile, Contents, SavedCount);
PRAGMA_ENABLE_DEPRECATION_WARNINGS
=======
>>>>>>> 4af6daef

	// save it even if a delegate did as well
	bool bLocalWriteSucceeded = false;

	if (FConfigFile::WriteTempFileThenMove())
	{
		const FString BaseFilename = FPaths::GetBaseFilename(IniFile);
		const FString TempFilename = FPaths::CreateTempFilename(*FPaths::ProjectSavedDir(), *BaseFilename.Left(32));
		bLocalWriteSucceeded = FFileHelper::SaveStringToFile(Contents, *TempFilename, FFileHelper::EEncodingOptions::ForceUTF8WithoutBOM);
		if (bLocalWriteSucceeded)
		{
			if (!IFileManager::Get().Move(IniFile, *TempFilename))
			{
				IFileManager::Get().Delete(*TempFilename);
				bLocalWriteSucceeded = false;
			}
		}
	}
	else
	{
		bLocalWriteSucceeded = FFileHelper::SaveStringToFile(Contents, IniFile, FFileHelper::EEncodingOptions::ForceUTF8WithoutBOM);
	}

	// success is based on a delegate or file write working (or both)
	return SavedCount > 0 || bLocalWriteSucceeded;
}

/*-----------------------------------------------------------------------------
	FConfigFile
-----------------------------------------------------------------------------*/
FConfigFile::FConfigFile()
: Dirty( false )
, NoSave( false )
, Name( NAME_None )
, SourceConfigFile(nullptr)
{
	FCoreDelegates::TSOnFConfigCreated().Broadcast(this);
<<<<<<< HEAD
PRAGMA_DISABLE_DEPRECATION_WARNINGS
	FCoreDelegates::OnFConfigCreated.Broadcast(this);
PRAGMA_ENABLE_DEPRECATION_WARNINGS
=======
>>>>>>> 4af6daef
}

FConfigFile::~FConfigFile()
{
	// this destructor can run at file scope, static shutdown

	if ( !GExitPurge )
	{
		FCoreDelegates::TSOnFConfigDeleted().Broadcast(this);
<<<<<<< HEAD
PRAGMA_DISABLE_DEPRECATION_WARNINGS
		FCoreDelegates::OnFConfigDeleted.Broadcast(this);
PRAGMA_ENABLE_DEPRECATION_WARNINGS
=======
>>>>>>> 4af6daef
	}

	delete SourceConfigFile;
	SourceConfigFile = nullptr;
}

bool FConfigFile::operator==( const FConfigFile& Other ) const
{
	if ( Pairs.Num() != Other.Pairs.Num() )
		return 0;

	for ( TMap<FString,FConfigSection>::TConstIterator It(*this), OtherIt(Other); It && OtherIt; ++It, ++OtherIt)
	{
		if ( It.Key() != OtherIt.Key() )
			return 0;

		if ( It.Value() != OtherIt.Value() )
			return 0;
	}

	return 1;
}

bool FConfigFile::operator!=( const FConfigFile& Other ) const
{
	return ! (FConfigFile::operator==(Other));
}

FConfigSection* FConfigFile::FindOrAddSection(const FString& SectionName)
{
	FConfigSection* Section = Find(SectionName);
	if (Section == nullptr)
	{
		Section = &Add(SectionName, FConfigSection());
	}
	return Section;
}

bool FConfigFile::Combine(const FString& Filename)
{
	FString FinalFileName = Filename;
	bool bFoundOverride = OverrideFileFromCommandline(FinalFileName);

	FString Text;
	if (LoadConfigFileWrapper(*FinalFileName, Text, bFoundOverride))
	{
		if (Text.StartsWith("#!"))
		{
			// this will import/"execute" another .ini file before this one - useful for subclassing platforms, like tvOS extending iOS
			// the text following the #! is a relative path to another .ini file
			FString TheLine;
			int32 LinesConsumed = 0;
			// skip over the #!
			const TCHAR* Ptr = *Text + 2;
			FParse::LineExtended(&Ptr, TheLine, LinesConsumed, false);
			TheLine = TheLine.TrimEnd();
		
			// now import the relative path'd file (TVOS would have #!../IOS) recursively
			Combine(FPaths::GetPath(Filename) / TheLine);
		}

		CombineFromBuffer(Text, Filename);
		return true;
	}
	else
	{
		checkf(!bFoundOverride, TEXT("Failed to Load config override %s"), *FinalFileName);
	}

	return false;
}

// Assumes GetTypeHash(AltKeyType) matches GetTypeHash(KeyType)
template<class KeyType, class ValueType, class AltKeyType>
ValueType& FindOrAddHeterogeneous(TMap<KeyType, ValueType>& Map, const AltKeyType& Key) 
{
	checkSlow(GetTypeHash(KeyType(Key)) == GetTypeHash(Key));
	ValueType* Existing = Map.FindByHash(GetTypeHash(Key), Key);
	return Existing ? *Existing : Map.Emplace(KeyType(Key));
}

namespace
{

<<<<<<< HEAD
// either show an editor warning, or just write to log for non-editor
void LogOrEditorWarning(const FText& Msg, const FString& PartialKey, const FString& File)
{
=======
// don't allow warning until all redirects are read in
bool GAllowConfigRemapWarning = false;

// either show an editor warning, or just write to log for non-editor
void LogOrEditorWarning(const FText& Msg, const FString& PartialKey, const FString& File)
{
	if (!GAllowConfigRemapWarning)
	{
		return;
	}
	
>>>>>>> 4af6daef
	if (GIsEditor)
	{
		static TSet<FString> AlreadyWarnedKeys;
		
		FString AbsPath = IFileManager::Get().ConvertToAbsolutePathForExternalAppForRead(*File);
		
		// make sure we haven't warned about this yet
		FString Key = PartialKey + AbsPath;
		if (AlreadyWarnedKeys.Contains(Key))
		{
			return;
		}
		AlreadyWarnedKeys.Add(Key);
		
		FMessageLog EditorErrors("EditorErrors");
		TSharedRef<FTokenizedMessage> Message = EditorErrors.Message(EMessageSeverity::Warning);
		if (File.EndsWith(TEXT(".ini")))
		{
			Message->AddToken(FURLToken::Create(FString::Printf(TEXT("file://%s"), *AbsPath), LOCTEXT("DeprecatedConfig_URLCLick", "Click to open file")));
		}
		Message->AddToken(FTextToken::Create(Msg));
		EditorErrors.Notify();
	}

	// always spit to log
	UE_LOG(LogConfig, Warning, TEXT("%s"), *Msg.ToString());
}

// warn about a section name that's deprecated
void WarnAboutSectionRemap(const FString& OldValue, const FString& NewValue, const FString& File)
{
<<<<<<< HEAD
=======
	if (!GAllowConfigRemapWarning)
	{
		return;
	}

>>>>>>> 4af6daef
	FFormatNamedArguments Arguments;
	Arguments.Add(TEXT("OldValue"), FText::FromString(OldValue));
	Arguments.Add(TEXT("NewValue"), FText::FromString(NewValue));
	Arguments.Add(TEXT("File"), FText::FromString(File));
	FText Msg = FText::Format(LOCTEXT("DeprecatedConfig", "Found a deprecated ini section name in {File}. Search for [{OldValue}] and replace with [{NewValue}]"), Arguments);
	
	FString Key = OldValue;
	if (!IsInGameThread())
	{
		AsyncTask( ENamedThreads::GameThread, [Msg, Key, File]() { LogOrEditorWarning(Msg, Key, File); });
	}
	else
	{
		LogOrEditorWarning(Msg, Key, File);
	}
}

// warn about a key that's deprecated
static void WarnAboutKeyRemap(const FString& OldValue, const FString& NewValue, const FString& Section, const FString& File)
{
	FFormatNamedArguments Arguments;
	Arguments.Add(TEXT("OldValue"), FText::FromString(OldValue));
	Arguments.Add(TEXT("NewValue"), FText::FromString(NewValue));
	Arguments.Add(TEXT("Section"), FText::FromString(Section));
	Arguments.Add(TEXT("File"), FText::FromString(File));
<<<<<<< HEAD
	FText Msg = FText::Format(LOCTEXT("DeprecatedConfig", "Found a deprecated ini section name in {File}. Search for [{OldValue}] and replace with [{NewValue}]"), Arguments);
=======
	FText Msg = FText::Format(LOCTEXT("DeprecatedConfigKey", "Found a deprecated ini key name in {File}. Search for [{OldValue}] and replace with [{NewValue}]"), Arguments);
>>>>>>> 4af6daef
	
	FString Key = OldValue+Section;
	if (!IsInGameThread())
	{
		AsyncTask( ENamedThreads::GameThread, [Msg, Key, File]() { LogOrEditorWarning(Msg, Key, File); });
	}
	else
	{
		LogOrEditorWarning(Msg, Key, File);
	}
}

}

void FConfigFile::CombineFromBuffer(const FString& Buffer, const FString& FileHint)
{
	const TCHAR* Ptr = *Buffer;
	FConfigSection* CurrentSection = nullptr;
	FString CurrentSectionName;
	TMap<FString, FString>* CurrentKeyRemap = nullptr;
	TStringBuilder<128> TheLine;
	FString ProcessedValue;
	bool Done = false;
	
	
	while( !Done )
	{
		// Advance past new line characters
		while( *Ptr=='\r' || *Ptr=='\n' )
		{
			Ptr++;
		}

		// read the next line
		int32 LinesConsumed = 0;
		FParse::LineExtended(&Ptr, /* reset */ TheLine, LinesConsumed, false);
		if (Ptr == nullptr || *Ptr == 0)
		{
			Done = true;
		}
		TCHAR* Start = const_cast<TCHAR*>(*TheLine);

		// Strip trailing spaces from the current line
		while( *Start && FChar::IsWhitespace(Start[FCString::Strlen(Start)-1]) )
		{
			Start[FCString::Strlen(Start)-1] = TEXT('\0');
		}

		// If the first character in the line is [ and last char is ], this line indicates a section name
		if( *Start=='[' && Start[FCString::Strlen(Start)-1]==']' )
		{
			// Remove the brackets
			Start++;
			Start[FCString::Strlen(Start)-1] = TEXT('\0');

			// If we don't have an existing section by this name, add one
			CurrentSectionName = Start;
			
			// lookup to see if there is an entry in the SectionName remap
			const FString* FoundRemap;
			if ((FoundRemap = SectionRemap.Find(CurrentSectionName)) != nullptr)
			{
				// show warning in editor
				WarnAboutSectionRemap(CurrentSectionName, *FoundRemap, FileHint);
				
				CurrentSectionName = *FoundRemap;
			}
			CurrentSection = FindOrAddSection(CurrentSectionName);

			// look to see if there is a set of key remaps for this section
			CurrentKeyRemap = KeyRemap.Find(CurrentSectionName);

			// make sure the CurrentSection has any of the special ArrayOfStructKeys added
			if (PerObjectConfigArrayOfStructKeys.Num() > 0)
			{
				FixupArrayOfStructKeysForSection(CurrentSection, CurrentSectionName, PerObjectConfigArrayOfStructKeys);
			}
		}

		// Otherwise, if we're currently inside a section, and we haven't reached the end of the stream
		else if( CurrentSection && *Start )
		{
			TCHAR* Value = 0;

			// ignore [comment] lines that start with ;
			if(*Start != (TCHAR)';')
			{
				Value = FCString::Strstr(Start,TEXT("="));
			}

			// Ignore any lines that don't contain a key-value pair
			if( Value )
			{
				// Terminate the property name, advancing past the =
				*Value++ = TEXT('\0');

				// strip leading whitespace from the property name
				while ( *Start && FChar::IsWhitespace(*Start) )
				{						
					Start++;
				}

				// ~ is a packaging and should be skipped at runtime
				if (Start[0] == '~')
				{
					Start++;
				}

				// determine how this line will be merged
				TCHAR Cmd = Start[0];
				if ( Cmd=='+' || Cmd=='-' || Cmd=='.' || Cmd == '!' || Cmd == '@' || Cmd == '*' )
				{
					Start++;
				}
				else
				{
					Cmd = TEXT(' ');
				}

				// Strip trailing spaces from the property name.
				while( *Start && FChar::IsWhitespace(Start[FCString::Strlen(Start)-1]) )
				{
					Start[FCString::Strlen(Start)-1] = TEXT('\0');
				}

				const TCHAR* KeyName = Start;
<<<<<<< HEAD
=======
				FConfigSection* OriginalCurrentSection = CurrentSection;
>>>>>>> 4af6daef
				// look up for key remap
				if (CurrentKeyRemap != nullptr)
				{
					const FString* FoundRemap;
					if ((FoundRemap = CurrentKeyRemap->Find(KeyName)) != nullptr)
					{
						WarnAboutKeyRemap(KeyName, *FoundRemap, CurrentSectionName, FileHint);

						// the Remap will not ever reallocate, so we can just point right into the FString
						KeyName = **FoundRemap;
<<<<<<< HEAD
=======

						// look for a section:name remap
						int32 ColonLoc;
						if (FoundRemap->FindChar(':', ColonLoc))
						{
							// find or create a section for name before the :
							CurrentSection = FindOrAddSection(*FoundRemap->Mid(0, ColonLoc));
							// the name can still point right into the FString, but right after the :
							KeyName = **FoundRemap + ColonLoc + 1;
						}
>>>>>>> 4af6daef
					}
				}
				
				// Strip leading whitespace from the property value
				while ( *Value && FChar::IsWhitespace(*Value) )
				{
					Value++;
				}

				// strip trailing whitespace from the property value
				while( *Value && FChar::IsWhitespace(Value[FCString::Strlen(Value)-1]) )
				{
					Value[FCString::Strlen(Value)-1] = TEXT('\0');
				}

				ProcessedValue.Reset();

				// If this line is delimited by quotes
				if( *Value=='\"' )
				{
					FParse::QuotedString(Value, ProcessedValue);
				}
				else
				{
					ProcessedValue = Value;
				}

				const FName Key(KeyName);
				if (Cmd == '+')
				{
					// Add if not already present.
					CurrentSection->HandleAddCommand(Key, MoveTemp(ProcessedValue), false);
				}
				else if( Cmd=='-' )
				{
					// Remove if present.
					CurrentSection->RemoveSingle(Key, ProcessedValue);
					CurrentSection->CompactStable();
				}
				else if ( Cmd=='.' )
				{
					CurrentSection->HandleAddCommand(Key, MoveTemp(ProcessedValue), true);
				}
				else if( Cmd=='!' )
				{
					CurrentSection->Remove(Key);
				}
				else if (Cmd == '@')
				{
					// track a key to show uniqueness for arrays of structs
					CurrentSection->ArrayOfStructKeys.Add(Key, MoveTemp(ProcessedValue));
				}
				else if (Cmd == '*')
				{
					// track a key to show uniqueness for arrays of structs
					TMap<FName, FString>& POCKeys = FindOrAddHeterogeneous(PerObjectConfigArrayOfStructKeys, CurrentSectionName);
					POCKeys.Add(Key, MoveTemp(ProcessedValue));
				}
				else
				{
					// First see if this can be processed as an array of keyed structs command
					if (!CurrentSection->HandleArrayOfKeyedStructsCommand(Key, MoveTemp(ProcessedValue)))
					{
						// Add if not present and replace if present.
						FConfigValue* ConfigValue = CurrentSection->Find(Key);
						if (!ConfigValue)
						{
							CurrentSection->Add(Key, MoveTemp(ProcessedValue));
						}
						else
						{
							*ConfigValue = FConfigValue(MoveTemp(ProcessedValue));
						}
					}
				}
				
				// restore the current section, in case it was overridden
				CurrentSection = OriginalCurrentSection;

				// Mark as dirty so "Write" will actually save the changes.
				Dirty = true;
			}
		}
	}

	// Avoid memory wasted in array slack.
	Shrink();
	for( TMap<FString,FConfigSection>::TIterator It(*this); It; ++It )
	{
		It.Value().Shrink();
	}
}

/**
 * Process the contents of an .ini file that has been read into an FString
 * 
 * @param Contents Contents of the .ini file
 */
void FConfigFile::ProcessInputFileContents(FStringView Contents, const FString& FileHint)
{
	const TCHAR* Ptr = Contents.Len() > 0 ? Contents.GetData() : nullptr;
	FConfigSection* CurrentSection = nullptr;
	FString CurrentSectionName;
	TMap<FString, FString>* CurrentKeyRemap = nullptr;
	TStringBuilder<128> TheLine;
	bool Done = false;
	while( !Done && Ptr != nullptr )
	{
		// Advance past new line characters
		while( *Ptr=='\r' || *Ptr=='\n' )
		{
			Ptr++;
		}			
		// read the next line
		int32 LinesConsumed = 0;
		FParse::LineExtended(&Ptr, TheLine, LinesConsumed, false);
		if (Ptr == nullptr || *Ptr == 0)
		{
			Done = true;
		}
		TCHAR* Start = const_cast<TCHAR*>(*TheLine);

		// Strip trailing spaces from the current line
		while( *Start && FChar::IsWhitespace(Start[FCString::Strlen(Start)-1]) )
		{
			Start[FCString::Strlen(Start)-1] = TEXT('\0');
		}

		// If the first character in the line is [ and last char is ], this line indicates a section name
		if( *Start=='[' && Start[FCString::Strlen(Start)-1]==']' )
		{
			// Remove the brackets
			Start++;
			Start[FCString::Strlen(Start)-1] = TEXT('\0');

			// lookup to see if there is an entry in the SectionName remap
			CurrentSectionName = Start;
			const FString* FoundRemap;
			if ((FoundRemap = SectionRemap.Find(CurrentSectionName)) != nullptr)
			{
				WarnAboutSectionRemap(CurrentSectionName, *FoundRemap, FileHint);
				
				CurrentSectionName = *FoundRemap;
			}
			// look to see if there is a set of key remaps for this section
			CurrentKeyRemap = KeyRemap.Find(CurrentSectionName);

			// If we don't have an existing section by this name, add one
			CurrentSection = FindOrAddSection(CurrentSectionName);
		}

		// Otherwise, if we're currently inside a section, and we haven't reached the end of the stream
		else if( CurrentSection && *Start )
		{
			TCHAR* Value = 0;

			// ignore [comment] lines that start with ;
			if(*Start != (TCHAR)';')
			{
				Value = FCString::Strstr(Start,TEXT("="));
			}

			// Ignore any lines that don't contain a key-value pair
			if( Value )
			{
				// Terminate the propertyname, advancing past the =
				*Value++ = TEXT('\0');

				// strip leading whitespace from the property name
				while ( *Start && FChar::IsWhitespace(*Start) )
					Start++;

				// Strip trailing spaces from the property name.
				while( *Start && FChar::IsWhitespace(Start[FCString::Strlen(Start)-1]) )
					Start[FCString::Strlen(Start)-1] = TEXT('\0');

				const TCHAR* KeyName = Start;
				// look up for key remap
				if (CurrentKeyRemap != nullptr)
				{
					const FString* FoundRemap;
					if ((FoundRemap = CurrentKeyRemap->Find(KeyName)) != nullptr)
					{
						WarnAboutKeyRemap(KeyName, *FoundRemap, CurrentSectionName, FileHint);
						
						// the Remap will not ever reallocate, so we can just point right into the FString
						KeyName = **FoundRemap;
					}
				}

				// Strip leading whitespace from the property value
				while ( *Value && FChar::IsWhitespace(*Value) )
					Value++;

				// strip trailing whitespace from the property value
				while( *Value && FChar::IsWhitespace(Value[FCString::Strlen(Value)-1]) )
					Value[FCString::Strlen(Value)-1] = TEXT('\0');

				// If this line is delimited by quotes
				if( *Value=='\"' )
				{
					FString ProcessedValue;
					FParse::QuotedString(Value, ProcessedValue);

					// Add this pair to the current FConfigSection
					CurrentSection->Add(KeyName, *ProcessedValue);
				}
				else
				{
					// Add this pair to the current FConfigSection
					CurrentSection->Add(KeyName, Value);
				}
			}
		}
	}

	// Avoid memory wasted in array slack.
	Shrink();
	for( TMap<FString,FConfigSection>::TIterator It(*this); It; ++It )
	{
		It.Value().Shrink();
	}
}

void FConfigFile::Read( const FString& Filename )
{
	// we can't read in a file if file IO is disabled
	if (GConfig == nullptr || !GConfig->AreFileOperationsDisabled())
	{
		Empty();
		FString Text;

		FString FinalFileName = Filename;
		bool bFoundOverride = OverrideFileFromCommandline(FinalFileName);
	
		if (LoadConfigFileWrapper(*FinalFileName, Text, bFoundOverride))
		{
			// process the contents of the string
			ProcessInputFileContents(Text, Filename);
		}
		else
		{
			checkf(!bFoundOverride, TEXT("Failed to Load config override %s"), *FinalFileName);
		}
	}
}

bool FConfigFile::ShouldExportQuotedString(const FString& PropertyValue)
{
	bool bEscapeNextChar = false;
	bool bIsWithinQuotes = false;

	// The value should be exported as quoted string if...
	const TCHAR* const DataPtr = *PropertyValue;
	for (const TCHAR* CharPtr = DataPtr; *CharPtr; ++CharPtr)
	{
		const TCHAR ThisChar = *CharPtr;
		const TCHAR NextChar = *(CharPtr + 1);

		const bool bIsFirstChar = CharPtr == DataPtr;
		const bool bIsLastChar = NextChar == 0;

		if (ThisChar == TEXT('"') && !bEscapeNextChar)
		{
			bIsWithinQuotes = !bIsWithinQuotes;
		}
		bEscapeNextChar = ThisChar == TEXT('\\') && bIsWithinQuotes && !bEscapeNextChar;

		// ... it begins or ends with a space (which is stripped on import)
		if (ThisChar == TEXT(' ') && (bIsFirstChar || bIsLastChar))
		{
			return true;
		}

		// ... it begins with a '"' (which would be treated as a quoted string)
		if (ThisChar == TEXT('"') && bIsFirstChar)
		{
			return true;
		}

		// ... it ends with a '\' (which would be treated as a line extension)
		if (ThisChar == TEXT('\\') && bIsLastChar)
		{
			return true;
		}

		// ... it contains unquoted '{' or '}' (which are stripped on import)
		if ((ThisChar == TEXT('{') || ThisChar == TEXT('}')) && !bIsWithinQuotes)
		{
			return true;
		}
		
		// ... it contains unquoted '//' (interpreted as a comment when importing)
		if ((ThisChar == TEXT('/') && NextChar == TEXT('/')) && !bIsWithinQuotes)
		{
			return true;
		}

		// ... it contains an unescaped new-line
		if (!bEscapeNextChar && (NextChar == TEXT('\r') || NextChar == TEXT('\n')))
		{
			return true;
		}
	}

	return false;
}

FString FConfigFile::GenerateExportedPropertyLine(const FString& PropertyName, const FString& PropertyValue)
{
	FString Out;
	AppendExportedPropertyLine(Out, PropertyName, PropertyValue);
	return Out;
}

void FConfigFile::AppendExportedPropertyLine(FString& Out, const FString& PropertyName, const FString& PropertyValue)
{
	// Append has been measured to be twice as fast as Appendf here
	Out.Append(PropertyName);

	Out.AppendChar(TEXT('='));

	if (FConfigFile::ShouldExportQuotedString(PropertyValue))
	{
		Out.AppendChar(TEXT('"'));
		Out.Append(PropertyValue.ReplaceCharWithEscapedChar());
		Out.AppendChar(TEXT('"'));
	}
	else
	{
		Out.Append(PropertyValue);
	}

	static const int32 LineTerminatorLen = FCString::Strlen(LINE_TERMINATOR);
	Out.Append(LINE_TERMINATOR, LineTerminatorLen);
}

#if ALLOW_INI_OVERRIDE_FROM_COMMANDLINE

/** A collection of identifiers which will help us parse the commandline opions. */
namespace CommandlineOverrideSpecifiers
{
	// -ini:IniName:[Section1]:Key1=Value1,[Section2]:Key2=Value2
	const auto& IniFileOverrideIdentifier = TEXT("-iniFile=");
	const auto& IniSwitchIdentifier       = TEXT("-ini:");
	const auto& IniNameEndIdentifier      = TEXT(":[");
	const auto& SectionStartIdentifier    = TEXT("[");
	const auto& PropertyStartIdentifier   = TEXT("]:");
	const auto& PropertySeperator         = TEXT(",");
	const auto& CustomConfigIdentifier    = TEXT("-CustomConfig=");
}

#endif
bool FConfigFile::OverrideFileFromCommandline(FString& Filename)
{
#if ALLOW_INI_OVERRIDE_FROM_COMMANDLINE
	// look for this filename on the commandline in the format:
	//		-iniFile=<PatFile1>,<PatFile2>,<PatFile3>
	// for example:
	//		-iniFile=D:\FN-Main\FortniteGame\Config\Windows\WindowsDeviceProfiles.ini
	//       
	//		Description: 
	//          The FortniteGame\Config\Windows\WindowsDeviceProfiles.ini contained in the pak file will
	//          be replace with D:\FN-Main\FortniteGame\Config\Windows\WindowsDeviceProfiles.ini.

	//			Note: You will need the same base file path for this to work. If you
	//                want to override Engine/Config/BaseEngine.ini, you will need to place the override file 
	//                under the same folder structure. 
	//          Ex1: D:\<some_folder>\Engine\Config\BaseEngine.ini
	//			Ex2: D:\<some_folder>\FortniteGame\Config\Windows\WindowsEngine.ini
	FString StagedFilePaths;
	if(FParse::Value(FCommandLine::Get(), CommandlineOverrideSpecifiers::IniFileOverrideIdentifier, StagedFilePaths, false))
	{ 
		FString RelativePath = Filename;
		if (FPaths::IsUnderDirectory(RelativePath, FPaths::RootDir()))
		{
			FPaths::MakePathRelativeTo(RelativePath, *FPaths::RootDir());

			TArray<FString> Files;
			StagedFilePaths.ParseIntoArray(Files, TEXT(","), true);
			for (int32 Index = 0; Index < Files.Num(); Index++)
			{
				FString NormalizedOverride = Files[Index];
				FPaths::NormalizeFilename(NormalizedOverride);
				if (NormalizedOverride.EndsWith(RelativePath))
				{
					Filename = Files[Index];
					UE_LOG(LogConfig, Warning, TEXT("Loading override ini file: %s "), *Files[Index]);
					return true;
				}
			}
		}
	}
#endif

	return false;
}
/**
* Looks for any overrides on the commandline for this file
*
* @param File Config to possibly modify
* @param Filename Name of the .ini file to look for overrides
*/
void FConfigFile::OverrideFromCommandline(FConfigFile* File, const FString& Filename)
{
#if ALLOW_INI_OVERRIDE_FROM_COMMANDLINE
	FString Settings;
	// look for this filename on the commandline in the format:
	//		-ini:IniName:[Section1]:Key1=Value1,[Section2]:Key2=Value2
	// for example:
	//		-ini:Engine:[/Script/Engine.Engine]:bSmoothFrameRate=False,[TextureStreaming]:PoolSize=100
	//			(will update the cache after the final combined engine.ini)
	const TCHAR* CommandlineStream = FCommandLine::Get();
	while(FParse::Value(CommandlineStream, *FString::Printf(TEXT("%s%s"), CommandlineOverrideSpecifiers::IniSwitchIdentifier, *FPaths::GetBaseFilename(Filename)), Settings, false))
	{
		// break apart on the commas
		TArray<FString> SettingPairs;
		Settings.ParseIntoArray(SettingPairs, CommandlineOverrideSpecifiers::PropertySeperator, true);
		for (int32 Index = 0; Index < SettingPairs.Num(); Index++)
		{
			// set each one, by splitting on the =
			FString SectionAndKey, Value;
			if (SettingPairs[Index].Split(TEXT("="), &SectionAndKey, &Value))
			{
				// now we need to split off the key from the rest of the section name
				int32 SectionNameEndIndex = SectionAndKey.Find(CommandlineOverrideSpecifiers::PropertyStartIdentifier, ESearchCase::IgnoreCase, ESearchDir::FromEnd);
				// check for malformed string
				if (SectionNameEndIndex == INDEX_NONE || SectionNameEndIndex == 0)
				{
					continue;
				}

				// Create the commandline override object
				FConfigCommandlineOverride& CommandlineOption = File->CommandlineOptions[File->CommandlineOptions.Emplace()];
				CommandlineOption.BaseFileName = *FPaths::GetBaseFilename(Filename);
				CommandlineOption.Section = SectionAndKey.Left(SectionNameEndIndex);
				
				// Remove commandline syntax from the section name.
				CommandlineOption.Section = CommandlineOption.Section.Replace(CommandlineOverrideSpecifiers::IniNameEndIdentifier, TEXT(""));
				CommandlineOption.Section = CommandlineOption.Section.Replace(CommandlineOverrideSpecifiers::PropertyStartIdentifier, TEXT(""));
				CommandlineOption.Section = CommandlineOption.Section.Replace(CommandlineOverrideSpecifiers::SectionStartIdentifier, TEXT(""));

				CommandlineOption.PropertyKey = SectionAndKey.Mid(SectionNameEndIndex + UE_ARRAY_COUNT(CommandlineOverrideSpecifiers::PropertyStartIdentifier) - 1);
				CommandlineOption.PropertyValue = Value;

				// now put it into this into the cache
				File->SetString(*CommandlineOption.Section, *CommandlineOption.PropertyKey, *CommandlineOption.PropertyValue);
			}
		}

		// Keep searching for more instances of -ini
		CommandlineStream = FCString::Stristr(CommandlineStream, CommandlineOverrideSpecifiers::IniSwitchIdentifier);
		check(CommandlineStream);
		CommandlineStream++;
	}
#endif
}


void FConfigFile::AddDynamicLayerToHierarchy(const FString& Filename)
{
	FString ConfigContent;
	if (!FFileHelper::LoadFileToString(ConfigContent, *Filename))
		return;

	if (SourceConfigFile)
	{
		SourceConfigFile->SourceIniHierarchy.AddDynamicLayer(Filename);
		SourceConfigFile->CombineFromBuffer(ConfigContent, Filename);
	}

	SourceIniHierarchy.AddDynamicLayer(Filename);
	CombineFromBuffer(ConfigContent, Filename);
<<<<<<< HEAD

	// Removing NoSave flag that was being set to true when adding a dynamic layered to a config hierarchy 
	// (usually from plugins), which was causing settings in the editor to not be saved out
	if (!GIsEditor)
	{
		NoSave = true;
	}
=======
>>>>>>> 4af6daef
}



/**
 * Check if the provided config section has a property which matches the one we are providing
 *
 * @param InSection			- The section which we are looking for a match in
 * @param InPropertyName	- The name of the property we are looking to match
 * @param InPropertyValue	- The value of the property which, if found, we are checking a match
 *
 * @return True if a property was found in the InSection which matched the Property Name and Value.
 */
bool DoesConfigPropertyValueMatch(const FConfigSection* InSection, const FName& InPropertyName, const FString& InPropertyValue )
{
	bool bFoundAMatch = false;

	if (InSection)
	{
		const bool bIsInputStringValidFloat = FDefaultValueHelper::IsStringValidFloat(InPropertyValue);

		// Start Array check, if the property is in an array, we need to iterate over all properties.
		for (FConfigSection::TConstKeyIterator It(*InSection, InPropertyName); It && !bFoundAMatch; ++It)
		{
			const FString& PropertyValue = It.Value().GetSavedValue();
			bFoundAMatch = 
				PropertyValue.Len() == InPropertyValue.Len() &&
				PropertyValue == InPropertyValue;
				
			// if our properties don't match, run further checks
			if( !bFoundAMatch )
			{
				// Check that the mismatch isn't just a string comparison issue with floats
				if (bIsInputStringValidFloat && FDefaultValueHelper::IsStringValidFloat( PropertyValue ))
				{
					bFoundAMatch = FCString::Atof( *PropertyValue ) == FCString::Atof( *InPropertyValue );
				}
			}
		}
	}


	return bFoundAMatch;
}


/**
 * Check if the provided property information was set as a commandline override
 *
 * @param InConfigFile		- The config file which we want to check had overridden values
 * @param InSectionName		- The name of the section which we are checking for a match
 * @param InPropertyName		- The name of the property which we are checking for a match
 * @param InPropertyValue	- The value of the property which we are checking for a match
 *
 * @return True if a commandline option was set that matches the input parameters
 */
bool PropertySetFromCommandlineOption(const FConfigFile* InConfigFile, const FString& InSectionName, const FName& InPropertyName, const FString& InPropertyValue)
{
	bool bFromCommandline = false;

#if ALLOW_INI_OVERRIDE_FROM_COMMANDLINE
	for (const FConfigCommandlineOverride& CommandlineOverride : InConfigFile->CommandlineOptions)
	{
		if (CommandlineOverride.PropertyKey.Equals(InPropertyName.ToString(), ESearchCase::IgnoreCase) &&
			CommandlineOverride.PropertyValue.Equals(InPropertyValue, ESearchCase::IgnoreCase) &&
			CommandlineOverride.Section.Equals(InSectionName, ESearchCase::IgnoreCase) &&
			CommandlineOverride.BaseFileName.Equals(FPaths::GetBaseFilename(InConfigFile->Name.ToString()), ESearchCase::IgnoreCase))
		{
			bFromCommandline = true;
		}
	}
#endif // ALLOW_INI_OVERRIDE_FROM_COMMANDLINE

	return bFromCommandline;
}

bool FConfigFile::WriteTempFileThenMove()
{
#if PLATFORM_DESKTOP && WITH_EDITOR
	bool bWriteTempFileThenMove = !FApp::IsGame() && !FApp::IsUnattended();
#else // PLATFORM_DESKTOP
	bool bWriteTempFileThenMove = false;
#endif

	return bWriteTempFileThenMove;
}

bool FConfigFile::Write(const FString& Filename, bool bDoRemoteWrite/* = true*/, const FString& PrefixText/*=FString()*/)
{
	TMap<FString, FString> SectionTexts;
	TArray<FString> SectionOrder;
	if (!PrefixText.IsEmpty())
	{
		SectionTexts.Add(FString(), PrefixText);
	}
	return WriteInternal(Filename, bDoRemoteWrite, SectionTexts, SectionOrder);
}

void FConfigFile::WriteToString(FString& InOutText, const FString& SimulatedFilename /*= FString()*/, const FString& PrefixText /*= FString()*/)
{
	TMap<FString, FString> SectionTexts;
	TArray<FString> SectionOrder;
	if (!PrefixText.IsEmpty())
	{
		SectionTexts.Add(FString(), PrefixText);
	}

	int32 IniCombineThreshold = MAX_int32;
	bool bIsADefaultIniWrite = IsADefaultIniWrite(SimulatedFilename, IniCombineThreshold);
<<<<<<< HEAD

	WriteToStringInternal(InOutText, bIsADefaultIniWrite, IniCombineThreshold, SectionTexts, SectionOrder);
}

=======

	WriteToStringInternal(InOutText, bIsADefaultIniWrite, IniCombineThreshold, SectionTexts, SectionOrder);
}

>>>>>>> 4af6daef
bool FConfigFile::IsADefaultIniWrite(const FString& Filename, int32& OutIniCombineThreshold) const
{
	bool bIsADefaultIniWrite = false;
	{
		// If we are writing to a default config file and this property is an array, we need to be careful to remove those from higher up the hierarchy
		const FString AbsoluteFilename = FPaths::ConvertRelativePathToFull(Filename);
		const FString AbsoluteGameGeneratedConfigDir = FPaths::ConvertRelativePathToFull(FPaths::GeneratedConfigDir());
		const FString AbsoluteGameAgnosticGeneratedConfigDir = FPaths::ConvertRelativePathToFull(FPaths::Combine(*FPaths::GameAgnosticSavedDir(), TEXT("Config")) + TEXT("/"));
		bIsADefaultIniWrite = !AbsoluteFilename.Contains(AbsoluteGameGeneratedConfigDir) && !AbsoluteFilename.Contains(AbsoluteGameAgnosticGeneratedConfigDir);
	}

	OutIniCombineThreshold = MAX_int32;
	if (bIsADefaultIniWrite)
	{
		// find the filename in ini hierarchy
		FString IniName = FPaths::GetCleanFilename(Filename);
		for (const auto& HierarchyFileIt : SourceIniHierarchy)
<<<<<<< HEAD
=======
		{
			if (FPaths::GetCleanFilename(HierarchyFileIt.Value) == IniName)
			{
				OutIniCombineThreshold = HierarchyFileIt.Key;
				break;
			}
		}
	}

	return bIsADefaultIniWrite;
}

bool FConfigFile::WriteInternal(const FString& Filename, bool bDoRemoteWrite, TMap<FString, FString>& InOutSectionTexts, const TArray<FString>& InSectionOrder)
{
	if (!Dirty || NoSave || FParse::Param(FCommandLine::Get(), TEXT("nowrite")) ||
		(FParse::Param(FCommandLine::Get(), TEXT("Multiprocess")) && !FParse::Param(FCommandLine::Get(), TEXT("MultiprocessSaveConfig"))) // Is can be useful to save configs with multiprocess if they are given INI overrides
		)
	{
		return true;
	}

	int32 IniCombineThreshold = MAX_int32;
	bool bIsADefaultIniWrite = IsADefaultIniWrite(Filename, IniCombineThreshold);	

	FString Text;
	WriteToStringInternal(Text, bIsADefaultIniWrite, IniCombineThreshold, InOutSectionTexts, InSectionOrder);

	if (bDoRemoteWrite)
	{
		// Write out the remote version (assuming it was loaded)
		FRemoteConfig::Get()->Write(*Filename, Text);
	}

	bool bResult = SaveConfigFileWrapper(*Filename, Text);

	// File is still dirty if it didn't save.
	Dirty = !bResult;

	// Return if the write was successful
	return bResult;
}

void FConfigFile::WriteToStringInternal(FString& InOutText, bool bIsADefaultIniWrite, int32 IniCombineThreshold, TMap<FString, FString>& InOutSectionTexts, const TArray<FString>& InSectionOrder)
{
	const int32 InitialInOutTextSize = InOutText.Len();

	// Estimate max size to reduce re-allocations (does not inspect actual properties for performance)
	int32 InitialEstimatedFinalTextSize = 0;
	int32 HighestPropertiesInSection = 0;
	for (TIterator SectionIterator(*this); SectionIterator; ++SectionIterator)
	{
		HighestPropertiesInSection = FMath::Max(HighestPropertiesInSection, SectionIterator.Value().Num());
		InitialEstimatedFinalTextSize += ((SectionIterator.Value().Num() + 1) * 90);
	}
	// Limit size estimate to avoid pre-allocating too much memory
	InitialEstimatedFinalTextSize = FMath::Min(InitialEstimatedFinalTextSize, 128 * 1024 * 1024);
	InOutText.Reserve(InitialInOutTextSize + InitialEstimatedFinalTextSize);

	TArray<FString> SectionOrder;
	SectionOrder.Reserve(InSectionOrder.Num() + this->Num());
	SectionOrder.Append(InSectionOrder);
	InOutSectionTexts.Reserve(InSectionOrder.Num() + this->Num());

	TArray<const FConfigValue*> CompletePropertyToWrite;
	FString PropertyNameString;
	TSet<FName> PropertiesAddedLookup;
	PropertiesAddedLookup.Reserve(HighestPropertiesInSection);
	int32 EstimatedFinalTextSize = 0;

	for( TIterator SectionIterator(*this); SectionIterator; ++SectionIterator )
	{
		const FString& SectionName = SectionIterator.Key();
		const FConfigSection& Section = SectionIterator.Value();

		// If we have a config file to check against, have a look.
		FConfigSection* SourceConfigSection = nullptr;
		if (SourceConfigFile)
>>>>>>> 4af6daef
		{
			if (FPaths::GetCleanFilename(HierarchyFileIt.Value) == IniName)
			{
				OutIniCombineThreshold = HierarchyFileIt.Key;
				break;
			}
		}
	}

	return bIsADefaultIniWrite;
}

bool FConfigFile::WriteInternal(const FString& Filename, bool bDoRemoteWrite, TMap<FString, FString>& InOutSectionTexts, const TArray<FString>& InSectionOrder)
{
	if (!Dirty || NoSave || FParse::Param(FCommandLine::Get(), TEXT("nowrite")) ||
		(FParse::Param(FCommandLine::Get(), TEXT("Multiprocess")) && !FParse::Param(FCommandLine::Get(), TEXT("MultiprocessSaveConfig"))) // Is can be useful to save configs with multiprocess if they are given INI overrides
		)
	{
		return true;
	}

	int32 IniCombineThreshold = MAX_int32;
	bool bIsADefaultIniWrite = IsADefaultIniWrite(Filename, IniCombineThreshold);	

	FString Text;
	WriteToStringInternal(Text, bIsADefaultIniWrite, IniCombineThreshold, InOutSectionTexts, InSectionOrder);

	if (bDoRemoteWrite)
	{
		// Write out the remote version (assuming it was loaded)
		FRemoteConfig::Get()->Write(*Filename, Text);
	}

	bool bResult = SaveConfigFileWrapper(*Filename, Text);

	// File is still dirty if it didn't save.
	Dirty = !bResult;

	// Return if the write was successful
	return bResult;
}

void FConfigFile::WriteToStringInternal(FString& InOutText, bool bIsADefaultIniWrite, int32 IniCombineThreshold, TMap<FString, FString>& InOutSectionTexts, const TArray<FString>& InSectionOrder)
{
	const int32 InitialInOutTextSize = InOutText.Len();

	// Estimate max size to reduce re-allocations (does not inspect actual properties for performance)
	int32 InitialEstimatedFinalTextSize = 0;
	int32 HighestPropertiesInSection = 0;
	for (TIterator SectionIterator(*this); SectionIterator; ++SectionIterator)
	{
		HighestPropertiesInSection = FMath::Max(HighestPropertiesInSection, SectionIterator.Value().Num());
		InitialEstimatedFinalTextSize += ((SectionIterator.Value().Num() + 1) * 90);
	}
	// Limit size estimate to avoid pre-allocating too much memory
	InitialEstimatedFinalTextSize = FMath::Min(InitialEstimatedFinalTextSize, 128 * 1024 * 1024);
	InOutText.Reserve(InitialInOutTextSize + InitialEstimatedFinalTextSize);

	TArray<FString> SectionOrder;
	SectionOrder.Reserve(InSectionOrder.Num() + this->Num());
	SectionOrder.Append(InSectionOrder);
	InOutSectionTexts.Reserve(InSectionOrder.Num() + this->Num());

	TArray<const FConfigValue*> CompletePropertyToWrite;
	FString PropertyNameString;
	TSet<FName> PropertiesAddedLookup;
	PropertiesAddedLookup.Reserve(HighestPropertiesInSection);
	int32 EstimatedFinalTextSize = 0;

	for( TIterator SectionIterator(*this); SectionIterator; ++SectionIterator )
	{
		const FString& SectionName = SectionIterator.Key();
		const FConfigSection& Section = SectionIterator.Value();

		// If we have a config file to check against, have a look.
		FConfigSection* SourceConfigSection = nullptr;
		if (SourceConfigFile)
		{
			// Check the sections which could match our desired section name
			SourceConfigSection = SourceConfigFile->Find(SectionName);

#if !UE_BUILD_SHIPPING
			if (!SourceConfigSection && FPlatformProperties::RequiresCookedData() == false && SectionName.StartsWith(TEXT("/Script/")))
			{
				// Guard against short names in ini files
				const FString ShortSectionName = SectionName.Replace(TEXT("/Script/"), TEXT("")); 
				if (SourceConfigFile->Find(ShortSectionName) != nullptr)
				{
					UE_LOG(LogConfig, Fatal, TEXT("Short config section found while looking for %s"), *SectionName);
				}
			}
#endif
		}

		InOutText.LeftInline(InitialInOutTextSize, false);
		PropertiesAddedLookup.Reset();

		for( FConfigSection::TConstIterator It2(Section); It2; ++It2 )
		{
			const FName PropertyName = It2.Key();
			// Use GetSavedValueForWriting rather than GetSavedValue to avoid having this save operation mark the values as having been accessed for dependency tracking
			const FString& PropertyValue = UE::ConfigCacheIni::Private::FAccessor::GetSavedValueForWriting(It2.Value());

			// Check if the we've already processed a property of this name. If it was part of an array we may have already written it out.
			if( !PropertiesAddedLookup.Contains( PropertyName ) )
			{
				// check whether the option we are attempting to write out, came from the commandline as a temporary override.
				const bool bOptionIsFromCommandline = PropertySetFromCommandlineOption(this, SectionName, PropertyName, PropertyValue);

				// We ALWAYS want to write CurrentIniVersion.
				const bool bIsCurrentIniVersion = (SectionName == CurrentIniVersionStr);

				// Check if the property matches the source configs. We do not wanna write it out if so.
				if ((bIsADefaultIniWrite || bIsCurrentIniVersion || !DoesConfigPropertyValueMatch(SourceConfigSection, PropertyName, PropertyValue)) && !bOptionIsFromCommandline)
				{
					// If this is the first property we are writing of this section, then print the section name
					if( InOutText.Len() == InitialInOutTextSize )
					{
						InOutText.Appendf(TEXT("[%s]" LINE_TERMINATOR_ANSI), *SectionName);

						// and if the section has any array of struct uniqueness keys, add them here
						for (auto It = Section.ArrayOfStructKeys.CreateConstIterator(); It; ++It)
						{
							InOutText.Appendf(TEXT("@%s=%s" LINE_TERMINATOR_ANSI), *It.Key().ToString(), *It.Value());
						}
					}

					// Write out our property, if it is an array we need to write out the entire array.
					CompletePropertyToWrite.Reset();
					Section.MultiFindPointer( PropertyName, CompletePropertyToWrite, true );

					if( bIsADefaultIniWrite )
					{
						ProcessPropertyAndWriteForDefaults(IniCombineThreshold, CompletePropertyToWrite, InOutText, SectionName, PropertyName.ToString());
					}
					else
					{
						PropertyNameString.Reset(FName::StringBufferSize);
						PropertyName.AppendString(PropertyNameString);
						for (const FConfigValue* ConfigValue : CompletePropertyToWrite)
						{
							// Use GetSavedValueForWriting rather than GetSavedValue to avoid marking these values used during save to disk as having been accessed for dependency tracking
							AppendExportedPropertyLine(InOutText, PropertyNameString, UE::ConfigCacheIni::Private::FAccessor::GetSavedValueForWriting(*ConfigValue));
						}
					}

					PropertiesAddedLookup.Add( PropertyName );
				}
			}
		}

		// If we didn't decide to write any properties on this section, then we don't add the section
		// to the destination file
		if (InOutText.Len() > InitialInOutTextSize)
		{
			InOutSectionTexts.FindOrAdd(SectionName) = InOutText.RightChop(InitialInOutTextSize);

			// Add the Section to SectionOrder in case it's not already there
			SectionOrder.Add(SectionName);

			EstimatedFinalTextSize += InOutText.Len() - InitialInOutTextSize + 4;
		}
		else
		{
			InOutSectionTexts.Remove(SectionName);
		}
	}

	// Join all of the sections together
	InOutText.LeftInline(InitialInOutTextSize, false);
	InOutText.Reserve(InitialInOutTextSize + EstimatedFinalTextSize);
	TSet<FString> SectionNamesLeftToWrite;
	SectionNamesLeftToWrite.Reserve(InOutSectionTexts.Num());
	for (TPair<FString,FString>& kvpair : InOutSectionTexts)
	{
		SectionNamesLeftToWrite.Add(kvpair.Key);
	}

	static const FString BlankLine(TEXT(LINE_TERMINATOR_ANSI LINE_TERMINATOR_ANSI));
	auto AddSectionToText = [&InOutText, &InOutSectionTexts, &SectionNamesLeftToWrite](const FString& SectionName)
	{
		FString* SectionText = InOutSectionTexts.Find(SectionName);
		if (!SectionText)
		{
			return;
		}
		if (SectionNamesLeftToWrite.Remove(SectionName) == 0)
		{
			// We already wrote this section
			return;
		}
		InOutText.Append(*SectionText);
		if (!InOutText.EndsWith(BlankLine, ESearchCase::CaseSensitive))
		{
			InOutText.Append(LINE_TERMINATOR);
		}
	};

	// First add the empty section
	AddSectionToText(FString());

	// Second add all the sections in SectionOrder; this includes any sections in *this that were not in InSectionOrder, because we added them during the loop
	for (FString& SectionName : SectionOrder)
	{
		AddSectionToText(SectionName);
	}

	// Third add any remaining sections that were passed in in InOutSectionTexts but were not specified in InSectionOrder and were not in *this
	if (SectionNamesLeftToWrite.Num() > 0)
	{
		TArray<FString> RemainingNames;
		RemainingNames.Reserve(SectionNamesLeftToWrite.Num());
		for (FString& SectionName : SectionNamesLeftToWrite)
		{
			RemainingNames.Add(SectionName);
		}
		RemainingNames.Sort();
		for (FString& SectionName : RemainingNames)
		{
			AddSectionToText(SectionName);
		}
	}

	// Ensure We have at least something to write
	if (InOutText.Len() == 0)
	{
		InOutText.Append(LINE_TERMINATOR);
	}
}

/** Adds any properties that exist in InSourceFile that this config file is missing */
void FConfigFile::AddMissingProperties( const FConfigFile& InSourceFile )
{
	for( TConstIterator SourceSectionIt( InSourceFile ); SourceSectionIt; ++SourceSectionIt )
	{
		const FString& SourceSectionName = SourceSectionIt.Key();
		const FConfigSection& SourceSection = SourceSectionIt.Value();

		{
			// If we don't already have this section, go ahead and add it now
			FConfigSection* DestSection = FindOrAddSection( SourceSectionName );
			DestSection->Reserve(SourceSection.Num());

			for( FConfigSection::TConstIterator SourcePropertyIt( SourceSection ); SourcePropertyIt; ++SourcePropertyIt )
			{
				const FName SourcePropertyName = SourcePropertyIt.Key();
				
				// If we don't already have this property, go ahead and add it now
				if( DestSection->Find( SourcePropertyName ) == nullptr )
				{
					TArray<const FConfigValue*, TInlineAllocator<32>> Results;
					SourceSection.MultiFindPointer(SourcePropertyName, Results, true);
					for (const FConfigValue* Result : Results)
					{
						DestSection->Add(SourcePropertyName, *Result);
						Dirty = true;
					}
				}
			}
		}
	}
}



void FConfigFile::Dump(FOutputDevice& Ar)
{
	Ar.Logf( TEXT("FConfigFile::Dump") );

	for( TMap<FString,FConfigSection>::TIterator It(*this); It; ++It )
	{
		Ar.Logf( TEXT("[%s]"), *It.Key() );
		TArray<FName> KeyNames;

		FConfigSection& Section = It.Value();
		Section.GetKeys(KeyNames);
		for(TArray<FName>::TConstIterator KeyNameIt(KeyNames);KeyNameIt;++KeyNameIt)
		{
			const FName KeyName = *KeyNameIt;

			TArray<FConfigValue> Values;
			Section.MultiFind(KeyName,Values,true);

			if ( Values.Num() > 1 )
			{
				for ( int32 ValueIndex = 0; ValueIndex < Values.Num(); ValueIndex++ )
				{
					Ar.Logf(TEXT("	%s[%i]=%s"), *KeyName.ToString(), ValueIndex, *Values[ValueIndex].GetValue().ReplaceCharWithEscapedChar());
				}
			}
			else
			{
				Ar.Logf(TEXT("	%s=%s"), *KeyName.ToString(), *Values[0].GetValue().ReplaceCharWithEscapedChar());
			}
		}

		Ar.Log( LINE_TERMINATOR );
	}
}

bool FConfigFile::GetString( const TCHAR* Section, const TCHAR* Key, FString& Value ) const
{
	const FConfigSection* Sec = Find( Section );
	if( Sec == nullptr )
	{
		return false;
	}
	const FConfigValue* PairString = Sec->Find( Key );
	if( PairString == nullptr )
	{
		return false;
	}
	Value = PairString->GetValue();
	return true;
}

bool FConfigFile::GetText( const TCHAR* Section, const TCHAR* Key, FText& Value ) const
{
	const FConfigSection* Sec = Find( Section );
	if( Sec == nullptr )
	{
		return false;
	}
	const FConfigValue* PairString = Sec->Find( Key );
	if( PairString == nullptr )
	{
		return false;
	}
	return FTextStringHelper::ReadFromBuffer( *PairString->GetValue(), Value, Section ) != nullptr;
}

bool FConfigFile::GetInt(const TCHAR* Section, const TCHAR* Key, int32& Value) const
{
	FString Text;
	if (GetString(Section, Key, Text))
	{
		Value = FCString::Atoi(*Text);
		return true;
	}
	return false;
}

bool FConfigFile::GetFloat(const TCHAR* Section, const TCHAR* Key, float& Value) const
{
	FString Text;
	if (GetString(Section, Key, Text))
	{
		Value = FCString::Atof(*Text);
		return true;
	}
	return false;
}

bool FConfigFile::GetDouble(const TCHAR* Section, const TCHAR* Key, double& Value) const
{
	FString Text;
	if (GetString(Section, Key, Text))
	{
		Value = FCString::Atod(*Text);
		return true;
	}
	return false;
}

bool FConfigFile::GetInt64( const TCHAR* Section, const TCHAR* Key, int64& Value ) const
{
	FString Text; 
	if( GetString( Section, Key, Text ) )
	{
		Value = FCString::Atoi64(*Text);
		return true;
	}
	return false;
}
bool FConfigFile::GetBool(const TCHAR* Section, const TCHAR* Key, bool& Value ) const
{
	FString Text;
	if ( GetString(Section, Key, Text ))
	{
		Value = FCString::ToBool(*Text);
		return 1;
	}
	return 0;
}

int32 FConfigFile::GetArray(const TCHAR* Section, const TCHAR* Key, TArray<FString>& Value) const
{
	Value.Empty();
	const FConfigSection* Sec = Find(Section);
	if (Sec != nullptr)
	{
		Sec->MultiFind(Key, Value, true);
	}
#if !UE_BUILD_SHIPPING
	else
	{
		CheckLongSectionNames(Section, this);
	}
#endif

	return Value.Num();
}

bool FConfigFile::DoesSectionExist(const TCHAR* Section) const
{
	return Find(Section) != nullptr;
}

void FConfigFile::SetString( const TCHAR* Section, const TCHAR* Key, const TCHAR* Value )
{
	FConfigSection* Sec = FindOrAddSection( Section );

	FConfigValue* ConfigValue = Sec->Find( Key );
	if( ConfigValue == nullptr )
	{
		Sec->Add( Key, Value );
		Dirty = true;
	}
	// Use GetSavedValueForWriting rather than GetSavedValue to avoid having the is-it-dirty query mark the values as having been accessed for dependency tracking
	else if( FCString::Strcmp(*UE::ConfigCacheIni::Private::FAccessor::GetSavedValueForWriting(*ConfigValue),Value)!=0 )
	{
		Dirty = true;
		*ConfigValue = FConfigValue(Value);
	}
}

void FConfigFile::SetText( const TCHAR* Section, const TCHAR* Key, const FText& Value )
{
	FConfigSection* Sec = FindOrAddSection( Section );

	FString StrValue;
	FTextStringHelper::WriteToBuffer(StrValue, Value);

	FConfigValue* ConfigValue = Sec->Find( Key );
	if( ConfigValue == nullptr )
	{
		Sec->Add( Key, StrValue );
		Dirty = true;
	}
	// Use GetSavedValueForWriting rather than GetSavedValue to avoid having the is-it-dirty query mark the values as having been accessed for dependency tracking
	else if( FCString::Strcmp(*UE::ConfigCacheIni::Private::FAccessor::GetSavedValueForWriting(*ConfigValue), *StrValue)!=0 )
	{
		Dirty = true;
		*ConfigValue = FConfigValue(StrValue);
	}
}

void FConfigFile::SetFloat(const TCHAR* Section, const TCHAR* Key, float Value)
{
	TCHAR Text[MAX_SPRINTF];
	FCString::Sprintf(Text, TEXT("%.*g"), std::numeric_limits<float>::max_digits10, Value);
	SetString(Section, Key, Text);
}

void FConfigFile::SetDouble(const TCHAR* Section, const TCHAR* Key, double Value)
{
	TCHAR Text[MAX_SPRINTF];
	FCString::Sprintf(Text, TEXT("%.*g"), std::numeric_limits<double>::max_digits10, Value);
	SetString(Section, Key, Text);
}

void FConfigFile::SetBool(const TCHAR* Section, const TCHAR* Key, bool Value)
{
	SetString(Section, Key, Value ? TEXT("True") : TEXT("False"));
}

void FConfigFile::SetInt64( const TCHAR* Section, const TCHAR* Key, int64 Value )
{
	TCHAR Text[MAX_SPRINTF];
	FCString::Sprintf( Text, TEXT("%lld"), Value );
	SetString( Section, Key, Text );
}


void FConfigFile::SetArray(const TCHAR* Section, const TCHAR* Key, const TArray<FString>& Value)
{
	FConfigSection* Sec = FindOrAddSection(Section);

	if (Sec->Remove(Key) > 0)
	{
		Dirty = true;
	}

	for (int32 i = 0; i < Value.Num(); i++)
	{
		Sec->Add(Key, *Value[i]);
		Dirty = true;
	}
}

void FConfigFile::SaveSourceToBackupFile()
{
	FString Text;

	FString BetweenRunsDir = (FPaths::ProjectIntermediateDir() / TEXT("Config/CoalescedSourceConfigs/"));
	FString Filename = FString::Printf( TEXT( "%s%s.ini" ), *BetweenRunsDir, *Name.ToString() );

	for( TMap<FString,FConfigSection>::TIterator SectionIterator(*SourceConfigFile); SectionIterator; ++SectionIterator )
	{
		const FString& SectionName = SectionIterator.Key();
		const FConfigSection& Section = SectionIterator.Value();

		Text += FString::Printf( TEXT("[%s]" LINE_TERMINATOR_ANSI), *SectionName);

		for( FConfigSection::TConstIterator PropertyIterator(Section); PropertyIterator; ++PropertyIterator )
		{
			const FName PropertyName = PropertyIterator.Key();
			// Use GetSavedValueForWriting rather than GetSavedValue to avoid having this save operation mark the values as having been accessed for dependency tracking
			const FString& PropertyValue = UE::ConfigCacheIni::Private::FAccessor::GetSavedValueForWriting(PropertyIterator.Value());
			Text += FConfigFile::GenerateExportedPropertyLine(PropertyName.ToString(), PropertyValue);
		}
		Text += LINE_TERMINATOR;
	}

	if(!SaveConfigFileWrapper(*Filename, Text))
	{
		UE_LOG(LogConfig, Warning, TEXT("Failed to saved backup for config[%s]"), *Filename);
	}
}


void FConfigFile::ProcessSourceAndCheckAgainstBackup()
{
	if (!FPlatformProperties::RequiresCookedData())
	{
		FString BetweenRunsDir = (FPaths::ProjectIntermediateDir() / TEXT("Config/CoalescedSourceConfigs/"));
		FString BackupFilename = FString::Printf( TEXT( "%s%s.ini" ), *BetweenRunsDir, *Name.ToString() );

		FConfigFile BackupFile;
		ProcessIniContents(*BackupFilename, *BackupFilename, &BackupFile, false, false);

		for( TMap<FString,FConfigSection>::TIterator SectionIterator(*SourceConfigFile); SectionIterator; ++SectionIterator )
		{
			const FString& SectionName = SectionIterator.Key();
			const FConfigSection& SourceSection = SectionIterator.Value();
			const FConfigSection* BackupSection = BackupFile.Find( SectionName );

			if( BackupSection && SourceSection != *BackupSection )
			{
				this->Remove( SectionName );
				this->Add( SectionName, SourceSection );
			}
		}

		SaveSourceToBackupFile();
	}
}

static TArray<FString> GetSourceProperties(const FConfigFileHierarchy& SourceIniHierarchy, int IniCombineThreshold, const FString& SectionName, const FString& PropertyName)
{
	// Build a config file out of this default configs hierarchy.
	FConfigCacheIni Hierarchy(EConfigCacheType::Temporary);

	int32 HighestFileIndex = 0;
	TArray<int32> ExistingEntries;
	SourceIniHierarchy.GetKeys(ExistingEntries);
	for (const int32& NextEntry : ExistingEntries)
	{
		HighestFileIndex = NextEntry > HighestFileIndex ? NextEntry : HighestFileIndex;
	}

	const FString& LastFileInHierarchy = SourceIniHierarchy.FindChecked(HighestFileIndex);
	FConfigFile& DefaultConfigFile = Hierarchy.Add(LastFileInHierarchy, FConfigFile());

	for (const auto& HierarchyFileIt : SourceIniHierarchy)
	{
		// Combine everything up to the level we're writing, but not including it.
		// Inclusion would result in a bad feedback loop where on subsequent writes 
		// we would be diffing against the same config we've just written to.
		if (HierarchyFileIt.Key < IniCombineThreshold)
		{
			DefaultConfigFile.Combine(HierarchyFileIt.Value);
		}
	}

	// Remove any array elements from the default configs hierearchy, we will add these in below
	// Note.	This compensates for an issue where strings in the hierarchy have a slightly different format
	//			to how the config system wishes to serialize them.
	TArray<FString> SourceArrayProperties;
	Hierarchy.GetArray(*SectionName, *PropertyName, SourceArrayProperties, *LastFileInHierarchy);

	return SourceArrayProperties;
}

void FConfigFile::ProcessPropertyAndWriteForDefaults(int IniCombineThreshold, const TArray<const FConfigValue*>& InCompletePropertyToProcess, FString& OutText, const FString& SectionName, const FString& PropertyName)
{
	// Only process against a hierarchy if this config file has one.
	if (SourceIniHierarchy.Num() > 0)
	{
		FString CleanedPropertyName = PropertyName;
		const bool bHadPlus = CleanedPropertyName.RemoveFromStart(TEXT("+"));
		const bool bHadBang = CleanedPropertyName.RemoveFromStart(TEXT("!"));
<<<<<<< HEAD

		const FString PropertyNameWithRemoveOp = TEXT("-") + CleanedPropertyName;

=======

		const FString PropertyNameWithRemoveOp = TEXT("-") + CleanedPropertyName;

>>>>>>> 4af6daef
		// look for pointless !Clear entries that the config system wrote out when it noticed the user didn't have any entries
		if (bHadBang && InCompletePropertyToProcess.Num() == 1 && InCompletePropertyToProcess[0]->GetSavedValue() == TEXT("__ClearArray__"))
		{
			const TArray<FString> SourceArrayProperties = GetSourceProperties(SourceIniHierarchy, IniCombineThreshold, SectionName, CleanedPropertyName);
			for (const FString& NextElement : SourceArrayProperties)
			{
				OutText.Append(GenerateExportedPropertyLine(PropertyNameWithRemoveOp, NextElement));
			}

			// We don't need to write out the ! entry so just leave now.
			return;
		}

		// Handle array elements from the configs hierarchy.
		if (bHadPlus || InCompletePropertyToProcess.Num() > 1)
		{
			const TArray<FString> SourceArrayProperties = GetSourceProperties(SourceIniHierarchy, IniCombineThreshold, SectionName, CleanedPropertyName);
			for (const FString& NextElement : SourceArrayProperties)
			{
				OutText.Append(GenerateExportedPropertyLine(PropertyNameWithRemoveOp, NextElement));
			}
		}
	}

	// Write the properties out to a file.
	for (const FConfigValue* PropertyIt : InCompletePropertyToProcess)
	{
		OutText.Append(GenerateExportedPropertyLine(PropertyName, PropertyIt->GetSavedValue()));
	}
}


/*-----------------------------------------------------------------------------
	FConfigCacheIni
-----------------------------------------------------------------------------*/
#if WITH_EDITOR
static TMap<FName, TFuture<void>>& GetPlatformConfigFutures()
{
	static TMap<FName, TFuture<void>> Futures;
	return Futures;
}
#endif

namespace
{
	void OnConfigSectionsChanged(const FString& IniFilename, const TSet<FString>& SectionNames)
	{
		if (IniFilename == GEngineIni && SectionNames.Contains(TEXT("ConsoleVariables")))
		{
			UE::ConfigUtilities::ApplyCVarSettingsFromIni(TEXT("ConsoleVariables"), *GEngineIni, ECVF_SetByHotfix);
		}
	}
}

#if WITH_EDITOR
static TMap<FName, TFuture<void>>& GetPlatformConfigFutures()
{
	static TMap<FName, TFuture<void>> Futures;
	return Futures;
}
#endif

FConfigCacheIni::FConfigCacheIni(EConfigCacheType InType)
	: bAreFileOperationsDisabled(false)
	, bIsReadyForUse(false)
	, Type(InType)
{
}

FConfigCacheIni::FConfigCacheIni()
{
	EnsureRetrievingVTablePtrDuringCtor(TEXT("FConfigCacheIni()"));
}

FConfigCacheIni::~FConfigCacheIni()
{
	// this destructor can run at file scope, static shutdown
	Flush( 1 );
}


FConfigFile* FConfigCacheIni::FindConfigFile( const FString& Filename )
{
	// look for a known file, if there's no ini extension
	FConfigFile* Result = Filename.EndsWith(TEXT(".ini")) ? nullptr : KnownFiles.GetMutableFile(FName(*Filename));

	if (Result == nullptr)
	{
		Result = OtherFiles.FindRef(Filename);
	}
	return Result;
}

FConfigFile* FConfigCacheIni::Find(const FString& Filename)
{	
	// check for non-filenames
	if(Filename.Len() == 0)
	{
		return nullptr;
	}

	// Get the file if it exists
	FConfigFile* Result = FindConfigFile(Filename);

	// this is || filesize so we load up .int files if file IO is allowed
	if (!Result && !bAreFileOperationsDisabled)
	{
		// Before attempting to add another file, double check that this doesn't exist at a normalized path.
		const FString UnrealFileName = NormalizeConfigIniPath(Filename);
		Result = FindConfigFile(UnrealFileName);
		
		if (!Result)
		{
			Result = &Add(UnrealFileName, FConfigFile());
			UE_LOG(LogConfig, Verbose, TEXT("GConfig::Find is looking for file:  %s"), *UnrealFileName);
			if (DoesConfigFileExistWrapper(*UnrealFileName))
			{
				Result->Read(UnrealFileName);
				UE_LOG(LogConfig, Verbose, TEXT("GConfig::Find has loaded file:  %s"), *UnrealFileName);
			}
		}
		else
		{
			// We could normalize always normalize paths, but we don't want to always incur the penalty of that
			// when callers can cache the strings ahead of time.
			UE_LOG(LogConfig, Warning, TEXT("GConfig::Find attempting to access config with non-normalized path %s. Please use FConfigCacheIni::NormalizeConfigIniPath before accessing INI files through ConfigCache."), *Filename);
		}
	}

	return Result;
}

FConfigFile* FConfigCacheIni::Find(const FString& Filename, bool CreateIfNotFound)
{
	UE_LOG(LogConfig, Verbose, TEXT("GConfig::Find is ignoring deprecated parameter CreateIfNotFound for file:  %s"), *Filename);
	return Find(Filename);
}

FConfigFile* FConfigCacheIni::FindConfigFileWithBaseName(FName BaseName)
{
	if (FConfigFile* Result = KnownFiles.GetMutableFile(BaseName))
	{
		return Result;
	}

	for (TPair<FString,FConfigFile*>& CurrentFilePair : OtherFiles)
	{
		if (CurrentFilePair.Value->Name == BaseName)
		{
			return CurrentFilePair.Value;
		}
	}
	return nullptr;
}

bool FConfigCacheIni::ContainsConfigFile(const FConfigFile* ConfigFile) const
{
	// Check the normal inis. Note that the FConfigFiles in the map
	// could have been reallocated if new inis were added to the map
	// since the point at which the caller received the ConfigFile pointer
	// they are testing. It is the caller's responsibility to not try to hold
	// on to the ConfigFile pointer during writes to this ConfigCacheIni
	for (const TPair<FString, FConfigFile*>& CurrentFilePair : OtherFiles)
	{
		if (ConfigFile == CurrentFilePair.Value)
		{
			return true;
		}
	}
	// Check the known inis
	for (const FKnownConfigFiles::FKnownConfigFile& KnownFile : KnownFiles.Files)
	{
		if (ConfigFile == &KnownFile.IniFile)
		{
			return true;
		}
	}

	return false;
}


TArray<FString> FConfigCacheIni::GetFilenames()
{
	TArray<FString> Result;
	OtherFiles.GetKeys(Result);

	for (const FConfigCacheIni::FKnownConfigFiles::FKnownConfigFile& File : KnownFiles.Files)
	{
		Result.Add(File.IniName.ToString());
	}

	return Result;
}


void FConfigCacheIni::Flush(bool bRemoveFromCache, const FString& Filename )
{
	TRACE_CPUPROFILER_EVENT_SCOPE(FConfigCacheIni::Flush);

	// never Flush temporary cache objects
	if (Type != EConfigCacheType::Temporary)
	{
		// write out the files if we can
		if (!bAreFileOperationsDisabled)
		{
			for (TPair<FString, FConfigFile*>& Pair : OtherFiles)
			{
				if (Filename.Len() == 0 || Pair.Key == Filename)
				{
					Pair.Value->Write(*Pair.Key);
				}
			}

			// now flush the known files (all or a single file)
			for (FConfigCacheIni::FKnownConfigFiles::FKnownConfigFile& File : KnownFiles.Files)
			{
				if (Filename.Len() == 0 || Filename == File.IniName.ToString())
				{
					File.IniFile.Write(*File.IniPath);
				}
			}
		}
	}

	if (bRemoveFromCache)
	{
		// we can't read it back in if file operations are disabled
		if (bAreFileOperationsDisabled)
		{
			UE_LOG(LogConfig, Warning, TEXT("Tried to flush the config cache and read it back in, but File Operations are disabled!!"));
			return;
		}

		if (Filename.Len() != 0)
		{
			Remove(Filename);
		}
		else
		{
			for (TPair<FString, FConfigFile*>& It : OtherFiles)
			{
				delete It.Value;
			}
			OtherFiles.Empty();
		}
	}
}

/**
 * Disables any file IO by the config cache system
 */
void FConfigCacheIni::DisableFileOperations()
{
	bAreFileOperationsDisabled = true;
}

/**
 * Re-enables file IO by the config cache system
 */
void FConfigCacheIni::EnableFileOperations()
{
	bAreFileOperationsDisabled = false;
}

/**
 * Returns whether or not file operations are disabled
 */
bool FConfigCacheIni::AreFileOperationsDisabled()
{
	return bAreFileOperationsDisabled;
}

/**
 * Parses apart an ini section that contains a list of 1-to-N mappings of names in the following format
 *	 [PerMapPackages]
 *	 .MapName1=Map1
 *	 .Package1=PackageA
 *	 .Package1=PackageB
 *	 .MapName2=Map2
 *	 .Package2=PackageC
 *	 .Package2=PackageD
 * 
 * @param Section Name of section to look in
 * @param KeyOne Key to use for the 1 in the 1-to-N (MapName in the above example - the number suffix gets ignored but helps to keep ordering)
 * @param KeyN Key to use for the N in the 1-to-N (Package in the above example - the number suffix gets ignored but helps to keep ordering)
 * @param OutMap Map containing parsed results
 * @param Filename Filename to use to find the section
 *
 * NOTE: The function naming is weird because you can't apparently have an overridden function differnt only by template type params
 */
void FConfigCacheIni::Parse1ToNSectionOfNames(const TCHAR* Section, const TCHAR* KeyOne, const TCHAR* KeyN, TMap<FName, TArray<FName> >& OutMap, const FString& Filename)
{
	// find the config file object
	FConfigFile* ConfigFile = Find(Filename);
	if (!ConfigFile)
	{
		return;
	}

	// find the section in the file
	FConfigSectionMap* ConfigSection = ConfigFile->Find(Section);
	if (!ConfigSection)
	{
		return;
	}

	TArray<FName>* WorkingList = nullptr;
	for( FConfigSectionMap::TIterator It(*ConfigSection); It; ++It )
	{
		// is the current key the 1 key?
		if (It.Key().ToString().StartsWith(KeyOne))
		{
			const FName KeyName(*It.Value().GetValue());

			// look for existing set in the map
			WorkingList = OutMap.Find(KeyName);

			// make a new one if it wasn't there
			if (WorkingList == nullptr)
			{
				WorkingList = &OutMap.Add(KeyName, TArray<FName>());
			}
		}
		// is the current key the N key?
		else if (It.Key().ToString().StartsWith(KeyN) && WorkingList != nullptr)
		{
			// if so, add it to the N list for the current 1 key
			WorkingList->Add(FName(*It.Value().GetValue()));
		}
		// if it's neither, then reset
		else
		{
			WorkingList = nullptr;
		}
	}
}

/**
 * Parses apart an ini section that contains a list of 1-to-N mappings of strings in the following format
 *	 [PerMapPackages]
 *	 .MapName1=Map1
 *	 .Package1=PackageA
 *	 .Package1=PackageB
 *	 .MapName2=Map2
 *	 .Package2=PackageC
 *	 .Package2=PackageD
 * 
 * @param Section Name of section to look in
 * @param KeyOne Key to use for the 1 in the 1-to-N (MapName in the above example - the number suffix gets ignored but helps to keep ordering)
 * @param KeyN Key to use for the N in the 1-to-N (Package in the above example - the number suffix gets ignored but helps to keep ordering)
 * @param OutMap Map containing parsed results
 * @param Filename Filename to use to find the section
 *
 * NOTE: The function naming is weird because you can't apparently have an overridden function differnt only by template type params
 */
void FConfigCacheIni::Parse1ToNSectionOfStrings(const TCHAR* Section, const TCHAR* KeyOne, const TCHAR* KeyN, TMap<FString, TArray<FString> >& OutMap, const FString& Filename)
{
	// find the config file object
	FConfigFile* ConfigFile = Find(Filename);
	if (!ConfigFile)
	{
		return;
	}

	// find the section in the file
	FConfigSectionMap* ConfigSection = ConfigFile->Find(Section);
	if (!ConfigSection)
	{
		return;
	}

	TArray<FString>* WorkingList = nullptr;
	for( FConfigSectionMap::TIterator It(*ConfigSection); It; ++It )
	{
		// is the current key the 1 key?
		if (It.Key().ToString().StartsWith(KeyOne))
		{
			// look for existing set in the map
			WorkingList = OutMap.Find(It.Value().GetValue());

			// make a new one if it wasn't there
			if (WorkingList == nullptr)
			{
				WorkingList = &OutMap.Add(It.Value().GetValue(), TArray<FString>());
			}
		}
		// is the current key the N key?
		else if (It.Key().ToString().StartsWith(KeyN) && WorkingList != nullptr)
		{
			// if so, add it to the N list for the current 1 key
			WorkingList->Add(It.Value().GetValue());
		}
		// if it's neither, then reset
		else
		{
			WorkingList = nullptr;
		}
	}
}

void FConfigCacheIni::LoadFile( const FString& Filename, const FConfigFile* Fallback, const TCHAR* PlatformString )
{
	// if the file has some data in it, read it in
	if( !IsUsingLocalIniFile(*Filename, nullptr) || DoesConfigFileExistWrapper(*Filename) )
	{
		FConfigFile* Result = &Add(Filename, FConfigFile());
		bool bDoEmptyConfig = false;
		bool bDoCombine = false;
		ProcessIniContents(*Filename, *Filename, Result, bDoEmptyConfig, bDoCombine);
		UE_LOG(LogConfig, Verbose, TEXT( "GConfig::LoadFile has loaded file:  %s" ), *Filename);
	}
	else if( Fallback )
	{
		Add( *Filename, *Fallback );
		UE_LOG(LogConfig, Verbose, TEXT( "GConfig::LoadFile associated file:  %s" ), *Filename);
	}
	else
	{
		UE_LOG(LogConfig, Warning, TEXT( "FConfigCacheIni::LoadFile failed loading file as it was 0 size.  Filename was:  %s" ), *Filename);
	}
}


void FConfigCacheIni::SetFile( const FString& Filename, const FConfigFile* NewConfigFile )
{
	if (FConfigFile* FoundFile = KnownFiles.GetMutableFile(FName(*Filename, FNAME_Find)))
	{
		*FoundFile = *NewConfigFile;
	}
	else
	{
		Add(Filename, *NewConfigFile);
	}
}


void FConfigCacheIni::UnloadFile(const FString& Filename)
{
	FConfigFile* File = Find(Filename);
	if( File )
		Remove( Filename );
}

void FConfigCacheIni::Detach(const FString& Filename)
{
	FConfigFile* File = Find(Filename);
	if( File )
		File->NoSave = 1;
}

bool FConfigCacheIni::GetString( const TCHAR* Section, const TCHAR* Key, FString& Value, const FString& Filename )
{
	FRemoteConfig::Get()->FinishRead(*Filename); // Ensure the remote file has been loaded and processed
	FConfigFile* File = Find(Filename);
	if( !File )
	{
		return false;
	}
	FConfigSection* Sec = File->Find( Section );
	if( !Sec )
	{
#if !UE_BUILD_SHIPPING
		CheckLongSectionNames( Section, File );
#endif
		return false;
	}
	const FConfigValue* ConfigValue = Sec->Find( Key );
	if( !ConfigValue )
	{
		return false;
	}
	Value = ConfigValue->GetValue();

	FCoreDelegates::TSOnConfigValueRead().Broadcast(*Filename, Section, Key);
<<<<<<< HEAD
PRAGMA_DISABLE_DEPRECATION_WARNINGS
	FCoreDelegates::OnConfigValueRead.Broadcast(*Filename, Section, Key);
PRAGMA_ENABLE_DEPRECATION_WARNINGS
=======
>>>>>>> 4af6daef

	return true;
}

bool FConfigCacheIni::GetText( const TCHAR* Section, const TCHAR* Key, FText& Value, const FString& Filename )
{
	FRemoteConfig::Get()->FinishRead(*Filename); // Ensure the remote file has been loaded and processed
	FConfigFile* File = Find(Filename);
	if( !File )
	{
		return false;
	}
	FConfigSection* Sec = File->Find( Section );
	if( !Sec )
	{
#if !UE_BUILD_SHIPPING
		CheckLongSectionNames( Section, File );
#endif
		return false;
	}
	const FConfigValue* ConfigValue = Sec->Find( Key );
	if( !ConfigValue )
	{
		return false;
	}
	if (FTextStringHelper::ReadFromBuffer(*ConfigValue->GetValue(), Value, Section) == nullptr)
	{
		return false;
	}

	FCoreDelegates::TSOnConfigValueRead().Broadcast(*Filename, Section, Key);
<<<<<<< HEAD
PRAGMA_DISABLE_DEPRECATION_WARNINGS
	FCoreDelegates::OnConfigValueRead.Broadcast(*Filename, Section, Key);
PRAGMA_ENABLE_DEPRECATION_WARNINGS
=======
>>>>>>> 4af6daef

	return true;
}

bool FConfigCacheIni::GetSection( const TCHAR* Section, TArray<FString>& Result, const FString& Filename )
{
	FRemoteConfig::Get()->FinishRead(*Filename); // Ensure the remote file has been loaded and processed
	Result.Reset();
	FConfigFile* File = Find(Filename);
	if (!File)
	{
		return false;
	}
	FConfigSection* Sec = File->Find( Section );
	if (!Sec)
	{
		return false;
	}
	Result.Reserve(Sec->Num());
	for (FConfigSection::TIterator It(*Sec); It; ++It)
	{
		Result.Add(FString::Printf(TEXT("%s=%s"), *It.Key().ToString(), *It.Value().GetValue()));
	}

	FCoreDelegates::TSOnConfigSectionRead().Broadcast(*Filename, Section);
<<<<<<< HEAD
PRAGMA_DISABLE_DEPRECATION_WARNINGS
	FCoreDelegates::OnConfigSectionRead.Broadcast(*Filename, Section);
PRAGMA_ENABLE_DEPRECATION_WARNINGS
=======
>>>>>>> 4af6daef

	return true;
}

FConfigSection* FConfigCacheIni::GetSectionPrivate( const TCHAR* Section, const bool Force, const bool Const, const FString& Filename )
{
	FRemoteConfig::Get()->FinishRead(*Filename); // Ensure the remote file has been loaded and processed
	FConfigFile* File = Find(Filename);
	if (!File)
	{
		return nullptr;
	}
	FConfigSection* Sec = File->Find( Section );
	if (!Sec && Force)
	{
		Sec = &File->Add(Section, FConfigSection());
	}
	if (Sec && (Force || !Const))
	{
		File->Dirty = true;
	}

	if (Sec)
	{
		FCoreDelegates::TSOnConfigSectionRead().Broadcast(*Filename, Section);
	}

	return Sec;
}

bool FConfigCacheIni::DoesSectionExist(const TCHAR* Section, const FString& Filename)
{
	bool bReturnVal = false;

	FRemoteConfig::Get()->FinishRead(*Filename); // Ensure the remote file has been loaded and processed
	FConfigFile* File = Find(Filename);

	bReturnVal = (File != nullptr && File->Find(Section) != nullptr);

	if (bReturnVal)
	{
		FCoreDelegates::TSOnConfigSectionNameRead().Broadcast(*Filename, Section);
<<<<<<< HEAD
PRAGMA_DISABLE_DEPRECATION_WARNINGS
		FCoreDelegates::OnConfigSectionNameRead.Broadcast(*Filename, Section);
PRAGMA_ENABLE_DEPRECATION_WARNINGS
=======
>>>>>>> 4af6daef
	}

	return bReturnVal;
}

void FConfigCacheIni::SetString( const TCHAR* Section, const TCHAR* Key, const TCHAR* Value, const FString& Filename )
{
	FConfigFile* File = Find(Filename);

	if (!File)
	{
		return;
	}

	File->SetString(Section, Key, Value);
}

void FConfigCacheIni::SetText( const TCHAR* Section, const TCHAR* Key, const FText& Value, const FString& Filename )
{
	FConfigFile* File = Find(Filename);

	if ( !File )
	{
		return;
	}

	FConfigSection* Sec = File->FindOrAddSection( Section );

	FString StrValue;
	FTextStringHelper::WriteToBuffer(StrValue, Value);

	FConfigValue* ConfigValue = Sec->Find( Key );
	if( !ConfigValue )
	{
		Sec->Add( Key, StrValue );
		File->Dirty = true;
	}
	// Use GetSavedValueForWriting rather than GetSavedValue to avoid having the is-it-dirty query mark the values as having been accessed for dependency tracking
	else if( FCString::Strcmp(*UE::ConfigCacheIni::Private::FAccessor::GetSavedValueForWriting(*ConfigValue), *StrValue)!=0 )
	{
		File->Dirty = true;
		*ConfigValue = FConfigValue(StrValue);
	}
}

bool FConfigCacheIni::RemoveKey( const TCHAR* Section, const TCHAR* Key, const FString& Filename )
{
	FConfigFile* File = Find(Filename);
	if( File )
	{
		FConfigSection* Sec = File->Find( Section );
		if( Sec )
		{
			if( Sec->Remove(Key) > 0 )
			{
				File->Dirty = 1;
				return true;
			}
		}
	}
	return false;
}

bool FConfigCacheIni::EmptySection( const TCHAR* Section, const FString& Filename )
{
	FConfigFile* File = Find(Filename);
	if( File )
	{
		FConfigSection* Sec = File->Find( Section );
		// remove the section name if there are no more properties for this section
		if( Sec )
		{
			if ( FConfigSection::TIterator(*Sec) )
			{
				Sec->Empty();
			}
			File->Remove(Section);
			if (bAreFileOperationsDisabled == false)
			{
				if (File->Num())
				{
					File->Dirty = 1;
					Flush(0, Filename);
				}
				else
				{
					IFileManager::Get().Delete(*Filename);	
				}
			}
			return true;
		}
	}
	return false;
}

bool FConfigCacheIni::EmptySectionsMatchingString( const TCHAR* SectionString, const FString& Filename )
{
	bool bEmptied = false;
	FConfigFile* File = Find(Filename);
	if (File)
	{
		bool bSaveOpsDisabled = bAreFileOperationsDisabled;
		bAreFileOperationsDisabled = true;
		for (FConfigFile::TIterator It(*File); It; ++It)
		{
			if (It.Key().Contains(SectionString) )
			{
				bEmptied |= EmptySection(*(It.Key()), Filename);
			}
		}
		bAreFileOperationsDisabled = bSaveOpsDisabled;
	}
	return bEmptied;
}

FString FConfigCacheIni::GetConfigFilename(const TCHAR* BaseIniName)
{
	// Known ini files such as Engine, Game, etc.. are referred to as just the name with no extension within the config system.
	if (IsKnownConfigName(FName(BaseIniName, FNAME_Find)))
	{
		return FString(BaseIniName);
	}
	else
	{
		// Non-known ini files are looked up using their full path
		// This always uses the default platform as non-known files are not valid for other platforms
		return GetDestIniFilename(BaseIniName, nullptr, *FPaths::GeneratedConfigDir());
	}
}

/**
 * Retrieve a list of all of the config files stored in the cache
 *
 * @param ConfigFilenames Out array to receive the list of filenames
 */
void FConfigCacheIni::GetConfigFilenames(TArray<FString>& ConfigFilenames)
{
	ConfigFilenames = GetFilenames();
}

/**
 * Retrieve the names for all sections contained in the file specified by Filename
 *
 * @param	Filename			the file to retrieve section names from
 * @param	out_SectionNames	will receive the list of section names
 *
 * @return	true if the file specified was successfully found;
 */
bool FConfigCacheIni::GetSectionNames( const FString& Filename, TArray<FString>& out_SectionNames )
{
	bool bResult = false;

	FConfigFile* File = Find(Filename);
	if ( File != nullptr )
	{
		out_SectionNames.Empty(File->Num());
		for ( FConfigFile::TIterator It(*File); It; ++It )
		{
			out_SectionNames.Add(It.Key());

			FCoreDelegates::TSOnConfigSectionNameRead().Broadcast(*Filename, *It.Key());
<<<<<<< HEAD
PRAGMA_DISABLE_DEPRECATION_WARNINGS
			FCoreDelegates::OnConfigSectionNameRead.Broadcast(*Filename, *It.Key());
PRAGMA_ENABLE_DEPRECATION_WARNINGS
=======
>>>>>>> 4af6daef
		}
		bResult = true;
	}

	return bResult;
}

/**
 * Retrieve the names of sections which contain data for the specified PerObjectConfig class.
 *
 * @param	Filename			the file to retrieve section names from
 * @param	SearchClass			the name of the PerObjectConfig class to retrieve sections for.
 * @param	out_SectionNames	will receive the list of section names that correspond to PerObjectConfig sections of the specified class
 * @param	MaxResults			the maximum number of section names to retrieve
 *
 * @return	true if the file specified was found and it contained at least 1 section for the specified class
 */
bool FConfigCacheIni::GetPerObjectConfigSections( const FString& Filename, const FString& SearchClass, TArray<FString>& out_SectionNames, int32 MaxResults )
{
	bool bResult = false;

	MaxResults = FMath::Max(0, MaxResults);
	FConfigFile* File = Find(Filename);
	if ( File != nullptr )
	{
		out_SectionNames.Empty();
		for ( FConfigFile::TIterator It(*File); It && out_SectionNames.Num() < MaxResults; ++It )
		{
			const FString& SectionName = It.Key();
			
			// determine whether this section corresponds to a PerObjectConfig section
			int32 POCClassDelimiter = SectionName.Find(TEXT(" "));
			if ( POCClassDelimiter != INDEX_NONE )
			{
				// the section name contained a space, which for now we'll assume means that we've found a PerObjectConfig section
				// see if the remainder of the section name matches the class name we're searching for
				if ( SectionName.Mid(POCClassDelimiter + 1) == SearchClass )
				{
					// found a PerObjectConfig section for the class specified - add it to the list
					out_SectionNames.Insert(SectionName,0);
					bResult = true;

					FCoreDelegates::TSOnConfigSectionNameRead().Broadcast(*Filename, *SectionName);
<<<<<<< HEAD
PRAGMA_DISABLE_DEPRECATION_WARNINGS
					FCoreDelegates::OnConfigSectionNameRead.Broadcast(*Filename, *SectionName);
PRAGMA_ENABLE_DEPRECATION_WARNINGS
=======
>>>>>>> 4af6daef
				}
			}
		}
	}

	return bResult;
}

void FConfigCacheIni::Exit()
{
	Flush( 1 );

#if WITH_EDITOR
	for (auto& PlatformConfigFuture : GetPlatformConfigFutures())
	{
		PlatformConfigFuture.Value.Get();
	}
	GetPlatformConfigFutures().Empty();
#endif
}

static void DumpFile(FOutputDevice& Ar, const FString& Filename, const FConfigFile& File)
{
	Ar.Logf(TEXT("FileName: %s"), *Filename);
	for (FConfigFile::TConstIterator FileIt(File); FileIt; ++FileIt)
	{
		const FConfigSection& Sec = FileIt.Value();
		Ar.Logf(TEXT("   [%s]"), *FileIt.Key());
		for (FConfigSectionMap::TConstIterator SecIt(Sec); SecIt; ++SecIt)
		{
			Ar.Logf(TEXT("   %s=%s"), *SecIt.Key().ToString(), *SecIt.Value().GetValue());
		}

		Ar.Log(LINE_TERMINATOR);
	}
}

void FConfigCacheIni::Dump(FOutputDevice& Ar, const TCHAR* BaseIniName)
{
	if (BaseIniName == nullptr)
	{
		Ar.Log( TEXT("Files map:") );
		OtherFiles.Dump( Ar );
	}

	for (const FConfigCacheIni::FKnownConfigFiles::FKnownConfigFile& File : KnownFiles.Files)
	{
		DumpFile(Ar, File.IniName.ToString(), File.IniFile);
	}

	for (TPair<FString, FConfigFile*> Pair : OtherFiles)
	{
		if (BaseIniName == nullptr || FPaths::GetBaseFilename(Pair.Key) == BaseIniName)
		{
			DumpFile(Ar, Pair.Key, *Pair.Value);
		}
	}
}

// Derived functions.
FString FConfigCacheIni::GetStr( const TCHAR* Section, const TCHAR* Key, const FString& Filename )
{
	FString Result;
	GetString( Section, Key, Result, Filename );
	return Result;
}
bool FConfigCacheIni::GetInt
(
	const TCHAR*		Section,
	const TCHAR*		Key,
	int32&				Value,
	const FString&	Filename
)
{
	FString Text; 
	if( GetString( Section, Key, Text, Filename ) )
	{
		Value = FCString::Atoi(*Text);
		return true;
	}
	return false;
}
bool FConfigCacheIni::GetInt64
(
	const TCHAR* Section,
	const TCHAR* Key,
	int64& Value,
	const FString& Filename
)
{
	FString Text;
	if (GetString(Section, Key, Text, Filename))
	{
		Value = FCString::Atoi64(*Text);
		return true;
	}
	return false;
}
bool FConfigCacheIni::GetFloat
(
	const TCHAR*		Section,
	const TCHAR*		Key,
	float&				Value,
	const FString&	Filename
)
{
	FString Text; 
	if( GetString( Section, Key, Text, Filename ) )
	{
		Value = FCString::Atof(*Text);
		return true;
	}
	return false;
}
bool FConfigCacheIni::GetDouble
	(
	const TCHAR*		Section,
	const TCHAR*		Key,
	double&				Value,
	const FString&	Filename
	)
{
	FString Text; 
	if( GetString( Section, Key, Text, Filename ) )
	{
		Value = FCString::Atod(*Text);
		return true;
	}
	return false;
}
bool FConfigCacheIni::GetBool
(
	const TCHAR*		Section,
	const TCHAR*		Key,
	bool&				Value,
	const FString&	Filename
)
{
	FString Text; 
	if( GetString( Section, Key, Text, Filename ) )
	{
		Value = FCString::ToBool(*Text);
		return true;
	}
	return false;
}
int32 FConfigCacheIni::GetArray
(
	const TCHAR*		Section,
	const TCHAR*		Key,
	TArray<FString>&	out_Arr,
	const FString&	Filename
)
{
	FRemoteConfig::Get()->FinishRead(*Filename); // Ensure the remote file has been loaded and processed
	out_Arr.Empty();
	FConfigFile* File = Find(Filename);
	if ( File != nullptr )
	{
		File->GetArray(Section, Key, out_Arr);
	}

	if (out_Arr.Num())
	{
		FCoreDelegates::TSOnConfigValueRead().Broadcast(*Filename, Section, Key);
<<<<<<< HEAD
PRAGMA_DISABLE_DEPRECATION_WARNINGS
		FCoreDelegates::OnConfigValueRead.Broadcast(*Filename, Section, Key);
PRAGMA_ENABLE_DEPRECATION_WARNINGS
=======
>>>>>>> 4af6daef
	}

	return out_Arr.Num();
}
/** Loads a "delimited" list of string
 * @param Section - Section of the ini file to load from
 * @param Key - The key in the section of the ini file to load
 * @param out_Arr - Array to load into
 * @param Delimiter - Break in the strings
 * @param Filename - Ini file to load from
 */
int32 FConfigCacheIni::GetSingleLineArray
(
	const TCHAR*		Section,
	const TCHAR*		Key,
	TArray<FString>&	out_Arr,
	const FString&	Filename
)
{
	FString FullString;
	bool bValueExisted = GetString(Section, Key, FullString, Filename);
	const TCHAR* RawString = *FullString;

	//tokenize the string into out_Arr
	FString NextToken;
	while ( FParse::Token(RawString, NextToken, false) )
	{
		out_Arr.Add(MoveTemp(NextToken));
	}
	return bValueExisted;
}

bool FConfigCacheIni::GetColor
(
 const TCHAR*		Section,
 const TCHAR*		Key,
 FColor&			Value,
 const FString&	Filename
 )
{
	FString Text; 
	if( GetString( Section, Key, Text, Filename ) )
	{
		return Value.InitFromString(Text);
	}
	return false;
}

bool FConfigCacheIni::GetVector2D(
	const TCHAR*   Section,
	const TCHAR*   Key,
	FVector2D&     Value,
	const FString& Filename)
{
	FString Text;
	if (GetString(Section, Key, Text, Filename))
	{
		return Value.InitFromString(Text);
	}
	return false;
}


bool FConfigCacheIni::GetVector
(
 const TCHAR*		Section,
 const TCHAR*		Key,
 FVector&			Value,
 const FString&	Filename
 )
{
	FString Text; 
	if( GetString( Section, Key, Text, Filename ) )
	{
		return Value.InitFromString(Text);
	}
	return false;
}

bool FConfigCacheIni::GetVector4
(
 const TCHAR*		Section,
 const TCHAR*		Key,
 FVector4&			Value,
 const FString&	Filename
)
{
	FString Text;
	if(GetString(Section, Key, Text, Filename))
	{
		return Value.InitFromString(Text);
	}
	return false;
}

bool FConfigCacheIni::GetRotator
(
 const TCHAR*		Section,
 const TCHAR*		Key,
 FRotator&			Value,
 const FString&	Filename
 )
{
	FString Text; 
	if( GetString( Section, Key, Text, Filename ) )
	{
		return Value.InitFromString(Text);
	}
	return false;
}

void FConfigCacheIni::SetInt
(
	const TCHAR*	Section,
	const TCHAR*	Key,
	int32				Value,
	const FString&	Filename
)
{
	TCHAR Text[MAX_SPRINTF];
	FCString::Sprintf( Text, TEXT("%i"), Value );
	SetString( Section, Key, Text, Filename );
}
void FConfigCacheIni::SetFloat
(
	const TCHAR*		Section,
	const TCHAR*		Key,
	float				Value,
	const FString&	Filename
)
{
	FConfigFile* File = Find(Filename);
	if (!File)
	{
		return;
	}

	File->SetFloat(Section, Key, Value);
}
void FConfigCacheIni::SetDouble
(
	const TCHAR*		Section,
	const TCHAR*		Key,
	double				Value,
	const FString&	Filename
)
{
	FConfigFile* File = Find(Filename);
	if (!File)
	{
		return;
	}

	File->SetDouble(Section, Key, Value);
}
void FConfigCacheIni::SetBool
(
	const TCHAR*		Section,
	const TCHAR*		Key,
	bool				Value,
	const FString&	Filename
)
{
	FConfigFile* File = Find(Filename);
	if (!File)
	{
		return;
	}

	File->SetBool(Section, Key, Value);
}

void FConfigCacheIni::SetArray
(
	const TCHAR*			Section,
	const TCHAR*			Key,
	const TArray<FString>&	Value,
	const FString&		Filename
)
{
	FConfigFile* File = Find(Filename);
	if (!File)
	{
		return;
	}

	File->SetArray(Section, Key, Value);
}
/** Saves a "delimited" list of strings
 * @param Section - Section of the ini file to save to
 * @param Key - The key in the section of the ini file to save
 * @param In_Arr - Array to save from
 * @param Filename - Ini file to save to
 */
void FConfigCacheIni::SetSingleLineArray
(
	const TCHAR*			Section,
	const TCHAR*			Key,
	const TArray<FString>&	In_Arr,
	const FString&		Filename
)
{
	FString FullString;

	//append all strings to single string
	for (int32 i = 0; i < In_Arr.Num(); ++i)
	{
		FullString += In_Arr[i];
		FullString += TEXT(" ");
	}

	//save to ini file
	SetString(Section, Key, *FullString, Filename);
}

void FConfigCacheIni::SetColor
(
 const TCHAR*		Section,
 const TCHAR*		Key,
 const FColor		Value,
 const FString&	Filename
 )
{
	SetString( Section, Key, *Value.ToString(), Filename );
}

void FConfigCacheIni::SetVector2D(
	const TCHAR*   Section,
	const TCHAR*   Key,
	FVector2D      Value,
	const FString& Filename)
{
	SetString(Section, Key, *Value.ToString(), Filename);
}

void FConfigCacheIni::SetVector
(
 const TCHAR*		Section,
 const TCHAR*		Key,
 const FVector		 Value,
 const FString&	Filename
 )
{
	SetString( Section, Key, *Value.ToString(), Filename );
}

void FConfigCacheIni::SetVector4
(
 const TCHAR*		Section,
 const TCHAR*		Key,
 const FVector4&	 Value,
 const FString&	Filename
)
{
	SetString(Section, Key, *Value.ToString(), Filename);
}

void FConfigCacheIni::SetRotator
(
 const TCHAR*		Section,
 const TCHAR*		Key,
 const FRotator		Value,
 const FString&	Filename
 )
{
	SetString( Section, Key, *Value.ToString(), Filename );
}


/**
 * Archive for counting config file memory usage.
 */
class FArchiveCountConfigMem : public FArchive
{
public:
	FArchiveCountConfigMem()
	:	Num(0)
	,	Max(0)
	{
		ArIsCountingMemory = true;
	}
	SIZE_T GetNum()
	{
		return Num;
	}
	SIZE_T GetMax()
	{
		return Max;
	}
	void CountBytes( SIZE_T InNum, SIZE_T InMax )
	{
		Num += InNum;
		Max += InMax;
	}
protected:
	SIZE_T Num, Max;
};


/**
 * Tracks the amount of memory used by a single config or loc file
 */
struct FConfigFileMemoryData
{
	FString	ConfigFilename;
	SIZE_T		CurrentSize;
	SIZE_T		MaxSize;

	FConfigFileMemoryData( const FString& InFilename, SIZE_T InSize, SIZE_T InMax )
	: ConfigFilename(InFilename), CurrentSize(InSize), MaxSize(InMax)
	{}
};

/**
 * Tracks the memory data recorded for all loaded config files.
 */
struct FConfigMemoryData
{
	int32 NameIndent;
	int32 SizeIndent;
	int32 MaxSizeIndent;

	TArray<FConfigFileMemoryData> MemoryData;

	FConfigMemoryData()
	: NameIndent(0), SizeIndent(0), MaxSizeIndent(0)
	{}

	void AddConfigFile( const FString& ConfigFilename, FArchiveCountConfigMem& MemAr )
	{
		SIZE_T TotalMem = MemAr.GetNum();
		SIZE_T MaxMem = MemAr.GetMax();

		NameIndent = FMath::Max(NameIndent, ConfigFilename.Len());
		SizeIndent = FMath::Max(SizeIndent, FString::FromInt((int32)TotalMem).Len());
		MaxSizeIndent = FMath::Max(MaxSizeIndent, FString::FromInt((int32)MaxMem).Len());
		
		MemoryData.Emplace( ConfigFilename, TotalMem, MaxMem );
	}

	void SortBySize()
	{
		struct FCompareFConfigFileMemoryData
		{
			FORCEINLINE bool operator()( const FConfigFileMemoryData& A, const FConfigFileMemoryData& B ) const
			{
				return ( B.CurrentSize == A.CurrentSize ) ? ( B.MaxSize < A.MaxSize ) : ( B.CurrentSize < A.CurrentSize );
			}
		};
		MemoryData.Sort( FCompareFConfigFileMemoryData() );
	}
};

/**
 * Dumps memory stats for each file in the config cache to the specified archive.
 *
 * @param	Ar	the output device to dump the results to
 */
void FConfigCacheIni::ShowMemoryUsage( FOutputDevice& Ar )
{
	FConfigMemoryData ConfigCacheMemoryData;

	for (TPair<FString, FConfigFile*>& Pair : OtherFiles)
	{
		FString Filename = Pair.Key;
		FConfigFile* ConfigFile = Pair.Value;

		FArchiveCountConfigMem MemAr;

		// count the bytes used for storing the filename
		MemAr << Filename;

		// count the bytes used for storing the array of SectionName->Section pairs
		MemAr << *ConfigFile;
		
		ConfigCacheMemoryData.AddConfigFile(Filename, MemAr);
	}
	{
		FArchiveCountConfigMem MemAr;
		MemAr << KnownFiles;
		ConfigCacheMemoryData.AddConfigFile(TEXT("KnownFiles"), MemAr);
	}

	// add a little extra spacing between the columns
	ConfigCacheMemoryData.SizeIndent += 10;
	ConfigCacheMemoryData.MaxSizeIndent += 10;

	// record the memory used by the FConfigCacheIni's TMap
	FArchiveCountConfigMem MemAr;
	OtherFiles.CountBytes(MemAr);

	SIZE_T TotalMemoryUsage=MemAr.GetNum();
	SIZE_T MaxMemoryUsage=MemAr.GetMax();

	Ar.Log(TEXT("Config cache memory usage:"));
	// print out the header
	Ar.Logf(TEXT("%*s %*s %*s"), ConfigCacheMemoryData.NameIndent, TEXT("FileName"), ConfigCacheMemoryData.SizeIndent, TEXT("NumBytes"), ConfigCacheMemoryData.MaxSizeIndent, TEXT("MaxBytes"));

	ConfigCacheMemoryData.SortBySize();
	for ( int32 Index = 0; Index < ConfigCacheMemoryData.MemoryData.Num(); Index++ )
	{
		FConfigFileMemoryData& ConfigFileMemoryData = ConfigCacheMemoryData.MemoryData[Index];
			Ar.Logf(TEXT("%*s %*u %*u"), 
			ConfigCacheMemoryData.NameIndent, *ConfigFileMemoryData.ConfigFilename,
			ConfigCacheMemoryData.SizeIndent, (uint32)ConfigFileMemoryData.CurrentSize,
			ConfigCacheMemoryData.MaxSizeIndent, (uint32)ConfigFileMemoryData.MaxSize);

		TotalMemoryUsage += ConfigFileMemoryData.CurrentSize;
		MaxMemoryUsage += ConfigFileMemoryData.MaxSize;
	}

	Ar.Logf(TEXT("%*s %*u %*u"), 
		ConfigCacheMemoryData.NameIndent, TEXT("Total"),
		ConfigCacheMemoryData.SizeIndent, (uint32)TotalMemoryUsage,
		ConfigCacheMemoryData.MaxSizeIndent, (uint32)MaxMemoryUsage);
}



SIZE_T FConfigCacheIni::GetMaxMemoryUsage()
{
	// record the memory used by the FConfigCacheIni's TMap
	FArchiveCountConfigMem MemAr;
	OtherFiles.CountBytes(MemAr);

	SIZE_T TotalMemoryUsage=MemAr.GetNum();
	SIZE_T MaxMemoryUsage=MemAr.GetMax();


	FConfigMemoryData ConfigCacheMemoryData;

	for (TPair<FString, FConfigFile*>& Pair : OtherFiles)
	{
		FString Filename = Pair.Key;
		FConfigFile* ConfigFile = Pair.Value;

		FArchiveCountConfigMem FileMemAr;

		// count the bytes used for storing the filename
		FileMemAr << Filename;

		// count the bytes used for storing the array of SectionName->Section pairs
		FileMemAr << *ConfigFile;

		ConfigCacheMemoryData.AddConfigFile(Filename, FileMemAr);
	}
	{
		FArchiveCountConfigMem FileMemAr;
		FileMemAr << KnownFiles;
		ConfigCacheMemoryData.AddConfigFile(TEXT("KnownFiles"), FileMemAr);
	}

	for ( int32 Index = 0; Index < ConfigCacheMemoryData.MemoryData.Num(); Index++ )
	{
		FConfigFileMemoryData& ConfigFileMemoryData = ConfigCacheMemoryData.MemoryData[Index];

		TotalMemoryUsage += ConfigFileMemoryData.CurrentSize;
		MaxMemoryUsage += ConfigFileMemoryData.MaxSize;
	}

	return MaxMemoryUsage;
}

bool FConfigCacheIni::ForEachEntry(const FKeyValueSink& Visitor, const TCHAR* Section, const FString& Filename)
{
	FConfigFile* File = Find(Filename);
	if(!File)
	{
		return false;
	}

	FConfigSection* Sec = File->Find(Section);
	if(!Sec)
	{
		return false;
	}

	for(FConfigSectionMap::TIterator It(*Sec); It; ++It)
	{
		Visitor.Execute(*It.Key().GetPlainNameString(), *It.Value().GetValue());
	}

	return true;
}

FString FConfigCacheIni::GetDestIniFilename(const TCHAR* BaseIniName, const TCHAR* PlatformName, const TCHAR* GeneratedConfigDir)
{
	// figure out what to look for on the commandline for an override
	FString CommandLineSwitch = FString::Printf(TEXT("%sINI="), BaseIniName);
	
	// if it's not found on the commandline, then generate it
	FString IniFilename;
	if (FParse::Value(FCommandLine::Get(), *CommandLineSwitch, IniFilename) == false)
	{
		FString Name(PlatformName ? PlatformName : ANSI_TO_TCHAR(FPlatformProperties::PlatformName()));

		// if the BaseIniName doesn't contain the config dir, put it all together
		if (FCString::Stristr(BaseIniName, GeneratedConfigDir) != nullptr)
		{
			IniFilename = BaseIniName;
		}
		else
		{
			IniFilename = FString::Printf(TEXT("%s%s/%s.ini"), GeneratedConfigDir, *Name, BaseIniName);
		}
	}

	// standardize it!
	FPaths::MakeStandardFilename(IniFilename);
	return IniFilename;
}

void FConfigCacheIni::SaveCurrentStateForBootstrap(const TCHAR* Filename)
{
	TArray<uint8> FileContent;
	{
		// Use FMemoryWriter because FileManager::CreateFileWriter doesn't serialize FName as string and is not overridable
		FMemoryWriter MemoryWriter(FileContent, true);
		SerializeStateForBootstrap_Impl(MemoryWriter);
	}

	FFileHelper::SaveArrayToFile(FileContent, Filename);
}

void FConfigCacheIni::Serialize(FArchive& Ar)
{
	if (Ar.IsLoading())
	{
		int Num;
		Ar << Num;
		for (int Index = 0; Index < Num; Index++)
		{
			FString Filename;
			FConfigFile* File = new FConfigFile;
			Ar << Filename;
			Ar << *File;
			OtherFiles.Add(Filename, File);
		}
	}
	else
	{
		int Num = OtherFiles.Num();
		Ar << Num;
		for (TPair<FString, FConfigFile*>& It : OtherFiles)
		{
			Ar << It.Key;
			Ar << *It.Value;
		}
	}
	Ar << KnownFiles;
	Ar << bAreFileOperationsDisabled;
	Ar << bIsReadyForUse;
	Ar << Type;
}

void FConfigCacheIni::SerializeStateForBootstrap_Impl(FArchive& Ar)
{
	// This implementation is meant to stay private and be used for 
	// bootstrapping another processes' config cache with a serialized state.
	// It doesn't include any versioning as it is used with the
	// the same binary executable for both the parent and 
	// children processes. It also takes care of saving/restoring
	// global ini variables.
	Serialize(Ar);
	Ar << GEditorIni;
	Ar << GEditorKeyBindingsIni;
	Ar << GEditorLayoutIni;
	Ar << GEditorSettingsIni;
	Ar << GEditorPerProjectIni;
	Ar << GCompatIni;
	Ar << GLightmassIni;
	Ar << GScalabilityIni;
	Ar << GHardwareIni;
	Ar << GInputIni;
	Ar << GGameIni;
	Ar << GGameUserSettingsIni;
	Ar << GRuntimeOptionsIni;
	Ar << GEngineIni;
}


bool FConfigCacheIni::InitializeKnownConfigFiles(FConfigContext& Context)
{
	// check for scalability platform override.
	FConfigContext* ScalabilityPlatformOverrideContext = nullptr;
#if !UE_BUILD_SHIPPING && WITH_EDITOR
	if (Context.ConfigSystem == GConfig)
	{
		FString ScalabilityPlatformOverrideCommandLine;
		FParse::Value(FCommandLine::Get(), TEXT("ScalabilityIniPlatformOverride="), ScalabilityPlatformOverrideCommandLine);
		if (!ScalabilityPlatformOverrideCommandLine.IsEmpty())
		{
			ScalabilityPlatformOverrideContext = new FConfigContext(FConfigContext::ReadIntoConfigSystem(Context.ConfigSystem, ScalabilityPlatformOverrideCommandLine));
		}
	}
#endif

	bool bEngineConfigCreated = false;
	for (uint8 KnownIndex = 0; KnownIndex < (uint8)EKnownIniFile::NumKnownFiles; KnownIndex++)
	{
		FConfigCacheIni::FKnownConfigFiles::FKnownConfigFile& KnownFile = Context.ConfigSystem->KnownFiles.Files[KnownIndex];
<<<<<<< HEAD

		// allow for scalability to come from another platform (made above)
		FConfigContext& ContextToUse = (KnownIndex == (uint8)EKnownIniFile::Scalability && ScalabilityPlatformOverrideContext) ? *ScalabilityPlatformOverrideContext : Context;

=======

		// allow for scalability to come from another platform (made above)
		FConfigContext& ContextToUse = (KnownIndex == (uint8)EKnownIniFile::Scalability && ScalabilityPlatformOverrideContext) ? *ScalabilityPlatformOverrideContext : Context;

>>>>>>> 4af6daef
		// and load it, saving the dest path to IniPath
		bool bConfigCreated = ContextToUse.Load(*KnownFile.IniName.ToString(), KnownFile.IniPath);
		
		// we want to return if the Engine config was successfully created (to not remove any functionality from old code)
		if (KnownIndex == (uint8)EKnownIniFile::Engine)
		{
			bEngineConfigCreated = bConfigCreated;
		}
	}

	// Gconfig set itself ready for use later on
	if (Context.ConfigSystem != GConfig)
	{
		Context.ConfigSystem->bIsReadyForUse = true;
	}

	return bEngineConfigCreated;
}

bool FConfigCacheIni::IsKnownConfigName(FName ConfigName)
{
	return KnownFiles.GetFile(ConfigName) != nullptr;
}

const FConfigFile* FConfigCacheIni::FKnownConfigFiles::GetFile(FName Name)
{
	// sharing logic
	return GetMutableFile(Name);
}

FConfigFile* FConfigCacheIni::FKnownConfigFiles::GetMutableFile(FName Name)
{
	// walk the list of files looking for matching FName (a TMap was a bit slower)
	for (FKnownConfigFile& File : Files)
	{
		if (File.IniName == Name)
		{
			return &File.IniFile;
		}
	}

	return nullptr;
}
const FString& FConfigCacheIni::FKnownConfigFiles::GetFilename(FName Name)
{
	for (FKnownConfigFile& File : Files)
	{
		if (File.IniName == Name)
		{
			return File.IniPath;
		}
	}

	static FString Empty;
	return Empty;
}

FConfigCacheIni::FKnownConfigFiles::FKnownConfigFiles()
{
	// set the FNames associated with each file

	// 	Files[(uint8)EKnownIniFile::Engine].IniName = FName("Engine");
	#define SET_KNOWN_NAME(Ini) Files[(uint8)EKnownIniFile::Ini].IniName = FName(#Ini);
		ENUMERATE_KNOWN_INI_FILES(SET_KNOWN_NAME);
	#undef SET_KNOWN_NAME
}

FArchive& operator<<(FArchive& Ar, FConfigCacheIni::FKnownConfigFiles& Names)
{
	for (FConfigCacheIni::FKnownConfigFiles::FKnownConfigFile& File : Names.Files)
	{
		Ar << File.IniPath << File.IniFile;
	}

	return Ar;
}

#if PRELOAD_BINARY_CONFIG

#include "Misc/PreLoadFile.h"
static FPreLoadFile GPreLoadConfigBin(TEXT("{PROJECT}Config/BinaryConfig.ini"));

bool FConfigCacheIni::CreateGConfigFromSaved(const TCHAR* Filename)
{
	SCOPED_BOOT_TIMING("FConfigCacheIni::CreateGConfigFromSaved");
	// get the already loaded file
	int64 Size;
	void* PreloadedData = GPreLoadConfigBin.TakeOwnershipOfLoadedData(&Size);
	if (PreloadedData == nullptr)
	{
		return false;
	}

	UE_LOG(LogInit, Display, TEXT("Loading binary GConfig..."));

	// serialize right out of the preloaded data
	FLargeMemoryReader MemoryReader((uint8*)PreloadedData, Size);
	FKnownConfigFiles Names;
	GConfig = new FConfigCacheIni(EConfigCacheType::Temporary);

	// make an object that we can use to pass to delegates for any extra binary data they want to write
//	FCoreDelegates::FExtraBinaryConfigData ExtraData(*GConfig, false);

	GConfig->Serialize(MemoryReader);

	// Forced to be disk backed so that GameUserSettings does get written out.
	GConfig->Type = EConfigCacheType::DiskBacked;
	MemoryReader << Names;// << ExtraData.Data;

	// now let the delegates pull their data out, after GConfig is set up
//	FCoreDelegates::TSAccessExtraBinaryConfigData().Broadcast(ExtraData);

<<<<<<< HEAD
	FCoreDelegates::TSConfigReadyForUse().Broadcast();
PRAGMA_DISABLE_DEPRECATION_WARNINGS
	FCoreDelegates::ConfigReadyForUse.Broadcast();
PRAGMA_ENABLE_DEPRECATION_WARNINGS
=======
	{
		TRACE_CPUPROFILER_EVENT_SCOPE(ConfigReadyForUseBroadcast);
		FCoreDelegates::TSConfigReadyForUse().Broadcast();
	}
>>>>>>> 4af6daef

	FMemory::Free(PreloadedData);
	return true;
}

#endif

static void LoadRemainingConfigFiles(FConfigContext& Context)
{
	SCOPED_BOOT_TIMING("LoadRemainingConfigFiles");

#if PLATFORM_DESKTOP
	// load some desktop only .ini files
	Context.Load(TEXT("Compat"), GCompatIni);
	Context.Load(TEXT("Lightmass"), GLightmassIni);
#endif

#if WITH_EDITOR
	// load some editor specific .ini files

	Context.Load(TEXT("Editor"), GEditorIni);

	// Upgrade editor user settings before loading the editor per project user settings
	FConfigManifest::MigrateEditorUserSettings();
	Context.Load(TEXT("EditorPerProjectUserSettings"), GEditorPerProjectIni);

	// Project agnostic editor ini files, so save them to a shared location (Engine, not Project)
	Context.GeneratedConfigDir = FPaths::EngineEditorSettingsDir();
	Context.Load(TEXT("EditorSettings"), GEditorSettingsIni);
	Context.Load(TEXT("EditorKeyBindings"), GEditorKeyBindingsIni);
	Context.Load(TEXT("EditorLayout"), GEditorLayoutIni);

#endif

	if (FParse::Param(FCommandLine::Get(), TEXT("dumpconfig")))
	{
		GConfig->Dump(*GLog);
	}
}

static void InitializeConfigRemap()
{
	// read in the single remap file
	FConfigFile RemapFile;
	FConfigContext Context = FConfigContext::ReadSingleIntoLocalFile(RemapFile);
<<<<<<< HEAD
	Context.Load(*FPaths::Combine(FPaths::EngineDir(), TEXT("Config/ConfigRedirects.ini")));
	
	for (const TPair<FString, FConfigSection>& Section : RemapFile)
	{
		if (Section.Key == TEXT("SectionNameRemap"))
		{
			for (const TPair<FName, FConfigValue>& Line : Section.Value)
			{
				SectionRemap.Add(Line.Key.ToString(), Line.Value.GetSavedValue());
			}
		}
		else
		{
			TMap<FString, FString>& KeyRemaps = KeyRemap.FindOrAdd(Section.Key);
			for (const TPair<FName, FConfigValue>& Line : Section.Value)
			{
				KeyRemaps.Add(Line.Key.ToString(), Line.Value.GetSavedValue());
			}
		}
	}
=======
	
	// read in engine and project ini files (these are not hierarchical, so it has to be done in two passes)
	for (int Pass = 0; Pass < 2; Pass++)
	{
		// if there isn't an active project, then skip the project pass
		if (Pass == 1 && FPaths::ProjectDir() == FPaths::EngineDir())
		{
			continue;
		}
		
		Context.Load(*FPaths::Combine(Pass == 0 ? FPaths::EngineDir() : FPaths::ProjectDir(), TEXT("Config/ConfigRedirects.ini")));
		
		for (const TPair<FString, FConfigSection>& Section : RemapFile)
		{
			if (Section.Key == TEXT("SectionNameRemap"))
			{
				for (const TPair<FName, FConfigValue>& Line : Section.Value)
				{
					SectionRemap.Add(Line.Key.ToString(), Line.Value.GetSavedValue());
				}
			}
			else
			{
				TMap<FString, FString>& KeyRemaps = KeyRemap.FindOrAdd(Section.Key);
				for (const TPair<FName, FConfigValue>& Line : Section.Value)
				{
					KeyRemaps.Add(Line.Key.ToString(), Line.Value.GetSavedValue());
				}
			}
		}
	}
	
	GAllowConfigRemapWarning = true;
>>>>>>> 4af6daef
}

void FConfigCacheIni::InitializeConfigSystem()
{
	// assign the G***Ini strings for the known ini's
	#define ASSIGN_GLOBAL_INI_STRING(IniName) G##IniName##Ini = FString(#IniName);
		// GEngineIni = FString("Engine")
		ENUMERATE_KNOWN_INI_FILES(ASSIGN_GLOBAL_INI_STRING);
	#undef ASSIGN_GLOBAL_INI_STRING

	
	InitializeConfigRemap();
	
<<<<<<< HEAD
#if WITH_EDITOR
	AsyncInitializeConfigForPlatforms();
#endif

=======
>>>>>>> 4af6daef
#if PLATFORM_SUPPORTS_BINARYCONFIG && PRELOAD_BINARY_CONFIG
	// attempt to load from staged binary config data
	if (!FParse::Param(FCommandLine::Get(), TEXT("textconfig")) &&
		FConfigCacheIni::CreateGConfigFromSaved(nullptr))
	{
		FConfigContext Context = FConfigContext::ForceReloadIntoGConfig();
		// Force reload GameUserSettings because they may be saved to disk on consoles/similar platforms
		// So the safest thing to do is to re-read the file after binary configs load.
		Context.Load(TEXT("GameUserSettings"), GGameUserSettingsIni);

#if WITH_EDITOR
		// a cooked editor (cooked cooker more likely) can be initialized from binary config for speed, 
		// but we still need the other files as well
		LoadRemainingConfigFiles(Context);
#endif
		return;
	}
#endif

	// Bootstrap the Ini config cache
	FString IniBootstrapFilename;
	if (FParse::Value( FCommandLine::Get(), TEXT("IniBootstrap="), IniBootstrapFilename))
	{
		TRACE_CPUPROFILER_EVENT_SCOPE(IniBootstrap);
		TArray<uint8> FileContent;
		if (FFileHelper::LoadFileToArray(FileContent, *IniBootstrapFilename, FILEREAD_Silent))
		{
			FMemoryReader MemoryReader(FileContent, true);
			GConfig = new FConfigCacheIni(EConfigCacheType::Temporary);
			GConfig->SerializeStateForBootstrap_Impl(MemoryReader);
			GConfig->bIsReadyForUse = true;
<<<<<<< HEAD
			FCoreDelegates::TSConfigReadyForUse().Broadcast();
PRAGMA_DISABLE_DEPRECATION_WARNINGS
			FCoreDelegates::ConfigReadyForUse.Broadcast();
PRAGMA_ENABLE_DEPRECATION_WARNINGS
=======
			TRACE_CPUPROFILER_EVENT_SCOPE(ConfigReadyForUseBroadcast);
			FCoreDelegates::TSConfigReadyForUse().Broadcast();
>>>>>>> 4af6daef
			return;
		}
		else
		{
			FPlatformMisc::LowLevelOutputDebugStringf(TEXT("Unable to bootstrap from archive %s, will fallback on normal initialization\n"), *IniBootstrapFilename);
		}
	}

	// Perform any upgrade we need before we load any configuration files
	FConfigManifest::UpgradeFromPreviousVersions();

	// create GConfig
	GConfig = new FConfigCacheIni(EConfigCacheType::DiskBacked);

	// create a context object that we will use for all of the main ini files
	FConfigContext Context = FConfigContext::ReadIntoGConfig();

	// load in the default ini files
	bool bEngineConfigCreated = InitializeKnownConfigFiles(Context);

	// verify if needed
	const bool bIsGamelessExe = !FApp::HasProjectName();
	if ( !bIsGamelessExe )
	{
		// Now check and see if our game is correct if this is a game agnostic binary
		if (GIsGameAgnosticExe && !bEngineConfigCreated)
		{
			const FText AbsolutePath = FText::FromString( IFileManager::Get().ConvertToAbsolutePathForExternalAppForRead(*FPaths::GetPath(GEngineIni)) );
			//@todo this is too early to localize
			const FText Message = FText::Format( NSLOCTEXT("Core", "FirstCmdArgMustBeGameName", "'{0}' must exist and contain a DefaultEngine.ini."), AbsolutePath );
			if (!GIsBuildMachine)
			{
				FMessageDialog::Open(EAppMsgType::Ok, Message);
			}
			FApp::SetProjectName(TEXT("")); // this disables part of the crash reporter to avoid writing log files to a bogus directory
			if (!GIsBuildMachine)
			{
				exit(1);
			}
			UE_LOG(LogInit, Fatal,TEXT("%s"), *Message.ToString());
		}
	}

	// load editor, etc config files
	LoadRemainingConfigFiles(Context);
<<<<<<< HEAD
=======

	FCoreDelegates::TSOnConfigSectionsChanged().AddStatic(OnConfigSectionsChanged);
>>>>>>> 4af6daef

	// now we can make use of GConfig
	GConfig->bIsReadyForUse = true;

<<<<<<< HEAD
	FCoreDelegates::TSConfigReadyForUse().Broadcast();
PRAGMA_DISABLE_DEPRECATION_WARNINGS
	FCoreDelegates::ConfigReadyForUse.Broadcast();
PRAGMA_ENABLE_DEPRECATION_WARNINGS
=======
#if WITH_EDITOR
	// this needs to be called after setting bIsReadyForUse, because it uses ProjectDir, and bIsReadyForUse can reset the 
	// ProjectDir array while the async threads are using it and crash
	AsyncInitializeConfigForPlatforms();
#endif

	TRACE_CPUPROFILER_EVENT_SCOPE(ConfigReadyForUseBroadcast);
	FCoreDelegates::TSConfigReadyForUse().Broadcast();
>>>>>>> 4af6daef
}

const FString& FConfigCacheIni::GetCustomConfigString()
{
	static FString CustomConfigString;
	static bool bInitialized = false;
	if (!bInitialized)
	{
		bInitialized = true;

		// Set to compiled in value, then possibly override
<<<<<<< HEAD
		CustomConfigString = TEXT(CUSTOM_CONFIG);

#if ALLOW_INI_OVERRIDE_FROM_COMMANDLINE
		if (FParse::Value(FCommandLine::Get(), CommandlineOverrideSpecifiers::CustomConfigIdentifier, CustomConfigString))
		{
			UE_LOG(LogConfig, Log, TEXT("Overriding CustomConfig from %s to %s"), TEXT(CUSTOM_CONFIG), *CustomConfigString);
		}
		else
#endif
		if (!CustomConfigString.IsEmpty())
=======
		bool bCustomConfigOverrideApplied = false;
		CustomConfigString = TEXT(CUSTOM_CONFIG);

#if ALLOW_INI_OVERRIDE_FROM_COMMANDLINE
		if (FParse::Value(FCommandLine::Get(), CommandlineOverrideSpecifiers::CustomConfigIdentifier, CustomConfigString))
		{
			bCustomConfigOverrideApplied = true;
			UE_LOG(LogConfig, Log, TEXT("Overriding CustomConfig from %s to %s using -customconfig cmd line param"), TEXT(CUSTOM_CONFIG), *CustomConfigString);
		}
#endif

#ifdef UE_USE_COMMAND_LINE_PARAM_FOR_CUSTOM_CONFIG
		FString CustomName = PREPROCESSOR_TO_STRING(UE_USE_COMMAND_LINE_PARAM_FOR_CUSTOM_CONFIG);
		if (!bCustomConfigOverrideApplied && FParse::Param(FCommandLine::Get(), *CustomName))
		{
			bCustomConfigOverrideApplied = true;
			CustomConfigString = CustomName;
			UE_LOG(LogConfig, Log, TEXT("Overriding CustomConfig from %s to %s using a custom cmd line param"), TEXT(CUSTOM_CONFIG), *CustomConfigString);
		}
#endif

		if (!bCustomConfigOverrideApplied && !CustomConfigString.IsEmpty())
>>>>>>> 4af6daef
		{
			UE_LOG(LogConfig, Log, TEXT("Using compiled CustomConfig %s"), *CustomConfigString);
		}
	}
	return CustomConfigString;
}

bool FConfigCacheIni::LoadGlobalIniFile(FString& OutFinalIniFilename, const TCHAR* BaseIniName, const TCHAR* Platform, bool bForceReload, bool bRequireDefaultIni, bool bAllowGeneratedIniWhenCooked, bool bAllowRemoteConfig, const TCHAR* GeneratedConfigDir, FConfigCacheIni* ConfigSystem)
{
	FConfigContext Context = FConfigContext::ReadIntoConfigSystem(ConfigSystem, Platform);
	if (GeneratedConfigDir != nullptr)
	{
		Context.GeneratedConfigDir = GeneratedConfigDir;
	}
	Context.bForceReload = bForceReload;
	Context.bAllowGeneratedIniWhenCooked = bAllowGeneratedIniWhenCooked;
	Context.bAllowRemoteConfig = bAllowRemoteConfig;
	return Context.Load(BaseIniName, OutFinalIniFilename);
}

bool FConfigCacheIni::LoadLocalIniFile(FConfigFile & ConfigFile, const TCHAR * IniName, bool bIsBaseIniName, const TCHAR * Platform, bool bForceReload)
{
	FConfigContext Context = bIsBaseIniName ? FConfigContext::ReadIntoLocalFile(ConfigFile, Platform) : FConfigContext::ReadSingleIntoLocalFile(ConfigFile, Platform);
	Context.bForceReload = bForceReload;
	return Context.Load(IniName);
}

bool FConfigCacheIni::LoadExternalIniFile(FConfigFile & ConfigFile, const TCHAR * IniName, const TCHAR * EngineConfigDir, const TCHAR * SourceConfigDir, bool bIsBaseIniName, const TCHAR * Platform, bool bForceReload, bool bWriteDestIni, bool bAllowGeneratedIniWhenCooked, const TCHAR * GeneratedConfigDir)
{
	LLM_SCOPE(ELLMTag::ConfigSystem);

	// 	could also set Context.bIsHierarchicalConfig instead of the ?: operator
	FConfigContext Context = bIsBaseIniName ? FConfigContext::ReadIntoLocalFile(ConfigFile, Platform) : FConfigContext::ReadSingleIntoLocalFile(ConfigFile, Platform);
	Context.EngineConfigDir = EngineConfigDir;
	Context.ProjectConfigDir = SourceConfigDir;
	Context.bForceReload = bForceReload;
	Context.bAllowGeneratedIniWhenCooked = bAllowGeneratedIniWhenCooked;
	Context.GeneratedConfigDir = GeneratedConfigDir;
	Context.bWriteDestIni = bWriteDestIni;
	return Context.Load(IniName);
}

FConfigFile* FConfigCacheIni::FindPlatformConfig(const TCHAR* IniName, const TCHAR* Platform)
{
	if (Platform != nullptr && FCString::Stricmp(Platform, ANSI_TO_TCHAR(FPlatformProperties::IniPlatformName())) != 0)
	{
#if ALLOW_OTHER_PLATFORM_CONFIG
		return FConfigCacheIni::ForPlatform(Platform)->FindConfigFile(IniName);
#else
		return nullptr;
#endif
	}

	if (GConfig != nullptr)
	{
		return GConfig->FindConfigFile(IniName);
	}

	return nullptr;
}

FConfigFile* FConfigCacheIni::FindOrLoadPlatformConfig(FConfigFile& LocalFile, const TCHAR* IniName, const TCHAR* Platform)
{
	FConfigFile* File = FindPlatformConfig(IniName, Platform);
	if (File == nullptr)
	{
		FConfigContext Context = FConfigContext::ReadIntoLocalFile(LocalFile, Platform);
		Context.Load(IniName);
		File = &LocalFile;
	}

	return File;
}

void FConfigCacheIni::LoadConsoleVariablesFromINI()
{
	FString ConsoleVariablesPath = FPaths::EngineDir() + TEXT("Config/ConsoleVariables.ini");

#if !DISABLE_CHEAT_CVARS
	// First we read from "../../../Engine/Config/ConsoleVariables.ini" [Startup] section if it exists
	// This is the only ini file where we allow cheat commands (this is why it's not there for UE_BUILD_SHIPPING || UE_BUILD_TEST)
	UE::ConfigUtilities::ApplyCVarSettingsFromIni(TEXT("Startup"), *ConsoleVariablesPath, ECVF_SetByConsoleVariablesIni, true);
#endif // !DISABLE_CHEAT_CVARS

#if !DISABLE_CHEAT_CVARS && !UE_BUILD_SHIPPING
	{
		FString OverrideConsoleVariablesPath;
		FParse::Value(FCommandLine::Get(), TEXT("-cvarsini="), OverrideConsoleVariablesPath);

		if (!OverrideConsoleVariablesPath.IsEmpty())
		{
			ensureMsgf(FPaths::FileExists(OverrideConsoleVariablesPath), TEXT("-cvarsini's file %s doesn't exist"), *OverrideConsoleVariablesPath);
			UE::ConfigUtilities::ApplyCVarSettingsFromIni(TEXT("Startup"), *OverrideConsoleVariablesPath, ECVF_SetByConsoleVariablesIni, true);
		}

	}
#endif

	// We also apply from Engine.ini [ConsoleVariables] section
	UE::ConfigUtilities::ApplyCVarSettingsFromIni(TEXT("ConsoleVariables"), *GEngineIni, ECVF_SetBySystemSettingsIni);

#if WITH_EDITOR
	// We also apply from DefaultEditor.ini [ConsoleVariables] section
	UE::ConfigUtilities::ApplyCVarSettingsFromIni(TEXT("ConsoleVariables"), *GEditorIni, ECVF_SetBySystemSettingsIni);
#endif	//WITH_EDITOR

	IConsoleManager::Get().CallAllConsoleVariableSinks();
}

FString FConfigCacheIni::NormalizeConfigIniPath(const FString& NonNormalizedPath)
{
	// CreateStandardFilename may not actually do anything in certain cases (e.g., if we detect a network drive, non-root drive, etc.)
	// At a minimum, we will remove double slashes to try and fix some errors.
	return FPaths::CreateStandardFilename(FPaths::RemoveDuplicateSlashes(NonNormalizedPath));
}

FArchive& operator<<(FArchive& Ar, FConfigFile& ConfigFile)
{
	bool bHasSourceConfigFile = ConfigFile.SourceConfigFile != nullptr;

	Ar << static_cast<FConfigFile::Super&>(ConfigFile);
	Ar << ConfigFile.Dirty;
	Ar << ConfigFile.NoSave;
	Ar << ConfigFile.bHasPlatformName;
	Ar << ConfigFile.Name;
	Ar << ConfigFile.SourceIniHierarchy;
	Ar << ConfigFile.SourceEngineConfigDir;
	Ar << bHasSourceConfigFile;
	if (bHasSourceConfigFile)
	{
		// Handle missing instance for the loading case
		if (ConfigFile.SourceConfigFile == nullptr)
		{
			ConfigFile.SourceConfigFile = new FConfigFile();
		}

		Ar << *ConfigFile.SourceConfigFile;
	}
	Ar << ConfigFile.SourceProjectConfigDir;
	Ar << ConfigFile.PlatformName;
	Ar << ConfigFile.PerObjectConfigArrayOfStructKeys;

	return Ar;
}

void FConfigFile::UpdateSections(const TCHAR* DiskFilename, const TCHAR* IniRootName/*=nullptr*/, const TCHAR* OverridePlatform/*=nullptr*/)
{
	// Since we don't want any modifications to other sections, we manually process the file, not read into sections, etc
	// Keep track of existing SectionTexts and orders so that we can preserve the order of the sections in Write to reduce the diff we make to the file on disk
	FString DiskFile;
	FString NewFile;
	TStringBuilder<128> SectionText;
	TMap<FString, FString> SectionTexts;
	TArray<FString> SectionOrder;
	FString SectionName;

	auto AddSectionText = [this, &SectionTexts, &SectionOrder, &SectionName, &SectionText]()
	{
		if (SectionText.Len() == 0)
		{
			// No text in the section, not even a section header, e.g. because this is the prefix section and there was no prefix.
			// Skip the section - add it to SectionTexts or SectionOrder
		}
		else
		{
			if (Contains(SectionName))
			{
				// Do not add the section to SectionTexts, so that Write will skip writing it at all if it is empty
				// But do add it to SectionOrder, so that Write will write it to the right location if it is non-empty
			}
			else
			{
				// Check for duplicate sections in the file-on-disk; handle these by combining them.  This will modify the file, but will guarantee that we don't lose data
				FString* ExistingSectionText = SectionTexts.Find(SectionName);
				if (ExistingSectionText)
				{
					ExistingSectionText->Append(SectionText.ToString(), SectionText.Len());
				}
				else
				{
					SectionTexts.Add(SectionName, FString(SectionText.ToString()));
				}
			}

			SectionOrder.Add(SectionName);
		}

		// Clear the name and text for the next section
		SectionName.Reset();
		SectionText.Reset();
	};

	SectionName = FString(); // The lines we read before we encounter a section header should be preserved as prefix lines; we implement this by storing them in an empty SectionName
	if (LoadConfigFileWrapper(DiskFilename, DiskFile))
	{
		// walk each line
		const TCHAR* Ptr = DiskFile.Len() > 0 ? *DiskFile : nullptr;
		bool bDone = Ptr ? false : true;
		bool bIsSkippingSection = true;
		while (!bDone)
		{
			// read the next line
			FString TheLine;
			if (FParse::Line(&Ptr, TheLine, true) == false)
			{
				bDone = true;
			}
			else
			{
				// Strip any trailing whitespace to match config parsing.
				TheLine.TrimEndInline();

				// is this line a section? (must be at least [x])
				if (TheLine.Len() > 3 && TheLine[0] == '[' && TheLine[TheLine.Len() - 1] == ']')
				{
					// Add the old section we just finished reading
					AddSectionText();

					// Set SectionName to the name of new section we are about to read
					SectionName = TheLine.Mid(1, TheLine.Len() - 2);
				}

				SectionText.Append(TheLine);
				SectionText.Append(LINE_TERMINATOR);
			}
		}
	}

	// Add the last section we read
	AddSectionText();

	// load the hierarchy up to right before this file
	if (IniRootName != nullptr)
	{
		// Get a collection of the source hierarchy properties
		if (SourceConfigFile)
		{
			delete SourceConfigFile;
		}
		SourceConfigFile = new FConfigFile();

		// now when Write it called below, it will diff against this SourceConfigFile
		FConfigContext BaseContext = FConfigContext::ReadUpToBeforeFile(*SourceConfigFile, OverridePlatform, DiskFilename);
		BaseContext.Load(IniRootName);

		SourceIniHierarchy = SourceConfigFile->SourceIniHierarchy;
	}

	WriteInternal(DiskFilename, true, SectionTexts, SectionOrder);
}


/**
 * Functionality to assist with updating a config file with one property value change.
 */
class FSinglePropertyConfigHelper
{
public:
	

	/**
	 * We need certain information for the helper to be useful.
	 *
	 * @Param InIniFilename - The disk location of the file we wish to edit.
	 * @Param InSectionName - The section the property belongs to.
	 * @Param InPropertyName - The name of the property that has been edited.
	 * @Param InPropertyValue - The new value of the property that has been edited, or unset to remove the property.
	 */
	FSinglePropertyConfigHelper(const FString& InIniFilename, const FString& InSectionName, const FString& InPropertyName, const TOptional<FString>& InPropertyValue)
		: IniFilename(InIniFilename)
		, SectionName(InSectionName)
		, PropertyName(InPropertyName)
		, PropertyValue(InPropertyValue)
	{
		// Split the file into the necessary parts.
		PopulateFileContentHelper();
	}

	/**
	 * Perform the action of updating the config file with the new property value.
	 */
	bool UpdateConfigFile()
	{
		UpdatePropertyInSection();
		// Rebuild the file with the updated section.

		FString NewFile = IniFileMakeup.BeforeSection + IniFileMakeup.Section + IniFileMakeup.AfterSection;
		if (!NewFile.EndsWith(TEXT(LINE_TERMINATOR_ANSI LINE_TERMINATOR_ANSI)))
		{
			NewFile.AppendChars(LINE_TERMINATOR, TCString<TCHAR>::Strlen(LINE_TERMINATOR));
		}
		return SaveConfigFileWrapper(*IniFilename, NewFile);
	}


private:

	/**
	 * Clear any trailing whitespace from the end of the output.
	 */
	void ClearTrailingWhitespace(FString& InStr)
	{
		const FString Endl(LINE_TERMINATOR);
		while (InStr.EndsWith(LINE_TERMINATOR, ESearchCase::CaseSensitive))
		{
			InStr.LeftChopInline(Endl.Len(), false);
		}
	}
	
	/**
	 * Update the section with the new value for the property.
	 */
	void UpdatePropertyInSection()
	{
		FString UpdatedSection;
		if (IniFileMakeup.Section.IsEmpty())
		{
			if (PropertyValue.IsSet())
			{
				const FString DecoratedSectionName = FString::Printf(TEXT("[%s]"), *SectionName);

				ClearTrailingWhitespace(IniFileMakeup.BeforeSection);
				UpdatedSection += LINE_TERMINATOR;
				UpdatedSection += LINE_TERMINATOR;
				UpdatedSection += DecoratedSectionName;
				AppendPropertyLine(UpdatedSection);
			}
		}
		else
		{
			FString SectionLine;
			const TCHAR* Ptr = *IniFileMakeup.Section;
			bool bUpdatedPropertyOnPass = false;
			while (Ptr != nullptr && FParse::Line(&Ptr, SectionLine, true))
			{
				if (SectionLine.StartsWith(FString::Printf(TEXT("%s="), *PropertyName)))
				{
					if (PropertyValue.IsSet())
					{
						UpdatedSection += FConfigFile::GenerateExportedPropertyLine(PropertyName, PropertyValue.GetValue());
					}
					bUpdatedPropertyOnPass = true;
				}
				else
				{
					UpdatedSection += SectionLine;
					UpdatedSection += LINE_TERMINATOR;
				}
			}

			// If the property wasnt found in the text of the existing section content,
			// append it to the end of the section.
			if (!bUpdatedPropertyOnPass && PropertyValue.IsSet())
			{
				AppendPropertyLine(UpdatedSection);
			}
			else
			{
				UpdatedSection += LINE_TERMINATOR;
			}
		}

		IniFileMakeup.Section = UpdatedSection;
	}
	
	/**
	 * Split the file up into parts:
	 * -> Before the section we wish to edit, which will remain unaltered,
	 * ->-> The section we wish to edit, we only seek to edit the single property,
	 * ->->-> After the section we wish to edit, which will remain unaltered.
	 */
	void PopulateFileContentHelper()
	{
		FString UnprocessedFileContents;
		if (LoadConfigFileWrapper(*IniFilename, UnprocessedFileContents))
		{
			// Find the section in the file text.
			const FString DecoratedSectionName = FString::Printf(TEXT("[%s]"), *SectionName);

			const int32 DecoratedSectionNameStartIndex = UnprocessedFileContents.Find(DecoratedSectionName);
			if (DecoratedSectionNameStartIndex != INDEX_NONE)
			{
				// If we found the section, cache off the file text before the section.
				IniFileMakeup.BeforeSection = UnprocessedFileContents.Left(DecoratedSectionNameStartIndex);
				UnprocessedFileContents.RemoveAt(0, IniFileMakeup.BeforeSection.Len());

				// For the rest of the file, split it into the section we are editing and the rest of the file after.
				const TCHAR* Ptr = UnprocessedFileContents.Len() > 0 ? *UnprocessedFileContents : nullptr;
				FString NextUnprocessedLine;
				bool bReachedNextSection = false;
				while (Ptr != nullptr && FParse::Line(&Ptr, NextUnprocessedLine, true))
				{
					bReachedNextSection |= (NextUnprocessedLine.StartsWith(TEXT("[")) && NextUnprocessedLine != DecoratedSectionName);
					if (bReachedNextSection)
					{
						IniFileMakeup.AfterSection += NextUnprocessedLine;
						IniFileMakeup.AfterSection += LINE_TERMINATOR;
					}
					else
					{
						IniFileMakeup.Section += NextUnprocessedLine;
						IniFileMakeup.Section += LINE_TERMINATOR;
					}
				}
			}
			else
			{
				IniFileMakeup.BeforeSection = UnprocessedFileContents;
			}
		}
	}
	
	/**
	 * Append the property entry to the section
	 */
	void AppendPropertyLine(FString& PreText)
	{
		check(PropertyValue.IsSet());
		
		// Make sure we dont leave much whitespace, and append the property name/value entry
		ClearTrailingWhitespace(PreText);
		PreText += LINE_TERMINATOR;
		PreText += FConfigFile::GenerateExportedPropertyLine(PropertyName, PropertyValue.GetValue());
		PreText += LINE_TERMINATOR;
	}


private:
	// The disk location of the ini file we seek to edit
	FString IniFilename;

	// The section in the config file
	FString SectionName;

	// The name of the property that has been changed
	FString PropertyName;

	// The new value, in string format, of the property that has been changed
	// This will be unset if the property has been removed from the config
	TOptional<FString> PropertyValue;

	// Helper struct that holds the makeup of the ini file.
	struct IniFileContent
	{
		// The section we wish to edit
		FString Section;

		// The file contents before the section we are editing
		FString BeforeSection;

		// The file contents after the section we are editing
		FString AfterSection;
	} IniFileMakeup; // Instance of the helper to maintain file structure.
};


bool FConfigFile::UpdateSinglePropertyInSection(const TCHAR* DiskFilename, const TCHAR* PropertyName, const TCHAR* SectionName)
{
	TOptional<FString> PropertyValue;
	if (const FConfigSection* LocalSection = this->Find(SectionName))
	{
		if (const FConfigValue* ConfigValue = LocalSection->Find(PropertyName))
		{
			// Use GetSavedValueForWriting rather than GetSavedValue to avoid having this save operation mark the value as having been accessed for dependency tracking
			PropertyValue = UE::ConfigCacheIni::Private::FAccessor::GetSavedValueForWriting(*ConfigValue);
		}
	}

	FSinglePropertyConfigHelper SinglePropertyConfigHelper(DiskFilename, SectionName, PropertyName, PropertyValue);
	return SinglePropertyConfigHelper.UpdateConfigFile();
}



#if ALLOW_OTHER_PLATFORM_CONFIG
// these are knowingly leaked
static TMap<FName, FConfigCacheIni*> GConfigForPlatform;
static FCriticalSection GConfigForPlatformLock;

#if WITH_EDITOR
void FConfigCacheIni::AsyncInitializeConfigForPlatforms()
{
	// make sure any (non-const static) paths the worker threads will use are already initialized
	FPaths::ProjectDir();
	FPlatformMisc::GeneratedConfigDir(); // also inits FPaths::ProjectSavedDir
	FConfigContext::EnsureRequiredGlobalPathsHaveBeenInitialized();
	FPlatformProcess::ApplicationSettingsDir();

	// pre-create all platforms so that the loop below doesn't reallocate anything in the map
	const TMap<FName, FDataDrivenPlatformInfo>& AllPlatformInfos = FDataDrivenPlatformInfoRegistry::GetAllPlatformInfos();
	for (const TPair<FName, FDataDrivenPlatformInfo>& Pair : AllPlatformInfos)
	{
		GetPlatformConfigFutures().Emplace(Pair.Key);
		GConfigForPlatform.Add(Pair.Key, new FConfigCacheIni(EConfigCacheType::Temporary));
	}

	for (const TPair<FName, FDataDrivenPlatformInfo>& Pair : AllPlatformInfos)
	{
		FName PlatformName = Pair.Key;
		GetPlatformConfigFutures()[PlatformName] = Async(EAsyncExecution::ThreadPool, [PlatformName]
		{
			double Start = FPlatformTime::Seconds();

			FConfigCacheIni* NewConfig = GConfigForPlatform.FindChecked(PlatformName);
			FConfigContext Context = FConfigContext::ReadIntoConfigSystem(NewConfig, PlatformName.ToString());
			InitializeKnownConfigFiles(Context);
	
			UE_LOG(LogConfig, Display, TEXT("Loading %s ini files took %.2f seconds"), *PlatformName.ToString(), FPlatformTime::Seconds() - Start);
		});
	}
}

#endif
#endif


FConfigCacheIni* FConfigCacheIni::ForPlatform(FName PlatformName)
{
#if ALLOW_OTHER_PLATFORM_CONFIG
	check(GConfig != nullptr && GConfig->bIsReadyForUse);

	// use GConfig when no platform is specified
	if (PlatformName == NAME_None)
	{
		return GConfig;
	}

#if WITH_EDITOR
	// they are likely already loaded, but just block to make sure
	{
		if (auto* PlatformCache = GetPlatformConfigFutures().Find(PlatformName))
		{
			PlatformCache->Get();
		}
		else
		{
			return GConfig;
		}
	}
#endif

	// protect against other threads clearing the array, or two threads trying to read in a missing platform at the same time
	FScopeLock Lock(&GConfigForPlatformLock);
	FConfigCacheIni* PlatformConfig = GConfigForPlatform.FindRef(PlatformName);

	// read any missing platform configs now, on demand (this will happen when WITH_EDITOR is 0)
	if (PlatformConfig == nullptr)
	{
		double Start = FPlatformTime::Seconds();
		
		PlatformConfig = GConfigForPlatform.Add(PlatformName, new FConfigCacheIni(EConfigCacheType::Temporary));
		FConfigContext Context = FConfigContext::ReadIntoConfigSystem(PlatformConfig, PlatformName.ToString());
		InitializeKnownConfigFiles(Context);

		UE_LOG(LogConfig, Display, TEXT("Read in platform %s ini files took %.2f seconds"), *PlatformName.ToString(), FPlatformTime::Seconds() - Start);
	}

	return GConfigForPlatform.FindRef(PlatformName);

#else
	UE_LOG(LogConfig, Error, TEXT("FConfigCacheIni::ForPlatform cannot be called when not in a developer tool"));
	return nullptr;
#endif
}

void FConfigCacheIni::ClearOtherPlatformConfigs()
{
#if ALLOW_OTHER_PLATFORM_CONFIG
	// this will read in on next call to ForPlatform()
	FScopeLock Lock(&GConfigForPlatformLock);
	GConfigForPlatform.Empty();
#endif
}
<<<<<<< HEAD









////////////////////////////////////////
//
// Deprecated function wrappers
//
////////////////////////////////////////

=======









////////////////////////////////////////
//
// Deprecated function wrappers
//
////////////////////////////////////////

>>>>>>> 4af6daef
void ApplyCVarSettingsFromIni(const TCHAR* InSectionBaseName, const TCHAR* InIniFilename, uint32 SetBy, bool bAllowCheating)
{
	UE::ConfigUtilities::ApplyCVarSettingsFromIni(InSectionBaseName, InIniFilename, SetBy, bAllowCheating);
}

void ForEachCVarInSectionFromIni(const TCHAR* InSectionName, const TCHAR* InIniFilename, TFunction<void(IConsoleVariable* CVar, const FString& KeyString, const FString& ValueString)> InEvaluationFunction)
{
	UE::ConfigUtilities::ForEachCVarInSectionFromIni(InSectionName, InIniFilename, InEvaluationFunction);
}

void RecordApplyCVarSettingsFromIni()
{
	UE::ConfigUtilities::RecordApplyCVarSettingsFromIni();
}

void ReapplyRecordedCVarSettingsFromIni()
{
	UE::ConfigUtilities::ReapplyRecordedCVarSettingsFromIni();
}

void DeleteRecordedCVarSettingsFromIni()
{
	UE::ConfigUtilities::DeleteRecordedCVarSettingsFromIni();
}

void RecordConfigReadsFromIni()
{
	UE::ConfigUtilities::RecordConfigReadsFromIni();
}

void DumpRecordedConfigReadsFromIni()
{
	UE::ConfigUtilities::DumpRecordedConfigReadsFromIni();
}

void DeleteRecordedConfigReadsFromIni()
{
	UE::ConfigUtilities::DeleteRecordedConfigReadsFromIni();
}

const TCHAR* ConvertValueFromHumanFriendlyValue(const TCHAR* Value)
{
	return UE::ConfigUtilities::ConvertValueFromHumanFriendlyValue(Value);
}

#undef LOCTEXT_NAMESPACE<|MERGE_RESOLUTION|>--- conflicted
+++ resolved
@@ -21,10 +21,7 @@
 #include "Misc/DataDrivenPlatformInfoRegistry.h"
 #include "Misc/StringBuilder.h"
 #include "Misc/Paths.h"
-<<<<<<< HEAD
-=======
 #include "ProfilingDebugging/CpuProfilerTrace.h"
->>>>>>> 4af6daef
 #include "Serialization/MemoryReader.h"
 #include "Serialization/MemoryWriter.h"
 #include "Serialization/LargeMemoryReader.h"
@@ -429,12 +426,6 @@
 	// will any delegates return contents via TSPreLoadConfigFileDelegate()?
 	int32 ResponderCount = 0;
 	FCoreDelegates::TSCountPreLoadConfigFileRespondersDelegate().Broadcast(IniFile, ResponderCount);
-<<<<<<< HEAD
-PRAGMA_DISABLE_DEPRECATION_WARNINGS
-	FCoreDelegates::CountPreLoadConfigFileRespondersDelegate.Broadcast(IniFile, ResponderCount);
-PRAGMA_ENABLE_DEPRECATION_WARNINGS
-=======
->>>>>>> 4af6daef
 
 	if (ResponderCount > 0)
 	{
@@ -481,12 +472,6 @@
 {
 	// let other systems load the file instead of the standard load below
 	FCoreDelegates::TSPreLoadConfigFileDelegate().Broadcast(IniFile, Contents);
-<<<<<<< HEAD
-PRAGMA_DISABLE_DEPRECATION_WARNINGS
-	FCoreDelegates::PreLoadConfigFileDelegate.Broadcast(IniFile, Contents);
-PRAGMA_ENABLE_DEPRECATION_WARNINGS
-=======
->>>>>>> 4af6daef
 
 	// if this loaded any text, we are done, and we won't override the contents with standard ini file data
 	if (Contents.Len())
@@ -520,12 +505,6 @@
 	// let anyone that needs to save it, do so (counting how many did)
 	int32 SavedCount = 0;
 	FCoreDelegates::TSPreSaveConfigFileDelegate().Broadcast(IniFile, Contents, SavedCount);
-<<<<<<< HEAD
-PRAGMA_DISABLE_DEPRECATION_WARNINGS
-	FCoreDelegates::PreSaveConfigFileDelegate.Broadcast(IniFile, Contents, SavedCount);
-PRAGMA_ENABLE_DEPRECATION_WARNINGS
-=======
->>>>>>> 4af6daef
 
 	// save it even if a delegate did as well
 	bool bLocalWriteSucceeded = false;
@@ -563,12 +542,6 @@
 , SourceConfigFile(nullptr)
 {
 	FCoreDelegates::TSOnFConfigCreated().Broadcast(this);
-<<<<<<< HEAD
-PRAGMA_DISABLE_DEPRECATION_WARNINGS
-	FCoreDelegates::OnFConfigCreated.Broadcast(this);
-PRAGMA_ENABLE_DEPRECATION_WARNINGS
-=======
->>>>>>> 4af6daef
 }
 
 FConfigFile::~FConfigFile()
@@ -578,12 +551,6 @@
 	if ( !GExitPurge )
 	{
 		FCoreDelegates::TSOnFConfigDeleted().Broadcast(this);
-<<<<<<< HEAD
-PRAGMA_DISABLE_DEPRECATION_WARNINGS
-		FCoreDelegates::OnFConfigDeleted.Broadcast(this);
-PRAGMA_ENABLE_DEPRECATION_WARNINGS
-=======
->>>>>>> 4af6daef
 	}
 
 	delete SourceConfigFile;
@@ -668,23 +635,17 @@
 namespace
 {
 
-<<<<<<< HEAD
+// don't allow warning until all redirects are read in
+bool GAllowConfigRemapWarning = false;
+
 // either show an editor warning, or just write to log for non-editor
 void LogOrEditorWarning(const FText& Msg, const FString& PartialKey, const FString& File)
 {
-=======
-// don't allow warning until all redirects are read in
-bool GAllowConfigRemapWarning = false;
-
-// either show an editor warning, or just write to log for non-editor
-void LogOrEditorWarning(const FText& Msg, const FString& PartialKey, const FString& File)
-{
 	if (!GAllowConfigRemapWarning)
 	{
 		return;
 	}
 	
->>>>>>> 4af6daef
 	if (GIsEditor)
 	{
 		static TSet<FString> AlreadyWarnedKeys;
@@ -716,14 +677,11 @@
 // warn about a section name that's deprecated
 void WarnAboutSectionRemap(const FString& OldValue, const FString& NewValue, const FString& File)
 {
-<<<<<<< HEAD
-=======
 	if (!GAllowConfigRemapWarning)
 	{
 		return;
 	}
 
->>>>>>> 4af6daef
 	FFormatNamedArguments Arguments;
 	Arguments.Add(TEXT("OldValue"), FText::FromString(OldValue));
 	Arguments.Add(TEXT("NewValue"), FText::FromString(NewValue));
@@ -749,11 +707,7 @@
 	Arguments.Add(TEXT("NewValue"), FText::FromString(NewValue));
 	Arguments.Add(TEXT("Section"), FText::FromString(Section));
 	Arguments.Add(TEXT("File"), FText::FromString(File));
-<<<<<<< HEAD
-	FText Msg = FText::Format(LOCTEXT("DeprecatedConfig", "Found a deprecated ini section name in {File}. Search for [{OldValue}] and replace with [{NewValue}]"), Arguments);
-=======
 	FText Msg = FText::Format(LOCTEXT("DeprecatedConfigKey", "Found a deprecated ini key name in {File}. Search for [{OldValue}] and replace with [{NewValue}]"), Arguments);
->>>>>>> 4af6daef
 	
 	FString Key = OldValue+Section;
 	if (!IsInGameThread())
@@ -880,10 +834,7 @@
 				}
 
 				const TCHAR* KeyName = Start;
-<<<<<<< HEAD
-=======
 				FConfigSection* OriginalCurrentSection = CurrentSection;
->>>>>>> 4af6daef
 				// look up for key remap
 				if (CurrentKeyRemap != nullptr)
 				{
@@ -894,8 +845,6 @@
 
 						// the Remap will not ever reallocate, so we can just point right into the FString
 						KeyName = **FoundRemap;
-<<<<<<< HEAD
-=======
 
 						// look for a section:name remap
 						int32 ColonLoc;
@@ -906,7 +855,6 @@
 							// the name can still point right into the FString, but right after the :
 							KeyName = **FoundRemap + ColonLoc + 1;
 						}
->>>>>>> 4af6daef
 					}
 				}
 				
@@ -1380,16 +1328,6 @@
 
 	SourceIniHierarchy.AddDynamicLayer(Filename);
 	CombineFromBuffer(ConfigContent, Filename);
-<<<<<<< HEAD
-
-	// Removing NoSave flag that was being set to true when adding a dynamic layered to a config hierarchy 
-	// (usually from plugins), which was causing settings in the editor to not be saved out
-	if (!GIsEditor)
-	{
-		NoSave = true;
-	}
-=======
->>>>>>> 4af6daef
 }
 
 
@@ -1499,17 +1437,10 @@
 
 	int32 IniCombineThreshold = MAX_int32;
 	bool bIsADefaultIniWrite = IsADefaultIniWrite(SimulatedFilename, IniCombineThreshold);
-<<<<<<< HEAD
 
 	WriteToStringInternal(InOutText, bIsADefaultIniWrite, IniCombineThreshold, SectionTexts, SectionOrder);
 }
 
-=======
-
-	WriteToStringInternal(InOutText, bIsADefaultIniWrite, IniCombineThreshold, SectionTexts, SectionOrder);
-}
-
->>>>>>> 4af6daef
 bool FConfigFile::IsADefaultIniWrite(const FString& Filename, int32& OutIniCombineThreshold) const
 {
 	bool bIsADefaultIniWrite = false;
@@ -1527,86 +1458,6 @@
 		// find the filename in ini hierarchy
 		FString IniName = FPaths::GetCleanFilename(Filename);
 		for (const auto& HierarchyFileIt : SourceIniHierarchy)
-<<<<<<< HEAD
-=======
-		{
-			if (FPaths::GetCleanFilename(HierarchyFileIt.Value) == IniName)
-			{
-				OutIniCombineThreshold = HierarchyFileIt.Key;
-				break;
-			}
-		}
-	}
-
-	return bIsADefaultIniWrite;
-}
-
-bool FConfigFile::WriteInternal(const FString& Filename, bool bDoRemoteWrite, TMap<FString, FString>& InOutSectionTexts, const TArray<FString>& InSectionOrder)
-{
-	if (!Dirty || NoSave || FParse::Param(FCommandLine::Get(), TEXT("nowrite")) ||
-		(FParse::Param(FCommandLine::Get(), TEXT("Multiprocess")) && !FParse::Param(FCommandLine::Get(), TEXT("MultiprocessSaveConfig"))) // Is can be useful to save configs with multiprocess if they are given INI overrides
-		)
-	{
-		return true;
-	}
-
-	int32 IniCombineThreshold = MAX_int32;
-	bool bIsADefaultIniWrite = IsADefaultIniWrite(Filename, IniCombineThreshold);	
-
-	FString Text;
-	WriteToStringInternal(Text, bIsADefaultIniWrite, IniCombineThreshold, InOutSectionTexts, InSectionOrder);
-
-	if (bDoRemoteWrite)
-	{
-		// Write out the remote version (assuming it was loaded)
-		FRemoteConfig::Get()->Write(*Filename, Text);
-	}
-
-	bool bResult = SaveConfigFileWrapper(*Filename, Text);
-
-	// File is still dirty if it didn't save.
-	Dirty = !bResult;
-
-	// Return if the write was successful
-	return bResult;
-}
-
-void FConfigFile::WriteToStringInternal(FString& InOutText, bool bIsADefaultIniWrite, int32 IniCombineThreshold, TMap<FString, FString>& InOutSectionTexts, const TArray<FString>& InSectionOrder)
-{
-	const int32 InitialInOutTextSize = InOutText.Len();
-
-	// Estimate max size to reduce re-allocations (does not inspect actual properties for performance)
-	int32 InitialEstimatedFinalTextSize = 0;
-	int32 HighestPropertiesInSection = 0;
-	for (TIterator SectionIterator(*this); SectionIterator; ++SectionIterator)
-	{
-		HighestPropertiesInSection = FMath::Max(HighestPropertiesInSection, SectionIterator.Value().Num());
-		InitialEstimatedFinalTextSize += ((SectionIterator.Value().Num() + 1) * 90);
-	}
-	// Limit size estimate to avoid pre-allocating too much memory
-	InitialEstimatedFinalTextSize = FMath::Min(InitialEstimatedFinalTextSize, 128 * 1024 * 1024);
-	InOutText.Reserve(InitialInOutTextSize + InitialEstimatedFinalTextSize);
-
-	TArray<FString> SectionOrder;
-	SectionOrder.Reserve(InSectionOrder.Num() + this->Num());
-	SectionOrder.Append(InSectionOrder);
-	InOutSectionTexts.Reserve(InSectionOrder.Num() + this->Num());
-
-	TArray<const FConfigValue*> CompletePropertyToWrite;
-	FString PropertyNameString;
-	TSet<FName> PropertiesAddedLookup;
-	PropertiesAddedLookup.Reserve(HighestPropertiesInSection);
-	int32 EstimatedFinalTextSize = 0;
-
-	for( TIterator SectionIterator(*this); SectionIterator; ++SectionIterator )
-	{
-		const FString& SectionName = SectionIterator.Key();
-		const FConfigSection& Section = SectionIterator.Value();
-
-		// If we have a config file to check against, have a look.
-		FConfigSection* SourceConfigSection = nullptr;
-		if (SourceConfigFile)
->>>>>>> 4af6daef
 		{
 			if (FPaths::GetCleanFilename(HierarchyFileIt.Value) == IniName)
 			{
@@ -2199,15 +2050,9 @@
 		FString CleanedPropertyName = PropertyName;
 		const bool bHadPlus = CleanedPropertyName.RemoveFromStart(TEXT("+"));
 		const bool bHadBang = CleanedPropertyName.RemoveFromStart(TEXT("!"));
-<<<<<<< HEAD
 
 		const FString PropertyNameWithRemoveOp = TEXT("-") + CleanedPropertyName;
 
-=======
-
-		const FString PropertyNameWithRemoveOp = TEXT("-") + CleanedPropertyName;
-
->>>>>>> 4af6daef
 		// look for pointless !Clear entries that the config system wrote out when it noticed the user didn't have any entries
 		if (bHadBang && InCompletePropertyToProcess.Num() == 1 && InCompletePropertyToProcess[0]->GetSavedValue() == TEXT("__ClearArray__"))
 		{
@@ -2243,13 +2088,6 @@
 /*-----------------------------------------------------------------------------
 	FConfigCacheIni
 -----------------------------------------------------------------------------*/
-#if WITH_EDITOR
-static TMap<FName, TFuture<void>>& GetPlatformConfigFutures()
-{
-	static TMap<FName, TFuture<void>> Futures;
-	return Futures;
-}
-#endif
 
 namespace
 {
@@ -2683,12 +2521,6 @@
 	Value = ConfigValue->GetValue();
 
 	FCoreDelegates::TSOnConfigValueRead().Broadcast(*Filename, Section, Key);
-<<<<<<< HEAD
-PRAGMA_DISABLE_DEPRECATION_WARNINGS
-	FCoreDelegates::OnConfigValueRead.Broadcast(*Filename, Section, Key);
-PRAGMA_ENABLE_DEPRECATION_WARNINGS
-=======
->>>>>>> 4af6daef
 
 	return true;
 }
@@ -2720,12 +2552,6 @@
 	}
 
 	FCoreDelegates::TSOnConfigValueRead().Broadcast(*Filename, Section, Key);
-<<<<<<< HEAD
-PRAGMA_DISABLE_DEPRECATION_WARNINGS
-	FCoreDelegates::OnConfigValueRead.Broadcast(*Filename, Section, Key);
-PRAGMA_ENABLE_DEPRECATION_WARNINGS
-=======
->>>>>>> 4af6daef
 
 	return true;
 }
@@ -2751,12 +2577,6 @@
 	}
 
 	FCoreDelegates::TSOnConfigSectionRead().Broadcast(*Filename, Section);
-<<<<<<< HEAD
-PRAGMA_DISABLE_DEPRECATION_WARNINGS
-	FCoreDelegates::OnConfigSectionRead.Broadcast(*Filename, Section);
-PRAGMA_ENABLE_DEPRECATION_WARNINGS
-=======
->>>>>>> 4af6daef
 
 	return true;
 }
@@ -2799,12 +2619,6 @@
 	if (bReturnVal)
 	{
 		FCoreDelegates::TSOnConfigSectionNameRead().Broadcast(*Filename, Section);
-<<<<<<< HEAD
-PRAGMA_DISABLE_DEPRECATION_WARNINGS
-		FCoreDelegates::OnConfigSectionNameRead.Broadcast(*Filename, Section);
-PRAGMA_ENABLE_DEPRECATION_WARNINGS
-=======
->>>>>>> 4af6daef
 	}
 
 	return bReturnVal;
@@ -2966,12 +2780,6 @@
 			out_SectionNames.Add(It.Key());
 
 			FCoreDelegates::TSOnConfigSectionNameRead().Broadcast(*Filename, *It.Key());
-<<<<<<< HEAD
-PRAGMA_DISABLE_DEPRECATION_WARNINGS
-			FCoreDelegates::OnConfigSectionNameRead.Broadcast(*Filename, *It.Key());
-PRAGMA_ENABLE_DEPRECATION_WARNINGS
-=======
->>>>>>> 4af6daef
 		}
 		bResult = true;
 	}
@@ -3015,12 +2823,6 @@
 					bResult = true;
 
 					FCoreDelegates::TSOnConfigSectionNameRead().Broadcast(*Filename, *SectionName);
-<<<<<<< HEAD
-PRAGMA_DISABLE_DEPRECATION_WARNINGS
-					FCoreDelegates::OnConfigSectionNameRead.Broadcast(*Filename, *SectionName);
-PRAGMA_ENABLE_DEPRECATION_WARNINGS
-=======
->>>>>>> 4af6daef
 				}
 			}
 		}
@@ -3186,12 +2988,6 @@
 	if (out_Arr.Num())
 	{
 		FCoreDelegates::TSOnConfigValueRead().Broadcast(*Filename, Section, Key);
-<<<<<<< HEAD
-PRAGMA_DISABLE_DEPRECATION_WARNINGS
-		FCoreDelegates::OnConfigValueRead.Broadcast(*Filename, Section, Key);
-PRAGMA_ENABLE_DEPRECATION_WARNINGS
-=======
->>>>>>> 4af6daef
 	}
 
 	return out_Arr.Num();
@@ -3793,17 +3589,10 @@
 	for (uint8 KnownIndex = 0; KnownIndex < (uint8)EKnownIniFile::NumKnownFiles; KnownIndex++)
 	{
 		FConfigCacheIni::FKnownConfigFiles::FKnownConfigFile& KnownFile = Context.ConfigSystem->KnownFiles.Files[KnownIndex];
-<<<<<<< HEAD
 
 		// allow for scalability to come from another platform (made above)
 		FConfigContext& ContextToUse = (KnownIndex == (uint8)EKnownIniFile::Scalability && ScalabilityPlatformOverrideContext) ? *ScalabilityPlatformOverrideContext : Context;
 
-=======
-
-		// allow for scalability to come from another platform (made above)
-		FConfigContext& ContextToUse = (KnownIndex == (uint8)EKnownIniFile::Scalability && ScalabilityPlatformOverrideContext) ? *ScalabilityPlatformOverrideContext : Context;
-
->>>>>>> 4af6daef
 		// and load it, saving the dest path to IniPath
 		bool bConfigCreated = ContextToUse.Load(*KnownFile.IniName.ToString(), KnownFile.IniPath);
 		
@@ -3916,17 +3705,10 @@
 	// now let the delegates pull their data out, after GConfig is set up
 //	FCoreDelegates::TSAccessExtraBinaryConfigData().Broadcast(ExtraData);
 
-<<<<<<< HEAD
-	FCoreDelegates::TSConfigReadyForUse().Broadcast();
-PRAGMA_DISABLE_DEPRECATION_WARNINGS
-	FCoreDelegates::ConfigReadyForUse.Broadcast();
-PRAGMA_ENABLE_DEPRECATION_WARNINGS
-=======
 	{
 		TRACE_CPUPROFILER_EVENT_SCOPE(ConfigReadyForUseBroadcast);
 		FCoreDelegates::TSConfigReadyForUse().Broadcast();
 	}
->>>>>>> 4af6daef
 
 	FMemory::Free(PreloadedData);
 	return true;
@@ -3972,28 +3754,6 @@
 	// read in the single remap file
 	FConfigFile RemapFile;
 	FConfigContext Context = FConfigContext::ReadSingleIntoLocalFile(RemapFile);
-<<<<<<< HEAD
-	Context.Load(*FPaths::Combine(FPaths::EngineDir(), TEXT("Config/ConfigRedirects.ini")));
-	
-	for (const TPair<FString, FConfigSection>& Section : RemapFile)
-	{
-		if (Section.Key == TEXT("SectionNameRemap"))
-		{
-			for (const TPair<FName, FConfigValue>& Line : Section.Value)
-			{
-				SectionRemap.Add(Line.Key.ToString(), Line.Value.GetSavedValue());
-			}
-		}
-		else
-		{
-			TMap<FString, FString>& KeyRemaps = KeyRemap.FindOrAdd(Section.Key);
-			for (const TPair<FName, FConfigValue>& Line : Section.Value)
-			{
-				KeyRemaps.Add(Line.Key.ToString(), Line.Value.GetSavedValue());
-			}
-		}
-	}
-=======
 	
 	// read in engine and project ini files (these are not hierarchical, so it has to be done in two passes)
 	for (int Pass = 0; Pass < 2; Pass++)
@@ -4027,7 +3787,6 @@
 	}
 	
 	GAllowConfigRemapWarning = true;
->>>>>>> 4af6daef
 }
 
 void FConfigCacheIni::InitializeConfigSystem()
@@ -4041,13 +3800,6 @@
 	
 	InitializeConfigRemap();
 	
-<<<<<<< HEAD
-#if WITH_EDITOR
-	AsyncInitializeConfigForPlatforms();
-#endif
-
-=======
->>>>>>> 4af6daef
 #if PLATFORM_SUPPORTS_BINARYCONFIG && PRELOAD_BINARY_CONFIG
 	// attempt to load from staged binary config data
 	if (!FParse::Param(FCommandLine::Get(), TEXT("textconfig")) &&
@@ -4079,15 +3831,8 @@
 			GConfig = new FConfigCacheIni(EConfigCacheType::Temporary);
 			GConfig->SerializeStateForBootstrap_Impl(MemoryReader);
 			GConfig->bIsReadyForUse = true;
-<<<<<<< HEAD
-			FCoreDelegates::TSConfigReadyForUse().Broadcast();
-PRAGMA_DISABLE_DEPRECATION_WARNINGS
-			FCoreDelegates::ConfigReadyForUse.Broadcast();
-PRAGMA_ENABLE_DEPRECATION_WARNINGS
-=======
 			TRACE_CPUPROFILER_EVENT_SCOPE(ConfigReadyForUseBroadcast);
 			FCoreDelegates::TSConfigReadyForUse().Broadcast();
->>>>>>> 4af6daef
 			return;
 		}
 		else
@@ -4133,21 +3878,12 @@
 
 	// load editor, etc config files
 	LoadRemainingConfigFiles(Context);
-<<<<<<< HEAD
-=======
 
 	FCoreDelegates::TSOnConfigSectionsChanged().AddStatic(OnConfigSectionsChanged);
->>>>>>> 4af6daef
 
 	// now we can make use of GConfig
 	GConfig->bIsReadyForUse = true;
 
-<<<<<<< HEAD
-	FCoreDelegates::TSConfigReadyForUse().Broadcast();
-PRAGMA_DISABLE_DEPRECATION_WARNINGS
-	FCoreDelegates::ConfigReadyForUse.Broadcast();
-PRAGMA_ENABLE_DEPRECATION_WARNINGS
-=======
 #if WITH_EDITOR
 	// this needs to be called after setting bIsReadyForUse, because it uses ProjectDir, and bIsReadyForUse can reset the 
 	// ProjectDir array while the async threads are using it and crash
@@ -4156,7 +3892,6 @@
 
 	TRACE_CPUPROFILER_EVENT_SCOPE(ConfigReadyForUseBroadcast);
 	FCoreDelegates::TSConfigReadyForUse().Broadcast();
->>>>>>> 4af6daef
 }
 
 const FString& FConfigCacheIni::GetCustomConfigString()
@@ -4168,18 +3903,6 @@
 		bInitialized = true;
 
 		// Set to compiled in value, then possibly override
-<<<<<<< HEAD
-		CustomConfigString = TEXT(CUSTOM_CONFIG);
-
-#if ALLOW_INI_OVERRIDE_FROM_COMMANDLINE
-		if (FParse::Value(FCommandLine::Get(), CommandlineOverrideSpecifiers::CustomConfigIdentifier, CustomConfigString))
-		{
-			UE_LOG(LogConfig, Log, TEXT("Overriding CustomConfig from %s to %s"), TEXT(CUSTOM_CONFIG), *CustomConfigString);
-		}
-		else
-#endif
-		if (!CustomConfigString.IsEmpty())
-=======
 		bool bCustomConfigOverrideApplied = false;
 		CustomConfigString = TEXT(CUSTOM_CONFIG);
 
@@ -4202,7 +3925,6 @@
 #endif
 
 		if (!bCustomConfigOverrideApplied && !CustomConfigString.IsEmpty())
->>>>>>> 4af6daef
 		{
 			UE_LOG(LogConfig, Log, TEXT("Using compiled CustomConfig %s"), *CustomConfigString);
 		}
@@ -4776,7 +4498,6 @@
 	GConfigForPlatform.Empty();
 #endif
 }
-<<<<<<< HEAD
 
 
 
@@ -4792,23 +4513,6 @@
 //
 ////////////////////////////////////////
 
-=======
-
-
-
-
-
-
-
-
-
-////////////////////////////////////////
-//
-// Deprecated function wrappers
-//
-////////////////////////////////////////
-
->>>>>>> 4af6daef
 void ApplyCVarSettingsFromIni(const TCHAR* InSectionBaseName, const TCHAR* InIniFilename, uint32 SetBy, bool bAllowCheating)
 {
 	UE::ConfigUtilities::ApplyCVarSettingsFromIni(InSectionBaseName, InIniFilename, SetBy, bAllowCheating);
