--- conflicted
+++ resolved
@@ -1477,8 +1477,6 @@
 
 	bool bAcquiredIniCombineThreshold = false;	// avoids extra work when writing multiple properties
 	int32 IniCombineThreshold = MAX_int32;
-<<<<<<< HEAD
-=======
 
 	FString Text;
 	// Estimate max size to reduce re-allocations (does not inspect actual properties for performance)
@@ -1492,7 +1490,6 @@
 	// Limit size estimate to avoid pre-allocating too much memory
 	InitialEstimatedFinalTextSize = FMath::Min(InitialEstimatedFinalTextSize, 128 * 1024 * 1024);
 	Text.Reserve(InitialEstimatedFinalTextSize);
->>>>>>> 24776ab6
 
 	TArray<FString> SectionOrder;
 	SectionOrder.Reserve(InSectionOrder.Num() + this->Num());
