--- conflicted
+++ resolved
@@ -3227,7 +3227,6 @@
 	{
 		const FString Endl(LINE_TERMINATOR);
 		while (InStr.EndsWith(LINE_TERMINATOR))
-<<<<<<< HEAD
 		{
 			InStr = InStr.LeftChop(Endl.Len());
 		}
@@ -3251,31 +3250,6 @@
 		}
 		else
 		{
-=======
-		{
-			InStr = InStr.LeftChop(Endl.Len());
-		}
-	}
-	
-	/**
-	 * Update the section with the new value for the property.
-	 */
-	void UpdatePropertyInSection()
-	{
-		FString UpdatedSection;
-		if (IniFileMakeup.Section.IsEmpty())
-		{
-			const FString DecoratedSectionName = FString::Printf(TEXT("[%s]"), *SectionName);
-			
-			ClearTrailingWhitespace(IniFileMakeup.BeforeSection);
-			UpdatedSection += LINE_TERMINATOR;
-			UpdatedSection += LINE_TERMINATOR;
-			UpdatedSection += DecoratedSectionName;
-			AppendPropertyLine(UpdatedSection);
-		}
-		else
-		{
->>>>>>> 73f66985
 			FString SectionLine;
 			const TCHAR* Ptr = *IniFileMakeup.Section;
 			bool bWrotePropertyOnPass = false;
