--- conflicted
+++ resolved
@@ -3686,7 +3686,6 @@
 					// the platform to work on (active platform is always last)
 					const FString& CurrentPlatform = (PlatformIndex == NumPlatforms - 1) ? PlatformName : Info.IniParentChain[PlatformIndex];
 					FString PlatformPath;
-<<<<<<< HEAD
 
 					// ini parent may not be a PlatformExtension even if this was, so update based on the current platform after the first
 					if (PlatformIndex < NumPlatforms - 1)
@@ -3697,18 +3696,6 @@
 						// re-expand the new path
 						FString LocalExpansionPath = GetExpansionPath(Expansion, LocalLayerPath, bHasPlatformTag);
 
-=======
-
-					// ini parent may not be a PlatformExtension even if this was, so update based on the current platform after the first
-					if (PlatformIndex < NumPlatforms - 1)
-					{
-						// overriding the bHas*Tag fields is fine here since it will evaluate to the same
-						FString LocalLayerPath = GetLayerPath(Layer, CurrentPlatform, EngineConfigDir, SourceConfigDir, InBaseIniName, bHasPlatformTag, bHasProjectTag);
-
-						// re-expand the new path
-						FString LocalExpansionPath = GetExpansionPath(Expansion, LocalLayerPath, bHasPlatformTag);
-
->>>>>>> 90fae962
 						// modify get the final platform path from the parent ini's location
 						PlatformPath = LocalExpansionPath.Replace(TEXT("{PLATFORM}"), *CurrentPlatform, ESearchCase::CaseSensitive);
 					}
