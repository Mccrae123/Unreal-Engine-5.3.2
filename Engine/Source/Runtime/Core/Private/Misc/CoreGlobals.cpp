// Copyright Epic Games, Inc. All Rights Reserved.

#include "CoreGlobals.h"
#include "Internationalization/Text.h"
#include "Internationalization/Internationalization.h"
#include "Stats/Stats.h"
#include "HAL/IConsoleManager.h"
#include "Modules/ModuleManager.h"
#include "Misc/CoreStats.h"
#include "Misc/Compression.h"
#include "Misc/LazySingleton.h"
#include "Misc/CommandLine.h"
#include "ProfilingDebugging/MiscTrace.h"
#include "GenericPlatform/GenericPlatformCrashContext.h"

#ifndef FAST_PATH_UNIQUE_NAME_GENERATION
#define FAST_PATH_UNIQUE_NAME_GENERATION (!WITH_EDITORONLY_DATA)
#endif

#define LOCTEXT_NAMESPACE "Core"


class FCoreModule : public FDefaultModuleImpl
{
public:
	virtual bool SupportsDynamicReloading() override
	{
		// Core cannot be unloaded or reloaded
		return false;
	}
};


IMPLEMENT_MODULE( FCoreModule, Core );


/*-----------------------------------------------------------------------------
	Global variables.
-----------------------------------------------------------------------------*/

CORE_API FFeedbackContext*	GWarn						= nullptr;		/* User interaction and non critical warnings */
FConfigCacheIni*			GConfig						= nullptr;		/* Configuration database cache */
ITransaction*				GUndo						= nullptr;		/* Transaction tracker, non-NULL when a transaction is in progress */
FOutputDeviceConsole*		GLogConsole					= nullptr;		/* Console log hook */
CORE_API FMalloc*			GMalloc						= nullptr;		/* Memory allocator */
CORE_API FMalloc**			GFixedMallocLocationPtr = nullptr;		/* Memory allocator pointer location when PLATFORM_USES_FIXED_GMalloc_CLASS is true */

class FPropertyWindowManager*	GPropertyWindowManager	= nullptr;		/* Manages and tracks property editing windows */

/** For building call stack text dump in guard/unguard mechanism. */
TCHAR GErrorHist[16384]	= TEXT("");

/** For building exception description text dump in guard/unguard mechanism. */
TCHAR GErrorExceptionDescription[4096] = TEXT( "" );

// We define our texts like this so that the header only needs to refer to references to FTexts,
// as FText is only forward-declared there.
struct FCoreTextsSingleton
{
	FCoreTextsSingleton()
		: True (LOCTEXT("True",  "True"))
		, False(LOCTEXT("False", "False"))
		, Yes  (LOCTEXT("Yes",   "Yes"))
		, No   (LOCTEXT("No",    "No"))
		, None (LOCTEXT("None",  "None"))
		, Texts{
			True,
			False,
			Yes,
			No,
			None
		}
	{
	}

	FText True;
	FText False;
	FText Yes;
	FText No;
	FText None;

	FCoreTexts Texts;
};

const FCoreTexts& FCoreTexts::Get()
{
	return TLazySingleton<FCoreTextsSingleton>::Get().Texts;
}

void FCoreTexts::TearDown()
{
	TLazySingleton<FCoreTextsSingleton>::TearDown();
}

#if !defined(DISABLE_LEGACY_CORE_TEXTS) || DISABLE_LEGACY_CORE_TEXTS == 0
PRAGMA_DISABLE_DEPRECATION_WARNINGS
CORE_API const FText GYes	= LOCTEXT("Yes",	"Yes");
CORE_API const FText GNo	= LOCTEXT("No",		"No");
CORE_API const FText GTrue	= LOCTEXT("True",	"True");
CORE_API const FText GFalse	= LOCTEXT("False",	"False");
CORE_API const FText GNone	= LOCTEXT("None",	"None");
PRAGMA_ENABLE_DEPRECATION_WARNINGS
#endif

/** If true, this executable is able to run all games (which are loaded as DLL's) **/
#if UE_GAME || UE_SERVER
	// In monolithic builds, implemented by the IMPLEMENT_GAME_MODULE macro or by UnrealGame module.
	#if !IS_MONOLITHIC
		bool GIsGameAgnosticExe = true;
	#endif
#else
	// In monolithic Editor builds, implemented by the IMPLEMENT_GAME_MODULE macro or by UnrealGame module.
	#if !IS_MONOLITHIC || !UE_EDITOR
		// Otherwise only modular editors are game agnostic.
		#if IS_PROGRAM || IS_MONOLITHIC
			bool GIsGameAgnosticExe = false;
		#else
			bool GIsGameAgnosticExe = true;
		#endif
	#endif //!IS_MONOLITHIC || !UE_EDITOR
#endif

/** When saving out of the game, this override allows the game to load editor only properties **/
bool GForceLoadEditorOnly = false;

/** Name of the core package					**/
FLazyName GLongCorePackageName(TEXT("/Script/Core"));
/** Name of the core package					**/
FLazyName GLongCoreUObjectPackageName(TEXT("/Script/CoreUObject"));

/** Disable loading of objects not contained within script files; used during script compilation */
bool GVerifyObjectReferencesOnly = false;

/** when constructing objects, use the fast path on consoles... */
#if FAST_PATH_UNIQUE_NAME_GENERATION && !WITH_EDITOR
bool GFastPathUniqueNameGeneration = true;
#else
bool GFastPathUniqueNameGeneration = false;
#endif

/** allow AActor object to execute script in the editor from specific entry points, such as when running a construction script */
bool GAllowActorScriptExecutionInEditor = false;

/** Forces use of template names for newly instanced components in a CDO */
bool GCompilingBlueprint = false;

/** True if we're garbage collecting after a blueprint compilation */
bool GIsGCingAfterBlueprintCompile = false;

/** True if we're reconstructing blueprint instances. Should never be true on cooked builds */
bool GIsReconstructingBlueprintInstances = false;

/** True if actors and objects are being re-instanced. */
bool GIsReinstancing = false;

/** Settings for when using UE as a library */
FUELibraryOverrideSettings GUELibraryOverrideSettings;

/**
 * If true, we are running an editor script that should not prompt any dialog modal. The default value of any model will be used.
 * This is used when running an editor utility blueprint or script like Python and we don't want an OK dialog to pop while the script is running.
 * Could be set for commandlet with -RUNNINGUNATTENDEDSCRIPT
 */
bool GIsRunningUnattendedScript = false;

#if WITH_EDITOR
bool					PRIVATE_GIsRunningCookCommandlet	= false;				/** Whether this executable is running the cook commandlet */
#endif

#if WITH_ENGINE
bool					PRIVATE_GIsRunningCommandlet		= false;				/** Whether this executable is running a commandlet (custom command-line processing code) */
UClass*					PRIVATE_GRunningCommandletClass		= nullptr;				/** Class of running cook commandlet */
bool					PRIVATE_GAllowCommandletRendering	= false;				/** If true, initialise RHI and set up scene for rendering even when running a commandlet. */
bool					PRIVATE_GAllowCommandletAudio 		= false;				/** If true, allow audio even when running a commandlet. */
#endif	// WITH_ENGINE

#if WITH_EDITORONLY_DATA
bool					GIsEditor						= false;					/* Whether engine was launched for editing */
bool					GIsImportingT3D					= false;					/* Whether editor is importing T3D */
bool					GIsUCCMakeStandaloneHeaderGenerator = false;				/* Are we rebuilding script via the standalone header generator? */
bool					GIsTransacting					= false;					/* true if there is an undo/redo operation in progress. */
bool					GIntraFrameDebuggingGameThread	= false;					/* Indicates that the game thread is currently paused deep in a call stack; do not process any game thread tasks */
bool					GFirstFrameIntraFrameDebugging	= false;					/* Indicates that we're currently processing the first frame of intra-frame debugging */
#elif USING_CODE_ANALYSIS
// These are always false during 'non-editor code analysis', just like they would be when #defined.
bool					GIsEditor						= false;
bool					GIsUCCMakeStandaloneHeaderGenerator = false;
bool					GIntraFrameDebuggingGameThread	= false;
bool					GFirstFrameIntraFrameDebugging	= false;
#endif // !WITH_EDITORONLY_DATA

bool					GEdSelectionLock				= false;					/* Are selections locked? (you can't select/deselect additional actors) */
bool					GIsClient						= false;					/* Whether engine was launched as a client */
bool					GIsServer						= false;					/* Whether engine was launched as a server, true if GIsClient */
bool					GIsCriticalError				= false;					/* An appError() has occured */
bool					GIsGuarded						= false;					/* Whether execution is happening within main()/WinMain()'s try/catch handler */
TSAN_ATOMIC(bool)		GIsRunning(false);											/* Whether execution is happening within MainLoop() */
bool					GIsDuplicatingClassForReinstancing = false;					/* Whether we are currently using SDO on a UClass or CDO for live reinstancing */
/** This specifies whether the engine was launched as a build machine process								*/
bool					GIsBuildMachine					= false;
/** This determines if we should output any log text.  If Yes then no log text should be emitted.			*/
bool					GIsSilent						= false;
bool					GIsSlowTask						= false;					/* Whether there is a slow task in progress */
bool					GSlowTaskOccurred				= false;					/* Whether a slow task began last tick*/
bool					GIsRequestingExit				= false;					/* Indicates that MainLoop() should be exited at the end of the current iteration */
/** Archive for serializing arbitrary data to and from memory												*/
bool					GAreScreenMessagesEnabled		= true;						/* Whether onscreen warnings/messages are enabled */
bool					GScreenMessagesRestoreState		= false;					/* Used to restore state after a screenshot */
int32					GIsDumpingMovie					= 0;						/* Whether we are dumping screenshots (!= 0), exposed as console variable r.DumpingMovie */
bool					GIsHighResScreenshot			= false;					/* Whether we're capturing a high resolution shot */
uint32					GScreenshotResolutionX			= 0;						/* X Resolution for high res shots */
uint32					GScreenshotResolutionY			= 0;						/* Y Resolution for high res shots */
uint64					GMakeCacheIDIndex				= 0;						/* Cache ID */

FString				GEngineIni;													/* Engine ini filename */

/** Editor ini file locations - stored per engine version (shared across all projects). Migrated between versions on first run. */
FString				GEditorIni;													/* Editor ini filename */
FString				GEditorKeyBindingsIni;										/* Editor Key Bindings ini file */
FString				GEditorLayoutIni;											/* Editor UI Layout ini filename */
FString				GEditorSettingsIni;											/* Editor Settings ini filename */

/** Editor per-project ini files - stored per project. */
FString				GEditorPerProjectIni;										/* Editor User Settings ini filename */

FString				GCompatIni;
FString				GLightmassIni;												/* Lightmass settings ini filename */
FString				GScalabilityIni;											/* Scalability settings ini filename */
FString				GHardwareIni;												/* Hardware ini filename */
FString				GInputIni;													/* Input ini filename */
FString				GGameIni;													/* Game ini filename */
FString				GGameUserSettingsIni;										/* User Game Settings ini filename */
FString				GRuntimeOptionsIni;											/* Runtime Options ini filename */
FString				GInstallBundleIni;											/* Install Bundle ini filename*/
FString				GDeviceProfilesIni;											/* Runtime DeviceProfiles ini filename - use LoadLocalIni for other platforms' DPs */
FString				GGameplayTagsIni;											/* Gameplay tags for the GameplayTagManager */

float					GNearClippingPlane				= 10.0f;				/* Near clipping plane */

bool					GExitPurge						= false;

FChunkedFixedUObjectArray* GCoreObjectArrayForDebugVisualizers = nullptr;
template class CORE_API TArray<FMinimalName, TInlineAllocator<3>>;

TArray<FMinimalName, TInlineAllocator<3>>* GCoreComplexObjectPathDebug = nullptr;
FObjectHandlePackageDebugData* GCoreObjectHandlePackageDebug = nullptr;
#if PLATFORM_UNIX
uint8** CORE_API GNameBlocksDebug = FNameDebugVisualizer::GetBlocks();
FChunkedFixedUObjectArray*& CORE_API GObjectArrayForDebugVisualizers = GCoreObjectArrayForDebugVisualizers;
TArray<FMinimalName, TInlineAllocator<3>>*& GComplexObjectPathDebug = GCoreComplexObjectPathDebug;
FObjectHandlePackageDebugData*& CORE_API GObjectHandlePackageDebug = GCoreObjectHandlePackageDebug;
#endif

/** Game name, used for base game directory and ini among other things										*/
#if (!IS_MONOLITHIC && !IS_PROGRAM)
// In modular game builds, the game name will be set when the application launches
TCHAR					GInternalProjectName[64]					= TEXT("None");
#elif !IS_MONOLITHIC && IS_PROGRAM
// In non-monolithic programs builds, the game name will be set by the module, but not just yet, so we need to NOT initialize it!
TCHAR					GInternalProjectName[64];
#else
// For monolithic builds, the game name variable definition will be set by the IMPLEMENT_GAME_MODULE
// macro for the game's main game module.
#endif

// Foreign engine directory. This is required to projects built outside the engine root to reference their engine directory.
#if !IS_MONOLITHIC
IMPLEMENT_FOREIGN_ENGINE_DIR()
#endif

/** A function that does nothing. Allows for a default behavior for callback function pointers. */
static void appNoop()
{
}

// This should be left non static to allow *edge* cases only in Core to extern and set this.
bool GShouldRequestExit = false;

void CORE_API BeginExitIfRequested()
{
	if (UNLIKELY(GShouldRequestExit))
	{
PRAGMA_DISABLE_DEPRECATION_WARNINGS
		GIsRequestingExit = true;
PRAGMA_ENABLE_DEPRECATION_WARNINGS
	}
}

void CORE_API RequestEngineExit(const TCHAR* ReasonString)
{
	ensureMsgf(ReasonString && FCString::Strlen(ReasonString) > 4, TEXT("RequestEngineExit must be given a valid reason (reason \"%s\""), ReasonString);

<<<<<<< HEAD
=======
	TRACE_BOOKMARK(TEXT("Engine exit requested (reason: %s)"), ReasonString);

>>>>>>> 6bbb88c8
	FGenericCrashContext::SetEngineExit(true);

#if UE_SET_REQUEST_EXIT_ON_TICK_ONLY
	UE_LOG(LogCore, Log, TEXT("Engine exit requested (reason: %s%s)"), ReasonString, GShouldRequestExit ? TEXT("; note: exit was already requested") : TEXT(""));
	GShouldRequestExit = true;
#else
PRAGMA_DISABLE_DEPRECATION_WARNINGS
	UE_LOG(LogCore, Log, TEXT("Engine exit requested (reason: %s%s)"), ReasonString, GIsRequestingExit ? TEXT("; note: exit was already requested") : TEXT(""));
	GIsRequestingExit = true;
PRAGMA_ENABLE_DEPRECATION_WARNINGS
#endif // UE_SET_REQUEST_EXIT_ON_TICK_ONLY
}

void CORE_API RequestEngineExit(const FString& ReasonString)
{
	RequestEngineExit(*ReasonString);
}

/** Exec handler for game debugging tool, allowing commands like "editactor", ...							*/
FExec*					GDebugToolExec					= NULL;
/** Whether we're currently in the async loading codepath or not											*/
static bool IsAsyncLoadingCoreInternal()
{
	// No Async loading in Core
	return false;
}
bool (*IsAsyncLoading)() = &IsAsyncLoadingCoreInternal;
void (*SuspendAsyncLoading)() = &appNoop;
void (*ResumeAsyncLoading)() = &appNoop;
bool (*IsAsyncLoadingSuspended)() = &IsAsyncLoadingCoreInternal;
bool (*IsAsyncLoadingMultithreaded)() = &IsAsyncLoadingCoreInternal;
void (*SuspendTextureStreamingRenderTasks)() = &appNoop;
void (*ResumeTextureStreamingRenderTasks)() = &appNoop;

/** Whether the editor is currently loading a package or not												*/
bool					GIsEditorLoadingPackage				= false;
/** Whether the cooker is currently loading a package or not												*/
bool					GIsCookerLoadingPackage = false;
/** Whether GWorld points to the play in editor world														*/
bool					GIsPlayInEditorWorld			= false;
/** Unique ID for multiple PIE instances running in one process */
int32					GPlayInEditorID					= -1;
/** Whether or not PIE was attempting to play from PlayerStart							*/
bool					GIsPIEUsingPlayerStart			= false;
/** true if the runtime needs textures to be powers of two													*/
bool					GPlatformNeedsPowerOfTwoTextures = false;
/** Time at which FPlatformTime::Seconds() was first initialized (before main)											*/
double					GStartTime						= FPlatformTime::InitTiming();
/** System time at engine init.																				*/
FString					GSystemStartTime;
/** Whether we are still in the initial loading proces.														*/
bool					GIsInitialLoad					= true;
/* Whether we are using the event driven loader */
bool					GEventDrivenLoaderEnabled = false;

/** Steadily increasing frame counter.																		*/
<<<<<<< HEAD
TSAN_ATOMIC(uint64)		GFrameCounter(0);

uint64					GFrameCounterRenderThread(0);
=======
uint64					GFrameCounter					= 0;
uint64					GFrameCounterRenderThread		= 0;

>>>>>>> 6bbb88c8
uint64					GLastGCFrame					= 0;
/** The time input was sampled, in cycles. */
uint64					GInputTime					= 0;
/** Incremented once per frame before the scene is being rendered. In split screen mode this is incremented once for all views (not for each view). */
uint32					GFrameNumber					= 1;
/** NEED TO RENAME, for RT version of GFrameTime use View.ViewFamily->FrameNumber or pass down from RT from GFrameTime). */
uint32					GFrameNumberRenderThread		= 1;
#if !(UE_BUILD_SHIPPING && WITH_EDITOR)
// We cannot count on this variable to be accurate in a shipped game, so make sure no code tries to use it
/** Whether we are the first instance of the game running.													*/
#if !PLATFORM_UNIX
bool					GIsFirstInstance				= true;
#endif
#endif
/** Threshold for a frame to be considered a hitch (in milliseconds). */
float GHitchThresholdMS = 60.0f;
/** Size to break up data into when saving compressed data													*/
int32					GSavingCompressionChunkSize		= SAVING_COMPRESSION_CHUNK_SIZE;
/** Thread ID of the main/game thread																		*/
uint32					GGameThreadId					= 0;
uint32					GRenderThreadId					= 0;
uint32					GSlateLoadingThreadId			= 0;
uint32					GAudioThreadId					= 0;
/** Has GGameThreadId been set yet?																			*/
bool					GIsGameThreadIdInitialized		= false;

/** Helper function to flush resource streaming.															*/
void					(*GFlushStreamingFunc)(void)	  = &appNoop;
/** Whether to emit begin/ end draw events.																	*/
bool					GEmitDrawEvents					= false;
/** Whether we want the rendering thread to be suspended, used e.g. for tracing.							*/
bool					GShouldSuspendRenderingThread	= false;
/** Determines what kind of trace should occur, NAME_None for none.											*/
FLazyName				GCurrentTraceName;
/** How to print the time in log output																		*/
ELogTimes::Type			GPrintLogTimes					= ELogTimes::None;
/** How to print the category in log output. */
bool					GPrintLogCategory = true;
/** How to print the verbosity in log output. */
bool					GPrintLogVerbosity = true;

#if USE_HITCH_DETECTION
TSAN_ATOMIC(bool)				GHitchDetected(false);
#endif

/** Whether stats should emit named events for e.g. PIX.													*/
int32					GCycleStatsShouldEmitNamedEvents = 0;

/** Whether verbose stats should be also generate external profiler named events.
* Thread sleep/wait stats or extremely high frequency cycle counting stats are disabled by default.
* Has no effect if GCycleStatsShouldEmitNamedEvents is 0.
*/
bool					GShouldEmitVerboseNamedEvents = false;

/** Disables some warnings and minor features that would interrupt a demo presentation						*/
bool					GIsDemoMode						= false;
/** Whether or not a unit test is currently being run														*/
bool					GIsAutomationTesting					= false;
/** Whether or not messages are being pumped outside of the main loop										*/
bool					GPumpingMessagesOutsideOfMainLoop = false;
/** Whether or not messages are being pumped */
bool					GPumpingMessages = false;

/** Enables various editor and HMD hacks that allow the experimental VR editor feature to work, perhaps at the expense of other systems */
bool					GEnableVREditorHacks = false;

bool CORE_API			GIsGPUCrashed = false;

bool GetEmitDrawEvents()
{
	return GEmitDrawEvents;
}

void CORE_API SetEmitDrawEvents(bool EmitDrawEvents)
{
	GEmitDrawEvents = EmitDrawEvents;
}

void ToggleGDebugPUCrashedFlag(const TArray<FString>& Args)
{
	GIsGPUCrashed = !GIsGPUCrashed;
	UE_LOG(LogCore, Log, TEXT("Gpu crashed flag forcibly set to: %i"), GIsGPUCrashed ? 1 : 0);
}

static struct FBootTimingStart
{
	double FirstTime;

	FBootTimingStart()
		: FirstTime(FPlatformTime::Seconds())
	{
	}
} GBootTimingStart;


#define USE_BOOT_PROFILING 0

#if !USE_BOOT_PROFILING
FScopedBootTiming::FScopedBootTiming(const ANSICHAR *InMessage)
{
}

FScopedBootTiming::FScopedBootTiming(const ANSICHAR *InMessage, FName Suffix)
{
}

FScopedBootTiming::~FScopedBootTiming()
{
}
void BootTimingPoint(const ANSICHAR *Message)
{
	TRACE_BOOKMARK(TEXT("%s"), *FString(Message));
}
void DumpBootTiming()
{
}
#else
static TArray<FString> GAllBootTiming;
static bool GBootTimingCompleted = false;
static int32 GBootScopeDepth = 0;

static void DumpBootTimingString(const TCHAR* Message)
{
	if (0)
	{
		UE_LOG(LogCore, Display, TEXT("%s"), Message);
	}
	else
	{
		// Some platforms add an implicit \n if it isn't there, others don't
		FPlatformMisc::LowLevelOutputDebugStringf(TEXT("%s\n"), Message);
	}
}

void DumpBootTiming()
{
	GBootTimingCompleted = true;
	DumpBootTimingString(TEXT("************* Boot timing:"));
	for (auto& Item : GAllBootTiming)
	{
		DumpBootTimingString(*Item);
	}
	GAllBootTiming.Empty();
	DumpBootTimingString(TEXT("************* Boot timing end"));
}

static void BootTimingPoint(const TCHAR *Message, const TCHAR *Prefix = nullptr, int32 Depth = 0, double TookTime = 0.0)
{
	TRACE_BOOKMARK(TEXT("%s"), Message);

	static double LastTime = 0.0;
	static TArray<FString> MessageStack;
	static FString LastGapMessage;
	double Now = FPlatformTime::Seconds();

	FString Result;
	FString GapTime;
	FString LastMessage;

	if (MessageStack.Num())
	{
		LastMessage = MessageStack.Last();
	}

	if (!Prefix || FCString::Strcmp(Prefix, TEXT("}")) || LastMessage != FString(Message))
	{
		if (LastTime != 0.0 && float(Now - LastTime) >= 0.005f)
		{
			GapTime = FString::Printf(TEXT("              %7.3fs **Gap**"), float(Now - LastTime));
			GAllBootTiming.Add(GapTime);
			DumpBootTimingString(*FString::Printf(TEXT("[BT]******** %s"), *GapTime));
			LastGapMessage = LastMessage;
		}
	}
	LastTime = Now;

	if (Prefix)
	{
		if (FCString::Strcmp(Prefix, TEXT("}")) == 0)
		{
			if (LastMessage == Message)
			{
				MessageStack.Pop();
				if (LastGapMessage == Message)
				{
					LastGapMessage.Reset();
				}
			}
		}
		else if (FCString::Strcmp(Prefix, TEXT("{")) == 0)
		{
			MessageStack.Add(Message);
		}

		if (TookTime != 0.0)
		{
			Result = FString::Printf(TEXT("%7.3fs took %7.3fs %s   %1s %s"), float(Now - GBootTimingStart.FirstTime), float(TookTime), FCString::Spc(Depth * 2), Prefix, Message);
		}
		else
		{
			Result = FString::Printf(TEXT("%7.3fs               %s   %1s %s"), float(Now - GBootTimingStart.FirstTime), FCString::Spc(Depth * 2), Prefix, Message);
		}
	}
	else
	{
		if (TookTime != 0.0)
		{
			Result = FString::Printf(TEXT("%7.3fs took %7.3fs : %s"), float(Now - GBootTimingStart.FirstTime), float(TookTime), Message);
		}
		else
		{
			Result = FString::Printf(TEXT("%7.3fs : %s"), float(Now - GBootTimingStart.FirstTime), Message);
		}
	}
	bool bKeep = true;
	if (Prefix && TookTime > 0.0 && GAllBootTiming.Num())
	{
		// Don't suppress the first 0 time block if there was a gap right before
		if (MessageStack.Num() != 0 && MessageStack.Last() == LastGapMessage)
		{
			LastGapMessage.Reset();
		}
		else if (TookTime < 0.001)
		{
			// Remove a paired {} if time was too small
			if (GAllBootTiming.Last().Contains(Message))
			{
				GAllBootTiming.Pop();
				bKeep = false;
			}
		}
	}
	if (bKeep)
	{
		GAllBootTiming.Add(Result);
	}
	DumpBootTimingString(*FString::Printf(TEXT("[BT]******** %s"), *Result));
}

void BootTimingPoint(const ANSICHAR *Message)
{
	if (GBootTimingCompleted || !IsInGameThread())
	{
		return;
	}
	BootTimingPoint(*FString(Message));
}

FScopedBootTiming::FScopedBootTiming(const ANSICHAR *InMessage)
{
	if (GBootTimingCompleted || !IsInGameThread())
	{
		return;
	}
	Message = InMessage;
	StartTime = FPlatformTime::Seconds();
	BootTimingPoint(*Message, TEXT("{"), GBootScopeDepth);
	GBootScopeDepth++;
}

FScopedBootTiming::FScopedBootTiming(const ANSICHAR *InMessage, FName Suffix)
{
	if (GBootTimingCompleted || !IsInGameThread())
	{
		return;
	}
	Message = FString(InMessage) + Suffix.ToString();
	StartTime = FPlatformTime::Seconds();
	BootTimingPoint(*Message, TEXT("{"), GBootScopeDepth);
	GBootScopeDepth++;
}

FScopedBootTiming::~FScopedBootTiming()
{
	if (Message.Len())
	{
		GBootScopeDepth--;
		BootTimingPoint(*Message, TEXT("}"), GBootScopeDepth, FPlatformTime::Seconds() - StartTime);
	}
}

#endif

FAutoConsoleCommand ToggleDebugGPUCrashedCmd(
	TEXT("c.ToggleGPUCrashedFlagDbg"),
	TEXT("Forcibly toggles the 'GPU Crashed' flag for testing crash analytics."),
	FConsoleCommandWithArgsDelegate::CreateStatic(&ToggleGDebugPUCrashedFlag),
	ECVF_Cheat);


DEFINE_STAT(STAT_AudioMemory);
DEFINE_STAT(STAT_TextureMemory);
DEFINE_STAT(STAT_MemoryPhysXTotalAllocationSize);
DEFINE_STAT(STAT_MemoryICUTotalAllocationSize);
DEFINE_STAT(STAT_MemoryICUDataFileAllocationSize);
DEFINE_STAT(STAT_PrecomputedVisibilityMemory);
DEFINE_STAT(STAT_SkeletalMeshVertexMemory);
DEFINE_STAT(STAT_SkeletalMeshIndexMemory);
DEFINE_STAT(STAT_SkeletalMeshMotionBlurSkinningMemory);
DEFINE_STAT(STAT_VertexShaderMemory);
DEFINE_STAT(STAT_PixelShaderMemory);
DEFINE_STAT(STAT_NavigationMemory);

DEFINE_STAT(STAT_ReflectionCaptureTextureMemory);
DEFINE_STAT(STAT_ReflectionCaptureMemory);

/** Threading stats objects */

DEFINE_STAT(STAT_RenderingIdleTime_WaitingForGPUQuery);
DEFINE_STAT(STAT_RenderingIdleTime_WaitingForGPUPresent);
DEFINE_STAT(STAT_RenderingIdleTime_RenderThreadSleepTime);

DEFINE_STAT(STAT_RenderingIdleTime);
DEFINE_STAT(STAT_RenderingBusyTime);
DEFINE_STAT(STAT_GameIdleTime);
DEFINE_STAT(STAT_GameTickWaitTime);
DEFINE_STAT(STAT_GameTickWantedWaitTime);
DEFINE_STAT(STAT_GameTickAdditionalWaitTime);

DEFINE_STAT(STAT_TaskGraph_OtherTasks);
DEFINE_STAT(STAT_TaskGraph_OtherStalls);

DEFINE_STAT(STAT_TaskGraph_RenderStalls);

DEFINE_STAT(STAT_TaskGraph_GameTasks);
DEFINE_STAT(STAT_TaskGraph_GameStalls);

DEFINE_STAT(STAT_CPUTimePct);
DEFINE_STAT(STAT_CPUTimePctRelative);

DEFINE_LOG_CATEGORY(LogHAL);
DEFINE_LOG_CATEGORY(LogSerialization);
DEFINE_LOG_CATEGORY(LogContentComparisonCommandlet);
DEFINE_LOG_CATEGORY(LogNetPackageMap);
DEFINE_LOG_CATEGORY(LogNetSerialization);
DEFINE_LOG_CATEGORY(LogMemory);
DEFINE_LOG_CATEGORY(LogProfilingDebugging);
DEFINE_LOG_CATEGORY(LogTemp);
DEFINE_LOG_CATEGORY(LogVirtualization);

// need another layer of macro to help using a define in a define
#define DEFINE_LOG_CATEGORY_HELPER(A) DEFINE_LOG_CATEGORY(A)
#ifdef PLATFORM_GLOBAL_LOG_CATEGORY
	DEFINE_LOG_CATEGORY_HELPER(PLATFORM_GLOBAL_LOG_CATEGORY);
#endif
#ifdef PLATFORM_GLOBAL_LOG_CATEGORY_ALT
	DEFINE_LOG_CATEGORY_HELPER(PLATFORM_GLOBAL_LOG_CATEGORY_ALT);
#endif

#undef LOCTEXT_NAMESPACE

bool IsRunningCookOnTheFly()
{
#if WITH_COTF
	static struct FCookOnTheFlyCommandline
	{
		bool bParsed;
		FCookOnTheFlyCommandline(const TCHAR* CmdLine)
		{
			FString Host;
			bParsed = FParse::Param(CmdLine, TEXT("CookOnTheFly")) && FParse::Value(CmdLine, TEXT("-ZenStoreHost="), Host);
			if (!bParsed)	
			{
				bParsed = FParse::Value(CmdLine, TEXT("-FileHostIP="), Host);
			}
		}
	} CookOnTheFlyCommandline(FCommandLine::Get());
	
	return CookOnTheFlyCommandline.bParsed;
#else
	return false;
#endif
}<|MERGE_RESOLUTION|>--- conflicted
+++ resolved
@@ -290,11 +290,8 @@
 {
 	ensureMsgf(ReasonString && FCString::Strlen(ReasonString) > 4, TEXT("RequestEngineExit must be given a valid reason (reason \"%s\""), ReasonString);
 
-<<<<<<< HEAD
-=======
 	TRACE_BOOKMARK(TEXT("Engine exit requested (reason: %s)"), ReasonString);
 
->>>>>>> 6bbb88c8
 	FGenericCrashContext::SetEngineExit(true);
 
 #if UE_SET_REQUEST_EXIT_ON_TICK_ONLY
@@ -351,15 +348,9 @@
 bool					GEventDrivenLoaderEnabled = false;
 
 /** Steadily increasing frame counter.																		*/
-<<<<<<< HEAD
-TSAN_ATOMIC(uint64)		GFrameCounter(0);
-
-uint64					GFrameCounterRenderThread(0);
-=======
 uint64					GFrameCounter					= 0;
 uint64					GFrameCounterRenderThread		= 0;
 
->>>>>>> 6bbb88c8
 uint64					GLastGCFrame					= 0;
 /** The time input was sampled, in cycles. */
 uint64					GInputTime					= 0;
