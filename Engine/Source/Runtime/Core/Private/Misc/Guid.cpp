--- conflicted
+++ resolved
@@ -183,7 +183,6 @@
 			'G', 'H', 'I', 'J', 'K', 'L', 'M', 'N', 'O', 'P', 'Q', 'R', 'S', 'T', 'U', 'V',
 			'W', 'X', 'Y', 'Z'
 		};
-<<<<<<< HEAD
 
 		FUInt128 Value(A, B, C, D);
 
@@ -197,21 +196,6 @@
 			Result[I] = Alphabet[Remainder];
 		}
 
-=======
-
-		FUInt128 Value(A, B, C, D);
-
-		int32 Index = Builder.AddUninitialized(25);
-		TArrayView<ANSICHAR> Result(Builder.GetData() + Index, 25);
-
-		for (int32 I = 24; I >= 0; --I)
-		{
-			uint32 Remainder;
-			Value = Value.Divide(36, Remainder);
-			Result[I] = Alphabet[Remainder];
-		}
-
->>>>>>> 4af6daef
 		return;
 	}
 
