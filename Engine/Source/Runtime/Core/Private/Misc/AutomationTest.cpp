--- conflicted
+++ resolved
@@ -29,10 +29,6 @@
 		TEXT("Automation.CaptureLogEvents"),
 		bCaptureLogEvents,
 		TEXT("Consider warning/error log events during a test as impacting the test itself"));
-<<<<<<< HEAD
-};
-
-=======
 
 	static bool bSkipStackWalk = false;
 	static FAutoConsoleVariableRef CVarAutomationSkipStackWalk(
@@ -51,7 +47,6 @@
 bool FAutomationTestBase::bSuppressLogErrors = false;
 bool FAutomationTestBase::bElevateLogWarningsToErrors = false;
 TArray<FString> FAutomationTestBase::SuppressedLogCategories;
->>>>>>> 4af6daef
 
 CORE_API const TMap<FString, EAutomationTestFlags::Type>& EAutomationTestFlags::GetTestFlagsMap()
 {
@@ -97,13 +92,6 @@
 	// agrant-todo: these should be controlled by FAutomationTestBase for 4.27 with the same project-level override that
 	// FunctionalTest has. Now that warnings are correctly associated with tests they need to be something all tests
 	// can leverage, not just functional tests
-<<<<<<< HEAD
-	static bool bSuppressLogWarnings = false;
-	static bool bSuppressLogErrors = false;
-	static bool bElevateLogWarningsToErrors = false;
-	static TArray<FString> SuppressedLogCategories;
-=======
->>>>>>> 4af6daef
 	static FAutomationTestBase* LastTest = nullptr;
 
 	if (AutomationTest::bCaptureLogEvents == false)
@@ -111,31 +99,16 @@
 		return ELogVerbosity::NoLogging;
 	}
 
-<<<<<<< HEAD
-	if (CurrentTest != LastTest)
-	{
-		// These can be changed in the editor so can't just be cached for the whole session
-		SuppressedLogCategories.Empty();
-		GConfig->GetBool(TEXT("/Script/AutomationController.AutomationControllerSettings"), TEXT("bSuppressLogErrors"), bSuppressLogErrors, GEngineIni);
-		GConfig->GetBool(TEXT("/Script/AutomationController.AutomationControllerSettings"), TEXT("bSuppressLogWarnings"), bSuppressLogWarnings, GEngineIni);
-		GConfig->GetBool(TEXT("/Script/AutomationController.AutomationControllerSettings"), TEXT("bElevateLogWarningsToErrors"), bElevateLogWarningsToErrors, GEngineIni);
-		GConfig->GetArray(TEXT("/Script/AutomationController.AutomationControllerSettings"), TEXT("SuppressedLogCategories"), SuppressedLogCategories, GEngineIni);
-=======
 	if (CurrentTest != LastTest) 
 	{
 		FAutomationTestBase::SuppressedLogCategories.Empty();
 		FAutomationTestBase::LoadDefaultLogSettings();
->>>>>>> 4af6daef
 		LastTest = CurrentTest;
 	}
 
 	if (CurrentTest)
 	{
-<<<<<<< HEAD
-		if (CurrentTest->SuppressLogs() || SuppressedLogCategories.Contains(LogCategory.ToString()))
-=======
 		if (CurrentTest->SuppressLogs() || CurrentTest->GetSuppressedLogCategories().Contains(LogCategory.ToString()))
->>>>>>> 4af6daef
 		{
 			EffectiveVerbosity = ELogVerbosity::NoLogging;
 		}
@@ -147,11 +120,7 @@
 				{
 					EffectiveVerbosity = ELogVerbosity::NoLogging;
 				}
-<<<<<<< HEAD
-				else if (CurrentTest->ElevateLogWarningsToErrors() || bElevateLogWarningsToErrors)
-=======
 				else if (CurrentTest->ElevateLogWarningsToErrors())
->>>>>>> 4af6daef
 				{
 					EffectiveVerbosity = ELogVerbosity::Error;
 				}
@@ -186,12 +155,8 @@
 	{
 		FScopeLock Lock(&ActionCS);
 		bool CaptureLog = !LocalCurTest->SuppressLogs()
-<<<<<<< HEAD
-			&& (Verbosity == ELogVerbosity::Error || Verbosity == ELogVerbosity::Warning || Verbosity == ELogVerbosity::Display);
-=======
 			&& (Verbosity == ELogVerbosity::Error || Verbosity == ELogVerbosity::Warning || Verbosity == ELogVerbosity::Display)
 			&& LocalCurTest->ShouldCaptureLogCategory(Category);
->>>>>>> 4af6daef
 
 		if (CaptureLog)
 		{
@@ -252,8 +217,6 @@
 }
 
 void FAutomationTestFramework::FAutomationTestMessageFilter::Serialize(const TCHAR* V, ELogVerbosity::Type Verbosity, const FName& Category, double Time)
-<<<<<<< HEAD
-=======
 {
 	// Prevent null dereference if logging happens in async tasks while changing DestinationContext
 	FFeedbackContext* const LocalDestinationContext = DestinationContext.load(std::memory_order_relaxed);
@@ -270,32 +233,12 @@
 }
 
 void FAutomationTestFramework::FAutomationTestMessageFilter::SerializeRecord(const UE::FLogRecord& Record)
->>>>>>> 4af6daef
 {
 	// Prevent null dereference if logging happens in async tasks while changing DestinationContext
 	FFeedbackContext* const LocalDestinationContext = DestinationContext.load(std::memory_order_relaxed);
 	FAutomationTestBase* const LocalCurTest = CurTest.load(std::memory_order_relaxed);
 	if (LocalDestinationContext)
 	{
-<<<<<<< HEAD
-		FScopeLock Lock(&ActionCS);
-		if (LocalCurTest && LocalCurTest->IsExpectedMessage(FString(V), Verbosity))
-		{
-			Verbosity = ELogVerbosity::Verbose;
-		}
-		LocalDestinationContext->Serialize(V, Verbosity, Category, Time);
-	}
-}
-
-void FAutomationTestFramework::FAutomationTestMessageFilter::SerializeRecord(const UE::FLogRecord& Record)
-{
-	// Prevent null dereference if logging happens in async tasks while changing DestinationContext
-	FFeedbackContext* const LocalDestinationContext = DestinationContext.load(std::memory_order_relaxed);
-	FAutomationTestBase* const LocalCurTest = CurTest.load(std::memory_order_relaxed);
-	if (LocalDestinationContext)
-	{
-=======
->>>>>>> 4af6daef
 		UE::FLogRecord LocalRecord = Record;
 		const ELogVerbosity::Type Verbosity = LocalRecord.GetVerbosity();
 		FScopeLock Lock(&ActionCS);
@@ -324,8 +267,6 @@
 	return FString(FPlatformProcess::UserDir()) + DefaultAutomationSubFolder;
 }
 
-<<<<<<< HEAD
-=======
 bool FAutomationTestFramework::NeedSkipStackWalk()
 {
 	return AutomationTest::bSkipStackWalk;
@@ -337,7 +278,6 @@
 	return AutomationTest::bLogBPTestMetadata;
 }
 
->>>>>>> 4af6daef
 bool FAutomationTestFramework::RegisterAutomationTest( const FString& InTestNameToRegister, FAutomationTestBase* InTestToRegister )
 {
 	const bool bAlreadyRegistered = AutomationTestClassNameToInstanceMap.Contains( InTestNameToRegister );
@@ -1399,7 +1339,6 @@
 	}
 
 	return bHasMetAllExpectedMessages;
-<<<<<<< HEAD
 }
 
 bool FAutomationTestBase::HasMetExpectedErrors()
@@ -1407,15 +1346,6 @@
 	return HasMetExpectedMessages(ELogVerbosity::Warning);
 }
 
-=======
-}
-
-bool FAutomationTestBase::HasMetExpectedErrors()
-{
-	return HasMetExpectedMessages(ELogVerbosity::Warning);
-}
-
->>>>>>> 4af6daef
 void FAutomationTestBase::InternalSetSuccessState( bool bSuccessful )
 {
 	ExecutionInfo.bSuccessful = bSuccessful;
@@ -1564,8 +1494,6 @@
 	return Actual == ELogVerbosity::All || MaximumVerbosity == ELogVerbosity::All || Actual <= MaximumVerbosity;
 }
 
-<<<<<<< HEAD
-=======
 void FAutomationTestBase::LoadDefaultLogSettings()
 {
 	GConfig->GetBool(TEXT("/Script/AutomationController.AutomationControllerSettings"), TEXT("bSuppressLogErrors"), bSuppressLogErrors, GEngineIni);
@@ -1574,7 +1502,6 @@
 	GConfig->GetArray(TEXT("/Script/AutomationController.AutomationControllerSettings"), TEXT("SuppressedLogCategories"), SuppressedLogCategories, GEngineIni);
 }
 
->>>>>>> 4af6daef
 // --------------------------------------------------------------------------------------
 
 bool FAutomationTestBase::TestEqual(const TCHAR* What, const int32 Actual, const int32 Expected)
