--- conflicted
+++ resolved
@@ -5,7 +5,6 @@
 #include "Misc/TimeGuard.h"
 
 FTSTicker& FTSTicker::GetCoreTicker()
-<<<<<<< HEAD
 {
 	static FTSTicker CoreTicker;
 	return CoreTicker;
@@ -33,215 +32,6 @@
 void FTSTicker::RemoveTicker(FDelegateHandle Handle)
 {
 	if (FElementPtr Element = Handle.Pin())
-	{
-		// mark the element as removed and if it's being ticked atm, spin-wait until its execution is finished
-		uint64 PrevState = Element->State.fetch_or(FElement::RemovedState, std::memory_order_acquire); // "acquire" to prevent potential 
-		// resource release after RemoveTicker() to be reordered before it
-		uint32 ExecutingThreadId = GetThreadId(PrevState);
-		
-		while (ExecutingThreadId != 0 && // is being executed right now
-			FPlatformTLS::GetCurrentThreadId() != ExecutingThreadId) // and is not removed from inside its execution
-		{
-			FPlatformProcess::Yield();
-			ExecutingThreadId = GetThreadId(Element->State.load(std::memory_order_relaxed));
-		}
-	}
-}
-
-void FTSTicker::Tick(float DeltaTime)
-{
-	SCOPE_TIME_GUARD(TEXT("FTSTicker::Tick"));
-
-	QUICK_SCOPE_CYCLE_COUNTER(STAT_FTicker_Tick);
-
-	const uint64 CurrentThreadId = ((uint64)FPlatformTLS::GetCurrentThreadId()) << 32; // already prepared to be used in `FElement::State`
-
-	// take in all new elements
-	auto PumpAddedElementsQueue = [this]() {
-		while (TOptional<FElementPtr> AddedElement = AddedElements.Dequeue())
-		{
-			uint64 State = AddedElement.GetValue()->State.load(std::memory_order_relaxed);
-			checkf(GetThreadId(State) == 0, TEXT("Invalid state %u"), State);
-			if (State == FElement::DefaultState)
-			{
-				Elements.Add(MoveTemp(AddedElement.GetValue()));
-			}
-		}
-	};
-
-	PumpAddedElementsQueue();
-
-	if (!Elements.Num())
-	{
-		return;
-	}
-
-	CurrentTime += DeltaTime;
-
-	TArray<FElementPtr> TickedElements;
-	int32 ElementIdx = 0;
-	// ticking delegates can add more tickers that must be executed in the same tick call to be backward compatible with the old
-	// implementation. keep transfering new tickers to the main list and executing them
-	do
-	{
-		for (; ElementIdx < Elements.Num(); ++ElementIdx)
-		{
-			FElementPtr& Element = Elements[ElementIdx];
-			// set the execution state
-			uint64 PrevState = Element->State.fetch_add(CurrentThreadId, std::memory_order_acquire); // "acquire" to prevent anything between this and `ClearExecutionFlag()` to be reordered outside of this scope, is coupled with "release" in `ClearExecutionFlag`
-			checkf(GetThreadId(PrevState) == 0, TEXT("Invalid state %u"), PrevState);
-			auto ClearExecutionFlag = [CurrentThreadId](FElementPtr& Element)
-			{
-				return (uint8)(Element->State.fetch_sub(CurrentThreadId, std::memory_order_release) - CurrentThreadId);
-			};
-
-			if (PrevState == FElement::RemovedState)
-			{
-				ClearExecutionFlag(Element);
-				continue;
-			}
-
-			if (Element->FireTime > CurrentTime)
-			{
-				ClearExecutionFlag(Element);
-				TickedElements.Add(MoveTemp(Element));
-				continue;
-			}
-
-			if (Element->Fire(DeltaTime))
-			{
-				PrevState = ClearExecutionFlag(Element); // it can be removed during execution
-				if (PrevState != FElement::RemovedState)
-				{
-					checkf(PrevState == FElement::DefaultState, TEXT("Invalid state %u"), PrevState);
-					Element->FireTime = CurrentTime + Element->DelayTime;
-					TickedElements.Add(MoveTemp(Element));
-				}
-			}
-			else
-			{
-				PrevState = ClearExecutionFlag(Element);
-				checkf(PrevState == FElement::DefaultState || PrevState == FElement::RemovedState, TEXT("Invalid state %u"), PrevState);
-			}
-		}
-
-		// See if there were new elements added while ticking. If so, tick them this frame as well
-		PumpAddedElementsQueue();
-	} while (ElementIdx < Elements.Num());
-
-	Elements.Reset();
-	Exchange(TickedElements, Elements);
-
-	if (this == &GetCoreTicker())
-	{
-		// tick also deprecated FTicker for backward compatibility
-		PRAGMA_DISABLE_DEPRECATION_WARNINGS
-		FTicker::GetCoreTicker().Tick(DeltaTime);
-		PRAGMA_ENABLE_DEPRECATION_WARNINGS
-	}
-}
-
-void FTSTicker::Reset()
-{
-	while (AddedElements.Dequeue())
-	{
-	}
-	CurrentTime = 0.0;
-	Elements.Reset();
-}
-
-FTSTicker::FElement::FElement()
-	: FireTime(0.0)
-	, DelayTime(0.0f)
-{}
-
-FTSTicker::FElement::FElement(double InFireTime, float InDelayTime, const FTickerDelegate& InDelegate)
-	: FireTime(InFireTime)
-	, DelayTime(InDelayTime)
-	, Delegate(InDelegate)
-{}
-
-bool FTSTicker::FElement::Fire(float DeltaTime)
-{
-	return Delegate.IsBound() && Delegate.Execute(DeltaTime);
-}
-
-FTSTickerObjectBase::FTSTickerObjectBase(float InDelay, FTSTicker& InTicker)
-{
-	// Register delegate for ticker callback
-	FTickerDelegate TickDelegate = FTickerDelegate::CreateRaw(this, &FTSTickerObjectBase::Tick);
-	TickHandle = InTicker.AddTicker(TickDelegate, InDelay);
-}
-
-FTSTickerObjectBase::~FTSTickerObjectBase()
-{
-	FTSTicker::RemoveTicker(TickHandle);
-}
-
-//////////////////////////////////////////////////////////////////////////////////////////////////////////////////////////////////////
-// deprecated non thread-safe version
-
-PRAGMA_DISABLE_DEPRECATION_WARNINGS
-
-FTicker::FTicker()
-	: CurrentTime(0.0)
-	, bInTick(false)
-	, bCurrentElementRemoved(false)
-=======
->>>>>>> 4af6daef
-{
-	static FTSTicker CoreTicker;
-	return CoreTicker;
-}
-
-FTSTicker::FDelegateHandle FTSTicker::AddTicker(const FTickerDelegate& InDelegate, float InDelay)
-{
-	FElementPtr NewElement{ new FElement{ CurrentTime + InDelay, InDelay, InDelegate } };
-	AddedElements.Enqueue(NewElement);
-	return NewElement;
-}
-
-FTSTicker::FDelegateHandle FTSTicker::AddTicker(const TCHAR* InName, float InDelay, TFunction<bool(float)> Function)
-{
-	FElementPtr NewElement{ new FElement{ CurrentTime + InDelay, InDelay, FTickerDelegate::CreateLambda(Function) } };
-	AddedElements.Enqueue(NewElement);
-	return NewElement;
-}
-
-uint32 GetThreadId(uint64 State)
-{
-<<<<<<< HEAD
-	checkf(IsInGameThread(), TEXT("FTicker is not thread-safe and will be deprecated, please use FTSTicker"));
-
-	// todo - use InName for profiling. Added in sig to be forward looking..
-
-	FTickerDelegate Delegate = FTickerDelegate::CreateLambda(Function);
-
-	// We can add elements safely even during tick.
-	Elements.Emplace(CurrentTime + InDelay, InDelay, Delegate);
-
-	return Delegate.GetHandle();
-=======
-	return (uint32)(State >> 32);
->>>>>>> 4af6daef
-}
-
-void FTSTicker::RemoveTicker(FDelegateHandle Handle)
-{
-<<<<<<< HEAD
-	checkf(IsInGameThread(), TEXT("FTicker is not thread-safe and will be deprecated, please use FTSTicker"));
-
-	// must remove the handle from both arrays because we could be in the middle of a tick, 
-	// and may be removing ourselves or something else we've already considered this Tick
-	auto CompareHandle = [=](const FElement& Element){ return Element.Delegate.GetHandle() == Handle; };
-	// We can remove elements safely even during tick.
-	Elements.RemoveAllSwap(CompareHandle);
-	TickedElements.RemoveAllSwap(CompareHandle);
-	// if we are ticking, we must check for the edge case of the CurrentElement removing itself.
-	if (bInTick && CompareHandle(CurrentElement))
-=======
-	if (FElementPtr Element = Handle.Pin())
->>>>>>> 4af6daef
 	{
 		// mark the element as removed and if it's being ticked atm, spin-wait until its execution is finished
 		uint64 PrevState = Element->State.fetch_or(FElement::RemovedState, std::memory_order_acquire); // "acquire" to prevent potential 
@@ -376,17 +166,5 @@
 
 FTSTickerObjectBase::~FTSTickerObjectBase()
 {
-<<<<<<< HEAD
-	// Unregister ticker delegate
-	if (TickHandle != FDelegateHandle())
-	{
-		Ticker.RemoveTicker(TickHandle);
-		TickHandle = FDelegateHandle();
-	}
-}
-
-PRAGMA_ENABLE_DEPRECATION_WARNINGS
-=======
 	FTSTicker::RemoveTicker(TickHandle);
-}
->>>>>>> 4af6daef
+}