// Copyright Epic Games, Inc. All Rights Reserved.

#include "Containers/UnrealString.h"

#include "Containers/StringView.h"
#include "CoreGlobals.h"
#include "CoreTypes.h"
#include "HAL/UnrealMemory.h"
#include "Logging/LogMacros.h"
#include "Math/NumericLimits.h"
#include "Math/UnrealMathUtility.h"
#include "Misc/AssertionMacros.h"
#include "Misc/ByteSwap.h"
#include "Misc/VarArgs.h"
#include "String/HexToBytes.h"
#include "Templates/UnrealTemplate.h"

/* FString implementation
 *****************************************************************************/

namespace UE::Core::String::Private
{
	struct FCompareCharsCaseSensitive
	{
		static FORCEINLINE bool Compare(TCHAR Lhs, TCHAR Rhs)
		{
			return Lhs == Rhs;
		}
	};

	struct FCompareCharsCaseInsensitive
	{
		static FORCEINLINE bool Compare(TCHAR Lhs, TCHAR Rhs)
		{
			return FChar::ToLower(Lhs) == FChar::ToLower(Rhs);
		}
	};

	template <typename CompareType>
	bool MatchesWildcardRecursive(const TCHAR* Target, int32 TargetLength, const TCHAR* Wildcard, int32 WildcardLength)
	{
		// Skip over common initial non-wildcard-char sequence of Target and Wildcard
		for (;;)
		{
			if (WildcardLength == 0)
			{
				return TargetLength == 0;
			}

			TCHAR WCh = *Wildcard;
			if (WCh == TEXT('*') || WCh == TEXT('?'))
			{
				break;
			}

			if (!CompareType::Compare(*Target, WCh))
			{
				return false;
			}

			++Target;
			++Wildcard;
			--TargetLength;
			--WildcardLength;
		}

		// Test for common suffix
		const TCHAR* TPtr = Target   + TargetLength;
		const TCHAR* WPtr = Wildcard + WildcardLength;
		for (;;)
		{
			--TPtr;
			--WPtr;

			TCHAR WCh = *WPtr;
			if (WCh == TEXT('*') || WCh == TEXT('?'))
			{
				break;
			}

			if (!CompareType::Compare(*TPtr, WCh))
			{
				return false;
			}

			--TargetLength;
			--WildcardLength;

			if (TargetLength == 0)
			{
				break;
			}
		}

		// Match * against anything and ? against single (and zero?) chars
		TCHAR FirstWild = *Wildcard;
		if (WildcardLength == 1 && (FirstWild == TEXT('*') || TargetLength < 2))
		{
			return true;
		}
		++Wildcard;
		--WildcardLength;

		// This routine is very slow, though it does ok with one wildcard
		int32 MaxNum = TargetLength;
		if (FirstWild == TEXT('?') && MaxNum > 1)
		{
			MaxNum = 1;
		}

		for (int32 Index = 0; Index <= MaxNum; ++Index)
		{
			if (MatchesWildcardRecursive<CompareType>(Target + Index, TargetLength - Index, Wildcard, WildcardLength))
			{
				return true;
			}
		}
		return false;
	}
}

template<typename CharType>
void AppendCharacters(TArray<TCHAR>& Out, const CharType* Str, int32 Count)
<<<<<<< HEAD
=======
{
	check(Count >= 0);

	if (!Count)
	{
		return;
	}

	checkSlow(Str);

	int32 OldEnd = Out.Num();
	
	// Try to reserve enough space by guessing that the new length will be the same as the input length.
	// Include an extra gap for a null terminator if we don't already have a string allocated
	Out.AddUninitialized(Count + (OldEnd ? 0 : 1));
	OldEnd -= OldEnd ? 1 : 0;

	TCHAR* Dest = Out.GetData() + OldEnd;

	// Try copying characters to end of string, overwriting null terminator if we already have one
	TCHAR* NewEnd = FPlatformString::Convert(Dest, Count, Str, Count);
	if (!NewEnd)
	{
		// If that failed, it will have meant that conversion likely contained multi-code unit characters
		// and so the buffer wasn't long enough, so calculate it properly.
		int32 Length = FPlatformString::ConvertedLength<TCHAR>(Str, Count);

		// Add the extra bytes that we need
		Out.AddUninitialized(Length - Count);

		// Restablish destination pointer in case a realloc happened
		Dest = Out.GetData() + OldEnd;

		NewEnd = FPlatformString::Convert(Dest, Length, Str, Count);
		checkSlow(NewEnd);
	}
	else
	{
		int32 NewEndIndex = (int32)(NewEnd - Dest);
		if (NewEndIndex < Count)
		{
			Out.SetNumUninitialized(OldEnd + NewEndIndex + 1, /*bAllowShrinking=*/false);
		}
	}

	// (Re-)establish the null terminator
	*NewEnd = '\0';
}

namespace UE::String::Private
{

template<typename CharType>
FORCEINLINE void ConstructFromCString(/* Out */ TArray<TCHAR>& Data, const CharType* Src)
{
	if (Src && *Src)
	{
		int32 SrcLen  = TCString<CharType>::Strlen(Src) + 1;
		int32 DestLen = FPlatformString::ConvertedLength<TCHAR>(Src, SrcLen);
		Data.Reserve(DestLen);
		Data.AddUninitialized(DestLen);

		FPlatformString::Convert(Data.GetData(), DestLen, Src, SrcLen);
	}
}

template<typename CharType>
FORCEINLINE void ConstructWithLength(/* Out */ TArray<TCHAR>& Data, int32 InCount, const CharType* InSrc)
{
	if (InSrc)
	{
		int32 DestLen = FPlatformString::ConvertedLength<TCHAR>(InSrc, InCount);
		if (DestLen > 0 && *InSrc)
		{
			Data.Reserve(DestLen + 1);
			Data.AddUninitialized(DestLen + 1);

			FPlatformString::Convert(Data.GetData(), DestLen, InSrc, InCount);
			*(Data.GetData() + Data.Num() - 1) = TEXT('\0');
		}
	}
}

template<typename CharType>
FORCEINLINE void ConstructWithSlack(/* Out */ TArray<TCHAR>& Data, const CharType* Src, int32 ExtraSlack)
{
	if (Src && *Src)
	{
		int32 SrcLen = TCString<CharType>::Strlen(Src) + 1;
		int32 DestLen = FPlatformString::ConvertedLength<TCHAR>(Src, SrcLen);
		Data.Reserve(DestLen + ExtraSlack);
		Data.AddUninitialized(DestLen);

		FPlatformString::Convert(Data.GetData(), DestLen, Src, SrcLen);
	}
	else if (ExtraSlack > 0)
	{
		Data.Reserve(ExtraSlack + 1); 
	}
}

} // namespace UE::String::Private

FString::FString(const ANSICHAR* Str)								{ UE::String::Private::ConstructFromCString(Data, Str); }
FString::FString(const WIDECHAR* Str)								{ UE::String::Private::ConstructFromCString(Data, Str); }
FString::FString(const UTF8CHAR* Str)								{ UE::String::Private::ConstructFromCString(Data, Str); }
FString::FString(const UCS2CHAR* Str)								{ UE::String::Private::ConstructFromCString(Data, Str); }
FString::FString(int32 Len, const ANSICHAR* Str)					{ UE::String::Private::ConstructWithLength(Data, Len, Str); }
FString::FString(int32 Len, const WIDECHAR* Str)					{ UE::String::Private::ConstructWithLength(Data, Len, Str); }
FString::FString(int32 Len, const UTF8CHAR* Str)					{ UE::String::Private::ConstructWithLength(Data, Len, Str); }
FString::FString(int32 Len, const UCS2CHAR* Str)					{ UE::String::Private::ConstructWithLength(Data, Len, Str); }
FString::FString(const ANSICHAR* Str, int32 ExtraSlack)				{ UE::String::Private::ConstructWithSlack(Data, Str, ExtraSlack); }
FString::FString(const WIDECHAR* Str, int32 ExtraSlack)				{ UE::String::Private::ConstructWithSlack(Data, Str, ExtraSlack); }
FString::FString(const UTF8CHAR* Str, int32 ExtraSlack)				{ UE::String::Private::ConstructWithSlack(Data, Str, ExtraSlack); }
FString::FString(const UCS2CHAR* Str, int32 ExtraSlack)				{ UE::String::Private::ConstructWithSlack(Data, Str, ExtraSlack); }

FString& FString::operator=( const TCHAR* Other )
>>>>>>> 6bbb88c8
{
	if (Data.GetData() != Other)
	{
		int32 Len = (Other && *Other) ? FCString::Strlen(Other)+1 : 0;
		Data.Empty(Len);
		Data.AddUninitialized(Len);
			
		if( Len )
		{
			FMemory::Memcpy( Data.GetData(), Other, Len * sizeof(TCHAR) );
		}
	}
	return *this;
}


void FString::AssignRange(const TCHAR* OtherData, int32 OtherLen)
{
	if (OtherLen == 0)
	{
		Empty();
	}
	else
	{
		const int32 ThisLen = Len();
		if (OtherLen <= ThisLen)
		{
			// Unless the input is longer, this might be assigned from a view of itself.
			TCHAR* DataPtr = Data.GetData();
			FMemory::Memmove(DataPtr, OtherData, OtherLen * sizeof(TCHAR));
			DataPtr[OtherLen] = TEXT('\0');
			Data.RemoveAt(OtherLen + 1, ThisLen - OtherLen);
		}
		else
		{
			Data.Empty(OtherLen + 1);
			Data.AddUninitialized(OtherLen + 1);
			TCHAR* DataPtr = Data.GetData();
			FMemory::Memcpy(DataPtr, OtherData, OtherLen * sizeof(TCHAR));
			DataPtr[OtherLen] = TEXT('\0');
		}
	}
}

void FString::Reserve(int32 CharacterCount)
{
	checkSlow(CharacterCount >= 0 && CharacterCount < MAX_int32);
	if (CharacterCount > 0)
	{
		Data.Reserve(CharacterCount + 1);
	}	
}

void FString::Empty(int32 Slack)
{
	Data.Empty(Slack ? Slack + 1 : 0);
}

void FString::Empty()
{
	Data.Empty(0);
}

void FString::Reset(int32 NewReservedSize)
{
	const int32 NewSizeIncludingTerminator = (NewReservedSize > 0) ? (NewReservedSize + 1) : 0;
	Data.Reset(NewSizeIncludingTerminator);
	if (TCHAR* DataPtr = Data.GetData())
	{
		*DataPtr = TEXT('\0');
	}
}

void FString::Shrink()
{
	Data.Shrink();
}

FString& FString::AppendChar(TCHAR InChar)
{
	CheckInvariants();

	if ( InChar != 0 )
	{
		// position to insert the character.  
		// At the end of the string if we have existing characters, otherwise at the 0 position
		int32 InsertIndex = (Data.Num() > 0) ? Data.Num()-1 : 0;	

		// number of characters to add.  If we don't have any existing characters, 
		// we'll need to append the terminating zero as well.
		int32 InsertCount = (Data.Num() > 0) ? 1 : 2;

		Data.AddUninitialized(InsertCount);
		Data[InsertIndex] = InChar;
		Data[InsertIndex+1] = TEXT('\0');
	}
	return *this;
}

void FString::AppendChars(const ANSICHAR* Str, int32 Count)
{
	CheckInvariants();
	AppendCharacters(Data, Str, Count);
}

void FString::AppendChars(const WIDECHAR* Str, int32 Count)
{
	CheckInvariants();
	AppendCharacters(Data, Str, Count);
}

void FString::AppendChars(const UCS2CHAR* Str, int32 Count)
{
	CheckInvariants();
	AppendCharacters(Data, Str, Count);
}

<<<<<<< HEAD
=======
void FString::AppendChars(const UTF8CHAR* Str, int32 Count)
{
	CheckInvariants();
	AppendCharacters(Data, Str, Count);
}

>>>>>>> 6bbb88c8
void FString::TrimToNullTerminator()
{
	if( Data.Num() )
	{
		int32 DataLen = FCString::Strlen(Data.GetData());
		check(DataLen == 0 || DataLen < Data.Num());
		int32 Len = DataLen > 0 ? DataLen+1 : 0;

		check(Len <= Data.Num());
		Data.RemoveAt(Len, Data.Num()-Len);
	}
}


int32 FString::Find(const TCHAR* SubStr, ESearchCase::Type SearchCase, ESearchDir::Type SearchDir, int32 StartPosition) const
{
	if (SubStr == nullptr)
	{
		return INDEX_NONE;
	}
	if( SearchDir == ESearchDir::FromStart)
	{
		const TCHAR* Start = **this;
		if (StartPosition != INDEX_NONE && Len() > 0)
		{
			Start += FMath::Clamp(StartPosition, 0, Len() - 1);
		}
		const TCHAR* Tmp = SearchCase == ESearchCase::IgnoreCase
			? FCString::Stristr(Start, SubStr)
			: FCString::Strstr(Start, SubStr);

		return Tmp ? UE_PTRDIFF_TO_INT32(Tmp-**this) : INDEX_NONE;
	}
	else
	{
		// if ignoring, do a onetime ToUpper on both strings, to avoid ToUppering multiple
		// times in the loop below
		if ( SearchCase == ESearchCase::IgnoreCase)
		{
			return ToUpper().Find(FString(SubStr).ToUpper(), ESearchCase::CaseSensitive, SearchDir, StartPosition);
		}
		else
		{
			const int32 SearchStringLength=FMath::Max(1, FCString::Strlen(SubStr));
			
			if ( StartPosition == INDEX_NONE || StartPosition >= Len() )
			{
				StartPosition = Len();
			}
			
			for( int32 i = StartPosition - SearchStringLength; i >= 0; i-- )
			{
				int32 j;
				for( j=0; SubStr[j]; j++ )
				{
					if( (*this)[i+j]!=SubStr[j] )
					{
						break;
					}
				}
				
				if( !SubStr[j] )
				{
					return i;
				}
			}
			return INDEX_NONE;
		}
	}
}

bool FString::Split(const FString& InS, FString* LeftS, FString* RightS, ESearchCase::Type SearchCase, ESearchDir::Type SearchDir) const
{
	check(LeftS != RightS || LeftS == nullptr);

	int32 InPos = Find(InS, SearchCase, SearchDir);

	if (InPos < 0) { return false; }

	if (LeftS)
	{
		if (LeftS != this)
		{
			*LeftS = Left(InPos);
			if (RightS) { *RightS = Mid(InPos + InS.Len()); }
		}
		else
		{
			// we know that RightS can't be this so we can safely modify it before we deal with LeftS
			if (RightS) { *RightS = Mid(InPos + InS.Len()); }
			*LeftS = Left(InPos);
		}
	}
	else if (RightS)
	{
		*RightS = Mid(InPos + InS.Len());
	}

	return true;
}

bool FString::Split(const FString& InS, FString* LeftS, FString* RightS) const
{
	return Split(InS, LeftS, RightS, ESearchCase::IgnoreCase);
}

FString FString::ToUpper() const &
{
	FString New = *this;
	New.ToUpperInline();
	return New;
}

FString FString::ToUpper() &&
{
	this->ToUpperInline();
	return MoveTemp(*this);
}

void FString::ToUpperInline()
{
	const int32 StringLength = Len();
	TCHAR* RawData = Data.GetData();
	for (int32 i = 0; i < StringLength; ++i)
	{
		RawData[i] = FChar::ToUpper(RawData[i]);
	}
}


FString FString::ToLower() const &
{
	FString New = *this;
	New.ToLowerInline();
	return New;
}

FString FString::ToLower() &&
{
	this->ToLowerInline();
	return MoveTemp(*this);
}

void FString::ToLowerInline()
{
	const int32 StringLength = Len();
	TCHAR* RawData = Data.GetData();
	for (int32 i = 0; i < StringLength; ++i)
	{
		RawData[i] = FChar::ToLower(RawData[i]);
	}
}

void FString::RemoveSpacesInline()
{
	const int32 StringLength = Len();
	if (StringLength == 0)
	{
		return;
	}

	TCHAR* RawData = Data.GetData();
	int32 CopyToIndex = 0;
	for (int32 CopyFromIndex = 0; CopyFromIndex < StringLength; ++CopyFromIndex)
	{
		if (RawData[CopyFromIndex] != ' ')
		{	// Copy any character OTHER than space.
			RawData[CopyToIndex] = RawData[CopyFromIndex];
			++CopyToIndex;
		}
	}

	// Copy null-terminating character.
	if (CopyToIndex <= StringLength)
	{
		RawData[CopyToIndex] = TEXT('\0');
		Data.SetNum(CopyToIndex + 1, false);
	}
}

bool FString::StartsWith(const TCHAR* InPrefix, ESearchCase::Type SearchCase) const
{
	if (SearchCase == ESearchCase::IgnoreCase)
	{
		return InPrefix && *InPrefix && !FCString::Strnicmp(**this, InPrefix, FCString::Strlen(InPrefix));
	}
	else
	{
		return InPrefix && *InPrefix && !FCString::Strncmp(**this, InPrefix, FCString::Strlen(InPrefix));
	}
}

bool FString::StartsWith(const FString& InPrefix, ESearchCase::Type SearchCase ) const
{
	if( SearchCase == ESearchCase::IgnoreCase )
	{
		return InPrefix.Len() > 0 && !FCString::Strnicmp(**this, *InPrefix, InPrefix.Len());
	}
	else
	{
		return InPrefix.Len() > 0 && !FCString::Strncmp(**this, *InPrefix, InPrefix.Len());
	}
}

bool FString::EndsWith(const TCHAR* InSuffix, ESearchCase::Type SearchCase) const
{
	if (!InSuffix || *InSuffix == TEXT('\0'))
	{
		return false;
	}

	int32 ThisLen   = this->Len();
	int32 SuffixLen = FCString::Strlen(InSuffix);
	if (SuffixLen > ThisLen)
	{
		return false;
	}

	const TCHAR* StrPtr = Data.GetData() + ThisLen - SuffixLen;
	if (SearchCase == ESearchCase::IgnoreCase)
	{
		return !FCString::Stricmp(StrPtr, InSuffix);
	}
	else
	{
		return !FCString::Strcmp(StrPtr, InSuffix);
	}
}

bool FString::EndsWith(const FString& InSuffix, ESearchCase::Type SearchCase ) const
{
	if( SearchCase == ESearchCase::IgnoreCase )
	{
		return InSuffix.Len() > 0 &&
			Len() >= InSuffix.Len() &&
			!FCString::Stricmp( &(*this)[ Len() - InSuffix.Len() ], *InSuffix );
	}
	else
	{
		return InSuffix.Len() > 0 &&
			Len() >= InSuffix.Len() &&
			!FCString::Strcmp( &(*this)[ Len() - InSuffix.Len() ], *InSuffix );
	}
}

void FString::InsertAt(int32 Index, TCHAR Character)
{
	if (Character != 0)
	{
		if (Data.Num() == 0)
		{
			*this += Character;
		}
		else
		{
			Data.Insert(Character, Index);
		}
	}
}

void FString::InsertAt(int32 Index, const FString& Characters)
{
	if (Characters.Len())
	{
		if (Data.Num() == 0)
		{
			*this += Characters;
		}
		else
		{
			Data.Insert(Characters.Data.GetData(), Characters.Len(), Index);
		}
	}
}

void FString::RemoveAt(int32 Index, int32 Count, bool bAllowShrinking)
{
	Data.RemoveAt(Index, FMath::Clamp(Count, 0, Len()-Index), bAllowShrinking);
}

bool FString::RemoveFromStart( const TCHAR* InPrefix, ESearchCase::Type SearchCase )
{
	if ( *InPrefix == 0 )
	{
		return false;
	}

	if ( StartsWith( InPrefix, SearchCase ) )
	{
		RemoveAt( 0, FCString::Strlen(InPrefix) );
		return true;
	}

	return false;
}

bool FString::RemoveFromStart( const FString& InPrefix, ESearchCase::Type SearchCase )
{
	if ( InPrefix.IsEmpty() )
	{
		return false;
	}

	if ( StartsWith( InPrefix, SearchCase ) )
	{
		RemoveAt( 0, InPrefix.Len() );
		return true;
	}

	return false;
}

bool FString::RemoveFromEnd( const TCHAR* InSuffix, ESearchCase::Type SearchCase )
{
	if ( *InSuffix == 0 )
	{
		return false;
	}

	if ( EndsWith( InSuffix, SearchCase ) )
	{
		int32 SuffixLen = FCString::Strlen(InSuffix);
		RemoveAt( Len() - SuffixLen, SuffixLen );
		return true;
	}

	return false;
}

bool FString::RemoveFromEnd( const FString& InSuffix, ESearchCase::Type SearchCase )
{
	if ( InSuffix.IsEmpty() )
	{
		return false;
	}

	if ( EndsWith( InSuffix, SearchCase ) )
	{
		RemoveAt( Len() - InSuffix.Len(), InSuffix.Len() );
		return true;
	}

	return false;
}

namespace UE::String::Private
{

template <typename LhsType, typename RhsType>
UE_NODISCARD FORCEINLINE FString ConcatFStrings(LhsType&& Lhs, RhsType&& Rhs)
{
	Lhs.CheckInvariants();
	Rhs.CheckInvariants();

	if (Lhs.IsEmpty())
	{
		return Forward<RhsType>(Rhs);
	}

	int32 RhsLen = Rhs.Len();

	FString Result(Forward<LhsType>(Lhs), /* extra slack */ RhsLen);
	Result.AppendChars(Rhs.GetCharArray().GetData(), RhsLen);
		
	return Result;
}

template <typename RhsType>
UE_NODISCARD FORCEINLINE FString ConcatRangeFString(const TCHAR* Lhs, int32 LhsLen, RhsType&& Rhs)
{
	checkSlow(LhsLen >= 0);
	Rhs.CheckInvariants();
	if (LhsLen == 0)
	{
		return Forward<RhsType>(Rhs);
	}

	int32 RhsLen = Rhs.Len();

	// This is not entirely optimal, as if the Rhs is an rvalue and has enough slack space to hold Lhs, then
	// the memory could be reused here without constructing a new object.  However, until there is proof otherwise,
	// I believe this will be relatively rare and isn't worth making the code a lot more complex right now.
	FString Result;
	Result.GetCharArray().Reserve(LhsLen + RhsLen + 1);
	Result.GetCharArray().AddUninitialized(LhsLen + RhsLen + 1);

	TCHAR* ResultData = Result.GetCharArray().GetData();
	CopyAssignItems(ResultData, Lhs, LhsLen);
	CopyAssignItems(ResultData + LhsLen, Rhs.GetCharArray().GetData(), RhsLen);
	*(ResultData + LhsLen + RhsLen) = TEXT('\0');
		
	return Result;
}

template <typename LhsType>
UE_NODISCARD FORCEINLINE FString ConcatFStringRange(LhsType&& Lhs, const TCHAR* Rhs, int32 RhsLen)
{
	Lhs.CheckInvariants();
	checkSlow(RhsLen >= 0);
	if (RhsLen == 0)
	{
		return Forward<LhsType>(Lhs);
	}

	FString Result(Forward<LhsType>(Lhs), /* extra slack */ RhsLen);
	Result.AppendChars(Rhs, RhsLen);
		
	return Result;
}

template <typename RhsType>
UE_NODISCARD FORCEINLINE FString ConcatCStringFString(const TCHAR* Lhs, RhsType&& Rhs)
{
	checkSlow(Lhs);
	if (!Lhs)
	{
		return Forward<RhsType>(Rhs);
	}

	return ConcatRangeFString(Lhs, FCString::Strlen(Lhs), Forward<RhsType>(Rhs));
}

template <typename LhsType>
UE_NODISCARD FORCEINLINE FString ConcatFStringCString(LhsType&& Lhs, const TCHAR* Rhs)
{
	checkSlow(Rhs);
	if (!Rhs)
	{
		return Forward<LhsType>(Lhs);
	}
	return ConcatFStringRange(Forward<LhsType>(Lhs), Rhs, FCString::Strlen(Rhs));
}

} // namespace UE::String::Private

FString FString::ConcatFF(const FString& Lhs, const FString& Rhs)				{ return UE::String::Private::ConcatFStrings(Lhs, Rhs); }
FString FString::ConcatFF(FString&& Lhs, const FString& Rhs)					{ return UE::String::Private::ConcatFStrings(MoveTemp(Lhs), Rhs); }
FString FString::ConcatFF(const FString& Lhs, FString&& Rhs)					{ return UE::String::Private::ConcatFStrings(Lhs, MoveTemp(Rhs)); }
FString FString::ConcatFF(FString&& Lhs, FString&& Rhs)							{ return UE::String::Private::ConcatFStrings(MoveTemp(Lhs), MoveTemp(Rhs)); }
FString FString::ConcatFC(const FString& Lhs, const TCHAR* Rhs)					{ return UE::String::Private::ConcatFStringCString(Lhs, Rhs); }
FString FString::ConcatFC(FString&& Lhs, const TCHAR* Rhs)						{ return UE::String::Private::ConcatFStringCString(MoveTemp(Lhs), Rhs); }
FString FString::ConcatCF(const TCHAR* Lhs,	const FString& Rhs)					{ return UE::String::Private::ConcatCStringFString(Lhs, Rhs); }
FString FString::ConcatCF(const TCHAR* Lhs,	FString&& Rhs)						{ return UE::String::Private::ConcatCStringFString(Lhs, MoveTemp(Rhs)); }
FString FString::ConcatFR(const FString& Lhs, const TCHAR* Rhs, int32 RhsLen)	{ return UE::String::Private::ConcatFStringRange(Lhs, Rhs, RhsLen); }
FString FString::ConcatFR(FString&& Lhs, const TCHAR* Rhs, int32 RhsLen)		{ return UE::String::Private::ConcatFStringRange(MoveTemp(Lhs), Rhs, RhsLen); }
FString FString::ConcatRF(const TCHAR* Lhs, int32 LhsLen, const FString& Rhs)	{ return UE::String::Private::ConcatRangeFString(Lhs, LhsLen, Rhs); }
FString FString::ConcatRF(const TCHAR* Lhs, int32 LhsLen, FString&& Rhs)		{ return UE::String::Private::ConcatRangeFString(Lhs, LhsLen, MoveTemp(Rhs)); }

/**
 * Concatenate this path with given path ensuring the / character is used between them
 *
 * @param Str       Pointer to an array of TCHARs (not necessarily null-terminated) to be concatenated onto the end of this.
 * @param StrLength Exact number of characters from Str to append.
 */
void FString::PathAppend(const TCHAR* Str, int32 StrLength)
{
	int32 DataNum = Data.Num();
	if (StrLength == 0)
	{
		if (DataNum > 1 && Data[DataNum - 2] != TEXT('/') && Data[DataNum - 2] != TEXT('\\'))
		{
			Data[DataNum - 1] = TEXT('/');
			Data.Add(TEXT('\0'));
		}
	}
	else
	{
		if (DataNum > 0)
		{
			if (DataNum > 1 && Data[DataNum - 2] != TEXT('/') && Data[DataNum - 2] != TEXT('\\') && *Str != TEXT('/'))
			{
				Data[DataNum - 1] = TEXT('/');
			}
			else
			{
				Data.Pop(false);
				--DataNum;
			}
		}

		Reserve(DataNum + StrLength);
		Data.Append(Str, StrLength);
		Data.Add(TEXT('\0'));
	}
}

FString FString::RightChop(int32 Count) const &
{
	const int32 Length = Len();
	const int32 Skip = FMath::Clamp(Count, 0, Length);
	return FString(Length - Skip, **this + Skip);
}

FString FString::Mid(int32 Start, int32 Count) const &
{
	if (Count >= 0)
	{
		const int32 Length = Len();
		const int32 RequestedStart = Start;
		Start = FMath::Clamp(Start, 0, Length);
		const int32 End = (int32)FMath::Clamp((int64)Count + RequestedStart, (int64)Start, (int64)Length);
		return FString(End-Start, **this + Start);
	}

	return FString();
}

FString FString::Mid(int32 Start, int32 Count) &&
{
	MidInline(Start, Count, false);
	return MoveTemp(*this);
}

void FString::ReplaceCharInlineCaseSensitive(const TCHAR SearchChar, const TCHAR ReplacementChar)
{
	for (TCHAR& Character : Data)
	{
		Character = Character == SearchChar ? ReplacementChar : Character;
	}
}

void FString::ReplaceCharInlineIgnoreCase(const TCHAR SearchChar, const TCHAR ReplacementChar)
{
	TCHAR OtherCaseSearchChar = TChar<TCHAR>::IsUpper(SearchChar) ? TChar<TCHAR>::ToLower(SearchChar) : TChar<TCHAR>::ToUpper(SearchChar);
	ReplaceCharInlineCaseSensitive(OtherCaseSearchChar, ReplacementChar);
	ReplaceCharInlineCaseSensitive(SearchChar, ReplacementChar);
}

void FString::TrimStartAndEndInline()
{
	TrimEndInline();
	TrimStartInline();
}

FString FString::TrimStartAndEnd() const &
{
	FString Result(*this);
	Result.TrimStartAndEndInline();
	return Result;
}

FString FString::TrimStartAndEnd() &&
{
	TrimStartAndEndInline();
	return MoveTemp(*this);
}

void FString::TrimStartInline()
{
	int32 Pos = 0;
	while(Pos < Len() && FChar::IsWhitespace((*this)[Pos]))
	{
		Pos++;
	}
	RemoveAt(0, Pos);
}

FString FString::TrimStart() const &
{
	FString Result(*this);
	Result.TrimStartInline();
	return Result;
}

FString FString::TrimStart() &&
{
	TrimStartInline();
	return MoveTemp(*this);
}

void FString::TrimEndInline()
{
	int32 End = Len();
	while(End > 0 && FChar::IsWhitespace((*this)[End - 1]))
	{
		End--;
	}
	RemoveAt(End, Len() - End);
}

FString FString::TrimEnd() const &
{
	FString Result(*this);
	Result.TrimEndInline();
	return Result;
}

FString FString::TrimEnd() &&
{
	TrimEndInline();
	return MoveTemp(*this);
}

void FString::TrimCharInline(const TCHAR CharacterToTrim, bool* bCharRemoved)
{
	bool bQuotesWereRemoved=false;
	int32 Start = 0, Count = Len();
	if ( Count > 0 )
	{
		if ( (*this)[0] == CharacterToTrim )
		{
			Start++;
			Count--;
			bQuotesWereRemoved=true;
		}

		if ( Len() > 1 && (*this)[Len() - 1] == CharacterToTrim )
		{
			Count--;
			bQuotesWereRemoved=true;
		}
	}

	if ( bCharRemoved != nullptr )
	{
		*bCharRemoved = bQuotesWereRemoved;
	}
	MidInline(Start, Count, false);
}

void FString::TrimQuotesInline(bool* bQuotesRemoved)
{
	TrimCharInline(TCHAR('"'), bQuotesRemoved);
}

FString FString::TrimQuotes(bool* bQuotesRemoved) const &
{
	FString Result(*this);
	Result.TrimQuotesInline(bQuotesRemoved);
	return Result;
}

FString FString::TrimQuotes(bool* bQuotesRemoved) &&
{
	TrimQuotesInline(bQuotesRemoved);
	return MoveTemp(*this);
}

FString FString::TrimChar(const TCHAR CharacterToTrim, bool* bCharRemoved) const &
{
	FString Result(*this);
	Result.TrimCharInline(CharacterToTrim, bCharRemoved);
	return Result;
}

FString FString::TrimChar(const TCHAR CharacterToTrim, bool* bCharRemoved) &&
{
	TrimCharInline(CharacterToTrim, bCharRemoved);
	return MoveTemp(*this);
}

int32 FString::CullArray( TArray<FString>* InArray )
{
	check(InArray);
	FString Empty;
	InArray->Remove(Empty);
	return InArray->Num();
}

FString FString::Reverse() const &
{
	FString New(*this);
	New.ReverseString();
	return New;
}

FString FString::Reverse() &&
{
	ReverseString();
	return MoveTemp(*this);
}

void FString::ReverseString()
{
	if ( Len() > 0 )
	{
		TCHAR* StartChar = &(*this)[0];
		TCHAR* EndChar = &(*this)[Len()-1];
		TCHAR TempChar;
		do 
		{
			TempChar = *StartChar;	// store the current value of StartChar
			*StartChar = *EndChar;	// change the value of StartChar to the value of EndChar
			*EndChar = TempChar;	// change the value of EndChar to the character that was previously at StartChar

			StartChar++;
			EndChar--;

		} while( StartChar < EndChar );	// repeat until we've reached the midpoint of the string
	}
}

FString FString::FormatAsNumber( int32 InNumber )
{
	FString Number = FString::FromInt( InNumber ), Result;

	int32 dec = 0;
	for( int32 x = Number.Len()-1 ; x > -1 ; --x )
	{
		Result += Number.Mid(x,1);

		dec++;
		if( dec == 3 && x > 0 )
		{
			Result += TEXT(",");
			dec = 0;
		}
	}

	return Result.Reverse();
}

/**
 * Serializes a string as ANSI char array.
 *
 * @param	String			String to serialize
 * @param	Ar				Archive to serialize with
 * @param	MinCharacters	Minimum number of characters to serialize.
 */
void FString::SerializeAsANSICharArray( FArchive& Ar, int32 MinCharacters ) const
{
	int32	Length = FMath::Max( Len(), MinCharacters );
	Ar << Length;
	
	for( int32 CharIndex=0; CharIndex<Len(); CharIndex++ )
	{
		ANSICHAR AnsiChar = CharCast<ANSICHAR>( (*this)[CharIndex] );
		Ar << AnsiChar;
	}

	// Zero pad till minimum number of characters are written.
	for( int32 i=Len(); i<Length; i++ )
	{
		ANSICHAR NullChar = 0;
		Ar << NullChar;
	}
}

void FString::AppendInt( int32 Num )
{
	const TCHAR* DigitToChar		= TEXT("9876543210123456789");
	constexpr int32 ZeroDigitIndex	= 9;
	bool bIsNumberNegative			= Num < 0;
	const int32 TempBufferSize		= 16; // 16 is big enough
	TCHAR TempNum[TempBufferSize];				
	int32 TempAt					= TempBufferSize; // fill the temp string from the top down.

	// Convert to string assuming base ten.
	do 
	{
		TempNum[--TempAt] = DigitToChar[ZeroDigitIndex + (Num % 10)];
		Num /= 10;
	} while( Num );

	if( bIsNumberNegative )
	{
		TempNum[--TempAt] = TEXT('-');
	}

	const TCHAR* CharPtr = TempNum + TempAt;
	const int32 NumChars = TempBufferSize - TempAt;
	Append(CharPtr, NumChars);
}


bool FString::ToBool() const
{
	return FCString::ToBool(**this);
}

FString FString::FromBlob(const uint8* SrcBuffer,const uint32 SrcSize)
{
	FString Result;
	Result.Reserve( SrcSize * 3 );
	// Convert and append each byte in the buffer
	for (uint32 Count = 0; Count < SrcSize; Count++)
	{
		Result += FString::Printf(TEXT("%03d"),(uint8)SrcBuffer[Count]);
	}
	return Result;
}

bool FString::ToBlob(const FString& Source,uint8* DestBuffer,const uint32 DestSize)
{
	// Make sure the buffer is at least half the size and that the string is an
	// even number of characters long
	if (DestSize >= (uint32)(Source.Len() / 3) &&
		(Source.Len() % 3) == 0)
	{
		TCHAR ConvBuffer[4];
		ConvBuffer[3] = TEXT('\0');
		int32 WriteIndex = 0;
		// Walk the string 3 chars at a time
		for (int32 Index = 0; Index < Source.Len(); Index += 3, WriteIndex++)
		{
			ConvBuffer[0] = Source[Index];
			ConvBuffer[1] = Source[Index + 1];
			ConvBuffer[2] = Source[Index + 2];
			DestBuffer[WriteIndex] = (uint8)FCString::Atoi(ConvBuffer);
		}
		return true;
	}
	return false;
}

FString FString::FromHexBlob( const uint8* SrcBuffer, const uint32 SrcSize )
{
	FString Result;
	Result.Reserve( SrcSize * 2 );
	// Convert and append each byte in the buffer
	for (uint32 Count = 0; Count < SrcSize; Count++)
	{
		Result += FString::Printf( TEXT( "%02X" ), (uint8)SrcBuffer[Count] );
	}
	return Result;
}

bool FString::ToHexBlob( const FString& Source, uint8* DestBuffer, const uint32 DestSize )
{
	// Make sure the buffer is at least half the size and that the string is an
	// even number of characters long
	if (DestSize >= (uint32)(Source.Len() / 2) &&
		 (Source.Len() % 2) == 0)
	{
		TCHAR ConvBuffer[3];
		ConvBuffer[2] = TEXT( '\0' );
		int32 WriteIndex = 0;
		// Walk the string 2 chars at a time
		TCHAR* End = nullptr;
		for (int32 Index = 0; Index < Source.Len(); Index += 2, WriteIndex++)
		{
			ConvBuffer[0] = Source[Index];
			ConvBuffer[1] = Source[Index + 1];
			DestBuffer[WriteIndex] = (uint8)FCString::Strtoi( ConvBuffer, &End, 16 );
		}
		return true;
	}
	return false;
}

PRAGMA_DISABLE_OPTIMIZATION
void StripNegativeZero(double& InFloat)
{
	// This works for translating a negative zero into a positive zero,
	// but if optimizations are enabled when compiling with -ffast-math
	// or /fp:fast, the compiler can strip it out.
	InFloat += 0.0f;
}
PRAGMA_ENABLE_OPTIMIZATION

FString FString::SanitizeFloat( double InFloat, const int32 InMinFractionalDigits )
{
	// Avoids negative zero
	StripNegativeZero(InFloat);

	// First create the string
	FString TempString = FString::Printf(TEXT("%f"), InFloat);
	if (!TempString.IsNumeric())
	{
		// String did not format as a valid decimal number so avoid messing with it
		return TempString;
	}

	// Trim all trailing zeros (up-to and including the decimal separator) from the fractional part of the number
	int32 TrimIndex = INDEX_NONE;
	int32 DecimalSeparatorIndex = INDEX_NONE;
	for (int32 CharIndex = TempString.Len() - 1; CharIndex >= 0; --CharIndex)
	{
		const TCHAR Char = TempString[CharIndex];
		if (Char == TEXT('.'))
		{
			DecimalSeparatorIndex = CharIndex;
			TrimIndex = FMath::Max(TrimIndex, DecimalSeparatorIndex);
			break;
		}
		if (TrimIndex == INDEX_NONE && Char != TEXT('0'))
		{
			TrimIndex = CharIndex + 1;
		}
	}
	check(TrimIndex != INDEX_NONE && DecimalSeparatorIndex != INDEX_NONE);
	TempString.RemoveAt(TrimIndex, TempString.Len() - TrimIndex, /*bAllowShrinking*/false);

	// Pad the number back to the minimum number of fractional digits
	if (InMinFractionalDigits > 0)
	{
		if (TrimIndex == DecimalSeparatorIndex)
		{
			// Re-add the decimal separator
			TempString.AppendChar(TEXT('.'));
		}

		const int32 NumFractionalDigits = (TempString.Len() - DecimalSeparatorIndex) - 1;
		const int32 FractionalDigitsToPad = InMinFractionalDigits - NumFractionalDigits;
		if (FractionalDigitsToPad > 0)
		{
			TempString.Reserve(TempString.Len() + FractionalDigitsToPad);
			for (int32 Cx = 0; Cx < FractionalDigitsToPad; ++Cx)
			{
				TempString.AppendChar(TEXT('0'));
			}
		}
	}

	return TempString;
}

FString FString::Chr( TCHAR Ch )
{
	TCHAR Temp[2]= { Ch, TEXT('\0') };
	return FString(Temp);
}


FString FString::ChrN( int32 NumCharacters, TCHAR Char )
{
	check( NumCharacters >= 0 );

	FString Temp;
	Temp.Data.AddUninitialized(NumCharacters+1);
	for( int32 Cx = 0; Cx < NumCharacters; ++Cx )
	{
		Temp[Cx] = Char;
	}
	Temp.Data[NumCharacters] = TEXT('\0');
	return Temp;
}

FString FString::LeftPad( int32 ChCount ) const
{
	int32 Pad = ChCount - Len();

	if (Pad > 0)
	{
		return ChrN(Pad, TEXT(' ')) + *this;
	}
	else
	{
		return *this;
	}
}
FString FString::RightPad( int32 ChCount ) const
{
	int32 Pad = ChCount - Len();

	if (Pad > 0)
	{
		return *this + ChrN(Pad, TEXT(' '));
	}
	else
	{
		return *this;
	}
}

bool FString::IsNumeric() const
{
	if (IsEmpty())
	{
		return 0;
	}

	return FCString::IsNumeric(Data.GetData());
}

/**
 * Breaks up a delimited string into elements of a string array.
 *
 * @param	InArray		The array to fill with the string pieces
 * @param	pchDelim	The string to delimit on
 * @param	InCullEmpty	If 1, empty strings are not added to the array
 *
 * @return	The number of elements in InArray
 */
int32 FString::ParseIntoArray( TArray<FString>& OutArray, const TCHAR* pchDelim, const bool InCullEmpty ) const
{
	// Make sure the delimit string is not null or empty
	check(pchDelim);
	OutArray.Reset();
	const TCHAR *Start = **this;
	const int32 DelimLength = FCString::Strlen(pchDelim);
	if (Start && *Start != TEXT('\0') && DelimLength)
	{
		while( const TCHAR *At = FCString::Strstr(Start,pchDelim) )
		{
			if (!InCullEmpty || At-Start)
			{
				OutArray.Emplace(UE_PTRDIFF_TO_INT32(At-Start),Start);
			}
			Start = At + DelimLength;
		}
		if (!InCullEmpty || *Start)
		{
			OutArray.Emplace(Start);
		}

	}
	return OutArray.Num();
}

bool FString::MatchesWildcard(const TCHAR* InWildcard, ESearchCase::Type SearchCase) const
{
	const TCHAR* Target = **this;
	int32        TargetLength = Len();
	int32        WildcardLength = FCString::Strlen(InWildcard);

	if (SearchCase == ESearchCase::CaseSensitive)
	{
		return UE::Core::String::Private::MatchesWildcardRecursive<UE::Core::String::Private::FCompareCharsCaseSensitive>(Target, TargetLength, InWildcard, WildcardLength);
	}
	else
	{
		return UE::Core::String::Private::MatchesWildcardRecursive<UE::Core::String::Private::FCompareCharsCaseInsensitive>(Target, TargetLength, InWildcard, WildcardLength);
	}
}


/** Caution!! this routine is O(N^2) allocations...use it for parsing very short text or not at all */
int32 FString::ParseIntoArrayWS( TArray<FString>& OutArray, const TCHAR* pchExtraDelim, bool InCullEmpty ) const
{
	// default array of White Spaces, the last entry can be replaced with the optional pchExtraDelim string
	// (if you want to split on white space and another character)
	const TCHAR* WhiteSpace[] = 
	{
		TEXT(" "),
		TEXT("\t"),
		TEXT("\r"),
		TEXT("\n"),
		TEXT(""),
	};

	// start with just the standard whitespaces
	int32 NumWhiteSpaces = UE_ARRAY_COUNT(WhiteSpace) - 1;
	// if we got one passed in, use that in addition
	if (pchExtraDelim && *pchExtraDelim)
	{
		WhiteSpace[NumWhiteSpaces++] = pchExtraDelim;
	}

	return ParseIntoArray(OutArray, WhiteSpace, NumWhiteSpaces, InCullEmpty);
}

int32 FString::ParseIntoArrayLines(TArray<FString>& OutArray, bool InCullEmpty) const
{
	// default array of LineEndings
	static const TCHAR* LineEndings[] =
	{				
		TEXT("\r\n"),
		TEXT("\r"),
		TEXT("\n"),	
	};

	// start with just the standard line endings
	int32 NumLineEndings = UE_ARRAY_COUNT(LineEndings);	
	return ParseIntoArray(OutArray, LineEndings, NumLineEndings, InCullEmpty);
}

int32 FString::ParseIntoArray(TArray<FString>& OutArray, const TCHAR* const * DelimArray, int32 NumDelims, bool InCullEmpty) const
{
	// Make sure the delimit string is not null or empty
	check(DelimArray);
	OutArray.Reset();
	const TCHAR *Start = Data.GetData();
	const int32 Length = Len();
	if (Start)
	{
		int32 SubstringBeginIndex = 0;

		// Iterate through string.
		for(int32 i = 0; i < Len();)
		{
			int32 SubstringEndIndex = INDEX_NONE;
			int32 DelimiterLength = 0;

			// Attempt each delimiter.
			for(int32 DelimIndex = 0; DelimIndex < NumDelims; ++DelimIndex)
			{
				DelimiterLength = FCString::Strlen(DelimArray[DelimIndex]);

				// If we found a delimiter...
				if (FCString::Strncmp(Start + i, DelimArray[DelimIndex], DelimiterLength) == 0)
				{
					// Mark the end of the substring.
					SubstringEndIndex = i;
					break;
				}
			}

			if (SubstringEndIndex != INDEX_NONE)
			{
				const int32 SubstringLength = SubstringEndIndex - SubstringBeginIndex;
				// If we're not culling empty strings or if we are but the string isn't empty anyways...
				if(!InCullEmpty || SubstringLength != 0)
				{
					// ... add new string from substring beginning up to the beginning of this delimiter.
					new (OutArray) FString(SubstringEndIndex - SubstringBeginIndex, Start + SubstringBeginIndex);
				}
				// Next substring begins at the end of the discovered delimiter.
				SubstringBeginIndex = SubstringEndIndex + DelimiterLength;
				i = SubstringBeginIndex;
			}
			else
			{
				++i;
			}
		}

		// Add any remaining characters after the last delimiter.
		const int32 SubstringLength = Length - SubstringBeginIndex;
		// If we're not culling empty strings or if we are but the string isn't empty anyways...
		if(!InCullEmpty || SubstringLength != 0)
		{
			// ... add new string from substring beginning up to the beginning of this delimiter.
			new (OutArray) FString(Start + SubstringBeginIndex);
		}
	}

	return OutArray.Num();
}

FString FString::Replace(const TCHAR* From, const TCHAR* To, ESearchCase::Type SearchCase) const &
{
	// Previous code used to accidentally accept a nullptr replacement string - this is no longer accepted.
	check(To);

	if (IsEmpty() || !From || !*From)
	{
		return *this;
	}

	// get a pointer into the character data
	const TCHAR* Travel = Data.GetData();

	// precalc the lengths of the replacement strings
	int32 FromLength = FCString::Strlen(From);
	int32 ToLength   = FCString::Strlen(To);

	FString Result;
	while (true)
	{
		// look for From in the remaining string
		const TCHAR* FromLocation = SearchCase == ESearchCase::IgnoreCase ? FCString::Stristr(Travel, From) : FCString::Strstr(Travel, From);
		if (!FromLocation)
		{
			break;
		}

		// copy everything up to FromLocation
		Result.AppendChars(Travel, UE_PTRDIFF_TO_INT32(FromLocation - Travel));

		// copy over the To
		Result.AppendChars(To, ToLength);

		Travel = FromLocation + FromLength;
	}

	// copy anything left over
	Result += Travel;

	return Result;
}

FString FString::Replace(const TCHAR* From, const TCHAR* To, ESearchCase::Type SearchCase) &&
{
	ReplaceInline(From, To, SearchCase);
	return MoveTemp(*this);
}

int32 FString::ReplaceInline(const TCHAR* SearchText, const TCHAR* ReplacementText, ESearchCase::Type SearchCase)
{
	int32 ReplacementCount = 0;

	if (Len() > 0
		&& SearchText != nullptr && *SearchText != 0
		&& ReplacementText != nullptr && (SearchCase == ESearchCase::IgnoreCase || FCString::Strcmp(SearchText, ReplacementText) != 0))
	{
		const int32 NumCharsToReplace = FCString::Strlen(SearchText);
		const int32 NumCharsToInsert = FCString::Strlen(ReplacementText);

		if (NumCharsToInsert == NumCharsToReplace)
		{
			TCHAR* Pos = SearchCase == ESearchCase::IgnoreCase ? FCString::Stristr(&(*this)[0], SearchText) : FCString::Strstr(&(*this)[0], SearchText);
			while (Pos != nullptr)
			{
				ReplacementCount++;

				// FCString::Strcpy now inserts a terminating zero so can't use that
				for (int32 i = 0; i < NumCharsToInsert; i++)
				{
					Pos[i] = ReplacementText[i];
				}

				if (Pos + NumCharsToReplace - **this < Len())
				{
					Pos = SearchCase == ESearchCase::IgnoreCase ? FCString::Stristr(Pos + NumCharsToReplace, SearchText) : FCString::Strstr(Pos + NumCharsToReplace, SearchText);
				}
				else
				{
					break;
				}
			}
		}
		else if (Contains(SearchText, SearchCase))
		{
			FString Copy(MoveTemp(*this));

			// get a pointer into the character data
			TCHAR* WritePosition = (TCHAR*)Copy.Data.GetData();
			// look for From in the remaining string
			TCHAR* SearchPosition = SearchCase == ESearchCase::IgnoreCase ? FCString::Stristr(WritePosition, SearchText) : FCString::Strstr(WritePosition, SearchText);
			while (SearchPosition != nullptr)
			{
				ReplacementCount++;

				// replace the first letter of the From with 0 so we can do a strcpy (FString +=)
				*SearchPosition = TEXT('\0');

				// copy everything up to the SearchPosition
				(*this) += WritePosition;

				// copy over the ReplacementText
				(*this) += ReplacementText;

				// restore the letter, just so we don't have 0's in the string
				*SearchPosition = *SearchText;

				WritePosition = SearchPosition + NumCharsToReplace;
				SearchPosition = SearchCase == ESearchCase::IgnoreCase ? FCString::Stristr(WritePosition, SearchText) : FCString::Strstr(WritePosition, SearchText);
			}

			// copy anything left over
			(*this) += WritePosition;
		}
	}

	return ReplacementCount;
}


/**
 * Returns a copy of this string with all quote marks escaped (unless the quote is already escaped)
 */
FString FString::ReplaceQuotesWithEscapedQuotes() &&
{
	if (Contains(TEXT("\""), ESearchCase::CaseSensitive))
	{
		FString Copy(MoveTemp(*this));

		const TCHAR* pChar = *Copy;

		bool bEscaped = false;
		while ( *pChar != 0 )
		{
			if ( bEscaped )
			{
				bEscaped = false;
			}
			else if ( *pChar == TCHAR('\\') )
			{
				bEscaped = true;
			}
			else if ( *pChar == TCHAR('"') )
			{
				*this += TCHAR('\\');
			}

			*this += *pChar++;
		}
	}

	return MoveTemp(*this);
}

static const TCHAR* CharToEscapeSeqMap[][2] =
{
	// Always replace \\ first to avoid double-escaping characters
	{ TEXT("\\"), TEXT("\\\\") },
	{ TEXT("\n"), TEXT("\\n")  },
	{ TEXT("\r"), TEXT("\\r")  },
	{ TEXT("\t"), TEXT("\\t")  },
	{ TEXT("\'"), TEXT("\\'")  },
	{ TEXT("\""), TEXT("\\\"") }
};

static const uint32 MaxSupportedEscapeChars = UE_ARRAY_COUNT(CharToEscapeSeqMap);

void FString::ReplaceCharWithEscapedCharInline(const TArray<TCHAR>* Chars/*=nullptr*/)
{
	if ( Len() > 0 && (Chars == nullptr || Chars->Num() > 0) )
	{
		for ( int32 ChIdx = 0; ChIdx < MaxSupportedEscapeChars; ChIdx++ )
		{
			if ( Chars == nullptr || Chars->Contains(*(CharToEscapeSeqMap[ChIdx][0])) )
			{
				// use ReplaceInline as that won't create a copy of the string if the character isn't found
				ReplaceInline(CharToEscapeSeqMap[ChIdx][0], CharToEscapeSeqMap[ChIdx][1]);
			}
		}
	}
}

void FString::ReplaceEscapedCharWithCharInline(const TArray<TCHAR>* Chars/*=nullptr*/)
{
	if ( Len() > 0 && (Chars == nullptr || Chars->Num() > 0) )
	{
		// Spin CharToEscapeSeqMap backwards to ensure we're doing the inverse of ReplaceCharWithEscapedChar
		for ( int32 ChIdx = MaxSupportedEscapeChars - 1; ChIdx >= 0; ChIdx-- )
		{
			if ( Chars == nullptr || Chars->Contains(*(CharToEscapeSeqMap[ChIdx][0])) )
			{
				// use ReplaceInline as that won't create a copy of the string if the character isn't found
				ReplaceInline(CharToEscapeSeqMap[ChIdx][1], CharToEscapeSeqMap[ChIdx][0]);
			}
		}
	}
}

/** 
 * Replaces all instances of '\t' with TabWidth number of spaces
 * @param InSpacesPerTab - Number of spaces that a tab represents
 */
void FString::ConvertTabsToSpacesInline(const int32 InSpacesPerTab)
{
	//must call this with at least 1 space so the modulus operation works
	check(InSpacesPerTab > 0);

	int32 TabIndex;
	while ((TabIndex = Find(TEXT("\t"), ESearchCase::CaseSensitive)) != INDEX_NONE )
	{
		FString RightSide = Mid(TabIndex+1);
		LeftInline(TabIndex, false);

		//for a tab size of 4, 
		int32 LineBegin = Find(TEXT("\n"), ESearchCase::CaseSensitive, ESearchDir::FromEnd, TabIndex);
		if (LineBegin == INDEX_NONE)
		{
			LineBegin = 0;
		}
		const int32 CharactersOnLine = (Len()-LineBegin);

		int32 NumSpacesForTab = InSpacesPerTab - (CharactersOnLine % InSpacesPerTab);
		for (int32 i = 0; i < NumSpacesForTab; ++i)
		{
			AppendChar(TEXT(' '));
		}
		Append(RightSide);
	}
}

// This starting size catches 99.97% of printf calls - there are about 700k printf calls per level
#define STARTING_BUFFER_SIZE		512

FString FString::PrintfImpl(const TCHAR* Fmt, ...)
{
	int32		BufferSize	= STARTING_BUFFER_SIZE;
	TCHAR	StartingBuffer[STARTING_BUFFER_SIZE];
	TCHAR*	Buffer		= StartingBuffer;
	int32		Result		= -1;

	// First try to print to a stack allocated location 
	GET_VARARGS_RESULT( Buffer, BufferSize, BufferSize-1, Fmt, Fmt, Result );

	// If that fails, start allocating regular memory
	if( Result == -1 )
	{
		Buffer = nullptr;
		while(Result == -1)
		{
			BufferSize *= 2;
			Buffer = (TCHAR*) FMemory::Realloc( Buffer, BufferSize * sizeof(TCHAR) );
			GET_VARARGS_RESULT( Buffer, BufferSize, BufferSize-1, Fmt, Fmt, Result );
		};
	}

	Buffer[Result] = TEXT('\0');

	FString ResultString(Buffer);

	if( BufferSize != STARTING_BUFFER_SIZE )
	{
		FMemory::Free( Buffer );
	}

	return ResultString;
}

void FString::AppendfImpl(FString& AppendToMe, const TCHAR* Fmt, ...)
{
	int32		BufferSize = STARTING_BUFFER_SIZE;
	TCHAR	StartingBuffer[STARTING_BUFFER_SIZE];
	TCHAR*	Buffer = StartingBuffer;
	int32		Result = -1;

	// First try to print to a stack allocated location 
	GET_VARARGS_RESULT(Buffer, BufferSize, BufferSize - 1, Fmt, Fmt, Result);

	// If that fails, start allocating regular memory
	if (Result == -1)
	{
		Buffer = nullptr;
		while (Result == -1)
		{
			BufferSize *= 2;
			Buffer = (TCHAR*)FMemory::Realloc(Buffer, BufferSize * sizeof(TCHAR));
			GET_VARARGS_RESULT(Buffer, BufferSize, BufferSize - 1, Fmt, Fmt, Result);
		};
	}

	Buffer[Result] = TEXT('\0');

	AppendToMe += Buffer;

	if (BufferSize != STARTING_BUFFER_SIZE)
	{
		FMemory::Free(Buffer);
	}
}

static_assert(PLATFORM_LITTLE_ENDIAN, "FString serialization needs updating to support big-endian platforms!");

FArchive& operator<<( FArchive& Ar, FString& A )
{
	// > 0 for ANSICHAR, < 0 for UTF16CHAR serialization
	static_assert(sizeof(UTF16CHAR) == sizeof(UCS2CHAR), "UTF16CHAR and UCS2CHAR are assumed to be the same size!");

	if (Ar.IsLoading())
	{
		int32 SaveNum = 0;
		Ar << SaveNum;

		bool bLoadUnicodeChar = SaveNum < 0;
		if (bLoadUnicodeChar)
		{
			// If SaveNum cannot be negated due to integer overflow, Ar is corrupted.
			if (SaveNum == MIN_int32)
			{
				Ar.SetCriticalError();
				UE_LOG(LogCore, Error, TEXT("Archive is corrupted"));
				return Ar;
			}

			SaveNum = -SaveNum;
		}

		int64 MaxSerializeSize = Ar.GetMaxSerializeSize();
		// Protect against network packets allocating too much memory
		if ((MaxSerializeSize > 0) && (SaveNum > MaxSerializeSize))
		{
			Ar.SetCriticalError();
			UE_LOG(LogCore, Error, TEXT("String is too large (Size: %i, Max: %i)"), SaveNum, MaxSerializeSize);
			return Ar;
		}

		// Resize the array only if it passes the above tests to prevent rogue packets from crashing
		A.Data.Empty           (SaveNum);
		A.Data.AddUninitialized(SaveNum);

		if (SaveNum)
		{
			if (bLoadUnicodeChar)
			{
				// read in the unicode string
				auto Passthru = StringMemoryPassthru<UCS2CHAR>(A.Data.GetData(), SaveNum, SaveNum);
				Ar.Serialize(Passthru.Get(), SaveNum * sizeof(UCS2CHAR));
				if (Ar.IsByteSwapping())
				{
					for (int32 CharIndex = 0; CharIndex < SaveNum; ++CharIndex)
					{
						Passthru.Get()[CharIndex] = ByteSwap(Passthru.Get()[CharIndex]);
					}
				}
				// Ensure the string has a null terminator
				Passthru.Get()[SaveNum-1] = '\0';
				Passthru.Apply();

				// Inline combine any surrogate pairs in the data when loading into a UTF-32 string
				StringConv::InlineCombineSurrogates(A);

				// Since Microsoft's vsnwprintf implementation raises an invalid parameter warning
				// with a character of 0xffff, scan for it and terminate the string there.
				// 0xffff isn't an actual Unicode character anyway.
				int Index = 0;
				if(A.FindChar(0xffff, Index))
				{
					A[Index] = TEXT('\0');
					A.TrimToNullTerminator();
				}
			}
			else
			{
				auto Passthru = StringMemoryPassthru<ANSICHAR>(A.Data.GetData(), SaveNum, SaveNum);
				Ar.Serialize(Passthru.Get(), SaveNum * sizeof(ANSICHAR));
				// Ensure the string has a null terminator
				Passthru.Get()[SaveNum-1] = '\0';
				Passthru.Apply();
			}

			// Throw away empty string.
			if (SaveNum == 1)
			{
				A.Data.Empty();
			}
		}
	}
	else
	{
		A.Data.CountBytes(Ar);

		const bool bSaveUnicodeChar = Ar.IsForcingUnicode() || !FCString::IsPureAnsi(*A);
		if (bSaveUnicodeChar)
		{
			// Note: This is a no-op on platforms that are using a 16-bit TCHAR
 			FTCHARToUTF16 UTF16String(*A, A.Len() + 1); // include the null terminator
			int32 Num = UTF16String.Length() + 1; // include the null terminator

			int32 SaveNum = -Num;
			Ar << SaveNum;

			if (Num)
			{
				if (!Ar.IsByteSwapping())
				{
					Ar.Serialize((void*)UTF16String.Get(), sizeof(UTF16CHAR) * Num);
				}
				else
				{
					TArray<UTF16CHAR> Swapped(UTF16String.Get(), Num);
					for (int32 CharIndex = 0; CharIndex < Num; ++CharIndex)
					{
						Swapped[CharIndex] = ByteSwap(Swapped[CharIndex]);
					}
					Ar.Serialize((void*)Swapped.GetData(), sizeof(UTF16CHAR) * Num);
				}
			}
		}
		else
		{
			int32 Num = A.Data.Num();
			Ar << Num;

			if (Num)
			{
				Ar.Serialize((void*)StringCast<ANSICHAR>(A.Data.GetData(), Num).Get(), sizeof(ANSICHAR) * Num);
			}
		}
	}

	return Ar;
}

int32 HexToBytes(const FString& HexString, uint8* OutBytes)
{
	return UE::String::HexToBytes(HexString, OutBytes);
}

int32 FindMatchingClosingParenthesis(const FString& TargetString, const int32 StartSearch)
{
	check(StartSearch >= 0 && StartSearch <= TargetString.Len());// Check for usage, we do not accept INDEX_NONE like other string functions

	const TCHAR* const StartPosition = (*TargetString) + StartSearch;
	const TCHAR* CurrPosition = StartPosition;
	int32 ParenthesisCount = 0;

	// Move to first open parenthesis
	while (*CurrPosition != 0 && *CurrPosition != TEXT('('))
	{
		++CurrPosition;
	}

	// Did we find the open parenthesis
	if (*CurrPosition == TEXT('('))
	{
		++ParenthesisCount;
		++CurrPosition;

		while (*CurrPosition != 0 && ParenthesisCount > 0)
		{
			if (*CurrPosition == TEXT('('))
			{
				++ParenthesisCount;
			}
			else if (*CurrPosition == TEXT(')'))
			{
				--ParenthesisCount;
			}
			++CurrPosition;
		}

		// Did we find the matching close parenthesis
		if (ParenthesisCount == 0 && *(CurrPosition - 1) == TEXT(')'))
		{
			return StartSearch + UE_PTRDIFF_TO_INT32((CurrPosition - 1) - StartPosition);
		}
	}

	return INDEX_NONE;
}

FString SlugStringForValidName(const FString& DisplayString, const TCHAR* ReplaceWith /*= TEXT("")*/)
{
	FString GeneratedName = DisplayString;

	// Convert the display label, which may consist of just about any possible character, into a
	// suitable name for a UObject (remove whitespace, certain symbols, etc.)
	{
		for ( int32 BadCharacterIndex = 0; BadCharacterIndex < UE_ARRAY_COUNT(INVALID_OBJECTNAME_CHARACTERS) - 1; ++BadCharacterIndex )
		{
			const TCHAR TestChar[2] = { INVALID_OBJECTNAME_CHARACTERS[BadCharacterIndex], TEXT('\0') };
			const int32 NumReplacedChars = GeneratedName.ReplaceInline(TestChar, ReplaceWith);
		}
	}

	return GeneratedName;
}

void FTextRange::CalculateLineRangesFromString(const FString& Input, TArray<FTextRange>& LineRanges)
{
	int32 LineBeginIndex = 0;

	// Loop through splitting at new-lines
	const TCHAR* const InputStart = *Input;
	for (const TCHAR* CurrentChar = InputStart; CurrentChar && *CurrentChar; ++CurrentChar)
	{
		// Handle a chain of \r\n slightly differently to stop the FChar::IsLinebreak adding two separate new-lines
		const bool bIsWindowsNewLine = (*CurrentChar == '\r' && *(CurrentChar + 1) == '\n');
		if (bIsWindowsNewLine || FChar::IsLinebreak(*CurrentChar))
		{
			const int32 LineEndIndex = UE_PTRDIFF_TO_INT32(CurrentChar - InputStart);
			check(LineEndIndex >= LineBeginIndex);
			LineRanges.Emplace(FTextRange(LineBeginIndex, LineEndIndex));

			if (bIsWindowsNewLine)
			{
				++CurrentChar; // skip the \n of the \r\n chain
			}
			LineBeginIndex = UE_PTRDIFF_TO_INT32(CurrentChar - InputStart) + 1; // The next line begins after the end of the current line
		}
	}

	// Process any remaining string after the last new-line
	if (LineBeginIndex <= Input.Len())
	{
		LineRanges.Emplace(FTextRange(LineBeginIndex, Input.Len()));
	}
}

void StringConv::InlineCombineSurrogates(FString& Str)
{
	InlineCombineSurrogates_Array(Str.GetCharArray());
}<|MERGE_RESOLUTION|>--- conflicted
+++ resolved
@@ -121,8 +121,6 @@
 
 template<typename CharType>
 void AppendCharacters(TArray<TCHAR>& Out, const CharType* Str, int32 Count)
-<<<<<<< HEAD
-=======
 {
 	check(Count >= 0);
 
@@ -240,7 +238,6 @@
 FString::FString(const UCS2CHAR* Str, int32 ExtraSlack)				{ UE::String::Private::ConstructWithSlack(Data, Str, ExtraSlack); }
 
 FString& FString::operator=( const TCHAR* Other )
->>>>>>> 6bbb88c8
 {
 	if (Data.GetData() != Other)
 	{
@@ -358,15 +355,12 @@
 	AppendCharacters(Data, Str, Count);
 }
 
-<<<<<<< HEAD
-=======
 void FString::AppendChars(const UTF8CHAR* Str, int32 Count)
 {
 	CheckInvariants();
 	AppendCharacters(Data, Str, Count);
 }
 
->>>>>>> 6bbb88c8
 void FString::TrimToNullTerminator()
 {
 	if( Data.Num() )
