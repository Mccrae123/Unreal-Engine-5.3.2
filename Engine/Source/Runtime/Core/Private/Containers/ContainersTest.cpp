--- conflicted
+++ resolved
@@ -247,11 +247,7 @@
 	template <typename Container>
 	void CheckContainerSelfEquality(Container& Cont)
 	{
-<<<<<<< HEAD
-		if constexpr (TModels<CEqualityComparable, Container>::Value)
-=======
 		if constexpr (TModels_V<CEqualityComparable, Container>)
->>>>>>> 4af6daef
 		{
 			check(Cont == Cont);
 		}
@@ -383,8 +379,6 @@
 			for (int32 N = 0; N < MaxNum; ++N)
 			{
 				Cont.Add(GenerateTestKey<KeyType>(N), FContainerTestValueType(TEXT("New Value")));
-<<<<<<< HEAD
-=======
 			}
 			CheckContainer();
 			check(Cont.GetAllocatedSize() == MaxAllocatedSize);
@@ -465,28 +459,7 @@
 						check(KeyValue < 0 || KeyValue >= Count);
 					}
 				}
->>>>>>> 4af6daef
-			}
-			CheckContainer();
-			check(Cont.GetAllocatedSize() == MaxAllocatedSize);
-
-			// Test data integrity while removing and shrinking continously
-			{
-				SIZE_T PrevAllocatedSize = Cont.GetAllocatedSize();
-				for (int32 N = MaxNum - 1; N >= MaxNum / 4; --N)
-				{
-					Cont.Remove(GenerateTestKey<KeyType>(N));
-					Cont.Shrink();
-					CheckContainer();
-					check(Cont.GetAllocatedSize() <= PrevAllocatedSize);
-					PrevAllocatedSize = Cont.GetAllocatedSize();
-				}
-			}
-
-			// Test removing and releasing remaining elements
-			Cont.Empty();
-			check(Cont.IsEmpty());
-			check(Cont.GetAllocatedSize() == InitialAllocatedSize);
+			}
 		}
 	}
 
@@ -533,52 +506,6 @@
 		}
 	}
 
-<<<<<<< HEAD
-=======
-	// Test container element address consistency when using SortFreeList 
-	// (see TSparseArray::SortFreeList for comments)
-	template <typename ContainerType, typename KeyType>
-	void RunContainerConsistencyTests()
-	{
-		ContainerType Cont;
-
-		{
-			// Add 3 elements, then remove 2 in the same order they were added
-			const KeyType Key0 = GenerateTestKey<KeyType>(0);
-			const KeyType Key1 = GenerateTestKey<KeyType>(1);
-			const KeyType Key2 = GenerateTestKey<KeyType>(2);
-			const FContainerTestValueType Value = FContainerTestValueType(TEXT("New Value"));
-			Cont.Add(Key0, Value);
-			Cont.Add(Key1, Value);
-			Cont.Add(Key2, Value);
-			const FContainerTestValueType* ValuePtr0 = Cont.Find(Key0);
-			const FContainerTestValueType* ValuePtr1 = Cont.Find(Key1);
-			const FContainerTestValueType* ValuePtr2 = Cont.Find(Key2);
-			check(ValuePtr0 != nullptr);
-			check(ValuePtr1 != nullptr);
-			check(ValuePtr2 != nullptr);
-			Cont.Remove(Key1);
-			Cont.Remove(Key2);
-
-			// Re-add the 2 elements in the same order. Without the call to SortFreeList() 
-			// the elements would end up in a different locations/order compared to the 
-			// original insertions. SortFreeList() should ensure that re-adding the elements 
-			// gives use the same container layout as long as we perform the same operations 
-			// in the same order as before.
-			Cont.SortFreeList();
-			Cont.Add(Key1, Value);
-			Cont.Add(Key2, Value);
-			const FContainerTestValueType* NewValuePtr0 = Cont.Find(Key0);
-			const FContainerTestValueType* NewValuePtr1 = Cont.Find(Key1);
-			const FContainerTestValueType* NewValuePtr2 = Cont.Find(Key2);
-
-			check(ValuePtr0 == NewValuePtr0);
-			check(ValuePtr1 == NewValuePtr1);
-			check(ValuePtr2 == NewValuePtr2);
-		}
-	}
-
->>>>>>> 4af6daef
 	template <typename Container>
 	void RunEmptyContainerSelfEqualityTest()
 	{
