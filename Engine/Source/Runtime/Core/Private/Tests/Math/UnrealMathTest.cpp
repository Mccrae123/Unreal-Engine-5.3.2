// Copyright Epic Games, Inc. All Rights Reserved.

#include "CoreTypes.h"
#include "Math/NumericLimits.h"
#include "Math/UnrealMathUtility.h"
#include "Templates/UnrealTemplate.h"
#include "Containers/Array.h"
#include "Containers/UnrealString.h"
#include "Logging/LogMacros.h"
#include "Containers/Map.h"
#include "Math/Vector.h"
#include "Math/VectorRegister.h"
#include "Math/Plane.h"
#include "Math/Rotator.h"
#include "Math/Matrix.h"
#include "Math/RotationMatrix.h"
#include "Math/Quat.h"
#include "Math/QuatRotationTranslationMatrix.h"
#include "Math/Color.h"
#include "Misc/AutomationTest.h"
#include "Async/ParallelFor.h"
#include "Misc/ScopeLock.h"
#include <limits>
#include <cmath>

#if WITH_DEV_AUTOMATION_TESTS

DEFINE_LOG_CATEGORY_STATIC(LogUnrealMathTest, Log, All);

// Create some temporary storage variables
alignas(alignof(VectorRegister4Float)) static float GScratch[16];
alignas(alignof(VectorRegister4Double)) static double GScratchDouble[16];
static float GSum;
static double GSumDouble;
static bool GPassing = true;

#define MATHTEST_INLINE FORCENOINLINE // if you want to do performance testing change to FORCEINLINE or FORCEINLINE_DEBUGGABLE

FORCENOINLINE void CheckPassing(bool Passing)
{
	// Convenient for setting breakpoints to catch any failures.
	if (!Passing)
	{
		GPassing = false;
	}
}

FORCENOINLINE void ResetPassing()
{
	GPassing = true;
}

/**
 * Tests if two vectors (xyzw) are bitwise equal
 *
 * @param Vec0 First vector
 * @param Vec1 Second vector
 *
 * @return true if equal
 */
FORCENOINLINE bool TestVectorsEqualBitwise( const VectorRegister4Float& Vec0, const VectorRegister4Float& Vec1)
{
	VectorStoreAligned( Vec0, GScratch + 0 );
	VectorStoreAligned( Vec1, GScratch + 4 );
	GSum = 0.0f;

	const bool Passed = (memcmp(GScratch + 0, GScratch + 4, sizeof(float) * 4) == 0);

	CheckPassing(Passed);
	return Passed;
}

FORCENOINLINE bool TestVectorsEqualBitwise(const VectorRegister4Double& Vec0, const VectorRegister4Double& Vec1)
{
	VectorStoreAligned(Vec0, GScratchDouble + 0);
	VectorStoreAligned(Vec1, GScratchDouble + 4);
	GSumDouble = 0.0;

	const bool Passed = (memcmp(GScratchDouble + 0, GScratchDouble + 4, sizeof(double) * 4) == 0);

	CheckPassing(Passed);
	return Passed;
}


/**
 * Tests if two vectors (xyzw) are equal within an optional tolerance
 *
 * @param Vec0 First vector
 * @param Vec1 Second vector
 * @param Tolerance Error allowed for the comparison
 *
 * @return true if equal(ish)
 */
FORCENOINLINE bool TestVectorsEqual(const VectorRegister4Float& Vec0, const VectorRegister4Float& Vec1, float Tolerance = 0.0f)
{
	VectorStoreAligned( Vec0, GScratch + 0 );
	VectorStoreAligned( Vec1, GScratch + 4 );
	GSum = 0.f;
	for ( int32 Component = 0; Component < 4; Component++ ) 
	{
		float Diff = GScratch[ Component + 0 ] - GScratch[ Component + 4 ];
		GSum += FMath::Abs(Diff);
	}
	CheckPassing(GSum <= Tolerance);
	return GSum <= Tolerance;
}

FORCENOINLINE bool TestVectorsEqual(const VectorRegister4Double& Vec0, const VectorRegister4Double& Vec1, double Tolerance = 0.0)
{
	VectorStoreAligned(Vec0, GScratchDouble + 0);
	VectorStoreAligned(Vec1, GScratchDouble + 4);
	GSumDouble = 0.0;
	for (int32 Component = 0; Component < 4; Component++)
	{
		double Diff = GScratchDouble[Component + 0] - GScratchDouble[Component + 4];
		GSumDouble += FMath::Abs(Diff);
	}
	CheckPassing(GSumDouble <= Tolerance);
	return GSumDouble <= Tolerance;
}

/**
 * Enforce tolerance per-component, not summed error
 */
FORCENOINLINE bool TestVectorsEqual_ComponentWiseError(const VectorRegister4Float& Vec0, const VectorRegister4Float& Vec1, float Tolerance = 0.0f)
{
	VectorStoreAligned(Vec0, GScratch + 0);
	VectorStoreAligned(Vec1, GScratch + 4);
	GSum = 0.0f;
	bool bPassing = true;

	for (int32 Component = 0; Component < 4; Component++)
	{
		float Diff = GScratch[Component + 0] - GScratch[Component + 4];
		bPassing &= FMath::IsNearlyZero(Diff, Tolerance);
		GSum += FMath::Abs(Diff);
	}
	CheckPassing(bPassing);
	return bPassing;
}

FORCENOINLINE bool TestVectorsEqual_ComponentWiseError(const VectorRegister4Double& Vec0, const VectorRegister4Double& Vec1, double Tolerance = 0.0f)
{
	VectorStoreAligned(Vec0, GScratchDouble + 0);
	VectorStoreAligned(Vec1, GScratchDouble + 4);
	GSumDouble = 0.0f;
	bool bPassing = true;

	for (int32 Component = 0; Component < 4; Component++)
	{
		double Diff = GScratchDouble[Component + 0] - GScratchDouble[Component + 4];
		bPassing &= FMath::IsNearlyZero(Diff, Tolerance);
		GSumDouble += FMath::Abs(Diff);
	}
	CheckPassing(bPassing);
	return bPassing;
}


/**
 * Tests if two vectors (xyz) are equal within an optional tolerance
 *
 * @param Vec0 First vector
 * @param Vec1 Second vector
 * @param Tolerance Error allowed for the comparison
 *
 * @return true if equal(ish)
 */
FORCENOINLINE bool TestVectorsEqual3(const VectorRegister4Float& Vec0, const VectorRegister4Float& Vec1, float Tolerance = 0.0f)
{
	VectorStoreAligned( Vec0, GScratch + 0 );
	VectorStoreAligned( Vec1, GScratch + 4 );
	GSum = 0.f;
	for ( int32 Component = 0; Component < 3; Component++ ) 
	{
		GSum += FMath::Abs<float>( GScratch[ Component + 0 ] - GScratch[ Component + 4 ] );
	}
	CheckPassing(GSum <= Tolerance);
	return GSum <= Tolerance;
}

FORCENOINLINE bool TestVectorsEqual3(const VectorRegister4Double& Vec0, const VectorRegister4Double& Vec1, double Tolerance = 0.0)
{
	VectorStoreAligned(Vec0, GScratchDouble + 0);
	VectorStoreAligned(Vec1, GScratchDouble + 4);
	GSumDouble = 0.f;
	for (int32 Component = 0; Component < 3; Component++)
	{
		GSumDouble += FMath::Abs<double>(GScratchDouble[Component + 0] - GScratchDouble[Component + 4]);
	}
	CheckPassing(GSumDouble <= Tolerance);
	return GSumDouble <= Tolerance;
}

/**
 * Tests if two vectors of floats (xyz) are equal within an optional tolerance
 *
 * @param Vec0 First vector
 * @param Vec1 Second vector
 * @param Tolerance Error allowed for the comparison
 *
 * @return true if equal(ish)
 */
FORCENOINLINE bool TestFVector3Equal( const FVector3f& Vec0, const FVector3f& Vec1, float Tolerance = 0.0f)
{
	GScratch[0] = Vec0.X;
	GScratch[1] = Vec0.Y;
	GScratch[2] = Vec0.Z;
	GScratch[3] = 0.0f;
	GScratch[4] = Vec1.X;
	GScratch[5] = Vec1.Y;
	GScratch[6] = Vec1.Z;
	GScratch[7] = 0.0f;
	GSum = 0.f;

	for ( int32 Component = 0; Component < 3; Component++ ) 
	{
		GSum += FMath::Abs<float>( GScratch[ Component + 0 ] - GScratch[ Component + 4 ] );
	}
	CheckPassing(GSum <= Tolerance);
	return GSum <= Tolerance;
}

/**
 * Tests if two vectors of doubles (xyz) are equal within an optional tolerance
 *
 * @param Vec0 First vector
 * @param Vec1 Second vector
 * @param Tolerance Error allowed for the comparison
 *
 * @return true if equal(ish)
 */
 FORCENOINLINE bool TestFVector3Equal(const FVector3d& Vec0, const FVector3d& Vec1, double Tolerance = 0.0l)
 {
 	GScratchDouble[0] = Vec0.X;
 	GScratchDouble[1] = Vec0.Y;
 	GScratchDouble[2] = Vec0.Z;
 	GScratchDouble[3] = 0.0f;
 	GScratchDouble[4] = Vec1.X;
 	GScratchDouble[5] = Vec1.Y;
 	GScratchDouble[6] = Vec1.Z;
 	GScratchDouble[7] = 0.0f;
 	GSumDouble = 0.f;
 
 	for (int32 Component = 0; Component < 3; Component++)
 	{
 		GSumDouble += FMath::Abs<double>(GScratchDouble[Component + 0] - GScratchDouble[Component + 4]);
 	}
 	CheckPassing(GSumDouble <= Tolerance);
 	return GSumDouble <= Tolerance;
 }

FORCENOINLINE bool TestQuatsEqual(const FQuat4f& Q0, const FQuat4f& Q1, float Tolerance)
{
	GScratch[0] = Q0.X;
	GScratch[1] = Q0.Y;
	GScratch[2] = Q0.Z;
	GScratch[3] = Q0.W;
	GScratch[4] = Q1.X;
	GScratch[5] = Q1.Y;
	GScratch[6] = Q1.Z;
	GScratch[7] = Q1.W;
	GSum = 0.f;

	const bool bEqual = Q0.Equals(Q1, Tolerance);
	CheckPassing(bEqual);
	return bEqual;
}

FORCENOINLINE bool TestQuatsEqual(const FQuat4d& Q0, const FQuat4d& Q1, double Tolerance)
{
	GScratchDouble[0] = Q0.X;
	GScratchDouble[1] = Q0.Y;
	GScratchDouble[2] = Q0.Z;
	GScratchDouble[3] = Q0.W;
	GScratchDouble[4] = Q1.X;
	GScratchDouble[5] = Q1.Y;
	GScratchDouble[6] = Q1.Z;
	GScratchDouble[7] = Q1.W;
	GSumDouble = 0.f;

	const bool bEqual = Q0.Equals(Q1, Tolerance);
	CheckPassing(bEqual);
	return bEqual;
}

/**
 * Tests if a vector (xyz) is normalized (length 1) within a tolerance
 *
 * @param Vec0 Vector
 * @param Tolerance Error allowed for the comparison
 *
 * @return true if normalized(ish)
 */
FORCENOINLINE bool TestFVector3Normalized(const FVector3f& Vec0, float Tolerance)
{
	GScratch[0] = Vec0.X;
	GScratch[1] = Vec0.Y;
	GScratch[2] = Vec0.Z;
	GScratch[3] = 0.0f;
	GScratch[4] = 0.0f;
	GScratch[5] = 0.0f;
	GScratch[6] = 0.0f;
	GScratch[7] = 0.0f;
	GSum = FMath::Sqrt(Vec0.X * Vec0.X + Vec0.Y * Vec0.Y + Vec0.Z * Vec0.Z);

	const bool bNormalized = FMath::IsNearlyEqual(GSum, 1.0f, Tolerance);
	CheckPassing(bNormalized);
	return bNormalized;
}

/**
 * Tests if a quaternion (xyzw) is normalized (length 1) within a tolerance
 *
 * @param Q0 Quaternion
 * @param Tolerance Error allowed for the comparison
 *
 * @return true if normalized(ish)
 */
FORCENOINLINE bool TestQuatNormalized(const FQuat4f& Q0, float Tolerance)
{
	GScratch[0] = Q0.X;
	GScratch[1] = Q0.Y;
	GScratch[2] = Q0.Z;
	GScratch[3] = Q0.W;
	GScratch[4] = 0.0f;
	GScratch[5] = 0.0f;
	GScratch[6] = 0.0f;
	GScratch[7] = 0.0f;
	GSum = FMath::Sqrt(Q0.X*Q0.X + Q0.Y*Q0.Y + Q0.Z*Q0.Z + Q0.W*Q0.W);

	const bool bNormalized = FMath::IsNearlyEqual(GSum, 1.0f, Tolerance);
	CheckPassing(bNormalized);
	return bNormalized;
}

/**
 * Tests if two matrices (4x4 xyzw) are equal within an optional tolerance
 *
 * @param Mat0 First Matrix
 * @param Mat1 Second Matrix
 * @param Tolerance Error per column allowed for the comparison
 *
 * @return true if equal(ish)
 */
FORCENOINLINE bool TestMatricesEqual( const FMatrix44f &Mat0, const FMatrix44f &Mat1, float Tolerance = 0.0f)
{
	for (int32 Row = 0; Row < 4; ++Row ) 
	{
		GSum = 0.f;
		for ( int32 Column = 0; Column < 4; ++Column ) 
		{
			float Diff = Mat0.M[Row][Column] - Mat1.M[Row][Column];
			GSum += FMath::Abs(Diff);
		}
		if (GSum > Tolerance)
		{
			CheckPassing(false);
			return false;
		}
	}
	return true;
}

FORCENOINLINE bool TestMatricesEqual(const FMatrix44d& Mat0, const FMatrix44d& Mat1, double Tolerance = 0.0)
{
	for (int32 Row = 0; Row < 4; ++Row)
	{
		GSumDouble = 0.f;
		for (int32 Column = 0; Column < 4; ++Column)
		{
			double Diff = Mat0.M[Row][Column] - Mat1.M[Row][Column];
			GSumDouble += FMath::Abs(Diff);
		}
		if (GSumDouble > Tolerance)
		{
			CheckPassing(false);
			return false;
		}
	}
	return true;
}


/**
 * Multiplies two 4x4 matrices.
 *
 * @param Result	Pointer to where the result should be stored
 * @param Matrix1	Pointer to the first matrix
 * @param Matrix2	Pointer to the second matrix
 */
template<typename FReal>
void TestVectorMatrixMultiply(UE::Math::TMatrix<FReal>* Result, const UE::Math::TMatrix<FReal>* Matrix1, const UE::Math::TMatrix<FReal>* Matrix2 )
{
	typedef FReal Float4x4[4][4];
	const Float4x4& A = *((const Float4x4*) Matrix1);
	const Float4x4& B = *((const Float4x4*) Matrix2);
	Float4x4 Temp;
	Temp[0][0] = A[0][0] * B[0][0] + A[0][1] * B[1][0] + A[0][2] * B[2][0] + A[0][3] * B[3][0];
	Temp[0][1] = A[0][0] * B[0][1] + A[0][1] * B[1][1] + A[0][2] * B[2][1] + A[0][3] * B[3][1];
	Temp[0][2] = A[0][0] * B[0][2] + A[0][1] * B[1][2] + A[0][2] * B[2][2] + A[0][3] * B[3][2];
	Temp[0][3] = A[0][0] * B[0][3] + A[0][1] * B[1][3] + A[0][2] * B[2][3] + A[0][3] * B[3][3];

	Temp[1][0] = A[1][0] * B[0][0] + A[1][1] * B[1][0] + A[1][2] * B[2][0] + A[1][3] * B[3][0];
	Temp[1][1] = A[1][0] * B[0][1] + A[1][1] * B[1][1] + A[1][2] * B[2][1] + A[1][3] * B[3][1];
	Temp[1][2] = A[1][0] * B[0][2] + A[1][1] * B[1][2] + A[1][2] * B[2][2] + A[1][3] * B[3][2];
	Temp[1][3] = A[1][0] * B[0][3] + A[1][1] * B[1][3] + A[1][2] * B[2][3] + A[1][3] * B[3][3];

	Temp[2][0] = A[2][0] * B[0][0] + A[2][1] * B[1][0] + A[2][2] * B[2][0] + A[2][3] * B[3][0];
	Temp[2][1] = A[2][0] * B[0][1] + A[2][1] * B[1][1] + A[2][2] * B[2][1] + A[2][3] * B[3][1];
	Temp[2][2] = A[2][0] * B[0][2] + A[2][1] * B[1][2] + A[2][2] * B[2][2] + A[2][3] * B[3][2];
	Temp[2][3] = A[2][0] * B[0][3] + A[2][1] * B[1][3] + A[2][2] * B[2][3] + A[2][3] * B[3][3];

	Temp[3][0] = A[3][0] * B[0][0] + A[3][1] * B[1][0] + A[3][2] * B[2][0] + A[3][3] * B[3][0];
	Temp[3][1] = A[3][0] * B[0][1] + A[3][1] * B[1][1] + A[3][2] * B[2][1] + A[3][3] * B[3][1];
	Temp[3][2] = A[3][0] * B[0][2] + A[3][1] * B[1][2] + A[3][2] * B[2][2] + A[3][3] * B[3][2];
	Temp[3][3] = A[3][0] * B[0][3] + A[3][1] * B[1][3] + A[3][2] * B[2][3] + A[3][3] * B[3][3];
	memcpy( Result, &Temp, 16*sizeof(FReal) );
}


/**
 * Calculate the inverse of an FMatrix44f.
 *
 * @param DstMatrix		FMatrix44f pointer to where the result should be stored
 * @param SrcMatrix		FMatrix44f pointer to the Matrix to be inversed
 */
template<typename FReal>
void TestVectorMatrixInverse(UE::Math::TMatrix<FReal>* DstMatrix, const UE::Math::TMatrix<FReal>* SrcMatrix)
{
	typedef FReal Float4x4[4][4];
	const Float4x4& M = *((const Float4x4*) SrcMatrix);
	Float4x4 Result;
	FReal Det[4];
	Float4x4 Tmp;

	Tmp[0][0]	= M[2][2] * M[3][3] - M[2][3] * M[3][2];
	Tmp[0][1]	= M[1][2] * M[3][3] - M[1][3] * M[3][2];
	Tmp[0][2]	= M[1][2] * M[2][3] - M[1][3] * M[2][2];

	Tmp[1][0]	= M[2][2] * M[3][3] - M[2][3] * M[3][2];
	Tmp[1][1]	= M[0][2] * M[3][3] - M[0][3] * M[3][2];
	Tmp[1][2]	= M[0][2] * M[2][3] - M[0][3] * M[2][2];

	Tmp[2][0]	= M[1][2] * M[3][3] - M[1][3] * M[3][2];
	Tmp[2][1]	= M[0][2] * M[3][3] - M[0][3] * M[3][2];
	Tmp[2][2]	= M[0][2] * M[1][3] - M[0][3] * M[1][2];

	Tmp[3][0]	= M[1][2] * M[2][3] - M[1][3] * M[2][2];
	Tmp[3][1]	= M[0][2] * M[2][3] - M[0][3] * M[2][2];
	Tmp[3][2]	= M[0][2] * M[1][3] - M[0][3] * M[1][2];

	Det[0]		= M[1][1]*Tmp[0][0] - M[2][1]*Tmp[0][1] + M[3][1]*Tmp[0][2];
	Det[1]		= M[0][1]*Tmp[1][0] - M[2][1]*Tmp[1][1] + M[3][1]*Tmp[1][2];
	Det[2]		= M[0][1]*Tmp[2][0] - M[1][1]*Tmp[2][1] + M[3][1]*Tmp[2][2];
	Det[3]		= M[0][1]*Tmp[3][0] - M[1][1]*Tmp[3][1] + M[2][1]*Tmp[3][2];

	FReal Determinant = M[0][0]*Det[0] - M[1][0]*Det[1] + M[2][0]*Det[2] - M[3][0]*Det[3];
	const FReal	RDet = 1.0f / Determinant;

	Result[0][0] =  RDet * Det[0];
	Result[0][1] = -RDet * Det[1];
	Result[0][2] =  RDet * Det[2];
	Result[0][3] = -RDet * Det[3];
	Result[1][0] = -RDet * (M[1][0]*Tmp[0][0] - M[2][0]*Tmp[0][1] + M[3][0]*Tmp[0][2]);
	Result[1][1] =  RDet * (M[0][0]*Tmp[1][0] - M[2][0]*Tmp[1][1] + M[3][0]*Tmp[1][2]);
	Result[1][2] = -RDet * (M[0][0]*Tmp[2][0] - M[1][0]*Tmp[2][1] + M[3][0]*Tmp[2][2]);
	Result[1][3] =  RDet * (M[0][0]*Tmp[3][0] - M[1][0]*Tmp[3][1] + M[2][0]*Tmp[3][2]);
	Result[2][0] =  RDet * (
					M[1][0] * (M[2][1] * M[3][3] - M[2][3] * M[3][1]) -
					M[2][0] * (M[1][1] * M[3][3] - M[1][3] * M[3][1]) +
					M[3][0] * (M[1][1] * M[2][3] - M[1][3] * M[2][1])
				);
	Result[2][1] = -RDet * (
					M[0][0] * (M[2][1] * M[3][3] - M[2][3] * M[3][1]) -
					M[2][0] * (M[0][1] * M[3][3] - M[0][3] * M[3][1]) +
					M[3][0] * (M[0][1] * M[2][3] - M[0][3] * M[2][1])
				);
	Result[2][2] =  RDet * (
					M[0][0] * (M[1][1] * M[3][3] - M[1][3] * M[3][1]) -
					M[1][0] * (M[0][1] * M[3][3] - M[0][3] * M[3][1]) +
					M[3][0] * (M[0][1] * M[1][3] - M[0][3] * M[1][1])
				);
	Result[2][3] = -RDet * (
					M[0][0] * (M[1][1] * M[2][3] - M[1][3] * M[2][1]) -
					M[1][0] * (M[0][1] * M[2][3] - M[0][3] * M[2][1]) +
					M[2][0] * (M[0][1] * M[1][3] - M[0][3] * M[1][1])
				);
	Result[3][0] = -RDet * (
					M[1][0] * (M[2][1] * M[3][2] - M[2][2] * M[3][1]) -
					M[2][0] * (M[1][1] * M[3][2] - M[1][2] * M[3][1]) +
					M[3][0] * (M[1][1] * M[2][2] - M[1][2] * M[2][1])
				);
	Result[3][1] =  RDet * (
					M[0][0] * (M[2][1] * M[3][2] - M[2][2] * M[3][1]) -
					M[2][0] * (M[0][1] * M[3][2] - M[0][2] * M[3][1]) +
					M[3][0] * (M[0][1] * M[2][2] - M[0][2] * M[2][1])
				);
	Result[3][2] = -RDet * (
					M[0][0] * (M[1][1] * M[3][2] - M[1][2] * M[3][1]) -
					M[1][0] * (M[0][1] * M[3][2] - M[0][2] * M[3][1]) +
					M[3][0] * (M[0][1] * M[1][2] - M[0][2] * M[1][1])
				);
	Result[3][3] =  RDet * (
				M[0][0] * (M[1][1] * M[2][2] - M[1][2] * M[2][1]) -
				M[1][0] * (M[0][1] * M[2][2] - M[0][2] * M[2][1]) +
				M[2][0] * (M[0][1] * M[1][2] - M[0][2] * M[1][1])
			);

	memcpy( DstMatrix, &Result, 16*sizeof(FReal) );
}


/**
 * Calculate Homogeneous transform.
 *
 * @param VecP			VectorRegister4Float 
 * @param MatrixM		FMatrix44f pointer to the Matrix to apply transform
 * @return VectorRegister4Float = VecP*MatrixM
 */
VectorRegister4Float TestVectorTransformVector(const VectorRegister4Float&  VecP,  const FMatrix44f* MatrixM )
{
	typedef float Float4x4[4][4];
	union U { 
		VectorRegister4Float v; float f[4]; 
		FORCEINLINE U() : v() {}
	} Tmp, Result;
	Tmp.v = VecP;
	const Float4x4& M = *((const Float4x4*)MatrixM);	

	Result.f[0] = Tmp.f[0] * M[0][0] + Tmp.f[1] * M[1][0] + Tmp.f[2] * M[2][0] + Tmp.f[3] * M[3][0];
	Result.f[1] = Tmp.f[0] * M[0][1] + Tmp.f[1] * M[1][1] + Tmp.f[2] * M[2][1] + Tmp.f[3] * M[3][1];
	Result.f[2] = Tmp.f[0] * M[0][2] + Tmp.f[1] * M[1][2] + Tmp.f[2] * M[2][2] + Tmp.f[3] * M[3][2];
	Result.f[3] = Tmp.f[0] * M[0][3] + Tmp.f[1] * M[1][3] + Tmp.f[2] * M[2][3] + Tmp.f[3] * M[3][3];

	return Result.v;
}

VectorRegister4Double TestVectorTransformVector(const VectorRegister4Double& VecP, const FMatrix44d* MatrixM)
{
	typedef double Float4x4[4][4];
	union U {
		VectorRegister4Double v; double f[4];
		FORCEINLINE U() : v() {}
	} Tmp, Result;
	Tmp.v = VecP;
	const Float4x4& M = *((const Float4x4*)MatrixM);

	Result.f[0] = Tmp.f[0] * M[0][0] + Tmp.f[1] * M[1][0] + Tmp.f[2] * M[2][0] + Tmp.f[3] * M[3][0];
	Result.f[1] = Tmp.f[0] * M[0][1] + Tmp.f[1] * M[1][1] + Tmp.f[2] * M[2][1] + Tmp.f[3] * M[3][1];
	Result.f[2] = Tmp.f[0] * M[0][2] + Tmp.f[1] * M[1][2] + Tmp.f[2] * M[2][2] + Tmp.f[3] * M[3][2];
	Result.f[3] = Tmp.f[0] * M[0][3] + Tmp.f[1] * M[1][3] + Tmp.f[2] * M[2][3] + Tmp.f[3] * M[3][3];

	return Result.v;
}

/**
* Get Rotation as a quaternion.
* @param Rotator FRotator3f 
* @return Rotation as a quaternion.
*/
MATHTEST_INLINE FQuat4f TestRotatorToQuaternion( const FRotator3f& Rotator)
{
	const float Pitch = FMath::Fmod(Rotator.Pitch, 360.f);
	const float Yaw = FMath::Fmod(Rotator.Yaw, 360.f);
	const float Roll = FMath::Fmod(Rotator.Roll, 360.f);

	const float CR = FMath::Cos(FMath::DegreesToRadians(Roll  * 0.5f));
	const float CP = FMath::Cos(FMath::DegreesToRadians(Pitch * 0.5f));
	const float CY = FMath::Cos(FMath::DegreesToRadians(Yaw   * 0.5f));
	const float SR = FMath::Sin(FMath::DegreesToRadians(Roll  * 0.5f));
	const float SP = FMath::Sin(FMath::DegreesToRadians(Pitch * 0.5f));
	const float SY = FMath::Sin(FMath::DegreesToRadians(Yaw   * 0.5f));

	FQuat4f RotationQuat;
	RotationQuat.W = CR*CP*CY + SR*SP*SY;
	RotationQuat.X = CR*SP*SY - SR*CP*CY;
	RotationQuat.Y = -CR*SP*CY - SR*CP*SY;
	RotationQuat.Z = CR*CP*SY - SR*SP*CY;
	return RotationQuat;
}

MATHTEST_INLINE FQuat4d TestRotatorToQuaternion(const FRotator3d& Rotator)
{
	const double Pitch = FMath::Fmod(Rotator.Pitch, 360.f);
	const double Yaw = FMath::Fmod(Rotator.Yaw, 360.f);
	const double Roll = FMath::Fmod(Rotator.Roll, 360.f);

	const double CR = FMath::Cos(FMath::DegreesToRadians(Roll * 0.5f));
	const double CP = FMath::Cos(FMath::DegreesToRadians(Pitch * 0.5));
	const double CY = FMath::Cos(FMath::DegreesToRadians(Yaw * 0.5));
	const double SR = FMath::Sin(FMath::DegreesToRadians(Roll * 0.5));
	const double SP = FMath::Sin(FMath::DegreesToRadians(Pitch * 0.5));
	const double SY = FMath::Sin(FMath::DegreesToRadians(Yaw * 0.5));

	FQuat4d RotationQuat;
	RotationQuat.W = CR * CP * CY + SR * SP * SY;
	RotationQuat.X = CR * SP * SY - SR * CP * CY;
	RotationQuat.Y = -CR * SP * CY - SR * CP * SY;
	RotationQuat.Z = CR * CP * SY - SR * SP * CY;
	return RotationQuat;
}

MATHTEST_INLINE FVector3f TestQuaternionRotateVectorScalar(const FQuat4f& Quat, const FVector3f& Vector)
{
	// (q.W*q.W-qv.qv)v + 2(qv.v)qv + 2 q.W (qv x v)
	const FVector3f qv(Quat.X, Quat.Y, Quat.Z);
	FVector3f vOut = (2.f * Quat.W) * (qv ^ Vector);
	vOut += ((Quat.W * Quat.W) - (qv | qv)) * Vector;
	vOut += (2.f * (qv | Vector)) * qv;
	
	return vOut;
}

// Q * V * Q^-1
MATHTEST_INLINE FVector3f TestQuaternionMultiplyVector(const FQuat4f& Quat, const FVector3f& Vector)
{
	FQuat4f VQ(Vector.X, Vector.Y, Vector.Z, 0.f);
	FQuat4f VT, VR;
	FQuat4f I = Quat.Inverse();
	VectorQuaternionMultiply(&VT, &Quat, &VQ);
	VectorQuaternionMultiply(&VR, &VT, &I);

	return FVector3f(VR.X, VR.Y, VR.Z);
}

MATHTEST_INLINE FVector3f TestQuaternionRotateVectorRegister(const FQuat4f& Quat, const FVector3f &V)
{
	const VectorRegister4Float Rotation = *((const VectorRegister4Float*)(&Quat));
	const VectorRegister4Float InputVectorW0 = VectorLoadFloat3_W0(&V);
	const VectorRegister4Float RotatedVec = VectorQuaternionRotateVector(Rotation, InputVectorW0);

	FVector3f Result;
	VectorStoreFloat3(RotatedVec, &Result);
	return Result;
}


/**
* Multiplies two quaternions: The order matters.
*
* @param Result	Pointer to where the result should be stored
* @param Quat1	Pointer to the first quaternion (must not be the destination)
* @param Quat2	Pointer to the second quaternion (must not be the destination)
*/
template<typename FloatType>
void TestVectorQuaternionMultiply( UE::Math::TQuat<FloatType>* Result, const UE::Math::TQuat<FloatType>* Quat1, const UE::Math::TQuat<FloatType>* Quat2)
{
	typedef FloatType Float4[4];
	const Float4& A = *((const Float4*) Quat1);
	const Float4& B = *((const Float4*) Quat2);
	Float4 & R = *((Float4*) Result);

	// store intermediate results in temporaries
	const FloatType TX = A[3]*B[0] + A[0]*B[3] + A[1]*B[2] - A[2]*B[1];
	const FloatType TY = A[3]*B[1] - A[0]*B[2] + A[1]*B[3] + A[2]*B[0];
	const FloatType TZ = A[3]*B[2] + A[0]*B[1] - A[1]*B[0] + A[2]*B[3];
	const FloatType TW = A[3]*B[3] - A[0]*B[0] - A[1]*B[1] - A[2]*B[2];

	// copy intermediate result to R
	R[0] = TX;
	R[1] = TY;
	R[2] = TZ;
	R[3] = TW;
}

/**
 * Converts a Quaternion to a Rotator.
 */
FORCENOINLINE FRotator3f TestQuaternionToRotator(const FQuat4f& Quat)
{
	const float X = Quat.X;
	const float Y = Quat.Y;
	const float Z = Quat.Z;
	const float W = Quat.W;

	const float SingularityTest = Z*X-W*Y;
	const float YawY = 2.f*(W*Z+X*Y);
	const float YawX = (1.f-2.f*(FMath::Square(Y) + FMath::Square(Z)));
	const float SINGULARITY_THRESHOLD = 0.4999995f;

<<<<<<< HEAD
	static const float RAD_TO_DEG = (180.f)/PI;
=======
	static const float RAD_TO_DEG = (180.f)/UE_PI;
>>>>>>> d731a049
	FRotator3f RotatorFromQuat;

	// Note: using stock C functions for some trig functions since this is the "reference" implementation
	// and we don't want fast approximations to be used here.
	if (SingularityTest < -SINGULARITY_THRESHOLD)
	{
		RotatorFromQuat.Pitch = 270.f;
		RotatorFromQuat.Yaw = atan2f(YawY, YawX) * RAD_TO_DEG;
		RotatorFromQuat.Roll = -RotatorFromQuat.Yaw - (2.f * atan2f(X, W) * RAD_TO_DEG);
	}
	else if (SingularityTest > SINGULARITY_THRESHOLD)
	{
		RotatorFromQuat.Pitch = 90.f;
		RotatorFromQuat.Yaw = atan2f(YawY, YawX) * RAD_TO_DEG;
		RotatorFromQuat.Roll = RotatorFromQuat.Yaw - (2.f * atan2f(X, W) * RAD_TO_DEG);
	}
	else
	{
		RotatorFromQuat.Pitch = FMath::Asin(2.f*(SingularityTest)) * RAD_TO_DEG;
		RotatorFromQuat.Yaw = atan2f(YawY, YawX) * RAD_TO_DEG;
		RotatorFromQuat.Roll = atan2f(-2.f*(W*X+Y*Z), (1.f-2.f*(FMath::Square(X) + FMath::Square(Y)))) * RAD_TO_DEG;
	}

	RotatorFromQuat.Pitch = FRotator3f::NormalizeAxis(RotatorFromQuat.Pitch);
	RotatorFromQuat.Yaw = FRotator3f::NormalizeAxis(RotatorFromQuat.Yaw);
	RotatorFromQuat.Roll = FRotator3f::NormalizeAxis(RotatorFromQuat.Roll);

	return RotatorFromQuat;
}


FORCENOINLINE FQuat4f FindBetween_Old(const FVector3f& vec1, const FVector3f& vec2)
{
	const FVector3f cross = vec1 ^ vec2;
	const float crossMag = cross.Size();

	// See if vectors are parallel or anti-parallel
	if (crossMag < UE_KINDA_SMALL_NUMBER)
	{
		// If these vectors are parallel - just return identity quaternion (ie no rotation).
		const float Dot = vec1 | vec2;
		if (Dot > -UE_KINDA_SMALL_NUMBER)
		{
			return FQuat4f::Identity; // no rotation
		}
		// Exactly opposite..
		else
		{
			// ..rotation by 180 degrees around a vector orthogonal to vec1 & vec2
			FVector3f Vec = vec1.SizeSquared() > vec2.SizeSquared() ? vec1 : vec2;
			Vec.Normalize();

			FVector3f AxisA, AxisB;
			Vec.FindBestAxisVectors(AxisA, AxisB);

			return FQuat4f(AxisA.X, AxisA.Y, AxisA.Z, 0.f); // (axis*sin(pi/2), cos(pi/2)) = (axis, 0)
		}
	}

	// Not parallel, so use normal code
	float angle = FMath::Asin(crossMag);

	const float dot = vec1 | vec2;
	if (dot < 0.0f)
	{
		angle = UE_PI - angle;
	}

	float sinHalfAng, cosHalfAng;
	FMath::SinCos(&sinHalfAng, &cosHalfAng, 0.5f * angle);
	const FVector3f axis = cross / crossMag;

	return FQuat4f(
		sinHalfAng * axis.X,
		sinHalfAng * axis.Y,
		sinHalfAng * axis.Z,
		cosHalfAng);
}


// ROTATOR TESTS

bool TestRotatorEqual0(const FRotator3f& A, const FRotator3f& B, const float Tolerance)
{
	// This is the version used for a few years (known working version).
	return (FMath::Abs(FRotator3f::NormalizeAxis(A.Pitch - B.Pitch)) <= Tolerance)
		&& (FMath::Abs(FRotator3f::NormalizeAxis(A.Yaw - B.Yaw)) <= Tolerance)
		&& (FMath::Abs(FRotator3f::NormalizeAxis(A.Roll - B.Roll)) <= Tolerance);
}

bool TestRotatorEqual1(const FRotator3f& A, const FRotator3f& B, const float Tolerance)
{
	// Test the vectorized method.
	const VectorRegister4Float RegA = VectorLoadFloat3_W0(&A);
	const VectorRegister4Float RegB = VectorLoadFloat3_W0(&B);
	const VectorRegister4Float NormDelta = VectorNormalizeRotator(VectorSubtract(RegA, RegB));
	const VectorRegister4Float AbsNormDelta = VectorAbs(NormDelta);
	return !VectorAnyGreaterThan(AbsNormDelta, VectorLoadFloat1(&Tolerance));
}

bool TestRotatorEqual2(const FRotator3f& A, const FRotator3f& B, const float Tolerance)
{
	// Test the FRotator3f method itself. It will likely be an equivalent implementation as 0 or 1 above.
	return A.Equals(B, Tolerance);
}

bool TestRotatorEqual3(const FRotator3f& A, const FRotator3f& B, const float Tolerance)
{
	// Logically equivalent to tests above. Also tests IsNearlyZero().
	return (A-B).IsNearlyZero(Tolerance);
}

// Report an error if bComparison is not equal to bExpected.
void LogRotatorTest(bool bExpected, const TCHAR* TestName, const FRotator3f& A, const FRotator3f& B, bool bComparison)
{
	const bool bHasPassed = (bComparison == bExpected);
	if (bHasPassed == false)
	{
		UE_LOG(LogUnrealMathTest, Log, TEXT("%s: %s"), bHasPassed ? TEXT("PASSED") : TEXT("FAILED"), TestName);
		UE_LOG(LogUnrealMathTest, Log, TEXT("(%s).Equals(%s) = %d"), *A.ToString(), *B.ToString(), bComparison);
		CheckPassing(false);
	}
}


void LogRotatorTest(const TCHAR* TestName, const FRotator3f& A, const FRotator3f& B, bool bComparison)
{
	if (bComparison == false)
	{
		UE_LOG(LogUnrealMathTest, Log, TEXT("%s: %s"), bComparison ? TEXT("PASSED") : TEXT("FAILED"), TestName);
		UE_LOG(LogUnrealMathTest, Log, TEXT("(%s).Equals(%s) = %d"), *A.ToString(), *B.ToString(), bComparison);
		CheckPassing(false);
	}
}

void LogQuaternionTest(const TCHAR* TestName, const FQuat4f& A, const FQuat4f& B, bool bComparison)
{
	if (bComparison == false)
	{
		UE_LOG(LogUnrealMathTest, Log, TEXT("%s: %s"), bComparison ? TEXT("PASSED") : TEXT("FAILED"), TestName);
		UE_LOG(LogUnrealMathTest, Log, TEXT("(%s).Equals(%s) = %d"), *A.ToString(), *B.ToString(), bComparison);
		CheckPassing(false);
	}
}

// Normalize tests

MATHTEST_INLINE VectorRegister4Float TestVectorNormalize_Sqrt(const VectorRegister4Float& V)
{
	const VectorRegister4Float Len = VectorDot4(V, V);
	const float rlen = 1.0f / FMath::Sqrt(VectorGetComponent(Len, 0));
	return VectorMultiply(V, VectorLoadFloat1(&rlen));
}

MATHTEST_INLINE VectorRegister4Float TestVectorNormalize_InvSqrt(const VectorRegister4Float& V)
{
	const VectorRegister4Float Len = VectorDot4(V, V);
	const float rlen = FMath::InvSqrt(VectorGetComponent(Len, 0));
	return VectorMultiply(V, VectorLoadFloat1(&rlen));
}

MATHTEST_INLINE VectorRegister4Float TestVectorNormalize_InvSqrtEst(const VectorRegister4Float& V)
{
	const VectorRegister4Float Len = VectorDot4(V, V);
	const float rlen = FMath::InvSqrtEst(VectorGetComponent(Len, 0));
	return VectorMultiply(V, VectorLoadFloat1(&rlen));
}


// A Mod M
MATHTEST_INLINE VectorRegister4Float TestReferenceMod(const VectorRegister4Float& A, const VectorRegister4Float& M)
{
	float AF[4], MF[4];
	VectorStore(A, AF);
	VectorStore(M, MF);

	return MakeVectorRegister(
		(float)fmodf(AF[0], MF[0]),
		(float)fmodf(AF[1], MF[1]),
		(float)fmodf(AF[2], MF[2]),
		(float)fmodf(AF[3], MF[3]));
}

MATHTEST_INLINE VectorRegister4Double TestReferenceMod(const VectorRegister4Double& A, const VectorRegister4Double& M)
{
	double AF[4], MF[4];
	VectorStore(A, AF);
	VectorStore(M, MF);

	return MakeVectorRegister(
		(double)fmod(AF[0], MF[0]),
		(double)fmod(AF[1], MF[1]),
		(double)fmod(AF[2], MF[2]),
		(double)fmod(AF[3], MF[3]));
}

// SinCos
template<typename FloatType, typename VectorRegisterType>
MATHTEST_INLINE void TestReferenceSinCos(VectorRegisterType& S, VectorRegisterType& C, const VectorRegisterType& VAngles)
{
	FloatType FloatAngles[4];
	VectorStore(VAngles, FloatAngles);

	S = MakeVectorRegister(
			FMath::Sin(FloatAngles[0]),
			FMath::Sin(FloatAngles[1]),
			FMath::Sin(FloatAngles[2]),
			FMath::Sin(FloatAngles[3])
			);

	C = MakeVectorRegister(
			FMath::Cos(FloatAngles[0]),
			FMath::Cos(FloatAngles[1]),
			FMath::Cos(FloatAngles[2]),
			FMath::Cos(FloatAngles[3])
			);
}

template<typename FloatType, typename VectorRegisterType>
MATHTEST_INLINE void TestFastSinCos(VectorRegisterType& S, VectorRegisterType& C, const VectorRegisterType& VAngles)
{
	FloatType FloatAngles[4];
	VectorStore(VAngles, FloatAngles);

	FloatType SFloat[4], CFloat[4];
	FMath::SinCos(&SFloat[0], &CFloat[0], FloatAngles[0]);
	FMath::SinCos(&SFloat[1], &CFloat[1], FloatAngles[1]);
	FMath::SinCos(&SFloat[2], &CFloat[2], FloatAngles[2]);
	FMath::SinCos(&SFloat[3], &CFloat[3], FloatAngles[3]);

	S = VectorLoad(SFloat);
	C = VectorLoad(CFloat);
}

template<typename FloatType, typename VectorRegisterType>
MATHTEST_INLINE void TestVectorSinCos(VectorRegisterType& S, VectorRegisterType& C, const VectorRegisterType& VAngles)
{
	VectorSinCos(&S, &C, &VAngles);
}

// Generic way to test functions taking a single FloatType param and returning a FloatType value, and comparing to a vectorized version of the same function.
template<typename FloatType, typename VectorRegisterType, FloatType (*Func)(FloatType), VectorRegisterType (*VectorFunc)(const VectorRegisterType&)>
FORCENOINLINE bool TestVectorFunction1Param(VectorRegisterType& ReferenceResult, VectorRegisterType& VectorResult, const VectorRegisterType& VParams, FloatType ErrorTolerance)
{
	// Load params
	FloatType FloatParams[4];
	VectorStore(VParams, FloatParams);

	// Reference function
	FloatType Results[4];
	Results[0] = Func(FloatParams[0]);
	Results[1] = Func(FloatParams[1]);
	Results[2] = Func(FloatParams[2]);
	Results[3] = Func(FloatParams[3]);
	ReferenceResult = VectorLoad(Results);
	
	// Vector function
	VectorResult = VectorFunc(VParams);

	// Check for errors
	return TestVectorsEqual_ComponentWiseError(ReferenceResult, VectorResult, ErrorTolerance);
}

// Generic way to test functions taking two FloatType params and returning a FloatType value, and comparing to a vectorized version of the same function.
template<typename FloatType, typename VectorRegisterType, FloatType(*Func)(FloatType, FloatType), VectorRegisterType(*VectorFunc)(const VectorRegisterType&, const VectorRegisterType&)>
FORCENOINLINE bool TestVectorFunction2Params(VectorRegisterType& ReferenceResult, VectorRegisterType& VectorResult, const VectorRegisterType& VParams0, const VectorRegisterType& VParams1, FloatType ErrorTolerance)
{
	// Load params
	FloatType FloatParams0[4];
	VectorStore(VParams0, FloatParams0);
	FloatType FloatParams1[4];
	VectorStore(VParams1, FloatParams1);

	// Reference function
	FloatType Results[4];
	Results[0] = Func(FloatParams0[0], FloatParams1[0]);
	Results[1] = Func(FloatParams0[1], FloatParams1[1]);
	Results[2] = Func(FloatParams0[2], FloatParams1[2]);
	Results[3] = Func(FloatParams0[3], FloatParams1[3]);
	ReferenceResult = VectorLoad(Results);

	// Vector function
	VectorResult = VectorFunc(VParams0, VParams1);

	// Check for errors
	return TestVectorsEqual_ComponentWiseError(ReferenceResult, VectorResult, ErrorTolerance);
}

/**
 * Helper debugf function to print out success or failure information for a test
 *
 * @param TestName Name of the current test
 * @param bHasPassed true if the test has passed
 */

template<typename FloatType>
FORCENOINLINE void LogTest(const TCHAR* TestName, bool bHasPassed)
{
	if (bHasPassed == false)
	{
		UE_LOG(LogUnrealMathTest, Error, TEXT("Unimplemented type for LogTest()"));
		CheckPassing(false);
	}
}

// Specialization for 'int32' so it checks the correct global state filled by the various comparision validation functions
template<>
FORCENOINLINE void LogTest<int32>(const TCHAR* TestName, bool bHasPassed)
{
	if (bHasPassed == false)
	{
		int32* GScratchI = static_cast<int32*>(static_cast<void*>(GScratch));
		int32& GSumI = *static_cast<int32*>(static_cast<void*>(&GSum));
		UE_LOG(LogUnrealMathTest, Warning, TEXT("%s <int32>: %s"), bHasPassed ? TEXT("PASSED") : TEXT("FAILED"), TestName);
		UE_LOG(LogUnrealMathTest, Warning, TEXT("Bad(%d): (%d %d %d %d) (%d %d %d %d)"), GSumI, GScratchI[0], GScratchI[1], GScratchI[2], GScratchI[3], GScratchI[4], GScratchI[5], GScratchI[6], GScratchI[7]);
		CheckPassing(false);
	}
}

// Specialization for 'float' so it checks the correct global state filled by the various comparision validation functions
template<>
FORCENOINLINE void LogTest<float>(const TCHAR* TestName, bool bHasPassed)
{
	if (bHasPassed == false)
	{
		UE_LOG(LogUnrealMathTest, Warning, TEXT("%s <float>: %s"), bHasPassed ? TEXT("PASSED") : TEXT("FAILED"), TestName);
		UE_LOG(LogUnrealMathTest, Warning, TEXT("Bad(%.8f): (%.8f %.8f %.8f %.8f) (%.8f %.8f %.8f %.8f)"), GSum, GScratch[0], GScratch[1], GScratch[2], GScratch[3], GScratch[4], GScratch[5], GScratch[6], GScratch[7]);
		CheckPassing(false);
	}
}

// Specialization for 'double' so it checks the correct global state filled by the various comparision validation functions
template<>
FORCENOINLINE void LogTest<double>(const TCHAR* TestName, bool bHasPassed)
{
	if (bHasPassed == false)
	{
		UE_LOG(LogUnrealMathTest, Warning, TEXT("%s <double>: %s"), bHasPassed ? TEXT("PASSED") : TEXT("FAILED"), TestName);
		UE_LOG(LogUnrealMathTest, Warning, TEXT("Bad(%.8f): (%.8f %.8f %.8f %.8f) (%.8f %.8f %.8f %.8f)"), GSumDouble, GScratchDouble[0], GScratchDouble[1], GScratchDouble[2], GScratchDouble[3], GScratchDouble[4], GScratchDouble[5], GScratchDouble[6], GScratchDouble[7]);
		CheckPassing(false);
	}
}

/**
 * Set the contents of the scratch memory
 *
 * @param X,Y,Z,W,U values to push into GScratch
 */
void SetScratch(float X, float Y, float Z, float W, float U = 0.0f)
{
	GScratch[0] = X;
	GScratch[1] = Y;
	GScratch[2] = Z;
	GScratch[3] = W;
	GScratch[4] = U;
}

void SetScratchDouble(double X, double Y, double Z, double W, double U = 0.0)
{
	GScratchDouble[0] = X;
	GScratchDouble[1] = Y;
	GScratchDouble[2] = Z;
	GScratchDouble[3] = W;
	GScratchDouble[4] = U;
}

void SetScratchDouble(float X, float Y, float Z, float W, float U = 0.0f)
{
	SetScratchDouble((double)X, (double)Y, (double)Z, (double)W, (double)U);
}



template<typename RealType, typename VectorRegisterType>
FORCENOINLINE void TestVectorReplicate()
{
	const RealType ArrayV0[4] = { (RealType)0.0, (RealType)1.0, (RealType)2.0, (RealType)3.0 };
	VectorRegisterType V0 = VectorLoad(ArrayV0);
	VectorRegisterType V1, V2;

#define ReplicateTest(A, X) \
		V1 = VectorReplicate(A, X); \
		V2 = MakeVectorRegister(ArrayV0[X], ArrayV0[X], ArrayV0[X], ArrayV0[X]); \
		LogTest<RealType>(*FString::Printf(TEXT("VectorReplicate<%d>"), X), TestVectorsEqual(V1, V2));

	ReplicateTest(V0, 0);
	ReplicateTest(V0, 1);
	ReplicateTest(V0, 2);
	ReplicateTest(V0, 3);

#undef ReplicateTest
}


template<typename RealType, typename VectorRegisterType>
FORCENOINLINE void TestVectorSwizzle()
{
	const RealType ArrayV0[4] = { (RealType)0.0, (RealType)1.0, (RealType)2.0, (RealType)3.0 };
	VectorRegisterType V0 = VectorLoad(ArrayV0);
	VectorRegisterType V1, V2;

#define SwizzleTest(A, X, Y, Z, W) \
		V1 = VectorSwizzle(A, X, Y, Z, W); \
		V2 = MakeVectorRegister(ArrayV0[X], ArrayV0[Y], ArrayV0[Z], ArrayV0[W]); \
		LogTest<RealType>(*FString::Printf(TEXT("VectorSwizzle<%d,%d,%d,%d>"), X, Y, Z, W), TestVectorsEqual(V1, V2));

	// This is not an exhaustive list because it would be 4*4*4*4 = 256 entries, but it tries to test a lot of common permutations.
	// Unfortunately it can't be done in a loop because it uses a #define and compile-time constants for the VectorSwizzle() 'function'.
	// Many of these were selected to also stress the specializations in certain implementations.

	SwizzleTest(V0, 0, 1, 2, 3); // Identity

	SwizzleTest(V0, 0, 0, 0, 0); // Replicate 0
	SwizzleTest(V0, 1, 1, 1, 1); // Replicate 1
	SwizzleTest(V0, 2, 2, 2, 2); // Replicate 2
	SwizzleTest(V0, 3, 3, 3, 3); // Replicate 3

	SwizzleTest(V0, 1, 2, 3, 0); // Rotate << 1
	SwizzleTest(V0, 2, 3, 0, 1); // Rotate << 2
	SwizzleTest(V0, 3, 0, 1, 2); // Rotate << 3
	
	// Lane swaps
	SwizzleTest(V0, 0, 1, 2, 3); // lane 0, lane 1
	SwizzleTest(V0, 2, 3, 0, 1); // lane 1, lane 0
	SwizzleTest(V0, 0, 1, 0, 1); // lane 0, lane 0
	SwizzleTest(V0, 2, 3, 2, 3); // lane 1, lane 1

	// Lane swaps with two in-lane permutes
	SwizzleTest(V0, 1, 0, 3, 2); // lane 0, lane 1
	SwizzleTest(V0, 3, 2, 1, 0); // lane 1, lane 0
	SwizzleTest(V0, 1, 0, 1, 0); // lane 0, lane 0
	SwizzleTest(V0, 3, 2, 3, 2); // lane 1, lane 1

	// Lane swaps with one in-lane permute (first lane)
	SwizzleTest(V0, 1, 0, 2, 3); // lane 0, lane 1
	SwizzleTest(V0, 3, 2, 0, 1); // lane 1, lane 0
	SwizzleTest(V0, 1, 0, 0, 1); // lane 0, lane 0
	SwizzleTest(V0, 3, 2, 2, 3); // lane 1, lane 1

	// Lane swaps with one in-lane permute (second lane)
	SwizzleTest(V0, 0, 1, 3, 2); // lane 0, lane 1
	SwizzleTest(V0, 2, 3, 1, 0); // lane 1, lane 0
	SwizzleTest(V0, 0, 1, 1, 0); // lane 0, lane 0
	SwizzleTest(V0, 2, 3, 3, 2); // lane 1, lane 1

	// Lane swaps with a cross-lane permute
	SwizzleTest(V0, 0, 1, 0, 3); // lane 0, lane X
	SwizzleTest(V0, 2, 3, 0, 3); // lane 1, lane X
	SwizzleTest(V0, 0, 1, 2, 1); // lane 0, lane X
	SwizzleTest(V0, 2, 3, 1, 2); // lane 1, lane X

	SwizzleTest(V0, 3, 0, 3, 2); // lane X, lane 1
	SwizzleTest(V0, 2, 0, 1, 0); // lane X, lane 0
	SwizzleTest(V0, 1, 2, 1, 0); // lane X, lane 0
	SwizzleTest(V0, 2, 1, 3, 2); // lane X, lane 1

	// In-lane permute with a cross-lane permute
	SwizzleTest(V0, 1, 0, 3, 0); // lane 0, lane X
	SwizzleTest(V0, 3, 2, 0, 3); // lane 1, lane X
	SwizzleTest(V0, 1, 0, 2, 1); // lane 0, lane X
	SwizzleTest(V0, 3, 2, 1, 2); // lane 1, lane X

	SwizzleTest(V0, 3, 0, 3, 2); // lane X, lane 1
	SwizzleTest(V0, 0, 3, 1, 0); // lane X, lane 0
	SwizzleTest(V0, 1, 2, 1, 0); // lane X, lane 0
	SwizzleTest(V0, 2, 1, 3, 2); // lane X, lane 1

	// Two cross-lane permutes
	SwizzleTest(V0, 3, 0, 0, 3); // lane X, lane X
	SwizzleTest(V0, 1, 2, 2, 1); // lane X, lane X
	SwizzleTest(V0, 3, 0, 2, 1); // lane X, lane X
	SwizzleTest(V0, 1, 2, 0, 3); // lane X, lane X
	SwizzleTest(V0, 0, 2, 0, 2); // lane X, lane X
	SwizzleTest(V0, 2, 0, 0, 2); // lane X, lane X

	// Common specializations or uses
	SwizzleTest(V0, 0, 0, 1, 1);
	SwizzleTest(V0, 0, 0, 2, 2);
	SwizzleTest(V0, 0, 1, 2, 2);
	SwizzleTest(V0, 0, 2, 2, 3);
	SwizzleTest(V0, 1, 1, 3, 3);
	SwizzleTest(V0, 1, 3, 1, 3);
	SwizzleTest(V0, 1, 0, 3, 0);
	SwizzleTest(V0, 2, 2, 3, 3);
	SwizzleTest(V0, 2, 0, 3, 0);

#undef SwizzleTest
}

template<typename RealType, typename VectorRegisterType>
FORCENOINLINE void TestVectorShuffle()
{
	RealType ArrayV0[4] = { (RealType)0.0, (RealType)0.1, (RealType)0.2, (RealType)0.3 };
	RealType ArrayV1[4] = { (RealType)1.0, (RealType)1.1, (RealType)1.2, (RealType)1.3 };
	VectorRegisterType V0 = VectorLoad(ArrayV0);
	VectorRegisterType V1 = VectorLoad(ArrayV1);
	VectorRegisterType V2, V3;

#define ShuffleTest(A, B, X, Y, Z, W) \
		V2 = VectorShuffle(A, B, X, Y, Z, W); \
		V3 = MakeVectorRegister(ArrayV0[X], ArrayV0[Y], ArrayV1[Z], ArrayV1[W]); \
		LogTest<RealType>(*FString::Printf(TEXT("VectorShuffle<%d,%d,%d,%d>"), X, Y, Z, W), TestVectorsEqual(V2, V3));

	// This is not an exhaustive list because it would be 4*4*4*4 = 256 entries, but it tries to test a lot of common permutations.
	// Unfortunately it can't be done in a loop because it uses a #define and compile-time constants for the VectorShuffle() 'function'.
	// Many of these were selected to also stress the specializations in certain implementations.
	
	ShuffleTest(V0, V1, 0, 1, 2, 3); // Identity

	ShuffleTest(V0, V1, 0, 0, 0, 0); // Replicate 0
	ShuffleTest(V0, V1, 1, 1, 1, 1); // Replicate 1
	ShuffleTest(V0, V1, 2, 2, 2, 2); // Replicate 2
	ShuffleTest(V0, V1, 3, 3, 3, 3); // Replicate 3

	ShuffleTest(V0, V1, 1, 2, 3, 0); // Rotate << 1
	ShuffleTest(V0, V1, 2, 3, 0, 1); // Rotate << 2
	ShuffleTest(V0, V1, 3, 0, 1, 2); // Rotate << 3

	// Lane swaps
	ShuffleTest(V0, V1, 0, 1, 2, 3); // lane 0, lane 1
	ShuffleTest(V0, V1, 2, 3, 0, 1); // lane 1, lane 0
	ShuffleTest(V0, V1, 0, 1, 0, 1); // lane 0, lane 0
	ShuffleTest(V0, V1, 2, 3, 2, 3); // lane 1, lane 1

	// Lane swaps with two in-lane permutes
	ShuffleTest(V0, V1, 1, 0, 3, 2); // lane 0, lane 1
	ShuffleTest(V0, V1, 3, 2, 1, 0); // lane 1, lane 0
	ShuffleTest(V0, V1, 1, 0, 1, 0); // lane 0, lane 0
	ShuffleTest(V0, V1, 3, 2, 3, 2); // lane 1, lane 1

	// Lane swaps with one in-lane permute (first lane)
	ShuffleTest(V0, V1, 1, 0, 2, 3); // lane 0, lane 1
	ShuffleTest(V0, V1, 3, 2, 0, 1); // lane 1, lane 0
	ShuffleTest(V0, V1, 1, 0, 0, 1); // lane 0, lane 0
	ShuffleTest(V0, V1, 3, 2, 2, 3); // lane 1, lane 1

	// Lane swaps with one in-lane permute (second lane)
	ShuffleTest(V0, V1, 0, 1, 3, 2); // lane 0, lane 1
	ShuffleTest(V0, V1, 2, 3, 1, 0); // lane 1, lane 0
	ShuffleTest(V0, V1, 0, 1, 1, 0); // lane 0, lane 0
	ShuffleTest(V0, V1, 2, 3, 3, 2); // lane 1, lane 1

	// Lane swaps with a cross-lane permute
	ShuffleTest(V0, V1, 0, 1, 0, 3); // lane 0, lane X
	ShuffleTest(V0, V1, 2, 3, 0, 3); // lane 1, lane X
	ShuffleTest(V0, V1, 0, 1, 2, 1); // lane 0, lane X
	ShuffleTest(V0, V1, 2, 3, 1, 2); // lane 1, lane X

	ShuffleTest(V0, V1, 3, 0, 3, 2); // lane X, lane 1
	ShuffleTest(V0, V1, 2, 0, 1, 0); // lane X, lane 0
	ShuffleTest(V0, V1, 1, 2, 1, 0); // lane X, lane 0
	ShuffleTest(V0, V1, 2, 1, 3, 2); // lane X, lane 1

	// In-lane permute with a cross-lane permute
	ShuffleTest(V0, V1, 1, 0, 3, 0); // lane 0, lane X
	ShuffleTest(V0, V1, 3, 2, 0, 3); // lane 1, lane X
	ShuffleTest(V0, V1, 1, 0, 2, 1); // lane 0, lane X
	ShuffleTest(V0, V1, 3, 2, 1, 2); // lane 1, lane X

	ShuffleTest(V0, V1, 3, 0, 3, 2); // lane X, lane 1
	ShuffleTest(V0, V1, 0, 3, 1, 0); // lane X, lane 0
	ShuffleTest(V0, V1, 1, 2, 1, 0); // lane X, lane 0
	ShuffleTest(V0, V1, 2, 1, 3, 2); // lane X, lane 1

	// Two cross-lane permutes
	ShuffleTest(V0, V1, 3, 0, 0, 3); // lane X, lane X
	ShuffleTest(V0, V1, 1, 2, 2, 1); // lane X, lane X
	ShuffleTest(V0, V1, 3, 0, 2, 1); // lane X, lane X
	ShuffleTest(V0, V1, 1, 2, 0, 3); // lane X, lane X
	ShuffleTest(V0, V1, 0, 2, 0, 2); // lane X, lane X
	ShuffleTest(V0, V1, 2, 0, 0, 2); // lane X, lane X

	// Common specializations or uses
	ShuffleTest(V0, V1, 0, 0, 1, 1);
	ShuffleTest(V0, V1, 0, 0, 2, 2);
	ShuffleTest(V0, V1, 0, 1, 2, 2);
	ShuffleTest(V0, V1, 0, 2, 2, 3);
	ShuffleTest(V0, V1, 1, 1, 3, 3);
	ShuffleTest(V0, V1, 1, 3, 1, 3);
	ShuffleTest(V0, V1, 1, 0, 3, 0);
	ShuffleTest(V0, V1, 2, 2, 3, 3);
	ShuffleTest(V0, V1, 2, 0, 3, 0);

	ShuffleTest(V0, V1, 3, 1, 3, 0);
	ShuffleTest(V0, V1, 2, 2, 0, 1);
	ShuffleTest(V0, V1, 0, 1, 3, 2);
	ShuffleTest(V0, V1, 1, 3, 0, 3);

#undef ShuffleTest
}


template<typename FloatType, typename VectorRegisterType>
FORCENOINLINE void TestVectorTrigFunctions()
{
	const VectorRegisterType Signs[] = {
			MakeVectorRegister(+1.0f, +1.0f, +1.0f, +1.0f),
			MakeVectorRegister(-1.0f, -1.0f, -1.0f, -1.0f),
	};

	// Sin, Cos
	{
		const VectorRegisterType QuadrantDegreesArray[] = {
			MakeVectorRegister(0.0f, 10.0f, 20.0f, 30.0f),
			MakeVectorRegister(45.0f, 60.0f, 70.0f, 80.0f),
		};

		const int32 Cycles = 3; // Go through a full circle this many times (negative and positive)
		for (int32 OffsetQuadrant = -4 * Cycles; OffsetQuadrant <= 4 * Cycles; ++OffsetQuadrant)
		{
			const FloatType OffsetFloat = (FloatType)OffsetQuadrant * FloatType(90.0); // Add 90 degrees repeatedly to cover all quadrants and wrap a few times
			const VectorRegisterType VOffset = VectorLoadFloat1(&OffsetFloat);
			for (VectorRegisterType const& VDegrees : QuadrantDegreesArray)
			{
				const VectorRegisterType VAnglesDegrees = VectorAdd(VOffset, VDegrees);
				const VectorRegisterType VAngles = VectorMultiply(VAnglesDegrees, GlobalVectorConstants::DEG_TO_RAD);
				VectorRegisterType S[3], C[3];
				TestReferenceSinCos<FloatType, VectorRegisterType>(S[0], C[0], VAngles);
				TestFastSinCos<FloatType, VectorRegisterType>(S[1], C[1], VAngles);
				TestVectorSinCos<FloatType, VectorRegisterType>(S[2], C[2], VAngles);

				const FloatType SinCosTolerance = FloatType(1e-5);
				LogTest<FloatType>(TEXT("SinCos (Sin): Ref vs Fast"), TestVectorsEqual_ComponentWiseError(S[0], S[1], SinCosTolerance));
				LogTest<FloatType>(TEXT("SinCos (Sin): Ref vs Vec"), TestVectorsEqual_ComponentWiseError(S[0], S[2], SinCosTolerance));
				LogTest<FloatType>(TEXT("SinCos (Cos): Ref vs Fast"), TestVectorsEqual_ComponentWiseError(C[0], C[1], SinCosTolerance));
				LogTest<FloatType>(TEXT("SinCos (Cos): Ref vs Vec"), TestVectorsEqual_ComponentWiseError(C[0], C[2], SinCosTolerance));

				VectorRegisterType ReferenceResult, VectorResult;

				const FloatType FastSinTolerance = FloatType(0.001091);
				LogTest<FloatType>(TEXT("Sin: Ref vs Vec"), TestVectorFunction1Param<FloatType, VectorRegisterType, FMath::Sin, VectorSin>(ReferenceResult, VectorResult, VAngles, FastSinTolerance));
				LogTest<FloatType>(TEXT("Cos: Ref vs Vec"), TestVectorFunction1Param<FloatType, VectorRegisterType, FMath::Cos, VectorCos>(ReferenceResult, VectorResult, VAngles, FastSinTolerance));
			}
		}
	}

	// Tan
	{
		const VectorRegisterType QuadrantDegreesArray[] = {
			MakeVectorRegister(0.0f, 0.1f, 45.0f, 60.0f),
			MakeVectorRegister(80.0f, 89.f, 91.0f, 120.0f),
			MakeVectorRegister(179.9f, 180.0f, 245.0f, 269.f),
			MakeVectorRegister(271.f, 320.f, 359.f, 359.9f),
		};

		VectorRegisterType ReferenceResult, VectorResult;
		for (VectorRegisterType const& Sign : Signs)
		{
			for (VectorRegisterType const& VDegrees : QuadrantDegreesArray)
			{
				VectorRegisterType TestValue = VectorMultiply(Sign, VDegrees);
				TestValue = VectorMultiply(TestValue, GlobalVectorConstants::DEG_TO_RAD);

				const FloatType TanTolerance = FloatType(1e-5);
				LogTest<FloatType>(TEXT("Tan: Ref vs Vec"), TestVectorFunction1Param<FloatType, VectorRegisterType, FMath::Tan, VectorTan>(ReferenceResult, VectorResult, TestValue, TanTolerance));
			}
		}
	}

	// ASin, ACos, ATan tests
	{
		const VectorRegisterType ValuesArray[] = {
			MakeVectorRegister(0.0f,  0.1f,  0.2f,  0.3f),
			MakeVectorRegister(0.4f,  0.5f,  0.6f,  0.7f),
			MakeVectorRegister(0.8f,  0.9f,  1.0f,  0.995f),
		};
		const VectorRegisterType Multipliers[] = {
			MakeVectorRegister(+1.0f, +1.0f, +1.0f, +1.0f),
			MakeVectorRegister(-1.0f, -1.0f, -1.0f, -1.0f),
		};

		VectorRegisterType ReferenceResult, VectorResult;
		for (VectorRegisterType const& Sign : Signs)
		{
			for (VectorRegisterType const& Value : ValuesArray)
			{
				const VectorRegisterType TestValue = VectorMultiply(Sign, Value);
				const FloatType GenericTrigTolerance = FloatType(1e-6);
				LogTest<FloatType>(TEXT("ASin: Ref vs Vec"), TestVectorFunction1Param<FloatType, VectorRegisterType, FMath::Asin, VectorASin>(ReferenceResult, VectorResult, TestValue, GenericTrigTolerance));
				LogTest<FloatType>(TEXT("ACos: Ref vs Vec"), TestVectorFunction1Param<FloatType, VectorRegisterType, FMath::Acos, VectorACos>(ReferenceResult, VectorResult, TestValue, GenericTrigTolerance));
				LogTest<FloatType>(TEXT("ATan: Ref vs Vec"), TestVectorFunction1Param<FloatType, VectorRegisterType, FMath::Atan, VectorATan>(ReferenceResult, VectorResult, TestValue, GenericTrigTolerance));
			}
		}
	}

	// ATan2
	{
		const VectorRegisterType ArrayY[] = {
			MakeVectorRegister( 0.0f, -0.1f,  0.2f, -0.3f),
			MakeVectorRegister( 0.4f,  0.5f, -0.6f,  0.7f),
			MakeVectorRegister( 1.0f, -2.1f,  3.2f, -4.3f),
			MakeVectorRegister(-5.4f,  6.5f, -7.6f,  8.7f),
		};
		const VectorRegisterType ArrayX[] = {
			MakeVectorRegister(-5.4f, -6.5f, -7.6f, -8.7f),
			MakeVectorRegister( 1.0f, -2.1f,  3.2f,  4.3f),			
			MakeVectorRegister( 0.4f, -0.5f, -0.6f,  0.7f),
			MakeVectorRegister( 0.0f,  0.1f,  0.2f,  0.3f),
		};
		static_assert(UE_ARRAY_COUNT(ArrayY) == UE_ARRAY_COUNT(ArrayX));

		VectorRegisterType ReferenceResult, VectorResult;
		for (int32 Index = 0; Index < UE_ARRAY_COUNT(ArrayY); Index++)
		{
			const FloatType GenericTrigTolerance = FloatType(1e-6);
			LogTest<FloatType>(TEXT("ATan2: Ref vs Vec"), TestVectorFunction2Params<FloatType, VectorRegisterType, FMath::Atan2, VectorATan2>(ReferenceResult, VectorResult, ArrayY[Index], ArrayX[Index], GenericTrigTolerance));
		}
	}
}


// Exp, Log tests
template<typename FloatType, typename VectorRegisterType>
FORCENOINLINE void TestVectorExpLogFunctions()
{
	const VectorRegisterType Signs[] = {
			MakeVectorRegister(+1.0f, +1.0f, +1.0f, +1.0f),
			MakeVectorRegister(-1.0f, -1.0f, -1.0f, -1.0f),
	};

	// Exp tests
	{
		const VectorRegisterType ValuesArray[] = {
			MakeVectorRegister(0.0f, 0.1f, 0.2f, 0.3f),
			MakeVectorRegister(1.4f, 1.5f, 2.0f, 2.7f),
			MakeVectorRegister(5.1f, 6.8f, 7.7f, 8.0f),
		};
		

		VectorRegisterType ReferenceResult, VectorResult;
		for (VectorRegisterType const& Sign : Signs)
		{
			for (VectorRegisterType const& Value : ValuesArray)
			{
				const VectorRegisterType TestValue = VectorMultiply(Sign, Value);
				const FloatType GenericTestTolerance = FloatType(1e-3);
				LogTest<FloatType>(TEXT("Exp: Ref vs Vec"), TestVectorFunction1Param<FloatType, VectorRegisterType, FMath::Exp, VectorExp>(ReferenceResult, VectorResult, TestValue, GenericTestTolerance));
				LogTest<FloatType>(TEXT("Exp2: Ref vs Vec"), TestVectorFunction1Param<FloatType, VectorRegisterType, FMath::Exp2, VectorExp2>(ReferenceResult, VectorResult, TestValue, GenericTestTolerance));
			}
		}
	}

	// Log tests
	{
		const VectorRegisterType ValuesArray[] = {
			MakeVectorRegister(0.01f, 0.1f,  0.2f,  0.3f),
			MakeVectorRegister(1.4f,  1.5f,  2.0f,  2.7f),
			MakeVectorRegister(9.1f,  8.8f, 13.7f, 17.0f),
		};
		VectorRegisterType ReferenceResult, VectorResult;

		for (VectorRegisterType const& Value : ValuesArray)
		{
			const FloatType GenericTestTolerance = FloatType(1e-6);
			LogTest<FloatType>(TEXT("Loge: Ref vs Vec"), TestVectorFunction1Param<FloatType, VectorRegisterType, FMath::Loge, VectorLog>(ReferenceResult, VectorResult, Value, GenericTestTolerance));
			LogTest<FloatType>(TEXT("Log2: Ref vs Vec"), TestVectorFunction1Param<FloatType, VectorRegisterType, FMath::Log2, VectorLog2>(ReferenceResult, VectorResult, Value, GenericTestTolerance));
		}
	}
}


IMPLEMENT_SIMPLE_AUTOMATION_TEST(FVectorRegisterAbstractionTest, "System.Core.Math.Vector Register Abstraction Test", EAutomationTestFlags::ApplicationContextMask | EAutomationTestFlags::SmokeFilter)


bool RunDoubleVectorTest()
{
	ResetPassing();

	double F1 = 1.0;
	uint64 U1 = *(uint64*)&F1;
	VectorRegister4Double V0, V1;
	VectorRegister4Double V2, V3;
	double Double0, Double1, Double2, Double3;

	// Using a union as we need to do a bitwise cast of 0xFFFFFFFFFFFFFFFF into a double for NaN.
	typedef union
	{
		uint64 IntNaN;
		double DoubleNaN;
	} Int64DoubleUnion;
	Int64DoubleUnion NaNU;
	NaNU.IntNaN = 0xFFFFFFFFFFFFFFFF;
	const double NaN = NaNU.DoubleNaN;
	const VectorRegister4Double VectorNaN = MakeVectorRegisterDouble(NaN, NaN, NaN, NaN);

	V0 = MakeVectorRegisterDouble(U1, U1, U1, U1);
	V1 = MakeVectorRegisterDouble(F1, F1, F1, F1);
	LogTest<double>(TEXT("MakeVectorRegister"), TestVectorsEqual(V0, V1));

	V0 = MakeVectorRegisterDouble(0., 0., 0., 0.);
	V1 = VectorZeroDouble();
	LogTest<double>(TEXT("VectorZero"), TestVectorsEqual(V0, V1));

	V0 = MakeVectorRegisterDouble(1., 1., 1., 1.);
	V1 = VectorOneDouble();
	LogTest<double>(TEXT("VectorOne"), TestVectorsEqual(V0, V1));

	V0 = MakeVectorRegisterDouble(0.f, 1.f, 2.f, 3.f); // floats
	V1 = MakeVectorRegisterDouble(0.0, 1.0, 2.0, 3.0); // doubles
	LogTest<double>(TEXT("MakeVectorRegister4Double<float>, MakeVectorRegister4Double"), TestVectorsEqual(V0, V1));

	SetScratchDouble(1.0f, 2.0f, -0.25f, -0.5f, 5.f);
	V0 = MakeVectorRegisterDouble(1.0f, 2.0f, -0.25f, -0.5f);
	V1 = VectorLoad(GScratchDouble);
	LogTest<double>(TEXT("VectorLoad"), TestVectorsEqual(V0, V1));

	SetScratch(1.0f, 2.0f, -0.25f, -0.5f, 5.f);
	SetScratchDouble(1.0f, 2.0f, -0.25f, -0.5f, 5.f);
	V0 = VectorLoad(GScratch);		// float*
	V1 = VectorLoad(GScratchDouble);// double*
	LogTest<double>(TEXT("VectorLoad<float>, VectorLoad"), TestVectorsEqual(V0, V1));

	SetScratchDouble(1.0f, 2.0f, -0.25f, -0.5f, 5.f);
	V0 = MakeVectorRegisterDouble(1.0f, 2.0f, -0.25f, -0.5f);
	V1 = VectorLoadAligned(GScratchDouble);
	LogTest<double>(TEXT("VectorLoadAligned"), TestVectorsEqual(V0, V1));

	SetScratchDouble(1.0f, 2.0f, -0.25f, -0.5f, 5.f);
	V0 = VectorLoad(GScratchDouble + 1);
	V1 = VectorLoadDouble3(GScratchDouble + 1);
	LogTest<double>(TEXT("VectorLoadFloat3"), TestVectorsEqual3(V0, V1));

	SetScratchDouble(1.0f, 2.0f, -0.25f, -0.5f, 5.f);
	V0 = MakeVectorRegisterDouble(1.0f, 2.0f, -0.25f, 0.0f);
	V1 = VectorLoadDouble3_W0(GScratchDouble);
	LogTest<double>(TEXT("VectorLoadFloat3_W0"), TestVectorsEqual(V0, V1));

	SetScratchDouble(1.0f, 2.0f, -0.25f, -0.5f, 5.f);
	V0 = MakeVectorRegisterDouble(1.0f, 2.0f, -0.25f, 1.0f);
	V1 = VectorLoadDouble3_W1(GScratchDouble);
	LogTest<double>(TEXT("VectorLoadFloat3_W1"), TestVectorsEqual(V0, V1));

	SetScratchDouble(1.0f, 2.0f, -0.25f, -0.5f, 5.f);
	V0 = MakeVectorRegisterDouble(-0.5f, -0.5f, -0.5f, -0.5f);
	V1 = VectorLoadDouble1(GScratchDouble + 3);
	LogTest<double>(TEXT("VectorLoadFloat1"), TestVectorsEqual(V0, V1));

	SetScratchDouble(1.0f, 2.0f, -0.25f, -0.5f, 5.f);
	V0 = VectorSetDouble3(GScratchDouble[1], GScratchDouble[2], GScratchDouble[3]);
	GScratchDouble[4] = 127.;
	V1 = VectorLoadDouble3(GScratchDouble + 1);
	LogTest<double>(TEXT("VectorSet3"), TestVectorsEqual3(V0, V1));

	SetScratchDouble(1.0f, 2.0f, -0.25f, -0.5f, 5.f);
	V0 = VectorSet(GScratchDouble[1], GScratchDouble[2], GScratchDouble[3], GScratchDouble[4]);
	V1 = VectorLoad(GScratchDouble + 1);
	LogTest<double>(TEXT("VectorSet"), TestVectorsEqual(V0, V1));

	V0 = MakeVectorRegisterDouble(1.0f, 2.0f, -0.25f, 1.0f);
	VectorStoreAligned(V0, GScratchDouble + 8);
	V1 = VectorLoad(GScratchDouble + 8);
	LogTest<double>(TEXT("VectorStoreAligned"), TestVectorsEqual(V0, V1));

	V0 = MakeVectorRegisterDouble(1.0f, 2.0f, -0.55f, 1.0f);
	VectorStore(V0, GScratchDouble + 7);
	V1 = VectorLoad(GScratchDouble + 7);
	LogTest<double>(TEXT("VectorStore"), TestVectorsEqual(V0, V1));

	SetScratchDouble(1.0f, 2.0f, -0.25f, -0.5f, 5.f);
	V0 = MakeVectorRegisterDouble(5.0f, 3.0f, 1.0f, -1.0f);
	VectorStoreDouble3(V0, GScratchDouble);
	V1 = VectorLoad(GScratchDouble);
	V0 = MakeVectorRegisterDouble(5.0f, 3.0f, 1.0f, -0.5f);
	LogTest<double>(TEXT("VectorStoreFloat3"), TestVectorsEqual(V0, V1));

	SetScratchDouble(1.0f, 2.0f, -0.25f, -0.5f, 5.f);
	V0 = MakeVectorRegisterDouble(5.0f, 3.0f, 1.0f, -1.0f);
	VectorStoreDouble1(V0, GScratchDouble + 1);
	V1 = VectorLoad(GScratchDouble);
	V0 = MakeVectorRegisterDouble(1.0f, 5.0f, -0.25f, -0.5f);
	LogTest<double>(TEXT("VectorStoreFloat1"), TestVectorsEqual(V0, V1));

	// Replicate
	TestVectorReplicate<double, VectorRegister4Double>();

	// Swizzle
	TestVectorSwizzle<double, VectorRegister4Double>();

	// Shuffle
	TestVectorShuffle<double, VectorRegister4Double>();

	// VectorGetComponent
	V0 = MakeVectorRegisterDouble(0., 0., 2., 0.);
	V1 = MakeVectorRegisterDouble(0., 1., 0., 3.);
	Double0 = VectorGetComponent(V0, 0);
	Double1 = VectorGetComponent(V1, 1);
	Double2 = VectorGetComponent(V0, 2);
	Double3 = VectorGetComponent(V1, 3);
	V0 = MakeVectorRegisterDouble(0., 1., 2., 3.);
	V1 = MakeVectorRegisterDouble(Double0, Double1, Double2, Double3);
	LogTest<double>(TEXT("VectorGetComponent"), TestVectorsEqual(V0, V1));

	// Abs
	V0 = MakeVectorRegisterDouble(1.0f, -2.0f, 3.0f, -4.0f);
	V1 = VectorAbs(V0);
	V0 = MakeVectorRegisterDouble(1.0f, 2.0f, 3.0f, 4.0f);
	LogTest<double>(TEXT("VectorAbs"), TestVectorsEqual(V0, V1));

	V0 = MakeVectorRegisterDouble(1.0f, -2.0f, 3.0f, -4.0f);
	V1 = VectorNegate(V0);
	V0 = MakeVectorRegisterDouble(-1.0f, 2.0f, -3.0f, 4.0f);
	LogTest<double>(TEXT("VectorNegate"), TestVectorsEqual(V0, V1));

	V0 = MakeVectorRegisterDouble(1.0f, 2.0f, 3.0f, 4.0f);
	V1 = MakeVectorRegisterDouble(2.0f, 4.0f, 6.0f, 8.0f);
	V1 = VectorAdd(V0, V1);
	V0 = MakeVectorRegisterDouble(3.0f, 6.0f, 9.0f, 12.0f);
	LogTest<double>(TEXT("VectorAdd"), TestVectorsEqual(V0, V1));

	V0 = MakeVectorRegisterDouble(2.0f, 4.0f, 6.0f, 8.0f);
	V1 = MakeVectorRegisterDouble(1.0f, 2.0f, 3.0f, 4.0f);
	V1 = VectorSubtract(V0, V1);
	V0 = MakeVectorRegisterDouble(1.0f, 2.0f, 3.0f, 4.0f);
	LogTest<double>(TEXT("VectorSubtract"), TestVectorsEqual(V0, V1));

	V0 = MakeVectorRegisterDouble(2.0f, 4.0f, 6.0f, 8.0f);
	V1 = MakeVectorRegisterDouble(1.0f, 2.0f, 3.0f, 4.0f);
	V2 = VectorMultiply(V0, V1);
	V3 = MakeVectorRegisterDouble(2.0f, 8.0f, 18.0f, 32.0f);
	LogTest<double>(TEXT("VectorMultiply"), TestVectorsEqual(V3, V2));

	V0 = MakeVectorRegisterDouble(2.0f, 4.0f, 6.0f, 8.0f);
	V1 = MakeVectorRegisterDouble(1.0f, 2.0f, 3.0f, 4.0f);
	V2 = VectorMultiplyAdd(V0, V1, VectorOneDouble());
	V3 = MakeVectorRegisterDouble(3.0f, 9.0f, 19.0f, 33.0f);
	LogTest<double>(TEXT("VectorMultiplyAdd"), TestVectorsEqual(V3, V2));

	V0 = MakeVectorRegisterDouble(2.0f, 4.0f, 6.0f, 8.0f);
	V1 = MakeVectorRegisterDouble(1.0f, 2.0f, 3.0f, 4.0f);
	V1 = VectorDot3(V0, V1);
	V0 = MakeVectorRegisterDouble(28.0f, 28.0f, 28.0f, 28.0f);
	LogTest<double>(TEXT("VectorDot3"), TestVectorsEqual(V0, V1));

	V0 = MakeVectorRegisterDouble(1.0f, 2.0f, 3.0f, 5.0f);
	V1 = MakeVectorRegisterDouble(7.0f, 11.0f, 13.0f, 17.0f);
	V1 = VectorDot3(V0, V1);
	V0 = MakeVectorRegisterDouble(68.0f, 68.0f, 68.0f, 68.0f);
	LogTest<double>(TEXT("VectorDot3"), TestVectorsEqual(V0, V1));

	V0 = MakeVectorRegisterDouble(2.0f, 4.0f, 6.0f, 8.0f);
	V1 = MakeVectorRegisterDouble(1.0f, 2.0f, 3.0f, 4.0f);
	Double0 = VectorDot3Scalar(V0, V1);
	V1 = VectorSetDouble1(Double0);
	V0 = MakeVectorRegisterDouble(28.0f, 28.0f, 28.0f, 28.0f);
	LogTest<double>(TEXT("VectorDot3Scalar"), TestVectorsEqual(V0, V1));

	V0 = MakeVectorRegisterDouble(1.0f, 2.0f, 3.0f, 5.0f);
	V1 = MakeVectorRegisterDouble(7.0f, 11.0f, 13.0f, 17.0f);
	Double0 = VectorDot3Scalar(V0, V1);
	V1 = VectorSetDouble1(Double0);
	V0 = MakeVectorRegisterDouble(68.0f, 68.0f, 68.0f, 68.0f);
	LogTest<double>(TEXT("VectorDot3Scalar"), TestVectorsEqual(V0, V1));

	V0 = MakeVectorRegisterDouble(2.0f, 4.0f, 6.0f, 8.0f);
	V1 = MakeVectorRegisterDouble(1.0f, 2.0f, 3.0f, 4.0f);
	V1 = VectorDot4(V0, V1);
	V0 = MakeVectorRegisterDouble(60.0f, 60.0f, 60.0f, 60.0f);
	LogTest<double>(TEXT("VectorDot4"), TestVectorsEqual(V0, V1));

	V0 = MakeVectorRegisterDouble(1.0f, 2.0f, 3.0f, 5.0f);
	V1 = MakeVectorRegisterDouble(7.0f, 11.0f, 13.0f, 17.0f);
	V1 = VectorDot4(V0, V1);
	V0 = MakeVectorRegisterDouble(153.0f, 153.0f, 153.0f, 153.0f);
	LogTest<double>(TEXT("VectorDot4"), TestVectorsEqual(V0, V1));

	V0 = MakeVectorRegisterDouble(1.0f, 0.0f, 0.0f, 8.0f);
	V1 = MakeVectorRegisterDouble(0.0f, 2.0f, 0.0f, 4.0f);
	V1 = VectorCross(V0, V1);
	V0 = MakeVectorRegisterDouble(0.f, 0.0f, 2.0f, 0.0f);
	LogTest<double>(TEXT("VectorCross"), TestVectorsEqual(V0, V1));

	V0 = MakeVectorRegisterDouble(2.0, 3.0, 4.0, 8.0);
	V1 = MakeVectorRegisterDouble(5.0, 6.0, 7.0, 4.0);
	V1 = VectorCross(V0, V1);
	V0 = MakeVectorRegisterDouble(-3.0, 6.0, -3.0, 0.0);
	LogTest<double>(TEXT("VectorCross"), TestVectorsEqual(V0, V1));

	V0 = MakeVectorRegisterDouble(2.0, 4.0, 6.0, 8.0);
	V1 = MakeVectorRegisterDouble(4.0, 3.0, 2.0, 1.0);
	V1 = VectorPow(V0, V1);
	V0 = MakeVectorRegister(16.0, 64.0, 36.0, 8.0);
	LogTest<double>(TEXT("VectorPow"), TestVectorsEqual(V0, V1, 0.001));

	// Vector component comparisons

	// VectorCompareGT
	const VectorRegister4Double VectorZeroMaskDouble = MakeVectorRegisterDoubleMask((uint64)0, (uint64)0, (uint64)0, (uint64)0);
	V0 = MakeVectorRegisterDouble(1.0f, 3.0f, 2.0f, 8.0f);
	V1 = MakeVectorRegisterDouble(2.0f, 4.0f, 2.0f, 1.0f);
	V2 = VectorCompareGT(V0, V1);
	V3 = MakeVectorRegisterDouble((uint64)0, (uint64)0, (uint64)0, (uint64)-1);
	LogTest<double>(TEXT("VectorCompareGT"), TestVectorsEqualBitwise(V2, V3));
	V2 = VectorCompareGT(V0, VectorNaN);
	V3 = VectorZeroMaskDouble;
	LogTest<double>(TEXT("VectorCompareGT (NaN)"), TestVectorsEqualBitwise(V2, V3));
	V2 = VectorCompareGT(VectorNaN, V0);
	LogTest<double>(TEXT("VectorCompareGT (NaN)"), TestVectorsEqualBitwise(V2, V3));

	// VectorCompareGE
	V0 = MakeVectorRegisterDouble(1.0f, 3.0f, 2.0f, 8.0f);
	V1 = MakeVectorRegisterDouble(2.0f, 4.0f, 2.0f, 1.0f);
	V2 = VectorCompareGE(V0, V1);
	V3 = MakeVectorRegisterDouble((uint64)0, (uint64)0, (uint64)-1, (uint64)-1);
	LogTest<double>(TEXT("VectorCompareGE"), TestVectorsEqualBitwise(V2, V3));
	V2 = VectorCompareGE(V0, VectorNaN);
	V3 = VectorZeroMaskDouble;
	LogTest<double>(TEXT("VectorCompareGE (NaN)"), TestVectorsEqualBitwise(V2, V3));

	// VectorCompareLT
	V0 = MakeVectorRegisterDouble(2.0f, 4.0f, 2.0f, 1.0f);
	V1 = MakeVectorRegisterDouble(1.0f, 3.0f, 2.0f, 8.0f);
	V2 = VectorCompareLT(V0, V1);
	V3 = MakeVectorRegisterDouble((uint64)0, (uint64)0, (uint64)0, (uint64)-1);
	LogTest<double>(TEXT("VectorCompareLT"), TestVectorsEqualBitwise(V2, V3));
	V2 = VectorCompareLT(V0, VectorNaN);
	V3 = VectorZeroMaskDouble;
	LogTest<double>(TEXT("VectorCompareLT (NaN)"), TestVectorsEqualBitwise(V2, V3));
	V2 = VectorCompareLT(VectorNaN, V0);
	LogTest<double>(TEXT("VectorCompareLT (NaN)"), TestVectorsEqualBitwise(V2, V3));

	// VectorCompareLE
	V0 = MakeVectorRegisterDouble(2.0f, 4.0f, 2.0f, 1.0f);
	V1 = MakeVectorRegisterDouble(1.0f, 3.0f, 2.0f, 8.0f);
	V2 = VectorCompareLE(V0, V1);
	V3 = MakeVectorRegisterDouble((uint64)0, (uint64)0, (uint64)-1, (uint64)-1);
	LogTest<double>(TEXT("VectorCompareLE"), TestVectorsEqualBitwise(V2, V3));
	V2 = VectorCompareLE(V0, VectorNaN);
	V3 = VectorZeroMaskDouble;
	LogTest<double>(TEXT("VectorCompareLE (NaN)"), TestVectorsEqualBitwise(V2, V3));

	// VectorCompareEQ
	V0 = MakeVectorRegisterDouble(1.0f, 3.0f, 2.0f, 8.0f);
	V1 = MakeVectorRegisterDouble(2.0f, 4.0f, 2.0f, 1.0f);
	V2 = VectorCompareEQ(V0, V1);
	V3 = MakeVectorRegisterDouble((uint64)0, (uint64)0, (uint64)-1, (uint64)0);
	LogTest<double>(TEXT("VectorCompareEQ"), TestVectorsEqualBitwise(V2, V3));
	V2 = VectorCompareEQ(V0, VectorNaN);
	V3 = VectorZeroMaskDouble;
	LogTest<double>(TEXT("VectorCompareEQ (NaN)"), TestVectorsEqualBitwise(V2, V3));
	V2 = VectorCompareEQ(VectorNaN, V0);
	LogTest<double>(TEXT("VectorCompareEQ (NaN)"), TestVectorsEqualBitwise(V2, V3));
	// NaN:NaN comparisons are undefined according to the Intel instruction manual, and will vary in optimized versus debug builds.
	/*
	V2 = VectorCompareEQ(VectorNaN, VectorNaN);
	V3 = VectorZeroMaskDouble;
	LogTest<double>(TEXT("VectorCompareEQ (NaN:NaN)"), TestVectorsEqualBitwise(V2, V3));
	*/

	// VectorCompareNE
	V0 = MakeVectorRegisterDouble(1.0f, 3.0f, 2.0f, 8.0f);
	V1 = MakeVectorRegisterDouble(2.0f, 4.0f, 2.0f, 1.0f);
	V2 = VectorCompareNE(V0, V1);
	V3 = MakeVectorRegisterDouble((uint64)(0xFFFFFFFFFFFFFFFFU), (uint64)(0xFFFFFFFFFFFFFFFFU), (uint64)(0), (uint64)(0xFFFFFFFFFFFFFFFFU));
	LogTest<double>(TEXT("VectorCompareNE"), TestVectorsEqualBitwise(V2, V3));
	// VectorCompareNE should return true if either argument is NaN
	V2 = VectorCompareNE(V0, VectorNaN);
	V3 = GlobalVectorConstants::DoubleAllMask();
	LogTest<double>(TEXT("VectorCompareNE (NaN)"), TestVectorsEqualBitwise(V2, V3));
	V2 = VectorCompareNE(VectorNaN, V0);
	LogTest<double>(TEXT("VectorCompareNE (NaN)"), TestVectorsEqualBitwise(V2, V3));
	// NaN:NaN comparisons are undefined according to the Intel instruction manual, and will vary in optimized versus debug builds.
	/*
	V2 = VectorCompareNE(VectorNaN, VectorNaN);
	V3 = GlobalVectorConstants::DoubleAllMask;
	LogTest<double>(TEXT("VectorCompareNE (NaN:NaN)"), TestVectorsEqualBitwise(V2, V3));
	*/

	// VectorSelect
	V0 = MakeVectorRegisterDouble(1.0f, 3.0f, 5.0f, 7.0f);
	V1 = MakeVectorRegisterDouble(2.0f, 4.0f, 6.0f, 8.0f);
	V2 = MakeVectorRegisterDouble((uint64)-1, (uint64)0, (uint64)0, (uint64)-1);
	V2 = VectorSelect(V2, V0, V1);
	V3 = MakeVectorRegisterDouble(1.0f, 4.0f, 6.0f, 7.0f);
	LogTest<double>(TEXT("VectorSelect"), TestVectorsEqual(V2, V3));

	V0 = MakeVectorRegisterDouble(1.0f, 3.0f, 5.0f, 7.0f);
	V1 = MakeVectorRegisterDouble(2.0f, 4.0f, 6.0f, 8.0f);
	V2 = MakeVectorRegisterDouble((uint64)0, (uint64)-1, (uint64)-1, (uint64)0);
	V2 = VectorSelect(V2, V0, V1);
	V3 = MakeVectorRegisterDouble(2.0f, 3.0f, 5.0f, 8.0f);
	LogTest<double>(TEXT("VectorSelect"), TestVectorsEqual(V2, V3));

	// Vector bitwise operations
	V0 = MakeVectorRegisterDouble(1.0f, 3.0f, 0.0f, 0.0f);
	V1 = MakeVectorRegisterDouble(0.0f, 0.0f, 2.0f, 1.0f);
	V2 = VectorBitwiseOr(V0, V1);
	V3 = MakeVectorRegisterDouble(1.0f, 3.0f, 2.0f, 1.0f);
	LogTest<double>(TEXT("VectorBitwiseOr-Double1"), TestVectorsEqual(V2, V3));

	V0 = MakeVectorRegisterDouble(1.0f, 3.0f, 24.0f, 36.0f);
	V1 = MakeVectorRegisterDouble((uint64)(0x8000000000000000U), (uint64)(0x8000000000000000U), (uint64)(0x8000000000000000U), (uint64)(0x8000000000000000U));
	V2 = VectorBitwiseOr(V0, V1);
	V3 = MakeVectorRegisterDouble(-1.0f, -3.0f, -24.0f, -36.0f);
	LogTest<double>(TEXT("VectorBitwiseOr-Double2"), TestVectorsEqual(V2, V3));

	V0 = MakeVectorRegisterDouble(-1.0f, -3.0f, -24.0f, 36.0f);
	V1 = MakeVectorRegisterDouble((uint64)(0xFFFFFFFFFFFFFFFFU), (uint64)(0x7FFFFFFFFFFFFFFFU), (uint64)(0x7FFFFFFFFFFFFFFFU), (uint64)(0xFFFFFFFFFFFFFFFFU));
	V2 = VectorBitwiseAnd(V0, V1);
	V3 = MakeVectorRegisterDouble(-1.0f, 3.0f, 24.0f, 36.0f);
	LogTest<double>(TEXT("VectorBitwiseAnd-Double"), TestVectorsEqual(V2, V3));

	V0 = MakeVectorRegisterDouble(-1.0f, -3.0f, -24.0f, 36.0f);
	V1 = MakeVectorRegisterDouble((uint64)(0x8000000000000000U), (uint64)(0x0000000000000000U), (uint64)(0x8000000000000000U), (uint64)(0x8000000000000000U));
	V2 = VectorBitwiseXor(V0, V1);
	V3 = MakeVectorRegisterDouble(1.0f, -3.0f, 24.0f, -36.0f);
	LogTest<double>(TEXT("VectorBitwiseXor-Double"), TestVectorsEqual(V2, V3));

	V0 = MakeVectorRegisterDouble(2.0f, -2.0f, 3.0f, -4.0f);
	V1 = VectorSet_W0(V0);
	V0 = MakeVectorRegisterDouble(2.0f, -2.0f, 3.0f, 0.0f);
	LogTest<double>(TEXT("VectorSet_W0"), TestVectorsEqual(V0, V1));

	V0 = MakeVectorRegisterDouble(2.0f, -2.0f, 3.0f, -4.0f);
	V1 = VectorSet_W1(V0);
	V0 = MakeVectorRegisterDouble(2.0f, -2.0f, 3.0f, 1.0f);
	LogTest<double>(TEXT("VectorSet_W1"), TestVectorsEqual(V0, V1));

	V0 = MakeVectorRegisterDouble(2.0f, 4.0f, 6.0f, 8.0f);
	V1 = MakeVectorRegisterDouble(4.0f, 3.0f, 2.0f, 1.0f);
	V1 = VectorMin(V0, V1);
	V0 = MakeVectorRegisterDouble(2.0f, 3.0f, 2.0f, 1.0f);
	LogTest<double>(TEXT("VectorMin"), TestVectorsEqual(V0, V1));

	V0 = MakeVectorRegisterDouble(2.0f, 4.0f, 6.0f, 8.0f);
	V1 = MakeVectorRegisterDouble(4.0f, 3.0f, 2.0f, 1.0f);
	V1 = VectorMax(V0, V1);
	V0 = MakeVectorRegisterDouble(4.0f, 4.0f, 6.0f, 8.0f);
	LogTest<double>(TEXT("VectorMax"), TestVectorsEqual(V0, V1));

	V0 = MakeVectorRegisterDouble(-2.0f, 3.0f, -4.0f, 5.0f);
	V1 = MakeVectorRegisterDouble( 4.0f, 4.0f,  6.0f, 8.0f);
	V2 = MakeVectorRegisterDouble(-8.0f, 5.0f, -1.0f, 1.0f);
	V2 = VectorClamp(V2, V0, V1);
	V3 = MakeVectorRegisterDouble(-2.0f, 4.0f, -1.0f, 5.0f);
	LogTest<double>(TEXT("VectorClamp"), TestVectorsEqual(V2, V3));

	V0 = MakeVectorRegisterDouble(1.0, 3.0, 5.0, 7.0);
	V1 = MakeVectorRegisterDouble(2.0, 4.0, 6.0, 8.0);
	V1 = VectorCombineHigh(V0, V1);
	V0 = MakeVectorRegisterDouble(5.0, 7.0, 6.0, 8.0);
	LogTest<double>(TEXT("VectorCombineHigh"), TestVectorsEqual(V0, V1));

	V0 = MakeVectorRegisterDouble(1.0, 3.0, 5.0, 7.0);
	V1 = MakeVectorRegisterDouble(2.0, 4.0, 6.0, 8.0);
	V1 = VectorCombineLow(V0, V1);
	V0 = MakeVectorRegisterDouble(1.0, 3.0, 2.0, 4.0);
	LogTest<double>(TEXT("VectorCombineLow"), TestVectorsEqual(V0, V1));

	//TODO: Rename functions to explicitly mention Double?
	V0 = MakeVectorRegister(2.0, 4.0, 6.0, 8.0);
	V1 = MakeVectorRegister(4.0, 3.0, 2.0, 1.0);
	bool bIsVAGT_TRUE = VectorAnyGreaterThan(V0, V1) != 0;
	LogTest<double>(TEXT("VectorAnyGreaterThan-true"), bIsVAGT_TRUE);

	V0 = MakeVectorRegister(0.0, -0.0, 1.0, 0.8);
	V1 = MakeVectorRegister(0.0, 0.0, 0.0, 1.0);
	bIsVAGT_TRUE = VectorAnyGreaterThan(V0, V1) != 0;
	LogTest<double>(TEXT("VectorAnyGreaterThan-true"), bIsVAGT_TRUE);

	V0 = MakeVectorRegister(1.0, 3.0, 2.0, 1.0);
	V1 = MakeVectorRegister(2.0, 4.0, 6.0, 8.0);
	bool bIsVAGT_FALSE = VectorAnyGreaterThan(V0, V1) == 0;
	LogTest<double>(TEXT("VectorAnyGreaterThan-false"), bIsVAGT_FALSE);

	V0 = MakeVectorRegister(1.0, 3.0, 2.0, 1.0);
	V1 = MakeVectorRegister(2.0, 4.0, 6.0, 8.0);
	LogTest<double>(TEXT("VectorAnyLesserThan-true"), VectorAnyLesserThan(V0, V1) != 0);

	V0 = MakeVectorRegister(3.0, 5.0, 7.0, 9.0);
	V1 = MakeVectorRegister(2.0, 4.0, 6.0, 8.0);
	LogTest<double>(TEXT("VectorAnyLesserThan-false"), VectorAnyLesserThan(V0, V1) == 0);

	V0 = MakeVectorRegister(3.0, 5.0, 7.0, 9.0);
	V1 = MakeVectorRegister(2.0, 4.0, 6.0, 8.0);
	LogTest<double>(TEXT("VectorAllGreaterThan-true"), VectorAllGreaterThan(V0, V1) != 0);

	V0 = MakeVectorRegister(3.0, 1.0, 7.0, 9.0);
	V1 = MakeVectorRegister(2.0, 4.0, 6.0, 8.0);
	LogTest<double>(TEXT("VectorAllGreaterThan-false"), VectorAllGreaterThan(V0, V1) == 0);

	V0 = MakeVectorRegister(1.0, 3.0, 2.0, 1.0);
	V1 = MakeVectorRegister(2.0, 4.0, 6.0, 8.0);
	LogTest<double>(TEXT("VectorAllLesserThan-true"), VectorAllLesserThan(V0, V1) != 0);

	V0 = MakeVectorRegister(3.0, 3.0, 2.0, 1.0);
	V1 = MakeVectorRegister(2.0, 4.0, 6.0, 8.0);
	LogTest<double>(TEXT("VectorAllLesserThan-false"), VectorAllLesserThan(V0, V1) == 0);

	V0 = MakeVectorRegister(1.0, 3.0, 2.0, 8.0);
	V1 = MakeVectorRegister(2.0, 4.0, 2.0, 1.0);
	V2 = VectorCompareGT(V0, V1);
	V3 = MakeVectorRegisterDouble((uint64)0, (uint64)0, (uint64)0, (uint64)-1);
	LogTest<double>(TEXT("VectorCompareGT"), TestVectorsEqualBitwise(V2, V3));

	V0 = MakeVectorRegister(1.0, 3.0, 2.0, 8.0);
	V1 = MakeVectorRegister(2.0, 4.0, 2.0, 1.0);
	V2 = VectorCompareGE(V0, V1);
	V3 = MakeVectorRegisterDouble((uint64)0, (uint64)0, (uint64)-1, (uint64)-1);
	LogTest<double>(TEXT("VectorCompareGE"), TestVectorsEqualBitwise(V2, V3));

	V0 = MakeVectorRegister(1.0, 3.0, 2.0, 8.0);
	V1 = MakeVectorRegister(2.0, 4.0, 2.0, 1.0);
	V2 = VectorCompareEQ(V0, V1);
	V3 = MakeVectorRegisterDouble((uint64)0, (uint64)0, (uint64)-1, (uint64)0);
	LogTest<double>(TEXT("VectorCompareEQ"), TestVectorsEqualBitwise(V2, V3));

	V0 = MakeVectorRegister(1.0, 3.0, 2.0, 8.0);
	V1 = MakeVectorRegister(2.0, 4.0, 2.0, 1.0);
	V2 = VectorCompareNE(V0, V1);
	V3 = MakeVectorRegisterDouble((uint64)(0xFFFFFFFFFFFFFFFF), (uint64)(0xFFFFFFFFFFFFFFFF), (uint64)(0), (uint64)(0xFFFFFFFFFFFFFFFF));
	LogTest<double>(TEXT("VectorCompareNE"), TestVectorsEqualBitwise(V2, V3));

	V0 = MakeVectorRegister(-1.0, -3.0, -24.0, 36.0);
	V1 = MakeVectorRegister(5.0, 35.0, 23.0, 48.0);
	V2 = VectorMergeVecXYZ_VecW(V0, V1);
	V3 = MakeVectorRegister(-1.0, -3.0, -24.0, 48.0);
	LogTest<double>(TEXT("VectorMergeXYZ_VecW-1"), TestVectorsEqual(V2, V3));

	V0 = MakeVectorRegister(-1.0, -3.0, -24.0, 36.0);
	V1 = MakeVectorRegister(5.0, 35.0, 23.0, 48.0);
	V2 = VectorMergeVecXYZ_VecW(V1, V0);
	V3 = MakeVectorRegister(5.0, 35.0, 23.0, 36.0);
	LogTest<double>(TEXT("VectorMergeXYZ_VecW-2"), TestVectorsEqual(V2, V3));

	V0 = MakeVectorRegister(1.0, 1.0e6, 1.3e-8, 35.0);
	V1 = VectorReciprocalEstimate(V0);
	V3 = VectorMultiply(V1, V0);
	LogTest<double>(TEXT("VectorReciprocalEstimate"), TestVectorsEqual(VectorOneDouble(), V3, 0.008));

	V0 = MakeVectorRegister(1.0, 1.0e6, 1.3e-8, 35.0);
	V1 = VectorReciprocal(V0);
	V3 = VectorMultiply(V1, V0);
	LogTest<double>(TEXT("VectorReciprocalAccurate"), TestVectorsEqual(VectorOneDouble(), V3, 1e-7));

	V0 = MakeVectorRegister(1.0, 1.0e6, 1.3e-8, 35.0);
	V1 = VectorReciprocalSqrtEstimate(V0);
	V3 = VectorMultiply(VectorMultiply(V1, V1), V0);
	LogTest<double>(TEXT("VectorReciprocalSqrtEstimate"), TestVectorsEqual(VectorOneDouble(), V3, 0.007));

	V0 = MakeVectorRegister(1.0, 1.0e6, 1.3e-8, 35.0);
	V1 = VectorReciprocalSqrt(V0);
	V3 = VectorMultiply(VectorMultiply(V1, V1), V0);
	LogTest<double>(TEXT("VectorReciprocalSqrtAccurate"), TestVectorsEqual(VectorOneDouble(), V3, 1e-6));

	V0 = MakeVectorRegister(2.0f, -2.0f, 2.0f, -2.0f);
	V1 = VectorReciprocalLenEstimate(V0);
	V0 = MakeVectorRegister(0.25f, 0.25f, 0.25f, 0.25f);
	LogTest<double>(TEXT("VectorReciprocalLenEstimate"), TestVectorsEqual(V0, V1, 0.004));

	V0 = MakeVectorRegister(2.0f, -2.0f, 2.0f, -2.0f);
	V1 = VectorReciprocalLen(V0);
	V0 = MakeVectorRegister(0.25f, 0.25f, 0.25f, 0.25f);
	LogTest<double>(TEXT("VectorReciprocalLenAccurate"), TestVectorsEqual(V0, V1, 0.0001));

	V0 = MakeVectorRegister(2.0f, -2.0f, 2.0f, -2.0f);
	V1 = VectorNormalizeEstimate(V0);
	V0 = MakeVectorRegister(0.5f, -0.5f, 0.5f, -0.5f);
	LogTest<double>(TEXT("VectorNormalizeEstimate"), TestVectorsEqual(V0, V1, 0.004));

	V0 = MakeVectorRegister(2.0f, -2.0f, 2.0f, -2.0f);
	V1 = VectorNormalize(V0);
	V0 = MakeVectorRegister(0.5f, -0.5f, 0.5f, -0.5f);
	LogTest<double>(TEXT("VectorNormalizeAccurate"), TestVectorsEqual(V0, V1, 1e-8));

	// VectorMod
	V0 = MakeVectorRegister(0.0, 3.2, 2.8, 1.5);
	V1 = MakeVectorRegister(2.0, 1.2, 2.0, 3.0);
	V2 = TestReferenceMod(V0, V1);
	V3 = VectorMod(V0, V1);
	LogTest<double>(TEXT("VectorMod positive"), TestVectorsEqual(V2, V3));

	V0 = MakeVectorRegister(-2.0, 3.2, -2.8, -1.5);
	V1 = MakeVectorRegister(-1.5, -1.2, 2.0, 3.0);
	V2 = TestReferenceMod(V0, V1);
	V3 = VectorMod(V0, V1);
	LogTest<double>(TEXT("VectorMod negative"), TestVectorsEqual(V2, V3));

	V0 = MakeVectorRegister(89.9, 180.0, -256.0, -270.1);
	V1 = MakeVectorRegister(360.0, 0.1, 360.0, 180.0);
	V2 = TestReferenceMod(V0, V1);
	V3 = VectorMod(V0, V1);
	LogTest<double>(TEXT("VectorMod common"), TestVectorsEqual(V2, V3));

	// VectorMod360
	V0 = MakeVectorRegister(89.9, 180.0, -256.0, -270.1);
	V1 = GlobalVectorConstants::Double360;
	V2 = TestReferenceMod(V0, V1);
	V3 = VectorMod360(V0);
	LogTest<double>(TEXT("VectorMod360"), TestVectorsEqual(V2, V3));

	V0 = MakeVectorRegister(0.0, 1079.9, -1720.1, 12345.12345);
	V1 = GlobalVectorConstants::Double360;
	V2 = TestReferenceMod(V0, V1);
	V3 = VectorMod360(V0);
	LogTest<double>(TEXT("VectorMod360"), TestVectorsEqual(V2, V3));

#if UE_BUILD_DEBUG
	V1 = GlobalVectorConstants::Double360;
	double RotStep = 1.01;
	for (double F = -720.0; F <= 720.0; F += RotStep)
	{
		V0 = MakeVectorRegister(F, F + 0.001, F + 0.025, F + 0.6125);
		V2 = TestReferenceMod(V0, V1);
		V3 = VectorMod360(V0);
		LogTest<double>(TEXT("VectorMod360"), TestVectorsEqual(V2, V3));
	}
#endif // UE_BUILD_DEBUG

	// VectorSign
	V0 = MakeVectorRegister(2.0, -2.0, 0.0, -3.0);
	V2 = MakeVectorRegister(1.0, -1.0, 1.0, -1.0);
	V3 = VectorSign(V0);
	LogTest<double>(TEXT("VectorSign"), TestVectorsEqual(V2, V3));

	// VectorStep
	V0 = MakeVectorRegister(2.0, -2.0, 0.0, -3.0);
	V2 = MakeVectorRegister(1.0, 0.0, 1.0, 0.0);
	V3 = VectorStep(V0);
	LogTest<double>(TEXT("VectorStep"), TestVectorsEqual(V2, V3));

	// VectorTruncate
	V0 = MakeVectorRegister(-1.8, -1.0, -0.8, 0.0);
	V2 = MakeVectorRegister(-1.0, -1.0, 0.0, 0.0);
	V3 = VectorTruncate(V0);
	LogTest<double>(TEXT("VectorTruncate"), TestVectorsEqual(V2, V3, UE_DOUBLE_KINDA_SMALL_NUMBER));

	V0 = MakeVectorRegister(0.0, 0.8, 1.0, 1.8);
	V2 = MakeVectorRegister(0.0, 0.0, 1.0, 1.0);
	V3 = VectorTruncate(V0);
	LogTest<double>(TEXT("VectorTruncate"), TestVectorsEqual(V2, V3, UE_DOUBLE_KINDA_SMALL_NUMBER));

	V0 = MakeVectorRegister(0.1, 1.8, 2.4, -2.4);
	V2 = MakeVectorRegister(0.0, 1.0, 2.0, -2.0);
	V3 = VectorTruncate(V0);
	LogTest<double>(TEXT("VectorTruncate"), TestVectorsEqual(V2, V3, UE_DOUBLE_KINDA_SMALL_NUMBER));

	// VectorFractional
	V0 = MakeVectorRegister(-1.8, -1.0, -0.8, 0.0);
	V2 = MakeVectorRegister(-0.8, 0.0, -0.8, 0.0);
	V3 = VectorFractional(V0);
	LogTest<double>(TEXT("VectorFractional"), TestVectorsEqual(V2, V3, UE_DOUBLE_KINDA_SMALL_NUMBER));

	V0 = MakeVectorRegister(0.0, 0.8, 1.0, 1.8);
	V2 = MakeVectorRegister(0.0, 0.8, 0.0, 0.8);
	V3 = VectorFractional(V0);
	LogTest<double>(TEXT("VectorFractional"), TestVectorsEqual(V2, V3, UE_DOUBLE_KINDA_SMALL_NUMBER));

	// VectorCeil
	V0 = MakeVectorRegister(-1.8, -1.0, -0.8, 0.0);
	V2 = MakeVectorRegister(-1.0, -1.0, -0.0, 0.0);
	V3 = VectorCeil(V0);
	LogTest<double>(TEXT("VectorCeil"), TestVectorsEqual(V2, V3, UE_DOUBLE_KINDA_SMALL_NUMBER));

	V0 = MakeVectorRegister(0.0, 0.8, 1.0, 1.8);
	V2 = MakeVectorRegister(0.0, 1.0, 1.0, 2.0);
	V3 = VectorCeil(V0);
	LogTest<double>(TEXT("VectorCeil"), TestVectorsEqual(V2, V3, UE_DOUBLE_KINDA_SMALL_NUMBER));

	// VectorFloor
	V0 = MakeVectorRegister(-1.8, -1.0, -0.8, 0.0);
	V2 = MakeVectorRegister(-2.0, -1.0, -1.0, 0.0);
	V3 = VectorFloor(V0);
	LogTest<double>(TEXT("VectorFloor"), TestVectorsEqual(V2, V3, UE_DOUBLE_KINDA_SMALL_NUMBER));

	V0 = MakeVectorRegister(0.0, 0.8, 1.0, 1.8);
	V2 = MakeVectorRegister(0.0, 0.0, 1.0, 1.0);
	V3 = VectorFloor(V0);
	LogTest<double>(TEXT("VectorFloor"), TestVectorsEqual(V2, V3));

	// VectorDeinterleave
	V0 = MakeVectorRegister(0.0, 1.0, 2.0, 3.0);
	V1 = MakeVectorRegister(4.0, 5.0, 6.0, 7.0);
	VectorDeinterleave(V2, V3, V0, V1);
	V0 = MakeVectorRegister(0.0, 2.0, 4.0, 6.0);
	V1 = MakeVectorRegister(1.0, 3.0, 5.0, 7.0);
	LogTest<double>(TEXT("VectorDeinterleave"), TestVectorsEqual(V2, V0) && TestVectorsEqual(V3, V1));

	// VectorMaskBits
	V0 = MakeVectorRegister(1.0, 2.0, 3.0, 4.0);
	uint32 MaskBits = VectorMaskBits(V0);
	LogTest<double>(TEXT("VectorMaskBits"), MaskBits == 0);
	V0 = MakeVectorRegister(-1.0, -2.0, -3.0, -4.0);
	MaskBits = VectorMaskBits(V0);
	LogTest<double>(TEXT("VectorMaskBits"), MaskBits == 0xf);
	V0 = MakeVectorRegister(-1.0, 2.0, -3.0, 4.0);
	MaskBits = VectorMaskBits(V0);
	LogTest<double>(TEXT("VectorMaskBits"), MaskBits == 5);

	// Matrix multiplications and transformations
	{
		FMatrix44d	M0, M1, M2, M3;
		FVector3d Eye, LookAt, Up;
		// Create Look at Matrix
		Eye = FVector3d(1024.0f, -512.0f, -2048.0f);
		LookAt = FVector3d(0.0f, 0.0f, 0.0f);
		Up = FVector3d(0.0f, 1.0f, 0.0f);
		M0 = FLookAtMatrix(Eye, LookAt, Up);

		// Create GL ortho projection matrix
		const double Width = 1920.0f;
		const double Height = 1080.0f;
		const double Left = 0.0f;
		const double Right = Left + Width;
		const double Top = 0.0f;
		const double Bottom = Top + Height;
		const double ZNear = -100.0f;
		const double ZFar = 100.0f;

		M1 = FMatrix44d(FPlane4d(2.0f / (Right - Left), 0, 0, 0),
			FPlane4d(0, 2.0f / (Top - Bottom), 0, 0),
			FPlane4d(0, 0, 1 / (ZNear - ZFar), 0),
			FPlane4d((Left + Right) / (Left - Right), (Top + Bottom) / (Bottom - Top), ZNear / (ZNear - ZFar), 1));

		VectorMatrixMultiply(&M2, &M0, &M1);
		TestVectorMatrixMultiply(&M3, &M0, &M1);
		LogTest<double>(TEXT("VectorMatrixMultiply"), TestMatricesEqual(M2, M3, 0.000001));

		VectorMatrixInverse(&M2, &M1);
		TestVectorMatrixInverse(&M3, &M1);
		LogTest<double>(TEXT("VectorMatrixInverse"), TestMatricesEqual(M2, M3, 0.000001));

		// 	FTransform Transform;
		// 	Transform.SetFromMatrix(M1);
		// 	FTransform InvTransform = Transform.Inverse();
		// 	FTransform InvTransform2 = FTransform(Transform.ToMatrixWithScale().Inverse());
		// 	LogTest<double>( TEXT("FTransform Inverse"), InvTransform.Equals(InvTransform2, 1e-3f ) );

		V0 = MakeVectorRegister(100.0f, -100.0f, 200.0f, 1.0f);
		V1 = VectorTransformVector(V0, &M0);
		V2 = TestVectorTransformVector(V0, &M0);
		LogTest<double>(TEXT("VectorTransformVector"), TestVectorsEqual(V1, V2, 1e-8));

		V0 = MakeVectorRegister(32768.0f, 131072.0f, -8096.0f, 1.0f);
		V1 = VectorTransformVector(V0, &M1);
		V2 = TestVectorTransformVector(V0, &M1);
		LogTest<double>(TEXT("VectorTransformVector"), TestVectorsEqual(V1, V2, 1e-8));
	}


	// Quat / Rotator conversion to vectors, matrices
	{
		FQuat4d Q0, Q1, Q2, Q3;
<<<<<<< HEAD

		FRotator3d Rotator0;
		Rotator0 = FRotator3d(30.0f, -45.0f, 90.0f);
		Q0 = FQuat4d(Rotator0);
		Q1 = TestRotatorToQuaternion(Rotator0);
		LogTest<double>( TEXT("TestRotatorToQuaternion"), TestQuatsEqual(Q0, Q1, 1e-6f));

		using namespace UE::Math;

		FVector3d FV0, FV1;
		FV0 = Rotator0.Vector();
		FV1 = TRotationMatrix<double>( Rotator0 ).GetScaledAxis( EAxis::X );
		LogTest<double>( TEXT("Test0 Rotator::Vector()"), TestFVector3Equal(FV0, FV1, 1e-6f));
		
		FV0 = TRotationMatrix<double>( Rotator0 ).GetScaledAxis( EAxis::X );
		FV1 = TQuatRotationMatrix<double>( FQuat4d(Q0.X, Q0.Y, Q0.Z, Q0.W) ).GetScaledAxis( EAxis::X );
		LogTest<double>( TEXT("Test0 FQuatRotationMatrix"), TestFVector3Equal(FV0, FV1, 1e-5f));
=======

		FRotator3d Rotator0;
		Rotator0 = FRotator3d(30.0f, -45.0f, 90.0f);
		Q0 = FQuat4d(Rotator0);
		Q1 = TestRotatorToQuaternion(Rotator0);
		LogTest<double>( TEXT("TestRotatorToQuaternion"), TestQuatsEqual(Q0, Q1, 1e-6));

		using namespace UE::Math;

		FVector3d FV0, FV1;
		FV0 = Rotator0.Vector();
		FV1 = TRotationMatrix<double>( Rotator0 ).GetScaledAxis( EAxis::X );
		LogTest<double>( TEXT("Test0 Rotator::Vector()"), TestFVector3Equal(FV0, FV1, 1e-6));
		
		FV0 = TRotationMatrix<double>( Rotator0 ).GetScaledAxis( EAxis::X );
		FV1 = TQuatRotationMatrix<double>( FQuat4d(Q0.X, Q0.Y, Q0.Z, Q0.W) ).GetScaledAxis( EAxis::X );
		LogTest<double>( TEXT("Test0 FQuatRotationMatrix"), TestFVector3Equal(FV0, FV1, 1e-5));
>>>>>>> d731a049

		Rotator0 = FRotator3d(45.0f,  60.0f, 120.0f);
		Q0 = FQuat4d(Rotator0);
		Q1 = TestRotatorToQuaternion(Rotator0);
		LogTest<double>( TEXT("TestRotatorToQuaternion"), TestQuatsEqual(Q0, Q1, 1e-6f));

		FV0 = Rotator0.Vector();
		FV1 = TRotationMatrix<double>( Rotator0 ).GetScaledAxis( EAxis::X );
<<<<<<< HEAD
		LogTest<double>( TEXT("Test1 Rotator::Vector()"), TestFVector3Equal(FV0, FV1, 1e-6f));

		FV0 = TRotationMatrix<double>( Rotator0 ).GetScaledAxis( EAxis::X );
		FV1 = TQuatRotationMatrix<double>(FQuat4d(Q0.X, Q0.Y, Q0.Z, Q0.W) ).GetScaledAxis( EAxis::X );
		LogTest<double>(TEXT("Test1 FQuatRotationMatrix"), TestFVector3Equal(FV0, FV1, 1e-5f));

		FV0 = TRotationMatrix<double>( FRotator3d::ZeroRotator ).GetScaledAxis(EAxis::X);
		FV1 = TQuatRotationMatrix<double>(FQuat4d::Identity ).GetScaledAxis(EAxis::X);
		LogTest<double>(TEXT("Test2 FQuatRotationMatrix"), TestFVector3Equal(FV0, FV1, 1e-6f));
=======
		LogTest<double>( TEXT("Test1 Rotator::Vector()"), TestFVector3Equal(FV0, FV1, 1e-6));

		FV0 = TRotationMatrix<double>( Rotator0 ).GetScaledAxis( EAxis::X );
		FV1 = TQuatRotationMatrix<double>(FQuat4d(Q0.X, Q0.Y, Q0.Z, Q0.W) ).GetScaledAxis( EAxis::X );
		LogTest<double>(TEXT("Test1 FQuatRotationMatrix"), TestFVector3Equal(FV0, FV1, 1e-5));

		FV0 = TRotationMatrix<double>( FRotator3d::ZeroRotator ).GetScaledAxis(EAxis::X);
		FV1 = TQuatRotationMatrix<double>(FQuat4d::Identity ).GetScaledAxis(EAxis::X);
		LogTest<double>(TEXT("Test2 FQuatRotationMatrix"), TestFVector3Equal(FV0, FV1, 1e-6));
>>>>>>> d731a049
	}

	// NaN / Inf tests
	SetScratch(0.0, 0.0, 0.0, 0.0);
	LogTest<double>(TEXT("VectorContainsNaNOrInfinite false"), !VectorContainsNaNOrInfinite(MakeVectorRegisterDouble(0.0, 1.0, -1.0, 0.0)));
	LogTest<double>(TEXT("VectorContainsNaNOrInfinite true"), VectorContainsNaNOrInfinite(MakeVectorRegisterDouble(NaN, NaN, NaN, NaN)));
	LogTest<double>(TEXT("VectorContainsNaNOrInfinite true"), VectorContainsNaNOrInfinite(MakeVectorRegisterDouble(NaN, 0.0, 0.0, 0.0)));
	LogTest<double>(TEXT("VectorContainsNaNOrInfinite true"), VectorContainsNaNOrInfinite(MakeVectorRegisterDouble(0.0, 0.0, 0.0, NaN)));
	LogTest<double>(TEXT("VectorContainsNaNOrInfinite true"), VectorContainsNaNOrInfinite(GlobalVectorConstants::DoubleInfinity()));
	LogTest<double>(TEXT("VectorContainsNaNOrInfinite true"), VectorContainsNaNOrInfinite(MakeVectorRegisterDouble((uint64)0xFFF0000000000000ULL, (uint64)0xFFF0000000000000ULL,
																										   (uint64)0xFFF0000000000000ULL, (uint64)0xFFF0000000000000ULL))); // negative infinity
	LogTest<double>(TEXT("VectorContainsNaNOrInfinite true"), VectorContainsNaNOrInfinite(GlobalVectorConstants::DoubleAllMask()));
	
	// Not Nan/Inf
	LogTest<double>(TEXT("VectorContainsNaNOrInfinite false"), !VectorContainsNaNOrInfinite(GlobalVectorConstants::DoubleZero));
	LogTest<double>(TEXT("VectorContainsNaNOrInfinite false"), !VectorContainsNaNOrInfinite(GlobalVectorConstants::DoubleOne));
	LogTest<double>(TEXT("VectorContainsNaNOrInfinite false"), !VectorContainsNaNOrInfinite(GlobalVectorConstants::DoubleMinusOneHalf));
	LogTest<double>(TEXT("VectorContainsNaNOrInfinite false"), !VectorContainsNaNOrInfinite(GlobalVectorConstants::DoubleSmallNumber));
	LogTest<double>(TEXT("VectorContainsNaNOrInfinite false"), !VectorContainsNaNOrInfinite(GlobalVectorConstants::DoubleBigNumber));

	// Sin, Cos, Tan tests
	TestVectorTrigFunctions<double, VectorRegister4Double>();

	// Exp, Log tests
	TestVectorExpLogFunctions<double, VectorRegister4Double>();

	// Quat multiplication, Matrix conversion
	{
		FQuat4d Q0, Q1, Q2, Q3;
		FMatrix44d M0, M1;
		FMatrix44d IdentityInverse = FMatrix44d::Identity.Inverse();

		Q0 = FQuat4d(FRotator3d(30.0f, -45.0f, 90.0f));
		Q1 = FQuat4d(FRotator3d(45.0f, 60.0f, 120.0f));
		VectorQuaternionMultiply(&Q2, &Q0, &Q1);
		TestVectorQuaternionMultiply(&Q3, &Q0, &Q1);
		LogTest<double>(TEXT("VectorQuaternionMultiply"), TestQuatsEqual(Q2, Q3, 1e-6));
		V0 = VectorLoadAligned(&Q0);
		V1 = VectorLoadAligned(&Q1);
		V2 = VectorQuaternionMultiply2(V0, V1);
		V3 = VectorLoadAligned(&Q3);
		LogTest<double>(TEXT("VectorQuaternionMultiply2"), TestVectorsEqual(V2, V3, 1e-6));

		M0 = Q0 * FMatrix44d::Identity;
		M1 = UE::Math::TQuatRotationMatrix<double>(Q0);
		LogTest<double>(TEXT("QuaterionMatrixConversion Q0"), TestMatricesEqual(M0, M1, 0.000001));
		M0 = Q1.ToMatrix();
		M1 = UE::Math::TQuatRotationMatrix<double>(Q1);
		LogTest<double>(TEXT("QuaterionMatrixConversion Q1"), TestMatricesEqual(M0, M1, 0.000001));

		Q0 = FQuat4d(FRotator3d(0.0f, 180.0f, 45.0f));
		Q1 = FQuat4d(FRotator3d(-120.0f, -90.0f, 0.0f));
		VectorQuaternionMultiply(&Q2, &Q0, &Q1);
		TestVectorQuaternionMultiply(&Q3, &Q0, &Q1);
		LogTest<double>(TEXT("VectorQuaternionMultiply"), TestQuatsEqual(Q2, Q3, 1e-6));
		V0 = VectorLoadAligned(&Q0);
		V1 = VectorLoadAligned(&Q1);
		V2 = VectorQuaternionMultiply2(V0, V1);
		V3 = VectorLoadAligned(&Q3);
		LogTest<double>(TEXT("VectorQuaternionMultiply2"), TestVectorsEqual(V2, V3, 1e-6));

		M0 = (-Q0) * FMatrix44d::Identity;
		M1 = (-Q0).ToMatrix();
		LogTest<double>(TEXT("QuaterionMatrixConversion Q0"), TestMatricesEqual(M0, M1, 0.000001));
		M0 = (Q1.Inverse().Inverse()) * IdentityInverse;
		M1 = Q1.ToMatrix();
		LogTest<double>(TEXT("QuaterionMatrixConversion Q1"), TestMatricesEqual(M0, M1, 0.000001));
	}

	return GPassing;
}

/**
 * Run a suite of vector operations to validate vector intrinsics are working on the platform
 */
bool FVectorRegisterAbstractionTest::RunTest(const FString& Parameters)
{
	float F1 = 1.f;
	uint32 U1 = *(uint32 *)&F1;
	VectorRegister4Float V0, V1, V2, V3;
	VectorRegister4Int VI0, VI1;
	float Float0, Float1, Float2, Float3;

	// Using a union as we need to do a bitwise cast of 0xFFFFFFFF into a float for NaN.
	typedef union
	{
		unsigned int IntNaN;
		float FloatNaN;
	} IntFloatUnion;
	IntFloatUnion NaNU;
	NaNU.IntNaN = 0xFFFFFFFF;
	const float NaN = NaNU.FloatNaN;
	const VectorRegister4Float VectorNaN = MakeVectorRegisterFloat(NaN, NaN, NaN, NaN);

	ResetPassing();

	V0 = MakeVectorRegister( U1, U1, U1, U1);
	V1 = MakeVectorRegister( F1, F1, F1, F1 );
	LogTest<float>( TEXT("MakeVectorRegister"), TestVectorsEqual( V0, V1 ) );

	V0 = MakeVectorRegister( 0.f, 0.f, 0.f, 0.f );
	V1 = VectorZero();
	LogTest<float>( TEXT("VectorZero"), TestVectorsEqual( V0, V1 ) );

	V0 = MakeVectorRegister( 1.f, 1.f, 1.f, 1.f );
	V1 = VectorOne();
	LogTest<float>( TEXT("VectorOne"), TestVectorsEqual( V0, V1 ) );

	SetScratch( 1.0f, 2.0f, -0.25f, -0.5f, 5.f );
	V0 = MakeVectorRegister( 1.0f, 2.0f, -0.25f, -0.5f );
	V1 = VectorLoad( GScratch );
	LogTest<float>( TEXT("VectorLoad"), TestVectorsEqual( V0, V1 ) );

	SetScratch( 1.0f, 2.0f, -0.25f, -0.5f, 5.f );
	V0 = MakeVectorRegister( 1.0f, 2.0f, -0.25f, -0.5f );
	V1 = VectorLoad( GScratch );
	LogTest<float>( TEXT("VectorLoad"), TestVectorsEqual( V0, V1 ) );

	SetScratch( 1.0f, 2.0f, -0.25f, -0.5f, 5.f );
	V0 = MakeVectorRegister( 1.0f, 2.0f, -0.25f, -0.5f );
	V1 = VectorLoadAligned( GScratch );
	LogTest<float>( TEXT("VectorLoadAligned"), TestVectorsEqual( V0, V1 ) );

	SetScratch( 1.0f, 2.0f, -0.25f, -0.5f, 5.f );
	V0 = VectorLoad( GScratch + 1 );
	V1 = VectorLoadFloat3( GScratch + 1 );
	LogTest<float>( TEXT("VectorLoadFloat3"), TestVectorsEqual3( V0, V1 ) );

	SetScratch( 1.0f, 2.0f, -0.25f, -0.5f, 5.f );
	V0 = MakeVectorRegister( 1.0f, 2.0f, -0.25f, 0.0f );
	V1 = VectorLoadFloat3_W0( GScratch );
	LogTest<float>( TEXT("VectorLoadFloat3_W0"), TestVectorsEqual( V0, V1 ) );

	SetScratch( 1.0f, 2.0f, -0.25f, -0.5f, 5.f );
	V0 = MakeVectorRegister( 1.0f, 2.0f, -0.25f, 1.0f );
	V1 = VectorLoadFloat3_W1( GScratch );
	LogTest<float>( TEXT("VectorLoadFloat3_W1"), TestVectorsEqual( V0, V1 ) );

	SetScratch( 1.0f, 2.0f, -0.25f, -0.5f, 5.f );
	V0 = MakeVectorRegister( -0.5f, -0.5f, -0.5f, -0.5f );
	V1 = VectorLoadFloat1( GScratch + 3 );
	LogTest<float>( TEXT("VectorLoadFloat1"), TestVectorsEqual( V0, V1 ) );

	SetScratch( 1.0f, 2.0f, -0.25f, -0.5f, 5.f );
	V0 = VectorSetFloat3( GScratch[1], GScratch[2], GScratch[3] );
	V1 = VectorLoadFloat3( GScratch + 1 );
	LogTest<float>( TEXT("VectorSetFloat3"), TestVectorsEqual3( V0, V1 ) );

	SetScratch( 1.0f, 2.0f, -0.25f, -0.5f, 5.f );
	V0 = VectorSet( GScratch[1], GScratch[2], GScratch[3], GScratch[4] );
	V1 = VectorLoad( GScratch + 1 );
	LogTest<float>( TEXT("VectorSet"), TestVectorsEqual( V0, V1 ) );

	V0 = MakeVectorRegister( 1.0f, 2.0f, -0.25f, 1.0f );
	VectorStoreAligned( V0, GScratch + 8 );
	V1 = VectorLoad( GScratch + 8 );
	LogTest<float>( TEXT("VectorStoreAligned"), TestVectorsEqual( V0, V1 ) );

	V0 = MakeVectorRegister( 1.0f, 2.0f, -0.55f, 1.0f );
	VectorStore( V0, GScratch + 7 );
	V1 = VectorLoad( GScratch + 7 );
	LogTest<float>( TEXT("VectorStore"), TestVectorsEqual( V0, V1 ) );

	SetScratch( 1.0f, 2.0f, -0.25f, -0.5f, 5.f );
	V0 = MakeVectorRegister( 5.0f, 3.0f, 1.0f, -1.0f );
	VectorStoreFloat3( V0, GScratch );
	V1 = VectorLoad( GScratch );
	V0 = MakeVectorRegister( 5.0f, 3.0f, 1.0f, -0.5f );
	LogTest<float>( TEXT("VectorStoreFloat3"), TestVectorsEqual( V0, V1 ) );

	SetScratch( 1.0f, 2.0f, -0.25f, -0.5f, 5.f );
	V0 = MakeVectorRegister( 5.0f, 3.0f, 1.0f, -1.0f );
	VectorStoreFloat1( V0, GScratch + 1 );
	V1 = VectorLoad( GScratch );
	V0 = MakeVectorRegister( 1.0f, 5.0f, -0.25f, -0.5f );
	LogTest<float>( TEXT("VectorStoreFloat1"), TestVectorsEqual( V0, V1 ) );

	// Replicate
	TestVectorReplicate<float, VectorRegister4Float>();

	// Swizzle
	TestVectorSwizzle<float, VectorRegister4Float>();

	// Shuffle
	TestVectorShuffle<float, VectorRegister4Float>();

	V0 = MakeVectorRegisterFloat(0.f, 0.f, 2.f, 0.f);
	V1 = MakeVectorRegisterFloat(0.f, 1.f, 0.f, 3.f);
	Float0 = VectorGetComponent(V0, 0);
	Float1 = VectorGetComponent(V1, 1);
	Float2 = VectorGetComponent(V0, 2);
	Float3 = VectorGetComponent(V1, 3);
	V0 = MakeVectorRegisterFloat(0.f, 1.f, 2.f, 3.f);
	V1 = MakeVectorRegisterFloat(Float0, Float1, Float2, Float3);
	LogTest<float>(TEXT("VectorGetComponent<float>"), TestVectorsEqual(V0, V1));

	//VectorIntMultiply
	VI0 = MakeVectorRegisterInt(1, 2, -3, 4);
	VI1 = MakeVectorRegisterInt(2, -4, -6, -8);
	VI1 = VectorIntMultiply(VI0, VI1);
	VI0 = MakeVectorRegisterInt(2, -8, 18, -32);
	LogTest<int32>(TEXT("VectorIntMultiply"), TestVectorsEqualBitwise(VectorCastIntToFloat(VI0), VectorCastIntToFloat(VI1)));

	V0 = MakeVectorRegister( 1.0f, -2.0f, 3.0f, -4.0f );
	V1 = VectorAbs( V0 );
	V0 = MakeVectorRegister( 1.0f, 2.0f, 3.0f, 4.0f );
	LogTest<float>( TEXT("VectorAbs"), TestVectorsEqual( V0, V1 ) );

	V0 = MakeVectorRegister( 1.0f, -2.0f, 3.0f, -4.0f );
	V1 = VectorNegate( V0 );
	V0 = MakeVectorRegister( -1.0f, 2.0f, -3.0f, 4.0f );
	LogTest<float>( TEXT("VectorNegate"), TestVectorsEqual( V0, V1 ) );

	V0 = MakeVectorRegister( 1.0f, 2.0f, 3.0f, 4.0f );
	V1 = MakeVectorRegister( 2.0f, 4.0f, 6.0f, 8.0f );
	V1 = VectorAdd( V0, V1 );
	V0 = MakeVectorRegister( 3.0f, 6.0f, 9.0f, 12.0f );
	LogTest<float>( TEXT("VectorAdd"), TestVectorsEqual( V0, V1 ) );

	V0 = MakeVectorRegister( 2.0f, 4.0f, 6.0f, 8.0f );
	V1 = MakeVectorRegister( 1.0f, 2.0f, 3.0f, 4.0f );
	V1 = VectorSubtract( V0, V1 );
	V0 = MakeVectorRegister( 1.0f, 2.0f, 3.0f, 4.0f );
	LogTest<float>( TEXT("VectorSubtract"), TestVectorsEqual( V0, V1 ) );

	// Note: Older versions of MSVC had codegen issues with optimization on that caused this to fail. If this passes in Debug builds but not optimized builds, try updating your MSVC compiler.
	V0 = MakeVectorRegister(2.0f, 4.0f, 6.0f, 8.0f);
	V1 = MakeVectorRegister(1.0f, 2.0f, 3.0f, 4.0f);
	V2 = VectorMultiply(V0, V1);
	V3 = MakeVectorRegister(2.0f, 8.0f, 18.0f, 32.0f);
	LogTest<float>(TEXT("VectorMultiply"), TestVectorsEqual(V3, V2));

	// Note: Older versions of MSVC had codegen issues with optimization on that caused this to fail. If this passes in Debug builds but not optimized builds, try updating your MSVC compiler.
	V0 = MakeVectorRegister(2.0f, 4.0f, 6.0f, 8.0f);
	V1 = MakeVectorRegister(1.0f, 2.0f, 3.0f, 4.0f);
	V2 = VectorMultiplyAdd(V0, V1, VectorOne());
	V3 = MakeVectorRegister(3.0f, 9.0f, 19.0f, 33.0f);
	LogTest<float>(TEXT("VectorMultiplyAdd"), TestVectorsEqual(V3, V2));

	V0 = MakeVectorRegister(2.0f, 4.0f, 6.0f, 8.0f);
	V1 = MakeVectorRegister(1.0f, 2.0f, 3.0f, 4.0f);
	V1 = VectorDot3(V0, V1);
	V0 = MakeVectorRegister(28.0f, 28.0f, 28.0f, 28.0f);
	LogTest<float>(TEXT("VectorDot3"), TestVectorsEqual(V0, V1));

	V0 = MakeVectorRegister(1.0f, 2.0f, 3.0f, 5.0f);
	V1 = MakeVectorRegister(7.0f, 11.0f, 13.0f, 17.0f);
	V1 = VectorDot3(V0, V1);
	V0 = MakeVectorRegister(68.0f, 68.0f, 68.0f, 68.0f);
	LogTest<float>(TEXT("VectorDot3"), TestVectorsEqual(V0, V1));

	V0 = MakeVectorRegister(2.0f, 4.0f, 6.0f, 8.0f);
	V1 = MakeVectorRegister(1.0f, 2.0f, 3.0f, 4.0f);
	Float0 = VectorDot3Scalar(V0, V1);
	V1 = VectorSetFloat1(Float0);
	V0 = MakeVectorRegister(28.0f, 28.0f, 28.0f, 28.0f);
	LogTest<float>(TEXT("VectorDot3Scalar"), TestVectorsEqual(V0, V1));

	V0 = MakeVectorRegister(1.0f, 2.0f, 3.0f, 5.0f);
	V1 = MakeVectorRegister(7.0f, 11.0f, 13.0f, 17.0f);
	Float0 = VectorDot3Scalar(V0, V1);
	V1 = VectorSetFloat1(Float0);
	V0 = MakeVectorRegister(68.0f, 68.0f, 68.0f, 68.0f);
	LogTest<float>(TEXT("VectorDot3Scalar"), TestVectorsEqual(V0, V1));

	V0 = MakeVectorRegister(2.0f, 4.0f, 6.0f, 8.0f);
	V1 = MakeVectorRegister(1.0f, 2.0f, 3.0f, 4.0f);
	V1 = VectorDot4(V0, V1);
	V0 = MakeVectorRegister(60.0f, 60.0f, 60.0f, 60.0f);
	LogTest<float>(TEXT("VectorDot4"), TestVectorsEqual(V0, V1));

	V0 = MakeVectorRegister(1.0f, 2.0f, 3.0f, 5.0f);
	V1 = MakeVectorRegister(7.0f, 11.0f, 13.0f, 17.0f);
	V1 = VectorDot4(V0, V1);
	V0 = MakeVectorRegister(153.0f, 153.0f, 153.0f, 153.0f);
	LogTest<float>(TEXT("VectorDot4"), TestVectorsEqual(V0, V1));

	V0 = MakeVectorRegister( 1.0f, 0.0f, 0.0f, 8.0f );
	V1 = MakeVectorRegister( 0.0f, 2.0f, 0.0f, 4.0f );
	V1 = VectorCross( V0, V1 );
	V0 = MakeVectorRegister( 0.f, 0.0f, 2.0f, 0.0f );
	LogTest<float>( TEXT("VectorCross"), TestVectorsEqual( V0, V1 ) );

	V0 = MakeVectorRegister( 2.0f, 3.0f, 4.0f, 8.0f );
	V1 = MakeVectorRegister( 5.0f, 6.0f, 7.0f, 4.0f );
	V1 = VectorCross(V0, V1);
	V0 = MakeVectorRegister( -3.0f, 6.0f, -3.0f, 0.0f );
	LogTest<float>(TEXT("VectorCross"), TestVectorsEqual( V0, V1 ));

	V0 = MakeVectorRegister( 2.0f, 4.0f, 6.0f, 8.0f );
	V1 = MakeVectorRegister( 4.0f, 3.0f, 2.0f, 1.0f );
	V1 = VectorPow( V0, V1 );
	V0 = MakeVectorRegister( 16.0f, 64.0f, 36.0f, 8.0f );
	LogTest<float>( TEXT("VectorPow"), TestVectorsEqual( V0, V1, 0.001f ) );

	V0 = MakeVectorRegister( 2.0f, -2.0f, 2.0f, -2.0f );
	V1 = VectorReciprocalLenEstimate( V0 );
	V0 = MakeVectorRegister( 0.25f, 0.25f, 0.25f, 0.25f );
	LogTest<float>( TEXT("VectorReciprocalLenEstimate"), TestVectorsEqual( V0, V1, 0.004f ) );

	V0 = MakeVectorRegister(2.0f, -2.0f, 2.0f, -2.0f);
	V1 = VectorReciprocalLen(V0);
	V0 = MakeVectorRegister(0.25f, 0.25f, 0.25f, 0.25f);
	LogTest<float>(TEXT("VectorReciprocalLenAccurate"), TestVectorsEqual(V0, V1, 0.0001f));

	V0 = MakeVectorRegister( 2.0f, -2.0f, 2.0f, -2.0f );
	V1 = VectorNormalizeEstimate( V0 );
	V0 = MakeVectorRegister( 0.5f, -0.5f, 0.5f, -0.5f );
	LogTest<float>( TEXT("VectorNormalizeEstimate"), TestVectorsEqual( V0, V1, 0.004f ) );

	V0 = MakeVectorRegister(2.0f, -2.0f, 2.0f, -2.0f);
	V1 = VectorNormalize(V0);
	V0 = MakeVectorRegister(0.5f, -0.5f, 0.5f, -0.5f);
	LogTest<float>(TEXT("VectorNormalizeAccurate"), TestVectorsEqual(V0, V1, 1e-8f));

	V0 = MakeVectorRegister(2.0f, -2.0f, 2.0f, -2.0f);
	V1 = TestVectorNormalize_Sqrt(V0);
	V0 = MakeVectorRegister(0.5f, -0.5f, 0.5f, -0.5f);
	LogTest<float>(TEXT("TestVectorNormalize_Sqrt"), TestVectorsEqual(V0, V1, 1e-8f));

	V0 = MakeVectorRegister(2.0f, -2.0f, 2.0f, -2.0f);
	V1 = TestVectorNormalize_InvSqrt(V0);
	V0 = MakeVectorRegister(0.5f, -0.5f, 0.5f, -0.5f);
	LogTest<float>(TEXT("TestVectorNormalize_InvSqrt"), TestVectorsEqual(V0, V1, 1e-8f));

	V0 = MakeVectorRegister(2.0f, -2.0f, 2.0f, -2.0f);
	V1 = TestVectorNormalize_InvSqrtEst(V0);
	V0 = MakeVectorRegister(0.5f, -0.5f, 0.5f, -0.5f);
	LogTest<float>(TEXT("TestVectorNormalize_InvSqrtEst"), TestVectorsEqual(V0, V1, 1e-6f));

	V0 = MakeVectorRegister( 2.0f, -2.0f, 2.0f, -2.0f );
	V1 = VectorSet_W0( V0 );
	V0 = MakeVectorRegister( 2.0f, -2.0f, 2.0f, 0.0f );
	LogTest<float>( TEXT("VectorSet_W0"), TestVectorsEqual( V0, V1 ) );

	V0 = MakeVectorRegister( 2.0f, -2.0f, 2.0f, -2.0f );
	V1 = VectorSet_W1( V0 );
	V0 = MakeVectorRegister( 2.0f, -2.0f, 2.0f, 1.0f );
	LogTest<float>( TEXT("VectorSet_W1"), TestVectorsEqual( V0, V1 ) );

	V0 = MakeVectorRegister( 2.0f, 4.0f, 6.0f, 8.0f );
	V1 = MakeVectorRegister( 4.0f, 3.0f, 2.0f, 1.0f );
	V1 = VectorMin( V0, V1 );
	V0 = MakeVectorRegister( 2.0f, 3.0f, 2.0f, 1.0f );
	LogTest<float>( TEXT("VectorMin"), TestVectorsEqual( V0, V1 ) );

	V0 = MakeVectorRegister( 2.0f, 4.0f, 6.0f, 8.0f );
	V1 = MakeVectorRegister( 4.0f, 3.0f, 2.0f, 1.0f );
	V1 = VectorMax( V0, V1 );
	V0 = MakeVectorRegister( 4.0f, 4.0f, 6.0f, 8.0f );
	LogTest<float>( TEXT("VectorMax"), TestVectorsEqual( V0, V1 ) );

	V0 = MakeVectorRegister(-2.0f, 3.0f, -4.0f, 5.0f);
	V1 = MakeVectorRegister( 4.0f, 4.0f,  6.0f, 8.0f);
	V2 = MakeVectorRegister(-8.0f, 5.0f, -1.0f, 1.0f);
	V2 = VectorClamp(V2, V0, V1);
	V3 = MakeVectorRegister(-2.0f, 4.0f, -1.0f, 5.0f);
	LogTest<float>(TEXT("VectorClamp"), TestVectorsEqual(V2, V3));

	V0 = MakeVectorRegister(1.0f, 3.0f, 5.0f, 7.0f);
	V1 = MakeVectorRegister(2.0f, 4.0f, 6.0f, 8.0f);
	V1 = VectorCombineHigh(V0, V1);
	V0 = MakeVectorRegister(5.0f, 7.0f, 6.0f, 8.0f);
	LogTest<float>(TEXT("VectorCombineHigh"), TestVectorsEqual(V0, V1));

	V0 = MakeVectorRegister(1.0f, 3.0f, 5.0f, 7.0f);
	V1 = MakeVectorRegister(2.0f, 4.0f, 6.0f, 8.0f);
	V1 = VectorCombineLow(V0, V1);
	V0 = MakeVectorRegister(1.0f, 3.0f, 2.0f, 4.0f);
	LogTest<float>(TEXT("VectorCombineLow"), TestVectorsEqual(V0, V1));

	// LoadByte4

	uint8 Bytes[4] = { 25, 75, 125, 200 };
	V0 = VectorLoadByte4( Bytes );
	V1 = MakeVectorRegister( 25.f, 75.f, 125.f, 200.f );
	LogTest<float>( TEXT("VectorLoadByte4"), TestVectorsEqual( V0, V1 ) );

	V0 = VectorLoadByte4Reverse( Bytes );
	V1 = MakeVectorRegister( 25.f, 75.f, 125.f, 200.f );
	V1 = VectorSwizzle( V1, 3, 2, 1, 0 );
	LogTest<float>( TEXT("VectorLoadByte4Reverse"), TestVectorsEqual( V0, V1 ) );

	V0 = MakeVectorRegister( 4.0f, 3.0f, 2.0f, 1.0f );
	VectorStoreByte4( V0, Bytes );
	V1 = VectorLoadByte4( Bytes );
	LogTest<float>( TEXT("VectorStoreByte4"), TestVectorsEqual( V0, V1 ) );

	// Vector Any/All comparisons
	V0 = MakeVectorRegister( 2.0f, 4.0f, 6.0f, 8.0f );
	V1 = MakeVectorRegister( 4.0f, 3.0f, 2.0f, 1.0f );
	bool bIsVAGT_TRUE = VectorAnyGreaterThan( V0, V1 ) != 0;
	LogTest<float>( TEXT("VectorAnyGreaterThan-true"), bIsVAGT_TRUE );

	V0 = MakeVectorRegister(0.0f, -0.0f, 1.0f, 0.8f);
	V1 = MakeVectorRegister(0.0f, 0.0f, 0.0f, 1.0f);
	bIsVAGT_TRUE = VectorAnyGreaterThan(V0, V1) != 0;
	LogTest<float>(TEXT("VectorAnyGreaterThan-true"), bIsVAGT_TRUE);

	V0 = MakeVectorRegister( 1.0f, 3.0f, 2.0f, 1.0f );
	V1 = MakeVectorRegister( 2.0f, 4.0f, 6.0f, 8.0f );
	bool bIsVAGT_FALSE = VectorAnyGreaterThan( V0, V1 ) == 0;
	LogTest<float>( TEXT("VectorAnyGreaterThan-false"), bIsVAGT_FALSE );

	V0 = MakeVectorRegister( 1.0f, 3.0f, 2.0f, 1.0f );
	V1 = MakeVectorRegister( 2.0f, 4.0f, 6.0f, 8.0f );
	LogTest<float>( TEXT("VectorAnyLesserThan-true"), VectorAnyLesserThan( V0, V1 ) != 0 );

	V0 = MakeVectorRegister( 3.0f, 5.0f, 7.0f, 9.0f );
	V1 = MakeVectorRegister( 2.0f, 4.0f, 6.0f, 8.0f );
	LogTest<float>( TEXT("VectorAnyLesserThan-false"), VectorAnyLesserThan( V0, V1 ) == 0 );

	V0 = MakeVectorRegister( 3.0f, 5.0f, 7.0f, 9.0f );
	V1 = MakeVectorRegister( 2.0f, 4.0f, 6.0f, 8.0f );
	LogTest<float>( TEXT("VectorAllGreaterThan-true"), VectorAllGreaterThan( V0, V1 ) != 0 );

	V0 = MakeVectorRegister( 3.0f, 1.0f, 7.0f, 9.0f );
	V1 = MakeVectorRegister( 2.0f, 4.0f, 6.0f, 8.0f );
	LogTest<float>( TEXT("VectorAllGreaterThan-false"), VectorAllGreaterThan( V0, V1 ) == 0 );

	V0 = MakeVectorRegister( 1.0f, 3.0f, 2.0f, 1.0f );
	V1 = MakeVectorRegister( 2.0f, 4.0f, 6.0f, 8.0f );
	LogTest<float>( TEXT("VectorAllLesserThan-true"), VectorAllLesserThan( V0, V1 ) != 0 );

	V0 = MakeVectorRegister( 3.0f, 3.0f, 2.0f, 1.0f );
	V1 = MakeVectorRegister( 2.0f, 4.0f, 6.0f, 8.0f );
	LogTest<float>( TEXT("VectorAllLesserThan-false"), VectorAllLesserThan( V0, V1 ) == 0 );

	// Vector component comparisons

	// VectorCompareGT
	const VectorRegister4Float VectorZeroMaskFloat = MakeVectorRegisterFloatMask((uint32)0, (uint32)0, (uint32)0, (uint32)0);
	V0 = MakeVectorRegister(1.0f, 3.0f, 2.0f, 8.0f);
	V1 = MakeVectorRegister(2.0f, 4.0f, 2.0f, 1.0f);
	V2 = VectorCompareGT(V0, V1);
	V3 = MakeVectorRegister((uint32)0, (uint32)0, (uint32)0, (uint32)-1);
	LogTest<float>(TEXT("VectorCompareGT"), TestVectorsEqualBitwise(V2, V3));
	V2 = VectorCompareGT(V0, VectorNaN);
	V3 = VectorZeroMaskFloat;
	LogTest<float>(TEXT("VectorCompareGT (NaN)"), TestVectorsEqualBitwise(V2, V3));
	V2 = VectorCompareGT(VectorNaN, V0);
	LogTest<float>(TEXT("VectorCompareGT (NaN)"), TestVectorsEqualBitwise(V2, V3));

	// VectorCompareGE
	V0 = MakeVectorRegister(1.0f, 3.0f, 2.0f, 8.0f);
	V1 = MakeVectorRegister(2.0f, 4.0f, 2.0f, 1.0f);
	V2 = VectorCompareGE(V0, V1);
	V3 = MakeVectorRegister((uint32)0, (uint32)0, (uint32)-1, (uint32)-1);
	LogTest<float>(TEXT("VectorCompareGE"), TestVectorsEqualBitwise(V2, V3));
	V2 = VectorCompareGE(V0, VectorNaN);
	V3 = VectorZeroMaskFloat;
	LogTest<float>(TEXT("VectorCompareGE (NaN)"), TestVectorsEqualBitwise(V2, V3));

	// VectorCompareLT
	V0 = MakeVectorRegister(2.0f, 4.0f, 2.0f, 1.0f);
	V1 = MakeVectorRegister(1.0f, 3.0f, 2.0f, 8.0f);
	V2 = VectorCompareLT(V0, V1);
	V3 = MakeVectorRegister((uint32)0, (uint32)0, (uint32)0, (uint32)-1);
	LogTest<float>(TEXT("VectorCompareLT"), TestVectorsEqualBitwise(V2, V3));
	V2 = VectorCompareLT(V0, VectorNaN);
	V3 = VectorZeroMaskFloat;
	LogTest<float>(TEXT("VectorCompareLT (NaN)"), TestVectorsEqualBitwise(V2, V3));
	V2 = VectorCompareLT(VectorNaN, V0);
	LogTest<float>(TEXT("VectorCompareLT (NaN)"), TestVectorsEqualBitwise(V2, V3));

	// VectorCompareLE
	V0 = MakeVectorRegister(2.0f, 4.0f, 2.0f, 1.0f);
	V1 = MakeVectorRegister(1.0f, 3.0f, 2.0f, 8.0f);
	V2 = VectorCompareLE(V0, V1);
	V3 = MakeVectorRegister((uint32)0, (uint32)0, (uint32)-1, (uint32)-1);
	LogTest<float>(TEXT("VectorCompareLE"), TestVectorsEqualBitwise(V2, V3));
	V2 = VectorCompareLE(V0, VectorNaN);
	V3 = VectorZeroMaskFloat;
	LogTest<float>(TEXT("VectorCompareLE (NaN)"), TestVectorsEqualBitwise(V2, V3));

	// VectorCompareEQ
	V0 = MakeVectorRegister(1.0f, 3.0f, 2.0f, 8.0f);
	V1 = MakeVectorRegister(2.0f, 4.0f, 2.0f, 1.0f);
	V2 = VectorCompareEQ(V0, V1);
	V3 = MakeVectorRegister((uint32)0, (uint32)0, (uint32)-1, (uint32)0);
	LogTest<float>(TEXT("VectorCompareEQ"), TestVectorsEqualBitwise(V2, V3));
	V2 = VectorCompareEQ(V0, VectorNaN);
	V3 = VectorZeroMaskFloat;
	LogTest<float>(TEXT("VectorCompareEQ (NaN)"), TestVectorsEqualBitwise(V2, V3));
	V2 = VectorCompareEQ(VectorNaN, V0);
	LogTest<float>(TEXT("VectorCompareEQ (NaN)"), TestVectorsEqualBitwise(V2, V3));
	// NaN:NaN comparisons are undefined according to the Intel instruction manual, and will vary in optimized versus debug builds.
	/*
	V2 = VectorCompareEQ(VectorNaN, VectorNaN);
	V3 = VectorZeroMaskFloat;
	LogTest<float>(TEXT("VectorCompareEQ (NaN:NaN)"), TestVectorsEqualBitwise(V2, V3));
	*/

	// VectorCompareNE
	V0 = MakeVectorRegister(1.0f, 3.0f, 2.0f, 8.0f);
	V1 = MakeVectorRegister(2.0f, 4.0f, 2.0f, 1.0f);
	V2 = VectorCompareNE(V0, V1);
	V3 = MakeVectorRegister((uint32)(0xFFFFFFFFU), (uint32)(0xFFFFFFFFU), (uint32)(0), (uint32)(0xFFFFFFFFU));
	LogTest<float>(TEXT("VectorCompareNE"), TestVectorsEqualBitwise(V2, V3));
	V2 = VectorCompareNE(V0, VectorNaN);
	V3 = GlobalVectorConstants::AllMask();
	LogTest<float>(TEXT("VectorCompareNE (NaN)"), TestVectorsEqualBitwise(V2, V3));
	V2 = VectorCompareNE(VectorNaN, V0);
	LogTest<float>(TEXT("VectorCompareNE (NaN)"), TestVectorsEqualBitwise(V2, V3));
	// NaN:NaN comparisons are undefined according to the Intel instruction manual, and will vary in optimized versus debug builds.
	/*
	V2 = VectorCompareNE(VectorNaN, VectorNaN);
	V3 = GlobalVectorConstants::AllMask;
	LogTest<float>(TEXT("VectorCompareNE (NaN:NaN)"), TestVectorsEqualBitwise(V2, V3));
	*/

	// VectorSelect
	V0 = MakeVectorRegister(1.0f, 3.0f, 2.0f, 8.0f);
	V1 = MakeVectorRegister(2.0f, 4.0f, 2.0f, 1.0f);
	V2 = MakeVectorRegister((uint32)-1, (uint32)0, (uint32)0, (uint32)-1);
	V2 = VectorSelect(V2, V0, V1);
	V3 = MakeVectorRegister(1.0f, 4.0f, 2.0f, 8.0f);
	LogTest<float>(TEXT("VectorSelect"), TestVectorsEqual(V2, V3));

	V0 = MakeVectorRegister(1.0f, 3.0f, 5.0f, 7.0f);
	V1 = MakeVectorRegister(2.0f, 4.0f, 6.0f, 8.0f);
	V2 = MakeVectorRegister((uint32)0, (uint32)-1, (uint32)-1, (uint32)0);
	V2 = VectorSelect(V2, V0, V1);
	V3 = MakeVectorRegister(2.0f, 3.0f, 5.0f, 8.0f);
	LogTest<float>(TEXT("VectorSelect"), TestVectorsEqual(V2, V3));

	// Vector bitwise operations
	V0 = MakeVectorRegister( 1.0f, 3.0f, 0.0f, 0.0f );
	V1 = MakeVectorRegister( 0.0f, 0.0f, 2.0f, 1.0f );
	V2 = VectorBitwiseOr( V0, V1 );
	V3 = MakeVectorRegister( 1.0f, 3.0f, 2.0f, 1.0f );
	LogTest<float>( TEXT("VectorBitwiseOr-Float1"), TestVectorsEqual( V2, V3 ) );

	V0 = MakeVectorRegister( 1.0f, 3.0f, 24.0f, 36.0f );
	V1 = MakeVectorRegister( (uint32)(0x80000000U), (uint32)(0x80000000U), (uint32)(0x80000000U), (uint32)(0x80000000U) );
	V2 = VectorBitwiseOr( V0, V1 );
	V3 = MakeVectorRegister( -1.0f, -3.0f, -24.0f, -36.0f );
	LogTest<float>( TEXT("VectorBitwiseOr-Float2"), TestVectorsEqual( V2, V3 ) );

	V0 = MakeVectorRegister( -1.0f, -3.0f, -24.0f, 36.0f );
	V1 = MakeVectorRegister( (uint32)(0xFFFFFFFFU), (uint32)(0x7FFFFFFFU), (uint32)(0x7FFFFFFFU), (uint32)(0xFFFFFFFFU) );
	V2 = VectorBitwiseAnd( V0, V1 );
	V3 = MakeVectorRegister( -1.0f, 3.0f, 24.0f, 36.0f );
	LogTest<float>( TEXT("VectorBitwiseAnd-Float"), TestVectorsEqual( V2, V3 ) );

	V0 = MakeVectorRegister( -1.0f, -3.0f, -24.0f, 36.0f );
	V1 = MakeVectorRegister( (uint32)(0x80000000U), (uint32)(0x00000000U), (uint32)(0x80000000U), (uint32)(0x80000000U) );
	V2 = VectorBitwiseXor( V0, V1 );
	V3 = MakeVectorRegister( 1.0f, -3.0f, 24.0f, -36.0f );
	LogTest<float>( TEXT("VectorBitwiseXor-Float"), TestVectorsEqual( V2, V3 ) );

	V0 = MakeVectorRegister( -1.0f, -3.0f, -24.0f, 36.0f );
	V1 = MakeVectorRegister( 5.0f, 35.0f, 23.0f, 48.0f );
	V2 = VectorMergeVecXYZ_VecW( V0, V1 );
	V3 = MakeVectorRegister( -1.0f, -3.0f, -24.0f, 48.0f );
	LogTest<float>( TEXT("VectorMergeXYZ_VecW-1"), TestVectorsEqual( V2, V3 ) );

	V0 = MakeVectorRegister( -1.0f, -3.0f, -24.0f, 36.0f );
	V1 = MakeVectorRegister( 5.0f, 35.0f, 23.0f, 48.0f );
	V2 = VectorMergeVecXYZ_VecW( V1, V0 );
	V3 = MakeVectorRegister( 5.0f, 35.0f, 23.0f, 36.0f );
	LogTest<float>( TEXT("VectorMergeXYZ_VecW-2"), TestVectorsEqual( V2, V3 ) );

	V0 = MakeVectorRegister( 1.0f, 1.0e6f, 1.3e-8f, 35.0f );
	V1 = VectorReciprocalEstimate( V0 );
	V3 = VectorMultiply(V1, V0);
	LogTest<float>( TEXT("VectorReciprocalEstimate"), TestVectorsEqual( VectorOne(), V3, 0.008f ) );

	V0 = MakeVectorRegister( 1.0f, 1.0e6f, 1.3e-8f, 35.0f );
	V1 = VectorReciprocal( V0 );
	V3 = VectorMultiply(V1, V0);
	LogTest<float>( TEXT("VectorReciprocalAccurate"), TestVectorsEqual( VectorOne(), V3, 1e-7f) );

	V0 = MakeVectorRegister( 1.0f, 1.0e6f, 1.3e-8f, 35.0f );
	V1 = VectorReciprocalSqrtEstimate( V0 );
	V3 = VectorMultiply(VectorMultiply(V1, V1), V0);
	LogTest<float>( TEXT("VectorReciprocalSqrtEstimate"), TestVectorsEqual( VectorOne(), V3, 0.007f ) );

	V0 = MakeVectorRegister( 1.0f, 1.0e6f, 1.3e-8f, 35.0f );
	V1 = VectorReciprocalSqrt( V0 );
	V3 = VectorMultiply(VectorMultiply(V1, V1), V0);
	LogTest<float>( TEXT("VectorReciprocalSqrtAccurate"), TestVectorsEqual( VectorOne(), V3, 1e-6f ) );

	SetScratch(1.0f, 2.0f, 3.0f, 4.0f);
	V0 = VectorLoadTwoPairsFloat(GScratch + 0, GScratch + 1);
	V1 = MakeVectorRegister(1.0f, 2.0f, 2.0f, 3.0f);
	LogTest<float>(TEXT("VectorLoadTwoPairsFloat"), TestVectorsEqual(V0, V1));

	V0 = MakeVectorRegister(0.0f, 1.0f, 2.0f, 3.0f);
	V1 = MakeVectorRegister(4.0f, 5.0f, 6.0f, 7.0f);
	VectorDeinterleave(V2, V3, V0, V1);
	V0 = MakeVectorRegister(0.0f, 2.0f, 4.0f, 6.0f);
	V1 = MakeVectorRegister(1.0f, 3.0f, 5.0f, 7.0f);
	LogTest<float>(TEXT("VectorDeinterleave"), TestVectorsEqual(V2, V0) && TestVectorsEqual(V3, V1));

	// VectorMod
	V0 = MakeVectorRegister(0.0f, 3.2f, 2.8f,  1.5f);
	V1 = MakeVectorRegister(2.0f, 1.2f, 2.0f,  3.0f);
	V2 = TestReferenceMod(V0, V1);
	V3 = VectorMod(V0, V1);
	LogTest<float>( TEXT("VectorMod positive"), TestVectorsEqual(V2, V3));

	V0 = MakeVectorRegister(-2.0f,  3.2f, -2.8f,  -1.5f);
	V1 = MakeVectorRegister(-1.5f, -1.2f,  2.0f,   3.0f);
	V2 = TestReferenceMod(V0, V1);
	V3 = VectorMod(V0, V1);
	LogTest<float>( TEXT("VectorMod negative"), TestVectorsEqual(V2, V3));

	V0 = MakeVectorRegister(89.9f, 180.0f, -256.0f, -270.1f);
	V1 = MakeVectorRegister(360.0f, 0.1f, 360.0f, 180.0f);
	V2 = TestReferenceMod(V0, V1);
	V3 = VectorMod(V0, V1);
	LogTest<float>(TEXT("VectorMod common"), TestVectorsEqual(V2, V3));

	// VectorMod360
	V0 = MakeVectorRegister(89.9f, 180.0f, -256.0f, -270.1f);
	V1 = GlobalVectorConstants::Float360;
	V2 = TestReferenceMod(V0, V1);
	V3 = VectorMod360(V0);
	LogTest<float>(TEXT("VectorMod360"), TestVectorsEqual(V2, V3));

	V0 = MakeVectorRegister(0.0f, -1079.9f, -1720.1f, 12345.12345f);
	V1 = GlobalVectorConstants::Float360;
	V2 = TestReferenceMod(V0, V1);
	V3 = VectorMod360(V0);
	LogTest<float>(TEXT("VectorMod360"), TestVectorsEqual(V2, V3));

#if UE_BUILD_DEBUG
	V1 = GlobalVectorConstants::Float360;
	float RotStep = 1.01f;
	for (float F = -720.f; F <= 720.f; F += RotStep)
	{
		V0 = MakeVectorRegister(F, F + 0.001f, F + 0.025f, F + 0.6125f);
		V2 = TestReferenceMod(V0, V1);
		V3 = VectorMod360(V0);
		LogTest<float>(TEXT("VectorMod360"), TestVectorsEqual(V2, V3));
	}
#endif // UE_BUILD_DEBUG

	// VectorSign
	V0 = MakeVectorRegister(2.0f, -2.0f, 0.0f, -3.0f);
	V2 = MakeVectorRegister(1.0f, -1.0f, 1.0f, -1.0f);
	V3 = VectorSign(V0);
	LogTest<float>(TEXT("VectorSign"), TestVectorsEqual(V2, V3));

	// VectorStep
	V0 = MakeVectorRegister(2.0f, -2.0f, 0.0f, -3.0f);
	V2 = MakeVectorRegister(1.0f, 0.0f, 1.0f, 0.0f);
	V3 = VectorStep(V0);
	LogTest<float>(TEXT("VectorStep"), TestVectorsEqual(V2, V3));

	// VectorTruncate
	V0 = MakeVectorRegister(-1.8f, -1.0f, -0.8f, 0.0f);
	V2 = MakeVectorRegister(-1.0f, -1.0f, 0.0f, 0.0f);
	V3 = VectorTruncate(V0);
	LogTest<float>(TEXT("VectorTruncate"), TestVectorsEqual(V2, V3, UE_KINDA_SMALL_NUMBER));

	V0 = MakeVectorRegister(0.0f, 0.8f, 1.0f, 1.8f);
	V2 = MakeVectorRegister(0.0f, 0.0f, 1.0f, 1.0f);
	V3 = VectorTruncate(V0);
	LogTest<float>(TEXT("VectorTruncate"), TestVectorsEqual(V2, V3, UE_KINDA_SMALL_NUMBER));

	// VectorFractional
	V0 = MakeVectorRegister(-1.8f, -1.0f, -0.8f, 0.0f);
	V2 = MakeVectorRegister(-0.8f, 0.0f, -0.8f, 0.0f);
	V3 = VectorFractional(V0);
	LogTest<float>(TEXT("VectorFractional"), TestVectorsEqual(V2, V3, UE_KINDA_SMALL_NUMBER));

	V0 = MakeVectorRegister(0.0f, 0.8f, 1.0f, 1.8f);
	V2 = MakeVectorRegister(0.0f, 0.8f, 0.0f, 0.8f);
	V3 = VectorFractional(V0);
	LogTest<float>(TEXT("VectorFractional"), TestVectorsEqual(V2, V3, UE_KINDA_SMALL_NUMBER));

	// VectorCeil
	V0 = MakeVectorRegister(-1.8f, -1.0f, -0.8f, 0.0f);
	V2 = MakeVectorRegister(-1.0f, -1.0f, -0.0f, 0.0f);
	V3 = VectorCeil(V0);
	LogTest<float>(TEXT("VectorCeil"), TestVectorsEqual(V2, V3, UE_KINDA_SMALL_NUMBER));

	V0 = MakeVectorRegister(0.0f, 0.8f, 1.0f, 1.8f);
	V2 = MakeVectorRegister(0.0f, 1.0f, 1.0f, 2.0f);
	V3 = VectorCeil(V0);
	LogTest<float>(TEXT("VectorCeil"), TestVectorsEqual(V2, V3, UE_KINDA_SMALL_NUMBER));

	// VectorFloor
	V0 = MakeVectorRegister(-1.8f, -1.0f, -0.8f, 0.0f);
	V2 = MakeVectorRegister(-2.0f, -1.0f, -1.0f, 0.0f);
	V3 = VectorFloor(V0);
	LogTest<float>(TEXT("VectorFloor"), TestVectorsEqual(V2, V3, UE_KINDA_SMALL_NUMBER));

	V0 = MakeVectorRegister(0.0f, 0.8f, 1.0f, 1.8f);
	V2 = MakeVectorRegister(0.0f, 0.0f, 1.0f, 1.0f);
	V3 = VectorFloor(V0);
	LogTest<float>(TEXT("VectorFloor"), TestVectorsEqual(V2, V3));

	// VectorMaskBits
	V0 = MakeVectorRegister(1.0f, 2.0f, 3.0f, 4.0f);
	uint32 MaskBits = VectorMaskBits(V0);
	LogTest<float>(TEXT("VectorMaskBits"), MaskBits == 0);
	V0 = MakeVectorRegister(-1.0f, -2.0f, -3.0f, -4.0f);
	MaskBits = VectorMaskBits(V0);
	LogTest<float>(TEXT("VectorMaskBits"), MaskBits == 0xf);
	V0 = MakeVectorRegister(-1.0f, 2.0f, -3.0f, 4.0f);
	MaskBits = VectorMaskBits(V0);
	LogTest<float>(TEXT("VectorMaskBits"), MaskBits == 5);

	// Matrix multiplications and transformations
	{
		FMatrix44f	M0, M1, M2, M3;
		FVector3f Eye, LookAt, Up;	
		// Create Look at Matrix
		Eye    = FVector3f(1024.0f, -512.0f, -2048.0f);
		LookAt = FVector3f(0.0f,		  0.0f,     0.0f);
		Up     = FVector3f(0.0f,       1.0f,    0.0f);
		M0	= FLookAtMatrix44f(Eye, LookAt, Up);		

		// Create GL ortho projection matrix
		const float Width = 1920.0f;
		const float Height = 1080.0f;
		const float Left = 0.0f;
		const float Right = Left+Width;
		const float Top = 0.0f;
		const float Bottom = Top+Height;
		const float ZNear = -100.0f;
		const float ZFar = 100.0f;

		M1 = FMatrix44f(FPlane4f(2.0f/(Right-Left),	0,							0,					0 ),
			FPlane4f(0,							2.0f/(Top-Bottom),			0,					0 ),
			FPlane4f(0,							0,							1/(ZNear-ZFar),		0 ),
			FPlane4f((Left+Right)/(Left-Right),	(Top+Bottom)/(Bottom-Top),	ZNear/(ZNear-ZFar), 1 ) );

		VectorMatrixMultiply( &M2, &M0, &M1 );
		TestVectorMatrixMultiply( &M3, &M0, &M1 );
		LogTest<float>( TEXT("VectorMatrixMultiply"), TestMatricesEqual( M2, M3, 0.000001f ) );

		VectorMatrixInverse( &M2, &M1 );
		TestVectorMatrixInverse( &M3, &M1 );
		LogTest<float>( TEXT("VectorMatrixInverse"), TestMatricesEqual( M2, M3, 0.000001f) );
<<<<<<< HEAD

	// 	FTransform Transform;
	// 	Transform.SetFromMatrix(M1);
	// 	FTransform InvTransform = Transform.Inverse();
	// 	FTransform InvTransform2 = FTransform(Transform.ToMatrixWithScale().Inverse());
	// 	LogTest<float>( TEXT("FTransform Inverse"), InvTransform.Equals(InvTransform2, 1e-3f ) );

		V0 = MakeVectorRegister( 100.0f, -100.0f, 200.0f, 1.0f );
		V1 = VectorTransformVector(V0, &M0);
		V2 = TestVectorTransformVector(V0, &M0);
		LogTest<float>( TEXT("VectorTransformVector"), TestVectorsEqual( V1, V2, 1e-8f ) );

=======

	// 	FTransform Transform;
	// 	Transform.SetFromMatrix(M1);
	// 	FTransform InvTransform = Transform.Inverse();
	// 	FTransform InvTransform2 = FTransform(Transform.ToMatrixWithScale().Inverse());
	// 	LogTest<float>( TEXT("FTransform Inverse"), InvTransform.Equals(InvTransform2, 1e-3f ) );

		V0 = MakeVectorRegister( 100.0f, -100.0f, 200.0f, 1.0f );
		V1 = VectorTransformVector(V0, &M0);
		V2 = TestVectorTransformVector(V0, &M0);
		LogTest<float>( TEXT("VectorTransformVector"), TestVectorsEqual( V1, V2, 1e-8f ) );

>>>>>>> d731a049
		V0 = MakeVectorRegister( 32768.0f,131072.0f, -8096.0f, 1.0f );
		V1 = VectorTransformVector(V0, &M1);
		V2 = TestVectorTransformVector(V0, &M1);
		LogTest<float>( TEXT("VectorTransformVector"), TestVectorsEqual( V1, V2, 1e-8f ) );
	}

	// NaN / Inf tests
	SetScratch(0.0f, 0.0f, 0.0f, 0.0f);
	LogTest<float>(TEXT("VectorContainsNaNOrInfinite true"), VectorContainsNaNOrInfinite(MakeVectorRegister(NaN, NaN, NaN, NaN)));
	LogTest<float>(TEXT("VectorContainsNaNOrInfinite true"), VectorContainsNaNOrInfinite(MakeVectorRegister(NaN, 0.f, 0.f, 0.f)));
	LogTest<float>(TEXT("VectorContainsNaNOrInfinite true"), VectorContainsNaNOrInfinite(MakeVectorRegister(0.f, 0.f, 0.f, NaN)));
	LogTest<float>(TEXT("VectorContainsNaNOrInfinite true"), VectorContainsNaNOrInfinite(GlobalVectorConstants::FloatInfinity()));
	LogTest<float>(TEXT("VectorContainsNaNOrInfinite true"), VectorContainsNaNOrInfinite(MakeVectorRegister((uint32)0xFF800000, (uint32)0xFF800000, (uint32)0xFF800000, (uint32)0xFF800000))); // negative infinity
	LogTest<float>(TEXT("VectorContainsNaNOrInfinite true"), VectorContainsNaNOrInfinite(GlobalVectorConstants::AllMask()));

	// Not Nan/Inf
	LogTest<float>(TEXT("VectorContainsNaNOrInfinite false"), !VectorContainsNaNOrInfinite(GlobalVectorConstants::FloatZero));
	LogTest<float>(TEXT("VectorContainsNaNOrInfinite false"), !VectorContainsNaNOrInfinite(GlobalVectorConstants::FloatOne));
	LogTest<float>(TEXT("VectorContainsNaNOrInfinite false"), !VectorContainsNaNOrInfinite(GlobalVectorConstants::FloatMinusOneHalf));
	LogTest<float>(TEXT("VectorContainsNaNOrInfinite false"), !VectorContainsNaNOrInfinite(GlobalVectorConstants::SmallNumber));
	LogTest<float>(TEXT("VectorContainsNaNOrInfinite false"), !VectorContainsNaNOrInfinite(GlobalVectorConstants::BigNumber));

	// FMath::FMod (floats)
	{
		struct XYPair
		{
			float X, Y;
		};

		static XYPair XYArray[] =
		{
			// Test normal ranges
			{ 0.0f,	 1.0f},
			{ 1.5f,	 1.0f},
			{ 2.8f,	 0.3f},
			{-2.8f,	 0.3f},
			{ 2.8f,	-0.3f},
			{-2.8f,	-0.3f},
			{-0.4f,	 5.5f},
			{ 0.4f,	-5.5f},
			{ 2.8f,	 2.0f + UE_KINDA_SMALL_NUMBER},
			{-2.8f,	 2.0f - UE_KINDA_SMALL_NUMBER},

			// Analytically should be zero but floating point precision can cause results close to Y (or erroneously negative) depending on the method used.
			{55.8f,	 9.3f},
			{1234.1234f, 0.1234f},

			// Commonly used for FRotators and angles
			{725.2f,	360.0f},
			{179.9f,	90.0f},
			{ 5.3f * UE_PI,	2.f * UE_PI},
			{-5.3f * UE_PI,	2.f * UE_PI},

			// Test extreme ranges
			{ 1.0f,				 UE_KINDA_SMALL_NUMBER},
			{ 1.0f,				-UE_KINDA_SMALL_NUMBER},
			{-UE_SMALL_NUMBER,   UE_SMALL_NUMBER},
			{ UE_SMALL_NUMBER,  -UE_SMALL_NUMBER},
			{ 1.0f,				 MIN_flt},
			{ 1.0f,				-MIN_flt},
			{ MAX_flt,			 MIN_flt},
			{ MAX_flt,			-MIN_flt},

			// Test some tricky cases
			{8388808.00f, 178.222f},  // FAILS old version
			{360.0f * 1e10f,		360.0f},
			{-720.0f * 1000000.0f,	360.0f},
			{1080.0f * 12345.f,		360.0f},
			{360.0f,				360.0f - UE_KINDA_SMALL_NUMBER},
			{1080.0f,				360.0f - UE_KINDA_SMALL_NUMBER},
			{719.0f,				360.0f - UE_KINDA_SMALL_NUMBER},
			

			// We define this to be zero and not NaN.
			// Disabled since we don't want to trigger an ensure, but left here for testing that logic.
			//{ 1.0,	 0.0}, 
			//{ 1.0,	-0.0},
		};

		for (auto XY : XYArray)
		{
			const float X = XY.X;
			const float Y = XY.Y;
			const float Ours = FMath::Fmod(X, Y);
			const float Theirs = fmodf(X, Y);
			const float Delta = FMath::Abs(Ours - Theirs);

			//UE_LOG(LogUnrealMathTest, Warning, TEXT("fmodf(%.12f, %.12f) Ref: %.12f Ours: %.12f (delta %.12f)"), X, Y, Theirs, Ours, Delta);

			// A compiler bug causes stock fmodf() to rarely return NaN for valid input, we don't want to report this as a fatal error.
			if (Y != 0.0f && FMath::IsNaN(Theirs))
			{
				UE_LOG(LogUnrealMathTest, Warning, TEXT("fmodf(%f, %f) with valid input resulted in NaN!"), X, Y);
				continue;
			}

			if (Delta > 1e-8f)
			{
				UE_LOG(LogUnrealMathTest, Log, TEXT("FMath::Fmod(%f, %f)=%f <-> fmodf(%f, %f)=%f: FAILED"), X, Y, Ours, X, Y, Theirs);
				CheckPassing(false);
			}
		}
	}

	// FMath::FMod (doubles)
	{
		struct XYPair
		{
			double X, Y;
		};

		static XYPair XYArray[] =
		{
			// Test normal ranges
			{ 0.0,	 1.0},
			{ 1.5,	 1.0},
			{ 2.8,	 0.3},
			{-2.8,	 0.3},
			{ 2.8,	-0.3},
			{-2.8,	-0.3},
			{-0.4,	 5.5},
			{ 0.4,	-5.5},
			{ 2.8,	 2.0 + UE_DOUBLE_KINDA_SMALL_NUMBER},
			{-2.8,	 2.0 - UE_DOUBLE_KINDA_SMALL_NUMBER},

			// Analytically should be zero but floating point precision can cause results close to Y (or erroneously negative) depending on the method used.
			{55.8,	 9.3},
			{1234.1234, 0.1234},
			{12341234.12341234, 0.12341234},

			// Commonly used for FRotators and angles
			{725.2,	360.0},
			{179.9,	90.0},
			{ 5.3 * UE_DOUBLE_PI,	2. * UE_DOUBLE_PI},
			{-5.3 * UE_DOUBLE_PI,	2. * UE_DOUBLE_PI},

			// Test extreme ranges
			{ 1.0,			 UE_DOUBLE_KINDA_SMALL_NUMBER},
			{ 1.0,			-UE_DOUBLE_KINDA_SMALL_NUMBER},
			{-UE_DOUBLE_SMALL_NUMBER,  UE_DOUBLE_SMALL_NUMBER},
			{ UE_DOUBLE_SMALL_NUMBER, -UE_DOUBLE_SMALL_NUMBER},
			{ 1.0,			 MIN_dbl},
			{ 1.0,			-MIN_dbl},
			{ MAX_flt,		 MIN_dbl},
			{ MAX_flt,		-MIN_dbl},

			// Test some tricky cases
			{8388808.00,			178.222},  // FAILS old version
			{360.0 * 1e10,			360.0},
			{-720.0 * 1000000.0,	360.0},
			{1080.0 * 12345.,		360.0},
			{360.0,					360.0 - UE_DOUBLE_KINDA_SMALL_NUMBER},
			{1080.0,				360.0 - UE_DOUBLE_KINDA_SMALL_NUMBER},
			{719.0,					360.0 - UE_DOUBLE_KINDA_SMALL_NUMBER},

			// We define this to be zero and not NaN.
			// Disabled since we don't want to trigger an ensure, but left here for testing that logic.
			//{ 1.0,	 0.0}, 
			//{ 1.0,	-0.0},
		};

		for (auto XY : XYArray)
		{
			const double X = XY.X;
			const double Y = XY.Y;
			const double Ours = FMath::Fmod(X, Y);
			const double Theirs = fmod(X, Y);
			const double Delta = FMath::Abs(Ours - Theirs);

			//UE_LOG(LogUnrealMathTest, Warning, TEXT("fmod(%.12f, %.12f) Ref: %.12f Ours: %.12f (delta %.12f)"), X, Y, Theirs, Ours, Delta);

			// A compiler bug causes stock fmodf() to rarely return NaN for valid input, we don't want to report this as a fatal error.
			if (Y != 0.0 && FMath::IsNaN(Theirs))
			{
				UE_LOG(LogUnrealMathTest, Warning, TEXT("fmod(%f, %f) with valid input resulted in NaN!"), X, Y);
				continue;
			}

			if (Delta > 1e-8)
			{
				// If we differ significantly, that is likely due to rounding and the difference should be nearly equal to Y.
				const double FractionalDelta = FMath::Abs(Delta - FMath::Abs(Y));
				if (FractionalDelta > 1e-8)
				{
					UE_LOG(LogUnrealMathTest, Log, TEXT("FMath::Fmod(%.12f, %.12f)=%.12f <-> fmod(%.12f, %.12f)=%.12f: FAILED"), X, Y, Ours, X, Y, Theirs);
					CheckPassing(false);
				}				
			}
		}
	}


<<<<<<< HEAD
	// Float function compilation with various types. Set this define to 1 to verify that warnings are generated for all code within MATHTEST_CHECK_INVALID_FLOAT_VARIANTS blocks.
#define MATHTEST_CHECK_INVALID_FLOAT_VARIANTS 0
=======
	// Float function compilation with various types. Set this define to 1 to verify that warnings are generated for all code within MATHTEST_CHECK_INVALID_OVERLOAD_VARIANTS blocks.
#define MATHTEST_CHECK_INVALID_OVERLOAD_VARIANTS 0
>>>>>>> d731a049
	{
		float F = 1.f, TestFloat;
		double D = 1.0, TestDouble;
		int32 I = 1;
		uint32 U = 0;

		// Expected to compile
		TestFloat = FMath::Fmod(F, F);
		TestFloat = FMath::Fmod(F, I);
		TestFloat = FMath::Fmod(I, F);

<<<<<<< HEAD
#if MATHTEST_CHECK_INVALID_FLOAT_VARIANTS
=======
#if MATHTEST_CHECK_INVALID_OVERLOAD_VARIANTS
>>>>>>> d731a049
		// Expected to generate warnings
		TestFloat = FMath::Fmod(F, D);
		TestFloat = FMath::Fmod(D, F);
		TestFloat = FMath::Fmod(D, D);
		TestFloat = FMath::Fmod(D, I);
		TestFloat = FMath::Fmod(I, D);
		TestFloat = FMath::Fmod(I, I); // Should be warned to be deprecated
#endif

		// Expected to compile
		TestDouble = FMath::Fmod(F, F);
		TestDouble = FMath::Fmod(F, D);
		TestDouble = FMath::Fmod(F, I);
		TestDouble = FMath::Fmod(D, F);
		TestDouble = FMath::Fmod(D, D);
		TestDouble = FMath::Fmod(D, I);
		TestDouble = FMath::Fmod(I, F);
		TestDouble = FMath::Fmod(I, D);

<<<<<<< HEAD
#if MATHTEST_CHECK_INVALID_FLOAT_VARIANTS
=======
#if MATHTEST_CHECK_INVALID_OVERLOAD_VARIANTS
>>>>>>> d731a049
		// Expected to generate warnings
		TestDouble = FMath::Fmod(I, I); // Should be warned to be deprecated
#endif

<<<<<<< HEAD
#if MATHTEST_CHECK_INVALID_FLOAT_VARIANTS
=======
#if MATHTEST_CHECK_INVALID_OVERLOAD_VARIANTS
>>>>>>> d731a049
		// Expected to generate warnings
		int TestInt;
		TestInt = FMath::Fmod(F, F);
		TestInt = FMath::Fmod(F, D);
		TestInt = FMath::Fmod(F, I);
		TestInt = FMath::Fmod(D, F);
		TestInt = FMath::Fmod(D, D);
		TestInt = FMath::Fmod(D, I);
		TestInt = FMath::Fmod(I, F);
		TestInt = FMath::Fmod(I, D);
		TestInt = FMath::Fmod(I, I); // Should be warned to be deprecated
#endif

		TestFloat = FMath::TruncToFloat(F);

		TestDouble = FMath::TruncToDouble(D);
		TestDouble = FMath::TruncToDouble(F);

		TestDouble = FMath::TruncToFloat(F);

		TestDouble = FMath::TruncToDouble(I); // not currently a warning

<<<<<<< HEAD
#if MATHTEST_CHECK_INVALID_FLOAT_VARIANTS
=======
#if MATHTEST_CHECK_INVALID_OVERLOAD_VARIANTS
>>>>>>> d731a049
		// Expected to generate errors
		TestFloat = FMath::TruncToFloat(I);
		TestFloat = FMath::TruncToFloat(D);
		TestFloat = FMath::TruncToDouble(D);
		// Generates a warning on *some* platforms
		TestDouble = FMath::TruncToFloat(D);
#endif

		bool B;
		float F2 = 0, F3 = 0;
		double D1 = 0, D2 = 0, D3 = 0;
		
		// Check for ambiguity for bool predicates handling multiple float arguments and
		// where there are overloads with different numbers of arguments or with default values.
		B = FMath::IsNearlyEqual(F1, F2, F3);
		B = FMath::IsNearlyEqual(F1, F2);
		B = FMath::IsNearlyEqual(D1, D2, D3);
		B = FMath::IsNearlyEqual(D1, D2);
		
		B = FMath::IsNearlyEqual(F1, D2);
		B = FMath::IsNearlyEqual(D1, F2);

		B = FMath::IsNearlyEqual(F1, F2, 0.1);
		B = FMath::IsNearlyEqual(F1, F2, 0.1f);

		B = FMath::IsNearlyEqual(D1, F2, F3);
		B = FMath::IsNearlyEqual(F1, D2, F3);
		B = FMath::IsNearlyEqual(F1, F2, D3);
		B = FMath::IsNearlyEqual(D1, F2, D3);
		B = FMath::IsNearlyEqual(D1, D2, F3);
		B = FMath::IsNearlyEqual(F1, D2, D3);

		int32 I1 = 0, I2 = 0, I3 = 0;
		uint32 U2 = 0, U3 = 0;

		F = FMath::Clamp(F1, F2, F3);
		D = FMath::Clamp(D1, D2, D3);
		D = FMath::Clamp(D1, F2, F3);
		D = FMath::Clamp(F1, D2, D3);
		D = FMath::Clamp(D1, F2, D3);

		I = FMath::Clamp(I1, I2, I3);
		U = FMath::Clamp(U1, U2, U3);
		F = FMath::Clamp(F1, I1, F2);
		D = FMath::Clamp(F1, D2, I3);

<<<<<<< HEAD
=======
		D = FMath::Max(F1, D1);
		D = FMath::Min(D1, F1);

>>>>>>> d731a049
		CheckPassing(FMath::Clamp( 1, 0, 2) == 1);
		CheckPassing(FMath::Clamp(-1, 0, 2) == 0);
		CheckPassing(FMath::Clamp( 3, 0, 2) == 2);

		U1 = 0; U2 = 2;
		CheckPassing(FMath::Clamp<int32>(-1, U1, U2) == 0);

<<<<<<< HEAD
#if MATHTEST_CHECK_INVALID_FLOAT_VARIANTS
=======
#if MATHTEST_CHECK_INVALID_OVERLOAD_VARIANTS
>>>>>>> d731a049
		// Expected to generate errors (ambiguous arguments)
		U = FMath::Clamp(U1, I1, U3);
		// Expected to generate errors (double->float truncation)
		F = FMath::Clamp(F1, F2, D3);
		F = FMath::Clamp(F1, D2, F3);
		F = FMath::Clamp(D1, D2, F3);
<<<<<<< HEAD
=======
		F = FMath::Max(F1, D1);
		F = FMath::Min(D1, F1);
>>>>>>> d731a049
		// Expected to generate errors (float->int truncation)
		I = FMath::Clamp(I1, F2, I3);
#endif

		int64 Big1 = 0, Big2 = 0, Big3 = 0;
		Big3 = FMath::Max(Big1, Big2);

		U1 = uint32(-1);
		CheckPassing(FMath::Max<int32>(0, U1) == 0);

		U1 = uint32(-1);
		CheckPassing(FMath::Min<int32>(0, U1) == -1);

<<<<<<< HEAD
		// Test compilation mixing int32/int64 types
		//Big3 = FMath::Max(Big1, I2);
		//Big3 = FMath::Max(I1, Big2);
=======
		// Mix float/int types
		F = FMath::Max(Big1, F1);
		F = FMath::Max(F1, I1);
		D = FMath::Min(Big1, D1);
		D = FMath::Min(D1, I1);

		// Test compilation mixing int32/int64 types
		static_assert(TIsSame< decltype(FMath::Max(Big1, I1)), decltype(Big1) >::Value);
		static_assert(TIsSame< decltype(FMath::Min(I1, Big1)), decltype(Big1) >::Value);
		Big3 = FMath::Max(Big1, I1);
		Big3 = FMath::Min(Big1, I1);

		static_assert(TIsSame< decltype(FMath::Max(I1, Big2)), decltype(Big1) >::Value);
		static_assert(TIsSame< decltype(FMath::Min(Big2, I1)), decltype(Big1) >::Value);
		Big3 = FMath::Max(I1, Big2);
		Big3 = FMath::Min(I1, Big2);

		Big3 = FMath::Clamp(Big1, I1, I2);

#if MATHTEST_CHECK_INVALID_OVERLOAD_VARIANTS
		// Expected to generate errors (no overload for mixing signed/unsigned types).
		Big3 = FMath::Max(U1, I1);
		Big3 = FMath::Min(I1, U1);
		// Expected to generate errors or warnings (truncation / loss of data)
		Big3 = FMath::Clamp(I1, Big1, I2);
		I = FMath::Clamp<int32>(Big1, I1, I2);
#endif

		I = UE::LWC::FloatToIntCastChecked<int32>(F1);
		I = UE::LWC::FloatToIntCastChecked<int32>(D1);

		Big1 = UE::LWC::FloatToIntCastChecked<int64>(F1);
		Big1 = UE::LWC::FloatToIntCastChecked<int64>(D1);

		// Valid (implicit int32->int64)
		Big1 = UE::LWC::FloatToIntCastChecked<int32>(F1);
		Big1 = UE::LWC::FloatToIntCastChecked<int32>(D1);

#if MATHTEST_CHECK_INVALID_OVERLOAD_VARIANTS
		// Shouldn't match a function
		I = UE::LWC::FloatToIntCastChecked(F1);
		I = UE::LWC::FloatToIntCastChecked(D1);
		Big1 = UE::LWC::FloatToIntCastChecked(F1);
		Big1 = UE::LWC::FloatToIntCastChecked(D1);
		I = UE::LWC::FloatToIntCastChecked(I);
		Big1 = UE::LWC::FloatToIntCastChecked(Big1);
		// Truncation warnings
		I = UE::LWC::FloatToIntCastChecked<int64>(F1);
		I = UE::LWC::FloatToIntCastChecked<int64>(D1);
		// Possibly invalid, depending on the generic base FloatToIntCastChecked, since this doesn't match a specialization
		Big1 = UE::LWC::FloatToIntCastChecked<int32>(I);
#endif
>>>>>>> d731a049
	}

	// Sin, Cos, Tan tests
	TestVectorTrigFunctions<float, VectorRegister4Float>();

	// Exp, Log tests
	TestVectorExpLogFunctions<float, VectorRegister4Float>();

	FQuat4f Q0, Q1, Q2, Q3;

	// Quat<->Rotator conversions and equality
	{
		// Identity conversion
		{
			const FRotator3f R0 = FRotator3f::ZeroRotator;
			const FRotator3f R1 = FRotator3f(FQuat4f::Identity);
			LogRotatorTest(true, TEXT("FRotator3f::ZeroRotator ~= FQuat4f::Identity : Rotator"), R0, R1, R0.Equals(R1, 0.f));
			LogRotatorTest(true, TEXT("FRotator3f::ZeroRotator == FQuat4f::Identity : Rotator"), R0, R1, R0 == R1);
			LogRotatorTest(true, TEXT("FRotator3f::ZeroRotator not != FQuat4f::Identity : Rotator"), R0, R1, !(R0 != R1));

			Q0 = FQuat4f::Identity;
			Q1 = FQuat4f(FRotator3f::ZeroRotator);
			LogQuaternionTest(TEXT("FRotator3f::ZeroRotator ~= FQuat4f::Identity : Quaternion"), Q0, Q1, Q0.Equals(Q1, 0.f));
			LogQuaternionTest(TEXT("FRotator3f::ZeroRotator == FQuat4f::Identity : Quaternion"), Q0, Q1, Q0 == Q1);
			LogQuaternionTest(TEXT("FRotator3f::ZeroRotator not != FQuat4f::Identity : Quaternion"), Q0, Q1, !(Q0 != Q1));
		}

<<<<<<< HEAD
		const float Nudge = KINDA_SMALL_NUMBER * 0.25f;
=======
		const float Nudge = UE_KINDA_SMALL_NUMBER * 0.25f;
>>>>>>> d731a049
		const FRotator3f RotArray[] = {
			FRotator3f(0.f, 0.f, 0.f),
			FRotator3f(Nudge, -Nudge, Nudge),
			FRotator3f(+180.f, -180.f, +180.f),
			FRotator3f(-180.f, +180.f, -180.f),
			FRotator3f(+45.0f - Nudge, -120.f + Nudge, +270.f - Nudge),
			FRotator3f(-45.0f + Nudge, +120.f - Nudge, -270.f + Nudge),
			FRotator3f(+315.f - 360.f, -240.f - 360.f, -90.0f - 360.f),
			FRotator3f(-315.f + 360.f, +240.f + 360.f, +90.0f + 360.f),
			FRotator3f(+360.0f, -720.0f, 1080.0f),
			FRotator3f(+360.0f + 1.0f, -720.0f + 1.0f, 1080.0f + 1.0f),
			FRotator3f(+360.0f + Nudge, -720.0f - Nudge, 1080.0f - Nudge),
			//FRotator3f(+360.0f * 1e10f, -720.0f * 1000000.0f, 1080.0f * 12345.f),	//this breaks when underlying math operations use HW FMA
			FRotator3f(+8388608.f, +8388608.f - 1.1f, -8388608.f - 1.1f),
			FRotator3f(+8388608.f + Nudge, +8388607.9f, -8388607.9f)
		};

		// FRotator3f tests
		{
			// Equality test
			const float RotTolerance = UE_KINDA_SMALL_NUMBER;
			for (auto const& A : RotArray)
			{
				for (auto const& B : RotArray)
				{
					//UE_LOG(LogUnrealMathTest, Log, TEXT("A ?= B : %s ?= %s"), *A.ToString(), *B.ToString());
					const bool bExpected = TestRotatorEqual0(A, B, RotTolerance);
					LogRotatorTest(bExpected, TEXT("TestRotatorEqual1"), A, B, TestRotatorEqual1(A, B, RotTolerance));
					LogRotatorTest(bExpected, TEXT("TestRotatorEqual2"), A, B, TestRotatorEqual2(A, B, RotTolerance));
					LogRotatorTest(bExpected, TEXT("TestRotatorEqual3"), A, B, TestRotatorEqual3(A, B, RotTolerance));
				}
			}
		}

		// Quaternion conversion test
		const float QuatTolerance = 1e-6f;
		for (auto const& A : RotArray)
		{
			const FQuat4f QA = TestRotatorToQuaternion(A);
			const FQuat4f QB = FQuat4f(A);
			LogQuaternionTest(TEXT("TestRotatorToQuaternion"), QA, QB, TestQuatsEqual(QA, QB, QuatTolerance));
		}
	}

	// Rotator->Quat->Rotator
	{
<<<<<<< HEAD
		const float Nudge = KINDA_SMALL_NUMBER * 0.25f;
=======
		const float Nudge = UE_KINDA_SMALL_NUMBER * 0.25f;
>>>>>>> d731a049
		const FRotator3f RotArray[] ={
			FRotator3f(0.0f, 0.0f, 0.0f),
			FRotator3f(30.0f, 30.0f, 30.0f),
			FRotator3f(30.0f, -45.0f, 90.0f),
			FRotator3f(45.0f, 60.0f, -120.0f),
			FRotator3f(0.f, 90.f, 0.f),
			FRotator3f(0.f, -90.f, 0.f),
			FRotator3f(0.f, 180.f, 0.f),
			FRotator3f(0.f, -180.f, 0.f),
			FRotator3f(90.f, 0.f, 0.f),
			FRotator3f(-90.f, 0.f, 0.f),
			FRotator3f(150.f, 0.f, 0.f),
			FRotator3f(0.0f, 0.0f, 45.0f),
			FRotator3f(0.0f, 0.0f, -45.0f),
			FRotator3f(+360.0f, -720.0f, 1080.0f),
			FRotator3f(+360.0f + 1.0f, -720.0f + 1.0f, 1080.0f + 1.0f),
			FRotator3f(+360.0f + Nudge, -720.0f - Nudge, 1080.0f - Nudge),
			FRotator3f(+360.0f * 1e10f, -720.0f * 1000000.0f, 1080.0f * 12345.f),
			FRotator3f(+8388608.f, +8388608.f - 1.1f, -8388608.f - 1.1f),
			FRotator3f(+8388609.1f, +8388607.9f, -8388609.1f)
		};

		for (FRotator3f const& Rotator0 : RotArray)
		{
			Q0 = TestRotatorToQuaternion(Rotator0);
			FRotator3f Rotator1 = Q0.Rotator();
			FRotator3f Rotator2 = TestQuaternionToRotator(Q0);
			LogRotatorTest(TEXT("Rotator->Quat->Rotator"), Rotator1, Rotator2, Rotator1.Equals(Rotator2, 1e-4f));
		}
	}

	// Quat -> Axis and Angle
	{
		FVector3f Axis;
		float Angle;

		// Identity -> X Axis
		Axis = FQuat4f::Identity.GetRotationAxis();
		LogTest<float>(TEXT("FQuat4f::Identity.GetRotationAxis() == FVector3f::XAxisVector"), TestFVector3Equal(Axis, FVector3f::XAxisVector));

		const FQuat4f QuatArray[] = {
			FQuat4f(0.0f, 0.0f, 0.0f, 1.0f),
			FQuat4f(1.0f, 0.0f, 0.0f, 0.0f),
			FQuat4f(0.0f, 1.0f, 0.0f, 0.0f),
			FQuat4f(0.0f, 0.0f, 1.0f, 0.0f),
			FQuat4f(0.000046571717f, -0.000068426132f, 0.000290602446f, 0.999999881000f) // length = 0.99999992665
		};

		for (const FQuat4f& Q : QuatArray)
		{
			Q.ToAxisAndAngle(Axis, Angle);
			LogTest<float>(TEXT("Quat -> Axis and Angle: Q is Normalized"), TestQuatNormalized(Q, 1e-6f));
			LogTest<float>(TEXT("Quat -> Axis and Angle: Axis is Normalized"), TestFVector3Normalized(Axis, 1e-6f));
		}
	}

	// Quat Lerp/Slerp
	{
		const FRotator3f Rotator0 = FRotator3f( 300.0f, -45.0f,  0.0f);
		const FRotator3f Rotator1 = FRotator3f(  10.0f, 270.0f, 30.0f);
		const float FloatAlpha = 0.25f;
		const double DoubleAlpha = 0.25;
		
		// Quat<float>
		Q0 = FQuat4f(Rotator0);
		Q1 = FQuat4f(Rotator1);
		
		// float alpha
		Q2 = FMath::Lerp(Q0, Q1, FloatAlpha);
		Q3 = FQuat4f::Slerp(Q0, Q1, FloatAlpha);
		LogTest<float>(TEXT("TestQuatLerp"), TestQuatsEqual(Q2, Q3, 1e-6f));

		Q2 = FMath::Lerp<FQuat4f>(Q0, Q1, FloatAlpha);
		Q3 = FQuat4f::Slerp(Q0, Q1, FloatAlpha);
		LogTest<float>(TEXT("TestQuatLerp"), TestQuatsEqual(Q2, Q3, 1e-6f));
		
		// double alpha
		Q2 = FMath::Lerp(Q0, Q1, DoubleAlpha);
		Q3 = FQuat4f::Slerp(Q0, Q1, (float)DoubleAlpha);
		LogTest<float>(TEXT("TestQuatLerp"), TestQuatsEqual(Q2, Q3, 1e-6f));

		Q2 = FMath::Lerp<FQuat4f>(Q0, Q1, DoubleAlpha);
		Q3 = FQuat4f::Slerp(Q0, Q1, (float)DoubleAlpha);
		LogTest<float>(TEXT("TestQuatLerp"), TestQuatsEqual(Q2, Q3, 1e-6f));

		// Quat<double>
		FQuat4d QD0, QD1, QD2, QD3;
		QD0 = FQuat4d(FRotator3d(Rotator0));
		QD1 = FQuat4d(FRotator3d(Rotator1));
		
		// double alpha
		QD2 = FMath::Lerp(QD0, QD1, DoubleAlpha);
		QD3 = FQuat4d::Slerp(QD0, QD1, DoubleAlpha);
		LogTest<double>(TEXT("TestQuatLerp"), TestQuatsEqual(QD2, QD3, 1e-6f));

		QD2 = FMath::Lerp<FQuat4d>(QD0, QD1, DoubleAlpha);
		QD3 = FQuat4d::Slerp(QD0, QD1, DoubleAlpha);
		LogTest<double>(TEXT("TestQuatLerp"), TestQuatsEqual(QD2, QD3, 1e-6f));
		
		// float alpha
		QD2 = FMath::Lerp(QD0, QD1, FloatAlpha);
		QD3 = FQuat4d::Slerp(QD0, QD1, FloatAlpha);
		LogTest<double>(TEXT("TestQuatLerp"), TestQuatsEqual(QD2, QD3, 1e-6f));

		QD2 = FMath::Lerp<FQuat4d>(QD0, QD1, FloatAlpha);
		QD3 = FQuat4d::Slerp(QD0, QD1, FloatAlpha);
		LogTest<double>(TEXT("TestQuatLerp"), TestQuatsEqual(QD2, QD3, 1e-6f));
	}

	// Quat / Rotator conversion to vectors, matrices
	{
		FRotator3f Rotator0;
		Rotator0 = FRotator3f(30.0f, -45.0f, 90.0f);
		Q0 = FQuat4f(Rotator0);
		Q1 = TestRotatorToQuaternion(Rotator0);
		LogTest<float>( TEXT("TestRotatorToQuaternion"), TestQuatsEqual(Q0, Q1, 1e-6f));

		using namespace UE::Math;

		FVector3f FV0, FV1;
		FV0 = Rotator0.Vector();
		FV1 = TRotationMatrix<float>( Rotator0 ).GetScaledAxis( EAxis::X );
		LogTest<float>( TEXT("Test0 Rotator::Vector()"), TestFVector3Equal(FV0, FV1, 1e-6f));
		
		FV0 = TRotationMatrix<float>( Rotator0 ).GetScaledAxis( EAxis::X );
		FV1 = TQuatRotationMatrix<float>( FQuat4f(Q0.X, Q0.Y, Q0.Z, Q0.W) ).GetScaledAxis( EAxis::X );
		LogTest<float>( TEXT("Test0 FQuatRotationMatrix"), TestFVector3Equal(FV0, FV1, 1e-5f));

		Rotator0 = FRotator3f(45.0f,  60.0f, 120.0f);
		Q0 = FQuat4f(Rotator0);
		Q1 = TestRotatorToQuaternion(Rotator0);
		LogTest<float>( TEXT("TestRotatorToQuaternion"), TestQuatsEqual(Q0, Q1, 1e-6f));

		FV0 = Rotator0.Vector();
		FV1 = TRotationMatrix<float>( Rotator0 ).GetScaledAxis( EAxis::X );
		LogTest<float>( TEXT("Test1 Rotator::Vector()"), TestFVector3Equal(FV0, FV1, 1e-6f));

		FV0 = TRotationMatrix<float>( Rotator0 ).GetScaledAxis( EAxis::X );
		FV1 = TQuatRotationMatrix<float>(FQuat4f(Q0.X, Q0.Y, Q0.Z, Q0.W) ).GetScaledAxis( EAxis::X );
		LogTest<float>(TEXT("Test1 FQuatRotationMatrix"), TestFVector3Equal(FV0, FV1, 1e-5f));

		FV0 = TRotationMatrix<float>( FRotator3f::ZeroRotator ).GetScaledAxis(EAxis::X);
		FV1 = TQuatRotationMatrix<float>(FQuat4f::Identity ).GetScaledAxis(EAxis::X);
		LogTest<float>(TEXT("Test2 FQuatRotationMatrix"), TestFVector3Equal(FV0, FV1, 1e-6f));
	}

	// Quat Rotation tests
	{
		// Use these Quats...
		const FQuat4f TestQuats[] = {
			FQuat4f(FQuat4f::Identity),
			FQuat4f(FRotator3f(30.0f, 30.0f, 30.0f)),
			FQuat4f(FRotator3f(30.0f, -45.0f, 90.0f)),
			FQuat4f(FRotator3f(45.0f,  60.0f, 120.0f)),
			FQuat4f(FRotator3f(0.0f, 180.0f, 45.0f)),
			FQuat4f(FRotator3f(-120.0f, -90.0f, 0.0f)),
			FQuat4f(FRotator3f(-0.01f, 0.02f, -0.03f)),
		};

		// ... to rotate these Vectors...
		const FVector3f TestVectors[] = {
			FVector3f::ZeroVector,
			FVector3f::ForwardVector,
			FVector3f::RightVector,
			FVector3f::UpVector,
			FVector3f(45.0f, -60.0f, 120.0f),
			FVector3f(-45.0f, 60.0f, -120.0f),
			FVector3f(0.57735026918962576451f, 0.57735026918962576451f, 0.57735026918962576451f),
			-FVector3f::ForwardVector,
		};

		// ... and test within this tolerance.
		const float Tolerance = 1e-4f;

		// Test Macro. Tests FQuat4f::RotateVector(_Vec) against _Func(_Vec)
		#define TEST_QUAT_ROTATE(_QIndex, _VIndex, _Quat, _Vec, _Func, _Tolerance) \
		{ \
			const FString _TestName = FString::Printf(TEXT("Test Quat%d: Vec%d: %s"), _QIndex, _VIndex, TEXT(#_Func)); \
			LogTest<float>( *_TestName, TestFVector3Equal(_Quat.RotateVector(_Vec), _Func(_Quat, _Vec), _Tolerance) ); \
		}

		// Test loop
		for (int32 QIndex = 0; QIndex < UE_ARRAY_COUNT(TestQuats); ++QIndex)
		{
			const FQuat4f& Q = TestQuats[QIndex];
			for (int32 VIndex = 0; VIndex < UE_ARRAY_COUNT(TestVectors); ++VIndex)
			{
				const FVector3f& V = TestVectors[VIndex];
				TEST_QUAT_ROTATE(QIndex, VIndex, Q, V, TestQuaternionRotateVectorScalar, Tolerance);
				TEST_QUAT_ROTATE(QIndex, VIndex, Q, V, TestQuaternionRotateVectorRegister, Tolerance);
				TEST_QUAT_ROTATE(QIndex, VIndex, Q, V, TestQuaternionMultiplyVector, Tolerance);
			}
		}


		// FindBetween
		{
			for (FVector3f const& A: TestVectors)
			{
				for (FVector3f const &B : TestVectors)
				{
					const FVector3f ANorm = A.GetSafeNormal();
					const FVector3f BNorm = B.GetSafeNormal();

					const FQuat4f Old = FindBetween_Old(ANorm, BNorm);
					const FQuat4f NewNormal = FQuat4f::FindBetweenNormals(ANorm, BNorm);
					const FQuat4f NewVector = FQuat4f::FindBetweenVectors(A, B);

					const FVector3f RotAOld = Old.RotateVector(ANorm);
					const FVector3f RotANewNormal = NewNormal.RotateVector(ANorm);
					const FVector3f RotANewVector = NewVector.RotateVector(ANorm);

					if (A.IsZero() || B.IsZero())
					{
						LogTest<float>(TEXT("FindBetween: Old == New (normal)"), TestQuatsEqual(Old, NewNormal, 1e-6f));
						LogTest<float>(TEXT("FindBetween: Old == New (vector)"), TestQuatsEqual(Old, NewVector, 1e-6f));
					}
					else
					{
						LogTest<float>(TEXT("FindBetween: Old A->B"), TestFVector3Equal(RotAOld, BNorm, UE_KINDA_SMALL_NUMBER));
						LogTest<float>(TEXT("FindBetween: New A->B (normal)"), TestFVector3Equal(RotANewNormal, BNorm, UE_KINDA_SMALL_NUMBER));
						LogTest<float>(TEXT("FindBetween: New A->B (vector)"), TestFVector3Equal(RotANewVector, BNorm, UE_KINDA_SMALL_NUMBER));
					}
				}
			}
		}


		// FVector3f::ToOrientationRotator(), FVector3f::ToOrientationQuat()
		{
			for (FVector3f const& V: TestVectors)
			{
				const FVector3f VNormal = V.GetSafeNormal();

				Q0 = FQuat4f::FindBetweenNormals(FVector3f::ForwardVector, VNormal);
				Q1 = V.ToOrientationQuat();
				const FRotator3f R0 = V.ToOrientationRotator();

				const FVector3f Rotated0 = Q0.RotateVector(FVector3f::ForwardVector);
				const FVector3f Rotated1 = Q1.RotateVector(FVector3f::ForwardVector);
				const FVector3f Rotated2 = R0.RotateVector(FVector3f::ForwardVector);

				LogTest<float>(TEXT("V.ToOrientationQuat() rotate"), TestFVector3Equal(Rotated0, Rotated1, UE_KINDA_SMALL_NUMBER));
				LogTest<float>(TEXT("V.ToOrientationRotator() rotate"), TestFVector3Equal(Rotated0, Rotated2, UE_KINDA_SMALL_NUMBER));
			}
		}
	}

	// Quat multiplication, Matrix conversion
	{
		FMatrix44f M0, M1;
		FMatrix44f IdentityInverse = FMatrix44f::Identity.Inverse();

		Q0 = FQuat4f(FRotator3f(30.0f, -45.0f, 90.0f));
		Q1 = FQuat4f(FRotator3f(45.0f, 60.0f, 120.0f));
		VectorQuaternionMultiply(&Q2, &Q0, &Q1);
		TestVectorQuaternionMultiply(&Q3, &Q0, &Q1);
		LogTest<float>(TEXT("VectorQuaternionMultiply"), TestQuatsEqual(Q2, Q3, 1e-6f));
		V0 = VectorLoadAligned(&Q0);
		V1 = VectorLoadAligned(&Q1);
		V2 = VectorQuaternionMultiply2(V0, V1);
		V3 = VectorLoadAligned(&Q3);
		LogTest<float>(TEXT("VectorQuaternionMultiply2"), TestVectorsEqual(V2, V3, 1e-6f));

		M0 = Q0 * FMatrix44f::Identity;
		M1 = UE::Math::TQuatRotationMatrix<float>(Q0);
		LogTest<float>(TEXT("QuaterionMatrixConversion Q0"), TestMatricesEqual(M0, M1, 0.000001f));
		M0 = Q1.ToMatrix();
		M1 = UE::Math::TQuatRotationMatrix<float>(Q1);
		LogTest<float>(TEXT("QuaterionMatrixConversion Q1"), TestMatricesEqual(M0, M1, 0.000001f));

		Q0 = FQuat4f(FRotator3f(0.0f, 180.0f, 45.0f));
		Q1 = FQuat4f(FRotator3f(-120.0f, -90.0f, 0.0f));
		VectorQuaternionMultiply(&Q2, &Q0, &Q1);
		TestVectorQuaternionMultiply(&Q3, &Q0, &Q1);
		LogTest<float>(TEXT("VectorQuaternionMultiply"), TestQuatsEqual(Q2, Q3, 1e-6f));
		V0 = VectorLoadAligned(&Q0);
		V1 = VectorLoadAligned(&Q1);
		V2 = VectorQuaternionMultiply2(V0, V1);
		V3 = VectorLoadAligned(&Q3);
		LogTest<float>(TEXT("VectorQuaternionMultiply2"), TestVectorsEqual(V2, V3, 1e-6f));

		M0 = (-Q0) * FMatrix44f::Identity;
		M1 = (-Q0).ToMatrix();
		LogTest<float>(TEXT("QuaterionMatrixConversion Q0"), TestMatricesEqual(M0, M1, 0.000001f));
		M0 = (Q1.Inverse().Inverse()) * IdentityInverse;
		M1 = Q1.ToMatrix();
		LogTest<float>(TEXT("QuaterionMatrixConversion Q1"), TestMatricesEqual(M0, M1, 0.000001f));
	}

	if (!GPassing)
	{
		UE_LOG(LogUnrealMathTest, Fatal, TEXT("VectorIntrinsics <float> Failed."));
	}

	if (!RunDoubleVectorTest())
	{
		UE_LOG(LogUnrealMathTest, Fatal, TEXT("VectorIntrinsics <double> Failed."));
	}

	return true;
}

IMPLEMENT_SIMPLE_AUTOMATION_TEST(FInterpolationFunctionTests, "System.Core.Math.Interpolation Function Test", EAutomationTestFlags::ApplicationContextMask | EAutomationTestFlags::SmokeFilter)
bool FInterpolationFunctionTests::RunTest(const FString&)
{
	// The purpose of this test is to verify that various combinations of the easing functions are actually equivalent.
	// It currently only tests the InOut versions over different ranges, because the initial implementation was bad.
	// Further improvements (optimizations, new easing functions) to the easing functions should be accompanied by
	// expansions to this test suite.

	typedef float(*EasingFunc)(float Percent);
	auto RunInOutTest = [](const TArray< TPair<EasingFunc, FString> >& Functions, FAutomationTestBase* TestContext)
	{
		for (int32 I = 0; I < 100; ++I)
		{
			float Percent = (float)I / 100.f;
			TArray<float> Values;
			for (const auto& Entry : Functions)
			{
				Values.Push(Entry.Key(Percent));
			}

			bool bSucceeded = true;
			int32 K = 0;
			for (int32 J = 1; J < Functions.Num(); ++J)
			{
				if (!FMath::IsNearlyEqual(Values[K], Values[J], 0.0001f))
				{
					TestContext->AddError(FString::Printf( TEXT("Easing Function tests failed at index %d!"), I ) );

					for (int32 L = 0; L < Values.Num(); ++L)
					{
						TestContext->AddInfo(FString::Printf(TEXT("%s: %f"), *(Functions[L].Value), Values[L]));
					}
					// don't record further failures, it would likely create a tremendous amount of spam
					return;
				}
			}
		}
	};

#define INTERP_WITH_RANGE( RANGE_MIN, RANGE_MAX, FUNCTION, IDENTIFIER ) \
	auto FUNCTION##IDENTIFIER = [](float Percent ) \
	{ \
		const float Min = RANGE_MIN; \
		const float Max = RANGE_MAX; \
		const float Range = Max - Min; \
		return (FMath::FUNCTION(Min, Max, Percent) - Min) / Range; \
	};

	{
		// Test InterpExpoInOut:
		INTERP_WITH_RANGE(.9f, 1.2f, InterpExpoInOut, A)
		INTERP_WITH_RANGE(0.f, 1.f, InterpExpoInOut, B)
		INTERP_WITH_RANGE(-8.6f;, 2.3f, InterpExpoInOut, C)
		TArray< TPair< EasingFunc, FString > > FunctionsToTest;
		FunctionsToTest.Emplace(InterpExpoInOutA, TEXT("InterpExpoInOutA"));
		FunctionsToTest.Emplace(InterpExpoInOutB, TEXT("InterpExpoInOutB"));
		FunctionsToTest.Emplace(InterpExpoInOutC, TEXT("InterpExpoInOutC"));
		RunInOutTest(FunctionsToTest, this);
	}

	{
		// Test InterpCircularInOut:
		INTERP_WITH_RANGE(5.f, 9.32f, InterpCircularInOut, A)
		INTERP_WITH_RANGE(0.f, 1.f, InterpCircularInOut, B)
		INTERP_WITH_RANGE(-8.1f;, -.75f, InterpCircularInOut, C)
		TArray< TPair< EasingFunc, FString > > FunctionsToTest;
		FunctionsToTest.Emplace(InterpCircularInOutA, TEXT("InterpCircularInOutA"));
		FunctionsToTest.Emplace(InterpCircularInOutB, TEXT("InterpCircularInOutB"));
		FunctionsToTest.Emplace(InterpCircularInOutC, TEXT("InterpCircularInOutC"));
		RunInOutTest(FunctionsToTest, this);
	}

	{
		// Test InterpSinInOut:
		INTERP_WITH_RANGE(10.f, 11.2f, InterpSinInOut, A)
		INTERP_WITH_RANGE(0.f, 1.f, InterpSinInOut, B)
		INTERP_WITH_RANGE(-5.6f;, -4.3f, InterpSinInOut, C)
		TArray< TPair< EasingFunc, FString > > FunctionsToTest;
		FunctionsToTest.Emplace(InterpSinInOutA, TEXT("InterpSinInOutA"));
		FunctionsToTest.Emplace(InterpSinInOutB, TEXT("InterpSinInOutB"));
		FunctionsToTest.Emplace(InterpSinInOutC, TEXT("InterpSinInOutC"));
		RunInOutTest(FunctionsToTest, this);
	}

	return true;
}

class FMathVectorTestParameter
{
public:
	FMathVectorTestParameter(float F) : Vec(VectorSet1(F))
	{
	}

	FMathVectorTestParameter(int I) : Vec(VectorCastIntToFloat(VectorIntSet1(I)))
	{
	}

	FMathVectorTestParameter(const VectorRegister4Float& F) : Vec(F)
	{
	}

	FMathVectorTestParameter(const VectorRegister4Int& I) : Vec(VectorCastIntToFloat(I))
	{
	}

	friend bool operator ==(const FMathVectorTestParameter& lhs, const FMathVectorTestParameter& rhs)
	{
		return TestVectorsEqualBitwise(lhs.Vec, rhs.Vec);
	}

	friend bool operator !=(const FMathVectorTestParameter& lhs, const FMathVectorTestParameter& rhs)
	{
		return !(lhs == rhs);
	}

private:
	VectorRegister4Float Vec;
};

template<class VectorRoundTests, auto VectorRounder, auto ScalarRounder>
class TTestEqualAfterVectorRounding
{
public:
	explicit TTestEqualAfterVectorRounding(VectorRoundTests& InRoundTests) : RoundTests(InRoundTests)
	{
	}

	template<class ExpectedType>
	bool operator ()(const TCHAR* What, float Actual, ExpectedType Expected, bool bTestScalar = true) const
	{
		// Compare the result of the vector implementation with the equivalent scalar implementation.
		if (bTestScalar)
			RoundTests.TestEqual(What, FMathVectorTestParameter(VectorRounder(VectorSet1(Actual))), FMathVectorTestParameter(ScalarRounder(Actual)));

		// Compare the result of the vector implementation with the given expected value.
		RoundTests.TestEqual(What, FMathVectorTestParameter(VectorRounder(VectorSet1(Actual))), FMathVectorTestParameter(Expected));
		return true;
	}

private:
	VectorRoundTests& RoundTests;
};

FORCEINLINE VectorRegister4Int VectorRoundToIntHalfToEvenTest(const VectorRegister4Float& Vec)
{
	return VectorRoundToIntHalfToEven(Vec);
}

IMPLEMENT_SIMPLE_AUTOMATION_TEST(FMathVectorRoundToIntHalfToEvenTests, "System.Core.Math.RoundToIntHalfToEven Vector", EAutomationTestFlags::ApplicationContextMask | EAutomationTestFlags::SmokeFilter)
bool FMathVectorRoundToIntHalfToEvenTests::RunTest(const FString& Parameters)
{
	const bool bSkipScalar = false;

	struct FMathVectorRoundToIntHalfToEvenTestsRoundToInt
	{
		static int RoundToInt(float F)
		{
			return int(FMath::RoundHalfToEven(F));
		}
	};
	TTestEqualAfterVectorRounding<FMathVectorRoundToIntHalfToEvenTests, &VectorRoundToIntHalfToEvenTest, &FMathVectorRoundToIntHalfToEvenTestsRoundToInt::RoundToInt> TestEqualAfterVectorRounding(*this);

	TestEqualAfterVectorRounding(TEXT("VectorRound32-Zero"), 0.0f, 0);
	TestEqualAfterVectorRounding(TEXT("VectorRound32-One"), 1.0f, 1);
	TestEqualAfterVectorRounding(TEXT("VectorRound32-LessHalf"), 1.4f, 1);
	TestEqualAfterVectorRounding(TEXT("VectorRound32-NegGreaterHalf"), -1.4f, -1);
	TestEqualAfterVectorRounding(TEXT("VectorRound32-LessNearHalf"), 1.4999999f, 1);
	TestEqualAfterVectorRounding(TEXT("VectorRound32-NegGreaterNearHalf"), -1.4999999f, -1);
	TestEqualAfterVectorRounding(TEXT("VectorRound32-Half"), 1.5f, 2);
	TestEqualAfterVectorRounding(TEXT("VectorRound32-NegHalf"), -1.5f, -2);
	TestEqualAfterVectorRounding(TEXT("VectorRound32-GreaterNearHalf"), 1.5000001f, 2);
	TestEqualAfterVectorRounding(TEXT("VectorRound32-NegLesserNearHalf"), -1.5000001f, -2);
	TestEqualAfterVectorRounding(TEXT("VectorRound32-GreaterThanHalf"), 1.6f, 2);
	TestEqualAfterVectorRounding(TEXT("VectorRound32-NegLesserThanHalf"), -1.6f, -2);

	TestEqualAfterVectorRounding(TEXT("VectorRound32-TwoToOneBitPrecision"), 4194303.25f, 4194303);
	TestEqualAfterVectorRounding(TEXT("VectorRound32-TwoToOneBitPrecision"), 4194303.5f, 4194304);
	TestEqualAfterVectorRounding(TEXT("VectorRound32-TwoToOneBitPrecision"), 4194303.75f, 4194304);
	TestEqualAfterVectorRounding(TEXT("VectorRound32-TwoToOneBitPrecision"), 4194304.0f, 4194304);
	TestEqualAfterVectorRounding(TEXT("VectorRound32-TwoToOneBitPrecision"), 4194304.5f, 4194304);
	TestEqualAfterVectorRounding(TEXT("VectorRound32-NegTwoToOneBitPrecision"), -4194303.25f, -4194303);
	TestEqualAfterVectorRounding(TEXT("VectorRound32-NegTwoToOneBitPrecision"), -4194303.5f, -4194304);
	TestEqualAfterVectorRounding(TEXT("VectorRound32-NegTwoToOneBitPrecision"), -4194303.75f, -4194304);
	TestEqualAfterVectorRounding(TEXT("VectorRound32-NegTwoToOneBitPrecision"), -4194304.0f, -4194304);
	TestEqualAfterVectorRounding(TEXT("VectorRound32-NegTwoToOneBitPrecision"), -4194304.5f, -4194304);

	TestEqualAfterVectorRounding(TEXT("VectorRound32-OneToZeroBitPrecision"), 8388607.0f, 8388607);
	TestEqualAfterVectorRounding(TEXT("VectorRound32-OneToZeroBitPrecision"), 8388607.5f, 8388608);
	TestEqualAfterVectorRounding(TEXT("VectorRound32-OneToZeroBitPrecision"), 8388608.0f, 8388608);
	TestEqualAfterVectorRounding(TEXT("VectorRound32-OneToZeroBitPrecision"), 8388608.5f, 8388608);
	//TestEqualAfterVectorRounding(TEXT("VectorRound32-OneToZeroBitPrecision"), 8388609.0f, 8388609, bSkipScalar); // FMath::RoundHalfToEven incorrectly rounds 8388609.0f to 8388610.0f, so skip it.
	TestEqualAfterVectorRounding(TEXT("VectorRound32-OneToZeroBitPrecision"), 8388609.5f, 8388610);

	TestEqualAfterVectorRounding(TEXT("VectorRound32-NegOneToZeroBitPrecision"), -8388607.0f, -8388607);
	TestEqualAfterVectorRounding(TEXT("VectorRound32-NegOneToZeroBitPrecision"), -8388607.5f, -8388608);
	TestEqualAfterVectorRounding(TEXT("VectorRound32-NegOneToZeroBitPrecision"), -8388608.0f, -8388608);
	TestEqualAfterVectorRounding(TEXT("VectorRound32-NegOneToZeroBitPrecision"), -8388608.5f, -8388608);
	//TestEqualAfterVectorRounding(TEXT("VectorRound32-NegOneToZeroBitPrecision"), -8388609.0f, -8388609, bSkipScalar); // FMath::RoundHalfToEven incorrectly rounds -8388609.0f to -8388610.0f, so skip it.
	TestEqualAfterVectorRounding(TEXT("VectorRound32-NegOneToZeroBitPrecision"), -8388609.5f, -8388610);

	//TestEqualAfterVectorRounding(TEXT("VectorRound32-ZeroBitPrecision"), 16777215.0f, 16777215, bSkipScalar); // FMath::RoundHalfToEven incorrectly rounds 16777215.0f to 16777216.0f, so skip it.
	TestEqualAfterVectorRounding(TEXT("VectorRound32-ZeroBitPrecision"), 16777215.5f, 16777216);
	TestEqualAfterVectorRounding(TEXT("VectorRound32-ZeroBitPrecision"), 16777216.0f, 16777216);
	TestEqualAfterVectorRounding(TEXT("VectorRound32-ZeroBitPrecision"), 16777216.5f, 16777216);
	TestEqualAfterVectorRounding(TEXT("VectorRound32-ZeroBitPrecision"), 16777217.0f, 16777216);
	TestEqualAfterVectorRounding(TEXT("VectorRound32-ZeroBitPrecision"), 16777217.5f, 16777218);
	//TestEqualAfterVectorRounding(TEXT("VectorRound32-NegZeroBitPrecision"), -16777215.0f, -16777215, bSkipScalar); // FMath::RoundHalfToEven incorrectly rounds -16777215.0f to -16777216.0f, so skip it.
	TestEqualAfterVectorRounding(TEXT("VectorRound32-NegZeroBitPrecision"), -16777215.5f, -16777216);
	TestEqualAfterVectorRounding(TEXT("VectorRound32-NegZeroBitPrecision"), -16777216.0f, -16777216);
	TestEqualAfterVectorRounding(TEXT("VectorRound32-NegZeroBitPrecision"), -16777216.5f, -16777216);
	TestEqualAfterVectorRounding(TEXT("VectorRound32-NegZeroBitPrecision"), -16777217.0f, -16777216);
	TestEqualAfterVectorRounding(TEXT("VectorRound32-NegZeroBitPrecision"), -16777217.5f, -16777218);

	TestEqualAfterVectorRounding(TEXT("VectorRound32-FloatMax"), FLT_MAX, INT32_MIN);
	TestEqualAfterVectorRounding(TEXT("VectorRound32-FloatMax"), -FLT_MAX, INT32_MIN);

	TestEqualAfterVectorRounding(TEXT("VectorRound32-FloatMin"), FLT_MIN, 0);
	TestEqualAfterVectorRounding(TEXT("VectorRound32-FloatMin"), -FLT_MIN, 0);

	return true;
}

IMPLEMENT_SIMPLE_AUTOMATION_TEST(FMathRoundHalfToZeroTests, "System.Core.Math.Round HalfToZero", EAutomationTestFlags::ApplicationContextMask | EAutomationTestFlags::SmokeFilter)
bool FMathRoundHalfToZeroTests::RunTest(const FString& Parameters)
{
	TestEqual(TEXT("RoundHalfToZero32-Zero"), FMath::RoundHalfToZero(0.0f), 0.0f);
	TestEqual(TEXT("RoundHalfToZero32-One"), FMath::RoundHalfToZero(1.0f), 1.0f);
	TestEqual(TEXT("RoundHalfToZero32-LessHalf"), FMath::RoundHalfToZero(1.4f), 1.0f);
	TestEqual(TEXT("RoundHalfToZero32-NegGreaterHalf"), FMath::RoundHalfToZero(-1.4f), -1.0f);
	TestEqual(TEXT("RoundHalfToZero32-LessNearHalf"), FMath::RoundHalfToZero(1.4999999f), 1.0f);
	TestEqual(TEXT("RoundHalfToZero32-NegGreaterNearHalf"), FMath::RoundHalfToZero(-1.4999999f), -1.0f);
	TestEqual(TEXT("RoundHalfToZero32-Half"), FMath::RoundHalfToZero(1.5f), 1.0f);
	TestEqual(TEXT("RoundHalfToZero32-NegHalf"), FMath::RoundHalfToZero(-1.5f), -1.0f);
	TestEqual(TEXT("RoundHalfToZero32-GreaterNearHalf"), FMath::RoundHalfToZero(1.5000001f), 2.0f);
	TestEqual(TEXT("RoundHalfToZero32-NegLesserNearHalf"), FMath::RoundHalfToZero(-1.5000001f), -2.0f);
	TestEqual(TEXT("RoundHalfToZero32-GreaterThanHalf"), FMath::RoundHalfToZero(1.6f), 2.0f);
	TestEqual(TEXT("RoundHalfToZero32-NegLesserThanHalf"), FMath::RoundHalfToZero(-1.6f), -2.0f);

	TestEqual(TEXT("RoundHalfToZero32-TwoToOneBitPrecision"), FMath::RoundHalfToZero(4194303.25f), 4194303.0f);
	TestEqual(TEXT("RoundHalfToZero32-TwoToOneBitPrecision"), FMath::RoundHalfToZero(4194303.5f), 4194303.0f);
	TestEqual(TEXT("RoundHalfToZero32-TwoToOneBitPrecision"), FMath::RoundHalfToZero(4194303.75f), 4194304.0f);
	TestEqual(TEXT("RoundHalfToZero32-TwoToOneBitPrecision"), FMath::RoundHalfToZero(4194304.0f), 4194304.0f);
	TestEqual(TEXT("RoundHalfToZero32-TwoToOneBitPrecision"), FMath::RoundHalfToZero(4194304.5f), 4194304.0f);
	TestEqual(TEXT("RoundHalfToZero32-NegTwoToOneBitPrecision"), FMath::RoundHalfToZero(-4194303.25f), -4194303.0f);
	TestEqual(TEXT("RoundHalfToZero32-NegTwoToOneBitPrecision"), FMath::RoundHalfToZero(-4194303.5f), -4194303.0f);
	TestEqual(TEXT("RoundHalfToZero32-NegTwoToOneBitPrecision"), FMath::RoundHalfToZero(-4194303.75f), -4194304.0f);
	TestEqual(TEXT("RoundHalfToZero32-NegTwoToOneBitPrecision"), FMath::RoundHalfToZero(-4194304.0f), -4194304.0f);
	TestEqual(TEXT("RoundHalfToZero32-NegTwoToOneBitPrecision"), FMath::RoundHalfToZero(-4194304.5f), -4194304.0f);

	TestEqual(TEXT("RoundHalfToZero32-OneToZeroBitPrecision"), FMath::RoundHalfToZero(8388607.0f), 8388607.0f);
	TestEqual(TEXT("RoundHalfToZero32-OneToZeroBitPrecision"), FMath::RoundHalfToZero(8388607.5f), 8388607.0f);
	TestEqual(TEXT("RoundHalfToZero32-OneToZeroBitPrecision"), FMath::RoundHalfToZero(8388608.0f), 8388608.0f);
	TestEqual(TEXT("RoundHalfToZero32-NegOneToZeroBitPrecision"), FMath::RoundHalfToZero(-8388607.0f), -8388607.0f);
	TestEqual(TEXT("RoundHalfToZero32-NegOneToZeroBitPrecision"), FMath::RoundHalfToZero(-8388607.5f), -8388607.0f);
	TestEqual(TEXT("RoundHalfToZero32-NegOneToZeroBitPrecision"), FMath::RoundHalfToZero(-8388608.0f), -8388608.0f);

	TestEqual(TEXT("RoundHalfToZero32-ZeroBitPrecision"), FMath::RoundHalfToZero(16777215.0f), 16777215.0f);
	TestEqual(TEXT("RoundHalfToZero32-NegZeroBitPrecision"), FMath::RoundHalfToZero(-16777215.0f), -16777215.0f);

	TestEqual(TEXT("RoundHalfToZero64-Zero"), FMath::RoundHalfToZero(0.0), 0.0);
	TestEqual(TEXT("RoundHalfToZero64-One"), FMath::RoundHalfToZero(1.0), 1.0);
	TestEqual(TEXT("RoundHalfToZero64-LessHalf"), FMath::RoundHalfToZero(1.4), 1.0);
	TestEqual(TEXT("RoundHalfToZero64-NegGreaterHalf"), FMath::RoundHalfToZero(-1.4), -1.0);
	TestEqual(TEXT("RoundHalfToZero64-LessNearHalf"), FMath::RoundHalfToZero(1.4999999999999997), 1.0);
	TestEqual(TEXT("RoundHalfToZero64-NegGreaterNearHalf"), FMath::RoundHalfToZero(-1.4999999999999997), -1.0);
	TestEqual(TEXT("RoundHalfToZero64-Half"), FMath::RoundHalfToZero(1.5), 1.0);
	TestEqual(TEXT("RoundHalfToZero64-NegHalf"), FMath::RoundHalfToZero(-1.5), -1.0);
	TestEqual(TEXT("RoundHalfToZero64-GreaterNearHalf"), FMath::RoundHalfToZero(1.5000000000000002), 2.0);
	TestEqual(TEXT("RoundHalfToZero64-NegLesserNearHalf"), FMath::RoundHalfToZero(-1.5000000000000002), -2.0);
	TestEqual(TEXT("RoundHalfToZero64-GreaterThanHalf"), FMath::RoundHalfToZero(1.6), 2.0);
	TestEqual(TEXT("RoundHalfToZero64-NegLesserThanHalf"), FMath::RoundHalfToZero(-1.6), -2.0);
	
	TestEqual(TEXT("RoundHalfToZero64-TwoToOneBitPrecision"), FMath::RoundHalfToZero(2251799813685247.25), 2251799813685247.0);
	TestEqual(TEXT("RoundHalfToZero64-TwoToOneBitPrecision"), FMath::RoundHalfToZero(2251799813685247.5), 2251799813685247.0);
	TestEqual(TEXT("RoundHalfToZero64-TwoToOneBitPrecision"), FMath::RoundHalfToZero(2251799813685247.75), 2251799813685248.0);
	TestEqual(TEXT("RoundHalfToZero64-TwoToOneBitPrecision"), FMath::RoundHalfToZero(2251799813685248.0), 2251799813685248.0);
	TestEqual(TEXT("RoundHalfToZero64-TwoToOneBitPrecision"), FMath::RoundHalfToZero(2251799813685248.5), 2251799813685248.0);
	TestEqual(TEXT("RoundHalfToZero64-NegTwoToOneBitPrecision"), FMath::RoundHalfToZero(-2251799813685247.25), -2251799813685247.0);
	TestEqual(TEXT("RoundHalfToZero64-NegTwoToOneBitPrecision"), FMath::RoundHalfToZero(-2251799813685247.5), -2251799813685247.0);
	TestEqual(TEXT("RoundHalfToZero64-NegTwoToOneBitPrecision"), FMath::RoundHalfToZero(-2251799813685247.75), -2251799813685248.0);
	TestEqual(TEXT("RoundHalfToZero64-NegTwoToOneBitPrecision"), FMath::RoundHalfToZero(-2251799813685248.0), -2251799813685248.0);
	TestEqual(TEXT("RoundHalfToZero64-NegTwoToOneBitPrecision"), FMath::RoundHalfToZero(-2251799813685248.5), -2251799813685248.0);

	TestEqual(TEXT("RoundHalfToZero64-OneToZeroBitPrecision"), FMath::RoundHalfToZero(4503599627370495.0), 4503599627370495.0);
	TestEqual(TEXT("RoundHalfToZero64-OneToZeroBitPrecision"), FMath::RoundHalfToZero(4503599627370495.5), 4503599627370495.0);
	TestEqual(TEXT("RoundHalfToZero64-OneToZeroBitPrecision"), FMath::RoundHalfToZero(4503599627370496.0), 4503599627370496.0);
	TestEqual(TEXT("RoundHalfToZero64-NegOneToZeroBitPrecision"), FMath::RoundHalfToZero(-4503599627370495.0), -4503599627370495.0);
	TestEqual(TEXT("RoundHalfToZero64-NegOneToZeroBitPrecision"), FMath::RoundHalfToZero(-4503599627370495.5), -4503599627370495.0);
	TestEqual(TEXT("RoundHalfToZero64-NegOneToZeroBitPrecision"), FMath::RoundHalfToZero(-4503599627370496.0), -4503599627370496.0);

	TestEqual(TEXT("RoundHalfToZero64-ZeroBitPrecision"), FMath::RoundHalfToZero(9007199254740991.0), 9007199254740991.0);
	TestEqual(TEXT("RoundHalfToZero64-NegZeroBitPrecision"), FMath::RoundHalfToZero(-9007199254740991.0), -9007199254740991.0);

	return true;
}

IMPLEMENT_SIMPLE_AUTOMATION_TEST(FMathRoundHalfFromZeroTests, "System.Core.Math.Round HalfFromZero", EAutomationTestFlags::ApplicationContextMask | EAutomationTestFlags::SmokeFilter)
bool FMathRoundHalfFromZeroTests::RunTest(const FString& Parameters)
{
	TestEqual(TEXT("RoundHalfFromZero32-Zero"), FMath::RoundHalfFromZero(0.0f), 0.0f);
	TestEqual(TEXT("RoundHalfFromZero32-One"), FMath::RoundHalfFromZero(1.0f), 1.0f);
	TestEqual(TEXT("RoundHalfFromZero32-LessHalf"), FMath::RoundHalfFromZero(1.4f), 1.0f);
	TestEqual(TEXT("RoundHalfFromZero32-NegGreaterHalf"), FMath::RoundHalfFromZero(-1.4f), -1.0f);
	TestEqual(TEXT("RoundHalfFromZero32-LessNearHalf"), FMath::RoundHalfFromZero(1.4999999f), 1.0f);
	TestEqual(TEXT("RoundHalfFromZero32-NegGreaterNearHalf"), FMath::RoundHalfFromZero(-1.4999999f), -1.0f);
	TestEqual(TEXT("RoundHalfFromZero32-Half"), FMath::RoundHalfFromZero(1.5f), 2.0f);
	TestEqual(TEXT("RoundHalfFromZero32-NegHalf"), FMath::RoundHalfFromZero(-1.5f), -2.0f);
	TestEqual(TEXT("RoundHalfFromZero32-LessGreaterNearHalf"), FMath::RoundHalfFromZero(1.5000001f), 2.0f);
	TestEqual(TEXT("RoundHalfFromZero32-NegLesserNearHalf"), FMath::RoundHalfFromZero(-1.5000001f), -2.0f);
	TestEqual(TEXT("RoundHalfFromZero32-GreaterThanHalf"), FMath::RoundHalfFromZero(1.6f), 2.0f);
	TestEqual(TEXT("RoundHalfFromZero32-NegLesserThanHalf"), FMath::RoundHalfFromZero(-1.6f), -2.0f);

	TestEqual(TEXT("RoundHalfFromZero32-TwoToOneBitPrecision"), FMath::RoundHalfFromZero(4194303.25f), 4194303.0f);
	TestEqual(TEXT("RoundHalfFromZero32-TwoToOneBitPrecision"), FMath::RoundHalfFromZero(4194303.5f), 4194304.0f);
	TestEqual(TEXT("RoundHalfFromZero32-TwoToOneBitPrecision"), FMath::RoundHalfFromZero(4194303.75f), 4194304.0f);
	TestEqual(TEXT("RoundHalfFromZero32-TwoToOneBitPrecision"), FMath::RoundHalfFromZero(4194304.0f), 4194304.0f);
	TestEqual(TEXT("RoundHalfFromZero32-TwoToOneBitPrecision"), FMath::RoundHalfFromZero(4194304.5f), 4194305.0f);
	TestEqual(TEXT("RoundHalfFromZero32-NegTwoToOneBitPrecision"), FMath::RoundHalfFromZero(-4194303.25f), -4194303.0f);
	TestEqual(TEXT("RoundHalfFromZero32-NegTwoToOneBitPrecision"), FMath::RoundHalfFromZero(-4194303.5f), -4194304.0f);
	TestEqual(TEXT("RoundHalfFromZero32-NegTwoToOneBitPrecision"), FMath::RoundHalfFromZero(-4194303.75f), -4194304.0f);
	TestEqual(TEXT("RoundHalfFromZero32-NegTwoToOneBitPrecision"), FMath::RoundHalfFromZero(-4194304.0f), -4194304.0f);
	TestEqual(TEXT("RoundHalfFromZero32-NegTwoToOneBitPrecision"), FMath::RoundHalfFromZero(-4194304.5f), -4194305.0f);

	TestEqual(TEXT("RoundHalfFromZero32-OneToZeroBitPrecision"), FMath::RoundHalfFromZero(8388607.0f), 8388607.0f);
	TestEqual(TEXT("RoundHalfFromZero32-OneToZeroBitPrecision"), FMath::RoundHalfFromZero(8388607.5f), 8388608.0f);
	TestEqual(TEXT("RoundHalfFromZero32-OneToZeroBitPrecision"), FMath::RoundHalfFromZero(8388608.0f), 8388608.0f);
	TestEqual(TEXT("RoundHalfFromZero32-NegOneToZeroBitPrecision"), FMath::RoundHalfFromZero(-8388607.0f), -8388607.0f);
	TestEqual(TEXT("RoundHalfFromZero32-NegOneToZeroBitPrecision"), FMath::RoundHalfFromZero(-8388607.5f), -8388608.0f);
	TestEqual(TEXT("RoundHalfFromZero32-NegOneToZeroBitPrecision"), FMath::RoundHalfFromZero(-8388608.0f), -8388608.0f);

	TestEqual(TEXT("RoundHalfFromZero32-ZeroBitPrecision"), FMath::RoundHalfToZero(16777215.0f), 16777215.0f);
	TestEqual(TEXT("RoundHalfFromZero32-NegZeroBitPrecision"), FMath::RoundHalfToZero(-16777215.0f), -16777215.0f);

	TestEqual(TEXT("RoundHalfFromZero64-Zero"), FMath::RoundHalfFromZero(0.0), 0.0);
	TestEqual(TEXT("RoundHalfFromZero64-One"), FMath::RoundHalfFromZero(1.0), 1.0);
	TestEqual(TEXT("RoundHalfFromZero64-LessHalf"), FMath::RoundHalfFromZero(1.4), 1.0);
	TestEqual(TEXT("RoundHalfFromZero64-NegGreaterHalf"), FMath::RoundHalfFromZero(-1.4), -1.0);
	TestEqual(TEXT("RoundHalfFromZero64-LessNearHalf"), FMath::RoundHalfFromZero(1.4999999999999997), 1.0);
	TestEqual(TEXT("RoundHalfFromZero64-NegGreaterNearHalf"), FMath::RoundHalfFromZero(-1.4999999999999997), -1.0);
	TestEqual(TEXT("RoundHalfFromZero64-Half"), FMath::RoundHalfFromZero(1.5), 2.0);
	TestEqual(TEXT("RoundHalfFromZero64-NegHalf"), FMath::RoundHalfFromZero(-1.5), -2.0);
	TestEqual(TEXT("RoundHalfFromZero64-LessGreaterNearHalf"), FMath::RoundHalfFromZero(1.5000000000000002), 2.0);
	TestEqual(TEXT("RoundHalfFromZero64-NegLesserNearHalf"), FMath::RoundHalfFromZero(-1.5000000000000002), -2.0);
	TestEqual(TEXT("RoundHalfFromZero64-GreaterThanHalf"), FMath::RoundHalfFromZero(1.6), 2.0);
	TestEqual(TEXT("RoundHalfFromZero64-NegLesserThanHalf"), FMath::RoundHalfFromZero(-1.6), -2.0);

	TestEqual(TEXT("RoundHalfFromZero64-TwoToOneBitPrecision"), FMath::RoundHalfFromZero(2251799813685247.25), 2251799813685247.0);
	TestEqual(TEXT("RoundHalfFromZero64-TwoToOneBitPrecision"), FMath::RoundHalfFromZero(2251799813685247.5), 2251799813685248.0);
	TestEqual(TEXT("RoundHalfFromZero64-TwoToOneBitPrecision"), FMath::RoundHalfFromZero(2251799813685247.75), 2251799813685248.0);
	TestEqual(TEXT("RoundHalfFromZero64-TwoToOneBitPrecision"), FMath::RoundHalfFromZero(2251799813685248.0), 2251799813685248.0);
	TestEqual(TEXT("RoundHalfFromZero64-TwoToOneBitPrecision"), FMath::RoundHalfFromZero(2251799813685248.5), 2251799813685249.0);
	TestEqual(TEXT("RoundHalfFromZero64-NegTwoToOneBitPrecision"), FMath::RoundHalfFromZero(-2251799813685247.25), -2251799813685247.0);
	TestEqual(TEXT("RoundHalfFromZero64-NegTwoToOneBitPrecision"), FMath::RoundHalfFromZero(-2251799813685247.5), -2251799813685248.0);
	TestEqual(TEXT("RoundHalfFromZero64-NegTwoToOneBitPrecision"), FMath::RoundHalfFromZero(-2251799813685247.75), -2251799813685248.0);
	TestEqual(TEXT("RoundHalfFromZero64-NegTwoToOneBitPrecision"), FMath::RoundHalfFromZero(-2251799813685248.0), -2251799813685248.0);
	TestEqual(TEXT("RoundHalfFromZero64-NegTwoToOneBitPrecision"), FMath::RoundHalfFromZero(-2251799813685248.5), -2251799813685249.0);

	TestEqual(TEXT("RoundHalfFromZero64-OneToZeroBitPrecision"), FMath::RoundHalfFromZero(4503599627370495.0), 4503599627370495.0);
	TestEqual(TEXT("RoundHalfFromZero64-OneToZeroBitPrecision"), FMath::RoundHalfFromZero(4503599627370495.5), 4503599627370496.0);
	TestEqual(TEXT("RoundHalfFromZero64-OneToZeroBitPrecision"), FMath::RoundHalfFromZero(4503599627370496.0), 4503599627370496.0);
	TestEqual(TEXT("RoundHalfFromZero64-NegOneToZeroBitPrecision"), FMath::RoundHalfFromZero(-4503599627370495.0), -4503599627370495.0);
	TestEqual(TEXT("RoundHalfFromZero64-NegOneToZeroBitPrecision"), FMath::RoundHalfFromZero(-4503599627370495.5), -4503599627370496.0);
	TestEqual(TEXT("RoundHalfFromZero64-NegOneToZeroBitPrecision"), FMath::RoundHalfFromZero(-4503599627370496.0), -4503599627370496.0);

	TestEqual(TEXT("RoundHalfFromZero64-ZeroBitPrecision"), FMath::RoundHalfToZero(9007199254740991.0), 9007199254740991.0);
	TestEqual(TEXT("RoundHalfFromZero64-NegZeroBitPrecision"), FMath::RoundHalfToZero(-9007199254740991.0), -9007199254740991.0);

	return true;
}

IMPLEMENT_SIMPLE_AUTOMATION_TEST(FIsNearlyEqualByULPTest, "System.Core.Math.IsNearlyEqualByULP", EAutomationTestFlags::ApplicationContextMask | EAutomationTestFlags::SmokeFilter)
bool FIsNearlyEqualByULPTest::RunTest(const FString& Parameters)
{
	static const float FloatNan = std::numeric_limits<float>::quiet_NaN();
	static const double DoubleNan = std::numeric_limits<double>::quiet_NaN();

	static const float FloatInf = std::numeric_limits<float>::infinity();
	static const double DoubleInf = std::numeric_limits<double>::infinity();

	float FloatTrueMin;
	double DoubleTrueMin;

	// Construct our own true minimum float constants (aka std::numeric_limits<float>::denorm_min), 
	// to ensure we don't get caught by any application or system-wide flush-to-zero or 
	// denormals-are-zero settings.
	{
		uint32 FloatTrueMinInt = 0x00000001U;
		uint64 DoubleTrueMinInt = 0x0000000000000001ULL;

		::memcpy(&FloatTrueMin, &FloatTrueMinInt, sizeof(FloatTrueMinInt));
		::memcpy(&DoubleTrueMin, &DoubleTrueMinInt, sizeof(DoubleTrueMinInt));
	}


	static struct TestItem
	{
		const FString &Name;
		bool Predicate;
		struct 
		{
			float A;
			float B;
		} F;
		struct
		{
			double A;
			double B;
		} D;

		int ULP = 4;
	} TestItems[] = {
		{"ZeroEqual",		true, {0.0f, 0.0f}, {0.0, 0.0}},
		{"OneEqual",		true, {1.0f, 1.0f}, {1.0, 1.0}},
		{"MinusOneEqual",	true, {-1.0f, -1.0f}, {-1.0, -1.0}},
		{"PlusMinusOneNotEqual", false, {-1.0f, 1.0f}, {-1.0, 1.0}},

		{"NanEqualFail",	false, {FloatNan, FloatNan}, {DoubleNan, DoubleNan}},

		// FLT_EPSILON is the smallest quantity that can be added to 1.0 and still be considered a distinct number
		{"OneULPDistUp",	true, {1.0f, 1.0f + FLT_EPSILON}, {1.0, 1.0 + DBL_EPSILON}, 1},

		// Going below one, we need to halve the epsilon, since the exponent has been lowered by one and hence the 
		// numerical density doubles between 0.5 and 1.0.
		{"OneULPDistDown",	true, {1.0f, 1.0f - (FLT_EPSILON / 2.0f)}, {1.0, 1.0 - (DBL_EPSILON / 2.0)}, 1},

		// Make sure the ULP distance is computed correctly for double epsilon.
		{"TwoULPDist",		true, {1.0f, 1.0f + 2 * FLT_EPSILON}, {1.0, 1.0 + 2 * DBL_EPSILON}, 2},
		{"TwoULPDistFail",	false, {1.0f, 1.0f + 2 * FLT_EPSILON}, {1.0, 1.0 + 2 * DBL_EPSILON}, 1},

		// Check if the same test works for higher exponents on both sides.
		{"ONeULPDistEight",	true, {8.0f, 8.0f + 8.0f * FLT_EPSILON}, {8.0, 8.0 + 8.0 * DBL_EPSILON}, 1},
		{"ONeULPDistFailEight",	false, {8.0f, 8.0f + 16.0f * FLT_EPSILON}, {8.0, 8.0 + 16.0 * DBL_EPSILON}, 1},

		// Test for values around the zero point.
		{"AroundZero",		true, {-FloatTrueMin, FloatTrueMin}, {-DoubleTrueMin, DoubleTrueMin}, 2},
		{"AroundZeroFail",	false, {-FloatTrueMin, FloatTrueMin}, {-DoubleTrueMin, DoubleTrueMin}, 1},

		// Test for values close to zero and zero.
		{"PosNextToZero",	true, {0, FloatTrueMin}, {0, DoubleTrueMin}, 1},
		{"NegNextToZero",	true, {-FloatTrueMin, 0}, {-DoubleTrueMin, 0}, 1},

		// Should fail, even for maximum ULP distance.
		{"InfAndMaxFail",	false, {FLT_MAX, FloatInf}, {DBL_MAX, DoubleInf}, INT32_MAX},
		{"InfAndNegInfFail", false, {-FloatInf, FloatInf}, {-DoubleInf, DoubleInf}, INT32_MAX},

		// Two infinities of the same sign should compare the same, regardless of ULP.
		{"InfAndInf",		true, {FloatInf, FloatInf}, {DoubleInf, DoubleInf}, 0},

	};

	bool(FAutomationTestBase::*FuncTrue)(const FString &, bool) = &FAutomationTestBase::TestTrue;
	bool(FAutomationTestBase::*FuncFalse)(const FString &, bool) = &FAutomationTestBase::TestFalse;

	for (const TestItem& Item : TestItems)
	{
		auto Func = Item.Predicate ? FuncTrue : FuncFalse;

		(this->*Func)(Item.Name + "-Float", FMath::IsNearlyEqualByULP(Item.F.A, Item.F.B, Item.ULP));
		(this->*Func)(Item.Name + "-Double", FMath::IsNearlyEqualByULP(Item.D.A, Item.D.B, Item.ULP));
	}

	return true;
}

IMPLEMENT_SIMPLE_AUTOMATION_TEST(FMathTruncationTests, "System.Core.Math.TruncationFunctions", EAutomationTestFlags::ApplicationContextMask | EAutomationTestFlags::EngineFilter)
bool FMathTruncationTests::RunTest(const FString& Parameters)
{
	// Float: 1-bit Sign, 8-bit exponent, 23-bit mantissa, implicit 1
	float FloatTestCases[][5] {
		//Value				Trunc				Ceil				Floor				Round		
		{-1.5f,				-1.0f,				-1.0f,				-2.0f,				-1.0f,				}, // We do not use round half to even, we always round .5 up (towards +inf)
		{-1.0f,				-1.0f,				-1.0f,				-1.0f,				-1.0f,				},
		{-0.75f,			-0.0f,				-0.0f,				-1.0f,				-1.0f,				},
		{-0.5f,				-0.0f,				-0.0f,				-1.0f,				-0.0f,				}, // We do not use round half to even, we always round .5 up (towards +inf)
		{-0.25f,			-0.0f,				-0.0f,				-1.0f,				-0.0f,				},
		{0.0f,				0.0f,				0.0f,				0.0f,				0.0f,				},
		{0.25f,				0.0f,				1.0f,				0.0f,				0.0f,				},
		{0.5f,				0.0f,				1.0f,				0.0f,				1.0f,				}, // We do not use round half to even, we always round .5 up (towards +inf)
		{0.75f,				0.0f,				1.0f,				0.0f,				1.0f,				},
		{1.0f,				1.0f,				1.0f,				1.0f,				1.0f,				},
		{1.5f,				1.0f,				2.0f,				1.0f,				2.0f,				},
		{17179869184.0f,	17179869184.0f,		17179869184.0f,		17179869184.0f,		17179869184.0f,		}, // 2^34.  Note that 2^34 + 1 is not representable, but 2^34 is the string of bits 0, 00100010, 10000000000000000000000,
		{-17179869184.0f,	-17179869184.0f,	-17179869184.0f,	-17179869184.0f,	-17179869184.0f,	}, // -2^34
		{1048576.6f,		1048576.0f,			1048577.0f,			1048576.0f,			1048577.0f,			}, // 2^20 + 0.6
		{-1048576.6f,		-1048576.0f,		-1048576.0f,		-1048577.0f,		-1048577.0f,		}, // -2^20 - 0.6
	};
	int IntTestCases[][4]{
		//					Trunc				Ceil				Floor				Round
		{					-1,					-1,					-2,					-1,					},
		{					-1,					-1,					-1,					-1,					},
		{					0,					0,					-1,					-1,					},
		{					0,					0,					-1,					0,					},
		{					0,					0,					-1,					0,					},
		{					0,					0,					0,					0,					},
		{					0,					1,					0,					0,					},
		{					0,					1,					0,					1,					},
		{					0,					1,					0,					1,					},
		{					1,					1,					1,					1,					},
		{					1,					2,					1,					2,					},
		{					0,					0,					0,					0,					}, // undefined, > MAX_INT32
		{					0,					0,					0,					0,					}, // undefined, < MIN_INT32
		{					1048576,			1048577,			1048576,			1048577,			},
		{					-1048576,			-1048576,			-1048577,			-1048577,			},
	};
	static_assert(UE_ARRAY_COUNT(FloatTestCases) == UE_ARRAY_COUNT(IntTestCases), "IntTestCases use the value from FloatTestCases and must be the same length");

	TCHAR TestNameBuffer[128];
	auto SubTestName = [&TestNameBuffer] (const TCHAR* FunctionName, double Input) {
		FCString::Snprintf(TestNameBuffer, UE_ARRAY_COUNT(TestNameBuffer), TEXT("%s(%lf)"), FunctionName, Input);
		return TestNameBuffer;
	};

	for (uint32 TestCaseIndex = 0; TestCaseIndex < UE_ARRAY_COUNT(FloatTestCases); TestCaseIndex++)
	{
		float* FloatValues = FloatTestCases[TestCaseIndex];
		float Input = FloatValues[0];

		TestEqual(SubTestName(TEXT("TruncToFloat"), Input), FMath::TruncToFloat(Input), FloatValues[1]);
		TestEqual(SubTestName(TEXT("CeilToFloat"), Input), FMath::CeilToFloat(Input), FloatValues[2]);
		TestEqual(SubTestName(TEXT("FloorToFloat"), Input), FMath::FloorToFloat(Input), FloatValues[3]);
		TestEqual(SubTestName(TEXT("RoundToFloat"), Input), FMath::RoundToFloat(Input), FloatValues[4]);

		int* IntValues = IntTestCases[TestCaseIndex];
		if ((float)MIN_int32 <= Input && Input <= (float)MAX_int32)
		{
			TestEqual(SubTestName(TEXT("TruncToInt"), Input), FMath::TruncToInt(Input), IntValues[0]);
			TestEqual(SubTestName(TEXT("CeilToInt"), Input), FMath::CeilToInt(Input), IntValues[1]);
			TestEqual(SubTestName(TEXT("FloorToInt"), Input), FMath::FloorToInt(Input), IntValues[2]);
			TestEqual(SubTestName(TEXT("RoundToInt"), Input), FMath::RoundToInt(Input), IntValues[3]);
		}
	}

	// Double: 1-bit sign, 11-bit exponent, 52-bit mantissa, implicit 1
	double DoubleTestCases[][5]{
		//Value						Trunc					Ceil					Floor					Round		
		{-1.5,						-1.0,					-1.0,					-2.0,					-1.0,					}, // We do not use round half to even, we always round .5 up (towards +inf)
		{-1.0,						-1.0,					-1.0,					-1.0,					-1.0,					},
		{-0.75,						-0.0,					-0.0,					-1.0,					-1.0,					},
		{-0.5,						-0.0,					-0.0,					-1.0,					-0.0,					}, // We do not use round half to even, we always round .5 up (towards +inf)
		{-0.25,						-0.0,					-0.0,					-1.0,					-0.0,					},
		{0.0,						0.0,					0.0,					0.0,					0.0,					},
		{0.25,						0.0,					1.0,					0.0,					0.0,					},
		{0.5,						0.0,					1.0,					0.0,					1.0,					}, // We do not use round half to even, we always round .5 up (towards +inf)
		{0.75,						0.0,					1.0,					0.0,					1.0,					},
		{1.0,						1.0,					1.0,					1.0,					1.0,					},
		{1.5,						1.0,					2.0,					1.0,					2.0,					},
		{17179869184.0,				17179869184.0,			17179869184.0,			17179869184.0,			17179869184.0			}, // 2^34
		{-17179869184.0,			-17179869184.0,			-17179869184.0,			-17179869184.0,			-17179869184.0			},
		{1048576.6,					1048576.0,				1048577.0,				1048576.0,				1048577.0,				},
		{-1048576.6,				-1048576.0,				-1048576.0,				-1048577.0,				-1048577.0,				},
		{73786976294838206464.,		73786976294838206464.,	73786976294838206464.,	73786976294838206464.,	73786976294838206464.	}, // 2^66
		{-73786976294838206464.,	-73786976294838206464.,	-73786976294838206464.,	-73786976294838206464.,	-73786976294838206464.	},
		{281474976710656.6,			281474976710656.0,		281474976710657.0,		281474976710656.0,		281474976710657.0		}, // 2^48 + 0.6
		{-281474976710656.6,		-281474976710656.0,		-281474976710656.0,		-281474976710657.0,		-281474976710657.0		},
	};

	for (uint32 TestCaseIndex = 0; TestCaseIndex < UE_ARRAY_COUNT(DoubleTestCases); TestCaseIndex++)
	{
		double* DoubleValues = DoubleTestCases[TestCaseIndex];
		double Input = DoubleValues[0];

		TestEqual(SubTestName(TEXT("TruncToDouble"), Input), FMath::TruncToDouble(Input), DoubleValues[1]);
		TestEqual(SubTestName(TEXT("CeilToDouble"), Input), FMath::CeilToDouble(Input), DoubleValues[2]);
		TestEqual(SubTestName(TEXT("FloorToDouble"), Input), FMath::FloorToDouble(Input), DoubleValues[3]);
		TestEqual(SubTestName(TEXT("RoundToDouble"), Input), FMath::RoundToDouble(Input), DoubleValues[4]);
	}

#define MATH_TRUNCATION_SPEED_TEST
#ifdef MATH_TRUNCATION_SPEED_TEST
	volatile static float ForceCompileFloat;
	volatile static int ForceCompileInt;

	auto TimeIt = [](const TCHAR* SubFunctionName, float(*ComputeMath)(float Input), float(*ComputeGeneric)(float Input))
	{
		double StartTime = FPlatformTime::Seconds();
		const float StartInput = 0.6f;
		const float NumTrials = 10.f*1000.f*1000.f;
		const float MicroSecondsPerSecond = 1000 * 1000.f;
		for (float Input = StartInput; Input < NumTrials; Input += 1.0f)
		{
			ForceCompileFloat += ComputeMath(Input);
		}
		double EndTime = FPlatformTime::Seconds();
		double FMathDuration = EndTime - StartTime;
		StartTime = FPlatformTime::Seconds();
		for (float Input = 0.6f; Input < 10 * 1000 * 1000; Input += 1.0f)
		{
			ForceCompileFloat += ComputeGeneric(Input);
		}
		EndTime = FPlatformTime::Seconds();
		double GenericDuration = EndTime - StartTime;

		UE_LOG(LogInit, Log, TEXT("%s: FMath time: %lfus, Generic: %lfus"), SubFunctionName, FMathDuration*MicroSecondsPerSecond / NumTrials, GenericDuration*MicroSecondsPerSecond / NumTrials);
	};

	TimeIt(TEXT("TruncToInt"), [](float Input) { return (float)FMath::TruncToInt(Input); }, [](float Input) { return (float)FGenericPlatformMath::TruncToInt(Input); });
	TimeIt(TEXT("CeilToInt"), [](float Input) { return (float)FMath::CeilToInt(Input); }, [](float Input) { return (float)FGenericPlatformMath::CeilToInt(Input); });
	TimeIt(TEXT("FloorToInt"), [](float Input) { return (float)FMath::FloorToInt(Input); }, [](float Input) { return (float)FGenericPlatformMath::FloorToInt(Input); });
	TimeIt(TEXT("RoundToInt"), [](float Input) { return (float)FMath::RoundToInt(Input); }, [](float Input) { return (float)FGenericPlatformMath::RoundToInt(Input); });

	TimeIt(TEXT("TruncToFloat"), [](float Input) { return FMath::TruncToFloat(Input); }, [](float Input) { return FGenericPlatformMath::TruncToFloat(Input); });
	TimeIt(TEXT("CeilToFloat"), [](float Input) { return FMath::CeilToFloat(Input); }, [](float Input) { return FGenericPlatformMath::CeilToFloat(Input); });
	TimeIt(TEXT("FloorToFloat"), [](float Input) { return FMath::FloorToFloat(Input); }, [](float Input) { return FGenericPlatformMath::FloorToFloat(Input); });
	TimeIt(TEXT("RoundToFloat"), [](float Input) { return FMath::RoundToFloat(Input); }, [](float Input) { return FGenericPlatformMath::RoundToFloat(Input); });

	TimeIt(TEXT("TruncToDouble"), [](float Input) { return (float)FMath::TruncToDouble((double)Input); }, [](float Input) { return (float)FGenericPlatformMath::TruncToDouble((double)Input); });
	TimeIt(TEXT("CeilToDouble"), [](float Input) { return (float)FMath::CeilToDouble((double)Input); }, [](float Input) { return (float)FGenericPlatformMath::CeilToDouble((double)Input); });
	TimeIt(TEXT("FloorToDouble"), [](float Input) { return (float)FMath::FloorToDouble((double)Input); }, [](float Input) { return (float)FGenericPlatformMath::FloorToDouble((double)Input); });
	TimeIt(TEXT("RoundToDouble"), [](float Input) { return (float)FMath::RoundToDouble((double)Input); }, [](float Input) { return (float)FGenericPlatformMath::RoundToDouble((double)Input); });
#endif

	return true;
}

IMPLEMENT_SIMPLE_AUTOMATION_TEST(FMathIntegerTests, "System.Core.Math.IntegerFunctions", EAutomationTestFlags::ApplicationContextMask | EAutomationTestFlags::SmokeFilter)
bool FMathIntegerTests::RunTest(const FString& Parameters)
{
	// Test CountLeadingZeros8
	TestEqual(TEXT("CountLeadingZeros8(0)"), FMath::CountLeadingZeros8(0), 8);
	TestEqual(TEXT("CountLeadingZeros8(1)"), FMath::CountLeadingZeros8(1), 7);
	TestEqual(TEXT("CountLeadingZeros8(2)"), FMath::CountLeadingZeros8(2), 6);
	TestEqual(TEXT("CountLeadingZeros8(0x7f)"), FMath::CountLeadingZeros8(0x7f), 1);
	TestEqual(TEXT("CountLeadingZeros8(0x80)"), FMath::CountLeadingZeros8(0x80), 0);
	TestEqual(TEXT("CountLeadingZeros8(0xff)"), FMath::CountLeadingZeros8(0xff), 0);

	// Test CountLeadingZeros
	TestEqual(TEXT("CountLeadingZeros(0)"), FMath::CountLeadingZeros(0), 32);
	TestEqual(TEXT("CountLeadingZeros(1)"), FMath::CountLeadingZeros(1), 31);
	TestEqual(TEXT("CountLeadingZeros(2)"), FMath::CountLeadingZeros(2), 30);
	TestEqual(TEXT("CountLeadingZeros(0x7fffffff)"), FMath::CountLeadingZeros(0x7fffffff), 1);
	TestEqual(TEXT("CountLeadingZeros(0x80000000)"), FMath::CountLeadingZeros(0x80000000), 0);
	TestEqual(TEXT("CountLeadingZeros(0xffffffff)"), FMath::CountLeadingZeros(0xffffffff), 0);

	// Test CountLeadingZeros64
	TestEqual(TEXT("CountLeadingZeros64(0)"), FMath::CountLeadingZeros64(0), uint64(64));
	TestEqual(TEXT("CountLeadingZeros64(1)"), FMath::CountLeadingZeros64(1), uint64(63));
	TestEqual(TEXT("CountLeadingZeros64(2)"), FMath::CountLeadingZeros64(2), uint64(62));
	TestEqual(TEXT("CountLeadingZeros64(0x7fffffff'ffffffff)"), FMath::CountLeadingZeros64(0x7fffffff'ffffffff), uint64(1));
	TestEqual(TEXT("CountLeadingZeros64(0x80000000'00000000)"), FMath::CountLeadingZeros64(0x80000000'00000000), uint64(0));
	TestEqual(TEXT("CountLeadingZeros64(0xffffffff'ffffffff)"), FMath::CountLeadingZeros64(0xffffffff'ffffffff), uint64(0));

	// Test FloorLog2
	TestEqual(TEXT("FloorLog2(0)"), FMath::FloorLog2(0), 0);
	TestEqual(TEXT("FloorLog2(1)"), FMath::FloorLog2(1), 0);
	TestEqual(TEXT("FloorLog2(2)"), FMath::FloorLog2(2), 1);
	TestEqual(TEXT("FloorLog2(3)"), FMath::FloorLog2(3), 1);
	TestEqual(TEXT("FloorLog2(4)"), FMath::FloorLog2(4), 2);
	TestEqual(TEXT("FloorLog2(0x7fffffff)"), FMath::FloorLog2(0x7fffffff), 30);
	TestEqual(TEXT("FloorLog2(0x80000000)"), FMath::FloorLog2(0x80000000), 31);
	TestEqual(TEXT("FloorLog2(0xffffffff)"), FMath::FloorLog2(0xffffffff), 31);

	// Test FloorLog2_64
	TestEqual(TEXT("FloorLog2_64(0)"), FMath::FloorLog2_64(0), uint64(0));
	TestEqual(TEXT("FloorLog2_64(1)"), FMath::FloorLog2_64(1), uint64(0));
	TestEqual(TEXT("FloorLog2_64(2)"), FMath::FloorLog2_64(2), uint64(1));
	TestEqual(TEXT("FloorLog2_64(3)"), FMath::FloorLog2_64(3), uint64(1));
	TestEqual(TEXT("FloorLog2_64(4)"), FMath::FloorLog2_64(4), uint64(2));
	TestEqual(TEXT("FloorLog2_64(0x7fffffff)"), FMath::FloorLog2_64(0x7fffffff), uint64(30));
	TestEqual(TEXT("FloorLog2_64(0x80000000)"), FMath::FloorLog2_64(0x80000000), uint64(31));
	TestEqual(TEXT("FloorLog2_64(0xffffffff)"), FMath::FloorLog2_64(0xffffffff), uint64(31));
	TestEqual(TEXT("FloorLog2_64(0x7fffffff'ffffffff)"), FMath::FloorLog2_64(0x7fffffff'ffffffff), uint64(62));
	TestEqual(TEXT("FloorLog2_64(0x80000000'00000000)"), FMath::FloorLog2_64(0x80000000'00000000), uint64(63));
	TestEqual(TEXT("FloorLog2_64(0xffffffff'ffffffff)"), FMath::FloorLog2_64(0xffffffff'ffffffff), uint64(63));

	return true;
}

IMPLEMENT_SIMPLE_AUTOMATION_TEST(FNanInfVerificationTest, "System.Core.Math.NaNandInfTest", EAutomationTestFlags::ApplicationContextMask | EAutomationTestFlags::SmokeFilter)
bool FNanInfVerificationTest::RunTest(const FString& Parameters)
{
	static float FloatNan = FMath::Sqrt(-1.0f);
	static double DoubleNan = double(FloatNan);

	static float FloatInf = 1.0f / 0.0f;
	static double DoubleInf = 1.0 / 0.0;

	static float FloatStdNan = std::numeric_limits<float>::quiet_NaN();
	static double DoubleStdNan = std::numeric_limits<double>::quiet_NaN();

	static float FloatStdInf = std::numeric_limits<float>::infinity();
	static double DoubleStdInf = std::numeric_limits<double>::infinity();

	static double DoubleMax = std::numeric_limits<double>::max();
	static float FloatMax = std::numeric_limits<float>::max();

	TestTrue(TEXT("HasQuietNaNFloat"), std::numeric_limits<float>::has_quiet_NaN);
	TestTrue(TEXT("HasQuietNaNDouble"), std::numeric_limits<double>::has_quiet_NaN);
	TestTrue(TEXT("HasInfinityFloat"), std::numeric_limits<float>::has_infinity);
	TestTrue(TEXT("HasInfinityDouble"), std::numeric_limits<double>::has_infinity);

	TestTrue(TEXT("SqrtNegOneIsNanFloat"), std::isnan(FloatNan));
	TestTrue(TEXT("SqrtNegOneIsNanDouble"), std::isnan(DoubleNan));
	TestTrue(TEXT("OneOverZeroIsInfFloat"), !std::isfinite(FloatInf) && !std::isnan(FloatInf));
	TestTrue(TEXT("OneOverZeroIsInfDouble"), !std::isfinite(DoubleInf) && !std::isnan(DoubleInf));

	TestTrue(TEXT("UE4IsNanTrueFloat"), FPlatformMath::IsNaN(FloatNan));
	TestTrue(TEXT("UE4IsNanFalseFloat"), !FPlatformMath::IsNaN(0.0f));
	TestTrue(TEXT("UE4IsNanTrueDouble"), FPlatformMath::IsNaN(DoubleNan));
	TestTrue(TEXT("UE4IsNanFalseDouble"), !FPlatformMath::IsNaN(0.0));

	TestTrue(TEXT("UE4IsFiniteTrueFloat"), FPlatformMath::IsFinite(0.0f) && !FPlatformMath::IsNaN(0.0f));
	TestTrue(TEXT("UE4IsFiniteFalseFloat"), !FPlatformMath::IsFinite(FloatInf) && !FPlatformMath::IsNaN(FloatInf));
	TestTrue(TEXT("UE4IsFiniteTrueDouble"), FPlatformMath::IsFinite(0.0) && !FPlatformMath::IsNaN(0.0));
	TestTrue(TEXT("UE4IsFiniteFalseDouble"), !FPlatformMath::IsFinite(DoubleInf) && !FPlatformMath::IsNaN(DoubleInf));

	TestTrue(TEXT("UE4IsNanStdFloat"), FPlatformMath::IsNaN(FloatStdNan));
	TestTrue(TEXT("UE4IsNanStdDouble"), FPlatformMath::IsNaN(DoubleStdNan));

	TestTrue(TEXT("UE4IsFiniteStdFloat"), !FPlatformMath::IsFinite(FloatStdInf) && !FPlatformMath::IsNaN(FloatStdInf));
	TestTrue(TEXT("UE4IsFiniteStdDouble"), !FPlatformMath::IsFinite(DoubleStdInf) && !FPlatformMath::IsNaN(DoubleStdInf));

	// test for Mac/Linux regression where IsFinite did not have a double equivalent so would downcast to a float and return INF.
	TestTrue(TEXT("UE4IsFiniteDoubleMax"), FPlatformMath::IsFinite(DoubleMax) && !FPlatformMath::IsNaN(DoubleMax));
	TestTrue(TEXT("UE4IsFiniteFloatMax"), FPlatformMath::IsFinite(FloatMax) && !FPlatformMath::IsNaN(FloatMax));

	return true;
}

IMPLEMENT_SIMPLE_AUTOMATION_TEST(FBitCastTest, "System.Core.Math.Bitcast", EAutomationTestFlags::ApplicationContextMask | EAutomationTestFlags::SmokeFilter)
bool FBitCastTest::RunTest(const FString& Parameters)
{
	TestTrue(TEXT("CastFloatToInt32_0"),  FPlatformMath::AsUInt( 0.0f) == 0x00000000U);
	TestTrue(TEXT("CastFloatToInt32_P1"), FPlatformMath::AsUInt(+1.0f) == 0x3f800000U);
	TestTrue(TEXT("CastFloatToInt32_N1"), FPlatformMath::AsUInt(-1.0f) == 0xbf800000U);

	TestTrue(TEXT("CastFloatToInt64_0"),  FPlatformMath::AsUInt( 0.0) == 0x0000000000000000ULL);
	TestTrue(TEXT("CastFloatToInt64_P1"), FPlatformMath::AsUInt(+1.0) == 0x3ff0000000000000ULL);
	TestTrue(TEXT("CastFloatToInt64_N1"), FPlatformMath::AsUInt(-1.0) == 0xbff0000000000000ULL);

	TestTrue(TEXT("CastIntToFloat32_0"),  FPlatformMath::AsFloat(static_cast<uint32>(0x00000000U)) == 0.0f);
	TestTrue(TEXT("CastIntToFloat32_P1"), FPlatformMath::AsFloat(static_cast<uint32>(0x3f800000U)) == +1.0f);
	TestTrue(TEXT("CastIntToFloat32_N1"), FPlatformMath::AsFloat(static_cast<uint32>(0xbf800000U)) == -1.0f);

	TestTrue(TEXT("CastIntToFloat64_0"),  FPlatformMath::AsFloat(static_cast<uint64>(0x0000000000000000ULL)) == 0.0);
	TestTrue(TEXT("CastIntToFloat64_P1"), FPlatformMath::AsFloat(static_cast<uint64>(0x3ff0000000000000ULL)) == +1.0);
	TestTrue(TEXT("CastIntToFloat64_N1"), FPlatformMath::AsFloat(static_cast<uint64>(0xbff0000000000000ULL)) == -1.0);

	return true;
}

IMPLEMENT_SIMPLE_AUTOMATION_TEST(FMathWrapTest, "System.Core.Math.Wrap", EAutomationTestFlags::ApplicationContextMask | EAutomationTestFlags::SmokeFilter)
bool FMathWrapTest::RunTest(const FString& Parameters)
{
	for (int Val = -5; Val != 5; ++Val)
	{
		for (int Min = -5; Min != 5; ++Min)
		{
			// Size == 0
			{
				int Wrap = FMath::Wrap(Val, Min, Min);

				TestTrue(TEXT("Wrapped value should be in the empty range"), Wrap == Min);
			}

			for (int Size = 1; Size != 5; ++Size)
			{
				int Max = Min + Size;
				int Wrap = FMath::Wrap(Val, Min, Max);

				TestTrue(TEXT("Wrapped value should be in the non-empty range"), Wrap >= Min && Wrap <= Max);
				TestTrue(FString::Printf(TEXT("Wrapped value should be at a distance which is an exact multiple of the range size: (Val: %d, Min: %d, Max: %d, Wrap: %d, Mod: %d)"), Val, Min, Max, Wrap, (Wrap - Val) % Size), (Wrap - Val) % Size == 0);

				if (Val < Min)
				{
					TestNotEqual(TEXT("Wrapping a value from below a non-empty range should never give the max"), Wrap, Max);
				}
				else if (Val > Max)
				{
					TestNotEqual(TEXT("Wrapping a value from above a non-empty range should never give the min"), Wrap, Min);
				}
			}
		}
	}

	return true;
}

IMPLEMENT_SIMPLE_AUTOMATION_TEST(FInitVectorTest, "System.Core.Math.InitVector", EAutomationTestFlags::ApplicationContextMask | EAutomationTestFlags::SmokeFilter)
bool FInitVectorTest::RunTest(const FString& Parameters)
{
	auto TestInitFromCompactString = [this](const FString& InTestName, const FVector& InExpected)
	{
		FVector Actual(13.37f, 13.37f, 13.37f);
		const bool bIsInitialized = Actual.InitFromCompactString(InExpected.ToCompactString());

		TestTrue(*(InTestName + " return value"), bIsInitialized);
<<<<<<< HEAD
		TestEqual(*InTestName, Actual, InExpected, KINDA_SMALL_NUMBER);
=======
		TestEqual(*InTestName, Actual, InExpected, UE_KINDA_SMALL_NUMBER);
>>>>>>> d731a049
	};

	TestInitFromCompactString(TEXT("InitFromCompactString Simple"), FVector(1.2f, 2.3f, 3.4f));
	TestInitFromCompactString(TEXT("InitFromCompactString Zero"), FVector(0, 0, 0));
	TestInitFromCompactString(TEXT("InitFromCompactString Int"), FVector(1, 2, 3));
	
	TestInitFromCompactString(TEXT("InitFromCompactString X == 0"), FVector(0, 2, 3));
	TestInitFromCompactString(TEXT("InitFromCompactString Y == 0"), FVector(1.3f, 0, 3.7f));
	TestInitFromCompactString(TEXT("InitFromCompactString Z == 0"), FVector(1.2f, 2.5f, 0));
	
	TestInitFromCompactString(TEXT("InitFromCompactString X < 0"), FVector(-433.2f, 6.5f, 0));
	TestInitFromCompactString(TEXT("InitFromCompactString Y < 0"), FVector(43.2f, -6.5f, 98));
	TestInitFromCompactString(TEXT("InitFromCompactString Z < 0"), FVector(33.8f, 0, -76));
	
	TestInitFromCompactString(TEXT("InitFromCompactString X == 0 && Y == 0"), FVector(0, 0, 32.8f));
	TestInitFromCompactString(TEXT("InitFromCompactString X == 0 && Z == 0"), FVector(0, 61.3f, 0));
	TestInitFromCompactString(TEXT("InitFromCompactString Y == 0 && Z == 0"), FVector(65.3f, 0, 0));

	TestFalse(TEXT("InitFromCompactString BadString1"), FVector().InitFromCompactString(TEXT("W(0)")));
	TestFalse(TEXT("InitFromCompactString BadString2"), FVector().InitFromCompactString(TEXT("V(XYZ)")));
	
	return true;
}

<<<<<<< HEAD
=======
// On GCC and Clang, setting -ffast-math or enabling some other unsafe floating point
// optimizations set these #defines. As long as these compiler flags are active, the code
// effectively promises that there are no infinites or NaNs, and although the original code
// is written to handle these correctly, the compiler will happily apply transforms that
// break it.
// 
// With these compiler flags on (and thus allowing the compiler to make transforms that
// assume Inf/NaN don't occur), there is no expectation that any code can handle Inf/NaN
// correctly (since the compiler is free to break whatever you write), so don't even test
// it.
#if defined(__FAST_MATH__) || defined(__FINITE_MATH_ONLY__)
static constexpr bool GColorConversionsTestInfNaNs = false;
#else
static constexpr bool GColorConversionsTestInfNaNs = true;
#endif

IMPLEMENT_SIMPLE_AUTOMATION_TEST(FColorConversionTest, "System.Core.Math.ColorConversion", EAutomationTestFlags::ApplicationContextMask | EAutomationTestFlags::EngineFilter)
bool FColorConversionTest::RunTest(const FString& Parameters)
{
	// Round-trip conversion tests check that converting from uint8 color formats
	// to float and back gives the original value. We not only want to guarantee
	// this on its own, it also gives us useful coverage of the [0,1] value range.

	// Test that sRGB<->Linear conversions round-trip
	for (int Index = 0; Index < 256; ++Index)
	{
		// Make the inputs in R,G,B not the same in cases channels get swapped or similar
		// Alpha channel is already special because it gets treated differently
		FColor OriginalColor((uint8)Index, (uint8)(Index ^ 1), (uint8)(Index ^ 123), (uint8)Index);

		FLinearColor SRGBToLinear = FLinearColor::FromSRGBColor(OriginalColor);
		FColor SRGBConvertedBack = SRGBToLinear.ToFColorSRGB();
		TestEqual(FString::Printf(TEXT("sRGB to linear to sRGB round-trip: %d"), Index), OriginalColor, SRGBConvertedBack);

		FLinearColor UNORMToLinear = OriginalColor.ReinterpretAsLinear();
		FColor UNORMConvertedBack = UNORMToLinear.QuantizeRound();
		TestEqual(FString::Printf(TEXT("UNORM to linear to UNORM round-trip: %d"), Index), OriginalColor, UNORMConvertedBack);
	}

	// Test values near breakpoints/bucket boundaries to make sure they end up
	// on the intended side. Since we are interested in the boundaries between
	// values, this loop only goes to 255.
	auto ReferenceSRGBToLinear = [](float InValue) -> float
	{
		if (InValue < 0.04045f)
		{
			return InValue / 12.92f;
		}
		else
		{
			return (float)FMath::Pow((InValue + 0.055) / 1.055, 2.4); // Compute in doubles
		}
	};
	
	for (int Index = 0; Index < 255; ++Index)
	{
		float BucketMidpoint = float(Index) + 0.5f;

		// Worst-case error in the integer [0,255] sRGB scale is guaranteed to be below
		// 0.544403 by the conversion we use. (The minimum reachable is 0.5, because
		// we're quantizing to integers). That means that as long as we stay about
		// 0.045f units away from a breakpoint, we should always get the exact value.
		const float DistanceToMidpoint = 0.045f;

		float BelowBoundaryUNORM = (BucketMidpoint - DistanceToMidpoint) / 255.f;
		float BelowBoundarySRGB = ReferenceSRGBToLinear(BelowBoundaryUNORM);
		uint8 IndexU8 = (uint8)Index;
		FColor BelowExpected(IndexU8, IndexU8, IndexU8, IndexU8);
		FColor BelowConverted = FLinearColor(BelowBoundarySRGB, BelowBoundarySRGB, BelowBoundarySRGB, BelowBoundaryUNORM).ToFColorSRGB();
		TestEqual(FString::Printf(TEXT("sRGB Boundary below: %d"), Index), BelowConverted, BelowExpected);

		float AboveBoundaryUNORM = (BucketMidpoint + DistanceToMidpoint) / 255.f;
		float AboveBoundarySRGB = ReferenceSRGBToLinear(AboveBoundaryUNORM);
		uint8 IndexPlus1U8 = (uint8)(Index + 1);
		FColor AboveExpected(IndexPlus1U8, IndexPlus1U8, IndexPlus1U8, IndexPlus1U8);
		FColor AboveConverted = FLinearColor(AboveBoundarySRGB, AboveBoundarySRGB, AboveBoundarySRGB, AboveBoundaryUNORM).ToFColorSRGB();
		TestEqual(FString::Printf(TEXT("sRGB Boundary above: %d"), Index), AboveConverted, AboveExpected);
	}

	// Between the two tests above, we have good coverage of what happens inside [0,1];
	// for values outside, we expect the sRGB and UNORM paths to give the same results.
	// Just test a few values in interesting parts of the range.
	const float NaN = FPlatformMath::AsFloat((uint32)0x7fc00000u);
	const float PosInf = FPlatformMath::AsFloat((uint32)0x7f800000u);
	const float PosSubnormal = FPlatformMath::AsFloat((uint32)0x20000u);
	const float MediumLarge = 10.f; // Outside the range, but not hugely so
	const float VeryLarge = 1e+7f; // Far outside the range

	auto TestExtremalValue = [this](const TCHAR* InTestName, const float InValue, uint8 InExpected)
	{
		FLinearColor LinColor(InValue, InValue, InValue, InValue);
		FColor ConvertedColor = LinColor.ToFColorSRGB();
		FColor ExpectedColor(InExpected, InExpected, InExpected, InExpected);

		TestEqual(InTestName, ConvertedColor, ExpectedColor);
	};

	if (GColorConversionsTestInfNaNs)
	{
		TestExtremalValue(TEXT("Extremal NaN"), NaN, 0);
		TestExtremalValue(TEXT("Extremal -Inf"), -PosInf, 0);
		TestExtremalValue(TEXT("Extremal +Inf"), PosInf, 255);
	}

	TestExtremalValue(TEXT("Extremal -MediumLarge"), -MediumLarge, 0);
	TestExtremalValue(TEXT("Extremal 0"), 0.0f, 0);
	TestExtremalValue(TEXT("Extremal +subnorm"), PosSubnormal, 0);
	TestExtremalValue(TEXT("Extremal 1"), 1.0f, 255);
	TestExtremalValue(TEXT("Extremal Mediumlarge"), MediumLarge, 255);
	TestExtremalValue(TEXT("Extremal VeryLarge"), VeryLarge, 255);

	return true;
}

// This is repeating the reference (scalar) linear->sRGB conversion from Color.cpp, 
// because the reference version is not necessarily exposed; we can end up using a different
// implementation depending on the platform (as of this writing, we have SSE2 implementation
// too), but we want them all to match.
// 
// Wrapping in a namespace to avoid name conflicts but otherwise keep the code as identical
// as possible.
namespace UnrealMathTestInternal {

typedef union
{
	uint32 u;
	float f;
} stbir__FP32;

static const uint32 stb_fp32_to_srgb8_tab4[104] = {
	0x0073000d, 0x007a000d, 0x0080000d, 0x0087000d, 0x008d000d, 0x0094000d, 0x009a000d, 0x00a1000d,
	0x00a7001a, 0x00b4001a, 0x00c1001a, 0x00ce001a, 0x00da001a, 0x00e7001a, 0x00f4001a, 0x0101001a,
	0x010e0033, 0x01280033, 0x01410033, 0x015b0033, 0x01750033, 0x018f0033, 0x01a80033, 0x01c20033,
	0x01dc0067, 0x020f0067, 0x02430067, 0x02760067, 0x02aa0067, 0x02dd0067, 0x03110067, 0x03440067,
	0x037800ce, 0x03df00ce, 0x044600ce, 0x04ad00ce, 0x051400ce, 0x057b00c5, 0x05dd00bc, 0x063b00b5,
	0x06970158, 0x07420142, 0x07e30130, 0x087b0120, 0x090b0112, 0x09940106, 0x0a1700fc, 0x0a9500f2,
	0x0b0f01cb, 0x0bf401ae, 0x0ccb0195, 0x0d950180, 0x0e56016e, 0x0f0d015e, 0x0fbc0150, 0x10630143,
	0x11070264, 0x1238023e, 0x1357021d, 0x14660201, 0x156601e9, 0x165a01d3, 0x174401c0, 0x182401af,
	0x18fe0331, 0x1a9602fe, 0x1c1502d2, 0x1d7e02ad, 0x1ed4028d, 0x201a0270, 0x21520256, 0x227d0240,
	0x239f0443, 0x25c003fe, 0x27bf03c4, 0x29a10392, 0x2b6a0367, 0x2d1d0341, 0x2ebe031f, 0x304d0300,
	0x31d105b0, 0x34a80555, 0x37520507, 0x39d504c5, 0x3c37048b, 0x3e7c0458, 0x40a8042a, 0x42bd0401,
	0x44c20798, 0x488e071e, 0x4c1c06b6, 0x4f76065d, 0x52a50610, 0x55ac05cc, 0x5892058f, 0x5b590559,
	0x5e0c0a23, 0x631c0980, 0x67db08f6, 0x6c55087f, 0x70940818, 0x74a007bd, 0x787d076c, 0x7c330723,
};

static uint8 stbir__linear_to_srgb_uchar_fast(float in)
{
	static const stbir__FP32 almostone = { 0x3f7fffff }; // 1-eps
	static const stbir__FP32 minval = { (127 - 13) << 23 };
	uint32 tab, bias, scale, t;
	stbir__FP32 f;

	// Clamp to [2^(-13), 1-eps]; these two values map to 0 and 1, respectively.
	// The tests are carefully written so that NaNs map to 0, same as in the reference
	// implementation.
	if (!(in > minval.f)) // written this way to catch NaNs
		in = minval.f;
	if (in > almostone.f)
		in = almostone.f;

	// Do the table lookup and unpack bias, scale
	f.f = in;

	tab = stb_fp32_to_srgb8_tab4[(f.u - minval.u) >> 20];
	bias = (tab >> 16) << 9;
	scale = tab & 0xffff;

	// Grab next-highest mantissa bits and perform linear interpolation
	t = (f.u >> 12) & 0xff;
	return (uint8)((bias + scale * t) >> 16);
}

}

IMPLEMENT_SIMPLE_AUTOMATION_TEST(FColorConversionHeavyTest, "System.Core.Math.ColorConversionHeavy", EAutomationTestFlags::ApplicationContextMask | EAutomationTestFlags::EngineFilter)
bool FColorConversionHeavyTest::RunTest(const FString& Parameters)
{
	// WARNING: This test runs for a good while (at time of writing, ~90s when using
	// a single core, proportionately less on many-core machines) with no user
	// feedback other than log messages being printed. You've been warned.

	// Chop up the 32-bit value range into pow2-sized buckets so we
	// give at least regular progress updates in the log
	const int BucketShift = 8;
	const int BucketCount = 1 << BucketShift;
	const uint32 ItemsInBucket = 1u << (32 - BucketShift);

	struct FSharedData
	{
		FCriticalSection Lock; // Protects everything in here
		bool Failed = false;
		int32 CompletionCounter = 0;

		// These are set at most once (when Failed is first set)
		uint32 FailedValue = 0; // Value we first noticed a mismatch on
		FColor FailedConverted;
		FColor FailedExpected;
	};

	FSharedData Shared;

	// Test that the platform specialization for ToFColorSRGB agrees with the reference
	// implementation. As of this writing, we have a vectorized version for SSE2 targets.
	ParallelFor(BucketCount,
		[BucketCount, ItemsInBucket, &Shared](int32 BucketIndex)
		{
			for (uint32 WithinBucketIndex = 0; WithinBucketIndex < ItemsInBucket; ++WithinBucketIndex)
			{
				uint32 CurrentBits = BucketIndex * ItemsInBucket + WithinBucketIndex;

				// When asked to not test Infs/NaNs, skip that exponent entirely.
				if (!GColorConversionsTestInfNaNs && (CurrentBits & 0x7f800000u) == 0x7f800000u)
				{
					continue;
				}

				// Don't put the same value in every color channel; we want to make sure we catch
				// accidental channel swaps too! Three different inputs only; A is special anyway.
				//
				// XOR constants here are chosen to keep exponent bits same.
				float R = FPlatformMath::AsFloat(CurrentBits);
				float G = FPlatformMath::AsFloat(CurrentBits ^ 1234567u);
				float B = FPlatformMath::AsFloat(CurrentBits ^ 5490682u);
				FLinearColor LinearInput(R, G, B, R);
				FColor Converted = LinearInput.ToFColorSRGB();

				// Reference conversion
				uint8 RgbResult[3];
				for (int Channel = 0; Channel < 3; ++Channel)
				{
					float Value = LinearInput.Component(Channel);
					RgbResult[Channel] = UnrealMathTestInternal::stbir__linear_to_srgb_uchar_fast(Value);
				}

				// Clamp A, mapping NaNs to 0
				float ClampedALo = (LinearInput.A > 0.0f) ? LinearInput.A : 0.0f;
				float ClampedA = (ClampedALo < 1.0f) ? ClampedALo : 1.0f;
				uint8 FinalA = (uint8)(ClampedA * 255.f + 0.5f);

				FColor Expected{ RgbResult[0], RgbResult[1], RgbResult[2], FinalA };

				// Test and note failures (get reported outside)
				if (Converted != Expected)
				{
					FScopeLock LockHolder(&Shared.Lock);

					// If we are the first to fail, set failure info
					if (!Shared.Failed)
					{
						Shared.Failed = true;
						Shared.FailedValue = CurrentBits;
						Shared.FailedConverted = Converted;
						Shared.FailedExpected = Expected;
					}

					// Break out of loop on first error
					break;
				}
			}

			// Check status and update count
			bool Failed = false;
			int32 Completed = 0;

			// Scope lock access to just grabbing the few values, not the log too
			{
				FScopeLock LockHolder(&Shared.Lock);
				Failed = Shared.Failed;
				Completed = ++Shared.CompletionCounter;
			}

			// If another instance failed, stop
			if (Failed)
				return;

			UE_LOG(LogUnrealMathTest, Log, TEXT("Conversion heavy sRGB %d/%d buckets completed (%.2f%%)"), Completed, BucketCount, double(Completed) * 100.0 / double(BucketCount));
		}
	);

	if (Shared.Failed)
	{
		TestEqual(FString::Printf(TEXT("Conversion heavy sRGB CurrentBits=0x%08x"), Shared.FailedValue), Shared.FailedConverted, Shared.FailedExpected);
		return false;
	}

	return true;
}

>>>>>>> d731a049
#endif //WITH_DEV_AUTOMATION_TESTS<|MERGE_RESOLUTION|>--- conflicted
+++ resolved
@@ -680,11 +680,7 @@
 	const float YawX = (1.f-2.f*(FMath::Square(Y) + FMath::Square(Z)));
 	const float SINGULARITY_THRESHOLD = 0.4999995f;
 
-<<<<<<< HEAD
-	static const float RAD_TO_DEG = (180.f)/PI;
-=======
 	static const float RAD_TO_DEG = (180.f)/UE_PI;
->>>>>>> d731a049
 	FRotator3f RotatorFromQuat;
 
 	// Note: using stock C functions for some trig functions since this is the "reference" implementation
@@ -2127,25 +2123,6 @@
 	// Quat / Rotator conversion to vectors, matrices
 	{
 		FQuat4d Q0, Q1, Q2, Q3;
-<<<<<<< HEAD
-
-		FRotator3d Rotator0;
-		Rotator0 = FRotator3d(30.0f, -45.0f, 90.0f);
-		Q0 = FQuat4d(Rotator0);
-		Q1 = TestRotatorToQuaternion(Rotator0);
-		LogTest<double>( TEXT("TestRotatorToQuaternion"), TestQuatsEqual(Q0, Q1, 1e-6f));
-
-		using namespace UE::Math;
-
-		FVector3d FV0, FV1;
-		FV0 = Rotator0.Vector();
-		FV1 = TRotationMatrix<double>( Rotator0 ).GetScaledAxis( EAxis::X );
-		LogTest<double>( TEXT("Test0 Rotator::Vector()"), TestFVector3Equal(FV0, FV1, 1e-6f));
-		
-		FV0 = TRotationMatrix<double>( Rotator0 ).GetScaledAxis( EAxis::X );
-		FV1 = TQuatRotationMatrix<double>( FQuat4d(Q0.X, Q0.Y, Q0.Z, Q0.W) ).GetScaledAxis( EAxis::X );
-		LogTest<double>( TEXT("Test0 FQuatRotationMatrix"), TestFVector3Equal(FV0, FV1, 1e-5f));
-=======
 
 		FRotator3d Rotator0;
 		Rotator0 = FRotator3d(30.0f, -45.0f, 90.0f);
@@ -2163,7 +2140,6 @@
 		FV0 = TRotationMatrix<double>( Rotator0 ).GetScaledAxis( EAxis::X );
 		FV1 = TQuatRotationMatrix<double>( FQuat4d(Q0.X, Q0.Y, Q0.Z, Q0.W) ).GetScaledAxis( EAxis::X );
 		LogTest<double>( TEXT("Test0 FQuatRotationMatrix"), TestFVector3Equal(FV0, FV1, 1e-5));
->>>>>>> d731a049
 
 		Rotator0 = FRotator3d(45.0f,  60.0f, 120.0f);
 		Q0 = FQuat4d(Rotator0);
@@ -2172,17 +2148,6 @@
 
 		FV0 = Rotator0.Vector();
 		FV1 = TRotationMatrix<double>( Rotator0 ).GetScaledAxis( EAxis::X );
-<<<<<<< HEAD
-		LogTest<double>( TEXT("Test1 Rotator::Vector()"), TestFVector3Equal(FV0, FV1, 1e-6f));
-
-		FV0 = TRotationMatrix<double>( Rotator0 ).GetScaledAxis( EAxis::X );
-		FV1 = TQuatRotationMatrix<double>(FQuat4d(Q0.X, Q0.Y, Q0.Z, Q0.W) ).GetScaledAxis( EAxis::X );
-		LogTest<double>(TEXT("Test1 FQuatRotationMatrix"), TestFVector3Equal(FV0, FV1, 1e-5f));
-
-		FV0 = TRotationMatrix<double>( FRotator3d::ZeroRotator ).GetScaledAxis(EAxis::X);
-		FV1 = TQuatRotationMatrix<double>(FQuat4d::Identity ).GetScaledAxis(EAxis::X);
-		LogTest<double>(TEXT("Test2 FQuatRotationMatrix"), TestFVector3Equal(FV0, FV1, 1e-6f));
-=======
 		LogTest<double>( TEXT("Test1 Rotator::Vector()"), TestFVector3Equal(FV0, FV1, 1e-6));
 
 		FV0 = TRotationMatrix<double>( Rotator0 ).GetScaledAxis( EAxis::X );
@@ -2192,7 +2157,6 @@
 		FV0 = TRotationMatrix<double>( FRotator3d::ZeroRotator ).GetScaledAxis(EAxis::X);
 		FV1 = TQuatRotationMatrix<double>(FQuat4d::Identity ).GetScaledAxis(EAxis::X);
 		LogTest<double>(TEXT("Test2 FQuatRotationMatrix"), TestFVector3Equal(FV0, FV1, 1e-6));
->>>>>>> d731a049
 	}
 
 	// NaN / Inf tests
@@ -2931,7 +2895,6 @@
 		VectorMatrixInverse( &M2, &M1 );
 		TestVectorMatrixInverse( &M3, &M1 );
 		LogTest<float>( TEXT("VectorMatrixInverse"), TestMatricesEqual( M2, M3, 0.000001f) );
-<<<<<<< HEAD
 
 	// 	FTransform Transform;
 	// 	Transform.SetFromMatrix(M1);
@@ -2944,20 +2907,6 @@
 		V2 = TestVectorTransformVector(V0, &M0);
 		LogTest<float>( TEXT("VectorTransformVector"), TestVectorsEqual( V1, V2, 1e-8f ) );
 
-=======
-
-	// 	FTransform Transform;
-	// 	Transform.SetFromMatrix(M1);
-	// 	FTransform InvTransform = Transform.Inverse();
-	// 	FTransform InvTransform2 = FTransform(Transform.ToMatrixWithScale().Inverse());
-	// 	LogTest<float>( TEXT("FTransform Inverse"), InvTransform.Equals(InvTransform2, 1e-3f ) );
-
-		V0 = MakeVectorRegister( 100.0f, -100.0f, 200.0f, 1.0f );
-		V1 = VectorTransformVector(V0, &M0);
-		V2 = TestVectorTransformVector(V0, &M0);
-		LogTest<float>( TEXT("VectorTransformVector"), TestVectorsEqual( V1, V2, 1e-8f ) );
-
->>>>>>> d731a049
 		V0 = MakeVectorRegister( 32768.0f,131072.0f, -8096.0f, 1.0f );
 		V1 = VectorTransformVector(V0, &M1);
 		V2 = TestVectorTransformVector(V0, &M1);
@@ -3150,13 +3099,8 @@
 	}
 
 
-<<<<<<< HEAD
-	// Float function compilation with various types. Set this define to 1 to verify that warnings are generated for all code within MATHTEST_CHECK_INVALID_FLOAT_VARIANTS blocks.
-#define MATHTEST_CHECK_INVALID_FLOAT_VARIANTS 0
-=======
 	// Float function compilation with various types. Set this define to 1 to verify that warnings are generated for all code within MATHTEST_CHECK_INVALID_OVERLOAD_VARIANTS blocks.
 #define MATHTEST_CHECK_INVALID_OVERLOAD_VARIANTS 0
->>>>>>> d731a049
 	{
 		float F = 1.f, TestFloat;
 		double D = 1.0, TestDouble;
@@ -3168,11 +3112,7 @@
 		TestFloat = FMath::Fmod(F, I);
 		TestFloat = FMath::Fmod(I, F);
 
-<<<<<<< HEAD
-#if MATHTEST_CHECK_INVALID_FLOAT_VARIANTS
-=======
 #if MATHTEST_CHECK_INVALID_OVERLOAD_VARIANTS
->>>>>>> d731a049
 		// Expected to generate warnings
 		TestFloat = FMath::Fmod(F, D);
 		TestFloat = FMath::Fmod(D, F);
@@ -3192,20 +3132,12 @@
 		TestDouble = FMath::Fmod(I, F);
 		TestDouble = FMath::Fmod(I, D);
 
-<<<<<<< HEAD
-#if MATHTEST_CHECK_INVALID_FLOAT_VARIANTS
-=======
 #if MATHTEST_CHECK_INVALID_OVERLOAD_VARIANTS
->>>>>>> d731a049
 		// Expected to generate warnings
 		TestDouble = FMath::Fmod(I, I); // Should be warned to be deprecated
 #endif
 
-<<<<<<< HEAD
-#if MATHTEST_CHECK_INVALID_FLOAT_VARIANTS
-=======
 #if MATHTEST_CHECK_INVALID_OVERLOAD_VARIANTS
->>>>>>> d731a049
 		// Expected to generate warnings
 		int TestInt;
 		TestInt = FMath::Fmod(F, F);
@@ -3228,11 +3160,7 @@
 
 		TestDouble = FMath::TruncToDouble(I); // not currently a warning
 
-<<<<<<< HEAD
-#if MATHTEST_CHECK_INVALID_FLOAT_VARIANTS
-=======
 #if MATHTEST_CHECK_INVALID_OVERLOAD_VARIANTS
->>>>>>> d731a049
 		// Expected to generate errors
 		TestFloat = FMath::TruncToFloat(I);
 		TestFloat = FMath::TruncToFloat(D);
@@ -3279,12 +3207,9 @@
 		F = FMath::Clamp(F1, I1, F2);
 		D = FMath::Clamp(F1, D2, I3);
 
-<<<<<<< HEAD
-=======
 		D = FMath::Max(F1, D1);
 		D = FMath::Min(D1, F1);
 
->>>>>>> d731a049
 		CheckPassing(FMath::Clamp( 1, 0, 2) == 1);
 		CheckPassing(FMath::Clamp(-1, 0, 2) == 0);
 		CheckPassing(FMath::Clamp( 3, 0, 2) == 2);
@@ -3292,22 +3217,15 @@
 		U1 = 0; U2 = 2;
 		CheckPassing(FMath::Clamp<int32>(-1, U1, U2) == 0);
 
-<<<<<<< HEAD
-#if MATHTEST_CHECK_INVALID_FLOAT_VARIANTS
-=======
 #if MATHTEST_CHECK_INVALID_OVERLOAD_VARIANTS
->>>>>>> d731a049
 		// Expected to generate errors (ambiguous arguments)
 		U = FMath::Clamp(U1, I1, U3);
 		// Expected to generate errors (double->float truncation)
 		F = FMath::Clamp(F1, F2, D3);
 		F = FMath::Clamp(F1, D2, F3);
 		F = FMath::Clamp(D1, D2, F3);
-<<<<<<< HEAD
-=======
 		F = FMath::Max(F1, D1);
 		F = FMath::Min(D1, F1);
->>>>>>> d731a049
 		// Expected to generate errors (float->int truncation)
 		I = FMath::Clamp(I1, F2, I3);
 #endif
@@ -3321,11 +3239,6 @@
 		U1 = uint32(-1);
 		CheckPassing(FMath::Min<int32>(0, U1) == -1);
 
-<<<<<<< HEAD
-		// Test compilation mixing int32/int64 types
-		//Big3 = FMath::Max(Big1, I2);
-		//Big3 = FMath::Max(I1, Big2);
-=======
 		// Mix float/int types
 		F = FMath::Max(Big1, F1);
 		F = FMath::Max(F1, I1);
@@ -3378,7 +3291,6 @@
 		// Possibly invalid, depending on the generic base FloatToIntCastChecked, since this doesn't match a specialization
 		Big1 = UE::LWC::FloatToIntCastChecked<int32>(I);
 #endif
->>>>>>> d731a049
 	}
 
 	// Sin, Cos, Tan tests
@@ -3406,11 +3318,7 @@
 			LogQuaternionTest(TEXT("FRotator3f::ZeroRotator not != FQuat4f::Identity : Quaternion"), Q0, Q1, !(Q0 != Q1));
 		}
 
-<<<<<<< HEAD
-		const float Nudge = KINDA_SMALL_NUMBER * 0.25f;
-=======
 		const float Nudge = UE_KINDA_SMALL_NUMBER * 0.25f;
->>>>>>> d731a049
 		const FRotator3f RotArray[] = {
 			FRotator3f(0.f, 0.f, 0.f),
 			FRotator3f(Nudge, -Nudge, Nudge),
@@ -3457,11 +3365,7 @@
 
 	// Rotator->Quat->Rotator
 	{
-<<<<<<< HEAD
-		const float Nudge = KINDA_SMALL_NUMBER * 0.25f;
-=======
 		const float Nudge = UE_KINDA_SMALL_NUMBER * 0.25f;
->>>>>>> d731a049
 		const FRotator3f RotArray[] ={
 			FRotator3f(0.0f, 0.0f, 0.0f),
 			FRotator3f(30.0f, 30.0f, 30.0f),
@@ -4552,11 +4456,7 @@
 		const bool bIsInitialized = Actual.InitFromCompactString(InExpected.ToCompactString());
 
 		TestTrue(*(InTestName + " return value"), bIsInitialized);
-<<<<<<< HEAD
-		TestEqual(*InTestName, Actual, InExpected, KINDA_SMALL_NUMBER);
-=======
 		TestEqual(*InTestName, Actual, InExpected, UE_KINDA_SMALL_NUMBER);
->>>>>>> d731a049
 	};
 
 	TestInitFromCompactString(TEXT("InitFromCompactString Simple"), FVector(1.2f, 2.3f, 3.4f));
@@ -4581,8 +4481,6 @@
 	return true;
 }
 
-<<<<<<< HEAD
-=======
 // On GCC and Clang, setting -ffast-math or enabling some other unsafe floating point
 // optimizations set these #defines. As long as these compiler flags are active, the code
 // effectively promises that there are no infinites or NaNs, and although the original code
@@ -4871,5 +4769,4 @@
 	return true;
 }
 
->>>>>>> d731a049
 #endif //WITH_DEV_AUTOMATION_TESTS