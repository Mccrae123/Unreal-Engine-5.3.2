// Copyright Epic Games, Inc. All Rights Reserved.

#include "CoreTypes.h"
#include "Misc/AutomationTest.h"
#include "Tests/Benchmark.h"
#include "Tasks/Pipe.h"
#include "HAL/Thread.h"
#include "Async/ParallelFor.h"

#include <atomic>

#if WITH_DEV_AUTOMATION_TESTS

namespace UE { namespace TasksTests
{
	using namespace Tasks;

	void DummyFunc()
	{
	}

	IMPLEMENT_SIMPLE_AUTOMATION_TEST(FTasksBasicTest, "System.Core.Tasks.Basic", EAutomationTestFlags::ApplicationContextMask | EAutomationTestFlags::EngineFilter);
<<<<<<< HEAD

	template<uint32 SpawnerGroupsNum, uint32 SpawnersPerGroupNum>
	void BasicStressTest()
	{
		TArray<FTask> SpawnerGroups;
		SpawnerGroups.Reserve(SpawnerGroupsNum);

		constexpr uint32 TasksNum = SpawnerGroupsNum * SpawnersPerGroupNum;
		TArray<FTask> Spawners;
		Spawners.AddDefaulted(TasksNum);
		TArray<FTask> Tasks;
		Tasks.AddDefaulted(TasksNum);

		std::atomic<uint32> TasksExecutedNum{ 0 };

		for (uint32 GroupIndex = 0; GroupIndex != SpawnerGroupsNum; ++GroupIndex)
		{
			SpawnerGroups.Add(Launch(UE_SOURCE_LOCATION,
				[
					Spawners = &Spawners[GroupIndex * SpawnersPerGroupNum],
					Tasks = &Tasks[GroupIndex * SpawnersPerGroupNum],
					&TasksExecutedNum
				]
				{
					for (uint32 SpawnerIndex = 0; SpawnerIndex != SpawnersPerGroupNum; ++SpawnerIndex)
					{
						Spawners[SpawnerIndex] = Launch(UE_SOURCE_LOCATION,
							[
								Task = &Tasks[SpawnerIndex],
								&TasksExecutedNum
							]
							{
								*Task = Launch(UE_SOURCE_LOCATION,
									[&TasksExecutedNum]
									{
										++TasksExecutedNum;
									}
								);
							}
						);
					}
				}
			));
		}

		Wait(SpawnerGroups);
		Wait(Spawners);
		Wait(Tasks);

		check(TasksExecutedNum == TasksNum);
	}
=======
>>>>>>> d731a049

	bool FTasksBasicTest::RunTest(const FString& Parameters)
	{
		if (!FPlatformProcess::SupportsMultithreading())
		{
			// the new API doesn't support single-threaded execution (`-nothreading`) until it's feature-compatible with the old API and completely replaces it
			return true;
		}

		{	// basic example, fire and forget a high-pri task
			Launch(
				UE_SOURCE_LOCATION, // debug name
				[] {}, // task body
				Tasks::ETaskPriority::High /* task priority, `Normal` by default */
			);
		}

		{	// launch a task and wait till it's executed
			Launch(UE_SOURCE_LOCATION, [] {}).Wait();
			Launch(UE_SOURCE_LOCATION, [] {}).BusyWait();
		}

		{	// FTaskEvent asserts on destruction if it wasn't triggered. uncomment the code to verify
			//FTaskEvent Event{ UE_SOURCE_LOCATION };
		}

		{	// FTaskEvent blocks execution until it's signalled
			FTaskEvent Event{ UE_SOURCE_LOCATION };
			check(!Event.IsCompleted());

			// check that waiting blocks
			FTask Task = Launch(UE_SOURCE_LOCATION, [&Event] { Event.Wait(); });
			FPlatformProcess::Sleep(0.1f);
			check(!Task.IsCompleted());

			Event.Trigger();
			check(Event.IsCompleted());
			verify(Event.Wait(FTimespan::Zero()));
			verify(Event.BusyWait(FTimespan::Zero()));
		}

		{	// FTaskEvent can be triggered multiple times
			FTaskEvent Event{ UE_SOURCE_LOCATION };
			Event.Trigger();
			check(Event.IsCompleted());
			Event.Trigger();
			Event.Trigger();
			check(Event.IsCompleted());
		}

		{	// same but using busy-waiting
			FTaskEvent Event{ UE_SOURCE_LOCATION };
			check(!Event.IsCompleted());

			// check that waiting blocks
			FTask Task = Launch(UE_SOURCE_LOCATION, [Event]() mutable { Event.BusyWait(); });
			FPlatformProcess::Sleep(0.1f);
			check(!Task.IsCompleted());

			Event.Trigger();
			check(Event.IsCompleted());
			verify(Event.Wait(FTimespan::Zero()));
			verify(Event.BusyWait(FTimespan::Zero()));
		}

		{	// basic use-case, postpone waiting so the task is executed first
			std::atomic<bool> Done{ false };
			FTask Task = Launch(UE_SOURCE_LOCATION, [&Done] { Done = true; });
			while (!Task.IsCompleted())
			{
				FPlatformProcess::Yield();
			}
			Task.Wait();
			check(Done);
		}

		{	// basic use-case, postpone busy-waiting so the task is executed first
			std::atomic<bool> Done{ false };
			FTask Task = Launch(UE_SOURCE_LOCATION, [&Done] { Done = true; });
			while (!Task.IsCompleted())
			{
				FPlatformProcess::Yield();
			}
			Task.BusyWait();
			check(Done);
		}

		{	// basic use-case with result, postpone execution so waiting kicks in first
			TTask<int> Task = Launch(UE_SOURCE_LOCATION, [] { FPlatformProcess::Sleep(0.1f);  return 42; });
			verify(Task.GetResult() == 42);
		}

		{	// basic use-case with result, postpone waiting so the task is executed first
			TTask<int> Task = Launch(UE_SOURCE_LOCATION, [] { return 42; });
			while (!Task.IsCompleted())
			{
				FPlatformProcess::Yield();
			}
			verify(Task.GetResult() == 42);
		}

		{	// check that movable-only result types are supported, that only single instance of result is created and that it's destroyed
			static std::atomic<uint32> ConstructionsNum{ 0 }; // `static` to make it visible to `FMoveConstructable`
			static std::atomic<uint32> DestructionsNum{ 0 };

			struct FMoveConstructable
			{
				FORCENOINLINE FMoveConstructable()
				{
					ConstructionsNum.fetch_add(1, std::memory_order_relaxed);
				}

				FMoveConstructable(FMoveConstructable&&)
					: FMoveConstructable()
				{
				}

				FMoveConstructable(const FMoveConstructable&) = delete;
				FMoveConstructable& operator=(FMoveConstructable&&) = delete;
				FMoveConstructable& operator=(const FMoveConstructable&) = delete;

				FORCENOINLINE ~FMoveConstructable()
				{
					DestructionsNum.fetch_add(1, std::memory_order_relaxed);
				}
			};

			{
				Launch(UE_SOURCE_LOCATION, [] { return FMoveConstructable{}; }).GetResult();
			}

#if 0	// unreliable test, destruction can happen on a worker thread, after the task is flagged as completed and so the check can be hit before the destruction
			uint32 LocalConstructionsNum = ConstructionsNum.load(std::memory_order_relaxed);
			uint32 LocalDestructionsNum = DestructionsNum.load(std::memory_order_relaxed);
			checkf(LocalConstructionsNum == 1, TEXT("%d result instances were created but one was expected: the value stored in the task"), LocalConstructionsNum);
			checkf(LocalConstructionsNum == LocalDestructionsNum, TEXT("Mismatched number of constructions (%d) and destructions (%d)"), LocalConstructionsNum, LocalDestructionsNum);

			ConstructionsNum = 0;
			DestructionsNum = 0;
#endif

			{
				FMoveConstructable Res{ MoveTemp(Launch(UE_SOURCE_LOCATION, [] { return FMoveConstructable{}; }).GetResult()) }; // consume the result
			}

#if 0	// unreliable test, destruction can happen on a worker thread, after the task is flagged as completed and so the check can be hit before the destruction
			LocalConstructionsNum = ConstructionsNum.load(std::memory_order_relaxed);
			LocalDestructionsNum = DestructionsNum.load(std::memory_order_relaxed);
			checkf(LocalConstructionsNum == 2, TEXT("%d result instances were created but 2 was expected: the value stored in the task"), LocalConstructionsNum);
			checkf(LocalConstructionsNum == LocalDestructionsNum, TEXT("Mismatched number of constructions (%d) and destructions (%d)"), LocalConstructionsNum, LocalDestructionsNum);

			ConstructionsNum = 0;
			DestructionsNum = 0;
#endif
		}

		// fire and forget: launch a task w/o keeping its reference
		if (LowLevelTasks::FScheduler::Get().GetNumWorkers() != 0)
		{
			std::atomic<bool> bDone{ false };
			Launch(UE_SOURCE_LOCATION, [&bDone] { bDone = true; });
			while (!bDone)
			{
				FPlatformProcess::Yield();
			}
		}

		{	// mutable lambda, compilation check
			Launch(UE_SOURCE_LOCATION, []() mutable {}).Wait();
			Launch(UE_SOURCE_LOCATION, []() mutable { return false; }).GetResult();
		}

		{	// free memory occupied by task, can be required if task instance is held as a member var
			FTask Task = Launch(UE_SOURCE_LOCATION, [] {});
			Task.Wait();
			Task = {};
		}

		{	// accessing the task from inside its execution
			FTask Task;
			Task.Launch(UE_SOURCE_LOCATION, [&Task] { check(!Task.IsCompleted()); });
			Task.Wait();
		}

		///////////////////////////////////////////////////////////////////////////////
		// nested tasks
		///////////////////////////////////////////////////////////////////////////////

		{	// one nested task
			FTaskEvent FinishSignal{ UE_SOURCE_LOCATION };
			FTaskEvent ExecutedSignal{ UE_SOURCE_LOCATION };
			FTask Task{ Launch(UE_SOURCE_LOCATION,
				[&FinishSignal, &ExecutedSignal]
				{
					AddNested(FinishSignal);
					ExecutedSignal.Trigger();
				}
			) };

			verify(!Task.Wait(FTimespan::FromMilliseconds(100)));
			verify(ExecutedSignal.IsCompleted());
			FinishSignal.Trigger();
			Task.Wait();
		}

		{	// nested task completed before the parent finishes its execution
			Launch(UE_SOURCE_LOCATION,
				[]
				{
					FTask NestedTask = Launch(UE_SOURCE_LOCATION, [] {});
					AddNested(NestedTask);
					NestedTask.Wait();
				}
			).Wait();
		}

		{	// multiple nested tasks
			FTaskEvent Signal1{ UE_SOURCE_LOCATION };
			FTaskEvent Signal2{ UE_SOURCE_LOCATION };
			FTaskEvent Signal3{ UE_SOURCE_LOCATION };

			FTask Task{ Launch(UE_SOURCE_LOCATION,
				[&Signal1, &Signal2, &Signal3]
				{
					AddNested(Signal1);
					AddNested(Signal2);
					AddNested(Signal3);
				}
			) };

			verify(!Task.Wait(FTimespan::FromMilliseconds(100)));
			Signal1.Trigger();
			verify(!Task.Wait(FTimespan::FromMilliseconds(100)));
			Signal2.Trigger();
			verify(!Task.Wait(FTimespan::FromMilliseconds(100)));
			Signal3.Trigger();
			Task.Wait();
		}

		{	// nested in square
			FTaskEvent Signal{ UE_SOURCE_LOCATION };
			FTask Task{ Launch(UE_SOURCE_LOCATION,
				[&Signal]
				{
					AddNested(Signal);

					FTaskEvent NestedSignal{ UE_SOURCE_LOCATION };
					FTask NestedTask{ Launch(UE_SOURCE_LOCATION,
						[&NestedSignal]
						{
							AddNested(NestedSignal);
						}
					) };

					verify(!NestedTask.Wait(FTimespan::FromMilliseconds(100)));
					NestedSignal.Trigger();
					NestedTask.Wait();
				}
			)};

			verify(!Task.Wait(FTimespan::FromMilliseconds(200)));
			Signal.Trigger();
			Task.Wait();
		}

		{	// nested task should block pipe execution, also an example of pipe suspension

			struct FPipeSuspensionScope
			{
				explicit FPipeSuspensionScope(FPipe& Pipe)
				{
					Pipe.Launch(UE_SOURCE_LOCATION,
						[this]
						{
							SuspendSignal.Trigger();
							AddNested(ResumeSignal);
						}
					);

					SuspendSignal.Wait();
				}

				~FPipeSuspensionScope()
				{
					ResumeSignal.Trigger();
				}

				FTaskEvent SuspendSignal{ UE_SOURCE_LOCATION };
				FTaskEvent ResumeSignal{ UE_SOURCE_LOCATION };
			};

			FPipe Pipe{ UE_SOURCE_LOCATION };
			FTask Task;
			{
				FPipeSuspensionScope Suspension(Pipe);
				FPlatformProcess::Sleep(0.1f); // let pipe suspension finish its business, which was a bug as pipe was cleared (and unblocked) before AddNested kicked in
				Task = Pipe.Launch(UE_SOURCE_LOCATION, [] {});
				verify(!Task.Wait(FTimespan::FromMilliseconds(100)));
			}
			Task.Wait();
		}

		{	// test basic functionality of TTask::IsAwaitable()
			FTask Task;
			Task.Launch(UE_SOURCE_LOCATION,
				[&Task] 
				{
					check(!Task.IsAwaitable()); // Task.Wait() would deadlock if called here inside its execution
				}
			);
			check(Task.IsAwaitable());
			Task.Wait();
		}


		{	// TTask::IsAwaitable() returns false when called from its inner task execution
			FTask Outer;
			Outer.Launch(UE_SOURCE_LOCATION,
				[&Outer]
				{
					// the inner task is executed "inline" (synchronously)
					FTask Inner = Launch
					(
						UE_SOURCE_LOCATION, 
						[&Outer] { check(!Outer.IsAwaitable()); /* still inside `Outer` execution */ }, 
						ETaskPriority::Default, 
						EExtendedTaskPriority::Inline
					);
					check(Inner.IsCompleted());
				}
			);
			Outer.Wait();
		}

#if TASKGRAPH_NEW_FRONTEND
		{	// a basic test for a named thread task
			FTask GTTask = Launch
			(
				UE_SOURCE_LOCATION, 
				[] { check(IsInGameThread()); }, 
				ETaskPriority::Default, 
				EExtendedTaskPriority::GameThreadNormalPri
			);
			GTTask.Wait();
		}
#endif

		//{	// Cancelled task is completed only after nested
		//	FTaskEvent ParentBlocker{ UE_SOURCE_LOCATION };
		//	FTaskEvent NestedBlocker{ UE_SOURCE_LOCATION };
		//	FTask Parent = Launch(UE_SOURCE_LOCATION,
		//		[&NestedBlocker]
		//		{
		//			FTask Nested{ Launch(UE_SOURCE_LOCATION, [] {}, NestedBlocker) };
		//			AddNested(Nested);
		//			Nested.Wait();
		//			// the only reference left is hold by Parent because of `AddNested` dependency
		//		},
		//		ParentBlocker
		//	);
		//	verify(Parent.TryCancel());
		//	ParentBlocker.Trigger(); // unblock `Parent` so it can notice that it's been cancelled
		//	check(Parent.Wait(FTimespan::FromMilliseconds(100))); // but it's still not complete because of the nested task is blocked
		//	NestedBlocker.Trigger();
		//	Parent.Wait();
		//}

<<<<<<< HEAD
		UE_BENCHMARK(5, BasicStressTest<100, 100>);
=======
		return true;
	}

	template<uint32 SpawnerGroupsNum, uint32 SpawnersPerGroupNum, uint32 RepeatNum>
	void BasicStressTest()
	{
		TArray<FTask> SpawnerGroups;
		SpawnerGroups.Reserve(SpawnerGroupsNum);

		constexpr uint32 TasksNum = SpawnerGroupsNum * SpawnersPerGroupNum;
		TArray<FTask> Spawners;
		Spawners.AddDefaulted(TasksNum);
		TArray<FTask> Tasks;
		Tasks.AddDefaulted(TasksNum);

		for (uint32 RepeatIt = 0; RepeatIt != RepeatNum; ++RepeatIt)
		{
			std::atomic<uint32> TasksExecutedNum{ 0 };

			for (uint32 GroupIndex = 0; GroupIndex != SpawnerGroupsNum; ++GroupIndex)
			{
				SpawnerGroups.Add(Launch(UE_SOURCE_LOCATION,
					[
						Spawners = &Spawners[GroupIndex * SpawnersPerGroupNum],
						Tasks = &Tasks[GroupIndex * SpawnersPerGroupNum],
						&TasksExecutedNum
					]
					{
						for (uint32 SpawnerIndex = 0; SpawnerIndex != SpawnersPerGroupNum; ++SpawnerIndex)
						{
							Spawners[SpawnerIndex] = Launch(UE_SOURCE_LOCATION,
								[
									Task = &Tasks[SpawnerIndex],
									&TasksExecutedNum
								]
								{
									*Task = Launch(UE_SOURCE_LOCATION,
										[&TasksExecutedNum]
										{
											++TasksExecutedNum;
										}
									);
								}
							);
						}
					}
				));
			}

			Wait(SpawnerGroups);
			Wait(Spawners);
			Wait(Tasks);

			check(TasksExecutedNum == TasksNum);
		}
	}

	IMPLEMENT_SIMPLE_AUTOMATION_TEST(FTasksBasicStressTest, "System.Core.Tasks.BasicStressTest", EAutomationTestFlags::ApplicationContextMask | EAutomationTestFlags::EngineFilter);

	bool FTasksBasicStressTest::RunTest(const FString& Parameters)
	{
		UE_BENCHMARK(5, BasicStressTest<100, 100, 100>);

>>>>>>> d731a049

		return true;
	}

	IMPLEMENT_SIMPLE_AUTOMATION_TEST(FTasksPipeTest, "System.Core.Tasks.Pipe", EAutomationTestFlags::ApplicationContextMask | EAutomationTestFlags::EngineFilter);

	template<uint32 SpawnerGroupsNum, uint32 SpawnersPerGroupNum>
	void PipeStressTest();

	bool FTasksPipeTest::RunTest(const FString& Parameters)
	{
		if (!FPlatformProcess::SupportsMultithreading())
		{
			// the new API doesn't support single-threaded execution (`-nothreading`) until it's feature-compatible with the new API and completely replaces it
			return true;
		}

		{	// a basic usage example
			Tasks::FPipe Pipe{ UE_SOURCE_LOCATION }; // a debug name, user-provided or 
				// `UE_SOURCE_LOCATION` - source file name and line number
			// launch two tasks in the pipe, they will be executed sequentially, but in parallel
			// with other tasks (including TaskGraph's old API tasks)
			Tasks::FTask Task1 = Pipe.Launch(UE_SOURCE_LOCATION, [] {});
			Tasks::FTask Task2 = Pipe.Launch(UE_SOURCE_LOCATION, [] {});
			Task2.Wait(); // wait for `Task2` completion
		}

		{	// an example of thread-safe async interface, kind of a primitive "actor"
			class FAsyncClass
			{
			public:
				TTask<bool> DoSomething()
				{
					return Pipe.Launch(TEXT("DoSomething()"), [this] { return DoSomethingImpl(); });
				}

				FTask DoSomethingElse()
				{
					return Pipe.Launch(TEXT("DoSomethingElse()"), [this] { DoSomethingElseImpl(); });
				}

			private:
				bool DoSomethingImpl() { return false; }
				void DoSomethingElseImpl() {}

			private:
				FPipe Pipe{ UE_SOURCE_LOCATION };
			};

			// access the same instance from multiple threads
			FAsyncClass AsyncInstance;
			bool bRes = AsyncInstance.DoSomething().GetResult();
			AsyncInstance.DoSomethingElse().Wait();
		}

		{	// basic
			FPipe Pipe{ UE_SOURCE_LOCATION };
			Pipe.Launch(UE_SOURCE_LOCATION, [] {});
			Pipe.Launch(UE_SOURCE_LOCATION, [] {}).Wait();
		}

		{	// launching a piped task with pointer to a function
			FPipe Pipe{ UE_SOURCE_LOCATION };
			Pipe.Launch(UE_SOURCE_LOCATION, &DummyFunc).Wait();
		}

		{	// launching a piped task with a functor object
			struct FFunctor
			{
				void operator()()
				{
				}
			};

			FPipe Pipe{ UE_SOURCE_LOCATION };
			Pipe.Launch(UE_SOURCE_LOCATION, FFunctor{}).Wait();
		}

		{	// hold the first piped task execution until the next one is piped to test for non-concurrent execution
			FPipe Pipe{ UE_SOURCE_LOCATION };
			bool bTask1Done = false;
			FTask Task1 = Pipe.Launch(UE_SOURCE_LOCATION, 
				[&bTask1Done] 
				{ 
					FPlatformProcess::Sleep(0.1f); 
					bTask1Done = true; 
				}
			);
			// we can't just check if `Task1` is completed because pipe gets unblocked and so the next piped task can start execution before the
			// previous piped task's comlpetion flag is set
			Pipe.Launch(UE_SOURCE_LOCATION, [&bTask1Done] { check(bTask1Done); }).Wait();
		}

		{	// piping another task after the previous one is completed and destroyed
			FPipe Pipe{ UE_SOURCE_LOCATION };

			Pipe.Launch(UE_SOURCE_LOCATION, [] {}).Wait();
			Pipe.Launch(UE_SOURCE_LOCATION, [] {}).Wait();
		}

		{	// an example of blocking a pipe
			FPipe Pipe{ UE_SOURCE_LOCATION };
			std::atomic<bool> bBlocked;
			FTaskEvent Event{ UE_SOURCE_LOCATION };
			FTask Task = Pipe.Launch(UE_SOURCE_LOCATION,
				[&bBlocked, &Event]
				{
					bBlocked = true;
					Event.Wait(); 
				}
			);
			while (!bBlocked)
			{
			}
			// now it's blocked
			ensure(!Task.Wait(FTimespan::FromMilliseconds(100)));

			Event.Trigger(); // unblock
			Task.Wait();
		}

		UE_BENCHMARK(5, PipeStressTest<200, 100>);

		return true;
	}

	// stress test for named thread tasks, checks spawning a large number of tasks from multiple threads and executing them
	template<uint32 SpawnerGroupsNum, uint32 SpawnersPerGroupNum>
	void PipeStressTest()
	{
		TArray<FTask> SpawnerGroups;
		SpawnerGroups.Reserve(SpawnerGroupsNum);

		constexpr uint32 TasksNum = SpawnerGroupsNum * SpawnersPerGroupNum;
		TArray<FTask> Spawners;
		Spawners.AddDefaulted(TasksNum);
		TArray<FTask> Tasks;
		Tasks.AddDefaulted(TasksNum);

		std::atomic<bool> bExecuting{ false };
		std::atomic<uint32> TasksExecutedNum{ 0 };

		FPipe Pipe{ UE_SOURCE_LOCATION };

		for (uint32 GroupIndex = 0; GroupIndex != SpawnerGroupsNum; ++GroupIndex)
		{
			SpawnerGroups.Add(Launch(UE_SOURCE_LOCATION,
				[
					Spawners = &Spawners[GroupIndex * SpawnersPerGroupNum],
					Tasks = &Tasks[GroupIndex * SpawnersPerGroupNum],
					&bExecuting,
					&TasksExecutedNum,
					&Pipe
				]
				{
					for (uint32 SpawnerIndex = 0; SpawnerIndex != SpawnersPerGroupNum; ++SpawnerIndex)
					{
						Spawners[SpawnerIndex] = Launch(UE_SOURCE_LOCATION,
							[
								Task = &Tasks[SpawnerIndex],
								&bExecuting,
								&TasksExecutedNum,
								&Pipe
							]
							{
								*Task = Pipe.Launch(UE_SOURCE_LOCATION,
									[&bExecuting, &TasksExecutedNum]
									{
										check(!bExecuting);
										bExecuting = true;
										++TasksExecutedNum;
										bExecuting = false;
									}
								);
							}
						);
					}
				}
				));
		}

		Wait(SpawnerGroups);
		Wait(Spawners);
		Wait(Tasks);

		check(TasksExecutedNum == TasksNum);
	}

	struct FAutoTlsSlot
	{
		uint32 Slot;

		FAutoTlsSlot()
			: Slot(FPlatformTLS::AllocTlsSlot())
		{
		}

		~FAutoTlsSlot()
		{
			FPlatformTLS::FreeTlsSlot(Slot);
		}
	};

	template<uint64 Num>
	void UeTlsStressTest()
	{
		static FAutoTlsSlot Slot;
		double Dummy = 0;
		for (uint64 i = 0; i != Num; ++i)
		{
			Dummy += (double)(uintptr_t)(FPlatformTLS::GetTlsValue(Slot.Slot));
			double Now = FPlatformTime::Seconds();
			FPlatformTLS::SetTlsValue(Slot.Slot, (void*)(uintptr_t)(Now));
		}
		FPlatformTLS::SetTlsValue(Slot.Slot, (void*)(uintptr_t)(Dummy));
	}

	template<uint64 Num>
	void ThreadLocalStressTest()
	{
		static thread_local double TlsValue;
		double Dummy = 0;
		for (uint64 i = 0; i != Num; ++i)
		{
			Dummy += TlsValue;
			double Now = FPlatformTime::Seconds();
			TlsValue = Now;
		}
		TlsValue = Dummy;
	}

	IMPLEMENT_SIMPLE_AUTOMATION_TEST(FTlsTest, "System.Core.Tls", EAutomationTestFlags::ApplicationContextMask | EAutomationTestFlags::EngineFilter);

	bool FTlsTest::RunTest(const FString& Parameters)
	{
		UE_BENCHMARK(5, UeTlsStressTest<10000000>);
		UE_BENCHMARK(5, ThreadLocalStressTest<10000000>);

		return true;
	}

	IMPLEMENT_SIMPLE_AUTOMATION_TEST(FTasksDependenciesTest, "System.Core.Tasks.Dependencies", EAutomationTestFlags::ApplicationContextMask | EAutomationTestFlags::EngineFilter);

	template<uint64 NumBranches, uint64 NumLoops, uint64 NumTasks>
	void DependenciesPerfTest()
	{
		auto Branch = []
		{
			FTask Joiner;
			for (uint64 LoopIndex = 0; LoopIndex != NumLoops; ++LoopIndex)
			{
				TArray<FTask> Tasks;
				Tasks.Reserve(NumTasks);
				for (uint64 TaskIndex = 0; TaskIndex != NumTasks; ++TaskIndex)
				{
					if (Joiner.IsValid())
					{
						Tasks.Add(Launch(UE_SOURCE_LOCATION, [] { /*FPlatformProcess::YieldCycles(100000);*/ }, Joiner));
					}
					else
					{
						Tasks.Add(Launch(UE_SOURCE_LOCATION, [] { /*FPlatformProcess::YieldCycles(100000);*/ }));
					}
				}
				Joiner = Launch(UE_SOURCE_LOCATION, [] {}, Tasks);
			}
			return Joiner;
		};

		TArray<TTask<FTask>> Branches;
		Branches.Reserve(NumBranches);
		for (uint64 BranchIndex = 0; BranchIndex != NumBranches; ++BranchIndex)
		{
			Branches.Add(Launch(UE_SOURCE_LOCATION, Branch));
		}
		TArray<FTask> BranchTasks;
		BranchTasks.Reserve(NumBranches);
		for (TTask<FTask>& Task : Branches)
		{
			BranchTasks.Add(Task.GetResult());
		}
		Wait(Branches);
	}

	bool FTasksDependenciesTest::RunTest(const FString& Parameters)
	{
		{	// a task is not executed until its prerequisite (FTaskEvent) is completed
			FTaskEvent Prereq{ UE_SOURCE_LOCATION };

			FTask Task{ Launch(UE_SOURCE_LOCATION, [] {}, Prereq) };
			FPlatformProcess::Sleep(0.1f);
			check(!Task.IsCompleted());

			Prereq.Trigger();
			Task.Wait();
		}

		{	// a task is not executed until its prerequisite (FTaskEvent) is completed. with explicit task priority
			FTaskEvent Prereq{ UE_SOURCE_LOCATION };

			FTask Task{ Launch(UE_SOURCE_LOCATION, [] {}, Prereq, ETaskPriority::Normal) };
			FPlatformProcess::Sleep(0.1f);
			check(!Task.IsCompleted());

			Prereq.Trigger();
			Task.Wait();
		}

		{	// a task is not executed until its prerequisite (FTask) is completed
			FTaskEvent Event{ UE_SOURCE_LOCATION };
			FTask Prereq{ Launch(UE_SOURCE_LOCATION, [&Event] { Event.Wait(); }) };
			FTask Task{ Launch(UE_SOURCE_LOCATION, [] {}, Prereq) };
			FPlatformProcess::Sleep(0.1f);
			check(!Task.IsCompleted());

			Event.Trigger();
			Task.Wait();
		}

		{	// compilation test of an iterable collection as prerequisites
			TArray<FTask> Prereqs{ Launch(UE_SOURCE_LOCATION, [] {}), FTaskEvent{ UE_SOURCE_LOCATION } };

			FTask Task{ Launch(UE_SOURCE_LOCATION, [] {}, Prereqs) };
			((FTaskEvent&)Prereqs[1]).Trigger();
			Task.Wait();
		}

		{	// compilation test of an initializer list as prerequisites
			auto Prereqs = { Launch(UE_SOURCE_LOCATION, [] {}), Launch(UE_SOURCE_LOCATION, [] {}) };
			Launch(UE_SOURCE_LOCATION, [] {}, Prereqs).Wait();
			// the following line doesn't compile because the compiler can't deduce the initializer list type
			//Launch(UE_SOURCE_LOCATION, [] {}, { Launch(UE_SOURCE_LOCATION, [] {}), Launch(UE_SOURCE_LOCATION, [] {}) }).Wait();
		}

		{	// a task is not executed until all its prerequisites (FTask and FTaskEvent instances) are completed
			FTaskEvent Prereq1{ UE_SOURCE_LOCATION };
			FTaskEvent Event{ UE_SOURCE_LOCATION };
			FTask Prereq2{ Launch(UE_SOURCE_LOCATION, [&Event] { Event.Wait(); }) };

			TTask<void> Task{ Launch(UE_SOURCE_LOCATION, [] {}, Prerequisites(Prereq1, Prereq2)) };
			FPlatformProcess::Sleep(0.1f);
			check(!Task.IsCompleted());

			Prereq1.Trigger();
			FPlatformProcess::Sleep(0.1f);
			check(!Task.IsCompleted());

			Event.Trigger();
			Task.Wait();
		}

		{	// a task is not executed until all its prerequisites (FTask and FTaskEvent instances) are completed. with explicit task priority
			FTaskEvent Prereq1{ UE_SOURCE_LOCATION };
			FTaskEvent Event{ UE_SOURCE_LOCATION };
			FTask Prereq2{ Launch(UE_SOURCE_LOCATION, [&Event] { Event.Wait(); }) };
			TArray<FTask> Prereqs{ Prereq1, Prereq2 }; // to check if a random iterable container works as a prerequisite collection

			TTask<void> Task{ Launch(UE_SOURCE_LOCATION, [] {}, Prereqs, ETaskPriority::Normal) };
			FPlatformProcess::Sleep(0.1f);
			check(!Task.IsCompleted());

			Prereq1.Trigger();
			FPlatformProcess::Sleep(0.1f);
			check(!Task.IsCompleted());

			Event.Trigger();
			Task.Wait();
		}

		{	// a piped task blocked by a prerequisites doesn't block the pipe
			FPipe Pipe{ UE_SOURCE_LOCATION };
			FTaskEvent Prereq{ UE_SOURCE_LOCATION };

			FTask Task1{ Pipe.Launch(UE_SOURCE_LOCATION, [] {}, Prereq) };
			FPlatformProcess::Sleep(0.1f);
			check(!Task1.IsCompleted());

			FTask Task2{ Pipe.Launch(UE_SOURCE_LOCATION, [] {}) };
			Task2.Wait();

			Prereq.Trigger();
			Task1.Wait();
		}

		{	// a piped task with multiple prerequisites
			FPipe Pipe{ UE_SOURCE_LOCATION };
			FTaskEvent Prereq1{ UE_SOURCE_LOCATION };
			FTaskEvent Event{ UE_SOURCE_LOCATION };
			FTask Prereq2{ Launch(UE_SOURCE_LOCATION, [&Event] { Event.Wait(); }) };

			FTask Task{ Pipe.Launch(UE_SOURCE_LOCATION, [] {}, Prerequisites(Prereq1, Prereq2)) };
			FPlatformProcess::Sleep(0.1f);
			check(!Task.IsCompleted());

			Prereq1.Trigger();
			FPlatformProcess::Sleep(0.1f);
			check(!Task.IsCompleted());

			Event.Trigger();
			Task.Wait();
		}

		{	// a piped task with multiple prerequisites. with explicit task priority
			FPipe Pipe{ UE_SOURCE_LOCATION };
			FTaskEvent Prereq1{ UE_SOURCE_LOCATION };
			FTaskEvent Event{ UE_SOURCE_LOCATION };
			FTask Prereq2{ Launch(UE_SOURCE_LOCATION, [&Event] { Event.Wait(); }) };

			FTask Task{ Pipe.Launch(UE_SOURCE_LOCATION, [] {}, Prerequisites(Prereq1, Prereq2), ETaskPriority::Normal) };
			FPlatformProcess::Sleep(0.1f);
			check(!Task.IsCompleted());

			Prereq1.Trigger();
			FPlatformProcess::Sleep(0.1f);
			check(!Task.IsCompleted());

			Event.Trigger();
			Task.Wait();
		}

		UE_BENCHMARK(5, DependenciesPerfTest<50, 5, 50>);

		return true;
	}

	// blocks all workers (except reserve workers) until given event is triggered. Returns blocking tasks.
	TArray<LowLevelTasks::FTask> BlockWorkers(FTaskEvent& ResumeEvent)
	{
		FPlatformProcess::Sleep(0.1f); // give workers time to fall asleep, to avoid any reserve worker messing around

		uint32 NumWorkers = LowLevelTasks::FScheduler::Get().GetNumWorkers();

		TArray<LowLevelTasks::FTask> WorkerBlockers; // tasks that block worker threads
		WorkerBlockers.Reserve(NumWorkers);

		std::atomic<uint32> NumWorkersNotBlocked{ NumWorkers };

		for (int i = 0; i != NumWorkers; ++i)
		{
			WorkerBlockers.Emplace();
			LowLevelTasks::FTask& Task = WorkerBlockers.Last();
			Task.Init(TEXT("WorkerBlocker"),
				[&NumWorkersNotBlocked, &ResumeEvent]
				{
					checkf(LowLevelTasks::FScheduler::Get().IsWorkerThread(), TEXT("No reserve workers are expected to get blocked"));
					--NumWorkersNotBlocked;
					ResumeEvent.Wait();
				},
				LowLevelTasks::ETaskFlags::AllowNothing
			);
			LowLevelTasks::FScheduler::Get().TryLaunchAffinity(Task, i);
		}

		UE::FTimeout Timeout{ FTimespan::FromSeconds(1) };
		while (NumWorkersNotBlocked != 0)
		{
			check(!Timeout);
			FPlatformProcess::Sleep(0.001f);
		}

		return WorkerBlockers;
	}

	// two levels of prerequisites and two levels of nested tasks
	void TwoLevelsDeepRetractionTest()
	{
		FTask P11{ Launch(TEXT("P11"), [] {}) };
		FTask P12{ Launch(TEXT("P12"), [] {}) };
		FTask P21{ Launch(TEXT("P21"), [] {}, Prerequisites(P11, P12)) };
		FTask P22{ Launch(TEXT("P22"), [] {}) };
		FTask N11, N12, N21, N22;
		FTask Task = Launch(UE_SOURCE_LOCATION,
			[&N11, &N12, &N21, &N22]
			{
				AddNested(N11 = Launch(TEXT("N11"),
					[&N21, &N22]
					{
						AddNested(N21 = Launch(TEXT("N21"), [] {}));
						AddNested(N22 = Launch(TEXT("N22"), [] {}));
					}
				));
				AddNested(N12 = Launch(TEXT("N12"), [] {}));
			},
			Prerequisites(P21, P22)
		);
		Task.Wait();
		check(P11.IsCompleted() && P12.IsCompleted() && P21.IsCompleted() && P22.IsCompleted() &&
			N11.IsCompleted() && N12.IsCompleted() && N21.IsCompleted() && N22.IsCompleted());
	}

	IMPLEMENT_SIMPLE_AUTOMATION_TEST(FTasksDeepRetractionTest, "System.Core.Tasks.DeepRetraction", EAutomationTestFlags::ApplicationContextMask | EAutomationTestFlags::EngineFilter);

	bool FTasksDeepRetractionTest::RunTest(const FString& Parameters)
	{
		FTaskEvent ResumeEvent{ UE_SOURCE_LOCATION };
		TArray<LowLevelTasks::FTask> WorkerBlockers = BlockWorkers(ResumeEvent);

		{	// basic retraction, no dependencies
			bool bDone = false;
			Launch(UE_SOURCE_LOCATION, [&bDone] { bDone = true; }).Wait();
			check(bDone);
		}

		{	// basic deep retraction: single prerequisite
			bool bPrerequisiteDone = false;
			bool bTaskDone = false;
			FTask Prerequisite{ Launch(UE_SOURCE_LOCATION, 
				[&bPrerequisiteDone, &bTaskDone] 
				{
					check(!bPrerequisiteDone);
					check(!bTaskDone);
					bPrerequisiteDone = true;
				}
			)};
			Launch(UE_SOURCE_LOCATION, 
				[&bPrerequisiteDone, &bTaskDone] 
				{ 
					check(bPrerequisiteDone);
					check(!bTaskDone);
					bTaskDone = true; 
				},
				Prerequisite
			).Wait();
			check(bPrerequisiteDone);
			check(bTaskDone);
		}

		{	// basic deep retraction: single nested task
			bool bParentDone = false;
			bool bNestedDone = false;
			FTask NestedTask;
			Launch(UE_SOURCE_LOCATION,
				[&bParentDone, &bNestedDone, &NestedTask]
				{
					check(!bParentDone);
					check(!bNestedDone);
					NestedTask = Launch(UE_SOURCE_LOCATION,
						[&bParentDone, &bNestedDone]
						{
							check(bParentDone); // due to single-threaded execution (cos all workers are blocked), nested task can't be executed
							// until the parent is
							check(!bNestedDone);
							bNestedDone = true;
						}
					);
					AddNested(NestedTask);
					check(!bNestedDone);
					bParentDone = true;
				}
			).Wait();
			check(bParentDone);
			check(bNestedDone);
			check(NestedTask.IsCompleted());
		}

		TwoLevelsDeepRetractionTest();

		{	// retraction of a piped task
			FPipe Pipe{ UE_SOURCE_LOCATION };
			FTask PipedTask = Pipe.Launch(UE_SOURCE_LOCATION, [] {});
			PipedTask.Wait(); // the pipe is not blocked, so the task is retracted successfully
		}

		{	// deep retraction of a piped task: waiting for a piped task when the pipe has other incomplete tasks before it
			FPipe Pipe{ UE_SOURCE_LOCATION };
			FTask PipedTask1 = Pipe.Launch(UE_SOURCE_LOCATION, [] {});
			FTask PipedTask2 = Pipe.Launch(UE_SOURCE_LOCATION, [] {});
			PipedTask2.Wait(); // the pipe is not blocked, deep retraction first executes `PipedTask1`, and then `PipedTask2`
		}

		// an example of a deadlock caused by waiting for a piped task from inside execution of another task of the same pipe
		//{	// retraction of a piped task from inside that pipe
		//	FPipe Pipe{ UE_SOURCE_LOCATION };
		//	FTask PipedOuterTask = Pipe.Launch(UE_SOURCE_LOCATION, 
		//		[&Pipe] () mutable
		//		{
		//			FTask PipedInnerTask = Pipe.Launch(UE_SOURCE_LOCATION, [] {});
		//			PipedInnerTask.Wait(); // deadlock as the pipe is blocked (we are inside it)
		//		}
		//	);
		//	PipedOuterTask.Wait();
		//}

		ResumeEvent.Trigger();
		LowLevelTasks::BusyWaitForTasks<LowLevelTasks::FTask>(WorkerBlockers);

		return true;
	}

	template<uint32 Num>
	void DeepRetractionStressTest()
	{
		for (uint32 i = 0; i != Num; ++i)
		{
			TwoLevelsDeepRetractionTest();
		}
	}

	IMPLEMENT_SIMPLE_AUTOMATION_TEST(FTasksDeepRetractionStressTest, "System.Core.Tasks.DeepRetraction.Stress", EAutomationTestFlags::ApplicationContextMask | EAutomationTestFlags::EngineFilter);

	bool FTasksDeepRetractionStressTest::RunTest(const FString& Parameters)
	{
		UE_BENCHMARK(5, DeepRetractionStressTest<1000>);

		return true;
	}

	template<uint64 Num>
	void NestedTasksStressTest()
	{
		for (uint64 i = 0; i != Num; ++i)
		{
			FTask Nested;
			FTask Parent = Launch(TEXT("Parent"),
				[&Nested]
				{
					AddNested(Nested = Launch(TEXT("Nested"), [] {}));
				}
			);
			Parent.Wait();
			check(Nested.IsCompleted() && Parent.IsCompleted());
		}
	}

	IMPLEMENT_SIMPLE_AUTOMATION_TEST(FTasksNestedTasksStressTest, "System.Core.Tasks.NestedTasks.Stress", EAutomationTestFlags::ApplicationContextMask | EAutomationTestFlags::EngineFilter);

	bool FTasksNestedTasksStressTest::RunTest(const FString& Parameters)
	{
		UE_BENCHMARK(5, NestedTasksStressTest<10000>);

		return true;
	}

	template<int NumTasks>
	void TestPerfBasic()
	{
		TArray<FTask> Tasks;
		Tasks.Reserve(NumTasks);

		for (int32 TaskIndex = 0; TaskIndex < NumTasks; ++TaskIndex)
		{
			Tasks.Emplace(Launch(UE_SOURCE_LOCATION, [] {}));
		}

		Wait(Tasks);
	}

	template<int32 NumTasks, int32 BatchSize>
	void TestPerfBatch()
	{
		static_assert(NumTasks % BatchSize == 0, "`NumTasks` must be divisible by `BatchSize`");
		constexpr int32 NumBatches = NumTasks / BatchSize;

		TArray<FTask> Batches;
		Batches.Reserve(NumBatches);
		TArray<FTask> Tasks;
		Tasks.AddDefaulted(NumTasks);

		for (int32 BatchIndex = 0; BatchIndex < NumBatches; ++BatchIndex)
		{
			Batches.Add(Launch(UE_SOURCE_LOCATION,
				[&Tasks, BatchIndex]
				{
					for (int32 TaskIndex = 0; TaskIndex < BatchSize; ++TaskIndex)
					{
						Tasks[BatchIndex * BatchSize + TaskIndex] = Launch(UE_SOURCE_LOCATION, [] {});
					}
				}
			));
		}

		Wait(Batches);
		Wait(Tasks);
	}

	template<int32 NumTasks, int32 BatchSize>
	void TestPerfBatchOptimised()
	{
		static_assert(NumTasks % BatchSize == 0, "`NumTasks` must be divisible by `BatchSize`");
		constexpr int32 NumBatches = NumTasks / BatchSize;

		FTaskEvent SpawnSignal{ UE_SOURCE_LOCATION };
		TArray<FTask> AllDone;

		for (int32 BatchIndex = 0; BatchIndex < NumBatches; ++BatchIndex)
		{
			AllDone.Add(Launch(UE_SOURCE_LOCATION,
				[]
				{
					FTaskEvent RunSignal{ UE_SOURCE_LOCATION };
					for (int32 TaskIndex = 0; TaskIndex < BatchSize; ++TaskIndex)
					{
						//AddNested(Launch(UE_SOURCE_LOCATION, [] {}, RunSignal));
					}
					RunSignal.Trigger();
				},
				SpawnSignal
			));
		}

		SpawnSignal.Trigger();
		Wait(AllDone);
	}

	template<int NumTasks>
	void TestLatency()
	{
		for (uint32 TaskIndex = 0; TaskIndex != NumTasks; ++TaskIndex)
		{
			Launch(UE_SOURCE_LOCATION, [] {}).Wait();
		}
	}

	template<uint32 NumTasks>
	void TestFGraphEventPerf()
	{
		FTaskEvent Prereq{ UE_SOURCE_LOCATION };
		std::atomic<uint32> CompletedTasks{ 0 };

		TArray<FTask> Tasks;
		for (int i = 0; i != NumTasks; ++i)
		{
			Tasks.Add(Launch(UE_SOURCE_LOCATION,
				[&Prereq, &CompletedTasks]()
				{
					Prereq.Wait();
					++CompletedTasks;
				}
			));
		}

		Prereq.Trigger();
		Wait(Tasks);

		check(CompletedTasks == NumTasks);
	}

	template<int NumTasks>
	void TestSpawning()
	{
		{
			TArray<FTask> Tasks;
			Tasks.Reserve(NumTasks);
			//double StartTime = FPlatformTime::Seconds();
			for (uint32 TaskNo = 0; TaskNo != NumTasks; ++TaskNo)
			{
				Tasks.Add(Launch(UE_SOURCE_LOCATION, [] {}));
			}

			//double Duration = FPlatformTime::Seconds() - StartTime;
			//UE_LOG(LogTemp, Display, TEXT("Spawning %d empty trackable tasks took %f secs"), NumTasks, Duration);

			Wait(Tasks);
		}
		{
			double StartTime = FPlatformTime::Seconds();
			for (uint32 TaskNo = 0; TaskNo != NumTasks; ++TaskNo)
			{
				Launch(UE_SOURCE_LOCATION, [] {});
			}

			//double Duration = FPlatformTime::Seconds() - StartTime;
			//UE_LOG(LogTemp, Display, TEXT("Spawning %d empty non-trackable tasks took %f secs"), NumTasks, Duration);
		}
	}

	template<int NumTasks>
	void TestBatchSpawning()
	{
		//double StartTime = FPlatformTime::Seconds();
		FTaskEvent Prereq{ UE_SOURCE_LOCATION };
		TArray<FTask> Tasks;
		Tasks.Reserve(NumTasks);
		for (uint32 TaskNo = 0; TaskNo != NumTasks; ++TaskNo)
		{
			Tasks.Add(Launch(UE_SOURCE_LOCATION, [] {}, Prereq));
		}

		//double SpawnedTime = FPlatformTime::Seconds();
		Prereq.Trigger();

		//double EndTime = FPlatformTime::Seconds();
		//UE_LOG(LogTemp, Display, TEXT("Spawning %d empty non-trackable tasks took %f secs total, %f secs spawning and %f secs dispatching"), NumTasks, EndTime - StartTime, SpawnedTime - StartTime, EndTime - SpawnedTime);

		Wait(Tasks);
	}

	template<int64 NumBatches, int64 NumTasksPerBatch>
	void TestWorkStealing()
	{
		TArray<FTask> Batches;
		Batches.Reserve(NumBatches);

		TArray<FTask> Tasks[NumBatches];
		for (int32 BatchIndex = 0; BatchIndex != NumBatches; ++BatchIndex)
		{
			Tasks[BatchIndex].Reserve(NumTasksPerBatch);
			Batches.Add(Launch(UE_SOURCE_LOCATION,
				[&Tasks, BatchIndex]()
				{
					for (int32 TaskIndex = 0; TaskIndex < NumTasksPerBatch; ++TaskIndex)
					{
						Tasks[BatchIndex].Add(Launch(UE_SOURCE_LOCATION, [] {}));
					}
				}
			));
		}

		Wait(Batches);
		for (int32 BatchIndex = 0; BatchIndex != NumBatches; ++BatchIndex)
		{
			Wait(Tasks[BatchIndex]);
		}
	}

	IMPLEMENT_SIMPLE_AUTOMATION_TEST(FTasksPerfTest, "System.Core.Tasks.PerfTest", EAutomationTestFlags::ApplicationContextMask | EAutomationTestFlags::EngineFilter);

	bool FTasksPerfTest::RunTest(const FString& Parameters)
	{
		TRACE_CPUPROFILER_EVENT_SCOPE(TaskGraphTests_PerfTest);

		UE_BENCHMARK(5, TestPerfBasic<10000>);
		UE_BENCHMARK(5, TestPerfBatch<10000, 100>);
		UE_BENCHMARK(5, TestPerfBatchOptimised<10000, 100>);
		UE_BENCHMARK(5, TestLatency<1000>);
		UE_BENCHMARK(5, TestWorkStealing<100, 100>);
		UE_BENCHMARK(5, TestSpawning<10000>);
		UE_BENCHMARK(5, TestBatchSpawning<10000>);
<<<<<<< HEAD
=======

		return true;
	}

	IMPLEMENT_SIMPLE_AUTOMATION_TEST(FTasksPriorityCVarTest, "System.Core.Tasks.PriorityCVar", EAutomationTestFlags::ApplicationContextMask | EAutomationTestFlags::EngineFilter);

	bool FTasksPriorityCVarTest::RunTest(const FString& Parameters)
	{
		// set every combination of task priority and extended task priority
		const TCHAR* CVarName = TEXT("TasksPriorityTestCVar");
		UE::Tasks::FTaskPriorityCVar CVar{ CVarName, TEXT("CVarHelp"), ETaskPriority::Normal, EExtendedTaskPriority::None };
		IConsoleVariable* CVarPtr = IConsoleManager::Get().FindConsoleVariable(CVarName);
		for (int Priority = 0; Priority != (int)ETaskPriority::Count; ++Priority)
		{
			for (int ExtendedPriority = 0; ExtendedPriority != (int)EExtendedTaskPriority::Count; ++ExtendedPriority)
			{
				TStringBuilder<1024> TaskPriorities;
				TaskPriorities.Append(ToString((ETaskPriority)Priority));
				TaskPriorities.Append(TEXT(" "));
				TaskPriorities.Append(ToString((EExtendedTaskPriority)ExtendedPriority));

				CVarPtr->Set(*TaskPriorities);

				check(CVar.GetTaskPriority() == (ETaskPriority)Priority);
				check(CVar.GetExtendedTaskPriority() == (EExtendedTaskPriority)ExtendedPriority);
				check(CVarPtr->GetString() == *TaskPriorities);
			}
		}

		// test setting only task priority
		CVarPtr->Set(TEXT("High"));
		check(CVar.GetTaskPriority() == ETaskPriority::High);
		check(CVar.GetExtendedTaskPriority() == EExtendedTaskPriority::None);
		CVarPtr->Set(TEXT("Normal"));
		check(CVar.GetTaskPriority() == ETaskPriority::Normal);

		// usage example
		CVarPtr->Set(TEXT("Normal"));
		Launch(UE_SOURCE_LOCATION, [] {}, CVar.GetTaskPriority(), CVar.GetExtendedTaskPriority()).Wait();

		return true;
	}

	IMPLEMENT_SIMPLE_AUTOMATION_TEST(FTasksCreateCompletionHandleTest, "System.Core.Async.Tasks.CreateCompletionHandle", EAutomationTestFlags::ApplicationContextMask | EAutomationTestFlags::EngineFilter);

	bool FTasksCreateCompletionHandleTest::RunTest(const FString& Parameters)
	{
		FTaskEvent UnblockTask{ UE_SOURCE_LOCATION }; // to block initially the following task
		FTask Task = Launch(UE_SOURCE_LOCATION, [] {}, Prerequisites(UnblockTask)); // supposedly long-living task
		FTask CompletionHandle = Task.CreateCompletionHandle();
		// check that the completion handle is not signalling as the task is blocked
		FPlatformProcess::Sleep(0.1f);
		check(!CompletionHandle.IsCompleted());
		// unblock the task
		UnblockTask.Trigger();
		// wating for the completion handle instead of waiting for the task, should succeed
		check(CompletionHandle.Wait(FTimespan::FromMilliseconds(100)));
>>>>>>> d731a049

		return true;
	}
}}

#endif // WITH_DEV_AUTOMATION_TESTS<|MERGE_RESOLUTION|>--- conflicted
+++ resolved
@@ -20,60 +20,6 @@
 	}
 
 	IMPLEMENT_SIMPLE_AUTOMATION_TEST(FTasksBasicTest, "System.Core.Tasks.Basic", EAutomationTestFlags::ApplicationContextMask | EAutomationTestFlags::EngineFilter);
-<<<<<<< HEAD
-
-	template<uint32 SpawnerGroupsNum, uint32 SpawnersPerGroupNum>
-	void BasicStressTest()
-	{
-		TArray<FTask> SpawnerGroups;
-		SpawnerGroups.Reserve(SpawnerGroupsNum);
-
-		constexpr uint32 TasksNum = SpawnerGroupsNum * SpawnersPerGroupNum;
-		TArray<FTask> Spawners;
-		Spawners.AddDefaulted(TasksNum);
-		TArray<FTask> Tasks;
-		Tasks.AddDefaulted(TasksNum);
-
-		std::atomic<uint32> TasksExecutedNum{ 0 };
-
-		for (uint32 GroupIndex = 0; GroupIndex != SpawnerGroupsNum; ++GroupIndex)
-		{
-			SpawnerGroups.Add(Launch(UE_SOURCE_LOCATION,
-				[
-					Spawners = &Spawners[GroupIndex * SpawnersPerGroupNum],
-					Tasks = &Tasks[GroupIndex * SpawnersPerGroupNum],
-					&TasksExecutedNum
-				]
-				{
-					for (uint32 SpawnerIndex = 0; SpawnerIndex != SpawnersPerGroupNum; ++SpawnerIndex)
-					{
-						Spawners[SpawnerIndex] = Launch(UE_SOURCE_LOCATION,
-							[
-								Task = &Tasks[SpawnerIndex],
-								&TasksExecutedNum
-							]
-							{
-								*Task = Launch(UE_SOURCE_LOCATION,
-									[&TasksExecutedNum]
-									{
-										++TasksExecutedNum;
-									}
-								);
-							}
-						);
-					}
-				}
-			));
-		}
-
-		Wait(SpawnerGroups);
-		Wait(Spawners);
-		Wait(Tasks);
-
-		check(TasksExecutedNum == TasksNum);
-	}
-=======
->>>>>>> d731a049
 
 	bool FTasksBasicTest::RunTest(const FString& Parameters)
 	{
@@ -441,9 +387,6 @@
 		//	Parent.Wait();
 		//}
 
-<<<<<<< HEAD
-		UE_BENCHMARK(5, BasicStressTest<100, 100>);
-=======
 		return true;
 	}
 
@@ -507,7 +450,6 @@
 	{
 		UE_BENCHMARK(5, BasicStressTest<100, 100, 100>);
 
->>>>>>> d731a049
 
 		return true;
 	}
@@ -1336,8 +1278,6 @@
 		UE_BENCHMARK(5, TestWorkStealing<100, 100>);
 		UE_BENCHMARK(5, TestSpawning<10000>);
 		UE_BENCHMARK(5, TestBatchSpawning<10000>);
-<<<<<<< HEAD
-=======
 
 		return true;
 	}
@@ -1395,7 +1335,6 @@
 		UnblockTask.Trigger();
 		// wating for the completion handle instead of waiting for the task, should succeed
 		check(CompletionHandle.Wait(FTimespan::FromMilliseconds(100)));
->>>>>>> d731a049
 
 		return true;
 	}
