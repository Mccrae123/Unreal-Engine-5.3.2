--- conflicted
+++ resolved
@@ -106,13 +106,8 @@
 	// Create using string view literals
 	{
 		FStringView View = TEXTVIEW("Test");
-<<<<<<< HEAD
-		FAnsiStringView ViewAnsi = "Test"_ASV;
-		FWideStringView ViewWide = WIDETEXT("Test"_WSV);
-=======
 		FAnsiStringView ViewAnsi = ANSITEXTVIEW("Test");
 		FWideStringView ViewWide = WIDETEXTVIEW("Test");
->>>>>>> d731a049
 	}
 
 	// Verify that class template argument deduction is working
