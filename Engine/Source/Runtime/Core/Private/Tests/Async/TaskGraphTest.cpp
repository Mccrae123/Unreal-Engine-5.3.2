// Copyright Epic Games, Inc. All Rights Reserved.

#include "CoreTypes.h"
#include "Misc/Timespan.h"
#include "Misc/DateTime.h"
#include "HAL/PlatformProcess.h"
#include "Stats/Stats.h"
#include "Misc/AutomationTest.h"
#include "Async/TaskGraphInterfaces.h"
#include "Async/ParallelFor.h"
#include "HAL/ThreadHeartBeat.h"
#include "ProfilingDebugging/ScopedTimers.h"
#include "Math/RandomStream.h"
#include "Containers/CircularQueue.h"
#include "Containers/Queue.h"
<<<<<<< HEAD
=======
#include "Tests/Benchmark.h"
#include "HAL/Thread.h"
#include "Async/Fundamental/Scheduler.h"

>>>>>>> 6bbb88c8
#include <atomic>

#if WITH_DEV_AUTOMATION_TESTS

namespace OldTaskGraphTests
{
	static FORCEINLINE void DoWork(const void* Hash, FThreadSafeCounter& Counter, FThreadSafeCounter& Cycles, int32 Work)
	{
		if (Work > 0)
		{
			uint32 CyclesStart = FPlatformTime::Cycles();
			Counter.Increment();
			int32 Sum = 0;
			for (int32 Index = 0; Index < Work; Index++)
			{
				Sum += PointerHash(((const uint64*)Hash) + Index);
			}
			Cycles.Add(FPlatformTime::Cycles() - CyclesStart + (Sum & 1));
		}
		else if (Work == 0)
		{
			Counter.Increment();
		}
	}

	void PrintResult(double& StartTime, double& QueueTime, double& EndTime, FThreadSafeCounter& Counter, FThreadSafeCounter& Cycles, const TCHAR* Message)
	{
		UE_LOG(LogConsoleResponse, Display, TEXT("Total %6.3fms   %6.3fms queue   %6.3fms wait   %6.3fms work   : %s")
			, float(1000.0 * (EndTime - StartTime)), float(1000.0 * (QueueTime - StartTime)), float(1000.0 * (EndTime - QueueTime)), float(FPlatformTime::GetSecondsPerCycle() * double(Cycles.GetValue()) * 1000.0)
			, Message
		);

		Counter.Reset();
		Cycles.Reset();
		StartTime = 0.0;
		QueueTime = 0.0;
		EndTime = 0.0;
	}
<<<<<<< HEAD

	static void TaskGraphBenchmark(const TArray<FString>& Args)
	{
		FSlowHeartBeatScope SuspendHeartBeat;

		double StartTime, QueueTime, EndTime;
		FThreadSafeCounter Counter;
		FThreadSafeCounter Cycles;

		if (!FTaskGraphInterface::IsMultithread())
		{
			UE_LOG(LogConsoleResponse, Display, TEXT("WARNING: TaskGraphBenchmark disabled for non multi-threading platforms"));
			return;
		}

		if (Args.Num() == 1 && Args[0] == TEXT("infinite"))
		{
			while (true)
			{
				{
					StartTime = FPlatformTime::Seconds();

					ParallelFor(1000,
						[&Counter, &Cycles](int32 Index)
						{
							FFunctionGraphTask::CreateAndDispatchWhenReady(
								[&Counter, &Cycles](ENamedThreads::Type CurrentThread, const FGraphEventRef& CompletionEvent)
								{
									DoWork(&CompletionEvent, Counter, Cycles, -1);
								},
								TStatId{}, nullptr, ENamedThreads::GameThread_Local
							);
						}
					);
					QueueTime = FPlatformTime::Seconds();
					FTaskGraphInterface::Get().ProcessThreadUntilIdle(ENamedThreads::GameThread_Local);
					EndTime = FPlatformTime::Seconds();
				}
			}
		}
		{
			StartTime = FPlatformTime::Seconds();
			FGraphEventArray Tasks;
			Tasks.Reserve(1000);
			for (int32 Index = 0; Index < 1000; Index++)
			{
				Tasks.Add(FFunctionGraphTask::CreateAndDispatchWhenReady([] {}, TStatId{}, nullptr, ENamedThreads::GameThread_Local));
			}
			QueueTime = FPlatformTime::Seconds();
			FTaskGraphInterface::Get().WaitUntilTasksComplete(MoveTemp(Tasks), ENamedThreads::GameThread_Local);
			EndTime = FPlatformTime::Seconds();
		}
		PrintResult(StartTime, QueueTime, EndTime, Counter, Cycles, TEXT("1000 tasks, ordinary local GT start"));
		{
			StartTime = FPlatformTime::Seconds();
			FGraphEventArray Tasks;
			Tasks.Reserve(1000);
			for (int32 Index = 0; Index < 1000; Index++)
			{
				Tasks.Add(FFunctionGraphTask::CreateAndDispatchWhenReady(
					[&Counter, &Cycles](ENamedThreads::Type CurrentThread, const FGraphEventRef& CompletionEvent)
					{
						DoWork(&CompletionEvent, Counter, Cycles, 100);
					},
					TStatId{}, nullptr, ENamedThreads::GameThread_Local
				));
			}
			QueueTime = FPlatformTime::Seconds();
			FTaskGraphInterface::Get().WaitUntilTasksComplete(MoveTemp(Tasks), ENamedThreads::GameThread_Local);
			EndTime = FPlatformTime::Seconds();
		}
		PrintResult(StartTime, QueueTime, EndTime, Counter, Cycles, TEXT("1000 tasks, ordinary local GT start, with work"));
		{
			StartTime = FPlatformTime::Seconds();
			FGraphEventArray Tasks;
			Tasks.AddZeroed(1000);

			ParallelFor(1000,
				[&Tasks](int32 Index)
				{
					Tasks[Index] = FFunctionGraphTask::CreateAndDispatchWhenReady([] {});
				}
			);
			QueueTime = FPlatformTime::Seconds();
			FTaskGraphInterface::Get().WaitUntilTasksComplete(MoveTemp(Tasks), ENamedThreads::GameThread);
			EndTime = FPlatformTime::Seconds();
		}
		PrintResult(StartTime, QueueTime, EndTime, Counter, Cycles, TEXT("1000 tasks, ParallelFor start"));
		{
			StartTime = FPlatformTime::Seconds();
			FGraphEventArray Tasks;
			Tasks.AddZeroed(10);

			ParallelFor(10,
				[&Tasks](int32 Index)
				{
					FGraphEventArray InnerTasks;
					InnerTasks.AddZeroed(100);
					for (int32 InnerIndex = 0; InnerIndex < 100; InnerIndex++)
					{
						InnerTasks[InnerIndex] = FFunctionGraphTask::CreateAndDispatchWhenReady([] {});
					}
					// join the above tasks
					Tasks[Index] = FFunctionGraphTask::CreateAndDispatchWhenReady([] {}, TStatId{}, &InnerTasks, ENamedThreads::AnyThread);
				}
			);
			QueueTime = FPlatformTime::Seconds();
			FTaskGraphInterface::Get().WaitUntilTasksComplete(MoveTemp(Tasks), ENamedThreads::GameThread);
			EndTime = FPlatformTime::Seconds();
			PrintResult(StartTime, QueueTime, EndTime, Counter, Cycles, TEXT("1000 tasks, ParallelFor start, batched completion 10x100"));
		}

		{
			StartTime = FPlatformTime::Seconds();
			FGraphEventArray Tasks;
			Tasks.AddZeroed(100);

			ParallelFor(100,
				[&Tasks](int32 Index)
				{
					FGraphEventArray InnerTasks;
					InnerTasks.AddZeroed(10);
					for (int32 InnerIndex = 0; InnerIndex < 10; InnerIndex++)
					{
						InnerTasks[InnerIndex] = FFunctionGraphTask::CreateAndDispatchWhenReady([] {});
					}
					// join the above tasks
					Tasks[Index] = FFunctionGraphTask::CreateAndDispatchWhenReady([] {}, TStatId{}, &InnerTasks, ENamedThreads::AnyThread);
				}
			);
			QueueTime = FPlatformTime::Seconds();
			FTaskGraphInterface::Get().WaitUntilTasksComplete(MoveTemp(Tasks), ENamedThreads::GameThread);
			EndTime = FPlatformTime::Seconds();
		}
		PrintResult(StartTime, QueueTime, EndTime, Counter, Cycles, TEXT("1000 tasks, ParallelFor start, batched completion 100x10"));

		{
			StartTime = FPlatformTime::Seconds();

			ParallelFor(1000,
				[&Counter, &Cycles](int32 Index)
				{
					FFunctionGraphTask::CreateAndDispatchWhenReady([&Counter, &Cycles](ENamedThreads::Type CurrentThread, const FGraphEventRef& CompletionEvent) { DoWork(&CompletionEvent, Counter, Cycles, 0); });
				}
			);
			QueueTime = FPlatformTime::Seconds();
			while (Counter.GetValue() < 1000)
			{
				FPlatformMisc::MemoryBarrier();
			}
			EndTime = FPlatformTime::Seconds();
		}
		PrintResult(StartTime, QueueTime, EndTime, Counter, Cycles, TEXT("1000 tasks, ParallelFor, counter tracking"));

		{
			StartTime = FPlatformTime::Seconds();

			static bool Output[1000];
			FPlatformMemory::Memzero(Output, 1000);

			ParallelFor(1000,
				[](int32 Index)
				{
					bool& Out = Output[Index];
					FFunctionGraphTask::CreateAndDispatchWhenReady([&Out] { Out = true; });
				}
			);
			QueueTime = FPlatformTime::Seconds();
			for (int32 Index = 0; Index < 1000; Index++)
			{
				while (!Output[Index])
				{
					FPlatformProcess::Yield();
				}
			}
			EndTime = FPlatformTime::Seconds();
		}
		PrintResult(StartTime, QueueTime, EndTime, Counter, Cycles, TEXT("1000 tasks, ParallelFor, bool* tracking"));

		{
			StartTime = FPlatformTime::Seconds();

			ParallelFor(1000,
				[&Counter, &Cycles](int32 Index)
				{
					FFunctionGraphTask::CreateAndDispatchWhenReady([&Counter, &Cycles](ENamedThreads::Type CurrentThread, const FGraphEventRef& CompletionEvent) { DoWork(&CompletionEvent, Counter, Cycles, 1000); });
				}
			);
			QueueTime = FPlatformTime::Seconds();
			while (Counter.GetValue() < 1000)
			{
				FPlatformProcess::Yield();
			}
			EndTime = FPlatformTime::Seconds();
		}
		PrintResult(StartTime, QueueTime, EndTime, Counter, Cycles, TEXT("1000 tasks, ParallelFor, counter tracking, with work"));
		{
			StartTime = FPlatformTime::Seconds();
			for (int32 Index = 0; Index < 1000; Index++)
			{
				FFunctionGraphTask::CreateAndDispatchWhenReady([&Counter, &Cycles](ENamedThreads::Type CurrentThread, const FGraphEventRef& CompletionEvent) { DoWork(&CompletionEvent, Counter, Cycles, 1000); });
			}
			QueueTime = FPlatformTime::Seconds();
			while (Counter.GetValue() < 1000)
			{
				FPlatformProcess::Yield();
			}
			EndTime = FPlatformTime::Seconds();
		}
		PrintResult(StartTime, QueueTime, EndTime, Counter, Cycles, TEXT("1000 tasks, GT submit, counter tracking, with work"));
		{
			StartTime = FPlatformTime::Seconds();

			ParallelFor(1000,
				[&Counter, &Cycles](int32 Index)
				{
					FFunctionGraphTask::CreateAndDispatchWhenReady(
						[&Counter, &Cycles](ENamedThreads::Type CurrentThread, const FGraphEventRef& CompletionEvent)
						{
							DoWork(&CompletionEvent, Counter, Cycles, -1);
						},
						TStatId{}, nullptr, ENamedThreads::GameThread_Local
					);
				}
			);
			QueueTime = FPlatformTime::Seconds();
			FTaskGraphInterface::Get().ProcessThreadUntilIdle(ENamedThreads::GameThread_Local);
			EndTime = FPlatformTime::Seconds();
		}
		PrintResult(StartTime, QueueTime, EndTime, Counter, Cycles, TEXT("1000 local GT tasks, ParallelFor, no tracking (none needed)"));

		{
			StartTime = FPlatformTime::Seconds();
			QueueTime = StartTime;
			ParallelFor(1000,
				[&Counter, &Cycles](int32 Index)
				{
					DoWork(&Counter, Counter, Cycles, -1);
				}
			);
			EndTime = FPlatformTime::Seconds();
		}
		PrintResult(StartTime, QueueTime, EndTime, Counter, Cycles, TEXT("1000 element do-nothing ParallelFor"));
		{
			StartTime = FPlatformTime::Seconds();
			QueueTime = StartTime;
			ParallelFor(1000,
				[&Counter, &Cycles](int32 Index)
				{
					DoWork(&Counter, Counter, Cycles, 1000);
				}
			);
			EndTime = FPlatformTime::Seconds();
		}
		PrintResult(StartTime, QueueTime, EndTime, Counter, Cycles, TEXT("1000 element ParallelFor, with work"));

		{
			StartTime = FPlatformTime::Seconds();
			QueueTime = StartTime;
			ParallelFor(1000,
				[&Counter, &Cycles](int32 Index)
				{
					DoWork(&Counter, Counter, Cycles, 1000);
				},
				true
			);
			EndTime = FPlatformTime::Seconds();
		}
		PrintResult(StartTime, QueueTime, EndTime, Counter, Cycles, TEXT("1000 element ParallelFor, single threaded, with work"));
	}

	static FAutoConsoleCommand TaskGraphBenchmarkCmd(
		TEXT("TaskGraph.Benchmark"),
		TEXT("Prints the time to run 1000 no-op tasks."),
		FConsoleCommandWithArgsDelegate::CreateStatic(&TaskGraphBenchmark)
	);

	struct FTestStruct
	{
		int32 Index;
		int32 Constant;
		FTestStruct(int32 InIndex)
			: Index(InIndex)
			, Constant(0xfe05abcd)
		{
		}
	};

	struct FTestRigFIFO
	{
		FLockFreePointerFIFOBase<FTestStruct, PLATFORM_CACHE_LINE_SIZE> Test1;
		FLockFreePointerFIFOBase<FTestStruct, 1> Test2;
		FLockFreePointerFIFOBase<FTestStruct, 1, 1 << 4> Test3;
	};

	struct FTestRigLIFO
	{
		FLockFreePointerListLIFOBase<FTestStruct, PLATFORM_CACHE_LINE_SIZE> Test1;
		FLockFreePointerListLIFOBase<FTestStruct, 1> Test2;
		FLockFreePointerListLIFOBase<FTestStruct, 1, 1 << 4> Test3;
	};

	static void TestLockFree(int32 OuterIters = 3)
	{
		FSlowHeartBeatScope SuspendHeartBeat;


		if (!FTaskGraphInterface::IsMultithread())
		{
			UE_LOG(LogConsoleResponse, Display, TEXT("WARNING: TestLockFree disabled for non multi-threading platforms"));
			return;
		}

		const int32 NumWorkers = FTaskGraphInterface::Get().GetNumWorkerThreads();
		// If we have too many threads active at once, they become too slow due to contention.  Set a reasonable maximum for how many are required to guarantee correctness of our LockFreePointers.
		const int32 MaxWorkersForTest = 5;
		const int32 MinWorkersForTest = 2; // With less than two threads we're not testing threading at all, so the test is pointless.
		if (NumWorkers < MinWorkersForTest)
		{
			UE_LOG(LogConsoleResponse, Display, TEXT("WARNING: TestLockFree disabled for current machine because of not enough worker threads.  Need %d, have %d."), MinWorkersForTest, NumWorkers);
			return;
		}

		FScopedDurationTimeLogger DurationLogger(TEXT("TestLockFree Runtime"));
		const uint32 NumWorkersForTest = static_cast<uint32>(FMath::Clamp(NumWorkers, MinWorkersForTest, MaxWorkersForTest));
		auto RunWorkersSynchronous = [NumWorkersForTest](const TFunction<void(uint32)>& WorkerTask)
		{
			FGraphEventArray Tasks;
			for (uint32 Index = 0; Index < NumWorkersForTest; Index++)
			{
				TUniqueFunction<void()> WorkerTaskWithIndex{ [Index, &WorkerTask] { WorkerTask(Index); } };
				Tasks.Add(FFunctionGraphTask::CreateAndDispatchWhenReady(MoveTemp(WorkerTaskWithIndex), TStatId{}, nullptr, ENamedThreads::AnyNormalThreadHiPriTask));
			}
			FTaskGraphInterface::Get().WaitUntilTasksComplete(MoveTemp(Tasks));
		};

		for (int32 Iter = 0; Iter < OuterIters; Iter++)
		{
			{
				UE_LOG(LogTemp, Display, TEXT("******************************* Iter FIFO %d"), Iter);
				FTestRigFIFO Rig;
				for (int32 Index = 0; Index < 1000; Index++)
				{
					Rig.Test1.Push(new FTestStruct(Index));
				}
				TFunction<void(uint32)> Broadcast =
					[&Rig](uint32 WorkerIndex)
				{
					FRandomStream Stream(((int32)WorkerIndex) * 7 + 13);
					for (int32 Index = 0; Index < 1000000; Index++)
					{
						if (Index % 200000 == 1)
						{
							//UE_LOG(LogTemp, Log, TEXT("%8d iters thread=%d"), Index, int32(WorkerIndex));
						}
						if (Stream.FRand() < .03f)
						{
							TArray<FTestStruct*> Items;
							{
								float r = Stream.FRand();
								if (r < .33f)
								{
									Rig.Test1.PopAll(Items);
								}
								else if (r < .66f)
								{
									Rig.Test2.PopAll(Items);
								}
								else
								{
									Rig.Test3.PopAll(Items);
								}
							}
							for (FTestStruct* Item : Items)
							{
								float r = Stream.FRand();
								if (r < .33f)
								{
									Rig.Test1.Push(Item);
								}
								else if (r < .66f)
								{
									Rig.Test2.Push(Item);
								}
								else
								{
									Rig.Test3.Push(Item);
								}
							}
						}
						else
						{
							FTestStruct* Item;
							{
								float r = Stream.FRand();
								if (r < .33f)
								{
									Item = Rig.Test1.Pop();
								}
								else if (r < .66f)
								{
									Item = Rig.Test2.Pop();
								}
								else
								{
									Item = Rig.Test3.Pop();
								}
							}
							if (Item)
							{
								float r = Stream.FRand();
								if (r < .33f)
								{
									Rig.Test1.Push(Item);
								}
								else if (r < .66f)
								{
									Rig.Test2.Push(Item);
								}
								else
								{
									Rig.Test3.Push(Item);
								}
							}
						}
					}
				};
				RunWorkersSynchronous(Broadcast);

				TArray<FTestStruct*> Items;
				Rig.Test1.PopAll(Items);
				Rig.Test2.PopAll(Items);
				Rig.Test3.PopAll(Items);

				checkf(Items.Num() == 1000, TEXT("Items %d"), Items.Num());

				for (int32 LookFor = 0; LookFor < 1000; LookFor++)
				{
					bool bFound = false;
					for (int32 Index = 0; Index < 1000; Index++)
					{
						if (Items[Index]->Index == LookFor && Items[Index]->Constant == 0xfe05abcd)
						{
							check(!bFound);
							bFound = true;
						}
					}
					check(bFound);
				}
				for (FTestStruct* Item : Items)
				{
					delete Item;
				}

				UE_LOG(LogTemp, Display, TEXT("******************************* Pass FTestRigFIFO"));

			}
			{
				UE_LOG(LogTemp, Display, TEXT("******************************* Iter LIFO %d"), Iter);
				FTestRigLIFO Rig;
				for (int32 Index = 0; Index < 1000; Index++)
				{
					Rig.Test1.Push(new FTestStruct(Index));
				}
				TFunction<void(uint32)> Broadcast =
					[&Rig](uint32 WorkerIndex)
				{
					FRandomStream Stream(((int32)WorkerIndex) * 7 + 13);
					for (int32 Index = 0; Index < 1000000; Index++)
					{
						if (Index % 200000 == 1)
						{
							//UE_LOG(LogTemp, Log, TEXT("%8d iters thread=%d"), Index, int32(WorkerIndex));
						}
						if (Stream.FRand() < .03f)
						{
							TArray<FTestStruct*> Items;
							{
								float r = Stream.FRand();
								if (r < .33f)
								{
									Rig.Test1.PopAll(Items);
								}
								else if (r < .66f)
								{
									Rig.Test2.PopAll(Items);
								}
								else
								{
									Rig.Test3.PopAll(Items);
								}
							}
							for (FTestStruct* Item : Items)
							{
								float r = Stream.FRand();
								if (r < .33f)
								{
									Rig.Test1.Push(Item);
								}
								else if (r < .66f)
								{
									Rig.Test2.Push(Item);
								}
								else
								{
									Rig.Test3.Push(Item);
								}
							}
						}
						else
						{
							FTestStruct* Item;
							{
								float r = Stream.FRand();
								if (r < .33f)
								{
									Item = Rig.Test1.Pop();
								}
								else if (r < .66f)
								{
									Item = Rig.Test2.Pop();
								}
								else
								{
									Item = Rig.Test3.Pop();
								}
							}
							if (Item)
							{
								float r = Stream.FRand();
								if (r < .33f)
								{
									Rig.Test1.Push(Item);
								}
								else if (r < .66f)
								{
									Rig.Test2.Push(Item);
								}
								else
								{
									Rig.Test3.Push(Item);
								}
							}
						}
					}
				};
				RunWorkersSynchronous(Broadcast);

				TArray<FTestStruct*> Items;
				Rig.Test1.PopAll(Items);
				Rig.Test2.PopAll(Items);
				Rig.Test3.PopAll(Items);

				checkf(Items.Num() == 1000, TEXT("Items %d"), Items.Num());

				for (int32 LookFor = 0; LookFor < 1000; LookFor++)
				{
					bool bFound = false;
					for (int32 Index = 0; Index < 1000; Index++)
					{
						if (Items[Index]->Index == LookFor && Items[Index]->Constant == 0xfe05abcd)
						{
							check(!bFound);
							bFound = true;
						}
					}
					check(bFound);
				}
				for (FTestStruct* Item : Items)
				{
					delete Item;
				}

				UE_LOG(LogTemp, Display, TEXT("******************************* Pass FTestRigLIFO"));

			}
		}
	}

	static void TestLockFree(const TArray<FString>& Args)
	{
		TestLockFree(10);
	}

	static FAutoConsoleCommand TestLockFreeCmd(
		TEXT("TaskGraph.TestLockFree"),
		TEXT("Test lock free lists"),
		FConsoleCommandWithArgsDelegate::CreateStatic(&TestLockFree)
	);

	static void TestLowToHighPri(const TArray<FString>& Args)
	{
		UE_LOG(LogTemp, Display, TEXT("Starting latency test...."));

		auto ForegroundTask = [](uint64 StartCycles)
		{
			float Latency = float(double(FPlatformTime::Cycles64() - StartCycles) * FPlatformTime::GetSecondsPerCycle64() * 1000.0 * 1000.0);
			//UE_LOG(LogTemp, Display, TEXT("Latency %6.2fus"), Latency);
			FPlatformMisc::LowLevelOutputDebugStringf(TEXT("Latency %6.2fus\r\n"), Latency);
		};

		auto BackgroundTask = [&ForegroundTask](ENamedThreads::Type CurrentThread, const FGraphEventRef& CompletionEvent)
		{
			while (true)
			{
				uint32 RunningCrc = 0;
				for (int32 Index = 0; Index < 1000000; Index++)
				{
					FCrc::MemCrc32(CompletionEvent.GetReference(), sizeof(FGraphEvent), RunningCrc);
				}
				uint64 StartTime = FPlatformTime::Cycles64();
				FFunctionGraphTask::CreateAndDispatchWhenReady([StartTime, &ForegroundTask] { ForegroundTask(StartTime); }, TStatId{}, nullptr, ENamedThreads::AnyHiPriThreadHiPriTask);
			}
		};

#if 0
		const int NumBackgroundTasks = 32;
		const int NumNormalTasks = 32;
		for (int32 Index = 0; Index < NumBackgroundTasks; Index++)
		{
			FFunctionGraphTask::CreateAndDispatchWhenReady(BackgroundTask, TStatId{}, nullptr, ENamedThreads::AnyNormalThreadNormalTask);
		}
		for (int32 Index = 0; Index < NumNormalTasks; Index++)
		{
			FFunctionGraphTask::CreateAndDispatchWhenReady(BackgroundTask, TStatId{}, nullptr, ENamedThreads::AnyBackgroundThreadNormalTask);
		}
		while (true)
		{
			FPlatformProcess::Sleep(25.0f);
		}
#else
		FFunctionGraphTask::CreateAndDispatchWhenReady(MoveTemp(BackgroundTask), TStatId{}, nullptr, ENamedThreads::AnyBackgroundThreadNormalTask);
#endif
	}

	static FAutoConsoleCommand TestLowToHighPriCmd(
		TEXT("TaskGraph.TestLowToHighPri"),
		TEXT("Test latency of high priority tasks when low priority tasks are saturating the CPU"),
		FConsoleCommandWithArgsDelegate::CreateStatic(&TestLowToHighPri)
	);


	IMPLEMENT_SIMPLE_AUTOMATION_TEST(FOldBenchmark, "System.Core.Async.TaskGraph.OldBenchmark", EAutomationTestFlags::EditorContext | EAutomationTestFlags::ClientContext | EAutomationTestFlags::ServerContext | EAutomationTestFlags::EngineFilter);

	bool FOldBenchmark::RunTest(const FString& Parameters)
	{
		TArray<FString> Args;
		TaskGraphBenchmark(Args);
		return true;
	}

	IMPLEMENT_SIMPLE_AUTOMATION_TEST(FLockFreeTest, "System.Core.Async.TaskGraph.LockFree", EAutomationTestFlags::ApplicationContextMask | EAutomationTestFlags::EngineFilter);

	bool FLockFreeTest::RunTest(const FString& Parameters)
	{
		TestLockFree(3);
		return true;
	}
}

namespace TaskGraphTests
{
	IMPLEMENT_SIMPLE_AUTOMATION_TEST(FGraphEventTest, "System.Core.Async.TaskGraph.GraphEventTest", EAutomationTestFlags::ApplicationContextMask | EAutomationTestFlags::EngineFilter);

	bool FGraphEventTest::RunTest(const FString& Parameters)
	{
		{	// task completes before it's waited for
			FGraphEventRef Event = FFunctionGraphTask::CreateAndDispatchWhenReady(
				[]
				{
					//UE_LOG(LogTemp, Log, TEXT("Main task"));
				}
			);
			while (!Event->IsComplete()) /* NOOP */;
			Event->Wait(ENamedThreads::GameThread);
		}

		{	// task completes after it's waited for
			FGraphEventRef Event = FFunctionGraphTask::CreateAndDispatchWhenReady([]()
				{
					//UE_LOG(LogTemp, Log, TEXT("Main task"));
					FPlatformProcess::Sleep(0.1f); // pause for a bit to let waiting start
				}
			);
			check(!Event->IsComplete());
			Event->Wait(ENamedThreads::GameThread);
		}

		{	// event w/o a task, signaled by explicit call to DispatchSubsequents before it's waited for
			FGraphEventRef Event = FGraphEvent::CreateGraphEvent();
			FFunctionGraphTask::CreateAndDispatchWhenReady(
				[&Event]
				{
					Event->DispatchSubsequents();
				}
			);
			while (!Event->IsComplete()) /* NOOP */;
			Event->Wait(ENamedThreads::GameThread);
		}

		{	// event w/o a task, signaled by explicit call to DispatchSubsequents after it's waited for
			FGraphEventRef Event = FGraphEvent::CreateGraphEvent();
			FFunctionGraphTask::CreateAndDispatchWhenReady(
				[&Event]
				{
					FPlatformProcess::Sleep(0.1f); // pause for a bit to let waiting start
					Event->DispatchSubsequents();
				}
			);
			check(!Event->IsComplete());
			Event->Wait(ENamedThreads::GameThread);
		}

		{	// wait for prereq by DontCompleteUntil
			FGraphEventRef Event = FFunctionGraphTask::CreateAndDispatchWhenReady(
				[](ENamedThreads::Type CurrentThread, const FGraphEventRef& MyCompletionGraphEvent)
				{
					//UE_LOG(LogTemp, Log, TEXT("Main task"));

					FGraphEventRef PrereqHolder = FGraphEvent::CreateGraphEvent();
					PrereqHolder->SetDebugName(TEXT("PrereqHolder"));

					FGraphEventRef Prereq = FFunctionGraphTask::CreateAndDispatchWhenReady(
						[PrereqHolder]
						{
							//UE_LOG(LogTemp, Log, TEXT("Prereq"));

							PrereqHolder->Wait(); // hold it until it's used for `DontCompleteUntil`
						}
					);
					Prereq->SetDebugName(TEXT("Prereq"));

					MyCompletionGraphEvent->DontCompleteUntil(Prereq);
					check(!Prereq->IsComplete()); // check that prereq was incomplete during DontCompleteUntil ^^

					// now that Prereq was registered in DontCompleteUntil, unlock it
					PrereqHolder->DispatchSubsequents();
				}
			);
			Event->SetDebugName(TEXT("MainEvent"));
			check(!Event->IsComplete());
			Event->Wait(ENamedThreads::GameThread);
		}

		{	// prereq is completed when DontCompleteUntil is called
			FGraphEventRef Prereq = FFunctionGraphTask::CreateAndDispatchWhenReady(
				[]
				{
					//UE_LOG(LogTemp, Log, TEXT("Prereq"));
				}
			);
			Prereq->SetDebugName(TEXT("Prereq"));
			Prereq->Wait(ENamedThreads::GameThread);

			FGraphEventRef Event = FFunctionGraphTask::CreateAndDispatchWhenReady(
				[&Prereq](ENamedThreads::Type CurrentThread, const FGraphEventRef& MyCompletionGraphEvent)
				{
					MyCompletionGraphEvent->DontCompleteUntil(Prereq);
					//UE_LOG(LogTemp, Log, TEXT("Main task"));
				}
			);
			Event->SetDebugName(TEXT("MainEvent"));
			while (!Event->IsComplete()) /* NOOP */;
			Event->Wait(ENamedThreads::GameThread);
		}

		{	// "taskless" event with prereq
			// forget about it, it's illegal as DontCompleteUntil() can be called only in associated task execution context
		}

		return true;
	}

	IMPLEMENT_SIMPLE_AUTOMATION_TEST(FTaskGraphRecursionTest, "System.Core.Async.TaskGraph.RecursionTest", EAutomationTestFlags::ApplicationContextMask | EAutomationTestFlags::EngineFilter | EAutomationTestFlags::Disabled);

	bool FTaskGraphRecursionTest::RunTest(const FString& Parameters)
	{
		{	// recursive call on game thread
			FGraphEventRef Event = FFunctionGraphTask::CreateAndDispatchWhenReady(
				[]
				{
					FGraphEventRef Inner = FFunctionGraphTask::CreateAndDispatchWhenReady(
						[]
						{
							check(IsInGameThread());
						},
						TStatId{}, nullptr, ENamedThreads::GameThread
					);
					Inner->Wait(ENamedThreads::GameThread);
				},
				TStatId{}, nullptr, ENamedThreads::GameThread
			);
			Event->Wait(ENamedThreads::GameThread);
		}

		//{	// didn't work in the old version
		//	FGraphEventRef Event = FFunctionGraphTask::CreateAndDispatchWhenReady([] {}, TStatId{}, nullptr, ENamedThreads::GameThread_Local);
		//	Event->Wait(ENamedThreads::GameThread);
		//}

		return true;
	}

	template<uint32 NumRuns, typename TestT>
	void Benchmark(const TCHAR* TestName, TestT&& TestBody)
	{
		UE_LOG(LogTemp, Display, TEXT("\n-------------------------------\n%s"), TestName);
		double MinTime = TNumericLimits<double>::Max();
		double TotalTime = 0;
		for (uint32 RunNo = 0; RunNo != NumRuns; ++RunNo)
		{
			double Time = FPlatformTime::Seconds();
			TestBody();
			Time = FPlatformTime::Seconds() - Time;

			UE_LOG(LogTemp, Display, TEXT("#%d: %f secs"), RunNo, Time);

			TotalTime += Time;
			if (MinTime > Time)
			{
				MinTime = Time;
			}
		}
		UE_LOG(LogTemp, Display, TEXT("min: %f secs, avg: %f secs\n-------------------------------\n"), MinTime, TotalTime / NumRuns);

#if NO_LOGGING
		printf("min: %f\n", MinTime);
#endif
	}

#define BENCHMARK(NumRuns, ...) Benchmark<NumRuns>(TEXT(#__VA_ARGS__), __VA_ARGS__)

	// it's fast because tasks are too lightweight and so are executed almost as fast
	template<int NumTasks>
	void TestPerfBasic()
	{
		int32 CompletedTasks = 0;

		for (int32 TaskIndex = 0; TaskIndex < NumTasks; ++TaskIndex)
		{
			FFunctionGraphTask::CreateAndDispatchWhenReady([&CompletedTasks] { FPlatformAtomics::InterlockedIncrement(&CompletedTasks); });
		}

		while ((CompletedTasks < NumTasks))
		{
			FPlatformProcess::Yield();
		}
	}

	template<int32 NumTasks, int32 BatchSize>
	void TestPerfBatch()
	{
		static_assert(NumTasks % BatchSize == 0, "`NumTasks` must be divisible by `BatchSize`");
		constexpr int32 NumBatches = NumTasks / BatchSize;
		
		int32 CompletedTasks = 0;

		for (int32 BatchIndex = 0; BatchIndex < NumBatches; ++BatchIndex)
		{
			FFunctionGraphTask::CreateAndDispatchWhenReady(
				[&CompletedTasks]
				{
					for (int32 TaskIndex = 0; TaskIndex < BatchSize; ++TaskIndex)
					{
						FFunctionGraphTask::CreateAndDispatchWhenReady([&CompletedTasks] { FPlatformAtomics::InterlockedIncrement(&CompletedTasks); });
					}
				}
			);
		}

		while ((CompletedTasks < NumTasks))
		{
			FPlatformProcess::Yield();
		}
	}

	template<int32 NumTasks, int32 BatchSize>
	void TestPerfBatchOptimised()
	{
		static_assert(NumTasks % BatchSize == 0, "`NumTasks` must be divisible by `BatchSize`");
		constexpr int32 NumBatches = NumTasks / BatchSize;
		
		FGraphEventRef SpawnSignal = FGraphEvent::CreateGraphEvent();
		FGraphEventArray AllDone;

		for (int32 BatchIndex = 0; BatchIndex < NumBatches; ++BatchIndex)
		{
			AllDone.Add(FFunctionGraphTask::CreateAndDispatchWhenReady(
				[] (ENamedThreads::Type CurrentThread, const FGraphEventRef& CompletionEvent)
				{
					FGraphEventRef RunSignal = FGraphEvent::CreateGraphEvent();
					for (int32 TaskIndex = 0; TaskIndex < BatchSize; ++TaskIndex)
					{
						CompletionEvent->DontCompleteUntil(FFunctionGraphTask::CreateAndDispatchWhenReady([] {}, TStatId{}, RunSignal, ENamedThreads::AnyThread));
					}
					RunSignal->DispatchSubsequents();
				},
				TStatId{}, SpawnSignal
			));
		}

		SpawnSignal->DispatchSubsequents();
		FTaskGraphInterface::Get().WaitUntilTasksComplete(MoveTemp(AllDone));
	}

	template<int NumTasks>
	void TestLatency()
	{
		for (uint32 TaskIndex = 0; TaskIndex != NumTasks; ++TaskIndex)
		{
			FGraphEventRef GraphEvent = FFunctionGraphTask::CreateAndDispatchWhenReady([] {});
			GraphEvent->Wait(ENamedThreads::GameThread);
		}
	}

	int64 Fibonacci(int64 N)
	{
		check(N > 0);
		if (N <= 2)
		{
			return 1;
		}
		else
		{
			std::atomic<int64> F1{ -1 };
			std::atomic<int64> F2{ -1 };
			FGraphEventArray GraphEvents;
			GraphEvents.Add(FFunctionGraphTask::CreateAndDispatchWhenReady([&F1, N] { F1 = Fibonacci(N - 1); }));
			GraphEvents.Add(FFunctionGraphTask::CreateAndDispatchWhenReady([&F2, N] { F2 = Fibonacci(N - 2); }));

			FTaskGraphInterface::Get().WaitUntilTasksComplete(MoveTemp(GraphEvents));
			check(F1 > 0 && F2 > 0);

			return F1 + F2;
		}
	}

	FGraphEventRef Fib(int64 N, int64* Res)
	{
		if (N <= 2)
		{
			*Res = 1;
			FGraphEventRef ResEvent = FGraphEvent::CreateGraphEvent();
			ResEvent->DispatchSubsequents();
			return ResEvent;
		}
		else
		{
			TUniquePtr<int64> F1 = MakeUnique<int64>();
			TUniquePtr<int64> F2 = MakeUnique<int64>();

			FGraphEventArray SubTasks;

			auto FibTask = [](int64 N, int64* Res)
			{
				return FFunctionGraphTask::CreateAndDispatchWhenReady
				(
					[N, Res]
					(ENamedThreads::Type, const FGraphEventRef& CompletionEvent)
					{
						FGraphEventRef ResEvent = Fib(N, Res);
						CompletionEvent->DontCompleteUntil(ResEvent);
					}
				);
			};

			SubTasks.Add(FibTask(N - 1, F1.Get()));
			SubTasks.Add(FibTask(N - 2, F2.Get()));

			FGraphEventRef ResEvent = FFunctionGraphTask::CreateAndDispatchWhenReady
			(
				[F1 = MoveTemp(F1), F2 = MoveTemp(F2), Res]
				{
					*Res = *F1 + *F2;
				}, 
				TStatId{}, &SubTasks
			);

			return ResEvent;
		}
	}

	template<int64 N>
	void Fib()
	{
		TUniquePtr<int64> Res = MakeUnique<int64>();
		FGraphEventRef ResEvent = Fib(N, Res.Get());
		ResEvent->Wait();
		UE_LOG(LogTemp, Display, TEXT("Fibonacci(%d) = %d"), N, *Res);
	}

	namespace Queues
	{
		template<uint32 Num>
		void TestTCircularQueue()
		{
			TCircularQueue<uint32> Queue{ 100 };
			std::atomic<bool> bStop{ false };

			FGraphEventRef Task = FFunctionGraphTask::CreateAndDispatchWhenReady(
				[&bStop, &Queue]
				{
					while (!bStop)
					{
						Queue.Enqueue(0);
					}
				}
				);

			uint32 It = 0;
			while (It != Num)
			{
				uint32 El;
				if (Queue.Dequeue(El))
				{
					++It;
				}
			}

			bStop = true;

			Task->Wait(ENamedThreads::GameThread);
		}

		template<uint32 Num, EQueueMode Mode>
		void TestTQueue()
		{
			TQueue<uint32, Mode> Queue;
			std::atomic<bool> bStop{ false };
=======

	static void TaskGraphBenchmark(const TArray<FString>& Args)
	{
		FSlowHeartBeatScope SuspendHeartBeat;

		double StartTime, QueueTime, EndTime;
		FThreadSafeCounter Counter;
		FThreadSafeCounter Cycles;

		if (!FTaskGraphInterface::IsMultithread())
		{
			UE_LOG(LogConsoleResponse, Display, TEXT("WARNING: TaskGraphBenchmark disabled for non multi-threading platforms"));
			return;
		}

		if (Args.Num() == 1 && Args[0] == TEXT("infinite"))
		{
			while (true)
			{
				{
					StartTime = FPlatformTime::Seconds();

					ParallelFor(1000,
						[&Counter, &Cycles](int32 Index)
						{
							FFunctionGraphTask::CreateAndDispatchWhenReady(
								[&Counter, &Cycles](ENamedThreads::Type CurrentThread, const FGraphEventRef& CompletionEvent)
								{
									DoWork(&CompletionEvent, Counter, Cycles, -1);
								},
								TStatId{}, nullptr, ENamedThreads::GameThread_Local
							);
						}
					);
					QueueTime = FPlatformTime::Seconds();
					FTaskGraphInterface::Get().ProcessThreadUntilIdle(ENamedThreads::GameThread_Local);
					EndTime = FPlatformTime::Seconds();
				}
			}
		}
		{
			StartTime = FPlatformTime::Seconds();
			FGraphEventArray Tasks;
			Tasks.Reserve(1000);
			for (int32 Index = 0; Index < 1000; Index++)
			{
				Tasks.Add(FFunctionGraphTask::CreateAndDispatchWhenReady([] {}, TStatId{}, nullptr, ENamedThreads::GameThread_Local));
			}
			QueueTime = FPlatformTime::Seconds();
			FTaskGraphInterface::Get().WaitUntilTasksComplete(MoveTemp(Tasks), ENamedThreads::GameThread_Local);
			EndTime = FPlatformTime::Seconds();
		}
		PrintResult(StartTime, QueueTime, EndTime, Counter, Cycles, TEXT("1000 tasks, ordinary local GT start"));
		{
			StartTime = FPlatformTime::Seconds();
			FGraphEventArray Tasks;
			Tasks.Reserve(1000);
			for (int32 Index = 0; Index < 1000; Index++)
			{
				Tasks.Add(FFunctionGraphTask::CreateAndDispatchWhenReady(
					[&Counter, &Cycles](ENamedThreads::Type CurrentThread, const FGraphEventRef& CompletionEvent)
					{
						DoWork(&CompletionEvent, Counter, Cycles, 100);
					},
					TStatId{}, nullptr, ENamedThreads::GameThread_Local
				));
			}
			QueueTime = FPlatformTime::Seconds();
			FTaskGraphInterface::Get().WaitUntilTasksComplete(MoveTemp(Tasks), ENamedThreads::GameThread_Local);
			EndTime = FPlatformTime::Seconds();
		}
		PrintResult(StartTime, QueueTime, EndTime, Counter, Cycles, TEXT("1000 tasks, ordinary local GT start, with work"));
		{
			StartTime = FPlatformTime::Seconds();
			FGraphEventArray Tasks;
			Tasks.AddZeroed(1000);

			ParallelFor(1000,
				[&Tasks](int32 Index)
				{
					Tasks[Index] = FFunctionGraphTask::CreateAndDispatchWhenReady([] {});
				}
			);
			QueueTime = FPlatformTime::Seconds();
			FTaskGraphInterface::Get().WaitUntilTasksComplete(MoveTemp(Tasks), ENamedThreads::GameThread);
			EndTime = FPlatformTime::Seconds();
		}
		PrintResult(StartTime, QueueTime, EndTime, Counter, Cycles, TEXT("1000 tasks, ParallelFor start"));
		{
			StartTime = FPlatformTime::Seconds();
			FGraphEventArray Tasks;
			Tasks.AddZeroed(10);

			ParallelFor(10,
				[&Tasks](int32 Index)
				{
					FGraphEventArray InnerTasks;
					InnerTasks.AddZeroed(100);
					for (int32 InnerIndex = 0; InnerIndex < 100; InnerIndex++)
					{
						InnerTasks[InnerIndex] = FFunctionGraphTask::CreateAndDispatchWhenReady([] {});
					}
					// join the above tasks
					Tasks[Index] = FFunctionGraphTask::CreateAndDispatchWhenReady([] {}, TStatId{}, &InnerTasks, ENamedThreads::AnyThread);
				}
			);
			QueueTime = FPlatformTime::Seconds();
			FTaskGraphInterface::Get().WaitUntilTasksComplete(MoveTemp(Tasks), ENamedThreads::GameThread);
			EndTime = FPlatformTime::Seconds();
			PrintResult(StartTime, QueueTime, EndTime, Counter, Cycles, TEXT("1000 tasks, ParallelFor start, batched completion 10x100"));
		}

		{
			StartTime = FPlatformTime::Seconds();
			FGraphEventArray Tasks;
			Tasks.AddZeroed(100);

			ParallelFor(100,
				[&Tasks](int32 Index)
				{
					FGraphEventArray InnerTasks;
					InnerTasks.AddZeroed(10);
					for (int32 InnerIndex = 0; InnerIndex < 10; InnerIndex++)
					{
						InnerTasks[InnerIndex] = FFunctionGraphTask::CreateAndDispatchWhenReady([] {});
					}
					// join the above tasks
					Tasks[Index] = FFunctionGraphTask::CreateAndDispatchWhenReady([] {}, TStatId{}, &InnerTasks, ENamedThreads::AnyThread);
				}
			);
			QueueTime = FPlatformTime::Seconds();
			FTaskGraphInterface::Get().WaitUntilTasksComplete(MoveTemp(Tasks), ENamedThreads::GameThread);
			EndTime = FPlatformTime::Seconds();
		}
		PrintResult(StartTime, QueueTime, EndTime, Counter, Cycles, TEXT("1000 tasks, ParallelFor start, batched completion 100x10"));

		{
			StartTime = FPlatformTime::Seconds();

			ParallelFor(1000,
				[&Counter, &Cycles](int32 Index)
				{
					FFunctionGraphTask::CreateAndDispatchWhenReady([&Counter, &Cycles](ENamedThreads::Type CurrentThread, const FGraphEventRef& CompletionEvent) { DoWork(&CompletionEvent, Counter, Cycles, 0); });
				}
			);
			QueueTime = FPlatformTime::Seconds();
			while (Counter.GetValue() < 1000)
			{
				FPlatformMisc::MemoryBarrier();
			}
			EndTime = FPlatformTime::Seconds();
		}
		PrintResult(StartTime, QueueTime, EndTime, Counter, Cycles, TEXT("1000 tasks, ParallelFor, counter tracking"));

		{
			StartTime = FPlatformTime::Seconds();

			static bool Output[1000];
			FPlatformMemory::Memzero(Output, 1000);

			ParallelFor(1000,
				[](int32 Index)
				{
					bool& Out = Output[Index];
					FFunctionGraphTask::CreateAndDispatchWhenReady([&Out] { Out = true; });
				}
			);
			QueueTime = FPlatformTime::Seconds();
			for (int32 Index = 0; Index < 1000; Index++)
			{
				while (!Output[Index])
				{
					FPlatformProcess::Yield();
				}
			}
			EndTime = FPlatformTime::Seconds();
		}
		PrintResult(StartTime, QueueTime, EndTime, Counter, Cycles, TEXT("1000 tasks, ParallelFor, bool* tracking"));

		{
			StartTime = FPlatformTime::Seconds();

			ParallelFor(1000,
				[&Counter, &Cycles](int32 Index)
				{
					FFunctionGraphTask::CreateAndDispatchWhenReady([&Counter, &Cycles](ENamedThreads::Type CurrentThread, const FGraphEventRef& CompletionEvent) { DoWork(&CompletionEvent, Counter, Cycles, 1000); });
				}
			);
			QueueTime = FPlatformTime::Seconds();
			while (Counter.GetValue() < 1000)
			{
				FPlatformProcess::Yield();
			}
			EndTime = FPlatformTime::Seconds();
		}
		PrintResult(StartTime, QueueTime, EndTime, Counter, Cycles, TEXT("1000 tasks, ParallelFor, counter tracking, with work"));
		{
			StartTime = FPlatformTime::Seconds();
			for (int32 Index = 0; Index < 1000; Index++)
			{
				FFunctionGraphTask::CreateAndDispatchWhenReady([&Counter, &Cycles](ENamedThreads::Type CurrentThread, const FGraphEventRef& CompletionEvent) { DoWork(&CompletionEvent, Counter, Cycles, 1000); });
			}
			QueueTime = FPlatformTime::Seconds();
			while (Counter.GetValue() < 1000)
			{
				FPlatformProcess::Yield();
			}
			EndTime = FPlatformTime::Seconds();
		}
		PrintResult(StartTime, QueueTime, EndTime, Counter, Cycles, TEXT("1000 tasks, GT submit, counter tracking, with work"));
		{
			StartTime = FPlatformTime::Seconds();

			ParallelFor(1000,
				[&Counter, &Cycles](int32 Index)
				{
					FFunctionGraphTask::CreateAndDispatchWhenReady(
						[&Counter, &Cycles](ENamedThreads::Type CurrentThread, const FGraphEventRef& CompletionEvent)
						{
							DoWork(&CompletionEvent, Counter, Cycles, -1);
						},
						TStatId{}, nullptr, ENamedThreads::GameThread_Local
					);
				}
			);
			QueueTime = FPlatformTime::Seconds();
			FTaskGraphInterface::Get().ProcessThreadUntilIdle(ENamedThreads::GameThread_Local);
			EndTime = FPlatformTime::Seconds();
		}
		PrintResult(StartTime, QueueTime, EndTime, Counter, Cycles, TEXT("1000 local GT tasks, ParallelFor, no tracking (none needed)"));

		{
			StartTime = FPlatformTime::Seconds();
			QueueTime = StartTime;
			ParallelFor(1000,
				[&Counter, &Cycles](int32 Index)
				{
					DoWork(&Counter, Counter, Cycles, -1);
				}
			);
			EndTime = FPlatformTime::Seconds();
		}
		PrintResult(StartTime, QueueTime, EndTime, Counter, Cycles, TEXT("1000 element do-nothing ParallelFor"));
		{
			StartTime = FPlatformTime::Seconds();
			QueueTime = StartTime;
			ParallelFor(1000,
				[&Counter, &Cycles](int32 Index)
				{
					DoWork(&Counter, Counter, Cycles, 1000);
				}
			);
			EndTime = FPlatformTime::Seconds();
		}
		PrintResult(StartTime, QueueTime, EndTime, Counter, Cycles, TEXT("1000 element ParallelFor, with work"));

		{
			StartTime = FPlatformTime::Seconds();
			QueueTime = StartTime;
			ParallelFor(1000,
				[&Counter, &Cycles](int32 Index)
				{
					DoWork(&Counter, Counter, Cycles, 1000);
				},
				true
			);
			EndTime = FPlatformTime::Seconds();
		}
		PrintResult(StartTime, QueueTime, EndTime, Counter, Cycles, TEXT("1000 element ParallelFor, single threaded, with work"));
	}

	static FAutoConsoleCommand TaskGraphBenchmarkCmd(
		TEXT("TaskGraph.Benchmark"),
		TEXT("Prints the time to run 1000 no-op tasks."),
		FConsoleCommandWithArgsDelegate::CreateStatic(&TaskGraphBenchmark)
	);

	struct FTestStruct
	{
		int32 Index;
		int32 Constant;
		FTestStruct(int32 InIndex)
			: Index(InIndex)
			, Constant(0xfe05abcd)
		{
		}
	};

	struct FTestRigFIFO
	{
		FLockFreePointerFIFOBase<FTestStruct, PLATFORM_CACHE_LINE_SIZE> Test1;
		FLockFreePointerFIFOBase<FTestStruct, 1> Test2;
		FLockFreePointerFIFOBase<FTestStruct, 1, 1 << 4> Test3;
	};

	struct FTestRigLIFO
	{
		FLockFreePointerListLIFOBase<FTestStruct, PLATFORM_CACHE_LINE_SIZE> Test1;
		FLockFreePointerListLIFOBase<FTestStruct, 1> Test2;
		FLockFreePointerListLIFOBase<FTestStruct, 1, 1 << 4> Test3;
	};

	static void TestLockFree(int32 OuterIters = 3)
	{
		FSlowHeartBeatScope SuspendHeartBeat;


		if (!FTaskGraphInterface::IsMultithread())
		{
			UE_LOG(LogConsoleResponse, Display, TEXT("WARNING: TestLockFree disabled for non multi-threading platforms"));
			return;
		}

		const int32 NumWorkers = FTaskGraphInterface::Get().GetNumWorkerThreads();
		// If we have too many threads active at once, they become too slow due to contention.  Set a reasonable maximum for how many are required to guarantee correctness of our LockFreePointers.
		const int32 MaxWorkersForTest = 5;
		const int32 MinWorkersForTest = 2; // With less than two threads we're not testing threading at all, so the test is pointless.
		if (NumWorkers < MinWorkersForTest)
		{
			UE_LOG(LogConsoleResponse, Display, TEXT("WARNING: TestLockFree disabled for current machine because of not enough worker threads.  Need %d, have %d."), MinWorkersForTest, NumWorkers);
			return;
		}

		FScopedDurationTimeLogger DurationLogger(TEXT("TestLockFree Runtime"));
		const uint32 NumWorkersForTest = static_cast<uint32>(FMath::Clamp(NumWorkers, MinWorkersForTest, MaxWorkersForTest));
		auto RunWorkersSynchronous = [NumWorkersForTest](const TFunction<void(uint32)>& WorkerTask)
		{
			FGraphEventArray Tasks;
			for (uint32 Index = 0; Index < NumWorkersForTest; Index++)
			{
				TUniqueFunction<void()> WorkerTaskWithIndex{ [Index, &WorkerTask] { WorkerTask(Index); } };
				Tasks.Add(FFunctionGraphTask::CreateAndDispatchWhenReady(MoveTemp(WorkerTaskWithIndex), TStatId{}, nullptr, ENamedThreads::AnyNormalThreadHiPriTask));
			}
			FTaskGraphInterface::Get().WaitUntilTasksComplete(MoveTemp(Tasks));
		};

		for (int32 Iter = 0; Iter < OuterIters; Iter++)
		{
			{
				UE_LOG(LogTemp, Display, TEXT("******************************* Iter FIFO %d"), Iter);
				FTestRigFIFO Rig;
				for (int32 Index = 0; Index < 1000; Index++)
				{
					Rig.Test1.Push(new FTestStruct(Index));
				}
				TFunction<void(uint32)> Broadcast =
					[&Rig](uint32 WorkerIndex)
				{
					FRandomStream Stream(((int32)WorkerIndex) * 7 + 13);
					for (int32 Index = 0; Index < 1000000; Index++)
					{
						if (Index % 200000 == 1)
						{
							//UE_LOG(LogTemp, Log, TEXT("%8d iters thread=%d"), Index, int32(WorkerIndex));
						}
						if (Stream.FRand() < .03f)
						{
							TArray<FTestStruct*> Items;
							{
								float r = Stream.FRand();
								if (r < .33f)
								{
									Rig.Test1.PopAll(Items);
								}
								else if (r < .66f)
								{
									Rig.Test2.PopAll(Items);
								}
								else
								{
									Rig.Test3.PopAll(Items);
								}
							}
							for (FTestStruct* Item : Items)
							{
								float r = Stream.FRand();
								if (r < .33f)
								{
									Rig.Test1.Push(Item);
								}
								else if (r < .66f)
								{
									Rig.Test2.Push(Item);
								}
								else
								{
									Rig.Test3.Push(Item);
								}
							}
						}
						else
						{
							FTestStruct* Item;
							{
								float r = Stream.FRand();
								if (r < .33f)
								{
									Item = Rig.Test1.Pop();
								}
								else if (r < .66f)
								{
									Item = Rig.Test2.Pop();
								}
								else
								{
									Item = Rig.Test3.Pop();
								}
							}
							if (Item)
							{
								float r = Stream.FRand();
								if (r < .33f)
								{
									Rig.Test1.Push(Item);
								}
								else if (r < .66f)
								{
									Rig.Test2.Push(Item);
								}
								else
								{
									Rig.Test3.Push(Item);
								}
							}
						}
					}
				};
				RunWorkersSynchronous(Broadcast);

				TArray<FTestStruct*> Items;
				Rig.Test1.PopAll(Items);
				Rig.Test2.PopAll(Items);
				Rig.Test3.PopAll(Items);

				checkf(Items.Num() == 1000, TEXT("Items %d"), Items.Num());

				for (int32 LookFor = 0; LookFor < 1000; LookFor++)
				{
					bool bFound = false;
					for (int32 Index = 0; Index < 1000; Index++)
					{
						if (Items[Index]->Index == LookFor && Items[Index]->Constant == 0xfe05abcd)
						{
							check(!bFound);
							bFound = true;
						}
					}
					check(bFound);
				}
				for (FTestStruct* Item : Items)
				{
					delete Item;
				}

				UE_LOG(LogTemp, Display, TEXT("******************************* Pass FTestRigFIFO"));

			}
			{
				UE_LOG(LogTemp, Display, TEXT("******************************* Iter LIFO %d"), Iter);
				FTestRigLIFO Rig;
				for (int32 Index = 0; Index < 1000; Index++)
				{
					Rig.Test1.Push(new FTestStruct(Index));
				}
				TFunction<void(uint32)> Broadcast =
					[&Rig](uint32 WorkerIndex)
				{
					FRandomStream Stream(((int32)WorkerIndex) * 7 + 13);
					for (int32 Index = 0; Index < 1000000; Index++)
					{
						if (Index % 200000 == 1)
						{
							//UE_LOG(LogTemp, Log, TEXT("%8d iters thread=%d"), Index, int32(WorkerIndex));
						}
						if (Stream.FRand() < .03f)
						{
							TArray<FTestStruct*> Items;
							{
								float r = Stream.FRand();
								if (r < .33f)
								{
									Rig.Test1.PopAll(Items);
								}
								else if (r < .66f)
								{
									Rig.Test2.PopAll(Items);
								}
								else
								{
									Rig.Test3.PopAll(Items);
								}
							}
							for (FTestStruct* Item : Items)
							{
								float r = Stream.FRand();
								if (r < .33f)
								{
									Rig.Test1.Push(Item);
								}
								else if (r < .66f)
								{
									Rig.Test2.Push(Item);
								}
								else
								{
									Rig.Test3.Push(Item);
								}
							}
						}
						else
						{
							FTestStruct* Item;
							{
								float r = Stream.FRand();
								if (r < .33f)
								{
									Item = Rig.Test1.Pop();
								}
								else if (r < .66f)
								{
									Item = Rig.Test2.Pop();
								}
								else
								{
									Item = Rig.Test3.Pop();
								}
							}
							if (Item)
							{
								float r = Stream.FRand();
								if (r < .33f)
								{
									Rig.Test1.Push(Item);
								}
								else if (r < .66f)
								{
									Rig.Test2.Push(Item);
								}
								else
								{
									Rig.Test3.Push(Item);
								}
							}
						}
					}
				};
				RunWorkersSynchronous(Broadcast);

				TArray<FTestStruct*> Items;
				Rig.Test1.PopAll(Items);
				Rig.Test2.PopAll(Items);
				Rig.Test3.PopAll(Items);

				checkf(Items.Num() == 1000, TEXT("Items %d"), Items.Num());

				for (int32 LookFor = 0; LookFor < 1000; LookFor++)
				{
					bool bFound = false;
					for (int32 Index = 0; Index < 1000; Index++)
					{
						if (Items[Index]->Index == LookFor && Items[Index]->Constant == 0xfe05abcd)
						{
							check(!bFound);
							bFound = true;
						}
					}
					check(bFound);
				}
				for (FTestStruct* Item : Items)
				{
					delete Item;
				}

				UE_LOG(LogTemp, Display, TEXT("******************************* Pass FTestRigLIFO"));

			}
		}
	}

	static void TestLockFree(const TArray<FString>& Args)
	{
		TestLockFree(10);
	}

	static FAutoConsoleCommand TestLockFreeCmd(
		TEXT("TaskGraph.TestLockFree"),
		TEXT("Test lock free lists"),
		FConsoleCommandWithArgsDelegate::CreateStatic(&TestLockFree)
	);

	static void TestLowToHighPri(const TArray<FString>& Args)
	{
		UE_LOG(LogTemp, Display, TEXT("Starting latency test...."));

		auto ForegroundTask = [](uint64 StartCycles)
		{
			float Latency = float(double(FPlatformTime::Cycles64() - StartCycles) * FPlatformTime::GetSecondsPerCycle64() * 1000.0 * 1000.0);
			//UE_LOG(LogTemp, Display, TEXT("Latency %6.2fus"), Latency);
			FPlatformMisc::LowLevelOutputDebugStringf(TEXT("Latency %6.2fus\r\n"), Latency);
		};

		auto BackgroundTask = [&ForegroundTask](ENamedThreads::Type CurrentThread, const FGraphEventRef& CompletionEvent)
		{
			while (true)
			{
				uint32 RunningCrc = 0;
				for (int32 Index = 0; Index < 1000000; Index++)
				{
					FCrc::MemCrc32(CompletionEvent.GetReference(), sizeof(FGraphEvent), RunningCrc);
				}
				uint64 StartTime = FPlatformTime::Cycles64();
				FFunctionGraphTask::CreateAndDispatchWhenReady([StartTime, &ForegroundTask] { ForegroundTask(StartTime); }, TStatId{}, nullptr, ENamedThreads::AnyHiPriThreadHiPriTask);
			}
		};

#if 0
		const int NumBackgroundTasks = 32;
		const int NumNormalTasks = 32;
		for (int32 Index = 0; Index < NumBackgroundTasks; Index++)
		{
			FFunctionGraphTask::CreateAndDispatchWhenReady(BackgroundTask, TStatId{}, nullptr, ENamedThreads::AnyNormalThreadNormalTask);
		}
		for (int32 Index = 0; Index < NumNormalTasks; Index++)
		{
			FFunctionGraphTask::CreateAndDispatchWhenReady(BackgroundTask, TStatId{}, nullptr, ENamedThreads::AnyBackgroundThreadNormalTask);
		}
		while (true)
		{
			FPlatformProcess::Sleep(25.0f);
		}
#else
		FFunctionGraphTask::CreateAndDispatchWhenReady(MoveTemp(BackgroundTask), TStatId{}, nullptr, ENamedThreads::AnyBackgroundThreadNormalTask);
#endif
	}

	static FAutoConsoleCommand TestLowToHighPriCmd(
		TEXT("TaskGraph.TestLowToHighPri"),
		TEXT("Test latency of high priority tasks when low priority tasks are saturating the CPU"),
		FConsoleCommandWithArgsDelegate::CreateStatic(&TestLowToHighPri)
	);


	IMPLEMENT_SIMPLE_AUTOMATION_TEST(FTaskGraphOldBenchmark, "System.Core.Async.TaskGraph.OldBenchmark", EAutomationTestFlags::EditorContext | EAutomationTestFlags::ClientContext | EAutomationTestFlags::ServerContext | EAutomationTestFlags::EngineFilter);

	bool FTaskGraphOldBenchmark::RunTest(const FString& Parameters)
	{
		TArray<FString> Args;
		TaskGraphBenchmark(Args);
		return true;
	}

	IMPLEMENT_SIMPLE_AUTOMATION_TEST(FLockFreeTest, "System.Core.Async.TaskGraph.LockFree", EAutomationTestFlags::ApplicationContextMask | EAutomationTestFlags::EngineFilter);

	bool FLockFreeTest::RunTest(const FString& Parameters)
	{
		TestLockFree(3);
		return true;
	}
}

extern int32 GNumForegroundWorkers;

namespace TaskGraphTests
{
	IMPLEMENT_SIMPLE_AUTOMATION_TEST(FTaskGraphGraphEventTest, "System.Core.Async.TaskGraph.GraphEventTest", EAutomationTestFlags::ApplicationContextMask | EAutomationTestFlags::EngineFilter | EAutomationTestFlags::Disabled);

	bool FTaskGraphGraphEventTest::RunTest(const FString& Parameters)
	{
		{	// task completes before it's waited for
			FGraphEventRef Event = FFunctionGraphTask::CreateAndDispatchWhenReady(
				[]
				{
					//UE_LOG(LogTemp, Log, TEXT("Main task"));
				}
			);
			while (!Event->IsComplete() && FTaskGraphInterface::Get().GetNumWorkerThreads() != 0) // in single-threaded mode tasks are executed only when waited for
			{}
			Event->Wait(ENamedThreads::GameThread);
		}

		{	// task completes after it's waited for
			FGraphEventRef Event = FFunctionGraphTask::CreateAndDispatchWhenReady([]()
				{
					//UE_LOG(LogTemp, Log, TEXT("Main task"));
					FPlatformProcess::Sleep(0.1f); // pause for a bit to let waiting start
				}
			);
			check(!Event->IsComplete());
			Event->Wait(ENamedThreads::GameThread);
		}

		{	// event w/o a task, signaled by explicit call to DispatchSubsequents before it's waited for
			FGraphEventRef Event = FGraphEvent::CreateGraphEvent();
			FFunctionGraphTask::CreateAndDispatchWhenReady(
				[&Event]
				{
					Event->DispatchSubsequents();
				}
			);
			while (!Event->IsComplete() && FTaskGraphInterface::Get().GetNumWorkerThreads() != 0) // in single-threaded mode tasks are executed only when waited for
			{}
			Event->Wait(ENamedThreads::GameThread);
		}

		{	// event w/o a task, signaled by explicit call to DispatchSubsequents after it's waited for
			FGraphEventRef Event = FGraphEvent::CreateGraphEvent();
			auto Lambda = [&Event]
				{
					FPlatformProcess::Sleep(0.1f); // pause for a bit to let waiting start
					Event->DispatchSubsequents();
			};
			FGraphEventRef Task = FFunctionGraphTask::CreateAndDispatchWhenReady(MoveTemp(Lambda));
			check(!Event->IsComplete());
			Event->Wait();
			Task->Wait();
		}

		{	// wait for prereq by DontCompleteUntil
			auto Lambda = [](ENamedThreads::Type CurrentThread, const FGraphEventRef& MyCompletionGraphEvent)
				{
					//UE_LOG(LogTemp, Log, TEXT("Main task"));

					FGraphEventRef PrereqHolder = FGraphEvent::CreateGraphEvent();
					PrereqHolder->SetDebugName(TEXT("PrereqHolder"));

					FGraphEventRef Prereq = FFunctionGraphTask::CreateAndDispatchWhenReady(
						[PrereqHolder]
						{
							//UE_LOG(LogTemp, Log, TEXT("Prereq"));

							PrereqHolder->Wait(); // hold it until it's used for `DontCompleteUntil`
						}
					);
					Prereq->SetDebugName(TEXT("Prereq"));

					MyCompletionGraphEvent->DontCompleteUntil(Prereq);
					check(!Prereq->IsComplete()); // check that prereq was incomplete during DontCompleteUntil ^^

					// now that Prereq was registered in DontCompleteUntil, unlock it
					PrereqHolder->DispatchSubsequents();
			};

			FGraphEventRef Event = FFunctionGraphTask::CreateAndDispatchWhenReady(MoveTemp(Lambda));
			Event->SetDebugName(TEXT("MainEvent"));
			check(!Event->IsComplete());
			Event->Wait(ENamedThreads::GameThread);
		}

		{	// prereq is completed before DontCompleteUntil is called
			FGraphEventRef Prereq = FFunctionGraphTask::CreateAndDispatchWhenReady(
				[]
				{
					//UE_LOG(LogTemp, Log, TEXT("Prereq"));
				}
			);
			Prereq->SetDebugName(TEXT("Prereq"));
			Prereq->Wait(ENamedThreads::GameThread);

			FGraphEventRef Event = FFunctionGraphTask::CreateAndDispatchWhenReady(
				[&Prereq](ENamedThreads::Type CurrentThread, const FGraphEventRef& MyCompletionGraphEvent)
				{
					MyCompletionGraphEvent->DontCompleteUntil(Prereq);
					//UE_LOG(LogTemp, Log, TEXT("Main task"));
				}
			);
			Event->SetDebugName(TEXT("MainEvent"));
			while (!Event->IsComplete() && FTaskGraphInterface::Get().GetNumWorkerThreads() != 0) // in single-threaded mode tasks are executed only when waited for
			{}
			Event->Wait(ENamedThreads::GameThread);
		}

		return true;
	}

	IMPLEMENT_SIMPLE_AUTOMATION_TEST(FTaskGraphRecursionTest, "System.Core.Async.TaskGraph.RecursionTest", EAutomationTestFlags::ApplicationContextMask | EAutomationTestFlags::EngineFilter | EAutomationTestFlags::Disabled);

	bool FTaskGraphRecursionTest::RunTest(const FString& Parameters)
	{
		{	// recursive call on game thread
			FGraphEventRef Event = FFunctionGraphTask::CreateAndDispatchWhenReady(
				[]
				{
					FGraphEventRef Inner = FFunctionGraphTask::CreateAndDispatchWhenReady(
						[]
						{
							check(IsInGameThread());
						},
						TStatId{}, nullptr, ENamedThreads::GameThread
					);
					Inner->Wait(ENamedThreads::GameThread);
				},
				TStatId{}, nullptr, ENamedThreads::GameThread
			);
			Event->Wait(ENamedThreads::GameThread);
		}

		//{	// didn't work in the old version
		//	FGraphEventRef Event = FFunctionGraphTask::CreateAndDispatchWhenReady([] {}, TStatId{}, nullptr, ENamedThreads::GameThread_Local);
		//	Event->Wait(ENamedThreads::GameThread);
		//}

		return true;
	}

	IMPLEMENT_SIMPLE_AUTOMATION_TEST(FTaskGraphBasicTest, "System.Core.Async.TaskGraph.BasicTest", EAutomationTestFlags::ApplicationContextMask | EAutomationTestFlags::EngineFilter | EAutomationTestFlags::Disabled);

	bool FTaskGraphBasicTest::RunTest(const FString& Parameters)
	{
		// thread and task priorities

		{	// AnyNormalThreadNormalTask
			bool bExecuted = false;
			FFunctionGraphTask::CreateAndDispatchWhenReady([&bExecuted] { bExecuted = true; }, TStatId{}, nullptr, ENamedThreads::AnyNormalThreadNormalTask)->Wait();
			check(bExecuted);
		}

		{	// AnyNormalThreadHiPriTask
			bool bExecuted = false;
			FFunctionGraphTask::CreateAndDispatchWhenReady([&bExecuted] { bExecuted = true; }, TStatId{}, nullptr, ENamedThreads::AnyNormalThreadHiPriTask)->Wait();
			check(bExecuted);
		}

		{	// AnyBackgroundThreadNormalTask
			bool bExecuted = false;
			FFunctionGraphTask::CreateAndDispatchWhenReady([&bExecuted] { bExecuted = true; }, TStatId{}, nullptr, ENamedThreads::AnyBackgroundThreadNormalTask)->Wait();
			check(bExecuted);
		}

		{	// AnyHiPriThreadNormalTask
			bool bExecuted = false;
			FFunctionGraphTask::CreateAndDispatchWhenReady([&bExecuted] { bExecuted = true; }, TStatId{}, nullptr, ENamedThreads::AnyHiPriThreadNormalTask)->Wait();
			check(bExecuted);
		}

		{	// AnyHiPriThreadHiPriTask
			bool bExecuted = false;
			FFunctionGraphTask::CreateAndDispatchWhenReady([&bExecuted] { bExecuted = true; }, TStatId{}, nullptr, ENamedThreads::AnyHiPriThreadHiPriTask)->Wait();
			check(bExecuted);
		}

		// named threads and local queues

#if STATS
		{	// StatsThread
			bool bExecuted = false;
PRAGMA_DISABLE_DEPRECATION_WARNINGS
			FFunctionGraphTask::CreateAndDispatchWhenReady([&bExecuted] { bExecuted = true; }, TStatId{}, nullptr, ENamedThreads::StatsThread)->Wait();
PRAGMA_ENABLE_DEPRECATION_WARNINGS
			check(bExecuted);
		}
#endif

		if (IsRHIThreadRunning())
		{	// RHIThread
			bool bExecuted = false;
			FFunctionGraphTask::CreateAndDispatchWhenReady([&bExecuted] { bExecuted = true; }, TStatId{}, nullptr, ENamedThreads::RHIThread)->Wait();
			check(bExecuted);
		}

		if (IsAudioThreadRunning())
		{	// AudioThread
			bool bExecuted = false;
PRAGMA_DISABLE_DEPRECATION_WARNINGS
			FFunctionGraphTask::CreateAndDispatchWhenReady([&bExecuted] { bExecuted = true; }, TStatId{}, nullptr, ENamedThreads::AudioThread)->Wait();
PRAGMA_ENABLE_DEPRECATION_WARNINGS
			check(bExecuted);
		}

		{	// GameThread
			bool bExecuted = false;
			FFunctionGraphTask::CreateAndDispatchWhenReady([&bExecuted] { bExecuted = true; }, TStatId{}, nullptr, ENamedThreads::GameThread);
			// GT must be executed explicitly
			FTaskGraphInterface::Get().ProcessThreadUntilIdle(ENamedThreads::GameThread);
			check(bExecuted);
		}

PRAGMA_DISABLE_DEPRECATION_WARNINGS
		if (GRenderThreadId != 0)
PRAGMA_ENABLE_DEPRECATION_WARNINGS
		{	// ActualRenderingThread
			bool bExecuted = false;
			FFunctionGraphTask::CreateAndDispatchWhenReady([&bExecuted] { bExecuted = true; }, TStatId{}, nullptr, ENamedThreads::ActualRenderingThread)->Wait();
			check(bExecuted);
		}

		{	// GameThread_Local
			bool bExecuted = false;
			FFunctionGraphTask::CreateAndDispatchWhenReady([&bExecuted] { bExecuted = true; }, TStatId{}, nullptr, ENamedThreads::GameThread_Local)->Wait(ENamedThreads::GameThread_Local);
			check(bExecuted);
		}

PRAGMA_DISABLE_DEPRECATION_WARNINGS
		if (GRenderThreadId != 0)
PRAGMA_ENABLE_DEPRECATION_WARNINGS
		{	// ActualRenderingThread_Local
			bool bExecuted = false;
			FFunctionGraphTask::CreateAndDispatchWhenReady(
				[&bExecuted] 
				{ 
					FFunctionGraphTask::CreateAndDispatchWhenReady([&bExecuted] { bExecuted = true; }, TStatId{}, nullptr, ENamedThreads::ActualRenderingThread_Local)->Wait(ENamedThreads::ActualRenderingThread_Local);
				}, 
				TStatId{}, nullptr, ENamedThreads::ActualRenderingThread)->Wait();
			check(bExecuted);
		}

		// dependencies

		{	// a task is not executed until its prerequisite is completed
			bool bExecuted = false;
			FGraphEventRef Prereq = FGraphEvent::CreateGraphEvent();
			FGraphEventRef MainTask = FFunctionGraphTask::CreateAndDispatchWhenReady([&bExecuted] { bExecuted = true; }, TStatId{}, Prereq);
			// dummy task that is executed while the main task is waiting for its prereq
			FFunctionGraphTask::CreateAndDispatchWhenReady([] {})->Wait();
			check(!bExecuted);
			Prereq->DispatchSubsequents();
			MainTask->Wait();
			check(bExecuted);
		}

		{	// a task is not executed until all its prerequisites are completed
			bool bExecuted = false;
			FGraphEventArray Prereqs{ FGraphEvent::CreateGraphEvent(), FGraphEvent::CreateGraphEvent() };
			FGraphEventRef MainTask = FFunctionGraphTask::CreateAndDispatchWhenReady([&bExecuted] { bExecuted = true; }, TStatId{}, &Prereqs);
			// dummy task that is executed while the main task is waiting for its prereqs
			FFunctionGraphTask::CreateAndDispatchWhenReady([] {})->Wait();
			check(!bExecuted);

			Prereqs[0]->DispatchSubsequents();
			FFunctionGraphTask::CreateAndDispatchWhenReady([] {})->Wait();
			check(!bExecuted);
			
			Prereqs[1]->DispatchSubsequents();
			MainTask->Wait();
			check(bExecuted);
		}

		{	// ParallelFor
			std::atomic<int32> Total{ 0 };
			int32 Num = 1000;
			ParallelFor(Num, [&Total](int32 i) { Total += i; });
			check(Total == (Num - 1) * (Num / 2));
		}

		{	// holding a task
			struct FTask
			{
				TStatId GetStatId() const
				{
					return TStatId{};
				}

				ENamedThreads::Type GetDesiredThread()
				{
					return ENamedThreads::AnyThread;
				}

				static ESubsequentsMode::Type GetSubsequentsMode()
				{
					return ESubsequentsMode::TrackSubsequents;
				}

				void DoTask(ENamedThreads::Type CurrentThread, const FGraphEventRef& MyCompletionGraphEvent)
				{}
			};

			TGraphTask<FTask>* Task = TGraphTask<FTask>::CreateTask().ConstructAndHold();
			FGraphEventRef Event = Task->GetCompletionEvent();
			check(!Event->IsComplete());
			Task->Unlock();
			Event->Wait();
			check(Event->IsComplete());
		}

		//for (int i = 0; i != 100000; ++i)
		{	// a particular real-life case that doesn't work in the old TaskGraph if run in single-threaded mode.
			// the culprit is that when a task is waited for, in single-threaded mode the queue it was pushed to is executed. 
			// Here the (local queue) task  depends on a task that is not in the same queue and so it doesn't get executed

			FGraphEventRef AnyTask = FFunctionGraphTask::CreateAndDispatchWhenReady([] {});
			FGraphEventRef LocalQueueTask = FFunctionGraphTask::CreateAndDispatchWhenReady([] {}, TStatId{}, AnyTask, ENamedThreads::GameThread_Local);
			LocalQueueTask->Wait(ENamedThreads::GameThread_Local);
			check(LocalQueueTask.GetRefCount() == 1);
		}

		return true;
	}

	// it's fast because tasks are too lightweight and so are executed almost as fast
	template<int NumTasks>
	void TestPerfBasic()
	{
		FGraphEventArray Tasks;
		Tasks.Reserve(NumTasks);

		for (int32 TaskIndex = 0; TaskIndex < NumTasks; ++TaskIndex)
		{
			Tasks.Emplace(FFunctionGraphTask::CreateAndDispatchWhenReady([] {}));
		}

		FTaskGraphInterface::Get().WaitUntilTasksComplete(Tasks);
	}

	template<int32 NumTasks, int32 BatchSize>
	void TestPerfBatch()
	{
		static_assert(NumTasks % BatchSize == 0, "`NumTasks` must be divisible by `BatchSize`");
		constexpr int32 NumBatches = NumTasks / BatchSize;

		FGraphEventArray Batches;
		Batches.Reserve(NumBatches);
		FGraphEventArray Tasks;
		Tasks.AddDefaulted(NumTasks);

		for (int32 BatchIndex = 0; BatchIndex < NumBatches; ++BatchIndex)
		{
			Batches.Add(FFunctionGraphTask::CreateAndDispatchWhenReady(
				[&Tasks, BatchIndex]
				{
					for (int32 TaskIndex = 0; TaskIndex < BatchSize; ++TaskIndex)
					{
						Tasks[BatchIndex * BatchSize + TaskIndex] = FFunctionGraphTask::CreateAndDispatchWhenReady([] {});
					}
				}
			));
		}

		FTaskGraphInterface::Get().WaitUntilTasksComplete(Batches);
		FTaskGraphInterface::Get().WaitUntilTasksComplete(Tasks);
	}

	template<int32 NumTasks, int32 BatchSize>
	void TestPerfBatchOptimised()
	{
		static_assert(NumTasks % BatchSize == 0, "`NumTasks` must be divisible by `BatchSize`");
		constexpr int32 NumBatches = NumTasks / BatchSize;

		FGraphEventRef SpawnSignal = FGraphEvent::CreateGraphEvent();
		FGraphEventArray AllDone;

		for (int32 BatchIndex = 0; BatchIndex < NumBatches; ++BatchIndex)
		{
			AllDone.Add(FFunctionGraphTask::CreateAndDispatchWhenReady(
				[](ENamedThreads::Type CurrentThread, const FGraphEventRef& CompletionEvent)
				{
					FGraphEventRef RunSignal = FGraphEvent::CreateGraphEvent();
					for (int32 TaskIndex = 0; TaskIndex < BatchSize; ++TaskIndex)
					{
						CompletionEvent->DontCompleteUntil(FFunctionGraphTask::CreateAndDispatchWhenReady([] {}, TStatId{}, RunSignal, ENamedThreads::AnyThread));
					}
					RunSignal->DispatchSubsequents();
				},
				TStatId{}, SpawnSignal
			));
		}

		SpawnSignal->DispatchSubsequents();
		FTaskGraphInterface::Get().WaitUntilTasksComplete(MoveTemp(AllDone));
	}

	template<int NumTasks>
	void TestLatency()
	{
		for (uint32 TaskIndex = 0; TaskIndex != NumTasks; ++TaskIndex)
		{
			FGraphEventRef GraphEvent = FFunctionGraphTask::CreateAndDispatchWhenReady([] {});
			GraphEvent->Wait(ENamedThreads::GameThread);
		}
	}

	int64 Fibonacci(int64 N)
	{
		check(N > 0);
		if (N <= 2)
		{
			return 1;
		}
		else
		{
			std::atomic<int64> F1{ -1 };
			std::atomic<int64> F2{ -1 };
			FGraphEventArray GraphEvents;
			GraphEvents.Add(FFunctionGraphTask::CreateAndDispatchWhenReady([&F1, N] { F1 = Fibonacci(N - 1); }));
			GraphEvents.Add(FFunctionGraphTask::CreateAndDispatchWhenReady([&F2, N] { F2 = Fibonacci(N - 2); }));

			FTaskGraphInterface::Get().WaitUntilTasksComplete(MoveTemp(GraphEvents));
			check(F1 > 0 && F2 > 0);

			return F1 + F2;
		}
	}

	FGraphEventRef Fib(int64 N, int64* Res)
	{
		if (N <= 2)
		{
			*Res = 1;
			FGraphEventRef ResEvent = FGraphEvent::CreateGraphEvent();
			ResEvent->DispatchSubsequents();
			return ResEvent;
		}
		else
		{
			TUniquePtr<int64> F1 = MakeUnique<int64>();
			TUniquePtr<int64> F2 = MakeUnique<int64>();

			FGraphEventArray SubTasks;

			auto FibTask = [](int64 N, int64* Res)
			{
				return FFunctionGraphTask::CreateAndDispatchWhenReady
				(
					[N, Res]
					(ENamedThreads::Type, const FGraphEventRef& CompletionEvent)
					{
						FGraphEventRef ResEvent = Fib(N, Res);
						CompletionEvent->DontCompleteUntil(ResEvent);
					}
				);
			};

			SubTasks.Add(FibTask(N - 1, F1.Get()));
			SubTasks.Add(FibTask(N - 2, F2.Get()));

			FGraphEventRef ResEvent = FFunctionGraphTask::CreateAndDispatchWhenReady
			(
				[F1 = MoveTemp(F1), F2 = MoveTemp(F2), Res]
				{
					*Res = *F1 + *F2;
				}, 
				TStatId{}, &SubTasks
			);

			return ResEvent;
		}
	}

	template<int64 N>
	void Fib()
	{
		TUniquePtr<int64> Res = MakeUnique<int64>();
		FGraphEventRef ResEvent = Fib(N, Res.Get());
		ResEvent->Wait();
		UE_LOG(LogTemp, Display, TEXT("Fibonacci(%d) = %d"), N, *Res);
	}

	template<uint32 NumTasks>
	void TestFGraphEventPerf()
	{
		FGraphEventRef Prereq = FGraphEvent::CreateGraphEvent();
		std::atomic<uint32> CompletedTasks{ 0 };

		FGraphEventArray Tasks;
		for (int i = 0; i != NumTasks; ++i)
		{
			Tasks.Add(FFunctionGraphTask::CreateAndDispatchWhenReady(
				[&Prereq, &CompletedTasks](ENamedThreads::Type CurrentThread, const FGraphEventRef& MyCompletionGraphEvent)
				{
					MyCompletionGraphEvent->DontCompleteUntil(Prereq);
					++CompletedTasks;
				}
			));
		}

		Prereq->DispatchSubsequents(ENamedThreads::GameThread);

		FTaskGraphInterface::Get().WaitUntilTasksComplete(Tasks, ENamedThreads::GameThread);

		check(CompletedTasks == NumTasks);
	}

	template<int NumTasks>
	void TestSpawning()
	{
		{
			FGraphEventArray Tasks;
			Tasks.Reserve(NumTasks);
			//double StartTime = FPlatformTime::Seconds();
			for (uint32 TaskNo = 0; TaskNo != NumTasks; ++TaskNo)
			{
				Tasks.Add(FFunctionGraphTask::CreateAndDispatchWhenReady([] {}));
			}

			//double Duration = FPlatformTime::Seconds() - StartTime;
			//UE_LOG(LogTemp, Display, TEXT("Spawning %d empty trackable tasks took %f secs"), NumTasks, Duration);

			FTaskGraphInterface::Get().WaitUntilTasksComplete(MoveTemp(Tasks));
		}
		{
			double StartTime = FPlatformTime::Seconds();
			for (uint32 TaskNo = 0; TaskNo != NumTasks; ++TaskNo)
			{
				FFunctionGraphTask::CreateAndDispatchWhenReady([] {});
			}

			//double Duration = FPlatformTime::Seconds() - StartTime;
			//UE_LOG(LogTemp, Display, TEXT("Spawning %d empty non-trackable tasks took %f secs"), NumTasks, Duration);
		}
	}

	template<int NumTasks>
	void TestBatchSpawning()
	{
		//double StartTime = FPlatformTime::Seconds();
		FGraphEventRef Trigger = FGraphEvent::CreateGraphEvent();
		for (uint32 TaskNo = 0; TaskNo != NumTasks; ++TaskNo)
		{
			FFunctionGraphTask::CreateAndDispatchWhenReady([] {}, TStatId{}, Trigger);
		}

		//double SpawnedTime = FPlatformTime::Seconds();
		Trigger->DispatchSubsequents();

		//double EndTime = FPlatformTime::Seconds();
		//UE_LOG(LogTemp, Display, TEXT("Spawning %d empty non-trackable tasks took %f secs total, %f secs spawning and %f secs dispatching"), NumTasks, EndTime - StartTime, SpawnedTime - StartTime, EndTime - SpawnedTime);

		//FTaskGraphInterface::Get().WaitUntilTasksComplete(MoveTemp(Tasks));
	}

	template<int64 NumBatches, int64 NumTasksPerBatch>
	void TestWorkStealing()
	{
		FGraphEventArray Batches;
		Batches.Reserve(NumBatches);

		FGraphEventArray Tasks[NumBatches];
		for (int32 BatchIndex = 0; BatchIndex != NumBatches; ++BatchIndex)
		{
			Tasks[BatchIndex].Reserve(NumBatches * NumTasksPerBatch);
			Batches.Add(FFunctionGraphTask::CreateAndDispatchWhenReady(
				[&Tasks, BatchIndex]()
				{
					for (int32 TaskIndex = 0; TaskIndex < NumTasksPerBatch; ++TaskIndex)
					{
						Tasks[BatchIndex].Add(FFunctionGraphTask::CreateAndDispatchWhenReady([] {}));
					}
				}
			));
		}

		FTaskGraphInterface::Get().WaitUntilTasksComplete(Batches);
		for (int32 BatchIndex = 0; BatchIndex != NumBatches; ++BatchIndex)
		{
			FTaskGraphInterface::Get().WaitUntilTasksComplete(Tasks[BatchIndex]);
		}
	}

	IMPLEMENT_SIMPLE_AUTOMATION_TEST(FTaskGraphPerfTest, "System.Core.Async.TaskGraph.PerfTest", EAutomationTestFlags::ApplicationContextMask | EAutomationTestFlags::EngineFilter | EAutomationTestFlags::Disabled);

	bool FTaskGraphPerfTest::RunTest(const FString& Parameters)
	{
		TRACE_CPUPROFILER_EVENT_SCOPE(TaskGraphTests_PerfTest);

		//UE_BENCHMARK(1, TestSpawning<100000>);
		//return true;

		//UE_BENCHMARK(5, Fib<18>);
		//UE_BENCHMARK(5, [] { Fibonacci(15); });

		UE_BENCHMARK(5, TestPerfBasic<100000>);
		UE_BENCHMARK(5, TestPerfBatch<100000, 100>);
		UE_BENCHMARK(5, TestPerfBatchOptimised<100000, 100>);
		UE_BENCHMARK(5, TestLatency<10000>);
		UE_BENCHMARK(5, TestFGraphEventPerf<100000>);
		UE_BENCHMARK(5, TestWorkStealing<100, 1000>);
		UE_BENCHMARK(5, TestSpawning<100000>);
		UE_BENCHMARK(5, TestBatchSpawning<100000>);

		return true;
	}

	IMPLEMENT_SIMPLE_AUTOMATION_TEST(FTaskGraphStatsThreadRedirectionTest, "System.Core.Async.TaskGraph.StatsThreadRedirection", EAutomationTestFlags::ApplicationContextMask | EAutomationTestFlags::EngineFilter | EAutomationTestFlags::Disabled);

	bool FTaskGraphStatsThreadRedirectionTest::RunTest(const FString& Parameters)
	{
		if (!FPlatformProcess::SupportsMultithreading())
		{
			// no StatsThread around
			return true;
		}

#if STATS

		bool bExecuted = false;
PRAGMA_DISABLE_DEPRECATION_WARNINGS
		FFunctionGraphTask::CreateAndDispatchWhenReady([&bExecuted] { bExecuted = true; }, TStatId{}, nullptr, ENamedThreads::StatsThread)->Wait();
PRAGMA_ENABLE_DEPRECATION_WARNINGS
		check(bExecuted);

#endif

		return true;
	}

	template<uint32 Num>
	void OversubscriptionStressTest()
	{
		// launch a number of tasks >= num of cores, each of them launches a task and waits for its completion. do this inside a task so 
		// we can detect deadlock.
		// outer tasks occupy all worker threads. when they launch inner tasks and wait for them, the inner tasks can't be 
		// executed because all workers are blocked -> deadlock.
		// can be solved by busy waiting

		for (int i = 0; i != Num; ++i)
		{
			FSharedEventRef Event;
			FFunctionGraphTask::CreateAndDispatchWhenReady(
				[Event]
				{
					ParallelFor(200,
						[](int32)
						{
							FPlatformProcess::Sleep(0.01f); // simulate some work and let all workers to pick up ParallelFor tasks
							FFunctionGraphTask::CreateAndDispatchWhenReady([] {})->Wait();
						}
					);
					Event->Trigger();
				}
			);
			verify(Event->Wait(FTimespan::FromSeconds(5.f)));
		}
	}

	IMPLEMENT_SIMPLE_AUTOMATION_TEST(FTaskGraphOversubscriptionTest, "System.Core.Async.TaskGraph.Oversubscription", EAutomationTestFlags::ApplicationContextMask | EAutomationTestFlags::EngineFilter | EAutomationTestFlags::Disabled);

	bool FTaskGraphOversubscriptionTest::RunTest(const FString& Parameters)
	{
		UE_BENCHMARK(5, OversubscriptionStressTest<10>);

		return true;
	}

	template<uint32 Nujm>
	void SquaredOversubscriptionStressTest()
	{
		// same as before but using two ParallelFor nested one into another to simulate oversubscription in square

		FSharedEventRef Event;
		FFunctionGraphTask::CreateAndDispatchWhenReady(
			[Event]
			{
				ParallelFor(200,
					[](int32)
					{
						ParallelFor(200,
							[](int32)
							{
								FPlatformProcess::Sleep(0.01f); // simulate some work and let all workers to pick up ParallelFor tasks
								FFunctionGraphTask::CreateAndDispatchWhenReady([] {})->Wait();
							}
						);
					}
				);
				Event->Trigger();
			}
		);
		verify(Event->Wait(FTimespan::FromSeconds(30.f)));
	}

	IMPLEMENT_SIMPLE_AUTOMATION_TEST(FTaskGraphSquaredOversubscriptionTest, "System.Core.Async.TaskGraph.SquaredOversubscription", EAutomationTestFlags::ApplicationContextMask | EAutomationTestFlags::EngineFilter | EAutomationTestFlags::Disabled);

	bool FTaskGraphSquaredOversubscriptionTest::RunTest(const FString& Parameters)
	{
		UE_BENCHMARK(5, SquaredOversubscriptionStressTest<10>);

		return true;
	}

	IMPLEMENT_SIMPLE_AUTOMATION_TEST(FTaskGraphBlockingWorkersTest, "System.Core.TaskGraph.BlockingWorkers", EAutomationTestFlags::ApplicationContextMask | EAutomationTestFlags::EngineFilter | EAutomationTestFlags::Disabled);

	template<uint32 Num, bool bBackgroundWorkersToo>
	void BlockingWorkersByFEvent();

	bool FTaskGraphBlockingWorkersTest::RunTest(const FString& Parameters)
	{
		FPlatformProcess::Sleep(1.0f);
		UE_BENCHMARK(10, BlockingWorkersByFEvent<100, false>);
		UE_BENCHMARK(10, BlockingWorkersByFEvent<100, true>);
		return true;
	}

	template<uint32 Num, bool bBackgroundWorkersToo>
	void BlockingWorkersByFEvent()
	{
		for (int N = 0; N != Num; ++N)
		{
			int32 NumWorkers = bBackgroundWorkersToo ? LowLevelTasks::FScheduler::Get().GetNumWorkers() : GNumForegroundWorkers;

			TArray<LowLevelTasks::FTask> WorkerBlockers; // tasks that block worker threads
			WorkerBlockers.AddDefaulted(NumWorkers);

			FEventRef BlockersBlocker{ EEventMode::ManualReset }; // blocks `WorkerBlockers`, manual reset because multiple threads are waiting for it

			std::atomic<int32> NumWorkersNotBlocked{ NumWorkers };
			FEventRef AllWorkersBlockedSignal;

			for (int i = 0; i != NumWorkers; ++i)
			{
				WorkerBlockers[i].Init(TEXT("BlockingWorkers"), LowLevelTasks::ETaskPriority::High,
					[i, &BlockersBlocker, &AllWorkersBlockedSignal, &NumWorkersNotBlocked]
					{
						verify(LowLevelTasks::FSchedulerTls::GetAffinityIndex() == i);
						if (--NumWorkersNotBlocked == 0)
						{
							AllWorkersBlockedSignal->Trigger();
						}
						else
						{
							BlockersBlocker->Wait();
						}
					});

				verify(LowLevelTasks::TryLaunchAffinity(WorkerBlockers[i], i));
			}

			verify(AllWorkersBlockedSignal->Wait(FTimespan::FromSeconds(3)));

			BlockersBlocker->Trigger();
			for (int i = 0; i != NumWorkers; ++i)
			{
				while(!WorkerBlockers[i].IsCompleted())
				{}
			}
		}
	}
}
>>>>>>> 6bbb88c8

			FGraphEventRef Task = FFunctionGraphTask::CreateAndDispatchWhenReady(
				[&bStop, &Queue]
				{
					while (!bStop)
					{
						Queue.Enqueue(0);
					}
				}
				);

			uint32 It = 0;
			while (It != Num)
			{
				uint32 El;
				if (Queue.Dequeue(El))
				{
					++It;
				}
			}

			bStop = true;

			Task->Wait(ENamedThreads::GameThread);
		}

		template<uint32 Num>
		void TestMpscTQueue()
		{
			TQueue<uint32, EQueueMode::Mpsc> Queue;
			std::atomic<bool> bStop{ false };

			int32 NumProducers = FPlatformMisc::NumberOfCoresIncludingHyperthreads() - 1;
			FGraphEventArray Tasks;
			for (int32 i = 0; i != NumProducers; ++i)
			{
				Tasks.Add(FFunctionGraphTask::CreateAndDispatchWhenReady(
					[&bStop, &Queue]
					{
						while (!bStop)
						{
							Queue.Enqueue(0);
						}
					}
					));
			}

			uint32 It = 0;
			while (It != Num)
			{
				uint32 El;
				if (Queue.Dequeue(El))
				{
					++It;
				}
			}

			bStop = true;

			FTaskGraphInterface::Get().WaitUntilTasksComplete(MoveTemp(Tasks), ENamedThreads::GameThread);
		}

		void Test()
		{
			BENCHMARK(5, TestTCircularQueue<10'000'000>);
			BENCHMARK(5, TestTQueue<10'000'000, EQueueMode::Spsc>);
			BENCHMARK(5, TestTQueue<10'000'000, EQueueMode::Mpsc>);
			BENCHMARK(5, TestMpscTQueue<1'000'000>);
		}
	}

	template<int NumTasks>
	void TestFGraphEventPerf()
	{
		FGraphEventRef Prereq = FGraphEvent::CreateGraphEvent();
		int32 CompletedTasks = 0;

		FGraphEventArray Tasks;
		for (int i = 0; i != NumTasks; ++i)
		{
			Tasks.Add(FFunctionGraphTask::CreateAndDispatchWhenReady(
				[&Prereq, &CompletedTasks](ENamedThreads::Type CurrentThread, const FGraphEventRef& MyCompletionGraphEvent)
				{
					MyCompletionGraphEvent->DontCompleteUntil(Prereq);
					FPlatformAtomics::InterlockedIncrement(&CompletedTasks);
				}
			));
		}

		Prereq->DispatchSubsequents(ENamedThreads::GameThread);

		FTaskGraphInterface::Get().WaitUntilTasksComplete(MoveTemp(Tasks), ENamedThreads::GameThread);

		check(CompletedTasks == NumTasks);
	}

	template<int NumTasks>
	void TestSpawning()
	{
		{
			FGraphEventArray Tasks;
			Tasks.Reserve(NumTasks);
			double StartTime = FPlatformTime::Seconds();
			for (uint32 TaskNo = 0; TaskNo != NumTasks; ++TaskNo)
			{
				Tasks.Add(FFunctionGraphTask::CreateAndDispatchWhenReady([] {}));
			}

			double Duration = FPlatformTime::Seconds() - StartTime;
			UE_LOG(LogTemp, Display, TEXT("Spawning %d empty trackable tasks took %f secs"), NumTasks, Duration);

			FTaskGraphInterface::Get().WaitUntilTasksComplete(MoveTemp(Tasks));
		}
		{
			double StartTime = FPlatformTime::Seconds();
			for (uint32 TaskNo = 0; TaskNo != NumTasks; ++TaskNo)
			{
				FFunctionGraphTask::CreateAndDispatchWhenReady([] {});
			}

			double Duration = FPlatformTime::Seconds() - StartTime;
			UE_LOG(LogTemp, Display, TEXT("Spawning %d empty non-trackable tasks took %f secs"), NumTasks, Duration);
		}
	}

	template<int NumTasks>
	void TestBatchSpawning()
	{
			double StartTime = FPlatformTime::Seconds();
			FGraphEventRef Trigger = FGraphEvent::CreateGraphEvent();
			for (uint32 TaskNo = 0; TaskNo != NumTasks; ++TaskNo)
			{
				FFunctionGraphTask::CreateAndDispatchWhenReady([] {}, TStatId{}, Trigger);
			}

			double SpawnedTime = FPlatformTime::Seconds();
			Trigger->DispatchSubsequents();

			double EndTime = FPlatformTime::Seconds();
			UE_LOG(LogTemp, Display, TEXT("Spawning %d empty non-trackable tasks took %f secs total, %f secs spawning and %f secs dispatching"), NumTasks, EndTime - StartTime, SpawnedTime - StartTime, EndTime - SpawnedTime);

			//FTaskGraphInterface::Get().WaitUntilTasksComplete(MoveTemp(Tasks));
	}

	IMPLEMENT_SIMPLE_AUTOMATION_TEST(FPerfTest, "System.Core.Async.TaskGraph.PerfTest", EAutomationTestFlags::ApplicationContextMask | EAutomationTestFlags::EngineFilter);

	bool FPerfTest::RunTest(const FString& Parameters)
	{
		// profiling
		//TestBatchSpawning<10000000>();
		//BENCHMARK(5, TestPerfBasic<1 << 25>);
		//BENCHMARK(5, TestPerfOptimised<1 << 24>);
		//BENCHMARK(10, TestFGraphEventPerf<1 << 22>);
		//BENCHMARK(10, TestSpawning<100000000>); // for profiling
		//BENCHMARK(10, Fib<36>); // for profiling

		BENCHMARK(5, Fib<18>);
		//BENCHMARK(5, [] { Fibonacci(15); });

		BENCHMARK(5, TestFGraphEventPerf<1 << 16>);
		BENCHMARK(5, TestPerfBasic<1 << 17>);
		BENCHMARK(5, TestPerfBatch<1 << 17, 1 << 13>);
		BENCHMARK(5, TestPerfBatchOptimised<1 << 17, 1 << 13>);
		BENCHMARK(5, TestLatency<10'000>);

		//BENCHMARK(10, TestSpawning<1>);
		BENCHMARK(5, TestSpawning<100'000>);
		BENCHMARK(5, TestBatchSpawning<100'000>);

		//Queues::Test();

		return true;
	}

#undef BENCHMARK
}
#endif //WITH_DEV_AUTOMATION_TESTS<|MERGE_RESOLUTION|>--- conflicted
+++ resolved
@@ -13,13 +13,10 @@
 #include "Math/RandomStream.h"
 #include "Containers/CircularQueue.h"
 #include "Containers/Queue.h"
-<<<<<<< HEAD
-=======
 #include "Tests/Benchmark.h"
 #include "HAL/Thread.h"
 #include "Async/Fundamental/Scheduler.h"
 
->>>>>>> 6bbb88c8
 #include <atomic>
 
 #if WITH_DEV_AUTOMATION_TESTS
@@ -58,7 +55,6 @@
 		QueueTime = 0.0;
 		EndTime = 0.0;
 	}
-<<<<<<< HEAD
 
 	static void TaskGraphBenchmark(const TArray<FString>& Args)
 	{
@@ -701,1036 +697,6 @@
 	);
 
 
-	IMPLEMENT_SIMPLE_AUTOMATION_TEST(FOldBenchmark, "System.Core.Async.TaskGraph.OldBenchmark", EAutomationTestFlags::EditorContext | EAutomationTestFlags::ClientContext | EAutomationTestFlags::ServerContext | EAutomationTestFlags::EngineFilter);
-
-	bool FOldBenchmark::RunTest(const FString& Parameters)
-	{
-		TArray<FString> Args;
-		TaskGraphBenchmark(Args);
-		return true;
-	}
-
-	IMPLEMENT_SIMPLE_AUTOMATION_TEST(FLockFreeTest, "System.Core.Async.TaskGraph.LockFree", EAutomationTestFlags::ApplicationContextMask | EAutomationTestFlags::EngineFilter);
-
-	bool FLockFreeTest::RunTest(const FString& Parameters)
-	{
-		TestLockFree(3);
-		return true;
-	}
-}
-
-namespace TaskGraphTests
-{
-	IMPLEMENT_SIMPLE_AUTOMATION_TEST(FGraphEventTest, "System.Core.Async.TaskGraph.GraphEventTest", EAutomationTestFlags::ApplicationContextMask | EAutomationTestFlags::EngineFilter);
-
-	bool FGraphEventTest::RunTest(const FString& Parameters)
-	{
-		{	// task completes before it's waited for
-			FGraphEventRef Event = FFunctionGraphTask::CreateAndDispatchWhenReady(
-				[]
-				{
-					//UE_LOG(LogTemp, Log, TEXT("Main task"));
-				}
-			);
-			while (!Event->IsComplete()) /* NOOP */;
-			Event->Wait(ENamedThreads::GameThread);
-		}
-
-		{	// task completes after it's waited for
-			FGraphEventRef Event = FFunctionGraphTask::CreateAndDispatchWhenReady([]()
-				{
-					//UE_LOG(LogTemp, Log, TEXT("Main task"));
-					FPlatformProcess::Sleep(0.1f); // pause for a bit to let waiting start
-				}
-			);
-			check(!Event->IsComplete());
-			Event->Wait(ENamedThreads::GameThread);
-		}
-
-		{	// event w/o a task, signaled by explicit call to DispatchSubsequents before it's waited for
-			FGraphEventRef Event = FGraphEvent::CreateGraphEvent();
-			FFunctionGraphTask::CreateAndDispatchWhenReady(
-				[&Event]
-				{
-					Event->DispatchSubsequents();
-				}
-			);
-			while (!Event->IsComplete()) /* NOOP */;
-			Event->Wait(ENamedThreads::GameThread);
-		}
-
-		{	// event w/o a task, signaled by explicit call to DispatchSubsequents after it's waited for
-			FGraphEventRef Event = FGraphEvent::CreateGraphEvent();
-			FFunctionGraphTask::CreateAndDispatchWhenReady(
-				[&Event]
-				{
-					FPlatformProcess::Sleep(0.1f); // pause for a bit to let waiting start
-					Event->DispatchSubsequents();
-				}
-			);
-			check(!Event->IsComplete());
-			Event->Wait(ENamedThreads::GameThread);
-		}
-
-		{	// wait for prereq by DontCompleteUntil
-			FGraphEventRef Event = FFunctionGraphTask::CreateAndDispatchWhenReady(
-				[](ENamedThreads::Type CurrentThread, const FGraphEventRef& MyCompletionGraphEvent)
-				{
-					//UE_LOG(LogTemp, Log, TEXT("Main task"));
-
-					FGraphEventRef PrereqHolder = FGraphEvent::CreateGraphEvent();
-					PrereqHolder->SetDebugName(TEXT("PrereqHolder"));
-
-					FGraphEventRef Prereq = FFunctionGraphTask::CreateAndDispatchWhenReady(
-						[PrereqHolder]
-						{
-							//UE_LOG(LogTemp, Log, TEXT("Prereq"));
-
-							PrereqHolder->Wait(); // hold it until it's used for `DontCompleteUntil`
-						}
-					);
-					Prereq->SetDebugName(TEXT("Prereq"));
-
-					MyCompletionGraphEvent->DontCompleteUntil(Prereq);
-					check(!Prereq->IsComplete()); // check that prereq was incomplete during DontCompleteUntil ^^
-
-					// now that Prereq was registered in DontCompleteUntil, unlock it
-					PrereqHolder->DispatchSubsequents();
-				}
-			);
-			Event->SetDebugName(TEXT("MainEvent"));
-			check(!Event->IsComplete());
-			Event->Wait(ENamedThreads::GameThread);
-		}
-
-		{	// prereq is completed when DontCompleteUntil is called
-			FGraphEventRef Prereq = FFunctionGraphTask::CreateAndDispatchWhenReady(
-				[]
-				{
-					//UE_LOG(LogTemp, Log, TEXT("Prereq"));
-				}
-			);
-			Prereq->SetDebugName(TEXT("Prereq"));
-			Prereq->Wait(ENamedThreads::GameThread);
-
-			FGraphEventRef Event = FFunctionGraphTask::CreateAndDispatchWhenReady(
-				[&Prereq](ENamedThreads::Type CurrentThread, const FGraphEventRef& MyCompletionGraphEvent)
-				{
-					MyCompletionGraphEvent->DontCompleteUntil(Prereq);
-					//UE_LOG(LogTemp, Log, TEXT("Main task"));
-				}
-			);
-			Event->SetDebugName(TEXT("MainEvent"));
-			while (!Event->IsComplete()) /* NOOP */;
-			Event->Wait(ENamedThreads::GameThread);
-		}
-
-		{	// "taskless" event with prereq
-			// forget about it, it's illegal as DontCompleteUntil() can be called only in associated task execution context
-		}
-
-		return true;
-	}
-
-	IMPLEMENT_SIMPLE_AUTOMATION_TEST(FTaskGraphRecursionTest, "System.Core.Async.TaskGraph.RecursionTest", EAutomationTestFlags::ApplicationContextMask | EAutomationTestFlags::EngineFilter | EAutomationTestFlags::Disabled);
-
-	bool FTaskGraphRecursionTest::RunTest(const FString& Parameters)
-	{
-		{	// recursive call on game thread
-			FGraphEventRef Event = FFunctionGraphTask::CreateAndDispatchWhenReady(
-				[]
-				{
-					FGraphEventRef Inner = FFunctionGraphTask::CreateAndDispatchWhenReady(
-						[]
-						{
-							check(IsInGameThread());
-						},
-						TStatId{}, nullptr, ENamedThreads::GameThread
-					);
-					Inner->Wait(ENamedThreads::GameThread);
-				},
-				TStatId{}, nullptr, ENamedThreads::GameThread
-			);
-			Event->Wait(ENamedThreads::GameThread);
-		}
-
-		//{	// didn't work in the old version
-		//	FGraphEventRef Event = FFunctionGraphTask::CreateAndDispatchWhenReady([] {}, TStatId{}, nullptr, ENamedThreads::GameThread_Local);
-		//	Event->Wait(ENamedThreads::GameThread);
-		//}
-
-		return true;
-	}
-
-	template<uint32 NumRuns, typename TestT>
-	void Benchmark(const TCHAR* TestName, TestT&& TestBody)
-	{
-		UE_LOG(LogTemp, Display, TEXT("\n-------------------------------\n%s"), TestName);
-		double MinTime = TNumericLimits<double>::Max();
-		double TotalTime = 0;
-		for (uint32 RunNo = 0; RunNo != NumRuns; ++RunNo)
-		{
-			double Time = FPlatformTime::Seconds();
-			TestBody();
-			Time = FPlatformTime::Seconds() - Time;
-
-			UE_LOG(LogTemp, Display, TEXT("#%d: %f secs"), RunNo, Time);
-
-			TotalTime += Time;
-			if (MinTime > Time)
-			{
-				MinTime = Time;
-			}
-		}
-		UE_LOG(LogTemp, Display, TEXT("min: %f secs, avg: %f secs\n-------------------------------\n"), MinTime, TotalTime / NumRuns);
-
-#if NO_LOGGING
-		printf("min: %f\n", MinTime);
-#endif
-	}
-
-#define BENCHMARK(NumRuns, ...) Benchmark<NumRuns>(TEXT(#__VA_ARGS__), __VA_ARGS__)
-
-	// it's fast because tasks are too lightweight and so are executed almost as fast
-	template<int NumTasks>
-	void TestPerfBasic()
-	{
-		int32 CompletedTasks = 0;
-
-		for (int32 TaskIndex = 0; TaskIndex < NumTasks; ++TaskIndex)
-		{
-			FFunctionGraphTask::CreateAndDispatchWhenReady([&CompletedTasks] { FPlatformAtomics::InterlockedIncrement(&CompletedTasks); });
-		}
-
-		while ((CompletedTasks < NumTasks))
-		{
-			FPlatformProcess::Yield();
-		}
-	}
-
-	template<int32 NumTasks, int32 BatchSize>
-	void TestPerfBatch()
-	{
-		static_assert(NumTasks % BatchSize == 0, "`NumTasks` must be divisible by `BatchSize`");
-		constexpr int32 NumBatches = NumTasks / BatchSize;
-		
-		int32 CompletedTasks = 0;
-
-		for (int32 BatchIndex = 0; BatchIndex < NumBatches; ++BatchIndex)
-		{
-			FFunctionGraphTask::CreateAndDispatchWhenReady(
-				[&CompletedTasks]
-				{
-					for (int32 TaskIndex = 0; TaskIndex < BatchSize; ++TaskIndex)
-					{
-						FFunctionGraphTask::CreateAndDispatchWhenReady([&CompletedTasks] { FPlatformAtomics::InterlockedIncrement(&CompletedTasks); });
-					}
-				}
-			);
-		}
-
-		while ((CompletedTasks < NumTasks))
-		{
-			FPlatformProcess::Yield();
-		}
-	}
-
-	template<int32 NumTasks, int32 BatchSize>
-	void TestPerfBatchOptimised()
-	{
-		static_assert(NumTasks % BatchSize == 0, "`NumTasks` must be divisible by `BatchSize`");
-		constexpr int32 NumBatches = NumTasks / BatchSize;
-		
-		FGraphEventRef SpawnSignal = FGraphEvent::CreateGraphEvent();
-		FGraphEventArray AllDone;
-
-		for (int32 BatchIndex = 0; BatchIndex < NumBatches; ++BatchIndex)
-		{
-			AllDone.Add(FFunctionGraphTask::CreateAndDispatchWhenReady(
-				[] (ENamedThreads::Type CurrentThread, const FGraphEventRef& CompletionEvent)
-				{
-					FGraphEventRef RunSignal = FGraphEvent::CreateGraphEvent();
-					for (int32 TaskIndex = 0; TaskIndex < BatchSize; ++TaskIndex)
-					{
-						CompletionEvent->DontCompleteUntil(FFunctionGraphTask::CreateAndDispatchWhenReady([] {}, TStatId{}, RunSignal, ENamedThreads::AnyThread));
-					}
-					RunSignal->DispatchSubsequents();
-				},
-				TStatId{}, SpawnSignal
-			));
-		}
-
-		SpawnSignal->DispatchSubsequents();
-		FTaskGraphInterface::Get().WaitUntilTasksComplete(MoveTemp(AllDone));
-	}
-
-	template<int NumTasks>
-	void TestLatency()
-	{
-		for (uint32 TaskIndex = 0; TaskIndex != NumTasks; ++TaskIndex)
-		{
-			FGraphEventRef GraphEvent = FFunctionGraphTask::CreateAndDispatchWhenReady([] {});
-			GraphEvent->Wait(ENamedThreads::GameThread);
-		}
-	}
-
-	int64 Fibonacci(int64 N)
-	{
-		check(N > 0);
-		if (N <= 2)
-		{
-			return 1;
-		}
-		else
-		{
-			std::atomic<int64> F1{ -1 };
-			std::atomic<int64> F2{ -1 };
-			FGraphEventArray GraphEvents;
-			GraphEvents.Add(FFunctionGraphTask::CreateAndDispatchWhenReady([&F1, N] { F1 = Fibonacci(N - 1); }));
-			GraphEvents.Add(FFunctionGraphTask::CreateAndDispatchWhenReady([&F2, N] { F2 = Fibonacci(N - 2); }));
-
-			FTaskGraphInterface::Get().WaitUntilTasksComplete(MoveTemp(GraphEvents));
-			check(F1 > 0 && F2 > 0);
-
-			return F1 + F2;
-		}
-	}
-
-	FGraphEventRef Fib(int64 N, int64* Res)
-	{
-		if (N <= 2)
-		{
-			*Res = 1;
-			FGraphEventRef ResEvent = FGraphEvent::CreateGraphEvent();
-			ResEvent->DispatchSubsequents();
-			return ResEvent;
-		}
-		else
-		{
-			TUniquePtr<int64> F1 = MakeUnique<int64>();
-			TUniquePtr<int64> F2 = MakeUnique<int64>();
-
-			FGraphEventArray SubTasks;
-
-			auto FibTask = [](int64 N, int64* Res)
-			{
-				return FFunctionGraphTask::CreateAndDispatchWhenReady
-				(
-					[N, Res]
-					(ENamedThreads::Type, const FGraphEventRef& CompletionEvent)
-					{
-						FGraphEventRef ResEvent = Fib(N, Res);
-						CompletionEvent->DontCompleteUntil(ResEvent);
-					}
-				);
-			};
-
-			SubTasks.Add(FibTask(N - 1, F1.Get()));
-			SubTasks.Add(FibTask(N - 2, F2.Get()));
-
-			FGraphEventRef ResEvent = FFunctionGraphTask::CreateAndDispatchWhenReady
-			(
-				[F1 = MoveTemp(F1), F2 = MoveTemp(F2), Res]
-				{
-					*Res = *F1 + *F2;
-				}, 
-				TStatId{}, &SubTasks
-			);
-
-			return ResEvent;
-		}
-	}
-
-	template<int64 N>
-	void Fib()
-	{
-		TUniquePtr<int64> Res = MakeUnique<int64>();
-		FGraphEventRef ResEvent = Fib(N, Res.Get());
-		ResEvent->Wait();
-		UE_LOG(LogTemp, Display, TEXT("Fibonacci(%d) = %d"), N, *Res);
-	}
-
-	namespace Queues
-	{
-		template<uint32 Num>
-		void TestTCircularQueue()
-		{
-			TCircularQueue<uint32> Queue{ 100 };
-			std::atomic<bool> bStop{ false };
-
-			FGraphEventRef Task = FFunctionGraphTask::CreateAndDispatchWhenReady(
-				[&bStop, &Queue]
-				{
-					while (!bStop)
-					{
-						Queue.Enqueue(0);
-					}
-				}
-				);
-
-			uint32 It = 0;
-			while (It != Num)
-			{
-				uint32 El;
-				if (Queue.Dequeue(El))
-				{
-					++It;
-				}
-			}
-
-			bStop = true;
-
-			Task->Wait(ENamedThreads::GameThread);
-		}
-
-		template<uint32 Num, EQueueMode Mode>
-		void TestTQueue()
-		{
-			TQueue<uint32, Mode> Queue;
-			std::atomic<bool> bStop{ false };
-=======
-
-	static void TaskGraphBenchmark(const TArray<FString>& Args)
-	{
-		FSlowHeartBeatScope SuspendHeartBeat;
-
-		double StartTime, QueueTime, EndTime;
-		FThreadSafeCounter Counter;
-		FThreadSafeCounter Cycles;
-
-		if (!FTaskGraphInterface::IsMultithread())
-		{
-			UE_LOG(LogConsoleResponse, Display, TEXT("WARNING: TaskGraphBenchmark disabled for non multi-threading platforms"));
-			return;
-		}
-
-		if (Args.Num() == 1 && Args[0] == TEXT("infinite"))
-		{
-			while (true)
-			{
-				{
-					StartTime = FPlatformTime::Seconds();
-
-					ParallelFor(1000,
-						[&Counter, &Cycles](int32 Index)
-						{
-							FFunctionGraphTask::CreateAndDispatchWhenReady(
-								[&Counter, &Cycles](ENamedThreads::Type CurrentThread, const FGraphEventRef& CompletionEvent)
-								{
-									DoWork(&CompletionEvent, Counter, Cycles, -1);
-								},
-								TStatId{}, nullptr, ENamedThreads::GameThread_Local
-							);
-						}
-					);
-					QueueTime = FPlatformTime::Seconds();
-					FTaskGraphInterface::Get().ProcessThreadUntilIdle(ENamedThreads::GameThread_Local);
-					EndTime = FPlatformTime::Seconds();
-				}
-			}
-		}
-		{
-			StartTime = FPlatformTime::Seconds();
-			FGraphEventArray Tasks;
-			Tasks.Reserve(1000);
-			for (int32 Index = 0; Index < 1000; Index++)
-			{
-				Tasks.Add(FFunctionGraphTask::CreateAndDispatchWhenReady([] {}, TStatId{}, nullptr, ENamedThreads::GameThread_Local));
-			}
-			QueueTime = FPlatformTime::Seconds();
-			FTaskGraphInterface::Get().WaitUntilTasksComplete(MoveTemp(Tasks), ENamedThreads::GameThread_Local);
-			EndTime = FPlatformTime::Seconds();
-		}
-		PrintResult(StartTime, QueueTime, EndTime, Counter, Cycles, TEXT("1000 tasks, ordinary local GT start"));
-		{
-			StartTime = FPlatformTime::Seconds();
-			FGraphEventArray Tasks;
-			Tasks.Reserve(1000);
-			for (int32 Index = 0; Index < 1000; Index++)
-			{
-				Tasks.Add(FFunctionGraphTask::CreateAndDispatchWhenReady(
-					[&Counter, &Cycles](ENamedThreads::Type CurrentThread, const FGraphEventRef& CompletionEvent)
-					{
-						DoWork(&CompletionEvent, Counter, Cycles, 100);
-					},
-					TStatId{}, nullptr, ENamedThreads::GameThread_Local
-				));
-			}
-			QueueTime = FPlatformTime::Seconds();
-			FTaskGraphInterface::Get().WaitUntilTasksComplete(MoveTemp(Tasks), ENamedThreads::GameThread_Local);
-			EndTime = FPlatformTime::Seconds();
-		}
-		PrintResult(StartTime, QueueTime, EndTime, Counter, Cycles, TEXT("1000 tasks, ordinary local GT start, with work"));
-		{
-			StartTime = FPlatformTime::Seconds();
-			FGraphEventArray Tasks;
-			Tasks.AddZeroed(1000);
-
-			ParallelFor(1000,
-				[&Tasks](int32 Index)
-				{
-					Tasks[Index] = FFunctionGraphTask::CreateAndDispatchWhenReady([] {});
-				}
-			);
-			QueueTime = FPlatformTime::Seconds();
-			FTaskGraphInterface::Get().WaitUntilTasksComplete(MoveTemp(Tasks), ENamedThreads::GameThread);
-			EndTime = FPlatformTime::Seconds();
-		}
-		PrintResult(StartTime, QueueTime, EndTime, Counter, Cycles, TEXT("1000 tasks, ParallelFor start"));
-		{
-			StartTime = FPlatformTime::Seconds();
-			FGraphEventArray Tasks;
-			Tasks.AddZeroed(10);
-
-			ParallelFor(10,
-				[&Tasks](int32 Index)
-				{
-					FGraphEventArray InnerTasks;
-					InnerTasks.AddZeroed(100);
-					for (int32 InnerIndex = 0; InnerIndex < 100; InnerIndex++)
-					{
-						InnerTasks[InnerIndex] = FFunctionGraphTask::CreateAndDispatchWhenReady([] {});
-					}
-					// join the above tasks
-					Tasks[Index] = FFunctionGraphTask::CreateAndDispatchWhenReady([] {}, TStatId{}, &InnerTasks, ENamedThreads::AnyThread);
-				}
-			);
-			QueueTime = FPlatformTime::Seconds();
-			FTaskGraphInterface::Get().WaitUntilTasksComplete(MoveTemp(Tasks), ENamedThreads::GameThread);
-			EndTime = FPlatformTime::Seconds();
-			PrintResult(StartTime, QueueTime, EndTime, Counter, Cycles, TEXT("1000 tasks, ParallelFor start, batched completion 10x100"));
-		}
-
-		{
-			StartTime = FPlatformTime::Seconds();
-			FGraphEventArray Tasks;
-			Tasks.AddZeroed(100);
-
-			ParallelFor(100,
-				[&Tasks](int32 Index)
-				{
-					FGraphEventArray InnerTasks;
-					InnerTasks.AddZeroed(10);
-					for (int32 InnerIndex = 0; InnerIndex < 10; InnerIndex++)
-					{
-						InnerTasks[InnerIndex] = FFunctionGraphTask::CreateAndDispatchWhenReady([] {});
-					}
-					// join the above tasks
-					Tasks[Index] = FFunctionGraphTask::CreateAndDispatchWhenReady([] {}, TStatId{}, &InnerTasks, ENamedThreads::AnyThread);
-				}
-			);
-			QueueTime = FPlatformTime::Seconds();
-			FTaskGraphInterface::Get().WaitUntilTasksComplete(MoveTemp(Tasks), ENamedThreads::GameThread);
-			EndTime = FPlatformTime::Seconds();
-		}
-		PrintResult(StartTime, QueueTime, EndTime, Counter, Cycles, TEXT("1000 tasks, ParallelFor start, batched completion 100x10"));
-
-		{
-			StartTime = FPlatformTime::Seconds();
-
-			ParallelFor(1000,
-				[&Counter, &Cycles](int32 Index)
-				{
-					FFunctionGraphTask::CreateAndDispatchWhenReady([&Counter, &Cycles](ENamedThreads::Type CurrentThread, const FGraphEventRef& CompletionEvent) { DoWork(&CompletionEvent, Counter, Cycles, 0); });
-				}
-			);
-			QueueTime = FPlatformTime::Seconds();
-			while (Counter.GetValue() < 1000)
-			{
-				FPlatformMisc::MemoryBarrier();
-			}
-			EndTime = FPlatformTime::Seconds();
-		}
-		PrintResult(StartTime, QueueTime, EndTime, Counter, Cycles, TEXT("1000 tasks, ParallelFor, counter tracking"));
-
-		{
-			StartTime = FPlatformTime::Seconds();
-
-			static bool Output[1000];
-			FPlatformMemory::Memzero(Output, 1000);
-
-			ParallelFor(1000,
-				[](int32 Index)
-				{
-					bool& Out = Output[Index];
-					FFunctionGraphTask::CreateAndDispatchWhenReady([&Out] { Out = true; });
-				}
-			);
-			QueueTime = FPlatformTime::Seconds();
-			for (int32 Index = 0; Index < 1000; Index++)
-			{
-				while (!Output[Index])
-				{
-					FPlatformProcess::Yield();
-				}
-			}
-			EndTime = FPlatformTime::Seconds();
-		}
-		PrintResult(StartTime, QueueTime, EndTime, Counter, Cycles, TEXT("1000 tasks, ParallelFor, bool* tracking"));
-
-		{
-			StartTime = FPlatformTime::Seconds();
-
-			ParallelFor(1000,
-				[&Counter, &Cycles](int32 Index)
-				{
-					FFunctionGraphTask::CreateAndDispatchWhenReady([&Counter, &Cycles](ENamedThreads::Type CurrentThread, const FGraphEventRef& CompletionEvent) { DoWork(&CompletionEvent, Counter, Cycles, 1000); });
-				}
-			);
-			QueueTime = FPlatformTime::Seconds();
-			while (Counter.GetValue() < 1000)
-			{
-				FPlatformProcess::Yield();
-			}
-			EndTime = FPlatformTime::Seconds();
-		}
-		PrintResult(StartTime, QueueTime, EndTime, Counter, Cycles, TEXT("1000 tasks, ParallelFor, counter tracking, with work"));
-		{
-			StartTime = FPlatformTime::Seconds();
-			for (int32 Index = 0; Index < 1000; Index++)
-			{
-				FFunctionGraphTask::CreateAndDispatchWhenReady([&Counter, &Cycles](ENamedThreads::Type CurrentThread, const FGraphEventRef& CompletionEvent) { DoWork(&CompletionEvent, Counter, Cycles, 1000); });
-			}
-			QueueTime = FPlatformTime::Seconds();
-			while (Counter.GetValue() < 1000)
-			{
-				FPlatformProcess::Yield();
-			}
-			EndTime = FPlatformTime::Seconds();
-		}
-		PrintResult(StartTime, QueueTime, EndTime, Counter, Cycles, TEXT("1000 tasks, GT submit, counter tracking, with work"));
-		{
-			StartTime = FPlatformTime::Seconds();
-
-			ParallelFor(1000,
-				[&Counter, &Cycles](int32 Index)
-				{
-					FFunctionGraphTask::CreateAndDispatchWhenReady(
-						[&Counter, &Cycles](ENamedThreads::Type CurrentThread, const FGraphEventRef& CompletionEvent)
-						{
-							DoWork(&CompletionEvent, Counter, Cycles, -1);
-						},
-						TStatId{}, nullptr, ENamedThreads::GameThread_Local
-					);
-				}
-			);
-			QueueTime = FPlatformTime::Seconds();
-			FTaskGraphInterface::Get().ProcessThreadUntilIdle(ENamedThreads::GameThread_Local);
-			EndTime = FPlatformTime::Seconds();
-		}
-		PrintResult(StartTime, QueueTime, EndTime, Counter, Cycles, TEXT("1000 local GT tasks, ParallelFor, no tracking (none needed)"));
-
-		{
-			StartTime = FPlatformTime::Seconds();
-			QueueTime = StartTime;
-			ParallelFor(1000,
-				[&Counter, &Cycles](int32 Index)
-				{
-					DoWork(&Counter, Counter, Cycles, -1);
-				}
-			);
-			EndTime = FPlatformTime::Seconds();
-		}
-		PrintResult(StartTime, QueueTime, EndTime, Counter, Cycles, TEXT("1000 element do-nothing ParallelFor"));
-		{
-			StartTime = FPlatformTime::Seconds();
-			QueueTime = StartTime;
-			ParallelFor(1000,
-				[&Counter, &Cycles](int32 Index)
-				{
-					DoWork(&Counter, Counter, Cycles, 1000);
-				}
-			);
-			EndTime = FPlatformTime::Seconds();
-		}
-		PrintResult(StartTime, QueueTime, EndTime, Counter, Cycles, TEXT("1000 element ParallelFor, with work"));
-
-		{
-			StartTime = FPlatformTime::Seconds();
-			QueueTime = StartTime;
-			ParallelFor(1000,
-				[&Counter, &Cycles](int32 Index)
-				{
-					DoWork(&Counter, Counter, Cycles, 1000);
-				},
-				true
-			);
-			EndTime = FPlatformTime::Seconds();
-		}
-		PrintResult(StartTime, QueueTime, EndTime, Counter, Cycles, TEXT("1000 element ParallelFor, single threaded, with work"));
-	}
-
-	static FAutoConsoleCommand TaskGraphBenchmarkCmd(
-		TEXT("TaskGraph.Benchmark"),
-		TEXT("Prints the time to run 1000 no-op tasks."),
-		FConsoleCommandWithArgsDelegate::CreateStatic(&TaskGraphBenchmark)
-	);
-
-	struct FTestStruct
-	{
-		int32 Index;
-		int32 Constant;
-		FTestStruct(int32 InIndex)
-			: Index(InIndex)
-			, Constant(0xfe05abcd)
-		{
-		}
-	};
-
-	struct FTestRigFIFO
-	{
-		FLockFreePointerFIFOBase<FTestStruct, PLATFORM_CACHE_LINE_SIZE> Test1;
-		FLockFreePointerFIFOBase<FTestStruct, 1> Test2;
-		FLockFreePointerFIFOBase<FTestStruct, 1, 1 << 4> Test3;
-	};
-
-	struct FTestRigLIFO
-	{
-		FLockFreePointerListLIFOBase<FTestStruct, PLATFORM_CACHE_LINE_SIZE> Test1;
-		FLockFreePointerListLIFOBase<FTestStruct, 1> Test2;
-		FLockFreePointerListLIFOBase<FTestStruct, 1, 1 << 4> Test3;
-	};
-
-	static void TestLockFree(int32 OuterIters = 3)
-	{
-		FSlowHeartBeatScope SuspendHeartBeat;
-
-
-		if (!FTaskGraphInterface::IsMultithread())
-		{
-			UE_LOG(LogConsoleResponse, Display, TEXT("WARNING: TestLockFree disabled for non multi-threading platforms"));
-			return;
-		}
-
-		const int32 NumWorkers = FTaskGraphInterface::Get().GetNumWorkerThreads();
-		// If we have too many threads active at once, they become too slow due to contention.  Set a reasonable maximum for how many are required to guarantee correctness of our LockFreePointers.
-		const int32 MaxWorkersForTest = 5;
-		const int32 MinWorkersForTest = 2; // With less than two threads we're not testing threading at all, so the test is pointless.
-		if (NumWorkers < MinWorkersForTest)
-		{
-			UE_LOG(LogConsoleResponse, Display, TEXT("WARNING: TestLockFree disabled for current machine because of not enough worker threads.  Need %d, have %d."), MinWorkersForTest, NumWorkers);
-			return;
-		}
-
-		FScopedDurationTimeLogger DurationLogger(TEXT("TestLockFree Runtime"));
-		const uint32 NumWorkersForTest = static_cast<uint32>(FMath::Clamp(NumWorkers, MinWorkersForTest, MaxWorkersForTest));
-		auto RunWorkersSynchronous = [NumWorkersForTest](const TFunction<void(uint32)>& WorkerTask)
-		{
-			FGraphEventArray Tasks;
-			for (uint32 Index = 0; Index < NumWorkersForTest; Index++)
-			{
-				TUniqueFunction<void()> WorkerTaskWithIndex{ [Index, &WorkerTask] { WorkerTask(Index); } };
-				Tasks.Add(FFunctionGraphTask::CreateAndDispatchWhenReady(MoveTemp(WorkerTaskWithIndex), TStatId{}, nullptr, ENamedThreads::AnyNormalThreadHiPriTask));
-			}
-			FTaskGraphInterface::Get().WaitUntilTasksComplete(MoveTemp(Tasks));
-		};
-
-		for (int32 Iter = 0; Iter < OuterIters; Iter++)
-		{
-			{
-				UE_LOG(LogTemp, Display, TEXT("******************************* Iter FIFO %d"), Iter);
-				FTestRigFIFO Rig;
-				for (int32 Index = 0; Index < 1000; Index++)
-				{
-					Rig.Test1.Push(new FTestStruct(Index));
-				}
-				TFunction<void(uint32)> Broadcast =
-					[&Rig](uint32 WorkerIndex)
-				{
-					FRandomStream Stream(((int32)WorkerIndex) * 7 + 13);
-					for (int32 Index = 0; Index < 1000000; Index++)
-					{
-						if (Index % 200000 == 1)
-						{
-							//UE_LOG(LogTemp, Log, TEXT("%8d iters thread=%d"), Index, int32(WorkerIndex));
-						}
-						if (Stream.FRand() < .03f)
-						{
-							TArray<FTestStruct*> Items;
-							{
-								float r = Stream.FRand();
-								if (r < .33f)
-								{
-									Rig.Test1.PopAll(Items);
-								}
-								else if (r < .66f)
-								{
-									Rig.Test2.PopAll(Items);
-								}
-								else
-								{
-									Rig.Test3.PopAll(Items);
-								}
-							}
-							for (FTestStruct* Item : Items)
-							{
-								float r = Stream.FRand();
-								if (r < .33f)
-								{
-									Rig.Test1.Push(Item);
-								}
-								else if (r < .66f)
-								{
-									Rig.Test2.Push(Item);
-								}
-								else
-								{
-									Rig.Test3.Push(Item);
-								}
-							}
-						}
-						else
-						{
-							FTestStruct* Item;
-							{
-								float r = Stream.FRand();
-								if (r < .33f)
-								{
-									Item = Rig.Test1.Pop();
-								}
-								else if (r < .66f)
-								{
-									Item = Rig.Test2.Pop();
-								}
-								else
-								{
-									Item = Rig.Test3.Pop();
-								}
-							}
-							if (Item)
-							{
-								float r = Stream.FRand();
-								if (r < .33f)
-								{
-									Rig.Test1.Push(Item);
-								}
-								else if (r < .66f)
-								{
-									Rig.Test2.Push(Item);
-								}
-								else
-								{
-									Rig.Test3.Push(Item);
-								}
-							}
-						}
-					}
-				};
-				RunWorkersSynchronous(Broadcast);
-
-				TArray<FTestStruct*> Items;
-				Rig.Test1.PopAll(Items);
-				Rig.Test2.PopAll(Items);
-				Rig.Test3.PopAll(Items);
-
-				checkf(Items.Num() == 1000, TEXT("Items %d"), Items.Num());
-
-				for (int32 LookFor = 0; LookFor < 1000; LookFor++)
-				{
-					bool bFound = false;
-					for (int32 Index = 0; Index < 1000; Index++)
-					{
-						if (Items[Index]->Index == LookFor && Items[Index]->Constant == 0xfe05abcd)
-						{
-							check(!bFound);
-							bFound = true;
-						}
-					}
-					check(bFound);
-				}
-				for (FTestStruct* Item : Items)
-				{
-					delete Item;
-				}
-
-				UE_LOG(LogTemp, Display, TEXT("******************************* Pass FTestRigFIFO"));
-
-			}
-			{
-				UE_LOG(LogTemp, Display, TEXT("******************************* Iter LIFO %d"), Iter);
-				FTestRigLIFO Rig;
-				for (int32 Index = 0; Index < 1000; Index++)
-				{
-					Rig.Test1.Push(new FTestStruct(Index));
-				}
-				TFunction<void(uint32)> Broadcast =
-					[&Rig](uint32 WorkerIndex)
-				{
-					FRandomStream Stream(((int32)WorkerIndex) * 7 + 13);
-					for (int32 Index = 0; Index < 1000000; Index++)
-					{
-						if (Index % 200000 == 1)
-						{
-							//UE_LOG(LogTemp, Log, TEXT("%8d iters thread=%d"), Index, int32(WorkerIndex));
-						}
-						if (Stream.FRand() < .03f)
-						{
-							TArray<FTestStruct*> Items;
-							{
-								float r = Stream.FRand();
-								if (r < .33f)
-								{
-									Rig.Test1.PopAll(Items);
-								}
-								else if (r < .66f)
-								{
-									Rig.Test2.PopAll(Items);
-								}
-								else
-								{
-									Rig.Test3.PopAll(Items);
-								}
-							}
-							for (FTestStruct* Item : Items)
-							{
-								float r = Stream.FRand();
-								if (r < .33f)
-								{
-									Rig.Test1.Push(Item);
-								}
-								else if (r < .66f)
-								{
-									Rig.Test2.Push(Item);
-								}
-								else
-								{
-									Rig.Test3.Push(Item);
-								}
-							}
-						}
-						else
-						{
-							FTestStruct* Item;
-							{
-								float r = Stream.FRand();
-								if (r < .33f)
-								{
-									Item = Rig.Test1.Pop();
-								}
-								else if (r < .66f)
-								{
-									Item = Rig.Test2.Pop();
-								}
-								else
-								{
-									Item = Rig.Test3.Pop();
-								}
-							}
-							if (Item)
-							{
-								float r = Stream.FRand();
-								if (r < .33f)
-								{
-									Rig.Test1.Push(Item);
-								}
-								else if (r < .66f)
-								{
-									Rig.Test2.Push(Item);
-								}
-								else
-								{
-									Rig.Test3.Push(Item);
-								}
-							}
-						}
-					}
-				};
-				RunWorkersSynchronous(Broadcast);
-
-				TArray<FTestStruct*> Items;
-				Rig.Test1.PopAll(Items);
-				Rig.Test2.PopAll(Items);
-				Rig.Test3.PopAll(Items);
-
-				checkf(Items.Num() == 1000, TEXT("Items %d"), Items.Num());
-
-				for (int32 LookFor = 0; LookFor < 1000; LookFor++)
-				{
-					bool bFound = false;
-					for (int32 Index = 0; Index < 1000; Index++)
-					{
-						if (Items[Index]->Index == LookFor && Items[Index]->Constant == 0xfe05abcd)
-						{
-							check(!bFound);
-							bFound = true;
-						}
-					}
-					check(bFound);
-				}
-				for (FTestStruct* Item : Items)
-				{
-					delete Item;
-				}
-
-				UE_LOG(LogTemp, Display, TEXT("******************************* Pass FTestRigLIFO"));
-
-			}
-		}
-	}
-
-	static void TestLockFree(const TArray<FString>& Args)
-	{
-		TestLockFree(10);
-	}
-
-	static FAutoConsoleCommand TestLockFreeCmd(
-		TEXT("TaskGraph.TestLockFree"),
-		TEXT("Test lock free lists"),
-		FConsoleCommandWithArgsDelegate::CreateStatic(&TestLockFree)
-	);
-
-	static void TestLowToHighPri(const TArray<FString>& Args)
-	{
-		UE_LOG(LogTemp, Display, TEXT("Starting latency test...."));
-
-		auto ForegroundTask = [](uint64 StartCycles)
-		{
-			float Latency = float(double(FPlatformTime::Cycles64() - StartCycles) * FPlatformTime::GetSecondsPerCycle64() * 1000.0 * 1000.0);
-			//UE_LOG(LogTemp, Display, TEXT("Latency %6.2fus"), Latency);
-			FPlatformMisc::LowLevelOutputDebugStringf(TEXT("Latency %6.2fus\r\n"), Latency);
-		};
-
-		auto BackgroundTask = [&ForegroundTask](ENamedThreads::Type CurrentThread, const FGraphEventRef& CompletionEvent)
-		{
-			while (true)
-			{
-				uint32 RunningCrc = 0;
-				for (int32 Index = 0; Index < 1000000; Index++)
-				{
-					FCrc::MemCrc32(CompletionEvent.GetReference(), sizeof(FGraphEvent), RunningCrc);
-				}
-				uint64 StartTime = FPlatformTime::Cycles64();
-				FFunctionGraphTask::CreateAndDispatchWhenReady([StartTime, &ForegroundTask] { ForegroundTask(StartTime); }, TStatId{}, nullptr, ENamedThreads::AnyHiPriThreadHiPriTask);
-			}
-		};
-
-#if 0
-		const int NumBackgroundTasks = 32;
-		const int NumNormalTasks = 32;
-		for (int32 Index = 0; Index < NumBackgroundTasks; Index++)
-		{
-			FFunctionGraphTask::CreateAndDispatchWhenReady(BackgroundTask, TStatId{}, nullptr, ENamedThreads::AnyNormalThreadNormalTask);
-		}
-		for (int32 Index = 0; Index < NumNormalTasks; Index++)
-		{
-			FFunctionGraphTask::CreateAndDispatchWhenReady(BackgroundTask, TStatId{}, nullptr, ENamedThreads::AnyBackgroundThreadNormalTask);
-		}
-		while (true)
-		{
-			FPlatformProcess::Sleep(25.0f);
-		}
-#else
-		FFunctionGraphTask::CreateAndDispatchWhenReady(MoveTemp(BackgroundTask), TStatId{}, nullptr, ENamedThreads::AnyBackgroundThreadNormalTask);
-#endif
-	}
-
-	static FAutoConsoleCommand TestLowToHighPriCmd(
-		TEXT("TaskGraph.TestLowToHighPri"),
-		TEXT("Test latency of high priority tasks when low priority tasks are saturating the CPU"),
-		FConsoleCommandWithArgsDelegate::CreateStatic(&TestLowToHighPri)
-	);
-
-
 	IMPLEMENT_SIMPLE_AUTOMATION_TEST(FTaskGraphOldBenchmark, "System.Core.Async.TaskGraph.OldBenchmark", EAutomationTestFlags::EditorContext | EAutomationTestFlags::ClientContext | EAutomationTestFlags::ServerContext | EAutomationTestFlags::EngineFilter);
 
 	bool FTaskGraphOldBenchmark::RunTest(const FString& Parameters)
@@ -2514,181 +1480,5 @@
 		}
 	}
 }
->>>>>>> 6bbb88c8
-
-			FGraphEventRef Task = FFunctionGraphTask::CreateAndDispatchWhenReady(
-				[&bStop, &Queue]
-				{
-					while (!bStop)
-					{
-						Queue.Enqueue(0);
-					}
-				}
-				);
-
-			uint32 It = 0;
-			while (It != Num)
-			{
-				uint32 El;
-				if (Queue.Dequeue(El))
-				{
-					++It;
-				}
-			}
-
-			bStop = true;
-
-			Task->Wait(ENamedThreads::GameThread);
-		}
-
-		template<uint32 Num>
-		void TestMpscTQueue()
-		{
-			TQueue<uint32, EQueueMode::Mpsc> Queue;
-			std::atomic<bool> bStop{ false };
-
-			int32 NumProducers = FPlatformMisc::NumberOfCoresIncludingHyperthreads() - 1;
-			FGraphEventArray Tasks;
-			for (int32 i = 0; i != NumProducers; ++i)
-			{
-				Tasks.Add(FFunctionGraphTask::CreateAndDispatchWhenReady(
-					[&bStop, &Queue]
-					{
-						while (!bStop)
-						{
-							Queue.Enqueue(0);
-						}
-					}
-					));
-			}
-
-			uint32 It = 0;
-			while (It != Num)
-			{
-				uint32 El;
-				if (Queue.Dequeue(El))
-				{
-					++It;
-				}
-			}
-
-			bStop = true;
-
-			FTaskGraphInterface::Get().WaitUntilTasksComplete(MoveTemp(Tasks), ENamedThreads::GameThread);
-		}
-
-		void Test()
-		{
-			BENCHMARK(5, TestTCircularQueue<10'000'000>);
-			BENCHMARK(5, TestTQueue<10'000'000, EQueueMode::Spsc>);
-			BENCHMARK(5, TestTQueue<10'000'000, EQueueMode::Mpsc>);
-			BENCHMARK(5, TestMpscTQueue<1'000'000>);
-		}
-	}
-
-	template<int NumTasks>
-	void TestFGraphEventPerf()
-	{
-		FGraphEventRef Prereq = FGraphEvent::CreateGraphEvent();
-		int32 CompletedTasks = 0;
-
-		FGraphEventArray Tasks;
-		for (int i = 0; i != NumTasks; ++i)
-		{
-			Tasks.Add(FFunctionGraphTask::CreateAndDispatchWhenReady(
-				[&Prereq, &CompletedTasks](ENamedThreads::Type CurrentThread, const FGraphEventRef& MyCompletionGraphEvent)
-				{
-					MyCompletionGraphEvent->DontCompleteUntil(Prereq);
-					FPlatformAtomics::InterlockedIncrement(&CompletedTasks);
-				}
-			));
-		}
-
-		Prereq->DispatchSubsequents(ENamedThreads::GameThread);
-
-		FTaskGraphInterface::Get().WaitUntilTasksComplete(MoveTemp(Tasks), ENamedThreads::GameThread);
-
-		check(CompletedTasks == NumTasks);
-	}
-
-	template<int NumTasks>
-	void TestSpawning()
-	{
-		{
-			FGraphEventArray Tasks;
-			Tasks.Reserve(NumTasks);
-			double StartTime = FPlatformTime::Seconds();
-			for (uint32 TaskNo = 0; TaskNo != NumTasks; ++TaskNo)
-			{
-				Tasks.Add(FFunctionGraphTask::CreateAndDispatchWhenReady([] {}));
-			}
-
-			double Duration = FPlatformTime::Seconds() - StartTime;
-			UE_LOG(LogTemp, Display, TEXT("Spawning %d empty trackable tasks took %f secs"), NumTasks, Duration);
-
-			FTaskGraphInterface::Get().WaitUntilTasksComplete(MoveTemp(Tasks));
-		}
-		{
-			double StartTime = FPlatformTime::Seconds();
-			for (uint32 TaskNo = 0; TaskNo != NumTasks; ++TaskNo)
-			{
-				FFunctionGraphTask::CreateAndDispatchWhenReady([] {});
-			}
-
-			double Duration = FPlatformTime::Seconds() - StartTime;
-			UE_LOG(LogTemp, Display, TEXT("Spawning %d empty non-trackable tasks took %f secs"), NumTasks, Duration);
-		}
-	}
-
-	template<int NumTasks>
-	void TestBatchSpawning()
-	{
-			double StartTime = FPlatformTime::Seconds();
-			FGraphEventRef Trigger = FGraphEvent::CreateGraphEvent();
-			for (uint32 TaskNo = 0; TaskNo != NumTasks; ++TaskNo)
-			{
-				FFunctionGraphTask::CreateAndDispatchWhenReady([] {}, TStatId{}, Trigger);
-			}
-
-			double SpawnedTime = FPlatformTime::Seconds();
-			Trigger->DispatchSubsequents();
-
-			double EndTime = FPlatformTime::Seconds();
-			UE_LOG(LogTemp, Display, TEXT("Spawning %d empty non-trackable tasks took %f secs total, %f secs spawning and %f secs dispatching"), NumTasks, EndTime - StartTime, SpawnedTime - StartTime, EndTime - SpawnedTime);
-
-			//FTaskGraphInterface::Get().WaitUntilTasksComplete(MoveTemp(Tasks));
-	}
-
-	IMPLEMENT_SIMPLE_AUTOMATION_TEST(FPerfTest, "System.Core.Async.TaskGraph.PerfTest", EAutomationTestFlags::ApplicationContextMask | EAutomationTestFlags::EngineFilter);
-
-	bool FPerfTest::RunTest(const FString& Parameters)
-	{
-		// profiling
-		//TestBatchSpawning<10000000>();
-		//BENCHMARK(5, TestPerfBasic<1 << 25>);
-		//BENCHMARK(5, TestPerfOptimised<1 << 24>);
-		//BENCHMARK(10, TestFGraphEventPerf<1 << 22>);
-		//BENCHMARK(10, TestSpawning<100000000>); // for profiling
-		//BENCHMARK(10, Fib<36>); // for profiling
-
-		BENCHMARK(5, Fib<18>);
-		//BENCHMARK(5, [] { Fibonacci(15); });
-
-		BENCHMARK(5, TestFGraphEventPerf<1 << 16>);
-		BENCHMARK(5, TestPerfBasic<1 << 17>);
-		BENCHMARK(5, TestPerfBatch<1 << 17, 1 << 13>);
-		BENCHMARK(5, TestPerfBatchOptimised<1 << 17, 1 << 13>);
-		BENCHMARK(5, TestLatency<10'000>);
-
-		//BENCHMARK(10, TestSpawning<1>);
-		BENCHMARK(5, TestSpawning<100'000>);
-		BENCHMARK(5, TestBatchSpawning<100'000>);
-
-		//Queues::Test();
-
-		return true;
-	}
-
-#undef BENCHMARK
-}
+
 #endif //WITH_DEV_AUTOMATION_TESTS