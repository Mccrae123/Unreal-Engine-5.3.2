// Copyright Epic Games, Inc. All Rights Reserved.

/**
*
* A lightweight multi-threaded profiler with very low instrumentation overhead. Suitable for Test or even final Shipping builds
* Results are accumulated per-frame and emitted in CSV format
*/

#include "ProfilingDebugging/CsvProfiler.h"
#include "CoreGlobals.h"
#include "HAL/RunnableThread.h"
#include "HAL/ThreadManager.h"
#include "HAL/ThreadHeartBeat.h"
#include "HAL/FileManager.h"
#include "HAL/PlatformProcess.h"
#include "HAL/PlatformTime.h"
#include "HAL/IConsoleManager.h"
#include "Misc/Paths.h"
#include "Misc/CommandLine.h"
#include "Misc/ScopeLock.h"
#include "Misc/CoreMisc.h"
#include "Containers/Map.h"
#include "Misc/CoreDelegates.h"
#include "Misc/App.h"
#include "HAL/Runnable.h"
#include "Misc/EngineVersion.h"
#include "Stats/Stats.h"
#include "HAL/LowLevelMemTracker.h"
#include "Misc/Compression.h"
#include "Misc/ConfigCacheIni.h"
#include "Misc/Fork.h"
#include "Misc/Guid.h"
<<<<<<< HEAD
=======
#include "Misc/WildcardString.h"
>>>>>>> 6bbb88c8

#include "HAL/PlatformMisc.h"

#if CSV_PROFILER

#define CSV_PROFILER_INLINE FORCEINLINE

#ifndef CSV_PROFILER_SUPPORT_NAMED_EVENTS
// This doesn't actually enable named events. Use -csvNamedEvents or -csvNamedEventsTiming to enable for exclusive or normal timing stats respectively
#define CSV_PROFILER_SUPPORT_NAMED_EVENTS ENABLE_NAMED_EVENTS
#endif

#define REPAIR_MARKER_STACKS 1
#define CSV_THREAD_HIGH_PRI 0

// Global CSV category (no prefix)
FCsvCategory GGlobalCsvCategory(TEXT("GLOBAL"), true, true);

// Basic high level perf category
CSV_DEFINE_CATEGORY_MODULE(CORE_API, Basic, true);
CSV_DEFINE_CATEGORY_MODULE(CORE_API, Exclusive, true);
CSV_DEFINE_CATEGORY_MODULE(CORE_API, FileIO, true);

// Other categories
CSV_DEFINE_CATEGORY(CsvProfiler, true);

#if CSV_PROFILER_ALLOW_DEBUG_FEATURES
	CSV_DEFINE_CATEGORY(CsvTest, true);
	static bool GCsvTestingGT = false;
	static bool GCsvTestingRT = false;

	void CSVTest();
#endif

CSV_DEFINE_STAT_GLOBAL(FrameTime);

#define RECORD_TIMESTAMPS 1 

#define LIST_VALIDATION (DO_CHECK && 0)

DEFINE_LOG_CATEGORY_STATIC(LogCsvProfiler, Log, All);

const char * GDefaultWaitStatName = "EventWait";
const char * GIgnoreWaitStatName =  "[IGNORE]";

TAutoConsoleVariable<int32> CVarCsvBlockOnCaptureEnd(
	TEXT("csv.BlockOnCaptureEnd"), 
	1,
	TEXT("When 1, blocks the game thread until the CSV file has been written completely when the capture is ended.\r\n")
	TEXT("When 0, the game thread is not blocked whilst the file is written."),
	ECVF_Default
);

TAutoConsoleVariable<int32> CVarCsvContinuousWrites(
	TEXT("csv.ContinuousWrites"),
	1,
	TEXT("When 1, completed CSV rows are converted to CSV format strings and appended to the write buffer whilst the capture is in progress.\r\n")
	TEXT("When 0, CSV rows are accumulated in memory as binary data, and only converted to strings and flushed to disk at the end of the capture."),
	ECVF_Default
);

TAutoConsoleVariable<int32> CVarCsvForceExit(
	TEXT("csv.ForceExit"),
	0,
	TEXT("If 1, do a forced exit when if exitOnCompletion is enabled"),
	ECVF_Default
);


#if UE_BUILD_SHIPPING
TAutoConsoleVariable<int32> CVarCsvShippingContinuousWrites(
	TEXT("csv.Shipping.ContinuousWrites"),
	-1,
	TEXT("Only applies in shipping buids. If set, overrides csv.ContinousWrites."),
	ECVF_Default
);
#endif

TAutoConsoleVariable<int32> CVarCsvCompressionMode(
	TEXT("csv.CompressionMode"),
	-1,
	TEXT("Controls whether CSV files are compressed when written out.\r\n")
	TEXT(" -1 = (Default) Use compression if the code which started the capture opted for it.\r\n")
	TEXT("  0 = Force disable compression. All files will be written as uncompressed .csv files.\r\n")
	TEXT("  1 = Force enable compression. All files will be written as compressed .csv.gz files."),
	ECVF_Default
);

TAutoConsoleVariable<int32> CVarCsvStatCounts(
	TEXT("csv.statCounts"),
	0,
	TEXT("If 1, outputs count stats"),
	ECVF_Default
);

TAutoConsoleVariable<int32> CVarCsvWriteBufferSize(
	TEXT("csv.WriteBufferSize"),
	128 * 1024, // 128 KB
	TEXT("When non-zero, defines the size of the write buffer to use whilst writing the CSV file.\r\n")
	TEXT("A non-zero value is required for GZip compressed output."),
	ECVF_Default
);

static bool GCsvUseProcessingThread = true;
static int32 GCsvRepeatCount = 0;
static int32 GCsvRepeatFrameCount = 0;
static bool GCsvStatCounts = false;
static FString* GStartOnEvent = nullptr;
static FString* GStopOnEvent = nullptr;
static uint32 GCsvProcessingThreadId = 0;
static bool GGameThreadIsCsvProcessingThread = true;

static uint32 GCsvProfilerFrameNumber = 0;

<<<<<<< HEAD

=======
>>>>>>> 6bbb88c8
static bool GCsvTrackWaitsOnAllThreads = false;
static bool GCsvTrackWaitsOnGameThread = true;
static bool GCsvTrackWaitsOnRenderThread = true;

static FAutoConsoleVariableRef CVarTrackWaitsAllThreads(TEXT("csv.trackWaitsAllThreads"), GCsvTrackWaitsOnAllThreads, TEXT("Determines whether to track waits on all threads. Note that this incurs a lot of overhead"), ECVF_Default);
static FAutoConsoleVariableRef CVarTrackWaitsGT(TEXT("csv.trackWaitsGT"), GCsvTrackWaitsOnGameThread, TEXT("Determines whether to track game thread waits. Note that this incurs overhead"), ECVF_Default);
static FAutoConsoleVariableRef CVarTrackWaitsRT(TEXT("csv.trackWaitsRT"), GCsvTrackWaitsOnRenderThread, TEXT("Determines whether to track render thread waits. Note that this incurs overhead"), ECVF_Default);
//
// Categories
//
static const uint32 CSV_MAX_CATEGORY_COUNT = 2048;
static bool GCsvCategoriesEnabled[CSV_MAX_CATEGORY_COUNT];

static bool GCsvProfilerIsCapturing = false;
static bool GCsvProfilerIsCapturingRT = false; // Renderthread version of the above

static bool GCsvProfilerIsWritingFile = false;
static FString GCsvFileName = FString();
static bool GCsvExitOnCompletion = false;

static thread_local bool GCsvThreadLocalWaitsEnabled = false;

<<<<<<< HEAD
=======

#if CSV_PROFILER_SUPPORT_NAMED_EVENTS
  #if PLATFORM_IMPLEMENTS_BeginNamedEventStatic
    #define CSV_PROFILER_BeginNamedEvent(Color,Text) FPlatformMisc::BeginNamedEventStatic(Color, Text)
  #else
    #define CSV_PROFILER_BeginNamedEvent(Color,Text) FPlatformMisc::BeginNamedEvent(Color, Text)
  #endif

bool GCsvProfilerNamedEventsExclusive = false;
bool GCsvProfilerNamedEventsTiming = false;
#endif //CSV_PROFILER_SUPPORT_NAMED_EVENTS


static TMap<uint32, TArray<FString>>* GCsvFrameExecCmds = NULL;

>>>>>>> 6bbb88c8
bool IsContinuousWriteEnabled(bool bGameThread)
{
	int CVarValue = -1;
#if UE_BUILD_SHIPPING
	CVarValue = bGameThread ? CVarCsvShippingContinuousWrites.GetValueOnGameThread() : CVarCsvShippingContinuousWrites.GetValueOnAnyThread();
	if (CVarValue == -1)
#endif
	{
		CVarValue = bGameThread ? CVarCsvContinuousWrites.GetValueOnGameThread() : CVarCsvContinuousWrites.GetValueOnAnyThread();
	}
	return CVarValue > 0;
}

#if CSV_PROFILER_ALLOW_DEBUG_FEATURES
class FCsvABTest
{
public:
	FCsvABTest()
		: StatFrameOffset(0)
		, SwitchDuration(7)
		, bPrevCapturing(false)
		, bFastCVarSet(false)
	{}

	void AddCVarABData(const FString& CVarName, int32 Count)
	{
		Count = CVarValues.Num() - Count;
		IConsoleVariable* ConsoleVariable = IConsoleManager::Get().FindConsoleVariable(*CVarName);

		if (Count > 0 && ConsoleVariable != nullptr)
		{
			CVarABDataArray.Add({ CVarName, *CVarName, ConsoleVariable, ConsoleVariable->GetString(), Count, FLT_MAX });
		}
		else if (ConsoleVariable == nullptr)
		{
			UE_LOG(LogCsvProfiler, Log, TEXT("Skipping CVar %s - Not found"), *CVarName);
		}
		else if (Count == 0)
		{
			UE_LOG(LogCsvProfiler, Log, TEXT("Skipping CVar %s - No value specified"), *CVarName);
		}
	}

	void IterateABTestArguments(const FString& ABTestString)
	{
		int32 FindIndex;
		if (!ABTestString.FindChar(TEXT('='), FindIndex))
		{
			return;
		}

		int32 Count = CVarValues.Num();

		FString CVarName = ABTestString.Mid(0, FindIndex);
		FString ValueStr = ABTestString.Mid(FindIndex + 1);
		while (true)
		{
			int32 CommaIndex;
			bool bComma = ValueStr.FindChar(TEXT(','), CommaIndex);
			int32 SemiColonIndex;
			bool bSemiColon = ValueStr.FindChar(TEXT(';'), SemiColonIndex);

			if (bComma)
			{
				if (!bSemiColon || (bSemiColon && CommaIndex<SemiColonIndex))
				{
					FString Val = ValueStr.Mid(0, CommaIndex);
					CVarValues.Add(FCString::Atof(*Val));
					ValueStr.MidInline(CommaIndex + 1, MAX_int32, false);
					continue;
				}
			}

			if (bSemiColon)
			{
				if (SemiColonIndex==0)
				{
					AddCVarABData(CVarName, Count);
					IterateABTestArguments(ValueStr.Mid(SemiColonIndex + 1));
					break;
				}
				else
				{
					FString Val = ValueStr.Mid(0, SemiColonIndex);
					CVarValues.Add(FCString::Atof(*Val));
					ValueStr.MidInline(SemiColonIndex, MAX_int32, false);
					continue;
				}
			}

			CVarValues.Add(FCString::Atof(*ValueStr));
			AddCVarABData(CVarName, Count);
			break;
		}

	}

	void InitFromCommandline()
	{
		FString ABTestString;
		if (FParse::Value(FCommandLine::Get(), TEXT("csvABTest="), ABTestString, false))
		{
			IterateABTestArguments(ABTestString);

			if (CVarABDataArray.Num() > 0)
			{
				UE_LOG(LogCsvProfiler, Log, TEXT("Initialized CSV Profiler A/B test")); 
				
				int32 CVarValuesIndex = 0;
				for (int32 Index = 0; Index < CVarABDataArray.Num(); ++Index)
				{
					const FCVarABData& CVarABData = CVarABDataArray[Index];

					UE_LOG(LogCsvProfiler, Log, TEXT("  CVar %s [Original value: %s] AB Test with values:"), *CVarABData.CVarName, *CVarABData.OriginalValue);
					for (int32 i = 0; i < CVarABData.Count; ++i)
					{
						UE_LOG(LogCsvProfiler, Log, TEXT("    [%d] : %.2f"), i, CVarValues[CVarValuesIndex + i]);
					}

					CVarValuesIndex += CVarABData.Count;
				}

				FParse::Value(FCommandLine::Get(), TEXT("csvABTestStatFrameOffset="), StatFrameOffset);
				FParse::Value(FCommandLine::Get(), TEXT("csvABTestSwitchDuration="), SwitchDuration);
				bFastCVarSet = FParse::Param(FCommandLine::Get(), TEXT("csvABTestFastCVarSet"));
				UE_LOG(LogCsvProfiler, Log, TEXT("Stat Offset: %d frames"), StatFrameOffset);
				UE_LOG(LogCsvProfiler, Log, TEXT("Switch Duration : %d frames"), SwitchDuration);
				UE_LOG(LogCsvProfiler, Log, TEXT("Fast cvar set: %s"), bFastCVarSet ? TEXT("Enabled") : TEXT("Disabled"));

			}
			else
			{
				UE_LOG(LogCsvProfiler, Log, TEXT("CSV Profiler A/B has not initialized"));
			}
		}
	}

	void BeginFrameUpdate(int32 FrameNumber, bool bCapturing)
	{
		if (CVarABDataArray.Num() == 0)
		{
			return;
		}
		
		if (bCapturing)
		{
			int32 CVarValuesIndex = 0;
			for (int32 Index = 0; Index < CVarABDataArray.Num(); ++Index)
			{
				FCVarABData& CVarABData = CVarABDataArray[Index];

				int32 ValueIndex = (FrameNumber / SwitchDuration) % CVarABData.Count;
				int32 StatValueIndex = ((FrameNumber - StatFrameOffset) / SwitchDuration) % CVarABData.Count;
				
				ValueIndex += CVarValuesIndex;
				StatValueIndex += CVarValuesIndex;
				CVarValuesIndex += CVarABData.Count;

				{
					float Value = CVarValues[ValueIndex];
					if (Value != CVarABData.PreviousValue)
					{
						EConsoleVariableFlags CVarFlags = ECVF_SetByCode;
						if (bFastCVarSet)
						{
							CVarFlags = EConsoleVariableFlags(CVarFlags | ECVF_Set_NoSinkCall_Unsafe);
						}
						CVarABData.ConsoleVariable->Set(*FString::Printf(TEXT("%f"), Value), CVarFlags);

						CVarABData.PreviousValue = Value;
					}
				}

				FCsvProfiler::RecordCustomStat(CVarABData.CVarStatFName, CSV_CATEGORY_INDEX_GLOBAL, CVarValues[StatValueIndex], ECsvCustomStatOp::Set);
			}
		}
		else if (bPrevCapturing == true)
		{
			// Restore cvar to old value
			// TODO: Set Setby flag to the original value
			for (int32 Index = 0; Index < CVarABDataArray.Num(); ++Index)
			{
				CVarABDataArray[Index].ConsoleVariable->Set(*CVarABDataArray[Index].OriginalValue);

				UE_LOG(LogCsvProfiler, Log, TEXT("CSV Profiler A/B test - setting %s=%s"), *CVarABDataArray[Index].CVarName, *CVarABDataArray[Index].OriginalValue);
			}

		}
		bPrevCapturing = bCapturing;
	}

private:
	struct FCVarABData
	{
		FString CVarName;
		FName CVarStatFName;
		IConsoleVariable* ConsoleVariable;
		FString OriginalValue;
		int32 Count;
		float PreviousValue;
	};
	
	TArray<FCVarABData> CVarABDataArray;
	TArray<float> CVarValues;

	int32 StatFrameOffset;
	int32 SwitchDuration;
	bool bPrevCapturing;
	bool bFastCVarSet;
};
static FCsvABTest GCsvABTest;

#endif // CSV_PROFILER_ALLOW_DEBUG_FEATURES

class FCsvCategoryData
{
public:
	static FCsvCategoryData* Get()
	{
		if (!Instance)
		{
			Instance = new FCsvCategoryData;
			FMemory::Memzero(GCsvCategoriesEnabled, sizeof(GCsvCategoriesEnabled));
		}
		return Instance;
	}

	FString GetCategoryNameByIndex(int32 Index) const
	{
		FScopeLock Lock(&CS);
		return CategoryNames[Index];
	}

	int32 GetCategoryCount() const
	{
		return CategoryNames.Num();
	}

	int32 GetCategoryIndex(const FString& CategoryName) const
	{
		FScopeLock Lock(&CS);
		const int32* CategoryIndex = CategoryNameToIndex.Find(CategoryName.ToLower());
		if (CategoryIndex)
		{
			return *CategoryIndex;
		}
		return -1;
	}

	void UpdateCategoryFromConfig(int32 CategoryIndex)
	{
		for (FString const& DisabledCategory : CategoriesDisabledInConfig)
		{
			if (FWildcardString::IsMatch(*DisabledCategory, *CategoryNames[CategoryIndex]))
			{
				GCsvCategoriesEnabled[CategoryIndex] = false;
			}
		}
	}

	void UpdateCategoriesFromConfig()
	{
		GConfig->GetArray(TEXT("CsvProfiler"), TEXT("DisabledCategories"), CategoriesDisabledInConfig, GEngineIni);
		for (int i = 0; i < GetCategoryCount(); ++i)
		{
			UpdateCategoryFromConfig(i);
		}
	}

	int32 RegisterCategory(const FString& CategoryName, bool bEnableByDefault, bool bIsGlobal)
	{
		int32 Index = -1;

		FScopeLock Lock(&CS);
		{
			Index = GetCategoryIndex(CategoryName);
			checkf(Index == -1, TEXT("CSV stat category already declared: %s. Note: Categories are not case sensitive"), *CategoryName);
			if (Index == -1)
			{
				if (bIsGlobal)
				{
					Index = 0;
				}
				else
				{
					Index = CategoryNames.Num();
					CategoryNames.AddDefaulted();
				}
				check(Index < CSV_MAX_CATEGORY_COUNT);
				if (Index < CSV_MAX_CATEGORY_COUNT)
				{
					GCsvCategoriesEnabled[Index] = bEnableByDefault;
					CategoryNames[Index] = CategoryName;
					CategoryNameToIndex.Add(CategoryName.ToLower(), Index);
					UpdateCategoryFromConfig(Index);
				}
				TRACE_CSV_PROFILER_REGISTER_CATEGORY(Index, *CategoryName);
			}
		}
		return Index;
	}


private:
	FCsvCategoryData()
	{
		// Category 0 is reserved for the global category
		CategoryNames.AddDefaulted(1);
	}

	mutable FCriticalSection CS;
	TMap<FString, int32> CategoryNameToIndex;
	TArray<FString> CategoryNames;
	TArray<FString> CategoriesDisabledInConfig;

	static FCsvCategoryData* Instance;
};
FCsvCategoryData* FCsvCategoryData::Instance = nullptr;


int32 FCsvProfiler::GetCategoryIndex(const FString& CategoryName)
{
	return FCsvCategoryData::Get()->GetCategoryIndex(CategoryName);
}

int32 FCsvProfiler::RegisterCategory(const FString& CategoryName, bool bEnableByDefault, bool bIsGlobal)
{
	return FCsvCategoryData::Get()->RegisterCategory(CategoryName, bEnableByDefault, bIsGlobal);
}

void FCsvProfiler::GetFrameExecCommands(TArray<FString>& OutFrameCommands) const
{
	check(IsInGameThread());
	OutFrameCommands.Empty();
	if (GCsvProfilerIsCapturing && GCsvFrameExecCmds)
	{
		TArray<FString>* FrameCommands = GCsvFrameExecCmds->Find(CaptureFrameNumber);
		if (FrameCommands)
		{
			OutFrameCommands = *FrameCommands;
		}
	}
}



bool IsInCsvProcessingThread()
{
	uint32 ProcessingThreadId = GGameThreadIsCsvProcessingThread ? GGameThreadId : GCsvProcessingThreadId;
	return FPlatformTLS::GetCurrentThreadId() == ProcessingThreadId;
}

static void HandleCSVProfileCommand(const TArray<FString>& Args)
{
	if (Args.Num() < 1)
	{
		return;
	}

	FString Param = Args[0];

	if (Param == TEXT("START"))
	{
		FCsvProfiler::Get()->BeginCapture(-1, FString(), GCsvFileName);
	}
	else if (Param == TEXT("STOP"))
	{
		FCsvProfiler::Get()->EndCapture();
	}
	else if (FParse::Value(*Param, TEXT("STARTFILE="), GCsvFileName))
	{
	}
	else if (Param == TEXT("EXITONCOMPLETION"))
	{
		GCsvExitOnCompletion = true;
	}
	else
	{
		int32 CaptureFrames = 0;
		if (FParse::Value(*Param, TEXT("FRAMES="), CaptureFrames))
		{
			FCsvProfiler::Get()->BeginCapture(CaptureFrames, FString(), GCsvFileName);
		}
		int32 RepeatCount = 0;
		if (FParse::Value(*Param, TEXT("REPEAT="), RepeatCount))
		{
			GCsvRepeatCount = RepeatCount;
		}
	}
}

static void CsvProfilerBeginFrame()
{
	FCsvProfiler::Get()->BeginFrame();
}

static void CsvProfilerEndFrame()
{
	FCsvProfiler::Get()->EndFrame();
}

static void CsvProfilerBeginFrameRT()
{
	FCsvProfiler::Get()->BeginFrameRT();
}

static void CsvProfilerEndFrameRT()
{
	FCsvProfiler::Get()->EndFrameRT();
}

static void CsvProfilerReadConfig()
{
	FCsvCategoryData::Get()->UpdateCategoriesFromConfig();
}


static FAutoConsoleCommand HandleCSVProfileCmd(
	TEXT("CsvProfile"),
	TEXT("Starts or stops Csv Profiles"),
	FConsoleCommandWithArgsDelegate::CreateStatic(&HandleCSVProfileCommand)
);

static void HandleCSVCategoryCommand(const TArray<FString>& Args, UWorld* World, FOutputDevice& OutputDevice)
{
	if ((Args.Num() >= 1) && (Args.Num() <= 2))
	{
		const FCsvProfiler* CsvProfiler = FCsvProfiler::Get();
		const FString& Category = Args[0];
		const int32 CategoryIndex = CsvProfiler->GetCategoryIndex(Category);
		if (CategoryIndex < 0)
		{
			OutputDevice.Logf(ELogVerbosity::Error, TEXT("CsvProfiler: category '%s' does not exist."), *Category);
			return;
		}

		bool bEnabled = true;
		bool bIsOperationValid = true;
		if (Args.Num() == 2)
		{
			const FString& Operation = Args[1];
			if (Operation.Compare(TEXT("disable"), ESearchCase::IgnoreCase) == 0)
			{
				bEnabled = false;
			}
			else if (Operation.Compare(TEXT("enable"), ESearchCase::IgnoreCase) != 0)
			{
				bIsOperationValid  = false;
			}
		}
		else
		{
			// Toggle by default
			bEnabled = !CsvProfiler->IsCategoryEnabled(CategoryIndex);
		}
		if (bIsOperationValid)
		{
			CsvProfiler->EnableCategoryByIndex(CategoryIndex, bEnabled);
			OutputDevice.Logf(ELogVerbosity::Log, TEXT("CsvProfiler: category '%s' is now %s."), *Category, bEnabled ? TEXT("enabled") : TEXT("disabled"));
			return;
		}
	}
	
	// We fall into here if there was a usage error
	OutputDevice.Logf(ELogVerbosity::Error, TEXT("CsvProfiler: Usage: csvcategory <category> [enable/disable] (toggles if second parameter is omitted)"));
}

static FAutoConsoleCommandWithWorldArgsAndOutputDevice HandleCSVCategoryCmd(
	TEXT("CsvCategory"),
	TEXT("Changes whether a CSV category is included in captures."),
	FConsoleCommandWithWorldArgsAndOutputDeviceDelegate::CreateStatic(&HandleCSVCategoryCommand)
);

//-----------------------------------------------------------------------------
//	TSingleProducerSingleConsumerList : fast lock-free single producer/single 
//  consumer list implementation. 
//  Uses a linked list of blocks for allocations.
//-----------------------------------------------------------------------------
template <class T, int BlockSize>
class TSingleProducerSingleConsumerList
{
	// A block of BlockSize entries
	struct FBlock
	{
		FBlock() : Next(nullptr)
		{
		}
		T Entries[BlockSize];

#if LIST_VALIDATION
		int32 DebugIndices[BlockSize];
#endif
		FBlock* Next;
	};

public:
	TSingleProducerSingleConsumerList()
	{
		HeadBlock = nullptr;
		TailBlock = nullptr;
#if DO_GUARD_SLOW
		bElementReserved = false;
#endif
#if LIST_VALIDATION
		LastDebugIndex = -1;
#endif
		Counter = 0;
		ConsumerThreadReadIndex = 0;
		ConsumerThreadDeleteIndex = 0;
	}

	~TSingleProducerSingleConsumerList()
	{
		// Only safe to destruct when no other threads are using the list.

		// Delete all remaining blocks in the list
		while (HeadBlock)
		{
			FBlock* PrevBlock = HeadBlock;
			HeadBlock = HeadBlock->Next;
			delete PrevBlock;
		}

		HeadBlock = nullptr;
		TailBlock = nullptr;
	}

	// Reserve an element prior to writing it
	// Must be called from the Producer thread
	CSV_PROFILER_INLINE T* ReserveElement()
	{
#if DO_GUARD_SLOW
		checkSlow(!bElementReserved);
		bElementReserved = true;
#endif
		uint32 TailBlockSize = Counter % BlockSize;
		if (TailBlockSize == 0)
		{
			AddTailBlock();
		}
#if LIST_VALIDATION
		TailBlock->DebugIndices[Counter % BlockSize] = Counter;
#endif
		return &TailBlock->Entries[TailBlockSize];
	}

	// Commit an element after writing it
	// Must be called from the Producer thread after a call to ReserveElement
	CSV_PROFILER_INLINE void CommitElement()
	{
#if DO_GUARD_SLOW
		checkSlow(bElementReserved);
		bElementReserved = false;
#endif
		FPlatformMisc::MemoryBarrier();

		// Keep track of the count of all the elements we ever committed. This value is never reset, even on a PopAll
		Counter++;
	}

	// Called from the consumer thread
	bool HasNewData() const
	{
		volatile uint64 CurrentCounterValue = Counter;
		FPlatformMisc::MemoryBarrier();
		return CurrentCounterValue > ConsumerThreadReadIndex;
	}

	// Called from the consumer thread
	void PopAll(TArray<T>& ElementsOut)
	{
		volatile uint64 CurrentCounterValue = Counter;
		FPlatformMisc::MemoryBarrier();

		uint32 MaxElementsToPop = uint32(CurrentCounterValue - ConsumerThreadReadIndex);

		// Presize the array capacity to avoid memory reallocation.
		ElementsOut.Reserve(ElementsOut.Num() + MaxElementsToPop);

		uint32 IndexInBlock = ConsumerThreadReadIndex % BlockSize;

		for (uint32 Index = 0; Index < MaxElementsToPop; ++Index)
		{
			// if this block is full and it's completed, delete it and move to the next block (update the head)
			if (ConsumerThreadReadIndex == (ConsumerThreadDeleteIndex + BlockSize))
			{
				// Both threads are done with the head block now, so we can safely delete it 
				// Note that the Producer thread only reads/writes to the HeadBlock pointer on startup, so it's safe to update it at this point
				// HeadBlock->Next is also safe to read, since the producer can't be writing to it if Counter has reached this block
				FBlock* PrevBlock = HeadBlock;
				HeadBlock = HeadBlock->Next;
				IndexInBlock = 0;
				delete PrevBlock;

				ConsumerThreadDeleteIndex = ConsumerThreadReadIndex;
			}
			check(HeadBlock != nullptr);
			check(IndexInBlock < BlockSize);

			T& Element = HeadBlock->Entries[IndexInBlock];

			// Move construct. Avoids mem allocations on FString members
			ElementsOut.Emplace(MoveTemp(Element));

#if LIST_VALIDATION
			int32 DebugIndex = HeadBlock->DebugIndices[IndexInBlock];
			ensure(DebugIndex == LastDebugIndex + 1);
			LastDebugIndex = DebugIndex;
#endif
			IndexInBlock++;
			ConsumerThreadReadIndex++;
		}
	}

	inline uint64 GetAllocatedSize() const
	{
		volatile uint64 CurrentCounterValue = Counter;
		FPlatformMisc::MemoryBarrier();

		// Use the delete index, so we count all blocks that haven't been deleted yet.
		uint64 NumElements = CurrentCounterValue - ConsumerThreadDeleteIndex;
		uint64 NumBlocks = FMath::DivideAndRoundUp(NumElements, (uint64)BlockSize);

		return NumBlocks * sizeof(FBlock);
	}

private:
	void AddTailBlock()
	{
		LLM_SCOPE(ELLMTag::CsvProfiler);
		FBlock* NewTail = new FBlock;
		if (TailBlock == nullptr)
		{
			// This must only happen on startup, otherwise it's not thread-safe
			checkSlow(Counter == 0);
			checkSlow(HeadBlock == nullptr);
			HeadBlock = NewTail;
		}
		else
		{
			TailBlock->Next = NewTail;
		}
		TailBlock = NewTail;
	}


	FBlock* HeadBlock;
	FBlock* TailBlock;

	volatile uint64 Counter;

	// Used from the consumer thread
	uint64 ConsumerThreadReadIndex;
	uint64 ConsumerThreadDeleteIndex;

#if DO_GUARD_SLOW
	bool bElementReserved;
#endif
#if LIST_VALIDATION
	int32 LastDebugIndex;
#endif

};

namespace ECsvTimeline
{
	enum Type
	{
		Gamethread,
		Renderthread,
		Count
	};
}

//-----------------------------------------------------------------------------
//	FFrameBoundaries : thread-safe class for managing thread boundary timestamps
//  These timestamps are written from the gamethread/renderthread, and consumed
//  by the CSVProfiling thread
//-----------------------------------------------------------------------------
class FFrameBoundaries
{
public:
	FFrameBoundaries() : CurrentReadFrameIndex(0)
	{}

	void Clear()
	{
		check(IsInCsvProcessingThread());
		Update();
		for (int i = 0; i < ECsvTimeline::Count; i++)
		{
			FrameBoundaryTimestamps[i].Empty();
		}
		CurrentReadFrameIndex = 0;
	}

	int32 GetFrameNumberForTimestamp(ECsvTimeline::Type Timeline, uint64 Timestamp) const
	{
		// If we have new frame data pending, grab it now
		if (FrameBoundaryTimestampsWriteBuffer[Timeline].HasNewData())
		{
			const_cast<FFrameBoundaries*>(this)->Update(Timeline);
		}

		const TArray<uint64>& ThreadTimestamps = FrameBoundaryTimestamps[Timeline];
		if (ThreadTimestamps.Num() == 0 || Timestamp < ThreadTimestamps[0])
		{
			// This timestamp is before the first frame, or there are no valid timestamps
			CurrentReadFrameIndex = 0;
			return -1;
		}

		if (CurrentReadFrameIndex >= ThreadTimestamps.Num())
		{
			CurrentReadFrameIndex = ThreadTimestamps.Num() - 1;
		}


		// Check if we need to rewind
		if (CurrentReadFrameIndex > 0 && ThreadTimestamps[CurrentReadFrameIndex - 1] > Timestamp)
		{
			// Binary search to < 4 and then resume linear searching
			int32 StartPos = 0;
			int32 EndPos = CurrentReadFrameIndex;
			while (true)
			{
				int32 Diff = (EndPos - StartPos);
				if (Diff <= 4)
				{
					CurrentReadFrameIndex = StartPos;
					break;
				}
				int32 MidPos = (EndPos + StartPos) / 2;
				if (ThreadTimestamps[MidPos] > Timestamp)
				{
					EndPos = MidPos;
				}
				else
				{
					StartPos = MidPos;
				}
			}
		}

		for (; CurrentReadFrameIndex < ThreadTimestamps.Num(); CurrentReadFrameIndex++)
		{
			if (Timestamp < ThreadTimestamps[CurrentReadFrameIndex])
			{
				// Might return -1 if this was before the first frame
				return CurrentReadFrameIndex - 1;
			}
		}
		return ThreadTimestamps.Num() - 1;
	}

	void AddBeginFrameTimestamp(ECsvTimeline::Type Timeline, const bool bDoThreadCheck = true)
	{
#if DO_CHECK
		if (bDoThreadCheck)
		{
			switch (Timeline)
			{
			case ECsvTimeline::Gamethread:
				check(IsInGameThread());
				break;
			case ECsvTimeline::Renderthread:
				check(IsInRenderingThread());
				break;
			}
		}
#endif
		uint64* Element = FrameBoundaryTimestampsWriteBuffer[Timeline].ReserveElement();
		*Element = FPlatformTime::Cycles64();
		FrameBoundaryTimestampsWriteBuffer[Timeline].CommitElement();
	}

private:
	void Update(ECsvTimeline::Type Timeline = ECsvTimeline::Count)
	{
		check(IsInCsvProcessingThread());
		if (Timeline == ECsvTimeline::Count)
		{
			for (int32 i = 0; i < int32(ECsvTimeline::Count); i++)
			{
				FrameBoundaryTimestampsWriteBuffer[i].PopAll(FrameBoundaryTimestamps[i]);
			}
		}
		else
		{
			FrameBoundaryTimestampsWriteBuffer[Timeline].PopAll(FrameBoundaryTimestamps[Timeline]);
		}
	}

	TSingleProducerSingleConsumerList<uint64, 16> FrameBoundaryTimestampsWriteBuffer[ECsvTimeline::Count];
	TArray<uint64> FrameBoundaryTimestamps[ECsvTimeline::Count];
	mutable int32 CurrentReadFrameIndex;
};
static FFrameBoundaries GFrameBoundaries;


static TMap<const ANSICHAR*, uint32> CharPtrToStringIndex;
static TMap<FString, uint32> UniqueNonFNameStatIDStrings;
static TArray<FString> UniqueNonFNameStatIDIndices;

struct FAnsiStringRegister
{
	static uint32 GetUniqueStringIndex(const ANSICHAR* AnsiStr)
	{
		uint32* IndexPtr = CharPtrToStringIndex.Find(AnsiStr);
		if (IndexPtr)
		{
			return *IndexPtr;
		}

		// If we haven't seen this pointer before, check the string register (this is slow!)
		FString Str = FString(StringCast<TCHAR>(AnsiStr).Get());
		uint32* Value = UniqueNonFNameStatIDStrings.Find(Str);
		if (Value)
		{
			// Cache in the index register
			CharPtrToStringIndex.Add(AnsiStr, *Value);
			return *Value;
		}
		// Otherwise, this string is totally new
		uint32 NewIndex = UniqueNonFNameStatIDIndices.Num();
		UniqueNonFNameStatIDStrings.Add(Str, NewIndex);
		UniqueNonFNameStatIDIndices.Add(Str);
		CharPtrToStringIndex.Add(AnsiStr, NewIndex);
		return NewIndex;
	}

	static FString GetString(uint32 Index)
	{
		return UniqueNonFNameStatIDIndices[Index];
	}
};


class FCsvStatRegister
{
	static const uint64 FNameOrIndexMask = 0x0007ffffffffffffull; // Lower 51 bits for fname or index

	struct FStatIDFlags
	{
		static const uint8 IsCountStat = 0x01;
	};

public:
	FCsvStatRegister()
	{
		Clear();
	}

	int32 GetUniqueIndex(uint64 InStatIDRaw, int32 InCategoryIndex, bool bInIsFName, bool bInIsCountStat)
	{
		check(IsInCsvProcessingThread());

		// Make a compound key
		FUniqueID UniqueID;
		check(InCategoryIndex < CSV_MAX_CATEGORY_COUNT);
		UniqueID.Fields.IsFName = bInIsFName ? 1 : 0;
		UniqueID.Fields.FNameOrIndex = InStatIDRaw;
		UniqueID.Fields.CategoryIndex = InCategoryIndex;
		UniqueID.Fields.IsCountStat = bInIsCountStat ? 1 : 0;

		uint64 Hash = UniqueID.Hash;
		int32 *IndexPtr = StatIDToIndex.Find(Hash);
		if (IndexPtr)
		{
			return *IndexPtr;
		}
		else
		{
			int32 IndexOut = -1;
			FString NameStr;
			if (bInIsFName)
			{
				check((InStatIDRaw & FNameOrIndexMask) == InStatIDRaw);
				const FNameEntry* NameEntry = FName::GetEntry(FNameEntryId::FromUnstableInt(UniqueID.Fields.FNameOrIndex));
				NameStr = NameEntry->GetPlainNameString();
			}
			else
			{
				// With non-fname stats, the same string can appear with different pointers.
				// We need to look up the stat in the ansi stat register to see if it's actually unique
				uint32 AnsiNameIndex = FAnsiStringRegister::GetUniqueStringIndex((ANSICHAR*)InStatIDRaw);
				FUniqueID AnsiUniqueID;
				AnsiUniqueID.Hash = UniqueID.Hash;
				AnsiUniqueID.Fields.FNameOrIndex = AnsiNameIndex;
				int32 *AnsiIndexPtr = AnsiStringStatIDToIndex.Find(AnsiUniqueID.Hash);
				if (AnsiIndexPtr)
				{
					// This isn't a new stat. Only the pointer is new, not the string itself
					IndexOut = *AnsiIndexPtr;
					// Update the master lookup table
					StatIDToIndex.Add(UniqueID.Hash, IndexOut);
					return IndexOut;
				}
				else
				{
					// Stat has never been seen before. Add it to the ansi map
					AnsiStringStatIDToIndex.Add(AnsiUniqueID.Hash, StatIndexCount);
				}
				NameStr = FAnsiStringRegister::GetString(AnsiNameIndex);
			}

			// Store the index in the master map
			IndexOut = StatIndexCount;
			StatIDToIndex.Add( UniqueID.Hash,  IndexOut);
			StatIndexCount++;

			// Store the name, category index and flags
			StatNames.Add(NameStr);
			StatCategoryIndices.Add(InCategoryIndex);

			uint8 Flags = 0;
			if (bInIsCountStat)
			{
				Flags |= FStatIDFlags::IsCountStat;
			}
			StatFlags.Add(Flags);

			return IndexOut;
		}
	}

	void Clear()
	{
		StatIndexCount = 0;
		StatIDToIndex.Reset();
		AnsiStringStatIDToIndex.Reset();
		StatNames.Empty();
		StatCategoryIndices.Empty();
		StatFlags.Empty();
	}

	const FString& GetStatName(int32 Index) const
	{
		return StatNames[Index];
	}
	int32 GetCategoryIndex(int32 Index) const
	{
		return StatCategoryIndices[Index];
	}

	bool IsCountStat(int32 Index) const
	{
		return !!(StatFlags[Index] & FStatIDFlags::IsCountStat);
	}

protected:
	TMap<uint64, int32> StatIDToIndex;
	TMap<uint64, int32> AnsiStringStatIDToIndex;
	uint32 StatIndexCount;
	TArray<FString> StatNames;
	TArray<int32> StatCategoryIndices;
	TArray<uint8> StatFlags;

	union FUniqueID
	{
		struct
		{
			uint64 IsFName : 1;
			uint64 IsCountStat : 1;
			uint64 CategoryIndex : 11;
			uint64 FNameOrIndex : 51;
		} Fields;
		uint64 Hash;
	};
};

//-----------------------------------------------------------------------------
//	FCsvTimingMarker : records timestamps. Uses StatName pointer as a unique ID
//-----------------------------------------------------------------------------
struct FCsvStatBase
{
	struct FFlags
	{
		static const uint8 StatIDIsFName = 0x01;
		static const uint8 TimestampBegin = 0x02;
		static const uint8 IsCustomStat = 0x04;
		static const uint8 IsInteger = 0x08;
		static const uint8 IsExclusiveTimestamp = 0x10;
		static const uint8 IsExclusiveInsertedMarker = 0x20;
	};

	CSV_PROFILER_INLINE void Init(uint64 InStatID, int32 InCategoryIndex, uint8 InFlags, uint64 InTimestamp)
	{
		Timestamp = InTimestamp;
		Flags = InFlags;
		RawStatID = InStatID;
		CategoryIndex = InCategoryIndex;
	}

	CSV_PROFILER_INLINE void Init(uint64 InStatID, int32 InCategoryIndex, uint8 InFlags, uint64 InTimestamp, uint8 InUserData)
	{
		Timestamp = InTimestamp;
		RawStatID = InStatID;
		CategoryIndex = InCategoryIndex;
		UserData = InUserData;
		Flags = InFlags;
	}

	CSV_PROFILER_INLINE uint32 GetUserData() const
	{
		return UserData;
	}

	CSV_PROFILER_INLINE uint64 GetTimestamp() const
	{
		return Timestamp;
	}

	CSV_PROFILER_INLINE bool IsCustomStat() const
	{
		return !!(Flags & FCsvStatBase::FFlags::IsCustomStat);
	}

	CSV_PROFILER_INLINE bool IsFNameStat() const
	{
		return !!(Flags & FCsvStatBase::FFlags::StatIDIsFName);
	}

	uint64 Timestamp;

	// Use with caution! In the case of non-fname stats, strings from different scopes may will have different RawStatIDs (in that case RawStatID is simply a char * cast to a uint64). 
	// Use GetSeriesStatID() (slower) to get a unique ID for a string where needed
	uint64 RawStatID;
	int32 CategoryIndex;

	uint8 UserData;
	uint8 Flags;
};

struct FCsvTimingMarker : public FCsvStatBase
{
	bool IsBeginMarker() const
	{
		return !!(Flags & FCsvStatBase::FFlags::TimestampBegin);
	}
	bool IsExclusiveMarker() const
	{
		return !!(Flags & FCsvStatBase::FFlags::IsExclusiveTimestamp);
	}
	bool IsExclusiveArtificialMarker() const
	{
		return !!(Flags & FCsvStatBase::FFlags::IsExclusiveInsertedMarker);
	}
};

struct FCsvCustomStat : public FCsvStatBase
{
	ECsvCustomStatOp GetCustomStatOp() const
	{
		return (ECsvCustomStatOp)GetUserData();
	}

	bool IsInteger() const
	{
		return !!(Flags & FCsvStatBase::FFlags::IsInteger);
	}

	double GetValueAsDouble() const
	{
		return IsInteger() ? double(Value.AsInt) : double(Value.AsFloat);
	}

	union FValue
	{
		float AsFloat;
		uint32 AsInt;
	} Value;
};

struct FCsvEvent
{
	inline uint64 GetAllocatedSize() const { return (uint64)EventText.GetAllocatedSize(); }

	FString EventText;
	uint64 Timestamp;
	uint32 CategoryIndex;
};


struct FCsvStatSeriesValue
{
	FCsvStatSeriesValue() { Value.AsInt = 0; }
	union
	{
		int32 AsInt;
		float AsFloat;
	} Value;
};


class FCsvWriterHelper
{
public:
	FCsvWriterHelper(const TSharedRef<FArchive>& InOutputFile, int32 InBufferSize, bool bInCompressOutput)
		: OutputFile(InOutputFile)
		, bIsLineStart(true)
		, BytesInBuffer(0)
	{
		if (InBufferSize > 0)
		{
			Buffer.SetNumUninitialized(InBufferSize);
			if (bInCompressOutput)
			{
				GZipBuffer.SetNumUninitialized(InBufferSize);
			}
		}
	}

	~FCsvWriterHelper()
	{
		Flush();
	}

	void WriteSemicolonSeparatedStringList(const TArray<FString>& Strings)
	{
		WriteEmptyString();

		for (int32 Index = 0; Index < Strings.Num(); ++Index)
		{
			FString SanitizedText = Strings[Index];

			// Remove semi-colons and commas from event strings so we can safely separate using them
			SanitizedText.ReplaceInline(TEXT(";"), TEXT("."));
			SanitizedText.ReplaceInline(TEXT(","), TEXT("."));

			if (Index > 0)
			{
				WriteChar(';');
			}

			WriteStringInternal(SanitizedText);
		}
	}

	void NewLine()
	{
		WriteChar('\n');
		bIsLineStart = true;
	}

	void WriteString(const FString& Str)
	{
		if (!bIsLineStart)
		{
			WriteChar(',');
		}
		bIsLineStart = false;
		WriteStringInternal(Str);
	}

	void WriteEmptyString()
	{
		if (!bIsLineStart)
		{
			WriteChar(',');
		}
		bIsLineStart = false;
	}

	void WriteValue(double Value)
	{
		if (!bIsLineStart)
		{
			WriteChar(',');
		}
		bIsLineStart = false;

		int32 StrLen;
		ANSICHAR StringBuffer[256];

		if (FMath::Frac((float)Value) == 0.0f)
		{
			StrLen = FCStringAnsi::Snprintf(StringBuffer, 256, "%d", int(Value));
		}
		else if (FMath::Abs(Value) < 0.1)
		{
			StrLen = FCStringAnsi::Snprintf(StringBuffer, 256, "%.6f", Value);
		}
		else
		{
			StrLen = FCStringAnsi::Snprintf(StringBuffer, 256, "%.4f", Value);
		}
		SerializeInternal((void*)StringBuffer, sizeof(ANSICHAR) * StrLen);
	}

	void WriteMetadataEntry(const FString& Key, const FString& Value)
	{
		WriteString(*FString::Printf(TEXT("[%s]"), *Key));
		WriteString(Value);
	}

private:
	void WriteStringInternal(const FString& Str)
	{
		auto AnsiStr = StringCast<ANSICHAR>(*Str);
		SerializeInternal((void*)AnsiStr.Get(), AnsiStr.Length());
	}

	void WriteChar(ANSICHAR Char)
	{
		SerializeInternal((void*)&Char, sizeof(ANSICHAR));
	}

	void SerializeInternal(void* Src, int32 NumBytes)
	{
		if (Buffer.Num() == 0)
		{
			OutputFile->Serialize(Src, NumBytes);
		}
		else
		{
			uint8* SrcPtr = (uint8*)Src;

			while (NumBytes)
			{
				int32 BytesToWrite = FMath::Min(Buffer.Num() - BytesInBuffer, NumBytes);
				if (BytesToWrite == 0)
				{
					Flush();
				}
				else
				{
					FMemory::Memcpy(&Buffer[BytesInBuffer], SrcPtr, BytesToWrite);
					BytesInBuffer += BytesToWrite;
					SrcPtr += BytesToWrite;
					NumBytes -= BytesToWrite;
				}
			}
		}
	}

	void Flush()
	{
		if (BytesInBuffer > 0)
		{
			if (GZipBuffer.Num() > 0)
			{
				// Compression is enabled.
				int32 CompressedSize;
				{
					while (true)
					{
						// Compress the data in Buffer into the GZipBuffer array
						CompressedSize = GZipBuffer.Num();
						if (FCompression::CompressMemory(
							NAME_Gzip,
							GZipBuffer.GetData(), CompressedSize,
							Buffer.GetData(), BytesInBuffer,
							ECompressionFlags::COMPRESS_BiasSpeed))
						{
							break;
						}

						// Compression failed.
						if (CompressedSize > GZipBuffer.Num())
						{
							// Failed because the buffer size was too small. Increase the buffer size.
							GZipBuffer.SetNumUninitialized(CompressedSize);
						}
						else
						{
							// Buffer was already large enough. Unknown error. Nothing we can do here but discard the data.
							UE_LOG(LogCsvProfiler, Error, TEXT("CSV data compression failed."));
							BytesInBuffer = 0;
							return;
						}
					}
				}

				{
					OutputFile->Serialize(GZipBuffer.GetData(), CompressedSize);
				}
			}
			else
			{
				// No compression. Write directly to the output file
				OutputFile->Serialize(Buffer.GetData(), BytesInBuffer);
			}

			BytesInBuffer = 0;
		}
	}

	TSharedRef<FArchive> OutputFile;
	bool bIsLineStart;

	int32 BytesInBuffer;
	TArray<uint8> Buffer;
	TArray<uint8> GZipBuffer;

public:
	inline uint64 GetAllocatedSize() const
	{
		return Buffer.GetAllocatedSize() + GZipBuffer.GetAllocatedSize();
	}
};

struct FCsvProcessedEvent
{
	inline uint64 GetAllocatedSize() const { return EventText.GetAllocatedSize(); }

	FString GetFullName() const
	{
		if (CategoryIndex == 0)
		{
			return EventText;
		}
		return FCsvCategoryData::Get()->GetCategoryNameByIndex(CategoryIndex) + TEXT("/") + EventText;
	}
	FString EventText;
	uint32 FrameNumber;
	uint32 CategoryIndex;
};

typedef int32 FCsvStatID;

struct FCsvStatSeries
{
	enum class EType : uint8
	{
		TimerData,
		CustomStatInt,
		CustomStatFloat
	};

	FCsvStatSeries(EType InSeriesType, const FCsvStatID& InStatID, FCsvStreamWriter* InWriter, FCsvStatRegister& StatRegister, const FString& ThreadName);
	void FlushIfDirty();

	void SetTimerValue(uint32 DataFrameNumber, uint64 ElapsedCycles)
	{
		check(SeriesType == EType::TimerData);
		ensure(CurrentWriteFrameNumber <= DataFrameNumber || CurrentWriteFrameNumber == -1);

		// If we're done with the previous frame, commit it
		if (CurrentWriteFrameNumber != DataFrameNumber)
		{
			if (CurrentWriteFrameNumber != -1)
			{
				FlushIfDirty();
			}
			CurrentWriteFrameNumber = DataFrameNumber;
			bDirty = true;
		}
		CurrentValue.AsTimerCycles += ElapsedCycles;
	}

	void SetCustomStatValue_Int(uint32 DataFrameNumber, ECsvCustomStatOp Op, int32 Value)
	{
		check(SeriesType == EType::CustomStatInt);
		ensure(CurrentWriteFrameNumber <= DataFrameNumber || CurrentWriteFrameNumber == -1);

		// Is this a new frame?
		if (CurrentWriteFrameNumber != DataFrameNumber)
		{
			// If we're done with the previous frame, commit it
			if (CurrentWriteFrameNumber != -1)
			{
				FlushIfDirty();
			}

			// The first op in a frame is always a set. Otherwise min/max don't work
			Op = ECsvCustomStatOp::Set;
			CurrentWriteFrameNumber = DataFrameNumber;
			bDirty = true;
		}

		switch (Op)
		{
		case ECsvCustomStatOp::Set:
			CurrentValue.AsIntValue = Value;
			break;

		case ECsvCustomStatOp::Min:
			CurrentValue.AsIntValue = FMath::Min(Value, CurrentValue.AsIntValue);
			break;

		case ECsvCustomStatOp::Max:
			CurrentValue.AsIntValue = FMath::Max(Value, CurrentValue.AsIntValue);
			break;
		case ECsvCustomStatOp::Accumulate:
			CurrentValue.AsIntValue += Value;
			break;
		}
	}

	void SetCustomStatValue_Float(uint32 DataFrameNumber, ECsvCustomStatOp Op, float Value)
	{
		check(SeriesType == EType::CustomStatFloat);
		ensure(CurrentWriteFrameNumber <= DataFrameNumber || CurrentWriteFrameNumber == -1);

		// Is this a new frame?
		if (CurrentWriteFrameNumber != DataFrameNumber)
		{
			// If we're done with the previous frame, commit it
			if (CurrentWriteFrameNumber != -1)
			{
				FlushIfDirty();
			}

			// The first op in a frame is always a set. Otherwise min/max don't work
			Op = ECsvCustomStatOp::Set;
			CurrentWriteFrameNumber = DataFrameNumber;
			bDirty = true;
		}

		switch (Op)
		{
		case ECsvCustomStatOp::Set:
			CurrentValue.AsFloatValue = Value;
			break;

		case ECsvCustomStatOp::Min:
			CurrentValue.AsFloatValue = FMath::Min(Value, CurrentValue.AsFloatValue);
			break;

		case ECsvCustomStatOp::Max:
			CurrentValue.AsFloatValue = FMath::Max(Value, CurrentValue.AsFloatValue);
			break;

		case ECsvCustomStatOp::Accumulate:
			CurrentValue.AsFloatValue += Value;
			break;
		}
	}

	bool IsCustomStat() const
	{
		return (SeriesType == EType::CustomStatFloat || SeriesType == EType::CustomStatInt);
	}

	inline uint64 GetAllocatedSize() const { return Name.GetAllocatedSize(); }

	FCsvStatID StatID;
	const EType SeriesType;
	FString Name;

	uint32 CurrentWriteFrameNumber;
	union
	{
		int32   AsIntValue;
		float   AsFloatValue;
		uint64  AsTimerCycles;
	} CurrentValue;

	FCsvStreamWriter* Writer;

	int32 ColumnIndex;

	bool bDirty;
};

struct FCsvProcessThreadDataStats
{
	FCsvProcessThreadDataStats()
		: TimestampCount(0)
		, CustomStatCount(0)
		, EventCount(0)
	{}

	uint32 TimestampCount;
	uint32 CustomStatCount;
	uint32 EventCount;
};

class FCsvStreamWriter
{
	struct FCsvRow
	{
		TArray<FCsvStatSeriesValue> Values;
		TArray<FCsvProcessedEvent> Events;

		inline uint64 GetAllocatedSize() const
		{
			uint64 Size = Values.GetAllocatedSize() + Events.GetAllocatedSize();
			for (const FCsvProcessedEvent& Event : Events)
			{
				Size += Event.GetAllocatedSize();
			}
			return Size;
		}
	};

	TMap<int64, FCsvRow> Rows;
	FCsvWriterHelper Stream;

	// There is no way to know what a frame is completed, to flush a CSV row to disk. Instead, we track the maximum
	// frame index we've seen from CSV data processing (WriteFrameIndex) and choose to flush all rows that have a
	// frame index less than (WriteFrameIndex - NumFramesToBuffer). NumFramesToBuffer should be large enough to avoid
	// flushing rows before all the timestamps for that frame have been processed, but small enough to avoid the
	// additional memory overhead of holding addition rows in memory unnecessarily.
	const int64 NumFramesToBuffer = 128;
	int64 WriteFrameIndex;
	int64 ReadFrameIndex;

	const bool bContinuousWrites;
	bool bFirstRow;

	TArray<FCsvStatSeries*> AllSeries;
	TArray<class FCsvProfilerThreadDataProcessor*> DataProcessors;

	uint32 RenderThreadId;
	uint32 RHIThreadId;

public:
	FCsvStreamWriter(const TSharedRef<FArchive>& InOutputFile, bool bInContinuousWrites, int32 InBufferSize, bool bInCompressOutput, uint32 RenderThreadId, uint32 RHIThreadId);
	~FCsvStreamWriter();

	void AddSeries(FCsvStatSeries* Series);

	void PushValue(FCsvStatSeries* Series, int64 FrameNumber, const FCsvStatSeriesValue& Value);
	void PushEvent(const FCsvProcessedEvent& Event);

	void FinalizeNextRow();
	void Process(FCsvProcessThreadDataStats& OutStats);

	void Finalize(const TMap<FString, FString>& Metadata);

	inline uint64 GetAllocatedSize() const;
};

FCsvStatSeries::FCsvStatSeries(EType InSeriesType, const FCsvStatID& InStatID, FCsvStreamWriter* InWriter, FCsvStatRegister& StatRegister, const FString& ThreadName)
	: StatID(InStatID)
	, SeriesType(InSeriesType)
	, CurrentWriteFrameNumber(-1)
	, Writer(InWriter)
	, ColumnIndex(-1)
	, bDirty(false)
{
	CurrentValue.AsTimerCycles = 0;

	int32 StatCategoryIndex = StatRegister.GetCategoryIndex(StatID);

	Name = StatRegister.GetStatName(StatID);
	bool bIsCountStat = StatRegister.IsCountStat(StatID);

	if (!IsCustomStat() || bIsCountStat)
	{
		// Add a /<Threadname> prefix
		Name = ThreadName + TEXT("/") + Name;
	}

	if (StatCategoryIndex > 0)
	{
		// Categorized stats are prefixed with <CATEGORY>/
		Name = FCsvCategoryData::Get()->GetCategoryNameByIndex(StatCategoryIndex) + TEXT("/") + Name;
	}

	if (bIsCountStat)
	{
		// Add a counts prefix
		Name = TEXT("COUNTS/") + Name;
	}

	Writer->AddSeries(this);
}

void FCsvStatSeries::FlushIfDirty()
{
	if (bDirty)
	{
		FCsvStatSeriesValue Value;
		switch (SeriesType)
		{
		case EType::TimerData:
			Value.Value.AsFloat = (float)FPlatformTime::ToMilliseconds64(CurrentValue.AsTimerCycles);
			break;
		case EType::CustomStatInt:
			Value.Value.AsInt = CurrentValue.AsIntValue;
			break;
		case EType::CustomStatFloat:
			Value.Value.AsFloat = CurrentValue.AsFloatValue;
			break;
		}
		Writer->PushValue(this, CurrentWriteFrameNumber, Value);
		CurrentValue.AsTimerCycles = 0;
		bDirty = false;
	}
}

class FCsvProfilerThreadData
{
public:
	typedef TWeakPtr<FCsvProfilerThreadData, ESPMode::ThreadSafe> FWeakPtr;
	typedef TSharedPtr<FCsvProfilerThreadData, ESPMode::ThreadSafe> FSharedPtr;

private:
	static CSV_PROFILER_INLINE uint64 GetStatID(const char* StatName) { return uint64(StatName); }
	static CSV_PROFILER_INLINE uint64 GetStatID(const FName& StatId) { return StatId.GetComparisonIndex().ToUnstableInt(); }

	static FCriticalSection TlsCS;
	static TArray<FWeakPtr> TlsInstances;
	static uint32 TlsSlot;

public:
	static void InitTls()
	{
		if (TlsSlot == 0)
		{
			TlsSlot = FPlatformTLS::AllocTlsSlot();
			FPlatformMisc::MemoryBarrier();
		}
	}

	static FORCENOINLINE FCsvProfilerThreadData* CreateTLSData(const FString* InThreadName = nullptr)
	{
		QUICK_SCOPE_CYCLE_COUNTER(CSVProfiler_ThreadData_CreateTLSData);
		FScopeLock Lock(&TlsCS);

		FSharedPtr ProfilerThreadPtr = MakeShareable(new FCsvProfilerThreadData(InThreadName));
		FPlatformTLS::SetTlsValue(TlsSlot, ProfilerThreadPtr.Get());

		// Keep a weak reference to this thread data in the global array.
		TlsInstances.Emplace(ProfilerThreadPtr);

		// Register the shared ptr in the thread's TLS auto-cleanup list.
		// When the thread exits, it will delete the shared ptr, releasing its reference.
		(new TTlsAutoCleanupValue<FSharedPtr>(ProfilerThreadPtr))->Register();

		return ProfilerThreadPtr.Get();
	}

	static CSV_PROFILER_INLINE FCsvProfilerThreadData& Get(const FString* InThreadName = nullptr)
	{
		FCsvProfilerThreadData* ProfilerThread = (FCsvProfilerThreadData*)FPlatformTLS::GetTlsValue(TlsSlot);
		if (UNLIKELY(!ProfilerThread))
		{
			ProfilerThread = CreateTLSData(InThreadName);
		}
		return *ProfilerThread;
	}

	static inline void GetTlsInstances(TArray<FSharedPtr>& OutTlsInstances)
	{
		QUICK_SCOPE_CYCLE_COUNTER(CSVProfiler_ThreadData_GetTlsInstances);
		FScopeLock Lock(&TlsCS);
		OutTlsInstances.Empty(TlsInstances.Num());

		for (int32 Index = TlsInstances.Num() - 1; Index >= 0; --Index)
		{
			FSharedPtr SharedPtr = TlsInstances[Index].Pin();
			if (SharedPtr.IsValid())
			{
				// Thread is still alive.
				OutTlsInstances.Emplace(MoveTemp(SharedPtr));
			}
		}
	}

	FCsvProfilerThreadData(const FString* InThreadName = nullptr)
		: ThreadId(FPlatformTLS::GetCurrentThreadId())
<<<<<<< HEAD
		, ThreadName((InThreadName==nullptr) ? FThreadManager::GetThreadName(ThreadId) : *InThreadName)
=======
		, ThreadName(FThreadManager::GetThreadName(ThreadId))
>>>>>>> 6bbb88c8
		, DataProcessor(nullptr)
	{
	}

	~FCsvProfilerThreadData()
	{
		// Don't clean up TLS data once the app is exiting - containers may have already been destroyed
		if (!GIsRunning)
		{
			return;
		}

		// No thread data processors should have a reference to this TLS instance when we're being deleted.
		check(DataProcessor == nullptr);

		QUICK_SCOPE_CYCLE_COUNTER(CSVProfiler_ThreadData_Destructor);

		// Clean up dead entries in the thread data array.
		// This will remove both the current instance, and any others that have expired.
		FScopeLock Lock(&TlsCS);
		for (auto Iter = TlsInstances.CreateIterator(); Iter; ++Iter)
		{
			if (!Iter->IsValid())
			{
				Iter.RemoveCurrent();
			}
		}
	}

	void FlushResults(TArray<FCsvTimingMarker>& OutMarkers, TArray<FCsvCustomStat>& OutCustomStats, TArray<FCsvEvent>& OutEvents)
	{
		QUICK_SCOPE_CYCLE_COUNTER(STAT_FCsvProfilerThreadData_FlushResults);
		
		check(IsInCsvProcessingThread());

		TimingMarkers.PopAll(OutMarkers);
		CustomStats.PopAll(OutCustomStats);
		Events.PopAll(OutEvents);
	}

	CSV_PROFILER_INLINE void AddTimestampBegin(const char* StatName, int32 CategoryIndex)
	{
		uint64 Cycles = FPlatformTime::Cycles64();
		TRACE_CSV_PROFILER_BEGIN_STAT(StatName, CategoryIndex, Cycles);
		TimingMarkers.ReserveElement()->Init(GetStatID(StatName), CategoryIndex, FCsvStatBase::FFlags::TimestampBegin, Cycles);
		TimingMarkers.CommitElement();
	}

	CSV_PROFILER_INLINE void AddTimestampEnd(const char* StatName, int32 CategoryIndex)
	{
		uint64 Cycles = FPlatformTime::Cycles64();
		TRACE_CSV_PROFILER_END_STAT(StatName, CategoryIndex, Cycles);
		TimingMarkers.ReserveElement()->Init(GetStatID(StatName), CategoryIndex, 0, Cycles);
		TimingMarkers.CommitElement();
	}

	CSV_PROFILER_INLINE void AddTimestampExclusiveBegin(const char* StatName)
	{
		uint64 Cycles = FPlatformTime::Cycles64();
		TRACE_CSV_PROFILER_BEGIN_EXCLUSIVE_STAT(StatName, CSV_CATEGORY_INDEX(Exclusive), Cycles);
		TimingMarkers.ReserveElement()->Init(GetStatID(StatName), CSV_CATEGORY_INDEX(Exclusive), FCsvStatBase::FFlags::TimestampBegin | FCsvStatBase::FFlags::IsExclusiveTimestamp, Cycles);
		TimingMarkers.CommitElement();
	}

	CSV_PROFILER_INLINE void AddTimestampExclusiveEnd(const char* StatName)
	{
		uint64 Cycles = FPlatformTime::Cycles64();
		TRACE_CSV_PROFILER_END_EXCLUSIVE_STAT(StatName, CSV_CATEGORY_INDEX(Exclusive), Cycles);
		TimingMarkers.ReserveElement()->Init(GetStatID(StatName), CSV_CATEGORY_INDEX(Exclusive), FCsvStatBase::FFlags::IsExclusiveTimestamp, Cycles);
		TimingMarkers.CommitElement();
	}

	CSV_PROFILER_INLINE void AddTimestampBegin(const FName& StatName, int32 CategoryIndex)
	{
		uint64 Cycles = FPlatformTime::Cycles64();
		TRACE_CSV_PROFILER_BEGIN_STAT(StatName, CategoryIndex, Cycles);
		TimingMarkers.ReserveElement()->Init(GetStatID(StatName), CategoryIndex, FCsvStatBase::FFlags::StatIDIsFName | FCsvStatBase::FFlags::TimestampBegin, Cycles);
		TimingMarkers.CommitElement();
	}

	CSV_PROFILER_INLINE void AddTimestampEnd(const FName& StatName, int32 CategoryIndex)
	{
		uint64 Cycles = FPlatformTime::Cycles64();
		TRACE_CSV_PROFILER_END_STAT(StatName, CategoryIndex, Cycles);
		TimingMarkers.ReserveElement()->Init(GetStatID(StatName), CategoryIndex, FCsvStatBase::FFlags::StatIDIsFName, Cycles);
		TimingMarkers.CommitElement();
	}

	CSV_PROFILER_INLINE void AddCustomStat(const char* StatName, const int32 CategoryIndex, const float Value, const ECsvCustomStatOp CustomStatOp)
	{
		FCsvCustomStat* CustomStat = CustomStats.ReserveElement();
		uint64 Cycles = FPlatformTime::Cycles64();
		TRACE_CSV_PROFILER_CUSTOM_STAT(StatName, CategoryIndex, Value, uint8(CustomStatOp), Cycles);
		CustomStat->Init(GetStatID(StatName), CategoryIndex, FCsvStatBase::FFlags::IsCustomStat, Cycles, uint8(CustomStatOp));
		CustomStat->Value.AsFloat = Value;
		CustomStats.CommitElement();
	}

	CSV_PROFILER_INLINE void AddCustomStat(const FName& StatName, const int32 CategoryIndex, const float Value, const ECsvCustomStatOp CustomStatOp)
	{
		FCsvCustomStat* CustomStat = CustomStats.ReserveElement();
		uint64 Cycles = FPlatformTime::Cycles64();
		TRACE_CSV_PROFILER_CUSTOM_STAT(StatName, CategoryIndex, Value, uint8(CustomStatOp), Cycles);
		CustomStat->Init(GetStatID(StatName), CategoryIndex, FCsvStatBase::FFlags::IsCustomStat | FCsvStatBase::FFlags::StatIDIsFName, Cycles, uint8(CustomStatOp));
		CustomStat->Value.AsFloat = Value;
		CustomStats.CommitElement();
	}

	CSV_PROFILER_INLINE void AddCustomStat(const char* StatName, const int32 CategoryIndex, const int32 Value, const ECsvCustomStatOp CustomStatOp)
	{
		FCsvCustomStat* CustomStat = CustomStats.ReserveElement();
		uint64 Cycles = FPlatformTime::Cycles64();
		TRACE_CSV_PROFILER_CUSTOM_STAT(StatName, CategoryIndex, Value, uint8(CustomStatOp), Cycles);
		CustomStat->Init(GetStatID(StatName), CategoryIndex, FCsvStatBase::FFlags::IsCustomStat | FCsvStatBase::FFlags::IsInteger, Cycles, uint8(CustomStatOp));
		CustomStat->Value.AsInt = Value;
		CustomStats.CommitElement();
	}

	CSV_PROFILER_INLINE void AddCustomStat(const FName& StatName, const int32 CategoryIndex, const int32 Value, const ECsvCustomStatOp CustomStatOp)
	{
		FCsvCustomStat* CustomStat = CustomStats.ReserveElement();
		uint64 Cycles = FPlatformTime::Cycles64();
		TRACE_CSV_PROFILER_CUSTOM_STAT(StatName, CategoryIndex, Value, uint8(CustomStatOp), Cycles);
		CustomStat->Init(GetStatID(StatName), CategoryIndex, FCsvStatBase::FFlags::IsCustomStat | FCsvStatBase::FFlags::IsInteger | FCsvStatBase::FFlags::StatIDIsFName, Cycles, uint8(CustomStatOp));
		CustomStat->Value.AsInt = Value;
		CustomStats.CommitElement();
	}

	CSV_PROFILER_INLINE void AddEvent(const FString& EventText, const int32 CategoryIndex)
	{
		FCsvEvent* Event = Events.ReserveElement();
		uint64 Cycles = FPlatformTime::Cycles64();
		TRACE_CSV_PROFILER_EVENT(*EventText, CategoryIndex, Cycles);
		Event->EventText = EventText;
		Event->Timestamp = Cycles;
		Event->CategoryIndex = CategoryIndex;
		Events.CommitElement();
	}

	CSV_PROFILER_INLINE void AddEventWithTimestamp(const FString& EventText, const int32 CategoryIndex, const uint64 Timestamp)
	{
		TRACE_CSV_PROFILER_EVENT(*EventText, CategoryIndex, Timestamp);
		FCsvEvent* Event = Events.ReserveElement();
		Event->EventText = EventText;
		Event->Timestamp = Timestamp;
		Event->CategoryIndex = CategoryIndex;
		Events.CommitElement();
	}

	inline uint64 GetAllocatedSize() const
	{
		// Note, we're missing the csv event FString sizes.
		// There is no way to get the events from the list without popping them.
		return
			((uint64)TimingMarkers.GetAllocatedSize()) +
			((uint64)CustomStats.GetAllocatedSize()) +
			((uint64)Events.GetAllocatedSize());
	}

	CSV_PROFILER_INLINE const char * GetWaitStatName() const
	{
		return WaitStatNameStack.Num() == 0 ? GDefaultWaitStatName : WaitStatNameStack.Last();
	}

	CSV_PROFILER_INLINE void PushWaitStatName(const char * WaitStatName)
	{
		LLM_SCOPE(ELLMTag::CsvProfiler);
		WaitStatNameStack.Push(WaitStatName);
	}
	CSV_PROFILER_INLINE const char* PopWaitStatName()
	{
		check(WaitStatNameStack.Num() > 0);
		return WaitStatNameStack.Pop();
	}

	// Raw stat data (written from the thread)
	TSingleProducerSingleConsumerList<FCsvTimingMarker, 256> TimingMarkers;
	TSingleProducerSingleConsumerList<FCsvCustomStat, 256> CustomStats;
	TSingleProducerSingleConsumerList<FCsvEvent, 32> Events;

	const uint32 ThreadId;
	const FString ThreadName;

	class FCsvProfilerThreadDataProcessor* DataProcessor;
	TArray<const char*> WaitStatNameStack;
};

uint32 FCsvProfilerThreadData::TlsSlot = 0;
FCriticalSection FCsvProfilerThreadData::TlsCS;
TArray<FCsvProfilerThreadData::FWeakPtr> FCsvProfilerThreadData::TlsInstances;

class FCsvProfilerThreadDataProcessor
{
	FCsvProfilerThreadData::FSharedPtr ThreadData;
	FCsvStreamWriter* Writer;

	TArray<FCsvTimingMarker> MarkerStack;
	TArray<FCsvTimingMarker> ExclusiveMarkerStack;

	TArray<FCsvStatSeries*> StatSeriesArray;
	FCsvStatRegister StatRegister;

	uint64 LastProcessedTimestamp;

	uint32 RenderThreadId;
	uint32 RHIThreadId;

public:
	FCsvProfilerThreadDataProcessor(FCsvProfilerThreadData::FSharedPtr InThreadData, FCsvStreamWriter* InWriter, uint32 InRenderThreadId, uint32 InRHIThreadId)
		: ThreadData(InThreadData)
		, Writer(InWriter)
		, LastProcessedTimestamp(0)
		, RenderThreadId(InRenderThreadId)
		, RHIThreadId(InRHIThreadId)
	{
		check(ThreadData->DataProcessor == nullptr);
		ThreadData->DataProcessor = this;
	}

	~FCsvProfilerThreadDataProcessor()
	{
		check(ThreadData->DataProcessor == this);
		ThreadData->DataProcessor = nullptr;

		// Delete all the created stat series
		for (FCsvStatSeries* Series : StatSeriesArray)
		{
			delete Series;
		}
	}

	inline uint64 GetAllocatedSize() const
	{
		return
			((uint64)MarkerStack.GetAllocatedSize()) +
			((uint64)ExclusiveMarkerStack.GetAllocatedSize()) +
			((uint64)StatSeriesArray.GetAllocatedSize()) +
			((uint64)StatSeriesArray.Num() * sizeof(FCsvStatSeries)) +
			((uint64)ThreadData->GetAllocatedSize());
	}

	void Process(FCsvProcessThreadDataStats& OutStats, int32& OutMinFrameNumberProcessed);

private:
	FCsvStatSeries* FindOrCreateStatSeries(const FCsvStatBase& Stat, FCsvStatSeries::EType SeriesType, bool bIsCountStat)
	{
		check(IsInCsvProcessingThread());
		const int32 StatIndex = StatRegister.GetUniqueIndex(Stat.RawStatID, Stat.CategoryIndex, Stat.IsFNameStat(), bIsCountStat);
		FCsvStatSeries* Series = nullptr;
		if (StatSeriesArray.Num() <= StatIndex)
		{
			int32 GrowBy = StatIndex + 1 - StatSeriesArray.Num();
			StatSeriesArray.AddZeroed(GrowBy);
		}
		if (StatSeriesArray[StatIndex] == nullptr)
		{
			Series = new FCsvStatSeries(SeriesType, StatIndex, Writer, StatRegister, ThreadData->ThreadName);
			StatSeriesArray[StatIndex] = Series;
		}
		else
		{
			Series = StatSeriesArray[StatIndex];
#if DO_CHECK
			checkf(SeriesType == Series->SeriesType, TEXT("Stat named %s was used in multiple stat types. Can't use same identifier for different stat types. Stat types are: Custom(Int), Custom(Float) and Timing"), *StatRegister.GetStatName(StatIndex));
#endif
		}
		return Series;
	}
};

FCsvStreamWriter::FCsvStreamWriter(const TSharedRef<FArchive>& InOutputFile, bool bInContinuousWrites, int32 InBufferSize, bool bInCompressOutput, uint32 InRenderThreadId, uint32 InRHIThreadId)
	: Stream(InOutputFile, InBufferSize, bInCompressOutput)
	, WriteFrameIndex(-1)
	, ReadFrameIndex(-1)
	, bContinuousWrites(bInContinuousWrites)
	, bFirstRow(true)
	, RenderThreadId(InRenderThreadId)
	, RHIThreadId(InRHIThreadId)
{}

FCsvStreamWriter::~FCsvStreamWriter()
{
	// Delete all the thread data processors, freeing all memory associated with the CSV profile
	for (FCsvProfilerThreadDataProcessor* DataProcessor : DataProcessors)
	{
		delete DataProcessor;
	}
}

void FCsvStreamWriter::AddSeries(FCsvStatSeries* Series)
{
	check(Series->ColumnIndex == -1);
	Series->ColumnIndex = AllSeries.Num();
	AllSeries.Add(Series);
}

void FCsvStreamWriter::PushValue(FCsvStatSeries* Series, int64 FrameNumber, const FCsvStatSeriesValue& Value)
{
	check(Series->ColumnIndex != -1);

	WriteFrameIndex = FMath::Max(FrameNumber, WriteFrameIndex);

	FCsvRow& Row = Rows.FindOrAdd(FrameNumber);

	// Ensure the row is large enough to hold every series
	if (Row.Values.Num() < AllSeries.Num())
	{
		Row.Values.SetNumZeroed(AllSeries.Num(), false);
	}

	Row.Values[Series->ColumnIndex] = Value;
}

void FCsvStreamWriter::PushEvent(const FCsvProcessedEvent& Event)
{
	Rows.FindOrAdd(Event.FrameNumber).Events.Add(Event);
}

void FCsvStreamWriter::FinalizeNextRow()
{
	ReadFrameIndex++;

	if (bFirstRow)
	{
		// Write the first header row
		Stream.WriteString("EVENTS");

		for (FCsvStatSeries* Series : AllSeries)
		{
			Stream.WriteString(Series->Name);
		}

		Stream.NewLine();
		bFirstRow = false;
	}

	// Don't remove yet. Flushing series may modify this row
	FCsvRow* Row = Rows.Find(ReadFrameIndex);
	if (Row)
	{
		if (Row->Events.Num() > 0)
		{
			// Write the events for this row
			TArray<FString> EventStrings;
			EventStrings.Reserve(Row->Events.Num());
			for (FCsvProcessedEvent& Event : Row->Events)
			{
				EventStrings.Add(Event.GetFullName());
			}

			Stream.WriteSemicolonSeparatedStringList(EventStrings);
		}
		else
		{
			// No events. Insert empty string at the start of the line
			Stream.WriteEmptyString();
		}

		for (FCsvStatSeries* Series : AllSeries)
		{
			// Stat values are held in the series until a new value arrives.
			// If we've caught up with the last value written to the series,
			// we need to flush to get the correct value for this frame.
			if (Series->CurrentWriteFrameNumber == ReadFrameIndex)
				Series->FlushIfDirty();

			if (Row->Values.IsValidIndex(Series->ColumnIndex))
			{
				const FCsvStatSeriesValue& Value = Row->Values[Series->ColumnIndex];
				if (Series->SeriesType == FCsvStatSeries::EType::CustomStatInt)
				{
					Stream.WriteValue(Value.Value.AsInt);
				}
				else
				{
					Stream.WriteValue(Value.Value.AsFloat);
				}
			}
			else
			{
				Stream.WriteValue(0);
			}
		}

		Stream.NewLine();

		// Finally remove the frame data
		Rows.FindAndRemoveChecked(ReadFrameIndex);
	}
}

void FCsvStreamWriter::Finalize(const TMap<FString, FString>& Metadata)
{
	// Flush all remaining data
	while (ReadFrameIndex < WriteFrameIndex)
	{
		FinalizeNextRow();
	}

	// Write a final summary header row
	Stream.WriteString("EVENTS");
	for (FCsvStatSeries* Series : AllSeries)
	{
		Stream.WriteString(Series->Name);
	}
	Stream.NewLine();

	// Insert some metadata to indicate the file has a summary header row
	Stream.WriteMetadataEntry((TEXT("HasHeaderRowAtEnd")), TEXT("1"));

	// Add metadata at the end of the file, making sure commandline is last (this is required for parsing)
	const TPair<FString, FString>* CommandlineEntry = NULL;
	for (const auto& Pair : Metadata)
	{
		if (Pair.Key == "Commandline")
		{
			CommandlineEntry = &Pair;
		}
		else
		{
			Stream.WriteMetadataEntry(Pair.Key, Pair.Value);
		}
	}
	if (CommandlineEntry)
	{
		Stream.WriteMetadataEntry(CommandlineEntry->Key, CommandlineEntry->Value);
	}
}

void FCsvStreamWriter::Process(FCsvProcessThreadDataStats& OutStats)
{
	TArray<FCsvProfilerThreadData::FSharedPtr> TlsData;
	FCsvProfilerThreadData::GetTlsInstances(TlsData);

	{
		QUICK_SCOPE_CYCLE_COUNTER(CSVProfiler_Writer_GetDataProcessors);
		for (FCsvProfilerThreadData::FSharedPtr Data : TlsData)
		{
<<<<<<< HEAD
			DataProcessors.Add(new FCsvProfilerThreadDataProcessor(Data, this, RenderThreadId, RHIThreadId));
=======
			if (!Data->DataProcessor)
			{
				DataProcessors.Add(new FCsvProfilerThreadDataProcessor(Data, this, RenderThreadId, RHIThreadId));
			}
>>>>>>> 6bbb88c8
		}
	}
	

	int32 MinFrameNumberProcessed = MAX_int32;
	{
		QUICK_SCOPE_CYCLE_COUNTER(CSVProfiler_Writer_ProcessDataProcessors);
		for (FCsvProfilerThreadDataProcessor* DataProcessor : DataProcessors)
		{
			DataProcessor->Process(OutStats, MinFrameNumberProcessed);
		}
	}
	

	if (bContinuousWrites && MinFrameNumberProcessed < MAX_int32)
	{
		QUICK_SCOPE_CYCLE_COUNTER(CSVProfiler_Writer_FinalizeNextRow);
		int64 NewReadFrameIndex = MinFrameNumberProcessed - NumFramesToBuffer;
		while (ReadFrameIndex < NewReadFrameIndex)
		{
			FinalizeNextRow();
		}
	}
}

uint64 FCsvStreamWriter::GetAllocatedSize() const
{
	uint64 Size =
		((uint64)Rows.GetAllocatedSize()) +
		((uint64)AllSeries.GetAllocatedSize()) +
		((uint64)DataProcessors.GetAllocatedSize()) +
		((uint64)Stream.GetAllocatedSize());

	for (const auto& Pair          : Rows)           { Size += (uint64)Pair.Value.GetAllocatedSize();     }
	for (const auto& Series        : AllSeries)      { Size += (uint64)Series->GetAllocatedSize();        }
	for (const auto& DataProcessor : DataProcessors) { Size += (uint64)DataProcessor->GetAllocatedSize(); }

	return Size;
}

//-----------------------------------------------------------------------------
//	FCsvProfilerProcessingThread class : low priority thread to process 
//  profiling data
//-----------------------------------------------------------------------------
class FCsvProfilerProcessingThread : public FRunnable
{
	FThreadSafeCounter StopCounter;

public:
	FCsvProfilerProcessingThread(FCsvProfiler& InCsvProfiler)
		: CsvProfiler(InCsvProfiler)
	{
#if CSV_THREAD_HIGH_PRI
		Thread = FForkProcessHelper::CreateForkableThread(this, TEXT("CSVProfiler"), 0, TPri_Highest, FPlatformAffinity::GetTaskGraphThreadMask());
#else
		Thread = FForkProcessHelper::CreateForkableThread(this, TEXT("CSVProfiler"), 0, TPri_Lowest, FPlatformAffinity::GetTaskGraphBackgroundTaskMask());
#endif
	}

	virtual ~FCsvProfilerProcessingThread()
	{
		if (Thread)
		{
			Thread->Kill(true);
			delete Thread;
			Thread = nullptr;
		}
	}

	bool IsValid() const
	{
		return Thread != nullptr;
	}

	// FRunnable interface
	virtual bool Init() override
	{
		return true;
	}

	virtual uint32 Run() override
	{
		const float TimeBetweenUpdatesMS = 50.0f;
		GCsvProcessingThreadId = FPlatformTLS::GetCurrentThreadId();
		GGameThreadIsCsvProcessingThread = false;

		FMemory::SetupTLSCachesOnCurrentThread();

		LLM_SCOPE(ELLMTag::CsvProfiler);

		while (StopCounter.GetValue() == 0)
		{
			float ElapsedMS = CsvProfiler.ProcessStatData();

			if (GCsvProfilerIsWritingFile)
			{
				CsvProfiler.FinalizeCsvFile();
				CsvProfiler.FileWriteBlockingEvent->Trigger();
			}

			float SleepTimeSeconds = FMath::Max(TimeBetweenUpdatesMS - ElapsedMS, 0.0f) / 1000.0f;
			FPlatformProcess::Sleep(SleepTimeSeconds);
		}

		FMemory::ClearAndDisableTLSCachesOnCurrentThread();

		return 0;
	}

	virtual void Stop() override
	{
		StopCounter.Increment();
	}

	virtual void Exit() override { }

private:
	FRunnableThread* Thread;
	FCsvProfiler& CsvProfiler;
};

void FCsvProfilerThreadDataProcessor::Process(FCsvProcessThreadDataStats& OutStats, int32& OutMinFrameNumberProcessed)
{
	QUICK_SCOPE_CYCLE_COUNTER(STAT_FCsvProfilerThreadData_ProcessThreadData);

	// We can call this from the game thread just before reading back the data, or from the CSV processing thread
	check(IsInCsvProcessingThread());

	// Read the raw CSV data
	TArray<FCsvTimingMarker> ThreadMarkers;
	TArray<FCsvCustomStat> CustomStats;
	TArray<FCsvEvent> Events;
	ThreadData->FlushResults(ThreadMarkers, CustomStats, Events);

	OutStats.TimestampCount += ThreadMarkers.Num();
	OutStats.CustomStatCount += CustomStats.Num();
	OutStats.EventCount += Events.Num();

	// Flush the frame boundaries after the stat data. This way, we ensure the frame boundary data is up to date
	// (we do not want to encounter markers from a frame which hasn't been registered yet)
	FPlatformMisc::MemoryBarrier();
	ECsvTimeline::Type Timeline = (ThreadData->ThreadId == RenderThreadId || ThreadData->ThreadId == RHIThreadId) ? ECsvTimeline::Renderthread : ECsvTimeline::Gamethread;

	if (ThreadMarkers.Num() > 0)
	{
#if !UE_BUILD_SHIPPING
		ensure(ThreadMarkers[0].GetTimestamp() >= LastProcessedTimestamp);
#endif
		LastProcessedTimestamp = ThreadMarkers.Last().GetTimestamp();
	}

	{
		QUICK_SCOPE_CYCLE_COUNTER(STAT_FCsvProfilerThreadData_TimingMarkers);

		// Process timing markers
		FCsvTimingMarker InsertedMarker;
		bool bAllowExclusiveMarkerInsertion = true;
		for (int i = 0; i < ThreadMarkers.Num(); i++)
		{
			FCsvTimingMarker* MarkerPtr = &ThreadMarkers[i];

			// Handle exclusive markers. This may insert an additional marker before this one
			bool bInsertExtraMarker = false;
			if (bAllowExclusiveMarkerInsertion && MarkerPtr->IsExclusiveMarker())
			{
				if (MarkerPtr->IsBeginMarker())
				{
					if (ExclusiveMarkerStack.Num() > 0)
					{
						// Insert an artificial end marker to end the previous marker on the stack at the same timestamp
						InsertedMarker = ExclusiveMarkerStack.Last();
						InsertedMarker.Flags &= (~FCsvStatBase::FFlags::TimestampBegin);
						InsertedMarker.Flags |= FCsvStatBase::FFlags::IsExclusiveInsertedMarker;
						InsertedMarker.Timestamp = MarkerPtr->Timestamp;

						bInsertExtraMarker = true;
					}
					ExclusiveMarkerStack.Add(*MarkerPtr);
				}
				else
				{
					if (ExclusiveMarkerStack.Num() > 0)
					{
						ExclusiveMarkerStack.Pop(false);
						if (ExclusiveMarkerStack.Num() > 0)
						{
							// Insert an artificial begin marker to resume the marker on the stack at the same timestamp
							InsertedMarker = ExclusiveMarkerStack.Last();
							InsertedMarker.Flags |= FCsvStatBase::FFlags::TimestampBegin;
							InsertedMarker.Flags |= FCsvStatBase::FFlags::IsExclusiveInsertedMarker;
							InsertedMarker.Timestamp = MarkerPtr->Timestamp;

							bInsertExtraMarker = true;
						}
					}
				}
			}

			if (bInsertExtraMarker)
			{
				// Insert an extra exclusive marker this iteration and decrement the loop index.
				MarkerPtr = &InsertedMarker;
				i--;
			}
			// Prevent a marker being inserted on the next run if we just inserted one
			bAllowExclusiveMarkerInsertion = !bInsertExtraMarker;

			FCsvTimingMarker& Marker = *MarkerPtr;
			int32 FrameNumber = GFrameBoundaries.GetFrameNumberForTimestamp(Timeline, Marker.GetTimestamp());
			OutMinFrameNumberProcessed = FMath::Min(FrameNumber, OutMinFrameNumberProcessed);
			if (Marker.IsBeginMarker())
			{
				MarkerStack.Push(Marker);
			}
			else
			{
				// Markers might not match up if they were truncated mid-frame, so we need to be robust to that
				if (MarkerStack.Num() > 0)
				{
					// Find the start marker (might not actually be top of the stack, e.g if begin/end for two overlapping stats are independent)
					bool bFoundStart = false;
#if REPAIR_MARKER_STACKS
					FCsvTimingMarker StartMarker;
					// Prevent spurious MSVC warning about this being used uninitialized further down. Alternative is to implement a ctor, but that would add overhead
					StartMarker.Init(0, 0, 0, 0);

					for (int j = MarkerStack.Num() - 1; j >= 0; j--)
					{
						if (MarkerStack[j].RawStatID == Marker.RawStatID) // Note: only works with scopes!
						{
							StartMarker = MarkerStack[j];
							MarkerStack.RemoveAt(j, 1, false);
							bFoundStart = true;
							break;
						}
					}
#else
					FCsvTimingMarker StartMarker = MarkerStack.Pop();
					bFoundStart = true;
#endif
					// TODO: if bFoundStart is false, this stat _never_ gets processed. Could we add it to a persistent list so it's considered next time?
					// Example where this could go wrong: staggered/overlapping exclusive stats ( e.g Abegin, Bbegin, AEnd, BEnd ), where processing ends after AEnd
					// AEnd would be missing 
					if (FrameNumber >= 0 && bFoundStart)
					{
#if !UE_BUILD_SHIPPING
						ensure(Marker.RawStatID == StartMarker.RawStatID);
						ensure(Marker.GetTimestamp() >= StartMarker.GetTimestamp());
#endif
						if (Marker.GetTimestamp() > StartMarker.GetTimestamp())
						{
							uint64 ElapsedCycles = Marker.GetTimestamp() - StartMarker.GetTimestamp();

							// Add the elapsed time to the table entry for this frame/stat
							FCsvStatSeries* Series = FindOrCreateStatSeries(Marker, FCsvStatSeries::EType::TimerData, false);
							Series->SetTimerValue(FrameNumber, ElapsedCycles);

							// Add the COUNT/ series if enabled. Ignore artificial markers (inserted above)
							if (GCsvStatCounts && !Marker.IsExclusiveArtificialMarker())
							{
								FCsvStatSeries* CountSeries = FindOrCreateStatSeries(Marker, FCsvStatSeries::EType::CustomStatInt, true);
								CountSeries->SetCustomStatValue_Int(FrameNumber, ECsvCustomStatOp::Accumulate, 1);
							}
						}
					}
				}
			}
		}
	}

	{
		QUICK_SCOPE_CYCLE_COUNTER(STAT_FCsvProfilerThreadData_CustomStats);
		// Process the custom stats
		for (int i = 0; i < CustomStats.Num(); i++)
		{
			FCsvCustomStat& CustomStat = CustomStats[i];
			int32 FrameNumber = GFrameBoundaries.GetFrameNumberForTimestamp(Timeline, CustomStat.GetTimestamp());
			OutMinFrameNumberProcessed = FMath::Min(FrameNumber, OutMinFrameNumberProcessed);
			if (FrameNumber >= 0)
			{
				bool bIsInteger = CustomStat.IsInteger();
				FCsvStatSeries* Series = FindOrCreateStatSeries(CustomStat, bIsInteger ? FCsvStatSeries::EType::CustomStatInt : FCsvStatSeries::EType::CustomStatFloat, false);
				if (bIsInteger)
				{
					Series->SetCustomStatValue_Int(FrameNumber, CustomStat.GetCustomStatOp(), CustomStat.Value.AsInt);
				}
				else
				{
					Series->SetCustomStatValue_Float(FrameNumber, CustomStat.GetCustomStatOp(), CustomStat.Value.AsFloat);
				}

				// Add the COUNT/ series if enabled
				if (GCsvStatCounts)
				{
					FCsvStatSeries* CountSeries = FindOrCreateStatSeries(CustomStat, FCsvStatSeries::EType::CustomStatInt, true);
					CountSeries->SetCustomStatValue_Int(FrameNumber, ECsvCustomStatOp::Accumulate, 1);
				}
			}
		}
	}

	{
		QUICK_SCOPE_CYCLE_COUNTER(STAT_FCsvProfilerThreadData_Events);

		// Process Events
		for (int i = 0; i < Events.Num(); i++)
		{
			FCsvEvent& Event = Events[i];
			int32 FrameNumber = GFrameBoundaries.GetFrameNumberForTimestamp(Timeline, Event.Timestamp);
			OutMinFrameNumberProcessed = FMath::Min(FrameNumber, OutMinFrameNumberProcessed);
			if (FrameNumber >= 0)
			{
				FCsvProcessedEvent ProcessedEvent;
				ProcessedEvent.EventText = Event.EventText;
				ProcessedEvent.FrameNumber = FrameNumber;
				ProcessedEvent.CategoryIndex = Event.CategoryIndex;
				Writer->PushEvent(ProcessedEvent);
			}
		}
	}
}


FCsvProfiler* FCsvProfiler::Get()
{
	static FCsvProfiler* InstancePtr;

	if (!InstancePtr)
	{
		// It's important that the initializer goes here to avoid the overhead of
		// "magic static" initialization on every call (mostly an issue with MSVC
		// because of their epoch-based initialization scheme which doesn't seem
		// to make any real sense on x86)

		static FCsvProfiler Instance;
		InstancePtr = &Instance;
	}

	return InstancePtr;
}

FCsvProfiler::FCsvProfiler()
	: NumFramesToCapture(-1)
	, CaptureFrameNumber(0)
	, CaptureOnEventFrameCount(-1)
	, bInsertEndFrameAtFrameStart(false)
	, LastEndFrameTimestamp(0)
	, CaptureEndFrameCount(0)
	, ProcessingThread(nullptr)
	, FileWriteBlockingEvent(FPlatformProcess::GetSynchEventFromPool())
{
	check(IsInGameThread());

#if !CSV_PROFILER_USE_CUSTOM_FRAME_TIMINGS
	FCoreDelegates::OnBeginFrame.AddStatic(CsvProfilerBeginFrame);
	FCoreDelegates::OnEndFrame.AddStatic(CsvProfilerEndFrame);
	FCoreDelegates::OnBeginFrameRT.AddStatic(CsvProfilerBeginFrameRT);
	FCoreDelegates::OnEndFrameRT.AddStatic(CsvProfilerEndFrameRT);
#endif

	// add constant metadata
	FString PlatformStr = FString::Printf(TEXT("%s"), ANSI_TO_TCHAR(FPlatformProperties::IniPlatformName()));
	FString BuildConfigurationStr = LexToString(FApp::GetBuildConfiguration());
	FString CommandlineStr = FString("\"") + FCommandLine::Get() + FString("\"");
	// Strip newlines
	CommandlineStr.ReplaceInline(TEXT("\n"), TEXT(""));
	CommandlineStr.ReplaceInline(TEXT("\r"), TEXT(""));
	FString BuildVersionString = FApp::GetBuildVersion();
	FString EngineVersionString = FEngineVersion::Current().ToString();

	FString OSMajor, OSMinor;
	FPlatformMisc::GetOSVersions(OSMajor, OSMinor);
	OSMajor.TrimStartAndEndInline();
	OSMinor.TrimStartAndEndInline();
	FString OSString = FString::Printf(TEXT("%s %s"), *OSMajor, *OSMinor);

	SetMetadataInternal(TEXT("Platform"), *PlatformStr);
	SetMetadataInternal(TEXT("Config"), *BuildConfigurationStr);
	SetMetadataInternal(TEXT("BuildVersion"), *BuildVersionString);
	SetMetadataInternal(TEXT("EngineVersion"), *EngineVersionString);
	SetMetadataInternal(TEXT("Commandline"), *CommandlineStr, false);
	SetMetadataInternal(TEXT("OS"), *OSString);
	SetMetadataInternal(TEXT("CPU"), *FPlatformMisc::GetDeviceMakeAndModel());
	SetMetadataInternal(TEXT("PGOEnabled"), FPlatformMisc::IsPGOEnabled() ? TEXT("1") : TEXT("0"));
	SetMetadataInternal(TEXT("LoginID"), *FPlatformMisc::GetLoginId());

	// Set the device ID if the platform supports it
	FString DeviceID = FPlatformMisc::GetDeviceId();
	if (!DeviceID.IsEmpty())
	{
		SetMetadataInternal(TEXT("DeviceID"), *DeviceID);
	}
}

FCsvProfiler::~FCsvProfiler()
{
	GCsvProfilerIsCapturing = false;
	IsShuttingDown.Increment();
	if (ProcessingThread)
	{
		delete ProcessingThread;
		ProcessingThread = nullptr;
	}

	if (FileWriteBlockingEvent)
	{
		FPlatformProcess::ReturnSynchEventToPool(FileWriteBlockingEvent);
		FileWriteBlockingEvent = nullptr;
	}

	if (GStartOnEvent)
	{
		delete GStartOnEvent;
		GStartOnEvent = nullptr;
	}

	if (GStopOnEvent)
	{
		delete GStopOnEvent;
		GStopOnEvent = nullptr;
	}
}

/** Per-frame update */
void FCsvProfiler::BeginFrame()
{
	LLM_SCOPE(ELLMTag::CsvProfiler);
	QUICK_SCOPE_CYCLE_COUNTER(STAT_FCsvProfiler_BeginFrame);
	CSV_SCOPED_TIMING_STAT_EXCLUSIVE(CsvProfiler);

	check(IsInGameThread());

	// Set the thread-local waits enabled flag
	GCsvThreadLocalWaitsEnabled = GCsvTrackWaitsOnGameThread;

	if (bInsertEndFrameAtFrameStart)
	{
		bInsertEndFrameAtFrameStart = false;
		EndFrame();
	}

	if (!GCsvProfilerIsWritingFile)
	{
		// Process the command queue for start commands
		FCsvCaptureCommand CurrentCommand;
		if (CommandQueue.Peek(CurrentCommand) && CurrentCommand.CommandType == ECsvCommandType::Start)
		{
			CommandQueue.Dequeue(CurrentCommand);
			if (GCsvProfilerIsCapturing)
			{
				UE_LOG(LogCsvProfiler, Warning, TEXT("Capture start requested, but a capture was already running"));
			}
			else
			{
				UE_LOG(LogCsvProfiler, Display, TEXT("Capture Starting"));
				
				// signal external profiler that we are capturing
				OnCSVProfileStartDelegate.Broadcast();

				// Latch the cvars when we start a capture
				int32 BufferSize = FMath::Max(CVarCsvWriteBufferSize.GetValueOnAnyThread(), 0);
				bool bContinuousWrites = IsContinuousWriteEnabled(true);

				// Allow overriding of compression based on the "csv.CompressionMode" CVar
				bool bCompressOutput;
				switch (CVarCsvCompressionMode.GetValueOnGameThread())
				{
				case 0:
					bCompressOutput = false;
					break;

				case 1:
					bCompressOutput = (BufferSize > 0); 
					break;

				default:
					bCompressOutput = EnumHasAnyFlags(CurrentCommand.Flags, ECsvProfilerFlags::CompressOutput) && (BufferSize > 0);
					break;
				}

				const TCHAR* CsvExtension = bCompressOutput ? TEXT(".csv.gz") : TEXT(".csv");

				// Determine the output path and filename based on override params
				FString DestinationFolder = CurrentCommand.DestinationFolder.IsEmpty() ? FPaths::ProfilingDir() + TEXT("CSV/") : CurrentCommand.DestinationFolder + TEXT("/");
				FString Filename = CurrentCommand.Filename.IsEmpty() ? FString::Printf(TEXT("Profile(%s)%s"), *FDateTime::Now().ToString(TEXT("%Y%m%d_%H%M%S")), CsvExtension) : CurrentCommand.Filename;
				OutputFilename = DestinationFolder + Filename;

				TSharedPtr<FArchive> OutputFile = MakeShareable(IFileManager::Get().CreateFileWriter(*OutputFilename));
				if (!OutputFile)
				{
					UE_LOG(LogCsvProfiler, Error, TEXT("Failed to create CSV file \"%s\". Capture will not start."), *OutputFilename);
				}
				else
				{
					
					CsvWriter = new FCsvStreamWriter(OutputFile.ToSharedRef(), bContinuousWrites, BufferSize, bCompressOutput, RenderThreadId, RHIThreadId);

					NumFramesToCapture = CurrentCommand.Value;
					GCsvRepeatFrameCount = NumFramesToCapture;
					CaptureFrameNumber = 0;
					LastEndFrameTimestamp = FPlatformTime::Cycles64();
					CurrentFlags = CurrentCommand.Flags;

					if (GCsvUseProcessingThread && ProcessingThread == nullptr)
					{
						// Lazily create the CSV processing thread
						ProcessingThread = new FCsvProfilerProcessingThread(*this);
						if (ProcessingThread->IsValid() == false)
						{
							UE_LOG(LogCsvProfiler, Error, TEXT("CSV Processing Thread could not be created due to being in a single-thread environment "));
							delete ProcessingThread;
							ProcessingThread = nullptr;
							GCsvUseProcessingThread = false;
						}
					}
					 
					// Set the CSV ID and mirror it to the log
					FString CsvId = FGuid::NewGuid().ToString();
					SetMetadataInternal(TEXT("CsvID"), *CsvId);
					UE_LOG(LogCsvProfiler, Display, TEXT("Capture started. CSV ID: %s"), *CsvId);

					// Set the CSV ID and mirror it to the log
					FString CsvId = FGuid::NewGuid().ToString();
					SetMetadata(TEXT("CsvID"), *CsvId);
					UE_LOG(LogCsvProfiler, Display, TEXT("Capture started. CSV ID: %s"), *CsvId);

					// Figure out the target framerate
					int TargetFPS = FPlatformMisc::GetMaxRefreshRate();
					static IConsoleVariable* MaxFPSCVar = IConsoleManager::Get().FindConsoleVariable(TEXT("t.MaxFPS"));
					static IConsoleVariable* SyncIntervalCVar = IConsoleManager::Get().FindConsoleVariable(TEXT("rhi.SyncInterval"));
					if (MaxFPSCVar && MaxFPSCVar->GetInt() > 0)
					{
						TargetFPS = MaxFPSCVar->GetInt();
					}
					if (SyncIntervalCVar && SyncIntervalCVar->GetInt() > 0)
					{
						TargetFPS = FMath::Min(TargetFPS, FPlatformMisc::GetMaxRefreshRate() / SyncIntervalCVar->GetInt());
					}
					SetMetadataInternal(TEXT("TargetFramerate"), *FString::FromInt(TargetFPS));
					SetMetadataInternal(TEXT("StartTimestamp"), *FString::Printf(TEXT("%lld"), FDateTime::UtcNow().ToUnixTimestamp()));
					SetMetadataInternal(TEXT("NamedEvents"), (GCycleStatsShouldEmitNamedEvents > 0) ? TEXT("1") : TEXT("0"));

					SetMetadata(TEXT("PGOEnabled"), FPlatformMisc::IsPGOEnabled() ? TEXT("1") : TEXT("0"));

					GCsvStatCounts = !!CVarCsvStatCounts.GetValueOnGameThread();

					// Initialize tls before setting the capturing flag to true.
					FCsvProfilerThreadData::InitTls();
					TRACE_CSV_PROFILER_BEGIN_CAPTURE(*Filename, RenderThreadId, RHIThreadId, GDefaultWaitStatName, GCsvStatCounts);
					GCsvProfilerIsCapturing = true;
				}
			}
		}

		if (GCsvProfilerIsCapturing)
		{
			GFrameBoundaries.AddBeginFrameTimestamp(ECsvTimeline::Gamethread);
		}
	}

#if CSV_PROFILER_ALLOW_DEBUG_FEATURES
	if (GCsvTestingGT)
	{
		CSVTest();
	}

	GCsvABTest.BeginFrameUpdate(CaptureFrameNumber, GCsvProfilerIsCapturing);
#endif // CSV_PROFILER_ALLOW_DEBUG_FEATURES
}

void FCsvProfiler::EndFrame()
{
	LLM_SCOPE(ELLMTag::CsvProfiler);

	CSV_SCOPED_TIMING_STAT_EXCLUSIVE(CsvProfiler);

	check(IsInGameThread());
	if (GCsvProfilerIsCapturing)
	{
		QUICK_SCOPE_CYCLE_COUNTER(STAT_FCsvProfiler_EndFrame_Capturing);
		if (NumFramesToCapture >= 0)
		{
			NumFramesToCapture--;
			if (NumFramesToCapture == 0)
			{
				EndCapture();
			}
		}

		// Record the frametime (measured since the last EndFrame)
		uint64 CurrentTimeStamp = FPlatformTime::Cycles64();
		uint64 ElapsedCycles = CurrentTimeStamp - LastEndFrameTimestamp;
		float ElapsedMs = (float)FPlatformTime::ToMilliseconds64(ElapsedCycles);
		CSV_CUSTOM_STAT_DEFINED(FrameTime, ElapsedMs, ECsvCustomStatOp::Set);

		FPlatformMemoryStats MemoryStats = FPlatformMemory::GetStats();
		float PhysicalMBFree = float(MemoryStats.AvailablePhysical) / (1024.0f * 1024.0f);
		float UsedExtendedMB = 0;
		float PhysicalMBUsed = float(MemoryStats.UsedPhysical) / (1024.0f * 1024.0f);
		float VirtualMBUsed = float(MemoryStats.UsedVirtual) / (1024.0f * 1024.0f);

		// infer the max we can allocate
		float TotalSystemMB = PhysicalMBFree + PhysicalMBUsed;
#if !UE_BUILD_SHIPPING
		// Subtract any extra development memory from physical free. This can result in negative values in cases where we would have crashed OOM
		PhysicalMBFree -= float(FPlatformMemory::GetExtraDevelopmentMemorySize() / 1024ull / 1024ull);
		UsedExtendedMB = PhysicalMBFree < 0.0f ? -PhysicalMBFree : 0;

		TotalSystemMB -= float(FPlatformMemory::GetExtraDevelopmentMemorySize() / 1024ull / 1024ull);
#endif
		
		CSV_CUSTOM_STAT_GLOBAL(MemoryFreeMB, PhysicalMBFree, ECsvCustomStatOp::Set);
		CSV_CUSTOM_STAT_GLOBAL(PhysicalUsedMB, PhysicalMBUsed, ECsvCustomStatOp::Set);
		CSV_CUSTOM_STAT_GLOBAL(VirtualUsedMB, VirtualMBUsed, ECsvCustomStatOp::Set);
		CSV_CUSTOM_STAT_GLOBAL(ExtendedUsedMB, UsedExtendedMB, ECsvCustomStatOp::Set);
		CSV_CUSTOM_STAT_GLOBAL(SystemMaxMB, TotalSystemMB, ECsvCustomStatOp::Set);

		// If we're single-threaded, process the stat data here
		if (ProcessingThread == nullptr)
		{
			ProcessStatData();
		}

		LastEndFrameTimestamp = CurrentTimeStamp;
		CaptureFrameNumber++;
	}

	// Process the command queue for stop commands
	FCsvCaptureCommand CurrentCommand;
	if (CommandQueue.Peek(CurrentCommand) && CurrentCommand.CommandType == ECsvCommandType::Stop)
	{
		QUICK_SCOPE_CYCLE_COUNTER(STAT_FCsvProfiler_EndFrame_Stop);
		bool bCaptureComplete = false;

		if (!GCsvProfilerIsCapturing && !GCsvProfilerIsWritingFile)
		{
			bCaptureComplete = true;
		}
		else
		{
			// Delay end capture by a frame to allow RT stats to catch up
			if (CurrentCommand.FrameRequested == GCsvProfilerFrameNumber)
			{
				CaptureEndFrameCount = CaptureFrameNumber;
			}
			else
			{
				// signal external profiler that we are done
				OnCSVProfileEndDelegate.Broadcast();

				// Signal to the processing thread to write the file out (if we have one).
				GCsvProfilerIsWritingFile = true;
				GCsvProfilerIsCapturing = false;

				TRACE_CSV_PROFILER_END_CAPTURE();

				if (!ProcessingThread)
				{
					// Suspend the hang and hitch heartbeats, as this is a long running task.
					FSlowHeartBeatScope SuspendHeartBeat;
					FDisableHitchDetectorScope SuspendGameThreadHitch;

					// No processing thread, block and write the file out on the game thread.
					FinalizeCsvFile();
					bCaptureComplete = true;
				}
				else if (CVarCsvBlockOnCaptureEnd.GetValueOnGameThread() == 1)
				{
					// Suspend the hang and hitch heartbeats, as this is a long running task.
					FSlowHeartBeatScope SuspendHeartBeat;
					FDisableHitchDetectorScope SuspendGameThreadHitch;

					// Block the game thread here whilst the result file is written out.
					FileWriteBlockingEvent->Wait();
				}
			}
		}

		if (bCaptureComplete)
		{
			check(!GCsvProfilerIsCapturing && !GCsvProfilerIsWritingFile);

			// Pop the 'stop' command now that the capture has ended (or we weren't capturing anyway).
			CommandQueue.Dequeue(CurrentCommand);

			// Signal the async completion callback, if one was provided when the capture was stopped.
			if (CurrentCommand.Completion)
			{
				CurrentCommand.Completion->SetValue(OutputFilename);
				delete CurrentCommand.Completion;
			}

			FileWriteBlockingEvent->Reset();

			// No output filename means we weren't running a capture.
			bool bCaptureEnded = true;
			if (OutputFilename.IsEmpty())
			{
				UE_LOG(LogCsvProfiler, Warning, TEXT("Capture Stop requested, but no capture was running!"));
			}
			else
			{
				OutputFilename.Reset();

				// Handle repeats
				if (GCsvRepeatCount != 0 && GCsvRepeatFrameCount > 0)
				{
					if (GCsvRepeatCount > 0)
					{
						GCsvRepeatCount--;
					}
					if (GCsvRepeatCount != 0)
					{
						bCaptureEnded = false;

						// TODO: support directories
						BeginCapture(GCsvRepeatFrameCount);
					}
				}
			}

			if (bCaptureEnded && (GCsvExitOnCompletion || FParse::Param(FCommandLine::Get(), TEXT("ExitAfterCsvProfiling"))))
			{
				bool bForceExit = !!CVarCsvForceExit.GetValueOnGameThread();
				FPlatformMisc::RequestExit(bForceExit);
			}
		}
	}

	GCsvProfilerFrameNumber++;
}

void FCsvProfiler::OnEndFramePostFork()
{
<<<<<<< HEAD
	if (FForkProcessHelper::IsForkedMultithreadInstance())
	{
		if (FParse::Param(FCommandLine::Get(), TEXT("csvNoProcessingThread")))
		{
			GCsvUseProcessingThread = false;
		}
		else 
		{
			if (ProcessingThread == nullptr)
			{
				GCsvUseProcessingThread = true;
				// Lazily create the CSV processing thread
				ProcessingThread = new FCsvProfilerProcessingThread(*this);
				if (ProcessingThread->IsValid() == false)
				{
					UE_LOG(LogCsvProfiler, Error, TEXT("CSV Processing Thread could not be created due to being in a single-thread environment "));
					delete ProcessingThread;
					ProcessingThread = nullptr;
					GCsvUseProcessingThread = false;
				}
			}
		}
	}
=======
	// Reinitialize commandline-based configuration
	GCsvUseProcessingThread = FForkProcessHelper::IsForkedMultithreadInstance() && !FParse::Param(FCommandLine::Get(), TEXT("csvNoProcessingThread"));
	GGameThreadIsCsvProcessingThread = !GCsvUseProcessingThread;
	// Make sure no one called BeginCapture() before forking, as the runnable doesn't fully support the transition
	checkf(ProcessingThread == nullptr, TEXT("CSV profiling should not be started pre-fork"));
>>>>>>> 6bbb88c8
}

/** Per-frame update */
void FCsvProfiler::BeginFrameRT()
{
	LLM_SCOPE(ELLMTag::CsvProfiler);
	RenderThreadId = FPlatformTLS::GetCurrentThreadId();

	check(IsInRenderingThread());
	if (GCsvProfilerIsCapturing)
	{
		// Mark where the renderthread frames begin
		GFrameBoundaries.AddBeginFrameTimestamp(ECsvTimeline::Renderthread);
	}
	GCsvProfilerIsCapturingRT = GCsvProfilerIsCapturing;

#if CSV_PROFILER_ALLOW_DEBUG_FEATURES
	if (GCsvTestingRT)
	{
		CSVTest();
	}
#endif // CSV_PROFILER_ALLOW_DEBUG_FEATURES

	// Set the thread-local waits enabled flag
	GCsvThreadLocalWaitsEnabled = GCsvTrackWaitsOnRenderThread;
}

void FCsvProfiler::EndFrameRT()
{
	LLM_SCOPE(ELLMTag::CsvProfiler);
	check(IsInRenderingThread());
}

void FCsvProfiler::BeginCapture(int InNumFramesToCapture, 
	const FString& InDestinationFolder, 
	const FString& InFilename,
	ECsvProfilerFlags InFlags)
{
	LLM_SCOPE(ELLMTag::CsvProfiler);

	check(IsInGameThread());
	CommandQueue.Enqueue(FCsvCaptureCommand(ECsvCommandType::Start, GCsvProfilerFrameNumber, InNumFramesToCapture, InDestinationFolder, InFilename, InFlags));
}

TSharedFuture<FString> FCsvProfiler::EndCapture(FGraphEventRef EventToSignal)
{
	LLM_SCOPE(ELLMTag::CsvProfiler);

	check(IsInGameThread());

	TPromise<FString>* Completion = new TPromise<FString>([EventToSignal]()
	{
		if (EventToSignal)
		{
			TArray<FBaseGraphTask*> Subsequents;
			EventToSignal->DispatchSubsequents(Subsequents);
		}
	});

	// Copy the metadata array for the next FinalizeCsvFile
	TMap<FString, FString> CopyMetadataMap;
	{
		FScopeLock Lock(&MetadataCS);
		CopyMetadataMap = MetadataMap;
	}
	MetadataQueue.Enqueue(MoveTemp(CopyMetadataMap));

	TSharedFuture<FString> Future = Completion->GetFuture().Share();
	CommandQueue.Enqueue(FCsvCaptureCommand(ECsvCommandType::Stop, GCsvProfilerFrameNumber, Completion, Future));

	return Future;
}

void FCsvProfiler::FinalizeCsvFile()
{
	QUICK_SCOPE_CYCLE_COUNTER(STAT_FCsvProfiler_FinalizeCsvFile);
	check(IsInCsvProcessingThread());

	UE_LOG(LogCsvProfiler, Display, TEXT("Capture Ending"));

	double FinalizeStartTime = FPlatformTime::Seconds();

	// Do a final process of the stat data
	ProcessStatData();

	uint64 MemoryBytesAtEndOfCapture = CsvWriter->GetAllocatedSize();
	
	// Get the queued metadata for the next csv finalize
	TMap<FString, FString> CurrentMetadata;
	MetadataQueue.Dequeue(CurrentMetadata);

	CsvWriter->Finalize(CurrentMetadata);

	delete CsvWriter;
	CsvWriter = nullptr;

	// TODO - Probably need to clear the frame boundaries after each completed CSV row
	GFrameBoundaries.Clear();

	UE_LOG(LogCsvProfiler, Display, TEXT("Capture Ended. Writing CSV to file : %s"), *OutputFilename);
	UE_LOG(LogCsvProfiler, Display, TEXT("  Frames : %d"), CaptureEndFrameCount);
	UE_LOG(LogCsvProfiler, Display, TEXT("  Peak memory usage  : %.2fMB"), float(MemoryBytesAtEndOfCapture) / (1024.0f * 1024.0f));

	OnCSVProfileFinished().Broadcast(OutputFilename);

	float FinalizeDuration = float(FPlatformTime::Seconds() - FinalizeStartTime);
	UE_LOG(LogCsvProfiler, Display, TEXT("  CSV finalize time : %.3f seconds"), FinalizeDuration);

	GCsvProfilerIsWritingFile = false;
}

void FCsvProfiler::SetDeviceProfileName(FString InDeviceProfileName)
{
	CSV_METADATA(TEXT("DeviceProfile"), *InDeviceProfileName);
}

/** Push/pop events */
void FCsvProfiler::BeginStat(const char * StatName, uint32 CategoryIndex)
{
#if RECORD_TIMESTAMPS
	if (GCsvProfilerIsCapturing && GCsvCategoriesEnabled[CategoryIndex])
	{
#if CSV_PROFILER_SUPPORT_NAMED_EVENTS
		if (UNLIKELY(GCsvProfilerNamedEventsTiming))
		{
			CSV_PROFILER_BeginNamedEvent(FColor(255, 128, 255), StatName);
		}
#endif
		FCsvProfilerThreadData::Get().AddTimestampBegin(StatName, CategoryIndex);
	}
#endif
}

void FCsvProfiler::BeginStat(const FName& StatName, uint32 CategoryIndex)
{
#if RECORD_TIMESTAMPS
	if (GCsvProfilerIsCapturing && GCsvCategoriesEnabled[CategoryIndex])
	{
		FCsvProfilerThreadData::Get().AddTimestampBegin(StatName, CategoryIndex);
	}
#endif
}

void FCsvProfiler::EndStat(const char * StatName, uint32 CategoryIndex)
{
#if RECORD_TIMESTAMPS
	if (GCsvProfilerIsCapturing && GCsvCategoriesEnabled[CategoryIndex])
	{
		FCsvProfilerThreadData::Get().AddTimestampEnd(StatName, CategoryIndex);
#if CSV_PROFILER_SUPPORT_NAMED_EVENTS
		if (UNLIKELY(GCsvProfilerNamedEventsTiming))
		{
			FPlatformMisc::EndNamedEvent();
		}
#endif
	}
#endif
}

void FCsvProfiler::EndStat(const FName& StatName, uint32 CategoryIndex)
{
#if RECORD_TIMESTAMPS
	if (GCsvProfilerIsCapturing && GCsvCategoriesEnabled[CategoryIndex])
	{
		FCsvProfilerThreadData::Get().AddTimestampEnd(StatName, CategoryIndex);
	}
#endif
}

void FCsvProfiler::BeginExclusiveStat(const char * StatName)
{
#if RECORD_TIMESTAMPS
	if (GCsvProfilerIsCapturing && GCsvCategoriesEnabled[CSV_CATEGORY_INDEX(Exclusive)])
	{
#if CSV_PROFILER_SUPPORT_NAMED_EVENTS
		if (UNLIKELY(GCsvProfilerNamedEventsExclusive))
		{
			CSV_PROFILER_BeginNamedEvent(FColor(255, 128, 128), StatName);
		}
#endif
		FCsvProfilerThreadData::Get().AddTimestampExclusiveBegin(StatName);
	}
#endif
}

void FCsvProfiler::EndExclusiveStat(const char * StatName)
{
#if RECORD_TIMESTAMPS
	if (GCsvProfilerIsCapturing && GCsvCategoriesEnabled[CSV_CATEGORY_INDEX(Exclusive)])
	{
		FCsvProfilerThreadData::Get().AddTimestampExclusiveEnd(StatName);

#if CSV_PROFILER_SUPPORT_NAMED_EVENTS
		if (UNLIKELY(GCsvProfilerNamedEventsExclusive))
		{
			FPlatformMisc::EndNamedEvent();
		}
#endif
	}
#endif
}


void FCsvProfiler::BeginSetWaitStat(const char * StatName)
{
#if RECORD_TIMESTAMPS
	if (GCsvProfilerIsCapturing && GCsvCategoriesEnabled[CSV_CATEGORY_INDEX(Exclusive)])
	{
		FCsvProfilerThreadData::Get().PushWaitStatName(StatName == nullptr ? GIgnoreWaitStatName : StatName);
	}
#endif
}

void FCsvProfiler::EndSetWaitStat()
{
#if RECORD_TIMESTAMPS
	if (GCsvProfilerIsCapturing && GCsvCategoriesEnabled[CSV_CATEGORY_INDEX(Exclusive)])
	{
		FCsvProfilerThreadData::Get().PopWaitStatName();
	}
#endif
}

void FCsvProfiler::BeginWait()
{
#if RECORD_TIMESTAMPS
	if (GCsvProfilerIsCapturing && GCsvCategoriesEnabled[CSV_CATEGORY_INDEX(Exclusive)])
	{
		const char* WaitStatName = FCsvProfilerThreadData::Get().GetWaitStatName();
		if (WaitStatName != GIgnoreWaitStatName)
		{
#if CSV_PROFILER_SUPPORT_NAMED_EVENTS
			if (UNLIKELY(GCsvProfilerNamedEventsExclusive))
			{
				CSV_PROFILER_BeginNamedEvent(FColor(255, 128, 128), "CsvEventWait");
			}
#endif
			FCsvProfilerThreadData::Get().AddTimestampExclusiveBegin(WaitStatName);
		}
	}
#endif
}

void FCsvProfiler::EndWait()
{
#if RECORD_TIMESTAMPS
	if (GCsvProfilerIsCapturing && GCsvCategoriesEnabled[CSV_CATEGORY_INDEX(Exclusive)])
	{
		const char* WaitStatName = FCsvProfilerThreadData::Get().GetWaitStatName();
		if (WaitStatName != GIgnoreWaitStatName)
		{
			FCsvProfilerThreadData::Get().AddTimestampExclusiveEnd(FCsvProfilerThreadData::Get().GetWaitStatName());
#if CSV_PROFILER_SUPPORT_NAMED_EVENTS
			if (UNLIKELY(GCsvProfilerNamedEventsExclusive))
			{
				FPlatformMisc::EndNamedEvent();
			}
#endif
		}
	}
#endif
}


void FCsvProfiler::RecordEventfInternal(int32 CategoryIndex, const TCHAR* Fmt, ...)
{
	bool bIsCsvRecording = GCsvProfilerIsCapturing && GCsvCategoriesEnabled[CategoryIndex];
	if (bIsCsvRecording || GStartOnEvent)
	{
		LLM_SCOPE(ELLMTag::CsvProfiler);
		TCHAR Buffer[256];
		GET_VARARGS(Buffer, UE_ARRAY_COUNT(Buffer), UE_ARRAY_COUNT(Buffer) - 1, Fmt, Fmt);
		Buffer[255] = '\0';
		FString Str = Buffer;

		if (bIsCsvRecording)
		{
			RecordEvent(CategoryIndex, Str);

			if (GStopOnEvent && GStopOnEvent->Equals(Str, ESearchCase::IgnoreCase))
			{
				FCsvProfiler::Get()->EndCapture();
			}
		}
		else
		{
			if (GStartOnEvent && GStartOnEvent->Equals(Str, ESearchCase::IgnoreCase))
			{
				FCsvProfiler::Get()->BeginCapture(FCsvProfiler::Get()->GetNumFrameToCaptureOnEvent());
			}
		}
	}
}

void FCsvProfiler::RecordEvent(int32 CategoryIndex, const FString& EventText)
{
	if (GCsvProfilerIsCapturing && GCsvCategoriesEnabled[CategoryIndex])
	{
		LLM_SCOPE(ELLMTag::CsvProfiler);
		UE_LOG(LogCsvProfiler, Display, TEXT("CSVEvent \"%s\" [Frame %d]"), *EventText, FCsvProfiler::Get()->GetCaptureFrameNumber());
		FCsvProfilerThreadData::Get().AddEvent(EventText, CategoryIndex);
	}
}

void FCsvProfiler::SetMetadata(const TCHAR* Key, const TCHAR* Value)
{
	FCsvProfiler::Get()->SetMetadataInternal(Key, Value, true);
}

void FCsvProfiler::SetMetadataInternal(const TCHAR* Key, const TCHAR* Value, bool bSanitize)
{
	// Always gather CSV metadata, even if we're not currently capturing.
	// Metadata is applied to the next CSV profile, when the file is written.
	LLM_SCOPE(ELLMTag::CsvProfiler);
	FString KeyLower = FString(Key).ToLower();

	if (Value == nullptr)
	{
		FScopeLock Lock(&MetadataCS);
		if (MetadataMap.Contains(KeyLower))
		{
			UE_LOG(LogCsvProfiler, Display, TEXT("Metadata unset : %s"), *KeyLower);
			MetadataMap.Remove(KeyLower);
		}
	}
	else
	{
		TRACE_CSV_PROFILER_METADATA(Key, Value);
		FString ValueStr = Value;
		if (bSanitize)
		{
			check(!KeyLower.Contains(TEXT(",")));
			if (ValueStr.ReplaceInline(TEXT(","), TEXT("&#44;")) > 0)
			{
				UE_LOG(LogCsvProfiler, Warning, TEXT("Metadata value sanitized due to invalid characters: %s=\"%s\""), *KeyLower, Value);
			}
		}
		// Only log if the metadata changed, to prevent logspam 
		FScopeLock Lock(&MetadataCS);
		if (!MetadataMap.Contains(KeyLower) || MetadataMap[KeyLower]!=ValueStr)
		{
			UE_LOG(LogCsvProfiler, Display, TEXT("Metadata set : %s=\"%s\""), *KeyLower, *ValueStr);
		}
		MetadataMap.FindOrAdd(KeyLower) = ValueStr;
	}
}

void FCsvProfiler::SetThreadName(const FString& InThreadName)
{
	FCsvProfilerThreadData::Get(&InThreadName);
}

void FCsvProfiler::RecordEventAtTimestamp(int32 CategoryIndex, const FString& EventText, uint64 Cycles64)
{
	if (GCsvProfilerIsCapturing && GCsvCategoriesEnabled[CategoryIndex])
	{
		LLM_SCOPE(ELLMTag::CsvProfiler);
		UE_LOG(LogCsvProfiler, Display, TEXT("CSVEvent [Frame %d] : \"%s\""), FCsvProfiler::Get()->GetCaptureFrameNumber(), *EventText);
		FCsvProfilerThreadData::Get().AddEventWithTimestamp(EventText, CategoryIndex,Cycles64);

		if (IsContinuousWriteEnabled(false))
		{
			UE_LOG(LogCsvProfiler, Warning, 
				TEXT("RecordEventAtTimestamp is not compatible with continuous CSV writing. ")
				TEXT("Some events may be missing in the output file. Set 'csv.ContinuousWrites' ")
				TEXT("to 0 to ensure events recorded with specific timestamps are captured correctly."));
		}
	}
}

void FCsvProfiler::RecordCustomStat(const char * StatName, uint32 CategoryIndex, float Value, const ECsvCustomStatOp CustomStatOp)
{
	if (GCsvProfilerIsCapturing && GCsvCategoriesEnabled[CategoryIndex])
	{
		FCsvProfilerThreadData::Get().AddCustomStat(StatName, CategoryIndex, Value, CustomStatOp);
	}
}

void FCsvProfiler::RecordCustomStat(const char* StatName, uint32 CategoryIndex, double Value, const ECsvCustomStatOp CustomStatOp)
{
	// LWC_TODO: Double support for FCsvProfiler::RecordCustomStat
	RecordCustomStat(StatName, CategoryIndex, (float)Value, CustomStatOp);
}

void FCsvProfiler::RecordCustomStat(const FName& StatName, uint32 CategoryIndex, float Value, const ECsvCustomStatOp CustomStatOp)
{
	if (GCsvProfilerIsCapturing && GCsvCategoriesEnabled[CategoryIndex])
	{
		FCsvProfilerThreadData::Get().AddCustomStat(StatName, CategoryIndex, Value, CustomStatOp);
	}
}

void FCsvProfiler::RecordCustomStat(const FName& StatName, uint32 CategoryIndex, double Value, const ECsvCustomStatOp CustomStatOp)
{
	// LWC_TODO: Double support for FCsvProfiler::RecordCustomStat
	RecordCustomStat(StatName, CategoryIndex, (float)Value, CustomStatOp);
}


void FCsvProfiler::RecordCustomStat(const char * StatName, uint32 CategoryIndex, int32 Value, const ECsvCustomStatOp CustomStatOp)
{
	if (GCsvProfilerIsCapturing && GCsvCategoriesEnabled[CategoryIndex])
	{
		FCsvProfilerThreadData::Get().AddCustomStat(StatName, CategoryIndex, Value, CustomStatOp);
	}
}

void FCsvProfiler::RecordCustomStat(const FName& StatName, uint32 CategoryIndex, int32 Value, const ECsvCustomStatOp CustomStatOp)
{
	if (GCsvProfilerIsCapturing && GCsvCategoriesEnabled[CategoryIndex])
	{
		FCsvProfilerThreadData::Get().AddCustomStat(StatName, CategoryIndex, Value, CustomStatOp);
	}
}

void FCsvProfiler::Init()
{
#if CSV_PROFILER_ALLOW_DEBUG_FEATURES
	FParse::Value(FCommandLine::Get(), TEXT("csvCaptureOnEventFrameCount="), CaptureOnEventFrameCount);

	GStartOnEvent = new FString();
	FParse::Value(FCommandLine::Get(), TEXT("csvStartOnEvent="), *GStartOnEvent);

	if (GStartOnEvent->IsEmpty())
	{
		delete GStartOnEvent;
		GStartOnEvent = nullptr;
	}

	GStopOnEvent = new FString();
	FParse::Value(FCommandLine::Get(), TEXT("csvStopOnEvent="), *GStopOnEvent);

	if (GStopOnEvent->IsEmpty())
	{
		delete GStopOnEvent;
		GStopOnEvent = nullptr;
	}

	if (FParse::Param(FCommandLine::Get(), TEXT("csvGpuStats")))
	{
		IConsoleVariable* CVarGPUCsvStatsEnabled = IConsoleManager::Get().FindConsoleVariable(TEXT("r.GPUCsvStatsEnabled"));
		if (CVarGPUCsvStatsEnabled)
		{
			CVarGPUCsvStatsEnabled->Set(1);
		}
	}
	if (FParse::Param(FCommandLine::Get(), TEXT("csvTest")))
	{
		GCsvTestingGT = true;
	}
	if (FParse::Param(FCommandLine::Get(), TEXT("csvTestMT")))
	{
		GCsvTestingGT = true;
		GCsvTestingRT = true;
	}

	FString CsvCategoriesStr;
	if (FParse::Value(FCommandLine::Get(), TEXT("csvCategories="), CsvCategoriesStr))
	{
		TArray<FString> CsvCategories;
		CsvCategoriesStr.ParseIntoArray(CsvCategories, TEXT(","), true);
		for (int i = 0; i < CsvCategories.Num(); i++)
		{
			int32 Index = FCsvCategoryData::Get()->GetCategoryIndex(CsvCategories[i]);
			if (Index > 0)
			{
				GCsvCategoriesEnabled[Index] = true;
			}
		}
	}

	FString CsvMetadataStr;
	if (FParse::Value(FCommandLine::Get(), TEXT("csvMetadata="), CsvMetadataStr, false))
	{ 
		TArray<FString> CsvMetadataList;
		CsvMetadataStr.ParseIntoArray(CsvMetadataList, TEXT(","), true);
		for (int i = 0; i < CsvMetadataList.Num(); i++)
		{
			const FString& Metadata = CsvMetadataList[i];
			FString Key;
			FString Value;
			if (Metadata.Split(TEXT("="), &Key, &Value))
			{
				SetMetadata(*Key, *Value);
			}
		}
	}
	if (FParse::Param(FCommandLine::Get(), TEXT("csvNoProcessingThread")))
	{
		GCsvUseProcessingThread = false;
	}
#if CSV_PROFILER_SUPPORT_NAMED_EVENTS
	if (FParse::Param(FCommandLine::Get(), TEXT("csvNamedEvents")))
	{
		GCsvProfilerNamedEventsExclusive = true;
	}
	if (FParse::Param(FCommandLine::Get(), TEXT("csvNamedEventsTiming")))
	{
		GCsvProfilerNamedEventsTiming = true;
	}
#endif
	if (FParse::Param(FCommandLine::Get(), TEXT("csvStatCounts")))
	{
		CVarCsvStatCounts.AsVariable()->Set(1);
	}
	int32 NumCsvFrames = 0;
	if (FParse::Value(FCommandLine::Get(), TEXT("csvCaptureFrames="), NumCsvFrames))
	{
		check(IsInGameThread());
		BeginCapture(NumCsvFrames);

		// Call BeginFrame() to start capturing a dummy first "frame"
		// signal bInsertEndFrameAtFrameStart to insert an EndFrame() at the start of the first _real_ frame
		// We also add a FrameBeginTimestampsRT timestamp here, to create a dummy renderthread frame, to ensure the rows match up in the CSV
		BeginFrame();
		GFrameBoundaries.AddBeginFrameTimestamp(ECsvTimeline::Renderthread, false);
		bInsertEndFrameAtFrameStart = true;
	}
	FParse::Value(FCommandLine::Get(), TEXT("csvRepeat="), GCsvRepeatCount);

	int32 CompressionMode;
	if (FParse::Value(FCommandLine::Get(), TEXT("csvCompression="), CompressionMode))
	{
		switch (CompressionMode)
		{
		case 0: CVarCsvCompressionMode->Set(0); break;
		case 1: CVarCsvCompressionMode->Set(1); break;
		default:
			UE_LOG(LogCsvProfiler, Warning, TEXT("Invalid command line compression mode \"%d\"."), CompressionMode);
			break;
		}
	}
	GCsvABTest.InitFromCommandline();

	// Handle -csvExeccmds
	FString CsvExecCommandsStr;
	if (FParse::Value(FCommandLine::Get(), TEXT("-csvExecCmds="), CsvExecCommandsStr, false))
	{
		GCsvFrameExecCmds = new TMap<uint32, TArray<FString>>();

		TArray<FString> CsvExecCommandsList;
		if (CsvExecCommandsStr.ParseIntoArray(CsvExecCommandsList, TEXT(","), true) > 0)
		{
			for (FString FrameAndCommand : CsvExecCommandsList)
			{
				int32 ColonIndex = -1;
				if (FrameAndCommand.FindChar(TEXT(':'), ColonIndex))
				{
					FString FrameStr = FrameAndCommand.Mid(0,ColonIndex);
					FString CommandStr = FrameAndCommand.Mid(ColonIndex+1);
					uint32 Frame = FCString::Atoi(*FrameStr);
					if (!GCsvFrameExecCmds->Find(Frame))
					{
						GCsvFrameExecCmds->Add(Frame, TArray<FString>());
					}
					(*GCsvFrameExecCmds)[Frame].Add(CommandStr);
					UE_LOG(LogCsvProfiler, Display, TEXT("Added CsvExecCommand - frame %d : %s"), Frame, *CommandStr);
				}
			}
		}
	}

#endif // CSV_PROFILER_ALLOW_DEBUG_FEATURES

	// Always disable the CSV profiling thread if the platform does not support threading.
	if (!FPlatformProcess::SupportsMultithreading())
	{
		GCsvUseProcessingThread = false;
	}

	if (GConfig != nullptr && GConfig->IsReadyForUse())
	{
		CsvProfilerReadConfig();
	}
	else
	{
		FCoreDelegates::OnInit.AddStatic(CsvProfilerReadConfig);
	}
}

bool FCsvProfiler::IsCapturing()
{
	check(IsInGameThread());
	return GCsvProfilerIsCapturing;
}

bool FCsvProfiler::IsWritingFile()
{
	check(IsInGameThread());
	return GCsvProfilerIsWritingFile;
}

bool FCsvProfiler::IsWaitTrackingEnabledOnCurrentThread()
{
	return GCsvTrackWaitsOnAllThreads || GCsvThreadLocalWaitsEnabled;
}

/*Get the current frame capture count*/
int32 FCsvProfiler::GetCaptureFrameNumber()
{
	return CaptureFrameNumber;
}

//Get the total frame to capture when we are capturing on event. 
//Example:  -csvStartOnEvent="My Event"
//			-csvCaptureOnEventFrameCount=2500
int32 FCsvProfiler::GetNumFrameToCaptureOnEvent()
{
	return CaptureOnEventFrameCount;
}

bool FCsvProfiler::EnableCategoryByString(const FString& CategoryName) const
{
	int32 Category = FCsvCategoryData::Get()->GetCategoryIndex(CategoryName);
	if (Category >= 0)
	{
		GCsvCategoriesEnabled[Category] = true;
		return true;
	}
	return false;
}

void FCsvProfiler::EnableCategoryByIndex(uint32 CategoryIndex, bool bEnable) const
{
	check(CategoryIndex < CSV_MAX_CATEGORY_COUNT);
	GCsvCategoriesEnabled[CategoryIndex] = bEnable;
}

bool FCsvProfiler::IsCategoryEnabled(uint32 CategoryIndex) const
{
	check(CategoryIndex < CSV_MAX_CATEGORY_COUNT);
	return GCsvCategoriesEnabled[CategoryIndex];
}

bool FCsvProfiler::IsCapturing_Renderthread()
{
	check(IsInParallelRenderingThread());
	return GCsvProfilerIsCapturingRT;
}

float FCsvProfiler::ProcessStatData()
{
	check(IsInCsvProcessingThread());

	QUICK_SCOPE_CYCLE_COUNTER(STAT_FCsvProfiler_ProcessStatData);

	float ElapsedMS = 0.0f;
	if (!IsShuttingDown.GetValue())
	{
		double StartTime = FPlatformTime::Seconds();

		FCsvProcessThreadDataStats Stats;
		if (CsvWriter)
		{
			CsvWriter->Process(Stats);
		}
		ElapsedMS = float(FPlatformTime::Seconds() - StartTime) * 1000.0f;
		CSV_CUSTOM_STAT(CsvProfiler, NumTimestampsProcessed, (int32)Stats.TimestampCount, ECsvCustomStatOp::Accumulate);
		CSV_CUSTOM_STAT(CsvProfiler, NumCustomStatsProcessed, (int32)Stats.CustomStatCount, ECsvCustomStatOp::Accumulate);
		CSV_CUSTOM_STAT(CsvProfiler, NumEventsProcessed, (int32)Stats.EventCount, ECsvCustomStatOp::Accumulate);
		CSV_CUSTOM_STAT(CsvProfiler, ProcessCSVStats, ElapsedMS, ECsvCustomStatOp::Accumulate);
	}
	return ElapsedMS;
}

#if CSV_PROFILER_ALLOW_DEBUG_FEATURES

// Simple benchmarking and debugging tests for the csv profiler. Enable with -csvtest, e.g -csvtest -csvcaptureframes=400
void CSVTest()
{
	uint32 FrameNumber = FCsvProfiler::Get()->GetCaptureFrameNumber();
	CSV_SCOPED_TIMING_STAT(CsvTest, CsvTestStat);
	CSV_CUSTOM_STAT(CsvTest, CaptureFrameNumber, int32(FrameNumber), ECsvCustomStatOp::Set);
	CSV_CUSTOM_STAT(CsvTest, SameCustomStat, 1, ECsvCustomStatOp::Set);
	CSV_CUSTOM_STAT(CsvTest, SameCustomStat, 1, ECsvCustomStatOp::Accumulate);
	for (int i = 0; i < 3; i++)
	{
		CSV_SCOPED_TIMING_STAT(CsvTest, RepeatStat1MS);
		FPlatformProcess::Sleep(0.001f);
	}

	{
		// This stat measures the overhead of submitting 10k timing stat scopes in a frame. 
		// Multiply the ms result by 100 to get the per-scope cost in ns
		// (currently ~150ns/scope on last-gen consoles if CSVPROFILERTRACE_ENABLED is 0)
		// Note that each scope emits two timestamps, so the per-timestamp cost is half this
		CSV_SCOPED_TIMING_STAT(CsvTest, TimerStatTimer);
		for (int i = 0; i < 2500; i++)
		{
			CSV_SCOPED_TIMING_STAT(CsvTest, BeginEndbenchmarkInner0);
			CSV_SCOPED_TIMING_STAT(CsvTest, BeginEndbenchmarkInner1);
			CSV_SCOPED_TIMING_STAT(CsvTest, BeginEndbenchmarkInner2);
			CSV_SCOPED_TIMING_STAT(CsvTest, BeginEndbenchmarkInner3);
		}
	}

	{
		CSV_SCOPED_TIMING_STAT(CsvTest, CustomStatTimer);
		for (int i = 0; i < 100; i++)
		{
			CSV_CUSTOM_STAT(CsvTest, SetStat_99, i, ECsvCustomStatOp::Set); // Should be 99
			CSV_CUSTOM_STAT(CsvTest, MaxStat_99, 99 - i, ECsvCustomStatOp::Max); // Should be 99
			CSV_CUSTOM_STAT(CsvTest, MinStat_0, i, ECsvCustomStatOp::Min); // Should be 0
			CSV_CUSTOM_STAT(CsvTest, AccStat_4950, i, ECsvCustomStatOp::Accumulate); // Should be 4950
		}
		if (FrameNumber > 100)
		{
			CSV_SCOPED_TIMING_STAT(CsvTest, TimerOver100);
			CSV_CUSTOM_STAT(CsvTest, CustomStatOver100, int32(FrameNumber - 100), ECsvCustomStatOp::Set);
		}
	}
	{
		CSV_SCOPED_TIMING_STAT(CsvTest, EventTimer);
		if (FrameNumber % 20 < 2)
		{
			CSV_EVENT(CsvTest, TEXT("This is frame %d"), GFrameNumber);
		}
		if (FrameNumber % 50 == 0)
		{
			for (int i = 0; i < 5; i++)
			{
				CSV_EVENT(CsvTest, TEXT("Multiple Event %d"), i);
			}
		}
	}
	//for (int i = 0; i < 2048; i++)
	//{
	//	GCsvCategoriesEnabled[i] = false;
	//} 
	//GCsvCategoriesEnabled[CSV_CATEGORY_INDEX(Exclusive)] = true;
	//GCsvCategoriesEnabled[CSV_CATEGORY_INDEX(CsvTest)] = true;

	{
		CSV_SCOPED_TIMING_STAT_EXCLUSIVE(ExclusiveLevel0);
		{
			CSV_SCOPED_TIMING_STAT_EXCLUSIVE(ExclusiveLevel1);
			CSV_SCOPED_TIMING_STAT(CsvTest, NonExclusiveTestLevel1);
			FPlatformProcess::Sleep(0.002f);
			{
				CSV_SCOPED_TIMING_STAT_EXCLUSIVE(ExclusiveLevel2);
				CSV_SCOPED_TIMING_STAT(CsvTest, NonExclusiveTestLevel2);
				FPlatformProcess::Sleep(0.003f);
			}
		}
		FPlatformProcess::Sleep(0.001f);
	}
	{
		CSV_SCOPED_TIMING_STAT(CsvTest, ExclusiveTimerStatTimer);
		for (int i = 0; i < 100; i++)
		{
			CSV_SCOPED_TIMING_STAT_EXCLUSIVE(ExclusiveBeginEndbenchmarkInner0);
			CSV_SCOPED_TIMING_STAT_EXCLUSIVE(ExclusiveBeginEndbenchmarkInner1);
			CSV_SCOPED_TIMING_STAT_EXCLUSIVE(ExclusiveBeginEndbenchmarkInner2);
			CSV_SCOPED_TIMING_STAT_EXCLUSIVE(ExclusiveBeginEndbenchmarkInner3);
		}
	}

}

#endif // CSV_PROFILER_ALLOW_DEBUG_FEATURES

#endif // CSV_PROFILER<|MERGE_RESOLUTION|>--- conflicted
+++ resolved
@@ -30,10 +30,7 @@
 #include "Misc/ConfigCacheIni.h"
 #include "Misc/Fork.h"
 #include "Misc/Guid.h"
-<<<<<<< HEAD
-=======
 #include "Misc/WildcardString.h"
->>>>>>> 6bbb88c8
 
 #include "HAL/PlatformMisc.h"
 
@@ -148,10 +145,6 @@
 
 static uint32 GCsvProfilerFrameNumber = 0;
 
-<<<<<<< HEAD
-
-=======
->>>>>>> 6bbb88c8
 static bool GCsvTrackWaitsOnAllThreads = false;
 static bool GCsvTrackWaitsOnGameThread = true;
 static bool GCsvTrackWaitsOnRenderThread = true;
@@ -174,8 +167,6 @@
 
 static thread_local bool GCsvThreadLocalWaitsEnabled = false;
 
-<<<<<<< HEAD
-=======
 
 #if CSV_PROFILER_SUPPORT_NAMED_EVENTS
   #if PLATFORM_IMPLEMENTS_BeginNamedEventStatic
@@ -191,7 +182,6 @@
 
 static TMap<uint32, TArray<FString>>* GCsvFrameExecCmds = NULL;
 
->>>>>>> 6bbb88c8
 bool IsContinuousWriteEnabled(bool bGameThread)
 {
 	int CVarValue = -1;
@@ -1800,12 +1790,12 @@
 		}
 	}
 
-	static FORCENOINLINE FCsvProfilerThreadData* CreateTLSData(const FString* InThreadName = nullptr)
+	static FORCENOINLINE FCsvProfilerThreadData* CreateTLSData()
 	{
 		QUICK_SCOPE_CYCLE_COUNTER(CSVProfiler_ThreadData_CreateTLSData);
 		FScopeLock Lock(&TlsCS);
 
-		FSharedPtr ProfilerThreadPtr = MakeShareable(new FCsvProfilerThreadData(InThreadName));
+		FSharedPtr ProfilerThreadPtr = MakeShareable(new FCsvProfilerThreadData());
 		FPlatformTLS::SetTlsValue(TlsSlot, ProfilerThreadPtr.Get());
 
 		// Keep a weak reference to this thread data in the global array.
@@ -1818,12 +1808,12 @@
 		return ProfilerThreadPtr.Get();
 	}
 
-	static CSV_PROFILER_INLINE FCsvProfilerThreadData& Get(const FString* InThreadName = nullptr)
+	static CSV_PROFILER_INLINE FCsvProfilerThreadData& Get()
 	{
 		FCsvProfilerThreadData* ProfilerThread = (FCsvProfilerThreadData*)FPlatformTLS::GetTlsValue(TlsSlot);
 		if (UNLIKELY(!ProfilerThread))
 		{
-			ProfilerThread = CreateTLSData(InThreadName);
+			ProfilerThread = CreateTLSData();
 		}
 		return *ProfilerThread;
 	}
@@ -1845,13 +1835,9 @@
 		}
 	}
 
-	FCsvProfilerThreadData(const FString* InThreadName = nullptr)
+	FCsvProfilerThreadData()
 		: ThreadId(FPlatformTLS::GetCurrentThreadId())
-<<<<<<< HEAD
-		, ThreadName((InThreadName==nullptr) ? FThreadManager::GetThreadName(ThreadId) : *InThreadName)
-=======
 		, ThreadName(FThreadManager::GetThreadName(ThreadId))
->>>>>>> 6bbb88c8
 		, DataProcessor(nullptr)
 	{
 	}
@@ -2290,14 +2276,10 @@
 		QUICK_SCOPE_CYCLE_COUNTER(CSVProfiler_Writer_GetDataProcessors);
 		for (FCsvProfilerThreadData::FSharedPtr Data : TlsData)
 		{
-<<<<<<< HEAD
-			DataProcessors.Add(new FCsvProfilerThreadDataProcessor(Data, this, RenderThreadId, RHIThreadId));
-=======
 			if (!Data->DataProcessor)
 			{
 				DataProcessors.Add(new FCsvProfilerThreadDataProcessor(Data, this, RenderThreadId, RHIThreadId));
 			}
->>>>>>> 6bbb88c8
 		}
 	}
 	
@@ -2819,11 +2801,6 @@
 					SetMetadataInternal(TEXT("CsvID"), *CsvId);
 					UE_LOG(LogCsvProfiler, Display, TEXT("Capture started. CSV ID: %s"), *CsvId);
 
-					// Set the CSV ID and mirror it to the log
-					FString CsvId = FGuid::NewGuid().ToString();
-					SetMetadata(TEXT("CsvID"), *CsvId);
-					UE_LOG(LogCsvProfiler, Display, TEXT("Capture started. CSV ID: %s"), *CsvId);
-
 					// Figure out the target framerate
 					int TargetFPS = FPlatformMisc::GetMaxRefreshRate();
 					static IConsoleVariable* MaxFPSCVar = IConsoleManager::Get().FindConsoleVariable(TEXT("t.MaxFPS"));
@@ -2840,8 +2817,6 @@
 					SetMetadataInternal(TEXT("StartTimestamp"), *FString::Printf(TEXT("%lld"), FDateTime::UtcNow().ToUnixTimestamp()));
 					SetMetadataInternal(TEXT("NamedEvents"), (GCycleStatsShouldEmitNamedEvents > 0) ? TEXT("1") : TEXT("0"));
 
-					SetMetadata(TEXT("PGOEnabled"), FPlatformMisc::IsPGOEnabled() ? TEXT("1") : TEXT("0"));
-
 					GCsvStatCounts = !!CVarCsvStatCounts.GetValueOnGameThread();
 
 					// Initialize tls before setting the capturing flag to true.
@@ -3032,37 +3007,11 @@
 
 void FCsvProfiler::OnEndFramePostFork()
 {
-<<<<<<< HEAD
-	if (FForkProcessHelper::IsForkedMultithreadInstance())
-	{
-		if (FParse::Param(FCommandLine::Get(), TEXT("csvNoProcessingThread")))
-		{
-			GCsvUseProcessingThread = false;
-		}
-		else 
-		{
-			if (ProcessingThread == nullptr)
-			{
-				GCsvUseProcessingThread = true;
-				// Lazily create the CSV processing thread
-				ProcessingThread = new FCsvProfilerProcessingThread(*this);
-				if (ProcessingThread->IsValid() == false)
-				{
-					UE_LOG(LogCsvProfiler, Error, TEXT("CSV Processing Thread could not be created due to being in a single-thread environment "));
-					delete ProcessingThread;
-					ProcessingThread = nullptr;
-					GCsvUseProcessingThread = false;
-				}
-			}
-		}
-	}
-=======
 	// Reinitialize commandline-based configuration
 	GCsvUseProcessingThread = FForkProcessHelper::IsForkedMultithreadInstance() && !FParse::Param(FCommandLine::Get(), TEXT("csvNoProcessingThread"));
 	GGameThreadIsCsvProcessingThread = !GCsvUseProcessingThread;
 	// Make sure no one called BeginCapture() before forking, as the runnable doesn't fully support the transition
 	checkf(ProcessingThread == nullptr, TEXT("CSV profiling should not be started pre-fork"));
->>>>>>> 6bbb88c8
 }
 
 /** Per-frame update */
@@ -3408,11 +3357,6 @@
 		}
 		MetadataMap.FindOrAdd(KeyLower) = ValueStr;
 	}
-}
-
-void FCsvProfiler::SetThreadName(const FString& InThreadName)
-{
-	FCsvProfilerThreadData::Get(&InThreadName);
 }
 
 void FCsvProfiler::RecordEventAtTimestamp(int32 CategoryIndex, const FString& EventText, uint64 Cycles64)
