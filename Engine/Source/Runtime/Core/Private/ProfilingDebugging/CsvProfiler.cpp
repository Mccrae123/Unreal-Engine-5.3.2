// Copyright Epic Games, Inc. All Rights Reserved.

/**
*
* A lightweight multi-threaded CSV profiler which can be used for profiling in Test/Shipping builds
*/

#include "ProfilingDebugging/CsvProfiler.h"
#include "CoreGlobals.h"
#include "HAL/RunnableThread.h"
#include "HAL/ThreadManager.h"
#include "HAL/ThreadHeartBeat.h"
#include "HAL/FileManager.h"
#include "HAL/PlatformProcess.h"
#include "HAL/PlatformTime.h"
#include "HAL/IConsoleManager.h"
#include "Misc/Paths.h"
#include "Misc/CommandLine.h"
#include "Misc/ScopeLock.h"
#include "Misc/CoreMisc.h"
#include "Containers/Map.h"
#include "Misc/CoreDelegates.h"
#include "Misc/App.h"
#include "HAL/Runnable.h"
#include "Misc/EngineVersion.h"
#include "Stats/Stats.h"
#include "HAL/LowLevelMemTracker.h"
#include "Misc/Compression.h"
#include "Misc/Fork.h"
#include "Misc/Guid.h"

#include "HAL/PlatformMisc.h"

#if CSV_PROFILER

#define CSV_PROFILER_INLINE FORCEINLINE

#define REPAIR_MARKER_STACKS 1
#define CSV_THREAD_HIGH_PRI 0

// Global CSV category (no prefix)
FCsvCategory GGlobalCsvCategory(TEXT("GLOBAL"), true, true);

// Basic high level perf category
CSV_DEFINE_CATEGORY_MODULE(CORE_API, Basic, true);
CSV_DEFINE_CATEGORY_MODULE(CORE_API, Exclusive, true);
CSV_DEFINE_CATEGORY_MODULE(CORE_API, FileIO, true);

// Other categories
CSV_DEFINE_CATEGORY(CsvProfiler, true);

#if CSV_PROFILER_ALLOW_DEBUG_FEATURES
	CSV_DEFINE_CATEGORY(CsvTest, true);
	static bool GCsvTestingGT = false;
	static bool GCsvTestingRT = false;

	void CSVTest();
#endif

CSV_DEFINE_STAT_GLOBAL(FrameTime);

#define RECORD_TIMESTAMPS 1 

#define LIST_VALIDATION (DO_CHECK && 0)

DEFINE_LOG_CATEGORY_STATIC(LogCsvProfiler, Log, All);

const char * GDefaultWaitStatName = "EventWait";
const char * GIgnoreWaitStatName =  "[IGNORE]";

TAutoConsoleVariable<int32> CVarCsvBlockOnCaptureEnd(
	TEXT("csv.BlockOnCaptureEnd"), 
	1,
	TEXT("When 1, blocks the game thread until the CSV file has been written completely when the capture is ended.\r\n")
	TEXT("When 0, the game thread is not blocked whilst the file is written."),
	ECVF_Default
);

TAutoConsoleVariable<int32> CVarCsvContinuousWrites(
	TEXT("csv.ContinuousWrites"),
	0,
	TEXT("When 1, completed CSV rows are converted to CSV format strings and appended to the write buffer whilst the capture is in progress.\r\n")
	TEXT("When 0, CSV rows are accumulated in memory as binary data, and only converted to strings and flushed to disk at the end of the capture."),
	ECVF_Default
);

TAutoConsoleVariable<int32> CVarCsvForceExit(
	TEXT("csv.ForceExit"),
	0,
	TEXT("If 1, do a forced exit when if exitOnCompletion is enabled"),
	ECVF_Default
);


#if UE_BUILD_SHIPPING
TAutoConsoleVariable<int32> CVarCsvShippingContinuousWrites(
	TEXT("csv.Shipping.ContinuousWrites"),
	-1,
	TEXT("Only applies in shipping buids. If set, overrides csv.ContinousWrites."),
	ECVF_Default
);
#endif

TAutoConsoleVariable<int32> CVarCsvCompressionMode(
	TEXT("csv.CompressionMode"),
	-1,
	TEXT("Controls whether CSV files are compressed when written out.\r\n")
	TEXT(" -1 = (Default) Use compression if the code which started the capture opted for it.\r\n")
	TEXT("  0 = Force disable compression. All files will be written as uncompressed .csv files.\r\n")
	TEXT("  1 = Force enable compression. All files will be written as compressed .csv.gz files."),
	ECVF_Default
);

TAutoConsoleVariable<int32> CVarCsvStatCounts(
	TEXT("csv.statCounts"),
	0,
	TEXT("If 1, outputs count stats"),
	ECVF_Default
);

TAutoConsoleVariable<int32> CVarCsvWriteBufferSize(
	TEXT("csv.WriteBufferSize"),
	128 * 1024, // 128 KB
	TEXT("When non-zero, defines the size of the write buffer to use whilst writing the CSV file.\r\n")
	TEXT("A non-zero value is required for GZip compressed output."),
	ECVF_Default
);

static bool GCsvUseProcessingThread = true;
static int32 GCsvRepeatCount = 0;
static int32 GCsvRepeatFrameCount = 0;
static bool GCsvStatCounts = false;
static FString* GStartOnEvent = nullptr;
static FString* GStopOnEvent = nullptr;
static uint32 GCsvProcessingThreadId = 0;
static bool GGameThreadIsCsvProcessingThread = true;

static uint32 GCsvProfilerFrameNumber = 0;


static bool GCsvTrackWaitsOnAllThreads = false;
static bool GCsvTrackWaitsOnGameThread = true;
static bool GCsvTrackWaitsOnRenderThread = true;

static FAutoConsoleVariableRef CVarTrackWaitsAllThreads(TEXT("csv.trackWaitsAllThreads"), GCsvTrackWaitsOnAllThreads, TEXT("Determines whether to track waits on all threads. Note that this incurs a lot of overhead"), ECVF_Default);
static FAutoConsoleVariableRef CVarTrackWaitsGT(TEXT("csv.trackWaitsGT"), GCsvTrackWaitsOnGameThread, TEXT("Determines whether to track game thread waits. Note that this incurs overhead"), ECVF_Default);
static FAutoConsoleVariableRef CVarTrackWaitsRT(TEXT("csv.trackWaitsRT"), GCsvTrackWaitsOnRenderThread, TEXT("Determines whether to track render thread waits. Note that this incurs overhead"), ECVF_Default);
//
// Categories
//
static const uint32 CSV_MAX_CATEGORY_COUNT = 2048;
static bool GCsvCategoriesEnabled[CSV_MAX_CATEGORY_COUNT];

static bool GCsvProfilerIsCapturing = false;
static bool GCsvProfilerIsCapturingRT = false; // Renderthread version of the above

static bool GCsvProfilerIsWritingFile = false;
static FString GCsvFileName = FString();
static bool GCsvExitOnCompletion = false;

static thread_local bool GCsvThreadLocalWaitsEnabled = false;

bool IsContinuousWriteEnabled(bool bGameThread)
{
	int CVarValue = -1;
#if UE_BUILD_SHIPPING
	CVarValue = bGameThread ? CVarCsvShippingContinuousWrites.GetValueOnGameThread() : CVarCsvShippingContinuousWrites.GetValueOnAnyThread();
	if (CVarValue == -1)
#endif
	{
		CVarValue = bGameThread ? CVarCsvContinuousWrites.GetValueOnGameThread() : CVarCsvContinuousWrites.GetValueOnAnyThread();
	}
	return CVarValue > 0;
}

#if CSV_PROFILER_ALLOW_DEBUG_FEATURES
class FCsvABTest
{
public:
	FCsvABTest()
		: StatFrameOffset(0)
		, SwitchDuration(7)
		, bPrevCapturing(false)
		, bFastCVarSet(false)
	{}

	void AddCVarABData(const FString& CVarName, int32 Count)
	{
		Count = CVarValues.Num() - Count;
		IConsoleVariable* ConsoleVariable = IConsoleManager::Get().FindConsoleVariable(*CVarName);

		if (Count > 0 && ConsoleVariable != nullptr)
		{
			CVarABDataArray.Add({ CVarName, *CVarName, ConsoleVariable, ConsoleVariable->GetString(), Count, FLT_MAX });
		}
		else if (ConsoleVariable == nullptr)
		{
			UE_LOG(LogCsvProfiler, Log, TEXT("Skipping CVar %s - Not found"), *CVarName);
		}
		else if (Count == 0)
		{
			UE_LOG(LogCsvProfiler, Log, TEXT("Skipping CVar %s - No value specified"), *CVarName);
		}
	}

	void IterateABTestArguments(const FString& ABTestString)
	{
		int32 FindIndex;
		if (!ABTestString.FindChar(TEXT('='), FindIndex))
		{
			return;
		}

		int32 Count = CVarValues.Num();

		FString CVarName = ABTestString.Mid(0, FindIndex);
		FString ValueStr = ABTestString.Mid(FindIndex + 1);
		while (true)
		{
			int32 CommaIndex;
			bool bComma = ValueStr.FindChar(TEXT(','), CommaIndex);
			int32 SemiColonIndex;
			bool bSemiColon = ValueStr.FindChar(TEXT(';'), SemiColonIndex);

			if (bComma)
			{
				if (!bSemiColon || (bSemiColon && CommaIndex<SemiColonIndex))
				{
					FString Val = ValueStr.Mid(0, CommaIndex);
					CVarValues.Add(FCString::Atof(*Val));
					ValueStr.MidInline(CommaIndex + 1, MAX_int32, false);
					continue;
				}
			}

			if (bSemiColon)
			{
				if (SemiColonIndex==0)
				{
					AddCVarABData(CVarName, Count);
					IterateABTestArguments(ValueStr.Mid(SemiColonIndex + 1));
					break;
				}
				else
				{
					FString Val = ValueStr.Mid(0, SemiColonIndex);
					CVarValues.Add(FCString::Atof(*Val));
					ValueStr.MidInline(SemiColonIndex, MAX_int32, false);
					continue;
				}
			}

			CVarValues.Add(FCString::Atof(*ValueStr));
			AddCVarABData(CVarName, Count);
			break;
		}

	}

	void InitFromCommandline()
	{
		FString ABTestString;
		if (FParse::Value(FCommandLine::Get(), TEXT("csvABTest="), ABTestString, false))
		{
			IterateABTestArguments(ABTestString);

			if (CVarABDataArray.Num() > 0)
			{
				UE_LOG(LogCsvProfiler, Log, TEXT("Initialized CSV Profiler A/B test")); 
				
				int32 CVarValuesIndex = 0;
				for (int32 Index = 0; Index < CVarABDataArray.Num(); ++Index)
				{
					const FCVarABData& CVarABData = CVarABDataArray[Index];

					UE_LOG(LogCsvProfiler, Log, TEXT("  CVar %s [Original value: %s] AB Test with values:"), *CVarABData.CVarName, *CVarABData.OriginalValue);
					for (int32 i = 0; i < CVarABData.Count; ++i)
					{
						UE_LOG(LogCsvProfiler, Log, TEXT("    [%d] : %.2f"), i, CVarValues[CVarValuesIndex + i]);
					}

					CVarValuesIndex += CVarABData.Count;
				}

				FParse::Value(FCommandLine::Get(), TEXT("csvABTestStatFrameOffset="), StatFrameOffset);
				FParse::Value(FCommandLine::Get(), TEXT("csvABTestSwitchDuration="), SwitchDuration);
				bFastCVarSet = FParse::Param(FCommandLine::Get(), TEXT("csvABTestFastCVarSet"));
				UE_LOG(LogCsvProfiler, Log, TEXT("Stat Offset: %d frames"), StatFrameOffset);
				UE_LOG(LogCsvProfiler, Log, TEXT("Switch Duration : %d frames"), SwitchDuration);
				UE_LOG(LogCsvProfiler, Log, TEXT("Fast cvar set: %s"), bFastCVarSet ? TEXT("Enabled") : TEXT("Disabled"));

			}
			else
			{
				UE_LOG(LogCsvProfiler, Log, TEXT("CSV Profiler A/B has not initialized"));
			}
		}
	}

	void BeginFrameUpdate(int32 FrameNumber, bool bCapturing)
	{
		if (CVarABDataArray.Num() == 0)
		{
			return;
		}
		
		if (bCapturing)
		{
			int32 CVarValuesIndex = 0;
			for (int32 Index = 0; Index < CVarABDataArray.Num(); ++Index)
			{
				FCVarABData& CVarABData = CVarABDataArray[Index];

				int32 ValueIndex = (FrameNumber / SwitchDuration) % CVarABData.Count;
				int32 StatValueIndex = ((FrameNumber - StatFrameOffset) / SwitchDuration) % CVarABData.Count;
				
				ValueIndex += CVarValuesIndex;
				StatValueIndex += CVarValuesIndex;
				CVarValuesIndex += CVarABData.Count;

				{
					float Value = CVarValues[ValueIndex];
					if (Value != CVarABData.PreviousValue)
					{
						EConsoleVariableFlags CVarFlags = ECVF_SetByCode;
						if (bFastCVarSet)
						{
							CVarFlags = EConsoleVariableFlags(CVarFlags | ECVF_Set_NoSinkCall_Unsafe);
						}
						CVarABData.ConsoleVariable->Set(*FString::Printf(TEXT("%f"), Value), CVarFlags);

						CVarABData.PreviousValue = Value;
					}
				}

				FCsvProfiler::RecordCustomStat(CVarABData.CVarStatFName, CSV_CATEGORY_INDEX_GLOBAL, CVarValues[StatValueIndex], ECsvCustomStatOp::Set);
			}
		}
		else if (bPrevCapturing == true)
		{
			// Restore cvar to old value
			// TODO: Set Setby flag to the original value
			for (int32 Index = 0; Index < CVarABDataArray.Num(); ++Index)
			{
				CVarABDataArray[Index].ConsoleVariable->Set(*CVarABDataArray[Index].OriginalValue);

				UE_LOG(LogCsvProfiler, Log, TEXT("CSV Profiler A/B test - setting %s=%s"), *CVarABDataArray[Index].CVarName, *CVarABDataArray[Index].OriginalValue);
			}

		}
		bPrevCapturing = bCapturing;
	}

private:
	struct FCVarABData
	{
		FString CVarName;
		FName CVarStatFName;
		IConsoleVariable* ConsoleVariable;
		FString OriginalValue;
		int32 Count;
		float PreviousValue;
	};
	
	TArray<FCVarABData> CVarABDataArray;
	TArray<float> CVarValues;

	int32 StatFrameOffset;
	int32 SwitchDuration;
	bool bPrevCapturing;
	bool bFastCVarSet;
};
static FCsvABTest GCsvABTest;

#endif // CSV_PROFILER_ALLOW_DEBUG_FEATURES

class FCsvCategoryData
{
public:
	static FCsvCategoryData* Get()
	{
		if (!Instance)
		{
			Instance = new FCsvCategoryData;
			FMemory::Memzero(GCsvCategoriesEnabled, sizeof(GCsvCategoriesEnabled));
		}
		return Instance;
	}

	FString GetCategoryNameByIndex(int32 Index) const
	{
		FScopeLock Lock(&CS);
		return CategoryNames[Index];
	}

	int32 GetCategoryCount() const
	{
		return CategoryNames.Num();
	}

	int32 GetCategoryIndex(const FString& CategoryName) const
	{
		FScopeLock Lock(&CS);
		const int32* CategoryIndex = CategoryNameToIndex.Find(CategoryName.ToLower());
		if (CategoryIndex)
		{
			return *CategoryIndex;
		}
		return -1;
	}

	int32 RegisterCategory(const FString& CategoryName, bool bEnableByDefault, bool bIsGlobal)
	{
		int32 Index = -1;

		FScopeLock Lock(&CS);
		{
			Index = GetCategoryIndex(CategoryName);
			checkf(Index == -1, TEXT("CSV stat category already declared: %s. Note: Categories are not case sensitive"), *CategoryName);
			if (Index == -1)
			{
				if (bIsGlobal)
				{
					Index = 0;
				}
				else
				{
					Index = CategoryNames.Num();
					CategoryNames.AddDefaulted();
				}
				check(Index < CSV_MAX_CATEGORY_COUNT);
				if (Index < CSV_MAX_CATEGORY_COUNT)
				{
					GCsvCategoriesEnabled[Index] = bEnableByDefault;
					CategoryNames[Index] = CategoryName;
					CategoryNameToIndex.Add(CategoryName.ToLower(), Index);
				}
				TRACE_CSV_PROFILER_REGISTER_CATEGORY(Index, *CategoryName);
			}
		}
		return Index;
	}


private:
	FCsvCategoryData()
	{
		// Category 0 is reserved for the global category
		CategoryNames.AddDefaulted(1);
	}

	mutable FCriticalSection CS;
	TMap<FString, int32> CategoryNameToIndex;
	TArray<FString> CategoryNames;

	static FCsvCategoryData* Instance;
};
FCsvCategoryData* FCsvCategoryData::Instance = nullptr;


int32 FCsvProfiler::GetCategoryIndex(const FString& CategoryName)
{
	return FCsvCategoryData::Get()->GetCategoryIndex(CategoryName);
}

int32 FCsvProfiler::RegisterCategory(const FString& CategoryName, bool bEnableByDefault, bool bIsGlobal)
{
	return FCsvCategoryData::Get()->RegisterCategory(CategoryName, bEnableByDefault, bIsGlobal);
}


bool IsInCsvProcessingThread()
{
	uint32 ProcessingThreadId = GGameThreadIsCsvProcessingThread ? GGameThreadId : GCsvProcessingThreadId;
	return FPlatformTLS::GetCurrentThreadId() == ProcessingThreadId;
}

static void HandleCSVProfileCommand(const TArray<FString>& Args)
{
	if (Args.Num() < 1)
	{
		return;
	}

	FString Param = Args[0];

	if (Param == TEXT("START"))
	{
		FCsvProfiler::Get()->BeginCapture(-1, FString(), GCsvFileName);
	}
	else if (Param == TEXT("STOP"))
	{
		FCsvProfiler::Get()->EndCapture();
	}
	else if (FParse::Value(*Param, TEXT("STARTFILE="), GCsvFileName))
	{
	}
	else if (Param == TEXT("EXITONCOMPLETION"))
	{
		GCsvExitOnCompletion = true;
	}
	else
	{
		int32 CaptureFrames = 0;
		if (FParse::Value(*Param, TEXT("FRAMES="), CaptureFrames))
		{
			FCsvProfiler::Get()->BeginCapture(CaptureFrames, FString(), GCsvFileName);
		}
		int32 RepeatCount = 0;
		if (FParse::Value(*Param, TEXT("REPEAT="), RepeatCount))
		{
			GCsvRepeatCount = RepeatCount;
		}
	}
}

static void CsvProfilerBeginFrame()
{
	FCsvProfiler::Get()->BeginFrame();
}

static void CsvProfilerEndFrame()
{
	FCsvProfiler::Get()->EndFrame();
}

static void CsvProfilerBeginFrameRT()
{
	FCsvProfiler::Get()->BeginFrameRT();
}

static void CsvProfilerEndFrameRT()
{
	FCsvProfiler::Get()->EndFrameRT();
}


static FAutoConsoleCommand HandleCSVProfileCmd(
	TEXT("CsvProfile"),
	TEXT("Starts or stops Csv Profiles"),
	FConsoleCommandWithArgsDelegate::CreateStatic(&HandleCSVProfileCommand)
);

//-----------------------------------------------------------------------------
//	TSingleProducerSingleConsumerList : fast lock-free single producer/single 
//  consumer list implementation. 
//  Uses a linked list of blocks for allocations.
//-----------------------------------------------------------------------------
template <class T, int BlockSize>
class TSingleProducerSingleConsumerList
{
	// A block of BlockSize entries
	struct FBlock
	{
		FBlock() : Next(nullptr)
		{
		}
		T Entries[BlockSize];

#if LIST_VALIDATION
		int32 DebugIndices[BlockSize];
#endif
		FBlock* Next;
	};

public:
	TSingleProducerSingleConsumerList()
	{
		HeadBlock = nullptr;
		TailBlock = nullptr;
#if DO_GUARD_SLOW
		bElementReserved = false;
#endif
#if LIST_VALIDATION
		LastDebugIndex = -1;
#endif
		Counter = 0;
		ConsumerThreadReadIndex = 0;
		ConsumerThreadDeleteIndex = 0;
	}

	~TSingleProducerSingleConsumerList()
	{
		// Only safe to destruct when no other threads are using the list.

		// Delete all remaining blocks in the list
		while (HeadBlock)
		{
			FBlock* PrevBlock = HeadBlock;
			HeadBlock = HeadBlock->Next;
			delete PrevBlock;
		}

		HeadBlock = nullptr;
		TailBlock = nullptr;
	}

	// Reserve an element prior to writing it
	// Must be called from the Producer thread
	CSV_PROFILER_INLINE T* ReserveElement()
	{
#if DO_GUARD_SLOW
		checkSlow(!bElementReserved);
		bElementReserved = true;
#endif
		uint32 TailBlockSize = Counter % BlockSize;
		if (TailBlockSize == 0)
		{
			AddTailBlock();
		}
#if LIST_VALIDATION
		TailBlock->DebugIndices[Counter % BlockSize] = Counter;
#endif
		return &TailBlock->Entries[TailBlockSize];
	}

	// Commit an element after writing it
	// Must be called from the Producer thread after a call to ReserveElement
	CSV_PROFILER_INLINE void CommitElement()
	{
#if DO_GUARD_SLOW
		checkSlow(bElementReserved);
		bElementReserved = false;
#endif
		FPlatformMisc::MemoryBarrier();

		// Keep track of the count of all the elements we ever committed. This value is never reset, even on a PopAll
		Counter++;
	}

	// Called from the consumer thread
	bool HasNewData() const
	{
		volatile uint64 CurrentCounterValue = Counter;
		FPlatformMisc::MemoryBarrier();
		return CurrentCounterValue > ConsumerThreadReadIndex;
	}

	// Called from the consumer thread
	void PopAll(TArray<T>& ElementsOut)
	{
		volatile uint64 CurrentCounterValue = Counter;
		FPlatformMisc::MemoryBarrier();

		uint32 MaxElementsToPop = uint32(CurrentCounterValue - ConsumerThreadReadIndex);

		// Presize the array capacity to avoid memory reallocation.
		ElementsOut.Reserve(ElementsOut.Num() + MaxElementsToPop);

		uint32 IndexInBlock = ConsumerThreadReadIndex % BlockSize;

		for (uint32 Index = 0; Index < MaxElementsToPop; ++Index)
		{
			// if this block is full and it's completed, delete it and move to the next block (update the head)
			if (ConsumerThreadReadIndex == (ConsumerThreadDeleteIndex + BlockSize))
			{
				// Both threads are done with the head block now, so we can safely delete it 
				// Note that the Producer thread only reads/writes to the HeadBlock pointer on startup, so it's safe to update it at this point
				// HeadBlock->Next is also safe to read, since the producer can't be writing to it if Counter has reached this block
				FBlock* PrevBlock = HeadBlock;
				HeadBlock = HeadBlock->Next;
				IndexInBlock = 0;
				delete PrevBlock;

				ConsumerThreadDeleteIndex = ConsumerThreadReadIndex;
			}
			check(HeadBlock != nullptr);
			check(IndexInBlock < BlockSize);

			T& Element = HeadBlock->Entries[IndexInBlock];

			// Move construct. Avoids mem allocations on FString members
			ElementsOut.Emplace(MoveTemp(Element));

#if LIST_VALIDATION
			int32 DebugIndex = HeadBlock->DebugIndices[IndexInBlock];
			ensure(DebugIndex == LastDebugIndex + 1);
			LastDebugIndex = DebugIndex;
#endif
			IndexInBlock++;
			ConsumerThreadReadIndex++;
		}
	}

	inline uint64 GetAllocatedSize() const
	{
		volatile uint64 CurrentCounterValue = Counter;
		FPlatformMisc::MemoryBarrier();

		// Use the delete index, so we count all blocks that haven't been deleted yet.
		uint64 NumElements = CurrentCounterValue - ConsumerThreadDeleteIndex;
		uint64 NumBlocks = FMath::DivideAndRoundUp(NumElements, (uint64)BlockSize);

		return NumBlocks * sizeof(FBlock);
	}

private:
	void AddTailBlock()
	{
		FBlock* NewTail = new FBlock;
		if (TailBlock == nullptr)
		{
			// This must only happen on startup, otherwise it's not thread-safe
			checkSlow(Counter == 0);
			checkSlow(HeadBlock == nullptr);
			HeadBlock = NewTail;
		}
		else
		{
			TailBlock->Next = NewTail;
		}
		TailBlock = NewTail;
	}


	FBlock* HeadBlock;
	FBlock* TailBlock;

	volatile uint64 Counter;

	// Used from the consumer thread
	uint64 ConsumerThreadReadIndex;
	uint64 ConsumerThreadDeleteIndex;

#if DO_GUARD_SLOW
	bool bElementReserved;
#endif
#if LIST_VALIDATION
	int32 LastDebugIndex;
#endif

};

namespace ECsvTimeline
{
	enum Type
	{
		Gamethread,
		Renderthread,
		Count
	};
}

//-----------------------------------------------------------------------------
//	FFrameBoundaries : thread-safe class for managing thread boundary timestamps
//  These timestamps are written from the gamethread/renderthread, and consumed
//  by the CSVProfiling thread
//-----------------------------------------------------------------------------
class FFrameBoundaries
{
public:
	FFrameBoundaries() : CurrentReadFrameIndex(0)
	{}

	void Clear()
	{
		check(IsInCsvProcessingThread());
		Update();
		for (int i = 0; i < ECsvTimeline::Count; i++)
		{
			FrameBoundaryTimestamps[i].Empty();
		}
		CurrentReadFrameIndex = 0;
	}

	int32 GetFrameNumberForTimestamp(ECsvTimeline::Type Timeline, uint64 Timestamp) const
	{
		// If we have new frame data pending, grab it now
		if (FrameBoundaryTimestampsWriteBuffer[Timeline].HasNewData())
		{
			const_cast<FFrameBoundaries*>(this)->Update(Timeline);
		}

		const TArray<uint64>& ThreadTimestamps = FrameBoundaryTimestamps[Timeline];
		if (ThreadTimestamps.Num() == 0 || Timestamp < ThreadTimestamps[0])
		{
			// This timestamp is before the first frame, or there are no valid timestamps
			CurrentReadFrameIndex = 0;
			return -1;
		}

		if (CurrentReadFrameIndex >= ThreadTimestamps.Num())
		{
			CurrentReadFrameIndex = ThreadTimestamps.Num() - 1;
		}


		// Check if we need to rewind
		if (CurrentReadFrameIndex > 0 && ThreadTimestamps[CurrentReadFrameIndex - 1] > Timestamp)
		{
			// Binary search to < 4 and then resume linear searching
			int32 StartPos = 0;
			int32 EndPos = CurrentReadFrameIndex;
			while (true)
			{
				int32 Diff = (EndPos - StartPos);
				if (Diff <= 4)
				{
					CurrentReadFrameIndex = StartPos;
					break;
				}
				int32 MidPos = (EndPos + StartPos) / 2;
				if (ThreadTimestamps[MidPos] > Timestamp)
				{
					EndPos = MidPos;
				}
				else
				{
					StartPos = MidPos;
				}
			}
		}

		for (; CurrentReadFrameIndex < ThreadTimestamps.Num(); CurrentReadFrameIndex++)
		{
			if (Timestamp < ThreadTimestamps[CurrentReadFrameIndex])
			{
				// Might return -1 if this was before the first frame
				return CurrentReadFrameIndex - 1;
			}
		}
		return ThreadTimestamps.Num() - 1;
	}

	void AddBeginFrameTimestamp(ECsvTimeline::Type Timeline, const bool bDoThreadCheck = true)
	{
#if DO_CHECK
		if (bDoThreadCheck)
		{
			switch (Timeline)
			{
			case ECsvTimeline::Gamethread:
				check(IsInGameThread());
				break;
			case ECsvTimeline::Renderthread:
				check(IsInRenderingThread());
				break;
			}
		}
#endif
		uint64* Element = FrameBoundaryTimestampsWriteBuffer[Timeline].ReserveElement();
		*Element = FPlatformTime::Cycles64();
		FrameBoundaryTimestampsWriteBuffer[Timeline].CommitElement();
	}

private:
	void Update(ECsvTimeline::Type Timeline = ECsvTimeline::Count)
	{
		check(IsInCsvProcessingThread());
		if (Timeline == ECsvTimeline::Count)
		{
			for (int32 i = 0; i < int32(ECsvTimeline::Count); i++)
			{
				FrameBoundaryTimestampsWriteBuffer[i].PopAll(FrameBoundaryTimestamps[i]);
			}
		}
		else
		{
			FrameBoundaryTimestampsWriteBuffer[Timeline].PopAll(FrameBoundaryTimestamps[Timeline]);
		}
	}

	TSingleProducerSingleConsumerList<uint64, 16> FrameBoundaryTimestampsWriteBuffer[ECsvTimeline::Count];
	TArray<uint64> FrameBoundaryTimestamps[ECsvTimeline::Count];
	mutable int32 CurrentReadFrameIndex;
};
static FFrameBoundaries GFrameBoundaries;


static TMap<const ANSICHAR*, uint32> CharPtrToStringIndex;
static TMap<FString, uint32> UniqueNonFNameStatIDStrings;
static TArray<FString> UniqueNonFNameStatIDIndices;

struct FAnsiStringRegister
{
	static uint32 GetUniqueStringIndex(const ANSICHAR* AnsiStr)
	{
		uint32* IndexPtr = CharPtrToStringIndex.Find(AnsiStr);
		if (IndexPtr)
		{
			return *IndexPtr;
		}

		// If we haven't seen this pointer before, check the string register (this is slow!)
		FString Str = FString(StringCast<TCHAR>(AnsiStr).Get());
		uint32* Value = UniqueNonFNameStatIDStrings.Find(Str);
		if (Value)
		{
			// Cache in the index register
			CharPtrToStringIndex.Add(AnsiStr, *Value);
			return *Value;
		}
		// Otherwise, this string is totally new
		uint32 NewIndex = UniqueNonFNameStatIDIndices.Num();
		UniqueNonFNameStatIDStrings.Add(Str, NewIndex);
		UniqueNonFNameStatIDIndices.Add(Str);
		CharPtrToStringIndex.Add(AnsiStr, NewIndex);
		return NewIndex;
	}

	static FString GetString(uint32 Index)
	{
		return UniqueNonFNameStatIDIndices[Index];
	}
};


class FCsvStatRegister
{
	static const uint64 FNameOrIndexMask = 0x0007ffffffffffffull; // Lower 51 bits for fname or index

	struct FStatIDFlags
	{
		static const uint8 IsCountStat = 0x01;
	};

public:
	FCsvStatRegister()
	{
		Clear();
	}

	int32 GetUniqueIndex(uint64 InStatIDRaw, int32 InCategoryIndex, bool bInIsFName, bool bInIsCountStat)
	{
		check(IsInCsvProcessingThread());

		// Make a compound key
		FUniqueID UniqueID;
		check(InCategoryIndex < CSV_MAX_CATEGORY_COUNT);
		UniqueID.Fields.IsFName = bInIsFName ? 1 : 0;
		UniqueID.Fields.FNameOrIndex = InStatIDRaw;
		UniqueID.Fields.CategoryIndex = InCategoryIndex;
		UniqueID.Fields.IsCountStat = bInIsCountStat ? 1 : 0;

		uint64 Hash = UniqueID.Hash;
		int32 *IndexPtr = StatIDToIndex.Find(Hash);
		if (IndexPtr)
		{
			return *IndexPtr;
		}
		else
		{
			int32 IndexOut = -1;
			FString NameStr;
			if (bInIsFName)
			{
				check((InStatIDRaw & FNameOrIndexMask) == InStatIDRaw);
				const FNameEntry* NameEntry = FName::GetEntry(FNameEntryId::FromUnstableInt(UniqueID.Fields.FNameOrIndex));
				NameStr = NameEntry->GetPlainNameString();
			}
			else
			{
				// With non-fname stats, the same string can appear with different pointers.
				// We need to look up the stat in the ansi stat register to see if it's actually unique
				uint32 AnsiNameIndex = FAnsiStringRegister::GetUniqueStringIndex((ANSICHAR*)InStatIDRaw);
				FUniqueID AnsiUniqueID;
				AnsiUniqueID.Hash = UniqueID.Hash;
				AnsiUniqueID.Fields.FNameOrIndex = AnsiNameIndex;
				int32 *AnsiIndexPtr = AnsiStringStatIDToIndex.Find(AnsiUniqueID.Hash);
				if (AnsiIndexPtr)
				{
					// This isn't a new stat. Only the pointer is new, not the string itself
					IndexOut = *AnsiIndexPtr;
					// Update the master lookup table
					StatIDToIndex.Add(UniqueID.Hash, IndexOut);
					return IndexOut;
				}
				else
				{
					// Stat has never been seen before. Add it to the ansi map
					AnsiStringStatIDToIndex.Add(AnsiUniqueID.Hash, StatIndexCount);
				}
				NameStr = FAnsiStringRegister::GetString(AnsiNameIndex);
			}

			// Store the index in the master map
			IndexOut = StatIndexCount;
			StatIDToIndex.Add( UniqueID.Hash,  IndexOut);
			StatIndexCount++;

			// Store the name, category index and flags
			StatNames.Add(NameStr);
			StatCategoryIndices.Add(InCategoryIndex);

			uint8 Flags = 0;
			if (bInIsCountStat)
			{
				Flags |= FStatIDFlags::IsCountStat;
			}
			StatFlags.Add(Flags);

			return IndexOut;
		}
	}

	void Clear()
	{
		StatIndexCount = 0;
		StatIDToIndex.Reset();
		AnsiStringStatIDToIndex.Reset();
		StatNames.Empty();
		StatCategoryIndices.Empty();
		StatFlags.Empty();
	}

	const FString& GetStatName(int32 Index) const
	{
		return StatNames[Index];
	}
	int32 GetCategoryIndex(int32 Index) const
	{
		return StatCategoryIndices[Index];
	}

	bool IsCountStat(int32 Index) const
	{
		return !!(StatFlags[Index] & FStatIDFlags::IsCountStat);
	}

protected:
	TMap<uint64, int32> StatIDToIndex;
	TMap<uint64, int32> AnsiStringStatIDToIndex;
	uint32 StatIndexCount;
	TArray<FString> StatNames;
	TArray<int32> StatCategoryIndices;
	TArray<uint8> StatFlags;

	union FUniqueID
	{
		struct
		{
			uint64 IsFName : 1;
			uint64 IsCountStat : 1;
			uint64 CategoryIndex : 11;
			uint64 FNameOrIndex : 51;
		} Fields;
		uint64 Hash;
	};
};

//-----------------------------------------------------------------------------
//	FCsvTimingMarker : records timestamps. Uses StatName pointer as a unique ID
//-----------------------------------------------------------------------------
struct FCsvStatBase
{
	struct FFlags
	{
		static const uint8 StatIDIsFName = 0x01;
		static const uint8 TimestampBegin = 0x02;
		static const uint8 IsCustomStat = 0x04;
		static const uint8 IsInteger = 0x08;
		static const uint8 IsExclusiveTimestamp = 0x10;
		static const uint8 IsExclusiveInsertedMarker = 0x20;
	};

	CSV_PROFILER_INLINE void Init(uint64 InStatID, int32 InCategoryIndex, uint8 InFlags, uint64 InTimestamp)
	{
		Timestamp = InTimestamp;
		Flags = InFlags;
		RawStatID = InStatID;
		CategoryIndex = InCategoryIndex;
	}

	CSV_PROFILER_INLINE void Init(uint64 InStatID, int32 InCategoryIndex, uint8 InFlags, uint64 InTimestamp, uint8 InUserData)
	{
		Timestamp = InTimestamp;
		RawStatID = InStatID;
		CategoryIndex = InCategoryIndex;
		UserData = InUserData;
		Flags = InFlags;
	}

	CSV_PROFILER_INLINE uint32 GetUserData() const
	{
		return UserData;
	}

	CSV_PROFILER_INLINE uint64 GetTimestamp() const
	{
		return Timestamp;
	}

	CSV_PROFILER_INLINE bool IsCustomStat() const
	{
		return !!(Flags & FCsvStatBase::FFlags::IsCustomStat);
	}

	CSV_PROFILER_INLINE bool IsFNameStat() const
	{
		return !!(Flags & FCsvStatBase::FFlags::StatIDIsFName);
	}

	uint64 Timestamp;

	// Use with caution! In the case of non-fname stats, strings from different scopes may will have different RawStatIDs (in that case RawStatID is simply a char * cast to a uint64). 
	// Use GetSeriesStatID() (slower) to get a unique ID for a string where needed
	uint64 RawStatID;
	int32 CategoryIndex;

	uint8 UserData;
	uint8 Flags;
};

struct FCsvTimingMarker : public FCsvStatBase
{
	bool IsBeginMarker() const
	{
		return !!(Flags & FCsvStatBase::FFlags::TimestampBegin);
	}
	bool IsExclusiveMarker() const
	{
		return !!(Flags & FCsvStatBase::FFlags::IsExclusiveTimestamp);
	}
	bool IsExclusiveArtificialMarker() const
	{
		return !!(Flags & FCsvStatBase::FFlags::IsExclusiveInsertedMarker);
	}
};

struct FCsvCustomStat : public FCsvStatBase
{
	ECsvCustomStatOp GetCustomStatOp() const
	{
		return (ECsvCustomStatOp)GetUserData();
	}

	bool IsInteger() const
	{
		return !!(Flags & FCsvStatBase::FFlags::IsInteger);
	}

	double GetValueAsDouble() const
	{
		return IsInteger() ? double(Value.AsInt) : double(Value.AsFloat);
	}

	union FValue
	{
		float AsFloat;
		uint32 AsInt;
	} Value;
};

struct FCsvEvent
{
	inline uint64 GetAllocatedSize() const { return (uint64)EventText.GetAllocatedSize(); }

	FString EventText;
	uint64 Timestamp;
	uint32 CategoryIndex;
};


struct FCsvStatSeriesValue
{
	FCsvStatSeriesValue() { Value.AsInt = 0; }
	union
	{
		int32 AsInt;
		float AsFloat;
	} Value;
};


class FCsvWriterHelper
{
public:
	FCsvWriterHelper(const TSharedRef<FArchive>& InOutputFile, int32 InBufferSize, bool bInCompressOutput)
		: OutputFile(InOutputFile)
		, bIsLineStart(true)
		, BytesInBuffer(0)
	{
		if (InBufferSize > 0)
		{
			Buffer.SetNumUninitialized(InBufferSize);
			if (bInCompressOutput)
			{
				GZipBuffer.SetNumUninitialized(InBufferSize);
			}
		}
	}

	~FCsvWriterHelper()
	{
		Flush();
	}

	void WriteSemicolonSeparatedStringList(const TArray<FString>& Strings)
	{
		WriteEmptyString();

		for (int32 Index = 0; Index < Strings.Num(); ++Index)
		{
			FString SanitizedText = Strings[Index];

			// Remove semi-colons and commas from event strings so we can safely separate using them
			SanitizedText.ReplaceInline(TEXT(";"), TEXT("."));
			SanitizedText.ReplaceInline(TEXT(","), TEXT("."));

			if (Index > 0)
			{
				WriteChar(';');
			}

			WriteStringInternal(SanitizedText);
		}
	}

	void NewLine()
	{
		WriteChar('\n');
		bIsLineStart = true;
	}

	void WriteString(const FString& Str)
	{
		if (!bIsLineStart)
		{
			WriteChar(',');
		}
		bIsLineStart = false;
		WriteStringInternal(Str);
	}

	void WriteEmptyString()
	{
		if (!bIsLineStart)
		{
			WriteChar(',');
		}
		bIsLineStart = false;
	}

	void WriteValue(double Value)
	{
		if (!bIsLineStart)
		{
			WriteChar(',');
		}
		bIsLineStart = false;

		int32 StrLen;
		ANSICHAR StringBuffer[256];

		if (FMath::Frac((float)Value) == 0.0f)
		{
			StrLen = FCStringAnsi::Snprintf(StringBuffer, 256, "%d", int(Value));
		}
		else if (FMath::Abs(Value) < 0.1)
		{
			StrLen = FCStringAnsi::Snprintf(StringBuffer, 256, "%.6f", Value);
		}
		else
		{
			StrLen = FCStringAnsi::Snprintf(StringBuffer, 256, "%.4f", Value);
		}
		SerializeInternal((void*)StringBuffer, sizeof(ANSICHAR) * StrLen);
	}

	void WriteMetadataEntry(const FString& Key, const FString& Value)
	{
		WriteString(*FString::Printf(TEXT("[%s]"), *Key));
		WriteString(Value);
	}

private:
	void WriteStringInternal(const FString& Str)
	{
		auto AnsiStr = StringCast<ANSICHAR>(*Str);
		SerializeInternal((void*)AnsiStr.Get(), AnsiStr.Length());
	}

	void WriteChar(ANSICHAR Char)
	{
		SerializeInternal((void*)&Char, sizeof(ANSICHAR));
	}

	void SerializeInternal(void* Src, int32 NumBytes)
	{
		if (Buffer.Num() == 0)
		{
			OutputFile->Serialize(Src, NumBytes);
		}
		else
		{
			uint8* SrcPtr = (uint8*)Src;

			while (NumBytes)
			{
				int32 BytesToWrite = FMath::Min(Buffer.Num() - BytesInBuffer, NumBytes);
				if (BytesToWrite == 0)
				{
					Flush();
				}
				else
				{
					FMemory::Memcpy(&Buffer[BytesInBuffer], SrcPtr, BytesToWrite);
					BytesInBuffer += BytesToWrite;
					SrcPtr += BytesToWrite;
					NumBytes -= BytesToWrite;
				}
			}
		}
	}

	void Flush()
	{
		if (BytesInBuffer > 0)
		{
			if (GZipBuffer.Num() > 0)
			{
				// Compression is enabled.
				int32 CompressedSize;
				{
					while (true)
					{
						// Compress the data in Buffer into the GZipBuffer array
						CompressedSize = GZipBuffer.Num();
						if (FCompression::CompressMemory(
							NAME_Gzip,
							GZipBuffer.GetData(), CompressedSize,
							Buffer.GetData(), BytesInBuffer,
							ECompressionFlags::COMPRESS_BiasSpeed))
						{
							break;
						}

						// Compression failed.
						if (CompressedSize > GZipBuffer.Num())
						{
							// Failed because the buffer size was too small. Increase the buffer size.
							GZipBuffer.SetNumUninitialized(CompressedSize);
						}
						else
						{
							// Buffer was already large enough. Unknown error. Nothing we can do here but discard the data.
							UE_LOG(LogCsvProfiler, Error, TEXT("CSV data compression failed."));
							BytesInBuffer = 0;
							return;
						}
					}
				}

				{
					OutputFile->Serialize(GZipBuffer.GetData(), CompressedSize);
				}
			}
			else
			{
				// No compression. Write directly to the output file
				OutputFile->Serialize(Buffer.GetData(), BytesInBuffer);
			}

			BytesInBuffer = 0;
		}
	}

	TSharedRef<FArchive> OutputFile;
	bool bIsLineStart;

	int32 BytesInBuffer;
	TArray<uint8> Buffer;
	TArray<uint8> GZipBuffer;

public:
	inline uint64 GetAllocatedSize() const
	{
		return Buffer.GetAllocatedSize() + GZipBuffer.GetAllocatedSize();
	}
};

struct FCsvProcessedEvent
{
	inline uint64 GetAllocatedSize() const { return EventText.GetAllocatedSize(); }

	FString GetFullName() const
	{
		if (CategoryIndex == 0)
		{
			return EventText;
		}
		return FCsvCategoryData::Get()->GetCategoryNameByIndex(CategoryIndex) + TEXT("/") + EventText;
	}
	FString EventText;
	uint32 FrameNumber;
	uint32 CategoryIndex;
};

typedef int32 FCsvStatID;

struct FCsvStatSeries
{
	enum class EType : uint8
	{
		TimerData,
		CustomStatInt,
		CustomStatFloat
	};

	FCsvStatSeries(EType InSeriesType, const FCsvStatID& InStatID, FCsvStreamWriter* InWriter, FCsvStatRegister& StatRegister, const FString& ThreadName);
	void FlushIfDirty();

	void SetTimerValue(uint32 DataFrameNumber, uint64 ElapsedCycles)
	{
		check(SeriesType == EType::TimerData);
		ensure(CurrentWriteFrameNumber <= DataFrameNumber || CurrentWriteFrameNumber == -1);

		// If we're done with the previous frame, commit it
		if (CurrentWriteFrameNumber != DataFrameNumber)
		{
			if (CurrentWriteFrameNumber != -1)
			{
				FlushIfDirty();
			}
			CurrentWriteFrameNumber = DataFrameNumber;
			bDirty = true;
		}
		CurrentValue.AsTimerCycles += ElapsedCycles;
	}

	void SetCustomStatValue_Int(uint32 DataFrameNumber, ECsvCustomStatOp Op, int32 Value)
	{
		check(SeriesType == EType::CustomStatInt);
		ensure(CurrentWriteFrameNumber <= DataFrameNumber || CurrentWriteFrameNumber == -1);

		// Is this a new frame?
		if (CurrentWriteFrameNumber != DataFrameNumber)
		{
			// If we're done with the previous frame, commit it
			if (CurrentWriteFrameNumber != -1)
			{
				FlushIfDirty();
			}

			// The first op in a frame is always a set. Otherwise min/max don't work
			Op = ECsvCustomStatOp::Set;
			CurrentWriteFrameNumber = DataFrameNumber;
			bDirty = true;
		}

		switch (Op)
		{
		case ECsvCustomStatOp::Set:
			CurrentValue.AsIntValue = Value;
			break;

		case ECsvCustomStatOp::Min:
			CurrentValue.AsIntValue = FMath::Min(Value, CurrentValue.AsIntValue);
			break;

		case ECsvCustomStatOp::Max:
			CurrentValue.AsIntValue = FMath::Max(Value, CurrentValue.AsIntValue);
			break;
		case ECsvCustomStatOp::Accumulate:
			CurrentValue.AsIntValue += Value;
			break;
		}
	}

	void SetCustomStatValue_Float(uint32 DataFrameNumber, ECsvCustomStatOp Op, float Value)
	{
		check(SeriesType == EType::CustomStatFloat);
		ensure(CurrentWriteFrameNumber <= DataFrameNumber || CurrentWriteFrameNumber == -1);

		// Is this a new frame?
		if (CurrentWriteFrameNumber != DataFrameNumber)
		{
			// If we're done with the previous frame, commit it
			if (CurrentWriteFrameNumber != -1)
			{
				FlushIfDirty();
			}

			// The first op in a frame is always a set. Otherwise min/max don't work
			Op = ECsvCustomStatOp::Set;
			CurrentWriteFrameNumber = DataFrameNumber;
			bDirty = true;
		}

		switch (Op)
		{
		case ECsvCustomStatOp::Set:
			CurrentValue.AsFloatValue = Value;
			break;

		case ECsvCustomStatOp::Min:
			CurrentValue.AsFloatValue = FMath::Min(Value, CurrentValue.AsFloatValue);
			break;

		case ECsvCustomStatOp::Max:
			CurrentValue.AsFloatValue = FMath::Max(Value, CurrentValue.AsFloatValue);
			break;

		case ECsvCustomStatOp::Accumulate:
			CurrentValue.AsFloatValue += Value;
			break;
		}
	}

	bool IsCustomStat() const
	{
		return (SeriesType == EType::CustomStatFloat || SeriesType == EType::CustomStatInt);
	}

	inline uint64 GetAllocatedSize() const { return Name.GetAllocatedSize(); }

	FCsvStatID StatID;
	const EType SeriesType;
	FString Name;

	uint32 CurrentWriteFrameNumber;
	union
	{
		int32   AsIntValue;
		float   AsFloatValue;
		uint64  AsTimerCycles;
	} CurrentValue;

	FCsvStreamWriter* Writer;

	int32 ColumnIndex;

	bool bDirty;
};

struct FCsvProcessThreadDataStats
{
	FCsvProcessThreadDataStats()
		: TimestampCount(0)
		, CustomStatCount(0)
		, EventCount(0)
	{}

	uint32 TimestampCount;
	uint32 CustomStatCount;
	uint32 EventCount;
};

class FCsvStreamWriter
{
	struct FCsvRow
	{
		TArray<FCsvStatSeriesValue> Values;
		TArray<FCsvProcessedEvent> Events;

		inline uint64 GetAllocatedSize() const
		{
			uint64 Size = Values.GetAllocatedSize() + Events.GetAllocatedSize();
			for (const FCsvProcessedEvent& Event : Events)
			{
				Size += Event.GetAllocatedSize();
			}
			return Size;
		}
	};

	TMap<int64, FCsvRow> Rows;
	FCsvWriterHelper Stream;

	// There is no way to know what a frame is completed, to flush a CSV row to disk. Instead, we track the maximum
	// frame index we've seen from CSV data processing (WriteFrameIndex) and choose to flush all rows that have a
	// frame index less than (WriteFrameIndex - NumFramesToBuffer). NumFramesToBuffer should be large enough to avoid
	// flushing rows before all the timestamps for that frame have been processed, but small enough to avoid the
	// additional memory overhead of holding addition rows in memory unnecessarily.
	const int64 NumFramesToBuffer = 128;
	int64 WriteFrameIndex;
	int64 ReadFrameIndex;

	const bool bContinuousWrites;
	bool bFirstRow;

	TArray<FCsvStatSeries*> AllSeries;
	TArray<class FCsvProfilerThreadDataProcessor*> DataProcessors;

	uint32 RenderThreadId;
	uint32 RHIThreadId;

public:
	FCsvStreamWriter(const TSharedRef<FArchive>& InOutputFile, bool bInContinuousWrites, int32 InBufferSize, bool bInCompressOutput, uint32 RenderThreadId, uint32 RHIThreadId);
	~FCsvStreamWriter();

	void AddSeries(FCsvStatSeries* Series);

	void PushValue(FCsvStatSeries* Series, int64 FrameNumber, const FCsvStatSeriesValue& Value);
	void PushEvent(const FCsvProcessedEvent& Event);

	void FinalizeNextRow();
	void Process(FCsvProcessThreadDataStats& OutStats);

	void Finalize(const TMap<FString, FString>& Metadata);

	inline uint64 GetAllocatedSize() const;
};

FCsvStatSeries::FCsvStatSeries(EType InSeriesType, const FCsvStatID& InStatID, FCsvStreamWriter* InWriter, FCsvStatRegister& StatRegister, const FString& ThreadName)
	: StatID(InStatID)
	, SeriesType(InSeriesType)
	, CurrentWriteFrameNumber(-1)
	, Writer(InWriter)
	, ColumnIndex(-1)
	, bDirty(false)
{
	CurrentValue.AsTimerCycles = 0;

	int32 StatCategoryIndex = StatRegister.GetCategoryIndex(StatID);

	Name = StatRegister.GetStatName(StatID);
	bool bIsCountStat = StatRegister.IsCountStat(StatID);

	if (!IsCustomStat() || bIsCountStat)
	{
		// Add a /<Threadname> prefix
		Name = ThreadName + TEXT("/") + Name;
	}

	if (StatCategoryIndex > 0)
	{
		// Categorized stats are prefixed with <CATEGORY>/
		Name = FCsvCategoryData::Get()->GetCategoryNameByIndex(StatCategoryIndex) + TEXT("/") + Name;
	}

	if (bIsCountStat)
	{
		// Add a counts prefix
		Name = TEXT("COUNTS/") + Name;
	}

	Writer->AddSeries(this);
}

void FCsvStatSeries::FlushIfDirty()
{
	if (bDirty)
	{
		FCsvStatSeriesValue Value;
		switch (SeriesType)
		{
		case EType::TimerData:
			Value.Value.AsFloat = (float)FPlatformTime::ToMilliseconds64(CurrentValue.AsTimerCycles);
			break;
		case EType::CustomStatInt:
			Value.Value.AsInt = CurrentValue.AsIntValue;
			break;
		case EType::CustomStatFloat:
			Value.Value.AsFloat = CurrentValue.AsFloatValue;
			break;
		}
		Writer->PushValue(this, CurrentWriteFrameNumber, Value);
		CurrentValue.AsTimerCycles = 0;
		bDirty = false;
	}
}

class FCsvProfilerThreadData
{
public:
	typedef TWeakPtr<FCsvProfilerThreadData, ESPMode::ThreadSafe> FWeakPtr;
	typedef TSharedPtr<FCsvProfilerThreadData, ESPMode::ThreadSafe> FSharedPtr;

private:
	static CSV_PROFILER_INLINE uint64 GetStatID(const char* StatName) { return uint64(StatName); }
	static CSV_PROFILER_INLINE uint64 GetStatID(const FName& StatId) { return StatId.GetComparisonIndex().ToUnstableInt(); }

	static FCriticalSection TlsCS;
	static TArray<FWeakPtr> TlsInstances;
	static uint32 TlsSlot;

public:
	static void InitTls()
	{
		if (TlsSlot == 0)
		{
			TlsSlot = FPlatformTLS::AllocTlsSlot();
			FPlatformMisc::MemoryBarrier();
		}
	}

	static FORCENOINLINE FCsvProfilerThreadData* CreateTLSData(const FString* InThreadName = nullptr)
	{
		FScopeLock Lock(&TlsCS);

		FSharedPtr ProfilerThreadPtr = MakeShareable(new FCsvProfilerThreadData(InThreadName));
		FPlatformTLS::SetTlsValue(TlsSlot, ProfilerThreadPtr.Get());

		// Keep a weak reference to this thread data in the global array.
		TlsInstances.Emplace(ProfilerThreadPtr);

		// Register the shared ptr in the thread's TLS auto-cleanup list.
		// When the thread exits, it will delete the shared ptr, releasing its reference.
		(new TTlsAutoCleanupValue<FSharedPtr>(ProfilerThreadPtr))->Register();

		return ProfilerThreadPtr.Get();
	}

	static CSV_PROFILER_INLINE FCsvProfilerThreadData& Get(const FString* InThreadName = nullptr)
	{
		FCsvProfilerThreadData* ProfilerThread = (FCsvProfilerThreadData*)FPlatformTLS::GetTlsValue(TlsSlot);
		if (UNLIKELY(!ProfilerThread))
		{
			ProfilerThread = CreateTLSData(InThreadName);
		}
		return *ProfilerThread;
	}

	static inline void GetTlsInstances(TArray<FSharedPtr>& OutTlsInstances)
	{
		FScopeLock Lock(&TlsCS);
		OutTlsInstances.Empty(TlsInstances.Num());

		for (int32 Index = TlsInstances.Num() - 1; Index >= 0; --Index)
		{
			FSharedPtr SharedPtr = TlsInstances[Index].Pin();
			if (SharedPtr.IsValid())
			{
				// Thread is still alive.
				OutTlsInstances.Emplace(MoveTemp(SharedPtr));
			}
		}
	}

	FCsvProfilerThreadData(const FString* InThreadName = nullptr)
		: ThreadId(FPlatformTLS::GetCurrentThreadId())
<<<<<<< HEAD
		, ThreadName(FThreadManager::GetThreadName(ThreadId))
=======
		, ThreadName((InThreadName==nullptr) ? FThreadManager::GetThreadName(ThreadId) : *InThreadName)
>>>>>>> 3aae9151
		, DataProcessor(nullptr)
	{
	}

	~FCsvProfilerThreadData()
	{
		// Don't clean up TLS data once the app is exiting - containers may have already been destroyed
		if (!GIsRunning)
		{
			return;
		}

		// No thread data processors should have a reference to this TLS instance when we're being deleted.
		check(DataProcessor == nullptr);

		// Clean up dead entries in the thread data array.
		// This will remove both the current instance, and any others that have expired.
		FScopeLock Lock(&TlsCS);
		for (auto Iter = TlsInstances.CreateIterator(); Iter; ++Iter)
		{
			if (!Iter->IsValid())
			{
				Iter.RemoveCurrent();
			}
		}
	}

	void FlushResults(TArray<FCsvTimingMarker>& OutMarkers, TArray<FCsvCustomStat>& OutCustomStats, TArray<FCsvEvent>& OutEvents)
	{
		check(IsInCsvProcessingThread());

		TimingMarkers.PopAll(OutMarkers);
		CustomStats.PopAll(OutCustomStats);
		Events.PopAll(OutEvents);
	}

	CSV_PROFILER_INLINE void AddTimestampBegin(const char* StatName, int32 CategoryIndex)
	{
		uint64 Cycles = FPlatformTime::Cycles64();
		TRACE_CSV_PROFILER_BEGIN_STAT(StatName, CategoryIndex, Cycles);
		TimingMarkers.ReserveElement()->Init(GetStatID(StatName), CategoryIndex, FCsvStatBase::FFlags::TimestampBegin, Cycles);
		TimingMarkers.CommitElement();
	}

	CSV_PROFILER_INLINE void AddTimestampEnd(const char* StatName, int32 CategoryIndex)
	{
		uint64 Cycles = FPlatformTime::Cycles64();
		TRACE_CSV_PROFILER_END_STAT(StatName, CategoryIndex, Cycles);
		TimingMarkers.ReserveElement()->Init(GetStatID(StatName), CategoryIndex, 0, Cycles);
		TimingMarkers.CommitElement();
	}

	CSV_PROFILER_INLINE void AddTimestampExclusiveBegin(const char* StatName)
	{
		uint64 Cycles = FPlatformTime::Cycles64();
		TRACE_CSV_PROFILER_BEGIN_EXCLUSIVE_STAT(StatName, CSV_CATEGORY_INDEX(Exclusive), Cycles);
		TimingMarkers.ReserveElement()->Init(GetStatID(StatName), CSV_CATEGORY_INDEX(Exclusive), FCsvStatBase::FFlags::TimestampBegin | FCsvStatBase::FFlags::IsExclusiveTimestamp, Cycles);
		TimingMarkers.CommitElement();
	}

	CSV_PROFILER_INLINE void AddTimestampExclusiveEnd(const char* StatName)
	{
		uint64 Cycles = FPlatformTime::Cycles64();
		TRACE_CSV_PROFILER_END_EXCLUSIVE_STAT(StatName, CSV_CATEGORY_INDEX(Exclusive), Cycles);
		TimingMarkers.ReserveElement()->Init(GetStatID(StatName), CSV_CATEGORY_INDEX(Exclusive), FCsvStatBase::FFlags::IsExclusiveTimestamp, Cycles);
		TimingMarkers.CommitElement();
	}

	CSV_PROFILER_INLINE void AddTimestampBegin(const FName& StatName, int32 CategoryIndex)
	{
		uint64 Cycles = FPlatformTime::Cycles64();
		TRACE_CSV_PROFILER_BEGIN_STAT(StatName, CategoryIndex, Cycles);
		TimingMarkers.ReserveElement()->Init(GetStatID(StatName), CategoryIndex, FCsvStatBase::FFlags::StatIDIsFName | FCsvStatBase::FFlags::TimestampBegin, Cycles);
		TimingMarkers.CommitElement();
	}

	CSV_PROFILER_INLINE void AddTimestampEnd(const FName& StatName, int32 CategoryIndex)
	{
		uint64 Cycles = FPlatformTime::Cycles64();
		TRACE_CSV_PROFILER_END_STAT(StatName, CategoryIndex, Cycles);
		TimingMarkers.ReserveElement()->Init(GetStatID(StatName), CategoryIndex, FCsvStatBase::FFlags::StatIDIsFName, Cycles);
		TimingMarkers.CommitElement();
	}

	CSV_PROFILER_INLINE void AddCustomStat(const char* StatName, const int32 CategoryIndex, const float Value, const ECsvCustomStatOp CustomStatOp)
	{
		FCsvCustomStat* CustomStat = CustomStats.ReserveElement();
		uint64 Cycles = FPlatformTime::Cycles64();
		TRACE_CSV_PROFILER_CUSTOM_STAT(StatName, CategoryIndex, Value, uint8(CustomStatOp), Cycles);
		CustomStat->Init(GetStatID(StatName), CategoryIndex, FCsvStatBase::FFlags::IsCustomStat, Cycles, uint8(CustomStatOp));
		CustomStat->Value.AsFloat = Value;
		CustomStats.CommitElement();
	}

	CSV_PROFILER_INLINE void AddCustomStat(const FName& StatName, const int32 CategoryIndex, const float Value, const ECsvCustomStatOp CustomStatOp)
	{
		FCsvCustomStat* CustomStat = CustomStats.ReserveElement();
		uint64 Cycles = FPlatformTime::Cycles64();
		TRACE_CSV_PROFILER_CUSTOM_STAT(StatName, CategoryIndex, Value, uint8(CustomStatOp), Cycles);
		CustomStat->Init(GetStatID(StatName), CategoryIndex, FCsvStatBase::FFlags::IsCustomStat | FCsvStatBase::FFlags::StatIDIsFName, Cycles, uint8(CustomStatOp));
		CustomStat->Value.AsFloat = Value;
		CustomStats.CommitElement();
	}

	CSV_PROFILER_INLINE void AddCustomStat(const char* StatName, const int32 CategoryIndex, const int32 Value, const ECsvCustomStatOp CustomStatOp)
	{
		FCsvCustomStat* CustomStat = CustomStats.ReserveElement();
		uint64 Cycles = FPlatformTime::Cycles64();
		TRACE_CSV_PROFILER_CUSTOM_STAT(StatName, CategoryIndex, Value, uint8(CustomStatOp), Cycles);
		CustomStat->Init(GetStatID(StatName), CategoryIndex, FCsvStatBase::FFlags::IsCustomStat | FCsvStatBase::FFlags::IsInteger, Cycles, uint8(CustomStatOp));
		CustomStat->Value.AsInt = Value;
		CustomStats.CommitElement();
	}

	CSV_PROFILER_INLINE void AddCustomStat(const FName& StatName, const int32 CategoryIndex, const int32 Value, const ECsvCustomStatOp CustomStatOp)
	{
		FCsvCustomStat* CustomStat = CustomStats.ReserveElement();
		uint64 Cycles = FPlatformTime::Cycles64();
		TRACE_CSV_PROFILER_CUSTOM_STAT(StatName, CategoryIndex, Value, uint8(CustomStatOp), Cycles);
		CustomStat->Init(GetStatID(StatName), CategoryIndex, FCsvStatBase::FFlags::IsCustomStat | FCsvStatBase::FFlags::IsInteger | FCsvStatBase::FFlags::StatIDIsFName, Cycles, uint8(CustomStatOp));
		CustomStat->Value.AsInt = Value;
		CustomStats.CommitElement();
	}

	CSV_PROFILER_INLINE void AddEvent(const FString& EventText, const int32 CategoryIndex)
	{
		FCsvEvent* Event = Events.ReserveElement();
		uint64 Cycles = FPlatformTime::Cycles64();
		TRACE_CSV_PROFILER_EVENT(*EventText, CategoryIndex, Cycles);
		Event->EventText = EventText;
		Event->Timestamp = Cycles;
		Event->CategoryIndex = CategoryIndex;
		Events.CommitElement();
	}

	CSV_PROFILER_INLINE void AddEventWithTimestamp(const FString& EventText, const int32 CategoryIndex, const uint64 Timestamp)
	{
		TRACE_CSV_PROFILER_EVENT(*EventText, CategoryIndex, Timestamp);
		FCsvEvent* Event = Events.ReserveElement();
		Event->EventText = EventText;
		Event->Timestamp = Timestamp;
		Event->CategoryIndex = CategoryIndex;
		Events.CommitElement();
	}

	inline uint64 GetAllocatedSize() const
	{
		// Note, we're missing the csv event FString sizes.
		// There is no way to get the events from the list without popping them.
		return
			((uint64)TimingMarkers.GetAllocatedSize()) +
			((uint64)CustomStats.GetAllocatedSize()) +
			((uint64)Events.GetAllocatedSize());
	}

	CSV_PROFILER_INLINE const char * GetWaitStatName() const
	{
		return WaitStatNameStack.Num() == 0 ? GDefaultWaitStatName : WaitStatNameStack.Last();
	}

	CSV_PROFILER_INLINE void PushWaitStatName(const char * WaitStatName)
	{
		WaitStatNameStack.Push(WaitStatName);
	}
	CSV_PROFILER_INLINE const char* PopWaitStatName()
	{
		check(WaitStatNameStack.Num() > 0);
		return WaitStatNameStack.Pop();
	}

	// Raw stat data (written from the thread)
	TSingleProducerSingleConsumerList<FCsvTimingMarker, 256> TimingMarkers;
	TSingleProducerSingleConsumerList<FCsvCustomStat, 256> CustomStats;
	TSingleProducerSingleConsumerList<FCsvEvent, 32> Events;

	const uint32 ThreadId;
	const FString ThreadName;

	class FCsvProfilerThreadDataProcessor* DataProcessor;
	TArray<const char*> WaitStatNameStack;
};

uint32 FCsvProfilerThreadData::TlsSlot = 0;
FCriticalSection FCsvProfilerThreadData::TlsCS;
TArray<FCsvProfilerThreadData::FWeakPtr> FCsvProfilerThreadData::TlsInstances;

class FCsvProfilerThreadDataProcessor
{
	FCsvProfilerThreadData::FSharedPtr ThreadData;
	FCsvStreamWriter* Writer;

	TArray<FCsvTimingMarker> MarkerStack;
	TArray<FCsvTimingMarker> ExclusiveMarkerStack;

	TArray<FCsvStatSeries*> StatSeriesArray;
	FCsvStatRegister StatRegister;

	uint64 LastProcessedTimestamp;

	uint32 RenderThreadId;
	uint32 RHIThreadId;

public:
	FCsvProfilerThreadDataProcessor(FCsvProfilerThreadData::FSharedPtr InThreadData, FCsvStreamWriter* InWriter, uint32 InRenderThreadId, uint32 InRHIThreadId)
		: ThreadData(InThreadData)
		, Writer(InWriter)
		, LastProcessedTimestamp(0)
		, RenderThreadId(InRenderThreadId)
		, RHIThreadId(InRHIThreadId)
	{
		check(ThreadData->DataProcessor == nullptr);
		ThreadData->DataProcessor = this;
	}

	~FCsvProfilerThreadDataProcessor()
	{
		check(ThreadData->DataProcessor == this);
		ThreadData->DataProcessor = nullptr;

		// Delete all the created stat series
		for (FCsvStatSeries* Series : StatSeriesArray)
		{
			delete Series;
		}
	}

	inline uint64 GetAllocatedSize() const
	{
		return
			((uint64)MarkerStack.GetAllocatedSize()) +
			((uint64)ExclusiveMarkerStack.GetAllocatedSize()) +
			((uint64)StatSeriesArray.GetAllocatedSize()) +
			((uint64)StatSeriesArray.Num() * sizeof(FCsvStatSeries)) +
			((uint64)ThreadData->GetAllocatedSize());
	}

	void Process(FCsvProcessThreadDataStats& OutStats, int32& OutMinFrameNumberProcessed);

private:
	FCsvStatSeries* FindOrCreateStatSeries(const FCsvStatBase& Stat, FCsvStatSeries::EType SeriesType, bool bIsCountStat)
	{
		check(IsInCsvProcessingThread());
		const int32 StatIndex = StatRegister.GetUniqueIndex(Stat.RawStatID, Stat.CategoryIndex, Stat.IsFNameStat(), bIsCountStat);
		FCsvStatSeries* Series = nullptr;
		if (StatSeriesArray.Num() <= StatIndex)
		{
			int32 GrowBy = StatIndex + 1 - StatSeriesArray.Num();
			StatSeriesArray.AddZeroed(GrowBy);
		}
		if (StatSeriesArray[StatIndex] == nullptr)
		{
			Series = new FCsvStatSeries(SeriesType, StatIndex, Writer, StatRegister, ThreadData->ThreadName);
			StatSeriesArray[StatIndex] = Series;
		}
		else
		{
			Series = StatSeriesArray[StatIndex];
#if DO_CHECK
			FString StatName = StatRegister.GetStatName(StatIndex);
			checkf(SeriesType == Series->SeriesType, TEXT("Stat named %s was used in multiple stat types. Can't use same identifier for different stat types. Stat types are: Custom(Int), Custom(Float) and Timing"), *StatName);
#endif
		}
		return Series;
	}
};

FCsvStreamWriter::FCsvStreamWriter(const TSharedRef<FArchive>& InOutputFile, bool bInContinuousWrites, int32 InBufferSize, bool bInCompressOutput, uint32 InRenderThreadId, uint32 InRHIThreadId)
	: Stream(InOutputFile, InBufferSize, bInCompressOutput)
	, WriteFrameIndex(-1)
	, ReadFrameIndex(-1)
	, bContinuousWrites(bInContinuousWrites)
	, bFirstRow(true)
	, RenderThreadId(InRenderThreadId)
	, RHIThreadId(InRHIThreadId)
{}

FCsvStreamWriter::~FCsvStreamWriter()
{
	// Delete all the thread data processors, freeing all memory associated with the CSV profile
	for (FCsvProfilerThreadDataProcessor* DataProcessor : DataProcessors)
	{
		delete DataProcessor;
	}
}

void FCsvStreamWriter::AddSeries(FCsvStatSeries* Series)
{
	check(Series->ColumnIndex == -1);
	Series->ColumnIndex = AllSeries.Num();
	AllSeries.Add(Series);
}

void FCsvStreamWriter::PushValue(FCsvStatSeries* Series, int64 FrameNumber, const FCsvStatSeriesValue& Value)
{
	check(Series->ColumnIndex != -1);

	WriteFrameIndex = FMath::Max(FrameNumber, WriteFrameIndex);

	FCsvRow& Row = Rows.FindOrAdd(FrameNumber);

	// Ensure the row is large enough to hold every series
	if (Row.Values.Num() < AllSeries.Num())
	{
		Row.Values.SetNumZeroed(AllSeries.Num(), false);
	}

	Row.Values[Series->ColumnIndex] = Value;
}

void FCsvStreamWriter::PushEvent(const FCsvProcessedEvent& Event)
{
	Rows.FindOrAdd(Event.FrameNumber).Events.Add(Event);
}

void FCsvStreamWriter::FinalizeNextRow()
{
	ReadFrameIndex++;

	if (bFirstRow)
	{
		// Write the first header row
		Stream.WriteString("EVENTS");

		for (FCsvStatSeries* Series : AllSeries)
		{
			Stream.WriteString(Series->Name);
		}

		Stream.NewLine();
		bFirstRow = false;
	}

	// Don't remove yet. Flushing series may modify this row
	FCsvRow* Row = Rows.Find(ReadFrameIndex);
	if (Row)
	{
		if (Row->Events.Num() > 0)
		{
			// Write the events for this row
			TArray<FString> EventStrings;
			EventStrings.Reserve(Row->Events.Num());
			for (FCsvProcessedEvent& Event : Row->Events)
			{
				EventStrings.Add(Event.GetFullName());
			}

			Stream.WriteSemicolonSeparatedStringList(EventStrings);
		}
		else
		{
			// No events. Insert empty string at the start of the line
			Stream.WriteEmptyString();
		}

		for (FCsvStatSeries* Series : AllSeries)
		{
			// Stat values are held in the series until a new value arrives.
			// If we've caught up with the last value written to the series,
			// we need to flush to get the correct value for this frame.
			if (Series->CurrentWriteFrameNumber == ReadFrameIndex)
				Series->FlushIfDirty();

			if (Row->Values.IsValidIndex(Series->ColumnIndex))
			{
				const FCsvStatSeriesValue& Value = Row->Values[Series->ColumnIndex];
				if (Series->SeriesType == FCsvStatSeries::EType::CustomStatInt)
				{
					Stream.WriteValue(Value.Value.AsInt);
				}
				else
				{
					Stream.WriteValue(Value.Value.AsFloat);
				}
			}
			else
			{
				Stream.WriteValue(0);
			}
		}

		Stream.NewLine();

		// Finally remove the frame data
		Rows.FindAndRemoveChecked(ReadFrameIndex);
	}
}

void FCsvStreamWriter::Finalize(const TMap<FString, FString>& Metadata)
{
	// Flush all remaining data
	while (ReadFrameIndex < WriteFrameIndex)
	{
		FinalizeNextRow();
	}

	// Write a final summary header row
	Stream.WriteString("EVENTS");
	for (FCsvStatSeries* Series : AllSeries)
	{
		Stream.WriteString(Series->Name);
	}
	Stream.NewLine();

	// Insert some metadata to indicate the file has a summary header row
	Stream.WriteMetadataEntry((TEXT("HasHeaderRowAtEnd")), TEXT("1"));

	// Add metadata at the end of the file, making sure commandline is last (this is required for parsing)
	const TPair<FString, FString>* CommandlineEntry = NULL;
	for (const auto& Pair : Metadata)
	{
		if (Pair.Key == "Commandline")
		{
			CommandlineEntry = &Pair;
		}
		else
		{
			Stream.WriteMetadataEntry(Pair.Key, Pair.Value);
		}
	}
	if (CommandlineEntry)
	{
		Stream.WriteMetadataEntry(CommandlineEntry->Key, CommandlineEntry->Value);
	}
}

void FCsvStreamWriter::Process(FCsvProcessThreadDataStats& OutStats)
{
	TArray<FCsvProfilerThreadData::FSharedPtr> TlsData;
	FCsvProfilerThreadData::GetTlsInstances(TlsData);

	for (FCsvProfilerThreadData::FSharedPtr Data : TlsData)
	{
		if (!Data->DataProcessor)
		{
			DataProcessors.Add(new FCsvProfilerThreadDataProcessor(Data, this, RenderThreadId, RHIThreadId));
		}
	}

	int32 MinFrameNumberProcessed = MAX_int32;
	for (FCsvProfilerThreadDataProcessor* DataProcessor : DataProcessors)
	{
		DataProcessor->Process(OutStats, MinFrameNumberProcessed);
	}

	if (bContinuousWrites && MinFrameNumberProcessed < MAX_int32)
	{
		int64 NewReadFrameIndex = MinFrameNumberProcessed - NumFramesToBuffer;
		while (ReadFrameIndex < NewReadFrameIndex)
		{
			FinalizeNextRow();
		}
	}
}

uint64 FCsvStreamWriter::GetAllocatedSize() const
{
	uint64 Size =
		((uint64)Rows.GetAllocatedSize()) +
		((uint64)AllSeries.GetAllocatedSize()) +
		((uint64)DataProcessors.GetAllocatedSize()) +
		((uint64)Stream.GetAllocatedSize());

	for (const auto& Pair          : Rows)           { Size += (uint64)Pair.Value.GetAllocatedSize();     }
	for (const auto& Series        : AllSeries)      { Size += (uint64)Series->GetAllocatedSize();        }
	for (const auto& DataProcessor : DataProcessors) { Size += (uint64)DataProcessor->GetAllocatedSize(); }

	return Size;
}

//-----------------------------------------------------------------------------
//	FCsvProfilerProcessingThread class : low priority thread to process 
//  profiling data
//-----------------------------------------------------------------------------
class FCsvProfilerProcessingThread : public FRunnable
{
	FThreadSafeCounter StopCounter;

public:
	FCsvProfilerProcessingThread(FCsvProfiler& InCsvProfiler)
		: CsvProfiler(InCsvProfiler)
	{
#if CSV_THREAD_HIGH_PRI
		Thread = FForkProcessHelper::CreateForkableThread(this, TEXT("CSVProfiler"), 0, TPri_Highest, FPlatformAffinity::GetTaskGraphThreadMask());
#else
		Thread = FForkProcessHelper::CreateForkableThread(this, TEXT("CSVProfiler"), 0, TPri_Lowest, FPlatformAffinity::GetTaskGraphBackgroundTaskMask());
#endif
	}

	virtual ~FCsvProfilerProcessingThread()
	{
		if (Thread)
		{
			Thread->Kill(true);
			delete Thread;
			Thread = nullptr;
		}
	}

	bool IsValid() const
	{
		return Thread != nullptr;
	}

	// FRunnable interface
	virtual bool Init() override
	{
		return true;
	}

	virtual uint32 Run() override
	{
		const float TimeBetweenUpdatesMS = 50.0f;
		GCsvProcessingThreadId = FPlatformTLS::GetCurrentThreadId();
		GGameThreadIsCsvProcessingThread = false;

		LLM_SCOPE(ELLMTag::CsvProfiler);

		while (StopCounter.GetValue() == 0)
		{
			float ElapsedMS = CsvProfiler.ProcessStatData();

			if (GCsvProfilerIsWritingFile)
			{
				CsvProfiler.FinalizeCsvFile();
				CsvProfiler.FileWriteBlockingEvent->Trigger();
			}

			float SleepTimeSeconds = FMath::Max(TimeBetweenUpdatesMS - ElapsedMS, 0.0f) / 1000.0f;
			FPlatformProcess::Sleep(SleepTimeSeconds);
		}

		return 0;
	}

	virtual void Stop() override
	{
		StopCounter.Increment();
	}

	virtual void Exit() override { }

private:
	FRunnableThread* Thread;
	FCsvProfiler& CsvProfiler;
};

void FCsvProfilerThreadDataProcessor::Process(FCsvProcessThreadDataStats& OutStats, int32& OutMinFrameNumberProcessed)
{
	QUICK_SCOPE_CYCLE_COUNTER(STAT_FCsvProfilerThreadData_ProcessThreadData);

	// We can call this from the game thread just before reading back the data, or from the CSV processing thread
	check(IsInCsvProcessingThread());

	// Read the raw CSV data
	TArray<FCsvTimingMarker> ThreadMarkers;
	TArray<FCsvCustomStat> CustomStats;
	TArray<FCsvEvent> Events;
	ThreadData->FlushResults(ThreadMarkers, CustomStats, Events);

	OutStats.TimestampCount += ThreadMarkers.Num();
	OutStats.CustomStatCount += CustomStats.Num();
	OutStats.EventCount += Events.Num();

	// Flush the frame boundaries after the stat data. This way, we ensure the frame boundary data is up to date
	// (we do not want to encounter markers from a frame which hasn't been registered yet)
	FPlatformMisc::MemoryBarrier();
	ECsvTimeline::Type Timeline = (ThreadData->ThreadId == RenderThreadId || ThreadData->ThreadId == RHIThreadId) ? ECsvTimeline::Renderthread : ECsvTimeline::Gamethread;

	if (ThreadMarkers.Num() > 0)
	{
#if !UE_BUILD_SHIPPING
		ensure(ThreadMarkers[0].GetTimestamp() >= LastProcessedTimestamp);
#endif
		LastProcessedTimestamp = ThreadMarkers.Last().GetTimestamp();
	}

	// Process timing markers
	FCsvTimingMarker InsertedMarker;
	bool bAllowExclusiveMarkerInsertion = true;
	for (int i = 0; i < ThreadMarkers.Num(); i++)
	{
		FCsvTimingMarker* MarkerPtr = &ThreadMarkers[i];

		// Handle exclusive markers. This may insert an additional marker before this one
		bool bInsertExtraMarker = false;
		if (bAllowExclusiveMarkerInsertion && MarkerPtr->IsExclusiveMarker())
		{
			if (MarkerPtr->IsBeginMarker())
			{
				if (ExclusiveMarkerStack.Num() > 0)
				{
					// Insert an artificial end marker to end the previous marker on the stack at the same timestamp
					InsertedMarker = ExclusiveMarkerStack.Last();
					InsertedMarker.Flags &= (~FCsvStatBase::FFlags::TimestampBegin);
					InsertedMarker.Flags |= FCsvStatBase::FFlags::IsExclusiveInsertedMarker;
					InsertedMarker.Timestamp = MarkerPtr->Timestamp;

					bInsertExtraMarker = true;
				}
				ExclusiveMarkerStack.Add(*MarkerPtr);
			}
			else
			{
				if (ExclusiveMarkerStack.Num() > 0)
				{
					ExclusiveMarkerStack.Pop(false);
					if (ExclusiveMarkerStack.Num() > 0)
					{
						// Insert an artificial begin marker to resume the marker on the stack at the same timestamp
						InsertedMarker = ExclusiveMarkerStack.Last();
						InsertedMarker.Flags |= FCsvStatBase::FFlags::TimestampBegin;
						InsertedMarker.Flags |= FCsvStatBase::FFlags::IsExclusiveInsertedMarker;
						InsertedMarker.Timestamp = MarkerPtr->Timestamp;

						bInsertExtraMarker = true;
					}
				}
			}
		}

		if (bInsertExtraMarker)
		{
			// Insert an extra exclusive marker this iteration and decrement the loop index.
			MarkerPtr = &InsertedMarker;
			i--;
		}
		// Prevent a marker being inserted on the next run if we just inserted one
		bAllowExclusiveMarkerInsertion = !bInsertExtraMarker;

		FCsvTimingMarker& Marker = *MarkerPtr;
		int32 FrameNumber = GFrameBoundaries.GetFrameNumberForTimestamp(Timeline, Marker.GetTimestamp());
		OutMinFrameNumberProcessed = FMath::Min(FrameNumber, OutMinFrameNumberProcessed);
		if (Marker.IsBeginMarker())
		{
			MarkerStack.Push(Marker);
		}
		else
		{
			// Markers might not match up if they were truncated mid-frame, so we need to be robust to that
			if (MarkerStack.Num() > 0)
			{
				// Find the start marker (might not actually be top of the stack, e.g if begin/end for two overlapping stats are independent)
				bool bFoundStart = false;
#if REPAIR_MARKER_STACKS
				FCsvTimingMarker StartMarker;
				// Prevent spurious MSVC warning about this being used uninitialized further down. Alternative is to implement a ctor, but that would add overhead
				StartMarker.Init(0, 0, 0, 0);

				for (int j = MarkerStack.Num() - 1; j >= 0; j--)
				{
					if (MarkerStack[j].RawStatID == Marker.RawStatID) // Note: only works with scopes!
					{
						StartMarker = MarkerStack[j];
						MarkerStack.RemoveAt(j,1,false);
						bFoundStart = true;
						break; 
					}
				}
#else
				FCsvTimingMarker StartMarker = MarkerStack.Pop();
				bFoundStart = true;
#endif
				// TODO: if bFoundStart is false, this stat _never_ gets processed. Could we add it to a persistent list so it's considered next time?
				// Example where this could go wrong: staggered/overlapping exclusive stats ( e.g Abegin, Bbegin, AEnd, BEnd ), where processing ends after AEnd
				// AEnd would be missing 
				if (FrameNumber >= 0 && bFoundStart)
				{
#if !UE_BUILD_SHIPPING
					ensure(Marker.RawStatID == StartMarker.RawStatID);
					ensure(Marker.GetTimestamp() >= StartMarker.GetTimestamp());
#endif
					if (Marker.GetTimestamp() > StartMarker.GetTimestamp())
					{
						uint64 ElapsedCycles = Marker.GetTimestamp() - StartMarker.GetTimestamp();

						// Add the elapsed time to the table entry for this frame/stat
						FCsvStatSeries* Series = FindOrCreateStatSeries(Marker, FCsvStatSeries::EType::TimerData, false);
						Series->SetTimerValue(FrameNumber, ElapsedCycles);

						// Add the COUNT/ series if enabled. Ignore artificial markers (inserted above)
						if (GCsvStatCounts && !Marker.IsExclusiveArtificialMarker() )
						{
							FCsvStatSeries* CountSeries = FindOrCreateStatSeries(Marker, FCsvStatSeries::EType::CustomStatInt, true);
							CountSeries->SetCustomStatValue_Int(FrameNumber, ECsvCustomStatOp::Accumulate, 1);
						}
					}
				}
			}
		}
	}

	// Process the custom stats
	for (int i = 0; i < CustomStats.Num(); i++)
	{
		FCsvCustomStat& CustomStat = CustomStats[i];
		int32 FrameNumber = GFrameBoundaries.GetFrameNumberForTimestamp(Timeline, CustomStat.GetTimestamp());
		OutMinFrameNumberProcessed = FMath::Min(FrameNumber, OutMinFrameNumberProcessed);
		if (FrameNumber >= 0)
		{
			bool bIsInteger = CustomStat.IsInteger();
			FCsvStatSeries* Series = FindOrCreateStatSeries(CustomStat, bIsInteger ? FCsvStatSeries::EType::CustomStatInt : FCsvStatSeries::EType::CustomStatFloat, false);
			if (bIsInteger)
			{
				Series->SetCustomStatValue_Int(FrameNumber, CustomStat.GetCustomStatOp(), CustomStat.Value.AsInt);
			}
			else
			{
				Series->SetCustomStatValue_Float(FrameNumber, CustomStat.GetCustomStatOp(), CustomStat.Value.AsFloat);
			}

			// Add the COUNT/ series if enabled
			if (GCsvStatCounts)
			{
				FCsvStatSeries* CountSeries = FindOrCreateStatSeries(CustomStat, FCsvStatSeries::EType::CustomStatInt, true);
				CountSeries->SetCustomStatValue_Int(FrameNumber, ECsvCustomStatOp::Accumulate, 1);
			}
		}
	}

	// Process Events
	for (int i = 0; i < Events.Num(); i++)
	{
		FCsvEvent& Event = Events[i];
		int32 FrameNumber = GFrameBoundaries.GetFrameNumberForTimestamp(Timeline, Event.Timestamp);
		OutMinFrameNumberProcessed = FMath::Min(FrameNumber, OutMinFrameNumberProcessed);
		if (FrameNumber >= 0)
		{
			FCsvProcessedEvent ProcessedEvent;
			ProcessedEvent.EventText = Event.EventText;
			ProcessedEvent.FrameNumber = FrameNumber;
			ProcessedEvent.CategoryIndex = Event.CategoryIndex;
			Writer->PushEvent(ProcessedEvent);
		}
	}
}


FCsvProfiler* FCsvProfiler::Get()
{
	static FCsvProfiler* InstancePtr;

	if (!InstancePtr)
	{
		// It's important that the initializer goes here to avoid the overhead of
		// "magic static" initialization on every call (mostly an issue with MSVC
		// because of their epoch-based initialization scheme which doesn't seem
		// to make any real sense on x86)

		static FCsvProfiler Instance;
		InstancePtr = &Instance;
	}

	return InstancePtr;
}

FCsvProfiler::FCsvProfiler()
	: NumFramesToCapture(-1)
	, CaptureFrameNumber(0)
	, CaptureOnEventFrameCount(-1)
	, bInsertEndFrameAtFrameStart(false)
	, LastEndFrameTimestamp(0)
	, CaptureEndFrameCount(0)
	, ProcessingThread(nullptr)
	, FileWriteBlockingEvent(FPlatformProcess::GetSynchEventFromPool())
{
	check(IsInGameThread());

#if !CSV_PROFILER_USE_CUSTOM_FRAME_TIMINGS
	FCoreDelegates::OnBeginFrame.AddStatic(CsvProfilerBeginFrame);
	FCoreDelegates::OnEndFrame.AddStatic(CsvProfilerEndFrame);
	FCoreDelegates::OnBeginFrameRT.AddStatic(CsvProfilerBeginFrameRT);
	FCoreDelegates::OnEndFrameRT.AddStatic(CsvProfilerEndFrameRT);
#endif

	// add constant metadata
	FString PlatformStr = FString::Printf(TEXT("%s"), ANSI_TO_TCHAR(FPlatformProperties::IniPlatformName()));
	FString BuildConfigurationStr = LexToString(FApp::GetBuildConfiguration());
	FString CommandlineStr = FString("\"") + FCommandLine::Get() + FString("\"");
	// Strip newlines
	CommandlineStr.ReplaceInline(TEXT("\n"), TEXT(""));
	CommandlineStr.ReplaceInline(TEXT("\r"), TEXT(""));
	FString BuildVersionString = FApp::GetBuildVersion();
	FString EngineVersionString = FEngineVersion::Current().ToString();

	MetadataMap.FindOrAdd(TEXT("Platform")) = PlatformStr;
	MetadataMap.FindOrAdd(TEXT("Config")) = BuildConfigurationStr;
	MetadataMap.FindOrAdd(TEXT("BuildVersion")) = BuildVersionString;
	MetadataMap.FindOrAdd(TEXT("EngineVersion")) = EngineVersionString;
	MetadataMap.FindOrAdd(TEXT("Commandline")) = CommandlineStr;
}

FCsvProfiler::~FCsvProfiler()
{
	GCsvProfilerIsCapturing = false;
	IsShuttingDown.Increment();
	if (ProcessingThread)
	{
		delete ProcessingThread;
		ProcessingThread = nullptr;
	}

	if (FileWriteBlockingEvent)
	{
		FPlatformProcess::ReturnSynchEventToPool(FileWriteBlockingEvent);
		FileWriteBlockingEvent = nullptr;
	}

	if (GStartOnEvent)
	{
		delete GStartOnEvent;
		GStartOnEvent = nullptr;
	}

	if (GStopOnEvent)
	{
		delete GStopOnEvent;
		GStopOnEvent = nullptr;
	}
}

/** Per-frame update */
void FCsvProfiler::BeginFrame()
{
	LLM_SCOPE(ELLMTag::CsvProfiler);
	QUICK_SCOPE_CYCLE_COUNTER(STAT_FCsvProfiler_BeginFrame);
	CSV_SCOPED_TIMING_STAT_EXCLUSIVE(CsvProfiler);

	check(IsInGameThread());

	// Set the thread-local waits enabled flag
	GCsvThreadLocalWaitsEnabled = GCsvTrackWaitsOnGameThread;

	if (bInsertEndFrameAtFrameStart)
	{
		bInsertEndFrameAtFrameStart = false;
		EndFrame();
	}

	if (!GCsvProfilerIsWritingFile)
	{
		// Process the command queue for start commands
		FCsvCaptureCommand CurrentCommand;
		if (CommandQueue.Peek(CurrentCommand) && CurrentCommand.CommandType == ECsvCommandType::Start)
		{
			CommandQueue.Dequeue(CurrentCommand);
			if (GCsvProfilerIsCapturing)
			{
				UE_LOG(LogCsvProfiler, Warning, TEXT("Capture start requested, but a capture was already running"));
			}
			else
			{
				UE_LOG(LogCsvProfiler, Display, TEXT("Capture Starting"));
				
				// signal external profiler that we are capturing
				OnCSVProfileStartDelegate.Broadcast();

				// Latch the cvars when we start a capture
				int32 BufferSize = FMath::Max(CVarCsvWriteBufferSize.GetValueOnAnyThread(), 0);
				bool bContinuousWrites = IsContinuousWriteEnabled(true);

				// Allow overriding of compression based on the "csv.CompressionMode" CVar
				bool bCompressOutput;
				switch (CVarCsvCompressionMode.GetValueOnGameThread())
				{
				case 0:
					bCompressOutput = false;
					break;

				case 1:
					bCompressOutput = (BufferSize > 0); 
					break;

				default:
					bCompressOutput = EnumHasAnyFlags(CurrentCommand.Flags, ECsvProfilerFlags::CompressOutput) && (BufferSize > 0);
					break;
				}

				const TCHAR* CsvExtension = bCompressOutput ? TEXT(".csv.gz") : TEXT(".csv");

				// Determine the output path and filename based on override params
				FString DestinationFolder = CurrentCommand.DestinationFolder.IsEmpty() ? FPaths::ProfilingDir() + TEXT("CSV/") : CurrentCommand.DestinationFolder + TEXT("/");
				FString Filename = CurrentCommand.Filename.IsEmpty() ? FString::Printf(TEXT("Profile(%s)%s"), *FDateTime::Now().ToString(TEXT("%Y%m%d_%H%M%S")), CsvExtension) : CurrentCommand.Filename;
				OutputFilename = DestinationFolder + Filename;

				TSharedPtr<FArchive> OutputFile = MakeShareable(IFileManager::Get().CreateFileWriter(*OutputFilename));
				if (!OutputFile)
				{
					UE_LOG(LogCsvProfiler, Error, TEXT("Failed to create CSV file \"%s\". Capture will not start."), *OutputFilename);
				}
				else
				{
					
					CsvWriter = new FCsvStreamWriter(OutputFile.ToSharedRef(), bContinuousWrites, BufferSize, bCompressOutput, RenderThreadId, RHIThreadId);

					NumFramesToCapture = CurrentCommand.Value;
					GCsvRepeatFrameCount = NumFramesToCapture;
					CaptureFrameNumber = 0;
					LastEndFrameTimestamp = FPlatformTime::Cycles64();
					CurrentFlags = CurrentCommand.Flags;

					if (GCsvUseProcessingThread && ProcessingThread == nullptr)
					{
						// Lazily create the CSV processing thread
						ProcessingThread = new FCsvProfilerProcessingThread(*this);
						if (ProcessingThread->IsValid() == false)
						{
							UE_LOG(LogCsvProfiler, Error, TEXT("CSV Processing Thread could not be created due to being in a single-thread environment "));
							delete ProcessingThread;
							ProcessingThread = nullptr;
							GCsvUseProcessingThread = false;
						}
					}

					// Set the CSV ID and mirror it to the log
					FString CsvId = FGuid::NewGuid().ToString();
					SetMetadata(TEXT("CsvID"), *CsvId);
					UE_LOG(LogCsvProfiler, Display, TEXT("Capture started. CSV ID: %s"), *CsvId);

					// Figure out the target framerate
					int TargetFPS = FPlatformMisc::GetMaxRefreshRate();
					static IConsoleVariable* MaxFPSCVar = IConsoleManager::Get().FindConsoleVariable(TEXT("t.MaxFPS"));
					static IConsoleVariable* SyncIntervalCVar = IConsoleManager::Get().FindConsoleVariable(TEXT("rhi.SyncInterval"));
					if (MaxFPSCVar && MaxFPSCVar->GetInt() > 0)
					{
						TargetFPS = MaxFPSCVar->GetInt();
					}
					if (SyncIntervalCVar && SyncIntervalCVar->GetInt() > 0)
					{
						TargetFPS = FMath::Min(TargetFPS, FPlatformMisc::GetMaxRefreshRate() / SyncIntervalCVar->GetInt());
					}
					SetMetadata(TEXT("TargetFramerate"), *FString::FromInt(TargetFPS));

#if !UE_BUILD_SHIPPING
					int32 ExtraDevelopmentMemoryMB = (int32)(FPlatformMemory::GetExtraDevelopmentMemorySize()/1024ull/1024ull);
					SetMetadata(TEXT("ExtraDevelopmentMemoryMB"), *FString::FromInt(ExtraDevelopmentMemoryMB)); 
#endif

					SetMetadata(TEXT("PGOEnabled"), FPlatformMisc::IsPGOEnabled() ? TEXT("1") : TEXT("0"));

					GCsvStatCounts = !!CVarCsvStatCounts.GetValueOnGameThread();

					// Initialize tls before setting the capturing flag to true.
					FCsvProfilerThreadData::InitTls();
					TRACE_CSV_PROFILER_BEGIN_CAPTURE(*Filename, RenderThreadId, RHIThreadId, GDefaultWaitStatName, GCsvStatCounts);
					GCsvProfilerIsCapturing = true;
				}
			}
		}

		if (GCsvProfilerIsCapturing)
		{
			GFrameBoundaries.AddBeginFrameTimestamp(ECsvTimeline::Gamethread);
		}
	}

#if CSV_PROFILER_ALLOW_DEBUG_FEATURES
	if (GCsvTestingGT)
	{
		CSVTest();
	}

	GCsvABTest.BeginFrameUpdate(CaptureFrameNumber, GCsvProfilerIsCapturing);
#endif // CSV_PROFILER_ALLOW_DEBUG_FEATURES
}

void FCsvProfiler::EndFrame()
{
	LLM_SCOPE(ELLMTag::CsvProfiler);

	QUICK_SCOPE_CYCLE_COUNTER(STAT_FCsvProfiler_EndFrame);
	CSV_SCOPED_TIMING_STAT_EXCLUSIVE(CsvProfiler);

	check(IsInGameThread());
	if (GCsvProfilerIsCapturing)
	{
		if (NumFramesToCapture >= 0)
		{
			NumFramesToCapture--;
			if (NumFramesToCapture == 0)
			{
				EndCapture();
			}
		}

		// Record the frametime (measured since the last EndFrame)
		uint64 CurrentTimeStamp = FPlatformTime::Cycles64();
		uint64 ElapsedCycles = CurrentTimeStamp - LastEndFrameTimestamp;
		float ElapsedMs = (float)FPlatformTime::ToMilliseconds64(ElapsedCycles);
		CSV_CUSTOM_STAT_DEFINED(FrameTime, ElapsedMs, ECsvCustomStatOp::Set);

		FPlatformMemoryStats MemoryStats = FPlatformMemory::GetStats();
		float PhysicalMBFree = float(MemoryStats.AvailablePhysical) / (1024.0f * 1024.0f);

#if !UE_BUILD_SHIPPING
		// Subtract any extra development memory from physical free. This can result in negative values in cases where we would have crashed OOM
		PhysicalMBFree -= float(FPlatformMemory::GetExtraDevelopmentMemorySize() / 1024ull / 1024ull);
#endif
		float PhysicalMBUsed = float(MemoryStats.UsedPhysical) / (1024.0f * 1024.0f);
		float VirtualMBUsed  = float(MemoryStats.UsedVirtual) / (1024.0f * 1024.0f);
		CSV_CUSTOM_STAT_GLOBAL(MemoryFreeMB, PhysicalMBFree, ECsvCustomStatOp::Set);
		CSV_CUSTOM_STAT_GLOBAL(PhysicalUsedMB, PhysicalMBUsed, ECsvCustomStatOp::Set);
		CSV_CUSTOM_STAT_GLOBAL(VirtualUsedMB, VirtualMBUsed, ECsvCustomStatOp::Set);

		// If we're single-threaded, process the stat data here
		if (ProcessingThread == nullptr)
		{
			ProcessStatData();
		}

		LastEndFrameTimestamp = CurrentTimeStamp;
		CaptureFrameNumber++;
	}

	// Process the command queue for stop commands
	FCsvCaptureCommand CurrentCommand;
	if (CommandQueue.Peek(CurrentCommand) && CurrentCommand.CommandType == ECsvCommandType::Stop)
	{
		bool bCaptureComplete = false;

		if (!GCsvProfilerIsCapturing && !GCsvProfilerIsWritingFile)
		{
			bCaptureComplete = true;
		}
		else
		{
			// Delay end capture by a frame to allow RT stats to catch up
			if (CurrentCommand.FrameRequested == GCsvProfilerFrameNumber)
			{
				CaptureEndFrameCount = CaptureFrameNumber;
			}
			else
			{
				// signal external profiler that we are done
				OnCSVProfileEndDelegate.Broadcast();

				// Signal to the processing thread to write the file out (if we have one).
				GCsvProfilerIsWritingFile = true;
				GCsvProfilerIsCapturing = false;

				TRACE_CSV_PROFILER_END_CAPTURE();

				if (!ProcessingThread)
				{
					// Suspend the hang and hitch heartbeats, as this is a long running task.
					FSlowHeartBeatScope SuspendHeartBeat;
					FDisableHitchDetectorScope SuspendGameThreadHitch;

					// No processing thread, block and write the file out on the game thread.
					FinalizeCsvFile();
					bCaptureComplete = true;
				}
				else if (CVarCsvBlockOnCaptureEnd.GetValueOnGameThread() == 1)
				{
					// Suspend the hang and hitch heartbeats, as this is a long running task.
					FSlowHeartBeatScope SuspendHeartBeat;
					FDisableHitchDetectorScope SuspendGameThreadHitch;

					// Block the game thread here whilst the result file is written out.
					FileWriteBlockingEvent->Wait();
				}
			}
		}

		if (bCaptureComplete)
		{
			check(!GCsvProfilerIsCapturing && !GCsvProfilerIsWritingFile);

			// Pop the 'stop' command now that the capture has ended (or we weren't capturing anyway).
			CommandQueue.Dequeue(CurrentCommand);

			// Signal the async completion callback, if one was provided when the capture was stopped.
			if (CurrentCommand.Completion)
			{
				CurrentCommand.Completion->SetValue(OutputFilename);
				delete CurrentCommand.Completion;
			}

			FileWriteBlockingEvent->Reset();

			// No output filename means we weren't running a capture.
			bool bCaptureEnded = true;
			if (OutputFilename.IsEmpty())
			{
				UE_LOG(LogCsvProfiler, Warning, TEXT("Capture Stop requested, but no capture was running!"));
			}
			else
			{
				OutputFilename.Reset();

				// Handle repeats
				if (GCsvRepeatCount != 0 && GCsvRepeatFrameCount > 0)
				{
					if (GCsvRepeatCount > 0)
					{
						GCsvRepeatCount--;
					}
					if (GCsvRepeatCount != 0)
					{
						bCaptureEnded = false;

						// TODO: support directories
						BeginCapture(GCsvRepeatFrameCount);
					}
				}
			}

			if (bCaptureEnded && (GCsvExitOnCompletion || FParse::Param(FCommandLine::Get(), TEXT("ExitAfterCsvProfiling"))))
			{
				bool bForceExit = !!CVarCsvForceExit.GetValueOnGameThread();
				FPlatformMisc::RequestExit(bForceExit);
			}
		}
	}

	GCsvProfilerFrameNumber++;
}

void FCsvProfiler::OnEndFramePostFork()
{
	if (FForkProcessHelper::IsForkedMultithreadInstance())
	{
		if (FParse::Param(FCommandLine::Get(), TEXT("csvNoProcessingThread")))
		{
			GCsvUseProcessingThread = false;
		}
		else 
		{
			if (ProcessingThread == nullptr)
			{
				GCsvUseProcessingThread = true;
				// Lazily create the CSV processing thread
				ProcessingThread = new FCsvProfilerProcessingThread(*this);
				if (ProcessingThread->IsValid() == false)
				{
					UE_LOG(LogCsvProfiler, Error, TEXT("CSV Processing Thread could not be created due to being in a single-thread environment "));
					delete ProcessingThread;
					ProcessingThread = nullptr;
					GCsvUseProcessingThread = false;
				}
			}
		}
	}
}

/** Per-frame update */
void FCsvProfiler::BeginFrameRT()
{
	LLM_SCOPE(ELLMTag::CsvProfiler);
	RenderThreadId = FPlatformTLS::GetCurrentThreadId();

	check(IsInRenderingThread());
	if (GCsvProfilerIsCapturing)
	{
		// Mark where the renderthread frames begin
		GFrameBoundaries.AddBeginFrameTimestamp(ECsvTimeline::Renderthread);
	}
	GCsvProfilerIsCapturingRT = GCsvProfilerIsCapturing;

#if CSV_PROFILER_ALLOW_DEBUG_FEATURES
	if (GCsvTestingRT)
	{
		CSVTest();
	}
#endif // CSV_PROFILER_ALLOW_DEBUG_FEATURES

	// Set the thread-local waits enabled flag
	GCsvThreadLocalWaitsEnabled = GCsvTrackWaitsOnRenderThread;
}

void FCsvProfiler::EndFrameRT()
{
	LLM_SCOPE(ELLMTag::CsvProfiler);
	check(IsInRenderingThread());
}

void FCsvProfiler::BeginCapture(int InNumFramesToCapture, 
	const FString& InDestinationFolder, 
	const FString& InFilename,
	ECsvProfilerFlags InFlags)
{
	LLM_SCOPE(ELLMTag::CsvProfiler);

	check(IsInGameThread());
	CommandQueue.Enqueue(FCsvCaptureCommand(ECsvCommandType::Start, GCsvProfilerFrameNumber, InNumFramesToCapture, InDestinationFolder, InFilename, InFlags));
}

TSharedFuture<FString> FCsvProfiler::EndCapture(FGraphEventRef EventToSignal)
{
	LLM_SCOPE(ELLMTag::CsvProfiler);

	check(IsInGameThread());

	TPromise<FString>* Completion = new TPromise<FString>([EventToSignal]()
	{
		if (EventToSignal)
		{
			TArray<FBaseGraphTask*> Subsequents;
			EventToSignal->DispatchSubsequents(Subsequents);
		}
	});

	// Copy the metadata array for the next FinalizeCsvFile
	TMap<FString, FString> CopyMetadataMap;
	{
		FScopeLock Lock(&MetadataCS);
		CopyMetadataMap = MetadataMap;
	}
	MetadataQueue.Enqueue(MoveTemp(CopyMetadataMap));

	TSharedFuture<FString> Future = Completion->GetFuture().Share();
	CommandQueue.Enqueue(FCsvCaptureCommand(ECsvCommandType::Stop, GCsvProfilerFrameNumber, Completion, Future));

	return Future;
}

void FCsvProfiler::FinalizeCsvFile()
{
	QUICK_SCOPE_CYCLE_COUNTER(STAT_FCsvProfiler_FinalizeCsvFile);
	check(IsInCsvProcessingThread());

	UE_LOG(LogCsvProfiler, Display, TEXT("Capture Ending"));

	double FinalizeStartTime = FPlatformTime::Seconds();

	// Do a final process of the stat data
	ProcessStatData();

	uint64 MemoryBytesAtEndOfCapture = CsvWriter->GetAllocatedSize();
	
	// Get the queued metadata for the next csv finalize
	TMap<FString, FString> CurrentMetadata;
	MetadataQueue.Dequeue(CurrentMetadata);

	CsvWriter->Finalize(CurrentMetadata);

	delete CsvWriter;
	CsvWriter = nullptr;

	// TODO - Probably need to clear the frame boundaries after each completed CSV row
	GFrameBoundaries.Clear();

	UE_LOG(LogCsvProfiler, Display, TEXT("Capture Ended. Writing CSV to file : %s"), *OutputFilename);
	UE_LOG(LogCsvProfiler, Display, TEXT("  Frames : %d"), CaptureEndFrameCount);
	UE_LOG(LogCsvProfiler, Display, TEXT("  Peak memory usage  : %.2fMB"), float(MemoryBytesAtEndOfCapture) / (1024.0f * 1024.0f));

	OnCSVProfileFinished().Broadcast(OutputFilename);

	float FinalizeDuration = float(FPlatformTime::Seconds() - FinalizeStartTime);
	UE_LOG(LogCsvProfiler, Display, TEXT("  CSV finalize time : %.3f seconds"), FinalizeDuration);

	GCsvProfilerIsWritingFile = false;
}

void FCsvProfiler::SetDeviceProfileName(FString InDeviceProfileName)
{
	CSV_METADATA(TEXT("DeviceProfile"), *InDeviceProfileName);
}

/** Push/pop events */
void FCsvProfiler::BeginStat(const char * StatName, uint32 CategoryIndex)
{
#if RECORD_TIMESTAMPS
	if (GCsvProfilerIsCapturing && GCsvCategoriesEnabled[CategoryIndex])
	{
		LLM_SCOPE(ELLMTag::CsvProfiler);
		FCsvProfilerThreadData::Get().AddTimestampBegin(StatName, CategoryIndex);
	}
#endif
}

void FCsvProfiler::EndStat(const char * StatName, uint32 CategoryIndex)
{
#if RECORD_TIMESTAMPS
	if (GCsvProfilerIsCapturing && GCsvCategoriesEnabled[CategoryIndex])
	{
		LLM_SCOPE(ELLMTag::CsvProfiler);
		FCsvProfilerThreadData::Get().AddTimestampEnd(StatName, CategoryIndex);
	}
#endif
}

void FCsvProfiler::BeginExclusiveStat(const char * StatName)
{
#if RECORD_TIMESTAMPS
	if (GCsvProfilerIsCapturing && GCsvCategoriesEnabled[CSV_CATEGORY_INDEX(Exclusive)])
	{
		LLM_SCOPE(ELLMTag::CsvProfiler);
		FCsvProfilerThreadData::Get().AddTimestampExclusiveBegin(StatName);
	}
#endif
}

void FCsvProfiler::EndExclusiveStat(const char * StatName)
{
#if RECORD_TIMESTAMPS
	if (GCsvProfilerIsCapturing && GCsvCategoriesEnabled[CSV_CATEGORY_INDEX(Exclusive)])
	{
		LLM_SCOPE(ELLMTag::CsvProfiler);
		FCsvProfilerThreadData::Get().AddTimestampExclusiveEnd(StatName);
	}
#endif
}


void FCsvProfiler::BeginSetWaitStat(const char * StatName)
{
#if RECORD_TIMESTAMPS
	if (GCsvProfilerIsCapturing && GCsvCategoriesEnabled[CSV_CATEGORY_INDEX(Exclusive)])
	{
		LLM_SCOPE(ELLMTag::CsvProfiler);
		FCsvProfilerThreadData::Get().PushWaitStatName(StatName == nullptr ? GIgnoreWaitStatName : StatName);
	}
#endif
}

void FCsvProfiler::EndSetWaitStat()
{
#if RECORD_TIMESTAMPS
	if (GCsvProfilerIsCapturing && GCsvCategoriesEnabled[CSV_CATEGORY_INDEX(Exclusive)])
	{
		FCsvProfilerThreadData::Get().PopWaitStatName();
	}
#endif
}

void FCsvProfiler::BeginWait()
{
#if RECORD_TIMESTAMPS
	if (GCsvProfilerIsCapturing && GCsvCategoriesEnabled[CSV_CATEGORY_INDEX(Exclusive)])
	{
		LLM_SCOPE(ELLMTag::CsvProfiler);
		const char* WaitStatName = FCsvProfilerThreadData::Get().GetWaitStatName();
		if (WaitStatName != GIgnoreWaitStatName)
		{
			FCsvProfilerThreadData::Get().AddTimestampExclusiveBegin(WaitStatName);
		}
	}
#endif
}

void FCsvProfiler::EndWait()
{
#if RECORD_TIMESTAMPS
	if (GCsvProfilerIsCapturing && GCsvCategoriesEnabled[CSV_CATEGORY_INDEX(Exclusive)])
	{
		LLM_SCOPE(ELLMTag::CsvProfiler);
		const char* WaitStatName = FCsvProfilerThreadData::Get().GetWaitStatName();
		if (WaitStatName != GIgnoreWaitStatName)
		{
			FCsvProfilerThreadData::Get().AddTimestampExclusiveEnd(FCsvProfilerThreadData::Get().GetWaitStatName());
		}
	}
#endif
}


void FCsvProfiler::RecordEventfInternal(int32 CategoryIndex, const TCHAR* Fmt, ...)
{
	bool bIsCsvRecording = GCsvProfilerIsCapturing && GCsvCategoriesEnabled[CategoryIndex];
	if (bIsCsvRecording || GStartOnEvent)
	{
		LLM_SCOPE(ELLMTag::CsvProfiler);
		TCHAR Buffer[256];
		GET_VARARGS(Buffer, UE_ARRAY_COUNT(Buffer), UE_ARRAY_COUNT(Buffer) - 1, Fmt, Fmt);
		Buffer[255] = '\0';
		FString Str = Buffer;

		if (bIsCsvRecording)
		{
			RecordEvent(CategoryIndex, Str);

			if (GStopOnEvent && GStopOnEvent->Equals(Str, ESearchCase::IgnoreCase))
			{
				FCsvProfiler::Get()->EndCapture();
			}
		}
		else
		{
			if (GStartOnEvent && GStartOnEvent->Equals(Str, ESearchCase::IgnoreCase))
			{
				FCsvProfiler::Get()->BeginCapture(FCsvProfiler::Get()->GetNumFrameToCaptureOnEvent());
			}
		}
	}
}

void FCsvProfiler::RecordEvent(int32 CategoryIndex, const FString& EventText)
{
	if (GCsvProfilerIsCapturing && GCsvCategoriesEnabled[CategoryIndex])
	{
		LLM_SCOPE(ELLMTag::CsvProfiler);
		UE_LOG(LogCsvProfiler, Display, TEXT("CSVEvent \"%s\" [Frame %d]"), *EventText, FCsvProfiler::Get()->GetCaptureFrameNumber());
		FCsvProfilerThreadData::Get().AddEvent(EventText, CategoryIndex);
	}
}

void FCsvProfiler::SetMetadata(const TCHAR* Key, const TCHAR* Value)
{
	TRACE_CSV_PROFILER_METADATA(Key, Value);

	LLM_SCOPE(ELLMTag::CsvProfiler);

	// Always gather CSV metadata, even if we're not currently capturing.
	// Metadata is applied to the next CSV profile, when the file is written.
	FCsvProfiler* CsvProfiler = FCsvProfiler::Get();
	FString KeyLower = FString(Key).ToLower();

	FScopeLock Lock(&CsvProfiler->MetadataCS);
	CsvProfiler->MetadataMap.FindOrAdd(KeyLower) = Value;
}

void FCsvProfiler::SetThreadName(const FString& InThreadName)
{
	FCsvProfilerThreadData::Get(&InThreadName);
}

void FCsvProfiler::RecordEventAtTimestamp(int32 CategoryIndex, const FString& EventText, uint64 Cycles64)
{
	if (GCsvProfilerIsCapturing && GCsvCategoriesEnabled[CategoryIndex])
	{
		LLM_SCOPE(ELLMTag::CsvProfiler);
		UE_LOG(LogCsvProfiler, Display, TEXT("CSVEvent [Frame %d] : \"%s\""), FCsvProfiler::Get()->GetCaptureFrameNumber(), *EventText);
		FCsvProfilerThreadData::Get().AddEventWithTimestamp(EventText, CategoryIndex,Cycles64);

		if (IsContinuousWriteEnabled(false))
		{
			UE_LOG(LogCsvProfiler, Warning, 
				TEXT("RecordEventAtTimestamp is not compatible with continuous CSV writing. ")
				TEXT("Some events may be missing in the output file. Set 'csv.ContinuousWrites' ")
				TEXT("to 0 to ensure events recorded with specific timestamps are captured correctly."));
		}
	}
}

void FCsvProfiler::RecordCustomStat(const char * StatName, uint32 CategoryIndex, float Value, const ECsvCustomStatOp CustomStatOp)
{
	if (GCsvProfilerIsCapturing && GCsvCategoriesEnabled[CategoryIndex])
	{
		LLM_SCOPE(ELLMTag::CsvProfiler);
		FCsvProfilerThreadData::Get().AddCustomStat(StatName, CategoryIndex, Value, CustomStatOp);
	}
}

void FCsvProfiler::RecordCustomStat(const FName& StatName, uint32 CategoryIndex, float Value, const ECsvCustomStatOp CustomStatOp)
{
	if (GCsvProfilerIsCapturing && GCsvCategoriesEnabled[CategoryIndex])
	{
		LLM_SCOPE(ELLMTag::CsvProfiler);
		FCsvProfilerThreadData::Get().AddCustomStat(StatName, CategoryIndex, Value, CustomStatOp);
	}
}

void FCsvProfiler::RecordCustomStat(const char * StatName, uint32 CategoryIndex, int32 Value, const ECsvCustomStatOp CustomStatOp)
{
	if (GCsvProfilerIsCapturing && GCsvCategoriesEnabled[CategoryIndex])
	{
		LLM_SCOPE(ELLMTag::CsvProfiler);
		FCsvProfilerThreadData::Get().AddCustomStat(StatName, CategoryIndex, Value, CustomStatOp);
	}
}

void FCsvProfiler::RecordCustomStat(const FName& StatName, uint32 CategoryIndex, int32 Value, const ECsvCustomStatOp CustomStatOp)
{
	if (GCsvProfilerIsCapturing && GCsvCategoriesEnabled[CategoryIndex])
	{
		LLM_SCOPE(ELLMTag::CsvProfiler);
		FCsvProfilerThreadData::Get().AddCustomStat(StatName, CategoryIndex, Value, CustomStatOp);
	}
}

void FCsvProfiler::Init()
{
#if CSV_PROFILER_ALLOW_DEBUG_FEATURES
	FParse::Value(FCommandLine::Get(), TEXT("csvCaptureOnEventFrameCount="), CaptureOnEventFrameCount);

	GStartOnEvent = new FString();
	FParse::Value(FCommandLine::Get(), TEXT("csvStartOnEvent="), *GStartOnEvent);

	if (GStartOnEvent->IsEmpty())
	{
		delete GStartOnEvent;
		GStartOnEvent = nullptr;
	}

	GStopOnEvent = new FString();
	FParse::Value(FCommandLine::Get(), TEXT("csvStopOnEvent="), *GStopOnEvent);

	if (GStopOnEvent->IsEmpty())
	{
		delete GStopOnEvent;
		GStopOnEvent = nullptr;
	}

	if (FParse::Param(FCommandLine::Get(), TEXT("csvGpuStats")))
	{
		IConsoleVariable* CVarGPUCsvStatsEnabled = IConsoleManager::Get().FindConsoleVariable(TEXT("r.GPUCsvStatsEnabled"));
		if (CVarGPUCsvStatsEnabled)
		{
			CVarGPUCsvStatsEnabled->Set(1);
		}
	}
	if (FParse::Param(FCommandLine::Get(), TEXT("csvTest")))
	{
		GCsvTestingGT = true;
	}
	if (FParse::Param(FCommandLine::Get(), TEXT("csvTestMT")))
	{
		GCsvTestingGT = true;
		GCsvTestingRT = true;
	}

	FString CsvCategoriesStr;
	if (FParse::Value(FCommandLine::Get(), TEXT("csvCategories="), CsvCategoriesStr))
	{
		TArray<FString> CsvCategories;
		CsvCategoriesStr.ParseIntoArray(CsvCategories, TEXT(","), true);
		for (int i = 0; i < CsvCategories.Num(); i++)
		{
			int32 Index = FCsvCategoryData::Get()->GetCategoryIndex(CsvCategories[i]);
			if (Index > 0)
			{
				GCsvCategoriesEnabled[Index] = true;
			}
		}
	}

	FString CsvMetadataStr;
	if (FParse::Value(FCommandLine::Get(), TEXT("csvMetadata="), CsvMetadataStr))
	{ 
		TArray<FString> CsvMetadataList;
		CsvMetadataStr.ParseIntoArray(CsvMetadataList, TEXT(","), true);
		for (int i = 0; i < CsvMetadataList.Num(); i++)
		{
			const FString& Metadata = CsvMetadataList[i];
			FString Key;
			FString Value;
			if (Metadata.Split(TEXT("="), &Key, &Value))
			{
				SetMetadata(*Key, *Value);
			}
		}
	}
	if (FParse::Param(FCommandLine::Get(), TEXT("csvNoProcessingThread")))
	{
		GCsvUseProcessingThread = false;
	}
	if (FParse::Param(FCommandLine::Get(), TEXT("csvStatCounts")))
	{
		CVarCsvStatCounts.AsVariable()->Set(1);
	}
	int32 NumCsvFrames = 0;
	if (FParse::Value(FCommandLine::Get(), TEXT("csvCaptureFrames="), NumCsvFrames))
	{
		check(IsInGameThread());
		BeginCapture(NumCsvFrames);

		// Call BeginFrame() to start capturing a dummy first "frame"
		// signal bInsertEndFrameAtFrameStart to insert an EndFrame() at the start of the first _real_ frame
		// We also add a FrameBeginTimestampsRT timestamp here, to create a dummy renderthread frame, to ensure the rows match up in the CSV
		BeginFrame();
		GFrameBoundaries.AddBeginFrameTimestamp(ECsvTimeline::Renderthread, false);
		bInsertEndFrameAtFrameStart = true;
	}
	FParse::Value(FCommandLine::Get(), TEXT("csvRepeat="), GCsvRepeatCount);

	int32 CompressionMode;
	if (FParse::Value(FCommandLine::Get(), TEXT("csvCompression="), CompressionMode))
	{
		switch (CompressionMode)
		{
		case 0: CVarCsvCompressionMode->Set(0); break;
		case 1: CVarCsvCompressionMode->Set(1); break;
		default:
			UE_LOG(LogCsvProfiler, Warning, TEXT("Invalid command line compression mode \"%d\"."), CompressionMode);
			break;
		}
	}
	GCsvABTest.InitFromCommandline();
#endif // CSV_PROFILER_ALLOW_DEBUG_FEATURES

	// Always disable the CSV profiling thread if the platform does not support threading.
	if (!FPlatformProcess::SupportsMultithreading())
	{
		GCsvUseProcessingThread = false;
	}
}

bool FCsvProfiler::IsCapturing()
{
	check(IsInGameThread());
	return GCsvProfilerIsCapturing;
}

bool FCsvProfiler::IsWritingFile()
{
	check(IsInGameThread());
	return GCsvProfilerIsWritingFile;
}

bool FCsvProfiler::IsWaitTrackingEnabledOnCurrentThread()
{
	return GCsvTrackWaitsOnAllThreads || GCsvThreadLocalWaitsEnabled;
}

/*Get the current frame capture count*/
int32 FCsvProfiler::GetCaptureFrameNumber()
{
	return CaptureFrameNumber;
}

//Get the total frame to capture when we are capturing on event. 
//Example:  -csvStartOnEvent="My Event"
//			-csvCaptureOnEventFrameCount=2500
int32 FCsvProfiler::GetNumFrameToCaptureOnEvent()
{
	return CaptureOnEventFrameCount;
}

bool FCsvProfiler::EnableCategoryByString(const FString& CategoryName) const
{
	int32 Category = FCsvCategoryData::Get()->GetCategoryIndex(CategoryName);
	if (Category >= 0)
	{
		GCsvCategoriesEnabled[Category] = true;
		return true;
	}
	return false;
}

void FCsvProfiler::EnableCategoryByIndex(uint32 CategoryIndex, bool bEnable) const
{
	check(CategoryIndex < CSV_MAX_CATEGORY_COUNT);
	GCsvCategoriesEnabled[CategoryIndex] = bEnable;
}

bool FCsvProfiler::IsCapturing_Renderthread()
{
	check(IsInRenderingThread());
	return GCsvProfilerIsCapturingRT;
}

float FCsvProfiler::ProcessStatData()
{
	check(IsInCsvProcessingThread());

	float ElapsedMS = 0.0f;
	if (!IsShuttingDown.GetValue())
	{
		double StartTime = FPlatformTime::Seconds();

		FCsvProcessThreadDataStats Stats;
		if (CsvWriter)
		{
			CsvWriter->Process(Stats);
		}
		ElapsedMS = float(FPlatformTime::Seconds() - StartTime) * 1000.0f;
		CSV_CUSTOM_STAT(CsvProfiler, NumTimestampsProcessed, (int32)Stats.TimestampCount, ECsvCustomStatOp::Accumulate);
		CSV_CUSTOM_STAT(CsvProfiler, NumCustomStatsProcessed, (int32)Stats.CustomStatCount, ECsvCustomStatOp::Accumulate);
		CSV_CUSTOM_STAT(CsvProfiler, NumEventsProcessed, (int32)Stats.EventCount, ECsvCustomStatOp::Accumulate);
		CSV_CUSTOM_STAT(CsvProfiler, ProcessCSVStats, ElapsedMS, ECsvCustomStatOp::Accumulate);
	}
	return ElapsedMS;
}

#if CSV_PROFILER_ALLOW_DEBUG_FEATURES

void CSVTest()
{
	uint32 FrameNumber = FCsvProfiler::Get()->GetCaptureFrameNumber();
	CSV_SCOPED_TIMING_STAT(CsvTest, CsvTestStat);
	CSV_CUSTOM_STAT(CsvTest, CaptureFrameNumber, int32(FrameNumber), ECsvCustomStatOp::Set);
	CSV_CUSTOM_STAT(CsvTest, SameCustomStat, 1, ECsvCustomStatOp::Set);
	CSV_CUSTOM_STAT(CsvTest, SameCustomStat, 1, ECsvCustomStatOp::Accumulate);
	for (int i = 0; i < 3; i++)
	{
		CSV_SCOPED_TIMING_STAT(CsvTest, RepeatStat1MS);
		FPlatformProcess::Sleep(0.001f);
	}

	{
		CSV_SCOPED_TIMING_STAT(CsvTest, TimerStatTimer);
		for (int i = 0; i < 100; i++)
		{
			CSV_SCOPED_TIMING_STAT(CsvTest, BeginEndbenchmarkInner0);
			CSV_SCOPED_TIMING_STAT(CsvTest, BeginEndbenchmarkInner1);
			CSV_SCOPED_TIMING_STAT(CsvTest, BeginEndbenchmarkInner2);
			CSV_SCOPED_TIMING_STAT(CsvTest, BeginEndbenchmarkInner3);
		}
	}

	{
		CSV_SCOPED_TIMING_STAT(CsvTest, CustomStatTimer);
		for (int i = 0; i < 100; i++)
		{
			CSV_CUSTOM_STAT(CsvTest, SetStat_99, i, ECsvCustomStatOp::Set); // Should be 99
			CSV_CUSTOM_STAT(CsvTest, MaxStat_99, 99 - i, ECsvCustomStatOp::Max); // Should be 99
			CSV_CUSTOM_STAT(CsvTest, MinStat_0, i, ECsvCustomStatOp::Min); // Should be 0
			CSV_CUSTOM_STAT(CsvTest, AccStat_4950, i, ECsvCustomStatOp::Accumulate); // Should be 4950
		}
		if (FrameNumber > 100)
		{
			CSV_SCOPED_TIMING_STAT(CsvTest, TimerOver100);
			CSV_CUSTOM_STAT(CsvTest, CustomStatOver100, int32(FrameNumber - 100), ECsvCustomStatOp::Set);
		}
	}
	{
		CSV_SCOPED_TIMING_STAT(CsvTest, EventTimer);
		if (FrameNumber % 20 < 2)
		{
			CSV_EVENT(CsvTest, TEXT("This is frame %d"), GFrameNumber);
		}
		if (FrameNumber % 50 == 0)
		{
			for (int i = 0; i < 5; i++)
			{
				CSV_EVENT(CsvTest, TEXT("Multiple Event %d"), i);
			}
		}
	}
	//for (int i = 0; i < 2048; i++)
	//{
	//	GCsvCategoriesEnabled[i] = false;
	//} 
	//GCsvCategoriesEnabled[CSV_CATEGORY_INDEX(Exclusive)] = true;
	//GCsvCategoriesEnabled[CSV_CATEGORY_INDEX(CsvTest)] = true;

	{
		CSV_SCOPED_TIMING_STAT_EXCLUSIVE(ExclusiveLevel0);
		{
			CSV_SCOPED_TIMING_STAT_EXCLUSIVE(ExclusiveLevel1);
			CSV_SCOPED_TIMING_STAT(CsvTest, NonExclusiveTestLevel1);
			FPlatformProcess::Sleep(0.002f);
			{
				CSV_SCOPED_TIMING_STAT_EXCLUSIVE(ExclusiveLevel2);
				CSV_SCOPED_TIMING_STAT(CsvTest, NonExclusiveTestLevel2);
				FPlatformProcess::Sleep(0.003f);
			}
		}
		FPlatformProcess::Sleep(0.001f);
	}
	{
		CSV_SCOPED_TIMING_STAT(CsvTest, ExclusiveTimerStatTimer);
		for (int i = 0; i < 100; i++)
		{
			CSV_SCOPED_TIMING_STAT_EXCLUSIVE(ExclusiveBeginEndbenchmarkInner0);
			CSV_SCOPED_TIMING_STAT_EXCLUSIVE(ExclusiveBeginEndbenchmarkInner1);
			CSV_SCOPED_TIMING_STAT_EXCLUSIVE(ExclusiveBeginEndbenchmarkInner2);
			CSV_SCOPED_TIMING_STAT_EXCLUSIVE(ExclusiveBeginEndbenchmarkInner3);
		}
	}

}

#endif // CSV_PROFILER_ALLOW_DEBUG_FEATURES

#endif // CSV_PROFILER<|MERGE_RESOLUTION|>--- conflicted
+++ resolved
@@ -1720,11 +1720,7 @@
 
 	FCsvProfilerThreadData(const FString* InThreadName = nullptr)
 		: ThreadId(FPlatformTLS::GetCurrentThreadId())
-<<<<<<< HEAD
-		, ThreadName(FThreadManager::GetThreadName(ThreadId))
-=======
 		, ThreadName((InThreadName==nullptr) ? FThreadManager::GetThreadName(ThreadId) : *InThreadName)
->>>>>>> 3aae9151
 		, DataProcessor(nullptr)
 	{
 	}
