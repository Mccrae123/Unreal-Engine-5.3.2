// Copyright Epic Games, Inc. All Rights Reserved.

/**
*
* A lightweight multi-threaded profiler with very low instrumentation overhead. Suitable for Test or even final Shipping builds
* Results are accumulated per-frame and emitted in CSV format
*/

#include "ProfilingDebugging/CsvProfiler.h"
#include "CoreGlobals.h"
#include "HAL/RunnableThread.h"
#include "HAL/ThreadManager.h"
#include "HAL/ThreadHeartBeat.h"
#include "HAL/FileManager.h"
#include "HAL/PlatformProcess.h"
#include "HAL/PlatformTime.h"
#include "HAL/IConsoleManager.h"
#include "Misc/Paths.h"
#include "Misc/CommandLine.h"
#include "Misc/ScopeLock.h"
#include "Misc/CoreMisc.h"
#include "Containers/Map.h"
#include "Misc/CoreDelegates.h"
#include "Misc/App.h"
#include "HAL/Runnable.h"
#include "Misc/EngineVersion.h"
#include "Stats/Stats.h"
#include "Stats/Stats2.h"
#include "HAL/LowLevelMemTracker.h"
#include "Misc/Compression.h"
#include "Misc/ConfigCacheIni.h"
#include "Misc/Fork.h"
#include "Misc/Guid.h"
#include "Misc/WildcardString.h"

#include "HAL/PlatformMisc.h"

#if CSV_PROFILER

#define CSV_PROFILER_INLINE FORCEINLINE

#ifndef CSV_PROFILER_SUPPORT_NAMED_EVENTS
// This doesn't actually enable named events. Use -csvNamedEvents or -csvNamedEventsTiming to enable for exclusive or normal timing stats respectively
#define CSV_PROFILER_SUPPORT_NAMED_EVENTS ENABLE_NAMED_EVENTS
#endif

#define REPAIR_MARKER_STACKS 1
#define CSV_THREAD_HIGH_PRI 0

// Global CSV category (no prefix)
FCsvCategory GGlobalCsvCategory(TEXT("GLOBAL"), true, true);

// Basic high level perf category
CSV_DEFINE_CATEGORY_MODULE(CORE_API, Basic, true);
CSV_DEFINE_CATEGORY_MODULE(CORE_API, Exclusive, true);
CSV_DEFINE_CATEGORY_MODULE(CORE_API, FileIO, true);

// Other categories
CSV_DEFINE_CATEGORY(CsvProfiler, true);

#if CSV_PROFILER_ALLOW_DEBUG_FEATURES
	CSV_DEFINE_CATEGORY(CsvTest, true);
	static bool GCsvTestingGT = false;
	static bool GCsvTestingRT = false;

	void CSVTest();
#endif

CSV_DEFINE_STAT_GLOBAL(FrameTime);

#define RECORD_TIMESTAMPS 1 

#define LIST_VALIDATION (DO_CHECK && 0)

DEFINE_LOG_CATEGORY_STATIC(LogCsvProfiler, Log, All);

const char * GDefaultWaitStatName = "EventWait";
const char * GIgnoreWaitStatName =  "[IGNORE]";

TAutoConsoleVariable<int32> CVarCsvBlockOnCaptureEnd(
	TEXT("csv.BlockOnCaptureEnd"), 
	1,
	TEXT("When 1, blocks the game thread until the CSV file has been written completely when the capture is ended.\r\n")
	TEXT("When 0, the game thread is not blocked whilst the file is written."),
	ECVF_Default
);

TAutoConsoleVariable<int32> CVarCsvContinuousWrites(
	TEXT("csv.ContinuousWrites"),
	1,
	TEXT("When 1, completed CSV rows are converted to CSV format strings and appended to the write buffer whilst the capture is in progress.\r\n")
	TEXT("When 0, CSV rows are accumulated in memory as binary data, and only converted to strings and flushed to disk at the end of the capture."),
	ECVF_Default
);

TAutoConsoleVariable<int32> CVarCsvForceExit(
	TEXT("csv.ForceExit"),
	0,
	TEXT("If 1, do a forced exit when if exitOnCompletion is enabled"),
	ECVF_Default
);


#if UE_BUILD_SHIPPING
TAutoConsoleVariable<int32> CVarCsvShippingContinuousWrites(
	TEXT("csv.Shipping.ContinuousWrites"),
	-1,
	TEXT("Only applies in shipping buids. If set, overrides csv.ContinousWrites."),
	ECVF_Default
);
#endif

TAutoConsoleVariable<int32> CVarCsvCompressionMode(
	TEXT("csv.CompressionMode"),
	-1,
	TEXT("Controls whether CSV files are compressed when written out.\r\n")
	TEXT(" -1 = (Default) Use compression if the code which started the capture opted for it.\r\n")
	TEXT("  0 = Force disable compression. All files will be written as uncompressed .csv files.\r\n")
	TEXT("  1 = Force enable compression. All files will be written as compressed .csv.gz files."),
	ECVF_Default
);

TAutoConsoleVariable<int32> CVarCsvStatCounts(
	TEXT("csv.statCounts"),
	0,
	TEXT("If 1, outputs count stats"),
	ECVF_Default
);

TAutoConsoleVariable<int32> CVarCsvWriteBufferSize(
	TEXT("csv.WriteBufferSize"),
	128 * 1024, // 128 KB
	TEXT("When non-zero, defines the size of the write buffer to use whilst writing the CSV file.\r\n")
	TEXT("A non-zero value is required for GZip compressed output."),
	ECVF_Default
);

static bool GCsvUseProcessingThread = true;
static int32 GCsvRepeatCount = 0;
static int32 GCsvRepeatFrameCount = 0;
static bool GCsvStatCounts = false;
static FString* GStartOnEvent = nullptr;
static FString* GStopOnEvent = nullptr;
static uint32 GCsvProcessingThreadId = 0;
static bool GGameThreadIsCsvProcessingThread = true;

static uint32 GCsvProfilerFrameNumber = 0;

static bool GCsvTrackWaitsOnAllThreads = false;
static bool GCsvTrackWaitsOnGameThread = true;
static bool GCsvTrackWaitsOnRenderThread = true;

static FAutoConsoleVariableRef CVarTrackWaitsAllThreads(TEXT("csv.trackWaitsAllThreads"), GCsvTrackWaitsOnAllThreads, TEXT("Determines whether to track waits on all threads. Note that this incurs a lot of overhead"), ECVF_Default);
static FAutoConsoleVariableRef CVarTrackWaitsGT(TEXT("csv.trackWaitsGT"), GCsvTrackWaitsOnGameThread, TEXT("Determines whether to track game thread waits. Note that this incurs overhead"), ECVF_Default);
static FAutoConsoleVariableRef CVarTrackWaitsRT(TEXT("csv.trackWaitsRT"), GCsvTrackWaitsOnRenderThread, TEXT("Determines whether to track render thread waits. Note that this incurs overhead"), ECVF_Default);
//
// Categories
//
static const uint32 CSV_MAX_CATEGORY_COUNT = 2048;
static bool GCsvCategoriesEnabled[CSV_MAX_CATEGORY_COUNT];

static bool GCsvProfilerIsCapturing = false;
static bool GCsvProfilerIsCapturingRT = false; // Renderthread version of the above

static bool GCsvProfilerIsWritingFile = false;
static FString GCsvFileName = FString();
static bool GCsvExitOnCompletion = false;

static thread_local bool GCsvThreadLocalWaitsEnabled = false;


<<<<<<< HEAD
=======
// A unique ID for a CSV stat, either ansi or FName
union FCsvUniqueStatID
{
public:
	FCsvUniqueStatID(const FCsvUniqueStatID& Src)
	{
		Hash = Src.Hash;
	}
	FCsvUniqueStatID(uint64 InStatIDRaw, int32 InCategoryIndex, bool bInIsFName, bool bInIsCountStat = false)
	{
		check(InCategoryIndex < CSV_MAX_CATEGORY_COUNT);
		Fields.IsFName = bInIsFName ? 1 : 0;
		Fields.FNameOrIndex = InStatIDRaw;
		Fields.CategoryIndex = InCategoryIndex;
		Fields.IsCountStat = bInIsCountStat ? 1 : 0;
	}
	FCsvUniqueStatID(const FName& Name, int32 InCategoryIndex)
	{
		check(InCategoryIndex < CSV_MAX_CATEGORY_COUNT);
		Fields.FNameOrIndex = Name.ToUnstableInt();
		Fields.CategoryIndex = InCategoryIndex;
		Fields.IsFName = 1;
		Fields.IsCountStat = 0;
	}
	struct
	{
		uint64 IsFName : 1;
		uint64 IsCountStat : 1;
		uint64 CategoryIndex : 11;
		uint64 FNameOrIndex : 51;
	} Fields;
	uint64 Hash;
};


// Persistent custom stats
struct FCsvPersistentCustomStats
{
	void RecordStats()
	{
		FScopeLock Lock(&Cs);
		for (FCsvPersistentCustomStatBase* BaseStat : Stats)
		{
			switch(BaseStat->GetStatType())
			{
				case ECsvPersistentCustomStatType::Float:
				{
					RecordStat<float>(BaseStat);
					break;
				}
				case ECsvPersistentCustomStatType::Int:
				{
					RecordStat<int32>(BaseStat);
					break;
				}
			}
		}
	}


	template<class T>
	TCsvPersistentCustomStat<T>* GetOrCreatePersistentCustomStat(FName Name, int32 CategoryIndex, bool bResetEachFrame)
	{
		LLM_SCOPE(ELLMTag::CsvProfiler);
		FScopeLock Lock(&Cs);
		FCsvUniqueStatID Id(Name, CategoryIndex);
		FCsvPersistentCustomStatBase** FindStat = StatLookup.Find(Id.Hash);
		if (FindStat)
		{
			if (TCsvPersistentCustomStat<T>::GetClassStatType() == (*FindStat)->GetStatType())
			{
				return static_cast<TCsvPersistentCustomStat<T>*>(*FindStat);
			}
			UE_LOG(LogCsvProfiler, Fatal, TEXT("Error: Custom stat %s was already registered with a different type"), *Name.ToString());
		}
		// This will leak, and that's ok. These stats are intended to persist for the lifetime of the program
		TCsvPersistentCustomStat<T>* NewStat = new TCsvPersistentCustomStat<T>(Name, CategoryIndex, bResetEachFrame);
		StatLookup.Add(Id.Hash, NewStat);
		Stats.Add(NewStat);
		return NewStat;
	}

	template <class T>
	void RecordStat(FCsvPersistentCustomStatBase* BaseStat)
	{
		TCsvPersistentCustomStat<T>* Stat = static_cast<TCsvPersistentCustomStat<T>*>(BaseStat);
		FCsvProfiler::RecordCustomStat(Stat->Name, Stat->CategoryIndex, Stat->GetValue(), ECsvCustomStatOp::Set);
		if (Stat->bResetEachFrame)
		{
			Stat->Set(0);
		}
	}

	FCriticalSection Cs;
	TMap<uint64, FCsvPersistentCustomStatBase*> StatLookup;
	TArray<FCsvPersistentCustomStatBase*> Stats;
};
static FCsvPersistentCustomStats GCsvPersistentCustomStats;



>>>>>>> d731a049
#if CSV_PROFILER_SUPPORT_NAMED_EVENTS
  #if PLATFORM_IMPLEMENTS_BeginNamedEventStatic
    #define CSV_PROFILER_BeginNamedEvent(Color,Text) FPlatformMisc::BeginNamedEventStatic(Color, Text)
  #else
    #define CSV_PROFILER_BeginNamedEvent(Color,Text) FPlatformMisc::BeginNamedEvent(Color, Text)
  #endif

bool GCsvProfilerNamedEventsExclusive = false;
bool GCsvProfilerNamedEventsTiming = false;
#endif //CSV_PROFILER_SUPPORT_NAMED_EVENTS


static TMap<uint32, TArray<FString>>* GCsvFrameExecCmds = NULL;

bool IsContinuousWriteEnabled(bool bGameThread)
{
	int CVarValue = -1;
#if UE_BUILD_SHIPPING
	CVarValue = bGameThread ? CVarCsvShippingContinuousWrites.GetValueOnGameThread() : CVarCsvShippingContinuousWrites.GetValueOnAnyThread();
	if (CVarValue == -1)
#endif
	{
		CVarValue = bGameThread ? CVarCsvContinuousWrites.GetValueOnGameThread() : CVarCsvContinuousWrites.GetValueOnAnyThread();
	}
	return CVarValue > 0;
}

#if CSV_PROFILER_ALLOW_DEBUG_FEATURES
class FCsvABTest
{
public:
	FCsvABTest()
		: StatFrameOffset(0)
		, SwitchDuration(7)
		, bPrevCapturing(false)
		, bFastCVarSet(false)
	{}

	void AddCVarABData(const FString& CVarName, int32 Count)
	{
		Count = CVarValues.Num() - Count;
		IConsoleVariable* ConsoleVariable = IConsoleManager::Get().FindConsoleVariable(*CVarName);

		if (Count > 0 && ConsoleVariable != nullptr)
		{
			CVarABDataArray.Add({ CVarName, *CVarName, ConsoleVariable, ConsoleVariable->GetString(), Count, FLT_MAX });
		}
		else if (ConsoleVariable == nullptr)
		{
			UE_LOG(LogCsvProfiler, Log, TEXT("Skipping CVar %s - Not found"), *CVarName);
		}
		else if (Count == 0)
		{
			UE_LOG(LogCsvProfiler, Log, TEXT("Skipping CVar %s - No value specified"), *CVarName);
		}
	}

	void IterateABTestArguments(const FString& ABTestString)
	{
		int32 FindIndex;
		if (!ABTestString.FindChar(TEXT('='), FindIndex))
		{
			return;
		}

		int32 Count = CVarValues.Num();

		FString CVarName = ABTestString.Mid(0, FindIndex);
		FString ValueStr = ABTestString.Mid(FindIndex + 1);
		while (true)
		{
			int32 CommaIndex;
			bool bComma = ValueStr.FindChar(TEXT(','), CommaIndex);
			int32 SemiColonIndex;
			bool bSemiColon = ValueStr.FindChar(TEXT(';'), SemiColonIndex);

			if (bComma)
			{
				if (!bSemiColon || (bSemiColon && CommaIndex<SemiColonIndex))
				{
					FString Val = ValueStr.Mid(0, CommaIndex);
					CVarValues.Add(FCString::Atof(*Val));
					ValueStr.MidInline(CommaIndex + 1, MAX_int32, false);
					continue;
				}
			}

			if (bSemiColon)
			{
				if (SemiColonIndex==0)
				{
					AddCVarABData(CVarName, Count);
					IterateABTestArguments(ValueStr.Mid(SemiColonIndex + 1));
					break;
				}
				else
				{
					FString Val = ValueStr.Mid(0, SemiColonIndex);
					CVarValues.Add(FCString::Atof(*Val));
					ValueStr.MidInline(SemiColonIndex, MAX_int32, false);
					continue;
				}
			}

			CVarValues.Add(FCString::Atof(*ValueStr));
			AddCVarABData(CVarName, Count);
			break;
		}

	}

	void InitFromCommandline()
	{
		FString ABTestString;
		if (FParse::Value(FCommandLine::Get(), TEXT("csvABTest="), ABTestString, false))
		{
			IterateABTestArguments(ABTestString);

			if (CVarABDataArray.Num() > 0)
			{
				UE_LOG(LogCsvProfiler, Log, TEXT("Initialized CSV Profiler A/B test")); 
				
				int32 CVarValuesIndex = 0;
				for (int32 Index = 0; Index < CVarABDataArray.Num(); ++Index)
				{
					const FCVarABData& CVarABData = CVarABDataArray[Index];

					UE_LOG(LogCsvProfiler, Log, TEXT("  CVar %s [Original value: %s] AB Test with values:"), *CVarABData.CVarName, *CVarABData.OriginalValue);
					for (int32 i = 0; i < CVarABData.Count; ++i)
					{
						UE_LOG(LogCsvProfiler, Log, TEXT("    [%d] : %.2f"), i, CVarValues[CVarValuesIndex + i]);
					}

					CVarValuesIndex += CVarABData.Count;
				}

				FParse::Value(FCommandLine::Get(), TEXT("csvABTestStatFrameOffset="), StatFrameOffset);
				FParse::Value(FCommandLine::Get(), TEXT("csvABTestSwitchDuration="), SwitchDuration);
				bFastCVarSet = FParse::Param(FCommandLine::Get(), TEXT("csvABTestFastCVarSet"));
				UE_LOG(LogCsvProfiler, Log, TEXT("Stat Offset: %d frames"), StatFrameOffset);
				UE_LOG(LogCsvProfiler, Log, TEXT("Switch Duration : %d frames"), SwitchDuration);
				UE_LOG(LogCsvProfiler, Log, TEXT("Fast cvar set: %s"), bFastCVarSet ? TEXT("Enabled") : TEXT("Disabled"));

			}
			else
			{
				UE_LOG(LogCsvProfiler, Log, TEXT("CSV Profiler A/B has not initialized"));
			}
		}
	}

	void BeginFrameUpdate(int32 FrameNumber, bool bCapturing)
	{
		if (CVarABDataArray.Num() == 0)
		{
			return;
		}
		
		if (bCapturing)
		{
			int32 CVarValuesIndex = 0;
			for (int32 Index = 0; Index < CVarABDataArray.Num(); ++Index)
			{
				FCVarABData& CVarABData = CVarABDataArray[Index];

				int32 ValueIndex = (FrameNumber / SwitchDuration) % CVarABData.Count;
				int32 StatValueIndex = ((FrameNumber - StatFrameOffset) / SwitchDuration) % CVarABData.Count;
				
				ValueIndex += CVarValuesIndex;
				StatValueIndex += CVarValuesIndex;
				CVarValuesIndex += CVarABData.Count;

				{
					float Value = CVarValues[ValueIndex];
					if (Value != CVarABData.PreviousValue)
					{
						EConsoleVariableFlags CVarFlags = ECVF_SetByCode;
						if (bFastCVarSet)
						{
							CVarFlags = EConsoleVariableFlags(CVarFlags | ECVF_Set_NoSinkCall_Unsafe);
						}
						CVarABData.ConsoleVariable->Set(*FString::Printf(TEXT("%f"), Value), CVarFlags);

						CVarABData.PreviousValue = Value;
					}
				}

				FCsvProfiler::RecordCustomStat(CVarABData.CVarStatFName, CSV_CATEGORY_INDEX_GLOBAL, CVarValues[StatValueIndex], ECsvCustomStatOp::Set);
			}
		}
		else if (bPrevCapturing == true)
		{
			// Restore cvar to old value
			// TODO: Set Setby flag to the original value
			for (int32 Index = 0; Index < CVarABDataArray.Num(); ++Index)
			{
				CVarABDataArray[Index].ConsoleVariable->Set(*CVarABDataArray[Index].OriginalValue);

				UE_LOG(LogCsvProfiler, Log, TEXT("CSV Profiler A/B test - setting %s=%s"), *CVarABDataArray[Index].CVarName, *CVarABDataArray[Index].OriginalValue);
			}

		}
		bPrevCapturing = bCapturing;
	}

private:
	struct FCVarABData
	{
		FString CVarName;
		FName CVarStatFName;
		IConsoleVariable* ConsoleVariable;
		FString OriginalValue;
		int32 Count;
		float PreviousValue;
	};
	
	TArray<FCVarABData> CVarABDataArray;
	TArray<float> CVarValues;

	int32 StatFrameOffset;
	int32 SwitchDuration;
	bool bPrevCapturing;
	bool bFastCVarSet;
};
static FCsvABTest GCsvABTest;

#endif // CSV_PROFILER_ALLOW_DEBUG_FEATURES

class FCsvCategoryData
{
public:
	static FCsvCategoryData* Get()
	{
		if (!Instance)
		{
			Instance = new FCsvCategoryData;
			FMemory::Memzero(GCsvCategoriesEnabled, sizeof(GCsvCategoriesEnabled));
		}
		return Instance;
	}

	FString GetCategoryNameByIndex(int32 Index) const
	{
		FScopeLock Lock(&CS);
		return CategoryNames[Index];
	}

	int32 GetCategoryCount() const
	{
		return CategoryNames.Num();
	}

	int32 GetCategoryIndex(const FString& CategoryName) const
	{
		FScopeLock Lock(&CS);
		const int32* CategoryIndex = CategoryNameToIndex.Find(CategoryName.ToLower());
		if (CategoryIndex)
		{
			return *CategoryIndex;
		}
		return -1;
	}

	void UpdateCategoryFromConfig(int32 CategoryIndex)
	{
		for (FString const& DisabledCategory : CategoriesDisabledInConfig)
		{
			if (FWildcardString::IsMatch(*DisabledCategory, *CategoryNames[CategoryIndex]))
			{
				GCsvCategoriesEnabled[CategoryIndex] = false;
			}
		}
	}

	void UpdateCategoriesFromConfig()
	{
		GConfig->GetArray(TEXT("CsvProfiler"), TEXT("DisabledCategories"), CategoriesDisabledInConfig, GEngineIni);
		for (int i = 0; i < GetCategoryCount(); ++i)
		{
			UpdateCategoryFromConfig(i);
		}
	}

	int32 RegisterCategory(const FString& CategoryName, bool bEnableByDefault, bool bIsGlobal)
	{
		int32 Index = -1;

		FScopeLock Lock(&CS);
		{
			Index = GetCategoryIndex(CategoryName);
			checkf(Index == -1, TEXT("CSV stat category already declared: %s. Note: Categories are not case sensitive"), *CategoryName);
			if (Index == -1)
			{
				if (bIsGlobal)
				{
					Index = 0;
				}
				else
				{
					Index = CategoryNames.Num();
					CategoryNames.AddDefaulted();
				}
				check(Index < CSV_MAX_CATEGORY_COUNT);
				if (Index < CSV_MAX_CATEGORY_COUNT)
				{
					GCsvCategoriesEnabled[Index] = bEnableByDefault;
					CategoryNames[Index] = CategoryName;
					CategoryNameToIndex.Add(CategoryName.ToLower(), Index);
					UpdateCategoryFromConfig(Index);
				}
				TRACE_CSV_PROFILER_REGISTER_CATEGORY(Index, *CategoryName);
			}
		}
		return Index;
	}


private:
	FCsvCategoryData()
	{
		// Category 0 is reserved for the global category
		CategoryNames.AddDefaulted(1);
	}

	mutable FCriticalSection CS;
	TMap<FString, int32> CategoryNameToIndex;
	TArray<FString> CategoryNames;
	TArray<FString> CategoriesDisabledInConfig;

	static FCsvCategoryData* Instance;
};
FCsvCategoryData* FCsvCategoryData::Instance = nullptr;


int32 FCsvProfiler::GetCategoryIndex(const FString& CategoryName)
{
	return FCsvCategoryData::Get()->GetCategoryIndex(CategoryName);
}

int32 FCsvProfiler::RegisterCategory(const FString& CategoryName, bool bEnableByDefault, bool bIsGlobal)
{
	return FCsvCategoryData::Get()->RegisterCategory(CategoryName, bEnableByDefault, bIsGlobal);
}

void FCsvProfiler::GetFrameExecCommands(TArray<FString>& OutFrameCommands) const
{
	check(IsInGameThread());
	OutFrameCommands.Empty();
	if (GCsvProfilerIsCapturing && GCsvFrameExecCmds)
	{
		TArray<FString>* FrameCommands = GCsvFrameExecCmds->Find(CaptureFrameNumber);
		if (FrameCommands)
		{
			OutFrameCommands = *FrameCommands;
		}
	}
}



bool IsInCsvProcessingThread()
{
	uint32 ProcessingThreadId = GGameThreadIsCsvProcessingThread ? GGameThreadId : GCsvProcessingThreadId;
	return FPlatformTLS::GetCurrentThreadId() == ProcessingThreadId;
}

static void HandleCSVProfileCommand(const TArray<FString>& Args)
{
	if (Args.Num() < 1)
	{
		return;
	}

	FString Param = Args[0];

	if (Param == TEXT("START"))
	{
		FCsvProfiler::Get()->BeginCapture(-1, FString(), GCsvFileName);
	}
	else if (Param == TEXT("STOP"))
	{
		FCsvProfiler::Get()->EndCapture();
	}
	else if (FParse::Value(*Param, TEXT("STARTFILE="), GCsvFileName))
	{
	}
	else if (Param == TEXT("EXITONCOMPLETION"))
	{
		GCsvExitOnCompletion = true;
	}
	else
	{
		int32 CaptureFrames = 0;
		if (FParse::Value(*Param, TEXT("FRAMES="), CaptureFrames))
		{
			FCsvProfiler::Get()->BeginCapture(CaptureFrames, FString(), GCsvFileName);
		}
		int32 RepeatCount = 0;
		if (FParse::Value(*Param, TEXT("REPEAT="), RepeatCount))
		{
			GCsvRepeatCount = RepeatCount;
		}
	}
}

static void CsvProfilerBeginFrame()
{
	FCsvProfiler::Get()->BeginFrame();
}

static void CsvProfilerEndFrame()
{
	FCsvProfiler::Get()->EndFrame();
}

static void CsvProfilerBeginFrameRT()
{
	FCsvProfiler::Get()->BeginFrameRT();
}

static void CsvProfilerEndFrameRT()
{
	FCsvProfiler::Get()->EndFrameRT();
}

static void CsvProfilerReadConfig()
{
	FCsvCategoryData::Get()->UpdateCategoriesFromConfig();
}


static FAutoConsoleCommand HandleCSVProfileCmd(
	TEXT("CsvProfile"),
	TEXT("Starts or stops Csv Profiles"),
	FConsoleCommandWithArgsDelegate::CreateStatic(&HandleCSVProfileCommand)
);

static void HandleCSVCategoryCommand(const TArray<FString>& Args, UWorld* World, FOutputDevice& OutputDevice)
{
	if ((Args.Num() >= 1) && (Args.Num() <= 2))
	{
		const FCsvProfiler* CsvProfiler = FCsvProfiler::Get();
		const FString& Category = Args[0];
		const int32 CategoryIndex = CsvProfiler->GetCategoryIndex(Category);
		if (CategoryIndex < 0)
		{
			OutputDevice.Logf(ELogVerbosity::Error, TEXT("CsvProfiler: category '%s' does not exist."), *Category);
			return;
		}

		bool bEnabled = true;
		bool bIsOperationValid = true;
		if (Args.Num() == 2)
		{
			const FString& Operation = Args[1];
			if (Operation.Compare(TEXT("disable"), ESearchCase::IgnoreCase) == 0)
			{
				bEnabled = false;
			}
			else if (Operation.Compare(TEXT("enable"), ESearchCase::IgnoreCase) != 0)
			{
				bIsOperationValid  = false;
			}
		}
		else
		{
			// Toggle by default
			bEnabled = !CsvProfiler->IsCategoryEnabled(CategoryIndex);
		}
		if (bIsOperationValid)
		{
			CsvProfiler->EnableCategoryByIndex(CategoryIndex, bEnabled);
			OutputDevice.Logf(ELogVerbosity::Log, TEXT("CsvProfiler: category '%s' is now %s."), *Category, bEnabled ? TEXT("enabled") : TEXT("disabled"));
			return;
		}
	}
	
	// We fall into here if there was a usage error
	OutputDevice.Logf(ELogVerbosity::Error, TEXT("CsvProfiler: Usage: csvcategory <category> [enable/disable] (toggles if second parameter is omitted)"));
}

static FAutoConsoleCommandWithWorldArgsAndOutputDevice HandleCSVCategoryCmd(
	TEXT("CsvCategory"),
	TEXT("Changes whether a CSV category is included in captures."),
	FConsoleCommandWithWorldArgsAndOutputDeviceDelegate::CreateStatic(&HandleCSVCategoryCommand)
);

//-----------------------------------------------------------------------------
//	TSingleProducerSingleConsumerList : fast lock-free single producer/single 
//  consumer list implementation. 
//  Uses a linked list of blocks for allocations.
//-----------------------------------------------------------------------------
template <class T, int BlockSize>
class TSingleProducerSingleConsumerList
{
	// A block of BlockSize entries
	struct FBlock
	{
		FBlock() : Next(nullptr)
		{
		}
		T Entries[BlockSize];

#if LIST_VALIDATION
		int32 DebugIndices[BlockSize];
#endif
		FBlock* Next;
	};

public:
	TSingleProducerSingleConsumerList()
	{
		HeadBlock = nullptr;
		TailBlock = nullptr;
#if DO_GUARD_SLOW
		bElementReserved = false;
#endif
#if LIST_VALIDATION
		LastDebugIndex = -1;
#endif
		Counter = 0;
		ConsumerThreadReadIndex = 0;
		ConsumerThreadDeleteIndex = 0;
	}

	~TSingleProducerSingleConsumerList()
	{
		// Only safe to destruct when no other threads are using the list.

		// Delete all remaining blocks in the list
		while (HeadBlock)
		{
			FBlock* PrevBlock = HeadBlock;
			HeadBlock = HeadBlock->Next;
			delete PrevBlock;
		}

		HeadBlock = nullptr;
		TailBlock = nullptr;
	}

	// Reserve an element prior to writing it
	// Must be called from the Producer thread
	CSV_PROFILER_INLINE T* ReserveElement()
	{
#if DO_GUARD_SLOW
		checkSlow(!bElementReserved);
		bElementReserved = true;
#endif
		uint32 TailBlockSize = Counter % BlockSize;
		if (TailBlockSize == 0)
		{
			AddTailBlock();
		}
#if LIST_VALIDATION
		TailBlock->DebugIndices[Counter % BlockSize] = Counter;
#endif
		return &TailBlock->Entries[TailBlockSize];
	}

	// Commit an element after writing it
	// Must be called from the Producer thread after a call to ReserveElement
	CSV_PROFILER_INLINE void CommitElement()
	{
#if DO_GUARD_SLOW
		checkSlow(bElementReserved);
		bElementReserved = false;
#endif
		FPlatformMisc::MemoryBarrier();

		// Keep track of the count of all the elements we ever committed. This value is never reset, even on a PopAll
		Counter++;
	}

	// Called from the consumer thread
	bool HasNewData() const
	{
		volatile uint64 CurrentCounterValue = Counter;
		FPlatformMisc::MemoryBarrier();
		return CurrentCounterValue > ConsumerThreadReadIndex;
	}

	// Called from the consumer thread
	void PopAll(TArray<T>& ElementsOut)
	{
		volatile uint64 CurrentCounterValue = Counter;
		FPlatformMisc::MemoryBarrier();

		uint32 MaxElementsToPop = uint32(CurrentCounterValue - ConsumerThreadReadIndex);

		// Presize the array capacity to avoid memory reallocation.
		ElementsOut.Reserve(ElementsOut.Num() + MaxElementsToPop);

		uint32 IndexInBlock = ConsumerThreadReadIndex % BlockSize;

		for (uint32 Index = 0; Index < MaxElementsToPop; ++Index)
		{
			// if this block is full and it's completed, delete it and move to the next block (update the head)
			if (ConsumerThreadReadIndex == (ConsumerThreadDeleteIndex + BlockSize))
			{
				// Both threads are done with the head block now, so we can safely delete it 
				// Note that the Producer thread only reads/writes to the HeadBlock pointer on startup, so it's safe to update it at this point
				// HeadBlock->Next is also safe to read, since the producer can't be writing to it if Counter has reached this block
				FBlock* PrevBlock = HeadBlock;
				HeadBlock = HeadBlock->Next;
				IndexInBlock = 0;
				delete PrevBlock;

				ConsumerThreadDeleteIndex = ConsumerThreadReadIndex;
			}
			check(HeadBlock != nullptr);
			check(IndexInBlock < BlockSize);

			T& Element = HeadBlock->Entries[IndexInBlock];

			// Move construct. Avoids mem allocations on FString members
			ElementsOut.Emplace(MoveTemp(Element));

#if LIST_VALIDATION
			int32 DebugIndex = HeadBlock->DebugIndices[IndexInBlock];
			ensure(DebugIndex == LastDebugIndex + 1);
			LastDebugIndex = DebugIndex;
#endif
			IndexInBlock++;
			ConsumerThreadReadIndex++;
		}
	}

	inline uint64 GetAllocatedSize() const
	{
		volatile uint64 CurrentCounterValue = Counter;
		FPlatformMisc::MemoryBarrier();

		// Use the delete index, so we count all blocks that haven't been deleted yet.
		uint64 NumElements = CurrentCounterValue - ConsumerThreadDeleteIndex;
		uint64 NumBlocks = FMath::DivideAndRoundUp(NumElements, (uint64)BlockSize);

		return NumBlocks * sizeof(FBlock);
	}

private:
	void AddTailBlock()
	{
		LLM_SCOPE(ELLMTag::CsvProfiler);
		FBlock* NewTail = new FBlock;
		if (TailBlock == nullptr)
		{
			// This must only happen on startup, otherwise it's not thread-safe
			checkSlow(Counter == 0);
			checkSlow(HeadBlock == nullptr);
			HeadBlock = NewTail;
		}
		else
		{
			TailBlock->Next = NewTail;
		}
		TailBlock = NewTail;
	}


	FBlock* HeadBlock;
	FBlock* TailBlock;

	volatile uint64 Counter;

	// Used from the consumer thread
	uint64 ConsumerThreadReadIndex;
	uint64 ConsumerThreadDeleteIndex;

#if DO_GUARD_SLOW
	bool bElementReserved;
#endif
#if LIST_VALIDATION
	int32 LastDebugIndex;
#endif

};

namespace ECsvTimeline
{
	enum Type
	{
		Gamethread,
		Renderthread,
		Count
	};
}

//-----------------------------------------------------------------------------
//	FFrameBoundaries : thread-safe class for managing thread boundary timestamps
//  These timestamps are written from the gamethread/renderthread, and consumed
//  by the CSVProfiling thread
//-----------------------------------------------------------------------------
class FFrameBoundaries
{
public:
	FFrameBoundaries() : CurrentReadFrameIndex(0)
	{}

	void Clear()
	{
		check(IsInCsvProcessingThread());
		Update();
		for (int i = 0; i < ECsvTimeline::Count; i++)
		{
			FrameBoundaryTimestamps[i].Empty();
		}
		CurrentReadFrameIndex = 0;
	}

	int32 GetFrameNumberForTimestamp(ECsvTimeline::Type Timeline, uint64 Timestamp) const
	{
		// If we have new frame data pending, grab it now
		if (FrameBoundaryTimestampsWriteBuffer[Timeline].HasNewData())
		{
			const_cast<FFrameBoundaries*>(this)->Update(Timeline);
		}

		const TArray<uint64>& ThreadTimestamps = FrameBoundaryTimestamps[Timeline];
		if (ThreadTimestamps.Num() == 0 || Timestamp < ThreadTimestamps[0])
		{
			// This timestamp is before the first frame, or there are no valid timestamps
			CurrentReadFrameIndex = 0;
			return -1;
		}

		if (CurrentReadFrameIndex >= ThreadTimestamps.Num())
		{
			CurrentReadFrameIndex = ThreadTimestamps.Num() - 1;
		}


		// Check if we need to rewind
		if (CurrentReadFrameIndex > 0 && ThreadTimestamps[CurrentReadFrameIndex - 1] > Timestamp)
		{
			// Binary search to < 4 and then resume linear searching
			int32 StartPos = 0;
			int32 EndPos = CurrentReadFrameIndex;
			while (true)
			{
				int32 Diff = (EndPos - StartPos);
				if (Diff <= 4)
				{
					CurrentReadFrameIndex = StartPos;
					break;
				}
				int32 MidPos = (EndPos + StartPos) / 2;
				if (ThreadTimestamps[MidPos] > Timestamp)
				{
					EndPos = MidPos;
				}
				else
				{
					StartPos = MidPos;
				}
			}
		}

		for (; CurrentReadFrameIndex < ThreadTimestamps.Num(); CurrentReadFrameIndex++)
		{
			if (Timestamp < ThreadTimestamps[CurrentReadFrameIndex])
			{
				// Might return -1 if this was before the first frame
				return CurrentReadFrameIndex - 1;
			}
		}
		return ThreadTimestamps.Num() - 1;
	}

	void AddBeginFrameTimestamp(ECsvTimeline::Type Timeline, const bool bDoThreadCheck = true)
	{
#if DO_CHECK
		if (bDoThreadCheck)
		{
			switch (Timeline)
			{
			case ECsvTimeline::Gamethread:
				check(IsInGameThread());
				break;
			case ECsvTimeline::Renderthread:
				check(IsInRenderingThread());
				break;
			}
		}
#endif
		uint64* Element = FrameBoundaryTimestampsWriteBuffer[Timeline].ReserveElement();
		*Element = FPlatformTime::Cycles64();
		FrameBoundaryTimestampsWriteBuffer[Timeline].CommitElement();
	}

private:
	void Update(ECsvTimeline::Type Timeline = ECsvTimeline::Count)
	{
		check(IsInCsvProcessingThread());
		if (Timeline == ECsvTimeline::Count)
		{
			for (int32 i = 0; i < int32(ECsvTimeline::Count); i++)
			{
				FrameBoundaryTimestampsWriteBuffer[i].PopAll(FrameBoundaryTimestamps[i]);
			}
		}
		else
		{
			FrameBoundaryTimestampsWriteBuffer[Timeline].PopAll(FrameBoundaryTimestamps[Timeline]);
		}
	}

	TSingleProducerSingleConsumerList<uint64, 16> FrameBoundaryTimestampsWriteBuffer[ECsvTimeline::Count];
	TArray<uint64> FrameBoundaryTimestamps[ECsvTimeline::Count];
	mutable int32 CurrentReadFrameIndex;
};
static FFrameBoundaries GFrameBoundaries;


static TMap<const ANSICHAR*, uint32> CharPtrToStringIndex;
static TMap<FString, uint32> UniqueNonFNameStatIDStrings;
static TArray<FString> UniqueNonFNameStatIDIndices;

struct FAnsiStringRegister
{
	static uint32 GetUniqueStringIndex(const ANSICHAR* AnsiStr)
	{
		uint32* IndexPtr = CharPtrToStringIndex.Find(AnsiStr);
		if (IndexPtr)
		{
			return *IndexPtr;
		}

		// If we haven't seen this pointer before, check the string register (this is slow!)
		FString Str = FString(StringCast<TCHAR>(AnsiStr).Get());
		uint32* Value = UniqueNonFNameStatIDStrings.Find(Str);
		if (Value)
		{
			// Cache in the index register
			CharPtrToStringIndex.Add(AnsiStr, *Value);
			return *Value;
		}
		// Otherwise, this string is totally new
		uint32 NewIndex = UniqueNonFNameStatIDIndices.Num();
		UniqueNonFNameStatIDStrings.Add(Str, NewIndex);
		UniqueNonFNameStatIDIndices.Add(Str);
		CharPtrToStringIndex.Add(AnsiStr, NewIndex);
		return NewIndex;
	}

	static FString GetString(uint32 Index)
	{
		return UniqueNonFNameStatIDIndices[Index];
	}
};


class FCsvStatRegister
{
	static const uint64 FNameOrIndexMask = 0x0007ffffffffffffull; // Lower 51 bits for fname or index

	struct FStatIDFlags
	{
		static const uint8 IsCountStat = 0x01;
	};

public:
	FCsvStatRegister()
	{
		Clear();
	}

	int32 GetUniqueIndex(uint64 InStatIDRaw, int32 InCategoryIndex, bool bInIsFName, bool bInIsCountStat)
	{
		check(IsInCsvProcessingThread());

		// Make a compound key
		FCsvUniqueStatID UniqueID(InStatIDRaw, InCategoryIndex, bInIsFName, bInIsCountStat);

		uint64 Hash = UniqueID.Hash;
		int32 *IndexPtr = StatIDToIndex.Find(Hash);
		if (IndexPtr)
		{
			return *IndexPtr;
		}
		else
		{
			int32 IndexOut = -1;
			FString NameStr;
			if (bInIsFName)
			{
				check((InStatIDRaw & FNameOrIndexMask) == InStatIDRaw);
				const FNameEntry* NameEntry = FName::GetEntry(FNameEntryId::FromUnstableInt(UniqueID.Fields.FNameOrIndex));
				NameStr = NameEntry->GetPlainNameString();
			}
			else
			{
				// With non-fname stats, the same string can appear with different pointers.
				// We need to look up the stat in the ansi stat register to see if it's actually unique
				uint32 AnsiNameIndex = FAnsiStringRegister::GetUniqueStringIndex((ANSICHAR*)InStatIDRaw);
				FCsvUniqueStatID AnsiUniqueID(UniqueID);
				AnsiUniqueID.Fields.FNameOrIndex = AnsiNameIndex;
				int32 *AnsiIndexPtr = AnsiStringStatIDToIndex.Find(AnsiUniqueID.Hash);
				if (AnsiIndexPtr)
				{
					// This isn't a new stat. Only the pointer is new, not the string itself
					IndexOut = *AnsiIndexPtr;
					// Update the master lookup table
					StatIDToIndex.Add(UniqueID.Hash, IndexOut);
					return IndexOut;
				}
				else
				{
					// Stat has never been seen before. Add it to the ansi map
					AnsiStringStatIDToIndex.Add(AnsiUniqueID.Hash, StatIndexCount);
				}
				NameStr = FAnsiStringRegister::GetString(AnsiNameIndex);
			}

			// Store the index in the master map
			IndexOut = StatIndexCount;
			StatIDToIndex.Add( UniqueID.Hash,  IndexOut);
			StatIndexCount++;

			// Store the name, category index and flags
			StatNames.Add(NameStr);
			StatCategoryIndices.Add(InCategoryIndex);

			uint8 Flags = 0;
			if (bInIsCountStat)
			{
				Flags |= FStatIDFlags::IsCountStat;
			}
			StatFlags.Add(Flags);

			return IndexOut;
		}
	}

	void Clear()
	{
		StatIndexCount = 0;
		StatIDToIndex.Reset();
		AnsiStringStatIDToIndex.Reset();
		StatNames.Empty();
		StatCategoryIndices.Empty();
		StatFlags.Empty();
	}

	const FString& GetStatName(int32 Index) const
	{
		return StatNames[Index];
	}
	int32 GetCategoryIndex(int32 Index) const
	{
		return StatCategoryIndices[Index];
	}

	bool IsCountStat(int32 Index) const
	{
		return !!(StatFlags[Index] & FStatIDFlags::IsCountStat);
	}

protected:
	TMap<uint64, int32> StatIDToIndex;
	TMap<uint64, int32> AnsiStringStatIDToIndex;
	uint32 StatIndexCount;
	TArray<FString> StatNames;
	TArray<int32> StatCategoryIndices;
	TArray<uint8> StatFlags;
};

//-----------------------------------------------------------------------------
//	FCsvTimingMarker : records timestamps. Uses StatName pointer as a unique ID
//-----------------------------------------------------------------------------
struct FCsvStatBase
{
	struct FFlags
	{
		static const uint8 StatIDIsFName = 0x01;
		static const uint8 TimestampBegin = 0x02;
		static const uint8 IsCustomStat = 0x04;
		static const uint8 IsInteger = 0x08;
		static const uint8 IsExclusiveTimestamp = 0x10;
		static const uint8 IsExclusiveInsertedMarker = 0x20;
	};

	CSV_PROFILER_INLINE void Init(uint64 InStatID, int32 InCategoryIndex, uint8 InFlags, uint64 InTimestamp)
	{
		Timestamp = InTimestamp;
		Flags = InFlags;
		RawStatID = InStatID;
		CategoryIndex = InCategoryIndex;
	}

	CSV_PROFILER_INLINE void Init(uint64 InStatID, int32 InCategoryIndex, uint8 InFlags, uint64 InTimestamp, uint8 InUserData)
	{
		Timestamp = InTimestamp;
		RawStatID = InStatID;
		CategoryIndex = InCategoryIndex;
		UserData = InUserData;
		Flags = InFlags;
	}

	CSV_PROFILER_INLINE uint32 GetUserData() const
	{
		return UserData;
	}

	CSV_PROFILER_INLINE uint64 GetTimestamp() const
	{
		return Timestamp;
	}

	CSV_PROFILER_INLINE bool IsCustomStat() const
	{
		return !!(Flags & FCsvStatBase::FFlags::IsCustomStat);
	}

	CSV_PROFILER_INLINE bool IsFNameStat() const
	{
		return !!(Flags & FCsvStatBase::FFlags::StatIDIsFName);
	}

	uint64 Timestamp;

	// Use with caution! In the case of non-fname stats, strings from different scopes may will have different RawStatIDs (in that case RawStatID is simply a char * cast to a uint64). 
	// Use GetSeriesStatID() (slower) to get a unique ID for a string where needed
	uint64 RawStatID;
	int32 CategoryIndex;

	uint8 UserData;
	uint8 Flags;
};

struct FCsvTimingMarker : public FCsvStatBase
{
	bool IsBeginMarker() const
	{
		return !!(Flags & FCsvStatBase::FFlags::TimestampBegin);
	}
	bool IsExclusiveMarker() const
	{
		return !!(Flags & FCsvStatBase::FFlags::IsExclusiveTimestamp);
	}
	bool IsExclusiveArtificialMarker() const
	{
		return !!(Flags & FCsvStatBase::FFlags::IsExclusiveInsertedMarker);
	}
};

struct FCsvCustomStat : public FCsvStatBase
{
	ECsvCustomStatOp GetCustomStatOp() const
	{
		return (ECsvCustomStatOp)GetUserData();
	}

	bool IsInteger() const
	{
		return !!(Flags & FCsvStatBase::FFlags::IsInteger);
	}

	double GetValueAsDouble() const
	{
		return IsInteger() ? double(Value.AsInt) : double(Value.AsFloat);
	}

	union FValue
	{
		float AsFloat;
		uint32 AsInt;
	} Value;
};

struct FCsvEvent
{
	inline uint64 GetAllocatedSize() const { return (uint64)EventText.GetAllocatedSize(); }

	FString EventText;
	uint64 Timestamp;
	uint32 CategoryIndex;
};


struct FCsvStatSeriesValue
{
	FCsvStatSeriesValue() { Value.AsInt = 0; }
	union
	{
		int32 AsInt;
		float AsFloat;
	} Value;
};


class FCsvWriterHelper
{
public:
	FCsvWriterHelper(const TSharedRef<FArchive>& InOutputFile, int32 InBufferSize, bool bInCompressOutput)
		: OutputFile(InOutputFile)
		, bIsLineStart(true)
		, BytesInBuffer(0)
	{
		if (InBufferSize > 0)
		{
			Buffer.SetNumUninitialized(InBufferSize);
			if (bInCompressOutput)
			{
				GZipBuffer.SetNumUninitialized(InBufferSize);
			}
		}
	}

	~FCsvWriterHelper()
	{
		Flush();
	}

	void WriteSemicolonSeparatedStringList(const TArray<FString>& Strings)
	{
		WriteEmptyString();

		for (int32 Index = 0; Index < Strings.Num(); ++Index)
		{
			FString SanitizedText = Strings[Index];

			// Remove semi-colons and commas from event strings so we can safely separate using them
			SanitizedText.ReplaceInline(TEXT(";"), TEXT("."));
			SanitizedText.ReplaceInline(TEXT(","), TEXT("."));

			if (Index > 0)
			{
				WriteChar(';');
			}

			WriteStringInternal(SanitizedText);
		}
	}

	void NewLine()
	{
		WriteChar('\n');
		bIsLineStart = true;
	}

	void WriteString(const FString& Str)
	{
		if (!bIsLineStart)
		{
			WriteChar(',');
		}
		bIsLineStart = false;
		WriteStringInternal(Str);
	}

	void WriteEmptyString()
	{
		if (!bIsLineStart)
		{
			WriteChar(',');
		}
		bIsLineStart = false;
	}

	void WriteValue(double Value)
	{
		if (!bIsLineStart)
		{
			WriteChar(',');
		}
		bIsLineStart = false;

		int32 StrLen;
		ANSICHAR StringBuffer[256];

		if (FMath::Frac((float)Value) == 0.0f)
		{
			StrLen = FCStringAnsi::Snprintf(StringBuffer, 256, "%d", int(Value));
		}
		else if (FMath::Abs(Value) < 0.1)
		{
			StrLen = FCStringAnsi::Snprintf(StringBuffer, 256, "%.6f", Value);
		}
		else
		{
			StrLen = FCStringAnsi::Snprintf(StringBuffer, 256, "%.4f", Value);
		}
		SerializeInternal((void*)StringBuffer, sizeof(ANSICHAR) * StrLen);
	}

	void WriteMetadataEntry(const FString& Key, const FString& Value)
	{
		WriteString(*FString::Printf(TEXT("[%s]"), *Key));
		WriteString(Value);
	}

private:
	void WriteStringInternal(const FString& Str)
	{
		auto AnsiStr = StringCast<ANSICHAR>(*Str);
		SerializeInternal((void*)AnsiStr.Get(), AnsiStr.Length());
	}

	void WriteChar(ANSICHAR Char)
	{
		SerializeInternal((void*)&Char, sizeof(ANSICHAR));
	}

	void SerializeInternal(void* Src, int32 NumBytes)
	{
		if (Buffer.Num() == 0)
		{
			OutputFile->Serialize(Src, NumBytes);
		}
		else
		{
			uint8* SrcPtr = (uint8*)Src;

			while (NumBytes)
			{
				int32 BytesToWrite = FMath::Min(Buffer.Num() - BytesInBuffer, NumBytes);
				if (BytesToWrite == 0)
				{
					Flush();
				}
				else
				{
					FMemory::Memcpy(&Buffer[BytesInBuffer], SrcPtr, BytesToWrite);
					BytesInBuffer += BytesToWrite;
					SrcPtr += BytesToWrite;
					NumBytes -= BytesToWrite;
				}
			}
		}
	}

	void Flush()
	{
		if (BytesInBuffer > 0)
		{
			if (GZipBuffer.Num() > 0)
			{
				// Compression is enabled.
				int32 CompressedSize;
				{
					while (true)
					{
						// Compress the data in Buffer into the GZipBuffer array
						CompressedSize = GZipBuffer.Num();
						if (FCompression::CompressMemory(
							NAME_Gzip,
							GZipBuffer.GetData(), CompressedSize,
							Buffer.GetData(), BytesInBuffer,
							ECompressionFlags::COMPRESS_BiasSpeed))
						{
							break;
						}

						// Compression failed.
						if (CompressedSize > GZipBuffer.Num())
						{
							// Failed because the buffer size was too small. Increase the buffer size.
							GZipBuffer.SetNumUninitialized(CompressedSize);
						}
						else
						{
							// Buffer was already large enough. Unknown error. Nothing we can do here but discard the data.
							UE_LOG(LogCsvProfiler, Error, TEXT("CSV data compression failed."));
							BytesInBuffer = 0;
							return;
						}
					}
				}

				{
					OutputFile->Serialize(GZipBuffer.GetData(), CompressedSize);
				}
			}
			else
			{
				// No compression. Write directly to the output file
				OutputFile->Serialize(Buffer.GetData(), BytesInBuffer);
			}

			BytesInBuffer = 0;
		}
	}

	TSharedRef<FArchive> OutputFile;
	bool bIsLineStart;

	int32 BytesInBuffer;
	TArray<uint8> Buffer;
	TArray<uint8> GZipBuffer;

public:
	inline uint64 GetAllocatedSize() const
	{
		return Buffer.GetAllocatedSize() + GZipBuffer.GetAllocatedSize();
	}
};

struct FCsvProcessedEvent
{
	inline uint64 GetAllocatedSize() const { return EventText.GetAllocatedSize(); }

	FString GetFullName() const
	{
		if (CategoryIndex == 0)
		{
			return EventText;
		}
		return FCsvCategoryData::Get()->GetCategoryNameByIndex(CategoryIndex) + TEXT("/") + EventText;
	}
	FString EventText;
	uint32 FrameNumber;
	uint32 CategoryIndex;
};

typedef int32 FCsvStatID;

struct FCsvStatSeries
{
	enum class EType : uint8
	{
		TimerData,
		CustomStatInt,
		CustomStatFloat
	};

	FCsvStatSeries(EType InSeriesType, const FCsvStatID& InStatID, FCsvStreamWriter* InWriter, FCsvStatRegister& StatRegister, const FString& ThreadName);
	void FlushIfDirty();

	void SetTimerValue(uint32 DataFrameNumber, uint64 ElapsedCycles)
	{
		check(SeriesType == EType::TimerData);
		ensure(CurrentWriteFrameNumber <= DataFrameNumber || CurrentWriteFrameNumber == -1);

		// If we're done with the previous frame, commit it
		if (CurrentWriteFrameNumber != DataFrameNumber)
		{
			if (CurrentWriteFrameNumber != -1)
			{
				FlushIfDirty();
			}
			CurrentWriteFrameNumber = DataFrameNumber;
			bDirty = true;
		}
		CurrentValue.AsTimerCycles += ElapsedCycles;
	}

	void SetCustomStatValue_Int(uint32 DataFrameNumber, ECsvCustomStatOp Op, int32 Value)
	{
		check(SeriesType == EType::CustomStatInt);
		ensure(CurrentWriteFrameNumber <= DataFrameNumber || CurrentWriteFrameNumber == -1);

		// Is this a new frame?
		if (CurrentWriteFrameNumber != DataFrameNumber)
		{
			// If we're done with the previous frame, commit it
			if (CurrentWriteFrameNumber != -1)
			{
				FlushIfDirty();
			}

			// The first op in a frame is always a set. Otherwise min/max don't work
			Op = ECsvCustomStatOp::Set;
			CurrentWriteFrameNumber = DataFrameNumber;
			bDirty = true;
		}

		switch (Op)
		{
		case ECsvCustomStatOp::Set:
			CurrentValue.AsIntValue = Value;
			break;

		case ECsvCustomStatOp::Min:
			CurrentValue.AsIntValue = FMath::Min(Value, CurrentValue.AsIntValue);
			break;

		case ECsvCustomStatOp::Max:
			CurrentValue.AsIntValue = FMath::Max(Value, CurrentValue.AsIntValue);
			break;
		case ECsvCustomStatOp::Accumulate:
			CurrentValue.AsIntValue += Value;
			break;
		}
	}

	void SetCustomStatValue_Float(uint32 DataFrameNumber, ECsvCustomStatOp Op, float Value)
	{
		check(SeriesType == EType::CustomStatFloat);
		ensure(CurrentWriteFrameNumber <= DataFrameNumber || CurrentWriteFrameNumber == -1);

		// Is this a new frame?
		if (CurrentWriteFrameNumber != DataFrameNumber)
		{
			// If we're done with the previous frame, commit it
			if (CurrentWriteFrameNumber != -1)
			{
				FlushIfDirty();
			}

			// The first op in a frame is always a set. Otherwise min/max don't work
			Op = ECsvCustomStatOp::Set;
			CurrentWriteFrameNumber = DataFrameNumber;
			bDirty = true;
		}

		switch (Op)
		{
		case ECsvCustomStatOp::Set:
			CurrentValue.AsFloatValue = Value;
			break;

		case ECsvCustomStatOp::Min:
			CurrentValue.AsFloatValue = FMath::Min(Value, CurrentValue.AsFloatValue);
			break;

		case ECsvCustomStatOp::Max:
			CurrentValue.AsFloatValue = FMath::Max(Value, CurrentValue.AsFloatValue);
			break;

		case ECsvCustomStatOp::Accumulate:
			CurrentValue.AsFloatValue += Value;
			break;
		}
	}

	bool IsCustomStat() const
	{
		return (SeriesType == EType::CustomStatFloat || SeriesType == EType::CustomStatInt);
	}

	inline uint64 GetAllocatedSize() const { return Name.GetAllocatedSize(); }

	FCsvStatID StatID;
	const EType SeriesType;
	FString Name;

	uint32 CurrentWriteFrameNumber;
	union
	{
		int32   AsIntValue;
		float   AsFloatValue;
		uint64  AsTimerCycles;
	} CurrentValue;

	FCsvStreamWriter* Writer;

	int32 ColumnIndex;

	bool bDirty;
};

struct FCsvProcessThreadDataStats
{
	FCsvProcessThreadDataStats()
		: TimestampCount(0)
		, CustomStatCount(0)
		, EventCount(0)
	{}

	uint32 TimestampCount;
	uint32 CustomStatCount;
	uint32 EventCount;
};

class FCsvStreamWriter
{
	struct FCsvRow
	{
		TArray<FCsvStatSeriesValue> Values;
		TArray<FCsvProcessedEvent> Events;

		inline uint64 GetAllocatedSize() const
		{
			uint64 Size = Values.GetAllocatedSize() + Events.GetAllocatedSize();
			for (const FCsvProcessedEvent& Event : Events)
			{
				Size += Event.GetAllocatedSize();
			}
			return Size;
		}
	};

	TMap<int64, FCsvRow> Rows;
	FCsvWriterHelper Stream;

	// There is no way to know what a frame is completed, to flush a CSV row to disk. Instead, we track the maximum
	// frame index we've seen from CSV data processing (WriteFrameIndex) and choose to flush all rows that have a
	// frame index less than (WriteFrameIndex - NumFramesToBuffer). NumFramesToBuffer should be large enough to avoid
	// flushing rows before all the timestamps for that frame have been processed, but small enough to avoid the
	// additional memory overhead of holding addition rows in memory unnecessarily.
	const int64 NumFramesToBuffer = 128;
	int64 WriteFrameIndex;
	int64 ReadFrameIndex;

	const bool bContinuousWrites;
	bool bFirstRow;

	TArray<FCsvStatSeries*> AllSeries;
	TArray<class FCsvProfilerThreadDataProcessor*> DataProcessors;

	uint32 RenderThreadId;
	uint32 RHIThreadId;

public:
	FCsvStreamWriter(const TSharedRef<FArchive>& InOutputFile, bool bInContinuousWrites, int32 InBufferSize, bool bInCompressOutput, uint32 RenderThreadId, uint32 RHIThreadId);
	~FCsvStreamWriter();

	void AddSeries(FCsvStatSeries* Series);

	void PushValue(FCsvStatSeries* Series, int64 FrameNumber, const FCsvStatSeriesValue& Value);
	void PushEvent(const FCsvProcessedEvent& Event);

	void FinalizeNextRow();
	void Process(FCsvProcessThreadDataStats& OutStats);

	void Finalize(const TMap<FString, FString>& Metadata);

	inline uint64 GetAllocatedSize() const;
};

FCsvStatSeries::FCsvStatSeries(EType InSeriesType, const FCsvStatID& InStatID, FCsvStreamWriter* InWriter, FCsvStatRegister& StatRegister, const FString& ThreadName)
	: StatID(InStatID)
	, SeriesType(InSeriesType)
	, CurrentWriteFrameNumber(-1)
	, Writer(InWriter)
	, ColumnIndex(-1)
	, bDirty(false)
{
	CurrentValue.AsTimerCycles = 0;

	int32 StatCategoryIndex = StatRegister.GetCategoryIndex(StatID);

	Name = StatRegister.GetStatName(StatID);
	bool bIsCountStat = StatRegister.IsCountStat(StatID);

	if (!IsCustomStat() || bIsCountStat)
	{
		// Add a /<Threadname> prefix
		Name = ThreadName + TEXT("/") + Name;
	}

	if (StatCategoryIndex > 0)
	{
		// Categorized stats are prefixed with <CATEGORY>/
		Name = FCsvCategoryData::Get()->GetCategoryNameByIndex(StatCategoryIndex) + TEXT("/") + Name;
	}

	if (bIsCountStat)
	{
		// Add a counts prefix
		Name = TEXT("COUNTS/") + Name;
	}

	Writer->AddSeries(this);
}

void FCsvStatSeries::FlushIfDirty()
{
	if (bDirty)
	{
		FCsvStatSeriesValue Value;
		switch (SeriesType)
		{
		case EType::TimerData:
			Value.Value.AsFloat = (float)FPlatformTime::ToMilliseconds64(CurrentValue.AsTimerCycles);
			break;
		case EType::CustomStatInt:
			Value.Value.AsInt = CurrentValue.AsIntValue;
			break;
		case EType::CustomStatFloat:
			Value.Value.AsFloat = CurrentValue.AsFloatValue;
			break;
		}
		Writer->PushValue(this, CurrentWriteFrameNumber, Value);
		CurrentValue.AsTimerCycles = 0;
		bDirty = false;
	}
}

class FCsvProfilerThreadData
{
public:
	typedef TWeakPtr<FCsvProfilerThreadData, ESPMode::ThreadSafe> FWeakPtr;
	typedef TSharedPtr<FCsvProfilerThreadData, ESPMode::ThreadSafe> FSharedPtr;

private:
	static CSV_PROFILER_INLINE uint64 GetStatID(const char* StatName) { return uint64(StatName); }
	static CSV_PROFILER_INLINE uint64 GetStatID(const FName& StatId) { return StatId.ToUnstableInt(); }

	static FCriticalSection TlsCS;
	static TArray<FWeakPtr> TlsInstances;
	static uint32 TlsSlot;

public:
	static void InitTls()
	{
		if (TlsSlot == 0)
		{
			TlsSlot = FPlatformTLS::AllocTlsSlot();
			FPlatformMisc::MemoryBarrier();
		}
	}

	static FORCENOINLINE FCsvProfilerThreadData* CreateTLSData()
	{
		QUICK_SCOPE_CYCLE_COUNTER(CSVProfiler_ThreadData_CreateTLSData);
		FScopeLock Lock(&TlsCS);

		FSharedPtr ProfilerThreadPtr = MakeShareable(new FCsvProfilerThreadData());
		FPlatformTLS::SetTlsValue(TlsSlot, ProfilerThreadPtr.Get());

		// Keep a weak reference to this thread data in the global array.
		TlsInstances.Emplace(ProfilerThreadPtr);

		// Register the shared ptr in the thread's TLS auto-cleanup list.
		// When the thread exits, it will delete the shared ptr, releasing its reference.
		(new TTlsAutoCleanupValue<FSharedPtr>(ProfilerThreadPtr))->Register();

		return ProfilerThreadPtr.Get();
	}

	static CSV_PROFILER_INLINE FCsvProfilerThreadData& Get()
	{
		FCsvProfilerThreadData* ProfilerThread = (FCsvProfilerThreadData*)FPlatformTLS::GetTlsValue(TlsSlot);
		if (UNLIKELY(!ProfilerThread))
		{
			ProfilerThread = CreateTLSData();
		}
		return *ProfilerThread;
	}

	static inline void GetTlsInstances(TArray<FSharedPtr>& OutTlsInstances)
	{
		QUICK_SCOPE_CYCLE_COUNTER(CSVProfiler_ThreadData_GetTlsInstances);
		FScopeLock Lock(&TlsCS);
		OutTlsInstances.Empty(TlsInstances.Num());

		for (int32 Index = TlsInstances.Num() - 1; Index >= 0; --Index)
		{
			FSharedPtr SharedPtr = TlsInstances[Index].Pin();
			if (SharedPtr.IsValid())
			{
				// Thread is still alive.
				OutTlsInstances.Emplace(MoveTemp(SharedPtr));
			}
		}
	}

	FCsvProfilerThreadData()
		: ThreadId(FPlatformTLS::GetCurrentThreadId())
		, ThreadName(FThreadManager::GetThreadName(ThreadId))
		, DataProcessor(nullptr)
	{
	}

	~FCsvProfilerThreadData()
	{
		// Don't clean up TLS data once the app is exiting - containers may have already been destroyed
		if (!GIsRunning)
		{
			return;
		}

		// No thread data processors should have a reference to this TLS instance when we're being deleted.
		check(DataProcessor == nullptr);

		QUICK_SCOPE_CYCLE_COUNTER(CSVProfiler_ThreadData_Destructor);

		// Clean up dead entries in the thread data array.
		// This will remove both the current instance, and any others that have expired.
		FScopeLock Lock(&TlsCS);
		for (auto Iter = TlsInstances.CreateIterator(); Iter; ++Iter)
		{
			if (!Iter->IsValid())
			{
				Iter.RemoveCurrent();
			}
		}
	}

	void FlushResults(TArray<FCsvTimingMarker>& OutMarkers, TArray<FCsvCustomStat>& OutCustomStats, TArray<FCsvEvent>& OutEvents)
	{
		QUICK_SCOPE_CYCLE_COUNTER(STAT_FCsvProfilerThreadData_FlushResults);
		
		check(IsInCsvProcessingThread());

		TimingMarkers.PopAll(OutMarkers);
		CustomStats.PopAll(OutCustomStats);
		Events.PopAll(OutEvents);
	}

	CSV_PROFILER_INLINE void AddTimestampBegin(const char* StatName, int32 CategoryIndex)
	{
		uint64 Cycles = FPlatformTime::Cycles64();
		TRACE_CSV_PROFILER_BEGIN_STAT(StatName, CategoryIndex, Cycles);
		TimingMarkers.ReserveElement()->Init(GetStatID(StatName), CategoryIndex, FCsvStatBase::FFlags::TimestampBegin, Cycles);
		TimingMarkers.CommitElement();
	}

	CSV_PROFILER_INLINE void AddTimestampEnd(const char* StatName, int32 CategoryIndex)
	{
		uint64 Cycles = FPlatformTime::Cycles64();
		TRACE_CSV_PROFILER_END_STAT(StatName, CategoryIndex, Cycles);
		TimingMarkers.ReserveElement()->Init(GetStatID(StatName), CategoryIndex, 0, Cycles);
		TimingMarkers.CommitElement();
	}

	CSV_PROFILER_INLINE void AddTimestampExclusiveBegin(const char* StatName)
	{
		uint64 Cycles = FPlatformTime::Cycles64();
		TRACE_CSV_PROFILER_BEGIN_EXCLUSIVE_STAT(StatName, CSV_CATEGORY_INDEX(Exclusive), Cycles);
		TimingMarkers.ReserveElement()->Init(GetStatID(StatName), CSV_CATEGORY_INDEX(Exclusive), FCsvStatBase::FFlags::TimestampBegin | FCsvStatBase::FFlags::IsExclusiveTimestamp, Cycles);
		TimingMarkers.CommitElement();
	}

	CSV_PROFILER_INLINE void AddTimestampExclusiveEnd(const char* StatName)
	{
		uint64 Cycles = FPlatformTime::Cycles64();
		TRACE_CSV_PROFILER_END_EXCLUSIVE_STAT(StatName, CSV_CATEGORY_INDEX(Exclusive), Cycles);
		TimingMarkers.ReserveElement()->Init(GetStatID(StatName), CSV_CATEGORY_INDEX(Exclusive), FCsvStatBase::FFlags::IsExclusiveTimestamp, Cycles);
		TimingMarkers.CommitElement();
	}

	CSV_PROFILER_INLINE void AddTimestampBegin(const FName& StatName, int32 CategoryIndex)
	{
		uint64 Cycles = FPlatformTime::Cycles64();
		TRACE_CSV_PROFILER_BEGIN_STAT(StatName, CategoryIndex, Cycles);
		TimingMarkers.ReserveElement()->Init(GetStatID(StatName), CategoryIndex, FCsvStatBase::FFlags::StatIDIsFName | FCsvStatBase::FFlags::TimestampBegin, Cycles);
		TimingMarkers.CommitElement();
	}

	CSV_PROFILER_INLINE void AddTimestampEnd(const FName& StatName, int32 CategoryIndex)
	{
		uint64 Cycles = FPlatformTime::Cycles64();
		TRACE_CSV_PROFILER_END_STAT(StatName, CategoryIndex, Cycles);
		TimingMarkers.ReserveElement()->Init(GetStatID(StatName), CategoryIndex, FCsvStatBase::FFlags::StatIDIsFName, Cycles);
		TimingMarkers.CommitElement();
	}

	CSV_PROFILER_INLINE void AddCustomStat(const char* StatName, const int32 CategoryIndex, const float Value, const ECsvCustomStatOp CustomStatOp)
	{
		FCsvCustomStat* CustomStat = CustomStats.ReserveElement();
		uint64 Cycles = FPlatformTime::Cycles64();
		TRACE_CSV_PROFILER_CUSTOM_STAT(StatName, CategoryIndex, Value, uint8(CustomStatOp), Cycles);
		CustomStat->Init(GetStatID(StatName), CategoryIndex, FCsvStatBase::FFlags::IsCustomStat, Cycles, uint8(CustomStatOp));
		CustomStat->Value.AsFloat = Value;
		CustomStats.CommitElement();
	}

	CSV_PROFILER_INLINE void AddCustomStat(const FName& StatName, const int32 CategoryIndex, const float Value, const ECsvCustomStatOp CustomStatOp)
	{
		FCsvCustomStat* CustomStat = CustomStats.ReserveElement();
		uint64 Cycles = FPlatformTime::Cycles64();
		TRACE_CSV_PROFILER_CUSTOM_STAT(StatName, CategoryIndex, Value, uint8(CustomStatOp), Cycles);
		CustomStat->Init(GetStatID(StatName), CategoryIndex, FCsvStatBase::FFlags::IsCustomStat | FCsvStatBase::FFlags::StatIDIsFName, Cycles, uint8(CustomStatOp));
		CustomStat->Value.AsFloat = Value;
		CustomStats.CommitElement();
	}

	CSV_PROFILER_INLINE void AddCustomStat(const char* StatName, const int32 CategoryIndex, const int32 Value, const ECsvCustomStatOp CustomStatOp)
	{
		FCsvCustomStat* CustomStat = CustomStats.ReserveElement();
		uint64 Cycles = FPlatformTime::Cycles64();
		TRACE_CSV_PROFILER_CUSTOM_STAT(StatName, CategoryIndex, Value, uint8(CustomStatOp), Cycles);
		CustomStat->Init(GetStatID(StatName), CategoryIndex, FCsvStatBase::FFlags::IsCustomStat | FCsvStatBase::FFlags::IsInteger, Cycles, uint8(CustomStatOp));
		CustomStat->Value.AsInt = Value;
		CustomStats.CommitElement();
	}

	CSV_PROFILER_INLINE void AddCustomStat(const FName& StatName, const int32 CategoryIndex, const int32 Value, const ECsvCustomStatOp CustomStatOp)
	{
		FCsvCustomStat* CustomStat = CustomStats.ReserveElement();
		uint64 Cycles = FPlatformTime::Cycles64();
		TRACE_CSV_PROFILER_CUSTOM_STAT(StatName, CategoryIndex, Value, uint8(CustomStatOp), Cycles);
		CustomStat->Init(GetStatID(StatName), CategoryIndex, FCsvStatBase::FFlags::IsCustomStat | FCsvStatBase::FFlags::IsInteger | FCsvStatBase::FFlags::StatIDIsFName, Cycles, uint8(CustomStatOp));
		CustomStat->Value.AsInt = Value;
		CustomStats.CommitElement();
	}

	CSV_PROFILER_INLINE void AddEvent(const FString& EventText, const int32 CategoryIndex)
	{
		FCsvEvent* Event = Events.ReserveElement();
		uint64 Cycles = FPlatformTime::Cycles64();
		TRACE_CSV_PROFILER_EVENT(*EventText, CategoryIndex, Cycles);
		Event->EventText = EventText;
		Event->Timestamp = Cycles;
		Event->CategoryIndex = CategoryIndex;
		Events.CommitElement();
	}

	CSV_PROFILER_INLINE void AddEventWithTimestamp(const FString& EventText, const int32 CategoryIndex, const uint64 Timestamp)
	{
		TRACE_CSV_PROFILER_EVENT(*EventText, CategoryIndex, Timestamp);
		FCsvEvent* Event = Events.ReserveElement();
		Event->EventText = EventText;
		Event->Timestamp = Timestamp;
		Event->CategoryIndex = CategoryIndex;
		Events.CommitElement();
	}

	inline uint64 GetAllocatedSize() const
	{
		// Note, we're missing the csv event FString sizes.
		// There is no way to get the events from the list without popping them.
		return
			((uint64)TimingMarkers.GetAllocatedSize()) +
			((uint64)CustomStats.GetAllocatedSize()) +
			((uint64)Events.GetAllocatedSize());
	}

	CSV_PROFILER_INLINE const char * GetWaitStatName() const
	{
		return WaitStatNameStack.Num() == 0 ? GDefaultWaitStatName : WaitStatNameStack.Last();
	}

	CSV_PROFILER_INLINE void PushWaitStatName(const char * WaitStatName)
	{
		LLM_SCOPE(ELLMTag::CsvProfiler);
		WaitStatNameStack.Push(WaitStatName);
	}
	CSV_PROFILER_INLINE const char* PopWaitStatName()
	{
		check(WaitStatNameStack.Num() > 0);
		return WaitStatNameStack.Pop();
	}

	// Raw stat data (written from the thread)
	TSingleProducerSingleConsumerList<FCsvTimingMarker, 256> TimingMarkers;
	TSingleProducerSingleConsumerList<FCsvCustomStat, 256> CustomStats;
	TSingleProducerSingleConsumerList<FCsvEvent, 32> Events;

	const uint32 ThreadId;
	const FString ThreadName;

	class FCsvProfilerThreadDataProcessor* DataProcessor;
	TArray<const char*> WaitStatNameStack;
};

uint32 FCsvProfilerThreadData::TlsSlot = 0;
FCriticalSection FCsvProfilerThreadData::TlsCS;
TArray<FCsvProfilerThreadData::FWeakPtr> FCsvProfilerThreadData::TlsInstances;

class FCsvProfilerThreadDataProcessor
{
	FCsvProfilerThreadData::FSharedPtr ThreadData;
	FCsvStreamWriter* Writer;

	TArray<FCsvTimingMarker> MarkerStack;
	TArray<FCsvTimingMarker> ExclusiveMarkerStack;

	TArray<FCsvStatSeries*> StatSeriesArray;
	FCsvStatRegister StatRegister;

	uint64 LastProcessedTimestamp;

	uint32 RenderThreadId;
	uint32 RHIThreadId;

public:
	FCsvProfilerThreadDataProcessor(FCsvProfilerThreadData::FSharedPtr InThreadData, FCsvStreamWriter* InWriter, uint32 InRenderThreadId, uint32 InRHIThreadId)
		: ThreadData(InThreadData)
		, Writer(InWriter)
		, LastProcessedTimestamp(0)
		, RenderThreadId(InRenderThreadId)
		, RHIThreadId(InRHIThreadId)
	{
		check(ThreadData->DataProcessor == nullptr);
		ThreadData->DataProcessor = this;
	}

	~FCsvProfilerThreadDataProcessor()
	{
		check(ThreadData->DataProcessor == this);
		ThreadData->DataProcessor = nullptr;

		// Delete all the created stat series
		for (FCsvStatSeries* Series : StatSeriesArray)
		{
			delete Series;
		}
	}

	inline uint64 GetAllocatedSize() const
	{
		return
			((uint64)MarkerStack.GetAllocatedSize()) +
			((uint64)ExclusiveMarkerStack.GetAllocatedSize()) +
			((uint64)StatSeriesArray.GetAllocatedSize()) +
			((uint64)StatSeriesArray.Num() * sizeof(FCsvStatSeries)) +
			((uint64)ThreadData->GetAllocatedSize());
	}

	void Process(FCsvProcessThreadDataStats& OutStats, int32& OutMinFrameNumberProcessed);

private:
	/** Temporary storage of data collected with every Process() call. */
	TArray<FCsvTimingMarker> ThreadMarkers;
	TArray<FCsvCustomStat> CustomStats;
	TArray<FCsvEvent> Events;

	FCsvStatSeries* FindOrCreateStatSeries(const FCsvStatBase& Stat, FCsvStatSeries::EType SeriesType, bool bIsCountStat)
	{
		check(IsInCsvProcessingThread());
		const int32 StatIndex = StatRegister.GetUniqueIndex(Stat.RawStatID, Stat.CategoryIndex, Stat.IsFNameStat(), bIsCountStat);
		FCsvStatSeries* Series = nullptr;
		if (StatSeriesArray.Num() <= StatIndex)
		{
			int32 GrowBy = StatIndex + 1 - StatSeriesArray.Num();
			StatSeriesArray.AddZeroed(GrowBy);
		}
		if (StatSeriesArray[StatIndex] == nullptr)
		{
			Series = new FCsvStatSeries(SeriesType, StatIndex, Writer, StatRegister, ThreadData->ThreadName);
			StatSeriesArray[StatIndex] = Series;
		}
		else
		{
			Series = StatSeriesArray[StatIndex];
#if DO_CHECK
			checkf(SeriesType == Series->SeriesType, TEXT("Stat named %s was used in multiple stat types. Can't use same identifier for different stat types. Stat types are: Custom(Int), Custom(Float) and Timing"), *StatRegister.GetStatName(StatIndex));
#endif
		}
		return Series;
	}
};

FCsvStreamWriter::FCsvStreamWriter(const TSharedRef<FArchive>& InOutputFile, bool bInContinuousWrites, int32 InBufferSize, bool bInCompressOutput, uint32 InRenderThreadId, uint32 InRHIThreadId)
	: Stream(InOutputFile, InBufferSize, bInCompressOutput)
	, WriteFrameIndex(-1)
	, ReadFrameIndex(-1)
	, bContinuousWrites(bInContinuousWrites)
	, bFirstRow(true)
	, RenderThreadId(InRenderThreadId)
	, RHIThreadId(InRHIThreadId)
{}

FCsvStreamWriter::~FCsvStreamWriter()
{
	// Delete all the thread data processors, freeing all memory associated with the CSV profile
	for (FCsvProfilerThreadDataProcessor* DataProcessor : DataProcessors)
	{
		delete DataProcessor;
	}
}

void FCsvStreamWriter::AddSeries(FCsvStatSeries* Series)
{
	check(Series->ColumnIndex == -1);
	Series->ColumnIndex = AllSeries.Num();
	AllSeries.Add(Series);
}

void FCsvStreamWriter::PushValue(FCsvStatSeries* Series, int64 FrameNumber, const FCsvStatSeriesValue& Value)
{
	check(Series->ColumnIndex != -1);

	WriteFrameIndex = FMath::Max(FrameNumber, WriteFrameIndex);

	FCsvRow& Row = Rows.FindOrAdd(FrameNumber);

	// Ensure the row is large enough to hold every series
	if (Row.Values.Num() < AllSeries.Num())
	{
		Row.Values.SetNumZeroed(AllSeries.Num(), false);
	}

	Row.Values[Series->ColumnIndex] = Value;
}

void FCsvStreamWriter::PushEvent(const FCsvProcessedEvent& Event)
{
	Rows.FindOrAdd(Event.FrameNumber).Events.Add(Event);
}

void FCsvStreamWriter::FinalizeNextRow()
{
	ReadFrameIndex++;

	if (bFirstRow)
	{
		// Write the first header row
		Stream.WriteString("EVENTS");

		for (FCsvStatSeries* Series : AllSeries)
		{
			Stream.WriteString(Series->Name);
		}

		Stream.NewLine();
		bFirstRow = false;
	}

	// Don't remove yet. Flushing series may modify this row
	FCsvRow* Row = Rows.Find(ReadFrameIndex);
	if (Row)
	{
		if (Row->Events.Num() > 0)
		{
			// Write the events for this row
			TArray<FString> EventStrings;
			EventStrings.Reserve(Row->Events.Num());
			for (FCsvProcessedEvent& Event : Row->Events)
			{
				EventStrings.Add(Event.GetFullName());
			}

			Stream.WriteSemicolonSeparatedStringList(EventStrings);
		}
		else
		{
			// No events. Insert empty string at the start of the line
			Stream.WriteEmptyString();
		}

		for (FCsvStatSeries* Series : AllSeries)
		{
			// Stat values are held in the series until a new value arrives.
			// If we've caught up with the last value written to the series,
			// we need to flush to get the correct value for this frame.
			if (Series->CurrentWriteFrameNumber == ReadFrameIndex)
				Series->FlushIfDirty();

			if (Row->Values.IsValidIndex(Series->ColumnIndex))
			{
				const FCsvStatSeriesValue& Value = Row->Values[Series->ColumnIndex];
				if (Series->SeriesType == FCsvStatSeries::EType::CustomStatInt)
				{
					Stream.WriteValue(Value.Value.AsInt);
				}
				else
				{
					Stream.WriteValue(Value.Value.AsFloat);
				}
			}
			else
			{
				Stream.WriteValue(0);
			}
		}

		Stream.NewLine();

		// Finally remove the frame data
		Rows.FindAndRemoveChecked(ReadFrameIndex);
	}
}

void FCsvStreamWriter::Finalize(const TMap<FString, FString>& Metadata)
{
	// Flush all remaining data
	while (ReadFrameIndex < WriteFrameIndex)
	{
		FinalizeNextRow();
	}

	// Write a final summary header row
	Stream.WriteString("EVENTS");
	for (FCsvStatSeries* Series : AllSeries)
	{
		Stream.WriteString(Series->Name);
	}
	Stream.NewLine();

	// Insert some metadata to indicate the file has a summary header row
	Stream.WriteMetadataEntry((TEXT("HasHeaderRowAtEnd")), TEXT("1"));

	// Add metadata at the end of the file, making sure commandline is last (this is required for parsing)
	const TPair<FString, FString>* CommandlineEntry = NULL;
	for (const auto& Pair : Metadata)
	{
		if (Pair.Key == "Commandline")
		{
			CommandlineEntry = &Pair;
		}
		else
		{
			Stream.WriteMetadataEntry(Pair.Key, Pair.Value);
		}
	}
	if (CommandlineEntry)
	{
		Stream.WriteMetadataEntry(CommandlineEntry->Key, CommandlineEntry->Value);
	}
}

void FCsvStreamWriter::Process(FCsvProcessThreadDataStats& OutStats)
{
	TArray<FCsvProfilerThreadData::FSharedPtr> TlsData;
	FCsvProfilerThreadData::GetTlsInstances(TlsData);

	{
		QUICK_SCOPE_CYCLE_COUNTER(CSVProfiler_Writer_GetDataProcessors);
		for (FCsvProfilerThreadData::FSharedPtr Data : TlsData)
		{
			if (!Data->DataProcessor)
			{
				DataProcessors.Add(new FCsvProfilerThreadDataProcessor(Data, this, RenderThreadId, RHIThreadId));
			}
		}
	}
	

	int32 MinFrameNumberProcessed = MAX_int32;
	{
		QUICK_SCOPE_CYCLE_COUNTER(CSVProfiler_Writer_ProcessDataProcessors);
		for (FCsvProfilerThreadDataProcessor* DataProcessor : DataProcessors)
		{
			DataProcessor->Process(OutStats, MinFrameNumberProcessed);
		}
	}
	

	if (bContinuousWrites && MinFrameNumberProcessed < MAX_int32)
	{
		QUICK_SCOPE_CYCLE_COUNTER(CSVProfiler_Writer_FinalizeNextRow);
		int64 NewReadFrameIndex = MinFrameNumberProcessed - NumFramesToBuffer;
		while (ReadFrameIndex < NewReadFrameIndex)
		{
			FinalizeNextRow();
		}
	}
}

uint64 FCsvStreamWriter::GetAllocatedSize() const
{
	uint64 Size =
		((uint64)Rows.GetAllocatedSize()) +
		((uint64)AllSeries.GetAllocatedSize()) +
		((uint64)DataProcessors.GetAllocatedSize()) +
		((uint64)Stream.GetAllocatedSize());

	for (const auto& Pair          : Rows)           { Size += (uint64)Pair.Value.GetAllocatedSize();     }
	for (const auto& Series        : AllSeries)      { Size += (uint64)Series->GetAllocatedSize();        }
	for (const auto& DataProcessor : DataProcessors) { Size += (uint64)DataProcessor->GetAllocatedSize(); }

	return Size;
}

//-----------------------------------------------------------------------------
//	FCsvProfilerProcessingThread class : low priority thread to process 
//  profiling data
//-----------------------------------------------------------------------------
class FCsvProfilerProcessingThread : public FRunnable
{
	FThreadSafeCounter StopCounter;

public:
	FCsvProfilerProcessingThread(FCsvProfiler& InCsvProfiler)
		: CsvProfiler(InCsvProfiler)
	{
#if CSV_THREAD_HIGH_PRI
		Thread = FForkProcessHelper::CreateForkableThread(this, TEXT("CSVProfiler"), 0, TPri_Highest, FPlatformAffinity::GetTaskGraphThreadMask());
#else
		Thread = FForkProcessHelper::CreateForkableThread(this, TEXT("CSVProfiler"), 0, TPri_Lowest, FPlatformAffinity::GetTaskGraphBackgroundTaskMask());
#endif
	}

	virtual ~FCsvProfilerProcessingThread()
	{
		if (Thread)
		{
			Thread->Kill(true);
			delete Thread;
			Thread = nullptr;
		}
	}

	bool IsValid() const
	{
		return Thread != nullptr;
	}

	// FRunnable interface
	virtual bool Init() override
	{
		return true;
	}

	virtual uint32 Run() override
	{
		const float TimeBetweenUpdatesMS = 50.0f;
		GCsvProcessingThreadId = FPlatformTLS::GetCurrentThreadId();
		GGameThreadIsCsvProcessingThread = false;

		FMemory::SetupTLSCachesOnCurrentThread();

		LLM_SCOPE(ELLMTag::CsvProfiler);

		while (StopCounter.GetValue() == 0)
		{
			float ElapsedMS = CsvProfiler.ProcessStatData();

			if (GCsvProfilerIsWritingFile)
			{
				CsvProfiler.FinalizeCsvFile();
				CsvProfiler.FileWriteBlockingEvent->Trigger();
			}

			float SleepTimeSeconds = FMath::Max(TimeBetweenUpdatesMS - ElapsedMS, 0.0f) / 1000.0f;
			FPlatformProcess::Sleep(SleepTimeSeconds);
		}

		FMemory::ClearAndDisableTLSCachesOnCurrentThread();

		return 0;
	}

	virtual void Stop() override
	{
		StopCounter.Increment();
	}

	virtual void Exit() override { }

private:
	FRunnableThread* Thread;
	FCsvProfiler& CsvProfiler;
};

void FCsvProfilerThreadDataProcessor::Process(FCsvProcessThreadDataStats& OutStats, int32& OutMinFrameNumberProcessed)
{
	QUICK_SCOPE_CYCLE_COUNTER(STAT_FCsvProfilerThreadData_ProcessThreadData);

	// We can call this from the game thread just before reading back the data, or from the CSV processing thread
	check(IsInCsvProcessingThread());

	// Read the raw CSV data
	ThreadMarkers.Reset(0);
	CustomStats.Reset(0);
	Events.Reset(0);
	ThreadData->FlushResults(ThreadMarkers, CustomStats, Events);

	OutStats.TimestampCount += ThreadMarkers.Num();
	OutStats.CustomStatCount += CustomStats.Num();
	OutStats.EventCount += Events.Num();

	// Flush the frame boundaries after the stat data. This way, we ensure the frame boundary data is up to date
	// (we do not want to encounter markers from a frame which hasn't been registered yet)
	FPlatformMisc::MemoryBarrier();
	ECsvTimeline::Type Timeline = (ThreadData->ThreadId == RenderThreadId || ThreadData->ThreadId == RHIThreadId) ? ECsvTimeline::Renderthread : ECsvTimeline::Gamethread;

	if (ThreadMarkers.Num() > 0)
	{
#if !UE_BUILD_SHIPPING
		ensure(ThreadMarkers[0].GetTimestamp() >= LastProcessedTimestamp);
#endif
		LastProcessedTimestamp = ThreadMarkers.Last().GetTimestamp();
	}

	{
		QUICK_SCOPE_CYCLE_COUNTER(STAT_FCsvProfilerThreadData_TimingMarkers);

		// Process timing markers
		FCsvTimingMarker InsertedMarker;
		bool bAllowExclusiveMarkerInsertion = true;
		for (int i = 0; i < ThreadMarkers.Num(); i++)
		{
			FCsvTimingMarker* MarkerPtr = &ThreadMarkers[i];

			// Handle exclusive markers. This may insert an additional marker before this one
			bool bInsertExtraMarker = false;
			if (bAllowExclusiveMarkerInsertion && MarkerPtr->IsExclusiveMarker())
			{
				if (MarkerPtr->IsBeginMarker())
				{
					if (ExclusiveMarkerStack.Num() > 0)
					{
						// Insert an artificial end marker to end the previous marker on the stack at the same timestamp
						InsertedMarker = ExclusiveMarkerStack.Last();
						InsertedMarker.Flags &= (~FCsvStatBase::FFlags::TimestampBegin);
						InsertedMarker.Flags |= FCsvStatBase::FFlags::IsExclusiveInsertedMarker;
						InsertedMarker.Timestamp = MarkerPtr->Timestamp;

						bInsertExtraMarker = true;
					}
					ExclusiveMarkerStack.Add(*MarkerPtr);
				}
				else
				{
					if (ExclusiveMarkerStack.Num() > 0)
					{
						ExclusiveMarkerStack.Pop(false);
						if (ExclusiveMarkerStack.Num() > 0)
						{
							// Insert an artificial begin marker to resume the marker on the stack at the same timestamp
							InsertedMarker = ExclusiveMarkerStack.Last();
							InsertedMarker.Flags |= FCsvStatBase::FFlags::TimestampBegin;
							InsertedMarker.Flags |= FCsvStatBase::FFlags::IsExclusiveInsertedMarker;
							InsertedMarker.Timestamp = MarkerPtr->Timestamp;

							bInsertExtraMarker = true;
						}
					}
				}
			}

			if (bInsertExtraMarker)
			{
				// Insert an extra exclusive marker this iteration and decrement the loop index.
				MarkerPtr = &InsertedMarker;
				i--;
			}
			// Prevent a marker being inserted on the next run if we just inserted one
			bAllowExclusiveMarkerInsertion = !bInsertExtraMarker;

			FCsvTimingMarker& Marker = *MarkerPtr;
			int32 FrameNumber = GFrameBoundaries.GetFrameNumberForTimestamp(Timeline, Marker.GetTimestamp());
			OutMinFrameNumberProcessed = FMath::Min(FrameNumber, OutMinFrameNumberProcessed);
			if (Marker.IsBeginMarker())
			{
				MarkerStack.Push(Marker);
			}
			else
			{
				// Markers might not match up if they were truncated mid-frame, so we need to be robust to that
				if (MarkerStack.Num() > 0)
				{
					// Find the start marker (might not actually be top of the stack, e.g if begin/end for two overlapping stats are independent)
					bool bFoundStart = false;
#if REPAIR_MARKER_STACKS
					FCsvTimingMarker StartMarker;
					// Prevent spurious MSVC warning about this being used uninitialized further down. Alternative is to implement a ctor, but that would add overhead
					StartMarker.Init(0, 0, 0, 0);

					for (int j = MarkerStack.Num() - 1; j >= 0; j--)
					{
						if (MarkerStack[j].RawStatID == Marker.RawStatID) // Note: only works with scopes!
						{
							StartMarker = MarkerStack[j];
							MarkerStack.RemoveAt(j, 1, false);
							bFoundStart = true;
							break;
						}
					}
#else
					FCsvTimingMarker StartMarker = MarkerStack.Pop();
					bFoundStart = true;
#endif
					// TODO: if bFoundStart is false, this stat _never_ gets processed. Could we add it to a persistent list so it's considered next time?
					// Example where this could go wrong: staggered/overlapping exclusive stats ( e.g Abegin, Bbegin, AEnd, BEnd ), where processing ends after AEnd
					// AEnd would be missing 
					if (FrameNumber >= 0 && bFoundStart)
					{
#if !UE_BUILD_SHIPPING
						ensure(Marker.RawStatID == StartMarker.RawStatID);
						ensure(Marker.GetTimestamp() >= StartMarker.GetTimestamp());
#endif
						if (Marker.GetTimestamp() > StartMarker.GetTimestamp())
						{
							uint64 ElapsedCycles = Marker.GetTimestamp() - StartMarker.GetTimestamp();

							// Add the elapsed time to the table entry for this frame/stat
							FCsvStatSeries* Series = FindOrCreateStatSeries(Marker, FCsvStatSeries::EType::TimerData, false);
							Series->SetTimerValue(FrameNumber, ElapsedCycles);

							// Add the COUNT/ series if enabled. Ignore artificial markers (inserted above)
							if (GCsvStatCounts && !Marker.IsExclusiveArtificialMarker())
							{
								FCsvStatSeries* CountSeries = FindOrCreateStatSeries(Marker, FCsvStatSeries::EType::CustomStatInt, true);
								CountSeries->SetCustomStatValue_Int(FrameNumber, ECsvCustomStatOp::Accumulate, 1);
							}
						}
					}
				}
			}
		}
	}

	{
		QUICK_SCOPE_CYCLE_COUNTER(STAT_FCsvProfilerThreadData_CustomStats);
		// Process the custom stats
		for (int i = 0; i < CustomStats.Num(); i++)
		{
			FCsvCustomStat& CustomStat = CustomStats[i];
			int32 FrameNumber = GFrameBoundaries.GetFrameNumberForTimestamp(Timeline, CustomStat.GetTimestamp());
			OutMinFrameNumberProcessed = FMath::Min(FrameNumber, OutMinFrameNumberProcessed);
			if (FrameNumber >= 0)
			{
				bool bIsInteger = CustomStat.IsInteger();
				FCsvStatSeries* Series = FindOrCreateStatSeries(CustomStat, bIsInteger ? FCsvStatSeries::EType::CustomStatInt : FCsvStatSeries::EType::CustomStatFloat, false);
				if (bIsInteger)
				{
					Series->SetCustomStatValue_Int(FrameNumber, CustomStat.GetCustomStatOp(), CustomStat.Value.AsInt);
				}
				else
				{
					Series->SetCustomStatValue_Float(FrameNumber, CustomStat.GetCustomStatOp(), CustomStat.Value.AsFloat);
				}

				// Add the COUNT/ series if enabled
				if (GCsvStatCounts)
				{
					FCsvStatSeries* CountSeries = FindOrCreateStatSeries(CustomStat, FCsvStatSeries::EType::CustomStatInt, true);
					CountSeries->SetCustomStatValue_Int(FrameNumber, ECsvCustomStatOp::Accumulate, 1);
				}
			}
		}
	}

	{
		QUICK_SCOPE_CYCLE_COUNTER(STAT_FCsvProfilerThreadData_Events);

		// Process Events
		for (int i = 0; i < Events.Num(); i++)
		{
			FCsvEvent& Event = Events[i];
			int32 FrameNumber = GFrameBoundaries.GetFrameNumberForTimestamp(Timeline, Event.Timestamp);
			OutMinFrameNumberProcessed = FMath::Min(FrameNumber, OutMinFrameNumberProcessed);
			if (FrameNumber >= 0)
			{
				FCsvProcessedEvent ProcessedEvent;
				ProcessedEvent.EventText = Event.EventText;
				ProcessedEvent.FrameNumber = FrameNumber;
				ProcessedEvent.CategoryIndex = Event.CategoryIndex;
				Writer->PushEvent(ProcessedEvent);
			}
		}
	}
}


FCsvProfiler* FCsvProfiler::Get()
{
	static FCsvProfiler* InstancePtr;

	if (!InstancePtr)
	{
		// It's important that the initializer goes here to avoid the overhead of
		// "magic static" initialization on every call (mostly an issue with MSVC
		// because of their epoch-based initialization scheme which doesn't seem
		// to make any real sense on x86)

		static FCsvProfiler Instance;
		InstancePtr = &Instance;
	}

	return InstancePtr;
}

FCsvProfiler::FCsvProfiler()
	: NumFramesToCapture(-1)
	, CaptureFrameNumber(0)
	, CaptureFrameNumberRT(0)
	, CaptureOnEventFrameCount(-1)
	, bInsertEndFrameAtFrameStart(false)
	, LastEndFrameTimestamp(0)
	, CaptureEndFrameCount(0)
	, ProcessingThread(nullptr)
	, FileWriteBlockingEvent(FPlatformProcess::GetSynchEventFromPool())
{
	check(IsInGameThread());

#if !CSV_PROFILER_USE_CUSTOM_FRAME_TIMINGS
	FCoreDelegates::OnBeginFrame.AddStatic(CsvProfilerBeginFrame);
	FCoreDelegates::OnEndFrame.AddStatic(CsvProfilerEndFrame);
	FCoreDelegates::OnBeginFrameRT.AddStatic(CsvProfilerBeginFrameRT);
	FCoreDelegates::OnEndFrameRT.AddStatic(CsvProfilerEndFrameRT);
#endif

	// add constant metadata
	FString PlatformStr = FString::Printf(TEXT("%s"), ANSI_TO_TCHAR(FPlatformProperties::IniPlatformName()));
	FString BuildConfigurationStr = LexToString(FApp::GetBuildConfiguration());
	FString CommandlineStr = FString("\"") + FCommandLine::Get() + FString("\"");
	// Strip newlines
	CommandlineStr.ReplaceInline(TEXT("\n"), TEXT(""));
	CommandlineStr.ReplaceInline(TEXT("\r"), TEXT(""));
	FString BuildVersionString = FApp::GetBuildVersion();
	FString EngineVersionString = FEngineVersion::Current().ToString();

	FString OSMajor, OSMinor;
	FPlatformMisc::GetOSVersions(OSMajor, OSMinor);
	OSMajor.TrimStartAndEndInline();
	OSMinor.TrimStartAndEndInline();
	FString OSString = FString::Printf(TEXT("%s %s"), *OSMajor, *OSMinor);

	SetMetadataInternal(TEXT("Platform"), *PlatformStr);
	SetMetadataInternal(TEXT("Config"), *BuildConfigurationStr);
	SetMetadataInternal(TEXT("BuildVersion"), *BuildVersionString);
	SetMetadataInternal(TEXT("EngineVersion"), *EngineVersionString);
	SetMetadataInternal(TEXT("Commandline"), *CommandlineStr, false);
	SetMetadataInternal(TEXT("OS"), *OSString);
	SetMetadataInternal(TEXT("CPU"), *FPlatformMisc::GetDeviceMakeAndModel());
	SetMetadataInternal(TEXT("PGOEnabled"), FPlatformMisc::IsPGOEnabled() ? TEXT("1") : TEXT("0"));
	SetMetadataInternal(TEXT("LoginID"), *FPlatformMisc::GetLoginId());
	SetMetadataInternal(TEXT("ASan"), USING_ADDRESS_SANITISER ? TEXT("1") : TEXT("0"));

	// Set the device ID if the platform supports it
	FString DeviceID = FPlatformMisc::GetDeviceId();
	if (!DeviceID.IsEmpty())
	{
		SetMetadataInternal(TEXT("DeviceID"), *DeviceID);
	}
}

FCsvProfiler::~FCsvProfiler()
{
	GCsvProfilerIsCapturing = false;
	IsShuttingDown.Increment();
	if (ProcessingThread)
	{
		delete ProcessingThread;
		ProcessingThread = nullptr;
	}

	if (FileWriteBlockingEvent)
	{
		FPlatformProcess::ReturnSynchEventToPool(FileWriteBlockingEvent);
		FileWriteBlockingEvent = nullptr;
	}

	if (GStartOnEvent)
	{
		delete GStartOnEvent;
		GStartOnEvent = nullptr;
	}

	if (GStopOnEvent)
	{
		delete GStopOnEvent;
		GStopOnEvent = nullptr;
	}
}

/** Per-frame update */
void FCsvProfiler::BeginFrame()
{
	LLM_SCOPE(ELLMTag::CsvProfiler);
	QUICK_SCOPE_CYCLE_COUNTER(STAT_FCsvProfiler_BeginFrame);
	CSV_SCOPED_TIMING_STAT_EXCLUSIVE(CsvProfiler);

	check(IsInGameThread());

	// Set the thread-local waits enabled flag
	GCsvThreadLocalWaitsEnabled = GCsvTrackWaitsOnGameThread;

	if (bInsertEndFrameAtFrameStart)
	{
		bInsertEndFrameAtFrameStart = false;
		EndFrame();
	}

	if (!GCsvProfilerIsWritingFile)
	{
		// Process the command queue for start commands
		FCsvCaptureCommand CurrentCommand;
		if (CommandQueue.Peek(CurrentCommand) && CurrentCommand.CommandType == ECsvCommandType::Start)
		{
			CommandQueue.Dequeue(CurrentCommand);
			if (GCsvProfilerIsCapturing)
			{
				UE_LOG(LogCsvProfiler, Warning, TEXT("Capture start requested, but a capture was already running"));
			}
			else
			{
				UE_LOG(LogCsvProfiler, Display, TEXT("Capture Starting"));
				
				// signal external profiler that we are capturing
				OnCSVProfileStartDelegate.Broadcast();

				// Latch the cvars when we start a capture
				int32 BufferSize = FMath::Max(CVarCsvWriteBufferSize.GetValueOnAnyThread(), 0);
				bool bContinuousWrites = IsContinuousWriteEnabled(true);

				// Allow overriding of compression based on the "csv.CompressionMode" CVar
				bool bCompressOutput;
				switch (CVarCsvCompressionMode.GetValueOnGameThread())
				{
				case 0:
					bCompressOutput = false;
					break;

				case 1:
					bCompressOutput = (BufferSize > 0); 
					break;

				default:
					bCompressOutput = EnumHasAnyFlags(CurrentCommand.Flags, ECsvProfilerFlags::CompressOutput) && (BufferSize > 0);
					break;
				}

				const TCHAR* CsvExtension = bCompressOutput ? TEXT(".csv.gz") : TEXT(".csv");

				// Determine the output path and filename based on override params
				FString DestinationFolder = CurrentCommand.DestinationFolder.IsEmpty() ? FPaths::ProfilingDir() + TEXT("CSV/") : CurrentCommand.DestinationFolder + TEXT("/");
				FString Filename = CurrentCommand.Filename.IsEmpty() ? FString::Printf(TEXT("Profile(%s)%s"), *FDateTime::Now().ToString(TEXT("%Y%m%d_%H%M%S")), CsvExtension) : CurrentCommand.Filename;
				OutputFilename = DestinationFolder + Filename;

				TSharedPtr<FArchive> OutputFile = MakeShareable(IFileManager::Get().CreateFileWriter(*OutputFilename));
				if (!OutputFile)
				{
					UE_LOG(LogCsvProfiler, Error, TEXT("Failed to create CSV file \"%s\". Capture will not start."), *OutputFilename);
				}
				else
				{
					
					CsvWriter = new FCsvStreamWriter(OutputFile.ToSharedRef(), bContinuousWrites, BufferSize, bCompressOutput, RenderThreadId, RHIThreadId);

					NumFramesToCapture = CurrentCommand.Value;
					GCsvRepeatFrameCount = NumFramesToCapture;
					CaptureFrameNumber = 0;
					CaptureFrameNumberRT = 0;
					LastEndFrameTimestamp = FPlatformTime::Cycles64();
					CurrentFlags = CurrentCommand.Flags;

					if (GCsvUseProcessingThread && ProcessingThread == nullptr)
					{
						// Lazily create the CSV processing thread
						ProcessingThread = new FCsvProfilerProcessingThread(*this);
						if (ProcessingThread->IsValid() == false)
						{
							UE_LOG(LogCsvProfiler, Error, TEXT("CSV Processing Thread could not be created due to being in a single-thread environment "));
							delete ProcessingThread;
							ProcessingThread = nullptr;
							GCsvUseProcessingThread = false;
						}
					}
					 
					// Set the CSV ID and mirror it to the log
					FString CsvId = FGuid::NewGuid().ToString();
					SetMetadataInternal(TEXT("CsvID"), *CsvId);
					UE_LOG(LogCsvProfiler, Display, TEXT("Capture started. CSV ID: %s"), *CsvId);

					// Figure out the target framerate
					int TargetFPS = FPlatformMisc::GetMaxRefreshRate();
					static IConsoleVariable* MaxFPSCVar = IConsoleManager::Get().FindConsoleVariable(TEXT("t.MaxFPS"));
					static IConsoleVariable* SyncIntervalCVar = IConsoleManager::Get().FindConsoleVariable(TEXT("rhi.SyncInterval"));
					if (MaxFPSCVar && MaxFPSCVar->GetInt() > 0)
					{
						TargetFPS = MaxFPSCVar->GetInt();
					}
					if (SyncIntervalCVar && SyncIntervalCVar->GetInt() > 0)
					{
						TargetFPS = FMath::Min(TargetFPS, FPlatformMisc::GetMaxRefreshRate() / SyncIntervalCVar->GetInt());
					}
					SetMetadataInternal(TEXT("TargetFramerate"), *FString::FromInt(TargetFPS));
					SetMetadataInternal(TEXT("StartTimestamp"), *FString::Printf(TEXT("%lld"), FDateTime::UtcNow().ToUnixTimestamp()));
					SetMetadataInternal(TEXT("NamedEvents"), GCycleStatsShouldEmitNamedEvents ? TEXT("1") : TEXT("0"));

					GCsvStatCounts = !!CVarCsvStatCounts.GetValueOnGameThread();

					// Initialize tls before setting the capturing flag to true.
					FCsvProfilerThreadData::InitTls();
					TRACE_CSV_PROFILER_BEGIN_CAPTURE(*Filename, RenderThreadId, RHIThreadId, GDefaultWaitStatName, GCsvStatCounts);
					GCsvProfilerIsCapturing = true;
				}
			}
		}

		if (GCsvProfilerIsCapturing)
		{
			GFrameBoundaries.AddBeginFrameTimestamp(ECsvTimeline::Gamethread);

			if (CaptureFrameNumber == 0)
			{
				OnCSVProfileFirstFrameDelegate.Broadcast();
			}
		}
	}

#if CSV_PROFILER_ALLOW_DEBUG_FEATURES
	if (GCsvTestingGT)
	{
		CSVTest();
	}

	GCsvABTest.BeginFrameUpdate(CaptureFrameNumber, GCsvProfilerIsCapturing);
#endif // CSV_PROFILER_ALLOW_DEBUG_FEATURES
}

void FCsvProfiler::EndFrame()
{
	LLM_SCOPE(ELLMTag::CsvProfiler);

	CSV_SCOPED_TIMING_STAT_EXCLUSIVE(CsvProfiler);

	check(IsInGameThread());
	if (GCsvProfilerIsCapturing)
	{
		GCsvPersistentCustomStats.RecordStats();

		QUICK_SCOPE_CYCLE_COUNTER(STAT_FCsvProfiler_EndFrame_Capturing);
		if (NumFramesToCapture >= 0)
		{
			NumFramesToCapture--;
			if (NumFramesToCapture == 0)
			{
				EndCapture();
			}
		}

		// Record the frametime (measured since the last EndFrame)
		uint64 CurrentTimeStamp = FPlatformTime::Cycles64();
		uint64 ElapsedCycles = CurrentTimeStamp - LastEndFrameTimestamp;
		float ElapsedMs = (float)FPlatformTime::ToMilliseconds64(ElapsedCycles);
		CSV_CUSTOM_STAT_DEFINED(FrameTime, ElapsedMs, ECsvCustomStatOp::Set);

		FPlatformMemoryStats MemoryStats = FPlatformMemory::GetStats();
		float PhysicalMBFree = float(MemoryStats.AvailablePhysical) / (1024.0f * 1024.0f);
		float UsedExtendedMB = 0;
		float PhysicalMBUsed = float(MemoryStats.UsedPhysical) / (1024.0f * 1024.0f);
		float VirtualMBUsed = float(MemoryStats.UsedVirtual) / (1024.0f * 1024.0f);

		// infer the max we can allocate
		float TotalSystemMB = PhysicalMBFree + PhysicalMBUsed;
#if !UE_BUILD_SHIPPING
		// Subtract any extra development memory from physical free. This can result in negative values in cases where we would have crashed OOM
		PhysicalMBFree -= float(FPlatformMemory::GetExtraDevelopmentMemorySize() / 1024ull / 1024ull);
		UsedExtendedMB = PhysicalMBFree < 0.0f ? -PhysicalMBFree : 0;

		TotalSystemMB -= float(FPlatformMemory::GetExtraDevelopmentMemorySize() / 1024ull / 1024ull);
#endif
		
		CSV_CUSTOM_STAT_GLOBAL(MemoryFreeMB, PhysicalMBFree, ECsvCustomStatOp::Set);
		CSV_CUSTOM_STAT_GLOBAL(PhysicalUsedMB, PhysicalMBUsed, ECsvCustomStatOp::Set);
		CSV_CUSTOM_STAT_GLOBAL(VirtualUsedMB, VirtualMBUsed, ECsvCustomStatOp::Set);
		CSV_CUSTOM_STAT_GLOBAL(ExtendedUsedMB, UsedExtendedMB, ECsvCustomStatOp::Set);
		CSV_CUSTOM_STAT_GLOBAL(SystemMaxMB, TotalSystemMB, ECsvCustomStatOp::Set);
<<<<<<< HEAD
=======

		MemoryStats.SetEndFrameCsvStats();
>>>>>>> d731a049

		// If we're single-threaded, process the stat data here
		if (ProcessingThread == nullptr)
		{
			ProcessStatData();
		}

		LastEndFrameTimestamp = CurrentTimeStamp;
		CaptureFrameNumber++;
	}

	// Process the command queue for stop commands
	FCsvCaptureCommand CurrentCommand;
	if (CommandQueue.Peek(CurrentCommand) && CurrentCommand.CommandType == ECsvCommandType::Stop)
	{
		QUICK_SCOPE_CYCLE_COUNTER(STAT_FCsvProfiler_EndFrame_Stop);
		bool bCaptureComplete = false;

		if (!GCsvProfilerIsCapturing && !GCsvProfilerIsWritingFile)
		{
			bCaptureComplete = true;
		}
		else
		{
			// Delay end capture by a frame to allow RT stats to catch up
			if (CurrentCommand.FrameRequested == GCsvProfilerFrameNumber)
			{
				CaptureEndFrameCount = CaptureFrameNumber;
			}
			else
			{
				UE_LOG(LogCsvProfiler, Display, TEXT("Capture Stop requested"));

				// signal external profiler that we are done
				OnCSVProfileEndDelegate.Broadcast();

				// Signal to the processing thread to write the file out (if we have one).
				GCsvProfilerIsWritingFile = true;
				GCsvProfilerIsCapturing = false;

				TRACE_CSV_PROFILER_END_CAPTURE();

				if (!ProcessingThread)
				{
					// Suspend the hang and hitch heartbeats, as this is a long running task.
					FSlowHeartBeatScope SuspendHeartBeat;
					FDisableHitchDetectorScope SuspendGameThreadHitch;

					// No processing thread, block and write the file out on the game thread.
					FinalizeCsvFile();
					bCaptureComplete = true;
				}
				else if (CVarCsvBlockOnCaptureEnd.GetValueOnGameThread() == 1)
				{
					// Suspend the hang and hitch heartbeats, as this is a long running task.
					FSlowHeartBeatScope SuspendHeartBeat;
					FDisableHitchDetectorScope SuspendGameThreadHitch;

					// Block the game thread here whilst the result file is written out.
					FileWriteBlockingEvent->Wait();
				}
			}
		}

		if (bCaptureComplete)
		{
			check(!GCsvProfilerIsCapturing && !GCsvProfilerIsWritingFile);

			// Pop the 'stop' command now that the capture has ended (or we weren't capturing anyway).
			CommandQueue.Dequeue(CurrentCommand);

			// Signal the async completion callback, if one was provided when the capture was stopped.
			if (CurrentCommand.Completion)
			{
				CurrentCommand.Completion->SetValue(OutputFilename);
				delete CurrentCommand.Completion;
			}

			FileWriteBlockingEvent->Reset();

			// No output filename means we weren't running a capture.
			bool bCaptureEnded = true;
			if (OutputFilename.IsEmpty())
			{
				UE_LOG(LogCsvProfiler, Warning, TEXT("Capture Stop requested, but no capture was running!"));
			}
			else
			{
				OutputFilename.Reset();

				// Handle repeats
				if (GCsvRepeatCount != 0 && GCsvRepeatFrameCount > 0)
				{
					if (GCsvRepeatCount > 0)
					{
						GCsvRepeatCount--;
					}
					if (GCsvRepeatCount != 0)
					{
						bCaptureEnded = false;

						// TODO: support directories
						BeginCapture(GCsvRepeatFrameCount);
					}
				}
			}

			if (bCaptureEnded && (GCsvExitOnCompletion || FParse::Param(FCommandLine::Get(), TEXT("ExitAfterCsvProfiling"))))
			{
				bool bForceExit = !!CVarCsvForceExit.GetValueOnGameThread();
				FPlatformMisc::RequestExit(bForceExit);
			}
		}
	}

	GCsvProfilerFrameNumber++;
}

void FCsvProfiler::OnEndFramePostFork()
{
	// Reinitialize commandline-based configuration
	GCsvUseProcessingThread = FForkProcessHelper::IsForkedMultithreadInstance() && !FParse::Param(FCommandLine::Get(), TEXT("csvNoProcessingThread"));
	GGameThreadIsCsvProcessingThread = !GCsvUseProcessingThread;
	// Make sure no one called BeginCapture() before forking, as the runnable doesn't fully support the transition
	checkf(ProcessingThread == nullptr, TEXT("CSV profiling should not be started pre-fork"));
}

/** Per-frame update */
void FCsvProfiler::BeginFrameRT()
{
	LLM_SCOPE(ELLMTag::CsvProfiler);
	RenderThreadId = FPlatformTLS::GetCurrentThreadId();

	check(IsInRenderingThread());
	if (GCsvProfilerIsCapturing)
	{
		// Mark where the renderthread frames begin
		GFrameBoundaries.AddBeginFrameTimestamp(ECsvTimeline::Renderthread);
	}
	GCsvProfilerIsCapturingRT = GCsvProfilerIsCapturing;

#if CSV_PROFILER_ALLOW_DEBUG_FEATURES
	if (GCsvTestingRT)
	{
		CSVTest();
	}
#endif // CSV_PROFILER_ALLOW_DEBUG_FEATURES

	// Set the thread-local waits enabled flag
	GCsvThreadLocalWaitsEnabled = GCsvTrackWaitsOnRenderThread;
}

void FCsvProfiler::EndFrameRT()
{
	LLM_SCOPE(ELLMTag::CsvProfiler);
	check(IsInRenderingThread());
	if (GCsvProfilerIsCapturing)
	{
		CaptureFrameNumberRT++;
	}
}

void FCsvProfiler::BeginCapture(int InNumFramesToCapture, 
	const FString& InDestinationFolder, 
	const FString& InFilename,
	ECsvProfilerFlags InFlags)
{
	LLM_SCOPE(ELLMTag::CsvProfiler);

	check(IsInGameThread());
	CommandQueue.Enqueue(FCsvCaptureCommand(ECsvCommandType::Start, GCsvProfilerFrameNumber, InNumFramesToCapture, InDestinationFolder, InFilename, InFlags));
}

TSharedFuture<FString> FCsvProfiler::EndCapture(FGraphEventRef EventToSignal)
{
	LLM_SCOPE(ELLMTag::CsvProfiler);

	check(IsInGameThread());

	// Fire before we copy the metadata so it gives other systems a chance to write any final information.
	OnCSVProfileEndRequestedDelegate.Broadcast();

	TPromise<FString>* Completion = new TPromise<FString>([EventToSignal]()
	{
		if (EventToSignal)
		{
			EventToSignal->DispatchSubsequents();
		}
	});

	// Copy the metadata array for the next FinalizeCsvFile
	TMap<FString, FString> CopyMetadataMap;
	{
		FScopeLock Lock(&MetadataCS);
		CopyMetadataMap = MetadataMap;
	}
	MetadataQueue.Enqueue(MoveTemp(CopyMetadataMap));

	TSharedFuture<FString> Future = Completion->GetFuture().Share();
	CommandQueue.Enqueue(FCsvCaptureCommand(ECsvCommandType::Stop, GCsvProfilerFrameNumber, Completion, Future));

	return Future;
}

void FCsvProfiler::FinalizeCsvFile()
{
	QUICK_SCOPE_CYCLE_COUNTER(STAT_FCsvProfiler_FinalizeCsvFile);
	check(IsInCsvProcessingThread());

	UE_LOG(LogCsvProfiler, Display, TEXT("Capture Ending"));

	double FinalizeStartTime = FPlatformTime::Seconds();

	// Do a final process of the stat data
	ProcessStatData();

	uint64 MemoryBytesAtEndOfCapture = CsvWriter->GetAllocatedSize();
	
	// Get the queued metadata for the next csv finalize
	TMap<FString, FString> CurrentMetadata;
	MetadataQueue.Dequeue(CurrentMetadata);

	CsvWriter->Finalize(CurrentMetadata);

	delete CsvWriter;
	CsvWriter = nullptr;

	// TODO - Probably need to clear the frame boundaries after each completed CSV row
	GFrameBoundaries.Clear();

	UE_LOG(LogCsvProfiler, Display, TEXT("Capture Ended. Writing CSV to file : %s"), *OutputFilename);
	UE_LOG(LogCsvProfiler, Display, TEXT("  Frames : %d"), CaptureEndFrameCount);
	UE_LOG(LogCsvProfiler, Display, TEXT("  Peak memory usage  : %.2fMB"), float(MemoryBytesAtEndOfCapture) / (1024.0f * 1024.0f));

	OnCSVProfileFinished().Broadcast(OutputFilename);

	float FinalizeDuration = float(FPlatformTime::Seconds() - FinalizeStartTime);
	UE_LOG(LogCsvProfiler, Display, TEXT("  CSV finalize time : %.3f seconds"), FinalizeDuration);

	GCsvProfilerIsWritingFile = false;
}

void FCsvProfiler::SetDeviceProfileName(FString InDeviceProfileName)
{
	CSV_METADATA(TEXT("DeviceProfile"), *InDeviceProfileName);
}

/** Push/pop events */
void FCsvProfiler::BeginStat(const char * StatName, uint32 CategoryIndex)
{
#if RECORD_TIMESTAMPS
	if (GCsvProfilerIsCapturing && GCsvCategoriesEnabled[CategoryIndex])
	{
#if CSV_PROFILER_SUPPORT_NAMED_EVENTS
		if (UNLIKELY(GCsvProfilerNamedEventsTiming))
		{
			CSV_PROFILER_BeginNamedEvent(FColor(255, 128, 255), StatName);
		}
#endif
		FCsvProfilerThreadData::Get().AddTimestampBegin(StatName, CategoryIndex);
	}
#endif
}

void FCsvProfiler::BeginStat(const FName& StatName, uint32 CategoryIndex)
{
#if RECORD_TIMESTAMPS
	if (GCsvProfilerIsCapturing && GCsvCategoriesEnabled[CategoryIndex])
	{
		FCsvProfilerThreadData::Get().AddTimestampBegin(StatName, CategoryIndex);
	}
#endif
}

void FCsvProfiler::EndStat(const char * StatName, uint32 CategoryIndex)
{
#if RECORD_TIMESTAMPS
	if (GCsvProfilerIsCapturing && GCsvCategoriesEnabled[CategoryIndex])
	{
		FCsvProfilerThreadData::Get().AddTimestampEnd(StatName, CategoryIndex);
#if CSV_PROFILER_SUPPORT_NAMED_EVENTS
		if (UNLIKELY(GCsvProfilerNamedEventsTiming))
		{
			FPlatformMisc::EndNamedEvent();
		}
#endif
	}
#endif
}

void FCsvProfiler::EndStat(const FName& StatName, uint32 CategoryIndex)
{
#if RECORD_TIMESTAMPS
	if (GCsvProfilerIsCapturing && GCsvCategoriesEnabled[CategoryIndex])
	{
		FCsvProfilerThreadData::Get().AddTimestampEnd(StatName, CategoryIndex);
	}
#endif
}

void FCsvProfiler::BeginExclusiveStat(const char * StatName)
{
#if RECORD_TIMESTAMPS
	if (GCsvProfilerIsCapturing && GCsvCategoriesEnabled[CSV_CATEGORY_INDEX(Exclusive)])
	{
#if CSV_PROFILER_SUPPORT_NAMED_EVENTS
		if (UNLIKELY(GCsvProfilerNamedEventsExclusive))
		{
			CSV_PROFILER_BeginNamedEvent(FColor(255, 128, 128), StatName);
		}
#endif
		FCsvProfilerThreadData::Get().AddTimestampExclusiveBegin(StatName);
	}
#endif
}

void FCsvProfiler::EndExclusiveStat(const char * StatName)
{
#if RECORD_TIMESTAMPS
	if (GCsvProfilerIsCapturing && GCsvCategoriesEnabled[CSV_CATEGORY_INDEX(Exclusive)])
	{
		FCsvProfilerThreadData::Get().AddTimestampExclusiveEnd(StatName);

#if CSV_PROFILER_SUPPORT_NAMED_EVENTS
		if (UNLIKELY(GCsvProfilerNamedEventsExclusive))
		{
			FPlatformMisc::EndNamedEvent();
		}
#endif
	}
#endif
}


void FCsvProfiler::BeginSetWaitStat(const char * StatName)
{
#if RECORD_TIMESTAMPS
	if (GCsvProfilerIsCapturing && GCsvCategoriesEnabled[CSV_CATEGORY_INDEX(Exclusive)])
	{
<<<<<<< HEAD
=======
#if CSV_PROFILER_SUPPORT_NAMED_EVENTS
		if (UNLIKELY(GCsvProfilerNamedEventsExclusive))
		{
			FPlatformMisc::BeginNamedEvent(FColor::Yellow, *FString::Printf(TEXT("CsvWaitStat_%s"), StringCast<TCHAR>(StatName).Get()));
		}
#endif
>>>>>>> d731a049
		FCsvProfilerThreadData::Get().PushWaitStatName(StatName == nullptr ? GIgnoreWaitStatName : StatName);
	}
#endif
}

void FCsvProfiler::EndSetWaitStat()
{
#if RECORD_TIMESTAMPS
	if (GCsvProfilerIsCapturing && GCsvCategoriesEnabled[CSV_CATEGORY_INDEX(Exclusive)])
	{
#if CSV_PROFILER_SUPPORT_NAMED_EVENTS
		if (UNLIKELY(GCsvProfilerNamedEventsExclusive))
		{
			FPlatformMisc::EndNamedEvent();
		}
#endif
		FCsvProfilerThreadData::Get().PopWaitStatName();
	}
#endif
}

void FCsvProfiler::BeginWait()
{
#if RECORD_TIMESTAMPS
	if (GCsvProfilerIsCapturing && GCsvCategoriesEnabled[CSV_CATEGORY_INDEX(Exclusive)])
	{
		const char* WaitStatName = FCsvProfilerThreadData::Get().GetWaitStatName();
		if (WaitStatName != GIgnoreWaitStatName)
		{
#if CSV_PROFILER_SUPPORT_NAMED_EVENTS
			if (UNLIKELY(GCsvProfilerNamedEventsExclusive))
			{
<<<<<<< HEAD
				CSV_PROFILER_BeginNamedEvent(FColor(255, 128, 128), "CsvEventWait");
=======
				if ( FThreadIdleStats::Get().IsCriticalPath() )
				{
					CSV_PROFILER_BeginNamedEvent(FColor(192, 96, 96), "CsvEventWait");
				}
				else
				{
					CSV_PROFILER_BeginNamedEvent(FColor(255, 128, 128), "CsvEventWait (Non-CP)");
				}
>>>>>>> d731a049
			}
#endif
			FCsvProfilerThreadData::Get().AddTimestampExclusiveBegin(WaitStatName);
		}
	}
#endif
}

void FCsvProfiler::EndWait()
{
#if RECORD_TIMESTAMPS
	if (GCsvProfilerIsCapturing && GCsvCategoriesEnabled[CSV_CATEGORY_INDEX(Exclusive)])
	{
		const char* WaitStatName = FCsvProfilerThreadData::Get().GetWaitStatName();
		if (WaitStatName != GIgnoreWaitStatName)
		{
			FCsvProfilerThreadData::Get().AddTimestampExclusiveEnd(FCsvProfilerThreadData::Get().GetWaitStatName());
#if CSV_PROFILER_SUPPORT_NAMED_EVENTS
			if (UNLIKELY(GCsvProfilerNamedEventsExclusive))
			{
				FPlatformMisc::EndNamedEvent();
			}
#endif
		}
	}
#endif
}


void FCsvProfiler::RecordEventfInternal(int32 CategoryIndex, const TCHAR* Fmt, ...)
{
	bool bIsCsvRecording = GCsvProfilerIsCapturing && GCsvCategoriesEnabled[CategoryIndex];
	if (bIsCsvRecording || GStartOnEvent)
	{
		LLM_SCOPE(ELLMTag::CsvProfiler);
		TCHAR Buffer[256];
		GET_VARARGS(Buffer, UE_ARRAY_COUNT(Buffer), UE_ARRAY_COUNT(Buffer) - 1, Fmt, Fmt);
		Buffer[255] = '\0';
		FString Str = Buffer;

		if (bIsCsvRecording)
		{
			RecordEvent(CategoryIndex, Str);

			if (GStopOnEvent && GStopOnEvent->Equals(Str, ESearchCase::IgnoreCase))
			{
				FCsvProfiler::Get()->EndCapture();
			}
		}
		else
		{
			if (GStartOnEvent && GStartOnEvent->Equals(Str, ESearchCase::IgnoreCase))
			{
				FCsvProfiler::Get()->BeginCapture(FCsvProfiler::Get()->GetNumFrameToCaptureOnEvent());
			}
		}
	}
}

void FCsvProfiler::RecordEvent(int32 CategoryIndex, const FString& EventText)
{
	if (GCsvProfilerIsCapturing && GCsvCategoriesEnabled[CategoryIndex])
	{
		LLM_SCOPE(ELLMTag::CsvProfiler);
		UE_LOG(LogCsvProfiler, Display, TEXT("CSVEvent \"%s\" [Frame %d]"), *EventText, FCsvProfiler::Get()->GetCaptureFrameNumber());
		FCsvProfilerThreadData::Get().AddEvent(EventText, CategoryIndex);
	}
}

void FCsvProfiler::SetMetadata(const TCHAR* Key, const TCHAR* Value)
{
	FCsvProfiler::Get()->SetMetadataInternal(Key, Value, true);
}

void FCsvProfiler::SetMetadataInternal(const TCHAR* Key, const TCHAR* Value, bool bSanitize)
{
	// Always gather CSV metadata, even if we're not currently capturing.
	// Metadata is applied to the next CSV profile, when the file is written.
	LLM_SCOPE(ELLMTag::CsvProfiler);
	FString KeyLower = FString(Key).ToLower();

	if (Value == nullptr)
	{
		FScopeLock Lock(&MetadataCS);
		if (MetadataMap.Contains(KeyLower))
		{
			UE_LOG(LogCsvProfiler, Display, TEXT("Metadata unset : %s"), *KeyLower);
			MetadataMap.Remove(KeyLower);
		}
	}
	else
	{
		TRACE_CSV_PROFILER_METADATA(Key, Value);
		FString ValueStr = Value;
		if (bSanitize)
		{
			check(!KeyLower.Contains(TEXT(",")));
			if (ValueStr.ReplaceInline(TEXT(","), TEXT("&#44;")) > 0)
			{
				UE_LOG(LogCsvProfiler, Warning, TEXT("Metadata value sanitized due to invalid characters: %s=\"%s\""), *KeyLower, Value);
			}
		}
		// Only log if the metadata changed, to prevent logspam 
		FScopeLock Lock(&MetadataCS);
		if (!MetadataMap.Contains(KeyLower) || MetadataMap[KeyLower]!=ValueStr)
		{
			UE_LOG(LogCsvProfiler, Display, TEXT("Metadata set : %s=\"%s\""), *KeyLower, *ValueStr);
		}
		MetadataMap.FindOrAdd(KeyLower) = ValueStr;
	}
}

void FCsvProfiler::RecordEventAtTimestamp(int32 CategoryIndex, const FString& EventText, uint64 Cycles64)
{
	if (GCsvProfilerIsCapturing && GCsvCategoriesEnabled[CategoryIndex])
	{
		LLM_SCOPE(ELLMTag::CsvProfiler);
		UE_LOG(LogCsvProfiler, Display, TEXT("CSVEvent [Frame %d] : \"%s\""), FCsvProfiler::Get()->GetCaptureFrameNumber(), *EventText);
		FCsvProfilerThreadData::Get().AddEventWithTimestamp(EventText, CategoryIndex,Cycles64);

		if (IsContinuousWriteEnabled(false))
		{
			UE_LOG(LogCsvProfiler, Warning, 
				TEXT("RecordEventAtTimestamp is not compatible with continuous CSV writing. ")
				TEXT("Some events may be missing in the output file. Set 'csv.ContinuousWrites' ")
				TEXT("to 0 to ensure events recorded with specific timestamps are captured correctly."));
		}
	}
}

void FCsvProfiler::RecordCustomStat(const char * StatName, uint32 CategoryIndex, float Value, const ECsvCustomStatOp CustomStatOp)
{
	if (GCsvProfilerIsCapturing && GCsvCategoriesEnabled[CategoryIndex])
	{
		FCsvProfilerThreadData::Get().AddCustomStat(StatName, CategoryIndex, Value, CustomStatOp);
	}
}

void FCsvProfiler::RecordCustomStat(const char* StatName, uint32 CategoryIndex, double Value, const ECsvCustomStatOp CustomStatOp)
{
	// LWC_TODO: Double support for FCsvProfiler::RecordCustomStat
	RecordCustomStat(StatName, CategoryIndex, (float)Value, CustomStatOp);
}

void FCsvProfiler::RecordCustomStat(const FName& StatName, uint32 CategoryIndex, float Value, const ECsvCustomStatOp CustomStatOp)
{
	if (GCsvProfilerIsCapturing && GCsvCategoriesEnabled[CategoryIndex])
	{
		FCsvProfilerThreadData::Get().AddCustomStat(StatName, CategoryIndex, Value, CustomStatOp);
	}
}

void FCsvProfiler::RecordCustomStat(const FName& StatName, uint32 CategoryIndex, double Value, const ECsvCustomStatOp CustomStatOp)
{
	// LWC_TODO: Double support for FCsvProfiler::RecordCustomStat
	RecordCustomStat(StatName, CategoryIndex, (float)Value, CustomStatOp);
}


void FCsvProfiler::RecordCustomStat(const char * StatName, uint32 CategoryIndex, int32 Value, const ECsvCustomStatOp CustomStatOp)
{
	if (GCsvProfilerIsCapturing && GCsvCategoriesEnabled[CategoryIndex])
	{
		FCsvProfilerThreadData::Get().AddCustomStat(StatName, CategoryIndex, Value, CustomStatOp);
	}
}

void FCsvProfiler::RecordCustomStat(const FName& StatName, uint32 CategoryIndex, int32 Value, const ECsvCustomStatOp CustomStatOp)
{
	if (GCsvProfilerIsCapturing && GCsvCategoriesEnabled[CategoryIndex])
	{
		FCsvProfilerThreadData::Get().AddCustomStat(StatName, CategoryIndex, Value, CustomStatOp);
	}
}

void FCsvProfiler::Init()
{
#if CSV_PROFILER_ALLOW_DEBUG_FEATURES
	FParse::Value(FCommandLine::Get(), TEXT("csvCaptureOnEventFrameCount="), CaptureOnEventFrameCount);

	GStartOnEvent = new FString();
	FParse::Value(FCommandLine::Get(), TEXT("csvStartOnEvent="), *GStartOnEvent);

	if (GStartOnEvent->IsEmpty())
	{
		delete GStartOnEvent;
		GStartOnEvent = nullptr;
	}

	GStopOnEvent = new FString();
	FParse::Value(FCommandLine::Get(), TEXT("csvStopOnEvent="), *GStopOnEvent);

	if (GStopOnEvent->IsEmpty())
	{
		delete GStopOnEvent;
		GStopOnEvent = nullptr;
	}

	if (FParse::Param(FCommandLine::Get(), TEXT("csvGpuStats")))
	{
		IConsoleVariable* CVarGPUCsvStatsEnabled = IConsoleManager::Get().FindConsoleVariable(TEXT("r.GPUCsvStatsEnabled"));
		if (CVarGPUCsvStatsEnabled)
		{
			CVarGPUCsvStatsEnabled->Set(1);
		}
	}
	if (FParse::Param(FCommandLine::Get(), TEXT("csvTest")))
	{
		GCsvTestingGT = true;
	}
	if (FParse::Param(FCommandLine::Get(), TEXT("csvTestMT")))
	{
		GCsvTestingGT = true;
		GCsvTestingRT = true;
	}

	FString CsvCategoriesStr;
	if (FParse::Value(FCommandLine::Get(), TEXT("csvCategories="), CsvCategoriesStr))
	{
		TArray<FString> CsvCategories;
		CsvCategoriesStr.ParseIntoArray(CsvCategories, TEXT(","), true);
		for (int i = 0; i < CsvCategories.Num(); i++)
		{
			int32 Index = FCsvCategoryData::Get()->GetCategoryIndex(CsvCategories[i]);
			if (Index > 0)
			{
				GCsvCategoriesEnabled[Index] = true;
			}
		}
	}

	FString CsvMetadataStr;
	if (FParse::Value(FCommandLine::Get(), TEXT("csvMetadata="), CsvMetadataStr, false))
	{ 
		TArray<FString> CsvMetadataList;
		CsvMetadataStr.ParseIntoArray(CsvMetadataList, TEXT(","), true);
		for (int i = 0; i < CsvMetadataList.Num(); i++)
		{
			const FString& Metadata = CsvMetadataList[i];
			FString Key;
			FString Value;
			if (Metadata.Split(TEXT("="), &Key, &Value))
			{
				SetMetadata(*Key, *Value);
			}
		}
	}
	if (FParse::Param(FCommandLine::Get(), TEXT("csvNoProcessingThread")))
	{
		GCsvUseProcessingThread = false;
	}
#if CSV_PROFILER_SUPPORT_NAMED_EVENTS
	if (FParse::Param(FCommandLine::Get(), TEXT("csvNamedEvents")))
	{
		GCsvProfilerNamedEventsExclusive = true;
	}
	if (FParse::Param(FCommandLine::Get(), TEXT("csvNamedEventsTiming")))
	{
		GCsvProfilerNamedEventsTiming = true;
	}
#endif
	if (FParse::Param(FCommandLine::Get(), TEXT("csvStatCounts")))
	{
		CVarCsvStatCounts.AsVariable()->Set(1);
	}
	int32 NumCsvFrames = 0;
	if (FParse::Value(FCommandLine::Get(), TEXT("csvCaptureFrames="), NumCsvFrames))
	{
		check(IsInGameThread());
		BeginCapture(NumCsvFrames);

		// Call BeginFrame() to start capturing a dummy first "frame"
		// signal bInsertEndFrameAtFrameStart to insert an EndFrame() at the start of the first _real_ frame
		// We also add a FrameBeginTimestampsRT timestamp here, to create a dummy renderthread frame, to ensure the rows match up in the CSV
		BeginFrame();
		GFrameBoundaries.AddBeginFrameTimestamp(ECsvTimeline::Renderthread, false);
		bInsertEndFrameAtFrameStart = true;
	}
	FParse::Value(FCommandLine::Get(), TEXT("csvRepeat="), GCsvRepeatCount);

	int32 CompressionMode;
	if (FParse::Value(FCommandLine::Get(), TEXT("csvCompression="), CompressionMode))
	{
		switch (CompressionMode)
		{
		case 0: CVarCsvCompressionMode->Set(0); break;
		case 1: CVarCsvCompressionMode->Set(1); break;
		default:
			UE_LOG(LogCsvProfiler, Warning, TEXT("Invalid command line compression mode \"%d\"."), CompressionMode);
			break;
		}
	}
	GCsvABTest.InitFromCommandline();

	// Handle -csvExeccmds
	FString CsvExecCommandsStr;
	if (FParse::Value(FCommandLine::Get(), TEXT("-csvExecCmds="), CsvExecCommandsStr, false))
	{
		GCsvFrameExecCmds = new TMap<uint32, TArray<FString>>();

		TArray<FString> CsvExecCommandsList;
		if (CsvExecCommandsStr.ParseIntoArray(CsvExecCommandsList, TEXT(","), true) > 0)
		{
			for (FString FrameAndCommand : CsvExecCommandsList)
			{
				int32 ColonIndex = -1;
				if (FrameAndCommand.FindChar(TEXT(':'), ColonIndex))
				{
					FString FrameStr = FrameAndCommand.Mid(0,ColonIndex);
					FString CommandStr = FrameAndCommand.Mid(ColonIndex+1);
					uint32 Frame = FCString::Atoi(*FrameStr);
					if (!GCsvFrameExecCmds->Find(Frame))
					{
						GCsvFrameExecCmds->Add(Frame, TArray<FString>());
					}
					(*GCsvFrameExecCmds)[Frame].Add(CommandStr);
					UE_LOG(LogCsvProfiler, Display, TEXT("Added CsvExecCommand - frame %d : %s"), Frame, *CommandStr);
				}
			}
		}
	}

#endif // CSV_PROFILER_ALLOW_DEBUG_FEATURES

	// Always disable the CSV profiling thread if the platform does not support threading.
	if (!FPlatformProcess::SupportsMultithreading())
	{
		GCsvUseProcessingThread = false;
	}

	if (GConfig != nullptr && GConfig->IsReadyForUse())
	{
		CsvProfilerReadConfig();
	}
	else
	{
		FCoreDelegates::OnInit.AddStatic(CsvProfilerReadConfig);
	}
}

bool FCsvProfiler::IsCapturing()
{
	check(IsInGameThread());
	return GCsvProfilerIsCapturing;
}

bool FCsvProfiler::IsWritingFile()
{
	check(IsInGameThread());
	return GCsvProfilerIsWritingFile;
}

bool FCsvProfiler::IsWaitTrackingEnabledOnCurrentThread()
{
	return GCsvTrackWaitsOnAllThreads || GCsvThreadLocalWaitsEnabled;
}

/*Get the current frame capture count*/
int32 FCsvProfiler::GetCaptureFrameNumber()
{
	return CaptureFrameNumber;
}

int32 FCsvProfiler::GetCaptureFrameNumberRT()
{
	return CaptureFrameNumberRT;
}


//Get the total frame to capture when we are capturing on event. 
//Example:  -csvStartOnEvent="My Event"
//			-csvCaptureOnEventFrameCount=2500
int32 FCsvProfiler::GetNumFrameToCaptureOnEvent()
{
	return CaptureOnEventFrameCount;
}

bool FCsvProfiler::EnableCategoryByString(const FString& CategoryName) const
{
	int32 Category = FCsvCategoryData::Get()->GetCategoryIndex(CategoryName);
	if (Category >= 0)
	{
		GCsvCategoriesEnabled[Category] = true;
		return true;
	}
	return false;
}

void FCsvProfiler::EnableCategoryByIndex(uint32 CategoryIndex, bool bEnable) const
{
	check(CategoryIndex < CSV_MAX_CATEGORY_COUNT);
	GCsvCategoriesEnabled[CategoryIndex] = bEnable;
}

bool FCsvProfiler::IsCategoryEnabled(uint32 CategoryIndex) const
{
	check(CategoryIndex < CSV_MAX_CATEGORY_COUNT);
	return GCsvCategoriesEnabled[CategoryIndex];
}

bool FCsvProfiler::IsCapturing_Renderthread()
{
	check(IsInParallelRenderingThread());
	return GCsvProfilerIsCapturingRT;
}

float FCsvProfiler::ProcessStatData()
{
	check(IsInCsvProcessingThread());

	QUICK_SCOPE_CYCLE_COUNTER(STAT_FCsvProfiler_ProcessStatData);

	float ElapsedMS = 0.0f;
	if (!IsShuttingDown.GetValue())
	{
		double StartTime = FPlatformTime::Seconds();

		FCsvProcessThreadDataStats Stats;
		if (CsvWriter)
		{
			CsvWriter->Process(Stats);
		}
		ElapsedMS = float(FPlatformTime::Seconds() - StartTime) * 1000.0f;
		CSV_CUSTOM_STAT(CsvProfiler, NumTimestampsProcessed, (int32)Stats.TimestampCount, ECsvCustomStatOp::Accumulate);
		CSV_CUSTOM_STAT(CsvProfiler, NumCustomStatsProcessed, (int32)Stats.CustomStatCount, ECsvCustomStatOp::Accumulate);
		CSV_CUSTOM_STAT(CsvProfiler, NumEventsProcessed, (int32)Stats.EventCount, ECsvCustomStatOp::Accumulate);
		CSV_CUSTOM_STAT(CsvProfiler, ProcessCSVStats, ElapsedMS, ECsvCustomStatOp::Accumulate);
	}
	return ElapsedMS;
}

TCsvPersistentCustomStat<int32>* FCsvProfiler::GetOrCreatePersistentCustomStatInt(FName Name, int32 CategoryIndex, bool bResetEachFrame)
{
	return GCsvPersistentCustomStats.GetOrCreatePersistentCustomStat<int32>(Name, CategoryIndex, bResetEachFrame);
}

TCsvPersistentCustomStat<float>* FCsvProfiler::GetOrCreatePersistentCustomStatFloat(FName Name, int32 CategoryIndex, bool bResetEachFrame)
{
	return GCsvPersistentCustomStats.GetOrCreatePersistentCustomStat<float>(Name, CategoryIndex, bResetEachFrame);
}

#if CSV_PROFILER_ALLOW_DEBUG_FEATURES

// Simple benchmarking and debugging tests for the csv profiler. Enable with -csvtest, e.g -csvtest -csvcaptureframes=400
void CSVTest()
{
	TCsvPersistentCustomStat<float>* PersistentStatFloat = FCsvProfiler::Get()->GetOrCreatePersistentCustomStatFloat(TEXT("PersistentStatFloat"));
	PersistentStatFloat->Add(0.15f);
	PersistentStatFloat->Sub(0.1f);

	TCsvPersistentCustomStat<int>* PersistentStatInt = FCsvProfiler::Get()->GetOrCreatePersistentCustomStatInt(TEXT("PersistentStatInt"), CSV_CATEGORY_INDEX(CsvTest));
	PersistentStatInt->Add(15);
	PersistentStatInt->Sub(1);

	uint32 FrameNumber = FCsvProfiler::Get()->GetCaptureFrameNumber();
	CSV_SCOPED_TIMING_STAT(CsvTest, CsvTestStat);
	CSV_CUSTOM_STAT(CsvTest, CaptureFrameNumber, int32(FrameNumber), ECsvCustomStatOp::Set);
	CSV_CUSTOM_STAT(CsvTest, SameCustomStat, 1, ECsvCustomStatOp::Set);
	CSV_CUSTOM_STAT(CsvTest, SameCustomStat, 1, ECsvCustomStatOp::Accumulate);
	for (int i = 0; i < 3; i++)
	{
		CSV_SCOPED_TIMING_STAT(CsvTest, RepeatStat1MS);
		FPlatformProcess::Sleep(0.001f);
	}

	{
		// This stat measures the overhead of submitting 10k timing stat scopes in a frame. 
		// Multiply the ms result by 100 to get the per-scope cost in ns
		// (currently ~150ns/scope on last-gen consoles if CSVPROFILERTRACE_ENABLED is 0)
		// Note that each scope emits two timestamps, so the per-timestamp cost is half this
		CSV_SCOPED_TIMING_STAT(CsvTest, TimerStatTimer);
		for (int i = 0; i < 2500; i++)
		{
			CSV_SCOPED_TIMING_STAT(CsvTest, BeginEndbenchmarkInner0);
			CSV_SCOPED_TIMING_STAT(CsvTest, BeginEndbenchmarkInner1);
			CSV_SCOPED_TIMING_STAT(CsvTest, BeginEndbenchmarkInner2);
			CSV_SCOPED_TIMING_STAT(CsvTest, BeginEndbenchmarkInner3);
		}
	}

	{
		CSV_SCOPED_TIMING_STAT(CsvTest, CustomStatTimer);
		for (int i = 0; i < 100; i++)
		{
			CSV_CUSTOM_STAT(CsvTest, SetStat_99, i, ECsvCustomStatOp::Set); // Should be 99
			CSV_CUSTOM_STAT(CsvTest, MaxStat_99, 99 - i, ECsvCustomStatOp::Max); // Should be 99
			CSV_CUSTOM_STAT(CsvTest, MinStat_0, i, ECsvCustomStatOp::Min); // Should be 0
			CSV_CUSTOM_STAT(CsvTest, AccStat_4950, i, ECsvCustomStatOp::Accumulate); // Should be 4950
		}
		if (FrameNumber > 100)
		{
			CSV_SCOPED_TIMING_STAT(CsvTest, TimerOver100);
			CSV_CUSTOM_STAT(CsvTest, CustomStatOver100, int32(FrameNumber - 100), ECsvCustomStatOp::Set);
		}
	}
	{
		CSV_SCOPED_TIMING_STAT(CsvTest, EventTimer);
		if (FrameNumber % 20 < 2)
		{
			CSV_EVENT(CsvTest, TEXT("This is frame %d"), GFrameNumber);
		}
		if (FrameNumber % 50 == 0)
		{
			for (int i = 0; i < 5; i++)
			{
				CSV_EVENT(CsvTest, TEXT("Multiple Event %d"), i);
			}
		}
	}
	//for (int i = 0; i < 2048; i++)
	//{
	//	GCsvCategoriesEnabled[i] = false;
	//} 
	//GCsvCategoriesEnabled[CSV_CATEGORY_INDEX(Exclusive)] = true;
	//GCsvCategoriesEnabled[CSV_CATEGORY_INDEX(CsvTest)] = true;

	{
		CSV_SCOPED_TIMING_STAT_EXCLUSIVE(ExclusiveLevel0);
		{
			CSV_SCOPED_TIMING_STAT_EXCLUSIVE(ExclusiveLevel1);
			CSV_SCOPED_TIMING_STAT(CsvTest, NonExclusiveTestLevel1);
			FPlatformProcess::Sleep(0.002f);
			{
				CSV_SCOPED_TIMING_STAT_EXCLUSIVE(ExclusiveLevel2);
				CSV_SCOPED_TIMING_STAT(CsvTest, NonExclusiveTestLevel2);
				FPlatformProcess::Sleep(0.003f);
			}
		}
		FPlatformProcess::Sleep(0.001f);
	}
	{
		CSV_SCOPED_TIMING_STAT(CsvTest, ExclusiveTimerStatTimer);
		for (int i = 0; i < 100; i++)
		{
			CSV_SCOPED_TIMING_STAT_EXCLUSIVE(ExclusiveBeginEndbenchmarkInner0);
			CSV_SCOPED_TIMING_STAT_EXCLUSIVE(ExclusiveBeginEndbenchmarkInner1);
			CSV_SCOPED_TIMING_STAT_EXCLUSIVE(ExclusiveBeginEndbenchmarkInner2);
			CSV_SCOPED_TIMING_STAT_EXCLUSIVE(ExclusiveBeginEndbenchmarkInner3);
		}
	}

}

#endif // CSV_PROFILER_ALLOW_DEBUG_FEATURES

#endif // CSV_PROFILER<|MERGE_RESOLUTION|>--- conflicted
+++ resolved
@@ -169,8 +169,6 @@
 static thread_local bool GCsvThreadLocalWaitsEnabled = false;
 
 
-<<<<<<< HEAD
-=======
 // A unique ID for a CSV stat, either ansi or FName
 union FCsvUniqueStatID
 {
@@ -272,7 +270,6 @@
 
 
 
->>>>>>> d731a049
 #if CSV_PROFILER_SUPPORT_NAMED_EVENTS
   #if PLATFORM_IMPLEMENTS_BeginNamedEventStatic
     #define CSV_PROFILER_BeginNamedEvent(Color,Text) FPlatformMisc::BeginNamedEventStatic(Color, Text)
@@ -2991,11 +2988,8 @@
 		CSV_CUSTOM_STAT_GLOBAL(VirtualUsedMB, VirtualMBUsed, ECsvCustomStatOp::Set);
 		CSV_CUSTOM_STAT_GLOBAL(ExtendedUsedMB, UsedExtendedMB, ECsvCustomStatOp::Set);
 		CSV_CUSTOM_STAT_GLOBAL(SystemMaxMB, TotalSystemMB, ECsvCustomStatOp::Set);
-<<<<<<< HEAD
-=======
 
 		MemoryStats.SetEndFrameCsvStats();
->>>>>>> d731a049
 
 		// If we're single-threaded, process the stat data here
 		if (ProcessingThread == nullptr)
@@ -3335,15 +3329,12 @@
 #if RECORD_TIMESTAMPS
 	if (GCsvProfilerIsCapturing && GCsvCategoriesEnabled[CSV_CATEGORY_INDEX(Exclusive)])
 	{
-<<<<<<< HEAD
-=======
 #if CSV_PROFILER_SUPPORT_NAMED_EVENTS
 		if (UNLIKELY(GCsvProfilerNamedEventsExclusive))
 		{
 			FPlatformMisc::BeginNamedEvent(FColor::Yellow, *FString::Printf(TEXT("CsvWaitStat_%s"), StringCast<TCHAR>(StatName).Get()));
 		}
 #endif
->>>>>>> d731a049
 		FCsvProfilerThreadData::Get().PushWaitStatName(StatName == nullptr ? GIgnoreWaitStatName : StatName);
 	}
 #endif
@@ -3376,9 +3367,6 @@
 #if CSV_PROFILER_SUPPORT_NAMED_EVENTS
 			if (UNLIKELY(GCsvProfilerNamedEventsExclusive))
 			{
-<<<<<<< HEAD
-				CSV_PROFILER_BeginNamedEvent(FColor(255, 128, 128), "CsvEventWait");
-=======
 				if ( FThreadIdleStats::Get().IsCriticalPath() )
 				{
 					CSV_PROFILER_BeginNamedEvent(FColor(192, 96, 96), "CsvEventWait");
@@ -3387,7 +3375,6 @@
 				{
 					CSV_PROFILER_BeginNamedEvent(FColor(255, 128, 128), "CsvEventWait (Non-CP)");
 				}
->>>>>>> d731a049
 			}
 #endif
 			FCsvProfilerThreadData::Get().AddTimestampExclusiveBegin(WaitStatName);
