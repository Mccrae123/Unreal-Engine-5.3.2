// Copyright Epic Games, Inc. All Rights Reserved.

#include "ProfilingDebugging/TraceAuxiliary.h"
#include "ProfilingDebugging/StringsTrace.h"
#include "Trace/Trace.h"
#include "CoreGlobals.h"
<<<<<<< HEAD
=======
#include "Misc/ScopeRWLock.h"
>>>>>>> 4af6daef

#if PLATFORM_WINDOWS
#	include "Windows/AllowWindowsPlatformTypes.h"
#	include <Windows.h>
#	include "Windows/HideWindowsPlatformTypes.h"
#endif
<<<<<<< HEAD

#if !defined(WITH_UNREAL_TRACE_LAUNCH)
#	define WITH_UNREAL_TRACE_LAUNCH (PLATFORM_DESKTOP && !UE_BUILD_SHIPPING && !IS_PROGRAM)
=======
#if PLATFORM_LINUX || PLATFORM_MAC
# 	include <sys/wait.h>
#endif

#if !defined(WITH_UNREAL_TRACE_LAUNCH)
#	define WITH_UNREAL_TRACE_LAUNCH (PLATFORM_DESKTOP && !UE_BUILD_SHIPPING && !IS_PROGRAM && !PLATFORM_MAC)
>>>>>>> 4af6daef
#endif

#if !defined(UE_TRACE_AUTOSTART)
	#define UE_TRACE_AUTOSTART 1
#endif

#if WITH_UNREAL_TRACE_LAUNCH
#include "Misc/Parse.h"
#include "Misc/Paths.h"
#endif

#if UE_TRACE_ENABLED

#include <atomic>
#include "BuildSettings.h"
#include "Containers/Array.h"
#include "Containers/Map.h"
#include "Containers/StringView.h"
#include "Containers/UnrealString.h"
#include "HAL/FileManager.h"
#include "HAL/IConsoleManager.h"
#include "Misc/App.h"
#include "Misc/CString.h"
#include "Misc/ConfigCacheIni.h"
#include "Misc/CoreDelegates.h"
#include "Misc/DateTime.h"
#include "Misc/Fork.h"
#include "Misc/PathViews.h"
#include "Misc/Paths.h"
#include "Modules/ModuleManager.h"
#include "ProfilingDebugging/CallstackTrace.h"
#include "ProfilingDebugging/CpuProfilerTrace.h"
#include "ProfilingDebugging/CsvProfiler.h"
#include "ProfilingDebugging/MemoryTrace.h"
#include "ProfilingDebugging/PlatformEvents.h"
#include "Stats/Stats.h"
#include "String/ParseTokens.h"
#include "Templates/Invoke.h"
#include "Templates/UnrealTemplate.h"
#include "Trace/Trace.inl"

////////////////////////////////////////////////////////////////////////////////
<<<<<<< HEAD
const TCHAR* GDefaultChannels = TEXT("cpu,gpu,frame,log,bookmark,screenshot");
=======
const TCHAR* GDefaultChannels = TEXT("cpu,gpu,frame,log,bookmark,screenshot,region");
>>>>>>> 4af6daef
const TCHAR* GMemoryChannels = TEXT("memtag,memalloc,callstack,module");
const TCHAR* GTraceConfigSection = TEXT("Trace.Config");

////////////////////////////////////////////////////////////////////////////////
CSV_DEFINE_CATEGORY(Trace, true);

////////////////////////////////////////////////////////////////////////////////
DECLARE_STATS_GROUP(TEXT("TraceLog"), STATGROUP_Trace, STATCAT_Advanced);
DECLARE_MEMORY_STAT(TEXT("Memory used"), STAT_TraceMemoryUsed, STATGROUP_Trace);
DECLARE_MEMORY_STAT(TEXT("Important event cache"), STAT_TraceCacheAllocated, STATGROUP_Trace);
DECLARE_MEMORY_STAT(TEXT("Important event cache used"), STAT_TraceCacheUsed, STATGROUP_Trace);
DECLARE_MEMORY_STAT(TEXT("Important event cache waste"), STAT_TraceCacheWaste, STATGROUP_Trace);
DECLARE_MEMORY_STAT(TEXT("Sent"), STAT_TraceSent, STATGROUP_Trace);

////////////////////////////////////////////////////////////////////////////////
enum class ETraceConnectType
{
	Network,
	File
};

////////////////////////////////////////////////////////////////////////////////
#if NO_LOGGING
FTraceAuxiliary::FLogCategoryAlias LogTrace;
#else
DEFINE_LOG_CATEGORY_STATIC(LogTrace, Log, All);
#endif

////////////////////////////////////////////////////////////////////////////////
class FTraceAuxiliaryImpl
{
public:
<<<<<<< HEAD
	const TCHAR* GetDest() const;
	bool IsConnected() const;
=======
	FString GetDest() const;
	bool IsConnected() const;
	bool IsConnected(FGuid& OutSessionGuid, FGuid& OutTraceGuid);
>>>>>>> 4af6daef
	FTraceAuxiliary::EConnectionType GetConnectionType() const;
	void GetActiveChannelsString(FStringBuilderBase& String) const;
	void AddCommandlineChannels(const TCHAR* ChannelList);
	void ResetCommandlineChannels();
	bool HasCommandlineChannels() const { return !CommandlineChannels.IsEmpty(); }
	void EnableChannels(const TCHAR* ChannelList);
	void DisableChannels(const TCHAR* ChannelList);
<<<<<<< HEAD
	bool Connect(ETraceConnectType Type, const TCHAR* Parameter, const FTraceAuxiliary::FLogCategoryAlias& LogCategory, uint16 SendFlags);
=======
	bool Connect(FTraceAuxiliary::EConnectionType Type, const TCHAR* Parameter, const FTraceAuxiliary::FLogCategoryAlias& LogCategory, uint16 SendFlags);
>>>>>>> 4af6daef
	bool Stop();
	void ResumeChannels();
	void PauseChannels();
	void EnableCommandlineChannels();
	void EnableCommandlineChannelsPostInitialize();
	void SetTruncateFile(bool bTruncateFile);
	void UpdateCsvStats() const;
	void StartWorkerThread();
	void StartEndFramePump();
	bool WriteSnapshot(const TCHAR* InFilePath, const FTraceAuxiliary::FLogCategoryAlias& LogCategory);
	bool SendSnapshot(const TCHAR* InHost, uint32 InPort, const FTraceAuxiliary::FLogCategoryAlias& LogCategory);

	// True if this is parent process with forking requested before forking.
	bool					IsParentProcessAndPreFork();

private:
	enum class EState : uint8
	{
		Stopped,
		Tracing,
	};

	struct FChannelEntry
	{
		FString	Name;
		bool bActive = false;
	};

	void AddChannel(const TCHAR* Name);
	void RemoveChannel(const TCHAR* Name);
	template <class T> void ForEachChannel(const TCHAR* ChannelList, bool bResolvePresets, T Callable);
	static uint32 HashChannelName(const TCHAR* Name);
	bool EnableChannel(const TCHAR* Channel);
	void DisableChannel(const TCHAR* Channel);
	bool SendToHost(const TCHAR* Host, const FTraceAuxiliary::FLogCategoryAlias& LogCategory, uint16 SendFlags);
	bool WriteToFile(const TCHAR* Path, const FTraceAuxiliary::FLogCategoryAlias& LogCategory, uint16 SendFlags);
	bool FinalizeFilePath(const TCHAR* InPath, FString& OutPath, const FTraceAuxiliary::FLogCategoryAlias& LogCategory);

	typedef TMap<uint32, FChannelEntry, TInlineSetAllocator<128>> ChannelSet;
	ChannelSet CommandlineChannels;
<<<<<<< HEAD
	FString TraceDest;
	std::atomic<FTraceAuxiliary::EConnectionType> TraceType = FTraceAuxiliary::EConnectionType::None;
	std::atomic<EState> State = EState::Stopped;
	bool bTruncateFile = false;
	bool bWorkerThreadStarted = false;
	FString PausedPreset;
=======
	bool bWorkerThreadStarted = false;
	bool bTruncateFile = false;
	FString PausedPreset;
	
	struct FCurrentTraceTarget
	{
		FString TraceDest;
		FTraceAuxiliary::EConnectionType TraceType = FTraceAuxiliary::EConnectionType::None;
	} CurrentTraceTarget;
	mutable FRWLock CurrentTargetLock;
>>>>>>> 4af6daef
};

static FTraceAuxiliaryImpl GTraceAuxiliary;
static FDelegateHandle GEndFrameDelegateHandle;
static FDelegateHandle GEndFrameStatDelegateHandle;
static FDelegateHandle GOnPostForkHandle;

// Whether to start tracing automatically at start or wait to initiate via Console Command.
// This value can also be set by passing '-traceautostart=[0|1]' on command line.
static bool GTraceAutoStart = UE_TRACE_AUTOSTART ? true : false;

////////////////////////////////////////////////////////////////////////////////
bool FTraceAuxiliaryImpl::IsParentProcessAndPreFork()
{
	return FForkProcessHelper::IsForkRequested() && !FForkProcessHelper::IsForkedChildProcess();
}
<<<<<<< HEAD

////////////////////////////////////////////////////////////////////////////////
void FTraceAuxiliaryImpl::AddCommandlineChannels(const TCHAR* ChannelList)
{
	ForEachChannel(ChannelList, true, &FTraceAuxiliaryImpl::AddChannel);
}

////////////////////////////////////////////////////////////////////////////////
void FTraceAuxiliaryImpl::ResetCommandlineChannels()
{
	CommandlineChannels.Reset();
}

////////////////////////////////////////////////////////////////////////////////
void FTraceAuxiliaryImpl::EnableChannels(const TCHAR* ChannelList)
{
	if (ChannelList)
	{
		ForEachChannel(ChannelList, true, &FTraceAuxiliaryImpl::EnableChannel);
	}
}

////////////////////////////////////////////////////////////////////////////////
void FTraceAuxiliaryImpl::DisableChannels(const TCHAR* ChannelList)
{
	if (ChannelList)
	{
		ForEachChannel(ChannelList, true, &FTraceAuxiliaryImpl::DisableChannel);
	}
	else
	{
		// Disable all channels.
		TStringBuilder<128> EnabledChannels;
		GetActiveChannelsString(EnabledChannels);
		ForEachChannel(EnabledChannels.ToString(), true, &FTraceAuxiliaryImpl::DisableChannel);
	}
}

////////////////////////////////////////////////////////////////////////////////
template<typename T>
void FTraceAuxiliaryImpl::ForEachChannel(const TCHAR* ChannelList, bool bResolvePresets, T Callable)
{
=======

////////////////////////////////////////////////////////////////////////////////
void FTraceAuxiliaryImpl::AddCommandlineChannels(const TCHAR* ChannelList)
{
	ForEachChannel(ChannelList, true, &FTraceAuxiliaryImpl::AddChannel);
}

////////////////////////////////////////////////////////////////////////////////
void FTraceAuxiliaryImpl::ResetCommandlineChannels()
{
	CommandlineChannels.Reset();
}

////////////////////////////////////////////////////////////////////////////////
void FTraceAuxiliaryImpl::EnableChannels(const TCHAR* ChannelList)
{
	if (ChannelList)
	{
		ForEachChannel(ChannelList, true, &FTraceAuxiliaryImpl::EnableChannel);
	}
}

////////////////////////////////////////////////////////////////////////////////
void FTraceAuxiliaryImpl::DisableChannels(const TCHAR* ChannelList)
{
	if (ChannelList)
	{
		ForEachChannel(ChannelList, true, &FTraceAuxiliaryImpl::DisableChannel);
	}
	else
	{
		// Disable all channels.
		TStringBuilder<128> EnabledChannels;
		GetActiveChannelsString(EnabledChannels);
		ForEachChannel(EnabledChannels.ToString(), true, &FTraceAuxiliaryImpl::DisableChannel);
	}
}

////////////////////////////////////////////////////////////////////////////////
template<typename T>
void FTraceAuxiliaryImpl::ForEachChannel(const TCHAR* ChannelList, bool bResolvePresets, T Callable)
{
>>>>>>> 4af6daef
	check(ChannelList);
	UE::String::ParseTokens(ChannelList, TEXT(","), [this, bResolvePresets, Callable] (const FStringView& Token)
	{
		TCHAR Name[80];
		const size_t ChannelNameSize = Token.CopyString(Name, UE_ARRAY_COUNT(Name) - 1);
		Name[ChannelNameSize] = '\0';

		if (bResolvePresets)
		{
			FString Value;
			// Check against hard coded presets
			if(FCString::Stricmp(Name, TEXT("default")) == 0)
			{
				ForEachChannel(GDefaultChannels, false, Callable);
			}
			else if(FCString::Stricmp(Name, TEXT("memory"))== 0)
			{
				ForEachChannel(GMemoryChannels, false, Callable);
			}
			// Check against data driven presets (if available)
			else if (GConfig && GConfig->GetString(TEXT("Trace.ChannelPresets"), Name, Value, GEngineIni))
			{
				ForEachChannel(*Value, false, Callable);
				return;
			}
		}

		Invoke(Callable, this, Name);
	});
}

////////////////////////////////////////////////////////////////////////////////
uint32 FTraceAuxiliaryImpl::HashChannelName(const TCHAR* Name)
{
	uint32 Hash = 5381;
	for (const TCHAR* c = Name; *c; ++c)
	{
		uint32 LowerC = *c | 0x20;
		Hash = ((Hash << 5) + Hash) + LowerC;
	}
	return Hash;
}
<<<<<<< HEAD

////////////////////////////////////////////////////////////////////////////////
void FTraceAuxiliaryImpl::AddChannel(const TCHAR* Name)
{
	uint32 Hash = HashChannelName(Name);

=======

////////////////////////////////////////////////////////////////////////////////
void FTraceAuxiliaryImpl::AddChannel(const TCHAR* Name)
{
	uint32 Hash = HashChannelName(Name);

>>>>>>> 4af6daef
	if (CommandlineChannels.Find(Hash) != nullptr)
	{
		return;
	}

	FChannelEntry& Value = CommandlineChannels.Add(Hash, {});
	Value.Name = Name;

<<<<<<< HEAD
	if (State.load() >= EState::Tracing && !Value.bActive)
=======
	if (IsConnected() && !Value.bActive)
>>>>>>> 4af6daef
	{
		Value.bActive = EnableChannel(*Value.Name);
	}
}

////////////////////////////////////////////////////////////////////////////////
void FTraceAuxiliaryImpl::RemoveChannel(const TCHAR* Name)
{
	uint32 Hash = HashChannelName(Name);

	FChannelEntry Channel;
	if (!CommandlineChannels.RemoveAndCopyValue(Hash, Channel))
<<<<<<< HEAD
	{
		return;
	}

	if (State.load() >= EState::Tracing && Channel.bActive)
	{
=======
	{
		return;
	}

	if (IsConnected() && Channel.bActive)
	{
>>>>>>> 4af6daef
		DisableChannel(*Channel.Name);
		Channel.bActive = false;
	}
}

////////////////////////////////////////////////////////////////////////////////
<<<<<<< HEAD
bool FTraceAuxiliaryImpl::Connect(ETraceConnectType Type, const TCHAR* Parameter, const FTraceAuxiliary::FLogCategoryAlias& LogCategory, uint16 SendFlags)
=======
bool FTraceAuxiliaryImpl::Connect(FTraceAuxiliary::EConnectionType Type, const TCHAR* Parameter, const FTraceAuxiliary::FLogCategoryAlias& LogCategory, uint16 SendFlags)
>>>>>>> 4af6daef
{
	// Connect/write to file, but only if we're not already sending/writing.
	bool bConnected = UE::Trace::IsTracing();
	if (!bConnected)
	{
		if (Type == FTraceAuxiliary::EConnectionType::Network)
		{
			bConnected = SendToHost(Parameter, LogCategory, SendFlags);
			if (bConnected)
			{
<<<<<<< HEAD
				UE_LOG_REF(LogCategory, Display, TEXT("Trace started (connected to trace server %s)."), GetDest());
				TraceType.store(FTraceAuxiliary::EConnectionType::Network);
			}
			else
			{
				UE_LOG_REF(LogCategory, Error, TEXT("Trace failed to connect (trace server: %s)!"), Parameter ? Parameter : TEXT(""));
=======
				UE_LOG_REF(LogCategory, Display, TEXT("Trace started (connected to trace server %s)."), *GetDest());
			}
			else
			{
				UE_LOG_REF(LogCategory, Error, TEXT("Trace failed to connect (trace host: %s)!"), Parameter ? Parameter : TEXT(""));
>>>>>>> 4af6daef
			}

		}

		else if (Type == FTraceAuxiliary::EConnectionType::File)
		{
			bConnected = WriteToFile(Parameter, LogCategory, SendFlags);
			if (bConnected)
			{
<<<<<<< HEAD
				UE_LOG_REF(LogCategory, Display, TEXT("Trace started (writing to file \"%s\")."), GetDest());
				TraceType.store(FTraceAuxiliary::EConnectionType::File);
=======
				UE_LOG_REF(LogCategory, Display, TEXT("Trace started (writing to file \"%s\")."), *GetDest());
>>>>>>> 4af6daef
			}
			else
			{
				UE_LOG_REF(LogCategory, Error, TEXT("Trace failed to connect (file: \"%s\")!"), Parameter ? Parameter : TEXT(""));
			}

<<<<<<< HEAD
		}

		if (bConnected)
		{
			FTraceAuxiliary::OnTraceStarted.Broadcast(TraceType.load(), TraceDest);
=======
>>>>>>> 4af6daef
		}

		if (bConnected)
		{
			FString StartedDest;
			FTraceAuxiliary::EConnectionType StartedType = FTraceAuxiliary::EConnectionType::None;
			
			{
				FReadScopeLock _(CurrentTargetLock);
				StartedDest = CurrentTraceTarget.TraceDest;
				StartedType = CurrentTraceTarget.TraceType;
			}
			
			FTraceAuxiliary::OnTraceStarted.Broadcast(StartedType, StartedDest);
		}
	}
<<<<<<< HEAD

	State.store(EState::Tracing);
	return true;
=======
	else
	{
		UE_LOG_REF(LogCategory, Error, TEXT("Already tracing from unknown source."));
	}

	return bConnected;
>>>>>>> 4af6daef
}

////////////////////////////////////////////////////////////////////////////////
bool FTraceAuxiliaryImpl::Stop()
{
	if (IsParentProcessAndPreFork())
	{
		return false;
	}

	if (!UE::Trace::Stop())
	{
		return false;
	}

<<<<<<< HEAD
	FTraceAuxiliary::OnTraceStopped.Broadcast(TraceType.load(), TraceDest);

	State.store(EState::Stopped);
	TraceType.store(FTraceAuxiliary::EConnectionType::None);
	TraceDest.Reset();
=======
	FString StopedDest;
	FTraceAuxiliary::EConnectionType StopedType = FTraceAuxiliary::EConnectionType::None;
	
	{
		FWriteScopeLock _(CurrentTargetLock);
		StopedDest = CurrentTraceTarget.TraceDest;
		StopedType = CurrentTraceTarget.TraceType;
		CurrentTraceTarget.TraceType = FTraceAuxiliary::EConnectionType::None;
		CurrentTraceTarget.TraceDest.Reset();
	}

	FTraceAuxiliary::OnTraceStopped.Broadcast(StopedType, StopedDest);
	
>>>>>>> 4af6daef
	return true;
}

////////////////////////////////////////////////////////////////////////////////
bool FTraceAuxiliaryImpl::EnableChannel(const TCHAR* Channel)
{
	// Channel names have been provided by the user and may not exist yet. As
	// we want to maintain bActive accurately (channels toggles are reference
	// counted), we will first check Trace knows of the channel.
	if (!UE::Trace::IsChannel(Channel))
	{
		return false;
	}

	EPlatformEvent Event = PlatformEvents_GetEvent(Channel);
	if (Event != EPlatformEvent::None)
	{
		PlatformEvents_Enable(Event);
	}

	return UE::Trace::ToggleChannel(Channel, true);
}

////////////////////////////////////////////////////////////////////////////////
void FTraceAuxiliaryImpl::DisableChannel(const TCHAR* Channel)
{
	// Channel names have been provided by the user and may not exist yet. As
	// we want to maintain bActive accurately (channels toggles are reference
	// counted), we will first check Trace knows of the channel.
	if (!UE::Trace::IsChannel(Channel))
	{
		return;
	}

	EPlatformEvent Event = PlatformEvents_GetEvent(Channel);
	if (Event != EPlatformEvent::None)
	{
		PlatformEvents_Disable(Event);
	}

	UE::Trace::ToggleChannel(Channel, false);
}

////////////////////////////////////////////////////////////////////////////////
void FTraceAuxiliaryImpl::ResumeChannels()
{
	// Enable channels from the "paused" preset.
	ForEachChannel(*PausedPreset, false, &FTraceAuxiliaryImpl::EnableChannel);
}

////////////////////////////////////////////////////////////////////////////////
void FTraceAuxiliaryImpl::PauseChannels()
{
	TStringBuilder<128> EnabledChannels;
	GetActiveChannelsString(EnabledChannels);

	// Save the list of enabled channels as the current "paused" preset.
	// The "paused" preset can only be used in the Trace.Resume command / API.
	PausedPreset = EnabledChannels.ToString();

	// Disable all "paused" channels.
	ForEachChannel(*PausedPreset, true, &FTraceAuxiliaryImpl::DisableChannel);
}

////////////////////////////////////////////////////////////////////////////////
void FTraceAuxiliaryImpl::EnableCommandlineChannels()
{
	if (IsParentProcessAndPreFork())
	{
		return;
	}

	for (auto& ChannelPair : CommandlineChannels)
	{
		if (!ChannelPair.Value.bActive)
		{
			ChannelPair.Value.bActive = EnableChannel(*ChannelPair.Value.Name);
		}
	}
}

////////////////////////////////////////////////////////////////////////////////
void FTraceAuxiliaryImpl::EnableCommandlineChannelsPostInitialize()
{
	for (auto& ChannelPair : CommandlineChannels)
	{
		// Intentionally enable channel without checking current state.
		ChannelPair.Value.bActive = EnableChannel(*ChannelPair.Value.Name);
	}
}

////////////////////////////////////////////////////////////////////////////////
void FTraceAuxiliaryImpl::SetTruncateFile(bool bNewTruncateFileState)
{
	bTruncateFile = bNewTruncateFileState;
}

////////////////////////////////////////////////////////////////////////////////
bool FTraceAuxiliaryImpl::SendToHost(const TCHAR* Host, const FTraceAuxiliary::FLogCategoryAlias& LogCategory, uint16 SendFlags)
{
	uint32 Port = 0; // "0" indicates that the default should be used.
	if (!UE::Trace::SendTo(Host, Port, SendFlags))
	{
		UE_LOG_REF(LogCategory, Warning, TEXT("Unable to trace to host '%s'"), Host);
		return false;
	}

	{
		FWriteScopeLock _(CurrentTargetLock);
		CurrentTraceTarget.TraceType = FTraceAuxiliary::EConnectionType::Network;
		CurrentTraceTarget.TraceDest = MoveTemp(Host);
	}
	return true;
}

////////////////////////////////////////////////////////////////////////////////
bool FTraceAuxiliaryImpl::FinalizeFilePath(const TCHAR* InPath, FString& OutPath, const FTraceAuxiliary::FLogCategoryAlias& LogCategory)
{
	const FStringView Path(InPath);

	// Default file name functor
	auto GetDefaultName = [] { return FDateTime::Now().ToString(TEXT("%Y%m%d_%H%M%S.utrace")); };

	if (Path.IsEmpty())
	{
		const FString Name = GetDefaultName();
		return FinalizeFilePath(*Name, OutPath, LogCategory);
	}

	FString WritePath;
	// Relative paths go to the profiling directory
	if (FPathViews::IsRelativePath(Path))
<<<<<<< HEAD
	{
		WritePath = FPaths::Combine(FPaths::ProfilingDir(), InPath);
	}
#if PLATFORM_WINDOWS
	// On windows we treat paths starting with '/' as relative, except double slash which is a network path
	else if (FPathViews::IsSeparator(Path[0]) && !(Path.Len() > 1 && FPathViews::IsSeparator(Path[1])))
	{
		WritePath = FPaths::Combine(FPaths::ProfilingDir(), InPath);
	}
=======
	{
		WritePath = FPaths::Combine(FPaths::ProfilingDir(), InPath);
	}
#if PLATFORM_WINDOWS
	// On windows we treat paths starting with '/' as relative, except double slash which is a network path
	else if (FPathViews::IsSeparator(Path[0]) && !(Path.Len() > 1 && FPathViews::IsSeparator(Path[1])))
	{
		WritePath = FPaths::Combine(FPaths::ProfilingDir(), InPath);
	}
>>>>>>> 4af6daef
#endif
	else
	{
		WritePath = InPath;
	}

	// If a directory is specified, add the default trace file name
	if (FPathViews::GetCleanFilename(WritePath).IsEmpty())
	{
		WritePath = FPaths::Combine(WritePath, GetDefaultName());
	}

	// The user may not have provided a suitable extension
	if (FPathViews::GetExtension(WritePath) != TEXT("utrace"))
	{
		WritePath = FPaths::SetExtension(WritePath, TEXT(".utrace"));
	}

	// Finally make sure the path is platform friendly
	IFileManager& FileManager = IFileManager::Get();
	FString NativePath = FileManager.ConvertToAbsolutePathForExternalAppForWrite(*WritePath);

	// Ensure we can write the trace file appropriately
	const FString WriteDir = FPaths::GetPath(NativePath);
	if (!FPaths::IsDrive(WriteDir))
	{
		if (!FileManager.MakeDirectory(*WriteDir, true))
		{
			UE_LOG_REF(LogCategory, Warning, TEXT("Failed to create directory '%s'"), *WriteDir);
			return false;
		}
	}

	if (!bTruncateFile && FileManager.FileExists(*NativePath))
	{
		UE_LOG_REF(LogCategory, Warning, TEXT("Trace file '%s' already exists"), *NativePath);
		return false;
	}

	OutPath = MoveTemp(NativePath);
	return true;
}

////////////////////////////////////////////////////////////////////////////////
bool FTraceAuxiliaryImpl::WriteToFile(const TCHAR* Path, const FTraceAuxiliary::FLogCategoryAlias& LogCategory, uint16 SendFlags)
{
	FString NativePath;
	if (!FinalizeFilePath(Path, NativePath, LogCategory))
	{
		return false;
	}

	if (!UE::Trace::WriteTo(*NativePath, SendFlags))
	{
		if (FPathViews::Equals(NativePath, FStringView(Path)))
		{
			UE_LOG_REF(LogCategory, Warning, TEXT("Unable to trace to file '%s'"), *NativePath);
		}
		else
		{
			UE_LOG_REF(LogCategory, Warning, TEXT("Unable to trace to file '%s' (transformed from '%s')"), *NativePath, Path ? Path : TEXT("null"));
		}
		return false;
	}

	{
		FWriteScopeLock _(CurrentTargetLock);
		CurrentTraceTarget.TraceType = FTraceAuxiliary::EConnectionType::File;
		CurrentTraceTarget.TraceDest = MoveTemp(NativePath);
	}
	return true;
}

////////////////////////////////////////////////////////////////////////////////
bool FTraceAuxiliaryImpl::WriteSnapshot(const TCHAR* InFilePath, const FTraceAuxiliary::FLogCategoryAlias& LogCategory)
<<<<<<< HEAD
{
	double StartTime = FPlatformTime::Seconds();

	FString NativePath;
	if (!FinalizeFilePath(InFilePath, NativePath, LogCategory))
	{
		return false;
	}

	UE_LOG_REF(LogCategory, Log, TEXT("Writing trace snapshot to '%s'..."), *NativePath);

	const bool bResult = UE::Trace::WriteSnapshotTo(*NativePath);

	if (bResult)
	{
		FTraceAuxiliary::OnSnapshotSaved.Broadcast(FTraceAuxiliary::EConnectionType::File, NativePath);
		UE_LOG_REF(LogCategory, Display, TEXT("Trace snapshot generated in %.3f seconds to \"%s\"."), FPlatformTime::Seconds() - StartTime, *NativePath);
	}
	else
	{
		UE_LOG_REF(LogCategory, Error, TEXT("Failed to trace snapshot to \"%s\"."), *NativePath);
	}

	return bResult;
}

////////////////////////////////////////////////////////////////////////////////
bool FTraceAuxiliaryImpl::SendSnapshot(const TCHAR* InHost, uint32 InPort, const FTraceAuxiliary::FLogCategoryAlias& LogCategory)
{
	double StartTime = FPlatformTime::Seconds();

	// If no host is set, assume localhost
	if (!InHost)
	{
		InHost = TEXT("localhost");
	}

	UE_LOG_REF(LogCategory, Log, TEXT("Sending trace snapshot to '%s'..."), InHost);

	const bool bResult = UE::Trace::SendSnapshotTo(InHost, InPort);

	if (bResult)
	{
		FTraceAuxiliary::OnSnapshotSaved.Broadcast(FTraceAuxiliary::EConnectionType::Network, InHost);
		UE_LOG_REF(LogCategory, Display, TEXT("Trace snapshot generated in %.3f seconds to \"%s\"."), FPlatformTime::Seconds() - StartTime, InHost);
	}
	else
	{
		UE_LOG_REF(LogCategory, Error, TEXT("Failed to trace snapshot to \"%s\"."), InHost);
	}

	return bResult;
}

////////////////////////////////////////////////////////////////////////////////
const TCHAR* FTraceAuxiliaryImpl::GetDest() const
=======
>>>>>>> 4af6daef
{
	double StartTime = FPlatformTime::Seconds();

<<<<<<< HEAD
////////////////////////////////////////////////////////////////////////////////
bool FTraceAuxiliaryImpl::IsConnected() const
{
	return State.load() == EState::Tracing;
}

////////////////////////////////////////////////////////////////////////////////
FTraceAuxiliary::EConnectionType FTraceAuxiliaryImpl::GetConnectionType() const
{
	return TraceType.load();
}

////////////////////////////////////////////////////////////////////////////////
void FTraceAuxiliaryImpl::GetActiveChannelsString(FStringBuilderBase& String) const
{
	UE::Trace::EnumerateChannels([](const ANSICHAR* Name, bool bEnabled, void* User)
	{
		FStringBuilderBase& EnabledChannelsStr = *static_cast<FStringBuilderBase*>(User);
		if (bEnabled)
		{
			FAnsiStringView NameView = FAnsiStringView(Name).LeftChop(7); // Remove "Channel" suffix
			EnabledChannelsStr << NameView << TEXT(",");
		}
	}, &String);
}

////////////////////////////////////////////////////////////////////////////////
void FTraceAuxiliaryImpl::UpdateCsvStats() const
{
#if TRACE_PRIVATE_STATISTICS
	// Only publish CSV stats if we have ever run tracing in order to reduce overhead in most runs.
	static bool bDoStats = false;
	if (UE::Trace::IsTracing() || bDoStats)
	{
		bDoStats = true;

		UE::Trace::FStatistics Stats;
		UE::Trace::GetStatistics(Stats);

		CSV_CUSTOM_STAT(Trace, MemoryUsedMb,	double(Stats.MemoryUsed) / 1024.0 / 1024.0, ECsvCustomStatOp::Set);
		CSV_CUSTOM_STAT(Trace, CacheUsedMb,		double(Stats.CacheUsed) / 1024.0 / 1024.0, ECsvCustomStatOp::Set);
		CSV_CUSTOM_STAT(Trace, CacheWasteMb,	double(Stats.CacheWaste) / 1024.0 / 1024.0, ECsvCustomStatOp::Set);
	}
#endif
}

////////////////////////////////////////////////////////////////////////////////
void FTraceAuxiliaryImpl::StartWorkerThread()
{
	if (!bWorkerThreadStarted)
	{
		UE::Trace::StartWorkerThread();
		bWorkerThreadStarted = true;
	}
}

////////////////////////////////////////////////////////////////////////////////
void FTraceAuxiliaryImpl::StartEndFramePump()
{
	if (!GEndFrameDelegateHandle.IsValid())
	{
		// If the worker thread is disabled, pump the update from end frame
		GEndFrameDelegateHandle = FCoreDelegates::OnEndFrame.AddStatic(UE::Trace::Update);
	}
	if (!GEndFrameStatDelegateHandle.IsValid())
	{
		// Update stats every frame
		GEndFrameStatDelegateHandle = FCoreDelegates::OnEndFrame.AddLambda([]()
		{
			UE::Trace::FStatistics Stats;
			UE::Trace::GetStatistics(Stats);
			SET_MEMORY_STAT(STAT_TraceMemoryUsed, Stats.MemoryUsed);
			SET_MEMORY_STAT(STAT_TraceCacheAllocated, Stats.CacheAllocated);
			SET_MEMORY_STAT(STAT_TraceCacheUsed, Stats.CacheUsed);
			SET_MEMORY_STAT(STAT_TraceCacheWaste, Stats.CacheWaste);
			SET_MEMORY_STAT(STAT_TraceSent, Stats.BytesSent);
		});
=======
	FString NativePath;
	if (!FinalizeFilePath(InFilePath, NativePath, LogCategory))
	{
		return false;
	}

	UE_LOG_REF(LogCategory, Log, TEXT("Writing trace snapshot to '%s'..."), *NativePath);

	const bool bResult = UE::Trace::WriteSnapshotTo(*NativePath);

	if (bResult)
	{
		FTraceAuxiliary::OnSnapshotSaved.Broadcast(FTraceAuxiliary::EConnectionType::File, NativePath);
		UE_LOG_REF(LogCategory, Display, TEXT("Trace snapshot generated in %.3f seconds to \"%s\"."), FPlatformTime::Seconds() - StartTime, *NativePath);
	}
	else
	{
		UE_LOG_REF(LogCategory, Error, TEXT("Failed to trace snapshot to \"%s\"."), *NativePath);
	}

	return bResult;
}

////////////////////////////////////////////////////////////////////////////////
bool FTraceAuxiliaryImpl::SendSnapshot(const TCHAR* InHost, uint32 InPort, const FTraceAuxiliary::FLogCategoryAlias& LogCategory)
{
	double StartTime = FPlatformTime::Seconds();

	// If no host is set, assume localhost
	if (!InHost)
	{
		InHost = TEXT("localhost");
>>>>>>> 4af6daef
	}
}

////////////////////////////////////////////////////////////////////////////////
void OnConnectionCallback()
{
	FTraceAuxiliary::OnConnection.Broadcast();
}

<<<<<<< HEAD
////////////////////////////////////////////////////////////////////////////////
static void SetupInitFromConfig(UE::Trace::FInitializeDesc& OutDesc)
{
	if (!GConfig)
	{
		return;
	}

	int32 SleepTimeConfig = 0;
	if (GConfig->GetInt(GTraceConfigSection, TEXT("SleepTimeInMS"), SleepTimeConfig, GEngineIni))
	{
		if (SleepTimeConfig > 0)
		{
			OutDesc.ThreadSleepTimeInMS = SleepTimeConfig;
		}
	}

	int32 TailSizeBytesConfig = 0;
	if (GConfig->GetInt(GTraceConfigSection, TEXT("TailSizeBytes"), TailSizeBytesConfig, GEngineIni))
	{
		OutDesc.TailSizeBytes = TailSizeBytesConfig;
	}
}

////////////////////////////////////////////////////////////////////////////////
static void TraceAuxiliaryConnectEpilogue()
{
	// It is possible that something outside of TraceAux's world view has called
	// UE::Trace::SendTo/WriteTo(). A plugin that has created its own store for
	// example. There's not really much that can be done about that here (tracing
	// is singular within a process. We can at least detect the obvious case and
	// inform the user.
	const TCHAR* TraceDest = GTraceAuxiliary.GetDest();
	if (TraceDest[0] == '\0')
=======
	UE_LOG_REF(LogCategory, Log, TEXT("Sending trace snapshot to '%s'..."), InHost);

	const bool bResult = UE::Trace::SendSnapshotTo(InHost, InPort);

	if (bResult)
	{
		FTraceAuxiliary::OnSnapshotSaved.Broadcast(FTraceAuxiliary::EConnectionType::Network, InHost);
		UE_LOG_REF(LogCategory, Display, TEXT("Trace snapshot generated in %.3f seconds to \"%s\"."), FPlatformTime::Seconds() - StartTime, InHost);
	}
	else
>>>>>>> 4af6daef
	{
		UE_LOG_REF(LogCategory, Error, TEXT("Failed to trace snapshot to \"%s\"."), InHost);
	}

<<<<<<< HEAD
	// Give the user some feedback that everything's underway.
	TStringBuilder<128> Channels;
	GTraceAuxiliary.GetActiveChannelsString(Channels);

	UE_LOG(LogConsoleResponse, Display, TEXT("Enabled channels: %s"), Channels.ToString());
}

////////////////////////////////////////////////////////////////////////////////
static void TraceAuxiliarySend(const TArray<FString>& Args)
{
	if (Args.Num() < 1)
	{
		UE_LOG(LogConsoleResponse, Warning, TEXT("No host name given. Usage: Trace.Send <Host> [ChannelSet]"));
		return;
	}

	const TCHAR* Target = *Args[0];
	const TCHAR* Channels = Args.Num() > 1 ? *Args[1] : nullptr;
	if (FTraceAuxiliary::Start(FTraceAuxiliary::EConnectionType::Network, Target, Channels, nullptr, LogConsoleResponse))
	{
		TraceAuxiliaryConnectEpilogue();
	}
}

////////////////////////////////////////////////////////////////////////////////
static void TraceAuxiliaryFile(const TArray<FString>& Args)
{
	const TCHAR* Filepath = nullptr;
	const TCHAR* Channels = nullptr;

	if (Args.Num() == 2)
	{
		Filepath = *Args[0];
		Channels = *Args[1];
	}
	else if (Args.Num() == 1)
	{
		// Try to detect if the first argument is a file path.
		if (FCString::Strchr(*Args[0], TEXT('/')) ||
			FCString::Strchr(*Args[0], TEXT('\\')) ||
			FCString::Strchr(*Args[0], TEXT('.')) ||
			FCString::Strchr(*Args[0], TEXT(':')))
		{
			Filepath = *Args[0];
		}
		else
		{
			Channels = *Args[0];
		}
	}
	else if (Args.Num() > 2)
	{
		UE_LOG(LogConsoleResponse, Warning, TEXT("Invalid arguments. Usage: Trace.File [Path] [ChannelSet]"));
		return;
	}

	if (FTraceAuxiliary::Start(FTraceAuxiliary::EConnectionType::File, Filepath, Channels, nullptr, LogConsoleResponse))
	{
		TraceAuxiliaryConnectEpilogue();
	}
}

////////////////////////////////////////////////////////////////////////////////
static void TraceAuxiliaryStart(const TArray<FString>& Args)
{
	UE_LOG(LogConsoleResponse, Warning, TEXT("'Trace.Start' is being deprecated in favor of 'Trace.File'."));
	TraceAuxiliaryFile(Args);
}

////////////////////////////////////////////////////////////////////////////////
static void TraceAuxiliaryStop()
{
	UE_LOG(LogConsoleResponse, Display, TEXT("Tracing stopped."));
	GTraceAuxiliary.Stop();
}

////////////////////////////////////////////////////////////////////////////////
static void TraceAuxiliaryPause()
{
	UE_LOG(LogConsoleResponse, Display, TEXT("Tracing paused."));
	GTraceAuxiliary.PauseChannels();
}

////////////////////////////////////////////////////////////////////////////////
static void TraceAuxiliaryResume()
{
	UE_LOG(LogConsoleResponse, Display, TEXT("Tracing resumed."));
	GTraceAuxiliary.ResumeChannels();
}

////////////////////////////////////////////////////////////////////////////////
static void TraceAuxiliaryStatus()
{
	UE_LOG(LogConsoleResponse, Display, TEXT("Trace status ----------------------------------------------------------"));

	// Status of data connection
	TStringBuilder<256> ConnectionStr;
	if (UE::Trace::IsTracing())
	{
		const TCHAR* Dest = GTraceAuxiliary.GetDest();
		if (Dest && FCString::Strlen(Dest) > 0)
		{
			ConnectionStr.Appendf(TEXT("Tracing to '%s'"), Dest);
		}
		else
		{
			// If GTraceAux doesn't know about the target but we are still tracing this is an externally initiated connection
			// (e.g. connection command from Insights).
			ConnectionStr = TEXT("Tracing to unknown target (externally set)");
		}
	}
	else
	{
		ConnectionStr = TEXT("Not tracing");
	}
	UE_LOG(LogConsoleResponse, Display, TEXT("- Connection: %s"), ConnectionStr.ToString());

	// Stats
	UE::Trace::FStatistics Stats;
	UE::Trace::GetStatistics(Stats);
	constexpr double MiB = 1.0 / (1024.0 * 1024.0);
	UE_LOG(LogConsoleResponse, Display, TEXT("- Memory used: %.02f MiB"),
		double(Stats.MemoryUsed) * MiB);
	UE_LOG(LogConsoleResponse, Display, TEXT("- Important Events cache: %.02f MiB (%.02f MiB used + %0.02f MiB unused | %0.02f MiB waste)"),
		double(Stats.CacheAllocated) * MiB,
		double(Stats.CacheUsed) * MiB,
		double(Stats.CacheAllocated - Stats.CacheUsed) * MiB,
		double(Stats.CacheWaste) * MiB);
	UE_LOG(LogConsoleResponse, Display, TEXT("- Sent: %.02f MiB"),
		double(Stats.BytesSent) * MiB);

	// Channels
	struct EnumerateType
	{
		TStringBuilder<512> ChannelsStr;
		uint32 Count = 0;
#if WITH_EDITOR
		uint32 LineLen = 50;
#else
		uint32 LineLen = 20;
#endif

		void AddChannel(const FAnsiStringView& NameView)
		{
			if (Count++ > 0)
			{
				ChannelsStr << TEXT(", ");
				LineLen += 2;
			}
			if (LineLen + NameView.Len() > 100)
			{
				ChannelsStr << TEXT("\n    ");
				LineLen = 4;
			}
			ChannelsStr << NameView;
			LineLen += NameView.Len();
		}
	} EnumerateUserData[2];
	UE::Trace::EnumerateChannels([](const ANSICHAR* Name, bool bEnabled, void* User)
	{
		EnumerateType* EnumerateUser = static_cast<EnumerateType*>(User);
		FAnsiStringView NameView = FAnsiStringView(Name).LeftChop(7); // Remove "Channel" suffix
		EnumerateUser[bEnabled ? 0 : 1].AddChannel(NameView);
	}, EnumerateUserData);
	UE_LOG(LogConsoleResponse, Display, TEXT("- Enabled channels: %s"), EnumerateUserData[0].Count == 0 ? TEXT("<none>") : EnumerateUserData[0].ChannelsStr.ToString());
	UE_LOG(LogConsoleResponse, Display, TEXT("- Available channels: %s"), EnumerateUserData[1].ChannelsStr.ToString());

	UE_LOG(LogConsoleResponse, Display, TEXT("-----------------------------------------------------------------------"));
}

////////////////////////////////////////////////////////////////////////////////
static void TraceAuxiliaryEnableChannels(const TArray<FString>& Args)
{
	if (Args.Num() == 0)
	{
		UE_LOG(LogConsoleResponse, Warning, TEXT("Need to provide at least one channel."));
		return;
	}
	GTraceAuxiliary.EnableChannels(*Args[0]);

	TStringBuilder<128> EnabledChannels;
	GTraceAuxiliary.GetActiveChannelsString(EnabledChannels);
	UE_LOG(LogConsoleResponse, Display, TEXT("Enabled channels: %s"), EnabledChannels.ToString());
}

////////////////////////////////////////////////////////////////////////////////
static void TraceAuxiliaryDisableChannels(const TArray<FString>& Args)
{
	if (Args.Num() == 0)
	{
		GTraceAuxiliary.DisableChannels(nullptr);
	}
	else
	{
		GTraceAuxiliary.DisableChannels(*Args[0]);
	}

	TStringBuilder<128> EnabledChannels;
	GTraceAuxiliary.GetActiveChannelsString(EnabledChannels);
	UE_LOG(LogConsoleResponse, Display, TEXT("Enabled channels: %s"), EnabledChannels.ToString());
}

////////////////////////////////////////////////////////////////////////////////
static void TraceAuxiliarySnapshotFile(const TArray<FString>& Args)
{
	const TCHAR* FilePath = nullptr;

	if (Args.Num() == 1)
	{
		FilePath = *Args[0];
	}
	else if (Args.Num() > 1)
	{
		UE_LOG(LogConsoleResponse, Warning, TEXT("Invalid arguments. Usage: Trace.SnapshotFile [Path]"));
		return;
	}

	GTraceAuxiliary.WriteSnapshot(FilePath, LogConsoleResponse);
}

////////////////////////////////////////////////////////////////////////////////
static void TraceAuxiliarySnapshotSend(const TArray<FString>& Args)
{
	const TCHAR* Host = nullptr;
	uint32 Port = 0;

	if (Args.Num() >= 1)
	{
		Host = *Args[0];
	}
	if (Args.Num() >= 2)
	{
		LexFromString(Port, *Args[1]);
	}
	if (Args.Num() > 2) 
	{
		UE_LOG(LogConsoleResponse, Warning, TEXT("Invalid arguments. Usage: Trace.SnapshotFile <Host> <Port>"));
		return;
	}

	GTraceAuxiliary.SendSnapshot(Host, Port, LogConsoleResponse);
}

////////////////////////////////////////////////////////////////////////////////
static void TraceBookmark(const TArray<FString>& Args)
{
	TRACE_BOOKMARK(TEXT("%s"), Args.Num() ? *Args[0] : TEXT(""));
}

////////////////////////////////////////////////////////////////////////////////
static FAutoConsoleCommand TraceAuxiliarySendCmd(
	TEXT("Trace.Send"),
	TEXT("<Host> [ChannelSet] - Starts tracing to a trace store."
		" <Host> is the IP address or hostname of the trace store."
		" ChannelSet is comma-separated list of trace channels/presets to be enabled."
	),
	FConsoleCommandWithArgsDelegate::CreateStatic(TraceAuxiliarySend)
);

////////////////////////////////////////////////////////////////////////////////
static FAutoConsoleCommand TraceAuxiliaryStartCmd(
	TEXT("Trace.Start"),
	TEXT("[ChannelSet] - (Deprecated: Use Trace.File instead.) Starts tracing to a file."
		" ChannelSet is comma-separated list of trace channels/presets to be enabled."
	),
	FConsoleCommandWithArgsDelegate::CreateStatic(TraceAuxiliaryStart)
);

////////////////////////////////////////////////////////////////////////////////
static FAutoConsoleCommand TraceAuxiliaryFileCmd(
	TEXT("Trace.File"),
	TEXT("[Path] [ChannelSet] - Starts tracing to a file."
		" ChannelSet is comma-separated list of trace channels/presets to be enabled."
		" Either Path or ChannelSet can be excluded."
	),
	FConsoleCommandWithArgsDelegate::CreateStatic(TraceAuxiliaryFile)
);

////////////////////////////////////////////////////////////////////////////////
static FAutoConsoleCommand TraceAuxiliaryStopCmd(
	TEXT("Trace.Stop"),
	TEXT("Stops tracing profiling events."),
	FConsoleCommandDelegate::CreateStatic(TraceAuxiliaryStop)
);

////////////////////////////////////////////////////////////////////////////////
static FAutoConsoleCommand TraceAuxiliaryPauseCmd(
	TEXT("Trace.Pause"),
	TEXT("Pauses all trace channels currently sending events."),
	FConsoleCommandDelegate::CreateStatic(TraceAuxiliaryPause)
);

////////////////////////////////////////////////////////////////////////////////
static FAutoConsoleCommand TraceAuxiliaryResumeCmd(
	TEXT("Trace.Resume"),
	TEXT("Resumes tracing that was previously paused (re-enables the paused channels)."),
	FConsoleCommandDelegate::CreateStatic(TraceAuxiliaryResume)
);

////////////////////////////////////////////////////////////////////////////////
static FAutoConsoleCommand TraceAuxiliaryStatusCmd(
	TEXT("Trace.Status"),
	TEXT("Prints Trace status to console."),
	FConsoleCommandDelegate::CreateStatic(TraceAuxiliaryStatus)
);

////////////////////////////////////////////////////////////////////////////////
static FAutoConsoleCommand TraceAuxiliaryChannelEnableCmd(
	TEXT("Trace.Enable"),
	TEXT("[ChannelSet] - Enables a set of channels."
		" ChannelSet is comma-separated list of trace channels/presets to be enabled."
	),
	FConsoleCommandWithArgsDelegate::CreateStatic(TraceAuxiliaryEnableChannels)
);

////////////////////////////////////////////////////////////////////////////////
static FAutoConsoleCommand TraceAuxiliaryChannelDisableCmd(
	TEXT("Trace.Disable"),
	TEXT("[ChannelSet] - Disables a set of channels."
		" ChannelSet is comma-separated list of trace channels/presets to be disabled."
		" If no channel is specified, it disables all channels."
	),
	FConsoleCommandWithArgsDelegate::CreateStatic(TraceAuxiliaryDisableChannels)
);

////////////////////////////////////////////////////////////////////////////////
static FAutoConsoleCommand TraceAuxiliarySnapshotFileCmd(
	TEXT("Trace.SnapshotFile"),
	TEXT("[Path] - Writes a snapshot of the current in-memory trace buffer to a file."
	),
	FConsoleCommandWithArgsDelegate::CreateStatic(TraceAuxiliarySnapshotFile)
);

////////////////////////////////////////////////////////////////////////////////
static FAutoConsoleCommand TraceAuxiliarySnapshotSendCmd(
	TEXT("Trace.SnapshotSend"),
	TEXT("<Host> <Port> - Sends a snapshot of the current in-memory trace buffer to a server. If no host is specified 'localhost' is used."
	),
	FConsoleCommandWithArgsDelegate::CreateStatic(TraceAuxiliarySnapshotSend)
);

////////////////////////////////////////////////////////////////////////////////
static FAutoConsoleCommand TraceBookmarkCmd(
	TEXT("Trace.Bookmark"),
	TEXT("[Name] - Emits a TRACE_BOOKMARK() event with the given string name."
	),
	FConsoleCommandWithArgsDelegate::CreateStatic(TraceBookmark)
);

#endif // UE_TRACE_ENABLED



#if WITH_UNREAL_TRACE_LAUNCH
////////////////////////////////////////////////////////////////////////////////
static std::atomic<int32> GUnrealTraceLaunched; // = 0;

////////////////////////////////////////////////////////////////////////////////
#if PLATFORM_WINDOWS
static void LaunchUnrealTraceInternal(const TCHAR* CommandLine)
{
	if (GUnrealTraceLaunched.load(std::memory_order_relaxed))
	{
		UE_LOG(LogCore, Log, TEXT("UnrealTraceServer: Trace store already started"));
		return;
	}

	TWideStringBuilder<MAX_PATH + 32> CreateProcArgs;
	CreateProcArgs << "\"";
	CreateProcArgs << FPaths::EngineDir();
	CreateProcArgs << TEXT("/Binaries/Win64/UnrealTraceServer.exe\"");
	CreateProcArgs << TEXT(" fork");

	uint32 CreateProcFlags = CREATE_BREAKAWAY_FROM_JOB;
	if (FParse::Param(CommandLine, TEXT("traceshowstore")))
	{
		CreateProcFlags |= CREATE_NEW_CONSOLE;
	}
	else
	{
		CreateProcFlags |= CREATE_NO_WINDOW;
	}
	STARTUPINFOW StartupInfo = { sizeof(STARTUPINFOW) };
	PROCESS_INFORMATION ProcessInfo = {};
	BOOL bOk = CreateProcessW(nullptr, LPWSTR(*CreateProcArgs), nullptr, nullptr,
		false, CreateProcFlags, nullptr, nullptr, &StartupInfo, &ProcessInfo);

	if (!bOk)
	{
		UE_LOG(LogCore, Display, TEXT("UnrealTraceServer: Unable to launch the trace store with '%s' (%08x)"), *CreateProcArgs, GetLastError());
		return;
	}

	if (WaitForSingleObject(ProcessInfo.hProcess, 5000) == WAIT_TIMEOUT)
	{
		UE_LOG(LogCore, Warning, TEXT("UnrealTraceServer: Timed out waiting for the trace store to start"));
	}
	else
	{
		DWORD ExitCode = 0x0000'a9e0;
		GetExitCodeProcess(ProcessInfo.hProcess, &ExitCode);
		if (ExitCode)
		{
			UE_LOG(LogCore, Warning, TEXT("UnrealTraceServer: Trace store returned an error (0x%08x)"), ExitCode);
		}
		else
		{
			UE_LOG(LogCore, Log, TEXT("UnrealTraceServer: Trace store launch successful"));
			GUnrealTraceLaunched.fetch_add(1, std::memory_order_relaxed);
		}
	}

	CloseHandle(ProcessInfo.hProcess);
	CloseHandle(ProcessInfo.hThread);
}
#endif // PLATFORM_WINDOWS

////////////////////////////////////////////////////////////////////////////////
#if PLATFORM_UNIX || PLATFORM_MAC
static void LaunchUnrealTraceInternal(const TCHAR* CommandLine)
{
	/* nop */

#if 0
	if (GUnrealTraceLaunched.load(std::memory_order_relaxed))
	{
		UE_LOG(LogCore, Log, TEXT("UnrealTraceServer: Trace store already started"));
		return;
	}

	TAnsiStringBuilder<320> BinPath;
	BinPath << TCHAR_TO_UTF8(*FPaths::EngineDir());
#if PLATFORM_UNIX
	BinPath << "Binaries/Linux/UnrealTraceServer";
#elif PLATFORM_MAC
	BinPath << "Binaries/Mac/UnrealTraceServer";
#endif

	if (access(*BinPath, F_OK) < 0)
	{
		UE_LOG(LogCore, Display, TEXT("UnrealTraceServer: Binary not found (%s)"), ANSI_TO_TCHAR(*BinPath));
		return;
	}

	TAnsiStringBuilder<64> ForkArg;
	ForkArg << "fork";

	pid_t UtsPid = vfork();
	if (UtsPid < 0)
	{
		UE_LOG(LogCore, Display, TEXT("UnrealTraceServer: Unable to fork (errno: %d)"), errno);
		return;
	}
	else if (UtsPid == 0)
	{
		char* Args[] = { BinPath.GetData(), ForkArg.GetData(), nullptr };
		extern char** environ;
		execve(*BinPath, Args, environ);
		_exit(0x80 | (errno & 0x7f));
	}

	int32 WaitStatus = 0;
	do
	{
		int32 WaitRet = waitpid(UtsPid, &WaitStatus, 0);
		if (WaitRet < 0)
		{
			UE_LOG(LogCore, Display, TEXT("UnrealTraceServer: waitpid() error; (errno: %d)"), errno);
			return;
		}
	}
	while (!WIFEXITED(WaitStatus));

	int32 UtsRet = WEXITSTATUS(WaitStatus);
	if (UtsRet)
	{
		UE_LOG(LogCore, Display, TEXT("UnrealTraceServer: Trace store returned an error (0x%08x)"), UtsRet);
	}
	else
	{
		UE_LOG(LogCore, Log, TEXT("UnrealTraceServer: Trace store launch successful"));
		GUnrealTraceLaunched.fetch_add(1, std::memory_order_relaxed);
	}
#endif // 0
}
#endif // PLATFORM_UNIX/MAC
#endif // WITH_UNREAL_TRACE_LAUNCH



////////////////////////////////////////////////////////////////////////////////
UE_TRACE_EVENT_BEGIN(Diagnostics, Session2, NoSync|Important)
	UE_TRACE_EVENT_FIELD(UE::Trace::AnsiString, Platform)
	UE_TRACE_EVENT_FIELD(UE::Trace::AnsiString, AppName)
	UE_TRACE_EVENT_FIELD(UE::Trace::WideString, CommandLine)
	UE_TRACE_EVENT_FIELD(UE::Trace::WideString, Branch)
	UE_TRACE_EVENT_FIELD(UE::Trace::WideString, BuildVersion)
	UE_TRACE_EVENT_FIELD(uint32, Changelist)
	UE_TRACE_EVENT_FIELD(uint8, ConfigurationType)
	UE_TRACE_EVENT_FIELD(uint8, TargetType)
UE_TRACE_EVENT_END()

////////////////////////////////////////////////////////////////////////////////
static bool StartFromCommandlineArguments(const TCHAR* CommandLine, bool& bOutStartWorkerThread)
{
#if UE_TRACE_ENABLED

	// Get active channels
	FString Channels;
	if (FParse::Value(CommandLine, TEXT("-trace="), Channels, false))
	{
	}
	else if (FParse::Param(CommandLine, TEXT("trace")))
	{
		Channels = GDefaultChannels;
	}
#if WITH_EDITOR
	else
	{
		Channels = GDefaultChannels;
	}
#endif

	// By default, if any channels are enabled we trace to memory.
	FTraceAuxiliary::EConnectionType Type = FTraceAuxiliary::EConnectionType::None;

	// Setup options
	FTraceAuxiliary::FOptions Opts;
	Opts.bTruncateFile = FParse::Param(CommandLine, TEXT("tracefiletrunc"));

	const bool bWorkerThreadAllowed = FGenericPlatformProcess::SupportsMultithreading() || FForkProcessHelper::IsForkedMultithreadInstance();

	if (!bWorkerThreadAllowed || FParse::Param(FCommandLine::Get(), TEXT("notracethreading")))
	{
		Opts.bNoWorkerThread = true;
	}

	// Find if a connection type is specified
	FString Parameter;
	const TCHAR* Target = nullptr;
	if (FParse::Value(CommandLine, TEXT("-tracehost="), Parameter))
	{
		Type = FTraceAuxiliary::EConnectionType::Network;
		Target = *Parameter;
	}
	else if (FParse::Value(CommandLine, TEXT("-tracefile="), Parameter))
	{
		Type = FTraceAuxiliary::EConnectionType::File;
		if (Parameter.IsEmpty())
		{
			UE_LOG(LogCore, Warning, TEXT("Empty parameter to 'tracefile' argument. Using default filename."));
			Target = nullptr;
		}
		else
		{
			Target = *Parameter;
		}
	}
	else if (FParse::Param(CommandLine, TEXT("tracefile")))
	{
		Type = FTraceAuxiliary::EConnectionType::File;
		Target = nullptr;
	}

	// If user has defined a connection type but not specified channels, use the default channel set.
	if (Type != FTraceAuxiliary::EConnectionType::None && Channels.IsEmpty())
	{
		Channels = GDefaultChannels;
	}

	if (Channels.IsEmpty())
	{
		return false;
	}

	if (!GTraceAutoStart)
	{
		GTraceAuxiliary.AddCommandlineChannels(*Channels);
		return false;
	}

	// Trace's worker thread should really only be started by Trace itself as
	// order is important. At the very least it must be done after Trace is
	// initialised. It isn't yet here so we defer it.
	bOutStartWorkerThread = !Opts.bNoWorkerThread;
	Opts.bNoWorkerThread = true;

	// Finally start tracing to the requested connection
	return FTraceAuxiliary::Start(Type, Target, *Channels, &Opts);
#endif
	return false;
}

////////////////////////////////////////////////////////////////////////////////
FTraceAuxiliary::FOnConnection FTraceAuxiliary::OnConnection;
FTraceAuxiliary::FOnTraceStarted FTraceAuxiliary::OnTraceStarted;
FTraceAuxiliary::FOnTraceStopped FTraceAuxiliary::OnTraceStopped;
FTraceAuxiliary::FOnSnapshotSaved FTraceAuxiliary::OnSnapshotSaved;

////////////////////////////////////////////////////////////////////////////////
bool FTraceAuxiliary::Start(EConnectionType Type, const TCHAR* Target, const TCHAR* Channels, FOptions* Options, const FLogCategoryAlias& LogCategory)
{
#if UE_TRACE_ENABLED
	if (GTraceAuxiliary.IsParentProcessAndPreFork())
	{
		return false;
	}

	if (GTraceAuxiliary.IsConnected())
	{
		UE_LOG_REF(LogCategory, Error, TEXT("Unable to start trace, already tracing to %s"), GTraceAuxiliary.GetDest());
		return false;
	}

	// Make sure the worker thread is started unless explicitly opt out.
	if (!Options || !Options->bNoWorkerThread)
	{
		if (FGenericPlatformProcess::SupportsMultithreading() || FForkProcessHelper::IsForkedMultithreadInstance())
		{
			GTraceAuxiliary.StartWorkerThread();
		}
	}

	if (Channels)
	{
		UE_LOG_REF(LogCategory, Display, TEXT("Requested channels: '%s'"), Channels);
		GTraceAuxiliary.ResetCommandlineChannels();
		GTraceAuxiliary.AddCommandlineChannels(Channels);
		GTraceAuxiliary.EnableCommandlineChannels();
	}

	if (Options)
	{
		// Truncation is only valid when tracing to file and filename is set.
		if (Options->bTruncateFile && Type == EConnectionType::File && Target != nullptr)
		{
			GTraceAuxiliary.SetTruncateFile(Options->bTruncateFile);
		}
	}

	uint16 SendFlags = (Options && Options->bExcludeTail) ? UE::Trace::FSendFlags::ExcludeTail : 0;
	
	if (Type == EConnectionType::File)
	{
		return GTraceAuxiliary.Connect(ETraceConnectType::File, Target, LogCategory, SendFlags);
	}
	else if(Type == EConnectionType::Network)
	{
		return GTraceAuxiliary.Connect(ETraceConnectType::Network, Target, LogCategory, SendFlags);
	}
#endif
	return false;
}

////////////////////////////////////////////////////////////////////////////////
bool FTraceAuxiliary::Stop()
{
#if UE_TRACE_ENABLED
	return GTraceAuxiliary.Stop();
#else
	return false;
#endif
}

////////////////////////////////////////////////////////////////////////////////
bool FTraceAuxiliary::Pause()
{
#if UE_TRACE_ENABLED
	GTraceAuxiliary.PauseChannels();
#endif
	return true;
}

////////////////////////////////////////////////////////////////////////////////
bool FTraceAuxiliary::Resume()
{
#if UE_TRACE_ENABLED
	GTraceAuxiliary.ResumeChannels();
#endif
	return true;
}

////////////////////////////////////////////////////////////////////////////////
bool FTraceAuxiliary::WriteSnapshot(const TCHAR* InFilePath)
{
#if UE_TRACE_ENABLED
	return GTraceAuxiliary.WriteSnapshot(InFilePath, LogCore);
#else
	return true;
#endif
}

////////////////////////////////////////////////////////////////////////////////
bool FTraceAuxiliary::SendSnapshot(const TCHAR* Host, uint32 Port)
{
#if UE_TRACE_ENABLED
	return GTraceAuxiliary.SendSnapshot(Host, Port, LogCore);
#else
	return true;
#endif
}

////////////////////////////////////////////////////////////////////////////////
#if UE_TRACE_ENABLED
static void TraceAuxiliaryAddPostForkCallback(const TCHAR* CommandLine)
{
	if (GTraceAutoStart)
	{
		UE_LOG(LogCore, Display, TEXT("Trace not started in parent because forking is expected. Use -NoFakeForking to trace parent."));
	}

	checkf(!GOnPostForkHandle.IsValid(), TEXT("TraceAuxiliaryAddPostForkCallback should only be called once."));

	GOnPostForkHandle = FCoreDelegates::OnPostFork.AddLambda([](EForkProcessRole Role)
	{
		if (Role == EForkProcessRole::Child)
		{
			FString CmdLine = FCommandLine::Get();

			FTraceAuxiliary::Initialize(*CmdLine);
			FTraceAuxiliary::TryAutoConnect();

			// InitializePresets is needed in the regular startup phase since dynamically loaded modules can define
			// presets and channels and we need to enable those after modules have been loaded. In the case of forked
			// process all modules should already have been loaded.
			// FTraceAuxiliary::InitializePresets(*CmdLine);
		}
	});
}
#endif // UE_TRACE_ENABLED

////////////////////////////////////////////////////////////////////////////////
void FTraceAuxiliary::Initialize(const TCHAR* CommandLine)
{
=======
	return bResult;
}

////////////////////////////////////////////////////////////////////////////////
FString FTraceAuxiliaryImpl::GetDest() const
{
	FReadScopeLock _(CurrentTargetLock);
	return CurrentTraceTarget.TraceDest;
}

////////////////////////////////////////////////////////////////////////////////
bool FTraceAuxiliaryImpl::IsConnected() const
{
	return UE::Trace::IsTracing();
}

////////////////////////////////////////////////////////////////////////////////
bool FTraceAuxiliaryImpl::IsConnected(FGuid& OutSessionGuid, FGuid& OutTraceGuid)
{
	uint32 SessionGuid[4];
	uint32 TraceGuid[4];
	if (UE::Trace::IsTracingTo(SessionGuid, TraceGuid))
	{
		OutSessionGuid = *(FGuid*)SessionGuid;
		OutTraceGuid = *(FGuid*)TraceGuid;
		return true;
	}
	return false;
}

////////////////////////////////////////////////////////////////////////////////
FTraceAuxiliary::EConnectionType FTraceAuxiliaryImpl::GetConnectionType() const
{
	FReadScopeLock _(CurrentTargetLock);
	return CurrentTraceTarget.TraceType;
}

////////////////////////////////////////////////////////////////////////////////
void FTraceAuxiliaryImpl::GetActiveChannelsString(FStringBuilderBase& String) const
{
	UE::Trace::EnumerateChannels([](const ANSICHAR* Name, bool bEnabled, void* User)
	{
		FStringBuilderBase& EnabledChannelsStr = *static_cast<FStringBuilderBase*>(User);
		if (bEnabled)
		{
			FAnsiStringView NameView = FAnsiStringView(Name).LeftChop(7); // Remove "Channel" suffix
			EnabledChannelsStr << NameView << TEXT(",");
		}
	}, &String);
}

////////////////////////////////////////////////////////////////////////////////
void FTraceAuxiliaryImpl::UpdateCsvStats() const
{
#if TRACE_PRIVATE_STATISTICS
	// Only publish CSV stats if we have ever run tracing in order to reduce overhead in most runs.
	static bool bDoStats = false;
	if (UE::Trace::IsTracing() || bDoStats)
	{
		bDoStats = true;

		UE::Trace::FStatistics Stats;
		UE::Trace::GetStatistics(Stats);

		CSV_CUSTOM_STAT(Trace, MemoryUsedMb,	double(Stats.MemoryUsed) / 1024.0 / 1024.0, ECsvCustomStatOp::Set);
		CSV_CUSTOM_STAT(Trace, CacheUsedMb,		double(Stats.CacheUsed) / 1024.0 / 1024.0, ECsvCustomStatOp::Set);
		CSV_CUSTOM_STAT(Trace, CacheWasteMb,	double(Stats.CacheWaste) / 1024.0 / 1024.0, ECsvCustomStatOp::Set);
	}
#endif
}

////////////////////////////////////////////////////////////////////////////////
void FTraceAuxiliaryImpl::StartWorkerThread()
{
	if (!bWorkerThreadStarted)
	{
		UE::Trace::StartWorkerThread();
		bWorkerThreadStarted = true;
	}
}

LLM_DEFINE_TAG(Trace_TraceLog);
LLM_DEFINE_TAG(Trace_TraceLog_Cache);

////////////////////////////////////////////////////////////////////////////////
void FTraceAuxiliaryImpl::StartEndFramePump()
{
	if (!GEndFrameDelegateHandle.IsValid())
	{
		// If the worker thread is disabled, pump the update from end frame
		GEndFrameDelegateHandle = FCoreDelegates::OnEndFrame.AddStatic(UE::Trace::Update);
	}
	if (!GEndFrameStatDelegateHandle.IsValid())
	{
		// Update stats every frame
		GEndFrameStatDelegateHandle = FCoreDelegates::OnEndFrame.AddLambda([]()
		{
			UE::Trace::FStatistics Stats;
			UE::Trace::GetStatistics(Stats);
			SET_MEMORY_STAT(STAT_TraceMemoryUsed, Stats.MemoryUsed);
			SET_MEMORY_STAT(STAT_TraceCacheAllocated, Stats.CacheAllocated);
			SET_MEMORY_STAT(STAT_TraceCacheUsed, Stats.CacheUsed);
			SET_MEMORY_STAT(STAT_TraceCacheWaste, Stats.CacheWaste);
			SET_MEMORY_STAT(STAT_TraceSent, Stats.BytesSent);

#if ENABLE_LOW_LEVEL_MEM_TRACKER
			const int64 NonCacheMemory = Stats.MemoryUsed - Stats.CacheAllocated;
			FLowLevelMemTracker::Get().SetTagAmountForTracker(ELLMTracker::Default, LLM_TAG_NAME(Trace_TraceLog), ELLMTagSet::None, NonCacheMemory, true);
			FLowLevelMemTracker::Get().SetTagAmountForTracker(ELLMTracker::Default, LLM_TAG_NAME(Trace_TraceLog_Cache), ELLMTagSet::None, Stats.CacheAllocated, true);
#endif
		});
	}
}

////////////////////////////////////////////////////////////////////////////////
void OnConnectionCallback()
{
	FTraceAuxiliary::OnConnection.Broadcast();
}

////////////////////////////////////////////////////////////////////////////////
void OnMessageCallback(const UE::Trace::FMessageEvent& Message)
{
	const auto TypeStr = StringCast<TCHAR>(Message.TypeStr);
	if (Message.Description != nullptr)
	{
		const auto Description = StringCast<TCHAR>(Message.Description);
		UE_LOG(LogTrace, Error, TEXT("%s %s"), TypeStr.Get(), Description.Get());
	}
	else
	{
		UE_LOG(LogTrace, Error, TEXT("%s"), TypeStr.Get());
	}
}

////////////////////////////////////////////////////////////////////////////////
static void SetupInitFromConfig(UE::Trace::FInitializeDesc& OutDesc)
{
	if (!GConfig)
	{
		return;
	}

	int32 SleepTimeConfig = 0;
	if (GConfig->GetInt(GTraceConfigSection, TEXT("SleepTimeInMS"), SleepTimeConfig, GEngineIni))
	{
		if (SleepTimeConfig > 0)
		{
			OutDesc.ThreadSleepTimeInMS = SleepTimeConfig;
		}
	}

	int32 TailSizeBytesConfig = 0;
	if (GConfig->GetInt(GTraceConfigSection, TEXT("TailSizeBytes"), TailSizeBytesConfig, GEngineIni))
	{
		OutDesc.TailSizeBytes = TailSizeBytesConfig;
	}
}

////////////////////////////////////////////////////////////////////////////////
static void TraceAuxiliaryConnectEpilogue()
{
	// Give the user some feedback that everything's underway.
	TStringBuilder<128> Channels;
	GTraceAuxiliary.GetActiveChannelsString(Channels);

	UE_LOG(LogConsoleResponse, Display, TEXT("Enabled channels: %s"), Channels.ToString());
}

////////////////////////////////////////////////////////////////////////////////
static void TraceAuxiliarySend(const TArray<FString>& Args)
{
	if (Args.Num() < 1)
	{
		UE_LOG(LogConsoleResponse, Warning, TEXT("No host name given. Usage: Trace.Send <Host> [ChannelSet]"));
		return;
	}

	const TCHAR* Target = *Args[0];
	const TCHAR* Channels = Args.Num() > 1 ? *Args[1] : nullptr;
	if (FTraceAuxiliary::Start(FTraceAuxiliary::EConnectionType::Network, Target, Channels, nullptr, LogConsoleResponse))
	{
		TraceAuxiliaryConnectEpilogue();
	}
}

////////////////////////////////////////////////////////////////////////////////
static void TraceAuxiliaryFile(const TArray<FString>& Args)
{
	const TCHAR* Filepath = nullptr;
	const TCHAR* Channels = nullptr;

	if (Args.Num() == 2)
	{
		Filepath = *Args[0];
		Channels = *Args[1];
	}
	else if (Args.Num() == 1)
	{
		// Try to detect if the first argument is a file path.
		if (FCString::Strchr(*Args[0], TEXT('/')) ||
			FCString::Strchr(*Args[0], TEXT('\\')) ||
			FCString::Strchr(*Args[0], TEXT('.')) ||
			FCString::Strchr(*Args[0], TEXT(':')))
		{
			Filepath = *Args[0];
		}
		else
		{
			Channels = *Args[0];
		}
	}
	else if (Args.Num() > 2)
	{
		UE_LOG(LogConsoleResponse, Warning, TEXT("Invalid arguments. Usage: Trace.File [Path] [ChannelSet]"));
		return;
	}

	if (FTraceAuxiliary::Start(FTraceAuxiliary::EConnectionType::File, Filepath, Channels, nullptr, LogConsoleResponse))
	{
		TraceAuxiliaryConnectEpilogue();
	}
}

////////////////////////////////////////////////////////////////////////////////
static void TraceAuxiliaryStart(const TArray<FString>& Args)
{
	UE_LOG(LogConsoleResponse, Warning, TEXT("'Trace.Start' is being deprecated in favor of 'Trace.File'."));
	TraceAuxiliaryFile(Args);
}

////////////////////////////////////////////////////////////////////////////////
static void TraceAuxiliaryStop()
{
	UE_LOG(LogConsoleResponse, Display, TEXT("Tracing stopped."));
	GTraceAuxiliary.Stop();
}

////////////////////////////////////////////////////////////////////////////////
static void TraceAuxiliaryPause()
{
	UE_LOG(LogConsoleResponse, Display, TEXT("Tracing paused."));
	GTraceAuxiliary.PauseChannels();
}

////////////////////////////////////////////////////////////////////////////////
static void TraceAuxiliaryResume()
{
	UE_LOG(LogConsoleResponse, Display, TEXT("Tracing resumed."));
	GTraceAuxiliary.ResumeChannels();
}

////////////////////////////////////////////////////////////////////////////////
static void TraceAuxiliaryStatus()
{
	UE_LOG(LogConsoleResponse, Display, TEXT("Trace status ----------------------------------------------------------"));

	// Status of data connection
	TStringBuilder<256> ConnectionStr;
	FGuid SessionGuid, TraceGuid;
	if (GTraceAuxiliary.IsConnected(SessionGuid, TraceGuid))
	{
		const FString Dest = GTraceAuxiliary.GetDest();
		if (!Dest.IsEmpty())
		{
			ConnectionStr.Appendf(TEXT("Tracing to '%s', "), *Dest);
			ConnectionStr.Appendf(TEXT("session %s trace %s"), *SessionGuid.ToString(), *TraceGuid.ToString());
		}
		else
		{
			// If GTraceAux doesn't know about the target but we are still tracing this is an externally initiated connection
			// (e.g. connection command from Insights).
			ConnectionStr = TEXT("Tracing to unknown target (externally set)");
		}
	}
	else
	{
		ConnectionStr = TEXT("Not tracing");
	}
	UE_LOG(LogConsoleResponse, Display, TEXT("- Connection: %s"), ConnectionStr.ToString());

	// Stats
	UE::Trace::FStatistics Stats;
	UE::Trace::GetStatistics(Stats);
	constexpr double MiB = 1.0 / (1024.0 * 1024.0);
	UE_LOG(LogConsoleResponse, Display, TEXT("- Memory used: %.02f MiB"),
		double(Stats.MemoryUsed) * MiB);
	UE_LOG(LogConsoleResponse, Display, TEXT("- Important Events cache: %.02f MiB (%.02f MiB used + %0.02f MiB unused | %0.02f MiB waste)"),
		double(Stats.CacheAllocated) * MiB,
		double(Stats.CacheUsed) * MiB,
		double(Stats.CacheAllocated - Stats.CacheUsed) * MiB,
		double(Stats.CacheWaste) * MiB);
	UE_LOG(LogConsoleResponse, Display, TEXT("- Sent: %.02f MiB"),
		double(Stats.BytesSent) * MiB);

	// Channels
	struct EnumerateType
	{
		TStringBuilder<512> ChannelsStr;
		uint32 Count = 0;
#if WITH_EDITOR
		uint32 LineLen = 50;
#else
		uint32 LineLen = 20;
#endif

		void AddChannel(const FAnsiStringView& NameView)
		{
			if (Count++ > 0)
			{
				ChannelsStr << TEXT(", ");
				LineLen += 2;
			}
			if (LineLen + NameView.Len() > 100)
			{
				ChannelsStr << TEXT("\n    ");
				LineLen = 4;
			}
			ChannelsStr << NameView;
			LineLen += NameView.Len();
		}
	} EnumerateUserData[2];
	UE::Trace::EnumerateChannels([](const ANSICHAR* Name, bool bEnabled, void* User)
	{
		EnumerateType* EnumerateUser = static_cast<EnumerateType*>(User);
		FAnsiStringView NameView = FAnsiStringView(Name).LeftChop(7); // Remove "Channel" suffix
		EnumerateUser[bEnabled ? 0 : 1].AddChannel(NameView);
	}, EnumerateUserData);
	UE_LOG(LogConsoleResponse, Display, TEXT("- Enabled channels: %s"), EnumerateUserData[0].Count == 0 ? TEXT("<none>") : EnumerateUserData[0].ChannelsStr.ToString());
	UE_LOG(LogConsoleResponse, Display, TEXT("- Available channels: %s"), EnumerateUserData[1].ChannelsStr.ToString());

	UE_LOG(LogConsoleResponse, Display, TEXT("-----------------------------------------------------------------------"));
}

////////////////////////////////////////////////////////////////////////////////
static void TraceAuxiliaryEnableChannels(const TArray<FString>& Args)
{
	if (Args.Num() == 0)
	{
		UE_LOG(LogConsoleResponse, Warning, TEXT("Need to provide at least one channel."));
		return;
	}
	GTraceAuxiliary.EnableChannels(*Args[0]);

	TStringBuilder<128> EnabledChannels;
	GTraceAuxiliary.GetActiveChannelsString(EnabledChannels);
	UE_LOG(LogConsoleResponse, Display, TEXT("Enabled channels: %s"), EnabledChannels.ToString());
}

////////////////////////////////////////////////////////////////////////////////
static void TraceAuxiliaryDisableChannels(const TArray<FString>& Args)
{
	if (Args.Num() == 0)
	{
		GTraceAuxiliary.DisableChannels(nullptr);
	}
	else
	{
		GTraceAuxiliary.DisableChannels(*Args[0]);
	}

	TStringBuilder<128> EnabledChannels;
	GTraceAuxiliary.GetActiveChannelsString(EnabledChannels);
	UE_LOG(LogConsoleResponse, Display, TEXT("Enabled channels: %s"), EnabledChannels.ToString());
}

////////////////////////////////////////////////////////////////////////////////
static void TraceAuxiliarySnapshotFile(const TArray<FString>& Args)
{
	const TCHAR* FilePath = nullptr;

	if (Args.Num() == 1)
	{
		FilePath = *Args[0];
	}
	else if (Args.Num() > 1)
	{
		UE_LOG(LogConsoleResponse, Warning, TEXT("Invalid arguments. Usage: Trace.SnapshotFile [Path]"));
		return;
	}

	GTraceAuxiliary.WriteSnapshot(FilePath, LogConsoleResponse);
}

////////////////////////////////////////////////////////////////////////////////
static void TraceAuxiliarySnapshotSend(const TArray<FString>& Args)
{
	const TCHAR* Host = nullptr;
	uint32 Port = 0;

	if (Args.Num() >= 1)
	{
		Host = *Args[0];
	}
	if (Args.Num() >= 2)
	{
		LexFromString(Port, *Args[1]);
	}
	if (Args.Num() > 2)
	{
		UE_LOG(LogConsoleResponse, Warning, TEXT("Invalid arguments. Usage: Trace.SnapshotSend <Host> <Port>"));
		return;
	}

	GTraceAuxiliary.SendSnapshot(Host, Port, LogConsoleResponse);
}

////////////////////////////////////////////////////////////////////////////////
static void TraceBookmark(const TArray<FString>& Args)
{
	TRACE_BOOKMARK(TEXT("%s"), Args.Num() ? *Args[0] : TEXT(""));
}

////////////////////////////////////////////////////////////////////////////////
static FAutoConsoleCommand TraceAuxiliarySendCmd(
	TEXT("Trace.Send"),
	TEXT("<Host> [ChannelSet] - Starts tracing to a trace store."
		" <Host> is the IP address or hostname of the trace store."
		" ChannelSet is comma-separated list of trace channels/presets to be enabled."
	),
	FConsoleCommandWithArgsDelegate::CreateStatic(TraceAuxiliarySend)
);

////////////////////////////////////////////////////////////////////////////////
static FAutoConsoleCommand TraceAuxiliaryStartCmd(
	TEXT("Trace.Start"),
	TEXT("[ChannelSet] - (Deprecated: Use Trace.File instead.) Starts tracing to a file."
		" ChannelSet is comma-separated list of trace channels/presets to be enabled."
	),
	FConsoleCommandWithArgsDelegate::CreateStatic(TraceAuxiliaryStart)
);

////////////////////////////////////////////////////////////////////////////////
static FAutoConsoleCommand TraceAuxiliaryFileCmd(
	TEXT("Trace.File"),
	TEXT("[Path] [ChannelSet] - Starts tracing to a file."
		" ChannelSet is comma-separated list of trace channels/presets to be enabled."
		" Either Path or ChannelSet can be excluded."
	),
	FConsoleCommandWithArgsDelegate::CreateStatic(TraceAuxiliaryFile)
);

////////////////////////////////////////////////////////////////////////////////
static FAutoConsoleCommand TraceAuxiliaryStopCmd(
	TEXT("Trace.Stop"),
	TEXT("Stops tracing profiling events."),
	FConsoleCommandDelegate::CreateStatic(TraceAuxiliaryStop)
);

////////////////////////////////////////////////////////////////////////////////
static FAutoConsoleCommand TraceAuxiliaryPauseCmd(
	TEXT("Trace.Pause"),
	TEXT("Pauses all trace channels currently sending events."),
	FConsoleCommandDelegate::CreateStatic(TraceAuxiliaryPause)
);

////////////////////////////////////////////////////////////////////////////////
static FAutoConsoleCommand TraceAuxiliaryResumeCmd(
	TEXT("Trace.Resume"),
	TEXT("Resumes tracing that was previously paused (re-enables the paused channels)."),
	FConsoleCommandDelegate::CreateStatic(TraceAuxiliaryResume)
);

////////////////////////////////////////////////////////////////////////////////
static FAutoConsoleCommand TraceAuxiliaryStatusCmd(
	TEXT("Trace.Status"),
	TEXT("Prints Trace status to console."),
	FConsoleCommandDelegate::CreateStatic(TraceAuxiliaryStatus)
);

////////////////////////////////////////////////////////////////////////////////
static FAutoConsoleCommand TraceAuxiliaryChannelEnableCmd(
	TEXT("Trace.Enable"),
	TEXT("[ChannelSet] - Enables a set of channels."
		" ChannelSet is comma-separated list of trace channels/presets to be enabled."
	),
	FConsoleCommandWithArgsDelegate::CreateStatic(TraceAuxiliaryEnableChannels)
);

////////////////////////////////////////////////////////////////////////////////
static FAutoConsoleCommand TraceAuxiliaryChannelDisableCmd(
	TEXT("Trace.Disable"),
	TEXT("[ChannelSet] - Disables a set of channels."
		" ChannelSet is comma-separated list of trace channels/presets to be disabled."
		" If no channel is specified, it disables all channels."
	),
	FConsoleCommandWithArgsDelegate::CreateStatic(TraceAuxiliaryDisableChannels)
);

////////////////////////////////////////////////////////////////////////////////
static FAutoConsoleCommand TraceAuxiliarySnapshotFileCmd(
	TEXT("Trace.SnapshotFile"),
	TEXT("[Path] - Writes a snapshot of the current in-memory trace buffer to a file."
	),
	FConsoleCommandWithArgsDelegate::CreateStatic(TraceAuxiliarySnapshotFile)
);

////////////////////////////////////////////////////////////////////////////////
static FAutoConsoleCommand TraceAuxiliarySnapshotSendCmd(
	TEXT("Trace.SnapshotSend"),
	TEXT("<Host> <Port> - Sends a snapshot of the current in-memory trace buffer to a server. If no host is specified 'localhost' is used."
	),
	FConsoleCommandWithArgsDelegate::CreateStatic(TraceAuxiliarySnapshotSend)
);

////////////////////////////////////////////////////////////////////////////////
static FAutoConsoleCommand TraceBookmarkCmd(
	TEXT("Trace.Bookmark"),
	TEXT("[Name] - Emits a TRACE_BOOKMARK() event with the given string name."
	),
	FConsoleCommandWithArgsDelegate::CreateStatic(TraceBookmark)
);

#endif // UE_TRACE_ENABLED



#if WITH_UNREAL_TRACE_LAUNCH
////////////////////////////////////////////////////////////////////////////////
static std::atomic<int32> GUnrealTraceLaunched; // = 0;

////////////////////////////////////////////////////////////////////////////////
#if PLATFORM_WINDOWS
static void LaunchUnrealTraceInternal(const TCHAR* CommandLine)
{
	if (GUnrealTraceLaunched.load(std::memory_order_relaxed))
	{
		UE_LOG(LogCore, Log, TEXT("UnrealTraceServer: Trace store already started"));
		return;
	}

	TWideStringBuilder<MAX_PATH + 32> CreateProcArgs;
	CreateProcArgs << "\"";
	CreateProcArgs << FPaths::EngineDir();
	CreateProcArgs << TEXT("/Binaries/Win64/UnrealTraceServer.exe\"");
	CreateProcArgs << TEXT(" fork");

	uint32 CreateProcFlags = CREATE_BREAKAWAY_FROM_JOB;
	if (FParse::Param(CommandLine, TEXT("traceshowstore")))
	{
		CreateProcFlags |= CREATE_NEW_CONSOLE;
	}
	else
	{
		CreateProcFlags |= CREATE_NO_WINDOW;
	}
	STARTUPINFOW StartupInfo = { sizeof(STARTUPINFOW) };
	PROCESS_INFORMATION ProcessInfo = {};
	BOOL bOk = CreateProcessW(nullptr, LPWSTR(*CreateProcArgs), nullptr, nullptr,
		false, CreateProcFlags, nullptr, nullptr, &StartupInfo, &ProcessInfo);

	if (!bOk)
	{
		UE_LOG(LogCore, Display, TEXT("UnrealTraceServer: Unable to launch the trace store with '%s' (%08x)"), *CreateProcArgs, GetLastError());
		return;
	}

	if (WaitForSingleObject(ProcessInfo.hProcess, 5000) == WAIT_TIMEOUT)
	{
		UE_LOG(LogCore, Warning, TEXT("UnrealTraceServer: Timed out waiting for the trace store to start"));
	}
	else
	{
		DWORD ExitCode = 0x0000'a9e0;
		GetExitCodeProcess(ProcessInfo.hProcess, &ExitCode);
		if (ExitCode)
		{
			UE_LOG(LogCore, Warning, TEXT("UnrealTraceServer: Trace store returned an error (0x%08x)"), ExitCode);
		}
		else
		{
			UE_LOG(LogCore, Log, TEXT("UnrealTraceServer: Trace store launch successful"));
			GUnrealTraceLaunched.fetch_add(1, std::memory_order_relaxed);
		}
	}

	CloseHandle(ProcessInfo.hProcess);
	CloseHandle(ProcessInfo.hThread);
}
#endif // PLATFORM_WINDOWS

////////////////////////////////////////////////////////////////////////////////
#if PLATFORM_UNIX || PLATFORM_MAC
static void LaunchUnrealTraceInternal(const TCHAR* CommandLine)
{
// TSAN doesn't like fork(), so disable this for now.
#if !USING_THREAD_SANITISER 
	if (GUnrealTraceLaunched.load(std::memory_order_relaxed))
	{
		UE_LOG(LogCore, Log, TEXT("UnrealTraceServer: Trace store already started"));
		return;
	}

	TAnsiStringBuilder<320> BinPath;
	BinPath << TCHAR_TO_UTF8(*FPaths::EngineDir());
#if PLATFORM_UNIX
	BinPath << "Binaries/Linux/UnrealTraceServer";
#elif PLATFORM_MAC
	BinPath << "Binaries/Mac/UnrealTraceServer";
#endif
	BinPath.ToString(); //Ensure zero termination

	if (access(*BinPath, F_OK) < 0)
	{
		UE_LOG(LogCore, Display, TEXT("UnrealTraceServer: Binary not found (%s)"), ANSI_TO_TCHAR(*BinPath));
		return;
	}

	TAnsiStringBuilder<64> ForkArg;
	ForkArg << "fork";
	ForkArg.ToString(); //Ensure zero termination

	pid_t UtsPid = fork();
	if (UtsPid < 0)
	{
		UE_LOG(LogCore, Display, TEXT("UnrealTraceServer: Unable to fork (errno: %d)"), errno);
		return;
	}
	else if (UtsPid == 0)
	{
		char* Args[] = { BinPath.GetData(), ForkArg.GetData(), nullptr };
		extern char** environ;
		execve(*BinPath, Args, environ);
		_exit(0x80 | (errno & 0x7f));
	}

	int32 WaitStatus = 0;
	do
	{
		int32 WaitRet = waitpid(UtsPid, &WaitStatus, 0);
		if (WaitRet < 0)
		{
			UE_LOG(LogCore, Display, TEXT("UnrealTraceServer: waitpid() error; (errno: %d)"), errno);
			return;
		}
	}
	while (!WIFEXITED(WaitStatus));

	int32 UtsRet = WEXITSTATUS(WaitStatus);
	if (UtsRet)
	{
		UE_LOG(LogCore, Display, TEXT("UnrealTraceServer: Trace store returned an error (0x%08x)"), UtsRet);
	}
	else
	{
		UE_LOG(LogCore, Log, TEXT("UnrealTraceServer: Trace store launch successful"));
		GUnrealTraceLaunched.fetch_add(1, std::memory_order_relaxed);
	}
#endif // #if !USING_THREAD_SANITISER
}
#endif // PLATFORM_UNIX/MAC
#endif // WITH_UNREAL_TRACE_LAUNCH



////////////////////////////////////////////////////////////////////////////////
UE_TRACE_EVENT_BEGIN(Diagnostics, Session2, NoSync|Important)
	UE_TRACE_EVENT_FIELD(UE::Trace::AnsiString, Platform)
	UE_TRACE_EVENT_FIELD(UE::Trace::AnsiString, AppName)
	UE_TRACE_EVENT_FIELD(UE::Trace::WideString, ProjectName)
	UE_TRACE_EVENT_FIELD(UE::Trace::WideString, CommandLine)
	UE_TRACE_EVENT_FIELD(UE::Trace::WideString, Branch)
	UE_TRACE_EVENT_FIELD(UE::Trace::WideString, BuildVersion)
	UE_TRACE_EVENT_FIELD(uint32, Changelist)
	UE_TRACE_EVENT_FIELD(uint8, ConfigurationType)
	UE_TRACE_EVENT_FIELD(uint8, TargetType)
UE_TRACE_EVENT_END()

////////////////////////////////////////////////////////////////////////////////
static bool StartFromCommandlineArguments(const TCHAR* CommandLine, bool& bOutStartWorkerThread)
{
#if UE_TRACE_ENABLED

	// Get active channels
	FString Channels;
	if (FParse::Value(CommandLine, TEXT("-trace="), Channels, false))
	{
	}
	else if (FParse::Param(CommandLine, TEXT("trace")))
	{
		Channels = GDefaultChannels;
	}
#if WITH_EDITOR
	else
	{
		Channels = GDefaultChannels;
	}
#endif

	// By default, if any channels are enabled we trace to memory.
	FTraceAuxiliary::EConnectionType Type = FTraceAuxiliary::EConnectionType::None;

	// Setup options
	FTraceAuxiliary::FOptions Opts;
	Opts.bTruncateFile = FParse::Param(CommandLine, TEXT("tracefiletrunc"));

	const bool bWorkerThreadAllowed = FGenericPlatformProcess::SupportsMultithreading() || FForkProcessHelper::IsForkedMultithreadInstance();

	if (!bWorkerThreadAllowed || FParse::Param(FCommandLine::Get(), TEXT("notracethreading")))
	{
		Opts.bNoWorkerThread = true;
	}

	// Find if a connection type is specified
	FString Parameter;
	const TCHAR* Target = nullptr;
	if (FParse::Value(CommandLine, TEXT("-tracehost="), Parameter))
	{
		Type = FTraceAuxiliary::EConnectionType::Network;
		Target = *Parameter;
	}
	else if (FParse::Value(CommandLine, TEXT("-tracefile="), Parameter))
	{
		Type = FTraceAuxiliary::EConnectionType::File;
		if (Parameter.IsEmpty())
		{
			UE_LOG(LogTrace, Warning, TEXT("Empty parameter to 'tracefile' argument. Using default filename."));
			Target = nullptr;
		}
		else
		{
			Target = *Parameter;
		}
	}
	else if (FParse::Param(CommandLine, TEXT("tracefile")))
	{
		Type = FTraceAuxiliary::EConnectionType::File;
		Target = nullptr;
	}

	// If user has defined a connection type but not specified channels, use the default channel set.
	if (Type != FTraceAuxiliary::EConnectionType::None && Channels.IsEmpty())
	{
		Channels = GDefaultChannels;
	}

	if (Channels.IsEmpty())
	{
		return false;
	}

	if (!GTraceAutoStart)
	{
		GTraceAuxiliary.AddCommandlineChannels(*Channels);
		return false;
	}

	// Trace's worker thread should really only be started by Trace itself as
	// order is important. At the very least it must be done after Trace is
	// initialised. It isn't yet here so we defer it.
	bOutStartWorkerThread = !Opts.bNoWorkerThread;
	Opts.bNoWorkerThread = true;

	// Finally start tracing to the requested connection
	return FTraceAuxiliary::Start(Type, Target, *Channels, &Opts);
#endif
	return false;
}

////////////////////////////////////////////////////////////////////////////////
FTraceAuxiliary::FOnConnection FTraceAuxiliary::OnConnection;
FTraceAuxiliary::FOnTraceStarted FTraceAuxiliary::OnTraceStarted;
FTraceAuxiliary::FOnTraceStopped FTraceAuxiliary::OnTraceStopped;
FTraceAuxiliary::FOnSnapshotSaved FTraceAuxiliary::OnSnapshotSaved;

////////////////////////////////////////////////////////////////////////////////
bool FTraceAuxiliary::Start(EConnectionType Type, const TCHAR* Target, const TCHAR* Channels, FOptions* Options, const FLogCategoryAlias& LogCategory)
{
#if UE_TRACE_ENABLED
	if (GTraceAuxiliary.IsParentProcessAndPreFork())
	{
		return false;
	}

	if (GTraceAuxiliary.IsConnected())
	{
		UE_LOG_REF(LogCategory, Error, TEXT("Unable to start trace, already tracing to %s"), *GTraceAuxiliary.GetDest());
		return false;
	}

	// Make sure the worker thread is started unless explicitly opt out.
	if (!Options || !Options->bNoWorkerThread)
	{
		if (FGenericPlatformProcess::SupportsMultithreading() || FForkProcessHelper::IsForkedMultithreadInstance())
		{
			GTraceAuxiliary.StartWorkerThread();
		}
	}

	if (Channels)
	{
		UE_LOG_REF(LogCategory, Display, TEXT("Requested channels: '%s'"), Channels);
		GTraceAuxiliary.ResetCommandlineChannels();
		GTraceAuxiliary.AddCommandlineChannels(Channels);
		GTraceAuxiliary.EnableCommandlineChannels();
	}

	if (Options)
	{
		// Truncation is only valid when tracing to file and filename is set.
		if (Options->bTruncateFile && Type == EConnectionType::File && Target != nullptr)
		{
			GTraceAuxiliary.SetTruncateFile(Options->bTruncateFile);
		}
	}

	uint16 SendFlags = (Options && Options->bExcludeTail) ? UE::Trace::FSendFlags::ExcludeTail : 0;

	return GTraceAuxiliary.Connect(Type, Target, LogCategory, SendFlags);
#endif
	return false;
}

////////////////////////////////////////////////////////////////////////////////
bool FTraceAuxiliary::Stop()
{
#if UE_TRACE_ENABLED
	return GTraceAuxiliary.Stop();
#else
	return false;
#endif
}

////////////////////////////////////////////////////////////////////////////////
bool FTraceAuxiliary::Pause()
{
#if UE_TRACE_ENABLED
	GTraceAuxiliary.PauseChannels();
#endif
	return true;
}

////////////////////////////////////////////////////////////////////////////////
bool FTraceAuxiliary::Resume()
{
#if UE_TRACE_ENABLED
	GTraceAuxiliary.ResumeChannels();
#endif
	return true;
}

////////////////////////////////////////////////////////////////////////////////
bool FTraceAuxiliary::WriteSnapshot(const TCHAR* InFilePath)
{
#if UE_TRACE_ENABLED
	return GTraceAuxiliary.WriteSnapshot(InFilePath, LogTrace);
#else
	return true;
#endif
}

////////////////////////////////////////////////////////////////////////////////
bool FTraceAuxiliary::SendSnapshot(const TCHAR* Host, uint32 Port)
{
#if UE_TRACE_ENABLED
	return GTraceAuxiliary.SendSnapshot(Host, Port, LogTrace);
#else
	return true;
#endif
}

////////////////////////////////////////////////////////////////////////////////
#if UE_TRACE_ENABLED
static void TraceAuxiliaryAddPostForkCallback(const TCHAR* CommandLine)
{
	if (GTraceAutoStart)
	{
		UE_LOG(LogTrace, Display, TEXT("Trace not started in parent because forking is expected. Use -NoFakeForking to trace parent."));
	}

	checkf(!GOnPostForkHandle.IsValid(), TEXT("TraceAuxiliaryAddPostForkCallback should only be called once."));

	GOnPostForkHandle = FCoreDelegates::OnPostFork.AddLambda([](EForkProcessRole Role)
	{
		if (Role == EForkProcessRole::Child)
		{
			FString CmdLine = FCommandLine::Get();

			FTraceAuxiliary::Initialize(*CmdLine);
			FTraceAuxiliary::TryAutoConnect();

			// InitializePresets is needed in the regular startup phase since dynamically loaded modules can define
			// presets and channels and we need to enable those after modules have been loaded. In the case of forked
			// process all modules should already have been loaded.
			// FTraceAuxiliary::InitializePresets(*CmdLine);
		}
	});
}
#endif // UE_TRACE_ENABLED

////////////////////////////////////////////////////////////////////////////////
void FTraceAuxiliary::Initialize(const TCHAR* CommandLine)
{
>>>>>>> 4af6daef
	TRACE_CPUPROFILER_EVENT_SCOPE(FTraceAux_Init);

#if WITH_UNREAL_TRACE_LAUNCH
	if (!(FParse::Param(CommandLine, TEXT("notraceserver")) || FParse::Param(CommandLine, TEXT("buildmachine"))))
	{
		TRACE_CPUPROFILER_EVENT_SCOPE(FTraceAux_LaunchUnrealTrace);
		LaunchUnrealTraceInternal(CommandLine);
	}
#endif

#if UE_TRACE_ENABLED
<<<<<<< HEAD
	UE_LOG(LogCore, Log, TEXT("Initializing trace..."));

	FParse::Bool(CommandLine, TEXT("-traceautostart="), GTraceAutoStart);
	UE_LOG(LogCore, Verbose, TEXT("Trace auto start = %d."), GTraceAutoStart);

	if (GTraceAuxiliary.IsParentProcessAndPreFork())
	{
		UE_LOG(LogCore, Log, TEXT("Trace initialization skipped for parent process (pre fork)."));
=======
	UE_LOG(LogTrace, Log, TEXT("Initializing trace..."));

	// Setup message callback so we get feedback from TraceLog
	UE::Trace::SetMessageCallback(&OnMessageCallback);

	FParse::Bool(CommandLine, TEXT("-traceautostart="), GTraceAutoStart);
	UE_LOG(LogTrace, Verbose, TEXT("Trace auto start = %d."), GTraceAutoStart);

	if (GTraceAuxiliary.IsParentProcessAndPreFork())
	{
		UE_LOG(LogTrace, Log, TEXT("Trace initialization skipped for parent process (pre fork)."));
>>>>>>> 4af6daef

		GTraceAuxiliary.DisableChannels(nullptr);

		// Set our post fork callback up and return - children will pass through and Initialize when they're created.
		TraceAuxiliaryAddPostForkCallback(CommandLine);
		return;
	}

	const TCHAR* AppName = TEXT(UE_APP_NAME);
<<<<<<< HEAD
#if IS_MONOLITHIC && !IS_PROGRAM
	extern TCHAR GInternalProjectName[];
	if (GInternalProjectName[0] != '\0')
	{
		AppName = GInternalProjectName;
=======
	const TCHAR* ProjectName = TEXT("");
#if IS_MONOLITHIC && !IS_PROGRAM
	if (FApp::HasProjectName())
	{
		ProjectName = FApp::GetProjectName();
>>>>>>> 4af6daef
	}
#endif

	// Trace out information about this session. This is done before initialisation,
	// so that it is always sent (all channels are enabled prior to initialisation).
	const TCHAR* BranchName = BuildSettings::GetBranchName();
	const TCHAR* BuildVersion = BuildSettings::GetBuildVersion();
	constexpr uint32 PlatformLen = UE_ARRAY_COUNT(PREPROCESSOR_TO_STRING(UBT_COMPILED_PLATFORM)) - 1;
	const uint32 AppNameLen = FCString::Strlen(AppName);
<<<<<<< HEAD
	const uint32 CommandLineLen = FCString::Strlen(CommandLine);
	const uint32 BranchNameLen = FCString::Strlen(BranchName);
	const uint32 BuildVersionLen = FCString::Strlen(BuildVersion);
	uint32 DataSize =
		(PlatformLen * sizeof(ANSICHAR)) +
		(AppNameLen * sizeof(ANSICHAR)) +
=======
	const uint32 ProjectNameLen = FCString::Strlen(ProjectName);
	const uint32 CommandLineLen = FCString::Strlen(CommandLine);
	const uint32 BranchNameLen = FCString::Strlen(BranchName);
	const uint32 BuildVersionLen = FCString::Strlen(BuildVersion);
	const uint32 DataSize =
		(PlatformLen * sizeof(ANSICHAR)) +
		(AppNameLen * sizeof(ANSICHAR)) +
		(ProjectNameLen * sizeof(TCHAR)) +
>>>>>>> 4af6daef
		(CommandLineLen * sizeof(TCHAR)) +
		(BranchNameLen * sizeof(TCHAR)) +
		(BuildVersionLen * sizeof(TCHAR));
	UE_TRACE_LOG(Diagnostics, Session2, UE::Trace::TraceLogChannel, DataSize)
		<< Session2.Platform(PREPROCESSOR_TO_STRING(UBT_COMPILED_PLATFORM), PlatformLen)
		<< Session2.AppName(AppName, AppNameLen)
<<<<<<< HEAD
=======
		<< Session2.ProjectName(ProjectName, ProjectNameLen)
>>>>>>> 4af6daef
		<< Session2.CommandLine(CommandLine, CommandLineLen)
		<< Session2.Branch(BranchName, BranchNameLen)
		<< Session2.BuildVersion(BuildVersion, BuildVersionLen)
		<< Session2.Changelist(BuildSettings::GetCurrentChangelist())
		<< Session2.ConfigurationType(uint8(FApp::GetBuildConfiguration()))
		<< Session2.TargetType(uint8(FApp::GetBuildTargetType()));

	// Attempt to send trace data somewhere from the command line. It perhaps
	// seems odd to do this before initialising Trace, but it is done this way
	// to support disabling the "important" cache without losing any events.
	bool bShouldStartWorkerThread = false;
	StartFromCommandlineArguments(CommandLine, bShouldStartWorkerThread);

	// Initialize Trace
	UE::Trace::FInitializeDesc Desc;
#if WITH_EDITOR
	Desc.TailSizeBytes = 32 << 20;
#endif
	SetupInitFromConfig(Desc);
<<<<<<< HEAD
	
	Desc.bUseWorkerThread = bShouldStartWorkerThread;
	Desc.bUseImportantCache = (FParse::Param(CommandLine, TEXT("tracenocache")) == false);
	Desc.OnConnectionFunc = &OnConnectionCallback;
=======

	Desc.bUseWorkerThread = bShouldStartWorkerThread;
	Desc.bUseImportantCache = (FParse::Param(CommandLine, TEXT("tracenocache")) == false);
	Desc.OnConnectionFunc = &OnConnectionCallback;

	FGuid SessionGuid;
	if (!FParse::Value(CommandLine, TEXT("-tracesessionguid="), SessionGuid))
	{
		SessionGuid = FApp::GetInstanceId();
	}
	FMemory::Memcpy((FGuid&)Desc.SessionGuid, SessionGuid);
	
>>>>>>> 4af6daef
	if (FParse::Value(CommandLine, TEXT("-tracetailmb="), Desc.TailSizeBytes))
	{
		Desc.TailSizeBytes <<= 20;
	}

	// Memory tracing is very chatty. To reduce load on trace we'll speed up the
	// worker thread so it can clear events faster.
	extern bool MemoryTrace_IsActive();
	if (MemoryTrace_IsActive())
	{
		int32 SleepTimeMs = 5;
		if (GConfig)
		{
			GConfig->GetInt(GTraceConfigSection, TEXT("SleepTimeWhenMemoryTracingInMS"), SleepTimeMs, GEngineIni);
		}

		if (Desc.ThreadSleepTimeInMS)
		{
			SleepTimeMs = FMath::Min<uint32>(Desc.ThreadSleepTimeInMS, SleepTimeMs);
		}

		Desc.ThreadSleepTimeInMS = SleepTimeMs;
	}

	UE::Trace::Initialize(Desc);

	// Workaround for the fact that even if StartFromCommandlineArguments will enable channels
	// specified by the commandline, UE::Trace::Initialize will reset all channels.
	GTraceAuxiliary.EnableCommandlineChannelsPostInitialize();

	// Setup known on connection callbacks
	OnConnection.AddStatic(FStringTrace::OnConnection);

	// Always register end frame updates. This path is short circuited if a worker thread exists.
	GTraceAuxiliary.StartEndFramePump();

	// Initialize callstack tracing with the regular malloc (it might have already been initialized by memory tracing).
	CallstackTrace_Create(GMalloc);
	CallstackTrace_Initialize();

	// By default use 1 msec for stack sampling interval.
	uint32 Microseconds = 1000;
	FParse::Value(CommandLine, TEXT("-samplinginterval="), Microseconds);
	PlatformEvents_Init(Microseconds);
	PlatformEvents_PostInit();

#if CSV_PROFILER
	FCoreDelegates::OnEndFrame.AddRaw(&GTraceAuxiliary, &FTraceAuxiliaryImpl::UpdateCsvStats);
#endif

	if (GTraceAutoStart)
	{
		FModuleManager::Get().OnModulesChanged().AddLambda([](FName Name, EModuleChangeReason Reason)
		{
			if (Reason == EModuleChangeReason::ModuleLoaded)
			{
				GTraceAuxiliary.EnableCommandlineChannels();
			}
		});
	}

	UE::Trace::ThreadRegister(TEXT("GameThread"), FPlatformTLS::GetCurrentThreadId(), -1);

<<<<<<< HEAD
	UE_LOG(LogCore, Log, TEXT("Finished trace initialization."));
=======
	UE_LOG(LogTrace, Log, TEXT("Finished trace initialization."));
>>>>>>> 4af6daef
#endif //UE_TRACE_ENABLED
}

////////////////////////////////////////////////////////////////////////////////
void FTraceAuxiliary::InitializePresets(const TCHAR* CommandLine)
{
#if UE_TRACE_ENABLED
	if (GTraceAuxiliary.IsParentProcessAndPreFork() || !GTraceAutoStart)
	{
		return;
	}

	// Second pass over trace arguments, this time to allow config defined presets
	// to be applied.
	FString Parameter;
	if (FParse::Value(CommandLine, TEXT("-trace="), Parameter, false))
	{
		GTraceAuxiliary.AddCommandlineChannels(*Parameter);
		GTraceAuxiliary.EnableCommandlineChannels();
	}
#endif
}

////////////////////////////////////////////////////////////////////////////////
void FTraceAuxiliary::Shutdown()
{
#if UE_TRACE_ENABLED
	if (GTraceAuxiliary.IsParentProcessAndPreFork())
	{
		return;
	}

	// Make sure all platform event functionality has shut down as on some
	// platforms it impacts whole system, even if application has terminated.
	PlatformEvents_Stop();
#endif
}

////////////////////////////////////////////////////////////////////////////////
void FTraceAuxiliary::EnableChannels()
{
#if UE_TRACE_ENABLED
	GTraceAuxiliary.EnableCommandlineChannels();
#endif
}

void FTraceAuxiliary::DisableChannels(const TCHAR* Channels)
{
#if UE_TRACE_ENABLED
	GTraceAuxiliary.DisableChannels(Channels);
#endif
}

const TCHAR* FTraceAuxiliary::GetTraceDestination()
{
#if UE_TRACE_ENABLED
<<<<<<< HEAD
	return GTraceAuxiliary.GetDest();
=======
	static FString TempUnsafe = GTraceAuxiliary.GetDest();
	return *TempUnsafe;
>>>>>>> 4af6daef
#endif
	return nullptr;
}

<<<<<<< HEAD
=======
FString FTraceAuxiliary::GetTraceDestinationString()
{
#if UE_TRACE_ENABLED
	return GTraceAuxiliary.GetDest();
#endif
	return FString();
}

>>>>>>> 4af6daef
bool FTraceAuxiliary::IsConnected()
{
#if UE_TRACE_ENABLED
	return GTraceAuxiliary.IsConnected();
#endif
	return false;
}

<<<<<<< HEAD
=======
bool FTraceAuxiliary::IsConnected(FGuid& OutSessionGuid, FGuid& OutTraceGuid)
{
#if UE_TRACE_ENABLED
	return GTraceAuxiliary.IsConnected(OutSessionGuid, OutTraceGuid);
#else
	return false;
#endif
}

>>>>>>> 4af6daef
FTraceAuxiliary::EConnectionType FTraceAuxiliary::GetConnectionType()
{
#if UE_TRACE_ENABLED
	return GTraceAuxiliary.GetConnectionType();
#endif
	return FTraceAuxiliary::EConnectionType::None;
}

void FTraceAuxiliary::GetActiveChannelsString(FStringBuilderBase& String)
{
#if UE_TRACE_ENABLED
	GTraceAuxiliary.GetActiveChannelsString(String);
#endif
}

void FTraceAuxiliary::Panic()
{
	UE::Trace::Panic();
}

////////////////////////////////////////////////////////////////////////////////
void FTraceAuxiliary::TryAutoConnect()
{
#if UE_TRACE_ENABLED
#if PLATFORM_WINDOWS
	if (GTraceAutoStart)
	{
		// If we can detect a named event it means UnrealInsights (Browser Mode) is running.
		// In this case, we try to auto-connect with the Trace Server.
		HANDLE KnownEvent = ::OpenEvent(EVENT_ALL_ACCESS, false, TEXT("Local\\UnrealInsightsBrowser"));
		if (KnownEvent != nullptr)
		{
<<<<<<< HEAD
			UE_LOG(LogCore, Display, TEXT("Unreal Insights instance detected, auto-connecting to local trace server..."));
=======
			UE_LOG(LogTrace, Display, TEXT("Unreal Insights instance detected, auto-connecting to local trace server..."));
>>>>>>> 4af6daef
			Start(EConnectionType::Network, TEXT("127.0.0.1"), GTraceAuxiliary.HasCommandlineChannels() ? nullptr : TEXT("default"), nullptr);
			::CloseHandle(KnownEvent);
		}
	}
#endif // PLATFORM_WINDOWS
#endif // UE_TRACE_ENABLED
}<|MERGE_RESOLUTION|>--- conflicted
+++ resolved
@@ -4,28 +4,19 @@
 #include "ProfilingDebugging/StringsTrace.h"
 #include "Trace/Trace.h"
 #include "CoreGlobals.h"
-<<<<<<< HEAD
-=======
 #include "Misc/ScopeRWLock.h"
->>>>>>> 4af6daef
 
 #if PLATFORM_WINDOWS
 #	include "Windows/AllowWindowsPlatformTypes.h"
 #	include <Windows.h>
 #	include "Windows/HideWindowsPlatformTypes.h"
 #endif
-<<<<<<< HEAD
-
-#if !defined(WITH_UNREAL_TRACE_LAUNCH)
-#	define WITH_UNREAL_TRACE_LAUNCH (PLATFORM_DESKTOP && !UE_BUILD_SHIPPING && !IS_PROGRAM)
-=======
 #if PLATFORM_LINUX || PLATFORM_MAC
 # 	include <sys/wait.h>
 #endif
 
 #if !defined(WITH_UNREAL_TRACE_LAUNCH)
 #	define WITH_UNREAL_TRACE_LAUNCH (PLATFORM_DESKTOP && !UE_BUILD_SHIPPING && !IS_PROGRAM && !PLATFORM_MAC)
->>>>>>> 4af6daef
 #endif
 
 #if !defined(UE_TRACE_AUTOSTART)
@@ -68,11 +59,7 @@
 #include "Trace/Trace.inl"
 
 ////////////////////////////////////////////////////////////////////////////////
-<<<<<<< HEAD
-const TCHAR* GDefaultChannels = TEXT("cpu,gpu,frame,log,bookmark,screenshot");
-=======
 const TCHAR* GDefaultChannels = TEXT("cpu,gpu,frame,log,bookmark,screenshot,region");
->>>>>>> 4af6daef
 const TCHAR* GMemoryChannels = TEXT("memtag,memalloc,callstack,module");
 const TCHAR* GTraceConfigSection = TEXT("Trace.Config");
 
@@ -105,14 +92,9 @@
 class FTraceAuxiliaryImpl
 {
 public:
-<<<<<<< HEAD
-	const TCHAR* GetDest() const;
-	bool IsConnected() const;
-=======
 	FString GetDest() const;
 	bool IsConnected() const;
 	bool IsConnected(FGuid& OutSessionGuid, FGuid& OutTraceGuid);
->>>>>>> 4af6daef
 	FTraceAuxiliary::EConnectionType GetConnectionType() const;
 	void GetActiveChannelsString(FStringBuilderBase& String) const;
 	void AddCommandlineChannels(const TCHAR* ChannelList);
@@ -120,11 +102,7 @@
 	bool HasCommandlineChannels() const { return !CommandlineChannels.IsEmpty(); }
 	void EnableChannels(const TCHAR* ChannelList);
 	void DisableChannels(const TCHAR* ChannelList);
-<<<<<<< HEAD
-	bool Connect(ETraceConnectType Type, const TCHAR* Parameter, const FTraceAuxiliary::FLogCategoryAlias& LogCategory, uint16 SendFlags);
-=======
 	bool Connect(FTraceAuxiliary::EConnectionType Type, const TCHAR* Parameter, const FTraceAuxiliary::FLogCategoryAlias& LogCategory, uint16 SendFlags);
->>>>>>> 4af6daef
 	bool Stop();
 	void ResumeChannels();
 	void PauseChannels();
@@ -165,14 +143,6 @@
 
 	typedef TMap<uint32, FChannelEntry, TInlineSetAllocator<128>> ChannelSet;
 	ChannelSet CommandlineChannels;
-<<<<<<< HEAD
-	FString TraceDest;
-	std::atomic<FTraceAuxiliary::EConnectionType> TraceType = FTraceAuxiliary::EConnectionType::None;
-	std::atomic<EState> State = EState::Stopped;
-	bool bTruncateFile = false;
-	bool bWorkerThreadStarted = false;
-	FString PausedPreset;
-=======
 	bool bWorkerThreadStarted = false;
 	bool bTruncateFile = false;
 	FString PausedPreset;
@@ -183,7 +153,6 @@
 		FTraceAuxiliary::EConnectionType TraceType = FTraceAuxiliary::EConnectionType::None;
 	} CurrentTraceTarget;
 	mutable FRWLock CurrentTargetLock;
->>>>>>> 4af6daef
 };
 
 static FTraceAuxiliaryImpl GTraceAuxiliary;
@@ -200,7 +169,6 @@
 {
 	return FForkProcessHelper::IsForkRequested() && !FForkProcessHelper::IsForkedChildProcess();
 }
-<<<<<<< HEAD
 
 ////////////////////////////////////////////////////////////////////////////////
 void FTraceAuxiliaryImpl::AddCommandlineChannels(const TCHAR* ChannelList)
@@ -243,50 +211,6 @@
 template<typename T>
 void FTraceAuxiliaryImpl::ForEachChannel(const TCHAR* ChannelList, bool bResolvePresets, T Callable)
 {
-=======
-
-////////////////////////////////////////////////////////////////////////////////
-void FTraceAuxiliaryImpl::AddCommandlineChannels(const TCHAR* ChannelList)
-{
-	ForEachChannel(ChannelList, true, &FTraceAuxiliaryImpl::AddChannel);
-}
-
-////////////////////////////////////////////////////////////////////////////////
-void FTraceAuxiliaryImpl::ResetCommandlineChannels()
-{
-	CommandlineChannels.Reset();
-}
-
-////////////////////////////////////////////////////////////////////////////////
-void FTraceAuxiliaryImpl::EnableChannels(const TCHAR* ChannelList)
-{
-	if (ChannelList)
-	{
-		ForEachChannel(ChannelList, true, &FTraceAuxiliaryImpl::EnableChannel);
-	}
-}
-
-////////////////////////////////////////////////////////////////////////////////
-void FTraceAuxiliaryImpl::DisableChannels(const TCHAR* ChannelList)
-{
-	if (ChannelList)
-	{
-		ForEachChannel(ChannelList, true, &FTraceAuxiliaryImpl::DisableChannel);
-	}
-	else
-	{
-		// Disable all channels.
-		TStringBuilder<128> EnabledChannels;
-		GetActiveChannelsString(EnabledChannels);
-		ForEachChannel(EnabledChannels.ToString(), true, &FTraceAuxiliaryImpl::DisableChannel);
-	}
-}
-
-////////////////////////////////////////////////////////////////////////////////
-template<typename T>
-void FTraceAuxiliaryImpl::ForEachChannel(const TCHAR* ChannelList, bool bResolvePresets, T Callable)
-{
->>>>>>> 4af6daef
 	check(ChannelList);
 	UE::String::ParseTokens(ChannelList, TEXT(","), [this, bResolvePresets, Callable] (const FStringView& Token)
 	{
@@ -329,21 +253,12 @@
 	}
 	return Hash;
 }
-<<<<<<< HEAD
 
 ////////////////////////////////////////////////////////////////////////////////
 void FTraceAuxiliaryImpl::AddChannel(const TCHAR* Name)
 {
 	uint32 Hash = HashChannelName(Name);
 
-=======
-
-////////////////////////////////////////////////////////////////////////////////
-void FTraceAuxiliaryImpl::AddChannel(const TCHAR* Name)
-{
-	uint32 Hash = HashChannelName(Name);
-
->>>>>>> 4af6daef
 	if (CommandlineChannels.Find(Hash) != nullptr)
 	{
 		return;
@@ -352,11 +267,7 @@
 	FChannelEntry& Value = CommandlineChannels.Add(Hash, {});
 	Value.Name = Name;
 
-<<<<<<< HEAD
-	if (State.load() >= EState::Tracing && !Value.bActive)
-=======
 	if (IsConnected() && !Value.bActive)
->>>>>>> 4af6daef
 	{
 		Value.bActive = EnableChannel(*Value.Name);
 	}
@@ -369,32 +280,19 @@
 
 	FChannelEntry Channel;
 	if (!CommandlineChannels.RemoveAndCopyValue(Hash, Channel))
-<<<<<<< HEAD
 	{
 		return;
 	}
 
-	if (State.load() >= EState::Tracing && Channel.bActive)
-	{
-=======
-	{
-		return;
-	}
-
 	if (IsConnected() && Channel.bActive)
 	{
->>>>>>> 4af6daef
 		DisableChannel(*Channel.Name);
 		Channel.bActive = false;
 	}
 }
 
 ////////////////////////////////////////////////////////////////////////////////
-<<<<<<< HEAD
-bool FTraceAuxiliaryImpl::Connect(ETraceConnectType Type, const TCHAR* Parameter, const FTraceAuxiliary::FLogCategoryAlias& LogCategory, uint16 SendFlags)
-=======
 bool FTraceAuxiliaryImpl::Connect(FTraceAuxiliary::EConnectionType Type, const TCHAR* Parameter, const FTraceAuxiliary::FLogCategoryAlias& LogCategory, uint16 SendFlags)
->>>>>>> 4af6daef
 {
 	// Connect/write to file, but only if we're not already sending/writing.
 	bool bConnected = UE::Trace::IsTracing();
@@ -405,20 +303,11 @@
 			bConnected = SendToHost(Parameter, LogCategory, SendFlags);
 			if (bConnected)
 			{
-<<<<<<< HEAD
-				UE_LOG_REF(LogCategory, Display, TEXT("Trace started (connected to trace server %s)."), GetDest());
-				TraceType.store(FTraceAuxiliary::EConnectionType::Network);
-			}
-			else
-			{
-				UE_LOG_REF(LogCategory, Error, TEXT("Trace failed to connect (trace server: %s)!"), Parameter ? Parameter : TEXT(""));
-=======
 				UE_LOG_REF(LogCategory, Display, TEXT("Trace started (connected to trace server %s)."), *GetDest());
 			}
 			else
 			{
 				UE_LOG_REF(LogCategory, Error, TEXT("Trace failed to connect (trace host: %s)!"), Parameter ? Parameter : TEXT(""));
->>>>>>> 4af6daef
 			}
 
 		}
@@ -428,26 +317,13 @@
 			bConnected = WriteToFile(Parameter, LogCategory, SendFlags);
 			if (bConnected)
 			{
-<<<<<<< HEAD
-				UE_LOG_REF(LogCategory, Display, TEXT("Trace started (writing to file \"%s\")."), GetDest());
-				TraceType.store(FTraceAuxiliary::EConnectionType::File);
-=======
 				UE_LOG_REF(LogCategory, Display, TEXT("Trace started (writing to file \"%s\")."), *GetDest());
->>>>>>> 4af6daef
 			}
 			else
 			{
 				UE_LOG_REF(LogCategory, Error, TEXT("Trace failed to connect (file: \"%s\")!"), Parameter ? Parameter : TEXT(""));
 			}
 
-<<<<<<< HEAD
-		}
-
-		if (bConnected)
-		{
-			FTraceAuxiliary::OnTraceStarted.Broadcast(TraceType.load(), TraceDest);
-=======
->>>>>>> 4af6daef
 		}
 
 		if (bConnected)
@@ -464,18 +340,12 @@
 			FTraceAuxiliary::OnTraceStarted.Broadcast(StartedType, StartedDest);
 		}
 	}
-<<<<<<< HEAD
-
-	State.store(EState::Tracing);
-	return true;
-=======
 	else
 	{
 		UE_LOG_REF(LogCategory, Error, TEXT("Already tracing from unknown source."));
 	}
 
 	return bConnected;
->>>>>>> 4af6daef
 }
 
 ////////////////////////////////////////////////////////////////////////////////
@@ -491,13 +361,6 @@
 		return false;
 	}
 
-<<<<<<< HEAD
-	FTraceAuxiliary::OnTraceStopped.Broadcast(TraceType.load(), TraceDest);
-
-	State.store(EState::Stopped);
-	TraceType.store(FTraceAuxiliary::EConnectionType::None);
-	TraceDest.Reset();
-=======
 	FString StopedDest;
 	FTraceAuxiliary::EConnectionType StopedType = FTraceAuxiliary::EConnectionType::None;
 	
@@ -511,7 +374,6 @@
 
 	FTraceAuxiliary::OnTraceStopped.Broadcast(StopedType, StopedDest);
 	
->>>>>>> 4af6daef
 	return true;
 }
 
@@ -644,7 +506,6 @@
 	FString WritePath;
 	// Relative paths go to the profiling directory
 	if (FPathViews::IsRelativePath(Path))
-<<<<<<< HEAD
 	{
 		WritePath = FPaths::Combine(FPaths::ProfilingDir(), InPath);
 	}
@@ -654,17 +515,6 @@
 	{
 		WritePath = FPaths::Combine(FPaths::ProfilingDir(), InPath);
 	}
-=======
-	{
-		WritePath = FPaths::Combine(FPaths::ProfilingDir(), InPath);
-	}
-#if PLATFORM_WINDOWS
-	// On windows we treat paths starting with '/' as relative, except double slash which is a network path
-	else if (FPathViews::IsSeparator(Path[0]) && !(Path.Len() > 1 && FPathViews::IsSeparator(Path[1])))
-	{
-		WritePath = FPaths::Combine(FPaths::ProfilingDir(), InPath);
-	}
->>>>>>> 4af6daef
 #endif
 	else
 	{
@@ -740,7 +590,6 @@
 
 ////////////////////////////////////////////////////////////////////////////////
 bool FTraceAuxiliaryImpl::WriteSnapshot(const TCHAR* InFilePath, const FTraceAuxiliary::FLogCategoryAlias& LogCategory)
-<<<<<<< HEAD
 {
 	double StartTime = FPlatformTime::Seconds();
 
@@ -796,23 +645,37 @@
 }
 
 ////////////////////////////////////////////////////////////////////////////////
-const TCHAR* FTraceAuxiliaryImpl::GetDest() const
-=======
->>>>>>> 4af6daef
-{
-	double StartTime = FPlatformTime::Seconds();
-
-<<<<<<< HEAD
+FString FTraceAuxiliaryImpl::GetDest() const
+{
+	FReadScopeLock _(CurrentTargetLock);
+	return CurrentTraceTarget.TraceDest;
+}
+
 ////////////////////////////////////////////////////////////////////////////////
 bool FTraceAuxiliaryImpl::IsConnected() const
 {
-	return State.load() == EState::Tracing;
+	return UE::Trace::IsTracing();
+}
+
+////////////////////////////////////////////////////////////////////////////////
+bool FTraceAuxiliaryImpl::IsConnected(FGuid& OutSessionGuid, FGuid& OutTraceGuid)
+{
+	uint32 SessionGuid[4];
+	uint32 TraceGuid[4];
+	if (UE::Trace::IsTracingTo(SessionGuid, TraceGuid))
+	{
+		OutSessionGuid = *(FGuid*)SessionGuid;
+		OutTraceGuid = *(FGuid*)TraceGuid;
+		return true;
+	}
+	return false;
 }
 
 ////////////////////////////////////////////////////////////////////////////////
 FTraceAuxiliary::EConnectionType FTraceAuxiliaryImpl::GetConnectionType() const
 {
-	return TraceType.load();
+	FReadScopeLock _(CurrentTargetLock);
+	return CurrentTraceTarget.TraceType;
 }
 
 ////////////////////////////////////////////////////////////////////////////////
@@ -858,6 +721,9 @@
 		bWorkerThreadStarted = true;
 	}
 }
+
+LLM_DEFINE_TAG(Trace_TraceLog);
+LLM_DEFINE_TAG(Trace_TraceLog_Cache);
 
 ////////////////////////////////////////////////////////////////////////////////
 void FTraceAuxiliaryImpl::StartEndFramePump()
@@ -879,51 +745,37 @@
 			SET_MEMORY_STAT(STAT_TraceCacheUsed, Stats.CacheUsed);
 			SET_MEMORY_STAT(STAT_TraceCacheWaste, Stats.CacheWaste);
 			SET_MEMORY_STAT(STAT_TraceSent, Stats.BytesSent);
+
+#if ENABLE_LOW_LEVEL_MEM_TRACKER
+			const int64 NonCacheMemory = Stats.MemoryUsed - Stats.CacheAllocated;
+			FLowLevelMemTracker::Get().SetTagAmountForTracker(ELLMTracker::Default, LLM_TAG_NAME(Trace_TraceLog), ELLMTagSet::None, NonCacheMemory, true);
+			FLowLevelMemTracker::Get().SetTagAmountForTracker(ELLMTracker::Default, LLM_TAG_NAME(Trace_TraceLog_Cache), ELLMTagSet::None, Stats.CacheAllocated, true);
+#endif
 		});
-=======
-	FString NativePath;
-	if (!FinalizeFilePath(InFilePath, NativePath, LogCategory))
-	{
-		return false;
-	}
-
-	UE_LOG_REF(LogCategory, Log, TEXT("Writing trace snapshot to '%s'..."), *NativePath);
-
-	const bool bResult = UE::Trace::WriteSnapshotTo(*NativePath);
-
-	if (bResult)
-	{
-		FTraceAuxiliary::OnSnapshotSaved.Broadcast(FTraceAuxiliary::EConnectionType::File, NativePath);
-		UE_LOG_REF(LogCategory, Display, TEXT("Trace snapshot generated in %.3f seconds to \"%s\"."), FPlatformTime::Seconds() - StartTime, *NativePath);
+	}
+}
+
+////////////////////////////////////////////////////////////////////////////////
+void OnConnectionCallback()
+{
+	FTraceAuxiliary::OnConnection.Broadcast();
+}
+
+////////////////////////////////////////////////////////////////////////////////
+void OnMessageCallback(const UE::Trace::FMessageEvent& Message)
+{
+	const auto TypeStr = StringCast<TCHAR>(Message.TypeStr);
+	if (Message.Description != nullptr)
+	{
+		const auto Description = StringCast<TCHAR>(Message.Description);
+		UE_LOG(LogTrace, Error, TEXT("%s %s"), TypeStr.Get(), Description.Get());
 	}
 	else
 	{
-		UE_LOG_REF(LogCategory, Error, TEXT("Failed to trace snapshot to \"%s\"."), *NativePath);
-	}
-
-	return bResult;
-}
-
-////////////////////////////////////////////////////////////////////////////////
-bool FTraceAuxiliaryImpl::SendSnapshot(const TCHAR* InHost, uint32 InPort, const FTraceAuxiliary::FLogCategoryAlias& LogCategory)
-{
-	double StartTime = FPlatformTime::Seconds();
-
-	// If no host is set, assume localhost
-	if (!InHost)
-	{
-		InHost = TEXT("localhost");
->>>>>>> 4af6daef
-	}
-}
-
-////////////////////////////////////////////////////////////////////////////////
-void OnConnectionCallback()
-{
-	FTraceAuxiliary::OnConnection.Broadcast();
-}
-
-<<<<<<< HEAD
+		UE_LOG(LogTrace, Error, TEXT("%s"), TypeStr.Get());
+	}
+}
+
 ////////////////////////////////////////////////////////////////////////////////
 static void SetupInitFromConfig(UE::Trace::FInitializeDesc& OutDesc)
 {
@@ -951,30 +803,6 @@
 ////////////////////////////////////////////////////////////////////////////////
 static void TraceAuxiliaryConnectEpilogue()
 {
-	// It is possible that something outside of TraceAux's world view has called
-	// UE::Trace::SendTo/WriteTo(). A plugin that has created its own store for
-	// example. There's not really much that can be done about that here (tracing
-	// is singular within a process. We can at least detect the obvious case and
-	// inform the user.
-	const TCHAR* TraceDest = GTraceAuxiliary.GetDest();
-	if (TraceDest[0] == '\0')
-=======
-	UE_LOG_REF(LogCategory, Log, TEXT("Sending trace snapshot to '%s'..."), InHost);
-
-	const bool bResult = UE::Trace::SendSnapshotTo(InHost, InPort);
-
-	if (bResult)
-	{
-		FTraceAuxiliary::OnSnapshotSaved.Broadcast(FTraceAuxiliary::EConnectionType::Network, InHost);
-		UE_LOG_REF(LogCategory, Display, TEXT("Trace snapshot generated in %.3f seconds to \"%s\"."), FPlatformTime::Seconds() - StartTime, InHost);
-	}
-	else
->>>>>>> 4af6daef
-	{
-		UE_LOG_REF(LogCategory, Error, TEXT("Failed to trace snapshot to \"%s\"."), InHost);
-	}
-
-<<<<<<< HEAD
 	// Give the user some feedback that everything's underway.
 	TStringBuilder<128> Channels;
 	GTraceAuxiliary.GetActiveChannelsString(Channels);
@@ -1072,12 +900,14 @@
 
 	// Status of data connection
 	TStringBuilder<256> ConnectionStr;
-	if (UE::Trace::IsTracing())
-	{
-		const TCHAR* Dest = GTraceAuxiliary.GetDest();
-		if (Dest && FCString::Strlen(Dest) > 0)
-		{
-			ConnectionStr.Appendf(TEXT("Tracing to '%s'"), Dest);
+	FGuid SessionGuid, TraceGuid;
+	if (GTraceAuxiliary.IsConnected(SessionGuid, TraceGuid))
+	{
+		const FString Dest = GTraceAuxiliary.GetDest();
+		if (!Dest.IsEmpty())
+		{
+			ConnectionStr.Appendf(TEXT("Tracing to '%s', "), *Dest);
+			ConnectionStr.Appendf(TEXT("session %s trace %s"), *SessionGuid.ToString(), *TraceGuid.ToString());
 		}
 		else
 		{
@@ -1209,905 +1039,6 @@
 	{
 		LexFromString(Port, *Args[1]);
 	}
-	if (Args.Num() > 2) 
-	{
-		UE_LOG(LogConsoleResponse, Warning, TEXT("Invalid arguments. Usage: Trace.SnapshotFile <Host> <Port>"));
-		return;
-	}
-
-	GTraceAuxiliary.SendSnapshot(Host, Port, LogConsoleResponse);
-}
-
-////////////////////////////////////////////////////////////////////////////////
-static void TraceBookmark(const TArray<FString>& Args)
-{
-	TRACE_BOOKMARK(TEXT("%s"), Args.Num() ? *Args[0] : TEXT(""));
-}
-
-////////////////////////////////////////////////////////////////////////////////
-static FAutoConsoleCommand TraceAuxiliarySendCmd(
-	TEXT("Trace.Send"),
-	TEXT("<Host> [ChannelSet] - Starts tracing to a trace store."
-		" <Host> is the IP address or hostname of the trace store."
-		" ChannelSet is comma-separated list of trace channels/presets to be enabled."
-	),
-	FConsoleCommandWithArgsDelegate::CreateStatic(TraceAuxiliarySend)
-);
-
-////////////////////////////////////////////////////////////////////////////////
-static FAutoConsoleCommand TraceAuxiliaryStartCmd(
-	TEXT("Trace.Start"),
-	TEXT("[ChannelSet] - (Deprecated: Use Trace.File instead.) Starts tracing to a file."
-		" ChannelSet is comma-separated list of trace channels/presets to be enabled."
-	),
-	FConsoleCommandWithArgsDelegate::CreateStatic(TraceAuxiliaryStart)
-);
-
-////////////////////////////////////////////////////////////////////////////////
-static FAutoConsoleCommand TraceAuxiliaryFileCmd(
-	TEXT("Trace.File"),
-	TEXT("[Path] [ChannelSet] - Starts tracing to a file."
-		" ChannelSet is comma-separated list of trace channels/presets to be enabled."
-		" Either Path or ChannelSet can be excluded."
-	),
-	FConsoleCommandWithArgsDelegate::CreateStatic(TraceAuxiliaryFile)
-);
-
-////////////////////////////////////////////////////////////////////////////////
-static FAutoConsoleCommand TraceAuxiliaryStopCmd(
-	TEXT("Trace.Stop"),
-	TEXT("Stops tracing profiling events."),
-	FConsoleCommandDelegate::CreateStatic(TraceAuxiliaryStop)
-);
-
-////////////////////////////////////////////////////////////////////////////////
-static FAutoConsoleCommand TraceAuxiliaryPauseCmd(
-	TEXT("Trace.Pause"),
-	TEXT("Pauses all trace channels currently sending events."),
-	FConsoleCommandDelegate::CreateStatic(TraceAuxiliaryPause)
-);
-
-////////////////////////////////////////////////////////////////////////////////
-static FAutoConsoleCommand TraceAuxiliaryResumeCmd(
-	TEXT("Trace.Resume"),
-	TEXT("Resumes tracing that was previously paused (re-enables the paused channels)."),
-	FConsoleCommandDelegate::CreateStatic(TraceAuxiliaryResume)
-);
-
-////////////////////////////////////////////////////////////////////////////////
-static FAutoConsoleCommand TraceAuxiliaryStatusCmd(
-	TEXT("Trace.Status"),
-	TEXT("Prints Trace status to console."),
-	FConsoleCommandDelegate::CreateStatic(TraceAuxiliaryStatus)
-);
-
-////////////////////////////////////////////////////////////////////////////////
-static FAutoConsoleCommand TraceAuxiliaryChannelEnableCmd(
-	TEXT("Trace.Enable"),
-	TEXT("[ChannelSet] - Enables a set of channels."
-		" ChannelSet is comma-separated list of trace channels/presets to be enabled."
-	),
-	FConsoleCommandWithArgsDelegate::CreateStatic(TraceAuxiliaryEnableChannels)
-);
-
-////////////////////////////////////////////////////////////////////////////////
-static FAutoConsoleCommand TraceAuxiliaryChannelDisableCmd(
-	TEXT("Trace.Disable"),
-	TEXT("[ChannelSet] - Disables a set of channels."
-		" ChannelSet is comma-separated list of trace channels/presets to be disabled."
-		" If no channel is specified, it disables all channels."
-	),
-	FConsoleCommandWithArgsDelegate::CreateStatic(TraceAuxiliaryDisableChannels)
-);
-
-////////////////////////////////////////////////////////////////////////////////
-static FAutoConsoleCommand TraceAuxiliarySnapshotFileCmd(
-	TEXT("Trace.SnapshotFile"),
-	TEXT("[Path] - Writes a snapshot of the current in-memory trace buffer to a file."
-	),
-	FConsoleCommandWithArgsDelegate::CreateStatic(TraceAuxiliarySnapshotFile)
-);
-
-////////////////////////////////////////////////////////////////////////////////
-static FAutoConsoleCommand TraceAuxiliarySnapshotSendCmd(
-	TEXT("Trace.SnapshotSend"),
-	TEXT("<Host> <Port> - Sends a snapshot of the current in-memory trace buffer to a server. If no host is specified 'localhost' is used."
-	),
-	FConsoleCommandWithArgsDelegate::CreateStatic(TraceAuxiliarySnapshotSend)
-);
-
-////////////////////////////////////////////////////////////////////////////////
-static FAutoConsoleCommand TraceBookmarkCmd(
-	TEXT("Trace.Bookmark"),
-	TEXT("[Name] - Emits a TRACE_BOOKMARK() event with the given string name."
-	),
-	FConsoleCommandWithArgsDelegate::CreateStatic(TraceBookmark)
-);
-
-#endif // UE_TRACE_ENABLED
-
-
-
-#if WITH_UNREAL_TRACE_LAUNCH
-////////////////////////////////////////////////////////////////////////////////
-static std::atomic<int32> GUnrealTraceLaunched; // = 0;
-
-////////////////////////////////////////////////////////////////////////////////
-#if PLATFORM_WINDOWS
-static void LaunchUnrealTraceInternal(const TCHAR* CommandLine)
-{
-	if (GUnrealTraceLaunched.load(std::memory_order_relaxed))
-	{
-		UE_LOG(LogCore, Log, TEXT("UnrealTraceServer: Trace store already started"));
-		return;
-	}
-
-	TWideStringBuilder<MAX_PATH + 32> CreateProcArgs;
-	CreateProcArgs << "\"";
-	CreateProcArgs << FPaths::EngineDir();
-	CreateProcArgs << TEXT("/Binaries/Win64/UnrealTraceServer.exe\"");
-	CreateProcArgs << TEXT(" fork");
-
-	uint32 CreateProcFlags = CREATE_BREAKAWAY_FROM_JOB;
-	if (FParse::Param(CommandLine, TEXT("traceshowstore")))
-	{
-		CreateProcFlags |= CREATE_NEW_CONSOLE;
-	}
-	else
-	{
-		CreateProcFlags |= CREATE_NO_WINDOW;
-	}
-	STARTUPINFOW StartupInfo = { sizeof(STARTUPINFOW) };
-	PROCESS_INFORMATION ProcessInfo = {};
-	BOOL bOk = CreateProcessW(nullptr, LPWSTR(*CreateProcArgs), nullptr, nullptr,
-		false, CreateProcFlags, nullptr, nullptr, &StartupInfo, &ProcessInfo);
-
-	if (!bOk)
-	{
-		UE_LOG(LogCore, Display, TEXT("UnrealTraceServer: Unable to launch the trace store with '%s' (%08x)"), *CreateProcArgs, GetLastError());
-		return;
-	}
-
-	if (WaitForSingleObject(ProcessInfo.hProcess, 5000) == WAIT_TIMEOUT)
-	{
-		UE_LOG(LogCore, Warning, TEXT("UnrealTraceServer: Timed out waiting for the trace store to start"));
-	}
-	else
-	{
-		DWORD ExitCode = 0x0000'a9e0;
-		GetExitCodeProcess(ProcessInfo.hProcess, &ExitCode);
-		if (ExitCode)
-		{
-			UE_LOG(LogCore, Warning, TEXT("UnrealTraceServer: Trace store returned an error (0x%08x)"), ExitCode);
-		}
-		else
-		{
-			UE_LOG(LogCore, Log, TEXT("UnrealTraceServer: Trace store launch successful"));
-			GUnrealTraceLaunched.fetch_add(1, std::memory_order_relaxed);
-		}
-	}
-
-	CloseHandle(ProcessInfo.hProcess);
-	CloseHandle(ProcessInfo.hThread);
-}
-#endif // PLATFORM_WINDOWS
-
-////////////////////////////////////////////////////////////////////////////////
-#if PLATFORM_UNIX || PLATFORM_MAC
-static void LaunchUnrealTraceInternal(const TCHAR* CommandLine)
-{
-	/* nop */
-
-#if 0
-	if (GUnrealTraceLaunched.load(std::memory_order_relaxed))
-	{
-		UE_LOG(LogCore, Log, TEXT("UnrealTraceServer: Trace store already started"));
-		return;
-	}
-
-	TAnsiStringBuilder<320> BinPath;
-	BinPath << TCHAR_TO_UTF8(*FPaths::EngineDir());
-#if PLATFORM_UNIX
-	BinPath << "Binaries/Linux/UnrealTraceServer";
-#elif PLATFORM_MAC
-	BinPath << "Binaries/Mac/UnrealTraceServer";
-#endif
-
-	if (access(*BinPath, F_OK) < 0)
-	{
-		UE_LOG(LogCore, Display, TEXT("UnrealTraceServer: Binary not found (%s)"), ANSI_TO_TCHAR(*BinPath));
-		return;
-	}
-
-	TAnsiStringBuilder<64> ForkArg;
-	ForkArg << "fork";
-
-	pid_t UtsPid = vfork();
-	if (UtsPid < 0)
-	{
-		UE_LOG(LogCore, Display, TEXT("UnrealTraceServer: Unable to fork (errno: %d)"), errno);
-		return;
-	}
-	else if (UtsPid == 0)
-	{
-		char* Args[] = { BinPath.GetData(), ForkArg.GetData(), nullptr };
-		extern char** environ;
-		execve(*BinPath, Args, environ);
-		_exit(0x80 | (errno & 0x7f));
-	}
-
-	int32 WaitStatus = 0;
-	do
-	{
-		int32 WaitRet = waitpid(UtsPid, &WaitStatus, 0);
-		if (WaitRet < 0)
-		{
-			UE_LOG(LogCore, Display, TEXT("UnrealTraceServer: waitpid() error; (errno: %d)"), errno);
-			return;
-		}
-	}
-	while (!WIFEXITED(WaitStatus));
-
-	int32 UtsRet = WEXITSTATUS(WaitStatus);
-	if (UtsRet)
-	{
-		UE_LOG(LogCore, Display, TEXT("UnrealTraceServer: Trace store returned an error (0x%08x)"), UtsRet);
-	}
-	else
-	{
-		UE_LOG(LogCore, Log, TEXT("UnrealTraceServer: Trace store launch successful"));
-		GUnrealTraceLaunched.fetch_add(1, std::memory_order_relaxed);
-	}
-#endif // 0
-}
-#endif // PLATFORM_UNIX/MAC
-#endif // WITH_UNREAL_TRACE_LAUNCH
-
-
-
-////////////////////////////////////////////////////////////////////////////////
-UE_TRACE_EVENT_BEGIN(Diagnostics, Session2, NoSync|Important)
-	UE_TRACE_EVENT_FIELD(UE::Trace::AnsiString, Platform)
-	UE_TRACE_EVENT_FIELD(UE::Trace::AnsiString, AppName)
-	UE_TRACE_EVENT_FIELD(UE::Trace::WideString, CommandLine)
-	UE_TRACE_EVENT_FIELD(UE::Trace::WideString, Branch)
-	UE_TRACE_EVENT_FIELD(UE::Trace::WideString, BuildVersion)
-	UE_TRACE_EVENT_FIELD(uint32, Changelist)
-	UE_TRACE_EVENT_FIELD(uint8, ConfigurationType)
-	UE_TRACE_EVENT_FIELD(uint8, TargetType)
-UE_TRACE_EVENT_END()
-
-////////////////////////////////////////////////////////////////////////////////
-static bool StartFromCommandlineArguments(const TCHAR* CommandLine, bool& bOutStartWorkerThread)
-{
-#if UE_TRACE_ENABLED
-
-	// Get active channels
-	FString Channels;
-	if (FParse::Value(CommandLine, TEXT("-trace="), Channels, false))
-	{
-	}
-	else if (FParse::Param(CommandLine, TEXT("trace")))
-	{
-		Channels = GDefaultChannels;
-	}
-#if WITH_EDITOR
-	else
-	{
-		Channels = GDefaultChannels;
-	}
-#endif
-
-	// By default, if any channels are enabled we trace to memory.
-	FTraceAuxiliary::EConnectionType Type = FTraceAuxiliary::EConnectionType::None;
-
-	// Setup options
-	FTraceAuxiliary::FOptions Opts;
-	Opts.bTruncateFile = FParse::Param(CommandLine, TEXT("tracefiletrunc"));
-
-	const bool bWorkerThreadAllowed = FGenericPlatformProcess::SupportsMultithreading() || FForkProcessHelper::IsForkedMultithreadInstance();
-
-	if (!bWorkerThreadAllowed || FParse::Param(FCommandLine::Get(), TEXT("notracethreading")))
-	{
-		Opts.bNoWorkerThread = true;
-	}
-
-	// Find if a connection type is specified
-	FString Parameter;
-	const TCHAR* Target = nullptr;
-	if (FParse::Value(CommandLine, TEXT("-tracehost="), Parameter))
-	{
-		Type = FTraceAuxiliary::EConnectionType::Network;
-		Target = *Parameter;
-	}
-	else if (FParse::Value(CommandLine, TEXT("-tracefile="), Parameter))
-	{
-		Type = FTraceAuxiliary::EConnectionType::File;
-		if (Parameter.IsEmpty())
-		{
-			UE_LOG(LogCore, Warning, TEXT("Empty parameter to 'tracefile' argument. Using default filename."));
-			Target = nullptr;
-		}
-		else
-		{
-			Target = *Parameter;
-		}
-	}
-	else if (FParse::Param(CommandLine, TEXT("tracefile")))
-	{
-		Type = FTraceAuxiliary::EConnectionType::File;
-		Target = nullptr;
-	}
-
-	// If user has defined a connection type but not specified channels, use the default channel set.
-	if (Type != FTraceAuxiliary::EConnectionType::None && Channels.IsEmpty())
-	{
-		Channels = GDefaultChannels;
-	}
-
-	if (Channels.IsEmpty())
-	{
-		return false;
-	}
-
-	if (!GTraceAutoStart)
-	{
-		GTraceAuxiliary.AddCommandlineChannels(*Channels);
-		return false;
-	}
-
-	// Trace's worker thread should really only be started by Trace itself as
-	// order is important. At the very least it must be done after Trace is
-	// initialised. It isn't yet here so we defer it.
-	bOutStartWorkerThread = !Opts.bNoWorkerThread;
-	Opts.bNoWorkerThread = true;
-
-	// Finally start tracing to the requested connection
-	return FTraceAuxiliary::Start(Type, Target, *Channels, &Opts);
-#endif
-	return false;
-}
-
-////////////////////////////////////////////////////////////////////////////////
-FTraceAuxiliary::FOnConnection FTraceAuxiliary::OnConnection;
-FTraceAuxiliary::FOnTraceStarted FTraceAuxiliary::OnTraceStarted;
-FTraceAuxiliary::FOnTraceStopped FTraceAuxiliary::OnTraceStopped;
-FTraceAuxiliary::FOnSnapshotSaved FTraceAuxiliary::OnSnapshotSaved;
-
-////////////////////////////////////////////////////////////////////////////////
-bool FTraceAuxiliary::Start(EConnectionType Type, const TCHAR* Target, const TCHAR* Channels, FOptions* Options, const FLogCategoryAlias& LogCategory)
-{
-#if UE_TRACE_ENABLED
-	if (GTraceAuxiliary.IsParentProcessAndPreFork())
-	{
-		return false;
-	}
-
-	if (GTraceAuxiliary.IsConnected())
-	{
-		UE_LOG_REF(LogCategory, Error, TEXT("Unable to start trace, already tracing to %s"), GTraceAuxiliary.GetDest());
-		return false;
-	}
-
-	// Make sure the worker thread is started unless explicitly opt out.
-	if (!Options || !Options->bNoWorkerThread)
-	{
-		if (FGenericPlatformProcess::SupportsMultithreading() || FForkProcessHelper::IsForkedMultithreadInstance())
-		{
-			GTraceAuxiliary.StartWorkerThread();
-		}
-	}
-
-	if (Channels)
-	{
-		UE_LOG_REF(LogCategory, Display, TEXT("Requested channels: '%s'"), Channels);
-		GTraceAuxiliary.ResetCommandlineChannels();
-		GTraceAuxiliary.AddCommandlineChannels(Channels);
-		GTraceAuxiliary.EnableCommandlineChannels();
-	}
-
-	if (Options)
-	{
-		// Truncation is only valid when tracing to file and filename is set.
-		if (Options->bTruncateFile && Type == EConnectionType::File && Target != nullptr)
-		{
-			GTraceAuxiliary.SetTruncateFile(Options->bTruncateFile);
-		}
-	}
-
-	uint16 SendFlags = (Options && Options->bExcludeTail) ? UE::Trace::FSendFlags::ExcludeTail : 0;
-	
-	if (Type == EConnectionType::File)
-	{
-		return GTraceAuxiliary.Connect(ETraceConnectType::File, Target, LogCategory, SendFlags);
-	}
-	else if(Type == EConnectionType::Network)
-	{
-		return GTraceAuxiliary.Connect(ETraceConnectType::Network, Target, LogCategory, SendFlags);
-	}
-#endif
-	return false;
-}
-
-////////////////////////////////////////////////////////////////////////////////
-bool FTraceAuxiliary::Stop()
-{
-#if UE_TRACE_ENABLED
-	return GTraceAuxiliary.Stop();
-#else
-	return false;
-#endif
-}
-
-////////////////////////////////////////////////////////////////////////////////
-bool FTraceAuxiliary::Pause()
-{
-#if UE_TRACE_ENABLED
-	GTraceAuxiliary.PauseChannels();
-#endif
-	return true;
-}
-
-////////////////////////////////////////////////////////////////////////////////
-bool FTraceAuxiliary::Resume()
-{
-#if UE_TRACE_ENABLED
-	GTraceAuxiliary.ResumeChannels();
-#endif
-	return true;
-}
-
-////////////////////////////////////////////////////////////////////////////////
-bool FTraceAuxiliary::WriteSnapshot(const TCHAR* InFilePath)
-{
-#if UE_TRACE_ENABLED
-	return GTraceAuxiliary.WriteSnapshot(InFilePath, LogCore);
-#else
-	return true;
-#endif
-}
-
-////////////////////////////////////////////////////////////////////////////////
-bool FTraceAuxiliary::SendSnapshot(const TCHAR* Host, uint32 Port)
-{
-#if UE_TRACE_ENABLED
-	return GTraceAuxiliary.SendSnapshot(Host, Port, LogCore);
-#else
-	return true;
-#endif
-}
-
-////////////////////////////////////////////////////////////////////////////////
-#if UE_TRACE_ENABLED
-static void TraceAuxiliaryAddPostForkCallback(const TCHAR* CommandLine)
-{
-	if (GTraceAutoStart)
-	{
-		UE_LOG(LogCore, Display, TEXT("Trace not started in parent because forking is expected. Use -NoFakeForking to trace parent."));
-	}
-
-	checkf(!GOnPostForkHandle.IsValid(), TEXT("TraceAuxiliaryAddPostForkCallback should only be called once."));
-
-	GOnPostForkHandle = FCoreDelegates::OnPostFork.AddLambda([](EForkProcessRole Role)
-	{
-		if (Role == EForkProcessRole::Child)
-		{
-			FString CmdLine = FCommandLine::Get();
-
-			FTraceAuxiliary::Initialize(*CmdLine);
-			FTraceAuxiliary::TryAutoConnect();
-
-			// InitializePresets is needed in the regular startup phase since dynamically loaded modules can define
-			// presets and channels and we need to enable those after modules have been loaded. In the case of forked
-			// process all modules should already have been loaded.
-			// FTraceAuxiliary::InitializePresets(*CmdLine);
-		}
-	});
-}
-#endif // UE_TRACE_ENABLED
-
-////////////////////////////////////////////////////////////////////////////////
-void FTraceAuxiliary::Initialize(const TCHAR* CommandLine)
-{
-=======
-	return bResult;
-}
-
-////////////////////////////////////////////////////////////////////////////////
-FString FTraceAuxiliaryImpl::GetDest() const
-{
-	FReadScopeLock _(CurrentTargetLock);
-	return CurrentTraceTarget.TraceDest;
-}
-
-////////////////////////////////////////////////////////////////////////////////
-bool FTraceAuxiliaryImpl::IsConnected() const
-{
-	return UE::Trace::IsTracing();
-}
-
-////////////////////////////////////////////////////////////////////////////////
-bool FTraceAuxiliaryImpl::IsConnected(FGuid& OutSessionGuid, FGuid& OutTraceGuid)
-{
-	uint32 SessionGuid[4];
-	uint32 TraceGuid[4];
-	if (UE::Trace::IsTracingTo(SessionGuid, TraceGuid))
-	{
-		OutSessionGuid = *(FGuid*)SessionGuid;
-		OutTraceGuid = *(FGuid*)TraceGuid;
-		return true;
-	}
-	return false;
-}
-
-////////////////////////////////////////////////////////////////////////////////
-FTraceAuxiliary::EConnectionType FTraceAuxiliaryImpl::GetConnectionType() const
-{
-	FReadScopeLock _(CurrentTargetLock);
-	return CurrentTraceTarget.TraceType;
-}
-
-////////////////////////////////////////////////////////////////////////////////
-void FTraceAuxiliaryImpl::GetActiveChannelsString(FStringBuilderBase& String) const
-{
-	UE::Trace::EnumerateChannels([](const ANSICHAR* Name, bool bEnabled, void* User)
-	{
-		FStringBuilderBase& EnabledChannelsStr = *static_cast<FStringBuilderBase*>(User);
-		if (bEnabled)
-		{
-			FAnsiStringView NameView = FAnsiStringView(Name).LeftChop(7); // Remove "Channel" suffix
-			EnabledChannelsStr << NameView << TEXT(",");
-		}
-	}, &String);
-}
-
-////////////////////////////////////////////////////////////////////////////////
-void FTraceAuxiliaryImpl::UpdateCsvStats() const
-{
-#if TRACE_PRIVATE_STATISTICS
-	// Only publish CSV stats if we have ever run tracing in order to reduce overhead in most runs.
-	static bool bDoStats = false;
-	if (UE::Trace::IsTracing() || bDoStats)
-	{
-		bDoStats = true;
-
-		UE::Trace::FStatistics Stats;
-		UE::Trace::GetStatistics(Stats);
-
-		CSV_CUSTOM_STAT(Trace, MemoryUsedMb,	double(Stats.MemoryUsed) / 1024.0 / 1024.0, ECsvCustomStatOp::Set);
-		CSV_CUSTOM_STAT(Trace, CacheUsedMb,		double(Stats.CacheUsed) / 1024.0 / 1024.0, ECsvCustomStatOp::Set);
-		CSV_CUSTOM_STAT(Trace, CacheWasteMb,	double(Stats.CacheWaste) / 1024.0 / 1024.0, ECsvCustomStatOp::Set);
-	}
-#endif
-}
-
-////////////////////////////////////////////////////////////////////////////////
-void FTraceAuxiliaryImpl::StartWorkerThread()
-{
-	if (!bWorkerThreadStarted)
-	{
-		UE::Trace::StartWorkerThread();
-		bWorkerThreadStarted = true;
-	}
-}
-
-LLM_DEFINE_TAG(Trace_TraceLog);
-LLM_DEFINE_TAG(Trace_TraceLog_Cache);
-
-////////////////////////////////////////////////////////////////////////////////
-void FTraceAuxiliaryImpl::StartEndFramePump()
-{
-	if (!GEndFrameDelegateHandle.IsValid())
-	{
-		// If the worker thread is disabled, pump the update from end frame
-		GEndFrameDelegateHandle = FCoreDelegates::OnEndFrame.AddStatic(UE::Trace::Update);
-	}
-	if (!GEndFrameStatDelegateHandle.IsValid())
-	{
-		// Update stats every frame
-		GEndFrameStatDelegateHandle = FCoreDelegates::OnEndFrame.AddLambda([]()
-		{
-			UE::Trace::FStatistics Stats;
-			UE::Trace::GetStatistics(Stats);
-			SET_MEMORY_STAT(STAT_TraceMemoryUsed, Stats.MemoryUsed);
-			SET_MEMORY_STAT(STAT_TraceCacheAllocated, Stats.CacheAllocated);
-			SET_MEMORY_STAT(STAT_TraceCacheUsed, Stats.CacheUsed);
-			SET_MEMORY_STAT(STAT_TraceCacheWaste, Stats.CacheWaste);
-			SET_MEMORY_STAT(STAT_TraceSent, Stats.BytesSent);
-
-#if ENABLE_LOW_LEVEL_MEM_TRACKER
-			const int64 NonCacheMemory = Stats.MemoryUsed - Stats.CacheAllocated;
-			FLowLevelMemTracker::Get().SetTagAmountForTracker(ELLMTracker::Default, LLM_TAG_NAME(Trace_TraceLog), ELLMTagSet::None, NonCacheMemory, true);
-			FLowLevelMemTracker::Get().SetTagAmountForTracker(ELLMTracker::Default, LLM_TAG_NAME(Trace_TraceLog_Cache), ELLMTagSet::None, Stats.CacheAllocated, true);
-#endif
-		});
-	}
-}
-
-////////////////////////////////////////////////////////////////////////////////
-void OnConnectionCallback()
-{
-	FTraceAuxiliary::OnConnection.Broadcast();
-}
-
-////////////////////////////////////////////////////////////////////////////////
-void OnMessageCallback(const UE::Trace::FMessageEvent& Message)
-{
-	const auto TypeStr = StringCast<TCHAR>(Message.TypeStr);
-	if (Message.Description != nullptr)
-	{
-		const auto Description = StringCast<TCHAR>(Message.Description);
-		UE_LOG(LogTrace, Error, TEXT("%s %s"), TypeStr.Get(), Description.Get());
-	}
-	else
-	{
-		UE_LOG(LogTrace, Error, TEXT("%s"), TypeStr.Get());
-	}
-}
-
-////////////////////////////////////////////////////////////////////////////////
-static void SetupInitFromConfig(UE::Trace::FInitializeDesc& OutDesc)
-{
-	if (!GConfig)
-	{
-		return;
-	}
-
-	int32 SleepTimeConfig = 0;
-	if (GConfig->GetInt(GTraceConfigSection, TEXT("SleepTimeInMS"), SleepTimeConfig, GEngineIni))
-	{
-		if (SleepTimeConfig > 0)
-		{
-			OutDesc.ThreadSleepTimeInMS = SleepTimeConfig;
-		}
-	}
-
-	int32 TailSizeBytesConfig = 0;
-	if (GConfig->GetInt(GTraceConfigSection, TEXT("TailSizeBytes"), TailSizeBytesConfig, GEngineIni))
-	{
-		OutDesc.TailSizeBytes = TailSizeBytesConfig;
-	}
-}
-
-////////////////////////////////////////////////////////////////////////////////
-static void TraceAuxiliaryConnectEpilogue()
-{
-	// Give the user some feedback that everything's underway.
-	TStringBuilder<128> Channels;
-	GTraceAuxiliary.GetActiveChannelsString(Channels);
-
-	UE_LOG(LogConsoleResponse, Display, TEXT("Enabled channels: %s"), Channels.ToString());
-}
-
-////////////////////////////////////////////////////////////////////////////////
-static void TraceAuxiliarySend(const TArray<FString>& Args)
-{
-	if (Args.Num() < 1)
-	{
-		UE_LOG(LogConsoleResponse, Warning, TEXT("No host name given. Usage: Trace.Send <Host> [ChannelSet]"));
-		return;
-	}
-
-	const TCHAR* Target = *Args[0];
-	const TCHAR* Channels = Args.Num() > 1 ? *Args[1] : nullptr;
-	if (FTraceAuxiliary::Start(FTraceAuxiliary::EConnectionType::Network, Target, Channels, nullptr, LogConsoleResponse))
-	{
-		TraceAuxiliaryConnectEpilogue();
-	}
-}
-
-////////////////////////////////////////////////////////////////////////////////
-static void TraceAuxiliaryFile(const TArray<FString>& Args)
-{
-	const TCHAR* Filepath = nullptr;
-	const TCHAR* Channels = nullptr;
-
-	if (Args.Num() == 2)
-	{
-		Filepath = *Args[0];
-		Channels = *Args[1];
-	}
-	else if (Args.Num() == 1)
-	{
-		// Try to detect if the first argument is a file path.
-		if (FCString::Strchr(*Args[0], TEXT('/')) ||
-			FCString::Strchr(*Args[0], TEXT('\\')) ||
-			FCString::Strchr(*Args[0], TEXT('.')) ||
-			FCString::Strchr(*Args[0], TEXT(':')))
-		{
-			Filepath = *Args[0];
-		}
-		else
-		{
-			Channels = *Args[0];
-		}
-	}
-	else if (Args.Num() > 2)
-	{
-		UE_LOG(LogConsoleResponse, Warning, TEXT("Invalid arguments. Usage: Trace.File [Path] [ChannelSet]"));
-		return;
-	}
-
-	if (FTraceAuxiliary::Start(FTraceAuxiliary::EConnectionType::File, Filepath, Channels, nullptr, LogConsoleResponse))
-	{
-		TraceAuxiliaryConnectEpilogue();
-	}
-}
-
-////////////////////////////////////////////////////////////////////////////////
-static void TraceAuxiliaryStart(const TArray<FString>& Args)
-{
-	UE_LOG(LogConsoleResponse, Warning, TEXT("'Trace.Start' is being deprecated in favor of 'Trace.File'."));
-	TraceAuxiliaryFile(Args);
-}
-
-////////////////////////////////////////////////////////////////////////////////
-static void TraceAuxiliaryStop()
-{
-	UE_LOG(LogConsoleResponse, Display, TEXT("Tracing stopped."));
-	GTraceAuxiliary.Stop();
-}
-
-////////////////////////////////////////////////////////////////////////////////
-static void TraceAuxiliaryPause()
-{
-	UE_LOG(LogConsoleResponse, Display, TEXT("Tracing paused."));
-	GTraceAuxiliary.PauseChannels();
-}
-
-////////////////////////////////////////////////////////////////////////////////
-static void TraceAuxiliaryResume()
-{
-	UE_LOG(LogConsoleResponse, Display, TEXT("Tracing resumed."));
-	GTraceAuxiliary.ResumeChannels();
-}
-
-////////////////////////////////////////////////////////////////////////////////
-static void TraceAuxiliaryStatus()
-{
-	UE_LOG(LogConsoleResponse, Display, TEXT("Trace status ----------------------------------------------------------"));
-
-	// Status of data connection
-	TStringBuilder<256> ConnectionStr;
-	FGuid SessionGuid, TraceGuid;
-	if (GTraceAuxiliary.IsConnected(SessionGuid, TraceGuid))
-	{
-		const FString Dest = GTraceAuxiliary.GetDest();
-		if (!Dest.IsEmpty())
-		{
-			ConnectionStr.Appendf(TEXT("Tracing to '%s', "), *Dest);
-			ConnectionStr.Appendf(TEXT("session %s trace %s"), *SessionGuid.ToString(), *TraceGuid.ToString());
-		}
-		else
-		{
-			// If GTraceAux doesn't know about the target but we are still tracing this is an externally initiated connection
-			// (e.g. connection command from Insights).
-			ConnectionStr = TEXT("Tracing to unknown target (externally set)");
-		}
-	}
-	else
-	{
-		ConnectionStr = TEXT("Not tracing");
-	}
-	UE_LOG(LogConsoleResponse, Display, TEXT("- Connection: %s"), ConnectionStr.ToString());
-
-	// Stats
-	UE::Trace::FStatistics Stats;
-	UE::Trace::GetStatistics(Stats);
-	constexpr double MiB = 1.0 / (1024.0 * 1024.0);
-	UE_LOG(LogConsoleResponse, Display, TEXT("- Memory used: %.02f MiB"),
-		double(Stats.MemoryUsed) * MiB);
-	UE_LOG(LogConsoleResponse, Display, TEXT("- Important Events cache: %.02f MiB (%.02f MiB used + %0.02f MiB unused | %0.02f MiB waste)"),
-		double(Stats.CacheAllocated) * MiB,
-		double(Stats.CacheUsed) * MiB,
-		double(Stats.CacheAllocated - Stats.CacheUsed) * MiB,
-		double(Stats.CacheWaste) * MiB);
-	UE_LOG(LogConsoleResponse, Display, TEXT("- Sent: %.02f MiB"),
-		double(Stats.BytesSent) * MiB);
-
-	// Channels
-	struct EnumerateType
-	{
-		TStringBuilder<512> ChannelsStr;
-		uint32 Count = 0;
-#if WITH_EDITOR
-		uint32 LineLen = 50;
-#else
-		uint32 LineLen = 20;
-#endif
-
-		void AddChannel(const FAnsiStringView& NameView)
-		{
-			if (Count++ > 0)
-			{
-				ChannelsStr << TEXT(", ");
-				LineLen += 2;
-			}
-			if (LineLen + NameView.Len() > 100)
-			{
-				ChannelsStr << TEXT("\n    ");
-				LineLen = 4;
-			}
-			ChannelsStr << NameView;
-			LineLen += NameView.Len();
-		}
-	} EnumerateUserData[2];
-	UE::Trace::EnumerateChannels([](const ANSICHAR* Name, bool bEnabled, void* User)
-	{
-		EnumerateType* EnumerateUser = static_cast<EnumerateType*>(User);
-		FAnsiStringView NameView = FAnsiStringView(Name).LeftChop(7); // Remove "Channel" suffix
-		EnumerateUser[bEnabled ? 0 : 1].AddChannel(NameView);
-	}, EnumerateUserData);
-	UE_LOG(LogConsoleResponse, Display, TEXT("- Enabled channels: %s"), EnumerateUserData[0].Count == 0 ? TEXT("<none>") : EnumerateUserData[0].ChannelsStr.ToString());
-	UE_LOG(LogConsoleResponse, Display, TEXT("- Available channels: %s"), EnumerateUserData[1].ChannelsStr.ToString());
-
-	UE_LOG(LogConsoleResponse, Display, TEXT("-----------------------------------------------------------------------"));
-}
-
-////////////////////////////////////////////////////////////////////////////////
-static void TraceAuxiliaryEnableChannels(const TArray<FString>& Args)
-{
-	if (Args.Num() == 0)
-	{
-		UE_LOG(LogConsoleResponse, Warning, TEXT("Need to provide at least one channel."));
-		return;
-	}
-	GTraceAuxiliary.EnableChannels(*Args[0]);
-
-	TStringBuilder<128> EnabledChannels;
-	GTraceAuxiliary.GetActiveChannelsString(EnabledChannels);
-	UE_LOG(LogConsoleResponse, Display, TEXT("Enabled channels: %s"), EnabledChannels.ToString());
-}
-
-////////////////////////////////////////////////////////////////////////////////
-static void TraceAuxiliaryDisableChannels(const TArray<FString>& Args)
-{
-	if (Args.Num() == 0)
-	{
-		GTraceAuxiliary.DisableChannels(nullptr);
-	}
-	else
-	{
-		GTraceAuxiliary.DisableChannels(*Args[0]);
-	}
-
-	TStringBuilder<128> EnabledChannels;
-	GTraceAuxiliary.GetActiveChannelsString(EnabledChannels);
-	UE_LOG(LogConsoleResponse, Display, TEXT("Enabled channels: %s"), EnabledChannels.ToString());
-}
-
-////////////////////////////////////////////////////////////////////////////////
-static void TraceAuxiliarySnapshotFile(const TArray<FString>& Args)
-{
-	const TCHAR* FilePath = nullptr;
-
-	if (Args.Num() == 1)
-	{
-		FilePath = *Args[0];
-	}
-	else if (Args.Num() > 1)
-	{
-		UE_LOG(LogConsoleResponse, Warning, TEXT("Invalid arguments. Usage: Trace.SnapshotFile [Path]"));
-		return;
-	}
-
-	GTraceAuxiliary.WriteSnapshot(FilePath, LogConsoleResponse);
-}
-
-////////////////////////////////////////////////////////////////////////////////
-static void TraceAuxiliarySnapshotSend(const TArray<FString>& Args)
-{
-	const TCHAR* Host = nullptr;
-	uint32 Port = 0;
-
-	if (Args.Num() >= 1)
-	{
-		Host = *Args[0];
-	}
-	if (Args.Num() >= 2)
-	{
-		LexFromString(Port, *Args[1]);
-	}
 	if (Args.Num() > 2)
 	{
 		UE_LOG(LogConsoleResponse, Warning, TEXT("Invalid arguments. Usage: Trace.SnapshotSend <Host> <Port>"));
@@ -2603,7 +1534,6 @@
 ////////////////////////////////////////////////////////////////////////////////
 void FTraceAuxiliary::Initialize(const TCHAR* CommandLine)
 {
->>>>>>> 4af6daef
 	TRACE_CPUPROFILER_EVENT_SCOPE(FTraceAux_Init);
 
 #if WITH_UNREAL_TRACE_LAUNCH
@@ -2615,16 +1545,6 @@
 #endif
 
 #if UE_TRACE_ENABLED
-<<<<<<< HEAD
-	UE_LOG(LogCore, Log, TEXT("Initializing trace..."));
-
-	FParse::Bool(CommandLine, TEXT("-traceautostart="), GTraceAutoStart);
-	UE_LOG(LogCore, Verbose, TEXT("Trace auto start = %d."), GTraceAutoStart);
-
-	if (GTraceAuxiliary.IsParentProcessAndPreFork())
-	{
-		UE_LOG(LogCore, Log, TEXT("Trace initialization skipped for parent process (pre fork)."));
-=======
 	UE_LOG(LogTrace, Log, TEXT("Initializing trace..."));
 
 	// Setup message callback so we get feedback from TraceLog
@@ -2636,7 +1556,6 @@
 	if (GTraceAuxiliary.IsParentProcessAndPreFork())
 	{
 		UE_LOG(LogTrace, Log, TEXT("Trace initialization skipped for parent process (pre fork)."));
->>>>>>> 4af6daef
 
 		GTraceAuxiliary.DisableChannels(nullptr);
 
@@ -2646,19 +1565,11 @@
 	}
 
 	const TCHAR* AppName = TEXT(UE_APP_NAME);
-<<<<<<< HEAD
-#if IS_MONOLITHIC && !IS_PROGRAM
-	extern TCHAR GInternalProjectName[];
-	if (GInternalProjectName[0] != '\0')
-	{
-		AppName = GInternalProjectName;
-=======
 	const TCHAR* ProjectName = TEXT("");
 #if IS_MONOLITHIC && !IS_PROGRAM
 	if (FApp::HasProjectName())
 	{
 		ProjectName = FApp::GetProjectName();
->>>>>>> 4af6daef
 	}
 #endif
 
@@ -2668,14 +1579,6 @@
 	const TCHAR* BuildVersion = BuildSettings::GetBuildVersion();
 	constexpr uint32 PlatformLen = UE_ARRAY_COUNT(PREPROCESSOR_TO_STRING(UBT_COMPILED_PLATFORM)) - 1;
 	const uint32 AppNameLen = FCString::Strlen(AppName);
-<<<<<<< HEAD
-	const uint32 CommandLineLen = FCString::Strlen(CommandLine);
-	const uint32 BranchNameLen = FCString::Strlen(BranchName);
-	const uint32 BuildVersionLen = FCString::Strlen(BuildVersion);
-	uint32 DataSize =
-		(PlatformLen * sizeof(ANSICHAR)) +
-		(AppNameLen * sizeof(ANSICHAR)) +
-=======
 	const uint32 ProjectNameLen = FCString::Strlen(ProjectName);
 	const uint32 CommandLineLen = FCString::Strlen(CommandLine);
 	const uint32 BranchNameLen = FCString::Strlen(BranchName);
@@ -2684,17 +1587,13 @@
 		(PlatformLen * sizeof(ANSICHAR)) +
 		(AppNameLen * sizeof(ANSICHAR)) +
 		(ProjectNameLen * sizeof(TCHAR)) +
->>>>>>> 4af6daef
 		(CommandLineLen * sizeof(TCHAR)) +
 		(BranchNameLen * sizeof(TCHAR)) +
 		(BuildVersionLen * sizeof(TCHAR));
 	UE_TRACE_LOG(Diagnostics, Session2, UE::Trace::TraceLogChannel, DataSize)
 		<< Session2.Platform(PREPROCESSOR_TO_STRING(UBT_COMPILED_PLATFORM), PlatformLen)
 		<< Session2.AppName(AppName, AppNameLen)
-<<<<<<< HEAD
-=======
 		<< Session2.ProjectName(ProjectName, ProjectNameLen)
->>>>>>> 4af6daef
 		<< Session2.CommandLine(CommandLine, CommandLineLen)
 		<< Session2.Branch(BranchName, BranchNameLen)
 		<< Session2.BuildVersion(BuildVersion, BuildVersionLen)
@@ -2714,16 +1613,10 @@
 	Desc.TailSizeBytes = 32 << 20;
 #endif
 	SetupInitFromConfig(Desc);
-<<<<<<< HEAD
-	
+
 	Desc.bUseWorkerThread = bShouldStartWorkerThread;
 	Desc.bUseImportantCache = (FParse::Param(CommandLine, TEXT("tracenocache")) == false);
 	Desc.OnConnectionFunc = &OnConnectionCallback;
-=======
-
-	Desc.bUseWorkerThread = bShouldStartWorkerThread;
-	Desc.bUseImportantCache = (FParse::Param(CommandLine, TEXT("tracenocache")) == false);
-	Desc.OnConnectionFunc = &OnConnectionCallback;
 
 	FGuid SessionGuid;
 	if (!FParse::Value(CommandLine, TEXT("-tracesessionguid="), SessionGuid))
@@ -2732,7 +1625,6 @@
 	}
 	FMemory::Memcpy((FGuid&)Desc.SessionGuid, SessionGuid);
 	
->>>>>>> 4af6daef
 	if (FParse::Value(CommandLine, TEXT("-tracetailmb="), Desc.TailSizeBytes))
 	{
 		Desc.TailSizeBytes <<= 20;
@@ -2796,11 +1688,7 @@
 
 	UE::Trace::ThreadRegister(TEXT("GameThread"), FPlatformTLS::GetCurrentThreadId(), -1);
 
-<<<<<<< HEAD
-	UE_LOG(LogCore, Log, TEXT("Finished trace initialization."));
-=======
 	UE_LOG(LogTrace, Log, TEXT("Finished trace initialization."));
->>>>>>> 4af6daef
 #endif //UE_TRACE_ENABLED
 }
 
@@ -2857,18 +1745,12 @@
 const TCHAR* FTraceAuxiliary::GetTraceDestination()
 {
 #if UE_TRACE_ENABLED
-<<<<<<< HEAD
-	return GTraceAuxiliary.GetDest();
-=======
 	static FString TempUnsafe = GTraceAuxiliary.GetDest();
 	return *TempUnsafe;
->>>>>>> 4af6daef
 #endif
 	return nullptr;
 }
 
-<<<<<<< HEAD
-=======
 FString FTraceAuxiliary::GetTraceDestinationString()
 {
 #if UE_TRACE_ENABLED
@@ -2877,7 +1759,6 @@
 	return FString();
 }
 
->>>>>>> 4af6daef
 bool FTraceAuxiliary::IsConnected()
 {
 #if UE_TRACE_ENABLED
@@ -2886,8 +1767,6 @@
 	return false;
 }
 
-<<<<<<< HEAD
-=======
 bool FTraceAuxiliary::IsConnected(FGuid& OutSessionGuid, FGuid& OutTraceGuid)
 {
 #if UE_TRACE_ENABLED
@@ -2897,7 +1776,6 @@
 #endif
 }
 
->>>>>>> 4af6daef
 FTraceAuxiliary::EConnectionType FTraceAuxiliary::GetConnectionType()
 {
 #if UE_TRACE_ENABLED
@@ -2930,11 +1808,7 @@
 		HANDLE KnownEvent = ::OpenEvent(EVENT_ALL_ACCESS, false, TEXT("Local\\UnrealInsightsBrowser"));
 		if (KnownEvent != nullptr)
 		{
-<<<<<<< HEAD
-			UE_LOG(LogCore, Display, TEXT("Unreal Insights instance detected, auto-connecting to local trace server..."));
-=======
 			UE_LOG(LogTrace, Display, TEXT("Unreal Insights instance detected, auto-connecting to local trace server..."));
->>>>>>> 4af6daef
 			Start(EConnectionType::Network, TEXT("127.0.0.1"), GTraceAuxiliary.HasCommandlineChannels() ? nullptr : TEXT("default"), nullptr);
 			::CloseHandle(KnownEvent);
 		}
