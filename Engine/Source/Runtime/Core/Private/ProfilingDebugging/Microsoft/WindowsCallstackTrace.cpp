// Copyright Epic Games, Inc. All Rights Reserved.

#include "ProfilingDebugging/CallstackTracePrivate.h"

#if defined(PLATFORM_SUPPORTS_TRACE_WIN32_CALLSTACK) && UE_CALLSTACK_TRACE_ENABLED

#include "Containers/Array.h"
#include "Containers/ArrayView.h"
#include "CoreTypes.h"
#include "HAL/CriticalSection.h"
#include "HAL/MemoryBase.h"
#include "HAL/RunnableThread.h"
#include "HAL/LowLevelMemTracker.h"
#include "ProfilingDebugging/MemoryTrace.h"

#include "Windows/AllowWindowsPlatformTypes.h"
#	include <winnt.h>
#	include <winternl.h>
#include "Windows/HideWindowsPlatformTypes.h"
#include "Misc/CoreDelegates.h"
#include "Trace/Trace.inl"
#include "HAL/Runnable.h"
#include "HAL/PlatformProcess.h"
#include "Misc/ScopeLock.h"
#include "Experimental/Containers/GrowOnlyLockFreeHash.h"

#include <atomic>

#ifndef UE_CALLSTACK_TRACE_FULL_CALLSTACKS
	#define UE_CALLSTACK_TRACE_FULL_CALLSTACKS 0
#endif

// 0=off, 1=stats, 2=validation, 3=truth_compare
#define BACKTRACE_DBGLVL 0

#define BACKTRACE_LOCK_FREE (1 && (BACKTRACE_DBGLVL == 0))

/*
 * Windows' x64 binaries contain a ".pdata" section that describes the location
 * and size of its functions and details on how to unwind them. The unwind
 * information includes descriptions about a function's stack frame size and
 * the non-volatile registers it pushes onto the stack. From this we can
 * calculate where a call instruction wrote its return address. This is enough
 * to walk the callstack and by caching this information it can be done
 * efficiently.
 *
 * Some functions need a variable amount of stack (such as those that use
 * alloc() for example) will use a frame pointer. Frame pointers involve saving
 * and restoring the stack pointer in the function's prologue/epilogue. This
 * frees the function up to modify the stack pointer arbitrarily. This
 * significantly complicates establishing where a return address is, so this
 * pdata scheme of walking the stack just doesn't support functions like this.
 * Walking stops if it encounters such a function. Fortunately there are
 * usually very few such functions, saving us from having to read and track
 * non-volatile registers which adds a significant amount of work.
 *
 * A further optimisation is to to assume we are only interested methods that
 * are part of engine or game code. As such we only build lookup tables for
 * such modules and never accept OS or third party modules. Backtracing stops
 * if an address is encountered which doesn't map to a known module.
 */

////////////////////////////////////////////////////////////////////////////////
static uint32 AddressToId(UPTRINT Address)
{
	return uint32(Address >> 16);
}

static UPTRINT IdToAddress(uint32 Id)
{
	return static_cast<uint32>(UPTRINT(Id) << 16);
}

struct FIdPredicate
{
	template <class T> bool operator () (uint32 Id, const T& Item) const { return Id < Item.Id; }
	template <class T> bool operator () (const T& Item, uint32 Id) const { return Item.Id < Id; }
};

////////////////////////////////////////////////////////////////////////////////
struct FUnwindInfo
{
	uint8	Version : 3;
	uint8	Flags : 5;
	uint8	PrologBytes;
	uint8	NumUnwindCodes;
	uint8	FrameReg	: 4;
	uint8	FrameRspBias : 4;
};

struct FUnwindCode
{
	uint8	PrologOffset;
	uint8	OpCode : 4;
	uint8	OpInfo : 4;
	uint16	Params[];
};

enum
{
	UWOP_PUSH_NONVOL		= 0,	// 1 node
	UWOP_ALLOC_LARGE		= 1,	// 2 or 3 nodes
	UWOP_ALLOC_SMALL		= 2,	// 1 node
	UWOP_SET_FPREG			= 3,	// 1 node
	UWOP_SAVE_NONVOL		= 4,	// 2 nodes
	UWOP_SAVE_NONVOL_FAR	= 5,	// 3 nodes
	UWOP_SAVE_XMM128		= 8,	// 2 nodes
	UWOP_SAVE_XMM128_FAR	= 9,	// 3 nodes
	UWOP_PUSH_MACHFRAME		= 10,	// 1 node
};

////////////////////////////////////////////////////////////////////////////////
class FBacktracer
{
public:
							FBacktracer(FMalloc* InMalloc);
							~FBacktracer();
	static FBacktracer*		Get();
	void					AddModule(UPTRINT Base, const TCHAR* Name);
	void					RemoveModule(UPTRINT Base);
	uint32					GetBacktraceId(void* AddressOfReturnAddress) const;
	int32					GetFrameSize(void* FunctionAddress) const;

private:
	struct FFunction
	{
		uint32				Id;
		int32				RspBias;
#if BACKTRACE_DBGLVL >= 2
		uint32				Size;
		const FUnwindInfo*	UnwindInfo;
#endif
	};

	struct FModule
	{
		uint32				Id;
		uint32				IdSize;
		uint32				NumFunctions;
#if BACKTRACE_DBGLVL >= 1
		uint16				NumFpTypes;
		//uint16			*padding*
#else
		//uint32			*padding*
#endif
		FFunction*			Functions;
	};

	struct FLookupState
	{
		FModule				Module;
	};

	struct FFunctionLookupSetEntry
	{
		// Bottom 48 bits are key (pointer), top 16 bits are data (RSP bias for function)
		std::atomic_uint64_t Data;

		inline uint64 GetKey() const { return Data.load(std::memory_order_relaxed) & 0xffffffffffffull; }
		inline int32 GetValue() const { return static_cast<int64>(Data.load(std::memory_order_relaxed)) >> 48; }
		inline bool IsEmpty() const { return Data.load(std::memory_order_relaxed) == 0; }
		inline void SetKeyValue(uint64 Key, int32 Value)
		{
			Data.store(Key | (static_cast<int64>(Value) << 48), std::memory_order_relaxed);
		}
		static inline uint32 KeyHash(uint64 Key)
		{
			// 64 bit pointer to 32 bit hash
			Key = (~Key) + (Key << 21);
			Key = Key ^ (Key >> 24);
			Key = Key * 265;
			Key = Key ^ (Key >> 14);
			Key = Key * 21;
			Key = Key ^ (Key >> 28);
			Key = Key + (Key << 31);
			return static_cast<uint32>(Key);
		}
		static void ClearEntries(FFunctionLookupSetEntry* Entries, int32 EntryCount)
		{
			memset(Entries, 0, EntryCount * sizeof(FFunctionLookupSetEntry));
		}
	};
	typedef TGrowOnlyLockFreeHash<FFunctionLookupSetEntry, uint64, int32> FFunctionLookupSet;

	const FFunction*		LookupFunction(UPTRINT Address, FLookupState& State) const;
	static FBacktracer*		Instance;
	mutable FCriticalSection Lock;
	FModule*				Modules;
	int32					ModulesNum;
	int32					ModulesCapacity;
	FMalloc*				Malloc;
	FCallstackTracer*		CallstackTracer;
#if BACKTRACE_LOCK_FREE
	mutable FFunctionLookupSet	FunctionLookups;
	mutable bool				bReentranceCheck = false;
#endif
#if BACKTRACE_DBGLVL >= 1
	mutable uint32			NumFpTruncations = 0;
	mutable uint32			TotalFunctions = 0;
#endif
};

////////////////////////////////////////////////////////////////////////////////
FBacktracer* FBacktracer::Instance = nullptr;
static bool GFullBacktraces = UE_CALLSTACK_TRACE_FULL_CALLSTACKS;
static bool GModulesAreInitialized = false;

////////////////////////////////////////////////////////////////////////////////
FBacktracer::FBacktracer(FMalloc* InMalloc)
	: Malloc(InMalloc)
#if BACKTRACE_LOCK_FREE
	, FunctionLookups(InMalloc)
#endif
{
#if BACKTRACE_LOCK_FREE
	FunctionLookups.Reserve(512 * 1024);		// 4 MB
#endif
	ModulesCapacity = 8;
	ModulesNum = 0;
	Modules = (FModule*)Malloc->Malloc(sizeof(FModule) * ModulesCapacity);

	Instance = this;
	CallstackTracer = (FCallstackTracer*) Malloc->Malloc(sizeof(FCallstackTracer), alignof(FCallstackTracer));
	CallstackTracer = new(CallstackTracer) FCallstackTracer(InMalloc);
}

////////////////////////////////////////////////////////////////////////////////
FBacktracer::~FBacktracer()
{
	TArrayView<FModule> ModulesView(Modules, ModulesNum);
	for (FModule& Module : ModulesView)
	{
		Malloc->Free(Module.Functions);
	}
}

////////////////////////////////////////////////////////////////////////////////
FBacktracer* FBacktracer::Get()
{
	return Instance;
}

////////////////////////////////////////////////////////////////////////////////
void FBacktracer::AddModule(UPTRINT ModuleBase, const TCHAR* Name)
{
	const auto* DosHeader = (IMAGE_DOS_HEADER*)ModuleBase;
	const auto* NtHeader = (IMAGE_NT_HEADERS*)(ModuleBase + DosHeader->e_lfanew);
	const IMAGE_FILE_HEADER* FileHeader = &(NtHeader->FileHeader);

	if(!GFullBacktraces)
	{
		int32 NameLen = FCString::Strlen(Name);
		if (!(NameLen > 4 && FCString::Strcmp(Name + NameLen - 4, TEXT(".exe")) == 0) && // we want always load an .exe file
			(FCString::Strfind(Name, TEXT("Binaries")) == nullptr || FCString::Strfind(Name, TEXT("ThirdParty")) != nullptr))
		{
			return;
		}
	}

	uint32 NumSections = FileHeader->NumberOfSections;
	const auto* Sections = (IMAGE_SECTION_HEADER*)(UPTRINT(&(NtHeader->OptionalHeader)) + FileHeader->SizeOfOptionalHeader);

	// Find ".pdata" section
	UPTRINT PdataBase = 0;
	UPTRINT PdataEnd = 0;
	for (uint32 i = 0; i < NumSections; ++i)
	{
		const IMAGE_SECTION_HEADER* Section = Sections + i;
		if (*(uint64*)(Section->Name) == 0x61'74'61'64'70'2eull) // Sections names are eight bytes and zero padded. This constant is '.pdata'
		{
			PdataBase = ModuleBase + Section->VirtualAddress;
			PdataEnd = PdataBase + Section->SizeOfRawData;
			break;
		}
	}

	if (PdataBase == 0)
	{
		return;
	}

	// Count the number of functions. The assumption here is that if we have got this far then there is at least one function
	uint32 NumFunctions = uint32(PdataEnd - PdataBase) / sizeof(RUNTIME_FUNCTION);
	if (NumFunctions == 0)
	{
		return;
	}

	const auto* FunctionTables = (RUNTIME_FUNCTION*)PdataBase;
	do
	{
		const RUNTIME_FUNCTION* Function = FunctionTables + NumFunctions - 1;
		if (uint32(Function->BeginAddress) < uint32(Function->EndAddress))
		{
			break;
		}

		--NumFunctions;
	}
	while (NumFunctions != 0);
		
	// Allocate some space for the module's function-to-frame-size table
	auto* OutTable = (FFunction*)Malloc->Malloc(sizeof(FFunction) * NumFunctions);
	FFunction* OutTableCursor = OutTable;

	// Extract frame size for each function from pdata's unwind codes.
	uint32 NumFpFuncs = 0;
	for (uint32 i = 0; i < NumFunctions; ++i)
	{
		const RUNTIME_FUNCTION* FunctionTable = FunctionTables + i;

		UPTRINT UnwindInfoAddr = ModuleBase + FunctionTable->UnwindInfoAddress;
		const auto* UnwindInfo = (FUnwindInfo*)UnwindInfoAddr;

		if (UnwindInfo->Version != 1)
		{
			/* some v2s have been seen in msvc. Always seem to be assembly
			 * routines (memset, memcpy, etc) */
			continue;
		}

		int32 FpInfo = 0;
		int32 RspBias = 0;

#if BACKTRACE_DBGLVL >= 2
		uint32 PrologVerify = UnwindInfo->PrologBytes;
#endif

		const auto* Code = (FUnwindCode*)(UnwindInfo + 1);
		const auto* EndCode = Code + UnwindInfo->NumUnwindCodes;
		while (Code < EndCode)
		{
#if BACKTRACE_DBGLVL >= 2
			if (Code->PrologOffset > PrologVerify)
			{
				PLATFORM_BREAK();
			}
			PrologVerify = Code->PrologOffset;
#endif

			switch (Code->OpCode)
			{
			case UWOP_PUSH_NONVOL:
				RspBias += 8;
				Code += 1;
				break;

			case UWOP_ALLOC_LARGE:
				if (Code->OpInfo)
				{
					RspBias += *(uint32*)(Code->Params);
					Code += 3;
				}
				else
				{
					RspBias += Code->Params[0] * 8;
					Code += 2;
				}
				break;

			case UWOP_ALLOC_SMALL:
				RspBias += (Code->OpInfo * 8) + 8;
				Code += 1;
				break;

			case UWOP_SET_FPREG:
				// Function will adjust RSP (e.g. through use of alloca()) so it
				// uses a frame pointer register. There's instructions like;
				//
				//   push FRAME_REG
				//   lea FRAME_REG, [rsp + (FRAME_RSP_BIAS * 16)]
				//   ...
				//   add rsp, rax
				//   ...
				//   sub rsp, FRAME_RSP_BIAS * 16
				//   pop FRAME_REG
				//   ret
				//
				// To recover the stack frame we would need to track non-volatile
				// registers which adds a lot of overhead for a small subset of
				// functions. Instead we'll end backtraces at these functions.


				// MSB is set to detect variable sized frames that we can't proceed
				// past when back-tracing.
				NumFpFuncs++;
				FpInfo |= 0x80000000 | (uint32(UnwindInfo->FrameReg) << 27) | (uint32(UnwindInfo->FrameRspBias) << 23);
				Code += 1;
				break;

			case UWOP_PUSH_MACHFRAME:
				RspBias = Code->OpInfo ? 48 : 40;
				Code += 1;
				break;

			case UWOP_SAVE_NONVOL:		Code += 2; break; /* saves are movs instead of pushes */
			case UWOP_SAVE_NONVOL_FAR:	Code += 3; break;
			case UWOP_SAVE_XMM128:		Code += 2; break;
			case UWOP_SAVE_XMM128_FAR:	Code += 3; break;

			default:
#if BACKTRACE_DBGLVL >= 2
				PLATFORM_BREAK();
#endif
				break;
			}
		}

		// "Chained" simply means that multiple RUNTIME_FUNCTIONs pertains to a
		// single actual function in the .text segment.
		bool bIsChained = (UnwindInfo->Flags & UNW_FLAG_CHAININFO);

		RspBias /= sizeof(void*);	// stack push/popds in units of one machine word
		RspBias += !bIsChained;		// and one extra push for the ret address
		RspBias |= FpInfo;			// pack in details about possible frame pointer

		if (bIsChained)
		{
			OutTableCursor[-1].RspBias += RspBias;
#if BACKTRACE_DBGLVL >= 2
			OutTableCursor[-1].Size += (FunctionTable->EndAddress - FunctionTable->BeginAddress);
#endif
		}
		else
		{
			*OutTableCursor = {
				FunctionTable->BeginAddress,
				RspBias,
#if BACKTRACE_DBGLVL >= 2
				FunctionTable->EndAddress - FunctionTable->BeginAddress,
				UnwindInfo,
#endif
			};

			++OutTableCursor;
		}
	}

	UPTRINT ModuleSize = NtHeader->OptionalHeader.SizeOfImage;
	ModuleSize += 0xffff; // to align up to next 64K page. it'll get shifted by AddressToId()

	FModule Module = {
		AddressToId(ModuleBase),
		AddressToId(ModuleSize),
		uint32(UPTRINT(OutTableCursor - OutTable)),
#if BACKTRACE_DBGLVL >= 1
		uint16(NumFpFuncs),
#endif
		OutTable,
	};

	{
		FScopeLock _(&Lock);

		TArrayView<FModule> ModulesView(Modules, ModulesNum);
		int32 Index = Algo::UpperBound(ModulesView, Module.Id, FIdPredicate());

		if (ModulesNum + 1 > ModulesCapacity)
		{
			ModulesCapacity += 8;
			Modules = (FModule*) Malloc->Realloc(Modules, sizeof(FModule)* ModulesCapacity);
		}
		Modules[ModulesNum++] = Module;
		Algo::Sort(TArrayView<FModule>(Modules, ModulesNum), [](const FModule& A, const FModule& B) { return A.Id < B.Id; });
	}

#if BACKTRACE_DBGLVL >= 1
	NumFpTruncations += NumFpFuncs;
	TotalFunctions += NumFunctions;
#endif
}

////////////////////////////////////////////////////////////////////////////////
void FBacktracer::RemoveModule(UPTRINT ModuleBase)
{
	// When Windows' RequestExit() is called it hard-terminates all threads except
	// the main thread and then proceeds to unload the process' DLLs. This hard 
	// thread termination can result is dangling locked locks. Not an issue as
	// the rule is "do not do anything multithreaded in DLL load/unload". And here
	// we are, taking write locks during DLL unload which is, quite unsurprisingly,
	// deadlocking. In reality tracking Windows' DLL unloads doesn't tell us
	// anything due to how DLLs and processes' address spaces work. So we will...
#if defined PLATFORM_WINDOWS
	return;
#endif

	FScopeLock _(&Lock);

	uint32 ModuleId = AddressToId(ModuleBase);
	TArrayView<FModule> ModulesView(Modules, ModulesNum);
	int32 Index = Algo::LowerBound(ModulesView, ModuleId, FIdPredicate());
	if (Index >= ModulesNum)
	{
		return;
	}

	const FModule& Module = Modules[Index];
	if (Module.Id != ModuleId)
	{
		return;
	}

#if BACKTRACE_DBGLVL >= 1
	NumFpTruncations -= Module.NumFpTypes;
	TotalFunctions -= Module.NumFunctions;
#endif

	// no code should be executing at this point so we can safely free the
	// table knowing know one is looking at it.
	Malloc->Free(Module.Functions);

	for (SIZE_T i = Index; i < ModulesNum; i++)
	{
		Modules[i] = Modules[i + 1];
	}

	--ModulesNum;
}

////////////////////////////////////////////////////////////////////////////////
const FBacktracer::FFunction* FBacktracer::LookupFunction(UPTRINT Address, FLookupState& State) const
{
	// This function caches the previous module look up. The theory here is that
	// a series of return address in a backtrace often cluster around one module

	FIdPredicate IdPredicate;

	// Look up the module that Address belongs to.
	uint32 AddressId = AddressToId(Address);
	if ((AddressId - State.Module.Id) >= State.Module.IdSize)
	{
		TArrayView<FModule> ModulesView(Modules, ModulesNum);
		uint32 Index = Algo::UpperBound(ModulesView, AddressId, IdPredicate);
		if (Index == 0)
		{
			return nullptr;
		}

		State.Module = Modules[Index - 1];
	}

	// Check that the address is within the address space of the best-found module
	const FModule* Module = &(State.Module);
	if ((AddressId - Module->Id) >= Module->IdSize)
	{
		return nullptr;
	}

	// Now we've a module we have a table of functions and their stack sizes so
	// we can get the frame size for Address
	uint32 FuncId = uint32(Address - IdToAddress(Module->Id)); 
	TArrayView<FFunction> FuncsView(Module->Functions, Module->NumFunctions);
	uint32 Index = Algo::UpperBound(FuncsView, FuncId, IdPredicate);

	const FFunction* Function = Module->Functions + (Index - 1);
#if BACKTRACE_DBGLVL >= 2
	if ((FuncId - Function->Id) >= Function->Size)
	{
		PLATFORM_BREAK();
		return nullptr;
	}
#endif
	return Function;
}

////////////////////////////////////////////////////////////////////////////////
uint32 FBacktracer::GetBacktraceId(void* AddressOfReturnAddress) const
{
	FLookupState LookupState = {};
	FCallstackTracer::FBacktraceEntry BacktraceEntry;

	UPTRINT* StackPointer = (UPTRINT*)AddressOfReturnAddress;

#if BACKTRACE_DBGLVL >= 3
	UPTRINT TruthBacktrace[1024];
	uint32 NumTruth = RtlCaptureStackBackTrace(0, 1024, (void**)TruthBacktrace, nullptr);
	UPTRINT* TruthCursor = TruthBacktrace;
	for (; *TruthCursor != *StackPointer; ++TruthCursor);
#endif

#if BACKTRACE_DBGLVL >= 2
	struct { void* Sp; void* Ip; const FFunction* Function; } Backtrace[1024] = {};
	uint32 NumBacktrace = 0;
#endif

	uint64 BacktraceHash = 0;
	uint32 FrameIdx = 0;

#if BACKTRACE_LOCK_FREE
	// When running lock free, we defer the lock until a lock free function lookup fails
	bool Locked = false;
#else
	FScopeLock _(&Lock);
#endif
	do
	{
		UPTRINT RetAddr = *StackPointer;
		
		BacktraceEntry.Frames[FrameIdx++] = RetAddr;
		BacktraceEntry.FrameCount = FrameIdx;

		// This is a simple order-dependent LCG. Should be sufficient enough
		BacktraceHash += RetAddr;
		BacktraceHash *= 0x30be8efa499c249dull;

#if BACKTRACE_LOCK_FREE
		int32 RspBias;
		bool bIsAlreadyInTable;
		FunctionLookups.Find(RetAddr, &RspBias, &bIsAlreadyInTable);
		if (bIsAlreadyInTable)
		{
			if (RspBias < 0)
			{
				break;
			}
			else
			{
				StackPointer += RspBias;
				continue;
			}
		}
		if (!Locked)
		{
			Lock.Lock();
			Locked = true;

			// If FunctionLookups.Emplace triggers a reallocation, it can cause an infinite recursion
			// when the allocation reenters the stack trace code.  We need to break out of the recursion
			// in that case, and let the allocation complete, with the assumption that we don't care
			// about call stacks for internal allocations in the memory reporting system.  The "Lock()"
			// above will only fall through with this flag set if it's a second lock in the same thread.
			if (bReentranceCheck)
			{
				break;
			}
		}
#endif  // BACKTRACE_LOCK_FREE

		const FFunction* Function = LookupFunction(RetAddr, LookupState);
		if (Function == nullptr)
		{
#if BACKTRACE_LOCK_FREE
<<<<<<< HEAD
			TGuardValue<bool> ReentranceGuard(bReentranceCheck, true);
			FunctionLookups.Emplace(RetAddr, -1);
=======
			// LookupFunction fails when modules are not yet registered. In this case, we do not want the address
			// to be added to the lookup map, but to retry the lookup later when modules are properly registered.
			if (GModulesAreInitialized)
			{
				TGuardValue<bool> ReentranceGuard(bReentranceCheck, true);
				FunctionLookups.Emplace(RetAddr, -1);
			}
>>>>>>> d731a049
#endif
			break;
		}

#if BACKTRACE_LOCK_FREE
		{
<<<<<<< HEAD
			TGuardValue<bool> ReentranceGuard(bReentranceCheck, true);
			FunctionLookups.Emplace(RetAddr, Function->RspBias);
=======
			// This conversion improves probing performance for the hash set. Additionally it is critical 
			// to avoid incorrect values when RspBias is compressed into 16 bits in the hash map.
			int32 StoreBias = Function->RspBias < 0 ? -1 : Function->RspBias;
			TGuardValue<bool> ReentranceGuard(bReentranceCheck, true);
			FunctionLookups.Emplace(RetAddr, StoreBias);
>>>>>>> d731a049
		}
#endif

#if BACKTRACE_DBGLVL >= 2
		if (NumBacktrace < 1024)
		{
			Backtrace[NumBacktrace++] = {
				StackPointer,
				(void*)RetAddr,
				Function,
			};
		}
#endif

		if (Function->RspBias < 0)
		{
			// This is a frame with a variable-sized stack pointer. We don't
			// track enough information to proceed.
#if BACKTRACE_DBGLVL >= 1
			NumFpTruncations++;
#endif
			break;
		}

		StackPointer += Function->RspBias;
	}
	// Trunkate callstacks longer than MaxStackDepth
	while (*StackPointer && FrameIdx < FCallstackTracer::FBacktraceEntry::MaxStackDepth);

	// Save the collected id
	BacktraceEntry.Hash = BacktraceHash;

#if BACKTRACE_DBGLVL >= 3
	for (uint32 i = 0; i < NumBacktrace; ++i)
	{
		if ((void*)TruthCursor[i] != Backtrace[i].Ip)
		{
			PLATFORM_BREAK();
			break;
		}
	}
#endif

#if BACKTRACE_LOCK_FREE
	if (Locked)
	{
		Lock.Unlock();
	}
#endif
	// Add to queue to be processed. This might block until there is room in the
	// queue (i.e. the processing thread has caught up processing).
	return CallstackTracer->AddCallstack(BacktraceEntry);
}

////////////////////////////////////////////////////////////////////////////////
int32 FBacktracer::GetFrameSize(void* FunctionAddress) const
{
	FScopeLock _(&Lock);

	FLookupState LookupState = {};
	const FFunction* Function = LookupFunction(UPTRINT(FunctionAddress), LookupState);
	if (FunctionAddress == nullptr)
	{
		return -1;
	}

	if (Function->RspBias < 0)
	{
		return -1;
	}

	return Function->RspBias;
}

////////////////////////////////////////////////////////////////////////////////
void Modules_Create(FMalloc*);
void Modules_Subscribe(void (*)(bool, void*, const TCHAR*));
void Modules_Initialize();

////////////////////////////////////////////////////////////////////////////////
void CallstackTrace_CreateInternal(FMalloc* Malloc)
{
	if (FBacktracer::Get() != nullptr)
	{
		return;
	}

	// Allocate, construct and intentionally leak backtracer
	void* Alloc = Malloc->Malloc(sizeof(FBacktracer), alignof(FBacktracer));
	new (Alloc) FBacktracer(Malloc);

	const TCHAR* CmdLine = ::GetCommandLineW();
	if (const TCHAR* TraceArg = FCString::Stristr(CmdLine, TEXT("-tracefullcallstacks")))
	{
		GFullBacktraces = true;
	}

	Modules_Create(Malloc);
	Modules_Subscribe(
		[] (bool bLoad, void* Module, const TCHAR* Name)
		{
			bLoad
				? FBacktracer::Get()->AddModule(UPTRINT(Module), Name)
				: FBacktracer::Get()->RemoveModule(UPTRINT(Module));
		}
	);
}

////////////////////////////////////////////////////////////////////////////////
void CallstackTrace_InitializeInternal()
{
	Modules_Initialize();
	GModulesAreInitialized = true;
}

////////////////////////////////////////////////////////////////////////////////
uint32 CallstackTrace_GetCurrentId()
{
<<<<<<< HEAD
	void* AddressOfReturnAddress = PLATFORM_RETURN_ADDRESS_POINTER();
=======
	void* AddressOfReturnAddress = PLATFORM_RETURN_ADDRESS_FOR_CALLSTACKTRACING();
>>>>>>> d731a049
	if (FBacktracer* Instance = FBacktracer::Get())
	{
		return Instance->GetBacktraceId(AddressOfReturnAddress);
	}

	return 0;
}

#endif // defined(PLATFORM_SUPPORTS_TRACE_WIN32_CALLSTACK) && UE_CALLSTACK_TRACE_ENABLED<|MERGE_RESOLUTION|>--- conflicted
+++ resolved
@@ -640,10 +640,6 @@
 		if (Function == nullptr)
 		{
 #if BACKTRACE_LOCK_FREE
-<<<<<<< HEAD
-			TGuardValue<bool> ReentranceGuard(bReentranceCheck, true);
-			FunctionLookups.Emplace(RetAddr, -1);
-=======
 			// LookupFunction fails when modules are not yet registered. In this case, we do not want the address
 			// to be added to the lookup map, but to retry the lookup later when modules are properly registered.
 			if (GModulesAreInitialized)
@@ -651,23 +647,17 @@
 				TGuardValue<bool> ReentranceGuard(bReentranceCheck, true);
 				FunctionLookups.Emplace(RetAddr, -1);
 			}
->>>>>>> d731a049
 #endif
 			break;
 		}
 
 #if BACKTRACE_LOCK_FREE
 		{
-<<<<<<< HEAD
-			TGuardValue<bool> ReentranceGuard(bReentranceCheck, true);
-			FunctionLookups.Emplace(RetAddr, Function->RspBias);
-=======
 			// This conversion improves probing performance for the hash set. Additionally it is critical 
 			// to avoid incorrect values when RspBias is compressed into 16 bits in the hash map.
 			int32 StoreBias = Function->RspBias < 0 ? -1 : Function->RspBias;
 			TGuardValue<bool> ReentranceGuard(bReentranceCheck, true);
 			FunctionLookups.Emplace(RetAddr, StoreBias);
->>>>>>> d731a049
 		}
 #endif
 
@@ -786,11 +776,7 @@
 ////////////////////////////////////////////////////////////////////////////////
 uint32 CallstackTrace_GetCurrentId()
 {
-<<<<<<< HEAD
-	void* AddressOfReturnAddress = PLATFORM_RETURN_ADDRESS_POINTER();
-=======
 	void* AddressOfReturnAddress = PLATFORM_RETURN_ADDRESS_FOR_CALLSTACKTRACING();
->>>>>>> d731a049
 	if (FBacktracer* Instance = FBacktracer::Get())
 	{
 		return Instance->GetBacktraceId(AddressOfReturnAddress);
