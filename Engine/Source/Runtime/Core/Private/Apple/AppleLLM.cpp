--- conflicted
+++ resolved
@@ -26,22 +26,10 @@
 	{ TEXT("Objective-C"),				GET_STATFNAME(STAT_ObjectiveCLLM),		NAME_None },									// ELLMTagApple::ObjectiveC
 };
 
-<<<<<<< HEAD
-typedef id (*AllocWithZoneFunc)(id Obj, SEL Sel, struct _NSZone* Zone);
-typedef void (*DeallocFunc)(id Obj, SEL Sel);
-
-static AllocWithZoneFunc AllocWithZoneOriginal = nullptr;
-static DeallocFunc DeallocOriginal = nullptr;
-
-
-static IMP AllocWithZoneOriginalIMP = nullptr;
-static IMP DeallocOriginalIMP = nullptr;
-=======
 typedef id (*AllocWithZoneIMP)(id Obj, SEL Sel, struct _NSZone* Zone);
 typedef id (*DeallocIMP)(id Obj, SEL Sel);
 static AllocWithZoneIMP AllocWithZoneOriginal = nullptr;
 static DeallocIMP DeallocOriginal = nullptr;
->>>>>>> a1e6ec07
 
 static id AllocWithZoneInterposer(id Obj, SEL Sel, struct _NSZone * Zone)
 {
@@ -131,22 +119,11 @@
 	Method AllocZone = class_getClassMethod([NSObject class], @selector(allocWithZone:));
 	Method Dealloc = class_getInstanceMethod([NSObject class], @selector(dealloc));
 	
-<<<<<<< HEAD
-	AllocWithZoneOriginalIMP = method_getImplementation(AllocZone);
-	DeallocOriginalIMP = method_getImplementation(Dealloc);
-	
-	check(AllocWithZoneOriginalIMP);
-	check(DeallocOriginalIMP);
-    
-    AllocWithZoneOriginal = (AllocWithZoneFunc) AllocWithZoneOriginalIMP;
-    DeallocOriginal = (DeallocFunc) DeallocOriginalIMP;
-=======
 	AllocWithZoneOriginal = (AllocWithZoneIMP)method_getImplementation(AllocZone);
 	DeallocOriginal = (DeallocIMP)method_getImplementation(Dealloc);
 
 	check(AllocWithZoneOriginal);
 	check(DeallocOriginal);
->>>>>>> a1e6ec07
 	
 	method_setImplementation(AllocZone, (IMP)&AllocWithZoneInterposer);
 	method_setImplementation(Dealloc, (IMP)&DeallocInterposer);
