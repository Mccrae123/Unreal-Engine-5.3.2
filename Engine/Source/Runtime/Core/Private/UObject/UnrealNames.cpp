// Copyright 1998-2019 Epic Games, Inc. All Rights Reserved.

#include "UObject/UnrealNames.h"
#include "Misc/AssertionMacros.h"
#include "Misc/MessageDialog.h"
#include "Math/NumericLimits.h"
#include "Math/UnrealMathUtility.h"
#include "HAL/UnrealMemory.h"
#include "Templates/UnrealTemplate.h"
#include "Misc/CString.h"
#include "Misc/Crc.h"
#include "Containers/UnrealString.h"
#include "UObject/NameTypes.h"
#include "Logging/LogMacros.h"
#include "Misc/ByteSwap.h"
#include "UObject/ObjectVersion.h"
#include "HAL/ThreadSafeCounter.h"
#include "Misc/ScopeRWLock.h"
#include "Containers/Set.h"
#include "Internationalization/Text.h"
#include "Internationalization/Internationalization.h"
#include "Misc/OutputDeviceRedirector.h"
#include "HAL/IConsoleManager.h"
#include "HAL/LowLevelMemTracker.h"
#include "Serialization/ArchiveFromStructuredArchive.h"
#include "Hash/CityHash.h"

<<<<<<< HEAD
// Page protection to catch FNameEntry stomps
#ifndef FNAME_WRITE_PROTECT_PAGES
#define FNAME_WRITE_PROTECT_PAGES 0
#endif
=======
DEFINE_LOG_CATEGORY_STATIC(LogUnrealNames, Log, All);

const TCHAR* LexToString(EName Ename)
{
	switch (Ename)
	{
#define REGISTER_NAME(num,namestr) case num: return TEXT(#namestr);
#include "UObject/UnrealNames.inl"
#undef REGISTER_NAME
		default:
			return TEXT("*INVALID*");
	}
}

int32 FNameEntry::GetDataOffset()
{
	return STRUCT_OFFSET(FNameEntry, AnsiName);
}

/*-----------------------------------------------------------------------------
	FName helpers. 
-----------------------------------------------------------------------------*/

static bool operator==(FNameEntryHeader A, FNameEntryHeader B)
{
	static_assert(sizeof(FNameEntryHeader) == 2, "");
	return (uint16&)A == (uint16&)B;
}

union FNameBuffer
{
	ANSICHAR AnsiName[NAME_SIZE];
	WIDECHAR WideName[NAME_SIZE];

	template<typename FromCharType, typename ToCharType>
	ToCharType* ConvertInPlace(uint32 Len);
};

template<> ANSICHAR* FNameBuffer::ConvertInPlace<ANSICHAR, ANSICHAR>(uint32 Len)
{
	return AnsiName;
}

template<> WIDECHAR* FNameBuffer::ConvertInPlace<WIDECHAR, WIDECHAR>(uint32 Len)
{
	return WideName;
}

template<> WIDECHAR* FNameBuffer::ConvertInPlace<ANSICHAR, WIDECHAR>(uint32 Len)
{
	for (uint32 Index = Len; Index--; )
	{
		WideName[Index] = AnsiName[Index];
	}

	return WideName;
}

template<> ANSICHAR* FNameBuffer::ConvertInPlace<WIDECHAR, ANSICHAR>(uint32 Len)
{
	for (uint32 Index = 0; Index < Len; ++Index)
	{
		AnsiName[Index] = WideName[Index];
	}

	return AnsiName;
}

struct FNameStringView
{
	FNameStringView() : Data(nullptr), Len(0), bIsWide(false) {}
	FNameStringView(const ANSICHAR* Str, uint32 Len_) : Ansi(Str), Len(Len_), bIsWide(false) {}
	FNameStringView(const WIDECHAR* Str, uint32 Len_) : Wide(Str), Len(Len_), bIsWide(true) {}

	union
	{
		const void* Data;
		const ANSICHAR* Ansi;
		const WIDECHAR* Wide;
	};

	uint32 Len;
	bool bIsWide;

	bool IsAnsi() const { return !bIsWide; }

	int32 BytesWithTerminator() const
	{
		return (Len + 1) * (bIsWide ? sizeof(WIDECHAR) : sizeof(ANSICHAR));
	}

	int32 BytesWithoutTerminator() const
	{
		return Len * (bIsWide ? sizeof(WIDECHAR) : sizeof(ANSICHAR));
	}
};

template<ENameCase Sensitivity>
FORCEINLINE bool EqualsSameDimensions(FNameStringView A, FNameStringView B)
{
	checkSlow(A.Len == B.Len && A.IsAnsi() == B.IsAnsi());

	int32 Len = A.Len;

	if (Sensitivity == ENameCase::CaseSensitive)
	{
		return B.IsAnsi() ? !FPlatformString::Strncmp(A.Ansi, B.Ansi, Len) : !FPlatformString::Strncmp(A.Wide, B.Wide, Len);
	}
	else
	{
		return B.IsAnsi() ? !FPlatformString::Strnicmp(A.Ansi, B.Ansi, Len) : !FPlatformString::Strnicmp(A.Wide, B.Wide, Len);
	}

}

template<ENameCase Sensitivity>
FORCEINLINE bool Equals(FNameStringView A, FNameStringView B)
{
	return (A.Len == B.Len & A.IsAnsi() == B.IsAnsi()) && EqualsSameDimensions<Sensitivity>(A, B);
}

// Minimize stack lifetime of large decode buffers
#ifdef WITH_CUSTOM_NAME_ENCODING
#define OUTLINE_DECODE_BUFFER FORCENOINLINE
#else
#define OUTLINE_DECODE_BUFFER
#endif

template<ENameCase Sensitivity>
OUTLINE_DECODE_BUFFER bool EqualsSameDimensions(const FNameEntry& Entry, FNameStringView Name)
{
	FNameBuffer DecodeBuffer;
	return EqualsSameDimensions<Sensitivity>(Entry.MakeView(DecodeBuffer), Name);
}

/** Remember to update natvis if you change these */
enum { FNameMaxBlockBits = 13 }; // Limit block array a bit, still allowing 8k * block size = 1GB - 2G of FName entry data
enum { FNameBlockOffsetBits = 16 };
enum { FNameMaxBlocks = 1 << FNameMaxBlockBits };
enum { FNameBlockOffsets = 1 << FNameBlockOffsetBits };

/** An unpacked FNameEntryId */
struct FNameEntryHandle
{
	uint32 Block = 0;
	uint32 Offset = 0;

	FNameEntryHandle(uint32 InBlock, uint32 InOffset)
		: Block(InBlock)
		, Offset(InOffset)
	{}

	FNameEntryHandle(FNameEntryId Id)
		: Block(Id.ToUnstableInt() >> FNameBlockOffsetBits)
		, Offset(Id.ToUnstableInt() & (FNameBlockOffsets - 1))
	{}

	operator FNameEntryId() const
	{
		return FNameEntryId::FromUnstableInt(Block << FNameBlockOffsetBits | Offset);
	}

	explicit operator bool() const { return Block | Offset; }
};

static uint32 GetTypeHash(FNameEntryHandle Handle)
{
	return (Handle.Block << (32 - FNameMaxBlockBits)) + Handle.Block // Let block index impact most hash bits
		+ (Handle.Offset << FNameBlockOffsetBits) + Handle.Offset // Let offset impact most hash bits
		+ (Handle.Offset >> 4); // Reduce impact of non-uniformly distributed entry name lengths 
}

uint32 GetTypeHash(FNameEntryId Id)
{
	return GetTypeHash(FNameEntryHandle(Id));
}

FArchive& operator<<(FArchive& Ar, FNameEntryId& Id)
{
	if (Ar.IsLoading())
	{
		uint32 UnstableInt = 0;
		Ar << UnstableInt;
		Id = FNameEntryId::FromUnstableInt(UnstableInt);
	}
	else
	{
		uint32 UnstableInt = Id.ToUnstableInt();
		Ar << UnstableInt;
	}

	return Ar;
}

FNameEntryId FNameEntryId::FromUnstableInt(uint32 Value)
{
	FNameEntryId Id;
	Id.Value = Value;
	return Id;
}

struct FNameSlot
{
	// Use the remaining few bits to store a hash that can determine inequality
	// during probing without touching entry data
	static constexpr uint32 EntryIdBits = FNameMaxBlockBits + FNameBlockOffsetBits;
	static constexpr uint32 EntryIdMask = (1 << EntryIdBits) - 1;
	static constexpr uint32 ProbeHashShift = EntryIdBits;
	static constexpr uint32 ProbeHashMask = ~EntryIdMask;
	
	FNameSlot() {}
	FNameSlot(FNameEntryId Value, uint32 ProbeHash)
		: IdAndHash(Value.ToUnstableInt() | ProbeHash)
	{
		check(!(Value.ToUnstableInt() & ProbeHashMask) && !(ProbeHash & EntryIdMask) && Used());
	}

	FNameEntryId GetId() const { return FNameEntryId::FromUnstableInt(IdAndHash & EntryIdMask); }
	uint32 GetProbeHash() const { return IdAndHash & ProbeHashMask; }
	
	bool operator==(FNameSlot Rhs) const { return IdAndHash == Rhs.IdAndHash; }

	bool Used() const { return IdAndHash;  }
private:
	uint32 IdAndHash = 0;
};

/**
 * Thread-safe paged FNameEntry allocator
 */
class FNameEntryAllocator
{
public:
	enum { Stride = alignof(FNameEntry) };
	enum { BlockSizeBytes = Stride * FNameBlockOffsets };

	/** Initializes all member variables. */
	FNameEntryAllocator()
	{
		Blocks[0] = (uint8*)FMemory::Malloc(BlockSizeBytes);
	}

	/**
	 * Allocates the requested amount of bytes and returns an id that can be used to access them
	 *
	 * @param   Size  Size in bytes to allocate, 
	 * @return  Allocation of passed in size cast to a FNameEntry pointer.
	 */
	FNameEntryHandle Allocate(uint32 Bytes)
	{
		Bytes = Align(Bytes, alignof(FNameEntry));
		check(Bytes <= BlockSizeBytes);

		FRWScopeLock _(Lock, FRWScopeLockType::SLT_Write);

		// Allocate a new pool if current one is exhausted. We don't worry about a little bit
		// of waste at the end given the relative size of pool to average and max allocation.
		if (BlockSizeBytes - CurrentByteCursor < Bytes)
		{
			AllocateNewBlock();
		}

		// Use current cursor position for this allocation and increment cursor for next allocation
		uint32 ByteOffset = CurrentByteCursor;
		CurrentByteCursor += Bytes;
		
		check(ByteOffset % Stride == 0 && ByteOffset / Stride < FNameBlockOffsets);

		return FNameEntryHandle(CurrentBlock, ByteOffset / Stride);
	}

	FNameEntryHandle Create(FNameStringView Name, FNameEntryId ComparisonId, FNameEntryHeader Header)
	{
		FNameEntryHandle Handle = Allocate(FNameEntry::GetDataOffset() + Name.BytesWithoutTerminator());
		FNameEntry& Entry = Resolve(Handle);

#if WITH_CASE_PRESERVING_NAME
		Entry.ComparisonId = ComparisonId ? ComparisonId : FNameEntryId(Handle);
#endif

		Entry.Header = Header;
		
		if (Name.bIsWide)
		{
			Entry.StoreName(Name.Wide, Name.Len);
		}
		else
		{
			Entry.StoreName(Name.Ansi, Name.Len);
		}

		return Handle;
	}

	FNameEntry& Resolve(FNameEntryHandle Handle) const
	{
		// Lock not needed
		return *reinterpret_cast<FNameEntry*>(Blocks[Handle.Block] + Stride * Handle.Offset);
	}

	/** Returns the number of blocks that have been allocated so far for names. */
	uint32 NumBlocks() const
	{
		return CurrentBlock + 1;
	}
	
	uint8** GetBlocksForDebugVisualizer() { return Blocks; }

	void DebugDump(TArray<const FNameEntry*>& Out) const
	{
		FRWScopeLock _(Lock, FRWScopeLockType::SLT_ReadOnly);

		for (uint32 BlockIdx = 0; BlockIdx < CurrentBlock; ++BlockIdx)
		{
			DebugDumpBlock(Blocks[BlockIdx], BlockSizeBytes, Out);
		}

		DebugDumpBlock(Blocks[CurrentBlock], CurrentByteCursor, Out);
	}

private:
	static void DebugDumpBlock(const uint8* It, uint32 BlockSize, TArray<const FNameEntry*>& Out)
	{
		const uint8* End = It + BlockSize - FNameEntry::GetDataOffset();
		while (It < End)
		{
			const FNameEntry* Entry = (const FNameEntry*)It;
			if (uint32 Len = Entry->Header.Len)
			{
				Out.Add(Entry);
				It += FNameEntry::GetSize(Len, !Entry->IsWide());
			}
			else // Null-terminator entry found
			{
				break;
			}
		}
	}

	/** Allocates a new pool. */
	void AllocateNewBlock()
	{
		// Null-terminate final entry to allow DebugDump() entry iteration
		if (CurrentByteCursor + FNameEntry::GetDataOffset() <= BlockSizeBytes)
		{
			FNameEntry* Terminator = (FNameEntry*)(Blocks[CurrentBlock] + CurrentByteCursor);
			Terminator->Header.Len = 0;
		}

		++CurrentBlock;
		CurrentByteCursor = 0;

		check(CurrentBlock < FNameMaxBlocks);
		check(Blocks[CurrentBlock] == nullptr);

		Blocks[CurrentBlock] = (uint8*)FMemory::Malloc(BlockSizeBytes);
	}

	mutable FRWLock Lock;
	uint32 CurrentBlock = 0;
	uint32 CurrentByteCursor = 0;
	uint8* Blocks[FNameMaxBlocks] = {};
};

// Increasing shards reduces contention but uses more memory and adds cache pressure.
// Reducing contention matters when multiple threads create FNames in parallel.
// Contention exists in some tool scenarios, for instance between main thread
// and asset data gatherer thread during editor startup.
#if WITH_CASE_PRESERVING_NAME
enum { FNamePoolShardBits = 10 };
#else
enum { FNamePoolShardBits = 4 };
#endif

enum { FNamePoolShards = 1 << FNamePoolShardBits };
enum { FNamePoolInitialSlotBits = 8 };
enum { FNamePoolInitialSlotsPerShard = 1 << FNamePoolInitialSlotBits };

/** Hashes name into 64 bits that determines shard and slot index.
 *	
 *	Small parts	of the hash is also stored in unused bits of the slot and entry. 
 *	The former optimizes linear probing by accessing less entry data.
 *	The latter optimizes linear probing by avoiding copying and deobfuscating entry data.
 *
 *	The slot index could be stored in the slot, at least in non shipping / test configs.
 *	This costs memory by doubling slot size but would essentially never touch entry data
 *	nor copy and deobfuscate a name needlessy. It also allows growing the hash table
 *	without rehashing the strings, since the unmasked slot index would be known.
 */
struct FNameHash
{
	uint32 ShardIndex;
	uint32 UnmaskedSlotIndex; // Determines at what slot index to start probing
	uint32 SlotProbeHash; // Helps cull equality checks (decode + strnicmp) when probing slots
	FNameEntryHeader EntryProbeHeader; // Helps cull equality checks when probing inspects entries


	template<class CharType>
	FNameHash(const CharType* Str, int32 Len)
	{
		uint64 Hash = CityHash64(reinterpret_cast<const char*>(Str), Len * sizeof(CharType));
		uint32 Hi = static_cast<uint32>(Hash >> 32);
		uint32 Lo = static_cast<uint32>(Hash);

		// "None" has FNameEntryId with a value of zero
		// Always set a bit in SlotProbeHash for "None" to distinguish unused slot values from None
		// @see FNameSlot::Used()
		uint32 IsNoneBit = IsAnsiNone(Str, Len) << FNameSlot::ProbeHashShift;

		static constexpr uint32 ShardMask = FNamePoolShards - 1;
		static_assert((ShardMask & FNameSlot::ProbeHashMask) == 0, "Masks overlap");

		ShardIndex = Hi & ShardMask;
		UnmaskedSlotIndex = Lo;
		SlotProbeHash = (Hi & FNameSlot::ProbeHashMask) | IsNoneBit;
		EntryProbeHeader.Len = Len;
		EntryProbeHeader.bIsWide = sizeof(CharType) == sizeof(WIDECHAR);

		// When we always use lowercase hashing, we can store parts of the hash in the entry
		// to avoid copying and decoding entries needlessly. WITH_CUSTOM_NAME_ENCODING
		// that makes this important is normally on when WITH_CASE_PRESERVING_NAME is off.
#if !WITH_CASE_PRESERVING_NAME		
		static constexpr uint32 EntryProbeMask = (1u << FNameEntryHeader::ProbeHashBits) - 1; 
		EntryProbeHeader.LowercaseProbeHash = static_cast<uint16>((Hi >> FNamePoolShardBits) & EntryProbeMask);
#endif
	}
	
	uint32 GetProbeStart(uint32 SlotMask) const
	{
		return UnmaskedSlotIndex & SlotMask;
	}

	static uint32 GetProbeStart(uint32 UnmaskedSlotIndex, uint32 SlotMask)
	{
		return UnmaskedSlotIndex & SlotMask;
	}

	static uint32 IsAnsiNone(const WIDECHAR* Str, int32 Len)
	{
		return 0;
	}

	static uint32 IsAnsiNone(const ANSICHAR* Str, int32 Len)
	{
		if (Len != 4)
		{
			return 0;
		}

#if PLATFORM_LITTLE_ENDIAN
		static constexpr uint32 NoneAsInt = 0x454e4f4e;
#else
		static constexpr uint32 NoneAsInt = 0x4e4f4e45;
#endif
		static constexpr uint32 ToUpperMask = 0xdfdfdfdf;

		uint32 FourChars = FPlatformMemory::ReadUnaligned<uint32>(Str);
		return (FourChars & ToUpperMask) == NoneAsInt;
	}
};


template<class CharType>
FORCENOINLINE FNameHash HashLowerCase(const CharType* Str, uint32 Len)
{
	CharType LowerStr[NAME_SIZE];
	for (uint32 I = 0; I < Len; ++I)
	{
		LowerStr[I] = TChar<CharType>::ToLower(Str[I]);
	}
	return FNameHash(LowerStr, Len);
}

template<ENameCase Sensitivity>
FNameHash HashName(FNameStringView Name);

template<>
FNameHash HashName<ENameCase::IgnoreCase>(FNameStringView Name)
{
	return Name.IsAnsi() ? HashLowerCase(Name.Ansi, Name.Len) : HashLowerCase(Name.Wide, Name.Len);
}
template<>
FNameHash HashName<ENameCase::CaseSensitive>(FNameStringView Name)
{
	return Name.IsAnsi() ? FNameHash(Name.Ansi, Name.Len) : FNameHash(Name.Wide, Name.Len);
}

template<ENameCase Sensitivity>
struct FNameValue
{
	FNameValue(FNameStringView InName)
		: Name(InName)
		, Hash(HashName<Sensitivity>(InName))
	{}

	FNameStringView Name;
	FNameHash Hash;
	FNameEntryId ComparisonId;
};

using FNameComparisonValue = FNameValue<ENameCase::IgnoreCase>;
#if WITH_CASE_PRESERVING_NAME
using FNameDisplayValue = FNameValue<ENameCase::CaseSensitive>;
#endif


class alignas(PLATFORM_CACHE_LINE_SIZE) FNamePoolShardBase : FNoncopyable
{
public:
	void Initialize(FNameEntryAllocator& InEntries)
	{
		Entries = &InEntries;

		Slots = (FNameSlot*)FMemory::Malloc(FNamePoolInitialSlotsPerShard * sizeof(FNameSlot), alignof(FNameSlot));
		memset(Slots, 0, FNamePoolInitialSlotsPerShard * sizeof(FNameSlot));
		CapacityMask = FNamePoolInitialSlotsPerShard - 1;
	}

	uint32 Capacity() const { return CapacityMask + 1; }

protected:
	enum { LoadFactorQuotient = 9, LoadFactorDivisor = 10 }; // I.e. realloc slots when 90% full

	mutable FRWLock Lock;
	uint32 UsedSlots = 0;
	uint32 CapacityMask = 0;
	FNameSlot* Slots = nullptr;
	FNameEntryAllocator* Entries = nullptr;


	template<ENameCase Sensitivity>
	FORCEINLINE static bool EntryEqualsValue(const FNameEntry& Entry, const FNameValue<Sensitivity>& Value)
	{
		return Entry.Header == Value.Hash.EntryProbeHeader && EqualsSameDimensions<Sensitivity>(Entry, Value.Name);
	}
};

template<ENameCase Sensitivity>
class FNamePoolShard : public FNamePoolShardBase
{
public:
	FNameEntryId Find(const FNameValue<Sensitivity>& Value) const
	{
		FRWScopeLock _(Lock, FRWScopeLockType::SLT_ReadOnly);

		return Probe(Value).GetId();
	}

	FNameEntryId Insert(const FNameValue<Sensitivity>& Value, bool& bCreatedNewEntry)
	{
		FRWScopeLock _(Lock, FRWScopeLockType::SLT_Write);

		FNameSlot& Slot = Probe(Value);

		if (Slot.Used())
		{
			return Slot.GetId();
		}

		FNameEntryId NewEntryId = Entries->Create(Value.Name, Value.ComparisonId, Value.Hash.EntryProbeHeader);

		ClaimSlot(Slot, FNameSlot(NewEntryId, Value.Hash.SlotProbeHash));

		bCreatedNewEntry = true;

		return NewEntryId;
	}

	void InsertExistingEntry(FNameHash Hash, FNameEntryId ExistingId)
	{
		FNameSlot NewLookup(ExistingId, Hash.SlotProbeHash);

		FRWScopeLock _(Lock, FRWScopeLockType::SLT_Write);
		 
		FNameSlot& Slot = Probe(Hash.UnmaskedSlotIndex, [=](FNameSlot Old) { return Old == NewLookup; });
		if (!Slot.Used())
		{
			ClaimSlot(Slot, NewLookup);
		}
	}

private:
	void ClaimSlot(FNameSlot& UnusedSlot, FNameSlot NewValue)
	{
		UnusedSlot = NewValue;

		++UsedSlots;
		if (UsedSlots * LoadFactorDivisor >= LoadFactorQuotient * Capacity())
		{
			Grow();
		}
	}

	void Grow()
	{
		FNameSlot* const OldSlots = Slots;
		const uint32 OldUsedSlots = UsedSlots;
		const uint32 OldCapacity = Capacity();
		const uint32 NewCapacity = OldCapacity * 2;

		Slots = (FNameSlot*)FMemory::Malloc(NewCapacity * sizeof(FNameSlot), alignof(FNameSlot));
		memset(Slots, 0, NewCapacity * sizeof(FNameSlot));
		UsedSlots = 0;
		CapacityMask = NewCapacity - 1;


		for (uint32 OldIdx = 0; OldIdx < OldCapacity; ++OldIdx)
		{
			const FNameSlot& OldSlot = OldSlots[OldIdx];
			if (OldSlot.Used())
			{
				FNameHash Hash = Rehash(OldSlot.GetId());
				FNameSlot& NewSlot = Probe(Hash.UnmaskedSlotIndex, [](FNameSlot Slot) { return false; });
				NewSlot = OldSlot;
				++UsedSlots;
			}
		}

		check(OldUsedSlots == UsedSlots);

		FMemory::Free(OldSlots);
	}

	/** Find slot containing value or the first free slot that should be used to store it  */
	FNameSlot& Probe(const FNameValue<Sensitivity>& Value) const
	{
		return Probe(Value.Hash.UnmaskedSlotIndex, 
			[&](FNameSlot Slot)	{ return Slot.GetProbeHash() == Value.Hash.SlotProbeHash && 
									EntryEqualsValue<Sensitivity>(Entries->Resolve(Slot.GetId()), Value); });
	}

	/** Find slot that fulfills predicate or the first free slot  */
	template<class PredicateFn>
	FNameSlot& Probe(uint32 UnmaskedSlotIndex, PredicateFn Predicate) const
	{
		const uint32 Mask = CapacityMask;
		for (uint32 I = FNameHash::GetProbeStart(UnmaskedSlotIndex, Mask); true; I = (I + 1) & Mask)
		{
			FNameSlot& Slot = Slots[I];
			if (!Slot.Used() || Predicate(Slot))
			{
				return Slot;
			}
		}
	}

	OUTLINE_DECODE_BUFFER FNameHash Rehash(FNameEntryId EntryId)
	{
		const FNameEntry& Entry = Entries->Resolve(EntryId);
		FNameBuffer DecodeBuffer;
		return HashName<Sensitivity>(Entry.MakeView(DecodeBuffer));
	}
};


class FNamePool
{
public:
	FNamePool();

	FNameEntryId	Store(FNameStringView View);
	FNameEntryId	Find(FNameStringView View) const;
	FNameEntryId	Find(EName Ename) const;
	const EName*	FindEName(FNameEntryId Id) const;

	/** @pre !!Handle */
	FNameEntry&		Resolve(FNameEntryHandle Handle) const { return Entries.Resolve(Handle); }

	bool			IsValid(FNameEntryHandle Handle) const;
		
	/// Stats and debug related functions ///

	uint32			NumAnsiEntries() const { return AnsiCount; }
	uint32			NumWideEntries() const { return WideCount; }
	uint32			NumBlocks() const { return Entries.NumBlocks(); }
	uint32			NumSlots() const;
	void			LogStats(FOutputDevice& Ar) const;
	uint8**			GetBlocksForDebugVisualizer() { return Entries.GetBlocksForDebugVisualizer(); }
	TArray<const FNameEntry*> DebugDump() const;

private:
	enum { MaxENames = 512 };

	FNameEntryAllocator Entries;
	TAtomic<uint32> AnsiCount;
	TAtomic<uint32> WideCount;

#if WITH_CASE_PRESERVING_NAME
	FNamePoolShard<ENameCase::CaseSensitive> DisplayShards[FNamePoolShards];
#endif
	FNamePoolShard<ENameCase::IgnoreCase> ComparisonShards[FNamePoolShards];

	// Put constant lookup on separate cache line to avoid it being constantly invalidated by insertion
	alignas(PLATFORM_CACHE_LINE_SIZE) FNameEntryId ENameToEntry[NAME_MaxHardcodedNameIndex] = {};
	TMap<FNameEntryId, EName, TInlineSetAllocator<MaxENames>> EntryToEName;
};

FNamePool::FNamePool()
	: AnsiCount(0)
	, WideCount(0)
{
	for (FNamePoolShardBase& Shard : ComparisonShards)
	{
		Shard.Initialize(Entries);
	}

#if WITH_CASE_PRESERVING_NAME
	for (FNamePoolShardBase& Shard : DisplayShards)
	{
		Shard.Initialize(Entries);
	}
#endif

	// Register all hardcoded names
#define REGISTER_NAME(num, name) ENameToEntry[num] = Store(FNameStringView(#name, FCStringAnsi::Strlen(#name)));
#include "UObject/UnrealNames.inl"
#undef REGISTER_NAME

	// Make reverse mapping
	for (uint32 ENameIndex = 0; ENameIndex < NAME_MaxHardcodedNameIndex; ++ENameIndex)
	{
		if (ENameIndex == NAME_None || ENameToEntry[ENameIndex])
		{
			EntryToEName.Add(ENameToEntry[ENameIndex], (EName)ENameIndex);
		}
	}

	// Verify all ENames are unique
	if (NumAnsiEntries() != EntryToEName.Num())
	{
		// we can't print out here because there may be no log yet if this happens before main starts
		if (FPlatformMisc::IsDebuggerPresent())
		{
			UE_DEBUG_BREAK();
		}
		else
		{
			FPlatformMisc::PromptForRemoteDebugging(false);
			FMessageDialog::Open(EAppMsgType::Ok, NSLOCTEXT("UnrealEd", "DuplicatedHardcodedName", "Duplicate hardcoded name"));
			FPlatformMisc::RequestExit(false);
		}
	}
}

static bool IsPureAnsi(const WIDECHAR* Str, const int32 Len)
{
	// Consider SSE version if this function takes significant amount of time
	uint32 Result = 0;
	for (int32 I = 0; I < Len; ++I)
	{
		Result |= TChar<WIDECHAR>::ToUnsigned(Str[I]);
	}
	return !(Result & 0xffffff80u);
}

FNameEntryId FNamePool::Find(EName Ename) const
{
	check(Ename < NAME_MaxHardcodedNameIndex);
	return ENameToEntry[Ename];
}

FNameEntryId FNamePool::Find(FNameStringView Name) const
{
#if WITH_CASE_PRESERVING_NAME
	FNameDisplayValue DisplayValue(Name);
	if (FNameEntryId Existing = DisplayShards[DisplayValue.Hash.ShardIndex].Find(DisplayValue))
	{
		return Existing;
	}
#endif

	FNameComparisonValue ComparisonValue(Name);
	return ComparisonShards[ComparisonValue.Hash.ShardIndex].Find(ComparisonValue);
}

FNameEntryId FNamePool::Store(FNameStringView Name)
{
#if WITH_CASE_PRESERVING_NAME
	FNameDisplayValue DisplayValue(Name);
	FNamePoolShard<ENameCase::CaseSensitive>& DisplayShard = DisplayShards[DisplayValue.Hash.ShardIndex];
	if (FNameEntryId Existing = DisplayShard.Find(DisplayValue))
	{
		return Existing;
	}
#endif

	TAtomic<uint32>& EntryCount = Name.IsAnsi() ? AnsiCount : WideCount;
	bool bAdded = false;

	// Insert comparison name first since display value must contain comparison name
	FNameComparisonValue ComparisonValue(Name);
	FNameEntryId ComparisonId = ComparisonShards[ComparisonValue.Hash.ShardIndex].Insert(ComparisonValue, bAdded);
	EntryCount += bAdded;

#if WITH_CASE_PRESERVING_NAME
	// Check if ComparisonId can be used as DisplayId
	if (bAdded || EqualsSameDimensions<ENameCase::CaseSensitive>(Resolve(ComparisonId), Name))
	{
		DisplayShard.InsertExistingEntry(DisplayValue.Hash, ComparisonId);
		return ComparisonId;
	}
	else
	{
		bAdded = false;
		DisplayValue.ComparisonId = ComparisonId;
		FNameEntryId DisplayId = DisplayShard.Insert(DisplayValue, bAdded);
		EntryCount += bAdded;

		return DisplayId;
	}
#else
	return ComparisonId;
#endif
}

uint32 FNamePool::NumSlots() const
{
	uint32 SlotCapacity = 0;
#if WITH_CASE_PRESERVING_NAME
	for (const FNamePoolShardBase& Shard : DisplayShards)
	{
		SlotCapacity += Shard.Capacity();
	}
#endif
	for (const FNamePoolShardBase& Shard : ComparisonShards)
	{
		SlotCapacity += Shard.Capacity();
	}

	return SlotCapacity;
}

void FNamePool::LogStats(FOutputDevice& Ar) const
{
	Ar.Logf(TEXT("%i FNames using in %ikB + %ikB"), WideCount + AnsiCount, sizeof(FNamePool), Entries.NumBlocks() * FNameEntryAllocator::BlockSizeBytes / 1024);
}

TArray<const FNameEntry*> FNamePool::DebugDump() const
{
	TArray<const FNameEntry*> Out;
	Out.Reserve(WideCount + AnsiCount);
	Entries.DebugDump(Out);
	return Out;
}

bool FNamePool::IsValid(FNameEntryHandle Handle) const
{
	return Handle.Block < Entries.NumBlocks();
}

const EName* FNamePool::FindEName(FNameEntryId Id) const
{
	return EntryToEName.Find(Id);
}

static bool bNamePoolInitialized;
alignas(FNamePool) static uint8 NamePoolData[sizeof(FNamePool)];

// Only call this once per public FName function called
//
// Not using magic statics to run as little code as possible
static FNamePool& GetNamePool()
{
	if (bNamePoolInitialized)
	{
		return *(FNamePool*)NamePoolData;
	}

	FNamePool* Singleton = new (NamePoolData) FNamePool;
	bNamePoolInitialized = true;
	return *Singleton;
}
>>>>>>> 6b762048

bool operator==(FNameEntryId Id, EName Ename)
{
	return Id == GetNamePool().Find(Ename);
}

static int32 CompareDifferentIdsAlphabetically(FNameEntryId AId, FNameEntryId BId)
{
	checkSlow(AId != BId);

	FNamePool& Pool = GetNamePool();
	FNameBuffer ABuffer, BBuffer;
	FNameStringView AView =	Pool.Resolve(AId).MakeView(ABuffer);
	FNameStringView BView =	Pool.Resolve(BId).MakeView(BBuffer);

	// If only one view is wide, convert the ansi view to wide as well
	if (AView.bIsWide != BView.bIsWide)
	{
		FNameStringView& AnsiView = AView.bIsWide ? BView : AView;
		FNameBuffer& AnsiBuffer =	AView.bIsWide ? BBuffer : ABuffer;

#ifndef WITH_CUSTOM_NAME_ENCODING
		memcpy(AnsiBuffer.AnsiName, AnsiView.Ansi, AnsiView.Len * sizeof(ANSICHAR));
		AnsiView.Ansi = AnsiBuffer.AnsiName;
#endif

		AnsiBuffer.ConvertInPlace<ANSICHAR, WIDECHAR>(AnsiView.Len);
		AnsiView.bIsWide = true;
	}

	int32 MinLen = FMath::Min(AView.Len, BView.Len);
	if (int32 StrDiff = AView.bIsWide ?	FCStringWide::Strnicmp(AView.Wide, BView.Wide, MinLen) :
										FCStringAnsi::Strnicmp(AView.Ansi, BView.Ansi, MinLen))
	{
		return StrDiff;
	}

	return AView.Len - BView.Len;
}

int32 FNameEntryId::CompareLexical(FNameEntryId Rhs) const
{
	return Value != Rhs.Value && CompareDifferentIdsAlphabetically(*this, Rhs);
}

<<<<<<< HEAD
const TCHAR* LexToString(EName Ename)
{
	switch (Ename)
	{
#define REGISTER_NAME(num,namestr) case num: return TEXT(#namestr);
#include "UObject/UnrealNames.inl"
#undef REGISTER_NAME
		default:
			return TEXT("*INVALID*");
	}
}

int32 FNameEntry::GetDataOffset()
{
	return STRUCT_OFFSET(FNameEntry, AnsiName);
}

/*-----------------------------------------------------------------------------
	FName helpers. 
-----------------------------------------------------------------------------*/

static bool operator==(FNameEntryHeader A, FNameEntryHeader B)
{
	static_assert(sizeof(FNameEntryHeader) == 2, "");
	return (uint16&)A == (uint16&)B;
}

template<typename FromCharType, typename ToCharType>
ToCharType* ConvertInPlace(FromCharType* Str, uint32 Len)
{
	static_assert(TIsSame<FromCharType, ToCharType>::Value, "Unsupported conversion");
	return Str;
}

template<>
WIDECHAR* ConvertInPlace<ANSICHAR, WIDECHAR>(ANSICHAR* Str, uint32 Len)
{
	for (uint32 Index = Len; Index--; )
	{
		reinterpret_cast<WIDECHAR*>(Str)[Index] = Str[Index];
	}

	return reinterpret_cast<WIDECHAR*>(Str);
}

template<>
ANSICHAR* ConvertInPlace<WIDECHAR, ANSICHAR>(WIDECHAR* Str, uint32 Len)
{
	for (uint32 Index = 0; Index < Len; ++Index)
	{
		reinterpret_cast<ANSICHAR*>(Str)[Index] = Str[Index];
	}

	return reinterpret_cast<ANSICHAR*>(Str);
}

union FNameBuffer
{
	ANSICHAR AnsiName[NAME_SIZE];
	WIDECHAR WideName[NAME_SIZE];
};

struct FNameStringView
{
	FNameStringView() : Data(nullptr), Len(0), bIsWide(false) {}
	FNameStringView(const ANSICHAR* Str, uint32 Len_) : Ansi(Str), Len(Len_), bIsWide(false) {}
	FNameStringView(const WIDECHAR* Str, uint32 Len_) : Wide(Str), Len(Len_), bIsWide(true) {}

	union
	{
		const void* Data;
		const ANSICHAR* Ansi;
		const WIDECHAR* Wide;
	};

	uint32 Len;
	bool bIsWide;

	bool IsAnsi() const { return !bIsWide; }

	int32 BytesWithTerminator() const
	{
		return (Len + 1) * (bIsWide ? sizeof(WIDECHAR) : sizeof(ANSICHAR));
	}

	int32 BytesWithoutTerminator() const
	{
		return Len * (bIsWide ? sizeof(WIDECHAR) : sizeof(ANSICHAR));
	}
};

template<ENameCase Sensitivity>
FORCEINLINE bool EqualsSameDimensions(FNameStringView A, FNameStringView B)
{
	checkSlow(A.Len == B.Len && A.IsAnsi() == B.IsAnsi());

	int32 Len = A.Len;

	if (Sensitivity == ENameCase::CaseSensitive)
	{
		return B.IsAnsi() ? !FPlatformString::Strncmp(A.Ansi, B.Ansi, Len) : !FPlatformString::Strncmp(A.Wide, B.Wide, Len);
	}
	else
	{
		return B.IsAnsi() ? !FPlatformString::Strnicmp(A.Ansi, B.Ansi, Len) : !FPlatformString::Strnicmp(A.Wide, B.Wide, Len);
	}

}

template<ENameCase Sensitivity>
FORCEINLINE bool Equals(FNameStringView A, FNameStringView B)
{
	return (A.Len == B.Len & A.IsAnsi() == B.IsAnsi()) && EqualsSameDimensions<Sensitivity>(A, B);
}

// Minimize stack lifetime of large decode buffers
#ifdef WITH_CUSTOM_NAME_ENCODING
#define OUTLINE_DECODE_BUFFER FORCENOINLINE
#else
#define OUTLINE_DECODE_BUFFER
#endif

template<ENameCase Sensitivity>
OUTLINE_DECODE_BUFFER bool EqualsSameDimensions(const FNameEntry& Entry, FNameStringView Name)
{
	FNameBuffer DecodeBuffer;
	return EqualsSameDimensions<Sensitivity>(Entry.MakeView(DecodeBuffer), Name);
}

/** Remember to update natvis if you change these */
enum { FNameMaxBlockBits = 13 }; // Limit block array a bit, still allowing 8k * block size = 1GB - 2G of FName entry data
enum { FNameBlockOffsetBits = 16 };
enum { FNameMaxBlocks = 1 << FNameMaxBlockBits };
enum { FNameBlockOffsets = 1 << FNameBlockOffsetBits };

/** An unpacked FNameEntryId */
struct FNameEntryHandle
{
	uint32 Block = 0;
	uint32 Offset = 0;

	FNameEntryHandle(uint32 InBlock, uint32 InOffset)
		: Block(InBlock)
		, Offset(InOffset)
	{}

	FNameEntryHandle(FNameEntryId Id)
		: Block(Id.ToUnstableInt() >> FNameBlockOffsetBits)
		, Offset(Id.ToUnstableInt() & (FNameBlockOffsets - 1))
	{}

	operator FNameEntryId() const
	{
		return FNameEntryId::FromUnstableInt(Block << FNameBlockOffsetBits | Offset);
	}

	explicit operator bool() const { return Block | Offset; }
};

static uint32 GetTypeHash(FNameEntryHandle Handle)
{
	return (Handle.Block << (32 - FNameMaxBlockBits)) + Handle.Block // Let block index impact most hash bits
		+ (Handle.Offset << FNameBlockOffsetBits) + Handle.Offset // Let offset impact most hash bits
		+ (Handle.Offset >> 4); // Reduce impact of non-uniformly distributed entry name lengths 
}

uint32 GetTypeHash(FNameEntryId Id)
{
	return GetTypeHash(FNameEntryHandle(Id));
}

FArchive& operator<<(FArchive& Ar, FNameEntryId& Id)
{
	if (Ar.IsLoading())
	{
		uint32 UnstableInt = 0;
		Ar << UnstableInt;
		Id = FNameEntryId::FromUnstableInt(UnstableInt);
	}
	else
	{
		uint32 UnstableInt = Id.ToUnstableInt();
		Ar << UnstableInt;
	}

	return Ar;
}

FNameEntryId FNameEntryId::FromUnstableInt(uint32 Value)
{
	FNameEntryId Id;
	Id.Value = Value;
	return Id;
}

struct FNameSlot
{
	// Use the remaining few bits to store a hash that can determine inequality
	// during probing without touching entry data
	static constexpr uint32 EntryIdBits = FNameMaxBlockBits + FNameBlockOffsetBits;
	static constexpr uint32 EntryIdMask = (1 << EntryIdBits) - 1;
	static constexpr uint32 ProbeHashShift = EntryIdBits;
	static constexpr uint32 ProbeHashMask = ~EntryIdMask;
	
	FNameSlot() {}
	FNameSlot(FNameEntryId Value, uint32 ProbeHash)
		: IdAndHash(Value.ToUnstableInt() | ProbeHash)
	{
		check(!(Value.ToUnstableInt() & ProbeHashMask) && !(ProbeHash & EntryIdMask) && Used());
	}

	FNameEntryId GetId() const { return FNameEntryId::FromUnstableInt(IdAndHash & EntryIdMask); }
	uint32 GetProbeHash() const { return IdAndHash & ProbeHashMask; }
	
	bool operator==(FNameSlot Rhs) const { return IdAndHash == Rhs.IdAndHash; }

	bool Used() const { return !!IdAndHash;  }
private:
	uint32 IdAndHash = 0;
};

/**
 * Thread-safe paged FNameEntry allocator
 */
class FNameEntryAllocator
{
public:
	enum { Stride = alignof(FNameEntry) };
	enum { BlockSizeBytes = Stride * FNameBlockOffsets };

	/** Initializes all member variables. */
	FNameEntryAllocator()
	{
		LLM_SCOPE(ELLMTag::FName);
		Blocks[0] = (uint8*)FMemory::Malloc(BlockSizeBytes, FPlatformMemory::GetConstants().PageSize);
	}

	~FNameEntryAllocator()
	{
		for (uint32 Index = 0; Index <= CurrentBlock; ++Index)
		{
			FMemory::Free(Blocks[Index]);
		}
	}

	/**
	 * Allocates the requested amount of bytes and returns an id that can be used to access them
	 *
	 * @param   Size  Size in bytes to allocate, 
	 * @return  Allocation of passed in size cast to a FNameEntry pointer.
	 */
	FNameEntryHandle Allocate(uint32 Bytes)
	{
		Bytes = Align(Bytes, alignof(FNameEntry));
		check(Bytes <= BlockSizeBytes);

		FRWScopeLock _(Lock, FRWScopeLockType::SLT_Write);

		// Allocate a new pool if current one is exhausted. We don't worry about a little bit
		// of waste at the end given the relative size of pool to average and max allocation.
		if (BlockSizeBytes - CurrentByteCursor < Bytes)
		{
			AllocateNewBlock();
		}

		// Use current cursor position for this allocation and increment cursor for next allocation
		uint32 ByteOffset = CurrentByteCursor;
		CurrentByteCursor += Bytes;
		
		check(ByteOffset % Stride == 0 && ByteOffset / Stride < FNameBlockOffsets);

		return FNameEntryHandle(CurrentBlock, ByteOffset / Stride);
	}

	FNameEntryHandle Create(FNameStringView Name, FNameEntryId ComparisonId, FNameEntryHeader Header)
	{
		FNameEntryHandle Handle = Allocate(FNameEntry::GetDataOffset() + Name.BytesWithoutTerminator());
		FNameEntry& Entry = Resolve(Handle);

#if WITH_CASE_PRESERVING_NAME
		Entry.ComparisonId = ComparisonId ? ComparisonId : FNameEntryId(Handle);
#endif

		Entry.Header = Header;
		
		if (Name.bIsWide)
		{
			Entry.StoreName(Name.Wide, Name.Len);
		}
		else
		{
			Entry.StoreName(Name.Ansi, Name.Len);
		}

		return Handle;
	}

	FNameEntry& Resolve(FNameEntryHandle Handle) const
	{
		// Lock not needed
		return *reinterpret_cast<FNameEntry*>(Blocks[Handle.Block] + Stride * Handle.Offset);
	}

	/** Returns the number of blocks that have been allocated so far for names. */
	uint32 NumBlocks() const
	{
		return CurrentBlock + 1;
	}
	
	uint8** GetBlocksForDebugVisualizer() { return Blocks; }

	void DebugDump(TArray<const FNameEntry*>& Out) const
	{
		FRWScopeLock _(Lock, FRWScopeLockType::SLT_ReadOnly);

		for (uint32 BlockIdx = 0; BlockIdx < CurrentBlock; ++BlockIdx)
		{
			DebugDumpBlock(Blocks[BlockIdx], BlockSizeBytes, Out);
		}

		DebugDumpBlock(Blocks[CurrentBlock], CurrentByteCursor, Out);
	}

private:
	static void DebugDumpBlock(const uint8* It, uint32 BlockSize, TArray<const FNameEntry*>& Out)
	{
		const uint8* End = It + BlockSize - FNameEntry::GetDataOffset();
		while (It < End)
		{
			const FNameEntry* Entry = (const FNameEntry*)It;
			if (uint32 Len = Entry->Header.Len)
			{
				Out.Add(Entry);
				It += FNameEntry::GetSize(Len, !Entry->IsWide());
			}
			else // Null-terminator entry found
			{
				break;
			}
		}
	}

	/** Allocates a new pool. */
	void AllocateNewBlock()
	{
		LLM_SCOPE(ELLMTag::FName);
		// Null-terminate final entry to allow DebugDump() entry iteration
		if (CurrentByteCursor + FNameEntry::GetDataOffset() <= BlockSizeBytes)
		{
			FNameEntry* Terminator = (FNameEntry*)(Blocks[CurrentBlock] + CurrentByteCursor);
			Terminator->Header.Len = 0;
		}

#if FNAME_WRITE_PROTECT_PAGES
		FPlatformMemory::PageProtect(Blocks[CurrentBlock], BlockSizeBytes, /* read */ true, /* write */ false);
#endif
		++CurrentBlock;
		CurrentByteCursor = 0;

		check(CurrentBlock < FNameMaxBlocks);
		check(Blocks[CurrentBlock] == nullptr);

		Blocks[CurrentBlock] = (uint8*)FMemory::Malloc(BlockSizeBytes, FPlatformMemory::GetConstants().PageSize);
	}

	mutable FRWLock Lock;
	uint32 CurrentBlock = 0;
	uint32 CurrentByteCursor = 0;
	uint8* Blocks[FNameMaxBlocks] = {};
};

// Increasing shards reduces contention but uses more memory and adds cache pressure.
// Reducing contention matters when multiple threads create FNames in parallel.
// Contention exists in some tool scenarios, for instance between main thread
// and asset data gatherer thread during editor startup.
#if WITH_CASE_PRESERVING_NAME
enum { FNamePoolShardBits = 10 };
#else
enum { FNamePoolShardBits = 4 };
#endif

enum { FNamePoolShards = 1 << FNamePoolShardBits };
enum { FNamePoolInitialSlotBits = 8 };
enum { FNamePoolInitialSlotsPerShard = 1 << FNamePoolInitialSlotBits };

/** Hashes name into 64 bits that determines shard and slot index.
 *	
 *	Small parts	of the hash is also stored in unused bits of the slot and entry. 
 *	The former optimizes linear probing by accessing less entry data.
 *	The latter optimizes linear probing by avoiding copying and deobfuscating entry data.
 *
 *	The slot index could be stored in the slot, at least in non shipping / test configs.
 *	This costs memory by doubling slot size but would essentially never touch entry data
 *	nor copy and deobfuscate a name needlessy. It also allows growing the hash table
 *	without rehashing the strings, since the unmasked slot index would be known.
 */
struct FNameHash
{
	uint32 ShardIndex;
	uint32 UnmaskedSlotIndex; // Determines at what slot index to start probing
	uint32 SlotProbeHash; // Helps cull equality checks (decode + strnicmp) when probing slots
	FNameEntryHeader EntryProbeHeader; // Helps cull equality checks when probing inspects entries


	template<class CharType>
	FNameHash(const CharType* Str, int32 Len)
	{
		uint64 Hash = CityHash64(reinterpret_cast<const char*>(Str), Len * sizeof(CharType));
		uint32 Hi = static_cast<uint32>(Hash >> 32);
		uint32 Lo = static_cast<uint32>(Hash);

		// "None" has FNameEntryId with a value of zero
		// Always set a bit in SlotProbeHash for "None" to distinguish unused slot values from None
		// @see FNameSlot::Used()
		uint32 IsNoneBit = IsAnsiNone(Str, Len) << FNameSlot::ProbeHashShift;

		static constexpr uint32 ShardMask = FNamePoolShards - 1;
		static_assert((ShardMask & FNameSlot::ProbeHashMask) == 0, "Masks overlap");

		ShardIndex = Hi & ShardMask;
		UnmaskedSlotIndex = Lo;
		SlotProbeHash = (Hi & FNameSlot::ProbeHashMask) | IsNoneBit;
		EntryProbeHeader.Len = Len;
		EntryProbeHeader.bIsWide = sizeof(CharType) == sizeof(WIDECHAR);

		// When we always use lowercase hashing, we can store parts of the hash in the entry
		// to avoid copying and decoding entries needlessly. WITH_CUSTOM_NAME_ENCODING
		// that makes this important is normally on when WITH_CASE_PRESERVING_NAME is off.
#if !WITH_CASE_PRESERVING_NAME		
		static constexpr uint32 EntryProbeMask = (1u << FNameEntryHeader::ProbeHashBits) - 1; 
		EntryProbeHeader.LowercaseProbeHash = static_cast<uint16>((Hi >> FNamePoolShardBits) & EntryProbeMask);
#endif
	}
	
	uint32 GetProbeStart(uint32 SlotMask) const
	{
		return UnmaskedSlotIndex & SlotMask;
	}

	static uint32 GetProbeStart(uint32 UnmaskedSlotIndex, uint32 SlotMask)
	{
		return UnmaskedSlotIndex & SlotMask;
	}

	static uint32 IsAnsiNone(const WIDECHAR* Str, int32 Len)
	{
		return 0;
	}

	static uint32 IsAnsiNone(const ANSICHAR* Str, int32 Len)
	{
		if (Len != 4)
		{
			return 0;
		}

#if PLATFORM_LITTLE_ENDIAN
		static constexpr uint32 NoneAsInt = 0x454e4f4e;
#else
		static constexpr uint32 NoneAsInt = 0x4e4f4e45;
#endif
		static constexpr uint32 ToUpperMask = 0xdfdfdfdf;

		uint32 FourChars = FPlatformMemory::ReadUnaligned<uint32>(Str);
		return (FourChars & ToUpperMask) == NoneAsInt;
	}
};


template<class CharType>
FORCENOINLINE FNameHash HashLowerCase(const CharType* Str, uint32 Len)
{
	CharType LowerStr[NAME_SIZE];
	for (uint32 I = 0; I < Len; ++I)
	{
		LowerStr[I] = TChar<CharType>::ToLower(Str[I]);
	}
	return FNameHash(LowerStr, Len);
}

template<ENameCase Sensitivity>
FNameHash HashName(FNameStringView Name);

template<>
FNameHash HashName<ENameCase::IgnoreCase>(FNameStringView Name)
{
	return Name.IsAnsi() ? HashLowerCase(Name.Ansi, Name.Len) : HashLowerCase(Name.Wide, Name.Len);
}
template<>
FNameHash HashName<ENameCase::CaseSensitive>(FNameStringView Name)
{
	return Name.IsAnsi() ? FNameHash(Name.Ansi, Name.Len) : FNameHash(Name.Wide, Name.Len);
}

template<ENameCase Sensitivity>
struct FNameValue
{
	FNameValue(FNameStringView InName)
		: Name(InName)
		, Hash(HashName<Sensitivity>(InName))
	{}

	FNameStringView Name;
	FNameHash Hash;
	FNameEntryId ComparisonId;
};

using FNameComparisonValue = FNameValue<ENameCase::IgnoreCase>;
#if WITH_CASE_PRESERVING_NAME
using FNameDisplayValue = FNameValue<ENameCase::CaseSensitive>;
#endif


class alignas(PLATFORM_CACHE_LINE_SIZE) FNamePoolShardBase : FNoncopyable
{
public:
	void Initialize(FNameEntryAllocator& InEntries)
	{
		LLM_SCOPE(ELLMTag::FName);
		Entries = &InEntries;

		Slots = (FNameSlot*)FMemory::Malloc(FNamePoolInitialSlotsPerShard * sizeof(FNameSlot), alignof(FNameSlot));
		memset(Slots, 0, FNamePoolInitialSlotsPerShard * sizeof(FNameSlot));
		CapacityMask = FNamePoolInitialSlotsPerShard - 1;
	}

	// This and ~FNamePool() is not called during normal shutdown
	// but only via explicit FName::TearDown() call
	~FNamePoolShardBase()
	{
		FMemory::Free(Slots);
		UsedSlots = 0;
		CapacityMask = 0;
		Slots = nullptr;
	}

	uint32 Capacity() const { return CapacityMask + 1; }

protected:
	enum { LoadFactorQuotient = 9, LoadFactorDivisor = 10 }; // I.e. realloc slots when 90% full

	mutable FRWLock Lock;
	uint32 UsedSlots = 0;
	uint32 CapacityMask = 0;
	FNameSlot* Slots = nullptr;
	FNameEntryAllocator* Entries = nullptr;


	template<ENameCase Sensitivity>
	FORCEINLINE static bool EntryEqualsValue(const FNameEntry& Entry, const FNameValue<Sensitivity>& Value)
	{
		return Entry.Header == Value.Hash.EntryProbeHeader && EqualsSameDimensions<Sensitivity>(Entry, Value.Name);
	}
};

template<ENameCase Sensitivity>
class FNamePoolShard : public FNamePoolShardBase
{
public:
	FNameEntryId Find(const FNameValue<Sensitivity>& Value) const
	{
		FRWScopeLock _(Lock, FRWScopeLockType::SLT_ReadOnly);

		return Probe(Value).GetId();
	}

	FNameEntryId Insert(const FNameValue<Sensitivity>& Value, bool& bCreatedNewEntry)
	{
		FRWScopeLock _(Lock, FRWScopeLockType::SLT_Write);

		FNameSlot& Slot = Probe(Value);

		if (Slot.Used())
		{
			return Slot.GetId();
		}

		FNameEntryId NewEntryId = Entries->Create(Value.Name, Value.ComparisonId, Value.Hash.EntryProbeHeader);

		ClaimSlot(Slot, FNameSlot(NewEntryId, Value.Hash.SlotProbeHash));

		bCreatedNewEntry = true;

		return NewEntryId;
	}

	void InsertExistingEntry(FNameHash Hash, FNameEntryId ExistingId)
	{
		FNameSlot NewLookup(ExistingId, Hash.SlotProbeHash);

		FRWScopeLock _(Lock, FRWScopeLockType::SLT_Write);
		 
		FNameSlot& Slot = Probe(Hash.UnmaskedSlotIndex, [=](FNameSlot Old) { return Old == NewLookup; });
		if (!Slot.Used())
		{
			ClaimSlot(Slot, NewLookup);
		}
	}

private:
	void ClaimSlot(FNameSlot& UnusedSlot, FNameSlot NewValue)
	{
		UnusedSlot = NewValue;

		++UsedSlots;
		if (UsedSlots * LoadFactorDivisor >= LoadFactorQuotient * Capacity())
		{
			Grow();
		}
	}

	void Grow()
	{
		LLM_SCOPE(ELLMTag::FName);
		FNameSlot* const OldSlots = Slots;
		const uint32 OldUsedSlots = UsedSlots;
		const uint32 OldCapacity = Capacity();
		const uint32 NewCapacity = OldCapacity * 2;

		Slots = (FNameSlot*)FMemory::Malloc(NewCapacity * sizeof(FNameSlot), alignof(FNameSlot));
		memset(Slots, 0, NewCapacity * sizeof(FNameSlot));
		UsedSlots = 0;
		CapacityMask = NewCapacity - 1;


		for (uint32 OldIdx = 0; OldIdx < OldCapacity; ++OldIdx)
		{
			const FNameSlot& OldSlot = OldSlots[OldIdx];
			if (OldSlot.Used())
			{
				FNameHash Hash = Rehash(OldSlot.GetId());
				FNameSlot& NewSlot = Probe(Hash.UnmaskedSlotIndex, [](FNameSlot Slot) { return false; });
				NewSlot = OldSlot;
				++UsedSlots;
			}
		}

		check(OldUsedSlots == UsedSlots);

		FMemory::Free(OldSlots);
	}

	/** Find slot containing value or the first free slot that should be used to store it  */
	FNameSlot& Probe(const FNameValue<Sensitivity>& Value) const
	{
		return Probe(Value.Hash.UnmaskedSlotIndex, 
			[&](FNameSlot Slot)	{ return Slot.GetProbeHash() == Value.Hash.SlotProbeHash && 
									EntryEqualsValue<Sensitivity>(Entries->Resolve(Slot.GetId()), Value); });
	}

	/** Find slot that fulfills predicate or the first free slot  */
	template<class PredicateFn>
	FNameSlot& Probe(uint32 UnmaskedSlotIndex, PredicateFn Predicate) const
	{
		const uint32 Mask = CapacityMask;
		for (uint32 I = FNameHash::GetProbeStart(UnmaskedSlotIndex, Mask); true; I = (I + 1) & Mask)
		{
			FNameSlot& Slot = Slots[I];
			if (!Slot.Used() || Predicate(Slot))
			{
				return Slot;
			}
		}
	}

	OUTLINE_DECODE_BUFFER FNameHash Rehash(FNameEntryId EntryId)
	{
		const FNameEntry& Entry = Entries->Resolve(EntryId);
		FNameBuffer DecodeBuffer;
		return HashName<Sensitivity>(Entry.MakeView(DecodeBuffer));
	}
};


class FNamePool
{
public:
	FNamePool();

	FNameEntryId	Store(FNameStringView View);
	FNameEntryId	Find(FNameStringView View) const;
	FNameEntryId	Find(EName Ename) const;
	const EName*	FindEName(FNameEntryId Id) const;

	/** @pre !!Handle */
	FNameEntry&		Resolve(FNameEntryHandle Handle) const { return Entries.Resolve(Handle); }

	bool			IsValid(FNameEntryHandle Handle) const;
		
	/// Stats and debug related functions ///

	uint32			NumAnsiEntries() const { return AnsiCount; }
	uint32			NumWideEntries() const { return WideCount; }
	uint32			NumBlocks() const { return Entries.NumBlocks(); }
	uint32			NumSlots() const;
	void			LogStats(FOutputDevice& Ar) const;
	uint8**			GetBlocksForDebugVisualizer() { return Entries.GetBlocksForDebugVisualizer(); }
	TArray<const FNameEntry*> DebugDump() const;

private:
	enum { MaxENames = 512 };

	FNameEntryAllocator Entries;
	TAtomic<uint32> AnsiCount;
	TAtomic<uint32> WideCount;

#if WITH_CASE_PRESERVING_NAME
	FNamePoolShard<ENameCase::CaseSensitive> DisplayShards[FNamePoolShards];
#endif
	FNamePoolShard<ENameCase::IgnoreCase> ComparisonShards[FNamePoolShards];

	// Put constant lookup on separate cache line to avoid it being constantly invalidated by insertion
	alignas(PLATFORM_CACHE_LINE_SIZE) FNameEntryId ENameToEntry[NAME_MaxHardcodedNameIndex] = {};
	uint32 LargestEnameUnstableId;
	TMap<FNameEntryId, EName, TInlineSetAllocator<MaxENames>> EntryToEName;
};

FNamePool::FNamePool()
	: AnsiCount(0)
	, WideCount(0)
{
	for (FNamePoolShardBase& Shard : ComparisonShards)
	{
		Shard.Initialize(Entries);
	}

#if WITH_CASE_PRESERVING_NAME
	for (FNamePoolShardBase& Shard : DisplayShards)
	{
		Shard.Initialize(Entries);
	}
#endif

	// Register all hardcoded names
#define REGISTER_NAME(num, name) ENameToEntry[num] = Store(FNameStringView(#name, FCStringAnsi::Strlen(#name)));
#include "UObject/UnrealNames.inl"
#undef REGISTER_NAME

	// Make reverse mapping
	LargestEnameUnstableId = 0;
	for (uint32 ENameIndex = 0; ENameIndex < NAME_MaxHardcodedNameIndex; ++ENameIndex)
	{
		if (ENameIndex == NAME_None || ENameToEntry[ENameIndex])
		{
			EntryToEName.Add(ENameToEntry[ENameIndex], (EName)ENameIndex);
			LargestEnameUnstableId = FMath::Max(LargestEnameUnstableId, ENameToEntry[ENameIndex].ToUnstableInt());
		}
	}

	// Verify all ENames are unique
	if (NumAnsiEntries() != EntryToEName.Num())
	{
		// we can't print out here because there may be no log yet if this happens before main starts
		if (FPlatformMisc::IsDebuggerPresent())
		{
			UE_DEBUG_BREAK();
		}
		else
		{
			FPlatformMisc::PromptForRemoteDebugging(false);
			FMessageDialog::Open(EAppMsgType::Ok, NSLOCTEXT("UnrealEd", "DuplicatedHardcodedName", "Duplicate hardcoded name"));
			FPlatformMisc::RequestExit(false);
		}
	}
}

static bool IsPureAnsi(const WIDECHAR* Str, const int32 Len)
{
	// Consider SSE version if this function takes significant amount of time
	uint32 Result = 0;
	for (int32 I = 0; I < Len; ++I)
	{
		Result |= TChar<WIDECHAR>::ToUnsigned(Str[I]);
	}
	return !(Result & 0xffffff80u);
}

FNameEntryId FNamePool::Find(EName Ename) const
{
	checkSlow(Ename < NAME_MaxHardcodedNameIndex);
	return ENameToEntry[Ename];
}

FNameEntryId FNamePool::Find(FNameStringView Name) const
{
#if WITH_CASE_PRESERVING_NAME
	FNameDisplayValue DisplayValue(Name);
	if (FNameEntryId Existing = DisplayShards[DisplayValue.Hash.ShardIndex].Find(DisplayValue))
	{
		return Existing;
	}
#endif

	FNameComparisonValue ComparisonValue(Name);
	return ComparisonShards[ComparisonValue.Hash.ShardIndex].Find(ComparisonValue);
}

FNameEntryId FNamePool::Store(FNameStringView Name)
{
#if WITH_CASE_PRESERVING_NAME
	FNameDisplayValue DisplayValue(Name);
	FNamePoolShard<ENameCase::CaseSensitive>& DisplayShard = DisplayShards[DisplayValue.Hash.ShardIndex];
	if (FNameEntryId Existing = DisplayShard.Find(DisplayValue))
	{
		return Existing;
	}
#endif

	TAtomic<uint32>& EntryCount = Name.IsAnsi() ? AnsiCount : WideCount;
	bool bAdded = false;

	// Insert comparison name first since display value must contain comparison name
	FNameComparisonValue ComparisonValue(Name);
	FNameEntryId ComparisonId = ComparisonShards[ComparisonValue.Hash.ShardIndex].Insert(ComparisonValue, bAdded);
	EntryCount += bAdded;

#if WITH_CASE_PRESERVING_NAME
	// Check if ComparisonId can be used as DisplayId
	if (bAdded || EqualsSameDimensions<ENameCase::CaseSensitive>(Resolve(ComparisonId), Name))
	{
		DisplayShard.InsertExistingEntry(DisplayValue.Hash, ComparisonId);
		return ComparisonId;
	}
	else
	{
		bAdded = false;
		DisplayValue.ComparisonId = ComparisonId;
		FNameEntryId DisplayId = DisplayShard.Insert(DisplayValue, bAdded);
		EntryCount += bAdded;

		return DisplayId;
	}
#else
	return ComparisonId;
#endif
}

uint32 FNamePool::NumSlots() const
{
	uint32 SlotCapacity = 0;
#if WITH_CASE_PRESERVING_NAME
	for (const FNamePoolShardBase& Shard : DisplayShards)
	{
		SlotCapacity += Shard.Capacity();
	}
#endif
	for (const FNamePoolShardBase& Shard : ComparisonShards)
	{
		SlotCapacity += Shard.Capacity();
	}

	return SlotCapacity;
}

void FNamePool::LogStats(FOutputDevice& Ar) const
{
	Ar.Logf(TEXT("%i FNames using in %ikB + %ikB"), WideCount + AnsiCount, sizeof(FNamePool), Entries.NumBlocks() * FNameEntryAllocator::BlockSizeBytes / 1024);
}

TArray<const FNameEntry*> FNamePool::DebugDump() const
{
	TArray<const FNameEntry*> Out;
	Out.Reserve(WideCount + AnsiCount);
	Entries.DebugDump(Out);
	return Out;
}

bool FNamePool::IsValid(FNameEntryHandle Handle) const
{
	return Handle.Block < Entries.NumBlocks();
}

const EName* FNamePool::FindEName(FNameEntryId Id) const
{
	return Id.ToUnstableInt() > LargestEnameUnstableId ? nullptr : EntryToEName.Find(Id);
}

static bool bNamePoolInitialized;
alignas(FNamePool) static uint8 NamePoolData[sizeof(FNamePool)];

// Only call this once per public FName function called
//
// Not using magic statics to run as little code as possible
static FNamePool& GetNamePool()
{
	if (bNamePoolInitialized)
	{
		return *(FNamePool*)NamePoolData;
	}

	FNamePool* Singleton = new (NamePoolData) FNamePool;
	bNamePoolInitialized = true;
	return *Singleton;
}

// Only call from functions guaranteed to run after FName lazy initialization
static FNamePool& GetNamePoolPostInit()
{
	checkSlow(bNamePoolInitialized);
	return (FNamePool&)NamePoolData;
}

bool operator==(FNameEntryId Id, EName Ename)
{
	return Id == GetNamePoolPostInit().Find(Ename);
}

static int32 CompareDifferentIdsAlphabetically(FNameEntryId AId, FNameEntryId BId)
{
	checkSlow(AId != BId);

	FNamePool& Pool = GetNamePool();
	FNameBuffer ABuffer, BBuffer;
	FNameStringView AView =	Pool.Resolve(AId).MakeView(ABuffer);
	FNameStringView BView =	Pool.Resolve(BId).MakeView(BBuffer);

	// If only one view is wide, convert the ansi view to wide as well
	if (AView.bIsWide != BView.bIsWide)
	{
		FNameStringView& AnsiView = AView.bIsWide ? BView : AView;
		FNameBuffer& AnsiBuffer =	AView.bIsWide ? BBuffer : ABuffer;

#ifndef WITH_CUSTOM_NAME_ENCODING
		FPlatformMemory::Memcpy(AnsiBuffer.AnsiName, AnsiView.Ansi, AnsiView.Len * sizeof(ANSICHAR));
		AnsiView.Ansi = AnsiBuffer.AnsiName;
#endif

		ConvertInPlace<ANSICHAR, WIDECHAR>(AnsiBuffer.AnsiName, AnsiView.Len);
		AnsiView.bIsWide = true;
	}

	int32 MinLen = FMath::Min(AView.Len, BView.Len);
	if (int32 StrDiff = AView.bIsWide ?	FCStringWide::Strnicmp(AView.Wide, BView.Wide, MinLen) :
										FCStringAnsi::Strnicmp(AView.Ansi, BView.Ansi, MinLen))
	{
		return StrDiff;
	}

	return AView.Len - BView.Len;
}

int32 FNameEntryId::CompareLexical(FNameEntryId Rhs) const
{
	return Value != Rhs.Value && CompareDifferentIdsAlphabetically(*this, Rhs);
}

=======
>>>>>>> 6b762048
#if !UE_BUILD_SHIPPING && !UE_BUILD_TEST
	void CallNameCreationHook();
#else
	FORCEINLINE void CallNameCreationHook()
	{
	}
#endif

static FNameEntryId DebugCastNameEntryId(int32 Id) { return (FNameEntryId&)(Id); }

/**
* Helper function that can be used inside the debuggers watch window. E.g. "DebugFName(Class->Name.Index)". 
*
* @param	Index	Name index to look up string for
* @return			Associated name
*/
const TCHAR* DebugFName(FNameEntryId Index)
{
	// Hardcoded static array. This function is only used inside the debugger so it should be fine to return it.
	static TCHAR TempName[NAME_SIZE];
	FCString::Strcpy(TempName, *FName::SafeString(Index));
	return TempName;
}

/**
* Helper function that can be used inside the debuggers watch window. E.g. "DebugFName(Class->Name.Index, Class->Name.Number)". 
*
* @param	Index	Name index to look up string for
* @param	Number	Internal instance number of the FName to print (which is 1 more than the printed number)
* @return			Associated name
*/
const TCHAR* DebugFName(int32 Index, int32 Number)
{
	// Hardcoded static array. This function is only used inside the debugger so it should be fine to return it.
	static TCHAR TempName[NAME_SIZE];
	FCString::Strcpy(TempName, *FName::SafeString(DebugCastNameEntryId(Index), Number));
	return TempName;
}

/**
 * Helper function that can be used inside the debuggers watch window. E.g. "DebugFName(Class->Name)". 
 *
 * @param	Name	Name to look up string for
 * @return			Associated name
 */
const TCHAR* DebugFName(FName& Name)
{
	// Hardcoded static array. This function is only used inside the debugger so it should be fine to return it.
	static TCHAR TempName[NAME_SIZE];
	FCString::Strcpy(TempName, *FName::SafeString(Name.GetDisplayIndex(), Name.GetNumber()));
	return TempName;
}

template <typename TCharType>
static uint16 GetRawCasePreservingHash(const TCharType* Source)
{
	return FCrc::StrCrc32(Source) & 0xFFFF;

}
template <typename TCharType>
static uint16 GetRawNonCasePreservingHash(const TCharType* Source)
{
	return FCrc::Strihash_DEPRECATED(Source) & 0xFFFF;
}

/*-----------------------------------------------------------------------------
	FNameEntry
-----------------------------------------------------------------------------*/
<<<<<<< HEAD

void FNameEntry::StoreName(const ANSICHAR* InName, uint32 Len)
{
	FPlatformMemory::Memcpy(AnsiName, InName, sizeof(ANSICHAR) * Len);
	Encode(AnsiName, Len);
}

void FNameEntry::StoreName(const WIDECHAR* InName, uint32 Len)
{
	FPlatformMemory::Memcpy(WideName, InName, sizeof(WIDECHAR) * Len);
	Encode(WideName, Len);
}

void FNameEntry::CopyUnterminatedName(ANSICHAR* Out) const
{
	FPlatformMemory::Memcpy(Out, AnsiName, sizeof(ANSICHAR) * Header.Len);
	Decode(Out, Header.Len);
}

void FNameEntry::CopyUnterminatedName(WIDECHAR* Out) const
{
	FPlatformMemory::Memcpy(Out, WideName, sizeof(WIDECHAR) * Header.Len);
	Decode(Out, Header.Len);
}

FORCEINLINE const WIDECHAR* FNameEntry::GetUnterminatedName(WIDECHAR(&OptionalDecodeBuffer)[NAME_SIZE]) const
{
#ifdef WITH_CUSTOM_NAME_ENCODING
	CopyUnterminatedName(OptionalDecodeBuffer);
	return OptionalDecodeBuffer;
#else
	return WideName;
#endif
}

FORCEINLINE ANSICHAR const* FNameEntry::GetUnterminatedName(ANSICHAR(&OptionalDecodeBuffer)[NAME_SIZE]) const
{
#ifdef WITH_CUSTOM_NAME_ENCODING
	CopyUnterminatedName(OptionalDecodeBuffer);
	return OptionalDecodeBuffer;
#else
	return AnsiName;
#endif
}

FORCEINLINE FNameStringView FNameEntry::MakeView(FNameBuffer& OptionalDecodeBuffer) const
{
	return IsWide()	? FNameStringView(GetUnterminatedName(OptionalDecodeBuffer.WideName), GetNameLength())
					: FNameStringView(GetUnterminatedName(OptionalDecodeBuffer.AnsiName), GetNameLength());
}

void FNameEntry::GetUnterminatedName(TCHAR* OutName, uint32 OutLen) const
{
	check(static_cast<int32>(OutLen) >= GetNameLength());
	CopyAndConvertUnterminatedName(OutName);
}

void FNameEntry::GetName(TCHAR(&OutName)[NAME_SIZE]) const
{
	CopyAndConvertUnterminatedName(OutName);
	OutName[GetNameLength()] = '\0';
}

void FNameEntry::CopyAndConvertUnterminatedName(TCHAR* OutName) const
{
	if (sizeof(TCHAR) < sizeof(WIDECHAR) && IsWide()) // Normally compiled out
	{
		FNameBuffer Temp;
		CopyUnterminatedName(Temp.WideName);
		ConvertInPlace<WIDECHAR, TCHAR>(Temp.WideName, Header.Len);
		FPlatformMemory::Memcpy(OutName, Temp.AnsiName, Header.Len * sizeof(TCHAR));
	}
	else if (IsWide())
	{
		CopyUnterminatedName((WIDECHAR*)OutName);
		ConvertInPlace<WIDECHAR, TCHAR>((WIDECHAR*)OutName, Header.Len);
	}
	else
	{
		CopyUnterminatedName((ANSICHAR*)OutName);
		ConvertInPlace<ANSICHAR, TCHAR>((ANSICHAR*)OutName, Header.Len);
	}
}

void FNameEntry::GetAnsiName(ANSICHAR(&Out)[NAME_SIZE]) const
{
	check(!IsWide());
	CopyUnterminatedName(Out);
	Out[Header.Len] = '\0';
}

void FNameEntry::GetWideName(WIDECHAR(&Out)[NAME_SIZE]) const
{
	check(IsWide());
	CopyUnterminatedName(Out);
	Out[Header.Len] = '\0';
}

/** @return null-terminated string */
static const TCHAR* EntryToCString(const FNameEntry& Entry, FNameBuffer& Temp)
{
	if (Entry.IsWide())
	{
		Entry.GetWideName(Temp.WideName);
		return ConvertInPlace<WIDECHAR, TCHAR>(Temp.WideName, Entry.GetNameLength() + 1);
	}
	else
	{
		Entry.GetAnsiName(Temp.AnsiName);
		return ConvertInPlace<ANSICHAR, TCHAR>(Temp.AnsiName, Entry.GetNameLength() + 1);
	}
}

FString FNameEntry::GetPlainNameString() const
{
	FNameBuffer Temp;
	return FString(EntryToCString(*this, Temp));
}

void FNameEntry::AppendNameToString(FString& Out) const
{
	FNameBuffer Temp;
	Out.Append(EntryToCString(*this, Temp), Header.Len);
}

void FNameEntry::AppendNameToPathString(FString& Out) const
{
	FNameBuffer Temp;
	Out.PathAppend(EntryToCString(*this, Temp), Header.Len);
}

int32 FNameEntry::GetSize(const TCHAR* Name)
{
	return FNameEntry::GetSize(FCString::Strlen(Name), FCString::IsPureAnsi(Name));
}

int32 FNameEntry::GetSize(int32 Length, bool bIsPureAnsi)
{
	int32 Bytes = GetDataOffset() + Length * (bIsPureAnsi ? sizeof(ANSICHAR) : sizeof(WIDECHAR));
	return Align(Bytes, alignof(FNameEntry));
}

int32 FNameEntry::GetSizeInBytes() const
{
=======

void FNameEntry::StoreName(const ANSICHAR* InName, uint32 Len)
{
	memcpy(AnsiName, InName, sizeof(ANSICHAR) * Len);
	Encode(AnsiName, Len);
}

void FNameEntry::StoreName(const WIDECHAR* InName, uint32 Len)
{
	memcpy(WideName, InName, sizeof(WIDECHAR) * Len);
	Encode(WideName, Len);
}

void FNameEntry::CopyUnterminatedName(ANSICHAR* Out) const
{
	memcpy(Out, AnsiName, sizeof(ANSICHAR) * Header.Len);
	Decode(Out, Header.Len);
}

void FNameEntry::CopyUnterminatedName(WIDECHAR* Out) const
{
	memcpy(Out, WideName, sizeof(WIDECHAR) * Header.Len);
	Decode(Out, Header.Len);
}

FORCEINLINE const WIDECHAR* FNameEntry::GetUnterminatedName(WIDECHAR(&OptionalDecodeBuffer)[NAME_SIZE]) const
{
#ifdef WITH_CUSTOM_NAME_ENCODING
	CopyUnterminatedName(OptionalDecodeBuffer);
	return OptionalDecodeBuffer;
#else
	return WideName;
#endif
}

FORCEINLINE ANSICHAR const* FNameEntry::GetUnterminatedName(ANSICHAR(&OptionalDecodeBuffer)[NAME_SIZE]) const
{
#ifdef WITH_CUSTOM_NAME_ENCODING
	CopyUnterminatedName(OptionalDecodeBuffer);
	return OptionalDecodeBuffer;
#else
	return AnsiName;
#endif
}

FORCEINLINE FNameStringView FNameEntry::MakeView(FNameBuffer& OptionalDecodeBuffer) const
{
	return IsWide()	? FNameStringView(GetUnterminatedName(OptionalDecodeBuffer.WideName), GetNameLength())
					: FNameStringView(GetUnterminatedName(OptionalDecodeBuffer.AnsiName), GetNameLength());
}

void FNameEntry::GetAnsiName(ANSICHAR(&Out)[NAME_SIZE]) const
{
	check(!IsWide());
	CopyUnterminatedName(Out);
	Out[Header.Len] = '\0';
}

void FNameEntry::GetWideName(WIDECHAR(&Out)[NAME_SIZE]) const
{
	check(IsWide());
	CopyUnterminatedName(Out);
	Out[Header.Len] = '\0';
}

/** @return null-terminated string */
static const TCHAR* EntryToCString(const FNameEntry& Entry, FNameBuffer& Temp)
{
	if (Entry.IsWide())
	{
		Entry.GetWideName(Temp.WideName);
		return Temp.ConvertInPlace<WIDECHAR, TCHAR>(Entry.GetNameLength() + 1);
	}
	else
	{
		Entry.GetAnsiName(Temp.AnsiName);
		return Temp.ConvertInPlace<ANSICHAR, TCHAR>(Entry.GetNameLength() + 1);
	}
}

FString FNameEntry::GetPlainNameString() const
{
	FNameBuffer Temp;
	return FString(EntryToCString(*this, Temp));
}

void FNameEntry::AppendNameToString(FString& Out) const
{
	FNameBuffer Temp;
	Out.Append(EntryToCString(*this, Temp), Header.Len);
}

void FNameEntry::AppendNameToPathString(FString& Out) const
{
	FNameBuffer Temp;
	Out.PathAppend(EntryToCString(*this, Temp), Header.Len);
}

int32 FNameEntry::GetSize(const TCHAR* Name)
{
	return FNameEntry::GetSize(FCString::Strlen(Name), FCString::IsPureAnsi(Name));
}

int32 FNameEntry::GetSize(int32 Length, bool bIsPureAnsi)
{
	int32 Bytes = GetDataOffset() + (Length + 1) * (bIsPureAnsi ? sizeof(ANSICHAR) : sizeof(TCHAR));
	return Align(Bytes, alignof(FNameEntry));
}

int32 FNameEntry::GetSizeInBytes() const
{
>>>>>>> 6b762048
	return GetSize(GetNameLength(), !IsWide());
}

FNameEntrySerialized::FNameEntrySerialized(const FNameEntry& NameEntry)
{
	bIsWide = NameEntry.IsWide();
	if (bIsWide)
	{
		NameEntry.GetWideName(WideName);
		NonCasePreservingHash = GetRawNonCasePreservingHash(WideName);
		CasePreservingHash = GetRawCasePreservingHash(WideName);
	}
	else
	{
		NameEntry.GetAnsiName(AnsiName);
		NonCasePreservingHash = GetRawNonCasePreservingHash(AnsiName);
		CasePreservingHash = GetRawCasePreservingHash(AnsiName);
	}
}

/**
 * @return FString of name portion minus number.
 */
FString FNameEntrySerialized::GetPlainNameString() const
{
	if (bIsWide)
	{
		return FString(WideName);
	}
	else
	{
		return FString(AnsiName);
	}
}

/*-----------------------------------------------------------------------------
	FName statics.
-----------------------------------------------------------------------------*/

int32 FName::GetNameEntryMemorySize()
{
	return GetNamePool().NumBlocks() * FNameEntryAllocator::BlockSizeBytes;
<<<<<<< HEAD
}

int32 FName::GetNameTableMemorySize()
{
	return GetNameEntryMemorySize() + sizeof(FNamePool) + GetNamePool().NumSlots() * sizeof(FNameSlot);
}

int32 FName::GetNumAnsiNames()
{
	return GetNamePool().NumAnsiEntries();
}

int32 FName::GetNumWideNames()
{
	return GetNamePool().NumWideEntries();
}

TArray<const FNameEntry*> FName::DebugDump()
{
=======
}

int32 FName::GetNameTableMemorySize()
{
	return GetNameEntryMemorySize() + sizeof(FNamePool) + GetNamePool().NumSlots() * sizeof(FNameSlot);
}

int32 FName::GetNumAnsiNames()
{
	return GetNamePool().NumAnsiEntries();
}

int32 FName::GetNumWideNames()
{
	return GetNamePool().NumWideEntries();
}

TArray<const FNameEntry*> FName::DebugDump()
{
>>>>>>> 6b762048
	return GetNamePool().DebugDump();
}

FNameEntry const* FName::GetEntry(EName Ename)
{
	FNamePool& Pool = GetNamePool();
	return &Pool.Resolve(Pool.Find(Ename));
}

FNameEntry const* FName::GetEntry(FNameEntryId Id)
{
	return &GetNamePool().Resolve(Id);
}

FString FName::NameToDisplayString( const FString& InDisplayName, const bool bIsBool )
{
	// Copy the characters out so that we can modify the string in place
	const TArray< TCHAR >& Chars = InDisplayName.GetCharArray();

	// This is used to indicate that we are in a run of uppercase letter and/or digits.  The code attempts to keep
	// these characters together as breaking them up often looks silly (i.e. "Draw Scale 3 D" as opposed to "Draw Scale 3D"
	bool bInARun = false;
	bool bWasSpace = false;
	bool bWasOpenParen = false;
	bool bWasNumber = false;
	bool bWasMinusSign = false;

	FString OutDisplayName;
	OutDisplayName.GetCharArray().Reserve(Chars.Num());
	for( int32 CharIndex = 0 ; CharIndex < Chars.Num() ; ++CharIndex )
	{
		TCHAR ch = Chars[CharIndex];

		bool bLowerCase = FChar::IsLower( ch );
		bool bUpperCase = FChar::IsUpper( ch );
		bool bIsDigit = FChar::IsDigit( ch );
		bool bIsUnderscore = FChar::IsUnderscore( ch );

		// Skip the first character if the property is a bool (they should all start with a lowercase 'b', which we don't want to keep)
		if( CharIndex == 0 && bIsBool && ch == 'b' )
		{
			// Check if next character is uppercase as it may be a user created string that doesn't follow the rules of Unreal variables
			if (Chars.Num() > 1 && FChar::IsUpper(Chars[1]))
			{
				continue;
			}
		}

		// If the current character is upper case or a digit, and the previous character wasn't, then we need to insert a space if there wasn't one previously
		// We don't do this for numerical expressions, for example "-1.2" should not be formatted as "- 1. 2"
		if( (bUpperCase || (bIsDigit && !bWasMinusSign)) && !bInARun && !bWasOpenParen && !bWasNumber)
		{
			if( !bWasSpace && OutDisplayName.Len() > 0 )
			{
				OutDisplayName += TEXT( ' ' );
				bWasSpace = true;
			}
			bInARun = true;
		}

		// A lower case character will break a run of upper case letters and/or digits
		if( bLowerCase )
		{
			bInARun = false;
		}

		// An underscore denotes a space, so replace it and continue the run
		if( bIsUnderscore )
		{
			ch = TEXT( ' ' );
			bInARun = true;
		}

		// If this is the first character in the string, then it will always be upper-case
		if( OutDisplayName.Len() == 0 )
		{
			ch = FChar::ToUpper( ch );
		}
		else if( !bIsDigit && (bWasSpace || bWasOpenParen))	// If this is first character after a space, then make sure it is case-correct
		{
			// Some words are always forced lowercase
			const TCHAR* Articles[] =
			{
				TEXT( "In" ),
				TEXT( "As" ),
				TEXT( "To" ),
				TEXT( "Or" ),
				TEXT( "At" ),
				TEXT( "On" ),
				TEXT( "If" ),
				TEXT( "Be" ),
				TEXT( "By" ),
				TEXT( "The" ),
				TEXT( "For" ),
				TEXT( "And" ),
				TEXT( "With" ),
				TEXT( "When" ),
				TEXT( "From" ),
			};

			// Search for a word that needs case repaired
			bool bIsArticle = false;
			for( int32 CurArticleIndex = 0; CurArticleIndex < UE_ARRAY_COUNT( Articles ); ++CurArticleIndex )
			{
				// Make sure the character following the string we're testing is not lowercase (we don't want to match "in" with "instance")
				const int32 ArticleLength = FCString::Strlen( Articles[ CurArticleIndex ] );
				if( ( Chars.Num() - CharIndex ) > ArticleLength && !FChar::IsLower( Chars[ CharIndex + ArticleLength ] ) && Chars[ CharIndex + ArticleLength ] != '\0' )
				{
					// Does this match the current article?
					if( FCString::Strncmp( &Chars[ CharIndex ], Articles[ CurArticleIndex ], ArticleLength ) == 0 )
					{
						bIsArticle = true;
						break;
					}
				}
			}

			// Start of a keyword, force to lowercase
			if( bIsArticle )
			{
				ch = FChar::ToLower( ch );				
			}
			else	// First character after a space that's not a reserved keyword, make sure it's uppercase
			{
				ch = FChar::ToUpper( ch );
			}
		}

		bWasSpace = ( ch == TEXT( ' ' ) ? true : false );
		bWasOpenParen = ( ch == TEXT( '(' ) ? true : false );

		// What could be included as part of a numerical representation.
		// For example -1.2
		bWasMinusSign = (ch == TEXT('-'));
		const bool bPotentialNumericalChar = bWasMinusSign || (ch == TEXT('.'));
		bWasNumber = bIsDigit || (bWasNumber && bPotentialNumericalChar);

		OutDisplayName += ch;
	}

	return OutDisplayName;
}

const EName* FName::ToEName() const
<<<<<<< HEAD
{
	return GetNamePoolPostInit().FindEName(ComparisonIndex);
}

bool FName::IsWithinBounds(FNameEntryId Id)
{
	return GetNamePoolPostInit().IsValid(Id);
}

/*-----------------------------------------------------------------------------
	FName implementation.
-----------------------------------------------------------------------------*/

template<class CharType>
static bool NumberEqualsString(int32 Number, const CharType* Str)
{
	CharType* End = nullptr;
	return TCString<CharType>::Strtoi64(Str, &End, 10) == Number && End && *End == '\0';
}

template<class CharType1, class CharType2>
static bool StringAndNumberEqualsString(const CharType1* Name, uint32 NameLen, int32 InternalNumber, const CharType2* Str)
{
	if (FPlatformString::Strnicmp(Name, Str, NameLen))
	{
		return false;
	}

	if (InternalNumber == NAME_NO_NUMBER_INTERNAL)
	{
		return Str[NameLen] == '\0';
	}

	uint32 Number = NAME_INTERNAL_TO_EXTERNAL(InternalNumber);
	return Str[NameLen] == '_' && NumberEqualsString(Number, Str + NameLen + 1);
}

struct FAnsiStringView
{
	using CharType = ANSICHAR;

	const ANSICHAR* Str;
	int32 Len;
};

struct FWideStringViewWithWidth
{
	using CharType = WIDECHAR;

	const WIDECHAR* Str;
	int32 Len;
	bool bIsWide;
};

static FAnsiStringView MakeUnconvertedView(const ANSICHAR* Str, int32 Len)
{
	return { Str, Len };
}

static FAnsiStringView MakeUnconvertedView(const ANSICHAR* Str)
{
	return { Str, Str ? FCStringAnsi::Strlen(Str) : 0 };
}

static bool IsWide(const WIDECHAR* Str, const int32 Len)
{
	uint32 UserCharBits = 0;
	for (int32 I = 0; I < Len; ++I)
	{
		UserCharBits |= TChar<WIDECHAR>::ToUnsigned(Str[I]);
	}
	return UserCharBits & 0xffffff80u;
}

static int32 GetLengthAndWidth(const WIDECHAR* Str, bool& bOutIsWide)
{
	uint32 UserCharBits = 0;
	const WIDECHAR* It = Str;
	if (Str)
	{
		while (*It)
		{
			UserCharBits |= TChar<WIDECHAR>::ToUnsigned(*It);
			++It;
		}
	}

	bOutIsWide = UserCharBits & 0xffffff80u;

	return It - Str;
}

static FWideStringViewWithWidth MakeUnconvertedView(const WIDECHAR* Str, int32 Len)
{
	return { Str, Len, IsWide(Str, Len) };
}

static FWideStringViewWithWidth MakeUnconvertedView(const WIDECHAR* Str)
{
	FWideStringViewWithWidth View;
	View.Str = Str;
	View.Len = GetLengthAndWidth(Str, View.bIsWide);
	return View;
}

/** Templated implementations of non-templated member functions, helps keep header clean */
struct FNameHelper
{
	template<typename ViewType>
	static FName MakeDetectNumber(ViewType View, EFindName FindType)
	{
		if (View.Len == 0)
		{
			return FName();
		}

		using CharType = typename ViewType::CharType;
		const CharType* Name = View.Str;
		const int32 Len = View.Len;
		
		int32 Digits = 0;
		for (const CharType* It = Name + Len - 1; It >= Name && *It >= '0' && *It <= '9'; --It)
		{
			++Digits;
		}

		const CharType* FirstDigit = Name + Len - Digits;
		if (Digits && Digits < Len && *(FirstDigit - 1) == '_')
		{
			// check for the case where there are multiple digits after the _ and the first one
			// is a 0 ("Rocket_04"). Can't split this case. (So, we check if the first char
			// is not 0 or the length of the number is 1 (since ROcket_0 is valid)
			if (Digits == 1 || *FirstDigit != '0')
			{
				// Attempt to convert what's following it to a number
				// This relies on Name being null-terminated
				uint64 Number = TCString<CharType>::Atoi64(Name + Len - Digits);
				if (Number < MAX_uint32)
				{
					View.Len -= 1 + Digits;
					return MakeWithNumber(View, FindType, static_cast<uint32>(NAME_EXTERNAL_TO_INTERNAL(Number)));
				}
			}
		}

		return MakeWithNumber(View, FindType, NAME_NO_NUMBER_INTERNAL);
	}

	static FName MakeWithNumber(FAnsiStringView View, EFindName FindType, int32 InternalNumber)
	{
		// Ignore the supplied number if the name string is empty
		// to keep the semantics of the old FName implementation
		if (View.Len == 0)
		{
			return FName();
		}

		return Make(FNameStringView(View.Str, View.Len), FindType, InternalNumber);
	}

	static FName MakeWithNumber(const FWideStringViewWithWidth View, EFindName FindType, int32 InternalNumber)
	{
		// Ignore the supplied number if the name string is empty
		// to keep the semantics of the old FName implementation
		if (View.Len == 0)
		{
			return FName();
		}

		// Convert to narrow if possible
		if (!View.bIsWide)
		{
			// Consider _mm_packus_epi16 or similar if this proves too slow
			ANSICHAR AnsiName[NAME_SIZE];
			for (int32 I = 0; I < View.Len; ++I)
			{
				AnsiName[I] = View.Str[I];
			}
			return Make(FNameStringView(AnsiName, View.Len), FindType, InternalNumber);
		}
		else
		{
			return Make(FNameStringView(View.Str, View.Len), FindType, InternalNumber);
		}
	}

	static FName Make(FNameStringView View, EFindName FindType, int32 InternalNumber)
	{
		FNamePool& Pool = GetNamePool();

		FNameEntryId DisplayId, ComparisonId;
		if (FindType == FNAME_Add)
		{
			DisplayId = Pool.Store(View);
#if WITH_CASE_PRESERVING_NAME
			ComparisonId = Pool.Resolve(DisplayId).ComparisonId;
#else
			ComparisonId = DisplayId;
#endif
		}
		else if (FindType == FNAME_Find)
		{
			DisplayId = Pool.Find(View);
#if WITH_CASE_PRESERVING_NAME
			ComparisonId = DisplayId ? Pool.Resolve(DisplayId).ComparisonId : DisplayId;
#else
			ComparisonId = DisplayId;
#endif
		}
		else
		{
			check(FindType == FNAME_Replace_Not_Safe_For_Threading);

#if FNAME_WRITE_PROTECT_PAGES
			checkf(false, TEXT("FNAME_Replace_Not_Safe_For_Threading can't be used together with page protection."));
#endif
			DisplayId = Pool.Store(View);
#if WITH_CASE_PRESERVING_NAME
			ComparisonId = Pool.Resolve(DisplayId).ComparisonId;
#else
			ComparisonId = DisplayId;
#endif
			ReplaceName(Pool.Resolve(ComparisonId), View);
		}

		return FName(ComparisonId, DisplayId, InternalNumber);
	}

	static FName MakeFromLoaded(const FNameEntrySerialized& LoadedEntry)
	{
		FNameStringView View = LoadedEntry.bIsWide
			? FNameStringView(LoadedEntry.WideName, FCStringWide::Strlen(LoadedEntry.WideName))
			: FNameStringView(LoadedEntry.AnsiName, FCStringAnsi::Strlen(LoadedEntry.AnsiName));

		return Make(View, FNAME_Add, NAME_NO_NUMBER_INTERNAL);

	}

	template<class CharType>
	static bool EqualsString(FName Name, const CharType* Str)
	{
		// Make NAME_None == TEXT("") or nullptr consistent with NAME_None == FName(TEXT("")) or FName(nullptr)
		if (Str == nullptr || Str[0] == '\0')
		{
			return Name == NAME_None;
		}

		const FNameEntry& Entry = *Name.GetComparisonNameEntry();

		uint32 NameLen = Entry.Header.Len;
		FNameBuffer Temp;
		return Entry.IsWide()
			? StringAndNumberEqualsString(Entry.GetUnterminatedName(Temp.WideName), NameLen, Name.GetNumber(), Str)
			: StringAndNumberEqualsString(Entry.GetUnterminatedName(Temp.AnsiName), NameLen, Name.GetNumber(), Str);
	}

	static void ReplaceName(FNameEntry& Existing, FNameStringView Updated)
	{
		check(Existing.Header.bIsWide == Updated.bIsWide);
		check(Existing.Header.Len == Updated.Len);

		if (Updated.bIsWide)
		{
			Existing.StoreName(Updated.Wide, Updated.Len);
		}
		else
		{
			Existing.StoreName(Updated.Ansi, Updated.Len);
		}
	}
};


#if WITH_CASE_PRESERVING_NAME
FNameEntryId FName::GetComparisonIdFromDisplayId(FNameEntryId DisplayId)
{
	return GetEntry(DisplayId)->ComparisonId;
}
#endif

FName::FName(const WIDECHAR* Name, EFindName FindType)
	: FName(FNameHelper::MakeDetectNumber(MakeUnconvertedView(Name), FindType))
{}

FName::FName(const ANSICHAR* Name, EFindName FindType)
	: FName(FNameHelper::MakeDetectNumber(MakeUnconvertedView(Name), FindType))
{}

FName::FName(int32 Len, const WIDECHAR* Name, EFindName FindType)
	: FName(FNameHelper::MakeDetectNumber(MakeUnconvertedView(Name, Len), FindType))
{}

FName::FName(int32 Len, const ANSICHAR* Name, EFindName FindType)
	: FName(FNameHelper::MakeDetectNumber(MakeUnconvertedView(Name, Len), FindType))
{}

FName::FName(const WIDECHAR* Name, int32 InNumber, EFindName FindType)
	: FName(FNameHelper::MakeWithNumber(MakeUnconvertedView(Name), FindType, InNumber))
{}

FName::FName(const ANSICHAR* Name, int32 InNumber, EFindName FindType)
	: FName(FNameHelper::MakeWithNumber(MakeUnconvertedView(Name), FindType, InNumber))
{}

FName::FName(int32 Len, const WIDECHAR* Name, int32 InNumber, EFindName FindType)
	: FName(InNumber != NAME_NO_NUMBER_INTERNAL ? FNameHelper::MakeWithNumber(MakeUnconvertedView(Name, Len), FindType, InNumber)
												: FNameHelper::MakeDetectNumber(MakeUnconvertedView(Name, Len), FindType))
{}

FName::FName(int32 Len, const ANSICHAR* Name, int32 InNumber, EFindName FindType)
	: FName(InNumber != NAME_NO_NUMBER_INTERNAL ? FNameHelper::MakeWithNumber(MakeUnconvertedView(Name, Len), FindType, InNumber)
												: FNameHelper::MakeDetectNumber(MakeUnconvertedView(Name, Len), FindType))
{}

FName::FName(const TCHAR* Name, int32 InNumber, EFindName FindType, bool bSplitName)
	: FName(InNumber == NAME_NO_NUMBER_INTERNAL && bSplitName 
			? FNameHelper::MakeDetectNumber(MakeUnconvertedView(Name), FindType)
			: FNameHelper::MakeWithNumber(MakeUnconvertedView(Name), FindType, InNumber))
{}

FName::FName(const FNameEntrySerialized& LoadedEntry)
	: FName(FNameHelper::MakeFromLoaded(LoadedEntry))
{}

FName::FName(EName Ename, int32 InNumber)
	: ComparisonIndex(GetNamePool().Find(Ename))
#if WITH_CASE_PRESERVING_NAME
	, DisplayIndex(ComparisonIndex)
#endif
	, Number(InNumber)
{
	check(Ename < NAME_MaxHardcodedNameIndex);
}

FName::FName(EName Ename)
	: FName(Ename, NAME_NO_NUMBER_INTERNAL)
{}

bool FName::operator==(const ANSICHAR* Str) const
{
	return FNameHelper::EqualsString(*this, Str);
}

bool FName::operator==(const WIDECHAR* Str) const
{
	return FNameHelper::EqualsString(*this, Str);
}

int32 FName::Compare( const FName& Other ) const
{
	// Names match, check whether numbers match.
	if (ComparisonIndex == Other.ComparisonIndex)
	{
		return GetNumber() - Other.GetNumber();
	}

	// Names don't match. This means we don't even need to check numbers.
	return CompareDifferentIdsAlphabetically(ComparisonIndex, Other.ComparisonIndex);
}

uint32 FName::GetPlainNameString(TCHAR(&OutName)[NAME_SIZE]) const
{
	const FNameEntry& Entry = *GetDisplayNameEntry();
	Entry.GetName(OutName);
	return Entry.GetNameLength();
}

FString FName::GetPlainNameString() const
{
	return GetDisplayNameEntry()->GetPlainNameString();
}

=======
{
	return GetNamePool().FindEName(ComparisonIndex);
}

bool FName::IsWithinBounds(FNameEntryId Id)
{
	return GetNamePool().IsValid(Id);
}

/*-----------------------------------------------------------------------------
	FName implementation.
-----------------------------------------------------------------------------*/

template<class CharType>
static bool NumberEqualsString(int32 Number, const CharType* Str)
{
	CharType* End = nullptr;
	return TCString<CharType>::Strtoi64(Str, &End, 10) == Number && End && *End == '\0';
}

template<class CharType1, class CharType2>
static bool StringAndNumberEqualsString(const CharType1* Name, uint32 NameLen, int32 InternalNumber, const CharType2* Str)
{
	if (FPlatformString::Strnicmp(Name, Str, NameLen))
	{
		return false;
	}

	if (InternalNumber == NAME_NO_NUMBER_INTERNAL)
	{
		return Str[NameLen] == '\0';
	}

	uint32 Number = NAME_INTERNAL_TO_EXTERNAL(InternalNumber);
	return Str[NameLen] == '_' && NumberEqualsString(Number, Str + NameLen + 1);
}

struct FAnsiStringView
{
	using CharType = ANSICHAR;

	const ANSICHAR* Str;
	int32 Len;
};

struct FWideStringViewWithWidth
{
	using CharType = WIDECHAR;

	const WIDECHAR* Str;
	int32 Len;
	bool bIsWide;
};

static FAnsiStringView MakeUnconvertedView(const ANSICHAR* Str, int32 Len)
{
	return { Str, Len };
}

static FAnsiStringView MakeUnconvertedView(const ANSICHAR* Str)
{
	return { Str, Str ? FCStringAnsi::Strlen(Str) : 0 };
}

static bool IsWide(const WIDECHAR* Str, const int32 Len)
{
	uint32 UserCharBits = 0;
	for (int32 I = 0; I < Len; ++I)
	{
		UserCharBits |= TChar<WIDECHAR>::ToUnsigned(Str[I]);
	}
	return UserCharBits & 0xffffff80u;
}

static int32 GetLengthAndWidth(const WIDECHAR* Str, bool& bOutIsWide)
{
	uint32 UserCharBits = 0;
	const WIDECHAR* It = Str;
	while (*It)
	{
		UserCharBits |= TChar<WIDECHAR>::ToUnsigned(*It);
		++It;
	}

	bOutIsWide = UserCharBits & 0xffffff80u;

	return It - Str;
}

static FWideStringViewWithWidth MakeUnconvertedView(const WIDECHAR* Str, int32 Len)
{
	return { Str, Len, IsWide(Str, Len) };
}

static FWideStringViewWithWidth MakeUnconvertedView(const WIDECHAR* Str)
{
	FWideStringViewWithWidth View;
	View.Str = Str;
	View.Len = GetLengthAndWidth(Str, View.bIsWide);
	return View;
}

/** Templated implementations of non-templated member functions, helps keep header clean */
struct FNameHelper
{
	template<typename ViewType>
	static FName MakeDetectNumber(ViewType View, EFindName FindType)
	{
		if (View.Len == 0)
		{
			return FName();
		}

		using CharType = typename ViewType::CharType;
		const CharType* Name = View.Str;
		const int32 Len = View.Len;
		
		int32 Digits = 0;
		for (const CharType* It = Name + Len - 1; It >= Name && *It >= '0' && *It <= '9'; --It)
		{
			++Digits;
		}

		const CharType* FirstDigit = Name + Len - Digits;
		if (Digits && Digits < Len && *(FirstDigit - 1) == '_')
		{
			// check for the case where there are multiple digits after the _ and the first one
			// is a 0 ("Rocket_04"). Can't split this case. (So, we check if the first char
			// is not 0 or the length of the number is 1 (since ROcket_0 is valid)
			if (Digits == 1 || *FirstDigit != '0')
			{
				// Attempt to convert what's following it to a number
				// This relies on Name being null-terminated
				uint64 Number = TCString<CharType>::Atoi64(Name + Len - Digits);
				if (Number < MAX_uint32)
				{
					View.Len -= 1 + Digits;
					return MakeWithNumber(View, FindType, static_cast<uint32>(NAME_EXTERNAL_TO_INTERNAL(Number)));
				}
			}
		}

		return MakeWithNumber(View, FindType, NAME_NO_NUMBER_INTERNAL);
	}

	static FName MakeWithNumber(FAnsiStringView View, EFindName FindType, int32 InternalNumber)
	{
		// Ignore the supplied number if the name string is empty
		// to keep the semantics of the old FName implementation
		if (View.Len == 0)
		{
			return FName();
		}

		return Make(FNameStringView(View.Str, View.Len), FindType, InternalNumber);
	}

	static FName MakeWithNumber(const FWideStringViewWithWidth View, EFindName FindType, int32 InternalNumber)
	{
		// Ignore the supplied number if the name string is empty
		// to keep the semantics of the old FName implementation
		if (View.Len == 0)
		{
			return FName();
		}

		// Convert to narrow if possible
		if (!View.bIsWide)
		{
			// Consider _mm_packus_epi16 or similar if this proves too slow
			ANSICHAR AnsiName[NAME_SIZE];
			for (int32 I = 0; I < View.Len; ++I)
			{
				AnsiName[I] = View.Str[I];
			}
			return Make(FNameStringView(AnsiName, View.Len), FindType, InternalNumber);
		}
		else
		{
			return Make(FNameStringView(View.Str, View.Len), FindType, InternalNumber);
		}
	}

	static FName Make(FNameStringView View, EFindName FindType, int32 InternalNumber)
	{
		FNamePool& Pool = GetNamePool();

		FNameEntryId DisplayId, ComparisonId;
		if (FindType == FNAME_Add)
		{
			DisplayId = Pool.Store(View);
#if WITH_CASE_PRESERVING_NAME
			ComparisonId = Pool.Resolve(DisplayId).ComparisonId;
#else
			ComparisonId = DisplayId;
#endif
		}
		else if (FindType == FNAME_Find)
		{
			DisplayId = Pool.Find(View);
#if WITH_CASE_PRESERVING_NAME
			ComparisonId = DisplayId ? Pool.Resolve(DisplayId).ComparisonId : DisplayId;
#else
			ComparisonId = DisplayId;
#endif
		}
		else
		{
			check(FindType == FNAME_Replace_Not_Safe_For_Threading);

			DisplayId = Pool.Store(View);
#if WITH_CASE_PRESERVING_NAME
			ComparisonId = Pool.Resolve(DisplayId).ComparisonId;
#else
			ComparisonId = DisplayId;
#endif
			ReplaceName(Pool.Resolve(ComparisonId), View);
		}

		return FName(ComparisonId, DisplayId, InternalNumber);
	}

	static FName MakeFromLoaded(const FNameEntrySerialized& LoadedEntry)
	{
		FNameStringView View = LoadedEntry.bIsWide
			? FNameStringView(LoadedEntry.WideName, FCStringWide::Strlen(LoadedEntry.WideName))
			: FNameStringView(LoadedEntry.AnsiName, FCStringAnsi::Strlen(LoadedEntry.AnsiName));

		return Make(View, FNAME_Add, NAME_NO_NUMBER_INTERNAL);

	}

	template<class CharType>
	static bool EqualsString(FName Name, const CharType* Str)
	{
		// Make NAME_None == TEXT("") or nullptr consistent with NAME_None == FName(TEXT("")) or FName(nullptr)
		if (Str == nullptr || Str[0] == '\0')
		{
			return Name == NAME_None;
		}

		const FNameEntry& Entry = *Name.GetComparisonNameEntry();

		uint32 NameLen = Entry.Header.Len;
		FNameBuffer Temp;
		return Entry.IsWide()
			? StringAndNumberEqualsString(Entry.GetUnterminatedName(Temp.WideName), NameLen, Name.GetNumber(), Str)
			: StringAndNumberEqualsString(Entry.GetUnterminatedName(Temp.AnsiName), NameLen, Name.GetNumber(), Str);
	}

	static void ReplaceName(FNameEntry& Existing, FNameStringView Updated)
	{
		check(Existing.Header.bIsWide == Updated.bIsWide);
		check(Existing.Header.Len == Updated.Len);

		if (Updated.bIsWide)
		{
			Existing.StoreName(Updated.Wide, Updated.Len);
		}
		else
		{
			Existing.StoreName(Updated.Ansi, Updated.Len);
		}
	}
};


FNameEntryId FName::GetComparisonIdFromDisplayId(FNameEntryId DisplayId)
{
#if WITH_CASE_PRESERVING_NAME
	return GetEntry(DisplayId)->ComparisonId;
#else
	return DisplayId;
#endif
}

FName::FName(const WIDECHAR* Name, EFindName FindType)
	: FName(FNameHelper::MakeDetectNumber(MakeUnconvertedView(Name), FindType))
{}

FName::FName(const ANSICHAR* Name, EFindName FindType)
	: FName(FNameHelper::MakeDetectNumber(MakeUnconvertedView(Name), FindType))
{}

FName::FName(int32 Len, const WIDECHAR* Name, EFindName FindType)
	: FName(FNameHelper::MakeDetectNumber(MakeUnconvertedView(Name, Len), FindType))
{}

FName::FName(int32 Len, const ANSICHAR* Name, EFindName FindType)
	: FName(FNameHelper::MakeDetectNumber(MakeUnconvertedView(Name, Len), FindType))
{}

FName::FName(const WIDECHAR* Name, int32 InNumber, EFindName FindType)
	: FName(FNameHelper::MakeWithNumber(MakeUnconvertedView(Name), FindType, InNumber))
{}

FName::FName(const ANSICHAR* Name, int32 InNumber, EFindName FindType)
	: FName(FNameHelper::MakeWithNumber(MakeUnconvertedView(Name), FindType, InNumber))
{}

FName::FName(int32 Len, const WIDECHAR* Name, int32 InNumber, EFindName FindType)
	: FName(InNumber != NAME_NO_NUMBER_INTERNAL ? FNameHelper::MakeWithNumber(MakeUnconvertedView(Name, Len), FindType, InNumber)
												: FNameHelper::MakeDetectNumber(MakeUnconvertedView(Name, Len), FindType))
{}

FName::FName(int32 Len, const ANSICHAR* Name, int32 InNumber, EFindName FindType)
	: FName(InNumber != NAME_NO_NUMBER_INTERNAL ? FNameHelper::MakeWithNumber(MakeUnconvertedView(Name, Len), FindType, InNumber)
												: FNameHelper::MakeDetectNumber(MakeUnconvertedView(Name, Len), FindType))
{}

FName::FName(const TCHAR* Name, int32 InNumber, EFindName FindType, bool bSplitName)
	: FName(InNumber == NAME_NO_NUMBER_INTERNAL && bSplitName 
			? FNameHelper::MakeDetectNumber(MakeUnconvertedView(Name), FindType)
			: FNameHelper::MakeWithNumber(MakeUnconvertedView(Name), FindType, InNumber))
{}

FName::FName(const FNameEntrySerialized& LoadedEntry)
	: FName(FNameHelper::MakeFromLoaded(LoadedEntry))
{}

FName::FName(EName Ename, int32 InNumber)
	: ComparisonIndex(GetNamePool().Find(Ename))
#if WITH_CASE_PRESERVING_NAME
	, DisplayIndex(ComparisonIndex)
#endif
	, Number(InNumber)
{
	check(Ename < NAME_MaxHardcodedNameIndex);
}

FName::FName(EName Ename)
	: FName(Ename, NAME_NO_NUMBER_INTERNAL)
{}

bool FName::operator==(const ANSICHAR* Str) const
{
	return FNameHelper::EqualsString(*this, Str);
}

bool FName::operator==(const WIDECHAR* Str) const
{
	return FNameHelper::EqualsString(*this, Str);
}

int32 FName::Compare( const FName& Other ) const
{
	// Names match, check whether numbers match.
	if (ComparisonIndex == Other.ComparisonIndex)
	{
		return GetNumber() - Other.GetNumber();
	}

	// Names don't match. This means we don't even need to check numbers.
	return CompareDifferentIdsAlphabetically(ComparisonIndex, Other.ComparisonIndex);
}

FString FName::GetPlainNameString() const
{
	if (const FNameEntry* CurEntry = GetDisplayNameEntry())
	{
		return CurEntry->GetPlainNameString();
	}

	return TEXT("*INVALID*");
}

>>>>>>> 6b762048
void FName::GetPlainANSIString(ANSICHAR(&AnsiName)[NAME_SIZE]) const
{
	GetDisplayNameEntry()->GetAnsiName(AnsiName);
}

void FName::GetPlainWIDEString(WIDECHAR(&WideName)[NAME_SIZE]) const
{
	GetDisplayNameEntry()->GetWideName(WideName);
}

const FNameEntry* FName::GetComparisonNameEntry() const
{
	return &GetNamePool().Resolve(GetComparisonIndex());
}

const FNameEntry* FName::GetDisplayNameEntry() const
{
	return &GetNamePool().Resolve(GetDisplayIndex());
}

FString FName::ToString() const
{
	if (GetNumber() == NAME_NO_NUMBER_INTERNAL)
	{
		// Avoids some extra allocations in non-number case
		return GetDisplayNameEntry()->GetPlainNameString();
	}
	
	FString Out;	
	ToString(Out);
	return Out;
}

void FName::ToString(FString& Out) const
{
	// A version of ToString that saves at least one string copy
	const FNameEntry* const NameEntry = GetDisplayNameEntry();

	if (GetNumber() == NAME_NO_NUMBER_INTERNAL)
	{
		Out.Empty(NameEntry->GetNameLength());
		NameEntry->AppendNameToString(Out);
	}	
	else
	{
		Out.Empty(NameEntry->GetNameLength() + 6);
		NameEntry->AppendNameToString(Out);

		Out += TEXT('_');
		Out.AppendInt(NAME_INTERNAL_TO_EXTERNAL(GetNumber()));
	}
}

uint32 FName::GetStringLength() const
{
	const FNameEntry& Entry = *GetDisplayNameEntry();
	uint32 NameLen = Entry.GetNameLength();

	if (GetNumber() == NAME_NO_NUMBER_INTERNAL)
	{
		return NameLen;
	}
	else
	{
		TCHAR NumberSuffixStr[16];
		int32 SuffixLen = FCString::Sprintf(NumberSuffixStr, TEXT("_%d"), NAME_INTERNAL_TO_EXTERNAL(GetNumber()));
		check(SuffixLen > 0);

		return NameLen + SuffixLen;
	}
}

<<<<<<< HEAD
uint32 FName::ToString(TCHAR* Out, uint32 OutSize) const
{
	const FNameEntry& Entry = *GetDisplayNameEntry();
	uint32 NameLen = Entry.GetNameLength();
	Entry.GetUnterminatedName(Out, OutSize);

	if (GetNumber() == NAME_NO_NUMBER_INTERNAL)
	{
		Out[NameLen] = '\0';
		return NameLen;
	}
	else
	{
		TCHAR NumberSuffixStr[16];
		int32 SuffixLen = FCString::Sprintf(NumberSuffixStr, TEXT("_%d"), NAME_INTERNAL_TO_EXTERNAL(GetNumber()));
		uint32 TotalLen = NameLen + SuffixLen;
		check(SuffixLen > 0 && OutSize > TotalLen);

		FPlatformMemory::Memcpy(Out + NameLen, NumberSuffixStr, SuffixLen * sizeof(TCHAR));
		Out[TotalLen] = '\0';
		return TotalLen;
	}
}

void FName::AppendString(FString& Out) const
{
	const FNameEntry* const NameEntry = GetDisplayNameEntry();

	NameEntry->AppendNameToString( Out );
	if (GetNumber() != NAME_NO_NUMBER_INTERNAL)
	{
		Out += TEXT('_');
		Out.AppendInt(NAME_INTERNAL_TO_EXTERNAL(GetNumber()));
	}
}

=======
>>>>>>> 6b762048
void FName::DisplayHash(FOutputDevice& Ar)
{
	GetNamePool().LogStats(Ar);
}

FString FName::SafeString(FNameEntryId InDisplayIndex, int32 InstanceNumber)
{
	return FName(InDisplayIndex, InDisplayIndex, InstanceNumber).ToString();
}

bool FName::IsValidXName(const FString& InName, const FString& InInvalidChars, FText* OutReason, const FText* InErrorCtx)
{
	if (InName.IsEmpty() || InInvalidChars.IsEmpty())
	{
		return true;
	}

	// See if the name contains invalid characters.
	FString MatchedInvalidChars;
	TSet<TCHAR> AlreadyMatchedInvalidChars;
	for (const TCHAR InvalidChar : InInvalidChars)
	{
		if (!AlreadyMatchedInvalidChars.Contains(InvalidChar) && InName.GetCharArray().Contains(InvalidChar))
		{
			MatchedInvalidChars.AppendChar(InvalidChar);
			AlreadyMatchedInvalidChars.Add(InvalidChar);
		}
	}

	if (MatchedInvalidChars.Len())
	{
		if (OutReason)
		{
			FFormatNamedArguments Args;
			Args.Add(TEXT("ErrorCtx"), (InErrorCtx) ? *InErrorCtx : NSLOCTEXT("Core", "NameDefaultErrorCtx", "Name"));
			Args.Add(TEXT("IllegalNameCharacters"), FText::FromString(MatchedInvalidChars));
			*OutReason = FText::Format(NSLOCTEXT("Core", "NameContainsInvalidCharacters", "{ErrorCtx} may not contain the following characters: {IllegalNameCharacters}"), Args);
		}
		return false;
	}

	return true;
}

void FName::AutoTest()
{
<<<<<<< HEAD
#if DO_CHECK
=======
>>>>>>> 6b762048
	check(FNameHash::IsAnsiNone("None", 4) == 1);
	check(FNameHash::IsAnsiNone("none", 4) == 1);
	check(FNameHash::IsAnsiNone("NONE", 4) == 1);
	check(FNameHash::IsAnsiNone("nOnE", 4) == 1);
	check(FNameHash::IsAnsiNone("None", 5) == 0);
	check(FNameHash::IsAnsiNone(TEXT("None"), 4) == 0);
	check(FNameHash::IsAnsiNone("nono", 4) == 0);
	check(FNameHash::IsAnsiNone("enon", 4) == 0);

	const FName AutoTest_1("AutoTest_1");
	const FName autoTest_1("autoTest_1");
	const FName autoTeSt_1("autoTeSt_1");
	const FName AutoTest_2(TEXT("AutoTest_2"));
	const FName AutoTestB_2(TEXT("AutoTestB_2"));

	check(AutoTest_1 != AutoTest_2);
	check(AutoTest_1 == autoTest_1);
	check(AutoTest_1 == autoTeSt_1);

	TCHAR Buffer[FName::StringBufferSize];

#if WITH_CASE_PRESERVING_NAME
	check(!FCString::Strcmp(*AutoTest_1.ToString(), TEXT("AutoTest_1")));
	check(!FCString::Strcmp(*autoTest_1.ToString(), TEXT("autoTest_1")));
	check(!FCString::Strcmp(*autoTeSt_1.ToString(), TEXT("autoTeSt_1")));
	check(!FCString::Strcmp(*AutoTestB_2.ToString(), TEXT("AutoTestB_2")));
	
	check(FName("ABC").ToString(Buffer) == 3 &&			!FCString::Strcmp(Buffer, TEXT("ABC")));
	check(FName("abc").ToString(Buffer) == 3 &&			!FCString::Strcmp(Buffer, TEXT("abc")));
	check(FName(TEXT("abc")).ToString(Buffer) == 3 &&	!FCString::Strcmp(Buffer, TEXT("abc")));
	check(FName("ABC_0").ToString(Buffer) == 5 &&		!FCString::Strcmp(Buffer, TEXT("ABC_0")));
	check(FName("ABC_10").ToString(Buffer) == 6 &&		!FCString::Strcmp(Buffer, TEXT("ABC_10")));	
#endif

	check(autoTest_1.GetComparisonIndex() == AutoTest_2.GetComparisonIndex());
	check(autoTest_1.GetPlainNameString() == AutoTest_1.GetPlainNameString());
	check(autoTest_1.GetPlainNameString() == AutoTest_2.GetPlainNameString());
	check(*AutoTestB_2.GetPlainNameString() != *AutoTest_2.GetPlainNameString());
	check(AutoTestB_2.GetNumber() == AutoTest_2.GetNumber());
	check(autoTest_1.GetNumber() != AutoTest_2.GetNumber());

<<<<<<< HEAD
	check(FCStringAnsi::Strlen("None") == FName().GetStringLength());
	check(FCStringAnsi::Strlen("ABC") == FName("ABC").GetStringLength());
	check(FCStringAnsi::Strlen("ABC_0") == FName("ABC_0").GetStringLength());
	check(FCStringAnsi::Strlen("ABC_9") == FName("ABC_9").GetStringLength());
	check(FCStringAnsi::Strlen("ABC_10") == FName("ABC_10").GetStringLength());
	check(FCStringAnsi::Strlen("ABC_2000000000") == FName("ABC_2000000000").GetStringLength());

	const FName NullName(static_cast<ANSICHAR*>(nullptr));
	check(NullName.IsNone());
	check(NullName == FName(static_cast<WIDECHAR*>(nullptr)));
=======
	const FName NullName(static_cast<ANSICHAR*>(nullptr));
	check(NullName.IsNone());
>>>>>>> 6b762048
	check(NullName == FName(NAME_None));
	check(NullName == FName());
	check(NullName == FName(""));
	check(NullName == FName(TEXT("")));
	check(NullName == FName("None"));
	check(NullName == FName(TEXT("None")));
	check(FName().ToEName());
	check(*FName().ToEName() == NAME_None);
	check(NullName.GetComparisonIndex().ToUnstableInt() == 0);

	const FName Cylinder(NAME_Cylinder);
	check(Cylinder == FName("Cylinder"));
	check(Cylinder.ToEName());
	check(*Cylinder.ToEName() == NAME_Cylinder);
	check(Cylinder.GetPlainNameString() == TEXT("Cylinder"));

	check(FName("") == FName(0, "Unused"));
	check(FName("Used") == FName(4, "UsedUnused"));
	check(FName("Used") == FName(4, "Used"));

	// Test wide strings
	FString Wide("Wide ");
	Wide[4] = 60000;
	FName WideName(*Wide);
	check(WideName.GetPlainNameString() == Wide);
<<<<<<< HEAD
	check(FName(*Wide).GetPlainNameString() == Wide);
	check(FName(*Wide).ToString(Buffer) == 5 && !FCString::Strcmp(Buffer, *Wide));
	check(Wide.Len() == WideName.GetStringLength());
=======
>>>>>>> 6b762048
	FString WideLong = FString::ChrN(1000, 60000);
	check(FName(*WideLong).GetPlainNameString() == WideLong);


	// Check that FNAME_Find doesn't add entries
	static bool Once = true;
	if (Once)
	{
		check(FName("UniqueUnicorn!!", FNAME_Find) == FName());

		// Check that FNAME_Find can find entries
		const FName UniqueName("UniqueUnicorn!!", FNAME_Add);
		check(FName("UniqueUnicorn!!", FNAME_Find) == UniqueName);
		check(FName(TEXT("UniqueUnicorn!!"), FNAME_Find) == UniqueName);
		check(FName("UNIQUEUNICORN!!", FNAME_Find) == UniqueName);
		check(FName(TEXT("UNIQUEUNICORN!!"), FNAME_Find) == UniqueName);
		check(FName("uniqueunicorn!!", FNAME_Find) == UniqueName);

<<<<<<< HEAD
#if !FNAME_WRITE_PROTECT_PAGES
=======
>>>>>>> 6b762048
		// Check FNAME_Replace_Not_Safe_For_Threading updates casing
		check(0 != UniqueName.GetPlainNameString().Compare("UNIQUEunicorn!!", ESearchCase::CaseSensitive));
		const FName UniqueNameReplaced("UNIQUEunicorn!!", FNAME_Replace_Not_Safe_For_Threading);
		check(0 == UniqueName.GetPlainNameString().Compare("UNIQUEunicorn!!", ESearchCase::CaseSensitive));
		check(UniqueNameReplaced == UniqueName);

		// Check FNAME_Replace_Not_Safe_For_Threading works with wide string
		check(0 != UniqueName.GetPlainNameString().Compare("uniqueunicorn!!", ESearchCase::CaseSensitive));
		const FName UpdatedCasing(TEXT("uniqueunicorn!!"), FNAME_Replace_Not_Safe_For_Threading);
		check(0 == UniqueName.GetPlainNameString().Compare("uniqueunicorn!!", ESearchCase::CaseSensitive));

		// Check FNAME_Replace_Not_Safe_For_Threading adds entries that do not exist
		const FName AddedByReplace("WasAdded!!", FNAME_Replace_Not_Safe_For_Threading);
		check(FName("WasAdded!!", FNAME_Find) == AddedByReplace);
<<<<<<< HEAD
#endif
=======
>>>>>>> 6b762048
	
		Once = false;
	}

	check(NumberEqualsString(0, "0"));
	check(NumberEqualsString(11, "11"));
	check(NumberEqualsString(2147483647, "2147483647"));

	check(!NumberEqualsString(0, "1"));
	check(!NumberEqualsString(1, "0"));
	check(!NumberEqualsString(11, "12"));
	check(!NumberEqualsString(12, "11"));
	check(!NumberEqualsString(2147483647, "2147483646"));
	check(!NumberEqualsString(2147483646, "2147483647"));

	check(StringAndNumberEqualsString("abc", 3, NAME_EXTERNAL_TO_INTERNAL(10), "abc_10"));
	check(!StringAndNumberEqualsString("aba", 3, NAME_EXTERNAL_TO_INTERNAL(10), "abc_10"));
	check(!StringAndNumberEqualsString("abc", 2, NAME_EXTERNAL_TO_INTERNAL(10), "abc_10"));
	check(!StringAndNumberEqualsString("abc", 2, NAME_EXTERNAL_TO_INTERNAL(11), "abc_10"));
	check(!StringAndNumberEqualsString("abc", 3, NAME_EXTERNAL_TO_INTERNAL(10), "aba_10"));
	check(!StringAndNumberEqualsString("abc", 3, NAME_EXTERNAL_TO_INTERNAL(10), "abc_11"));
	check(!StringAndNumberEqualsString("abc", 3, NAME_EXTERNAL_TO_INTERNAL(10), "abc_100"));

	check(StringAndNumberEqualsString("abc", 3, NAME_EXTERNAL_TO_INTERNAL(0), "abc_0"));
	check(!StringAndNumberEqualsString("abc", 3, NAME_EXTERNAL_TO_INTERNAL(0), "abc_1"));

	check(StringAndNumberEqualsString("abc", 3, NAME_NO_NUMBER_INTERNAL, "abc"));
	check(!StringAndNumberEqualsString("abc", 2, NAME_NO_NUMBER_INTERNAL, "abc"));
	check(!StringAndNumberEqualsString("abc", 3, NAME_NO_NUMBER_INTERNAL, "abcd"));
	check(!StringAndNumberEqualsString("abc", 3, NAME_NO_NUMBER_INTERNAL, "abc_0"));
	check(!StringAndNumberEqualsString("abc", 3, NAME_NO_NUMBER_INTERNAL, "abc_"));

	TArray<FName> Names;
	Names.Add("FooB");
	Names.Add("FooABCD");
	Names.Add("FooABC");
	Names.Add("FooAB");
	Names.Add("FooA");
	Names.Add("FooC");
	const WIDECHAR FooWide[] = {'F', 'o', 'o', (WIDECHAR)2000, '\0'};
	Names.Add(FooWide);
	Algo::Sort(Names, FNameLexicalLess()); 

	check(Names[0] == "FooA");
	check(Names[1] == "FooAB");
	check(Names[2] == "FooABC");
	check(Names[3] == "FooABCD");
	check(Names[4] == "FooB");
	check(Names[5] == "FooC");
	check(Names[6] == FooWide);

#if 0
	// Check hash table growth still yields the same unique FName ids
<<<<<<< HEAD
	static int32 OverflowAtLeastTwiceCount = 4 * FNamePoolInitialSlotsPerShard * FNamePoolShards;
=======
	static int32 OverflowAtLeastTwiceCount = 4 * FNamePoolInitialSlots * FNamePoolShards;
>>>>>>> 6b762048
	TArray<FNameEntryId> Ids;
	for (int I = 0; I < OverflowAtLeastTwiceCount; ++I)
	{
		FNameEntryId Id = FName(*FString::Printf(TEXT("%d"), I)).GetComparisonIndex();
		Ids.Add(Id);
	}

	for (int I = 0; I < OverflowAtLeastTwiceCount; ++I)
	{
		FNameEntryId Id = FName(*FString::Printf(TEXT("%d"), I)).GetComparisonIndex();
		FNameEntryId OldId = Ids[I];

		while (Id != OldId)
		{
			Id = FName(*FString::Printf(TEXT("%d"), I)).GetComparisonIndex();
		}
		check(Id == OldId);
	}
#endif
<<<<<<< HEAD
#endif // DO_CHECK
=======
>>>>>>> 6b762048
}


/*-----------------------------------------------------------------------------
	FNameEntry implementation.
-----------------------------------------------------------------------------*/

void FNameEntry::Write( FArchive& Ar ) const
{
	// This path should be unused - since FNameEntry structs are allocated with a dynamic size, we can only save them. Use FNameEntrySerialized to read them back into an intermediate buffer.
	checkf(!Ar.IsLoading(), TEXT("FNameEntry does not support reading from an archive. Serialize into a FNameEntrySerialized and construct a FNameEntry from that."));

	// Convert to our serialized type
	FNameEntrySerialized EntrySerialized(*this);
	Ar << EntrySerialized;
}

void FNameEntry::Write(FStructuredArchive::FSlot Slot) const
{
	// This path should be unused - since FNameEntry structs are allocated with a dynamic size, we can only save them. Use FNameEntrySerialized to read them back into an intermediate buffer.
	checkf(!Slot.GetUnderlyingArchive().IsLoading(), TEXT("FNameEntry does not support reading from an archive. Serialize into a FNameEntrySerialized and construct a FNameEntry from that."));

	// Convert to our serialized type
	FNameEntrySerialized EntrySerialized(*this);
	Slot << EntrySerialized;
}

static_assert(PLATFORM_LITTLE_ENDIAN, "FNameEntrySerialized serialization needs updating to support big-endian platforms!");

FArchive& operator<<(FArchive& Ar, FNameEntrySerialized& E)
{
	if (Ar.IsLoading())
	{
		// for optimization reasons, we want to keep pure Ansi strings as Ansi for initializing the name entry
		// (and later the FName) to stop copying in and out of TCHARs
		int32 StringLen;
		Ar << StringLen;

		// negative stringlen means it's a wide string
		if (StringLen < 0)
		{
			// If StringLen cannot be negated due to integer overflow, Ar is corrupted.
			if (StringLen == MIN_int32)
			{
				Ar.ArIsError = 1;
				Ar.ArIsCriticalError = 1;
				UE_LOG(LogUnrealNames, Error, TEXT("Archive is corrupted"));
				return Ar;
			}

			StringLen = -StringLen;

			int64 MaxSerializeSize = Ar.GetMaxSerializeSize();
			// Protect against network packets allocating too much memory
			if ((MaxSerializeSize > 0) && (StringLen > MaxSerializeSize))
			{
				Ar.ArIsError = 1;
				Ar.ArIsCriticalError = 1;
				UE_LOG(LogUnrealNames, Error, TEXT("String is too large"));
				return Ar;
			}

			// mark the name will be wide
			E.bIsWide = true;

			// get the pointer to the wide array 
			WIDECHAR* WideName = const_cast<WIDECHAR*>(E.GetWideName());

			// read in the UCS2CHAR string
			auto Sink = StringMemoryPassthru<UCS2CHAR>(WideName, StringLen, StringLen);
			Ar.Serialize(Sink.Get(), StringLen * sizeof(UCS2CHAR));
			Sink.Apply();

#if PLATFORM_TCHAR_IS_4_BYTES
			// Inline combine any surrogate pairs in the data when loading into a UTF-32 string
			StringLen = StringConv::InlineCombineSurrogates_Buffer(WideName, StringLen);
#endif	// PLATFORM_TCHAR_IS_4_BYTES
		}
		else
		{
			int64 MaxSerializeSize = Ar.GetMaxSerializeSize();
			// Protect against network packets allocating too much memory
			if ((MaxSerializeSize > 0) && (StringLen > MaxSerializeSize))
			{
				Ar.ArIsError = 1;
				Ar.ArIsCriticalError = 1;
				UE_LOG(LogUnrealNames, Error, TEXT("String is too large"));
				return Ar;
			}

			// mark the name will be ansi
			E.bIsWide = false;

			// ansi strings can go right into the AnsiBuffer
			ANSICHAR* AnsiName = const_cast<ANSICHAR*>(E.GetAnsiName());
			Ar.Serialize(AnsiName, StringLen);
		}
<<<<<<< HEAD

		uint16 DummyHashes[2];
		uint32 SkipPastHashBytes = (Ar.UE4Ver() >= VER_UE4_NAME_HASHES_SERIALIZED) * sizeof(DummyHashes);
		Ar.Serialize(&DummyHashes, SkipPastHashBytes);
=======
		if (Ar.UE4Ver() >= VER_UE4_NAME_HASHES_SERIALIZED)
		{
			// These hashes are no longer used. They're only kept to maintain serialization format.
			// Please remove them if you ever change serialization format.
			Ar << E.NonCasePreservingHash;
			Ar << E.CasePreservingHash;
			E.bWereHashesLoaded = true;
		}
>>>>>>> 6b762048
	}
	else
	{
		// These hashes are no longer used. They're only kept to maintain serialization format.
		// Please remove them if you ever change serialization format.
		FString Str = E.GetPlainNameString();
		Ar << Str;
		Ar << E.NonCasePreservingHash;
		Ar << E.CasePreservingHash;
	}

	return Ar;
}

void operator<<(FStructuredArchive::FSlot Slot, FNameEntrySerialized& E)
{
	if (Slot.GetUnderlyingArchive().IsTextFormat())
	{
		FString Str = E.GetPlainNameString();
		Slot << Str;

		if (Slot.GetUnderlyingArchive().IsLoading())
		{
			// mark the name will be wide
			E.bIsWide = true;

			// get the pointer to the wide array 
			WIDECHAR* WideName = const_cast<WIDECHAR*>(E.GetWideName());
			FCString::Strcpy(WideName, 1024, *Str);
		}
	}
	else
	{
		FArchiveFromStructuredArchive Ar(Slot);
		Ar << E;
	}
}

<<<<<<< HEAD
void FName::TearDown()
{
	check(IsInGameThread());

	if (bNamePoolInitialized)
	{
		GetNamePoolPostInit().~FNamePool();
		bNamePoolInitialized = false;
	
	}
}
=======
>>>>>>> 6b762048

#if !UE_BUILD_SHIPPING && !UE_BUILD_TEST

#include "Containers/StackTracker.h"
static TAutoConsoleVariable<int32> CVarLogGameThreadFNameChurn(
	TEXT("LogGameThreadFNameChurn.Enable"),
	0,
	TEXT("If > 0, then collect sample game thread fname create, periodically print a report of the worst offenders."));

static TAutoConsoleVariable<int32> CVarLogGameThreadFNameChurn_PrintFrequency(
	TEXT("LogGameThreadFNameChurn.PrintFrequency"),
	300,
	TEXT("Number of frames between churn reports."));

static TAutoConsoleVariable<int32> CVarLogGameThreadFNameChurn_Threshhold(
	TEXT("LogGameThreadFNameChurn.Threshhold"),
	10,
	TEXT("Minimum average number of fname creations per frame to include in the report."));

static TAutoConsoleVariable<int32> CVarLogGameThreadFNameChurn_SampleFrequency(
	TEXT("LogGameThreadFNameChurn.SampleFrequency"),
	1,
	TEXT("Number of fname creates per sample. This is used to prevent churn sampling from slowing the game down too much."));

static TAutoConsoleVariable<int32> CVarLogGameThreadFNameChurn_StackIgnore(
	TEXT("LogGameThreadFNameChurn.StackIgnore"),
	4,
	TEXT("Number of items to discard from the top of a stack frame."));

static TAutoConsoleVariable<int32> CVarLogGameThreadFNameChurn_RemoveAliases(
	TEXT("LogGameThreadFNameChurn.RemoveAliases"),
	1,
	TEXT("If > 0 then remove aliases from the counting process. This essentialy merges addresses that have the same human readable string. It is slower."));

static TAutoConsoleVariable<int32> CVarLogGameThreadFNameChurn_StackLen(
	TEXT("LogGameThreadFNameChurn.StackLen"),
	3,
	TEXT("Maximum number of stack frame items to keep. This improves aggregation because calls that originate from multiple places but end up in the same place will be accounted together."));


struct FSampleFNameChurn
{
	FStackTracker GGameThreadFNameChurnTracker;
	bool bEnabled;
	int32 CountDown;
	uint64 DumpFrame;

	FSampleFNameChurn()
		: bEnabled(false)
		, CountDown(MAX_int32)
		, DumpFrame(0)
	{
	}

	void NameCreationHook()
	{
		bool bNewEnabled = CVarLogGameThreadFNameChurn.GetValueOnGameThread() > 0;
		if (bNewEnabled != bEnabled)
		{
			check(IsInGameThread());
			bEnabled = bNewEnabled;
			if (bEnabled)
			{
				CountDown = CVarLogGameThreadFNameChurn_SampleFrequency.GetValueOnGameThread();
				DumpFrame = GFrameCounter + CVarLogGameThreadFNameChurn_PrintFrequency.GetValueOnGameThread();
				GGameThreadFNameChurnTracker.ResetTracking();
				GGameThreadFNameChurnTracker.ToggleTracking(true, true);
			}
			else
			{
				GGameThreadFNameChurnTracker.ToggleTracking(false, true);
				DumpFrame = 0;
				GGameThreadFNameChurnTracker.ResetTracking();
			}
		}
		else if (bEnabled)
		{
			check(IsInGameThread());
			check(DumpFrame);
			if (--CountDown <= 0)
			{
				CountDown = CVarLogGameThreadFNameChurn_SampleFrequency.GetValueOnGameThread();
				CollectSample();
				if (GFrameCounter > DumpFrame)
				{
					PrintResultsAndReset();
				}
			}
		}
	}

	void CollectSample()
	{
		check(IsInGameThread());
		GGameThreadFNameChurnTracker.CaptureStackTrace(CVarLogGameThreadFNameChurn_StackIgnore.GetValueOnGameThread(), nullptr, CVarLogGameThreadFNameChurn_StackLen.GetValueOnGameThread(), CVarLogGameThreadFNameChurn_RemoveAliases.GetValueOnGameThread() > 0);
	}
	void PrintResultsAndReset()
	{
		DumpFrame = GFrameCounter + CVarLogGameThreadFNameChurn_PrintFrequency.GetValueOnGameThread();
		FOutputDeviceRedirector* Log = FOutputDeviceRedirector::Get();
		float SampleAndFrameCorrection = float(CVarLogGameThreadFNameChurn_SampleFrequency.GetValueOnGameThread()) / float(CVarLogGameThreadFNameChurn_PrintFrequency.GetValueOnGameThread());
		GGameThreadFNameChurnTracker.DumpStackTraces(CVarLogGameThreadFNameChurn_Threshhold.GetValueOnGameThread(), *Log, SampleAndFrameCorrection);
		GGameThreadFNameChurnTracker.ResetTracking();
	}
};

FSampleFNameChurn GGameThreadFNameChurnTracker;

void CallNameCreationHook()
{
	if (GIsRunning && IsInGameThread())
	{
		GGameThreadFNameChurnTracker.NameCreationHook();
	}
}

#endif

uint8** FNameDebugVisualizer::GetBlocks()
{
	static_assert(EntryStride == FNameEntryAllocator::Stride,	"Natvis constants out of sync with actual constants");
	static_assert(BlockBits == FNameMaxBlockBits,				"Natvis constants out of sync with actual constants");
	static_assert(OffsetBits == FNameBlockOffsetBits,			"Natvis constants out of sync with actual constants");

	return ((FNamePool*)(NamePoolData))->GetBlocksForDebugVisualizer();
}<|MERGE_RESOLUTION|>--- conflicted
+++ resolved
@@ -22,15 +22,13 @@
 #include "Misc/OutputDeviceRedirector.h"
 #include "HAL/IConsoleManager.h"
 #include "HAL/LowLevelMemTracker.h"
-#include "Serialization/ArchiveFromStructuredArchive.h"
 #include "Hash/CityHash.h"
 
-<<<<<<< HEAD
 // Page protection to catch FNameEntry stomps
 #ifndef FNAME_WRITE_PROTECT_PAGES
 #define FNAME_WRITE_PROTECT_PAGES 0
 #endif
-=======
+
 DEFINE_LOG_CATEGORY_STATIC(LogUnrealNames, Log, All);
 
 const TCHAR* LexToString(EName Ename)
@@ -60,44 +58,40 @@
 	return (uint16&)A == (uint16&)B;
 }
 
+template<typename FromCharType, typename ToCharType>
+ToCharType* ConvertInPlace(FromCharType* Str, uint32 Len)
+{
+	static_assert(TIsSame<FromCharType, ToCharType>::Value, "Unsupported conversion");
+	return Str;
+}
+
+template<>
+WIDECHAR* ConvertInPlace<ANSICHAR, WIDECHAR>(ANSICHAR* Str, uint32 Len)
+{
+	for (uint32 Index = Len; Index--; )
+	{
+		reinterpret_cast<WIDECHAR*>(Str)[Index] = Str[Index];
+	}
+
+	return reinterpret_cast<WIDECHAR*>(Str);
+}
+
+template<>
+ANSICHAR* ConvertInPlace<WIDECHAR, ANSICHAR>(WIDECHAR* Str, uint32 Len)
+{
+	for (uint32 Index = 0; Index < Len; ++Index)
+	{
+		reinterpret_cast<ANSICHAR*>(Str)[Index] = Str[Index];
+	}
+
+	return reinterpret_cast<ANSICHAR*>(Str);
+}
+
 union FNameBuffer
 {
 	ANSICHAR AnsiName[NAME_SIZE];
 	WIDECHAR WideName[NAME_SIZE];
-
-	template<typename FromCharType, typename ToCharType>
-	ToCharType* ConvertInPlace(uint32 Len);
 };
-
-template<> ANSICHAR* FNameBuffer::ConvertInPlace<ANSICHAR, ANSICHAR>(uint32 Len)
-{
-	return AnsiName;
-}
-
-template<> WIDECHAR* FNameBuffer::ConvertInPlace<WIDECHAR, WIDECHAR>(uint32 Len)
-{
-	return WideName;
-}
-
-template<> WIDECHAR* FNameBuffer::ConvertInPlace<ANSICHAR, WIDECHAR>(uint32 Len)
-{
-	for (uint32 Index = Len; Index--; )
-	{
-		WideName[Index] = AnsiName[Index];
-	}
-
-	return WideName;
-}
-
-template<> ANSICHAR* FNameBuffer::ConvertInPlace<WIDECHAR, ANSICHAR>(uint32 Len)
-{
-	for (uint32 Index = 0; Index < Len; ++Index)
-	{
-		AnsiName[Index] = WideName[Index];
-	}
-
-	return AnsiName;
-}
 
 struct FNameStringView
 {
@@ -253,7 +247,7 @@
 	
 	bool operator==(FNameSlot Rhs) const { return IdAndHash == Rhs.IdAndHash; }
 
-	bool Used() const { return IdAndHash;  }
+	bool Used() const { return !!IdAndHash;  }
 private:
 	uint32 IdAndHash = 0;
 };
@@ -270,7 +264,16 @@
 	/** Initializes all member variables. */
 	FNameEntryAllocator()
 	{
-		Blocks[0] = (uint8*)FMemory::Malloc(BlockSizeBytes);
+		LLM_SCOPE(ELLMTag::FName);
+		Blocks[0] = (uint8*)FMemory::Malloc(BlockSizeBytes, FPlatformMemory::GetConstants().PageSize);
+	}
+
+	~FNameEntryAllocator()
+	{
+		for (uint32 Index = 0; Index <= CurrentBlock; ++Index)
+		{
+			FMemory::Free(Blocks[Index]);
+		}
 	}
 
 	/**
@@ -302,13 +305,13 @@
 		return FNameEntryHandle(CurrentBlock, ByteOffset / Stride);
 	}
 
-	FNameEntryHandle Create(FNameStringView Name, FNameEntryId ComparisonId, FNameEntryHeader Header)
+	FNameEntryHandle Create(FNameStringView Name, TOptional<FNameEntryId> ComparisonId, FNameEntryHeader Header)
 	{
 		FNameEntryHandle Handle = Allocate(FNameEntry::GetDataOffset() + Name.BytesWithoutTerminator());
 		FNameEntry& Entry = Resolve(Handle);
 
 #if WITH_CASE_PRESERVING_NAME
-		Entry.ComparisonId = ComparisonId ? ComparisonId : FNameEntryId(Handle);
+		Entry.ComparisonId = ComparisonId.IsSet() ? ComparisonId.GetValue() : FNameEntryId(Handle);
 #endif
 
 		Entry.Header = Header;
@@ -373,6 +376,7 @@
 	/** Allocates a new pool. */
 	void AllocateNewBlock()
 	{
+		LLM_SCOPE(ELLMTag::FName);
 		// Null-terminate final entry to allow DebugDump() entry iteration
 		if (CurrentByteCursor + FNameEntry::GetDataOffset() <= BlockSizeBytes)
 		{
@@ -380,13 +384,16 @@
 			Terminator->Header.Len = 0;
 		}
 
+#if FNAME_WRITE_PROTECT_PAGES
+		FPlatformMemory::PageProtect(Blocks[CurrentBlock], BlockSizeBytes, /* read */ true, /* write */ false);
+#endif
 		++CurrentBlock;
 		CurrentByteCursor = 0;
 
 		check(CurrentBlock < FNameMaxBlocks);
 		check(Blocks[CurrentBlock] == nullptr);
 
-		Blocks[CurrentBlock] = (uint8*)FMemory::Malloc(BlockSizeBytes);
+		Blocks[CurrentBlock] = (uint8*)FMemory::Malloc(BlockSizeBytes, FPlatformMemory::GetConstants().PageSize);
 	}
 
 	mutable FRWLock Lock;
@@ -528,7 +535,7 @@
 
 	FNameStringView Name;
 	FNameHash Hash;
-	FNameEntryId ComparisonId;
+	TOptional<FNameEntryId> ComparisonId;
 };
 
 using FNameComparisonValue = FNameValue<ENameCase::IgnoreCase>;
@@ -542,11 +549,22 @@
 public:
 	void Initialize(FNameEntryAllocator& InEntries)
 	{
+		LLM_SCOPE(ELLMTag::FName);
 		Entries = &InEntries;
 
 		Slots = (FNameSlot*)FMemory::Malloc(FNamePoolInitialSlotsPerShard * sizeof(FNameSlot), alignof(FNameSlot));
 		memset(Slots, 0, FNamePoolInitialSlotsPerShard * sizeof(FNameSlot));
 		CapacityMask = FNamePoolInitialSlotsPerShard - 1;
+	}
+
+	// This and ~FNamePool() is not called during normal shutdown
+	// but only via explicit FName::TearDown() call
+	~FNamePoolShardBase()
+	{
+		FMemory::Free(Slots);
+		UsedSlots = 0;
+		CapacityMask = 0;
+		Slots = nullptr;
 	}
 
 	uint32 Capacity() const { return CapacityMask + 1; }
@@ -626,6 +644,7 @@
 
 	void Grow()
 	{
+		LLM_SCOPE(ELLMTag::FName);
 		FNameSlot* const OldSlots = Slots;
 		const uint32 OldUsedSlots = UsedSlots;
 		const uint32 OldCapacity = Capacity();
@@ -725,6 +744,7 @@
 
 	// Put constant lookup on separate cache line to avoid it being constantly invalidated by insertion
 	alignas(PLATFORM_CACHE_LINE_SIZE) FNameEntryId ENameToEntry[NAME_MaxHardcodedNameIndex] = {};
+	uint32 LargestEnameUnstableId;
 	TMap<FNameEntryId, EName, TInlineSetAllocator<MaxENames>> EntryToEName;
 };
 
@@ -750,11 +770,13 @@
 #undef REGISTER_NAME
 
 	// Make reverse mapping
+	LargestEnameUnstableId = 0;
 	for (uint32 ENameIndex = 0; ENameIndex < NAME_MaxHardcodedNameIndex; ++ENameIndex)
 	{
 		if (ENameIndex == NAME_None || ENameToEntry[ENameIndex])
 		{
 			EntryToEName.Add(ENameToEntry[ENameIndex], (EName)ENameIndex);
+			LargestEnameUnstableId = FMath::Max(LargestEnameUnstableId, ENameToEntry[ENameIndex].ToUnstableInt());
 		}
 	}
 
@@ -788,7 +810,7 @@
 
 FNameEntryId FNamePool::Find(EName Ename) const
 {
-	check(Ename < NAME_MaxHardcodedNameIndex);
+	checkSlow(Ename < NAME_MaxHardcodedNameIndex);
 	return ENameToEntry[Ename];
 }
 
@@ -883,7 +905,7 @@
 
 const EName* FNamePool::FindEName(FNameEntryId Id) const
 {
-	return EntryToEName.Find(Id);
+	return Id.ToUnstableInt() > LargestEnameUnstableId ? nullptr : EntryToEName.Find(Id);
 }
 
 static bool bNamePoolInitialized;
@@ -903,11 +925,17 @@
 	bNamePoolInitialized = true;
 	return *Singleton;
 }
->>>>>>> 6b762048
+
+// Only call from functions guaranteed to run after FName lazy initialization
+static FNamePool& GetNamePoolPostInit()
+{
+	checkSlow(bNamePoolInitialized);
+	return (FNamePool&)NamePoolData;
+}
 
 bool operator==(FNameEntryId Id, EName Ename)
 {
-	return Id == GetNamePool().Find(Ename);
+	return Id == GetNamePoolPostInit().Find(Ename);
 }
 
 static int32 CompareDifferentIdsAlphabetically(FNameEntryId AId, FNameEntryId BId)
@@ -926,11 +954,11 @@
 		FNameBuffer& AnsiBuffer =	AView.bIsWide ? BBuffer : ABuffer;
 
 #ifndef WITH_CUSTOM_NAME_ENCODING
-		memcpy(AnsiBuffer.AnsiName, AnsiView.Ansi, AnsiView.Len * sizeof(ANSICHAR));
+		FPlatformMemory::Memcpy(AnsiBuffer.AnsiName, AnsiView.Ansi, AnsiView.Len * sizeof(ANSICHAR));
 		AnsiView.Ansi = AnsiBuffer.AnsiName;
 #endif
 
-		AnsiBuffer.ConvertInPlace<ANSICHAR, WIDECHAR>(AnsiView.Len);
+		ConvertInPlace<ANSICHAR, WIDECHAR>(AnsiBuffer.AnsiName, AnsiView.Len);
 		AnsiView.bIsWide = true;
 	}
 
@@ -949,955 +977,6 @@
 	return Value != Rhs.Value && CompareDifferentIdsAlphabetically(*this, Rhs);
 }
 
-<<<<<<< HEAD
-const TCHAR* LexToString(EName Ename)
-{
-	switch (Ename)
-	{
-#define REGISTER_NAME(num,namestr) case num: return TEXT(#namestr);
-#include "UObject/UnrealNames.inl"
-#undef REGISTER_NAME
-		default:
-			return TEXT("*INVALID*");
-	}
-}
-
-int32 FNameEntry::GetDataOffset()
-{
-	return STRUCT_OFFSET(FNameEntry, AnsiName);
-}
-
-/*-----------------------------------------------------------------------------
-	FName helpers. 
------------------------------------------------------------------------------*/
-
-static bool operator==(FNameEntryHeader A, FNameEntryHeader B)
-{
-	static_assert(sizeof(FNameEntryHeader) == 2, "");
-	return (uint16&)A == (uint16&)B;
-}
-
-template<typename FromCharType, typename ToCharType>
-ToCharType* ConvertInPlace(FromCharType* Str, uint32 Len)
-{
-	static_assert(TIsSame<FromCharType, ToCharType>::Value, "Unsupported conversion");
-	return Str;
-}
-
-template<>
-WIDECHAR* ConvertInPlace<ANSICHAR, WIDECHAR>(ANSICHAR* Str, uint32 Len)
-{
-	for (uint32 Index = Len; Index--; )
-	{
-		reinterpret_cast<WIDECHAR*>(Str)[Index] = Str[Index];
-	}
-
-	return reinterpret_cast<WIDECHAR*>(Str);
-}
-
-template<>
-ANSICHAR* ConvertInPlace<WIDECHAR, ANSICHAR>(WIDECHAR* Str, uint32 Len)
-{
-	for (uint32 Index = 0; Index < Len; ++Index)
-	{
-		reinterpret_cast<ANSICHAR*>(Str)[Index] = Str[Index];
-	}
-
-	return reinterpret_cast<ANSICHAR*>(Str);
-}
-
-union FNameBuffer
-{
-	ANSICHAR AnsiName[NAME_SIZE];
-	WIDECHAR WideName[NAME_SIZE];
-};
-
-struct FNameStringView
-{
-	FNameStringView() : Data(nullptr), Len(0), bIsWide(false) {}
-	FNameStringView(const ANSICHAR* Str, uint32 Len_) : Ansi(Str), Len(Len_), bIsWide(false) {}
-	FNameStringView(const WIDECHAR* Str, uint32 Len_) : Wide(Str), Len(Len_), bIsWide(true) {}
-
-	union
-	{
-		const void* Data;
-		const ANSICHAR* Ansi;
-		const WIDECHAR* Wide;
-	};
-
-	uint32 Len;
-	bool bIsWide;
-
-	bool IsAnsi() const { return !bIsWide; }
-
-	int32 BytesWithTerminator() const
-	{
-		return (Len + 1) * (bIsWide ? sizeof(WIDECHAR) : sizeof(ANSICHAR));
-	}
-
-	int32 BytesWithoutTerminator() const
-	{
-		return Len * (bIsWide ? sizeof(WIDECHAR) : sizeof(ANSICHAR));
-	}
-};
-
-template<ENameCase Sensitivity>
-FORCEINLINE bool EqualsSameDimensions(FNameStringView A, FNameStringView B)
-{
-	checkSlow(A.Len == B.Len && A.IsAnsi() == B.IsAnsi());
-
-	int32 Len = A.Len;
-
-	if (Sensitivity == ENameCase::CaseSensitive)
-	{
-		return B.IsAnsi() ? !FPlatformString::Strncmp(A.Ansi, B.Ansi, Len) : !FPlatformString::Strncmp(A.Wide, B.Wide, Len);
-	}
-	else
-	{
-		return B.IsAnsi() ? !FPlatformString::Strnicmp(A.Ansi, B.Ansi, Len) : !FPlatformString::Strnicmp(A.Wide, B.Wide, Len);
-	}
-
-}
-
-template<ENameCase Sensitivity>
-FORCEINLINE bool Equals(FNameStringView A, FNameStringView B)
-{
-	return (A.Len == B.Len & A.IsAnsi() == B.IsAnsi()) && EqualsSameDimensions<Sensitivity>(A, B);
-}
-
-// Minimize stack lifetime of large decode buffers
-#ifdef WITH_CUSTOM_NAME_ENCODING
-#define OUTLINE_DECODE_BUFFER FORCENOINLINE
-#else
-#define OUTLINE_DECODE_BUFFER
-#endif
-
-template<ENameCase Sensitivity>
-OUTLINE_DECODE_BUFFER bool EqualsSameDimensions(const FNameEntry& Entry, FNameStringView Name)
-{
-	FNameBuffer DecodeBuffer;
-	return EqualsSameDimensions<Sensitivity>(Entry.MakeView(DecodeBuffer), Name);
-}
-
-/** Remember to update natvis if you change these */
-enum { FNameMaxBlockBits = 13 }; // Limit block array a bit, still allowing 8k * block size = 1GB - 2G of FName entry data
-enum { FNameBlockOffsetBits = 16 };
-enum { FNameMaxBlocks = 1 << FNameMaxBlockBits };
-enum { FNameBlockOffsets = 1 << FNameBlockOffsetBits };
-
-/** An unpacked FNameEntryId */
-struct FNameEntryHandle
-{
-	uint32 Block = 0;
-	uint32 Offset = 0;
-
-	FNameEntryHandle(uint32 InBlock, uint32 InOffset)
-		: Block(InBlock)
-		, Offset(InOffset)
-	{}
-
-	FNameEntryHandle(FNameEntryId Id)
-		: Block(Id.ToUnstableInt() >> FNameBlockOffsetBits)
-		, Offset(Id.ToUnstableInt() & (FNameBlockOffsets - 1))
-	{}
-
-	operator FNameEntryId() const
-	{
-		return FNameEntryId::FromUnstableInt(Block << FNameBlockOffsetBits | Offset);
-	}
-
-	explicit operator bool() const { return Block | Offset; }
-};
-
-static uint32 GetTypeHash(FNameEntryHandle Handle)
-{
-	return (Handle.Block << (32 - FNameMaxBlockBits)) + Handle.Block // Let block index impact most hash bits
-		+ (Handle.Offset << FNameBlockOffsetBits) + Handle.Offset // Let offset impact most hash bits
-		+ (Handle.Offset >> 4); // Reduce impact of non-uniformly distributed entry name lengths 
-}
-
-uint32 GetTypeHash(FNameEntryId Id)
-{
-	return GetTypeHash(FNameEntryHandle(Id));
-}
-
-FArchive& operator<<(FArchive& Ar, FNameEntryId& Id)
-{
-	if (Ar.IsLoading())
-	{
-		uint32 UnstableInt = 0;
-		Ar << UnstableInt;
-		Id = FNameEntryId::FromUnstableInt(UnstableInt);
-	}
-	else
-	{
-		uint32 UnstableInt = Id.ToUnstableInt();
-		Ar << UnstableInt;
-	}
-
-	return Ar;
-}
-
-FNameEntryId FNameEntryId::FromUnstableInt(uint32 Value)
-{
-	FNameEntryId Id;
-	Id.Value = Value;
-	return Id;
-}
-
-struct FNameSlot
-{
-	// Use the remaining few bits to store a hash that can determine inequality
-	// during probing without touching entry data
-	static constexpr uint32 EntryIdBits = FNameMaxBlockBits + FNameBlockOffsetBits;
-	static constexpr uint32 EntryIdMask = (1 << EntryIdBits) - 1;
-	static constexpr uint32 ProbeHashShift = EntryIdBits;
-	static constexpr uint32 ProbeHashMask = ~EntryIdMask;
-	
-	FNameSlot() {}
-	FNameSlot(FNameEntryId Value, uint32 ProbeHash)
-		: IdAndHash(Value.ToUnstableInt() | ProbeHash)
-	{
-		check(!(Value.ToUnstableInt() & ProbeHashMask) && !(ProbeHash & EntryIdMask) && Used());
-	}
-
-	FNameEntryId GetId() const { return FNameEntryId::FromUnstableInt(IdAndHash & EntryIdMask); }
-	uint32 GetProbeHash() const { return IdAndHash & ProbeHashMask; }
-	
-	bool operator==(FNameSlot Rhs) const { return IdAndHash == Rhs.IdAndHash; }
-
-	bool Used() const { return !!IdAndHash;  }
-private:
-	uint32 IdAndHash = 0;
-};
-
-/**
- * Thread-safe paged FNameEntry allocator
- */
-class FNameEntryAllocator
-{
-public:
-	enum { Stride = alignof(FNameEntry) };
-	enum { BlockSizeBytes = Stride * FNameBlockOffsets };
-
-	/** Initializes all member variables. */
-	FNameEntryAllocator()
-	{
-		LLM_SCOPE(ELLMTag::FName);
-		Blocks[0] = (uint8*)FMemory::Malloc(BlockSizeBytes, FPlatformMemory::GetConstants().PageSize);
-	}
-
-	~FNameEntryAllocator()
-	{
-		for (uint32 Index = 0; Index <= CurrentBlock; ++Index)
-		{
-			FMemory::Free(Blocks[Index]);
-		}
-	}
-
-	/**
-	 * Allocates the requested amount of bytes and returns an id that can be used to access them
-	 *
-	 * @param   Size  Size in bytes to allocate, 
-	 * @return  Allocation of passed in size cast to a FNameEntry pointer.
-	 */
-	FNameEntryHandle Allocate(uint32 Bytes)
-	{
-		Bytes = Align(Bytes, alignof(FNameEntry));
-		check(Bytes <= BlockSizeBytes);
-
-		FRWScopeLock _(Lock, FRWScopeLockType::SLT_Write);
-
-		// Allocate a new pool if current one is exhausted. We don't worry about a little bit
-		// of waste at the end given the relative size of pool to average and max allocation.
-		if (BlockSizeBytes - CurrentByteCursor < Bytes)
-		{
-			AllocateNewBlock();
-		}
-
-		// Use current cursor position for this allocation and increment cursor for next allocation
-		uint32 ByteOffset = CurrentByteCursor;
-		CurrentByteCursor += Bytes;
-		
-		check(ByteOffset % Stride == 0 && ByteOffset / Stride < FNameBlockOffsets);
-
-		return FNameEntryHandle(CurrentBlock, ByteOffset / Stride);
-	}
-
-	FNameEntryHandle Create(FNameStringView Name, FNameEntryId ComparisonId, FNameEntryHeader Header)
-	{
-		FNameEntryHandle Handle = Allocate(FNameEntry::GetDataOffset() + Name.BytesWithoutTerminator());
-		FNameEntry& Entry = Resolve(Handle);
-
-#if WITH_CASE_PRESERVING_NAME
-		Entry.ComparisonId = ComparisonId ? ComparisonId : FNameEntryId(Handle);
-#endif
-
-		Entry.Header = Header;
-		
-		if (Name.bIsWide)
-		{
-			Entry.StoreName(Name.Wide, Name.Len);
-		}
-		else
-		{
-			Entry.StoreName(Name.Ansi, Name.Len);
-		}
-
-		return Handle;
-	}
-
-	FNameEntry& Resolve(FNameEntryHandle Handle) const
-	{
-		// Lock not needed
-		return *reinterpret_cast<FNameEntry*>(Blocks[Handle.Block] + Stride * Handle.Offset);
-	}
-
-	/** Returns the number of blocks that have been allocated so far for names. */
-	uint32 NumBlocks() const
-	{
-		return CurrentBlock + 1;
-	}
-	
-	uint8** GetBlocksForDebugVisualizer() { return Blocks; }
-
-	void DebugDump(TArray<const FNameEntry*>& Out) const
-	{
-		FRWScopeLock _(Lock, FRWScopeLockType::SLT_ReadOnly);
-
-		for (uint32 BlockIdx = 0; BlockIdx < CurrentBlock; ++BlockIdx)
-		{
-			DebugDumpBlock(Blocks[BlockIdx], BlockSizeBytes, Out);
-		}
-
-		DebugDumpBlock(Blocks[CurrentBlock], CurrentByteCursor, Out);
-	}
-
-private:
-	static void DebugDumpBlock(const uint8* It, uint32 BlockSize, TArray<const FNameEntry*>& Out)
-	{
-		const uint8* End = It + BlockSize - FNameEntry::GetDataOffset();
-		while (It < End)
-		{
-			const FNameEntry* Entry = (const FNameEntry*)It;
-			if (uint32 Len = Entry->Header.Len)
-			{
-				Out.Add(Entry);
-				It += FNameEntry::GetSize(Len, !Entry->IsWide());
-			}
-			else // Null-terminator entry found
-			{
-				break;
-			}
-		}
-	}
-
-	/** Allocates a new pool. */
-	void AllocateNewBlock()
-	{
-		LLM_SCOPE(ELLMTag::FName);
-		// Null-terminate final entry to allow DebugDump() entry iteration
-		if (CurrentByteCursor + FNameEntry::GetDataOffset() <= BlockSizeBytes)
-		{
-			FNameEntry* Terminator = (FNameEntry*)(Blocks[CurrentBlock] + CurrentByteCursor);
-			Terminator->Header.Len = 0;
-		}
-
-#if FNAME_WRITE_PROTECT_PAGES
-		FPlatformMemory::PageProtect(Blocks[CurrentBlock], BlockSizeBytes, /* read */ true, /* write */ false);
-#endif
-		++CurrentBlock;
-		CurrentByteCursor = 0;
-
-		check(CurrentBlock < FNameMaxBlocks);
-		check(Blocks[CurrentBlock] == nullptr);
-
-		Blocks[CurrentBlock] = (uint8*)FMemory::Malloc(BlockSizeBytes, FPlatformMemory::GetConstants().PageSize);
-	}
-
-	mutable FRWLock Lock;
-	uint32 CurrentBlock = 0;
-	uint32 CurrentByteCursor = 0;
-	uint8* Blocks[FNameMaxBlocks] = {};
-};
-
-// Increasing shards reduces contention but uses more memory and adds cache pressure.
-// Reducing contention matters when multiple threads create FNames in parallel.
-// Contention exists in some tool scenarios, for instance between main thread
-// and asset data gatherer thread during editor startup.
-#if WITH_CASE_PRESERVING_NAME
-enum { FNamePoolShardBits = 10 };
-#else
-enum { FNamePoolShardBits = 4 };
-#endif
-
-enum { FNamePoolShards = 1 << FNamePoolShardBits };
-enum { FNamePoolInitialSlotBits = 8 };
-enum { FNamePoolInitialSlotsPerShard = 1 << FNamePoolInitialSlotBits };
-
-/** Hashes name into 64 bits that determines shard and slot index.
- *	
- *	Small parts	of the hash is also stored in unused bits of the slot and entry. 
- *	The former optimizes linear probing by accessing less entry data.
- *	The latter optimizes linear probing by avoiding copying and deobfuscating entry data.
- *
- *	The slot index could be stored in the slot, at least in non shipping / test configs.
- *	This costs memory by doubling slot size but would essentially never touch entry data
- *	nor copy and deobfuscate a name needlessy. It also allows growing the hash table
- *	without rehashing the strings, since the unmasked slot index would be known.
- */
-struct FNameHash
-{
-	uint32 ShardIndex;
-	uint32 UnmaskedSlotIndex; // Determines at what slot index to start probing
-	uint32 SlotProbeHash; // Helps cull equality checks (decode + strnicmp) when probing slots
-	FNameEntryHeader EntryProbeHeader; // Helps cull equality checks when probing inspects entries
-
-
-	template<class CharType>
-	FNameHash(const CharType* Str, int32 Len)
-	{
-		uint64 Hash = CityHash64(reinterpret_cast<const char*>(Str), Len * sizeof(CharType));
-		uint32 Hi = static_cast<uint32>(Hash >> 32);
-		uint32 Lo = static_cast<uint32>(Hash);
-
-		// "None" has FNameEntryId with a value of zero
-		// Always set a bit in SlotProbeHash for "None" to distinguish unused slot values from None
-		// @see FNameSlot::Used()
-		uint32 IsNoneBit = IsAnsiNone(Str, Len) << FNameSlot::ProbeHashShift;
-
-		static constexpr uint32 ShardMask = FNamePoolShards - 1;
-		static_assert((ShardMask & FNameSlot::ProbeHashMask) == 0, "Masks overlap");
-
-		ShardIndex = Hi & ShardMask;
-		UnmaskedSlotIndex = Lo;
-		SlotProbeHash = (Hi & FNameSlot::ProbeHashMask) | IsNoneBit;
-		EntryProbeHeader.Len = Len;
-		EntryProbeHeader.bIsWide = sizeof(CharType) == sizeof(WIDECHAR);
-
-		// When we always use lowercase hashing, we can store parts of the hash in the entry
-		// to avoid copying and decoding entries needlessly. WITH_CUSTOM_NAME_ENCODING
-		// that makes this important is normally on when WITH_CASE_PRESERVING_NAME is off.
-#if !WITH_CASE_PRESERVING_NAME		
-		static constexpr uint32 EntryProbeMask = (1u << FNameEntryHeader::ProbeHashBits) - 1; 
-		EntryProbeHeader.LowercaseProbeHash = static_cast<uint16>((Hi >> FNamePoolShardBits) & EntryProbeMask);
-#endif
-	}
-	
-	uint32 GetProbeStart(uint32 SlotMask) const
-	{
-		return UnmaskedSlotIndex & SlotMask;
-	}
-
-	static uint32 GetProbeStart(uint32 UnmaskedSlotIndex, uint32 SlotMask)
-	{
-		return UnmaskedSlotIndex & SlotMask;
-	}
-
-	static uint32 IsAnsiNone(const WIDECHAR* Str, int32 Len)
-	{
-		return 0;
-	}
-
-	static uint32 IsAnsiNone(const ANSICHAR* Str, int32 Len)
-	{
-		if (Len != 4)
-		{
-			return 0;
-		}
-
-#if PLATFORM_LITTLE_ENDIAN
-		static constexpr uint32 NoneAsInt = 0x454e4f4e;
-#else
-		static constexpr uint32 NoneAsInt = 0x4e4f4e45;
-#endif
-		static constexpr uint32 ToUpperMask = 0xdfdfdfdf;
-
-		uint32 FourChars = FPlatformMemory::ReadUnaligned<uint32>(Str);
-		return (FourChars & ToUpperMask) == NoneAsInt;
-	}
-};
-
-
-template<class CharType>
-FORCENOINLINE FNameHash HashLowerCase(const CharType* Str, uint32 Len)
-{
-	CharType LowerStr[NAME_SIZE];
-	for (uint32 I = 0; I < Len; ++I)
-	{
-		LowerStr[I] = TChar<CharType>::ToLower(Str[I]);
-	}
-	return FNameHash(LowerStr, Len);
-}
-
-template<ENameCase Sensitivity>
-FNameHash HashName(FNameStringView Name);
-
-template<>
-FNameHash HashName<ENameCase::IgnoreCase>(FNameStringView Name)
-{
-	return Name.IsAnsi() ? HashLowerCase(Name.Ansi, Name.Len) : HashLowerCase(Name.Wide, Name.Len);
-}
-template<>
-FNameHash HashName<ENameCase::CaseSensitive>(FNameStringView Name)
-{
-	return Name.IsAnsi() ? FNameHash(Name.Ansi, Name.Len) : FNameHash(Name.Wide, Name.Len);
-}
-
-template<ENameCase Sensitivity>
-struct FNameValue
-{
-	FNameValue(FNameStringView InName)
-		: Name(InName)
-		, Hash(HashName<Sensitivity>(InName))
-	{}
-
-	FNameStringView Name;
-	FNameHash Hash;
-	FNameEntryId ComparisonId;
-};
-
-using FNameComparisonValue = FNameValue<ENameCase::IgnoreCase>;
-#if WITH_CASE_PRESERVING_NAME
-using FNameDisplayValue = FNameValue<ENameCase::CaseSensitive>;
-#endif
-
-
-class alignas(PLATFORM_CACHE_LINE_SIZE) FNamePoolShardBase : FNoncopyable
-{
-public:
-	void Initialize(FNameEntryAllocator& InEntries)
-	{
-		LLM_SCOPE(ELLMTag::FName);
-		Entries = &InEntries;
-
-		Slots = (FNameSlot*)FMemory::Malloc(FNamePoolInitialSlotsPerShard * sizeof(FNameSlot), alignof(FNameSlot));
-		memset(Slots, 0, FNamePoolInitialSlotsPerShard * sizeof(FNameSlot));
-		CapacityMask = FNamePoolInitialSlotsPerShard - 1;
-	}
-
-	// This and ~FNamePool() is not called during normal shutdown
-	// but only via explicit FName::TearDown() call
-	~FNamePoolShardBase()
-	{
-		FMemory::Free(Slots);
-		UsedSlots = 0;
-		CapacityMask = 0;
-		Slots = nullptr;
-	}
-
-	uint32 Capacity() const { return CapacityMask + 1; }
-
-protected:
-	enum { LoadFactorQuotient = 9, LoadFactorDivisor = 10 }; // I.e. realloc slots when 90% full
-
-	mutable FRWLock Lock;
-	uint32 UsedSlots = 0;
-	uint32 CapacityMask = 0;
-	FNameSlot* Slots = nullptr;
-	FNameEntryAllocator* Entries = nullptr;
-
-
-	template<ENameCase Sensitivity>
-	FORCEINLINE static bool EntryEqualsValue(const FNameEntry& Entry, const FNameValue<Sensitivity>& Value)
-	{
-		return Entry.Header == Value.Hash.EntryProbeHeader && EqualsSameDimensions<Sensitivity>(Entry, Value.Name);
-	}
-};
-
-template<ENameCase Sensitivity>
-class FNamePoolShard : public FNamePoolShardBase
-{
-public:
-	FNameEntryId Find(const FNameValue<Sensitivity>& Value) const
-	{
-		FRWScopeLock _(Lock, FRWScopeLockType::SLT_ReadOnly);
-
-		return Probe(Value).GetId();
-	}
-
-	FNameEntryId Insert(const FNameValue<Sensitivity>& Value, bool& bCreatedNewEntry)
-	{
-		FRWScopeLock _(Lock, FRWScopeLockType::SLT_Write);
-
-		FNameSlot& Slot = Probe(Value);
-
-		if (Slot.Used())
-		{
-			return Slot.GetId();
-		}
-
-		FNameEntryId NewEntryId = Entries->Create(Value.Name, Value.ComparisonId, Value.Hash.EntryProbeHeader);
-
-		ClaimSlot(Slot, FNameSlot(NewEntryId, Value.Hash.SlotProbeHash));
-
-		bCreatedNewEntry = true;
-
-		return NewEntryId;
-	}
-
-	void InsertExistingEntry(FNameHash Hash, FNameEntryId ExistingId)
-	{
-		FNameSlot NewLookup(ExistingId, Hash.SlotProbeHash);
-
-		FRWScopeLock _(Lock, FRWScopeLockType::SLT_Write);
-		 
-		FNameSlot& Slot = Probe(Hash.UnmaskedSlotIndex, [=](FNameSlot Old) { return Old == NewLookup; });
-		if (!Slot.Used())
-		{
-			ClaimSlot(Slot, NewLookup);
-		}
-	}
-
-private:
-	void ClaimSlot(FNameSlot& UnusedSlot, FNameSlot NewValue)
-	{
-		UnusedSlot = NewValue;
-
-		++UsedSlots;
-		if (UsedSlots * LoadFactorDivisor >= LoadFactorQuotient * Capacity())
-		{
-			Grow();
-		}
-	}
-
-	void Grow()
-	{
-		LLM_SCOPE(ELLMTag::FName);
-		FNameSlot* const OldSlots = Slots;
-		const uint32 OldUsedSlots = UsedSlots;
-		const uint32 OldCapacity = Capacity();
-		const uint32 NewCapacity = OldCapacity * 2;
-
-		Slots = (FNameSlot*)FMemory::Malloc(NewCapacity * sizeof(FNameSlot), alignof(FNameSlot));
-		memset(Slots, 0, NewCapacity * sizeof(FNameSlot));
-		UsedSlots = 0;
-		CapacityMask = NewCapacity - 1;
-
-
-		for (uint32 OldIdx = 0; OldIdx < OldCapacity; ++OldIdx)
-		{
-			const FNameSlot& OldSlot = OldSlots[OldIdx];
-			if (OldSlot.Used())
-			{
-				FNameHash Hash = Rehash(OldSlot.GetId());
-				FNameSlot& NewSlot = Probe(Hash.UnmaskedSlotIndex, [](FNameSlot Slot) { return false; });
-				NewSlot = OldSlot;
-				++UsedSlots;
-			}
-		}
-
-		check(OldUsedSlots == UsedSlots);
-
-		FMemory::Free(OldSlots);
-	}
-
-	/** Find slot containing value or the first free slot that should be used to store it  */
-	FNameSlot& Probe(const FNameValue<Sensitivity>& Value) const
-	{
-		return Probe(Value.Hash.UnmaskedSlotIndex, 
-			[&](FNameSlot Slot)	{ return Slot.GetProbeHash() == Value.Hash.SlotProbeHash && 
-									EntryEqualsValue<Sensitivity>(Entries->Resolve(Slot.GetId()), Value); });
-	}
-
-	/** Find slot that fulfills predicate or the first free slot  */
-	template<class PredicateFn>
-	FNameSlot& Probe(uint32 UnmaskedSlotIndex, PredicateFn Predicate) const
-	{
-		const uint32 Mask = CapacityMask;
-		for (uint32 I = FNameHash::GetProbeStart(UnmaskedSlotIndex, Mask); true; I = (I + 1) & Mask)
-		{
-			FNameSlot& Slot = Slots[I];
-			if (!Slot.Used() || Predicate(Slot))
-			{
-				return Slot;
-			}
-		}
-	}
-
-	OUTLINE_DECODE_BUFFER FNameHash Rehash(FNameEntryId EntryId)
-	{
-		const FNameEntry& Entry = Entries->Resolve(EntryId);
-		FNameBuffer DecodeBuffer;
-		return HashName<Sensitivity>(Entry.MakeView(DecodeBuffer));
-	}
-};
-
-
-class FNamePool
-{
-public:
-	FNamePool();
-
-	FNameEntryId	Store(FNameStringView View);
-	FNameEntryId	Find(FNameStringView View) const;
-	FNameEntryId	Find(EName Ename) const;
-	const EName*	FindEName(FNameEntryId Id) const;
-
-	/** @pre !!Handle */
-	FNameEntry&		Resolve(FNameEntryHandle Handle) const { return Entries.Resolve(Handle); }
-
-	bool			IsValid(FNameEntryHandle Handle) const;
-		
-	/// Stats and debug related functions ///
-
-	uint32			NumAnsiEntries() const { return AnsiCount; }
-	uint32			NumWideEntries() const { return WideCount; }
-	uint32			NumBlocks() const { return Entries.NumBlocks(); }
-	uint32			NumSlots() const;
-	void			LogStats(FOutputDevice& Ar) const;
-	uint8**			GetBlocksForDebugVisualizer() { return Entries.GetBlocksForDebugVisualizer(); }
-	TArray<const FNameEntry*> DebugDump() const;
-
-private:
-	enum { MaxENames = 512 };
-
-	FNameEntryAllocator Entries;
-	TAtomic<uint32> AnsiCount;
-	TAtomic<uint32> WideCount;
-
-#if WITH_CASE_PRESERVING_NAME
-	FNamePoolShard<ENameCase::CaseSensitive> DisplayShards[FNamePoolShards];
-#endif
-	FNamePoolShard<ENameCase::IgnoreCase> ComparisonShards[FNamePoolShards];
-
-	// Put constant lookup on separate cache line to avoid it being constantly invalidated by insertion
-	alignas(PLATFORM_CACHE_LINE_SIZE) FNameEntryId ENameToEntry[NAME_MaxHardcodedNameIndex] = {};
-	uint32 LargestEnameUnstableId;
-	TMap<FNameEntryId, EName, TInlineSetAllocator<MaxENames>> EntryToEName;
-};
-
-FNamePool::FNamePool()
-	: AnsiCount(0)
-	, WideCount(0)
-{
-	for (FNamePoolShardBase& Shard : ComparisonShards)
-	{
-		Shard.Initialize(Entries);
-	}
-
-#if WITH_CASE_PRESERVING_NAME
-	for (FNamePoolShardBase& Shard : DisplayShards)
-	{
-		Shard.Initialize(Entries);
-	}
-#endif
-
-	// Register all hardcoded names
-#define REGISTER_NAME(num, name) ENameToEntry[num] = Store(FNameStringView(#name, FCStringAnsi::Strlen(#name)));
-#include "UObject/UnrealNames.inl"
-#undef REGISTER_NAME
-
-	// Make reverse mapping
-	LargestEnameUnstableId = 0;
-	for (uint32 ENameIndex = 0; ENameIndex < NAME_MaxHardcodedNameIndex; ++ENameIndex)
-	{
-		if (ENameIndex == NAME_None || ENameToEntry[ENameIndex])
-		{
-			EntryToEName.Add(ENameToEntry[ENameIndex], (EName)ENameIndex);
-			LargestEnameUnstableId = FMath::Max(LargestEnameUnstableId, ENameToEntry[ENameIndex].ToUnstableInt());
-		}
-	}
-
-	// Verify all ENames are unique
-	if (NumAnsiEntries() != EntryToEName.Num())
-	{
-		// we can't print out here because there may be no log yet if this happens before main starts
-		if (FPlatformMisc::IsDebuggerPresent())
-		{
-			UE_DEBUG_BREAK();
-		}
-		else
-		{
-			FPlatformMisc::PromptForRemoteDebugging(false);
-			FMessageDialog::Open(EAppMsgType::Ok, NSLOCTEXT("UnrealEd", "DuplicatedHardcodedName", "Duplicate hardcoded name"));
-			FPlatformMisc::RequestExit(false);
-		}
-	}
-}
-
-static bool IsPureAnsi(const WIDECHAR* Str, const int32 Len)
-{
-	// Consider SSE version if this function takes significant amount of time
-	uint32 Result = 0;
-	for (int32 I = 0; I < Len; ++I)
-	{
-		Result |= TChar<WIDECHAR>::ToUnsigned(Str[I]);
-	}
-	return !(Result & 0xffffff80u);
-}
-
-FNameEntryId FNamePool::Find(EName Ename) const
-{
-	checkSlow(Ename < NAME_MaxHardcodedNameIndex);
-	return ENameToEntry[Ename];
-}
-
-FNameEntryId FNamePool::Find(FNameStringView Name) const
-{
-#if WITH_CASE_PRESERVING_NAME
-	FNameDisplayValue DisplayValue(Name);
-	if (FNameEntryId Existing = DisplayShards[DisplayValue.Hash.ShardIndex].Find(DisplayValue))
-	{
-		return Existing;
-	}
-#endif
-
-	FNameComparisonValue ComparisonValue(Name);
-	return ComparisonShards[ComparisonValue.Hash.ShardIndex].Find(ComparisonValue);
-}
-
-FNameEntryId FNamePool::Store(FNameStringView Name)
-{
-#if WITH_CASE_PRESERVING_NAME
-	FNameDisplayValue DisplayValue(Name);
-	FNamePoolShard<ENameCase::CaseSensitive>& DisplayShard = DisplayShards[DisplayValue.Hash.ShardIndex];
-	if (FNameEntryId Existing = DisplayShard.Find(DisplayValue))
-	{
-		return Existing;
-	}
-#endif
-
-	TAtomic<uint32>& EntryCount = Name.IsAnsi() ? AnsiCount : WideCount;
-	bool bAdded = false;
-
-	// Insert comparison name first since display value must contain comparison name
-	FNameComparisonValue ComparisonValue(Name);
-	FNameEntryId ComparisonId = ComparisonShards[ComparisonValue.Hash.ShardIndex].Insert(ComparisonValue, bAdded);
-	EntryCount += bAdded;
-
-#if WITH_CASE_PRESERVING_NAME
-	// Check if ComparisonId can be used as DisplayId
-	if (bAdded || EqualsSameDimensions<ENameCase::CaseSensitive>(Resolve(ComparisonId), Name))
-	{
-		DisplayShard.InsertExistingEntry(DisplayValue.Hash, ComparisonId);
-		return ComparisonId;
-	}
-	else
-	{
-		bAdded = false;
-		DisplayValue.ComparisonId = ComparisonId;
-		FNameEntryId DisplayId = DisplayShard.Insert(DisplayValue, bAdded);
-		EntryCount += bAdded;
-
-		return DisplayId;
-	}
-#else
-	return ComparisonId;
-#endif
-}
-
-uint32 FNamePool::NumSlots() const
-{
-	uint32 SlotCapacity = 0;
-#if WITH_CASE_PRESERVING_NAME
-	for (const FNamePoolShardBase& Shard : DisplayShards)
-	{
-		SlotCapacity += Shard.Capacity();
-	}
-#endif
-	for (const FNamePoolShardBase& Shard : ComparisonShards)
-	{
-		SlotCapacity += Shard.Capacity();
-	}
-
-	return SlotCapacity;
-}
-
-void FNamePool::LogStats(FOutputDevice& Ar) const
-{
-	Ar.Logf(TEXT("%i FNames using in %ikB + %ikB"), WideCount + AnsiCount, sizeof(FNamePool), Entries.NumBlocks() * FNameEntryAllocator::BlockSizeBytes / 1024);
-}
-
-TArray<const FNameEntry*> FNamePool::DebugDump() const
-{
-	TArray<const FNameEntry*> Out;
-	Out.Reserve(WideCount + AnsiCount);
-	Entries.DebugDump(Out);
-	return Out;
-}
-
-bool FNamePool::IsValid(FNameEntryHandle Handle) const
-{
-	return Handle.Block < Entries.NumBlocks();
-}
-
-const EName* FNamePool::FindEName(FNameEntryId Id) const
-{
-	return Id.ToUnstableInt() > LargestEnameUnstableId ? nullptr : EntryToEName.Find(Id);
-}
-
-static bool bNamePoolInitialized;
-alignas(FNamePool) static uint8 NamePoolData[sizeof(FNamePool)];
-
-// Only call this once per public FName function called
-//
-// Not using magic statics to run as little code as possible
-static FNamePool& GetNamePool()
-{
-	if (bNamePoolInitialized)
-	{
-		return *(FNamePool*)NamePoolData;
-	}
-
-	FNamePool* Singleton = new (NamePoolData) FNamePool;
-	bNamePoolInitialized = true;
-	return *Singleton;
-}
-
-// Only call from functions guaranteed to run after FName lazy initialization
-static FNamePool& GetNamePoolPostInit()
-{
-	checkSlow(bNamePoolInitialized);
-	return (FNamePool&)NamePoolData;
-}
-
-bool operator==(FNameEntryId Id, EName Ename)
-{
-	return Id == GetNamePoolPostInit().Find(Ename);
-}
-
-static int32 CompareDifferentIdsAlphabetically(FNameEntryId AId, FNameEntryId BId)
-{
-	checkSlow(AId != BId);
-
-	FNamePool& Pool = GetNamePool();
-	FNameBuffer ABuffer, BBuffer;
-	FNameStringView AView =	Pool.Resolve(AId).MakeView(ABuffer);
-	FNameStringView BView =	Pool.Resolve(BId).MakeView(BBuffer);
-
-	// If only one view is wide, convert the ansi view to wide as well
-	if (AView.bIsWide != BView.bIsWide)
-	{
-		FNameStringView& AnsiView = AView.bIsWide ? BView : AView;
-		FNameBuffer& AnsiBuffer =	AView.bIsWide ? BBuffer : ABuffer;
-
-#ifndef WITH_CUSTOM_NAME_ENCODING
-		FPlatformMemory::Memcpy(AnsiBuffer.AnsiName, AnsiView.Ansi, AnsiView.Len * sizeof(ANSICHAR));
-		AnsiView.Ansi = AnsiBuffer.AnsiName;
-#endif
-
-		ConvertInPlace<ANSICHAR, WIDECHAR>(AnsiBuffer.AnsiName, AnsiView.Len);
-		AnsiView.bIsWide = true;
-	}
-
-	int32 MinLen = FMath::Min(AView.Len, BView.Len);
-	if (int32 StrDiff = AView.bIsWide ?	FCStringWide::Strnicmp(AView.Wide, BView.Wide, MinLen) :
-										FCStringAnsi::Strnicmp(AView.Ansi, BView.Ansi, MinLen))
-	{
-		return StrDiff;
-	}
-
-	return AView.Len - BView.Len;
-}
-
-int32 FNameEntryId::CompareLexical(FNameEntryId Rhs) const
-{
-	return Value != Rhs.Value && CompareDifferentIdsAlphabetically(*this, Rhs);
-}
-
-=======
->>>>>>> 6b762048
 #if !UE_BUILD_SHIPPING && !UE_BUILD_TEST
 	void CallNameCreationHook();
 #else
@@ -1966,7 +1045,6 @@
 /*-----------------------------------------------------------------------------
 	FNameEntry
 -----------------------------------------------------------------------------*/
-<<<<<<< HEAD
 
 void FNameEntry::StoreName(const ANSICHAR* InName, uint32 Len)
 {
@@ -2111,119 +1189,6 @@
 
 int32 FNameEntry::GetSizeInBytes() const
 {
-=======
-
-void FNameEntry::StoreName(const ANSICHAR* InName, uint32 Len)
-{
-	memcpy(AnsiName, InName, sizeof(ANSICHAR) * Len);
-	Encode(AnsiName, Len);
-}
-
-void FNameEntry::StoreName(const WIDECHAR* InName, uint32 Len)
-{
-	memcpy(WideName, InName, sizeof(WIDECHAR) * Len);
-	Encode(WideName, Len);
-}
-
-void FNameEntry::CopyUnterminatedName(ANSICHAR* Out) const
-{
-	memcpy(Out, AnsiName, sizeof(ANSICHAR) * Header.Len);
-	Decode(Out, Header.Len);
-}
-
-void FNameEntry::CopyUnterminatedName(WIDECHAR* Out) const
-{
-	memcpy(Out, WideName, sizeof(WIDECHAR) * Header.Len);
-	Decode(Out, Header.Len);
-}
-
-FORCEINLINE const WIDECHAR* FNameEntry::GetUnterminatedName(WIDECHAR(&OptionalDecodeBuffer)[NAME_SIZE]) const
-{
-#ifdef WITH_CUSTOM_NAME_ENCODING
-	CopyUnterminatedName(OptionalDecodeBuffer);
-	return OptionalDecodeBuffer;
-#else
-	return WideName;
-#endif
-}
-
-FORCEINLINE ANSICHAR const* FNameEntry::GetUnterminatedName(ANSICHAR(&OptionalDecodeBuffer)[NAME_SIZE]) const
-{
-#ifdef WITH_CUSTOM_NAME_ENCODING
-	CopyUnterminatedName(OptionalDecodeBuffer);
-	return OptionalDecodeBuffer;
-#else
-	return AnsiName;
-#endif
-}
-
-FORCEINLINE FNameStringView FNameEntry::MakeView(FNameBuffer& OptionalDecodeBuffer) const
-{
-	return IsWide()	? FNameStringView(GetUnterminatedName(OptionalDecodeBuffer.WideName), GetNameLength())
-					: FNameStringView(GetUnterminatedName(OptionalDecodeBuffer.AnsiName), GetNameLength());
-}
-
-void FNameEntry::GetAnsiName(ANSICHAR(&Out)[NAME_SIZE]) const
-{
-	check(!IsWide());
-	CopyUnterminatedName(Out);
-	Out[Header.Len] = '\0';
-}
-
-void FNameEntry::GetWideName(WIDECHAR(&Out)[NAME_SIZE]) const
-{
-	check(IsWide());
-	CopyUnterminatedName(Out);
-	Out[Header.Len] = '\0';
-}
-
-/** @return null-terminated string */
-static const TCHAR* EntryToCString(const FNameEntry& Entry, FNameBuffer& Temp)
-{
-	if (Entry.IsWide())
-	{
-		Entry.GetWideName(Temp.WideName);
-		return Temp.ConvertInPlace<WIDECHAR, TCHAR>(Entry.GetNameLength() + 1);
-	}
-	else
-	{
-		Entry.GetAnsiName(Temp.AnsiName);
-		return Temp.ConvertInPlace<ANSICHAR, TCHAR>(Entry.GetNameLength() + 1);
-	}
-}
-
-FString FNameEntry::GetPlainNameString() const
-{
-	FNameBuffer Temp;
-	return FString(EntryToCString(*this, Temp));
-}
-
-void FNameEntry::AppendNameToString(FString& Out) const
-{
-	FNameBuffer Temp;
-	Out.Append(EntryToCString(*this, Temp), Header.Len);
-}
-
-void FNameEntry::AppendNameToPathString(FString& Out) const
-{
-	FNameBuffer Temp;
-	Out.PathAppend(EntryToCString(*this, Temp), Header.Len);
-}
-
-int32 FNameEntry::GetSize(const TCHAR* Name)
-{
-	return FNameEntry::GetSize(FCString::Strlen(Name), FCString::IsPureAnsi(Name));
-}
-
-int32 FNameEntry::GetSize(int32 Length, bool bIsPureAnsi)
-{
-	int32 Bytes = GetDataOffset() + (Length + 1) * (bIsPureAnsi ? sizeof(ANSICHAR) : sizeof(TCHAR));
-	return Align(Bytes, alignof(FNameEntry));
-}
-
-int32 FNameEntry::GetSizeInBytes() const
-{
->>>>>>> 6b762048
 	return GetSize(GetNameLength(), !IsWide());
 }
 
@@ -2266,7 +1231,6 @@
 int32 FName::GetNameEntryMemorySize()
 {
 	return GetNamePool().NumBlocks() * FNameEntryAllocator::BlockSizeBytes;
-<<<<<<< HEAD
 }
 
 int32 FName::GetNameTableMemorySize()
@@ -2286,27 +1250,6 @@
 
 TArray<const FNameEntry*> FName::DebugDump()
 {
-=======
-}
-
-int32 FName::GetNameTableMemorySize()
-{
-	return GetNameEntryMemorySize() + sizeof(FNamePool) + GetNamePool().NumSlots() * sizeof(FNameSlot);
-}
-
-int32 FName::GetNumAnsiNames()
-{
-	return GetNamePool().NumAnsiEntries();
-}
-
-int32 FName::GetNumWideNames()
-{
-	return GetNamePool().NumWideEntries();
-}
-
-TArray<const FNameEntry*> FName::DebugDump()
-{
->>>>>>> 6b762048
 	return GetNamePool().DebugDump();
 }
 
@@ -2451,7 +1394,6 @@
 }
 
 const EName* FName::ToEName() const
-<<<<<<< HEAD
 {
 	return GetNamePoolPostInit().FindEName(ComparisonIndex);
 }
@@ -2489,7 +1431,7 @@
 	return Str[NameLen] == '_' && NumberEqualsString(Number, Str + NameLen + 1);
 }
 
-struct FAnsiStringView
+struct FNameAnsiStringView
 {
 	using CharType = ANSICHAR;
 
@@ -2506,12 +1448,12 @@
 	bool bIsWide;
 };
 
-static FAnsiStringView MakeUnconvertedView(const ANSICHAR* Str, int32 Len)
+static FNameAnsiStringView MakeUnconvertedView(const ANSICHAR* Str, int32 Len)
 {
 	return { Str, Len };
 }
 
-static FAnsiStringView MakeUnconvertedView(const ANSICHAR* Str)
+static FNameAnsiStringView MakeUnconvertedView(const ANSICHAR* Str)
 {
 	return { Str, Str ? FCStringAnsi::Strlen(Str) : 0 };
 }
@@ -2600,7 +1542,7 @@
 		return MakeWithNumber(View, FindType, NAME_NO_NUMBER_INTERNAL);
 	}
 
-	static FName MakeWithNumber(FAnsiStringView View, EFindName FindType, int32 InternalNumber)
+	static FName MakeWithNumber(FNameAnsiStringView	 View, EFindName FindType, int32 InternalNumber)
 	{
 		// Ignore the supplied number if the name string is empty
 		// to keep the semantics of the old FName implementation
@@ -2776,20 +1718,6 @@
 	: FName(FNameHelper::MakeFromLoaded(LoadedEntry))
 {}
 
-FName::FName(EName Ename, int32 InNumber)
-	: ComparisonIndex(GetNamePool().Find(Ename))
-#if WITH_CASE_PRESERVING_NAME
-	, DisplayIndex(ComparisonIndex)
-#endif
-	, Number(InNumber)
-{
-	check(Ename < NAME_MaxHardcodedNameIndex);
-}
-
-FName::FName(EName Ename)
-	: FName(Ename, NAME_NO_NUMBER_INTERNAL)
-{}
-
 bool FName::operator==(const ANSICHAR* Str) const
 {
 	return FNameHelper::EqualsString(*this, Str);
@@ -2824,374 +1752,6 @@
 	return GetDisplayNameEntry()->GetPlainNameString();
 }
 
-=======
-{
-	return GetNamePool().FindEName(ComparisonIndex);
-}
-
-bool FName::IsWithinBounds(FNameEntryId Id)
-{
-	return GetNamePool().IsValid(Id);
-}
-
-/*-----------------------------------------------------------------------------
-	FName implementation.
------------------------------------------------------------------------------*/
-
-template<class CharType>
-static bool NumberEqualsString(int32 Number, const CharType* Str)
-{
-	CharType* End = nullptr;
-	return TCString<CharType>::Strtoi64(Str, &End, 10) == Number && End && *End == '\0';
-}
-
-template<class CharType1, class CharType2>
-static bool StringAndNumberEqualsString(const CharType1* Name, uint32 NameLen, int32 InternalNumber, const CharType2* Str)
-{
-	if (FPlatformString::Strnicmp(Name, Str, NameLen))
-	{
-		return false;
-	}
-
-	if (InternalNumber == NAME_NO_NUMBER_INTERNAL)
-	{
-		return Str[NameLen] == '\0';
-	}
-
-	uint32 Number = NAME_INTERNAL_TO_EXTERNAL(InternalNumber);
-	return Str[NameLen] == '_' && NumberEqualsString(Number, Str + NameLen + 1);
-}
-
-struct FAnsiStringView
-{
-	using CharType = ANSICHAR;
-
-	const ANSICHAR* Str;
-	int32 Len;
-};
-
-struct FWideStringViewWithWidth
-{
-	using CharType = WIDECHAR;
-
-	const WIDECHAR* Str;
-	int32 Len;
-	bool bIsWide;
-};
-
-static FAnsiStringView MakeUnconvertedView(const ANSICHAR* Str, int32 Len)
-{
-	return { Str, Len };
-}
-
-static FAnsiStringView MakeUnconvertedView(const ANSICHAR* Str)
-{
-	return { Str, Str ? FCStringAnsi::Strlen(Str) : 0 };
-}
-
-static bool IsWide(const WIDECHAR* Str, const int32 Len)
-{
-	uint32 UserCharBits = 0;
-	for (int32 I = 0; I < Len; ++I)
-	{
-		UserCharBits |= TChar<WIDECHAR>::ToUnsigned(Str[I]);
-	}
-	return UserCharBits & 0xffffff80u;
-}
-
-static int32 GetLengthAndWidth(const WIDECHAR* Str, bool& bOutIsWide)
-{
-	uint32 UserCharBits = 0;
-	const WIDECHAR* It = Str;
-	while (*It)
-	{
-		UserCharBits |= TChar<WIDECHAR>::ToUnsigned(*It);
-		++It;
-	}
-
-	bOutIsWide = UserCharBits & 0xffffff80u;
-
-	return It - Str;
-}
-
-static FWideStringViewWithWidth MakeUnconvertedView(const WIDECHAR* Str, int32 Len)
-{
-	return { Str, Len, IsWide(Str, Len) };
-}
-
-static FWideStringViewWithWidth MakeUnconvertedView(const WIDECHAR* Str)
-{
-	FWideStringViewWithWidth View;
-	View.Str = Str;
-	View.Len = GetLengthAndWidth(Str, View.bIsWide);
-	return View;
-}
-
-/** Templated implementations of non-templated member functions, helps keep header clean */
-struct FNameHelper
-{
-	template<typename ViewType>
-	static FName MakeDetectNumber(ViewType View, EFindName FindType)
-	{
-		if (View.Len == 0)
-		{
-			return FName();
-		}
-
-		using CharType = typename ViewType::CharType;
-		const CharType* Name = View.Str;
-		const int32 Len = View.Len;
-		
-		int32 Digits = 0;
-		for (const CharType* It = Name + Len - 1; It >= Name && *It >= '0' && *It <= '9'; --It)
-		{
-			++Digits;
-		}
-
-		const CharType* FirstDigit = Name + Len - Digits;
-		if (Digits && Digits < Len && *(FirstDigit - 1) == '_')
-		{
-			// check for the case where there are multiple digits after the _ and the first one
-			// is a 0 ("Rocket_04"). Can't split this case. (So, we check if the first char
-			// is not 0 or the length of the number is 1 (since ROcket_0 is valid)
-			if (Digits == 1 || *FirstDigit != '0')
-			{
-				// Attempt to convert what's following it to a number
-				// This relies on Name being null-terminated
-				uint64 Number = TCString<CharType>::Atoi64(Name + Len - Digits);
-				if (Number < MAX_uint32)
-				{
-					View.Len -= 1 + Digits;
-					return MakeWithNumber(View, FindType, static_cast<uint32>(NAME_EXTERNAL_TO_INTERNAL(Number)));
-				}
-			}
-		}
-
-		return MakeWithNumber(View, FindType, NAME_NO_NUMBER_INTERNAL);
-	}
-
-	static FName MakeWithNumber(FAnsiStringView View, EFindName FindType, int32 InternalNumber)
-	{
-		// Ignore the supplied number if the name string is empty
-		// to keep the semantics of the old FName implementation
-		if (View.Len == 0)
-		{
-			return FName();
-		}
-
-		return Make(FNameStringView(View.Str, View.Len), FindType, InternalNumber);
-	}
-
-	static FName MakeWithNumber(const FWideStringViewWithWidth View, EFindName FindType, int32 InternalNumber)
-	{
-		// Ignore the supplied number if the name string is empty
-		// to keep the semantics of the old FName implementation
-		if (View.Len == 0)
-		{
-			return FName();
-		}
-
-		// Convert to narrow if possible
-		if (!View.bIsWide)
-		{
-			// Consider _mm_packus_epi16 or similar if this proves too slow
-			ANSICHAR AnsiName[NAME_SIZE];
-			for (int32 I = 0; I < View.Len; ++I)
-			{
-				AnsiName[I] = View.Str[I];
-			}
-			return Make(FNameStringView(AnsiName, View.Len), FindType, InternalNumber);
-		}
-		else
-		{
-			return Make(FNameStringView(View.Str, View.Len), FindType, InternalNumber);
-		}
-	}
-
-	static FName Make(FNameStringView View, EFindName FindType, int32 InternalNumber)
-	{
-		FNamePool& Pool = GetNamePool();
-
-		FNameEntryId DisplayId, ComparisonId;
-		if (FindType == FNAME_Add)
-		{
-			DisplayId = Pool.Store(View);
-#if WITH_CASE_PRESERVING_NAME
-			ComparisonId = Pool.Resolve(DisplayId).ComparisonId;
-#else
-			ComparisonId = DisplayId;
-#endif
-		}
-		else if (FindType == FNAME_Find)
-		{
-			DisplayId = Pool.Find(View);
-#if WITH_CASE_PRESERVING_NAME
-			ComparisonId = DisplayId ? Pool.Resolve(DisplayId).ComparisonId : DisplayId;
-#else
-			ComparisonId = DisplayId;
-#endif
-		}
-		else
-		{
-			check(FindType == FNAME_Replace_Not_Safe_For_Threading);
-
-			DisplayId = Pool.Store(View);
-#if WITH_CASE_PRESERVING_NAME
-			ComparisonId = Pool.Resolve(DisplayId).ComparisonId;
-#else
-			ComparisonId = DisplayId;
-#endif
-			ReplaceName(Pool.Resolve(ComparisonId), View);
-		}
-
-		return FName(ComparisonId, DisplayId, InternalNumber);
-	}
-
-	static FName MakeFromLoaded(const FNameEntrySerialized& LoadedEntry)
-	{
-		FNameStringView View = LoadedEntry.bIsWide
-			? FNameStringView(LoadedEntry.WideName, FCStringWide::Strlen(LoadedEntry.WideName))
-			: FNameStringView(LoadedEntry.AnsiName, FCStringAnsi::Strlen(LoadedEntry.AnsiName));
-
-		return Make(View, FNAME_Add, NAME_NO_NUMBER_INTERNAL);
-
-	}
-
-	template<class CharType>
-	static bool EqualsString(FName Name, const CharType* Str)
-	{
-		// Make NAME_None == TEXT("") or nullptr consistent with NAME_None == FName(TEXT("")) or FName(nullptr)
-		if (Str == nullptr || Str[0] == '\0')
-		{
-			return Name == NAME_None;
-		}
-
-		const FNameEntry& Entry = *Name.GetComparisonNameEntry();
-
-		uint32 NameLen = Entry.Header.Len;
-		FNameBuffer Temp;
-		return Entry.IsWide()
-			? StringAndNumberEqualsString(Entry.GetUnterminatedName(Temp.WideName), NameLen, Name.GetNumber(), Str)
-			: StringAndNumberEqualsString(Entry.GetUnterminatedName(Temp.AnsiName), NameLen, Name.GetNumber(), Str);
-	}
-
-	static void ReplaceName(FNameEntry& Existing, FNameStringView Updated)
-	{
-		check(Existing.Header.bIsWide == Updated.bIsWide);
-		check(Existing.Header.Len == Updated.Len);
-
-		if (Updated.bIsWide)
-		{
-			Existing.StoreName(Updated.Wide, Updated.Len);
-		}
-		else
-		{
-			Existing.StoreName(Updated.Ansi, Updated.Len);
-		}
-	}
-};
-
-
-FNameEntryId FName::GetComparisonIdFromDisplayId(FNameEntryId DisplayId)
-{
-#if WITH_CASE_PRESERVING_NAME
-	return GetEntry(DisplayId)->ComparisonId;
-#else
-	return DisplayId;
-#endif
-}
-
-FName::FName(const WIDECHAR* Name, EFindName FindType)
-	: FName(FNameHelper::MakeDetectNumber(MakeUnconvertedView(Name), FindType))
-{}
-
-FName::FName(const ANSICHAR* Name, EFindName FindType)
-	: FName(FNameHelper::MakeDetectNumber(MakeUnconvertedView(Name), FindType))
-{}
-
-FName::FName(int32 Len, const WIDECHAR* Name, EFindName FindType)
-	: FName(FNameHelper::MakeDetectNumber(MakeUnconvertedView(Name, Len), FindType))
-{}
-
-FName::FName(int32 Len, const ANSICHAR* Name, EFindName FindType)
-	: FName(FNameHelper::MakeDetectNumber(MakeUnconvertedView(Name, Len), FindType))
-{}
-
-FName::FName(const WIDECHAR* Name, int32 InNumber, EFindName FindType)
-	: FName(FNameHelper::MakeWithNumber(MakeUnconvertedView(Name), FindType, InNumber))
-{}
-
-FName::FName(const ANSICHAR* Name, int32 InNumber, EFindName FindType)
-	: FName(FNameHelper::MakeWithNumber(MakeUnconvertedView(Name), FindType, InNumber))
-{}
-
-FName::FName(int32 Len, const WIDECHAR* Name, int32 InNumber, EFindName FindType)
-	: FName(InNumber != NAME_NO_NUMBER_INTERNAL ? FNameHelper::MakeWithNumber(MakeUnconvertedView(Name, Len), FindType, InNumber)
-												: FNameHelper::MakeDetectNumber(MakeUnconvertedView(Name, Len), FindType))
-{}
-
-FName::FName(int32 Len, const ANSICHAR* Name, int32 InNumber, EFindName FindType)
-	: FName(InNumber != NAME_NO_NUMBER_INTERNAL ? FNameHelper::MakeWithNumber(MakeUnconvertedView(Name, Len), FindType, InNumber)
-												: FNameHelper::MakeDetectNumber(MakeUnconvertedView(Name, Len), FindType))
-{}
-
-FName::FName(const TCHAR* Name, int32 InNumber, EFindName FindType, bool bSplitName)
-	: FName(InNumber == NAME_NO_NUMBER_INTERNAL && bSplitName 
-			? FNameHelper::MakeDetectNumber(MakeUnconvertedView(Name), FindType)
-			: FNameHelper::MakeWithNumber(MakeUnconvertedView(Name), FindType, InNumber))
-{}
-
-FName::FName(const FNameEntrySerialized& LoadedEntry)
-	: FName(FNameHelper::MakeFromLoaded(LoadedEntry))
-{}
-
-FName::FName(EName Ename, int32 InNumber)
-	: ComparisonIndex(GetNamePool().Find(Ename))
-#if WITH_CASE_PRESERVING_NAME
-	, DisplayIndex(ComparisonIndex)
-#endif
-	, Number(InNumber)
-{
-	check(Ename < NAME_MaxHardcodedNameIndex);
-}
-
-FName::FName(EName Ename)
-	: FName(Ename, NAME_NO_NUMBER_INTERNAL)
-{}
-
-bool FName::operator==(const ANSICHAR* Str) const
-{
-	return FNameHelper::EqualsString(*this, Str);
-}
-
-bool FName::operator==(const WIDECHAR* Str) const
-{
-	return FNameHelper::EqualsString(*this, Str);
-}
-
-int32 FName::Compare( const FName& Other ) const
-{
-	// Names match, check whether numbers match.
-	if (ComparisonIndex == Other.ComparisonIndex)
-	{
-		return GetNumber() - Other.GetNumber();
-	}
-
-	// Names don't match. This means we don't even need to check numbers.
-	return CompareDifferentIdsAlphabetically(ComparisonIndex, Other.ComparisonIndex);
-}
-
-FString FName::GetPlainNameString() const
-{
-	if (const FNameEntry* CurEntry = GetDisplayNameEntry())
-	{
-		return CurEntry->GetPlainNameString();
-	}
-
-	return TEXT("*INVALID*");
-}
-
->>>>>>> 6b762048
 void FName::GetPlainANSIString(ANSICHAR(&AnsiName)[NAME_SIZE]) const
 {
 	GetDisplayNameEntry()->GetAnsiName(AnsiName);
@@ -3264,7 +1824,6 @@
 	}
 }
 
-<<<<<<< HEAD
 uint32 FName::ToString(TCHAR* Out, uint32 OutSize) const
 {
 	const FNameEntry& Entry = *GetDisplayNameEntry();
@@ -3301,8 +1860,6 @@
 	}
 }
 
-=======
->>>>>>> 6b762048
 void FName::DisplayHash(FOutputDevice& Ar)
 {
 	GetNamePool().LogStats(Ar);
@@ -3349,10 +1906,7 @@
 
 void FName::AutoTest()
 {
-<<<<<<< HEAD
 #if DO_CHECK
-=======
->>>>>>> 6b762048
 	check(FNameHash::IsAnsiNone("None", 4) == 1);
 	check(FNameHash::IsAnsiNone("none", 4) == 1);
 	check(FNameHash::IsAnsiNone("NONE", 4) == 1);
@@ -3394,7 +1948,6 @@
 	check(AutoTestB_2.GetNumber() == AutoTest_2.GetNumber());
 	check(autoTest_1.GetNumber() != AutoTest_2.GetNumber());
 
-<<<<<<< HEAD
 	check(FCStringAnsi::Strlen("None") == FName().GetStringLength());
 	check(FCStringAnsi::Strlen("ABC") == FName("ABC").GetStringLength());
 	check(FCStringAnsi::Strlen("ABC_0") == FName("ABC_0").GetStringLength());
@@ -3405,15 +1958,13 @@
 	const FName NullName(static_cast<ANSICHAR*>(nullptr));
 	check(NullName.IsNone());
 	check(NullName == FName(static_cast<WIDECHAR*>(nullptr)));
-=======
-	const FName NullName(static_cast<ANSICHAR*>(nullptr));
-	check(NullName.IsNone());
->>>>>>> 6b762048
 	check(NullName == FName(NAME_None));
 	check(NullName == FName());
 	check(NullName == FName(""));
 	check(NullName == FName(TEXT("")));
 	check(NullName == FName("None"));
+	check(NullName == FName("none"));
+	check(NullName == FName("NONE"));
 	check(NullName == FName(TEXT("None")));
 	check(FName().ToEName());
 	check(*FName().ToEName() == NAME_None);
@@ -3434,12 +1985,9 @@
 	Wide[4] = 60000;
 	FName WideName(*Wide);
 	check(WideName.GetPlainNameString() == Wide);
-<<<<<<< HEAD
 	check(FName(*Wide).GetPlainNameString() == Wide);
 	check(FName(*Wide).ToString(Buffer) == 5 && !FCString::Strcmp(Buffer, *Wide));
 	check(Wide.Len() == WideName.GetStringLength());
-=======
->>>>>>> 6b762048
 	FString WideLong = FString::ChrN(1000, 60000);
 	check(FName(*WideLong).GetPlainNameString() == WideLong);
 
@@ -3458,10 +2006,7 @@
 		check(FName(TEXT("UNIQUEUNICORN!!"), FNAME_Find) == UniqueName);
 		check(FName("uniqueunicorn!!", FNAME_Find) == UniqueName);
 
-<<<<<<< HEAD
 #if !FNAME_WRITE_PROTECT_PAGES
-=======
->>>>>>> 6b762048
 		// Check FNAME_Replace_Not_Safe_For_Threading updates casing
 		check(0 != UniqueName.GetPlainNameString().Compare("UNIQUEunicorn!!", ESearchCase::CaseSensitive));
 		const FName UniqueNameReplaced("UNIQUEunicorn!!", FNAME_Replace_Not_Safe_For_Threading);
@@ -3476,10 +2021,7 @@
 		// Check FNAME_Replace_Not_Safe_For_Threading adds entries that do not exist
 		const FName AddedByReplace("WasAdded!!", FNAME_Replace_Not_Safe_For_Threading);
 		check(FName("WasAdded!!", FNAME_Find) == AddedByReplace);
-<<<<<<< HEAD
-#endif
-=======
->>>>>>> 6b762048
+#endif
 	
 		Once = false;
 	}
@@ -3533,11 +2075,7 @@
 
 #if 0
 	// Check hash table growth still yields the same unique FName ids
-<<<<<<< HEAD
 	static int32 OverflowAtLeastTwiceCount = 4 * FNamePoolInitialSlotsPerShard * FNamePoolShards;
-=======
-	static int32 OverflowAtLeastTwiceCount = 4 * FNamePoolInitialSlots * FNamePoolShards;
->>>>>>> 6b762048
 	TArray<FNameEntryId> Ids;
 	for (int I = 0; I < OverflowAtLeastTwiceCount; ++I)
 	{
@@ -3557,10 +2095,7 @@
 		check(Id == OldId);
 	}
 #endif
-<<<<<<< HEAD
 #endif // DO_CHECK
-=======
->>>>>>> 6b762048
 }
 
 
@@ -3576,16 +2111,6 @@
 	// Convert to our serialized type
 	FNameEntrySerialized EntrySerialized(*this);
 	Ar << EntrySerialized;
-}
-
-void FNameEntry::Write(FStructuredArchive::FSlot Slot) const
-{
-	// This path should be unused - since FNameEntry structs are allocated with a dynamic size, we can only save them. Use FNameEntrySerialized to read them back into an intermediate buffer.
-	checkf(!Slot.GetUnderlyingArchive().IsLoading(), TEXT("FNameEntry does not support reading from an archive. Serialize into a FNameEntrySerialized and construct a FNameEntry from that."));
-
-	// Convert to our serialized type
-	FNameEntrySerialized EntrySerialized(*this);
-	Slot << EntrySerialized;
 }
 
 static_assert(PLATFORM_LITTLE_ENDIAN, "FNameEntrySerialized serialization needs updating to support big-endian platforms!");
@@ -3658,21 +2183,10 @@
 			ANSICHAR* AnsiName = const_cast<ANSICHAR*>(E.GetAnsiName());
 			Ar.Serialize(AnsiName, StringLen);
 		}
-<<<<<<< HEAD
 
 		uint16 DummyHashes[2];
 		uint32 SkipPastHashBytes = (Ar.UE4Ver() >= VER_UE4_NAME_HASHES_SERIALIZED) * sizeof(DummyHashes);
 		Ar.Serialize(&DummyHashes, SkipPastHashBytes);
-=======
-		if (Ar.UE4Ver() >= VER_UE4_NAME_HASHES_SERIALIZED)
-		{
-			// These hashes are no longer used. They're only kept to maintain serialization format.
-			// Please remove them if you ever change serialization format.
-			Ar << E.NonCasePreservingHash;
-			Ar << E.CasePreservingHash;
-			E.bWereHashesLoaded = true;
-		}
->>>>>>> 6b762048
 	}
 	else
 	{
@@ -3687,31 +2201,12 @@
 	return Ar;
 }
 
-void operator<<(FStructuredArchive::FSlot Slot, FNameEntrySerialized& E)
-{
-	if (Slot.GetUnderlyingArchive().IsTextFormat())
-	{
-		FString Str = E.GetPlainNameString();
-		Slot << Str;
-
-		if (Slot.GetUnderlyingArchive().IsLoading())
-		{
-			// mark the name will be wide
-			E.bIsWide = true;
-
-			// get the pointer to the wide array 
-			WIDECHAR* WideName = const_cast<WIDECHAR*>(E.GetWideName());
-			FCString::Strcpy(WideName, 1024, *Str);
-		}
-	}
-	else
-	{
-		FArchiveFromStructuredArchive Ar(Slot);
-		Ar << E;
-	}
-}
-
-<<<<<<< HEAD
+FNameEntryId FNameEntryId::FromValidEName(EName Ename)
+{
+	return GetNamePool().Find(Ename);
+}
+
+
 void FName::TearDown()
 {
 	check(IsInGameThread());
@@ -3723,8 +2218,6 @@
 	
 	}
 }
-=======
->>>>>>> 6b762048
 
 #if !UE_BUILD_SHIPPING && !UE_BUILD_TEST
 
