--- conflicted
+++ resolved
@@ -37,10 +37,7 @@
 #include "Templates/AlignmentTemplates.h"
 #include "Templates/Greater.h"
 #include "Misc/AsciiSet.h"
-<<<<<<< HEAD
-=======
 #include "AutoRTFM/AutoRTFM.h"
->>>>>>> 4af6daef
 
 PRAGMA_DISABLE_UNSAFE_TYPECAST_WARNINGS
 
@@ -535,22 +532,15 @@
 	}
 
 #if UE_FNAME_OUTLINE_NUMBER
-<<<<<<< HEAD
-=======
 	static_assert(sizeof(FNameEntry::FNumberedData::Id)	== sizeof(FNumberedEntry::Id) && sizeof(FNameEntry::FNumberedData::Number) == sizeof(FNumberedEntry::Number));
 	static_assert(offsetof(FNameEntry::FNumberedData, Number) - offsetof(FNameEntry::FNumberedData,	Id) == offsetof(FNumberedEntry,	Number) - offsetof(FNumberedEntry, Id));
 	static constexpr uint32 NumberedEntrySize = offsetof(FNameEntry, NumberedName) + sizeof(FNameEntry::NumberedName);
 
->>>>>>> 4af6daef
 	template<class ScopeLock>
 	FNameEntryHandle CreateWithNumber(const FNameEntryId& StringPart, uint32 NumberPart, TOptional<FNameEntryId> ComparisonId, FNameEntryHeader Header)
 	{
 		FPlatformMisc::Prefetch(Blocks[CurrentBlock]);
-<<<<<<< HEAD
-		FNameEntryHandle Handle = Allocate<ScopeLock>(FNameEntry::GetDataOffset() + sizeof(FNameEntry::NumberedName));
-=======
 		FNameEntryHandle Handle = Allocate<ScopeLock, true>(NumberedEntrySize);
->>>>>>> 4af6daef
 		FNameEntry& Entry = Resolve(Handle);
 
 #if WITH_CASE_PRESERVING_NAME
@@ -558,14 +548,8 @@
 #endif
 
 		Entry.Header = Header;
-<<<<<<< HEAD
-
-		Entry.NumberedName.Id = StringPart;
-		Entry.NumberedName.Number = NumberPart;
-=======
 		checkf((uint64)&Entry.GetNumberedName() % alignof(FNumberedEntry) == 0, TEXT("Failed to align numbered FName data"));
 		reinterpret_cast<FNumberedEntry&>(Entry.NumberedName.Id[0]) = {StringPart, NumberPart};
->>>>>>> 4af6daef
 
 		return Handle;
 	}
@@ -594,60 +578,6 @@
 	}
 	
 	uint8** GetBlocksForDebugVisualizer() { return Blocks; }
-
-#if UE_FNAME_OUTLINE_NUMBER
-	void IterateNumberedNames(TFunctionRef<void(FName)> InFunc) const
-	{
-		bool bStop = false;
-		TArray<FNameEntryId> Tmp;
-		Tmp.Reserve(BlockSizeBytes / FNameEntry::GetNumberedEntrySize());
-		for (uint32 BlockIdx = 0; !bStop; ++BlockIdx)
-		{
-			Tmp.Reset();
-			{
-				FRWScopeLock _(Lock, FRWScopeLockType::SLT_ReadOnly);
-
-				uint32 Size = BlockSizeBytes;
-				if(BlockIdx == CurrentBlock)
-				{
-					bStop = true;
-					Size = CurrentByteCursor;
-				}
-
-				const uint8* It = Blocks[BlockIdx];
-				const uint8* End = It + Size - FNameEntry::GetDataOffset();
-				while (It < End)
-				{
-					const FNameEntry* Entry = (const FNameEntry*)It;
-					if (uint32 Len = Entry->Header.Len)
-					{
-						// Skip, this is not a numbered entry 
-						It += FNameEntry::GetSize(Len, !Entry->IsWide());
-					}
-					else // Null-terminator or numbered-entry
-					{
-						if ((End - It) < FNameEntry::GetNumberedEntrySize() || (Entry->NumberedName.Id == FNameEntryId() && Entry->NumberedName.Number == 0))
-						{
-							break;
-						}
-						else
-						{
-							FNameEntryId Id = FNameEntryHandle(BlockIdx, (It - Blocks[BlockIdx]) / Stride);
-							Tmp.Add(Id);
-							It += FNameEntry::GetNumberedEntrySize();
-						}
-					}
-				}
-			}
-
-			// Dispatch callbacks for each block without holding lock
-			for (FNameEntryId Id : Tmp)
-			{
-				InFunc(FName(Id, Id, NAME_NO_NUMBER_INTERNAL));
-			}
-		}
-	}
-#endif
 
 	void DebugDump(TArray<const FNameEntry*>& Out) const
 	{
@@ -697,22 +627,6 @@
 				Out.Add(Entry);
 				It += FNameEntry::GetSize(Len, !Entry->IsWide());
 			}
-<<<<<<< HEAD
-			else // Null-terminator or numbered-entry
-			{
-#if UE_FNAME_OUTLINE_NUMBER
-				if ((End - It) < FNameEntry::GetNumberedEntrySize()
-				|| (Entry->NumberedName.Id == FNameEntryId() && Entry->NumberedName.Number == 0))
-				{
-					break;
-				}
-				else
-				{
-					Out.Add(Entry);
-					It += FNameEntry::GetNumberedEntrySize();
-				}
-#endif
-=======
 #if !UE_FNAME_OUTLINE_NUMBER
 			else
 			{
@@ -733,7 +647,6 @@
 			{
 				Out.Add(Entry);
 				It += NumberedEntrySize;
->>>>>>> 4af6daef
 			}
 #endif
 		}
@@ -749,20 +662,11 @@
 		LLM_SCOPE(ELLMTag::FName);
 		// Null-terminate final entry to allow DebugDump() entry iteration
 #if UE_FNAME_OUTLINE_NUMBER
-<<<<<<< HEAD
-		if (CurrentByteCursor + FNameEntry::GetNumberedEntrySize() <= BlockSizeBytes)
-		{
-			FNameEntry* Terminator = (FNameEntry*)(Blocks[CurrentBlock] + CurrentByteCursor);
-			Terminator->Header.Len = 0;
-			Terminator->NumberedName.Id = FNameEntryId();
-			Terminator->NumberedName.Number = 0;
-=======
 		if (CurrentByteCursor + NumberedEntrySize <= BlockSizeBytes)
 		{
 			FNameEntry* Terminator = (FNameEntry*)(Blocks[CurrentBlock] + CurrentByteCursor);
 			Terminator->Header.Len = 0;
 			Terminator->NumberedName = {}; // Might be unaligned but only DebugDumpBlock will read it
->>>>>>> 4af6daef
 		}
 #else
 		if (CurrentByteCursor + FNameEntry::GetDataOffset() <= BlockSizeBytes)
@@ -770,13 +674,6 @@
 			FNameEntry* Terminator = (FNameEntry*)(Blocks[CurrentBlock] + CurrentByteCursor);
 			Terminator->Header.Len = 0;
 		}
-<<<<<<< HEAD
-#endif
-
-#if FNAME_WRITE_PROTECT_PAGES
-		FPlatformMemory::PageProtect(Blocks[CurrentBlock], BlockSizeBytes, /* read */ true, /* write */ false);
-=======
->>>>>>> 4af6daef
 #endif
 
 		++CurrentBlock;
@@ -1150,11 +1047,7 @@
 		//	so the headers will compare unequal
 		if( Entry.Header == Value.Hash.EntryProbeHeader )
 		{
-<<<<<<< HEAD
-			return Entry.NumberedName.Id == Value.StringPart && Entry.NumberedName.Number == Value.NumberPart;
-=======
 			return Entry.GetNumberedName().Id == Value.StringPart && Entry.GetNumberedName().Number == Value.NumberPart;
->>>>>>> 4af6daef
 		}
 		return false;
 	}
@@ -1164,11 +1057,7 @@
 	{
 		if (Entry.Header.Len == 0)
 		{
-<<<<<<< HEAD
-			OutValue = FNumberedNameValue<Sensitivity>(Entry.NumberedName.Id, Entry.NumberedName.Number);
-=======
 			OutValue = FNumberedNameValue<Sensitivity>(Entry.GetNumberedName().Id, Entry.GetNumberedName().Number);
->>>>>>> 4af6daef
 			return true;
 		}
 		return false;
@@ -1192,7 +1081,6 @@
 	}
 
 	void LogStatsCsv(FOutputDevice& Ar) const
-<<<<<<< HEAD
 	{
 		FRWScopeLock _(Lock, FRWScopeLockType::SLT_ReadOnly);
 
@@ -1273,91 +1161,6 @@
 
 	FNameEntryId Find(const FNameValue<Sensitivity>& Value) const
 	{
-		FRWScopeLock _(Lock, FRWScopeLockType::SLT_ReadOnly);
-
-		FNameSlot& Slot = Probe(Value);
-		return Slot.GetId();
-=======
-	{
-		FRWScopeLock _(Lock, FRWScopeLockType::SLT_ReadOnly);
-
-		TMap<uint32, int32> CountByUnmaskedIndex;
-		TMap<uint32, int32> CountByMaskedIndex;
-		TMap<uint32, int32> CountBySlotProbeHash;
-
-		for (uint32 i = 0; i < Capacity(); ++i)
-		{
-			FNameSlot& Slot = Slots[i];
-			if (!Slot.Used()) 
-			{
-				continue; 
-			}
-
-			const FNameEntry& Entry = Entries->Resolve(Slot.GetId());
-#if UE_FNAME_OUTLINE_NUMBER
-			FNumberedNameValue<Sensitivity> Value;
-			if (RehashNameWithNumber(Entry, Value))
-			{
-				CountByUnmaskedIndex.FindOrAdd(Value.Hash.UnmaskedSlotIndex)++;
-				CountByMaskedIndex.FindOrAdd(FNameHash::GetProbeStart(Value.Hash.UnmaskedSlotIndex, CapacityMask))++;
-				CountBySlotProbeHash.FindOrAdd(Value.Hash.SlotProbeHash)++;
-			}
-			else
-#endif
-			{
-				FNameBuffer DecodeBuffer;
-				FNameStringView Name = Entry.MakeView(DecodeBuffer);
-				FNameHash Hash = HashName<Sensitivity>(Name);
-				CountByUnmaskedIndex.FindOrAdd(Hash.UnmaskedSlotIndex)++;
-				CountByMaskedIndex.FindOrAdd(FNameHash::GetProbeStart(Hash.UnmaskedSlotIndex, CapacityMask))++;
-				CountBySlotProbeHash.FindOrAdd(Hash.SlotProbeHash)++;
-			}
-		}
-
-		CountByUnmaskedIndex.ValueSort(TGreater<int32>());
-		CountByMaskedIndex.ValueSort(TGreater<int32>());
-		CountBySlotProbeHash.ValueSort(TGreater<int32>());
-
-
-		const uint32 UniqueUnmaskedIndices = CountByUnmaskedIndex.Num();
-		const uint32 UniqueMaskedIndices = CountByMaskedIndex.Num();
-		const uint32 UniqueProbeHashes = CountBySlotProbeHash.Num();
-
-		int32 MaxUnmaskedIndexCollisions = MIN_int32;
-		int32 NumUnmaskedIndexCollisions = 0;
-		for (const TPair<uint32, int32>& Pair : CountByUnmaskedIndex)
-		{
-			NumUnmaskedIndexCollisions += Pair.Value - 1;
-			MaxUnmaskedIndexCollisions = FMath::Max(MaxUnmaskedIndexCollisions, Pair.Value);
-		}
-
-		int32 MaxMaskedIndexCollisions = MIN_int32;
-		int32 NumMaskedIndexCollisions = 0;
-		for (const TPair<uint32, int32>& Pair : CountByMaskedIndex)
-		{
-			NumMaskedIndexCollisions += Pair.Value - 1;
-			MaxMaskedIndexCollisions = FMath::Max(MaxMaskedIndexCollisions, Pair.Value);
-		}
-
-		int32 MaxProbeHashCollisions = MIN_int32;
-		int32 NumProbeHashCollisions = 0;
-		for (const TPair<uint32, int32>& Pair : CountBySlotProbeHash)
-		{
-			NumProbeHashCollisions += Pair.Value - 1;
-			MaxProbeHashCollisions = FMath::Max(MaxProbeHashCollisions, Pair.Value);
-		}
-
-		Ar.Logf(TEXT(",%u,%u,%u,%u,%u,%u,%d,%d,%u,%d,%d,%u,%d,%d"),
-			NumCreated(), NumCreatedWide(), NumCreatedWithNumber(), UsedSlots, Capacity(),
-			UniqueUnmaskedIndices, NumUnmaskedIndexCollisions, MaxUnmaskedIndexCollisions,
-			UniqueMaskedIndices, NumMaskedIndexCollisions, MaxMaskedIndexCollisions,
-			UniqueProbeHashes, NumProbeHashCollisions, MaxProbeHashCollisions
-		);
-	}
-#endif
-
-	FNameEntryId Find(const FNameValue<Sensitivity>& Value) const
-	{
 		FNameEntryId Result;
 		UE_AUTORTFM_OPEN(
 		{
@@ -1367,7 +1170,6 @@
 			Result = Slot.GetId();
 		});
 		return Result;
->>>>>>> 4af6daef
 	}
 
 	template<class ScopeLock = FWriteScopeLock>
@@ -1754,14 +1556,6 @@
 	void			LogHashStats(FOutputDevice& Ar) const;
 	uint8**			GetBlocksForDebugVisualizer() { return Entries.GetBlocksForDebugVisualizer(); }
 	TArray<const FNameEntry*> DebugDump() const;
-#if UE_FNAME_OUTLINE_NUMBER
-	void IterateNumberedNames(TFunctionRef<void(FName)> Func) const;
-#endif
-
-#if UE_TRACE_ENABLED
-	UE::Trace::FEventRef32 Trace(const FNameEntryId& EntryId);
-	void RetraceAll() const;
-#endif
 
 #if UE_TRACE_ENABLED
 	UE::Trace::FEventRef32 Trace(const FNameEntryId& EntryId);
@@ -1896,8 +1690,6 @@
 
 #if UE_FNAME_OUTLINE_NUMBER
 FNameEntryId FNamePool::StoreWithNumber(FNameEntryIds StringParts, int32 NumberPart)
-<<<<<<< HEAD
-=======
 {
 #if WITH_CASE_PRESERVING_NAME
 	// Look for an exact match with the right casing first
@@ -1956,65 +1748,6 @@
 #endif // UE_FNAME_OUTLINE_NUMBER 
 
 FORCEINLINE FDisplayNameEntryId FNamePool::StoreValue(const FNameComparisonValue& ComparisonValue)
->>>>>>> 4af6daef
-{
-#if WITH_CASE_PRESERVING_NAME
-	// Look for an exact match with the right casing first
-	FNumberedNameDisplayValue DisplayValue(StringParts.DisplayId, NumberPart);
-	if (FNameEntryId Existing = DisplayShards[DisplayValue.Hash.ShardIndex].FindWithNumber(DisplayValue))
-	{
-		return Existing;
-	}
-#endif
-
-	bool bAdded = false;
-
-	// Insert comparison name first since display value must contain comparison name
-	FNumberedNameComparisonValue ComparisonValue(StringParts.ComparisonId, NumberPart);
-	FNameEntryId ComparisonId = ComparisonShards[ComparisonValue.Hash.ShardIndex].InsertWithNumber(ComparisonValue, bAdded);
-	
-#if WITH_CASE_PRESERVING_NAME
-	DisplayValue.ComparisonId = ComparisonId;
-	return StoreValueWithNumber(DisplayValue, bAdded);
-#else
-	return FDisplayNameEntryId::FromComparisonId(ComparisonId);
-#endif
-}
-
-FNameEntryId FNamePool::FindWithNumber(FNameEntryId StringPart, int32 NumberPart) const
-{
-#if WITH_CASE_PRESERVING_NAME
-	// Look for an exact match with the right casing first
-	FNumberedNameDisplayValue DisplayValue(StringPart, NumberPart);
-	if (FNameEntryId Existing = DisplayShards[DisplayValue.Hash.ShardIndex].FindWithNumber(DisplayValue))
-	{
-		return Existing;
-	}
-	// Otherwise fall back to a name that compares equal case-insensitively
-#endif
-
-	FNumberedNameComparisonValue ComparisonValue(StringPart, NumberPart);
-	return ComparisonShards[ComparisonValue.Hash.ShardIndex].FindWithNumber(ComparisonValue);
-}
-
-#if WITH_CASE_PRESERVING_NAME
-FNameEntryId FNamePool::StoreValueWithNumber(FNumberedNameDisplayValue Value, bool bAddedComparisonEntry)
-{
-	FNamePoolShard<ENameCase::CaseSensitive>& DisplayShard = DisplayShards[Value.Hash.ShardIndex];
-	if (bAddedComparisonEntry || Value.StringPart == Value.ComparisonId)
-	{
-		DisplayShard.InsertExistingEntryWithNumber(Value);
-		return Value.ComparisonId;
-	}
-	else
-	{
-		return DisplayShard.InsertWithNumber(Value, bAddedComparisonEntry);
-	}
-}
-#endif // WITH_CASE_PRESERVING_NAME
-#endif // UE_FNAME_OUTLINE_NUMBER 
-
-FORCEINLINE FDisplayNameEntryId FNamePool::StoreValue(const FNameComparisonValue& ComparisonValue)
 {
 	bool bAdded = false;
 	FNameEntryId ComparisonId = ComparisonShards[ComparisonValue.Hash.ShardIndex].Insert(ComparisonValue, bAdded);
@@ -2136,30 +1869,6 @@
 	const uint32 DefinitionId = EntryId.ToUnstableInt();
 	if (!TracedNames[Handle.Block].SetBitAtomic(Handle.Offset))
 	{
-<<<<<<< HEAD
-		const FNameEntry& DisplayEntry = Resolve(Handle);
-
-		if (DisplayEntry.IsWide())
-		{
-			TCHAR Chars[NAME_SIZE];
-			DisplayEntry.GetUnterminatedName(Chars, NAME_SIZE);
-			const uint32 Size = DisplayEntry.GetNameLength();
-			const auto Ref = UE_TRACE_LOG_DEFINITION(Strings, FName, DefinitionId, true)
-				 << FName.DisplayWide(Chars, Size);
-			return Ref;
-		}
-		else
-		{
-			ANSICHAR Chars[NAME_SIZE];
-			DisplayEntry.GetAnsiName(Chars);
-			const uint32 Size = DisplayEntry.GetNameLength();
-			const auto Ref = UE_TRACE_LOG_DEFINITION(Strings, FName, DefinitionId, true)
-				 << FName.DisplayAnsi(Chars, Size);
-			return Ref;
-		}
-	}
-	return UE::Trace::MakeEventRef(DefinitionId, UE_TRACE_GET_DEFINITION_TYPE_ID(Strings, FName));
-=======
 		return TraceDefinition(EntryId);
 	}
 	return UE::Trace::MakeEventRef(DefinitionId, UE_TRACE_GET_DEFINITION_TYPE_ID(Strings, FName));
@@ -2203,7 +1912,6 @@
 			<< FName.DisplayAnsi(NameString.GetData(), NameString.Len());
 		return Ref;
 	}
->>>>>>> 4af6daef
 }
 
 void FNamePool::RetraceAll() const
@@ -2216,29 +1924,7 @@
 		{
 			const FNameEntryHandle Handle(Block, Index);
 			const FNameEntryId EntryId = Handle;
-<<<<<<< HEAD
-			const uint32 DefinitionId = EntryId.ToUnstableInt(); 
-			const FNameEntry& DisplayEntry = Resolve(Handle);
-
-			if (DisplayEntry.IsWide())
-			{
-				TCHAR Chars[NAME_SIZE];
-				DisplayEntry.GetUnterminatedName(Chars, NAME_SIZE);
-				const uint32 Size = DisplayEntry.GetNameLength();
-				UE_TRACE_LOG_DEFINITION(Strings, FName, DefinitionId, true)
-					<< FName.DisplayWide(Chars, Size);
-			}
-			else
-			{
-				ANSICHAR Chars[NAME_SIZE];
-				DisplayEntry.GetAnsiName(Chars);
-				const uint32 Size = DisplayEntry.GetNameLength();
-				UE_TRACE_LOG_DEFINITION(Strings, FName, DefinitionId, true)
-					<< FName.DisplayAnsi(Chars, Size);
-			}
-=======
 			TraceDefinition(EntryId);
->>>>>>> 4af6daef
 		});
 	}
 }
@@ -2272,14 +1958,6 @@
 	Entries.DebugDump(Out);
 	return Out;
 }
-
-#if UE_FNAME_OUTLINE_NUMBER
-void FNamePool::IterateNumberedNames(TFunctionRef<void(FName)> Func) const
-{
-	Entries.IterateNumberedNames(Func);
-}
-#endif
-
 
 bool FNamePool::IsValid(FNameEntryHandle Handle) const
 {
@@ -2649,23 +2327,10 @@
 }
 
 #if UE_FNAME_OUTLINE_NUMBER
-<<<<<<< HEAD
-int32 FNameEntry::GetNumberedEntrySize()
-{
-	int32 Bytes = GetDataOffset() + sizeof(FNameEntry::NumberedName);
-	return Align(Bytes, alignof(FNameEntry));
-}
-
-uint32 FNameEntry::GetNumber() const
-{
-	checkName(Header.Len == 0);
-	return NumberedName.Number;
-=======
 uint32 FNameEntry::GetNumber() const
 {
 	checkName(Header.Len == 0);
 	return GetNumberedName().Number;
->>>>>>> 4af6daef
 }
 #endif
 
@@ -2674,11 +2339,7 @@
 #if UE_FNAME_OUTLINE_NUMBER
 	if (Header.Len == 0)
 	{
-<<<<<<< HEAD
-		return GetNumberedEntrySize();
-=======
 		return FNameEntryAllocator::NumberedEntrySize;
->>>>>>> 4af6daef
 	}
 	else
 #endif
@@ -2775,17 +2436,7 @@
 {
 	const FNameEntryId DisplayId = Name.GetDisplayIndexFast();
 	return GetNamePool().Trace(DisplayId);
-<<<<<<< HEAD
-}
-
-void FName::TraceNamesOnConnection()
-{
-	const FNamePool& Pool = GetNamePool();
-	Pool.RetraceAll();
-=======
->>>>>>> 4af6daef
-}
-#endif // UE_TRACE_ENABLED
+}
 
 void FName::TraceNamesOnConnection()
 {
@@ -3112,7 +2763,6 @@
 	}
 
 	static FName MakeWithNumber(FNameAnsiStringView	 View, EFindName FindType, int32 InternalNumber)
-<<<<<<< HEAD
 	{
 		// Ignore the supplied number if the name string is empty
 		// to keep the semantics of the old FName implementation
@@ -3200,8 +2850,9 @@
 			FNameEntryId DisplayId = Pool.StoreWithNumber(BaseIds, InternalNumber);
 			return FinalConstruct(FNameEntryIds{ ResolveComparisonId(DisplayId), DisplayId });
 		}
-		else if (FindType == FNAME_Find)
-		{
+		else
+		{
+			check(FindType == FNAME_Find);
 			FNameEntryId DisplayId = Pool.FindWithNumber(BaseIds.DisplayId, InternalNumber);
 			if (DisplayId)
 			{
@@ -3213,208 +2864,12 @@
 				return FName();
 			}
 		}
-		else
-		{
-			checkf(false, TEXT("FNAME_Replace_Not_Safe_For_Threading not supported for numbered names"));
-			return FName();
-		}
 #else
 		// Number is just stored in the FName pass it straight on
 		return FinalConstruct(BaseIds, InternalNumber);
 #endif
 	}
 
-	template<class CharType>
-	static bool EqualsString(FName Name, const CharType* Str)
-	{
-		// Make NAME_None == TEXT("") or nullptr consistent with NAME_None == FName(TEXT("")) or FName(nullptr)
-		if (Str == nullptr || Str[0] == '\0')
-		{
-			return Name.IsNone();
-		}
-
-		const FNameEntry& Entry = *Name.GetComparisonNameEntry();
-
-		uint32 NameLen = Entry.Header.Len;
-		FNameBuffer Temp;
-		return Entry.IsWide()
-			? StringAndNumberEqualsString(Entry.GetUnterminatedName(Temp.WideName), NameLen, Name.GetNumber(), Str)
-			: StringAndNumberEqualsString(Entry.GetUnterminatedName(Temp.AnsiName), NameLen, Name.GetNumber(), Str);
-	}
-
-	template<typename CharType>
-	static uint32 ParseNumber(const CharType* Name, int32& InOutLen)
-=======
->>>>>>> 4af6daef
-	{
-		// Ignore the supplied number if the name string is empty
-		// to keep the semantics of the old FName implementation
-		if (View.Len == 0)
-		{
-			return FName();
-		}
-
-		return MakeInternal(FNameStringView(View.Str, View.Len), FindType, InternalNumber);
-	}
-
-<<<<<<< HEAD
-	// Internal helpers for Make* functions
-private:
-
-	static FName MakeInternal(FNameStringView View, EFindName FindType, int32 InternalNumber)
-=======
-	static FName MakeWithNumber(FNameUtf8StringViewWithWidth View, EFindName FindType, int32 InternalNumber)
->>>>>>> 4af6daef
-	{
-		FNameEntryIds Ids = FindOrStoreString(View, FindType);
-#if UE_FNAME_OUTLINE_NUMBER
-		if (FindType == FNAME_Find && !Ids.DisplayId)
-		{
-			// We need to disambiguate here between "we found 'None'" and "we didn't find what we were looking for"
-			if (View.IsNoneString())
-			{
-				return MakeWithNumber(Ids, FindType, InternalNumber); // 'None' with suffix
-			}
-			else
-			{
-				return FName(); // Not found
-			}
-		}
-#endif
-		return MakeWithNumber(Ids, FindType, InternalNumber);
-	}
-
-<<<<<<< HEAD
-	// Indices have already been numbered if necessary
-	// Not an FName constructor because of implementation details around UE_FNAME_OUTLINE_NUMBER that we want to hide from FName interface
-#if UE_FNAME_OUTLINE_NUMBER
-	static FName FinalConstruct(FNameEntryIds Ids)
-#else
-	static FName FinalConstruct(FNameEntryIds Ids, int32 InternalNumber)
-#endif // UE_FNAME_OUTLINE_NUMBER
-	{
-		FName Out;
-		Out.ComparisonIndex = Ids.ComparisonId;
-#if WITH_CASE_PRESERVING_NAME
-		Out.DisplayIndex = Ids.DisplayId;
-#endif
-#if !UE_FNAME_OUTLINE_NUMBER
-		Out.Number = InternalNumber;
-#endif
-		return Out;
-=======
-		if (!View.bIsWide)
-		{
-			return MakeInternal(FNameStringView(reinterpret_cast<const ANSICHAR*>(View.Str), View.Len), FindType, InternalNumber);
-		}
-		else
-		{
-			TStringConversion<FUTF8ToTCHAR_Convert, NAME_SIZE> WideName(View.Str, View.Len);
-			return MakeInternal(FNameStringView(WideName.Get(), WideName.Length()), FindType, InternalNumber);
-		}
->>>>>>> 4af6daef
-	}
-
-#if WITH_CASE_PRESERVING_NAME
-	static FNameEntryId ResolveComparisonId(FNameEntryId DisplayId)
-	{
-		if (DisplayId.IsNone()) { return FNameEntryId(); }
-
-		return GetNamePool().Resolve(DisplayId).ComparisonId;
-
-<<<<<<< HEAD
-=======
-		// Convert to narrow if possible
-		if (!View.bIsWide)
-		{
-			// Consider _mm_packus_epi16 or similar if this proves too slow
-			ANSICHAR AnsiName[NAME_SIZE];
-			for (int32 I = 0, Len = FMath::Min<int32>(View.Len, NAME_SIZE); I < Len; ++I)
-			{
-				AnsiName[I] = View.Str[I];
-			}
-			return MakeInternal(FNameStringView(AnsiName, View.Len), FindType, InternalNumber);
-		}
-		else
-		{
-			return MakeInternal(FNameStringView(View.Str, View.Len), FindType, InternalNumber);
-		}
->>>>>>> 4af6daef
-	}
-#else
-	static FNameEntryId ResolveComparisonId(FNameEntryId DisplayId)
-	{
-		return DisplayId;
-	}
-#endif
-
-<<<<<<< HEAD
-	// Find or store a plain string name entry, returning both comparison and display id for it.
-	// If not found, returns NAME_None for both indices.
-	static FNameEntryIds FindOrStoreString(FNameStringView View, EFindName FindType)
-=======
-	static FName MakeFromLoaded(const FNameEntrySerialized& LoadedEntry)
->>>>>>> 4af6daef
-	{
-		FNameStringView View = LoadedEntry.bIsWide
-			? FNameStringView(LoadedEntry.WideName, FCStringWide::Strlen(LoadedEntry.WideName))
-			: FNameStringView(LoadedEntry.AnsiName, FCStringAnsi::Strlen(LoadedEntry.AnsiName));
-
-		return MakeInternal(View, FNAME_Add, NAME_NO_NUMBER_INTERNAL);
-	}
-
-	static FName MakeWithNumber(FNameEntryIds BaseIds, EFindName FindType, int32 InternalNumber)
-	{
-#if UE_FNAME_OUTLINE_NUMBER
-#if WITH_CASE_PRESERVING_NAME
-		// Advanced users must pass in matching display & comparison ids
-		checkName(FName::ResolveEntry(BaseIds.DisplayId)->ComparisonId == BaseIds.ComparisonId);
-#endif
-
-		// If BaseIds are NAME_None, we want to produce a numbered suffix of None. 
-		// If anything searches for BaseIds they need to validate whether they want to pass NAME_None on or not before calling this function.
-		if (InternalNumber == NAME_NO_NUMBER_INTERNAL)
-		{
-			return FinalConstruct(BaseIds);
-		}
-
-		FNamePool& Pool = GetNamePool();
-		if (FindType == FNAME_Add)
-		{
-			FNameEntryId DisplayId = Pool.StoreWithNumber(BaseIds, InternalNumber);
-			return FinalConstruct(FNameEntryIds{ ResolveComparisonId(DisplayId), DisplayId });
-		}
-		else
-		{
-			check(FindType == FNAME_Find);
-			FNameEntryId DisplayId = Pool.FindWithNumber(BaseIds.DisplayId, InternalNumber);
-			if (DisplayId)
-			{
-				return FinalConstruct(FNameEntryIds{ ResolveComparisonId(DisplayId), DisplayId });
-			}
-			else
-			{
-<<<<<<< HEAD
-				return {};
-=======
-				// Not found
-				return FName();
->>>>>>> 4af6daef
-			}
-		}
-#else
-		// Number is just stored in the FName pass it straight on
-		return FinalConstruct(BaseIds, InternalNumber);
-#endif
-	}
-
-<<<<<<< HEAD
-			checkf(false, TEXT("FName's %d max length exceeded. Got %d characters excluding null-terminator:\n%.*s"), 
-				NAME_SIZE - 1, View.Len, NAME_SIZE, View.IsAnsi() ? ANSI_TO_TCHAR(View.Data) : View.Data);
-
-			const ANSICHAR* ErrorString = "ERROR_NAME_SIZE_EXCEEDED";
-			return FindOrStoreString(FNameStringView(ErrorString, FCStringAnsi::Strlen(ErrorString), false), FNAME_Add);
-=======
 	template<typename CharType>
 	static bool EqualsString(FName Name, const CharType* Str, int32 Len)
 	{
@@ -3424,21 +2879,13 @@
 		if (Len == 0)
 		{
 			return Name.IsNone();
->>>>>>> 4af6daef
-		}
-
-<<<<<<< HEAD
-		if (FindType == FNAME_Add)
-		{
-			FNameEntryId DisplayId = Pool.Store(View);
-			return FNameEntryIds{ ResolveComparisonId(DisplayId), DisplayId };
-=======
+		}
+
 		// "_[num]" is considered "None" to keep semantics of old FName implementation
 		if (Name.IsNone() & (Str[0] == '_'))
 		{
 			ParseNumber(Str, /* in-out */ Len);
 			return Len == 0;
->>>>>>> 4af6daef
 		}
 
 		const FNameEntry* Entry = FName::ResolveEntry(Name.GetComparisonIndexInternal());
@@ -3455,12 +2902,7 @@
 		if (Number != NAME_NO_NUMBER_INTERNAL && 
 			Number != ParseNumber(Str, /* in-out */ Len)) 
 		{
-<<<<<<< HEAD
-			FNameEntryId DisplayId = Pool.Find(View);
-			return FNameEntryIds{ ResolveComparisonId(DisplayId), DisplayId };
-=======
 			return false;
->>>>>>> 4af6daef
 		}
 
 		if (Len != Entry->GetNameLength())
@@ -3525,14 +2967,6 @@
 			}
 		}
 #endif
-<<<<<<< HEAD
-
-			FNameEntryId DisplayId = Pool.Store(View);
-			FNameEntryId ComparisonId = ResolveComparisonId(DisplayId);
-			ReplaceName(Pool.Resolve(ComparisonId), View);
-			return FNameEntryIds{ ComparisonId, DisplayId };
-		}
-=======
 		return MakeWithNumber(Ids, FindType, InternalNumber);
 	}
 
@@ -3562,7 +2996,6 @@
 
 		return GetNamePool().Resolve(DisplayId).ComparisonId;
 
->>>>>>> 4af6daef
 	}
 #else
 	static FNameEntryId ResolveComparisonId(FNameEntryId DisplayId)
@@ -3571,22 +3004,6 @@
 	}
 #endif
 
-<<<<<<< HEAD
-#if UE_FNAME_OUTLINE_NUMBER
-	static FName FindNumbered(FNameEntryId InDisplayIndex, int32 InternalNumber)
-	{
-		FNamePool& Pool = GetNamePool();
-		FNameEntryId DisplayId = Pool.FindWithNumber(InDisplayIndex, InternalNumber);
-		if (DisplayId)
-		{
-			FNameEntryId ComparisonId = ResolveComparisonId(DisplayId);
-			return FinalConstruct(FNameEntryIds{ ComparisonId, DisplayId });
-		}
-		else
-		{
-			return FName();
-		}
-=======
 	// Find or store a plain string name entry, returning both comparison and display id for it.
 	// If not found, returns NAME_None for both indices.
 	static FNameEntryIds FindOrStoreString(FNameStringView View, EFindName FindType)
@@ -3635,7 +3052,6 @@
 		{
 			return FName();
 		}
->>>>>>> 4af6daef
 	}
 #endif // UE_FNAME_OUTLINE_NUMBER
 
@@ -3669,11 +3085,7 @@
 	const FNameEntry& Entry = GetNamePool().Resolve(ComparisonIndex);
 	if (Entry.Header.Len == 0)
 	{
-<<<<<<< HEAD
-		return Entry.NumberedName.Id;
-=======
 		return Entry.GetNumberedName().Id;
->>>>>>> 4af6daef
 	}
 	else
 	{
@@ -3687,11 +3099,7 @@
 	const FNameEntry& Entry = GetNamePool().Resolve(DisplayIndex);
 	if (Entry.Header.Len == 0)
 	{
-<<<<<<< HEAD
-		return Entry.NumberedName.Id;
-=======
 		return Entry.GetNumberedName().Id;
->>>>>>> 4af6daef
 	}
 	else
 	{
@@ -3714,11 +3122,7 @@
 	const FNameEntry* Entry = ResolveEntry(Id);
 	if (Entry->Header.Len == 0)
 	{
-<<<<<<< HEAD
-		return Entry->NumberedName.Number;
-=======
 		return Entry->GetNumberedName().Number;
->>>>>>> 4af6daef
 	}
 	else
 	{
@@ -3745,11 +3149,7 @@
 #if UE_FNAME_OUTLINE_NUMBER
 	if (Entry->Header.Len == 0)
 	{
-<<<<<<< HEAD
-		return ResolveEntry(Entry->NumberedName.Id); // Should only ever recurse one level
-=======
 		return ResolveEntry(Entry->GetNumberedName().Id); // Should only ever recurse one level
->>>>>>> 4af6daef
 	}
 	else
 #endif
@@ -3781,45 +3181,6 @@
 
 FName::FName(int32 Len, const UTF8CHAR* Name, EFindName FindType)
 	: FName(FNameHelper::MakeDetectNumber(MakeUnconvertedView(Name, Len), FindType))
-{}
-
-<<<<<<< HEAD
-FName::FName(const WIDECHAR* Name, int32 InNumber, EFindName FindType)
-	: FName(FNameHelper::MakeWithNumber(MakeUnconvertedView(Name), FindType, InNumber))
-=======
-FName::FName(const WIDECHAR* Name, int32 InNumber)
-	: FName(FNameHelper::MakeWithNumber(MakeUnconvertedView(Name), FNAME_Add, InNumber))
->>>>>>> 4af6daef
-{}
-
-FName::FName(const ANSICHAR* Name, int32 InNumber)
-	: FName(FNameHelper::MakeWithNumber(MakeUnconvertedView(Name), FNAME_Add, InNumber))
-{}
-
-<<<<<<< HEAD
-FName::FName(const UTF8CHAR* Name, int32 InNumber, EFindName FindType)
-	: FName(FNameHelper::MakeWithNumber(MakeUnconvertedView(Name), FindType, InNumber))
-{}
-
-FName::FName(int32 Len, const WIDECHAR* Name, int32 InNumber, EFindName FindType)
-	: FName(InNumber != NAME_NO_NUMBER_INTERNAL ? FNameHelper::MakeWithNumber(MakeUnconvertedView(Name, Len), FindType, InNumber)
-		: FNameHelper::MakeDetectNumber(MakeUnconvertedView(Name, Len), FindType))
-{}
-
-FName::FName(int32 Len, const ANSICHAR* Name, int32 InNumber, EFindName FindType)
-	: FName(InNumber != NAME_NO_NUMBER_INTERNAL ? FNameHelper::MakeWithNumber(MakeUnconvertedView(Name, Len), FindType, InNumber)
-		: FNameHelper::MakeDetectNumber(MakeUnconvertedView(Name, Len), FindType))
-{}
-
-FName::FName(int32 Len, const UTF8CHAR* Name, int32 InNumber, EFindName FindType)
-	: FName(InNumber != NAME_NO_NUMBER_INTERNAL ? FNameHelper::MakeWithNumber(MakeUnconvertedView(Name, Len), FindType, InNumber)
-		: FNameHelper::MakeDetectNumber(MakeUnconvertedView(Name, Len), FindType))
-{}
-
-FName::FName(const TCHAR* Name, int32 InNumber, EFindName FindType, bool bSplitName)
-	: FName(InNumber == NAME_NO_NUMBER_INTERNAL && bSplitName
-		? FNameHelper::MakeDetectNumber(MakeUnconvertedView(Name), FindType)
-		: FNameHelper::MakeWithNumber(MakeUnconvertedView(Name), FindType, InNumber))
 {}
 
 FName::FName(const WIDECHAR* Name, int32 InNumber)
@@ -3839,17 +3200,6 @@
 		: FNameHelper::MakeDetectNumber(MakeUnconvertedView(Name, Len), FNAME_Add))
 {}
 
-=======
-FName::FName(const UTF8CHAR* Name, int32 InNumber)
-	: FName(FNameHelper::MakeWithNumber(MakeUnconvertedView(Name), FNAME_Add, InNumber))
-{}
-
-FName::FName(int32 Len, const WIDECHAR* Name, int32 InNumber)
-	: FName(InNumber != NAME_NO_NUMBER_INTERNAL ? FNameHelper::MakeWithNumber(MakeUnconvertedView(Name, Len), FNAME_Add, InNumber)
-		: FNameHelper::MakeDetectNumber(MakeUnconvertedView(Name, Len), FNAME_Add))
-{}
-
->>>>>>> 4af6daef
 FName::FName(int32 Len, const ANSICHAR* Name, int32 InNumber)
 	: FName(InNumber != NAME_NO_NUMBER_INTERNAL ? FNameHelper::MakeWithNumber(MakeUnconvertedView(Name, Len), FNAME_Add, InNumber)
 		: FNameHelper::MakeDetectNumber(MakeUnconvertedView(Name, Len), FNAME_Add))
@@ -3978,11 +3328,7 @@
 	}
 	else
 	{
-<<<<<<< HEAD
-		const FNameEntry* BaseEntry = ResolveEntry(ThisNameEntry->NumberedName.Id);
-=======
 		const FNameEntry* BaseEntry = ResolveEntry(ThisNameEntry->GetNumberedName().Id);
->>>>>>> 4af6daef
 		Out.Reset(BaseEntry->GetNameLength() + 6);
 		BaseEntry->AppendNameToString(Out);
 
@@ -4090,33 +3436,11 @@
 	}
 	else
 	{
-		const FNameEntry* BaseEntry = ResolveEntry(ThisNameEntry->NumberedName.Id);
-		BaseEntry->AppendNameToString(Out);
-		Out << '_' << NAME_INTERNAL_TO_EXTERNAL(ThisNameEntry->GetNumber());
-	}
-
-<<<<<<< HEAD
-=======
-template <typename StringBuilderType>
-void FName::AppendStringInternal(StringBuilderType& Out) const
-{
-#if UE_FNAME_OUTLINE_NUMBER
-	FNameEntryId Id = GetDisplayIndexInternal();
-	const FNameEntry* ThisNameEntry = ResolveEntry(GetDisplayIndexInternal());
-
-	if (ThisNameEntry->Header.Len != 0)
-	{
-		// No number
-		ThisNameEntry->AppendNameToString(Out);
-	}
-	else
-	{
 		const FNameEntry* BaseEntry = ResolveEntry(ThisNameEntry->GetNumberedName().Id);
 		BaseEntry->AppendNameToString(Out);
 		Out << '_' << NAME_INTERNAL_TO_EXTERNAL(ThisNameEntry->GetNumber());
 	}
 
->>>>>>> 4af6daef
 #else // UE_FNAME_OUTLINE_NUMBER
 	GetDisplayNameEntry()->AppendNameToString(Out);
 
@@ -4436,14 +3760,6 @@
 	check(FName(FName(), NAME_EXTERNAL_TO_INTERNAL(7)) == None_7);
 	check(FName("None", NAME_EXTERNAL_TO_INTERNAL(7)) == None_7);
 	check(FName(FNameEntryId::FromEName(EName::None), FNameEntryId::FromEName(EName::None), NAME_EXTERNAL_TO_INTERNAL(7)) == None_7);
-<<<<<<< HEAD
-
-	// Find existing numbered none 
-PRAGMA_DISABLE_DEPRECATION_WARNINGS
-	check(FName("None_7", FNAME_Find) == None_7);
-	check(FName("None", NAME_EXTERNAL_TO_INTERNAL(7), FNAME_Find) == None_7);
-PRAGMA_ENABLE_DEPRECATION_WARNINGS
-=======
 	check(!None_7.IsNone());
 
 	// "_[num]" is considered None to keep semantics of old implementation, unlike "None_[num]"
@@ -4451,7 +3767,6 @@
 	check(FName("_0").IsNone());
 	check(FName("_2147483646").IsNone());
 	check(!FName("_2147483647").IsNone()); // invalid number
->>>>>>> 4af6daef
 
 	const FName Cylinder(NAME_Cylinder);
 	check(Cylinder == FName("Cylinder"));
@@ -4498,22 +3813,6 @@
 	if (Once)
 	{
 		check(FName("UniqueUnicorn!!", FNAME_Find) == FName());
-#if UE_FNAME_OUTLINE_NUMBER
-PRAGMA_DISABLE_DEPRECATION_WARNINGS
-		check(FName("UniqueUnicorn!!", 17, FNAME_Find) == FName());			// We can't find the suffix version either
-PRAGMA_ENABLE_DEPRECATION_WARNINGS
-#else
-PRAGMA_DISABLE_DEPRECATION_WARNINGS
-		check(FName("UniqueUnicorn!!", 17, FNAME_Find) == FName(FNameEntryId(), FNameEntryId(), 17));	 // We fail to find the string part so we make the name "None_16"
-PRAGMA_ENABLE_DEPRECATION_WARNINGS
-#endif
-
-#if UE_FNAME_OUTLINE_NUMBER
-PRAGMA_DISABLE_DEPRECATION_WARNINGS
-		const FName NumberedNone = FName("None", 17, FNAME_Add);
-		check(FName("UniqueUnicorn!!", 17, FNAME_Find) == FName());		// Still can't find a numbered name just because we added a None with the same number
-PRAGMA_ENABLE_DEPRECATION_WARNINGS
-#endif
 
 		// Check that FNAME_Find can find entries
 		const FName UniqueName("UniqueUnicorn!!", FNAME_Add);
@@ -4523,35 +3822,6 @@
 		check(FName(TEXT("UNIQUEUNICORN!!"), FNAME_Find) == UniqueName);
 		check(FName("uniqueunicorn!!", FNAME_Find) == UniqueName);
 
-<<<<<<< HEAD
-#if UE_FNAME_OUTLINE_NUMBER
-PRAGMA_DISABLE_DEPRECATION_WARNINGS
-		check(FName("UniqueUnicorn!!", 17, FNAME_Find) == FName());		// Still can't find a numbered name just because we made the base version and a None with the same number
-		check(FName("UniqueUnicorn!!", 17, FNAME_Add) != FName());		// Explicitly add it
-		check(FName("UniqueUnicorn!!", 17, FNAME_Find) != FName());		// Now we can find it
-		check(FName("UniqueUnicorn!!", 127, FNAME_Find) == FName());	// But we can't find one with a different number
-PRAGMA_ENABLE_DEPRECATION_WARNINGS
-#endif
-
-#if !FNAME_WRITE_PROTECT_PAGES
-		// Check FNAME_Replace_Not_Safe_For_Threading updates casing
-		check(0 != UniqueName.GetPlainNameString().Compare("UNIQUEunicorn!!", ESearchCase::CaseSensitive));
-		const FName UniqueNameReplaced("UNIQUEunicorn!!", FNAME_Replace_Not_Safe_For_Threading);
-		check(0 == UniqueName.GetPlainNameString().Compare("UNIQUEunicorn!!", ESearchCase::CaseSensitive));
-		check(UniqueNameReplaced == UniqueName);
-
-		// Check FNAME_Replace_Not_Safe_For_Threading works with wide string
-		check(0 != UniqueName.GetPlainNameString().Compare("uniqueunicorn!!", ESearchCase::CaseSensitive));
-		const FName UpdatedCasing(TEXT("uniqueunicorn!!"), FNAME_Replace_Not_Safe_For_Threading);
-		check(0 == UniqueName.GetPlainNameString().Compare("uniqueunicorn!!", ESearchCase::CaseSensitive));
-
-		// Check FNAME_Replace_Not_Safe_For_Threading adds entries that do not exist
-		const FName AddedByReplace("WasAdded!!", FNAME_Replace_Not_Safe_For_Threading);
-		check(FName("WasAdded!!", FNAME_Find) == AddedByReplace);
-#endif
-	
-=======
->>>>>>> 4af6daef
 		Once = false;
 	}
 
@@ -4761,15 +4031,9 @@
 	if (IsNumbered())
 	{
 		TCHAR Buffer[NAME_SIZE];
-<<<<<<< HEAD
-		const FNameEntry& BaseEntry = GetNamePool().Resolve(NumberedName.Id);
-		BaseEntry.GetName(Buffer);
-		Out.Logf(TEXT("%s_%d"), Buffer, NAME_INTERNAL_TO_EXTERNAL(NumberedName.Number));
-=======
 		const FNameEntry& BaseEntry = GetNamePool().Resolve(GetNumberedName().Id);
 		BaseEntry.GetName(Buffer);
 		Out.Logf(TEXT("%s_%d"), Buffer, NAME_INTERNAL_TO_EXTERNAL(GetNumberedName().Number));
->>>>>>> 4af6daef
 	}
 	else
 #endif
