--- conflicted
+++ resolved
@@ -103,37 +103,6 @@
 						LargePage->AllocationHint = AllocationHint;
 						LargePage->Unlink();
 						{
-<<<<<<< HEAD
-#if UE_ALLOW_OSMEMORYLOCKFREE
-							FScopeUnlock FScopeUnlock(Mutex);
-#endif
-							LLM_PLATFORM_SCOPE(ELLMTag::FMalloc);
-#if UE_USE_VERYLARGEPAGEALLOCATOR_FALLBACKPATH
-							if (!Block.Commit(LargePage->BaseAddress - AddressSpaceReserved, SizeOfLargePage, false))
-							{
-#if UE_ALLOW_OSMEMORYLOCKFREE
-								if (Mutex != nullptr)
-								{
-									FScopeLock FScopeLock(Mutex);
-									LargePage->LinkHead(FreeLargePagesHead[AllocationHint]);
-								}
-								else
-#endif
-								{
-									LargePage->LinkHead(FreeLargePagesHead[AllocationHint]);
-								}
-
-								// Fallback to regular allocator
-								LargePage = nullptr;
-							}
-#if CSV_PROFILER
-							else
-							{
-								FPlatformAtomics::InterlockedIncrement(&GLargePageAllocatorCommitCount);
-								FPlatformAtomics::InterlockedIncrement(&GLargePageAllocatorLargePageCount);
-							}
-#endif
-=======
 #if UE_ALLOW_OSMEMORYLOCKFREE
 							FScopeUnlock ScopeUnlock(Mutex);
 #endif
@@ -163,7 +132,6 @@
 								FPlatformAtomics::InterlockedIncrement(&GLargePageAllocatorLargePageCount);
 							}
 #endif
->>>>>>> d731a049
 						}
 					}
 #else 
@@ -229,7 +197,6 @@
 
 			// move it to EmptyButAvailableLargePagesHead if that pool of backstore is not full yet
 			if (EmptyBackStoreCount[LargePage->AllocationHint] < GVeryLargePageAllocatorMaxEmptyBackstore)
-<<<<<<< HEAD
 			{
 				LargePage->LinkHead(EmptyButAvailableLargePagesHead[LargePage->AllocationHint]);
 				EmptyBackStoreCount[LargePage->AllocationHint] += 1;
@@ -239,19 +206,7 @@
 				// need to move which list we are in and remove the backing store
 				{
 #if UE_ALLOW_OSMEMORYLOCKFREE
-					FScopeUnlock FScopeUnlock(Mutex);
-=======
-			{
-				LargePage->LinkHead(EmptyButAvailableLargePagesHead[LargePage->AllocationHint]);
-				EmptyBackStoreCount[LargePage->AllocationHint] += 1;
-			}
-			else
-			{
-				// need to move which list we are in and remove the backing store
-				{
-#if UE_ALLOW_OSMEMORYLOCKFREE
 					FScopeUnlock ScopeUnlock(Mutex);
->>>>>>> d731a049
 #endif
 					Block.Decommit(LargePage->BaseAddress - AddressSpaceReserved, SizeOfLargePage);
 				}
