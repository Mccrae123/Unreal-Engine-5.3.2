// Copyright Epic Games, Inc. All Rights Reserved.

#include "HAL/Allocators/CachedOSVeryLargePageAllocator.h"
#include "HAL/UnrealMemory.h"
#include "Logging/LogMacros.h"
#include "CoreGlobals.h"
#include "HAL/LowLevelMemTracker.h"

#if UE_USE_VERYLARGEPAGEALLOCATOR

CORE_API bool GEnableVeryLargePageAllocator = true;
void FCachedOSVeryLargePageAllocator::Init()
{
	Block = FPlatformMemory::FPlatformVirtualMemoryBlock::AllocateVirtual(AddressSpaceToReserve);
	AddressSpaceReserved = (uintptr_t)Block.GetVirtualPointer();
	AddressSpaceReservedEnd = AddressSpaceReserved + AddressSpaceToReserve;
#if UE_VERYLARGEPAGEALLOCATOR_TAKEONALL64KBALLOCATIONS
	AddressSpaceReservedEndSmallPool = AddressSpaceReserved + (AddressSpaceToReserve / 2);
#else
	AddressSpaceReservedEndSmallPool = AddressSpaceReservedEnd;
#endif


	for (int i = 0; i < FMemory::AllocationHints::Max; i++)
	{
		FreeLargePagesHead[i] = nullptr;
		UsedLargePagesWithSpaceHead[i] = nullptr;
		UsedLargePagesHead[i] = nullptr;
	}
#if UE_VERYLARGEPAGEALLOCATOR_TAKEONALL64KBALLOCATIONS
	for (int i = 0; i < NumberOfLargePages/2; i++)
#else
	for (int i = 0; i < NumberOfLargePages; i++)
#endif
	{
		LargePagesArray[i].Init((void*)((uintptr_t)AddressSpaceReserved + (i*SizeOfLargePage)));
		LargePagesArray[i].LinkHead(FreeLargePagesHead[FMemory::AllocationHints::SmallPool]);
	}

#if UE_VERYLARGEPAGEALLOCATOR_TAKEONALL64KBALLOCATIONS
	for (int i = NumberOfLargePages / 2; i < NumberOfLargePages; i++)
	{
		LargePagesArray[i].Init((void*)((uintptr_t)AddressSpaceReserved + (i * SizeOfLargePage)));
		LargePagesArray[i].LinkHead(FreeLargePagesHead[FMemory::AllocationHints::Default]);
	}
#endif

	if (!GEnableVeryLargePageAllocator)
	{
		bEnabled = false;
	}
}

void* FCachedOSVeryLargePageAllocator::Allocate(SIZE_T Size, uint32 AllocationHint, FCriticalSection* Mutex)
{
	Size = Align(Size, 4096);

	void* ret = nullptr;

	if (bEnabled && Size == SizeOfSubPage)
	{
#if !UE_VERYLARGEPAGEALLOCATOR_TAKEONALL64KBALLOCATIONS
		if (AllocationHint == FMemory::AllocationHints::SmallPool)
#endif
		{
			FLargePage* LargePage = UsedLargePagesWithSpaceHead[AllocationHint];
			if (LargePage == nullptr)
			{
				LargePage = FreeLargePagesHead[AllocationHint];
				if (LargePage)
				{
					LargePage->AllocationHint = AllocationHint;
					LargePage->Unlink();
					{
#if UE_ALLOW_OSMEMORYLOCKFREE
						FScopeUnlock FScopeUnlock(Mutex);
#endif
<<<<<<< HEAD
=======
						LLM_PLATFORM_SCOPE(ELLMTag::FMalloc);
>>>>>>> 6bbb88c8
						Block.Commit(LargePage->BaseAddress - AddressSpaceReserved, SizeOfLargePage);
					}
					LargePage->LinkHead(UsedLargePagesWithSpaceHead[AllocationHint]);
					CachedFree += SizeOfLargePage;
				}
			}
			if (LargePage != nullptr)
			{
				ret = LargePage->Allocate();
				if (ret)
				{
					if (LargePage->NumberOfFreeSubPages == 0)
					{
						LargePage->Unlink();
						LargePage->LinkHead(UsedLargePagesHead[AllocationHint]);
					}
					CachedFree -= SizeOfSubPage;
				}
				else
				{
					if (AllocationHint == FMemory::AllocationHints::SmallPool)
					{
<<<<<<< HEAD
						UE_CLOG(!ret, LogMemory, Fatal, TEXT("The FCachedOSVeryLargePageAllocator has run out of address space for SmallPool allocations, increase UE_VERYLARGEPAGEALLOCATOR_RESERVEDSIZEINGB for your platform!"));
=======
						UE_CLOG(!ret, LogMemory, Fatal, TEXT("The FCachedOSVeryLargePageAllocator has run out of address space for SmallPool allocations, increase UE_VERYLARGEPAGEALLOCATOR_RESERVED_SIZE_IN_GB for your platform!"));
>>>>>>> 6bbb88c8
					}
				}
			}
		}
	}

	if (ret == nullptr)
	{
		ret = CachedOSPageAllocator.Allocate(Size, AllocationHint, Mutex);
	}
	return ret;
}

#define LARGEPAGEALLOCATOR_SORT_OnAddress 1

<<<<<<< HEAD
void FCachedOSVeryLargePageAllocator::Free(void* Ptr, SIZE_T Size, FCriticalSection* Mutex)
=======
void FCachedOSVeryLargePageAllocator::Free(void* Ptr, SIZE_T Size, FCriticalSection* Mutex, bool ThreadIsTimeCritical)
>>>>>>> 6bbb88c8
{
	Size = Align(Size, 4096);
	uint64 Index = ((uintptr_t)Ptr - (uintptr_t)AddressSpaceReserved) / SizeOfLargePage;
	if (Index < (NumberOfLargePages))
	{
		FLargePage* LargePage = &LargePagesArray[Index];

		LargePage->Free(Ptr);
		CachedFree += SizeOfSubPage;

		if (LargePage->NumberOfFreeSubPages == NumberOfSubPagesPerLargePage)
		{
			// totally free, need to move which list we are in and remove the backing store
			LargePage->Unlink();
			{
#if UE_ALLOW_OSMEMORYLOCKFREE
				FScopeUnlock FScopeUnlock(Mutex);
#endif
				Block.Decommit(LargePage->BaseAddress - AddressSpaceReserved, SizeOfLargePage);
			}
			LargePage->LinkHead(FreeLargePagesHead[LargePage->AllocationHint]);
			CachedFree -= SizeOfLargePage;
		}
		else if (LargePage->NumberOfFreeSubPages == 1)
		{
			LargePage->Unlink();
#if LARGEPAGEALLOCATOR_SORT_OnAddress
			FLargePage* InsertPoint = UsedLargePagesWithSpaceHead[LargePage->AllocationHint];
			while (InsertPoint != nullptr)
			{
				if (LargePage->BaseAddress < InsertPoint->BaseAddress)	// sort on address
				{
					break;
				}
				InsertPoint = InsertPoint->Next();
			}
			if (InsertPoint == nullptr || InsertPoint == UsedLargePagesWithSpaceHead[LargePage->AllocationHint])
			{
				LargePage->LinkHead(UsedLargePagesWithSpaceHead[LargePage->AllocationHint]);
			}
			else
			{
				LargePage->LinkBefore(InsertPoint);
			}
#else
			LargePage->LinkHead(UsedLargePagesWithSpaceHead[LargePage->AllocationHint]);
#endif
		}
		else
		{
#if !LARGEPAGEALLOCATOR_SORT_OnAddress
			FLargePage* InsertPoint = LargePage->Next();
			FLargePage* LastInsertPoint = nullptr;

			if ((InsertPoint != nullptr) && LargePage->NumberOfFreeSubPages > InsertPoint->NumberOfFreeSubPages)
			{
				LastInsertPoint = InsertPoint;
				LargePage->Unlink();
				while (InsertPoint != nullptr)
				{
					if (LargePage->NumberOfFreeSubPages <= InsertPoint->NumberOfFreeSubPages)	// sort on number of free sub pages
					{
						break;
					}
					InsertPoint = InsertPoint->Next();
				}
				if (InsertPoint != nullptr)
				{
					LargePage->LinkBefore(InsertPoint);
				}
				else
				{
					LargePage->LinkAfter(LastInsertPoint);
				}
			}
#endif
		}
	}
	else
	{
<<<<<<< HEAD
		CachedOSPageAllocator.Free(Ptr, Size, Mutex);
=======
		CachedOSPageAllocator.Free(Ptr, Size, Mutex, ThreadIsTimeCritical);
>>>>>>> 6bbb88c8
	}
}

void FCachedOSVeryLargePageAllocator::FreeAll(FCriticalSection* Mutex)
{
	CachedOSPageAllocator.FreeAll(Mutex);
}
#endif<|MERGE_RESOLUTION|>--- conflicted
+++ resolved
@@ -75,10 +75,7 @@
 #if UE_ALLOW_OSMEMORYLOCKFREE
 						FScopeUnlock FScopeUnlock(Mutex);
 #endif
-<<<<<<< HEAD
-=======
 						LLM_PLATFORM_SCOPE(ELLMTag::FMalloc);
->>>>>>> 6bbb88c8
 						Block.Commit(LargePage->BaseAddress - AddressSpaceReserved, SizeOfLargePage);
 					}
 					LargePage->LinkHead(UsedLargePagesWithSpaceHead[AllocationHint]);
@@ -101,11 +98,7 @@
 				{
 					if (AllocationHint == FMemory::AllocationHints::SmallPool)
 					{
-<<<<<<< HEAD
-						UE_CLOG(!ret, LogMemory, Fatal, TEXT("The FCachedOSVeryLargePageAllocator has run out of address space for SmallPool allocations, increase UE_VERYLARGEPAGEALLOCATOR_RESERVEDSIZEINGB for your platform!"));
-=======
 						UE_CLOG(!ret, LogMemory, Fatal, TEXT("The FCachedOSVeryLargePageAllocator has run out of address space for SmallPool allocations, increase UE_VERYLARGEPAGEALLOCATOR_RESERVED_SIZE_IN_GB for your platform!"));
->>>>>>> 6bbb88c8
 					}
 				}
 			}
@@ -121,11 +114,7 @@
 
 #define LARGEPAGEALLOCATOR_SORT_OnAddress 1
 
-<<<<<<< HEAD
-void FCachedOSVeryLargePageAllocator::Free(void* Ptr, SIZE_T Size, FCriticalSection* Mutex)
-=======
 void FCachedOSVeryLargePageAllocator::Free(void* Ptr, SIZE_T Size, FCriticalSection* Mutex, bool ThreadIsTimeCritical)
->>>>>>> 6bbb88c8
 {
 	Size = Align(Size, 4096);
 	uint64 Index = ((uintptr_t)Ptr - (uintptr_t)AddressSpaceReserved) / SizeOfLargePage;
@@ -206,11 +195,7 @@
 	}
 	else
 	{
-<<<<<<< HEAD
-		CachedOSPageAllocator.Free(Ptr, Size, Mutex);
-=======
 		CachedOSPageAllocator.Free(Ptr, Size, Mutex, ThreadIsTimeCritical);
->>>>>>> 6bbb88c8
 	}
 }
 
