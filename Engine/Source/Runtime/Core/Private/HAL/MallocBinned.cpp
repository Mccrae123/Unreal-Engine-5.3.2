// Copyright Epic Games, Inc. All Rights Reserved.

#include "HAL/MallocBinned.h"
#include "Misc/ScopeLock.h"
#include "Misc/BufferedOutputDevice.h"

#include "HAL/MemoryMisc.h"

PRAGMA_DISABLE_UNSAFE_TYPECAST_WARNINGS

/** Malloc binned allocator specific stats. */
DEFINE_STAT(STAT_Binned_OsCurrent);
DEFINE_STAT(STAT_Binned_OsPeak);
DEFINE_STAT(STAT_Binned_WasteCurrent);
DEFINE_STAT(STAT_Binned_WastePeak);
DEFINE_STAT(STAT_Binned_UsedCurrent);
DEFINE_STAT(STAT_Binned_UsedPeak);
DEFINE_STAT(STAT_Binned_CurrentAllocs);
DEFINE_STAT(STAT_Binned_TotalAllocs);
DEFINE_STAT(STAT_Binned_SlackCurrent);

#if USE_OS_SMALL_BLOCK_GRAB_MEMORY_FROM_OS && ENABLE_LOW_LEVEL_MEM_TRACKER
DEFINE_STAT(STAT_Binned_NanoMallocPages_Current);
DEFINE_STAT(STAT_Binned_NanoMallocPages_Peak);
DEFINE_STAT(STAT_Binned_NanoMallocPages_WasteCurrent);
DEFINE_STAT(STAT_Binned_NanoMallocPages_WastePeak);
#endif

#if PLATFORM_IOS
#define PLAT_PAGE_SIZE_LIMIT 16384
#define PLAT_BINNED_ALLOC_POOLSIZE 16384
#define PLAT_SMALL_BLOCK_POOL_SIZE 256
#else
#define PLAT_PAGE_SIZE_LIMIT 65536
#define PLAT_BINNED_ALLOC_POOLSIZE 65536
#define PLAT_SMALL_BLOCK_POOL_SIZE 0
#endif //PLATFORM_IOS

#if USE_OS_SMALL_BLOCK_ALLOC
static bool bNanoMallocAvailable;
#endif

/** Information about a piece of free memory. 16 bytes */
struct alignas(16) FMallocBinned::FFreeMem
{
	/** Next or MemLastPool[], always in order by pool. */
	FFreeMem*	Next;
	/** Number of consecutive free blocks here, at least 1. */
	uint32		NumFreeBlocks;
};

// Memory pool info. 32 bytes.
struct FMallocBinned::FPoolInfo
{
	/** Number of allocated elements in this pool, when counts down to zero can free the entire pool. */
	uint16			Taken;		// 2
	/** Index of pool. Index into MemSizeToPoolTable[]. Valid when < MAX_POOLED_ALLOCATION_SIZE, MAX_POOLED_ALLOCATION_SIZE is OsTable.
		When AllocSize is 0, this is the number of pages to step back to find the base address of an allocation. See FindPoolInfoInternal()
	*/
	uint16			TableIndex; // 4		
	/** Number of bytes allocated */
	uint32			AllocSize;	// 8
	/** Pointer to first free memory in this pool or the OS Allocation Size in bytes if this allocation is not binned*/
	FFreeMem*		FirstMem;   // 12/16
	FPoolInfo*		Next;		// 16/24
	FPoolInfo**		PrevLink;	// 20/32
#if PLATFORM_32BITS
	/** Explicit padding for 32 bit builds */
	uint8 Padding[12]; // 32
#endif

	void SetAllocationSizes( uint32 InBytes, UPTRINT InOsBytes, uint32 InTableIndex, uint32 SmallAllocLimt )
	{
		TableIndex=InTableIndex;
		AllocSize=InBytes;
		if (TableIndex == SmallAllocLimt)
		{
			FirstMem=(FFreeMem*)InOsBytes;
		}
	}

	uint32 GetBytes() const
	{
		return AllocSize;
	}

	UPTRINT GetOsBytes( uint32 InPageSize, uint32 SmallAllocLimt ) const
	{
		if (TableIndex == SmallAllocLimt)
		{
			return (UPTRINT)FirstMem;
		}
		else
		{
			return Align(AllocSize, InPageSize);
		}
	}

	void Link( FPoolInfo*& Before )
	{
		if( Before )
		{
			Before->PrevLink = &Next;
		}
		Next     = Before;
		PrevLink = &Before;
		Before   = this;
	}

	void Unlink()
	{
		if( Next )
		{
			Next->PrevLink = PrevLink;
		}
		*PrevLink = Next;
	}
};

/** Hash table struct for retrieving allocation book keeping information */
struct FMallocBinned::PoolHashBucket
{
	UPTRINT			Key;
	FPoolInfo*		FirstPool;
	PoolHashBucket* Prev;
	PoolHashBucket* Next;

	PoolHashBucket()
	{
		Key=0;
		FirstPool=nullptr;
		Prev=this;
		Next=this;
	}

	void Link( PoolHashBucket* After )
	{
		Link(After, Prev, this);
	}

	static void Link( PoolHashBucket* Node, PoolHashBucket* Before, PoolHashBucket* After )
	{
		Node->Prev=Before;
		Node->Next=After;
		Before->Next=Node;
		After->Prev=Node;
	}

	void Unlink()
	{
		Next->Prev = Prev;
		Prev->Next = Next;
		Prev=this;
		Next=this;
	}
};

struct FMallocBinned::Private
{
	/** Default alignment for binned allocator */
	enum { DEFAULT_BINNED_ALLOCATOR_ALIGNMENT = sizeof(FFreeMem) };
	static_assert(DEFAULT_BINNED_ALLOCATOR_ALIGNMENT == 16, "Default alignment should be 16 bytes");
	enum { PAGE_SIZE_LIMIT = PLAT_PAGE_SIZE_LIMIT };
	// BINNED_ALLOC_POOL_SIZE can be increased beyond 64k to cause binned malloc to allocate
	// the small size bins in bigger chunks. If OS Allocation is slow, increasing
	// this number *may* help performance but YMMV.
	enum { BINNED_ALLOC_POOL_SIZE = PLAT_BINNED_ALLOC_POOLSIZE };
	// On IOS can push small allocs in to a pre-allocated small block pool
	enum { SMALL_BLOCK_POOL_SIZE = PLAT_SMALL_BLOCK_POOL_SIZE };

	static bool bHasInitializedStatsMetadata;
	
#if USE_OS_SMALL_BLOCK_ALLOC
#if USE_OS_SMALL_BLOCK_GRAB_MEMORY_FROM_OS
	enum { SMALL_BLOCK_MAX_TOTAL_POOL_SIZE = 0x20000000 };
	enum { SMALL_BLOCK_GRAB_ALLOC_ALIGN = DEFAULT_BINNED_ALLOCATOR_ALIGNMENT };
	enum { SMALL_BLOCK_GRAB_MAX_ALLOC_SIZE = 256 };
	enum { SMALL_BLOCK_GRAB_MIN_ALLOC_SIZE = SMALL_BLOCK_GRAB_ALLOC_ALIGN };
	
	enum { SMALL_BLOCK_GRAB_TEMP_MEM_ARRAY_SIZE = (SMALL_BLOCK_MAX_TOTAL_POOL_SIZE / SMALL_BLOCK_GRAB_MIN_ALLOC_SIZE) };
	
	//Sizes that we attempt to grab sequential allocated memory in
	enum { BLOCK_GRAB_TARGET_BIN_SIZE = PAGE_SIZE_LIMIT };
	
	//if set to true, we will only grab sequential blocks that are page aligned. If set, make sure our
	//BLOCK_GRAB_TARGET_BIN_SIZE above is set to something that is also a multiple of page size
	enum { SMALL_BLOCK_GRAB_ENSURE_PAGE_ALIGNMENT = true };
	
	//How much of the small block pool we should use max for our GRAB_MEMORY_FROM_OS override
	enum { MAX_SMALL_BLOCK_USEAGE_SIZE = 250 * 1024 * 1024 }; //250MB
	enum { MAX_NUM_BLOCK_START_ADDRESSES = MAX_SMALL_BLOCK_USEAGE_SIZE / BLOCK_GRAB_TARGET_BIN_SIZE };
	
	//Storage for all our free SmallBlockGrab free start addresses
	static uint64 SmallBlockGrab_FreeStartPointers[MAX_NUM_BLOCK_START_ADDRESSES];
	
	//How many actual allocations we have available in our SmallBlockGrab_FreeStartPointers array
	static int NumFreeSmallBlockGrabAllocations;
	
	static bool IsSmallBlockGrabAllocation(void* ptr)
	{
		return (   (((uint64)ptr) >= Private::SmallBlockStartPtr)
				&& (((uint64)ptr) < Private::SmallBlockEndPtr)  );
	}
	
	static bool IsNanoMallocPageAligned(void* ptr)
	{
		uint64 AddressOffset = ((uint64)ptr) - SmallBlockStartPtr;
		return ((AddressOffset % PAGE_SIZE_LIMIT) == 0);
	}
	
	static FCriticalSection SmallLock;
	
	static FFreeMem* GetAllocFromSmallBlockGrab(FMallocBinned& Allocator, UPTRINT OsBytes)
	{
		//Make sure we can hold this memory in a free SmallBlockGrab
		if (OsBytes > Private::BLOCK_GRAB_TARGET_BIN_SIZE)
		{
			//FPlatformMisc::LowLevelOutputDebugStringf(TEXT("OSBytes: %d"), OsBytes);
			return nullptr;
		}
		
		FScopeLock ScopedLock( &SmallLock );
		if (Private::NumFreeSmallBlockGrabAllocations == 0)
		{
			//FPlatformMisc::LowLevelOutputDebugStringf(TEXT("OSBytes: %d  FreeAllocations: %d"), OsBytes, Private::NumFreeSmallBlockGrabAllocations);
			return nullptr;
		}
		
		int GrabIndex = --NumFreeSmallBlockGrabAllocations;
		check(GrabIndex >= 0);
		void* FreeMemory = (void*)SmallBlockGrab_FreeStartPointers[GrabIndex];
		
		//Flag that we have used this value for verification
		SmallBlockGrab_FreeStartPointers[GrabIndex] = 0xBADF00D;
		
		BINNED_PEAK_STATCOUNTER(Allocator.NanoMallocPagesPeak,    BINNED_ADD_STATCOUNTER(Allocator.NanoMallocPagesCurrent, BLOCK_GRAB_TARGET_BIN_SIZE));
		BINNED_PEAK_STATCOUNTER(Allocator.NanoMallocWastePagesPeak, BINNED_ADD_STATCOUNTER(Allocator.NanoMallocPagesWaste, BLOCK_GRAB_TARGET_BIN_SIZE - OsBytes));
		
		return (FFreeMem*)FreeMemory;
	}
	
	static void FreeSmallBlockGrab(void* ptr, FMallocBinned& Allocator, SIZE_T Size)
	{
		FScopeLock ScopedLock( &SmallLock );

		check(IsSmallBlockGrabAllocation(ptr));
		check(!SMALL_BLOCK_GRAB_ENSURE_PAGE_ALIGNMENT || IsNanoMallocPageAligned(ptr));
		
		int NewIndex = NumFreeSmallBlockGrabAllocations;
		++NumFreeSmallBlockGrabAllocations;
		check(NewIndex < MAX_NUM_BLOCK_START_ADDRESSES);
		
		SmallBlockGrab_FreeStartPointers[NewIndex] = (uint64) ptr;
			
		BINNED_ADD_STATCOUNTER(Allocator.NanoMallocPagesCurrent,    -(int64)BLOCK_GRAB_TARGET_BIN_SIZE);
		BINNED_ADD_STATCOUNTER(Allocator.NanoMallocPagesWaste, -(int64)(BLOCK_GRAB_TARGET_BIN_SIZE - Size));
	}
	
	//Helper struct for storing all our allocation data in an intermediate
	struct FMemoryAllocationGrabberHelper
	{
	public:
		uint32 NumFoundCombinedBlocks;
		
		FMemoryAllocationGrabberHelper()
		: NumFoundCombinedBlocks(0)
		{
			ResetArrays();
		}
		
		void AddGrabbedMemory(uint64 AddressAddedAt, uint32 AllocatedSize)
		{
			assert((AddressAddedAt > 0) && (AllocatedSize > 0) && (SmallBlockStartPtr > 0));
			{
				uint32 IndexToAddAt = 0;
				IndexToAddAt = (AddressAddedAt - SmallBlockStartPtr) / SMALL_BLOCK_GRAB_MIN_ALLOC_SIZE;
				
				assert((IndexToAddAt > 0) && (IndexToAddAt < SMALL_BLOCK_GRAB_TEMP_MEM_ARRAY_SIZE));
				{
					assert(GrabbedMemoryBlocks[IndexToAddAt] == 0);
					{
						GrabbedMemoryBlocks[IndexToAddAt] = AllocatedSize;
					}
				}
			}
		}
		
		void ValidateMemoryBlocks()
		{
			for (int Index = 0; Index < SMALL_BLOCK_GRAB_TEMP_MEM_ARRAY_SIZE;)
			{
				if (GrabbedMemoryBlocks[Index] > 0)
				{
					uint32 IndicesToParse = (GrabbedMemoryBlocks[Index] / SMALL_BLOCK_GRAB_MIN_ALLOC_SIZE);
					
					//Verify no data shows up before we would expect it in the array
					//Since the value is our data size, we shouldn't have allocated anything between our Start Index and our expected End Index
					for (int SizeVerifyIndex = (Index + 1); SizeVerifyIndex < IndicesToParse; ++SizeVerifyIndex)
					{
						assert(GrabbedMemoryBlocks[Index + SizeVerifyIndex] == 0);
					}
					
					//Go ahead and write a temp value in there just to test accessing all these memory blocks
					const uint64 MemoryAddress = GetAddressForIndex(Index);
					new ((void*)MemoryAddress) int(5);
					
					Index += IndicesToParse;
				}
				else
				{
					++Index;
				}
			}
		}
		
		uint64 GetAddressForIndex(uint32 Index)
		{
			return (Index * SMALL_BLOCK_GRAB_MIN_ALLOC_SIZE) + SmallBlockStartPtr;
		}
		
		void FindGrabbedBlockSequentials(uint64 OutArrayCombinedAddressStartPtrs[MAX_NUM_BLOCK_START_ADDRESSES])
		{
			//If we care about page alignment, we want to make sure the target sizes are a multiple of page alignment
			static_assert((!Private::SMALL_BLOCK_GRAB_ENSURE_PAGE_ALIGNMENT || ((Private::BLOCK_GRAB_TARGET_BIN_SIZE % PAGE_SIZE_LIMIT) == 0)),
						  "If SMALL_BLOCK_GRAB_ENSURE_PAGE_ALIGNMENT is true, then BLOCK_GRAB_TARGET_BIN_SIZE must be a multiple of PAGE_SIZE_LIMIT.");
			
			static uint64 CurrentSequentialBlockFoundCount = 0;
			static uint64 CurrentBlockStartIndex = 0;
			static bool CurrentBlockMeetsPageAlignmentRequirements = IsGrabbedBlockIndexPageAligned(0);
			
			for (int Index = 0; Index < SMALL_BLOCK_GRAB_TEMP_MEM_ARRAY_SIZE;)
			{
				bool bDidEndSequentialChain = false;
				if (CurrentBlockMeetsPageAlignmentRequirements && (GrabbedMemoryBlocks[Index] > 0))
				{
					CurrentSequentialBlockFoundCount += GrabbedMemoryBlocks[Index];
					
					//End this chain if we already have a large enough bucket
					bDidEndSequentialChain = (CurrentSequentialBlockFoundCount >= BLOCK_GRAB_TARGET_BIN_SIZE);
					
					uint32 IndicesToAdvance = (GrabbedMemoryBlocks[Index] / SMALL_BLOCK_GRAB_MIN_ALLOC_SIZE);
					Index += IndicesToAdvance;
				}
				else
				{
					bDidEndSequentialChain = true;
					++Index;
				}
				
				if (bDidEndSequentialChain)
				{
					//If we are large, save as a large sequential block as long as we haven't saved too many
					if ((CurrentSequentialBlockFoundCount >= BLOCK_GRAB_TARGET_BIN_SIZE) && (NumFoundCombinedBlocks < MAX_NUM_BLOCK_START_ADDRESSES))
					{
						OutArrayCombinedAddressStartPtrs[NumFoundCombinedBlocks] = GetAddressForIndex(CurrentBlockStartIndex);
						++NumFoundCombinedBlocks;
					}
					
					//if we didn't make it to either, go ahead and de-allocate memory in this chain
					else
					{
						for (int FreeIndex = CurrentBlockStartIndex; FreeIndex < Index;++FreeIndex)
						{
							//Only free memory that we actually allocated
							if (GrabbedMemoryBlocks[FreeIndex] > 0)
							{
								uint64 PointerToFree = GetAddressForIndex(FreeIndex);
								::free((void*)PointerToFree);
							}
						}
					}
					
					CurrentSequentialBlockFoundCount = 0;
					CurrentBlockStartIndex = Index;
					CurrentBlockMeetsPageAlignmentRequirements = IsGrabbedBlockIndexPageAligned(CurrentBlockStartIndex);
				}
			}
		}
		
		//Look if we are at the start of a page with this memory block index
		bool IsGrabbedBlockIndexPageAligned(int Index)
		{
			if (!Private::SMALL_BLOCK_GRAB_ENSURE_PAGE_ALIGNMENT)
			{
				return true;
			}
			
			const uint64 MemLoc = GetAddressForIndex(Index);
			const uint64 MemoryOffsetFromStart = MemLoc - SmallBlockStartPtr;
			
			return ((MemoryOffsetFromStart % PAGE_SIZE_LIMIT) == 0);
		}
		
	private:
		//Tracker holding the state of all possible memory allocations.
		//0 if un-allocated. Otherwise holds the data size allocated
		uint32 GrabbedMemoryBlocks[SMALL_BLOCK_GRAB_TEMP_MEM_ARRAY_SIZE];
		
		void ResetArrays()
		{
			memset(&GrabbedMemoryBlocks, 0, sizeof(GrabbedMemoryBlocks));
		}
	};
#endif //USE_OS_SMALL_BLOCK_GRAB_MEMORY_FROM_OS
#endif //USE_OS_SMALL_BLOCK_ALLOC
	
	// Implementation. 
	static CA_NO_RETURN void OutOfMemory(uint64 Size, uint32 Alignment=0)
	{
		// this is expected not to return
		FPlatformMemory::OnOutOfMemory(Size, Alignment);
	}

	static FORCEINLINE void TrackStats(FPoolTable* Table, uint32 Size)
	{
#if STATS
		// keep track of memory lost to padding
		Table->TotalWaste += Table->BlockSize - Size;
		Table->TotalRequests++;
		Table->ActiveRequests++;
		Table->MaxActiveRequests = FMath::Max(Table->MaxActiveRequests, Table->ActiveRequests);
		Table->MaxRequest = Size > Table->MaxRequest ? Size : Table->MaxRequest;
		Table->MinRequest = Size < Table->MinRequest ? Size : Table->MinRequest;
#endif
	}

	/** 
	 * Create a 64k page of FPoolInfo structures for tracking allocations
	 */
	static FPoolInfo* CreateIndirect(FMallocBinned& Allocator)
	{
		uint64 IndirectPoolBlockSizeBytes = Allocator.IndirectPoolBlockSize * sizeof(FPoolInfo);

		checkSlow(IndirectPoolBlockSizeBytes <= Allocator.PageSize);
        LLM_PLATFORM_SCOPE(ELLMTag::FMalloc);
		FPoolInfo* Indirect = (FPoolInfo*)FPlatformMemory::BinnedAllocFromOS(IndirectPoolBlockSizeBytes);
		if( !Indirect )
		{
			OutOfMemory(IndirectPoolBlockSizeBytes);
		}
		FMemory::Memset(Indirect, 0, IndirectPoolBlockSizeBytes);

		BINNED_PEAK_STATCOUNTER(Allocator.OsPeak,    BINNED_ADD_STATCOUNTER(Allocator.OsCurrent,    (int64)(Align(IndirectPoolBlockSizeBytes, Allocator.PageSize))));
		BINNED_PEAK_STATCOUNTER(Allocator.WastePeak, BINNED_ADD_STATCOUNTER(Allocator.WasteCurrent, (int64)(Align(IndirectPoolBlockSizeBytes, Allocator.PageSize))));

		return Indirect;
	}

	/**
	* Initializes tables for HashBuckets if they haven't already been initialized.
	*/
	static FORCEINLINE PoolHashBucket* CreateHashBuckets(const FMallocBinned& Allocator)
	{
		// Init tables.
		LLM_PLATFORM_SCOPE(ELLMTag::FMalloc);
		PoolHashBucket* Result = (PoolHashBucket*)FPlatformMemory::BinnedAllocFromOS(Align(Allocator.MaxHashBuckets * sizeof(PoolHashBucket), Allocator.PageSize));

		for (uint32 i = 0; i < Allocator.MaxHashBuckets; ++i)
		{
			new (Result + i) PoolHashBucket();
		}

		return Result;
	}
	
	/** 
	* Gets the FPoolInfo for a memory address. If no valid info exists one is created. 
	* NOTE: This function requires a mutex across threads, but its is the callers responsibility to 
	* acquire the mutex before calling
	*/
	static FORCEINLINE FPoolInfo* GetPoolInfo(FMallocBinned& Allocator, UPTRINT Ptr)
	{
		if (!Allocator.HashBuckets)
		{
			Allocator.HashBuckets = CreateHashBuckets(Allocator);
		}
		checkSlow(Allocator.HashBuckets);

		UPTRINT Key       = Ptr >> Allocator.HashKeyShift;
		UPTRINT Hash      = Key & (Allocator.MaxHashBuckets - 1);
		UPTRINT PoolIndex = ((UPTRINT)Ptr >> Allocator.PoolBitShift) & Allocator.PoolMask;

		PoolHashBucket* Collision = &Allocator.HashBuckets[Hash];
		do
		{
			if (Collision->Key == Key || !Collision->FirstPool)
			{
				if (!Collision->FirstPool)
				{
					Collision->Key = Key;
					InitializeHashBucket(Allocator, Collision);
					CA_ASSUME(Collision->FirstPool);
				}
				return &Collision->FirstPool[PoolIndex];
			}

			Collision = Collision->Next;
		} while (Collision != &Allocator.HashBuckets[Hash]);

		//Create a new hash bucket entry
		PoolHashBucket* NewBucket = CreateHashBucket(Allocator);
		NewBucket->Key = Key;
		Allocator.HashBuckets[Hash].Link(NewBucket);

		return &NewBucket->FirstPool[PoolIndex];
	}

	static FORCEINLINE FPoolInfo* FindPoolInfo(FMallocBinned& Allocator, UPTRINT Ptr1, UPTRINT& AllocationBase)
	{
		uint16  NextStep = 0;
		UPTRINT Ptr      = Ptr1 &~ ((UPTRINT)Allocator.PageSize - 1);
		for (uint32 i = 0, n = (BINNED_ALLOC_POOL_SIZE / Allocator.PageSize) + 1; i < n; ++i)
		{
			FPoolInfo* Pool = FindPoolInfoInternal(Allocator, Ptr, NextStep);
			if (Pool)
			{
				AllocationBase = Ptr;
				//checkSlow(Ptr1 >= AllocationBase && Ptr1 < AllocationBase + Pool->GetBytes());
				return Pool;
			}
			Ptr = ((Ptr - (Allocator.PageSize * NextStep)) - 1) &~ ((UPTRINT)Allocator.PageSize - 1);
		}
		AllocationBase = 0;
		return nullptr;
	}

	static FORCEINLINE FPoolInfo* FindPoolInfoInternal(FMallocBinned& Allocator, UPTRINT Ptr, uint16& JumpOffset)
	{
		checkSlow(Allocator.HashBuckets);

		uint32 Key       = (uint32)(Ptr >> Allocator.HashKeyShift);
		uint32 Hash      = Key & (Allocator.MaxHashBuckets - 1);
		uint32 PoolIndex = (uint32)(((UPTRINT)Ptr >> Allocator.PoolBitShift) & Allocator.PoolMask);

		JumpOffset = 0;

		PoolHashBucket* Collision = &Allocator.HashBuckets[Hash];
		do
		{
			if (Collision->Key==Key)
			{
				if (!Collision->FirstPool[PoolIndex].AllocSize)
				{
					JumpOffset = Collision->FirstPool[PoolIndex].TableIndex;
					return nullptr;
				}
				return &Collision->FirstPool[PoolIndex];
			}
			Collision = Collision->Next;
		} while (Collision != &Allocator.HashBuckets[Hash]);

		return nullptr;
	}

	/**
	 *	Returns a newly created and initialized PoolHashBucket for use.
	 */
	static FORCEINLINE PoolHashBucket* CreateHashBucket(FMallocBinned& Allocator) 
	{
		PoolHashBucket* Bucket = AllocateHashBucket(Allocator);
		InitializeHashBucket(Allocator, Bucket);
		return Bucket;
	}

	/**
	 *	Initializes bucket with valid parameters
	 *	@param bucket pointer to be initialized
	 */
	static FORCEINLINE void InitializeHashBucket(FMallocBinned& Allocator, PoolHashBucket* Bucket)
	{
		if (!Bucket->FirstPool)
		{
			Bucket->FirstPool = CreateIndirect(Allocator);
		}
	}

	/**
	 * Allocates a hash bucket from the free list of hash buckets
	*/
	static PoolHashBucket* AllocateHashBucket(FMallocBinned& Allocator)
	{
		if (!Allocator.HashBucketFreeList) 
		{
			const uint32 PageSize = Allocator.PageSize;

            LLM_PLATFORM_SCOPE(ELLMTag::FMalloc);
			Allocator.HashBucketFreeList = (PoolHashBucket*)FPlatformMemory::BinnedAllocFromOS(PageSize);
			BINNED_PEAK_STATCOUNTER(Allocator.OsPeak,    BINNED_ADD_STATCOUNTER(Allocator.OsCurrent,    PageSize));
			BINNED_PEAK_STATCOUNTER(Allocator.WastePeak, BINNED_ADD_STATCOUNTER(Allocator.WasteCurrent, PageSize));
			
			for (UPTRINT i = 0, n = PageSize / sizeof(PoolHashBucket); i < n; ++i)
			{
				Allocator.HashBucketFreeList->Link(new (Allocator.HashBucketFreeList + i) PoolHashBucket());
			}
		}

		PoolHashBucket* NextFree = Allocator.HashBucketFreeList->Next;
		PoolHashBucket* Free     = Allocator.HashBucketFreeList;

		Free->Unlink();
		if (NextFree == Free) 
		{
			NextFree = nullptr;
		}
		Allocator.HashBucketFreeList = NextFree;

		return Free;
	}

	static FPoolInfo* AllocatePoolMemory(FMallocBinned& Allocator, FPoolTable* Table, uint32 PoolSize, uint16 TableIndex)
	{
		const uint32 PageSize = Allocator.PageSize;

		// Must create a new pool.
		uint32 Blocks   = PoolSize / Table->BlockSize;
		uint32 Bytes    = Blocks * Table->BlockSize;
		UPTRINT OsBytes = Align(Bytes, PageSize);

		checkSlow(Blocks >= 1);
		checkSlow(PoolSize >= Bytes);
		
		FFreeMem* Free = nullptr;
		SIZE_T ActualPoolSize; //TODO: use this to reduce waste?
		
#if USE_OS_SMALL_BLOCK_GRAB_MEMORY_FROM_OS
		Free = GetAllocFromSmallBlockGrab(Allocator, OsBytes);
#endif //USE_OS_SMALL_BLOCK_GRAB_MEMORY_FROM_OS
		
		// Allocate memory if we haven't yet
		if (Free == nullptr)
		{
			Free = (FFreeMem*)OSAlloc(Allocator, OsBytes, ActualPoolSize);
		}
		
        checkSlow(IsAligned(Free, PageSize));
		if( !Free )
		{
			OutOfMemory(OsBytes);
		}

		// Create pool in the indirect table.
		FPoolInfo* Pool;
		{
#ifdef USE_FINE_GRAIN_LOCKS
			FScopeLock PoolInfoLock(&Allocator.AccessGuard);
#endif
			Pool = GetPoolInfo(Allocator, (UPTRINT)Free);
			for (UPTRINT i = (UPTRINT)PageSize, Offset = 0; i < OsBytes; i += PageSize, ++Offset)
			{
				FPoolInfo* TrailingPool = GetPoolInfo(Allocator, ((UPTRINT)Free) + i);
				check(TrailingPool);

				//Set trailing pools to point back to first pool
				TrailingPool->SetAllocationSizes(0, 0, (uint32)Offset, (uint32)Allocator.BinnedOSTableIndex);
			}

			
			BINNED_PEAK_STATCOUNTER(Allocator.OsPeak,    BINNED_ADD_STATCOUNTER(Allocator.OsCurrent,    OsBytes));
			BINNED_PEAK_STATCOUNTER(Allocator.WastePeak, BINNED_ADD_STATCOUNTER(Allocator.WasteCurrent, (OsBytes - Bytes)));
		}

		// Init pool.
		Pool->Link( Table->FirstPool );
		Pool->SetAllocationSizes(Bytes, OsBytes, TableIndex, Allocator.BinnedOSTableIndex);
		Pool->Taken		 = 0;
		Pool->FirstMem   = Free;

#if STATS
		Table->NumActivePools++;
		Table->MaxActivePools = FMath::Max(Table->MaxActivePools, Table->NumActivePools);
#endif
		// Create first free item.
		Free->NumFreeBlocks = Blocks;
		Free->Next          = nullptr;

		return Pool;
	}

	static FORCEINLINE FFreeMem* AllocateBlockFromPool(FMallocBinned& Allocator, FPoolTable* Table, FPoolInfo* Pool, uint32 Alignment)
	{
		// Pick first available block and unlink it.
		Pool->Taken++;
		checkSlow(Pool->TableIndex < Allocator.BinnedOSTableIndex); // if this is false, FirstMem is actually a size not a pointer
		checkSlow(Pool->FirstMem);
		checkSlow(Pool->FirstMem->NumFreeBlocks > 0);
		checkSlow(Pool->FirstMem->NumFreeBlocks < PAGE_SIZE_LIMIT);
		FFreeMem* Free = (FFreeMem*)((uint8*)Pool->FirstMem + --Pool->FirstMem->NumFreeBlocks * Table->BlockSize);
		if( !Pool->FirstMem->NumFreeBlocks )
		{
			Pool->FirstMem = Pool->FirstMem->Next;
			if( !Pool->FirstMem )
			{
				// Move to exhausted list.
				Pool->Unlink();
				Pool->Link( Table->ExhaustedPool );
			}
		}
		BINNED_PEAK_STATCOUNTER(Allocator.UsedPeak, BINNED_ADD_STATCOUNTER(Allocator.UsedCurrent, Table->BlockSize));
		return Align(Free, Alignment);
	}

	/**
	* Releases memory back to the system. This is not protected from multi-threaded access and it's
	* the callers responsibility to Lock AccessGuard before calling this.
	*/
	static void FreeInternal(FMallocBinned& Allocator, void* Ptr)
	{
		MEM_TIME(MemTime -= FPlatformTime::Seconds());
		BINNED_DECREMENT_STATCOUNTER(Allocator.CurrentAllocs);

#if PLATFORM_IOS || PLATFORM_MAC
		if(FPlatformMemory::PtrIsOSMalloc(Ptr))
		{
			SmallOSFree(Allocator, Ptr, Private::SMALL_BLOCK_POOL_SIZE);
			return;
		}
#endif
		UPTRINT BasePtr;
		FPoolInfo* Pool = FindPoolInfo(Allocator, (UPTRINT)Ptr, BasePtr);
		checkSlow(Pool);
		checkSlow(Pool->GetBytes() != 0);
		if (Pool->TableIndex < Allocator.BinnedOSTableIndex)
		{
			FPoolTable* Table = Allocator.MemSizeToPoolTable[Pool->TableIndex];
#ifdef USE_FINE_GRAIN_LOCKS
			FScopeLock TableLock(&Table->CriticalSection);
#endif
#if STATS
			Table->ActiveRequests--;
#endif
			// If this pool was exhausted, move to available list.
			if( !Pool->FirstMem )
			{
				Pool->Unlink();
				Pool->Link( Table->FirstPool );
			}

			void* BaseAddress = (void*)BasePtr;
			uint32 BlockSize = Table->BlockSize;
			PTRINT OffsetFromBase = (PTRINT)Ptr - (PTRINT)BaseAddress;
			check(OffsetFromBase >= 0);
			uint32 AlignOffset = OffsetFromBase % BlockSize;

			// Patch pointer to include previously applied alignment.
			Ptr = (void*)((PTRINT)Ptr - (PTRINT)AlignOffset);

			// Free a pooled allocation.
			FFreeMem* Free		= (FFreeMem*)Ptr;
			Free->NumFreeBlocks	= 1;
			Free->Next			= Pool->FirstMem;
			Pool->FirstMem		= Free;
			BINNED_ADD_STATCOUNTER(Allocator.UsedCurrent, -(int64)(Table->BlockSize));

			// Free this pool.
			checkSlow(Pool->Taken >= 1);
			if( --Pool->Taken == 0 )
			{
#if STATS
				Table->NumActivePools--;
#endif
				// Free the OS memory.
				SIZE_T OsBytes = Pool->GetOsBytes(Allocator.PageSize, Allocator.BinnedOSTableIndex);
				BINNED_ADD_STATCOUNTER(Allocator.OsCurrent,    -(int64)OsBytes);
				BINNED_ADD_STATCOUNTER(Allocator.WasteCurrent, -(int64)(OsBytes - Pool->GetBytes()));
				Pool->Unlink();
				Pool->SetAllocationSizes(0, 0, 0, Allocator.BinnedOSTableIndex);
				OSFree(Allocator, (void*)BasePtr, OsBytes);
			}
		}
		else
		{
			// Free an OS allocation.
			checkSlow(IsAligned(Ptr, Allocator.PageSize));
			SIZE_T OsBytes = Pool->GetOsBytes(Allocator.PageSize, Allocator.BinnedOSTableIndex);

			BINNED_ADD_STATCOUNTER(Allocator.UsedCurrent,  -(int64)Pool->GetBytes());
			BINNED_ADD_STATCOUNTER(Allocator.OsCurrent,    -(int64)OsBytes);
			BINNED_ADD_STATCOUNTER(Allocator.WasteCurrent, -(int64)(OsBytes - Pool->GetBytes()));
			OSFree(Allocator, (void*)BasePtr, OsBytes);
		}

		MEM_TIME(MemTime += FPlatformTime::Seconds());
	}

	static void PushFreeLockless(FMallocBinned& Allocator, void* Ptr)
	{
#ifdef USE_LOCKFREE_DELETE
		Allocator.PendingFreeList->Push(Ptr);
#else
#ifdef USE_COARSE_GRAIN_LOCKS
		FScopeLock ScopedLock(&Allocator.AccessGuard);
#endif
		FreeInternal(Allocator, Ptr);
#endif
	}

	/**
	* Clear and Process the list of frees to be deallocated. It's the callers
	* responsibility to Lock AccessGuard before calling this
	*/
	static void FlushPendingFrees(FMallocBinned& Allocator)
	{
#ifdef USE_LOCKFREE_DELETE
		if (!Allocator.PendingFreeList && !Allocator.bDoneFreeListInit)
		{
			Allocator.bDoneFreeListInit = true;
			Allocator.PendingFreeList = new ((void*)Allocator.PendingFreeListMemory) TLockFreePointerList<void>();
		}

		// Because a lockless list and TArray calls new/malloc internally, need to guard against re-entry
		if (Allocator.bFlushingFrees || !Allocator.PendingFreeList)
		{
			return;
		}
		Allocator.bFlushingFrees = true;
		Allocator.PendingFreeList->PopAll(Allocator.FlushedFrees);
		for (uint32 i = 0, n = Allocator.FlushedFrees.Num(); i < n; ++i)
		{
			FreeInternal(Allocator, Allocator.FlushedFrees[i]);
		}
		Allocator.FlushedFrees.Reset();
		Allocator.bFlushingFrees = false;
#endif
	}

	static FORCEINLINE void OSFree(FMallocBinned& Allocator, void* Ptr, SIZE_T Size)
	{
#ifdef CACHE_FREED_OS_ALLOCS
#ifdef USE_FINE_GRAIN_LOCKS
		FScopeLock MainLock(&Allocator.AccessGuard);
#endif
		if (Size > MAX_CACHED_OS_FREES_BYTE_LIMIT / 4)
		{
			#if USE_OS_SMALL_BLOCK_GRAB_MEMORY_FROM_OS
				if (IsSmallBlockGrabAllocation(ptr))
				{
					FreeSmallBlockGrab(ptr, Allocator, Size);
				}
				else
			#endif //USE_OS_SMALL_BLOCK_GRAB_MEMORY_FROM_OS
			{
				FPlatformMemory::BinnedFreeToOS(Ptr, Size);
			}
			return;
		}

		while (Allocator.FreedPageBlocksNum && (Allocator.FreedPageBlocksNum >= MAX_CACHED_OS_FREES || Allocator.CachedTotal + Size > MAX_CACHED_OS_FREES_BYTE_LIMIT)) 
		{
			//Remove the oldest one
			void* FreePtr = Allocator.FreedPageBlocks[0].Ptr;
			SIZE_T FreeSize = Allocator.FreedPageBlocks[0].ByteSize;
			Allocator.CachedTotal -= FreeSize;
			Allocator.FreedPageBlocksNum--;
			if (Allocator.FreedPageBlocksNum)
			{
				FMemory::Memmove(&Allocator.FreedPageBlocks[0], &Allocator.FreedPageBlocks[1], sizeof(FFreePageBlock) * Allocator.FreedPageBlocksNum);
			}
			
			#if USE_OS_SMALL_BLOCK_GRAB_MEMORY_FROM_OS
				if (IsSmallBlockGrabAllocation(FreePtr))
				{
					FreeSmallBlockGrab(FreePtr, Allocator, Size);
				}
				else
			#endif //USE_OS_SMALL_BLOCK_GRAB_MEMORY_FROM_OS
			{
				FPlatformMemory::BinnedFreeToOS(FreePtr, FreeSize);
			}
		}
		Allocator.FreedPageBlocks[Allocator.FreedPageBlocksNum].Ptr      = Ptr;
		Allocator.FreedPageBlocks[Allocator.FreedPageBlocksNum].ByteSize = Size;
		Allocator.CachedTotal += Size;
		++Allocator.FreedPageBlocksNum;
#else
		#if USE_OS_SMALL_BLOCK_GRAB_MEMORY_FROM_OS
			if (Private::IsSmallBlockGrabAllocation(Ptr))
			{
				FreeSmallBlockGrab(Ptr, Allocator, Size);
			}
			else
		#endif //USE_OS_SMALL_BLOCK_GRAB_MEMORY_FROM_OS
		{
			FPlatformMemory::BinnedFreeToOS(Ptr, Size);
		}
#endif
	}

	static FORCEINLINE void SmallOSFree(FMallocBinned& Allocator, void* Ptr, SIZE_T Size)
	{
#if PLATFORM_IOS
		LLM(FLowLevelMemTracker::Get().OnLowLevelFree(ELLMTracker::Platform, Ptr));
		::free(Ptr);
<<<<<<< HEAD
		bNanoMallocAvailable = true;
=======
		Allocator.bNanoMallocAvailable = true;
>>>>>>> d731a049
#else
		FPlatformMemory::BinnedFreeToOS(Ptr, Size);
#endif
	}
	
	static FORCEINLINE void* OSAlloc(FMallocBinned& Allocator, SIZE_T NewSize, SIZE_T& OutActualSize)
	{
#ifdef CACHE_FREED_OS_ALLOCS
		{
#ifdef USE_FINE_GRAIN_LOCKS
			// We want to hold the lock a little as possible so release it
			// before the big call to the OS
			FScopeLock MainLock(&Allocator.AccessGuard);
#endif
			for (uint32 i=0; i < Allocator.FreedPageBlocksNum; ++i)
			{
				// look for exact matches first, these are aligned to the page size, so it should be quite common to hit these on small pages sizes
				if (Allocator.FreedPageBlocks[i].ByteSize == NewSize)
				{
					void* Ret = Allocator.FreedPageBlocks[i].Ptr;
					UE_CLOG(!Ret, LogMemory, Fatal, TEXT("OS memory allocation cache has been corrupted!"));
					OutActualSize = Allocator.FreedPageBlocks[i].ByteSize;
					Allocator.CachedTotal -= Allocator.FreedPageBlocks[i].ByteSize;
					if (i < Allocator.FreedPageBlocksNum - 1)
					{
						FMemory::Memmove(&Allocator.FreedPageBlocks[i], &Allocator.FreedPageBlocks[i + 1], sizeof(FFreePageBlock) * (Allocator.FreedPageBlocksNum - i - 1));
					}
					Allocator.FreedPageBlocksNum--;
					return Ret;
				}
			};
			// Note the code below was similar to code removed by Arciel in his MallocBinned2 update and its removal fixes a memory leak
/*			for (uint32 i=0; i < Allocator.FreedPageBlocksNum; ++i)
			{
				// is it possible (and worth i.e. <25% overhead) to use this block
				if (Allocator.FreedPageBlocks[i].ByteSize >= NewSize && Allocator.FreedPageBlocks[i].ByteSize * 3 <= NewSize * 4)
				{
					void* Ret = Allocator.FreedPageBlocks[i].Ptr;
					UE_CLOG(!Ret, LogMemory, Fatal, TEXT("OS memory allocation cache has been corrupted!"));
					OutActualSize = Allocator.FreedPageBlocks[i].ByteSize;
					Allocator.CachedTotal -= Allocator.FreedPageBlocks[i].ByteSize;
					if (i < Allocator.FreedPageBlocksNum - 1)
					{
						FMemory::Memmove(&Allocator.FreedPageBlocks[i], &Allocator.FreedPageBlocks[i + 1], sizeof(FFreePageBlock) * (Allocator.FreedPageBlocksNum - i - 1));
					}
					Allocator.FreedPageBlocksNum--;
					return Ret;
				}
			};*/
		}
		OutActualSize = NewSize;
        LLM_PLATFORM_SCOPE(ELLMTag::SmallBinnedAllocation);
		void* Ptr = FPlatformMemory::BinnedAllocFromOS(NewSize);
		if (!Ptr)
		{
			//Are we holding on to much mem? Release it all.
			FlushAllocCache(Allocator);
            LLM_PLATFORM_SCOPE(ELLMTag::SmallBinnedAllocation);
			Ptr = FPlatformMemory::BinnedAllocFromOS(NewSize);
		}
		return Ptr;
#else
		(void)OutActualSize;
        LLM_PLATFORM_SCOPE(ELLMTag::FMalloc);
		return FPlatformMemory::BinnedAllocFromOS(NewSize);
#endif
	}

	static FORCEINLINE void* SmallOSAlloc(FMallocBinned& Allocator, SIZE_T NewSize, SIZE_T& OutActualSize)
	{
#if PLATFORM_IOS
		(void)OutActualSize;
		LLM_PLATFORM_SCOPE(ELLMTag::FMalloc);
		void* Ptr = ::malloc(NewSize);
		if (Ptr == nullptr)
		{
			UE_LOG(LogTemp, Warning, TEXT("malloc failure allocating %d, error code: %d"), NewSize, errno);
		}
		LLM(FLowLevelMemTracker::Get().OnLowLevelAlloc(ELLMTracker::Platform, Ptr, NewSize));
		return Ptr;
#else
		(void)OutActualSize;
		LLM_PLATFORM_SCOPE(ELLMTag::FMalloc);
		return FPlatformMemory::BinnedAllocFromOS(NewSize);
#endif
	}
	
#ifdef CACHE_FREED_OS_ALLOCS
	static void FlushAllocCache(FMallocBinned& Allocator)
	{
#ifdef USE_FINE_GRAIN_LOCKS
		FScopeLock MainLock(&Allocator.AccessGuard);
#endif
		for (int i = 0, n = Allocator.FreedPageBlocksNum; i<n; ++i) 
		{
			//Remove allocs
			FPlatformMemory::BinnedFreeToOS(Allocator.FreedPageBlocks[i].Ptr, Allocator.FreedPageBlocks[i].ByteSize);
			Allocator.FreedPageBlocks[i].Ptr = nullptr;
			Allocator.FreedPageBlocks[i].ByteSize = 0;
		}
		Allocator.FreedPageBlocksNum = 0;
		Allocator.CachedTotal        = 0;
	}
#endif

	static void UpdateSlackStat(FMallocBinned& Allocator)
	{
	#if	STATS
		SIZE_T LocalWaste = Allocator.WasteCurrent;
		double Waste = 0.0;
		for( int32 PoolIndex = 0; PoolIndex < POOL_COUNT; PoolIndex++ )
		{
			FPoolTable& Table = Allocator.PoolTable[PoolIndex];

			Waste += ( ( double )Table.TotalWaste / ( double )Table.TotalRequests ) * ( double )Table.ActiveRequests;
			Waste += Table.NumActivePools * ( BINNED_ALLOC_POOL_SIZE - ( ( BINNED_ALLOC_POOL_SIZE / Table.BlockSize ) * Table.BlockSize ) );
		}
		LocalWaste += ( uint32 )Waste;
		Allocator.SlackCurrent = Allocator.OsCurrent - LocalWaste - Allocator.UsedCurrent;
	#endif // STATS
	}
};

#if USE_OS_SMALL_BLOCK_GRAB_MEMORY_FROM_OS
uint64 FMallocBinned::Private::SmallBlockGrab_FreeStartPointers[MAX_NUM_BLOCK_START_ADDRESSES];
int FMallocBinned::Private::NumFreeSmallBlockGrabAllocations = 0;
FCriticalSection FMallocBinned::Private::SmallLock;
#endif

bool FMallocBinned::Private::bHasInitializedStatsMetadata = false;

void FMallocBinned::GetAllocatorStats( FGenericMemoryStats& out_Stats )
{
	FMalloc::GetAllocatorStats( out_Stats );

	if (!Private::bHasInitializedStatsMetadata)
	{
		InitializeStatsMetadata();
	}
	
#if	STATS
	SIZE_T	LocalOsCurrent = 0;
	SIZE_T	LocalOsPeak = 0;
	SIZE_T	LocalWasteCurrent = 0;
	SIZE_T	LocalWastePeak = 0;
	SIZE_T	LocalUsedCurrent = 0;
	SIZE_T	LocalUsedPeak = 0;
	SIZE_T	LocalCurrentAllocs = 0;
	SIZE_T	LocalTotalAllocs = 0;
	SIZE_T	LocalSlackCurrent = 0;
	
#if USE_OS_SMALL_BLOCK_GRAB_MEMORY_FROM_OS
	SIZE_T LocalNanoMallocPagesCurrent;
	SIZE_T LocalNanoMallocPagesPeak;
	SIZE_T LocalNanoMallocPagesWaste;
	SIZE_T LocalNanoMallocWastePagesPeak;
#endif //USE_OS_SMALL_BLOCK_GRAB_MEMORY_FROM_OS
	
	{
#ifdef USE_INTERNAL_LOCKS
		FScopeLock ScopedLock( &AccessGuard );
#endif

		Private::UpdateSlackStat(*this);

		// Copy memory stats.
		LocalOsCurrent = OsCurrent;
		LocalOsPeak = OsPeak;
		LocalWasteCurrent = WasteCurrent;
		LocalWastePeak = WastePeak;
		LocalUsedCurrent = UsedCurrent;
		LocalUsedPeak = UsedPeak;
		LocalCurrentAllocs = CurrentAllocs;
		LocalTotalAllocs = TotalAllocs;
		LocalSlackCurrent = SlackCurrent;

#if USE_OS_SMALL_BLOCK_GRAB_MEMORY_FROM_OS
		LocalNanoMallocPagesCurrent = NanoMallocPagesCurrent;
		LocalNanoMallocPagesPeak = NanoMallocPagesPeak;
		LocalNanoMallocPagesWaste = NanoMallocPagesWaste;
		LocalNanoMallocWastePagesPeak = NanoMallocWastePagesPeak;
#endif //USE_OS_SMALL_BLOCK_GRAB_MEMORY_FROM_OS
	}

	// Malloc binned stats.
	out_Stats.Add( GET_STATDESCRIPTION( STAT_Binned_OsCurrent ), LocalOsCurrent );
	out_Stats.Add( GET_STATDESCRIPTION( STAT_Binned_OsPeak ), LocalOsPeak );
	out_Stats.Add( GET_STATDESCRIPTION( STAT_Binned_WasteCurrent ), LocalWasteCurrent );
	out_Stats.Add( GET_STATDESCRIPTION( STAT_Binned_WastePeak ), LocalWastePeak );
	out_Stats.Add( GET_STATDESCRIPTION( STAT_Binned_UsedCurrent ), LocalUsedCurrent );
	out_Stats.Add( GET_STATDESCRIPTION( STAT_Binned_UsedPeak ), LocalUsedPeak );
	out_Stats.Add( GET_STATDESCRIPTION( STAT_Binned_CurrentAllocs ), LocalCurrentAllocs );
	out_Stats.Add( GET_STATDESCRIPTION( STAT_Binned_TotalAllocs ), LocalTotalAllocs );
	out_Stats.Add( GET_STATDESCRIPTION( STAT_Binned_SlackCurrent ), LocalSlackCurrent );
	
#if USE_OS_SMALL_BLOCK_GRAB_MEMORY_FROM_OS && ENABLE_LOW_LEVEL_MEM_TRACKER
	out_Stats.Add( GET_STATDESCRIPTION( STAT_Binned_NanoMallocPages_Current ), LocalNanoMallocPagesCurrent );
	out_Stats.Add( GET_STATDESCRIPTION( STAT_Binned_NanoMallocPages_Peak ), LocalNanoMallocPagesPeak );
	out_Stats.Add( GET_STATDESCRIPTION( STAT_Binned_NanoMallocPages_WasteCurrent ), LocalNanoMallocPagesWaste );
	out_Stats.Add( GET_STATDESCRIPTION( STAT_Binned_NanoMallocPages_WastePeak ), LocalNanoMallocWastePagesPeak );
#endif //USE_OS_SMALL_BLOCK_GRAB_MEMORY_FROM_OS
	
#endif // STATS
}

void FMallocBinned::InitializeStatsMetadata()
{
	Private::bHasInitializedStatsMetadata = true;
	
	FMalloc::InitializeStatsMetadata();

	// Initialize stats metadata here instead of UpdateStats.
	// Mostly to avoid dead-lock when stats malloc profiler is enabled.
	GET_STATFNAME(STAT_Binned_OsCurrent);
	GET_STATFNAME(STAT_Binned_OsPeak);
	GET_STATFNAME(STAT_Binned_WasteCurrent);
	GET_STATFNAME(STAT_Binned_WastePeak);
	GET_STATFNAME(STAT_Binned_UsedCurrent);
	GET_STATFNAME(STAT_Binned_UsedPeak);
	GET_STATFNAME(STAT_Binned_CurrentAllocs);
	GET_STATFNAME(STAT_Binned_TotalAllocs);
	GET_STATFNAME(STAT_Binned_SlackCurrent);
	
#if USE_OS_SMALL_BLOCK_GRAB_MEMORY_FROM_OS && ENABLE_LOW_LEVEL_MEM_TRACKER
	GET_STATFNAME(STAT_Binned_NanoMallocPages_Current);
	GET_STATFNAME(STAT_Binned_NanoMallocPages_Peak);
	GET_STATFNAME(STAT_Binned_NanoMallocPages_WasteCurrent);
	GET_STATFNAME(STAT_Binned_NanoMallocPages_WastePeak);
#endif //USE_OS_SMALL_BLOCK_GRAB_MEMORY_FROM_OS
}

FMallocBinned::FMallocBinned(uint32 InPageSize, uint64 AddressLimit)
	:	TableAddressLimit(AddressLimit)
#ifdef USE_LOCKFREE_DELETE
	,	PendingFreeList(nullptr)
	,	bFlushingFrees(false)
	,	bDoneFreeListInit(false)
#endif
	,	HashBuckets(nullptr)
	,	HashBucketFreeList(nullptr)
	,	PageSize		(InPageSize)
#ifdef CACHE_FREED_OS_ALLOCS
	,	FreedPageBlocksNum(0)
	,	CachedTotal(0)
#endif
#if STATS
	,	OsCurrent		( 0 )
	,	OsPeak			( 0 )
	,	WasteCurrent	( 0 )
	,	WastePeak		( 0 )
	,	UsedCurrent		( 0 )
	,	UsedPeak		( 0 )
	,	CurrentAllocs	( 0 )
	,	TotalAllocs		( 0 )
	,	SlackCurrent	( 0 )
	,	MemTime			( 0.0 )
#if USE_OS_SMALL_BLOCK_GRAB_MEMORY_FROM_OS
	,	NanoMallocPagesCurrent 		( 0 )
	,	NanoMallocPagesPeak			( 0 )
	,	NanoMallocPagesWaste		( 0 )
	,	NanoMallocWastePagesPeak	( 0 )
#endif //USE_OS_SMALL_BLOCK_GRAB_MEMORY_FROM_OS
#endif
{
	check(!(PageSize & (PageSize - 1)));
	check(!(AddressLimit & (AddressLimit - 1)));
	check(PageSize <= 65536); // There is internal limit on page size of 64k
	check(AddressLimit > PageSize); // Check to catch 32 bit overflow in AddressLimit

#if USE_OS_SMALL_BLOCK_ALLOC
	
	FPlatformMemory::NanoMallocInit();
	bNanoMallocAvailable = FPlatformMemory::IsNanoMallocAvailable();
	
#if USE_OS_SMALL_BLOCK_GRAB_MEMORY_FROM_OS

	void* GrabberHelperLoc = ::malloc(sizeof(Private::FMemoryAllocationGrabberHelper));
	Private::FMemoryAllocationGrabberHelper* GrabberHelper = new (GrabberHelperLoc) Private::FMemoryAllocationGrabberHelper();
	
	//Grab as much as we can in smaller and smaller amounts until we can get no more
	int CurrentAllocationSize = Private::SMALL_BLOCK_GRAB_MAX_ALLOC_SIZE;
	int CurrentGrabIndex = 0;
	while ((CurrentAllocationSize >= Private::SMALL_BLOCK_GRAB_MIN_ALLOC_SIZE))
	{
		void* NewData = ::malloc(CurrentAllocationSize);
		if (((uint64)NewData) >= Private::SmallBlockStartPtr && ((uint64)NewData) < Private::SmallBlockEndPtr)
		{
			GrabberHelper->AddGrabbedMemory((uint64)NewData, CurrentAllocationSize);
		}
		else
		{
			//Free memory we just allocated as it was outside of the nano_malloc range
			::free(NewData);
			
			//Lower how much data we are trying to allocate now that 1 failed on this size
			CurrentAllocationSize -= Private::SMALL_BLOCK_GRAB_ALLOC_ALIGN;
		}
	}
	
	GrabberHelper->ValidateMemoryBlocks();
	
	GrabberHelper->FindGrabbedBlockSequentials(Private::SmallBlockGrab_FreeStartPointers);
	Private::NumFreeSmallBlockGrabAllocations = GrabberHelper->NumFoundCombinedBlocks;
	
	//Free our GrabberHelper now that we are fully allocated and good to go
	::free(GrabberHelperLoc);
	
#endif //USE_OS_SMALL_BLOCK_GRAB_MEMORY_FROM_OS
#endif //USE_OS_SMALL_BLOCK_ALLOC
	
	/** Shift to get the reference from the indirect tables */
	PoolBitShift = FPlatformMath::CeilLogTwo(PageSize);
	IndirectPoolBitShift = FPlatformMath::CeilLogTwo(PageSize/sizeof(FPoolInfo));
	IndirectPoolBlockSize = PageSize/sizeof(FPoolInfo);

	MaxHashBuckets = AddressLimit >> (IndirectPoolBitShift+PoolBitShift); 
	MaxHashBucketBits = FPlatformMath::CeilLogTwo(MaxHashBuckets);
	MaxHashBucketWaste = (MaxHashBuckets*sizeof(PoolHashBucket))/1024;
	MaxBookKeepingOverhead = ((AddressLimit/PageSize)*sizeof(PoolHashBucket))/(1024*1024);
	/** 
	* Shift required to get required hash table key.
	*/
	HashKeyShift = PoolBitShift+IndirectPoolBitShift;
	/** Used to mask off the bits that have been used to lookup the indirect table */
	PoolMask =  ( ( 1ull << ( HashKeyShift - PoolBitShift ) ) - 1 );
	BinnedSizeLimit = Private::PAGE_SIZE_LIMIT/2;
	BinnedOSTableIndex = BinnedSizeLimit+EXTENDED_PAGE_POOL_ALLOCATION_COUNT;

	check((BinnedSizeLimit & (BinnedSizeLimit-1)) == 0);


	// Init tables.
	OsTable.FirstPool = nullptr;
	OsTable.ExhaustedPool = nullptr;
	OsTable.BlockSize = 0;

	/** The following options are not valid for page sizes less than 64k. They are here to reduce waste*/
	PagePoolTable[0].FirstPool = nullptr;
	PagePoolTable[0].ExhaustedPool = nullptr;
	PagePoolTable[0].BlockSize = PageSize == Private::PAGE_SIZE_LIMIT ? BinnedSizeLimit+(BinnedSizeLimit/2) : 0;

	PagePoolTable[1].FirstPool = nullptr;
	PagePoolTable[1].ExhaustedPool = nullptr;
	PagePoolTable[1].BlockSize = PageSize == Private::PAGE_SIZE_LIMIT ? PageSize+BinnedSizeLimit : 0;

	// Block sizes are based around getting the maximum amount of allocations per pool, with as little alignment waste as possible.
	// Block sizes should be close to even divisors of the POOL_SIZE, and well distributed. They must be 16-byte aligned as well.
	static const uint32 BlockSizes[POOL_COUNT] =
	{
		16,		32,		48,		64,		80,		96,		112,	128,
		160,	192,	224,	256,	288,	320,	384,	448,
		512,	576,	640,	704,	768,	896,	1024,	1168,
		1360,	1632,	2048,	2336,	2720,	3264,	4096,	4672,
		5456,	6544,	8192,	9360,	10912,	13104,	16384,	21840,	32768
	};

	for( uint32 i = 0; i < POOL_COUNT; i++ )
	{
		PoolTable[i].FirstPool = nullptr;
		PoolTable[i].ExhaustedPool = nullptr;
		PoolTable[i].BlockSize = BlockSizes[i];
		check(IsAligned(BlockSizes[i], Private::DEFAULT_BINNED_ALLOCATOR_ALIGNMENT));
#if STATS
		PoolTable[i].MinRequest = PoolTable[i].BlockSize;
#endif
	}

	for( uint32 i=0; i<MAX_POOLED_ALLOCATION_SIZE; i++ )
	{
		uint32 Index = 0;
		while( PoolTable[Index].BlockSize < i )
		{
			++Index;
		}
		checkSlow(Index < POOL_COUNT);
		MemSizeToPoolTable[i] = &PoolTable[Index];
	}

	MemSizeToPoolTable[BinnedSizeLimit] = &PagePoolTable[0];
	MemSizeToPoolTable[BinnedSizeLimit+1] = &PagePoolTable[1];

	check(MAX_POOLED_ALLOCATION_SIZE - 1 == PoolTable[POOL_COUNT - 1].BlockSize);
}

FMallocBinned::~FMallocBinned()
{
}

bool FMallocBinned::IsInternallyThreadSafe() const
{ 
#ifdef USE_INTERNAL_LOCKS
	return true;
#else
	return false;
#endif
}

void* FMallocBinned::Malloc(SIZE_T Size, uint32 Alignment)
{
#ifdef USE_COARSE_GRAIN_LOCKS
	FScopeLock ScopedLock(&AccessGuard);
#endif
    
    ensure(Alignment <= PageSize);

	Private::FlushPendingFrees(*this);

	MEM_TIME(MemTime -= FPlatformTime::Seconds());
	
	BINNED_INCREMENT_STATCOUNTER(CurrentAllocs);
	BINNED_INCREMENT_STATCOUNTER(TotalAllocs);
	
	Size = FMath::Max(Size, (SIZE_T)1);
	FFreeMem* Free = nullptr;
	bool bUsePools = true;
#if USE_OS_SMALL_BLOCK_ALLOC && !USE_OS_SMALL_BLOCK_GRAB_MEMORY_FROM_OS
	if (bNanoMallocAvailable && (Size <= Private::SMALL_BLOCK_POOL_SIZE) && (Alignment <= Private::DEFAULT_BINNED_ALLOCATOR_ALIGNMENT))
	{
		//Make sure we have initialized our hash buckets even if we are using the NANO_MALLOC grabber, as otherwise we can end
		//up making bad assumptions and trying to grab invalid data during a Realloc of this data.
		if (!HashBuckets)
		{
			HashBuckets = Private::CreateHashBuckets(*this);
		}

		bUsePools = false;
		SIZE_T ActualPoolSize; //TODO: use this to reduce waste?
		Free = (FFreeMem*)Private::SmallOSAlloc(*this, Size, ActualPoolSize);
		check(FPlatformMemory::PtrIsOSMalloc(Free));
		
		if(!FPlatformMemory::PtrIsFromNanoMalloc(Free))
		{
			// This means we've overflowed the nano zone's internal buckets, which are fixed
			// So we need to fall back to UE's allocator
			Private::SmallOSFree(*this, Free, Size);
			bUsePools = true;
			Free = nullptr;
			bNanoMallocAvailable = false;
		}
	}
#endif
	if (bUsePools)
	{
		Alignment = FMath::Max<uint32>(Alignment, Private::DEFAULT_BINNED_ALLOCATOR_ALIGNMENT);
		const uint32 PAGE_ALIGNMENT = 4096;

		if( (Size < BinnedSizeLimit) && (Alignment == Private::DEFAULT_BINNED_ALLOCATOR_ALIGNMENT) )
		{
			// Allocate from pool.
			FPoolTable* Table = MemSizeToPoolTable[Size];
#ifdef USE_FINE_GRAIN_LOCKS
			FScopeLock TableLock(&Table->CriticalSection);
#endif
			Private::TrackStats(Table, (uint32)Size);

			FPoolInfo* Pool = Table->FirstPool;
			if( !Pool )
			{
				Pool = Private::AllocatePoolMemory(*this, Table, Private::BINNED_ALLOC_POOL_SIZE/*PageSize*/, Size);
			}

			Free = Private::AllocateBlockFromPool(*this, Table, Pool, Alignment);
		}
		else if ( ((Size >= BinnedSizeLimit && Size <= PagePoolTable[0].BlockSize) ||
				   (Size > PageSize && Size <= PagePoolTable[1].BlockSize)) && (Alignment <= PAGE_ALIGNMENT))
		{
			// Bucket in a pool of 3*PageSize or 6*PageSize
			uint32 BinType = Size < PageSize ? 0 : 1;
			uint32 PageCount = 3*BinType + 3;
			FPoolTable* Table = &PagePoolTable[BinType];
#ifdef USE_FINE_GRAIN_LOCKS
			FScopeLock TableLock(&Table->CriticalSection);
#endif
			Private::TrackStats(Table, (uint32)Size);

			FPoolInfo* Pool = Table->FirstPool;
			if( !Pool )
			{
				Pool = Private::AllocatePoolMemory(*this, Table, PageCount*PageSize, BinnedSizeLimit+BinType);
			}

			Free = Private::AllocateBlockFromPool(*this, Table, Pool, Alignment);
		}
		else
		{
			// Use OS for large allocations.
			UPTRINT AlignedSize = Align(Size, PageSize);
			SIZE_T ActualPoolSize; //TODO: use this to reduce waste?
			Free = (FFreeMem*)Private::OSAlloc(*this, AlignedSize, ActualPoolSize);
			if (!Free)
			{
				Private::OutOfMemory(AlignedSize);
			}

			void* AlignedFree = Align(Free, Alignment);

			// Create indirect.
			FPoolInfo* Pool;
			{
#ifdef USE_FINE_GRAIN_LOCKS
				FScopeLock PoolInfoLock(&AccessGuard);
#endif
				Pool = Private::GetPoolInfo(*this, (UPTRINT)Free);

				if ((UPTRINT)Free != ((UPTRINT)AlignedFree & ~((UPTRINT)PageSize - 1)))
				{
					// Mark the FPoolInfo for AlignedFree to jump back to the FPoolInfo for ptr.
					for (UPTRINT i = (UPTRINT)PageSize, Offset = 0; i < AlignedSize; i += PageSize, ++Offset)
					{
						FPoolInfo* TrailingPool = Private::GetPoolInfo(*this, ((UPTRINT)Free) + i);
						check(TrailingPool);
						//Set trailing pools to point back to first pool
						TrailingPool->SetAllocationSizes(0, 0, Offset, BinnedOSTableIndex);
					}
				}
			}
			Free = (FFreeMem*)AlignedFree;
			Pool->SetAllocationSizes(Size, AlignedSize, BinnedOSTableIndex, BinnedOSTableIndex);
			BINNED_PEAK_STATCOUNTER(OsPeak, BINNED_ADD_STATCOUNTER(OsCurrent, AlignedSize));
			BINNED_PEAK_STATCOUNTER(UsedPeak, BINNED_ADD_STATCOUNTER(UsedCurrent, Size));
			BINNED_PEAK_STATCOUNTER(WastePeak, BINNED_ADD_STATCOUNTER(WasteCurrent, (int64)(AlignedSize - Size)));
		}

#if USE_OS_SMALL_BLOCK_ALLOC
		check(!FPlatformMemory::PtrIsOSMalloc(Free));
#endif
	}

	MEM_TIME(MemTime += FPlatformTime::Seconds());
	return Free;
}

void* FMallocBinned::Realloc( void* Ptr, SIZE_T NewSize, uint32 Alignment )
{
	Alignment = FMath::Max<uint32>(Alignment, Private::DEFAULT_BINNED_ALLOCATOR_ALIGNMENT);
    ensure(Alignment <= PageSize);
	MEM_TIME(MemTime -= FPlatformTime::Seconds());
	UPTRINT BasePtr;
	void* NewPtr = Ptr;
	if( Ptr && NewSize )
	{
#if USE_OS_SMALL_BLOCK_ALLOC && !USE_OS_SMALL_BLOCK_GRAB_MEMORY_FROM_OS
		if(FPlatformMemory::PtrIsOSMalloc(Ptr))
		{
            bool bFallback = true;
            const SIZE_T OldSize = malloc_size(Ptr);
            if ((NewSize <= Private::SMALL_BLOCK_POOL_SIZE) && (Alignment <= Private::DEFAULT_BINNED_ALLOCATOR_ALIGNMENT))
            {
<<<<<<< HEAD
                NewPtr = ::realloc(Ptr, NewSize);
=======
                LLM_PLATFORM_SCOPE(ELLMTag::FMalloc);
                LLM(FLowLevelMemTracker::Get().OnLowLevelFree(ELLMTracker::Platform, Ptr));
                NewPtr = ::realloc(Ptr, NewSize);
                LLM(FLowLevelMemTracker::Get().OnLowLevelAlloc(ELLMTracker::Platform, NewPtr, NewSize));
>>>>>>> d731a049
                bFallback = !FPlatformMemory::PtrIsFromNanoMalloc(NewPtr);
            }

            if (bFallback)
            {
                // We've overflowed the nano region
                // Fall back to UE's allocator
                Ptr = NewPtr;
                NewPtr = Malloc(NewSize, Alignment);
                FMemory::Memcpy(NewPtr, Ptr, OldSize);
                Private::SmallOSFree(*this, Ptr, OldSize);
            }
		}
		else
#endif
		{
			FPoolInfo* Pool = Private::FindPoolInfo(*this, (UPTRINT)Ptr, BasePtr);

			if( Pool->TableIndex < BinnedOSTableIndex )
			{
				// Allocated from pool, so grow or shrink if necessary.
				check(Pool->TableIndex > 0); // it isn't possible to allocate a size of 0, Malloc will increase the size to DEFAULT_BINNED_ALLOCATOR_ALIGNMENT
				if (NewSize > MemSizeToPoolTable[Pool->TableIndex]->BlockSize || NewSize <= MemSizeToPoolTable[Pool->TableIndex - 1]->BlockSize
					|| !IsAligned(Ptr, Alignment))		// If reallocation requires a pointer to have a different alignment than the original we need to allocate new mem and copy old over
				{
					NewPtr = Malloc(NewSize, Alignment);
					FMemory::Memcpy(NewPtr, Ptr, FMath::Min<SIZE_T>(NewSize, MemSizeToPoolTable[Pool->TableIndex]->BlockSize));
					Free( Ptr );
				}
			}
			else
			{
				// Allocated from OS.
				if( NewSize > Pool->GetOsBytes(PageSize, BinnedOSTableIndex) || NewSize * 3 < Pool->GetOsBytes(PageSize, BinnedOSTableIndex) * 2 )
				{
					// Grow or shrink.
					NewPtr = Malloc(NewSize, Alignment);
					FMemory::Memcpy(NewPtr, Ptr, FMath::Min<SIZE_T>(NewSize, Pool->GetBytes()));
					Free( Ptr );
				}
				else
				{
//need a lock to cover the SetAllocationSizes()
#ifdef USE_FINE_GRAIN_LOCKS
					FScopeLock PoolInfoLock(&AccessGuard);
#endif
					int32 UsedChange = (NewSize - Pool->GetBytes());
				
					// Keep as-is, reallocation isn't worth the overhead.
					BINNED_ADD_STATCOUNTER(UsedCurrent, UsedChange);
					BINNED_PEAK_STATCOUNTER(UsedPeak, UsedCurrent);
					BINNED_ADD_STATCOUNTER(WasteCurrent, (Pool->GetBytes() - NewSize));
					Pool->SetAllocationSizes(NewSize, Pool->GetOsBytes(PageSize, BinnedOSTableIndex), BinnedOSTableIndex, BinnedOSTableIndex);
				}
			}
		}
	}
	else if( Ptr == nullptr )
	{
		NewPtr = Malloc(NewSize, Alignment);
	}
	else
	{
		Free( Ptr );
		NewPtr = nullptr;
	}

	MEM_TIME(MemTime += FPlatformTime::Seconds());
	return NewPtr;
}

void FMallocBinned::Free( void* Ptr )
{
	if( !Ptr )
	{
		return;
	}

	Private::PushFreeLockless(*this, Ptr);
}

bool FMallocBinned::GetAllocationSize(void *Original, SIZE_T &SizeOut)
{
	if (!Original)
	{
		return false;
	}

	

#if PLATFORM_IOS || PLATFORM_MAC
#if USE_OS_SMALL_BLOCK_ALLOC && !USE_OS_SMALL_BLOCK_GRAB_MEMORY_FROM_OS
	if(FPlatformMemory::PtrIsOSMalloc(Original))
	{
		SizeOut = malloc_size(Original);
		return true;
	}
#endif
#endif

	UPTRINT BasePtr;
	FPoolInfo* Pool = Private::FindPoolInfo(*this, (UPTRINT)Original, BasePtr);
	PTRINT OffsetFromBase = (PTRINT)Original - (PTRINT)BasePtr;
	check(OffsetFromBase >= 0);

	if (Pool->TableIndex < BinnedOSTableIndex)
	{
		FPoolTable* Table = MemSizeToPoolTable[Pool->TableIndex];

		uint32 AlignOffset = OffsetFromBase % Table->BlockSize;

		SizeOut = Table->BlockSize - AlignOffset;
	}
	else
	{
		// if we padded out the allocation for alignment, and then offset the returned pointer from the actual allocation
		// we need to adjust for that offset. Pool->GetOsBytes() returns the entire size of the allocation, not just the 
		// usable part that was returned to the caller
		SizeOut = Pool->GetOsBytes(PageSize, BinnedOSTableIndex) - OffsetFromBase;
	}
	return true;
}

SIZE_T FMallocBinned::QuantizeSize(SIZE_T Size, uint32 Alignment)
{
	Alignment = FMath::Max<uint32>(Alignment, Private::DEFAULT_BINNED_ALLOCATOR_ALIGNMENT);
    ensure(Alignment <= PageSize);

	SIZE_T Result;
#if USE_OS_SMALL_BLOCK_ALLOC && !USE_OS_SMALL_BLOCK_GRAB_MEMORY_FROM_OS
	if (Size <= Private::SMALL_BLOCK_POOL_SIZE)
	{
		UPTRINT AlignedSize = Align(Size, Alignment);
		Result = SIZE_T(AlignedSize);
	}
	else
#endif
	if (Size < BinnedSizeLimit)
	{
		// Allocate from pool.
		FPoolTable* Table = MemSizeToPoolTable[Size];
		Result = SIZE_T(Table->BlockSize);
	}
	else if (((Size >= BinnedSizeLimit && Size <= PagePoolTable[0].BlockSize) ||
		(Size > PageSize && Size <= PagePoolTable[1].BlockSize)))
	{
		// Bucket in a pool of 3*PageSize or 6*PageSize
		uint32 BinType = Size < PageSize ? 0 : 1;
		FPoolTable* Table = &PagePoolTable[BinType];
		Result = SIZE_T(Table->BlockSize);
	}
	else
	{
		// Use OS for large allocations.
		UPTRINT AlignedSize = Align(Size, PageSize);
		Result = SIZE_T(AlignedSize);
	}
	check(Result >= Size);
	return Result;
}


bool FMallocBinned::ValidateHeap()
{
#ifdef USE_COARSE_GRAIN_LOCKS
	FScopeLock ScopedLock(&AccessGuard);
#endif
	for( int32 i = 0; i < POOL_COUNT; i++ )
	{
		FPoolTable* Table = &PoolTable[i];
#ifdef USE_FINE_GRAIN_LOCKS
		FScopeLock TableLock(&Table->CriticalSection);
#endif
		for( FPoolInfo** PoolPtr = &Table->FirstPool; *PoolPtr; PoolPtr = &(*PoolPtr)->Next )
		{
			FPoolInfo* Pool = *PoolPtr;
			check(Pool->PrevLink == PoolPtr);
			check(Pool->FirstMem);
			for( FFreeMem* Free = Pool->FirstMem; Free; Free = Free->Next )
			{
				check(Free->NumFreeBlocks > 0);
			}
		}
		for( FPoolInfo** PoolPtr = &Table->ExhaustedPool; *PoolPtr; PoolPtr = &(*PoolPtr)->Next )
		{
			FPoolInfo* Pool = *PoolPtr;
			check(Pool->PrevLink == PoolPtr);
			check(!Pool->FirstMem);
		}
	}

	return( true );
}

void FMallocBinned::UpdateStats()
{
	FMalloc::UpdateStats();
#if STATS
	SIZE_T	LocalOsCurrent = 0;
	SIZE_T	LocalOsPeak = 0;
	SIZE_T	LocalWasteCurrent = 0;
	SIZE_T	LocalWastePeak = 0;
	SIZE_T	LocalUsedCurrent = 0;
	SIZE_T	LocalUsedPeak = 0;
	SIZE_T	LocalCurrentAllocs = 0;
	SIZE_T	LocalTotalAllocs = 0;
	SIZE_T	LocalSlackCurrent = 0;

#if USE_OS_SMALL_BLOCK_GRAB_MEMORY_FROM_OS && ENABLE_LOW_LEVEL_MEM_TRACKER
	SIZE_T LocalNanoMallocPagesCurrent = 0;
	SIZE_T LocalNanoMallocPagesPeak = 0;
	SIZE_T LocalNanoMallocPagesWaste = 0;
	SIZE_T LocalNanoMallocWastePagesPeak = 0;
#endif //USE_OS_SMALL_BLOCK_GRAB_MEMORY_FROM_OS
	
	{
#ifdef USE_INTERNAL_LOCKS
		FScopeLock ScopedLock( &AccessGuard );
#endif
		Private::UpdateSlackStat(*this);

		// Copy memory stats.
		LocalOsCurrent = OsCurrent;
		LocalOsPeak = OsPeak;
		LocalWasteCurrent = WasteCurrent;
		LocalWastePeak = WastePeak;
		LocalUsedCurrent = UsedCurrent;
		LocalUsedPeak = UsedPeak;
		LocalCurrentAllocs = CurrentAllocs;
		LocalTotalAllocs = TotalAllocs;
		LocalSlackCurrent = SlackCurrent;
		
#if USE_OS_SMALL_BLOCK_GRAB_MEMORY_FROM_OS && ENABLE_LOW_LEVEL_MEM_TRACKER
		LocalNanoMallocPagesCurrent = NanoMallocPagesCurrent;
		LocalNanoMallocPagesPeak = NanoMallocPagesPeak;
		LocalNanoMallocPagesWaste = NanoMallocPagesWaste;
		LocalNanoMallocWastePagesPeak = NanoMallocWastePagesPeak;
#endif //USE_OS_SMALL_BLOCK_GRAB_MEMORY_FROM_OS
	}

	SET_MEMORY_STAT( STAT_Binned_OsCurrent, LocalOsCurrent );
	SET_MEMORY_STAT( STAT_Binned_OsPeak, LocalOsPeak );
	SET_MEMORY_STAT( STAT_Binned_WasteCurrent, LocalWasteCurrent );
	SET_MEMORY_STAT( STAT_Binned_WastePeak, LocalWastePeak );
	SET_MEMORY_STAT( STAT_Binned_UsedCurrent, LocalUsedCurrent );
	SET_MEMORY_STAT( STAT_Binned_UsedPeak, LocalUsedPeak );
	SET_DWORD_STAT( STAT_Binned_CurrentAllocs, LocalCurrentAllocs );
	SET_DWORD_STAT( STAT_Binned_TotalAllocs, LocalTotalAllocs );
	SET_MEMORY_STAT( STAT_Binned_SlackCurrent, LocalSlackCurrent );
	
#if USE_OS_SMALL_BLOCK_GRAB_MEMORY_FROM_OS && ENABLE_LOW_LEVEL_MEM_TRACKER
	SET_MEMORY_STAT( STAT_Binned_NanoMallocPages_Current, LocalNanoMallocPagesCurrent );
	SET_MEMORY_STAT( STAT_Binned_NanoMallocPages_Peak, LocalNanoMallocPagesPeak );
	SET_MEMORY_STAT( STAT_Binned_NanoMallocPages_WasteCurrent, LocalNanoMallocPagesWaste );
	SET_MEMORY_STAT( STAT_Binned_NanoMallocPages_WastePeak, LocalNanoMallocWastePagesPeak );
#endif //USE_OS_SMALL_BLOCK_GRAB_MEMORY_FROM_OS
#endif
}

void FMallocBinned::DumpAllocatorStats( class FOutputDevice& Ar )
{
	FBufferedOutputDevice BufferedOutput;
	{
#ifdef USE_COARSE_GRAIN_LOCKS
		FScopeLock ScopedLock( &AccessGuard );
#endif
		ValidateHeap();
#if STATS
		Private::UpdateSlackStat(*this);
#if !NO_LOGGING
		// This is all of the memory including stuff too big for the pools
		BufferedOutput.CategorizedLogf( LogMemory.GetCategoryName(), ELogVerbosity::Log, TEXT( "Allocator Stats for %s:" ), GetDescriptiveName() );
		// Waste is the total overhead of the memory system
		BufferedOutput.CategorizedLogf( LogMemory.GetCategoryName(), ELogVerbosity::Log, TEXT( "Current Memory %.2f MB used, plus %.2f MB waste" ), UsedCurrent / (1024.0f * 1024.0f), (OsCurrent - UsedCurrent) / (1024.0f * 1024.0f) );
		BufferedOutput.CategorizedLogf( LogMemory.GetCategoryName(), ELogVerbosity::Log, TEXT( "Peak Memory %.2f MB used, plus %.2f MB waste" ), UsedPeak / (1024.0f * 1024.0f), (OsPeak - UsedPeak) / (1024.0f * 1024.0f) );

		BufferedOutput.CategorizedLogf( LogMemory.GetCategoryName(), ELogVerbosity::Log, TEXT( "Current OS Memory %.2f MB, peak %.2f MB" ), OsCurrent / (1024.0f * 1024.0f), OsPeak / (1024.0f * 1024.0f) );
		BufferedOutput.CategorizedLogf( LogMemory.GetCategoryName(), ELogVerbosity::Log, TEXT( "Current Waste %.2f MB, peak %.2f MB" ), WasteCurrent / (1024.0f * 1024.0f), WastePeak / (1024.0f * 1024.0f) );
		BufferedOutput.CategorizedLogf( LogMemory.GetCategoryName(), ELogVerbosity::Log, TEXT( "Current Used %.2f MB, peak %.2f MB" ), UsedCurrent / (1024.0f * 1024.0f), UsedPeak / (1024.0f * 1024.0f) );
		BufferedOutput.CategorizedLogf( LogMemory.GetCategoryName(), ELogVerbosity::Log, TEXT( "Current Slack %.2f MB" ), SlackCurrent / (1024.0f * 1024.0f) );

		BufferedOutput.CategorizedLogf( LogMemory.GetCategoryName(), ELogVerbosity::Log, TEXT( "Allocs      % 6i Current / % 6i Total" ), CurrentAllocs, TotalAllocs );
		MEM_TIME( BufferedOutput.CategorizedLogf( LogMemory.GetCategoryName(), ELogVerbosity::Log, TEXT( "Seconds     % 5.3f" ), MemTime ) );
		MEM_TIME( BufferedOutput.CategorizedLogf( LogMemory.GetCategoryName(), ELogVerbosity::Log, TEXT( "MSec/Allc   % 5.5f" ), 1000.0 * MemTime / MemAllocs ) );

#if USE_OS_SMALL_BLOCK_GRAB_MEMORY_FROM_OS
		BufferedOutput.CategorizedLogf( LogMemory.GetCategoryName(), ELogVerbosity::Log, TEXT( "NanoMallocPage Stats:" ) );
		BufferedOutput.CategorizedLogf( LogMemory.GetCategoryName(), ELogVerbosity::Log, TEXT( "Current %.2f MB, peak %.2f MB" ), NanoMallocPagesCurrent / (1024.0f * 1024.0f),  NanoMallocPagesPeak / (1024.0f * 1024.0f) );
		BufferedOutput.CategorizedLogf( LogMemory.GetCategoryName(), ELogVerbosity::Log, TEXT( "Current Waste %.2f MB, peak %.2f MB" ), NanoMallocPagesWaste / (1024.0f * 1024.0f),  NanoMallocWastePagesPeak / (1024.0f * 1024.0f) );
#endif //USE_OS_SMALL_BLOCK_GRAB_MEMORY_FROM_OS
		
		// This is the memory tracked inside individual allocation pools
		BufferedOutput.CategorizedLogf( LogMemory.GetCategoryName(), ELogVerbosity::Log, TEXT( "" ) );
		BufferedOutput.CategorizedLogf( LogMemory.GetCategoryName(), ELogVerbosity::Log, TEXT( "Block Size Num Pools Max Pools Cur Allocs Total Allocs Min Req Max Req Mem Used Mem Slack Mem Waste Efficiency" ) );
		BufferedOutput.CategorizedLogf( LogMemory.GetCategoryName(), ELogVerbosity::Log, TEXT( "---------- --------- --------- ---------- ------------ ------- ------- -------- --------- --------- ----------" ) );

		uint32 TotalMemory = 0;
		uint32 TotalWaste = 0;
		uint32 TotalActiveRequests = 0;
		uint32 TotalTotalRequests = 0;
		uint32 TotalPools = 0;
		uint32 TotalSlack = 0;

		FPoolTable* Table = nullptr;
		for( int32 i = 0; i < BinnedSizeLimit + EXTENDED_PAGE_POOL_ALLOCATION_COUNT; i++ )
		{
			if( Table == MemSizeToPoolTable[i] || MemSizeToPoolTable[i]->BlockSize == 0 )
				continue;

			Table = MemSizeToPoolTable[i];

#ifdef USE_FINE_GRAIN_LOCKS
			Table->CriticalSection.Lock();
#endif

			uint32 TableAllocSize = (Table->BlockSize > BinnedSizeLimit ? (((3 * (i - BinnedSizeLimit)) + 3)*Private::BINNED_ALLOC_POOL_SIZE) : Private::BINNED_ALLOC_POOL_SIZE);
			// The amount of memory allocated from the OS
			uint32 MemAllocated = (Table->NumActivePools * TableAllocSize) / 1024;
			// Amount of memory actually in use by allocations
			uint32 MemUsed = (Table->BlockSize * Table->ActiveRequests) / 1024;
			// Wasted memory due to pool size alignment
			uint32 PoolMemWaste = Table->NumActivePools * (TableAllocSize - ((TableAllocSize / Table->BlockSize) * Table->BlockSize)) / 1024;
			// Wasted memory due to individual allocation alignment. This is an estimate.
			uint32 MemWaste = (uint32)(((double)Table->TotalWaste / (double)Table->TotalRequests) * (double)Table->ActiveRequests) / 1024 + PoolMemWaste;
			// Memory that is reserved in active pools and ready for future use
			uint32 MemSlack = MemAllocated - MemUsed - PoolMemWaste;
			// Copy the other stats before releasing the lock and calling CategorizedLogf
			uint32 TableBlockSize = Table->BlockSize;
			uint32 TableNumActivePools = Table->NumActivePools;
			uint32 TableMaxActivePools = Table->MaxActivePools;
			uint32 TableActiveRequests = Table->ActiveRequests;
			uint32 TableTotalRequests = (uint32)Table->TotalRequests;
			uint32 TableMinRequest = Table->MinRequest;
			uint32 TableMaxRequest = Table->MaxRequest;

#ifdef USE_FINE_GRAIN_LOCKS
			Table->CriticalSection.Unlock();
#endif

			BufferedOutput.CategorizedLogf( LogMemory.GetCategoryName(), ELogVerbosity::Log, TEXT( "% 10i % 9i % 9i % 10i % 12i % 7i % 7i % 7iK % 8iK % 8iK % 9.2f%%" ),
										  TableBlockSize,
										  TableNumActivePools,
										  TableMaxActivePools,
										  TableActiveRequests,
										  TableTotalRequests,
										  TableMinRequest,
										  TableMaxRequest,
										  MemUsed,
										  MemSlack,
										  MemWaste,
										  MemAllocated ? 100.0f * (MemAllocated - MemWaste) / MemAllocated : 100.0f );

			TotalMemory += MemAllocated;
			TotalWaste += MemWaste;
			TotalSlack += MemSlack;
			TotalActiveRequests += TableActiveRequests;
			TotalTotalRequests += TableTotalRequests;
			TotalPools += TableNumActivePools;
		}

		BufferedOutput.CategorizedLogf( LogMemory.GetCategoryName(), ELogVerbosity::Log, TEXT( "" ) );
		BufferedOutput.CategorizedLogf( LogMemory.GetCategoryName(), ELogVerbosity::Log, TEXT( "%iK allocated in pools (with %iK slack and %iK waste). Efficiency %.2f%%" ), TotalMemory, TotalSlack, TotalWaste, TotalMemory ? 100.0f * (TotalMemory - TotalWaste) / TotalMemory : 100.0f );
		BufferedOutput.CategorizedLogf( LogMemory.GetCategoryName(), ELogVerbosity::Log, TEXT( "Allocations %i Current / %i Total (in %i pools)" ), TotalActiveRequests, TotalTotalRequests, TotalPools );
		BufferedOutput.CategorizedLogf( LogMemory.GetCategoryName(), ELogVerbosity::Log, TEXT( "" ) );
#endif
#endif
	}

	BufferedOutput.RedirectTo( Ar );
}

const TCHAR* FMallocBinned::GetDescriptiveName()
{
	return TEXT("binned");
}

PRAGMA_RESTORE_UNSAFE_TYPECAST_WARNINGS<|MERGE_RESOLUTION|>--- conflicted
+++ resolved
@@ -35,10 +35,6 @@
 #define PLAT_BINNED_ALLOC_POOLSIZE 65536
 #define PLAT_SMALL_BLOCK_POOL_SIZE 0
 #endif //PLATFORM_IOS
-
-#if USE_OS_SMALL_BLOCK_ALLOC
-static bool bNanoMallocAvailable;
-#endif
 
 /** Information about a piece of free memory. 16 bytes */
 struct alignas(16) FMallocBinned::FFreeMem
@@ -890,11 +886,7 @@
 #if PLATFORM_IOS
 		LLM(FLowLevelMemTracker::Get().OnLowLevelFree(ELLMTracker::Platform, Ptr));
 		::free(Ptr);
-<<<<<<< HEAD
-		bNanoMallocAvailable = true;
-=======
 		Allocator.bNanoMallocAvailable = true;
->>>>>>> d731a049
 #else
 		FPlatformMemory::BinnedFreeToOS(Ptr, Size);
 #endif
@@ -1443,14 +1435,10 @@
             const SIZE_T OldSize = malloc_size(Ptr);
             if ((NewSize <= Private::SMALL_BLOCK_POOL_SIZE) && (Alignment <= Private::DEFAULT_BINNED_ALLOCATOR_ALIGNMENT))
             {
-<<<<<<< HEAD
-                NewPtr = ::realloc(Ptr, NewSize);
-=======
                 LLM_PLATFORM_SCOPE(ELLMTag::FMalloc);
                 LLM(FLowLevelMemTracker::Get().OnLowLevelFree(ELLMTracker::Platform, Ptr));
                 NewPtr = ::realloc(Ptr, NewSize);
                 LLM(FLowLevelMemTracker::Get().OnLowLevelAlloc(ELLMTracker::Platform, NewPtr, NewSize));
->>>>>>> d731a049
                 bFallback = !FPlatformMemory::PtrIsFromNanoMalloc(NewPtr);
             }
 
