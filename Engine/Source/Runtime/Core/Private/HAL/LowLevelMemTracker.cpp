--- conflicted
+++ resolved
@@ -17,11 +17,8 @@
 #include "Templates/Atomic.h"
 #include "Trace/Trace.inl"
 
-<<<<<<< HEAD
-=======
-
-
->>>>>>> 3aae9151
+
+
 UE_TRACE_CHANNEL(MemoryChannel, "Memory overview", true)
 
 UE_TRACE_EVENT_BEGIN(LLM, TagsSpec, Important)
@@ -866,59 +863,7 @@
 
 void FLowLevelMemTracker::PublishDataPerFrame(const TCHAR* LogName)
 {
-<<<<<<< HEAD
-	// UpdateStatsPerFrame is usually called from the game thread, but can sometimes be called from the async loading thread, so enter a lock for it
-	FScopeLock UpdateScopeLock(&UpdateLock);
-	if (bIsDisabled && !bCanEnable)
-	{
-		return;
-	}
-
-	// let some stats get through even if we've disabled LLM - this shows up some overhead that is always there even when disabled
-	// (unless the #define completely removes support, of course)
-	if (bIsDisabled && !bFirstTimeUpdating)
-	{
-		return;
-	}
-
-	// delay init
-	if (bFirstTimeUpdating)
-	{
-		UE_LOG(LogInit, Log, TEXT("First time updating LLM stats..."));
-
-		static_assert((uint8)ELLMTracker::Max == 2, "You added a tracker, without updating FLowLevelMemTracker::UpdateStatsPerFrame (and probably need to update macros)");
-
-		GetTracker(ELLMTracker::Platform)->SetTotalTags(ELLMTag::PlatformUntaggedTotal, ELLMTag::PlatformTrackedTotal);
-		GetTracker(ELLMTracker::Default)->SetTotalTags(ELLMTag::UntaggedTotal, ELLMTag::TrackedTotal);
-
-		bFirstTimeUpdating = false;
-	}
-
-	// update the trackers
-	for (int32 TrackerIndex = 0; TrackerIndex < (int32)ELLMTracker::Max; TrackerIndex++)
-	{
-		GetTracker((ELLMTracker)TrackerIndex)->Update(CustomTags,ParentTags);
-	}
-
-	// calculate FMalloc unused stat and set it in the Default tracker
-	int64 FMallocAmount = Trackers[(int32)ELLMTracker::Default]->GetAllocTypeAmount(ELLMAllocType::FMalloc);
-	int64 FMallocPlatformAmount = Trackers[(int32)ELLMTracker::Platform]->GetTagAmount(ELLMTag::FMalloc);
-	int64 FMallocUnused = FMallocPlatformAmount - FMallocAmount;
-	if (FMallocPlatformAmount == 0)
-	{
-		// We do not have instrumentation for this allocator, and so can not calculate how much memory it is using internally. Set unused to 0 for this case.
-		FMallocUnused = 0;
-	}
-	Trackers[(int32)ELLMTracker::Default]->SetTagAmount(ELLMTag::FMallocUnused, FMallocUnused, true);
-
-	// update totals for all trackers
-	for (int32 TrackerIndex = 0; TrackerIndex < (int32)ELLMTracker::Max; TrackerIndex++)
-	{
-		GetTracker((ELLMTracker)TrackerIndex)->UpdateTotals();
-	}
-=======
 	using namespace UE::LLMPrivate;
->>>>>>> 3aae9151
 
 	// set overhead stats
 	SET_MEMORY_STAT(STAT_LLMOverheadTotal, MemoryUsageCurrentOverhead);
@@ -3706,16 +3651,6 @@
 
 	void FLLMCsvWriter::AddRow(FLowLevelMemTracker& LLMRef, const FTrackerTagSizeMap& TagSizes, const FTagData* OverrideTrackedTotalTagData, const FTagData* OverrideUntaggedTagData, int64 TrackedTotal, bool bTrackPeaks)
 	{
-<<<<<<< HEAD
-#if LLM_TRACK_PEAK_MEMORY
-		FString Text = FString::Printf(TEXT("%0.2f,"), (float)StatValuesForWrite[i].Peak / 1024.0f / 1024.0f);
-#else
-		FString Text = FString::Printf(TEXT("%0.2f,"), (float)StatValuesForWrite[i].Value / 1024.0f / 1024.0f);
-#endif
-		Write(Text);
-	}
-	Write(TEXT("\n"));
-=======
 		TStringBuilder<256> TextBuffer;
 		auto WriteValue = [this, &TextBuffer](int64 Value)
 		{
@@ -3742,7 +3677,6 @@
 				}
 			}
 		};
->>>>>>> 3aae9151
 
 		if (OverrideTrackedTotalTagData)
 		{
