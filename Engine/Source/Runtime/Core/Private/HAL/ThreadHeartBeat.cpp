--- conflicted
+++ resolved
@@ -34,13 +34,6 @@
 #define NEEDS_DEBUG_INFO_ON_PRESENT_HANG 0
 #endif
 
-<<<<<<< HEAD
-#ifndef NEEDS_DEBUG_INFO_ON_PRESENT_HANG
-#define NEEDS_DEBUG_INFO_ON_PRESENT_HANG 0
-#endif
-
-=======
->>>>>>> 6bbb88c8
 // Enabling AttempStuckThreadResuscitation will add a check for early hung thread detection and pass the ThreadId through the OnStuck
 // delegate, allowing the platform to boost it's priority or other action to get the thread scheduled again.
 // Core.System StuckDuration can be changed to alter the time that the OnStuck delegate is triggered. Currently defaults to 1.0 second
@@ -663,7 +656,6 @@
 	}
 
 	FScopeLock CheckpointHeartBeatLock(&CheckpointHeartBeatCritical);
-<<<<<<< HEAD
 
 	if (CheckpointHeartBeat.Find(EndCheckpoint) == nullptr)
 	{
@@ -693,7 +685,8 @@
 {
 	// Editor and debug builds run too slow to measure them correctly
 #if USE_HANG_DETECTION
-	bool CheckBeats = IsEnabled();
+	static bool bCheckpointDisabled = FParse::Param(FCommandLine::Get(), TEXT("nocheckpointhangdetector"));
+	bool CheckBeats = IsEnabled() && !bCheckpointDisabled;
 
 	if (CheckBeats)
 	{
@@ -721,66 +714,6 @@
 #endif
 						*((uint32*)3) = 0xe0000001;
 
-=======
-
-	if (CheckpointHeartBeat.Find(EndCheckpoint) == nullptr)
-	{
-		FHeartBeatInfo& HeartBeatInfo = CheckpointHeartBeat.Add(EndCheckpoint);
-		HeartBeatInfo.LastHeartBeatTime = Clock.Seconds();
-		HeartBeatInfo.HangDuration = TimeToReachCheckpoint;
-		HeartBeatInfo.HeartBeatName = EndCheckpoint;
-		HeartBeatInfo.SuspendedCount = 0;
-	}
-#endif
-}
-
-void FThreadHeartBeat::MonitorCheckpointEnd(FName Checkpoint)
-{
-#if USE_HANG_DETECTION
-	// disable on platforms that don't start the thread
-	if (FPlatformMisc::AllowThreadHeartBeat() == false)
-	{
-		return;
-	}
-	FScopeLock CheckpointHeartBeatLock(&CheckpointHeartBeatCritical);
-	CheckpointHeartBeat.Remove(Checkpoint);
-#endif
-}
-
-uint32 FThreadHeartBeat::CheckCheckpointHeartBeat(double& OutHangDuration)
-{
-	// Editor and debug builds run too slow to measure them correctly
-#if USE_HANG_DETECTION
-	static bool bCheckpointDisabled = FParse::Param(FCommandLine::Get(), TEXT("nocheckpointhangdetector"));
-	bool CheckBeats = IsEnabled() && !bCheckpointDisabled;
-
-	if (CheckBeats)
-	{
-		const double CurrentTime = Clock.Seconds();
-		FScopeLock HeartBeatLock(&CheckpointHeartBeatCritical);
-		if (ConfigHangDuration > 0.0)
-		{
-			// Check heartbeat for all checkpoints and return thread ID of the thread that initally marked the checkpoint when it hung.
-			// Note: We only return a thread id for a thread that has updated since the last hang, i.e. is still alive
-			// This avoids the case where a user may be in a deep and minorly varying callstack and flood us with reports
-			for (TPair<FName, FHeartBeatInfo>& LastHeartBeat : CheckpointHeartBeat)
-			{
-				FHeartBeatInfo& HeartBeatInfo = LastHeartBeat.Value;
-				if (HeartBeatInfo.SuspendedCount == 0 && (CurrentTime - HeartBeatInfo.LastHeartBeatTime > HeartBeatInfo.HangDuration && HeartBeatInfo.LastHeartBeatTime >= HeartBeatInfo.LastHangTime))
-				{
-					if (HeartBeatInfo.HangDuration > 0.0)
-					{
-						UE_LOG(LogCore, Warning, TEXT("Failed to reach checkpoint within alotted time of %.2f. Triggering hang detector."), HeartBeatInfo.HangDuration);
-
-						HeartBeatInfo.LastHangTime = CurrentTime;
-						OutHangDuration = HeartBeatInfo.HangDuration;
-						LastHungThreadId = FPlatformTLS::GetCurrentThreadId();
-#if PLATFORM_SWITCH
-						FPlatformCrashContext::UpdateDynamicData();
-#endif
-						*((uint32*)3) = 0xe0000001;
-
->>>>>>> 6bbb88c8
 						return 0;
 					}
 				}
@@ -846,7 +779,6 @@
 		FScopeLock HeartBeatLock(&HeartBeatCritical);
 		const double CurrentTime = Clock.Seconds();
 		if (bAllThreads)
-<<<<<<< HEAD
 		{
 			if (GlobalSuspendCount.Decrement() == 0)
 			{
@@ -866,27 +798,6 @@
 				HeartBeatInfo->Resume(CurrentTime);
 			}
 		}
-=======
-		{
-			if (GlobalSuspendCount.Decrement() == 0)
-			{
-				bLastThreadResumed = true;
-				for (TPair<uint32, FHeartBeatInfo>& HeartBeatEntry : ThreadHeartBeat)
-				{
-					HeartBeatEntry.Value.LastHeartBeatTime = CurrentTime;
-				}
-			}
-		}
-		else
-		{
-			uint32 ThreadId = FPlatformTLS::GetCurrentThreadId();
-			FHeartBeatInfo* HeartBeatInfo = ThreadHeartBeat.Find(ThreadId);
-			if (HeartBeatInfo)
-			{
-				HeartBeatInfo->Resume(CurrentTime);
-			}
-		}
->>>>>>> 6bbb88c8
 		// Resume the frame-present based detection at the same time.
 		PresentHeartBeat.SuspendedCount--;
 		PresentHeartBeat.LastHeartBeatTime = Clock.Seconds();
@@ -897,7 +808,6 @@
 		FScopeLock HeartBeatLock(&CheckpointHeartBeatCritical);
 		const double CurrentTime = Clock.Seconds();
 		if (bAllThreads)
-<<<<<<< HEAD
 		{
 			if (bLastThreadResumed)
 			{
@@ -909,19 +819,6 @@
 		}
 		else
 		{
-=======
-		{
-			if (bLastThreadResumed)
-			{
-				for (TPair<FName, FHeartBeatInfo>& HeartBeatEntry : CheckpointHeartBeat)
-				{
-					HeartBeatEntry.Value.LastHeartBeatTime = CurrentTime;
-				}
-			}
-		}
-		else
-		{
->>>>>>> 6bbb88c8
 			for (TPair<FName, FHeartBeatInfo>& HeartBeatEntry : CheckpointHeartBeat)
 			{
 				HeartBeatEntry.Value.Resume(CurrentTime);
