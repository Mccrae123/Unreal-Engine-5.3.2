--- conflicted
+++ resolved
@@ -171,12 +171,6 @@
 
 	LastHungThreadId = FThreadHeartBeat::PresentThreadId;
 	FGenericCrashContext::SetEngineData(TEXT("HungThread"), TEXT("Present"));
-<<<<<<< HEAD
-#if PLATFORM_SWITCH
-	FPlatformCrashContext::UpdateDynamicData();
-#endif
-=======
->>>>>>> 4af6daef
 
 	// We want to avoid all memory allocations if a hang is detected.
 	// Force a crash in a way that will generate a crash report.
@@ -200,24 +194,12 @@
 
 	LastHungThreadId = ThreadThatHung;
 	FGenericCrashContext::SetEngineData(TEXT("HungThread"), LexToString(ThreadThatHung));
-<<<<<<< HEAD
-#if PLATFORM_SWITCH
-	FPlatformCrashContext::UpdateDynamicData();
-#endif
 
 #if !UE_BUILD_SHIPPING
 	// Delegate implementation will be called from the hang detector thread and not from the hung thread
 	OnHangDelegate.ExecuteIfBound(ThreadThatHung);
 #endif
 
-=======
-
-#if !UE_BUILD_SHIPPING
-	// Delegate implementation will be called from the hang detector thread and not from the hung thread
-	OnHangDelegate.ExecuteIfBound(ThreadThatHung);
-#endif
-
->>>>>>> 4af6daef
 	// We want to avoid all memory allocations if a hang is detected.
 	// Force a crash in a way that will generate a crash report.
 
