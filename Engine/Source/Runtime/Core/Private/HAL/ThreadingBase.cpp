// Copyright 1998-2015 Epic Games, Inc. All Rights Reserved.


#include "CorePrivatePCH.h"
#include "EventPool.h"
#include "LockFreeList.h"
#include "StatsData.h"


/** The global thread pool */
FQueuedThreadPool* GThreadPool = nullptr;


CORE_API bool IsInGameThread()
{
	// if the game thread is uninitialized, then we are calling this VERY early before other threads will have started up, so it will be the game thread
	return !GIsGameThreadIdInitialized || FPlatformTLS::GetCurrentThreadId() == GGameThreadId ||
		FPlatformTLS::GetCurrentThreadId() == GSlateLoadingThreadId;
}

CORE_API bool IsInSlateThread()
{
	// If this explicitly is a slate thread, not just the main thread running slate
	return GSlateLoadingThreadId != 0 && FPlatformTLS::GetCurrentThreadId() == GSlateLoadingThreadId;
}

CORE_API int32 GIsRenderingThreadSuspended = 0;

CORE_API FRunnableThread* GRenderingThread = nullptr;

CORE_API bool IsInActualRenderingThread()
{
	return GRenderingThread && FPlatformTLS::GetCurrentThreadId() == GRenderingThread->GetThreadID();
}

CORE_API bool IsInRenderingThread()
{
	return !GRenderingThread || GIsRenderingThreadSuspended || (FPlatformTLS::GetCurrentThreadId() == GRenderingThread->GetThreadID());
}

CORE_API bool IsInParallelRenderingThread()
{
	return !GRenderingThread || GIsRenderingThreadSuspended || (FPlatformTLS::GetCurrentThreadId() != GGameThreadId);
}

CORE_API bool IsInRHIThread()
{
	return GRHIThread && FPlatformTLS::GetCurrentThreadId() == GRHIThread->GetThreadID();
}
CORE_API FRunnableThread* GRHIThread = nullptr;
// Fake threads

// Core version of IsInAsyncLoadingThread
static bool IsInAsyncLoadingThreadCoreInternal()
{
	// No async loading in Core
	return false;
}
bool(*IsInAsyncLoadingThread)() = &IsInAsyncLoadingThreadCoreInternal;

/**
 * Fake thread created when multi-threading is disabled.
 */
class FFakeThread : public FRunnableThread
{
	/** Thread Id pool */
	static uint32 ThreadIdCounter;

	/** Thread is suspended. */
	bool bIsSuspended;

	/** Runnable object associated with this thread. */
	FSingleThreadRunnable* Runnable;

public:

	/** Constructor. */
	FFakeThread()
		: bIsSuspended(false)
		, Runnable(nullptr)
	{
		ThreadID = ThreadIdCounter++;
		// Auto register with single thread manager.
		FSingleThreadManager::Get().AddThread(this);
	}

	/** Virtual destructor. */
	virtual ~FFakeThread()
	{
		// Remove from the manager.
		FSingleThreadManager::Get().RemoveThread(this);
	}

	/** Tick one time per frame. */
	void Tick()
	{
		if (Runnable && !bIsSuspended)
		{
			Runnable->Tick();
		}
	}

public:

	// FRunnableThread interface

	virtual void SetThreadPriority(EThreadPriority NewPriority) override
	{
		// Not relevant.
	}

	virtual void Suspend(bool bShouldPause) override
	{
		bIsSuspended = bShouldPause;
	}

	virtual bool Kill(bool bShouldWait) override
	{
		FSingleThreadManager::Get().RemoveThread(this);
		return true;
	}

	virtual void WaitForCompletion() override
	{
		FSingleThreadManager::Get().RemoveThread(this);
	}

	virtual bool CreateInternal(FRunnable* InRunnable, const TCHAR* ThreadName,
		uint32 InStackSize,
		EThreadPriority InThreadPri, uint64 InThreadAffinityMask) override

	{
		Runnable = InRunnable->GetSingleThreadInterface();
		if (Runnable)
		{
			InRunnable->Init();
		}		
		return Runnable != nullptr;
	}
};
uint32 FFakeThread::ThreadIdCounter = 0xffff;


void FSingleThreadManager::AddThread(FFakeThread* Thread)
{
	ThreadList.Add(Thread);
}

void FSingleThreadManager::RemoveThread(FFakeThread* Thread)
{
	ThreadList.Remove(Thread);
}

void FSingleThreadManager::Tick()
{
	QUICK_SCOPE_CYCLE_COUNTER(STAT_FSingleThreadManager_Tick);

	// Tick all registered threads.
	for (int32 RunnableIndex = 0; RunnableIndex < ThreadList.Num(); ++RunnableIndex)
	{
		ThreadList[RunnableIndex]->Tick();
	}
}

FSingleThreadManager& FSingleThreadManager::Get()
{
	static FSingleThreadManager Singleton;
	return Singleton;
}

FScopedEvent::FScopedEvent()
	: Event(FEventPool<EEventPoolTypes::AutoReset>::Get().GetEventFromPool())
{ }

FScopedEvent::~FScopedEvent()
{
	Event->Wait();
	FEventPool<EEventPoolTypes::AutoReset>::Get().ReturnToPool(Event);
	Event = nullptr;
}

/*-----------------------------------------------------------------------------
	FRunnableThread
-----------------------------------------------------------------------------*/

uint32 FRunnableThread::RunnableTlsSlot = FRunnableThread::GetTlsSlot();

uint32 FRunnableThread::GetTlsSlot()
{
	check( IsInGameThread() );
	uint32 TlsSlot = FPlatformTLS::AllocTlsSlot();
	check( FPlatformTLS::IsValidTlsSlot( TlsSlot ) );
	return TlsSlot;
}

FRunnableThread::FRunnableThread()
	: Runnable(nullptr)
	, ThreadInitSyncEvent(nullptr)
	, ThreadAffinityMask(FPlatformAffinity::GetNoAffinityMask())
	, ThreadPriority(TPri_Normal)
	, ThreadID(0)
{
}

FRunnableThread* FRunnableThread::Create(
	class FRunnable* InRunnable,
	const TCHAR* ThreadName,
	bool bAutoDeleteSelf,
	bool bAutoDeleteRunnable,
	uint32 InStackSize,
	EThreadPriority InThreadPri,
	uint64 InThreadAffinityMask)
{
	return Create(InRunnable, ThreadName, InStackSize, InThreadPri, InThreadAffinityMask);
}

FRunnableThread* FRunnableThread::Create(
	class FRunnable* InRunnable, 
	const TCHAR* ThreadName,
	uint32 InStackSize,
	EThreadPriority InThreadPri, 
	uint64 InThreadAffinityMask)
{
	FRunnableThread* NewThread = nullptr;
	if (FPlatformProcess::SupportsMultithreading())
	{
		check(InRunnable);
		// Create a new thread object
		NewThread = FPlatformProcess::CreateRunnableThread();
		if (NewThread)
		{
			// Call the thread's create method
			if (NewThread->CreateInternal(InRunnable,ThreadName,InStackSize,InThreadPri,InThreadAffinityMask) == false)
			{
				// We failed to start the thread correctly so clean up
				delete NewThread;
				NewThread = nullptr;
			}
		}
	}
	else if (InRunnable->GetSingleThreadInterface())
	{
		// Create a fake thread when multithreading is disabled.
		NewThread = new FFakeThread();
		if (NewThread->CreateInternal(InRunnable,ThreadName,InStackSize,InThreadPri) == false)
		{
			// We failed to start the thread correctly so clean up
			delete NewThread;
			NewThread = nullptr;
		}
	}

#if	STATS
	if( NewThread )
	{
		FStartupMessages::Get().AddThreadMetadata( FName( *NewThread->GetThreadName() ), NewThread->GetThreadID() );
	}
#endif // STATS

	return NewThread;
}

void FRunnableThread::SetTls()
{
	// Make sure it's called from the owning thread.
	check( ThreadID == FPlatformTLS::GetCurrentThreadId() );
	check( RunnableTlsSlot );
	FPlatformTLS::SetTlsValue( RunnableTlsSlot, this );
}

void FRunnableThread::FreeTls()
{
	// Make sure it's called from the owning thread.
	check( ThreadID == FPlatformTLS::GetCurrentThreadId() );
	check( RunnableTlsSlot );
	FPlatformTLS::SetTlsValue( RunnableTlsSlot, nullptr );

	// Delete all FTlsAutoCleanup objects created for this thread.
	for( auto& Instance : TlsInstances )
	{
		delete Instance;
		Instance = nullptr;
	}
}

/*-----------------------------------------------------------------------------
	FQueuedThread
-----------------------------------------------------------------------------*/

/**
 * This is the interface used for all poolable threads. The usage pattern for
 * a poolable thread is different from a regular thread and this interface
 * reflects that. Queued threads spend most of their life cycle idle, waiting
 * for work to do. When signaled they perform a job and then return themselves
 * to their owning pool via a callback and go back to an idle state.
 */
class FQueuedThread
	: public FRunnable
{
protected:

	/** The event that tells the thread there is work to do. */
	FEvent* DoWorkEvent;

	/** If true, the thread should exit. */
	volatile int32 TimeToDie;

	/** The work this thread is doing. */
	IQueuedWork* volatile QueuedWork;

	/** The pool this thread belongs to. */
	class FQueuedThreadPool* OwningThreadPool;

	/** My Thread  */
	FRunnableThread* Thread;

	/**
	 * The real thread entry point. It waits for work events to be queued. Once
	 * an event is queued, it executes it and goes back to waiting.
	 */
	virtual uint32 Run() override
	{
		while (!TimeToDie)
		{
			// Wait for some work to do
			DoWorkEvent->Wait();
			IQueuedWork* LocalQueuedWork = QueuedWork;
			QueuedWork = nullptr;
			FPlatformMisc::MemoryBarrier();
			check(LocalQueuedWork || TimeToDie); // well you woke me up, where is the job or termination request?
			while (LocalQueuedWork)
			{
				// Tell the object to do the work
				LocalQueuedWork->DoThreadedWork();
				// Let the object cleanup before we remove our ref to it
				LocalQueuedWork = OwningThreadPool->ReturnToPoolOrGetNextJob(this);
			} 
		}
		return 0;
	}

public:

	/** Default constructor **/
	FQueuedThread()
		: DoWorkEvent(nullptr)
		, TimeToDie(0)
		, QueuedWork(nullptr)
		, OwningThreadPool(nullptr)
		, Thread(nullptr)
	{ }

	/**
	 * Creates the thread with the specified stack size and creates the various
	 * events to be able to communicate with it.
	 *
	 * @param InPool The thread pool interface used to place this thread back into the pool of available threads when its work is done
	 * @param InStackSize The size of the stack to create. 0 means use the current thread's stack size
	 * @param ThreadPriority priority of new thread
	 * @return True if the thread and all of its initialization was successful, false otherwise
	 */
	virtual bool Create(class FQueuedThreadPool* InPool,uint32 InStackSize = 0,EThreadPriority ThreadPriority=TPri_Normal)
	{
		static int32 PoolThreadIndex = 0;
		const FString PoolThreadName = FString::Printf( TEXT( "PoolThread %d" ), PoolThreadIndex );
		PoolThreadIndex++;

		OwningThreadPool = InPool;
		DoWorkEvent = FPlatformProcess::GetSynchEventFromPool();
		Thread = FRunnableThread::Create(this, *PoolThreadName, InStackSize, ThreadPriority, FPlatformAffinity::GetPoolThreadMask());
		check(Thread);
		return true;
	}
	
	/**
	 * Tells the thread to exit. If the caller needs to know when the thread
	 * has exited, it should use the bShouldWait value and tell it how long
	 * to wait before deciding that it is deadlocked and needs to be destroyed.
	 * NOTE: having a thread forcibly destroyed can cause leaks in TLS, etc.
	 *
	 * @return True if the thread exited graceful, false otherwise
	 */
	virtual bool KillThread()
	{
		bool bDidExitOK = true;
		// Tell the thread it needs to die
		FPlatformAtomics::InterlockedExchange(&TimeToDie,1);
		// Trigger the thread so that it will come out of the wait state if
		// it isn't actively doing work
		DoWorkEvent->Trigger();
		// If waiting was specified, wait the amount of time. If that fails,
		// brute force kill that thread. Very bad as that might leak.
		Thread->WaitForCompletion();
		// Clean up the event
		FPlatformProcess::ReturnSynchEventToPool(DoWorkEvent);
		DoWorkEvent = nullptr;
		delete Thread;
		return bDidExitOK;
	}

	/**
	 * Tells the thread there is work to be done. Upon completion, the thread
	 * is responsible for adding itself back into the available pool.
	 *
	 * @param InQueuedWork The queued work to perform
	 */
	void DoWork(IQueuedWork* InQueuedWork)
	{
		check(QueuedWork == nullptr && "Can't do more than one task at a time");
		// Tell the thread the work to be done
		QueuedWork = InQueuedWork;
		FPlatformMisc::MemoryBarrier();
		// Tell the thread to wake up and do its job
		DoWorkEvent->Trigger();
	}

};


/**
 * Implementation of a queued thread pool.
 */
class FQueuedThreadPoolBase : public FQueuedThreadPool
{
protected:
<<<<<<< HEAD
	/**
	 * The work queue to pull from
	 */
	TArray<FQueuedWork*> QueuedWork;

	/**
	 * The thread pool to dole work out to
	 */
=======

	/** The work queue to pull from. */
	TArray<IQueuedWork*> QueuedWork;
	
	/** The thread pool to dole work out to. */
>>>>>>> cce8678d
	TArray<FQueuedThread*> QueuedThreads;

	/** All threads in the pool. */
	TArray<FQueuedThread*> AllThreads;

	/** The synchronization object used to protect access to the queued work. */
	FCriticalSection* SynchQueue;

	/** If true, indicates the destruction process has taken place. */
	bool TimeToDie;

public:

	/** Default constructor. */
	FQueuedThreadPoolBase()
		: SynchQueue(nullptr)
		, TimeToDie(0)
	{ }

	/** Virtual destructor (cleans up the synchronization objects). */
	virtual ~FQueuedThreadPoolBase()
	{
		Destroy();
	}

	virtual bool Create(uint32 InNumQueuedThreads,uint32 StackSize = (32 * 1024),EThreadPriority ThreadPriority=TPri_Normal) override
	{
		// Make sure we have synch objects
		bool bWasSuccessful = true;
		check(SynchQueue == nullptr);
		SynchQueue = new FCriticalSection();
		FScopeLock Lock(SynchQueue);
		// Presize the array so there is no extra memory allocated
		QueuedThreads.Empty(InNumQueuedThreads);

		// Check for stack size override.
		if( OverrideStackSize > StackSize )
		{
			StackSize = OverrideStackSize;
		}

		// Now create each thread and add it to the array
		for (uint32 Count = 0; Count < InNumQueuedThreads && bWasSuccessful == true; Count++)
		{
			// Create a new queued thread
			FQueuedThread* pThread = new FQueuedThread();
			// Now create the thread and add it if ok
			if (pThread->Create(this,StackSize,ThreadPriority) == true)
			{
				QueuedThreads.Add(pThread);
				AllThreads.Add(pThread);
			}
			else
			{
				// Failed to fully create so clean up
				bWasSuccessful = false;
				delete pThread;
			}
		}
		// Destroy any created threads if the full set was not successful
		if (bWasSuccessful == false)
		{
			Destroy();
		}
		return bWasSuccessful;
	}

	virtual void Destroy() override
	{
		if (SynchQueue)
		{
			{
				FScopeLock Lock(SynchQueue);
				TimeToDie = 1;
				FPlatformMisc::MemoryBarrier();
				// Clean up all queued objects
				for (int32 Index = 0; Index < QueuedWork.Num(); Index++)
				{
					QueuedWork[Index]->Abandon();
				}
				// Empty out the invalid pointers
				QueuedWork.Empty();
			}
			// wait for all threads to finish up
			while (1)
			{
				{
					FScopeLock Lock(SynchQueue);
					if (AllThreads.Num() == QueuedThreads.Num())
					{
						break;
					}
				}
				FPlatformProcess::Sleep(0.0f);
			}
			// Delete all threads
			{
				FScopeLock Lock(SynchQueue);
				// Now tell each thread to die and delete those
				for (int32 Index = 0; Index < AllThreads.Num(); Index++)
				{
					AllThreads[Index]->KillThread();
					delete AllThreads[Index];
				}
				QueuedThreads.Empty();
				AllThreads.Empty();
			}
			delete SynchQueue;
			SynchQueue = nullptr;
		}
	}

	void AddQueuedWork(IQueuedWork* InQueuedWork) override
	{
		if (TimeToDie)
		{
			InQueuedWork->Abandon();
			return;
		}
		check(InQueuedWork != nullptr);
		FQueuedThread* Thread = nullptr;
		// Check to see if a thread is available. Make sure no other threads
		// can manipulate the thread pool while we do this.
		check(SynchQueue);
		FScopeLock sl(SynchQueue);
		if (QueuedThreads.Num() > 0)
		{
			// Figure out which thread is available
			int32 Index = QueuedThreads.Num() - 1;
			// Grab that thread to use
			Thread = QueuedThreads[Index];
			// Remove it from the list so no one else grabs it
			QueuedThreads.RemoveAt(Index);
		}
		// Was there a thread ready?
		if (Thread != nullptr)
		{
			// We have a thread, so tell it to do the work
			Thread->DoWork(InQueuedWork);
		}
		else
		{
			// There were no threads available, queue the work to be done
			// as soon as one does become available
			QueuedWork.Add(InQueuedWork);
		}
	}

	virtual bool RetractQueuedWork(IQueuedWork* InQueuedWork) override
	{
		if (TimeToDie)
		{
			return false; // no special consideration for this, refuse the retraction and let shutdown proceed
		}
		check(InQueuedWork != nullptr);
		check(SynchQueue);
		FScopeLock sl(SynchQueue);
		return !!QueuedWork.RemoveSingle(InQueuedWork);
	}

	virtual IQueuedWork* ReturnToPoolOrGetNextJob(FQueuedThread* InQueuedThread) override
	{
		check(InQueuedThread != nullptr);
		IQueuedWork* Work = nullptr;
		// Check to see if there is any work to be done
		FScopeLock sl(SynchQueue);
		if (TimeToDie)
		{
			check(!QueuedWork.Num());  // we better not have anything if we are dying
		}
		if (QueuedWork.Num() > 0)
		{
			// Grab the oldest work in the queue. This is slower than
			// getting the most recent but prevents work from being
			// queued and never done
			Work = QueuedWork[0];
			// Remove it from the list so no one else grabs it
			QueuedWork.RemoveAt(0);
		}
		if (!Work)
		{
			// There was no work to be done, so add the thread to the pool
			QueuedThreads.Add(InQueuedThread);
		}
		return Work;
	}
};

uint32 FQueuedThreadPool::OverrideStackSize = 0;

FQueuedThreadPool* FQueuedThreadPool::Allocate()
{
	return new FQueuedThreadPoolBase;
}


/*-----------------------------------------------------------------------------
	FThreadSingletonInitializer
-----------------------------------------------------------------------------*/

FTlsAutoCleanup* FThreadSingletonInitializer::Get( const TFunctionRef<FTlsAutoCleanup*()>& CreateInstance, uint32& TlsSlot )
{
	if( TlsSlot == 0 )
	{
		const uint32 ThisTlsSlot = FPlatformTLS::AllocTlsSlot();
		check( FPlatformTLS::IsValidTlsSlot( ThisTlsSlot ) );
		const uint32 PrevTlsSlot = FPlatformAtomics::InterlockedCompareExchange( (int32*)&TlsSlot, (int32)ThisTlsSlot, 0 );
		if( PrevTlsSlot != 0 )
		{
			FPlatformTLS::FreeTlsSlot( ThisTlsSlot );
		}
	}
	FTlsAutoCleanup* ThreadSingleton = (FTlsAutoCleanup*)FPlatformTLS::GetTlsValue( TlsSlot );
	if( !ThreadSingleton )
	{
		ThreadSingleton = CreateInstance();
		ThreadSingleton->Register();
		FPlatformTLS::SetTlsValue( TlsSlot, ThreadSingleton );
	}
	return ThreadSingleton;
}

void FTlsAutoCleanup::Register()
{
	FRunnableThread* RunnableThread = FRunnableThread::GetRunnableThread();
	if( RunnableThread )
	{
		RunnableThread->TlsInstances.Add( this );
	}
}



FMultiReaderSingleWriterGT::FMultiReaderSingleWriterGT()
{
	CanRead = TFunction<bool()>([=]() { return FPlatformAtomics::InterlockedCompareExchange(&CriticalSection.Action, ReadingAction, NoAction) == ReadingAction; });
	CanWrite = TFunction<bool()>([=]() { return FPlatformAtomics::InterlockedCompareExchange(&CriticalSection.Action, WritingAction, NoAction) == WritingAction; });
}

void FMultiReaderSingleWriterGT::LockRead()
{
	if (!IsInGameThread())
	{
		FPlatformProcess::ConditionalSleep(CanRead);
	}
	CriticalSection.ReadCounter.Increment();
}

void FMultiReaderSingleWriterGT::UnlockRead()
{
	if (CriticalSection.ReadCounter.Decrement() != 0)
	{
		return;
	}

	if (!IsInGameThread())
	{
		FPlatformAtomics::InterlockedExchange(&CriticalSection.Action, NoAction);
	}
}

void FMultiReaderSingleWriterGT::LockWrite()
{
	check(IsInGameThread());
	FPlatformProcess::ConditionalSleep(CanWrite);
	CriticalSection.WriteCounter.Increment();
}

void FMultiReaderSingleWriterGT::UnlockWrite()
{
	if (CriticalSection.WriteCounter.Decrement() == 0)
	{
		FPlatformAtomics::InterlockedExchange(&CriticalSection.Action, NoAction);
	}
}<|MERGE_RESOLUTION|>--- conflicted
+++ resolved
@@ -423,22 +423,11 @@
 class FQueuedThreadPoolBase : public FQueuedThreadPool
 {
 protected:
-<<<<<<< HEAD
-	/**
-	 * The work queue to pull from
-	 */
-	TArray<FQueuedWork*> QueuedWork;
-
-	/**
-	 * The thread pool to dole work out to
-	 */
-=======
 
 	/** The work queue to pull from. */
 	TArray<IQueuedWork*> QueuedWork;
 	
 	/** The thread pool to dole work out to. */
->>>>>>> cce8678d
 	TArray<FQueuedThread*> QueuedThreads;
 
 	/** All threads in the pool. */
