// Copyright Epic Games, Inc. All Rights Reserved.

#include "HAL/Thread.h"
#include "HAL/Runnable.h"
#include "HAL/RunnableThread.h"
#include "HAL/PlatformTLS.h"
#include "HAL/ThreadSafeBool.h"
#include "HAL/LowLevelMemTracker.h"
#include "Misc/AssertionMacros.h"
#include "Templates/UnrealTemplate.h"
#include "Templates/UniquePtr.h"
#include "Misc/Fork.h"
#include "Misc/SingleThreadRunnable.h"

class FThreadImpl final : public FRunnable, public FSingleThreadRunnable
{
public:
	FThreadImpl(
		TCHAR const* ThreadName,
		TUniqueFunction<void()>&& InThreadFunction,
		TUniqueFunction<void()>&& InSingleThreadTickFunction,
		uint32 StackSize,
		EThreadPriority ThreadPriority,
		FThreadAffinity ThreadAffinity,
		FThread::EForkable IsForkable
	)
		: ThreadFunction(MoveTemp(InThreadFunction))
		, SingleThreadTickFunction(MoveTemp(InSingleThreadTickFunction))
		, RunnableThread(IsForkable == FThread::Forkable ? FForkProcessHelper::CreateForkableThread(this, ThreadName, StackSize, ThreadPriority, ThreadAffinity.ThreadAffinityMask)
			: FRunnableThread::Create(this, ThreadName, StackSize, ThreadPriority, ThreadAffinity.ThreadAffinityMask))
	{
		checkf(IsJoinable(), TEXT("Failed to create a thread. Check if it ran out of memory or a similar \"out of system resources\" issue"));
		RunnableThread->SetThreadAffinity(ThreadAffinity);
	}

	// Provides a reference to self. This can't be done by `SharedFromThis` in the constructor because the instance is not constructed yet
	void Initialize(const TSharedPtr<FThreadImpl, ESPMode::ThreadSafe>& InSelf)
	{
		Self = InSelf;
		bIsInitialized = true;
	}

	bool IsJoinable() const
	{
		return RunnableThread.IsValid() && FPlatformTLS::GetCurrentThreadId() != RunnableThread->GetThreadID();
	}

	void Join()
	{
		check(IsJoinable());

		RunnableThread->WaitForCompletion();
		RunnableThread.Reset();
	}

	uint32 GetThreadId() const
	{
		return RunnableThread.IsValid() ? RunnableThread->GetThreadID() : FThread::InvalidThreadId;
	}

private:
	uint32 Run() override
	{
		// the thread can be started before `RunnableThread` member is initialized
		//check(RunnableThread.IsValid());
<<<<<<< HEAD
		LLM_SCOPE(ELLMTag::TaskGraphTasksMisc);
=======
>>>>>>> 4af6daef
		ThreadFunction();

		return 0;
	}

	void Exit() override
	{
		// busy-wait till `Self` is initialized before releasing it
		while (!bIsInitialized) {}

		check(Self.IsValid());

		// we're about to exit the thread. Release the reference to self. If the thread is detached, it's the only reference
		// and so this instance will be deleted. No member access should be performed after this point.
		Self.Reset();
	}

	virtual FSingleThreadRunnable* GetSingleThreadInterface() override
	{
		return this;
	}

	virtual void Tick() override
	{
		SingleThreadTickFunction();
	}

private:
	// Two strong references are hold for `FThreadImpl`, one in parent `FThread` and another here. The reference in `FThreadImpl` is released
	// on `Detach`, as to physically detach `FThreadImpl` from `FThread`. The reference below (`Self`) is released before exiting the thread,
	// as the work was done and `FThreadImpl` doesn't mind to be deleted. Releasing the last reference deletes the instance, so 
	// no member access can be performed after that.
	// This must be declared before `RunnableThread` so it's already initialized when the thread is created, otherwise the thread can complete
	// before `Self` is initialized.
	TSharedPtr<FThreadImpl, ESPMode::ThreadSafe> Self;

	TAtomic<bool> bIsInitialized{ false };

	TUniqueFunction<void()> ThreadFunction;
	TUniqueFunction<void()> SingleThreadTickFunction;
	TUniquePtr<FRunnableThread> RunnableThread;
};

FThread::FThread(
	TCHAR const* ThreadName,
	TUniqueFunction<void()>&& ThreadFunction,
	uint32 StackSize/* = 0*/,
	EThreadPriority ThreadPriority/* = TPri_Normal*/,
	FThreadAffinity ThreadAffinity/* = FThreadAffinity()*/,
	EForkable IsForkable/* = NonForkable*/
)
	: Impl(MakeShared<FThreadImpl, ESPMode::ThreadSafe>(ThreadName, MoveTemp(ThreadFunction), [] {}, StackSize, ThreadPriority, ThreadAffinity, IsForkable))
{
	Impl->Initialize(Impl);
}

FThread::FThread(
	TCHAR const* ThreadName,
	TUniqueFunction<void()>&& ThreadFunction,
	TUniqueFunction<void()>&& SingleThreadTickFunction,
	uint32 StackSize/* = 0*/,
	EThreadPriority ThreadPriority/* = TPri_Normal*/,
	FThreadAffinity ThreadAffinity/* = FThreadAffinity()*/,
	EForkable IsForkable/* = NonForkable*/
)
	: Impl(MakeShared<FThreadImpl, ESPMode::ThreadSafe>(ThreadName, MoveTemp(ThreadFunction), MoveTemp(SingleThreadTickFunction), StackSize, ThreadPriority, ThreadAffinity, IsForkable))
{
	Impl->Initialize(Impl);
}

FThread& FThread::operator=(FThread&& Other)
{
	checkf(!IsJoinable(), TEXT("Joinable thread cannot be assigned"));
	Impl = MoveTemp(Other.Impl);
	return *this;
}

FThread::~FThread()
{
	checkf(!Impl.IsValid(), TEXT("FThread must be either joined or detached before destruction"));
}

bool FThread::IsJoinable() const
{
	return Impl.IsValid() && Impl->IsJoinable();
}

void FThread::Join()
{
	check(Impl.IsValid());
	Impl->Join();
	Impl.Reset(); // no need to keep this memory anymore (it's the last reference), and this also simplifies the check in the destructor
}

uint32 FThread::GetThreadId() const
{
	return Impl.IsValid() ? Impl->GetThreadId() : FThread::InvalidThreadId;
}

#if 0 // disabled as it doesn't work as intended

void FThread::Detach()
{
	check(Impl.IsValid());
	Impl.Reset(); // releases this reference, `FThreadImpl` instance can still be alive until the thread finishes its execution
}

#endif<|MERGE_RESOLUTION|>--- conflicted
+++ resolved
@@ -63,10 +63,6 @@
 	{
 		// the thread can be started before `RunnableThread` member is initialized
 		//check(RunnableThread.IsValid());
-<<<<<<< HEAD
-		LLM_SCOPE(ELLMTag::TaskGraphTasksMisc);
-=======
->>>>>>> 4af6daef
 		ThreadFunction();
 
 		return 0;
