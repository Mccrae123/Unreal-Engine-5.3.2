--- conflicted
+++ resolved
@@ -20,10 +20,7 @@
 	UE_TRACE_EVENT_BEGIN(TaskTrace, Created)
 		UE_TRACE_EVENT_FIELD(uint64, Timestamp)
 		UE_TRACE_EVENT_FIELD(uint64, TaskId)
-<<<<<<< HEAD
-=======
 		UE_TRACE_EVENT_FIELD(uint64, TaskSize)
->>>>>>> 4af6daef
 	UE_TRACE_EVENT_END()
 
 	UE_TRACE_EVENT_BEGIN(TaskTrace, Launched)
@@ -212,14 +209,10 @@
 
 	void Destroyed(FId TaskId)
 	{
-<<<<<<< HEAD
-		check(bGTaskTraceInitialized);
-=======
-		if (!bGTaskTraceInitialized)
-		{
-			return;
-		}
->>>>>>> 4af6daef
+		if (!bGTaskTraceInitialized)
+		{
+			return;
+		}
 
 		UE_TRACE_LOG(TaskTrace, Destroyed, TaskChannel)
 			<< Destroyed.Timestamp(FPlatformTime::Cycles64())
@@ -240,14 +233,10 @@
 
 	FWaitingScope::FWaitingScope(FId TaskId)
 	{
-<<<<<<< HEAD
-		check(bGTaskTraceInitialized);
-=======
-		if (!bGTaskTraceInitialized)
-		{
-			return;
-		}
->>>>>>> 4af6daef
+		if (!bGTaskTraceInitialized)
+		{
+			return;
+		}
 
 		UE_TRACE_LOG(TaskTrace, WaitingStarted, TaskChannel)
 			<< WaitingStarted.Timestamp(FPlatformTime::Cycles64())
