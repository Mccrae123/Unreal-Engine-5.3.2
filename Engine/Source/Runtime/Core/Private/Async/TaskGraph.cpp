--- conflicted
+++ resolved
@@ -1951,11 +1951,8 @@
 private:
 	void QueueTask(class FBaseGraphTask* Task, bool bWakeUpWorker, ENamedThreads::Type InThreadToExecuteOn, ENamedThreads::Type InCurrentThreadIfKnown) override
 	{
-<<<<<<< HEAD
-=======
 		LLM_SCOPE_BYNAME(TEXT("Tasks/Scheduler/QueueTask"));
 
->>>>>>> 4af6daef
 		if (ENamedThreads::GetThreadIndex(InThreadToExecuteOn) == ENamedThreads::AnyThread)
 		{
 #if TASKGRAPH_NEW_FRONTEND
@@ -2127,7 +2124,6 @@
 			TGraphTask<FReturnGraphTask>::CreateTask(&Tasks, CurrentThread).ConstructAndDispatchWhenReady(CurrentThread);
 			ProcessThreadUntilRequestReturn(CurrentThread);
 			return;
-<<<<<<< HEAD
 		}
 
 #if TASKGRAPH_NEW_FRONTEND
@@ -2157,37 +2153,6 @@
 			bool bSuccess = false; // has a reserve worker helped?
 			if (bReserveWorkersEnabled.load(std::memory_order_relaxed))
 			{
-=======
-		}
-
-#if TASKGRAPH_NEW_FRONTEND
-		// use the waiting logic of the new frontend, except for named thread tasks
-		bool HasNamedThreadTasks = false;
-		for (const FGraphEventRef& Task : Tasks)
-		{
-			if (!Task->IsNamedThreadTask())
-			{
-				Task->Wait();
-			}
-			else
-			{
-				HasNamedThreadTasks = true;
-			}
-		}
-
-		if (!HasNamedThreadTasks)
-		{
-			return;
-		}
-#endif
-
-		if (LowLevelTasks::FScheduler::Get().IsWorkerThread() || LowLevelTasks::FReserveScheduler::Get().IsWorkerThread())
-		{
-			// a worker thread gets blocked, involve a reserve worker to utilise an idle core
-			bool bSuccess = false; // has a reserve worker helped?
-			if (bReserveWorkersEnabled.load(std::memory_order_relaxed))
-			{
->>>>>>> 4af6daef
 				if (LowLevelTasks::DoReserveWorkUntil([Index(0), Tasks]() mutable
 				{
 					while (Index < Tasks.Num())
@@ -2347,10 +2312,7 @@
 
 	void StartReserveWorkers()
 	{
-<<<<<<< HEAD
-=======
 		TRACE_CPUPROFILER_EVENT_SCOPE(StartReserveWorkers);
->>>>>>> 4af6daef
 		if (bReserveWorkersEnabled)
 		{
 			return; // once enabled, reserve workers can't be disabled
@@ -2441,20 +2403,11 @@
 
 #if TASKGRAPH_NEW_FRONTEND
 
-<<<<<<< HEAD
-FGraphEventImplAllocator GraphEventImplAllocator;
-FGraphTaskAllocator SmallTaskAllocator;
-
-#else
-
-// Statics and some implementations from FBaseGraphTask and FGraphEvent
-=======
 FGraphEventImplAllocator& GetGraphEventImplAllocator()
 {
 	static FGraphEventImplAllocator Singleton;
 	return Singleton;
 }
->>>>>>> 4af6daef
 
 FGraphTaskAllocator SmallTaskAllocator;
 
@@ -2477,10 +2430,7 @@
 
 FGraphEventRef FGraphEvent::CreateGraphEvent()
 {
-<<<<<<< HEAD
-=======
 	LLM_SCOPE_BYNAME(TEXT("Tasks/FGraphEvent/CreateGraphEvent"));
->>>>>>> 4af6daef
 	FGraphEvent* Instance = new(GetGraphEventAllocator().Allocate()) FGraphEvent{};
 	return Instance;
 }
@@ -2547,14 +2497,8 @@
 	bool bWakeUpWorker = false;
 	TArray<FBaseGraphTask*> PoppedTasks;
 	SubsequentList.PopAllAndClose(PoppedTasks);
-<<<<<<< HEAD
-	for (int32 Index = PoppedTasks.Num() - 1; Index >= 0 ; Index--) // reverse the order since PopAll is implicitly backwards
-	{
-		FBaseGraphTask* NewTask = PoppedTasks[Index];
-=======
 	for (FBaseGraphTask* NewTask : ReverseIterate(PoppedTasks)) // reverse the order since PopAll is implicitly backwards
 	{
->>>>>>> 4af6daef
 		checkThreadGraph(NewTask);
 		NewTask->ConditionalQueueTask(CurrentThreadIfKnown, bWakeUpWorker);
 	}
