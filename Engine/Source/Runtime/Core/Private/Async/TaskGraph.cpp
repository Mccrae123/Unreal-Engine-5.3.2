// Copyright Epic Games, Inc. All Rights Reserved.


#include "CoreTypes.h"
#include "Misc/AssertionMacros.h"
#include "Math/NumericLimits.h"
#include "Math/UnrealMathUtility.h"
#include "HAL/UnrealMemory.h"
#include "Containers/Array.h"
#include "Containers/UnrealString.h"
#include "Logging/LogMacros.h"
#include "Misc/ScopedEvent.h"
#include "HAL/Runnable.h"
#include "HAL/RunnableThread.h"
#include "Misc/SingleThreadRunnable.h"
#include "HAL/ThreadSafeCounter.h"
#include "Misc/NoopCounter.h"
#include "Misc/ScopeLock.h"
#include "Containers/LockFreeList.h"
#include "Templates/Function.h"
#include "Stats/Stats.h"
#include "Misc/CoreStats.h"
#include "Math/RandomStream.h"
#include "HAL/IConsoleManager.h"
#include "Misc/App.h"
#include "Misc/Fork.h"
#include "Containers/LockFreeFixedSizeAllocator.h"
#include "Async/TaskGraphInterfaces.h"
#include "HAL/LowLevelMemTracker.h"
#include "HAL/ThreadHeartBeat.h"
#include "ProfilingDebugging/ExternalProfiler.h"
#include "ProfilingDebugging/MiscTrace.h"
#include "ProfilingDebugging/ScopedTimers.h"
#include "Misc/ConfigCacheIni.h"
<<<<<<< HEAD
=======
#include "Misc/CoreDelegates.h"

#include "Async/Fundamental/Scheduler.h"
#include "Async/Fundamental/ReserveScheduler.h"
#include "Tasks/Pipe.h"
>>>>>>> 6bbb88c8

DEFINE_LOG_CATEGORY_STATIC(LogTaskGraph, Log, All);

DEFINE_STAT(STAT_FReturnGraphTask);
DEFINE_STAT(STAT_FTriggerEventGraphTask);
DEFINE_STAT(STAT_ParallelFor);
DEFINE_STAT(STAT_ParallelForTask);

static int32 GNumWorkerThreadsToIgnore = 0;

#if PLATFORM_USE_FULL_TASK_GRAPH && !IS_PROGRAM && WITH_ENGINE && !UE_SERVER
	#define CREATE_HIPRI_TASK_THREADS (1)
	#define CREATE_BACKGROUND_TASK_THREADS (1)
#else
	#define CREATE_HIPRI_TASK_THREADS (0)
	#define CREATE_BACKGROUND_TASK_THREADS (0)
#endif

#if !defined(YIELD_BETWEEN_TASKS)
	#define YIELD_BETWEEN_TASKS 0
#endif

namespace ENamedThreads
{
	CORE_API TAtomic<Type> FRenderThreadStatics::RenderThread(ENamedThreads::GameThread); // defaults to game and is set and reset by the render thread itself
	CORE_API TAtomic<Type> FRenderThreadStatics::RenderThread_Local(ENamedThreads::GameThread_Local); // defaults to game local and is set and reset by the render thread itself
	CORE_API int32 bHasBackgroundThreads = CREATE_BACKGROUND_TASK_THREADS;
	CORE_API int32 bHasHighPriorityThreads = CREATE_HIPRI_TASK_THREADS;
}

// RenderingThread.cpp sets these values if needed
CORE_API bool GRenderThreadPollingOn = false;	// Access/Modify on GT only. This value is set on the GT before actual state is changed on the RT.
CORE_API int32 GRenderThreadPollPeriodMs = -1;	// Access/Modify on RT only.

static int32 GIgnoreThreadToDoGatherOn = 0;
static FAutoConsoleVariableRef CVarIgnoreThreadToDoGatherOn(
	TEXT("TaskGraph.IgnoreThreadToDoGatherOn"),
	GIgnoreThreadToDoGatherOn,
	TEXT("DEPRECATED! If 1, then we ignore the hint provided with SetGatherThreadForDontCompleteUntil and just run it on AnyHiPriThreadHiPriTask.")
);

static int32 GTestDontCompleteUntilForAlreadyComplete = 1;
static FAutoConsoleVariableRef CVarTestDontCompleteUntilForAlreadyComplete(
	TEXT("TaskGraph.TestDontCompleteUntilForAlreadyComplete"),
	GTestDontCompleteUntilForAlreadyComplete,
	TEXT("If 1, then we before spawning a gather task, we just check if all of the subtasks are complete, and in that case we can skip the gather.")
);

UE_DEPRECATED(4.26, "No longer supported") CORE_API int32 GEnablePowerSavingThreadPriorityReductionCVar = 0;

CORE_API bool GAllowTaskGraphForkMultithreading = true;
static FAutoConsoleVariableRef CVarEnableForkedMultithreading(
	TEXT("TaskGraph.EnableForkedMultithreading"),
	GAllowTaskGraphForkMultithreading,
	TEXT("When false will prevent the task graph from running multithreaded on forked processes.")
);

static int32 CVar_ForkedProcess_MaxWorkerThreads = 2;
static FAutoConsoleVariableRef CVarForkedProcessMaxWorkerThreads(
	TEXT("TaskGraph.ForkedProcessMaxWorkerThreads"),
	CVar_ForkedProcess_MaxWorkerThreads,
	TEXT("Configures the number of worker threads a forked process should spawn if it allows multithreading.")
);

CORE_API int32 GUseNewTaskBackend = 1;
int32 GNumForegroundWorkers = 2;
static FAutoConsoleVariableRef CVarNumForegroundWorkers(
	TEXT("TaskGraph.NumForegroundWorkers"),
	GNumForegroundWorkers,
	TEXT("Configures the number of foreground worker threads. Requires the scheduler to be restarted to have an affect")
);

#if CREATE_HIPRI_TASK_THREADS || CREATE_BACKGROUND_TASK_THREADS
	static void ThreadSwitchForABTest(const TArray<FString>& Args)
	{
		if (Args.Num() == 2)
		{
#if CREATE_HIPRI_TASK_THREADS
			ENamedThreads::bHasHighPriorityThreads = !!FCString::Atoi(*Args[0]);
#endif
#if CREATE_BACKGROUND_TASK_THREADS
			ENamedThreads::bHasBackgroundThreads = !!FCString::Atoi(*Args[1]);
#endif
		}
		else
		{
			UE_LOG(LogConsoleResponse, Display, TEXT("This command requires two arguments, both 0 or 1 to control the use of high priority and background priority threads, respectively."));
		}
		UE_LOG(LogConsoleResponse, Display, TEXT("High priority task threads: %d    Background priority threads: %d"), ENamedThreads::bHasHighPriorityThreads, ENamedThreads::bHasBackgroundThreads);
	}

	static FAutoConsoleCommand ThreadSwitchForABTestCommand(
		TEXT("TaskGraph.ABTestThreads"),
		TEXT("Takes two 0/1 arguments. Equivalent to setting TaskGraph.UseHiPriThreads and TaskGraph.UseBackgroundThreads, respectively. Packages as one command for use with the abtest command."),
		FConsoleCommandWithArgsDelegate::CreateStatic(&ThreadSwitchForABTest)
		);

#endif 


#if CREATE_BACKGROUND_TASK_THREADS
static FAutoConsoleVariableRef CVarUseBackgroundThreads(
	TEXT("TaskGraph.UseBackgroundThreads"),
	ENamedThreads::bHasBackgroundThreads,
	TEXT("If > 0, then use background threads, otherwise run background tasks on normal priority task threads. Used for performance tuning."),
	ECVF_Cheat
	);
#endif

#if CREATE_HIPRI_TASK_THREADS
static FAutoConsoleVariableRef CVarUseHiPriThreads(
	TEXT("TaskGraph.UseHiPriThreads"),
	ENamedThreads::bHasHighPriorityThreads,
	TEXT("If > 0, then use hi priority task threads, otherwise run background tasks on normal priority task threads. Used for performance tuning."),
	ECVF_Cheat
	);
#endif

#define PROFILE_TASKGRAPH (0)
#if PROFILE_TASKGRAPH
	struct FProfileRec
	{
		const TCHAR* Name;
		FThreadSafeCounter NumSamplesStarted;
		FThreadSafeCounter NumSamplesFinished;
		uint32 Samples[1000];

		FProfileRec()
		{
			Name = nullptr;
		}
	};
	static FThreadSafeCounter NumProfileSamples;
	static void DumpProfile();
	struct FProfileRecScope
	{
		FProfileRec* Target;
		int32 SampleIndex;
		uint32 StartCycles;
		FProfileRecScope(FProfileRec* InTarget, const TCHAR* InName)
			: Target(InTarget)
			, SampleIndex(InTarget->NumSamplesStarted.Increment() - 1)
			, StartCycles(FPlatformTime::Cycles())
		{
			if (SampleIndex == 0 && !Target->Name)
			{
				Target->Name = InName;
			}
		}
		~FProfileRecScope()
		{
			if (SampleIndex < 1000)
			{
				Target->Samples[SampleIndex] = FPlatformTime::Cycles() - StartCycles;
				if (Target->NumSamplesFinished.Increment() == 1000)
				{
					Target->NumSamplesFinished.Reset();
					FPlatformMisc::MemoryBarrier();
					uint64 Total = 0;
					for (int32 Index = 0; Index < 1000; Index++)
					{
						Total += Target->Samples[Index];
					}
					float MsPer = FPlatformTime::GetSecondsPerCycle() * double(Total);
					UE_LOG(LogTemp, Display, TEXT("%6.4f ms / scope %s"),MsPer, Target->Name);

					Target->NumSamplesStarted.Reset();
				}
			}
		}
	};
	static FProfileRec ProfileRecs[10];
	static void DumpProfile()
	{

	}

	#define TASKGRAPH_SCOPE_CYCLE_COUNTER(Index, Name) \
		FProfileRecScope ProfileRecScope##Index(&ProfileRecs[Index], TEXT(#Name));


#else
	#define TASKGRAPH_SCOPE_CYCLE_COUNTER(Index, Name)
#endif

TArray<TaskTrace::FId> GetTraceIds(const FGraphEventArray& Tasks)
{
#if UE_TASK_TRACE_ENABLED
	TArray<TaskTrace::FId> TasksIds;
	TasksIds.Reserve(Tasks.Num());

	for (const FGraphEventRef& Task : Tasks)
	{
		if (Task.IsValid())
		{
			TasksIds.Add(Task->GetTraceId());
		}
	}

	return TasksIds;
#else
	return {};
#endif
}

/** 
 *	Pointer to the task graph implementation singleton.
 *	Because of the multithreaded nature of this system an ordinary singleton cannot be used.
 *	FTaskGraphImplementation::Startup() creates the singleton and the constructor actually sets this value.
**/
class FTaskGraphImplementation;
struct FWorkerThread;

static FTaskGraphInterface* TaskGraphImplementationSingleton = NULL;

#if !UE_BUILD_SHIPPING && !UE_BUILD_TEST

static struct FChaosMode 
{
	enum 
	{
		NumSamples = 45771
	};

	struct FState
	{
		FThreadSafeCounter Current;
		float DelayTimes[NumSamples + 1]; 
		int32 Enabled;

		FState()
			: Enabled(0)
		{
			FRandomStream Stream((int32)FPlatformTime::Cycles());
			for (int32 Index = 0; Index < NumSamples; Index++)
			{
				DelayTimes[Index] = Stream.GetFraction();
			}
			// ave = .5
			for (int32 Cube = 0; Cube < 2; Cube++)
			{
				for (int32 Index = 0; Index < NumSamples; Index++)
				{
					DelayTimes[Index] *= Stream.GetFraction();
				}
			}
			// ave = 1/8
			for (int32 Index = 0; Index < NumSamples; Index++)
			{
				DelayTimes[Index] *= 0.00001f;
			}
			// ave = 0.00000125s
			for (int32 Zeros = 0; Zeros < NumSamples / 20; Zeros++)
			{
				int32 Index = Stream.RandHelper(NumSamples);
				DelayTimes[Index] = 0.0f;
			}
			// 95% the samples are now zero
			for (int32 Zeros = 0; Zeros < NumSamples / 100; Zeros++)
			{
				int32 Index = Stream.RandHelper(NumSamples);
				DelayTimes[Index] = .00005f;
			}
			// .001% of the samples are 5ms
		}
	};
	std::atomic<FState*> State;

	~FChaosMode()
	{
		if (FState* LocalState = State.load(std::memory_order_relaxed))
		{
			delete LocalState;
		}
	}

	FORCEINLINE void Delay()
	{
		FState* LocalState = State.load(std::memory_order_acquire);
		if (LocalState && LocalState->Enabled)
		{
			uint32 MyIndex = (uint32)LocalState->Current.Increment();
			MyIndex %= NumSamples;
			float DelayS = LocalState->DelayTimes[MyIndex];
			if (DelayS > 0.0f)
			{
				FPlatformProcess::Sleep(DelayS);
			}
		}
	}
} GChaosMode;

static void EnableRandomizedThreads(const TArray<FString>& Args)
{
	FChaosMode::FState* LocalState = GChaosMode.State.load(std::memory_order_acquire);
	if (!LocalState)
	{
		LocalState = new FChaosMode::FState();
		GChaosMode.State.store(LocalState, std::memory_order_release);
	}
	LocalState->Enabled = !LocalState->Enabled;
	if (LocalState->Enabled)
	{
		UE_LOG(LogConsoleResponse, Display, TEXT("Random sleeps are enabled."));
	}
	else
	{
		UE_LOG(LogConsoleResponse, Display, TEXT("Random sleeps are disabled."));
	}
}

static FAutoConsoleCommand TestRandomizedThreadsCommand(
	TEXT("TaskGraph.Randomize"),
	TEXT("Useful for debugging, adds random sleeps throughout the task graph."),
	FConsoleCommandWithArgsDelegate::CreateStatic(&EnableRandomizedThreads)
	);

FORCEINLINE void TestRandomizedThreads()
{
	GChaosMode.Delay();
}

#else

FORCEINLINE void TestRandomizedThreads()
{
}

#endif

static TCHAR CharFromTaskPriority(ENamedThreads::Type InPriority)
{
	if (InPriority == ENamedThreads::HighThreadPriority)
	{
		return TEXT('h');
	}
	return TEXT('n');
}

static ENamedThreads::Type TaskPriorityFromChar(TCHAR InChar)
{
	if (InChar == TEXT('h'))
	{
		return ENamedThreads::HighTaskPriority;
	}
	return ENamedThreads::NormalTaskPriority;
}

static TCHAR CharFromThreadPriority(ENamedThreads::Type InPriority)
{
	if (InPriority == ENamedThreads::NormalThreadPriority)
	{
		return TEXT('n');
	}
	if (InPriority == ENamedThreads::HighThreadPriority)
	{
		return TEXT('h');
	}
	return TEXT('b');
}

static ENamedThreads::Type ThreadPriorityFromChar(TCHAR InChar)
{
	if (InChar == TEXT('n'))
	{
		return ENamedThreads::NormalThreadPriority;
	}
	if (InChar == TEXT('h'))
	{
		return ENamedThreads::HighThreadPriority;
	}
	return ENamedThreads::BackgroundThreadPriority;
}

FString FAutoConsoleTaskPriority::CreateFullHelpText(const TCHAR* Name, const TCHAR* OriginalHelp)
{
	return FString::Printf(
		TEXT("%s\n")
		TEXT("Arguments are three characters: [ThreadPriority][TaskPriority][TaskPriorityIfForcedToNormalThreadPriority] ")
		TEXT("where ThreadPriority is 'h' or 'n' or 'b' (high/normal/background) and TaskPriority is 'h' or 'n' (high/normal). ")
		TEXT("Example: %s bnh")
		, OriginalHelp, Name);
}

FString FAutoConsoleTaskPriority::ConfigStringFromPriorities(ENamedThreads::Type InThreadPriority, ENamedThreads::Type InTaskPriority, ENamedThreads::Type InTaskPriorityBackup)
{
	const TCHAR OutName[4] = {
		CharFromThreadPriority(InThreadPriority),
		CharFromTaskPriority(InTaskPriority),
		CharFromTaskPriority(InTaskPriorityBackup),
		TEXT('\0')
	};
	return FString(OutName);
}

void FAutoConsoleTaskPriority::OnSettingChanged(IConsoleVariable* InVariable)
{
	if (RawSetting.Len() > 0)
	{
		ThreadPriority = ThreadPriorityFromChar(RawSetting[0]);
	}
	if (RawSetting.Len() > 1)
	{
		TaskPriority = TaskPriorityFromChar(RawSetting[1]);
	}
	if (RawSetting.Len() > 2)
	{
		TaskPriorityIfForcedToNormalThreadPriority = TaskPriorityFromChar(RawSetting[2]);
	}
}

/** 
 *	FTaskThreadBase
 *	Base class for a thread that executes tasks
 *	This class implements the FRunnable API, but external threads don't use that because those threads are created elsewhere.
**/
class FTaskThreadBase : public FRunnable, FSingleThreadRunnable
{
public:
	// Calls meant to be called from a "main" or supervisor thread.

	/** Constructor, initializes everything to unusable values. Meant to be called from a "main" thread. **/
	FTaskThreadBase()
		: ThreadId(ENamedThreads::AnyThread)
		, PerThreadIDTLSSlot(0xffffffff)
		, OwnerWorker(nullptr)
	{
		NewTasks.Reset(128);
	}

	/** 
	 *	Sets up some basic information for a thread. Meant to be called from a "main" thread. Also creates the stall event.
	 *	@param InThreadId; Thread index for this thread.
	 *	@param InPerThreadIDTLSSlot; TLS slot to store the pointer to me into (later)
	**/
	void Setup(ENamedThreads::Type InThreadId, uint32 InPerThreadIDTLSSlot, FWorkerThread* InOwnerWorker)
	{
		ThreadId = InThreadId;
		check(ThreadId >= 0);
		PerThreadIDTLSSlot = InPerThreadIDTLSSlot;
		OwnerWorker = InOwnerWorker;
	}

	// Calls meant to be called from "this thread".

	/** A one-time call to set the TLS entry for this thread. **/
	void InitializeForCurrentThread()
	{
		FPlatformTLS::SetTlsValue(PerThreadIDTLSSlot,OwnerWorker);
	}

	/** Return the index of this thread. **/
	ENamedThreads::Type GetThreadId() const
	{
		checkThreadGraph(OwnerWorker); // make sure we are started up
		return ThreadId;
	}

	/** Used for named threads to start processing tasks until the thread is idle and RequestQuit has been called. **/
	virtual void ProcessTasksUntilQuit(int32 QueueIndex) = 0;

	/** Used for named threads to start processing tasks until the thread is idle and RequestQuit has been called. **/
	virtual uint64 ProcessTasksUntilIdle(int32 QueueIndex)
	{
		check(0);
		return 0;
	}

	/** 
	 *	Queue a task, assuming that this thread is the same as the current thread.
	 *	For named threads, these go directly into the private queue.
	 *	@param QueueIndex, Queue to enqueue for
	 *	@param Task Task to queue.
	 **/
	virtual void EnqueueFromThisThread(int32 QueueIndex, FBaseGraphTask* Task)
	{
		check(0);
	}

	// Calls meant to be called from any thread.

	/** 
	 *	Will cause the thread to return to the caller when it becomes idle. Used to return from ProcessTasksUntilQuit for named threads or to shut down unnamed threads. 
	 *	CAUTION: This will not work under arbitrary circumstances. For example you should not attempt to stop unnamed threads unless they are known to be idle.
	 *	Return requests for named threads should be submitted from that named thread as FReturnGraphTask does.
	 *	@param QueueIndex, Queue to request quit from
	**/
	virtual void RequestQuit(int32 QueueIndex) = 0;

	/** 
	 *	Queue a task, assuming that this thread is not the same as the current thread.
	 *	@param QueueIndex, Queue to enqueue into
	 *	@param Task; Task to queue.
	 **/
	virtual bool EnqueueFromOtherThread(int32 QueueIndex, FBaseGraphTask* Task)
	{
		check(0);
		return false;
	}

	virtual void WakeUp(int32 QueueIndex = 0) = 0;

	/** 
	 *Return true if this thread is processing tasks. This is only a "guess" if you ask for a thread other than yourself because that can change before the function returns.
	 *@param QueueIndex, Queue to request quit from
	 **/
	virtual bool IsProcessingTasks(int32 QueueIndex) = 0;

	// SingleThreaded API

	/** Tick single-threaded. */
	virtual void Tick() override
	{
		ProcessTasksUntilIdle(0);
	}


	// FRunnable API

	/**
	 * Allows per runnable object initialization. NOTE: This is called in the
	 * context of the thread object that aggregates this, not the thread that
	 * passes this runnable to a new thread.
	 *
	 * @return True if initialization was successful, false otherwise
	 */
	virtual bool Init() override
	{
		InitializeForCurrentThread();
		return true;
	}

	/**
	 * This is where all per object thread work is done. This is only called
	 * if the initialization was successful.
	 *
	 * @return The exit code of the runnable object
	 */
	virtual uint32 Run() override
	{
		check(OwnerWorker); // make sure we are started up
		ProcessTasksUntilQuit(0);
		FMemory::ClearAndDisableTLSCachesOnCurrentThread();
		return 0;
	}

	/**
	 * This is called if a thread is requested to terminate early
	 */
	virtual void Stop() override
	{
		RequestQuit(-1);
	}

	/**
	 * Called in the context of the aggregating thread to perform any cleanup.
	 */
	virtual void Exit() override
	{
	}

	/**
	 * Return single threaded interface when multithreading is disabled.
	 */
	virtual FSingleThreadRunnable* GetSingleThreadInterface() override
	{
		return this;
	}

protected:

	/** Id / Index of this thread. **/
	ENamedThreads::Type									ThreadId;
	/** TLS SLot that we store the FTaskThread* this pointer in. **/
	uint32												PerThreadIDTLSSlot;
	/** Used to signal stalling. Not safe for synchronization in most cases. **/
	FThreadSafeCounter									IsStalled;
	/** Array of tasks for this task thread. */
	TArray<FBaseGraphTask*> NewTasks;
	/** back pointer to the owning FWorkerThread **/
	FWorkerThread* OwnerWorker;
};

/** 
 *	FNamedTaskThread
 *	A class for managing a named thread. 
 */
class FNamedTaskThread : public FTaskThreadBase
{
public:

	virtual void ProcessTasksUntilQuit(int32 QueueIndex) override
	{
		check(Queue(QueueIndex).StallRestartEvent); // make sure we are started up

		Queue(QueueIndex).QuitForReturn = false;
		verify(++Queue(QueueIndex).RecursionGuard == 1);
		const bool bIsMultiThread = FTaskGraphInterface::IsMultithread();
		do
		{
			const bool bAllowStall = bIsMultiThread;
			ProcessTasksNamedThread(QueueIndex, bAllowStall);
		} while (!Queue(QueueIndex).QuitForReturn && !Queue(QueueIndex).QuitForShutdown && bIsMultiThread); // @Hack - quit now when running with only one thread.
		verify(!--Queue(QueueIndex).RecursionGuard);
	}

	virtual uint64 ProcessTasksUntilIdle(int32 QueueIndex) override
	{
		check(Queue(QueueIndex).StallRestartEvent); // make sure we are started up

		Queue(QueueIndex).QuitForReturn = false;
		verify(++Queue(QueueIndex).RecursionGuard == 1);
		uint64 ProcessedTasks = ProcessTasksNamedThread(QueueIndex, false);
		verify(!--Queue(QueueIndex).RecursionGuard);
		return ProcessedTasks;
	}


	uint64 ProcessTasksNamedThread(int32 QueueIndex, bool bAllowStall)
	{
		uint64 ProcessedTasks = 0;
#if UE_EXTERNAL_PROFILING_ENABLED
		static thread_local bool bOnce = false;
		if (!bOnce)
		{
			FExternalProfiler* Profiler = FActiveExternalProfilerBase::GetActiveProfiler();
			if (Profiler)
			{
				Profiler->SetThreadName(ThreadIdToName(ThreadId));
			}
			bOnce = true;
		}
#endif

		TStatId StallStatId;
		bool bCountAsStall = false;
#if STATS
		TStatId StatName;
		FCycleCounter ProcessingTasks;
		if (ThreadId == ENamedThreads::GameThread)
		{
			StatName = GET_STATID(STAT_TaskGraph_GameTasks);
			StallStatId = GET_STATID(STAT_TaskGraph_GameStalls);
			bCountAsStall = true;
		}
		else if (ThreadId == ENamedThreads::GetRenderThread())
		{
			if (QueueIndex > 0)
			{
				StallStatId = GET_STATID(STAT_TaskGraph_RenderStalls);
				bCountAsStall = true;
			}
			// else StatName = none, we need to let the scope empty so that the render thread submits tasks in a timely manner. 
		}
PRAGMA_DISABLE_DEPRECATION_WARNINGS
		else if (ThreadId != ENamedThreads::StatsThread)
PRAGMA_ENABLE_DEPRECATION_WARNINGS
		{
			StatName = GET_STATID(STAT_TaskGraph_OtherTasks);
			StallStatId = GET_STATID(STAT_TaskGraph_OtherStalls);
			bCountAsStall = true;
		}
		bool bTasksOpen = false;
		if (FThreadStats::IsCollectingData(StatName))
		{
			bTasksOpen = true;
			ProcessingTasks.Start(StatName);
		}
#endif
		const bool bIsRenderThreadMainQueue = (ENamedThreads::GetThreadIndex(ThreadId) == ENamedThreads::ActualRenderingThread) && (QueueIndex == 0);
		while (!Queue(QueueIndex).QuitForReturn)
		{
			const bool bIsRenderThreadAndPolling = bIsRenderThreadMainQueue && (GRenderThreadPollPeriodMs >= 0);
			const bool bStallQueueAllowStall = bAllowStall && !bIsRenderThreadAndPolling;
			FBaseGraphTask* Task = Queue(QueueIndex).StallQueue.Pop(0, bStallQueueAllowStall);
			TestRandomizedThreads();
			if (!Task)
			{
#if STATS
				if (bTasksOpen)
				{
					ProcessingTasks.Stop();
					bTasksOpen = false;
				}
#endif
				if (bAllowStall)
				{
					TRACE_CPUPROFILER_EVENT_SCOPE(WaitForTasks);
					{
<<<<<<< HEAD
						FScopeCycleCounter Scope(StallStatId);
=======
						FScopeCycleCounter Scope(StallStatId, EStatFlags::Verbose);
>>>>>>> 6bbb88c8
						Queue(QueueIndex).StallRestartEvent->Wait(bIsRenderThreadAndPolling ? GRenderThreadPollPeriodMs : MAX_uint32, bCountAsStall);
						if (Queue(QueueIndex).QuitForShutdown)
						{
							return ProcessedTasks;
						}
						TestRandomizedThreads();
					}
#if STATS
					if (!bTasksOpen && FThreadStats::IsCollectingData(StatName))
					{
						bTasksOpen = true;
						ProcessingTasks.Start(StatName);
					}
#endif
					continue;
				}
				else
				{
					break; // we were asked to quit
				}
			}
			else
			{
				Task->Execute(NewTasks, ENamedThreads::Type(ThreadId | (QueueIndex << ENamedThreads::QueueIndexShift)), true);
				ProcessedTasks++;
				TestRandomizedThreads();
			}
		}
#if STATS
		if (bTasksOpen)
		{
			ProcessingTasks.Stop();
			bTasksOpen = false;
		}
#endif
		return ProcessedTasks;
	}
	virtual void EnqueueFromThisThread(int32 QueueIndex, FBaseGraphTask* Task) override
	{
		checkThreadGraph(Task && Queue(QueueIndex).StallRestartEvent); // make sure we are started up
		uint32 PriIndex = ENamedThreads::GetTaskPriority(Task->ThreadToExecuteOn) ? 0 : 1;
		int32 ThreadToStart = Queue(QueueIndex).StallQueue.Push(Task, PriIndex);
		check(ThreadToStart < 0); // if I am stalled, then how can I be queueing a task?
	}

	virtual void RequestQuit(int32 QueueIndex) override
	{
		// this will not work under arbitrary circumstances. For example you should not attempt to stop threads unless they are known to be idle.
		if (!Queue(0).StallRestartEvent)
		{
			return;
		}
		if (QueueIndex == -1)
		{
			// we are shutting down
			checkThreadGraph(Queue(0).StallRestartEvent); // make sure we are started up
			checkThreadGraph(Queue(1).StallRestartEvent); // make sure we are started up
			Queue(0).QuitForShutdown = true;
			Queue(1).QuitForShutdown = true;
			Queue(0).StallRestartEvent->Trigger();
			Queue(1).StallRestartEvent->Trigger();
		}
		else
		{
			checkThreadGraph(Queue(QueueIndex).StallRestartEvent); // make sure we are started up
			Queue(QueueIndex).QuitForReturn = true;
		}
	}

	virtual bool EnqueueFromOtherThread(int32 QueueIndex, FBaseGraphTask* Task) override
	{
		TestRandomizedThreads();
		checkThreadGraph(Task && Queue(QueueIndex).StallRestartEvent); // make sure we are started up

		uint32 PriIndex = ENamedThreads::GetTaskPriority(Task->ThreadToExecuteOn) ? 0 : 1;
		int32 ThreadToStart = Queue(QueueIndex).StallQueue.Push(Task, PriIndex);

		if (ThreadToStart >= 0)
		{
			checkThreadGraph(ThreadToStart == 0);
			QUICK_SCOPE_CYCLE_COUNTER(STAT_TaskGraph_EnqueueFromOtherThread_Trigger);
			TASKGRAPH_SCOPE_CYCLE_COUNTER(1, STAT_TaskGraph_EnqueueFromOtherThread_Trigger);
			Queue(QueueIndex).StallRestartEvent->Trigger();
			return true;
		}
		return false;
	}

	virtual bool IsProcessingTasks(int32 QueueIndex) override
	{
		return !!Queue(QueueIndex).RecursionGuard;
	}

	virtual void WakeUp(int32 QueueIndex) override
	{
		QUICK_SCOPE_CYCLE_COUNTER(STAT_TaskGraph_Wakeup_Trigger);
		TASKGRAPH_SCOPE_CYCLE_COUNTER(1, STAT_TaskGraph_Wakeup_Trigger);
		Queue(QueueIndex).StallRestartEvent->Trigger();
	}

private:

#if UE_EXTERNAL_PROFILING_ENABLED
	static inline const TCHAR* ThreadIdToName(ENamedThreads::Type ThreadId)
	{
		if (ThreadId == ENamedThreads::GameThread)
		{
			return TEXT("Game Thread");
		}
		else if (ThreadId == ENamedThreads::GetRenderThread())
		{
			return TEXT("Render Thread");
		}
		else if (ThreadId == ENamedThreads::RHIThread)
		{
			return TEXT("RHI Thread");
		}
PRAGMA_DISABLE_DEPRECATION_WARNINGS
		else if (ThreadId == ENamedThreads::AudioThread)
PRAGMA_ENABLE_DEPRECATION_WARNINGS
		{
			return TEXT("Audio Thread");
		}
#if STATS
PRAGMA_DISABLE_DEPRECATION_WARNINGS
		else if (ThreadId == ENamedThreads::StatsThread)
PRAGMA_ENABLE_DEPRECATION_WARNINGS
		{
			return TEXT("Stats Thread");
		}
#endif
		else
		{
			return TEXT("Unknown Named Thread");
		}
	}
#endif

	/** Grouping of the data for an individual queue. **/
	struct FThreadTaskQueue
	{
		FStallingTaskQueue<FBaseGraphTask, PLATFORM_CACHE_LINE_SIZE, 2> StallQueue;

		/** We need to disallow reentry of the processing loop **/
		uint32 RecursionGuard;

		/** Indicates we executed a return task, so break out of the processing loop. **/
		bool QuitForReturn;

		/** Indicates we executed a return task, so break out of the processing loop. **/
		bool QuitForShutdown;

		/** Event that this thread blocks on when it runs out of work. **/
		FEvent*	StallRestartEvent;

		FThreadTaskQueue()
			: RecursionGuard(0)
			, QuitForReturn(false)
			, QuitForShutdown(false)
			, StallRestartEvent(FPlatformProcess::GetSynchEventFromPool(false))
		{

		}
		~FThreadTaskQueue()
		{
			FPlatformProcess::ReturnSynchEventToPool(StallRestartEvent);
			StallRestartEvent = nullptr;
		}
	};

	FORCEINLINE FThreadTaskQueue& Queue(int32 QueueIndex)
	{
		checkThreadGraph(QueueIndex >= 0 && QueueIndex < ENamedThreads::NumQueues);
		return Queues[QueueIndex];
	}
	FORCEINLINE const FThreadTaskQueue& Queue(int32 QueueIndex) const
	{
		checkThreadGraph(QueueIndex >= 0 && QueueIndex < ENamedThreads::NumQueues);
		return Queues[QueueIndex];
	}

	FThreadTaskQueue Queues[ENamedThreads::NumQueues];
};

/**
*	FTaskThreadAnyThread
*	A class for managing a worker threads.
**/
class FTaskThreadAnyThread : public FTaskThreadBase
{
public:
	FTaskThreadAnyThread(int32 InPriorityIndex)
		: PriorityIndex(InPriorityIndex)
	{
	}
	virtual void ProcessTasksUntilQuit(int32 QueueIndex) override
	{
		if (PriorityIndex != (ENamedThreads::BackgroundThreadPriority >> ENamedThreads::ThreadPriorityShift))
		{
			FMemory::SetupTLSCachesOnCurrentThread();
		}
		check(!QueueIndex);
		const bool bIsMultiThread = FTaskGraphInterface::IsMultithread();
		do
		{
			ProcessTasks();			
		} while (!Queue.QuitForShutdown && bIsMultiThread); // @Hack - quit now when running with only one thread.
	}

	virtual uint64 ProcessTasksUntilIdle(int32 QueueIndex) override
	{
		if (FTaskGraphInterface::IsMultithread() == false)
		{
			return ProcessTasks();
		}
		else
		{
			check(0);
			return 0;
		}
	}

	// Calls meant to be called from any thread.

	/**
	*	Will cause the thread to return to the caller when it becomes idle. Used to return from ProcessTasksUntilQuit for named threads or to shut down unnamed threads.
	*	CAUTION: This will not work under arbitrary circumstances. For example you should not attempt to stop unnamed threads unless they are known to be idle.
	*	Return requests for named threads should be submitted from that named thread as FReturnGraphTask does.
	*	@param QueueIndex, Queue to request quit from
	**/
	virtual void RequestQuit(int32 QueueIndex) override
	{
		check(QueueIndex < 1);

		// this will not work under arbitrary circumstances. For example you should not attempt to stop threads unless they are known to be idle.
		checkThreadGraph(Queue.StallRestartEvent); // make sure we are started up
		Queue.QuitForShutdown = true;
		Queue.StallRestartEvent->Trigger();
	}

	virtual void WakeUp(int32 QueueIndex = 0) final override
	{
		QUICK_SCOPE_CYCLE_COUNTER(STAT_TaskGraph_Wakeup_Trigger);
		TASKGRAPH_SCOPE_CYCLE_COUNTER(1, STAT_TaskGraph_Wakeup_Trigger);
		Queue.StallRestartEvent->Trigger();
	}

	void StallForTuning(bool Stall)
	{
		if (Stall)
		{
			Queue.StallForTuning.Lock();
			Queue.bStallForTuning = true;
		}
		else
		{
			Queue.bStallForTuning = false;
			Queue.StallForTuning.Unlock();
		}
	}
	/**
	*Return true if this thread is processing tasks. This is only a "guess" if you ask for a thread other than yourself because that can change before the function returns.
	*@param QueueIndex, Queue to request quit from
	**/
	virtual bool IsProcessingTasks(int32 QueueIndex) override
	{
		check(!QueueIndex);
		return !!Queue.RecursionGuard;
	}

#if UE_EXTERNAL_PROFILING_ENABLED
	virtual uint32 Run() override
	{
		static thread_local bool bOnce = false;
		if (!bOnce)
		{
			FExternalProfiler* Profiler = FActiveExternalProfilerBase::GetActiveProfiler();
			if (Profiler)
			{
				Profiler->SetThreadName(ThreadPriorityToName(PriorityIndex));
			}
			bOnce = true;
		}
		return FTaskThreadBase::Run();
	}
#endif

private:

#if UE_EXTERNAL_PROFILING_ENABLED
	static inline const TCHAR* ThreadPriorityToName(int32 PriorityIdx)
	{
		PriorityIdx <<= ENamedThreads::ThreadPriorityShift;
		if (PriorityIdx == ENamedThreads::HighThreadPriority)
		{
			return TEXT("Task Thread HP");
		}
		else if (PriorityIdx == ENamedThreads::NormalThreadPriority)
		{
			return TEXT("Task Thread NP");
		}
		else if (PriorityIdx == ENamedThreads::BackgroundThreadPriority)
		{
			return TEXT("Task Thread BP");
		}
		else
		{
			return TEXT("Task Thread Unknown Priority");
		}
	}
#endif

	/**
	*	Process tasks until idle. May block if bAllowStall is true
	*	@param QueueIndex, Queue to process tasks from
	*	@param bAllowStall,  if true, the thread will block on the stall event when it runs out of tasks.
	**/
	uint64 ProcessTasks()
	{
		LLM_SCOPE(ELLMTag::TaskGraphTasksMisc);

		TStatId StallStatId;
		bool bCountAsStall = true;
		uint64 ProcessedTasks = 0;
#if STATS
		TStatId StatName;
		FCycleCounter ProcessingTasks;
		StatName = GET_STATID(STAT_TaskGraph_OtherTasks);
		StallStatId = GET_STATID(STAT_TaskGraph_OtherStalls);
		bool bTasksOpen = false;
		if (FThreadStats::IsCollectingData(StatName))
		{
			bTasksOpen = true;
			ProcessingTasks.Start(StatName);
		}
#endif
		verify(++Queue.RecursionGuard == 1);
		bool bDidStall = false;
		while (1)
		{
			FBaseGraphTask* Task = FindWork();
			if (!Task)
			{
#if STATS
				if (bTasksOpen)
				{
					ProcessingTasks.Stop();
					bTasksOpen = false;
				}
#endif

				TestRandomizedThreads();
				const bool bIsMultithread = FTaskGraphInterface::IsMultithread();
				if (bIsMultithread)
				{
					FScopeCycleCounter Scope(StallStatId, EStatFlags::Verbose);
					Queue.StallRestartEvent->Wait(MAX_uint32, bCountAsStall);
					bDidStall = true;
				}
				if (Queue.QuitForShutdown || !bIsMultithread)
				{
					break;
				}
				TestRandomizedThreads();

#if STATS
				if (FThreadStats::IsCollectingData(StatName))
				{
					bTasksOpen = true;
					ProcessingTasks.Start(StatName);
				}
#endif
				continue;
			}
			TestRandomizedThreads();
#if YIELD_BETWEEN_TASKS
			// the Win scheduler is ill behaved and will sometimes let BG tasks run even when other tasks are ready....kick the scheduler between tasks
			if (!bDidStall && PriorityIndex == (ENamedThreads::BackgroundThreadPriority >> ENamedThreads::ThreadPriorityShift))
			{
				FPlatformProcess::Sleep(0);
			}
#endif
			bDidStall = false;
			Task->Execute(NewTasks, ENamedThreads::Type(ThreadId), true);
			ProcessedTasks++;
			TestRandomizedThreads();
			if (Queue.bStallForTuning)
			{
#if STATS
				if (bTasksOpen)
				{
					ProcessingTasks.Stop();
					bTasksOpen = false;
				}
#endif
				{
					FScopeLock Lock(&Queue.StallForTuning);
				}
#if STATS
				if (FThreadStats::IsCollectingData(StatName))
				{
					bTasksOpen = true;
					ProcessingTasks.Start(StatName);
				}
#endif
			}
		}
		verify(!--Queue.RecursionGuard);
		return ProcessedTasks;
	}

	/** Grouping of the data for an individual queue. **/
	struct FThreadTaskQueue
	{
		/** Event that this thread blocks on when it runs out of work. **/
		FEvent* StallRestartEvent;
		/** We need to disallow reentry of the processing loop **/
		uint32 RecursionGuard;
		/** Indicates we executed a return task, so break out of the processing loop. **/
		bool QuitForShutdown;
		/** Should we stall for tuning? **/
		bool bStallForTuning;
		FCriticalSection StallForTuning;

		FThreadTaskQueue()
			: StallRestartEvent(FPlatformProcess::GetSynchEventFromPool(false))
			, RecursionGuard(0)
			, QuitForShutdown(false)
			, bStallForTuning(false)
		{

		}
		~FThreadTaskQueue()
		{
			FPlatformProcess::ReturnSynchEventToPool(StallRestartEvent);
			StallRestartEvent = nullptr;
		}
	};

	/**
	*	Internal function to call the system looking for work. Called from this thread.
	*	@return New task to process.
	*/
	FBaseGraphTask* FindWork();

	/** Array of queues, only the first one is used for unnamed threads. **/
	FThreadTaskQueue Queue;

	int32 PriorityIndex;
};


/** 
	*	FWorkerThread
	*	Helper structure to aggregate a few items related to the individual threads.
**/
struct FWorkerThread
{
	/** The actual FTaskThread that manager this task **/
	FTaskThreadBase*	TaskGraphWorker;
	/** For internal threads, the is non-NULL and holds the information about the runable thread that was created. **/
	FRunnableThread*	RunnableThread;
	/** For external threads, this determines if they have been "attached" yet. Attachment is mostly setting up TLS for this individual thread. **/
	bool				bAttached;

	/** Constructor to set reasonable defaults. **/
	FWorkerThread()
		: TaskGraphWorker(nullptr)
		, RunnableThread(nullptr)
		, bAttached(false)
	{
	}
};

/**
*	FTaskGraphImplementation
*	Implementation of the centralized part of the task graph system.
*	These parts of the system have no knowledge of the dependency graph, they exclusively work on tasks.
**/

class FTaskGraphImplementation final : public FTaskGraphInterface
{
public:

	// API related to life cycle of the system and singletons

	/** 
	 *	Singleton returning the one and only FTaskGraphImplementation.
	 *	Note that unlike most singletons, a manual call to FTaskGraphInterface::Startup is required before the singleton will return a valid reference.
	**/
	static FTaskGraphImplementation& Get()
	{
		checkThreadGraph(!GUseNewTaskBackend);
		checkThreadGraph(TaskGraphImplementationSingleton);
		return *static_cast<FTaskGraphImplementation*>(TaskGraphImplementationSingleton);
	}

	/** 
	 *	Constructor - initializes the data structures, sets the singleton pointer and creates the internal threads.
	 *	@param InNumThreads; total number of threads in the system, including named threads, unnamed threads, internal threads and external threads. Must be at least 1 + the number of named threads.
	**/
	FTaskGraphImplementation(int32)
	{
		TaskTrace::Init();

		bCreatedHiPriorityThreads = !!ENamedThreads::bHasHighPriorityThreads;
		bCreatedBackgroundPriorityThreads = !!ENamedThreads::bHasBackgroundThreads;

		int32 MaxTaskThreads = MAX_THREADS;
		int32 NumTaskThreads = FPlatformMisc::NumberOfWorkerThreadsToSpawn();

		// if we don't want any performance-based threads, then force the task graph to not create any worker threads, and run in game thread
		if (!FTaskGraphInterface::IsMultithread())
		{
			// this is the logic that used to be spread over a couple of places, that will make the rest of this function disable a worker thread
			// @todo: it could probably be made simpler/clearer
			// this - 1 tells the below code there is no rendering thread
			MaxTaskThreads = 1;
			NumTaskThreads = 1;
			LastExternalThread = (ENamedThreads::Type)(ENamedThreads::ActualRenderingThread - 1);
			bCreatedHiPriorityThreads = false;
			bCreatedBackgroundPriorityThreads = false;
			ENamedThreads::bHasBackgroundThreads = 0;
			ENamedThreads::bHasHighPriorityThreads = 0;
		}
		else
		{
			LastExternalThread = ENamedThreads::ActualRenderingThread;

			if (FForkProcessHelper::IsForkedMultithreadInstance())
			{
				NumTaskThreads = CVar_ForkedProcess_MaxWorkerThreads;
			}
		}
		
		NumNamedThreads = LastExternalThread + 1;

		NumTaskThreadSets = 1 + bCreatedHiPriorityThreads + bCreatedBackgroundPriorityThreads;

		// if we don't have enough threads to allow all of the sets asked for, then we can't create what was asked for.
		check(NumTaskThreadSets == 1 || FMath::Min<int32>(NumTaskThreads * NumTaskThreadSets + NumNamedThreads, MAX_THREADS) == NumTaskThreads * NumTaskThreadSets + NumNamedThreads);
		NumThreads = FMath::Max<int32>(FMath::Min<int32>(NumTaskThreads * NumTaskThreadSets + NumNamedThreads, MAX_THREADS), NumNamedThreads + 1);

		// Cap number of extra threads to the platform worker thread count
		// if we don't have enough threads to allow all of the sets asked for, then we can't create what was asked for.
		check(NumTaskThreadSets == 1 || FMath::Min(NumThreads, NumNamedThreads + NumTaskThreads * NumTaskThreadSets) == NumThreads);
		NumThreads = FMath::Min(NumThreads, NumNamedThreads + NumTaskThreads * NumTaskThreadSets);

		NumTaskThreadsPerSet = (NumThreads - NumNamedThreads) / NumTaskThreadSets;
		check((NumThreads - NumNamedThreads) % NumTaskThreadSets == 0); // should be equal numbers of threads per priority set

		UE_LOG(LogTaskGraph, Log, TEXT("Started task graph with %d named threads and %d total threads with %d sets of task threads."), NumNamedThreads, NumThreads, NumTaskThreadSets);
		check(NumThreads - NumNamedThreads >= 1);  // need at least one pure worker thread
		check(NumThreads <= MAX_THREADS);
		check(!ReentrancyCheck.GetValue()); // reentrant?
		ReentrancyCheck.Increment(); // just checking for reentrancy
		PerThreadIDTLSSlot = FPlatformTLS::AllocTlsSlot();

		for (int32 ThreadIndex = 0; ThreadIndex < NumThreads; ThreadIndex++)
		{
			check(!WorkerThreads[ThreadIndex].bAttached); // reentrant?
			bool bAnyTaskThread = ThreadIndex >= NumNamedThreads;
			if (bAnyTaskThread)
			{
				WorkerThreads[ThreadIndex].TaskGraphWorker = new FTaskThreadAnyThread(ThreadIndexToPriorityIndex(ThreadIndex));
			}
			else
			{
				WorkerThreads[ThreadIndex].TaskGraphWorker = new FNamedTaskThread;
			}
			WorkerThreads[ThreadIndex].TaskGraphWorker->Setup(ENamedThreads::Type(ThreadIndex), PerThreadIDTLSSlot, &WorkerThreads[ThreadIndex]);
		}

		TaskGraphImplementationSingleton = this; // now reentrancy is ok

		const TCHAR* PrevGroupName = nullptr;
		for (int32 ThreadIndex = LastExternalThread + 1; ThreadIndex < NumThreads; ThreadIndex++)
		{
			FString Name;
			const TCHAR* GroupName = TEXT("TaskGraphNormal");
			int32 Priority = ThreadIndexToPriorityIndex(ThreadIndex);
            // These are below normal threads so that they sleep when the named threads are active
			EThreadPriority ThreadPri;
			uint64 Affinity = FPlatformAffinity::GetTaskGraphThreadMask();
			if (Priority == 1)
			{
				Name = FString::Printf(TEXT("TaskGraphThreadHP %d"), ThreadIndex - (LastExternalThread + 1));
				GroupName = TEXT("TaskGraphHigh");
				ThreadPri = TPri_SlightlyBelowNormal; // we want even hi priority tasks below the normal threads

				// If the platform defines FPlatformAffinity::GetTaskGraphHighPriorityTaskMask then use it
				if (FPlatformAffinity::GetTaskGraphHighPriorityTaskMask() != 0xFFFFFFFFFFFFFFFF)
				{
					Affinity = FPlatformAffinity::GetTaskGraphHighPriorityTaskMask();
				}
			}
			else if (Priority == 2)
			{
				Name = FString::Printf(TEXT("TaskGraphThreadBP %d"), ThreadIndex - (LastExternalThread + 1));
				GroupName = TEXT("TaskGraphLow");
				ThreadPri = TPri_Lowest;
				// If the platform defines FPlatformAffinity::GetTaskGraphBackgroundTaskMask then use it
				if ( FPlatformAffinity::GetTaskGraphBackgroundTaskMask() != 0xFFFFFFFFFFFFFFFF )
				{
					Affinity = FPlatformAffinity::GetTaskGraphBackgroundTaskMask();
				}
			}
			else
			{
				Name = FString::Printf(TEXT("TaskGraphThreadNP %d"), ThreadIndex - (LastExternalThread + 1));
				ThreadPri = TPri_BelowNormal; // we want normal tasks below normal threads like the game thread
			}

			int32 StackSize;

<<<<<<< HEAD
#if WITH_EDITOR
			StackSize = 1024 * 1024;
#elif (!UE_BUILD_SHIPPING && !UE_BUILD_TEST)
			StackSize = 512 * 1024;
#else
			StackSize = 384 * 1024;
#endif

			GConfig->GetInt(TEXT("Core.System"), TEXT("TaskThreadStackSize"), StackSize, GEngineIni);

			if (GroupName != PrevGroupName)
			{
				Trace::ThreadGroupEnd();
				Trace::ThreadGroupBegin(GroupName);
=======
//#if WITH_EDITOR
//			StackSize = 1024 * 1024;
//#elif (!UE_BUILD_SHIPPING && !UE_BUILD_TEST)
//			StackSize = 512 * 1024;
//#else
//			StackSize = 384 * 1024;
//#endif

			StackSize = 1024 * 1024;

			// GConfig is not initialized yet, the only solution for now is to hardcode desired values
			//GConfig->GetInt(TEXT("Core.System"), TEXT("TaskThreadStackSize"), StackSize, GEngineIni);

			if (GroupName != PrevGroupName)
			{
				UE::Trace::ThreadGroupEnd();
				UE::Trace::ThreadGroupBegin(GroupName);
>>>>>>> 6bbb88c8
				PrevGroupName = GroupName;
			}

            // We only create forkable threads on the Forked instance since the TaskGraph needs to be shutdown and recreated to properly make the switch from singlethread to multithread.
			if (FForkProcessHelper::IsForkedMultithreadInstance() && GAllowTaskGraphForkMultithreading)
			{
				WorkerThreads[ThreadIndex].RunnableThread = FForkProcessHelper::CreateForkableThread(&Thread(ThreadIndex), *Name, StackSize, ThreadPri, Affinity);
			}
			else
			{
				WorkerThreads[ThreadIndex].RunnableThread = FRunnableThread::Create(&Thread(ThreadIndex), *Name, StackSize, ThreadPri, Affinity); 
			}
			
			WorkerThreads[ThreadIndex].bAttached = true;
		}
<<<<<<< HEAD
		Trace::ThreadGroupEnd();
=======
		UE::Trace::ThreadGroupEnd();
>>>>>>> 6bbb88c8
	}

	/** 
	 *	Destructor - probably only works reliably when the system is completely idle. The system has no idea if it is idle or not.
	**/
	virtual ~FTaskGraphImplementation()
	{
		for (auto& Callback : ShutdownCallbacks)
		{
			Callback();
		}
		ShutdownCallbacks.Empty();
		for (int32 ThreadIndex = 0; ThreadIndex < NumThreads; ThreadIndex++)
		{
			Thread(ThreadIndex).RequestQuit(-1);
		}
		for (int32 ThreadIndex = 0; ThreadIndex < NumThreads; ThreadIndex++)
		{
			if (ThreadIndex > LastExternalThread)
			{
				WorkerThreads[ThreadIndex].RunnableThread->WaitForCompletion();
				delete WorkerThreads[ThreadIndex].RunnableThread;
				WorkerThreads[ThreadIndex].RunnableThread = NULL;
			}
			WorkerThreads[ThreadIndex].bAttached = false;
		}
		TaskGraphImplementationSingleton = NULL;
		NumTaskThreadsPerSet = 0;
		FPlatformTLS::FreeTlsSlot(PerThreadIDTLSSlot);
	}

	// StatsThread was removed and replaced by a pipe. While all engine code was converted where's a tiny possibilty that 
	// an external code is using it directly. Redirect all stats tasks to the pipe
	static void RedirectStatsTasksToPipe(FBaseGraphTask* Task)
	{
#if STATS
PRAGMA_DISABLE_DEPRECATION_WARNINGS
		if (ENamedThreads::GetThreadIndex(Task->ThreadToExecuteOn) == ENamedThreads::StatsThread)
PRAGMA_ENABLE_DEPRECATION_WARNINGS
		{
			checkf(ENamedThreads::GetQueueIndex(Task->ThreadToExecuteOn) == ENamedThreads::MainQueue, TEXT("`StatsThread_Local` is not supported and unlikely to be used intentionally. Check that `Task->ThreadToExecuteOn` value is not rubbish: %d"), Task->ThreadToExecuteOn);

			extern CORE_API UE::Tasks::FPipe GStatsPipe;
			GStatsPipe.Launch(UE_SOURCE_LOCATION,
				[Task]
				{
					TArray<FBaseGraphTask*> Dummy;
					Task->Execute(Dummy, ENamedThreads::AnyThread, true);
				}
			);
			return;
		}
#endif
	}

#if UE_AUDIO_THREAD_AS_PIPE

	// AudioThread was removed and replaced by a pipe. While all engine code was converted where's a tiny possibilty that 
	// an external code is using it directly. Redirect all audio tasks to the pipe
	static void RedirectAudioTasksToPipe(FBaseGraphTask* Task)
	{
PRAGMA_DISABLE_DEPRECATION_WARNINGS
		if (ENamedThreads::GetThreadIndex(Task->ThreadToExecuteOn) == ENamedThreads::AudioThread)
PRAGMA_ENABLE_DEPRECATION_WARNINGS
		{
			extern CORE_API UE::Tasks::FPipe GAudioPipe;
			GAudioPipe.Launch(UE_SOURCE_LOCATION,
				[Task]
				{
					TArray<FBaseGraphTask*> Dummy;
					Task->Execute(Dummy, ENamedThreads::AnyThread, true);
				}
			);
			return;
		}
	}

#endif

	// API inherited from FTaskGraphInterface

	/** 
	 *	Function to queue a task, called from a FBaseGraphTask
	 *	@param	Task; the task to queue
	 *	@param	ThreadToExecuteOn; Either a named thread for a threadlocked task or ENamedThreads::AnyThread for a task that is to run on a worker thread
	 *	@param	CurrentThreadIfKnown; This should be the current thread if it is known, or otherwise use ENamedThreads::AnyThread and the current thread will be determined.
	**/
	virtual void QueueTask(FBaseGraphTask* Task, bool bWakeUpWorker, ENamedThreads::Type ThreadToExecuteOn, ENamedThreads::Type InCurrentThreadIfKnown = ENamedThreads::AnyThread) final override
	{
		TASKGRAPH_SCOPE_CYCLE_COUNTER(2, STAT_TaskGraph_QueueTask);

#if UE_STATS_THREAD_AS_PIPE
		RedirectStatsTasksToPipe(Task);
#endif
#if UE_AUDIO_THREAD_AS_PIPE
		RedirectAudioTasksToPipe(Task);
#endif

		if (ENamedThreads::GetThreadIndex(ThreadToExecuteOn) == ENamedThreads::AnyThread)
		{
			TASKGRAPH_SCOPE_CYCLE_COUNTER(3, STAT_TaskGraph_QueueTask_AnyThread);
			if (FTaskGraphInterface::IsMultithread())
			{
				uint32 TaskPriority = ENamedThreads::GetTaskPriority(Task->ThreadToExecuteOn);
				int32 Priority = ENamedThreads::GetThreadPriorityIndex(Task->ThreadToExecuteOn);
				if (Priority == (ENamedThreads::BackgroundThreadPriority >> ENamedThreads::ThreadPriorityShift) && (!bCreatedBackgroundPriorityThreads || !ENamedThreads::bHasBackgroundThreads))
				{
					Priority = ENamedThreads::NormalThreadPriority >> ENamedThreads::ThreadPriorityShift; // we don't have background threads, promote to normal
					TaskPriority = ENamedThreads::NormalTaskPriority >> ENamedThreads::TaskPriorityShift; // demote to normal task pri
				}
				else if (Priority == (ENamedThreads::HighThreadPriority >> ENamedThreads::ThreadPriorityShift) && (!bCreatedHiPriorityThreads || !ENamedThreads::bHasHighPriorityThreads))
				{
					Priority = ENamedThreads::NormalThreadPriority >> ENamedThreads::ThreadPriorityShift; // we don't have hi priority threads, demote to normal
					TaskPriority = ENamedThreads::HighTaskPriority >> ENamedThreads::TaskPriorityShift; // promote to hi task pri
				}
				uint32 PriIndex = TaskPriority ? 0 : 1;
				check(Priority >= 0 && Priority < MAX_THREAD_PRIORITIES);
				{
					TASKGRAPH_SCOPE_CYCLE_COUNTER(4, STAT_TaskGraph_QueueTask_IncomingAnyThreadTasks_Push);
					int32 IndexToStart = IncomingAnyThreadTasks[Priority].Push(Task, PriIndex);
					if (IndexToStart >= 0)
					{
						StartTaskThread(Priority, IndexToStart);
					}
				}
				return;
			}
			else
			{
				ThreadToExecuteOn = ENamedThreads::GameThread;
			}
		}
		ENamedThreads::Type CurrentThreadIfKnown;
		if (ENamedThreads::GetThreadIndex(InCurrentThreadIfKnown) == ENamedThreads::AnyThread)
		{
			CurrentThreadIfKnown = GetCurrentThread();
		}
		else
		{
			CurrentThreadIfKnown = ENamedThreads::GetThreadIndex(InCurrentThreadIfKnown);
			checkThreadGraph(CurrentThreadIfKnown == ENamedThreads::GetThreadIndex(GetCurrentThread()));
		}
		{
			int32 QueueToExecuteOn = ENamedThreads::GetQueueIndex(ThreadToExecuteOn);
			ThreadToExecuteOn = ENamedThreads::GetThreadIndex(ThreadToExecuteOn);
			FTaskThreadBase* Target = &Thread(ThreadToExecuteOn);
			if (ThreadToExecuteOn == ENamedThreads::GetThreadIndex(CurrentThreadIfKnown))
			{
				Target->EnqueueFromThisThread(QueueToExecuteOn, Task);
			}
			else
			{
				Target->EnqueueFromOtherThread(QueueToExecuteOn, Task);
			}
		}
	}


	virtual	int32 GetNumWorkerThreads() final override
	{
		int32 Result = (NumThreads - NumNamedThreads) / NumTaskThreadSets - GNumWorkerThreadsToIgnore;
		check(Result > 0); // can't tune it to zero task threads
		return Result;
	}

	virtual bool IsCurrentThreadKnown() final override
	{
		return FPlatformTLS::GetTlsValue(PerThreadIDTLSSlot) != nullptr;
	}

	virtual ENamedThreads::Type GetCurrentThreadIfKnown(bool bLocalQueue) final override
	{
		ENamedThreads::Type Result = GetCurrentThread();
		if (bLocalQueue && ENamedThreads::GetThreadIndex(Result) >= 0 && ENamedThreads::GetThreadIndex(Result) < NumNamedThreads)
		{
			Result = ENamedThreads::Type(int32(Result) | int32(ENamedThreads::LocalQueue));
		}
		return Result;
	}

	virtual bool IsThreadProcessingTasks(ENamedThreads::Type ThreadToCheck) final override
	{
		int32 QueueIndex = ENamedThreads::GetQueueIndex(ThreadToCheck);
		ThreadToCheck = ENamedThreads::GetThreadIndex(ThreadToCheck);
		check(ThreadToCheck >= 0 && ThreadToCheck < NumNamedThreads);
		return Thread(ThreadToCheck).IsProcessingTasks(QueueIndex);
	}

	// External Thread API

	virtual void AttachToThread(ENamedThreads::Type CurrentThread) final override
	{
		CurrentThread = ENamedThreads::GetThreadIndex(CurrentThread);
		check(NumTaskThreadsPerSet);
		check(CurrentThread >= 0 && CurrentThread < NumNamedThreads);
		check(!WorkerThreads[CurrentThread].bAttached);
		Thread(CurrentThread).InitializeForCurrentThread();
	}

	virtual uint64 ProcessThreadUntilIdle(ENamedThreads::Type CurrentThread) final override
	{
		SCOPED_NAMED_EVENT(ProcessThreadUntilIdle, FColor::Red);
		int32 QueueIndex = ENamedThreads::GetQueueIndex(CurrentThread);
		CurrentThread = ENamedThreads::GetThreadIndex(CurrentThread);
		check(CurrentThread >= 0 && CurrentThread < NumNamedThreads);
		check(CurrentThread == GetCurrentThread());
		return Thread(CurrentThread).ProcessTasksUntilIdle(QueueIndex);
	}

	virtual void ProcessThreadUntilRequestReturn(ENamedThreads::Type CurrentThread) final override
	{
		int32 QueueIndex = ENamedThreads::GetQueueIndex(CurrentThread);
		CurrentThread = ENamedThreads::GetThreadIndex(CurrentThread);
		check(CurrentThread >= 0 && CurrentThread < NumNamedThreads);
		check(CurrentThread == GetCurrentThread());
		Thread(CurrentThread).ProcessTasksUntilQuit(QueueIndex);
	}

	virtual void RequestReturn(ENamedThreads::Type CurrentThread) final override
	{
		int32 QueueIndex = ENamedThreads::GetQueueIndex(CurrentThread);
		CurrentThread = ENamedThreads::GetThreadIndex(CurrentThread);
		check(CurrentThread != ENamedThreads::AnyThread);
		Thread(CurrentThread).RequestQuit(QueueIndex);
	}

	virtual void WaitUntilTasksComplete(const FGraphEventArray& Tasks, ENamedThreads::Type CurrentThreadIfKnown = ENamedThreads::AnyThread) final override
	{
		TaskTrace::FWaitingScope WaitingScope(GetTraceIds(Tasks));
		TRACE_CPUPROFILER_EVENT_SCOPE(WaitUntilTasksComplete);

		ENamedThreads::Type CurrentThread = CurrentThreadIfKnown;
		if (ENamedThreads::GetThreadIndex(CurrentThreadIfKnown) == ENamedThreads::AnyThread)
		{
			bool bIsHiPri = !!ENamedThreads::GetTaskPriority(CurrentThreadIfKnown);
			int32 Priority = ENamedThreads::GetThreadPriorityIndex(CurrentThreadIfKnown);
			check(!ENamedThreads::GetQueueIndex(CurrentThreadIfKnown));
			CurrentThreadIfKnown = ENamedThreads::GetThreadIndex(GetCurrentThread());
			CurrentThread = ENamedThreads::SetPriorities(CurrentThreadIfKnown, Priority, bIsHiPri);
		}
		else
		{
			CurrentThreadIfKnown = ENamedThreads::GetThreadIndex(CurrentThreadIfKnown);
			check(CurrentThreadIfKnown == ENamedThreads::GetThreadIndex(GetCurrentThread()));
			// we don't modify CurrentThread here because it might be a local queue
		}

		if (CurrentThreadIfKnown != ENamedThreads::AnyThread && CurrentThreadIfKnown < NumNamedThreads && !IsThreadProcessingTasks(CurrentThread))
		{
			if (Tasks.Num() < 8) // don't bother to check for completion if there are lots of prereqs...too expensive to check
			{
				bool bAnyPending = false;
				for (int32 Index = 0; Index < Tasks.Num(); Index++)
				{
					FGraphEvent* Task = Tasks[Index].GetReference();
					if (Task && !Task->IsComplete())
					{
						bAnyPending = true;
						break;
					}
				}
				if (!bAnyPending)
				{
					return;
				}
			}

			// named thread process tasks while we wait
			TGraphTask<FReturnGraphTask>::CreateTask(&Tasks, CurrentThread).ConstructAndDispatchWhenReady(CurrentThread);
			ProcessThreadUntilRequestReturn(CurrentThread);
		}
		else
		{
			if (!FTaskGraphInterface::IsMultithread())
			{
				bool bAnyPending = false;
				for (int32 Index = 0; Index < Tasks.Num(); Index++)
				{
					FGraphEvent* Task = Tasks[Index].GetReference();
					if (Task && !Task->IsComplete())
					{
						bAnyPending = true;
						break;
					}
				}
				if (!bAnyPending)
				{
					return;
				}
				UE_LOG(LogTaskGraph, Fatal, TEXT("Recursive waits are not allowed in single threaded mode."));
			}
		
			// We will just stall this thread on an event while we wait
			FScopedEvent Event;
			TriggerEventWhenTasksComplete(Event.Get(), Tasks, CurrentThreadIfKnown);
		}
	}

	virtual void TriggerEventWhenTasksComplete(FEvent* InEvent, const FGraphEventArray& Tasks, ENamedThreads::Type CurrentThreadIfKnown = ENamedThreads::AnyThread, ENamedThreads::Type TriggerThread = ENamedThreads::AnyHiPriThreadHiPriTask) final override
	{
		check(InEvent);
		bool bAnyPending = true;
		if (Tasks.Num() < 8) // don't bother to check for completion if there are lots of prereqs...too expensive to check
		{
			bAnyPending = false;
			for (int32 Index = 0; Index < Tasks.Num(); Index++)
			{
				FGraphEvent* Task = Tasks[Index].GetReference();
				if (Task && !Task->IsComplete())
				{
					bAnyPending = true;
					break;
				}
			}
		}
		if (!bAnyPending)
		{
			TestRandomizedThreads();
			InEvent->Trigger();
			return;
		}
		TGraphTask<FTriggerEventGraphTask>::CreateTask(&Tasks, CurrentThreadIfKnown).ConstructAndDispatchWhenReady(InEvent, TriggerThread);
	}

	virtual void AddShutdownCallback(TFunction<void()>& Callback)
	{
		ShutdownCallbacks.Emplace(Callback);
	}

	virtual void WakeNamedThread(ENamedThreads::Type ThreadToWake) override
	{
		const ENamedThreads::Type ThreadIndex = ENamedThreads::GetThreadIndex(ThreadToWake);
		if (ThreadIndex < NumNamedThreads)
		{
			Thread(ThreadIndex).WakeUp(ENamedThreads::GetQueueIndex(ThreadToWake));
		}
	}

	// Scheduling utilities

	void StartTaskThread(int32 Priority, int32 IndexToStart)
	{
		ENamedThreads::Type ThreadToWake = ENamedThreads::Type(IndexToStart + Priority * NumTaskThreadsPerSet + NumNamedThreads);
		((FTaskThreadAnyThread&)Thread(ThreadToWake)).WakeUp();
	}
	void StartAllTaskThreads(bool bDoBackgroundThreads)
	{
		for (int32 Index = 0; Index < GetNumWorkerThreads(); Index++)
		{
			for (int32 Priority = 0; Priority < ENamedThreads::NumThreadPriorities; Priority++)
			{
				if (Priority == (ENamedThreads::NormalThreadPriority >> ENamedThreads::ThreadPriorityShift) ||
					(Priority == (ENamedThreads::HighThreadPriority >> ENamedThreads::ThreadPriorityShift) && bCreatedHiPriorityThreads) ||
					(Priority == (ENamedThreads::BackgroundThreadPriority >> ENamedThreads::ThreadPriorityShift) && bCreatedBackgroundPriorityThreads && bDoBackgroundThreads)
					)
				{
					StartTaskThread(Priority, Index);
				}
			}
		}
	}

	FBaseGraphTask* FindWork(ENamedThreads::Type ThreadInNeed) override
	{
		int32 LocalNumWorkingThread = GetNumWorkerThreads() + GNumWorkerThreadsToIgnore;
		int32 MyIndex = int32((uint32(ThreadInNeed) - NumNamedThreads) % NumTaskThreadsPerSet);
		int32 Priority = int32((uint32(ThreadInNeed) - NumNamedThreads) / NumTaskThreadsPerSet);
		check(MyIndex >= 0 && MyIndex < LocalNumWorkingThread &&
			Priority >= 0 && Priority < ENamedThreads::NumThreadPriorities);

		return IncomingAnyThreadTasks[Priority].Pop(MyIndex, true);
	}

	void StallForTuning(int32 Index, bool Stall) override
	{
		for (int32 Priority = 0; Priority < ENamedThreads::NumThreadPriorities; Priority++)
		{
			ENamedThreads::Type ThreadToWake = ENamedThreads::Type(Index + Priority * NumTaskThreadsPerSet + NumNamedThreads);
			((FTaskThreadAnyThread&)Thread(ThreadToWake)).StallForTuning(Stall);
		}
	}

	void SetTaskThreadPriorities(EThreadPriority Pri)
	{
		check(NumTaskThreadSets == 1); // otherwise tuning this doesn't make a lot of sense
		for (int32 ThreadIndex = 0; ThreadIndex < NumThreads; ThreadIndex++)
		{
			if (ThreadIndex > LastExternalThread)
			{
				WorkerThreads[ThreadIndex].RunnableThread->SetThreadPriority(Pri);
			}
		}
	}

private:

	// Internals

	/** 
	 *	Internal function to verify an index and return the corresponding FTaskThread
	 *	@param	Index; Id of the thread to retrieve.
	 *	@return	Reference to the corresponding thread.
	**/
	FTaskThreadBase& Thread(int32 Index)
	{
		checkThreadGraph(Index >= 0 && Index < NumThreads);
		checkThreadGraph(WorkerThreads[Index].TaskGraphWorker->GetThreadId() == Index);
		return *WorkerThreads[Index].TaskGraphWorker;
	}

	/** 
	 *	Examines the TLS to determine the identity of the current thread.
	 *	@return	Id of the thread that is this thread or ENamedThreads::AnyThread if this thread is unknown or is a named thread that has not attached yet.
	**/
	ENamedThreads::Type GetCurrentThread()
	{
		ENamedThreads::Type CurrentThreadIfKnown = ENamedThreads::AnyThread;
		FWorkerThread* TLSPointer = (FWorkerThread*)FPlatformTLS::GetTlsValue(PerThreadIDTLSSlot);
		if (TLSPointer)
		{
			checkThreadGraph(TLSPointer - WorkerThreads >= 0 && TLSPointer - WorkerThreads < NumThreads);
			int32 ThreadIndex = UE_PTRDIFF_TO_INT32(TLSPointer - WorkerThreads);
			checkThreadGraph(Thread(ThreadIndex).GetThreadId() == ThreadIndex);
			if (ThreadIndex < NumNamedThreads)
			{
				CurrentThreadIfKnown = ENamedThreads::Type(ThreadIndex);
			}
			else
			{
				int32 Priority = (ThreadIndex - NumNamedThreads) / NumTaskThreadsPerSet;
				CurrentThreadIfKnown = ENamedThreads::SetPriorities(ENamedThreads::Type(ThreadIndex), Priority, false);
			}
		}
		return CurrentThreadIfKnown;
	}

	int32 ThreadIndexToPriorityIndex(int32 ThreadIndex)
	{
		check(ThreadIndex >= NumNamedThreads && ThreadIndex < NumThreads);
		int32 Result = (ThreadIndex - NumNamedThreads) / NumTaskThreadsPerSet;
		check(Result >= 0 && Result < NumTaskThreadSets);
		return Result;
	}



	enum
	{
		/** Compile time maximum number of threads. Didn't really need to be a compile time constant, but task thread are limited by MAX_LOCK_FREE_LINKS_AS_BITS **/
		MAX_THREADS = 0xFFFF,
		MAX_THREAD_PRIORITIES = 3
	};

	/** Per thread data. **/
	FWorkerThread		WorkerThreads[MAX_THREADS];
	/** Number of threads actually in use. **/
	int32				NumThreads;
	/** Number of named threads actually in use. **/
	int32				NumNamedThreads;
	/** Number of tasks thread sets for priority **/
	int32				NumTaskThreadSets;
	/** Number of tasks threads per priority set **/
	int32				NumTaskThreadsPerSet;
	bool				bCreatedHiPriorityThreads;
	bool				bCreatedBackgroundPriorityThreads;
	/**
	 * "External Threads" are not created, the thread is created elsewhere and makes an explicit call to run 
	 * Here all of the named threads are external but that need not be the case.
	 * All unnamed threads must be internal
	**/
	ENamedThreads::Type LastExternalThread;
	FThreadSafeCounter	ReentrancyCheck;
	/** Index of TLS slot for FWorkerThread* pointer. **/
	uint32				PerThreadIDTLSSlot;

	/** Array of callbacks to call before shutdown. **/
	TArray<TFunction<void()> > ShutdownCallbacks;

	FStallingTaskQueue<FBaseGraphTask, PLATFORM_CACHE_LINE_SIZE, 2>	IncomingAnyThreadTasks[MAX_THREAD_PRIORITIES];
};

/**
*	FTaskGraphCompatibilityImplementation
*	Implementation of the centralized part of the task graph system using the ne low level Backend.
*	These parts of the system have no knowledge of the dependency graph, they exclusively work on tasks.
**/
class FTaskGraphCompatibilityImplementation final : public FTaskGraphInterface
{
	static thread_local TArray<FBaseGraphTask*> NewTasks;

	/** Array of callbacks to call before shutdown. **/
	TArray<TFunction<void()> > ShutdownCallbacks;

	/** Index of TLS slot for FWorkerThread* pointer. **/
	uint32				PerThreadIDTLSSlot;

	/** Number of named threads actually in use. **/
	int32				NumNamedThreads;
	int32				NumWorkerThreads;

	TArray<FWorkerThread> NamedThreads;

	FThreadSafeCounter	ReentrancyCheck;
	FAAArrayQueue<FBaseGraphTask>	QueuedBackgroundTasks;

	std::atomic<bool> bReserveWorkersEnabled{ false };

public:
	FTaskGraphCompatibilityImplementation(int32 InNumWorkerThreads) 
		: NumWorkerThreads(FForkProcessHelper::IsForkedMultithreadInstance() ? CVar_ForkedProcess_MaxWorkerThreads : InNumWorkerThreads)
	{
		TaskTrace::Init();

		if (FTaskGraphInterface::IsMultithread())
		{
			if (NumWorkerThreads <= 3)
			{
				GNumForegroundWorkers = 1;
			}

			int32 NumBackgroundWorkers = FMath::Max(1, NumWorkerThreads - FMath::Min<int>(GNumForegroundWorkers, NumWorkerThreads));
			int32 NumForegroundWorkers =  FMath::Max(1, NumWorkerThreads - NumBackgroundWorkers);

			LowLevelTasks::FScheduler::Get().StartWorkers(NumForegroundWorkers, NumBackgroundWorkers, FForkProcessHelper::IsForkedMultithreadInstance() ? FThread::Forkable : FThread::NonForkable, FPlatformAffinity::GetTaskThreadPriority(), FPlatformAffinity::GetTaskBPThreadPriority());

			check(IsInGameThread()); // otherwise we can have a race on starting reserve workers below
			if (GConfig == nullptr)
			{
				// postpone starting reserve workers tillGConfig is initialized, to know if reserve workers are disabled
				FCoreDelegates::ConfigReadyForUse.AddRaw(this, &FTaskGraphCompatibilityImplementation::StartReserveWorkers);
			}
			else
			{
				StartReserveWorkers();
			}

			NumNamedThreads = ENamedThreads::ActualRenderingThread + 1;
			ENamedThreads::bHasBackgroundThreads = 1;
			ENamedThreads::bHasHighPriorityThreads = 1;
		}
		else
		{
			LowLevelTasks::FScheduler::Get().StopWorkers();
			if (bReserveWorkersEnabled)
			{
				LowLevelTasks::FReserveScheduler::Get().StopWorkers();
			}
			NumNamedThreads = ENamedThreads::ActualRenderingThread;
			ENamedThreads::bHasBackgroundThreads = 0;
			ENamedThreads::bHasHighPriorityThreads = 0;
		}	
		NamedThreads.AddDefaulted(NumNamedThreads);

		check(!ReentrancyCheck.GetValue()); // reentrant?
		ReentrancyCheck.Increment(); // just checking for reentrancy
		PerThreadIDTLSSlot = FPlatformTLS::AllocTlsSlot();

		for (int32 ThreadIndex = 0; ThreadIndex < NumNamedThreads; ThreadIndex++)
		{
			NamedThreads[ThreadIndex].TaskGraphWorker = new FNamedTaskThread;
			NamedThreads[ThreadIndex].TaskGraphWorker->Setup(ENamedThreads::Type(ThreadIndex), PerThreadIDTLSSlot, &NamedThreads[ThreadIndex]);
		}
	}

<<<<<<< HEAD
void FGraphEvent::DispatchSubsequents(ENamedThreads::Type CurrentThreadIfKnown)
{
	TArray<FBaseGraphTask*> NewTasks;
	DispatchSubsequents(NewTasks, CurrentThreadIfKnown);
}

void FGraphEvent::DispatchSubsequents(TArray<FBaseGraphTask*>& NewTasks, ENamedThreads::Type CurrentThreadIfKnown)
{
	if (EventsToWaitFor.Num())
=======
	~FTaskGraphCompatibilityImplementation() override
>>>>>>> 6bbb88c8
	{
		FCoreDelegates::ConfigReadyForUse.RemoveAll(this);

		for (auto& Callback : ShutdownCallbacks)
		{
			Callback();
		}
		ShutdownCallbacks.Empty();
		for (int32 ThreadIndex = 0; ThreadIndex < NumNamedThreads; ThreadIndex++)
		{
			Thread(ThreadIndex).RequestQuit(-1);
			NamedThreads[ThreadIndex].bAttached = false;
		}
		LowLevelTasks::FScheduler::Get().StopWorkers();
		if (bReserveWorkersEnabled)
		{
			LowLevelTasks::FReserveScheduler::Get().StopWorkers();
		}
		FPlatformTLS::FreeTlsSlot(PerThreadIDTLSSlot);
	}

	/** 
	*	Singleton returning the one and only FTaskGraphImplementation.
	*	Note that unlike most singletons, a manual call to FTaskGraphInterface::Startup is required before the singleton will return a valid reference.
	**/
	static FTaskGraphCompatibilityImplementation& Get()
	{
		checkThreadGraph(GUseNewTaskBackend);
		checkThreadGraph(TaskGraphImplementationSingleton);
		return *static_cast<FTaskGraphCompatibilityImplementation*>(TaskGraphImplementationSingleton);
	}

	inline void* operator new(size_t Size)
	{
		return FMemory::Malloc(Size, 128u);
	}

	inline void operator delete(void* Ptr)
	{
		FMemory::Free(Ptr);
	}

	void SetTaskThreadPriorities(EThreadPriority Pri)
	{
		if (FTaskGraphInterface::IsMultithread())
		{
			int32 NumBackgroundWorkers = FMath::Max(1, NumWorkerThreads - FMath::Min<int>(GNumForegroundWorkers, NumWorkerThreads));
			int32 NumWorkers =  FMath::Max(1, NumWorkerThreads - NumBackgroundWorkers);

			LowLevelTasks::FScheduler::Get().StopWorkers();
			LowLevelTasks::FScheduler::Get().StartWorkers(NumWorkers, NumBackgroundWorkers, FForkProcessHelper::IsForkedMultithreadInstance() ? FThread::Forkable : FThread::NonForkable, Pri, FPlatformAffinity::GetTaskBPThreadPriority());

			if (bReserveWorkersEnabled)
			{
				LowLevelTasks::FReserveScheduler::Get().StopWorkers();
				LowLevelTasks::FReserveScheduler::Get().StartWorkers(LowLevelTasks::FScheduler::Get(), NumWorkers + NumBackgroundWorkers, FForkProcessHelper::IsForkedMultithreadInstance() ? FThread::Forkable : FThread::NonForkable, FPlatformAffinity::GetTaskBPThreadPriority());
			}
		}
	}

private:
	void QueueTask(class FBaseGraphTask* Task, bool bWakeUpWorker, ENamedThreads::Type InThreadToExecuteOn, ENamedThreads::Type InCurrentThreadIfKnown) override
	{
#if UE_STATS_THREAD_AS_PIPE
		FTaskGraphImplementation::RedirectStatsTasksToPipe(Task);
#endif
#if UE_AUDIO_THREAD_AS_PIPE
		FTaskGraphImplementation::RedirectAudioTasksToPipe(Task);
#endif

		if (ENamedThreads::GetThreadIndex(InThreadToExecuteOn) == ENamedThreads::AnyThread)
		{
			uint32 ThreadPriority = GetThreadPriorityIndex(InThreadToExecuteOn);
			check(ThreadPriority < uint32(ENamedThreads::NumThreadPriorities));
			LowLevelTasks::ETaskPriority Conversion[int(ENamedThreads::NumThreadPriorities)] = { LowLevelTasks::ETaskPriority::Normal, LowLevelTasks::ETaskPriority::High, LowLevelTasks::ETaskPriority::BackgroundNormal };
			LowLevelTasks::ETaskPriority Priority = Conversion[ThreadPriority];

			if (Priority == LowLevelTasks::ETaskPriority::BackgroundNormal && GetTaskPriority(InThreadToExecuteOn))
			{
				Priority = LowLevelTasks::ETaskPriority::BackgroundHigh;
			}

			Task->TaskHandle.Init(TEXT("TaskGraphTask"), Priority, [Task, InThreadToExecuteOn, Deleter(LowLevelTasks::TDeleter<FBaseGraphTask, &FBaseGraphTask::DeleteTask>(Task))]()
			{
				Task->Execute(NewTasks, InThreadToExecuteOn, false);
			});
	
			bWakeUpWorker |= LowLevelTasks::FSchedulerTls::IsBusyWaiting();
			verifySlow(LowLevelTasks::TryLaunch(Task->TaskHandle, bWakeUpWorker ? LowLevelTasks::EQueuePreference::GlobalQueuePreference : LowLevelTasks::EQueuePreference::LocalQueuePreference, bWakeUpWorker));
			return;
		}

		ENamedThreads::Type CurrentThreadIfKnown;
		if (ENamedThreads::GetThreadIndex(InCurrentThreadIfKnown) == ENamedThreads::AnyThread)
		{
			CurrentThreadIfKnown = GetCurrentThread();
		}
		else
		{
			CurrentThreadIfKnown = ENamedThreads::GetThreadIndex(InCurrentThreadIfKnown);
			checkThreadGraph(CurrentThreadIfKnown == ENamedThreads::GetThreadIndex(GetCurrentThread()));
		}
		{
			int32 QueueToExecuteOn = ENamedThreads::GetQueueIndex(InThreadToExecuteOn);
			InThreadToExecuteOn = ENamedThreads::GetThreadIndex(InThreadToExecuteOn);
			FTaskThreadBase* Target = &Thread(InThreadToExecuteOn);
			if (InThreadToExecuteOn == ENamedThreads::GetThreadIndex(CurrentThreadIfKnown))
			{
				Target->EnqueueFromThisThread(QueueToExecuteOn, Task);
			}
			else
			{
				Target->EnqueueFromOtherThread(QueueToExecuteOn, Task);
			}
		}
	}

	int32 GetNumWorkerThreads() final override
	{
		return LowLevelTasks::FScheduler::Get().GetNumWorkers();
	}

	bool IsCurrentThreadKnown() final override
	{
		return FPlatformTLS::GetTlsValue(PerThreadIDTLSSlot) != nullptr || LowLevelTasks::FTask::GetActiveTask() != nullptr;
	}

	ENamedThreads::Type GetCurrentThreadIfKnown(bool bLocalQueue) final override
	{
		ENamedThreads::Type Result = GetCurrentThread();
		if (bLocalQueue && ENamedThreads::GetThreadIndex(Result) >= 0 && ENamedThreads::GetThreadIndex(Result) < NumNamedThreads)
		{
			Result = ENamedThreads::Type(int32(Result) | int32(ENamedThreads::LocalQueue));
		}
		return Result;
	}

	bool IsThreadProcessingTasks(ENamedThreads::Type ThreadToCheck) final override
	{
		int32 QueueIndex = ENamedThreads::GetQueueIndex(ThreadToCheck);
		ThreadToCheck = ENamedThreads::GetThreadIndex(ThreadToCheck);
		check(ThreadToCheck >= 0 && ThreadToCheck < NumNamedThreads);
		return Thread(ThreadToCheck).IsProcessingTasks(QueueIndex);
	}
<<<<<<< HEAD
#endif
	if (IsRHIThreadRunning())
=======

	// External Thread API

	void AttachToThread(ENamedThreads::Type CurrentThread) final override
>>>>>>> 6bbb88c8
	{
		CurrentThread = ENamedThreads::GetThreadIndex(CurrentThread);
		check(CurrentThread >= 0 && CurrentThread < NumNamedThreads);
		check(!NamedThreads[CurrentThread].bAttached);
		Thread(CurrentThread).InitializeForCurrentThread();
	}

	uint64 ProcessThreadUntilIdle(ENamedThreads::Type CurrentThread) final override
	{
		SCOPED_NAMED_EVENT(ProcessThreadUntilIdle, FColor::Red);
		int32 QueueIndex = ENamedThreads::GetQueueIndex(CurrentThread);
		CurrentThread = ENamedThreads::GetThreadIndex(CurrentThread);
		check(CurrentThread >= 0 && CurrentThread < NumNamedThreads);
		check(CurrentThread == GetCurrentThread());
		return Thread(CurrentThread).ProcessTasksUntilIdle(QueueIndex);
	}

	void ProcessThreadUntilRequestReturn(ENamedThreads::Type CurrentThread) final override
	{
		int32 QueueIndex = ENamedThreads::GetQueueIndex(CurrentThread);
		CurrentThread = ENamedThreads::GetThreadIndex(CurrentThread);
		check(CurrentThread >= 0 && CurrentThread < NumNamedThreads);
		check(CurrentThread == GetCurrentThread());
		Thread(CurrentThread).ProcessTasksUntilQuit(QueueIndex);
	}

	void RequestReturn(ENamedThreads::Type CurrentThread) final override
	{
		int32 QueueIndex = ENamedThreads::GetQueueIndex(CurrentThread);
		CurrentThread = ENamedThreads::GetThreadIndex(CurrentThread);
		check(CurrentThread != ENamedThreads::AnyThread);
		Thread(CurrentThread).RequestQuit(QueueIndex);
	}

	void WaitUntilTasksComplete(const FGraphEventArray& Tasks, ENamedThreads::Type CurrentThreadIfKnown = ENamedThreads::AnyThread) final override
	{
		TaskTrace::FWaitingScope WaitingScope(GetTraceIds(Tasks));
		TRACE_CPUPROFILER_EVENT_SCOPE(WaitUntilTasksComplete);
	
		ENamedThreads::Type CurrentThread = CurrentThreadIfKnown;
		if (ENamedThreads::GetThreadIndex(CurrentThreadIfKnown) == ENamedThreads::AnyThread)
		{
			bool bIsHiPri = !!ENamedThreads::GetTaskPriority(CurrentThreadIfKnown);
			int32 Priority = ENamedThreads::GetThreadPriorityIndex(CurrentThreadIfKnown);
			check(!ENamedThreads::GetQueueIndex(CurrentThreadIfKnown));
			CurrentThreadIfKnown = ENamedThreads::GetThreadIndex(GetCurrentThread());
			CurrentThread = ENamedThreads::SetPriorities(CurrentThreadIfKnown, Priority, bIsHiPri);
		}
		else
		{
			CurrentThreadIfKnown = ENamedThreads::GetThreadIndex(CurrentThreadIfKnown);
			check(CurrentThreadIfKnown == ENamedThreads::GetThreadIndex(GetCurrentThread()));
			// we don't modify CurrentThread here because it might be a local queue
		}

		if (CurrentThreadIfKnown != ENamedThreads::AnyThread && CurrentThreadIfKnown < NumNamedThreads && !IsThreadProcessingTasks(CurrentThread))
		{
			if (Tasks.Num() < 8) // don't bother to check for completion if there are lots of prereqs...too expensive to check
			{
				bool bAnyPending = false;
				for (int32 Index = 0; Index < Tasks.Num(); Index++)
				{
					FGraphEvent* Task = Tasks[Index].GetReference();
					if (Task && !Task->IsComplete())
					{
						bAnyPending = true;
						break;
					}
				}
				if (!bAnyPending)
				{
					return;
				}
			}

			// named thread process tasks while we wait
			TGraphTask<FReturnGraphTask>::CreateTask(&Tasks, CurrentThread).ConstructAndDispatchWhenReady(CurrentThread);
			ProcessThreadUntilRequestReturn(CurrentThread);
		}
		else if (LowLevelTasks::FScheduler::Get().IsWorkerThread() || LowLevelTasks::FReserveScheduler::Get().IsWorkerThread())
		{
			// a worker thread gets blocked, involve a reserve worker to utilise an idle core
			bool bSuccess = false; // has a reserve worker helped?
			if (bReserveWorkersEnabled.load(std::memory_order_relaxed))
			{
				if (LowLevelTasks::DoReserveWorkUntil([Index(0), Tasks]() mutable
				{
					while (Index < Tasks.Num())
					{
						if (!Tasks[Index]->IsComplete())
						{
							return false;
						}
						Index++;
					}
					return true;
				}))
				{
					// a reserve worker was woken up to help with the tasks.
					// stall this thread on an event while we wait
					FScopedEvent Event;
					TriggerEventWhenTasksComplete(Event.Get(), Tasks, CurrentThreadIfKnown);
					bSuccess = true;
				}
			}
			
			// for latency reason, worker thread aren't tackling other tasks while waiting if we have reserve workers, 
			// otherwise worker threads help with task execution while they wait
			if(!bSuccess)
			{
				LowLevelTasks::BusyWaitUntil([Index(0), &Tasks]() mutable
				{
					while (Index < Tasks.Num())
					{
						if (!Tasks[Index]->IsComplete())
						{
							return false;
						}
						Index++;
					}
					return true;
				});
			}
		}
		else
		{
			if (!FTaskGraphInterface::IsMultithread())
			{
				bool bAnyPending = false;
				for (int32 Index = 0; Index < Tasks.Num(); Index++)
				{
					FGraphEvent* Task = Tasks[Index].GetReference();
					if (Task && !Task->IsComplete())
					{
						bAnyPending = true;
						break;
					}
				}
				if (!bAnyPending)
				{
					return;
				}
				UE_LOG(LogTaskGraph, Fatal, TEXT("Recursive waits are not allowed in single threaded mode."));
			}
			// We will just stall this thread on an event while we wait
			FScopedEvent Event;
			TriggerEventWhenTasksComplete(Event.Get(), Tasks, CurrentThreadIfKnown);
		}
	}

	void TriggerEventWhenTasksComplete(FEvent* InEvent, const FGraphEventArray& Tasks, ENamedThreads::Type CurrentThreadIfKnown = ENamedThreads::AnyThread, ENamedThreads::Type TriggerThread = ENamedThreads::AnyHiPriThreadHiPriTask) final override
	{
		check(InEvent);
		bool bAnyPending = true;
		if (Tasks.Num() < 8) // don't bother to check for completion if there are lots of prereqs...too expensive to check
		{
			bAnyPending = false;
			for (int32 Index = 0; Index < Tasks.Num(); Index++)
			{
				FGraphEvent* Task = Tasks[Index].GetReference();
				if (Task && !Task->IsComplete())
				{
					bAnyPending = true;
					break;
				}
			}
		}
		if (!bAnyPending)
		{
			TestRandomizedThreads();
			InEvent->Trigger();
			return;
		}
		TGraphTask<FTriggerEventGraphTask>::CreateTask(&Tasks, CurrentThreadIfKnown).ConstructAndDispatchWhenReady(InEvent, TriggerThread);
	}

	void AddShutdownCallback(TFunction<void()>& Callback) override
	{
		ShutdownCallbacks.Emplace(Callback);
	}

	void WakeNamedThread(ENamedThreads::Type ThreadToWake) override
	{
		const ENamedThreads::Type ThreadIndex = ENamedThreads::GetThreadIndex(ThreadToWake);
		if (ThreadIndex < NumNamedThreads)
		{
			Thread(ThreadIndex).WakeUp(ENamedThreads::GetQueueIndex(ThreadToWake));
		}
	}
	
	virtual FBaseGraphTask* FindWork(ENamedThreads::Type ThreadInNeed)
	{
		check(false);
		return nullptr;
	}

	void StallForTuning(int32 Index, bool Stall) override
	{
	}

	/** 
	*	Examines the TLS to determine the identity of the current thread.
	*	@return	Id of the thread that is this thread or ENamedThreads::AnyThread if this thread is unknown or is a named thread that has not attached yet.
	**/
	ENamedThreads::Type GetCurrentThread()
	{
		ENamedThreads::Type CurrentThreadIfKnown = ENamedThreads::AnyThread;
		FWorkerThread* TLSPointer = (FWorkerThread*)FPlatformTLS::GetTlsValue(PerThreadIDTLSSlot);
		if (TLSPointer)
		{
			checkThreadGraph(TLSPointer - NamedThreads.GetData() >= 0 && TLSPointer - NamedThreads.GetData() < NamedThreads.Num());
			int32 ThreadIndex = UE_PTRDIFF_TO_INT32(TLSPointer - NamedThreads.GetData());
			checkThreadGraph(Thread(ThreadIndex).GetThreadId() == ThreadIndex);
			if (ThreadIndex < NumNamedThreads)
			{
				CurrentThreadIfKnown = ENamedThreads::Type(ThreadIndex);
			}
		}
		else 
		{
			const LowLevelTasks::FTask* Task = LowLevelTasks::FTask::GetActiveTask();
			if (Task != nullptr)
			{
				ENamedThreads::Type ThreadConversion[int(LowLevelTasks::ETaskPriority::Count)] = { ENamedThreads::HighThreadPriority, ENamedThreads::NormalThreadPriority, ENamedThreads::BackgroundThreadPriority, ENamedThreads::BackgroundThreadPriority, ENamedThreads::BackgroundThreadPriority };
				ENamedThreads::Type TaskConversion[int(LowLevelTasks::ETaskPriority::Count)] = { ENamedThreads::NormalTaskPriority, ENamedThreads::NormalTaskPriority, ENamedThreads::HighTaskPriority, ENamedThreads::NormalTaskPriority, ENamedThreads::NormalTaskPriority };
				CurrentThreadIfKnown = (ENamedThreads::Type)(ENamedThreads::AnyThread | ThreadConversion[int(Task->GetPriority())] | TaskConversion[int(Task->GetPriority())]);
			}
		}
		return CurrentThreadIfKnown;
	}

	/** 
	*	Internal function to verify an index and return the corresponding FTaskThread
	*	@param	Index; Id of the thread to retrieve.
	*	@return	Reference to the corresponding thread.
	**/
	inline FTaskThreadBase& Thread(int32 Index)
	{
		checkThreadGraph(NamedThreads[Index].TaskGraphWorker->GetThreadId() == Index);
		return *NamedThreads[Index].TaskGraphWorker;
	}

<<<<<<< HEAD
=======
	void StartReserveWorkers()
	{
		if (bReserveWorkersEnabled)
		{
			return; // once enabled, reserve workers can't be disabled
		}

		int32 NumBackgroundWorkers = FMath::Max(1, NumWorkerThreads - FMath::Min<int>(GNumForegroundWorkers, NumWorkerThreads));
		int32 NumForegroundWorkers = FMath::Max(1, NumWorkerThreads - NumBackgroundWorkers);

		check(GConfig);
		
		bool bEnableReserveWorkers = true; // by default
		GConfig->GetBool(TEXT("TaskGraph"), TEXT("EnableReserveWorkers"), bEnableReserveWorkers, GEngineIni);

		if (bEnableReserveWorkers)
		{
			bReserveWorkersEnabled = true;
			LowLevelTasks::FReserveScheduler::Get().StartWorkers(LowLevelTasks::FScheduler::Get(), NumForegroundWorkers + NumBackgroundWorkers, FForkProcessHelper::IsForkedMultithreadInstance() ? FThread::Forkable : FThread::NonForkable, FPlatformAffinity::GetTaskBPThreadPriority());
		}
	}
};

thread_local TArray<FBaseGraphTask*> FTaskGraphCompatibilityImplementation::NewTasks;

// Implementations of FTaskThread function that require knowledge of FTaskGraphImplementation

FBaseGraphTask* FTaskThreadAnyThread::FindWork()
{
	return TaskGraphImplementationSingleton->FindWork(ThreadId);
}


// Statics in FTaskGraphInterface

void FTaskGraphInterface::Startup(int32 NumThreads)
{
	if (FParse::Param(FCommandLine::Get(), TEXT("TaskGraphForceOldBackend")))
	{
		GUseNewTaskBackend = 0;
	}
	else if (FParse::Param(FCommandLine::Get(), TEXT("TaskGraphForceNewBackend")))
	{
		GUseNewTaskBackend = 1;
	}

	if (GUseNewTaskBackend)
	{
		//We want to reduce the number of overall threads that UE uses so that there is are some 
		//free cores available for other things like the Browser or other Applications. 
		//Therefore we increase the number of Foreground workers, which are mostly unused. 
		//But when HighPrio work comes in the Foreground workers will be available and get the job done.
		bool bIsCookCommandlet = FParse::Param(FCommandLine::Get(), TEXT("cookcommandlet")) || FParse::Param(FCommandLine::Get(), TEXT("run=cook"));
		if (!bIsCookCommandlet)
		{
			GNumForegroundWorkers = FMath::Max(FMath::DivideAndRoundUp(NumThreads, 21), 2);
		}

		FParse::Value(FCommandLine::Get(), TEXT("-foregroundworkers="), GNumForegroundWorkers);
		TaskGraphImplementationSingleton = new FTaskGraphCompatibilityImplementation(NumThreads);
	}
	else
	{
		// TaskGraphImplementationSingleton is actually set in the constructor because find work will be called before this returns.
		new FTaskGraphImplementation(NumThreads); 
	}
}

void FTaskGraphInterface::Shutdown()
{
	delete TaskGraphImplementationSingleton;
	TaskGraphImplementationSingleton = nullptr;
}

bool FTaskGraphInterface::IsRunning()
{
    return TaskGraphImplementationSingleton != NULL;
}

FTaskGraphInterface& FTaskGraphInterface::Get()
{
	checkThreadGraph(TaskGraphImplementationSingleton);
	return *TaskGraphImplementationSingleton;
}

bool FTaskGraphInterface::IsMultithread()
{
	return FPlatformProcess::SupportsMultithreading() || (FForkProcessHelper::IsForkedMultithreadInstance() && GAllowTaskGraphForkMultithreading);
}

#if !(UE_BUILD_SHIPPING || UE_BUILD_TEST)
void FBaseGraphTask::LogPossiblyInvalidSubsequentsTask(const TCHAR* TaskName)
{
	UE_LOG(LogTaskGraph, Warning, TEXT("Subsequents of %s look like they contain invalid pointer(s)."), TaskName);
}
#endif

static TLockFreeClassAllocator_TLSCache<FGraphEvent, PLATFORM_CACHE_LINE_SIZE> TheGraphEventAllocator;

FGraphEventRef FGraphEvent::CreateGraphEvent()
{
	FGraphEvent* Instance = new(TheGraphEventAllocator.Allocate()) FGraphEvent{};
	return Instance;
}

void FGraphEvent::Recycle(FGraphEvent* ToRecycle)
{
	TheGraphEventAllocator.Free(ToRecycle);
}

void FGraphEvent::DispatchSubsequents(ENamedThreads::Type CurrentThreadIfKnown)
{
	TArray<FBaseGraphTask*> NewTasks;
	DispatchSubsequents(NewTasks, CurrentThreadIfKnown);
}

void FGraphEvent::DispatchSubsequents(TArray<FBaseGraphTask*>& NewTasks, ENamedThreads::Type CurrentThreadIfKnown)
{
	if (EventsToWaitFor.Num())
	{
		// need to save this first and empty the actual tail of the task might be recycled faster than it is cleared.
		FGraphEventArray TempEventsToWaitFor;
		Exchange(EventsToWaitFor, TempEventsToWaitFor);

		bool bSpawnGatherTask = true;

		if (GTestDontCompleteUntilForAlreadyComplete)
		{
			bSpawnGatherTask = false;
			for (FGraphEventRef& Item : TempEventsToWaitFor)
			{
				if (!Item->IsComplete())
				{
					bSpawnGatherTask = true;
					break;
				}
			}
		}

		if (bSpawnGatherTask)
		{
			// create the Gather...this uses a special version of private CreateTask that "assumes" the subsequent list (which other threads might still be adding too).
			DECLARE_CYCLE_STAT(TEXT("FNullGraphTask.DontCompleteUntil"), STAT_FNullGraphTask_DontCompleteUntil, STATGROUP_TaskGraphTasks);

			ENamedThreads::Type LocalThreadToDoGatherOn = ENamedThreads::AnyHiPriThreadHiPriTask;
			if (!GIgnoreThreadToDoGatherOn)
			{
				//LocalThreadToDoGatherOn = ThreadToDoGatherOn;
				ENamedThreads::Type CurrentThreadIndex = ENamedThreads::GetThreadIndex(CurrentThreadIfKnown);
				if (CurrentThreadIndex <= ENamedThreads::ActualRenderingThread)
				{
					LocalThreadToDoGatherOn = CurrentThreadIndex;
				}
			}

#if UE_TASK_TRACE_ENABLED
			// regenerate TraceId as we're going to use the same event with another task
			TraceId = TaskTrace::GenerateTaskId();
#endif
			TGraphTask<FNullGraphTask>::CreateTask(FGraphEventRef(this), &TempEventsToWaitFor, CurrentThreadIfKnown).ConstructAndDispatchWhenReady(GET_STATID(STAT_FNullGraphTask_DontCompleteUntil), LocalThreadToDoGatherOn);
			return;
		}
	}

	bool bWakeUpWorker = false;
	SubsequentList.PopAllAndClose(NewTasks);
	for (int32 Index = NewTasks.Num() - 1; Index >= 0 ; Index--) // reverse the order since PopAll is implicitly backwards
	{
		FBaseGraphTask* NewTask = NewTasks[Index];
		checkThreadGraph(NewTask);
		NewTask->ConditionalQueueTask(CurrentThreadIfKnown, bWakeUpWorker);
	}
	NewTasks.Reset();

	TaskTrace::Completed(GetTraceId());
}

FGraphEvent::~FGraphEvent()
{
#if DO_CHECK
	if (!IsComplete())
	{
		check(SubsequentList.IsClosed());
	}
#endif
	CheckDontCompleteUntilIsEmpty(); // We should not have any wait untils outstanding
}

DECLARE_CYCLE_STAT(TEXT("FBroadcastTask"), STAT_FBroadcastTask, STATGROUP_TaskGraphTasks);

static int32 GPrintBroadcastWarnings = true;

static FAutoConsoleVariableRef CVarPrintBroadcastWarnings(
	TEXT("TaskGraph.PrintBroadcastWarnings"),
	GPrintBroadcastWarnings,
	TEXT("If > 0 taskgraph will emit warnings when waiting on broadcasts"),
	ECVF_Default
);

class FBroadcastTask
{
public:
	FBroadcastTask(TFunction<void(ENamedThreads::Type CurrentThread)>& InFunction, double InStartTime, const TCHAR* InName, ENamedThreads::Type InDesiredThread, FThreadSafeCounter* InStallForTaskThread, FEvent* InTaskEvent, FEvent* InCallerEvent)
		: Function(InFunction)
		, DesiredThread(InDesiredThread)
		, StallForTaskThread(InStallForTaskThread)
		, TaskEvent(InTaskEvent)
		, CallerEvent(InCallerEvent)
		, StartTime(InStartTime)
		, Name(InName)
	{
	}
	ENamedThreads::Type GetDesiredThread()
	{
		return DesiredThread;
	}

	FORCEINLINE TStatId GetStatId() const
	{
		return GET_STATID(STAT_FBroadcastTask);
	}

	static FORCEINLINE ESubsequentsMode::Type GetSubsequentsMode() { return ESubsequentsMode::TrackSubsequents; }
	void FORCEINLINE DoTask(ENamedThreads::Type CurrentThread, const FGraphEventRef& MyCompletionGraphEvent)
	{
		{
			const double ThisTime = FPlatformTime::Seconds() - StartTime;
			if (ThisTime > 0.02)
			{
				UE_CLOG(GPrintBroadcastWarnings, LogTaskGraph, Warning, TEXT("Task graph took %6.2fms for %s to recieve broadcast."), ThisTime * 1000.0, Name);
			}
		}

		{
			QUICK_SCOPE_CYCLE_COUNTER(STAT_Broadcast_PayloadFunction);
			Function(CurrentThread);
		}
		{
			const double ThisTime = FPlatformTime::Seconds() - StartTime;
			if (ThisTime > 0.02)
			{
				UE_CLOG(GPrintBroadcastWarnings, LogTaskGraph, Warning, TEXT("Task graph took %6.2fms for %s to recieve broadcast and do processing."), ThisTime * 1000.0, Name);
			}
		}
		if (StallForTaskThread)
		{
			if (StallForTaskThread->Decrement())
			{
				if (TaskEvent)
				{
					QUICK_SCOPE_CYCLE_COUNTER(STAT_Broadcast_WaitForOthers);
					TaskEvent->Wait();
					{
						const double ThisTime = FPlatformTime::Seconds() - StartTime;
						if (ThisTime > 0.02)
						{
							UE_CLOG(GPrintBroadcastWarnings, LogTaskGraph, Warning, TEXT("Task graph took %6.2fms for %s to recieve broadcast do processing and wait for other task threads."), ThisTime * 1000.0f, Name);
						}
					}
				}
			}
			else
			{
				CallerEvent->Trigger();
				{
					const double ThisTime = FPlatformTime::Seconds() - StartTime;
					if (ThisTime > 0.02)
					{
						UE_CLOG(GPrintBroadcastWarnings, LogTaskGraph, Warning, TEXT("Task graph took %6.2fms for %s to recieve broadcast do processing and trigger other task threads."), ThisTime * 1000.0, Name);
					}
				}
			}
		}
	}
private:
	TFunction<void(ENamedThreads::Type CurrentThread)> Function;
	const ENamedThreads::Type DesiredThread;
	FThreadSafeCounter* StallForTaskThread;
	FEvent* TaskEvent;
	FEvent* CallerEvent;
	double StartTime;
	const TCHAR* Name;
};

void FTaskGraphInterface::BroadcastSlow_OnlyUseForSpecialPurposes(bool bDoTaskThreads, bool bDoBackgroundThreads, TFunction<void(ENamedThreads::Type CurrentThread)>& Callback)
{
	double StartTime = FPlatformTime::Seconds();

	QUICK_SCOPE_CYCLE_COUNTER(STAT_FTaskGraphInterface_BroadcastSlow_OnlyUseForSpecialPurposes);
	TRACE_CPUPROFILER_EVENT_SCOPE(FTaskGraphInterface_BroadcastSlow);
	check(FPlatformTLS::GetCurrentThreadId() == GGameThreadId);

	Callback(ENamedThreads::GameThread_Local);

	if (!TaskGraphImplementationSingleton)
	{
		// we aren't going yet
		return;
	}


	TArray<FEvent*> TaskEvents;

	FEvent* MyEvent = nullptr;
	FGraphEventArray TaskThreadTasks;
	FThreadSafeCounter StallForTaskThread;
	if (bDoTaskThreads)
	{
		MyEvent = FPlatformProcess::GetSynchEventFromPool(false);

		int32 Workers = 0;
		if(GUseNewTaskBackend)
		{
			Workers = bDoBackgroundThreads ? TaskGraphImplementationSingleton->GetNumWorkerThreads() : GNumForegroundWorkers;
			StallForTaskThread.Add(Workers);
		}
		else
		{
			Workers = FTaskGraphInterface::Get().GetNumWorkerThreads();
			StallForTaskThread.Add(Workers * (1 + (bDoBackgroundThreads && ENamedThreads::bHasBackgroundThreads) + !!(ENamedThreads::bHasHighPriorityThreads)));
		}

		TaskEvents.Reserve(StallForTaskThread.GetValue());
		{

			for (int32 Index = 0; Index < Workers; Index++)
			{
				FEvent* TaskEvent = FPlatformProcess::GetSynchEventFromPool(false);
				TaskEvents.Add(TaskEvent);
				TaskThreadTasks.Add(TGraphTask<FBroadcastTask>::CreateTask().ConstructAndDispatchWhenReady(Callback, StartTime, TEXT("NPTask"), GUseNewTaskBackend ? ENamedThreads::AnyHiPriThreadHiPriTask : ENamedThreads::AnyNormalThreadHiPriTask, &StallForTaskThread, TaskEvent, MyEvent));
			}

		}

		if(!GUseNewTaskBackend)
		{
			if (ENamedThreads::bHasHighPriorityThreads)
			{
				for (int32 Index = 0; Index < Workers; Index++)
				{
					FEvent* TaskEvent = FPlatformProcess::GetSynchEventFromPool(false);
					TaskEvents.Add(TaskEvent);
					TaskThreadTasks.Add(TGraphTask<FBroadcastTask>::CreateTask().ConstructAndDispatchWhenReady(Callback, StartTime, TEXT("HPTask"), ENamedThreads::AnyHiPriThreadHiPriTask, &StallForTaskThread, TaskEvent, MyEvent));
				}
			}
			if (bDoBackgroundThreads && ENamedThreads::bHasBackgroundThreads)
			{
				for (int32 Index = 0; Index < Workers; Index++)
				{
					FEvent* TaskEvent = FPlatformProcess::GetSynchEventFromPool(false);
					TaskEvents.Add(TaskEvent);
					TaskThreadTasks.Add(TGraphTask<FBroadcastTask>::CreateTask().ConstructAndDispatchWhenReady(Callback, StartTime, TEXT("BPTask"), ENamedThreads::AnyBackgroundHiPriTask, &StallForTaskThread, TaskEvent, MyEvent));
				}
			}
		}
		check(TaskGraphImplementationSingleton);
	}


	if (bDoTaskThreads)
	{
		check(MyEvent);
		if (MyEvent && !MyEvent->Wait(3000))
		{
			UE_LOG(LogTaskGraph, Log, TEXT("FTaskGraphInterface::BroadcastSlow_OnlyUseForSpecialPurposes Broadcast failed after three seconds. Ok during automated tests."));
		}
		for (FEvent* TaskEvent : TaskEvents)
		{
			TaskEvent->Trigger();
		}
		{
			const double StartTimeInner = FPlatformTime::Seconds();
			QUICK_SCOPE_CYCLE_COUNTER(STAT_Broadcast_WaitForTaskThreads);
			TRACE_CPUPROFILER_EVENT_SCOPE(Broadcast_WaitForTaskThreads);
			FTaskGraphInterface::Get().WaitUntilTasksComplete(TaskThreadTasks, ENamedThreads::GameThread_Local);
			{
				const double ThisTime = FPlatformTime::Seconds() - StartTimeInner;
				if (ThisTime > 0.02)
				{
					UE_CLOG(GPrintBroadcastWarnings, LogTaskGraph, Warning, TEXT("Task graph took %6.2fms to wait for task thread broadcast."), ThisTime * 1000.0);
				}
			}
		}
	}

#if STATS
PRAGMA_DISABLE_DEPRECATION_WARNINGS
	if (FTaskGraphInterface::Get().IsThreadProcessingTasks(ENamedThreads::StatsThread))
	{
		TGraphTask<FBroadcastTask>::CreateTask().ConstructAndDispatchWhenReady(Callback, StartTime, TEXT("Stats"), ENamedThreads::SetTaskPriority(ENamedThreads::StatsThread, ENamedThreads::HighTaskPriority), nullptr, nullptr, nullptr);
	}
PRAGMA_ENABLE_DEPRECATION_WARNINGS
#endif
	if (IsRHIThreadRunning())
	{
		TGraphTask<FBroadcastTask>::CreateTask().ConstructAndDispatchWhenReady(Callback, StartTime, TEXT("RHIT"), ENamedThreads::SetTaskPriority(ENamedThreads::RHIThread, ENamedThreads::HighTaskPriority), nullptr, nullptr, nullptr);
	}
	ENamedThreads::Type RenderThread = ENamedThreads::GetRenderThread();
	if (RenderThread != ENamedThreads::GameThread)
	{
		TGraphTask<FBroadcastTask>::CreateTask().ConstructAndDispatchWhenReady(Callback, StartTime, TEXT("RT"), ENamedThreads::SetTaskPriority(RenderThread, ENamedThreads::HighTaskPriority), nullptr, nullptr, nullptr);
	}
PRAGMA_DISABLE_DEPRECATION_WARNINGS
	if (FTaskGraphInterface::Get().IsThreadProcessingTasks(ENamedThreads::AudioThread))
	{
		TGraphTask<FBroadcastTask>::CreateTask().ConstructAndDispatchWhenReady(Callback, StartTime, TEXT("AudioT"), ENamedThreads::SetTaskPriority(ENamedThreads::AudioThread, ENamedThreads::HighTaskPriority), nullptr, nullptr, nullptr);
	}
PRAGMA_ENABLE_DEPRECATION_WARNINGS

	for (FEvent* TaskEvent : TaskEvents)
	{
		FPlatformProcess::ReturnSynchEventToPool(TaskEvent);
	}
	if (MyEvent)
	{
		FPlatformProcess::ReturnSynchEventToPool(MyEvent);
	}
	{
		const double ThisTime = FPlatformTime::Seconds() - StartTime;
		if (ThisTime > 0.02)
		{
			UE_CLOG(GPrintBroadcastWarnings, LogTaskGraph, Warning, TEXT("Task graph took %6.2fms to broadcast."), ThisTime * 1000.0);
		}
	}
}

static void HandleNumWorkerThreadsToIgnore(const TArray<FString>& Args)
{
	if (Args.Num() > 0)
	{
		int32 Arg = FCString::Atoi(*Args[0]);
		int32 MaxNumPerBank = FTaskGraphInterface::Get().GetNumWorkerThreads() + GNumWorkerThreadsToIgnore;
		if (Arg < MaxNumPerBank && Arg >= 0 && Arg != GNumWorkerThreadsToIgnore)
		{
			if (Arg > GNumWorkerThreadsToIgnore)
			{
				for (int32 Index = MaxNumPerBank - GNumWorkerThreadsToIgnore - 1; Index >= MaxNumPerBank - Arg; Index--)
				{
					TaskGraphImplementationSingleton->StallForTuning(Index, true);
				}
			}
			else
			{
				for (int32 Index = MaxNumPerBank - Arg - 1; Index >= MaxNumPerBank - GNumWorkerThreadsToIgnore; Index--)
				{
					TaskGraphImplementationSingleton->StallForTuning(Index, false);
				}
			}
			GNumWorkerThreadsToIgnore = Arg;
		}
	}
	UE_LOG(LogConsoleResponse, Display, TEXT("Currently ignoring %d threads per priority bank"), GNumWorkerThreadsToIgnore);
}

static FAutoConsoleCommand CVarNumWorkerThreadsToIgnore(
	TEXT("TaskGraph.NumWorkerThreadsToIgnore"),
	TEXT("Used to tune the number of task threads. Generally once you have found the right value, PlatformMisc::NumberOfWorkerThreadsToSpawn() should be hardcoded."),
	FConsoleCommandWithArgsDelegate::CreateStatic(&HandleNumWorkerThreadsToIgnore)
	);

>>>>>>> 6bbb88c8
static void SetTaskThreadPriority(const TArray<FString>& Args)
{
	EThreadPriority Pri = TPri_Normal;
	if (Args.Num() && Args[0] == TEXT("abovenormal"))
	{
		Pri = TPri_AboveNormal;
		UE_LOG(LogConsoleResponse, Display, TEXT("Setting task thread priority to above normal."));
	}
	else if (Args.Num() && Args[0] == TEXT("belownormal"))
	{
		Pri = TPri_BelowNormal;
		UE_LOG(LogConsoleResponse, Display, TEXT("Setting task thread priority to below normal."));
	}
	else
	{
		UE_LOG(LogConsoleResponse, Display, TEXT("Setting task thread priority to normal."));
	}

	if (GUseNewTaskBackend)
	{
		FTaskGraphCompatibilityImplementation::Get().SetTaskThreadPriorities(Pri);
	}
	else
	{
		FTaskGraphImplementation::Get().SetTaskThreadPriorities(Pri);
	}
}

static FAutoConsoleCommand TaskThreadPriorityCmd(
	TEXT("TaskGraph.TaskThreadPriority"),
	TEXT("Sets the priority of the task threads. Argument is one of belownormal, normal or abovenormal."),
	FConsoleCommandWithArgsDelegate::CreateStatic(&SetTaskThreadPriority)
	);<|MERGE_RESOLUTION|>--- conflicted
+++ resolved
@@ -32,14 +32,11 @@
 #include "ProfilingDebugging/MiscTrace.h"
 #include "ProfilingDebugging/ScopedTimers.h"
 #include "Misc/ConfigCacheIni.h"
-<<<<<<< HEAD
-=======
 #include "Misc/CoreDelegates.h"
 
 #include "Async/Fundamental/Scheduler.h"
 #include "Async/Fundamental/ReserveScheduler.h"
 #include "Tasks/Pipe.h"
->>>>>>> 6bbb88c8
 
 DEFINE_LOG_CATEGORY_STATIC(LogTaskGraph, Log, All);
 
@@ -729,11 +726,7 @@
 				{
 					TRACE_CPUPROFILER_EVENT_SCOPE(WaitForTasks);
 					{
-<<<<<<< HEAD
-						FScopeCycleCounter Scope(StallStatId);
-=======
 						FScopeCycleCounter Scope(StallStatId, EStatFlags::Verbose);
->>>>>>> 6bbb88c8
 						Queue(QueueIndex).StallRestartEvent->Wait(bIsRenderThreadAndPolling ? GRenderThreadPollPeriodMs : MAX_uint32, bCountAsStall);
 						if (Queue(QueueIndex).QuitForShutdown)
 						{
@@ -1349,22 +1342,6 @@
 
 			int32 StackSize;
 
-<<<<<<< HEAD
-#if WITH_EDITOR
-			StackSize = 1024 * 1024;
-#elif (!UE_BUILD_SHIPPING && !UE_BUILD_TEST)
-			StackSize = 512 * 1024;
-#else
-			StackSize = 384 * 1024;
-#endif
-
-			GConfig->GetInt(TEXT("Core.System"), TEXT("TaskThreadStackSize"), StackSize, GEngineIni);
-
-			if (GroupName != PrevGroupName)
-			{
-				Trace::ThreadGroupEnd();
-				Trace::ThreadGroupBegin(GroupName);
-=======
 //#if WITH_EDITOR
 //			StackSize = 1024 * 1024;
 //#elif (!UE_BUILD_SHIPPING && !UE_BUILD_TEST)
@@ -1382,7 +1359,6 @@
 			{
 				UE::Trace::ThreadGroupEnd();
 				UE::Trace::ThreadGroupBegin(GroupName);
->>>>>>> 6bbb88c8
 				PrevGroupName = GroupName;
 			}
 
@@ -1398,11 +1374,7 @@
 			
 			WorkerThreads[ThreadIndex].bAttached = true;
 		}
-<<<<<<< HEAD
-		Trace::ThreadGroupEnd();
-=======
 		UE::Trace::ThreadGroupEnd();
->>>>>>> 6bbb88c8
 	}
 
 	/** 
@@ -1967,19 +1939,7 @@
 		}
 	}
 
-<<<<<<< HEAD
-void FGraphEvent::DispatchSubsequents(ENamedThreads::Type CurrentThreadIfKnown)
-{
-	TArray<FBaseGraphTask*> NewTasks;
-	DispatchSubsequents(NewTasks, CurrentThreadIfKnown);
-}
-
-void FGraphEvent::DispatchSubsequents(TArray<FBaseGraphTask*>& NewTasks, ENamedThreads::Type CurrentThreadIfKnown)
-{
-	if (EventsToWaitFor.Num())
-=======
 	~FTaskGraphCompatibilityImplementation() override
->>>>>>> 6bbb88c8
 	{
 		FCoreDelegates::ConfigReadyForUse.RemoveAll(this);
 
@@ -2124,15 +2084,10 @@
 		check(ThreadToCheck >= 0 && ThreadToCheck < NumNamedThreads);
 		return Thread(ThreadToCheck).IsProcessingTasks(QueueIndex);
 	}
-<<<<<<< HEAD
-#endif
-	if (IsRHIThreadRunning())
-=======
 
 	// External Thread API
 
 	void AttachToThread(ENamedThreads::Type CurrentThread) final override
->>>>>>> 6bbb88c8
 	{
 		CurrentThread = ENamedThreads::GetThreadIndex(CurrentThread);
 		check(CurrentThread >= 0 && CurrentThread < NumNamedThreads);
@@ -2375,8 +2330,6 @@
 		return *NamedThreads[Index].TaskGraphWorker;
 	}
 
-<<<<<<< HEAD
-=======
 	void StartReserveWorkers()
 	{
 		if (bReserveWorkersEnabled)
@@ -2837,7 +2790,6 @@
 	FConsoleCommandWithArgsDelegate::CreateStatic(&HandleNumWorkerThreadsToIgnore)
 	);
 
->>>>>>> 6bbb88c8
 static void SetTaskThreadPriority(const TArray<FString>& Args)
 {
 	EThreadPriority Pri = TPri_Normal;
