// Copyright Epic Games, Inc. All Rights Reserved.

#include "Experimental/Containers/HazardPointer.h"
<<<<<<< HEAD
=======

#include "Algo/Sort.h"
>>>>>>> d731a049
#include "Misc/App.h"
#include "Misc/ScopeLock.h"

FHazardPointerCollection::~FHazardPointerCollection()
{
	for (FTlsData* Deleters : AllTlsVariables)
	{
		delete Deleters;
	}
	FPlatformTLS::FreeTlsSlot(CollectablesTlsSlot);

	for (FHazardRecordChunk* Block : HazardRecordBlocks)
	{
		delete Block;
	}
}

template<bool Cached>
CORE_API FHazardPointerCollection::FHazardRecord* FHazardPointerCollection::Grow()
{
	uint32 TotalNumBeforeLock = TotalNumHazardRecords;
	//No empty Entry found: create new
	FScopeLock Lock(&HazardRecordBlocksCS);
	if (TotalNumHazardRecords != TotalNumBeforeLock)
	{
		return Acquire<Cached>();
	}

	FHazardRecordChunk* lst = &Head;
	while (lst->Next.load(std::memory_order_relaxed) != nullptr)
	{
		lst = lst->Next;
	}
	FHazardRecordChunk* p = new FHazardRecordChunk();
	p->Records[0].Retire();
	check(lst->Next.load(std::memory_order_acquire) == nullptr)
	lst->Next.store(p, std::memory_order_release);
	TotalNumHazardRecords += HazardChunkSize; //keep count of HazardPointers, there should not be too many (maybe 2 per thread)

	HazardRecordBlocks.Add(p);
	checkSlow(p->Records[0].GetHazard() == nullptr);
	return &p->Records[0];
}
template CORE_API FHazardPointerCollection::FHazardRecord* FHazardPointerCollection::Grow<true>();
template CORE_API FHazardPointerCollection::FHazardRecord* FHazardPointerCollection::Grow<false>();

void FHazardPointerCollection::Delete(const HazardPointer_Impl::FHazardDeleter& Ptr, int32 CollectLimit)
{
	FTlsData* Collectables = (FTlsData*)FPlatformTLS::GetTlsValue(CollectablesTlsSlot);
	if (Collectables == nullptr)
	{
		FScopeLock Lock(&AllTlsVariablesCS);
		Collectables = new FTlsData();
		AllTlsVariables.Add(Collectables);
		FPlatformTLS::SetTlsValue(CollectablesTlsSlot, Collectables);
	}
	checkSlow(!Collectables->ReclamationList.Contains(Ptr));

	//add to be deleted pointer to thread local List
	Collectables->ReclamationList.Add(Ptr);

	//maybe scan the list
	const double CurrentTime = FApp::GetGameTime();
	const bool TimeLimit = (CurrentTime - Collectables->TimeOfLastCollection) > 1.0;
	const int32 DeleteMetric = CollectLimit <= 0 ? ((5 * TotalNumHazardRecords) / 4) : CollectLimit;
	if (TimeLimit || Collectables->ReclamationList.Num() >= DeleteMetric)
	{
		Collectables->TimeOfLastCollection = CurrentTime;
		Collect(Collectables->ReclamationList);
	}
}

static uint32 BinarySearch(const TArray<void*, TInlineAllocator<64>>& Hazards, void* Pointer)
{
	int32 Index = 0;
	int32 Size = Hazards.Num();

	//start with binary search for larger lists
	while (Size > 32)
	{
		const int32 LeftoverSize = Size % 2;
		Size = Size / 2;

		const int32 CheckIndex = Index + Size;
		const int32 IndexIfLess = CheckIndex + LeftoverSize;

		Index = Hazards[CheckIndex] < Pointer ? IndexIfLess : Index;
	}

	//small size array optimization
	int32 ArrayEnd = FMath::Min(Index + Size + 1, Hazards.Num());
	while (Index < ArrayEnd)
	{
		if (Hazards[Index] == Pointer)
		{
			return Index;
		}
		Index++;
	}

	return ~0u;
}

void FHazardPointerCollection::Collect(TArray<HazardPointer_Impl::FHazardDeleter>& Collectables)
{
	TArray<void*, TInlineAllocator<64>> Hazards;
	
	//collect all global Hazards in the System.
	FHazardRecordChunk* p = &Head;
	do
	{
		for (uint32 i = 0; i < HazardChunkSize; i++)
		{
			void* h = p->Records[i].GetHazard();
			if (h && h != reinterpret_cast<void*>(FHazardRecord::FreeHazardEntry))
			{
				Hazards.Add(h);
			};
		}
		p = p->Next;
	} while (p);

	//Sort the pointers for ease of use
	if (Hazards.Num() > 1)
	{
		TArrayRange<void*> ArrayRange(&Hazards[0], Hazards.Num());
		Algo::Sort(ArrayRange, TLess<void*>());
	}

	TArray<HazardPointer_Impl::FHazardDeleter, TInlineAllocator<64>> DeletedCollectables;
	//check all thread local to be deleted pointers if they are NOT in the hazard list
	for (int32 c = 0; c < Collectables.Num(); c++)
	{
		const HazardPointer_Impl::FHazardDeleter& Collectable = Collectables[c];
		uint32 Index = BinarySearch(Hazards, Collectable.Pointer);

		//potentially delete and remove item from thread local List.
		if (Index == ~0u)
		{
			DeletedCollectables.Add(Collectable);
			Collectables[c] = Collectables.Last();
			Collectables.Pop(false);
			c--;
		}
	}

	for (HazardPointer_Impl::FHazardDeleter& DeletedCollectable : DeletedCollectables)
	{
		DeletedCollectable.Delete();
	}
}<|MERGE_RESOLUTION|>--- conflicted
+++ resolved
@@ -1,11 +1,8 @@
 // Copyright Epic Games, Inc. All Rights Reserved.
 
 #include "Experimental/Containers/HazardPointer.h"
-<<<<<<< HEAD
-=======
 
 #include "Algo/Sort.h"
->>>>>>> d731a049
 #include "Misc/App.h"
 #include "Misc/ScopeLock.h"
 
