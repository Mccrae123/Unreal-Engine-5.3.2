// Copyright 1998-2014 Epic Games, Inc. All Rights Reserved.

#include "CorePrivatePCH.h"
#include "MacWindow.h"
#include "MacApplication.h"
#include "MacCursor.h"
#include "MacEvent.h"
#include "CocoaTextView.h"
#include "CocoaThread.h"

FMacWindow::~FMacWindow()
{
	// While on Windows invalid HWNDs fail silently, accessing an invalid NSWindow is fatal.
	// So instead we release the window here.
	if(WindowHandle)
	{
		NSWindow* Window = WindowHandle;
		dispatch_async(dispatch_get_main_queue(), ^{
			SCOPED_AUTORELEASE_POOL;
			[Window release];
		});
		WindowHandle = nil;
	}
}

TSharedRef<FMacWindow> FMacWindow::Make()
{
	// First, allocate the new native window object.  This doesn't actually create a native window or anything,
	// we're simply instantiating the object so that we can keep shared references to it.
	return MakeShareable( new FMacWindow() );
}

void FMacWindow::Initialize( FMacApplication* const Application, const TSharedRef< FGenericWindowDefinition >& InDefinition, const TSharedPtr< FMacWindow >& InParent, const bool bShowImmediately )
{
	SCOPED_AUTORELEASE_POOL;

	OwningApplication = Application;
	Definition = InDefinition;

	// Finally, let's initialize the new native window object.  Calling this function will often cause OS
	// window messages to be sent! (such as activation messages)

	const int32 X = FMath::TruncToInt( Definition->XDesiredPositionOnScreen );

	NSScreen* TargetScreen = Application->FindScreenByPoint( X, Definition->YDesiredPositionOnScreen );

	int32 Y = FMath::TruncToInt( Definition->YDesiredPositionOnScreen );

	// Make sure it's not under the menu bar on whatever display being targeted
	const int32 ScreenHeight = FMath::TruncToInt( [TargetScreen frame].size.height );
	const int32 VisibleHeight = FMath::TruncToInt( [TargetScreen visibleFrame].origin.y + [TargetScreen visibleFrame].size.height );
	Y = FMath::Max( Y, ScreenHeight - VisibleHeight );

	const int32 SizeX = FMath::Max(FMath::TruncToInt( Definition->WidthDesiredOnScreen ), 1);
	const int32 SizeY = FMath::Max(FMath::TruncToInt( Definition->HeightDesiredOnScreen ), 1);

	PositionX = X;
	PositionY = Y;

	const int32 InvertedY = FPlatformMisc::ConvertSlateYPositionToCocoa(Y) - SizeY + 1;
	const NSRect ViewRect = NSMakeRect(X, InvertedY, SizeX, SizeY);

	uint32 WindowStyle = 0;
	if( Definition->IsRegularWindow )
	{
		WindowStyle = NSClosableWindowMask;
		
		// In order to support rounded, shadowed windows set the window to be
		// titled - we'll set the OpenGL view to cover the whole window
		WindowStyle |= NSTitledWindowMask | NSTexturedBackgroundWindowMask;
		
		if( Definition->SupportsMinimize )
		{
			WindowStyle |= NSMiniaturizableWindowMask;
		}
		if( Definition->SupportsMaximize )
		{
			WindowStyle |= NSResizableWindowMask;
		}
	}
	else
	{
		WindowStyle = NSBorderlessWindowMask;
	}

	if( Definition->HasOSWindowBorder )
	{
		WindowStyle |= NSTitledWindowMask;
		WindowStyle &= ~(NSTexturedBackgroundWindowMask);
	}

	MainThreadCall(^{
		SCOPED_AUTORELEASE_POOL;
		WindowHandle = [[FCocoaWindow alloc] initWithContentRect: ViewRect styleMask: WindowStyle backing: NSBackingStoreBuffered defer: NO];
		
		if( WindowHandle != nullptr )
		{
			[WindowHandle setReleasedWhenClosed:NO];
			[WindowHandle setWindowMode: WindowMode];
			[WindowHandle setAcceptsInput: Definition->AcceptsInput];
			[WindowHandle setDisplayReconfiguring: false];
			[WindowHandle setAcceptsMouseMovedEvents: YES];
			[WindowHandle setDelegate: WindowHandle];

			// @todo: We really need a window type in tab manager to know what window level to use and whether or not a window should hide on deactivate
			if (Definition->IsModalWindow)
			{
				NSInteger Level = [NSApp isActive] ? NSModalPanelWindowLevel : NSNormalWindowLevel;
				[WindowHandle setLevel: Level];
			}
			else if (Definition->IsRegularWindow)
			{
				if (InParent.IsValid())
				{
					[WindowHandle setLevel: NSFloatingWindowLevel];
				}
				else
				{
					[WindowHandle setLevel: NSNormalWindowLevel];
				}
			}
			else if (!Definition->SupportsMaximize && !Definition->SupportsMinimize)
			{
				[WindowHandle setLevel: NSFloatingWindowLevel];
			}
			else
			{
				[WindowHandle setLevel: NSModalPanelWindowLevel];
				[WindowHandle setHidesOnDeactivate: YES];
			}
			
			// Use of rounded corners will always render with system values for rounding
			[WindowHandle setRoundedCorners: (Definition->CornerRadius != 0)];
			
			if( !Definition->HasOSWindowBorder )
			{
				[WindowHandle setBackgroundColor: [NSColor darkGrayColor]];
				[WindowHandle setHasShadow: YES];
			}

			[WindowHandle setOpaque: NO];

			ReshapeWindow( X, Y, SizeX, SizeY );

			if( Definition->IsRegularWindow )
			{
				CFStringRef CFName = FPlatformString::TCHARToCFString( *Definition->Title );
				[WindowHandle setTitle: ( NSString *)CFName];
				CFRelease( CFName );

				[NSApp addWindowsItem: WindowHandle title: [WindowHandle title] filename: NO];

				// Tell Cocoa that we are opting into drag and drop.
				// Only makes sense for regular windows (windows that last a while.)
				[WindowHandle registerForDraggedTypes:@[NSFilenamesPboardType, NSPasteboardTypeString]];

				if( Definition->HasOSWindowBorder )
				{
					[WindowHandle setCollectionBehavior: NSWindowCollectionBehaviorFullScreenPrimary|NSWindowCollectionBehaviorDefault|NSWindowCollectionBehaviorManaged|NSWindowCollectionBehaviorParticipatesInCycle];
				}
				else
				{
					[WindowHandle setCollectionBehavior: NSWindowCollectionBehaviorFullScreenAuxiliary|NSWindowCollectionBehaviorDefault|NSWindowCollectionBehaviorManaged|NSWindowCollectionBehaviorParticipatesInCycle];
				}
			}
			else if(Definition->AppearsInTaskbar)
			{
				if ( !Definition->Title.IsEmpty() )
				{
					CFStringRef CFName = FPlatformString::TCHARToCFString( *Definition->Title );
					[WindowHandle setTitle: ( NSString *)CFName];
					CFRelease( CFName );
					
					[NSApp addWindowsItem: WindowHandle title: [WindowHandle title] filename: NO];
				}
				
				[WindowHandle setCollectionBehavior:NSWindowCollectionBehaviorFullScreenAuxiliary|NSWindowCollectionBehaviorDefault|NSWindowCollectionBehaviorManaged|NSWindowCollectionBehaviorParticipatesInCycle];
			}
			else
			{
				[WindowHandle setCollectionBehavior:NSWindowCollectionBehaviorCanJoinAllSpaces|NSWindowCollectionBehaviorTransient|NSWindowCollectionBehaviorIgnoresCycle];
			}

			if( Definition->SupportsTransparency )
			{
				SetOpacity( Definition->Opacity );
			}
			else
			{
				SetOpacity( 1.0f );
			}
		}
		else
		{
			// @todo Error message should be localized!
			NSRunInformationalAlertPanel( @"Error", @"Window creation failed!", @"Yes", NULL, NULL );
			check(0);
		}
	}, UE4ShowEventMode, true);
	
	if( WindowHandle == nullptr )
	{
		return;
	}
}

FMacWindow::FMacWindow()
	: WindowHandle(NULL)
	, WindowMode(EWindowMode::Windowed)
	, bIsVisible(false)
	, bIsClosed(false)
{
	PreFullscreenWindowRect.origin.x = PreFullscreenWindowRect.origin.y = PreFullscreenWindowRect.size.width = PreFullscreenWindowRect.size.height = 0.0f;
}

FCocoaWindow* FMacWindow::GetWindowHandle() const
{
	return WindowHandle;
}

void FMacWindow::ReshapeWindow( int32 X, int32 Y, int32 Width, int32 Height )
{
	if (WindowHandle)
	{
		SCOPED_AUTORELEASE_POOL;
		
		const TSharedRef<FGenericApplicationMessageHandler> MessageHandler = OwningApplication->MessageHandler;
		MessageHandler->BeginReshapingWindow( SharedThis( this ) );
		
		if(WindowMode == EWindowMode::Windowed || WindowMode == EWindowMode::WindowedFullscreen)
		{
			const int32 InvertedY = FPlatformMisc::ConvertSlateYPositionToCocoa(Y) - Height + 1;
			NSRect Rect = NSMakeRect(X, InvertedY, FMath::Max(Width, 1), FMath::Max(Height, 1));
			if (Definition->HasOSWindowBorder)
			{
				Rect = [WindowHandle frameRectForContentRect: Rect];
			}
			
			if ( !NSEqualRects([WindowHandle frame], Rect) )
			{
				MainThreadCall(^{
					SCOPED_AUTORELEASE_POOL;
					BOOL DisplayIfNeeded = (WindowMode == EWindowMode::Windowed);
					
					[WindowHandle setFrame: Rect display:DisplayIfNeeded];
					
					// Force resize back to screen size in fullscreen - not ideally pretty but means we don't
					// have to subvert the OS X or UE fullscreen handling events elsewhere.
					if(WindowMode != EWindowMode::Windowed)
					{
						[WindowHandle setFrame: [WindowHandle screen].frame display:YES];
					}
					
					WindowHandle->bZoomed = [WindowHandle isZoomed];
				}, UE4ResizeEventMode, true);
			}
		}
		else
		{
			NSRect NewRect = NSMakeRect(WindowHandle.PreFullScreenRect.origin.x, WindowHandle.PreFullScreenRect.origin.y, (CGFloat)Width, (CGFloat)Height);
			if ( !NSEqualRects(WindowHandle.PreFullScreenRect, NewRect) )
			{
				WindowHandle.PreFullScreenRect = NewRect;
				FMacEvent::SendToGameRunLoop([NSNotification notificationWithName:NSWindowDidResizeNotification object:WindowHandle], EMacEventSendMethod::Sync, @[ NSDefaultRunLoopMode, UE4ResizeEventMode, UE4ShowEventMode, UE4FullscreenEventMode ]);
			}
		}
		
		MessageHandler->FinishedReshapingWindow( SharedThis( this ) );
	}
}

bool FMacWindow::GetFullScreenInfo( int32& X, int32& Y, int32& Width, int32& Height ) const
{
	SCOPED_AUTORELEASE_POOL;
	bool const bIsFullscreen = (WindowMode == EWindowMode::Fullscreen);
	const NSRect Frame = (!bIsFullscreen) ? [WindowHandle screen].frame : PreFullscreenWindowRect;
	X = Frame.origin.x;
	Y = Frame.origin.y;
	Width = Frame.size.width;
	Height = Frame.size.height;
	return true;
}

void FMacWindow::MoveWindowTo( int32 X, int32 Y )
{
	MainThreadCall(^{
		SCOPED_AUTORELEASE_POOL;
		const int32 InvertedY = FPlatformMisc::ConvertSlateYPositionToCocoa(Y) - [WindowHandle openGLFrame].size.height + 1;
		[WindowHandle setFrameOrigin: NSMakePoint(X, InvertedY)];
	}, UE4ResizeEventMode, true);
}

void FMacWindow::BringToFront( bool bForce )
{
	if (!bIsClosed && bIsVisible)
	{
		MainThreadCall(^{
			SCOPED_AUTORELEASE_POOL;
			[WindowHandle orderFrontAndMakeMain:IsRegularWindow() andKey:IsRegularWindow()];
		}, UE4ShowEventMode, true);
	}
}

void FMacWindow::Destroy()
{
	if( WindowHandle )
	{
		SCOPED_AUTORELEASE_POOL;
		FCocoaWindow* Window = WindowHandle;
<<<<<<< HEAD
		if(Definition->IsModalWindow)
		{
			RemoveModalWindow(Window);
		}
		
		bIsClosed = true;
		
=======

		bIsClosed = true;

>>>>>>> 972e0610
		if( MacApplication->OnWindowDestroyed( Window ) )
		{
			// This FMacWindow may have been destructed by now & so the WindowHandle will probably be invalid memory.
			bool const bIsKey = [Window isKeyWindow];
			
			// Then change the focus to something useful, either the previous in the stack
			TSharedPtr<FMacWindow> KeyWindow = MacApplication->GetKeyWindow();
			if( KeyWindow.IsValid() && bIsKey && KeyWindow->GetOSWindowHandle() && ![(FCocoaWindow*)KeyWindow->GetOSWindowHandle() isMiniaturized] )
			{
				// Activate specified previous window if still present, provided it isn't minimized
				KeyWindow->SetWindowFocus();
			}
			
			// Close the window
			MainThreadCall(^{
<<<<<<< HEAD
=======
				SCOPED_AUTORELEASE_POOL;
>>>>>>> 972e0610
				[Window destroy];
			}, UE4CloseEventMode, true);
		}
	}
}

void FMacWindow::Minimize()
{
	MainThreadCall(^{
		SCOPED_AUTORELEASE_POOL;
		[WindowHandle miniaturize:nil];
	}, UE4ResizeEventMode, true);
}

void FMacWindow::Maximize()
{
	MainThreadCall(^{
		SCOPED_AUTORELEASE_POOL;
		if( ![WindowHandle isZoomed] )
		{
			WindowHandle->bZoomed = true;
			[WindowHandle zoom:nil];
		}
	}, UE4ResizeEventMode, true);
}

void FMacWindow::Restore()
{
	MainThreadCall(^{
		SCOPED_AUTORELEASE_POOL;
		if( [WindowHandle isZoomed] )
		{
			WindowHandle->bZoomed = !WindowHandle->bZoomed;
			[WindowHandle zoom:nil];
		}
		else
		{
			WindowHandle->bZoomed = false;
			[WindowHandle deminiaturize:nil];
		}
	}, UE4ResizeEventMode, true);
}

void FMacWindow::Show()
{
	SCOPED_AUTORELEASE_POOL;
	if (!bIsClosed && !bIsVisible)
	{
		const bool bMakeMainAndKey = ([WindowHandle canBecomeKeyWindow] && Definition->ActivateWhenFirstShown);
		
		MainThreadCall(^{
			SCOPED_AUTORELEASE_POOL;
			[WindowHandle orderFrontAndMakeMain:bMakeMainAndKey andKey:bMakeMainAndKey];
		}, UE4ShowEventMode, true);
		
		bIsVisible = true;
	}
}

void FMacWindow::Hide()
{
	if (bIsVisible)
	{
		SCOPED_AUTORELEASE_POOL;
		bIsVisible = false;
		MainThreadCall(^{
			SCOPED_AUTORELEASE_POOL;
			[WindowHandle orderOut:nil];
		}, UE4CloseEventMode, false);
	}
}

void FMacWindow::SetWindowMode( EWindowMode::Type NewWindowMode )
{
	SCOPED_AUTORELEASE_POOL;

	// In OS X fullscreen and windowed fullscreen are the same
	bool bMakeFullscreen = NewWindowMode != EWindowMode::Windowed;
	bool bIsFullscreen = WindowMode != EWindowMode::Windowed;

	if( bIsFullscreen != bMakeFullscreen )
	{
		bool WindowIsFullScreen = !bMakeFullscreen;
		
		NSWindowCollectionBehavior Behaviour = [WindowHandle collectionBehavior];
		if(bMakeFullscreen)
		{
			Behaviour &= ~(NSWindowCollectionBehaviorFullScreenAuxiliary);
			Behaviour |= NSWindowCollectionBehaviorFullScreenPrimary;
		}
		
		if(!bIsFullscreen)
		{
			PreFullscreenWindowRect = [WindowHandle openGLFrame];
			WindowHandle.PreFullScreenRect = PreFullscreenWindowRect;
		}
		
		WindowHandle.TargetWindowMode = NewWindowMode;
		
		MainThreadCall(^{
			SCOPED_AUTORELEASE_POOL;
			[WindowHandle setCollectionBehavior: Behaviour];
			[WindowHandle toggleFullScreen:nil];
		}, UE4FullscreenEventMode, true);
		
		// Ensure that the window has transitioned BEFORE leaving this function
		// this prevents problems with failure to correctly update mouse locks
		// and OpenGL contexts due to bad event ordering.
		do
		{
			FPlatformMisc::PumpMessages(true);
			WindowIsFullScreen = [WindowHandle windowMode] != EWindowMode::Windowed;
		} while(WindowIsFullScreen != bMakeFullscreen);
		
		if(!bMakeFullscreen && !Definition->HasOSWindowBorder)
		{
			Behaviour &= ~(NSWindowCollectionBehaviorFullScreenPrimary);
			Behaviour |= NSWindowCollectionBehaviorFullScreenAuxiliary;
		}
		
		WindowMode = NewWindowMode;
	}
}

bool FMacWindow::IsMaximized() const
{
	return WindowHandle->bZoomed;
}

bool FMacWindow::IsMinimized() const
{
	SCOPED_AUTORELEASE_POOL;
	return [WindowHandle isMiniaturized];
}

bool FMacWindow::IsVisible() const
{
	SCOPED_AUTORELEASE_POOL;
	return bIsVisible && [NSApp isHidden] == false;
}

bool FMacWindow::GetRestoredDimensions(int32& X, int32& Y, int32& Width, int32& Height)
{
	SCOPED_AUTORELEASE_POOL;

	NSRect Frame = [WindowHandle frame];

	X = Frame.origin.x;
	Y = FPlatformMisc::ConvertSlateYPositionToCocoa(Frame.origin.y) - Frame.size.height + 1;

	Width = Frame.size.width;
	Height = Frame.size.height;

	return true;
}

void FMacWindow::SetWindowFocus()
{
	MainThreadCall(^{
		SCOPED_AUTORELEASE_POOL;
		[WindowHandle orderFrontAndMakeMain:true andKey:true];
	}, UE4ShowEventMode, true);
}

void FMacWindow::SetOpacity( const float InOpacity )
{
	MainThreadCall(^{
		SCOPED_AUTORELEASE_POOL;
		[WindowHandle setAlphaValue:InOpacity];
	}, UE4NilEventMode, true);
}

void FMacWindow::Enable( bool bEnable )
{
	MainThreadCall(^{
		SCOPED_AUTORELEASE_POOL;
		[WindowHandle setIgnoresMouseEvents: !bEnable];
	}, UE4NilEventMode, true);
}

bool FMacWindow::IsPointInWindow( int32 X, int32 Y ) const
{
	SCOPED_AUTORELEASE_POOL;
	bool PointInWindow = false;
	if(![WindowHandle isMiniaturized])
	{
		NSRect WindowFrame = [WindowHandle frame];
		NSRect VisibleFrame = WindowFrame;
		VisibleFrame.origin = NSMakePoint(0, 0);
		// Only the editor needs to handle the space-per-display logic introduced in Mavericks.
	#if WITH_EDITOR
		// Only fetch the spans-displays once - it requires a log-out to change.
		// Note that we have no way to tell if the current setting is actually in effect,
		// so this won't work if the user schedules a change but doesn't logout to confirm it.
		static bool bScreensHaveSeparateSpaces = false;
		static bool bSettingFetched = false;
		if(!bSettingFetched)
		{
			bSettingFetched = true;
			bScreensHaveSeparateSpaces = [NSScreen screensHaveSeparateSpaces];
		}
		if(bScreensHaveSeparateSpaces)
		{
			NSRect ScreenFrame = [[WindowHandle screen] frame];
			NSRect Intersection = NSIntersectionRect(ScreenFrame, WindowFrame);
			VisibleFrame.size = Intersection.size;
			VisibleFrame.origin.x = WindowFrame.origin.x < ScreenFrame.origin.x ? (ScreenFrame.origin.x - WindowFrame.origin.x) : 0;
			VisibleFrame.origin.y = (WindowFrame.origin.y + WindowFrame.size.height) > (ScreenFrame.origin.y + ScreenFrame.size.height) ? (WindowFrame.size.height - Intersection.size.height) : 0;
		}
	#endif
		
		if([WindowHandle isOnActiveSpace])
		{
			FMacCursor* MacCursor = (FMacCursor*)MacApplication->Cursor.Get();
			FVector2D MouseScale = MacCursor ? MacCursor->GetMouseScaling() : FVector2D(1.0f, 1.0f);
			PointInWindow = (NSPointInRect(NSMakePoint(X / MouseScale.X, Y / MouseScale.Y), VisibleFrame) == YES);
		}
	}
	return PointInWindow;
}

int32 FMacWindow::GetWindowBorderSize() const
{
	return 0;
}

bool FMacWindow::IsForegroundWindow() const
{
	SCOPED_AUTORELEASE_POOL;
	return [WindowHandle isMainWindow];
}

void FMacWindow::SetText(const TCHAR* const Text)
{
	CFStringRef CFName = FPlatformString::TCHARToCFString( Text );
	MainThreadCall(^{
		SCOPED_AUTORELEASE_POOL;
		[WindowHandle setTitle: (NSString*)CFName];
		if(IsRegularWindow())
		{
			[NSApp changeWindowsItem: WindowHandle title: (NSString*)CFName filename: NO];
		}
		CFRelease( CFName );
	}, UE4NilEventMode, true);
}

bool FMacWindow::IsRegularWindow() const
{
	return Definition->IsRegularWindow;
}

void FMacWindow::AdjustCachedSize( FVector2D& Size ) const
{
	// No adjustmnet needed
}

void FMacWindow::OnDisplayReconfiguration(CGDirectDisplayID Display, CGDisplayChangeSummaryFlags Flags)
{
	if(WindowHandle)
	{
		MainThreadCall(^{
			SCOPED_AUTORELEASE_POOL;
			if(Flags & kCGDisplayBeginConfigurationFlag)
			{
				[WindowHandle setMovable: YES];
				[WindowHandle setMovableByWindowBackground: NO];
				
				[WindowHandle setDisplayReconfiguring: true];
			}
			else if(Flags & kCGDisplayDesktopShapeChangedFlag)
			{
				[WindowHandle setDisplayReconfiguring: false];
			}
		});
	}
}

bool FMacWindow::OnIMKKeyDown(NSEvent* Event)
{
	if(WindowHandle && [WindowHandle openGLView])
	{
		return MainThreadReturn(^{
			SCOPED_AUTORELEASE_POOL;
			FCocoaTextView* View = (FCocoaTextView*)[WindowHandle openGLView];
			return View && [View imkKeyDown:Event];
		}, UE4IMEEventMode);
	}
	else
	{
		return false;
	}
}<|MERGE_RESOLUTION|>--- conflicted
+++ resolved
@@ -307,19 +307,9 @@
 	{
 		SCOPED_AUTORELEASE_POOL;
 		FCocoaWindow* Window = WindowHandle;
-<<<<<<< HEAD
-		if(Definition->IsModalWindow)
-		{
-			RemoveModalWindow(Window);
-		}
-		
+
 		bIsClosed = true;
-		
-=======
-
-		bIsClosed = true;
-
->>>>>>> 972e0610
+
 		if( MacApplication->OnWindowDestroyed( Window ) )
 		{
 			// This FMacWindow may have been destructed by now & so the WindowHandle will probably be invalid memory.
@@ -335,10 +325,7 @@
 			
 			// Close the window
 			MainThreadCall(^{
-<<<<<<< HEAD
-=======
 				SCOPED_AUTORELEASE_POOL;
->>>>>>> 972e0610
 				[Window destroy];
 			}, UE4CloseEventMode, true);
 		}
