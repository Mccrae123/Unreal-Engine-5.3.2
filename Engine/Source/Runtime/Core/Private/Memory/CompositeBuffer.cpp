--- conflicted
+++ resolved
@@ -76,8 +76,6 @@
 FMemoryView FCompositeBuffer::ViewOrCopyRange(
 	const uint64 Offset,
 	const uint64 Size,
-<<<<<<< HEAD
-=======
 	FUniqueBuffer& CopyBuffer) const
 {
 	return ViewOrCopyRange(Offset, Size, CopyBuffer, FUniqueBuffer::Alloc);
@@ -86,7 +84,6 @@
 FMemoryView FCompositeBuffer::ViewOrCopyRange(
 	const uint64 Offset,
 	const uint64 Size,
->>>>>>> 4af6daef
 	FUniqueBuffer& CopyBuffer,
 	TFunctionRef<FUniqueBuffer (uint64 Size)> Allocator) const
 {
