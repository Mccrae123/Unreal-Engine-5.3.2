--- conflicted
+++ resolved
@@ -67,14 +67,11 @@
 	// Not implemented cross-platform. Each platform may or may not choose to implement this.
 }
 
-<<<<<<< HEAD
-=======
 void FGenericPlatformProcess::SetThreadPriority(EThreadPriority NewPriority)
 {
 	// Not implemented cross-platform. Each platform may or may not choose to implement this.
 }
 
->>>>>>> 6bbb88c8
 uint32 FGenericPlatformProcess::GetStackSize()
 {
 	return 0;
@@ -370,11 +367,6 @@
 	{
 		pause();
 	}
-}
-
-void FGenericPlatformProcess::YieldThread()
-{
-	sched_yield();
 }
 
 void FGenericPlatformProcess::YieldThread()
