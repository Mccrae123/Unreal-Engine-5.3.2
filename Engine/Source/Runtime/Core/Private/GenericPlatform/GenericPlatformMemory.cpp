// Copyright 1998-2018 Epic Games, Inc. All Rights Reserved.

#include "GenericPlatform/GenericPlatformMemory.h"
#include "HAL/LowLevelMemTracker.h"
#include "HAL/PlatformMemory.h"
#include "Misc/AssertionMacros.h"
#include "Math/UnrealMathUtility.h"
#include "Containers/StringConv.h"
#include "UObject/NameTypes.h"
#include "Logging/LogMacros.h"
#include "Stats/Stats.h"
#include "Containers/Ticker.h"
#include "Misc/FeedbackContext.h"
#include "Async/Async.h"
#include "HAL/MallocAnsi.h"
#include "GenericPlatform/GenericPlatformMemoryPoolStats.h"
#include "HAL/MemoryMisc.h"
#include "Misc/CoreDelegates.h"
#include "Misc/ConfigCacheIni.h"
#include "Misc/CommandLine.h"

#if PLATFORM_LINUX || PLATFORM_MAC || PLATFORM_IOS
	#include <sys/mman.h>
	// more mmap()-based platforms can be added
	#define UE4_PLATFORM_USES_MMAP_FOR_BINNED_OS_ALLOCS			1
#else
	#define UE4_PLATFORM_USES_MMAP_FOR_BINNED_OS_ALLOCS			0
#endif

// on 64 bit Linux, it is easier to run out of vm.max_map_count than of other limits. Due to that, trade VIRT (address space) size for smaller amount of distinct mappings
// by not leaving holes between them (kernel will coalesce the adjoining mappings into a single one)
#define UE4_PLATFORM_REDUCE_NUMBER_OF_MAPS					(PLATFORM_LINUX && PLATFORM_64BITS)

#ifndef MALLOC_LEAKDETECTION
	#define MALLOC_LEAKDETECTION 0
#endif

// check bookkeeping info against the passed in parameters in Debug and Development (the latter only in games and servers. also, only if leak detection is disabled, otherwise things are very slow)
#define UE4_PLATFORM_SANITY_CHECK_OS_ALLOCATIONS			(UE_BUILD_DEBUG || (UE_BUILD_DEVELOPMENT && (UE_GAME || UE_SERVER) && !MALLOC_LEAKDETECTION))

DEFINE_STAT(MCR_Physical);
DEFINE_STAT(MCR_PhysicalLLM);
DEFINE_STAT(MCR_GPU);
DEFINE_STAT(MCR_TexturePool);
DEFINE_STAT(MCR_StreamingPool);
DEFINE_STAT(MCR_UsedStreamingPool);

DEFINE_STAT(STAT_TotalPhysical);
DEFINE_STAT(STAT_TotalVirtual);
DEFINE_STAT(STAT_PageSize);
DEFINE_STAT(STAT_TotalPhysicalGB);

DEFINE_STAT(STAT_AvailablePhysical);
DEFINE_STAT(STAT_AvailableVirtual);
DEFINE_STAT(STAT_UsedPhysical);
DEFINE_STAT(STAT_PeakUsedPhysical);
DEFINE_STAT(STAT_UsedVirtual);
DEFINE_STAT(STAT_PeakUsedVirtual);

/** Helper class used to update platform memory stats. */
struct FGenericStatsUpdater
{
	/** Called once per second, enqueues stats update. */
	static bool EnqueueUpdateStats( float /*InDeltaTime*/ )
	{
		AsyncTask( ENamedThreads::AnyBackgroundThreadNormalTask, []()
		{
			DoUpdateStats();
		} );
		return true; // Tick again
	}

	/** Gathers and sets all platform memory statistics into the corresponding stats. */
	static void DoUpdateStats()
	{
		// This is slow, so do it on the task graph.
		FPlatformMemoryStats MemoryStats = FPlatformMemory::GetStats();
		SET_MEMORY_STAT( STAT_TotalPhysical, MemoryStats.TotalPhysical );
		SET_MEMORY_STAT( STAT_TotalVirtual, MemoryStats.TotalVirtual );
		SET_MEMORY_STAT( STAT_PageSize, MemoryStats.PageSize );
		SET_MEMORY_STAT( STAT_TotalPhysicalGB, MemoryStats.TotalPhysicalGB );

		SET_MEMORY_STAT( STAT_AvailablePhysical, MemoryStats.AvailablePhysical );
		SET_MEMORY_STAT( STAT_AvailableVirtual, MemoryStats.AvailableVirtual );
		SET_MEMORY_STAT( STAT_UsedPhysical, MemoryStats.UsedPhysical );
		SET_MEMORY_STAT( STAT_PeakUsedPhysical, MemoryStats.PeakUsedPhysical );
		SET_MEMORY_STAT( STAT_UsedVirtual, MemoryStats.UsedVirtual );
		SET_MEMORY_STAT( STAT_PeakUsedVirtual, MemoryStats.PeakUsedVirtual );

		// Platform specific stats.
		FPlatformMemory::InternalUpdateStats( MemoryStats );
	}
};

FGenericPlatformMemoryStats::FGenericPlatformMemoryStats()
	: FGenericPlatformMemoryConstants( FPlatformMemory::GetConstants() )
	, AvailablePhysical( 0 )
	, AvailableVirtual( 0 )
	, UsedPhysical( 0 )
	, PeakUsedPhysical( 0 )
	, UsedVirtual( 0 )
	, PeakUsedVirtual( 0 )
{}

bool FGenericPlatformMemory::bIsOOM = false;
uint64 FGenericPlatformMemory::OOMAllocationSize = 0;
uint32 FGenericPlatformMemory::OOMAllocationAlignment = 0;
FGenericPlatformMemory::EMemoryAllocatorToUse FGenericPlatformMemory::AllocatorToUse = Platform;
void* FGenericPlatformMemory::BackupOOMMemoryPool = nullptr;


void FGenericPlatformMemory::SetupMemoryPools()
{
	SET_MEMORY_STAT(MCR_Physical, 0); // "unlimited" physical memory for the CPU, we still need to make this call to set the short name, etc
	SET_MEMORY_STAT(MCR_PhysicalLLM, 0); // total "unlimited" physical memory, we still need to make this call to set the short name, etc
	SET_MEMORY_STAT(MCR_GPU, 0); // "unlimited" GPU memory, we still need to make this call to set the short name, etc
	SET_MEMORY_STAT(MCR_TexturePool, 0); // "unlimited" Texture memory, we still need to make this call to set the short name, etc
	SET_MEMORY_STAT(MCR_StreamingPool, 0);
	SET_MEMORY_STAT(MCR_UsedStreamingPool, 0);

	// if the platform chooses to have a BackupOOM pool, create it now
	if (FPlatformMemory::GetBackMemoryPoolSize() > 0)
	{
		LLM_PLATFORM_SCOPE(ELLMTag::BackupOOMMemoryPoolPlatform);
		LLM_SCOPE(ELLMTag::BackupOOMMemoryPool);

		BackupOOMMemoryPool = FPlatformMemory::BinnedAllocFromOS(FPlatformMemory::GetBackMemoryPoolSize());

		LLM(FLowLevelMemTracker::Get().OnLowLevelAlloc(ELLMTracker::Default, BackupOOMMemoryPool, FPlatformMemory::GetBackMemoryPoolSize()));
	}
}

void FGenericPlatformMemory::Init()
{
		SetupMemoryPools();

#if	STATS
	// Stats are updated only once per second.
	const float PollingInterval = 1.0f;
	FTicker::GetCoreTicker().AddTicker( FTickerDelegate::CreateStatic( &FGenericStatsUpdater::EnqueueUpdateStats ), PollingInterval );

	// Update for the first time.
	FGenericStatsUpdater::DoUpdateStats();
#endif // STATS
}

void FGenericPlatformMemory::OnOutOfMemory(uint64 Size, uint32 Alignment)
{
	// Update memory stats before we enter the crash handler.
	OOMAllocationSize = Size;
	OOMAllocationAlignment = Alignment;

	// only call this code one time - if already OOM, abort
	if (bIsOOM)
	{
		return;
	}
	bIsOOM = true;

	FPlatformMemoryStats PlatformMemoryStats = FPlatformMemory::GetStats();
	if (BackupOOMMemoryPool)
	{
		FPlatformMemory::BinnedFreeToOS(BackupOOMMemoryPool, FPlatformMemory::GetBackMemoryPoolSize());
		UE_LOG(LogMemory, Warning, TEXT("Freeing %d bytes from backup pool to handle out of memory."), FPlatformMemory::GetBackMemoryPoolSize());
<<<<<<< HEAD
		LLM(FLowLevelMemTracker::Get().OnLowLevelFree(ELLMTracker::Default, BackupOOMMemoryPool));
=======
        
		LLM(FLowLevelMemTracker::Get().OnLowLevelFree(ELLMTracker::Default, BackupOOMMemoryPool, FPlatformMemory::GetBackMemoryPoolSize()));
>>>>>>> 40ff9d61
	}

	UE_LOG(LogMemory, Warning, TEXT("MemoryStats:")\
		TEXT("\n\tAvailablePhysical %llu")\
		TEXT("\n\t AvailableVirtual %llu")\
		TEXT("\n\t     UsedPhysical %llu")\
		TEXT("\n\t PeakUsedPhysical %llu")\
		TEXT("\n\t      UsedVirtual %llu")\
		TEXT("\n\t  PeakUsedVirtual %llu"),
		(uint64)PlatformMemoryStats.AvailablePhysical,
		(uint64)PlatformMemoryStats.AvailableVirtual,
		(uint64)PlatformMemoryStats.UsedPhysical,
		(uint64)PlatformMemoryStats.PeakUsedPhysical,
		(uint64)PlatformMemoryStats.UsedVirtual,
		(uint64)PlatformMemoryStats.PeakUsedVirtual);
	if (GWarn)
	{
		GMalloc->DumpAllocatorStats(*GWarn);
	}

	// let any registered handlers go
	FCoreDelegates::GetMemoryTrimDelegate().Broadcast();

	UE_LOG(LogMemory, Fatal, TEXT("Ran out of memory allocating %llu bytes with alignment %u"), Size, Alignment);
}

FMalloc* FGenericPlatformMemory::BaseAllocator()
{
	return new FMallocAnsi();
}

FPlatformMemoryStats FGenericPlatformMemory::GetStats()
{
	UE_LOG(LogMemory, Warning, TEXT("FGenericPlatformMemory::GetStats not implemented on this platform"));
	return FPlatformMemoryStats();
}

void FGenericPlatformMemory::GetStatsForMallocProfiler( FGenericMemoryStats& out_Stats )
{
#if	STATS
	FPlatformMemoryStats Stats = FPlatformMemory::GetStats();

	// Base common stats for all platforms.
	out_Stats.Add( GET_STATDESCRIPTION( STAT_TotalPhysical ), Stats.TotalPhysical );
	out_Stats.Add( GET_STATDESCRIPTION( STAT_TotalVirtual ), Stats.TotalVirtual );
	out_Stats.Add( GET_STATDESCRIPTION( STAT_PageSize ), Stats.PageSize );
	out_Stats.Add( GET_STATDESCRIPTION( STAT_TotalPhysicalGB ), (SIZE_T)Stats.TotalPhysicalGB );
	out_Stats.Add( GET_STATDESCRIPTION( STAT_AvailablePhysical ), Stats.AvailablePhysical );
	out_Stats.Add( GET_STATDESCRIPTION( STAT_AvailableVirtual ), Stats.AvailableVirtual );
	out_Stats.Add( GET_STATDESCRIPTION( STAT_UsedPhysical ), Stats.UsedPhysical );
	out_Stats.Add( GET_STATDESCRIPTION( STAT_PeakUsedPhysical ), Stats.PeakUsedPhysical );
	out_Stats.Add( GET_STATDESCRIPTION( STAT_UsedVirtual ), Stats.UsedVirtual );
	out_Stats.Add( GET_STATDESCRIPTION( STAT_PeakUsedVirtual ), Stats.PeakUsedVirtual );
#endif // STATS
}

const FPlatformMemoryConstants& FGenericPlatformMemory::GetConstants()
{
	UE_LOG(LogMemory, Warning, TEXT("FGenericPlatformMemory::GetConstants not implemented on this platform"));
	static FPlatformMemoryConstants MemoryConstants;
	return MemoryConstants;
}

uint32 FGenericPlatformMemory::GetPhysicalGBRam()
{
	return FPlatformMemory::GetConstants().TotalPhysicalGB;
}

bool FGenericPlatformMemory::PageProtect(void* const Ptr, const SIZE_T Size, const bool bCanRead, const bool bCanWrite)
{
	UE_LOG(LogMemory, Verbose, TEXT("FGenericPlatformMemory::PageProtect not implemented on this platform"));
	return false;
}

/** This structure is stored in the page after each OS allocation and checks that its properties are valid on Free. Should be less than the page size (4096 on all platforms we support) */
struct FOSAllocationDescriptor
{
	enum class MagicType : uint64
	{
		Marker = 0xd0c233ccf493dfb0
	};

	/** Magic that makes sure that we are not passed a pointer somewhere into the middle of the allocation (and/or the structure wasn't stomped). */
	MagicType	Magic;

	/** This should include the descriptor itself. */
	void*		PointerToUnmap;

	/** This should include the total size of allocation, so after unmapping it everything is gone, including the descriptor */
	SIZE_T		SizeToUnmap;

	/** Debug info that makes sure that the correct size is preserved. */
	SIZE_T		OriginalSizeAsPassed;
};

void* FGenericPlatformMemory::BinnedAllocFromOS( SIZE_T Size )
{
#if !UE4_PLATFORM_USES_MMAP_FOR_BINNED_OS_ALLOCS
	UE_LOG(LogMemory, Error, TEXT("FGenericPlatformMemory::BinnedAllocFromOS not implemented on this platform"));
	return nullptr;
#else

	static SIZE_T OSPageSize = FPlatformMemory::GetConstants().PageSize;
	// guard against someone not passing size in whole pages
	SIZE_T SizeInWholePages = (Size % OSPageSize) ? (Size + OSPageSize - (Size % OSPageSize)) : Size;
	void* Pointer = nullptr;

	// Binned expects OS allocations to be BinnedPageSize-aligned, and that page is at least 64KB. mmap() alone cannot do this, so carve out the needed chunks.
	const SIZE_T ExpectedAlignment = FPlatformMemory::GetConstants().BinnedPageSize;
	// Descriptor is only used if we're sanity checking. However, #ifdef'ing its use would make the code more fragile. Size needs to be at least one page.
	const SIZE_T DescriptorSize = (UE4_PLATFORM_REDUCE_NUMBER_OF_MAPS != 0 || UE4_PLATFORM_SANITY_CHECK_OS_ALLOCATIONS != 0) ? OSPageSize : 0;

	SIZE_T ActualSizeMapped = SizeInWholePages + ExpectedAlignment;

	// the remainder of the map will be used for the descriptor, if any.
	// we always allocate at least one page more than needed
	void* PointerWeGotFromMMap = mmap(nullptr, ActualSizeMapped, PROT_READ | PROT_WRITE, MAP_PRIVATE | MAP_ANON, -1, 0);
	// store these values, to unmap later

	Pointer = PointerWeGotFromMMap;
	if (Pointer == MAP_FAILED)
	{
		const int ErrNo = errno;
		UE_LOG(LogHAL, Fatal, TEXT("mmap(len=%llu, size as passed %llu) failed with errno = %d (%s)"), (uint64)(ActualSizeMapped + DescriptorSize), (uint64)Size,
			ErrNo, StringCast< TCHAR >(strerror(ErrNo)).Get());
		// unreachable
		return nullptr;
	}

	SIZE_T Offset = (reinterpret_cast<SIZE_T>(Pointer) % ExpectedAlignment);

	// See if we need to unmap anything in the front. If the pointer happened to be aligned, we don't need to unmap anything.
	if (LIKELY(Offset != 0))
	{
		// figure out how much to unmap before the alignment.
		SIZE_T SizeToNextAlignedPointer = ExpectedAlignment - Offset;
		void* AlignedPointer = reinterpret_cast<void*>(reinterpret_cast<SIZE_T>(Pointer) + SizeToNextAlignedPointer);

		// do not unmap if we're trying to reduce the number of distinct maps, since holes prevent the Linux kernel from coalescing two adjoining mmap()s into a single VMA
		if (!UE4_PLATFORM_REDUCE_NUMBER_OF_MAPS)
		{
			// unmap the part before
			if (munmap(Pointer, SizeToNextAlignedPointer) != 0)
			{
				const int ErrNo = errno;
				UE_LOG(LogHAL, Fatal, TEXT("munmap(addr=%p, len=%llu) failed with errno = %d (%s)"), Pointer, (uint64)(SizeToNextAlignedPointer),
					ErrNo, StringCast< TCHAR >(strerror(ErrNo)).Get());
				// unreachable
				return nullptr;
			}

			// account for reduced mmaped size
			ActualSizeMapped -= SizeToNextAlignedPointer;
		}

		// now, make it appear as if we initially got the allocation right
		Pointer = AlignedPointer;
	}

	// at this point, Pointer is aligned at the expected alignment - either we lucked out on the initial allocation
	// or we already got rid of the extra memory that was allocated in the front.
	checkf((reinterpret_cast<SIZE_T>(Pointer) % ExpectedAlignment) == 0, TEXT("BinnedAllocFromOS(): Internal error: did not align the pointer as expected."));

	// do not unmap if we're trying to reduce the number of distinct maps, since holes prevent the Linux kernel from coalescing two adjoining mmap()s into a single VMA
	if (!UE4_PLATFORM_REDUCE_NUMBER_OF_MAPS)
	{
		// Now unmap the tail only, if any, but leave just enough space for the descriptor
		void* TailPtr = reinterpret_cast<void*>(reinterpret_cast<SIZE_T>(Pointer) + SizeInWholePages + DescriptorSize);
		SIZE_T TailSize = ActualSizeMapped - SizeInWholePages - DescriptorSize;
	
		if (LIKELY(TailSize > 0))
		{
			if (munmap(TailPtr, TailSize) != 0)
			{
				const int ErrNo = errno;
				UE_LOG(LogHAL, Fatal, TEXT("munmap(addr=%p, len=%llu) failed with errno = %d (%s)"), TailPtr, (uint64)TailSize,
					ErrNo, StringCast< TCHAR >(strerror(ErrNo)).Get());
				// unreachable
				return nullptr;
			}
		}
	}

	// we're done with this allocation, fill in the descriptor with the info
	if (LIKELY(DescriptorSize > 0))
	{
		FOSAllocationDescriptor* AllocDescriptor = reinterpret_cast<FOSAllocationDescriptor*>(reinterpret_cast<SIZE_T>(Pointer) + Size);
		AllocDescriptor->Magic = FOSAllocationDescriptor::MagicType::Marker;
		if (!UE4_PLATFORM_REDUCE_NUMBER_OF_MAPS)
		{
			AllocDescriptor->PointerToUnmap = Pointer;
			AllocDescriptor->SizeToUnmap = SizeInWholePages + DescriptorSize;
		}
		else
		{
			AllocDescriptor->PointerToUnmap = PointerWeGotFromMMap;
			AllocDescriptor->SizeToUnmap = ActualSizeMapped;
		}
		AllocDescriptor->OriginalSizeAsPassed = Size;
	}

	return Pointer;
#endif // UE4_PLATFORM_USES_MMAP_FOR_BINNED_OS_ALLOCS
}

void FGenericPlatformMemory::BinnedFreeToOS( void* Ptr, SIZE_T Size )
{
#if !UE4_PLATFORM_USES_MMAP_FOR_BINNED_OS_ALLOCS
	UE_LOG(LogMemory, Error, TEXT("FGenericPlatformMemory::BinnedFreeToOS not implemented on this platform"));
#else

	// guard against someone not passing size in whole pages
	static SIZE_T OSPageSize = FPlatformMemory::GetConstants().PageSize;
	SIZE_T SizeInWholePages = (Size % OSPageSize) ? (Size + OSPageSize - (Size % OSPageSize)) : Size;

	if (UE4_PLATFORM_REDUCE_NUMBER_OF_MAPS || UE4_PLATFORM_SANITY_CHECK_OS_ALLOCATIONS)
	{
		const SIZE_T DescriptorSize = OSPageSize;

		FOSAllocationDescriptor* AllocDescriptor = reinterpret_cast<FOSAllocationDescriptor*>(reinterpret_cast<SIZE_T>(Ptr) + Size);
		if (UNLIKELY(AllocDescriptor->Magic != FOSAllocationDescriptor::MagicType::Marker))
		{
			UE_LOG(LogHAL, Fatal, TEXT("BinnedFreeToOS() has been passed an address %p (size %llu) not allocated through it."), Ptr, (uint64)Size);
			// unreachable
			return;
		}

		void* PointerToUnmap = AllocDescriptor->PointerToUnmap;
		SIZE_T SizeToUnmap = AllocDescriptor->SizeToUnmap;

		// do checks, from most to least serious
		if (UE4_PLATFORM_SANITY_CHECK_OS_ALLOCATIONS != 0)
		{
			// this check only makes sense when we're not reducing number of maps, since the pointer will have to be different.
			if (UE4_PLATFORM_REDUCE_NUMBER_OF_MAPS == 0)
			{
				if (UNLIKELY(PointerToUnmap != Ptr || SizeToUnmap != SizeInWholePages + DescriptorSize))
				{
					UE_LOG(LogHAL, Fatal, TEXT("BinnedFreeToOS(): info mismatch: descriptor ptr: %p, size %llu, but our pointer is %p and size %llu."), PointerToUnmap, SizeToUnmap, AllocDescriptor, (uint64)(SizeInWholePages + DescriptorSize));
					// unreachable
					return;
				}
			}
	
			if (UNLIKELY(AllocDescriptor->OriginalSizeAsPassed != Size))
			{
				UE_LOG(LogHAL, Fatal, TEXT("BinnedFreeToOS(): info mismatch: descriptor original size %llu, our size is %llu for pointer %p"), AllocDescriptor->OriginalSizeAsPassed, Size, Ptr);
				// unreachable
				return;
			}
		}

		AllocDescriptor = nullptr;	// just so no one touches it

		if (UNLIKELY(munmap(PointerToUnmap, SizeToUnmap) != 0))
		{
			const int ErrNo = errno;
			UE_LOG(LogHAL, Fatal, TEXT("munmap(addr=%p, len=%llu, size as passed %llu) failed with errno = %d (%s)"), PointerToUnmap, (uint64)SizeToUnmap, (uint64)Size,
				ErrNo, StringCast< TCHAR >(strerror(ErrNo)).Get());
		}
	}
	else
	{
		if (UNLIKELY(munmap(Ptr, SizeInWholePages) != 0))
		{
			const int ErrNo = errno;
			UE_LOG(LogHAL, Fatal, TEXT("munmap(addr=%p, len=%llu, size as passed %llu) failed with errno = %d (%s)"), Ptr, (uint64)SizeInWholePages, (uint64)Size,
				ErrNo, StringCast< TCHAR >(strerror(ErrNo)).Get());
		}
	}
#endif // UE4_PLATFORM_USES_MMAP_FOR_BINNED_OS_ALLOCS
}

void FGenericPlatformMemory::DumpStats( class FOutputDevice& Ar )
{
	const float InvMB = 1.0f / 1024.0f / 1024.0f;
	FPlatformMemoryStats MemoryStats = FPlatformMemory::GetStats();
#if !NO_LOGGING
	const FName CategoryName(LogMemory.GetCategoryName());
#else
	const FName CategoryName(TEXT("LogMemory"));
#endif
	Ar.CategorizedLogf(CategoryName, ELogVerbosity::Log, TEXT("Platform Memory Stats for %s"), ANSI_TO_TCHAR(FPlatformProperties::PlatformName()));
	Ar.CategorizedLogf(CategoryName, ELogVerbosity::Log, TEXT("Process Physical Memory: %.2f MB used, %.2f MB peak"), MemoryStats.UsedPhysical*InvMB, MemoryStats.PeakUsedPhysical*InvMB);
	Ar.CategorizedLogf(CategoryName, ELogVerbosity::Log, TEXT("Process Virtual Memory: %.2f MB used, %.2f MB peak"), MemoryStats.UsedVirtual*InvMB, MemoryStats.PeakUsedVirtual*InvMB);

	Ar.CategorizedLogf(CategoryName, ELogVerbosity::Log, TEXT("Physical Memory: %.2f MB used,  %.2f MB free, %.2f MB total"), 
		(MemoryStats.TotalPhysical - MemoryStats.AvailablePhysical)*InvMB, MemoryStats.AvailablePhysical*InvMB, MemoryStats.TotalPhysical*InvMB);
	Ar.CategorizedLogf(CategoryName, ELogVerbosity::Log, TEXT("Virtual Memory: %.2f MB used,  %.2f MB free, %.2f MB total"), 
		(MemoryStats.TotalVirtual - MemoryStats.AvailableVirtual)*InvMB, MemoryStats.AvailablePhysical*InvMB, MemoryStats.TotalVirtual*InvMB);

}

void FGenericPlatformMemory::DumpPlatformAndAllocatorStats( class FOutputDevice& Ar )
{
	FPlatformMemory::DumpStats( Ar );
	GMalloc->DumpAllocatorStats( Ar );
}

EPlatformMemorySizeBucket FGenericPlatformMemory::GetMemorySizeBucket()
{
	static bool bCalculatedBucket = false;
	static EPlatformMemorySizeBucket Bucket = EPlatformMemorySizeBucket::Default;

	// get bucket one time
	if (!bCalculatedBucket)
	{
		bCalculatedBucket = true;

		// get values for this platform from it's .ini
		int32 LargestMemoryGB=0, LargerMemoryGB=0, DefaultMemoryGB=0, SmallerMemoryGB=0;
		GConfig->GetInt(TEXT("PlatformMemoryBuckets"), TEXT("LargestMemoryBucket_MinGB"), LargestMemoryGB, GEngineIni);
		GConfig->GetInt(TEXT("PlatformMemoryBuckets"), TEXT("LargerMemoryBucket_MinGB"), LargerMemoryGB, GEngineIni);
		GConfig->GetInt(TEXT("PlatformMemoryBuckets"), TEXT("DefaultMemoryBucket_MinGB"), DefaultMemoryGB, GEngineIni);
		GConfig->GetInt(TEXT("PlatformMemoryBuckets"), TEXT("SmallerMemoryBucket_MinGB"), SmallerMemoryGB, GEngineIni);

		FPlatformMemoryStats Stats = FPlatformMemory::GetStats();

		// using the smaller of AddressLimit and TotalPhysical (some platforms may have AddressLimit be 
		// basically all virtual memory possible, some could use it to restrict to 32-bit process space)
		// @todo should we use a different stat?

		uint32 TotalPhysicalGB = (Stats.TotalPhysical + 1024 * 1024 * 1024 - 1) / 1024 / 1024 / 1024;
		uint32 AddressLimitGB = (Stats.AddressLimit + 1024 * 1024 * 1024 - 1) / 1024 / 1024 / 1024;
		int32 CurMemoryGB = (int32)FMath::Min(TotalPhysicalGB, AddressLimitGB);

		// if at least Smaller is specified, we can set the Bucket
		if (SmallerMemoryGB > 0)
		{
			if (CurMemoryGB >= SmallerMemoryGB)
			{
				Bucket = EPlatformMemorySizeBucket::Smaller;
			}
			else
			{
				Bucket = EPlatformMemorySizeBucket::Smallest;
			}
		}
		if (DefaultMemoryGB > 0 && CurMemoryGB >= DefaultMemoryGB)
		{
			Bucket = EPlatformMemorySizeBucket::Default;
		}
		if (LargerMemoryGB > 0 && CurMemoryGB >= LargerMemoryGB)
		{
			Bucket = EPlatformMemorySizeBucket::Larger;
		}
		if (LargestMemoryGB > 0 && CurMemoryGB >= LargestMemoryGB)
		{
			Bucket = EPlatformMemorySizeBucket::Largest;
		}
		
		int32 BucketOverride = -1;
		if (FParse::Value(FCommandLine::Get(), TEXT("MemBucket="), BucketOverride))
		{
			Bucket = (EPlatformMemorySizeBucket)BucketOverride;
		}

		const TCHAR* BucketName = Bucket == EPlatformMemorySizeBucket::Smallest ? TEXT("Smallest") :
			Bucket == EPlatformMemorySizeBucket::Smaller ? TEXT("Smaller") :
			Bucket == EPlatformMemorySizeBucket::Default ? TEXT("Default") :
			Bucket == EPlatformMemorySizeBucket::Larger ? TEXT("Larger") :
			TEXT("Largest");

		if (BucketOverride == -1)
		{
			UE_LOG(LogHAL, Display, TEXT("Platform has ~ %d GB [%lld / %lld / %d], which maps to %s [LargestMinGB=%d, LargerMinGB=%d, DefaultMinGB=%d, SmallerMinGB=%d, SmallestMinGB=0)"),
				CurMemoryGB, Stats.TotalPhysical, Stats.AddressLimit, Stats.TotalPhysicalGB, BucketName, LargestMemoryGB, LargerMemoryGB, DefaultMemoryGB, SmallerMemoryGB);
		}
		else
		{
			UE_LOG(LogHAL, Display, TEXT("Platform has ~ %d GB [%lld / %lld / %d], but commandline overrode bucket to %s"),
				CurMemoryGB, Stats.TotalPhysical, Stats.AddressLimit, Stats.TotalPhysicalGB, BucketName);
		}
	}

	return Bucket;
}





void FGenericPlatformMemory::MemswapGreaterThan8( void* RESTRICT Ptr1, void* RESTRICT Ptr2, SIZE_T Size )
{
	union PtrUnion
	{
		void*   PtrVoid;
		uint8*  Ptr8;
		uint16* Ptr16;
		uint32* Ptr32;
		uint64* Ptr64;
		UPTRINT PtrUint;
	};

	PtrUnion Union1 = { Ptr1 };
	PtrUnion Union2 = { Ptr2 };

	checkf(Union1.PtrVoid && Union2.PtrVoid, TEXT("Pointers must be non-null: %p, %p"), Union1.PtrVoid, Union2.PtrVoid);

	// We may skip up to 7 bytes below, so better make sure that we're swapping more than that
	// (8 is a common case that we also want to inline before we this call, so skip that too)
	check(Size > 8);

	if (Union1.PtrUint & 1)
	{
		Valswap(*Union1.Ptr8++, *Union2.Ptr8++);
		Size -= 1;
	}
	if (Union1.PtrUint & 2)
	{
		Valswap(*Union1.Ptr16++, *Union2.Ptr16++);
		Size -= 2;
	}
	if (Union1.PtrUint & 4)
	{
		Valswap(*Union1.Ptr32++, *Union2.Ptr32++);
		Size -= 4;
	}

	uint32 CommonAlignment = FMath::Min(FMath::CountTrailingZeros(Union1.PtrUint - Union2.PtrUint), 3u);
	switch (CommonAlignment)
	{
		default:
			for (; Size >= 8; Size -= 8)
			{
				Valswap(*Union1.Ptr64++, *Union2.Ptr64++);
			}

		case 2:
			for (; Size >= 4; Size -= 4)
			{
				Valswap(*Union1.Ptr32++, *Union2.Ptr32++);
			}

		case 1:
			for (; Size >= 2; Size -= 2)
			{
				Valswap(*Union1.Ptr16++, *Union2.Ptr16++);
			}

		case 0:
			for (; Size >= 1; Size -= 1)
			{
				Valswap(*Union1.Ptr8++, *Union2.Ptr8++);
			}
	}
}

FGenericPlatformMemory::FSharedMemoryRegion::FSharedMemoryRegion(const FString& InName, uint32 InAccessMode, void* InAddress, SIZE_T InSize)
	:	AccessMode(InAccessMode)
	,	Address(InAddress)
	,	Size(InSize)
{
	FCString::Strcpy(Name, sizeof(Name) - 1, *InName);
}

FGenericPlatformMemory::FSharedMemoryRegion * FGenericPlatformMemory::MapNamedSharedMemoryRegion(const FString& Name, bool bCreate, uint32 AccessMode, SIZE_T Size)
{
	UE_LOG(LogHAL, Error, TEXT("FGenericPlatformMemory::MapNamedSharedMemoryRegion not implemented on this platform"));
	return NULL;
}

bool FGenericPlatformMemory::UnmapNamedSharedMemoryRegion(FSharedMemoryRegion * MemoryRegion)
{
	UE_LOG(LogHAL, Error, TEXT("FGenericPlatformMemory::UnmapNamedSharedMemoryRegion not implemented on this platform"));
	return false;
}


void FGenericPlatformMemory::InternalUpdateStats( const FPlatformMemoryStats& MemoryStats )
{
	// Generic method is empty. Implement at platform level.
}

bool FGenericPlatformMemory::IsExtraDevelopmentMemoryAvailable()
{
	return false;
}

bool FGenericPlatformMemory::GetLLMAllocFunctions(void*(*&OutAllocFunction)(size_t), void(*&OutFreeFunction)(void*, size_t), int32& OutAlignment)
{
	return false;
}
<|MERGE_RESOLUTION|>--- conflicted
+++ resolved
@@ -162,12 +162,8 @@
 	{
 		FPlatformMemory::BinnedFreeToOS(BackupOOMMemoryPool, FPlatformMemory::GetBackMemoryPoolSize());
 		UE_LOG(LogMemory, Warning, TEXT("Freeing %d bytes from backup pool to handle out of memory."), FPlatformMemory::GetBackMemoryPoolSize());
-<<<<<<< HEAD
+        
 		LLM(FLowLevelMemTracker::Get().OnLowLevelFree(ELLMTracker::Default, BackupOOMMemoryPool));
-=======
-        
-		LLM(FLowLevelMemTracker::Get().OnLowLevelFree(ELLMTracker::Default, BackupOOMMemoryPool, FPlatformMemory::GetBackMemoryPoolSize()));
->>>>>>> 40ff9d61
 	}
 
 	UE_LOG(LogMemory, Warning, TEXT("MemoryStats:")\
