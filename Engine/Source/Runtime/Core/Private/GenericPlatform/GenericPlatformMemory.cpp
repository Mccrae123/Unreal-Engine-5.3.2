// Copyright Epic Games, Inc. All Rights Reserved.

#include "GenericPlatform/GenericPlatformMemory.h"
#include "HAL/LowLevelMemTracker.h"
#include "HAL/PlatformMemory.h"
#include "Misc/AssertionMacros.h"
#include "Math/UnrealMathUtility.h"
#include "Containers/StringConv.h"
#include "UObject/NameTypes.h"
#include "Logging/LogMacros.h"
#include "Stats/Stats.h"
#include "Containers/Ticker.h"
#include "Misc/FeedbackContext.h"
#include "Async/Async.h"
#include "HAL/MallocAnsi.h"
#include "GenericPlatform/GenericPlatformMemoryPoolStats.h"
#include "HAL/MemoryMisc.h"
#include "Misc/CoreDelegates.h"
#include "Misc/ConfigCacheIni.h"
#include "Misc/CommandLine.h"
#include "Misc/MessageDialog.h"
#include "Templates/UnrealTemplate.h"
#include "HAL/IConsoleManager.h"
#include "ProfilingDebugging/MemoryTrace.h"
#include "ProfilingDebugging/CountersTrace.h"

DEFINE_STAT(MCR_Physical);
DEFINE_STAT(MCR_PhysicalLLM);
DEFINE_STAT(MCR_GPU);
DEFINE_STAT(MCR_TexturePool);
DEFINE_STAT(MCR_StreamingPool);
DEFINE_STAT(MCR_UsedStreamingPool);

DEFINE_STAT(STAT_TotalPhysical);
DEFINE_STAT(STAT_TotalVirtual);
DEFINE_STAT(STAT_PageSize);
DEFINE_STAT(STAT_TotalPhysicalGB);

DEFINE_STAT(STAT_AvailablePhysical);
DEFINE_STAT(STAT_AvailableVirtual);
DEFINE_STAT(STAT_UsedPhysical);
DEFINE_STAT(STAT_PeakUsedPhysical);
DEFINE_STAT(STAT_UsedVirtual);
DEFINE_STAT(STAT_PeakUsedVirtual);

namespace GenericPlatformMemory
{
	static int32 GLogPlatformMemoryStats = 1;
	static FAutoConsoleVariableRef CVarLogPlatformMemoryStats(
		TEXT("memory.logGenericPlatformMemoryStats"),
		GLogPlatformMemoryStats,
		TEXT("Report Platform Memory Stats)\n"),
		ECVF_Default);

	static float GMemoryPressureCriticalThresholdMB = 0;
	static FAutoConsoleVariableRef CVarMemoryPressureCriticalThresholdMB(
		TEXT("memory.MemoryPressureCriticalThresholdMB"),
		GMemoryPressureCriticalThresholdMB,
		TEXT("When the available physical memory drops below this threshold memory stats will consider this to be at critical pressure.\n"
<<<<<<< HEAD
		     "Where a platform can specifically state it's memory pressure this test maybe ignored.\n"
		     "0 (default) critical pressure will not use the threshold."),
=======
			"Where a platform can specifically state it's memory pressure this test maybe ignored.\n"
			"0 (default) critical pressure will not use the threshold."),
>>>>>>> 4af6daef
		ECVF_Default);
}

#if UE_CHECK_LARGE_ALLOCATIONS
namespace UE::Memory::Private
{
	// this is a console variable ref rather than auto console variable as it's used before the
	// console manager has been set up
	bool GEnableLargeAllocationChecks = false;
	FAutoConsoleVariableRef CVarEnableLargeAllocationChecks(
		TEXT("memory.EnableLargeAllocationChecks"),
		GEnableLargeAllocationChecks,
		TEXT("Turn on ensure which checks no single allocation is greater than 'LargeAllocationThreshold'"),
		ECVF_Default);
	int32 GLargeAllocationThreshold = 1 * 1024 * 1024 * 1024;
	FAutoConsoleVariableRef CVarLargeAllocationThreshold(
		TEXT("memory.LargeAllocationThreshold"),
		GLargeAllocationThreshold,
		TEXT("Maximum size a single allocation can be before setting off the ensure enabled by 'EnableLargeAllocationChecks'"),
		ECVF_Default);
}
#endif

TRACE_DECLARE_MEMORY_COUNTER(PlatformMemoryTotalPhysical, TEXT("PlatformMemory/TotalPhysical"));
TRACE_DECLARE_MEMORY_COUNTER(PlatformMemoryTotalVirtual, TEXT("PlatformMemory/TotalVirtual"));
TRACE_DECLARE_MEMORY_COUNTER(PlatformMemoryPageSize, TEXT("PlatformMemory/PageSize"));
TRACE_DECLARE_MEMORY_COUNTER(PlatformMemoryAvailablePhysical, TEXT("PlatformMemory/AvailablePhysical"));
TRACE_DECLARE_MEMORY_COUNTER(PlatformMemoryAvailableVirtual, TEXT("PlatformMemory/AvailableVirtual"));
TRACE_DECLARE_MEMORY_COUNTER(PlatformMemoryUsedPhysical, TEXT("PlatformMemory/UsedPhysical"));
TRACE_DECLARE_MEMORY_COUNTER(PlatformMemoryPeakUsedPhysical, TEXT("PlatformMemory/PeakUsedPhysical"));
TRACE_DECLARE_MEMORY_COUNTER(PlatformMemoryUsedVirtual, TEXT("PlatformMemory/UsedVirtual"));
TRACE_DECLARE_MEMORY_COUNTER(PlatformMemoryPeakUsedVirtual, TEXT("PlatformMemory/PeakUsedVirtual"));

/** Helper class used to update platform memory stats. */
struct FGenericStatsUpdater
{
	/** Called once per second, enqueues stats update. */
	static bool EnqueueUpdateStats( float /*InDeltaTime*/ )
	{
		AsyncTask( ENamedThreads::AnyBackgroundThreadNormalTask, []()
		{
			DoUpdateStats();
		} );
		return true; // Tick again
	}

	/** Gathers and sets all platform memory statistics into the corresponding stats. */
	static void DoUpdateStats()
	{
        QUICK_SCOPE_CYCLE_COUNTER(STAT_FGenericStatsUpdater_DoUpdateStats);

		// This is slow, so do it on the task graph.
		FPlatformMemoryStats MemoryStats = FPlatformMemory::GetStats();
		SET_MEMORY_STAT( STAT_TotalPhysical, MemoryStats.TotalPhysical );
		SET_MEMORY_STAT( STAT_TotalVirtual, MemoryStats.TotalVirtual );
		SET_MEMORY_STAT( STAT_PageSize, MemoryStats.PageSize );
		SET_MEMORY_STAT( STAT_TotalPhysicalGB, MemoryStats.TotalPhysicalGB );

		SET_MEMORY_STAT( STAT_AvailablePhysical, MemoryStats.AvailablePhysical );
		SET_MEMORY_STAT( STAT_AvailableVirtual, MemoryStats.AvailableVirtual );
		SET_MEMORY_STAT( STAT_UsedPhysical, MemoryStats.UsedPhysical );
		SET_MEMORY_STAT( STAT_PeakUsedPhysical, MemoryStats.PeakUsedPhysical );
		SET_MEMORY_STAT( STAT_UsedVirtual, MemoryStats.UsedVirtual );
		SET_MEMORY_STAT( STAT_PeakUsedVirtual, MemoryStats.PeakUsedVirtual );

		TRACE_COUNTER_SET(PlatformMemoryTotalPhysical, MemoryStats.TotalPhysical);
		TRACE_COUNTER_SET(PlatformMemoryTotalVirtual, MemoryStats.TotalVirtual);
		TRACE_COUNTER_SET(PlatformMemoryPageSize, MemoryStats.PageSize);
		TRACE_COUNTER_SET(PlatformMemoryAvailablePhysical, MemoryStats.AvailablePhysical);
		TRACE_COUNTER_SET(PlatformMemoryAvailableVirtual, MemoryStats.AvailableVirtual);
		TRACE_COUNTER_SET(PlatformMemoryUsedPhysical, MemoryStats.UsedPhysical);
		TRACE_COUNTER_SET(PlatformMemoryPeakUsedPhysical, MemoryStats.PeakUsedPhysical);
		TRACE_COUNTER_SET(PlatformMemoryUsedVirtual, MemoryStats.UsedVirtual);
		TRACE_COUNTER_SET(PlatformMemoryPeakUsedVirtual, MemoryStats.PeakUsedVirtual);

		// Platform specific stats.
		FPlatformMemory::InternalUpdateStats( MemoryStats );
	}
};

FGenericPlatformMemoryStats::FGenericPlatformMemoryStats()
	: FGenericPlatformMemoryConstants( FPlatformMemory::GetConstants() )
	, AvailablePhysical( 0 )
	, AvailableVirtual( 0 )
	, UsedPhysical( 0 )
	, PeakUsedPhysical( 0 )
	, UsedVirtual( 0 )
	, PeakUsedVirtual( 0 )
{}

FGenericPlatformMemoryStats::EMemoryPressureStatus FGenericPlatformMemoryStats::GetMemoryPressureStatus() const
{
	if (GenericPlatformMemory::GMemoryPressureCriticalThresholdMB > 0)
	{
		float AvailablePhysicalMB = float(AvailablePhysical / 1024 / 1024);
		return AvailablePhysicalMB < GenericPlatformMemory::GMemoryPressureCriticalThresholdMB ? EMemoryPressureStatus::Critical : EMemoryPressureStatus::Nominal;
	}
	return EMemoryPressureStatus::Unknown;
}

bool FGenericPlatformMemory::bIsOOM = false;
uint64 FGenericPlatformMemory::OOMAllocationSize = 0;
uint32 FGenericPlatformMemory::OOMAllocationAlignment = 0;
FGenericPlatformMemory::EMemoryAllocatorToUse FGenericPlatformMemory::AllocatorToUse = Platform;
void* FGenericPlatformMemory::BackupOOMMemoryPool = nullptr;


void FGenericPlatformMemory::SetupMemoryPools()
{
	SET_MEMORY_STAT(MCR_Physical, 0); // "unlimited" physical memory for the CPU, we still need to make this call to set the short name, etc
	SET_MEMORY_STAT(MCR_PhysicalLLM, 0); // total "unlimited" physical memory, we still need to make this call to set the short name, etc
	SET_MEMORY_STAT(MCR_GPU, 0); // "unlimited" GPU memory, we still need to make this call to set the short name, etc
	SET_MEMORY_STAT(MCR_TexturePool, 0); // "unlimited" Texture memory, we still need to make this call to set the short name, etc
	SET_MEMORY_STAT(MCR_StreamingPool, 0);
	SET_MEMORY_STAT(MCR_UsedStreamingPool, 0);

	// if the platform chooses to have a BackupOOM pool, create it now
	if (FPlatformMemory::GetBackMemoryPoolSize() > 0)
	{
		LLM_PLATFORM_SCOPE(ELLMTag::BackupOOMMemoryPoolPlatform);
		LLM_SCOPE(ELLMTag::BackupOOMMemoryPool);

		BackupOOMMemoryPool = FPlatformMemory::BinnedAllocFromOS(FPlatformMemory::GetBackMemoryPoolSize());

		MemoryTrace_Alloc((uint64)BackupOOMMemoryPool, FPlatformMemory::GetBackMemoryPoolSize(), alignof(void*), EMemoryTraceRootHeap::SystemMemory);
		LLM(FLowLevelMemTracker::Get().OnLowLevelAlloc(ELLMTracker::Default, BackupOOMMemoryPool, FPlatformMemory::GetBackMemoryPoolSize()));
	}
}

void FGenericPlatformMemory::Init()
{
		SetupMemoryPools();

#if	STATS
	// Stats are updated only once per second.
	const float PollingInterval = 1.0f;
	FTSTicker::GetCoreTicker().AddTicker( FTickerDelegate::CreateStatic( &FGenericStatsUpdater::EnqueueUpdateStats ), PollingInterval );

	// Update for the first time.
	FGenericStatsUpdater::DoUpdateStats();
#endif // STATS
}

void FGenericPlatformMemory::OnOutOfMemory(uint64 Size, uint32 Alignment)
{
	auto HandleOOM = [&]()
	{
		// Update memory stats before we enter the crash handler.
		OOMAllocationSize = Size;
		OOMAllocationAlignment = Alignment;

		bIsOOM = true;

		const int ErrorMsgSize = 256;
		TCHAR ErrorMsg[ErrorMsgSize];
		FPlatformMisc::GetSystemErrorMessage(ErrorMsg, ErrorMsgSize, 0);

		FPlatformMemoryStats PlatformMemoryStats = FPlatformMemory::GetStats();
		if (BackupOOMMemoryPool)
		{
			FPlatformMemory::BinnedFreeToOS(BackupOOMMemoryPool, FPlatformMemory::GetBackMemoryPoolSize());
			UE_LOG(LogMemory, Warning, TEXT("Freeing %d bytes from backup pool to handle out of memory."), FPlatformMemory::GetBackMemoryPoolSize());
        
			LLM(FLowLevelMemTracker::Get().OnLowLevelFree(ELLMTracker::Default, BackupOOMMemoryPool));
			MemoryTrace_Free((uint64)BackupOOMMemoryPool, EMemoryTraceRootHeap::SystemMemory);
		}

		UE_LOG(LogMemory, Warning, TEXT("MemoryStats:"
			"\n\tAvailablePhysical %llu"
			"\n\t AvailableVirtual %llu"
			"\n\t     UsedPhysical %llu"
			"\n\t PeakUsedPhysical %llu"
			"\n\t      UsedVirtual %llu"
			"\n\t  PeakUsedVirtual %llu"),
			(uint64)PlatformMemoryStats.AvailablePhysical,
			(uint64)PlatformMemoryStats.AvailableVirtual,
			(uint64)PlatformMemoryStats.UsedPhysical,
			(uint64)PlatformMemoryStats.PeakUsedPhysical,
			(uint64)PlatformMemoryStats.UsedVirtual,
			(uint64)PlatformMemoryStats.PeakUsedVirtual);
		if (GWarn)
		{
			GMalloc->DumpAllocatorStats(*GWarn);
		}

		// let any registered handlers go
		FCoreDelegates::GetOutOfMemoryDelegate().Broadcast();

		// ErrorMsg might be unrelated to OoM error in some cases as the code that calls OnOutOfMemory could have called other system functions that modified errno
		UE_LOG(LogMemory, Fatal, TEXT("Ran out of memory allocating %llu bytes with alignment %u. Last error msg: %s."), Size, Alignment, ErrorMsg);
	};
	
	UE_CALL_ONCE(HandleOOM);
	FPlatformProcess::SleepInfinite(); // Unreachable
}

FMalloc* FGenericPlatformMemory::BaseAllocator()
{
	static FMalloc* Instance = nullptr;
	if (Instance != nullptr)
	{
		return Instance;
	}

	Instance = new FMallocAnsi();

	return Instance;
}

FPlatformMemoryStats FGenericPlatformMemory::GetStats()
{
	UE_LOG(LogMemory, Warning, TEXT("FGenericPlatformMemory::GetStats not implemented on this platform"));
	return FPlatformMemoryStats();
}

void FGenericPlatformMemory::GetStatsForMallocProfiler( FGenericMemoryStats& out_Stats )
{
#if	STATS
	FPlatformMemoryStats Stats = FPlatformMemory::GetStats();

	// Base common stats for all platforms.
	out_Stats.Add( GET_STATDESCRIPTION( STAT_TotalPhysical ), Stats.TotalPhysical );
	out_Stats.Add( GET_STATDESCRIPTION( STAT_TotalVirtual ), Stats.TotalVirtual );
	out_Stats.Add( GET_STATDESCRIPTION( STAT_PageSize ), Stats.PageSize );
	out_Stats.Add( GET_STATDESCRIPTION( STAT_TotalPhysicalGB ), (SIZE_T)Stats.TotalPhysicalGB );
	out_Stats.Add( GET_STATDESCRIPTION( STAT_AvailablePhysical ), Stats.AvailablePhysical );
	out_Stats.Add( GET_STATDESCRIPTION( STAT_AvailableVirtual ), Stats.AvailableVirtual );
	out_Stats.Add( GET_STATDESCRIPTION( STAT_UsedPhysical ), Stats.UsedPhysical );
	out_Stats.Add( GET_STATDESCRIPTION( STAT_PeakUsedPhysical ), Stats.PeakUsedPhysical );
	out_Stats.Add( GET_STATDESCRIPTION( STAT_UsedVirtual ), Stats.UsedVirtual );
	out_Stats.Add( GET_STATDESCRIPTION( STAT_PeakUsedVirtual ), Stats.PeakUsedVirtual );
#endif // STATS
}

const FPlatformMemoryConstants& FGenericPlatformMemory::GetConstants()
{
	UE_LOG(LogMemory, Warning, TEXT("FGenericPlatformMemory::GetConstants not implemented on this platform"));
	static FPlatformMemoryConstants MemoryConstants;
	return MemoryConstants;
}

uint32 FGenericPlatformMemory::GetPhysicalGBRam()
{
	return FPlatformMemory::GetConstants().TotalPhysicalGB;
}

bool FGenericPlatformMemory::PageProtect(void* const Ptr, const SIZE_T Size, const bool bCanRead, const bool bCanWrite)
{
	UE_LOG(LogMemory, Verbose, TEXT("FGenericPlatformMemory::PageProtect not implemented on this platform"));
	return false;
}


void FGenericPlatformMemory::DumpStats( class FOutputDevice& Ar )
{
	if (GenericPlatformMemory::GLogPlatformMemoryStats)
	{
	const float InvMB = 1.0f / 1024.0f / 1024.0f;
	FPlatformMemoryStats MemoryStats = FPlatformMemory::GetStats();
#if !NO_LOGGING
	const FName CategoryName(LogMemory.GetCategoryName());
#else
	const FName CategoryName(TEXT("LogMemory"));
#endif
	Ar.CategorizedLogf(CategoryName, ELogVerbosity::Log, TEXT("Platform Memory Stats for %s"), ANSI_TO_TCHAR(FPlatformProperties::PlatformName()));
	Ar.CategorizedLogf(CategoryName, ELogVerbosity::Log, TEXT("Process Physical Memory: %.2f MB used, %.2f MB peak"), (float)MemoryStats.UsedPhysical*InvMB, (float)MemoryStats.PeakUsedPhysical*InvMB);
	Ar.CategorizedLogf(CategoryName, ELogVerbosity::Log, TEXT("Process Virtual Memory: %.2f MB used, %.2f MB peak"), (float)MemoryStats.UsedVirtual*InvMB, (float)MemoryStats.PeakUsedVirtual*InvMB);

	Ar.CategorizedLogf(CategoryName, ELogVerbosity::Log, TEXT("Physical Memory: %.2f MB used,  %.2f MB free, %.2f MB total"), 
		(float)(MemoryStats.TotalPhysical - MemoryStats.AvailablePhysical)*InvMB, (float)MemoryStats.AvailablePhysical*InvMB, (float)MemoryStats.TotalPhysical*InvMB);
	Ar.CategorizedLogf(CategoryName, ELogVerbosity::Log, TEXT("Virtual Memory: %.2f MB used,  %.2f MB free, %.2f MB total"), 
		(float)(MemoryStats.TotalVirtual - MemoryStats.AvailableVirtual)*InvMB, (float)MemoryStats.AvailableVirtual*InvMB, (float)MemoryStats.TotalVirtual*InvMB);
	}
}

void FGenericPlatformMemory::DumpPlatformAndAllocatorStats( class FOutputDevice& Ar )
{
	FPlatformMemory::DumpStats( Ar );
	GMalloc->DumpAllocatorStats( Ar );
}

EPlatformMemorySizeBucket FGenericPlatformMemory::GetMemorySizeBucket()
{
	static bool bCalculatedBucket = false;
	static EPlatformMemorySizeBucket Bucket = EPlatformMemorySizeBucket::Default;

	// get bucket one time
	if (!bCalculatedBucket)
	{
		bCalculatedBucket = true;

		// get values for this platform from it's .ini
		int32 LargestMemoryGB=0, LargerMemoryGB=0, DefaultMemoryGB=0, SmallerMemoryGB=0,SmallestMemoryGB=0,TiniestMemoryGB=0;
		GConfig->GetInt(TEXT("PlatformMemoryBuckets"), TEXT("LargestMemoryBucket_MinGB"), LargestMemoryGB, GEngineIni);
		GConfig->GetInt(TEXT("PlatformMemoryBuckets"), TEXT("LargerMemoryBucket_MinGB"), LargerMemoryGB, GEngineIni);
		GConfig->GetInt(TEXT("PlatformMemoryBuckets"), TEXT("DefaultMemoryBucket_MinGB"), DefaultMemoryGB, GEngineIni);
		GConfig->GetInt(TEXT("PlatformMemoryBuckets"), TEXT("SmallerMemoryBucket_MinGB"), SmallerMemoryGB, GEngineIni);
		GConfig->GetInt(TEXT("PlatformMemoryBuckets"), TEXT("SmallestMemoryBucket_MinGB"), SmallestMemoryGB, GEngineIni);
        GConfig->GetInt(TEXT("PlatformMemoryBuckets"), TEXT("TiniestMemoryBucket_MinGB"), TiniestMemoryGB, GEngineIni);

		FPlatformMemoryStats Stats = FPlatformMemory::GetStats();

		// using the smaller of AddressLimit and TotalPhysical (some platforms may have AddressLimit be 
		// basically all virtual memory possible, some could use it to restrict to 32-bit process space)
		// @todo should we use a different stat?

#if PLATFORM_ANDROID
		// we don't exactly want to round up on android
		uint64 MemoryBucketRoundingAddition = 384;
		if (FString* MemoryBucketRoundingAdditionVar = FAndroidMisc::GetConfigRulesVariable(TEXT("MemoryBucketRoundingAddition")))
		{
			MemoryBucketRoundingAddition = FCString::Atoi64(**MemoryBucketRoundingAdditionVar);
		}
		uint32 TotalPhysicalGB = (uint32)((Stats.TotalPhysical + MemoryBucketRoundingAddition * 1024 * 1024 - 1) / 1024 / 1024 / 1024);
#else
		uint32 TotalPhysicalGB = (uint32)((Stats.TotalPhysical + 1024 * 1024 * 1024 - 1) / 1024 / 1024 / 1024);
#endif
		uint32 AddressLimitGB = (uint32)((Stats.AddressLimit + 1024 * 1024 * 1024 - 1) / 1024 / 1024 / 1024);
		int32 CurMemoryGB = (int32)FMath::Min(TotalPhysicalGB, AddressLimitGB);

		// if at least Smaller is specified, we can set the Bucket
		if (SmallerMemoryGB > 0)
		{
			if (CurMemoryGB >= SmallerMemoryGB)
			{
				Bucket = EPlatformMemorySizeBucket::Smaller;
			}
			else if (CurMemoryGB >= SmallestMemoryGB)
			{
				Bucket = EPlatformMemorySizeBucket::Smallest;
			}
            else
            {
                Bucket = EPlatformMemorySizeBucket::Tiniest;
            }
		}
		if (DefaultMemoryGB > 0 && CurMemoryGB >= DefaultMemoryGB)
		{
			Bucket = EPlatformMemorySizeBucket::Default;
		}
		if (LargerMemoryGB > 0 && CurMemoryGB >= LargerMemoryGB)
		{
			Bucket = EPlatformMemorySizeBucket::Larger;
		}
		if (LargestMemoryGB > 0 && CurMemoryGB >= LargestMemoryGB)
		{
			Bucket = EPlatformMemorySizeBucket::Largest;
		}
		
		int32 BucketOverride = -1;
		if (FParse::Value(FCommandLine::Get(), TEXT("MemBucket="), BucketOverride))
		{
			Bucket = (EPlatformMemorySizeBucket)BucketOverride;
		}

        const TCHAR* BucketName = Bucket == EPlatformMemorySizeBucket::Tiniest ? TEXT("Tiniest") :
            Bucket == EPlatformMemorySizeBucket::Smallest ? TEXT("Smallest") :
			Bucket == EPlatformMemorySizeBucket::Smaller ? TEXT("Smaller") :
			Bucket == EPlatformMemorySizeBucket::Default ? TEXT("Default") :
			Bucket == EPlatformMemorySizeBucket::Larger ? TEXT("Larger") :
			TEXT("Largest");

		if (BucketOverride == -1)
		{
			UE_LOG(LogHAL, Display, TEXT("Platform has ~ %d GB [%lld / %lld / %d], which maps to %s [LargestMinGB=%d, LargerMinGB=%d, DefaultMinGB=%d, SmallerMinGB=%d, SmallestMinGB=0)"),
				CurMemoryGB, Stats.TotalPhysical, Stats.AddressLimit, Stats.TotalPhysicalGB, BucketName, LargestMemoryGB, LargerMemoryGB, DefaultMemoryGB, SmallerMemoryGB);
		}
		else
		{
			UE_LOG(LogHAL, Display, TEXT("Platform has ~ %d GB [%lld / %lld / %d], but commandline overrode bucket to %s"),
				CurMemoryGB, Stats.TotalPhysical, Stats.AddressLimit, Stats.TotalPhysicalGB, BucketName);
		}
	}

	return Bucket;
}





void FGenericPlatformMemory::MemswapGreaterThan8( void* RESTRICT Ptr1, void* RESTRICT Ptr2, SIZE_T Size )
{
	union PtrUnion
	{
		void*   PtrVoid;
		uint8*  Ptr8;
		uint16* Ptr16;
		uint32* Ptr32;
		uint64* Ptr64;
		UPTRINT PtrUint;
	};

	PtrUnion Union1 = { Ptr1 };
	PtrUnion Union2 = { Ptr2 };

	checkf(Union1.PtrVoid && Union2.PtrVoid, TEXT("Pointers must be non-null: %p, %p"), Union1.PtrVoid, Union2.PtrVoid);

	// We may skip up to 7 bytes below, so better make sure that we're swapping more than that
	// (8 is a common case that we also want to inline before we this call, so skip that too)
	check(Size > 8);

	if (Union1.PtrUint & 1)
	{
		Valswap(*Union1.Ptr8++, *Union2.Ptr8++);
		Size -= 1;
	}
	if (Union1.PtrUint & 2)
	{
		Valswap(*Union1.Ptr16++, *Union2.Ptr16++);
		Size -= 2;
	}
	if (Union1.PtrUint & 4)
	{
		Valswap(*Union1.Ptr32++, *Union2.Ptr32++);
		Size -= 4;
	}

	uint32 CommonAlignment = FMath::Min(FMath::CountTrailingZeros((uint32)(Union1.PtrUint - Union2.PtrUint)), 3u);
	switch (CommonAlignment)
	{
		default:
			for (; Size >= 8; Size -= 8)
			{
				Valswap(*Union1.Ptr64++, *Union2.Ptr64++);
			}

		case 2:
			for (; Size >= 4; Size -= 4)
			{
				Valswap(*Union1.Ptr32++, *Union2.Ptr32++);
			}

		case 1:
			for (; Size >= 2; Size -= 2)
			{
				Valswap(*Union1.Ptr16++, *Union2.Ptr16++);
			}

		case 0:
			for (; Size >= 1; Size -= 1)
			{
				Valswap(*Union1.Ptr8++, *Union2.Ptr8++);
			}
	}
}

FGenericPlatformMemory::FSharedMemoryRegion::FSharedMemoryRegion(const FString& InName, uint32 InAccessMode, void* InAddress, SIZE_T InSize)
	:	AccessMode(InAccessMode)
	,	Address(InAddress)
	,	Size(InSize)
{
	FCString::Strcpy(Name, sizeof(Name) - 1, *InName);
}

FGenericPlatformMemory::FSharedMemoryRegion * FGenericPlatformMemory::MapNamedSharedMemoryRegion(const FString& Name, bool bCreate, uint32 AccessMode, SIZE_T Size)
{
	UE_LOG(LogHAL, Error, TEXT("FGenericPlatformMemory::MapNamedSharedMemoryRegion not implemented on this platform"));
	return NULL;
}

bool FGenericPlatformMemory::UnmapNamedSharedMemoryRegion(FSharedMemoryRegion * MemoryRegion)
{
	UE_LOG(LogHAL, Error, TEXT("FGenericPlatformMemory::UnmapNamedSharedMemoryRegion not implemented on this platform"));
	return false;
}


void FGenericPlatformMemory::InternalUpdateStats( const FPlatformMemoryStats& MemoryStats )
{
	// Generic method is empty. Implement at platform level.
}

bool FGenericPlatformMemory::IsExtraDevelopmentMemoryAvailable()
{
	return false;
}

uint64 FGenericPlatformMemory::GetExtraDevelopmentMemorySize()
{
	return 0;
}

bool FGenericPlatformMemory::GetLLMAllocFunctions(void*(*&OutAllocFunction)(size_t), void(*&OutFreeFunction)(void*, size_t), int32& OutAlignment)
{
	return false;
}

TArray<typename FGenericPlatformMemoryStats::FPlatformSpecificStat> FGenericPlatformMemoryStats::GetPlatformSpecificStats() const
{
	return TArray<FPlatformSpecificStat>();
}

uint64 FGenericPlatformMemoryStats::GetAvailablePhysical(bool bExcludeExtraDevMemory) const
{
	uint64 BytesAvailable = AvailablePhysical;

#if !UE_BUILD_SHIPPING
	if (bExcludeExtraDevMemory)
	{
		// FMath:Min to clamp at zero when ExtraDevelopmentMemory > AvailablePhysical
		BytesAvailable -= FMath::Min(FPlatformMemory::GetExtraDevelopmentMemorySize(), BytesAvailable);
	}
#endif

	return BytesAvailable;
}<|MERGE_RESOLUTION|>--- conflicted
+++ resolved
@@ -57,13 +57,8 @@
 		TEXT("memory.MemoryPressureCriticalThresholdMB"),
 		GMemoryPressureCriticalThresholdMB,
 		TEXT("When the available physical memory drops below this threshold memory stats will consider this to be at critical pressure.\n"
-<<<<<<< HEAD
-		     "Where a platform can specifically state it's memory pressure this test maybe ignored.\n"
-		     "0 (default) critical pressure will not use the threshold."),
-=======
 			"Where a platform can specifically state it's memory pressure this test maybe ignored.\n"
 			"0 (default) critical pressure will not use the threshold."),
->>>>>>> 4af6daef
 		ECVF_Default);
 }
 
