--- conflicted
+++ resolved
@@ -56,15 +56,9 @@
 	static FAutoConsoleVariableRef CVarMemoryPressureCriticalThresholdMB(
 		TEXT("memory.MemoryPressureCriticalThresholdMB"),
 		GMemoryPressureCriticalThresholdMB,
-<<<<<<< HEAD
-		TEXT("When the available physical memory drops below this threshold memory stats will consider this to be at critical pressure.\n")
-		TEXT("Where a platform can specifically state it's memory pressure this test maybe ignored.\n")
-		TEXT("0 (default) critical pressure will not use the threshold."),
-=======
 		TEXT("When the available physical memory drops below this threshold memory stats will consider this to be at critical pressure.\n"
 		     "Where a platform can specifically state it's memory pressure this test maybe ignored.\n"
 		     "0 (default) critical pressure will not use the threshold."),
->>>>>>> d731a049
 		ECVF_Default);
 }
 
