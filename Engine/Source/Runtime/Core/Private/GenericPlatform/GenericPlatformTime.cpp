--- conflicted
+++ resolved
@@ -111,11 +111,7 @@
 
 const TCHAR* FGenericPlatformTime::StrTimestamp()
 {
-<<<<<<< HEAD
-	static TCHAR Result[1024];
-=======
 	static thread_local TCHAR Result[1024];
->>>>>>> 4af6daef
 	*Result = TEXT('\0');
 	StrDate( Result, UE_ARRAY_COUNT(Result) );
 	FCString::Strcat( Result, TEXT(" ") );
