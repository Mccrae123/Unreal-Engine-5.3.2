// Copyright Epic Games, Inc. All Rights Reserved.
#include "Stats/StatsTrace.h"
#include "ProfilingDebugging/MiscTrace.h"
#include "Templates/Atomic.h"
#include "Misc/CString.h"
#include "HAL/LowLevelMemTracker.h"
#include "HAL/PlatformTime.h"
#include "HAL/PlatformTLS.h"
#include "Trace/Trace.inl"
#include "UObject/NameTypes.h"

#if STATSTRACE_ENABLED

UE_TRACE_CHANNEL(StatsChannel)

UE_TRACE_EVENT_BEGIN(Stats, Spec, NoSync|Important)
	UE_TRACE_EVENT_FIELD(uint32, Id)
	UE_TRACE_EVENT_FIELD(bool, IsFloatingPoint)
	UE_TRACE_EVENT_FIELD(bool, IsMemory)
	UE_TRACE_EVENT_FIELD(bool, ShouldClearEveryFrame)
	UE_TRACE_EVENT_FIELD(UE::Trace::AnsiString, Name)
	UE_TRACE_EVENT_FIELD(UE::Trace::AnsiString, Description)
	UE_TRACE_EVENT_FIELD(UE::Trace::AnsiString, Group)
UE_TRACE_EVENT_END()

<<<<<<< HEAD
UE_TRACE_EVENT_BEGIN(Stats, EventBatch)
=======
UE_TRACE_EVENT_BEGIN(Stats, EventBatch2)
>>>>>>> 4af6daef
	UE_TRACE_EVENT_FIELD(uint8[], Data)
UE_TRACE_EVENT_END()

struct FStatsTraceInternal
{
public:
	enum
	{
		MaxBufferSize = 512,
		MaxEncodedEventSize = 30, // 10 + 10 + 10
		FullBufferThreshold = MaxBufferSize - MaxEncodedEventSize,
	};

	enum EOpType
	{
		Increment = 0,
		Decrement = 1,
		AddInteger = 2,
		SetInteger = 3,
		AddFloat = 4,
		SetFloat = 5,
	};

	struct FThreadState
	{
		uint64 LastCycle;
		uint16 BufferSize;
		uint8 Buffer[MaxBufferSize];
	};

	static FThreadState* GetThreadState() { return ThreadLocalThreadState; }
	FORCENOINLINE static FThreadState* InitThreadState();
	FORCENOINLINE static void FlushThreadBuffer(FThreadState* ThreadState);
	static void BeginEncodeOp(const FName& Stat, EOpType Op, FStatsTraceInternal::FThreadState*& OutThreadState, uint8*& OutBufferPtr);
	static void EndEncodeOp(FStatsTraceInternal::FThreadState* ThreadState, uint8* BufferPtr);

private:
	static thread_local FThreadState* ThreadLocalThreadState;
};

thread_local FStatsTraceInternal::FThreadState* FStatsTraceInternal::ThreadLocalThreadState = nullptr;

FStatsTraceInternal::FThreadState* FStatsTraceInternal::InitThreadState()
{
	LLM_SCOPE_BYNAME(TEXT("Trace/Stats"));
	ThreadLocalThreadState = new FThreadState();
	ThreadLocalThreadState->LastCycle = 0;
	ThreadLocalThreadState->BufferSize = 0;
	return ThreadLocalThreadState;
}

void FStatsTraceInternal::FlushThreadBuffer(FThreadState* ThreadState)
{
<<<<<<< HEAD
	UE_TRACE_LOG(Stats, EventBatch, StatsChannel)
		<< EventBatch.Data(ThreadState->Buffer, ThreadState->BufferSize);
=======
	UE_TRACE_LOG(Stats, EventBatch2, StatsChannel)
		<< EventBatch2.Data(ThreadState->Buffer, ThreadState->BufferSize);

	ThreadState->LastCycle = 0; // each batch starts with an absolute timestamp value
>>>>>>> 4af6daef
	ThreadState->BufferSize = 0;
}

void FStatsTraceInternal::BeginEncodeOp(const FName& Stat, EOpType Op, FThreadState*& OutThreadState, uint8*& OutBufferPtr)
{
	uint64 Cycle = FPlatformTime::Cycles64();
	OutThreadState = GetThreadState();
	if (!OutThreadState)
	{
		OutThreadState = InitThreadState();
	}
	uint64 CycleDiff = Cycle - OutThreadState->LastCycle;
	OutThreadState->LastCycle = Cycle;
	if (OutThreadState->BufferSize >= FullBufferThreshold)
	{
		FStatsTraceInternal::FlushThreadBuffer(OutThreadState);
	}
	OutBufferPtr = OutThreadState->Buffer + OutThreadState->BufferSize;
	FTraceUtils::Encode7bit((uint64(Stat.GetComparisonIndex().ToUnstableInt()) << 3) | uint64(Op), OutBufferPtr);
	FTraceUtils::Encode7bit(CycleDiff, OutBufferPtr);
}

void FStatsTraceInternal::EndEncodeOp(FThreadState* ThreadState, uint8* BufferPtr)
{
	ThreadState->BufferSize = uint16(BufferPtr - ThreadState->Buffer);
}

void FStatsTrace::DeclareStat(const FName& Stat, const ANSICHAR* Name, const TCHAR* Description, const ANSICHAR* Group, bool IsFloatingPoint, bool IsMemory, bool ShouldClearEveryFrame)
{
<<<<<<< HEAD
	if (!Stat.IsNone())
=======
	if (!Stat.IsNone() && UE_TRACE_CHANNELEXPR_IS_ENABLED(StatsChannel))
>>>>>>> 4af6daef
	{
		uint32 NameLen = FCStringAnsi::Strlen(Name);
		uint32 DescriptionLen = FCString::Strlen(Description);
		uint32 GroupLen = FCStringAnsi::Strlen(Group);

		UE_TRACE_LOG(Stats, Spec, StatsChannel, NameLen + DescriptionLen + GroupLen)
			<< Spec.Id(Stat.GetComparisonIndex().ToUnstableInt())
			<< Spec.IsFloatingPoint(IsFloatingPoint)
			<< Spec.IsMemory(IsMemory)
			<< Spec.ShouldClearEveryFrame(ShouldClearEveryFrame)
			<< Spec.Name(Name, NameLen)
			<< Spec.Description(Description, DescriptionLen)
			<< Spec.Group(Group, GroupLen);
	}
}

void FStatsTrace::Increment(const FName& Stat)
{
<<<<<<< HEAD
	if (!Stat.IsNone())
=======
	if (!Stat.IsNone() && UE_TRACE_CHANNELEXPR_IS_ENABLED(StatsChannel))
>>>>>>> 4af6daef
	{
		FStatsTraceInternal::FThreadState* ThreadState;
		uint8* BufferPtr;
		FStatsTraceInternal::BeginEncodeOp(Stat, FStatsTraceInternal::Increment, ThreadState, BufferPtr);
<<<<<<< HEAD
		ThreadState->BufferSize = uint16(BufferPtr - ThreadState->Buffer);
=======
>>>>>>> 4af6daef
		FStatsTraceInternal::EndEncodeOp(ThreadState, BufferPtr);
	}
}

void FStatsTrace::Decrement(const FName& Stat)
{
<<<<<<< HEAD
	if (!Stat.IsNone())
=======
	if (!Stat.IsNone() && UE_TRACE_CHANNELEXPR_IS_ENABLED(StatsChannel))
>>>>>>> 4af6daef
	{
		FStatsTraceInternal::FThreadState* ThreadState;
		uint8* BufferPtr;
		FStatsTraceInternal::BeginEncodeOp(Stat, FStatsTraceInternal::Decrement, ThreadState, BufferPtr);
<<<<<<< HEAD
		ThreadState->BufferSize = uint16(BufferPtr - ThreadState->Buffer);
=======
>>>>>>> 4af6daef
		FStatsTraceInternal::EndEncodeOp(ThreadState, BufferPtr);
	}
}

void FStatsTrace::Add(const FName& Stat, int64 Amount)
{
<<<<<<< HEAD
	if (!Stat.IsNone())
=======
	if (!Stat.IsNone() && UE_TRACE_CHANNELEXPR_IS_ENABLED(StatsChannel))
>>>>>>> 4af6daef
	{
		FStatsTraceInternal::FThreadState* ThreadState;
		uint8* BufferPtr;
		FStatsTraceInternal::BeginEncodeOp(Stat, FStatsTraceInternal::AddInteger, ThreadState, BufferPtr);
		FTraceUtils::EncodeZigZag(Amount, BufferPtr);
		FStatsTraceInternal::EndEncodeOp(ThreadState, BufferPtr);
	}
}

void FStatsTrace::Add(const FName& Stat, double Amount)
{
<<<<<<< HEAD
	if (!Stat.IsNone())
=======
	if (!Stat.IsNone() && UE_TRACE_CHANNELEXPR_IS_ENABLED(StatsChannel))
>>>>>>> 4af6daef
	{
		FStatsTraceInternal::FThreadState* ThreadState;
		uint8* BufferPtr;
		FStatsTraceInternal::BeginEncodeOp(Stat, FStatsTraceInternal::AddFloat, ThreadState, BufferPtr);
		memcpy(BufferPtr, &Amount, sizeof(double));
		BufferPtr += sizeof(double);
		FStatsTraceInternal::EndEncodeOp(ThreadState, BufferPtr);
	}
}

void FStatsTrace::Set(const FName& Stat, int64 Value)
{
<<<<<<< HEAD
	if (!Stat.IsNone())
=======
	if (!Stat.IsNone() && UE_TRACE_CHANNELEXPR_IS_ENABLED(StatsChannel))
>>>>>>> 4af6daef
	{
		FStatsTraceInternal::FThreadState* ThreadState;
		uint8* BufferPtr;
		FStatsTraceInternal::BeginEncodeOp(Stat, FStatsTraceInternal::SetInteger, ThreadState, BufferPtr);
		FTraceUtils::EncodeZigZag(Value, BufferPtr);
		FStatsTraceInternal::EndEncodeOp(ThreadState, BufferPtr);
	}
}

void FStatsTrace::Set(const FName& Stat, double Value)
{
<<<<<<< HEAD
	if (!Stat.IsNone())
=======
	if (!Stat.IsNone() && UE_TRACE_CHANNELEXPR_IS_ENABLED(StatsChannel))
>>>>>>> 4af6daef
	{
		FStatsTraceInternal::FThreadState* ThreadState;
		uint8* BufferPtr;
		FStatsTraceInternal::BeginEncodeOp(Stat, FStatsTraceInternal::SetFloat, ThreadState, BufferPtr);
		memcpy(BufferPtr, &Value, sizeof(double));
		BufferPtr += sizeof(double);
		FStatsTraceInternal::EndEncodeOp(ThreadState, BufferPtr);
	}
}

#endif // STATSTRACE_ENABLED<|MERGE_RESOLUTION|>--- conflicted
+++ resolved
@@ -23,11 +23,7 @@
 	UE_TRACE_EVENT_FIELD(UE::Trace::AnsiString, Group)
 UE_TRACE_EVENT_END()
 
-<<<<<<< HEAD
-UE_TRACE_EVENT_BEGIN(Stats, EventBatch)
-=======
 UE_TRACE_EVENT_BEGIN(Stats, EventBatch2)
->>>>>>> 4af6daef
 	UE_TRACE_EVENT_FIELD(uint8[], Data)
 UE_TRACE_EVENT_END()
 
@@ -81,15 +77,10 @@
 
 void FStatsTraceInternal::FlushThreadBuffer(FThreadState* ThreadState)
 {
-<<<<<<< HEAD
-	UE_TRACE_LOG(Stats, EventBatch, StatsChannel)
-		<< EventBatch.Data(ThreadState->Buffer, ThreadState->BufferSize);
-=======
 	UE_TRACE_LOG(Stats, EventBatch2, StatsChannel)
 		<< EventBatch2.Data(ThreadState->Buffer, ThreadState->BufferSize);
 
 	ThreadState->LastCycle = 0; // each batch starts with an absolute timestamp value
->>>>>>> 4af6daef
 	ThreadState->BufferSize = 0;
 }
 
@@ -119,11 +110,7 @@
 
 void FStatsTrace::DeclareStat(const FName& Stat, const ANSICHAR* Name, const TCHAR* Description, const ANSICHAR* Group, bool IsFloatingPoint, bool IsMemory, bool ShouldClearEveryFrame)
 {
-<<<<<<< HEAD
-	if (!Stat.IsNone())
-=======
-	if (!Stat.IsNone() && UE_TRACE_CHANNELEXPR_IS_ENABLED(StatsChannel))
->>>>>>> 4af6daef
+	if (!Stat.IsNone() && UE_TRACE_CHANNELEXPR_IS_ENABLED(StatsChannel))
 	{
 		uint32 NameLen = FCStringAnsi::Strlen(Name);
 		uint32 DescriptionLen = FCString::Strlen(Description);
@@ -142,49 +129,29 @@
 
 void FStatsTrace::Increment(const FName& Stat)
 {
-<<<<<<< HEAD
-	if (!Stat.IsNone())
-=======
-	if (!Stat.IsNone() && UE_TRACE_CHANNELEXPR_IS_ENABLED(StatsChannel))
->>>>>>> 4af6daef
+	if (!Stat.IsNone() && UE_TRACE_CHANNELEXPR_IS_ENABLED(StatsChannel))
 	{
 		FStatsTraceInternal::FThreadState* ThreadState;
 		uint8* BufferPtr;
 		FStatsTraceInternal::BeginEncodeOp(Stat, FStatsTraceInternal::Increment, ThreadState, BufferPtr);
-<<<<<<< HEAD
-		ThreadState->BufferSize = uint16(BufferPtr - ThreadState->Buffer);
-=======
->>>>>>> 4af6daef
 		FStatsTraceInternal::EndEncodeOp(ThreadState, BufferPtr);
 	}
 }
 
 void FStatsTrace::Decrement(const FName& Stat)
 {
-<<<<<<< HEAD
-	if (!Stat.IsNone())
-=======
-	if (!Stat.IsNone() && UE_TRACE_CHANNELEXPR_IS_ENABLED(StatsChannel))
->>>>>>> 4af6daef
+	if (!Stat.IsNone() && UE_TRACE_CHANNELEXPR_IS_ENABLED(StatsChannel))
 	{
 		FStatsTraceInternal::FThreadState* ThreadState;
 		uint8* BufferPtr;
 		FStatsTraceInternal::BeginEncodeOp(Stat, FStatsTraceInternal::Decrement, ThreadState, BufferPtr);
-<<<<<<< HEAD
-		ThreadState->BufferSize = uint16(BufferPtr - ThreadState->Buffer);
-=======
->>>>>>> 4af6daef
 		FStatsTraceInternal::EndEncodeOp(ThreadState, BufferPtr);
 	}
 }
 
 void FStatsTrace::Add(const FName& Stat, int64 Amount)
 {
-<<<<<<< HEAD
-	if (!Stat.IsNone())
-=======
-	if (!Stat.IsNone() && UE_TRACE_CHANNELEXPR_IS_ENABLED(StatsChannel))
->>>>>>> 4af6daef
+	if (!Stat.IsNone() && UE_TRACE_CHANNELEXPR_IS_ENABLED(StatsChannel))
 	{
 		FStatsTraceInternal::FThreadState* ThreadState;
 		uint8* BufferPtr;
@@ -196,11 +163,7 @@
 
 void FStatsTrace::Add(const FName& Stat, double Amount)
 {
-<<<<<<< HEAD
-	if (!Stat.IsNone())
-=======
-	if (!Stat.IsNone() && UE_TRACE_CHANNELEXPR_IS_ENABLED(StatsChannel))
->>>>>>> 4af6daef
+	if (!Stat.IsNone() && UE_TRACE_CHANNELEXPR_IS_ENABLED(StatsChannel))
 	{
 		FStatsTraceInternal::FThreadState* ThreadState;
 		uint8* BufferPtr;
@@ -213,11 +176,7 @@
 
 void FStatsTrace::Set(const FName& Stat, int64 Value)
 {
-<<<<<<< HEAD
-	if (!Stat.IsNone())
-=======
-	if (!Stat.IsNone() && UE_TRACE_CHANNELEXPR_IS_ENABLED(StatsChannel))
->>>>>>> 4af6daef
+	if (!Stat.IsNone() && UE_TRACE_CHANNELEXPR_IS_ENABLED(StatsChannel))
 	{
 		FStatsTraceInternal::FThreadState* ThreadState;
 		uint8* BufferPtr;
@@ -229,11 +188,7 @@
 
 void FStatsTrace::Set(const FName& Stat, double Value)
 {
-<<<<<<< HEAD
-	if (!Stat.IsNone())
-=======
-	if (!Stat.IsNone() && UE_TRACE_CHANNELEXPR_IS_ENABLED(StatsChannel))
->>>>>>> 4af6daef
+	if (!Stat.IsNone() && UE_TRACE_CHANNELEXPR_IS_ENABLED(StatsChannel))
 	{
 		FStatsTraceInternal::FThreadState* ThreadState;
 		uint8* BufferPtr;
