// Copyright Epic Games, Inc. All Rights Reserved.

#include "Stats/Stats2.h"
#include "Misc/AssertionMacros.h"
#include "HAL/UnrealMemory.h"
#include "Templates/UnrealTemplate.h"
#include "Containers/Array.h"
#include "Misc/CString.h"
#include "Containers/UnrealString.h"
#include "UObject/NameTypes.h"
#include "Logging/LogMacros.h"
#include "Misc/Parse.h"
#include "HAL/Runnable.h"
#include "HAL/RunnableThread.h"
#include "Misc/SingleThreadRunnable.h"
#include "HAL/ThreadSafeCounter.h"
#include "Misc/ScopeLock.h"
#include "Misc/CommandLine.h"
#include "Containers/Map.h"
#include "Stats/Stats.h"
#include "Async/AsyncWork.h"
#include "Containers/Ticker.h"
#include "Stats/StatsData.h"
#include "HAL/IConsoleManager.h"
#include "Async/TaskGraphInterfaces.h"
#include "HAL/LowLevelMemTracker.h"

/*-----------------------------------------------------------------------------
	Global
-----------------------------------------------------------------------------*/

struct FStats2Globals
{
	static void Get()
	{
#if	STATS
		FStartupMessages::Get();
		IStatGroupEnableManager::Get();
#endif // STATS
	}
};

static struct FForceInitAtBootFStats2 : public TForceInitAtBoot<FStats2Globals>
{} FForceInitAtBootFStats2;

DECLARE_DWORD_COUNTER_STAT( TEXT("Frame Packets Received"),STAT_StatFramePacketsRecv,STATGROUP_StatSystem);

DECLARE_CYCLE_STAT(TEXT("WaitForStats"),STAT_WaitForStats,STATGROUP_Engine);
DECLARE_CYCLE_STAT(TEXT("StatsNew Tick"),STAT_StatsNewTick,STATGROUP_StatSystem);
DECLARE_CYCLE_STAT(TEXT("Parse Meta"),STAT_StatsNewParseMeta,STATGROUP_StatSystem);
DECLARE_CYCLE_STAT(TEXT("Scan For Advance"),STAT_ScanForAdvance,STATGROUP_StatSystem);
DECLARE_CYCLE_STAT(TEXT("Add To History"),STAT_StatsNewAddToHistory,STATGROUP_StatSystem);
DECLARE_CYCLE_STAT(TEXT("Flush Raw Stats"),STAT_FlushRawStats,STATGROUP_StatSystem);

DECLARE_MEMORY_STAT( TEXT("Stats Descriptions"), STAT_StatDescMemory, STATGROUP_StatSystem );

DEFINE_STAT(STAT_FrameTime);
DEFINE_STAT(STAT_NamedMarker);
DEFINE_STAT(STAT_SecondsPerCycle);

/*-----------------------------------------------------------------------------
	DebugLeakTest, for the stats based memory profiler
-----------------------------------------------------------------------------*/

#if	!UE_BUILD_SHIPPING

static TAutoConsoleVariable<int32> CVarEnableLeakTest(
	TEXT( "debug.EnableLeakTest" ),
	0,
	TEXT( "If set to 1, enables leak test, for testing stats based memory profiler" )
	);

void DebugLeakTest()
{
	if (CVarEnableLeakTest.GetValueOnGameThread() == 1)
	{
		if (GFrameCounter == 60)
		{
			DirectStatsCommand( TEXT( "stat namedmarker Frame-060" ), true );
		}

		if (GFrameCounter == 120)
		{
			DirectStatsCommand( TEXT( "stat namedmarker Frame-120" ), true );
		}


		if (GFrameCounter == 240)
		{
			DirectStatsCommand( TEXT( "stat namedmarker Frame-240" ), true );
		}

		if (GFrameCounter == 300)
		{
			RequestEngineExit(TEXT("DebugLeakTest hit frame 300"));
		}

		// Realloc.
		static TArray<uint8> Array;
		static int32 Initial = 1;
		{
			DECLARE_SCOPE_CYCLE_COUNTER( TEXT( "LeakTest::Realloc" ), Stat_LeakTest_Realloc, STATGROUP_Quick );
			Array.AddZeroed( Initial );
			Initial += 100;
		}

		if (GFrameCounter == 300)
		{
			UE_LOG( LogTemp, Warning, TEXT( "Stat_ReallocTest: %i / %i" ), Array.GetAllocatedSize(), Initial );
		}

		// General memory leak.
		{
			DECLARE_SCOPE_CYCLE_COUNTER( TEXT( "LeakTest::NewInt8" ), Stat_LeakTest_NewInt8, STATGROUP_Quick );
			int8* Leak = new int8[1000 * 1000];
		} //-V773


		if (GFrameCounter < 250)
		{
			// Background threads memory test.
			struct FAllocTask
			{
				static void Alloc()
				{
					DECLARE_SCOPE_CYCLE_COUNTER( TEXT( "FAllocTask::Alloc" ), Stat_FAllocTask_Alloc, STATGROUP_Quick );

					int8* IntAlloc = new int8[112233];
					int8* LeakTask = new int8[100000];
					delete[] IntAlloc;
				} //-V773
			};

			for (int32 Index = 0; Index < 40; ++Index)
			{
				FSimpleDelegateGraphTask::CreateAndDispatchWhenReady( FSimpleDelegateGraphTask::FDelegate::CreateStatic( FAllocTask::Alloc ), TStatId() );
			}

			class FAllocPool : public FNonAbandonableTask
			{
			public:
				void DoWork()
				{
					DECLARE_SCOPE_CYCLE_COUNTER( TEXT( "FAllocPool::DoWork" ), Stat_FAllocPool_DoWork, STATGROUP_Quick );

					int8* IntAlloc = new int8[223311];
					int8* LeakTask = new int8[100000];
					delete[] IntAlloc;
				} //-V773

				TStatId GetStatId() const
				{
					return TStatId();
				}
			};

			for (int32 Index = 0; Index < 40; ++Index)
			{
				(new FAutoDeleteAsyncTask<FAllocPool>())->StartBackgroundTask();
			}
		}

		for (int32 Index = 0; Index < 40; ++Index)
		{
			DECLARE_SCOPE_CYCLE_COUNTER( TEXT( "DebugLeakTest::Alloc" ), Stat_LeakTest_Alloc, STATGROUP_Quick );

			int8* IntAlloc = new int8[331122];
			int8* LeakTask = new int8[100000];
			delete[] IntAlloc;
		} //-V773

		if (IsEngineExitRequested())
		{
			// If we are writing stats data, stop it now.
			DirectStatsCommand( TEXT( "stat stopfile" ), true );
		}
	}
}

#endif // !UE_BUILD_SHIPPING

/*-----------------------------------------------------------------------------
	FStats2
-----------------------------------------------------------------------------*/

TAtomic<int32> FStats::GameThreadStatsFrame(1);

void FStats::AdvanceFrame( bool bDiscardCallstack, const FOnAdvanceRenderingThreadStats& AdvanceRenderingThreadStatsDelegate /*= FOnAdvanceRenderingThreadStats()*/ )
{
#if STATS
	LLM_SCOPE(ELLMTag::Stats);
	check( IsInGameThread() );
	static int32 MasterDisableChangeTagStartFrame = -1;
	int64 Frame = ++GameThreadStatsFrame;

	if( bDiscardCallstack )
	{
		FThreadStats::FrameDataIsIncomplete(); // we won't collect call stack stats this frame
	}
	if( MasterDisableChangeTagStartFrame == -1 )
	{
		MasterDisableChangeTagStartFrame = FThreadStats::MasterDisableChangeTag();
	}
	if( !FThreadStats::IsCollectingData() || MasterDisableChangeTagStartFrame != FThreadStats::MasterDisableChangeTag() )
	{
		Frame = -Frame; // mark this as a bad frame
	}

	// Update the seconds per cycle.
	SET_FLOAT_STAT( STAT_SecondsPerCycle, FPlatformTime::GetSecondsPerCycle() );

	FThreadStats::AddMessage( FStatConstants::AdvanceFrame.GetEncodedName(), EStatOperation::AdvanceFrameEventGameThread, Frame ); // we need to flush here if we aren't collecting stats to make sure the meta data is up to date

	if( AdvanceRenderingThreadStatsDelegate.IsBound() )
	{
		AdvanceRenderingThreadStatsDelegate.Execute( bDiscardCallstack, Frame, MasterDisableChangeTagStartFrame );
	}
	else
	{
		// There is no rendering thread, so this message is sufficient to make stats happy and don't leak memory.
		FThreadStats::AddMessage( FStatConstants::AdvanceFrame.GetEncodedName(), EStatOperation::AdvanceFrameEventRenderThread, Frame );
	}

	FThreadStats::ExplicitFlush( bDiscardCallstack );
	FThreadStats::WaitForStats();
	MasterDisableChangeTagStartFrame = FThreadStats::MasterDisableChangeTag();
#endif
}

void FStats::TickCommandletStats()
{
	if (EnabledForCommandlet())
	{
		//FThreadStats* ThreadStats = FThreadStats::GetThreadStats();
		//check( ThreadStats->ScopeCount == 0 && TEXT( "FStats::TickCommandletStats must be called outside any scope counters" ) );

		FTaskGraphInterface::Get().ProcessThreadUntilIdle( ENamedThreads::GameThread );
		FTicker::GetCoreTicker().Tick( 1 / 60.0f );

		FStats::AdvanceFrame( false );
	}
}

bool FStats::EnabledForCommandlet()
{
	static bool bHasStatsForCommandletsToken = HasLoadTimeStatsForCommandletToken() || HasLoadTimeFileForCommandletToken();
	return bHasStatsForCommandletsToken;
}

bool FStats::HasLoadTimeStatsForCommandletToken()
{
	static bool bHasLoadTimeStatsForCommandletToken = FParse::Param( FCommandLine::Get(), TEXT( "LoadTimeStatsForCommandlet" ) );
	return bHasLoadTimeStatsForCommandletToken;
}

bool FStats::HasLoadTimeFileForCommandletToken()
{
	static bool bHasLoadTimeFileForCommandletToken = FParse::Param( FCommandLine::Get(), TEXT( "LoadTimeFileForCommandlet" ) );
	return bHasLoadTimeFileForCommandletToken;
}

/* Todo

ST_int64 combined with IsPackedCCAndDuration is fairly bogus, ST_uint32_pair should probably be a first class type. IsPackedCCAndDuration can stay, it says what kind of data is in the pair. remove FromPackedCallCountDuration_Duration et al

averages stay as int64, it might be better if they were floats, but then we would probably want a ST_float_pair too.

//@todo merge these two after we have redone the user end

set a DEBUG_STATS define that allows this all to be debugged. Otherwise, inline and get rid of checks to the MAX. Also maybe just turn off stats in debug or debug game.

It should be possible to load stats data without STATS

//@todo this probably goes away after we redo the programmer interface

We are only saving condensed frames. For the "core view", we want a single frame capture of FStatsThreadState::History. That is the whole enchillada including start and end time for every scope.

//@todo Legacy API, phase out after we have changed the programmer-facing APU

stats2.h, stats2.cpp, statsrender2.cpp - get rid of the 2s.

//@todo, delegate under a global bool?

//@todo The rest is all horrid hacks to bridge the game between the old and the new system while we finish the new system

//@todo split header

//@todo metadata probably needs a different queue, otherwise it would be possible to load a module, run code in a thread and have the events arrive before the meta data

delete "wait for render commands", and generally be on the look out for stats that are never used, also stat system stuff

sweep INC type things for dump code that calls INC in a loop instead of just calling INC_BY once

FORCEINLINE_STATS void Start(FName InStatId)
{
check(InStatId != NAME_None);

^^^should be a checkstats


*/

#if STATS

#include "Stats/StatsMallocProfilerProxy.h"

TStatIdData TStatId::TStatId_NAME_None;

/*-----------------------------------------------------------------------------
	FStartupMessages
-----------------------------------------------------------------------------*/

void FStartupMessages::AddThreadMetadata( const FName InThreadName, uint32 InThreadID )
{
	// Make unique name.
	const FString ThreadName = FStatsUtils::BuildUniqueThreadName( InThreadID );

	FStartupMessages::AddMetadata( InThreadName, *ThreadName, STAT_GROUP_TO_FStatGroup( STATGROUP_Threads )::GetGroupName(), STAT_GROUP_TO_FStatGroup( STATGROUP_Threads )::GetGroupCategory(), STAT_GROUP_TO_FStatGroup( STATGROUP_Threads )::GetDescription(), true, EStatDataType::ST_int64, true, false );
}


void FStartupMessages::AddMetadata( FName InStatName, const TCHAR* InStatDesc, const char* InGroupName, const char* InGroupCategory, const TCHAR* InGroupDesc, bool bShouldClearEveryFrame, EStatDataType::Type InStatType, bool bCycleStat, bool bSortByName, FPlatformMemory::EMemoryCounterRegion InMemoryRegion /*= FPlatformMemory::MCR_Invalid*/ )
{
	LLM_SCOPE(ELLMTag::Stats);
	FScopeLock Lock( &CriticalSection );

	new (DelayedMessages)FStatMessage( InGroupName, EStatDataType::ST_None, "Groups", InGroupCategory, InGroupDesc, false, false, bSortByName );
	new (DelayedMessages)FStatMessage( InStatName, InStatType, InGroupName, InGroupCategory, InStatDesc, bShouldClearEveryFrame, bCycleStat, bSortByName, InMemoryRegion );
}


FStartupMessages& FStartupMessages::Get()
{
	static FStartupMessages* Messages = NULL;
	if( !Messages )
	{
		LLM_SCOPE(ELLMTag::Stats);
		check( IsInGameThread() );
		Messages = new FStartupMessages;
	}
	return *Messages;
}

/*-----------------------------------------------------------------------------
	FThreadSafeStaticStatBase
-----------------------------------------------------------------------------*/

const TStatIdData* FThreadSafeStaticStatBase::DoSetup(const char* InStatName, const TCHAR* InStatDesc, const char* InGroupName, const char* InGroupCategory, const TCHAR* InGroupDesc, bool bDefaultEnable, bool bShouldClearEveryFrame, EStatDataType::Type InStatType, bool bCycleStat, bool bSortByName, FPlatformMemory::EMemoryCounterRegion InMemoryRegion) const
{
	FName TempName(InStatName);

	// send meta data, we don't use normal messages because the stats thread might not be running yet
	FStartupMessages::Get().AddMetadata(TempName, InStatDesc, InGroupName, InGroupCategory, InGroupDesc, bShouldClearEveryFrame, InStatType, bCycleStat, bSortByName, InMemoryRegion);

	TStatIdData const* LocalHighPerformanceEnable(IStatGroupEnableManager::Get().GetHighPerformanceEnableForStat(FName(InStatName), InGroupName, InGroupCategory, bDefaultEnable, bShouldClearEveryFrame, InStatType, InStatDesc, bCycleStat, bSortByName, InMemoryRegion).GetRawPointer());
	TStatIdData const* OldHighPerformanceEnable = HighPerformanceEnable.Exchange(LocalHighPerformanceEnable);
	check(!OldHighPerformanceEnable || LocalHighPerformanceEnable == OldHighPerformanceEnable); // we are assigned two different groups?

	return LocalHighPerformanceEnable;
}

/*-----------------------------------------------------------------------------
	FStatGroupEnableManager
-----------------------------------------------------------------------------*/

DEFINE_LOG_CATEGORY_STATIC(LogStatGroupEnableManager, Log, All);

class FStatGroupEnableManager : public IStatGroupEnableManager
{
	struct FGroupEnable
	{
		TMap<FName, TStatIdData *> NamesInThisGroup;
		TMap<FName, TStatIdData *> AlwaysEnabledNamesInThisGroup;
		bool DefaultEnable;
		bool CurrentEnable;

		FGroupEnable(bool InDefaultEnable)
			: DefaultEnable(InDefaultEnable)
			, CurrentEnable(InDefaultEnable)
		{
		}
	};

	enum
	{
		/** Number of stats pointer allocated per block. */
		NUM_PER_BLOCK = 16384,
	};


	TMap<FName, FGroupEnable> HighPerformanceEnable;

	/** Used to synchronize the access to the high performance stats groups. */
	FCriticalSection SynchronizationObject;

	/** Pointer to the long name in the names block. */
	TArray<TArray<TStatIdData>> StatIDs;

	/** Holds the amount of memory allocated for the stats descriptions. */
	FThreadSafeCounter MemoryCounter;

	// these control what happens to groups that haven't been registered yet
	TMap<FName, bool> EnableForNewGroup;
	bool EnableForNewGroups;
	bool UseEnableForNewGroups;

	void EnableStat(FName StatName, TStatIdData* DisablePtr)
	{
		DisablePtr->Name = NameToMinimalName(StatName);
	}

	void DisableStat(TStatIdData* DisablePtr)
	{
		DisablePtr->Name = TStatId::GetStatNone().Name.Load();
	}

public:
	FStatGroupEnableManager()
		: EnableForNewGroups(false)
		, UseEnableForNewGroups(false)
	{
		check(IsInGameThread());
	}

	virtual void UpdateMemoryUsage() override
	{
		// Update the stats descriptions memory usage.
		const int32 MemoryUsage = MemoryCounter.GetValue();
		SET_MEMORY_STAT( STAT_StatDescMemory, MemoryUsage );
	}

	virtual void SetHighPerformanceEnableForGroup(FName Group, bool Enable) override
	{
		FScopeLock ScopeLock(&SynchronizationObject);
		FThreadStats::MasterDisableChangeTagLockAdd();
		FGroupEnable* Found = HighPerformanceEnable.Find(Group);
		if (Found)
		{
			Found->CurrentEnable = Enable;
			if (Enable)
			{
				for (auto It = Found->NamesInThisGroup.CreateIterator(); It; ++It)
				{
					EnableStat(It.Key(), It.Value());
				}
			}
			else
			{
				for (auto It = Found->NamesInThisGroup.CreateIterator(); It; ++It)
				{
					DisableStat(It.Value());
				}
			}
		}
		FThreadStats::MasterDisableChangeTagLockSubtract();
	}

	virtual void SetHighPerformanceEnableForAllGroups(bool Enable) override
	{
		FScopeLock ScopeLock(&SynchronizationObject);
		FThreadStats::MasterDisableChangeTagLockAdd();
		for (auto It = HighPerformanceEnable.CreateIterator(); It; ++It)
		{
			It.Value().CurrentEnable = Enable;
			if (Enable)
			{
				for (auto ItInner = It.Value().NamesInThisGroup.CreateConstIterator(); ItInner; ++ItInner)
				{
					EnableStat(ItInner.Key(), ItInner.Value());
				}
			}
			else
			{
				for (auto ItInner = It.Value().NamesInThisGroup.CreateConstIterator(); ItInner; ++ItInner)
				{
					DisableStat(ItInner.Value());
				}
			}
		}
		FThreadStats::MasterDisableChangeTagLockSubtract();
	}
	virtual void ResetHighPerformanceEnableForAllGroups() override
	{
		FScopeLock ScopeLock(&SynchronizationObject);
		FThreadStats::MasterDisableChangeTagLockAdd();
		for (auto It = HighPerformanceEnable.CreateIterator(); It; ++It)
		{
			It.Value().CurrentEnable = It.Value().DefaultEnable;
			if (It.Value().DefaultEnable)
			{
				for (auto ItInner = It.Value().NamesInThisGroup.CreateConstIterator(); ItInner; ++ItInner)
				{
					EnableStat(ItInner.Key(), ItInner.Value());
				}
			}
			else
			{
				for (auto ItInner = It.Value().NamesInThisGroup.CreateConstIterator(); ItInner; ++ItInner)
				{
					DisableStat(ItInner.Value());
				}
			}
		}
		FThreadStats::MasterDisableChangeTagLockSubtract();
	}

	virtual TStatId GetHighPerformanceEnableForStat(FName StatShortName, const char* InGroup, const char* InCategory, bool bDefaultEnable, bool bShouldClearEveryFrame, EStatDataType::Type InStatType, TCHAR const* InDescription, bool bCycleStat, bool bSortByName, FPlatformMemory::EMemoryCounterRegion MemoryRegion = FPlatformMemory::MCR_Invalid) override
	{
		LLM_SCOPE(ELLMTag::Stats);

<<<<<<< HEAD
=======
		FName Stat;
>>>>>>> 90fae962
		TStatIdData* Result;
		FString StatDescription;
		{
			FScopeLock ScopeLock(&SynchronizationObject);

			FStatNameAndInfo LongName(StatShortName, InGroup, InCategory, InDescription, InStatType, bShouldClearEveryFrame, bCycleStat, bSortByName, MemoryRegion);

<<<<<<< HEAD
			FName Stat = LongName.GetEncodedName();
=======
			Stat = LongName.GetEncodedName();
>>>>>>> 90fae962

			FName Group(InGroup);
			FGroupEnable* Found = HighPerformanceEnable.Find(Group);
			if (Found)
			{
				if (Found->DefaultEnable != bDefaultEnable)
				{
					UE_LOG(LogStatGroupEnableManager, Fatal, TEXT("Stat group %s was was defined both on and off by default."), *Group.ToString());
				}
				TStatIdData** StatFound = Found->NamesInThisGroup.Find( Stat );
				TStatIdData** StatFoundAlways = Found->AlwaysEnabledNamesInThisGroup.Find( Stat );
				if( StatFound )
				{
					if( StatFoundAlways )
					{
						UE_LOG( LogStatGroupEnableManager, Fatal, TEXT( "Stat %s is both always enabled and not always enabled, so it was used for two different things." ), *Stat.ToString() );
					}
					return TStatId( *StatFound );
				}
				else if( StatFoundAlways )
				{
					return TStatId( *StatFoundAlways );
				}
			}
			else
			{
				Found = &HighPerformanceEnable.Add( Group, FGroupEnable( bDefaultEnable || !bShouldClearEveryFrame ) );

				// this was set up before we saw the group, so set the enable now
				if (EnableForNewGroup.Contains(Group))
				{
					Found->CurrentEnable = EnableForNewGroup.FindChecked(Group);
					EnableForNewGroup.Remove(Group); // by definition, we will never need this again
				}
				else if (UseEnableForNewGroups)
				{
					Found->CurrentEnable = EnableForNewGroups;
				}
			}
			if (StatIDs.Num() == 0 || StatIDs.Last().Num() == NUM_PER_BLOCK)
			{
				TArray<TStatIdData>& NewBlock = StatIDs.AddDefaulted_GetRef();
				NewBlock.Reserve(NUM_PER_BLOCK);
			}
			Result = &StatIDs.Last().AddDefaulted_GetRef();

			StatDescription = InDescription ? InDescription : StatShortName.GetPlainNameString();

			const int32 StatDescLen = StatDescription.Len() + 1;

			int32 MemoryAllocated = 0;

			// Get the wide stat description.
			{
				auto StatDescriptionWide = StringCast<WIDECHAR>(*StatDescription, StatDescLen);
				int32 StatDescriptionWideLength = StatDescriptionWide.Length();
				TUniquePtr<WIDECHAR[]> StatDescWide = MakeUnique<WIDECHAR[]>(StatDescriptionWideLength + 1);
				TCString<WIDECHAR>::Strcpy(StatDescWide.Get(), StatDescriptionWideLength + 1, StatDescriptionWide.Get());
				Result->StatDescriptionWide = MoveTemp(StatDescWide);

				MemoryAllocated += StatDescriptionWideLength * sizeof(WIDECHAR);
			}

			// Get the ansi stat description.
			{
				auto StatDescriptionAnsi = StringCast<ANSICHAR>(*StatDescription, StatDescLen);
				int32 StatDescriptionAnsiLength = StatDescriptionAnsi.Length();
				TUniquePtr<ANSICHAR[]> StatDescAnsi = MakeUnique<ANSICHAR[]>(StatDescriptionAnsiLength + 1);
				TCString<ANSICHAR>::Strcpy(StatDescAnsi.Get(), StatDescriptionAnsiLength + 1, StatDescriptionAnsi.Get());
				Result->StatDescriptionAnsi = MoveTemp(StatDescAnsi);

				MemoryAllocated += StatDescriptionAnsiLength * sizeof(ANSICHAR);
			}

			MemoryCounter.Add( MemoryAllocated );

			if( Found->CurrentEnable )
			{
				EnableStat( Stat, Result );
			}

			if( bShouldClearEveryFrame )
			{
				Found->NamesInThisGroup.Add( Stat, Result );
			}
			else
			{
				Found->AlwaysEnabledNamesInThisGroup.Add( Stat, Result );
			}
		}

#if STATSTRACE_ENABLED
		if (!bCycleStat && (InStatType == EStatDataType::ST_int64 || InStatType == EStatDataType::ST_double))
		{
			ANSICHAR NameBuffer[1024];
			StatShortName.GetPlainANSIString(NameBuffer);
			FStatsTrace::DeclareStat(Stat, NameBuffer, *StatDescription, InStatType == EStatDataType::ST_double, MemoryRegion != FPlatformMemory::MCR_Invalid, bShouldClearEveryFrame);
		}
#endif
		return TStatId(Result);
	}

	void ListGroup(FName Group)
	{
		FGroupEnable* Found = HighPerformanceEnable.Find(Group);
		if (Found)
		{
			UE_LOG(LogStatGroupEnableManager, Display, TEXT("  %d  default %d %s"), !!Found->CurrentEnable, !!Found->DefaultEnable, *Group.ToString());
		}
	}

	void ListGroups(bool bDetailed = false)
	{
		for (auto It = HighPerformanceEnable.CreateConstIterator(); It; ++It)
		{
			UE_LOG(LogStatGroupEnableManager, Display, TEXT("  %d  default %d %s"), !!It.Value().CurrentEnable, !!It.Value().DefaultEnable, *(It.Key().ToString()));
			if (bDetailed)
			{
				for (auto ItInner = It.Value().NamesInThisGroup.CreateConstIterator(); ItInner; ++ItInner)
				{
					UE_LOG(LogStatGroupEnableManager, Display, TEXT("      %d %s"), !ItInner.Value()->IsNone(), *ItInner.Key().ToString());
				}
				for( auto ItInner = It.Value().AlwaysEnabledNamesInThisGroup.CreateConstIterator(); ItInner; ++ItInner )
				{
					UE_LOG( LogStatGroupEnableManager, Display, TEXT( "      (always enabled) %s" ), *ItInner.Key().ToString() );
				}
			}
		}
	}

	FName CheckGroup(TCHAR const *& Cmd, bool Enable)
	{
		FString MaybeGroup;
		FParse::Token(Cmd, MaybeGroup, false);
		MaybeGroup = FString(TEXT("STATGROUP_")) + MaybeGroup;
		FName MaybeGroupFName(*MaybeGroup);

		FGroupEnable* Found = HighPerformanceEnable.Find(MaybeGroupFName);
		if (!Found)
		{
			EnableForNewGroup.Add(MaybeGroupFName, Enable);
			ListGroups();
			UE_LOG(LogStatGroupEnableManager, Display, TEXT("Group Not Found %s"), *MaybeGroupFName.ToString());
			return NAME_None;
		}
		SetHighPerformanceEnableForGroup(MaybeGroupFName, Enable);
		ListGroup(MaybeGroupFName);
		return MaybeGroupFName;
	}

	void StatGroupEnableManagerCommand(FString const& InCmd) override
	{
		FScopeLock ScopeLock(&SynchronizationObject);
		const TCHAR* Cmd = *InCmd;
		if( FParse::Command(&Cmd,TEXT("list")) )
		{
			ListGroups();
		}
		else if( FParse::Command(&Cmd,TEXT("listall")) )
		{
			ListGroups(true);
		}
		else if ( FParse::Command(&Cmd,TEXT("enable")) )
		{
			CheckGroup(Cmd, true);
		}
		else if ( FParse::Command(&Cmd,TEXT("disable")) )
		{
			CheckGroup(Cmd, false);
		}
		else if ( FParse::Command(&Cmd,TEXT("none")) )
		{
			EnableForNewGroups = false;
			UseEnableForNewGroups = true;
			SetHighPerformanceEnableForAllGroups(false);
			ListGroups();
		}
		else if ( FParse::Command(&Cmd,TEXT("all")) )
		{
			EnableForNewGroups = true;
			UseEnableForNewGroups = true;
			SetHighPerformanceEnableForAllGroups(true);
			ListGroups();
		}
		else if ( FParse::Command(&Cmd,TEXT("default")) )
		{
			UseEnableForNewGroups = false;
			EnableForNewGroup.Empty();
			ResetHighPerformanceEnableForAllGroups();
			ListGroups();
		}
	}
};

IStatGroupEnableManager& IStatGroupEnableManager::Get()
{
	static FStatGroupEnableManager Singleton;
	return Singleton;
}

/*-----------------------------------------------------------------------------
	FStatNameAndInfo
-----------------------------------------------------------------------------*/

FName FStatNameAndInfo::ToLongName(FName InStatName, char const* InGroup, char const* InCategory, TCHAR const* InDescription, bool InSortByName)
{
	FString LongName;
	LongName.Reserve(255);
	if (InGroup)
	{
		LongName += TEXT("//");
		LongName += InGroup;
		LongName += TEXT("//");
	}
	InStatName.AppendString(LongName);
	if (InDescription)
	{
		LongName += TEXT("///");
		LongName += FStatsUtils::ToEscapedFString(InDescription);
		LongName += TEXT("///");
	}
	if (InCategory)
	{
		LongName += TEXT("####");
		LongName += InCategory;
		LongName += TEXT("####");
	}
	if (InSortByName)
	{
		LongName += TEXT("/#/#");
		LongName += TEXT("SortByName");
		LongName += TEXT("/#/#");
	}
	return FName(*LongName);
}

FName FStatNameAndInfo::GetShortNameFrom(FName InLongName)
{
	FString Input(InLongName.ToString());

	if (Input.StartsWith(TEXT("//"), ESearchCase::CaseSensitive))
	{
		Input.RightChopInline(2, false);
		const int32 IndexEnd = Input.Find(TEXT("//"), ESearchCase::CaseSensitive);
		if (IndexEnd == INDEX_NONE)
		{
			checkStats(0);
			return InLongName;
		}
		Input.RightChopInline(IndexEnd + 2, false);
	}
	const int32 DescIndexEnd = Input.Find(TEXT("///"), ESearchCase::CaseSensitive);
	if (DescIndexEnd != INDEX_NONE)
	{
		Input.LeftInline(DescIndexEnd, false);
	}
	const int32 CategoryIndexEnd = Input.Find( TEXT( "####" ), ESearchCase::CaseSensitive );
	if( DescIndexEnd == INDEX_NONE && CategoryIndexEnd != INDEX_NONE )
	{
		Input.LeftInline(CategoryIndexEnd, false);
	}
	const int32 SortByNameIndexEnd = Input.Find( TEXT( "/#/#" ), ESearchCase::CaseSensitive );
	if( DescIndexEnd == INDEX_NONE && CategoryIndexEnd == INDEX_NONE && SortByNameIndexEnd != INDEX_NONE )
	{
		Input.LeftInline(SortByNameIndexEnd, false);
	}
	return FName(*Input);
}

FName FStatNameAndInfo::GetGroupNameFrom(FName InLongName)
{
	FString Input(InLongName.ToString());

	if (Input.StartsWith(TEXT("//"), ESearchCase::CaseSensitive))
	{
		Input.RightChopInline(2, false);
		if (Input.StartsWith(TEXT("Groups//")))
		{
			Input.RightChopInline(8, false);
		}
		const int32 IndexEnd = Input.Find(TEXT("//"), ESearchCase::CaseSensitive);
		if (IndexEnd != INDEX_NONE)
		{
			return FName(*Input.Left(IndexEnd));
		}
		checkStats(0);
	}
	return NAME_None;
}

FString FStatNameAndInfo::GetDescriptionFrom(FName InLongName)
{
	FString Input(InLongName.ToString());

	const int32 IndexStart = Input.Find(TEXT("///"), ESearchCase::CaseSensitive);
	if (IndexStart != INDEX_NONE)
	{
		Input.RightChopInline(IndexStart + 3, false);
		const int32 IndexEnd = Input.Find(TEXT("///"), ESearchCase::CaseSensitive);
		if (IndexEnd != INDEX_NONE)
		{
			return FStatsUtils::FromEscapedFString(*Input.Left(IndexEnd));
		}
	}
	return FString();
}

FName FStatNameAndInfo::GetGroupCategoryFrom(FName InLongName)
{
	FString Input(InLongName.ToString());

	const int32 IndexStart = Input.Find(TEXT("####"), ESearchCase::CaseSensitive);
	if (IndexStart != INDEX_NONE)
	{
		Input.RightChopInline(IndexStart + 4, false);
		const int32 IndexEnd = Input.Find(TEXT("####"), ESearchCase::CaseSensitive);
		if (IndexEnd != INDEX_NONE)
		{
			return FName(*Input.Left(IndexEnd));
		}
		checkStats(0);
	}
	return NAME_None;
}

bool FStatNameAndInfo::GetSortByNameFrom(FName InLongName)
{
	FString Input(InLongName.ToString());

	const int32 IndexStart = Input.Find(TEXT("/#/#"), ESearchCase::CaseSensitive);
	if (IndexStart != INDEX_NONE)
	{
		Input.RightChopInline(IndexStart + 4, false);
		const int32 IndexEnd = Input.Find(TEXT("/#/#"), ESearchCase::CaseSensitive);
		if (IndexEnd != INDEX_NONE)
		{
			return Input.Left(IndexEnd) == TEXT("SortByName");
		}
		checkStats(0);
	}
	return NAME_None;
}

/*-----------------------------------------------------------------------------
	FStatsThread
-----------------------------------------------------------------------------*/

static TAutoConsoleVariable<int32> CVarDumpStatPackets(	TEXT("DumpStatPackets"),0,	TEXT("If true, dump stat packets."));


/** The rendering thread runnable object. */
class FStatsThread : public FRunnable, FSingleThreadRunnable
{
	/** Array of stat packets, queued data to be processed on this thread. */
	FStatPacketArray IncomingData;

	/** Stats state. */
	FStatsThreadState& State;

	/** Whether we are ready to process the packets, sets by game or render packets. */
	bool bReadyToProcess;
public:

	/** Default constructor. */
	FStatsThread()
		: State(FStatsThreadState::GetLocalState())
		, bReadyToProcess(false)
	{
		check(IsInGameThread());
	}

	/**
	 * Returns a pointer to the single threaded interface when multithreading is disabled.
	 */
	virtual FSingleThreadRunnable* GetSingleThreadInterface() override
	{
		return this;
	}

	/** Attaches to the task graph stats thread, all processing will be handled by the task graph. */
	virtual uint32 Run() override
	{
		FThreadStats::GetThreadStats()->bIsStatsThread = true;
		FMemory::SetupTLSCachesOnCurrentThread();
		FTaskGraphInterface::Get().AttachToThread(ENamedThreads::StatsThread);
		FTaskGraphInterface::Get().ProcessThreadUntilRequestReturn(ENamedThreads::StatsThread);
		FMemory::ClearAndDisableTLSCachesOnCurrentThread();
		return 0;
	}

	/** Tick function. */
	virtual void Tick() override
	{
		LLM_SCOPE(ELLMTag::Stats);

		static double LastTime = -1.0;
		bool bShouldProcess = false;

		const int32 MaxIncomingPackets = 16;
		if( FThreadStats::bIsRawStatsActive )
		{
			// For raw stats we process every 24MB of packet data to minimize the stats messages memory usage.
			//const bool bShouldProcessRawStats = IncomingData.Packets.Num() > 10;
			const int32 MaxIncomingMessages = 24*1024*1024/sizeof(FStatMessage);

			int32 IncomingDataMessages = 0;
			for( FStatPacket* Packet : IncomingData.Packets )
			{
				IncomingDataMessages += Packet->StatMessages.Num();
			}

			bShouldProcess = IncomingDataMessages > MaxIncomingMessages || IncomingData.Packets.Num() > MaxIncomingPackets;
		}
		else
		{
			// For regular stats we won't process more than every 5ms or every 16 packets.
			// Commandlet stats are flushed as soon as.
			bShouldProcess = bReadyToProcess && (FPlatformTime::Seconds() - LastTime > 0.005f || IncomingData.Packets.Num() > MaxIncomingPackets || FStats::EnabledForCommandlet());
		}

		if( bShouldProcess )
		{
			SCOPE_CYCLE_COUNTER(STAT_StatsNewTick);

			IStatGroupEnableManager::Get().UpdateMemoryUsage();
			State.UpdateStatMessagesMemoryUsage();

			bReadyToProcess = false;
			FStatPacketArray NowData;
			Exchange(NowData.Packets, IncomingData.Packets);
			INC_DWORD_STAT_BY(STAT_StatFramePacketsRecv, NowData.Packets.Num());
			{
				SCOPE_CYCLE_COUNTER(STAT_StatsNewParseMeta);
				TArray<FStatMessage> MetaMessages;
				{
					FScopeLock Lock(&FStartupMessages::Get().CriticalSection);
					Exchange(FStartupMessages::Get().DelayedMessages, MetaMessages);
				}
				if (MetaMessages.Num())
				{
					State.ProcessMetaDataOnly(MetaMessages);
				}
			}
			{
				SCOPE_CYCLE_COUNTER(STAT_ScanForAdvance);
				State.ScanForAdvance(NowData);
			}

			if( FThreadStats::bIsRawStatsActive )
			{
				// Process raw stats.
				State.ProcessRawStats(NowData);
				State.ResetRegularStats();
			}
			else
			{
				// Process regular stats.
				SCOPE_CYCLE_COUNTER(STAT_StatsNewAddToHistory);
				State.ResetRawStats();
				State.AddToHistoryAndEmpty(NowData);
			}
			check(!NowData.Packets.Num());
			LastTime = FPlatformTime::Seconds();
		}
	}

	/** Accesses singleton. */
	static FStatsThread& Get()
	{
		static FStatsThread Singleton;
		return Singleton;
	}

	/** Received a stat packet from other thread and add to the processing queue. */
	void StatMessage(FStatPacket* Packet)
	{
		LLM_SCOPE(ELLMTag::Stats);

		if (CVarDumpStatPackets.GetValueOnAnyThread())
		{
			UE_LOG(LogStats, Log, TEXT("Packet from %x with %d messages"), Packet->ThreadId, Packet->StatMessages.Num());
		}

		bReadyToProcess = Packet->ThreadType != EThreadType::Other;
		IncomingData.Packets.Add(Packet);
		State.NumStatMessages.Add(Packet->StatMessages.Num());

		Tick();
	}

	void SelfStatMessage(FStatPacket* Packet)
	{
		if (CVarDumpStatPackets.GetValueOnAnyThread())
		{
			UE_LOG(LogStats, Log, TEXT("Self Packet from %x with %d messages"), Packet->ThreadId, Packet->StatMessages.Num());
		}

		IncomingData.Packets.Add(Packet);
		State.NumStatMessages.Add(Packet->StatMessages.Num());
	}

	/** Start a stats runnable thread. */
	void Start()
	{
		Thread = FRunnableThread::Create(this, TEXT("StatsThread"), 512 * 1024, TPri_BelowNormal, FPlatformAffinity::GetStatsThreadMask());
		check(Thread);
	}

	/** Ends the stats runnable thread. */
	void End()
	{
		delete Thread;
		Thread = nullptr;
	}

private:
	FRunnableThread* Thread;
};

/*-----------------------------------------------------------------------------
	FStatMessagesTask
-----------------------------------------------------------------------------*/

// not using a delegate here to allow higher performance since we may end up sending a lot of small message arrays to the thread.
class FStatMessagesTask
{
	FStatPacket* Packet;
public:
	FStatMessagesTask(FStatPacket* InPacket)
		: Packet(InPacket)
	{
	}
	FORCEINLINE TStatId GetStatId() const
	{
		return TStatId(); // we don't want to record this or it spams the stat system; we cover this time when we tick the stats system
	}
	static ENamedThreads::Type GetDesiredThread()
	{
		return FPlatformProcess::SupportsMultithreading() ? ENamedThreads::StatsThread : ENamedThreads::GameThread;
	}
	static ESubsequentsMode::Type GetSubsequentsMode() { return ESubsequentsMode::TrackSubsequents; }

	void DoTask(ENamedThreads::Type CurrentThread, const FGraphEventRef& MyCompletionGraphEvent)
	{
		FStatsThread::Get().StatMessage(Packet);
		Packet = NULL;
	}
};

/*-----------------------------------------------------------------------------
	FThreadStatsPool
-----------------------------------------------------------------------------*/

FThreadStatsPool::FThreadStatsPool()
{
	LLM_SCOPE(ELLMTag::Stats);
	for( int32 Index = 0; Index < NUM_ELEMENTS_IN_POOL; ++Index )
	{
		Pool.Push( new FThreadStats(EConstructor::FOR_POOL) );
	}
}

FThreadStats* FThreadStatsPool::GetFromPool()
{
	LLM_SCOPE(ELLMTag::Stats);
	FPlatformMisc::MemoryBarrier();
	FThreadStats* Address = Pool.Pop();
	while (!Address)
	{
		Pool.Push(new FThreadStats(EConstructor::FOR_POOL));
		Address = Pool.Pop();
	}
	return new(Address) FThreadStats();
}

void FThreadStatsPool::ReturnToPool( FThreadStats* Instance )
{
	check(Instance);
	Instance->~FThreadStats();
	Pool.Push(Instance);
}

/*-----------------------------------------------------------------------------
	FThreadStats
-----------------------------------------------------------------------------*/

uint32 FThreadStats::TlsSlot = 0;
FThreadSafeCounter FThreadStats::MasterEnableCounter;
FThreadSafeCounter FThreadStats::MasterEnableUpdateNumber;
FThreadSafeCounter FThreadStats::MasterDisableChangeTagLock;
bool FThreadStats::bMasterEnable = false;
bool FThreadStats::bMasterDisableForever = false;
bool FThreadStats::bIsRawStatsActive = false;

FThreadStats::FThreadStats():
	CurrentGameFrame(FStats::GameThreadStatsFrame.Load(EMemoryOrder::Relaxed)),
	ScopeCount(0),
	bWaitForExplicitFlush(0),
	MemoryMessageScope(0),
	bReentranceGuard(false),
	bSawExplicitFlush(false),
	bIsStatsThread(false)
{
	Packet.SetThreadProperties();

	check(TlsSlot && FPlatformTLS::IsValidTlsSlot(TlsSlot));
	FPlatformTLS::SetTlsValue(TlsSlot, this);
}

FThreadStats::FThreadStats( EConstructor ):
	CurrentGameFrame(-1),
	ScopeCount(0),
	bWaitForExplicitFlush(0),
	MemoryMessageScope(0),
	bReentranceGuard(false),
	bSawExplicitFlush(false),
	bIsStatsThread(false)
{}

void FThreadStats::CheckEnable()
{
	bool bOldMasterEnable(bMasterEnable);
	bool bNewMasterEnable( WillEverCollectData() && (!IsRunningCommandlet() || FStats::EnabledForCommandlet()) && IsThreadingReady() && (MasterEnableCounter.GetValue()) );
	if (bMasterEnable != bNewMasterEnable)
	{
		MasterDisableChangeTagLockAdd();
		bMasterEnable = bNewMasterEnable;
		MasterDisableChangeTagLockSubtract();
	}
}

void FThreadStats::Flush( bool bHasBrokenCallstacks /*= false*/, bool bForceFlush /*= false*/ )
{
	if (bMasterDisableForever)
	{
		Packet.StatMessages.Empty();
		return;
	}

	if( bIsRawStatsActive )
	{
		FlushRawStats(bHasBrokenCallstacks, bForceFlush);
	}
	else
	{
		FlushRegularStats(bHasBrokenCallstacks, bForceFlush);
	}
}

void FThreadStats::FlushRegularStats( bool bHasBrokenCallstacks, bool bForceFlush )
{
	LLM_SCOPE(ELLMTag::Stats);

	if (bReentranceGuard)
	{
		return;
	}
	TGuardValue<bool> Guard( bReentranceGuard, true );

	enum
	{
		PRESIZE_MAX_NUM_ENTRIES = 10,
		PRESIZE_MAX_SIZE = 256*1024,
	};


	// Sends all collected messages when:
	// The current game frame has changed.
	// This a force flush when we shutting down the thread stats.
	// This is an explicit flush from the game thread or the render thread.
	const bool bFrameHasChanged = DetectAndUpdateCurrentGameFrame();
	const bool bSendStatPacket = bFrameHasChanged || bForceFlush || bSawExplicitFlush;
	if( !bSendStatPacket )
	{
		return;
	}

	if ((!ScopeCount || bForceFlush) && Packet.StatMessages.Num())
	{
		if( Packet.StatMessagesPresize.Num() >= PRESIZE_MAX_NUM_ENTRIES )
		{
			Packet.StatMessagesPresize.RemoveAt(0);
		}
		if (Packet.StatMessages.Num() < PRESIZE_MAX_SIZE)
		{
			Packet.StatMessagesPresize.Add(Packet.StatMessages.Num());
		}
		else
		{
			UE_LOG( LogStats, Verbose, TEXT( "StatMessage Packet has more than %i messages.  Ignoring for the presize history." ), (int32)PRESIZE_MAX_SIZE );
		}
		FStatPacket* ToSend = new FStatPacket(Packet);
		Exchange(ToSend->StatMessages, Packet.StatMessages);
		ToSend->bBrokenCallstacks = bHasBrokenCallstacks;

		check(!Packet.StatMessages.Num());
		if( Packet.StatMessagesPresize.Num() > 0 )
		{
			int32 MaxPresize = Packet.StatMessagesPresize[0];
			for (int32 Index = 0; Index < Packet.StatMessagesPresize.Num(); ++Index)
			{
				if (MaxPresize < Packet.StatMessagesPresize[Index])
				{
					MaxPresize = Packet.StatMessagesPresize[Index];
				}
			}
			Packet.StatMessages.Empty(MaxPresize);
		}
		if (bIsStatsThread)
		{
			FStatsThread::Get().SelfStatMessage(ToSend);
		}
		else
		{
			TGraphTask<FStatMessagesTask>::CreateTask().ConstructAndDispatchWhenReady(ToSend);
		}
		UpdateExplicitFlush();
	}
}

void FThreadStats::FlushRawStats( bool bHasBrokenCallstacks /*= false*/, bool bForceFlush /*= false*/ )
{
	LLM_SCOPE(ELLMTag::Stats);

	if (bReentranceGuard)
	{
		return;
	}
	TGuardValue<bool> Guard( bReentranceGuard, true );

	enum
	{
		/** Maximum number of messages in the stat packet. */
		MAX_RAW_MESSAGES_IN_PACKET = 1024*1024 / sizeof(FStatMessage),
	};

	// Sends all collected messages when:
	// Number of messages is greater than MAX_RAW_MESSAGES_IN_PACKET.
	// The current game frame has changed.
	// This a force flush when we shutting down the thread stats.
	// This is an explicit flush from the game thread or the render thread.
	const bool bFrameHasChanged = DetectAndUpdateCurrentGameFrame();
	const int32 NumMessages = Packet.StatMessages.Num();
	if( NumMessages > MAX_RAW_MESSAGES_IN_PACKET || bFrameHasChanged || bForceFlush || bSawExplicitFlush )
	{
		SCOPE_CYCLE_COUNTER(STAT_FlushRawStats);

		FStatPacket* ToSend = new FStatPacket(Packet);
		Exchange(ToSend->StatMessages, Packet.StatMessages);
		ToSend->bBrokenCallstacks = bHasBrokenCallstacks;

		check(!Packet.StatMessages.Num());

		if (bIsStatsThread)
		{
			FStatsThread::Get().SelfStatMessage(ToSend);
		}
		else
		{
			TGraphTask<FStatMessagesTask>::CreateTask().ConstructAndDispatchWhenReady(ToSend);
		}
		UpdateExplicitFlush();

		const float NumMessagesAsMB = NumMessages*sizeof(FStatMessage) / 1024.0f / 1024.0f;
		if( NumMessages > 524288 )
		{
			UE_LOG( LogStats, Warning, TEXT( "FlushRawStats NumMessages: %i (%.2f MB), Thread: %u" ), NumMessages, NumMessagesAsMB, Packet.ThreadId );
		}

		UE_LOG( LogStats, Verbose, TEXT( "FlushRawStats NumMessages: %i (%.2f MB), Thread: %u" ), NumMessages, NumMessagesAsMB, Packet.ThreadId );
	}
}

void FThreadStats::CheckForCollectingStartupStats()
{
	FString CmdLine(FCommandLine::Get());
	FString StatCmds(TEXT("-StatCmds="));
	while (1)
	{
		FString Cmds;
		if (!FParse::Value(*CmdLine, *StatCmds, Cmds, false))
		{
			break;
		}
		TArray<FString> CmdsArray;
		Cmds.ParseIntoArray(CmdsArray, TEXT( "," ), true);
		for (int32 Index = 0; Index < CmdsArray.Num(); Index++)
		{
			CmdsArray[Index].TrimStartInline();
			FString StatCmd = FString("stat ") + CmdsArray[Index];
			UE_LOG(LogStatGroupEnableManager, Log, TEXT("Sending Stat Command '%s'"), *StatCmd);
			DirectStatsCommand(*StatCmd);
		}
		int32 Index = CmdLine.Find(*StatCmds);
		ensure(Index >= 0);
		if (Index == INDEX_NONE)
		{
			break;
		}
		CmdLine.MidInline(Index + StatCmds.Len(), MAX_int32, false);
	}

	if (FParse::Param( FCommandLine::Get(), TEXT( "LoadTimeStats" ) ))
	{
		DirectStatsCommand( TEXT( "stat group enable LinkerLoad" ) );
		DirectStatsCommand( TEXT( "stat group enable AsyncLoad" ) );
		DirectStatsCommand( TEXT( "stat group enable LoadTimeVerbose" ) );
		DirectStatsCommand( TEXT( "stat dumpsum -start -ms=250 -num=240" ), true );
	}
	else if (FParse::Param( FCommandLine::Get(), TEXT( "LoadTimeFile" ) ) || FStats::HasLoadTimeFileForCommandletToken())
	{
		DirectStatsCommand( TEXT( "stat group enable LinkerLoad" ) );
		DirectStatsCommand( TEXT( "stat group enable AsyncLoad" ) );
		DirectStatsCommand( TEXT( "stat group enable LoadTimeVerbose" ) );
		DirectStatsCommand( TEXT( "stat startfile" ), true );
	}
	else if (FStats::HasLoadTimeStatsForCommandletToken())
	{
		DirectStatsCommand( TEXT( "stat group enable LinkerLoad" ) );
		DirectStatsCommand( TEXT( "stat group enable AsyncLoad" ) );
		DirectStatsCommand( TEXT( "stat group enable LoadTimeVerbose" ) );
		DirectStatsCommand( TEXT( "stat dumpsum -start" ), true );
	}

	// Now we can safely enable malloc profiler.
	if (FStatsMallocProfilerProxy::HasMemoryProfilerToken())
	{
		// Enable all available groups and enable malloc profiler.
		IStatGroupEnableManager::Get().StatGroupEnableManagerCommand( TEXT( "all" ) );
		FStatsMallocProfilerProxy::Get()->SetState( true );
		DirectStatsCommand( TEXT( "stat startfileraw" ), true );
	}

	STAT_ADD_CUSTOMMESSAGE_NAME( STAT_NamedMarker, TEXT("CheckForCollectingStartupStats") );
}

void FThreadStats::ExplicitFlush(bool DiscardCallstack)
{
	FThreadStats* ThreadStats = GetThreadStats();
	//check(ThreadStats->Packet.ThreadType != EThreadType::Other);
	if (ThreadStats->bWaitForExplicitFlush)
	{
		ThreadStats->ScopeCount--; // the main thread pre-incremented this to prevent stats from being sent. we send them at the next available opportunity
		ThreadStats->bWaitForExplicitFlush = 0;
	}
	bool bHasBrokenCallstacks = false;
	if (DiscardCallstack && ThreadStats->ScopeCount)
	{
		ThreadStats->ScopeCount = 0;
		bHasBrokenCallstacks = true;
	}
	ThreadStats->bSawExplicitFlush = true;
	ThreadStats->Flush(bHasBrokenCallstacks);
}

void FThreadStats::StartThread()
{
	FThreadStats::FrameDataIsIncomplete(); // make this non-zero
	check(IsInGameThread());
	check(!IsThreadingReady());
	// Preallocate a bunch of FThreadStats to avoid dynamic memory allocation.
	// (Must do this before we expose ourselves to other threads via tls).
	FThreadStatsPool::Get();
	FStatsThreadState::GetLocalState(); // start up the state
	if (!TlsSlot)
	{
		TlsSlot = FPlatformTLS::AllocTlsSlot();
		check(TlsSlot);
	}
	FStatsThread::Get();
	FStatsThread::Get().Start();

	check(IsThreadingReady());
	CheckEnable();

	if( FThreadStats::WillEverCollectData() )
	{
		FThreadStats::ExplicitFlush(); // flush the stats and set update the scope so we don't flush again until a frame update, this helps prevent fragmentation
	}
	FStartupMessages::Get().AddThreadMetadata( NAME_GameThread, FPlatformTLS::GetCurrentThreadId() );

	CheckForCollectingStartupStats();

	UE_LOG( LogStats, Log, TEXT( "Stats thread started at %f" ), FPlatformTime::Seconds() - GStartTime );
}

static FGraphEventRef LastFramesEvents[MAX_STAT_LAG];
static int32 CurrentEventIndex = 0;

void FThreadStats::StopThread()
{
	// Nothing to stop if it was never started
	if (IsThreadingReady())
	{
		if (FStats::HasLoadTimeStatsForCommandletToken())
		{
			// Dump all the collected stats to the log, if any.
			DirectStatsCommand( TEXT( "stat dumpsum -stop -ms=100" ), true );
		}

		// If we are writing stats data, stop it now.
		DirectStatsCommand( TEXT( "stat stopfile" ), true );

		FThreadStats::MasterDisableForever();

		WaitForStats();
		for (int32 Index = 0; Index < MAX_STAT_LAG; Index++)
		{
			LastFramesEvents[Index] = NULL;
		}
		FGraphEventRef QuitTask = TGraphTask<FReturnGraphTask>::CreateTask(NULL, ENamedThreads::GameThread).ConstructAndDispatchWhenReady(FPlatformProcess::SupportsMultithreading() ? ENamedThreads::StatsThread : ENamedThreads::GameThread);
		FTaskGraphInterface::Get().WaitUntilTaskCompletes(QuitTask, ENamedThreads::GameThread_Local);

		FStatsThread::Get().End();
	}
}

void FThreadStats::WaitForStats()
{
	if (FPlatformProcess::SkipWaitForStats())
	{
		return;
	}

	check(IsInGameThread());
	if (IsThreadingReady() && !bMasterDisableForever)
	{
		{
			SCOPE_CYCLE_COUNTER(STAT_WaitForStats);
			if (LastFramesEvents[(CurrentEventIndex + MAX_STAT_LAG - 1) % MAX_STAT_LAG].GetReference())
			{
				FTaskGraphInterface::Get().WaitUntilTaskCompletes(LastFramesEvents[(CurrentEventIndex + MAX_STAT_LAG - 1) % MAX_STAT_LAG], ENamedThreads::GameThread_Local);
			}
		}

		DECLARE_CYCLE_STAT(TEXT("FNullGraphTask.StatWaitFence"),
			STAT_FNullGraphTask_StatWaitFence,
			STATGROUP_TaskGraphTasks);

		LastFramesEvents[(CurrentEventIndex + MAX_STAT_LAG - 1) % MAX_STAT_LAG] = TGraphTask<FNullGraphTask>::CreateTask(NULL, ENamedThreads::GameThread).ConstructAndDispatchWhenReady(GET_STATID(STAT_FNullGraphTask_StatWaitFence), FPlatformProcess::SupportsMultithreading() ? ENamedThreads::StatsThread : ENamedThreads::GameThread);
		CurrentEventIndex++;

#if	!UE_BUILD_SHIPPING
		DebugLeakTest();
#endif // !UE_BUILD_SHIPPING
	}
}

#endif<|MERGE_RESOLUTION|>--- conflicted
+++ resolved
@@ -508,10 +508,7 @@
 	{
 		LLM_SCOPE(ELLMTag::Stats);
 
-<<<<<<< HEAD
-=======
 		FName Stat;
->>>>>>> 90fae962
 		TStatIdData* Result;
 		FString StatDescription;
 		{
@@ -519,11 +516,7 @@
 
 			FStatNameAndInfo LongName(StatShortName, InGroup, InCategory, InDescription, InStatType, bShouldClearEveryFrame, bCycleStat, bSortByName, MemoryRegion);
 
-<<<<<<< HEAD
-			FName Stat = LongName.GetEncodedName();
-=======
 			Stat = LongName.GetEncodedName();
->>>>>>> 90fae962
 
 			FName Group(InGroup);
 			FGroupEnable* Found = HighPerformanceEnable.Find(Group);
