// Copyright Epic Games, Inc. All Rights Reserved.

using UnrealBuildTool;
using System;
using System.IO;

public class Core : ModuleRules
{
	public Core(ReadOnlyTargetRules Target) : base(Target)
	{
		NumIncludedBytesPerUnityCPPOverride = 491520; // best unity size found from using UBT ProfileUnitySizes mode

		PrivatePCHHeaderFile = "Private/CorePrivatePCH.h";

		SharedPCHHeaderFile = "Public/CoreSharedPCH.h";

		PrivateDependencyModuleNames.Add("BuildSettings");
		if (Target.Platform == UnrealTargetPlatform.Android)
		{
			PrivateDependencyModuleNames.Add("GoogleGameSDK");

			if (Target.Configuration != UnrealTargetConfiguration.Shipping)
			{
				PrivateDependencyModuleNames.Add("HWCPipe");        // Performance counters for ARM CPUs and ARM Mali GPUs
				PrivateDependencyModuleNames.Add("heapprofd");      // Exposes custom allocators to Google's Memory Profiler
			}
		}

		PrivateDependencyModuleNames.Add("BLAKE3");
		PrivateDependencyModuleNames.Add("OodleDataCompression");

		PublicDependencyModuleNames.Add("TraceLog");
<<<<<<< HEAD
		PublicIncludePaths.Add("Runtime/TraceLog/Public");

		PrivateIncludePaths.AddRange(
			new string[] {
				"Runtime/SynthBenchmark/Public",
				"Runtime/Engine/Public",
			}
			);
=======
>>>>>>> 4af6daef

		PrivateIncludePathModuleNames.AddRange(
			new string[] {
				"DerivedDataCache",
				"TargetPlatform",
			}
			);

		if (Target.bBuildEditor == true)
		{
			DynamicallyLoadedModuleNames.Add("SourceCodeAccess");

			PrivateIncludePathModuleNames.Add("DirectoryWatcher");
			DynamicallyLoadedModuleNames.Add("DirectoryWatcher");
		}

		if (Target.Platform.IsInGroup(UnrealPlatformGroup.Windows))
		{
			AddEngineThirdPartyPrivateStaticDependencies(Target,
<<<<<<< HEAD
				"IntelTBB",
				"zlib"
				);

			if (Target.Architecture.bIsX64)
			{
				AddEngineThirdPartyPrivateStaticDependencies(Target,
=======
				"zlib"
				);

			if (Target.WindowsPlatform.Architecture != UnrealArch.Arm64)
			{
				AddEngineThirdPartyPrivateStaticDependencies(Target,
					"IntelTBB",
>>>>>>> 4af6daef
					"IntelVTune"
					);
			}

			// We do not want the static analyzer to run on thirdparty code
			if (Target.StaticAnalyzer == StaticAnalyzer.None) 
			{
				PublicSystemIncludePaths.Add(Path.Combine(Target.UEThirdPartySourceDirectory, "mimalloc/include"));
				PrivateDefinitions.Add("PLATFORM_BUILDS_MIMALLOC=1");
			}

			if (Target.WindowsPlatform.bUseBundledDbgHelp)
			{
				PublicDelayLoadDLLs.Add("DBGHELP.DLL");
				PrivateDefinitions.Add("USE_BUNDLED_DBGHELP=1");
				RuntimeDependencies.Add("$(EngineDir)/Binaries/ThirdParty/DbgHelp/dbghelp.dll");
			}
			else
			{
				PrivateDefinitions.Add("USE_BUNDLED_DBGHELP=0");
			}
			PrivateDefinitions.Add("YIELD_BETWEEN_TASKS=1");

			if (Target.WindowsPlatform.bPixProfilingEnabled && Target.Configuration != UnrealTargetConfiguration.Shipping)
			{
				PrivateDependencyModuleNames.Add("WinPixEventRuntime");
			}

			if (Target.Configuration != UnrealTargetConfiguration.Shipping && Target.Type != TargetType.Program)
			{
				PublicDefinitions.Add("UE_MEMORY_TAGS_TRACE_ENABLED=1");
			}
		}
		else if (Target.Platform == UnrealTargetPlatform.Mac)
		{
			AddEngineThirdPartyPrivateStaticDependencies(Target,
				"IntelTBB",
				"zlib",
				"PLCrashReporter"
				);
			PublicFrameworks.AddRange(new string[] { "Cocoa", "Carbon", "IOKit", "Security" });

			PublicSystemIncludePaths.Add(Path.Combine(Target.UEThirdPartySourceDirectory, "mimalloc/include"));
			PrivateDefinitions.Add("PLATFORM_BUILDS_MIMALLOC=1");

			if (Target.bBuildEditor == true)
			{
				string XcodeRoot = Utils.RunLocalProcessAndReturnStdOut("/usr/bin/xcode-select", "--print-path");
				PublicAdditionalLibraries.Add(XcodeRoot + "/Platforms/MacOSX.platform/Developer/SDKs/MacOSX.sdk/System/Library/PrivateFrameworks/MultitouchSupport.framework/Versions/Current/MultitouchSupport.tbd");
			}
		}
		else if (Target.Platform == UnrealTargetPlatform.IOS || Target.Platform == UnrealTargetPlatform.TVOS)
		{
			AddEngineThirdPartyPrivateStaticDependencies(Target,
				"zlib"
				);
			PublicFrameworks.AddRange(new string[] { "UIKit", "Foundation", "AudioToolbox", "AVFoundation", "GameKit", "StoreKit", "CoreVideo", "CoreMedia", "CoreGraphics", "GameController", "SystemConfiguration", "DeviceCheck", "UserNotifications" });
			if (Target.Platform == UnrealTargetPlatform.IOS)
			{
				PublicFrameworks.AddRange(new string[] { "CoreMotion", "AdSupport", "WebKit" });
				AddEngineThirdPartyPrivateStaticDependencies(Target,
					"PLCrashReporter"
					);
			}

			PrivateIncludePathModuleNames.Add("ApplicationCore");

			bool bSupportAdvertising = Target.Platform == UnrealTargetPlatform.IOS;
			if (bSupportAdvertising)
			{
				PublicFrameworks.AddRange(new string[] { "iAD" });
			}

			// export Core symbols for embedded Dlls
			ModuleSymbolVisibility = ModuleRules.SymbolVisibility.VisibileForDll;
		}
		else if (Target.IsInPlatformGroup(UnrealPlatformGroup.Android))
		{
			AddEngineThirdPartyPrivateStaticDependencies(Target,
				"cxademangle",
				"zlib",
				"libunwind"
				);
		}
		else if (Target.IsInPlatformGroup(UnrealPlatformGroup.Unix))
		{
			AddEngineThirdPartyPrivateStaticDependencies(Target,
				"zlib",
				"jemalloc"
				);

			// Core uses dlopen()
			PublicSystemLibraries.Add("dl");

			PublicSystemIncludePaths.Add(Path.Combine(Target.UEThirdPartySourceDirectory, "mimalloc/include"));
			PrivateDefinitions.Add("PLATFORM_BUILDS_MIMALLOC=1");
<<<<<<< HEAD
=======

			if (Target.Configuration != UnrealTargetConfiguration.Shipping && Target.Type != TargetType.Program)
			{
				PublicDefinitions.Add("UE_MEMORY_TRACE_AVAILABLE=1");
				PublicDefinitions.Add("UE_MEMORY_TAGS_TRACE_ENABLED=1");
				PublicDefinitions.Add("UE_CALLSTACK_TRACE_ENABLED=1");
			}
>>>>>>> 4af6daef
		}

		if (Target.bCompileICU == true)
		{
			AddEngineThirdPartyPrivateStaticDependencies(Target, "ICU");
		}
		PublicDefinitions.Add("UE_ENABLE_ICU=" + (Target.bCompileICU ? "1" : "0")); // Enable/disable (=1/=0) ICU usage in the codebase. NOTE: This flag is for use while integrating ICU and will be removed afterward.

		// If we're compiling with the engine, then add Core's engine dependencies
		if (Target.bCompileAgainstEngine && !Target.bBuildRequiresCookedData)
		{
			DynamicallyLoadedModuleNames.AddRange(new string[] { "DerivedDataCache" });
			DynamicallyLoadedModuleNames.AddRange(new string[] { "Virtualization" });
		}

		if (Target.Platform.IsInGroup(UnrealPlatformGroup.Desktop))
        {
			// Enabling more crash information on Desktop platforms.
			PublicDefinitions.Add("WITH_ADDITIONAL_CRASH_CONTEXTS=1");
		}
		
		// On Windows platform, VSPerfExternalProfiler.cpp needs access to "VSPerf.h".  This header is included with Visual Studio, but it's not in a standard include path.
		if (Target.Platform.IsInGroup(UnrealPlatformGroup.Windows))
		{
			bool VSPerfDefined = false;
			string VisualStudioInstallation = Target.WindowsPlatform.IDEDir;
			if (VisualStudioInstallation != null && VisualStudioInstallation != string.Empty && Directory.Exists(VisualStudioInstallation))
			{
				string SubFolderName = "x64/PerfSDK/";
				string PerfIncludeDirectory = Path.Combine(VisualStudioInstallation, String.Format("Team Tools/Performance Tools/{0}", SubFolderName));

				if (File.Exists(Path.Combine(PerfIncludeDirectory, "VSPerf.h"))
					&& Target.Configuration != UnrealTargetConfiguration.Shipping)
				{
					PrivateIncludePaths.Add(PerfIncludeDirectory);
					PublicDefinitions.Add("WITH_VS_PERF_PROFILER=1");
					VSPerfDefined = true;
				}
			}

			if (!VSPerfDefined)
			{
				PublicDefinitions.Add("WITH_VS_PERF_PROFILER=0");
			}
		}

		// Superluminal instrumentation support, if one has it installed
		if (Target.Platform.IsInGroup(UnrealPlatformGroup.Windows))
		{
			string SuperluminalInstallDir = Microsoft.Win32.Registry.GetValue(@"HKEY_LOCAL_MACHINE\SOFTWARE\Superluminal\Performance", "InstallDir", null) as string;
			if (String.IsNullOrEmpty(SuperluminalInstallDir))
			{
				SuperluminalInstallDir = Path.Combine(Environment.GetFolderPath(Environment.SpecialFolder.ProgramFiles), "Superluminal/Performance");
			}

			string SuperluminalApiDir = Path.Combine(SuperluminalInstallDir, "API/");
			string SubFolderName = "lib/x64/";
			string SuperluminalLibDir = Path.Combine(SuperluminalApiDir, SubFolderName);

			if (Target.Configuration != UnrealTargetConfiguration.Shipping &&
				File.Exists(Path.Combine(SuperluminalApiDir, "include/Superluminal/PerformanceAPI_capi.h")))
			{
				if (Target.bDebugBuildsActuallyUseDebugCRT == true && Target.Configuration == UnrealTargetConfiguration.Debug)
				{
					PublicAdditionalLibraries.Add(Path.Combine(SuperluminalLibDir, "PerformanceAPI_MDd.lib"));
				}
				else
				{
					PublicAdditionalLibraries.Add(Path.Combine(SuperluminalLibDir, "PerformanceAPI_MD.lib"));
				}
				PublicDefinitions.Add("WITH_SUPERLUMINAL_PROFILER=1");					  
				PublicSystemIncludePaths.Add(Path.Combine(SuperluminalApiDir, "include/"));
			}
			else
			{
				PublicDefinitions.Add("WITH_SUPERLUMINAL_PROFILER=0");
			}
		}

		// Detect if the Concurrency Viewer Extension is installed
		if (Target.Platform.IsInGroup(UnrealPlatformGroup.Windows))
		{
			bool VSCVDefined = false;
			string VisualStudioInstallation = Target.WindowsPlatform.IDEDir;
			if (VisualStudioInstallation != null && VisualStudioInstallation != string.Empty && Directory.Exists(VisualStudioInstallation))
			{
				string SubFolderName = @"Common7\IDE\Extensions\jcn3iwfw.vp2\SDK\Native\Inc";
				string IncludeDirectory = Path.Combine(VisualStudioInstallation, SubFolderName);

				if (File.Exists(Path.Combine(IncludeDirectory, "cvmarkers.h"))
					&& Target.Configuration != UnrealTargetConfiguration.Shipping)
				{
					PrivateIncludePaths.Add(IncludeDirectory);
					PublicDefinitions.Add("WITH_CONCURRENCYVIEWER_PROFILER=1");
					VSCVDefined = true;
				}
			}

			if (!VSCVDefined)
			{
				PublicDefinitions.Add("WITH_CONCURRENCYVIEWER_PROFILER=0");
			}
		}

		if (Target.bWithDirectXMath && Target.Platform == UnrealTargetPlatform.Win64)
		{
			PublicDefinitions.Add("WITH_DIRECTXMATH=1");
		}
		else
		{
			PublicDefinitions.Add("WITH_DIRECTXMATH=0");
		}

		if ((Target.Platform == UnrealTargetPlatform.Mac) || (Target.Platform == UnrealTargetPlatform.IOS) || (Target.Platform == UnrealTargetPlatform.TVOS) 
			|| (Target.Platform == UnrealTargetPlatform.Android))
		{
			PublicDefinitions.Add("IS_RUNNING_GAMETHREAD_ON_EXTERNAL_THREAD=1");
		}

		// Set a macro to allow FApp::GetBuildTargetType() to detect client targts
		if (Target.Type == TargetRules.TargetType.Client)
		{
			PrivateDefinitions.Add("IS_CLIENT_TARGET=1");
		}
		else
		{
			PrivateDefinitions.Add("IS_CLIENT_TARGET=0");
		}

		// Setup definitions to include / exclude Iris modifications to UObject Note: Only the definition is required as we do not depend on Iris in any way.
		if (Target.bUseIris == true)
		{
			PublicDefinitions.Add("UE_WITH_IRIS=1");
		}
		else
		{
			PublicDefinitions.Add("UE_WITH_IRIS=0");
		}
		
		if (Target.Platform == UnrealTargetPlatform.Win64
			&& Target.Configuration != UnrealTargetConfiguration.Shipping)
		{
			PublicDefinitions.Add("PLATFORM_SUPPORTS_PLATFORM_EVENTS=1");
			PublicDefinitions.Add("PLATFORM_SUPPORTS_TRACE_WIN32_VIRTUAL_MEMORY_HOOKS=1");
			PublicDefinitions.Add("PLATFORM_SUPPORTS_TRACE_WIN32_MODULE_DIAGNOSTICS=1");
			PublicDefinitions.Add("PLATFORM_SUPPORTS_TRACE_WIN32_CALLSTACK=1");
			PublicDefinitions.Add("UE_MEMORY_TRACE_AVAILABLE=1");
		}

		// temporary thing.
		PrivateDefinitions.Add("PLATFORM_SUPPORTS_BINARYCONFIG=" + (SupportsBinaryConfig(Target) ? "1" : "0"));

		PublicDefinitions.Add("WITH_MALLOC_STOMP=" + (bWithMallocStomp ? "1" : "0"));

		PrivateDefinitions.Add("PLATFORM_COMPILER_OPTIMIZATION_LTCG=" + (Target.bAllowLTCG ? "1" : "0"));
		PrivateDefinitions.Add("PLATFORM_COMPILER_OPTIMIZATION_PG=" + (Target.bPGOOptimize ? "1" : "0"));
		PrivateDefinitions.Add("PLATFORM_COMPILER_OPTIMIZATION_PG_PROFILING=" + (Target.bPGOProfile ? "1" : "0"));

		PrivateDefinitions.Add("UE_DEFINE_LEGACY_MATH_CONSTANT_MACRO_NAMES=0");

		UnsafeTypeCastWarningLevel = WarningLevel.Error;

		IWYUSupport = IWYUSupport.KeepAsIs;
<<<<<<< HEAD
=======

		bAllowAutoRTFMInstrumentation = true;
>>>>>>> 4af6daef
	}

	protected virtual bool SupportsBinaryConfig(ReadOnlyTargetRules Target)
	{
		return Target.Platform != UnrealTargetPlatform.Android;
	}

	// Decide if validating memory allocator (aka MallocStomp) can be used on the current plVatform.
	// Run-time validation must be enabled through '-stompmalloc' command line argument.
	protected virtual bool bWithMallocStomp
	{
		get => 
			Target.Configuration != UnrealTargetConfiguration.Shipping &&
			(Target.Platform == UnrealTargetPlatform.Mac ||
			 Target.Platform == UnrealTargetPlatform.Linux ||
			 Target.Platform == UnrealTargetPlatform.LinuxArm64 ||
			 Target.Platform == UnrealTargetPlatform.Win64);
	}
}<|MERGE_RESOLUTION|>--- conflicted
+++ resolved
@@ -30,17 +30,6 @@
 		PrivateDependencyModuleNames.Add("OodleDataCompression");
 
 		PublicDependencyModuleNames.Add("TraceLog");
-<<<<<<< HEAD
-		PublicIncludePaths.Add("Runtime/TraceLog/Public");
-
-		PrivateIncludePaths.AddRange(
-			new string[] {
-				"Runtime/SynthBenchmark/Public",
-				"Runtime/Engine/Public",
-			}
-			);
-=======
->>>>>>> 4af6daef
 
 		PrivateIncludePathModuleNames.AddRange(
 			new string[] {
@@ -60,15 +49,6 @@
 		if (Target.Platform.IsInGroup(UnrealPlatformGroup.Windows))
 		{
 			AddEngineThirdPartyPrivateStaticDependencies(Target,
-<<<<<<< HEAD
-				"IntelTBB",
-				"zlib"
-				);
-
-			if (Target.Architecture.bIsX64)
-			{
-				AddEngineThirdPartyPrivateStaticDependencies(Target,
-=======
 				"zlib"
 				);
 
@@ -76,7 +56,6 @@
 			{
 				AddEngineThirdPartyPrivateStaticDependencies(Target,
 					"IntelTBB",
->>>>>>> 4af6daef
 					"IntelVTune"
 					);
 			}
@@ -173,8 +152,6 @@
 
 			PublicSystemIncludePaths.Add(Path.Combine(Target.UEThirdPartySourceDirectory, "mimalloc/include"));
 			PrivateDefinitions.Add("PLATFORM_BUILDS_MIMALLOC=1");
-<<<<<<< HEAD
-=======
 
 			if (Target.Configuration != UnrealTargetConfiguration.Shipping && Target.Type != TargetType.Program)
 			{
@@ -182,7 +159,6 @@
 				PublicDefinitions.Add("UE_MEMORY_TAGS_TRACE_ENABLED=1");
 				PublicDefinitions.Add("UE_CALLSTACK_TRACE_ENABLED=1");
 			}
->>>>>>> 4af6daef
 		}
 
 		if (Target.bCompileICU == true)
@@ -346,11 +322,8 @@
 		UnsafeTypeCastWarningLevel = WarningLevel.Error;
 
 		IWYUSupport = IWYUSupport.KeepAsIs;
-<<<<<<< HEAD
-=======
 
 		bAllowAutoRTFMInstrumentation = true;
->>>>>>> 4af6daef
 	}
 
 	protected virtual bool SupportsBinaryConfig(ReadOnlyTargetRules Target)
