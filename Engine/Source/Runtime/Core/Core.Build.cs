// Copyright Epic Games, Inc. All Rights Reserved.

using UnrealBuildTool;
using System;
using System.IO;

public class Core : ModuleRules
{
	public Core(ReadOnlyTargetRules Target) : base(Target)
	{
		PrivatePCHHeaderFile = "Private/CorePrivatePCH.h";

		SharedPCHHeaderFile = "Public/CoreSharedPCH.h";

		PrivateDependencyModuleNames.Add("BuildSettings");
		if (Target.Platform == UnrealTargetPlatform.Android && Target.Configuration != UnrealTargetConfiguration.Shipping)
		{
			PrivateDependencyModuleNames.Add("HWCPipe");		// Performance counters for ARM CPUs and ARM Mali GPUs
			PrivateDependencyModuleNames.Add("heapprofd");		// Exposes custom allocators to Google's Memory Profiler
		}
<<<<<<< HEAD
=======

		PrivateDependencyModuleNames.Add("BLAKE3");
		PrivateDependencyModuleNames.Add("OodleDataCompression");
>>>>>>> 6bbb88c8

		PublicDependencyModuleNames.Add("TraceLog");
		PublicIncludePaths.Add("Runtime/TraceLog/Public");

		PrivateIncludePaths.AddRange(
			new string[] {
				"Runtime/SynthBenchmark/Public",
				"Runtime/Core/Private",
				"Runtime/Core/Private/Misc",
				"Runtime/Core/Private/Internationalization",
				"Runtime/Core/Private/Internationalization/Cultures",
				"Runtime/Engine/Public",
			}
			);

		PrivateIncludePathModuleNames.AddRange(
			new string[] {
				"TargetPlatform",
				"DerivedDataCache",
				"InputDevice",
				"Analytics",
				"RHI"
			}
			);

		if (Target.bBuildEditor == true)
		{
			DynamicallyLoadedModuleNames.Add("SourceCodeAccess");

			PrivateIncludePathModuleNames.Add("DirectoryWatcher");
			DynamicallyLoadedModuleNames.Add("DirectoryWatcher");
		}

		if (Target.Platform.IsInGroup(UnrealPlatformGroup.Windows))
		{
			AddEngineThirdPartyPrivateStaticDependencies(Target,
				"zlib");

			AddEngineThirdPartyPrivateStaticDependencies(Target, 
				"IntelTBB",
				"IntelVTune"
				);

			// We do not want the static analyzer to run on thirdparty code
			if (Target.WindowsPlatform.StaticAnalyzer == WindowsStaticAnalyzer.None) 
			{
				PublicSystemIncludePaths.Add(Path.Combine(Target.UEThirdPartySourceDirectory, "mimalloc/include"));
				PrivateDefinitions.Add("PLATFORM_BUILDS_MIMALLOC=1");
			}

			if (Target.WindowsPlatform.bUseBundledDbgHelp)
			{
				PublicDelayLoadDLLs.Add("DBGHELP.DLL");
				PrivateDefinitions.Add("USE_BUNDLED_DBGHELP=1");
				RuntimeDependencies.Add("$(EngineDir)/Binaries/ThirdParty/DbgHelp/dbghelp.dll");
			}
			else
			{
				PrivateDefinitions.Add("USE_BUNDLED_DBGHELP=0");
			}
			PrivateDefinitions.Add("YIELD_BETWEEN_TASKS=1");

			if (Target.WindowsPlatform.bPixProfilingEnabled && Target.Configuration != UnrealTargetConfiguration.Shipping)
			{
				PrivateDependencyModuleNames.Add("WinPixEventRuntime");
			}

			if (Target.Configuration != UnrealTargetConfiguration.Shipping && Target.Type != TargetType.Program)
			{
				PublicDefinitions.Add("UE_MEMORY_TAGS_TRACE_ENABLED=1");
			}
		}
		else if ((Target.Platform == UnrealTargetPlatform.HoloLens))
		{
			PublicIncludePaths.Add("Runtime/Core/Public/HoloLens");
			AddEngineThirdPartyPrivateStaticDependencies(Target,
				"zlib");

			AddEngineThirdPartyPrivateStaticDependencies(Target,
				"IntelTBB",
				"XInput"
				);
		}
		else if (Target.Platform == UnrealTargetPlatform.Mac)
		{
			AddEngineThirdPartyPrivateStaticDependencies(Target,
				"IntelTBB",
				"zlib",
				"PLCrashReporter"
				);
			PublicFrameworks.AddRange(new string[] { "Cocoa", "Carbon", "IOKit", "Security" });

			PublicSystemIncludePaths.Add(Path.Combine(Target.UEThirdPartySourceDirectory, "mimalloc/include"));
			PrivateDefinitions.Add("PLATFORM_BUILDS_MIMALLOC=1");

			if (Target.bBuildEditor == true)
			{
				string SDKROOT = Utils.RunLocalProcessAndReturnStdOut("/usr/bin/xcrun", "--sdk macosx --show-sdk-path");
				PublicAdditionalLibraries.Add(SDKROOT + "/System/Library/PrivateFrameworks/MultitouchSupport.framework/Versions/Current/MultitouchSupport.tbd");
			}
		}
		else if (Target.Platform == UnrealTargetPlatform.IOS || Target.Platform == UnrealTargetPlatform.TVOS)
		{
			AddEngineThirdPartyPrivateStaticDependencies(Target,
				"zlib"
				);
			PublicFrameworks.AddRange(new string[] { "UIKit", "Foundation", "AudioToolbox", "AVFoundation", "GameKit", "StoreKit", "CoreVideo", "CoreMedia", "CoreGraphics", "GameController", "SystemConfiguration", "DeviceCheck", "UserNotifications" });
			if (Target.Platform == UnrealTargetPlatform.IOS)
			{
				PublicFrameworks.AddRange(new string[] { "CoreMotion", "AdSupport", "WebKit" });
				AddEngineThirdPartyPrivateStaticDependencies(Target,
					"PLCrashReporter"
					);
			}

			PrivateIncludePathModuleNames.Add("ApplicationCore");

			bool bSupportAdvertising = Target.Platform == UnrealTargetPlatform.IOS;
			if (bSupportAdvertising)
			{
				PublicFrameworks.AddRange(new string[] { "iAD" });
			}

			// export Core symbols for embedded Dlls
			ModuleSymbolVisibility = ModuleRules.SymbolVisibility.VisibileForDll;
		}
		else if (Target.IsInPlatformGroup(UnrealPlatformGroup.Android))
		{
			AddEngineThirdPartyPrivateStaticDependencies(Target,
				"cxademangle",
				"zlib",
				"libunwind"
				);
		}
		else if (Target.IsInPlatformGroup(UnrealPlatformGroup.Unix))
		{
			AddEngineThirdPartyPrivateStaticDependencies(Target,
				"zlib",
				"jemalloc"
				);

			// Core uses dlopen()
			PublicSystemLibraries.Add("dl");

			PublicSystemIncludePaths.Add(Path.Combine(Target.UEThirdPartySourceDirectory, "mimalloc/include"));
			PrivateDefinitions.Add("PLATFORM_BUILDS_MIMALLOC=1");
		}

		if (Target.bCompileICU == true)
		{
			AddEngineThirdPartyPrivateStaticDependencies(Target, "ICU");
		}
		PublicDefinitions.Add("UE_ENABLE_ICU=" + (Target.bCompileICU ? "1" : "0")); // Enable/disable (=1/=0) ICU usage in the codebase. NOTE: This flag is for use while integrating ICU and will be removed afterward.

		// If we're compiling with the engine, then add Core's engine dependencies
		if (Target.bCompileAgainstEngine && !Target.bBuildRequiresCookedData)
		{
			DynamicallyLoadedModuleNames.AddRange(new string[] { "DerivedDataCache" });
			DynamicallyLoadedModuleNames.AddRange(new string[] { "Virtualization" });
		}

		if (Target.Platform.IsInGroup(UnrealPlatformGroup.Desktop))
        {
			// Enabling more crash information on Desktop platforms.
			PublicDefinitions.Add("WITH_ADDITIONAL_CRASH_CONTEXTS=1");
		}
		
		// On Windows platform, VSPerfExternalProfiler.cpp needs access to "VSPerf.h".  This header is included with Visual Studio, but it's not in a standard include path.
		if (Target.Platform.IsInGroup(UnrealPlatformGroup.Windows))
		{
			bool VSPerfDefined = false;
			string VisualStudioInstallation = Target.WindowsPlatform.IDEDir;
			if (VisualStudioInstallation != null && VisualStudioInstallation != string.Empty && Directory.Exists(VisualStudioInstallation))
			{
				string SubFolderName = "x64/PerfSDK/";
				string PerfIncludeDirectory = Path.Combine(VisualStudioInstallation, String.Format("Team Tools/Performance Tools/{0}", SubFolderName));

				if (File.Exists(Path.Combine(PerfIncludeDirectory, "VSPerf.h"))
					&& Target.Configuration != UnrealTargetConfiguration.Shipping)
				{
					PrivateIncludePaths.Add(PerfIncludeDirectory);
					PublicDefinitions.Add("WITH_VS_PERF_PROFILER=1");
					VSPerfDefined = true;
				}
			}

			if (!VSPerfDefined)
			{
				PublicDefinitions.Add("WITH_VS_PERF_PROFILER=0");
			}
		}

		if (Target.Platform == UnrealTargetPlatform.HoloLens)
		{
			PublicDefinitions.Add("WITH_VS_PERF_PROFILER=0");
		}

		// Superluminal instrumentation support, if one has it installed
		if (Target.Platform.IsInGroup(UnrealPlatformGroup.Windows))
		{
			string SuperluminalInstallDir = Microsoft.Win32.Registry.GetValue(@"HKEY_LOCAL_MACHINE\SOFTWARE\Superluminal\Performance", "InstallDir", null) as string;
			if (String.IsNullOrEmpty(SuperluminalInstallDir))
			{
				SuperluminalInstallDir = Path.Combine(Environment.GetFolderPath(Environment.SpecialFolder.ProgramFiles), "Superluminal/Performance");
			}

			string SuperluminalApiDir = Path.Combine(SuperluminalInstallDir, "API/");
			string SubFolderName = "lib/x64/";
			string SuperluminalLibDir = Path.Combine(SuperluminalApiDir, SubFolderName);

			if (Target.Configuration != UnrealTargetConfiguration.Shipping &&
				File.Exists(Path.Combine(SuperluminalApiDir, "include/Superluminal/PerformanceAPI_capi.h")))
			{
				PublicSystemIncludePaths.Add(Path.Combine(SuperluminalApiDir, "include/"));
				PublicAdditionalLibraries.Add(Path.Combine(SuperluminalLibDir, "PerformanceAPI_MD.lib"));
				PublicDefinitions.Add("WITH_SUPERLUMINAL_PROFILER=1");
			}
			else
			{
				PublicDefinitions.Add("WITH_SUPERLUMINAL_PROFILER=0");
			}
		}

		// Detect if the Concurrency Viewer Extension is installed
		if (Target.Platform.IsInGroup(UnrealPlatformGroup.Windows))
		{
			bool VSCVDefined = false;
			string VisualStudioInstallation = Target.WindowsPlatform.IDEDir;
			if (VisualStudioInstallation != null && VisualStudioInstallation != string.Empty && Directory.Exists(VisualStudioInstallation))
			{
				string SubFolderName = @"Common7\IDE\Extensions\jcn3iwfw.vp2\SDK\Native\Inc";
				string IncludeDirectory = Path.Combine(VisualStudioInstallation, SubFolderName);

				if (File.Exists(Path.Combine(IncludeDirectory, "cvmarkers.h"))
					&& Target.Configuration != UnrealTargetConfiguration.Shipping)
				{
					PrivateIncludePaths.Add(IncludeDirectory);
					PublicDefinitions.Add("WITH_CONCURRENCYVIEWER_PROFILER=1");
					VSCVDefined = true;
				}
			}

			if (!VSCVDefined)
			{
				PublicDefinitions.Add("WITH_CONCURRENCYVIEWER_PROFILER=0");
			}
		}

		if (Target.bWithDirectXMath && Target.Platform == UnrealTargetPlatform.Win64)
		{
			PublicDefinitions.Add("WITH_DIRECTXMATH=1");
		}
		else
		{
			PublicDefinitions.Add("WITH_DIRECTXMATH=0");
		}

		if ((Target.Platform == UnrealTargetPlatform.Mac) || (Target.Platform == UnrealTargetPlatform.IOS) || (Target.Platform == UnrealTargetPlatform.TVOS) 
			|| (Target.Platform == UnrealTargetPlatform.HoloLens) || (Target.Platform == UnrealTargetPlatform.Android))
		{
			PublicDefinitions.Add("IS_RUNNING_GAMETHREAD_ON_EXTERNAL_THREAD=1");
		}

		// Set a macro to allow FApp::GetBuildTargetType() to detect client targts
		if (Target.Type == TargetRules.TargetType.Client)
		{
			PrivateDefinitions.Add("IS_CLIENT_TARGET=1");
		}
		else
		{
			PrivateDefinitions.Add("IS_CLIENT_TARGET=0");
		}

		if (Target.Platform == UnrealTargetPlatform.Win64
			&& Target.Configuration != UnrealTargetConfiguration.Shipping)
		{
			PublicDefinitions.Add("PLATFORM_SUPPORTS_PLATFORM_EVENTS=1");
			PublicDefinitions.Add("PLATFORM_SUPPORTS_TRACE_WIN32_VIRTUAL_MEMORY_HOOKS=1");
			PublicDefinitions.Add("PLATFORM_SUPPORTS_TRACE_WIN32_MODULE_DIAGNOSTICS=1");
			PublicDefinitions.Add("PLATFORM_SUPPORTS_TRACE_WIN32_CALLSTACK=1");
			PublicDefinitions.Add("UE_MEMORY_TRACE_AVAILABLE=1");
		}

<<<<<<< HEAD
		bool bWithMallocStomp = false;
        if (Target.Configuration != UnrealTargetConfiguration.Shipping)
        {
			if (Target.Platform == UnrealTargetPlatform.Mac
				|| Target.Platform == UnrealTargetPlatform.Linux
				|| Target.Platform == UnrealTargetPlatform.LinuxAArch64
				|| Target.Platform == UnrealTargetPlatform.Win64
				// || Target.Platform == UnrealTargetPlatform.Win32				// 32-bit windows can technically be supported, but will likely run out of virtual memory space quickly
				|| Target.Platform.IsInGroup(UnrealPlatformGroup.XboxCommon)	// Base Xbox will run out of virtual memory very quickly but it can be utilized on some hardware configs
				)
			{
				bWithMallocStomp = true;
			}
        }

		// temporary thing.
		PrivateDefinitions.Add("PLATFORM_SUPPORTS_BINARYCONFIG=" + (SupportsBinaryConfig(Target) ? "1" : "0"));

        PublicDefinitions.Add("WITH_MALLOC_STOMP=" + (bWithMallocStomp ? "1" : "0"));
=======
		// temporary thing.
		PrivateDefinitions.Add("PLATFORM_SUPPORTS_BINARYCONFIG=" + (SupportsBinaryConfig(Target) ? "1" : "0"));

		PublicDefinitions.Add("WITH_MALLOC_STOMP=" + (bWithMallocStomp ? "1" : "0"));
>>>>>>> 6bbb88c8

		PrivateDefinitions.Add("PLATFORM_COMPILER_OPTIMIZATION_LTCG=" + (Target.bAllowLTCG ? "1" : "0"));
		PrivateDefinitions.Add("PLATFORM_COMPILER_OPTIMIZATION_PG=" + (Target.bPGOOptimize ? "1" : "0"));
		PrivateDefinitions.Add("PLATFORM_COMPILER_OPTIMIZATION_PG_PROFILING=" + (Target.bPGOProfile ? "1" : "0"));

		UnsafeTypeCastWarningLevel = WarningLevel.Warning;
	}

	protected virtual bool SupportsBinaryConfig(ReadOnlyTargetRules Target)
	{
		return Target.Platform != UnrealTargetPlatform.Android;
	}
<<<<<<< HEAD
=======

	// Decide if validating memory allocator (aka MallocStomp) can be used on the current plVatform.
	// Run-time validation must be enabled through '-stompmalloc' command line argument.
	protected virtual bool bWithMallocStomp
	{
		get => 
			Target.Configuration != UnrealTargetConfiguration.Shipping &&
			(Target.Platform == UnrealTargetPlatform.Mac ||
			 Target.Platform == UnrealTargetPlatform.Linux ||
			 Target.Platform == UnrealTargetPlatform.LinuxArm64 ||
			 Target.Platform == UnrealTargetPlatform.Win64);
	}
>>>>>>> 6bbb88c8
}<|MERGE_RESOLUTION|>--- conflicted
+++ resolved
@@ -18,12 +18,9 @@
 			PrivateDependencyModuleNames.Add("HWCPipe");		// Performance counters for ARM CPUs and ARM Mali GPUs
 			PrivateDependencyModuleNames.Add("heapprofd");		// Exposes custom allocators to Google's Memory Profiler
 		}
-<<<<<<< HEAD
-=======
 
 		PrivateDependencyModuleNames.Add("BLAKE3");
 		PrivateDependencyModuleNames.Add("OodleDataCompression");
->>>>>>> 6bbb88c8
 
 		PublicDependencyModuleNames.Add("TraceLog");
 		PublicIncludePaths.Add("Runtime/TraceLog/Public");
@@ -307,32 +304,10 @@
 			PublicDefinitions.Add("UE_MEMORY_TRACE_AVAILABLE=1");
 		}
 
-<<<<<<< HEAD
-		bool bWithMallocStomp = false;
-        if (Target.Configuration != UnrealTargetConfiguration.Shipping)
-        {
-			if (Target.Platform == UnrealTargetPlatform.Mac
-				|| Target.Platform == UnrealTargetPlatform.Linux
-				|| Target.Platform == UnrealTargetPlatform.LinuxAArch64
-				|| Target.Platform == UnrealTargetPlatform.Win64
-				// || Target.Platform == UnrealTargetPlatform.Win32				// 32-bit windows can technically be supported, but will likely run out of virtual memory space quickly
-				|| Target.Platform.IsInGroup(UnrealPlatformGroup.XboxCommon)	// Base Xbox will run out of virtual memory very quickly but it can be utilized on some hardware configs
-				)
-			{
-				bWithMallocStomp = true;
-			}
-        }
-
 		// temporary thing.
 		PrivateDefinitions.Add("PLATFORM_SUPPORTS_BINARYCONFIG=" + (SupportsBinaryConfig(Target) ? "1" : "0"));
 
-        PublicDefinitions.Add("WITH_MALLOC_STOMP=" + (bWithMallocStomp ? "1" : "0"));
-=======
-		// temporary thing.
-		PrivateDefinitions.Add("PLATFORM_SUPPORTS_BINARYCONFIG=" + (SupportsBinaryConfig(Target) ? "1" : "0"));
-
 		PublicDefinitions.Add("WITH_MALLOC_STOMP=" + (bWithMallocStomp ? "1" : "0"));
->>>>>>> 6bbb88c8
 
 		PrivateDefinitions.Add("PLATFORM_COMPILER_OPTIMIZATION_LTCG=" + (Target.bAllowLTCG ? "1" : "0"));
 		PrivateDefinitions.Add("PLATFORM_COMPILER_OPTIMIZATION_PG=" + (Target.bPGOOptimize ? "1" : "0"));
@@ -345,8 +320,6 @@
 	{
 		return Target.Platform != UnrealTargetPlatform.Android;
 	}
-<<<<<<< HEAD
-=======
 
 	// Decide if validating memory allocator (aka MallocStomp) can be used on the current plVatform.
 	// Run-time validation must be enabled through '-stompmalloc' command line argument.
@@ -359,5 +332,4 @@
 			 Target.Platform == UnrealTargetPlatform.LinuxArm64 ||
 			 Target.Platform == UnrealTargetPlatform.Win64);
 	}
->>>>>>> 6bbb88c8
 }