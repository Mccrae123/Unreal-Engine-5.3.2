--- conflicted
+++ resolved
@@ -19,11 +19,7 @@
 
 class FStructuredArchive;
 
-<<<<<<< HEAD
-namespace StructuredArchive_Private
-=======
 namespace UE::StructuredArchive::Private
->>>>>>> d731a049
 {
 	enum class EElementType : unsigned char
 	{
@@ -40,190 +36,11 @@
 		NotEnteringAttribute,
 		EnteringAttribute,
 	};
-<<<<<<< HEAD
-}
-
-/**
- * Contains a value in the archive; either a field or array/map element. A slot does not know it's name or location,
- * and can merely have a value serialized into it. That value may be a literal (eg. int, float) or compound object
- * (eg. object, array, map).
- */
-class CORE_API FStructuredArchiveSlot final : public StructuredArchive_Private::FSlotBase
-{
-public:
-	FStructuredArchiveRecord EnterRecord();
-	FStructuredArchiveRecord EnterRecord_TextOnly(TArray<FString>& OutFieldNames);
-	FStructuredArchiveArray EnterArray(int32& Num);
-	FStructuredArchiveStream EnterStream();
-	FStructuredArchiveStream EnterStream_TextOnly(int32& OutNumElements);
-	FStructuredArchiveMap EnterMap(int32& Num);
-	FStructuredArchiveSlot EnterAttribute(FArchiveFieldName AttributeName);
-	TOptional<FStructuredArchiveSlot> TryEnterAttribute(FArchiveFieldName AttributeName, bool bEnterWhenWriting);
-
-	// We don't support chaining writes to a single slot, so this returns void.
-	void operator << (uint8& Value);
-	void operator << (uint16& Value);
-	void operator << (uint32& Value);
-	void operator << (uint64& Value);
-	void operator << (int8& Value);
-	void operator << (int16& Value);
-	void operator << (int32& Value);
-	void operator << (int64& Value);
-	void operator << (float& Value);
-	void operator << (double& Value);
-	void operator << (bool& Value);
-	void operator << (FString& Value);
-	void operator << (FName& Value);
-	void operator << (UObject*& Value);
-	void operator << (FText& Value);
-	void operator << (FWeakObjectPtr& Value);
-	void operator << (FSoftObjectPtr& Value);
-	void operator << (FSoftObjectPath& Value);
-	void operator << (FLazyObjectPtr& Value);
-	void operator << (FObjectPtr& Value);
-
-	template <typename T>
-	FORCEINLINE void operator<<(TEnumAsByte<T>& Value)
-	{
-		uint8 Tmp = (uint8)Value.GetValue();
-		*this << Tmp;
-		Value = (T)Tmp;
-	}
-
-	template <
-		typename EnumType,
-		typename = typename TEnableIf<TIsEnumClass<EnumType>::Value>::Type
-	>
-	FORCEINLINE void operator<<(EnumType& Value)
-	{
-		*this << (__underlying_type(EnumType)&)Value;
-	}
-
-	template <typename T>
-	FORCEINLINE void operator<<(TNamedAttribute<T> Item)
-	{
-		EnterAttribute(Item.Name) << Item.Value;
-	}
-=======
->>>>>>> d731a049
 
 	FElementId GetCurrentSlotElementIdImpl(FStructuredArchive& Ar);
 	FArchiveFormatterType& GetFormatterImpl(FStructuredArchive& Ar);
 	}
 
-<<<<<<< HEAD
-	void Serialize(TArray<uint8>& Data);
-	void Serialize(void* Data, uint64 DataSize);
-
-	bool IsFilled() const;
-
-private:
-	friend FStructuredArchive;
-	friend FStructuredArchiveChildReader;
-	friend FStructuredArchiveSlot;
-	friend FStructuredArchiveRecord;
-	friend FStructuredArchiveArray;
-	friend FStructuredArchiveStream;
-	friend FStructuredArchiveMap;
-
-	using StructuredArchive_Private::FSlotBase::FSlotBase;
-};
-
-/**
- * Represents a record in the structured archive. An object contains slots that are identified by FArchiveName,
- * which may be compiled out with binary-only archives.
- */
-class CORE_API FStructuredArchiveRecord final : public StructuredArchive_Private::FSlotBase
-{
-public:
-	FStructuredArchiveSlot EnterField(FArchiveFieldName Name);
-	FStructuredArchiveSlot EnterField_TextOnly(FArchiveFieldName Name, EArchiveValueType& OutType);
-	FStructuredArchiveRecord EnterRecord(FArchiveFieldName Name);
-	FStructuredArchiveRecord EnterRecord_TextOnly(FArchiveFieldName Name, TArray<FString>& OutFieldNames);
-	FStructuredArchiveArray EnterArray(FArchiveFieldName Name, int32& Num);
-	FStructuredArchiveStream EnterStream(FArchiveFieldName Name);
-	FStructuredArchiveStream EnterStream_TextOnly(FArchiveFieldName Name, int32& OutNumElements);
-	FStructuredArchiveMap EnterMap(FArchiveFieldName Name, int32& Num);
-
-	TOptional<FStructuredArchiveSlot> TryEnterField(FArchiveFieldName Name, bool bEnterForSaving);
-
-	template<typename T> FORCEINLINE FStructuredArchiveRecord& operator<<(TNamedValue<T> Item)
-	{
-		EnterField(Item.Name) << Item.Value;
-		return *this;
-	}
-
-private:
-	friend FStructuredArchive;
-	friend FStructuredArchiveSlot;
-
-	using StructuredArchive_Private::FSlotBase::FSlotBase;
-};
-
-/**
- * Represents an array in the structured archive. An object contains slots that are identified by a FArchiveFieldName,
- * which may be compiled out with binary-only archives.
- */
-class CORE_API FStructuredArchiveArray final : public StructuredArchive_Private::FSlotBase
-{
-public:
-	FStructuredArchiveSlot EnterElement();
-	FStructuredArchiveSlot EnterElement_TextOnly(EArchiveValueType& OutType);
-
-	template<typename T> FORCEINLINE FStructuredArchiveArray& operator<<(T& Item)
-	{
-		EnterElement() << Item;
-		return *this;
-	}
-
-private:
-	friend FStructuredArchive;
-	friend FStructuredArchiveSlot;
-
-	using StructuredArchive_Private::FSlotBase::FSlotBase;
-};
-
-/**
- * Represents an unsized sequence of slots in the structured archive (similar to an array, but without a known size).
- */
-class CORE_API FStructuredArchiveStream final : public StructuredArchive_Private::FSlotBase
-{
-public:
-	FStructuredArchiveSlot EnterElement();
-	FStructuredArchiveSlot EnterElement_TextOnly(EArchiveValueType& OutType);
-
-	template<typename T> FORCEINLINE FStructuredArchiveStream& operator<<(T& Item)
-	{
-		EnterElement() << Item;
-		return *this;
-	}
-
-private:
-	friend FStructuredArchive;
-	friend FStructuredArchiveSlot;
-
-	using StructuredArchive_Private::FSlotBase::FSlotBase;
-};
-
-/**
- * Represents a map in the structured archive. A map is similar to a record, but keys can be read back out from an archive.
- * (This is an important distinction for binary archives).
- */
-class CORE_API FStructuredArchiveMap final : public StructuredArchive_Private::FSlotBase
-{
-public:
-	FStructuredArchiveSlot EnterElement(FString& Name);
-	FStructuredArchiveSlot EnterElement_TextOnly(FString& Name, EArchiveValueType& OutType);
-
-private:
-	friend FStructuredArchive;
-	friend FStructuredArchiveSlot;
-
-	using StructuredArchive_Private::FSlotBase::FSlotBase;
-};
-
-=======
->>>>>>> d731a049
 /**
  * Manages the state of an underlying FStructuredArchiveFormatter, and provides a consistent API for reading and writing to a structured archive.
  * 
@@ -304,17 +121,10 @@
 
 	struct FElement
 	{
-<<<<<<< HEAD
-		StructuredArchive_Private::FElementId Id;
-		StructuredArchive_Private::EElementType Type;
-
-		FElement(StructuredArchive_Private::FElementId InId, StructuredArchive_Private::EElementType InType)
-=======
 		UE::StructuredArchive::Private::FElementId Id;
 		UE::StructuredArchive::Private::EElementType Type;
 
 		FElement(UE::StructuredArchive::Private::FElementId InId, UE::StructuredArchive::Private::EElementType InType)
->>>>>>> d731a049
 			: Id(InId)
 			, Type(InType)
 		{
@@ -323,15 +133,9 @@
 
 	struct FIdGenerator
 	{
-<<<<<<< HEAD
-		StructuredArchive_Private::FElementId Generate()
-		{
-			return StructuredArchive_Private::FElementId(NextId++);
-=======
 		UE::StructuredArchive::Private::FElementId Generate()
 		{
 			return UE::StructuredArchive::Private::FElementId(NextId++);
->>>>>>> d731a049
 		}
 
 	private:
@@ -346,20 +150,12 @@
 	/**
 	 * The ID of the root element.
 	 */
-<<<<<<< HEAD
-	StructuredArchive_Private::FElementId RootElementId;
-=======
 	UE::StructuredArchive::Private::FElementId RootElementId;
->>>>>>> d731a049
 
 	/**
 	 * The element ID assigned for the current slot. Slots are transient, and only exist as placeholders until something is written into them. This is reset to 0 when something is created in a slot, and the created item can assume the element id.
 	 */
-<<<<<<< HEAD
-	StructuredArchive_Private::FElementId CurrentSlotElementId;
-=======
 	UE::StructuredArchive::Private::FElementId CurrentSlotElementId;
->>>>>>> d731a049
 
 	/**
 	 * Tracks the current stack of objects being written. Used by SetScope() to ensure that scopes are always closed correctly in the underlying formatter,
@@ -379,31 +175,19 @@
 	/**
 	 * Whether or not we've just entered an attribute
 	 */
-<<<<<<< HEAD
-	StructuredArchive_Private::EEnteringAttributeState CurrentEnteringAttributeState = StructuredArchive_Private::EEnteringAttributeState::NotEnteringAttribute;
-=======
 	UE::StructuredArchive::Private::EEnteringAttributeState CurrentEnteringAttributeState = UE::StructuredArchive::Private::EEnteringAttributeState::NotEnteringAttribute;
->>>>>>> d731a049
 
 	/**
 	 * Enters the current slot for serializing a value. Asserts if the archive is not in a state about to write to an empty-slot.
 	 */
-<<<<<<< HEAD
-	void EnterSlot(StructuredArchive_Private::FSlotPosition Slot, bool bEnteringAttributedValue = false);
-=======
 	void EnterSlot(UE::StructuredArchive::Private::FSlotPosition Slot, bool bEnteringAttributedValue = false);
->>>>>>> d731a049
 
 	/**
 	 * Enters the current slot, adding an element onto the stack. Asserts if the archive is not in a state about to write to an empty-slot.
 	 *
 	 * @return  The depth of the newly-entered slot.
 	 */
-<<<<<<< HEAD
-	int32 EnterSlotAsType(StructuredArchive_Private::FSlotPosition Slot, StructuredArchive_Private::EElementType ElementType);
-=======
 	int32 EnterSlotAsType(UE::StructuredArchive::Private::FSlotPosition Slot, UE::StructuredArchive::Private::EElementType ElementType);
->>>>>>> d731a049
 
 	/**
 	 * Leaves slot at the top of the current scope
@@ -413,30 +197,7 @@
 	/**
 	 * Switches to the scope for the given slot.
 	 */
-<<<<<<< HEAD
-	void SetScope(StructuredArchive_Private::FSlotPosition Slot);
-#endif
-};
-
-FORCEINLINE FArchive& StructuredArchive_Private::FSlotBase::GetUnderlyingArchive() const
-{
-	return Ar.GetUnderlyingArchive();
-}
-
-FORCEINLINE const FArchiveState& StructuredArchive_Private::FSlotBase::GetArchiveState() const
-{
-	return Ar.GetArchiveState();
-}
-
-FORCEINLINE bool FStructuredArchiveSlot::IsFilled() const
-{
-#if WITH_TEXT_ARCHIVE_SUPPORT
-	return Ar.CurrentSlotElementId != ElementId;
-#else
-	return true;
-=======
 	void SetScope(UE::StructuredArchive::Private::FSlotPosition Slot);
->>>>>>> d731a049
 #endif
 };
 
