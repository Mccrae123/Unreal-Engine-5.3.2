--- conflicted
+++ resolved
@@ -1040,11 +1040,7 @@
 
 	/** If true, we will not serialize ClassGeneratedBy reference in UClass. */
 	bool ArIgnoreClassGeneratedByRef;
-<<<<<<< HEAD
-	
-=======
-
->>>>>>> 73f66985
+
 	/** If true, UObject::Serialize will skip serialization of the Class property. */
 	bool ArIgnoreClassRef;
 	
