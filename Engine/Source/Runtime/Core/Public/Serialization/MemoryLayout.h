--- conflicted
+++ resolved
@@ -15,7 +15,6 @@
 class FMemoryImageWriter;
 class FMemoryUnfreezeContent;
 class FPointerTableBase;
-class FStringBuilderBase;
 struct FTypeLayoutDesc;
 struct FPlatformTypeLayoutParameters;
 
@@ -853,12 +852,9 @@
 	inline bool WithEditorOnly() const { return (Flags & Flag_WithEditorOnly) != 0u; }
 	inline bool WithRaytracing() const { return (Flags & Flag_WithRaytracing) != 0u; }
 
-<<<<<<< HEAD
-=======
 	// May need dedicated flag for this, if we need to support case-preserving names in non-editor builds
 	inline bool WithCasePreservingFName() const { return WithEditorOnly(); }
 
->>>>>>> 24776ab6
 	inline bool Has32BitMemoryImagePointers() const { return Is32Bit() && !HasForce64BitMemoryImagePointers(); }
 	inline bool Has64BitMemoryImagePointers() const { return !Has32BitMemoryImagePointers(); }
 
