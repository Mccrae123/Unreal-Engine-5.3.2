// Copyright Epic Games, Inc. All Rights Reserved.

#pragma once

#include "CoreTypes.h"
#include "Misc/VarArgs.h"
#include "Misc/AssertionMacros.h"
#include "Templates/EnableIf.h"
#include "Templates/IsEnumClass.h"
#include "Templates/Function.h"
#include "HAL/PlatformProperties.h"
#include "Misc/CompressionFlags.h"
#include "Misc/EngineVersionBase.h"
#include "Internationalization/TextNamespaceFwd.h"
#include "Templates/IsValidVariadicFunctionArg.h"
#include "Templates/AndOrNot.h"
#include "Templates/IsArrayOrRefOfType.h"
#include "Templates/IsSigned.h"

class FArchive;
class FCustomVersionContainer;
class FLinker;
class FName;
class FString;
class FText;
class ITargetPlatform;
class UObject;
class FProperty;
struct FUntypedBulkData;
struct FArchiveSerializedPropertyChain;
template<class TEnum> class TEnumAsByte;
typedef TFunction<bool (double RemainingTime)> FExternalReadCallback;
struct FUObjectSerializeContext;
class FField;

// Temporary while we shake out the EDL at boot
#define USE_EVENT_DRIVEN_ASYNC_LOAD_AT_BOOT_TIME (1)

#if USE_EVENT_DRIVEN_ASYNC_LOAD_AT_BOOT_TIME
	#define EVENT_DRIVEN_ASYNC_LOAD_ACTIVE_AT_RUNTIME (1)
#else
	#define EVENT_DRIVEN_ASYNC_LOAD_ACTIVE_AT_RUNTIME (!GIsInitialLoad) 
#endif

#define DEVIRTUALIZE_FLinkerLoad_Serialize (!WITH_EDITORONLY_DATA)

// Helper macro to make serializing a bitpacked boolean in an archive easier
#define FArchive_Serialize_BitfieldBool(ARCHIVE, BITFIELD_BOOL) { bool TEMP_BITFIELD_BOOL = BITFIELD_BOOL; ARCHIVE << TEMP_BITFIELD_BOOL; BITFIELD_BOOL = TEMP_BITFIELD_BOOL; }

struct CORE_API FArchiveState
{
private:
	// Only FArchive is allowed to instantiate this, by inheritance
	friend class FArchive;

	FArchiveState();

	/** Copy constructor. */
	FArchiveState(const FArchiveState&);

	/**
	 * Copy assignment operator.
	 *
	 * @param ArchiveToCopy The archive to copy from.
	 */
	FArchiveState& operator=(const FArchiveState& ArchiveToCopy);

	virtual ~FArchiveState() = 0;

protected:
	static void LinkProxy(FArchiveState& Inner, FArchiveState& Proxy);
	static void UnlinkProxy(FArchiveState& Inner, FArchiveState& Proxy);

public:
<<<<<<< HEAD
=======
	/** 
	 * Returns lowest level archive state, proxy archives will override this.
	 */
>>>>>>> 00d61fac
	virtual FArchiveState& GetInnermostState()
	{
		return *this;
	}

<<<<<<< HEAD
=======
	/** 
	 * Modifies current archive state, can be used to override flags.
	 */
>>>>>>> 00d61fac
	void SetArchiveState(const FArchiveState& InState);

	/**
	 * Sets ArIsError to true. Also sets error in the proxy archiver if one is wrapping this.
	 */
	void SetError();

	/**
	 * Sets ArIsError to false, this does not clear any CriticalErrors
	 */
	void ClearError();

	/**
	 * Sets the archiver IsCriticalError and IsError to true. Also sets CriticalError in the proxy archiver if one is wrapping this.
	 */
	void SetCriticalError();

<<<<<<< HEAD
=======
	/**
	 * Called to get the computed size from a size-detecting archive after it has finished serializing.
	 */
>>>>>>> 00d61fac
	virtual void CountBytes(SIZE_T InNum, SIZE_T InMax) { }

	/**
	 * Returns the name of the Archive.  Useful for getting the name of the package a struct or object
	 * is in when a loading error occurs.
	 *
	 * This is overridden for the specific Archive Types
	 */
	virtual FString GetArchiveName() const;

	/**
	 * If this archive is a FLinkerLoad or FLinkerSave, returns a pointer to the ULinker portion.
	 *
	 * @return The linker, or nullptr if the archive is not a linker.
	 */
	virtual FLinker* GetLinker()
	{
		return nullptr;
	}

	/** 
	 * Returns the current location within the backing data storage, which can possibly be passed to Seek later to restore a read/write location.
	 * If this returns -1, there is no backing data storage and Seek will not function.
	 */
	virtual int64 Tell()
	{
		return INDEX_NONE;
	}

	/** Returns total size of the backing data storage. */
	virtual int64 TotalSize()
	{
		return INDEX_NONE;
	}

	/** Returns true if the current location within the backing data storage is at the end, always returns false if there is no storage. */
	virtual bool AtEnd()
	{
		int64 Pos = Tell();

		return ((Pos != INDEX_NONE) && (Pos >= TotalSize()));
	}

<<<<<<< HEAD
	FORCEINLINE bool GetError() const
	{
		return ArIsError;
	}

=======
	/** Returns true if data larger than 1 byte should be swapped to deal with endian mismatches. */
>>>>>>> 00d61fac
	FORCEINLINE bool IsByteSwapping()
	{
	#if PLATFORM_LITTLE_ENDIAN
		bool SwapBytes = ArForceByteSwapping;
	#else
		bool SwapBytes = this->IsPersistent();
	#endif
		return SwapBytes;
	}

	/** Sets a flag indicating that this archive contains native or generated code. */
	void ThisContainsCode()
	{
		ArContainsCode = true;
	}

	/** Sets a flag indicating that this archive contains a ULevel or UWorld object. */
	void ThisContainsMap()
	{
		ArContainsMap = true;
	}

	/** Sets a flag indicating that this archive contains data required to be gathered for localization. */
	void ThisRequiresLocalizationGather()
	{
		ArRequiresLocalizationGather = true;
	}

	/**
	 * Called to retrieve the archetype from the event driven loader. 
	 * If this returns null, then call GetArchetype yourself. 
	 */
	virtual UObject* GetArchetypeFromLoader(const UObject* Obj)
	{
		return nullptr;
	}

	/** Returns the global engine serialization version used for this archive. */
	FORCEINLINE int32 UE4Ver() const
	{
		return ArUE4Ver;
	}

	/** Returns the licensee-specific version used for this archive, will be 0 by default. */
	FORCEINLINE int32 LicenseeUE4Ver() const
	{
		return ArLicenseeUE4Ver;
	}

	/** Returns the compiled engine version used for this archive. */
	FORCEINLINE FEngineVersionBase EngineVer() const
	{
		return ArEngineVer;
	}

	/** Returns the engine-global network protocol version for this archive. */
	FORCEINLINE uint32 EngineNetVer() const
	{
		return ArEngineNetVer;
	}

	/** Returns the game-specific network protocol version for this archive. */
	FORCEINLINE uint32 GameNetVer() const
	{
		return ArGameNetVer;
	}

	/**
	 * Queries a custom version from the archive.  If the archive is being used to write, the custom version must have already been registered.
	 *
	 * @param Key The guid of the custom version to query.
	 * @return The version number, or 0 if the custom tag isn't stored in the archive.
	 */
	int32 CustomVer(const struct FGuid& Key) const;

	/** Returns true if this archive is for loading data. */
	FORCEINLINE bool IsLoading() const
	{
		return ArIsLoading;
	}

	/** Returns true if this archive is for saving data, this can also be a pre-save preparation archive. */
	FORCEINLINE bool IsSaving() const
	{
		return ArIsSaving;
	}

	/** Returns true if this archive is transacting, which is used to keep track of changes to objects for things like the editor undo system. */
	FORCEINLINE bool IsTransacting() const
	{
		if (FPlatformProperties::HasEditorOnlyData())
		{
			return ArIsTransacting;
		}
		else
		{
			return false;
		}
	}

	/** 
	 * Returns true if this archive serializes to a structured text format. 
	 * Text format archives should use high level constructs from FStructuredArchive for delimiting data rather than manually seeking through the file.
	 */
	FORCEINLINE bool IsTextFormat() const
	{
		return (ArIsTextFormat && WITH_TEXT_ARCHIVE_SUPPORT);
	}

	/** Returns true if this archive wants properties to be serialized in binary form instead of safer but slower tagged form. */
	FORCEINLINE bool WantBinaryPropertySerialization() const
	{
		return ArWantBinaryPropertySerialization;
	}

	/** 
	 * Returns true if tagged property serialization should be replaced by faster unversioned serialization.
	 * This assumes writer and reader share the same property definitions. 
	 */
	FORCEINLINE bool UseUnversionedPropertySerialization() const
	{
		return ArUseUnversionedPropertySerialization;
	}

	/** Returns true if this archive wants to always save strings in UTF16 format even if they are ANSI characters. */
	FORCEINLINE bool IsForcingUnicode() const
	{
		return ArForceUnicode;
	}

	/** 
	 * Returns true if this archive is saving or loading data destined for persistent storage and should skip transient data.
	 * This is also true for some intermediate archives for tasks like duplication that are eventually destined for persistent storage.
	 */
	FORCEINLINE bool IsPersistent() const
	{
		return ArIsPersistent;
	}

	/** Returns true if this archive contains errors, which means that further serialization is generally not safe. */
	FORCEINLINE bool IsError() const
	{
		return ArIsError;
	}

	FORCEINLINE bool GetError() const
	{
		return ArIsError;
	}

	/** Returns true if this archive contains critical errors that cannot be recovered from. */
	FORCEINLINE bool IsCriticalError() const
	{
		return ArIsCriticalError;
	}

	/** Returns true if this archive contains native or generated code. */
	FORCEINLINE bool ContainsCode() const
	{
		return ArContainsCode;
	}

	/** Returns true if this archive contains a ULevel or UWorld object. */
	FORCEINLINE bool ContainsMap() const
	{
		return ArContainsMap;
	}

	/** Returns true if this archive contains data required to be gathered for localization. */
	FORCEINLINE bool RequiresLocalizationGather() const
	{
		return ArRequiresLocalizationGather;
	}

	/** Returns true if this archive should always swap bytes, ignoring endian rules. */
	FORCEINLINE bool ForceByteSwapping() const
	{
		return ArForceByteSwapping;
	}

	/** Returns true if this archive is currently serializing class/struct default values. */
	FORCEINLINE bool IsSerializingDefaults() const
	{
		return (ArSerializingDefaults > 0) ? true : false;
	}

	/** Returns true if this archive should ignore archetype references for structs and classes. */
	FORCEINLINE bool IsIgnoringArchetypeRef() const
	{
		return ArIgnoreArchetypeRef;
	}

	/** Returns true if this archive should handle delta serialization for properties. */
	FORCEINLINE bool DoDelta() const
	{
		return !ArNoDelta;
	}

	/** Returns true if this archive should perform delta serialization within properties (e.g. TMaps and TSets). */
	FORCEINLINE bool DoIntraPropertyDelta() const
	{
		return !ArNoIntraPropertyDelta;
	}

	/** Returns true if this archive should ignore the Outer reference in UObject. */
	FORCEINLINE bool IsIgnoringOuterRef() const
	{
		return ArIgnoreOuterRef;
	}

	/** Returns true if this archive should ignore the ClassGeneratedBy reference in UClass. */
	FORCEINLINE bool IsIgnoringClassGeneratedByRef() const
	{
		return ArIgnoreClassGeneratedByRef;
	}

	/** Returns true if this archive should ignore the Class reference in UObject. */
	FORCEINLINE bool IsIgnoringClassRef() const
	{
		return ArIgnoreClassRef;
	}

	/** Returns true if this archive sould allow lazy loading of bulk / secondary data. */
	FORCEINLINE bool IsAllowingLazyLoading() const
	{
		return ArAllowLazyLoading;
	}

	/** 
	 * Returns true if this archive is only looking for UObject references.
	 * This can be false for reference collectors looking for more general references.
	 */
	FORCEINLINE bool IsObjectReferenceCollector() const
	{
		return ArIsObjectReferenceCollector;
	}

	/** Returns true if this archive should modify/search weak object references as well as strong ones. */
	FORCEINLINE bool IsModifyingWeakAndStrongReferences() const
	{
		return ArIsModifyingWeakAndStrongReferences;
	}

	/** Returns true if this archive is counting memory, normally CountBytes is called to get the size. */
	FORCEINLINE bool IsCountingMemory() const
	{
		return ArIsCountingMemory;
	}

	/** Returns this archive's property serialization modifier flags. */
	FORCEINLINE uint32 GetPortFlags() const
	{
		return ArPortFlags;
	}

	/** Checks to see if any of the passed in property serialization modifier flags are set. */
	FORCEINLINE bool HasAnyPortFlags(uint32 Flags) const
	{
		return ((ArPortFlags & Flags) != 0);
	}

	/** Checks to see if all of the passed in property serialization modifier flags are set. */
	FORCEINLINE bool HasAllPortFlags(uint32 Flags) const
	{
		return ((ArPortFlags & Flags) == Flags);
	}

	/** Returns the editor-only debug serialization flags. */
	FORCEINLINE uint32 GetDebugSerializationFlags() const
	{
#if WITH_EDITOR
		return ArDebugSerializationFlags;
#else
		return 0;
#endif
	}

	/** Returns true if this archive should ignore bulk data. */
	FORCEINLINE bool ShouldSkipBulkData() const
	{
		return ArShouldSkipBulkData;
	}

	/** Returns the maximum size of data that this archive is allowed to serialize. */
	FORCEINLINE int64 GetMaxSerializeSize() const
	{
		return ArMaxSerializeSize;
	}

	/**
	 * Gets the custom version numbers for this archive.
	 * These are used to check for system or game-specific version numbers.
	 *
	 * @return The container of custom versions in the archive.
	 */
	virtual const FCustomVersionContainer& GetCustomVersions() const;

	/**
	 * Sets the custom version numbers for this archive.
	 *
	 * @param CustomVersionContainer - The container of custom versions to copy into the archive.
	 */
	virtual void SetCustomVersions(const FCustomVersionContainer& CustomVersionContainer);

	/** Resets the custom version numbers for this archive. */
	virtual void ResetCustomVersions();

	/**
	 * Sets a specific custom version
	 *
	 * @param Key - The guid of the custom version to query.
	 * @param Version - The version number to set key to
	 * @param FriendlyName - Friendly name corresponding to the key
	 */
	void SetCustomVersion(const struct FGuid& Key, int32 Version, FName FriendlyName);

	/**
	 * Toggle byte order swapping. This is needed in rare cases when we already know that the data
	 * swapping has already occurred or if we know that it will be handled later.
	 *
	 * @param Enabled	set to true to enable byte order swapping
	 */
	void SetByteSwapping(bool Enabled)
	{
		ArForceByteSwapping = Enabled;
	}

	/**
	 * Sets the archive's property serialization modifier flags
	 *
	 * @param	InPortFlags		the new flags to use for property serialization
	 */
	void SetPortFlags(uint32 InPortFlags)
	{
		ArPortFlags = InPortFlags;
	}

	/**
	 * Sets the archives custom serialization modifier flags (nothing to do with PortFlags or Custom versions)
	 *
	 * @param InCustomFlags the new flags to use for custom serialization
	 */
	void SetDebugSerializationFlags(uint32 InCustomFlags)
	{
#if WITH_EDITOR
		ArDebugSerializationFlags = InCustomFlags;
#endif
	}

	/**
	 * Indicates whether this archive is filtering editor-only on save or contains data that had editor-only content stripped.
	 *
	 * @return true if the archive filters editor-only content, false otherwise.
	 */
	bool IsFilterEditorOnly() const
	{
		return ArIsFilterEditorOnly;
	}

	/**
	 * Sets a flag indicating that this archive needs to filter editor-only content.
	 *
	 * @param InFilterEditorOnly Whether to filter editor-only content.
	 */
	virtual void SetFilterEditorOnly(bool InFilterEditorOnly)
	{
		ArIsFilterEditorOnly = InFilterEditorOnly;
	}

	/**
	 * Indicates whether this archive is saving or loading game state
	 *
	 * @note This is intended for game-specific archives and is not true for any of the build in save methods
	 * @return true if the archive is dealing with save games, false otherwise.
	 */
	bool IsSaveGame() const
	{
		return ArIsSaveGame;
	}

	/**
	 * Whether or not this archive is serializing data being sent/received by the netcode
	 */
	FORCEINLINE bool IsNetArchive() const
	{
		return ArIsNetArchive;
	}

	/**
	 * Checks whether the archive is used for cooking.
	 *
	 * @return true if the archive is used for cooking, false otherwise.
	 */
	FORCEINLINE bool IsCooking() const
	{
		check(!CookingTargetPlatform || (!IsLoading() && !IsTransacting() && IsSaving()));

		return !!CookingTargetPlatform;
	}

	/**
	 * Returns the cooking target platform.
	 *
	 * @return Target platform.
	 */
	FORCEINLINE const ITargetPlatform* CookingTarget() const
	{
		return CookingTargetPlatform;
	}

	/**
	 * Sets the cooking target platform.
	 *
	 * @param InCookingTarget The target platform to set.
	 */
	FORCEINLINE void SetCookingTarget(const ITargetPlatform* InCookingTarget)
	{
		CookingTargetPlatform = InCookingTarget;
	}

	/**
	 * Checks whether the archive is used to resolve out-of-date enum indexes
	 * If function returns true, the archive should be called only for objects containing user defined enum
	 *
	 * @return true if the archive is used to resolve out-of-date enum indexes
	 */
	virtual bool UseToResolveEnumerators() const
	{
		return false;
	}

	/**
	 * Checks whether the archive wants to skip the property independent of the other flags
	 */
	virtual bool ShouldSkipProperty(const FProperty* InProperty) const
	{
		return false;
	}

	/**
	 * Overrides the property that is currently being serialized
	 * @note: You likely want to call PushSerializedProperty/PopSerializedProperty instead
	 *
	 * @param InProperty Pointer to the property that is currently being serialized
	 */
	virtual void SetSerializedProperty(FProperty* InProperty)
	{
		SerializedProperty = InProperty;
	}

	/**
	 * Gets the property that is currently being serialized
	 *
	 * @return Pointer to the property that is currently being serialized
	 */
	FORCEINLINE class FProperty* GetSerializedProperty() const
	{
		return SerializedProperty;
	}

	/**
	 * Gets the chain of properties that are currently being serialized
	 * @note This populates the array in stack order, so the 0th entry in the array is the top of the stack of properties
	 */
	void GetSerializedPropertyChain(TArray<class FProperty*>& OutProperties) const;

	/**
	 * Get the raw serialized property chain for this archive
	 * @note Accessing this directly can avoid an array allocation depending on your use-case
	 */
	FORCEINLINE const FArchiveSerializedPropertyChain* GetSerializedPropertyChain() const
	{
		return SerializedPropertyChain;
	}

	/**
	 * Set the raw serialized property chain for this archive, optionally overriding the serialized property too (or null to use the head of the property chain)
	 */
	virtual void SetSerializedPropertyChain(const FArchiveSerializedPropertyChain* InSerializedPropertyChain, class FProperty* InSerializedPropertyOverride = nullptr);

#if WITH_EDITORONLY_DATA
	/** Returns true if the stack of currently serialized properties contains an editor-only property */
	virtual bool IsEditorOnlyPropertyOnTheStack() const;
#endif

	/** Sets the current UObject serialization context for this archive. */
	virtual void SetSerializeContext(FUObjectSerializeContext* InLoadContext) {}

	/** Gets the current UObject serialization context for this archive. */
	virtual FUObjectSerializeContext* GetSerializeContext() { return nullptr; }

#if USE_STABLE_LOCALIZATION_KEYS
	/**
	 * Set the localization namespace that this archive should use when serializing text properties.
	 * This is typically the namespace used by the package being serialized (if serializing a package, or an object within a package).
	 */
	virtual void SetLocalizationNamespace(const FString& InLocalizationNamespace);

	/**
	 * Get the localization namespace that this archive should use when serializing text properties.
	 * This is typically the namespace used by the package being serialized (if serializing a package, or an object within a package).
	 */
	virtual FString GetLocalizationNamespace() const;
#endif // USE_STABLE_LOCALIZATION_KEYS

	/** Resets all of the base archive members. */
	virtual void Reset();

public:
#if DEVIRTUALIZE_FLinkerLoad_Serialize
	/* These are used for fastpath inline serializers  */
	struct FFastPathLoadBuffer
	{
		const uint8* StartFastPathLoadBuffer;
		const uint8* EndFastPathLoadBuffer;
		const uint8* OriginalFastPathLoadBuffer;
		FORCEINLINE FFastPathLoadBuffer()
		{
			Reset();
		}
		FORCEINLINE void Reset()
		{
			StartFastPathLoadBuffer = nullptr;
			EndFastPathLoadBuffer = nullptr;
			OriginalFastPathLoadBuffer = nullptr;
		}
	};
	//@todoio FArchive is really a horrible class and the way it is proxied by FLinkerLoad is double terrible. It makes the fast path really hacky and slower than it would need to be.
	FFastPathLoadBuffer* ActiveFPLB;
	FFastPathLoadBuffer InlineFPLB;
#endif

// These will be private in FArchive
protected:
	/** Copies all of the members except CustomVersionContainer */
	void CopyTrivialFArchiveStatusMembers(const FArchiveState& ArchiveStatusToCopy);

	/** Whether this archive is for loading data. */
	uint8 ArIsLoading : 1;

	/** Whether this archive is for saving data. */
	uint8 ArIsSaving : 1;

	/** Whether archive is transacting, which is used to keep track of changes to objects for things like the editor undo system. */
	uint8 ArIsTransacting : 1;

	/** Whether this archive serializes to a text format. Text format archives should use high level constructs from FStructuredArchive for delimiting data rather than manually seeking through the file. */
	uint8 ArIsTextFormat : 1;

	/** Whether this archive wants properties to be serialized in binary form instead of tagged. */
	uint8 ArWantBinaryPropertySerialization : 1;

	/** Whether tagged property serialization is replaced by faster unversioned serialization. This assumes writer and reader share the same property definitions. */
	uint8 ArUseUnversionedPropertySerialization : 1;

	/** Whether this archive wants to always save strings in UTF16 format even if they are ANSI characters */
	uint8 ArForceUnicode : 1;

	/** Whether this archive saves to persistent storage. This is also true for some intermediate archives like DuplicateObject that are expected to go to persistent storage but may be discarded */
	uint8 ArIsPersistent : 1;

private:
<<<<<<< HEAD
	/** Whether this archive contains errors. */
=======
	/** Whether this archive contains errors, which means that further serialization is generally not safe */
>>>>>>> 00d61fac
	uint8 ArIsError : 1;

	/** Whether this archive contains critical errors that cannot be recovered from */
	uint8 ArIsCriticalError : 1;

public:
	/** Quickly tell if an archive contains script code. */
	uint8 ArContainsCode : 1;

	/** Used to determine whether FArchive contains a level or world. */
	uint8 ArContainsMap : 1;

	/** Used to determine whether FArchive contains data required to be gathered for localization. */
	uint8 ArRequiresLocalizationGather : 1;

	/** Whether we should forcefully swap bytes. */
	uint8 ArForceByteSwapping : 1;

	/** If true, we will not serialize archetype references for structs and classes. */
	uint8 ArIgnoreArchetypeRef : 1;

	/** If true, do not perform delta serialization of properties. */
	uint8 ArNoDelta : 1;

	/** If true, do not perform delta serialization within properties (e.g. TMaps and TSets). */
	uint8 ArNoIntraPropertyDelta : 1;

	/** If true, we will not serialize the Outer reference in UObject. */
	uint8 ArIgnoreOuterRef : 1;

	/** If true, we will not serialize ClassGeneratedBy reference in UClass. */
	uint8 ArIgnoreClassGeneratedByRef : 1;

	/** If true, UObject::Serialize will skip serialization of the Class property. */
	uint8 ArIgnoreClassRef : 1;

	/** Whether to allow lazy loading of bulk/secondary data. */
	uint8 ArAllowLazyLoading : 1;

	/** Whether this archive only cares about serializing object references. */
	uint8 ArIsObjectReferenceCollector : 1;

	/** Whether a reference collector is modifying the references and wants both weak and strong ones */
	uint8 ArIsModifyingWeakAndStrongReferences : 1;

	/** Whether this archive is counting memory. */
	uint8 ArIsCountingMemory : 1;

	/** Whether bulk data serialization should be skipped or not. */
	uint8 ArShouldSkipBulkData : 1;

	/** Whether editor only properties are being filtered from the archive (or has been filtered). */
	uint8 ArIsFilterEditorOnly : 1;

	/** Whether this archive is saving/loading game state */
	uint8 ArIsSaveGame : 1;

	/** Whether or not this archive is sending/receiving network data */
	uint8 ArIsNetArchive : 1;

	/** Set TRUE to use the custom property list attribute for serialization. */
	uint8 ArUseCustomPropertyList : 1;

	/** Whether we are currently serializing defaults. > 0 means yes, <= 0 means no. */
	int32 ArSerializingDefaults;

	/** Modifier flags that be used when serializing UProperties */
	uint32 ArPortFlags;

	/** Max size of data that this archive is allowed to serialize. */
	int64 ArMaxSerializeSize;

	/**
	 * Sets whether this archive is for loading data.
	 *
	 * @param bInIsLoading  true if this archive is for loading, false otherwise.
	 */
	virtual void SetIsLoading(bool bInIsLoading);

	/**
	 * Sets whether this archive is for saving data.
	 *
	 * @param bInIsSaving  true if this archive is for saving, false otherwise.
	 */
	virtual void SetIsSaving(bool bInIsSaving);

	/**
	 * Sets whether this archive is for transacting.
	 *
	 * @param bInIsTransacting  true if this archive is for transacting, false otherwise.
	 */
	virtual void SetIsTransacting(bool bInIsTransacting);

	/**
	 * Sets whether this archive is in text format.
	 *
	 * @param bInIsTextFormat  true if this archive is in text format, false otherwise.
	 */
	virtual void SetIsTextFormat(bool bInIsTextFormat);

	/**
	 * Sets whether this archive wants binary property serialization.
	 *
	 * @param bInWantBinaryPropertySerialization  true if this archive wants binary serialization, false otherwise.
	 */
	virtual void SetWantBinaryPropertySerialization(bool bInWantBinaryPropertySerialization);

	/** Sets whether tagged property serialization should be replaced by faster unversioned serialization. This assumes writer and reader share the same property definitions. */
	virtual void SetUseUnversionedPropertySerialization(bool bInUseUnversioned);

	/**
	 * Sets whether this archive wants to force saving as Unicode.
	 * This is needed when we need to make sure ANSI strings are saved as Unicode.
	 *
	 * @param bInForceUnicode  true if this archive wants to force saving as Unicode, false otherwise.
	 */
	virtual void SetForceUnicode(bool bInForceUnicode);

	/**
	 * Sets whether this archive is to persistent storage.
	 *
	 * @param bInIsPersistent  true if this archive is to persistent storage, false otherwise.
	 */
	virtual void SetIsPersistent(bool bInIsPersistent);

	/**
	 * Sets the archive version number. Used by the code that makes sure that FLinkerLoad's 
	 * internal archive versions match the file reader it creates.
	 *
	 * @param UE4Ver	new version number
	 */
	virtual void SetUE4Ver(int32 InVer);

	/**
	 * Sets the archive licensee version number. Used by the code that makes sure that FLinkerLoad's 
	 * internal archive versions match the file reader it creates.
	 *
	 * @param Ver	new version number
	 */
	virtual void SetLicenseeUE4Ver(int32 InVer);

	/**
	 * Sets the archive engine version. Used by the code that makes sure that FLinkerLoad's
	 * internal archive versions match the file reader it creates.
	 *
	 * @param InVer	new version number
	 */
	virtual void SetEngineVer(const FEngineVersionBase& InVer);

	/**
	 * Sets the archive engine network version.
	 */
	virtual void SetEngineNetVer(const uint32 InEngineNetVer);

	/**
	 * Sets the archive game network version.
	 */
	virtual void SetGameNetVer(const uint32 InGameNetVer);

// These will be private in FArchive
protected:
	/** Holds the archive version. */
	int32 ArUE4Ver;

	/** Holds the archive version for licensees. */
	int32 ArLicenseeUE4Ver;

	/** Holds the engine version. */
	FEngineVersionBase ArEngineVer;

	/** Holds the engine network protocol version. */
	uint32 ArEngineNetVer;

	/** Holds the game network protocol version. */
	uint32 ArGameNetVer;

	/**
	* All the custom versions stored in the archive.
	* Stored as a pointer to a heap-allocated object because of a 3-way dependency between TArray, FCustomVersionContainer and FArchive, which is too much work to change right now.
	* Keeping it as a heap-allocated object also helps with performance in some cases as we don't need to construct it for archives that don't care about custom versions.
	*/
	mutable FCustomVersionContainer* CustomVersionContainer = nullptr;

public:
	/** Custom property list attribute. If the flag below is set, only these properties will be iterated during serialization. If NULL, then no properties will be iterated. */
	const struct FCustomPropertyListNode* ArCustomPropertyList;

#if WITH_EDITOR
	/** Custom serialization modifier flags can be used for anything */
	uint32 ArDebugSerializationFlags;
#endif

// These will be private in FArchive
protected:
	/** Holds the cooking target platform. */
	const ITargetPlatform* CookingTargetPlatform;

	/** Holds the pointer to the property that is currently being serialized */
	FProperty* SerializedProperty;

	/** Holds the chain of properties that are currently being serialized */
	FArchiveSerializedPropertyChain* SerializedPropertyChain;

#if USE_STABLE_LOCALIZATION_KEYS
	/**
	 * The localization namespace that this archive should use when serializing text properties.
	 * This is typically the namespace used by the package being serialized (if serializing a package, or an object within a package).
	 * Stored as a pointer to a heap-allocated string because of a dependency between TArray (thus FString) and FArchive; null should be treated as an empty string.
	 */
	FString* LocalizationNamespacePtr;

	/** See GetLocalizationNamespace */
	FString GetBaseLocalizationNamespace() const;

	/** See SetLocalizationNamespace */
	void SetBaseLocalizationNamespace(const FString& InLocalizationNamespace);
#endif // USE_STABLE_LOCALIZATION_KEYS

	/**
	 * Indicates if the custom versions container is in a 'reset' state.  This will be used to defer the choice about how to
	 * populate the container until it is needed, where the read/write state will be known.
	 */
	mutable bool bCustomVersionsAreReset;

private:
	/** Linked list to all proxies */
	FArchiveState* NextProxy = nullptr;

	template<typename T> void ForEachState(T Func);
};

/**
 * TCheckedObjPtr
 *
 * Wrapper for UObject pointers, which checks that the base class is accurate, upon serializing (to prevent illegal casting)
 */
template<class T> class TCheckedObjPtr
{
	friend class FArchive;

public:
	TCheckedObjPtr()
		: Object(nullptr)
		, bError(false)
	{
	}

	TCheckedObjPtr(T* InObject)
		: Object(InObject)
		, bError(false)
	{
	}

	/**
	 * Assigns a value to the object pointer
	 *
	 * @param InObject	The value to assign to the pointer
	 */
	FORCEINLINE TCheckedObjPtr& operator = (T* InObject)
	{
		Object = InObject;

		return *this;
	}

	/**
	 * Returns the object pointer, for accessing members of the object
	 *
	 * @return	Returns the object pointer
	 */
	FORCEINLINE T* operator -> () const
	{
		return Object;
	}

	/**
	 * Retrieves a writable/serializable reference to the pointer
	 *
	 * @return	Returns a reference to the pointer
	 */
	FORCEINLINE T*& Get()
	{
		return Object;
	}

	/**
	 * Whether or not the pointer is valid/non-null
	 *
	 * @return	Whether or not the pointer is valid
	 */
	FORCEINLINE bool IsValid() const
	{
		return Object != nullptr;
	}

	/**
	 * Whether or not there was an error during the previous serialization.
	 * This occurs if an object was successfully serialized, but with the wrong base class
	 * (which net serialization may have to recover from, if there was supposed to be data serialized along with the object)
	 *
	 * @return	Whether or not there was an error
	 */
	FORCEINLINE bool IsError() const
	{
		return bError;
	}

private:
	/** The object pointer */
	T* Object;

	/** Whether or not there was an error upon serializing */
	bool bError;
};


/**
 * Base class for archives that can be used for loading, saving, and garbage
 * collecting in a byte order neutral way.
 */
class CORE_API FArchive : private FArchiveState
{
public:
	FArchive() = default;
	FArchive(const FArchive&) = default;
	FArchive& operator=(const FArchive& ArchiveToCopy) = default;
	~FArchive() = default;

protected:
	using FArchiveState::LinkProxy;
	using FArchiveState::UnlinkProxy;

public:

	/**
	 * Serializes an FName value from or into this archive.
	 *
	 * This operator can be implemented by sub-classes that wish to serialize FName instances.
	 *
	 * @param Value The value to serialize.
	 * @return This instance.
	 */
	virtual FArchive& operator<<(FName& Value)
	{
		return *this;
	}

	/**
	 * Serializes an FText value from or into an archive.
	 *
	 * @param Ar The archive to serialize from or to.
	 * @param Value The value to serialize.
	 */
	virtual FArchive& operator<<(FText& Value);

	/**
	 * Serializes an UObject value from or into this archive.
	 *
	 * This operator can be implemented by sub-classes that wish to serialize UObject instances.
	 *
	 * @param Value The value to serialize.
	 * @return This instance.
	 */
	virtual FArchive& operator<<(UObject*& Value)
	{
		return *this;
	}

	/**
	 * Serializes a Field value from or into this archive.
	 *
	 * This operator can be implemented by sub-classes that wish to serialize UObject instances.
	 *
	 * @param Value The value to serialize.
	 * @return This instance.
	 */
	virtual FArchive& operator<<(FField*& Value)
	{
		return *this;
	}

	/**
	 * Serializes a UObject wrapped in a TCheckedObjPtr container, using the above operator,
	 * and verifies the serialized object is derived from the correct base class, to prevent illegal casting.
	 *
	 * @param Value The value to serialize.
	 * @return This instance.
	 */
	template<class T> FORCEINLINE FArchive& operator<<(TCheckedObjPtr<T>& Value)
	{
		Value.bError = false;

		if (IsSaving())
		{
			UObject* SerializeObj = nullptr;

			if (Value.IsValid())
			{
				if (Value.Get()->IsA(T::StaticClass()))
				{
					SerializeObj = Value.Get();
				}
				else
				{
					Value.bError = true;
				}
			}

			*this << SerializeObj;
		}
		else
		{
			*this << Value.Get();

			if (IsLoading() && Value.IsValid() && !Value.Get()->IsA(T::StaticClass()))
			{
				Value.bError = true;
				Value = nullptr;
			}
		}

		return *this;
	}

	/**
	 * Serializes a lazy object pointer value from or into this archive.
	 *
	 * Most of the time, FLazyObjectPtrs are serialized as UObject*, but some archives need to override this.
	 *
	 * @param Value The value to serialize.
	 * @return This instance.
	 */
	virtual FArchive& operator<<(struct FLazyObjectPtr& Value);
	
	/**
	 * Serializes asset pointer from or into this archive.
	 *
	 * Most of the time, FSoftObjectPtr are serialized as UObject *, but some archives need to override this.
	 *
	 * @param Value The asset pointer to serialize.
	 * @return This instance.
	 */
	virtual FArchive& operator<<(struct FSoftObjectPtr& Value);

	/**
	 * Serializes soft object paths from or into this archive.
	 *
	 * @param Value Soft object path to serialize.
	 * @return This instance.
	 */
	virtual FArchive& operator<<(struct FSoftObjectPath& Value);

	/**
	* Serializes FWeakObjectPtr value from or into this archive.
	*
	* This operator can be implemented by sub-classes that wish to serialize FWeakObjectPtr instances.
	*
	* @param Value The value to serialize.
	* @return This instance.
	*/
	virtual FArchive& operator<<(struct FWeakObjectPtr& Value);

	/** 
	 * Inform the archive that a blueprint would like to force finalization, normally
	 * this is triggered by CDO load, but if there's no CDO we force finalization.
	 */
	virtual void ForceBlueprintFinalization() {}
public:

	/**
	 * Serializes an ANSICHAR value from or into an archive.
	 *
	 * @param Ar The archive to serialize from or to.
	 * @param Value The value to serialize.
	 */
	FORCEINLINE friend FArchive& operator<<(FArchive& Ar, ANSICHAR& Value)
	{
#if DEVIRTUALIZE_FLinkerLoad_Serialize
		if (!Ar.FastPathLoad<sizeof(Value)>(&Value))
#endif
		{
			Ar.Serialize(&Value, 1);
		}
		return Ar;
	}

	/**
	 * Serializes a WIDECHAR value from or into an archive.
	 *
	 * @param Ar The archive to serialize from or to.
	 * @param Value The value to serialize.
	 */
	FORCEINLINE friend FArchive& operator<<(FArchive& Ar, WIDECHAR& Value)
	{
#if DEVIRTUALIZE_FLinkerLoad_Serialize
		if (!Ar.FastPathLoad<sizeof(Value)>(&Value))
#endif
		{
			Ar.ByteOrderSerialize(&Value, sizeof(Value));
		}
		return Ar;
	}

	/**
	 * Serializes an unsigned 8-bit integer value from or into an archive.
	 *
	 * @param Ar The archive to serialize from or to.
	 * @param Value The value to serialize.
	 */
	FORCEINLINE friend FArchive& operator<<(FArchive& Ar, uint8& Value)
	{
#if DEVIRTUALIZE_FLinkerLoad_Serialize
		if (!Ar.FastPathLoad<sizeof(Value)>(&Value))
#endif
		{
			Ar.Serialize(&Value, 1);
		}
		return Ar;
	}

	/**
	 * Serializes an enumeration value from or into an archive.
	 *
	 * @param Ar The archive to serialize from or to.
	 * @param Value The value to serialize.
	 */
	template<class TEnum>
	FORCEINLINE friend FArchive& operator<<(FArchive& Ar, TEnumAsByte<TEnum>& Value)
	{
#if DEVIRTUALIZE_FLinkerLoad_Serialize
		if (!Ar.FastPathLoad<sizeof(Value)>(&Value))
#endif
		{
			Ar.Serialize(&Value, 1);
		}
		return Ar;
	}

	/**
	 * Serializes a signed 8-bit integer value from or into an archive.
	 *
	 * @param Ar The archive to serialize from or to.
	 * @param Value The value to serialize.
	 */
	FORCEINLINE friend FArchive& operator<<(FArchive& Ar, int8& Value)
	{
#if DEVIRTUALIZE_FLinkerLoad_Serialize
		if (!Ar.FastPathLoad<sizeof(Value)>(&Value))
#endif
		{
			Ar.Serialize(&Value, 1);
		}
		return Ar;
	}

	/**
	 * Serializes an unsigned 16-bit integer value from or into an archive.
	 *
	 * @param Ar The archive to serialize from or to.
	 * @param Value The value to serialize.
	 */
	FORCEINLINE friend FArchive& operator<<(FArchive& Ar, uint16& Value)
	{
#if DEVIRTUALIZE_FLinkerLoad_Serialize
		if (!Ar.FastPathLoad<sizeof(Value)>(&Value))
#endif
		{
			Ar.ByteOrderSerialize(Value);
		}
		return Ar;
	}

	/**
	 * Serializes a signed 16-bit integer value from or into an archive.
	 *
	 * @param Ar The archive to serialize from or to.
	 * @param Value The value to serialize.
	 */
	FORCEINLINE friend FArchive& operator<<(FArchive& Ar, int16& Value)
	{
#if DEVIRTUALIZE_FLinkerLoad_Serialize
		if (!Ar.FastPathLoad<sizeof(Value)>(&Value))
#endif
		{
			Ar.ByteOrderSerialize(reinterpret_cast<uint16&>(Value));
		}
		return Ar;
	}

	/**
	 * Serializes an unsigned 32-bit integer value from or into an archive.
	 *
	 * @param Ar The archive to serialize from or to.
	 * @param Value The value to serialize.
	 */
	FORCEINLINE friend FArchive& operator<<(FArchive& Ar, uint32& Value)
	{
#if DEVIRTUALIZE_FLinkerLoad_Serialize
		if (!Ar.FastPathLoad<sizeof(Value)>(&Value))
#endif
		{
			Ar.ByteOrderSerialize(Value);
		}
		return Ar;
	}

	/**
	 * Serializes a Boolean value from or into an archive.
	 *
	 * @param Ar The archive to serialize from or to.
	 * @param Value The value to serialize.
	 */
#if WITH_EDITOR
protected:
	virtual void SerializeBool( bool& D );
public:
	FORCEINLINE friend FArchive& operator<<(FArchive& Ar, bool& D)
	{
		Ar.SerializeBool(D);
		return Ar;
	}
#else
	FORCEINLINE friend FArchive& operator<<( FArchive& Ar, bool& D )
	{
		// Serialize bool as if it were UBOOL (legacy, 32 bit int).
#if DEVIRTUALIZE_FLinkerLoad_Serialize
		const uint8 * RESTRICT Src = Ar.ActiveFPLB->StartFastPathLoadBuffer;
		if (Src + sizeof(uint32) <= Ar.ActiveFPLB->EndFastPathLoadBuffer)
		{
			D = !!FPlatformMemory::ReadUnaligned<uint32>(Src);
			Ar.ActiveFPLB->StartFastPathLoadBuffer += 4;
		}
		else
#endif
		{
			uint32 OldUBoolValue = D ? 1 : 0;
			Ar.Serialize(&OldUBoolValue, sizeof(OldUBoolValue));
			D = !!OldUBoolValue;
		}
		return Ar;
	}
#endif

	/**
	 * Serializes a signed 32-bit integer value from or into an archive.
	 *
	 * @param Ar The archive to serialize from or to.
	 * @param Value The value to serialize.
	 */
	FORCEINLINE friend FArchive& operator<<(FArchive& Ar, int32& Value)
	{
#if DEVIRTUALIZE_FLinkerLoad_Serialize
		if (!Ar.FastPathLoad<sizeof(Value)>(&Value))
#endif
		{
			Ar.ByteOrderSerialize(reinterpret_cast<uint32&>(Value));
		}
		return Ar;
	}

#if PLATFORM_COMPILER_DISTINGUISHES_INT_AND_LONG
	/**
	 * Serializes a long integer value from or into an archive.
	 *
	 * @param Ar The archive to serialize from or to.
	 * @param Value The value to serialize.
	 */
	FORCEINLINE friend FArchive& operator<<(FArchive& Ar, long& Value)
	{
#if DEVIRTUALIZE_FLinkerLoad_Serialize
		if (!Ar.FastPathLoad<sizeof(Value)>(&Value))
#endif
		{
			Ar.ByteOrderSerialize(reinterpret_cast<unsigned long&>(Value));
		}
		return Ar;
	}	
#endif

	/**
	 * Serializes a single precision floating point value from or into an archive.
	 *
	 * @param Ar The archive to serialize from or to.
	 * @param Value The value to serialize.
	 */
	FORCEINLINE friend FArchive& operator<<( FArchive& Ar, float& Value)
	{
#if DEVIRTUALIZE_FLinkerLoad_Serialize
		if (!Ar.FastPathLoad<sizeof(Value)>(&Value))
#endif
		{
			static_assert(sizeof(float) == sizeof(uint32), "Expected float to be 4 bytes to swap as uint32");
			Ar.ByteOrderSerialize(reinterpret_cast<uint32&>(Value));
		}
		return Ar;
	}

	/**
	 * Serializes a double precision floating point value from or into an archive.
	 *
	 * @param Ar The archive to serialize from or to.
	 * @param Value The value to serialize.
	 */
	FORCEINLINE friend FArchive& operator<<(FArchive& Ar, double& Value)
	{
#if DEVIRTUALIZE_FLinkerLoad_Serialize
		if (!Ar.FastPathLoad<sizeof(Value)>(&Value))
#endif
		{
			static_assert(sizeof(double) == sizeof(uint64), "Expected double to be 8 bytes to swap as uint64");
			Ar.ByteOrderSerialize(reinterpret_cast<uint64&>(Value));
		}
		return Ar;
	}

	/**
	 * Serializes a unsigned 64-bit integer value from or into an archive.
	 *
	 * @param Ar The archive to serialize from or to.
	 * @param Value The value to serialize.
	 */
	FORCEINLINE friend FArchive& operator<<(FArchive &Ar, uint64& Value)
	{
#if DEVIRTUALIZE_FLinkerLoad_Serialize
		if (!Ar.FastPathLoad<sizeof(Value)>(&Value))
#endif
		{
			Ar.ByteOrderSerialize(Value);
		}
		return Ar;
	}

	/**
	 * Serializes a signed 64-bit integer value from or into an archive.
	 *
	 * @param Ar The archive to serialize from or to.
	 * @param Value The value to serialize.
	 */
	/*FORCEINLINE*/friend FArchive& operator<<(FArchive& Ar, int64& Value)
	{
#if DEVIRTUALIZE_FLinkerLoad_Serialize
		if (!Ar.FastPathLoad<sizeof(Value)>(&Value))
#endif
		{
			Ar.ByteOrderSerialize(reinterpret_cast<uint64&>(Value));
		}
		return Ar;
	}

	/**
	 * Serializes enum classes as their underlying type.
	 *
	 * @param Ar The archive to serialize from or to.
	 * @param Value The value to serialize.
	 */
	template <
		typename EnumType,
		typename = typename TEnableIf<TIsEnumClass<EnumType>::Value>::Type
	>
	FORCEINLINE friend FArchive& operator<<(FArchive& Ar, EnumType& Value)
	{
		return Ar << (__underlying_type(EnumType)&)Value;
	}

	/**
	 * Serializes an FIntRect value from or into an archive.
	 *
	 * @param Ar The archive to serialize from or to.
	 * @param Value The value to serialize.
	 */
	friend FArchive& operator<<(FArchive& Ar, struct FIntRect& Value);

	/**
	 * Serializes an FString value from or into an archive.
	 *
	 * @param Ar The archive to serialize from or to.
	 * @param Value The value to serialize.
	 */
	friend CORE_API FArchive& operator<<(FArchive& Ar, FString& Value);

public:
	virtual void Serialize(void* V, int64 Length) { }

	virtual void SerializeBits(void* V, int64 LengthBits)
	{
		Serialize(V, (LengthBits + 7) / 8);

		if (IsLoading() && (LengthBits % 8) != 0)
		{
			((uint8*)V)[LengthBits / 8] &= ((1 << (LengthBits & 7)) - 1);
		}
	}

	virtual void SerializeInt(uint32& Value, uint32 Max)
	{
		ByteOrderSerialize(Value);
	}

	/** Packs int value into bytes of 7 bits with 8th bit for 'more' */
	virtual void SerializeIntPacked(uint32& Value);

	/** Tells the archive to attempt to preload the specified object so data can be loaded out of it. */
	virtual void Preload(UObject* Object) { }

<<<<<<< HEAD
=======
	/** Returns the low level archive state for this archive. */
>>>>>>> 00d61fac
	FArchiveState& GetArchiveState()
	{
		return ImplicitConv<FArchiveState&>(*this);
	}

	const FArchiveState& GetArchiveState() const
	{
		return ImplicitConv<const FArchiveState&>(*this);
	}

	using FArchiveState::SetArchiveState;
	using FArchiveState::SetError;
	using FArchiveState::ClearError;
	using FArchiveState::SetCriticalError;
	using FArchiveState::GetInnermostState;
	using FArchiveState::CountBytes;
	using FArchiveState::GetArchiveName;
	using FArchiveState::GetLinker;
	using FArchiveState::Tell;
	using FArchiveState::TotalSize;
	using FArchiveState::AtEnd;

	/** Attempts to set the current offset into backing data storage, this will do nothing if there is no storage. */
	virtual void Seek(int64 InPos) { }

	/**
	 * Attaches/ associates the passed in bulk data object with the linker.
	 *
	 * @param	Owner		UObject owning the bulk data
	 * @param	BulkData	Bulk data object to associate
	 */
	virtual void AttachBulkData(UObject* Owner, FUntypedBulkData* BulkData) { }

	/**
	 * Detaches the passed in bulk data object from the linker.
	 *
	 * @param	BulkData	Bulk data object to detach
	 * @param	bEnsureBulkDataIsLoaded	Whether to ensure that the bulk data is loaded before detaching
	 */
	virtual void DetachBulkData(FUntypedBulkData* BulkData, bool bEnsureBulkDataIsLoaded) { }

	/**
	* Determine if the given archive is a valid "child" of this archive. In general, this means "is exactly the same" but
	* this function allows a derived archive to support "child" or "internal" archives which are different objects that proxy the
	* original one in some way.
	*
	* @param	BulkData	Bulk data object to detach
	* @param	bEnsureBulkDataIsLoaded	Whether to ensure that the bulk data is loaded before detaching
	*/
	virtual bool IsProxyOf(FArchive* InOther) const
	{
		return InOther == this;
	}

	/**
	 * Hint the archive that the region starting at passed in offset and spanning the passed in size
	 * is going to be read soon and should be precached.
	 *
	 * The function returns whether the precache operation has completed or not which is an important
	 * hint for code knowing that it deals with potential async I/O. The archive is free to either not 
	 * implement this function or only partially precache so it is required that given sufficient time
	 * the function will return true. Archives not based on async I/O should always return true.
	 *
	 * This function will not change the current archive position.
	 *
	 * @param	PrecacheOffset	Offset at which to begin precaching.
	 * @param	PrecacheSize	Number of bytes to precache
	 * @return	false if precache operation is still pending, true otherwise
	 */
	virtual bool Precache(int64 PrecacheOffset, int64 PrecacheSize)
	{
		return true;
	}

	/**
	 * Flushes cache and frees internal data.
	 */
	virtual void FlushCache() { }

	/**
	 * Sets mapping from offsets/ sizes that are going to be used for seeking and serialization to what
	 * is actually stored on disk. If the archive supports dealing with compression in this way it is 
	 * going to return true.
	 *
	 * @param	CompressedChunks	Pointer to array containing information about [un]compressed chunks
	 * @param	CompressionFlags	Flags determining compression format associated with mapping
	 *
	 * @return true if archive supports translating offsets & uncompressing on read, false otherwise
	 */
	virtual bool SetCompressionMap(TArray<struct FCompressedChunk>* CompressedChunks, ECompressionFlags CompressionFlags)
	{
		return false;
	}

	/** 
	 * Attempts to finish writing any buffered data to disk/permanent storage.
	 */
	virtual void Flush() { }

	/** 
	 * Attempts to close and finalize any handles used for backing data storage, returns true if it succeeded.
	 */
	virtual bool Close()
	{
		return !IsError();
	}

<<<<<<< HEAD
	using FArchiveState::GetError;

=======
>>>>>>> 00d61fac
	/**
	 * Serializes and compresses/ uncompresses data. This is a shared helper function for compression
	 * support. The data is saved in a way compatible with FIOSystem::LoadCompressedData.
	 *
	 * @param	V		Data pointer to serialize data from/ to
	 * @param	Length	Length of source data if we're saving, unused otherwise
	 * @param	Flags	Flags to control what method to use for [de]compression and optionally control memory vs speed when compressing
	 * @param	bTreatBufferAsFileReader true if V is actually an FArchive, which is used when saving to read data - helps to avoid single huge allocations of source data
	 * @param	bUsePlatformBitWindow use a platform specific bitwindow setting
	 */
	void SerializeCompressed(void* V, int64 Length, FName CompressionFormat, ECompressionFlags Flags=COMPRESS_NoFlags, bool bTreatBufferAsFileReader=false);


	using FArchiveState::IsByteSwapping;

	/** Used to do byte swapping on small items. This does not happen usually, so we don't want it inline. */
	void ByteSwap(void* V, int32 Length);

	/** Serialize data of Length bytes, taking into account byte swapping if needed. */
	FORCEINLINE FArchive& ByteOrderSerialize(void* V, int32 Length)
	{
		if (!IsByteSwapping()) // Most likely case (hot path)
		{
			Serialize(V, Length);
			return *this;
		}
		return SerializeByteOrderSwapped(V, Length); // Slowest and unlikely path (should not be inlined)
	}

	using FArchiveState::ThisContainsCode;
	using FArchiveState::ThisContainsMap;
	using FArchiveState::ThisRequiresLocalizationGather;

	/** Sets a flag indicating that this archive is currently serializing class/struct defaults. */
	void StartSerializingDefaults()
	{
		ArSerializingDefaults++;
	}

	/** Indicate that this archive is no longer serializing class/struct defaults. */
	void StopSerializingDefaults() 
	{
		ArSerializingDefaults--;
	}

	/**
	 * Called when an object begins serializing property data using script serialization.
	 */
	virtual void MarkScriptSerializationStart(const UObject* Obj) { }

	/**
	 * Called when an object stops serializing property data using script serialization.
	 */
	virtual void MarkScriptSerializationEnd(const UObject* Obj) { }

	/**
	 * Called to register a reference to a specific name value, of type TypeObject (UEnum or UStruct normally). Const so it can be called from PostSerialize
	 */
	virtual void MarkSearchableName(const UObject* TypeObject, const FName& ValueName) const { }

	using FArchiveState::GetArchetypeFromLoader;

private:
	void VARARGS LogfImpl(const TCHAR* Fmt, ...);

public:
	// Logf implementation for convenience.
	template <typename FmtType, typename... Types>
	void Logf(const FmtType& Fmt, Types... Args)
	{
		static_assert(TIsArrayOrRefOfType<FmtType, TCHAR>::Value, "Formatting string must be a TCHAR array.");
		static_assert(TAnd<TIsValidVariadicFunctionArg<Types>...>::Value, "Invalid argument(s) passed to FArchive::Logf");

		LogfImpl(Fmt, Args...);
	}

	using FArchiveState::UE4Ver;
	using FArchiveState::LicenseeUE4Ver;
	using FArchiveState::EngineVer;
	using FArchiveState::EngineNetVer;
	using FArchiveState::GameNetVer;

	/**
	 * Registers the custom version to the archive.  This is used to inform the archive that custom version information is about to be stored.
	 * There is no effect when the archive is being loaded from.
	 *
	 * @param Guid The guid of the custom version.  This must have previously been registered with FCustomVersionRegistration.
	 */
	virtual void UsingCustomVersion(const struct FGuid& Guid);

	using FArchiveState::CustomVer;

	/**
	 * Returns a pointer to an archive that represents the same data that the current archive covers, but that can be cached and reused later
	 * In the case of standard archives, this function will just return a pointer to itself. If the archive is actually a temporary proxy to
	 * another archive, and has a shorter lifecycle than the source archive, it should return either a pointer to the underlying archive, or
	 * if the data becomes inaccessible when the proxy object disappears (as is the case with text format archives) then nullptr
	 */
	virtual FArchive* GetCacheableArchive()
	{
		return this;
	}

	using FArchiveState::IsLoading;
	using FArchiveState::IsSaving;
	using FArchiveState::IsTransacting;
	using FArchiveState::IsTextFormat;
	using FArchiveState::WantBinaryPropertySerialization;
	using FArchiveState::UseUnversionedPropertySerialization;
	using FArchiveState::IsForcingUnicode;
	using FArchiveState::IsPersistent;
	using FArchiveState::GetError;
	using FArchiveState::IsError;
	using FArchiveState::IsCriticalError;
	using FArchiveState::ContainsCode;
	using FArchiveState::ContainsMap;
	using FArchiveState::RequiresLocalizationGather;
	using FArchiveState::ForceByteSwapping;
	using FArchiveState::IsSerializingDefaults;
	using FArchiveState::IsIgnoringArchetypeRef;
	using FArchiveState::DoDelta;
	using FArchiveState::DoIntraPropertyDelta;
	using FArchiveState::IsIgnoringOuterRef;
	using FArchiveState::IsIgnoringClassGeneratedByRef;
	using FArchiveState::IsIgnoringClassRef;
	using FArchiveState::IsAllowingLazyLoading;
	using FArchiveState::IsObjectReferenceCollector;
	using FArchiveState::IsModifyingWeakAndStrongReferences;
	using FArchiveState::IsCountingMemory;
	using FArchiveState::GetPortFlags;
	using FArchiveState::HasAnyPortFlags;
	using FArchiveState::HasAllPortFlags;
	using FArchiveState::GetDebugSerializationFlags;
	using FArchiveState::ShouldSkipBulkData;
	using FArchiveState::GetMaxSerializeSize;
	using FArchiveState::GetCustomVersions;
	using FArchiveState::SetCustomVersions;
	using FArchiveState::ResetCustomVersions;
	using FArchiveState::SetCustomVersion;
	using FArchiveState::SetByteSwapping;
	using FArchiveState::SetPortFlags;
	using FArchiveState::SetDebugSerializationFlags;
	using FArchiveState::IsFilterEditorOnly;
	using FArchiveState::SetFilterEditorOnly;
	using FArchiveState::IsSaveGame;
	using FArchiveState::IsNetArchive;
	using FArchiveState::IsCooking;
	using FArchiveState::CookingTarget;
	using FArchiveState::SetCookingTarget;
	using FArchiveState::UseToResolveEnumerators;
	using FArchiveState::ShouldSkipProperty;
	using FArchiveState::SetSerializedProperty;
	using FArchiveState::GetSerializedProperty;
	using FArchiveState::GetSerializedPropertyChain;
	using FArchiveState::SetSerializedPropertyChain;

	/**
	 * Push a property that is currently being serialized onto the property stack
	 * 
	 * @param InProperty			Pointer to the property that is currently being serialized
	 * @param bIsEditorOnlyProperty True if the property is editor only (call FProperty::IsEditorOnlyProperty to work this out, as the archive can't since it can't access CoreUObject types)
	 */
	virtual void PushSerializedProperty(class FProperty* InProperty, const bool bIsEditorOnlyProperty);

	/**
	 * Pop a property that was previously being serialized off the property stack
	 * 
	 * @param InProperty			Pointer to the property that was previously being serialized
	 * @param bIsEditorOnlyProperty True if the property is editor only (call FProperty::IsEditorOnlyProperty to work this out, as the archive can't since it can't access CoreUObject types)
	 */
	virtual void PopSerializedProperty(class FProperty* InProperty, const bool bIsEditorOnlyProperty);

#if WITH_EDITORONLY_DATA
	using FArchiveState::IsEditorOnlyPropertyOnTheStack;
#endif

	using FArchiveState::SetSerializeContext;
	using FArchiveState::GetSerializeContext;

	/**
	 * Adds external read dependency 
	 *
	 * @return true if dependency has been added, false if Archive does not support them
	 */
	virtual bool AttachExternalReadDependency(FExternalReadCallback& ReadCallback) { return false; };

#if USE_STABLE_LOCALIZATION_KEYS
	using FArchiveState::SetLocalizationNamespace;
	using FArchiveState::GetLocalizationNamespace;
#endif // USE_STABLE_LOCALIZATION_KEYS

	/** Resets all of the base archive members. */
	using FArchiveState::Reset;

#if DEVIRTUALIZE_FLinkerLoad_Serialize
private:
	template<SIZE_T Size>
	FORCEINLINE bool FastPathLoad(void* InDest)
	{
		const uint8* RESTRICT Src = ActiveFPLB->StartFastPathLoadBuffer;
		if (Src + Size <= ActiveFPLB->EndFastPathLoadBuffer)
		{
			if (Size == 2)
			{
				uint16 * RESTRICT Dest = (uint16 * RESTRICT)InDest;
				*Dest = FPlatformMemory::ReadUnaligned<uint16>(Src);
			}
			else if (Size == 4)
			{
				uint32 * RESTRICT Dest = (uint32 * RESTRICT)InDest;
				*Dest = FPlatformMemory::ReadUnaligned<uint32>(Src);
			}
			else if (Size == 8)
			{
				uint64 * RESTRICT Dest = (uint64 * RESTRICT)InDest;
				*Dest = FPlatformMemory::ReadUnaligned<uint64>(Src);
			}
			else
			{
				uint8 * RESTRICT Dest = (uint8 * RESTRICT)InDest;
				for (SIZE_T Index = 0; Index < Size; Index++)
				{
					Dest[Index] = Src[Index];
				}
			}
			ActiveFPLB->StartFastPathLoadBuffer += Size;
			return true;
		}
		return false;
	}

public:
	//@todoio FArchive is really a horrible class and the way it is proxied by FLinkerLoad is double terrible. It makes the fast path really hacky and slower than it would need to be.
	using FArchiveState::ActiveFPLB;
	using FArchiveState::InlineFPLB;

#else
	template<SIZE_T Size>
	FORCEINLINE bool FastPathLoad(void* InDest)
	{
		return false;
	}
#endif

private:
	// Used internally only to control the amount of generated code/type under control.
	template<typename T>
	FArchive& ByteOrderSerialize(T& Value)
	{
		static_assert(!TIsSigned<T>::Value, "To reduce the number of template instances, cast 'Value' to a uint16&, uint32& or uint64& prior to the call or use ByteOrderSerialize(void*, int32).");

		if (!IsByteSwapping()) // Most likely case (hot path)
		{
			Serialize(&Value, sizeof(T));
			return *this;
		}
		return SerializeByteOrderSwapped(Value); // Slowest and unlikely path (but fastest than SerializeByteOrderSwapped(void*, int32)).
	}

	// Not inlined to keep ByteOrderSerialize(), small and fast.
	FArchive& SerializeByteOrderSwapped(void* V, int32 Length);
	FArchive& SerializeByteOrderSwapped(uint16& Value);
	FArchive& SerializeByteOrderSwapped(uint32& Value);
	FArchive& SerializeByteOrderSwapped(uint64& Value);
#if PLATFORM_COMPILER_DISTINGUISHES_INT_AND_LONG
	FArchive& SerializeByteOrderSwapped(unsigned long& Value)
	{
		static_assert(sizeof(unsigned long) == sizeof(uint64), "Wrong unsigned long size assuption.");
		return SerializeByteOrderSwapped(reinterpret_cast<uint64&>(Value));
	}
#endif

private:
	using FArchiveState::ArIsLoading;
	using FArchiveState::ArIsSaving;
	using FArchiveState::ArIsTransacting;
	using FArchiveState::ArIsTextFormat;
	using FArchiveState::ArWantBinaryPropertySerialization;
	using FArchiveState::ArUseUnversionedPropertySerialization;
	using FArchiveState::ArForceUnicode;
	using FArchiveState::ArIsPersistent;

public:
	using FArchiveState::ArIsError;
	using FArchiveState::ArIsCriticalError;
	using FArchiveState::ArContainsCode;
	using FArchiveState::ArContainsMap;
	using FArchiveState::ArRequiresLocalizationGather;
	using FArchiveState::ArForceByteSwapping;
	using FArchiveState::ArIgnoreArchetypeRef;
	using FArchiveState::ArNoDelta;
	using FArchiveState::ArNoIntraPropertyDelta;
	using FArchiveState::ArIgnoreOuterRef;
	using FArchiveState::ArIgnoreClassGeneratedByRef;
	using FArchiveState::ArIgnoreClassRef;
	using FArchiveState::ArAllowLazyLoading;
	using FArchiveState::ArIsObjectReferenceCollector;
	using FArchiveState::ArIsModifyingWeakAndStrongReferences;
	using FArchiveState::ArIsCountingMemory;
	using FArchiveState::ArShouldSkipBulkData;
	using FArchiveState::ArIsFilterEditorOnly;
	using FArchiveState::ArIsSaveGame;
	using FArchiveState::ArIsNetArchive;
	using FArchiveState::ArUseCustomPropertyList;
	using FArchiveState::ArSerializingDefaults;
	using FArchiveState::ArPortFlags;
	using FArchiveState::ArMaxSerializeSize;

public:
	using FArchiveState::SetIsLoading;
	using FArchiveState::SetIsSaving;
	using FArchiveState::SetIsTransacting;
	using FArchiveState::SetIsTextFormat;
	using FArchiveState::SetWantBinaryPropertySerialization;
	using FArchiveState::SetUseUnversionedPropertySerialization;
	using FArchiveState::SetForceUnicode;
	using FArchiveState::SetIsPersistent;
	using FArchiveState::SetUE4Ver;
	using FArchiveState::SetLicenseeUE4Ver;
	using FArchiveState::SetEngineVer;
	using FArchiveState::SetEngineNetVer;
	using FArchiveState::SetGameNetVer;

private:
	using FArchiveState::ArUE4Ver;
	using FArchiveState::ArLicenseeUE4Ver;
	using FArchiveState::ArEngineVer;
	using FArchiveState::ArEngineNetVer;
	using FArchiveState::ArGameNetVer;
	using FArchiveState::CustomVersionContainer;

public:
	/** Custom property list attribute. If the flag below is set, only these properties will be iterated during serialization. If NULL, then no properties will be iterated. */
	using FArchiveState::ArCustomPropertyList;

	class FScopeSetDebugSerializationFlags
	{
	private:
#if WITH_EDITOR
		uint32 PreviousFlags;
		FArchive& Ar;
#endif
	public:
		/**
		 * Initializes an object which will set flags for the scope of this code
		 * 
		 * @param NewFlags new flags to set 
		 * @param Remove should we add these flags or remove them default is to add
		 */
#if WITH_EDITOR
		FScopeSetDebugSerializationFlags(FArchive& InAr, uint32 NewFlags, bool Remove = false)
			: Ar(InAr)
		{

			PreviousFlags = Ar.GetDebugSerializationFlags();
			if (Remove)
			{
				Ar.SetDebugSerializationFlags( PreviousFlags & ~NewFlags);
			}
			else
			{
				Ar.SetDebugSerializationFlags( PreviousFlags | NewFlags);
			}

		}
		~FScopeSetDebugSerializationFlags()
		{

			Ar.SetDebugSerializationFlags( PreviousFlags);
		}
#else
		FScopeSetDebugSerializationFlags(FArchive& InAr, uint32 NewFlags, bool Remove = false)
		{}
		~FScopeSetDebugSerializationFlags()
		{}
#endif
	};

#if WITH_EDITOR
	/** Custom serialization modifier flags can be used for anything */
	using FArchiveState::ArDebugSerializationFlags;
	
	/** Debug stack storage if you want to add data to the archive for usage further down the serialization stack this should be used in conjunction with the FScopeAddDebugData struct */
	virtual void PushDebugDataString(const FName& DebugData);
	virtual void PopDebugDataString() { }

	class FScopeAddDebugData
	{
	private:
		FArchive& Ar;
	public:
		CORE_API FScopeAddDebugData(FArchive& InAr, const FName& DebugData);

		~FScopeAddDebugData()
		{
			Ar.PopDebugDataString();
		}
	};
#endif	

private:
	/** Holds the cooking target platform. */
	using FArchiveState::CookingTargetPlatform;

	/** Holds the pointer to the property that is currently being serialized */
	using FArchiveState::SerializedProperty;

	/** Holds the chain of properties that are currently being serialized */
	using FArchiveState::SerializedPropertyChain;

#if USE_STABLE_LOCALIZATION_KEYS
	/**
	 * The localization namespace that this archive should use when serializing text properties.
	 * This is typically the namespace used by the package being serialized (if serializing a package, or an object within a package).
	 * Stored as a pointer to a heap-allocated string because of a dependency between TArray (thus FString) and FArchive; null should be treated as an empty string.
	 */
	using FArchiveState::LocalizationNamespacePtr;
#endif // USE_STABLE_LOCALIZATION_KEYS

	/**
	 * Indicates if the custom versions container is in a 'reset' state.  This will be used to defer the choice about how to
	 * populate the container until it is needed, where the read/write state will be known.
	 */
	using FArchiveState::bCustomVersionsAreReset;
};




/**
 * Template for archive constructors.
 */
template<class T> T Arctor(FArchive& Ar)
{
	T Tmp;
	Ar << Tmp;

	return Tmp;
}<|MERGE_RESOLUTION|>--- conflicted
+++ resolved
@@ -72,23 +72,17 @@
 	static void UnlinkProxy(FArchiveState& Inner, FArchiveState& Proxy);
 
 public:
-<<<<<<< HEAD
-=======
 	/** 
 	 * Returns lowest level archive state, proxy archives will override this.
 	 */
->>>>>>> 00d61fac
 	virtual FArchiveState& GetInnermostState()
 	{
 		return *this;
 	}
 
-<<<<<<< HEAD
-=======
 	/** 
 	 * Modifies current archive state, can be used to override flags.
 	 */
->>>>>>> 00d61fac
 	void SetArchiveState(const FArchiveState& InState);
 
 	/**
@@ -106,12 +100,9 @@
 	 */
 	void SetCriticalError();
 
-<<<<<<< HEAD
-=======
 	/**
 	 * Called to get the computed size from a size-detecting archive after it has finished serializing.
 	 */
->>>>>>> 00d61fac
 	virtual void CountBytes(SIZE_T InNum, SIZE_T InMax) { }
 
 	/**
@@ -155,15 +146,7 @@
 		return ((Pos != INDEX_NONE) && (Pos >= TotalSize()));
 	}
 
-<<<<<<< HEAD
-	FORCEINLINE bool GetError() const
-	{
-		return ArIsError;
-	}
-
-=======
 	/** Returns true if data larger than 1 byte should be swapped to deal with endian mismatches. */
->>>>>>> 00d61fac
 	FORCEINLINE bool IsByteSwapping()
 	{
 	#if PLATFORM_LITTLE_ENDIAN
@@ -726,11 +709,7 @@
 	uint8 ArIsPersistent : 1;
 
 private:
-<<<<<<< HEAD
-	/** Whether this archive contains errors. */
-=======
 	/** Whether this archive contains errors, which means that further serialization is generally not safe */
->>>>>>> 00d61fac
 	uint8 ArIsError : 1;
 
 	/** Whether this archive contains critical errors that cannot be recovered from */
@@ -1535,10 +1514,7 @@
 	/** Tells the archive to attempt to preload the specified object so data can be loaded out of it. */
 	virtual void Preload(UObject* Object) { }
 
-<<<<<<< HEAD
-=======
 	/** Returns the low level archive state for this archive. */
->>>>>>> 00d61fac
 	FArchiveState& GetArchiveState()
 	{
 		return ImplicitConv<FArchiveState&>(*this);
@@ -1646,11 +1622,6 @@
 		return !IsError();
 	}
 
-<<<<<<< HEAD
-	using FArchiveState::GetError;
-
-=======
->>>>>>> 00d61fac
 	/**
 	 * Serializes and compresses/ uncompresses data. This is a shared helper function for compression
 	 * support. The data is saved in a way compatible with FIOSystem::LoadCompressedData.
