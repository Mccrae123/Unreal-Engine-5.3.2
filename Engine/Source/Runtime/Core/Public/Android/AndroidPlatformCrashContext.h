--- conflicted
+++ resolved
@@ -65,11 +65,7 @@
 	static CORE_API void GenerateReportDirectoryName(char(&DirectoryNameOUT)[CrashReportMaxPathSize]);
 
 	// expects externally allocated memory for all threads found in FThreadManager + main thread
-<<<<<<< HEAD
-	void DumpAllThreadCallstacks(FAsyncThreadBackTrace* BackTrace, int NumThreads) const;
-=======
 	CORE_API void DumpAllThreadCallstacks(FAsyncThreadBackTrace* BackTrace, int NumThreads) const;
->>>>>>> 4af6daef
 
 	/** Async-safe ItoA */
 	static CORE_API const ANSICHAR* ItoANSI(uint64 Val, uint64 Base, uint32 Len = 0);
