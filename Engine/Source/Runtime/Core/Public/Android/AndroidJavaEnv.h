--- conflicted
+++ resolved
@@ -103,12 +103,6 @@
 	static CORE_API FString FStringFromParam(JNIEnv* Env, jstring JavaString);
 	
 	// Converts FString into a Java string wrapped in FScopedJavaObject
-<<<<<<< HEAD
-	static FScopedJavaObject<jstring> ToJavaString(JNIEnv* Env, const FString& UnrealString);
-
-	// Converts the java objectArray to an array of FStrings. jopbjectArray must be a String[] on the Java side
-	static TArray<FString> ObjectArrayToFStringTArray(JNIEnv* Env, jobjectArray ObjectArray);
-=======
 	static CORE_API FScopedJavaObject<jstring> ToJavaString(JNIEnv* Env, const FString& UnrealString);
 
 	// Converts a TArray<FStringView> into a Java string array wrapped in FScopedJavaObject. FStringView content is expected to be null terminated
@@ -116,5 +110,4 @@
 
 	// Converts the java objectArray to an array of FStrings. jopbjectArray must be a String[] on the Java side
 	static CORE_API TArray<FString> ObjectArrayToFStringTArray(JNIEnv* Env, jobjectArray ObjectArray);
->>>>>>> 4af6daef
 };