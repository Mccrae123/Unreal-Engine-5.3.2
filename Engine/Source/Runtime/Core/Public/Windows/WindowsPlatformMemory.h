--- conflicted
+++ resolved
@@ -91,16 +91,6 @@
 		return 32 * 1024 * 1024;
 	}
 
-<<<<<<< HEAD
-	static class FMalloc* BaseAllocator();
-	static FPlatformMemoryStats GetStats();
-	static void GetStatsForMallocProfiler( FGenericMemoryStats& out_Stats );
-	static const FPlatformMemoryConstants& GetConstants();
-	static bool PageProtect(void* const Ptr, const SIZE_T Size, const bool bCanRead, const bool bCanWrite);
-	static void* BinnedAllocFromOS( SIZE_T Size );
-	static void BinnedFreeToOS( void* Ptr, SIZE_T Size );
-	static void MiMallocInit();
-=======
 	static CORE_API class FMalloc* BaseAllocator();
 	static CORE_API FPlatformMemoryStats GetStats();
 	static CORE_API void GetStatsForMallocProfiler( FGenericMemoryStats& out_Stats );
@@ -109,7 +99,6 @@
 	static CORE_API void* BinnedAllocFromOS( SIZE_T Size );
 	static CORE_API void BinnedFreeToOS( void* Ptr, SIZE_T Size );
 	static CORE_API void MiMallocInit();
->>>>>>> 4af6daef
 
 	class FPlatformVirtualMemoryBlock : public FBasicVirtualMemoryBlock
 	{
