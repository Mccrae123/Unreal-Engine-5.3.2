// Copyright 1998-2019 Epic Games, Inc. All Rights Reserved.

// Re-enable warnings
THIRD_PARTY_INCLUDES_END

// Hide Windows-only types (same as HideWindowsPlatformTypes.h)
#undef INT
#undef UINT
#undef DWORD
#undef FLOAT

// Undo any Windows defines.
#undef uint8
#undef uint16
#undef uint32
#undef int32
#undef float
#undef CDECL
#undef PF_MAX
#undef PlaySound
#undef DrawText
#undef CaptureStackBackTrace
#undef MemoryBarrier
#undef DeleteFile
#undef MoveFile
#undef CopyFile
#undef CreateDirectory
#undef GetCurrentTime
#undef SendMessage
#undef LoadString
#undef UpdateResource
#undef FindWindow
#undef GetObject
#undef GetEnvironmentVariable
#undef CreateFont
#undef CreateDesktop
#undef GetMessage
#undef PostMessage
#undef GetCommandLine
#undef GetProp
#undef SetPort
#undef SetProp
#undef GetFileAttributes
#undef ReportEvent
#undef GetClassName
#undef GetClassInfo
#undef Yield
#undef IMediaEventSink
#undef GetTempFileName

// Undefine all the atomics. AllowWindowsPlatformAtomics/HideWindowsPlatformAtomics temporarily defining these macros.
#if !PLATFORM_XBOXONE
	#undef InterlockedIncrement
	#undef InterlockedDecrement
	#undef InterlockedAdd
	#undef InterlockedExchange
	#undef InterlockedExchangeAdd
	#undef InterlockedCompareExchange
	#undef InterlockedCompareExchangePointer
	#undef InterlockedExchange64
	#undef InterlockedExchangeAdd64
	#undef InterlockedCompareExchange64
	#undef InterlockedIncrement64
	#undef InterlockedDecrement64
	#undef InterlockedAnd
	#undef InterlockedOr
	#undef InterlockedXor
#endif

// Restore any previously defined macros
#pragma pop_macro("MAX_uint8")
#pragma pop_macro("MAX_uint16")
#pragma pop_macro("MAX_uint32")
#pragma pop_macro("MAX_int32")
#pragma pop_macro("TEXT")
#pragma pop_macro("TRUE")
#pragma pop_macro("FALSE")

// Restore the struct packing setting
<<<<<<< HEAD
#if PLATFORM_WINDOWS && PLATFORM_32BITS
	#pragma pack(pop)
#endif
=======
PRAGMA_POP_PLATFORM_DEFAULT_PACKING

// Restore the warning that the pack size is changed in this header.
#ifdef __clang__
	#pragma clang diagnostic pop
#endif	// __clang__
>>>>>>> 69078e53

// Redefine CDECL to our version of the #define.  <AJS> Is this really necessary?
#define CDECL	    __cdecl					/* Standard C function */

// Make sure version is high enough for API to be defined. For CRITICAL_SECTION
#if !defined(_XTL_) && (_WIN32_WINNT < 0x0403)
	#error SetCriticalSectionSpinCount requires _WIN32_WINNT >= 0x0403
#endif<|MERGE_RESOLUTION|>--- conflicted
+++ resolved
@@ -77,18 +77,12 @@
 #pragma pop_macro("FALSE")
 
 // Restore the struct packing setting
-<<<<<<< HEAD
-#if PLATFORM_WINDOWS && PLATFORM_32BITS
-	#pragma pack(pop)
-#endif
-=======
 PRAGMA_POP_PLATFORM_DEFAULT_PACKING
 
 // Restore the warning that the pack size is changed in this header.
 #ifdef __clang__
 	#pragma clang diagnostic pop
 #endif	// __clang__
->>>>>>> 69078e53
 
 // Redefine CDECL to our version of the #define.  <AJS> Is this really necessary?
 #define CDECL	    __cdecl					/* Standard C function */
