// Copyright 1998-2019 Epic Games, Inc. All Rights Reserved.

// Re-enable warnings
THIRD_PARTY_INCLUDES_END

// Hide Windows-only types (same as HideWindowsPlatformTypes.h)
#undef INT
#undef UINT
#undef DWORD
#undef FLOAT

// Undo any Windows defines.
#undef uint8
#undef uint16
#undef uint32
#undef int32
#undef float
#undef CDECL
#undef PF_MAX
#undef PlaySound
#undef DrawText
#undef CaptureStackBackTrace
#undef MemoryBarrier
#undef DeleteFile
#undef MoveFile
#undef CopyFile
#undef CreateDirectory
#undef GetCurrentTime
#undef SendMessage
#undef LoadString
#undef UpdateResource
#undef FindWindow
#undef GetObject
#undef GetEnvironmentVariable
#undef CreateFont
#undef CreateDesktop
#undef GetMessage
#undef GetCommandLine
#undef GetProp
#undef SetProp
#undef GetFileAttributes
#undef ReportEvent
#undef GetClassName
#undef GetClassInfo
#undef Yield
#undef IMediaEventSink

// Undefine all the atomics. AllowWindowsPlatformAtomics/HideWindowsPlatformAtomics temporarily defining these macros.
#if !PLATFORM_XBOXONE
	#undef InterlockedIncrement
	#undef InterlockedDecrement
	#undef InterlockedAdd
	#undef InterlockedExchange
	#undef InterlockedExchangeAdd
	#undef InterlockedCompareExchange
	#undef InterlockedCompareExchangePointer
	#undef InterlockedExchange64
	#undef InterlockedExchangeAdd64
	#undef InterlockedCompareExchange64
	#undef InterlockedIncrement64
	#undef InterlockedDecrement64
	#undef InterlockedAnd
	#undef InterlockedOr
	#undef InterlockedXor
#endif

// Restore any previously defined macros
#pragma pop_macro("MAX_uint8")
#pragma pop_macro("MAX_uint16")
#pragma pop_macro("MAX_uint32")
#pragma pop_macro("MAX_int32")
#pragma pop_macro("TEXT")
#pragma pop_macro("TRUE")
#pragma pop_macro("FALSE")
<<<<<<< HEAD
=======

// Restore the struct packing setting
#if PLATFORM_WINDOWS && PLATFORM_32BITS
	#pragma pack(pop)
#endif
>>>>>>> 9ba46998

// Redefine CDECL to our version of the #define.  <AJS> Is this really necessary?
#define CDECL	    __cdecl					/* Standard C function */

// Make sure version is high enough for API to be defined. For CRITICAL_SECTION
#if !defined(_XTL_) && (_WIN32_WINNT < 0x0403)
	#error SetCriticalSectionSpinCount requires _WIN32_WINNT >= 0x0403
#endif<|MERGE_RESOLUTION|>--- conflicted
+++ resolved
@@ -72,14 +72,11 @@
 #pragma pop_macro("TEXT")
 #pragma pop_macro("TRUE")
 #pragma pop_macro("FALSE")
-<<<<<<< HEAD
-=======
 
 // Restore the struct packing setting
 #if PLATFORM_WINDOWS && PLATFORM_32BITS
 	#pragma pack(pop)
 #endif
->>>>>>> 9ba46998
 
 // Redefine CDECL to our version of the #define.  <AJS> Is this really necessary?
 #define CDECL	    __cdecl					/* Standard C function */
