// Copyright Epic Games, Inc. All Rights Reserved.

#pragma once

#include "CoreTypes.h"
#include "GenericPlatform/GenericPlatformProcess.h"
#include "Windows/WindowsSystemIncludes.h"

class FEvent;
class FRunnableThread;

/** Windows implementation of the process handle. */
struct FProcHandle : public TProcHandle<Windows::HANDLE, nullptr>
{
public:
	/** Default constructor. */
	FORCEINLINE FProcHandle()
		: TProcHandle()
	{}

	/** Initialization constructor. */
	FORCEINLINE explicit FProcHandle( HandleType Other )
		: TProcHandle( Other )
	{}
};


/**
* Windows implementation of the Process OS functions.
**/
struct CORE_API FWindowsPlatformProcess
	: public FGenericPlatformProcess
{
	/**
	 * Windows representation of a interprocess semaphore
	 */
	struct FWindowsSemaphore : public FSemaphore
	{
		virtual void	Lock();
		virtual bool	TryLock(uint64 NanosecondsToWait);
		virtual void	Unlock();

		/** Returns the OS handle */
		Windows::HANDLE GetSemaphore() { return Semaphore; }

		/** Constructor */
		FWindowsSemaphore(const FString& InName, Windows::HANDLE InSemaphore);

		/** Allocation free constructor */
		FWindowsSemaphore(const TCHAR* InName, Windows::HANDLE InSemaphore);

		/** Destructor */
		virtual ~FWindowsSemaphore();

	protected:

		/** OS handle */
		Windows::HANDLE Semaphore;
	};

	struct FProcEnumInfo;

	/**
	 * Process enumerator.
	 */
	class CORE_API FProcEnumerator
	{
	public:
		// Constructor
		FProcEnumerator();
		FProcEnumerator(const FProcEnumerator&) = delete;
		FProcEnumerator& operator=(const FProcEnumerator&) = delete;

		// Destructor
		~FProcEnumerator();

		// Gets current process enumerator info.
		FProcEnumInfo GetCurrent() const;

		/**
		 * Moves current to the next process.
		 *
		 * @returns True if succeeded. False otherwise.
		 */
		bool MoveNext();
	private:
		// Process info structure for current process.
		Windows::PROCESSENTRY32* CurrentEntry;

		// Processes state snapshot handle.
		Windows::HANDLE SnapshotHandle;
	};

	/**
	 * Process enumeration info structure.
	 */
	struct CORE_API FProcEnumInfo
	{
		friend FProcEnumInfo FProcEnumerator::GetCurrent() const;
	public:
		// Destructor
		~FProcEnumInfo();

		// Gets process PID.
		uint32 GetPID() const;

		// Gets parent process PID.
		uint32 GetParentPID() const;

		// Gets process name. I.e. exec name.
		FString GetName() const;

		// Gets process full image path. I.e. full path of the exec file.
		FString GetFullPath() const;

	private:
		// Private constructor.
		FProcEnumInfo(const Windows::PROCESSENTRY32& InInfo);

		// Process info structure.
		Windows::PROCESSENTRY32* Info;
	};

public:

	// FGenericPlatformProcess interface

	static void* GetDllHandle( const TCHAR* Filename );
	static void FreeDllHandle( void* DllHandle );
	static void* GetDllExport( void* DllHandle, const TCHAR* ProcName );
	static void AddDllDirectory(const TCHAR* Directory);
	static void GetDllDirectories(TArray<FString>& OutDllDirectories);
	static void PushDllDirectory(const TCHAR* Directory);
	static void PopDllDirectory(const TCHAR* Directory);
	static uint32 GetCurrentProcessId();
	static uint32 GetCurrentCoreNumber();
	static void SetThreadAffinityMask( uint64 AffinityMask );
	static void SetThreadName( const TCHAR* ThreadName );
	static const TCHAR* BaseDir();
	static const TCHAR* UserDir();
	static const TCHAR* UserTempDir();
	static const TCHAR* UserSettingsDir();
	static const TCHAR* ApplicationSettingsDir();
	static const TCHAR* ComputerName();
	static const TCHAR* UserName(bool bOnlyAlphaNumeric = true);
	static void SetCurrentWorkingDirectoryToBaseDir();
	static FString GetCurrentWorkingDirectory();
	static const FString ShaderWorkingDir();
	static const TCHAR* ExecutablePath();
	static const TCHAR* ExecutableName(bool bRemoveExtension = true);
	static FString GenerateApplicationPath( const FString& AppName, EBuildConfiguration BuildConfiguration);
	static const TCHAR* GetModuleExtension();
	static const TCHAR* GetBinariesSubdirectory();
	static const FString GetModulesDirectory();
	static bool CanLaunchURL(const TCHAR* URL);
	static void LaunchURL( const TCHAR* URL, const TCHAR* Parms, FString* Error );
<<<<<<< HEAD
	static FProcHandle CreateProc( const TCHAR* URL, const TCHAR* Parms, bool bLaunchDetached, bool bLaunchHidden, bool bLaunchReallyHidden, uint32* OutProcessID, int32 PriorityModifier, const TCHAR* OptionalWorkingDirectory, void* PipeWriteChild, void * PipeReadChild = nullptr);
=======
	static FProcHandle CreateProc( const TCHAR* URL, const TCHAR* Parms, bool bLaunchDetached, bool bLaunchHidden, bool bLaunchReallyHidden, uint32* OutProcessID, int32 PriorityModifier, const TCHAR* OptionalWorkingDirectory, void* PipeWriteChild, void* PipeReadChild = nullptr);
	static FProcHandle CreateProc( const TCHAR* URL, const TCHAR* Parms, bool bLaunchDetached, bool bLaunchHidden, bool bLaunchReallyHidden, uint32* OutProcessID, int32 PriorityModifier, const TCHAR* OptionalWorkingDirectory, void* PipeWriteChild, void* PipeReadChild, void* PipeStdErrChild);
>>>>>>> 6bbb88c8
	static bool SetProcPriority(FProcHandle & InProcHandle, int32 PriorityModifier);
	static FProcHandle OpenProcess(uint32 ProcessID);
	static bool IsProcRunning( FProcHandle & ProcessHandle );
	static void WaitForProc( FProcHandle & ProcessHandle );
	static void CloseProc( FProcHandle & ProcessHandle );
	static void TerminateProc( FProcHandle & ProcessHandle, bool KillTree = false );
	static bool GetProcReturnCode( FProcHandle & ProcHandle, int32* ReturnCode );
	static bool GetApplicationMemoryUsage(uint32 ProcessId, SIZE_T* OutMemoryUsage);
	static bool GetPerFrameProcessorUsage(uint32 ProcessId, float& ProcessUsageFraction, float& IdleUsageFraction);
	static bool IsApplicationRunning( uint32 ProcessId );
	static bool IsApplicationRunning( const TCHAR* ProcName );
	static FString GetApplicationName( uint32 ProcessId );	
	static bool ExecProcess(const TCHAR* URL, const TCHAR* Params, int32* OutReturnCode, FString* OutStdOut, FString* OutStdErr, const TCHAR* OptionalWorkingDirectory = NULL, bool bShouldEndWithParentProcess  = false);
	static bool ExecElevatedProcess(const TCHAR* URL, const TCHAR* Params, int32* OutReturnCode);
	static FProcHandle CreateElevatedProcess(const TCHAR* URL, const TCHAR* Params);
	static bool LaunchFileInDefaultExternalApplication( const TCHAR* FileName, const TCHAR* Parms = NULL, ELaunchVerb::Type Verb = ELaunchVerb::Open, bool bPromptToOpenOnFailure = true );
	static void ExploreFolder( const TCHAR* FilePath );
	static bool ResolveNetworkPath( FString InUNCPath, FString& OutPath ); 
	static void Sleep(float Seconds);
	static void SleepNoStats(float Seconds);
<<<<<<< HEAD
	static void SleepInfinite();
	static void YieldThread();
=======
	[[noreturn]] static void SleepInfinite();
	static void YieldThread();
	UE_DEPRECATED(5.0, "Please use GetSynchEventFromPool to create a new event, and ReturnSynchEventToPool to release the event.")
>>>>>>> 6bbb88c8
	static class FEvent* CreateSynchEvent(bool bIsManualReset = false);
	static class FRunnableThread* CreateRunnableThread();
	static void ClosePipe( void* ReadPipe, void* WritePipe );
	static bool CreatePipe(void*& ReadPipe, void*& WritePipe, bool bWritePipeLocal = false);
	static FString ReadPipe( void* ReadPipe );
	static bool ReadPipeToArray(void* ReadPipe, TArray<uint8> & Output);
	static bool WritePipe(void* WritePipe, const FString& Message, FString* OutWritten = nullptr);
	static bool WritePipe(void* WritePipe, const uint8* Data, const int32 DataLength, int32* OutDataLength = nullptr);
	static FSemaphore* NewInterprocessSynchObject(const FString& Name, bool bCreate, uint32 MaxLocks = 1);
	static FSemaphore* NewInterprocessSynchObject(const TCHAR* Name, bool bCreate, uint32 MaxLocks = 1);
	static bool DeleteInterprocessSynchObject(FSemaphore * Object);
	static bool Daemonize();
	static void SetupGameThread();
	static void SetupAudioThread();
	static void TeardownAudioThread();
protected:

	/**
	 * Reads from a collection of anonymous pipes.
	 *
	 * @param OutStrings Will hold the read data.
	 * @param InPipes The pipes to read from.
	 * @param PipeCount The number of pipes.
	 */
	static void ReadFromPipes(FString* OutStrings[], Windows::HANDLE InPipes[], int32 PipeCount);

private:

	/**
	 * Since Windows can only have one directory at a time,
	 * this stack is used to reset the previous DllDirectory.
	 */
	static TArray<FString> DllDirectoryStack;

	/**
	 * All the DLL directories we want to load from. 
	 */
	static TArray<FString> DllDirectories;

	/**
	 * Replacement implementation of the Win32 LoadLibrary function which searches the given list of directories for dependent imports, and attempts
	 * to load them from the correct location first. The normal LoadLibrary function (pre-Win8) only searches a limited list of locations. 
	 *
	 * @param FileName Path to the library to load
	 * @param SearchPaths Search directories to scan for imports
	 */
	static void* LoadLibraryWithSearchPaths(const FString& FileName, const TArray<FString>& SearchPaths);
};

#if WINDOWS_USE_FEATURE_PLATFORMPROCESS_CLASS
typedef FWindowsPlatformProcess FPlatformProcess;
#endif
<|MERGE_RESOLUTION|>--- conflicted
+++ resolved
@@ -154,12 +154,8 @@
 	static const FString GetModulesDirectory();
 	static bool CanLaunchURL(const TCHAR* URL);
 	static void LaunchURL( const TCHAR* URL, const TCHAR* Parms, FString* Error );
-<<<<<<< HEAD
-	static FProcHandle CreateProc( const TCHAR* URL, const TCHAR* Parms, bool bLaunchDetached, bool bLaunchHidden, bool bLaunchReallyHidden, uint32* OutProcessID, int32 PriorityModifier, const TCHAR* OptionalWorkingDirectory, void* PipeWriteChild, void * PipeReadChild = nullptr);
-=======
 	static FProcHandle CreateProc( const TCHAR* URL, const TCHAR* Parms, bool bLaunchDetached, bool bLaunchHidden, bool bLaunchReallyHidden, uint32* OutProcessID, int32 PriorityModifier, const TCHAR* OptionalWorkingDirectory, void* PipeWriteChild, void* PipeReadChild = nullptr);
 	static FProcHandle CreateProc( const TCHAR* URL, const TCHAR* Parms, bool bLaunchDetached, bool bLaunchHidden, bool bLaunchReallyHidden, uint32* OutProcessID, int32 PriorityModifier, const TCHAR* OptionalWorkingDirectory, void* PipeWriteChild, void* PipeReadChild, void* PipeStdErrChild);
->>>>>>> 6bbb88c8
 	static bool SetProcPriority(FProcHandle & InProcHandle, int32 PriorityModifier);
 	static FProcHandle OpenProcess(uint32 ProcessID);
 	static bool IsProcRunning( FProcHandle & ProcessHandle );
@@ -180,14 +176,9 @@
 	static bool ResolveNetworkPath( FString InUNCPath, FString& OutPath ); 
 	static void Sleep(float Seconds);
 	static void SleepNoStats(float Seconds);
-<<<<<<< HEAD
-	static void SleepInfinite();
-	static void YieldThread();
-=======
 	[[noreturn]] static void SleepInfinite();
 	static void YieldThread();
 	UE_DEPRECATED(5.0, "Please use GetSynchEventFromPool to create a new event, and ReturnSynchEventToPool to release the event.")
->>>>>>> 6bbb88c8
 	static class FEvent* CreateSynchEvent(bool bIsManualReset = false);
 	static class FRunnableThread* CreateRunnableThread();
 	static void ClosePipe( void* ReadPipe, void* WritePipe );
