--- conflicted
+++ resolved
@@ -13,8 +13,6 @@
 #if WINVER <= 0x600
 	#error "Windows Vista and earlier are no longer supported"
 #endif
-
-#define PLATFORM_TCHAR_IS_UTF8CHAR				0
 
 /**
 * Windows specific types
@@ -29,11 +27,7 @@
 	typedef long				SSIZE_T;
 #endif
 
-<<<<<<< HEAD
-#if PLATFORM_TCHAR_IS_UTF8CHAR
-=======
 #if USE_UTF8_TCHARS
->>>>>>> d731a049
 	typedef UTF8CHAR TCHAR;
 #endif
 };
@@ -94,10 +88,7 @@
 #define PLATFORM_SUPPORTS_VIRTUAL_TEXTURE_STREAMING			1
 #define PLATFORM_SUPPORTS_VARIABLE_RATE_SHADING				1
 #define PLATFORM_SUPPORTS_MESH_SHADERS						1
-<<<<<<< HEAD
-=======
 #define PLATFORM_SUPPORTS_BINDLESS_RENDERING				1
->>>>>>> d731a049
 #define PLATFORM_USES__ALIGNED_MALLOC						1
 
 #if WITH_EDITOR
