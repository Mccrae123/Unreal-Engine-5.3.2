--- conflicted
+++ resolved
@@ -47,21 +47,12 @@
 	static CORE_API void SystemTime( int32& Year, int32& Month, int32& DayOfWeek, int32& Day, int32& Hour, int32& Min, int32& Sec, int32& MSec );
 	static CORE_API void UtcTime( int32& Year, int32& Month, int32& DayOfWeek, int32& Day, int32& Hour, int32& Min, int32& Sec, int32& MSec );
 
-<<<<<<< HEAD
-	static bool UpdateCPUTime( float DeltaTime );
-	static bool UpdateThreadCPUTime(float = 0.0);
-	static void AutoUpdateGameThreadCPUTime(double UpdateInterval);
-	static FCPUTime GetCPUTime();
-	static FCPUTime GetThreadCPUTime();
-	static double GetLastIntervalThreadCPUTimeInSeconds();
-=======
 	static CORE_API bool UpdateCPUTime( float DeltaTime );
 	static CORE_API bool UpdateThreadCPUTime(float = 0.0);
 	static CORE_API void AutoUpdateGameThreadCPUTime(double UpdateInterval);
 	static CORE_API FCPUTime GetCPUTime();
 	static CORE_API FCPUTime GetThreadCPUTime();
 	static CORE_API double GetLastIntervalThreadCPUTimeInSeconds();
->>>>>>> 4af6daef
 
 protected:
 
