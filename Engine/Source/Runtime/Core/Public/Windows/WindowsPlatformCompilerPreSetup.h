--- conflicted
+++ resolved
@@ -35,12 +35,8 @@
 			PRAGMA_DISABLE_DEPRECATION_WARNINGS \
 			PRAGMA_DISABLE_OVERLOADED_VIRTUAL_WARNINGS \
 			PRAGMA_DISABLE_MISSING_BRACES_WARNINGS \
-<<<<<<< HEAD
-	        PRAGMA_DISABLE_UNINITIALIZED_CONST_REFERENCE_WARNINGS
-=======
 	        PRAGMA_DISABLE_UNINITIALIZED_CONST_REFERENCE_WARNINGS \
 			PRAGMA_DISABLE_ORDERED_COMPARE_FUNCTION_POINTERS
->>>>>>> 6bbb88c8
 	#endif // THIRD_PARTY_INCLUDES_START
 
 	#ifndef THIRD_PARTY_INCLUDES_END
@@ -150,8 +146,6 @@
 			__pragma(warning(pop))
 	#endif // PRAGMA_ENABLE_REGISTER_WARNINGS
 
-<<<<<<< HEAD
-=======
 	#ifndef PRAGMA_DISABLE_UNUSED_PRIVATE_FIELDS_WARNINGS
 	#define PRAGMA_DISABLE_UNUSED_PRIVATE_FIELDS_WARNINGS
 			// MSVC doesn't seem to have a warning similar to -Wunused-private-field
@@ -162,7 +156,6 @@
 			// MSVC doesn't seem to have a warning similar to -Wunused-private-field
 	#endif // PRAGMA_ENABLE_UNUSED_PRIVATE_FIELDS_WARNINGS
 
->>>>>>> 6bbb88c8
 	#ifndef PRAGMA_DISABLE_UNINITIALIZED_CONST_REFERENCE_WARNINGS
 	#define PRAGMA_DISABLE_UNINITIALIZED_CONST_REFERENCE_WARNINGS
 		// MSVC doesn't seem to have a warning similar to -Wuninitialized-const-reference
