--- conflicted
+++ resolved
@@ -18,16 +18,8 @@
 	#define MINIMAL_WINDOWS_API extern "C" __declspec(dllimport)
 #endif
 
-<<<<<<< HEAD
-// Set up the default struct packing on Win32
-#if PLATFORM_WINDOWS && PLATFORM_32BITS
-	#pragma pack(push)
-	#pragma pack(8)
-#endif
-=======
 // The 10.0.18362.0 SDK introduces an error if the packing isn't the default for the platform.
 PRAGMA_PUSH_PLATFORM_DEFAULT_PACKING
->>>>>>> 69078e53
 
 // Undefine Windows types that we're going to redefine. This should be done by HideWindowsPlatformTypes.h after including any system headers, 
 // but it's less friction to just undefine them here.
@@ -216,10 +208,4 @@
 #pragma pop_macro("TRUE")
 
 // Restore the packing setting
-<<<<<<< HEAD
-#if PLATFORM_WINDOWS && PLATFORM_32BITS
-	#pragma pack(pop)
-#endif
-=======
-PRAGMA_POP_PLATFORM_DEFAULT_PACKING
->>>>>>> 69078e53
+PRAGMA_POP_PLATFORM_DEFAULT_PACKING