--- conflicted
+++ resolved
@@ -3,6 +3,12 @@
 #pragma once
 
 #include <sal.h>
+
+#if defined(__clang__)
+	#include "Clang/ClangPlatform.h"
+#else
+	#include "MSVC/MSVCPlatform.h"
+#endif
 
 
 /**
@@ -55,6 +61,7 @@
 #define PLATFORM_MAX_FILEPATH_LENGTH_DEPRECATED				WINDOWS_MAX_PATH
 #define PLATFORM_HAS_BSD_SOCKET_FEATURE_WINSOCKETS			1
 #define PLATFORM_USES_MICROSOFT_LIBC_FUNCTIONS				1
+#define PLATFORM_IS_ANSI_MALLOC_THREADSAFE					1
 #define PLATFORM_SUPPORTS_TBB								1
 #define PLATFORM_SUPPORTS_NAMED_PIPES						1
 #define PLATFORM_COMPILER_HAS_TCHAR_WMAIN					1
@@ -65,12 +72,9 @@
 
 #define PLATFORM_SUPPORTS_STACK_SYMBOLS						1
 #define PLATFORM_COMPILER_HAS_DECLTYPE_AUTO					1
-<<<<<<< HEAD
 
 #define PLATFORM_GLOBAL_LOG_CATEGORY						LogWindows
 
-=======
->>>>>>> 6b762048
 
 // Q: Why is there a __nop() before __debugbreak()?
 // A: VS' debug engine has a bug where it will silently swallow explicit
