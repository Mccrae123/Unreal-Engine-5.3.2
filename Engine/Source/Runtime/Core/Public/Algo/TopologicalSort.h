// Copyright Epic Games, Inc. All Rights Reserved.

#pragma once

#include "Algo/KahnTopologicalSort.h"
#include "HAL/Platform.h"
#include "Templates/UnrealTemplate.h"

namespace Algo
{
	/**
<<<<<<< HEAD
	 * Sorts the given range in leaf to root order.
=======
	 * Sorts the given range in leaf to root order:
	 * For every pair of elements (A,B) where SortedIndex(A) < SortedIndex(B),
	 * either B is not reachable from A, or A and B are mutually reachable.
>>>>>>> d731a049
	 *
	 * @param UniqueRange A range with element type T
	 *        Type T must support GetTypeHash and copy+move constructors; T being pointertype is recommended.
	 *        In/Out Variable, is sorted in place. Will be unmodified if function returns false.
	 * @param GetElementDependencies A callable with prototype that is one of
	 *            RangeType<T> GetElementDependencies(const T& Element)
	 *            const RangeType<T>& GetElementDependencies(const T& Element)
	 *        It should return the leaf-ward vertices of directed edges from the root-wards Element.
	 * @param Flags
<<<<<<< HEAD
	 *        ETopologicalSort::AllowCycles: If present, cycles will be allowed; an arbitrary vertex in the cycle
	 *            will be chosen first. If not present, the presence of a cycle will cause a failure to sort.
=======
	 *        ETopologicalSort::AllowCycles: If present, cycles will be allowed, with the caveat that the sorted
	 *            ordering of MutuallyReachable vertices in the sorted range is arbitrary.
	 *            If not present, the presence of a cycle will cause a failure to sort.
>>>>>>> d731a049
	 * 
	 * @return True if succeeded, false if failed due to cycles.
	 */
	template <typename RangeType, typename GetElementDependenciesType>
	FORCEINLINE bool TopologicalSort(RangeType& UniqueRange, GetElementDependenciesType GetElementDependencies,
		ETopologicalSort Flags = ETopologicalSort::None)
	{
		return KahnTopologicalSort(UniqueRange, Forward<GetElementDependenciesType>(GetElementDependencies), Flags);
	}
}<|MERGE_RESOLUTION|>--- conflicted
+++ resolved
@@ -9,13 +9,9 @@
 namespace Algo
 {
 	/**
-<<<<<<< HEAD
-	 * Sorts the given range in leaf to root order.
-=======
 	 * Sorts the given range in leaf to root order:
 	 * For every pair of elements (A,B) where SortedIndex(A) < SortedIndex(B),
 	 * either B is not reachable from A, or A and B are mutually reachable.
->>>>>>> d731a049
 	 *
 	 * @param UniqueRange A range with element type T
 	 *        Type T must support GetTypeHash and copy+move constructors; T being pointertype is recommended.
@@ -25,14 +21,9 @@
 	 *            const RangeType<T>& GetElementDependencies(const T& Element)
 	 *        It should return the leaf-ward vertices of directed edges from the root-wards Element.
 	 * @param Flags
-<<<<<<< HEAD
-	 *        ETopologicalSort::AllowCycles: If present, cycles will be allowed; an arbitrary vertex in the cycle
-	 *            will be chosen first. If not present, the presence of a cycle will cause a failure to sort.
-=======
 	 *        ETopologicalSort::AllowCycles: If present, cycles will be allowed, with the caveat that the sorted
 	 *            ordering of MutuallyReachable vertices in the sorted range is arbitrary.
 	 *            If not present, the presence of a cycle will cause a failure to sort.
->>>>>>> d731a049
 	 * 
 	 * @return True if succeeded, false if failed due to cycles.
 	 */
