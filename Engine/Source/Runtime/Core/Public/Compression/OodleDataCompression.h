--- conflicted
+++ resolved
@@ -55,10 +55,7 @@
 // If the input is invalid, returns false, and doesn't touch output.
 bool CORE_API ECompressorToString(ECompressor InCompressor, const TCHAR** OutName);
 bool CORE_API ECompressorFromString(const class FString& InName, ECompressor& OutCompressor);
-<<<<<<< HEAD
-=======
 CORE_API const TCHAR* ECompressorToString(ECompressor InCompressor);
->>>>>>> d731a049
 
 /**
  * ECompressionLevel : Choose the Oodle Compression Level
@@ -111,10 +108,7 @@
 // If the input is invalid, returns false, and doesn't touch output.
 bool CORE_API ECompressionLevelFromValue(int8 InValue, ECompressionLevel& OutLevel);
 bool CORE_API ECompressionLevelToString(ECompressionLevel InLevel, const TCHAR** OutName);
-<<<<<<< HEAD
-=======
 CORE_API const TCHAR * ECompressionLevelToString(ECompressionLevel InLevel);
->>>>>>> d731a049
 
 enum class ECompressionCommonUsage : uint8
 {
