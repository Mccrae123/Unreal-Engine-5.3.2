--- conflicted
+++ resolved
@@ -10,13 +10,8 @@
 class FFrameProProfiler
 {
 public:
-<<<<<<< HEAD
-	static void Initialize();
-	static void TearDown();
-=======
 	static CORE_API void Initialize();
 	static CORE_API void TearDown();
->>>>>>> 4af6daef
 
 	/** Called to mark the start of each frame  */
 	static CORE_API void FrameStart();
@@ -31,21 +26,12 @@
 	static CORE_API void PopEvent(const TCHAR* Override);
 	static CORE_API void PopEvent(const ANSICHAR* Override);
 
-<<<<<<< HEAD
-	static void StartFrameProRecordingFromCommand(const TArray< FString >& Args);
-	static FString StartFrameProRecording(const FString& FilenameRoot, int32 MinScopeTime, bool bAppendDateTime=true);
-	static void StopFrameProRecording();
-
-	static bool IsFrameProRecording();
-	static bool IsThreadContextReady();
-=======
 	static CORE_API void StartFrameProRecordingFromCommand(const TArray< FString >& Args);
 	static CORE_API FString StartFrameProRecording(const FString& FilenameRoot, int32 MinScopeTime, bool bAppendDateTime=true);
 	static CORE_API void StopFrameProRecording();
 
 	static CORE_API bool IsFrameProRecording();
 	static CORE_API bool IsThreadContextReady();
->>>>>>> 4af6daef
 };
 
 #endif // FRAMEPRO_ENABLED