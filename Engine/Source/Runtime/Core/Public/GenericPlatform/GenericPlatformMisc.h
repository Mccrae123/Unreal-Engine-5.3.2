// Copyright Epic Games, Inc. All Rights Reserved.

#pragma once

#include "Containers/StringFwd.h"
#include "CoreFwd.h"
#include "CoreTypes.h"
#include "HAL/PlatformCrt.h"
#include "Math/NumericLimits.h"
#include "Misc/CompressionFlags.h"
#include "Misc/EnumClassFlags.h"

class Error;
class FOutputDevice;
class FString;
class FText;
class GenericApplication;
class IInstallBundleManager;
class IPlatformChunkInstall;
class IPlatformCompression;
class IPlatformHostCommunication;
struct FCustomChunk;
struct FGenericCrashContext;
struct FGenericMemoryWarningContext;
struct FGuid;

enum class ECustomChunkType : uint8;

template <typename FuncType>
class TFunction;

#if UE_BUILD_SHIPPING && !WITH_EDITOR
#define UE_DEBUG_BREAK() ((void)0)
#else
#define UE_DEBUG_BREAK() ((void)(FPlatformMisc::IsDebuggerPresent() && ([] () { UE_DEBUG_BREAK_IMPL(); } (), 1)))
#endif

/**
 * Available build configurations. Mirorred from UnrealTargetConfiguration.
 */
enum class EBuildConfiguration : uint8
{
	/** Unknown build configuration. */
	Unknown,

	/** Debug build. */
	Debug,

	/** DebugGame build. */
	DebugGame,

	/** Development build. */
	Development,

	/** Shipping build. */
	Shipping,

	/** Test build. */
	Test
};

/**
 * Controls behaviour for built in crash handling
 */
enum class ECrashHandlingType : uint8
{
	Default,	/* UE default handling */
	Disabled,	/* UE doesn't handle crashes on main thread, general workers, rendering thread. */
};

/**
 * Returns the string representation of the specified EBuildConfiguration value.
 *
 * @param Configuration The string to get the EBuildConfiguration for.
 * @return An EBuildConfiguration value.
 */
CORE_API bool LexTryParseString(EBuildConfiguration& OutConfiguration, const TCHAR* Configuration);

/**
 * Returns the string representation of the specified EBuildConfiguration value.
 *
 * @param Configuration The value to get the string for.
 * @return The string representation.
 */
CORE_API const TCHAR* LexToString(EBuildConfiguration Configuration);

namespace EBuildConfigurations
{
	UE_DEPRECATED(4.24, "EBuildConfigurations::Type is deprecated. Use EBuildConfiguration instead.")
	typedef EBuildConfiguration Type;

	UE_DEPRECATED(4.24, "EBuildConfigurations::Unknown is deprecated. Use EBuildConfiguration::Unknown instead.")
	static constexpr EBuildConfiguration Unknown = EBuildConfiguration::Unknown;

	UE_DEPRECATED(4.24, "EBuildConfigurations::Debug is deprecated. Use EBuildConfiguration::Debug instead.")
	static constexpr EBuildConfiguration Debug = EBuildConfiguration::Debug;

	UE_DEPRECATED(4.24, "EBuildConfigurations::DebugGame is deprecated. Use EBuildConfiguration::DebugGame instead.")
	static constexpr EBuildConfiguration DebugGame = EBuildConfiguration::DebugGame;

	UE_DEPRECATED(4.24, "EBuildConfigurations::Development is deprecated. Use EBuildConfiguration::Development instead.")
	static constexpr EBuildConfiguration Development = EBuildConfiguration::Development;

	UE_DEPRECATED(4.24, "EBuildConfigurations::Test is deprecated. Use EBuildConfiguration::Test instead.")
	static constexpr EBuildConfiguration Test = EBuildConfiguration::Test;

	UE_DEPRECATED(4.24, "EBuildConfigurations::Shipping is deprecated. Use EBuildConfiguration::Shipping instead.")
	static constexpr EBuildConfiguration Shipping = EBuildConfiguration::Shipping;

	/**
	 * Returns the string representation of the specified EBuildConfiguration value.
	 *
	 * @param Configuration The string to get the EBuildConfiguration for.
	 * @return An EBuildConfiguration value.
	 */
	UE_DEPRECATED(4.24, "EBuildConfigurations::FromString() is deprecated. Use LexFromString() instead.")
	CORE_API EBuildConfiguration FromString( const FString& Configuration );

	/**
	 * Returns the string representation of the specified EBuildConfiguration value.
	 *
	 * @param Configuration The value to get the string for.
	 * @return The string representation.
	 */
	UE_DEPRECATED(4.24, "EBuildConfigurations::ToString() is deprecated. Use LexToString() instead.")
	CORE_API const TCHAR* ToString( EBuildConfiguration Configuration );

	/**
	 * Returns the localized text representation of the specified EBuildConfiguration value.
	 *
	 * @param Configuration The value to get the text for.
	 * @return The localized Build configuration text
	 */
	CORE_API FText ToText( EBuildConfiguration Configuration );
}

/**
 * Enumerates build target types.
 */
enum class EBuildTargetType : uint8
{
	/** Unknown build target. */
	Unknown,

	/** Game target. */
	Game,

	/** Server target. */
	Server,

	/** Client target. */
	Client,

	/** Editor target. */
	Editor,

	/** Program target. */
	Program,
};

/**
 * Returns the string representation of the specified EBuildTarget value.
 *
 * @param OutType The value to get the string for.
 * @param Text The text to parse.
 * @return The string representation.
 */
CORE_API bool LexTryParseString(EBuildTargetType& OutType, const TCHAR* Text);

/**
 * Returns the string representation of the specified EBuildTargetType value.
 *
 * @param Target The string to get the EBuildTargetType for.
 * @return An EBuildTarget::Type value.
 */
CORE_API const TCHAR* LexToString(EBuildTargetType Type);

namespace EBuildTargets
{
	UE_DEPRECATED(4.24, "EBuildTargets::Type is deprecated. Use EBuildTargetType instead.")
	typedef EBuildTargetType Type;

	UE_DEPRECATED(4.24, "EBuildTargets::Unknown is deprecated. Use EBuildTargetType::Unknown instead.")
	static constexpr EBuildTargetType Unknown = EBuildTargetType::Unknown;

	UE_DEPRECATED(4.24, "EBuildTargets::Editor is deprecated. Use EBuildTargetType::Unknown instead.")
	static constexpr EBuildTargetType Editor = EBuildTargetType::Editor;

	UE_DEPRECATED(4.24, "EBuildTargets::Game is deprecated. Use EBuildTargetType::Unknown instead.")
	static constexpr EBuildTargetType Game = EBuildTargetType::Game;

	UE_DEPRECATED(4.24, "EBuildTargets::Server is deprecated. Use EBuildTargetType::Unknown instead.")
	static constexpr EBuildTargetType Server = EBuildTargetType::Server;

	UE_DEPRECATED(4.24, "EBuildTargets::FromString is deprecated. Use LexFromString() instead.")
	CORE_API EBuildTargetType FromString( const FString& Target );

	UE_DEPRECATED(4.24, "EBuildTargets::FromString is deprecated. Use LexFromString() instead.")
	CORE_API const TCHAR* ToString(EBuildTargetType Target);
}

/**
 * Enumerates the modes a convertible laptop can be in.
 */
enum class EConvertibleLaptopMode
{
	/** Not a convertible laptop. */
	NotSupported,

	/** Laptop arranged as a laptop. */
	Laptop,

	/** Laptop arranged as a tablet. */
	Tablet
};

/** Device orientations for screens. e.g. Landscape, Portrait, etc.*/
enum class EDeviceScreenOrientation : uint8
{
	/** The orientation is not known */
	Unknown,

	/** The orientation is portrait with the home button at the bottom */
	Portrait,

	/** The orientation is portrait with the home button at the top */
	PortraitUpsideDown,

	/** The orientation is landscape with the home button at the right side */
	LandscapeLeft,

	/** The orientation is landscape with the home button at the left side */
	LandscapeRight,

	/** The orientation is as if place on a desk with the screen upward */
	FaceUp,

	/** The orientation is as if place on a desk with the screen downward */
	FaceDown,

	/** The orientation is portrait, oriented upright with the sensor */
	PortraitSensor,

	/** The orientation is landscape, oriented upright with the sensor */
	LandscapeSensor,

	/** The orientation is no longer locked and adjusts according to the sensor */
	FullSensor,
};


namespace EErrorReportMode
{
	/**
	 * Enumerates supported error reporting modes.
	 */
	enum Type
	{
		/** Displays a call stack with an interactive dialog for entering repro steps, etc. */
		Interactive,

		/** Unattended mode.  No repro steps, just submits data straight to the server */
		Unattended,

		/** Same as unattended, but displays a balloon window in the system tray to let the user know */
		Balloon,
	};
}


namespace EAppMsgType
{
	/**
	 * Enumerates supported message dialog button types.
	 */
	enum Type
	{
		Ok,
		YesNo,
		OkCancel,
		YesNoCancel,
		CancelRetryContinue,
		YesNoYesAllNoAll,
		YesNoYesAllNoAllCancel,
		YesNoYesAll,
	};
}


namespace EAppReturnType
{
	/**
	 * Enumerates message dialog return types.
	 */
	enum Type
	{
		No,
		Yes,
		YesAll,
		NoAll,
		Cancel,
		Ok,
		Retry,
		Continue,
	};
}

/**
 * Returns the string representation of the specified EAppReturnType::Type value.
 *
 * @param Value The value to get the string for.
 * @return The string representation.
 */
CORE_API const TCHAR* LexToString(EAppReturnType::Type Value);

/*
 * Holds a computed SHA256 hash.
 */
struct CORE_API FSHA256Signature
{
	uint8 Signature[32];

	/** Generates a hex string of the signature */
	FString ToString() const;
};

enum class EMobileHapticsType : uint8
{
	// these are IOS UIFeedbackGenerator types
	FeedbackSuccess,
	FeedbackWarning,
	FeedbackError,
	SelectionChanged,
	ImpactLight,
	ImpactMedium,
	ImpactHeavy,
};

enum class ENetworkConnectionType : uint8
{
	/**
	 * Enumerates the network connection types
	 */
	Unknown,
	None,
	AirplaneMode,
	Cell,
	WiFi,
	WiMAX,
	Bluetooth,
	Ethernet,
};

enum class EProcessDiagnosticFlags : uint32
{
	None            = 0,
	MemorySanitizer = 1 << 0,
	AnsiMalloc      = 1 << 1,
	StompMalloc     = 1 << 2,
};

ENUM_CLASS_FLAGS(EProcessDiagnosticFlags);

/**
 * Returns the string representation of the specified ENetworkConnection value.
 *
 * @param Target The value to get the string for.
 * @return The string representation.
 */
CORE_API const TCHAR* LexToString( ENetworkConnectionType Target );

struct FProcessorGroupDesc 
{
	static constexpr uint16 MaxNumProcessorGroups = 16;
	uint64 ThreadAffinities[MaxNumProcessorGroups] = {}; 
	uint16 NumProcessorGroups = 0;
};

/**
 * Different types of Page Fault stats
 */
struct FPageFaultStats
{
	/** Page faults for data already in memory (platform dependent) */
	uint64 SoftPageFaults	= 0;

	/** Page faults for data on disk (platform dependent) */
	uint64 HardPageFaults	= 0;

	/** All page fault types */
	uint64 TotalPageFaults	= 0;
};

/**
 * Flags for page fault stats to retrieve
 */
enum class EPageFaultFlags : uint8
{
	SoftPageFaults		= 0x01,
	HardPageFaults		= 0x02,
	TotalPageFaults		= 0x04,

	All					= 0xFF
};

ENUM_CLASS_FLAGS(EPageFaultFlags);


/**
 * Different types of Input/Output stats
 */
struct FProcessIOStats
{
	/** Blocking Input operations */
	uint64 BlockingInput	= 0;

	/** Blocking Output operations */
	uint64 BlockingOutput	= 0;

	/** Blocking operations that were neither Input or Output operations (platform dependent) */
	uint64 BlockingOther	= 0;

	/** Input bytes transferred */
	uint64 InputBytes		= 0;

	/** Output bytes transferred */
	uint64 OutputBytes		= 0;

	/** Bytes transferred that were not from either Input or Output operations */
	uint64 OtherBytes		= 0;
};

/**
 * Flags for Input/Output stats to retrieve
 */
enum class EInputOutputFlags : uint8
{
	BlockingInput		= 0x01,
	BlockingOutput		= 0x02,
	BlockingOther		= 0x04,
	InputBytes			= 0x08,
	OutputBytes			= 0x10,
	OtherBytes			= 0x20,

	All					= 0xFF
};

ENUM_CLASS_FLAGS(EInputOutputFlags);

<<<<<<< HEAD
=======
/**
 * Defines the type of format the backbuffer expects. You must update values in TonemapCommon.ush when changing this enum
 */
enum class EDisplayOutputFormat
{
	SDR_sRGB = 0,
	SDR_Rec709 = 1,
	SDR_ExplicitGammaMapping = 2,
	HDR_ACES_1000nit_ST2084 = 3,
	HDR_ACES_2000nit_ST2084 = 4,
	HDR_ACES_1000nit_ScRGB = 5,
	HDR_ACES_2000nit_ScRGB = 6,
	HDR_LinearEXR = 7,
	HDR_LinearNoToneCurve = 8,
	HDR_LinearWithToneCurve = 9,

	MAX
};

/**
 * Display gamut, format, and chromacities. You must update values in TonemapCommon.ush when changing this enum + EHDRCaptureGamut
 */
enum class EDisplayColorGamut
{
	sRGB_D65 = 0,
	DCIP3_D65 = 1,
	Rec2020_D65 = 2,
	ACES_D60 = 3,
	ACEScg_D60 = 4,

	MAX
};
>>>>>>> d731a049

/**
 * Different types of Context Switch stats
 */
struct FContextSwitchStats
{
	/** Context switches that occurred voluntarily (e.g. yield - platform dependent) */
	uint64 VoluntaryContextSwitches		= 0;

	/** Context switches that were involuntary (e.g. quantum reached/exceeded - platform dependent) */
	uint64 InvoluntaryContextSwitches	= 0;

	/** All context switch types */
	uint64 TotalContextSwitches			= 0;
};

/**
 * Flags for Context Switch stats to retrieve
 */
enum class EContextSwitchFlags : uint8
{
	VoluntaryContextSwitches		= 0x01,
	InvoluntaryContextSwitches		= 0x02,
	TotalContextSwitches			= 0x04,

	All								= 0xFF
};

ENUM_CLASS_FLAGS(EContextSwitchFlags);

/**
 * Generic implementation for most platforms
 */
struct CORE_API FGenericPlatformMisc
{
	/**
	 * Called during appInit() after cmd line setup
	 */
	static void PlatformPreInit();
	static void PlatformInit() { }

	/**
	* Called to dismiss splash screen
	*/
	static void PlatformHandleSplashScreen(bool ShowSplashScreen = false) { }

	/**
	 * Called during AppExit(). Log, Config still exist at this point, but not much else does.
	 */
	static void PlatformTearDown() { }

	/** Set/restore the Console Interrupt (Control-C, Control-Break, Close) handler. */
	static void SetGracefulTerminationHandler() { }

	/**
	 * Installs handler for the unexpected (due to error) termination of the program,
	 * including, but not limited to, crashes.
	 */
	static void SetCrashHandler(void (* CrashHandler)(const FGenericCrashContext& Context)) { }

	/**
<<<<<<< HEAD
=======
	 * Gets the current crash handling type.
	 */
	static ECrashHandlingType GetCrashHandlingType() { return ECrashHandlingType::Default; }
	
	/**
	 * Sets the type of crash handling done by the engine. Returns the new crash handling type. If disabling crash
	 * handling make sure an alternative is active since threads that crash will just disappear.
	 */
	static ECrashHandlingType SetCrashHandlingType(ECrashHandlingType Type) { return ECrashHandlingType::Default; }
	
	/**
>>>>>>> d731a049
	 * Retrieve a environment variable from the system
	 *
	 * @param VariableName The name of the variable (ie "Path")
	 * @return Value of the variable, or an empty string if not set.
	 */
	static FString GetEnvironmentVariable(const TCHAR* VariableName);

	/**
	 * Sets an environment variable to the local process's environment
	 *
	 * @param VariableName The name of the variable (ie "Path")
	 * @param Value The string to set the variable to.
	 */
	static void SetEnvironmentVar(const TCHAR* VariableName, const TCHAR* Value);

	/**
	 * Returns the maximum length of a path
	 */
	FORCEINLINE static int32 GetMaxPathLength()
	{
		return 128;
	}

	/**
	 * return the delimiter between paths in the PATH environment variable.
	 */
	static const TCHAR* GetPathVarDelimiter();

	/**
	 * Retrieve the Mac address of the current adapter. This is generally platform-dependent code that other platforms must implement.
	 *
	 * @return array of bytes representing the Mac address, or empty array if unable to determine.
	 */
	UE_DEPRECATED(4.14, "GetMacAddress is deprecated. It is not reliable on all platforms")
	static TArray<uint8> GetMacAddress();

	/**
	 * Retrieve the Mac address of the current adapter as a string. This generally relies on GetMacAddress() being implemented for the platform, if possible.
	 *
	 * @return String representing the Mac address, or empty string.
	 */
	UE_DEPRECATED(4.14, "GetMacAddressString is deprecated. It is not reliable on all platforms")
	static FString GetMacAddressString();

	/**
	 * Retrieve the Mac address of the current adapter as a hashed string (privacy). This generally relies on GetMacAddress() being implemented for the platform, if possible.
	 *
	 * @return String representing the hashed Mac address, or empty string.
	 */
	UE_DEPRECATED(4.14, "GetHasedMacAddressString is deprecated. It is not reliable on all platforms")
	static FString GetHashedMacAddressString();

	/**
	 * Returns a unique string for device identification. Differs from the deprecated GetUniqueDeviceId
	 * in that there is no default implementation (which used unreliable Mac address determiniation).
	 * This code is expected to use platform-specific methods to identify the device.
	 *
	 * WARNING: Use of this method in your app may imply technical certification requirments for your platform!
	 * For instance, consoles often require cert waivers to be in place before calling APIs that can track a device,
	 * so be very careful that you are following your platform's protocols for accessing device IDs. See the platform-
	 * specific implementations of this method for details on what APIs are used.
	 *
	 * If you do not have permission to call this on one or more of your platforms, set GET_DEVICE_ID_UNAVAILABLE=1
	 * in your build step to ensure that any calls that may be made to this API will simply return an empty string.
	 *
	 * @return the unique string generated by this platform for this device, or an empty string if one is not available.
	 */
	static FString GetDeviceId();

	/**
	 * Returns a unique string for advertising identification
	 *
	 * @return the unique string generated by this platform for this device
	 */
	static FString GetUniqueAdvertisingId();

	// #CrashReport: 2015-02-24 Remove
	/** Submits a crash report to a central server (release builds only) */
	static void SubmitErrorReport( const TCHAR* InErrorHist, EErrorReportMode::Type InMode );

	/** Check to see if the platform is being viewed remotely. In such a mode we should aim to minimize screen refresh to get the best performance on the remote viewer */
	static bool IsRemoteSession()
	{
		return false;
	}

	/** Return true if a debugger is present */
	FORCEINLINE static bool IsDebuggerPresent()
	{
#if UE_BUILD_SHIPPING
		return false;
#else
		return true; // unknown platforms return true so that they can crash into a debugger
#endif
	}

	/** Returns non-zero if a performance-sensitive diagnostic, like a memory sanitizer, is detected for this process */
	static EProcessDiagnosticFlags GetProcessDiagnostics();

	/** Break into the debugger, if IsDebuggerPresent returns true, otherwise do nothing  */
	UE_DEPRECATED(4.19, "FPlatformMisc::DebugBreak is deprecated. Use the UE_DEBUG_BREAK() macro instead.")
	FORCEINLINE static void DebugBreak()
	{
		if (IsDebuggerPresent())
		{
			*((int32*)3) = 13; // unknown platforms crash into the debugger
		}
	}

	/**
	 * Uses cpuid instruction to get the vendor string
	 *
	 * @return	CPU vendor name
	 */
	static FString GetCPUVendor();

	/**
	 * On x86(-64) platforms, uses cpuid instruction to get the CPU signature
	 *
	 * @return	CPU info bitfield
	 *
	 *			Bits 0-3	Stepping ID
	 *			Bits 4-7	Model
	 *			Bits 8-11	Family
	 *			Bits 12-13	Processor type (Intel) / Reserved (AMD)
	 *			Bits 14-15	Reserved
	 *			Bits 16-19	Extended model
	 *			Bits 20-27	Extended family
	 *			Bits 28-31	Reserved
	 */
	static uint32 GetCPUInfo();

	/** @return whether this cpu supports certain required instructions or not */
	static bool HasNonoptionalCPUFeatures();
	/** @return whether to check for specific CPU compatibility or not */
	static bool NeedsNonoptionalCPUFeaturesCheck();

	/**
	 * Uses cpuid instruction to get the CPU brand string
	 *
	 * @return	CPU brand string
	 */
	static FString GetCPUBrand();

	/**
	 * Returns the CPU chipset if known
	 *
	 * @return	CPU chipset string (or "Unknown")
	 */
	static FString GetCPUChipset();

	/**
	 * @return primary GPU brand string
	 */
	static FString GetPrimaryGPUBrand();

	/**
	 * @return	"DeviceMake|DeviceModel" if possible, and "CPUVendor|CPUBrand" otherwise, optionally returns "DeviceMake|DeviceModel|CPUChipset" if known
	 */
	static FString GetDeviceMakeAndModel();

	static struct FGPUDriverInfo GetGPUDriverInfo(const FString& DeviceDescription);

	/**
	 * Gets the OS Version and OS Subversion.
	 */
	static void GetOSVersions( FString& out_OSVersionLabel, FString& out_OSSubVersionLabel );

	/**
	 * Gets a string representing the numeric OS version (as opposed to a translated OS version that GetOSVersions returns).
	 * The returned string should try to be brief and avoid newlines and symbols, but there's technically no restriction on the string it can return.
	 * If the implementation does not support this, it should return an empty string.
	 */
	static FString GetOSVersion();

	/** Retrieves information about the total number of bytes and number of free bytes for the specified disk path. */
	static bool GetDiskTotalAndFreeSpace( const FString& InPath, uint64& TotalNumberOfBytes, uint64& NumberOfFreeBytes );

	/**
	 * Gets Page Fault stats covering the lifetime of the process
	 *
	 * @param OutStats	Outputs the page fault stats
	 * @param Flags		The type of page fault stats to retrieve
	 * @return			Whether or not stats were successfully retrieved
	 */
	static bool GetPageFaultStats(FPageFaultStats& OutStats, EPageFaultFlags Flags=EPageFaultFlags::All)
	{
		return false;
	}

	/**
	 * Gets Blocking Input/Output stats covering the lifetime of the process
	 *
	 * @param OutStats	Outputs the IO stats
	 * @param Flags		The type of IO stats to retrieve
	 * @return			Whether or not stats were successfully retrieved
	 */
	static bool GetBlockingIOStats(FProcessIOStats& OutStats, EInputOutputFlags Flags=EInputOutputFlags::All)
	{
		return false;
	}

	/**
	 * Gets Context Switch stats covering the lifetime of the process
	 *
	 * @param OutStats	Outputs the Context Switch stats
	 * @param Flags		The type of Context Switch stats to retrieve
	 * @return			Whether or not stats were successfully retrieved
	 */
	static bool GetContextSwitchStats(FContextSwitchStats& OutStats, EContextSwitchFlags Flags=EContextSwitchFlags::All)
	{
		return false;
	}

	static bool SupportsMessaging()
	{
		return true;
	}

	static bool SupportsLocalCaching()
	{
		return true;
	}

	static bool AllowLocalCaching()
	{
#if PLATFORM_DESKTOP
		return true;
#else
		return false;
#endif
	}

	/** Platform can generate a full-memory crashdump during crash handling. */
	static bool SupportsFullCrashDumps()
	{
		return true;
	}

	/**
	 * Enforces strict memory load/store ordering across the memory barrier call.
	 */
	FORCENOINLINE static void MemoryBarrier();

	/**
	 * Set a handler to be called when there is a memory warning from the OS
	 *
	 * @param Handler	The handler to call
	 */
	static void SetMemoryWarningHandler(void (* Handler)(const FGenericMemoryWarningContext& Context))
	{
	}

	/**
	 * Determines if a warning handler has been set
	 */
	static bool HasMemoryWarningHandler()
	{
		return false;
	}

	FORCEINLINE static uint32 GetLastError()
	{
		return 0;
	}

	static void SetLastError(uint32 ErrorCode) {}

	static void RaiseException( uint32 ExceptionCode );

public:

	/**
	 * Platform specific function for adding a named event that can be viewed in external tool
	 */
	static void BeginNamedEvent(const struct FColor& Color, const TCHAR* Text);
	static void BeginNamedEvent(const struct FColor& Color, const ANSICHAR* Text);

	/**
	 * Stats logging for named event 
	 */
	template<typename CharType>
	static void StatNamedEvent(const CharType* Text);
	static void TickStatNamedEvents();
	static void LogNameEventStatsInit();

	/**
	 * Platform specific function for closing a named event that can be viewed in external tool
	 */
	static void EndNamedEvent();

	/** Platform specific function for adding a named custom stat that can be viewed in external tool */
	static void CustomNamedStat(const TCHAR* Text, float Value, const TCHAR* Graph, const TCHAR* Unit) {}
	static void CustomNamedStat(const ANSICHAR* Text, float Value, const ANSICHAR* Graph, const ANSICHAR* Unit) {}

	/**
	 * Profiler color stack - this overrides the color for named events with undefined colors (e.g stat namedevents)
	 */
	static void BeginProfilerColor(const struct FColor& Color) {}
	static void EndProfilerColor() {}

	/**
	 * Profiler enter background events. These are for timing backgrounding. Some platforms have a timeout for this
	 */
	static void BeginEnterBackgroundEvent(const TCHAR* Text) {}
	static void EndEnterBackgroundEvent() {}


	/** Indicates the start of a frame for named events */
	FORCEINLINE static void BeginNamedEventFrame()
	{
	}

	/**
	 * Platform specific function for initializing storage of tagged memory buffers
	 */
	FORCEINLINE static void InitTaggedStorage(uint32 NumTags)
	{
	}

	/**
	 * Platform specific function for freeing storage of tagged memory buffers
	 */
	FORCEINLINE static void ShutdownTaggedStorage()
	{
	}

	/**
	 * Platform specific function for tagging a memory buffer with a label. Helps see memory access in profilers
	 */
	FORCEINLINE static void TagBuffer(const char* Label, uint32 Category, const void* Buffer, size_t BufferSize)
	{
	}

	/**
	 *	Set the value for the given section and key in the platform specific key->value store
	 *  Note: The key->value store is user-specific, but may be used to share data between different applications for the same user
	 *
	 *  @param	InStoreId			The name used to identify the store you want to use (eg, MyGame)
	 *	@param	InSectionName		The section that this key->value pair is placed within (can contain / separators, eg UserDetails/AccountInfo)
	 *	@param	InKeyValues			The mapping of key->value pairs to set
	 *	@return	bool				true if the value was set correctly, false if not
	 */
	static bool SetStoredValues(const FString& InStoreId, const FString& InSectionName, const TMap<FString, FString>& InKeyValues);

	/**
	 *	Set the value for the given section and key in the platform specific key->value store
	 *  Note: The key->value store is user-specific, but may be used to share data between different applications for the same user
	 *
	 *  @param	InStoreId			The name used to identify the store you want to use (eg, MyGame)
	 *	@param	InSectionName		The section that this key->value pair is placed within (can contain / separators, eg UserDetails/AccountInfo)
	 *	@param	InKeyName			The name of the key to set the value for
	 *	@param	InValue				The value to set
	 *	@return	bool				true if the value was set correctly, false if not
	 */
	static bool SetStoredValue(const FString& InStoreId, const FString& InSectionName, const FString& InKeyName, const FString& InValue);

	/**
	 *	Get the value for the given section and key from the platform specific key->value store
	 *  Note: The key->value store is user-specific, but may be used to share data between different applications for the same user
	 *
	 *  @param	InStoreId			The name used to identify the store you want to use (eg, MyGame)
	 *	@param	InSectionName		The section that this key->value pair is placed within (can contain / separators, eg UserDetails/AccountInfo)
	 *	@param	InKeyName			The name of the key to get the value for
	 *	@param	OutValue			The value found
	 *	@return	bool				true if the entry was found (and OutValue contains the result), false if not
	 */
	static bool GetStoredValue(const FString& InStoreId, const FString& InSectionName, const FString& InKeyName, FString& OutValue);

	/**
	 *	Deletes value for the given section and key in the platform specific key->value store
	 *  Note: The key->value store is user-specific, but may be used to share data between different applications for the same user
	 *
	 *  @param	InStoreId			The name used to identify the store you want to use (eg, MyGame)
	 *	@param	InSectionName		The section that this key->value pair is placed within (can contain / separators, eg UserDetails/AccountInfo)
	 *	@param	InKeyName			The name of the key to set the value for
	 *	@return	bool				true if the value was deleted correctly, false if not found or couldn't delete
	 */
	static bool DeleteStoredValue(const FString& InStoreId, const FString& InSectionName, const FString& InKeyName);

	/**
	 *	Deletes the given section and its contained values in the platform specific key->value store
	 *  Note: The key->value store is user-specific, but may be used to share data between different applications for the same user
	 *
	 *  @param	InStoreId			The name used to identify the store you want to use (eg, MyGame)
	 *	@param	InSectionName		The section to delete.
	 *	@return	bool				true if the section was deleted, false if not found or couldn't delete
	 */
	static bool DeleteStoredSection(const FString& InStoreId, const FString& InSectionName);

	/** Sends a message to a remote tool, and debugger consoles */
	static void LowLevelOutputDebugString(const TCHAR *Message);
	static void VARARGS LowLevelOutputDebugStringf(const TCHAR *Format, ... );

	/** Sets the default output to UTF8 */
	static void SetUTF8Output();

	/** Prints string to the default output */
	static void LocalPrint( const TCHAR* Str );

	/** Whether LocalPrint can be called from any thread without overlapping */
	static bool IsLocalPrintThreadSafe() { return false;  }

	/**
	 * Whether the platform has a separate debug channel to stdout (eg. OutputDebugString on Windows). Used to suppress messages being output twice
	 * if both go to the same place.
	 */
	static bool HasSeparateChannelForDebugOutput();

	/**
	 * Requests application exit.
	 *
	 * @param	Force	If true, perform immediate exit (dangerous because config code isn't flushed, etc).
	 *				  If false, request clean main-loop exit from the platform specific code.
	 */
	static void RequestExit( bool Force );

	/**
	 * Requests application exit with a specified return code. Name is different from RequestExit() so overloads of just one of functions are possible.
	 *
	 * @param	Force 	   If true, perform immediate exit (dangerous because config code isn't flushed, etc).
	 *					 If false, request clean main-loop exit from the platform specific code.
	 * @param   ReturnCode This value will be returned from the program (on the platforms where it's possible). Limited to 0-255 to conform with POSIX.
	 */
	static void RequestExitWithStatus( bool Force, uint8 ReturnCode );


	/**
	 * Requests application to restart
	 */
	static bool RestartApplication();

    /**
	 * Requests application to restart appending the passed in CmdLine to the restart
	 */
	static bool RestartApplicationWithCmdLine(const char* CmdLine);

	/**
	 * Returns the last system error code in string form.  NOTE: Only one return value is valid at a time!
	 *
	 * @param OutBuffer the buffer to be filled with the error message
	 * @param BufferLength the size of the buffer in character count
	 * @param Error the error code to convert to string form
	 */
	static const TCHAR* GetSystemErrorMessage(TCHAR* OutBuffer, int32 BufferCount, int32 Error);

	/** Copies text to the operating system clipboard. */
	UE_DEPRECATED(4.18, "FPlatformMisc::ClipboardCopy() has been superseded by FPlatformApplicationMisc::ClipboardCopy()")
	static void ClipboardCopy(const TCHAR* Str);

	/** Pastes in text from the operating system clipboard. */
	UE_DEPRECATED(4.18, "FPlatformMisc::ClipboardPaste() has been superseded by FPlatformApplicationMisc::ClipboardPaste()")
	static void ClipboardPaste(class FString& Dest);

	/** Create a new globally unique identifier. **/
	static void CreateGuid(struct FGuid& Result);

	/**
	 * Show a message box if possible, otherwise print a message and return the default
	 * @param MsgType What sort of options are provided
	 * @param Text Specific message
	 * @param Caption String indicating the title of the message box
	 * @return Very strange convention...not really EAppReturnType, see implementation
	 */
	static EAppReturnType::Type MessageBoxExt( EAppMsgType::Type MsgType, const TCHAR* Text, const TCHAR* Caption );

	/**
	 * Handles Game Explorer, Firewall and FirstInstall commands, typically from the installer
	 * @returns false if the game cannot continue.
	 */
	static bool CommandLineCommands()
	{
		return 1;
	}

	/**
	 * Detects whether we're running in a 64-bit operating system.
	 *
	 * @return	true if we're running in a 64-bit operating system
	 */
	FORCEINLINE static bool Is64bitOperatingSystem()
	{
		return !!PLATFORM_64BITS;
	}

	/**
	 * Checks structure of the path against platform formatting requirements
	 *
	 * return true if path is formatted validly
	 */
	static bool IsValidAbsolutePathFormat(const FString& Path)
	{
		return 1;
	}

	/**
	 * Platform-specific normalization of path
	 * E.g. on Linux/Unix platforms, replaces ~ with user home directory, so ~/.config becomes /home/joe/.config (or /Users/Joe/.config)
	 */
	static void NormalizePath(FString& InPath)
	{
	}

	/**
	 * Platform-specific normalization of path
	 * E.g. on Linux/Unix platforms, replaces ~ with user home directory, so ~/.config becomes /home/joe/.config (or /Users/Joe/.config)
	 */
	static void NormalizePath(FStringBuilderBase& InPath)
	{
	}

	/**
	 * @return platform specific path separator.
	 */
	static const TCHAR* GetDefaultPathSeparator();

	/**
	 * Checks if platform wants to use a rendering thread on current device
	 *
	 * @return true if allowed, false if shouldn't use a separate rendering thread
	 */
	static bool UseRenderThread();

	/**
	 * Checks if platform wants to allow an audio thread on current device (note: does not imply it will, only if okay given other criteria met)
	 *
	 * @return true if allowed, false if shouldn't use a separate audio thread
	 */
	static bool AllowAudioThread()
	{
		// allow if not overridden
		return true;
	}

	/**
	 * Checks if platform wants to allow the thread heartbeat hang detection
	 *
	 * @return true if allows, false if shouldn't allow thread heartbeat hang detection
	 */
	static bool AllowThreadHeartBeat();

	/**
	 * return the number of hardware CPU cores
	 */
	static int32 NumberOfCores();

	/**
	* @return a description of all the groups in the current system and their affinities
	*/
	static const FProcessorGroupDesc& GetProcessorGroupDesc();

	/**
	 * return the number of logical CPU cores
	 */
	static int32 NumberOfCoresIncludingHyperthreads();

	/**
	 * Return the number of worker threads we should spawn, based on number of cores
	 */
	static int32 NumberOfWorkerThreadsToSpawn();

	/**
	 * Return the number of worker threads we should spawn to service IO, NOT based on number of cores
	 */
	static int32 NumberOfIOWorkerThreadsToSpawn();

	/**
	 * Return the platform specific async IO system, or nullptr if the standard one should be used.
	 */
	static struct FAsyncIOSystemBase* GetPlatformSpecificAsyncIOSystem()
	{
		return nullptr;
	}

	/** Return the name of the platform features module. Can be nullptr if there are no extra features for this platform */
	static const TCHAR* GetPlatformFeaturesModuleName()
	{
		// by default, no module
		return nullptr;
	}

	/** Get the application root directory. */
	static const TCHAR* RootDir();

	/** get additional directories which can be considered as root directories */
	static TArray<FString> GetAdditionalRootDirectories();
	/** add an additional root directory */
	static void AddAdditionalRootDirectory(const FString& RootDir);

	/** Get the engine directory */
	static const TCHAR* EngineDir();

	/** Get the directory the application was launched from (useful for commandline utilities) */
	static const TCHAR* LaunchDir();

	/** Function to store the current working directory for use with LaunchDir() */
	static void CacheLaunchDir();

	/**
	 *	Return the project directory
	 */
	static const TCHAR* ProjectDir();

	/**
	*	Return the CloudDir.  CloudDir can be per-user.
	*/
	static FString CloudDir();

	/**
	*	Return true if the PersistentDownloadDir is available.
	*	On some platforms, a writable directory might not be available by default.
	*	Using this function allows handling that case early.
	*/
	static bool HasProjectPersistentDownloadDir()
	{
		return true;
	}

	/** Ensure that there enough space in the persistent download dir. Returns true if there is sufficient space.
	 *  If there is insufficient space and bAttemptToUseUI is true, the function will return false and the user may be prompted to clear space
	 */
	static bool CheckPersistentDownloadStorageSpaceAvailable( uint64 BytesRequired, bool bAttemptToUseUI );


	/**
	 *	Return the GamePersistentDownloadDir.
	 *	On some platforms, returns the writable directory for downloaded data that persists across play sessions.
	 *	This dir is always per-game.
	 */
	static const TCHAR* GamePersistentDownloadDir();

	/**
	 *	Return the temporary directory
	 */
	static const TCHAR* GameTemporaryDownloadDir();

	static const TCHAR* GeneratedConfigDir();

	static const TCHAR* GetUBTPlatform();

	static const TCHAR* GetUBTTarget();

	static void SetUBTTargetName(const TCHAR* InTargetName);
	static const TCHAR* GetUBTTargetName();

	/** 
	 * Determines the shader format for the platform
	 *
	 * @return	Returns the shader format to be used by that platform
	 */
	static const TCHAR* GetNullRHIShaderFormat();

	/**
	 * Returns the platform specific chunk based install interface
	 *
	 * @return	Returns the platform specific chunk based install implementation
	 */
	static IPlatformChunkInstall* GetPlatformChunkInstall();

	/**
	 * Returns the platform specific compression interface
	 *
	 * @return Returns the platform specific compression interface
	 */
	static IPlatformCompression* GetPlatformCompression();

	/**
	 * Returns the platform specific interface for communication with processes running on the host pc.
	 * 
	 * @return Returns the platform specific host communication interface.
	 */
	static IPlatformHostCommunication& GetPlatformHostCommunication();

	/**
	 * Has the OS execute a command and path pair (such as launch a browser)
	 *
	 * @param ComandType OS hint as to the type of command
	 * @param Command the command to execute
	 * @param CommandLine the commands to pass to the executable
	 * @return whether the command was successful or not
	 */
	static bool OsExecute(const TCHAR* CommandType, const TCHAR* Command, const TCHAR* CommandLine = NULL)
	{
		return false;
	}

	/**
	 * @return true if this build is meant for release to retail
	 */
	static bool IsPackagedForDistribution()
	{
#if UE_BUILD_SHIPPING
		return true;
#else
		return false;
#endif
	}

	/**
	 * Generates the SHA256 signature of the given data.
	 *
	 *
	 * @param Data Pointer to the beginning of the data to hash
	 * @param Bytesize Size of the data to has, in bytes.
	 * @param OutSignature Output Structure to hold the computed signature.
	 *
	 * @return whether the hash was computed successfully
	 */
	static bool GetSHA256Signature(const void* Data, uint32 ByteSize, FSHA256Signature& OutSignature);

	/**
	 * Get the default language (for localization) used by this platform.
	 * @note This is typically the same as GetDefaultLocale unless the platform distinguishes between the two.
	 * @note This should be returned in IETF language tag form:
	 *  - A two-letter ISO 639-1 language code (eg, "zh").
	 *  - An optional four-letter ISO 15924 script code (eg, "Hans").
	 *  - An optional two-letter ISO 3166-1 country code (eg, "CN").
	 */
	static FString GetDefaultLanguage();

	/**
	 * Get the default locale (for internationalization) used by this platform.
	 * @note This should be returned in IETF language tag form:
	 *  - A two-letter ISO 639-1 language code (eg, "zh").
	 *  - An optional four-letter ISO 15924 script code (eg, "Hans").
	 *  - An optional two-letter ISO 3166-1 country code (eg, "CN").
	 */
	static FString GetDefaultLocale();

	/**
	 * Get the timezone identifier for this platform, or an empty string if the default timezone calculation will work.
	 * @note This should return either an Olson timezone (eg, "America/Los_Angeles") or an offset from GMT/UTC (eg, "GMT-8:00").
	 */
	static FString GetTimeZoneId();

	/**
	 *	Platform-specific Exec function
	 *
	 *  @param	InWorld		World context
	 *	@param	Cmd			The command to execute
	 *	@param	Out			The output device to utilize
	 *	@return	bool		true if command was processed, false if not
	 */
	static bool Exec(class UWorld* InWorld, const TCHAR* Cmd, FOutputDevice& Out)
	{
		return false;
	}

	/** @return Get the name of the platform specific file manager (eg, Explorer on Windows, Finder on OS X) */
	static FText GetFileManagerName();

	/** @return Whether filehandles can be opened on one thread and read/written on another thread */
	static bool SupportsMultithreadedFileHandles()
	{
		return true;
	}

#if !UE_BUILD_SHIPPING
	static void SetShouldPromptForRemoteDebugging(bool bInShouldPrompt)
	{
		bShouldPromptForRemoteDebugging = bInShouldPrompt;
	}

	static void SetShouldPromptForRemoteDebugOnEnsure(bool bInShouldPrompt)
	{
		bPromptForRemoteDebugOnEnsure = bInShouldPrompt;
	}
#endif	//#if !UE_BUILD_SHIPPING

	/**
	 * Allows disabling ensure()s without rebuilding the binary, by either a commandline switch or a hotfix.
	 *
	 * @return ensure is allowed
	 */
#if DO_ENSURE
	static bool IsEnsureAllowed();
#else
	static bool IsEnsureAllowed() { return true; }
#endif // DO_ENSURE

	/**
	 * Updates hotfixable ensure settings from config and commandline (config takes priority).
	 */
#if DO_ENSURE
	static void UpdateHotfixableEnsureSettings();
#else
	static void UpdateHotfixableEnsureSettings() {}
#endif // DO_ENSURE

	/**
	 * Ticks values that can be hotfixable in the config.
	 */
	static void TickHotfixables();

	static void PromptForRemoteDebugging(bool bIsEnsure)
	{
	}

	FORCEINLINE static void PrefetchBlock(const void* InPtr, int32 NumBytes = 1)
	{
	}

	/** Platform-specific instruction prefetch */
	FORCEINLINE static void Prefetch(void const* x, int32 offset = 0)
	{
	}

	/**
	 * Gets the default profile name. Used if there is no device profile specified
	 *
	 * @return the default profile name.
	 */
	static const TCHAR* GetDefaultDeviceProfileName();

	/**
	 * Gets the current battery level.
	 *
	 * @return the battery level between 0 and 100.
	 */
	FORCEINLINE static int GetBatteryLevel()
	{
		return -1;
	}

	FORCEINLINE static void SetBrightness(float bBright) { }
	FORCEINLINE static float GetBrightness() { return 1.0f; }
	FORCEINLINE static bool SupportsBrightness() { return false; }

	FORCEINLINE static bool IsInLowPowerMode() { return false;}

	/**
	 * Returns the current device temperature level.
	 * Level is a relative value that is platform dependent. Lower is cooler, higher is warmer.
	 * Level of -1 means Unimplemented.
	 */
	static float GetDeviceTemperatureLevel();

	/**
	 * Allows a game/program/etc to control the game directory in a special place (for instance, monolithic programs that don't have .uprojects)
	 */
	static void SetOverrideProjectDir(const FString& InOverrideDir);

	UE_DEPRECATED(4.18, "FPaths::SetOverrideGameDir() has been superseded by FPaths::SetOverrideProjectDir().")
	static FORCEINLINE void SetOverrideGameDir(const FString& InOverrideDir) { return SetOverrideProjectDir(InOverrideDir); }

	/**
	 * Return an ordered list of target platforms this runtime can support (ie Android_DXT, Android
	 * would mean that it prefers Android_DXT, but can use Android as well)
	 */
	static void GetValidTargetPlatforms(TArray<FString>& TargetPlatformNames);

	/*
	 * Converts from a local user index to a FPlatformUserId
	 *
	 * @param LocalUserIndex	A logical index where 0 should always be a valid user
	 * @returns					A platform-allocated opaque user id, or PLATFORMUSERID_NONE
	 */
	static FPlatformUserId GetPlatformUserForUserIndex(int32 LocalUserIndex);

	/*
	 * Converts from a FPlatformUserId to local user index
	 *
	 * @param LocalUserIndex	A platform-allocated opaque user id
	 * @returns					A valid logical index, or INDEX_NONE
	 */
	static int32 GetUserIndexForPlatformUser(FPlatformUserId PlatformUser);

	/**
	 * Returns whether the platform wants to use a touch screen for virtual joysticks.
	 */
	static bool GetUseVirtualJoysticks()
	{
		return PLATFORM_HAS_TOUCH_MAIN_SCREEN;
	}

	static bool SupportsTouchInput()
	{
		return PLATFORM_HAS_TOUCH_MAIN_SCREEN;
	}

	static bool SupportsForceTouchInput()
	{
		return false;
	}

	static bool ShouldDisplayTouchInterfaceOnFakingTouchEvents()
	{	// FSlateApplication::Get().IsFakingTouchEvents() will trigger to display the Touch Interface
		// on some platforms, we want to ignore that condition
		return true;
	}

	static bool DesktopTouchScreen()
	{
#if PLATFORM_DESKTOP
		return true;
#else
		return false;
#endif
	}

	static bool FullscreenSameAsWindowedFullscreen()
	{
		// On some platforms, Fullscreen and WindowedFullscreen behave the same.
		//	 e.g. On Linux, see FLinuxWindow::ReshapeWindow()/SetWindowMode()
		//		  Allowing Fullscreen window mode confuses higher level code (see UE-19996).
		return false;
	}

	/*
	 * Returns whether the volume buttons are handled by the system
	 */
	static bool GetVolumeButtonsHandledBySystem()
	{
		return true;
	}

	/*
	 * Set whether the volume buttons are handled by the system
	 */
	static void SetVolumeButtonsHandledBySystem(bool enabled)
	{}

	/** @return Memory representing a true type or open type font provided by the platform as a default font for unreal to consume; empty array if the default font failed to load. */
	static TArray<uint8> GetSystemFontBytes();

	/**
	 * Returns whether WiFi connection is currently active
	 */
	static bool HasActiveWiFiConnection()
	{
		return false;
	}

	/**
	 * Returns whether WiFi connection is currently active
	 */
	static ENetworkConnectionType GetNetworkConnectionType()
	{
		return ENetworkConnectionType::Unknown;
	}

	/**
	 * Returns whether the platform has variable hardware (configurable/upgradeable system).
	 */
	static bool HasVariableHardware()
	{
		// By default assume that platform hardware is variable.
		return true;
	}

	/**
	 * Returns whether the given platform feature is currently available (for instance, Metal is only available in IOS8 and with A7 devices)
	 */
	static bool HasPlatformFeature(const TCHAR* FeatureName)
	{
		return false;
	}

	/**
	 * Returns whether the platform is running on battery power or not.
	 */
	static bool IsRunningOnBattery();

	/**
	 * Returns the current orientation of the device: will be either Portrait, LandscapeLeft, PortraitUpsideDown or LandscapeRight.
	 * 
	 * @return An EDeviceScreenOrientation value.
	 */
	static EDeviceScreenOrientation GetDeviceOrientation();

	/**
	 * Change the orientation of the device.
	 */
	UE_DEPRECATED(5.1, "SetDeviceOrientation is deprecated. Use SetAllowedDeviceOrientation instead.")
	static void SetDeviceOrientation(EDeviceScreenOrientation NewDeviceOrientation);

	/**
	 * Returns the allowed orientation of the device. This is NOT the same as GetDeviceOrientation, which only returns Portrait, LandscapeLeft, 
	 * PortraitUpsideDown or LandscapeRight. The allowed orientation limits what orientation your device can have. So if you set the allowed orientation 
	 * to LandscapeLeft, GetDeviceOrientation will only ever return LandscapeLeft. But if you set the allowed orientation to LandscapeSensor, you are actually 
	 * restricting the allowed orientations to LandscapeLeft OR LandscapeRight (depending on the sensor), so GetDeviceOrientation might return LandscapeLeft OR LandscapeRight.
	 * 
	 * @return An EDeviceScreenOrientation value.
	 */
	static EDeviceScreenOrientation GetAllowedDeviceOrientation();

	/**
	 * Change the allowed orientation of the device. 
	 */
	static void SetAllowedDeviceOrientation(EDeviceScreenOrientation NewAllowedDeviceOrientation);

	/**
	 * Returns the device volume if the device is capable of returning that information.
	 *  -1 : Unknown
	 *   0 : Muted
	 * 100 : Full Volume
	 */
	static int32 GetDeviceVolume();

	/**
	 * Get (or create) the unique ID used to identify this computer.
	 * This is sort of a misnomer, as there will actually be one per user account on the operating system.
	 * This is NOT based on a machine fingerprint.
	 */
	UE_DEPRECATED(4.14, "GetMachineId is deprecated. Use GetLoginId instead.")
	static FGuid GetMachineId();

	/**
	 * Returns a unique string associated with the login account of the current machine.
	 * Implemented using persistent storage like the registry on window (using HKCU), so
	 * is susceptible to anything that could reset or revert that storage if the ID is created,
	 * which is generally during install or first run of the app.
	 *
	 * Note: This is NOT a user or machine fingerprint, as multiple logins on the same machine will
	 * not share the same ID, and it is not based on the hardware of the user. It is completely random and
	 * non-identifiable.
	 *
	 * @return a string containing the LoginID, or empty if not available.
	 */
	static FString GetLoginId();

	/**
	 * Get the Epic account ID for the user who last used the Launcher.
	 *
	 * Note: This function is for Epic internal use only.  Do not use.
	 *
	 * @return an empty string if the account ID was not present or it failed to read it for any reason.
	 */
	static FString GetEpicAccountId();

	/**
	 * Gets a globally unique ID the represents a particular operating system install.
	 * @returns an opaque string representing the ID, or an empty string if the platform doesn't support one.
	 */
	static FString GetOperatingSystemId();

	/**
	 * Gets the current mode of convertible laptops, i.e. Laptop or Tablet.
	 *
	 * @return The laptop mode, or Unknown if not known, or NotSupported if not a convertible laptop.
	 */
	static EConvertibleLaptopMode GetConvertibleLaptopMode();

	/**
	 * Get a string description of the mode the engine was running in.
	 */
	static const TCHAR* GetEngineMode();

	/**
	 * Returns an array of the user's preferred languages in order of preference
	 * @return An array of language IDs ordered from most preferred to least
	 */
	static TArray<FString> GetPreferredLanguages();

	/**
	 * Returns the currency code associated with the device's locale
	 * @return the currency code associated with the device's locale
 	*/
	static FString GetLocalCurrencyCode();

	/**
	 * Returns the currency symbol associated with the device's locale
	 * @return the currency symbol associated with the device's locale
	 */
	static FString GetLocalCurrencySymbol();

	/**
	 * Requests permission to send remote notifications to the user's device.
	 */
	static void RegisterForRemoteNotifications();

	/**
	 * Returns whether or not the device has been registered to receive remote notifications.
	 */
	static bool IsRegisteredForRemoteNotifications();

	/**
	* Requests unregistering from receiving remote notifications on the user's device.
	*/
	static void UnregisterForRemoteNotifications();

	/**
	 * Allows platform at runtime to disable unsupported plugins
	 *  @param	PluginName	Name of enabled plugin to consider
	 *	@return	bool		true if plugin should be disabled
	 */
	static bool ShouldDisablePluginAtRuntime(const FString& PluginName)
	{
		return false;
	}

	/**
	 * For mobile devices, this will crank up a haptic engine for the specified type to be played later with TriggerMobileHaptics
	 * If this is called again before Release, it will switch to this type
	 */
	static void PrepareMobileHaptics(EMobileHapticsType Type)
	{
	}

	/**
	 * For mobile devices, this will kick the haptic type that was set in PrepareMobileHaptics. It can be called multiple times
	 * with only a single call to Prepare
	 */
	static void TriggerMobileHaptics()
	{
	}

	/**
	 * For mobile devices, this will shutdown the haptics, allowing system to put it to reset as needed
	 */
	static void ReleaseMobileHaptics()
	{
	}

	/**
	 * Perform a mobile-style sharing of a URL. Will use native UI to display sharing target
	 */
	static void ShareURL(const FString& URL, const FText& Description, int32 LocationHintX, int32 LocationHintY)
	{
	}

	static bool SupportsDeviceCheckToken()
	{
		return false;
	}

	static bool RequestDeviceCheckToken(TFunction<void(const TArray<uint8>&)> QuerySucceededFunc, TFunction<void(const FString&, const FString&)> QueryFailedFunc);

	UE_DEPRECATED(5.1, "Use named chunks instead")
	static TArray<FCustomChunk> GetOnDemandChunksForPakchunkIndices(const TArray<int32>& PakchunkIndices);

	UE_DEPRECATED(5.1, "Use IPlatformChunkInstall::GetNamedChunksByType instead")
	static TArray<FCustomChunk> GetAllOnDemandChunks();

	UE_DEPRECATED(5.1, "Use IPlatformChunkInstall::GetNamedChunksByType instead")
	static TArray<FCustomChunk> GetAllLanguageChunks();

	UE_DEPRECATED(5.1, "Use IPlatformChunkInstall::GetNamedChunksByType instead")
	static TArray<FCustomChunk> GetCustomChunksByType(ECustomChunkType DesiredChunkType);

	/**
	 * Loads a text file relative to the package root on platforms that distribute apps in package formats.
	 * For other platforms, the path is relative to the root directory.
	 */
	static FString LoadTextFileFromPlatformPackage(const FString& RelativePath);

	static bool FileExistsInPlatformPackage(const FString& RelativePath);

	/**
	 * Frees any memory retained by FGenericPlatformMisc.
	 */
	static void TearDown();

	static void ParseChunkIdPakchunkIndexMapping(TArray<FString> ChunkIndexRedirects, TMap<int32, int32>& OutMapping);

	static void PumpMessagesOutsideMainLoop()
	{
	}

	static void PumpMessagesForSlowTask()
	{
	}
	/**
	 *  Pumps app messages only if there are essential keep-alive messages pending. This function called from time-sensitive 
	 *  parts of the code and should take minimal time if there are no essential messages waiting
	 */
	static void PumpEssentialAppMessages()
	{
	}

	static void HidePlatformStartupScreen()
	{

	}

	FORCEINLINE static bool UseHDRByDefault()
	{
		return false;
	}

	FORCEINLINE static void ChooseHDRDeviceAndColorGamut(uint32 DeviceId, uint32 DisplayNitLevel, EDisplayOutputFormat& OutputDevice, EDisplayColorGamut& ColorGamut)
	{
	}

	FORCEINLINE static int32 GetChunkIDFromPakchunkIndex(int32 PakchunkIndex)
	{
		return PakchunkIndex;
	}

	static int32 GetPakchunkIndexFromPakFile(const FString& InFilename);

	FORCEINLINE static bool Expand16BitIndicesTo32BitOnLoad()
	{
		return false;
	}

	/**
	 * Returns any platform-specific key-value data that needs to be sent to the network file server
	 */
	FORCEINLINE static void GetNetworkFileCustomData(TMap<FString,FString>& OutCustomPlatformData)
	{
	}

	FORCEINLINE static bool SupportsBackbufferSampling()
	{
		return true;
	}

	/**
	 * retrieves the current maximum refresh rate supported by the platform
	 */
	static inline int32 GetMaxRefreshRate()
	{
		return 60;
	}

	/**
	 * retrieves the maximum refresh rate supported by the platform
	 */
	static inline int32 GetMaxSupportedRefreshRate()
	{
		return GetMaxRefreshRate();
	}

	/**
	 * Returns the platform's maximum allowed value for rhi.SyncInterval
	 */
	static inline int32 GetMaxSyncInterval()
	{
		// Generic platform has no limit.
		return MAX_int32;
	}
	
	/**
	 * Returns true if PGO is currently enabled
	 */
	static bool IsPGOEnabled();

	static void ShowConsoleWindow();

	/*
	 * For mobile devices, this function will return true if we wish to propagate the alpha to the backbuffer
	 */
	static int GetMobilePropagateAlphaSetting();

	/**
	*	Return if the game is running on cloud server
	*/
	static bool IsRunningInCloud()
	{
		return false;
	}

	static void DisableScreenTimeout()
	{
	}

	static void EnableScreenTimeout()
	{
	}

#if !UE_BUILD_SHIPPING
	/**
	 * Returns any platform specific warning messages we want printed on screen
	 */
	static bool GetPlatformScreenWarnings(TArray<FText>& PlatformScreenWarnings)
	{
		return false;
	}

protected:
	/** Whether the user should be prompted to allow for a remote debugger to be attached */
	static bool bShouldPromptForRemoteDebugging;
	/** Whether the user should be prompted to allow for a remote debugger to be attached on an ensure */
	static bool bPromptForRemoteDebugOnEnsure;
#endif	//#if !UE_BUILD_SHIPPING

	static EDeviceScreenOrientation AllowedDeviceOrientation;

protected:
	/**
	 * Parse CoreLimit from CommandLine or from the SetCoreLimit value. The real number of physical cores and logical
	 * cores must be provided so that CommandLine arguments can be translated.
	 * 
	 * @param bOutFullyInitialized True if commandline was available. If false, values are set to defaults.
	 * @param OutPhysicalCoreLimit The maximum number of physical cores to report in NumberOfCores.
	 *        Non-negative. 0 indicates unlimited.
	 * @param OutLogicalCoreLimit The maximum number of logical cores to report in NumberOfCoresIncludingHyperthreads.
	 *        Non-negative. 0 indicates unlimited.
	 * @param bOutSetPhysicalCountToLogicalCount Whether NumberOfCores should be overridden to return
	 *        NumberOfCoresIncludingHyperthreads.
	 */
	static void GetConfiguredCoreLimits(int32 PlatformNumPhysicalCores, int32 PlatformNumLogicalCores,
		bool& bOutFullyInitialized, int32& OutPhysicalCoreLimit, int32& OutLogicalCoreLimit,
		bool& bOutSetPhysicalCountToLogicalCount);

private:
	struct FStaticData;
};

<|MERGE_RESOLUTION|>--- conflicted
+++ resolved
@@ -447,8 +447,6 @@
 
 ENUM_CLASS_FLAGS(EInputOutputFlags);
 
-<<<<<<< HEAD
-=======
 /**
  * Defines the type of format the backbuffer expects. You must update values in TonemapCommon.ush when changing this enum
  */
@@ -481,7 +479,6 @@
 
 	MAX
 };
->>>>>>> d731a049
 
 /**
  * Different types of Context Switch stats
@@ -543,8 +540,6 @@
 	static void SetCrashHandler(void (* CrashHandler)(const FGenericCrashContext& Context)) { }
 
 	/**
-<<<<<<< HEAD
-=======
 	 * Gets the current crash handling type.
 	 */
 	static ECrashHandlingType GetCrashHandlingType() { return ECrashHandlingType::Default; }
@@ -556,7 +551,6 @@
 	static ECrashHandlingType SetCrashHandlingType(ECrashHandlingType Type) { return ECrashHandlingType::Default; }
 	
 	/**
->>>>>>> d731a049
 	 * Retrieve a environment variable from the system
 	 *
 	 * @param VariableName The name of the variable (ie "Path")
