--- conflicted
+++ resolved
@@ -17,10 +17,7 @@
 #endif
 
 class Error;
-<<<<<<< HEAD
-=======
 class FDelegateHandle;
->>>>>>> 4af6daef
 class FOutputDevice;
 class FString;
 class FText;
@@ -30,10 +27,7 @@
 class IPlatformCompression;
 class IPlatformHostCommunication;
 struct FCustomChunk;
-<<<<<<< HEAD
-=======
 struct FDefaultDelegateUserPolicy;
->>>>>>> 4af6daef
 struct FGenericCrashContext;
 struct FGenericMemoryWarningContext;
 struct FGuid;
@@ -43,12 +37,9 @@
 template <typename FuncType>
 class TFunction;
 
-<<<<<<< HEAD
-=======
 template <typename FuncType, typename UserPolicy>
 class TDelegate;
 
->>>>>>> 4af6daef
 #if UE_BUILD_SHIPPING && !WITH_EDITOR
 #define UE_DEBUG_BREAK() ((void)0)
 #else
@@ -817,42 +808,6 @@
 		return false;
 	}
 
-	/**
-	 * Gets Page Fault stats covering the lifetime of the process
-	 *
-	 * @param OutStats	Outputs the page fault stats
-	 * @param Flags		The type of page fault stats to retrieve
-	 * @return			Whether or not stats were successfully retrieved
-	 */
-	static bool GetPageFaultStats(FPageFaultStats& OutStats, EPageFaultFlags Flags=EPageFaultFlags::All)
-	{
-		return false;
-	}
-
-	/**
-	 * Gets Blocking Input/Output stats covering the lifetime of the process
-	 *
-	 * @param OutStats	Outputs the IO stats
-	 * @param Flags		The type of IO stats to retrieve
-	 * @return			Whether or not stats were successfully retrieved
-	 */
-	static bool GetBlockingIOStats(FProcessIOStats& OutStats, EInputOutputFlags Flags=EInputOutputFlags::All)
-	{
-		return false;
-	}
-
-	/**
-	 * Gets Context Switch stats covering the lifetime of the process
-	 *
-	 * @param OutStats	Outputs the Context Switch stats
-	 * @param Flags		The type of Context Switch stats to retrieve
-	 * @return			Whether or not stats were successfully retrieved
-	 */
-	static bool GetContextSwitchStats(FContextSwitchStats& OutStats, EContextSwitchFlags Flags=EContextSwitchFlags::All)
-	{
-		return false;
-	}
-
 	static bool SupportsMessaging()
 	{
 		return true;
@@ -1046,9 +1001,6 @@
 	/** Whether LowLevelOutputDebugString[f] can receive structured output as lines of JSON. */
 	static CORE_API bool IsLowLevelOutputDebugStringStructured();
 
-	/** Whether LowLevelOutputDebugString[f] can receive structured output as lines of JSON. */
-	static bool IsLowLevelOutputDebugStringStructured();
-
 	/** Sets the default output to UTF8 */
 	static CORE_API void SetUTF8Output();
 
@@ -1093,11 +1045,6 @@
 	 * Requests application to restart appending the passed in CmdLine to the restart
 	 */
 	static CORE_API bool RestartApplicationWithCmdLine(const char* CmdLine);
-
-    /**
-	 * Requests application to restart appending the passed in CmdLine to the restart
-	 */
-	static bool RestartApplicationWithCmdLine(const char* CmdLine);
 
 	/**
 	 * Returns the last system error code in string form.  NOTE: Only one return value is valid at a time!
@@ -1206,11 +1153,7 @@
 	/**
 	 * return the number of hardware CPU cores
 	 */
-<<<<<<< HEAD
-	static int32 NumberOfCores();
-=======
 	static CORE_API int32 NumberOfCores();
->>>>>>> 4af6daef
 
 	/**
 	* @return a description of all the groups in the current system and their affinities
@@ -1308,16 +1251,7 @@
 	 */
 	static CORE_API const TCHAR* GameTemporaryDownloadDir();
 
-<<<<<<< HEAD
-	/**
-	 *	Return the temporary directory
-	 */
-	static const TCHAR* GameTemporaryDownloadDir();
-
-	static const TCHAR* GeneratedConfigDir();
-=======
 	static CORE_API const TCHAR* GeneratedConfigDir();
->>>>>>> 4af6daef
 
 	static CORE_API const TCHAR* GetUBTPlatform();
 
@@ -1353,13 +1287,6 @@
 	 * @return Returns the platform specific host communication interface.
 	 */
 	static CORE_API IPlatformHostCommunication& GetPlatformHostCommunication();
-
-	/**
-	 * Returns the platform specific interface for communication with processes running on the host pc.
-	 * 
-	 * @return Returns the platform specific host communication interface.
-	 */
-	static IPlatformHostCommunication& GetPlatformHostCommunication();
 
 	/**
 	 * Has the OS execute a command and path pair (such as launch a browser)
@@ -1487,7 +1414,6 @@
 	}
 
 	FORCEINLINE static void Prefetch(const void* Ptr)
-<<<<<<< HEAD
 	{
 #if PLATFORM_CPU_X86_FAMILY
 		_mm_prefetch(static_cast<const char*>(Ptr), _MM_HINT_T0);
@@ -1510,30 +1436,6 @@
 	UE_DEPRECATED(5.2, "Must supply size when prefetching a block of data")
 	FORCEINLINE static void PrefetchBlock(const void* Ptr)
 	{
-=======
-	{
-#if PLATFORM_CPU_X86_FAMILY
-		_mm_prefetch(static_cast<const char*>(Ptr), _MM_HINT_T0);
-#elif PLATFORM_CPU_ARM_FAMILY
-#	if defined(_MSC_VER)
-		__prefetch(Ptr);
-#	else
-		__asm__ __volatile__("prfm pldl1keep, [%[ptr]]\n" ::[ptr] "r"(Ptr) : );
-#	endif
-#else
-#	error Unknown architecture
-#endif
-	}
-
-	FORCEINLINE static void Prefetch(const void* Ptr, int32 Offset)
-	{
-		Prefetch(reinterpret_cast<const void*>(reinterpret_cast<UPTRINT>(Ptr) + Offset));
-	}
-
-	UE_DEPRECATED(5.2, "Must supply size when prefetching a block of data")
-	FORCEINLINE static void PrefetchBlock(const void* Ptr)
-	{
->>>>>>> 4af6daef
 		Prefetch(Ptr);
 	}
 
@@ -1606,22 +1508,6 @@
 	 */
 	static CORE_API int32 GetUserIndexForPlatformUser(FPlatformUserId PlatformUser);
 
-	/*
-	 * Converts from a local user index to a FPlatformUserId
-	 *
-	 * @param LocalUserIndex	A logical index where 0 should always be a valid user
-	 * @returns					A platform-allocated opaque user id, or PLATFORMUSERID_NONE
-	 */
-	static FPlatformUserId GetPlatformUserForUserIndex(int32 LocalUserIndex);
-
-	/*
-	 * Converts from a FPlatformUserId to local user index
-	 *
-	 * @param LocalUserIndex	A platform-allocated opaque user id
-	 * @returns					A valid logical index, or INDEX_NONE
-	 */
-	static int32 GetUserIndexForPlatformUser(FPlatformUserId PlatformUser);
-
 	/**
 	 * Returns whether the platform wants to use a touch screen for virtual joysticks.
 	 */
@@ -1691,20 +1577,12 @@
 	/**
 	 * Returns the current status for the network connection
 	 */
-<<<<<<< HEAD
-	static ENetworkConnectionStatus GetNetworkConnectionStatus();
-=======
 	static CORE_API ENetworkConnectionStatus GetNetworkConnectionStatus();
->>>>>>> 4af6daef
 
 	/**
 	 * Updates the current status for the network connection
 	 */
-<<<<<<< HEAD
-	static void SetNetworkConnectionStatus(ENetworkConnectionStatus NewNetworkConnectionStatus);
-=======
 	static CORE_API void SetNetworkConnectionStatus(ENetworkConnectionStatus NewNetworkConnectionStatus);
->>>>>>> 4af6daef
 
 	/**
 	 * Returns whether WiFi connection is currently active
@@ -1750,19 +1628,6 @@
 	static CORE_API void SetDeviceOrientation(EDeviceScreenOrientation NewDeviceOrientation);
 
 	/**
-<<<<<<< HEAD
-	 * Returns the current orientation of the device: will be either Portrait, LandscapeLeft, PortraitUpsideDown or LandscapeRight.
-	 * 
-	 * @return An EDeviceScreenOrientation value.
-	 */
-	static EDeviceScreenOrientation GetDeviceOrientation();
-
-	/**
-	 * Change the orientation of the device.
-	 */
-	UE_DEPRECATED(5.1, "SetDeviceOrientation is deprecated. Use SetAllowedDeviceOrientation instead.")
-	static void SetDeviceOrientation(EDeviceScreenOrientation NewDeviceOrientation);
-=======
 	 * Returns the allowed orientation of the device. This is NOT the same as GetDeviceOrientation, which only returns Portrait, LandscapeLeft, 
 	 * PortraitUpsideDown or LandscapeRight. The allowed orientation limits what orientation your device can have. So if you set the allowed orientation 
 	 * to LandscapeLeft, GetDeviceOrientation will only ever return LandscapeLeft. But if you set the allowed orientation to LandscapeSensor, you are actually 
@@ -1776,22 +1641,6 @@
 	 * Change the allowed orientation of the device. 
 	 */
 	static CORE_API void SetAllowedDeviceOrientation(EDeviceScreenOrientation NewAllowedDeviceOrientation);
->>>>>>> 4af6daef
-
-	/**
-	 * Returns the allowed orientation of the device. This is NOT the same as GetDeviceOrientation, which only returns Portrait, LandscapeLeft, 
-	 * PortraitUpsideDown or LandscapeRight. The allowed orientation limits what orientation your device can have. So if you set the allowed orientation 
-	 * to LandscapeLeft, GetDeviceOrientation will only ever return LandscapeLeft. But if you set the allowed orientation to LandscapeSensor, you are actually 
-	 * restricting the allowed orientations to LandscapeLeft OR LandscapeRight (depending on the sensor), so GetDeviceOrientation might return LandscapeLeft OR LandscapeRight.
-	 * 
-	 * @return An EDeviceScreenOrientation value.
-	 */
-	static EDeviceScreenOrientation GetAllowedDeviceOrientation();
-
-	/**
-	 * Change the allowed orientation of the device. 
-	 */
-	static void SetAllowedDeviceOrientation(EDeviceScreenOrientation NewAllowedDeviceOrientation);
 
 	/**
 	 * Returns the device volume if the device is capable of returning that information.
@@ -1830,11 +1679,7 @@
 	 *
 	 * @return an empty string if the account ID was not present or it failed to read it for any reason.
 	 */
-<<<<<<< HEAD
-	static FString GetEpicAccountId();
-=======
 	static CORE_API FString GetEpicAccountId();
->>>>>>> 4af6daef
 
 	/**
 	 * Gets a globally unique ID the represents a particular operating system install.
@@ -1940,25 +1785,11 @@
 	UE_DEPRECATED(5.1, "Use IPlatformChunkInstall::GetNamedChunksByType instead")
 	static CORE_API TArray<FCustomChunk> GetAllOnDemandChunks();
 
-<<<<<<< HEAD
-	UE_DEPRECATED(5.1, "Use named chunks instead")
-	static TArray<FCustomChunk> GetOnDemandChunksForPakchunkIndices(const TArray<int32>& PakchunkIndices);
-
-	UE_DEPRECATED(5.1, "Use IPlatformChunkInstall::GetNamedChunksByType instead")
-	static TArray<FCustomChunk> GetAllOnDemandChunks();
-
-	UE_DEPRECATED(5.1, "Use IPlatformChunkInstall::GetNamedChunksByType instead")
-	static TArray<FCustomChunk> GetAllLanguageChunks();
-
-	UE_DEPRECATED(5.1, "Use IPlatformChunkInstall::GetNamedChunksByType instead")
-	static TArray<FCustomChunk> GetCustomChunksByType(ECustomChunkType DesiredChunkType);
-=======
 	UE_DEPRECATED(5.1, "Use IPlatformChunkInstall::GetNamedChunksByType instead")
 	static CORE_API TArray<FCustomChunk> GetAllLanguageChunks();
 
 	UE_DEPRECATED(5.1, "Use IPlatformChunkInstall::GetNamedChunksByType instead")
 	static CORE_API TArray<FCustomChunk> GetCustomChunksByType(ECustomChunkType DesiredChunkType);
->>>>>>> 4af6daef
 
 	/**
 	 * Loads a text file relative to the package root on platforms that distribute apps in package formats.
@@ -2093,37 +1924,6 @@
 	 * For mobile devices, this function will return true if we wish to propagate the alpha to the backbuffer
 	 */
 	static CORE_API int GetMobilePropagateAlphaSetting();
-
-	/**
-	*	Return if the game is running on cloud server
-	*/
-	static bool IsRunningInCloud()
-	{
-		return false;
-	}
-
-	static void DisableScreenTimeout()
-	{
-	}
-
-	static void EnableScreenTimeout()
-	{
-	}
-
-	/*
-	 * Unix only function, but put a stub so we can call this for higher level code when we want to setup the Syscall Filters
-	 */
-	static bool SetupSyscallFilters()
-	{
-		return false;
-	}
-
-	static void ShowConsoleWindow();
-
-	/*
-	 * For mobile devices, this function will return true if we wish to propagate the alpha to the backbuffer
-	 */
-	static int GetMobilePropagateAlphaSetting();
 
 	/**
 	*	Return if the game is running on cloud server
@@ -2165,15 +1965,9 @@
 	static CORE_API bool bPromptForRemoteDebugOnEnsure;
 #endif	//#if !UE_BUILD_SHIPPING
 
-<<<<<<< HEAD
-	static EDeviceScreenOrientation AllowedDeviceOrientation;
-
-	static ENetworkConnectionStatus CurrentNetworkConnectionStatus;
-=======
 	static CORE_API EDeviceScreenOrientation AllowedDeviceOrientation;
 
 	static CORE_API ENetworkConnectionStatus CurrentNetworkConnectionStatus;
->>>>>>> 4af6daef
 
 protected:
 	/**
@@ -2188,11 +1982,7 @@
 	 * @param bOutSetPhysicalCountToLogicalCount Whether NumberOfCores should be overridden to return
 	 *        NumberOfCoresIncludingHyperthreads.
 	 */
-<<<<<<< HEAD
-	static void GetConfiguredCoreLimits(int32 PlatformNumPhysicalCores, int32 PlatformNumLogicalCores,
-=======
 	static CORE_API void GetConfiguredCoreLimits(int32 PlatformNumPhysicalCores, int32 PlatformNumLogicalCores,
->>>>>>> 4af6daef
 		bool& bOutFullyInitialized, int32& OutPhysicalCoreLimit, int32& OutLogicalCoreLimit,
 		bool& bOutSetPhysicalCountToLogicalCount);
 
