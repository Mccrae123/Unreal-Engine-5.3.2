// Copyright Epic Games, Inc. All Rights Reserved.

#pragma once

#include "CoreTypes.h"
#include "Containers/UnrealString.h"
#include "Templates/Function.h"
#include "Misc/EnumClassFlags.h"
#include "Misc/EnumClassFlags.h"
#include "GenericPlatform/GenericPlatformAffinity.h"

////////////////////////////////////////////////////////////////////////////////
#if PLATFORM_CPU_X86_FAMILY
#include <emmintrin.h>
#endif

////////////////////////////////////////////////////////////////////////////////
#if PLATFORM_APPLE
#include <mach/mach_time.h>
#endif

////////////////////////////////////////////////////////////////////////////////
#if !defined(__clang__)
#	include <intrin.h>
#	if defined(_M_ARM)
#		include <armintr.h>
#	elif defined(_M_ARM64)
#		include <arm64intr.h>
#	endif
#endif

////////////////////////////////////////////////////////////////////////////////
#if PLATFORM_CPU_X86_FAMILY
#include <emmintrin.h>
#endif

////////////////////////////////////////////////////////////////////////////////
#if !defined(__clang__)
#	include <intrin.h>
#	if defined(_M_ARM)
#		include <armintr.h>
#	elif defined(_M_ARM64)
#		include <arm64intr.h>
#	endif
#endif

class Error;
struct FProcHandle;

template <typename FuncType> class TFunctionRef;

namespace EProcessResource
{
	enum Type
	{
		/** 
		 * Limits address space - basically limits the largest address the process can get. Affects mmap() (won't be able to map files larger than that) among others.
		 * May also limit automatic stack expansion, depending on platform (e.g. Linux)
		 */
		VirtualMemory
	};
}


/** Not all platforms have different opening semantics, but Windows allows you to specify a specific verb when opening a file. */
namespace ELaunchVerb
{
	enum Type
	{
		/** Launch the application associated with opening file to 'view' */
		Open,

		/** Launch the application associated with opening file to 'edit' */
		Edit,
	};
}

/** Forward declaration for ENamedThreads */
namespace ENamedThreads
{
	enum Type : int32;
}


/** Generic implementation for the process handle. */
template< typename T, T InvalidHandleValue >
struct TProcHandle
{
	typedef T HandleType;
public:

	/** Default constructor. */
	FORCEINLINE TProcHandle()
		: Handle( InvalidHandleValue )
	{ }

	/** Initialization constructor. */
	FORCEINLINE explicit TProcHandle( T Other )
		: Handle( Other )
	{ }

	/** Assignment operator. */
	FORCEINLINE TProcHandle& operator=( const TProcHandle& Other )
	{
		if( this != &Other )
		{
			Handle = Other.Handle;
		}
		return *this;
	}

	/** Accessors. */
	FORCEINLINE T Get() const
	{
		return Handle;
	}

	FORCEINLINE void Reset()
	{
		Handle = InvalidHandleValue;
	}

	FORCEINLINE bool IsValid() const
	{
		return Handle != InvalidHandleValue;
	}

protected:
	/** Platform specific handle. */
	T Handle;
};


struct FProcHandle;

/**
* Generic implementation for most platforms, these tend to be unused and unimplemented
**/
struct CORE_API FGenericPlatformProcess
{
	/**
	 * Generic representation of a interprocess semaphore
	 */
	struct FSemaphore
	{
		/** Returns the name of the object */
		const TCHAR* GetName() const
		{
			return Name;
		}

		/** Acquires an exclusive access (also known as Wait()) */
		virtual void Lock() = 0;

		/** 
		 * Tries to acquire and exclusive access for a specified amount of nanoseconds (also known as TryWait()).
		 *
		 * @param Nanoseconds (10^-9 seconds) to wait for, 
		 * @return false if was not able to lock within given time
		 */
		virtual bool TryLock(uint64 NanosecondsToWait) = 0;

		/** Relinquishes an exclusive access (also known as Release())*/
		virtual void Unlock() = 0;

		/** 
		 * Creates and initializes a new instance with the specified name.
		 *
		 * @param InName name of the semaphore (all processes should use the same)
		 */
		FSemaphore(const FString& InName);

		/**
		 * Creates and initializes a new instance with the specified name.
		 *
		 * @param InName name of the semaphore (all processes should use the same)
		 */
		FSemaphore(const TCHAR* InName);

		/** Virtual destructor. */
		virtual ~FSemaphore() { };

	protected:

		enum Limits
		{
			MaxSemaphoreName = 128
		};

		/** Name of the region */
		TCHAR			Name[MaxSemaphoreName];
	};

	/** Load a DLL. **/
	static void* GetDllHandle( const TCHAR* Filename );

	/** Free a DLL. **/
	static void FreeDllHandle( void* DllHandle );

	/** Lookup the address of a DLL function. **/
	static void* GetDllExport( void* DllHandle, const TCHAR* ProcName );

	/** Adds a directory to search in when resolving implicitly loaded or filename-only DLLs. **/
	FORCEINLINE static void AddDllDirectory(const TCHAR* Directory)
	{

	}

	/** Set a directory to look for DLL files. NEEDS to have a Pop call when complete */
	FORCEINLINE static void PushDllDirectory(const TCHAR* Directory)
	{
	
	}

	/** Unsets a directory to look for DLL files. The same directory must be passed in as the Push call to validate */
	FORCEINLINE static void PopDllDirectory(const TCHAR* Directory)
	{

	}

	/** Get the list of registered directories to search in when resolving implicitly loaded or filename-only DLLs. **/
	FORCEINLINE static void GetDllDirectories(TArray<FString>& OutDllDirectories)
	{

	}

	/**
	 * Retrieves the ProcessId of this process.
	 *
	 * @return the ProcessId of this process.
	 */
	static uint32 GetCurrentProcessId();

	/**
	 * Retrieves the current hardware CPU core
	 *
	 * @return the current hardware core.
	 */
	static uint32 GetCurrentCoreNumber();

	/**	 
	 * Change the thread processor affinity
	 *
	 * @param AffinityMask A bitfield indicating what processors the thread is allowed to run on.
	 */
	static void SetThreadAffinityMask( uint64 AffinityMask );

	/**
	 * Change the thread processor priority
	 *
	 * @param NewPriority an EThreadPriority indicating what priority the thread is to run at.
	 */
	static void SetThreadPriority( EThreadPriority NewPriority );

	/**
	 * Helper function to set thread name of the current thread.
	 * @param ThreadName   Name to set
	 */
	static void SetThreadName( const TCHAR* ThreadName ) { }

	/** Get the active stack size for the currently running thread **/
	static uint32 GetStackSize();

	/** Output information about the currently active thread **/
	static void DumpThreadInfo( const TCHAR* MarkerName ) { }

	/** Allow the platform to do anything it needs for game thread */
	static void SetupGameThread() { }

	/** Allow the platform to do anything it needs for render thread */
	static void SetupRenderThread() { }

	/** Allow the platform to do anything it needs for the RHI thread */
	static void SetupRHIThread() { }

	/** Allow the platform to do anything it needs for audio thread */
	static void SetupAudioThread() { }

	/** Allow the platform to tear down the audio thread */
	static void TeardownAudioThread() { }
	
	/** Content saved to the game or engine directories should be rerouted to user directories instead **/
	static bool ShouldSaveToUserDir();

	/** Get startup directory.  NOTE: Only one return value is valid at a time! **/
	static const TCHAR* BaseDir();

	/** Get user directory.  NOTE: Only one return value is valid at a time! **/
	static const TCHAR* UserDir();

	/** Get the user settings directory.  NOTE: Only one return value is valid at a time! **/
	static const TCHAR *UserSettingsDir();

	/** Get the user temporary directory.  NOTE: Only one return value is valid at a time! **/
	static const TCHAR *UserTempDir();

	/** Get the user home directory.  NOTE: Only one return value is valid at a time! **/
	static const TCHAR *UserHomeDir();

	/** Get application settings directory.  NOTE: Only one return value is valid at a time! **/
	static const TCHAR* ApplicationSettingsDir();

	/** Get computer name.  NOTE: Only one return value is valid at a time! **/
	static const TCHAR* ComputerName();

	/** Get user name.  NOTE: Only one return value is valid at a time! **/
	static const TCHAR* UserName(bool bOnlyAlphaNumeric = true);
	static const TCHAR* ShaderDir();
	static void SetShaderDir(const TCHAR*Where);
	static void SetCurrentWorkingDirectoryToBaseDir();

	/** Get the current working directory (only really makes sense on desktop platforms) */
	static FString GetCurrentWorkingDirectory();

	/**
	 * Sets the process limits.
	 *
	 * @param Resource one of process resources.
	 * @param Limit the maximum amount of the resource (for some OS, this means both hard and soft limits).
	 * @return true on success, false otherwise.
	 */
	static bool SetProcessLimits(EProcessResource::Type Resource, uint64 Limit)
	{
		return true;	// return fake success by default, that way the game won't early quit on platforms that don't implement this
	}

	/**
	 * Get the shader working directory.
	 *
	 * @return The path to the directory.
	 */
	static const FString ShaderWorkingDir();

	/**	Clean the shader working directory. */
	static void CleanShaderWorkingDir();

	/**
	 * Return the path to the currently running executable
	 *
	 * @return 	Path of the currently running executable
	 */
	static const TCHAR* ExecutablePath();

	/**
	 * Return the name of the currently running executable
	 *
	 * @param	bRemoveExtension	true to remove the extension of the executable name, false to leave it intact
	 * @return 	Name of the currently running executable
	 */
	static const TCHAR* ExecutableName(bool bRemoveExtension = true);

	/**
	 * Generates the path to the specified application or game.
	 *
	 * The application must reside in the Engine's binaries directory. The returned path is relative to this
	 * executable's directory.For example, calling this method with "UE4" and EBuildConfiguration::Debug
	 * on Windows 64-bit will generate the path "../Win64/UnrealEditor-Win64-Debug.exe"
	 *
	 * @param AppName The name of the application or game.
	 * @param BuildConfiguration The build configuration of the game.
	 * @return The generated application path.
	 */
	static FString GenerateApplicationPath( const FString& AppName, EBuildConfiguration BuildConfiguration);

	/**
	 * Return the prefix of dynamic library (e.g. lib)
	 *
	 * @return The prefix string.
	 * @see GetModuleExtension, GetModulesDirectory
	 */
	static const TCHAR* GetModulePrefix();

	/**
	 * Return the extension of dynamic library
	 *
	 * @return Extension of dynamic library.
	 * @see GetModulePrefix, GetModulesDirectory
	 */
	static const TCHAR* GetModuleExtension();

	/**
	 * Used only by platforms with DLLs, this gives the subdirectory from binaries to find the executables
	 */
	static const TCHAR* GetBinariesSubdirectory();

	/**
	 * Used only by platforms with DLLs, this gives the full path to the main directory containing modules
	 *
	 * @return The path to the directory.
	 * @see GetModulePrefix, GetModuleExtension
	 */
	static const FString GetModulesDirectory();
	
	/**
	 * Launch a uniform resource locator (i.e. http://www.epicgames.com/unreal).
	 * This is expected to return immediately as the URL is launched by another
	 * task. The URL param must already be a valid URL. If you're looking for code 
	 * to properly escape a URL fragment, use FGenericPlatformHttp::UrlEncode.
	 */
	static void LaunchURL( const TCHAR* URL, const TCHAR* Parms, FString* Error );

	/**
	 * Checks if the platform can launch a uniform resource locator (i.e. http://www.epicgames.com/unreal).
	 **/
	static bool CanLaunchURL(const TCHAR* URL);
	
	/**
	 * Retrieves the platform-specific bundle identifier or package name of the game
	 *
	 * @return The game's bundle identifier or package name.
	 */
	static FString GetGameBundleId();
	
	/**
	 * Creates a new process and its primary thread. The new process runs the
	 * specified executable file in the security context of the calling process.
	 * @param URL					executable name
	 * @param Parms					command line arguments
	 * @param bLaunchDetached		if true, the new process will have its own window
	 * @param bLaunchHidden			if true, the new process will be minimized in the task bar
	 * @param bLaunchReallyHidden	if true, the new process will not have a window or be in the task bar
	 * @param OutProcessId			if non-NULL, this will be filled in with the ProcessId
	 * @param PriorityModifier		-2 idle, -1 low, 0 normal, 1 high, 2 higher
	 * @param OptionalWorkingDirectory		Directory to start in when running the program, or NULL to use the current working directory
	 * @param PipeWriteChild		Optional HANDLE to pipe for redirecting output
	 * @param PipeReadChild			Optional HANDLE to pipe for redirecting input
	 * @return	The process handle for use in other process functions
	 */
	static FProcHandle CreateProc( const TCHAR* URL, const TCHAR* Parms, bool bLaunchDetached, bool bLaunchHidden, bool bLaunchReallyHidden, uint32* OutProcessID, int32 PriorityModifier, const TCHAR* OptionalWorkingDirectory, void* PipeWriteChild, void* PipeReadChild = nullptr);
	
	/**
	 * Creates a new process and its primary thread, with separate std pipes. The new process runs the
	 * specified executable file in the security context of the calling process.
	 * @param URL					executable name
	 * @param Parms					command line arguments
	 * @param bLaunchDetached		if true, the new process will have its own window
	 * @param bLaunchHidden			if true, the new process will be minimized in the task bar
	 * @param bLaunchReallyHidden	if true, the new process will not have a window or be in the task bar
	 * @param OutProcessId			if non-NULL, this will be filled in with the ProcessId
	 * @param PriorityModifier		-2 idle, -1 low, 0 normal, 1 high, 2 higher
	 * @param OptionalWorkingDirectory		Directory to start in when running the program, or NULL to use the current working directory
	 * @param PipeWriteChild		Optional HANDLE to pipe for redirecting stdout
	 * @param PipeReadChild			Optional HANDLE to pipe for redirecting stdin
	 * @param PipeStdErrChild		Optional HANDLE to pipe for redirecting stderr
	 * @return	The process handle for use in other process functions
	 */
	static FProcHandle CreateProc( const TCHAR* URL, const TCHAR* Parms, bool bLaunchDetached, bool bLaunchHidden, bool bLaunchReallyHidden, uint32* OutProcessID, int32 PriorityModifier, const TCHAR* OptionalWorkingDirectory, void* PipeWriteChild, void* PipeReadChild, void* PipeStdErrChild);

	/**
	 * Opens an existing process. 
	 *
	 * @param ProcessID				The process id of the process for which we want to obtain a handle.
	 * @return The process handle for use in other process functions
	 */
	static FProcHandle OpenProcess(uint32 ProcessID);

	/**
	 * Returns true if the specified process is running 
	 *
	 * @param ProcessHandle handle returned from FPlatformProcess::CreateProc
	 * @return true if the process is still running
	 */
	static bool IsProcRunning( FProcHandle & ProcessHandle );
	
	/**
	 * Waits for a process to stop
	 *
	 * @param ProcessHandle handle returned from FPlatformProcess::CreateProc
	 */
	static void WaitForProc( FProcHandle & ProcessHandle );

	/**
	 * Cleans up FProcHandle after we're done with it.
	 *
	 * @param ProcessHandle handle returned from FPlatformProcess::CreateProc.
	 */
	static void CloseProc( FProcHandle & ProcessHandle );

	/** Terminates a process
	 *
	 * @param ProcessHandle handle returned from FPlatformProcess::CreateProc
	 * @param KillTree Whether the entire process tree should be terminated.
	 */
	static void TerminateProc( FProcHandle & ProcessHandle, bool KillTree = false );

	enum class EWaitAndForkResult : uint8
	{
		Error,
		Parent,
		Child
	};

	/**
	 * Waits for process signals and forks child processes.
	 *
	 * WaitAndFork stalls the invoking process and forks child processes when signals are sent to it from an external source.
	 * Forked child processes will provide a return value of EWaitAndForkResult::Child, while the parent process
	 * will not return until IsEngineExitRequested() is true (EWaitAndForkResult::Parent) or there was an error (EWaitAndForkResult::Error)
	 * The signal the parent process expects is platform-specific (i.e. SIGRTMIN+1 on Linux). 
	 */
	static EWaitAndForkResult WaitAndFork();

	/** Retrieves the termination status of the specified process. **/
	static bool GetProcReturnCode( FProcHandle & ProcHandle, int32* ReturnCode );

	/** Returns true if the specified application is running */
	static bool IsApplicationRunning( uint32 ProcessId );

	/** Returns true if the specified application is running */
	static bool IsApplicationRunning( const TCHAR* ProcName );

	/** Returns the Name of process given by the PID.  Returns Empty string "" if PID not found. */
	static FString GetApplicationName( uint32 ProcessId );

	/** Outputs the virtual memory usage, of the process with the specified PID */
	static bool GetApplicationMemoryUsage(uint32 ProcessId, SIZE_T* OutMemoryUsage);

	/**
	 * Executes a process, returning the return code, stdout, and stderr. This
	 * call blocks until the process has returned.
	 * @param OutReturnCode may be 0
	 * @param OutStdOut may be 0
	 * @param OutStdErr may be 0
	 * @OptionalWorkingDirectory may be 0
	 * @OptionalbShouldEndWithParentProcess false by default. True to make sure the process is killed with the parent processor (Not Supported on all Platforms)
	 */
	static bool ExecProcess(const TCHAR* URL, const TCHAR* Params, int32* OutReturnCode, FString* OutStdOut, FString* OutStdErr, const TCHAR* OptionalWorkingDirectory = NULL, bool bShouldEndWithParentProcess = false);

	/**
	 * Executes a process as administrator, requesting elevation as necessary. This
	 * call blocks until the process has returned.
	 */
	static bool ExecElevatedProcess(const TCHAR* URL, const TCHAR* Params, int32* OutReturnCode);

	/**
	 * Attempt to launch the provided file name in its default external application. Similar to FPlatformProcess::LaunchURL,
	 * with the exception that if a default application isn't found for the file, the user will be prompted with
	 * an "Open With..." dialog.
	 *
	 * @param	FileName	Name of the file to attempt to launch in its default external application
	 * @param	Parms		Optional parameters to the default application
	 * @param	Verb		Optional verb to use when opening the file, if it applies for the platform.
	 * @return true if the file is launched successfully, false otherwise.
	 */
	static bool LaunchFileInDefaultExternalApplication( const TCHAR* FileName, const TCHAR* Parms = NULL, ELaunchVerb::Type Verb = ELaunchVerb::Open, bool bPromptToOpenOnFailure = true );

	/**
	 * Attempt to "explore" the folder specified by the provided file path
	 *
	 * @param	FilePath	File path specifying a folder to explore
	 */
	static void ExploreFolder( const TCHAR* FilePath );

#if PLATFORM_HAS_BSD_TIME 

	/** Sleep this thread for Seconds.  0.0 means release the current time slice to let other threads get some attention. Uses stats.*/
	static void Sleep( float Seconds );
	/** Sleep this thread for Seconds.  0.0 means release the current time slice to let other threads get some attention. */
	static void SleepNoStats( float Seconds );
	/** Sleep this thread infinitely. */
<<<<<<< HEAD
	static void SleepInfinite();
=======
	[[noreturn]] static void SleepInfinite();
>>>>>>> 6bbb88c8
	/** Yield this thread so another may run for a while. */
	static void YieldThread();

#endif // PLATFORM_HAS_BSD_TIME

	/**
	* Sleep thread until condition is satisfied.
	*
	* @param	Condition	Condition to evaluate.
	* @param	SleepTime	Time to sleep
	*/
	static void ConditionalSleep(TFunctionRef<bool()> Condition, float SleepTime = 0.0f);

	/**
	 * Creates a new event.
	 *
	 * @param bIsManualReset Whether the event requires manual reseting or not.
	 * @return A new event, or nullptr none could be created.
	 * @see GetSynchEventFromPool, ReturnSynchEventToPool
	 */
	// Message to others in the future, don't try to delete this function as it isn't exactly deprecated, but it should only ever be called from TEventPool::GetEventFromPool()
	UE_DEPRECATED(5.0, "Please use GetSynchEventFromPool to create a new event, and ReturnSynchEventToPool to release the event.")
	static class FEvent* CreateSynchEvent(bool bIsManualReset = false);

	/**
	 * Gets an event from the pool or creates a new one if necessary.
	 *
	 * @param bIsManualReset Whether the event requires manual reseting or not.
	 * @return An event, or nullptr none could be created.
	 * @see CreateSynchEvent, ReturnSynchEventToPool
	 */
	static class FEvent* GetSynchEventFromPool(bool bIsManualReset = false);

	/**
	 * Deletes all the recycled sync events contained by the pools
	 */
	static void FlushPoolSyncEvents();

	/**
	 * Returns an event to the pool.
	 *
	 * @param Event The event to return.
	 * @see CreateSynchEvent, GetSynchEventFromPool
	 */
	static void ReturnSynchEventToPool(FEvent* Event);

	/**
	 * Creates the platform-specific runnable thread. This should only be called from FRunnableThread::Create.
	 *
	 * @return The newly created thread
	 */
	static class FRunnableThread* CreateRunnableThread();

	/**
	 * Closes an anonymous pipe.
	 *
	 * @param ReadPipe The handle to the read end of the pipe.
	 * @param WritePipe The handle to the write end of the pipe.
	 * @see CreatePipe, ReadPipe
	 */
	static void ClosePipe( void* ReadPipe, void* WritePipe );

	/**
	 * Creates a writable anonymous pipe.
	 *
	 * Anonymous pipes can be used to capture and/or redirect STDOUT and STDERROR of a process.
	 * The pipe created by this method can be passed into CreateProc as Write
	 *
	 * @param ReadPipe Will hold the handle to the read end of the pipe.
	 * @param WritePipe Will hold the handle to the write end of the pipe.
	 * @parm bWritePipeLocal indicates that the write pipe end will be used locally, instead of the read pipe
	 * @return true on success, false otherwise.
	 * @see ClosePipe, ReadPipe
	 */
	static bool CreatePipe(void*& ReadPipe, void*& WritePipe, bool bWritePipeLocal = false);

	/**
	 * Reads all pending data from an anonymous pipe, such as STDOUT or STDERROR of a process.
	 *
	 * @param Pipe The handle to the pipe to read from.
	 * @return A string containing the read data.
	 * @see ClosePipe, CreatePipe
	 */
	static FString ReadPipe( void* ReadPipe );

	/**
	 * Reads all pending data from an anonymous pipe, such as STDOUT or STDERROR of a process.
	 *
	 * @param Pipe The handle to the pipe to read from.
	 * @param Output The data read.
	 * @return true if successful (i.e. any data was read)
	 * @see ClosePipe, CreatePipe
	 */
	static bool ReadPipeToArray(void* ReadPipe, TArray<uint8> & Output);

	/**
	* Sends the message to process through pipe
	*
	* @param WritePipe Pipe for writing.
	* @param Message The message to be written.
	* @param OutWritten Optional parameter to know how much of the string written.
	* @return True if all bytes written successfully.
	* @see CreatePipe, ClosePipe, ReadPipe
	*/
	static bool WritePipe(void* WritePipe, const FString& Message, FString* OutWritten = nullptr);

	/**
	* Sends data to process through pipe
	*
	* @param WritePipe Pipe for writing.
	* @param Data The data to be written.
	* @param DataLength how many bytes to write.
	* @param OutDataLength Optional parameter to know how many bytes had been written.
	* @return True if all bytes written successfully.
	* @see CreatePipe, ClosePipe, ReadPipe
	*/
	static bool WritePipe(void* WritePipe, const uint8* Data, const int32 DataLength, int32* OutDataLength = nullptr);


	/**
	 * Gets whether this platform can use multiple threads.
	 *
	 * @return true if the platform can use multiple threads, false otherwise.
	 */
	static bool SupportsMultithreading();
	
	/** Enables Real Time Mode on the current thread. */
	static void SetRealTimeMode() { }

	/**
	 * Creates or opens an interprocess synchronization object.
	 *
	 * @param Name name (so we can use it across processes).
	 * @param bCreate If true, the function will try to create, otherwise will try to open existing.
	 * @param MaxLocks Maximum amount of locks that the semaphore can have (pass 1 to make it act as mutex).
	 * @return Pointer to heap allocated semaphore object. Caller is responsible for deletion.
	 */
	static FSemaphore* NewInterprocessSynchObject(const FString& Name, bool bCreate, uint32 MaxLocks = 1);

	/**
	 * Creates or opens an interprocess synchronization object.
	 *
	 * @param Name name (so we can use it across processes).
	 * @param bCreate If true, the function will try to create, otherwise will try to open existing.
	 * @param MaxLocks Maximum amount of locks that the semaphore can have (pass 1 to make it act as mutex).
	 * @return Pointer to heap allocated semaphore object. Caller is responsible for deletion.
	 */
	static FSemaphore* NewInterprocessSynchObject(const TCHAR* Name, bool bCreate, uint32 MaxLocks = 1);

	/**
	 * Deletes an interprocess synchronization object.
	 *
	 * @param Object object to destroy.
	 */
	static bool DeleteInterprocessSynchObject(FSemaphore * Object);

	/**
	 * Makes process run as a system service (daemon), i.e. detaches it from whatever user session it was initially run from.
	 *
	 * @return true if successful, false otherwise.
	 */
	static bool Daemonize();

	/**
	 * Checks if we're the first instance. An instance can become first if the previous first instance quits before it.
	 */
	static bool IsFirstInstance();

	/**
	 * Tears down allocated process resources.
	 */
	static void TearDown();

	/**
	 * force skip calling FThreadStats::WaitForStats()
	 */
	static bool SkipWaitForStats() { return false; }

	/**
	 * specifies the thread to use for UObject reference collection
	 */
	static ENamedThreads::Type GetDesiredThreadForUObjectReferenceCollector();

	/**
	 * allows a platform to override the threading configuration for reference collection
	 */
	static void ModifyThreadAssignmentForUObjectReferenceCollector( int32& NumThreads, int32& NumBackgroundThreads, ENamedThreads::Type& NormalThreadName, ENamedThreads::Type& BackgroundThreadName );

	/**
	 * Tells the processor to pause for implementation-specific amount of time. Is used for spin-loops to improve the speed at 
	 * which the code detects the release of the lock and power-consumption.
	 */
	static FORCEINLINE void Yield()
	{
#if PLATFORM_CPU_X86_FAMILY
		_mm_pause();
#elif PLATFORM_CPU_ARM_FAMILY
#	if !defined(__clang__)
		__yield(); // MSVC
#	else
		__builtin_arm_yield();
#	endif
#else
#	error Unsupported architecture!
#endif
	}
<<<<<<< HEAD
};
=======

	/**
	* Tells the processor to pause for at least the amount of cycles given. Is used for spin-loops to improve the speed at 
	* which the code detects the release of the lock and power-consumption.
	*/
	static FORCEINLINE void YieldCycles(uint64 Cycles)
	{
#if PLATFORM_CPU_X86_FAMILY
		auto ReadCycleCounter = []()
		{
#if defined(_MSC_VER)
			return __rdtsc();
#elif PLATFORM_APPLE
			return mach_absolute_time();
#elif __has_builtin(__builtin_readcyclecounter)
			return __builtin_readcyclecounter();
#else
#	error Unsupported architecture!
#endif
		};
>>>>>>> 6bbb88c8

		uint64 start = ReadCycleCounter();
		//some 32bit implementations return 0 for __builtin_readcyclecounter just to be on the safe side we protect against this.
		Cycles = start != 0 ? Cycles : 0;
		do
		{
			Yield();
		} while((ReadCycleCounter() - start) < Cycles);
#else
		// We can't read cycle counter from user mode on these platform
		for (uint64 i = 0; i < Cycles; i++)
		{
			Yield();
		}
#endif
	}
};<|MERGE_RESOLUTION|>--- conflicted
+++ resolved
@@ -17,21 +17,6 @@
 ////////////////////////////////////////////////////////////////////////////////
 #if PLATFORM_APPLE
 #include <mach/mach_time.h>
-#endif
-
-////////////////////////////////////////////////////////////////////////////////
-#if !defined(__clang__)
-#	include <intrin.h>
-#	if defined(_M_ARM)
-#		include <armintr.h>
-#	elif defined(_M_ARM64)
-#		include <arm64intr.h>
-#	endif
-#endif
-
-////////////////////////////////////////////////////////////////////////////////
-#if PLATFORM_CPU_X86_FAMILY
-#include <emmintrin.h>
 #endif
 
 ////////////////////////////////////////////////////////////////////////////////
@@ -558,11 +543,7 @@
 	/** Sleep this thread for Seconds.  0.0 means release the current time slice to let other threads get some attention. */
 	static void SleepNoStats( float Seconds );
 	/** Sleep this thread infinitely. */
-<<<<<<< HEAD
-	static void SleepInfinite();
-=======
 	[[noreturn]] static void SleepInfinite();
->>>>>>> 6bbb88c8
 	/** Yield this thread so another may run for a while. */
 	static void YieldThread();
 
@@ -769,9 +750,6 @@
 #	error Unsupported architecture!
 #endif
 	}
-<<<<<<< HEAD
-};
-=======
 
 	/**
 	* Tells the processor to pause for at least the amount of cycles given. Is used for spin-loops to improve the speed at 
@@ -792,7 +770,6 @@
 #	error Unsupported architecture!
 #endif
 		};
->>>>>>> 6bbb88c8
 
 		uint64 start = ReadCycleCounter();
 		//some 32bit implementations return 0 for __builtin_readcyclecounter just to be on the safe side we protect against this.
