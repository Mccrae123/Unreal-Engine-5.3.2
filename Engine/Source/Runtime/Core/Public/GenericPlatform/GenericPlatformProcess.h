// Copyright Epic Games, Inc. All Rights Reserved.

#pragma once

#include "Containers/Array.h"
#include "Containers/UnrealString.h"
#include "CoreTypes.h"
#include "GenericPlatform/GenericPlatformAffinity.h"
#include "HAL/PlatformCrt.h"
#include "HAL/PlatformMisc.h"
#include "Misc/EnumClassFlags.h"
#include "Misc/EnumClassFlags.h"
#include "Templates/Function.h"

class FEvent;

////////////////////////////////////////////////////////////////////////////////
#if PLATFORM_CPU_X86_FAMILY
#include <immintrin.h>
#endif

////////////////////////////////////////////////////////////////////////////////
#if PLATFORM_APPLE
#include <mach/mach_time.h>
#endif

////////////////////////////////////////////////////////////////////////////////
#if !defined(__clang__)
#	include <intrin.h>
#	if defined(_M_ARM)
#		include <armintr.h>
#	elif defined(_M_ARM64)
#		include <arm64intr.h>
#	endif
#endif

class Error;
struct FProcHandle;
template <typename FuncType> class TFunctionRef;

namespace EProcessResource
{
	enum Type
	{
		/** 
		 * Limits address space - basically limits the largest address the process can get. Affects mmap() (won't be able to map files larger than that) among others.
		 * May also limit automatic stack expansion, depending on platform (e.g. Linux)
		 */
		VirtualMemory
	};
}


/** Not all platforms have different opening semantics, but Windows allows you to specify a specific verb when opening a file. */
namespace ELaunchVerb
{
	enum Type
	{
		/** Launch the application associated with opening file to 'view' */
		Open,

		/** Launch the application associated with opening file to 'edit' */
		Edit,
	};
}

/** Forward declaration for ENamedThreads */
namespace ENamedThreads
{
	enum Type : int32;
}


/** Generic implementation for the process handle. */
template< typename T, T InvalidHandleValue >
struct TProcHandle
{
	typedef T HandleType;
public:

	/** Default constructor. */
	FORCEINLINE TProcHandle()
		: Handle( InvalidHandleValue )
	{ }

	/** Initialization constructor. */
	FORCEINLINE explicit TProcHandle( T Other )
		: Handle( Other )
	{ }

	/** Assignment operator. */
	FORCEINLINE TProcHandle& operator=( const TProcHandle& Other )
	{
		if( this != &Other )
		{
			Handle = Other.Handle;
		}
		return *this;
	}

	/** Accessors. */
	FORCEINLINE T Get() const
	{
		return Handle;
	}

	FORCEINLINE void Reset()
	{
		Handle = InvalidHandleValue;
	}

	FORCEINLINE bool IsValid() const
	{
		return Handle != InvalidHandleValue;
	}

protected:
	/** Platform specific handle. */
	T Handle;
};


struct FProcHandle;

/**
* Generic implementation for most platforms, these tend to be unused and unimplemented
**/
struct CORE_API FGenericPlatformProcess
{
	/**
	 * Generic representation of a interprocess semaphore
	 */
	struct FSemaphore
	{
		/** Returns the name of the object */
		const TCHAR* GetName() const
		{
			return Name;
		}

		/** Acquires an exclusive access (also known as Wait()) */
		virtual void Lock() = 0;

		/** 
		 * Tries to acquire and exclusive access for a specified amount of nanoseconds (also known as TryWait()).
		 *
		 * @param Nanoseconds (10^-9 seconds) to wait for, 
		 * @return false if was not able to lock within given time
		 */
		virtual bool TryLock(uint64 NanosecondsToWait) = 0;

		/** Relinquishes an exclusive access (also known as Release())*/
		virtual void Unlock() = 0;

		/** 
		 * Creates and initializes a new instance with the specified name.
		 *
		 * @param InName name of the semaphore (all processes should use the same)
		 */
		FSemaphore(const FString& InName);

		/**
		 * Creates and initializes a new instance with the specified name.
		 *
		 * @param InName name of the semaphore (all processes should use the same)
		 */
		FSemaphore(const TCHAR* InName);

		/** Virtual destructor. */
		virtual ~FSemaphore() { };

	protected:

		enum Limits
		{
			MaxSemaphoreName = 128
		};

		/** Name of the region */
		TCHAR			Name[MaxSemaphoreName];
	};

	/** Load a DLL. **/
	static void* GetDllHandle( const TCHAR* Filename );

	/** Free a DLL. **/
	static void FreeDllHandle( void* DllHandle );

	/** Lookup the address of a DLL function. **/
	static void* GetDllExport( void* DllHandle, const TCHAR* ProcName );

	/** Adds a directory to search in when resolving implicitly loaded or filename-only DLLs. **/
	FORCEINLINE static void AddDllDirectory(const TCHAR* Directory)
	{

	}

	/** Set a directory to look for DLL files. NEEDS to have a Pop call when complete */
	FORCEINLINE static void PushDllDirectory(const TCHAR* Directory)
	{
	
	}

	/** Unsets a directory to look for DLL files. The same directory must be passed in as the Push call to validate */
	FORCEINLINE static void PopDllDirectory(const TCHAR* Directory)
	{

	}

	/** Get the list of registered directories to search in when resolving implicitly loaded or filename-only DLLs. **/
	FORCEINLINE static void GetDllDirectories(TArray<FString>& OutDllDirectories)
	{

	}

	/**
	 * Retrieves the ProcessId of this process.
	 *
	 * @return the ProcessId of this process.
	 */
	static uint32 GetCurrentProcessId();

	/**
	 * Retrieves the current hardware CPU core
	 *
	 * @return the current hardware core.
	 */
	static uint32 GetCurrentCoreNumber();

	/**	 
	 * Change the thread processor affinity
	 *
	 * @param AffinityMask A bitfield indicating what processors the thread is allowed to run on.
	 */
	static void SetThreadAffinityMask( uint64 AffinityMask );

	/**
	 * Change the thread processor priority
	 *
	 * @param NewPriority an EThreadPriority indicating what priority the thread is to run at.
	 */
	static void SetThreadPriority( EThreadPriority NewPriority );

	/**
	 * Helper function to set thread name of the current thread.
	 * @param ThreadName   Name to set
	 */
	static void SetThreadName( const TCHAR* ThreadName ) { }

	/** Get the active stack size for the currently running thread **/
	static uint32 GetStackSize();

	/** Output information about the currently active thread **/
	static void DumpThreadInfo( const TCHAR* MarkerName ) { }

	/** Allow the platform to do anything it needs for game thread */
	static void SetupGameThread() { }

	/** Allow the platform to do anything it needs for render thread */
	static void SetupRenderThread() { }

	/** Allow the platform to do anything it needs for the RHI thread */
	static void SetupRHIThread() { }

	/** Allow the platform to do anything it needs for audio thread */
	static void SetupAudioThread() { }

	/** Allow the platform to tear down the audio thread */
	static void TeardownAudioThread() { }
	
	/** Content saved to the game or engine directories should be rerouted to user directories instead **/
	static bool ShouldSaveToUserDir();

	/** Get startup directory.  NOTE: Only one return value is valid at a time! **/
	static const TCHAR* BaseDir();

	/** Get user directory.  NOTE: Only one return value is valid at a time! **/
	static const TCHAR* UserDir();

	/** Get the user settings directory.  NOTE: Only one return value is valid at a time! **/
	static const TCHAR *UserSettingsDir();

	/** Get the user temporary directory.  NOTE: Only one return value is valid at a time! **/
	static const TCHAR *UserTempDir();

	/** Get the user home directory.  NOTE: Only one return value is valid at a time! **/
	static const TCHAR *UserHomeDir();

	/** Get application settings directory.  NOTE: Only one return value is valid at a time! **/
	static const TCHAR* ApplicationSettingsDir();

	/** Get computer name.  NOTE: Only one return value is valid at a time! **/
	static const TCHAR* ComputerName();

	/** Get user name.  NOTE: Only one return value is valid at a time! **/
	static const TCHAR* UserName(bool bOnlyAlphaNumeric = true);
	static const TCHAR* ShaderDir();
	static void SetShaderDir(const TCHAR*Where);
	static void SetCurrentWorkingDirectoryToBaseDir();

	/** Get the current working directory (only really makes sense on desktop platforms) */
	static FString GetCurrentWorkingDirectory();

	/**
	 * Sets the process limits.
	 *
	 * @param Resource one of process resources.
	 * @param Limit the maximum amount of the resource (for some OS, this means both hard and soft limits).
	 * @return true on success, false otherwise.
	 */
	static bool SetProcessLimits(EProcessResource::Type Resource, uint64 Limit)
	{
		return true;	// return fake success by default, that way the game won't early quit on platforms that don't implement this
	}

	/**
	 * Get the shader working directory.
	 *
	 * @return The path to the directory.
	 */
	static const FString ShaderWorkingDir();

	/**	Clean the shader working directory. */
	static void CleanShaderWorkingDir();

	/**
	 * Return the path to the currently running executable
	 *
	 * @return 	Path of the currently running executable
	 */
	static const TCHAR* ExecutablePath();

	/**
	 * Return the name of the currently running executable
	 *
	 * @param	bRemoveExtension	true to remove the extension of the executable name, false to leave it intact
	 * @return 	Name of the currently running executable
	 */
	static const TCHAR* ExecutableName(bool bRemoveExtension = true);

	/**
	 * Generates the path to the specified application or game.
	 *
	 * The application must reside in the Engine's binaries directory. The returned path is relative to this
	 * executable's directory.For example, calling this method with "UE4" and EBuildConfiguration::Debug
	 * on Windows 64-bit will generate the path "../Win64/UnrealEditor-Win64-Debug.exe"
	 *
	 * @param AppName The name of the application or game.
	 * @param BuildConfiguration The build configuration of the game.
	 * @return The generated application path.
	 */
	static FString GenerateApplicationPath( const FString& AppName, EBuildConfiguration BuildConfiguration);

	/**
	 * Return the prefix of dynamic library (e.g. lib)
	 *
	 * @return The prefix string.
	 * @see GetModuleExtension, GetModulesDirectory
	 */
	static const TCHAR* GetModulePrefix();

	/**
	 * Return the extension of dynamic library
	 *
	 * @return Extension of dynamic library.
	 * @see GetModulePrefix, GetModulesDirectory
	 */
	static const TCHAR* GetModuleExtension();

	/**
	 * Used only by platforms with DLLs, this gives the subdirectory from binaries to find the executables
	 */
	static const TCHAR* GetBinariesSubdirectory();

	/**
	 * Used only by platforms with DLLs, this gives the full path to the main directory containing modules
	 *
	 * @return The path to the directory.
	 * @see GetModulePrefix, GetModuleExtension
	 */
	static const FString GetModulesDirectory();
	
	/**
	 * Launch a uniform resource locator (i.e. http://www.epicgames.com/unreal).
	 * This is expected to return immediately as the URL is launched by another
	 * task. The URL param must already be a valid URL. If you're looking for code 
	 * to properly escape a URL fragment, use FGenericPlatformHttp::UrlEncode.
	 */
	static void LaunchURL( const TCHAR* URL, const TCHAR* Parms, FString* Error );

	/**
	 * Checks if the platform can launch a uniform resource locator (i.e. http://www.epicgames.com/unreal).
	 **/
	static bool CanLaunchURL(const TCHAR* URL);
	
	/**
	 * Retrieves the platform-specific bundle identifier or package name of the game
	 *
	 * @return The game's bundle identifier or package name.
	 */
	static FString GetGameBundleId();
	
	/**
	 * Creates a new process and its primary thread. The new process runs the
	 * specified executable file in the security context of the calling process.
	 * @param URL					executable name
	 * @param Parms					command line arguments
	 * @param bLaunchDetached		if true, the new process will have its own window
	 * @param bLaunchHidden			if true, the new process will be minimized in the task bar
	 * @param bLaunchReallyHidden	if true, the new process will not have a window or be in the task bar
	 * @param OutProcessId			if non-NULL, this will be filled in with the ProcessId
	 * @param PriorityModifier		-2 idle, -1 low, 0 normal, 1 high, 2 higher
	 * @param OptionalWorkingDirectory		Directory to start in when running the program, or NULL to use the current working directory
	 * @param PipeWriteChild		Optional HANDLE to pipe for redirecting output
	 * @param PipeReadChild			Optional HANDLE to pipe for redirecting input
	 * @return	The process handle for use in other process functions
	 */
	static FProcHandle CreateProc( const TCHAR* URL, const TCHAR* Parms, bool bLaunchDetached, bool bLaunchHidden, bool bLaunchReallyHidden, uint32* OutProcessID, int32 PriorityModifier, const TCHAR* OptionalWorkingDirectory, void* PipeWriteChild, void* PipeReadChild = nullptr);
	
	/**
	 * Creates a new process and its primary thread, with separate std pipes. The new process runs the
	 * specified executable file in the security context of the calling process.
	 * @param URL					executable name
	 * @param Parms					command line arguments
	 * @param bLaunchDetached		if true, the new process will have its own window
	 * @param bLaunchHidden			if true, the new process will be minimized in the task bar
	 * @param bLaunchReallyHidden	if true, the new process will not have a window or be in the task bar
	 * @param OutProcessId			if non-NULL, this will be filled in with the ProcessId
	 * @param PriorityModifier		-2 idle, -1 low, 0 normal, 1 high, 2 higher
	 * @param OptionalWorkingDirectory		Directory to start in when running the program, or NULL to use the current working directory
	 * @param PipeWriteChild		Optional HANDLE to pipe for redirecting stdout
	 * @param PipeReadChild			Optional HANDLE to pipe for redirecting stdin
	 * @param PipeStdErrChild		Optional HANDLE to pipe for redirecting stderr
	 * @return	The process handle for use in other process functions
	 */
	static FProcHandle CreateProc( const TCHAR* URL, const TCHAR* Parms, bool bLaunchDetached, bool bLaunchHidden, bool bLaunchReallyHidden, uint32* OutProcessID, int32 PriorityModifier, const TCHAR* OptionalWorkingDirectory, void* PipeWriteChild, void* PipeReadChild, void* PipeStdErrChild);

	/**
	 * Opens an existing process. 
	 *
	 * @param ProcessID				The process id of the process for which we want to obtain a handle.
	 * @return The process handle for use in other process functions
	 */
	static FProcHandle OpenProcess(uint32 ProcessID);

	/**
	 * Returns true if the specified process is running 
	 *
	 * @param ProcessHandle handle returned from FPlatformProcess::CreateProc
	 * @return true if the process is still running
	 */
	static bool IsProcRunning( FProcHandle & ProcessHandle );
	
	/**
	 * Waits for a process to stop
	 *
	 * @param ProcessHandle handle returned from FPlatformProcess::CreateProc
	 */
	static void WaitForProc( FProcHandle & ProcessHandle );

	/**
	 * Cleans up FProcHandle after we're done with it.
	 *
	 * @param ProcessHandle handle returned from FPlatformProcess::CreateProc.
	 */
	static void CloseProc( FProcHandle & ProcessHandle );

	/** Terminates a process
	 *
	 * @param ProcessHandle handle returned from FPlatformProcess::CreateProc
	 * @param KillTree Whether the entire process tree should be terminated.
	 */
	static void TerminateProc( FProcHandle & ProcessHandle, bool KillTree = false );

	/** Terminates a process tree
	 *
	 * @param ProcessHandle handle returned from FPlatformProcess::CreateProc
	 * @param Predicate that returns true if the process identified by ProcessId and ApplicationName
	 *        should be terminated with its children, else that process and its children will be kept alive
	 */
	static void TerminateProcTreeWithPredicate(
			FProcHandle& ProcessHandle,
			TFunctionRef<bool(uint32 ProcessId, const TCHAR* ApplicationName)> Predicate);

	enum class EWaitAndForkResult : uint8
	{
		Error,
		Parent,
		Child
	};

	/**
	 * Waits for process signals and forks child processes.
	 *
	 * WaitAndFork stalls the invoking process and forks child processes when signals are sent to it from an external source.
	 * Forked child processes will provide a return value of EWaitAndForkResult::Child, while the parent process
	 * will not return until IsEngineExitRequested() is true (EWaitAndForkResult::Parent) or there was an error (EWaitAndForkResult::Error)
	 * The signal the parent process expects is platform-specific (i.e. SIGRTMIN+1 on Linux). 
	 */
	static EWaitAndForkResult WaitAndFork();

	/** Retrieves the termination status of the specified process. **/
	static bool GetProcReturnCode( FProcHandle & ProcHandle, int32* ReturnCode );

	/** Returns true if the specified application is running */
	static bool IsApplicationRunning( uint32 ProcessId );

	/** Returns true if the specified application is running */
	static bool IsApplicationRunning( const TCHAR* ProcName );

	/** Returns the Name of process given by the PID.  Returns Empty string "" if PID not found. */
	static FString GetApplicationName( uint32 ProcessId );

	/** Outputs the virtual memory usage, of the process with the specified PID */
	static bool GetApplicationMemoryUsage(uint32 ProcessId, SIZE_T* OutMemoryUsage);

	/**
	 * Executes a process, returning the return code, stdout, and stderr. This
	 * call blocks until the process has returned.
	 * @param OutReturnCode may be 0
	 * @param OutStdOut may be 0
	 * @param OutStdErr may be 0
	 * @OptionalWorkingDirectory may be 0
	 * @OptionalbShouldEndWithParentProcess false by default. True to make sure the process is killed with the parent processor (Not Supported on all Platforms)
	 */
	static bool ExecProcess(const TCHAR* URL, const TCHAR* Params, int32* OutReturnCode, FString* OutStdOut, FString* OutStdErr, const TCHAR* OptionalWorkingDirectory = NULL, bool bShouldEndWithParentProcess = false);

	/**
	 * Executes a process as administrator, requesting elevation as necessary. This
	 * call blocks until the process has returned.
	 */
	static bool ExecElevatedProcess(const TCHAR* URL, const TCHAR* Params, int32* OutReturnCode);

	/**
	 * Attempt to launch the provided file name in its default external application. Similar to FPlatformProcess::LaunchURL,
	 * with the exception that if a default application isn't found for the file, the user will be prompted with
	 * an "Open With..." dialog.
	 *
	 * @param	FileName	Name of the file to attempt to launch in its default external application
	 * @param	Parms		Optional parameters to the default application
	 * @param	Verb		Optional verb to use when opening the file, if it applies for the platform.
	 * @return true if the file is launched successfully, false otherwise.
	 */
	static bool LaunchFileInDefaultExternalApplication( const TCHAR* FileName, const TCHAR* Parms = NULL, ELaunchVerb::Type Verb = ELaunchVerb::Open, bool bPromptToOpenOnFailure = true );

	/**
	 * Attempt to "explore" the folder specified by the provided file path
	 *
	 * @param	FilePath	File path specifying a folder to explore
	 */
	static void ExploreFolder( const TCHAR* FilePath );

#if PLATFORM_HAS_BSD_TIME 

	/** Sleep this thread for Seconds.  0.0 means release the current time slice to let other threads get some attention. Uses stats.*/
	static void Sleep( float Seconds );
	/** Sleep this thread for Seconds.  0.0 means release the current time slice to let other threads get some attention. */
	static void SleepNoStats( float Seconds );
	/** Sleep this thread infinitely. */
	[[noreturn]] static void SleepInfinite();
	/** Yield this thread so another may run for a while. */
	static void YieldThread();

#endif // PLATFORM_HAS_BSD_TIME

	/**
	* Sleep thread until condition is satisfied.
	*
	* @param	Condition	Condition to evaluate.
	* @param	SleepTime	Time to sleep
	*/
	static void ConditionalSleep(TFunctionRef<bool()> Condition, float SleepTime = 0.0f);

	/**
	 * Creates a new event.
	 *
	 * @param bIsManualReset Whether the event requires manual reseting or not.
	 * @return A new event, or nullptr none could be created.
	 * @see GetSynchEventFromPool, ReturnSynchEventToPool
	 */
	// Message to others in the future, don't try to delete this function as it isn't exactly deprecated, but it should only ever be called from TEventPool::GetEventFromPool()
	UE_DEPRECATED(5.0, "Please use GetSynchEventFromPool to create a new event, and ReturnSynchEventToPool to release the event.")
	static class FEvent* CreateSynchEvent(bool bIsManualReset = false);

	/**
	 * Gets an event from the pool or creates a new one if necessary.
	 *
	 * @param bIsManualReset Whether the event requires manual reseting or not.
	 * @return An event, or nullptr none could be created.
	 * @see CreateSynchEvent, ReturnSynchEventToPool
	 */
	static class FEvent* GetSynchEventFromPool(bool bIsManualReset = false);

	/**
	 * Deletes all the recycled sync events contained by the pools
	 */
	static void FlushPoolSyncEvents();

	/**
	 * Returns an event to the pool.
	 *
	 * @param Event The event to return.
	 * @see CreateSynchEvent, GetSynchEventFromPool
	 */
	static void ReturnSynchEventToPool(FEvent* Event);

	/**
	 * Creates the platform-specific runnable thread. This should only be called from FRunnableThread::Create.
	 *
	 * @return The newly created thread
	 */
	static class FRunnableThread* CreateRunnableThread();

	/**
	 * Closes an anonymous pipe.
	 *
	 * @param ReadPipe The handle to the read end of the pipe.
	 * @param WritePipe The handle to the write end of the pipe.
	 * @see CreatePipe, ReadPipe
	 */
	static void ClosePipe( void* ReadPipe, void* WritePipe );

	/**
	 * Creates a writable anonymous pipe.
	 *
	 * Anonymous pipes can be used to capture and/or redirect STDOUT and STDERROR of a process.
	 * The pipe created by this method can be passed into CreateProc as Write
	 *
	 * @param ReadPipe Will hold the handle to the read end of the pipe.
	 * @param WritePipe Will hold the handle to the write end of the pipe.
	 * @parm bWritePipeLocal indicates that the write pipe end will be used locally, instead of the read pipe
	 * @return true on success, false otherwise.
	 * @see ClosePipe, ReadPipe
	 */
	static bool CreatePipe(void*& ReadPipe, void*& WritePipe, bool bWritePipeLocal = false);

	/**
	 * Reads all pending data from an anonymous pipe, such as STDOUT or STDERROR of a process.
	 *
	 * @param Pipe The handle to the pipe to read from.
	 * @return A string containing the read data.
	 * @see ClosePipe, CreatePipe
	 */
	static FString ReadPipe( void* ReadPipe );

	/**
	 * Reads all pending data from an anonymous pipe, such as STDOUT or STDERROR of a process.
	 *
	 * @param Pipe The handle to the pipe to read from.
	 * @param Output The data read.
	 * @return true if successful (i.e. any data was read)
	 * @see ClosePipe, CreatePipe
	 */
	static bool ReadPipeToArray(void* ReadPipe, TArray<uint8> & Output);

	/**
	* Sends the message to process through pipe
	*
	* @param WritePipe Pipe for writing.
	* @param Message The message to be written.
	* @param OutWritten Optional parameter to know how much of the string written.
	* @return True if all bytes written successfully.
	* @see CreatePipe, ClosePipe, ReadPipe
	*/
	static bool WritePipe(void* WritePipe, const FString& Message, FString* OutWritten = nullptr);

	/**
	* Sends data to process through pipe
	*
	* @param WritePipe Pipe for writing.
	* @param Data The data to be written.
	* @param DataLength how many bytes to write.
	* @param OutDataLength Optional parameter to know how many bytes had been written.
	* @return True if all bytes written successfully.
	* @see CreatePipe, ClosePipe, ReadPipe
	*/
	static bool WritePipe(void* WritePipe, const uint8* Data, const int32 DataLength, int32* OutDataLength = nullptr);


	/**
	 * Gets whether this platform can use multiple threads.
	 *
	 * @return true if the platform can use multiple threads, false otherwise.
	 */
	static bool SupportsMultithreading();
	
	/** Enables Real Time Mode on the current thread. */
	static void SetRealTimeMode() { }

	/**
	 * Creates or opens an interprocess synchronization object.
	 *
	 * @param Name name (so we can use it across processes).
	 * @param bCreate If true, the function will try to create, otherwise will try to open existing.
	 * @param MaxLocks Maximum amount of locks that the semaphore can have (pass 1 to make it act as mutex).
	 * @return Pointer to heap allocated semaphore object. Caller is responsible for deletion.
	 */
	static FSemaphore* NewInterprocessSynchObject(const FString& Name, bool bCreate, uint32 MaxLocks = 1);

	/**
	 * Creates or opens an interprocess synchronization object.
	 *
	 * @param Name name (so we can use it across processes).
	 * @param bCreate If true, the function will try to create, otherwise will try to open existing.
	 * @param MaxLocks Maximum amount of locks that the semaphore can have (pass 1 to make it act as mutex).
	 * @return Pointer to heap allocated semaphore object. Caller is responsible for deletion.
	 */
	static FSemaphore* NewInterprocessSynchObject(const TCHAR* Name, bool bCreate, uint32 MaxLocks = 1);

	/**
	 * Deletes an interprocess synchronization object.
	 *
	 * @param Object object to destroy.
	 */
	static bool DeleteInterprocessSynchObject(FSemaphore * Object);

	/**
	 * Makes process run as a system service (daemon), i.e. detaches it from whatever user session it was initially run from.
	 *
	 * @return true if successful, false otherwise.
	 */
	static bool Daemonize();

	/**
	 * Checks if we're the first instance. An instance can become first if the previous first instance quits before it.
	 */
	static bool IsFirstInstance();

	/**
	 * Tears down allocated process resources.
	 */
	static void TearDown();

	/**
	 * force skip calling FThreadStats::WaitForStats()
	 */
	static bool SkipWaitForStats() { return false; }

	/**
	 * specifies the thread to use for UObject reference collection
	 */
	static ENamedThreads::Type GetDesiredThreadForUObjectReferenceCollector();

	/**
	 * allows a platform to override the threading configuration for reference collection
	 */
	static void ModifyThreadAssignmentForUObjectReferenceCollector( int32& NumThreads, int32& NumBackgroundThreads, ENamedThreads::Type& NormalThreadName, ENamedThreads::Type& BackgroundThreadName );

	/**
	 * Tells the processor to pause for implementation-specific amount of time. Is used for spin-loops to improve the speed at 
	 * which the code detects the release of the lock and power-consumption.
	 */
	static FORCEINLINE void Yield()
	{
#if PLATFORM_CPU_X86_FAMILY
		_mm_pause();
#elif PLATFORM_CPU_ARM_FAMILY
#	if !defined(__clang__)
		__yield(); // MSVC
#	else
		__builtin_arm_yield();
#	endif
#else
#	error Unsupported architecture!
#endif
	}

	/**
	* Tells the processor to pause for at least the amount of cycles given. Is used for spin-loops to improve the speed at 
	* which the code detects the release of the lock and power-consumption.
	*/
	static FORCEINLINE void YieldCycles(uint64 Cycles)
	{
#if PLATFORM_CPU_X86_FAMILY
		auto ReadCycleCounter = []()
		{
#if defined(_MSC_VER)
			return __rdtsc();
#elif PLATFORM_APPLE
			return mach_absolute_time();
#elif __has_builtin(__builtin_readcyclecounter)
			return __builtin_readcyclecounter();
#else
#	error Unsupported architecture!
#endif
		};

		uint64 start = ReadCycleCounter();
		//some 32bit implementations return 0 for __builtin_readcyclecounter just to be on the safe side we protect against this.
		Cycles = start != 0 ? Cycles : 0;
<<<<<<< HEAD
		do
		{
			Yield();
		} while((ReadCycleCounter() - start) < Cycles);
#else
		// We can't read cycle counter from user mode on these platform
		for (uint64 i = 0; i < Cycles; i++)
		{
			Yield();
=======

#if PLATFORM_WINDOWS
		if (FPlatformMisc::HasTimedPauseCPUFeature())
		{
			uint64 PauseCycles = ReadCycleCounter() + Cycles;
#if defined(_MSC_VER) && !defined(__clang__)
			_tpause(0, PauseCycles);
#elif __has_builtin(__builtin_ia32_tpause)
			__builtin_ia32_tpause(0, (uint32)(PauseCycles >> 32), (uint32)PauseCycles);
#else
#	error Unsupported architecture!
#endif
		}
		else
#endif
		{
			do
			{
				Yield();
			} while ((ReadCycleCounter() - start) < Cycles);
		}

#else
		// We can't read cycle counter from user mode on these platform
		for (uint64 i = 0; i < Cycles; i++)
		{
			Yield();
>>>>>>> d731a049
		}
#endif
	}
};<|MERGE_RESOLUTION|>--- conflicted
+++ resolved
@@ -788,17 +788,6 @@
 		uint64 start = ReadCycleCounter();
 		//some 32bit implementations return 0 for __builtin_readcyclecounter just to be on the safe side we protect against this.
 		Cycles = start != 0 ? Cycles : 0;
-<<<<<<< HEAD
-		do
-		{
-			Yield();
-		} while((ReadCycleCounter() - start) < Cycles);
-#else
-		// We can't read cycle counter from user mode on these platform
-		for (uint64 i = 0; i < Cycles; i++)
-		{
-			Yield();
-=======
 
 #if PLATFORM_WINDOWS
 		if (FPlatformMisc::HasTimedPauseCPUFeature())
@@ -826,7 +815,6 @@
 		for (uint64 i = 0; i < Cycles; i++)
 		{
 			Yield();
->>>>>>> d731a049
 		}
 #endif
 	}
