// Copyright Epic Games, Inc. All Rights Reserved.

#pragma once

<<<<<<< HEAD
=======
// HEADER_UNIT_SKIP - Cause cirular dependencies for header units
>>>>>>> 4af6daef

#ifndef PRAGMA_DISABLE_DEPRECATION_WARNINGS
	#define PRAGMA_DISABLE_DEPRECATION_WARNINGS
#endif

#ifndef PRAGMA_ENABLE_DEPRECATION_WARNINGS
	#define PRAGMA_ENABLE_DEPRECATION_WARNINGS
#endif

#ifndef EMIT_CUSTOM_WARNING_AT_LINE
	#define EMIT_CUSTOM_WARNING_AT_LINE(Line, Warning)
#endif // EMIT_CUSTOM_WARNING_AT_LINE

#ifndef EMIT_CUSTOM_WARNING
	#define EMIT_CUSTOM_WARNING(Warning) \
		EMIT_CUSTOM_WARNING_AT_LINE(__LINE__, Warning)
#endif // EMIT_CUSTOM_WARNING

#ifndef UE_DEPRECATED_MACRO
	#define UE_DEPRECATED_MACRO(Version, Message) EMIT_CUSTOM_WARNING(Message " Please update your code to the new API before upgrading to the next release, otherwise your project will no longer compile.")
#endif

#ifndef DEPRECATED_MACRO
	#define DEPRECATED_MACRO(Version, Message) UE_DEPRECATED_MACRO(5.1, "The DEPRECATED_MACRO macro has been deprecated in favor of UE_DEPRECATED_MACRO.") UE_DEPRECATED_MACRO(Version, Message)
#endif

#ifndef PRAGMA_DEFAULT_VISIBILITY_START
	#define PRAGMA_DEFAULT_VISIBILITY_START
#endif

#ifndef PRAGMA_DEFAULT_VISIBILITY_END
	#define PRAGMA_DEFAULT_VISIBILITY_END
#endif

#ifndef PRAGMA_DISABLE_BUFFER_OVERRUN_WARNING
	#define PRAGMA_DISABLE_BUFFER_OVERRUN_WARNING
#endif

#ifndef PRAGMA_ENABLE_BUFFER_OVERRUN_WARNING
	#define PRAGMA_ENABLE_BUFFER_OVERRUN_WARNING
#endif

// Disable CA warnings around SDK includes - default to those disabled at the compiler level
#ifndef THIRD_PARTY_INCLUDES_START
	#define THIRD_PARTY_INCLUDES_START UE_COMPILER_THIRD_PARTY_INCLUDES_START
#endif

#ifndef THIRD_PARTY_INCLUDES_END
	#define THIRD_PARTY_INCLUDES_END UE_COMPILER_THIRD_PARTY_INCLUDES_END
#endif<|MERGE_RESOLUTION|>--- conflicted
+++ resolved
@@ -2,10 +2,7 @@
 
 #pragma once
 
-<<<<<<< HEAD
-=======
 // HEADER_UNIT_SKIP - Cause cirular dependencies for header units
->>>>>>> 4af6daef
 
 #ifndef PRAGMA_DISABLE_DEPRECATION_WARNINGS
 	#define PRAGMA_DISABLE_DEPRECATION_WARNINGS
