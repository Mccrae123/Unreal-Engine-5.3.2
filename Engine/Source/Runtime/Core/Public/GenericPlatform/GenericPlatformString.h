// Copyright Epic Games, Inc. All Rights Reserved.

#pragma once

#include "CoreTypes.h"
#include "GenericPlatform/GenericPlatformStricmp.h"
#include "Templates/EnableIf.h"
#include "Traits/IsCharEncodingCompatibleWith.h"
#include "Traits/IsCharEncodingSimplyConvertibleTo.h"
#include "Traits/IsCharType.h"
#include "Traits/IsFixedWidthCharEncoding.h"

#include <type_traits>

namespace UE::Core::Private
{
	// The Dest parameter is just used for overload resolution
	CORE_API int32 GetConvertedLength(const UTF8CHAR* Dest, const WIDECHAR*  Src);
	CORE_API int32 GetConvertedLength(const UTF8CHAR* Dest, const WIDECHAR*  Src, int32 SrcLen);
	CORE_API int32 GetConvertedLength(const UTF8CHAR* Dest, const UCS2CHAR*  Src);
	CORE_API int32 GetConvertedLength(const UTF8CHAR* Dest, const UCS2CHAR*  Src, int32 SrcLen);
	CORE_API int32 GetConvertedLength(const UTF8CHAR* Dest, const UTF32CHAR* Src);
	CORE_API int32 GetConvertedLength(const UTF8CHAR* Dest, const UTF32CHAR* Src, int32 SrcLen);
	CORE_API int32 GetConvertedLength(const ANSICHAR* Dest, const UTF8CHAR*  Src);
	CORE_API int32 GetConvertedLength(const ANSICHAR* Dest, const UTF8CHAR*  Src, int32 SrcLen);
	CORE_API int32 GetConvertedLength(const WIDECHAR* Dest, const UTF8CHAR*  Src);
	CORE_API int32 GetConvertedLength(const WIDECHAR* Dest, const UTF8CHAR*  Src, int32 SrcLen);
	CORE_API int32 GetConvertedLength(const UCS2CHAR* Dest, const UTF8CHAR*  Src);
	CORE_API int32 GetConvertedLength(const UCS2CHAR* Dest, const UTF8CHAR*  Src, int32 SrcLen);

	CORE_API UTF8CHAR* Convert(UTF8CHAR* Dest, int32 DestLen, const WIDECHAR*  Src);
	CORE_API UTF8CHAR* Convert(UTF8CHAR* Dest, int32 DestLen, const WIDECHAR*  Src, int32 SrcLen);
	CORE_API UTF8CHAR* Convert(UTF8CHAR* Dest, int32 DestLen, const UCS2CHAR*  Src);
	CORE_API UTF8CHAR* Convert(UTF8CHAR* Dest, int32 DestLen, const UCS2CHAR*  Src, int32 SrcLen);
	CORE_API UTF8CHAR* Convert(UTF8CHAR* Dest, int32 DestLen, const UTF32CHAR* Src);
	CORE_API UTF8CHAR* Convert(UTF8CHAR* Dest, int32 DestLen, const UTF32CHAR* Src, int32 SrcLen);
	CORE_API ANSICHAR* Convert(ANSICHAR* Dest, int32 DestLen, const UTF8CHAR*  Src);
	CORE_API ANSICHAR* Convert(ANSICHAR* Dest, int32 DestLen, const UTF8CHAR*  Src, int32 SrcLen);
	CORE_API WIDECHAR* Convert(WIDECHAR* Dest, int32 DestLen, const UTF8CHAR*  Src);
	CORE_API WIDECHAR* Convert(WIDECHAR* Dest, int32 DestLen, const UTF8CHAR*  Src, int32 SrcLen);
	CORE_API UCS2CHAR* Convert(UCS2CHAR* Dest, int32 DestLen, const UTF8CHAR*  Src);
	CORE_API UCS2CHAR* Convert(UCS2CHAR* Dest, int32 DestLen, const UTF8CHAR*  Src, int32 SrcLen);
}

// These will be moved inside GenericPlatformString.cpp when the platform layer handles UTF-16
// instead of StringConv.h.
#define HIGH_SURROGATE_START_CODEPOINT    ((uint16)0xD800)
#define HIGH_SURROGATE_END_CODEPOINT      ((uint16)0xDBFF)
#define LOW_SURROGATE_START_CODEPOINT     ((uint16)0xDC00)
#define LOW_SURROGATE_END_CODEPOINT       ((uint16)0xDFFF)
#define ENCODED_SURROGATE_START_CODEPOINT ((uint32)0x10000)
#define ENCODED_SURROGATE_END_CODEPOINT   ((uint32)0x10FFFF)

#define UNICODE_BOGUS_CHAR_CODEPOINT '?'
static_assert(sizeof(UNICODE_BOGUS_CHAR_CODEPOINT) <= sizeof(ANSICHAR) && (UNICODE_BOGUS_CHAR_CODEPOINT) >= 32 && (UNICODE_BOGUS_CHAR_CODEPOINT) <= 127, "The Unicode Bogus character point is expected to fit in a single ANSICHAR here");

/**
 * Generic string implementation for most platforms
 */
struct FGenericPlatformString : public FGenericPlatformStricmp
{
	/**
	 * Tests whether an encoding has fixed-width characters
	 */
	template <typename Encoding>
	UE_DEPRECATED(5.1, "FPlatformString::IsFixedWidthEncoding<T>() has been deprecated in favor of TIsFixedWidthCharEncoding_V<T>")
	static constexpr bool IsFixedWidthEncoding()
	{
		return TIsFixedWidthCharEncoding_V<Encoding>;
	}

	/**
	 * Function which returns whether one encoding type is binary compatible with another.
	 *
	 * Unlike TAreEncodingsCompatible, this is not commutative.  For example, ANSI is compatible with
	 * UTF-8, but UTF-8 is not compatible with ANSI.
	 */
	template <typename SrcEncoding, typename DestEncoding>
	UE_DEPRECATED(5.1, "FPlatformString::IsCharEncodingCompatibleWith<A, B>() has been deprecated in favor of TIsCharEncodingCompatibleWith_V<A, B>")
	static constexpr bool IsCharEncodingCompatibleWith()
	{
		return TIsCharEncodingCompatibleWith_V<SrcEncoding, DestEncoding>;
	}

	/**
	 * Tests whether you can simply (i.e. by assignment) encode code units from the source encoding as the destination encoding.
	 */
	template <typename SourceEncoding, typename DestEncoding>
	UE_DEPRECATED(5.1, "FPlatformString::IsCharEncodingSimplyConvertibleTo<A, B>() has been deprecated in favor of TIsCharEncodingSimplyConvertibleTo_V<A, B>")
	static constexpr bool IsCharEncodingSimplyConvertibleTo()
	{
		return TIsCharEncodingSimplyConvertibleTo_V<SourceEncoding, DestEncoding>;
	}

	/**
	 * Tests whether a particular codepoint can be converted to the destination encoding.
	 *
	 * @param Ch The character to test.
	 * @return True if Ch can be encoded as a DestEncoding.
	 */
	template <typename DestEncoding, typename SourceEncoding>
	static constexpr bool CanConvertCodepoint(SourceEncoding Codepoint)
	{
		// It is assumed that the incoming codepoint is already valid and we're only testing if it can be converted to DestEncoding.

		static_assert(TIsCharType<SourceEncoding>::Value, "Source encoding is not a char type");
		static_assert(TIsCharType<DestEncoding  >::Value, "Destination encoding is not a char type");

		// This is only defined for fixed-width encodings, because codepoints cannot be represented in a single variable-width code unit.
		static_assert(TIsFixedWidthCharEncoding_V<SourceEncoding>, "Source encoding is not fixed-width");

		if constexpr (TIsCharEncodingSimplyConvertibleTo_V<SourceEncoding, DestEncoding>)
		{
			// Simple conversions mean conversion is always possible
			return true;
		}
		else if constexpr (!TIsFixedWidthCharEncoding_V<DestEncoding>)
		{
			// Converting all codepoints to a variable-width encoding should always be possible
			return true;
		}
		else if constexpr (std::is_same_v<DestEncoding, ANSICHAR>)
		{
			return (uint32)Codepoint <= 0x7F;
		}
		else
		{
			// The logic above should hopefully mean this branch is only taken for UTF32CHAR->UCS2CHAR.
			// There's a variety of '16-bit' char types between platforms though, so let's just test sizes.
			static_assert(sizeof(SourceEncoding) == 4 && sizeof(DestEncoding) == 2, "Unimplemented conversion");

			// Can't encode more than 16-bit in UCS-2
			return (uint32)Codepoint <= 0xFFFF;
		}
	}


	/**
	 * Returns the string representing the name of the given encoding type.
	 *
	 * @return The name of the CharType as a TCHAR string.
	 */
	template <typename Encoding>
	static const TCHAR* GetEncodingTypeName();

	static const ANSICHAR* GetEncodingName()
	{
#if PLATFORM_TCHAR_IS_4_BYTES
		return "UTF-32LE";
#else
		return "UTF-16LE";
#endif
	}

	/**
	 * True if the encoding type of the string is some form of unicode
	 */
	static constexpr bool IsUnicodeEncoded = true;


	/**
	 * Metafunction which tests whether a given character type represents a fixed-width encoding.
	 */
	template <typename T>
	struct UE_DEPRECATED(5.0, "TIsFixedWidthEncoding is deprecated, use TIsFixedWidthCharEncoding_V<T> instead.") TIsFixedWidthEncoding
	{
		enum { Value = TIsFixedWidthCharEncoding_V<T> };
	};


	/**
	 * Metafunction which tests whether two encodings are compatible.
	 *
	 * We'll say the encodings are compatible if they're both fixed-width and have the same size.  This
	 * should be good enough and catches things like UCS2CHAR and WIDECHAR being equivalent.
	 * Specializations of this template can be provided for any other special cases.
	 * Same size is a minimum requirement.
	 */
	template <typename EncodingA, typename EncodingB>
	struct UE_DEPRECATED(5.0, "TAreEncodingsCompatible is deprecated, use TIsCharEncodingCompatibleWith_V<SrcEncoding, DestEncoding> instead.") TAreEncodingsCompatible
	{
		enum { Value = TIsFixedWidthCharEncoding_V<EncodingA> && TIsFixedWidthCharEncoding_V<EncodingB> && sizeof(EncodingA) == sizeof(EncodingB) };
	};


	/**
	 * Converts the null-terminated Src string range from SourceEncoding to DestEncoding and writes it to the [Dest, Dest+DestSize) range, including a null terminator.
	 * If the Dest range is not big enough to hold the converted output, NULL is returned.  In this case, nothing should be assumed about the contents of Dest.
	 *
	 * @param Dest      The start of the destination buffer.
	 * @param DestSize  The size of the destination buffer.
	 * @param Src       The start of the string to convert.
	 * @return          A pointer to one past the last-written element.
	 */
	template <typename SourceEncoding, typename DestEncoding>
	static FORCEINLINE DestEncoding* Convert(DestEncoding* Dest, int32 DestSize, const SourceEncoding* Src)
	{
		if constexpr (TIsCharEncodingSimplyConvertibleTo_V<SourceEncoding, DestEncoding>)
		{
			for (;;)
			{
				if (DestSize == 0)
				{
					return nullptr;
				}

				if (!(*Dest++ = (DestEncoding)*Src++))
				{
					return Dest;
				}

				--DestSize;
			}
		}
		else if constexpr (TIsFixedWidthCharEncoding_V<SourceEncoding> && TIsFixedWidthCharEncoding_V<DestEncoding>)
		{
			DestEncoding*         DestCopy     = Dest;
			const SourceEncoding* SrcCopy      = Src;
			int32                 DestSizeCopy = DestSize;

			bool bInvalidChars = false;
			for (;;)
			{
				if (DestSize == 0)
				{
					Dest = nullptr;
					break;
				}

				SourceEncoding SrcCh = *Src++;
				*Dest++ = (DestEncoding)SrcCh;
				if (!SrcCh)
				{
					break;
				}
				bInvalidChars |= !CanConvertCodepoint<DestEncoding>(SrcCh);

				--DestSize;
			}

			if (bInvalidChars)
			{
				for (;;)
				{
					if (DestSizeCopy == 0)
					{
						break;
					}

					SourceEncoding SrcCh = *SrcCopy++;
					if (!SrcCh)
					{
						break;
					}
					if (!CanConvertCodepoint<DestEncoding>(SrcCh))
					{
						*DestCopy = UNICODE_BOGUS_CHAR_CODEPOINT;
					}
					++DestCopy;

					--DestSizeCopy;
				}

				LogBogusChars<DestEncoding>(Src);
			}

			return Dest;
		}
		else
		{
			DestEncoding* Result = UE::Core::Private::Convert(Dest, DestSize, Src);
			if (Result)
			{
				*Result++ = (DestEncoding)0;
			}
			return Result;
		}
	}

	/**
	 * Converts the [Src, Src+SrcSize) string range from SourceEncoding to DestEncoding and writes it to the [Dest, Dest+DestSize) range.
	 * The Src range should contain a null terminator if a null terminator is required in the output.
	 * If the Dest range is not big enough to hold the converted output, NULL is returned.  In this case, nothing should be assumed about the contents of Dest.
	 *
	 * @param Dest      The start of the destination buffer.
	 * @param DestSize  The size of the destination buffer.
	 * @param Src       The start of the string to convert.
	 * @param SrcSize   The number of Src elements to convert.
	 * @return          A pointer to one past the last-written element.
	 */
	template <typename SourceEncoding, typename DestEncoding>
	static FORCEINLINE DestEncoding* Convert(DestEncoding* Dest, int32 DestSize, const SourceEncoding* Src, int32 SrcSize)
	{
		if constexpr (TIsCharEncodingCompatibleWith_V<SourceEncoding, DestEncoding>)
		{
			if (DestSize < SrcSize)
			{
				return nullptr;
			}

			return (DestEncoding*)Memcpy(Dest, Src, SrcSize * sizeof(SourceEncoding)) + SrcSize;
		}
		else if constexpr (TIsCharEncodingSimplyConvertibleTo_V<SourceEncoding, DestEncoding>)
		{
			const int32 Size = DestSize <= SrcSize ? DestSize : SrcSize;
			for (int I = 0; I < Size; ++I)
			{
				SourceEncoding SrcCh = Src[I];
				Dest[I] = (DestEncoding)SrcCh;
			}

			return DestSize < SrcSize ? nullptr : Dest + Size;
		}
		else if constexpr (TIsFixedWidthCharEncoding_V<SourceEncoding> && TIsFixedWidthCharEncoding_V<DestEncoding>)
		{
			const int32 Size = DestSize <= SrcSize ? DestSize : SrcSize;
			bool bInvalidChars = false;
			for (int I = 0; I < Size; ++I)
			{
				SourceEncoding SrcCh = Src[I];
				Dest[I] = (DestEncoding)SrcCh;
				bInvalidChars |= !CanConvertCodepoint<DestEncoding>(SrcCh);
			}

			if (bInvalidChars)
			{
				for (int I = 0; I < Size; ++I)
				{
					if (!CanConvertCodepoint<DestEncoding>(Src[I]))
					{
						Dest[I] = UNICODE_BOGUS_CHAR_CODEPOINT;
					}
				}

				LogBogusChars<DestEncoding>(Src, Size);
			}

			return DestSize < SrcSize ? nullptr : Dest + Size;
		}
		else
		{
			return UE::Core::Private::Convert(Dest, DestSize, Src, SrcSize);
		}
	}


	/**
	 * Returns the required buffer length for the null-terminated Src string when converted to the DestChar encoding.
	 * The returned length includes the space for the null terminator (equivalent to strlen+1).
	 * 
	 * @param  Src  The start of the string to convert.
	 * @return      The number of DestChar elements that Src will be converted into.
	 */
	template <typename DestEncoding, typename SourceEncoding>
	static int32 ConvertedLength(const SourceEncoding* Src)
	{
		if constexpr (TIsCharEncodingSimplyConvertibleTo_V<SourceEncoding, DestEncoding> || (TIsFixedWidthCharEncoding_V<SourceEncoding> && TIsFixedWidthCharEncoding_V<DestEncoding>))
		{
			int32 Result = 0;
			while (*Src)
			{
				++Src;
				++Result;
			}
			return Result + 1;
		}
		else
		{
			return UE::Core::Private::GetConvertedLength((DestEncoding*)nullptr, Src) + 1;
		}
	}

	/**
	 * Returns the required buffer length for the [Src, Src+SrcSize) string when converted to the DestChar encoding.
	 * The Src range should contain a null terminator if a null terminator is required in the output.
	 * 
	 * @param  Src     The start of the string to convert.
	 * @param  SrcSize The number of Src elements to convert.
	 * @return         The number of DestChar elements that Src will be converted into.
	 */
	template <typename DestEncoding, typename SourceEncoding>
	static int32 ConvertedLength(const SourceEncoding* Src, int32 SrcSize)
	{
		if constexpr (TIsCharEncodingSimplyConvertibleTo_V<SourceEncoding, DestEncoding> || (TIsFixedWidthCharEncoding_V<SourceEncoding> && TIsFixedWidthCharEncoding_V<DestEncoding>))
		{
			return SrcSize;
		}
		else
		{
			return UE::Core::Private::GetConvertedLength((DestEncoding*)nullptr, Src, SrcSize);
		}
	}

	CORE_API static int32 Strncmp(const ANSICHAR* String1, const ANSICHAR* String2, SIZE_T Count);
	CORE_API static int32 Strncmp(const WIDECHAR* String1, const ANSICHAR* String2, SIZE_T Count);
	CORE_API static int32 Strncmp(const UTF8CHAR* String1, const ANSICHAR* String2, SIZE_T Count);
	CORE_API static int32 Strncmp(const ANSICHAR* String1, const WIDECHAR* String2, SIZE_T Count);
	CORE_API static int32 Strncmp(const WIDECHAR* String1, const WIDECHAR* String2, SIZE_T Count);
	CORE_API static int32 Strncmp(const UTF8CHAR* String1, const WIDECHAR* String2, SIZE_T Count);
	CORE_API static int32 Strncmp(const ANSICHAR* String1, const UTF8CHAR* String2, SIZE_T Count);
	CORE_API static int32 Strncmp(const WIDECHAR* String1, const UTF8CHAR* String2, SIZE_T Count);
	CORE_API static int32 Strncmp(const UTF8CHAR* String1, const UTF8CHAR* String2, SIZE_T Count);

private:
	/**
	 * Forwarding function because we can't call FMemory::Memcpy directly due to #include ordering issues.
	 *
	 * @param Dest  The destination buffer.
	 * @param Src   The source buffer.
	 * @param Count The number of bytes to copy.
	 * @return      Dest
	 */
	static CORE_API void* Memcpy(void* Dest, const void* Src, SIZE_T Count);


	/**
	 * Logs a message about bogus characters which were detected during string conversion.
	 *
	 * @param Src     Pointer to the null-terminated string being converted.
<<<<<<< HEAD
	 */
	template <typename DestEncoding, typename SourceEncoding>
	static CORE_API void LogBogusChars(const SourceEncoding* Src);


	/**
	 * Logs a message about bogus characters which were detected during string conversion.
	 *
	 * @param Src     Pointer to the possibly-not-null-terminated string being converted.
	 * @param SrcSize Number of characters in the Src string.
	 */
	template <typename DestEncoding, typename SourceEncoding>
	static CORE_API void LogBogusChars(const SourceEncoding* Src, int32 SrcSize);
=======
	 */
	template <typename DestEncoding, typename SourceEncoding>
	static void LogBogusChars(const SourceEncoding* Src);


	/**
	 * Logs a message about bogus characters which were detected during string conversion.
	 *
	 * @param Src     Pointer to the possibly-not-null-terminated string being converted.
	 * @param SrcSize Number of characters in the Src string.
	 */
	template <typename DestEncoding, typename SourceEncoding>
	static void LogBogusChars(const SourceEncoding* Src, int32 SrcSize);
>>>>>>> 4af6daef
};<|MERGE_RESOLUTION|>--- conflicted
+++ resolved
@@ -417,10 +417,9 @@
 	 * Logs a message about bogus characters which were detected during string conversion.
 	 *
 	 * @param Src     Pointer to the null-terminated string being converted.
-<<<<<<< HEAD
 	 */
 	template <typename DestEncoding, typename SourceEncoding>
-	static CORE_API void LogBogusChars(const SourceEncoding* Src);
+	static void LogBogusChars(const SourceEncoding* Src);
 
 
 	/**
@@ -430,20 +429,5 @@
 	 * @param SrcSize Number of characters in the Src string.
 	 */
 	template <typename DestEncoding, typename SourceEncoding>
-	static CORE_API void LogBogusChars(const SourceEncoding* Src, int32 SrcSize);
-=======
-	 */
-	template <typename DestEncoding, typename SourceEncoding>
-	static void LogBogusChars(const SourceEncoding* Src);
-
-
-	/**
-	 * Logs a message about bogus characters which were detected during string conversion.
-	 *
-	 * @param Src     Pointer to the possibly-not-null-terminated string being converted.
-	 * @param SrcSize Number of characters in the Src string.
-	 */
-	template <typename DestEncoding, typename SourceEncoding>
 	static void LogBogusChars(const SourceEncoding* Src, int32 SrcSize);
->>>>>>> 4af6daef
 };