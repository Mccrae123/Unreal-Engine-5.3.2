// Copyright Epic Games, Inc. All Rights Reserved.

#pragma once

#include "CoreTypes.h"
#include "HAL/PlatformMemory.h"
#include "HAL/PlatformProcess.h"
#include "HAL/PlatformStackWalk.h"
#include "Misc/Optional.h"
#include "Containers/UnrealString.h"

#ifndef WITH_ADDITIONAL_CRASH_CONTEXTS
<<<<<<< HEAD
#define WITH_ADDITIONAL_CRASH_CONTEXTS 0
#endif
=======
#define WITH_ADDITIONAL_CRASH_CONTEXTS 1
#endif

struct FProgramCounterSymbolInfo;
>>>>>>> 6bbb88c8

/** Defines special exit codes used to diagnose abnormal terminations. The code values are arbitrary, but easily recongnizable in decimal. They are meant to be
    used with the out-of-process monitoring/analytics in order to figure out unexpected cases. */
enum ECrashExitCodes : int32
{
	/** Used by out-of-process monitor in analytics report, the application is still running, but out-of-process monitor was requested to exit before the application exit code could be read. */
	MonitoredApplicationStillRunning = 777001,

	/** Used by out-of-process monitor in analytics report, the application is not running anymore, but the out-of-process monitor could not read the Editor exit code (either is is not supported by the OS or is not available). */
	MonitoredApplicationExitCodeNotAvailable = 777002,

	/** Used by the application when the crash reporter crashed itself while reporting a crash.*/
	CrashReporterCrashed = 777003,

	/** Used by the application when the crash handler crashed itself (crash in the __except() clause for example).*/
	CrashHandlerCrashed = 777004,

	/** Used by the application to flag when it detects that its out-of-process application supposed to report the bugs died (ex if the Editor detects that CrashReportClientEditor is not running anymore as expected).*/
	OutOfProcessReporterExitedUnexpectedly = 777005,

	/** Application crashed during static initialization. It may or may not have been able to have sent a crash report. */
	CrashDuringStaticInit = 777006,

	/** Used as MonitorExceptCode in analytics to track how often the out-of-process CRC exits because of a failed check. */
	OutOfProcessReporterCheckFailed = 777007,

	/** The exception code used for ensure, in case a kernel driver callback happens at in a dispatch level where SEH (on windows) is disabled. */
	UnhandledEnsure = 777008,
};

/** Enumerates crash description versions. */
enum class ECrashDescVersions : int32
{
	/** Introduces a new crash description format. */
	VER_1_NewCrashFormat,

	/** Added misc properties (CPU,GPU,OS,etc), memory related stats and platform specific properties as generic payload. */
	VER_2_AddedNewProperties,

	/** Using crash context when available. */
	VER_3_CrashContext = 3,
};

/** Enumerates crash dump modes. */
enum class ECrashDumpMode : int32
{
	/** Default minidump settings. */
	Default = 0,

	/** Full memory crash minidump */
	FullDump = 1,

	/** Full memory crash minidump, even on ensures */
	FullDumpAlways = 2,
};

/** Portable stack frame */
struct FCrashStackFrame
{
	FString ModuleName;
	uint64 BaseAddress;
	uint64 Offset;

	FCrashStackFrame(FString ModuleNameIn, uint64 BaseAddressIn, uint64 OffsetIn)
		: ModuleName(MoveTemp(ModuleNameIn))
		, BaseAddress(BaseAddressIn)
		, Offset(OffsetIn)
	{
	}
};

/** Portable thread stack frame */
struct FThreadStackFrames {
	FString						ThreadName;
	uint32						ThreadId;
	TArray<FCrashStackFrame>	StackFrames;
};

enum class ECrashContextType
{
	Crash,
	Assert,
	Ensure,
	Stall,
	GPUCrash,
	Hang,
	OutOfMemory,
	AbnormalShutdown,

	Max
};

/** In development mode we can cause crashes in order to test reporting systems. */
enum class ECrashTrigger
{
	Debug = -1,
	Normal = 0
};

#define CR_MAX_ERROR_MESSAGE_CHARS 2048
#define CR_MAX_DIRECTORY_CHARS 256
#define CR_MAX_STACK_FRAMES 256
#define CR_MAX_THREAD_NAME_CHARS 64
#define CR_MAX_THREADS 512
#define CR_MAX_GENERIC_FIELD_CHARS 64
#define CR_MAX_COMMANDLINE_CHARS 1024
#define CR_MAX_RICHTEXT_FIELD_CHARS 512
#define CR_MAX_DYNAMIC_BUFFER_CHARS 1024*32

/**
 * Fixed size structure that holds session specific state.
 */
struct FSessionContext 
{
	bool 					bIsInternalBuild;
	bool 					bIsPerforceBuild;
	bool 					bIsSourceDistribution;
	bool 					bIsUERelease;
	bool					bIsOOM;
	bool					bIsExitRequested;
	uint32					ProcessId;
	int32 					LanguageLCID;
	int32 					NumberOfCores;
	int32 					NumberOfCoresIncludingHyperthreads;
	int32 					SecondsSinceStart;
	int32 					CrashDumpMode;
	int32					CrashType;
	int32					OOMAllocationAlignment;
	uint64					OOMAllocationSize;
	TCHAR 					GameName[CR_MAX_GENERIC_FIELD_CHARS];
	TCHAR					EngineMode[CR_MAX_GENERIC_FIELD_CHARS];
	TCHAR					EngineModeEx[CR_MAX_GENERIC_FIELD_CHARS];
	TCHAR 					ExecutableName[CR_MAX_GENERIC_FIELD_CHARS];
	TCHAR					BuildConfigurationName[CR_MAX_GENERIC_FIELD_CHARS];
	TCHAR 					DeploymentName[CR_MAX_GENERIC_FIELD_CHARS];
	TCHAR 					BaseDir[CR_MAX_DIRECTORY_CHARS];
	TCHAR 					RootDir[CR_MAX_DIRECTORY_CHARS];
	TCHAR 					EpicAccountId[CR_MAX_GENERIC_FIELD_CHARS];
	TCHAR 					LoginIdStr[CR_MAX_GENERIC_FIELD_CHARS];
	TCHAR					SymbolsLabel[CR_MAX_GENERIC_FIELD_CHARS];
	TCHAR 					OsVersion[CR_MAX_GENERIC_FIELD_CHARS];
	TCHAR 					OsSubVersion[CR_MAX_GENERIC_FIELD_CHARS];
	TCHAR 					CPUVendor[CR_MAX_GENERIC_FIELD_CHARS];
	TCHAR 					CPUBrand[CR_MAX_GENERIC_FIELD_CHARS];
	TCHAR 					PrimaryGPUBrand[CR_MAX_GENERIC_FIELD_CHARS];
	TCHAR 					UserName[CR_MAX_GENERIC_FIELD_CHARS];
	TCHAR 					DefaultLocale[CR_MAX_GENERIC_FIELD_CHARS];
	TCHAR 					CrashGUIDRoot[CR_MAX_GENERIC_FIELD_CHARS];
	TCHAR 					UserActivityHint[CR_MAX_GENERIC_FIELD_CHARS];
	TCHAR 					GameSessionID[CR_MAX_GENERIC_FIELD_CHARS];
	TCHAR 					CommandLine[CR_MAX_COMMANDLINE_CHARS];
	TCHAR 					CrashReportClientRichText[CR_MAX_RICHTEXT_FIELD_CHARS];
	TCHAR 					GameStateName[CR_MAX_GENERIC_FIELD_CHARS];
	TCHAR 					CrashConfigFilePath[CR_MAX_DIRECTORY_CHARS];
	char					PlatformName[CR_MAX_GENERIC_FIELD_CHARS];
	char					PlatformNameIni[CR_MAX_GENERIC_FIELD_CHARS];
	FPlatformMemoryStats	MemoryStats;
};

/** Additional user settings to be communicated to crash reporting client. */
struct FUserSettingsContext
{
	bool					bNoDialog = false;
	bool					bSendUnattendedBugReports = false;
	bool					bSendUsageData = false;
	bool					bImplicitSend = false;
	TCHAR					LogFilePath[CR_MAX_DIRECTORY_CHARS];
};

/**
 * Fixed size struct holds crash information and session specific state. It is designed
 * to shared between processes (e.g. Game and CrashReporterClient).
 */
struct FSharedCrashContext
{
	// Exception info
	TCHAR					ErrorMessage[CR_MAX_ERROR_MESSAGE_CHARS];
	uint32					ThreadIds[CR_MAX_THREADS];
	TCHAR					ThreadNames[CR_MAX_THREAD_NAME_CHARS * CR_MAX_THREADS];
	uint32					NumThreads;
	uint32					CrashingThreadId;
	ECrashContextType		CrashType;

	// Additional user settings.
	FUserSettingsContext	UserSettings;

	// Platform specific crash context (must be portable)
	void*					PlatformCrashContext;
	// Directory for dumped files
	TCHAR					CrashFilesDirectory[CR_MAX_DIRECTORY_CHARS];
	// Game/Engine information not possible to catch out of process
	FSessionContext			SessionContext;
	// Count and offset into dynamic buffer to comma separated plugin list
	uint32					EnabledPluginsNum;
	uint32					EnabledPluginsOffset;
	// Count and offset into dynamic buffer to comma separated key=value data for engine information
	uint32					EngineDataNum;
	uint32					EngineDataOffset;
	// Count and offset into dynamic buffer to comma separated key=value data for  game information
	uint32					GameDataNum;
	uint32					GameDataOffset;
	// Fixed size dynamic buffer
	TCHAR					DynamicData[CR_MAX_DYNAMIC_BUFFER_CHARS];

	// Program counter address where the error occurred.
	void*					ErrorProgramCounter;

	// Instruction address where the exception was raised that initiated crash reporting
	void*					ExceptionProgramCounter;
};

/**
 *	Contains a runtime crash's properties that are common for all platforms.
 *	This may change in the future.
 */
struct CORE_API FGenericCrashContext
{
public:

	static const ANSICHAR* const CrashContextRuntimeXMLNameA;
	static const TCHAR* const CrashContextRuntimeXMLNameW;

	static const ANSICHAR* const CrashConfigFileNameA;
	static const TCHAR* const CrashConfigFileNameW;
	static const TCHAR* const CrashConfigExtension;
	static const TCHAR* const ConfigSectionName;
	static const TCHAR* const CrashConfigPurgeDays;
	static const TCHAR* const CrashGUIDRootPrefix;

	static const TCHAR* const CrashContextExtension;
	static const TCHAR* const RuntimePropertiesTag;
	static const TCHAR* const PlatformPropertiesTag;
	static const TCHAR* const EngineDataTag;
	static const TCHAR* const GameDataTag;
	static const TCHAR* const EnabledPluginsTag;
	static const TCHAR* const UEMinidumpName;
	static const TCHAR* const NewLineTag;
	static constexpr int32 CrashGUIDLength = 128;

	static const TCHAR* const CrashTypeCrash;
	static const TCHAR* const CrashTypeAssert;
	static const TCHAR* const CrashTypeEnsure;
	static const TCHAR* const CrashTypeStall;
	static const TCHAR* const CrashTypeGPU;
	static const TCHAR* const CrashTypeHang;
	static const TCHAR* const CrashTypeAbnormalShutdown;

	static const TCHAR* const EngineModeExUnknown;
	static const TCHAR* const EngineModeExDirty;
	static const TCHAR* const EngineModeExVanilla;

	// A guid that identifies this particular execution. Allows multiple crash reports from the same run of the project to be tied together
	static const FGuid ExecutionGuid;

	/** Initializes crash context related platform specific data that can be impossible to obtain after a crash. */
	static void Initialize();

	/** Initialized crash context, using a crash context (e.g. shared from another process). */
	static void InitializeFromContext(const FSessionContext& Context, const TCHAR* EnabledPlugins, const TCHAR* EngineData, const TCHAR* GameData);

	/**
	 * @return true, if the generic crash context has been initialized.
	 */
	static bool IsInitalized()
	{
		return bIsInitialized;
	}

	/**
	 * @return true if walking the crashed call stack and writing the minidump is being handled out-of-process.
	 * @note The reporting itself (showing the crash UI and sending the report is always done out of process)
	 */
	static bool IsOutOfProcessCrashReporter()
	{
		return OutOfProcessCrashReporterPid != 0;
	}

	/**
	 * @return a non-zero value if crash reporter process is used to monitor the session, capture the call stack and write the minidump, otherwise, this is done inside the crashing process.
	 */
	static uint32 GetOutOfProcessCrashReporterProcessId()
	{
		return OutOfProcessCrashReporterPid;
	}

	/**
	 * Set whether or not the out-of-process crash reporter is running. A non-zero process id means that crash artifacts like the call stack and then minidump are
	 * built in a separated background process. The reporting itself, i.e. packaging and sending the crash artifacts is always done out of process.
	 * @note CrashReportClient (CrashReportClientEditor for the Editor) can be configured to wait for crash, capture the crashed process callstack, write the minidump, collect all crash artifacts
	 *       and send them (out-of-process reporting) or just collect and send them (in-process reporting because the crashing process creates all crash artifacts itself).
	 */
	static void SetOutOfProcessCrashReporterPid(uint32 ProcessId)
	{
		OutOfProcessCrashReporterPid = ProcessId;
	}

	/**
	 * Set the out of process crash reporter exit code if known. The out of process reporter is expected to run in background, waiting for a signal to handle a
	 * crashes/ensures/assert, but sometimes it crashes. If the engine detects that its associated out of process crash reporter died and if the child process exit
	 * code can be retrieved, it can be exposed through this function.
	 * @see GetOutOfProcessCrashReporterExitCode
	 */
	static void SetOutOfProcessCrashReporterExitCode(int32 ExitCode);

	/**
	 * Return the out-of-process crash reporter exit code if available. The exit code is available if crash reporter process died while the application it monitors was still running.
	 * Then engine periodically poll the health of the crash reporter process and try to read its exit code if it unexpectedly died.
	 * @note This function is useful to try diagnose why the crash reporter died (crashed/killed/asserted) and gather data for the analytics.
	 */
	static TOptional<int32> GetOutOfProcessCrashReporterExitCode();

	/** Default constructor. Optionally pass a process handle if building a crash context for a process other then current. */
	FGenericCrashContext(ECrashContextType InType, const TCHAR* ErrorMessage);

	virtual ~FGenericCrashContext() { }

	/** Get the file path to the temporary session context file that we create for the given process. */
	static FString GetTempSessionContextFilePath(uint64 ProcessID);

	/** Clean up expired context files that were left-over on the user disks (because the consumer crashed and/or failed to delete it). */
	static void CleanupTempSessionContextFiles(const FTimespan& ExpirationAge);

	/** Serializes all data to the buffer. */
	void SerializeContentToBuffer() const;

	/**
	 * @return the buffer containing serialized data.
	 */
	const FString& GetBuffer() const
	{
		return CommonBuffer;
	}

	/**
	 * @return a globally unique crash name.
	 */
	void GetUniqueCrashName(TCHAR* GUIDBuffer, int32 BufferSize) const;

	/**
	 * @return whether this crash is a full memory minidump
	 */
	const bool IsFullCrashDump() const;

	/** Serializes crash's informations to the specified filename. Should be overridden for platforms where using FFileHelper is not safe, all POSIX platforms. */
	virtual void SerializeAsXML( const TCHAR* Filename ) const;

	/** 
	 * Serializes session context to the given buffer. 
	 * NOTE: Assumes that the buffer already has a header and section open.
	 */
	static void SerializeSessionContext(FString& Buffer);
	
	template <typename Type>
	void AddCrashProperty(const TCHAR* PropertyName, const Type& Value) const
	{
		AddCrashPropertyInternal(CommonBuffer, PropertyName, Value);
	}

	/** Escapes and appends specified text to XML string */
	static void AppendEscapedXMLString( FString& OutBuffer, const TCHAR* Text );

	/** Unescapes a specified XML string, naive implementation. */
	static FString UnescapeXMLString( const FString& Text );

	/** Helper to get the standard string for the crash type based on crash event bool values. */
	static const TCHAR* GetCrashTypeString(ECrashContextType Type);

	/** Get the Game Name of the crash */
	static FString GetCrashGameName();

	/** Helper to get the crash report client config filepath saved by this instance and copied to each crash report folder. */
	static const TCHAR* GetCrashConfigFilePath();

	/** Helper to get the crash report client config folder used by GetCrashConfigFilePath(). */
	static const TCHAR* GetCrashConfigFolder();

	/** Helper to clean out old files in the crash report client config folder. */
	static void PurgeOldCrashConfig();

	/** Clears the engine data dictionary */
	static void ResetEngineData();

	/** Updates (or adds if not already present) arbitrary engine data to the crash context (will remove the key if passed an empty string) */
	static void SetEngineData(const FString& Key, const FString& Value);

	/** Clears the game data dictionary */
	static void ResetGameData();

	/** Updates (or adds if not already present) arbitrary game data to the crash context (will remove the key if passed an empty string) */
	static void SetGameData(const FString& Key, const FString& Value);

	/** Adds a plugin descriptor string to the enabled plugins list in the crash context */
	static void AddPlugin(const FString& PluginDesc);

	/** Flushes the logs. In the case of in memory logs is used on this configuration, dumps them to file. Returns the name of the file */
	static FString DumpLog(const FString& CrashFolderAbsolute);

	/** Collects additional crash context providers. See FAdditionalCrashContextStack. */
	static void DumpAdditionalContext(const TCHAR* CrashFolderAbsolute);

	/** Collects additional crash context providers. See FAdditionalCrashContextStack. */
	static void DumpAdditionalContext(const TCHAR* CrashFolderAbsolute);

	/** Initializes a shared crash context from current state. Will not set all fields in Dst. */
	static void CopySharedCrashContext(FSharedCrashContext& Dst);

	/** We can't gather memory stats in crash handling function, so we gather them just before raising
	  * exception and use in crash reporting. 
	  */
	static void SetMemoryStats(const FPlatformMemoryStats& MemoryStats);

	/** Attempts to create the output report directory. */
	static bool CreateCrashReportDirectory(const TCHAR* CrashGUIDRoot, int32 CrashIndex, FString& OutCrashDirectoryAbsolute);

	/** Notify the crash context exit has been requested. */
	static void SetEngineExit(bool bIsRequestExit);

	/** Sets the process id to that has crashed. On supported platforms this will analyze the given process rather than current. Default is current process. */
	void SetCrashedProcess(const FProcHandle& Process) { ProcessHandle = Process; }

	/** Stores crashing thread id. */
	void SetCrashedThreadId(uint32 InId) { CrashedThreadId = InId; }

	/** Sets the number of stack frames to ignore when symbolicating from a minidump */
	void SetNumMinidumpFramesToIgnore(int32 InNumMinidumpFramesToIgnore);

	/**
	 * Generate raw call stack for crash report (image base + offset)
	 * @param ErrorProgramCounter The program counter of where the occur occurred in the callstack being captured
	 * @param Context Optional thread context information
	 */
	void CapturePortableCallStack(void* ErrorProgramCounter, void* Context);

	UE_DEPRECATED(5.0, "")
	void CapturePortableCallStack(int32 NumStackFramesToIgnore, void* Context);
	
	/** Sets the portable callstack to a specified stack */
	virtual void SetPortableCallStack(const uint64* StackFrames, int32 NumStackFrames);

	/** Gets the portable callstack to a specified stack and puts it into OutCallStack */
	virtual void GetPortableCallStack(const uint64* StackFrames, int32 NumStackFrames, TArray<FCrashStackFrame>& OutCallStack) const;

	/** Adds a portable callstack for a thread */
	virtual void AddPortableThreadCallStack(uint32 ThreadId, const TCHAR* ThreadName, const uint64* StackFrames, int32 NumStackFrames);

	/** Allows platform implementations to copy files to report directory. */
	virtual void CopyPlatformSpecificFiles(const TCHAR* OutputDirectory, void* Context);

	/** Cleanup platform specific files - called on startup, implemented per platform */
	static void CleanupPlatformSpecificFiles();

	/**
	 * @return the type of this crash
	 */
	ECrashContextType GetType() const { return Type; }

	/**
	 * @return whether a crash context type is continable
	 */
	static bool IsTypeContinuable(ECrashContextType Type)
	{
		switch (Type)
		{
		case ECrashContextType::Ensure:
			return true;
		case ECrashContextType::Stall:
			return true;
		default:
			return false;
		}
	}

	/**
	 * Set the current deployment name (ie. EpicApp)
	 */
	static void SetDeploymentName(const FString& EpicApp);

	/**
	 * Sets the type of crash triggered. Used to distinguish crashes caused for debugging purposes.
	 */
	static void SetCrashTrigger(ECrashTrigger Type);

protected:
	/**
	 * @OutStr - a stream of Thread XML elements containing info (e.g. callstack) specific to an active thread
	 * @return - whether the operation was successful
	 */
	virtual bool GetPlatformAllThreadContextsString(FString& OutStr) const { return false; }

	FProcHandle ProcessHandle;
	ECrashContextType Type;
	uint32 CrashedThreadId;
	const TCHAR* ErrorMessage;
	int NumMinidumpFramesToIgnore;
	TArray<FCrashStackFrame> CallStack;
	TArray<FThreadStackFrames> ThreadCallStacks;

	/** Allow platform implementations to provide a callstack property. Primarily used when non-native code triggers a crash. */
	virtual const TCHAR* GetCallstackProperty() const;

	/** Get arbitrary engine data from the crash context */
	static const FString* GetEngineData(const FString& Key);

	/** Get arbitrary game data from the crash context */
	static const FString* GetGameData(const FString& Key);

private:

	/** Serializes the session context section of the crash context to a temporary file. */
	static void SerializeTempCrashContextToFile();

	/** Serializes the current user setting struct to a buffer. */
	static void SerializeUserSettings(FString& Buffer);

	/** Writes a common property to the buffer. */
	static void AddCrashPropertyInternal(FString& Buffer, const TCHAR* PropertyName, const TCHAR* PropertyValue);

	/** Writes a common property to the buffer. */
	template <typename Type>
	static void AddCrashPropertyInternal(FString& Buffer, const TCHAR* PropertyName, const Type& Value)
	{
		AddCrashPropertyInternal(Buffer, PropertyName, *TTypeToString<Type>::ToString(Value));
	}

	/** Serializes platform specific properties to the buffer. */
	virtual void AddPlatformSpecificProperties() const;

	/** Add callstack information to the crash report xml */
	void AddPortableCallStack() const;

	/** Produces a hash based on the offsets of the portable callstack and adds it to the xml */
	void AddPortableCallStackHash() const;

	/** Writes header information to the buffer. */
	static void AddHeader(FString& Buffer);

	/** Writes footer to the buffer. */
	static void AddFooter(FString& Buffer);

	static void BeginSection(FString& Buffer, const TCHAR* SectionName);
	static void EndSection(FString& Buffer, const TCHAR* SectionName);

	/** Called once when GConfig is initialized. Opportunity to cache values from config. */
	static void InitializeFromConfig();

	/** Called to update any localized strings in the crash context */
	static void UpdateLocalizedStrings();

	/**	Whether the Initialize() has been called */
	static bool bIsInitialized;

	/** The ID of the external process reporting crashes if the platform supports it and was configured to use it, zero otherwise (0 is a reserved system process ID, invalid for the out of process reporter). */
	static uint32 OutOfProcessCrashReporterPid;

	/** The out of process crash reporter exit code, if available. The 32 MSB indicates if the exit code is set and the 32 LSB contains the exit code. The value can be read/write from different threads. */
	static volatile int64 OutOfProcessCrashReporterExitCode;

	/**	Static counter records how many crash contexts have been constructed */
	static int32 StaticCrashContextIndex;

	/** The buffer used to store the crash's properties. */
	mutable FString CommonBuffer;

	/**	Records which crash context we were using the StaticCrashContextIndex counter */
	int32 CrashContextIndex;

	// FNoncopyable
	FGenericCrashContext( const FGenericCrashContext& ) = delete;
	FGenericCrashContext& operator=(const FGenericCrashContext&) = delete;
};

struct CORE_API FGenericMemoryWarningContext
{};

namespace RecoveryService
{
	/** Generates a name for the disaster recovery service embedded in the CrashReporterClientEditor. */
	CORE_API FString GetRecoveryServerName();

	/** Generates a name for the disaster recovery session. */
	CORE_API FString MakeSessionName();

	/** Tokenize the session name into its components. */
	CORE_API bool TokenizeSessionName(const FString& SessionName, FString* OutServerName, int32* SeqNum, FString* ProjName, FDateTime* DateTime);
}

#if WITH_ADDITIONAL_CRASH_CONTEXTS

/**
 * Interface for callbacks to add context to the crash report.
 */
struct FCrashContextExtendedWriter
{
	/** Adds a named buffer to the report. Intended for larger payloads. */
	CORE_API virtual void AddBuffer(const TCHAR* Identifier, const uint8* Data, uint32 DataSize) = 0;
		
	/** Add a named buffer containing a string to the report. */
	CORE_API virtual void AddString(const TCHAR* Identifier, const TCHAR* DataStr) = 0;
};

/**
 * A thread local stack of callbacks that can be issued at time of the crash.
 */
struct FAdditionalCrashContextStack
{
<<<<<<< HEAD
=======
	CORE_API static FAdditionalCrashContextStack& GetThreadContextProvider();
>>>>>>> 6bbb88c8
	CORE_API static void PushProvider(struct FScopedAdditionalCrashContextProvider* Provider);
	CORE_API static void PopProvider();

	static void ExecuteProviders(FCrashContextExtendedWriter& Writer);

private:
	enum { MaxStackDepth = 16 };
<<<<<<< HEAD
	static thread_local FAdditionalCrashContextStack ThreadContextProvider;
=======
>>>>>>> 6bbb88c8
	FAdditionalCrashContextStack* Next;
	const FScopedAdditionalCrashContextProvider* Stack[MaxStackDepth];
	uint32 StackIndex = 0;

	FAdditionalCrashContextStack();
	~FAdditionalCrashContextStack();
	
	inline void PushProviderInternal(const FScopedAdditionalCrashContextProvider* Provider) 
	{
		check(StackIndex < MaxStackDepth);
		Stack[StackIndex++] = Provider;
	}

	inline void PopProviderInternal()
	{
		check(StackIndex > 0);
		Stack[--StackIndex] = nullptr;
	}
};

struct FScopedAdditionalCrashContextProvider
{
public:
	FScopedAdditionalCrashContextProvider(TUniqueFunction<void(FCrashContextExtendedWriter&)> InFunc)
		: Func(MoveTemp(InFunc))
	{
		FAdditionalCrashContextStack::PushProvider(this);
	}

	~FScopedAdditionalCrashContextProvider()
	{
		FAdditionalCrashContextStack::PopProvider();
	}

	void Execute(FCrashContextExtendedWriter& Writer) const
	{
		Func(Writer);
	}

private:
	TUniqueFunction<void(FCrashContextExtendedWriter&)> Func;
};

#define UE_ADD_CRASH_CONTEXT_SCOPE(FuncExpr) FScopedAdditionalCrashContextProvider ANONYMOUS_VARIABLE(AddCrashCtx)(FuncExpr)

#else

#define UE_ADD_CRASH_CONTEXT_SCOPE(FuncExpr) 

#endif // WITH_ADDITIONAL_CRASH_CONTEXTS
<|MERGE_RESOLUTION|>--- conflicted
+++ resolved
@@ -10,15 +10,10 @@
 #include "Containers/UnrealString.h"
 
 #ifndef WITH_ADDITIONAL_CRASH_CONTEXTS
-<<<<<<< HEAD
-#define WITH_ADDITIONAL_CRASH_CONTEXTS 0
-#endif
-=======
 #define WITH_ADDITIONAL_CRASH_CONTEXTS 1
 #endif
 
 struct FProgramCounterSymbolInfo;
->>>>>>> 6bbb88c8
 
 /** Defines special exit codes used to diagnose abnormal terminations. The code values are arbitrary, but easily recongnizable in decimal. They are meant to be
     used with the out-of-process monitoring/analytics in order to figure out unexpected cases. */
@@ -419,9 +414,6 @@
 	/** Collects additional crash context providers. See FAdditionalCrashContextStack. */
 	static void DumpAdditionalContext(const TCHAR* CrashFolderAbsolute);
 
-	/** Collects additional crash context providers. See FAdditionalCrashContextStack. */
-	static void DumpAdditionalContext(const TCHAR* CrashFolderAbsolute);
-
 	/** Initializes a shared crash context from current state. Will not set all fields in Dst. */
 	static void CopySharedCrashContext(FSharedCrashContext& Dst);
 
@@ -624,10 +616,7 @@
  */
 struct FAdditionalCrashContextStack
 {
-<<<<<<< HEAD
-=======
 	CORE_API static FAdditionalCrashContextStack& GetThreadContextProvider();
->>>>>>> 6bbb88c8
 	CORE_API static void PushProvider(struct FScopedAdditionalCrashContextProvider* Provider);
 	CORE_API static void PopProvider();
 
@@ -635,10 +624,6 @@
 
 private:
 	enum { MaxStackDepth = 16 };
-<<<<<<< HEAD
-	static thread_local FAdditionalCrashContextStack ThreadContextProvider;
-=======
->>>>>>> 6bbb88c8
 	FAdditionalCrashContextStack* Next;
 	const FScopedAdditionalCrashContextProvider* Stack[MaxStackDepth];
 	uint32 StackIndex = 0;
