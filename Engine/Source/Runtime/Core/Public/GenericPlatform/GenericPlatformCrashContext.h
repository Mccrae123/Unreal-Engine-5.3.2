--- conflicted
+++ resolved
@@ -264,17 +264,10 @@
 struct FCrashContextExtendedWriter
 {
 	/** Adds a named buffer to the report. Intended for larger payloads. */
-<<<<<<< HEAD
-	CORE_API virtual void AddBuffer(const TCHAR* Identifier, const uint8* Data, uint32 DataSize) = 0;
-
-	/** Add a named buffer containing a string to the report. */
-	CORE_API virtual void AddString(const TCHAR* Identifier, const TCHAR* DataStr) = 0;
-=======
 	virtual void AddBuffer(const TCHAR* Identifier, const uint8* Data, uint32 DataSize) = 0;
 
 	/** Add a named buffer containing a string to the report. */
 	virtual void AddString(const TCHAR* Identifier, const TCHAR* DataStr) = 0;
->>>>>>> 4af6daef
 };
 
 /** Simple Delegate for additional crash context. */
@@ -282,8 +275,6 @@
 
 #endif //WITH_ADDITIONAL_CRASH_CONTEXTS
 
-<<<<<<< HEAD
-=======
 /** Delegates for engine and game data set / reset */
 DECLARE_MULTICAST_DELEGATE(FEngineDataResetDelegate);
 DECLARE_MULTICAST_DELEGATE_TwoParams(FEngineDataSetDelegate, const FString&, const FString&);
@@ -291,7 +282,6 @@
 DECLARE_MULTICAST_DELEGATE(FGameDataResetDelegate);
 DECLARE_MULTICAST_DELEGATE_TwoParams(FGameDataSetDelegate, const FString&, const FString&);
 
->>>>>>> 4af6daef
 /**
  *	Contains a runtime crash's properties that are common for all platforms.
  *	This may change in the future.
@@ -300,40 +290,6 @@
 {
 public:
 
-<<<<<<< HEAD
-	static const ANSICHAR* const CrashContextRuntimeXMLNameA;
-	static const TCHAR* const CrashContextRuntimeXMLNameW;
-
-	static const ANSICHAR* const CrashConfigFileNameA;
-	static const TCHAR* const CrashConfigFileNameW;
-	static const TCHAR* const CrashConfigExtension;
-	static const TCHAR* const ConfigSectionName;
-	static const TCHAR* const CrashConfigPurgeDays;
-	static const TCHAR* const CrashGUIDRootPrefix;
-
-	static const TCHAR* const CrashContextExtension;
-	static const TCHAR* const RuntimePropertiesTag;
-	static const TCHAR* const PlatformPropertiesTag;
-	static const TCHAR* const EngineDataTag;
-	static const TCHAR* const GameDataTag;
-	static const TCHAR* const EnabledPluginsTag;
-	static const TCHAR* const UEMinidumpName;
-	static const TCHAR* const NewLineTag;
-	static constexpr int32 CrashGUIDLength = 128;
-
-	static const TCHAR* const CrashTypeCrash;
-	static const TCHAR* const CrashTypeAssert;
-	static const TCHAR* const CrashTypeEnsure;
-	static const TCHAR* const CrashTypeStall;
-	static const TCHAR* const CrashTypeGPU;
-	static const TCHAR* const CrashTypeHang;
-	static const TCHAR* const CrashTypeAbnormalShutdown;
-	static const TCHAR* const CrashTypeOutOfMemory;
-
-	static const TCHAR* const EngineModeExUnknown;
-	static const TCHAR* const EngineModeExDirty;
-	static const TCHAR* const EngineModeExVanilla;
-=======
 	CORE_API static const ANSICHAR* const CrashContextRuntimeXMLNameA;
 	CORE_API static const TCHAR* const CrashContextRuntimeXMLNameW;
 
@@ -366,7 +322,6 @@
 	CORE_API static const TCHAR* const EngineModeExUnknown;
 	CORE_API static const TCHAR* const EngineModeExDirty;
 	CORE_API static const TCHAR* const EngineModeExVanilla;
->>>>>>> 4af6daef
 
 	// A guid that identifies this particular execution. Allows multiple crash reports from the same run of the project to be tied together
 	CORE_API static const FGuid ExecutionGuid;
@@ -439,9 +394,6 @@
 	/** Clean up expired context files that were left-over on the user disks (because the consumer crashed and/or failed to delete it). */
 	CORE_API static void CleanupTempSessionContextFiles(const FTimespan& ExpirationAge);
 
-	/** Clean up expired context files that were left-over on the user disks (because the consumer crashed and/or failed to delete it). */
-	static void CleanupTempSessionContextFiles(const FTimespan& ExpirationAge);
-
 	/** Serializes all data to the buffer. */
 	CORE_API void SerializeContentToBuffer() const;
 
@@ -479,17 +431,10 @@
 	}
 
 	/** Escapes and appends specified text to XML string */
-<<<<<<< HEAD
-	static void AppendEscapedXMLString(FString& OutBuffer, FStringView Text );
-	static void AppendEscapedXMLString(FStringBuilderBase& OutBuffer, FStringView Text);
-
-	static void AppendPortableCallstack(FString& OutBuffer, TConstArrayView<FCrashStackFrame> StackFrames);
-=======
 	CORE_API static void AppendEscapedXMLString(FString& OutBuffer, FStringView Text );
 	CORE_API static void AppendEscapedXMLString(FStringBuilderBase& OutBuffer, FStringView Text);
 
 	CORE_API static void AppendPortableCallstack(FString& OutBuffer, TConstArrayView<FCrashStackFrame> StackFrames);
->>>>>>> 4af6daef
 
 	/** Unescapes a specified XML string, naive implementation. */
 	CORE_API static FString UnescapeXMLString( const FString& Text );
@@ -546,11 +491,7 @@
 	CORE_API static void AddPlugin(const FString& PluginDesc);
 
 	/** Flushes the logs. In the case of in memory logs is used on this configuration, dumps them to file. Returns the name of the file */
-<<<<<<< HEAD
-	static FString DumpLog(const FString& CrashFolderAbsolute);
-=======
 	CORE_API static FString DumpLog(const FString& CrashFolderAbsolute);
->>>>>>> 4af6daef
 
 	/** Collects additional crash context providers. See FAdditionalCrashContextStack. */
 	CORE_API static void DumpAdditionalContext(const TCHAR* CrashFolderAbsolute);
@@ -577,14 +518,6 @@
 	}
 #endif //WITH_ADDITIONAL_CRASH_CONTEXTS
 
-#if WITH_ADDITIONAL_CRASH_CONTEXTS
-	/** Delegate for additional crash context. */
-	static FAdditionalCrashContextDelegate& OnAdditionalCrashContextDelegate()
-	{
-		return AdditionalCrashContextDelegate;
-	}
-#endif //WITH_ADDITIONAL_CRASH_CONTEXTS
-
 	/** Sets the process id to that has crashed. On supported platforms this will analyze the given process rather than current. Default is current process. */
 	void SetCrashedProcess(const FProcHandle& Process)
 	{
@@ -613,13 +546,6 @@
 	 * @param Context Optional thread context information
 	 */
 	CORE_API void CaptureThreadPortableCallStack(const uint64 ThreadId, void* Context);
-
-	/**
-	 * Generate raw call stack for crash report (image base + offset) for a different thread
-	 * @param InThreadId The thread id of the thread to capture the callstack for
-	 * @param Context Optional thread context information
-	 */
-	void CaptureThreadPortableCallStack(const uint64 ThreadId, void* Context);
 
 	UE_DEPRECATED(5.0, "")
 	CORE_API void CapturePortableCallStack(int32 NumStackFramesToIgnore, void* Context);
@@ -633,16 +559,8 @@
 	/** Store info about loaded modules */
 	CORE_API virtual void CaptureModules();
 
-<<<<<<< HEAD
-	/** Store info about loaded modules */
-	virtual void CaptureModules();
-
-	/** Gets info about loaded modules and stores it in the given array */
-	virtual void GetModules(TArray<FStackWalkModuleInfo>& OutModules) const;
-=======
 	/** Gets info about loaded modules and stores it in the given array */
 	CORE_API virtual void GetModules(TArray<FStackWalkModuleInfo>& OutModules) const;
->>>>>>> 4af6daef
 	
 	/** Adds a portable callstack for a thread */
 	CORE_API virtual void AddPortableThreadCallStack(uint32 ThreadId, const TCHAR* ThreadName, const uint64* StackFrames, int32 NumStackFrames);
@@ -768,11 +686,7 @@
 
 #if WITH_ADDITIONAL_CRASH_CONTEXTS
 	/** Delegate for additional crash context. */
-<<<<<<< HEAD
-	static FAdditionalCrashContextDelegate AdditionalCrashContextDelegate;
-=======
 	CORE_API static FAdditionalCrashContextDelegate AdditionalCrashContextDelegate;
->>>>>>> 4af6daef
 #endif //WITH_ADDITIONAL_CRASH_CONTEXTS
 
 	/** The buffer used to store the crash's properties. */
