// Copyright Epic Games, Inc. All Rights Reserved.

#pragma once

#include "CoreTypes.h"
#include "HAL/PlatformMemory.h"
#include "HAL/PlatformProcess.h"
#include "Containers/UnrealString.h"

struct FProgramCounterSymbolInfo;

/** Defines special exit codes used to diagnose abnormal terminations. The code values are arbitrary, but easily recongnizable in decimal. They are meant to be
    used with the out-of-process monitoring/analytics in order to figure out unexpected cases. */
enum ECrashExitCodes : int32
{
	/** Used by out-of-process monitor in analytics report, the application is still running, but out-of-process monitor was requested to exit before the application exit code could be read. */
	MonitoredApplicationStillRunning = 777001,

	/** Used by out-of-process monitor in analytics report, the application is not running anymore, but the out-of-process monitor could not read the Editor exit code (either is is not supported by the OS or is not available). */
	MonitoredApplicationExitCodeNotAvailable = 777002,

	/** Used by the application when the crash reporter crashed itself while reporting a crash.*/
	CrashReporterCrashed = 777003,

	/** Used by the application when the crash handler crashed itself (crash in the __except() clause for example).*/
	CrashHandlerCrashed = 777004,

	/** Used by the application to flag when it detects that its out-of-process applicate supposed to report the bugs died (ex if CrashReportClientEditor dies before the Editor).*/
	OutOfProcessReporterExitedUnexpectedly = 777005,
<<<<<<< HEAD
=======

	/** Application crashed during static initialization. It may or may not have been able to have sent a crash report. */
	CrashDuringStaticInit = 777006,

	/** Used as MonitorExceptCode in analytics to track how often the out-of-process CRC exits because of a failed check. */
	OutOfProcessReporterCheckFailed = 777007,
>>>>>>> 3ecbc206
};

/** 
 * Symbol information associated with a program counter. 
 * FString version.
 * To be used by external tools.
 */
struct CORE_API FProgramCounterSymbolInfoEx
{
	/** Module name. */
	FString	ModuleName;

	/** Function name. */
	FString	FunctionName;

	/** Filename. */
	FString	Filename;

	/** Line number in file. */
	uint32	LineNumber;

	/** Symbol displacement of address.	*/
	uint64	SymbolDisplacement;

	/** Program counter offset into module. */
	uint64	OffsetInModule;

	/** Program counter. */
	uint64	ProgramCounter;

	/** Default constructor. */
	FProgramCounterSymbolInfoEx( FString InModuleName, FString InFunctionName, FString InFilename, uint32 InLineNumber, uint64 InSymbolDisplacement, uint64 InOffsetInModule, uint64 InProgramCounter );
};


/** Enumerates crash description versions. */
enum class ECrashDescVersions : int32
{
	/** Introduces a new crash description format. */
	VER_1_NewCrashFormat,

	/** Added misc properties (CPU,GPU,OS,etc), memory related stats and platform specific properties as generic payload. */
	VER_2_AddedNewProperties,

	/** Using crash context when available. */
	VER_3_CrashContext = 3,
};

/** Enumerates crash dump modes. */
enum class ECrashDumpMode : int32
{
	/** Default minidump settings. */
	Default = 0,

	/** Full memory crash minidump */
	FullDump = 1,

	/** Full memory crash minidump, even on ensures */
	FullDumpAlways = 2,
};

/** Portable stack frame */
struct FCrashStackFrame
{
	FString ModuleName;
	uint64 BaseAddress;
	uint64 Offset;

	FCrashStackFrame(FString ModuleNameIn, uint64 BaseAddressIn, uint64 OffsetIn)
		: ModuleName(MoveTemp(ModuleNameIn))
		, BaseAddress(BaseAddressIn)
		, Offset(OffsetIn)
	{
	}
};

/** Portable thread stack frame */
struct FThreadStackFrames {
	FString						ThreadName;
	uint32						ThreadId;
	TArray<FCrashStackFrame>	StackFrames;
};

enum class ECrashContextType
{
	Crash,
	Assert,
	Ensure,
	GPUCrash,
	Hang,
	OutOfMemory,
	AbnormalShutdown,

	Max
};

/** In development mode we can cause crashes in order to test reporting systems. */
enum class ECrashTrigger
{
	Debug = -1,
	Normal = 0
};

#define CR_MAX_ERROR_MESSAGE_CHARS 2048
#define CR_MAX_DIRECTORY_CHARS 256
#define CR_MAX_STACK_FRAMES 256
#define CR_MAX_THREAD_NAME_CHARS 64
#define CR_MAX_THREADS 256
#define CR_MAX_GENERIC_FIELD_CHARS 64
#define CR_MAX_COMMANDLINE_CHARS 1024
#define CR_MAX_RICHTEXT_FIELD_CHARS 512
#define CR_MAX_DYNAMIC_BUFFER_CHARS 1024*16

/**
 * Fixed size structure that holds session specific state.
 */
struct FSessionContext 
{
	bool 					bIsInternalBuild;
	bool 					bIsPerforceBuild;
	bool 					bIsSourceDistribution;
	bool 					bIsUE4Release;
	bool					bIsOOM;
	bool					bIsExitRequested;
	uint32					ProcessId;
	int32 					LanguageLCID;
	int32 					NumberOfCores;
	int32 					NumberOfCoresIncludingHyperthreads;
	int32 					SecondsSinceStart;
	int32 					CrashDumpMode;
	int32					CrashType;
	int32					OOMAllocationAlignment;
	uint64					OOMAllocationSize;
	TCHAR 					GameName[CR_MAX_GENERIC_FIELD_CHARS];
	TCHAR					EngineMode[CR_MAX_GENERIC_FIELD_CHARS];
	TCHAR					EngineModeEx[CR_MAX_GENERIC_FIELD_CHARS];
	TCHAR 					ExecutableName[CR_MAX_GENERIC_FIELD_CHARS];
	TCHAR					BuildConfigurationName[CR_MAX_GENERIC_FIELD_CHARS];
	TCHAR 					DeploymentName[CR_MAX_GENERIC_FIELD_CHARS];
	TCHAR 					BaseDir[CR_MAX_DIRECTORY_CHARS];
	TCHAR 					RootDir[CR_MAX_DIRECTORY_CHARS];
	TCHAR 					EpicAccountId[CR_MAX_GENERIC_FIELD_CHARS];
	TCHAR 					LoginIdStr[CR_MAX_GENERIC_FIELD_CHARS];
	TCHAR 					OsVersion[CR_MAX_GENERIC_FIELD_CHARS];
	TCHAR 					OsSubVersion[CR_MAX_GENERIC_FIELD_CHARS];
	TCHAR 					CPUVendor[CR_MAX_GENERIC_FIELD_CHARS];
	TCHAR 					CPUBrand[CR_MAX_GENERIC_FIELD_CHARS];
	TCHAR 					PrimaryGPUBrand[CR_MAX_GENERIC_FIELD_CHARS];
	TCHAR 					UserName[CR_MAX_GENERIC_FIELD_CHARS];
	TCHAR 					DefaultLocale[CR_MAX_GENERIC_FIELD_CHARS];
	TCHAR 					CrashGUIDRoot[CR_MAX_GENERIC_FIELD_CHARS];
	TCHAR 					UserActivityHint[CR_MAX_GENERIC_FIELD_CHARS];
	TCHAR 					GameSessionID[CR_MAX_GENERIC_FIELD_CHARS];
	TCHAR 					CommandLine[CR_MAX_COMMANDLINE_CHARS];
	TCHAR 					CrashReportClientRichText[CR_MAX_RICHTEXT_FIELD_CHARS];
	TCHAR 					GameStateName[CR_MAX_GENERIC_FIELD_CHARS];
	TCHAR 					CrashConfigFilePath[CR_MAX_DIRECTORY_CHARS];
	FPlatformMemoryStats	MemoryStats;
};

/** Additional user settings to be communicated to crash reporting client. */
struct FUserSettingsContext
{
	bool					bNoDialog = false;
	bool					bSendUnattendedBugReports = false;
	bool					bSendUsageData = false;
	bool					bImplicitSend = false;
	TCHAR					LogFilePath[CR_MAX_DIRECTORY_CHARS];
};

/**
 * Fixed size struct holds crash information and session specific state. It is designed
 * to shared between processes (e.g. Game and CrashReporterClient).
 */
struct FSharedCrashContext
{
	// Exception info
	TCHAR					ErrorMessage[CR_MAX_ERROR_MESSAGE_CHARS];
	uint32					ThreadIds[CR_MAX_THREADS];
	TCHAR					ThreadNames[CR_MAX_THREAD_NAME_CHARS * CR_MAX_THREADS];
	uint32					NumThreads;
	uint32					CrashingThreadId;
	uint32					NumStackFramesToIgnore;
	ECrashContextType		CrashType;

	// Additional user settings.
	FUserSettingsContext	UserSettings;

	// Platform specific crash context (must be portable)
	void*					PlatformCrashContext;
	// Directory for dumped files
	TCHAR					CrashFilesDirectory[CR_MAX_DIRECTORY_CHARS];
	// Game/Engine information not possible to catch out of process
	FSessionContext			SessionContext;
	// Count and offset into dynamic buffer to comma separated plugin list
	uint32					EnabledPluginsNum;
	uint32					EnabledPluginsOffset;
	// Count and offset into dynamic buffer to comma separated key=value data for engine information
	uint32					EngineDataNum;
	uint32					EngineDataOffset;
	// Count and offset into dynamic buffer to comma separated key=value data for  game information
	uint32					GameDataNum;
	uint32					GameDataOffset;
	// Fixed size dynamic buffer
	TCHAR					DynamicData[CR_MAX_DYNAMIC_BUFFER_CHARS];
};

/**
 *	Contains a runtime crash's properties that are common for all platforms.
 *	This may change in the future.
 */
struct CORE_API FGenericCrashContext
{
public:

	static const ANSICHAR* const CrashContextRuntimeXMLNameA;
	static const TCHAR* const CrashContextRuntimeXMLNameW;

	static const ANSICHAR* const CrashConfigFileNameA;
	static const TCHAR* const CrashConfigFileNameW;
	static const TCHAR* const CrashConfigExtension;
	static const TCHAR* const ConfigSectionName;
	static const TCHAR* const CrashConfigPurgeDays;
	static const TCHAR* const CrashGUIDRootPrefix;

	static const TCHAR* const CrashContextExtension;
	static const TCHAR* const RuntimePropertiesTag;
	static const TCHAR* const PlatformPropertiesTag;
	static const TCHAR* const EngineDataTag;
	static const TCHAR* const GameDataTag;
	static const TCHAR* const EnabledPluginsTag;
	static const TCHAR* const UE4MinidumpName;
	static const TCHAR* const NewLineTag;
	static const int32 CrashGUIDLength = 128;

	static const TCHAR* const CrashTypeCrash;
	static const TCHAR* const CrashTypeAssert;
	static const TCHAR* const CrashTypeEnsure;
	static const TCHAR* const CrashTypeGPU;
	static const TCHAR* const CrashTypeHang;
	static const TCHAR* const CrashTypeAbnormalShutdown;

	static const TCHAR* const EngineModeExUnknown;
	static const TCHAR* const EngineModeExDirty;
	static const TCHAR* const EngineModeExVanilla;

	// A guid that identifies this particular execution. Allows multiple crash reports from the same run of the project to be tied together
	static const FGuid ExecutionGuid;

	/** Initializes crash context related platform specific data that can be impossible to obtain after a crash. */
	static void Initialize();

	/** Initialized crash context, using a crash context (e.g. shared from another process). */
	static void InitializeFromContext(const FSessionContext& Context, const TCHAR* EnabledPlugins, const TCHAR* EngineData, const TCHAR* GameData);

	/**
	 * @return true, if the generic crash context has been initialized.
	 */
	static bool IsInitalized()
	{
		return bIsInitialized;
	}

	/**
	 * @return true if crash reporting is being handled out-of-process.
	 */
	static bool IsOutOfProcessCrashReporter()
	{
		return OutOfProcessCrashReporterPid != 0;
	}

	/**
	 * @return a non-zero value if crash reporter process is used to monitor the session or zero for in-process reporting.
	 */
	static uint32 GetOutOfProcessCrashReporterProcessId()
	{
		return OutOfProcessCrashReporterPid;
	}

	/** Set whether or not the out-of-process crash reporter is running. */
	static void SetOutOfProcessCrashReporterPid(uint32 ProcessId)
	{
		OutOfProcessCrashReporterPid = ProcessId;
	}

	/** Default constructor. Optionally pass a process handle if building a crash context for a process other then current. */
	FGenericCrashContext(ECrashContextType InType, const TCHAR* ErrorMessage);

	virtual ~FGenericCrashContext() { }

	/** Get the file path to the temporary session context file that we create for the given process. */
	static FString GetTempSessionContextFilePath(uint64 ProcessID);

	/** Serializes all data to the buffer. */
	void SerializeContentToBuffer() const;

	/**
	 * @return the buffer containing serialized data.
	 */
	const FString& GetBuffer() const
	{
		return CommonBuffer;
	}

	/**
	 * @return a globally unique crash name.
	 */
	void GetUniqueCrashName(TCHAR* GUIDBuffer, int32 BufferSize) const;

	/**
	 * @return whether this crash is a full memory minidump
	 */
	const bool IsFullCrashDump() const;

	/** Serializes crash's informations to the specified filename. Should be overridden for platforms where using FFileHelper is not safe, all POSIX platforms. */
	virtual void SerializeAsXML( const TCHAR* Filename ) const;

	/** 
	 * Serializes session context to the given buffer. 
	 * NOTE: Assumes that the buffer already has a header and section open.
	 */
	static void SerializeSessionContext(FString& Buffer);
	
	template <typename Type>
	void AddCrashProperty(const TCHAR* PropertyName, const Type& Value) const
	{
		AddCrashPropertyInternal(CommonBuffer, PropertyName, Value);
	}

	/** Escapes and appends specified text to XML string */
	static void AppendEscapedXMLString( FString& OutBuffer, const TCHAR* Text );

	/** Unescapes a specified XML string, naive implementation. */
	static FString UnescapeXMLString( const FString& Text );

	/** Helper to get the standard string for the crash type based on crash event bool values. */
	static const TCHAR* GetCrashTypeString(ECrashContextType Type);

	/** Get the Game Name of the crash */
	static FString GetCrashGameName();

	/** Helper to get the crash report client config filepath saved by this instance and copied to each crash report folder. */
	static const TCHAR* GetCrashConfigFilePath();

	/** Helper to get the crash report client config folder used by GetCrashConfigFilePath(). */
	static const TCHAR* GetCrashConfigFolder();

	/** Helper to clean out old files in the crash report client config folder. */
	static void PurgeOldCrashConfig();

	/** Clears the engine data dictionary */
	static void ResetEngineData();

	/** Updates (or adds if not already present) arbitrary engine data to the crash context (will remove the key if passed an empty string) */
	static void SetEngineData(const FString& Key, const FString& Value);

	/** Clears the game data dictionary */
	static void ResetGameData();

	/** Updates (or adds if not already present) arbitrary game data to the crash context (will remove the key if passed an empty string) */
	static void SetGameData(const FString& Key, const FString& Value);

	/** Adds a plugin descriptor string to the enabled plugins list in the crash context */
	static void AddPlugin(const FString& PluginDesc);

	/** Flushes the logs. In the case of in memory logs is used on this configuration, dumps them to file. */
	static void DumpLog(const FString& CrashFolderAbsolute);

	/** Initializes a shared crash context from current state. Will not set all fields in Dst. */
	static void CopySharedCrashContext(FSharedCrashContext& Dst);

	/** We can't gather memory stats in crash handling function, so we gather them just before raising
	  * exception and use in crash reporting. 
	  */
	static void SetMemoryStats(const FPlatformMemoryStats& MemoryStats);

	/** Attempts to create the output report directory. */
	static bool CreateCrashReportDirectory(const TCHAR* CrashGUIDRoot, int32 CrashIndex, FString& OutCrashDirectoryAbsolute);

	/** Sets the process id to that has crashed. On supported platforms this will analyze the given process rather than current. Default is current process. */
	void SetCrashedProcess(const FProcHandle& Process) { ProcessHandle = Process; }

	/** Stores crashing thread id. */
	void SetCrashedThreadId(uint32 InId) { CrashedThreadId = InId; }

	/** Sets the number of stack frames to ignore when symbolicating from a minidump */
	void SetNumMinidumpFramesToIgnore(int32 InNumMinidumpFramesToIgnore);

	/** Generate raw call stack for crash report (image base + offset) */
	void CapturePortableCallStack(int32 NumStackFramesToIgnore, void* Context);
	
	/** Sets the portable callstack to a specified stack */
	virtual void SetPortableCallStack(const uint64* StackFrames, int32 NumStackFrames);

	/** Gets the portable callstack to a specified stack and puts it into OutCallStack */
	virtual void GetPortableCallStack(const uint64* StackFrames, int32 NumStackFrames, TArray<FCrashStackFrame>& OutCallStack) const;

	/** Adds a portable callstack for a thread */
	virtual void AddPortableThreadCallStack(uint32 ThreadId, const TCHAR* ThreadName, const uint64* StackFrames, int32 NumStackFrames);

	/** Allows platform implementations to copy files to report directory. */
	virtual void CopyPlatformSpecificFiles(const TCHAR* OutputDirectory, void* Context);

	/** Cleanup platform specific files - called on startup, implemented per platform */
	static void CleanupPlatformSpecificFiles();

	/**
	 * @return whether this crash is a non-crash event
	 */
	ECrashContextType GetType() const { return Type; }

	/**
	 * Set the current deployment name (ie. EpicApp)
	 */
	static void SetDeploymentName(const FString& EpicApp);

	/**
	 * Sets the type of crash triggered. Used to distinguish crashes caused for debugging purposes.
	 */
	static void SetCrashTrigger(ECrashTrigger Type);

protected:
	/**
	 * @OutStr - a stream of Thread XML elements containing info (e.g. callstack) specific to an active thread
	 * @return - whether the operation was successful
	 */
	virtual bool GetPlatformAllThreadContextsString(FString& OutStr) const { return false; }

	FProcHandle ProcessHandle;
	ECrashContextType Type;
	uint32 CrashedThreadId;
	const TCHAR* ErrorMessage;
	int NumMinidumpFramesToIgnore;
	TArray<FCrashStackFrame> CallStack;
	TArray<FThreadStackFrames> ThreadCallStacks;

	/** Allow platform implementations to provide a callstack property. Primarily used when non-native code triggers a crash. */
	virtual const TCHAR* GetCallstackProperty() const;

private:

	/** Serializes the session context section of the crash context to a temporary file. */
	static void SerializeTempCrashContextToFile();

	/** Serializes the current user setting struct to a buffer. */
	static void SerializeUserSettings(FString& Buffer);

	/** Writes a common property to the buffer. */
	static void AddCrashPropertyInternal(FString& Buffer, const TCHAR* PropertyName, const TCHAR* PropertyValue);

	/** Writes a common property to the buffer. */
	template <typename Type>
	static void AddCrashPropertyInternal(FString& Buffer, const TCHAR* PropertyName, const Type& Value)
	{
		AddCrashPropertyInternal(Buffer, PropertyName, *TTypeToString<Type>::ToString(Value));
	}

	/** Serializes platform specific properties to the buffer. */
	virtual void AddPlatformSpecificProperties() const;

	/** Add callstack information to the crash report xml */
	void AddPortableCallStack() const;

	/** Produces a hash based on the offsets of the portable callstack and adds it to the xml */
	void AddPortableCallStackHash() const;

	/** Writes header information to the buffer. */
	static void AddHeader(FString& Buffer);

	/** Writes footer to the buffer. */
	static void AddFooter(FString& Buffer);

	static void BeginSection(FString& Buffer, const TCHAR* SectionName);
	static void EndSection(FString& Buffer, const TCHAR* SectionName);

	/** Called once when GConfig is initialized. Opportunity to cache values from config. */
	static void InitializeFromConfig();

	/** Called to update any localized strings in the crash context */
	static void UpdateLocalizedStrings();

	/**	Whether the Initialize() has been called */
	static bool bIsInitialized;

	/** The ID of the external process reporting crashes if the platform supports it and was configured to use it, zero otherwise (0 is a reserved system process ID, invalid for the out of process reporter). */
	static uint32 OutOfProcessCrashReporterPid;

	/**	Static counter records how many crash contexts have been constructed */
	static int32 StaticCrashContextIndex;

	/** The buffer used to store the crash's properties. */
	mutable FString CommonBuffer;

	/**	Records which crash context we were using the StaticCrashContextIndex counter */
	int32 CrashContextIndex;

	// FNoncopyable
	FGenericCrashContext( const FGenericCrashContext& ) = delete;
	FGenericCrashContext& operator=(const FGenericCrashContext&) = delete;
};

struct CORE_API FGenericMemoryWarningContext
{};

namespace RecoveryService
{
	/** Generates a name for the disaster recovery service embedded in the CrashReporterClientEditor. */
	CORE_API FString GetRecoveryServerName();

	/** Generates a name for the disaster recovery session. */
	CORE_API FString MakeSessionName();

	/** Tokenize the session name into its components. */
	CORE_API bool TokenizeSessionName(const FString& SessionName, FString* OutServerName, int32* SeqNum, FString* ProjName, FDateTime* DateTime);
}<|MERGE_RESOLUTION|>--- conflicted
+++ resolved
@@ -25,20 +25,20 @@
 	/** Used by the application when the crash handler crashed itself (crash in the __except() clause for example).*/
 	CrashHandlerCrashed = 777004,
 
-	/** Used by the application to flag when it detects that its out-of-process applicate supposed to report the bugs died (ex if CrashReportClientEditor dies before the Editor).*/
+	/** Used by the application to flag when it detects that its out-of-process application supposed to report the bugs died (ex if the Editor detects that CrashReportClientEditor is not running anymore as expected).*/
 	OutOfProcessReporterExitedUnexpectedly = 777005,
-<<<<<<< HEAD
-=======
 
 	/** Application crashed during static initialization. It may or may not have been able to have sent a crash report. */
 	CrashDuringStaticInit = 777006,
 
 	/** Used as MonitorExceptCode in analytics to track how often the out-of-process CRC exits because of a failed check. */
 	OutOfProcessReporterCheckFailed = 777007,
->>>>>>> 3ecbc206
-};
-
-/** 
+
+	/** The exception code used for ensure, in case a kernel driver callback happens at in a dispatch level where SEH (on windows) is disabled. */
+	UnhandledEnsure = 777008,
+};
+
+/**
  * Symbol information associated with a program counter. 
  * FString version.
  * To be used by external tools.
@@ -193,6 +193,8 @@
 	TCHAR 					CrashReportClientRichText[CR_MAX_RICHTEXT_FIELD_CHARS];
 	TCHAR 					GameStateName[CR_MAX_GENERIC_FIELD_CHARS];
 	TCHAR 					CrashConfigFilePath[CR_MAX_DIRECTORY_CHARS];
+	char					PlatformName[CR_MAX_GENERIC_FIELD_CHARS];
+	char					PlatformNameIni[CR_MAX_GENERIC_FIELD_CHARS];
 	FPlatformMemoryStats	MemoryStats;
 };
 
@@ -300,7 +302,8 @@
 	}
 
 	/**
-	 * @return true if crash reporting is being handled out-of-process.
+	 * @return true if walking the crashed call stack and writing the minidump is being handled out-of-process.
+	 * @note The reporting itself (showing the crash UI and sending the report is always done out of process)
 	 */
 	static bool IsOutOfProcessCrashReporter()
 	{
@@ -308,18 +311,38 @@
 	}
 
 	/**
-	 * @return a non-zero value if crash reporter process is used to monitor the session or zero for in-process reporting.
+	 * @return a non-zero value if crash reporter process is used to monitor the session, capture the call stack and write the minidump, otherwise, this is done inside the crashing process.
 	 */
 	static uint32 GetOutOfProcessCrashReporterProcessId()
 	{
 		return OutOfProcessCrashReporterPid;
 	}
 
-	/** Set whether or not the out-of-process crash reporter is running. */
+	/**
+	 * Set whether or not the out-of-process crash reporter is running. A non-zero process id means that crash artifacts like the call stack and then minidump are
+	 * built in a separated background process. The reporting itself, i.e. packaging and sending the crash artifacts is always done out of process.
+	 * @note CrashReportClient (CrashReportClientEditor for the Editor) can be configured to wait for crash, capture the crashed process callstack, write the minidump, collect all crash artifacts
+	 *       and send them (out-of-process reporting) or just collect and send them (in-process reporting because the crashing process creates all crash artifacts itself).
+	 */
 	static void SetOutOfProcessCrashReporterPid(uint32 ProcessId)
 	{
 		OutOfProcessCrashReporterPid = ProcessId;
 	}
+
+	/**
+	 * Set the out of process crash reporter exit code if known. The out of process reporter is expected to run in background, waiting for a signal to handle a
+	 * crashes/ensures/assert, but sometimes it crashes. If the engine detects that its associated out of process crash reporter died and if the child process exit
+	 * code can be retrieved, it can be exposed through this function.
+	 * @see GetOutOfProcessCrashReporterExitCode
+	 */
+	static void SetOutOfProcessCrashReporterExitCode(int32 ExitCode);
+
+	/**
+	 * Return the out-of-process crash reporter exit code if available. The exit code is available if crash reporter process died while the application it monitors was still running.
+	 * Then engine periodically poll the health of the crash reporter process and try to read its exit code if it unexpectedly died.
+	 * @note This function is useful to try diagnose why the crash reporter died (crashed/killed/asserted) and gather data for the analytics.
+	 */
+	static TOptional<int32> GetOutOfProcessCrashReporterExitCode();
 
 	/** Default constructor. Optionally pass a process handle if building a crash context for a process other then current. */
 	FGenericCrashContext(ECrashContextType InType, const TCHAR* ErrorMessage);
@@ -414,6 +437,9 @@
 
 	/** Attempts to create the output report directory. */
 	static bool CreateCrashReportDirectory(const TCHAR* CrashGUIDRoot, int32 CrashIndex, FString& OutCrashDirectoryAbsolute);
+
+	/** Notify the crash context exit has been requested. */
+	static void SetEngineExit(bool bIsRequestExit);
 
 	/** Sets the process id to that has crashed. On supported platforms this will analyze the given process rather than current. Default is current process. */
 	void SetCrashedProcess(const FProcHandle& Process) { ProcessHandle = Process; }
@@ -523,6 +549,9 @@
 	/** The ID of the external process reporting crashes if the platform supports it and was configured to use it, zero otherwise (0 is a reserved system process ID, invalid for the out of process reporter). */
 	static uint32 OutOfProcessCrashReporterPid;
 
+	/** The out of process crash reporter exit code, if available. The 32 MSB indicates if the exit code is set and the 32 LSB contains the exit code. The value can be read/write from different threads. */
+	static volatile int64 OutOfProcessCrashReporterExitCode;
+
 	/**	Static counter records how many crash contexts have been constructed */
 	static int32 StaticCrashContextIndex;
 
