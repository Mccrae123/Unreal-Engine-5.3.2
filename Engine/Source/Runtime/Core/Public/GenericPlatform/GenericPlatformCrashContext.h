// Copyright Epic Games, Inc. All Rights Reserved.

#pragma once

#include "CoreTypes.h"
#include "HAL/PlatformMemory.h"
#include "HAL/PlatformProcess.h"
#include "Containers/UnrealString.h"

struct FProgramCounterSymbolInfo;

/** Defines special exit codes used to diagnose abnormal terminations. The code values are arbitrary, but easily recongnizable in decimal. They are meant to be
    used with the out-of-process monitoring/analytics in order to figure out unexpected cases. */
enum ECrashExitCodes : int32
{
	/** Used by out-of-process monitor in analytics report, the application is still running, but out-of-process monitor was requested to exit before the application exit code could be read. */
	MonitoredApplicationStillRunning = 777001,

	/** Used by out-of-process monitor in analytics report, the application is not running anymore, but the out-of-process monitor could not read the Editor exit code (either is is not supported by the OS or is not available). */
	MonitoredApplicationExitCodeNotAvailable = 777002,

	/** Used by the application when the crash reporter crashed itself while reporting a crash.*/
	CrashReporterCrashed = 777003,

	/** Used by the application when the crash handler crashed itself (crash in the __except() clause for example).*/
	CrashHandlerCrashed = 777004,

	/** Used by the application to flag when it detects that its out-of-process applicate supposed to report the bugs died (ex if CrashReportClientEditor dies before the Editor).*/
	OutOfProcessReporterExitedUnexpectedly = 777005,
};

/** 
 * Symbol information associated with a program counter. 
 * FString version.
 * To be used by external tools.
 */
struct CORE_API FProgramCounterSymbolInfoEx
{
	/** Module name. */
	FString	ModuleName;

	/** Function name. */
	FString	FunctionName;

	/** Filename. */
	FString	Filename;

	/** Line number in file. */
	uint32	LineNumber;

	/** Symbol displacement of address.	*/
	uint64	SymbolDisplacement;

	/** Program counter offset into module. */
	uint64	OffsetInModule;

	/** Program counter. */
	uint64	ProgramCounter;

	/** Default constructor. */
	FProgramCounterSymbolInfoEx( FString InModuleName, FString InFunctionName, FString InFilename, uint32 InLineNumber, uint64 InSymbolDisplacement, uint64 InOffsetInModule, uint64 InProgramCounter );
};


/** Enumerates crash description versions. */
enum class ECrashDescVersions : int32
{
	/** Introduces a new crash description format. */
	VER_1_NewCrashFormat,

	/** Added misc properties (CPU,GPU,OS,etc), memory related stats and platform specific properties as generic payload. */
	VER_2_AddedNewProperties,

	/** Using crash context when available. */
	VER_3_CrashContext = 3,
};

/** Enumerates crash dump modes. */
enum class ECrashDumpMode : int32
{
	/** Default minidump settings. */
	Default = 0,

	/** Full memory crash minidump */
	FullDump = 1,

	/** Full memory crash minidump, even on ensures */
	FullDumpAlways = 2,
};

/** Portable stack frame */
struct FCrashStackFrame
{
	FString ModuleName;
	uint64 BaseAddress;
	uint64 Offset;

	FCrashStackFrame(FString ModuleNameIn, uint64 BaseAddressIn, uint64 OffsetIn)
		: ModuleName(MoveTemp(ModuleNameIn))
		, BaseAddress(BaseAddressIn)
		, Offset(OffsetIn)
	{
	}
};

/** Portable thread stack frame */
struct FThreadStackFrames {
	FString						ThreadName;
	uint32						ThreadId;
	TArray<FCrashStackFrame>	StackFrames;
};

enum class ECrashContextType
{
	Crash,
	Assert,
	Ensure,
	GPUCrash,
	Hang,
	OutOfMemory,
	AbnormalShutdown,

	Max
};

/** In development mode we can cause crashes in order to test reporting systems. */
enum class ECrashTrigger
{
	Debug = -1,
	Normal = 0
};

#define CR_MAX_ERROR_MESSAGE_CHARS 2048
#define CR_MAX_DIRECTORY_CHARS 256
#define CR_MAX_STACK_FRAMES 256
#define CR_MAX_THREAD_NAME_CHARS 64
#define CR_MAX_THREADS 256
#define CR_MAX_GENERIC_FIELD_CHARS 64
#define CR_MAX_COMMANDLINE_CHARS 1024
#define CR_MAX_RICHTEXT_FIELD_CHARS 512
#define CR_MAX_DYNAMIC_BUFFER_CHARS 1024*16

/**
 * Fixed size structure that holds session specific state.
 */
struct FSessionContext 
{
	bool 					bIsInternalBuild;
	bool 					bIsPerforceBuild;
	bool 					bIsSourceDistribution;
	bool 					bIsUE4Release;
	bool					bIsOOM;
	bool					bIsExitRequested;
	uint32					ProcessId;
	int32 					LanguageLCID;
	int32 					NumberOfCores;
	int32 					NumberOfCoresIncludingHyperthreads;
	int32 					SecondsSinceStart;
	int32 					CrashDumpMode;
	int32					CrashType;
	int32					OOMAllocationAlignment;
	uint64					OOMAllocationSize;
	TCHAR 					GameName[CR_MAX_GENERIC_FIELD_CHARS];
	TCHAR					EngineMode[CR_MAX_GENERIC_FIELD_CHARS];
	TCHAR					EngineModeEx[CR_MAX_GENERIC_FIELD_CHARS];
	TCHAR 					ExecutableName[CR_MAX_GENERIC_FIELD_CHARS];
	TCHAR					BuildConfigurationName[CR_MAX_GENERIC_FIELD_CHARS];
	TCHAR 					DeploymentName[CR_MAX_GENERIC_FIELD_CHARS];
	TCHAR 					BaseDir[CR_MAX_DIRECTORY_CHARS];
	TCHAR 					RootDir[CR_MAX_DIRECTORY_CHARS];
	TCHAR 					EpicAccountId[CR_MAX_GENERIC_FIELD_CHARS];
	TCHAR 					LoginIdStr[CR_MAX_GENERIC_FIELD_CHARS];
	TCHAR 					OsVersion[CR_MAX_GENERIC_FIELD_CHARS];
	TCHAR 					OsSubVersion[CR_MAX_GENERIC_FIELD_CHARS];
	TCHAR 					CPUVendor[CR_MAX_GENERIC_FIELD_CHARS];
	TCHAR 					CPUBrand[CR_MAX_GENERIC_FIELD_CHARS];
	TCHAR 					PrimaryGPUBrand[CR_MAX_GENERIC_FIELD_CHARS];
	TCHAR 					UserName[CR_MAX_GENERIC_FIELD_CHARS];
	TCHAR 					DefaultLocale[CR_MAX_GENERIC_FIELD_CHARS];
	TCHAR 					CrashGUIDRoot[CR_MAX_GENERIC_FIELD_CHARS];
	TCHAR 					UserActivityHint[CR_MAX_GENERIC_FIELD_CHARS];
	TCHAR 					GameSessionID[CR_MAX_GENERIC_FIELD_CHARS];
	TCHAR 					CommandLine[CR_MAX_COMMANDLINE_CHARS];
	TCHAR 					CrashReportClientRichText[CR_MAX_RICHTEXT_FIELD_CHARS];
	TCHAR 					GameStateName[CR_MAX_GENERIC_FIELD_CHARS];
	TCHAR 					CrashConfigFilePath[CR_MAX_DIRECTORY_CHARS];
	FPlatformMemoryStats	MemoryStats;
};

/** Additional user settings to be communicated to crash reporting client. */
struct FUserSettingsContext
{
	bool					bNoDialog = false;
	bool					bSendUnattendedBugReports = false;
	bool					bSendUsageData = false;
<<<<<<< HEAD
=======
	bool					bImplicitSend = false;
>>>>>>> 90fae962
	TCHAR					LogFilePath[CR_MAX_DIRECTORY_CHARS];
};

/**
 * Fixed size struct holds crash information and session specific state. It is designed
 * to shared between processes (e.g. Game and CrashReporterClient).
 */
struct FSharedCrashContext
{
	// Exception info
	TCHAR					ErrorMessage[CR_MAX_ERROR_MESSAGE_CHARS];
	uint32					ThreadIds[CR_MAX_THREADS];
	TCHAR					ThreadNames[CR_MAX_THREAD_NAME_CHARS * CR_MAX_THREADS];
	uint32					NumThreads;
	uint32					CrashingThreadId;
	uint32					NumStackFramesToIgnore;
	ECrashContextType		CrashType;

	// Additional user settings.
	FUserSettingsContext	UserSettings;

	// Platform specific crash context (must be portable)
	void*					PlatformCrashContext;
	// Directory for dumped files
	TCHAR					CrashFilesDirectory[CR_MAX_DIRECTORY_CHARS];
	// Game/Engine information not possible to catch out of process
	FSessionContext			SessionContext;
	// Count and offset into dynamic buffer to comma separated plugin list
	uint32					EnabledPluginsNum;
	uint32					EnabledPluginsOffset;
	// Count and offset into dynamic buffer to comma separated key=value data for engine information
	uint32					EngineDataNum;
	uint32					EngineDataOffset;
	// Count and offset into dynamic buffer to comma separated key=value data for  game information
	uint32					GameDataNum;
	uint32					GameDataOffset;
	// Fixed size dynamic buffer
	TCHAR					DynamicData[CR_MAX_DYNAMIC_BUFFER_CHARS];
};

/**
 *	Contains a runtime crash's properties that are common for all platforms.
 *	This may change in the future.
 */
struct CORE_API FGenericCrashContext
{
public:

	static const ANSICHAR* const CrashContextRuntimeXMLNameA;
	static const TCHAR* const CrashContextRuntimeXMLNameW;

	static const ANSICHAR* const CrashConfigFileNameA;
	static const TCHAR* const CrashConfigFileNameW;
	static const TCHAR* const CrashConfigExtension;
	static const TCHAR* const ConfigSectionName;
	static const TCHAR* const CrashConfigPurgeDays;
	static const TCHAR* const CrashGUIDRootPrefix;

	static const TCHAR* const CrashContextExtension;
	static const TCHAR* const RuntimePropertiesTag;
	static const TCHAR* const PlatformPropertiesTag;
	static const TCHAR* const EngineDataTag;
	static const TCHAR* const GameDataTag;
	static const TCHAR* const EnabledPluginsTag;
	static const TCHAR* const UE4MinidumpName;
	static const TCHAR* const NewLineTag;
	static const int32 CrashGUIDLength = 128;

	static const TCHAR* const CrashTypeCrash;
	static const TCHAR* const CrashTypeAssert;
	static const TCHAR* const CrashTypeEnsure;
	static const TCHAR* const CrashTypeGPU;
	static const TCHAR* const CrashTypeHang;
	static const TCHAR* const CrashTypeAbnormalShutdown;

	static const TCHAR* const EngineModeExUnknown;
	static const TCHAR* const EngineModeExDirty;
	static const TCHAR* const EngineModeExVanilla;

	// A guid that identifies this particular execution. Allows multiple crash reports from the same run of the project to be tied together
	static const FGuid ExecutionGuid;

	/** Initializes crash context related platform specific data that can be impossible to obtain after a crash. */
	static void Initialize();

	/** Initialized crash context, using a crash context (e.g. shared from another process). */
	static void InitializeFromContext(const FSessionContext& Context, const TCHAR* EnabledPlugins, const TCHAR* EngineData, const TCHAR* GameData);

	/**
	 * @return true, if the generic crash context has been initialized.
	 */
	static bool IsInitalized()
	{
		return bIsInitialized;
	}

	/**
	 * @return true if crash reporting is being handled out-of-process.
	 */
	static bool IsOutOfProcessCrashReporter()
	{
		return OutOfProcessCrashReporterPid != 0;
	}

	/**
	 * @return a non-zero value if crash reporter process is used to monitor the session or zero for in-process reporting.
	 */
	static uint32 GetOutOfProcessCrashReporterProcessId()
	{
		return OutOfProcessCrashReporterPid;
	}

	/** Set whether or not the out-of-process crash reporter is running. */
	static void SetOutOfProcessCrashReporterPid(uint32 ProcessId)
	{
		OutOfProcessCrashReporterPid = ProcessId;
	}

	/** Default constructor. Optionally pass a process handle if building a crash context for a process other then current. */
	FGenericCrashContext(ECrashContextType InType, const TCHAR* ErrorMessage);

	virtual ~FGenericCrashContext() { }

	/** Get the file path to the temporary session context file that we create for the given process. */
	static FString GetTempSessionContextFilePath(uint64 ProcessID);

	/** Serializes all data to the buffer. */
	void SerializeContentToBuffer() const;

	/**
	 * @return the buffer containing serialized data.
	 */
	const FString& GetBuffer() const
	{
		return CommonBuffer;
	}

	/**
	 * @return a globally unique crash name.
	 */
	void GetUniqueCrashName(TCHAR* GUIDBuffer, int32 BufferSize) const;

	/**
	 * @return whether this crash is a full memory minidump
	 */
	const bool IsFullCrashDump() const;

	/** Serializes crash's informations to the specified filename. Should be overridden for platforms where using FFileHelper is not safe, all POSIX platforms. */
	virtual void SerializeAsXML( const TCHAR* Filename ) const;

	/** 
	 * Serializes session context to the given buffer. 
	 * NOTE: Assumes that the buffer already has a header and section open.
	 */
	static void SerializeSessionContext(FString& Buffer);
	
	template <typename Type>
	void AddCrashProperty(const TCHAR* PropertyName, const Type& Value) const
	{
		AddCrashPropertyInternal(CommonBuffer, PropertyName, Value);
	}

	/** Escapes and appends specified text to XML string */
	static void AppendEscapedXMLString( FString& OutBuffer, const TCHAR* Text );

	/** Unescapes a specified XML string, naive implementation. */
	static FString UnescapeXMLString( const FString& Text );

	/** Helper to get the standard string for the crash type based on crash event bool values. */
	static const TCHAR* GetCrashTypeString(ECrashContextType Type);

	/** Get the Game Name of the crash */
	static FString GetCrashGameName();

	/** Helper to get the crash report client config filepath saved by this instance and copied to each crash report folder. */
	static const TCHAR* GetCrashConfigFilePath();

	/** Helper to get the crash report client config folder used by GetCrashConfigFilePath(). */
	static const TCHAR* GetCrashConfigFolder();

	/** Helper to clean out old files in the crash report client config folder. */
	static void PurgeOldCrashConfig();

	/** Clears the engine data dictionary */
	static void ResetEngineData();

	/** Updates (or adds if not already present) arbitrary engine data to the crash context (will remove the key if passed an empty string) */
	static void SetEngineData(const FString& Key, const FString& Value);

	/** Clears the game data dictionary */
	static void ResetGameData();

	/** Updates (or adds if not already present) arbitrary game data to the crash context (will remove the key if passed an empty string) */
	static void SetGameData(const FString& Key, const FString& Value);

	/** Adds a plugin descriptor string to the enabled plugins list in the crash context */
	static void AddPlugin(const FString& PluginDesc);

	/** Flushes the logs. In the case of in memory logs is used on this configuration, dumps them to file. */
	static void DumpLog(const FString& CrashFolderAbsolute);

	/** Initializes a shared crash context from current state. Will not set all fields in Dst. */
	static void CopySharedCrashContext(FSharedCrashContext& Dst);

	/** We can't gather memory stats in crash handling function, so we gather them just before raising
	  * exception and use in crash reporting. 
	  */
	static void SetMemoryStats(const FPlatformMemoryStats& MemoryStats);

	/** Attempts to create the output report directory. */
	static bool CreateCrashReportDirectory(const TCHAR* CrashGUIDRoot, int32 CrashIndex, FString& OutCrashDirectoryAbsolute);

	/** Sets the process id to that has crashed. On supported platforms this will analyze the given process rather than current. Default is current process. */
	void SetCrashedProcess(const FProcHandle& Process) { ProcessHandle = Process; }

	/** Stores crashing thread id. */
	void SetCrashedThreadId(uint32 InId) { CrashedThreadId = InId; }

	/** Sets the number of stack frames to ignore when symbolicating from a minidump */
	void SetNumMinidumpFramesToIgnore(int32 InNumMinidumpFramesToIgnore);

	/** Generate raw call stack for crash report (image base + offset) */
	void CapturePortableCallStack(int32 NumStackFramesToIgnore, void* Context);
	
	/** Sets the portable callstack to a specified stack */
	virtual void SetPortableCallStack(const uint64* StackFrames, int32 NumStackFrames);

	/** Gets the portable callstack to a specified stack and puts it into OutCallStack */
	virtual void GetPortableCallStack(const uint64* StackFrames, int32 NumStackFrames, TArray<FCrashStackFrame>& OutCallStack) const;

	/** Adds a portable callstack for a thread */
	virtual void AddPortableThreadCallStack(uint32 ThreadId, const TCHAR* ThreadName, const uint64* StackFrames, int32 NumStackFrames);

	/** Allows platform implementations to copy files to report directory. */
	virtual void CopyPlatformSpecificFiles(const TCHAR* OutputDirectory, void* Context);

	/** Cleanup platform specific files - called on startup, implemented per platform */
	static void CleanupPlatformSpecificFiles();

	/**
	 * @return whether this crash is a non-crash event
	 */
	ECrashContextType GetType() const { return Type; }

	/**
	 * Set the current deployment name (ie. EpicApp)
	 */
	static void SetDeploymentName(const FString& EpicApp);

	/**
	 * Sets the type of crash triggered. Used to distinguish crashes caused for debugging purposes.
	 */
	static void SetCrashTrigger(ECrashTrigger Type);

protected:
	/**
	 * @OutStr - a stream of Thread XML elements containing info (e.g. callstack) specific to an active thread
	 * @return - whether the operation was successful
	 */
	virtual bool GetPlatformAllThreadContextsString(FString& OutStr) const { return false; }

	FProcHandle ProcessHandle;
	ECrashContextType Type;
	uint32 CrashedThreadId;
	const TCHAR* ErrorMessage;
	int NumMinidumpFramesToIgnore;
	TArray<FCrashStackFrame> CallStack;
	TArray<FThreadStackFrames> ThreadCallStacks;

	/** Allow platform implementations to provide a callstack property. Primarily used when non-native code triggers a crash. */
	virtual const TCHAR* GetCallstackProperty() const;

private:

	/** Serializes the session context section of the crash context to a temporary file. */
	static void SerializeTempCrashContextToFile();

	/** Serializes the current user setting struct to a buffer. */
	static void SerializeUserSettings(FString& Buffer);

	/** Writes a common property to the buffer. */
	static void AddCrashPropertyInternal(FString& Buffer, const TCHAR* PropertyName, const TCHAR* PropertyValue);

	/** Writes a common property to the buffer. */
	template <typename Type>
	static void AddCrashPropertyInternal(FString& Buffer, const TCHAR* PropertyName, const Type& Value)
	{
		AddCrashPropertyInternal(Buffer, PropertyName, *TTypeToString<Type>::ToString(Value));
	}

	/** Serializes platform specific properties to the buffer. */
	virtual void AddPlatformSpecificProperties() const;

	/** Add callstack information to the crash report xml */
	void AddPortableCallStack() const;

	/** Produces a hash based on the offsets of the portable callstack and adds it to the xml */
	void AddPortableCallStackHash() const;

	/** Writes header information to the buffer. */
	static void AddHeader(FString& Buffer);

	/** Writes footer to the buffer. */
	static void AddFooter(FString& Buffer);

	static void BeginSection(FString& Buffer, const TCHAR* SectionName);
	static void EndSection(FString& Buffer, const TCHAR* SectionName);

	/** Called once when GConfig is initialized. Opportunity to cache values from config. */
	static void InitializeFromConfig();

	/** Called to update any localized strings in the crash context */
	static void UpdateLocalizedStrings();

	/**	Whether the Initialize() has been called */
	static bool bIsInitialized;

	/** The ID of the external process reporting crashes if the platform supports it and was configured to use it, zero otherwise (0 is a reserved system process ID, invalid for the out of process reporter). */
	static uint32 OutOfProcessCrashReporterPid;

	/**	Static counter records how many crash contexts have been constructed */
	static int32 StaticCrashContextIndex;

	/** The buffer used to store the crash's properties. */
	mutable FString CommonBuffer;

	/**	Records which crash context we were using the StaticCrashContextIndex counter */
	int32 CrashContextIndex;

	// FNoncopyable
	FGenericCrashContext( const FGenericCrashContext& ) = delete;
	FGenericCrashContext& operator=(const FGenericCrashContext&) = delete;
};

struct CORE_API FGenericMemoryWarningContext
{};

namespace RecoveryService
{
	/** Generates a name for the disaster recovery service embedded in the CrashReporterClientEditor. */
	CORE_API FString GetRecoveryServerName();

	/** Generates a name for the disaster recovery session. */
	CORE_API FString MakeSessionName();

	/** Tokenize the session name into its components. */
	CORE_API bool TokenizeSessionName(const FString& SessionName, FString* OutServerName, int32* SeqNum, FString* ProjName, FDateTime* DateTime);
}<|MERGE_RESOLUTION|>--- conflicted
+++ resolved
@@ -193,10 +193,7 @@
 	bool					bNoDialog = false;
 	bool					bSendUnattendedBugReports = false;
 	bool					bSendUsageData = false;
-<<<<<<< HEAD
-=======
 	bool					bImplicitSend = false;
->>>>>>> 90fae962
 	TCHAR					LogFilePath[CR_MAX_DIRECTORY_CHARS];
 };
 
