// Copyright Epic Games, Inc. All Rights Reserved.

#pragma once

#include "HAL/Platform.h"

#if PLATFORM_USE_GENERIC_STRING_IMPLEMENTATION

#include "CoreTypes.h"
#include "GenericPlatform/GenericPlatformStricmp.h"
#include "GenericPlatform/GenericPlatformString.h"
#include "HAL/PlatformCrt.h"
<<<<<<< HEAD
#include "Misc/AssertionMacros.h"
#include "Misc/Char.h"

#if PLATFORM_USE_GENERIC_STRING_IMPLEMENTATION
=======
#include "Misc/Char.h"
>>>>>>> 4af6daef

/**
* Standard implementation
**/
struct FGenericWidePlatformString : public FGenericPlatformString
{
	using FGenericPlatformString::Stricmp;
	using FGenericPlatformString::Strncmp;
	using FGenericPlatformString::Strnicmp;

	template <typename CharType>
	static inline CharType* Strupr(CharType* Dest, SIZE_T DestCount)
	{
		for (CharType* Char = Dest; *Char && DestCount > 0; Char++, DestCount--)
		{
			*Char = TChar<CharType>::ToUpper(*Char);
		}
		return Dest;
	}

public:

	/**
	 * Unicode implementation
	 **/
	CORE_API static WIDECHAR* Strcpy(WIDECHAR* Dest, SIZE_T DestCount, const WIDECHAR* Src);
	CORE_API static WIDECHAR* Strncpy(WIDECHAR* Dest, const WIDECHAR* Src, SIZE_T MaxLen);
	CORE_API static WIDECHAR* Strcat(WIDECHAR* Dest, SIZE_T DestCount, const WIDECHAR* Src);

	static int32 Strcmp( const WIDECHAR* String1, const WIDECHAR* String2 )
	{
		// walk the strings, comparing them case sensitively
		for (; *String1 || *String2; String1++, String2++)
		{
			WIDECHAR A = *String1, B = *String2;
			if (A != B)
			{
				return A - B;
			}
		}
		return 0;
	}

<<<<<<< HEAD
	CORE_API static int32 Strlen( const WIDECHAR* String )
=======
	static int32 Strlen( const WIDECHAR* String )
>>>>>>> 4af6daef
	{
		int32 Length = -1;

		do
		{
			Length++;
		}
		while (*String++);

		return Length;
	}

	static int32 Strnlen( const WIDECHAR* String, SIZE_T StringSize )
	{
		int32 Length = -1;

		do
		{
			Length++;
		}
		while (StringSize-- > 0 && *String++);

		return Length;
	}

#if PLATFORM_TCHAR_IS_CHAR16
	static int32 Strlen( const wchar_t* String )
	{
		int32 Length = -1;

		do
		{
			Length++;
		}
		while (*String++);

		return Length;
	}

	static int32 Strnlen( const wchar_t* String, SIZE_T StringSize )
	{
		int32 Length = -1;

		do
		{
			Length++;
		}
		while (StringSize-- > 0 && *String++);

		return Length;
	}
#endif

	static const WIDECHAR* Strstr( const WIDECHAR* String, const WIDECHAR* Find)
	{
		WIDECHAR Char1, Char2;
		if ((Char1 = *Find++) != 0)
		{
			size_t Length = Strlen(Find);
			
			do
			{
				do
				{
					if ((Char2 = *String++) == 0)
					{
						return nullptr;
					}
				}
				while (Char1 != Char2);
			}
			while (Strncmp(String, Find, Length) != 0);
			
			String--;
		}
		
		return String;
	}

	static const WIDECHAR* Strchr( const WIDECHAR* String, WIDECHAR C)
	{
		while (*String != C && *String != 0)
		{
			String++;
		}
		
		return (*String == C) ? String : nullptr;
	}

	static const WIDECHAR* Strrchr( const WIDECHAR* String, WIDECHAR C)
	{
		const WIDECHAR *Last = nullptr;
		
		while (true)
		{
			if (*String == C)
			{
				Last = String;
			}
			
			if (*String == 0)
			{
				break;
			}
			
			String++;
		}
		
		return Last;
	}

	CORE_API static int32 Strtoi(const WIDECHAR* Start, WIDECHAR** End, int32 Base);
	CORE_API static int64 Strtoi64(const WIDECHAR* Start, WIDECHAR** End, int32 Base);

	CORE_API static uint64 Strtoui64( const WIDECHAR* Start, WIDECHAR** End, int32 Base );
	CORE_API static float Atof(const WIDECHAR* String);
	CORE_API static double Atod(const WIDECHAR* String);

	static FORCEINLINE int32 Atoi(const WIDECHAR* String)
	{
		return Strtoi( String, NULL, 10 );
	}
	
	static FORCEINLINE int64 Atoi64(const WIDECHAR* String)
	{
		return Strtoi64( String, NULL, 10 );
	}

	
	
	CORE_API static WIDECHAR* Strtok( WIDECHAR* StrToken, const WIDECHAR* Delim, WIDECHAR** Context );

	CORE_API static int32 GetVarArgs(WIDECHAR* Dest, SIZE_T DestSize, const WIDECHAR*& Fmt, va_list ArgPtr);

	/**
	 * Ansi implementation
	 **/
	static FORCEINLINE ANSICHAR* Strcpy(ANSICHAR* Dest, SIZE_T DestCount, const ANSICHAR* Src)
	{
// Skip suggestions about using strcpy_s instead.
PRAGMA_DISABLE_DEPRECATION_WARNINGS
		return strcpy( Dest, Src );
PRAGMA_ENABLE_DEPRECATION_WARNINGS
	}

	static FORCEINLINE ANSICHAR* Strncpy(ANSICHAR* Dest, const ANSICHAR* Src, SIZE_T MaxLen)
	{
// Skip suggestions about using strncpy_s instead.
PRAGMA_DISABLE_DEPRECATION_WARNINGS
		::strncpy(Dest, Src, MaxLen);
PRAGMA_ENABLE_DEPRECATION_WARNINGS
		Dest[MaxLen-1]=0;
		return Dest;
	}

	static FORCEINLINE ANSICHAR* Strcat(ANSICHAR* Dest, SIZE_T DestCount, const ANSICHAR* Src)
	{
// Skip suggestions about using strcat_s instead.
PRAGMA_DISABLE_DEPRECATION_WARNINGS
		return strcat( Dest, Src );
PRAGMA_ENABLE_DEPRECATION_WARNINGS
	}

	static FORCEINLINE int32 Strcmp( const ANSICHAR* String1, const ANSICHAR* String2 )
	{
		return strcmp(String1, String2);
	}

	static FORCEINLINE int32 Strncmp( const ANSICHAR* String1, const ANSICHAR* String2, SIZE_T Count )
	{
		return strncmp( String1, String2, Count );
	}

	static FORCEINLINE int32 Strlen( const ANSICHAR* String )
	{
		return strlen( String );
	}

	static FORCEINLINE int32 Strnlen( const ANSICHAR* String, SIZE_T StringSize )
	{
		return strnlen( String, StringSize );
	}

	static FORCEINLINE const ANSICHAR* Strstr( const ANSICHAR* String, const ANSICHAR* Find)
	{
		return strstr(String, Find);
	}

	static FORCEINLINE const ANSICHAR* Strchr( const ANSICHAR* String, ANSICHAR C)
	{
		return strchr(String, C);
	}

	static FORCEINLINE const ANSICHAR* Strrchr( const ANSICHAR* String, ANSICHAR C)
	{
		return strrchr(String, C);
	}

	static FORCEINLINE int32 Atoi(const ANSICHAR* String)
	{
		return atoi( String );
	}

	static FORCEINLINE int64 Atoi64(const ANSICHAR* String)
	{
		return strtoll( String, NULL, 10 );
	}

	static FORCEINLINE float Atof(const ANSICHAR* String)
	{
		return (float)atof( String );
	}

	static FORCEINLINE double Atod(const ANSICHAR* String)
	{
		return atof( String );
	}

	static FORCEINLINE int32 Strtoi( const ANSICHAR* Start, ANSICHAR** End, int32 Base )
	{
		return strtol( Start, End, Base );
	}

	static FORCEINLINE int64 Strtoi64( const ANSICHAR* Start, ANSICHAR** End, int32 Base )
	{
		return strtoll(Start, End, Base);
	}

	static FORCEINLINE uint64 Strtoui64( const ANSICHAR* Start, ANSICHAR** End, int32 Base )
	{
		return strtoull(Start, End, Base);
	}

	static FORCEINLINE ANSICHAR* Strtok(ANSICHAR* StrToken, const ANSICHAR* Delim, ANSICHAR** Context)
	{
// Skip suggestions about using strtok_s instead.
PRAGMA_DISABLE_DEPRECATION_WARNINGS
		return strtok(StrToken, Delim);
PRAGMA_ENABLE_DEPRECATION_WARNINGS
	}

	static int32 GetVarArgs( ANSICHAR* Dest, SIZE_T DestSize, const ANSICHAR*& Fmt, va_list ArgPtr )
	{
		int32 Result = vsnprintf(Dest, DestSize, Fmt, ArgPtr);
		return (Result != -1 && Result < (int32)DestSize) ? Result : -1;
	}

	/**
	 * UTF8CHAR implementation.
	 */
	static FORCEINLINE UTF8CHAR* Strcpy(UTF8CHAR* Dest, SIZE_T DestCount, const UTF8CHAR* Src)
	{
		return (UTF8CHAR*)Strcpy((ANSICHAR*)Dest, DestCount, (const ANSICHAR*)Src);
	}

	static FORCEINLINE UTF8CHAR* Strncpy(UTF8CHAR* Dest, const UTF8CHAR* Src, SIZE_T MaxLen)
	{
		return (UTF8CHAR*)Strncpy((ANSICHAR*)Dest, (const ANSICHAR*)Src, MaxLen);
	}

	static FORCEINLINE UTF8CHAR* Strcat(UTF8CHAR* Dest, SIZE_T DestCount, const UTF8CHAR* Src)
	{
		return (UTF8CHAR*)Strcat((ANSICHAR*)Dest, DestCount, (const ANSICHAR*)Src);
	}

	static FORCEINLINE int32 Strcmp(const UTF8CHAR* String1, const UTF8CHAR* String2)
	{
		return Strcmp((const ANSICHAR*)String1, (const ANSICHAR*)String2);
	}

	static FORCEINLINE int32 Strncmp(const UTF8CHAR* String1, const UTF8CHAR* String2, SIZE_T Count)
	{
		return Strncmp((const ANSICHAR*)String1, (const ANSICHAR*)String2, Count);
	}

	static FORCEINLINE int32 Strlen(const UTF8CHAR* String)
	{
		return Strlen((const ANSICHAR*)String);
	}

	static FORCEINLINE int32 Strnlen(const UTF8CHAR* String, SIZE_T StringSize)
	{
		return Strnlen((const ANSICHAR*)String, StringSize);
	}

	static FORCEINLINE const UTF8CHAR* Strstr(const UTF8CHAR* String, const UTF8CHAR* Find)
	{
		return (const UTF8CHAR*)Strstr((const ANSICHAR*)String, (const ANSICHAR*)Find);
	}

	static FORCEINLINE const UTF8CHAR* Strchr(const UTF8CHAR* String, UTF8CHAR C)
	{
		return (const UTF8CHAR*)Strchr((const ANSICHAR*)String, (ANSICHAR)C);
	}

	static FORCEINLINE const UTF8CHAR* Strrchr(const UTF8CHAR* String, UTF8CHAR C)
	{
		return (const UTF8CHAR*)Strrchr((const ANSICHAR*)String, (ANSICHAR)C);
	}

	static FORCEINLINE int32 Atoi(const UTF8CHAR* String)
	{
		return Atoi((const ANSICHAR*)String);
	}

	static FORCEINLINE int64 Atoi64(const UTF8CHAR* String)
	{
		return Atoi64((const ANSICHAR*)String);
	}

	static FORCEINLINE float Atof(const UTF8CHAR* String)
	{
		return Atof((const ANSICHAR*)String);
	}

	static FORCEINLINE double Atod(const UTF8CHAR* String)
	{
		return Atod((const ANSICHAR*)String);
	}

	static FORCEINLINE int32 Strtoi(const UTF8CHAR* Start, UTF8CHAR** End, int32 Base)
	{
		return Strtoi((const ANSICHAR*)Start, (ANSICHAR**)End, Base);
	}

	static FORCEINLINE int64 Strtoi64(const UTF8CHAR* Start, UTF8CHAR** End, int32 Base)
	{
		return Strtoi64((const ANSICHAR*)Start, (ANSICHAR**)End, Base);
	}

	static FORCEINLINE uint64 Strtoui64(const UTF8CHAR* Start, UTF8CHAR** End, int32 Base)
	{
		return Strtoui64((const ANSICHAR*)Start, (ANSICHAR**)End, Base);
	}

	static FORCEINLINE UTF8CHAR* Strtok(UTF8CHAR* StrToken, const UTF8CHAR* Delim, UTF8CHAR** Context)
	{
		return (UTF8CHAR*)Strtok((ANSICHAR*)StrToken, (const ANSICHAR*)Delim, (ANSICHAR**)Context);
	}

	static FORCEINLINE int32 GetVarArgs(UTF8CHAR* Dest, SIZE_T DestSize, const UTF8CHAR*& Fmt, va_list ArgPtr)
	{
		return GetVarArgs((ANSICHAR*)Dest, DestSize, *(const ANSICHAR**)&Fmt, ArgPtr);
	}

	/**
	 * UCS2 implementation
	 **/

	static FORCEINLINE int32 Strlen( const UCS2CHAR* String )
	{
		int32 Result = 0;
		while (*String++)
		{
			++Result;
		}

		return Result;
	}

	static FORCEINLINE int32 Strnlen( const UCS2CHAR* String, SIZE_T StringSize )
	{
		int32 Result = 0;
		while (StringSize-- > 0 && *String++)
		{
			++Result;
		}

		return Result;
	}
};

#endif<|MERGE_RESOLUTION|>--- conflicted
+++ resolved
@@ -10,14 +10,7 @@
 #include "GenericPlatform/GenericPlatformStricmp.h"
 #include "GenericPlatform/GenericPlatformString.h"
 #include "HAL/PlatformCrt.h"
-<<<<<<< HEAD
-#include "Misc/AssertionMacros.h"
 #include "Misc/Char.h"
-
-#if PLATFORM_USE_GENERIC_STRING_IMPLEMENTATION
-=======
-#include "Misc/Char.h"
->>>>>>> 4af6daef
 
 /**
 * Standard implementation
@@ -61,11 +54,7 @@
 		return 0;
 	}
 
-<<<<<<< HEAD
-	CORE_API static int32 Strlen( const WIDECHAR* String )
-=======
 	static int32 Strlen( const WIDECHAR* String )
->>>>>>> 4af6daef
 	{
 		int32 Length = -1;
 
