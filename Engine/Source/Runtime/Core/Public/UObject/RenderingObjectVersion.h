--- conflicted
+++ resolved
@@ -79,8 +79,6 @@
 
 		GeometryCacheFastDecoder,
 
-<<<<<<< HEAD
-=======
 		LightmapHasShadowmapData,
 
 		// Removed old gaussian and bokeh DOF methods from deferred shading renderer.
@@ -89,7 +87,6 @@
 		// Lightmaps replace ULightMapVirtualTexture (non-UTexture derived class) with ULightMapVirtualTexture2D (derived from UTexture)
 		VirtualTexturedLightmapsV2,
 
->>>>>>> 9ba46998
 		// -----<new versions can be added above this line>-------------------------------------------------
 		VersionPlusOne,
 		LatestVersion = VersionPlusOne - 1
