// Copyright Epic Games, Inc. All Rights Reserved.

#pragma once

#include "CoreTypes.h"

class FArchive;
class FCbObject;
class FCbWriter;

// Prevents incorrect files from being loaded.

#define PACKAGE_FILE_TAG			0x9E2A83C1
#define PACKAGE_FILE_TAG_SWAPPED	0xC1832A9E

// Cast to ensure that the construct cannot be used in a #if without compiler error.
// This is useful as enum vales cannot be seen by the preprocessor.
#define PREPROCESSOR_ENUM_PROTECT(a) ((unsigned int)(a))

/** 
 * Versioning
 * 
 * We now have two enums for global versioning, EUnrealEngineObjectUE5Version and EUnrealEngineObjectUE4Version
 * which can be updated independently of each other. This allows us to potentially make version changed in the UE4
 * code base in the future and still have packages saved with those changes to be compatible with the UE5 code base.
 * 
 * The struct FPackageFileVersion should be used to contain the version number rather than storing the UE4/UE5 specific
 * version numbers. It provides overloads for testing against both version enum types for convenience.
 * 
 * Note that when reporting versioning problems we often use FPackageFileVersion::ToValue which returns the highest 
 * version valid in the structure. This allows us to keep reporting code simple and hide the fact that there are two
 * version numbers from end users. However this does mean that if a version mismatch is encountered due to a future 
 * extension of EUnrealEngineObjectUE4Version, then the error message given might look odd. Although given that we are 
 * unlikely to be changing EUnrealEngineObjectUE4Version in the future the risk is deemed worth it.
 */


/** This enum is the version for UE5 and should ONLY be edited in UE5Main branch! */
enum class EUnrealEngineObjectUE5Version : uint32
{
	// Note that currently the oldest loadable package version is EUnrealEngineObjectUEVersion::VER_UE4_OLDEST_LOADABLE_PACKAGE
	// this can be enabled should we ever deprecate UE4 versions entirely
	//OLDEST_LOADABLE_PACKAGE = ???,

	// The original UE5 version, at the time this was added the UE4 version was 522, so UE5 will start from 1000 to show a clear difference
	INITIAL_VERSION = 1000,

	// Support stripping names that are not referenced from export data
	NAMES_REFERENCED_FROM_EXPORT_DATA,

	// Added a payload table of contents to the package summary 
	PAYLOAD_TOC,

	// Added data to identify references from and to optional package
	OPTIONAL_RESOURCES,
	
	// Large world coordinates converts a number of core types to double components by default.
	LARGE_WORLD_COORDINATES,       
<<<<<<< HEAD
=======

	// Remove package GUID from FObjectExport
	REMOVE_OBJECT_EXPORT_PACKAGE_GUID,

	// Add IsInherited to the FObjectExport entry
	TRACK_OBJECT_EXPORT_IS_INHERITED,
>>>>>>> d731a049
	
	// Replace FName asset path in FSoftObjectPath with (package name, asset name) pair FTopLevelAssetPath
	FSOFTOBJECTPATH_REMOVE_ASSET_PATH_FNAMES,
	

	// Add a soft object path list to the package summary for fast remap
	ADD_SOFTOBJECTPATH_LIST,

	// -----<new versions can be added before this line>-------------------------------------------------
	// - this needs to be the last line (see note below)
	AUTOMATIC_VERSION_PLUS_ONE,
	AUTOMATIC_VERSION = AUTOMATIC_VERSION_PLUS_ONE - 1
};

/** This enum is the version for UE4 and should ONLY be edited in UE4 Main branch! */
enum EUnrealEngineObjectUE4Version
{
	VER_UE4_OLDEST_LOADABLE_PACKAGE = 214,

	// Removed restriction on blueprint-exposed variables from being read-only
	VER_UE4_BLUEPRINT_VARS_NOT_READ_ONLY,
	// Added manually serialized element to UStaticMesh (precalculated nav collision)
	VER_UE4_STATIC_MESH_STORE_NAV_COLLISION,
	// Changed property name for atmospheric fog
	VER_UE4_ATMOSPHERIC_FOG_DECAY_NAME_CHANGE,
	// Change many properties/functions from Translation to Location
	VER_UE4_SCENECOMP_TRANSLATION_TO_LOCATION,
	// Material attributes reordering
	VER_UE4_MATERIAL_ATTRIBUTES_REORDERING,
	// Collision Profile setting has been added, and all components that exists has to be properly upgraded
	VER_UE4_COLLISION_PROFILE_SETTING,
	// Making the blueprint's skeleton class transient
	VER_UE4_BLUEPRINT_SKEL_TEMPORARY_TRANSIENT,
	// Making the blueprint's skeleton class serialized again
	VER_UE4_BLUEPRINT_SKEL_SERIALIZED_AGAIN,
	// Blueprint now controls replication settings again
	VER_UE4_BLUEPRINT_SETS_REPLICATION,
	// Added level info used by World browser
	VER_UE4_WORLD_LEVEL_INFO,
	// Changed capsule height to capsule half-height (afterwards)
	VER_UE4_AFTER_CAPSULE_HALF_HEIGHT_CHANGE,
	// Added Namepace, GUID (Key) and Flags to FText
	VER_UE4_ADDED_NAMESPACE_AND_KEY_DATA_TO_FTEXT,
	// Attenuation shapes
	VER_UE4_ATTENUATION_SHAPES,
	// Use IES texture multiplier even when IES brightness is not being used
	VER_UE4_LIGHTCOMPONENT_USE_IES_TEXTURE_MULTIPLIER_ON_NON_IES_BRIGHTNESS,
	// Removed InputComponent as a blueprint addable component
	VER_UE4_REMOVE_INPUT_COMPONENTS_FROM_BLUEPRINTS,
	// Use an FMemberReference struct in UK2Node_Variable
	VER_UE4_VARK2NODE_USE_MEMBERREFSTRUCT,
	// Refactored material expression inputs for UMaterialExpressionSceneColor and UMaterialExpressionSceneDepth
	VER_UE4_REFACTOR_MATERIAL_EXPRESSION_SCENECOLOR_AND_SCENEDEPTH_INPUTS,
	// Spline meshes changed from Z forwards to configurable
	VER_UE4_SPLINE_MESH_ORIENTATION,
	// Added ReverbEffect asset type
	VER_UE4_REVERB_EFFECT_ASSET_TYPE,
	// changed max texcoords from 4 to 8
	VER_UE4_MAX_TEXCOORD_INCREASED,
	// static meshes changed to support SpeedTrees
	VER_UE4_SPEEDTREE_STATICMESH,
	// Landscape component reference between landscape component and collision component
	VER_UE4_LANDSCAPE_COMPONENT_LAZY_REFERENCES,
	// Refactored UK2Node_CallFunction to use FMemberReference
	VER_UE4_SWITCH_CALL_NODE_TO_USE_MEMBER_REFERENCE,
	// Added fixup step to remove skeleton class references from blueprint objects
	VER_UE4_ADDED_SKELETON_ARCHIVER_REMOVAL,
	// See above, take 2.
	VER_UE4_ADDED_SKELETON_ARCHIVER_REMOVAL_SECOND_TIME,
	// Making the skeleton class on blueprints transient
	VER_UE4_BLUEPRINT_SKEL_CLASS_TRANSIENT_AGAIN,
	// UClass knows if it's been cooked
	VER_UE4_ADD_COOKED_TO_UCLASS,
	// Deprecated static mesh thumbnail properties were removed
	VER_UE4_DEPRECATED_STATIC_MESH_THUMBNAIL_PROPERTIES_REMOVED,
	// Added collections in material shader map ids
	VER_UE4_COLLECTIONS_IN_SHADERMAPID,
	// Renamed some Movement Component properties, added PawnMovementComponent
	VER_UE4_REFACTOR_MOVEMENT_COMPONENT_HIERARCHY,
	// Swap UMaterialExpressionTerrainLayerSwitch::LayerUsed/LayerNotUsed the correct way round
	VER_UE4_FIX_TERRAIN_LAYER_SWITCH_ORDER,
	// Remove URB_ConstraintSetup
	VER_UE4_ALL_PROPS_TO_CONSTRAINTINSTANCE,
	// Low quality directional lightmaps
	VER_UE4_LOW_QUALITY_DIRECTIONAL_LIGHTMAPS,
	// Added NoiseEmitterComponent and removed related Pawn properties.
	VER_UE4_ADDED_NOISE_EMITTER_COMPONENT,
	// Add text component vertical alignment
	VER_UE4_ADD_TEXT_COMPONENT_VERTICAL_ALIGNMENT,
	// Added AssetImportData for FBX asset types, deprecating SourceFilePath and SourceFileTimestamp
	VER_UE4_ADDED_FBX_ASSET_IMPORT_DATA,
	// Remove LevelBodySetup from ULevel
	VER_UE4_REMOVE_LEVELBODYSETUP,
	// Refactor character crouching
	VER_UE4_REFACTOR_CHARACTER_CROUCH,	
	// Trimmed down material shader debug information.
	VER_UE4_SMALLER_DEBUG_MATERIALSHADER_UNIFORM_EXPRESSIONS,
	// APEX Clothing
	VER_UE4_APEX_CLOTH,
	// Change Collision Channel to save only modified ones than all of them
	// @note!!! once we pass this CL, we can rename FCollisionResponseContainer enum values
	// we should rename to match ECollisionChannel
	VER_UE4_SAVE_COLLISIONRESPONSE_PER_CHANNEL,
	// Added Landscape Spline editor meshes
	VER_UE4_ADDED_LANDSCAPE_SPLINE_EDITOR_MESH,
	// Fixup input expressions for reading from refraction material attributes.
	VER_UE4_CHANGED_MATERIAL_REFACTION_TYPE,
	// Refactor projectile movement, along with some other movement component work.
	VER_UE4_REFACTOR_PROJECTILE_MOVEMENT,
	// Remove PhysicalMaterialProperty and replace with user defined enum
	VER_UE4_REMOVE_PHYSICALMATERIALPROPERTY,
	// Removed all compile outputs from FMaterial
	VER_UE4_PURGED_FMATERIAL_COMPILE_OUTPUTS,
	// Ability to save cooked PhysX meshes to Landscape
	VER_UE4_ADD_COOKED_TO_LANDSCAPE,
	// Change how input component consumption works
	VER_UE4_CONSUME_INPUT_PER_BIND,
	// Added new Graph based SoundClass Editor
	VER_UE4_SOUND_CLASS_GRAPH_EDITOR,
	// Fixed terrain layer node guids which was causing artifacts
	VER_UE4_FIXUP_TERRAIN_LAYER_NODES,
	// Added clamp min/max swap check to catch older materials
	VER_UE4_RETROFIT_CLAMP_EXPRESSIONS_SWAP,
	// Remove static/movable/stationary light classes
	VER_UE4_REMOVE_LIGHT_MOBILITY_CLASSES,
	// Refactor the way physics blending works to allow partial blending
	VER_UE4_REFACTOR_PHYSICS_BLENDING,
	// WorldLevelInfo: Added reference to parent level and streaming distance
	VER_UE4_WORLD_LEVEL_INFO_UPDATED,
	// Fixed cooking of skeletal/static meshes due to bad serialization logic
	VER_UE4_STATIC_SKELETAL_MESH_SERIALIZATION_FIX,
	// Removal of InterpActor and PhysicsActor
	VER_UE4_REMOVE_STATICMESH_MOBILITY_CLASSES,
	// Refactor physics transforms
	VER_UE4_REFACTOR_PHYSICS_TRANSFORMS,
	// Remove zero triangle sections from static meshes and compact material indices.
	VER_UE4_REMOVE_ZERO_TRIANGLE_SECTIONS,
	// Add param for deceleration in character movement instead of using acceleration.
	VER_UE4_CHARACTER_MOVEMENT_DECELERATION,
	// Made ACameraActor use a UCameraComponent for parameter storage, etc...
	VER_UE4_CAMERA_ACTOR_USING_CAMERA_COMPONENT,
	// Deprecated some pitch/roll properties in CharacterMovementComponent
	VER_UE4_CHARACTER_MOVEMENT_DEPRECATE_PITCH_ROLL,
	// Rebuild texture streaming data on load for uncooked builds
	VER_UE4_REBUILD_TEXTURE_STREAMING_DATA_ON_LOAD,
	// Add support for 32 bit index buffers for static meshes.
	VER_UE4_SUPPORT_32BIT_STATIC_MESH_INDICES,
	// Added streaming install ChunkID to AssetData and UPackage
	VER_UE4_ADDED_CHUNKID_TO_ASSETDATA_AND_UPACKAGE,
	// Add flag to control whether Character blueprints receive default movement bindings.
	VER_UE4_CHARACTER_DEFAULT_MOVEMENT_BINDINGS,
	// APEX Clothing LOD Info
	VER_UE4_APEX_CLOTH_LOD,
	// Added atmospheric fog texture data to be general
	VER_UE4_ATMOSPHERIC_FOG_CACHE_DATA,
	// Arrays serialize their inner's tags
	VAR_UE4_ARRAY_PROPERTY_INNER_TAGS,
	// Skeletal mesh index data is kept in memory in game to support mesh merging.
	VER_UE4_KEEP_SKEL_MESH_INDEX_DATA,
	// Added compatibility for the body instance collision change
	VER_UE4_BODYSETUP_COLLISION_CONVERSION,
	// Reflection capture cooking
	VER_UE4_REFLECTION_CAPTURE_COOKING,
	// Removal of DynamicTriggerVolume, DynamicBlockingVolume, DynamicPhysicsVolume
	VER_UE4_REMOVE_DYNAMIC_VOLUME_CLASSES,
	// Store an additional flag in the BodySetup to indicate whether there is any cooked data to load
	VER_UE4_STORE_HASCOOKEDDATA_FOR_BODYSETUP,
	// Changed name of RefractionBias to RefractionDepthBias.
	VER_UE4_REFRACTION_BIAS_TO_REFRACTION_DEPTH_BIAS,
	// Removal of SkeletalPhysicsActor
	VER_UE4_REMOVE_SKELETALPHYSICSACTOR,
	// PlayerController rotation input refactor
	VER_UE4_PC_ROTATION_INPUT_REFACTOR,
	// Landscape Platform Data cooking
	VER_UE4_LANDSCAPE_PLATFORMDATA_COOKING,
	// Added call for linking classes in CreateExport to ensure memory is initialized properly
	VER_UE4_CREATEEXPORTS_CLASS_LINKING_FOR_BLUEPRINTS,
	// Remove native component nodes from the blueprint SimpleConstructionScript
	VER_UE4_REMOVE_NATIVE_COMPONENTS_FROM_BLUEPRINT_SCS,
	// Removal of Single Node Instance
	VER_UE4_REMOVE_SINGLENODEINSTANCE, 
	// Character movement braking changes
	VER_UE4_CHARACTER_BRAKING_REFACTOR,
	// Supported low quality lightmaps in volume samples
	VER_UE4_VOLUME_SAMPLE_LOW_QUALITY_SUPPORT,
	// Split bEnableTouchEvents out from bEnableClickEvents
	VER_UE4_SPLIT_TOUCH_AND_CLICK_ENABLES,
	// Health/Death refactor
	VER_UE4_HEALTH_DEATH_REFACTOR,
	// Moving USoundNodeEnveloper from UDistributionFloatConstantCurve to FRichCurve
	VER_UE4_SOUND_NODE_ENVELOPER_CURVE_CHANGE,
	// Moved SourceRadius to UPointLightComponent
	VER_UE4_POINT_LIGHT_SOURCE_RADIUS,
	// Scene capture actors based on camera actors.
	VER_UE4_SCENE_CAPTURE_CAMERA_CHANGE,
	// Moving SkeletalMesh shadow casting flag from LoD details to material
	VER_UE4_MOVE_SKELETALMESH_SHADOWCASTING,
	// Changing bytecode operators for creating arrays
	VER_UE4_CHANGE_SETARRAY_BYTECODE,
	// Material Instances overriding base material properties.
	VER_UE4_MATERIAL_INSTANCE_BASE_PROPERTY_OVERRIDES,
	// Combined top/bottom lightmap textures
	VER_UE4_COMBINED_LIGHTMAP_TEXTURES,
	// Forced material lightmass guids to be regenerated
	VER_UE4_BUMPED_MATERIAL_EXPORT_GUIDS,
	// Allow overriding of parent class input bindings
	VER_UE4_BLUEPRINT_INPUT_BINDING_OVERRIDES,
	// Fix up convex invalid transform
	VER_UE4_FIXUP_BODYSETUP_INVALID_CONVEX_TRANSFORM, 
	// Fix up scale of physics stiffness and damping value
	VER_UE4_FIXUP_STIFFNESS_AND_DAMPING_SCALE, 
	// Convert USkeleton and FBoneContrainer to using FReferenceSkeleton.
	VER_UE4_REFERENCE_SKELETON_REFACTOR,
	// Adding references to variable, function, and macro nodes to be able to update to renamed values
	VER_UE4_K2NODE_REFERENCEGUIDS,
	// Fix up the 0th bone's parent bone index.
	VER_UE4_FIXUP_ROOTBONE_PARENT,
	//Allow setting of TextRenderComponents size in world space.
	VER_UE4_TEXT_RENDER_COMPONENTS_WORLD_SPACE_SIZING,
	// Material Instances overriding base material properties #2.
	VER_UE4_MATERIAL_INSTANCE_BASE_PROPERTY_OVERRIDES_PHASE_2,
	// CLASS_Placeable becomes CLASS_NotPlaceable
	VER_UE4_CLASS_NOTPLACEABLE_ADDED,
	// Added LOD info list to a world tile description
	VER_UE4_WORLD_LEVEL_INFO_LOD_LIST,
	// CharacterMovement variable naming refactor
	VER_UE4_CHARACTER_MOVEMENT_VARIABLE_RENAMING_1,
	// FName properties containing sound names converted to FSlateSound properties
	VER_UE4_FSLATESOUND_CONVERSION,
	// Added ZOrder to a world tile description
	VER_UE4_WORLD_LEVEL_INFO_ZORDER,
	// Added flagging of localization gather requirement to packages
	VER_UE4_PACKAGE_REQUIRES_LOCALIZATION_GATHER_FLAGGING,
	// Preventing Blueprint Actor variables from having default values
	VER_UE4_BP_ACTOR_VARIABLE_DEFAULT_PREVENTING,
	// Preventing Blueprint Actor variables from having default values
	VER_UE4_TEST_ANIMCOMP_CHANGE,
	// Class as primary asset, name convention changed
	VER_UE4_EDITORONLY_BLUEPRINTS,
	// Custom serialization for FEdGraphPinType
	VER_UE4_EDGRAPHPINTYPE_SERIALIZATION,
	// Stop generating 'mirrored' cooked mesh for Brush and Model components
	VER_UE4_NO_MIRROR_BRUSH_MODEL_COLLISION,
	// Changed ChunkID to be an array of IDs.
	VER_UE4_CHANGED_CHUNKID_TO_BE_AN_ARRAY_OF_CHUNKIDS,
	// Worlds have been renamed from "TheWorld" to be named after the package containing them
	VER_UE4_WORLD_NAMED_AFTER_PACKAGE,
	// Added sky light component
	VER_UE4_SKY_LIGHT_COMPONENT,
	// Added Enable distance streaming flag to FWorldTileLayer
	VER_UE4_WORLD_LAYER_ENABLE_DISTANCE_STREAMING,
	// Remove visibility/zone information from UModel
	VER_UE4_REMOVE_ZONES_FROM_MODEL,
	// Fix base pose serialization 
	VER_UE4_FIX_ANIMATIONBASEPOSE_SERIALIZATION,
	// Support for up to 8 skinning influences per vertex on skeletal meshes (on non-gpu vertices)
	VER_UE4_SUPPORT_8_BONE_INFLUENCES_SKELETAL_MESHES,
	// Add explicit bOverrideGravity to world settings
	VER_UE4_ADD_OVERRIDE_GRAVITY_FLAG,
	// Support for up to 8 skinning influences per vertex on skeletal meshes (on gpu vertices)
	VER_UE4_SUPPORT_GPUSKINNING_8_BONE_INFLUENCES,
	// Supporting nonuniform scale animation
	VER_UE4_ANIM_SUPPORT_NONUNIFORM_SCALE_ANIMATION,
	// Engine version is stored as a FEngineVersion object rather than changelist number
	VER_UE4_ENGINE_VERSION_OBJECT,
	// World assets now have RF_Public
	VER_UE4_PUBLIC_WORLDS,
	// Skeleton Guid
	VER_UE4_SKELETON_GUID_SERIALIZATION,
	// Character movement WalkableFloor refactor
	VER_UE4_CHARACTER_MOVEMENT_WALKABLE_FLOOR_REFACTOR,
	// Lights default to inverse squared
	VER_UE4_INVERSE_SQUARED_LIGHTS_DEFAULT,
	// Disabled SCRIPT_LIMIT_BYTECODE_TO_64KB
	VER_UE4_DISABLED_SCRIPT_LIMIT_BYTECODE,
	// Made remote role private, exposed bReplicates
	VER_UE4_PRIVATE_REMOTE_ROLE,
	// Fix up old foliage components to have static mobility (superseded by VER_UE4_FOLIAGE_MOVABLE_MOBILITY)
	VER_UE4_FOLIAGE_STATIC_MOBILITY,
	// Change BuildScale from a float to a vector
	VER_UE4_BUILD_SCALE_VECTOR,
	// After implementing foliage collision, need to disable collision on old foliage instances
	VER_UE4_FOLIAGE_COLLISION,
	// Added sky bent normal to indirect lighting cache
	VER_UE4_SKY_BENT_NORMAL,
	// Added cooking for landscape collision data
	VER_UE4_LANDSCAPE_COLLISION_DATA_COOKING,
	// Convert CPU tangent Z delta to vector from PackedNormal since we don't get any benefit other than memory
	// we still convert all to FVector in CPU time whenever any calculation
	VER_UE4_MORPHTARGET_CPU_TANGENTZDELTA_FORMATCHANGE,
	// Soft constraint limits will implicitly use the mass of the bodies
	VER_UE4_SOFT_CONSTRAINTS_USE_MASS,
	// Reflection capture data saved in packages
	VER_UE4_REFLECTION_DATA_IN_PACKAGES,
	// Fix up old foliage components to have movable mobility (superseded by VER_UE4_FOLIAGE_STATIC_LIGHTING_SUPPORT)
	VER_UE4_FOLIAGE_MOVABLE_MOBILITY,
	// Undo BreakMaterialAttributes changes as it broke old content
	VER_UE4_UNDO_BREAK_MATERIALATTRIBUTES_CHANGE,
	// Now Default custom profile name isn't NONE anymore due to copy/paste not working properly with it
	VER_UE4_ADD_CUSTOMPROFILENAME_CHANGE, 
	// Permanently flip and scale material expression coordinates
	VER_UE4_FLIP_MATERIAL_COORDS,
	// PinSubCategoryMemberReference added to FEdGraphPinType
	VER_UE4_MEMBERREFERENCE_IN_PINTYPE,
	// Vehicles use Nm for Torque instead of cm and RPM instead of rad/s
	VER_UE4_VEHICLES_UNIT_CHANGE,
	// removes NANs from all animations when loaded
	// now importing should detect NaNs, so we should not have NaNs in source data
	VER_UE4_ANIMATION_REMOVE_NANS,
	// Change skeleton preview attached assets property type
	VER_UE4_SKELETON_ASSET_PROPERTY_TYPE_CHANGE,
	// Fix some blueprint variables that have the CPF_DisableEditOnTemplate flag set
	// when they shouldn't
	VER_UE4_FIX_BLUEPRINT_VARIABLE_FLAGS,
	// Vehicles use Nm for Torque instead of cm and RPM instead of rad/s part two (missed conversion for some variables
	VER_UE4_VEHICLES_UNIT_CHANGE2,
	// Changed order of interface class serialization
	VER_UE4_UCLASS_SERIALIZE_INTERFACES_AFTER_LINKING,
	// Change from LOD distances to display factors
	VER_UE4_STATIC_MESH_SCREEN_SIZE_LODS,
	// Requires test of material coords to ensure they're saved correctly
	VER_UE4_FIX_MATERIAL_COORDS,
	// Changed SpeedTree wind presets to v7
	VER_UE4_SPEEDTREE_WIND_V7,
	// NeedsLoadForEditorGame added
	VER_UE4_LOAD_FOR_EDITOR_GAME,
	// Manual serialization of FRichCurveKey to save space
	VER_UE4_SERIALIZE_RICH_CURVE_KEY,
	// Change the outer of ULandscapeMaterialInstanceConstants and Landscape-related textures to the level in which they reside
	VER_UE4_MOVE_LANDSCAPE_MICS_AND_TEXTURES_WITHIN_LEVEL,
	// FTexts have creation history data, removed Key, Namespaces, and SourceString
	VER_UE4_FTEXT_HISTORY,
	// Shift comments to the left to contain expressions properly
	VER_UE4_FIX_MATERIAL_COMMENTS,
	// Bone names stored as FName means that we can't guarantee the correct case on export, now we store a separate string for export purposes only
	VER_UE4_STORE_BONE_EXPORT_NAMES,
	// changed mesh emitter initial orientation to distribution
	VER_UE4_MESH_EMITTER_INITIAL_ORIENTATION_DISTRIBUTION,
	// Foliage on blueprints causes crashes
	VER_UE4_DISALLOW_FOLIAGE_ON_BLUEPRINTS,
	// change motors to use revolutions per second instead of rads/second
	VER_UE4_FIXUP_MOTOR_UNITS,
	// deprecated MovementComponent functions including "ModifiedMaxSpeed" et al
	VER_UE4_DEPRECATED_MOVEMENTCOMPONENT_MODIFIED_SPEEDS,
	// rename CanBeCharacterBase
	VER_UE4_RENAME_CANBECHARACTERBASE,
	// Change GameplayTagContainers to have FGameplayTags instead of FNames; Required to fix-up native serialization
	VER_UE4_GAMEPLAY_TAG_CONTAINER_TAG_TYPE_CHANGE,
	// Change from UInstancedFoliageSettings to UFoliageType, and change the api from being keyed on UStaticMesh* to UFoliageType*
	VER_UE4_FOLIAGE_SETTINGS_TYPE,
	// Lights serialize static shadow depth maps
	VER_UE4_STATIC_SHADOW_DEPTH_MAPS,
	// Add RF_Transactional to data assets, fixing undo problems when editing them
	VER_UE4_ADD_TRANSACTIONAL_TO_DATA_ASSETS,
	// Change LB_AlphaBlend to LB_WeightBlend in ELandscapeLayerBlendType
	VER_UE4_ADD_LB_WEIGHTBLEND,
	// Add root component to an foliage actor, all foliage cluster components will be attached to a root
	VER_UE4_ADD_ROOTCOMPONENT_TO_FOLIAGEACTOR,
	// FMaterialInstanceBasePropertyOverrides didn't use proper UObject serialize
	VER_UE4_FIX_MATERIAL_PROPERTY_OVERRIDE_SERIALIZE,
	// Addition of linear color sampler. color sample type is changed to linear sampler if source texture !sRGB
	VER_UE4_ADD_LINEAR_COLOR_SAMPLER,
	// Added StringAssetReferencesMap to support renames of FStringAssetReference properties.
	VER_UE4_ADD_STRING_ASSET_REFERENCES_MAP,
	// Apply scale from SCS RootComponent details in the Blueprint Editor to new actor instances at construction time
	VER_UE4_BLUEPRINT_USE_SCS_ROOTCOMPONENT_SCALE,
	// Changed level streaming to have a linear color since the visualization doesn't gamma correct.
	VER_UE4_LEVEL_STREAMING_DRAW_COLOR_TYPE_CHANGE,
	// Cleared end triggers from non-state anim notifies
	VER_UE4_CLEAR_NOTIFY_TRIGGERS,
	// Convert old curve names stored in anim assets into skeleton smartnames
	VER_UE4_SKELETON_ADD_SMARTNAMES,
	// Added the currency code field to FTextHistory_AsCurrency
	VER_UE4_ADDED_CURRENCY_CODE_TO_FTEXT,
	// Added support for C++11 enum classes
	VER_UE4_ENUM_CLASS_SUPPORT,
	// Fixup widget animation class
	VER_UE4_FIXUP_WIDGET_ANIMATION_CLASS,
	// USoundWave objects now contain details about compression scheme used.
	VER_UE4_SOUND_COMPRESSION_TYPE_ADDED,
	// Bodies will automatically weld when attached
	VER_UE4_AUTO_WELDING,
	// Rename UCharacterMovementComponent::bCrouchMovesCharacterDown
	VER_UE4_RENAME_CROUCHMOVESCHARACTERDOWN,
	// Lightmap parameters in FMeshBuildSettings
	VER_UE4_LIGHTMAP_MESH_BUILD_SETTINGS,
	// Rename SM3 to ES3_1 and updates featurelevel material node selector
	VER_UE4_RENAME_SM3_TO_ES3_1,
	// Deprecated separate style assets for use in UMG
	VER_UE4_DEPRECATE_UMG_STYLE_ASSETS,
	// Duplicating Blueprints will regenerate NodeGuids after this version
	VER_UE4_POST_DUPLICATE_NODE_GUID,
	// Rename USpringArmComponent::bUseControllerViewRotation to bUsePawnViewRotation,
	// Rename UCameraComponent::bUseControllerViewRotation to bUsePawnViewRotation (and change the default value)
	VER_UE4_RENAME_CAMERA_COMPONENT_VIEW_ROTATION,
	// Changed FName to be case preserving
	VER_UE4_CASE_PRESERVING_FNAME,
	// Rename USpringArmComponent::bUsePawnViewRotation to bUsePawnControlRotation
	// Rename UCameraComponent::bUsePawnViewRotation to bUsePawnControlRotation
	VER_UE4_RENAME_CAMERA_COMPONENT_CONTROL_ROTATION,
	// Fix bad refraction material attribute masks
	VER_UE4_FIX_REFRACTION_INPUT_MASKING,
	// A global spawn rate for emitters.
	VER_UE4_GLOBAL_EMITTER_SPAWN_RATE_SCALE,
	// Cleanup destructible mesh settings
	VER_UE4_CLEAN_DESTRUCTIBLE_SETTINGS,
	// CharacterMovementComponent refactor of AdjustUpperHemisphereImpact and deprecation of some associated vars.
	VER_UE4_CHARACTER_MOVEMENT_UPPER_IMPACT_BEHAVIOR,
	// Changed Blueprint math equality functions for vectors and rotators to operate as a "nearly" equals rather than "exact"
	VER_UE4_BP_MATH_VECTOR_EQUALITY_USES_EPSILON,
	// Static lighting support was re-added to foliage, and mobility was returned to static
	VER_UE4_FOLIAGE_STATIC_LIGHTING_SUPPORT,
	// Added composite fonts to Slate font info
	VER_UE4_SLATE_COMPOSITE_FONTS,
	// Remove UDEPRECATED_SaveGameSummary, required for UWorld::Serialize
	VER_UE4_REMOVE_SAVEGAMESUMMARY,

	//Remove bodyseutp serialization from skeletal mesh component
	VER_UE4_REMOVE_SKELETALMESH_COMPONENT_BODYSETUP_SERIALIZATION,
	// Made Slate font data use bulk data to store the embedded font data
	VER_UE4_SLATE_BULK_FONT_DATA,
	// Add new friction behavior in ProjectileMovementComponent.
	VER_UE4_ADD_PROJECTILE_FRICTION_BEHAVIOR,
	// Add axis settings enum to MovementComponent.
	VER_UE4_MOVEMENTCOMPONENT_AXIS_SETTINGS,
	// Switch to new interactive comments, requires boundry conversion to preserve previous states
	VER_UE4_GRAPH_INTERACTIVE_COMMENTBUBBLES,
	// Landscape serializes physical materials for collision objects 
	VER_UE4_LANDSCAPE_SERIALIZE_PHYSICS_MATERIALS,
	// Rename Visiblity on widgets to Visibility
	VER_UE4_RENAME_WIDGET_VISIBILITY,
	// add track curves for animation
	VER_UE4_ANIMATION_ADD_TRACKCURVES,
	// Removed BranchingPoints from AnimMontages and converted them to regular AnimNotifies.
	VER_UE4_MONTAGE_BRANCHING_POINT_REMOVAL,
	// Enforce const-correctness in Blueprint implementations of native C++ const class methods
	VER_UE4_BLUEPRINT_ENFORCE_CONST_IN_FUNCTION_OVERRIDES,
	// Added pivot to widget components, need to load old versions as a 0,0 pivot, new default is 0.5,0.5
	VER_UE4_ADD_PIVOT_TO_WIDGET_COMPONENT,
	// Added finer control over when AI Pawns are automatically possessed. Also renamed Pawn.AutoPossess to Pawn.AutoPossessPlayer indicate this was a setting for players and not AI.
	VER_UE4_PAWN_AUTO_POSSESS_AI,
	// Added serialization of timezone to FTextHistory for AsDate operations.
	VER_UE4_FTEXT_HISTORY_DATE_TIMEZONE,
	// Sort ActiveBoneIndices on lods so that we can avoid doing it at run time
	VER_UE4_SORT_ACTIVE_BONE_INDICES,
	// Added per-frame material uniform expressions
	VER_UE4_PERFRAME_MATERIAL_UNIFORM_EXPRESSIONS,
	// Make MikkTSpace the default tangent space calculation method for static meshes.
	VER_UE4_MIKKTSPACE_IS_DEFAULT,
	// Only applies to cooked files, grass cooking support.
	VER_UE4_LANDSCAPE_GRASS_COOKING,
	// Fixed code for using the bOrientMeshEmitters property.
	VER_UE4_FIX_SKEL_VERT_ORIENT_MESH_PARTICLES,
	// Do not change landscape section offset on load under world composition
	VER_UE4_LANDSCAPE_STATIC_SECTION_OFFSET,
	// New options for navigation data runtime generation (static, modifiers only, dynamic)
	VER_UE4_ADD_MODIFIERS_RUNTIME_GENERATION,
	// Tidied up material's handling of masked blend mode.
	VER_UE4_MATERIAL_MASKED_BLENDMODE_TIDY,
	// Original version of VER_UE4_MERGED_ADD_MODIFIERS_RUNTIME_GENERATION_TO_4_7; renumbered to prevent blocking promotion in main.
	VER_UE4_MERGED_ADD_MODIFIERS_RUNTIME_GENERATION_TO_4_7_DEPRECATED,
	// Original version of VER_UE4_AFTER_MERGED_ADD_MODIFIERS_RUNTIME_GENERATION_TO_4_7; renumbered to prevent blocking promotion in main.
	VER_UE4_AFTER_MERGED_ADD_MODIFIERS_RUNTIME_GENERATION_TO_4_7_DEPRECATED,
	// After merging VER_UE4_ADD_MODIFIERS_RUNTIME_GENERATION into 4.7 branch
	VER_UE4_MERGED_ADD_MODIFIERS_RUNTIME_GENERATION_TO_4_7,
	// After merging VER_UE4_ADD_MODIFIERS_RUNTIME_GENERATION into 4.7 branch
	VER_UE4_AFTER_MERGING_ADD_MODIFIERS_RUNTIME_GENERATION_TO_4_7,
	// Landscape grass weightmap data is now generated in the editor and serialized.
	VER_UE4_SERIALIZE_LANDSCAPE_GRASS_DATA,
	// New property to optionally prevent gpu emitters clearing existing particles on Init().
	VER_UE4_OPTIONALLY_CLEAR_GPU_EMITTERS_ON_INIT,
	// Also store the Material guid with the landscape grass data
	VER_UE4_SERIALIZE_LANDSCAPE_GRASS_DATA_MATERIAL_GUID,
	// Make sure that all template components from blueprint generated classes are flagged as public
	VER_UE4_BLUEPRINT_GENERATED_CLASS_COMPONENT_TEMPLATES_PUBLIC,
	// Split out creation method on ActorComponents to distinguish between native, instance, and simple or user construction script
	VER_UE4_ACTOR_COMPONENT_CREATION_METHOD,
	// K2Node_Event now uses FMemberReference for handling references
	VER_UE4_K2NODE_EVENT_MEMBER_REFERENCE,
	// FPropertyTag stores GUID of struct
	VER_UE4_STRUCT_GUID_IN_PROPERTY_TAG,
	// Remove unused UPolys from UModel cooked content
	VER_UE4_REMOVE_UNUSED_UPOLYS_FROM_UMODEL,
	// This doesn't do anything except trigger a rebuild on HISMC cluster trees, in this case to get a good "occlusion query" level
	VER_UE4_REBUILD_HIERARCHICAL_INSTANCE_TREES,
	// Package summary includes an CompatibleWithEngineVersion field, separately to the version it's saved with
	VER_UE4_PACKAGE_SUMMARY_HAS_COMPATIBLE_ENGINE_VERSION,
	// Track UCS modified properties on Actor Components
	VER_UE4_TRACK_UCS_MODIFIED_PROPERTIES,
	// Allowed landscape spline meshes to be stored into landscape streaming levels rather than the spline's level
	VER_UE4_LANDSCAPE_SPLINE_CROSS_LEVEL_MESHES,
	// Deprecate the variables used for sizing in the designer on UUserWidget
	VER_UE4_DEPRECATE_USER_WIDGET_DESIGN_SIZE,
	// Make the editor views array dynamically sized
	VER_UE4_ADD_EDITOR_VIEWS,
	// Updated foliage to work with either FoliageType assets or blueprint classes
	VER_UE4_FOLIAGE_WITH_ASSET_OR_CLASS,
	// Allows PhysicsSerializer to serialize shapes and actors for faster load times
	VER_UE4_BODYINSTANCE_BINARY_SERIALIZATION,
	// Added fastcall data serialization directly in UFunction
	VER_UE4_SERIALIZE_BLUEPRINT_EVENTGRAPH_FASTCALLS_IN_UFUNCTION,
	// Changes to USplineComponent and FInterpCurve
	VER_UE4_INTERPCURVE_SUPPORTS_LOOPING,
	// Material Instances overriding base material LOD transitions
	VER_UE4_MATERIAL_INSTANCE_BASE_PROPERTY_OVERRIDES_DITHERED_LOD_TRANSITION,
	// Serialize ES2 textures separately rather than overwriting the properties used on other platforms
	VER_UE4_SERIALIZE_LANDSCAPE_ES2_TEXTURES,
	// Constraint motor velocity is broken into per-component
	VER_UE4_CONSTRAINT_INSTANCE_MOTOR_FLAGS,
	// Serialize bIsConst in FEdGraphPinType
	VER_UE4_SERIALIZE_PINTYPE_CONST,
	// Change UMaterialFunction::LibraryCategories to LibraryCategoriesText (old assets were saved before auto-conversion of FArrayProperty was possible)
	VER_UE4_LIBRARY_CATEGORIES_AS_FTEXT,
	// Check for duplicate exports while saving packages.
	VER_UE4_SKIP_DUPLICATE_EXPORTS_ON_SAVE_PACKAGE,
	// Pre-gathering of gatherable, localizable text in packages to optimize text gathering operation times
	VER_UE4_SERIALIZE_TEXT_IN_PACKAGES,
	// Added pivot to widget components, need to load old versions as a 0,0 pivot, new default is 0.5,0.5
	VER_UE4_ADD_BLEND_MODE_TO_WIDGET_COMPONENT,
	// Added lightmass primitive setting
	VER_UE4_NEW_LIGHTMASS_PRIMITIVE_SETTING,
	// Deprecate NoZSpring property on spring nodes to be replaced with TranslateZ property
	VER_UE4_REPLACE_SPRING_NOZ_PROPERTY,
	// Keep enums tight and serialize their values as pairs of FName and value. Don't insert dummy values.
	VER_UE4_TIGHTLY_PACKED_ENUMS,
	// Changed Asset import data to serialize file meta data as JSON
	VER_UE4_ASSET_IMPORT_DATA_AS_JSON,
	// Legacy gamma support for textures.
	VER_UE4_TEXTURE_LEGACY_GAMMA,
	// Added WithSerializer for basic native structures like FVector, FColor etc to improve serialization performance
	VER_UE4_ADDED_NATIVE_SERIALIZATION_FOR_IMMUTABLE_STRUCTURES,
	// Deprecated attributes that override the style on UMG widgets
	VER_UE4_DEPRECATE_UMG_STYLE_OVERRIDES,
	// Shadowmap penumbra size stored
	VER_UE4_STATIC_SHADOWMAP_PENUMBRA_SIZE,
	// Fix BC on Niagara effects from the data object and dev UI changes.
	VER_UE4_NIAGARA_DATA_OBJECT_DEV_UI_FIX,
	// Fixed the default orientation of widget component so it faces down +x
	VER_UE4_FIXED_DEFAULT_ORIENTATION_OF_WIDGET_COMPONENT,
	// Removed bUsedWithUI flag from UMaterial and replaced it with a new material domain for UI
	VER_UE4_REMOVED_MATERIAL_USED_WITH_UI_FLAG,
	// Added braking friction separate from turning friction.
	VER_UE4_CHARACTER_MOVEMENT_ADD_BRAKING_FRICTION,
	// Removed TTransArrays from UModel
	VER_UE4_BSP_UNDO_FIX,
	// Added default value to dynamic parameter.
	VER_UE4_DYNAMIC_PARAMETER_DEFAULT_VALUE,
	// Added ExtendedBounds to StaticMesh
	VER_UE4_STATIC_MESH_EXTENDED_BOUNDS,
	// Added non-linear blending to anim transitions, deprecating old types
	VER_UE4_ADDED_NON_LINEAR_TRANSITION_BLENDS,
	// AO Material Mask texture
	VER_UE4_AO_MATERIAL_MASK,
	// Replaced navigation agents selection with single structure
	VER_UE4_NAVIGATION_AGENT_SELECTOR,
	// Mesh particle collisions consider particle size.
	VER_UE4_MESH_PARTICLE_COLLISIONS_CONSIDER_PARTICLE_SIZE,
	// Adjacency buffer building no longer automatically handled based on triangle count, user-controlled
	VER_UE4_BUILD_MESH_ADJ_BUFFER_FLAG_EXPOSED,
	// Change the default max angular velocity
	VER_UE4_MAX_ANGULAR_VELOCITY_DEFAULT,
	// Build Adjacency index buffer for clothing tessellation
	VER_UE4_APEX_CLOTH_TESSELLATION,
	// Added DecalSize member, solved backward compatibility
	VER_UE4_DECAL_SIZE,
	// Keep only package names in StringAssetReferencesMap
	VER_UE4_KEEP_ONLY_PACKAGE_NAMES_IN_STRING_ASSET_REFERENCES_MAP,
	// Support sound cue not saving out editor only data
	VER_UE4_COOKED_ASSETS_IN_EDITOR_SUPPORT,
	// Updated dialogue wave localization gathering logic.
	VER_UE4_DIALOGUE_WAVE_NAMESPACE_AND_CONTEXT_CHANGES,
	// Renamed MakeRot MakeRotator and rearranged parameters.
	VER_UE4_MAKE_ROT_RENAME_AND_REORDER,
	// K2Node_Variable will properly have the VariableReference Guid set if available
	VER_UE4_K2NODE_VAR_REFERENCEGUIDS,
	// Added support for sound concurrency settings structure and overrides
	VER_UE4_SOUND_CONCURRENCY_PACKAGE,
	// Changing the default value for focusable user widgets to false
	VER_UE4_USERWIDGET_DEFAULT_FOCUSABLE_FALSE,
	// Custom event nodes implicitly set 'const' on array and non-array pass-by-reference input params
	VER_UE4_BLUEPRINT_CUSTOM_EVENT_CONST_INPUT,
	// Renamed HighFrequencyGain to LowPassFilterFrequency
	VER_UE4_USE_LOW_PASS_FILTER_FREQ,
	// UAnimBlueprintGeneratedClass can be replaced by a dynamic class. Use TSubclassOf<UAnimInstance> instead.
	VER_UE4_NO_ANIM_BP_CLASS_IN_GAMEPLAY_CODE,
	// The SCS keeps a list of all nodes in its hierarchy rather than recursively building it each time it is requested
	VER_UE4_SCS_STORES_ALLNODES_ARRAY,
	// Moved StartRange and EndRange in UFbxAnimSequenceImportData to use FInt32Interval
	VER_UE4_FBX_IMPORT_DATA_RANGE_ENCAPSULATION,
	// Adding a new root scene component to camera component
	VER_UE4_CAMERA_COMPONENT_ATTACH_TO_ROOT,
	// Updating custom material expression nodes for instanced stereo implementation
	VER_UE4_INSTANCED_STEREO_UNIFORM_UPDATE,
	// Texture streaming min and max distance to handle HLOD
	VER_UE4_STREAMABLE_TEXTURE_MIN_MAX_DISTANCE,	
	// Fixing up invalid struct-to-struct pin connections by injecting available conversion nodes
	VER_UE4_INJECT_BLUEPRINT_STRUCT_PIN_CONVERSION_NODES,
	// Saving tag data for Array Property's inner property
	VER_UE4_INNER_ARRAY_TAG_INFO,
	// Fixed duplicating slot node names in skeleton due to skeleton preload on compile
	VER_UE4_FIX_SLOT_NAME_DUPLICATION,
	// Texture streaming using AABBs instead of Spheres
	VER_UE4_STREAMABLE_TEXTURE_AABB,
	// FPropertyTag stores GUID of property
	VER_UE4_PROPERTY_GUID_IN_PROPERTY_TAG,
	// Name table hashes are calculated and saved out rather than at load time
	VER_UE4_NAME_HASHES_SERIALIZED,
	// Updating custom material expression nodes for instanced stereo implementation refactor
	VER_UE4_INSTANCED_STEREO_UNIFORM_REFACTOR,
	// Added compression to the shader resource for memory savings
	VER_UE4_COMPRESSED_SHADER_RESOURCES,
	// Cooked files contain the dependency graph for the event driven loader (the serialization is largely independent of the use of the new loader)
	VER_UE4_PRELOAD_DEPENDENCIES_IN_COOKED_EXPORTS,
	// Cooked files contain the TemplateIndex used by the event driven loader (the serialization is largely independent of the use of the new loader, i.e. this will be null if cooking for the old loader)
	VER_UE4_TemplateIndex_IN_COOKED_EXPORTS,
	// FPropertyTag includes contained type(s) for Set and Map properties:
	VER_UE4_PROPERTY_TAG_SET_MAP_SUPPORT,
	// Added SearchableNames to the package summary and asset registry
	VER_UE4_ADDED_SEARCHABLE_NAMES,
	// Increased size of SerialSize and SerialOffset in export map entries to 64 bit, allow support for bigger files
	VER_UE4_64BIT_EXPORTMAP_SERIALSIZES,
	// Sky light stores IrradianceMap for mobile renderer.
	VER_UE4_SKYLIGHT_MOBILE_IRRADIANCE_MAP,
	// Added flag to control sweep behavior while walking in UCharacterMovementComponent.
	VER_UE4_ADDED_SWEEP_WHILE_WALKING_FLAG,
	// StringAssetReference changed to SoftObjectPath and swapped to serialize as a name+string instead of a string
	VER_UE4_ADDED_SOFT_OBJECT_PATH,
	// Changed the source orientation of point lights to match spot lights (z axis)
	VER_UE4_POINTLIGHT_SOURCE_ORIENTATION,
	// LocalizationId has been added to the package summary (editor-only)
	VER_UE4_ADDED_PACKAGE_SUMMARY_LOCALIZATION_ID,
	// Fixed case insensitive hashes of wide strings containing character values from 128-255
	VER_UE4_FIX_WIDE_STRING_CRC,
	// Added package owner to allow private references
	VER_UE4_ADDED_PACKAGE_OWNER,
	// Changed the data layout for skin weight profile data
	VER_UE4_SKINWEIGHT_PROFILE_DATA_LAYOUT_CHANGES,
	// Added import that can have package different than their outer
	VER_UE4_NON_OUTER_PACKAGE_IMPORT,
	// Added DependencyFlags to AssetRegistry
	VER_UE4_ASSETREGISTRY_DEPENDENCYFLAGS,
	// Fixed corrupt licensee flag in 4.26 assets
	VER_UE4_CORRECT_LICENSEE_FLAG,

	// -----<new versions can be added before this line>-------------------------------------------------
	// - this needs to be the last line (see note below)
	VER_UE4_AUTOMATIC_VERSION_PLUS_ONE,
	VER_UE4_AUTOMATIC_VERSION = VER_UE4_AUTOMATIC_VERSION_PLUS_ONE - 1
};

enum EUnrealEngineObjectLicenseeUEVersion
{
	VER_LIC_NONE = 0,
	// - this needs to be the last line (see note below)
	VER_LIC_AUTOMATIC_VERSION_PLUS_ONE,
	VER_LIC_AUTOMATIC_VERSION = VER_LIC_AUTOMATIC_VERSION_PLUS_ONE - 1
};

static_assert(EUnrealEngineObjectUE4Version::VER_UE4_AUTOMATIC_VERSION < (int32)EUnrealEngineObjectUE5Version::INITIAL_VERSION, "UE4 versioning must be lower than the start of UE5 versioning");

/** 
 * This object combines all of our version enums into a single easy to use structure
 * which allows us to update older version numbers independently of the newer version numbers. 
 */ 
struct FPackageFileVersion
{
	FPackageFileVersion() = default;
	FPackageFileVersion(int32 UE4Version, EUnrealEngineObjectUE5Version UE5Version)
		: FileVersionUE4(UE4Version)
		, FileVersionUE5((int32)UE5Version)
	{

	}

	/** Set all versions to the default state */
	void Reset()
	{
		FileVersionUE4 = 0;
		FileVersionUE5 = 0;
	}

	/** Creates and returns a FPackageFileVersion based on a single EUnrealEngineObjectUEVersion and no other versions. */
	CORE_API static FPackageFileVersion CreateUE4Version(int32 Version);
	CORE_API static FPackageFileVersion CreateUE4Version(EUnrealEngineObjectUE4Version Version);

	/** Returns the highest valid version number which is considered to be the 'true' version number */
	int32 ToValue() const
	{
		if (FileVersionUE5 >= (int32)EUnrealEngineObjectUE5Version::INITIAL_VERSION)
		{
			return FileVersionUE5;
		}
		else
		{
			return FileVersionUE4;
		}
	}

	/** UE4 version comparisons */
	bool operator !=(EUnrealEngineObjectUE4Version Version) const
	{
		return FileVersionUE4 != Version;
	}
	
	/** UE4 version comparisons */
	bool operator <(EUnrealEngineObjectUE4Version Version) const
	{
		return FileVersionUE4 < Version;
	}
	
	/** UE4 version comparisons */
	bool operator >=(EUnrealEngineObjectUE4Version Version) const
	{
		return FileVersionUE4 >= Version;
	}

	/** UE5 version comparisons */
	bool operator !=(EUnrealEngineObjectUE5Version Version) const
	{
		return FileVersionUE5 != (int32)Version;
	}
	
	/** UE5 version comparisons  */
	bool operator <(EUnrealEngineObjectUE5Version Version) const
	{
		return FileVersionUE5 < (int32)Version;
	}

	/** UE5 version comparisons */
	bool operator >=(EUnrealEngineObjectUE5Version Version) const
	{
		return FileVersionUE5 >= (int32)Version;
	}

	/** 
	 * Returns true if this object is compatible with the FPackageFileVersion passed in as the parameter. 
	 * This means that  all version numbers for the current object are equal or greater than the 
	 * corresponding version numbers of the other structure.
	 */
	bool IsCompatible(const FPackageFileVersion& Other) const
	{
		return FileVersionUE4 >= Other.FileVersionUE4 && FileVersionUE5 >= Other.FileVersionUE5;
	}

	/** FPackageFileVersion comparisons */
	bool operator==(const FPackageFileVersion& Other) const
	{
		return FileVersionUE4 == Other.FileVersionUE4 && FileVersionUE5 == Other.FileVersionUE5;
	}

	/** FPackageFileVersion comparisons */
	bool operator!=(const FPackageFileVersion& Other) const
	{
		return !(*this == Other);
	}

	/** Serialization members */
	CORE_API friend FArchive& operator<<(FArchive& Ar, FPackageFileVersion& Version);
	CORE_API friend FCbWriter& operator<<(FCbWriter& Writer, const FPackageFileVersion& Version);
	CORE_API static FPackageFileVersion FromCbObject(const FCbObject& Obj);

	/* UE4 file version*/
	int32		FileVersionUE4 = 0;
	/* UE5 file version */
	int32		FileVersionUE5 = 0;
};

#define VER_LATEST_ENGINE_UE4           PREPROCESSOR_ENUM_PROTECT(VER_UE4_AUTOMATIC_VERSION)
#define VER_LATEST_ENGINE_UE5           PREPROCESSOR_ENUM_PROTECT(EUnrealEngineObjectUE5Version::AUTOMATIC_VERSION)
#define VER_UE4_DEPRECATED_PACKAGE      PREPROCESSOR_ENUM_PROTECT(VER_UE4_OLDEST_LOADABLE_PACKAGE)
#define VER_LATEST_ENGINE_LICENSEEUE4   PREPROCESSOR_ENUM_PROTECT(VER_LIC_AUTOMATIC_VERSION)

// Minimum package version that contains legal bytecode
#define VER_MIN_SCRIPTVM_UE4									(VER_UE4_CASE_PRESERVING_FNAME)
#define VER_MIN_SCRIPTVM_LICENSEEUE4							(VER_LIC_NONE)

// Version access.

UE_DEPRECATED(5.0, "Use GPackageFileUEVersion instead. See the @FPackageFileVersion documentation for further details")
extern const CORE_API int32					GPackageFileUE4Version;				// Unreal4 Version Number.

UE_DEPRECATED(5.0, "Use GPackageFileLicenseeUEVersion instead")
extern const CORE_API int32					GPackageFileLicenseeUE4Version;		// Licensee Version Number.

extern const CORE_API FPackageFileVersion	GPackageFileUEVersion;				// Unreal Version Number.
extern const CORE_API FPackageFileVersion	GOldestLoadablePackageFileUEVersion;// The oldest Unreal Version number that we can load.
extern const CORE_API int32					GPackageFileLicenseeUEVersion;		// Licensee Version Number.

<|MERGE_RESOLUTION|>--- conflicted
+++ resolved
@@ -56,15 +56,12 @@
 	
 	// Large world coordinates converts a number of core types to double components by default.
 	LARGE_WORLD_COORDINATES,       
-<<<<<<< HEAD
-=======
 
 	// Remove package GUID from FObjectExport
 	REMOVE_OBJECT_EXPORT_PACKAGE_GUID,
 
 	// Add IsInherited to the FObjectExport entry
 	TRACK_OBJECT_EXPORT_IS_INHERITED,
->>>>>>> d731a049
 	
 	// Replace FName asset path in FSoftObjectPath with (package name, asset name) pair FTopLevelAssetPath
 	FSOFTOBJECTPATH_REMOVE_ASSET_PATH_FNAMES,
