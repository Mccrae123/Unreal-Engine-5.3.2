// Copyright Epic Games, Inc. All Rights Reserved.

#pragma once

#include "CoreTypes.h"

class FArchive;
class FCbObject;
class FCbWriter;

// Prevents incorrect files from being loaded.

#define PACKAGE_FILE_TAG			0x9E2A83C1
#define PACKAGE_FILE_TAG_SWAPPED	0xC1832A9E

// Cast to ensure that the construct cannot be used in a #if without compiler error.
// This is useful as enum vales cannot be seen by the preprocessor.
#define PREPROCESSOR_ENUM_PROTECT(a) ((unsigned int)(a))

/** 
 * Versioning
 * 
 * We now have two enums for global versioning, EUnrealEngineObjectUE5Version and EUnrealEngineObjectUE4Version
 * which can be updated independently of each other. This allows us to potentially make version changed in the UE4
 * code base in the future and still have packages saved with those changes to be compatible with the UE5 code base.
 * 
 * The struct FPackageFileVersion should be used to contain the version number rather than storing the UE4/UE5 specific
 * version numbers. It provides overloads for testing against both version enum types for convenience.
 * 
 * Note that when reporting versioning problems we often use FPackageFileVersion::ToValue which returns the highest 
 * version valid in the structure. This allows us to keep reporting code simple and hide the fact that there are two
 * version numbers from end users. However this does mean that if a version mismatch is encountered due to a future 
 * extension of EUnrealEngineObjectUE4Version, then the error message given might look odd. Although given that we are 
 * unlikely to be changing EUnrealEngineObjectUE4Version in the future the risk is deemed worth it.
 */


/** This enum is the version for UE5 and should ONLY be edited in UE5Main branch! */
enum class EUnrealEngineObjectUE5Version : uint32
{
	// Note that currently the oldest loadable package version is EUnrealEngineObjectUEVersion::VER_UE4_OLDEST_LOADABLE_PACKAGE
	// this can be enabled should we ever deprecate UE4 versions entirely
	//OLDEST_LOADABLE_PACKAGE = ???,

	// The original UE5 version, at the time this was added the UE4 version was 522, so UE5 will start from 1000 to show a clear difference
	INITIAL_VERSION = 1000,

	// Support stripping names that are not referenced from export data
	NAMES_REFERENCED_FROM_EXPORT_DATA,

	// Added a payload table of contents to the package summary 
	PAYLOAD_TOC,

	// Added data to identify references from and to optional package
	OPTIONAL_RESOURCES,
	
	// Large world coordinates converts a number of core types to double components by default.
	LARGE_WORLD_COORDINATES,       
	
	// -----<new versions can be added before this line>-------------------------------------------------
	// - this needs to be the last line (see note below)
	AUTOMATIC_VERSION_PLUS_ONE,
	AUTOMATIC_VERSION = AUTOMATIC_VERSION_PLUS_ONE - 1
};

/** This enum is the version for UE4 and should ONLY be edited in UE4 Main branch! */
enum EUnrealEngineObjectUE4Version
{
	VER_UE4_OLDEST_LOADABLE_PACKAGE = 214,

	// Removed restriction on blueprint-exposed variables from being read-only
	VER_UE4_BLUEPRINT_VARS_NOT_READ_ONLY,
	// Added manually serialized element to UStaticMesh (precalculated nav collision)
	VER_UE4_STATIC_MESH_STORE_NAV_COLLISION,
	// Changed property name for atmospheric fog
	VER_UE4_ATMOSPHERIC_FOG_DECAY_NAME_CHANGE,
	// Change many properties/functions from Translation to Location
	VER_UE4_SCENECOMP_TRANSLATION_TO_LOCATION,
	// Material attributes reordering
	VER_UE4_MATERIAL_ATTRIBUTES_REORDERING,
	// Collision Profile setting has been added, and all components that exists has to be properly upgraded
	VER_UE4_COLLISION_PROFILE_SETTING,
	// Making the blueprint's skeleton class transient
	VER_UE4_BLUEPRINT_SKEL_TEMPORARY_TRANSIENT,
	// Making the blueprint's skeleton class serialized again
	VER_UE4_BLUEPRINT_SKEL_SERIALIZED_AGAIN,
	// Blueprint now controls replication settings again
	VER_UE4_BLUEPRINT_SETS_REPLICATION,
	// Added level info used by World browser
	VER_UE4_WORLD_LEVEL_INFO,
	// Changed capsule height to capsule half-height (afterwards)
	VER_UE4_AFTER_CAPSULE_HALF_HEIGHT_CHANGE,
	// Added Namepace, GUID (Key) and Flags to FText
	VER_UE4_ADDED_NAMESPACE_AND_KEY_DATA_TO_FTEXT,
	// Attenuation shapes
	VER_UE4_ATTENUATION_SHAPES,
	// Use IES texture multiplier even when IES brightness is not being used
	VER_UE4_LIGHTCOMPONENT_USE_IES_TEXTURE_MULTIPLIER_ON_NON_IES_BRIGHTNESS,
	// Removed InputComponent as a blueprint addable component
	VER_UE4_REMOVE_INPUT_COMPONENTS_FROM_BLUEPRINTS,
	// Use an FMemberReference struct in UK2Node_Variable
	VER_UE4_VARK2NODE_USE_MEMBERREFSTRUCT,
	// Refactored material expression inputs for UMaterialExpressionSceneColor and UMaterialExpressionSceneDepth
	VER_UE4_REFACTOR_MATERIAL_EXPRESSION_SCENECOLOR_AND_SCENEDEPTH_INPUTS,
	// Spline meshes changed from Z forwards to configurable
	VER_UE4_SPLINE_MESH_ORIENTATION,
	// Added ReverbEffect asset type
	VER_UE4_REVERB_EFFECT_ASSET_TYPE,
	// changed max texcoords from 4 to 8
	VER_UE4_MAX_TEXCOORD_INCREASED,
	// static meshes changed to support SpeedTrees
	VER_UE4_SPEEDTREE_STATICMESH,
	// Landscape component reference between landscape component and collision component
	VER_UE4_LANDSCAPE_COMPONENT_LAZY_REFERENCES,
	// Refactored UK2Node_CallFunction to use FMemberReference
	VER_UE4_SWITCH_CALL_NODE_TO_USE_MEMBER_REFERENCE,
	// Added fixup step to remove skeleton class references from blueprint objects
	VER_UE4_ADDED_SKELETON_ARCHIVER_REMOVAL,
	// See above, take 2.
	VER_UE4_ADDED_SKELETON_ARCHIVER_REMOVAL_SECOND_TIME,
	// Making the skeleton class on blueprints transient
	VER_UE4_BLUEPRINT_SKEL_CLASS_TRANSIENT_AGAIN,
	// UClass knows if it's been cooked
	VER_UE4_ADD_COOKED_TO_UCLASS,
	// Deprecated static mesh thumbnail properties were removed
	VER_UE4_DEPRECATED_STATIC_MESH_THUMBNAIL_PROPERTIES_REMOVED,
	// Added collections in material shader map ids
	VER_UE4_COLLECTIONS_IN_SHADERMAPID,
	// Renamed some Movement Component properties, added PawnMovementComponent
	VER_UE4_REFACTOR_MOVEMENT_COMPONENT_HIERARCHY,
	// Swap UMaterialExpressionTerrainLayerSwitch::LayerUsed/LayerNotUsed the correct way round
	VER_UE4_FIX_TERRAIN_LAYER_SWITCH_ORDER,
	// Remove URB_ConstraintSetup
	VER_UE4_ALL_PROPS_TO_CONSTRAINTINSTANCE,
	// Low quality directional lightmaps
	VER_UE4_LOW_QUALITY_DIRECTIONAL_LIGHTMAPS,
	// Added NoiseEmitterComponent and removed related Pawn properties.
	VER_UE4_ADDED_NOISE_EMITTER_COMPONENT,
	// Add text component vertical alignment
	VER_UE4_ADD_TEXT_COMPONENT_VERTICAL_ALIGNMENT,
	// Added AssetImportData for FBX asset types, deprecating SourceFilePath and SourceFileTimestamp
	VER_UE4_ADDED_FBX_ASSET_IMPORT_DATA,
	// Remove LevelBodySetup from ULevel
	VER_UE4_REMOVE_LEVELBODYSETUP,
	// Refactor character crouching
	VER_UE4_REFACTOR_CHARACTER_CROUCH,	
	// Trimmed down material shader debug information.
	VER_UE4_SMALLER_DEBUG_MATERIALSHADER_UNIFORM_EXPRESSIONS,
	// APEX Clothing
	VER_UE4_APEX_CLOTH,
	// Change Collision Channel to save only modified ones than all of them
	// @note!!! once we pass this CL, we can rename FCollisionResponseContainer enum values
	// we should rename to match ECollisionChannel
	VER_UE4_SAVE_COLLISIONRESPONSE_PER_CHANNEL,
	// Added Landscape Spline editor meshes
	VER_UE4_ADDED_LANDSCAPE_SPLINE_EDITOR_MESH,
	// Fixup input expressions for reading from refraction material attributes.
	VER_UE4_CHANGED_MATERIAL_REFACTION_TYPE,
	// Refactor projectile movement, along with some other movement component work.
	VER_UE4_REFACTOR_PROJECTILE_MOVEMENT,
	// Remove PhysicalMaterialProperty and replace with user defined enum
	VER_UE4_REMOVE_PHYSICALMATERIALPROPERTY,
	// Removed all compile outputs from FMaterial
	VER_UE4_PURGED_FMATERIAL_COMPILE_OUTPUTS,
	// Ability to save cooked PhysX meshes to Landscape
	VER_UE4_ADD_COOKED_TO_LANDSCAPE,
	// Change how input component consumption works
	VER_UE4_CONSUME_INPUT_PER_BIND,
	// Added new Graph based SoundClass Editor
	VER_UE4_SOUND_CLASS_GRAPH_EDITOR,
	// Fixed terrain layer node guids which was causing artifacts
	VER_UE4_FIXUP_TERRAIN_LAYER_NODES,
	// Added clamp min/max swap check to catch older materials
	VER_UE4_RETROFIT_CLAMP_EXPRESSIONS_SWAP,
	// Remove static/movable/stationary light classes
	VER_UE4_REMOVE_LIGHT_MOBILITY_CLASSES,
	// Refactor the way physics blending works to allow partial blending
	VER_UE4_REFACTOR_PHYSICS_BLENDING,
	// WorldLevelInfo: Added reference to parent level and streaming distance
	VER_UE4_WORLD_LEVEL_INFO_UPDATED,
	// Fixed cooking of skeletal/static meshes due to bad serialization logic
	VER_UE4_STATIC_SKELETAL_MESH_SERIALIZATION_FIX,
	// Removal of InterpActor and PhysicsActor
	VER_UE4_REMOVE_STATICMESH_MOBILITY_CLASSES,
	// Refactor physics transforms
	VER_UE4_REFACTOR_PHYSICS_TRANSFORMS,
	// Remove zero triangle sections from static meshes and compact material indices.
	VER_UE4_REMOVE_ZERO_TRIANGLE_SECTIONS,
	// Add param for deceleration in character movement instead of using acceleration.
	VER_UE4_CHARACTER_MOVEMENT_DECELERATION,
	// Made ACameraActor use a UCameraComponent for parameter storage, etc...
	VER_UE4_CAMERA_ACTOR_USING_CAMERA_COMPONENT,
	// Deprecated some pitch/roll properties in CharacterMovementComponent
	VER_UE4_CHARACTER_MOVEMENT_DEPRECATE_PITCH_ROLL,
	// Rebuild texture streaming data on load for uncooked builds
	VER_UE4_REBUILD_TEXTURE_STREAMING_DATA_ON_LOAD,
	// Add support for 32 bit index buffers for static meshes.
	VER_UE4_SUPPORT_32BIT_STATIC_MESH_INDICES,
	// Added streaming install ChunkID to AssetData and UPackage
	VER_UE4_ADDED_CHUNKID_TO_ASSETDATA_AND_UPACKAGE,
	// Add flag to control whether Character blueprints receive default movement bindings.
	VER_UE4_CHARACTER_DEFAULT_MOVEMENT_BINDINGS,
	// APEX Clothing LOD Info
	VER_UE4_APEX_CLOTH_LOD,
	// Added atmospheric fog texture data to be general
	VER_UE4_ATMOSPHERIC_FOG_CACHE_DATA,
	// Arrays serialize their inner's tags
	VAR_UE4_ARRAY_PROPERTY_INNER_TAGS,
	// Skeletal mesh index data is kept in memory in game to support mesh merging.
	VER_UE4_KEEP_SKEL_MESH_INDEX_DATA,
	// Added compatibility for the body instance collision change
	VER_UE4_BODYSETUP_COLLISION_CONVERSION,
	// Reflection capture cooking
	VER_UE4_REFLECTION_CAPTURE_COOKING,
	// Removal of DynamicTriggerVolume, DynamicBlockingVolume, DynamicPhysicsVolume
	VER_UE4_REMOVE_DYNAMIC_VOLUME_CLASSES,
	// Store an additional flag in the BodySetup to indicate whether there is any cooked data to load
	VER_UE4_STORE_HASCOOKEDDATA_FOR_BODYSETUP,
	// Changed name of RefractionBias to RefractionDepthBias.
	VER_UE4_REFRACTION_BIAS_TO_REFRACTION_DEPTH_BIAS,
	// Removal of SkeletalPhysicsActor
	VER_UE4_REMOVE_SKELETALPHYSICSACTOR,
	// PlayerController rotation input refactor
	VER_UE4_PC_ROTATION_INPUT_REFACTOR,
	// Landscape Platform Data cooking
	VER_UE4_LANDSCAPE_PLATFORMDATA_COOKING,
	// Added call for linking classes in CreateExport to ensure memory is initialized properly
	VER_UE4_CREATEEXPORTS_CLASS_LINKING_FOR_BLUEPRINTS,
	// Remove native component nodes from the blueprint SimpleConstructionScript
	VER_UE4_REMOVE_NATIVE_COMPONENTS_FROM_BLUEPRINT_SCS,
	// Removal of Single Node Instance
	VER_UE4_REMOVE_SINGLENODEINSTANCE, 
	// Character movement braking changes
	VER_UE4_CHARACTER_BRAKING_REFACTOR,
	// Supported low quality lightmaps in volume samples
	VER_UE4_VOLUME_SAMPLE_LOW_QUALITY_SUPPORT,
	// Split bEnableTouchEvents out from bEnableClickEvents
	VER_UE4_SPLIT_TOUCH_AND_CLICK_ENABLES,
	// Health/Death refactor
	VER_UE4_HEALTH_DEATH_REFACTOR,
	// Moving USoundNodeEnveloper from UDistributionFloatConstantCurve to FRichCurve
	VER_UE4_SOUND_NODE_ENVELOPER_CURVE_CHANGE,
	// Moved SourceRadius to UPointLightComponent
	VER_UE4_POINT_LIGHT_SOURCE_RADIUS,
	// Scene capture actors based on camera actors.
	VER_UE4_SCENE_CAPTURE_CAMERA_CHANGE,
	// Moving SkeletalMesh shadow casting flag from LoD details to material
	VER_UE4_MOVE_SKELETALMESH_SHADOWCASTING,
	// Changing bytecode operators for creating arrays
	VER_UE4_CHANGE_SETARRAY_BYTECODE,
	// Material Instances overriding base material properties.
	VER_UE4_MATERIAL_INSTANCE_BASE_PROPERTY_OVERRIDES,
	// Combined top/bottom lightmap textures
	VER_UE4_COMBINED_LIGHTMAP_TEXTURES,
	// Forced material lightmass guids to be regenerated
	VER_UE4_BUMPED_MATERIAL_EXPORT_GUIDS,
	// Allow overriding of parent class input bindings
	VER_UE4_BLUEPRINT_INPUT_BINDING_OVERRIDES,
	// Fix up convex invalid transform
	VER_UE4_FIXUP_BODYSETUP_INVALID_CONVEX_TRANSFORM, 
	// Fix up scale of physics stiffness and damping value
	VER_UE4_FIXUP_STIFFNESS_AND_DAMPING_SCALE, 
	// Convert USkeleton and FBoneContrainer to using FReferenceSkeleton.
	VER_UE4_REFERENCE_SKELETON_REFACTOR,
	// Adding references to variable, function, and macro nodes to be able to update to renamed values
	VER_UE4_K2NODE_REFERENCEGUIDS,
	// Fix up the 0th bone's parent bone index.
	VER_UE4_FIXUP_ROOTBONE_PARENT,
	//Allow setting of TextRenderComponents size in world space.
	VER_UE4_TEXT_RENDER_COMPONENTS_WORLD_SPACE_SIZING,
	// Material Instances overriding base material properties #2.
	VER_UE4_MATERIAL_INSTANCE_BASE_PROPERTY_OVERRIDES_PHASE_2,
	// CLASS_Placeable becomes CLASS_NotPlaceable
	VER_UE4_CLASS_NOTPLACEABLE_ADDED,
	// Added LOD info list to a world tile description
	VER_UE4_WORLD_LEVEL_INFO_LOD_LIST,
	// CharacterMovement variable naming refactor
	VER_UE4_CHARACTER_MOVEMENT_VARIABLE_RENAMING_1,
	// FName properties containing sound names converted to FSlateSound properties
	VER_UE4_FSLATESOUND_CONVERSION,
	// Added ZOrder to a world tile description
	VER_UE4_WORLD_LEVEL_INFO_ZORDER,
	// Added flagging of localization gather requirement to packages
	VER_UE4_PACKAGE_REQUIRES_LOCALIZATION_GATHER_FLAGGING,
	// Preventing Blueprint Actor variables from having default values
	VER_UE4_BP_ACTOR_VARIABLE_DEFAULT_PREVENTING,
	// Preventing Blueprint Actor variables from having default values
	VER_UE4_TEST_ANIMCOMP_CHANGE,
	// Class as primary asset, name convention changed
	VER_UE4_EDITORONLY_BLUEPRINTS,
	// Custom serialization for FEdGraphPinType
	VER_UE4_EDGRAPHPINTYPE_SERIALIZATION,
	// Stop generating 'mirrored' cooked mesh for Brush and Model components
	VER_UE4_NO_MIRROR_BRUSH_MODEL_COLLISION,
	// Changed ChunkID to be an array of IDs.
	VER_UE4_CHANGED_CHUNKID_TO_BE_AN_ARRAY_OF_CHUNKIDS,
	// Worlds have been renamed from "TheWorld" to be named after the package containing them
	VER_UE4_WORLD_NAMED_AFTER_PACKAGE,
	// Added sky light component
	VER_UE4_SKY_LIGHT_COMPONENT,
	// Added Enable distance streaming flag to FWorldTileLayer
	VER_UE4_WORLD_LAYER_ENABLE_DISTANCE_STREAMING,
	// Remove visibility/zone information from UModel
	VER_UE4_REMOVE_ZONES_FROM_MODEL,
	// Fix base pose serialization 
	VER_UE4_FIX_ANIMATIONBASEPOSE_SERIALIZATION,
	// Support for up to 8 skinning influences per vertex on skeletal meshes (on non-gpu vertices)
	VER_UE4_SUPPORT_8_BONE_INFLUENCES_SKELETAL_MESHES,
	// Add explicit bOverrideGravity to world settings
	VER_UE4_ADD_OVERRIDE_GRAVITY_FLAG,
	// Support for up to 8 skinning influences per vertex on skeletal meshes (on gpu vertices)
	VER_UE4_SUPPORT_GPUSKINNING_8_BONE_INFLUENCES,
	// Supporting nonuniform scale animation
	VER_UE4_ANIM_SUPPORT_NONUNIFORM_SCALE_ANIMATION,
	// Engine version is stored as a FEngineVersion object rather than changelist number
	VER_UE4_ENGINE_VERSION_OBJECT,
	// World assets now have RF_Public
	VER_UE4_PUBLIC_WORLDS,
	// Skeleton Guid
	VER_UE4_SKELETON_GUID_SERIALIZATION,
	// Character movement WalkableFloor refactor
	VER_UE4_CHARACTER_MOVEMENT_WALKABLE_FLOOR_REFACTOR,
	// Lights default to inverse squared
	VER_UE4_INVERSE_SQUARED_LIGHTS_DEFAULT,
	// Disabled SCRIPT_LIMIT_BYTECODE_TO_64KB
	VER_UE4_DISABLED_SCRIPT_LIMIT_BYTECODE,
	// Made remote role private, exposed bReplicates
	VER_UE4_PRIVATE_REMOTE_ROLE,
	// Fix up old foliage components to have static mobility (superseded by VER_UE4_FOLIAGE_MOVABLE_MOBILITY)
	VER_UE4_FOLIAGE_STATIC_MOBILITY,
	// Change BuildScale from a float to a vector
	VER_UE4_BUILD_SCALE_VECTOR,
	// After implementing foliage collision, need to disable collision on old foliage instances
	VER_UE4_FOLIAGE_COLLISION,
	// Added sky bent normal to indirect lighting cache
	VER_UE4_SKY_BENT_NORMAL,
	// Added cooking for landscape collision data
	VER_UE4_LANDSCAPE_COLLISION_DATA_COOKING,
	// Convert CPU tangent Z delta to vector from PackedNormal since we don't get any benefit other than memory
	// we still convert all to FVector in CPU time whenever any calculation
	VER_UE4_MORPHTARGET_CPU_TANGENTZDELTA_FORMATCHANGE,
	// Soft constraint limits will implicitly use the mass of the bodies
	VER_UE4_SOFT_CONSTRAINTS_USE_MASS,
	// Reflection capture data saved in packages
	VER_UE4_REFLECTION_DATA_IN_PACKAGES,
	// Fix up old foliage components to have movable mobility (superseded by VER_UE4_FOLIAGE_STATIC_LIGHTING_SUPPORT)
	VER_UE4_FOLIAGE_MOVABLE_MOBILITY,
	// Undo BreakMaterialAttributes changes as it broke old content
	VER_UE4_UNDO_BREAK_MATERIALATTRIBUTES_CHANGE,
	// Now Default custom profile name isn't NONE anymore due to copy/paste not working properly with it
	VER_UE4_ADD_CUSTOMPROFILENAME_CHANGE, 
	// Permanently flip and scale material expression coordinates
	VER_UE4_FLIP_MATERIAL_COORDS,
	// PinSubCategoryMemberReference added to FEdGraphPinType
	VER_UE4_MEMBERREFERENCE_IN_PINTYPE,
	// Vehicles use Nm for Torque instead of cm and RPM instead of rad/s
	VER_UE4_VEHICLES_UNIT_CHANGE,
	// removes NANs from all animations when loaded
	// now importing should detect NaNs, so we should not have NaNs in source data
	VER_UE4_ANIMATION_REMOVE_NANS,
	// Change skeleton preview attached assets property type
	VER_UE4_SKELETON_ASSET_PROPERTY_TYPE_CHANGE,
	// Fix some blueprint variables that have the CPF_DisableEditOnTemplate flag set
	// when they shouldn't
	VER_UE4_FIX_BLUEPRINT_VARIABLE_FLAGS,
	// Vehicles use Nm for Torque instead of cm and RPM instead of rad/s part two (missed conversion for some variables
	VER_UE4_VEHICLES_UNIT_CHANGE2,
	// Changed order of interface class serialization
	VER_UE4_UCLASS_SERIALIZE_INTERFACES_AFTER_LINKING,
	// Change from LOD distances to display factors
	VER_UE4_STATIC_MESH_SCREEN_SIZE_LODS,
	// Requires test of material coords to ensure they're saved correctly
	VER_UE4_FIX_MATERIAL_COORDS,
	// Changed SpeedTree wind presets to v7
	VER_UE4_SPEEDTREE_WIND_V7,
	// NeedsLoadForEditorGame added
	VER_UE4_LOAD_FOR_EDITOR_GAME,
	// Manual serialization of FRichCurveKey to save space
	VER_UE4_SERIALIZE_RICH_CURVE_KEY,
	// Change the outer of ULandscapeMaterialInstanceConstants and Landscape-related textures to the level in which they reside
	VER_UE4_MOVE_LANDSCAPE_MICS_AND_TEXTURES_WITHIN_LEVEL,
	// FTexts have creation history data, removed Key, Namespaces, and SourceString
	VER_UE4_FTEXT_HISTORY,
	// Shift comments to the left to contain expressions properly
	VER_UE4_FIX_MATERIAL_COMMENTS,
	// Bone names stored as FName means that we can't guarantee the correct case on export, now we store a separate string for export purposes only
	VER_UE4_STORE_BONE_EXPORT_NAMES,
	// changed mesh emitter initial orientation to distribution
	VER_UE4_MESH_EMITTER_INITIAL_ORIENTATION_DISTRIBUTION,
	// Foliage on blueprints causes crashes
	VER_UE4_DISALLOW_FOLIAGE_ON_BLUEPRINTS,
	// change motors to use revolutions per second instead of rads/second
	VER_UE4_FIXUP_MOTOR_UNITS,
	// deprecated MovementComponent functions including "ModifiedMaxSpeed" et al
	VER_UE4_DEPRECATED_MOVEMENTCOMPONENT_MODIFIED_SPEEDS,
	// rename CanBeCharacterBase
	VER_UE4_RENAME_CANBECHARACTERBASE,
	// Change GameplayTagContainers to have FGameplayTags instead of FNames; Required to fix-up native serialization
	VER_UE4_GAMEPLAY_TAG_CONTAINER_TAG_TYPE_CHANGE,
	// Change from UInstancedFoliageSettings to UFoliageType, and change the api from being keyed on UStaticMesh* to UFoliageType*
	VER_UE4_FOLIAGE_SETTINGS_TYPE,
	// Lights serialize static shadow depth maps
	VER_UE4_STATIC_SHADOW_DEPTH_MAPS,
	// Add RF_Transactional to data assets, fixing undo problems when editing them
	VER_UE4_ADD_TRANSACTIONAL_TO_DATA_ASSETS,
	// Change LB_AlphaBlend to LB_WeightBlend in ELandscapeLayerBlendType
	VER_UE4_ADD_LB_WEIGHTBLEND,
	// Add root component to an foliage actor, all foliage cluster components will be attached to a root
	VER_UE4_ADD_ROOTCOMPONENT_TO_FOLIAGEACTOR,
	// FMaterialInstanceBasePropertyOverrides didn't use proper UObject serialize
	VER_UE4_FIX_MATERIAL_PROPERTY_OVERRIDE_SERIALIZE,
	// Addition of linear color sampler. color sample type is changed to linear sampler if source texture !sRGB
	VER_UE4_ADD_LINEAR_COLOR_SAMPLER,
	// Added StringAssetReferencesMap to support renames of FStringAssetReference properties.
	VER_UE4_ADD_STRING_ASSET_REFERENCES_MAP,
	// Apply scale from SCS RootComponent details in the Blueprint Editor to new actor instances at construction time
	VER_UE4_BLUEPRINT_USE_SCS_ROOTCOMPONENT_SCALE,
	// Changed level streaming to have a linear color since the visualization doesn't gamma correct.
	VER_UE4_LEVEL_STREAMING_DRAW_COLOR_TYPE_CHANGE,
	// Cleared end triggers from non-state anim notifies
	VER_UE4_CLEAR_NOTIFY_TRIGGERS,
	// Convert old curve names stored in anim assets into skeleton smartnames
	VER_UE4_SKELETON_ADD_SMARTNAMES,
	// Added the currency code field to FTextHistory_AsCurrency
	VER_UE4_ADDED_CURRENCY_CODE_TO_FTEXT,
	// Added support for C++11 enum classes
	VER_UE4_ENUM_CLASS_SUPPORT,
	// Fixup widget animation class
	VER_UE4_FIXUP_WIDGET_ANIMATION_CLASS,
	// USoundWave objects now contain details about compression scheme used.
	VER_UE4_SOUND_COMPRESSION_TYPE_ADDED,
	// Bodies will automatically weld when attached
	VER_UE4_AUTO_WELDING,
	// Rename UCharacterMovementComponent::bCrouchMovesCharacterDown
	VER_UE4_RENAME_CROUCHMOVESCHARACTERDOWN,
	// Lightmap parameters in FMeshBuildSettings
	VER_UE4_LIGHTMAP_MESH_BUILD_SETTINGS,
	// Rename SM3 to ES3_1 and updates featurelevel material node selector
	VER_UE4_RENAME_SM3_TO_ES3_1,
	// Deprecated separate style assets for use in UMG
	VER_UE4_DEPRECATE_UMG_STYLE_ASSETS,
	// Duplicating Blueprints will regenerate NodeGuids after this version
	VER_UE4_POST_DUPLICATE_NODE_GUID,
	// Rename USpringArmComponent::bUseControllerViewRotation to bUsePawnViewRotation,
	// Rename UCameraComponent::bUseControllerViewRotation to bUsePawnViewRotation (and change the default value)
	VER_UE4_RENAME_CAMERA_COMPONENT_VIEW_ROTATION,
	// Changed FName to be case preserving
	VER_UE4_CASE_PRESERVING_FNAME,
	// Rename USpringArmComponent::bUsePawnViewRotation to bUsePawnControlRotation
	// Rename UCameraComponent::bUsePawnViewRotation to bUsePawnControlRotation
	VER_UE4_RENAME_CAMERA_COMPONENT_CONTROL_ROTATION,
	// Fix bad refraction material attribute masks
	VER_UE4_FIX_REFRACTION_INPUT_MASKING,
	// A global spawn rate for emitters.
	VER_UE4_GLOBAL_EMITTER_SPAWN_RATE_SCALE,
	// Cleanup destructible mesh settings
	VER_UE4_CLEAN_DESTRUCTIBLE_SETTINGS,
	// CharacterMovementComponent refactor of AdjustUpperHemisphereImpact and deprecation of some associated vars.
	VER_UE4_CHARACTER_MOVEMENT_UPPER_IMPACT_BEHAVIOR,
	// Changed Blueprint math equality functions for vectors and rotators to operate as a "nearly" equals rather than "exact"
	VER_UE4_BP_MATH_VECTOR_EQUALITY_USES_EPSILON,
	// Static lighting support was re-added to foliage, and mobility was returned to static
	VER_UE4_FOLIAGE_STATIC_LIGHTING_SUPPORT,
	// Added composite fonts to Slate font info
	VER_UE4_SLATE_COMPOSITE_FONTS,
	// Remove UDEPRECATED_SaveGameSummary, required for UWorld::Serialize
	VER_UE4_REMOVE_SAVEGAMESUMMARY,

	//Remove bodyseutp serialization from skeletal mesh component
	VER_UE4_REMOVE_SKELETALMESH_COMPONENT_BODYSETUP_SERIALIZATION,
	// Made Slate font data use bulk data to store the embedded font data
	VER_UE4_SLATE_BULK_FONT_DATA,
	// Add new friction behavior in ProjectileMovementComponent.
	VER_UE4_ADD_PROJECTILE_FRICTION_BEHAVIOR,
	// Add axis settings enum to MovementComponent.
	VER_UE4_MOVEMENTCOMPONENT_AXIS_SETTINGS,
	// Switch to new interactive comments, requires boundry conversion to preserve previous states
	VER_UE4_GRAPH_INTERACTIVE_COMMENTBUBBLES,
	// Landscape serializes physical materials for collision objects 
	VER_UE4_LANDSCAPE_SERIALIZE_PHYSICS_MATERIALS,
	// Rename Visiblity on widgets to Visibility
	VER_UE4_RENAME_WIDGET_VISIBILITY,
	// add track curves for animation
	VER_UE4_ANIMATION_ADD_TRACKCURVES,
	// Removed BranchingPoints from AnimMontages and converted them to regular AnimNotifies.
	VER_UE4_MONTAGE_BRANCHING_POINT_REMOVAL,
	// Enforce const-correctness in Blueprint implementations of native C++ const class methods
	VER_UE4_BLUEPRINT_ENFORCE_CONST_IN_FUNCTION_OVERRIDES,
	// Added pivot to widget components, need to load old versions as a 0,0 pivot, new default is 0.5,0.5
	VER_UE4_ADD_PIVOT_TO_WIDGET_COMPONENT,
	// Added finer control over when AI Pawns are automatically possessed. Also renamed Pawn.AutoPossess to Pawn.AutoPossessPlayer indicate this was a setting for players and not AI.
	VER_UE4_PAWN_AUTO_POSSESS_AI,
	// Added serialization of timezone to FTextHistory for AsDate operations.
	VER_UE4_FTEXT_HISTORY_DATE_TIMEZONE,
	// Sort ActiveBoneIndices on lods so that we can avoid doing it at run time
	VER_UE4_SORT_ACTIVE_BONE_INDICES,
	// Added per-frame material uniform expressions
	VER_UE4_PERFRAME_MATERIAL_UNIFORM_EXPRESSIONS,
	// Make MikkTSpace the default tangent space calculation method for static meshes.
	VER_UE4_MIKKTSPACE_IS_DEFAULT,
	// Only applies to cooked files, grass cooking support.
	VER_UE4_LANDSCAPE_GRASS_COOKING,
	// Fixed code for using the bOrientMeshEmitters property.
	VER_UE4_FIX_SKEL_VERT_ORIENT_MESH_PARTICLES,
	// Do not change landscape section offset on load under world composition
	VER_UE4_LANDSCAPE_STATIC_SECTION_OFFSET,
	// New options for navigation data runtime generation (static, modifiers only, dynamic)
	VER_UE4_ADD_MODIFIERS_RUNTIME_GENERATION,
	// Tidied up material's handling of masked blend mode.
	VER_UE4_MATERIAL_MASKED_BLENDMODE_TIDY,
	// Original version of VER_UE4_MERGED_ADD_MODIFIERS_RUNTIME_GENERATION_TO_4_7; renumbered to prevent blocking promotion in main.
	VER_UE4_MERGED_ADD_MODIFIERS_RUNTIME_GENERATION_TO_4_7_DEPRECATED,
	// Original version of VER_UE4_AFTER_MERGED_ADD_MODIFIERS_RUNTIME_GENERATION_TO_4_7; renumbered to prevent blocking promotion in main.
	VER_UE4_AFTER_MERGED_ADD_MODIFIERS_RUNTIME_GENERATION_TO_4_7_DEPRECATED,
	// After merging VER_UE4_ADD_MODIFIERS_RUNTIME_GENERATION into 4.7 branch
	VER_UE4_MERGED_ADD_MODIFIERS_RUNTIME_GENERATION_TO_4_7,
	// After merging VER_UE4_ADD_MODIFIERS_RUNTIME_GENERATION into 4.7 branch
	VER_UE4_AFTER_MERGING_ADD_MODIFIERS_RUNTIME_GENERATION_TO_4_7,
	// Landscape grass weightmap data is now generated in the editor and serialized.
	VER_UE4_SERIALIZE_LANDSCAPE_GRASS_DATA,
	// New property to optionally prevent gpu emitters clearing existing particles on Init().
	VER_UE4_OPTIONALLY_CLEAR_GPU_EMITTERS_ON_INIT,
	// Also store the Material guid with the landscape grass data
	VER_UE4_SERIALIZE_LANDSCAPE_GRASS_DATA_MATERIAL_GUID,
	// Make sure that all template components from blueprint generated classes are flagged as public
	VER_UE4_BLUEPRINT_GENERATED_CLASS_COMPONENT_TEMPLATES_PUBLIC,
	// Split out creation method on ActorComponents to distinguish between native, instance, and simple or user construction script
	VER_UE4_ACTOR_COMPONENT_CREATION_METHOD,
	// K2Node_Event now uses FMemberReference for handling references
	VER_UE4_K2NODE_EVENT_MEMBER_REFERENCE,
	// FPropertyTag stores GUID of struct
	VER_UE4_STRUCT_GUID_IN_PROPERTY_TAG,
	// Remove unused UPolys from UModel cooked content
	VER_UE4_REMOVE_UNUSED_UPOLYS_FROM_UMODEL,
	// This doesn't do anything except trigger a rebuild on HISMC cluster trees, in this case to get a good "occlusion query" level
	VER_UE4_REBUILD_HIERARCHICAL_INSTANCE_TREES,
	// Package summary includes an CompatibleWithEngineVersion field, separately to the version it's saved with
	VER_UE4_PACKAGE_SUMMARY_HAS_COMPATIBLE_ENGINE_VERSION,
	// Track UCS modified properties on Actor Components
	VER_UE4_TRACK_UCS_MODIFIED_PROPERTIES,
	// Allowed landscape spline meshes to be stored into landscape streaming levels rather than the spline's level
	VER_UE4_LANDSCAPE_SPLINE_CROSS_LEVEL_MESHES,
	// Deprecate the variables used for sizing in the designer on UUserWidget
	VER_UE4_DEPRECATE_USER_WIDGET_DESIGN_SIZE,
	// Make the editor views array dynamically sized
	VER_UE4_ADD_EDITOR_VIEWS,
	// Updated foliage to work with either FoliageType assets or blueprint classes
	VER_UE4_FOLIAGE_WITH_ASSET_OR_CLASS,
	// Allows PhysicsSerializer to serialize shapes and actors for faster load times
	VER_UE4_BODYINSTANCE_BINARY_SERIALIZATION,
	// Added fastcall data serialization directly in UFunction
	VER_UE4_SERIALIZE_BLUEPRINT_EVENTGRAPH_FASTCALLS_IN_UFUNCTION,
	// Changes to USplineComponent and FInterpCurve
	VER_UE4_INTERPCURVE_SUPPORTS_LOOPING,
	// Material Instances overriding base material LOD transitions
	VER_UE4_MATERIAL_INSTANCE_BASE_PROPERTY_OVERRIDES_DITHERED_LOD_TRANSITION,
	// Serialize ES2 textures separately rather than overwriting the properties used on other platforms
	VER_UE4_SERIALIZE_LANDSCAPE_ES2_TEXTURES,
	// Constraint motor velocity is broken into per-component
	VER_UE4_CONSTRAINT_INSTANCE_MOTOR_FLAGS,
	// Serialize bIsConst in FEdGraphPinType
	VER_UE4_SERIALIZE_PINTYPE_CONST,
	// Change UMaterialFunction::LibraryCategories to LibraryCategoriesText (old assets were saved before auto-conversion of FArrayProperty was possible)
	VER_UE4_LIBRARY_CATEGORIES_AS_FTEXT,
	// Check for duplicate exports while saving packages.
	VER_UE4_SKIP_DUPLICATE_EXPORTS_ON_SAVE_PACKAGE,
	// Pre-gathering of gatherable, localizable text in packages to optimize text gathering operation times
	VER_UE4_SERIALIZE_TEXT_IN_PACKAGES,
	// Added pivot to widget components, need to load old versions as a 0,0 pivot, new default is 0.5,0.5
	VER_UE4_ADD_BLEND_MODE_TO_WIDGET_COMPONENT,
	// Added lightmass primitive setting
	VER_UE4_NEW_LIGHTMASS_PRIMITIVE_SETTING,
	// Deprecate NoZSpring property on spring nodes to be replaced with TranslateZ property
	VER_UE4_REPLACE_SPRING_NOZ_PROPERTY,
	// Keep enums tight and serialize their values as pairs of FName and value. Don't insert dummy values.
	VER_UE4_TIGHTLY_PACKED_ENUMS,
	// Changed Asset import data to serialize file meta data as JSON
	VER_UE4_ASSET_IMPORT_DATA_AS_JSON,
	// Legacy gamma support for textures.
	VER_UE4_TEXTURE_LEGACY_GAMMA,
	// Added WithSerializer for basic native structures like FVector, FColor etc to improve serialization performance
	VER_UE4_ADDED_NATIVE_SERIALIZATION_FOR_IMMUTABLE_STRUCTURES,
	// Deprecated attributes that override the style on UMG widgets
	VER_UE4_DEPRECATE_UMG_STYLE_OVERRIDES,
	// Shadowmap penumbra size stored
	VER_UE4_STATIC_SHADOWMAP_PENUMBRA_SIZE,
	// Fix BC on Niagara effects from the data object and dev UI changes.
	VER_UE4_NIAGARA_DATA_OBJECT_DEV_UI_FIX,
	// Fixed the default orientation of widget component so it faces down +x
	VER_UE4_FIXED_DEFAULT_ORIENTATION_OF_WIDGET_COMPONENT,
	// Removed bUsedWithUI flag from UMaterial and replaced it with a new material domain for UI
	VER_UE4_REMOVED_MATERIAL_USED_WITH_UI_FLAG,
	// Added braking friction separate from turning friction.
	VER_UE4_CHARACTER_MOVEMENT_ADD_BRAKING_FRICTION,
	// Removed TTransArrays from UModel
	VER_UE4_BSP_UNDO_FIX,
	// Added default value to dynamic parameter.
	VER_UE4_DYNAMIC_PARAMETER_DEFAULT_VALUE,
	// Added ExtendedBounds to StaticMesh
	VER_UE4_STATIC_MESH_EXTENDED_BOUNDS,
	// Added non-linear blending to anim transitions, deprecating old types
	VER_UE4_ADDED_NON_LINEAR_TRANSITION_BLENDS,
	// AO Material Mask texture
	VER_UE4_AO_MATERIAL_MASK,
	// Replaced navigation agents selection with single structure
	VER_UE4_NAVIGATION_AGENT_SELECTOR,
	// Mesh particle collisions consider particle size.
	VER_UE4_MESH_PARTICLE_COLLISIONS_CONSIDER_PARTICLE_SIZE,
	// Adjacency buffer building no longer automatically handled based on triangle count, user-controlled
	VER_UE4_BUILD_MESH_ADJ_BUFFER_FLAG_EXPOSED,
	// Change the default max angular velocity
	VER_UE4_MAX_ANGULAR_VELOCITY_DEFAULT,
	// Build Adjacency index buffer for clothing tessellation
	VER_UE4_APEX_CLOTH_TESSELLATION,
	// Added DecalSize member, solved backward compatibility
	VER_UE4_DECAL_SIZE,
	// Keep only package names in StringAssetReferencesMap
	VER_UE4_KEEP_ONLY_PACKAGE_NAMES_IN_STRING_ASSET_REFERENCES_MAP,
	// Support sound cue not saving out editor only data
	VER_UE4_COOKED_ASSETS_IN_EDITOR_SUPPORT,
	// Updated dialogue wave localization gathering logic.
	VER_UE4_DIALOGUE_WAVE_NAMESPACE_AND_CONTEXT_CHANGES,
	// Renamed MakeRot MakeRotator and rearranged parameters.
	VER_UE4_MAKE_ROT_RENAME_AND_REORDER,
	// K2Node_Variable will properly have the VariableReference Guid set if available
	VER_UE4_K2NODE_VAR_REFERENCEGUIDS,
	// Added support for sound concurrency settings structure and overrides
	VER_UE4_SOUND_CONCURRENCY_PACKAGE,
	// Changing the default value for focusable user widgets to false
	VER_UE4_USERWIDGET_DEFAULT_FOCUSABLE_FALSE,
	// Custom event nodes implicitly set 'const' on array and non-array pass-by-reference input params
	VER_UE4_BLUEPRINT_CUSTOM_EVENT_CONST_INPUT,
	// Renamed HighFrequencyGain to LowPassFilterFrequency
	VER_UE4_USE_LOW_PASS_FILTER_FREQ,
	// UAnimBlueprintGeneratedClass can be replaced by a dynamic class. Use TSubclassOf<UAnimInstance> instead.
	VER_UE4_NO_ANIM_BP_CLASS_IN_GAMEPLAY_CODE,
	// The SCS keeps a list of all nodes in its hierarchy rather than recursively building it each time it is requested
	VER_UE4_SCS_STORES_ALLNODES_ARRAY,
	// Moved StartRange and EndRange in UFbxAnimSequenceImportData to use FInt32Interval
	VER_UE4_FBX_IMPORT_DATA_RANGE_ENCAPSULATION,
	// Adding a new root scene component to camera component
	VER_UE4_CAMERA_COMPONENT_ATTACH_TO_ROOT,
	// Updating custom material expression nodes for instanced stereo implementation
	VER_UE4_INSTANCED_STEREO_UNIFORM_UPDATE,
	// Texture streaming min and max distance to handle HLOD
	VER_UE4_STREAMABLE_TEXTURE_MIN_MAX_DISTANCE,	
	// Fixing up invalid struct-to-struct pin connections by injecting available conversion nodes
	VER_UE4_INJECT_BLUEPRINT_STRUCT_PIN_CONVERSION_NODES,
	// Saving tag data for Array Property's inner property
	VER_UE4_INNER_ARRAY_TAG_INFO,
	// Fixed duplicating slot node names in skeleton due to skeleton preload on compile
	VER_UE4_FIX_SLOT_NAME_DUPLICATION,
	// Texture streaming using AABBs instead of Spheres
	VER_UE4_STREAMABLE_TEXTURE_AABB,
	// FPropertyTag stores GUID of property
	VER_UE4_PROPERTY_GUID_IN_PROPERTY_TAG,
	// Name table hashes are calculated and saved out rather than at load time
	VER_UE4_NAME_HASHES_SERIALIZED,
	// Updating custom material expression nodes for instanced stereo implementation refactor
	VER_UE4_INSTANCED_STEREO_UNIFORM_REFACTOR,
	// Added compression to the shader resource for memory savings
	VER_UE4_COMPRESSED_SHADER_RESOURCES,
	// Cooked files contain the dependency graph for the event driven loader (the serialization is largely independent of the use of the new loader)
	VER_UE4_PRELOAD_DEPENDENCIES_IN_COOKED_EXPORTS,
	// Cooked files contain the TemplateIndex used by the event driven loader (the serialization is largely independent of the use of the new loader, i.e. this will be null if cooking for the old loader)
	VER_UE4_TemplateIndex_IN_COOKED_EXPORTS,
	// FPropertyTag includes contained type(s) for Set and Map properties:
	VER_UE4_PROPERTY_TAG_SET_MAP_SUPPORT,
	// Added SearchableNames to the package summary and asset registry
	VER_UE4_ADDED_SEARCHABLE_NAMES,
	// Increased size of SerialSize and SerialOffset in export map entries to 64 bit, allow support for bigger files
	VER_UE4_64BIT_EXPORTMAP_SERIALSIZES,
	// Sky light stores IrradianceMap for mobile renderer.
	VER_UE4_SKYLIGHT_MOBILE_IRRADIANCE_MAP,
	// Added flag to control sweep behavior while walking in UCharacterMovementComponent.
	VER_UE4_ADDED_SWEEP_WHILE_WALKING_FLAG,
	// StringAssetReference changed to SoftObjectPath and swapped to serialize as a name+string instead of a string
	VER_UE4_ADDED_SOFT_OBJECT_PATH,
	// Changed the source orientation of point lights to match spot lights (z axis)
	VER_UE4_POINTLIGHT_SOURCE_ORIENTATION,
	// LocalizationId has been added to the package summary (editor-only)
	VER_UE4_ADDED_PACKAGE_SUMMARY_LOCALIZATION_ID,
	// Fixed case insensitive hashes of wide strings containing character values from 128-255
	VER_UE4_FIX_WIDE_STRING_CRC,
	// Added package owner to allow private references
	VER_UE4_ADDED_PACKAGE_OWNER,
	// Changed the data layout for skin weight profile data
	VER_UE4_SKINWEIGHT_PROFILE_DATA_LAYOUT_CHANGES,
	// Added import that can have package different than their outer
	VER_UE4_NON_OUTER_PACKAGE_IMPORT,
	// Added DependencyFlags to AssetRegistry
	VER_UE4_ASSETREGISTRY_DEPENDENCYFLAGS,
	// Fixed corrupt licensee flag in 4.26 assets
	VER_UE4_CORRECT_LICENSEE_FLAG,

	// -----<new versions can be added before this line>-------------------------------------------------
	// - this needs to be the last line (see note below)
	VER_UE4_AUTOMATIC_VERSION_PLUS_ONE,
	VER_UE4_AUTOMATIC_VERSION = VER_UE4_AUTOMATIC_VERSION_PLUS_ONE - 1
};

<<<<<<< HEAD
enum EUnrealEngineObjectLicenseeUE4Version
=======
enum EUnrealEngineObjectLicenseeUEVersion
>>>>>>> 6bbb88c8
{
	VER_LIC_NONE = 0,
	// - this needs to be the last line (see note below)
	VER_LIC_AUTOMATIC_VERSION_PLUS_ONE,
	VER_LIC_AUTOMATIC_VERSION = VER_LIC_AUTOMATIC_VERSION_PLUS_ONE - 1
};

static_assert(EUnrealEngineObjectUE4Version::VER_UE4_AUTOMATIC_VERSION < (int32)EUnrealEngineObjectUE5Version::INITIAL_VERSION, "UE4 versioning must be lower than the start of UE5 versioning");

/** 
 * This object combines all of our version enums into a single easy to use structure
 * which allows us to update older version numbers independently of the newer version numbers. 
 */ 
struct FPackageFileVersion
{
	FPackageFileVersion() = default;
	FPackageFileVersion(int32 UE4Version, EUnrealEngineObjectUE5Version UE5Version)
		: FileVersionUE4(UE4Version)
		, FileVersionUE5((int32)UE5Version)
	{

	}

	/** Set all versions to the default state */
	void Reset()
	{
		FileVersionUE4 = 0;
		FileVersionUE5 = 0;
	}

	/** Creates and returns a FPackageFileVersion based on a single EUnrealEngineObjectUEVersion and no other versions. */
	CORE_API static FPackageFileVersion CreateUE4Version(int32 Version);
	CORE_API static FPackageFileVersion CreateUE4Version(EUnrealEngineObjectUE4Version Version);

	/** Returns the highest valid version number which is considered to be the 'true' version number */
	int32 ToValue() const
	{
		if (FileVersionUE5 >= (int32)EUnrealEngineObjectUE5Version::INITIAL_VERSION)
		{
			return FileVersionUE5;
		}
		else
		{
			return FileVersionUE4;
		}
	}

	/** UE4 version comparisons */
	bool operator !=(EUnrealEngineObjectUE4Version Version) const
	{
		return FileVersionUE4 != Version;
	}
	
	/** UE4 version comparisons */
	bool operator <(EUnrealEngineObjectUE4Version Version) const
	{
		return FileVersionUE4 < Version;
	}
	
	/** UE4 version comparisons */
	bool operator >=(EUnrealEngineObjectUE4Version Version) const
	{
		return FileVersionUE4 >= Version;
	}

	/** UE5 version comparisons */
	bool operator !=(EUnrealEngineObjectUE5Version Version) const
	{
		return FileVersionUE5 != (int32)Version;
	}
	
	/** UE5 version comparisons  */
	bool operator <(EUnrealEngineObjectUE5Version Version) const
	{
		return FileVersionUE5 < (int32)Version;
	}

	/** UE5 version comparisons */
	bool operator >=(EUnrealEngineObjectUE5Version Version) const
	{
		return FileVersionUE5 >= (int32)Version;
	}

	/** 
	 * Returns true if this object is compatible with the FPackageFileVersion passed in as the parameter. 
	 * This means that  all version numbers for the current object are equal or greater than the 
	 * corresponding version numbers of the other structure.
	 */
	bool IsCompatible(const FPackageFileVersion& Other) const
	{
		return FileVersionUE4 >= Other.FileVersionUE4 && FileVersionUE5 >= Other.FileVersionUE5;
	}

	/** FPackageFileVersion comparisons */
	bool operator==(const FPackageFileVersion& Other) const
	{
		return FileVersionUE4 == Other.FileVersionUE4 && FileVersionUE5 == Other.FileVersionUE5;
	}

	/** FPackageFileVersion comparisons */
	bool operator!=(const FPackageFileVersion& Other) const
	{
		return !(*this == Other);
	}

	/** Serialization members */
	CORE_API friend FArchive& operator<<(FArchive& Ar, FPackageFileVersion& Version);
	CORE_API friend FCbWriter& operator<<(FCbWriter& Writer, const FPackageFileVersion& Version);
	CORE_API static FPackageFileVersion FromCbObject(const FCbObject& Obj);

	/* UE4 file version*/
	int32		FileVersionUE4 = 0;
	/* UE5 file version */
	int32		FileVersionUE5 = 0;
};

#define VER_LATEST_ENGINE_UE4           PREPROCESSOR_ENUM_PROTECT(VER_UE4_AUTOMATIC_VERSION)
#define VER_LATEST_ENGINE_UE5           PREPROCESSOR_ENUM_PROTECT(EUnrealEngineObjectUE5Version::AUTOMATIC_VERSION)
#define VER_UE4_DEPRECATED_PACKAGE      PREPROCESSOR_ENUM_PROTECT(VER_UE4_OLDEST_LOADABLE_PACKAGE)
#define VER_LATEST_ENGINE_LICENSEEUE4   PREPROCESSOR_ENUM_PROTECT(VER_LIC_AUTOMATIC_VERSION)

// Minimum package version that contains legal bytecode
#define VER_MIN_SCRIPTVM_UE4									(VER_UE4_CASE_PRESERVING_FNAME)
#define VER_MIN_SCRIPTVM_LICENSEEUE4							(VER_LIC_NONE)

// Version access.

UE_DEPRECATED(5.0, "Use GPackageFileUEVersion instead. See the @FPackageFileVersion documentation for further details")
extern const CORE_API int32					GPackageFileUE4Version;				// Unreal4 Version Number.

UE_DEPRECATED(5.0, "Use GPackageFileLicenseeUEVersion instead")
extern const CORE_API int32					GPackageFileLicenseeUE4Version;		// Licensee Version Number.

extern const CORE_API FPackageFileVersion	GPackageFileUEVersion;				// Unreal Version Number.
extern const CORE_API FPackageFileVersion	GOldestLoadablePackageFileUEVersion;// The oldest Unreal Version number that we can load.
extern const CORE_API int32					GPackageFileLicenseeUEVersion;		// Licensee Version Number.

<|MERGE_RESOLUTION|>--- conflicted
+++ resolved
@@ -699,11 +699,7 @@
 	VER_UE4_AUTOMATIC_VERSION = VER_UE4_AUTOMATIC_VERSION_PLUS_ONE - 1
 };
 
-<<<<<<< HEAD
-enum EUnrealEngineObjectLicenseeUE4Version
-=======
 enum EUnrealEngineObjectLicenseeUEVersion
->>>>>>> 6bbb88c8
 {
 	VER_LIC_NONE = 0,
 	// - this needs to be the last line (see note below)
