// Copyright Epic Games, Inc. All Rights Reserved.

#pragma once

#include "CoreTypes.h"
#include "Delegates/DelegateMacros.h"
#include "Misc/AssertionMacros.h"
#include "Templates/UnrealTypeTraits.h"
#include "Containers/ContainerAllocationPolicies.h"
#include "Containers/Array.h"
#include "Containers/UnrealString.h"
#include "UObject/NameTypes.h"
#include "Templates/SharedPointer.h"
#include "Delegates/DelegateAccessHandler.h"

namespace UE::Core::Private
{
	template <typename InThreadSafetyMode>
	struct TScriptDelegateTraits
	{
		// Although templated, WeakPtrType is not intended to be anything other than FWeakObjectPtr,
		// and is only a template for module organization reasons.
		using WeakPtrType = FWeakObjectPtr;

		using ThreadSafetyMode = InThreadSafetyMode;
		using UnicastThreadSafetyModeForMulticasts = FNotThreadSafeNotCheckedDelegateMode;
	};

	template <>
	struct UE_DEPRECATED(5.3, "TScriptDelegate<FWeakObjectPtr> and TMulticastScriptDelegate<FWeakObjectPtr> have been deprecated, please use FScriptDelegate or FMulticastScriptDelegate respectively.") TScriptDelegateTraits<FWeakObjectPtr>
	{
		// After this deprecated specialization has been removed, all of the functions inside
		// TMulticastScriptDelegate which take OtherDummy parameters should also be removed,
		// and also the TScriptDelegate(const TScriptDelegate<FWeakObjectPtr>&) constructor.

		using WeakPtrType = FWeakObjectPtr;
		using ThreadSafetyMode = FNotThreadSafeDelegateMode;
		using UnicastThreadSafetyModeForMulticasts = FNotThreadSafeNotCheckedDelegateMode;
	};

	// This function only exists to allow compatibility between multicast and unicast delegate types which use an explicit FWeakObjectPtr template parameter
	template <typename From, typename To>
	/* UE_DEPRECATED(5.3, "Deprecated - remove after TScriptDelegateTraits<FWeakObjectPtr> is removed") */
	inline constexpr bool BackwardCompatibilityCheck()
	{
		if constexpr (std::is_same_v<From, FNotThreadSafeDelegateMode>)
		{
			return std::is_same_v<To, FWeakObjectPtr>;
		}
		else if constexpr (std::is_same_v<From, FWeakObjectPtr>)
		{
			return std::is_same_v<To, FNotThreadSafeDelegateMode>;
		}
		else
		{
			return false;
		}
	}
}

/**
 * Script delegate base class.
 */
template <typename InThreadSafetyMode>
class TScriptDelegate : public TDelegateAccessHandlerBase<typename UE::Core::Private::TScriptDelegateTraits<InThreadSafetyMode>::ThreadSafetyMode>
{
<<<<<<< HEAD
	// Although templated, the parameter is not intended to be anything other than the default,
	// and is only a template for module organization reasons.
	static_assert(std::is_same_v<TWeakPtr, FWeakObjectPtr>, "TWeakPtr should not be overridden");

=======
>>>>>>> 4af6daef
public:
	using ThreadSafetyMode = typename UE::Core::Private::TScriptDelegateTraits<InThreadSafetyMode>::ThreadSafetyMode;
	using WeakPtrType = typename UE::Core::Private::TScriptDelegateTraits<InThreadSafetyMode>::WeakPtrType;

private:
	template <typename>
	friend class TScriptDelegate;

	template<typename>
	friend class TMulticastScriptDelegate;

	using Super = TDelegateAccessHandlerBase<ThreadSafetyMode>;
	using typename Super::FReadAccessScope;
	using Super::GetReadAccessScope;
	using typename Super::FWriteAccessScope;
	using Super::GetWriteAccessScope;

public:
	/** Default constructor. */
	TScriptDelegate() 
		: Object( nullptr )
		, FunctionName( NAME_None )
	{ }

	TScriptDelegate(const TScriptDelegate& Other)
	{
		FReadAccessScope OtherReadScope = Other.GetReadAccessScope();

		Object = Other.Object;
		FunctionName = Other.FunctionName;
	}

	template <
		typename OtherThreadSafetyMode
		UE_REQUIRES(UE::Core::Private::BackwardCompatibilityCheck<InThreadSafetyMode, OtherThreadSafetyMode>())
	>
	/* UE_DEPRECATED(5.3, "Deprecated - remove after TScriptDelegateTraits<FWeakObjectPtr> is removed") */
	TScriptDelegate(const TScriptDelegate<OtherThreadSafetyMode>& Other)
	{
		typename TScriptDelegate<OtherThreadSafetyMode>::FReadAccessScope OtherReadScope = Other.GetReadAccessScope();

		Object = Other.Object;
		FunctionName = Other.FunctionName;
	}

	TScriptDelegate& operator=(const TScriptDelegate& Other)
	{
		WeakPtrType OtherObject;
		FName OtherFunctionName;

		{
			FReadAccessScope OtherReadScope = Other.GetReadAccessScope();
			OtherObject = Other.Object;
			OtherFunctionName = Other.FunctionName;
		}

		{
			FWriteAccessScope WriteScope = GetWriteAccessScope();
			Object = OtherObject;
			FunctionName = OtherFunctionName;
		}

		return *this;
	}
	template <
		typename OtherThreadSafetyMode
		UE_REQUIRES(UE::Core::Private::BackwardCompatibilityCheck<InThreadSafetyMode, OtherThreadSafetyMode>())
	>
	/* UE_DEPRECATED(5.3, "Deprecated - remove after TScriptDelegateTraits<FWeakObjectPtr> is removed") */
	TScriptDelegate& operator=(const TScriptDelegate<OtherThreadSafetyMode>& Other)
	{
		WeakPtrType OtherObject;
		FName OtherFunctionName;

		{
			typename TScriptDelegate<OtherThreadSafetyMode>::FReadAccessScope OtherReadScope = Other.GetReadAccessScope();
			OtherObject = Other.Object;
			OtherFunctionName = Other.FunctionName;
		}

		{
			FWriteAccessScope WriteScope = GetWriteAccessScope();
			Object = OtherObject;
			FunctionName = OtherFunctionName;
		}

		return *this;
	}

private:

	template <class UObjectTemplate>
	inline bool IsBound_Internal() const
	{
		if (FunctionName != NAME_None)
		{
			if (UObject* ObjectPtr = Object.Get())
			{
				return ((UObjectTemplate*)ObjectPtr)->FindFunction(FunctionName) != nullptr;
			}
		}

		return false;
	}

public:

	/**
	 * Binds a UFunction to this delegate.
	 *
	 * @param InObject The object to call the function on.
	 * @param InFunctionName The name of the function to call.
	 */
	void BindUFunction( UObject* InObject, const FName& InFunctionName )
	{
<<<<<<< HEAD
		UE_DELEGATES_MT_SCOPED_WRITE_ACCESS(AccessDetector);
=======
		FWriteAccessScope WriteScope = GetWriteAccessScope();
>>>>>>> 4af6daef

		Object = InObject;
		FunctionName = InFunctionName;
	}

	/** 
	 * Checks to see if the user object bound to this delegate is still valid
	 *
	 * @return  True if the object is still valid and it's safe to execute the function call
	 */
	inline bool IsBound() const
	{
<<<<<<< HEAD
		UE_DELEGATES_MT_SCOPED_READ_ACCESS(AccessDetector);

=======
		FReadAccessScope ReadScope = GetReadAccessScope();
>>>>>>> 4af6daef
		return IsBound_Internal<UObject>();
	}

	/** 
	 * Checks to see if this delegate is bound to the given user object.
	 *
	 * @return	True if this delegate is bound to InUserObject, false otherwise.
	 */
	inline bool IsBoundToObject(void const* InUserObject) const
	{
<<<<<<< HEAD
		UE_DELEGATES_MT_SCOPED_READ_ACCESS(AccessDetector);

=======
		FReadAccessScope ReadScope = GetReadAccessScope();
>>>>>>> 4af6daef
		return InUserObject && (InUserObject == GetUObject());
	}

	/** 
	 * Checks to see if this delegate is bound to the given user object, even if the object is unreachable.
	 *
	 * @return	True if this delegate is bound to InUserObject, false otherwise.
	 */
	bool IsBoundToObjectEvenIfUnreachable(void const* InUserObject) const
	{
<<<<<<< HEAD
		UE_DELEGATES_MT_SCOPED_READ_ACCESS(AccessDetector);

=======
		FReadAccessScope ReadScope = GetReadAccessScope();
>>>>>>> 4af6daef
		return InUserObject && InUserObject == GetUObjectEvenIfUnreachable();
	}

	/** 
	 * Checks to see if the user object bound to this delegate will ever be valid again
	 *
	 * @return  True if the object is still valid and it's safe to execute the function call
	 */
	inline bool IsCompactable() const
	{
<<<<<<< HEAD
		UE_DELEGATES_MT_SCOPED_READ_ACCESS(AccessDetector);

=======
		FReadAccessScope ReadScope = GetReadAccessScope();
>>>>>>> 4af6daef
		return FunctionName == NAME_None || !Object.Get(true);
	}

	/**
	 * Unbinds this delegate
	 */
	void Unbind()
	{
<<<<<<< HEAD
		UE_DELEGATES_MT_SCOPED_WRITE_ACCESS(AccessDetector);
=======
		FWriteAccessScope WriteScope = GetWriteAccessScope();
>>>>>>> 4af6daef

		Object = nullptr;
		FunctionName = NAME_None;
	}

	/**
	 * Unbinds this delegate (another name to provide a similar interface to TMulticastScriptDelegate)
	 */
	void Clear()
	{
		Unbind();
	}

	/**
	 * Converts this delegate to a string representation
	 *
	 * @return	Delegate in string format
	 */
	template <class UObjectTemplate>
	inline FString ToString() const
	{
		if( IsBound() )
		{
<<<<<<< HEAD
			UE_DELEGATES_MT_SCOPED_READ_ACCESS(AccessDetector);

=======
			FReadAccessScope ReadScope = GetReadAccessScope();
>>>>>>> 4af6daef
			return ((UObjectTemplate*)GetUObject())->GetPathName() + TEXT(".") + GetFunctionName().ToString();
		}
		return TEXT( "<Unbound>" );
	}

	/** Delegate serialization */
	friend FArchive& operator<<( FArchive& Ar, TScriptDelegate& D )
	{
<<<<<<< HEAD
		UE_DELEGATES_MT_SCOPED_READ_ACCESS(D.AccessDetector);
=======
		FReadAccessScope ReadScope = D.GetReadAccessScope();
>>>>>>> 4af6daef

		Ar << D.Object << D.FunctionName;
		return Ar;
	}

	/** Delegate serialization */
	friend void operator<<(FStructuredArchive::FSlot Slot, TScriptDelegate& D)
	{
<<<<<<< HEAD
		UE_DELEGATES_MT_SCOPED_READ_ACCESS(D.AccessDetector);
=======
		FReadAccessScope ReadScope = D.GetReadAccessScope();
>>>>>>> 4af6daef

		FStructuredArchive::FRecord Record = Slot.EnterRecord();
		Record << SA_VALUE(TEXT("Object"), D.Object) << SA_VALUE(TEXT("FunctionName"),D.FunctionName);
	}

	/** Comparison operators */
	FORCEINLINE bool operator==( const TScriptDelegate& Other ) const
	{
<<<<<<< HEAD
		UE_DELEGATES_MT_SCOPED_READ_ACCESS(AccessDetector);

		return Object == Other.Object && FunctionName == Other.FunctionName;
=======
		WeakPtrType OtherObject;
		FName OtherFunctionName;

		{
			FReadAccessScope OtherReadScope = Other.GetReadAccessScope();
			OtherObject = Other.Object;
			OtherFunctionName = Other.FunctionName;
		}

		bool bResult;

		{
			FReadAccessScope ThisReadScope = GetReadAccessScope();
			bResult = Object == OtherObject && FunctionName == OtherFunctionName;
		}

		return bResult;
	}
	template <
		typename OtherThreadSafetyMode
		UE_REQUIRES(UE::Core::Private::BackwardCompatibilityCheck<InThreadSafetyMode, OtherThreadSafetyMode>())
	>
	/* UE_DEPRECATED(5.3, "Deprecated - remove after TScriptDelegateTraits<FWeakObjectPtr> is removed") */
	FORCEINLINE bool operator==(const TScriptDelegate<OtherThreadSafetyMode>& Other) const
	{
		WeakPtrType OtherObject;
		FName OtherFunctionName;

		{
			typename TScriptDelegate<OtherThreadSafetyMode>::FReadAccessScope OtherReadScope = Other.GetReadAccessScope();
			OtherObject = Other.Object;
			OtherFunctionName = Other.FunctionName;
		}

		bool bResult;

		{
			FReadAccessScope ThisReadScope = GetReadAccessScope();
			bResult = Object == OtherObject && FunctionName == OtherFunctionName;
		}

		return bResult;
>>>>>>> 4af6daef
	}

	FORCEINLINE bool operator!=( const TScriptDelegate& Other ) const
	{
<<<<<<< HEAD
		UE_DELEGATES_MT_SCOPED_READ_ACCESS(AccessDetector);

		return Object != Other.Object || FunctionName != Other.FunctionName;
=======
		return !operator==(Other);
>>>>>>> 4af6daef
	}
	template <
		typename OtherThreadSafetyMode
		UE_REQUIRES(UE::Core::Private::BackwardCompatibilityCheck<InThreadSafetyMode, OtherThreadSafetyMode>())
	>
	/* UE_DEPRECATED(5.3, "Deprecated - remove after TScriptDelegateTraits<FWeakObjectPtr> is removed") */
	FORCEINLINE bool operator!=(const TScriptDelegate<OtherThreadSafetyMode>& Other) const
	{
<<<<<<< HEAD
		UE_DELEGATES_MT_SCOPED_WRITE_ACCESS(AccessDetector);

		Object = Other.Object;
		FunctionName = Other.FunctionName;
=======
		return !operator==(Other);
>>>>>>> 4af6daef
	}

	/** 
	 * Gets the object bound to this delegate
	 *
	 * @return	The object
	 */
	UObject* GetUObject()
	{
<<<<<<< HEAD
		UE_DELEGATES_MT_SCOPED_WRITE_ACCESS(AccessDetector);
=======
		FWriteAccessScope WriteScope = GetWriteAccessScope();
>>>>>>> 4af6daef

		// Downcast UObjectBase to UObject
		return static_cast< UObject* >( Object.Get() );
	}

	/**
	 * Gets the object bound to this delegate (const)
	 *
	 * @return	The object
	 */
	const UObject* GetUObject() const
	{
<<<<<<< HEAD
		UE_DELEGATES_MT_SCOPED_READ_ACCESS(AccessDetector);
=======
		FReadAccessScope ReadScope = GetReadAccessScope();
>>>>>>> 4af6daef

		// Downcast UObjectBase to UObject
		return static_cast< const UObject* >( Object.Get() );
	}

	/** 
	 * Gets the object bound to this delegate, even if the object is unreachable
	 *
	 * @return	The object
	 */
	UObject* GetUObjectEvenIfUnreachable()
	{
<<<<<<< HEAD
		UE_DELEGATES_MT_SCOPED_WRITE_ACCESS(AccessDetector);
=======
		FWriteAccessScope WriteScope = GetWriteAccessScope();
>>>>>>> 4af6daef

		// Downcast UObjectBase to UObject
		return static_cast< UObject* >( Object.GetEvenIfUnreachable() );
	}

	/**
	 * Gets the object bound to this delegate (const), even if the object is unreachable
	 *
	 * @return	The object
	 */
	const UObject* GetUObjectEvenIfUnreachable() const
	{
<<<<<<< HEAD
		UE_DELEGATES_MT_SCOPED_READ_ACCESS(AccessDetector);
=======
		FReadAccessScope ReadScope = GetReadAccessScope();
>>>>>>> 4af6daef

		// Downcast UObjectBase to UObject
		return static_cast< const UObject* >( Object.GetEvenIfUnreachable() );
	}

	WeakPtrType& GetUObjectRef()
	{
		return Object;
	}

	/**
	 * Gets the name of the function to call on the bound object
	 *
	 * @return	Function name
	 */
	FName GetFunctionName() const
	{
<<<<<<< HEAD
		UE_DELEGATES_MT_SCOPED_READ_ACCESS(AccessDetector);

=======
		FReadAccessScope ReadScope = GetReadAccessScope();
>>>>>>> 4af6daef
		return FunctionName;
	}

	/**
	 * Executes a delegate by calling the named function on the object bound to the delegate.  You should
	 * always first verify that the delegate is safe to execute by calling IsBound() before calling this function.
	 * In general, you should never call this function directly.  Instead, call Execute() on a derived class.
	 *
	 * @param	Parameters		Parameter structure
	 */
	//CORE_API void ProcessDelegate(void* Parameters) const;
	template <class UObjectTemplate>
	void ProcessDelegate( void* Parameters ) const
	{
		UObjectTemplate* ObjectPtr;
		UFunction* Function;

		{	// to avoid MT access check if the delegate is deleted from inside of its callback, we don't cover the callback execution
			// by access protection scope
<<<<<<< HEAD
			UE_DELEGATES_MT_SCOPED_WRITE_ACCESS(AccessDetector);

			checkf(Object.IsValid() != false, TEXT("ProcessDelegate() called with no object bound to delegate!"));
			checkf(FunctionName != NAME_None, TEXT("ProcessDelegate() called with no function name set!"));
=======
			// the `const` on the method is a lie
			FWriteAccessScope WriteScope = const_cast<TScriptDelegate*>(this)->GetWriteAccessScope();

			checkf( Object.IsValid() != false, TEXT( "ProcessDelegate() called with no object bound to delegate!" ) );
			checkf( FunctionName != NAME_None, TEXT( "ProcessDelegate() called with no function name set!" ) );
>>>>>>> 4af6daef

			// Object was pending kill, so we cannot execute the delegate.  Note that it's important to assert
			// here and not simply continue execution, as memory may be left uninitialized if the delegate is
			// not able to execute, resulting in much harder-to-detect code errors.  Users should always make
			// sure IsBound() returns true before calling ProcessDelegate()!
			ObjectPtr = static_cast<UObjectTemplate*>(Object.Get());	// Down-cast
<<<<<<< HEAD
			checkSlow(IsValid(ObjectPtr));
=======
			checkSlow( IsValid(ObjectPtr) );
>>>>>>> 4af6daef

			// Object *must* implement the specified function
			Function = ObjectPtr->FindFunctionChecked(FunctionName);
		}

		// Execute the delegate!
		ObjectPtr->ProcessEvent(Function, Parameters);
	}

	friend uint32 GetTypeHash(const TScriptDelegate& Delegate)
	{
<<<<<<< HEAD
		UE_DELEGATES_MT_SCOPED_READ_ACCESS(Delegate.AccessDetector);
=======
		FReadAccessScope ReadScope = Delegate.GetReadAccessScope();
>>>>>>> 4af6daef

		return HashCombine(GetTypeHash(Delegate.Object), GetTypeHash(Delegate.GetFunctionName()));
	}

<<<<<<< HEAD
=======
	template<typename OtherThreadSafetyMode>
	static TScriptDelegate CopyFrom(const TScriptDelegate<OtherThreadSafetyMode>& Other)
	{
		static_assert(std::is_same_v<ThreadSafetyMode, typename UE::Core::Private::TScriptDelegateTraits<ThreadSafetyMode>::UnicastThreadSafetyModeForMulticasts>);

		typename TScriptDelegate<OtherThreadSafetyMode>::FReadAccessScope OtherReadScope = Other.GetReadAccessScope();

		TScriptDelegate Copy;
		Copy.Object = Other.Object;
		Copy.FunctionName = Other.FunctionName;

		return Copy;
	}

>>>>>>> 4af6daef
protected:

	/** The object bound to this delegate, or nullptr if no object is bound */
	WeakPtrType Object;

	/** Name of the function to call on the bound object */
	FName FunctionName;

	UE_DELEGATES_MT_ACCESS_DETECTOR(AccessDetector);

	// 
	friend class FCallDelegateHelper;

	friend struct TIsZeroConstructType<TScriptDelegate>;
};

template<typename ThreadSafetyMode>
struct TIsZeroConstructType<TScriptDelegate<ThreadSafetyMode>>
{
	static constexpr bool Value = 
		TIsZeroConstructType<typename UE::Core::Private::TScriptDelegateTraits<ThreadSafetyMode>::WeakPtrType>::Value &&
		TIsZeroConstructType<typename TScriptDelegate<ThreadSafetyMode>::Super>::Value;
};

/**
 * Script multi-cast delegate base class
 */
template <typename InThreadSafetyMode>
class TMulticastScriptDelegate : public TDelegateAccessHandlerBase<typename UE::Core::Private::TScriptDelegateTraits<InThreadSafetyMode>::ThreadSafetyMode>
{
private:
	using Super = TDelegateAccessHandlerBase<InThreadSafetyMode>;
	using typename Super::FReadAccessScope;
	using Super::GetReadAccessScope;
	using typename Super::FWriteAccessScope;
	using Super::GetWriteAccessScope;

	using UnicastDelegateType = TScriptDelegate<typename UE::Core::Private::TScriptDelegateTraits<InThreadSafetyMode>::UnicastThreadSafetyModeForMulticasts>;

public:
	using ThreadSafetyMode = typename UE::Core::Private::TScriptDelegateTraits<InThreadSafetyMode>::ThreadSafetyMode;
	using InvocationListType = TArray<UnicastDelegateType>;

	TMulticastScriptDelegate() = default;

	TMulticastScriptDelegate(const TMulticastScriptDelegate& Other)
	{
		InvocationListType LocalCopy;

		{
			FReadAccessScope OtherReadScope = Other.GetReadAccessScope();
			LocalCopy = Other.InvocationList;
		}

		InvocationList = MoveTemp(LocalCopy);
	}

	TMulticastScriptDelegate& operator=(const TMulticastScriptDelegate& Other)
	{
		InvocationListType LocalCopy;
		{
			FReadAccessScope OtherReadScope = Other.GetReadAccessScope();
			LocalCopy = Other.InvocationList;
		}

		{
			FWriteAccessScope WriteScope = GetWriteAccessScope();
			InvocationList = MoveTemp(LocalCopy);
		}

		return *this;
	}

	TMulticastScriptDelegate(TMulticastScriptDelegate&& Other)
	{
		InvocationListType LocalStorage;

		{
			FReadAccessScope OtherReadScope = Other.GetReadAccessScope();
			LocalStorage = MoveTemp(Other.InvocationList);
		}

		InvocationList = MoveTemp(LocalStorage);
	}

	TMulticastScriptDelegate& operator=(TMulticastScriptDelegate&& Other)
	{
		InvocationListType LocalStorage;

		{
			FReadAccessScope OtherReadScope = Other.GetReadAccessScope();
			LocalStorage = MoveTemp(Other.InvocationList);
		}

		{
			FWriteAccessScope WriteScope = GetWriteAccessScope();
			InvocationList = MoveTemp(LocalStorage);
		}

		return *this;
	}

public:

	/**
	 * Checks to see if any functions are bound to this multi-cast delegate
	 *
	 * @return	True if any functions are bound
	 */
	inline bool IsBound() const
	{
<<<<<<< HEAD
		UE_DELEGATES_MT_SCOPED_READ_ACCESS(AccessDetector);
=======
		FReadAccessScope ReadScope = GetReadAccessScope();
>>>>>>> 4af6daef

		return InvocationList.Num() > 0;
	}

	/**
	 * Checks whether a function delegate is already a member of this multi-cast delegate's invocation list
	 *
	 * @param	InDelegate	Delegate to check
	 * @return	True if the delegate is already in the list.
	 */
	bool Contains( const TScriptDelegate<ThreadSafetyMode>& InDelegate ) const
	{
		const UObject* Object;
		FName FunctionName;

		{
			FReadAccessScope OtherReadScope = InDelegate.GetReadAccessScope();
			Object = InDelegate.Object.Get();
			FunctionName = InDelegate.FunctionName;
		}

		return Contains(Object, FunctionName);
	}
	template <
		typename OtherThreadSafetyMode
		UE_REQUIRES(UE::Core::Private::BackwardCompatibilityCheck<InThreadSafetyMode, OtherThreadSafetyMode>())
	>
	/* UE_DEPRECATED(5.3, "Deprecated - remove after TScriptDelegateTraits<FWeakObjectPtr> is removed") */
	bool Contains(const TScriptDelegate<OtherThreadSafetyMode>& InDelegate) const
	{
<<<<<<< HEAD
		UE_DELEGATES_MT_SCOPED_READ_ACCESS(AccessDetector);

		return InvocationList.Contains( InDelegate );
=======
		const UObject* Object;
		FName FunctionName;

		{
			typename TScriptDelegate<OtherThreadSafetyMode>::FReadAccessScope OtherReadScope = InDelegate.GetReadAccessScope();
			Object = InDelegate.Object.Get();
			FunctionName = InDelegate.FunctionName;
		}

		return Contains(Object, FunctionName);
>>>>>>> 4af6daef
	}

	/**
	 * Checks whether a function delegate is already a member of this multi-cast delegate's invocation list
	 *
	 * @param	InObject		Object of the delegate to check
	 * @param	InFunctionName	Function name of the delegate to check
	 * @return	True if the delegate is already in the list.
	 */
	bool Contains( const UObject* InObject, FName InFunctionName ) const
	{
<<<<<<< HEAD
		UE_DELEGATES_MT_SCOPED_READ_ACCESS(AccessDetector);

		return InvocationList.ContainsByPredicate( [=]( const TScriptDelegate<TWeakPtr>& Delegate ){
=======
		FReadAccessScope ReadScope = GetReadAccessScope();

		return InvocationList.ContainsByPredicate( [=]( const UnicastDelegateType& Delegate ){
>>>>>>> 4af6daef
			return Delegate.GetFunctionName() == InFunctionName && Delegate.IsBoundToObjectEvenIfUnreachable(InObject);
		} );
	}

	/**
	 * Adds a function delegate to this multi-cast delegate's invocation list
	 *
	 * @param	InDelegate	Delegate to add
	 */
	void Add( const TScriptDelegate<ThreadSafetyMode>& InDelegate )
	{
<<<<<<< HEAD
		UE_DELEGATES_MT_SCOPED_WRITE_ACCESS(AccessDetector);

		// First check for any objects that may have expired
		CompactInvocationList();
=======
		UnicastDelegateType LocalCopy = UnicastDelegateType::CopyFrom(InDelegate);
>>>>>>> 4af6daef

		{
			FWriteAccessScope WriteScope = GetWriteAccessScope();

			// First check for any objects that may have expired
			CompactInvocationList();

			// Add the delegate
			AddInternal(MoveTemp(LocalCopy));
		}
	}
	template <
		typename OtherThreadSafetyMode
		UE_REQUIRES(UE::Core::Private::BackwardCompatibilityCheck<InThreadSafetyMode, OtherThreadSafetyMode>())
	>
	/* UE_DEPRECATED(5.3, "Deprecated - remove after TScriptDelegateTraits<FWeakObjectPtr> is removed") */
	void Add(const TScriptDelegate<OtherThreadSafetyMode>& InDelegate)
	{
		UnicastDelegateType LocalCopy = UnicastDelegateType::CopyFrom(InDelegate);

		{
			FWriteAccessScope WriteScope = GetWriteAccessScope();

			// First check for any objects that may have expired
			CompactInvocationList();

			// Add the delegate
			AddInternal(MoveTemp(LocalCopy));
		}
	}

	/**
	 * Adds a function delegate to this multi-cast delegate's invocation list if a delegate with the same signature
	 * doesn't already exist in the invocation list
	 *
	 * @param	InDelegate	Delegate to add
	 */
	void AddUnique( const TScriptDelegate<ThreadSafetyMode>& InDelegate )
	{
<<<<<<< HEAD
		UE_DELEGATES_MT_SCOPED_WRITE_ACCESS(AccessDetector);

		// Add the delegate, if possible
		AddUniqueInternal( InDelegate );
=======
		UnicastDelegateType LocalCopy = UnicastDelegateType::CopyFrom(InDelegate);
>>>>>>> 4af6daef

		{
			FWriteAccessScope WriteScope = GetWriteAccessScope();

			// Add the delegate, if possible
			AddUniqueInternal(MoveTemp(LocalCopy));

			// Then check for any objects that may have expired
			CompactInvocationList();
		}
	}
	template <
		typename OtherThreadSafetyMode
		UE_REQUIRES(UE::Core::Private::BackwardCompatibilityCheck<InThreadSafetyMode, OtherThreadSafetyMode>())
	>
	/* UE_DEPRECATED(5.3, "Deprecated - remove after TScriptDelegateTraits<FWeakObjectPtr> is removed") */
	void AddUnique(const TScriptDelegate<OtherThreadSafetyMode>& InDelegate)
	{
		UnicastDelegateType LocalCopy = UnicastDelegateType::CopyFrom(InDelegate);

		{
			FWriteAccessScope WriteScope = GetWriteAccessScope();

			// Add the delegate
			AddUniqueInternal(MoveTemp(LocalCopy));

			// Then check for any objects that may have expired
			CompactInvocationList();
		}
	}

	/**
	 * Removes a function from this multi-cast delegate's invocation list (performance is O(N)).  Note that the
	 * order of the delegates may not be preserved!
	 *
	 * @param	InDelegate	Delegate to remove
	 */
	void Remove( const TScriptDelegate<ThreadSafetyMode>& InDelegate )
	{
<<<<<<< HEAD
		UE_DELEGATES_MT_SCOPED_WRITE_ACCESS(AccessDetector);

		// Remove the delegate
		RemoveInternal( InDelegate );
=======
		UnicastDelegateType LocalCopy = UnicastDelegateType::CopyFrom(InDelegate);
>>>>>>> 4af6daef

		{
			FWriteAccessScope WriteScope = GetWriteAccessScope();

			// Remove the delegate
			RemoveInternal(LocalCopy);

			// Check for any delegates that may have expired
			CompactInvocationList();
		}
	}
	template <
		typename OtherThreadSafetyMode
		UE_REQUIRES(UE::Core::Private::BackwardCompatibilityCheck<InThreadSafetyMode, OtherThreadSafetyMode>())
	>
	/* UE_DEPRECATED(5.3, "Deprecated - remove after TScriptDelegateTraits<FWeakObjectPtr> is removed") */
	void Remove(const TScriptDelegate<OtherThreadSafetyMode>& InDelegate)
	{
		UnicastDelegateType LocalCopy = UnicastDelegateType::CopyFrom(InDelegate);

		{
			FWriteAccessScope WriteScope = GetWriteAccessScope();

			// Remove the delegate
			RemoveInternal(LocalCopy);

			// Check for any delegates that may have expired
			CompactInvocationList();
		}
	}

	/**
	 * Removes a function from this multi-cast delegate's invocation list (performance is O(N)).  Note that the
	 * order of the delegates may not be preserved!
	 *
	 * @param	InObject		Object of the delegate to remove
	 * @param	InFunctionName	Function name of the delegate to remove
	 */
	void Remove( const UObject* InObject, FName InFunctionName )
	{
<<<<<<< HEAD
		UE_DELEGATES_MT_SCOPED_WRITE_ACCESS(AccessDetector);
=======
		FWriteAccessScope WriteScope = GetWriteAccessScope();
>>>>>>> 4af6daef

		// Remove the delegate
		RemoveInternal( InObject, InFunctionName );

		// Check for any delegates that may have expired
		CompactInvocationList();
	}

	/**
	 * Removes all delegate bindings from this multicast delegate's
	 * invocation list that are bound to the specified object.
	 *
	 * This method also compacts the invocation list.
	 *
	 * @param InObject The object to remove bindings for.
	 */
	void RemoveAll(const UObject* Object)
	{
<<<<<<< HEAD
		UE_DELEGATES_MT_SCOPED_WRITE_ACCESS(AccessDetector);
=======
		FWriteAccessScope WriteScope = GetWriteAccessScope();
>>>>>>> 4af6daef

		for (int32 BindingIndex = InvocationList.Num() - 1; BindingIndex >= 0; --BindingIndex)
		{
			const UnicastDelegateType& Binding = InvocationList[BindingIndex];

			if (Binding.IsBoundToObject(Object) || Binding.IsCompactable())
			{
				InvocationList.RemoveAtSwap(BindingIndex);
			}
		}
	}

	/**
	 * Removes all functions from this delegate's invocation list
	 */
	void Clear()
	{
<<<<<<< HEAD
		UE_DELEGATES_MT_SCOPED_WRITE_ACCESS(AccessDetector);

=======
		FWriteAccessScope WriteScope = GetWriteAccessScope();
>>>>>>> 4af6daef
		InvocationList.Empty();
	}

	/**
	 * Converts this delegate to a string representation
	 *
	 * @return	Delegate in string format
	 */
	template <typename UObjectTemplate>
	inline FString ToString() const
	{
<<<<<<< HEAD
		UE_DELEGATES_MT_SCOPED_READ_ACCESS(AccessDetector);
=======
		FReadAccessScope ReadScope = GetReadAccessScope();
>>>>>>> 4af6daef

		if( IsBound() )
		{
			FString AllDelegatesString = TEXT( "[" );
			bool bAddComma = false;
			for( typename InvocationListType::TConstIterator CurDelegate( InvocationList ); CurDelegate; ++CurDelegate )
			{
				if (bAddComma)
				{
					AllDelegatesString += TEXT( ", " );
				}
				bAddComma = true;
				AllDelegatesString += CurDelegate->template ToString<UObjectTemplate>();
			}
			AllDelegatesString += TEXT( "]" );
			return AllDelegatesString;
		}
		return TEXT( "<Unbound>" );
	}

	/** Multi-cast delegate serialization */
	friend FArchive& operator<<( FArchive& Ar, TMulticastScriptDelegate& D )
	{
<<<<<<< HEAD
		UE_DELEGATES_MT_SCOPED_WRITE_ACCESS(D.AccessDetector);
=======
		FWriteAccessScope WriteScope = D.GetWriteAccessScope();
>>>>>>> 4af6daef

		if( Ar.IsSaving() )
		{
			// When saving the delegate, clean up the list to make sure there are no bad object references
			D.CompactInvocationList();
		}

		Ar << D.InvocationList;

		if( Ar.IsLoading() )
		{
			// After loading the delegate, clean up the list to make sure there are no bad object references
			D.CompactInvocationList();
		}

		return Ar;
	}

	friend void operator<<(FStructuredArchive::FSlot Slot, TMulticastScriptDelegate& D)
	{
<<<<<<< HEAD
		UE_DELEGATES_MT_SCOPED_WRITE_ACCESS(D.AccessDetector);
=======
		FWriteAccessScope WriteScope = D.GetWriteAccessScope();
>>>>>>> 4af6daef

		FArchive& UnderlyingArchive = Slot.GetUnderlyingArchive();

		if (UnderlyingArchive.IsSaving())
		{
			// When saving the delegate, clean up the list to make sure there are no bad object references
			D.CompactInvocationList();
		}

		Slot << D.InvocationList;

		if (UnderlyingArchive.IsLoading())
		{
			// After loading the delegate, clean up the list to make sure there are no bad object references
			D.CompactInvocationList();
		}
	}

	/**
	 * Executes a multi-cast delegate by calling all functions on objects bound to the delegate.  Always
	 * safe to call, even if when no objects are bound, or if objects have expired.  In general, you should
	 * never call this function directly.  Instead, call Broadcast() on a derived class.
	 *
	 * @param	Params				Parameter structure
	 */
	template <class UObjectTemplate>
	void ProcessMulticastDelegate(void* Parameters) const
	{
<<<<<<< HEAD
		UE_DELEGATES_MT_SCOPED_WRITE_ACCESS(AccessDetector);
=======
		// the `const` on the method is a lie
		FWriteAccessScope WriteScope = const_cast<TMulticastScriptDelegate*>(this)->GetWriteAccessScope();
>>>>>>> 4af6daef

		if( InvocationList.Num() > 0 )
		{
			// Create a copy of the invocation list, just in case the list is modified by one of the callbacks during the broadcast
			typedef TArray< UnicastDelegateType, TInlineAllocator< 4 > > FInlineInvocationList;
			FInlineInvocationList InvocationListCopy = FInlineInvocationList(InvocationList);
	
			// Invoke each bound function
			for( typename FInlineInvocationList::TConstIterator FunctionIt( InvocationListCopy ); FunctionIt; ++FunctionIt )
			{
				if( FunctionIt->IsBound() )
				{
					// Invoke this delegate!
					FunctionIt->template ProcessDelegate<UObjectTemplate>(Parameters);
				}
				else if ( FunctionIt->IsCompactable() )
				{
					// Function couldn't be executed, so remove it.  Note that because the original list could have been modified by one of the callbacks, we have to search for the function to remove here.
					RemoveInternal( *FunctionIt );
				}
			}
		}
	}

	/**
	 * Returns all objects associated with this multicast-delegate.
	 * For advanced uses only -- you should never need call this function in normal circumstances.
 	 * @return	List of objects bound to this delegate
	 */
	TArray< UObject* > GetAllObjects() const
	{
<<<<<<< HEAD
		UE_DELEGATES_MT_SCOPED_READ_ACCESS(AccessDetector);
=======
		FReadAccessScope ReadScope = GetReadAccessScope();
>>>>>>> 4af6daef

		TArray< UObject* > OutputList;
		for( typename InvocationListType::TIterator CurDelegate( InvocationList ); CurDelegate; ++CurDelegate )
		{
			UObject* CurObject = CurDelegate->GetUObject();
			if( CurObject != nullptr )
			{
				OutputList.Add( CurObject );
			}
		}
		return OutputList;
	}

	/**
	 * Returns all objects associated with this multicast-delegate, even if unreachable.
	 * For advanced uses only -- you should never need call this function in normal circumstances.
 	 * @return	List of objects bound to this delegate
	 */
	TArray< UObject* > GetAllObjectsEvenIfUnreachable() const
	{
<<<<<<< HEAD
		UE_DELEGATES_MT_SCOPED_READ_ACCESS(AccessDetector);

		TArray< UObject* > OutputList;
		for( typename FInvocationList::TIterator CurDelegate( InvocationList ); CurDelegate; ++CurDelegate )
=======
		FReadAccessScope ReadScope = GetReadAccessScope();    
		TArray<UObject*> Result;
		for (auto* Ref : GetAllObjectRefsEvenIfUnreachable())
>>>>>>> 4af6daef
		{
			Result.Add(Ref->GetEvenIfUnreachable());
		}
		return Result;
	}
	
	TArray< typename UnicastDelegateType::WeakPtrType* > GetAllObjectRefsEvenIfUnreachable() const
	{
		FReadAccessScope ReadScope = GetReadAccessScope();        
		using WeakPtrType = typename UnicastDelegateType::WeakPtrType;
		TArray< WeakPtrType* > OutputList;
		for( typename InvocationListType::TIterator CurDelegate( InvocationList ); CurDelegate; ++CurDelegate )
		{
			WeakPtrType& CurObject = CurDelegate->GetUObjectRef();
			if( CurObject.GetEvenIfUnreachable() != nullptr )
			{
				OutputList.Add( &CurObject );
			}
		}
		return OutputList;
	}

	/**
	 * Returns the amount of memory allocated by this delegate's invocation list, not including sizeof(*this).
	 */
	SIZE_T GetAllocatedSize() const
	{
<<<<<<< HEAD
=======
		FReadAccessScope ReadScope = GetReadAccessScope();
>>>>>>> 4af6daef
		return InvocationList.GetAllocatedSize();
	}

protected:

	/**
	 * Adds a function delegate to this multi-cast delegate's invocation list
	 *
	 * @param	InDelegate	Delegate to add
	*/
	void AddInternal(UnicastDelegateType&& InDelegate)
	{
#if DO_ENSURE
		// Verify same function isn't already bound
		const int32 NumFunctions = InvocationList.Num();
		for( int32 CurFunctionIndex = 0; CurFunctionIndex < NumFunctions; ++CurFunctionIndex )
		{
			(void)ensure( InvocationList[ CurFunctionIndex ] != InDelegate );
		}
#endif // DO_CHECK
		InvocationList.Add(MoveTemp(InDelegate));
	}

	/**
	 * Adds a function delegate to this multi-cast delegate's invocation list, if a delegate with that signature
	 * doesn't already exist
	 *
	 * @param	InDelegate	Delegate to add
	 */
	void AddUniqueInternal(UnicastDelegateType&& InDelegate)
	{
		// Add the item to the invocation list only if it is unique
		InvocationList.AddUnique(MoveTemp(InDelegate));
	}

	/**
	 * Removes a function from this multi-cast delegate's invocation list (performance is O(N)).  Note that the
	 * order of the delegates may not be preserved!
	 *
	 * @param	InDelegate	Delegate to remove
	*/
	void RemoveInternal( const UnicastDelegateType& InDelegate ) const
	{
		InvocationList.RemoveSingleSwap(InDelegate);
	}

	/**
	 * Removes a function from this multi-cast delegate's invocation list (performance is O(N)).  Note that the
	 * order of the delegates may not be preserved!
	 *
	 * @param	InObject		Object of the delegate to remove
	 * @param	InFunctionName	Function name of the delegate to remove
	*/
	void RemoveInternal( const UObject* InObject, FName InFunctionName ) const
	{
		int32 FoundDelegate = InvocationList.IndexOfByPredicate([=](const UnicastDelegateType& Delegate) {
			return Delegate.GetFunctionName() == InFunctionName && Delegate.IsBoundToObjectEvenIfUnreachable(InObject);
		});

		if (FoundDelegate != INDEX_NONE)
		{
			InvocationList.RemoveAtSwap(FoundDelegate, 1, false);
		}
	}

	/** Cleans up any delegates in our invocation list that have expired (performance is O(N)) */
	void CompactInvocationList() const
	{
		InvocationList.RemoveAllSwap([](const UnicastDelegateType& Delegate){
			return Delegate.IsCompactable();
		});
	}

protected:

	/** Ordered list functions to invoke when the Broadcast function is called */
	mutable InvocationListType InvocationList;		// Mutable so that we can housekeep list even with 'const' broadcasts

	UE_DELEGATES_MT_ACCESS_DETECTOR(AccessDetector);

	// Declare ourselves as a friend of FMulticastDelegateProperty so that it can access our function list
	friend class FMulticastDelegateProperty;
	friend class FMulticastInlineDelegateProperty;
	friend class FMulticastSparseDelegateProperty;

	// 
	friend class FCallDelegateHelper;

	friend struct TIsZeroConstructType<TMulticastScriptDelegate>;
};


template<typename ThreadSafetyMode> 
struct TIsZeroConstructType<TMulticastScriptDelegate<ThreadSafetyMode> >
{ 
	static constexpr bool Value = TIsZeroConstructType<typename TMulticastScriptDelegate<ThreadSafetyMode>::InvocationListType>::Value;
};<|MERGE_RESOLUTION|>--- conflicted
+++ resolved
@@ -3,7 +3,6 @@
 #pragma once
 
 #include "CoreTypes.h"
-#include "Delegates/DelegateMacros.h"
 #include "Misc/AssertionMacros.h"
 #include "Templates/UnrealTypeTraits.h"
 #include "Containers/ContainerAllocationPolicies.h"
@@ -64,13 +63,6 @@
 template <typename InThreadSafetyMode>
 class TScriptDelegate : public TDelegateAccessHandlerBase<typename UE::Core::Private::TScriptDelegateTraits<InThreadSafetyMode>::ThreadSafetyMode>
 {
-<<<<<<< HEAD
-	// Although templated, the parameter is not intended to be anything other than the default,
-	// and is only a template for module organization reasons.
-	static_assert(std::is_same_v<TWeakPtr, FWeakObjectPtr>, "TWeakPtr should not be overridden");
-
-=======
->>>>>>> 4af6daef
 public:
 	using ThreadSafetyMode = typename UE::Core::Private::TScriptDelegateTraits<InThreadSafetyMode>::ThreadSafetyMode;
 	using WeakPtrType = typename UE::Core::Private::TScriptDelegateTraits<InThreadSafetyMode>::WeakPtrType;
@@ -186,11 +178,7 @@
 	 */
 	void BindUFunction( UObject* InObject, const FName& InFunctionName )
 	{
-<<<<<<< HEAD
-		UE_DELEGATES_MT_SCOPED_WRITE_ACCESS(AccessDetector);
-=======
 		FWriteAccessScope WriteScope = GetWriteAccessScope();
->>>>>>> 4af6daef
 
 		Object = InObject;
 		FunctionName = InFunctionName;
@@ -203,12 +191,7 @@
 	 */
 	inline bool IsBound() const
 	{
-<<<<<<< HEAD
-		UE_DELEGATES_MT_SCOPED_READ_ACCESS(AccessDetector);
-
-=======
-		FReadAccessScope ReadScope = GetReadAccessScope();
->>>>>>> 4af6daef
+		FReadAccessScope ReadScope = GetReadAccessScope();
 		return IsBound_Internal<UObject>();
 	}
 
@@ -219,12 +202,7 @@
 	 */
 	inline bool IsBoundToObject(void const* InUserObject) const
 	{
-<<<<<<< HEAD
-		UE_DELEGATES_MT_SCOPED_READ_ACCESS(AccessDetector);
-
-=======
-		FReadAccessScope ReadScope = GetReadAccessScope();
->>>>>>> 4af6daef
+		FReadAccessScope ReadScope = GetReadAccessScope();
 		return InUserObject && (InUserObject == GetUObject());
 	}
 
@@ -235,12 +213,7 @@
 	 */
 	bool IsBoundToObjectEvenIfUnreachable(void const* InUserObject) const
 	{
-<<<<<<< HEAD
-		UE_DELEGATES_MT_SCOPED_READ_ACCESS(AccessDetector);
-
-=======
-		FReadAccessScope ReadScope = GetReadAccessScope();
->>>>>>> 4af6daef
+		FReadAccessScope ReadScope = GetReadAccessScope();
 		return InUserObject && InUserObject == GetUObjectEvenIfUnreachable();
 	}
 
@@ -251,12 +224,7 @@
 	 */
 	inline bool IsCompactable() const
 	{
-<<<<<<< HEAD
-		UE_DELEGATES_MT_SCOPED_READ_ACCESS(AccessDetector);
-
-=======
-		FReadAccessScope ReadScope = GetReadAccessScope();
->>>>>>> 4af6daef
+		FReadAccessScope ReadScope = GetReadAccessScope();
 		return FunctionName == NAME_None || !Object.Get(true);
 	}
 
@@ -265,11 +233,7 @@
 	 */
 	void Unbind()
 	{
-<<<<<<< HEAD
-		UE_DELEGATES_MT_SCOPED_WRITE_ACCESS(AccessDetector);
-=======
 		FWriteAccessScope WriteScope = GetWriteAccessScope();
->>>>>>> 4af6daef
 
 		Object = nullptr;
 		FunctionName = NAME_None;
@@ -293,12 +257,7 @@
 	{
 		if( IsBound() )
 		{
-<<<<<<< HEAD
-			UE_DELEGATES_MT_SCOPED_READ_ACCESS(AccessDetector);
-
-=======
 			FReadAccessScope ReadScope = GetReadAccessScope();
->>>>>>> 4af6daef
 			return ((UObjectTemplate*)GetUObject())->GetPathName() + TEXT(".") + GetFunctionName().ToString();
 		}
 		return TEXT( "<Unbound>" );
@@ -307,11 +266,7 @@
 	/** Delegate serialization */
 	friend FArchive& operator<<( FArchive& Ar, TScriptDelegate& D )
 	{
-<<<<<<< HEAD
-		UE_DELEGATES_MT_SCOPED_READ_ACCESS(D.AccessDetector);
-=======
 		FReadAccessScope ReadScope = D.GetReadAccessScope();
->>>>>>> 4af6daef
 
 		Ar << D.Object << D.FunctionName;
 		return Ar;
@@ -320,11 +275,7 @@
 	/** Delegate serialization */
 	friend void operator<<(FStructuredArchive::FSlot Slot, TScriptDelegate& D)
 	{
-<<<<<<< HEAD
-		UE_DELEGATES_MT_SCOPED_READ_ACCESS(D.AccessDetector);
-=======
 		FReadAccessScope ReadScope = D.GetReadAccessScope();
->>>>>>> 4af6daef
 
 		FStructuredArchive::FRecord Record = Slot.EnterRecord();
 		Record << SA_VALUE(TEXT("Object"), D.Object) << SA_VALUE(TEXT("FunctionName"),D.FunctionName);
@@ -333,11 +284,6 @@
 	/** Comparison operators */
 	FORCEINLINE bool operator==( const TScriptDelegate& Other ) const
 	{
-<<<<<<< HEAD
-		UE_DELEGATES_MT_SCOPED_READ_ACCESS(AccessDetector);
-
-		return Object == Other.Object && FunctionName == Other.FunctionName;
-=======
 		WeakPtrType OtherObject;
 		FName OtherFunctionName;
 
@@ -380,18 +326,11 @@
 		}
 
 		return bResult;
->>>>>>> 4af6daef
 	}
 
 	FORCEINLINE bool operator!=( const TScriptDelegate& Other ) const
 	{
-<<<<<<< HEAD
-		UE_DELEGATES_MT_SCOPED_READ_ACCESS(AccessDetector);
-
-		return Object != Other.Object || FunctionName != Other.FunctionName;
-=======
 		return !operator==(Other);
->>>>>>> 4af6daef
 	}
 	template <
 		typename OtherThreadSafetyMode
@@ -400,14 +339,7 @@
 	/* UE_DEPRECATED(5.3, "Deprecated - remove after TScriptDelegateTraits<FWeakObjectPtr> is removed") */
 	FORCEINLINE bool operator!=(const TScriptDelegate<OtherThreadSafetyMode>& Other) const
 	{
-<<<<<<< HEAD
-		UE_DELEGATES_MT_SCOPED_WRITE_ACCESS(AccessDetector);
-
-		Object = Other.Object;
-		FunctionName = Other.FunctionName;
-=======
 		return !operator==(Other);
->>>>>>> 4af6daef
 	}
 
 	/** 
@@ -417,11 +349,7 @@
 	 */
 	UObject* GetUObject()
 	{
-<<<<<<< HEAD
-		UE_DELEGATES_MT_SCOPED_WRITE_ACCESS(AccessDetector);
-=======
 		FWriteAccessScope WriteScope = GetWriteAccessScope();
->>>>>>> 4af6daef
 
 		// Downcast UObjectBase to UObject
 		return static_cast< UObject* >( Object.Get() );
@@ -434,11 +362,7 @@
 	 */
 	const UObject* GetUObject() const
 	{
-<<<<<<< HEAD
-		UE_DELEGATES_MT_SCOPED_READ_ACCESS(AccessDetector);
-=======
-		FReadAccessScope ReadScope = GetReadAccessScope();
->>>>>>> 4af6daef
+		FReadAccessScope ReadScope = GetReadAccessScope();
 
 		// Downcast UObjectBase to UObject
 		return static_cast< const UObject* >( Object.Get() );
@@ -451,11 +375,7 @@
 	 */
 	UObject* GetUObjectEvenIfUnreachable()
 	{
-<<<<<<< HEAD
-		UE_DELEGATES_MT_SCOPED_WRITE_ACCESS(AccessDetector);
-=======
 		FWriteAccessScope WriteScope = GetWriteAccessScope();
->>>>>>> 4af6daef
 
 		// Downcast UObjectBase to UObject
 		return static_cast< UObject* >( Object.GetEvenIfUnreachable() );
@@ -468,11 +388,7 @@
 	 */
 	const UObject* GetUObjectEvenIfUnreachable() const
 	{
-<<<<<<< HEAD
-		UE_DELEGATES_MT_SCOPED_READ_ACCESS(AccessDetector);
-=======
-		FReadAccessScope ReadScope = GetReadAccessScope();
->>>>>>> 4af6daef
+		FReadAccessScope ReadScope = GetReadAccessScope();
 
 		// Downcast UObjectBase to UObject
 		return static_cast< const UObject* >( Object.GetEvenIfUnreachable() );
@@ -490,12 +406,7 @@
 	 */
 	FName GetFunctionName() const
 	{
-<<<<<<< HEAD
-		UE_DELEGATES_MT_SCOPED_READ_ACCESS(AccessDetector);
-
-=======
-		FReadAccessScope ReadScope = GetReadAccessScope();
->>>>>>> 4af6daef
+		FReadAccessScope ReadScope = GetReadAccessScope();
 		return FunctionName;
 	}
 
@@ -515,29 +426,18 @@
 
 		{	// to avoid MT access check if the delegate is deleted from inside of its callback, we don't cover the callback execution
 			// by access protection scope
-<<<<<<< HEAD
-			UE_DELEGATES_MT_SCOPED_WRITE_ACCESS(AccessDetector);
-
-			checkf(Object.IsValid() != false, TEXT("ProcessDelegate() called with no object bound to delegate!"));
-			checkf(FunctionName != NAME_None, TEXT("ProcessDelegate() called with no function name set!"));
-=======
 			// the `const` on the method is a lie
 			FWriteAccessScope WriteScope = const_cast<TScriptDelegate*>(this)->GetWriteAccessScope();
 
 			checkf( Object.IsValid() != false, TEXT( "ProcessDelegate() called with no object bound to delegate!" ) );
 			checkf( FunctionName != NAME_None, TEXT( "ProcessDelegate() called with no function name set!" ) );
->>>>>>> 4af6daef
 
 			// Object was pending kill, so we cannot execute the delegate.  Note that it's important to assert
 			// here and not simply continue execution, as memory may be left uninitialized if the delegate is
 			// not able to execute, resulting in much harder-to-detect code errors.  Users should always make
 			// sure IsBound() returns true before calling ProcessDelegate()!
 			ObjectPtr = static_cast<UObjectTemplate*>(Object.Get());	// Down-cast
-<<<<<<< HEAD
-			checkSlow(IsValid(ObjectPtr));
-=======
 			checkSlow( IsValid(ObjectPtr) );
->>>>>>> 4af6daef
 
 			// Object *must* implement the specified function
 			Function = ObjectPtr->FindFunctionChecked(FunctionName);
@@ -549,17 +449,11 @@
 
 	friend uint32 GetTypeHash(const TScriptDelegate& Delegate)
 	{
-<<<<<<< HEAD
-		UE_DELEGATES_MT_SCOPED_READ_ACCESS(Delegate.AccessDetector);
-=======
 		FReadAccessScope ReadScope = Delegate.GetReadAccessScope();
->>>>>>> 4af6daef
 
 		return HashCombine(GetTypeHash(Delegate.Object), GetTypeHash(Delegate.GetFunctionName()));
 	}
 
-<<<<<<< HEAD
-=======
 	template<typename OtherThreadSafetyMode>
 	static TScriptDelegate CopyFrom(const TScriptDelegate<OtherThreadSafetyMode>& Other)
 	{
@@ -574,7 +468,6 @@
 		return Copy;
 	}
 
->>>>>>> 4af6daef
 protected:
 
 	/** The object bound to this delegate, or nullptr if no object is bound */
@@ -582,8 +475,6 @@
 
 	/** Name of the function to call on the bound object */
 	FName FunctionName;
-
-	UE_DELEGATES_MT_ACCESS_DETECTOR(AccessDetector);
 
 	// 
 	friend class FCallDelegateHelper;
@@ -686,11 +577,7 @@
 	 */
 	inline bool IsBound() const
 	{
-<<<<<<< HEAD
-		UE_DELEGATES_MT_SCOPED_READ_ACCESS(AccessDetector);
-=======
-		FReadAccessScope ReadScope = GetReadAccessScope();
->>>>>>> 4af6daef
+		FReadAccessScope ReadScope = GetReadAccessScope();
 
 		return InvocationList.Num() > 0;
 	}
@@ -721,11 +608,6 @@
 	/* UE_DEPRECATED(5.3, "Deprecated - remove after TScriptDelegateTraits<FWeakObjectPtr> is removed") */
 	bool Contains(const TScriptDelegate<OtherThreadSafetyMode>& InDelegate) const
 	{
-<<<<<<< HEAD
-		UE_DELEGATES_MT_SCOPED_READ_ACCESS(AccessDetector);
-
-		return InvocationList.Contains( InDelegate );
-=======
 		const UObject* Object;
 		FName FunctionName;
 
@@ -736,7 +618,6 @@
 		}
 
 		return Contains(Object, FunctionName);
->>>>>>> 4af6daef
 	}
 
 	/**
@@ -748,15 +629,9 @@
 	 */
 	bool Contains( const UObject* InObject, FName InFunctionName ) const
 	{
-<<<<<<< HEAD
-		UE_DELEGATES_MT_SCOPED_READ_ACCESS(AccessDetector);
-
-		return InvocationList.ContainsByPredicate( [=]( const TScriptDelegate<TWeakPtr>& Delegate ){
-=======
 		FReadAccessScope ReadScope = GetReadAccessScope();
 
 		return InvocationList.ContainsByPredicate( [=]( const UnicastDelegateType& Delegate ){
->>>>>>> 4af6daef
 			return Delegate.GetFunctionName() == InFunctionName && Delegate.IsBoundToObjectEvenIfUnreachable(InObject);
 		} );
 	}
@@ -768,14 +643,7 @@
 	 */
 	void Add( const TScriptDelegate<ThreadSafetyMode>& InDelegate )
 	{
-<<<<<<< HEAD
-		UE_DELEGATES_MT_SCOPED_WRITE_ACCESS(AccessDetector);
-
-		// First check for any objects that may have expired
-		CompactInvocationList();
-=======
 		UnicastDelegateType LocalCopy = UnicastDelegateType::CopyFrom(InDelegate);
->>>>>>> 4af6daef
 
 		{
 			FWriteAccessScope WriteScope = GetWriteAccessScope();
@@ -815,14 +683,7 @@
 	 */
 	void AddUnique( const TScriptDelegate<ThreadSafetyMode>& InDelegate )
 	{
-<<<<<<< HEAD
-		UE_DELEGATES_MT_SCOPED_WRITE_ACCESS(AccessDetector);
-
-		// Add the delegate, if possible
-		AddUniqueInternal( InDelegate );
-=======
 		UnicastDelegateType LocalCopy = UnicastDelegateType::CopyFrom(InDelegate);
->>>>>>> 4af6daef
 
 		{
 			FWriteAccessScope WriteScope = GetWriteAccessScope();
@@ -862,14 +723,7 @@
 	 */
 	void Remove( const TScriptDelegate<ThreadSafetyMode>& InDelegate )
 	{
-<<<<<<< HEAD
-		UE_DELEGATES_MT_SCOPED_WRITE_ACCESS(AccessDetector);
-
-		// Remove the delegate
-		RemoveInternal( InDelegate );
-=======
 		UnicastDelegateType LocalCopy = UnicastDelegateType::CopyFrom(InDelegate);
->>>>>>> 4af6daef
 
 		{
 			FWriteAccessScope WriteScope = GetWriteAccessScope();
@@ -910,11 +764,7 @@
 	 */
 	void Remove( const UObject* InObject, FName InFunctionName )
 	{
-<<<<<<< HEAD
-		UE_DELEGATES_MT_SCOPED_WRITE_ACCESS(AccessDetector);
-=======
 		FWriteAccessScope WriteScope = GetWriteAccessScope();
->>>>>>> 4af6daef
 
 		// Remove the delegate
 		RemoveInternal( InObject, InFunctionName );
@@ -933,11 +783,7 @@
 	 */
 	void RemoveAll(const UObject* Object)
 	{
-<<<<<<< HEAD
-		UE_DELEGATES_MT_SCOPED_WRITE_ACCESS(AccessDetector);
-=======
 		FWriteAccessScope WriteScope = GetWriteAccessScope();
->>>>>>> 4af6daef
 
 		for (int32 BindingIndex = InvocationList.Num() - 1; BindingIndex >= 0; --BindingIndex)
 		{
@@ -955,12 +801,7 @@
 	 */
 	void Clear()
 	{
-<<<<<<< HEAD
-		UE_DELEGATES_MT_SCOPED_WRITE_ACCESS(AccessDetector);
-
-=======
 		FWriteAccessScope WriteScope = GetWriteAccessScope();
->>>>>>> 4af6daef
 		InvocationList.Empty();
 	}
 
@@ -972,11 +813,7 @@
 	template <typename UObjectTemplate>
 	inline FString ToString() const
 	{
-<<<<<<< HEAD
-		UE_DELEGATES_MT_SCOPED_READ_ACCESS(AccessDetector);
-=======
-		FReadAccessScope ReadScope = GetReadAccessScope();
->>>>>>> 4af6daef
+		FReadAccessScope ReadScope = GetReadAccessScope();
 
 		if( IsBound() )
 		{
@@ -1000,11 +837,7 @@
 	/** Multi-cast delegate serialization */
 	friend FArchive& operator<<( FArchive& Ar, TMulticastScriptDelegate& D )
 	{
-<<<<<<< HEAD
-		UE_DELEGATES_MT_SCOPED_WRITE_ACCESS(D.AccessDetector);
-=======
 		FWriteAccessScope WriteScope = D.GetWriteAccessScope();
->>>>>>> 4af6daef
 
 		if( Ar.IsSaving() )
 		{
@@ -1025,11 +858,7 @@
 
 	friend void operator<<(FStructuredArchive::FSlot Slot, TMulticastScriptDelegate& D)
 	{
-<<<<<<< HEAD
-		UE_DELEGATES_MT_SCOPED_WRITE_ACCESS(D.AccessDetector);
-=======
 		FWriteAccessScope WriteScope = D.GetWriteAccessScope();
->>>>>>> 4af6daef
 
 		FArchive& UnderlyingArchive = Slot.GetUnderlyingArchive();
 
@@ -1058,12 +887,8 @@
 	template <class UObjectTemplate>
 	void ProcessMulticastDelegate(void* Parameters) const
 	{
-<<<<<<< HEAD
-		UE_DELEGATES_MT_SCOPED_WRITE_ACCESS(AccessDetector);
-=======
 		// the `const` on the method is a lie
 		FWriteAccessScope WriteScope = const_cast<TMulticastScriptDelegate*>(this)->GetWriteAccessScope();
->>>>>>> 4af6daef
 
 		if( InvocationList.Num() > 0 )
 		{
@@ -1095,11 +920,7 @@
 	 */
 	TArray< UObject* > GetAllObjects() const
 	{
-<<<<<<< HEAD
-		UE_DELEGATES_MT_SCOPED_READ_ACCESS(AccessDetector);
-=======
-		FReadAccessScope ReadScope = GetReadAccessScope();
->>>>>>> 4af6daef
+		FReadAccessScope ReadScope = GetReadAccessScope();
 
 		TArray< UObject* > OutputList;
 		for( typename InvocationListType::TIterator CurDelegate( InvocationList ); CurDelegate; ++CurDelegate )
@@ -1120,16 +941,9 @@
 	 */
 	TArray< UObject* > GetAllObjectsEvenIfUnreachable() const
 	{
-<<<<<<< HEAD
-		UE_DELEGATES_MT_SCOPED_READ_ACCESS(AccessDetector);
-
-		TArray< UObject* > OutputList;
-		for( typename FInvocationList::TIterator CurDelegate( InvocationList ); CurDelegate; ++CurDelegate )
-=======
 		FReadAccessScope ReadScope = GetReadAccessScope();    
 		TArray<UObject*> Result;
 		for (auto* Ref : GetAllObjectRefsEvenIfUnreachable())
->>>>>>> 4af6daef
 		{
 			Result.Add(Ref->GetEvenIfUnreachable());
 		}
@@ -1157,10 +971,7 @@
 	 */
 	SIZE_T GetAllocatedSize() const
 	{
-<<<<<<< HEAD
-=======
-		FReadAccessScope ReadScope = GetReadAccessScope();
->>>>>>> 4af6daef
+		FReadAccessScope ReadScope = GetReadAccessScope();
 		return InvocationList.GetAllocatedSize();
 	}
 
@@ -1238,8 +1049,6 @@
 
 	/** Ordered list functions to invoke when the Broadcast function is called */
 	mutable InvocationListType InvocationList;		// Mutable so that we can housekeep list even with 'const' broadcasts
-
-	UE_DELEGATES_MT_ACCESS_DETECTOR(AccessDetector);
 
 	// Declare ourselves as a friend of FMulticastDelegateProperty so that it can access our function list
 	friend class FMulticastDelegateProperty;
