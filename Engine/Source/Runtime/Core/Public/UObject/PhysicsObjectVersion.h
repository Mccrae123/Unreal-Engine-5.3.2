// Copyright Epic Games, Inc. All Rights Reserved.
#pragma once

#include "CoreTypes.h"
#include "Misc/Guid.h"

// Custom serialization version for changes made in Release-4.26-Chaos 
// Previously used for Dev-Physics stream
struct CORE_API FPhysicsObjectVersion
{
	enum Type
	{
		// Before any version changes were made
		BeforeCustomVersionWasAdded = 0,
		// Adding PerShapeData to serialization
		PerShapeData,
		// Add serialization from handle back to particle
		SerializeGTGeometryParticles,
		// Groom serialization with hair description as bulk data
		GroomWithDescription,
		// Groom serialization with import option
		GroomWithImportSettings,

		// TriangleMesh has map from source vertex index to internal vertex index for per-poly collisoin.
		TriangleMeshHasVertexIndexMap,

		// Chaos Convex StructureData supports different index sizes based on num verts/planes
		VariableConvexStructureData,

		// Add the ability to enable or disable Continuous Collision Detection
		AddCCDEnableFlag,

		// Added the weighted value property type to store the cloths weight maps' low/high ranges
		ChaosClothAddWeightedValue,

		// Chaos FConvex uses array of FVec3s for vertices instead of particles
		ConvexUsesVerticesArray,

		// Add centrifugal forces for cloth
		ChaosClothAddfictitiousforces,

		// Added the Long Range Attachment stiffness weight map
		ChaosClothAddTetherStiffnessWeightMap,

		// Fix corrupted LOD transition maps
		ChaosClothFixLODTransitionMaps,

		// Convex structure data is now an index-based half-edge structure
		ChaosConvexUsesHalfEdges,

		// Convex structure data has a list of unique edges (half of the half edges)
		ChaosConvexHasUniqueEdgeSet,

<<<<<<< HEAD
=======
		// Chaos FGeometryCollectionObject user defined collision shapes support
		GeometryCollectionUserDefinedCollisionShapes,

		// Chaos Remove scale from TKinematicTarget object
		ChaosKinematicTargetRemoveScale,

		// Chaos Added support for per-object collision constraint flag.
		AddCollisionConstraintFlag,

		// Expose particle Disabled flag to the game thread
		AddDisabledFlag,

		// Added max linear and angular speed to Chaos bodies
		AddChaosMaxLinearAngularSpeed,

		// add convex geometry to older collections that did not have any
		GeometryCollectionConvexDefaults,

>>>>>>> 6bbb88c8
		// -----<new versions can be added above this line>-------------------------------------------------
		VersionPlusOne,
		LatestVersion = VersionPlusOne - 1
	};

	// The GUID for this custom version number
	const static FGuid GUID;

private:
	FPhysicsObjectVersion() {}
};<|MERGE_RESOLUTION|>--- conflicted
+++ resolved
@@ -51,8 +51,6 @@
 		// Convex structure data has a list of unique edges (half of the half edges)
 		ChaosConvexHasUniqueEdgeSet,
 
-<<<<<<< HEAD
-=======
 		// Chaos FGeometryCollectionObject user defined collision shapes support
 		GeometryCollectionUserDefinedCollisionShapes,
 
@@ -71,7 +69,6 @@
 		// add convex geometry to older collections that did not have any
 		GeometryCollectionConvexDefaults,
 
->>>>>>> 6bbb88c8
 		// -----<new versions can be added above this line>-------------------------------------------------
 		VersionPlusOne,
 		LatestVersion = VersionPlusOne - 1
