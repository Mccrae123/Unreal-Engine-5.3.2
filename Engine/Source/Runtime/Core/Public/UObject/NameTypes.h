// Copyright Epic Games, Inc. All Rights Reserved.

#pragma once

#include "CoreTypes.h"
#include "Misc/AssertionMacros.h"
#include "HAL/UnrealMemory.h"
#include "Templates/UnrealTypeTraits.h"
#include "Templates/UnrealTemplate.h"
#include "Containers/UnrealString.h"
#include "HAL/CriticalSection.h"
#include "Containers/StringConv.h"
#include "Containers/StringFwd.h"
#include "UObject/UnrealNames.h"
#include "Templates/Atomic.h"
#include "Serialization/MemoryLayout.h"
#include "Misc/StringBuilder.h"

/*----------------------------------------------------------------------------
	Definitions.
----------------------------------------------------------------------------*/

/** 
 * Do we want to support case-variants for FName?
 * This will add an extra NAME_INDEX variable to FName, but means that ToString() will return you the exact same 
 * string that FName::Init was called with (which is useful if your FNames are shown to the end user)
 * Currently this is enabled for the Editor and any Programs (such as UHT), but not the Runtime
 */
#ifndef WITH_CASE_PRESERVING_NAME
	#define WITH_CASE_PRESERVING_NAME WITH_EDITORONLY_DATA
#endif

class FText;

/** Maximum size of name, including the null terminator. */
enum {NAME_SIZE	= 1024};

/** Opaque id to a deduplicated name */
struct FNameEntryId
{
	FNameEntryId() : Value(0) {}
	FNameEntryId(ENoInit) {}

	/** Slow alphabetical order that is stable / deterministic over process runs */
	CORE_API int32 CompareLexical(FNameEntryId Rhs) const;
	bool LexicalLess(FNameEntryId Rhs) const { return CompareLexical(Rhs) < 0; }

	/** Fast non-alphabetical order that is only stable during this process' lifetime */
	int32 CompareFast(FNameEntryId Rhs) const { return Value - Rhs.Value; };
	bool FastLess(FNameEntryId Rhs) const { return CompareFast(Rhs) < 0; }

	/** Fast non-alphabetical order that is only stable during this process' lifetime */
	bool operator<(FNameEntryId Rhs) const { return Value < Rhs.Value; }

	/** Fast non-alphabetical order that is only stable during this process' lifetime */
	bool operator>(FNameEntryId Rhs) const { return Rhs.Value < Value; }
	bool operator==(FNameEntryId Rhs) const { return Value == Rhs.Value; }
	bool operator!=(FNameEntryId Rhs) const { return Value != Rhs.Value; }

	explicit operator bool() const { return Value != 0; }

	UE_DEPRECATED(4.23, "NAME_INDEX is replaced by FNameEntryId, which is no longer a contiguous integer. "
						"Please use 'GetTypeHash(MyId)' instead of 'MyId' for hash functions. "
						"ToUnstableInt() can be used in other advanced cases.")
	operator int32() const;

	/** Get process specific integer */
	uint32 ToUnstableInt() const { return Value; }

	/** Create from unstable int produced by this process */
	CORE_API static FNameEntryId FromUnstableInt(uint32 UnstableInt);

	FORCEINLINE static FNameEntryId FromEName(EName Ename)
	{
		return Ename == NAME_None ? FNameEntryId() : FromValidEName(Ename);
	}

private:
	uint32 Value;

	CORE_API static FNameEntryId FromValidEName(EName Ename);
};

CORE_API uint32 GetTypeHash(FNameEntryId Id);
CORE_API bool operator==(FNameEntryId Id, EName Ename);
inline bool operator==(EName Ename, FNameEntryId Id) { return Id == Ename; }
inline bool operator!=(EName Ename, FNameEntryId Id) { return !(Id == Ename); }
inline bool operator!=(FNameEntryId Id, EName Ename) { return !(Id == Ename); }

/** Serialize as process specific unstable int */
CORE_API FArchive& operator<<(FArchive& Ar, FNameEntryId& InId);

/**
 * Legacy typedef - this is no longer an index
 *
 * Use GetTypeHash(FName) or GetTypeHash(FNameEntryId) for hashing
 * To compare with ENames use FName(EName) or FName::ToEName() instead
 */
typedef FNameEntryId NAME_INDEX;

#define checkName checkSlow

/** Externally, the instance number to represent no instance number is NAME_NO_NUMBER, 
    but internally, we add 1 to indices, so we use this #define internally for 
	zero'd memory initialization will still make NAME_None as expected */
#define NAME_NO_NUMBER_INTERNAL	0

/** Conversion routines between external representations and internal */
#define NAME_INTERNAL_TO_EXTERNAL(x) (x - 1)
#define NAME_EXTERNAL_TO_INTERNAL(x) (x + 1)

/** Special value for an FName with no number */
#define NAME_NO_NUMBER NAME_INTERNAL_TO_EXTERNAL(NAME_NO_NUMBER_INTERNAL)


/** this is the character used to separate a subobject root from its subobjects in a path name. */
#define SUBOBJECT_DELIMITER				TEXT(":")

/** this is the character used to separate a subobject root from its subobjects in a path name, as a char */
#define SUBOBJECT_DELIMITER_CHAR		':'

/** These are the characters that cannot be used in general FNames */
#define INVALID_NAME_CHARACTERS			TEXT("\"' ,\n\r\t")

/** These characters cannot be used in object names */
#define INVALID_OBJECTNAME_CHARACTERS	TEXT("\"' ,/.:|&!~\n\r\t@#(){}[]=;^%$`")

/** These characters cannot be used in ObjectPaths, which includes both the package path and part after the first . */
#define INVALID_OBJECTPATH_CHARACTERS	TEXT("\"' ,|&!~\n\r\t@#(){}[]=;^%$`")

/** These characters cannot be used in long package names */
#define INVALID_LONGPACKAGE_CHARACTERS	TEXT("\\:*?\"<>|' ,.&!~\n\r\t@#")

/** These characters can be used in relative directory names (lowercase versions as well) */
#define VALID_SAVEDDIRSUFFIX_CHARACTERS	TEXT("_0123456789ABCDEFGHIJKLMNOPQRSTUVWXYZabcdefghijklmnopqrstuvwxyz")

enum class ENameCase : uint8
{
	CaseSensitive,
	IgnoreCase,
};

enum ELinkerNameTableConstructor    {ENAME_LinkerConstructor};

/** Enumeration for finding name. */
enum EFindName
{
	/** Find a name; return 0 if it doesn't exist. */
	FNAME_Find,

	/** Find a name or add it if it doesn't exist. */
	FNAME_Add,

	/** Finds a name and replaces it. Adds it if missing. This is only used by UHT and is generally not safe for threading. 
	 * All this really is used for is correcting the case of names. In MT conditions you might get a half-changed name.
	 */
	FNAME_Replace_Not_Safe_For_Threading,
};

/*----------------------------------------------------------------------------
	FNameEntry.
----------------------------------------------------------------------------*/

/** Implementation detail exposed for debug visualizers */
struct FNameEntryHeader
{
	uint16 bIsWide : 1;
#if WITH_CASE_PRESERVING_NAME
	uint16 Len : 15;
#else
	static constexpr uint32 ProbeHashBits = 5;
	uint16 LowercaseProbeHash : ProbeHashBits;
	uint16 Len : 10;
#endif
};

/**
 * A global deduplicated name stored in the global name table.
 */
struct FNameEntry
{
private:
#if WITH_CASE_PRESERVING_NAME
	FNameEntryId ComparisonId;
#endif
	FNameEntryHeader Header;
	union
	{
		ANSICHAR	AnsiName[NAME_SIZE];
		WIDECHAR	WideName[NAME_SIZE];
	};

	FNameEntry(const FNameEntry&) = delete;
	FNameEntry(FNameEntry&&) = delete;
	FNameEntry& operator=(const FNameEntry&) = delete;
	FNameEntry& operator=(FNameEntry&&) = delete;

public:
	/** Returns whether this name entry is represented via WIDECHAR or ANSICHAR. */
	FORCEINLINE bool IsWide() const
	{
		return Header.bIsWide;
	}

	FORCEINLINE int32 GetNameLength() const
	{
		return Header.Len;
	}

	/**
	 * Copy unterminated name to TCHAR buffer without allocating.
	 *
	 * @param OutSize must be at least GetNameLength()
	 */
	void GetUnterminatedName(TCHAR* OutName, uint32 OutSize) const;

	/** Copy null-terminated name to TCHAR buffer without allocating. */
	void GetName(TCHAR(&OutName)[NAME_SIZE]) const;

	/** Copy null-terminated name to ANSICHAR buffer without allocating. Entry must not be wide. */
	CORE_API void GetAnsiName(ANSICHAR(&OutName)[NAME_SIZE]) const;

	/** Copy null-terminated name to WIDECHAR buffer without allocating. Entry must be wide. */
	CORE_API void GetWideName(WIDECHAR(&OutName)[NAME_SIZE]) const;

	/** Copy name to a dynamically allocated FString. */
	CORE_API FString GetPlainNameString() const;

	/** Appends name to string. May allocate. */
	CORE_API void AppendNameToString(FString& OutString) const;

	/** Appends name to string builder. */
	CORE_API void AppendNameToString(FStringBuilderBase& OutString) const;

	/** Appends name to string builder. Entry must not be wide. */
	CORE_API void AppendAnsiNameToString(FAnsiStringBuilderBase& OutString) const;

	/** Appends name to string with path separator using FString::PathAppend(). */
	CORE_API void AppendNameToPathString(FString& OutString) const;


	/**
	 * Returns the size in bytes for FNameEntry structure. This is != sizeof(FNameEntry) as we only allocated as needed.
	 *
	 * @param	Length			Length of name
	 * @param	bIsPureAnsi		Whether name is pure ANSI or not
	 * @return	required size of FNameEntry structure to hold this string (might be wide or ansi)
	 */
	static int32 GetSize( int32 Length, bool bIsPureAnsi );
	static CORE_API int32 GetSize(const TCHAR* Name);

	CORE_API int32 GetSizeInBytes() const;

	CORE_API void Write(FArchive& Ar) const;

	static CORE_API int32 GetDataOffset();
	struct CORE_API FNameStringView MakeView(union FNameBuffer& OptionalDecodeBuffer) const;
private:
	friend class FName;
	friend struct FNameHelper;
	friend class FNameEntryAllocator;
	friend class FNamePoolShardBase;

	static void Encode(ANSICHAR* Name, uint32 Len);
	static void Encode(WIDECHAR* Name, uint32 Len);
	static void Decode(ANSICHAR* Name, uint32 Len);
	static void Decode(WIDECHAR* Name, uint32 Len);

	void StoreName(const ANSICHAR* InName, uint32 Len);
	void StoreName(const WIDECHAR* InName, uint32 Len);
	void CopyUnterminatedName(ANSICHAR* OutName) const;
	void CopyUnterminatedName(WIDECHAR* OutName) const;
	void CopyAndConvertUnterminatedName(TCHAR* OutName) const;
	const ANSICHAR* GetUnterminatedName(ANSICHAR(&OptionalDecodeBuffer)[NAME_SIZE]) const;
	const WIDECHAR* GetUnterminatedName(WIDECHAR(&OptionalDecodeBuffer)[NAME_SIZE]) const;
};

/**
 *  This struct is only used during loading/saving and is not part of the runtime costs
 */
struct FNameEntrySerialized
{
	FNameEntryId Index;
	bool bIsWide = false;

	union
	{
		ANSICHAR	AnsiName[NAME_SIZE];
		WIDECHAR	WideName[NAME_SIZE];
	};

	// These are not used anymore but recalculated on save to maintain serialization format
	uint16 NonCasePreservingHash = 0;
	uint16 CasePreservingHash = 0;

	FNameEntrySerialized(const FNameEntry& NameEntry);
	FNameEntrySerialized(enum ELinkerNameTableConstructor) {}

	/**
	 * Returns direct access to null-terminated name if narrow
	 */
	ANSICHAR const* GetAnsiName() const
	{
		check(!bIsWide);
		return AnsiName;
	}

	/**
	 * Returns direct access to null-terminated name if wide
	 */
	WIDECHAR const* GetWideName() const
	{
		check(bIsWide);
		return WideName;
	}

	/**
	 * Returns FString of name portion minus number.
	 */
	CORE_API FString GetPlainNameString() const;	

	friend CORE_API FArchive& operator<<(FArchive& Ar, FNameEntrySerialized& E);
	friend FArchive& operator<<(FArchive& Ar, FNameEntrySerialized* E)
	{
		return Ar << *E;
	}
};

/**
 * The minimum amount of data required to reconstruct a name
 * This is smaller than FName, but you lose the case-preserving behavior
 */
struct FMinimalName
{
	FMinimalName() {}
	
	FMinimalName(EName N)
		: Index(FNameEntryId::FromEName(N))
	{
	}

	FMinimalName(FNameEntryId InIndex, int32 InNumber)
		: Index(InIndex)
		, Number(InNumber)
	{
	}

	FORCEINLINE bool IsNone() const
	{
		return !Index && Number == NAME_NO_NUMBER_INTERNAL;
	}

	friend FORCEINLINE FArchive& operator<<(FArchive& Ar, FMinimalName& E)
	{
		Ar << E.Index;
		Ar << E.Number;
		return Ar;
	}

	FORCEINLINE bool operator<(FMinimalName Rhs) const { return Index == Rhs.Index ? Number < Rhs.Number : Index < Rhs.Index; };

	/** Index into the Names array (used to find String portion of the string/number pair) */
	FNameEntryId	Index;
	/** Number portion of the string/number pair (stored internally as 1 more than actual, so zero'd memory will be the default, no-instance case) */
	int32			Number = NAME_NO_NUMBER_INTERNAL;
};

/**
 * The full amount of data required to reconstruct a case-preserving name
 * This will be the same size as FName when WITH_CASE_PRESERVING_NAME is 1, and is used to store an FName in cases where 
 * the size of FName must be constant between build configurations (eg, blueprint bytecode)
 */
struct FScriptName
{
	FScriptName() {}
	
	FScriptName(EName Ename)
		: ComparisonIndex(FNameEntryId::FromEName(Ename))
		, DisplayIndex(ComparisonIndex)
	{
	}

	FScriptName(FNameEntryId InComparisonIndex, FNameEntryId InDisplayIndex, int32 InNumber)
		: ComparisonIndex(InComparisonIndex)
		, DisplayIndex(InDisplayIndex)
		, Number(InNumber)
	{
	}

	FORCEINLINE bool IsNone() const
	{
		return !ComparisonIndex && Number == NAME_NO_NUMBER_INTERNAL;
	}

	CORE_API FString ToString() const;

	/** Index into the Names array (used to find String portion of the string/number pair used for comparison) */
	FNameEntryId	ComparisonIndex;
	/** Index into the Names array (used to find String portion of the string/number pair used for display) */
	FNameEntryId	DisplayIndex;
	/** Number portion of the string/number pair (stored internally as 1 more than actual, so zero'd memory will be the default, no-instance case) */
	uint32			Number = NAME_NO_NUMBER_INTERNAL;
};

/**
 * Public name, available to the world.  Names are stored as a combination of
 * an index into a table of unique strings and an instance number.
 * Names are case-insensitive, but case-preserving (when WITH_CASE_PRESERVING_NAME is 1)
 */
class CORE_API FName
{
public:
	FORCEINLINE FNameEntryId GetComparisonIndex() const
	{
		checkName(IsWithinBounds(ComparisonIndex));
		return ComparisonIndex;
	}

	FORCEINLINE FNameEntryId GetDisplayIndex() const
	{
		const FNameEntryId Index = GetDisplayIndexFast();
		checkName(IsWithinBounds(Index));
		return Index;
	}

	FORCEINLINE int32 GetNumber() const
	{
		return Number;
	}

	FORCEINLINE void SetNumber(const int32 NewNumber)
	{
		Number = NewNumber;
	}
	
	/** Get name without number part as a dynamically allocated string */
	FString GetPlainNameString() const;

	/** Convert name without number part into TCHAR buffer and returns string length. Doesn't allocate. */
	uint32 GetPlainNameString(TCHAR(&OutName)[NAME_SIZE]) const;

	/** Copy ANSI name without number part. Must *only* be used for ANSI FNames. Doesn't allocate. */
	void GetPlainANSIString(ANSICHAR(&AnsiName)[NAME_SIZE]) const;

	/** Copy wide name without number part. Must *only* be used for wide FNames. Doesn't allocate. */
	void GetPlainWIDEString(WIDECHAR(&WideName)[NAME_SIZE]) const;

	const FNameEntry* GetComparisonNameEntry() const;
	const FNameEntry* GetDisplayNameEntry() const;

	/**
	 * Converts an FName to a readable format
	 *
	 * @return String representation of the name
	 */
	FString ToString() const;

	/**
	 * Converts an FName to a readable format, in place
	 * 
	 * @param Out String to fill with the string representation of the name
	 */
	void ToString(FString& Out) const;

	/**
	 * Converts an FName to a readable format, in place
	 * 
	 * @param Out StringBuilder to fill with the string representation of the name
	 */
	void ToString(FStringBuilderBase& Out) const;

	/**
	 * Get the number of characters, excluding null-terminator, that ToString() would yield
	 */
	uint32 GetStringLength() const;

	/**
	 * Buffer size required for any null-terminated FName string, i.e. [name] '_' [digits] '\0'
	 */
	static constexpr uint32 StringBufferSize = NAME_SIZE + 1 + 10; // NAME_SIZE includes null-terminator

	/**
	 * Convert to string buffer to avoid dynamic allocations and returns string length
	 *
	 * Fails hard if OutLen < GetStringLength() + 1. StringBufferSize guarantees success.
	 *
	 * Note that a default constructed FName returns "None" instead of ""
	 */
	uint32 ToString(TCHAR* Out, uint32 OutSize) const;

	template<int N>
	uint32 ToString(TCHAR (&Out)[N]) const
	{
		return ToString(Out, N);
	}

	/**
	 * Converts an FName to a readable format, in place, appending to an existing string (ala GetFullName)
	 * 
	 * @param Out String to append with the string representation of the name
	 */
	void AppendString(FString& Out) const;

	/**
	 * Converts an FName to a readable format, in place, appending to an existing string (ala GetFullName)
	 * 
	 * @param Out StringBuilder to append with the string representation of the name
	 */
	void AppendString(FStringBuilderBase& Out) const;

	/**
	 * Converts an ANSI FName to a readable format appended to the string builder.
	 *
	 * @param Out A string builder to write the readable representation of the name into.
	 *
	 * @return Whether the string is ANSI. A return of false indicates that the string was wide and was not written.
	 */
	bool TryAppendAnsiString(FAnsiStringBuilderBase& Out) const;

	/**
	 * Check to see if this FName matches the other FName, potentially also checking for any case variations
	 */
	FORCEINLINE bool IsEqual(const FName& Other, const ENameCase CompareMethod = ENameCase::IgnoreCase, const bool bCompareNumber = true ) const
	{
		return ((CompareMethod == ENameCase::IgnoreCase) ? ComparisonIndex == Other.ComparisonIndex : GetDisplayIndexFast() == Other.GetDisplayIndexFast())
			&& (!bCompareNumber || GetNumber() == Other.GetNumber());
	}

	FORCEINLINE bool operator==(FName Other) const
	{
#if PLATFORM_64BITS && !WITH_CASE_PRESERVING_NAME
		return ToComparableInt() == Other.ToComparableInt();
#else
		return (ComparisonIndex == Other.ComparisonIndex) & (GetNumber() == Other.GetNumber());
#endif
	}

	FORCEINLINE bool operator!=(FName Other) const
	{
		return !(*this == Other);
	}

	FORCEINLINE bool operator==(EName Ename) const
	{
		return (ComparisonIndex == Ename) & (GetNumber() == 0);
	}
	
	FORCEINLINE bool operator!=(EName Ename) const
	{
		return (ComparisonIndex != Ename) | (GetNumber() != 0);
	}

	UE_DEPRECATED(4.23, "Please use FastLess() / FNameFastLess or LexicalLess() / FNameLexicalLess instead. "
		"Default lexical sort order is deprecated to avoid unintended expensive sorting. ")
	FORCEINLINE bool operator<( const FName& Other ) const
	{
		return LexicalLess(Other);
	}

	UE_DEPRECATED(4.23, "Please use B.FastLess(A) or B.LexicalLess(A) instead of A > B.")
	FORCEINLINE bool operator>(const FName& Other) const
	{
		return Other.LexicalLess(*this);
	}

	/** Fast non-alphabetical order that is only stable during this process' lifetime. */
	FORCEINLINE bool FastLess(const FName& Other) const
	{
		return CompareIndexes(Other) < 0;
	}

	/** Slow alphabetical order that is stable / deterministic over process runs. */
	FORCEINLINE bool LexicalLess(const FName& Other) const
	{
		return Compare(Other) < 0;
	}

	/** True for FName(), FName(NAME_None) and FName("None") */
	FORCEINLINE bool IsNone() const
	{
#if PLATFORM_64BITS && !WITH_CASE_PRESERVING_NAME
		return ToComparableInt() == 0;
#else
		return !ComparisonIndex && GetNumber() == NAME_NO_NUMBER_INTERNAL;
#endif
	}

	/**
	 * Paranoid sanity check
	 *
	 * All FNames are valid except for stomped memory, dangling pointers, etc.
	 * Should only be used to investigate such bugs and not in production code.
	 */
	bool IsValid() const { return IsWithinBounds(ComparisonIndex); }

	/** Paranoid sanity check, same as IsValid() */
	bool IsValidIndexFast() const { return IsValid(); }


	/**
	 * Checks to see that a given name-like string follows the rules that Unreal requires.
	 *
	 * @param	InName			String containing the name to test.
	 * @param	InInvalidChars	The set of invalid characters that the name cannot contain.
	 * @param	OutReason		If the check fails, this string is filled in with the reason why.
	 * @param	InErrorCtx		Error context information to show in the error message (default is "Name").
	 *
	 * @return	true if the name is valid
	 */
	static bool IsValidXName( const FName InName, const FString& InInvalidChars, FText* OutReason = nullptr, const FText* InErrorCtx = nullptr );
	static bool IsValidXName( const TCHAR* InName, const FString& InInvalidChars, FText* OutReason = nullptr, const FText* InErrorCtx = nullptr );
	static bool IsValidXName( const FString& InName, const FString& InInvalidChars, FText* OutReason = nullptr, const FText* InErrorCtx = nullptr );
	static bool IsValidXName( const FStringView& InName, const FString& InInvalidChars, FText* OutReason = nullptr, const FText* InErrorCtx = nullptr );

	/**
	 * Checks to see that a FName follows the rules that Unreal requires.
	 *
	 * @param	InInvalidChars	The set of invalid characters that the name cannot contain
	 * @param	OutReason		If the check fails, this string is filled in with the reason why.
	 * @param	InErrorCtx		Error context information to show in the error message (default is "Name").
	 *
	 * @return	true if the name is valid
	 */
	bool IsValidXName( const FString& InInvalidChars = INVALID_NAME_CHARACTERS, FText* OutReason = nullptr, const FText* InErrorCtx = nullptr ) const
	{
		return IsValidXName(*this, InInvalidChars, OutReason, InErrorCtx);
	}

	/**
	 * Takes an FName and checks to see that it follows the rules that Unreal requires.
	 *
	 * @param	OutReason		If the check fails, this string is filled in with the reason why.
	 * @param	InInvalidChars	The set of invalid characters that the name cannot contain
	 *
	 * @return	true if the name is valid
	 */
	bool IsValidXName( FText& OutReason, const FString& InInvalidChars = INVALID_NAME_CHARACTERS ) const
	{
		return IsValidXName(*this, InInvalidChars, &OutReason);
	}

	/**
	 * Takes an FName and checks to see that it follows the rules that Unreal requires for object names.
	 *
	 * @param	OutReason		If the check fails, this string is filled in with the reason why.
	 *
	 * @return	true if the name is valid
	 */
	bool IsValidObjectName( FText& OutReason ) const
	{
		return IsValidXName(*this, INVALID_OBJECTNAME_CHARACTERS, &OutReason);
	}

	/**
	 * Takes an FName and checks to see that it follows the rules that Unreal requires for package or group names.
	 *
	 * @param	OutReason		If the check fails, this string is filled in with the reason why.
	 * @param	bIsGroupName	if true, check legality for a group name, else check legality for a package name
	 *
	 * @return	true if the name is valid
	 */
	bool IsValidGroupName( FText& OutReason, bool bIsGroupName=false ) const
	{
		return IsValidXName(*this, INVALID_LONGPACKAGE_CHARACTERS, &OutReason);
	}

	/**
	 * Compares name to passed in one. Sort is alphabetical ascending.
	 *
	 * @param	Other	Name to compare this against
	 * @return	< 0 is this < Other, 0 if this == Other, > 0 if this > Other
	 */
	int32 Compare( const FName& Other ) const;

	/**
	 * Fast compares name to passed in one using indexes. Sort is allocation order ascending.
	 *
	 * @param	Other	Name to compare this against
	 * @return	< 0 is this < Other, 0 if this == Other, > 0 if this > Other
	 */
	FORCEINLINE int32 CompareIndexes(const FName& Other) const
	{
		if (int32 ComparisonDiff = ComparisonIndex.CompareFast(Other.ComparisonIndex))
		{
			return ComparisonDiff;
		}

			return GetNumber() - Other.GetNumber();
		}

	/**
	 * Create an FName with a hardcoded string index.
	 *
	 * @param N The hardcoded value the string portion of the name will have. The number portion will be NAME_NO_NUMBER
	 */
	FORCEINLINE FName(EName Ename) : FName(Ename, NAME_NO_NUMBER_INTERNAL) {}

	/**
	 * Create an FName with a hardcoded string index and (instance).
	 *
	 * @param N The hardcoded value the string portion of the name will have
	 * @param InNumber The hardcoded value for the number portion of the name
	 */
	FORCEINLINE FName(EName Ename, int32 InNumber)
		: ComparisonIndex(FNameEntryId::FromEName(Ename))
#if WITH_CASE_PRESERVING_NAME
		, DisplayIndex(ComparisonIndex)
#endif
		, Number(InNumber)
	{
	}


	/**
	 * Create an FName from an existing string, but with a different instance.
	 *
	 * @param Other The FName to take the string values from
	 * @param InNumber The hardcoded value for the number portion of the name
	 */
	FORCEINLINE FName( const FName& Other, int32 InNumber )
		: ComparisonIndex( Other.ComparisonIndex )
#if WITH_CASE_PRESERVING_NAME
		, DisplayIndex( Other.DisplayIndex )
#endif
		, Number( InNumber )
	{
	}

	/**
	 * Create an FName from its component parts
	 * Only call this if you *really* know what you're doing
	 */
	FORCEINLINE FName( const FNameEntryId InComparisonIndex, const FNameEntryId InDisplayIndex, const int32 InNumber )
		: ComparisonIndex( InComparisonIndex )
#if WITH_CASE_PRESERVING_NAME
		, DisplayIndex( InDisplayIndex )
#endif
		, Number( InNumber )
	{
	}

#if WITH_CASE_PRESERVING_NAME
	static FNameEntryId GetComparisonIdFromDisplayId(FNameEntryId DisplayId);
#else
	static FNameEntryId GetComparisonIdFromDisplayId(FNameEntryId DisplayId) { return DisplayId; }
#endif

	/**
	 * Only call this if you *really* know what you're doing
	 */
	static FName CreateFromDisplayId(FNameEntryId DisplayId, int32 Number)
	{
		return FName(GetComparisonIdFromDisplayId(DisplayId), DisplayId, Number);
	}

	/**
	 * Default constructor, initialized to None
	 */
	FORCEINLINE FName()
		: Number(NAME_NO_NUMBER_INTERNAL)
	{
	}

	/**
	 * Scary no init constructor, used for something obscure in UObjectBase
	 */
	explicit FName(ENoInit)
		: ComparisonIndex(NoInit)
#if WITH_CASE_PRESERVING_NAME
		, DisplayIndex(NoInit)
#endif
	{}

	/**
	 * Create an FName. If FindType is FNAME_Find, and the string part of the name 
	 * doesn't already exist, then the name will be NAME_None
	 *
	 * @param Name			Value for the string portion of the name
	 * @param FindType		Action to take (see EFindName)
	 */
	FName(const WIDECHAR* Name, EFindName FindType=FNAME_Add);
	FName(const ANSICHAR* Name, EFindName FindType=FNAME_Add);
	FName(const UTF8CHAR* Name, EFindName FindType=FNAME_Add);

	/** Create FName from non-null string with known length  */
	FName(int32 Len, const WIDECHAR* Name, EFindName FindType=FNAME_Add);
	FName(int32 Len, const ANSICHAR* Name, EFindName FindType=FNAME_Add);
<<<<<<< HEAD
=======
	FName(int32 Len, const UTF8CHAR* Name, EFindName FindType=FNAME_Add);
>>>>>>> 6bbb88c8

	template <typename CharRangeType,
		typename CharType = typename TRemoveCV<typename TRemovePointer<decltype(GetData(DeclVal<CharRangeType>()))>::Type>::Type,
		typename = decltype(ImplicitConv<TStringView<CharType>>(DeclVal<CharRangeType>()))>
	inline explicit FName(CharRangeType&& Name, EFindName FindType = FNAME_Add)
		: FName(NoInit)
	{
		TStringView<CharType> View = Forward<CharRangeType>(Name);
		*this = FName(View.Len(), View.GetData(), FindType);
	}

	/**
	 * Create an FName. If FindType is FNAME_Find, and the string part of the name 
	 * doesn't already exist, then the name will be NAME_None
	 *
	 * @param Name Value for the string portion of the name
	 * @param Number Value for the number portion of the name
	 * @param FindType Action to take (see EFindName)
	 * @param bSplitName true if the trailing number should be split from the name when Number == NAME_NO_NUMBER_INTERNAL, or false to always use the name as-is
	 */
	FName(const WIDECHAR* Name, int32 InNumber, EFindName FindType = FNAME_Add);
	FName(const ANSICHAR* Name, int32 InNumber, EFindName FindType = FNAME_Add);
	FName(const UTF8CHAR* Name, int32 InNumber, EFindName FindType = FNAME_Add);
	FName(int32 Len, const WIDECHAR* Name, int32 Number, EFindName FindType = FNAME_Add);
	FName(int32 Len, const ANSICHAR* Name, int32 InNumber, EFindName FindType = FNAME_Add);
<<<<<<< HEAD
=======
	FName(int32 Len, const UTF8CHAR* Name, int32 InNumber, EFindName FindType = FNAME_Add);
>>>>>>> 6bbb88c8

	template <typename CharRangeType,
		typename CharType = typename TRemoveCV<typename TRemovePointer<decltype(GetData(DeclVal<CharRangeType>()))>::Type>::Type,
		typename = decltype(ImplicitConv<TStringView<CharType>>(DeclVal<CharRangeType>()))>
	inline FName(CharRangeType&& Name, int32 InNumber, EFindName FindType = FNAME_Add)
		: FName(NoInit)
	{
		TStringView<CharType> View = Forward<CharRangeType>(Name);
		*this = FName(View.Len(), View.GetData(), InNumber, FindType);
	}

	/**
	 * Create an FName. If FindType is FNAME_Find, and the string part of the name 
	 * doesn't already exist, then the name will be NAME_None
	 *
	 * @param Name Value for the string portion of the name
	 * @param Number Value for the number portion of the name
	 * @param FindType Action to take (see EFindName)
	 * @param bSplitName true if the trailing number should be split from the name when Number == NAME_NO_NUMBER_INTERNAL, or false to always use the name as-is
	 */
	FName( const TCHAR* Name, int32 InNumber, EFindName FindType, bool bSplitName);

	/**
	 * Constructor used by FLinkerLoad when loading its name table; Creates an FName with an instance
	 * number of 0 that does not attempt to split the FName into string and number portions. Also,
	 * this version skips calculating the hashes of the names if possible
	 */
	FName(const FNameEntrySerialized& LoadedEntry);

	/**
	 * Equality operator.
	 *
	 * @param	Other	String to compare this name to
	 * @return true if name matches the string, false otherwise
	 */
	bool operator==(const ANSICHAR* Other) const;
	bool operator==(const WIDECHAR* Other) const;

	/**
	 * Inequality operator.
	 *
	 * @param	Other	String to compare this name to
	 * @return true if name does not match the string, false otherwise
	 */
	template <typename CharType>
	bool operator!=(const CharType* Other) const
	{
		return !operator==(Other);
	}

	static void DisplayHash( class FOutputDevice& Ar );
	static FString SafeString(FNameEntryId InDisplayIndex, int32 InstanceNumber = NAME_NO_NUMBER_INTERNAL);

	/**
	 * @return Size of all name entries.
	 */
	static int32 GetNameEntryMemorySize();

	/**
	* @return Size of Name Table object as a whole
	*/
	static int32 GetNameTableMemorySize();

	/**
	 * @return number of ansi names in name table
	 */
	static int32 GetNumAnsiNames();

	/**
	 * @return number of wide names in name table
	 */
	static int32 GetNumWideNames();

	static TArray<const FNameEntry*> DebugDump();

	static FNameEntry const* GetEntry(EName Ename);
	static FNameEntry const* GetEntry(FNameEntryId Id);

	//@}

	/** Run autotest on FNames. */
	static void AutoTest();
	
	/**
	 * Takes a string and breaks it down into a human readable string.
	 * For example - "bCreateSomeStuff" becomes "Create Some Stuff?" and "DrawScale3D" becomes "Draw Scale 3D".
	 * 
	 * @param	InDisplayName	[In, Out] The name to sanitize
	 * @param	bIsBool				True if the name is a bool
	 *
	 * @return	the sanitized version of the display name
	 */
	static FString NameToDisplayString( const FString& InDisplayName, const bool bIsBool );

	/** Get the EName that this FName represents or nullptr */
	const EName* ToEName() const;

	/** 
		Tear down system and free all allocated memory 
	
		FName must not be used after teardown
	 */
	static void TearDown();

private:

	/** Index into the Names array (used to find String portion of the string/number pair used for comparison) */
	FNameEntryId	ComparisonIndex;
#if WITH_CASE_PRESERVING_NAME
	/** Index into the Names array (used to find String portion of the string/number pair used for display) */
	FNameEntryId	DisplayIndex;
#endif // WITH_CASE_PRESERVING_NAME
	/** Number portion of the string/number pair (stored internally as 1 more than actual, so zero'd memory will be the default, no-instance case) */
	uint32			Number;

#if PLATFORM_64BITS && !WITH_CASE_PRESERVING_NAME
	FORCEINLINE uint64 ToComparableInt() const
	{
		static_assert(sizeof(*this) == sizeof(uint64), "");
		alignas(uint64) FName AlignedCopy = *this;
		return reinterpret_cast<uint64&>(AlignedCopy);
	}
#endif

	friend const TCHAR* DebugFName(int32);
	friend const TCHAR* DebugFName(int32, int32);
	friend const TCHAR* DebugFName(FName&);

	FORCEINLINE FNameEntryId GetDisplayIndexFast() const
	{
#if WITH_CASE_PRESERVING_NAME
		return DisplayIndex;
#else
		return ComparisonIndex;
#endif
	}





	static bool IsWithinBounds(FNameEntryId Id);
};

template<> struct TIsZeroConstructType<class FName> { enum { Value = true }; };
Expose_TNameOf(FName)

namespace Freeze
{
	CORE_API void IntrinsicWriteMemoryImage(FMemoryImageWriter& Writer, const FName& Object, const FTypeLayoutDesc&);
	CORE_API uint32 IntrinsicAppendHash(const FName* DummyObject, const FTypeLayoutDesc& TypeDesc, const FPlatformTypeLayoutParameters& LayoutParams, FSHA1& Hasher);
	CORE_API void IntrinsicWriteMemoryImage(FMemoryImageWriter& Writer, const FMinimalName& Object, const FTypeLayoutDesc&);
	CORE_API void IntrinsicWriteMemoryImage(FMemoryImageWriter& Writer, const FScriptName& Object, const FTypeLayoutDesc&);
<<<<<<< HEAD
=======
	CORE_API uint32 IntrinsicUnfrozenCopy(const FMemoryUnfreezeContent& Context, const FName& Object, void* OutDst);
>>>>>>> 6bbb88c8
}

DECLARE_INTRINSIC_TYPE_LAYOUT(FName);
DECLARE_INTRINSIC_TYPE_LAYOUT(FMinimalName);
DECLARE_INTRINSIC_TYPE_LAYOUT(FScriptName);

FORCEINLINE uint32 GetTypeHash(FName Name)
{
	return GetTypeHash(Name.GetComparisonIndex()) + Name.GetNumber();
}

FORCEINLINE uint32 GetTypeHash(FMinimalName Name)
{
	return GetTypeHash(Name.Index) + Name.Number;
}

FORCEINLINE uint32 GetTypeHash(FScriptName Name)
{
	return GetTypeHash(Name.ComparisonIndex) + Name.Number;
}

FORCEINLINE FString LexToString(const FName& Name)
{
	return Name.ToString();
}

FORCEINLINE void LexFromString(FName& Name, const TCHAR* Str)
{
	Name = FName(Str);
}

FORCEINLINE FMinimalName NameToMinimalName(const FName& InName)
{
	return FMinimalName(InName.GetComparisonIndex(), InName.GetNumber());
}

FORCEINLINE FName MinimalNameToName(const FMinimalName& InName)
{
	return FName(InName.Index, InName.Index, InName.Number);
}

FORCEINLINE FScriptName NameToScriptName(const FName& InName)
{
	return FScriptName(InName.GetComparisonIndex(), InName.GetDisplayIndex(), InName.GetNumber());
}

FORCEINLINE FName ScriptNameToName(const FScriptName& InName)
{
	return FName(InName.ComparisonIndex, InName.DisplayIndex, InName.Number);
}

inline FStringBuilderBase& operator<<(FStringBuilderBase& Builder, const FName& Name)
{
	Name.AppendString(Builder);
	return Builder;
}

CORE_API FStringBuilderBase& operator<<(FStringBuilderBase& Builder, FNameEntryId Id);

/**
 * Equality operator with CharType* on left hand side and FName on right hand side
 * 
 * @param	LHS		CharType to compare to FName
 * @param	RHS		FName to compare to CharType
 * @return True if strings match, false otherwise.
 */
template <typename CharType>
inline bool operator==(const CharType *LHS, const FName &RHS)
{
	return RHS == LHS;
}

/**
 * Inequality operator with CharType* on left hand side and FName on right hand side
 *
 * @param	LHS		CharType to compare to FName
 * @param	RHS		FName to compare to CharType
 * @return True if strings don't match, false otherwise.
 */
template <typename CharType>
inline bool operator!=(const CharType *LHS, const FName &RHS)
{
	return RHS != LHS;
}

/** FNames act like PODs. */
template <> struct TIsPODType<FName> { enum { Value = true }; };

/** Fast non-alphabetical order that is only stable during this process' lifetime */
struct FNameFastLess
{
	FORCEINLINE bool operator()(const FName& A, const FName& B) const
	{
		return A.CompareIndexes(B) < 0;
	}

	FORCEINLINE bool operator()(FNameEntryId A, FNameEntryId B) const
	{
		return A.FastLess(B);
	}
};

UE_DEPRECATED(4.23, "Please use FNameFastLess instead.")
typedef FNameFastLess FNameSortIndexes;

/** Slow alphabetical order that is stable / deterministic over process runs */
struct FNameLexicalLess
{
	FORCEINLINE bool operator()(const FName& A, const FName& B) const
	{
		return A.Compare(B) < 0;
	}

	FORCEINLINE bool operator()(FNameEntryId A, FNameEntryId B) const
	{
		return A.LexicalLess(B);
	}
};

FORCEINLINE bool operator==(const FMinimalName& Lhs, const FMinimalName& Rhs)
{
	return Lhs.Number == Rhs.Number && Lhs.Index == Rhs.Index;
}

FORCEINLINE bool operator!=(const FMinimalName& Lhs, const FMinimalName& Rhs)
{
	return !operator==(Lhs, Rhs);
}

FORCEINLINE bool operator==(const FScriptName& Lhs, const FScriptName& Rhs)
{
	return Lhs.Number == Rhs.Number && Lhs.ComparisonIndex == Rhs.ComparisonIndex;
}

FORCEINLINE bool operator!=(const FScriptName& Lhs, const FScriptName& Rhs)
{
	return !operator==(Lhs, Rhs);
}

FORCEINLINE bool operator==(const FName& Lhs, const FMinimalName& Rhs)
{
	return Lhs.GetNumber() == Rhs.Number && Lhs.GetComparisonIndex() == Rhs.Index;
}

FORCEINLINE bool operator!=(const FName& Lhs, const FMinimalName& Rhs)
{
	return !operator==(Lhs, Rhs);
}

FORCEINLINE bool operator==(const FMinimalName& Lhs, const FName& Rhs)
{
	return Lhs.Number == Rhs.GetNumber() && Lhs.Index == Rhs.GetComparisonIndex();
}

FORCEINLINE bool operator!=(const FMinimalName& Lhs, const FName& Rhs)
{
	return !operator==(Lhs, Rhs);
}

FORCEINLINE bool operator==(const FName& Lhs, const FScriptName& Rhs)
{
	return Lhs.GetNumber() == Rhs.Number && Lhs.GetComparisonIndex() == Rhs.ComparisonIndex;
}

FORCEINLINE bool operator!=(const FName& Lhs, const FScriptName& Rhs)
{
	return !operator==(Lhs, Rhs);
}

FORCEINLINE bool operator==(const FScriptName& Lhs, const FName& Rhs)
{
	return Lhs.Number == Rhs.GetNumber() && Lhs.ComparisonIndex == Rhs.GetComparisonIndex();
}

FORCEINLINE bool operator!=(const FScriptName& Lhs, const FName& Rhs)
{
	return !operator==(Lhs, Rhs);
}

#ifndef WITH_CUSTOM_NAME_ENCODING
inline void FNameEntry::Encode(ANSICHAR*, uint32) {}
inline void FNameEntry::Encode(WIDECHAR*, uint32) {}
inline void FNameEntry::Decode(ANSICHAR*, uint32) {}
inline void FNameEntry::Decode(WIDECHAR*, uint32) {}
#endif

struct FNameDebugVisualizer
{
	CORE_API static uint8** GetBlocks();
private:
	static constexpr uint32 EntryStride = alignof(FNameEntry);
	static constexpr uint32 OffsetBits = 16;
	static constexpr uint32 BlockBits = 13;
	static constexpr uint32 OffsetMask = (1 << OffsetBits) - 1;
	static constexpr uint32 UnusedMask = UINT32_MAX << BlockBits << OffsetBits;
	static constexpr uint32 MaxLength = NAME_SIZE;
};

/** Lazily constructed FName that helps avoid allocating FNames during static initialization */
class FLazyName
{
public:
	FLazyName()
		: Either(FNameEntryId())
	{}

	/** @param Literal must be a string literal */
	template<int N>
	FLazyName(const WIDECHAR(&Literal)[N])
		: Either(Literal)
		, Number(ParseNumber(Literal, N - 1))
		, bLiteralIsWide(true)
	{}

	/** @param Literal must be a string literal */
	template<int N>
	FLazyName(const ANSICHAR(&Literal)[N])
		: Either(Literal)
		, Number(ParseNumber(Literal, N - 1))
		, bLiteralIsWide(false)
	{}

	explicit FLazyName(FName Name)
		: Either(Name.GetComparisonIndex())
		, Number(Name.GetNumber())
	{}
	
	operator FName() const
	{
		return Resolve();
	}

	CORE_API FName Resolve() const;

private:
	struct FLiteralOrName
	{
		// NOTE: uses high bit of pointer for flag; this may be an issue in future when high byte of address may be used for features like hardware ASAN
		static constexpr uint64 LiteralFlag = uint64(1) << (sizeof(uint64) * 8 - 1);

		explicit FLiteralOrName(const ANSICHAR* Literal)
			: Int(reinterpret_cast<uint64>(Literal) | LiteralFlag)
		{}
		
		explicit FLiteralOrName(const WIDECHAR* Literal)
			: Int(reinterpret_cast<uint64>(Literal) | LiteralFlag)
		{}

		explicit FLiteralOrName(FNameEntryId Name)
			: Int(Name.ToUnstableInt())
		{}

		bool IsName() const
		{
			return (LiteralFlag & Int) == 0;
		}

		bool IsLiteral() const
		{
			return (LiteralFlag & Int) != 0;
		}

		FNameEntryId AsName() const
		{
			return FNameEntryId::FromUnstableInt(static_cast<uint32>(Int));
		}
		
		const ANSICHAR* AsAnsiLiteral() const
		{
			return reinterpret_cast<const ANSICHAR*>(Int & ~LiteralFlag);
		}

		const WIDECHAR* AsWideLiteral() const
		{
			return reinterpret_cast<const WIDECHAR*>(Int & ~LiteralFlag);
		}

		uint64 Int;
	};

	mutable FLiteralOrName Either;
	mutable uint32 Number = 0;

	// Distinguishes WIDECHAR* and ANSICHAR* literals, doesn't indicate if literal contains any wide characters 
	bool bLiteralIsWide = false;
	
	CORE_API static uint32 ParseNumber(const WIDECHAR* Literal, int32 Len);
	CORE_API static uint32 ParseNumber(const ANSICHAR* Literal, int32 Len);

public:

	friend bool operator==(FName Name, const FLazyName& Lazy)
	{
		// If !Name.IsNone(), we have started creating FNames
		// and might as well resolve and cache Lazy
		if (Lazy.Either.IsName() || !Name.IsNone())
		{
			return Name == Lazy.Resolve();
		}
		else if (!Lazy.bLiteralIsWide)
		{
			return Name == Lazy.Either.AsAnsiLiteral();
		}
		else
		{
			return Name == Lazy.Either.AsWideLiteral();
		}
	}

	friend bool operator==(const FLazyName& Lazy, FName Name)
	{
		return Name == Lazy;
	}

	CORE_API friend bool operator==(const FLazyName& A, const FLazyName& B);

};

/**
 * A string builder with inline storage for FNames.
 */
class FNameBuilder : public TStringBuilder<FName::StringBufferSize>
{
public:
	FNameBuilder() = default;

	inline explicit FNameBuilder(const FName InName)
	{
		InName.AppendString(*this);
	}
};

<<<<<<< HEAD
template <> struct TIsContiguousContainer<FNameBuilder> { static constexpr bool Value = true; };
=======
template <> struct TIsContiguousContainer<FNameBuilder> { static constexpr bool Value = true; };

/** Update the Hash with the FName's text and number */
class FBlake3;
CORE_API void AppendHash(FBlake3& Builder, FName In);
>>>>>>> 6bbb88c8
<|MERGE_RESOLUTION|>--- conflicted
+++ resolved
@@ -785,10 +785,7 @@
 	/** Create FName from non-null string with known length  */
 	FName(int32 Len, const WIDECHAR* Name, EFindName FindType=FNAME_Add);
 	FName(int32 Len, const ANSICHAR* Name, EFindName FindType=FNAME_Add);
-<<<<<<< HEAD
-=======
 	FName(int32 Len, const UTF8CHAR* Name, EFindName FindType=FNAME_Add);
->>>>>>> 6bbb88c8
 
 	template <typename CharRangeType,
 		typename CharType = typename TRemoveCV<typename TRemovePointer<decltype(GetData(DeclVal<CharRangeType>()))>::Type>::Type,
@@ -814,10 +811,7 @@
 	FName(const UTF8CHAR* Name, int32 InNumber, EFindName FindType = FNAME_Add);
 	FName(int32 Len, const WIDECHAR* Name, int32 Number, EFindName FindType = FNAME_Add);
 	FName(int32 Len, const ANSICHAR* Name, int32 InNumber, EFindName FindType = FNAME_Add);
-<<<<<<< HEAD
-=======
 	FName(int32 Len, const UTF8CHAR* Name, int32 InNumber, EFindName FindType = FNAME_Add);
->>>>>>> 6bbb88c8
 
 	template <typename CharRangeType,
 		typename CharType = typename TRemoveCV<typename TRemovePointer<decltype(GetData(DeclVal<CharRangeType>()))>::Type>::Type,
@@ -971,10 +965,7 @@
 	CORE_API uint32 IntrinsicAppendHash(const FName* DummyObject, const FTypeLayoutDesc& TypeDesc, const FPlatformTypeLayoutParameters& LayoutParams, FSHA1& Hasher);
 	CORE_API void IntrinsicWriteMemoryImage(FMemoryImageWriter& Writer, const FMinimalName& Object, const FTypeLayoutDesc&);
 	CORE_API void IntrinsicWriteMemoryImage(FMemoryImageWriter& Writer, const FScriptName& Object, const FTypeLayoutDesc&);
-<<<<<<< HEAD
-=======
 	CORE_API uint32 IntrinsicUnfrozenCopy(const FMemoryUnfreezeContent& Context, const FName& Object, void* OutDst);
->>>>>>> 6bbb88c8
 }
 
 DECLARE_INTRINSIC_TYPE_LAYOUT(FName);
@@ -1307,12 +1298,8 @@
 	}
 };
 
-<<<<<<< HEAD
-template <> struct TIsContiguousContainer<FNameBuilder> { static constexpr bool Value = true; };
-=======
 template <> struct TIsContiguousContainer<FNameBuilder> { static constexpr bool Value = true; };
 
 /** Update the Hash with the FName's text and number */
 class FBlake3;
-CORE_API void AppendHash(FBlake3& Builder, FName In);
->>>>>>> 6bbb88c8
+CORE_API void AppendHash(FBlake3& Builder, FName In);