// Copyright Epic Games, Inc. All Rights Reserved.

#pragma once

#include "CoreTypes.h"
#include "Misc/AssertionMacros.h"
#include "HAL/UnrealMemory.h"
#include "Templates/UnrealTypeTraits.h"
#include "Templates/UnrealTemplate.h"
#include "Containers/UnrealString.h"
#include "HAL/CriticalSection.h"
#include "Containers/StringConv.h"
#include "Containers/StringFwd.h"
#include "UObject/UnrealNames.h"
#include "Templates/Atomic.h"
#include "Serialization/MemoryLayout.h"
#include "Misc/StringBuilder.h"
#include "Trace/Trace.h"

/*----------------------------------------------------------------------------
	Definitions.
----------------------------------------------------------------------------*/

/** 
 * Do we want to support case-variants for FName?
 * This will add an extra NAME_INDEX variable to FName, but means that ToString() will return you the exact same 
 * string that FName::Init was called with (which is useful if your FNames are shown to the end user)
 * Currently this is enabled for the Editor and any Programs (such as UHT), but not the Runtime
 */
#ifndef WITH_CASE_PRESERVING_NAME
	#define WITH_CASE_PRESERVING_NAME WITH_EDITORONLY_DATA
#endif

// Should the number part of the fname be stored in the name table or in the FName instance?
// Storing it in the name table may save memory overall but new number suffixes will cause the name table to grow like unique strings do.
#ifndef UE_FNAME_OUTLINE_NUMBER
	#define UE_FNAME_OUTLINE_NUMBER 0
#endif // UE_FNAME_OUTLINE_NUMBER

class FText;

/** Maximum size of name, including the null terminator. */
enum {NAME_SIZE	= 1024};

struct FMinimalName;
struct FScriptName;
<<<<<<< HEAD
class CORE_API FName;
=======
struct FNumberedEntry;
class FName;
>>>>>>> 4af6daef

/** Opaque id to a deduplicated name */
struct FNameEntryId
{
	// Default initialize to be equal to NAME_None
	FNameEntryId() : Value(0) {}
	FNameEntryId(ENoInit) {}

	bool IsNone() const
	{
		return Value == 0;
	}

	/** Slow alphabetical order that is stable / deterministic over process runs */
	CORE_API int32 CompareLexical(FNameEntryId Rhs) const;
	bool LexicalLess(FNameEntryId Rhs) const { return CompareLexical(Rhs) < 0; }

	/** Fast non-alphabetical order that is only stable during this process' lifetime */
	int32 CompareFast(FNameEntryId Rhs) const { return Value - Rhs.Value; };
	bool FastLess(FNameEntryId Rhs) const { return CompareFast(Rhs) < 0; }

	/** Fast non-alphabetical order that is only stable during this process' lifetime */
	bool operator<(FNameEntryId Rhs) const { return Value < Rhs.Value; }

	/** Fast non-alphabetical order that is only stable during this process' lifetime */
	bool operator>(FNameEntryId Rhs) const { return Rhs.Value < Value; }
	bool operator==(FNameEntryId Rhs) const { return Value == Rhs.Value; }
	bool operator!=(FNameEntryId Rhs) const { return Value != Rhs.Value; }

	// Returns true if this FNameEntryId is not equivalent to NAME_None
	explicit operator bool() const { return Value != 0; }

	/** Get process specific integer */
	uint32 ToUnstableInt() const { return Value; }

	/** Create from unstable int produced by this process */
	static FNameEntryId FromUnstableInt(uint32 UnstableInt)
	{
		FNameEntryId Id;
		Id.Value = UnstableInt;
		return Id;
	}

	FORCEINLINE static FNameEntryId FromEName(EName Ename)
	{
		return Ename == NAME_None ? FNameEntryId() : FromValidEName(Ename);
	}

	friend inline bool operator==(FNameEntryId Id, EName Ename)
	{
		return Ename == NAME_None ? !Id : Id == FromValidENamePostInit(Ename);
	}

private:
	uint32 Value;

	CORE_API static FNameEntryId FromValidEName(EName Ename);
	CORE_API static FNameEntryId FromValidENamePostInit(EName Ename);

public:
	friend inline bool operator==(EName Ename, FNameEntryId Id) { return Id == Ename; }
	friend inline bool operator!=(EName Ename, FNameEntryId Id) { return !(Id == Ename); }
	friend inline bool operator!=(FNameEntryId Id, EName Ename) { return !(Id == Ename); }
	friend CORE_API uint32 GetTypeHash(FNameEntryId Id);

	/** Serialize as process specific unstable int */
	CORE_API friend FArchive& operator<<(FArchive& Ar, FNameEntryId& InId);
};

/**
 * Legacy typedef - this is no longer an index
 *
 * Use GetTypeHash(FName) or GetTypeHash(FNameEntryId) for hashing
 * To compare with ENames use FName(EName) or FName::ToEName() instead
 */
typedef FNameEntryId NAME_INDEX;

#define checkName checkSlow

/** Externally, the instance number to represent no instance number is NAME_NO_NUMBER, 
    but internally, we add 1 to indices, so we use this #define internally for 
	zero'd memory initialization will still make NAME_None as expected */
#define NAME_NO_NUMBER_INTERNAL	0

/** Conversion routines between external representations and internal */
#define NAME_INTERNAL_TO_EXTERNAL(x) (x - 1)
#define NAME_EXTERNAL_TO_INTERNAL(x) (x + 1)

/** Special value for an FName with no number */
#define NAME_NO_NUMBER NAME_INTERNAL_TO_EXTERNAL(NAME_NO_NUMBER_INTERNAL)


/** this is the character used to separate a subobject root from its subobjects in a path name. */
#define SUBOBJECT_DELIMITER_ANSI		":"
#define SUBOBJECT_DELIMITER				TEXT(SUBOBJECT_DELIMITER_ANSI)

/** this is the character used to separate a subobject root from its subobjects in a path name, as a char */
#define SUBOBJECT_DELIMITER_CHAR		TEXT(':')

/** These are the characters that cannot be used in general FNames */
#define INVALID_NAME_CHARACTERS			TEXT("\"' ,\n\r\t")

/** These characters cannot be used in object names */
#define INVALID_OBJECTNAME_CHARACTERS	TEXT("\"' ,/.:|&!~\n\r\t@#(){}[]=;^%$`")

/** These characters cannot be used in ObjectPaths, which includes both the package path and part after the first . */
#define INVALID_OBJECTPATH_CHARACTERS	TEXT("\"' ,|&!~\n\r\t@#(){}[]=;^%$`")

/** These characters cannot be used in long package names */
#define INVALID_LONGPACKAGE_CHARACTERS	TEXT("\\:*?\"<>|' ,.&!~\n\r\t@#")

/** These characters can be used in relative directory names (lowercase versions as well) */
#define VALID_SAVEDDIRSUFFIX_CHARACTERS	TEXT("_0123456789ABCDEFGHIJKLMNOPQRSTUVWXYZabcdefghijklmnopqrstuvwxyz")

enum class ENameCase : uint8
{
	CaseSensitive,
	IgnoreCase,
};

enum ELinkerNameTableConstructor    {ENAME_LinkerConstructor};

/** Enumeration for finding name. */
enum EFindName
{
	/** 
	* Find a name; return 0/NAME_None/FName() if it doesn't exist.
	* When UE_FNAME_OUTLINE_NUMBER is set, we search for the exact name including the number suffix.
	* Otherwise we search only for the string part.
	*/
	FNAME_Find,

	/** Find a name or add it if it doesn't exist. */
	FNAME_Add
};

/*----------------------------------------------------------------------------
	FNameEntry.
----------------------------------------------------------------------------*/

/** Implementation detail exposed for debug visualizers */
struct FNameEntryHeader
{
	uint16 bIsWide : 1;
#if WITH_CASE_PRESERVING_NAME
	uint16 Len : 15;
#else
	static constexpr inline uint32 ProbeHashBits = 5;
	uint16 LowercaseProbeHash : ProbeHashBits;
	uint16 Len : 10;
#endif
};

/**
 * A global deduplicated name stored in the global name table.
 */
struct FNameEntry
{
private:
#if WITH_CASE_PRESERVING_NAME
	FNameEntryId ComparisonId;
#endif
	FNameEntryHeader Header;

	// Unaligned to reduce alignment waste for non-numbered entries
	struct FNumberedData
	{
#if UE_FNAME_OUTLINE_NUMBER	
#if WITH_CASE_PRESERVING_NAME // ComparisonId is 4B-aligned, 4B-align Id/Number by 2B pad after 2B Header
		uint8 Pad[sizeof(Header) % alignof(decltype(ComparisonId))]; 
#endif						
		uint8 Id[sizeof(FNameEntryId)];
		uint8 Number[sizeof(uint32)];
#endif // UE_FNAME_OUTLINE_NUMBER	
	};

	union
	{
<<<<<<< HEAD
		ANSICHAR	AnsiName[NAME_SIZE];
		WIDECHAR	WideName[NAME_SIZE];
#if UE_FNAME_OUTLINE_NUMBER
		// These fields are valid when Header.Len == 0.
		// Stores a (string, number) fname pair to construct the string "string_(number-1)" on demand.
		// Id is a reference to another entry with Header.Len != 0 (no recursion).
		struct 
		{
			FNameEntryId	Id;
			uint32			Number;
		} NumberedName;
#endif // UE_FNAME_OUTLINE_NUMBER
	};

=======
		ANSICHAR			AnsiName[NAME_SIZE];
		WIDECHAR			WideName[NAME_SIZE];
		FNumberedData		NumberedName;
	};


>>>>>>> 4af6daef
	FNameEntry(struct FClangKeepDebugInfo);
	FNameEntry(const FNameEntry&) = delete;
	FNameEntry(FNameEntry&&) = delete;
	FNameEntry& operator=(const FNameEntry&) = delete;
	FNameEntry& operator=(FNameEntry&&) = delete;

public:
	/** Returns whether this name entry is represented via WIDECHAR or ANSICHAR. */
	FORCEINLINE bool IsWide() const								{ return Header.bIsWide; }
	FORCEINLINE int32 GetNameLength() const 					{ return Header.Len; }
#if UE_FNAME_OUTLINE_NUMBER
	FORCEINLINE bool IsNumbered() const 						{ return Header.Len == 0; }
#else
	FORCEINLINE bool IsNumbered() const 						{ return false; }
#endif

	FORCEINLINE bool IsNumbered() const 
	{
#if UE_FNAME_OUTLINE_NUMBER
		return Header.Len == 0;
#else
		return false;
#endif
	}

	/**
	 * Copy unterminated name to TCHAR buffer without allocating.
	 *
	 * @param OutSize must be at least GetNameLength()
	 */
	CORE_API void GetUnterminatedName(TCHAR* OutName, uint32 OutSize) const;

	/** Copy null-terminated name to TCHAR buffer without allocating. */
	CORE_API void GetName(TCHAR(&OutName)[NAME_SIZE]) const;

	/** Copy null-terminated name to ANSICHAR buffer without allocating. Entry must not be wide. */
	CORE_API void GetAnsiName(ANSICHAR(&OutName)[NAME_SIZE]) const;

	/** Copy null-terminated name to WIDECHAR buffer without allocating. Entry must be wide. */
	CORE_API void GetWideName(WIDECHAR(&OutName)[NAME_SIZE]) const;

	/** Copy name to a dynamically allocated FString. */
	CORE_API FString GetPlainNameString() const;

	/** Appends name to string. May allocate. */
	CORE_API void AppendNameToString(FString& OutString) const;

	/** Appends name to string builder. */
	CORE_API void AppendNameToString(FWideStringBuilderBase& OutString) const;
	CORE_API void AppendNameToString(FUtf8StringBuilderBase& OutString) const;

	/** Appends name to string builder. Entry must not be wide. */
	CORE_API void AppendAnsiNameToString(FAnsiStringBuilderBase& OutString) const;

	/** Appends name to string with path separator using FString::PathAppend(). */
	CORE_API void AppendNameToPathString(FString& OutString) const;

	CORE_API void DebugDump(FOutputDevice& Out) const;

	/**
	 * Returns the size in bytes for FNameEntry structure. This is != sizeof(FNameEntry) as we only allocated as needed.
	 *
	 * @param	Length			Length of name
	 * @param	bIsPureAnsi		Whether name is pure ANSI or not
	 * @return	required size of FNameEntry structure to hold this string (might be wide or ansi)
	 */
	static int32 GetSize( int32 Length, bool bIsPureAnsi );
	static CORE_API int32 GetSize(const TCHAR* Name);

	CORE_API int32 GetSizeInBytes() const;

	CORE_API void Write(FArchive& Ar) const;

	static CORE_API int32 GetDataOffset();
	struct CORE_API FNameStringView MakeView(union FNameBuffer& OptionalDecodeBuffer) const;
private:
	friend class FName;
	friend struct FNameHelper;
	friend class FNameEntryAllocator;
	friend class FNamePoolShardBase;
	friend class FNamePool;

	static void Encode(ANSICHAR* Name, uint32 Len);
	static void Encode(WIDECHAR* Name, uint32 Len);
	static void Decode(ANSICHAR* Name, uint32 Len);
	static void Decode(WIDECHAR* Name, uint32 Len);

	void StoreName(const ANSICHAR* InName, uint32 Len);
	void StoreName(const WIDECHAR* InName, uint32 Len);
	void CopyUnterminatedName(ANSICHAR* OutName) const;
	void CopyUnterminatedName(WIDECHAR* OutName) const;
	void CopyAndConvertUnterminatedName(TCHAR* OutName) const;
	const ANSICHAR* GetUnterminatedName(ANSICHAR(&OptionalDecodeBuffer)[NAME_SIZE]) const;
	const WIDECHAR* GetUnterminatedName(WIDECHAR(&OptionalDecodeBuffer)[NAME_SIZE]) const;

#if UE_FNAME_OUTLINE_NUMBER
<<<<<<< HEAD
	static int32 GetNumberedEntrySize();
=======
	// @pre IsNumbered()
	FORCEINLINE const FNumberedEntry& GetNumberedName() const	{ return reinterpret_cast<const FNumberedEntry&>(NumberedName.Id[0]); }
>>>>>>> 4af6daef
	uint32 GetNumber() const;
#endif // UE_FNAME_OUTLINE_NUMBER
};

/**
 *  This struct is only used during loading/saving and is not part of the runtime costs
 */
struct FNameEntrySerialized
{
	bool bIsWide = false;

	union
	{
		ANSICHAR	AnsiName[NAME_SIZE];
		WIDECHAR	WideName[NAME_SIZE];
	};

	// These are not used anymore but recalculated on save to maintain serialization format
	uint16 NonCasePreservingHash = 0;
	uint16 CasePreservingHash = 0;

	FNameEntrySerialized(const FNameEntry& NameEntry);
	FNameEntrySerialized(enum ELinkerNameTableConstructor) {}

	/**
	 * Returns direct access to null-terminated name if narrow
	 */
	ANSICHAR const* GetAnsiName() const
	{
		check(!bIsWide);
		return AnsiName;
	}

	/**
	 * Returns direct access to null-terminated name if wide
	 */
	WIDECHAR const* GetWideName() const
	{
		check(bIsWide);
		return WideName;
	}

	/**
	 * Returns FString of name portion minus number.
	 */
	CORE_API FString GetPlainNameString() const;	

	friend CORE_API FArchive& operator<<(FArchive& Ar, FNameEntrySerialized& E);
	friend FArchive& operator<<(FArchive& Ar, FNameEntrySerialized* E)
	{
		return Ar << *E;
	}
};

/**
 * The minimum amount of data required to reconstruct a name
 * This is smaller than FName when WITH_CASE_PRESERVING_NAME is set, but you lose the case-preserving behavior.
 * The size of this type is not portable across different platforms and configurations, as with FName itself.
 */
struct FMinimalName
{
	friend FName;

	FMinimalName() {}
	
	FMinimalName(EName N)
		: Index(FNameEntryId::FromEName(N))
	{
	}

	FORCEINLINE explicit FMinimalName(const FName& Name);
	FORCEINLINE bool IsNone() const;
	FORCEINLINE bool operator<(FMinimalName Rhs) const;
	
private:
	/** Index into the Names array (used to find String portion of the string/number pair) */
	FNameEntryId	Index;
#if !UE_FNAME_OUTLINE_NUMBER
	/** Number portion of the string/number pair (stored internally as 1 more than actual, so zero'd memory will be the default, no-instance case) */
	int32			Number = NAME_NO_NUMBER_INTERNAL;
#endif // UE_FNAME_OUTLINE_NUMBE

#if UE_FNAME_OUTLINE_NUMBER
	friend FORCEINLINE bool operator==(FMinimalName Lhs, FMinimalName Rhs)
	{
		return Lhs.Index == Rhs.Index;
	}
	friend FORCEINLINE uint32 GetTypeHash(FMinimalName Name)
	{
		return GetTypeHash(Name.Index);
	}
#else
	friend FORCEINLINE bool operator==(FMinimalName Lhs, FMinimalName Rhs)
	{
		return Lhs.Index == Rhs.Index && Lhs.Number == Rhs.Number;
<<<<<<< HEAD
	}
	friend FORCEINLINE uint32 GetTypeHash(FMinimalName Name)
	{
		return GetTypeHash(Name.Index) + Name.Number;
	}
#endif
	friend FORCEINLINE bool operator!=(FMinimalName Lhs, FMinimalName Rhs)
	{
		return !operator==(Lhs, Rhs);
	}
	friend FORCEINLINE bool operator==(FName Lhs, FMinimalName Rhs);
=======
	}
	friend FORCEINLINE uint32 GetTypeHash(FMinimalName Name)
	{
		return GetTypeHash(Name.Index) + Name.Number;
	}
#endif
	friend FORCEINLINE bool operator!=(FMinimalName Lhs, FMinimalName Rhs)
	{
		return !operator==(Lhs, Rhs);
	}
>>>>>>> 4af6daef
};

/**
 * The full amount of data required to reconstruct a case-preserving name
 * This will be the maximum size of an FName across all values of WITH_CASE_PRESERVING_NAME and UE_FNAME_OUTLINE_NUMBER
 * and is used to store an FName in cases where  the size of a name must be constant between build configurations (eg, blueprint bytecode)
 * the layout is not guaranteed to be the same as FName even if the size is the same, so memory cannot be reinterpreted between the two.
 * The layout here must be as expected by FScriptBytecodeWriter and XFER_NAME
 */
struct FScriptName
{
	friend FName;

	FScriptName() {}
	
	FScriptName(EName Ename)
		: ComparisonIndex(FNameEntryId::FromEName(Ename))
		, DisplayIndex(ComparisonIndex)
	{
	}

	FORCEINLINE explicit FScriptName(const FName& Name);
	FORCEINLINE bool IsNone() const;
	inline bool operator==(EName Name) { return *this == FScriptName(Name); }

	CORE_API FString ToString() const;

	// The internal structure of FScriptName is private in order to handle UE_FNAME_OUTLINE_NUMBER
private: 
	/** Encoded address of name entry  (used to find String portion of the string/number pair used for comparison) */
	FNameEntryId	ComparisonIndex;
	/** Encoded address of name entry  (used to find String portion of the string/number pair used for display) */
	FNameEntryId	DisplayIndex;
#if UE_FNAME_OUTLINE_NUMBER
	uint32			Dummy = 0; // Dummy to keep the size the same regardless of build configuration, but change the name so trying to use Number is a compile error
#else // UE_FNAME_OUTLINE_NUMBER
	/** Number portion of the string/number pair (stored internally as 1 more than actual, so zero'd memory will be the default, no-instance case) */
	uint32			Number = NAME_NO_NUMBER_INTERNAL;
#endif // UE_FNAME_OUTLINE_NUMBER


#if UE_FNAME_OUTLINE_NUMBER
	friend FORCEINLINE bool operator==(FScriptName Lhs, FScriptName Rhs)
	{
		return Lhs.ComparisonIndex == Rhs.ComparisonIndex;
	}
	friend FORCEINLINE uint32 GetTypeHash(FScriptName Name)
	{
		return GetTypeHash(Name.ComparisonIndex);
	}
#else
	friend FORCEINLINE bool operator==(FScriptName Lhs, FScriptName Rhs)
<<<<<<< HEAD
	{
		return Lhs.ComparisonIndex == Rhs.ComparisonIndex && Lhs.Number == Rhs.Number;
	}
	friend FORCEINLINE uint32 GetTypeHash(FScriptName Name)
	{
		return GetTypeHash(Name.ComparisonIndex) + Name.Number;
	}
#endif
	friend FORCEINLINE bool operator!=(FScriptName Lhs, FScriptName Rhs)
	{
		return !(Lhs == Rhs);
	}
	friend FORCEINLINE bool operator==(FName Lhs, FScriptName Rhs);
};

struct FMemoryImageName;

namespace Freeze
{
	CORE_API void ApplyMemoryImageNamePatch(void* NameDst, const FMemoryImageName& Name, const FPlatformTypeLayoutParameters& LayoutParams);
	CORE_API void IntrinsicWriteMemoryImage(FMemoryImageWriter& Writer, const FMemoryImageName& Object, const FTypeLayoutDesc&);
	CORE_API uint32 IntrinsicUnfrozenCopy(const FMemoryUnfreezeContent& Context, const FMemoryImageName& Object, void* OutDst);
}

/**
 * Predictably sized structure for representing an FName in memory images while allowing the size to be smaller than FScriptName
 * when case-preserving behavior is not required.
 */
struct FMemoryImageName
{
	friend FName;

	friend CORE_API void Freeze::ApplyMemoryImageNamePatch(void* NameDst, const FMemoryImageName& Name, const FPlatformTypeLayoutParameters& LayoutParams);
	friend CORE_API void Freeze::IntrinsicWriteMemoryImage(FMemoryImageWriter& Writer, const FMemoryImageName& Object, const FTypeLayoutDesc&);
	friend CORE_API uint32 Freeze::IntrinsicUnfrozenCopy(const FMemoryUnfreezeContent& Context, const FMemoryImageName& Object, void* OutDst);

	FMemoryImageName();
	FMemoryImageName(EName Name);
	FORCEINLINE FMemoryImageName(const FName& Name);

	inline bool operator==(EName Name) const { return *this == FMemoryImageName(Name); }

=======
	{
		return Lhs.ComparisonIndex == Rhs.ComparisonIndex && Lhs.Number == Rhs.Number;
	}
	friend FORCEINLINE uint32 GetTypeHash(FScriptName Name)
	{
		return GetTypeHash(Name.ComparisonIndex) + Name.Number;
	}
#endif
	friend FORCEINLINE bool operator!=(FScriptName Lhs, FScriptName Rhs)
	{
		return !(Lhs == Rhs);
	}
};

struct FMemoryImageName;

namespace Freeze
{
	CORE_API void ApplyMemoryImageNamePatch(void* NameDst, const FMemoryImageName& Name, const FPlatformTypeLayoutParameters& LayoutParams);
	CORE_API void IntrinsicWriteMemoryImage(FMemoryImageWriter& Writer, const FMemoryImageName& Object, const FTypeLayoutDesc&);
	CORE_API uint32 IntrinsicUnfrozenCopy(const FMemoryUnfreezeContent& Context, const FMemoryImageName& Object, void* OutDst);
}

/**
 * Predictably sized structure for representing an FName in memory images while allowing the size to be smaller than FScriptName
 * when case-preserving behavior is not required.
 */
struct FMemoryImageName
{
	friend FName;

	friend CORE_API void Freeze::ApplyMemoryImageNamePatch(void* NameDst, const FMemoryImageName& Name, const FPlatformTypeLayoutParameters& LayoutParams);
	friend CORE_API void Freeze::IntrinsicWriteMemoryImage(FMemoryImageWriter& Writer, const FMemoryImageName& Object, const FTypeLayoutDesc&);
	friend CORE_API uint32 Freeze::IntrinsicUnfrozenCopy(const FMemoryUnfreezeContent& Context, const FMemoryImageName& Object, void* OutDst);

	FMemoryImageName();
	FMemoryImageName(EName Name);
	FORCEINLINE FMemoryImageName(const FName& Name);

	inline bool operator==(EName Name) const { return *this == FMemoryImageName(Name); }

>>>>>>> 4af6daef
	FORCEINLINE bool IsNone() const;
	CORE_API FString ToString() const;

	// The internal structure of FMemoryImageName is private in order to handle UE_FNAME_OUTLINE_NUMBER
private:
	/** Encoded address of name entry (used to find String portion of the string/number pair used for comparison) */
	FNameEntryId	ComparisonIndex;
#if UE_FNAME_OUTLINE_NUMBER
	uint32			Dummy = 0; // Dummy to keep the size the same regardless of build configuration, but change the name so trying to use Number is a compile error
#else // UE_FNAME_OUTLINE_NUMBER
	/** Number portion of the string/number pair (stored internally as 1 more than actual, so zero'd memory will be the default, no-instance case) */
	uint32			Number = NAME_NO_NUMBER_INTERNAL;
#endif // UE_FNAME_OUTLINE_NUMBER
#if WITH_CASE_PRESERVING_NAME
	/** Encoded address of name entry (used to find String portion of the string/number pair used for display) */
	FNameEntryId	DisplayIndex;
#endif

#if UE_FNAME_OUTLINE_NUMBER
	friend FORCEINLINE bool operator==(FMemoryImageName Lhs, FMemoryImageName Rhs)
	{
		return Lhs.ComparisonIndex == Rhs.ComparisonIndex;
	}
	friend FORCEINLINE uint32 GetTypeHash(FMemoryImageName Name)
	{
		return GetTypeHash(Name.ComparisonIndex);
	}
#else
	friend FORCEINLINE bool operator==(FMemoryImageName Lhs, FMemoryImageName Rhs)
	{
		return Lhs.ComparisonIndex == Rhs.ComparisonIndex && Lhs.Number == Rhs.Number;
	}
	friend FORCEINLINE uint32 GetTypeHash(FMemoryImageName Name)
	{
		return GetTypeHash(Name.ComparisonIndex) + Name.Number;
	}
#endif
	friend FORCEINLINE bool operator!=(FMemoryImageName Lhs, FMemoryImageName Rhs)
	{
		return !(Lhs == Rhs);
	}
<<<<<<< HEAD
	friend FORCEINLINE bool operator==(FName Lhs, FMemoryImageName Rhs);
=======
>>>>>>> 4af6daef
};

/**
 * Public name, available to the world.  Names are stored as a combination of
 * an index into a table of unique strings and an instance number.
 * Names are case-insensitive, but case-preserving (when WITH_CASE_PRESERVING_NAME is 1)
 */
class FName
{
public:
#if UE_FNAME_OUTLINE_NUMBER
<<<<<<< HEAD
	FNameEntryId GetComparisonIndex() const;
	FNameEntryId GetDisplayIndex() const;
=======
	CORE_API FNameEntryId GetComparisonIndex() const;
	CORE_API FNameEntryId GetDisplayIndex() const;
>>>>>>> 4af6daef
#else // UE_FNAME_OUTLINE_NUMBER
	FORCEINLINE FNameEntryId GetComparisonIndex() const
	{
		checkName(IsWithinBounds(ComparisonIndex));
		return ComparisonIndex;
	}

	FORCEINLINE FNameEntryId GetDisplayIndex() const
	{
		const FNameEntryId Index = GetDisplayIndexFast();
		checkName(IsWithinBounds(Index));
		return Index;
	}
#endif //UE_FNAME_OUTLINE_NUMBER

#if UE_FNAME_OUTLINE_NUMBER
<<<<<<< HEAD
	int32 GetNumber() const;
	void SetNumber(const int32 NewNumber);
=======
	CORE_API int32 GetNumber() const;
	CORE_API void SetNumber(const int32 NewNumber);
>>>>>>> 4af6daef
#else //UE_FNAME_OUTLINE_NUMBER
	FORCEINLINE int32 GetNumber() const
	{
		return Number;
	}

	FORCEINLINE void SetNumber(const int32 NewNumber)
	{
		Number = NewNumber;
	}
#endif //UE_FNAME_OUTLINE_NUMBER
	
	/** Get name without number part as a dynamically allocated string */
	CORE_API FString GetPlainNameString() const;

	/** Convert name without number part into TCHAR buffer and returns string length. Doesn't allocate. */
	CORE_API uint32 GetPlainNameString(TCHAR(&OutName)[NAME_SIZE]) const;

	/** Copy ANSI name without number part. Must *only* be used for ANSI FNames. Doesn't allocate. */
	CORE_API void GetPlainANSIString(ANSICHAR(&AnsiName)[NAME_SIZE]) const;

	/** Copy wide name without number part. Must *only* be used for wide FNames. Doesn't allocate. */
	CORE_API void GetPlainWIDEString(WIDECHAR(&WideName)[NAME_SIZE]) const;

	CORE_API const FNameEntry* GetComparisonNameEntry() const;
	CORE_API const FNameEntry* GetDisplayNameEntry() const;

	/**
	 * Converts an FName to a readable format
	 *
	 * @return String representation of the name
	 */
	CORE_API FString ToString() const;

	/**
	 * Converts an FName to a readable format, in place
	 * 
	 * @param Out String to fill with the string representation of the name
	 */
	CORE_API void ToString(FString& Out) const;

	/**
	 * Converts an FName to a readable format, in place
	 * 
	 * @param Out StringBuilder to fill with the string representation of the name
	 */
<<<<<<< HEAD
	void ToString(FWideStringBuilderBase& Out) const;
	void ToString(FUtf8StringBuilderBase& Out) const;
=======
	CORE_API void ToString(FWideStringBuilderBase& Out) const;
	CORE_API void ToString(FUtf8StringBuilderBase& Out) const;
>>>>>>> 4af6daef

	/**
	 * Get the number of characters, excluding null-terminator, that ToString() would yield
	 */
	CORE_API uint32 GetStringLength() const;

	/**
	 * Buffer size required for any null-terminated FName string, i.e. [name] '_' [digits] '\0'
	 */
	static constexpr inline uint32 StringBufferSize = NAME_SIZE + 1 + 10; // NAME_SIZE includes null-terminator

	/**
	 * Convert to string buffer to avoid dynamic allocations and returns string length
	 *
	 * Fails hard if OutLen < GetStringLength() + 1. StringBufferSize guarantees success.
	 *
	 * Note that a default constructed FName returns "None" instead of ""
	 */
	CORE_API uint32 ToString(TCHAR* Out, uint32 OutSize) const;

	template<int N>
	uint32 ToString(TCHAR (&Out)[N]) const
	{
		return ToString(Out, N);
	}

	/**
	 * Converts an FName to a readable format, in place, appending to an existing string (ala GetFullName)
	 * 
	 * @param Out String to append with the string representation of the name
	 */
	CORE_API void AppendString(FString& Out) const;

	/**
	 * Converts an FName to a readable format, in place, appending to an existing string (ala GetFullName)
	 * 
	 * @param Out StringBuilder to append with the string representation of the name
	 */
<<<<<<< HEAD
	void AppendString(FWideStringBuilderBase& Out) const;
	void AppendString(FUtf8StringBuilderBase& Out) const;
=======
	CORE_API void AppendString(FWideStringBuilderBase& Out) const;
	CORE_API void AppendString(FUtf8StringBuilderBase& Out) const;
>>>>>>> 4af6daef

	/**
	 * Converts an ANSI FName to a readable format appended to the string builder.
	 *
	 * @param Out A string builder to write the readable representation of the name into.
	 *
	 * @return Whether the string is ANSI. A return of false indicates that the string was wide and was not written.
	 */
	CORE_API bool TryAppendAnsiString(FAnsiStringBuilderBase& Out) const;

	/**
	 * Check to see if this FName matches the other FName, potentially also checking for any case variations
	 */
	FORCEINLINE bool IsEqual(const FName& Other, const ENameCase CompareMethod = ENameCase::IgnoreCase, const bool bCompareNumber = true) const;

	FORCEINLINE bool operator==(FName Other) const
	{
		return ToUnstableInt() == Other.ToUnstableInt();
	}

	FORCEINLINE bool operator!=(FName Other) const
	{
		return !(*this == Other);
	}

<<<<<<< HEAD
	FORCEINLINE bool operator==(EName Ename) const;
	
	FORCEINLINE bool operator!=(EName Ename) const;

	UE_DEPRECATED(4.23, "Please use FastLess() / FNameFastLess or LexicalLess() / FNameLexicalLess instead. "
		"Default lexical sort order is deprecated to avoid unintended expensive sorting. ")
	FORCEINLINE bool operator<( const FName& Other ) const
	{
		return LexicalLess(Other);
	}

	UE_DEPRECATED(4.23, "Please use B.FastLess(A) or B.LexicalLess(A) instead of A > B.")
	FORCEINLINE bool operator>(const FName& Other) const
	{
		return Other.LexicalLess(*this);
	}

=======
>>>>>>> 4af6daef
	/** Fast non-alphabetical order that is only stable during this process' lifetime. */
	FORCEINLINE bool FastLess(const FName& Other) const
	{
		return CompareIndexes(Other) < 0;
	}

	/** Slow alphabetical order that is stable / deterministic over process runs. */
	FORCEINLINE bool LexicalLess(const FName& Other) const
	{
		return Compare(Other) < 0;
	}

	/** True for FName(), FName(NAME_None) and FName("None") */
	FORCEINLINE bool IsNone() const
	{
#if PLATFORM_64BITS && !WITH_CASE_PRESERVING_NAME
		return ToUnstableInt() == 0;
#else
		return ComparisonIndex.IsNone() && GetNumber() == NAME_NO_NUMBER_INTERNAL;
#endif
	}

	/**
	 * Paranoid sanity check
	 *
	 * All FNames are valid except for stomped memory, dangling pointers, etc.
	 * Should only be used to investigate such bugs and not in production code.
	 */
	bool IsValid() const { return IsWithinBounds(ComparisonIndex); }

	/** Paranoid sanity check, same as IsValid() */
	bool IsValidIndexFast() const { return IsValid(); }


	/**
	 * Checks to see that a given name-like string follows the rules that Unreal requires.
	 *
	 * @param	InName			String containing the name to test.
	 * @param	InInvalidChars	The set of invalid characters that the name cannot contain.
	 * @param	OutReason		If the check fails, this string is filled in with the reason why.
	 * @param	InErrorCtx		Error context information to show in the error message (default is "Name").
	 *
	 * @return	true if the name is valid
	 */
	CORE_API static bool IsValidXName( const FName InName, const FString& InInvalidChars, FText* OutReason = nullptr, const FText* InErrorCtx = nullptr );
	CORE_API static bool IsValidXName( const TCHAR* InName, const FString& InInvalidChars, FText* OutReason = nullptr, const FText* InErrorCtx = nullptr );
	CORE_API static bool IsValidXName( const FString& InName, const FString& InInvalidChars, FText* OutReason = nullptr, const FText* InErrorCtx = nullptr );
	CORE_API static bool IsValidXName( const FStringView& InName, const FString& InInvalidChars, FText* OutReason = nullptr, const FText* InErrorCtx = nullptr );

	/**
	 * Checks to see that a FName follows the rules that Unreal requires.
	 *
	 * @param	InInvalidChars	The set of invalid characters that the name cannot contain
	 * @param	OutReason		If the check fails, this string is filled in with the reason why.
	 * @param	InErrorCtx		Error context information to show in the error message (default is "Name").
	 *
	 * @return	true if the name is valid
	 */
	bool IsValidXName( const FString& InInvalidChars = INVALID_NAME_CHARACTERS, FText* OutReason = nullptr, const FText* InErrorCtx = nullptr ) const
	{
		return IsValidXName(*this, InInvalidChars, OutReason, InErrorCtx);
	}

	/**
	 * Takes an FName and checks to see that it follows the rules that Unreal requires.
	 *
	 * @param	OutReason		If the check fails, this string is filled in with the reason why.
	 * @param	InInvalidChars	The set of invalid characters that the name cannot contain
	 *
	 * @return	true if the name is valid
	 */
	bool IsValidXName( FText& OutReason, const FString& InInvalidChars = INVALID_NAME_CHARACTERS ) const
	{
		return IsValidXName(*this, InInvalidChars, &OutReason);
	}

	/**
	 * Takes an FName and checks to see that it follows the rules that Unreal requires for object names.
	 *
	 * @param	OutReason		If the check fails, this string is filled in with the reason why.
	 *
	 * @return	true if the name is valid
	 */
	bool IsValidObjectName( FText& OutReason ) const
	{
		return IsValidXName(*this, INVALID_OBJECTNAME_CHARACTERS, &OutReason);
	}

	/**
	 * Takes an FName and checks to see that it follows the rules that Unreal requires for package or group names.
	 *
	 * @param	OutReason		If the check fails, this string is filled in with the reason why.
	 * @param	bIsGroupName	if true, check legality for a group name, else check legality for a package name
	 *
	 * @return	true if the name is valid
	 */
	bool IsValidGroupName( FText& OutReason, bool bIsGroupName=false ) const
	{
		return IsValidXName(*this, INVALID_LONGPACKAGE_CHARACTERS, &OutReason);
	}

	/**
	 * Printing FNames in logging or on screen can be problematic when they contain Whitespace characters such as \n and \r,
	 * so this will return an FName based upon the calling FName, but with any Whitespace characters potentially problematic for
	 * showing in a log or on screen omitted.
	 *
	* @return the new FName based upon the calling FName, but with any Whitespace characters potentially problematic for
	 * showing in a log or on screen omitted.
	 */
<<<<<<< HEAD
	static FString SanitizeWhitespace(const FString& FNameString);
=======
	CORE_API static FString SanitizeWhitespace(const FString& FNameString);
>>>>>>> 4af6daef
	
	/**
	 * Compares name to passed in one. Sort is alphabetical ascending.
	 *
	 * @param	Other	Name to compare this against
	 * @return	< 0 is this < Other, 0 if this == Other, > 0 if this > Other
	 */
	CORE_API int32 Compare( const FName& Other ) const;

	/**
	 * Fast non-alphabetical order that is only stable during this process' lifetime.
	 *
	 * @param	Other	Name to compare this against
	 * @return	< 0 is this < Other, 0 if this == Other, > 0 if this > Other
	 */
	FORCEINLINE int32 CompareIndexes(const FName& Other) const
	{
		if (int32 ComparisonDiff = ComparisonIndex.CompareFast(Other.ComparisonIndex))
		{
			return ComparisonDiff;
		}

#if UE_FNAME_OUTLINE_NUMBER
		return 0;  // If comparison indices are the same we are the same
#else //UE_FNAME_OUTLINE_NUMBER
		return GetNumber() - Other.GetNumber();
#endif //UE_FNAME_OUTLINE_NUMBER
	}

	/**
	 * Create an FName with a hardcoded string index.
	 *
	 * @param N The hardcoded value the string portion of the name will have. The number portion will be NAME_NO_NUMBER
	 */
	FORCEINLINE FName(EName Ename) : FName(Ename, NAME_NO_NUMBER_INTERNAL) {}

	/**
	 * Create an FName with a hardcoded string index and (instance).
	 *
	 * @param N The hardcoded value the string portion of the name will have
	 * @param InNumber The hardcoded value for the number portion of the name
	 */
	FORCEINLINE FName(EName Ename, int32 InNumber)
		: FName(CreateNumberedNameIfNecessary(FNameEntryId::FromEName(Ename), InNumber))
	{
	}


	/**
	 * Create an FName from an existing string, but with a different instance.
	 *
	 * @param Other The FName to take the string values from
	 * @param InNumber The hardcoded value for the number portion of the name
	 */
	FORCEINLINE FName(FName Other, int32 InNumber)
		: FName(CreateNumberedNameIfNecessary(Other.GetComparisonIndex(), Other.GetDisplayIndex(), InNumber))
	{
	}

	/**
	 * Create an FName from its component parts
	 * Only call this if you *really* know what you're doing
	 */
	FORCEINLINE FName(FNameEntryId InComparisonIndex, FNameEntryId InDisplayIndex, int32 InNumber)
		: FName(CreateNumberedNameIfNecessary(InComparisonIndex, InDisplayIndex, InNumber))
	{
	}

#if WITH_CASE_PRESERVING_NAME
	CORE_API static FNameEntryId GetComparisonIdFromDisplayId(FNameEntryId DisplayId);
#else
	static FNameEntryId GetComparisonIdFromDisplayId(FNameEntryId DisplayId) { return DisplayId; }
#endif

	/**
	 * Only call this if you *really* know what you're doing
	 */
	static FName CreateFromDisplayId(FNameEntryId DisplayId, int32 Number)
	{
#if UE_FNAME_OUTLINE_NUMBER
		checkSlow(ResolveEntry(DisplayId)->IsNumbered() == false); // This id should be unnumbered i.e. returned from GetDisplayIndex on an FName.
#endif
		return FName(GetComparisonIdFromDisplayId(DisplayId), DisplayId, Number);
	}

#if UE_FNAME_OUTLINE_NUMBER
<<<<<<< HEAD
	static FName FindNumberedName(FNameEntryId DisplayId, int32 Number);
=======
	CORE_API static FName FindNumberedName(FNameEntryId DisplayId, int32 Number);
>>>>>>> 4af6daef
#endif //UE_FNAME_OUTLINE_NUMBER

	/**
	 * Default constructor, initialized to None
	 */
	FORCEINLINE FName()
#if !UE_FNAME_OUTLINE_NUMBER
		: Number(NAME_NO_NUMBER_INTERNAL)
#endif //!UE_FNAME_OUTLINE_NUMBER
	{
	}

	/**
	 * Scary no init constructor, used for something obscure in UObjectBase
	 */
	explicit FName(ENoInit)
		: ComparisonIndex(NoInit)
#if WITH_CASE_PRESERVING_NAME
		, DisplayIndex(NoInit)
#endif
	{}

	FORCEINLINE explicit FName(FMinimalName InName);
	FORCEINLINE explicit FName(FScriptName InName);
	FORCEINLINE FName(FMemoryImageName InName);

	/**
	 * Create an FName. If FindType is FNAME_Find, and the name 
	 * doesn't already exist, then the name will be NAME_None.
	 * The check for existance or not depends on UE_FNAME_OUTLINE_NUMBER.
	 * When UE_FNAME_OUTLINE_NUMBER is 0, we only check for the string part.
	 * When UE_FNAME_OUTLINE_NUMBER is 1, we check for whole name including the number.
	 *
	 * @param Name			Value for the string portion of the name
	 * @param FindType		Action to take (see EFindName)
	 */
<<<<<<< HEAD
	FName(const WIDECHAR* Name, EFindName FindType=FNAME_Add);
	FName(const ANSICHAR* Name, EFindName FindType=FNAME_Add);
	FName(const UTF8CHAR* Name, EFindName FindType=FNAME_Add);

	/** Create FName from non-null string with known length  */
	FName(int32 Len, const WIDECHAR* Name, EFindName FindType=FNAME_Add);
	FName(int32 Len, const ANSICHAR* Name, EFindName FindType=FNAME_Add);
	FName(int32 Len, const UTF8CHAR* Name, EFindName FindType=FNAME_Add);

	inline explicit FName(TStringView<ANSICHAR> View, EFindName FindType = FNAME_Add)
=======
	CORE_API FName(const WIDECHAR* Name, EFindName FindType=FNAME_Add);
	CORE_API FName(const ANSICHAR* Name, EFindName FindType=FNAME_Add);
	CORE_API FName(const UTF8CHAR* Name, EFindName FindType=FNAME_Add);

	/** Create FName from non-null string with known length  */
	CORE_API FName(int32 Len, const WIDECHAR* Name, EFindName FindType=FNAME_Add);
	CORE_API FName(int32 Len, const ANSICHAR* Name, EFindName FindType=FNAME_Add);
	CORE_API FName(int32 Len, const UTF8CHAR* Name, EFindName FindType=FNAME_Add);

	inline explicit FName(TStringView<ANSICHAR> View, EFindName FindType = FNAME_Add)
		: FName(NoInit)
	{
		*this = FName(View.Len(), View.GetData(), FindType);
	}
	inline explicit FName(TStringView<WIDECHAR> View, EFindName FindType = FNAME_Add)
		: FName(NoInit)
	{
		*this = FName(View.Len(), View.GetData(), FindType);
	}
	inline explicit FName(TStringView<UTF8CHAR> View, EFindName FindType = FNAME_Add)
>>>>>>> 4af6daef
		: FName(NoInit)
	{
		*this = FName(View.Len(), View.GetData(), FindType);
	}
	inline explicit FName(TStringView<WIDECHAR> View, EFindName FindType = FNAME_Add)
		: FName(NoInit)
	{
		*this = FName(View.Len(), View.GetData(), FindType);
	}
	inline explicit FName(TStringView<UTF8CHAR> View, EFindName FindType = FNAME_Add)
		: FName(NoInit)
	{
		*this = FName(View.Len(), View.GetData(), FindType);
	}



	/**
	 * Create an FName. Will add the string to the name table if it does not exist.
	 * When UE_FNAME_OUTLINE_NUMBER is set, will also add the combination of base string and number to the name table if it doesn't exist.
	 *
	 * @param Name Value for the string portion of the name
	 * @param Number Value for the number portion of the name
	 */
<<<<<<< HEAD
	UE_DEPRECATED(5.1, "EFindName has been removed from constructors taking a Number argument to add clarity around UE_FNAME_OUTLINE_NUMBER.")
	FName(const WIDECHAR* Name, int32 Number, EFindName FindType);
	UE_DEPRECATED(5.1, "EFindName has been removed from constructors taking a Number argument to add clarity around UE_FNAME_OUTLINE_NUMBER.")
	FName(const ANSICHAR* Name, int32 Number, EFindName FindType);
	UE_DEPRECATED(5.1, "EFindName has been removed from constructors taking a Number argument to add clarity around UE_FNAME_OUTLINE_NUMBER.")
	FName(const UTF8CHAR* Name, int32 Number, EFindName FindType);
	UE_DEPRECATED(5.1, "EFindName has been removed from constructors taking a Number argument to add clarity around UE_FNAME_OUTLINE_NUMBER.")
	FName(int32 Len, const WIDECHAR* Name, int32 Number, EFindName FindType);
	UE_DEPRECATED(5.1, "EFindName has been removed from constructors taking a Number argument to add clarity around UE_FNAME_OUTLINE_NUMBER.")
	FName(int32 Len, const ANSICHAR* Name, int32 Number, EFindName FindType);
	UE_DEPRECATED(5.1, "EFindName has been removed from constructors taking a Number argument to add clarity around UE_FNAME_OUTLINE_NUMBER.")
	FName(int32 Len, const UTF8CHAR* Name, int32 Number, EFindName FindType);
	FName(const WIDECHAR* Name, int32 Number);
	FName(const ANSICHAR* Name, int32 Number);
	FName(const UTF8CHAR* Name, int32 Number);
	FName(int32 Len, const WIDECHAR* Name, int32 Number);
	FName(int32 Len, const ANSICHAR* Name, int32 Number);
	FName(int32 Len, const UTF8CHAR* Name, int32 Number);

	UE_DEPRECATED(5.1, "EFindName has been removed from constructors taking a Number argument to add clarity around UE_FNAME_OUTLINE_NUMBER.")
	inline FName(TStringView<ANSICHAR> View, int32 InNumber, EFindName FindType)
		: FName(NoInit)
	{
PRAGMA_DISABLE_DEPRECATION_WARNINGS
		*this = FName(View.Len(), View.GetData(), InNumber, FindType);
PRAGMA_ENABLE_DEPRECATION_WARNINGS
	}
	UE_DEPRECATED(5.1, "EFindName has been removed from constructors taking a Number argument to add clarity around UE_FNAME_OUTLINE_NUMBER.")
	inline FName(TStringView<WIDECHAR> View, int32 InNumber, EFindName FindType)
		: FName(NoInit)
	{
PRAGMA_DISABLE_DEPRECATION_WARNINGS
		*this = FName(View.Len(), View.GetData(), InNumber, FindType);
PRAGMA_ENABLE_DEPRECATION_WARNINGS
	}
	UE_DEPRECATED(5.1, "EFindName has been removed from constructors taking a Number argument to add clarity around UE_FNAME_OUTLINE_NUMBER.")
	inline FName(TStringView<UTF8CHAR> View, int32 InNumber, EFindName FindType)
		: FName(NoInit)
	{
PRAGMA_DISABLE_DEPRECATION_WARNINGS
		*this = FName(View.Len(), View.GetData(), InNumber, FindType);
PRAGMA_ENABLE_DEPRECATION_WARNINGS
	}

	inline FName(TStringView<ANSICHAR> View, int32 InNumber)
		: FName(NoInit)
	{
		*this = FName(View.Len(), View.GetData(), InNumber);
	}
	inline FName(TStringView<WIDECHAR> View, int32 InNumber)
		: FName(NoInit)
	{
=======
	CORE_API FName(const WIDECHAR* Name, int32 Number);
	CORE_API FName(const ANSICHAR* Name, int32 Number);
	CORE_API FName(const UTF8CHAR* Name, int32 Number);
	CORE_API FName(int32 Len, const WIDECHAR* Name, int32 Number);
	CORE_API FName(int32 Len, const ANSICHAR* Name, int32 Number);
	CORE_API FName(int32 Len, const UTF8CHAR* Name, int32 Number);

	inline FName(TStringView<ANSICHAR> View, int32 InNumber)
		: FName(NoInit)
	{
		*this = FName(View.Len(), View.GetData(), InNumber);
	}
	inline FName(TStringView<WIDECHAR> View, int32 InNumber)
		: FName(NoInit)
	{
>>>>>>> 4af6daef
		*this = FName(View.Len(), View.GetData(), InNumber);
	}
	inline FName(TStringView<UTF8CHAR> View, int32 InNumber)
		: FName(NoInit)
	{
		*this = FName(View.Len(), View.GetData(), InNumber);
	}

	/**
	 * Create an FName. If FindType is FNAME_Find, and the string part of the name 
	 * doesn't already exist, then the name will be NAME_None
	 *
	 * @param Name Value for the string portion of the name
	 * @param Number Value for the number portion of the name
	 * @param FindType Action to take (see EFindName)
	 * @param bSplitName true if the trailing number should be split from the name when Number == NAME_NO_NUMBER_INTERNAL, or false to always use the name as-is
	 */
<<<<<<< HEAD
	UE_DEPRECATED(5.1, "EFindName has been removed from constructors taking a Number argument to add clarity around UE_FNAME_OUTLINE_NUMBER.")
	FName(const TCHAR* Name, int32 InNumber, EFindName FindType, bool bSplitName);
	FName(const TCHAR* Name, int32 InNumber, bool bSplitName);
=======
	CORE_API FName(const TCHAR* Name, int32 InNumber, bool bSplitName);
>>>>>>> 4af6daef

	/**
	 * Constructor used by FLinkerLoad when loading its name table; Creates an FName with an instance
	 * number of 0 that does not attempt to split the FName into string and number portions. Also,
	 * this version skips calculating the hashes of the names if possible
	 */
	CORE_API FName(const FNameEntrySerialized& LoadedEntry);

	CORE_API static void DisplayHash( class FOutputDevice& Ar );
	CORE_API static FString SafeString(FNameEntryId InDisplayIndex, int32 InstanceNumber = NAME_NO_NUMBER_INTERNAL);

	/**
	 * @return Size of all name entries.
	 */
	CORE_API static int32 GetNameEntryMemorySize();

	/**
	* @return Size of Name Table object as a whole
	*/
	CORE_API static int32 GetNameTableMemorySize();

	/**
	 * @return number of ansi names in name table
	 */
	CORE_API static int32 GetNumAnsiNames();

	/**
	 * @return number of wide names in name table
	 */
	CORE_API static int32 GetNumWideNames();

#if UE_FNAME_OUTLINE_NUMBER
	/**
	 * @return number of numbered names in name table
	 */
<<<<<<< HEAD
	static int32 GetNumNumberedNames();
#endif

	static TArray<const FNameEntry*> DebugDump();
=======
	CORE_API static int32 GetNumNumberedNames();
#endif

	CORE_API static TArray<const FNameEntry*> DebugDump();
>>>>>>> 4af6daef

	CORE_API static FNameEntry const* GetEntry(EName Ename);
	CORE_API static FNameEntry const* GetEntry(FNameEntryId Id);

#if UE_TRACE_ENABLED
	CORE_API static UE::Trace::FEventRef32 TraceName(const FName& Name);
	CORE_API static void TraceNamesOnConnection();
#endif

#if UE_TRACE_ENABLED
	static UE::Trace::FEventRef32 TraceName(const FName& Name);
	static void TraceNamesOnConnection();
#endif

	//@}

	/** Run autotest on FNames. */
	CORE_API static void AutoTest();
	
	/**
	 * Takes a string and breaks it down into a human readable string.
	 * For example - "bCreateSomeStuff" becomes "Create Some Stuff?" and "DrawScale3D" becomes "Draw Scale 3D".
	 * 
	 * @param	InDisplayName	[In, Out] The name to sanitize
	 * @param	bIsBool				True if the name is a bool
	 *
	 * @return	the sanitized version of the display name
	 */
	CORE_API static FString NameToDisplayString( const FString& InDisplayName, const bool bIsBool );

	/**
	 * Add/remove an exemption to the formatting applied by NameToDisplayString.
	 * Example: exempt the compound word "MetaHuman" to ensure its not reformatted
	 * as "Meta Human".
	 */
	CORE_API static void AddNameToDisplayStringExemption(const FString& InExemption);
	CORE_API static void RemoveNameToDisplayStringExemption(const FString& InExemption);

	/**
	 * Add/remove an exemption to the formatting applied by NameToDisplayString.
	 * Example: exempt the compound word "MetaHuman" to ensure its not reformatted
	 * as "Meta Human".
	 */
	static void AddNameToDisplayStringExemption(const FString& InExemption);
	static void RemoveNameToDisplayStringExemption(const FString& InExemption);

	/** Get the EName that this FName represents or nullptr */
	CORE_API const EName* ToEName() const;

	/** 
		Tear down system and free all allocated memory 
	
		FName must not be used after teardown
	 */
	CORE_API static void TearDown();

	/** Returns an integer that compares equal in the same way FNames do, only usable within the current process */
#if UE_FNAME_OUTLINE_NUMBER
	FORCEINLINE uint64 ToUnstableInt() const
	{
		return ComparisonIndex.ToUnstableInt();
	}
#else
	FORCEINLINE uint64 ToUnstableInt() const
	{
		static_assert(STRUCT_OFFSET(FName, ComparisonIndex) == 0);
		static_assert(STRUCT_OFFSET(FName, Number) == 4);
		static_assert((STRUCT_OFFSET(FName, Number) + sizeof(Number)) == sizeof(uint64));

		uint64 Out = 0;
		FMemory::Memcpy(&Out, this, sizeof(uint64));
		return Out;
	}
#endif

private:
	/** Index into the Names array (used to find String portion of the string/number pair used for comparison) */
	FNameEntryId	ComparisonIndex;
#if !UE_FNAME_OUTLINE_NUMBER
	/** Number portion of the string/number pair (stored internally as 1 more than actual, so zero'd memory will be the default, no-instance case) */
	uint32			Number;
#endif// ! //UE_FNAME_OUTLINE_NUMBER
#if WITH_CASE_PRESERVING_NAME
	/** Index into the Names array (used to find String portion of the string/number pair used for display) */
	FNameEntryId	DisplayIndex;
#endif // WITH_CASE_PRESERVING_NAME

	friend const TCHAR* DebugFName(int32);
	friend const TCHAR* DebugFName(int32, int32);
	friend const TCHAR* DebugFName(FName&);

	friend struct FNameHelper;
	friend FScriptName NameToScriptName(FName InName);
	friend FMinimalName NameToMinimalName(FName InName);
	friend FMinimalName::FMinimalName(const FName& Name);
	friend FScriptName::FScriptName(const FName& Name);
	friend FMemoryImageName::FMemoryImageName(const FName& Name);

	template <typename StringBufferType>
	FORCEINLINE void AppendStringInternal(StringBufferType& Out) const;

	FORCEINLINE FNameEntryId GetDisplayIndexFast() const
	{
#if WITH_CASE_PRESERVING_NAME
		return DisplayIndex;
#else
		return ComparisonIndex;
#endif
	}

	// Accessor for unmodified comparison index when UE_FNAME_OUTLINE_NUMBER is set
	FORCEINLINE FNameEntryId GetComparisonIndexInternal() const
	{
		return ComparisonIndex;
	}
<<<<<<< HEAD

	// Accessor for unmodified display index when UE_FNAME_OUTLINE_NUMBER is set
	FORCEINLINE FNameEntryId GetDisplayIndexInternal() const
	{
#if WITH_CASE_PRESERVING_NAME
		return DisplayIndex;
#else // WITH_CASE_PRESERVING_NAME
		return ComparisonIndex;
#endif // WITH_CASE_PRESERVING_NAME
	}

	// Resolve the entry directly referred to by LookupId
	static const FNameEntry* ResolveEntry(FNameEntryId LookupId);
	// Recursively resolve through the entry referred to by LookupId to reach the allocated string entry, in the case of UE_FNAME_OUTLINE_NUMBER=1
	static const FNameEntry* ResolveEntryRecursive(FNameEntryId LookupId);

	static bool IsWithinBounds(FNameEntryId Id);

	// These FNameEntryIds are passed in from user code so they must be non-numbered if Number != NAME_NO_NUMBER_INTERNAL
#if UE_FNAME_OUTLINE_NUMBER
	static FName CreateNumberedName(FNameEntryId ComparisonId, FNameEntryId DisplayId, int32 Number);
#endif

	FORCEINLINE static FName CreateNumberedNameIfNecessary(FNameEntryId ComparisonId, FNameEntryId DisplayId, int32 Number)
	{
#if UE_FNAME_OUTLINE_NUMBER
		if (Number != NAME_NO_NUMBER_INTERNAL)
		{
			// We need to store a new entry in the name table
			return CreateNumberedName(ComparisonId, DisplayId, Number);
		}
		// Otherwise we can just set the index members
#endif
		FName Out;
		Out.ComparisonIndex = ComparisonId;
#if WITH_CASE_PRESERVING_NAME
		Out.DisplayIndex = DisplayId;
#endif
#if !UE_FNAME_OUTLINE_NUMBER
		Out.Number = Number;
#endif
		return Out;
	}

	FORCEINLINE static FName CreateNumberedNameIfNecessary(FNameEntryId ComparisonId, int32 Number)
	{
		return CreateNumberedNameIfNecessary(ComparisonId, ComparisonId, Number);
	}

	/**
	 * Equality operator with CharType* on left hand side and FName on right hand side
	 * 
	 * @param	LHS		CharType to compare to FName
	 * @param	RHS		FName to compare to CharType
	 * @return True if strings match, false otherwise.
	 */
	template <typename CharType>
	friend inline bool operator==(const CharType *LHS, const FName &RHS)
	{
		return RHS == LHS;
	}

	/**
	 * Inequality operator with CharType* on left hand side and FName on right hand side
	 *
	 * @param	LHS		CharType to compare to FName
	 * @param	RHS		FName to compare to CharType
	 * @return True if strings don't match, false otherwise.
	 */
	template <typename CharType>
	friend inline bool operator!=(const CharType *LHS, const FName &RHS)
	{
		return RHS != LHS;
	}

#if UE_FNAME_OUTLINE_NUMBER
	friend FORCEINLINE bool operator==(FName Lhs, FMinimalName Rhs)
	{
		return Lhs.GetComparisonIndexInternal() == Rhs.Index;
	}
	friend FORCEINLINE bool operator==(FName Lhs, FScriptName Rhs)
	{
		return Lhs.GetComparisonIndexInternal() == Rhs.ComparisonIndex;
	}
	friend FORCEINLINE bool operator==(FName Lhs, FMemoryImageName Rhs)
	{
		return Lhs.GetComparisonIndexInternal() == Rhs.ComparisonIndex;
	}
	friend FORCEINLINE uint32 GetTypeHash(FName Name)
	{
		return GetTypeHash(Name.GetComparisonIndexInternal());
	}
#else
	friend FORCEINLINE bool operator==(FName Lhs, FMinimalName Rhs)
	{
		return Lhs.GetComparisonIndex() == Rhs.Index && Lhs.GetNumber() == Rhs.Number;
	}
	friend FORCEINLINE bool operator==(FName Lhs, FScriptName Rhs)
	{
		return Lhs.GetComparisonIndex() == Rhs.ComparisonIndex && Lhs.GetNumber() == Rhs.Number;
	}
	friend FORCEINLINE bool operator==(FName Lhs, FMemoryImageName Rhs)
	{
		return Lhs.GetComparisonIndex() == Rhs.ComparisonIndex && Lhs.GetNumber() == Rhs.Number;
	}
	friend FORCEINLINE uint32 GetTypeHash(FName Name)
	{
		return GetTypeHash(Name.GetComparisonIndex()) + Name.GetNumber();
	}
#endif
	friend FORCEINLINE bool operator==(FMinimalName Lhs, FName Rhs)
	{
		return Rhs == Lhs;
	}
	friend FORCEINLINE bool operator!=(FMinimalName Lhs, FName Rhs)
	{
		return !(Lhs == Rhs);
	}

	friend FORCEINLINE bool operator!=(FName Lhs, FMinimalName Rhs)
	{
		return !(Lhs == Rhs);
	}

	friend FORCEINLINE bool operator==(FScriptName Lhs, FName Rhs)
	{
		return Rhs == Lhs;
	}
	friend FORCEINLINE bool operator!=(FScriptName Lhs, FName Rhs)
	{
		return !(Lhs == Rhs);
	}
	friend FORCEINLINE bool operator!=(FName Lhs, FScriptName Rhs)
	{
		return !(Lhs == Rhs);
	}
	friend FORCEINLINE bool operator==(FMemoryImageName Lhs, FName Rhs)
	{
		return Rhs == Lhs;
	}
	friend FORCEINLINE bool operator!=(FName Lhs, FMemoryImageName Rhs)
	{
		return !(Lhs == Rhs);
	}
	friend FORCEINLINE bool operator!=(FMemoryImageName Lhs, FName Rhs)
	{
		return !(Lhs == Rhs);
	}
=======

	// Accessor for unmodified display index when UE_FNAME_OUTLINE_NUMBER is set
	FORCEINLINE FNameEntryId GetDisplayIndexInternal() const
	{
#if WITH_CASE_PRESERVING_NAME
		return DisplayIndex;
#else // WITH_CASE_PRESERVING_NAME
		return ComparisonIndex;
#endif // WITH_CASE_PRESERVING_NAME
	}

	// Resolve the entry directly referred to by LookupId
	CORE_API static const FNameEntry* ResolveEntry(FNameEntryId LookupId);
	// Recursively resolve through the entry referred to by LookupId to reach the allocated string entry, in the case of UE_FNAME_OUTLINE_NUMBER=1
	static const FNameEntry* ResolveEntryRecursive(FNameEntryId LookupId);

	CORE_API static bool IsWithinBounds(FNameEntryId Id);

	// These FNameEntryIds are passed in from user code so they must be non-numbered if Number != NAME_NO_NUMBER_INTERNAL
#if UE_FNAME_OUTLINE_NUMBER
	CORE_API static FName CreateNumberedName(FNameEntryId ComparisonId, FNameEntryId DisplayId, int32 Number);
#endif

	FORCEINLINE static FName CreateNumberedNameIfNecessary(FNameEntryId ComparisonId, FNameEntryId DisplayId, int32 Number)
	{
#if UE_FNAME_OUTLINE_NUMBER
		if (Number != NAME_NO_NUMBER_INTERNAL)
		{
			// We need to store a new entry in the name table
			return CreateNumberedName(ComparisonId, DisplayId, Number);
		}
		// Otherwise we can just set the index members
#endif
		FName Out;
		Out.ComparisonIndex = ComparisonId;
#if WITH_CASE_PRESERVING_NAME
		Out.DisplayIndex = DisplayId;
#endif
#if !UE_FNAME_OUTLINE_NUMBER
		Out.Number = Number;
#endif
		return Out;
	}

	FORCEINLINE static FName CreateNumberedNameIfNecessary(FNameEntryId ComparisonId, int32 Number)
	{
		return CreateNumberedNameIfNecessary(ComparisonId, ComparisonId, Number);
	}
	
	
	static bool Equals(FName A, FName B) = delete;
	CORE_API static bool Equals(FName A, FAnsiStringView B);
	CORE_API static bool Equals(FName A, FWideStringView B);
	CORE_API static bool Equals(FName A, const ANSICHAR* B);
	CORE_API static bool Equals(FName A, const WIDECHAR* B);

	FORCEINLINE static bool Equals(FName A, EName B)
	{
		// With UE_FNAME_OUTLINE_NUMBER 1, FName == FName(EName) is
		// faster than extracting index and number for direct EName comparison.
		// return A.GetComparisonIndex() == B && A.GetNumber() == NAME_NO_NUMBER_INTERNAL;
		return A == FName(B);
	}

#if UE_FNAME_OUTLINE_NUMBER
	FORCEINLINE static bool Equals(FName A, FMinimalName B)
	{
		return A.GetComparisonIndexInternal() == B.Index;
	}
	FORCEINLINE static bool Equals(FName A, FScriptName B)
	{
		return A.GetComparisonIndexInternal() == B.ComparisonIndex;
	}
	FORCEINLINE static bool Equals(FName A, FMemoryImageName B)
	{
		return A.GetComparisonIndexInternal() == B.ComparisonIndex;
	}
	friend FORCEINLINE uint32 GetTypeHash(FName Name)
	{
		return GetTypeHash(Name.GetComparisonIndexInternal());
	}
#else
	FORCEINLINE static bool Equals(FName A, FMinimalName B)
	{
		return A.GetComparisonIndex() == B.Index && A.GetNumber() == B.Number;
	}
	FORCEINLINE static bool Equals(FName A, FScriptName B)
	{
		return A.GetComparisonIndex() == B.ComparisonIndex && A.GetNumber() == B.Number;
	}
	FORCEINLINE static bool Equals(FName A, FMemoryImageName B)
	{
		return A.GetComparisonIndex() == B.ComparisonIndex && A.GetNumber() == B.Number;
	}
	friend FORCEINLINE uint32 GetTypeHash(FName Name)
	{
		return GetTypeHash(Name.GetComparisonIndex()) + Name.GetNumber();
	}
#endif

    template <typename T>
    friend FORCEINLINE auto operator==(FName N, T O) -> decltype(FName::Equals(N, O))
    {
    	return FName::Equals(N, O);
    }

    template <typename T>
    friend FORCEINLINE auto operator==(T O, FName N) -> decltype(FName::Equals(N, O))
    {
    	return FName::Equals(N, O);
    }

#if !PLATFORM_COMPILER_HAS_GENERATED_COMPARISON_OPERATORS
    template <typename T>
    friend FORCEINLINE auto operator!=(FName N, T O) -> decltype(FName::Equals(N, O))
    {
    	return !FName::Equals(N, O);
    }

    template <typename T>
    friend FORCEINLINE auto operator!=(T O, FName N) -> decltype(FName::Equals(N, O))
    {
    	return !FName::Equals(N, O);
    }
#endif
>>>>>>> 4af6daef
};

template<> struct TIsZeroConstructType<class FName> { enum { Value = true }; };
Expose_TNameOf(FName)

namespace Freeze
{
	// These structures mirror the layout of FMemoryImageName depending on the value of WITH_CASE_PRESERVING_NAME
	// for use in memory image writing/unfreezing
	template<bool bCasePreserving>
	struct TMemoryImageNameLayout;

	template<>
	struct TMemoryImageNameLayout<false>
	{
		FNameEntryId	ComparisonIndex;
		uint32			NumberOrDummy = 0;
	};

	template<>
	struct TMemoryImageNameLayout<true> : public TMemoryImageNameLayout<false>
	{
		FNameEntryId	DisplayIndex;
	};

	CORE_API void ApplyMemoryImageNamePatch(void* NameDst, const FMemoryImageName& Name, const FPlatformTypeLayoutParameters& LayoutParams);

	CORE_API uint32 IntrinsicAppendHash(const FMemoryImageName* DummyObject, const FTypeLayoutDesc& TypeDesc, const FPlatformTypeLayoutParameters& LayoutParams, FSHA1& Hasher);
	CORE_API void IntrinsicWriteMemoryImage(FMemoryImageWriter& Writer, const FMemoryImageName& Object, const FTypeLayoutDesc&);
	CORE_API uint32 IntrinsicUnfrozenCopy(const FMemoryUnfreezeContent& Context, const FMemoryImageName& Object, void* OutDst);
	CORE_API void IntrinsicWriteMemoryImage(FMemoryImageWriter& Writer, const FScriptName& Object, const FTypeLayoutDesc&);
}

FORCEINLINE FMemoryImageName::FMemoryImageName()
{
	// The structure must match the layout of Freeze::TMemoryImageNameLayout for the matching value of WITH_CASE_PRESERVING_NAME
	static_assert(sizeof(FMemoryImageName) == sizeof(Freeze::TMemoryImageNameLayout<WITH_CASE_PRESERVING_NAME>));
	static_assert(STRUCT_OFFSET(FMemoryImageName, ComparisonIndex) == STRUCT_OFFSET(Freeze::TMemoryImageNameLayout<WITH_CASE_PRESERVING_NAME>, ComparisonIndex));
#if UE_FNAME_OUTLINE_NUMBER
	static_assert(STRUCT_OFFSET(FMemoryImageName, Dummy) == STRUCT_OFFSET(Freeze::TMemoryImageNameLayout<WITH_CASE_PRESERVING_NAME>, NumberOrDummy));
#else
	static_assert(STRUCT_OFFSET(FMemoryImageName, Number) == STRUCT_OFFSET(Freeze::TMemoryImageNameLayout<WITH_CASE_PRESERVING_NAME>, NumberOrDummy));
#endif
#if WITH_CASE_PRESERVING_NAME
	static_assert(STRUCT_OFFSET(FMemoryImageName, DisplayIndex) == STRUCT_OFFSET(Freeze::TMemoryImageNameLayout<WITH_CASE_PRESERVING_NAME>, DisplayIndex));
#endif

}
<<<<<<< HEAD

FORCEINLINE FMemoryImageName::FMemoryImageName(EName Name)
	: FMemoryImageName(FName(Name))
{
}

DECLARE_INTRINSIC_TYPE_LAYOUT(FMemoryImageName);
DECLARE_INTRINSIC_TYPE_LAYOUT(FScriptName);

#if UE_FNAME_OUTLINE_NUMBER

FORCEINLINE FName::FName(FMinimalName InName)
	: ComparisonIndex(InName.Index)
#if WITH_CASE_PRESERVING_NAME
	, DisplayIndex(InName.Index)
#endif
{
}

FORCEINLINE FName::FName(FScriptName InName)
	: ComparisonIndex(InName.ComparisonIndex)
#if WITH_CASE_PRESERVING_NAME
	, DisplayIndex(InName.DisplayIndex)
#endif
{

}

FORCEINLINE FName::FName(FMemoryImageName InName)
=======

FORCEINLINE FMemoryImageName::FMemoryImageName(EName Name)
	: FMemoryImageName(FName(Name))
{
}

DECLARE_INTRINSIC_TYPE_LAYOUT(FMemoryImageName);
DECLARE_INTRINSIC_TYPE_LAYOUT(FScriptName);

#if UE_FNAME_OUTLINE_NUMBER

FORCEINLINE FName::FName(FMinimalName InName)
	: ComparisonIndex(InName.Index)
#if WITH_CASE_PRESERVING_NAME
	, DisplayIndex(InName.Index)
#endif
{
}

FORCEINLINE FName::FName(FScriptName InName)
>>>>>>> 4af6daef
	: ComparisonIndex(InName.ComparisonIndex)
#if WITH_CASE_PRESERVING_NAME
	, DisplayIndex(InName.DisplayIndex)
#endif
{
<<<<<<< HEAD
}

FORCEINLINE FMinimalName::FMinimalName(const FName& Name)
	: Index(Name.GetComparisonIndexInternal())
{
}

FORCEINLINE FScriptName::FScriptName(const FName& Name)
	: ComparisonIndex(Name.GetComparisonIndexInternal())
#if WITH_CASE_PRESERVING_NAME
	, DisplayIndex(Name.GetDisplayIndexInternal())
#endif
{
}

FORCEINLINE FMemoryImageName::FMemoryImageName(const FName& Name)
=======

}

FORCEINLINE FName::FName(FMemoryImageName InName)
	: ComparisonIndex(InName.ComparisonIndex)
#if WITH_CASE_PRESERVING_NAME
	, DisplayIndex(InName.DisplayIndex)
#endif
{
}

FORCEINLINE FMinimalName::FMinimalName(const FName& Name)
	: Index(Name.GetComparisonIndexInternal())
{
}

FORCEINLINE FScriptName::FScriptName(const FName& Name)
>>>>>>> 4af6daef
	: ComparisonIndex(Name.GetComparisonIndexInternal())
#if WITH_CASE_PRESERVING_NAME
	, DisplayIndex(Name.GetDisplayIndexInternal())
#endif
{
}

<<<<<<< HEAD
FORCEINLINE bool FMinimalName::IsNone() const
{
	return Index.IsNone();
}

FORCEINLINE bool FMinimalName::operator<(FMinimalName Rhs) const
{
	return Index < Rhs.Index;
}

FORCEINLINE bool FScriptName::IsNone() const
{
	return ComparisonIndex.IsNone();
}

FORCEINLINE bool FMemoryImageName::IsNone() const
=======
FORCEINLINE FMemoryImageName::FMemoryImageName(const FName& Name)
	: ComparisonIndex(Name.GetComparisonIndexInternal())
#if WITH_CASE_PRESERVING_NAME
	, DisplayIndex(Name.GetDisplayIndexInternal())
#endif
{
}

FORCEINLINE bool FMinimalName::IsNone() const
{
	return Index.IsNone();
}

FORCEINLINE bool FMinimalName::operator<(FMinimalName Rhs) const
{
	return Index < Rhs.Index;
}

FORCEINLINE bool FScriptName::IsNone() const
>>>>>>> 4af6daef
{
	return ComparisonIndex.IsNone();
}

<<<<<<< HEAD
FORCEINLINE bool FName::operator==(EName Ename) const
{
	return GetComparisonIndex() == Ename && GetNumber() == NAME_NO_NUMBER_INTERNAL;
=======
FORCEINLINE bool FMemoryImageName::IsNone() const
{
	return ComparisonIndex.IsNone();
>>>>>>> 4af6daef
}

FORCEINLINE bool FName::IsEqual(const FName& Rhs, const ENameCase CompareMethod /*= ENameCase::IgnoreCase*/, const bool bCompareNumber /*= true*/) const
{
	return bCompareNumber ?
		(CompareMethod == ENameCase::IgnoreCase ? GetComparisonIndexInternal() == Rhs.GetComparisonIndexInternal() : GetDisplayIndexInternal() == Rhs.GetDisplayIndexInternal()) :  // Unresolved indices include the number, are stored in instances
		(CompareMethod == ENameCase::IgnoreCase ? GetComparisonIndex() == Rhs.GetComparisonIndex() : GetDisplayIndex() == Rhs.GetDisplayIndex()); // Resolved indices, have to hit the name table
}

#else // UE_FNAME_OUTLINE_NUMBER

FORCEINLINE FName::FName(FMinimalName InName)
	: ComparisonIndex(InName.Index)
	, Number(InName.Number)
#if WITH_CASE_PRESERVING_NAME
	, DisplayIndex(InName.Index)
#endif
{
}

FORCEINLINE FName::FName(FScriptName InName)
	: ComparisonIndex(InName.ComparisonIndex)
	, Number(InName.Number)
#if WITH_CASE_PRESERVING_NAME
	, DisplayIndex(InName.DisplayIndex)
#endif
{
}

FORCEINLINE FName::FName(FMemoryImageName InName)
	: ComparisonIndex(InName.ComparisonIndex)
	, Number(InName.Number)
#if WITH_CASE_PRESERVING_NAME
	, DisplayIndex(InName.DisplayIndex)
#endif
{
}

FORCEINLINE FMinimalName::FMinimalName(const FName& Name)
	: Index(Name.GetComparisonIndexInternal())
	, Number(Name.GetNumber())
{
}

FORCEINLINE FScriptName::FScriptName(const FName& Name)
	: ComparisonIndex(Name.GetComparisonIndexInternal())
#if WITH_CASE_PRESERVING_NAME
	, DisplayIndex(Name.GetDisplayIndexInternal())
#endif
	, Number(Name.GetNumber())
{
}

FORCEINLINE FMemoryImageName::FMemoryImageName(const FName& Name)
	: ComparisonIndex(Name.GetComparisonIndex())
	, Number(Name.GetNumber())
#if WITH_CASE_PRESERVING_NAME
	, DisplayIndex(Name.GetDisplayIndex())
#endif
{
}

FORCEINLINE bool FMinimalName::IsNone() const
{
	return Index.IsNone() && Number == NAME_NO_NUMBER_INTERNAL;
}
<<<<<<< HEAD

FORCEINLINE bool FMinimalName::operator<(FMinimalName Rhs) const
{
	return Index == Rhs.Index ? Number < Rhs.Number : Index < Rhs.Index;
}

FORCEINLINE bool FScriptName::IsNone() const
{
	return ComparisonIndex.IsNone() && Number == NAME_NO_NUMBER_INTERNAL;
}

FORCEINLINE bool FMemoryImageName::IsNone() const
=======

FORCEINLINE bool FMinimalName::operator<(FMinimalName Rhs) const
{
	return Index == Rhs.Index ? Number < Rhs.Number : Index < Rhs.Index;
}

FORCEINLINE bool FScriptName::IsNone() const
>>>>>>> 4af6daef
{
	return ComparisonIndex.IsNone() && Number == NAME_NO_NUMBER_INTERNAL;
}

<<<<<<< HEAD
FORCEINLINE bool FName::operator==(EName Ename) const
{
	return GetComparisonIndex() == Ename && GetNumber() == NAME_NO_NUMBER_INTERNAL;
}

=======
FORCEINLINE bool FMemoryImageName::IsNone() const
{
	return ComparisonIndex.IsNone() && Number == NAME_NO_NUMBER_INTERNAL;
}


>>>>>>> 4af6daef
FORCEINLINE bool FName::IsEqual(const FName& Rhs, const ENameCase CompareMethod /*= ENameCase::IgnoreCase*/, const bool bCompareNumber /*= true*/) const
{
	return ((CompareMethod == ENameCase::IgnoreCase) ? GetComparisonIndex() == Rhs.GetComparisonIndex() : GetDisplayIndexFast() == Rhs.GetDisplayIndexFast())
		&& (!bCompareNumber || GetNumber() == Rhs.GetNumber());
}
#endif // UE_FNAME_OUTLINE_NUMBER

FORCEINLINE FName MinimalNameToName(FMinimalName InName)
{
	return FName(InName);
}

FORCEINLINE FName ScriptNameToName(FScriptName InName)
{
	return FName(InName);
}

FORCEINLINE FMinimalName NameToMinimalName(FName InName)
{
	return FMinimalName(InName);
}

FORCEINLINE FScriptName NameToScriptName(FName InName)
{
	return FScriptName(InName);
}

<<<<<<< HEAD
FORCEINLINE bool FName::operator!=(EName Ename) const
{
	return !(*this == Ename);
}

FORCEINLINE FString LexToString(const FName& Name)
{
	return Name.ToString();
}

FORCEINLINE void LexFromString(FName& Name, const TCHAR* Str)
{
	Name = FName(Str);
}

inline FWideStringBuilderBase& operator<<(FWideStringBuilderBase& Builder, const FName& Name)
=======
FORCEINLINE FString LexToString(const FName& Name)
{
	return Name.ToString();
}

FORCEINLINE void LexFromString(FName& Name, const TCHAR* Str)
{
	Name = FName(Str);
}

inline FWideStringBuilderBase& operator<<(FWideStringBuilderBase& Builder, const FName& Name)
{
	Name.AppendString(Builder);
	return Builder;
}

inline FUtf8StringBuilderBase& operator<<(FUtf8StringBuilderBase& Builder, const FName& Name)
>>>>>>> 4af6daef
{
	Name.AppendString(Builder);
	return Builder;
}

<<<<<<< HEAD
inline FUtf8StringBuilderBase& operator<<(FUtf8StringBuilderBase& Builder, const FName& Name)
{
	Name.AppendString(Builder);
	return Builder;
}

=======
>>>>>>> 4af6daef
CORE_API FWideStringBuilderBase& operator<<(FWideStringBuilderBase& Builder, FNameEntryId Id);
CORE_API FUtf8StringBuilderBase& operator<<(FUtf8StringBuilderBase& Builder, FNameEntryId Id);

/** FNames act like PODs. */
template <> struct TIsPODType<FName> { enum { Value = true }; };

/** Fast non-alphabetical order that is only stable during this process' lifetime */
struct FNameFastLess
{
	FORCEINLINE bool operator()(const FName& A, const FName& B) const
	{
		return A.CompareIndexes(B) < 0;
	}

	FORCEINLINE bool operator()(FNameEntryId A, FNameEntryId B) const
	{
		return A.FastLess(B);
	}
};

<<<<<<< HEAD
UE_DEPRECATED(4.23, "Please use FNameFastLess instead.")
typedef FNameFastLess FNameSortIndexes;

=======
>>>>>>> 4af6daef
/** Slow alphabetical order that is stable / deterministic over process runs */
struct FNameLexicalLess
{
	FORCEINLINE bool operator()(const FName& A, const FName& B) const
	{
		return A.Compare(B) < 0;
	}

	FORCEINLINE bool operator()(FNameEntryId A, FNameEntryId B) const
	{
		return A.LexicalLess(B);
	}
};

#ifndef WITH_CUSTOM_NAME_ENCODING
inline void FNameEntry::Encode(ANSICHAR*, uint32) {}
inline void FNameEntry::Encode(WIDECHAR*, uint32) {}
inline void FNameEntry::Decode(ANSICHAR*, uint32) {}
inline void FNameEntry::Decode(WIDECHAR*, uint32) {}
#endif

struct FNameDebugVisualizer
{
	CORE_API static uint8** GetBlocks();
private:
	static constexpr uint32 EntryStride = alignof(FNameEntry);
	static constexpr uint32 OffsetBits = 16;
	static constexpr uint32 BlockBits = 13;
	static constexpr uint32 OffsetMask = (1 << OffsetBits) - 1;
	static constexpr uint32 UnusedMask = UINT32_MAX << BlockBits << OffsetBits;
	static constexpr uint32 MaxLength = NAME_SIZE;
};

/** Lazily constructed FName that helps avoid allocating FNames during static initialization */
class FLazyName
{
public:
	FLazyName()
		: Either(FNameEntryId())
	{}

	/** @param Literal must be a string literal */
	template<int N>
	FLazyName(const WIDECHAR(&Literal)[N])
		: Either(Literal)
		, Number(ParseNumber(Literal, N - 1))
		, bLiteralIsWide(true)
	{}

	/** @param Literal must be a string literal */
	template<int N>
	FLazyName(const ANSICHAR(&Literal)[N])
		: Either(Literal)
		, Number(ParseNumber(Literal, N - 1))
		, bLiteralIsWide(false)
	{}

	explicit FLazyName(FName Name)
		: Either(Name.GetComparisonIndex())
		, Number(Name.GetNumber())
	{}
	
	operator FName() const
	{
		return Resolve();
	}

	CORE_API FName Resolve() const;

private:
	struct FLiteralOrName
	{
		// NOTE: uses high bit of pointer for flag; this may be an issue in future when high byte of address may be used for features like hardware ASAN
		static constexpr uint64 LiteralFlag = uint64(1) << (sizeof(uint64) * 8 - 1);

		explicit FLiteralOrName(const ANSICHAR* Literal)
			: Int(reinterpret_cast<uint64>(Literal) | LiteralFlag)
		{}
		
		explicit FLiteralOrName(const WIDECHAR* Literal)
			: Int(reinterpret_cast<uint64>(Literal) | LiteralFlag)
		{}

		explicit FLiteralOrName(FNameEntryId Name)
			: Int(Name.ToUnstableInt())
		{}

		bool IsName() const
		{
			return (LiteralFlag & Int) == 0;
		}

		bool IsLiteral() const
		{
			return (LiteralFlag & Int) != 0;
		}

		FNameEntryId AsName() const
		{
			return FNameEntryId::FromUnstableInt(static_cast<uint32>(Int));
		}
		
		const ANSICHAR* AsAnsiLiteral() const
		{
			return reinterpret_cast<const ANSICHAR*>(Int & ~LiteralFlag);
		}

		const WIDECHAR* AsWideLiteral() const
		{
			return reinterpret_cast<const WIDECHAR*>(Int & ~LiteralFlag);
		}

		uint64 Int;
	};

	mutable FLiteralOrName Either;
	mutable uint32 Number = 0;

	// Distinguishes WIDECHAR* and ANSICHAR* literals, doesn't indicate if literal contains any wide characters 
	bool bLiteralIsWide = false;
	
	CORE_API static uint32 ParseNumber(const WIDECHAR* Literal, int32 Len);
	CORE_API static uint32 ParseNumber(const ANSICHAR* Literal, int32 Len);

public:

	friend bool operator==(FName Name, const FLazyName& Lazy)
	{
		// If !Name.IsNone(), we have started creating FNames
		// and might as well resolve and cache Lazy
		if (Lazy.Either.IsName() || !Name.IsNone())
		{
			return Name == Lazy.Resolve();
		}
		else if (!Lazy.bLiteralIsWide)
		{
			return Name == Lazy.Either.AsAnsiLiteral();
		}
		else
		{
			return Name == Lazy.Either.AsWideLiteral();
		}
	}

	friend bool operator==(const FLazyName& Lazy, FName Name)
	{
		return Name == Lazy;
	}

	CORE_API friend bool operator==(const FLazyName& A, const FLazyName& B);

};

/**
 * Serialization util that optimizes WITH_CASE_PRESERVING_NAME-loading by reducing comparison id lookups
 *
 * Stores 32-bit display entry id with an unused bit to indicate if FName::GetComparisonIdFromDisplayId lookup is needed.
 *
 * Note that only display entries should be saved to make output deterministic.
 */
class FDisplayNameEntryId
{
public:
	FDisplayNameEntryId() : FDisplayNameEntryId(FName()) {}
	explicit FDisplayNameEntryId(FName Name) : FDisplayNameEntryId(Name.GetDisplayIndex(), Name.GetComparisonIndex()) {}
	FORCEINLINE FName ToName(uint32 Number) const { return FName(GetComparisonId(), GetDisplayId(), Number); }

private:
#if WITH_CASE_PRESERVING_NAME
	static constexpr uint32 DifferentIdsFlag = 1u << 31;
	static constexpr uint32 DisplayIdMask = ~DifferentIdsFlag;

	uint32 Value = 0;

	FDisplayNameEntryId(FNameEntryId Id, FNameEntryId CmpId) : Value(Id.ToUnstableInt() | (Id != CmpId) * DifferentIdsFlag) {}
	FORCEINLINE bool SameIds() const { return (Value & DifferentIdsFlag) == 0; }
	FORCEINLINE FNameEntryId GetDisplayId() const { return FNameEntryId::FromUnstableInt(Value & DisplayIdMask); }
	FORCEINLINE FNameEntryId GetComparisonId() const { return SameIds() ? GetDisplayId() : FName::GetComparisonIdFromDisplayId(GetDisplayId()); }
	friend bool operator==(FDisplayNameEntryId A, FDisplayNameEntryId B) { return A.Value == B.Value; }
#else
	FNameEntryId Id;

	FDisplayNameEntryId(FNameEntryId InId, FNameEntryId) : Id(InId) {}
	FORCEINLINE FNameEntryId GetDisplayId() const { return Id; }
	FORCEINLINE FNameEntryId GetComparisonId() const { return Id; }
	friend bool operator==(FDisplayNameEntryId A, FDisplayNameEntryId B) { return A.Id == B.Id; }
#endif
	friend bool operator==(FNameEntryId A, FDisplayNameEntryId B) { return A == B.GetDisplayId(); }
	friend bool operator==(FDisplayNameEntryId A, FNameEntryId B) { return A.GetDisplayId() == B; }
	friend uint32 GetTypeHash(FDisplayNameEntryId InId) { return GetTypeHash(InId.GetDisplayId()); }

public: // Internal functions for batch serialization code - intentionally lacking CORE_API
	static FDisplayNameEntryId FromComparisonId(FNameEntryId ComparisonId);
	FNameEntryId ToDisplayId() const;
	void SetLoadedComparisonId(FNameEntryId ComparisonId); // Called first
#if WITH_CASE_PRESERVING_NAME
	void SetLoadedDifferentDisplayId(FNameEntryId DisplayId); // Called second if display id differs
	FNameEntryId GetLoadedComparisonId() const; // Get the already loaded comparison id
#endif
};

/**
 * A string builder with inline storage for FNames.
 */
class FNameBuilder : public TStringBuilder<FName::StringBufferSize>
{
public:
	FNameBuilder() = default;

	inline explicit FNameBuilder(const FName InName)
	{
		InName.AppendString(*this);
	}
};

template <> struct TIsContiguousContainer<FNameBuilder> { static constexpr inline bool Value = true; };

/** Update the Hash with the FName's text and number */
class FBlake3;
CORE_API void AppendHash(FBlake3& Builder, FName In);<|MERGE_RESOLUTION|>--- conflicted
+++ resolved
@@ -44,12 +44,8 @@
 
 struct FMinimalName;
 struct FScriptName;
-<<<<<<< HEAD
-class CORE_API FName;
-=======
 struct FNumberedEntry;
 class FName;
->>>>>>> 4af6daef
 
 /** Opaque id to a deduplicated name */
 struct FNameEntryId
@@ -228,29 +224,12 @@
 
 	union
 	{
-<<<<<<< HEAD
-		ANSICHAR	AnsiName[NAME_SIZE];
-		WIDECHAR	WideName[NAME_SIZE];
-#if UE_FNAME_OUTLINE_NUMBER
-		// These fields are valid when Header.Len == 0.
-		// Stores a (string, number) fname pair to construct the string "string_(number-1)" on demand.
-		// Id is a reference to another entry with Header.Len != 0 (no recursion).
-		struct 
-		{
-			FNameEntryId	Id;
-			uint32			Number;
-		} NumberedName;
-#endif // UE_FNAME_OUTLINE_NUMBER
-	};
-
-=======
 		ANSICHAR			AnsiName[NAME_SIZE];
 		WIDECHAR			WideName[NAME_SIZE];
 		FNumberedData		NumberedName;
 	};
 
 
->>>>>>> 4af6daef
 	FNameEntry(struct FClangKeepDebugInfo);
 	FNameEntry(const FNameEntry&) = delete;
 	FNameEntry(FNameEntry&&) = delete;
@@ -266,15 +245,6 @@
 #else
 	FORCEINLINE bool IsNumbered() const 						{ return false; }
 #endif
-
-	FORCEINLINE bool IsNumbered() const 
-	{
-#if UE_FNAME_OUTLINE_NUMBER
-		return Header.Len == 0;
-#else
-		return false;
-#endif
-	}
 
 	/**
 	 * Copy unterminated name to TCHAR buffer without allocating.
@@ -347,12 +317,8 @@
 	const WIDECHAR* GetUnterminatedName(WIDECHAR(&OptionalDecodeBuffer)[NAME_SIZE]) const;
 
 #if UE_FNAME_OUTLINE_NUMBER
-<<<<<<< HEAD
-	static int32 GetNumberedEntrySize();
-=======
 	// @pre IsNumbered()
 	FORCEINLINE const FNumberedEntry& GetNumberedName() const	{ return reinterpret_cast<const FNumberedEntry&>(NumberedName.Id[0]); }
->>>>>>> 4af6daef
 	uint32 GetNumber() const;
 #endif // UE_FNAME_OUTLINE_NUMBER
 };
@@ -448,7 +414,6 @@
 	friend FORCEINLINE bool operator==(FMinimalName Lhs, FMinimalName Rhs)
 	{
 		return Lhs.Index == Rhs.Index && Lhs.Number == Rhs.Number;
-<<<<<<< HEAD
 	}
 	friend FORCEINLINE uint32 GetTypeHash(FMinimalName Name)
 	{
@@ -459,19 +424,6 @@
 	{
 		return !operator==(Lhs, Rhs);
 	}
-	friend FORCEINLINE bool operator==(FName Lhs, FMinimalName Rhs);
-=======
-	}
-	friend FORCEINLINE uint32 GetTypeHash(FMinimalName Name)
-	{
-		return GetTypeHash(Name.Index) + Name.Number;
-	}
-#endif
-	friend FORCEINLINE bool operator!=(FMinimalName Lhs, FMinimalName Rhs)
-	{
-		return !operator==(Lhs, Rhs);
-	}
->>>>>>> 4af6daef
 };
 
 /**
@@ -524,7 +476,6 @@
 	}
 #else
 	friend FORCEINLINE bool operator==(FScriptName Lhs, FScriptName Rhs)
-<<<<<<< HEAD
 	{
 		return Lhs.ComparisonIndex == Rhs.ComparisonIndex && Lhs.Number == Rhs.Number;
 	}
@@ -537,7 +488,6 @@
 	{
 		return !(Lhs == Rhs);
 	}
-	friend FORCEINLINE bool operator==(FName Lhs, FScriptName Rhs);
 };
 
 struct FMemoryImageName;
@@ -567,49 +517,6 @@
 
 	inline bool operator==(EName Name) const { return *this == FMemoryImageName(Name); }
 
-=======
-	{
-		return Lhs.ComparisonIndex == Rhs.ComparisonIndex && Lhs.Number == Rhs.Number;
-	}
-	friend FORCEINLINE uint32 GetTypeHash(FScriptName Name)
-	{
-		return GetTypeHash(Name.ComparisonIndex) + Name.Number;
-	}
-#endif
-	friend FORCEINLINE bool operator!=(FScriptName Lhs, FScriptName Rhs)
-	{
-		return !(Lhs == Rhs);
-	}
-};
-
-struct FMemoryImageName;
-
-namespace Freeze
-{
-	CORE_API void ApplyMemoryImageNamePatch(void* NameDst, const FMemoryImageName& Name, const FPlatformTypeLayoutParameters& LayoutParams);
-	CORE_API void IntrinsicWriteMemoryImage(FMemoryImageWriter& Writer, const FMemoryImageName& Object, const FTypeLayoutDesc&);
-	CORE_API uint32 IntrinsicUnfrozenCopy(const FMemoryUnfreezeContent& Context, const FMemoryImageName& Object, void* OutDst);
-}
-
-/**
- * Predictably sized structure for representing an FName in memory images while allowing the size to be smaller than FScriptName
- * when case-preserving behavior is not required.
- */
-struct FMemoryImageName
-{
-	friend FName;
-
-	friend CORE_API void Freeze::ApplyMemoryImageNamePatch(void* NameDst, const FMemoryImageName& Name, const FPlatformTypeLayoutParameters& LayoutParams);
-	friend CORE_API void Freeze::IntrinsicWriteMemoryImage(FMemoryImageWriter& Writer, const FMemoryImageName& Object, const FTypeLayoutDesc&);
-	friend CORE_API uint32 Freeze::IntrinsicUnfrozenCopy(const FMemoryUnfreezeContent& Context, const FMemoryImageName& Object, void* OutDst);
-
-	FMemoryImageName();
-	FMemoryImageName(EName Name);
-	FORCEINLINE FMemoryImageName(const FName& Name);
-
-	inline bool operator==(EName Name) const { return *this == FMemoryImageName(Name); }
-
->>>>>>> 4af6daef
 	FORCEINLINE bool IsNone() const;
 	CORE_API FString ToString() const;
 
@@ -651,10 +558,6 @@
 	{
 		return !(Lhs == Rhs);
 	}
-<<<<<<< HEAD
-	friend FORCEINLINE bool operator==(FName Lhs, FMemoryImageName Rhs);
-=======
->>>>>>> 4af6daef
 };
 
 /**
@@ -666,13 +569,8 @@
 {
 public:
 #if UE_FNAME_OUTLINE_NUMBER
-<<<<<<< HEAD
-	FNameEntryId GetComparisonIndex() const;
-	FNameEntryId GetDisplayIndex() const;
-=======
 	CORE_API FNameEntryId GetComparisonIndex() const;
 	CORE_API FNameEntryId GetDisplayIndex() const;
->>>>>>> 4af6daef
 #else // UE_FNAME_OUTLINE_NUMBER
 	FORCEINLINE FNameEntryId GetComparisonIndex() const
 	{
@@ -689,13 +587,8 @@
 #endif //UE_FNAME_OUTLINE_NUMBER
 
 #if UE_FNAME_OUTLINE_NUMBER
-<<<<<<< HEAD
-	int32 GetNumber() const;
-	void SetNumber(const int32 NewNumber);
-=======
 	CORE_API int32 GetNumber() const;
 	CORE_API void SetNumber(const int32 NewNumber);
->>>>>>> 4af6daef
 #else //UE_FNAME_OUTLINE_NUMBER
 	FORCEINLINE int32 GetNumber() const
 	{
@@ -742,13 +635,8 @@
 	 * 
 	 * @param Out StringBuilder to fill with the string representation of the name
 	 */
-<<<<<<< HEAD
-	void ToString(FWideStringBuilderBase& Out) const;
-	void ToString(FUtf8StringBuilderBase& Out) const;
-=======
 	CORE_API void ToString(FWideStringBuilderBase& Out) const;
 	CORE_API void ToString(FUtf8StringBuilderBase& Out) const;
->>>>>>> 4af6daef
 
 	/**
 	 * Get the number of characters, excluding null-terminator, that ToString() would yield
@@ -787,13 +675,8 @@
 	 * 
 	 * @param Out StringBuilder to append with the string representation of the name
 	 */
-<<<<<<< HEAD
-	void AppendString(FWideStringBuilderBase& Out) const;
-	void AppendString(FUtf8StringBuilderBase& Out) const;
-=======
 	CORE_API void AppendString(FWideStringBuilderBase& Out) const;
 	CORE_API void AppendString(FUtf8StringBuilderBase& Out) const;
->>>>>>> 4af6daef
 
 	/**
 	 * Converts an ANSI FName to a readable format appended to the string builder.
@@ -819,26 +702,6 @@
 		return !(*this == Other);
 	}
 
-<<<<<<< HEAD
-	FORCEINLINE bool operator==(EName Ename) const;
-	
-	FORCEINLINE bool operator!=(EName Ename) const;
-
-	UE_DEPRECATED(4.23, "Please use FastLess() / FNameFastLess or LexicalLess() / FNameLexicalLess instead. "
-		"Default lexical sort order is deprecated to avoid unintended expensive sorting. ")
-	FORCEINLINE bool operator<( const FName& Other ) const
-	{
-		return LexicalLess(Other);
-	}
-
-	UE_DEPRECATED(4.23, "Please use B.FastLess(A) or B.LexicalLess(A) instead of A > B.")
-	FORCEINLINE bool operator>(const FName& Other) const
-	{
-		return Other.LexicalLess(*this);
-	}
-
-=======
->>>>>>> 4af6daef
 	/** Fast non-alphabetical order that is only stable during this process' lifetime. */
 	FORCEINLINE bool FastLess(const FName& Other) const
 	{
@@ -948,11 +811,7 @@
 	* @return the new FName based upon the calling FName, but with any Whitespace characters potentially problematic for
 	 * showing in a log or on screen omitted.
 	 */
-<<<<<<< HEAD
-	static FString SanitizeWhitespace(const FString& FNameString);
-=======
 	CORE_API static FString SanitizeWhitespace(const FString& FNameString);
->>>>>>> 4af6daef
 	
 	/**
 	 * Compares name to passed in one. Sort is alphabetical ascending.
@@ -1039,11 +898,7 @@
 	}
 
 #if UE_FNAME_OUTLINE_NUMBER
-<<<<<<< HEAD
-	static FName FindNumberedName(FNameEntryId DisplayId, int32 Number);
-=======
 	CORE_API static FName FindNumberedName(FNameEntryId DisplayId, int32 Number);
->>>>>>> 4af6daef
 #endif //UE_FNAME_OUTLINE_NUMBER
 
 	/**
@@ -1080,18 +935,6 @@
 	 * @param Name			Value for the string portion of the name
 	 * @param FindType		Action to take (see EFindName)
 	 */
-<<<<<<< HEAD
-	FName(const WIDECHAR* Name, EFindName FindType=FNAME_Add);
-	FName(const ANSICHAR* Name, EFindName FindType=FNAME_Add);
-	FName(const UTF8CHAR* Name, EFindName FindType=FNAME_Add);
-
-	/** Create FName from non-null string with known length  */
-	FName(int32 Len, const WIDECHAR* Name, EFindName FindType=FNAME_Add);
-	FName(int32 Len, const ANSICHAR* Name, EFindName FindType=FNAME_Add);
-	FName(int32 Len, const UTF8CHAR* Name, EFindName FindType=FNAME_Add);
-
-	inline explicit FName(TStringView<ANSICHAR> View, EFindName FindType = FNAME_Add)
-=======
 	CORE_API FName(const WIDECHAR* Name, EFindName FindType=FNAME_Add);
 	CORE_API FName(const ANSICHAR* Name, EFindName FindType=FNAME_Add);
 	CORE_API FName(const UTF8CHAR* Name, EFindName FindType=FNAME_Add);
@@ -1112,22 +955,10 @@
 		*this = FName(View.Len(), View.GetData(), FindType);
 	}
 	inline explicit FName(TStringView<UTF8CHAR> View, EFindName FindType = FNAME_Add)
->>>>>>> 4af6daef
 		: FName(NoInit)
 	{
 		*this = FName(View.Len(), View.GetData(), FindType);
 	}
-	inline explicit FName(TStringView<WIDECHAR> View, EFindName FindType = FNAME_Add)
-		: FName(NoInit)
-	{
-		*this = FName(View.Len(), View.GetData(), FindType);
-	}
-	inline explicit FName(TStringView<UTF8CHAR> View, EFindName FindType = FNAME_Add)
-		: FName(NoInit)
-	{
-		*this = FName(View.Len(), View.GetData(), FindType);
-	}
-
 
 
 	/**
@@ -1137,60 +968,6 @@
 	 * @param Name Value for the string portion of the name
 	 * @param Number Value for the number portion of the name
 	 */
-<<<<<<< HEAD
-	UE_DEPRECATED(5.1, "EFindName has been removed from constructors taking a Number argument to add clarity around UE_FNAME_OUTLINE_NUMBER.")
-	FName(const WIDECHAR* Name, int32 Number, EFindName FindType);
-	UE_DEPRECATED(5.1, "EFindName has been removed from constructors taking a Number argument to add clarity around UE_FNAME_OUTLINE_NUMBER.")
-	FName(const ANSICHAR* Name, int32 Number, EFindName FindType);
-	UE_DEPRECATED(5.1, "EFindName has been removed from constructors taking a Number argument to add clarity around UE_FNAME_OUTLINE_NUMBER.")
-	FName(const UTF8CHAR* Name, int32 Number, EFindName FindType);
-	UE_DEPRECATED(5.1, "EFindName has been removed from constructors taking a Number argument to add clarity around UE_FNAME_OUTLINE_NUMBER.")
-	FName(int32 Len, const WIDECHAR* Name, int32 Number, EFindName FindType);
-	UE_DEPRECATED(5.1, "EFindName has been removed from constructors taking a Number argument to add clarity around UE_FNAME_OUTLINE_NUMBER.")
-	FName(int32 Len, const ANSICHAR* Name, int32 Number, EFindName FindType);
-	UE_DEPRECATED(5.1, "EFindName has been removed from constructors taking a Number argument to add clarity around UE_FNAME_OUTLINE_NUMBER.")
-	FName(int32 Len, const UTF8CHAR* Name, int32 Number, EFindName FindType);
-	FName(const WIDECHAR* Name, int32 Number);
-	FName(const ANSICHAR* Name, int32 Number);
-	FName(const UTF8CHAR* Name, int32 Number);
-	FName(int32 Len, const WIDECHAR* Name, int32 Number);
-	FName(int32 Len, const ANSICHAR* Name, int32 Number);
-	FName(int32 Len, const UTF8CHAR* Name, int32 Number);
-
-	UE_DEPRECATED(5.1, "EFindName has been removed from constructors taking a Number argument to add clarity around UE_FNAME_OUTLINE_NUMBER.")
-	inline FName(TStringView<ANSICHAR> View, int32 InNumber, EFindName FindType)
-		: FName(NoInit)
-	{
-PRAGMA_DISABLE_DEPRECATION_WARNINGS
-		*this = FName(View.Len(), View.GetData(), InNumber, FindType);
-PRAGMA_ENABLE_DEPRECATION_WARNINGS
-	}
-	UE_DEPRECATED(5.1, "EFindName has been removed from constructors taking a Number argument to add clarity around UE_FNAME_OUTLINE_NUMBER.")
-	inline FName(TStringView<WIDECHAR> View, int32 InNumber, EFindName FindType)
-		: FName(NoInit)
-	{
-PRAGMA_DISABLE_DEPRECATION_WARNINGS
-		*this = FName(View.Len(), View.GetData(), InNumber, FindType);
-PRAGMA_ENABLE_DEPRECATION_WARNINGS
-	}
-	UE_DEPRECATED(5.1, "EFindName has been removed from constructors taking a Number argument to add clarity around UE_FNAME_OUTLINE_NUMBER.")
-	inline FName(TStringView<UTF8CHAR> View, int32 InNumber, EFindName FindType)
-		: FName(NoInit)
-	{
-PRAGMA_DISABLE_DEPRECATION_WARNINGS
-		*this = FName(View.Len(), View.GetData(), InNumber, FindType);
-PRAGMA_ENABLE_DEPRECATION_WARNINGS
-	}
-
-	inline FName(TStringView<ANSICHAR> View, int32 InNumber)
-		: FName(NoInit)
-	{
-		*this = FName(View.Len(), View.GetData(), InNumber);
-	}
-	inline FName(TStringView<WIDECHAR> View, int32 InNumber)
-		: FName(NoInit)
-	{
-=======
 	CORE_API FName(const WIDECHAR* Name, int32 Number);
 	CORE_API FName(const ANSICHAR* Name, int32 Number);
 	CORE_API FName(const UTF8CHAR* Name, int32 Number);
@@ -1206,7 +983,6 @@
 	inline FName(TStringView<WIDECHAR> View, int32 InNumber)
 		: FName(NoInit)
 	{
->>>>>>> 4af6daef
 		*this = FName(View.Len(), View.GetData(), InNumber);
 	}
 	inline FName(TStringView<UTF8CHAR> View, int32 InNumber)
@@ -1224,13 +1000,7 @@
 	 * @param FindType Action to take (see EFindName)
 	 * @param bSplitName true if the trailing number should be split from the name when Number == NAME_NO_NUMBER_INTERNAL, or false to always use the name as-is
 	 */
-<<<<<<< HEAD
-	UE_DEPRECATED(5.1, "EFindName has been removed from constructors taking a Number argument to add clarity around UE_FNAME_OUTLINE_NUMBER.")
-	FName(const TCHAR* Name, int32 InNumber, EFindName FindType, bool bSplitName);
-	FName(const TCHAR* Name, int32 InNumber, bool bSplitName);
-=======
 	CORE_API FName(const TCHAR* Name, int32 InNumber, bool bSplitName);
->>>>>>> 4af6daef
 
 	/**
 	 * Constructor used by FLinkerLoad when loading its name table; Creates an FName with an instance
@@ -1266,17 +1036,10 @@
 	/**
 	 * @return number of numbered names in name table
 	 */
-<<<<<<< HEAD
-	static int32 GetNumNumberedNames();
-#endif
-
-	static TArray<const FNameEntry*> DebugDump();
-=======
 	CORE_API static int32 GetNumNumberedNames();
 #endif
 
 	CORE_API static TArray<const FNameEntry*> DebugDump();
->>>>>>> 4af6daef
 
 	CORE_API static FNameEntry const* GetEntry(EName Ename);
 	CORE_API static FNameEntry const* GetEntry(FNameEntryId Id);
@@ -1284,11 +1047,6 @@
 #if UE_TRACE_ENABLED
 	CORE_API static UE::Trace::FEventRef32 TraceName(const FName& Name);
 	CORE_API static void TraceNamesOnConnection();
-#endif
-
-#if UE_TRACE_ENABLED
-	static UE::Trace::FEventRef32 TraceName(const FName& Name);
-	static void TraceNamesOnConnection();
 #endif
 
 	//@}
@@ -1314,14 +1072,6 @@
 	 */
 	CORE_API static void AddNameToDisplayStringExemption(const FString& InExemption);
 	CORE_API static void RemoveNameToDisplayStringExemption(const FString& InExemption);
-
-	/**
-	 * Add/remove an exemption to the formatting applied by NameToDisplayString.
-	 * Example: exempt the compound word "MetaHuman" to ensure its not reformatted
-	 * as "Meta Human".
-	 */
-	static void AddNameToDisplayStringExemption(const FString& InExemption);
-	static void RemoveNameToDisplayStringExemption(const FString& InExemption);
 
 	/** Get the EName that this FName represents or nullptr */
 	CORE_API const EName* ToEName() const;
@@ -1392,156 +1142,6 @@
 	{
 		return ComparisonIndex;
 	}
-<<<<<<< HEAD
-
-	// Accessor for unmodified display index when UE_FNAME_OUTLINE_NUMBER is set
-	FORCEINLINE FNameEntryId GetDisplayIndexInternal() const
-	{
-#if WITH_CASE_PRESERVING_NAME
-		return DisplayIndex;
-#else // WITH_CASE_PRESERVING_NAME
-		return ComparisonIndex;
-#endif // WITH_CASE_PRESERVING_NAME
-	}
-
-	// Resolve the entry directly referred to by LookupId
-	static const FNameEntry* ResolveEntry(FNameEntryId LookupId);
-	// Recursively resolve through the entry referred to by LookupId to reach the allocated string entry, in the case of UE_FNAME_OUTLINE_NUMBER=1
-	static const FNameEntry* ResolveEntryRecursive(FNameEntryId LookupId);
-
-	static bool IsWithinBounds(FNameEntryId Id);
-
-	// These FNameEntryIds are passed in from user code so they must be non-numbered if Number != NAME_NO_NUMBER_INTERNAL
-#if UE_FNAME_OUTLINE_NUMBER
-	static FName CreateNumberedName(FNameEntryId ComparisonId, FNameEntryId DisplayId, int32 Number);
-#endif
-
-	FORCEINLINE static FName CreateNumberedNameIfNecessary(FNameEntryId ComparisonId, FNameEntryId DisplayId, int32 Number)
-	{
-#if UE_FNAME_OUTLINE_NUMBER
-		if (Number != NAME_NO_NUMBER_INTERNAL)
-		{
-			// We need to store a new entry in the name table
-			return CreateNumberedName(ComparisonId, DisplayId, Number);
-		}
-		// Otherwise we can just set the index members
-#endif
-		FName Out;
-		Out.ComparisonIndex = ComparisonId;
-#if WITH_CASE_PRESERVING_NAME
-		Out.DisplayIndex = DisplayId;
-#endif
-#if !UE_FNAME_OUTLINE_NUMBER
-		Out.Number = Number;
-#endif
-		return Out;
-	}
-
-	FORCEINLINE static FName CreateNumberedNameIfNecessary(FNameEntryId ComparisonId, int32 Number)
-	{
-		return CreateNumberedNameIfNecessary(ComparisonId, ComparisonId, Number);
-	}
-
-	/**
-	 * Equality operator with CharType* on left hand side and FName on right hand side
-	 * 
-	 * @param	LHS		CharType to compare to FName
-	 * @param	RHS		FName to compare to CharType
-	 * @return True if strings match, false otherwise.
-	 */
-	template <typename CharType>
-	friend inline bool operator==(const CharType *LHS, const FName &RHS)
-	{
-		return RHS == LHS;
-	}
-
-	/**
-	 * Inequality operator with CharType* on left hand side and FName on right hand side
-	 *
-	 * @param	LHS		CharType to compare to FName
-	 * @param	RHS		FName to compare to CharType
-	 * @return True if strings don't match, false otherwise.
-	 */
-	template <typename CharType>
-	friend inline bool operator!=(const CharType *LHS, const FName &RHS)
-	{
-		return RHS != LHS;
-	}
-
-#if UE_FNAME_OUTLINE_NUMBER
-	friend FORCEINLINE bool operator==(FName Lhs, FMinimalName Rhs)
-	{
-		return Lhs.GetComparisonIndexInternal() == Rhs.Index;
-	}
-	friend FORCEINLINE bool operator==(FName Lhs, FScriptName Rhs)
-	{
-		return Lhs.GetComparisonIndexInternal() == Rhs.ComparisonIndex;
-	}
-	friend FORCEINLINE bool operator==(FName Lhs, FMemoryImageName Rhs)
-	{
-		return Lhs.GetComparisonIndexInternal() == Rhs.ComparisonIndex;
-	}
-	friend FORCEINLINE uint32 GetTypeHash(FName Name)
-	{
-		return GetTypeHash(Name.GetComparisonIndexInternal());
-	}
-#else
-	friend FORCEINLINE bool operator==(FName Lhs, FMinimalName Rhs)
-	{
-		return Lhs.GetComparisonIndex() == Rhs.Index && Lhs.GetNumber() == Rhs.Number;
-	}
-	friend FORCEINLINE bool operator==(FName Lhs, FScriptName Rhs)
-	{
-		return Lhs.GetComparisonIndex() == Rhs.ComparisonIndex && Lhs.GetNumber() == Rhs.Number;
-	}
-	friend FORCEINLINE bool operator==(FName Lhs, FMemoryImageName Rhs)
-	{
-		return Lhs.GetComparisonIndex() == Rhs.ComparisonIndex && Lhs.GetNumber() == Rhs.Number;
-	}
-	friend FORCEINLINE uint32 GetTypeHash(FName Name)
-	{
-		return GetTypeHash(Name.GetComparisonIndex()) + Name.GetNumber();
-	}
-#endif
-	friend FORCEINLINE bool operator==(FMinimalName Lhs, FName Rhs)
-	{
-		return Rhs == Lhs;
-	}
-	friend FORCEINLINE bool operator!=(FMinimalName Lhs, FName Rhs)
-	{
-		return !(Lhs == Rhs);
-	}
-
-	friend FORCEINLINE bool operator!=(FName Lhs, FMinimalName Rhs)
-	{
-		return !(Lhs == Rhs);
-	}
-
-	friend FORCEINLINE bool operator==(FScriptName Lhs, FName Rhs)
-	{
-		return Rhs == Lhs;
-	}
-	friend FORCEINLINE bool operator!=(FScriptName Lhs, FName Rhs)
-	{
-		return !(Lhs == Rhs);
-	}
-	friend FORCEINLINE bool operator!=(FName Lhs, FScriptName Rhs)
-	{
-		return !(Lhs == Rhs);
-	}
-	friend FORCEINLINE bool operator==(FMemoryImageName Lhs, FName Rhs)
-	{
-		return Rhs == Lhs;
-	}
-	friend FORCEINLINE bool operator!=(FName Lhs, FMemoryImageName Rhs)
-	{
-		return !(Lhs == Rhs);
-	}
-	friend FORCEINLINE bool operator!=(FMemoryImageName Lhs, FName Rhs)
-	{
-		return !(Lhs == Rhs);
-	}
-=======
 
 	// Accessor for unmodified display index when UE_FNAME_OUTLINE_NUMBER is set
 	FORCEINLINE FNameEntryId GetDisplayIndexInternal() const
@@ -1667,7 +1267,6 @@
     	return !FName::Equals(N, O);
     }
 #endif
->>>>>>> 4af6daef
 };
 
 template<> struct TIsZeroConstructType<class FName> { enum { Value = true }; };
@@ -1716,7 +1315,6 @@
 #endif
 
 }
-<<<<<<< HEAD
 
 FORCEINLINE FMemoryImageName::FMemoryImageName(EName Name)
 	: FMemoryImageName(FName(Name))
@@ -1746,34 +1344,11 @@
 }
 
 FORCEINLINE FName::FName(FMemoryImageName InName)
-=======
-
-FORCEINLINE FMemoryImageName::FMemoryImageName(EName Name)
-	: FMemoryImageName(FName(Name))
-{
-}
-
-DECLARE_INTRINSIC_TYPE_LAYOUT(FMemoryImageName);
-DECLARE_INTRINSIC_TYPE_LAYOUT(FScriptName);
-
-#if UE_FNAME_OUTLINE_NUMBER
-
-FORCEINLINE FName::FName(FMinimalName InName)
-	: ComparisonIndex(InName.Index)
-#if WITH_CASE_PRESERVING_NAME
-	, DisplayIndex(InName.Index)
-#endif
-{
-}
-
-FORCEINLINE FName::FName(FScriptName InName)
->>>>>>> 4af6daef
 	: ComparisonIndex(InName.ComparisonIndex)
 #if WITH_CASE_PRESERVING_NAME
 	, DisplayIndex(InName.DisplayIndex)
 #endif
 {
-<<<<<<< HEAD
 }
 
 FORCEINLINE FMinimalName::FMinimalName(const FName& Name)
@@ -1790,25 +1365,6 @@
 }
 
 FORCEINLINE FMemoryImageName::FMemoryImageName(const FName& Name)
-=======
-
-}
-
-FORCEINLINE FName::FName(FMemoryImageName InName)
-	: ComparisonIndex(InName.ComparisonIndex)
-#if WITH_CASE_PRESERVING_NAME
-	, DisplayIndex(InName.DisplayIndex)
-#endif
-{
-}
-
-FORCEINLINE FMinimalName::FMinimalName(const FName& Name)
-	: Index(Name.GetComparisonIndexInternal())
-{
-}
-
-FORCEINLINE FScriptName::FScriptName(const FName& Name)
->>>>>>> 4af6daef
 	: ComparisonIndex(Name.GetComparisonIndexInternal())
 #if WITH_CASE_PRESERVING_NAME
 	, DisplayIndex(Name.GetDisplayIndexInternal())
@@ -1816,7 +1372,6 @@
 {
 }
 
-<<<<<<< HEAD
 FORCEINLINE bool FMinimalName::IsNone() const
 {
 	return Index.IsNone();
@@ -1833,40 +1388,8 @@
 }
 
 FORCEINLINE bool FMemoryImageName::IsNone() const
-=======
-FORCEINLINE FMemoryImageName::FMemoryImageName(const FName& Name)
-	: ComparisonIndex(Name.GetComparisonIndexInternal())
-#if WITH_CASE_PRESERVING_NAME
-	, DisplayIndex(Name.GetDisplayIndexInternal())
-#endif
-{
-}
-
-FORCEINLINE bool FMinimalName::IsNone() const
-{
-	return Index.IsNone();
-}
-
-FORCEINLINE bool FMinimalName::operator<(FMinimalName Rhs) const
-{
-	return Index < Rhs.Index;
-}
-
-FORCEINLINE bool FScriptName::IsNone() const
->>>>>>> 4af6daef
 {
 	return ComparisonIndex.IsNone();
-}
-
-<<<<<<< HEAD
-FORCEINLINE bool FName::operator==(EName Ename) const
-{
-	return GetComparisonIndex() == Ename && GetNumber() == NAME_NO_NUMBER_INTERNAL;
-=======
-FORCEINLINE bool FMemoryImageName::IsNone() const
-{
-	return ComparisonIndex.IsNone();
->>>>>>> 4af6daef
 }
 
 FORCEINLINE bool FName::IsEqual(const FName& Rhs, const ENameCase CompareMethod /*= ENameCase::IgnoreCase*/, const bool bCompareNumber /*= true*/) const
@@ -1933,7 +1456,6 @@
 {
 	return Index.IsNone() && Number == NAME_NO_NUMBER_INTERNAL;
 }
-<<<<<<< HEAD
 
 FORCEINLINE bool FMinimalName::operator<(FMinimalName Rhs) const
 {
@@ -1946,33 +1468,11 @@
 }
 
 FORCEINLINE bool FMemoryImageName::IsNone() const
-=======
-
-FORCEINLINE bool FMinimalName::operator<(FMinimalName Rhs) const
-{
-	return Index == Rhs.Index ? Number < Rhs.Number : Index < Rhs.Index;
-}
-
-FORCEINLINE bool FScriptName::IsNone() const
->>>>>>> 4af6daef
 {
 	return ComparisonIndex.IsNone() && Number == NAME_NO_NUMBER_INTERNAL;
 }
 
-<<<<<<< HEAD
-FORCEINLINE bool FName::operator==(EName Ename) const
-{
-	return GetComparisonIndex() == Ename && GetNumber() == NAME_NO_NUMBER_INTERNAL;
-}
-
-=======
-FORCEINLINE bool FMemoryImageName::IsNone() const
-{
-	return ComparisonIndex.IsNone() && Number == NAME_NO_NUMBER_INTERNAL;
-}
-
-
->>>>>>> 4af6daef
+
 FORCEINLINE bool FName::IsEqual(const FName& Rhs, const ENameCase CompareMethod /*= ENameCase::IgnoreCase*/, const bool bCompareNumber /*= true*/) const
 {
 	return ((CompareMethod == ENameCase::IgnoreCase) ? GetComparisonIndex() == Rhs.GetComparisonIndex() : GetDisplayIndexFast() == Rhs.GetDisplayIndexFast())
@@ -2000,24 +1500,6 @@
 	return FScriptName(InName);
 }
 
-<<<<<<< HEAD
-FORCEINLINE bool FName::operator!=(EName Ename) const
-{
-	return !(*this == Ename);
-}
-
-FORCEINLINE FString LexToString(const FName& Name)
-{
-	return Name.ToString();
-}
-
-FORCEINLINE void LexFromString(FName& Name, const TCHAR* Str)
-{
-	Name = FName(Str);
-}
-
-inline FWideStringBuilderBase& operator<<(FWideStringBuilderBase& Builder, const FName& Name)
-=======
 FORCEINLINE FString LexToString(const FName& Name)
 {
 	return Name.ToString();
@@ -2035,21 +1517,11 @@
 }
 
 inline FUtf8StringBuilderBase& operator<<(FUtf8StringBuilderBase& Builder, const FName& Name)
->>>>>>> 4af6daef
 {
 	Name.AppendString(Builder);
 	return Builder;
 }
 
-<<<<<<< HEAD
-inline FUtf8StringBuilderBase& operator<<(FUtf8StringBuilderBase& Builder, const FName& Name)
-{
-	Name.AppendString(Builder);
-	return Builder;
-}
-
-=======
->>>>>>> 4af6daef
 CORE_API FWideStringBuilderBase& operator<<(FWideStringBuilderBase& Builder, FNameEntryId Id);
 CORE_API FUtf8StringBuilderBase& operator<<(FUtf8StringBuilderBase& Builder, FNameEntryId Id);
 
@@ -2070,12 +1542,6 @@
 	}
 };
 
-<<<<<<< HEAD
-UE_DEPRECATED(4.23, "Please use FNameFastLess instead.")
-typedef FNameFastLess FNameSortIndexes;
-
-=======
->>>>>>> 4af6daef
 /** Slow alphabetical order that is stable / deterministic over process runs */
 struct FNameLexicalLess
 {
