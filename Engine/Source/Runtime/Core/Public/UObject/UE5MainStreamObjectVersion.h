--- conflicted
+++ resolved
@@ -191,8 +191,6 @@
 		// Add Texture DoScaleMipsForAlphaCoverage
 		TextureDoScaleMipsForAlphaCoverage,
 
-<<<<<<< HEAD
-=======
 		// Fixed default value of volumetric cloud to be exact match with main view, more expenssive but we let user choosing how to lower the quality.
 		VolumetricCloudReflectionSampleCountDefaultUpdate,
 
@@ -282,7 +280,6 @@
 		// Replace FNames for class/actor paths with FSoftObjectPath
 		WorldPartitionActorDescActorAndClassPaths,
 
->>>>>>> d731a049
 		// -----<new versions can be added above this line>-------------------------------------------------
 		VersionPlusOne,
 		LatestVersion = VersionPlusOne - 1
