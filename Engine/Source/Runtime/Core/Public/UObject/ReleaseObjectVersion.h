// Copyright Epic Games, Inc. All Rights Reserved.
#pragma once

#include "CoreTypes.h"
#include "Misc/Guid.h"

// Custom serialization version for changes made in Release streams.
// NOTE: Beware of patch releases - do not bump this except in the latest Release stream!
struct CORE_API FReleaseObjectVersion
{
	enum Type
	{
		// Before any version changes were made
		BeforeCustomVersionWasAdded = 0,

		// Static Mesh extended bounds radius fix
		StaticMeshExtendedBoundsFix,

		//Physics asset bodies are either in the sync scene or the async scene, but not both
		NoSyncAsyncPhysAsset,

		// ULevel was using TTransArray incorrectly (serializing the entire array in addition to individual mutations).
		// converted to a TArray:
		LevelTransArrayConvertedToTArray,

		// Add Component node templates now use their own unique naming scheme to ensure more reliable archetype lookups.
		AddComponentNodeTemplateUniqueNames,

		// Fix a serialization issue with static mesh FMeshSectionInfoMap FProperty
		UPropertryForMeshSectionSerialize,

		// Existing HLOD settings screen size to screen area conversion
		ConvertHLODScreenSize,

		// Adding mesh section info data for existing billboard LOD models
		SpeedTreeBillboardSectionInfoFixup,

		// Change FMovieSceneEventParameters::StructType to be a string asset reference from a TWeakObjectPtr<UScriptStruct>
		EventSectionParameterStringAssetRef,

		// Remove serialized irradiance map data from skylight.
		SkyLightRemoveMobileIrradianceMap,

		// rename bNoTwist to bAllowTwist
		RenameNoTwistToAllowTwistInTwoBoneIK,

		// Material layers serialization refactor
		MaterialLayersParameterSerializationRefactor,

		// Added disable flag to skeletal mesh data
		AddSkeletalMeshSectionDisable,

		// Removed objects that were serialized as part of this material feature
		RemovedMaterialSharedInputCollection,

		// HISMC Cluster Tree migration to add new data
		HISMCClusterTreeMigration,

		// Default values on pins in blueprints could be saved incoherently
		PinDefaultValuesVerified,

		// During copy and paste transition getters could end up with broken state machine references
		FixBrokenStateMachineReferencesInTransitionGetters,

		// Change to MeshDescription serialization
		MeshDescriptionNewSerialization,

		// Change to not clamp RGB values > 1 on linear color curves
		UnclampRGBColorCurves,

		// Bugfix for FAnimObjectVersion::LinkTimeAnimBlueprintRootDiscovery.
		LinkTimeAnimBlueprintRootDiscoveryBugFix,

		// Change trail anim node variable deprecation
		TrailNodeBlendVariableNameChange,

		// Make sure the Blueprint Replicated Property Conditions are actually serialized properly.
		PropertiesSerializeRepCondition,

		// DepthOfFieldFocalDistance at 0 now disables DOF instead of DepthOfFieldFstop at 0.
		FocalDistanceDisablesDOF,

		// Removed versioning, but version entry must still exist to keep assets saved with this version loadable
		Unused_SoundClass2DReverbSend,

		// Groom asset version
		GroomAssetVersion1,
		GroomAssetVersion2,

		// Store applied version of Animation Modifier to use when reverting
		SerializeAnimModifierState,

		// Groom asset version
		GroomAssetVersion3,

		// Upgrade filmback
		DeprecateFilmbackSettings,
<<<<<<< HEAD
=======
		
		// custom collision type
		CustomImplicitCollisionType,

		// FFieldPath will serialize the owner struct reference and only a short path to its property
		FFieldPathOwnerSerialization,
>>>>>>> 90fae962

		// -----<new versions can be added above this line>-------------------------------------------------
		VersionPlusOne,
		LatestVersion = VersionPlusOne - 1
	};

	// The GUID for this custom version number
	const static FGuid GUID;

private:
	FReleaseObjectVersion() {}
};<|MERGE_RESOLUTION|>--- conflicted
+++ resolved
@@ -95,15 +95,12 @@
 
 		// Upgrade filmback
 		DeprecateFilmbackSettings,
-<<<<<<< HEAD
-=======
 		
 		// custom collision type
 		CustomImplicitCollisionType,
 
 		// FFieldPath will serialize the owner struct reference and only a short path to its property
 		FFieldPathOwnerSerialization,
->>>>>>> 90fae962
 
 		// -----<new versions can be added above this line>-------------------------------------------------
 		VersionPlusOne,
