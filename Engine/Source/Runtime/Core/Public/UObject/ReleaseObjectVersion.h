--- conflicted
+++ resolved
@@ -52,8 +52,6 @@
 		// Removed objects that were serialized as part of this material feature
 		RemovedMaterialSharedInputCollection,
 
-<<<<<<< HEAD
-=======
 		// HISMC Cluster Tree migration to add new data
 		HISMCClusterTreeMigration,
 
@@ -66,7 +64,6 @@
 		// Change to MeshDescription serialization
 		MeshDescriptionNewSerialization,
 
->>>>>>> a23640a2
 		// -----<new versions can be added above this line>-------------------------------------------------
 		VersionPlusOne,
 		LatestVersion = VersionPlusOne - 1
