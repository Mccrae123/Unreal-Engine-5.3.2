// Copyright Epic Games, Inc. All Rights Reserved.
#pragma once

#include "CoreTypes.h"
#include "UObject/NameTypes.h"
#include "Misc/Guid.h"
#include "Serialization/CustomVersion.h"

<<<<<<< HEAD
struct CORE_API FDevSystemGuidRegistration
{
public:
	FDevSystemGuidRegistration(const TMap<FGuid, FGuid>& SystemGuids);
};

struct CORE_API FDevSystemGuids
{
	static const FDevSystemGuids& Get();
	static FGuid GetSystemGuid(FGuid System);
	
	FDevSystemGuids();
=======
struct FDevSystemGuidRegistration
{
public:
	CORE_API FDevSystemGuidRegistration(const TMap<FGuid, FGuid>& SystemGuids);
};

struct FDevSystemGuids
{
	static CORE_API const FDevSystemGuids& Get();
	static CORE_API FGuid GetSystemGuid(FGuid System);
	
	CORE_API FDevSystemGuids();
>>>>>>> 4af6daef
	const FGuid GLOBALSHADERMAP_DERIVEDDATA_VER;
	const FGuid GROOM_BINDING_DERIVED_DATA_VERSION;
	const FGuid GROOM_DERIVED_DATA_VERSION;
	const FGuid LANDSCAPE_MOBILE_COOK_VERSION;
	const FGuid MATERIALSHADERMAP_DERIVEDDATA_VER;
	const FGuid NANITE_DERIVEDDATA_VER;
	const FGuid NIAGARASHADERMAP_DERIVEDDATA_VER;
	const FGuid Niagara_LatestScriptCompileVersion;
	const FGuid POSESEARCHDB_DERIVEDDATA_VER;
	const FGuid SkeletalMeshDerivedDataVersion;
	const FGuid STATICMESH_DERIVEDDATA_VER;
};

<<<<<<< HEAD
class CORE_API FDevVersionRegistration :  public FCustomVersionRegistration
=======
class FDevVersionRegistration :  public FCustomVersionRegistration
>>>>>>> 4af6daef
{
public:
	/** @param InFriendlyName must be a string literal */
	template<int N>
	FDevVersionRegistration(FGuid InKey, int32 Version, const TCHAR(&InFriendlyName)[N], CustomVersionValidatorFunc InValidatorFunc = nullptr)
		: FCustomVersionRegistration(InKey, Version, InFriendlyName, InValidatorFunc)
	{
		RecordDevVersion(InKey);
	}

	/** Dumps all registered versions to log */
	static CORE_API void DumpVersionsToLog();
private:
	static CORE_API void RecordDevVersion(FGuid Key);
};<|MERGE_RESOLUTION|>--- conflicted
+++ resolved
@@ -6,20 +6,6 @@
 #include "Misc/Guid.h"
 #include "Serialization/CustomVersion.h"
 
-<<<<<<< HEAD
-struct CORE_API FDevSystemGuidRegistration
-{
-public:
-	FDevSystemGuidRegistration(const TMap<FGuid, FGuid>& SystemGuids);
-};
-
-struct CORE_API FDevSystemGuids
-{
-	static const FDevSystemGuids& Get();
-	static FGuid GetSystemGuid(FGuid System);
-	
-	FDevSystemGuids();
-=======
 struct FDevSystemGuidRegistration
 {
 public:
@@ -32,7 +18,6 @@
 	static CORE_API FGuid GetSystemGuid(FGuid System);
 	
 	CORE_API FDevSystemGuids();
->>>>>>> 4af6daef
 	const FGuid GLOBALSHADERMAP_DERIVEDDATA_VER;
 	const FGuid GROOM_BINDING_DERIVED_DATA_VERSION;
 	const FGuid GROOM_DERIVED_DATA_VERSION;
@@ -46,11 +31,7 @@
 	const FGuid STATICMESH_DERIVEDDATA_VER;
 };
 
-<<<<<<< HEAD
-class CORE_API FDevVersionRegistration :  public FCustomVersionRegistration
-=======
 class FDevVersionRegistration :  public FCustomVersionRegistration
->>>>>>> 4af6daef
 {
 public:
 	/** @param InFriendlyName must be a string literal */
