--- conflicted
+++ resolved
@@ -135,8 +135,6 @@
 
 		// Added member reference to linked anim graphs
 		LinkedAnimGraphMemberReference,
-<<<<<<< HEAD
-=======
 
 		// Changed default tangent behavior for new dynamic mesh components
 		DynamicMeshComponentsDefaultUseExternalTangents,
@@ -155,7 +153,6 @@
 
 		// Disabled opencolorio display configuration by default
 		OpenColorIODisabledDisplayConfigurationDefault,
->>>>>>> 4af6daef
 		
 		// -----<new versions can be added above this line>-------------------------------------------------
 		VersionPlusOne,
@@ -167,7 +164,5 @@
 
 	static CORE_API TMap<FGuid, FGuid> GetSystemGuids();
 
-	static TMap<FGuid, FGuid> GetSystemGuids();
-
 	FUE5ReleaseStreamObjectVersion() = delete;
 };