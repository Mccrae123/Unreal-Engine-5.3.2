--- conflicted
+++ resolved
@@ -436,8 +436,6 @@
 
 /** any expression inside this block will be compiled out if ENABLE_COOK_STATS is not true. Shorthand for the multi-line #if ENABLE_COOK_STATS guard. */
 #define COOK_STAT(...) __VA_ARGS__
-<<<<<<< HEAD
-=======
 
 CORE_API UE_TRACE_CHANNEL_EXTERN(CookChannel);
 
@@ -450,7 +448,6 @@
 {
 	FScopedCookStat(const FScopedCookStat&) = delete;
 	FScopedCookStat(FScopedCookStat&&) = delete;
->>>>>>> d731a049
 
 	FScopedCookStat(uint64 Id, EPackageEventStatType InStatType)
 		: Id(Id)
@@ -489,8 +486,6 @@
 	__PrevPackageName = NAME_None;
 #else
 #define COOK_STAT(...)
-<<<<<<< HEAD
-=======
 #define UE_SCOPED_COOK_STAT(...)
 #define UE_MULTI_SCOPED_COOK_STAT_INIT(...)
 #define UE_MULTI_SCOPED_COOK_STAT(...)
@@ -501,5 +496,4 @@
 #define TracePackageAssetClass(...)
 #define ShouldTracePackageInfo(...) false
 
->>>>>>> d731a049
 #endif