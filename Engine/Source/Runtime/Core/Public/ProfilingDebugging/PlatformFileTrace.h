// Copyright Epic Games, Inc. All Rights Reserved.

#pragma once

#include "CoreTypes.h"
#include "Misc/Build.h"
#include "Trace/Config.h"

#if !UE_BUILD_SHIPPING
#define PLATFORMFILETRACE_ENABLED 1
#else
#define PLATFORMFILETRACE_ENABLED 0
#endif

#if PLATFORMFILETRACE_ENABLED

struct CORE_API FPlatformFileTrace
{
<<<<<<< HEAD
	static void BeginOpen(const TCHAR* Path);
	static void EndOpen(uint64 FileHandle);
	static void FailOpen(const TCHAR* Path);
	static void BeginReOpen(uint64 OldFileHandle);
	static void EndReOpen(uint64 NewFileHandle);
	static void BeginClose(uint64 FileHandle);
	static void EndClose(uint64 FileHandle);
	static void FailClose(uint64 FileHandle);
	static void BeginRead(uint64 ReadHandle, uint64 FileHandle, uint64 Offset, uint64 Size);
	static void EndRead(uint64 ReadHandle, uint64 SizeRead);
	static void BeginWrite(uint64 WriteHandle, uint64 FileHandle, uint64 Offset, uint64 Size);
	static void EndWrite(uint64 WriteHandle, uint64 SizeWritten);

	static uint32 GetOpenFileHandleCount();
=======
	static CORE_API void BeginOpen(const TCHAR* Path);
	static CORE_API void EndOpen(uint64 FileHandle);
	static CORE_API void FailOpen(const TCHAR* Path);
	static CORE_API void BeginReOpen(uint64 OldFileHandle);
	static CORE_API void EndReOpen(uint64 NewFileHandle);
	static CORE_API void BeginClose(uint64 FileHandle);
	static CORE_API void EndClose(uint64 FileHandle);
	static CORE_API void FailClose(uint64 FileHandle);
	static CORE_API void BeginRead(uint64 ReadHandle, uint64 FileHandle, uint64 Offset, uint64 Size);
	static CORE_API void EndRead(uint64 ReadHandle, uint64 SizeRead);
	static CORE_API void BeginWrite(uint64 WriteHandle, uint64 FileHandle, uint64 Offset, uint64 Size);
	static CORE_API void EndWrite(uint64 WriteHandle, uint64 SizeWritten);

	static CORE_API uint32 GetOpenFileHandleCount();
>>>>>>> 4af6daef
};

#define TRACE_PLATFORMFILE_BEGIN_OPEN(Path) \
	FPlatformFileTrace::BeginOpen(Path);

#define TRACE_PLATFORMFILE_END_OPEN(FileHandle) \
	FPlatformFileTrace::EndOpen(uint64(FileHandle));

#define TRACE_PLATFORMFILE_FAIL_OPEN(Path) \
	FPlatformFileTrace::FailOpen(Path);

#define TRACE_PLATFORMFILE_BEGIN_REOPEN(OldFileHandle) \
	FPlatformFileTrace::BeginReOpen(uint64(OldFileHandle));

#define TRACE_PLATFORMFILE_END_REOPEN(NewFileHandle) \
	FPlatformFileTrace::EndReOpen(uint64(NewFileHandle));

#define TRACE_PLATFORMFILE_BEGIN_CLOSE(FileHandle) \
	FPlatformFileTrace::BeginClose(uint64(FileHandle));

#define TRACE_PLATFORMFILE_END_CLOSE(FileHandle) \
	FPlatformFileTrace::EndClose(uint64(FileHandle));

#define TRACE_PLATFORMFILE_FAIL_CLOSE(FileHandle) \
	FPlatformFileTrace::FailClose(uint64(FileHandle));

#define TRACE_PLATFORMFILE_BEGIN_READ(ReadHandle, FileHandle, Offset, Size) \
	FPlatformFileTrace::BeginRead(uint64(ReadHandle), uint64(FileHandle), Offset, Size);

#define TRACE_PLATFORMFILE_END_READ(ReadHandle, SizeRead) \
	FPlatformFileTrace::EndRead(uint64(ReadHandle), SizeRead);

#define TRACE_PLATFORMFILE_BEGIN_WRITE(WriteHandle, FileHandle, Offset, Size) \
	FPlatformFileTrace::BeginWrite(uint64(WriteHandle), uint64(FileHandle), Offset, Size);

#define TRACE_PLATFORMFILE_END_WRITE(WriteHandle, SizeWritten) \
	FPlatformFileTrace::EndWrite(uint64(WriteHandle), SizeWritten);

#else

#define TRACE_PLATFORMFILE_BEGIN_OPEN(Path)
#define TRACE_PLATFORMFILE_END_OPEN(FileHandle)
#define TRACE_PLATFORMFILE_BEGIN_REOPEN(OldFileHandle)
#define TRACE_PLATFORMFILE_END_REOPEN(NewFileHandle)
#define TRACE_PLATFORMFILE_FAIL_OPEN(Path)
#define TRACE_PLATFORMFILE_BEGIN_CLOSE(FileHandle)
#define TRACE_PLATFORMFILE_END_CLOSE(FileHandle)
#define TRACE_PLATFORMFILE_FAIL_CLOSE(FileHandle)
#define TRACE_PLATFORMFILE_BEGIN_READ(ReadHandle, FileHandle, Offset, Size)
#define TRACE_PLATFORMFILE_END_READ(ReadHandle, SizeRead)
#define TRACE_PLATFORMFILE_BEGIN_WRITE(WriteHandle, FileHandle, Offset, Size)
#define TRACE_PLATFORMFILE_END_WRITE(WriteHandle, SizeWritten)

#endif<|MERGE_RESOLUTION|>--- conflicted
+++ resolved
@@ -14,24 +14,8 @@
 
 #if PLATFORMFILETRACE_ENABLED
 
-struct CORE_API FPlatformFileTrace
+struct FPlatformFileTrace
 {
-<<<<<<< HEAD
-	static void BeginOpen(const TCHAR* Path);
-	static void EndOpen(uint64 FileHandle);
-	static void FailOpen(const TCHAR* Path);
-	static void BeginReOpen(uint64 OldFileHandle);
-	static void EndReOpen(uint64 NewFileHandle);
-	static void BeginClose(uint64 FileHandle);
-	static void EndClose(uint64 FileHandle);
-	static void FailClose(uint64 FileHandle);
-	static void BeginRead(uint64 ReadHandle, uint64 FileHandle, uint64 Offset, uint64 Size);
-	static void EndRead(uint64 ReadHandle, uint64 SizeRead);
-	static void BeginWrite(uint64 WriteHandle, uint64 FileHandle, uint64 Offset, uint64 Size);
-	static void EndWrite(uint64 WriteHandle, uint64 SizeWritten);
-
-	static uint32 GetOpenFileHandleCount();
-=======
 	static CORE_API void BeginOpen(const TCHAR* Path);
 	static CORE_API void EndOpen(uint64 FileHandle);
 	static CORE_API void FailOpen(const TCHAR* Path);
@@ -46,7 +30,6 @@
 	static CORE_API void EndWrite(uint64 WriteHandle, uint64 SizeWritten);
 
 	static CORE_API uint32 GetOpenFileHandleCount();
->>>>>>> 4af6daef
 };
 
 #define TRACE_PLATFORMFILE_BEGIN_OPEN(Path) \
