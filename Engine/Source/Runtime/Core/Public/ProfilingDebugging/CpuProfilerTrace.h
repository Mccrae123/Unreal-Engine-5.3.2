// Copyright Epic Games, Inc. All Rights Reserved.

#pragma once

#include "CoreTypes.h"
#include "Trace/Trace.h"
#include "Trace/Detail/Channel.h"
#include "Trace/Detail/Channel.inl"

#if !defined(CPUPROFILERTRACE_ENABLED)
#if UE_TRACE_ENABLED && !UE_BUILD_SHIPPING
#define CPUPROFILERTRACE_ENABLED 1
#else
#define CPUPROFILERTRACE_ENABLED 0
#endif
#endif

#if !defined(CPUPROFILERTRACE_FILE_AND_LINE_ENABLED)
#define CPUPROFILERTRACE_FILE_AND_LINE_ENABLED 1
#endif

#if CPUPROFILERTRACE_ENABLED

UE_TRACE_CHANNEL_EXTERN(CpuChannel, CORE_API);

<<<<<<< HEAD
=======
class FName;

>>>>>>> 6bbb88c8
/*
 * Facilities for tracing timed cpu events. Two types of events are supported, static events where the identifier is
 * known at compile time, and dynamic event were identifiers can be constructed in runtime. Static events have lower overhead
 * so always prefer to use them if possible.
 *
 * Events are tracked per thread, so begin/end calls must be matched and called on the same thread. It is possible to use any channel
 * to emit the events, but both that channel and the CpuChannel must then be enabled.
 *
 * Usage of the scope macros is highly encouraged in order to avoid mistakes.
 */
struct FCpuProfilerTrace
{
<<<<<<< HEAD
	CORE_API static void Shutdown();
	/*
	 * Output cpu event definition (spec).
	 * @param Name Event name
	 * @return Event definition id
	 */
	FORCENOINLINE CORE_API static uint32 OutputEventType(const ANSICHAR* Name);
	/*
	 * Output cpu event definition (spec).
	 * @param Name Event name
	 * @return Event definition id
	 */
	FORCENOINLINE CORE_API static uint32 OutputEventType(const TCHAR* Name);
=======
	/*
	 * Output cpu event definition (spec).
	 * @param Name Event name
	 * @param File Source filename
	 * @param Line Line number in source file
	 * @return Event definition id
	 */
	FORCENOINLINE CORE_API static uint32 OutputEventType(const ANSICHAR* Name, const ANSICHAR* File = nullptr, uint32 Line = 0);
	/*
	 * Output cpu event definition (spec).
	 * @param Name Event name
	 * @param File Source filename
	 * @param Line Line number in source file
	 * @return Event definition id
	 */
	FORCENOINLINE CORE_API static uint32 OutputEventType(const TCHAR* Name, const ANSICHAR* File = nullptr, uint32 Line = 0);
>>>>>>> 6bbb88c8
	/*
	 * Output begin event marker for a given spec. Must always be matched with an end event.
	 * @param SpecId Event definition id.
	 */
	CORE_API static void OutputBeginEvent(uint32 SpecId);
	/*
	 * Output begin event marker for a dynamic event name. This is more expensive than statically known event
	 * names using \ref OutputBeginEvent. Must always be matched with an end event.
	 * @param Name Name of event
<<<<<<< HEAD
	 */
	CORE_API static void OutputBeginDynamicEvent(const ANSICHAR* Name);
=======
	 * @param File Source filename
	 * @param Line Line number in source file
	 */
	CORE_API static void OutputBeginDynamicEvent(const ANSICHAR* Name, const ANSICHAR* File = nullptr, uint32 Line = 0);
>>>>>>> 6bbb88c8
	/*
	 * Output begin event marker for a dynamic event name. This is more expensive than statically known event
	 * names using \ref OutputBeginEvent. Must always be matched with an end event.
	 * @param Name Name of event
<<<<<<< HEAD
	 */
	CORE_API static void OutputBeginDynamicEvent(const TCHAR* Name);
=======
	 * @param File Source filename
	 * @param Line Line number in source file
	 */
	CORE_API static void OutputBeginDynamicEvent(const TCHAR* Name, const ANSICHAR* File = nullptr, uint32 Line = 0);
	/*
	 * Output begin event marker for a dynamic event identified by an FName. This is more expensive than
	 * statically known event names using \ref OutputBeginEvent, but it is faster than \ref OutputBeginDynamicEvent
	 * that receives ANSICHAR* / TCHAR* name. Must always be matched with an end event.
	 * @param Name Name of event
	 * @param File Source filename
	 * @param Line Line number in source file
	 */
	CORE_API static void OutputBeginDynamicEvent(const FName& Name, const ANSICHAR* File = nullptr, uint32 Line = 0);
>>>>>>> 6bbb88c8
	/*
	 * Output end event marker for static or dynamic event for the currently open scope.
	 */
	CORE_API static void OutputEndEvent();

	struct FEventScope
	{
		FEventScope(uint32 InSpecId, const UE::Trace::FChannel& Channel, bool bCondition)
			: bEnabled(bCondition && (Channel | CpuChannel))
		{
			if (bEnabled)
			{
				OutputBeginEvent(InSpecId);
			}
		}

		~FEventScope()
		{
			if (bEnabled)
			{
				OutputEndEvent();
			}
		}

		bool bEnabled;
	};

	struct FDynamicEventScope
	{
		FDynamicEventScope(const ANSICHAR* InEventName, const UE::Trace::FChannel& Channel, bool Condition, const ANSICHAR* File = nullptr, uint32 Line = 0)
			: bEnabled(Condition && (Channel | CpuChannel))
		{
			if (bEnabled)
			{
				OutputBeginDynamicEvent(InEventName, File, Line);
			}
		}

		FDynamicEventScope(const TCHAR* InEventName, const UE::Trace::FChannel& Channel, bool Condition, const ANSICHAR* File = nullptr, uint32 Line = 0)
			: bEnabled(Condition && (Channel | CpuChannel))
		{
			if (bEnabled)
			{
				OutputBeginDynamicEvent(InEventName, File, Line);
			}
		}

		~FDynamicEventScope()
		{
			if (bEnabled)
			{
				OutputEndEvent();
			}
		}

		bool bEnabled;
	};
};

<<<<<<< HEAD
#define TRACE_CPUPROFILER_SHUTDOWN() \
	FCpuProfilerTrace::Shutdown();
=======
// Advanced macro for integrating e.g. stats/named events with cpu trace
// Declares a cpu timing event for future use, conditionally and with a particular variable name for storing the id
#define TRACE_CPUPROFILER_EVENT_DECLARE(NameStr, DeclName, Channel, Condition) \
	static uint32 DeclName; \
	if ((Condition) && bool(Channel|CpuChannel) && (DeclName == 0)) { \
		DeclName = FCpuProfilerTrace::OutputEventType(NameStr, __FILE__, __LINE__); \
	}

// Advanced macro for integrating e.g. stats/named events with cpu trace
// Traces a scoped event previously declared with TRACE_CPUPROFILER_EVENT_DECLARE, conditionally
#define TRACE_CPUPROFILER_EVENT_SCOPE_USE(DeclName, ScopeName, Channel, Condition) \
	FCpuProfilerTrace::FEventScope ScopeName(DeclName, Channel, Condition);
>>>>>>> 6bbb88c8

// Trace a scoped cpu timing event providing a static string (const ANSICHAR* or const TCHAR*)
// as the scope name and a trace channel.
// Example: TRACE_CPUPROFILER_EVENT_SCOPE_ON_CHANNEL_STR("My Scoped Timer A", CpuChannel)
// Note: The event will be emitted only if both the given channel and CpuChannel is enabled.
#define TRACE_CPUPROFILER_EVENT_SCOPE_ON_CHANNEL_STR(NameStr, Channel) \
<<<<<<< HEAD
	static uint32 PREPROCESSOR_JOIN(__CpuProfilerEventSpecId, __LINE__); \
	if (bool(Channel|CpuChannel) && PREPROCESSOR_JOIN(__CpuProfilerEventSpecId, __LINE__) == 0) { \
		PREPROCESSOR_JOIN(__CpuProfilerEventSpecId, __LINE__) = FCpuProfilerTrace::OutputEventType(NameStr); \
	} \
	FCpuProfilerTrace::FEventScope PREPROCESSOR_JOIN(__CpuProfilerEventScope, __LINE__)(PREPROCESSOR_JOIN(__CpuProfilerEventSpecId, __LINE__), Channel);
=======
	TRACE_CPUPROFILER_EVENT_DECLARE(NameStr, PREPROCESSOR_JOIN(__CpuProfilerEventSpecId, __LINE__), Channel, true); \
	TRACE_CPUPROFILER_EVENT_SCOPE_USE(PREPROCESSOR_JOIN(__CpuProfilerEventSpecId, __LINE__), PREPROCESSOR_JOIN(__CpuProfilerEventScope, __LINE__), Channel, true); 
>>>>>>> 6bbb88c8

// Trace a scoped cpu timing event providing a scope name (plain text) and a trace channel.
// Example: TRACE_CPUPROFILER_EVENT_SCOPE_ON_CHANNEL(MyScopedTimer::A, CpuChannel)
// Note: Do not use this macro with a static string because, in that case, additional quotes will
//       be added around the event scope name.
// Note: The event will be emitted only if both the given channel and CpuChannel is enabled.
#define TRACE_CPUPROFILER_EVENT_SCOPE_ON_CHANNEL(Name, Channel) \
	TRACE_CPUPROFILER_EVENT_SCOPE_ON_CHANNEL_STR(#Name, Channel)

// Trace a scoped cpu timing event providing a static string (const ANSICHAR* or const TCHAR*)
// as the scope name. It will use the Cpu trace channel.
// Example: TRACE_CPUPROFILER_EVENT_SCOPE_STR("My Scoped Timer A")
#define TRACE_CPUPROFILER_EVENT_SCOPE_STR(NameStr) \
	TRACE_CPUPROFILER_EVENT_SCOPE_ON_CHANNEL_STR(NameStr, CpuChannel)

<<<<<<< HEAD
// Trace a scoped cpu timing event providing a scope name (plain text) and a trace channel.
=======
// Trace a scoped cpu timing event providing a scope name (plain text).
>>>>>>> 6bbb88c8
// It will use the Cpu trace channel.
// Example: TRACE_CPUPROFILER_EVENT_SCOPE(MyScopedTimer::A)
// Note: Do not use this macro with a static string because, in that case, additional quotes will
//       be added around the event scope name.
#define TRACE_CPUPROFILER_EVENT_SCOPE(Name) \
	TRACE_CPUPROFILER_EVENT_SCOPE_ON_CHANNEL(Name, CpuChannel)

// Trace a scoped cpu timing event providing a dynamic string (const ANSICHAR* or const TCHAR*)
// as the scope name and a trace channel.
// Example: TRACE_CPUPROFILER_EVENT_SCOPE_TEXT_ON_CHANNEL(*MyScopedTimerNameString, CpuChannel)
// Note: This macro has a larger overhead compared to macro that accepts a plain text name
//       or a static string. Use it only if scope name really needs to be a dynamic string.
#define TRACE_CPUPROFILER_EVENT_SCOPE_TEXT_ON_CHANNEL(Name, Channel) \
<<<<<<< HEAD
	FCpuProfilerTrace::FDynamicEventScope PREPROCESSOR_JOIN(__CpuProfilerEventScope, __LINE__)(Name, Channel);
=======
	FCpuProfilerTrace::FDynamicEventScope PREPROCESSOR_JOIN(__CpuProfilerEventScope, __LINE__)(Name, Channel, true, __FILE__, __LINE__);
>>>>>>> 6bbb88c8

// Trace a scoped cpu timing event providing a dynamic string (const ANSICHAR* or const TCHAR*)
// as the scope name. It will use the Cpu trace channel.
// Example: TRACE_CPUPROFILER_EVENT_SCOPE_TEXT(*MyScopedTimerNameString)
// Note: This macro has a larger overhead compared to macro that accepts a plain text name
//       or a static string. Use it only if scope name really needs to be a dynamic string.
#define TRACE_CPUPROFILER_EVENT_SCOPE_TEXT(Name) \
	TRACE_CPUPROFILER_EVENT_SCOPE_TEXT_ON_CHANNEL(Name, CpuChannel)

#else

<<<<<<< HEAD
#define TRACE_CPUPROFILER_SHUTDOWN()
=======
#define TRACE_CPUPROFILER_EVENT_DECLARE(NameStr, DeclName, Channel, Condition)
#define TRACE_CPUPROFILER_EVENT_SCOPE_USE(DeclName, ScopeName, Channel, Condition)
>>>>>>> 6bbb88c8
#define TRACE_CPUPROFILER_EVENT_SCOPE_ON_CHANNEL_STR(NameStr, Channel)
#define TRACE_CPUPROFILER_EVENT_SCOPE_ON_CHANNEL(Name, Channel)
#define TRACE_CPUPROFILER_EVENT_SCOPE_STR(NameStr)
#define TRACE_CPUPROFILER_EVENT_SCOPE(Name)
#define TRACE_CPUPROFILER_EVENT_SCOPE_TEXT_ON_CHANNEL(Name, Channel)
#define TRACE_CPUPROFILER_EVENT_SCOPE_TEXT(Name)

#endif<|MERGE_RESOLUTION|>--- conflicted
+++ resolved
@@ -23,11 +23,8 @@
 
 UE_TRACE_CHANNEL_EXTERN(CpuChannel, CORE_API);
 
-<<<<<<< HEAD
-=======
 class FName;
 
->>>>>>> 6bbb88c8
 /*
  * Facilities for tracing timed cpu events. Two types of events are supported, static events where the identifier is
  * known at compile time, and dynamic event were identifiers can be constructed in runtime. Static events have lower overhead
@@ -40,38 +37,22 @@
  */
 struct FCpuProfilerTrace
 {
-<<<<<<< HEAD
-	CORE_API static void Shutdown();
 	/*
 	 * Output cpu event definition (spec).
 	 * @param Name Event name
+	 * @param File Source filename
+	 * @param Line Line number in source file
 	 * @return Event definition id
 	 */
-	FORCENOINLINE CORE_API static uint32 OutputEventType(const ANSICHAR* Name);
+	FORCENOINLINE CORE_API static uint32 OutputEventType(const ANSICHAR* Name, const ANSICHAR* File = nullptr, uint32 Line = 0);
 	/*
 	 * Output cpu event definition (spec).
 	 * @param Name Event name
+	 * @param File Source filename
+	 * @param Line Line number in source file
 	 * @return Event definition id
 	 */
-	FORCENOINLINE CORE_API static uint32 OutputEventType(const TCHAR* Name);
-=======
-	/*
-	 * Output cpu event definition (spec).
-	 * @param Name Event name
-	 * @param File Source filename
-	 * @param Line Line number in source file
-	 * @return Event definition id
-	 */
-	FORCENOINLINE CORE_API static uint32 OutputEventType(const ANSICHAR* Name, const ANSICHAR* File = nullptr, uint32 Line = 0);
-	/*
-	 * Output cpu event definition (spec).
-	 * @param Name Event name
-	 * @param File Source filename
-	 * @param Line Line number in source file
-	 * @return Event definition id
-	 */
 	FORCENOINLINE CORE_API static uint32 OutputEventType(const TCHAR* Name, const ANSICHAR* File = nullptr, uint32 Line = 0);
->>>>>>> 6bbb88c8
 	/*
 	 * Output begin event marker for a given spec. Must always be matched with an end event.
 	 * @param SpecId Event definition id.
@@ -81,23 +62,14 @@
 	 * Output begin event marker for a dynamic event name. This is more expensive than statically known event
 	 * names using \ref OutputBeginEvent. Must always be matched with an end event.
 	 * @param Name Name of event
-<<<<<<< HEAD
-	 */
-	CORE_API static void OutputBeginDynamicEvent(const ANSICHAR* Name);
-=======
 	 * @param File Source filename
 	 * @param Line Line number in source file
 	 */
 	CORE_API static void OutputBeginDynamicEvent(const ANSICHAR* Name, const ANSICHAR* File = nullptr, uint32 Line = 0);
->>>>>>> 6bbb88c8
 	/*
 	 * Output begin event marker for a dynamic event name. This is more expensive than statically known event
 	 * names using \ref OutputBeginEvent. Must always be matched with an end event.
 	 * @param Name Name of event
-<<<<<<< HEAD
-	 */
-	CORE_API static void OutputBeginDynamicEvent(const TCHAR* Name);
-=======
 	 * @param File Source filename
 	 * @param Line Line number in source file
 	 */
@@ -111,7 +83,6 @@
 	 * @param Line Line number in source file
 	 */
 	CORE_API static void OutputBeginDynamicEvent(const FName& Name, const ANSICHAR* File = nullptr, uint32 Line = 0);
->>>>>>> 6bbb88c8
 	/*
 	 * Output end event marker for static or dynamic event for the currently open scope.
 	 */
@@ -171,10 +142,6 @@
 	};
 };
 
-<<<<<<< HEAD
-#define TRACE_CPUPROFILER_SHUTDOWN() \
-	FCpuProfilerTrace::Shutdown();
-=======
 // Advanced macro for integrating e.g. stats/named events with cpu trace
 // Declares a cpu timing event for future use, conditionally and with a particular variable name for storing the id
 #define TRACE_CPUPROFILER_EVENT_DECLARE(NameStr, DeclName, Channel, Condition) \
@@ -187,23 +154,14 @@
 // Traces a scoped event previously declared with TRACE_CPUPROFILER_EVENT_DECLARE, conditionally
 #define TRACE_CPUPROFILER_EVENT_SCOPE_USE(DeclName, ScopeName, Channel, Condition) \
 	FCpuProfilerTrace::FEventScope ScopeName(DeclName, Channel, Condition);
->>>>>>> 6bbb88c8
 
 // Trace a scoped cpu timing event providing a static string (const ANSICHAR* or const TCHAR*)
 // as the scope name and a trace channel.
 // Example: TRACE_CPUPROFILER_EVENT_SCOPE_ON_CHANNEL_STR("My Scoped Timer A", CpuChannel)
 // Note: The event will be emitted only if both the given channel and CpuChannel is enabled.
 #define TRACE_CPUPROFILER_EVENT_SCOPE_ON_CHANNEL_STR(NameStr, Channel) \
-<<<<<<< HEAD
-	static uint32 PREPROCESSOR_JOIN(__CpuProfilerEventSpecId, __LINE__); \
-	if (bool(Channel|CpuChannel) && PREPROCESSOR_JOIN(__CpuProfilerEventSpecId, __LINE__) == 0) { \
-		PREPROCESSOR_JOIN(__CpuProfilerEventSpecId, __LINE__) = FCpuProfilerTrace::OutputEventType(NameStr); \
-	} \
-	FCpuProfilerTrace::FEventScope PREPROCESSOR_JOIN(__CpuProfilerEventScope, __LINE__)(PREPROCESSOR_JOIN(__CpuProfilerEventSpecId, __LINE__), Channel);
-=======
 	TRACE_CPUPROFILER_EVENT_DECLARE(NameStr, PREPROCESSOR_JOIN(__CpuProfilerEventSpecId, __LINE__), Channel, true); \
 	TRACE_CPUPROFILER_EVENT_SCOPE_USE(PREPROCESSOR_JOIN(__CpuProfilerEventSpecId, __LINE__), PREPROCESSOR_JOIN(__CpuProfilerEventScope, __LINE__), Channel, true); 
->>>>>>> 6bbb88c8
 
 // Trace a scoped cpu timing event providing a scope name (plain text) and a trace channel.
 // Example: TRACE_CPUPROFILER_EVENT_SCOPE_ON_CHANNEL(MyScopedTimer::A, CpuChannel)
@@ -219,11 +177,7 @@
 #define TRACE_CPUPROFILER_EVENT_SCOPE_STR(NameStr) \
 	TRACE_CPUPROFILER_EVENT_SCOPE_ON_CHANNEL_STR(NameStr, CpuChannel)
 
-<<<<<<< HEAD
-// Trace a scoped cpu timing event providing a scope name (plain text) and a trace channel.
-=======
 // Trace a scoped cpu timing event providing a scope name (plain text).
->>>>>>> 6bbb88c8
 // It will use the Cpu trace channel.
 // Example: TRACE_CPUPROFILER_EVENT_SCOPE(MyScopedTimer::A)
 // Note: Do not use this macro with a static string because, in that case, additional quotes will
@@ -237,11 +191,7 @@
 // Note: This macro has a larger overhead compared to macro that accepts a plain text name
 //       or a static string. Use it only if scope name really needs to be a dynamic string.
 #define TRACE_CPUPROFILER_EVENT_SCOPE_TEXT_ON_CHANNEL(Name, Channel) \
-<<<<<<< HEAD
-	FCpuProfilerTrace::FDynamicEventScope PREPROCESSOR_JOIN(__CpuProfilerEventScope, __LINE__)(Name, Channel);
-=======
 	FCpuProfilerTrace::FDynamicEventScope PREPROCESSOR_JOIN(__CpuProfilerEventScope, __LINE__)(Name, Channel, true, __FILE__, __LINE__);
->>>>>>> 6bbb88c8
 
 // Trace a scoped cpu timing event providing a dynamic string (const ANSICHAR* or const TCHAR*)
 // as the scope name. It will use the Cpu trace channel.
@@ -253,12 +203,8 @@
 
 #else
 
-<<<<<<< HEAD
-#define TRACE_CPUPROFILER_SHUTDOWN()
-=======
 #define TRACE_CPUPROFILER_EVENT_DECLARE(NameStr, DeclName, Channel, Condition)
 #define TRACE_CPUPROFILER_EVENT_SCOPE_USE(DeclName, ScopeName, Channel, Condition)
->>>>>>> 6bbb88c8
 #define TRACE_CPUPROFILER_EVENT_SCOPE_ON_CHANNEL_STR(NameStr, Channel)
 #define TRACE_CPUPROFILER_EVENT_SCOPE_ON_CHANNEL(Name, Channel)
 #define TRACE_CPUPROFILER_EVENT_SCOPE_STR(NameStr)
