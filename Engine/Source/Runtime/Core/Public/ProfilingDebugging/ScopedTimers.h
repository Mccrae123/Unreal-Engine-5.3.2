--- conflicted
+++ resolved
@@ -219,12 +219,6 @@
 
 	~FScopedDurationTimeCustomLogger()
 	{
-<<<<<<< HEAD
-		Timer.Stop();
-		Func(*FString::Printf(TEXT("%s took %s"), *Title, *FPlatformTime::PrettyTime(Accumulator)));
-	}
-
-=======
 		LocalTime += FPlatformTime::Seconds();
 		TotalTime += LocalTime;
 
@@ -239,7 +233,6 @@
 		LogFunc(Msg.ToString());
 	}
 
->>>>>>> d731a049
 private:
 	FString Title;
 	Func LogFunc;
