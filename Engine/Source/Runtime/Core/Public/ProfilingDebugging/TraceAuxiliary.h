// Copyright Epic Games, Inc. All Rights Reserved.

#pragma once

<<<<<<< HEAD
#include "CoreGlobals.h"
#include "HAL/Platform.h"
#include "Logging/LogMacros.h"
=======
#include "Containers/StringFwd.h"
#include "CoreGlobals.h"
#include "Delegates/Delegate.h"
#include "HAL/Platform.h"
#include "HAL/PlatformCrt.h"
#include "Logging/LogCategory.h"
#include "Logging/LogMacros.h"
#include "Misc/Build.h"
>>>>>>> d731a049

////////////////////////////////////////////////////////////////////////////////
class CORE_API FTraceAuxiliary
{
public:
	// In no logging configurations all log categories are of type FNoLoggingCategory, which has no relation with
	// FLogCategoryBase. In order to not need to conditionally set the argument alias the type here.
#if NO_LOGGING
	typedef FNoLoggingCategory FLogCategoryAlias;
#else
	typedef FLogCategoryBase FLogCategoryAlias;
#endif

<<<<<<< HEAD
	enum class EConnectionType
=======
	enum class EConnectionType : uint8
>>>>>>> d731a049
	{
		/**
		 * Connect to a trace server. Target is IP address or hostname.
		 */
		Network,
		/**
		 * Write to a file. Target string is filename. Absolute or relative current working directory.
		 * If target is null the current date and time is used.
		 */
<<<<<<< HEAD
		File,
		/**
		 * Don't connect, just start tracing to memory.
		 */
		None,
	};

=======
		 File,
		 /**
		  * Don't connect, just start tracing to memory.
		  */
		  None,
	};

	/**
	 * Callback type when a new connection is established.
	 */
	DECLARE_MULTICAST_DELEGATE(FOnConnection);

	/** Callback whenever a trace is started */
	DECLARE_MULTICAST_DELEGATE_TwoParams(FOnTraceStarted, FTraceAuxiliary::EConnectionType TraceType, const FString& TraceDestination);

	/** 
	* Callback whenever a trace recording is stopped. 
	* TraceType tells what kind of trace it is.
	* TraceDestination will be either the the filename and path for a file trace or the network connection for a network trace
	*/
	DECLARE_MULTICAST_DELEGATE_TwoParams(FOnTraceStopped, FTraceAuxiliary::EConnectionType TraceType, const FString& TraceDestination);

>>>>>>> d731a049
	struct Options
	{
		/** When set, trace will not start a worker thread, instead it is updated from end frame delegate. */
		bool bNoWorkerThread = false;
		/** When set, the target file will be truncated if it already exists. */
		bool bTruncateFile = false;
	};

	/**
	 * Start tracing to a target (network connection or file) with an active set of channels. If a connection is
	 * already active this call does nothing.
	 * @param Type Type of connection
	 * @param Target String to use for connection. See /ref EConnectionType for details.
<<<<<<< HEAD
	 * @param Channels Comma separated list of channels to enable. If the pointer is null the default channels will be active.
=======
	 * @param Channels Comma separated list of channels to enable. Default set of channels are enabled if argument is not specified. If the pointer is null no channels are enabled.
>>>>>>> d731a049
	 * @param Options Optional additional tracing options.
	 * @param LogCategory Log channel to output messages to. Default set to 'Core'.
	 * @return True when successfully starting the trace, false if the data connection could not be made.
	 */
<<<<<<< HEAD
	static bool Start(EConnectionType Type, const TCHAR* Target, const TCHAR* Channels, Options* Options = nullptr, const FLogCategoryAlias& LogCategory = LogCore);
=======
	static bool Start(EConnectionType Type, const TCHAR* Target, const TCHAR* Channels = TEXT("default"), Options* Options = nullptr, const FLogCategoryAlias& LogCategory = LogCore);
>>>>>>> d731a049

	/**
	 * Stop tracing.
	 * @return True if the trace was stopped, false if there was no data connection.
	 */
	static bool Stop();

	/**
	 * Pause all tracing by disabling all active channels.
	 */
	static bool Pause();

	/**
	 * Resume tracing by enabling all previously active channels.
	 */
	static bool Resume();

	/**
<<<<<<< HEAD
=======
	 * Write tailing memory state to a utrace file.
	 * @param FilePath Path to the file to write the snapshot to. If it is null or empty a file path will be generated.
	 */
	static bool WriteSnapshot(const TCHAR* FilePath);

	/**
>>>>>>> d731a049
	 * Initialize Trace systems.
	 * @param CommandLine to use for initializing
	 */
	static void Initialize(const TCHAR* CommandLine);

	/**
	 * Initialize channels that use the config driven presets.
	 * @param CommandLine to use for initializing
	 */
	static void InitializePresets(const TCHAR* CommandLine);

	/**
	 * Shut down Trace systems.
	 */
	static void Shutdown();

	/**
	 * Attempts to auto connect to an active trace server if an active session
	 * of Unreal Insights Session Browser is running.
	 */
	static void TryAutoConnect();

	/**
	 *  Enable previously selected channels. This method can be called multiple times
	 *  as channels can be announced on module loading.
	 */
	static void EnableChannels();

	/**
	* Disable channels to stop recording traces with them.
	* @param Channels List of channels (or a preset) to disable. If null it will disable all active channels.
	*/
	static void DisableChannels(const TCHAR* Channels = nullptr);

	/**
	 *  Returns the destination string that is currently being traced to.
	 *  Contains either a file path or network address. Points to an empty string if tracing is disabled.
	 */
	static const TCHAR*	GetTraceDestination();
	
	/**
	 *  Returns whether the trace system is currently connected to a trace sink (file or network)
	 */
	static bool	IsConnected();

	/**
	 *  Adds a comma separated list of currently active channels to the passed in StringBuilder
	 */
	static void	GetActiveChannelsString(FStringBuilderBase& String);


	/**
	 * Delegate that triggers when a connection is established. Gives subscribers a chance to trace events that appear
	 * after important events but before regular events (including tail). The following restrictions apply:
	 *  * Only NoSync event types can be emitted.
	 *  * Important events should not be emitted. They will appear after the events in the tail.
	 *  * Callback is issued from a worker thread. User is responsible to synchronize shared resources.
	 * 
	 * @note This is an advanced feature to avoid using important events in cases where event data can be
	 *		 recalled easily.
	 *		 
	 * @param Callback Delegate to call on new connections.
	 */
	static FOnConnection OnConnection;

	/**
	 * Delegate that triggers when a trace session is started.
	 * The type of recording and the destination (filepath or network) is passed to the delegate.
	 */
	static FOnTraceStarted OnTraceStarted;

	/**
	 * Delegate that triggers when a trace has finished recording. Useful if you need to collect all completed trace files in a session.
	 * The type of recording and the destination (filepath or network) is passed to the delegate.
	 */
	static FOnTraceStopped OnTraceStopped;
	
};<|MERGE_RESOLUTION|>--- conflicted
+++ resolved
@@ -2,11 +2,6 @@
 
 #pragma once
 
-<<<<<<< HEAD
-#include "CoreGlobals.h"
-#include "HAL/Platform.h"
-#include "Logging/LogMacros.h"
-=======
 #include "Containers/StringFwd.h"
 #include "CoreGlobals.h"
 #include "Delegates/Delegate.h"
@@ -15,7 +10,6 @@
 #include "Logging/LogCategory.h"
 #include "Logging/LogMacros.h"
 #include "Misc/Build.h"
->>>>>>> d731a049
 
 ////////////////////////////////////////////////////////////////////////////////
 class CORE_API FTraceAuxiliary
@@ -29,11 +23,7 @@
 	typedef FLogCategoryBase FLogCategoryAlias;
 #endif
 
-<<<<<<< HEAD
-	enum class EConnectionType
-=======
 	enum class EConnectionType : uint8
->>>>>>> d731a049
 	{
 		/**
 		 * Connect to a trace server. Target is IP address or hostname.
@@ -43,15 +33,6 @@
 		 * Write to a file. Target string is filename. Absolute or relative current working directory.
 		 * If target is null the current date and time is used.
 		 */
-<<<<<<< HEAD
-		File,
-		/**
-		 * Don't connect, just start tracing to memory.
-		 */
-		None,
-	};
-
-=======
 		 File,
 		 /**
 		  * Don't connect, just start tracing to memory.
@@ -74,7 +55,6 @@
 	*/
 	DECLARE_MULTICAST_DELEGATE_TwoParams(FOnTraceStopped, FTraceAuxiliary::EConnectionType TraceType, const FString& TraceDestination);
 
->>>>>>> d731a049
 	struct Options
 	{
 		/** When set, trace will not start a worker thread, instead it is updated from end frame delegate. */
@@ -88,20 +68,12 @@
 	 * already active this call does nothing.
 	 * @param Type Type of connection
 	 * @param Target String to use for connection. See /ref EConnectionType for details.
-<<<<<<< HEAD
-	 * @param Channels Comma separated list of channels to enable. If the pointer is null the default channels will be active.
-=======
 	 * @param Channels Comma separated list of channels to enable. Default set of channels are enabled if argument is not specified. If the pointer is null no channels are enabled.
->>>>>>> d731a049
 	 * @param Options Optional additional tracing options.
 	 * @param LogCategory Log channel to output messages to. Default set to 'Core'.
 	 * @return True when successfully starting the trace, false if the data connection could not be made.
 	 */
-<<<<<<< HEAD
-	static bool Start(EConnectionType Type, const TCHAR* Target, const TCHAR* Channels, Options* Options = nullptr, const FLogCategoryAlias& LogCategory = LogCore);
-=======
 	static bool Start(EConnectionType Type, const TCHAR* Target, const TCHAR* Channels = TEXT("default"), Options* Options = nullptr, const FLogCategoryAlias& LogCategory = LogCore);
->>>>>>> d731a049
 
 	/**
 	 * Stop tracing.
@@ -120,15 +92,12 @@
 	static bool Resume();
 
 	/**
-<<<<<<< HEAD
-=======
 	 * Write tailing memory state to a utrace file.
 	 * @param FilePath Path to the file to write the snapshot to. If it is null or empty a file path will be generated.
 	 */
 	static bool WriteSnapshot(const TCHAR* FilePath);
 
 	/**
->>>>>>> d731a049
 	 * Initialize Trace systems.
 	 * @param CommandLine to use for initializing
 	 */
