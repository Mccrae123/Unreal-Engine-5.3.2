--- conflicted
+++ resolved
@@ -81,126 +81,75 @@
 	 * @param LogCategory Log channel to output messages to. Default set to 'Core'.
 	 * @return True when successfully starting the trace, false if the data connection could not be made.
 	 */
-<<<<<<< HEAD
-	static bool Start(EConnectionType Type, const TCHAR* Target, const TCHAR* Channels = TEXT("default"), FOptions* Options = nullptr, const FLogCategoryAlias& LogCategory = LogCore);
-=======
 	static CORE_API bool Start(EConnectionType Type, const TCHAR* Target, const TCHAR* Channels = TEXT("default"), FOptions* Options = nullptr, const FLogCategoryAlias& LogCategory = LogCore);
->>>>>>> 4af6daef
 
 	/**
 	 * Stop tracing.
 	 * @return True if the trace was stopped, false if there was no data connection.
 	 */
-<<<<<<< HEAD
-	static bool Stop();
-=======
 	static CORE_API bool Stop();
->>>>>>> 4af6daef
 
 	/**
 	 * Pause all tracing by disabling all active channels.
 	 */
-<<<<<<< HEAD
-	static bool Pause();
-=======
 	static CORE_API bool Pause();
->>>>>>> 4af6daef
 
 	/**
 	 * Resume tracing by enabling all previously active channels.
 	 */
-<<<<<<< HEAD
-	static bool Resume();
-=======
 	static CORE_API bool Resume();
->>>>>>> 4af6daef
 
 	/**
 	 * Write tailing memory state to a utrace file.
 	 * @param FilePath Path to the file to write the snapshot to. If it is null or empty a file path will be generated.
 	 */
-<<<<<<< HEAD
-	static bool WriteSnapshot(const TCHAR* FilePath);
-=======
 	static CORE_API bool WriteSnapshot(const TCHAR* FilePath);
->>>>>>> 4af6daef
 	
 	/**
 	 * Write tailing memory state to a trace server.
 	 * @param FilePath Path to the file to write the snapshot to. If it is null or empty a file path will be generated.
 	 */
-<<<<<<< HEAD
-	static bool SendSnapshot(const TCHAR* Host = nullptr, uint32 Port = 0);
-=======
 	static CORE_API bool SendSnapshot(const TCHAR* Host = nullptr, uint32 Port = 0);
->>>>>>> 4af6daef
 
 	/**
 	 * Initialize Trace systems.
 	 * @param CommandLine to use for initializing
 	 */
-<<<<<<< HEAD
-	static void Initialize(const TCHAR* CommandLine);
-=======
 	static CORE_API void Initialize(const TCHAR* CommandLine);
->>>>>>> 4af6daef
 
 	/**
 	 * Initialize channels that use the config driven presets.
 	 * @param CommandLine to use for initializing
 	 */
-<<<<<<< HEAD
-	static void InitializePresets(const TCHAR* CommandLine);
-=======
 	static CORE_API void InitializePresets(const TCHAR* CommandLine);
->>>>>>> 4af6daef
 
 	/**
 	 * Shut down Trace systems.
 	 */
-<<<<<<< HEAD
-	static void Shutdown();
-=======
 	static CORE_API void Shutdown();
->>>>>>> 4af6daef
 
 	/**
 	 * Attempts to auto connect to an active trace server if an active session
 	 * of Unreal Insights Session Browser is running.
 	 */
-<<<<<<< HEAD
-	static void TryAutoConnect();
-=======
 	static CORE_API void TryAutoConnect();
->>>>>>> 4af6daef
 
 	/**
 	 *  Enable previously selected channels. This method can be called multiple times
 	 *  as channels can be announced on module loading.
 	 */
-<<<<<<< HEAD
-	static void EnableChannels();
-=======
 	static CORE_API void EnableChannels();
->>>>>>> 4af6daef
 
 	/**
 	* Disable channels to stop recording traces with them.
 	* @param Channels List of channels (or a preset) to disable. If null it will disable all active channels.
 	*/
-<<<<<<< HEAD
-	static void DisableChannels(const TCHAR* Channels = nullptr);
-=======
 	static CORE_API void DisableChannels(const TCHAR* Channels = nullptr);
->>>>>>> 4af6daef
 
 	/**
 	 *  Returns the destination string that is currently being traced to.
 	 *  Contains either a file path or network address. Points to an empty string if tracing is disabled.
 	 */
-<<<<<<< HEAD
-	static const TCHAR*	GetTraceDestination();
-=======
 	UE_DEPRECATED(5.3, "Use GetTraceDestinationString instead.")
 	static CORE_API const TCHAR*	GetTraceDestination();
 	
@@ -209,14 +158,10 @@
 	 *  Contains either a file path or network address. Empty if tracing is disabled.
 	 */
 	static CORE_API FString GetTraceDestinationString();
->>>>>>> 4af6daef
 	
 	/**
 	 *  Returns whether the trace system is currently connected to a trace sink (file or network)
 	 */
-<<<<<<< HEAD
-	static bool	IsConnected();
-=======
 	static CORE_API bool	IsConnected();
 
 
@@ -227,24 +172,15 @@
 	 * @return True if connected
 	 */
 	static CORE_API bool IsConnected(FGuid& OutSessionGuid, FGuid& OutTraceGuid);
->>>>>>> 4af6daef
 
 	/**
 	*  Returns the current connection type.
 	*/
-<<<<<<< HEAD
-	static EConnectionType GetConnectionType();
-=======
 	static CORE_API EConnectionType GetConnectionType();
->>>>>>> 4af6daef
 
 	/**
 	 *  Adds a comma separated list of currently active channels to the passed in StringBuilder
 	 */
-<<<<<<< HEAD
-	static void	GetActiveChannelsString(FStringBuilderBase& String);
-
-=======
 	static CORE_API void	GetActiveChannelsString(FStringBuilderBase& String);
 
 	/**
@@ -252,7 +188,6 @@
 	 * expected to continue after this call.
 	 */
 	 static CORE_API void Panic();
->>>>>>> 4af6daef
 
 	/**
 	 * Delegate that triggers when a connection is established. Gives subscribers a chance to trace events that appear
@@ -266,40 +201,24 @@
 	 *		 
 	 * @param Callback Delegate to call on new connections.
 	 */
-<<<<<<< HEAD
-	static FOnConnection OnConnection;
-=======
 	static CORE_API FOnConnection OnConnection;
->>>>>>> 4af6daef
 
 	/**
 	 * Delegate that triggers when a trace session is started.
 	 * The type of recording and the destination (filepath or network) is passed to the delegate.
 	 */
-<<<<<<< HEAD
-	static FOnTraceStarted OnTraceStarted;
-=======
 	static CORE_API FOnTraceStarted OnTraceStarted;
->>>>>>> 4af6daef
 
 	/**
 	 * Delegate that triggers when a trace has finished recording. Useful if you need to collect all completed trace files in a session.
 	 * The type of recording and the destination (filepath or network) is passed to the delegate.
 	 */
-<<<<<<< HEAD
-	static FOnTraceStopped OnTraceStopped;
-=======
 	static CORE_API FOnTraceStopped OnTraceStopped;
->>>>>>> 4af6daef
 
 	/**
 	 * Delegate that triggers when a snapshot has been saved.
 	 * The path to the snapshot file is passed to the delegate.
 	 */
-<<<<<<< HEAD
-	static FOnSnapshotSaved OnSnapshotSaved;
-=======
 	static CORE_API FOnSnapshotSaved OnSnapshotSaved;
->>>>>>> 4af6daef
 	
 };