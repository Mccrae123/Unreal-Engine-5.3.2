// Copyright Epic Games, Inc. All Rights Reserved.

#pragma once

#include "Containers/Array.h"
#include "Containers/Set.h"
#include "Containers/UnrealString.h"
#include "CoreTypes.h"
<<<<<<< HEAD
=======
#include "Delegates/Delegate.h"
#include "GenericPlatform/GenericPlatformCrashContext.h"
>>>>>>> 4af6daef
#include "HAL/CriticalSection.h"
#include "HAL/PreprocessorHelpers.h"
#include "Logging/LogMacros.h"
#include "Misc/Build.h"
#include "Misc/ScopeLock.h"
#include "ProfilingDebugging/CountersTrace.h"

#include <atomic>

#ifndef STALL_DETECTOR
 #if WITH_EDITOR && ( PLATFORM_WINDOWS || PLATFORM_UNIX ) && !UE_BUILD_SHIPPING && COUNTERSTRACE_ENABLED
  #define STALL_DETECTOR 1
 #else
  #define STALL_DETECTOR 0
 #endif
#endif // STALL_DETECTOR

#if STALL_DETECTOR

/**
 * Counts, but does not report, a stall.
 **/
#define SCOPE_STALL_COUNTER(InName, InBudgetSeconds)                                                                                                                                           \
	static_assert(UE_ARRAY_COUNT(PREPROCESSOR_TO_STRING(InName)) <= UE::StallDetectorScopeMaxNameLength, "Scope name must be less than UE::StallDetectorScopeMaxNameLength characters long "); \
	static UE::FStallDetectorStats PREPROCESSOR_JOIN(StallDetectorStats, __LINE__)(TEXT(#InName), InBudgetSeconds, UE::EStallDetectorReportingMode::Disabled);                                 \
	UE::FStallDetector PREPROCESSOR_JOIN(ScopeStallDetector, __LINE__)(PREPROCESSOR_JOIN(StallDetectorStats, __LINE__));

/**
 * Counts and sends a report of the first occurence of a stall.
 **/
#define SCOPE_STALL_REPORTER(InName, InBudgetSeconds)                                                                                                                                          \
	static_assert(UE_ARRAY_COUNT(PREPROCESSOR_TO_STRING(InName)) <= UE::StallDetectorScopeMaxNameLength, "Scope name must be less than UE::StallDetectorScopeMaxNameLength characters long "); \
	static UE::FStallDetectorStats PREPROCESSOR_JOIN(StallDetectorStats, __LINE__)(TEXT(#InName), InBudgetSeconds, UE::EStallDetectorReportingMode::First);                                    \
	UE::FStallDetector PREPROCESSOR_JOIN(ScopeStallDetector, __LINE__)(PREPROCESSOR_JOIN(StallDetectorStats, __LINE__));

/**
 * Counts and reports every occurence of a stall.
 * Use with extreme caution as you could overload the report backend!
 * This mainly exists to help test and exercise the stall detector system.
 **/
#define SCOPE_STALL_REPORTER_ALWAYS(InName, InBudgetSeconds)                                                                                                                                   \
	static_assert(UE_ARRAY_COUNT(PREPROCESSOR_TO_STRING(InName)) <= UE::StallDetectorScopeMaxNameLength, "Scope name must be less than UE::StallDetectorScopeMaxNameLength characters long "); \
	static UE::FStallDetectorStats PREPROCESSOR_JOIN(StallDetectorStats, __LINE__)(TEXT(#InName), InBudgetSeconds, UE::EStallDetectorReportingMode::Always);                                   \
	UE::FStallDetector PREPROCESSOR_JOIN(ScopeStallDetector, __LINE__)(PREPROCESSOR_JOIN(StallDetectorStats, __LINE__));

/**
 * Pauses stall detectors on the current thread so that time in the current thread spent in this scope will not be counted as a stall.
 **/
#define SCOPE_STALL_DETECTOR_PAUSE() \
	UE::FStallDetectorPause PREPROCESSOR_JOIN(ScopeStallDetectorPause, __LINE__);

#else // STALL_DETECTOR

#define SCOPE_STALL_COUNTER(InName, InBudgetSeconds)
#define SCOPE_STALL_REPORTER(InName, InBudgetSeconds)
#define SCOPE_STALL_REPORTER_ALWAYS(InName, InBudgetSeconds)
#define SCOPE_STALL_DETECTOR_PAUSE()

#endif // STALL_DETECTOR

#if STALL_DETECTOR

CORE_API DECLARE_LOG_CATEGORY_EXTERN(LogStall, Log, All);

/**
 * This code is meant to instrument code to send reports for slow pathways that create unresponsive conditions
 **/
namespace UE
{
	class FStallDetector;

	// Stall detected event is fired on a worker thread when it is detected that a stall scope has been active for too long.
	// Fired from a worker thread.
	struct FStallDetectedParams
	{
		/** Name of Stall Detector instance*/
		FStringView StatName;
		/** TID of stalled thread */
		uint32 ThreadId;
		/** UniqueID of the stalled instance */
		uint64 UniqueID;
		/** Backtrace of stall */
		TArray<uint64> Backtrace;
	};
	DECLARE_TS_MULTICAST_DELEGATE_OneParam(FOnStallDetected, const FStallDetectedParams&);

	// Stall completed event is fired synchronously on the stalling thread after it recovers from the stall.
	// It may be fired without a matching StallDetected event in the case that the background detector's resolution
	// is too low or that thread is blocked for some reason.
	struct FStallCompletedParams
	{
		/** TID of stalled thread */
		uint32 ThreadId;
		/** Name of Stall Detector instance*/
		FStringView StatName;
		/** Budget for this scope. */
		double BudgetSeconds;
		/** Amount of time StallDetector instance stalled beyond the budget. */
		double OverbudgetSeconds;
		/** UniqueID of the stalled instance */
		uint64 UniqueID;
		/** 
		 * True if the background thread detected a stall in this scope.
		 * Since the compelted delegate is fired from the thread containing the scope, 
		 * OnStallDetected and OnStallCompleted are fired on different threads and may be executed in any order.
		 * If bWasTriggered is true, then OnStallDetected has fired or will fire for this UniqueID.
		 **/
		bool bWasTriggered;
	};
	DECLARE_TS_MULTICAST_DELEGATE_OneParam(FOnStallCompleted, const FStallCompletedParams&);

	/**
	* The reporting behavior of the detector
	**/
	enum EStallDetectorReportingMode
	{
		Disabled,
		First,
		Always
	};

	static constexpr SIZE_T StallDetectorStatNameBufferSize = 256;
	static constexpr int32 StallDetectorMaxBacktraceEntries = 32;

	class FStallDetectorRunnable;

	/**
	 * This structure is allocated as a function-local static to persist stats across stall checks.
	 */
	class FStallDetectorStats
	{
		friend class FStallDetectorRunnable;

	public:
		/**
		* Construct a stats object for use with a stall detector
		*/
		CORE_API FStallDetectorStats(const TCHAR* InName, const double InBudgetSeconds, const EStallDetectorReportingMode InReportingMode);

		/**
		* Destruct a stats object, just removes it from the instance tracking
		*/
		CORE_API ~FStallDetectorStats();

		/**
		* Stall detector scope has ended, record the interval
		*/
		CORE_API void OnStallCompleted(double InOverageSeconds);

		struct TabulatedResult
		{
			const TCHAR* Name = TEXT("");
			double BudgetSeconds = 0.0;
			int64 TriggerCount = 0;
			double OverageSeconds = 0.0;
			double OverageRatio = 0.0;
		};
		static CORE_API void TabulateStats(TArray<TabulatedResult>& TabulatedResults);

		// The name to refer to this callsite in the codebase
		const TCHAR* Name;

		// The budgeted time we tolerate without sending a report
		const double BudgetSeconds;

		// Drives the behavior about what to do when a budget is violated (triggered)
		const EStallDetectorReportingMode ReportingMode;

		// Has this been reported yet, this is different than the trigger count for coherency reasons
		bool bReported;

		// The total number of times all callsites have been triggered
		static CORE_API FCountersTrace::FCounterAtomicInt TotalTriggeredCount;

		// The total number of reports that have been sent
		static CORE_API FCountersTrace::FCounterAtomicInt TotalReportedCount;

	private:
		// The number of times this callsite has been triggered
		FCountersTrace::TCounter<int64, TraceCounterType_Int> TriggerCount;
		TCHAR TriggerCountCounterName[StallDetectorStatNameBufferSize];

		// The cumulative overage time for this callsite
		FCountersTrace::TCounter<double, TraceCounterType_Float> OverageSeconds;
		TCHAR OverageSecondsCounterName[StallDetectorStatNameBufferSize];

		// Guards access to the stats from multiple threads, for coherency
		mutable FCriticalSection StatsSection;
	};

	/**
<<<<<<< HEAD
	* FStallTimer tracks remaining time from some budget, and access is protected from multiple threads
	**/
	class CORE_API FStallTimer
=======
	 * FStallTimer tracks remaining time from some budget, and access is protected from multiple threads.
	 * Owned by FStallDetector
	 **/
	class FStallTimer
>>>>>>> 4af6daef
	{
	public:
		/**
		* Construct the timer, you must call Reset() before the other methods
		*/
<<<<<<< HEAD
		FStallTimer();
=======
		CORE_API FStallTimer();
>>>>>>> 4af6daef

		/**
		* Initialize the timer with the current timestamp and remaining time to track
		**/
<<<<<<< HEAD
		void Reset(const double InSeconds, const double InRemainingSeconds);
=======
		CORE_API void Reset(const double InSeconds, const double InRemainingSeconds);
>>>>>>> 4af6daef

		/**
		* Perform a check against the specified timestamp and provide some useful details
		**/
<<<<<<< HEAD
		void Check(const double InSeconds, double& OutDeltaSeconds, double& OutOverageSeconds);
=======
		CORE_API void Check(const double InSeconds, double& OutDeltaSeconds, double& OutOverageSeconds);
>>>>>>> 4af6daef

		/**
		* Pause the timer
		**/
<<<<<<< HEAD
		void Pause(const double InSeconds);
=======
		CORE_API void Pause(const double InSeconds);
>>>>>>> 4af6daef

		/**
		* Resume the timer
		**/
<<<<<<< HEAD
		void Resume(const double InSeconds);
=======
		CORE_API void Resume(const double InSeconds);
>>>>>>> 4af6daef

	private:
		// To track pause/unpause calls
		uint32 PauseCount;

		// The timestamp of when we last called Reset() or Check()
		double LastCheckSeconds;

		// The time remaining before we we go beyond the remaining time
		double RemainingSeconds;

		// Guards access to internal state from multiple threads
		FCriticalSection Section;
	};

	/**
	* FStallDetector is meant to be constructed and destructed across a single scope to measure that specific timespan
	**/
<<<<<<< HEAD
	class CORE_API FStallDetector
	{
=======
	class FStallDetector
	{
		friend class FStallDetectorRunnable;

>>>>>>> 4af6daef
	public:
		/**
		* Construct the stall detector linking it to it's stats object and take a timestamp
		*/
		CORE_API FStallDetector(FStallDetectorStats& InStats);

		/**
		* Destruct the stall detector and perform a check if appropriate (the default behavior)
		*/
		CORE_API ~FStallDetector();

		/**
<<<<<<< HEAD
		* Check the detector to see if we are over budget, called from both construction and background thread
		* @param bFinalCheck			Is this check the one performed at completion of the scope or measurement period?
		* @param InCheckSeconds			The timestamp at which to compare the start time to
		**/
		void Check(bool bFinalCheck, double InCheckSeconds);

		/**
		* Perform a Check and then reset the timer to the current time
		* This changes the mode of this class to defer the first check, and skip the destruction check
		* This mode enables this class to used as a global or static, and CheckAndReset() callable periodically
=======
		* Perform a Check and then reset the timer to the current time
		* This changes the mode of this class to defer the first check, and skip the destruction check
		* This mode enables this class to used as a global or static, and CheckAndReset() callable periodically
		**/
		CORE_API void CheckAndReset();

		/**
		* Pause the timer for an expectantly long/slow operation we don't want counted against the stall timer
>>>>>>> 4af6daef
		**/
		CORE_API void Pause(const double InSeconds);

		/**
<<<<<<< HEAD
		* Pause the timer for an expectantly long/slow operation we don't want counted against the stall timer
		**/
		void Pause(const double InSeconds);

		/**
		* Resume the timer at the specified timestamp
		**/
		void Resume(const double InSeconds);

		/**
		* The Parent stall detector on the calling thread's stack space
		**/
		FStallDetector* GetParent()
		{
			return Parent;
		}

		/**
		* Sample the same clock that the stall detector uses internally
=======
		* Resume the timer at the specified timestamp
>>>>>>> 4af6daef
		**/
		CORE_API void Resume(const double InSeconds);

		/**
		* The Parent stall detector on the calling thread's stack space
		**/
		FStallDetector* GetParent()
		{
			return Parent;
		}

		/**
		* Sample the same clock that the stall detector uses internally
		**/
		static CORE_API double Seconds();

		/**
		* Initialize Stall Detector API resources
		**/
		static CORE_API void Startup();

		/**
		* Cleanup Stall Detector API resources
		**/
		static CORE_API void Shutdown();

		/**
		* Stall Detector API is running?
		**/
		static CORE_API bool IsRunning();

		/**
		 * Event that triggers when we detect that a stall in any instance is occuring
		 * Note: It is possible for multiple instances to stall at the same time,
		 * delegates should take this into account 
		 */
		static CORE_API FOnStallDetected StallDetected;

		/**
		 * Event that triggers when a stall has stopped
		 * Note: It is possible for multiple instances to complete their stall at the same time,
		 * delegates should take this into account
		 */
		static CORE_API FOnStallCompleted StallCompleted;

	private:
		/** Monotonically increasing counter to generate a unique ID per stall detector */
		static CORE_API TAtomic<uint64> UIDGenerator;
		
		// The time provided, the deadline
		FStallDetectorStats& Stats;

<<<<<<< HEAD
		// The parent detector, if any
=======
		// A stall detector on the same thread with a longer lifetime if any
>>>>>>> 4af6daef
		FStallDetector* Parent;

		// Thread it was constructed on, and to stack trace when budgeted time is elapsed
		uint32 ThreadId;

		// Did we actually start the detector (was the thread started at construction time)
		bool bStarted;

		// Persistent usage mode
		bool bPersistent;

<<<<<<< HEAD
		// The timer data for this detector
		FStallTimer Timer;

		// Track the triggered state, atomic to mitigate foreground and background thread checking
		std::atomic<bool> Triggered;
=======
		// Track whether a stall was detected from the background thread.
		// This is protected by the same mutex which protects the registered stall detector instances.
		// Only set from background thread, can be reset from another thread with CheckAndReset
		bool bTriggered;
>>>>>>> 4af6daef

		// The timer data for this detector
		FStallTimer Timer;

		// Unique ID given to a StallDetector
		uint64 UniqueID;

		/**
		 * Check the detector to see if we are over budget, called from both construction and background thread
		 * @param bFinalCheck			Is this check the one performed at completion of the scope or measurement period?
		 * @param InCheckSeconds		The timestamp at which to compare the start time to
		 * @return The amount the scope's budget has been exceeded by or 0.0
		 **/
		CORE_API double Check(bool bFinalCheck, double InCheckSeconds);
	};
<<<<<<< HEAD

	/**
	* FStallDetectorPause checks, pauses, and resumes the current thread's stack of stall detectors across it's lifetime
	**/
	class CORE_API FStallDetectorPause
	{
	public:
		FStallDetectorPause();
		~FStallDetectorPause();

	private:
		bool bPaused;
	};
}

/**
* Counts, but does not report, a stall.
**/
#define SCOPE_STALL_COUNTER(InName, InBudgetSeconds) \
static UE::FStallDetectorStats PREPROCESSOR_JOIN(StallDetectorStats, __LINE__) (TEXT(#InName), InBudgetSeconds, UE::EStallDetectorReportingMode::Disabled); \
UE::FStallDetector PREPROCESSOR_JOIN(ScopeStallDetector, __LINE__)(PREPROCESSOR_JOIN(StallDetectorStats, __LINE__));

/**
* Counts and sends a report of the first occurence of a stall.
**/
#define SCOPE_STALL_REPORTER(InName, InBudgetSeconds) \
static UE::FStallDetectorStats PREPROCESSOR_JOIN(StallDetectorStats, __LINE__) (TEXT(#InName), InBudgetSeconds, UE::EStallDetectorReportingMode::First); \
UE::FStallDetector PREPROCESSOR_JOIN(ScopeStallDetector, __LINE__)(PREPROCESSOR_JOIN(StallDetectorStats, __LINE__));

/**
* Counts and reports every occurence of a stall.
* Use with extreme caution as you could overload the report backend!
* This mainly exists to help test and exercise the stall detector system.
**/
#define SCOPE_STALL_REPORTER_ALWAYS(InName, InBudgetSeconds) \
static UE::FStallDetectorStats PREPROCESSOR_JOIN(StallDetectorStats, __LINE__) (TEXT(#InName), InBudgetSeconds, UE::EStallDetectorReportingMode::Always); \
UE::FStallDetector PREPROCESSOR_JOIN(ScopeStallDetector, __LINE__)(PREPROCESSOR_JOIN(StallDetectorStats, __LINE__));

/**
* Counts, but does not report, a stall.
**/
#define SCOPE_STALL_DETECTOR_PAUSE() \
UE::FStallDetectorPause PREPROCESSOR_JOIN(ScopeStallDetectorPause, __LINE__);

#else // STALL_DETECTOR

#define SCOPE_STALL_COUNTER(InName, InBudgetSeconds)
#define SCOPE_STALL_REPORTER(InName, InBudgetSeconds)
#define SCOPE_STALL_REPORTER_ALWAYS(InName, InBudgetSeconds)
#define SCOPE_STALL_DETECTOR_PAUSE()
=======

	/**
	* FStallDetectorPause checks, pauses, and resumes the current thread's stack of stall detectors across it's lifetime
	**/
	class FStallDetectorPause
	{
	public:
		CORE_API FStallDetectorPause();
		CORE_API ~FStallDetectorPause();

	private:
		bool bPaused;
	};
>>>>>>> 4af6daef

	static constexpr TCHAR StallDetectorCounterPrefix[] = TEXT("StallDetector/");
	static constexpr TCHAR StallDetectorTriggerCountSuffix[] = TEXT(" TriggerCount");
	static constexpr TCHAR StallDetectorOverageTimeSuffix[] = TEXT(" OverageSeconds");
	static constexpr SIZE_T StallDetectorScopeMaxNameLength = StallDetectorStatNameBufferSize - 1 - UE_ARRAY_COUNT(StallDetectorCounterPrefix)
															+ FMath::Max(UE_ARRAY_COUNT(StallDetectorTriggerCountSuffix), UE_ARRAY_COUNT(StallDetectorOverageTimeSuffix));
} // namespace UE
#endif // STALL_DETECTOR<|MERGE_RESOLUTION|>--- conflicted
+++ resolved
@@ -6,11 +6,8 @@
 #include "Containers/Set.h"
 #include "Containers/UnrealString.h"
 #include "CoreTypes.h"
-<<<<<<< HEAD
-=======
 #include "Delegates/Delegate.h"
 #include "GenericPlatform/GenericPlatformCrashContext.h"
->>>>>>> 4af6daef
 #include "HAL/CriticalSection.h"
 #include "HAL/PreprocessorHelpers.h"
 #include "Logging/LogMacros.h"
@@ -202,62 +199,36 @@
 	};
 
 	/**
-<<<<<<< HEAD
-	* FStallTimer tracks remaining time from some budget, and access is protected from multiple threads
-	**/
-	class CORE_API FStallTimer
-=======
 	 * FStallTimer tracks remaining time from some budget, and access is protected from multiple threads.
 	 * Owned by FStallDetector
 	 **/
 	class FStallTimer
->>>>>>> 4af6daef
 	{
 	public:
 		/**
 		* Construct the timer, you must call Reset() before the other methods
 		*/
-<<<<<<< HEAD
-		FStallTimer();
-=======
 		CORE_API FStallTimer();
->>>>>>> 4af6daef
 
 		/**
 		* Initialize the timer with the current timestamp and remaining time to track
 		**/
-<<<<<<< HEAD
-		void Reset(const double InSeconds, const double InRemainingSeconds);
-=======
 		CORE_API void Reset(const double InSeconds, const double InRemainingSeconds);
->>>>>>> 4af6daef
 
 		/**
 		* Perform a check against the specified timestamp and provide some useful details
 		**/
-<<<<<<< HEAD
-		void Check(const double InSeconds, double& OutDeltaSeconds, double& OutOverageSeconds);
-=======
 		CORE_API void Check(const double InSeconds, double& OutDeltaSeconds, double& OutOverageSeconds);
->>>>>>> 4af6daef
 
 		/**
 		* Pause the timer
 		**/
-<<<<<<< HEAD
-		void Pause(const double InSeconds);
-=======
 		CORE_API void Pause(const double InSeconds);
->>>>>>> 4af6daef
 
 		/**
 		* Resume the timer
 		**/
-<<<<<<< HEAD
-		void Resume(const double InSeconds);
-=======
 		CORE_API void Resume(const double InSeconds);
->>>>>>> 4af6daef
 
 	private:
 		// To track pause/unpause calls
@@ -276,15 +247,10 @@
 	/**
 	* FStallDetector is meant to be constructed and destructed across a single scope to measure that specific timespan
 	**/
-<<<<<<< HEAD
-	class CORE_API FStallDetector
-	{
-=======
 	class FStallDetector
 	{
 		friend class FStallDetectorRunnable;
 
->>>>>>> 4af6daef
 	public:
 		/**
 		* Construct the stall detector linking it to it's stats object and take a timestamp
@@ -295,56 +261,21 @@
 		* Destruct the stall detector and perform a check if appropriate (the default behavior)
 		*/
 		CORE_API ~FStallDetector();
-
-		/**
-<<<<<<< HEAD
-		* Check the detector to see if we are over budget, called from both construction and background thread
-		* @param bFinalCheck			Is this check the one performed at completion of the scope or measurement period?
-		* @param InCheckSeconds			The timestamp at which to compare the start time to
-		**/
-		void Check(bool bFinalCheck, double InCheckSeconds);
 
 		/**
 		* Perform a Check and then reset the timer to the current time
 		* This changes the mode of this class to defer the first check, and skip the destruction check
 		* This mode enables this class to used as a global or static, and CheckAndReset() callable periodically
-=======
-		* Perform a Check and then reset the timer to the current time
-		* This changes the mode of this class to defer the first check, and skip the destruction check
-		* This mode enables this class to used as a global or static, and CheckAndReset() callable periodically
 		**/
 		CORE_API void CheckAndReset();
 
 		/**
 		* Pause the timer for an expectantly long/slow operation we don't want counted against the stall timer
->>>>>>> 4af6daef
 		**/
 		CORE_API void Pause(const double InSeconds);
 
 		/**
-<<<<<<< HEAD
-		* Pause the timer for an expectantly long/slow operation we don't want counted against the stall timer
-		**/
-		void Pause(const double InSeconds);
-
-		/**
 		* Resume the timer at the specified timestamp
-		**/
-		void Resume(const double InSeconds);
-
-		/**
-		* The Parent stall detector on the calling thread's stack space
-		**/
-		FStallDetector* GetParent()
-		{
-			return Parent;
-		}
-
-		/**
-		* Sample the same clock that the stall detector uses internally
-=======
-		* Resume the timer at the specified timestamp
->>>>>>> 4af6daef
 		**/
 		CORE_API void Resume(const double InSeconds);
 
@@ -397,11 +328,7 @@
 		// The time provided, the deadline
 		FStallDetectorStats& Stats;
 
-<<<<<<< HEAD
-		// The parent detector, if any
-=======
 		// A stall detector on the same thread with a longer lifetime if any
->>>>>>> 4af6daef
 		FStallDetector* Parent;
 
 		// Thread it was constructed on, and to stack trace when budgeted time is elapsed
@@ -413,18 +340,10 @@
 		// Persistent usage mode
 		bool bPersistent;
 
-<<<<<<< HEAD
-		// The timer data for this detector
-		FStallTimer Timer;
-
-		// Track the triggered state, atomic to mitigate foreground and background thread checking
-		std::atomic<bool> Triggered;
-=======
 		// Track whether a stall was detected from the background thread.
 		// This is protected by the same mutex which protects the registered stall detector instances.
 		// Only set from background thread, can be reset from another thread with CheckAndReset
 		bool bTriggered;
->>>>>>> 4af6daef
 
 		// The timer data for this detector
 		FStallTimer Timer;
@@ -440,58 +359,6 @@
 		 **/
 		CORE_API double Check(bool bFinalCheck, double InCheckSeconds);
 	};
-<<<<<<< HEAD
-
-	/**
-	* FStallDetectorPause checks, pauses, and resumes the current thread's stack of stall detectors across it's lifetime
-	**/
-	class CORE_API FStallDetectorPause
-	{
-	public:
-		FStallDetectorPause();
-		~FStallDetectorPause();
-
-	private:
-		bool bPaused;
-	};
-}
-
-/**
-* Counts, but does not report, a stall.
-**/
-#define SCOPE_STALL_COUNTER(InName, InBudgetSeconds) \
-static UE::FStallDetectorStats PREPROCESSOR_JOIN(StallDetectorStats, __LINE__) (TEXT(#InName), InBudgetSeconds, UE::EStallDetectorReportingMode::Disabled); \
-UE::FStallDetector PREPROCESSOR_JOIN(ScopeStallDetector, __LINE__)(PREPROCESSOR_JOIN(StallDetectorStats, __LINE__));
-
-/**
-* Counts and sends a report of the first occurence of a stall.
-**/
-#define SCOPE_STALL_REPORTER(InName, InBudgetSeconds) \
-static UE::FStallDetectorStats PREPROCESSOR_JOIN(StallDetectorStats, __LINE__) (TEXT(#InName), InBudgetSeconds, UE::EStallDetectorReportingMode::First); \
-UE::FStallDetector PREPROCESSOR_JOIN(ScopeStallDetector, __LINE__)(PREPROCESSOR_JOIN(StallDetectorStats, __LINE__));
-
-/**
-* Counts and reports every occurence of a stall.
-* Use with extreme caution as you could overload the report backend!
-* This mainly exists to help test and exercise the stall detector system.
-**/
-#define SCOPE_STALL_REPORTER_ALWAYS(InName, InBudgetSeconds) \
-static UE::FStallDetectorStats PREPROCESSOR_JOIN(StallDetectorStats, __LINE__) (TEXT(#InName), InBudgetSeconds, UE::EStallDetectorReportingMode::Always); \
-UE::FStallDetector PREPROCESSOR_JOIN(ScopeStallDetector, __LINE__)(PREPROCESSOR_JOIN(StallDetectorStats, __LINE__));
-
-/**
-* Counts, but does not report, a stall.
-**/
-#define SCOPE_STALL_DETECTOR_PAUSE() \
-UE::FStallDetectorPause PREPROCESSOR_JOIN(ScopeStallDetectorPause, __LINE__);
-
-#else // STALL_DETECTOR
-
-#define SCOPE_STALL_COUNTER(InName, InBudgetSeconds)
-#define SCOPE_STALL_REPORTER(InName, InBudgetSeconds)
-#define SCOPE_STALL_REPORTER_ALWAYS(InName, InBudgetSeconds)
-#define SCOPE_STALL_DETECTOR_PAUSE()
-=======
 
 	/**
 	* FStallDetectorPause checks, pauses, and resumes the current thread's stack of stall detectors across it's lifetime
@@ -505,7 +372,6 @@
 	private:
 		bool bPaused;
 	};
->>>>>>> 4af6daef
 
 	static constexpr TCHAR StallDetectorCounterPrefix[] = TEXT("StallDetector/");
 	static constexpr TCHAR StallDetectorTriggerCountSuffix[] = TEXT(" TriggerCount");
