--- conflicted
+++ resolved
@@ -390,15 +390,9 @@
 	CORE_API bool IsWritingFile() const;
 	CORE_API bool IsEndCapturePending() const;
 
-<<<<<<< HEAD
-	CORE_API int32 GetCaptureFrameNumber();
-	CORE_API int32 GetCaptureFrameNumberRT();
-	CORE_API int32 GetNumFrameToCaptureOnEvent();
-=======
 	CORE_API int32 GetCaptureFrameNumber() const;
 	CORE_API int32 GetCaptureFrameNumberRT() const;
 	CORE_API int32 GetNumFrameToCaptureOnEvent() const;
->>>>>>> 4af6daef
 
 	CORE_API bool EnableCategoryByString(const FString& CategoryName) const;
 	CORE_API void EnableCategoryByIndex(uint32 CategoryIndex, bool bEnable) const;
@@ -430,11 +424,7 @@
 
 	CORE_API void SetDeviceProfileName(FString InDeviceProfileName);
 
-<<<<<<< HEAD
-	CORE_API FString GetOutputFilename() const { return OutputFilename; }
-=======
 	FString GetOutputFilename() const { return OutputFilename; }
->>>>>>> 4af6daef
 	CORE_API TMap<FString, FString> GetMetadataMapCopy();
 
 	CORE_API static bool IsWaitTrackingEnabledOnCurrentThread();
@@ -487,11 +477,8 @@
 		NonPersistent
 	};
 
-<<<<<<< HEAD
-=======
 	void SetMetadataInternal(const TCHAR* Key, const TCHAR* Value, bool bSanitize=true, EMetadataPersistenceType PersistenceType = EMetadataPersistenceType::Persistent);
 
->>>>>>> 4af6daef
 	void FinalizeCsvFile();
 
 	float ProcessStatData();
@@ -540,11 +527,7 @@
 		: StatName(InStatName)
 		, CategoryIndex(InCategoryIndex)
 	{
-<<<<<<< HEAD
-		FCsvProfiler::BeginStat(StatName, CategoryIndex);
-=======
 		FCsvProfiler::BeginStat(StatName, CategoryIndex, InNamedEventName);
->>>>>>> 4af6daef
 	}
 
 	~FScopedCsvStat()
@@ -561,11 +544,7 @@
 	FScopedCsvStatExclusive(const char * InStatName, const char* InNamedEventName = nullptr)
 		: StatName(InStatName)
 	{
-<<<<<<< HEAD
-		FCsvProfiler::BeginExclusiveStat(StatName);
-=======
 		FCsvProfiler::BeginExclusiveStat(StatName, InNamedEventName);
->>>>>>> 4af6daef
 	}
 
 	~FScopedCsvStatExclusive()
@@ -584,11 +563,7 @@
 	{
 		if (bCondition)
 		{
-<<<<<<< HEAD
-			FCsvProfiler::BeginExclusiveStat(StatName);
-=======
 			FCsvProfiler::BeginExclusiveStat(StatName, InNamedEventName);
->>>>>>> 4af6daef
 		}
 	}
 
