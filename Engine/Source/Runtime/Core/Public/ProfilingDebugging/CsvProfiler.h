--- conflicted
+++ resolved
@@ -19,34 +19,6 @@
 #include "ProfilingDebugging/CsvProfilerTrace.h"
 
 #include <atomic>
-<<<<<<< HEAD
-
-// Whether to allow the CSV profiler in shipping builds.
-// Enable in a .Target.cs file if required.
-#ifndef CSV_PROFILER_ENABLE_IN_SHIPPING
-#define CSV_PROFILER_ENABLE_IN_SHIPPING 0
-#endif
-
-// Enables command line switches and unit tests of the CSV profiler.
-// The default disables these features in a shipping build, but a .Target.cs file can override this.
-#ifndef CSV_PROFILER_ALLOW_DEBUG_FEATURES
-#define CSV_PROFILER_ALLOW_DEBUG_FEATURES (!UE_BUILD_SHIPPING)
-#endif
-
-#ifndef CSV_PROFILER_USE_CUSTOM_FRAME_TIMINGS
-#define CSV_PROFILER_USE_CUSTOM_FRAME_TIMINGS 0
-#endif
-
-// CSV_PROFILER default enabling rules, if not specified explicitly in <Program>.Target.cs GlobalDefinitions
-#ifndef CSV_PROFILER
-	#if WITH_SERVER_CODE
-	  #define CSV_PROFILER (WITH_ENGINE && 1)
-	#else
-	  #define CSV_PROFILER (WITH_ENGINE && (!UE_BUILD_SHIPPING || CSV_PROFILER_ENABLE_IN_SHIPPING))
-	#endif
-#endif
-=======
->>>>>>> 6bbb88c8
 
 #if CSV_PROFILER
 
@@ -254,12 +226,6 @@
 
 	CORE_API static void SetMetadata(const TCHAR* Key, const TCHAR* Value);
 	
-<<<<<<< HEAD
-	/** Set Thread name for a TLS. Needs to be called before the first event of that thread is sent. */
-	CORE_API static void SetThreadName(const FString& ThreadName);
-
-=======
->>>>>>> 6bbb88c8
 	static CORE_API int32 RegisterCategory(const FString& Name, bool bEnableByDefault, bool bIsGlobal);
 	static CORE_API int32 GetCategoryIndex(const FString& Name);
 
@@ -319,10 +285,7 @@
 
 	CORE_API static bool IsWaitTrackingEnabledOnCurrentThread();
 
-<<<<<<< HEAD
-=======
 	CORE_API void GetFrameExecCommands(TArray<FString>& OutFrameCommands) const;
->>>>>>> 6bbb88c8
 
 	DECLARE_MULTICAST_DELEGATE(FOnCSVProfileStart);
 	FOnCSVProfileStart& OnCSVProfileStart() { return OnCSVProfileStartDelegate; }
