// Copyright Epic Games, Inc. All Rights Reserved.

#pragma once

#include "CoreTypes.h"
#include "HAL/PreprocessorHelpers.h"
#include "Misc/Build.h"
#include "Trace/Config.h"
#include "Trace/Detail/Channel.h"
#include "Trace/Detail/Channel.inl"
#include "Trace/Trace.h"

<<<<<<< HEAD
namespace UE { namespace Trace { class FChannel; } }
=======
#include <atomic>
>>>>>>> 4af6daef

#if !defined(COUNTERSTRACE_ENABLED)
#if UE_TRACE_ENABLED && !UE_BUILD_SHIPPING
#define COUNTERSTRACE_ENABLED 1
#else
#define COUNTERSTRACE_ENABLED 0
#endif
#endif

enum ETraceCounterType
{
	TraceCounterType_Int = 0,
	TraceCounterType_Float = 1,
};

enum ETraceCounterDisplayHint
{
	TraceCounterDisplayHint_None = 0,
	TraceCounterDisplayHint_Memory = 1,
};

enum ETraceCounterNameType
{
	TraceCounterNameType_Static = 0, // TCounter is allowed to keep a pointer to InCounterName string
	TraceCounterNameType_Dynamic = 0x10, // TCounter needs to copy the InCounterName string
	TraceCounterNameType_AllocNameCopy = 0x20, // TCounter has allocated a copy of the InCounterName string
};

#if COUNTERSTRACE_ENABLED

UE_TRACE_CHANNEL_EXTERN(CountersChannel, CORE_API);

struct FCountersTrace
{
	CORE_API static uint16 OutputInitCounter(const TCHAR* CounterName, ETraceCounterType CounterType, ETraceCounterDisplayHint CounterDisplayHint);
	CORE_API static void OutputSetValue(uint16 CounterId, int64 Value);
	CORE_API static void OutputSetValue(uint16 CounterId, double Value);

	CORE_API static const TCHAR* AllocAndCopyCounterName(const TCHAR* InCounterName);
	CORE_API static void FreeCounterName(const TCHAR* InCounterName);

	template<typename ValueType, ETraceCounterType CounterType, typename StoredType = ValueType>
	class TCounter
	{
	public:
		TCounter() = delete;

		template<int N>
		TCounter(const TCHAR(&InCounterName)[N], ETraceCounterDisplayHint InCounterDisplayHint)
			: Value(0)
<<<<<<< HEAD
=======
			, CounterName(InCounterName) // assumes that InCounterName is a static string
			, CounterId(0)
			, CounterDisplayHint(InCounterDisplayHint)
		{
			CounterId = OutputInitCounter(InCounterName, CounterType, CounterDisplayHint);
		}

		TCounter(ETraceCounterNameType InCounterNameType, const TCHAR* InCounterName, ETraceCounterDisplayHint InCounterDisplayHint)
			: Value(0)
>>>>>>> 4af6daef
			, CounterName(InCounterName)
			, CounterId(0)
			, CounterDisplayHint(InCounterDisplayHint)
		{
			CounterId = OutputInitCounter(InCounterName, CounterType, CounterDisplayHint);

			if (CounterId == 0 && InCounterNameType == TraceCounterNameType_Dynamic)
			{
				// Store counter name for late init. Needs a copy as InCounterName pointer might not be valid later.
				CounterName = AllocAndCopyCounterName(InCounterName);
				CounterDisplayHint = ETraceCounterDisplayHint(uint8(CounterDisplayHint) | uint8(TraceCounterNameType_AllocNameCopy));
			}
		}

		~TCounter()
		{
			if (uint8(CounterDisplayHint) & uint8(TraceCounterNameType_AllocNameCopy))
			{
				FreeCounterName(CounterName);
			}
		}

		void LateInit()
		{
			uint32 OldId = CounterId.load();
			if (!OldId)
			{
				uint32 NewId = OutputInitCounter(CounterName, CounterType, ETraceCounterDisplayHint(uint8(CounterDisplayHint) & 0xF));
				CounterId.compare_exchange_weak(OldId, NewId);
			}
		}

		ValueType Get() const
		{
			return Value;
		}

		void Set(ValueType InValue)
		{
			if (Value != InValue)
			{
				Value = InValue;
				if (UE_TRACE_CHANNELEXPR_IS_ENABLED(CountersChannel))
				{
					LateInit();
					OutputSetValue(uint16(CounterId), Value);
				}
			}
		}

		void Add(ValueType InValue)
		{
			if (InValue != 0)
			{
				Value += InValue;
				if (UE_TRACE_CHANNELEXPR_IS_ENABLED(CountersChannel))
				{
					LateInit();
					OutputSetValue(uint16(CounterId), Value);
				}
			}
		}

		void Subtract(ValueType InValue)
		{
			if (InValue != 0)
			{
				Value -= InValue;
				if (UE_TRACE_CHANNELEXPR_IS_ENABLED(CountersChannel))
				{
					LateInit();
					OutputSetValue(uint16(CounterId), Value);
				}
			}
		}

		void Increment()
		{
			++Value;
			if (UE_TRACE_CHANNELEXPR_IS_ENABLED(CountersChannel))
			{
				LateInit();
				OutputSetValue(uint16(CounterId), Value);
			}
		}

		void Decrement()
		{
			--Value;
			if (UE_TRACE_CHANNELEXPR_IS_ENABLED(CountersChannel))
			{
				LateInit();
				OutputSetValue(uint16(CounterId), Value);
			}
		}

	private:
<<<<<<< HEAD
		ValueType Value;
		const TCHAR* CounterName;
		uint16 CounterId;
=======
		StoredType Value;
		const TCHAR* CounterName;
		std::atomic<uint32> CounterId;
>>>>>>> 4af6daef
		ETraceCounterDisplayHint CounterDisplayHint;
	};

	using FCounterInt = TCounter<int64, TraceCounterType_Int>;
	using FCounterAtomicInt = TCounter<int64, TraceCounterType_Int, std::atomic<int64>>;
	using FCounterFloat = TCounter<double, TraceCounterType_Float>;
};

#define __TRACE_CHECK_COUNTER_NAME(CounterDisplayName) \
	static_assert(std::is_const_v<std::remove_reference_t<decltype(CounterDisplayName)>>, "CounterDisplayName string must be a const TCHAR array."); \
	static_assert(TIsArrayOrRefOfTypeByPredicate<decltype(CounterDisplayName), TIsCharEncodingCompatibleWithTCHAR>::Value, "CounterDisplayName string must be a TCHAR array.");

#define __TRACE_DECLARE_INLINE_COUNTER(CounterDisplayName, CounterType, CounterDisplayHint) \
	__TRACE_CHECK_COUNTER_NAME(CounterDisplayName) \
	static FCountersTrace::CounterType PREPROCESSOR_JOIN(__TraceCounter, __LINE__)(CounterDisplayName, CounterDisplayHint);

#define TRACE_INT_VALUE(CounterDisplayName, Value) \
	__TRACE_DECLARE_INLINE_COUNTER(CounterDisplayName, FCounterInt, TraceCounterDisplayHint_None) \
	PREPROCESSOR_JOIN(__TraceCounter, __LINE__).Set(Value);

#define TRACE_FLOAT_VALUE(CounterDisplayName, Value) \
	__TRACE_DECLARE_INLINE_COUNTER(CounterDisplayName, FCounterFloat, TraceCounterDisplayHint_None) \
	PREPROCESSOR_JOIN(__TraceCounter, __LINE__).Set(Value);

#define TRACE_MEMORY_VALUE(CounterDisplayName, Value) \
	__TRACE_DECLARE_INLINE_COUNTER(CounterDisplayName, FCounterInt, TraceCounterDisplayHint_Memory) \
	PREPROCESSOR_JOIN(__TraceCounter, __LINE__).Set(Value);

#define TRACE_DECLARE_INT_COUNTER(CounterName, CounterDisplayName) \
	__TRACE_CHECK_COUNTER_NAME(CounterDisplayName) \
	FCountersTrace::FCounterInt PREPROCESSOR_JOIN(__GTraceCounter, CounterName)(CounterDisplayName, TraceCounterDisplayHint_None);

#define TRACE_DECLARE_ATOMIC_INT_COUNTER(CounterName, CounterDisplayName) \
	__TRACE_CHECK_COUNTER_NAME(CounterDisplayName) \
	FCountersTrace::FCounterAtomicInt PREPROCESSOR_JOIN(__GTraceCounter, CounterName)(CounterDisplayName, TraceCounterDisplayHint_None);

#define TRACE_DECLARE_INT_COUNTER_EXTERN(CounterName) \
	extern FCountersTrace::FCounterInt PREPROCESSOR_JOIN(__GTraceCounter, CounterName);

#define TRACE_DECLARE_ATOMIC_INT_COUNTER_EXTERN(CounterName) \
	extern FCountersTrace::FCounterAtomicInt PREPROCESSOR_JOIN(__GTraceCounter, CounterName);

#define TRACE_DECLARE_FLOAT_COUNTER(CounterName, CounterDisplayName) \
	__TRACE_CHECK_COUNTER_NAME(CounterDisplayName) \
	FCountersTrace::FCounterFloat PREPROCESSOR_JOIN(__GTraceCounter, CounterName)(CounterDisplayName, TraceCounterDisplayHint_None);

#define TRACE_DECLARE_FLOAT_COUNTER_EXTERN(CounterName) \
	extern FCountersTrace::FCounterFloat PREPROCESSOR_JOIN(__GTraceCounter, CounterName);

#define TRACE_DECLARE_MEMORY_COUNTER(CounterName, CounterDisplayName) \
	__TRACE_CHECK_COUNTER_NAME(CounterDisplayName) \
	FCountersTrace::FCounterInt PREPROCESSOR_JOIN(__GTraceCounter, CounterName)(CounterDisplayName, TraceCounterDisplayHint_Memory);

#define TRACE_DECLARE_MEMORY_COUNTER_EXTERN(CounterName) \
	TRACE_DECLARE_INT_COUNTER_EXTERN(CounterName)

#define TRACE_DECLARE_ATOMIC_MEMORY_COUNTER(CounterName, CounterDisplayName) \
	__TRACE_CHECK_COUNTER_NAME(CounterDisplayName) \
	FCountersTrace::FCounterAtomicInt PREPROCESSOR_JOIN(__GTraceCounter, CounterName)(CounterDisplayName, TraceCounterDisplayHint_Memory);

#define TRACE_DECLARE_ATOMIC_MEMORY_COUNTER_EXTERN(CounterName) \
	TRACE_DECLARE_ATOMIC_INT_COUNTER_EXTERN(CounterName)

#define TRACE_COUNTER_SET(CounterName, Value) \
	PREPROCESSOR_JOIN(__GTraceCounter, CounterName).Set(Value);

#define TRACE_COUNTER_ADD(CounterName, Value) \
	PREPROCESSOR_JOIN(__GTraceCounter, CounterName).Add(Value);

#define TRACE_COUNTER_SUBTRACT(CounterName, Value) \
	PREPROCESSOR_JOIN(__GTraceCounter, CounterName).Subtract(Value);

#define TRACE_COUNTER_INCREMENT(CounterName) \
	PREPROCESSOR_JOIN(__GTraceCounter, CounterName).Increment();

#define TRACE_COUNTER_DECREMENT(CounterName) \
	PREPROCESSOR_JOIN(__GTraceCounter, CounterName).Decrement();

#else

#define TRACE_INT_VALUE(CounterDisplayName, Value)
#define TRACE_FLOAT_VALUE(CounterDisplayName, Value)
#define TRACE_MEMORY_VALUE(CounterDisplayName, Value)
#define TRACE_DECLARE_INT_COUNTER(CounterName, CounterDisplayName)
#define TRACE_DECLARE_INT_COUNTER_EXTERN(CounterName)
#define TRACE_DECLARE_ATOMIC_INT_COUNTER(CounterName, CounterDisplayName)
#define TRACE_DECLARE_ATOMIC_INT_COUNTER_EXTERN(CounterName)
#define TRACE_DECLARE_FLOAT_COUNTER(CounterName, CounterDisplayName)
#define TRACE_DECLARE_FLOAT_COUNTER_EXTERN(CounterName)
#define TRACE_DECLARE_MEMORY_COUNTER(CounterName, CounterDisplayName)
#define TRACE_DECLARE_MEMORY_COUNTER_EXTERN(CounterName)
#define TRACE_DECLARE_ATOMIC_MEMORY_COUNTER(CounterName, CounterDisplayName)
#define TRACE_DECLARE_ATOMIC_MEMORY_COUNTER_EXTERN(CounterName)
#define TRACE_COUNTER_SET(CounterName, Value)
#define TRACE_COUNTER_ADD(CounterName, Value)
#define TRACE_COUNTER_SUBTRACT(CounterName, Value)
#define TRACE_COUNTER_INCREMENT(CounterName)
#define TRACE_COUNTER_DECREMENT(CounterName)

#endif<|MERGE_RESOLUTION|>--- conflicted
+++ resolved
@@ -10,11 +10,7 @@
 #include "Trace/Detail/Channel.inl"
 #include "Trace/Trace.h"
 
-<<<<<<< HEAD
-namespace UE { namespace Trace { class FChannel; } }
-=======
 #include <atomic>
->>>>>>> 4af6daef
 
 #if !defined(COUNTERSTRACE_ENABLED)
 #if UE_TRACE_ENABLED && !UE_BUILD_SHIPPING
@@ -65,8 +61,6 @@
 		template<int N>
 		TCounter(const TCHAR(&InCounterName)[N], ETraceCounterDisplayHint InCounterDisplayHint)
 			: Value(0)
-<<<<<<< HEAD
-=======
 			, CounterName(InCounterName) // assumes that InCounterName is a static string
 			, CounterId(0)
 			, CounterDisplayHint(InCounterDisplayHint)
@@ -76,7 +70,6 @@
 
 		TCounter(ETraceCounterNameType InCounterNameType, const TCHAR* InCounterName, ETraceCounterDisplayHint InCounterDisplayHint)
 			: Value(0)
->>>>>>> 4af6daef
 			, CounterName(InCounterName)
 			, CounterId(0)
 			, CounterDisplayHint(InCounterDisplayHint)
@@ -174,15 +167,9 @@
 		}
 
 	private:
-<<<<<<< HEAD
-		ValueType Value;
-		const TCHAR* CounterName;
-		uint16 CounterId;
-=======
 		StoredType Value;
 		const TCHAR* CounterName;
 		std::atomic<uint32> CounterId;
->>>>>>> 4af6daef
 		ETraceCounterDisplayHint CounterDisplayHint;
 	};
 
