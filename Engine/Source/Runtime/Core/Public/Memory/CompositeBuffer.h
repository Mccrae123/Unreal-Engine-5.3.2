// Copyright Epic Games, Inc. All Rights Reserved.

#pragma once

#include "Containers/Array.h"
#include "Containers/ArrayView.h"
<<<<<<< HEAD
#include "Containers/ContainerAllocationPolicies.h"
=======
>>>>>>> 4af6daef
#include "Containers/ContainersFwd.h"
#include "HAL/Platform.h"
#include "Math/NumericLimits.h"
#include "Memory/MemoryFwd.h"
#include "Memory/MemoryView.h"
#include "Memory/SharedBuffer.h"
<<<<<<< HEAD
#include "Templates/Function.h"
=======
>>>>>>> 4af6daef
#include "Templates/UnrealTemplate.h"

#include <type_traits>

template <typename FuncType> class TFunctionRef;

/**
 * FCompositeBuffer is a non-contiguous buffer composed of zero or more immutable shared buffers.
 *
 * A composite buffer is most efficient when its segments are consumed as they are, but it can be
 * flattened into a contiguous buffer when necessary, by calling ToShared(). Ownership of segment
 * buffers is not changed on construction, but if ownership of segments is required then that can
 * be guaranteed by calling MakeOwned().
 */
class FCompositeBuffer
{
	template <typename BufferType>
	using CanAppendBufferType = std::bool_constant<
		std::is_same_v<FCompositeBuffer, BufferType> ||
		std::is_same_v<FSharedBuffer, BufferType> ||
<<<<<<< HEAD
		TIsTArray<BufferType>::Value>;
=======
		TIsTArray_V<BufferType>>;
>>>>>>> 4af6daef

public:
	/**
	 * Construct a composite buffer by concatenating the buffers. Does not enforce ownership.
	 *
	 * Buffer parameters may be FSharedBuffer, FCompositeBuffer, or TArray<FSharedBuffer>.
	 */
	template <typename... BufferTypes,
		std::enable_if_t<std::conjunction_v<CanAppendBufferType<std::decay_t<BufferTypes>>...>>* = nullptr>
	inline explicit FCompositeBuffer(BufferTypes&&... Buffers)
	{
		if constexpr (sizeof...(Buffers) > 0)
		{
			Segments.Reserve((GetBufferCount(Forward<BufferTypes>(Buffers)) + ...));
			(AppendBuffers(Forward<BufferTypes>(Buffers)), ...);
			Segments.RemoveAll(&FSharedBuffer::IsNull);
		}
	}

	/** Reset this to null. */
	CORE_API void Reset();

	/** Returns the total size of the composite buffer in bytes. */
	[[nodiscard]] CORE_API uint64 GetSize() const;

	/** Returns the segments that the buffer is composed from. */
	[[nodiscard]] inline TConstArrayView<FSharedBuffer> GetSegments() const { return Segments; }

	/** Returns true if the composite buffer is not null. */
	[[nodiscard]] inline explicit operator bool() const { return !IsNull(); }

	/** Returns true if the composite buffer is null. */
	[[nodiscard]] inline bool IsNull() const { return Segments.IsEmpty(); }

	/** Returns true if every segment in the composite buffer is owned. */
	[[nodiscard]] CORE_API bool IsOwned() const;

	/** Returns a copy of the buffer where every segment is owned. */
	[[nodiscard]] CORE_API FCompositeBuffer MakeOwned() const &;
	[[nodiscard]] CORE_API FCompositeBuffer MakeOwned() &&;

	/** Returns the concatenation of the segments into a contiguous buffer. */
	[[nodiscard]] CORE_API FSharedBuffer ToShared() const &;
	[[nodiscard]] CORE_API FSharedBuffer ToShared() &&;

	/** Returns the middle part of the buffer by taking the size starting at the offset. */
	[[nodiscard]] CORE_API FCompositeBuffer Mid(uint64 Offset, uint64 Size = MAX_uint64) const;

	/**
	 * Returns a view of the range if contained by one segment, otherwise a view of a copy of the range.
	 *
	 * @note CopyBuffer is reused if large enough, and otherwise allocated when needed.
	 *
	 * @param Offset       The byte offset in this buffer that the range starts at.
	 * @param Size         The number of bytes in the range to view or copy.
	 * @param CopyBuffer   The buffer to write the copy into if a copy is required.
	 * @param Allocator    The optional allocator to use when the copy buffer is required.
	 */
	[[nodiscard]] CORE_API FMemoryView ViewOrCopyRange(
		uint64 Offset,
		uint64 Size,
<<<<<<< HEAD
		FUniqueBuffer& CopyBuffer,
		TFunctionRef<FUniqueBuffer (uint64 Size)> Allocator = FUniqueBuffer::Alloc) const;
=======
		FUniqueBuffer& CopyBuffer) const;
	[[nodiscard]] CORE_API FMemoryView ViewOrCopyRange(
		uint64 Offset,
		uint64 Size,
		FUniqueBuffer& CopyBuffer,
		TFunctionRef<FUniqueBuffer (uint64 Size)> Allocator) const;
>>>>>>> 4af6daef

	/**
	 * Copies a range of the buffer to a contiguous region of memory.
	 *
	 * @param Target   The view to copy to. Must be no larger than the data available at the offset.
	 * @param Offset   The byte offset in this buffer to start copying from.
	 */
	CORE_API void CopyTo(FMutableMemoryView Target, uint64 Offset = 0) const;

	/**
	 * Invokes a visitor with a view of each segment that intersects with a range.
	 *
	 * @param Offset    The byte offset in this buffer to start visiting from.
	 * @param Size      The number of bytes in the range to visit.
	 * @param Visitor   The visitor to invoke from zero to GetSegments().Num() times.
	 */
	CORE_API void IterateRange(uint64 Offset, uint64 Size,
		TFunctionRef<void (FMemoryView View)> Visitor) const;
	CORE_API void IterateRange(uint64 Offset, uint64 Size,
		TFunctionRef<void (FMemoryView View, const FSharedBuffer& ViewOuter)> Visitor) const;

	/** Returns true if the bytes of this buffer are equal to the bytes of the other buffer. */
	[[nodiscard]] CORE_API bool EqualBytes(const FCompositeBuffer& Other) const;

	/** A null composite buffer. */
	static const FCompositeBuffer Null;

private:
	static inline int32 GetBufferCount(const FCompositeBuffer& Buffer) { return Buffer.Segments.Num(); }
	inline void AppendBuffers(const FCompositeBuffer& Buffer) { Segments.Append(Buffer.Segments); }
	inline void AppendBuffers(FCompositeBuffer&& Buffer) { Segments.Append(MoveTemp(Buffer.Segments)); }

	static inline int32 GetBufferCount(const FSharedBuffer& Buffer) { return 1; }
	inline void AppendBuffers(const FSharedBuffer& Buffer) { Segments.Add(Buffer); }
	inline void AppendBuffers(FSharedBuffer&& Buffer) { Segments.Add(MoveTemp(Buffer)); }

	template <typename BufferType, decltype(std::declval<TArray<FSharedBuffer>>().Append(std::declval<BufferType>()))* = nullptr>
	static inline int32 GetBufferCount(BufferType&& Buffer) { return GetNum(Buffer); }
	template <typename BufferType, decltype(std::declval<TArray<FSharedBuffer>>().Append(std::declval<BufferType>()))* = nullptr>
	inline void AppendBuffers(BufferType&& Buffer) { Segments.Append(Forward<BufferType>(Buffer)); }

private:
	TArray<FSharedBuffer, TInlineAllocator<1>> Segments;
};

inline const FCompositeBuffer FCompositeBuffer::Null;

#if UE_ENABLE_INCLUDE_ORDER_DEPRECATED_IN_5_3
#include "Containers/ContainerAllocationPolicies.h"
#include "Templates/Function.h"
#endif<|MERGE_RESOLUTION|>--- conflicted
+++ resolved
@@ -4,20 +4,12 @@
 
 #include "Containers/Array.h"
 #include "Containers/ArrayView.h"
-<<<<<<< HEAD
-#include "Containers/ContainerAllocationPolicies.h"
-=======
->>>>>>> 4af6daef
 #include "Containers/ContainersFwd.h"
 #include "HAL/Platform.h"
 #include "Math/NumericLimits.h"
 #include "Memory/MemoryFwd.h"
 #include "Memory/MemoryView.h"
 #include "Memory/SharedBuffer.h"
-<<<<<<< HEAD
-#include "Templates/Function.h"
-=======
->>>>>>> 4af6daef
 #include "Templates/UnrealTemplate.h"
 
 #include <type_traits>
@@ -38,11 +30,7 @@
 	using CanAppendBufferType = std::bool_constant<
 		std::is_same_v<FCompositeBuffer, BufferType> ||
 		std::is_same_v<FSharedBuffer, BufferType> ||
-<<<<<<< HEAD
-		TIsTArray<BufferType>::Value>;
-=======
 		TIsTArray_V<BufferType>>;
->>>>>>> 4af6daef
 
 public:
 	/**
@@ -104,17 +92,12 @@
 	[[nodiscard]] CORE_API FMemoryView ViewOrCopyRange(
 		uint64 Offset,
 		uint64 Size,
-<<<<<<< HEAD
-		FUniqueBuffer& CopyBuffer,
-		TFunctionRef<FUniqueBuffer (uint64 Size)> Allocator = FUniqueBuffer::Alloc) const;
-=======
 		FUniqueBuffer& CopyBuffer) const;
 	[[nodiscard]] CORE_API FMemoryView ViewOrCopyRange(
 		uint64 Offset,
 		uint64 Size,
 		FUniqueBuffer& CopyBuffer,
 		TFunctionRef<FUniqueBuffer (uint64 Size)> Allocator) const;
->>>>>>> 4af6daef
 
 	/**
 	 * Copies a range of the buffer to a contiguous region of memory.
