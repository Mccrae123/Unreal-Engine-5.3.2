--- conflicted
+++ resolved
@@ -6,11 +6,6 @@
 #include "Logging/LogVerbosity.h"
 #include "Misc/OutputDevice.h"
 #include "UObject/NameTypes.h"
-<<<<<<< HEAD
-
-#include <atomic>
-=======
->>>>>>> 4af6daef
 
 #include <atomic>
 
@@ -23,30 +18,18 @@
 	* @param	Data	Text to log
 	* @param	Event	Event name used for suppression purposes
 	*/
-<<<<<<< HEAD
-	virtual void Serialize(const TCHAR* Data, ELogVerbosity::Type Verbosity, const FName& Category, double Time) override;
-
-	virtual void Serialize(const TCHAR* Data, ELogVerbosity::Type Verbosity, const FName& Category) override;
-
-	virtual void SerializeRecord(const UE::FLogRecord& Record) override;
-=======
 	CORE_API virtual void Serialize(const TCHAR* Data, ELogVerbosity::Type Verbosity, const FName& Category, double Time) override;
 
 	CORE_API virtual void Serialize(const TCHAR* Data, ELogVerbosity::Type Verbosity, const FName& Category) override;
 
 	CORE_API virtual void SerializeRecord(const UE::FLogRecord& Record) override;
->>>>>>> 4af6daef
 
 	virtual bool CanBeUsedOnAnyThread() const override
 	{
 		return true;
 	}
 
-<<<<<<< HEAD
-	virtual bool CanBeUsedOnMultipleThreads() const override;
-=======
 	CORE_API virtual bool CanBeUsedOnMultipleThreads() const override;
->>>>>>> 4af6daef
 
 	virtual bool CanBeUsedOnPanicThread() const override
 	{
@@ -54,13 +37,8 @@
 	}
 
 private:
-<<<<<<< HEAD
-	void ConditionalTickAsync(double Time);
-	void TickAsync();
-=======
 	CORE_API void ConditionalTickAsync(double Time);
 	CORE_API void TickAsync();
->>>>>>> 4af6daef
 
 	std::atomic<double> LastTickTime = 0.0;
 	std::atomic<bool> bSerializeAsJson = false;
