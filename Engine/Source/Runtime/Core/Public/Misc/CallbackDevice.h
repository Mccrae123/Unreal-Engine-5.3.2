--- conflicted
+++ resolved
@@ -3,292 +3,4 @@
 #pragma once
 
 #include "ScopedCallback.h"
-<<<<<<< HEAD
-
-
-class AActor;
-
-
-/**
- * The list of events that can be fired from the engine to unknown listeners.
- */
-enum ECallbackQueryType
-{
-	CALLBACK_ModalErrorMessage,				//Sent when FMessageDialog::Open or appDebugMesgf need to display a modal
-	CALLBACK_LocalizationExportFilter,		// A query sent to find out if the provided object passes the localization export filter
-	CALLBACK_QueryCount,
-};
-
-
-// delegates for hotfixes
-namespace EHotfixDelegates
-{
-	enum Type
-	{
-		Test,
-	};
-}
-
-
-// this is an example of a hotfix arg and return value structure. Once we have other examples, it can be deleted.
-struct FTestHotFixPayload
-{
-	FString Message;
-	bool ValueToReturn;
-	bool Result;
-};
-
-// Parameters passed to CrashOverrideParamsChanged used to customize crash report client behavior/appearance
-struct FCrashOverrideParameters
-{
-	FString CrashReportClientMessageText;
-};
-
-
-class CORE_API FCoreDelegates
-{
-public:
-	//hot fix delegate
-	DECLARE_DELEGATE_TwoParams(FHotFixDelegate, void *, int32);
-
-	// Callback for object property modifications
-	DECLARE_MULTICAST_DELEGATE_OneParam(FOnActorLabelChanged, AActor*);
-
-	// delegate type for prompting the pak system to mount a new pak
-	DECLARE_DELEGATE_RetVal_ThreeParams(bool, FOnMountPak, const FString&, uint32, IPlatformFile::FDirectoryVisitor*);
-
-	// delegate type for prompting the pak system to mount a new pak
-	DECLARE_DELEGATE_RetVal_OneParam(bool, FOnUnmountPak, const FString&);
-
-	/** delegate type for opening a modal message box ( Params: EAppMsgType::Type MessageType, const FText& Text, const FText& Title ) */
-	DECLARE_DELEGATE_RetVal_ThreeParams(EAppReturnType::Type, FOnModalMessageBox, EAppMsgType::Type, const FText&, const FText&);
-
-	// Callback for PER_MODULE_BOILERPLATE macro's GObjectArrayForDebugVisualizers
-	DECLARE_DELEGATE_RetVal(class FFixedUObjectArray*, FObjectArrayForDebugVisualizersDelegate);
-
-	// Called in PER_MODULE_BOILERPLATE macro.
-	static FObjectArrayForDebugVisualizersDelegate& GetObjectArrayForDebugVisualizersDelegate();
-
-	// Callback for handling an ensure
-	DECLARE_MULTICAST_DELEGATE(FOnHandleSystemEnsure);
-
-	// Callback for handling an error
-	DECLARE_MULTICAST_DELEGATE(FOnHandleSystemError);
-
-	// Callback for handling user login/logout.  first int is UserID, second int is UserIndex
-	DECLARE_MULTICAST_DELEGATE_ThreeParams(FOnUserLoginChangedEvent, bool, int32, int32);
-
-	// Callback for handling safe frame area size changes
-	DECLARE_MULTICAST_DELEGATE(FOnSafeFrameChangedEvent);
-
-	// Callback for handling accepting invitations - generally for engine code
-	DECLARE_MULTICAST_DELEGATE_TwoParams(FOnInviteAccepted, const FString&, const FString&);
-
-	// Callback for handling the Controller connection / disconnection
-	// first param is true for a connection, false for a disconnection.
-	// second param is UserID, third is UserIndex / ControllerId.
-	DECLARE_MULTICAST_DELEGATE_ThreeParams(FOnUserControllerConnectionChange, bool, int32, int32);
-
-	// Callback for platform handling when flushing async loads.
-	DECLARE_MULTICAST_DELEGATE(FOnAsyncLoadingFlush);
-	static FOnAsyncLoadingFlush OnAsyncLoadingFlush;
-
-	// get a hotfix delegate
-	static FHotFixDelegate& GetHotfixDelegate(EHotfixDelegates::Type HotFix);
-
-	// Callback when a user logs in/out of the platform.
-	static FOnUserLoginChangedEvent OnUserLoginChangedEvent;
-
-	// Callback when controllers disconnected / reconnected
-	static FOnUserControllerConnectionChange OnControllerConnectionChange;
-
-	// Callback when a user changes the safe frame size
-	static FOnSafeFrameChangedEvent OnSafeFrameChangedEvent;
-
-	// Callback for mounting a new pak file.
-	static FOnMountPak OnMountPak;
-
-	// Callback for unmounting a pak file.
-	static FOnUnmountPak OnUnmountPak;
-
-	// Callback when an ensure has occurred
-	static FOnHandleSystemEnsure OnHandleSystemEnsure;
-	// Callback when an error (crash) has occurred
-	static FOnHandleSystemError OnHandleSystemError;
-
-	// Called when an actor label is changed
-	static FOnActorLabelChanged OnActorLabelChanged;
-
-#if WITH_EDITOR
-	// Called before the editor displays a modal window, allowing other windows the opportunity to disable themselves to avoid reentrant calls
-	static FSimpleMulticastDelegate PreModal;
-
-	// Called after the editor dismisses a modal window, allowing other windows the opportunity to disable themselves to avoid reentrant calls
-	static FSimpleMulticastDelegate PostModal;
-#endif	//WITH_EDITOR
-	
-	// Called when an error occurred.
-	static FSimpleMulticastDelegate OnShutdownAfterError;
-
-	// Called when appInit is called.
-	static FSimpleMulticastDelegate OnInit;
-
-	// Called when the application is about to exit.
-	static FSimpleMulticastDelegate OnExit;
-
-	// Called when before the application is exiting.
-	static FSimpleMulticastDelegate OnPreExit;
-
-	/** Color picker color has changed, please refresh as needed*/
-	static FSimpleMulticastDelegate ColorPickerChanged;
-
-	/** requests to open a message box */
-	static FOnModalMessageBox ModalErrorMessage;
-
-	/** Called when the user accepts an invitation to the current game */
-	static FOnInviteAccepted OnInviteAccepted;
-
-	DECLARE_MULTICAST_DELEGATE_ThreeParams(FWorldOriginOffset, class UWorld*, FIntVector, FIntVector);
-	/** called before world origin shifting */
-	static FWorldOriginOffset PreWorldOriginOffset;
-	/** called after world origin shifting */
-	static FWorldOriginOffset PostWorldOriginOffset;
-
-	/** called when the main loop would otherwise starve. */
-	DECLARE_DELEGATE(FStarvedGameLoop);
-	static FStarvedGameLoop StarvedGameLoop;
-
-	/** IOS-style application lifecycle delegates */
-	DECLARE_MULTICAST_DELEGATE(FApplicationLifetimeDelegate);
-
-	// This is called when the application is about to be deactivated (e.g., due to a phone call or SMS or the sleep button).
-	// The game should be paused if possible, etc...
-	static FApplicationLifetimeDelegate ApplicationWillDeactivateDelegate;
-	
-	// Called when the application has been reactivated (reverse any processing done in the Deactivate delegate)
-	static FApplicationLifetimeDelegate ApplicationHasReactivatedDelegate;
-
-	// This is called when the application is being backgrounded (e.g., due to switching
-	// to another app or closing it via the home button)
-	// The game should release shared resources, save state, etc..., since it can be
-	// terminated from the background state without any further warning.
-	static FApplicationLifetimeDelegate ApplicationWillEnterBackgroundDelegate; // for instance, hitting the home button
-
-	// Called when the application is returning to the foreground (reverse any processing done in the EnterBackground delegate)
-	static FApplicationLifetimeDelegate ApplicationHasEnteredForegroundDelegate;
-
-	// This *may* be called when the application is getting terminated by the OS.
-	// There is no guarantee that this will ever be called on a mobile device,
-	// save state when ApplicationWillEnterBackgroundDelegate is called instead.
-	static FApplicationLifetimeDelegate ApplicationWillTerminateDelegate;
-
-	/** IOS-style push notification delegates */
-	DECLARE_MULTICAST_DELEGATE_OneParam(FApplicationRegisteredForRemoteNotificationsDelegate, TArray<uint8>);
-	DECLARE_MULTICAST_DELEGATE_OneParam(FApplicationRegisteredForUserNotificationsDelegate, int);
-	DECLARE_MULTICAST_DELEGATE_OneParam(FApplicationFailedToRegisterForRemoteNotificationsDelegate, FString);
-	DECLARE_MULTICAST_DELEGATE_OneParam(FApplicationReceivedRemoteNotificationDelegate, FString);
-	DECLARE_MULTICAST_DELEGATE_TwoParams(FApplicationReceivedLocalNotificationDelegate, FString, int);
-
-	// called when the user grants permission to register for remote notifications
-	static FApplicationRegisteredForRemoteNotificationsDelegate ApplicationRegisteredForRemoteNotificationsDelegate;
-
-	// called when the user grants permission to register for notifications
-	static FApplicationRegisteredForUserNotificationsDelegate ApplicationRegisteredForUserNotificationsDelegate;
-
-	// called when the application fails to register for remote notifications
-	static FApplicationFailedToRegisterForRemoteNotificationsDelegate ApplicationFailedToRegisterForRemoteNotificationsDelegate;
-
-	// called when the application receives a remote notification
-	static FApplicationReceivedRemoteNotificationDelegate ApplicationReceivedRemoteNotificationDelegate;
-
-	// called when the application receives a local notification
-	static FApplicationReceivedLocalNotificationDelegate ApplicationReceivedLocalNotificationDelegate;
-
-	/** Sent when a device screen orientation changes */
-	DECLARE_MULTICAST_DELEGATE_OneParam(FApplicationReceivedOnScreenOrientationChangedNotificationDelegate, int32);
-	static FApplicationReceivedOnScreenOrientationChangedNotificationDelegate ApplicationReceivedScreenOrientationChangedNotificationDelegate;
-
-	/** Checks to see if the stat is already enabled */
-	DECLARE_MULTICAST_DELEGATE_ThreeParams(FStatCheckEnabled, const TCHAR*, bool&, bool&);
-	static FStatCheckEnabled StatCheckEnabled;
-
-	/** Sent after each stat is enabled */
-	DECLARE_MULTICAST_DELEGATE_OneParam(FStatEnabled, const TCHAR*);
-	static FStatEnabled StatEnabled;
-
-	/** Sent after each stat is disabled */
-	DECLARE_MULTICAST_DELEGATE_OneParam(FStatDisabled, const TCHAR*);
-	static FStatDisabled StatDisabled;
-
-	/** Sent when all stats need to be disabled */
-	DECLARE_MULTICAST_DELEGATE_OneParam(FStatDisableAll, const bool);
-	static FStatDisableAll StatDisableAll;
-
-	// Called when an application is notified that the application license info has been updated.
-	// The new license data should be polled and steps taken based on the results (i.e. halt application if license is no longer valid).
-	DECLARE_MULTICAST_DELEGATE(FApplicationLicenseChange);
-	static FApplicationLicenseChange ApplicationLicenseChange;
-
-	/** Sent when the platform changed its laptop mode (for convertible laptops).*/
-	DECLARE_MULTICAST_DELEGATE_OneParam(FPlatformChangedLaptopMode, EConvertibleLaptopMode);
-	static FPlatformChangedLaptopMode PlatformChangedLaptopMode;
-
-	DECLARE_DELEGATE_RetVal_OneParam(bool, FLoadStringAssetReferenceInCook, const FString&);
-	static FLoadStringAssetReferenceInCook LoadStringAssetReferenceInCook;
-
-	DECLARE_DELEGATE_RetVal_OneParam(bool, FStringAssetReferenceLoaded, const FName&);
-	static FStringAssetReferenceLoaded StringAssetReferenceLoaded;
-
-	/** Sent when the platform requests a low-level VR recentering */
-	DECLARE_MULTICAST_DELEGATE(FVRHeadsetRecenter);
-	static FVRHeadsetRecenter VRHeadsetRecenter;
-
-	/** Sent when connection to VR HMD is lost */
-	DECLARE_MULTICAST_DELEGATE(FVRHeadsetLost);
-	static FVRHeadsetLost VRHeadsetLost;
-
-	/** Sent when connection to VR HMD is restored */
-	DECLARE_MULTICAST_DELEGATE(FVRHeadsetReconnected);
-	static FVRHeadsetReconnected VRHeadsetReconnected;
-
-	/** Sent when application code changes the user activity hint string for analytics, crash reports, etc */
-	DECLARE_MULTICAST_DELEGATE_OneParam(FOnUserActivityStringChanged, const FString&);
-	static FOnUserActivityStringChanged UserActivityStringChanged;
-
-	/** Sent when application code changes the currently active game session. The exact semantics of this will vary between games but it is useful for analytics, crash reports, etc  */
-	DECLARE_MULTICAST_DELEGATE_OneParam(FOnGameSessionIDChange, const FString&);
-	static FOnGameSessionIDChange GameSessionIDChanged;
-
-	/** Sent by application code to set params that customize crash reporting behavior */
-	DECLARE_MULTICAST_DELEGATE_OneParam(FOnCrashOverrideParamsChanged, const FCrashOverrideParameters&);
-	static FOnCrashOverrideParamsChanged CrashOverrideParamsChanged;
-	
-		// Callback for platform specific very early init code.
-	DECLARE_MULTICAST_DELEGATE(FOnPreMainInit);
-	static FOnPreMainInit& GetPreMainInitDelegate();
-	
-	/** Sent when GConfig is finished initializing */
-	DECLARE_MULTICAST_DELEGATE(FConfigReadyForUse);
-	static FConfigReadyForUse ConfigReadyForUse;
-
-	/** Callback for notifications regarding changes of the rendering thread. */
-	DECLARE_MULTICAST_DELEGATE(FRenderingThreadChanged)
-
-	/** Sent just after the rendering thread has been created. */
-	static FRenderingThreadChanged PostRenderingThreadCreated;
-	/* Sent just before the rendering thread is destroyed. */
-	static FRenderingThreadChanged PreRenderingThreadDestroyed;
-
-	// Called when appInit is called.
-	static FSimpleMulticastDelegate OnFEngineLoopInitComplete;
-private:
-
-	// Callbacks for hotfixes
-	static TArray<FHotFixDelegate> HotFixDelegates;
-
-	// This class is only for namespace use
-	FCoreDelegates() {}
-};
-=======
 #include "CoreDelegates.h"
->>>>>>> 92a3597a
