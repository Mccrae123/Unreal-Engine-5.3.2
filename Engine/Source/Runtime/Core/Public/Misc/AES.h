// Copyright Epic Games, Inc. All Rights Reserved.

#pragma once

#include "CoreTypes.h"
#include "HAL/UnrealMemory.h"

// AES-256 implementation - using ECB mode for multiple blocks

// The currently implemented approach has the shortcoming that it encrypts and decrypts each
// 128-bit block separately. If the plaintext contains identical 128-byte blocks, the blocks
// will be encrypted identically. This makes some of the plaintext structure visible in the
// ciphertext, even to someone who does not have the key.
<<<<<<< HEAD

// DO NOT USE this functionality for any new place where you might need encryption. Because
// current code is meant for keeping backwards compatiblity with existing data. Better way
// to use AES would be integrated with authentication, for example, in AES-GCM mode.
=======
>>>>>>> 4af6daef

// DO NOT USE this functionality for any new place where you might need encryption. Because
// current code is meant for keeping backwards compatiblity with existing data. Better way
// to use AES would be integrated with authentication, for example, in AES-GCM mode.

struct FAES
{
	static constexpr uint32 AESBlockSize = 16;

	/** 
	 * Class representing a 256 bit AES key
	 */
	struct FAESKey
	{
		static constexpr int32 KeySize = 32;

		uint8 Key[KeySize];

		FAESKey()
		{
			Reset();
		}

		bool IsValid() const
		{
			uint32* Words = (uint32*)Key;
			for (int32 Index = 0; Index < KeySize / 4; ++Index)
			{
				if (Words[Index] != 0)
				{
					return true;
				}
			}
			return false;
		}

		void Reset()
		{
			FMemory::Memset(Key, 0, KeySize);
		}

		bool operator == (const FAESKey& Other) const
		{
			return FMemory::Memcmp(Key, Other.Key, KeySize) == 0;
		}
	};

	/**
	* Encrypts a chunk of data using a specific key
	*
	* @param Contents the buffer to encrypt
	* @param NumBytes the size of the buffer
	* @param Key An FAESKey object containing the encryption key
	*/
<<<<<<< HEAD
	static void EncryptData(uint8* Contents, uint64 NumBytes, const FAESKey& Key);
=======
	static CORE_API void EncryptData(uint8* Contents, uint64 NumBytes, const FAESKey& Key);
>>>>>>> 4af6daef

	/**
	 * Encrypts a chunk of data using a specific key
	 *
	 * @param Contents the buffer to encrypt
	 * @param NumBytes the size of the buffer
	 * @param Key a null terminated string that is a 32 bytes long
	 */
<<<<<<< HEAD
	static void EncryptData(uint8* Contents, uint64 NumBytes, const ANSICHAR* Key);
=======
	static CORE_API void EncryptData(uint8* Contents, uint64 NumBytes, const ANSICHAR* Key);
>>>>>>> 4af6daef

	/**
	* Encrypts a chunk of data using a specific key
	*
	* @param Contents the buffer to encrypt
	* @param NumBytes the size of the buffer
	* @param Key a byte array that is a 32 byte length
	* @param NumKeyBytes length of Key byte array, must be 32
	*/
<<<<<<< HEAD
	static void EncryptData(uint8* Contents, uint64 NumBytes, const uint8* KeyBytes, uint32 NumKeyBytes);
=======
	static CORE_API void EncryptData(uint8* Contents, uint64 NumBytes, const uint8* KeyBytes, uint32 NumKeyBytes);
>>>>>>> 4af6daef

	/**
	* Decrypts a chunk of data using a specific key
	*
	* @param Contents the buffer to encrypt
	* @param NumBytes the size of the buffer
	* @param Key An FAESKey object containing the decryption key
	*/
<<<<<<< HEAD
	static void DecryptData(uint8* Contents, uint64 NumBytes, const FAESKey& Key);
=======
	static CORE_API void DecryptData(uint8* Contents, uint64 NumBytes, const FAESKey& Key);
>>>>>>> 4af6daef

	/**
	 * Decrypts a chunk of data using a specific key
	 *
	 * @param Contents the buffer to encrypt
	 * @param NumBytes the size of the buffer
	 * @param Key a null terminated string that is a 32 bytes long
	 */
<<<<<<< HEAD
	static void DecryptData(uint8* Contents, uint64 NumBytes, const ANSICHAR* Key);
=======
	static CORE_API void DecryptData(uint8* Contents, uint64 NumBytes, const ANSICHAR* Key);
>>>>>>> 4af6daef

	/**
	* Decrypts a chunk of data using a specific key
	*
	* @param Contents the buffer to encrypt
	* @param NumBytes the size of the buffer
	* @param Key a byte array that is a 32 byte length
	* @param NumKeyBytes length of Key byte array, must be 32
	*/
<<<<<<< HEAD
	static void DecryptData(uint8* Contents, uint64 NumBytes, const uint8* KeyBytes, uint32 NumKeyBytes);
=======
	static CORE_API void DecryptData(uint8* Contents, uint64 NumBytes, const uint8* KeyBytes, uint32 NumKeyBytes);
>>>>>>> 4af6daef
};<|MERGE_RESOLUTION|>--- conflicted
+++ resolved
@@ -11,13 +11,6 @@
 // 128-bit block separately. If the plaintext contains identical 128-byte blocks, the blocks
 // will be encrypted identically. This makes some of the plaintext structure visible in the
 // ciphertext, even to someone who does not have the key.
-<<<<<<< HEAD
-
-// DO NOT USE this functionality for any new place where you might need encryption. Because
-// current code is meant for keeping backwards compatiblity with existing data. Better way
-// to use AES would be integrated with authentication, for example, in AES-GCM mode.
-=======
->>>>>>> 4af6daef
 
 // DO NOT USE this functionality for any new place where you might need encryption. Because
 // current code is meant for keeping backwards compatiblity with existing data. Better way
@@ -72,11 +65,7 @@
 	* @param NumBytes the size of the buffer
 	* @param Key An FAESKey object containing the encryption key
 	*/
-<<<<<<< HEAD
-	static void EncryptData(uint8* Contents, uint64 NumBytes, const FAESKey& Key);
-=======
 	static CORE_API void EncryptData(uint8* Contents, uint64 NumBytes, const FAESKey& Key);
->>>>>>> 4af6daef
 
 	/**
 	 * Encrypts a chunk of data using a specific key
@@ -85,11 +74,7 @@
 	 * @param NumBytes the size of the buffer
 	 * @param Key a null terminated string that is a 32 bytes long
 	 */
-<<<<<<< HEAD
-	static void EncryptData(uint8* Contents, uint64 NumBytes, const ANSICHAR* Key);
-=======
 	static CORE_API void EncryptData(uint8* Contents, uint64 NumBytes, const ANSICHAR* Key);
->>>>>>> 4af6daef
 
 	/**
 	* Encrypts a chunk of data using a specific key
@@ -99,11 +84,7 @@
 	* @param Key a byte array that is a 32 byte length
 	* @param NumKeyBytes length of Key byte array, must be 32
 	*/
-<<<<<<< HEAD
-	static void EncryptData(uint8* Contents, uint64 NumBytes, const uint8* KeyBytes, uint32 NumKeyBytes);
-=======
 	static CORE_API void EncryptData(uint8* Contents, uint64 NumBytes, const uint8* KeyBytes, uint32 NumKeyBytes);
->>>>>>> 4af6daef
 
 	/**
 	* Decrypts a chunk of data using a specific key
@@ -112,11 +93,7 @@
 	* @param NumBytes the size of the buffer
 	* @param Key An FAESKey object containing the decryption key
 	*/
-<<<<<<< HEAD
-	static void DecryptData(uint8* Contents, uint64 NumBytes, const FAESKey& Key);
-=======
 	static CORE_API void DecryptData(uint8* Contents, uint64 NumBytes, const FAESKey& Key);
->>>>>>> 4af6daef
 
 	/**
 	 * Decrypts a chunk of data using a specific key
@@ -125,11 +102,7 @@
 	 * @param NumBytes the size of the buffer
 	 * @param Key a null terminated string that is a 32 bytes long
 	 */
-<<<<<<< HEAD
-	static void DecryptData(uint8* Contents, uint64 NumBytes, const ANSICHAR* Key);
-=======
 	static CORE_API void DecryptData(uint8* Contents, uint64 NumBytes, const ANSICHAR* Key);
->>>>>>> 4af6daef
 
 	/**
 	* Decrypts a chunk of data using a specific key
@@ -139,9 +112,5 @@
 	* @param Key a byte array that is a 32 byte length
 	* @param NumKeyBytes length of Key byte array, must be 32
 	*/
-<<<<<<< HEAD
-	static void DecryptData(uint8* Contents, uint64 NumBytes, const uint8* KeyBytes, uint32 NumKeyBytes);
-=======
 	static CORE_API void DecryptData(uint8* Contents, uint64 NumBytes, const uint8* KeyBytes, uint32 NumKeyBytes);
->>>>>>> 4af6daef
 };