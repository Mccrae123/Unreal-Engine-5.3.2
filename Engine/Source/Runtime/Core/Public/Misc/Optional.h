// Copyright Epic Games, Inc. All Rights Reserved.

#pragma once

#include "CoreTypes.h"
#include "Misc/AssertionMacros.h"
<<<<<<< HEAD
#include "Misc/OptionalFwd.h"
#include "Templates/TypeCompatibleBytes.h"
=======
#include "Misc/IntrusiveUnsetOptionalState.h"
#include "Misc/OptionalFwd.h"
>>>>>>> 4af6daef
#include "Templates/UnrealTemplate.h"
#include "Serialization/Archive.h"

inline constexpr FNullOpt NullOpt{0};

<<<<<<< HEAD
=======
namespace UE::Core::Private
{
	struct CIntrusiveUnsettable
	{
		template <typename T>
		auto Requires(bool& b) -> decltype(
			b = std::decay_t<typename T::IntrusiveUnsetOptionalStateType>::bHasIntrusiveUnsetOptionalState
		);
	};

	template <size_t N>
	struct TNonIntrusiveOptionalStorage
	{
		uint8 Storage[N];
		bool bIsSet;
	};
}

template <typename T>
constexpr bool HasIntrusiveUnsetOptionalState()
{
	if constexpr (!TModels<UE::Core::Private::CIntrusiveUnsettable, T>::Value)
	{
		return false;
	}
	// Derived types are not guaranteed to have an intrusive state, so ensure IntrusiveUnsetOptionalStateType matches the type in the optional
	else if constexpr (!std::is_same_v<const typename T::IntrusiveUnsetOptionalStateType, const T>)
	{
		return false;
	}
	else
	{
		return T::bHasIntrusiveUnsetOptionalState;
	}
}

>>>>>>> 4af6daef
/**
 * When we have an optional value IsSet() returns true, and GetValue() is meaningful.
 * Otherwise GetValue() is not meaningful.
 */
template<typename OptionalType>
struct TOptional
{
private:
	static constexpr bool bUsingIntrusiveUnsetState = HasIntrusiveUnsetOptionalState<OptionalType>();

public:
	using ElementType = OptionalType;
	
	/** Construct an OptionalType with a valid value. */
	TOptional(const OptionalType& InValue)
		: TOptional(InPlace, InValue)
	{
	}
	TOptional(OptionalType&& InValue)
		: TOptional(InPlace, MoveTempIfPossible(InValue))
	{
	}
	template <typename... ArgTypes>
	explicit TOptional(EInPlace, ArgTypes&&... Args)
	{
		// If this fails to compile when trying to call TOptional(EInPlace, ...) with a non-public constructor,
		// do not make TOptional a friend.
		//
		// Instead, prefer this pattern:
		//
		//     class FMyType
		//     {
		//     private:
		//         struct FPrivateToken { explicit FPrivateToken() = default; };
		//
		//     public:
		//         // This has an equivalent access level to a private constructor,
		//         // as only friends of FMyType will have access to FPrivateToken,
		//         // but the TOptional constructor can legally call it since it's public.
		//         explicit FMyType(FPrivateToken, int32 Int, float Real, const TCHAR* String);
		//     };
		//
		//     // Won't compile if the caller doesn't have access to FMyType::FPrivateToken
		//     TOptional<FMyType> Opt(InPlace, FMyType::FPrivateToken{}, 5, 3.14f, TEXT("Banana"));
		//
		new(&Value) OptionalType(Forward<ArgTypes>(Args)...);

		if constexpr (!bUsingIntrusiveUnsetState)
		{
			Value.bIsSet = true;
		}
	}
	
	/** Construct an OptionalType with an invalid value. */
	TOptional(FNullOpt)
		: TOptional()
	{
	}
	
	/** Construct an OptionalType with an invalid value. */
	TOptional(FNullOpt)
		: bIsSet(false)
	{
	}

	/** Construct an OptionalType with no value; i.e. unset */
	TOptional()
	{
		if constexpr (bUsingIntrusiveUnsetState)
		{
			new (&Value) OptionalType(FIntrusiveUnsetOptionalState{});
		}
		else
		{
			Value.bIsSet = false;
		}
	}

	~TOptional()
	{
		Reset();
	}

	/** Copy/Move construction */
	TOptional(const TOptional& Other)
	{
		if constexpr (!bUsingIntrusiveUnsetState)
		{
			bool bLocalIsSet = Other.Value.bIsSet;
			Value.bIsSet = bLocalIsSet;
			if (!bLocalIsSet)
			{
				return;
			}
		}

		new(&Value) OptionalType(*(const OptionalType*)&Other.Value);
	}
	TOptional(TOptional&& Other)
	{
		if constexpr (!bUsingIntrusiveUnsetState)
		{
			bool bLocalIsSet = Other.Value.bIsSet;
			Value.bIsSet = bLocalIsSet;
			if (!bLocalIsSet)
			{
				return;
			}
		}

		new(&Value) OptionalType(MoveTempIfPossible(*(OptionalType*)&Other.Value));
	}

	TOptional& operator=(const TOptional& Other)
	{
		if (&Other != this)
		{
			if constexpr (bUsingIntrusiveUnsetState)
			{
				*(OptionalType*)&Value = *(const OptionalType*)&Other.Value;
			}
			else
			{
				Reset();
				if (Other.Value.bIsSet)
				{
					new(&Value) OptionalType(*(const OptionalType*)&Other.Value);
					Value.bIsSet = true;
				}
			}
		}
		return *this;
	}
	TOptional& operator=(TOptional&& Other)
	{
		if (&Other != this)
		{
			if constexpr (bUsingIntrusiveUnsetState)
			{
				*(OptionalType*)&Value = MoveTempIfPossible(*(OptionalType*)&Other.Value);
			}
			else
			{
				Reset();
				if (Other.Value.bIsSet)
				{
					new(&Value) OptionalType(MoveTempIfPossible(*(OptionalType*)&Other.Value));
					Value.bIsSet = true;
				}
			}
		}
		return *this;
	}

	TOptional& operator=(const OptionalType& InValue)
	{
		if (&InValue != (const OptionalType*)&Value)
		{
			Emplace(InValue);
		}
		return *this;
	}
	TOptional& operator=(OptionalType&& InValue)
	{
		if (&InValue != (const OptionalType*)&Value)
		{
			Emplace(MoveTempIfPossible(InValue));
		}
		return *this;
	}

	void Reset()
	{
		if constexpr (bUsingIntrusiveUnsetState)
		{
			*(OptionalType*)&Value = FIntrusiveUnsetOptionalState{};
		}
		else
		{
			if (Value.bIsSet)
			{
				Value.bIsSet = false;

				// We need a typedef here because VC won't compile the destructor call below if OptionalType itself has a member called OptionalType
				typedef OptionalType OptionalDestructOptionalType;
				((OptionalType*)&Value)->OptionalDestructOptionalType::~OptionalDestructOptionalType();
			}
		}
	}

	template <typename... ArgsType>
	OptionalType& Emplace(ArgsType&&... Args)
	{
		if constexpr (bUsingIntrusiveUnsetState)
		{
			// Destroy the member in-place before replacing it - a bit nasty, but it'll work since we don't support exceptions

			// We need a typedef here because VC won't compile the destructor call below if OptionalType itself has a member called OptionalType
			typedef OptionalType OptionalDestructOptionalType;
			((OptionalType*)&Value)->OptionalDestructOptionalType::~OptionalDestructOptionalType();
		}
		else
		{
			Reset();
		}

		// If this fails to compile when trying to call Emplace with a non-public constructor,
		// do not make TOptional a friend.
		//
		// Instead, prefer this pattern:
		//
		//     class FMyType
		//     {
		//     private:
		//         struct FPrivateToken { explicit FPrivateToken() = default; };
		//
		//     public:
		//         // This has an equivalent access level to a private constructor,
		//         // as only friends of FMyType will have access to FPrivateToken,
		//         // but Emplace can legally call it since it's public.
		//         explicit FMyType(FPrivateToken, int32 Int, float Real, const TCHAR* String);
		//     };
		//
		//     TOptional<FMyType> Opt:
		//
		//     // Won't compile if the caller doesn't have access to FMyType::FPrivateToken
		//     Opt.Emplace(FMyType::FPrivateToken{}, 5, 3.14f, TEXT("Banana"));
		//
		OptionalType* Result = new(&Value) OptionalType(Forward<ArgsType>(Args)...);

		if constexpr (!bUsingIntrusiveUnsetState)
		{
			Value.bIsSet = true;
		}

		return *Result;
	}

	friend bool operator==(const TOptional& Lhs, const TOptional& Rhs)
	{
		if constexpr (!bUsingIntrusiveUnsetState)
		{
			bool bIsLhsSet = Lhs.Value.bIsSet;
			bool bIsRhsSet = Rhs.Value.bIsSet;
			if (bIsLhsSet != bIsRhsSet)
			{
				return false;
			}
			if (!bIsLhsSet) // both unset
			{
				return true;
			}
		}

		return (*(const OptionalType*)&Lhs.Value) == (*(const OptionalType*)&Rhs.Value);
	}

	friend bool operator!=(const TOptional& Lhs, const TOptional& Rhs)
	{
		return !(Lhs == Rhs);
	}

	void Serialize(FArchive& Ar)
	{
<<<<<<< HEAD
		bool bOptionalIsSet = bIsSet;
		Ar << bOptionalIsSet;
=======
		bool bOptionalIsSet = IsSet();
>>>>>>> 4af6daef
		if (Ar.IsLoading())
		{
			bool bOptionalWasSaved = false;
			Ar << bOptionalWasSaved;
			if (bOptionalWasSaved)
			{
<<<<<<< HEAD
				if (!bIsSet)
=======
				if (!bOptionalIsSet)
>>>>>>> 4af6daef
				{
					Emplace();
				}
				Ar << GetValue();
			}
			else
			{
				Reset();
			}
		}
		else
		{
			Ar << bOptionalIsSet;
			if (bOptionalIsSet)
			{
				Ar << GetValue();
			}
		}
	}

	/** @return true when the value is meaningful; false if calling GetValue() is undefined. */
	bool IsSet() const
	{
		if constexpr (bUsingIntrusiveUnsetState)
		{
			return !(*(const OptionalType*)&Value == FIntrusiveUnsetOptionalState{});
		}
		else
		{
			return Value.bIsSet;
		}
	}
	FORCEINLINE explicit operator bool() const
	{
		return IsSet();
	}

	/** @return The optional value; undefined when IsSet() returns false. */
	OptionalType& GetValue()
	{
		checkf(IsSet(), TEXT("It is an error to call GetValue() on an unset TOptional. Please either check IsSet() or use Get(DefaultValue) instead."));
		return *(OptionalType*)&Value;
	}
	FORCEINLINE const OptionalType& GetValue() const
	{
		return const_cast<TOptional*>(this)->GetValue();
	}

	OptionalType* operator->()
	{
		return &GetValue();
	}
	FORCEINLINE const OptionalType* operator->() const
	{
		return const_cast<TOptional*>(this)->operator->();
	}

	OptionalType& operator*()
	{
		return GetValue();
	}
	FORCEINLINE const OptionalType& operator*() const
	{
		return const_cast<TOptional*>(this)->operator*();
	}

	/** @return The optional value when set; DefaultValue otherwise. */
	const OptionalType& Get(const OptionalType& DefaultValue UE_LIFETIMEBOUND) const UE_LIFETIMEBOUND
	{
		return IsSet() ? *(const OptionalType*)&Value : DefaultValue;
	}

	/** @return A pointer to the optional value when set, nullptr otherwise. */
	OptionalType* GetPtrOrNull()
	{
		return IsSet() ? (OptionalType*)&Value : nullptr;
	}
	FORCEINLINE const OptionalType* GetPtrOrNull() const
	{
		return const_cast<TOptional*>(this)->GetPtrOrNull();
	}

	/** @return A pointer to the optional value when set, nullptr otherwise. */
	OptionalType* GetPtrOrNull() { return IsSet() ? (OptionalType*)&Value : nullptr; }
	const OptionalType* GetPtrOrNull() const { return IsSet() ? (const OptionalType*)&Value : nullptr; }

private:
<<<<<<< HEAD
	TTypeCompatibleBytes<OptionalType> Value;
	bool bIsSet;
=======
	using ValueStorageType = std::conditional_t<bUsingIntrusiveUnsetState, uint8[sizeof(OptionalType)], UE::Core::Private::TNonIntrusiveOptionalStorage<sizeof(OptionalType)>>;
	alignas(OptionalType) ValueStorageType Value;
>>>>>>> 4af6daef
};

template<typename OptionalType>
FArchive& operator<<(FArchive& Ar, TOptional<OptionalType>& Optional)
{
	Optional.Serialize(Ar);
	return Ar;
}

/**
 * Trait which determines whether or not a type is a TOptional.
 */
template <typename T> static constexpr bool TIsTOptional_V                              = false;
template <typename T> static constexpr bool TIsTOptional_V<               TOptional<T>> = true;
template <typename T> static constexpr bool TIsTOptional_V<const          TOptional<T>> = true;
template <typename T> static constexpr bool TIsTOptional_V<      volatile TOptional<T>> = true;
template <typename T> static constexpr bool TIsTOptional_V<const volatile TOptional<T>> = true;<|MERGE_RESOLUTION|>--- conflicted
+++ resolved
@@ -4,20 +4,13 @@
 
 #include "CoreTypes.h"
 #include "Misc/AssertionMacros.h"
-<<<<<<< HEAD
-#include "Misc/OptionalFwd.h"
-#include "Templates/TypeCompatibleBytes.h"
-=======
 #include "Misc/IntrusiveUnsetOptionalState.h"
 #include "Misc/OptionalFwd.h"
->>>>>>> 4af6daef
 #include "Templates/UnrealTemplate.h"
 #include "Serialization/Archive.h"
 
 inline constexpr FNullOpt NullOpt{0};
 
-<<<<<<< HEAD
-=======
 namespace UE::Core::Private
 {
 	struct CIntrusiveUnsettable
@@ -54,7 +47,6 @@
 	}
 }
 
->>>>>>> 4af6daef
 /**
  * When we have an optional value IsSet() returns true, and GetValue() is meaningful.
  * Otherwise GetValue() is not meaningful.
@@ -113,12 +105,6 @@
 		: TOptional()
 	{
 	}
-	
-	/** Construct an OptionalType with an invalid value. */
-	TOptional(FNullOpt)
-		: bIsSet(false)
-	{
-	}
 
 	/** Construct an OptionalType with no value; i.e. unset */
 	TOptional()
@@ -319,23 +305,14 @@
 
 	void Serialize(FArchive& Ar)
 	{
-<<<<<<< HEAD
-		bool bOptionalIsSet = bIsSet;
-		Ar << bOptionalIsSet;
-=======
 		bool bOptionalIsSet = IsSet();
->>>>>>> 4af6daef
 		if (Ar.IsLoading())
 		{
 			bool bOptionalWasSaved = false;
 			Ar << bOptionalWasSaved;
 			if (bOptionalWasSaved)
 			{
-<<<<<<< HEAD
-				if (!bIsSet)
-=======
 				if (!bOptionalIsSet)
->>>>>>> 4af6daef
 				{
 					Emplace();
 				}
@@ -418,18 +395,9 @@
 		return const_cast<TOptional*>(this)->GetPtrOrNull();
 	}
 
-	/** @return A pointer to the optional value when set, nullptr otherwise. */
-	OptionalType* GetPtrOrNull() { return IsSet() ? (OptionalType*)&Value : nullptr; }
-	const OptionalType* GetPtrOrNull() const { return IsSet() ? (const OptionalType*)&Value : nullptr; }
-
 private:
-<<<<<<< HEAD
-	TTypeCompatibleBytes<OptionalType> Value;
-	bool bIsSet;
-=======
 	using ValueStorageType = std::conditional_t<bUsingIntrusiveUnsetState, uint8[sizeof(OptionalType)], UE::Core::Private::TNonIntrusiveOptionalStorage<sizeof(OptionalType)>>;
 	alignas(OptionalType) ValueStorageType Value;
->>>>>>> 4af6daef
 };
 
 template<typename OptionalType>
