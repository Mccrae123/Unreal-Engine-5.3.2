--- conflicted
+++ resolved
@@ -93,8 +93,6 @@
 		uint64 InThreadAffinityMask = FPlatformAffinity::GetNoAffinityMask(),
 		EThreadCreateFlags InCreateFlags = EThreadCreateFlags::None
 	);
-<<<<<<< HEAD
-=======
 
 	/**
 	 * Performs low-level cross-platform actions that should happen immediately BEFORE forking in a well-specified order.
@@ -117,7 +115,6 @@
 	 * E.g. notifies GMalloc to optimize for memory sharing across parent/child process
 	 */
 	static void LowLevelPostForkChild(uint16 ChildIndex=1);
->>>>>>> d731a049
 };
 
 
