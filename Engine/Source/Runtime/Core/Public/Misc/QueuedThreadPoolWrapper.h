--- conflicted
+++ resolved
@@ -69,17 +69,10 @@
 	int32 GetCurrentConcurrency() const { return CurrentConcurrency.load(std::memory_order_relaxed); }
 
 protected:
-<<<<<<< HEAD
-	class CORE_API FScheduledWork : public IQueuedWork, public IExecutionResource
-	{
-	public:
-		FScheduledWork();
-=======
 	class FScheduledWork : public IQueuedWork, public IExecutionResource
 	{
 	public:
 		CORE_API FScheduledWork();
->>>>>>> 4af6daef
 
 		FScheduledWork(const FScheduledWork&) = delete;
 		FScheduledWork& operator=(const FScheduledWork&) = delete;
@@ -87,9 +80,6 @@
 		FScheduledWork(const FScheduledWork&&) = delete;
 		FScheduledWork& operator=(const FScheduledWork&&) = delete;
 
-<<<<<<< HEAD
-		~FScheduledWork() override;
-=======
 		CORE_API ~FScheduledWork() override;
 		
 		const TCHAR * GetDebugName() const final
@@ -104,7 +94,6 @@
 				return TEXT("FScheduledWork");
 			}
 		}
->>>>>>> 4af6daef
 
 	private:
 		uint32 AddRef() const override
@@ -210,15 +199,6 @@
 	// Can be overriden to allocate a more specialized version if needed.
 	virtual FScheduledWork* AllocateScheduledWork() { return new FScheduledWork(); }
 private:
-<<<<<<< HEAD
-	FScheduledWork* AllocateWork(IQueuedWork* InnerWork, EQueuedWorkPriority Priority);
-	bool CanSchedule(EQueuedWorkPriority Priority) const;
-	bool Create(uint32 InNumQueuedThreads, uint32 StackSize, EThreadPriority ThreadPriority, const TCHAR* Name) override;
-	void Destroy() override;
-	void Schedule(FScheduledWork* Work = nullptr);
-	void ReleaseWorkNoLock(FScheduledWork* Work);
-	bool TryRetractWorkNoLock(EQueuedWorkPriority InPriority);
-=======
 	CORE_API FScheduledWork* AllocateWork(IQueuedWork* InnerWork, EQueuedWorkPriority Priority);
 	CORE_API bool CanSchedule(EQueuedWorkPriority Priority) const;
 	CORE_API bool Create(uint32 InNumQueuedThreads, uint32 StackSize, EThreadPriority ThreadPriority, const TCHAR* Name) override;
@@ -226,7 +206,6 @@
 	CORE_API void Schedule(FScheduledWork* Work = nullptr);
 	CORE_API void ReleaseWorkNoLock(FScheduledWork* Work);
 	CORE_API bool TryRetractWorkNoLock(EQueuedWorkPriority InPriority);
->>>>>>> 4af6daef
 	
 	TFunction<EQueuedWorkPriority(EQueuedWorkPriority)> PriorityMapper;
 
@@ -276,11 +255,7 @@
 
 /** ThreadPool wrapper implementation allowing to schedule thread-pool tasks on the task graph.
   */
-<<<<<<< HEAD
-class CORE_API FQueuedThreadPoolTaskGraphWrapper final : public FQueuedThreadPool
-=======
 class FQueuedThreadPoolTaskGraphWrapper final : public FQueuedThreadPool
->>>>>>> 4af6daef
 {
 public:
 	/**
@@ -391,11 +366,7 @@
 
 /** ThreadPool wrapper implementation allowing to schedule thread-pool tasks on the the low level backend which is also used by the taskgraph.
 */
-<<<<<<< HEAD
-class CORE_API FQueuedLowLevelThreadPool final : public FQueuedThreadPool
-=======
 class FQueuedLowLevelThreadPool final : public FQueuedThreadPool
->>>>>>> 4af6daef
 {
 	/* Internal data of the scheduler used for cancellation */
 	struct FQueuedWorkInternalData : TConcurrentLinearObject<FQueuedWorkInternalData, FTaskGraphBlockAllocationTag>, IQueuedWorkInternalData
