--- conflicted
+++ resolved
@@ -27,11 +27,7 @@
 * Provides a thread-safe serialization interface with a background thread doing the actual writes.
 * [] tags identify which thread owns a variable or function
 */
-<<<<<<< HEAD
-class CORE_API FAsyncWriter : public FRunnable, public FSingleThreadRunnable, public FArchive
-=======
 class FAsyncWriter : public FRunnable, public FSingleThreadRunnable, public FArchive
->>>>>>> 4af6daef
 {
 	enum EConstants
 	{
@@ -79,11 +75,6 @@
 		FileName,   // Appends the filename in the threadname: FAsyncWriter_FileName
 		Sequential, // Uses a global sequential number to append to the threadname: FAsyncWriter_1
 	};
-<<<<<<< HEAD
-
-	FAsyncWriter(FArchive& InAr, FAsyncWriter::EThreadNameOption NameOption=FAsyncWriter::EThreadNameOption::FileName);
-=======
->>>>>>> 4af6daef
 
 	CORE_API FAsyncWriter(FArchive& InAr, FAsyncWriter::EThreadNameOption NameOption=FAsyncWriter::EThreadNameOption::FileName);
 
@@ -96,26 +87,16 @@
 	CORE_API void Flush();
 
 	//~ Begin FRunnable Interface.
-<<<<<<< HEAD
-	virtual bool Init();
-	virtual uint32 Run();
-	virtual void Stop();
-=======
 	CORE_API virtual bool Init();
 	CORE_API virtual uint32 Run();
 	CORE_API virtual void Stop();
->>>>>>> 4af6daef
 	virtual FSingleThreadRunnable* GetSingleThreadInterface() override { return this; }
 	//~ End FRunnable Interface
 
 protected:
 	//~ Begin FSingleThreadRunnable Interface.
 	/** [CLIENT THREAD] A substitute for Run() for when threading is disabled. */
-<<<<<<< HEAD
-	virtual void Tick() override;
-=======
 	CORE_API virtual void Tick() override;
->>>>>>> 4af6daef
 	//~ End FSingleThreadRunnable Interface
 
 };
