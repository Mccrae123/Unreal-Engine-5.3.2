// Copyright Epic Games, Inc. All Rights Reserved.

#pragma once

#include "Containers/Array.h"
#include "Containers/Map.h"
#include "Containers/StringConv.h"
#include "Containers/StringFwd.h"
#include "Containers/StringView.h"
#include "Containers/UnrealString.h"
#include "CoreTypes.h"
#include "HAL/PlatformCrt.h"
#include "HAL/PreprocessorHelpers.h"
#include "HAL/UnrealMemory.h"
#include "Misc/AssertionMacros.h"
#include "Misc/CString.h"
#include "Misc/Guid.h"
#include "Serialization/Archive.h"
#include "Serialization/BufferReader.h"
#include "Serialization/MemoryLayout.h"
#include "Stats/Stats.h"
#include "Stats/Stats2.h"
#include "String/BytesToHex.h"
#include "String/HexToBytes.h"
#include "Templates/UnrealTemplate.h"

#if UE_ENABLE_INCLUDE_ORDER_DEPRECATED_IN_5_2
#include "Async/AsyncWork.h"
#endif


class FCbFieldView;
class FCbWriter;
class FMemoryImageWriter;
class FMemoryUnfreezeContent;
class FPointerTableBase;
class FSHA1;
struct FMD5Hash;

/*-----------------------------------------------------------------------------
	MD5 functions.
-----------------------------------------------------------------------------*/

/** @name MD5 functions */
//@{
//
// MD5 Context.
//


//
// MD5 functions.
//!!it would be cool if these were implemented as subclasses of
// FArchive.
//
// CORE_API void appMD5Init( FMD5Context* context );
// CORE_API void appMD5Update( FMD5Context* context, uint8* input, int32 inputLen );
// CORE_API void appMD5Final( uint8* digest, FMD5Context* context );
// CORE_API void appMD5Transform( uint32* state, uint8* block );
// CORE_API void appMD5Encode( uint8* output, uint32* input, int32 len );
// CORE_API void appMD5Decode( uint32* output, uint8* input, int32 len );

class FMD5
{
public:
	CORE_API FMD5();
	CORE_API ~FMD5();

	/**
	 * MD5 block update operation.  Continues an MD5 message-digest operation,
	 * processing another message block, and updating the context.
	 *
	 * @param input		input data
	 * @param inputLen	length of the input data in bytes
	 **/
	CORE_API void Update(const uint8* input, uint64 inputLen);

	/**
	 * MD5 finalization. Ends an MD5 message-digest operation, writing the
	 * the message digest and zeroizing the context.
	 * Digest is 16 BYTEs.
	 *
	 * @param digest	pointer to a buffer where the digest should be stored ( must have at least 16 bytes )
	 **/
	CORE_API void Final(uint8* digest);

	/**
	 * Helper to perform the very common case of hashing an ASCII string into a hex representation.
	 * 
	 * @param String	hex representation of the hash (32 lower-case hex digits)
	 **/
	static FString HashAnsiString(const TCHAR* String)
	{
		return HashBytes((unsigned char*)TCHAR_TO_ANSI(String), FCString::Strlen(String));
	}

	/**
	 * Helper to perform the very common case of hashing an in-memory array of bytes into a hex representation
	 *
	 * @param String	hex representation of the hash (32 lower-case hex digits)
	 **/
	static FString HashBytes(const uint8* input, uint64 inputLen)
	{
		uint8 Digest[16];

		FMD5 Md5Gen;

		Md5Gen.Update(input, inputLen);
		Md5Gen.Final(Digest);

		FString MD5;
		for (int32 i = 0; i < 16; i++)
		{
			MD5 += FString::Printf(TEXT("%02x"), Digest[i]);
		}
		return MD5;
	}

private:
	struct FContext
	{
		uint32 state[4];
		uint32 count[2];
		uint8 buffer[64];
	};

	CORE_API void Transform( uint32* state, const uint8* block );
	CORE_API void Encode( uint8* output, const uint32* input, int32 len );
	CORE_API void Decode( uint32* output, const uint8* input, int32 len );

	FContext Context;
};
//@}

struct FMD5Hash;

/** Simple helper struct to ease the caching of MD5 hashes */
struct FMD5Hash
{
	/** Default constructor */
	FMD5Hash() : bIsValid(false) {}

	/** Check whether this has hash is valid or not */
	bool IsValid() const { return bIsValid; }

	/** Set up the MD5 hash from a container */
	void Set(FMD5& MD5)
	{
		MD5.Final(Bytes);
		bIsValid = true;
	}

	/** Compare one hash with another */
	friend bool operator==(const FMD5Hash& LHS, const FMD5Hash& RHS)
	{
		return LHS.bIsValid == RHS.bIsValid && (!LHS.bIsValid || FMemory::Memcmp(LHS.Bytes, RHS.Bytes, 16) == 0);
	}

	/** Compare one hash with another */
	friend bool operator!=(const FMD5Hash& LHS, const FMD5Hash& RHS)
	{
		return LHS.bIsValid != RHS.bIsValid || (LHS.bIsValid && FMemory::Memcmp(LHS.Bytes, RHS.Bytes, 16) != 0);
	}

	/** Serialise this hash */
	friend FArchive& operator<<(FArchive& Ar, FMD5Hash& Hash)
	{
		Ar << Hash.bIsValid;
		if (Hash.bIsValid)
		{
			Ar.Serialize(Hash.Bytes, 16);
		}

		return Ar;
	}

	/** Hash the specified file contents (using the optionally supplied scratch buffer) */
	CORE_API static FMD5Hash HashFile(const TCHAR* InFilename, TArray<uint8>* Buffer = nullptr);
	CORE_API static FMD5Hash HashFileFromArchive(FArchive* Ar, TArray<uint8>* ScratchPad = nullptr);

	const uint8* GetBytes() const { return Bytes; }
	const int32 GetSize() const { return sizeof(Bytes); }

private:
	/** Whether this hash is valid or not */
	bool bIsValid;

	/** The bytes this hash comprises */
	uint8 Bytes[16];

	friend inline FCbWriter& operator<<(FCbWriter& Writer, const FMD5Hash& Hash) // Hidden friends must be inlined to be performant
	{
		return Hash.WriteCompactBinary(Writer);
	}
	CORE_API FCbWriter& WriteCompactBinary(FCbWriter& Writer) const;
	friend CORE_API bool LoadFromCompactBinary(FCbFieldView Field, FMD5Hash& OutHash); // inlining not available because we don't want FCbFieldView defined
	friend CORE_API FString LexToString(const FMD5Hash&);
	friend CORE_API void LexFromString(FMD5Hash& Hash, const TCHAR*);
};

/** 
  * Construct a FGuid from a MD5Hash. This means that calling ToString on the resulting FGuid will not result in the 
  * expected MD5 hash string, due to how FGuid outputs the string; LexToString should be used in that case.
  */
inline FGuid MD5HashToGuid(const FMD5Hash& Hash)
{
	FGuid Result;
	FMemory::Memcpy(&Result, Hash.GetBytes(), sizeof(FGuid));
	return Result;
}

/*-----------------------------------------------------------------------------
	SHA-1 functions.
-----------------------------------------------------------------------------*/

/*
 *	NOTE:
 *	100% free public domain implementation of the SHA-1 algorithm
 *	by Dominik Reichl <dominik.reichl@t-online.de>
 *	Web: http://www.dominik-reichl.de/
 */

/** This divider string is beween full file hashes and script hashes */
#define HASHES_SHA_DIVIDER "+++"

/** Stores an SHA hash generated by FSHA1. */
class FSHAHash
{
public:
	alignas(uint32) uint8 Hash[20];

	FSHAHash()
	{
		FMemory::Memset(Hash, 0, sizeof(Hash));
	}

	static constexpr int32 GetStringLen() { return UE_ARRAY_COUNT(Hash) * 2; }

	inline void AppendString(FString& Out) const
	{
		BytesToHex((const uint8*)Hash, sizeof(Hash), Out);
	}

	inline FString ToString() const
	{
		return BytesToHex((const uint8*)Hash, sizeof(Hash));
	}

	inline void ToString(TCHAR* Dest, bool bNullTerminate) const
	{
		constexpr auto Count = UE_ARRAY_COUNT(Hash);
		for (int i = 0; i < Count; ++i)
		{
			uint8 Val = Hash[i];
			Dest[i * 2] = NibbleToTChar(Val >> 4);
			Dest[i * 2 + 1] = NibbleToTChar(Val & 15);
		}

		if (bNullTerminate)
		{
			Dest[Count * 2] = TEXT('\0');
		}
	}

	inline void FromString(const FStringView& Src)
	{
		check(Src.Len() == GetStringLen());
		UE::String::HexToBytes(Src, Hash);
	}

	friend bool operator==(const FSHAHash& X, const FSHAHash& Y)
	{
		return FMemory::Memcmp(&X.Hash, &Y.Hash, sizeof(X.Hash)) == 0;
	}

	friend bool operator!=(const FSHAHash& X, const FSHAHash& Y)
	{
		return FMemory::Memcmp(&X.Hash, &Y.Hash, sizeof(X.Hash)) != 0;
	}

	friend bool operator<(const FSHAHash& X, const FSHAHash& Y)
	{
		return FMemory::Memcmp(&X.Hash, &Y.Hash, sizeof(X.Hash)) < 0;
	}

	friend CORE_API FArchive& operator<<( FArchive& Ar, FSHAHash& G );
	
	friend uint32 GetTypeHash(const FSHAHash& InKey)
	{
		return *reinterpret_cast<const uint32*>(InKey.Hash);
	}

	friend CORE_API FString LexToString(const FSHAHash&);
	friend CORE_API void LexFromString(FSHAHash& Hash, const TCHAR*);
	friend inline FStringBuilderBase& operator<<(FStringBuilderBase& Builder, const FSHAHash& InHash) { UE::String::BytesToHex(InHash.Hash, Builder); return Builder; }
	friend inline FAnsiStringBuilderBase& operator<<(FAnsiStringBuilderBase& Builder, const FSHAHash& InHash) { UE::String::BytesToHex(InHash.Hash, Builder); return Builder; }
	CORE_API friend FCbWriter& operator<<(FCbWriter& Writer, const FSHAHash& Hash);
	CORE_API friend bool LoadFromCompactBinary(FCbFieldView Field, FSHAHash& OutHash);
};

namespace Freeze
{
	CORE_API void IntrinsicToString(const FSHAHash& Object, const FTypeLayoutDesc& TypeDesc, const FPlatformTypeLayoutParameters& LayoutParams, FMemoryToStringContext& OutContext);
}

DECLARE_INTRINSIC_TYPE_LAYOUT(FSHAHash);

<<<<<<< HEAD
class CORE_API FSHA1
=======
class FSHA1
>>>>>>> 4af6daef
{
public:

	enum {DigestSize=20};
	// Constructor and Destructor
	CORE_API FSHA1();
	CORE_API ~FSHA1();

	uint32 m_state[5];
	uint64 m_count;
	uint32 __reserved1[1];
	uint8  m_buffer[64];
	uint8  m_digest[20];
	uint32 __reserved2[3];

	CORE_API void Reset();

	// Update the hash value
	CORE_API void Update(const uint8 *data, uint64 len);

	// Update the hash value with string
	CORE_API void UpdateWithString(const TCHAR *data, uint32 len);

	// Finalize hash and report
	CORE_API void Final();

	// Finalize hash and return it
	FSHAHash Finalize()
	{
		Final();
		FSHAHash Digest;
		GetHash(reinterpret_cast<uint8*>(&Digest));
		return Digest;
	}

	// Report functions: as pre-formatted and raw data
	CORE_API void GetHash(uint8 *puDest);

	/**
	 * Calculate the hash on a single block and return it
	 *
	 * @param Data Input data to hash
	 * @param DataSize Size of the Data block
	 * @param OutHash Resulting hash value (20 byte buffer)
	 */
	static CORE_API void HashBuffer(const void* Data, uint64 DataSize, uint8* OutHash);

	/**
	 * Calculate the hash on a single block and return it
	 *
	 * @param Data Input data to hash
	 * @param DataSize Size of the Data block
	 * @return Resulting digest
	 */
	static FSHAHash HashBuffer(const void* Data, uint64 DataSize)
	{
		FSHAHash Hash;
		HashBuffer(Data, DataSize, Hash.Hash);
		return Hash;
	}

	/**
	 * Generate the HMAC (Hash-based Message Authentication Code) for a block of data.
	 * https://en.wikipedia.org/wiki/Hash-based_message_authentication_code
	 *
	 * @param Key		The secret key to be used when generating the HMAC
	 * @param KeySize	The size of the key
	 * @param Data		Input data to hash
	 * @param DataSize	Size of the Data block
	 * @param OutHash	Resulting hash value (20 byte buffer)
	 */
	static CORE_API void HMACBuffer(const void* Key, uint32 KeySize, const void* Data, uint64 DataSize, uint8* OutHash);

	/**
	 * Shared hashes.sha reading code (each platform gets a buffer to the data,
	 * then passes it to this function for processing)
	 *
	 * @param Buffer Contents of hashes.sha (probably loaded from an a section in the executable)
	 * @param BufferSize Size of Buffer
	 * @param bDuplicateKeyMemory If Buffer is not always loaded, pass true so that the 20 byte hashes are duplicated 
	 */
	static CORE_API void InitializeFileHashesFromBuffer(uint8* Buffer, uint64 BufferSize, bool bDuplicateKeyMemory=false);

	/**
	 * Gets the stored SHA hash from the platform, if it exists. This function
	 * must be able to be called from any thread.
	 *
	 * @param Pathname Pathname to the file to get the SHA for
	 * @param Hash 20 byte array that receives the hash
	 * @param bIsFullPackageHash true if we are looking for a full package hash, instead of a script code only hash
	 *
	 * @return true if the hash was found, false otherwise
	 */
	static CORE_API bool GetFileSHAHash(const TCHAR* Pathname, uint8 Hash[20], bool bIsFullPackageHash=true);

private:
	// Private SHA-1 transformation
<<<<<<< HEAD
	void Transform(const uint8* buffer, uint64 len);
=======
	CORE_API void Transform(const uint8* buffer, uint64 len);
>>>>>>> 4af6daef

	/** Global map of filename to hash value, filled out in InitializeFileHashesFromBuffer */
	static CORE_API TMap<FString, uint8*> FullFileSHAHashMap;

	/** Global map of filename to hash value, but for script-only SHA hashes */
	static CORE_API TMap<FString, uint8*> ScriptSHAHashMap;
};


/**
 * Asynchronous SHA verification
 */
class FAsyncSHAVerify
{
protected:
	/** Buffer to run the has on. This class can take ownership of the buffer is bShouldDeleteBuffer is true */
	void* Buffer;

	/** Size of Buffer */
	uint64 BufferSize;

	/** Hash to compare against */
	uint8 Hash[20];

	/** Filename to lookup hash value (can be empty if hash was passed to constructor) */
	FString Pathname;

	/** If this is true, and looking up the hash by filename fails, this will abort execution */
	bool bIsUnfoundHashAnError;

	/** Should this class delete the buffer memory when verification is complete? */
	bool bShouldDeleteBuffer;

public:

	/**
	 * Constructor. 
	 * 
	 * @param	InBuffer				Buffer of data to calculate has on. MUST be valid until this task completes (use Counter or pass ownership via bInShouldDeleteBuffer)
	 * @param	InBufferSize			Size of InBuffer
	 * @param	bInShouldDeleteBuffer	true if this task should FMemory::Free InBuffer on completion of the verification. Useful for a fire & forget verification
	 *									NOTE: If you pass ownership to the task MAKE SURE you are done using the buffer as it could go away at ANY TIME
	 * @param	Pathname				Pathname to use to have the platform lookup the hash value
	 * @param	bInIsUnfoundHashAnError true if failing to lookup the hash value results in a fail (only for Shipping PC)
	 */
	FAsyncSHAVerify(
		void* InBuffer, 
		uint64 InBufferSize, 
		bool bInShouldDeleteBuffer, 
		const TCHAR* InPathname, 
		bool bInIsUnfoundHashAnError)
		:	Buffer(InBuffer)
		,	BufferSize(InBufferSize)
		,	Pathname(InPathname)
		,	bIsUnfoundHashAnError(bInIsUnfoundHashAnError)
		,	bShouldDeleteBuffer(bInShouldDeleteBuffer)
	{
	}

	/**
	 * Performs the async hash verification
	 */
	CORE_API void DoWork();

	/**
	 * Task API, return true to indicate that we can abandon
	 */
	bool CanAbandon()
	{
		return true;
	}

	/**
	 * Abandon task, deletes the buffer if that is what was requested
	 */
	void Abandon()
	{
		if( bShouldDeleteBuffer )
		{
			FMemory::Free( Buffer );
			Buffer = 0;
		}
	}

	FORCEINLINE TStatId GetStatId() const
	{
		RETURN_QUICK_DECLARE_CYCLE_STAT(FAsyncSHAVerify, STATGROUP_ThreadPoolAsyncTasks);
	}
};

/**
 * Callback that is called if the asynchronous SHA verification fails
 * This will be called from a pooled thread.
 *
 * NOTE: Each platform is expected to implement this!
 *
 * @param FailedPathname Pathname of file that failed to verify
 * @param bFailedDueToMissingHash true if the reason for the failure was that the hash was missing, and that was set as being an error condition
 */
CORE_API void appOnFailSHAVerification(const TCHAR* FailedPathname, bool bFailedDueToMissingHash);

/**
 * Similar to FBufferReader, but will verify the contents of the buffer on close (on close to that 
 * we know we don't need the data anymore)
 */
class FBufferReaderWithSHA final : public FBufferReaderBase
{
public:
	/**
	 * Constructor
	 * 
	 * @param Data Buffer to use as the source data to read from
	 * @param Size Size of Data
	 * @param bInFreeOnClose If true, Data will be FMemory::Free'd when this archive is closed
	 * @param SHASourcePathname Path to the file to use to lookup the SHA hash value
	 * @param bIsPersistent Uses this value for SetIsPersistent()
	 * @param bInIsUnfoundHashAnError true if failing to lookup the hash should trigger an error (only in ShippingPC)
	 */
	FBufferReaderWithSHA( 
		void* Data, 
		int64 Size, 
		bool bInFreeOnClose, 
		const TCHAR* SHASourcePathname, 
		bool bIsPersistent=false, 
		bool bInIsUnfoundHashAnError=false 
		)
	// we force the base class to NOT free buffer on close, as we will let the SHA task do it if needed
	: FBufferReaderBase(Data, Size, bInFreeOnClose, bIsPersistent)
	, SourcePathname(SHASourcePathname)
	, bIsUnfoundHashAnError(bInIsUnfoundHashAnError)
	{
	}

	~FBufferReaderWithSHA() override
	{
		Close();
	}

	CORE_API bool Close() override;

	/**
  	 * Returns the name of the Archive.  Useful for getting the name of the package a struct or object
	 * is in when a loading error occurs.
	 *
	 * This is overridden for the specific Archive Types
	 **/
	virtual FString GetArchiveName() const { return TEXT("FBufferReaderWithSHA"); }

protected:
	/** Path to the file to use to lookup the SHA hash value */
	FString SourcePathname;
	/** true if failing to lookup the hash should trigger an error */
	bool bIsUnfoundHashAnError;
};


<|MERGE_RESOLUTION|>--- conflicted
+++ resolved
@@ -305,11 +305,7 @@
 
 DECLARE_INTRINSIC_TYPE_LAYOUT(FSHAHash);
 
-<<<<<<< HEAD
-class CORE_API FSHA1
-=======
 class FSHA1
->>>>>>> 4af6daef
 {
 public:
 
@@ -407,11 +403,7 @@
 
 private:
 	// Private SHA-1 transformation
-<<<<<<< HEAD
-	void Transform(const uint8* buffer, uint64 len);
-=======
 	CORE_API void Transform(const uint8* buffer, uint64 len);
->>>>>>> 4af6daef
 
 	/** Global map of filename to hash value, filled out in InitializeFileHashesFromBuffer */
 	static CORE_API TMap<FString, uint8*> FullFileSHAHashMap;
