--- conflicted
+++ resolved
@@ -20,17 +20,10 @@
 #endif
 
 
-<<<<<<< HEAD
-struct CORE_API FCommandLine
-{
-	/** maximum size of the command line */
-	static constexpr uint32 MaxCommandLineSize = 16384;
-=======
 struct FCommandLine
 {
 	/** maximum size of the command line */
 	static constexpr inline uint32 MaxCommandLineSize = 16384;
->>>>>>> 4af6daef
 
 	/** 
 	 * Resets FCommandLine to an uninitialised state as if Set() has never been called
