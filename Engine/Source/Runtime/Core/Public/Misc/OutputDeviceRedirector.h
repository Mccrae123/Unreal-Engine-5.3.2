--- conflicted
+++ resolved
@@ -9,10 +9,7 @@
 #include "Misc/EnumClassFlags.h"
 #include "Misc/OutputDevice.h"
 #include "Templates/PimplPtr.h"
-<<<<<<< HEAD
-=======
 #include "Templates/UniquePtr.h"
->>>>>>> 4af6daef
 #include "UObject/NameTypes.h"
 
 /*-----------------------------------------------------------------------------
@@ -30,27 +27,7 @@
 	const ELogVerbosity::Type Verbosity;
 	bool bExternalAllocation;
 
-<<<<<<< HEAD
-	FBufferedLine(const TCHAR* InData, const FName& InCategory, ELogVerbosity::Type InVerbosity, const double InTime = -1);
-
-	FBufferedLine(FBufferedLine& InBufferedLine, EBufferedLineInit Unused)
-		: Data(InBufferedLine.Data)
-		, Category(InBufferedLine.Category)
-		, Time(InBufferedLine.Time)
-		, Verbosity(InBufferedLine.Verbosity)
-		, bExternalAllocation(InBufferedLine.bExternalAllocation)
-	{
-		InBufferedLine.Data = nullptr;
-		InBufferedLine.bExternalAllocation = false;
-	}
-
-	/** Noncopyable for now, could be made movable */
-	FBufferedLine(const FBufferedLine&) = delete;
-	FBufferedLine& operator=(const FBufferedLine&) = delete;
-	~FBufferedLine();
-=======
 	CORE_API explicit FBufferedLine(const TCHAR* InData, const FName& InCategory, ELogVerbosity::Type InVerbosity, const double InTime = -1);
->>>>>>> 4af6daef
 };
 
 enum class EOutputDeviceRedirectorFlushOptions : uint32
@@ -65,22 +42,8 @@
 		*/
 	Async = 1 << 0,
 };
-<<<<<<< HEAD
 
 ENUM_CLASS_FLAGS(EOutputDeviceRedirectorFlushOptions);
-
-/**
- * Class used for output redirection to allow logs to show in multiple output devices.
- */
-class CORE_API FOutputDeviceRedirector final : public FOutputDevice
-{
-public:
-	UE_DEPRECATED(5.1, "TLocalOutputDevicesArray is being removed. Use TArray<FOutputDevice*, TInlineAllocator<16>>.")
-	typedef TArray<FOutputDevice*, TInlineAllocator<16>> TLocalOutputDevicesArray;
-=======
-
-ENUM_CLASS_FLAGS(EOutputDeviceRedirectorFlushOptions);
->>>>>>> 4af6daef
 
 /**
  * Class used for output redirection to allow logs to show in multiple output devices.
@@ -89,39 +52,24 @@
 {
 public:
 	/** Initialization constructor. */
-<<<<<<< HEAD
-	FOutputDeviceRedirector();
-
-	/** Get the GLog singleton. */
-	static FOutputDeviceRedirector* Get();
-=======
 	CORE_API FOutputDeviceRedirector();
 
 	/** Get the GLog singleton. */
 	static CORE_API FOutputDeviceRedirector* Get();
->>>>>>> 4af6daef
 
 	/**
 	 * Adds an output device to the chain of redirections.
 	 *
 	 * @param OutputDevice   Output device to add.
 	 */
-<<<<<<< HEAD
-	void AddOutputDevice(FOutputDevice* OutputDevice);
-=======
 	CORE_API void AddOutputDevice(FOutputDevice* OutputDevice);
->>>>>>> 4af6daef
 
 	/**
 	 * Removes an output device from the chain of redirections.
 	 *
 	 * @param OutputDevice   Output device to remove.
 	 */
-<<<<<<< HEAD
-	void RemoveOutputDevice(FOutputDevice* OutputDevice);
-=======
 	CORE_API void RemoveOutputDevice(FOutputDevice* OutputDevice);
->>>>>>> 4af6daef
 
 	/**
 	 * Returns whether an output device is in the list of redirections.
@@ -129,43 +77,6 @@
 	 * @param OutputDevice   Output device to check the list against.
 	 * @return true if messages are currently redirected to the the passed in output device, false otherwise.
 	 */
-<<<<<<< HEAD
-	bool IsRedirectingTo(FOutputDevice* OutputDevice);
-
-	/** Flushes lines buffered by secondary threads. */
-	void FlushThreadedLogs(EOutputDeviceRedirectorFlushOptions Options = EOutputDeviceRedirectorFlushOptions::None);
-
-	/** See Panic. */
-	UE_DEPRECATED(5.1, "Use Panic() when the caller is handling a crash, otherwise use FlushThreadedLogs().")
-	void PanicFlushThreadedLogs() { Panic(); }
-
-	/**
-	 * Serializes the current backlog to the specified output device.
-	 * @param OutputDevice   Output device that will receive the current backlog.
-	 */
-	void SerializeBacklog(FOutputDevice* OutputDevice);
-
-	/**
-	 * Enables or disables the backlog.
-	 *
-	 * @param bEnable   Starts saving a backlog if true, disables and discards any backlog if false.
-	 */
-	void EnableBacklog(bool bEnable);
-
-	/**
-	 * Sets the current thread to be the thread that redirects logs to buffered output devices.
-	 *
-	 * The current thread can redirect to buffered output devices without buffering, and becomes
-	 * responsible for flushing buffered logs from secondary threads. Logs from secondary threads
-	 * will not be redirected unless the current thread periodically flushes threaded logs.
-	 */
-	void SetCurrentThreadAsPrimaryThread();
-
-	UE_DEPRECATED(5.1, "Use SetCurrentThreadAsPrimaryThread().")
-	inline void SetCurrentThreadAsMasterThread() { SetCurrentThreadAsPrimaryThread(); }
-
-	/**
-=======
 	CORE_API bool IsRedirectingTo(FOutputDevice* OutputDevice);
 
 	/** Flushes lines buffered by secondary threads. */
@@ -194,29 +105,20 @@
 	CORE_API void SetCurrentThreadAsPrimaryThread();
 
 	/**
->>>>>>> 4af6daef
 	 * Starts a dedicated primary thread that redirects logs to buffered output devices.
 	 *
 	 * A thread will not be started for certain configurations or platforms, or when threading is disabled.
 	 *
 	 * @return true if a dedicated primary logging thread is running, false otherwise.
 	 */
-<<<<<<< HEAD
-	bool TryStartDedicatedPrimaryThread();
-=======
 	CORE_API bool TryStartDedicatedPrimaryThread();
->>>>>>> 4af6daef
 
 	/**
 	 * Serializes the log record via all current output devices.
 	 *
 	 * The format string pointed to by the record must remain valid indefinitely.
 	 */
-<<<<<<< HEAD
-	void SerializeRecord(const UE::FLogRecord& Record) final;
-=======
 	CORE_API void SerializeRecord(const UE::FLogRecord& Record) final;
->>>>>>> 4af6daef
 
 	/**
 	 * Serializes the passed in data via all current output devices.
@@ -224,11 +126,7 @@
 	 * @param Data   Text to log.
 	 * @param Event  Event name used for suppression purposes.
 	 */
-<<<<<<< HEAD
-	void Serialize(const TCHAR* Data, ELogVerbosity::Type Verbosity, const FName& Category, const double Time) final;
-=======
 	CORE_API void Serialize(const TCHAR* Data, ELogVerbosity::Type Verbosity, const FName& Category, const double Time) final;
->>>>>>> 4af6daef
 
 	/**
 	 * Serializes the passed in data via all current output devices.
@@ -236,16 +134,6 @@
 	 * @param Data   Text to log.
 	 * @param Event  Event name used for suppression purposes.
 	 */
-<<<<<<< HEAD
-	void Serialize(const TCHAR* Data, ELogVerbosity::Type Verbosity, const FName& Category) final;
-	
-	/** Same as Serialize(). */
-	void RedirectLog(const FName& Category, ELogVerbosity::Type Verbosity, const TCHAR* Data);
-	void RedirectLog(const FLazyName& Category, ELogVerbosity::Type Verbosity, const TCHAR* Data);
-
-	/** Passes on the flush request to all current output devices. */
-	void Flush() final;
-=======
 	CORE_API void Serialize(const TCHAR* Data, ELogVerbosity::Type Verbosity, const FName& Category) final;
 	
 	/** Same as Serialize(). */
@@ -254,7 +142,6 @@
 
 	/** Passes on the flush request to all current output devices. */
 	CORE_API void Flush() final;
->>>>>>> 4af6daef
 
 	/**
 	 * Attempts to set the calling thread as the panic thread and enable panic mode.
@@ -265,31 +152,19 @@
 	 * Flushes buffered logs to panic-safe output devices.
 	 * Flushes panic-safe output devices.
 	 */
-<<<<<<< HEAD
-	void Panic();
-=======
 	CORE_API void Panic();
->>>>>>> 4af6daef
 
 	/**
 	 * Closes output device and cleans up.
 	 *
 	 * This can't happen in the destructor as we might have to call "delete" which cannot be done for static/global objects.
 	 */
-<<<<<<< HEAD
-	void TearDown() final;
-=======
 	CORE_API void TearDown() final;
->>>>>>> 4af6daef
 
 	/**
 	 * Determine if the backlog is enabled.
 	 */
-<<<<<<< HEAD
-	bool IsBacklogEnabled() const;
-=======
 	CORE_API bool IsBacklogEnabled() const;
->>>>>>> 4af6daef
 
 private:
 	TPimplPtr<UE::Private::FOutputDeviceRedirectorState> State;
