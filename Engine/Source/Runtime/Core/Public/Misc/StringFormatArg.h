// Copyright Epic Games, Inc. All Rights Reserved.

#pragma once

// HEADER_UNIT_SKIP - Included through UnrealString.h

#include "Containers/ContainersFwd.h"

/** An argument supplied to FString::Format */
struct FStringFormatArg
{
	enum EType { Int, UInt, Double, String, StringLiteralANSI, StringLiteralWIDE, StringLiteralUCS2, StringLiteralUTF8 };

	/** The type of this arg */
	EType Type;

	/* todo: convert this to a TVariant */
	union
	{
		/** Value as integer */
		int64 IntValue;
		/** Value as uint */
		uint64 UIntValue;
		/** Value as double */
		double DoubleValue;
		/** Value as an ANSI string literal */
		const ANSICHAR* StringLiteralANSIValue;
		/** Value as a WIDE string literal */
		const WIDECHAR* StringLiteralWIDEValue;
		/** Value as a UCS2 string literal */
		const UCS2CHAR* StringLiteralUCS2Value;
		/** Value as a UTF8 string literal */
		const UTF8CHAR* StringLiteralUTF8Value;
	};

	/** Value as an FString */
	FString StringValue;

<<<<<<< HEAD
	FStringFormatArg( const int32 Value );
	FStringFormatArg( const uint32 Value );
	FStringFormatArg( const int64 Value );
	FStringFormatArg( const uint64 Value );
	FStringFormatArg( const float Value );
	FStringFormatArg( const double Value );
	FStringFormatArg( FString Value );
	FStringFormatArg( FStringView Value );
	FStringFormatArg( const ANSICHAR* Value );
	FStringFormatArg( const WIDECHAR* Value );
	FStringFormatArg( const UCS2CHAR* Value );
	FStringFormatArg( const UTF8CHAR* Value );

	/** Copyable */
	FStringFormatArg( const FStringFormatArg& RHS );
=======
	/** Not default constructible */
	FStringFormatArg() = delete;
	~FStringFormatArg() = default;

	CORE_API FStringFormatArg(const int32 Value);
	CORE_API FStringFormatArg(const uint32 Value);
	CORE_API FStringFormatArg(const int64 Value);
	CORE_API FStringFormatArg(const uint64 Value);
	CORE_API FStringFormatArg(const float Value);
	CORE_API FStringFormatArg(const double Value);
	CORE_API FStringFormatArg(FString Value);
	CORE_API FStringFormatArg(FStringView Value);
	CORE_API FStringFormatArg(const ANSICHAR* Value);
	CORE_API FStringFormatArg(const WIDECHAR* Value);
	CORE_API FStringFormatArg(const UCS2CHAR* Value);
	CORE_API FStringFormatArg(const UTF8CHAR* Value);

	FStringFormatArg(const FStringFormatArg& Other)
	{
		*this = Other;
	}
	FStringFormatArg(FStringFormatArg&& Other)
	{
		*this = MoveTemp(Other);
	}
>>>>>>> 4af6daef
	
	CORE_API FStringFormatArg& operator=(const FStringFormatArg& Other);
	CORE_API FStringFormatArg& operator=(FStringFormatArg&& Other);

};<|MERGE_RESOLUTION|>--- conflicted
+++ resolved
@@ -36,23 +36,6 @@
 	/** Value as an FString */
 	FString StringValue;
 
-<<<<<<< HEAD
-	FStringFormatArg( const int32 Value );
-	FStringFormatArg( const uint32 Value );
-	FStringFormatArg( const int64 Value );
-	FStringFormatArg( const uint64 Value );
-	FStringFormatArg( const float Value );
-	FStringFormatArg( const double Value );
-	FStringFormatArg( FString Value );
-	FStringFormatArg( FStringView Value );
-	FStringFormatArg( const ANSICHAR* Value );
-	FStringFormatArg( const WIDECHAR* Value );
-	FStringFormatArg( const UCS2CHAR* Value );
-	FStringFormatArg( const UTF8CHAR* Value );
-
-	/** Copyable */
-	FStringFormatArg( const FStringFormatArg& RHS );
-=======
 	/** Not default constructible */
 	FStringFormatArg() = delete;
 	~FStringFormatArg() = default;
@@ -78,7 +61,6 @@
 	{
 		*this = MoveTemp(Other);
 	}
->>>>>>> 4af6daef
 	
 	CORE_API FStringFormatArg& operator=(const FStringFormatArg& Other);
 	CORE_API FStringFormatArg& operator=(FStringFormatArg&& Other);
