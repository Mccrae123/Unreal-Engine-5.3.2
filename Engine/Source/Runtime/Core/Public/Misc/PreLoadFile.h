// Copyright Epic Games, Inc. All Rights Reserved.

#pragma once

#include "Containers/UnrealString.h"
#include "CoreMinimal.h"
#include "HAL/Platform.h"
#include "Misc/DelayedAutoRegister.h"

class FEvent;

<<<<<<< HEAD
struct CORE_API FPreLoadFile : public FDelayedAutoRegisterHelper
=======
struct FPreLoadFile : public FDelayedAutoRegisterHelper
>>>>>>> 4af6daef
{
	CORE_API FPreLoadFile(const TCHAR* InPath);

	CORE_API void* TakeOwnershipOfLoadedData(int64* OutFileSize=nullptr);
	static CORE_API void* TakeOwnershipOfLoadedDataByPath(const TCHAR* Filename, int64* OutFileSize);

protected:
	CORE_API void KickOffRead();

	bool bIsComplete;
	bool bFailedToOpenInKickOff;
	static CORE_API bool bSystemNoLongerTakingRequests;
	void* Data;
	int64 FileSize;
	FString Path;
	FEvent* CompletionEvent;
	class IAsyncReadFileHandle* AsyncReadHandle = nullptr;
	class IAsyncReadRequest* SizeRequestHandle = nullptr;
};<|MERGE_RESOLUTION|>--- conflicted
+++ resolved
@@ -9,11 +9,7 @@
 
 class FEvent;
 
-<<<<<<< HEAD
-struct CORE_API FPreLoadFile : public FDelayedAutoRegisterHelper
-=======
 struct FPreLoadFile : public FDelayedAutoRegisterHelper
->>>>>>> 4af6daef
 {
 	CORE_API FPreLoadFile(const TCHAR* InPath);
 
