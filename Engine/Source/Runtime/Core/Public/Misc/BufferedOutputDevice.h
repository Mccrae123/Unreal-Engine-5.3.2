// Copyright Epic Games, Inc. All Rights Reserved.

#pragma once

#include "Containers/Array.h"
#include "CoreTypes.h"
#include "HAL/CriticalSection.h"
#include "Logging/LogVerbosity.h"
#include "Misc/OutputDevice.h"
#include "Misc/OutputDeviceRedirector.h"

/** Buffered output device. */
class FBufferedOutputDevice : public FOutputDevice
{
protected:
	TArray<FBufferedLine>		BufferedLines;
	FCriticalSection			SynchronizationObject;
	ELogVerbosity::Type			FilterLevel = ELogVerbosity::All;

public:
	void	SetVerbosity(ELogVerbosity::Type Verbosity) { FilterLevel = Verbosity; }
<<<<<<< HEAD
	void	Serialize(const TCHAR* InData, ELogVerbosity::Type Verbosity, const FName& Category) override;
	void	GetContents(TArray<FBufferedLine>& DestBuffer);

	/** Pushes buffered lines into the specified output device. */
	void	RedirectTo(FOutputDevice& Ar);
=======
	CORE_API void	Serialize(const TCHAR* InData, ELogVerbosity::Type Verbosity, const FName& Category) override;
	CORE_API void	GetContents(TArray<FBufferedLine>& DestBuffer);

	/** Pushes buffered lines into the specified output device. */
	CORE_API void	RedirectTo(FOutputDevice& Ar);
>>>>>>> 4af6daef
};<|MERGE_RESOLUTION|>--- conflicted
+++ resolved
@@ -19,17 +19,9 @@
 
 public:
 	void	SetVerbosity(ELogVerbosity::Type Verbosity) { FilterLevel = Verbosity; }
-<<<<<<< HEAD
-	void	Serialize(const TCHAR* InData, ELogVerbosity::Type Verbosity, const FName& Category) override;
-	void	GetContents(TArray<FBufferedLine>& DestBuffer);
-
-	/** Pushes buffered lines into the specified output device. */
-	void	RedirectTo(FOutputDevice& Ar);
-=======
 	CORE_API void	Serialize(const TCHAR* InData, ELogVerbosity::Type Verbosity, const FName& Category) override;
 	CORE_API void	GetContents(TArray<FBufferedLine>& DestBuffer);
 
 	/** Pushes buffered lines into the specified output device. */
 	CORE_API void	RedirectTo(FOutputDevice& Ar);
->>>>>>> 4af6daef
 };