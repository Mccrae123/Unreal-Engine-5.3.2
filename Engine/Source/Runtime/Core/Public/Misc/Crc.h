--- conflicted
+++ resolved
@@ -8,11 +8,8 @@
 #include "Misc/CString.h"
 #include "Misc/Char.h"
 #include "Templates/EnableIf.h"
-<<<<<<< HEAD
-=======
 #include "Templates/UnrealTypeTraits.h"
 #include "Traits/IsCharType.h"
->>>>>>> 4af6daef
 
 template <typename... Types>
 struct TTuple;
@@ -248,9 +245,6 @@
 	delete [] Temp;
 
 	return Result;
-<<<<<<< HEAD
-}
-=======
 }
 
 /**
@@ -331,5 +325,4 @@
 	{
 		return FCrc::Strihash_DEPRECATED(ToCStr(Key));
 	}
-};
->>>>>>> 4af6daef
+};