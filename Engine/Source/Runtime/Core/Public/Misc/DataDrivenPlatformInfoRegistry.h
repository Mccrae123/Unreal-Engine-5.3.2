--- conflicted
+++ resolved
@@ -22,13 +22,6 @@
 		// should this platform be split when using ELocTextPlatformSplitMode::Restricted (only used when bIsConfidential is true)
 		bool bRestrictLocalization = false;
 
-<<<<<<< HEAD
-		// list of additonal restricted folders
-		TArray<FString> AdditionalRestrictedFolders;
-
-		// cached list of ini parents
-		TArray<FString> IniParentChain;
-=======
 		// the name of the ini section to use to load audio compression settings (used at runtime and cooktime)
 		FString AudioCompressionSettingsIniSectionName;
 
@@ -44,7 +37,6 @@
 
 		// NOTE: add more settings here (and read them in in the LoadDDPIIniSettings() function in the .cpp)
 
->>>>>>> 90fae962
 	};
 
 	/**
