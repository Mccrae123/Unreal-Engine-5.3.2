--- conflicted
+++ resolved
@@ -276,13 +276,8 @@
 	/**
 	 * Get sorted platorm infos or names. PlatformType is used to choose between true platforms and platform groups (or other fake platforms)
 	 */
-<<<<<<< HEAD
-	static const TArray<FName> GetSortedPlatformNames(EPlatformInfoType PlatformType);
-	static const TArray<const FDataDrivenPlatformInfo*>& GetSortedPlatformInfos(EPlatformInfoType PlatformType);
-=======
 	static CORE_API const TArray<FName> GetSortedPlatformNames(EPlatformInfoType PlatformType);
 	static CORE_API const TArray<const FDataDrivenPlatformInfo*>& GetSortedPlatformInfos(EPlatformInfoType PlatformType);
->>>>>>> 4af6daef
 
 	UE_DEPRECATED(5.1, "Use GetSoprtedPlatformNames that takes a PlatformType parameter")
 	static const TArray<FName> GetSortedPlatformNames()
@@ -344,27 +339,13 @@
 	static CORE_API bool IsPlatformHiddenFromUI(FName PlatformName);
 	static CORE_API void SetPlatformHiddenFromUI(FName PlatformName);
 
-	/**
-	 * Retrieve the full list of all known preview platforms from all DDPIs
-	*/
-	static const TArray<struct FPreviewPlatformMenuItem>& GetAllPreviewPlatformMenuItems();
-
-	/** Option to hide a platform from the user interface at runtime */
-	static bool IsPlatformHiddenFromUI(FName PlatformName);
-	static void SetPlatformHiddenFromUI(FName PlatformName);
-
 private:
 	/**
 	 * Get a modifiable DDPI object, for Turnkey to update it's info
 	 */
 	friend class FTurkeySupportModule;
-<<<<<<< HEAD
-	static FDataDrivenPlatformInfo& GetMutablePlatformInfo(FName PlatformName);
-	static TMap<FName, FDataDrivenPlatformInfo>& GetMutablePlatformInfos();
-=======
 	static CORE_API FDataDrivenPlatformInfo& GetMutablePlatformInfo(FName PlatformName);
 	static CORE_API TMap<FName, FDataDrivenPlatformInfo>& GetMutablePlatformInfos();
->>>>>>> 4af6daef
 
 #endif
 
