// Copyright 1998-2019 Epic Games, Inc. All Rights Reserved.

#pragma once

#include "CoreTypes.h"
#include "Containers/UnrealString.h"
#include "Containers/Map.h"
#include "Containers/Array.h"
#include "Misc/ConfigCacheIni.h"


struct CORE_API FDataDrivenPlatformInfoRegistry
{
	// Information about a platform loaded from disk
	struct FPlatformInfo
	{
		// is this platform confidential
		bool bIsConfidential = false;

		// should this platform be split when using ELocTextPlatformSplitMode::Restricted (only used when bIsConfidential is true)
		bool bRestrictLocalization = false;
<<<<<<< HEAD
=======

		// list of additonal restricted folders
		TArray<FString> AdditionalRestrictedFolders;
>>>>>>> 69078e53

		// cached list of ini parents
		TArray<FString> IniParentChain;
	};

<<<<<<< HEAD
=======
	/**
	* Get the global set of data driven platform information
	*/
	static const TMap<FString, FDataDrivenPlatformInfoRegistry::FPlatformInfo>& GetAllPlatformInfos();

>>>>>>> 69078e53
	/**
	 * Get the data driven platform info for a given platform. If the platform doesn't have any on disk,
	 * this will return a default constructed FConfigDataDrivenPlatformInfo
	 */
	static const FPlatformInfo& GetPlatformInfo(const FString& PlatformName);

	/**
	 * Gets a list of all known confidential platforms (note these are just the platforms you have access to, so, for example PS4 won't be
	 * returned if you are not a PS4 licensee)
	 */
	static const TArray<FString>& GetConfidentialPlatforms();

	/**
	 * Returns the number of discovered ini files that can be loaded with LoadDataDrivenIniFile
	 */
	static int32 GetNumDataDrivenIniFiles();

	/**
	 * Load the given ini file, and 
	 */
	static bool LoadDataDrivenIniFile(int32 Index, FConfigFile& IniFile, FString& PlatformName);
};
<|MERGE_RESOLUTION|>--- conflicted
+++ resolved
@@ -19,25 +19,19 @@
 
 		// should this platform be split when using ELocTextPlatformSplitMode::Restricted (only used when bIsConfidential is true)
 		bool bRestrictLocalization = false;
-<<<<<<< HEAD
-=======
 
 		// list of additonal restricted folders
 		TArray<FString> AdditionalRestrictedFolders;
->>>>>>> 69078e53
 
 		// cached list of ini parents
 		TArray<FString> IniParentChain;
 	};
 
-<<<<<<< HEAD
-=======
 	/**
 	* Get the global set of data driven platform information
 	*/
 	static const TMap<FString, FDataDrivenPlatformInfoRegistry::FPlatformInfo>& GetAllPlatformInfos();
 
->>>>>>> 69078e53
 	/**
 	 * Get the data driven platform info for a given platform. If the platform doesn't have any on disk,
 	 * this will return a default constructed FConfigDataDrivenPlatformInfo
