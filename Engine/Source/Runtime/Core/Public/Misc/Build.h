// Copyright Epic Games, Inc. All Rights Reserved.

#pragma once

/*--------------------------------------------------------------------------------
	Build configuration coming from UBT, do not modify
--------------------------------------------------------------------------------*/

// Set any configuration not defined by UBT to zero
#ifndef UE_BUILD_DEBUG
	#define UE_BUILD_DEBUG				0
#endif
#ifndef UE_BUILD_DEVELOPMENT
	#define UE_BUILD_DEVELOPMENT		0
#endif
#ifndef UE_BUILD_TEST
	#define UE_BUILD_TEST				0
#endif
#ifndef UE_BUILD_SHIPPING
	#define UE_BUILD_SHIPPING			0
#endif
#ifndef UE_GAME
	#define UE_GAME						0
#endif
#ifndef UE_EDITOR
	#define UE_EDITOR					0
#endif
#ifndef UE_BUILD_SHIPPING_WITH_EDITOR
	#define UE_BUILD_SHIPPING_WITH_EDITOR 0
#endif
#ifndef UE_BUILD_DOCS
	#define UE_BUILD_DOCS				0
#endif

/** 
 *   Whether compiling for dedicated server or not.
 */
#ifndef UE_SERVER
	#define UE_SERVER					0
#endif

// Ensure that we have one, and only one build config coming from UBT
#if UE_BUILD_DEBUG + UE_BUILD_DEVELOPMENT + UE_BUILD_TEST + UE_BUILD_SHIPPING != 1
	#error Exactly one of [UE_BUILD_DEBUG UE_BUILD_DEVELOPMENT UE_BUILD_TEST UE_BUILD_SHIPPING] should be defined to be 1
#endif

/*--------------------------------------------------------------------------------
	Legacy defined we want to make sure don't compile if they came in a merge.
--------------------------------------------------------------------------------*/

#define FINAL_RELEASE_DEBUGCONSOLE	(#)
#define FINAL_RELEASE				(#)
#define SHIPPING_PC_GAME			(#)
#define UE_BUILD_FINAL_RELEASE (#)

/*----------------------------------------------------------------------------
	Mandatory bridge options coming from UBT, do not modify directly!
----------------------------------------------------------------------------*/

/**
 * Whether we are compiling with the editor; must be defined by UBT
 */
#ifndef WITH_EDITOR
	#define WITH_EDITOR	0 // for auto-complete
	#error UBT should always define WITH_EDITOR to be 0 or 1
#endif

/**
 * Whether we are compiling with the engine; must be defined by UBT
 */
#ifndef WITH_ENGINE
	#define WITH_ENGINE	0 // for auto-complete
	#error UBT should always define WITH_ENGINE to be 0 or 1
#endif

/**
 *	Whether we are compiling with developer tools; must be defined by UBT
 */
#ifndef WITH_UNREAL_DEVELOPER_TOOLS
	#define WITH_UNREAL_DEVELOPER_TOOLS		0	// for auto-complete
	#error UBT should always define WITH_UNREAL_DEVELOPER_TOOLS to be 0 or 1
#endif

 /**
  *	Whether we are compiling with developer tools that may use other platforms or external connected devices, etc
  */
#ifndef WITH_UNREAL_TARGET_DEVELOPER_TOOLS
	#define WITH_UNREAL_TARGET_DEVELOPER_TOOLS		WITH_UNREAL_DEVELOPER_TOOLS // a subset of WITH_UNREAL_DEVELOPER_TOOLS, but can be disabled separately
#endif

/**
 *	Whether we are compiling with plugin support; must be defined by UBT
 */
#ifndef WITH_PLUGIN_SUPPORT
	#define WITH_PLUGIN_SUPPORT		0	// for auto-complete
	#error UBT should always define WITH_PLUGIN_SUPPORT to be 0 or 1
#endif

/**
 * Whether we are compiling with Slate accessibility and automation support
 */
#ifndef WITH_ACCESSIBILITY
	#define WITH_ACCESSIBILITY		1
#endif

 /** Enable perf counters */
#ifndef WITH_PERFCOUNTERS
	#define WITH_PERFCOUNTERS		0
#endif

/** 
 * Whether we are compiling a PGO instrumented build.
 */
#ifndef ENABLE_PGO_PROFILE
	#define ENABLE_PGO_PROFILE 0
#endif

/**
 * Unreal Header Tool requires extra data stored in the structure of a few core files. This enables some ifdef hacks to make this work. 
 * Set via UBT, do not modify directly
 */
#ifndef HACK_HEADER_GENERATOR
	#define HACK_HEADER_GENERATOR 0
#endif

/** Whether we are compiling with automation worker functionality.  Note that automation worker defaults to enabled in
    UE_BUILD_TEST configuration, so that it can be used for performance testing on devices */
#ifndef WITH_AUTOMATION_WORKER
	#define WITH_AUTOMATION_WORKER !(UE_BUILD_SHIPPING || HACK_HEADER_GENERATOR)
#endif

/**
* Whether we want a monolithic build (no DLLs); must be defined by UBT
*/
#ifndef IS_MONOLITHIC
	#define IS_MONOLITHIC 0 // for auto-complete
	#error UBT should always define IS_MONOLITHIC to be 0 or 1
#endif

/**
* Whether we want a program (shadercompilerworker, fileserver) or a game; must be defined by UBT
*/
#ifndef IS_PROGRAM
	#define IS_PROGRAM 0 // for autocomplete
	#error UBT should always define IS_PROGRAM to be 0 or 1
#endif

/**
* Whether we support hot-reload. Currently requires a non-monolithic build and non-shipping configuration.
*/
#ifndef WITH_HOT_RELOAD
	#define WITH_HOT_RELOAD (!IS_MONOLITHIC && !UE_BUILD_SHIPPING && !UE_BUILD_TEST && !UE_GAME && !UE_SERVER)
#endif

/**
* Make sure that live coding define is available.  Normally this is supplied by UBT
*/
#ifndef WITH_LIVE_CODING
	#define WITH_LIVE_CODING 0
#endif

/**
* Whether we support any type of live reloading
*/
#define WITH_RELOAD (WITH_HOT_RELOAD || WITH_LIVE_CODING)

/**
* Whether we include support for text archive formats. Disabling support allows de-virtualizing archive calls
* and eliminating string constants for field names.
*/
#ifndef WITH_TEXT_ARCHIVE_SUPPORT
	#define WITH_TEXT_ARCHIVE_SUPPORT WITH_EDITORONLY_DATA
#endif

/*----------------------------------------------------------------------------
	Optional bridge options coming from UBT, do not modify directly!
	If UBT doesn't set the value, it is assumed to be 0, and we set that here.
----------------------------------------------------------------------------*/

/**
 * Checks to see if pure virtual has actually been implemented, this is normally run as a CIS process and is set (indirectly) by UBT
 *
 * @see Core.h
 * @see ObjectMacros.h
 **/
#ifndef CHECK_PUREVIRTUALS
	#define CHECK_PUREVIRTUALS 0
#endif

/** Whether to use the null RHI. */
#ifndef USE_NULL_RHI
	#define USE_NULL_RHI 0
#endif

/** If not specified, disable logging in shipping */
#ifndef USE_LOGGING_IN_SHIPPING
	#define USE_LOGGING_IN_SHIPPING 0
#endif

#ifndef USE_CHECKS_IN_SHIPPING
	#define USE_CHECKS_IN_SHIPPING 0
#endif

/** If not defined follow the CHECK behavior since previously ensures were compiled in with checks */
#ifndef USE_ENSURES_IN_SHIPPING
	#define USE_ENSURES_IN_SHIPPING USE_CHECKS_IN_SHIPPING
#endif

#ifndef ALLOW_CONSOLE_IN_SHIPPING
	#define ALLOW_CONSOLE_IN_SHIPPING 0
#endif

/** Compile flag to force stats to be compiled */
#ifndef FORCE_USE_STATS
	#define FORCE_USE_STATS 0
#endif

/**
 *	Optionally enable support for named events from the stat macros without the stat system overhead
 *	This will attempt to disable regular stats system and use named events instead
 */
#ifndef ENABLE_STATNAMEDEVENTS
	#define ENABLE_STATNAMEDEVENTS	0
#endif

#ifndef ENABLE_STATNAMEDEVENTS_UOBJECT
	#define ENABLE_STATNAMEDEVENTS_UOBJECT 0
#endif

/*--------------------------------------------------------------------------------
	Basic options that by default depend on the build configuration and platform

	DO_GUARD_SLOW									If true, then checkSlow, checkfSlow and verifySlow are compiled into the executable.
	DO_CHECK										If true, then checkCode, checkf, verify, check, checkNoEntry, checkNoReentry, checkNoRecursion, verifyf, checkf are compiled into the executables
	DO_ENSURE										If true, then ensure, ensureAlways, ensureMsgf and ensureAlwaysMsgf are compiled into the executables
	STATS											If true, then the stats system is compiled into the executable.
	ALLOW_DEBUG_FILES								If true, then debug files like screen shots and profiles can be saved from the executable.
	NO_LOGGING										If true, then no logs or text output will be produced

--------------------------------------------------------------------------------*/

#if UE_BUILD_DEBUG
	#ifndef DO_GUARD_SLOW
		#define DO_GUARD_SLOW									1
	#endif
	#ifndef DO_CHECK
		#define DO_CHECK										1
	#endif
	#ifndef DO_ENSURE
		#define DO_ENSURE										1
	#endif
	#ifndef STATS
		#define STATS											((WITH_UNREAL_DEVELOPER_TOOLS || !WITH_EDITORONLY_DATA || USE_STATS_WITHOUT_ENGINE || USE_MALLOC_PROFILER || FORCE_USE_STATS) && !ENABLE_STATNAMEDEVENTS)
	#endif
	#ifndef ALLOW_DEBUG_FILES
		#define ALLOW_DEBUG_FILES								1
	#endif
	#ifndef ALLOW_CONSOLE
		#define ALLOW_CONSOLE									1
	#endif
	#ifndef NO_LOGGING
		#define NO_LOGGING										0
	#endif
#elif UE_BUILD_DEVELOPMENT
	#ifndef DO_GUARD_SLOW
		#define DO_GUARD_SLOW									0
	#endif
	#ifndef DO_CHECK
		#define DO_CHECK										1
	#endif
	#ifndef DO_ENSURE
		#define DO_ENSURE										1
	#endif
	#ifndef STATS
		#define STATS											((WITH_UNREAL_DEVELOPER_TOOLS || !WITH_EDITORONLY_DATA || USE_STATS_WITHOUT_ENGINE || USE_MALLOC_PROFILER || FORCE_USE_STATS) && !ENABLE_STATNAMEDEVENTS)
	#endif
	#ifndef ALLOW_DEBUG_FILES
		#define ALLOW_DEBUG_FILES								1
	#endif
	#ifndef ALLOW_CONSOLE
		#define ALLOW_CONSOLE									1
	#endif
	#ifndef NO_LOGGING
		#define NO_LOGGING										0
	#endif
#elif UE_BUILD_TEST
	#ifndef DO_GUARD_SLOW
		#define DO_GUARD_SLOW									0
	#endif
	#ifndef DO_CHECK
		#define DO_CHECK										USE_CHECKS_IN_SHIPPING
	#endif
	#ifndef DO_ENSURE
		#define DO_ENSURE										USE_ENSURES_IN_SHIPPING
	#endif
	#ifndef STATS
		#define STATS											((USE_MALLOC_PROFILER || FORCE_USE_STATS) && !ENABLE_STATNAMEDEVENTS)
	#endif
	#ifndef ALLOW_DEBUG_FILES
		#define ALLOW_DEBUG_FILES								1
	#endif
	#ifndef ALLOW_CONSOLE
		#define ALLOW_CONSOLE									1
	#endif
	#ifndef NO_LOGGING
		#define NO_LOGGING										!USE_LOGGING_IN_SHIPPING
	#endif
#elif UE_BUILD_SHIPPING
	#ifndef DO_GUARD_SLOW
		#define DO_GUARD_SLOW								0
	#endif
	#ifndef DO_CHECK
		#define DO_CHECK									USE_CHECKS_IN_SHIPPING
	#endif
	#ifndef DO_ENSURE
		#define DO_ENSURE									USE_ENSURES_IN_SHIPPING
	#endif
	#ifndef STATS
		#define STATS										(FORCE_USE_STATS && !ENABLE_STATNAMEDEVENTS)
	#endif
	#ifndef ALLOW_DEBUG_FILES
		#define ALLOW_DEBUG_FILES							WITH_EDITOR
	#endif
	#ifndef ALLOW_CONSOLE
		#define ALLOW_CONSOLE								ALLOW_CONSOLE_IN_SHIPPING
	#endif
	#ifndef NO_LOGGING
		#define NO_LOGGING									!USE_LOGGING_IN_SHIPPING
	#endif
#else
	#error Exactly one of [UE_BUILD_DEBUG UE_BUILD_DEVELOPMENT UE_BUILD_TEST UE_BUILD_SHIPPING] should be defined to be 1
#endif


/**
 * This is a global setting which will turn on logging / checks for things which are
 * considered especially bad for consoles.  Some of the checks are probably useful for PCs also.
 *
 * Throughout the code base there are specific things which dramatically affect performance and/or
 * are good indicators that something is wrong with the content.  These have PERF_ISSUE_FINDER in the
 * comment near the define to turn the individual checks on. 
 *
 * e.g. #if defined(PERF_LOG_DYNAMIC_LOAD_OBJECT) || LOOKING_FOR_PERF_ISSUES
 *
 * If one only cares about DLO, then one can enable the PERF_LOG_DYNAMIC_LOAD_OBJECT define.  Or one can
 * globally turn on all PERF_ISSUE_FINDERS :-)
 *
 **/
#ifndef LOOKING_FOR_PERF_ISSUES
	#define LOOKING_FOR_PERF_ISSUES (0 && !(UE_BUILD_SHIPPING))
#endif

/** Enable the use of the network profiler as long as we are not a Shipping or Test build */
#ifndef USE_NETWORK_PROFILER
#define USE_NETWORK_PROFILER !(UE_BUILD_SHIPPING || UE_BUILD_TEST)
#endif

/** Enable UberGraphPersistentFrame feature. It can speed up BP compilation (re-instancing) in editor, but introduce an unnecessary overhead in runtime. */
#define USE_UBER_GRAPH_PERSISTENT_FRAME 1

/** Enable validation of the Uber Graph's persistent frame's layout, this is useful to detect uber graph frame related corruption */
#define VALIDATE_UBER_GRAPH_PERSISTENT_FRAME (!(UE_BUILD_SHIPPING || UE_BUILD_TEST)) && USE_UBER_GRAPH_PERSISTENT_FRAME

/** Enable fast calls for event thunks into an event graph that have no parameters  */
#define UE_BLUEPRINT_EVENTGRAPH_FASTCALLS 1

/** Enable perf counters on dedicated servers */
#define USE_SERVER_PERF_COUNTERS ((UE_SERVER || UE_EDITOR) && WITH_PERFCOUNTERS)

#define USE_CIRCULAR_DEPENDENCY_LOAD_DEFERRING 1
#define USE_DEFERRED_DEPENDENCY_CHECK_VERIFICATION_TESTS (USE_CIRCULAR_DEPENDENCY_LOAD_DEFERRING && 0)

// 0 (default), set this to 1 to get draw events with "TOGGLEDRAWEVENTS" "r.ShowMaterialDrawEvents" and the "ProfileGPU" command working in test
#ifndef ALLOW_PROFILEGPU_IN_TEST
	#define ALLOW_PROFILEGPU_IN_TEST 0
#endif

#ifndef ALLOW_PROFILEGPU_IN_SHIPPING
	#define ALLOW_PROFILEGPU_IN_SHIPPING 0
#endif

// draw events with "TOGGLEDRAWEVENTS" "r.ShowMaterialDrawEvents" (for ProfileGPU, Pix, Razor, RenderDoc, ...) and the "ProfileGPU" command are normally compiled out for TEST and SHIPPING
#define WITH_PROFILEGPU (!(UE_BUILD_SHIPPING || UE_BUILD_TEST) || (UE_BUILD_TEST && ALLOW_PROFILEGPU_IN_TEST) || (UE_BUILD_SHIPPING && ALLOW_PROFILEGPU_IN_SHIPPING))

#ifndef ALLOW_DUMPGPU_IN_TEST
	#define ALLOW_DUMPGPU_IN_TEST 1
#endif

#ifndef ALLOW_DUMPGPU_IN_SHIPPING
	#define ALLOW_DUMPGPU_IN_SHIPPING 0
#endif

// DumpGPU command
#define WITH_DUMPGPU (!(UE_BUILD_SHIPPING || UE_BUILD_TEST) || (UE_BUILD_TEST && ALLOW_DUMPGPU_IN_TEST) || (UE_BUILD_SHIPPING && ALLOW_DUMPGPU_IN_SHIPPING))

#ifndef ALLOW_CHEAT_CVARS_IN_TEST
	#define ALLOW_CHEAT_CVARS_IN_TEST 1
#endif

#define DISABLE_CHEAT_CVARS (UE_BUILD_SHIPPING || (UE_BUILD_TEST && !ALLOW_CHEAT_CVARS_IN_TEST))

// Controls the creation of a thread for detecting hangs (FThreadHeartBeat). This is subject to other criteria, USE_HANG_DETECTION
#ifndef ALLOW_HANG_DETECTION
	#define ALLOW_HANG_DETECTION 1
#endif
#define USE_HANG_DETECTION (ALLOW_HANG_DETECTION && !WITH_EDITORONLY_DATA && !IS_PROGRAM && !UE_BUILD_DEBUG && !ENABLE_PGO_PROFILE)

// Controls the creation of a thread for detecting hitches (FGameThreadHitchHeartBeat). This is subject to other criteria, USE_HITCH_DETECTION
#ifndef ALLOW_HITCH_DETECTION
	#define ALLOW_HITCH_DETECTION 0
#endif

// Adjust a few things with the slack policy and MallocBinned2 to minimize memory usage (at some performance cost)
#ifndef AGGRESSIVE_MEMORY_SAVING
	#define AGGRESSIVE_MEMORY_SAVING 0
#endif

// Controls if UObjects are initialized as soon as they are available or only after the module is "loaded". This only applies to monolithic builds; if there are DLLs, this is how it works anyway and this should not be turned on
#ifndef USE_PER_MODULE_UOBJECT_BOOTSTRAP
	#define USE_PER_MODULE_UOBJECT_BOOTSTRAP 0
#endif

#define USE_HITCH_DETECTION (ALLOW_HITCH_DETECTION && !WITH_EDITORONLY_DATA && !IS_PROGRAM && !UE_BUILD_DEBUG)

// Controls whether shipping builds create backups of the most recent log file.
// All other configurations always create backups.
#ifndef PRESERVE_LOG_BACKUPS_IN_SHIPPING
	#define PRESERVE_LOG_BACKUPS_IN_SHIPPING 1
#endif

#ifndef ENABLE_RHI_VALIDATION
	#define ENABLE_RHI_VALIDATION (UE_BUILD_DEBUG || UE_BUILD_DEVELOPMENT)
#endif

// Controls whether FPlatformMisc::GetDeviceId() is available to be called.
// When set to 1, calls to this API will be hardcoded to return an empty string
// to avoid running afoul of calling device APIs that platform owners may restrict
// access to without waivers or special steps. Code that uses GetDeviceId() should
// expect to receive empty strings in these cases and response appropriately with
// fallback logic.
#ifndef GET_DEVICE_ID_UNAVAILABLE
	#define GET_DEVICE_ID_UNAVAILABLE 0
#endif
<<<<<<< HEAD
// Controls whether to enable loading cooked packages from I/O store in editor builds
#ifndef WITH_IOSTORE_IN_EDITOR
#define WITH_IOSTORE_IN_EDITOR 0
#endif
=======

// Controls whether the executable is compiled with cooked editor functionality
#ifndef UE_IS_COOKED_EDITOR
#define UE_IS_COOKED_EDITOR 0
#endif
// Controls whether to enable loading cooked packages from I/O store in editor builds. Defaults to UE_IS_COOKED_EDITOR
// but can be defined separately if needed
#ifndef WITH_IOSTORE_IN_EDITOR
#define WITH_IOSTORE_IN_EDITOR UE_IS_COOKED_EDITOR
#endif

// Controls whether or not to make a global object to load COnfig.bin as soon as possible
#ifndef PRELOAD_BINARY_CONFIG
	#define PRELOAD_BINARY_CONFIG 1
#endif

#ifndef WITH_COTF
	#define WITH_COTF ((WITH_ENGINE) && !(IS_PROGRAM || UE_BUILD_SHIPPING))
#endif

// Controls if the config system can stores configs for other platforms than the running one
#define ALLOW_OTHER_PLATFORM_CONFIG		WITH_UNREAL_DEVELOPER_TOOLS
>>>>>>> 6bbb88c8
<|MERGE_RESOLUTION|>--- conflicted
+++ resolved
@@ -441,12 +441,6 @@
 #ifndef GET_DEVICE_ID_UNAVAILABLE
 	#define GET_DEVICE_ID_UNAVAILABLE 0
 #endif
-<<<<<<< HEAD
-// Controls whether to enable loading cooked packages from I/O store in editor builds
-#ifndef WITH_IOSTORE_IN_EDITOR
-#define WITH_IOSTORE_IN_EDITOR 0
-#endif
-=======
 
 // Controls whether the executable is compiled with cooked editor functionality
 #ifndef UE_IS_COOKED_EDITOR
@@ -468,5 +462,4 @@
 #endif
 
 // Controls if the config system can stores configs for other platforms than the running one
-#define ALLOW_OTHER_PLATFORM_CONFIG		WITH_UNREAL_DEVELOPER_TOOLS
->>>>>>> 6bbb88c8
+#define ALLOW_OTHER_PLATFORM_CONFIG		WITH_UNREAL_DEVELOPER_TOOLS