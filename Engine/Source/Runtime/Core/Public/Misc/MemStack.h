// Copyright Epic Games, Inc. All Rights Reserved.

#pragma once

#include "Containers/ContainerAllocationPolicies.h"
#include "Containers/LockFreeFixedSizeAllocator.h"
#include "CoreGlobals.h"
#include "CoreTypes.h"
#include "HAL/MemoryBase.h"
#include "HAL/PlatformCrt.h"
#include "HAL/ThreadSafeCounter.h"
#include "HAL/ThreadSingleton.h"
#include "HAL/UnrealMemory.h"
#include "Math/UnrealMathUtility.h"
#include "Misc/AssertionMacros.h"
#include "Misc/Build.h"
#include "Misc/NoopCounter.h"
#include "Templates/AlignmentTemplates.h"
#include "Templates/UnrealTemplate.h"


// Enums for specifying memory allocation type.
enum EMemZeroed
{
	MEM_Zeroed = 1
};


enum EMemOned
{
	MEM_Oned = 1
};


class FPageAllocator
{
public:
	enum
	{
		PageSize = 64 * 1024,
		SmallPageSize = 1024-16 // allow a little extra space for allocator headers, etc
	};
#if UE_BUILD_SHIPPING
	typedef TLockFreeFixedSizeAllocator<PageSize, PLATFORM_CACHE_LINE_SIZE, FNoopCounter> TPageAllocator;
#else
	typedef TLockFreeFixedSizeAllocator<PageSize, PLATFORM_CACHE_LINE_SIZE, FThreadSafeCounter> TPageAllocator;
#endif

	static CORE_API FPageAllocator& Get();

	CORE_API ~FPageAllocator();
	CORE_API void* Alloc();
	CORE_API void Free(void* Mem);
	CORE_API void* AllocSmall();
	CORE_API void FreeSmall(void* Mem);
	CORE_API uint64 BytesUsed();
	CORE_API uint64 BytesFree();
	CORE_API void LatchProtectedMode();
private:

	static FPageAllocator* Instance;
	static FPageAllocator& Construct();
	FPageAllocator();

#if STATS
	void UpdateStats();
#endif
	TPageAllocator TheAllocator;
};


/**
 * Simple linear-allocation memory stack.
 * Items are allocated via PushBytes() or the specialized operator new()s.
 * Items are freed en masse by using FMemMark to Pop() them.
 **/
class FMemStackBase //-V1062
{
public:

	CORE_API FMemStackBase();

	FMemStackBase(const FMemStackBase&) = delete;
	FMemStackBase(FMemStackBase&& Other)
	{
		*this = MoveTemp(Other);
	}

	FMemStackBase& operator=(FMemStackBase&& Other)
	{
		Top = Other.Top;
		End = Other.End;
		TopChunk = Other.TopChunk;
		TopMark = Other.TopMark;
		NumMarks = Other.NumMarks;
		bShouldEnforceAllocMarks = Other.bShouldEnforceAllocMarks;
		Other.Top = nullptr;
		Other.End = nullptr;
		Other.TopChunk = nullptr;
		Other.NumMarks = 0;
		Other.bShouldEnforceAllocMarks = false;
		return *this;
	}

	~FMemStackBase()
	{
		check((GIsCriticalError || !NumMarks));
		FreeChunks(nullptr);
	}

	FORCEINLINE uint8* PushBytes(size_t AllocSize, size_t Alignment)
	{
		return (uint8*)Alloc(AllocSize, FMath::Max(AllocSize >= 16 ? (size_t)16 : (size_t)8, Alignment));
	}

	FORCEINLINE void* Alloc(size_t AllocSize, size_t Alignment)
	{
		// Debug checks.
		checkSlow(AllocSize>=0);
		checkSlow((Alignment&(Alignment-1))==0);
		checkSlow(Top<=End);
		check(!bShouldEnforceAllocMarks || NumMarks > 0);

		// Try to get memory from the current chunk.
		uint8* Result = Align( Top, Alignment );
		uint8* NewTop = Result + AllocSize;

		// Make sure we didn't overflow.
		if ( NewTop <= End )
		{
			Top	= NewTop;
		}
		else
		{
			// We'd pass the end of the current chunk, so allocate a new one.
			AllocateNewChunk( AllocSize + Alignment );
			Result = Align( Top, Alignment );
			NewTop = Result + AllocSize;
			Top = NewTop;
		}
		return Result;
	}

	/** return true if this stack is empty. */
	FORCEINLINE bool IsEmpty() const
	{
		return TopChunk == nullptr;
	}

	FORCEINLINE void Flush()
	{
		check(!NumMarks);
		FreeChunks(nullptr);
	}
	FORCEINLINE int32 GetNumMarks()
	{
		return NumMarks;
	}
	/** @return the number of bytes allocated for this FMemStack that are currently in use. */
	CORE_API int32 GetByteCount() const;

	// Returns true if the pointer was allocated using this allocator
	CORE_API bool ContainsPointer(const void* Pointer) const;

	// Friends.
	friend class FMemMark;
	friend void* operator new(size_t Size, FMemStackBase& Mem, int32 Count);
	friend void* operator new(size_t Size, std::align_val_t Align, FMemStackBase& Mem, int32 Count);
	friend void* operator new(size_t Size, FMemStackBase& Mem, EMemZeroed Tag, int32 Count);
	friend void* operator new(size_t Size, std::align_val_t Align, FMemStackBase& Mem, EMemZeroed Tag, int32 Count);
	friend void* operator new(size_t Size, FMemStackBase& Mem, EMemOned Tag, int32 Count);
	friend void* operator new(size_t Size, std::align_val_t Align, FMemStackBase& Mem, EMemOned Tag, int32 Count);
	friend void* operator new[](size_t Size, FMemStackBase& Mem, int32 Count);
	friend void* operator new[](size_t Size, std::align_val_t Align, FMemStackBase& Mem, int32 Count);
	friend void* operator new[](size_t Size, FMemStackBase& Mem, EMemZeroed Tag, int32 Count);
	friend void* operator new[](size_t Size, std::align_val_t Align, FMemStackBase& Mem, EMemZeroed Tag, int32 Count);
	friend void* operator new[](size_t Size, FMemStackBase& Mem, EMemOned Tag, int32 Count);
	friend void* operator new[](size_t Size, std::align_val_t Align, FMemStackBase& Mem, EMemOned Tag, int32 Count);

	// Types.
	struct FTaggedMemory
	{
		FTaggedMemory* Next;
		int32 DataSize;

		uint8 *Data() const
		{
			return ((uint8*)this) + sizeof(FTaggedMemory);
		}
	};

private:

	/**
	 * Allocate a new chunk of memory of at least MinSize size,
	 * updates the memory stack's Chunks table and ActiveChunks counter.
	 */
	CORE_API void AllocateNewChunk( int32 MinSize );

	/** Frees the chunks above the specified chunk on the stack. */
	CORE_API void FreeChunks( FTaggedMemory* NewTopChunk );

	// Variables.
	uint8*			Top;				// Top of current chunk (Top<=End).
	uint8*			End;				// End of current chunk.
	FTaggedMemory*	TopChunk;			// Only chunks 0..ActiveChunks-1 are valid.

	/** The top mark on the stack. */
	class FMemMark*	TopMark;

	/** The number of marks on this stack. */
	int32 NumMarks;


protected:
	bool bShouldEnforceAllocMarks;	
};


class CORE_API FMemStack : public TThreadSingleton<FMemStack>, public FMemStackBase
{
public:
	FMemStack()
	{
		bShouldEnforceAllocMarks = true;
	}
};


/*-----------------------------------------------------------------------------
	FMemStack templates.
-----------------------------------------------------------------------------*/

// Operator new for typesafe memory stack allocation.
template <class T> inline T* New(FMemStackBase& Mem, int32 Count = 1, int32 Align = DEFAULT_ALIGNMENT)
{
	return (T*)Mem.PushBytes( Count*sizeof(T), Align );
}
template <class T> inline T* NewZeroed(FMemStackBase& Mem, int32 Count = 1, int32 Align = DEFAULT_ALIGNMENT)
{
	uint8* Result = Mem.PushBytes( Count*sizeof(T), Align );
	FMemory::Memzero( Result, Count*sizeof(T) );
	return (T*)Result;
}
template <class T> inline T* NewOned(FMemStackBase& Mem, int32 Count = 1, int32 Align = DEFAULT_ALIGNMENT)
{
	uint8* Result = Mem.PushBytes( Count*sizeof(T), Align );
	FMemory::Memset( Result, 0xff, Count*sizeof(T) );
	return (T*)Result;
}


/*-----------------------------------------------------------------------------
	FMemStack operator new's.
-----------------------------------------------------------------------------*/

// Operator new for typesafe memory stack allocation.
inline void* operator new(size_t Size, FMemStackBase& Mem, int32 Count = 1)
<<<<<<< HEAD
=======
{
	// Get uninitialized memory.
	const size_t SizeInBytes = Size * Count;
	checkSlow(SizeInBytes <= (size_t)TNumericLimits<int32>::Max());
	return Mem.PushBytes( SizeInBytes, __STDCPP_DEFAULT_NEW_ALIGNMENT__);
}
inline void* operator new(size_t Size, std::align_val_t Align, FMemStackBase& Mem, int32 Count = 1) // c++17
>>>>>>> 4af6daef
{
	// Get uninitialized memory.
	const size_t SizeInBytes = Size * Count;
	checkSlow(SizeInBytes <= (size_t)TNumericLimits<int32>::Max());
<<<<<<< HEAD
	return Mem.PushBytes( SizeInBytes, __STDCPP_DEFAULT_NEW_ALIGNMENT__);
}
inline void* operator new(size_t Size, std::align_val_t Align, FMemStackBase& Mem, int32 Count = 1) // c++17
{
	// Get uninitialized memory.
	const size_t SizeInBytes = Size * Count;
	checkSlow(SizeInBytes <= (size_t)TNumericLimits<int32>::Max());
	return Mem.PushBytes(SizeInBytes, (size_t)Align);
}
=======
	return Mem.PushBytes(SizeInBytes, (size_t)Align);
}
>>>>>>> 4af6daef
inline void* operator new(size_t Size, FMemStackBase& Mem, EMemZeroed Tag, int32 Count = 1)
{
	// Get zero-filled memory.
	const size_t SizeInBytes = Size * Count;
	checkSlow(SizeInBytes <= (size_t)TNumericLimits<int32>::Max());
	uint8* Result = Mem.PushBytes( SizeInBytes, __STDCPP_DEFAULT_NEW_ALIGNMENT__);
	FMemory::Memzero( Result, SizeInBytes );
	return Result;
}
inline void* operator new(size_t Size, std::align_val_t Align, FMemStackBase& Mem, EMemZeroed Tag, int32 Count = 1) // c++17
{
	// Get zero-filled memory.
	const size_t SizeInBytes = Size * Count;
	checkSlow(SizeInBytes <= (size_t)TNumericLimits<int32>::Max());
	uint8* Result = Mem.PushBytes(SizeInBytes, (size_t)Align);
	FMemory::Memzero(Result, SizeInBytes);
	return Result;
}
inline void* operator new(size_t Size, FMemStackBase& Mem, EMemOned Tag, int32 Count = 1)
{
	// Get one-filled memory.
	const size_t SizeInBytes = Size * Count;
	checkSlow(SizeInBytes <= (size_t)TNumericLimits<int32>::Max());
	uint8* Result = Mem.PushBytes( SizeInBytes, __STDCPP_DEFAULT_NEW_ALIGNMENT__);
	FMemory::Memset( Result, 0xff, SizeInBytes );
	return Result;
}
inline void* operator new(size_t Size, std::align_val_t Align, FMemStackBase& Mem, EMemOned Tag, int32 Count = 1) // c++17
{
	// Get one-filled memory.
	const size_t SizeInBytes = Size * Count;
	checkSlow(SizeInBytes <= (size_t)TNumericLimits<int32>::Max());
	uint8* Result = Mem.PushBytes(SizeInBytes, (size_t)Align);
	FMemory::Memset(Result, 0xff, SizeInBytes);
	return Result;
}
inline void* operator new[](size_t Size, FMemStackBase& Mem, int32 Count = 1)
{
	// Get uninitialized memory.
	const size_t SizeInBytes = Size * Count;
	checkSlow(SizeInBytes <= (size_t)TNumericLimits<int32>::Max());
	return Mem.PushBytes( SizeInBytes, __STDCPP_DEFAULT_NEW_ALIGNMENT__);
}
inline void* operator new[](size_t Size, std::align_val_t Align, FMemStackBase& Mem, int32 Count = 1) // c++17
{
	// Get uninitialized memory.
	const size_t SizeInBytes = Size * Count;
	checkSlow(SizeInBytes <= (size_t)TNumericLimits<int32>::Max());
	return Mem.PushBytes(SizeInBytes, (size_t)Align);
}
inline void* operator new[](size_t Size, FMemStackBase& Mem, EMemZeroed Tag, int32 Count = 1)
{
	// Get zero-filled memory.
	const size_t SizeInBytes = Size * Count;
	checkSlow(SizeInBytes <= (size_t)TNumericLimits<int32>::Max());
	uint8* Result = Mem.PushBytes(SizeInBytes, __STDCPP_DEFAULT_NEW_ALIGNMENT__);
	FMemory::Memzero( Result, SizeInBytes );
	return Result;
}
inline void* operator new[](size_t Size, std::align_val_t Align, FMemStackBase& Mem, EMemZeroed Tag, int32 Count = 1) // c++17
{
	// Get zero-filled memory.
	const size_t SizeInBytes = Size * Count;
	checkSlow(SizeInBytes <= (size_t)TNumericLimits<int32>::Max());
	uint8* Result = Mem.PushBytes(SizeInBytes, (size_t)Align);
	FMemory::Memzero(Result, SizeInBytes);
	return Result;
}
inline void* operator new[](size_t Size, FMemStackBase& Mem, EMemOned Tag, int32 Count = 1)
{
	// Get one-filled memory.
	const size_t SizeInBytes = Size * Count;
	checkSlow(SizeInBytes <= (size_t)TNumericLimits<int32>::Max());
	uint8* Result = Mem.PushBytes( SizeInBytes, __STDCPP_DEFAULT_NEW_ALIGNMENT__);
	FMemory::Memset( Result, 0xff, SizeInBytes );
	return Result;
}
inline void* operator new[](size_t Size, std::align_val_t Align, FMemStackBase& Mem, EMemOned Tag, int32 Count = 1) // c++17
{
	// Get one-filled memory.
	const size_t SizeInBytes = Size * Count;
	checkSlow(SizeInBytes <= (size_t)TNumericLimits<int32>::Max());
	uint8* Result = Mem.PushBytes(SizeInBytes, (size_t)Align);
	FMemory::Memset(Result, 0xff, SizeInBytes);
	return Result;
}

namespace UE::Core::Private
{
	[[noreturn]] CORE_API void OnInvalidMemStackAllocatorNum(int32 NewNum, SIZE_T NumBytesPerElement);
}

/** A container allocator that allocates from a mem-stack. */
template<uint32 Alignment = DEFAULT_ALIGNMENT>
class TMemStackAllocator
{
public:
	using SizeType = int32;

	enum { NeedsElementType = true };
	enum { RequireRangeCheck = true };

	template<typename ElementType>
	class ForElementType
	{
	public:

		/** Default constructor. */
		ForElementType():
			Data(nullptr)
		{}

		/**
		 * Moves the state of another allocator into this one.
		 * Assumes that the allocator is currently empty, i.e. memory may be allocated but any existing elements have already been destructed (if necessary).
		 * @param Other - The allocator to move the state from.  This allocator should be left in a valid empty state.
		 */
		FORCEINLINE void MoveToEmpty(ForElementType& Other)
		{
			checkSlow(this != &Other);

			Data       = Other.Data;
			Other.Data = nullptr;
		}

		// FContainerAllocatorInterface
		FORCEINLINE ElementType* GetAllocation() const
		{
			return Data;
		}

		//@TODO: FLOATPRECISION: Takes SIZE_T input but doesn't actually support it
		void ResizeAllocation(SizeType PreviousNumElements, SizeType NumElements,SIZE_T NumBytesPerElement)
		{
			void* OldData = Data;
			if( NumElements )
			{
				static_assert(sizeof(int32) <= sizeof(SIZE_T), "SIZE_T is expected to be larger than int32");

				// Check for under/overflow
				if (UNLIKELY(NumElements < 0 || NumBytesPerElement < 1 || NumBytesPerElement > (SIZE_T)MAX_int32))
				{
					UE::Core::Private::OnInvalidMemStackAllocatorNum(NumElements, NumBytesPerElement);
				}

				// Allocate memory from the stack.
				Data = (ElementType*)FMemStack::Get().PushBytes(
					(int32)(NumElements * NumBytesPerElement),
					FMath::Max(Alignment,(uint32)alignof(ElementType))
					);

				// If the container previously held elements, copy them into the new allocation.
				if(OldData && PreviousNumElements)
				{
					const SizeType NumCopiedElements = FMath::Min(NumElements,PreviousNumElements);
					FMemory::Memcpy(Data,OldData,NumCopiedElements * NumBytesPerElement);
				}
			}
		}
		FORCEINLINE SizeType CalculateSlackReserve(SizeType NumElements, SIZE_T NumBytesPerElement) const
		{
			return DefaultCalculateSlackReserve(NumElements, NumBytesPerElement, false, Alignment);
		}
		FORCEINLINE SizeType CalculateSlackShrink(SizeType NumElements, SizeType NumAllocatedElements, SIZE_T NumBytesPerElement) const
		{
			return DefaultCalculateSlackShrink(NumElements, NumAllocatedElements, NumBytesPerElement, false, Alignment);
		}
		FORCEINLINE SizeType CalculateSlackGrow(SizeType NumElements, SizeType NumAllocatedElements, SIZE_T NumBytesPerElement) const
		{
			return DefaultCalculateSlackGrow(NumElements, NumAllocatedElements, NumBytesPerElement, false, Alignment);
		}

		FORCEINLINE SIZE_T GetAllocatedSize(SizeType NumAllocatedElements, SIZE_T NumBytesPerElement) const
		{
			return NumAllocatedElements * NumBytesPerElement;
		}

		bool HasAllocation() const
		{
			return !!Data;
		}

		SizeType GetInitialCapacity() const
		{
			return 0;
		}
			
	private:

		/** A pointer to the container's elements. */
		ElementType* Data;
	};
	
	typedef ForElementType<FScriptContainerElement> ForAnyElementType;
};

template <uint32 Alignment>
struct TAllocatorTraits<TMemStackAllocator<Alignment>> : TAllocatorTraitsBase<TMemStackAllocator<Alignment>>
{
	enum { IsZeroConstruct = true };
};


/**
 * FMemMark marks a top-of-stack position in the memory stack.
 * When the marker is constructed or initialized with a particular memory 
 * stack, it saves the stack's current position. When marker is popped, it
 * pops all items that were added to the stack subsequent to initialization.
 */
class FMemMark
{
public:
	// Constructors.
	FMemMark(FMemStackBase& InMem)
	:	Mem(InMem)
	,	Top(InMem.Top)
	,	SavedChunk(InMem.TopChunk)
	,	bPopped(false)
	,	NextTopmostMark(InMem.TopMark)
	{
		Mem.TopMark = this;

		// Track the number of outstanding marks on the stack.
		Mem.NumMarks++;
	}

	/** Destructor. */
	~FMemMark()
	{
		Pop();
	}

	/** Free the memory allocated after the mark was created. */
	void Pop()
	{
		if(!bPopped)
		{
			check(Mem.TopMark == this);
			bPopped = true;

			// Track the number of outstanding marks on the stack.
			--Mem.NumMarks;

			// Unlock any new chunks that were allocated.
			if( SavedChunk != Mem.TopChunk )
			{
				Mem.FreeChunks( SavedChunk );
			}

			// Restore the memory stack's state.
			Mem.Top = Top;
			Mem.TopMark = NextTopmostMark;

			// Ensure that the mark is only popped once by clearing the top pointer.
			Top = nullptr;
		}
	}

private:

	// Implementation variables.
	FMemStackBase& Mem;
	uint8* Top;
	FMemStackBase::FTaggedMemory* SavedChunk;
	bool bPopped;
	FMemMark* NextTopmostMark;
};<|MERGE_RESOLUTION|>--- conflicted
+++ resolved
@@ -256,8 +256,6 @@
 
 // Operator new for typesafe memory stack allocation.
 inline void* operator new(size_t Size, FMemStackBase& Mem, int32 Count = 1)
-<<<<<<< HEAD
-=======
 {
 	// Get uninitialized memory.
 	const size_t SizeInBytes = Size * Count;
@@ -265,25 +263,12 @@
 	return Mem.PushBytes( SizeInBytes, __STDCPP_DEFAULT_NEW_ALIGNMENT__);
 }
 inline void* operator new(size_t Size, std::align_val_t Align, FMemStackBase& Mem, int32 Count = 1) // c++17
->>>>>>> 4af6daef
 {
 	// Get uninitialized memory.
 	const size_t SizeInBytes = Size * Count;
 	checkSlow(SizeInBytes <= (size_t)TNumericLimits<int32>::Max());
-<<<<<<< HEAD
-	return Mem.PushBytes( SizeInBytes, __STDCPP_DEFAULT_NEW_ALIGNMENT__);
-}
-inline void* operator new(size_t Size, std::align_val_t Align, FMemStackBase& Mem, int32 Count = 1) // c++17
-{
-	// Get uninitialized memory.
-	const size_t SizeInBytes = Size * Count;
-	checkSlow(SizeInBytes <= (size_t)TNumericLimits<int32>::Max());
 	return Mem.PushBytes(SizeInBytes, (size_t)Align);
 }
-=======
-	return Mem.PushBytes(SizeInBytes, (size_t)Align);
-}
->>>>>>> 4af6daef
 inline void* operator new(size_t Size, FMemStackBase& Mem, EMemZeroed Tag, int32 Count = 1)
 {
 	// Get zero-filled memory.
