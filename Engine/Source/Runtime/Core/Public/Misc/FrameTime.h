--- conflicted
+++ resolved
@@ -94,8 +94,6 @@
 	static FFrameTime FromDecimal(double InDecimalFrame);
 
 	FFrameNumber FrameNumber;
-<<<<<<< HEAD
-=======
 
 private:
 
@@ -103,7 +101,6 @@
 	float SubFrame;
 
 public:
->>>>>>> 4af6daef
 
 	/**
 	 * Serializes the given FrameTime from or into the specified archive.
@@ -118,11 +115,6 @@
 		return Ar;
 	}
 
-<<<<<<< HEAD
-	/** Must be 0.f <= SubFrame < 1.f */
-	float SubFrame;
-
-
 	friend FORCEINLINE_DEBUGGABLE bool operator==(FFrameTime A, FFrameTime B)
 	{
 		return A.FrameNumber == B.FrameNumber && A.SubFrame == B.SubFrame;
@@ -157,77 +149,19 @@
 	{
 		return A.FrameNumber < B.FrameNumber || ( A.FrameNumber == B.FrameNumber && A.SubFrame <= B.SubFrame );
 	}
-=======
-	friend FORCEINLINE_DEBUGGABLE bool operator==(FFrameTime A, FFrameTime B)
-	{
-		return A.FrameNumber == B.FrameNumber && A.SubFrame == B.SubFrame;
-	}
-
-
-	friend FORCEINLINE_DEBUGGABLE bool operator!=(FFrameTime A, FFrameTime B)
-	{
-		return A.FrameNumber != B.FrameNumber || A.SubFrame != B.SubFrame;
-	}
-
-
-	friend FORCEINLINE_DEBUGGABLE bool operator> (FFrameTime A, FFrameTime B)
-	{
-		return A.FrameNumber >  B.FrameNumber || ( A.FrameNumber == B.FrameNumber && A.SubFrame > B.SubFrame );
-	}
-
-
-	friend FORCEINLINE_DEBUGGABLE bool operator>=(FFrameTime A, FFrameTime B)
-	{
-		return A.FrameNumber > B.FrameNumber || ( A.FrameNumber == B.FrameNumber && A.SubFrame >= B.SubFrame );
-	}
-
-
-	friend FORCEINLINE_DEBUGGABLE bool operator< (FFrameTime A, FFrameTime B)
-	{
-		return A.FrameNumber <  B.FrameNumber || ( A.FrameNumber == B.FrameNumber && A.SubFrame < B.SubFrame );
-	}
-
-
-	friend FORCEINLINE_DEBUGGABLE bool operator<=(FFrameTime A, FFrameTime B)
-	{
-		return A.FrameNumber < B.FrameNumber || ( A.FrameNumber == B.FrameNumber && A.SubFrame <= B.SubFrame );
-	}
 
 
 	friend FORCEINLINE_DEBUGGABLE FFrameTime& operator+=(FFrameTime& LHS, FFrameTime RHS)
 	{
 		float NewSubFrame = LHS.SubFrame + RHS.SubFrame;
->>>>>>> 4af6daef
 
 		LHS.FrameNumber = LHS.FrameNumber + RHS.FrameNumber + FFrameNumber(FMath::FloorToInt(NewSubFrame));
 		LHS.SubFrame    = FMath::Frac(NewSubFrame);
 
-<<<<<<< HEAD
-	friend FORCEINLINE_DEBUGGABLE FFrameTime& operator+=(FFrameTime& LHS, FFrameTime RHS)
-	{
-		float NewSubFrame = LHS.SubFrame + RHS.SubFrame;
-=======
 		return LHS;
 	}
->>>>>>> 4af6daef
-
-		LHS.FrameNumber = LHS.FrameNumber + RHS.FrameNumber + FFrameNumber(FMath::FloorToInt(NewSubFrame));
-		LHS.SubFrame    = FMath::Frac(NewSubFrame);
-
-<<<<<<< HEAD
-		return LHS;
-	}
-=======
-	friend FORCEINLINE_DEBUGGABLE FFrameTime operator+(FFrameTime A, FFrameTime B)
-	{
-		const float        NewSubFrame    = A.SubFrame + B.SubFrame;
-		const FFrameNumber NewFrameNumber = A.FrameNumber + B.FrameNumber + FFrameNumber(FMath::FloorToInt(NewSubFrame));
->>>>>>> 4af6daef
-
-		return FFrameTime(NewFrameNumber, FMath::Frac(NewSubFrame));
-	}
-
-<<<<<<< HEAD
+
+
 	friend FORCEINLINE_DEBUGGABLE FFrameTime operator+(FFrameTime A, FFrameTime B)
 	{
 		const float        NewSubFrame    = A.SubFrame + B.SubFrame;
@@ -249,20 +183,6 @@
 		return LHS;
 	}
 
-=======
-
-	friend FORCEINLINE_DEBUGGABLE FFrameTime& operator-=(FFrameTime& LHS, FFrameTime RHS)
-	{
-		// Ensure SubFrame is always between 0 and 1
-		// Note that the difference between frame -1.5 and 1.5 is 2, not 3, since sub frame positions are always positive
-		const float        NewSubFrame     = LHS.SubFrame - RHS.SubFrame;
-		const float        FlooredSubFrame = FMath::FloorToFloat(NewSubFrame);
-		LHS.FrameNumber  = LHS.FrameNumber - RHS.FrameNumber + FFrameNumber(FMath::TruncToInt(FlooredSubFrame));
-		LHS.SubFrame = NewSubFrame - FlooredSubFrame;
-
-		return LHS;
-	}
-
 
 	friend FORCEINLINE_DEBUGGABLE FFrameTime operator-(FFrameTime A, FFrameTime B)
 	{
@@ -272,19 +192,6 @@
 		const float        FlooredSubFrame = FMath::FloorToFloat(NewSubFrame);
 		const FFrameNumber NewFrameNumber  = A.FrameNumber - B.FrameNumber + FFrameNumber(FMath::TruncToInt(FlooredSubFrame));
 
-		return FFrameTime(NewFrameNumber, NewSubFrame - FlooredSubFrame);
-	}
->>>>>>> 4af6daef
-
-	friend FORCEINLINE_DEBUGGABLE FFrameTime operator-(FFrameTime A, FFrameTime B)
-	{
-		// Ensure SubFrame is always between 0 and 1
-		// Note that the difference between frame -1.5 and 1.5 is 2, not 3, since sub frame positions are always positive
-		const float        NewSubFrame     = A.SubFrame - B.SubFrame;
-		const float        FlooredSubFrame = FMath::FloorToFloat(NewSubFrame);
-		const FFrameNumber NewFrameNumber  = A.FrameNumber - B.FrameNumber + FFrameNumber(FMath::TruncToInt(FlooredSubFrame));
-
-<<<<<<< HEAD
 		return FFrameTime(NewFrameNumber, NewSubFrame - FlooredSubFrame);
 	}
 
@@ -314,39 +221,12 @@
 		return A.GetSubFrame() == 0.f
 			? FFrameTime(-A.FrameNumber)
 			: FFrameTime(-A.FrameNumber - 1, 1.f-A.GetSubFrame());
-=======
-	friend FORCEINLINE_DEBUGGABLE FFrameTime operator%(FFrameTime A, FFrameTime B)
-	{
-		check(B.FrameNumber.Value != 0 || B.GetSubFrame() != 0.f);
-
-		if (A.SubFrame == 0.f && B.SubFrame == 0.f)
-		{
-			return FFrameTime(A.FrameNumber % B.FrameNumber);
-		}
-		else
-		{
-			FFrameTime Result = A;
-			while (Result >= B)
-			{
-				Result = Result - B;
-			}
-			return Result;
-		}
-	}
-
-
-	friend FORCEINLINE_DEBUGGABLE FFrameTime operator-(FFrameTime A)
-	{
-		return A.GetSubFrame() == 0.f
-			? FFrameTime(-A.FrameNumber)
-			: FFrameTime(-A.FrameNumber - 1, 1.f-A.GetSubFrame());
 	}
 
 
 	friend FORCEINLINE FFrameTime operator*(FFrameTime A, float Scalar)
 	{
 		return FFrameTime::FromDecimal(A.AsDecimal() * Scalar);
->>>>>>> 4af6daef
 	}
 
 	friend FORCEINLINE FFrameTime operator*(float Scalar, FFrameTime A)
@@ -354,40 +234,13 @@
 		return FFrameTime::FromDecimal(A.AsDecimal() * Scalar);
 	}
 
-<<<<<<< HEAD
-	friend FORCEINLINE FFrameTime operator*(FFrameTime A, float Scalar)
-	{
-		return FFrameTime::FromDecimal(A.AsDecimal() * Scalar);
-	}
-=======
 	friend FORCEINLINE FFrameTime operator/(FFrameTime A, float Scalar)
 	{
 		return FFrameTime::FromDecimal(A.AsDecimal() / Scalar);
 	}
 };
->>>>>>> 4af6daef
-
-	friend FORCEINLINE FFrameTime operator*(float Scalar, FFrameTime A)
-	{
-		return FFrameTime::FromDecimal(A.AsDecimal() * Scalar);
-	}
-
-<<<<<<< HEAD
-	friend FORCEINLINE FFrameTime operator/(FFrameTime A, float Scalar)
-	{
-		return FFrameTime::FromDecimal(A.AsDecimal() / Scalar);
-	}
-};
-
-
-inline FFrameTime::FFrameTime()
-	: FrameNumber(0), SubFrame(0.f)
-{}
-
-
-template<typename T, typename>
-FFrameTime::FFrameTime(T InFrameNumber)
-=======
+
+
 inline FFrameTime::FFrameTime()
 	: FrameNumber(0), SubFrame(0.f)
 {}
@@ -400,13 +253,6 @@
 
 
 inline FFrameTime::FFrameTime(FFrameNumber InFrameNumber)
->>>>>>> 4af6daef
-	: FrameNumber(InFrameNumber), SubFrame(0.f)
-{}
-
-
-<<<<<<< HEAD
-inline FFrameTime::FFrameTime(FFrameNumber InFrameNumber)
 	: FrameNumber(InFrameNumber), SubFrame(0.f)
 {}
 
@@ -418,14 +264,6 @@
 	// problems with FloorToXYZ returning the wrong thing for very small negative numbers
 	SubFrame = FMath::Clamp(SubFrame + 0.5f - 0.5f, 0.f, MaxSubframe);
 	checkSlow(InSubFrame >= 0.f && InSubFrame < 1.f);
-=======
-inline FFrameTime::FFrameTime(FFrameNumber InFrameNumber, float InSubFrame)
-	: FrameNumber(InFrameNumber), SubFrame(InSubFrame)
-{
-	// Hack to ensure that SubFrames are in a sensible range of precision to work around
-	// problems with FloorToXYZ returning the wrong thing for very small negative numbers
-	SubFrame = FMath::Clamp(SubFrame + 0.5f - 0.5f, 0.f, MaxSubframe);
-	checkSlow(InSubFrame >= 0.f && InSubFrame < 1.f);
 }
 
 
@@ -434,7 +272,6 @@
 	Ar << FrameNumber;
 	Ar << SubFrame;
 	return true;
->>>>>>> 4af6daef
 }
 
 
