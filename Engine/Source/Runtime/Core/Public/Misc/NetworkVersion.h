// Copyright Epic Games, Inc. All Rights Reserved.

#pragma once

#include "CoreTypes.h"
#include "Containers/UnrealString.h"
#include "Logging/LogMacros.h"
#include "Delegates/Delegate.h"

// The version number used for determining network compatibility. If zero, uses the engine compatible version.
#define ENGINE_NET_VERSION  0

// The version number used for determining replay compatibility
#define ENGINE_REPLAY_VERSION  ENGINE_NET_VERSION

CORE_API DECLARE_LOG_CATEGORY_EXTERN( LogNetVersion, Log, All );

class FNetworkReplayVersion
{
public:
	FNetworkReplayVersion() : NetworkVersion( 0 ), Changelist( 0 )
	{
	}
	FNetworkReplayVersion( const FString& InAppString, const uint32 InNetworkVersion, const uint32 InChangelist ) : AppString( InAppString ), NetworkVersion( InNetworkVersion ), Changelist( InChangelist )
	{
	}

	FString		AppString;
	uint32		NetworkVersion;
	uint32		Changelist;
};

enum EEngineNetworkVersionHistory
{
	HISTORY_INITIAL = 1,
	HISTORY_REPLAY_BACKWARDS_COMPAT = 2,			// Bump version to get rid of older replays before backwards compat was turned on officially
	HISTORY_MAX_ACTOR_CHANNELS_CUSTOMIZATION = 3,	// Bump version because serialization of the actor channels changed
	HISTORY_REPCMD_CHECKSUM_REMOVE_PRINTF = 4,		// Bump version since the way FRepLayoutCmd::CompatibleChecksum was calculated changed due to an optimization
	HISTORY_NEW_ACTOR_OVERRIDE_LEVEL = 5,			// Bump version since a level reference was added to the new actor information
	HISTORY_CHANNEL_NAMES = 6,						// Bump version since channel type is now an fname
	HISTORY_CHANNEL_CLOSE_REASON = 7,				// Bump version to serialize a channel close reason in bunches instead of bDormant
	HISTORY_ACKS_INCLUDED_IN_HEADER = 8,			// Bump version since acks are now sent as part of the header
	HISTORY_NETEXPORT_SERIALIZATION = 9,			// Bump version due to serialization change to FNetFieldExport
	HISTORY_NETEXPORT_SERIALIZE_FIX = 10,			// Bump version to fix net field export name serialization 
	HISTORY_FAST_ARRAY_DELTA_STRUCT = 11,			// Bump version to allow fast array serialization, delta struct serialization.
	HISTORY_FIX_ENUM_SERIALIZATION = 12,			// Bump version to fix enum net serialization issues.
	HISTORY_OPTIONALLY_QUANTIZE_SPAWN_INFO = 13,	// Bump version to conditionally disable quantization for Scale, Location, and Velocity when spawning network actors.
	HISTORY_JITTER_IN_HEADER = 14,					// Bump version since we added jitter clock time to packet headers and removed remote saturation
	HISTORY_CLASSNETCACHE_FULLNAME = 15,			// Bump version to use full paths in GetNetFieldExportGroupForClassNetCache
	HISTORY_REPLAY_DORMANCY = 16,					// Bump version to support dormancy properly in replays
	HISTORY_ENUM_SERIALIZATION_COMPAT = 17,			// Bump version to include enum bits required for serialization into compat checksums, as well as unify enum and byte property enum serialization
<<<<<<< HEAD
=======
	HISTORY_SUBOBJECT_OUTER_CHAIN = 18,				// Bump version to support subobject outer chains matching on client and server
	HISTORY_HITRESULT_INSTANCEHANDLE = 19,			// Bump version to support FHitResult change of Actor to HitObjectHandle. This change was made in CL 14369221 but a net version wasn't added at the time.
	HISTORY_INTERFACE_PROPERTY_SERIALIZATION = 20,	// Bump version to support net serialization of FInterfaceProperty
	HISTORY_MONTAGE_PLAY_INST_ID_SERIALIZATION = 21,// Bump version to support net serialization of FGameplayAbilityRepAnimMontage, addition of PlayInstanceId and removal of bForcePlayBit
	HISTORY_SERIALIZE_DOUBLE_VECTORS_AS_DOUBLES	= 22,// Bump version to support net serialization of double vector types
	HISTORY_PACKED_VECTOR_LWC_SUPPORT = 23,			// Bump version to support quantized LWC FVector net serialization
>>>>>>> 6bbb88c8
	// New history items go above here.

	HISTORY_ENGINENETVERSION_PLUS_ONE,
	HISTORY_ENGINENETVERSION_LATEST = HISTORY_ENGINENETVERSION_PLUS_ONE - 1,
};

struct CORE_API FNetworkVersion
{
	/** Called in GetLocalNetworkVersion if bound */
	DECLARE_DELEGATE_RetVal( uint32, FGetLocalNetworkVersionOverride );
	static FGetLocalNetworkVersionOverride GetLocalNetworkVersionOverride;

	/** Called in IsNetworkCompatible if bound */
	DECLARE_DELEGATE_RetVal_TwoParams( bool, FIsNetworkCompatibleOverride, uint32, uint32 );
	static FIsNetworkCompatibleOverride IsNetworkCompatibleOverride;

	/** Called in GetReplayCompatibleChangelist if bound */
	DECLARE_DELEGATE_RetVal(uint32, FGetReplayCompatibleChangeListOverride);
	static FGetReplayCompatibleChangeListOverride GetReplayCompatibleChangeListOverride;

	static uint32 GetNetworkCompatibleChangelist();
	static uint32 GetReplayCompatibleChangelist();
	static uint32 GetEngineNetworkProtocolVersion();
	static uint32 GetGameNetworkProtocolVersion();
	static uint32 GetEngineCompatibleNetworkProtocolVersion();
	static uint32 GetGameCompatibleNetworkProtocolVersion();

	/**
	* Generates a version number, that by default, is based on a checksum of the engine version + project name + project version string
	* Game/project code can completely override what this value returns through the GetLocalNetworkVersionOverride delegate
	* If called with AllowOverrideDelegate=false, we will not call the game project override. (This allows projects to call base implementation in their project implementation)
	*/
	static uint32 GetLocalNetworkVersion( bool AllowOverrideDelegate=true );

	/**
	* Determine if a connection is compatible with this instance
	*
	* @param bRequireEngineVersionMatch should the engine versions match exactly
	* @param LocalNetworkVersion current version of the local machine
	* @param RemoteNetworkVersion current version of the remote machine
	*
	* @return true if the two instances can communicate, false otherwise
	*/
	static bool IsNetworkCompatible( const uint32 LocalNetworkVersion, const uint32 RemoteNetworkVersion );

	/**
	* Generates a special struct that contains information to send to replay server
	*/
	static FNetworkReplayVersion GetReplayVersion();

	/**
	* Sets the project version used for networking. Needs to be a function to verify
	* string and correctly invalidate cached values
	* 
	* @param  InVersion
	* @return void
	*/
	static void SetProjectVersion(const TCHAR* InVersion);

	/**
	* Sets the game network protocol version used for networking and invalidate cached values
	*/
	static void SetGameNetworkProtocolVersion(uint32 GameNetworkProtocolVersion);

	/**
	* Sets the game compatible network protocol version used for networking and invalidate cached values
	*/
	static void SetGameCompatibleNetworkProtocolVersion(uint32 GameCompatibleNetworkProtocolVersion);

	/**
	* Returns the project version used by networking
	* 
	* @return FString
	*/
	static const FString& GetProjectVersion() { return GetProjectVersion_Internal(); }

	/**
	* Invalidates any cached network checksum and forces it to be recalculated on next request
	*/
	static void InvalidateNetworkChecksum() { bHasCachedNetworkChecksum = false; }

protected:

	/**
	* Used to allow BP only projects to override network versions
	*/
	static FString& GetProjectVersion_Internal();

	static bool		bHasCachedNetworkChecksum;
	static uint32	CachedNetworkChecksum;

	static uint32	EngineNetworkProtocolVersion;
	static uint32	GameNetworkProtocolVersion;

	static uint32	EngineCompatibleNetworkProtocolVersion;
	static uint32	GameCompatibleNetworkProtocolVersion;
};<|MERGE_RESOLUTION|>--- conflicted
+++ resolved
@@ -49,15 +49,12 @@
 	HISTORY_CLASSNETCACHE_FULLNAME = 15,			// Bump version to use full paths in GetNetFieldExportGroupForClassNetCache
 	HISTORY_REPLAY_DORMANCY = 16,					// Bump version to support dormancy properly in replays
 	HISTORY_ENUM_SERIALIZATION_COMPAT = 17,			// Bump version to include enum bits required for serialization into compat checksums, as well as unify enum and byte property enum serialization
-<<<<<<< HEAD
-=======
 	HISTORY_SUBOBJECT_OUTER_CHAIN = 18,				// Bump version to support subobject outer chains matching on client and server
 	HISTORY_HITRESULT_INSTANCEHANDLE = 19,			// Bump version to support FHitResult change of Actor to HitObjectHandle. This change was made in CL 14369221 but a net version wasn't added at the time.
 	HISTORY_INTERFACE_PROPERTY_SERIALIZATION = 20,	// Bump version to support net serialization of FInterfaceProperty
 	HISTORY_MONTAGE_PLAY_INST_ID_SERIALIZATION = 21,// Bump version to support net serialization of FGameplayAbilityRepAnimMontage, addition of PlayInstanceId and removal of bForcePlayBit
 	HISTORY_SERIALIZE_DOUBLE_VECTORS_AS_DOUBLES	= 22,// Bump version to support net serialization of double vector types
 	HISTORY_PACKED_VECTOR_LWC_SUPPORT = 23,			// Bump version to support quantized LWC FVector net serialization
->>>>>>> 6bbb88c8
 	// New history items go above here.
 
 	HISTORY_ENGINENETVERSION_PLUS_ONE,
