--- conflicted
+++ resolved
@@ -46,11 +46,7 @@
 	static CORE_API bool IsEmbeddedSubsystemAvailable(FName SubsystemName);
 	
 	// FTSTicker-like delegate, to bind things to be ticked at a regular interval while the game thread is otherwise asleep.
-<<<<<<< HEAD
-	static FSimpleMulticastDelegate SleepTickDelegate;
-=======
 	static CORE_API FSimpleMulticastDelegate SleepTickDelegate;
->>>>>>> 4af6daef
 
 	// get/set an object by name, thread safe
 	static CORE_API void SetNamedObject(const FString& Name, void* Object);
