// Copyright Epic Games, Inc. All Rights Reserved.

#pragma once

#include "CoreTypes.h"
#include "Containers/Array.h"
#include "Containers/UnrealString.h"
#include "Containers/Map.h"
#include "Delegates/Delegate.h"

typedef TMap<FString, FString> FEmbeddedCommunicationMap;

// wraps parameters and a completion delegate
struct CORE_API FEmbeddedCallParamsHelper
{
	// the command for this call. something like "console" would be a command for the engine to run a console command
	FString Command;
	
	// a map of arbitrary key-value string pairs.
	FEmbeddedCommunicationMap Parameters;

	// a delegate to call back on the other end when the command is completed. if this is set, it is expected it will be called
	// but at least one handler of this
	TFunction<void(const FEmbeddedCommunicationMap&, FString)> OnCompleteDelegate;
};

class CORE_API FEmbeddedDelegates
{
public:

	// delegate for calling between native wrapper app and embedded ue
	DECLARE_MULTICAST_DELEGATE_OneParam(FEmbeddedCommunicationParamsDelegate, const FEmbeddedCallParamsHelper&);

	// calling in from native wrapper to engine
	static FEmbeddedCommunicationParamsDelegate& GetNativeToEmbeddedParamsDelegateForSubsystem(FName SubsystemName);

	// calling out from engine to native wrapper
	static FEmbeddedCommunicationParamsDelegate& GetEmbeddedToNativeParamsDelegateForSubsystem(FName SubsystemName);

	// returns true if NativeToEmbedded delegate for subsystem exists
	static bool IsEmbeddedSubsystemAvailable(FName SubsystemName);
	
<<<<<<< HEAD
	// FTicker-like delegate, to bind things to be ticked at a regular interval while the game thread is otherwise asleep.
=======
	// FTSTicker-like delegate, to bind things to be ticked at a regular interval while the game thread is otherwise asleep.
>>>>>>> 6bbb88c8
	static FSimpleMulticastDelegate SleepTickDelegate;

	// get/set an object by name, thread safe
	static void SetNamedObject(const FString& Name, void* Object);
	static void* GetNamedObject(const FString& Name);
	
private:

	// This class is only for namespace use (like FCoreDelegates)
	FEmbeddedDelegates() {}

	// the per-subsystem delegates
	static TMap<FName, FEmbeddedCommunicationParamsDelegate> NativeToEmbeddedDelegateMap;
	static TMap<FName, FEmbeddedCommunicationParamsDelegate> EmbeddedToNativeDelegateMap;

	// named object registry, with thread protection
	static FCriticalSection NamedObjectRegistryLock;
	static TMap<FString, void*> NamedObjectRegistry;
};


class CORE_API FEmbeddedCommunication
{
public:

	// called early in UE lifecycle - RunOnGameThread can be called before this is called
	static void Init();

	// force some ticking to happen - used to process messages during otherwise blocking operations like boot
	static void ForceTick(int ID, float MinTimeSlice=0.1f, float MaxTimeSlice=0.5f);

	// queue up a function to call on game thread
	static void RunOnGameThread(int Priority, TFunction<void()> Lambda);

	// wake up the game thread to process something put onto the game thread
	static void WakeGameThread();

	// called from game thread to pull off
	static bool TickGameThread(float DeltaTime);
	
	// tell UE to stay awake (or allow it to sleep when nothing to do). Repeated calls with the same Requester are
	// allowed, but bNeedsRendering must match
	static void KeepAwake(FName Requester, bool bNeedsRendering);
	static void AllowSleep(FName Requester);
	
	static void UELogFatal(const TCHAR* String);
	static void UELogError(const TCHAR* String);
	static void UELogWarning(const TCHAR* String);
	static void UELogDisplay(const TCHAR* String);
	static void UELogLog(const TCHAR* String);
	static void UELogVerbose(const TCHAR* String);

	static bool IsAwakeForTicking();
	static bool IsAwakeForRendering();
	
	static FString GetDebugInfo();
};

// RAII for keep awake functionality
// This may seem a bit over engineered, but it needs to have move semantics so that any aggregate that
// includes it doesn't lose move semantics.
class FEmbeddedKeepAwake
{
public:
	// tell UE to stay awake (or allow it to sleep when nothing to do). Repeated calls with the same Requester are
	// allowed, but bNeedsRendering must match
	FEmbeddedKeepAwake(FName InRequester, bool bInNeedsRendering)
		: Requester(InRequester)
		, bNeedsRendering(bInNeedsRendering)
	{
		FEmbeddedCommunication::KeepAwake(Requester, bNeedsRendering);
	}

	FEmbeddedKeepAwake(const FEmbeddedKeepAwake& Other)
		: Requester(Other.Requester)
		, bNeedsRendering(Other.bNeedsRendering)
		, bIsValid(Other.bIsValid)
	{
		if (bIsValid)
		{
			FEmbeddedCommunication::KeepAwake(Requester, bNeedsRendering);
		}
	}

	FEmbeddedKeepAwake(FEmbeddedKeepAwake&& Other)
	{
		Requester = Other.Requester;
		bNeedsRendering = Other.bNeedsRendering;
		bIsValid = Other.bIsValid;

		Other.Requester = NAME_None;
		Other.bNeedsRendering = false;
		Other.bIsValid = false;
	}

	~FEmbeddedKeepAwake()
	{
		if (bIsValid)
		{
			FEmbeddedCommunication::AllowSleep(Requester);
		}
	}

	FEmbeddedKeepAwake& operator=(const FEmbeddedKeepAwake& Other) &
	{
		bool bOldIsValid = bIsValid;
		FName OldRequester = Requester;

		Requester = Other.Requester;
		bNeedsRendering = Other.bNeedsRendering;
		bIsValid = Other.bIsValid;
		if (bIsValid)
		{
			FEmbeddedCommunication::KeepAwake(Requester, bNeedsRendering);
		}

		if (bOldIsValid)
		{
			FEmbeddedCommunication::AllowSleep(OldRequester);
		}

		return *this;
	}

	FEmbeddedKeepAwake& operator=(FEmbeddedKeepAwake&& Other) &
	{
		if (bIsValid)
		{
			FEmbeddedCommunication::AllowSleep(Requester);
		}

		Requester = Other.Requester;
		bNeedsRendering = Other.bNeedsRendering;
		bIsValid = Other.bIsValid;

		Other.Requester = NAME_None;
		Other.bNeedsRendering = false;
		Other.bIsValid = false;
		return *this;
	}

	bool GetNeedsRendering() const { return bNeedsRendering; }
	FName GetRequester() const { return Requester;  }

private:
	FName Requester;
	bool bNeedsRendering = false;
	bool bIsValid = true;
};
<|MERGE_RESOLUTION|>--- conflicted
+++ resolved
@@ -40,11 +40,7 @@
 	// returns true if NativeToEmbedded delegate for subsystem exists
 	static bool IsEmbeddedSubsystemAvailable(FName SubsystemName);
 	
-<<<<<<< HEAD
-	// FTicker-like delegate, to bind things to be ticked at a regular interval while the game thread is otherwise asleep.
-=======
 	// FTSTicker-like delegate, to bind things to be ticked at a regular interval while the game thread is otherwise asleep.
->>>>>>> 6bbb88c8
 	static FSimpleMulticastDelegate SleepTickDelegate;
 
 	// get/set an object by name, thread safe
