--- conflicted
+++ resolved
@@ -411,11 +411,7 @@
 	CORE_API bool Combine( const FString& Filename);
 	CORE_API void CombineFromBuffer(const FString& Buffer, const FString& FileHint);
 	UE_DEPRECATED(5.1, "Use CombineFromBuffer that takes FileHint")
-<<<<<<< HEAD
-	CORE_API void CombineFromBuffer(const FString& Buffer)
-=======
 	void CombineFromBuffer(const FString& Buffer)
->>>>>>> 4af6daef
 	{
 		CombineFromBuffer(Buffer, TEXT("Unknown file, using deprecated function"));
 	}
@@ -529,11 +525,7 @@
 	 */
 	CORE_API void ProcessInputFileContents(FStringView Contents, const FString& FileHint);
 	UE_DEPRECATED(5.1, "Use ProcessInputFileContents that takes FileHint")
-<<<<<<< HEAD
-	CORE_API void ProcessInputFileContents(const FString& Buffer)
-=======
 	void ProcessInputFileContents(const FString& Buffer)
->>>>>>> 4af6daef
 	{
 		ProcessInputFileContents(Buffer, TEXT("Unknown file, using deprecated function"));
 	}
@@ -588,11 +580,7 @@
 	CORE_API void AddDynamicLayerToHierarchy(const FString& Filename);
 
 	UE_DEPRECATED(5.0, "Call AddDynamicLayerToHierarchy. You also may need to call GetConfigFilename to get the right FConfigFile")
-<<<<<<< HEAD
-	CORE_API void AddDynamicLayerToHeirarchy(const FString& Filename) { AddDynamicLayerToHierarchy(Filename); }
-=======
 	void AddDynamicLayerToHeirarchy(const FString& Filename) { AddDynamicLayerToHierarchy(Filename); }
->>>>>>> 4af6daef
 
 	friend FArchive& operator<<(FArchive& Ar, FConfigFile& ConfigFile);
 private:
@@ -647,11 +635,7 @@
 };
 
 // Set of all cached config files.
-<<<<<<< HEAD
-class CORE_API FConfigCacheIni
-=======
 class FConfigCacheIni
->>>>>>> 4af6daef
 {
 public:
 	// Basic functions.
@@ -732,11 +716,7 @@
 	 *
 	 * @return The existing config file or null if it does not exist in memory
 	 */
-<<<<<<< HEAD
-	FConfigFile* FindConfigFile(const FString& Filename);
-=======
 	CORE_API FConfigFile* FindConfigFile(const FString& Filename);
->>>>>>> 4af6daef
 
 	/**
 	 * Finds, loads, or creates the in-memory config file for a config cache filename.
@@ -745,11 +725,7 @@
 	 * 
 	 * @return A new or existing config file
 	 */
-<<<<<<< HEAD
-	FConfigFile* Find(const FString& InFilename);
-=======
 	CORE_API FConfigFile* Find(const FString& InFilename);
->>>>>>> 4af6daef
 
 	/**
 	 * Reports whether an FConfigFile* is pointing to a config file inside of this
@@ -759,11 +735,7 @@
 	CORE_API bool ContainsConfigFile(const FConfigFile* ConfigFile) const;
 
 	UE_DEPRECATED(5.0, "CreateIfNotFound is deprecated, please use the overload without this parameter or FindConfigFile")
-<<<<<<< HEAD
-	FConfigFile* Find(const FString& Filename, bool CreateIfNotFound);
-=======
 	CORE_API FConfigFile* Find(const FString& Filename, bool CreateIfNotFound);
->>>>>>> 4af6daef
 
 	/** Finds Config file that matches the base name such as "Engine" */
 	CORE_API FConfigFile* FindConfigFileWithBaseName(FName BaseName);
@@ -780,11 +752,7 @@
 	CORE_API TArray<FString> GetFilenames();
 
 
-<<<<<<< HEAD
-	void Flush(bool bRemoveFromCache, const FString& Filename=TEXT(""));
-=======
 	CORE_API void Flush(bool bRemoveFromCache, const FString& Filename=TEXT(""));
->>>>>>> 4af6daef
 
 	CORE_API void LoadFile( const FString& InFilename, const FConfigFile* Fallback = NULL, const TCHAR* PlatformString = NULL );
 	CORE_API void SetFile( const FString& InFilename, const FConfigFile* NewConfigFile );
@@ -815,16 +783,6 @@
 	 * @return Filename key used by other cache functions
 	 */
 	CORE_API FString GetConfigFilename(const TCHAR* BaseIniName);
-
-	/**
-	 * For a base ini name, gets the config cache filename key that is used by other functions like Find.
-	 * This will be the base name for known configs like Engine and the destination filename for others.
-	 *
-	 * @param IniBaseName Base name of the .ini (Engine, Game, CustomSystem)
-	 *
-	 * @return Filename key used by other cache functions
-	 */
-	FString GetConfigFilename(const TCHAR* BaseIniName);
 
 	/**
 	 * Retrieve a list of all of the config files stored in the cache
@@ -1150,13 +1108,6 @@
 	 * Or in development, it can be overridden with a -CustomConfig=Name command line parameter.
 	 */
 	static CORE_API const FString& GetCustomConfigString();
-
-	/**
-	 * Returns the Custom Config string, which if set will load additional config files from Config/Custom/{CustomConfig}/DefaultX.ini to allow different types of builds.
-	 * It can be set from a game Target.cs file with CustomConfig = "Name".
-	 * Or in development, it can be overridden with a -CustomConfig=Name command line parameter.
-	 */
-	static const FString& GetCustomConfigString();
 
 	/**
 	 * Calculates the name of a dest (generated) .ini file for a given base (ie Engine, Game, etc)
@@ -1257,11 +1208,7 @@
 	 *	@param NonNormalizedPath	The path to the INI file we want to access.
 	 *	@return A normalized version of the path (may be the same as the input).
 	 */
-<<<<<<< HEAD
-	static FString NormalizeConfigIniPath(const FString& NonNormalizedPath);
-=======
 	static CORE_API FString NormalizeConfigIniPath(const FString& NonNormalizedPath);
->>>>>>> 4af6daef
 
 	/**
 	 * This helper function searches the cache before trying to load the ini file using LoadLocalIniFile. 
@@ -1272,11 +1219,7 @@
 	 * @param Platform The platform to use for Base ini names, NULL means to use the current platform
 	 * @return FConfigFile Found or loaded FConfigFile
 	 */
-<<<<<<< HEAD
-	static FConfigFile* FindOrLoadPlatformConfig(FConfigFile& LocalFile, const TCHAR* IniName, const TCHAR* Platform = NULL);
-=======
 	static CORE_API FConfigFile* FindOrLoadPlatformConfig(FConfigFile& LocalFile, const TCHAR* IniName, const TCHAR* Platform = NULL);
->>>>>>> 4af6daef
 
 	/**
 	 * Attempts to find the platform config in the cache.
@@ -1285,11 +1228,7 @@
 	 * @param Platform The platform to use for Base ini names, NULL means to use the current platform
 	 * @return FConfigFile Found FConfigFile
 	 */
-<<<<<<< HEAD
-	static FConfigFile* FindPlatformConfig(const TCHAR* IniName, const TCHAR* Platform);
-=======
 	static CORE_API FConfigFile* FindPlatformConfig(const TCHAR* IniName, const TCHAR* Platform);
->>>>>>> 4af6daef
 	
 	/**
 	 * Save the current config cache state into a file for bootstrapping other processes.
@@ -1333,22 +1272,11 @@
 	/**
 	 * Load the standard (used on all platforms) ini files, like Engine, Input, etc
 	 *
-<<<<<<< HEAD
-	 * @param PlatformName Ini name of the platform this is loadenig for (or nullptr for current platform)
-	 * @param bDefaultEngineIniRequired True if the engine ini is required
-	 * @param OverrideProjectDir Used to generate configs for another project (like from a program making binary configs)
+	 * @param FConfigContext The loading context that controls the destination of the loaded ini files
 	 *
 	 * return True if the engine ini was loaded
 	 */
-	bool InitializeKnownConfigFiles(const TCHAR* PlatformName, bool bDefaultEngineIniRequired, const TCHAR* OverrideProjectDir=nullptr);
-	static bool InitializeKnownConfigFiles(FConfigContext& Context);
-=======
-	 * @param FConfigContext The loading context that controls the destination of the loaded ini files
-	 *
-	 * return True if the engine ini was loaded
-	 */
 	static CORE_API bool InitializeKnownConfigFiles(FConfigContext& Context);
->>>>>>> 4af6daef
 
 	/**
 	 * Returns true if the given name is one of the known configs, where the matching G****Ini property is going to match the 
