--- conflicted
+++ resolved
@@ -28,8 +28,6 @@
 #define ALLOW_INI_OVERRIDE_FROM_COMMANDLINE			(UE_SERVER || !(UE_BUILD_SHIPPING))
 #define CONFIG_REMEMBER_ACCESS_PATTERN (WITH_EDITOR || 0)
 
-<<<<<<< HEAD
-=======
 
 ///////////////////////////////////////////////////////////////////////////////
 //
@@ -65,7 +63,6 @@
 	NumKnownFiles,
 };
 
->>>>>>> 6bbb88c8
 namespace UE
 {
 namespace ConfigCacheIni
@@ -77,10 +74,7 @@
 }
 }
 
-<<<<<<< HEAD
-=======
-
->>>>>>> 6bbb88c8
+
 struct FConfigValue
 {
 public:
@@ -519,13 +513,10 @@
 	{
 		return GetFloat(Section, Key, Value);
 	}
-<<<<<<< HEAD
-=======
 	bool GetValue(const TCHAR* Section, const TCHAR* Key, double& Value) const
 	{
 		return GetDouble(Section, Key, Value);
 	}
->>>>>>> 6bbb88c8
 	bool GetValue(const TCHAR* Section, const TCHAR* Key, int64& Value) const
 	{
 		return GetInt64(Section, Key, Value);
@@ -539,18 +530,12 @@
 		return GetArray(Section, Key, Value);
 	}
 
-<<<<<<< HEAD
-	CORE_API void SetString( const TCHAR* Section, const TCHAR* Key, const TCHAR* Value );
-	CORE_API void SetText( const TCHAR* Section, const TCHAR* Key, const FText& Value );
-	CORE_API void SetInt64( const TCHAR* Section, const TCHAR* Key, const int64 Value );
-=======
 	CORE_API void SetString(const TCHAR* Section, const TCHAR* Key, const TCHAR* Value);
 	CORE_API void SetText(const TCHAR* Section, const TCHAR* Key, const FText& Value);
 	CORE_API void SetFloat(const TCHAR* Section, const TCHAR* Key, float Value);
 	CORE_API void SetDouble(const TCHAR* Section, const TCHAR* Key, double Value);
 	CORE_API void SetBool(const TCHAR* Section, const TCHAR* Key, bool Value);
 	CORE_API void SetInt64(const TCHAR* Section, const TCHAR* Key, const int64 Value);
->>>>>>> 6bbb88c8
 	CORE_API void SetArray(const TCHAR* Section, const TCHAR* Key, const TArray<FString>& Value);
 	
 	/**
@@ -606,12 +591,9 @@
 
 	/** Checks the command line for any overridden config file settings */
 	CORE_API static bool OverrideFileFromCommandline(FString& Filename);
-<<<<<<< HEAD
-=======
 
 	/** Appends a new INI file to the SourceIniHierarchy and combines it with the current contents */
 	CORE_API void AddDynamicLayerToHierarchy(const FString& Filename);
->>>>>>> 6bbb88c8
 
 	UE_DEPRECATED(5.0, "Call AddDynamicLayerToHierarchy. You also may need to call GetConfigFilename to get the right FConfigFile")
 	CORE_API void AddDynamicLayerToHeirarchy(const FString& Filename) { AddDynamicLayerToHierarchy(Filename); }
@@ -788,13 +770,6 @@
 	UE_DEPRECATED(5.0, "CreateIfNotFound is deprecated, please use the overload without this parameter or FindConfigFile")
 	FConfigFile* Find(const FString& Filename, bool CreateIfNotFound);
 
-	/**
-	 * Reports whether an FConfigFile* is pointing to a config file inside of this
-	 * Used for downstream functions to check whether a config file they were passed came from this ConfigCacheIni or from 
-	 * a different source such as LoadLocalIniFile
-	 */
-	bool ContainsConfigFile(const FConfigFile* ConfigFile) const;
-
 	/** Finds Config file that matches the base name such as "Engine" */
 	FConfigFile* FindConfigFileWithBaseName(FName BaseName);
 
@@ -1192,33 +1167,6 @@
 	void Serialize(FArchive& Ar);
 
 
-<<<<<<< HEAD
-	struct FConfigNamesForAllPlatforms
-	{
-		FString EngineIni;
-		FString GameIni;
-		FString InputIni;
-		FString ScalabilityIni;
-		FString HardwareIni;
-		FString RuntimeOptionsIni;
-		FString InstallBundleIni;
-		FString DeviceProfilesIni;
-		FString GameUserSettingsIni;
-		FString GameplayTagsIni;
-
-		friend FArchive& operator<<(FArchive& Ar, FConfigNamesForAllPlatforms& Names)
-		{
-			return Ar << Names.EngineIni << Names.GameIni << Names.InputIni << Names.ScalabilityIni << Names.HardwareIni <<
-				Names.RuntimeOptionsIni << Names.InstallBundleIni << Names.DeviceProfilesIni << Names.GameUserSettingsIni <<
-				Names.GameplayTagsIni;
-		}
-	};
-
-	/**
-	 * Create a temporary Config system for a target platform, and save it to a file
-	 */
-	void InitializePlatformConfigSystem(const TCHAR* PlatformName, FConfigNamesForAllPlatforms& FinalConfigFilenames);
-=======
 	struct FKnownConfigFiles
 	{
 		FKnownConfigFiles();
@@ -1265,15 +1213,12 @@
 	 * base name ("Engine" returns true, which means GEngineIni's value is just "Engine")
 	 */
 	bool IsKnownConfigName(FName ConfigName);
->>>>>>> 6bbb88c8
 
 	/**
 	 * Create GConfig from a saved file
 	 */
 	static bool CreateGConfigFromSaved(const TCHAR* Filename);
 
-<<<<<<< HEAD
-=======
 	/**
 	 * Retrieve the fully processed ini system for another platform. The editor will start loading these 
 	 * in the background on startup
@@ -1285,7 +1230,6 @@
 	 */
 	static void ClearOtherPlatformConfigs();
 
->>>>>>> 6bbb88c8
 private:
 #if WITH_EDITOR
 	/** We only auto-initialize other platform configs in the editor to not slow down programs like ShaderCOmpileWorker */
@@ -1304,13 +1248,10 @@
 	/** The type of the cache (basically, do we call Flush in the destructor) */
 	EConfigCacheType Type;
 
-<<<<<<< HEAD
-=======
 	/** The filenames for the known files in this config */
 	FKnownConfigFiles KnownFiles;
 };
 
->>>>>>> 6bbb88c8
 UE_DEPRECATED(4.24, "This functionality to generate Scalability@Level section string has been moved to Scalability.cpp. Explictly construct section you need manually.")
 CORE_API void ApplyCVarSettingsGroupFromIni(const TCHAR* InSectionBaseName, int32 InGroupNumber, const TCHAR* InIniFilename, uint32 SetBy);
 
