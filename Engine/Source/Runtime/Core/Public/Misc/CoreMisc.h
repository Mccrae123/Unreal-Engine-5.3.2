// Copyright Epic Games, Inc. All Rights Reserved.

#pragma once

#include "Containers/Array.h"
#include "Containers/ContainerAllocationPolicies.h"
#include "Containers/Map.h"
#include "Containers/UnrealString.h"
#include "CoreGlobals.h"
#include "CoreTypes.h"
#include "HAL/PlatformProperties.h"
#include "HAL/ThreadSingleton.h"
#include "Logging/LogVerbosity.h"
#include "Math/IntPoint.h"
#include "Misc/Build.h"
#include "Misc/Exec.h"
#include "Templates/Function.h"
#include "UObject/NameTypes.h"

class FOutputDevice;
class UWorld;

/**
 * Exec handler that registers itself and is being routed via StaticExec.
 * Note: Not intended for use with UObjects!
 */
class FSelfRegisteringExec : public FExec
{
public:
	/** Constructor, registering this instance. */
	CORE_API FSelfRegisteringExec();
	/** Destructor, unregistering this instance. */
	CORE_API virtual ~FSelfRegisteringExec();

	/** Routes a command to the self-registered execs. */
	static CORE_API bool StaticExec( UWorld* Inworld, const TCHAR* Cmd, FOutputDevice& Ar );
};

/** Registers a static Exec function using FSelfRegisteringExec. */
class FStaticSelfRegisteringExec : public FSelfRegisteringExec
{
public:

	/** Initialization constructor. */
	CORE_API FStaticSelfRegisteringExec(bool (*InStaticExecFunc)(UWorld* Inworld, const TCHAR* Cmd,FOutputDevice& Ar));

	//~ Begin Exec Interface
#if UE_ALLOW_EXEC_COMMANDS
	CORE_API virtual bool Exec( UWorld* InWorld, const TCHAR* Cmd, FOutputDevice& Ar ) override;
#endif
	//~ End Exec Interface

private:

	bool (*StaticExecFunc)(UWorld* Inworld, const TCHAR* Cmd,FOutputDevice& Ar);
};

/** Registers a static Exec_Dev function using FSelfRegisteringExec. */
class FStaticSelfRegisteringExec_Dev: public FSelfRegisteringExec
{
public:

	/** Initialization constructor. */
	CORE_API explicit FStaticSelfRegisteringExec_Dev(bool (*InStaticExecFunc)(UWorld* Inworld, const TCHAR* Cmd, FOutputDevice& Ar));

	//~ Begin Exec Interface
<<<<<<< HEAD
#if UE_ALLOW_EXEC_COMMANDS
	virtual bool Exec( UWorld* InWorld, const TCHAR* Cmd, FOutputDevice& Ar ) override;
#endif
	//~ End Exec Interface

private:

	bool (*StaticExecFunc)(UWorld* Inworld, const TCHAR* Cmd,FOutputDevice& Ar);
};

/** Registers a static Exec_Dev function using FSelfRegisteringExec. */
class CORE_API FStaticSelfRegisteringExec_Dev: public FSelfRegisteringExec
{
public:

	/** Initialization constructor. */
	explicit FStaticSelfRegisteringExec_Dev(bool (*InStaticExecFunc)(UWorld* Inworld, const TCHAR* Cmd, FOutputDevice& Ar));

	//~ Begin Exec Interface
	virtual bool Exec_Dev(UWorld* InWorld, const TCHAR* Cmd, FOutputDevice& Ar) override;
=======
	CORE_API virtual bool Exec_Dev(UWorld* InWorld, const TCHAR* Cmd, FOutputDevice& Ar) override;
>>>>>>> 4af6daef
	//~ End Exec Interface

private:

	bool (*StaticExecFunc)(UWorld* Inworld, const TCHAR* Cmd,FOutputDevice& Ar);
};

/** Registers a static Exec_Editor function using FSelfRegisteringExec. */
<<<<<<< HEAD
class CORE_API FStaticSelfRegisteringExec_Editor: public FSelfRegisteringExec
=======
class FStaticSelfRegisteringExec_Editor: public FSelfRegisteringExec
>>>>>>> 4af6daef
{
public:

	/** Initialization constructor. */
<<<<<<< HEAD
	explicit FStaticSelfRegisteringExec_Editor(bool (*InStaticExecFunc)(UWorld* Inworld, const TCHAR* Cmd, FOutputDevice& Ar));

	//~ Begin Exec Interface
	virtual bool Exec_Editor(UWorld* InWorld, const TCHAR* Cmd, FOutputDevice& Ar) override;
=======
	CORE_API explicit FStaticSelfRegisteringExec_Editor(bool (*InStaticExecFunc)(UWorld* Inworld, const TCHAR* Cmd, FOutputDevice& Ar));

	//~ Begin Exec Interface
	CORE_API virtual bool Exec_Editor(UWorld* InWorld, const TCHAR* Cmd, FOutputDevice& Ar) override;
>>>>>>> 4af6daef
	//~ End Exec Interface

private:

	bool (*StaticExecFunc)(UWorld* Inworld, const TCHAR* Cmd, FOutputDevice& Ar);
};

// Interface for returning a context string.
class FContextSupplier
{
public:
	virtual ~FContextSupplier() {}
	virtual FString GetContext()=0;
};


struct FMaintenance
{
	/** deletes log files older than a number of days specified in the Engine ini file */
	static CORE_API void DeleteOldLogs();
};

/*-----------------------------------------------------------------------------
	Module singletons.
-----------------------------------------------------------------------------*/

/** Returns the derived data cache interface if it is available, otherwise null. */
CORE_API class FDerivedDataCacheInterface* GetDerivedDataCache();

/** Returns the derived data cache interface, or fatal error if it is not available. */
CORE_API class FDerivedDataCacheInterface& GetDerivedDataCacheRef();

/** Returns the derived data cache interface if it is available and initialized, otherwise null. */
CORE_API class FDerivedDataCacheInterface* TryGetDerivedDataCache();

/**
 * Return the Target Platform Manager interface, if it is available, otherwise return nullptr.
 *
 * @param bFailOnInitErrors If true (default) and errors occur during init of the TPM, an error will be logged and the process may terminate, otherwise will return whether there was an error or not.
 * @return The Target Platform Manager interface, if it is available, otherwise return nullptr.
*/
CORE_API class ITargetPlatformManagerModule* GetTargetPlatformManager(bool bFailOnInitErrors = true);

/** Return the Target Platform Manager interface, fatal error if it is not available. **/
CORE_API class ITargetPlatformManagerModule& GetTargetPlatformManagerRef();

/**
 * Return true if we are currently in a commandlet is targeting platforms with AV requirements (ie not a server) 
 * or we are not targetingother platforms, and the current platform needs to render (CanEverRender())
 */
CORE_API bool WillNeedAudioVisualData();

/*-----------------------------------------------------------------------------
	Runtime.
-----------------------------------------------------------------------------*/

/**
 * Check to see if this executable is running as dedicated server
 * Editor can run as dedicated with -server
 */
FORCEINLINE bool IsRunningDedicatedServer()
{
	if (FPlatformProperties::IsServerOnly())
	{
		return true;
	}

	if (FPlatformProperties::IsGameOnly())
	{
		return false;
	}

#if UE_EDITOR
	extern CORE_API int32 StaticDedicatedServerCheck();
	return (StaticDedicatedServerCheck() == 1);
#else
	return false;
#endif
}

/**
 * Check to see if this executable is running as "the game"
 * - contains all net code (WITH_SERVER_CODE=1)
 * Editor can run as a game with -game
 */
FORCEINLINE bool IsRunningGame()
{
	if (FPlatformProperties::IsGameOnly())
	{
		return true;
	}

	if (FPlatformProperties::IsServerOnly())
	{
		return false;
	}

#if UE_EDITOR
	extern CORE_API int32 StaticGameCheck();
	return (StaticGameCheck() == 1);
#else
	return false;
#endif
}

/**
 * Check to see if this executable is running as "the client"
 * - removes all net code (WITH_SERVER_CODE=0)
 * Editor can run as a game with -clientonly
 */
FORCEINLINE bool IsRunningClientOnly()
{
	if (FPlatformProperties::IsClientOnly())
	{
		return true;
	}

#if UE_EDITOR
	extern CORE_API int32 StaticClientOnlyCheck();
	return (StaticClientOnlyCheck() == 1);
#else
	return false;
#endif
}

/**
 * Helper for obtaining the default Url configuration
 */
struct FUrlConfig
{
	FString DefaultProtocol;
	FString DefaultName;
	FString DefaultHost;
	FString DefaultPortal;
	FString DefaultSaveExt;
	int32 DefaultPort;

	/**
	 * Initialize with defaults from ini
	 */
	CORE_API void Init();

	/**
	 * Reset state
	 */
	CORE_API void Reset();
};

bool CORE_API StringHasBadDashes(const TCHAR* Str);

/** Helper structure for boolean values in config */
struct FBoolConfigValueHelper
{
private:
	bool bValue;
public:
	CORE_API FBoolConfigValueHelper(const TCHAR* Section, const TCHAR* Key, const FString& Filename = GEditorIni);

	operator bool() const
	{
		return bValue;
	}
};

/**
 * Function signature for handlers for script exceptions.
 */
typedef TFunction<void(ELogVerbosity::Type /*Verbosity*/, const TCHAR* /*ExceptionMessage*/, const TCHAR* /*StackMessage*/)> FScriptExceptionHandlerFunc;

/** 
 * Exception handler stack used for script exceptions.
 */
class CORE_API FScriptExceptionHandler : public TThreadSingleton<FScriptExceptionHandler>
{
public:
	/**
	 * Get the exception handler for the current thread
	 */
	static FScriptExceptionHandler& Get();

	/**
	 * Push an exception handler onto the stack
	 */
	void PushExceptionHandler(const FScriptExceptionHandlerFunc& InFunc);

	/**
	 * Pop an exception handler from the stack
	 */
	void PopExceptionHandler();

	/**
	 * Handle an exception using the active exception handler
	 */
	void HandleException(ELogVerbosity::Type Verbosity, const TCHAR* ExceptionMessage, const TCHAR* StackMessage);

	/**
	 * Handler for a script exception that emits an ensure (for warnings or errors)
	 */
	static void AssertionExceptionHandler(ELogVerbosity::Type Verbosity, const TCHAR* ExceptionMessage, const TCHAR* StackMessage);

	/**
	 * Handler for a script exception that emits a log message
	 */
	static void LoggingExceptionHandler(ELogVerbosity::Type Verbosity, const TCHAR* ExceptionMessage, const TCHAR* StackMessage);

private:
	/**
	 * Default script exception handler
	 */
	static FScriptExceptionHandlerFunc DefaultExceptionHandler;

	/**
	 * Stack of active exception handlers
	 * The top of the stack will be called on an exception, or DefaultExceptionHandler will be used if the stack is empty
	 */
	TArray<FScriptExceptionHandlerFunc, TInlineAllocator<4>> ExceptionHandlerStack;
};

/** 
 * Scoped struct used to push and pop a script exception handler
 */
struct FScopedScriptExceptionHandler
{
	CORE_API explicit FScopedScriptExceptionHandler(const FScriptExceptionHandlerFunc& InFunc);
	CORE_API ~FScopedScriptExceptionHandler();
};

/**
 * Enables named events when profiling.
 * Increments/decrements GCycleStatsShouldEmitNamedEvents based on bIsProfiling.
 * Functionality is controlled by stats.AutoEnableNamedEventsWhenProfiling.
 */
class FAutoNamedEventsToggler
{
public:
	CORE_API void Update(bool bIsProfiling);

private:
	bool bSetNamedEventsEnabled = false;
};

/**
 * Enables named events when profiling.
 * Increments/decrements GCycleStatsShouldEmitNamedEvents based on bIsProfiling.
 * Functionality is controlled by stats.AutoEnableNamedEventsWhenProfiling.
 */
class FAutoNamedEventsToggler
{
public:
	CORE_API void Update(bool bIsProfiling);

private:
	bool bSetNamedEventsEnabled = false;
};

/** 
 * This define enables the blueprint runaway and exception stack trace checks
 * If this is true, it will create a FBlueprintContextTracker (previously FBlueprintExceptionTracker) which is defined in Script.h
 */
#ifndef DO_BLUEPRINT_GUARD
	#if (!(UE_BUILD_SHIPPING || UE_BUILD_TEST) || WITH_EDITOR)
		#define DO_BLUEPRINT_GUARD 1
	#else
		#define DO_BLUEPRINT_GUARD 0
	#endif
#endif

/** This define enables ScriptAudit exec commands */
#ifndef SCRIPT_AUDIT_ROUTINES
	#if !(UE_BUILD_SHIPPING || UE_BUILD_TEST)
		#define SCRIPT_AUDIT_ROUTINES 1
	#else
		#define SCRIPT_AUDIT_ROUTINES 0
	#endif
#endif<|MERGE_RESOLUTION|>--- conflicted
+++ resolved
@@ -64,10 +64,7 @@
 	CORE_API explicit FStaticSelfRegisteringExec_Dev(bool (*InStaticExecFunc)(UWorld* Inworld, const TCHAR* Cmd, FOutputDevice& Ar));
 
 	//~ Begin Exec Interface
-<<<<<<< HEAD
-#if UE_ALLOW_EXEC_COMMANDS
-	virtual bool Exec( UWorld* InWorld, const TCHAR* Cmd, FOutputDevice& Ar ) override;
-#endif
+	CORE_API virtual bool Exec_Dev(UWorld* InWorld, const TCHAR* Cmd, FOutputDevice& Ar) override;
 	//~ End Exec Interface
 
 private:
@@ -75,47 +72,16 @@
 	bool (*StaticExecFunc)(UWorld* Inworld, const TCHAR* Cmd,FOutputDevice& Ar);
 };
 
-/** Registers a static Exec_Dev function using FSelfRegisteringExec. */
-class CORE_API FStaticSelfRegisteringExec_Dev: public FSelfRegisteringExec
+/** Registers a static Exec_Editor function using FSelfRegisteringExec. */
+class FStaticSelfRegisteringExec_Editor: public FSelfRegisteringExec
 {
 public:
 
 	/** Initialization constructor. */
-	explicit FStaticSelfRegisteringExec_Dev(bool (*InStaticExecFunc)(UWorld* Inworld, const TCHAR* Cmd, FOutputDevice& Ar));
-
-	//~ Begin Exec Interface
-	virtual bool Exec_Dev(UWorld* InWorld, const TCHAR* Cmd, FOutputDevice& Ar) override;
-=======
-	CORE_API virtual bool Exec_Dev(UWorld* InWorld, const TCHAR* Cmd, FOutputDevice& Ar) override;
->>>>>>> 4af6daef
-	//~ End Exec Interface
-
-private:
-
-	bool (*StaticExecFunc)(UWorld* Inworld, const TCHAR* Cmd,FOutputDevice& Ar);
-};
-
-/** Registers a static Exec_Editor function using FSelfRegisteringExec. */
-<<<<<<< HEAD
-class CORE_API FStaticSelfRegisteringExec_Editor: public FSelfRegisteringExec
-=======
-class FStaticSelfRegisteringExec_Editor: public FSelfRegisteringExec
->>>>>>> 4af6daef
-{
-public:
-
-	/** Initialization constructor. */
-<<<<<<< HEAD
-	explicit FStaticSelfRegisteringExec_Editor(bool (*InStaticExecFunc)(UWorld* Inworld, const TCHAR* Cmd, FOutputDevice& Ar));
-
-	//~ Begin Exec Interface
-	virtual bool Exec_Editor(UWorld* InWorld, const TCHAR* Cmd, FOutputDevice& Ar) override;
-=======
 	CORE_API explicit FStaticSelfRegisteringExec_Editor(bool (*InStaticExecFunc)(UWorld* Inworld, const TCHAR* Cmd, FOutputDevice& Ar));
 
 	//~ Begin Exec Interface
 	CORE_API virtual bool Exec_Editor(UWorld* InWorld, const TCHAR* Cmd, FOutputDevice& Ar) override;
->>>>>>> 4af6daef
 	//~ End Exec Interface
 
 private:
@@ -341,20 +307,6 @@
 {
 	CORE_API explicit FScopedScriptExceptionHandler(const FScriptExceptionHandlerFunc& InFunc);
 	CORE_API ~FScopedScriptExceptionHandler();
-};
-
-/**
- * Enables named events when profiling.
- * Increments/decrements GCycleStatsShouldEmitNamedEvents based on bIsProfiling.
- * Functionality is controlled by stats.AutoEnableNamedEventsWhenProfiling.
- */
-class FAutoNamedEventsToggler
-{
-public:
-	CORE_API void Update(bool bIsProfiling);
-
-private:
-	bool bSetNamedEventsEnabled = false;
 };
 
 /**
