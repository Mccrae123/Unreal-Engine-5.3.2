// Copyright Epic Games, Inc. All Rights Reserved.

#pragma once

#include "Containers/StringFwd.h"
#include "Containers/StringView.h"
#include "CoreTypes.h"
#include "HAL/PlatformString.h"
#include "HAL/UnrealMemory.h"
#include "Misc/AssertionMacros.h"
#include "Misc/CString.h"
#include "Templates/AndOrNot.h"
#include "Templates/EnableIf.h"
#include "Templates/IsArrayOrRefOfTypeByPredicate.h"
#include "Templates/IsValidVariadicFunctionArg.h"
#include "Templates/UnrealTemplate.h"
#include "Templates/UnrealTypeTraits.h"
#include "Traits/IsCharEncodingCompatibleWith.h"
#include "Traits/IsCharEncodingSimplyConvertibleTo.h"
#include "Traits/IsCharType.h"
#include "Traits/IsContiguousContainer.h"

#include <type_traits>

template <typename T> struct TIsContiguousContainer;

/**
 * String Builder
 *
 * This class helps with the common task of constructing new strings.
 *
 * It does this by allocating buffer space which is used to hold the
 * constructed string. The intent is that the builder is allocated on
 * the stack as a function local variable to avoid heap allocations.
 *
 * The buffer is always contiguous and the class is not intended to be
 * used to construct extremely large strings.
 *
 * This is not intended to be used as a mechanism for holding on to
 * strings for a long time. The use case is explicitly to aid in
 * *constructing* strings on the stack and subsequently passing the
 * string into a function call or a more permanent string storage
 * mechanism like FString et al.
 *
 * The amount of buffer space to allocate is specified via a template
 * parameter and if the constructed string should overflow this initial
 * buffer, a new buffer will be allocated using regular dynamic memory
 * allocations.
 *
 * Overflow allocation should be the exceptional case however -- always
 * try to size the buffer so that it can hold the vast majority of
 * strings you expect to construct.
 *
 * Be mindful that stack is a limited resource, so if you are writing a
 * highly recursive function you may want to use some other mechanism
 * to build your strings.
 */
template <typename CharType>
class TStringBuilderBase
{
public:
	/** The character type that this builder operates on. */
	using ElementType = CharType;
	/** The string builder base type to be used by append operators and function output parameters. */
	using BuilderType = TStringBuilderBase<ElementType>;
	/** The string view type that this builder is compatible with. */
	using ViewType = TStringView<ElementType>;

	/** Whether the given type can be appended to this builder using the append operator. */
	template <typename AppendType>
	inline constexpr static bool TCanAppend_V = std::is_same_v<BuilderType&, decltype(DeclVal<BuilderType&>() << DeclVal<AppendType>())>;

	/** Whether the given range type can have its elements appended to the builder using the append operator. */
	template <typename RangeType>
	inline constexpr static bool TCanAppendRange_V = TIsContiguousContainer<RangeType>::Value && TCanAppend_V<decltype(*::GetData(DeclVal<RangeType>()))>;

				TStringBuilderBase() = default;
	CORE_API	~TStringBuilderBase();

				TStringBuilderBase(const TStringBuilderBase&) = delete;
				TStringBuilderBase(TStringBuilderBase&&) = delete;

	TStringBuilderBase& operator=(const TStringBuilderBase&) = delete;
	TStringBuilderBase& operator=(TStringBuilderBase&&) = delete;

	TStringBuilderBase& operator=(ViewType Str)
	{
		Reset();
		return Append(Str);
	}
	
	TStringBuilderBase& operator=(const CharType* Str)
	{
		return *this = ViewType(Str);
	}

	inline TStringBuilderBase(CharType* BufferPointer, int32 BufferCapacity)
	{
		Initialize(BufferPointer, BufferCapacity);
	}

	inline int32 Len() const { return int32(CurPos - Base); }

	/** Returns a pointer to Len() code units that are not necessarily null-terminated. */
	inline CharType* GetData() UE_LIFETIMEBOUND { return Base; }
	inline const CharType* GetData() const UE_LIFETIMEBOUND { return Base; }

	/** Returns a pointer to a null-terminated string that is valid until the builder is mutated. */
	inline const CharType* ToString() const UE_LIFETIMEBOUND
	{
		EnsureNulTerminated();
		return Base;
	}

	/** Returns a pointer to a null-terminated string that is valid until the builder is mutated. */
	inline const CharType* operator*() const UE_LIFETIMEBOUND
	{
		EnsureNulTerminated();
		return Base;
	}

	/** Returns a view of the string that is valid until the builder is mutated. */
	inline ViewType ToView() const UE_LIFETIMEBOUND
	{
		return ViewType(Base, Len());
	}

	/** Returns the last character, technically the last code unit. */
	inline const CharType LastChar() const
	{
		return *(CurPos - 1);
	}

	/**
	 * Helper function to return the amount of memory allocated by this container.
	 * Does not include the sizeof of the inline buffer, only includes the size of the overflow buffer.
	 *
	 * @returns Number of bytes allocated by this container.
	 */
	SIZE_T GetAllocatedSize() const
	{
		return bIsDynamic ? (End - Base) * sizeof(CharType) : 0;
	}

	/**
	 * Empties the string builder, but doesn't change memory allocation.
	 */
	inline void Reset()
	{
		CurPos = Base;
	}

	/**
	 * Adds a given number of uninitialized characters into the string builder.
	 *
	 * @param InCount The number of uninitialized characters to add.
	 *
	 * @return The number of characters in the string builder before adding the new characters.
	 */
	inline int32 AddUninitialized(int32 InCount)
	{
		EnsureAdditionalCapacity(InCount);
		const int32 OldCount = Len();
		CurPos += InCount;
		return OldCount;
	}

	/**
	 * Modifies the string builder to remove the given number of characters from the end.
	 */
	inline void RemoveSuffix(int32 InCount)
	{
		check(InCount <= Len());
		CurPos -= InCount;
	}

	template <typename OtherCharType,
		std::enable_if_t<TIsCharType<OtherCharType>::Value>* = nullptr>
	inline BuilderType& Append(const OtherCharType* const String, const int32 Length)
	{
		int32 ConvertedLength = FPlatformString::ConvertedLength<CharType>(String, Length);
		EnsureAdditionalCapacity(ConvertedLength);
<<<<<<< HEAD
		CurPos = FPlatformString::Convert(CurPos, ConvertedLength, String, Length);
		return *this;
	}

	template <typename CharRangeType>
	inline auto Append(CharRangeType&& Range) -> decltype(Append(MakeStringView(Forward<CharRangeType>(Range)).GetData(), int32(0)))
	{
		const TStringView View = MakeStringView(Forward<CharRangeType>(Range));
		return Append(View.GetData(), View.Len());
	}

	template <
		typename AppendedCharType,
		std::enable_if_t<TIsCharType<AppendedCharType>::Value>* = nullptr
	>
	inline BuilderType& AppendChar(AppendedCharType Char)
	{
		if constexpr (TIsCharEncodingSimplyConvertibleTo_V<AppendedCharType, CharType>)
	{
=======
		if (Length)
		{
			CurPos = FPlatformString::Convert(CurPos, ConvertedLength, String, Length);
		}
		return *this;
	}

	template <typename CharRangeType>
	inline auto Append(CharRangeType&& Range) -> decltype(Append(MakeStringView(Forward<CharRangeType>(Range)).GetData(), int32(0)))
	{
		const TStringView View = MakeStringView(Forward<CharRangeType>(Range));
		return Append(View.GetData(), View.Len());
	}

	template <
		typename AppendedCharType,
		std::enable_if_t<TIsCharType<AppendedCharType>::Value>* = nullptr
	>
	inline BuilderType& AppendChar(AppendedCharType Char)
	{
		if constexpr (TIsCharEncodingSimplyConvertibleTo_V<AppendedCharType, CharType>)
	{
>>>>>>> 4af6daef
		EnsureAdditionalCapacity(1);
			*CurPos++ = (CharType)Char;
		}
		else
		{
			int32 ConvertedLength = FPlatformString::ConvertedLength<CharType>(&Char, 1);
			EnsureAdditionalCapacity(ConvertedLength);
			CurPos = FPlatformString::Convert(CurPos, ConvertedLength, &Char, 1);
		}

		return *this;
	}
<<<<<<< HEAD

	template <
		typename AppendedCharType,
		std::enable_if_t<TIsCharType<AppendedCharType>::Value>* = nullptr
	>
	UE_DEPRECATED(5.0, "Use AppendChar instead of Append.")
	inline BuilderType& Append(AppendedCharType Char)
	{
		return AppendChar(Char);
	}

	inline BuilderType& AppendAnsi(const FAnsiStringView String) { return Append(String); }
	UE_DEPRECATED(5.0, "Use Append instead of AppendAnsi.")
	inline BuilderType& AppendAnsi(const ANSICHAR* const String) { return Append(String); }
	UE_DEPRECATED(5.0, "Use Append instead of AppendAnsi.")
	inline BuilderType& AppendAnsi(const ANSICHAR* const String, const int32 Length) { return Append(String, Length); }
=======
>>>>>>> 4af6daef

	UE_DEPRECATED(5.3, "Use Append instead of AppendAnsi.")
	inline BuilderType& AppendAnsi(const FAnsiStringView String) { return Append(String); }

	/** Replace characters at given position and length with substring */
	void ReplaceAt(int32 Pos, int32 RemoveLen, ViewType Str)
	{
		check(Pos >= 0);
		check(RemoveLen >= 0);
		check(Pos + RemoveLen <= Len());

		const int DeltaLen = Str.Len() - RemoveLen;		
		if (DeltaLen < 0)
		{
			CurPos += DeltaLen;

			for (CharType* It = Base + Pos, *NewEnd = CurPos; It != NewEnd; ++It)
			{
				*It = *(It - DeltaLen);
			}
		}
		else if (DeltaLen > 0)
		{
			EnsureAdditionalCapacity(DeltaLen);
			CurPos += DeltaLen;

			for (CharType* It = CurPos - 1, *StopIt = Base + Pos + Str.Len() - 1; It != StopIt; --It)
			{
				*It = *(It - DeltaLen);
			}
		}
		
		if (Str.Len())
		{
			FMemory::Memcpy(Base + Pos, Str.GetData(), Str.Len() * sizeof(CharType));
		}
	}

	/** Insert substring at given position */
	void InsertAt(int32 Pos, ViewType Str)
	{
		ReplaceAt(Pos, 0, Str);
	}

	/** Remove characters at given position */
	void RemoveAt(int32 Pos, int32 RemoveLen)
	{
		ReplaceAt(Pos, RemoveLen, ViewType());
	}

	/** Insert prefix */
	void Prepend(ViewType Str)
	{
		ReplaceAt(0, 0, Str);
	}

	/**
	 * Append every element of the range to the builder, separating the elements by the delimiter.
	 *
	 * This function is only available when the elements of the range and the delimiter can both be
	 * written to the builder using the append operator.
	 *
	 * @param InRange The range of elements to join and append.
	 * @param InDelimiter The delimiter to append as a separator for the elements.
	 *
	 * @return The builder, to allow additional operations to be composed with this one.
	 */
	template <typename RangeType, typename DelimiterType,
		std::enable_if_t<TCanAppendRange_V<RangeType&&> && TCanAppend_V<DelimiterType&&>>* = nullptr>
	inline BuilderType& Join(RangeType&& InRange, DelimiterType&& InDelimiter)
	{
		bool bFirst = true;
		for (auto&& Elem : Forward<RangeType>(InRange))
		{
			if (bFirst)
			{
				bFirst = false;
			}
			else
			{
				*this << InDelimiter;
			}
			*this << Elem;
		}
		return *this;
	}

	/**
	 * Append every element of the range to the builder, separating the elements by the delimiter, and
	 * surrounding every element on each side with the given quote.
	 *
	 * This function is only available when the elements of the range, the delimiter, and the quote can be
	 * written to the builder using the append operator.
	 *
	 * @param InRange The range of elements to join and append.
	 * @param InDelimiter The delimiter to append as a separator for the elements.
	 * @param InQuote The quote to append on both sides of each element.
	 *
	 * @return The builder, to allow additional operations to be composed with this one.
	 */
	template <typename RangeType, typename DelimiterType, typename QuoteType,
		std::enable_if_t<TCanAppendRange_V<RangeType> && TCanAppend_V<DelimiterType&&> && TCanAppend_V<QuoteType&&>>* = nullptr>
	inline BuilderType& JoinQuoted(RangeType&& InRange, DelimiterType&& InDelimiter, QuoteType&& InQuote)
	{
		bool bFirst = true;
		for (auto&& Elem : Forward<RangeType>(InRange))
		{
			if (bFirst)
			{
				bFirst = false;
			}
			else
			{
				*this << InDelimiter;
			}
			*this << InQuote << Elem << InQuote;
		}
		return *this;
	}

private:
	template <typename SrcEncoding>
	using TIsCharEncodingCompatibleWithCharType = TIsCharEncodingCompatibleWith<SrcEncoding, CharType>;

public:
	/**
	 * Appends to the string builder similarly to how classic sprintf works.
	 *
	 * @param Fmt A format string that specifies how to format the additional arguments. Refer to standard printf format.
	 */
<<<<<<< HEAD
	template <typename FmtType, typename... Types,
		std::enable_if_t<TIsArrayOrRefOfTypeByPredicate<FmtType, TIsCharEncodingCompatibleWithCharType>::Value>* = nullptr>
=======
	template <typename FmtType, typename... Types
		UE_REQUIRES(TIsArrayOrRefOfTypeByPredicate<FmtType, TIsCharEncodingCompatibleWithCharType>::Value)>
>>>>>>> 4af6daef
	BuilderType& Appendf(const FmtType& Fmt, Types... Args)
	{
		static_assert(TAnd<TIsValidVariadicFunctionArg<Types>...>::Value, "Invalid argument(s) passed to Appendf.");
		return AppendfImpl(*this, (const CharType*)Fmt, Forward<Types>(Args)...);
	}

	/**
	 * Appends to the string builder similarly to how classic vsprintf works.
	 *
	 * @param Fmt A format string that specifies how to format the additional arguments. Refer to standard printf format.
	 */
	CORE_API BuilderType& AppendV(const CharType* Fmt, va_list Args);

private:
	CORE_API static BuilderType& VARARGS AppendfImpl(BuilderType& Self, const CharType* Fmt, ...);

protected:
	inline void Initialize(CharType* InBase, int32 InCapacity)
	{
		Base	= InBase;
		CurPos	= InBase;
		End		= Base + InCapacity;
	}

	inline void EnsureNulTerminated() const
	{
		*CurPos = CharType(0);
	}

	inline void EnsureAdditionalCapacity(int32 RequiredAdditionalCapacity)
	{
		// precondition: we know the current buffer has enough capacity
		// for the existing string including NUL terminator

		if ((CurPos + RequiredAdditionalCapacity) < End)
		{
			return;
		}

		Extend(RequiredAdditionalCapacity);
	}

	CORE_API void	Extend(SIZE_T ExtraCapacity);
	CORE_API void*	AllocBuffer(SIZE_T CharCount);
	CORE_API void	FreeBuffer(void* Buffer, SIZE_T CharCount);

	static inline CharType EmptyBuffer[1]{};

	CharType*	Base = EmptyBuffer;
	CharType*	CurPos = Base;
	CharType*	End = Base + 1;
	bool		bIsDynamic = false;
};

template <typename CharType>
constexpr inline int32 GetNum(const TStringBuilderBase<CharType>& Builder)
{
	return Builder.Len();
}

//////////////////////////////////////////////////////////////////////////

/**
 * A string builder with inline storage.
 *
 * Avoid using this type directly. Prefer the aliases in StringFwd.h like TStringBuilder<N>.
 */
template <typename CharType, int32 BufferSize>
class TStringBuilderWithBuffer : public TStringBuilderBase<CharType>
{
public:
	inline TStringBuilderWithBuffer()
		: TStringBuilderBase<CharType>(StringBuffer, BufferSize)
	{
	}

	/**
	 * Construct a string builder by appending the arguments using operator<<.
	 */
	template <typename... ArgTypes>
	explicit TStringBuilderWithBuffer(EInPlace, ArgTypes&&... Args)
		: TStringBuilderBase<CharType>(StringBuffer, BufferSize)
	{
		(*this << ... << (ArgTypes&&)Args);
	}

	using TStringBuilderBase<CharType>::operator=;

private:
	CharType StringBuffer[BufferSize];
};

//////////////////////////////////////////////////////////////////////////

// String Append Operators

template <typename CharType, typename CharRangeType>
inline auto operator<<(TStringBuilderBase<CharType>& Builder, CharRangeType&& Str) -> decltype(Builder.Append(MakeStringView(Forward<CharRangeType>(Str))))
{
	// Anything convertible to an FAnsiStringView is also convertible to a FUtf8StringView, but FAnsiStringView is more efficient to convert
	if constexpr (std::is_convertible_v<CharRangeType, FAnsiStringView>)
	{
		return Builder.Append(ImplicitConv<FAnsiStringView>(Forward<CharRangeType>(Str)));
	}
	else
	{
		return Builder.Append(MakeStringView(Forward<CharRangeType>(Str)));
	}
}

inline FAnsiStringBuilderBase&		operator<<(FAnsiStringBuilderBase& Builder, ANSICHAR Char)							{ return Builder.AppendChar(Char); }
inline FAnsiStringBuilderBase&		operator<<(FAnsiStringBuilderBase& Builder, UTF8CHAR Char) = delete;
inline FAnsiStringBuilderBase&		operator<<(FAnsiStringBuilderBase& Builder, WIDECHAR Char) = delete;
inline FWideStringBuilderBase&		operator<<(FWideStringBuilderBase& Builder, ANSICHAR Char)							{ return Builder.AppendChar(Char); }
inline FWideStringBuilderBase&		operator<<(FWideStringBuilderBase& Builder, UTF8CHAR Char) = delete;
inline FWideStringBuilderBase&		operator<<(FWideStringBuilderBase& Builder, WIDECHAR Char)							{ return Builder.AppendChar(Char); }
inline FUtf8StringBuilderBase&		operator<<(FUtf8StringBuilderBase& Builder, ANSICHAR Char)							{ return Builder.AppendChar(UTF8CHAR(Char)); }
inline FUtf8StringBuilderBase&		operator<<(FUtf8StringBuilderBase& Builder, UTF8CHAR Char)							{ return Builder.AppendChar(Char); }
inline FUtf8StringBuilderBase&		operator<<(FUtf8StringBuilderBase& Builder, WIDECHAR Char) = delete;

// Prefer using << instead of += as operator+= is only intended for mechanical FString -> FStringView replacement.
inline FStringBuilderBase&			operator+=(FStringBuilderBase& Builder, ANSICHAR Char)								{ return Builder.AppendChar(Char); }
inline FStringBuilderBase&			operator+=(FStringBuilderBase& Builder, WIDECHAR Char)								{ return Builder.AppendChar(Char); }
inline FStringBuilderBase&			operator+=(FStringBuilderBase& Builder, UTF8CHAR Char)								{ return Builder.AppendChar(Char); }
inline FStringBuilderBase&			operator+=(FStringBuilderBase& Builder, FWideStringView Str)						{ return Builder.Append(Str); }
inline FStringBuilderBase&			operator+=(FStringBuilderBase& Builder, FUtf8StringView Str)						{ return Builder.Append(Str); }

// Integer Append Operators

inline FAnsiStringBuilderBase&		operator<<(FAnsiStringBuilderBase& Builder, int32 Value)							{ return Builder.Appendf("%d", Value); }
inline FAnsiStringBuilderBase&		operator<<(FAnsiStringBuilderBase& Builder, uint32 Value)							{ return Builder.Appendf("%u", Value); }
inline FWideStringBuilderBase&		operator<<(FWideStringBuilderBase& Builder, int32 Value)							{ return Builder.Appendf(WIDETEXT("%d"), Value); }
inline FWideStringBuilderBase&		operator<<(FWideStringBuilderBase& Builder, uint32 Value)							{ return Builder.Appendf(WIDETEXT("%u"), Value); }
inline FUtf8StringBuilderBase&		operator<<(FUtf8StringBuilderBase& Builder, int32 Value)							{ return Builder.Appendf(UTF8TEXT("%d"), Value); }
inline FUtf8StringBuilderBase&		operator<<(FUtf8StringBuilderBase& Builder, uint32 Value)							{ return Builder.Appendf(UTF8TEXT("%u"), Value); }

inline FAnsiStringBuilderBase&		operator<<(FAnsiStringBuilderBase& Builder, int64 Value)							{ return Builder.Appendf("%" INT64_FMT, Value); }
inline FAnsiStringBuilderBase&		operator<<(FAnsiStringBuilderBase& Builder, uint64 Value)							{ return Builder.Appendf("%" UINT64_FMT, Value); }
inline FWideStringBuilderBase&		operator<<(FWideStringBuilderBase& Builder, int64 Value)							{ return Builder.Appendf(WIDETEXT("%" INT64_FMT), Value); }
inline FWideStringBuilderBase&		operator<<(FWideStringBuilderBase& Builder, uint64 Value)							{ return Builder.Appendf(WIDETEXT("%" UINT64_FMT), Value); }
inline FUtf8StringBuilderBase&		operator<<(FUtf8StringBuilderBase& Builder, int64 Value)							{ return Builder.Appendf(UTF8TEXT("%" INT64_FMT), Value); }
inline FUtf8StringBuilderBase&		operator<<(FUtf8StringBuilderBase& Builder, uint64 Value)							{ return Builder.Appendf(UTF8TEXT("%" UINT64_FMT), Value); }

inline FAnsiStringBuilderBase&		operator<<(FAnsiStringBuilderBase& Builder, int8 Value)								{ return Builder << int32(Value); }
inline FAnsiStringBuilderBase&		operator<<(FAnsiStringBuilderBase& Builder, uint8 Value)							{ return Builder << uint32(Value); }
inline FWideStringBuilderBase&		operator<<(FWideStringBuilderBase& Builder, int8 Value)								{ return Builder << int32(Value); }
inline FWideStringBuilderBase&		operator<<(FWideStringBuilderBase& Builder, uint8 Value)							{ return Builder << uint32(Value); }
inline FUtf8StringBuilderBase&		operator<<(FUtf8StringBuilderBase& Builder, int8 Value)								{ return Builder << int32(Value); }
inline FUtf8StringBuilderBase&		operator<<(FUtf8StringBuilderBase& Builder, uint8 Value)							{ return Builder << uint32(Value); }

inline FAnsiStringBuilderBase&		operator<<(FAnsiStringBuilderBase& Builder, int16 Value)							{ return Builder << int32(Value); }
inline FAnsiStringBuilderBase&		operator<<(FAnsiStringBuilderBase& Builder, uint16 Value)							{ return Builder << uint32(Value); }
inline FWideStringBuilderBase&		operator<<(FWideStringBuilderBase& Builder, int16 Value)							{ return Builder << int32(Value); }
inline FWideStringBuilderBase&		operator<<(FWideStringBuilderBase& Builder, uint16 Value)							{ return Builder << uint32(Value); }
inline FUtf8StringBuilderBase&		operator<<(FUtf8StringBuilderBase& Builder, int16 Value)							{ return Builder << int32(Value); }
inline FUtf8StringBuilderBase&		operator<<(FUtf8StringBuilderBase& Builder, uint16 Value)							{ return Builder << uint32(Value); }
<<<<<<< HEAD
=======

template <typename CharType, int32 BufferSize>
class UE_DEPRECATED(5.3, "Use WriteToString<N>(...) or TStringBuilder<N>(InPlace, ...).") TWriteToString : public TStringBuilderWithBuffer<CharType, BufferSize>
{
public:
	template <typename... ArgTypes>
	explicit TWriteToString(ArgTypes&&... Args)
	{
		(*this << ... << (ArgTypes&&)Args);
	}
};

PRAGMA_DISABLE_DEPRECATION_WARNINGS
template <typename CharType, int32 BufferSize>
struct TIsContiguousContainer<TWriteToString<CharType, BufferSize>>
{
	static constexpr inline bool Value = true;
};
PRAGMA_ENABLE_DEPRECATION_WARNINGS
>>>>>>> 4af6daef

/**
 * A function to create and append to a temporary string builder.
 *
 * Example Use Cases:
 *
 * For void Action(FStringView) -> Action(WriteToString<64>(Arg1, Arg2));
 * For UE_LOG or checkf -> checkf(Condition, TEXT("%s"), *WriteToString<32>(Arg));
 */
<<<<<<< HEAD
template <typename CharType, int32 BufferSize>
class TWriteToString : public TStringBuilderWithBuffer<CharType, BufferSize>
{
public:
	template <typename... ArgTypes>
	explicit TWriteToString(ArgTypes&&... Args)
	{
	#if PLATFORM_COMPILER_HAS_FOLD_EXPRESSIONS
		(*this << ... << Forward<ArgTypes>(Args));
	#else
		using Fold = int[];
		void(Fold{0, (void(*this << Forward<ArgTypes>(Args)), 0)...});
	#endif
	}
};

template <typename CharType, int32 BufferSize>
struct TIsContiguousContainer<TWriteToString<CharType, BufferSize>>
{
	static constexpr bool Value = true;
};

template <int32 BufferSize> using WriteToString = TWriteToString<TCHAR, BufferSize>;
template <int32 BufferSize> using WriteToAnsiString = TWriteToString<ANSICHAR, BufferSize>;
template <int32 BufferSize> using WriteToWideString = TWriteToString<WIDECHAR, BufferSize>;
template <int32 BufferSize> using WriteToUtf8String = TWriteToString<UTF8CHAR, BufferSize>;

=======
template <int32 BufferSize, typename... ArgTypes>
TStringBuilderWithBuffer<TCHAR, BufferSize> WriteToString(ArgTypes&&... Args)
{
	return TStringBuilderWithBuffer<TCHAR, BufferSize>(InPlace, (ArgTypes&&)Args...);
}

/** A function to create and append to a temporary string builder. See WriteToString. */
template <int32 BufferSize, typename... ArgTypes>
TStringBuilderWithBuffer<ANSICHAR, BufferSize> WriteToAnsiString(ArgTypes&&... Args)
{
	return TStringBuilderWithBuffer<ANSICHAR, BufferSize>(InPlace, (ArgTypes&&)Args...);
}

/** A function to create and append to a temporary string builder. See WriteToString. */
template <int32 BufferSize, typename... ArgTypes>
TStringBuilderWithBuffer<WIDECHAR, BufferSize> WriteToWideString(ArgTypes&&... Args)
{
	return TStringBuilderWithBuffer<WIDECHAR, BufferSize>(InPlace, (ArgTypes&&)Args...);
}

/** A function to create and append to a temporary string builder. See WriteToString. */
template <int32 BufferSize, typename... ArgTypes>
TStringBuilderWithBuffer<UTF8CHAR, BufferSize> WriteToUtf8String(ArgTypes&&... Args)
{
	return TStringBuilderWithBuffer<UTF8CHAR, BufferSize>(InPlace, (ArgTypes&&)Args...);
}

>>>>>>> 4af6daef
/**
 * Returns an object that can be used as the output container for algorithms by appending to the builder.
 *
 * Example: Algo::Transform(StringView, AppendChars(Builder), FChar::ToLower)
 */
template <typename CharType>
auto AppendChars(TStringBuilderBase<CharType>& Builder)
{
	struct FAppendChar
	{
		TStringBuilderBase<CharType>& Builder;
		inline void Add(CharType Char) { Builder.AppendChar(Char); }
	};
	return FAppendChar{Builder};
}<|MERGE_RESOLUTION|>--- conflicted
+++ resolved
@@ -180,8 +180,10 @@
 	{
 		int32 ConvertedLength = FPlatformString::ConvertedLength<CharType>(String, Length);
 		EnsureAdditionalCapacity(ConvertedLength);
-<<<<<<< HEAD
-		CurPos = FPlatformString::Convert(CurPos, ConvertedLength, String, Length);
+		if (Length)
+		{
+			CurPos = FPlatformString::Convert(CurPos, ConvertedLength, String, Length);
+		}
 		return *this;
 	}
 
@@ -200,30 +202,6 @@
 	{
 		if constexpr (TIsCharEncodingSimplyConvertibleTo_V<AppendedCharType, CharType>)
 	{
-=======
-		if (Length)
-		{
-			CurPos = FPlatformString::Convert(CurPos, ConvertedLength, String, Length);
-		}
-		return *this;
-	}
-
-	template <typename CharRangeType>
-	inline auto Append(CharRangeType&& Range) -> decltype(Append(MakeStringView(Forward<CharRangeType>(Range)).GetData(), int32(0)))
-	{
-		const TStringView View = MakeStringView(Forward<CharRangeType>(Range));
-		return Append(View.GetData(), View.Len());
-	}
-
-	template <
-		typename AppendedCharType,
-		std::enable_if_t<TIsCharType<AppendedCharType>::Value>* = nullptr
-	>
-	inline BuilderType& AppendChar(AppendedCharType Char)
-	{
-		if constexpr (TIsCharEncodingSimplyConvertibleTo_V<AppendedCharType, CharType>)
-	{
->>>>>>> 4af6daef
 		EnsureAdditionalCapacity(1);
 			*CurPos++ = (CharType)Char;
 		}
@@ -236,25 +214,6 @@
 
 		return *this;
 	}
-<<<<<<< HEAD
-
-	template <
-		typename AppendedCharType,
-		std::enable_if_t<TIsCharType<AppendedCharType>::Value>* = nullptr
-	>
-	UE_DEPRECATED(5.0, "Use AppendChar instead of Append.")
-	inline BuilderType& Append(AppendedCharType Char)
-	{
-		return AppendChar(Char);
-	}
-
-	inline BuilderType& AppendAnsi(const FAnsiStringView String) { return Append(String); }
-	UE_DEPRECATED(5.0, "Use Append instead of AppendAnsi.")
-	inline BuilderType& AppendAnsi(const ANSICHAR* const String) { return Append(String); }
-	UE_DEPRECATED(5.0, "Use Append instead of AppendAnsi.")
-	inline BuilderType& AppendAnsi(const ANSICHAR* const String, const int32 Length) { return Append(String, Length); }
-=======
->>>>>>> 4af6daef
 
 	UE_DEPRECATED(5.3, "Use Append instead of AppendAnsi.")
 	inline BuilderType& AppendAnsi(const FAnsiStringView String) { return Append(String); }
@@ -385,13 +344,8 @@
 	 *
 	 * @param Fmt A format string that specifies how to format the additional arguments. Refer to standard printf format.
 	 */
-<<<<<<< HEAD
-	template <typename FmtType, typename... Types,
-		std::enable_if_t<TIsArrayOrRefOfTypeByPredicate<FmtType, TIsCharEncodingCompatibleWithCharType>::Value>* = nullptr>
-=======
 	template <typename FmtType, typename... Types
 		UE_REQUIRES(TIsArrayOrRefOfTypeByPredicate<FmtType, TIsCharEncodingCompatibleWithCharType>::Value)>
->>>>>>> 4af6daef
 	BuilderType& Appendf(const FmtType& Fmt, Types... Args)
 	{
 		static_assert(TAnd<TIsValidVariadicFunctionArg<Types>...>::Value, "Invalid argument(s) passed to Appendf.");
@@ -548,8 +502,6 @@
 inline FWideStringBuilderBase&		operator<<(FWideStringBuilderBase& Builder, uint16 Value)							{ return Builder << uint32(Value); }
 inline FUtf8StringBuilderBase&		operator<<(FUtf8StringBuilderBase& Builder, int16 Value)							{ return Builder << int32(Value); }
 inline FUtf8StringBuilderBase&		operator<<(FUtf8StringBuilderBase& Builder, uint16 Value)							{ return Builder << uint32(Value); }
-<<<<<<< HEAD
-=======
 
 template <typename CharType, int32 BufferSize>
 class UE_DEPRECATED(5.3, "Use WriteToString<N>(...) or TStringBuilder<N>(InPlace, ...).") TWriteToString : public TStringBuilderWithBuffer<CharType, BufferSize>
@@ -569,7 +521,6 @@
 	static constexpr inline bool Value = true;
 };
 PRAGMA_ENABLE_DEPRECATION_WARNINGS
->>>>>>> 4af6daef
 
 /**
  * A function to create and append to a temporary string builder.
@@ -579,35 +530,6 @@
  * For void Action(FStringView) -> Action(WriteToString<64>(Arg1, Arg2));
  * For UE_LOG or checkf -> checkf(Condition, TEXT("%s"), *WriteToString<32>(Arg));
  */
-<<<<<<< HEAD
-template <typename CharType, int32 BufferSize>
-class TWriteToString : public TStringBuilderWithBuffer<CharType, BufferSize>
-{
-public:
-	template <typename... ArgTypes>
-	explicit TWriteToString(ArgTypes&&... Args)
-	{
-	#if PLATFORM_COMPILER_HAS_FOLD_EXPRESSIONS
-		(*this << ... << Forward<ArgTypes>(Args));
-	#else
-		using Fold = int[];
-		void(Fold{0, (void(*this << Forward<ArgTypes>(Args)), 0)...});
-	#endif
-	}
-};
-
-template <typename CharType, int32 BufferSize>
-struct TIsContiguousContainer<TWriteToString<CharType, BufferSize>>
-{
-	static constexpr bool Value = true;
-};
-
-template <int32 BufferSize> using WriteToString = TWriteToString<TCHAR, BufferSize>;
-template <int32 BufferSize> using WriteToAnsiString = TWriteToString<ANSICHAR, BufferSize>;
-template <int32 BufferSize> using WriteToWideString = TWriteToString<WIDECHAR, BufferSize>;
-template <int32 BufferSize> using WriteToUtf8String = TWriteToString<UTF8CHAR, BufferSize>;
-
-=======
 template <int32 BufferSize, typename... ArgTypes>
 TStringBuilderWithBuffer<TCHAR, BufferSize> WriteToString(ArgTypes&&... Args)
 {
@@ -635,7 +557,6 @@
 	return TStringBuilderWithBuffer<UTF8CHAR, BufferSize>(InPlace, (ArgTypes&&)Args...);
 }
 
->>>>>>> 4af6daef
 /**
  * Returns an object that can be used as the output container for algorithms by appending to the builder.
  *
