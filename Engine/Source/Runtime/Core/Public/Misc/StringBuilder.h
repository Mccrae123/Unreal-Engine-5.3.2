--- conflicted
+++ resolved
@@ -345,11 +345,7 @@
 };
 
 template <typename CharType>
-<<<<<<< HEAD
-constexpr inline SIZE_T GetNum(const TStringBuilderBase<CharType>& Builder)
-=======
 constexpr inline int32 GetNum(const TStringBuilderBase<CharType>& Builder)
->>>>>>> 6bbb88c8
 {
 	return Builder.Len();
 }
@@ -423,11 +419,8 @@
 inline FAnsiStringBuilderBase&		operator<<(FAnsiStringBuilderBase& Builder, uint64 Value)							{ return Builder.Appendf("%" UINT64_FMT, Value); }
 inline FWideStringBuilderBase&		operator<<(FWideStringBuilderBase& Builder, int64 Value)							{ return Builder.Appendf(TEXT("%" INT64_FMT), Value); }
 inline FWideStringBuilderBase&		operator<<(FWideStringBuilderBase& Builder, uint64 Value)							{ return Builder.Appendf(TEXT("%" UINT64_FMT), Value); }
-<<<<<<< HEAD
-=======
 inline FUtf8StringBuilderBase&		operator<<(FUtf8StringBuilderBase& Builder, int64 Value)							{ return Builder.Appendf(UTF8TEXT("%" INT64_FMT), Value); }
 inline FUtf8StringBuilderBase&		operator<<(FUtf8StringBuilderBase& Builder, uint64 Value)							{ return Builder.Appendf(UTF8TEXT("%" UINT64_FMT), Value); }
->>>>>>> 6bbb88c8
 
 inline FAnsiStringBuilderBase&		operator<<(FAnsiStringBuilderBase& Builder, int8 Value)								{ return Builder << int32(Value); }
 inline FAnsiStringBuilderBase&		operator<<(FAnsiStringBuilderBase& Builder, uint8 Value)							{ return Builder << uint32(Value); }
