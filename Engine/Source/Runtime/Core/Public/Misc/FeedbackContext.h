--- conflicted
+++ resolved
@@ -9,10 +9,7 @@
 #include "CoreTypes.h"
 #include "HAL/CriticalSection.h"
 #include "HAL/PlatformCrt.h"
-<<<<<<< HEAD
-=======
 #include "HAL/PlatformTime.h"
->>>>>>> 4af6daef
 #include "Internationalization/Text.h"
 #include "Misc/OutputDevice.h"
 #include "Misc/ScopeLock.h"
@@ -31,21 +28,12 @@
 	: public FOutputDevice
 {
 public:
-<<<<<<< HEAD
-	virtual void Serialize(const TCHAR* V, ELogVerbosity::Type Verbosity, const FName& Category) override;
-	virtual void Serialize(const TCHAR* V, ELogVerbosity::Type Verbosity, const FName& Category, double Time) override;
-	virtual void SerializeRecord(const UE::FLogRecord& Record) override;
-
-	/** Ask the user a binary question, returning their answer */
-	virtual bool YesNof( const FText& Question );
-=======
 	CORE_API virtual void Serialize(const TCHAR* V, ELogVerbosity::Type Verbosity, const FName& Category) override;
 	CORE_API virtual void Serialize(const TCHAR* V, ELogVerbosity::Type Verbosity, const FName& Category, double Time) override;
 	CORE_API virtual void SerializeRecord(const UE::FLogRecord& Record) override;
 
 	/** Ask the user a binary question, returning their answer */
 	CORE_API virtual bool YesNof( const FText& Question );
->>>>>>> 4af6daef
 	
 	/**
 	 * Whether or not the user has canceled out of the progress dialog
@@ -110,9 +98,6 @@
 	CORE_API void FormatLine(FStringBuilderBase& Out, const TCHAR* V, ELogVerbosity::Type Verbosity, const FName& Category, double Time, ELogVerbosity::Type* OutVerbosity = nullptr) const;
 	CORE_API void FormatRecordLine(FStringBuilderBase& Out, const UE::FLogRecord& Record, ELogVerbosity::Type* OutVerbosity = nullptr) const;
 
-	void FormatLine(FStringBuilderBase& Out, const TCHAR* V, ELogVerbosity::Type Verbosity, const FName& Category, double Time, ELogVerbosity::Type* OutVerbosity = nullptr) const;
-	void FormatRecordLine(FStringBuilderBase& Out, const UE::FLogRecord& Record, ELogVerbosity::Type* OutVerbosity = nullptr) const;
-
 public:
 	virtual FContextSupplier* GetContext() const { return nullptr; }
 	virtual void SetContext(FContextSupplier* InContext) {}
@@ -123,13 +108,8 @@
 
 	bool	TreatWarningsAsErrors = false;
 
-<<<<<<< HEAD
-	FFeedbackContext();
-	virtual ~FFeedbackContext();
-=======
 	CORE_API FFeedbackContext();
 	CORE_API virtual ~FFeedbackContext();
->>>>>>> 4af6daef
 
 	/** Gets warnings history */
 	void GetWarnings(TArray<FString>& OutWarnings) const
@@ -169,19 +149,11 @@
 	}
 
 private:
-<<<<<<< HEAD
-	void AddToHistory(const TCHAR* V, ELogVerbosity::Type Verbosity, const FName& Category, double Time);
-	void AddRecordToHistory(const UE::FLogRecord& Record);
-
-	FFeedbackContext(const FFeedbackContext&);
-	FFeedbackContext& operator=(const FFeedbackContext&);
-=======
 	CORE_API void AddToHistory(const TCHAR* V, ELogVerbosity::Type Verbosity, const FName& Category, double Time);
 	CORE_API void AddRecordToHistory(const UE::FLogRecord& Record);
 
 	CORE_API FFeedbackContext(const FFeedbackContext&);
 	CORE_API FFeedbackContext& operator=(const FFeedbackContext&);
->>>>>>> 4af6daef
 
 	/** Warnings history */
 	TArray<FString> Warnings;
