// Copyright Epic Games, Inc. All Rights Reserved.

#pragma once

#include "CoreFwd.h"
#include "CoreTypes.h"
#include "Logging/LogVerbosity.h"
#include "Misc/VarArgs.h"
#include "Templates/AndOrNot.h"
#include "Templates/IsArrayOrRefOfTypeByPredicate.h"
#include "Templates/IsValidVariadicFunctionArg.h"
#include "Traits/IsCharEncodingCompatibleWith.h"

class FString;
class FText;

namespace UE { class FLogRecord; }

#ifndef USE_DEBUG_LOGGING
#define USE_DEBUG_LOGGING 1
#endif

#if !PLATFORM_SUPPORTS_COLORIZED_OUTPUT_DEVICE
	// don't support colorized text on consoles
	#define SET_WARN_COLOR(Color)
	#define SET_WARN_COLOR_AND_BACKGROUND(Color, Bkgrnd)
	#define CLEAR_WARN_COLOR() 
#else

/*-----------------------------------------------------------------------------
Colorized text.

To use colored text from a commandlet, you use the SET_WARN_COLOR macro with
one of the following standard colors. Then use CLEAR_WARN_COLOR to return
to default.

To use the standard colors, you simply do this:
SET_WARN_COLOR(COLOR_YELLOW);

You can specify a background color by appending it to the foreground:
SET_WARN_COLOR, COLOR_YELLOW COLOR_DARK_RED);

This will have bright yellow text on a dark red background.

Or you can make your own in the format:

ForegroundRed | ForegroundGreen | ForegroundBlue | ForegroundBright | BackgroundRed | BackgroundGreen | BackgroundBlue | BackgroundBright
where each value is either 0 or 1 (can leave off trailing 0's), so
blue on bright yellow is "00101101" and red on black is "1"

An empty string reverts to the normal gray on black.
-----------------------------------------------------------------------------*/

// putting them in a namespace to protect against future name conflicts
namespace OutputDeviceColor
{
	inline const TCHAR* const COLOR_BLACK = TEXT("0000");

	inline const TCHAR* const COLOR_DARK_RED = TEXT("1000");
	inline const TCHAR* const COLOR_DARK_GREEN = TEXT("0100");
	inline const TCHAR* const COLOR_DARK_BLUE = TEXT("0010");
	inline const TCHAR* const COLOR_DARK_YELLOW = TEXT("1100");
	inline const TCHAR* const COLOR_DARK_CYAN = TEXT("0110");
	inline const TCHAR* const COLOR_DARK_PURPLE = TEXT("1010");
	inline const TCHAR* const COLOR_DARK_WHITE = TEXT("1110");
	inline const TCHAR* const COLOR_GRAY = COLOR_DARK_WHITE;

	inline const TCHAR* const COLOR_RED = TEXT("1001");
	inline const TCHAR* const COLOR_GREEN = TEXT("0101");
	inline const TCHAR* const COLOR_BLUE = TEXT("0011");
	inline const TCHAR* const COLOR_YELLOW = TEXT("1101");
	inline const TCHAR* const COLOR_CYAN = TEXT("0111");
	inline const TCHAR* const COLOR_PURPLE = TEXT("1011");
	inline const TCHAR* const COLOR_WHITE = TEXT("1111");

	inline const TCHAR* const COLOR_NONE = TEXT("");
}

using namespace OutputDeviceColor;


// let a console or (UE_BUILD_SHIPPING || UE_BUILD_TEST) define it to nothing
#ifndef SET_WARN_COLOR

/**
* Set the console color with Color or a Color and Background color
*/
#define SET_WARN_COLOR(Color) \
	UE_LOG(LogHAL, SetColor, TEXT("%s"), Color);
#define SET_WARN_COLOR_AND_BACKGROUND(Color, Bkgrnd) \
	UE_LOG(LogHAL, SetColor, TEXT("%s%s"), Color, Bkgrnd);

/**
* Return color to it's default
*/
#define CLEAR_WARN_COLOR() \
	UE_LOG(LogHAL, SetColor, TEXT("%s"), COLOR_NONE);

#endif
#endif

/**
 * Enum that defines how the log times are to be displayed.
 */
namespace ELogTimes
{
	enum Type
	{
		// Do not display log timestamps
		None,

		// Display log timestamps in UTC
		UTC,

		// Display log timestamps in seconds elapsed since GStartTime
		SinceGStartTime,

		// Display log timestamps in local time
		Local,

		// Display log timestamps in timecode format
		Timecode
	};
}

class FName;

// An output device.
class FOutputDevice
{
public:
	FOutputDevice()
		 : bSuppressEventTag      (false)
		 , bAutoEmitLineTerminator(true)
	{}

	FOutputDevice(FOutputDevice&&) = default;
	FOutputDevice(const FOutputDevice&) = default;
	FOutputDevice& operator=(FOutputDevice&&) = default;
	FOutputDevice& operator=(const FOutputDevice&) = default;

	virtual ~FOutputDevice() = default;

	// FOutputDevice interface.
	virtual void Serialize( const TCHAR* V, ELogVerbosity::Type Verbosity, const FName& Category ) = 0;
	virtual void Serialize( const TCHAR* V, ELogVerbosity::Type Verbosity, const FName& Category, const double Time )
	{
		Serialize( V, Verbosity, Category );
	}

<<<<<<< HEAD
	virtual void SerializeRecord(const UE::FLogRecord& Record);
=======
	CORE_API virtual void SerializeRecord(const UE::FLogRecord& Record);
>>>>>>> 4af6daef

	virtual void Flush()
	{
	}

	/**
	 * Closes output device and cleans up. This can't happen in the destructor
	 * as we might have to call "delete" which cannot be done for static/ global
	 * objects.
	 */
	virtual void TearDown()
	{
	}

	void SetSuppressEventTag(bool bInSuppressEventTag)
	{
		bSuppressEventTag = bInSuppressEventTag;
	}
	FORCEINLINE bool GetSuppressEventTag() const	{	return bSuppressEventTag;	}
	void SetAutoEmitLineTerminator(bool bInAutoEmitLineTerminator)
	{
		bAutoEmitLineTerminator = bInAutoEmitLineTerminator;
	}
	FORCEINLINE bool GetAutoEmitLineTerminator() const	{	return bAutoEmitLineTerminator;	}

	/** 
	 * Dumps the contents of this output device's buffer to an archive (supported by output device that have a memory buffer) 
	 * @param Ar Archive to dump the buffer to
	 */
	virtual void Dump(class FArchive& Ar)
	{
	}

	/**
	* @return whether this output device is a memory-only device
	*/
	virtual bool IsMemoryOnly() const
	{
		return false;
	}

	/**
	 * @return whether this output device can be used on any thread.
	 */
	virtual bool CanBeUsedOnAnyThread() const
	{
		return false;
	}

	/**
	 * @return whether this output device can be used from multiple threads simultaneously without any locking
	 */
	virtual bool CanBeUsedOnMultipleThreads() const
	{
		return false;
	}

	/**
	 * @return whether this output device can be used after a panic (crash or fatal error) has been flagged.
	 * @note The return value is cached by AddOutputDevice because calling this during a panic may fail.
	 */
	virtual bool CanBeUsedOnPanicThread() const
	{
		return false;
	}

	// Simple text printing.
	CORE_API void Log( const TCHAR* S );
	CORE_API void Log( ELogVerbosity::Type Verbosity, const TCHAR* S );
	CORE_API void Log( const FName& Category, ELogVerbosity::Type Verbosity, const TCHAR* Str );
	CORE_API void Log( const FString& S );
	CORE_API void Log( const FText& S );
	CORE_API void Log( ELogVerbosity::Type Verbosity, const FString& S );
	CORE_API void Log( const FName& Category, ELogVerbosity::Type Verbosity, const FString& S );

private:
	CORE_API void VARARGS LogfImpl(const TCHAR* Fmt, ...);
	CORE_API void VARARGS LogfImpl(ELogVerbosity::Type Verbosity, const TCHAR* Fmt, ...);
	CORE_API void VARARGS CategorizedLogfImpl(const FName& Category, ELogVerbosity::Type Verbosity, const TCHAR* Fmt, ...);

public:
	template <typename FmtType>
	void Logf(const FmtType& Fmt)
	{
		static_assert(TIsArrayOrRefOfTypeByPredicate<FmtType, TIsCharEncodingCompatibleWithTCHAR>::Value, "Formatting string must be a TCHAR array.");
		return Log((const TCHAR*)Fmt);
	}

	template <typename FmtType, typename... Types>
	FORCEINLINE void Logf(const FmtType& Fmt, Types... Args)
	{
		static_assert(TIsArrayOrRefOfTypeByPredicate<FmtType, TIsCharEncodingCompatibleWithTCHAR>::Value, "Formatting string must be a TCHAR array.");
		static_assert(TAnd<TIsValidVariadicFunctionArg<Types>...>::Value, "Invalid argument(s) passed to FOutputDevice::Logf");

		LogfImpl((const TCHAR*)Fmt, Args...);
	}

	template <typename FmtType, typename... Types>
	FORCEINLINE void Logf(ELogVerbosity::Type Verbosity, const FmtType& Fmt, Types... Args)
	{
		static_assert(TIsArrayOrRefOfTypeByPredicate<FmtType, TIsCharEncodingCompatibleWithTCHAR>::Value, "Formatting string must be a TCHAR array.");
		static_assert(TAnd<TIsValidVariadicFunctionArg<Types>...>::Value, "Invalid argument(s) passed to FOutputDevice::Logf");

		LogfImpl(Verbosity, (const TCHAR*)Fmt, Args...);
	}

	template <typename FmtType, typename... Types>
	FORCEINLINE void CategorizedLogf(const FName& Category, ELogVerbosity::Type Verbosity, const FmtType& Fmt, Types... Args)
	{
		static_assert(TIsArrayOrRefOfTypeByPredicate<FmtType, TIsCharEncodingCompatibleWithTCHAR>::Value, "Formatting string must be a TCHAR array.");
		static_assert(TAnd<TIsValidVariadicFunctionArg<Types>...>::Value, "Invalid argument(s) passed to FOutputDevice::CategorizedLogf");

		CategorizedLogfImpl(Category, Verbosity, (const TCHAR*)Fmt, Args...);
	}

protected:
	/** Whether to output the 'Log: ' type front... */
	bool bSuppressEventTag;
	/** Whether to output a line-terminator after each log call... */
	bool bAutoEmitLineTerminator;
};


<|MERGE_RESOLUTION|>--- conflicted
+++ resolved
@@ -148,11 +148,7 @@
 		Serialize( V, Verbosity, Category );
 	}
 
-<<<<<<< HEAD
-	virtual void SerializeRecord(const UE::FLogRecord& Record);
-=======
 	CORE_API virtual void SerializeRecord(const UE::FLogRecord& Record);
->>>>>>> 4af6daef
 
 	virtual void Flush()
 	{
