--- conflicted
+++ resolved
@@ -74,58 +74,6 @@
 {
 public:
 	// Callback for platform handling when flushing async loads.
-<<<<<<< HEAD
-	static TMulticastDelegate<void()> OnAsyncLoadingFlush;
-
-	// Callback for a game thread interruption point when a async load flushing. Used to updating UI during long loads.
-	static TMulticastDelegate<void()> OnAsyncLoadingFlushUpdate;
-
-	// Callback on the game thread when an async load is started. This goes off before the packages has finished loading
-	static TMulticastDelegate<void(const FString&)> OnAsyncLoadPackage;
-
-	static TMulticastDelegate<void(const FString&)> OnSyncLoadPackage;
-
-	// get a hotfix delegate
-	static TDelegate<void(void*, int32)>& GetHotfixDelegate(EHotfixDelegates::Type HotFix);
-
-	// Callback when a user logs in/out of the platform.
-	static TMulticastDelegate<void(bool, int32, int32)> OnUserLoginChangedEvent;
-
-	// Callback when controllers disconnected / reconnected
-	UE_DEPRECATED(5.1, "OnControllerConnectionChange, use IPlatformInputDeviceMapper::GetOnInputDeviceConnectionChange() instead")
-	static TMulticastDelegate<void(bool, FPlatformUserId, int32)> OnControllerConnectionChange;
-
-	// Callback when a single controller pairing changes
-	UE_DEPRECATED(5.1, "OnControllerPairingChange, use IPlatformInputDeviceMapper::GetOnInputDevicePairingChange() instead")
-	static TMulticastDelegate<void(int32 ControllerIndex, FPlatformUserId NewUserPlatformId, FPlatformUserId OldUserPlatformId)> OnControllerPairingChange;
-
-	// Callback when a user changes the safe frame size
-	static TMulticastDelegate<void()> OnSafeFrameChangedEvent;
-
-	// Callback for mounting all the pak files in default locations
-	static TDelegate<int32(const TArray<FString>&)> OnMountAllPakFiles;
-
-	// Callback to prompt the pak system to mount a pak file
-	static TDelegate<IPakFile*(const FString&, int32)> MountPak;
-
-	// Callback to prompt the pak system to unmount a pak file.
-	static TDelegate<bool(const FString&)> OnUnmountPak;
-
-	// Callback to optimize memeory for currently mounted paks
-	static TDelegate<void()> OnOptimizeMemoryUsageForMountedPaks;
-
-	// After a pakfile is mounted this is called
-	static TMulticastDelegate<void(const IPakFile&)> OnPakFileMounted2;
-
-	// After a file is added this is called
-	static TMulticastDelegate<void(const FString&)> NewFileAddedDelegate;
-
-	// After an attempt to mount all pak files, but none wre found, this is called
-	static TMulticastDelegate<void()> NoPakFilesMountedDelegate;
-
-	// When a file is opened for read from a pak file
-	static TMulticastDelegate<void(const TCHAR* PakFile, const TCHAR* FileName)> OnFileOpenedForReadFromPakFile;
-=======
 	static CORE_API TMulticastDelegate<void()> OnAsyncLoadingFlush;
 
 	// Callback for a game thread interruption point when a async load flushing. Used to updating UI during long loads.
@@ -180,31 +128,11 @@
 	UE_DEPRECATED(5.3, "This delegate is not thread-safe, please use Use FCoreDelegates::GetOnFileOpenedForReadFromPakFile()")
 	static CORE_API TMulticastDelegate<void(const TCHAR* PakFile, const TCHAR* FileName), FNotThreadSafeNotCheckedDelegateUserPolicy> OnFileOpenedForReadFromPakFile;
 	static CORE_API TTSMulticastDelegate<void(const TCHAR* PakFile, const TCHAR* FileName)>& GetOnFileOpenedForReadFromPakFile();
->>>>>>> 4af6daef
 
 	typedef TSharedPtr<class IMovieStreamer, ESPMode::ThreadSafe> FMovieStreamerPtr;
 
     // Delegate used to register a movie streamer with any movie player modules that bind to this delegate
     // Designed to be called when a platform specific movie streamer plugin starts up so that it doesn't need to implement a register for all movie player plugins
-<<<<<<< HEAD
-    static TMulticastDelegate<void(FMovieStreamerPtr)> RegisterMovieStreamerDelegate;
-    // Delegate used to un-register a movie streamer with any movie player modules that bind to this delegate
-    // Designed to be called when a platform specific movie streamer plugin shuts down so that it doesn't need to implement a register for all movie player plugins
-    static TMulticastDelegate<void(FMovieStreamerPtr)> UnRegisterMovieStreamerDelegate;
-
-	// Callback when an ensure has occurred
-	static TMulticastDelegate<void()> OnHandleSystemEnsure;
-
-	// Callback when an error (crash) has occurred
-	static TMulticastDelegate<void()> OnHandleSystemError;
-
-	// Called when an actor label is changed
-	static TMulticastDelegate<void(AActor*)> OnActorLabelChanged;
-
-	static TMulticastDelegate<void(const FGuid&, const FAES::FAESKey&)>& GetRegisterEncryptionKeyMulticastDelegate();
-	static TDelegate<void(uint8[32])>& GetPakEncryptionKeyDelegate();
-	static TDelegate<void(TArray<uint8>&, TArray<uint8>&)>& GetPakSigningKeysDelegate();
-=======
     static CORE_API TMulticastDelegate<void(FMovieStreamerPtr)> RegisterMovieStreamerDelegate;
     // Delegate used to un-register a movie streamer with any movie player modules that bind to this delegate
     // Designed to be called when a platform specific movie streamer plugin shuts down so that it doesn't need to implement a register for all movie player plugins
@@ -222,7 +150,6 @@
 	static CORE_API TMulticastDelegate<void(const FGuid&, const FAES::FAESKey&)>& GetRegisterEncryptionKeyMulticastDelegate();
 	static CORE_API TDelegate<void(uint8[32])>& GetPakEncryptionKeyDelegate();
 	static CORE_API TDelegate<void(TArray<uint8>&, TArray<uint8>&)>& GetPakSigningKeysDelegate();
->>>>>>> 4af6daef
 
 	
 
@@ -244,11 +171,7 @@
 #if ALLOW_OTHER_PLATFORM_CONFIG
 	// Called when the CVar (ConsoleManager) needs to retrieve CVars for a deviceprofile for another platform - this dramatically simplifies module dependencies
 	typedef TMap<FName, FString> FCVarKeyValueMap;
-<<<<<<< HEAD
-	static TDelegate<FCVarKeyValueMap(const FString& DeviceProfileName)> GatherDeviceProfileCVars;
-=======
 	static CORE_API TDelegate<FCVarKeyValueMap(const FString& DeviceProfileName)> GatherDeviceProfileCVars;
->>>>>>> 4af6daef
 #endif
 
 	// Called when an error occurred.
@@ -260,18 +183,12 @@
 	// Called during FEngineLoop::PreInit after GWarn & GError have been first set so that they can be overridden before anything in PreInit uses them
 	static CORE_API FSimpleMulticastDelegate OnOutputDevicesInit;
 
-	// Called during FEngineLoop::PreInit after GWarn & GError have been first set so that they can be overridden before anything in PreInit uses them
-	static FSimpleMulticastDelegate OnOutputDevicesInit;
-
 	// Called at the end of UEngine::Init, right before loading PostEngineInit modules for both normal execution and commandlets
 	static CORE_API FSimpleMulticastDelegate OnPostEngineInit;
 
 	// Called after all modules have been loaded for all phases
 	static CORE_API FSimpleMulticastDelegate OnAllModuleLoadingPhasesComplete;
 
-	// Called after all modules have been loaded for all phases
-	static FSimpleMulticastDelegate OnAllModuleLoadingPhasesComplete;
-
 	// Called at the very end of engine initialization, right before the engine starts ticking. This is not called for commandlets
 	static CORE_API FSimpleMulticastDelegate OnFEngineLoopInitComplete;
 
@@ -291,27 +208,16 @@
 	static CORE_API FSimpleMulticastDelegate OnEnginePreExit;
 
 	/** Delegate for gathering up additional localization paths that are unknown to the engine core (such as plugins) */
-<<<<<<< HEAD
-	static TMulticastDelegate<void(TArray<FString>&)> GatherAdditionalLocResPathsCallback;
-=======
 	static CORE_API TMulticastDelegate<void(TArray<FString>&)> GatherAdditionalLocResPathsCallback;
->>>>>>> 4af6daef
 
 	/** Color picker color has changed, please refresh as needed*/
 	static CORE_API FSimpleMulticastDelegate ColorPickerChanged;
 
 	/** requests to open a message box */
-<<<<<<< HEAD
-	static TDelegate<EAppReturnType::Type(EAppMsgType::Type, const FText&, const FText&)> ModalErrorMessage;
-
-	/** Called when the user accepts an invitation to the current game */
-	static TMulticastDelegate<void(const FString&, const FString&)> OnInviteAccepted;
-=======
 	static CORE_API TDelegate<EAppReturnType::Type(EAppMsgCategory, EAppMsgType::Type, const FText&, const FText&)> ModalMessageDialog;
 
 	/** Called when the user accepts an invitation to the current game */
 	static CORE_API TMulticastDelegate<void(const FString&, const FString&)> OnInviteAccepted;
->>>>>>> 4af6daef
 
 	// Called at the beginning of a frame
 	static CORE_API FSimpleMulticastDelegate OnBeginFrame;
@@ -330,21 +236,12 @@
 
 
 	/** called before world origin shifting */
-<<<<<<< HEAD
-	static TMulticastDelegate<void(class UWorld*, FIntVector, FIntVector)> PreWorldOriginOffset;
-	/** called after world origin shifting */
-	static TMulticastDelegate<void(class UWorld*, FIntVector, FIntVector)> PostWorldOriginOffset;
-
-	/** called when the main loop would otherwise starve. */
-	static TDelegate<void()> StarvedGameLoop;
-=======
 	static CORE_API TMulticastDelegate<void(class UWorld*, FIntVector, FIntVector)> PreWorldOriginOffset;
 	/** called after world origin shifting */
 	static CORE_API TMulticastDelegate<void(class UWorld*, FIntVector, FIntVector)> PostWorldOriginOffset;
 
 	/** called when the main loop would otherwise starve. */
 	static CORE_API TDelegate<void()> StarvedGameLoop;
->>>>>>> 4af6daef
 
 	// IOS-style temperature updates, allowing game to scale down to let temp drop (to avoid thermal throttling on mobile, for instance) */
 	// There is a parellel enum in ApplicationLifecycleComponent
@@ -358,59 +255,6 @@
 
 		NumSeverities,
 	};
-<<<<<<< HEAD
-	static TMulticastDelegate<void(ETemperatureSeverity)> OnTemperatureChange;
-
-	/** Called when the OS goes into low power mode */
-	static TMulticastDelegate<void(bool)> OnLowPowerMode;
-
-	UE_DEPRECATED(5.2, "This delegate is not thread-safe. Please use FCoreDelegates::TSCountPreLoadConfigFileRespondersDelegate()")
-	static TMulticastDelegate<void(const TCHAR* IniFilename, int32& ResponderCount)> CountPreLoadConfigFileRespondersDelegate;
-	static TTSMulticastDelegate<void(const TCHAR* IniFilename, int32& ResponderCount)>& TSCountPreLoadConfigFileRespondersDelegate();
-
-	UE_DEPRECATED(5.2, "This delegate is not thread-safe. Please use FCoreDelegates::TSPreLoadConfigFileDelegate()")
-	static TMulticastDelegate<void(const TCHAR* IniFilename, FString& LoadedContents)> PreLoadConfigFileDelegate;
-	static TTSMulticastDelegate<void(const TCHAR* IniFilename, FString& LoadedContents)>& TSPreLoadConfigFileDelegate();
-
-	UE_DEPRECATED(5.2, "This delegate is not thread-safe. Please use FCoreDelegates::TSPreSaveConfigFileDelegate()")
-	static TMulticastDelegate<void(const TCHAR* IniFilename, const FString& ContentsToSave, int32& SavedCount)> PreSaveConfigFileDelegate;
-	static TTSMulticastDelegate<void(const TCHAR* IniFilename, const FString& ContentsToSave, int32& SavedCount)>& TSPreSaveConfigFileDelegate();
-
-	UE_DEPRECATED(5.2, "This delegate is not thread-safe. Please use FCoreDelegates::TSOnFConfigCreated()")
-	static TMulticastDelegate<void(const FConfigFile*)> OnFConfigCreated;
-	static TTSMulticastDelegate<void(const FConfigFile*)>& TSOnFConfigCreated();
-
-	UE_DEPRECATED(5.2, "This delegate is not thread-safe. Please use FCoreDelegates::TSOnFConfigDeleted()")
-	static TMulticastDelegate<void(const FConfigFile*)> OnFConfigDeleted;
-	static TTSMulticastDelegate<void(const FConfigFile*)>& TSOnFConfigDeleted();
-
-	UE_DEPRECATED(5.2, "This delegate is not thread-safe. Please use FCoreDelegates::TSOnConfigValueRead()")
-	static TMulticastDelegate<void(const TCHAR* IniFilename, const TCHAR* SectionName, const TCHAR* Key)> OnConfigValueRead;
-	static TTSMulticastDelegate<void(const TCHAR* IniFilename, const TCHAR* SectionName, const TCHAR* Key)>& TSOnConfigValueRead();
-
-	UE_DEPRECATED(5.2, "This delegate is not thread-safe. Please use FCoreDelegates::TSOnConfigSectionRead()")
-	static TMulticastDelegate<void(const TCHAR* IniFilename, const TCHAR* SectionName)> OnConfigSectionRead;
-	static TTSMulticastDelegate<void(const TCHAR* IniFilename, const TCHAR* SectionName)>& TSOnConfigSectionRead();
-
-	UE_DEPRECATED(5.2, "This delegate is not thread-safe. Please use FCoreDelegates::TSOnConfigSectionNameRead()")
-	static TMulticastDelegate<void(const TCHAR* IniFilename, const TCHAR* SectionName)> OnConfigSectionNameRead;
-	static TTSMulticastDelegate<void(const TCHAR* IniFilename, const TCHAR* SectionName)>& TSOnConfigSectionNameRead();
-
-	UE_DEPRECATED(5.2, "This delegate is not thread-safe. Please use FCoreDelegates::TSOnConfigSectionsChanged()")
-	static TMulticastDelegate<void(const FString& IniFilename, const TSet<FString>& SectionNames)> OnConfigSectionsChanged;
-	static TTSMulticastDelegate<void(const FString& IniFilename, const TSet<FString>& SectionNames)>& TSOnConfigSectionsChanged();
-
-	static TMulticastDelegate<void(const TCHAR* SectionName, const TCHAR* IniFilename, uint32 SetBy, bool bAllowCheating)> OnApplyCVarFromIni;
-
-	static TMulticastDelegate<void(uint32 ResX, uint32 ResY)> OnSystemResolutionChanged;
-
-#if WITH_EDITOR
-	// called when a target platform changes it's return value of supported formats.  This is so anything caching those results can reset (like cached shaders for cooking)
-	static TMulticastDelegate<void(const ITargetPlatform*)> OnTargetPlatformChangedSupportedFormats;
-
-	// Called when a feature level is disabled by the user.
-	static TMulticastDelegate<void(int, const FName&)> OnFeatureLevelDisabled;
-=======
 	static CORE_API TMulticastDelegate<void(ETemperatureSeverity)> OnTemperatureChange;
 
 	/** Called when the OS goes into low power mode */
@@ -439,112 +283,64 @@
 
 	// Called when a feature level is disabled by the user.
 	static CORE_API TMulticastDelegate<void(int, const FName&)> OnFeatureLevelDisabled;
->>>>>>> 4af6daef
 #endif
 
 	/** IOS-style application lifecycle delegates */
 
 	// This is called when the application is about to be deactivated (e.g., due to a phone call or SMS or the sleep button).
 	// The game should be paused if possible, etc...
-<<<<<<< HEAD
-	static TMulticastDelegate<void()> ApplicationWillDeactivateDelegate;
-
-	// Called when the application has been reactivated (reverse any processing done in the Deactivate delegate)
-	static TMulticastDelegate<void()> ApplicationHasReactivatedDelegate;
-=======
 	static CORE_API TMulticastDelegate<void()> ApplicationWillDeactivateDelegate;
 
 	// Called when the application has been reactivated (reverse any processing done in the Deactivate delegate)
 	static CORE_API TMulticastDelegate<void()> ApplicationHasReactivatedDelegate;
->>>>>>> 4af6daef
 
 	// This is called when the application is being backgrounded (e.g., due to switching
 	// to another app or closing it via the home button)
 	// The game should release shared resources, save state, etc..., since it can be
 	// terminated from the background state without any further warning.
-<<<<<<< HEAD
-	static TMulticastDelegate<void()> ApplicationWillEnterBackgroundDelegate; // for instance, hitting the home button
-
-	// Called when the application is returning to the foreground (reverse any processing done in the EnterBackground delegate)
-	static TMulticastDelegate<void()> ApplicationHasEnteredForegroundDelegate;
-=======
 	static CORE_API TMulticastDelegate<void()> ApplicationWillEnterBackgroundDelegate; // for instance, hitting the home button
 
 	// Called when the application is returning to the foreground (reverse any processing done in the EnterBackground delegate)
 	static CORE_API TMulticastDelegate<void()> ApplicationHasEnteredForegroundDelegate;
->>>>>>> 4af6daef
 
 	// This *may* be called when the application is getting terminated by the OS.
 	// There is no guarantee that this will ever be called on a mobile device,
 	// save state when ApplicationWillEnterBackgroundDelegate is called instead.
-<<<<<<< HEAD
-	static TMulticastDelegate<void()> ApplicationWillTerminateDelegate;
-=======
 	UE_DEPRECATED(5.3, "This delegate is not thread safe while it can be used concurrently. Please use to GetApplicationWillTerminateDelegate() instead.")
 	static CORE_API TMulticastDelegate<void()> ApplicationWillTerminateDelegate;
 
 	static CORE_API TTSMulticastDelegate<void()>& GetApplicationWillTerminateDelegate();
->>>>>>> 4af6daef
 
 	// Some platform have a System UI Overlay that can draw on top of the application.
 	// The game might want to be notified so it can pause, etc...
 	// Parameter (bool) should be true if the system UI is displayed, otherwise false should be passed
-<<<<<<< HEAD
-	static TMulticastDelegate<void(bool)> ApplicationSystemUIOverlayStateChangedDelegate;
-=======
 	static CORE_API TMulticastDelegate<void(bool)> ApplicationSystemUIOverlayStateChangedDelegate;
->>>>>>> 4af6daef
 
 	// Called when in the background, if the OS is giving CPU time to the device. It is very likely
 	// this will never be called due to mobile OS backgrounded CPU restrictions. But if, for instance,
 	// VOIP is active on iOS, the will be getting called
-<<<<<<< HEAD
-	static TMulticastDelegate<void(float DeltaTime)> MobileBackgroundTickDelegate;
-=======
 	static CORE_API TMulticastDelegate<void(float DeltaTime)> MobileBackgroundTickDelegate;
->>>>>>> 4af6daef
 
 	// Called when the OS needs control of the music (parameter is true) or when the OS returns
 	// control of the music to the application (parameter is false). This can happen due to a
 	// phone call or timer or other OS-level event. This is currently triggered only on iOS
 	// devices.
-<<<<<<< HEAD
-	static TMulticastDelegate<void(bool)> UserMusicInterruptDelegate;
-=======
 	static CORE_API TMulticastDelegate<void(bool)> UserMusicInterruptDelegate;
->>>>>>> 4af6daef
 	
 	// [iOS only] Called when the mute switch is detected as changed or when the
 	// volume changes. Parameter 1 is the mute switch state (true is muted, false is
 	// unmuted). Parameter 2 is the volume as an integer from 0 to 100.
-<<<<<<< HEAD
-	static TMulticastDelegate<void(bool, int)> AudioMuteDelegate;
-	
-	// [iOS only] Called when the audio device changes
-	// For instance, when the headphones are plugged in or removed
-	static TMulticastDelegate<void(bool)> AudioRouteChangedDelegate;
-=======
 	static CORE_API TMulticastDelegate<void(bool, int)> AudioMuteDelegate;
 	
 	// [iOS only] Called when the audio device changes
 	// For instance, when the headphones are plugged in or removed
 	static CORE_API TMulticastDelegate<void(bool)> AudioRouteChangedDelegate;
->>>>>>> 4af6daef
 
 	// Generally, events triggering UserMusicInterruptDelegate or AudioMuteDelegate happen only
 	// when a change occurs. When a system comes online needing the current audio state but the
 	// event has already been broadcast, calling ApplicationRequestAudioState will force the
 	// UserMusicInterruptDelegate and AudioMuteDelegate to be called again if the low-level
 	// application layer supports it. Currently, this is available only on iOS.
-<<<<<<< HEAD
-	static TMulticastDelegate<void()> ApplicationRequestAudioState;
-	
-	// Called when the OS is running low on resources and asks the application to free up any cached resources, drop graphics quality etc.
-	static TMulticastDelegate<void()> ApplicationShouldUnloadResourcesDelegate;
-
-	// Called with arguments passed to the application on statup, perhaps meta data passed on by another application which launched this one.
-	static TMulticastDelegate<void(const TArray<FString>&)> ApplicationReceivedStartupArgumentsDelegate;
-=======
 	static CORE_API TMulticastDelegate<void()> ApplicationRequestAudioState;
 	
 	// Called when the OS is running low on resources and asks the application to free up any cached resources, drop graphics quality etc.
@@ -552,104 +348,10 @@
 
 	// Called with arguments passed to the application on statup, perhaps meta data passed on by another application which launched this one.
 	static CORE_API TMulticastDelegate<void(const TArray<FString>&)> ApplicationReceivedStartupArgumentsDelegate;
->>>>>>> 4af6daef
 
 	/** IOS-style push notification delegates */
 
 	// called when the user grants permission to register for remote notifications
-<<<<<<< HEAD
-	static TMulticastDelegate<void(TArray<uint8>)> ApplicationRegisteredForRemoteNotificationsDelegate;
-
-	// called when the user grants permission to register for notifications
-	static TMulticastDelegate<void(int)> ApplicationRegisteredForUserNotificationsDelegate;
-
-	// called when the application fails to register for remote notifications
-	static TMulticastDelegate<void(FString)> ApplicationFailedToRegisterForRemoteNotificationsDelegate;
-
-	// called when the application receives a remote notification
-	static TMulticastDelegate<void(FString, int)> ApplicationReceivedRemoteNotificationDelegate;
-
-	// called when the application receives a local notification
-	static TMulticastDelegate<void(FString, int, int)> ApplicationReceivedLocalNotificationDelegate;
-
-    // called when the application receives notice to perform a background fetch
-    static TMulticastDelegate<void()> ApplicationPerformFetchDelegate;
-
-    // called when the application receives notice that a background download has completed
-    static TMulticastDelegate<void(FString)> ApplicationBackgroundSessionEventDelegate;
-
-	/** Sent when a device screen orientation changes */
-	static TMulticastDelegate<void(int32)> ApplicationReceivedScreenOrientationChangedNotificationDelegate;
-
-	/** Checks to see if the stat is already enabled */
-	static TMulticastDelegate<void(const TCHAR*, bool&, bool&)> StatCheckEnabled;
-
-	/** Sent after each stat is enabled */
-	static TMulticastDelegate<void(const TCHAR*)> StatEnabled;
-
-	/** Sent after each stat is disabled */
-	static TMulticastDelegate<void(const TCHAR*)> StatDisabled;
-
-	/** Sent when all stats need to be disabled */
-	static TMulticastDelegate<void(const bool)> StatDisableAll;
-
-	// Called when an application is notified that the application license info has been updated.
-	// The new license data should be polled and steps taken based on the results (i.e. halt application if license is no longer valid).
-	static TMulticastDelegate<void()> ApplicationLicenseChange;
-
-	/** Sent when the platform changed its laptop mode (for convertible laptops).*/
-	static TMulticastDelegate<void(EConvertibleLaptopMode)> PlatformChangedLaptopMode;
-
-	/** Sent when the platform needs the user to fix headset tracking on startup (Most platforms do not need this.) */
-	static TMulticastDelegate<void()> VRHeadsetTrackingInitializingAndNeedsHMDToBeTrackedDelegate;
-
-	/** Sent when the platform finds that needed headset tracking on startup has completed (Most platforms do not need this.) */
-	static TMulticastDelegate<void()> VRHeadsetTrackingInitializedDelegate;
-
-	/** Sent when the platform requests a low-level VR recentering */
-	static TMulticastDelegate<void()> VRHeadsetRecenter;
-
-	/** Sent when connection to VR HMD is lost */
-	static TMulticastDelegate<void()> VRHeadsetLost;
-
-	/** Sent when connection to VR HMD is restored */
-	static TMulticastDelegate<void()> VRHeadsetReconnected;
-
-	/** Sent when connection to VR HMD connection is refused by the player */
-	static TMulticastDelegate<void()> VRHeadsetConnectCanceled;
-
-	/** Sent when the VR HMD detects that it has been put on by the player. */
-	static TMulticastDelegate<void()> VRHeadsetPutOnHead;
-
-	/** Sent when the VR HMD detects that it has been taken off by the player. */
-	static TMulticastDelegate<void()> VRHeadsetRemovedFromHead;
-
-	/** Sent when a 3DOF VR controller is recentered */
-	static TMulticastDelegate<void()> VRControllerRecentered;
-
-	/** Sent when application code changes the user activity hint string for analytics, crash reports, etc */
-	static TMulticastDelegate<void(const FString&)> UserActivityStringChanged;
-
-	/** Sent when application code changes the currently active game session. The exact semantics of this will vary between games but it is useful for analytics, crash reports, etc  */
-	static TMulticastDelegate<void(const FString&)> GameSessionIDChanged;
-
-	/** Sent when application code changes game state. The exact semantics of this will vary between games but it is useful for analytics, crash reports, etc  */
-	static TMulticastDelegate<void(const FString&)> GameStateClassChanged;
-
-	/** Sent by application code to set params that customize crash reporting behavior. */
-	static TMulticastDelegate<void(const FCrashOverrideParameters&)> CrashOverrideParamsChanged;
-	
-	/** Sent by engine code when the "vanilla" status of the engine changes */
-	static TMulticastDelegate<void(bool)> IsVanillaProductChanged;
-
-	// Callback for platform specific very early init code.
-	static TMulticastDelegate<void()>& GetPreMainInitDelegate();
-	
-	/** Sent when GConfig is finished initializing */
-	UE_DEPRECATED(5.2, "This delegate is not thread-safe. Please use FCoreDelegates::TSConfigReadyForUse()")
-	static TMulticastDelegate<void()> ConfigReadyForUse;
-	static TTSMulticastDelegate<void()>& TSConfigReadyForUse();
-=======
 	static CORE_API TMulticastDelegate<void(TArray<uint8>)> ApplicationRegisteredForRemoteNotificationsDelegate;
 
 	// called when the user grants permission to register for notifications
@@ -739,20 +441,10 @@
 	
 	/** Sent when GConfig is finished initializing */
 	static CORE_API TTSMulticastDelegate<void()>& TSConfigReadyForUse();
->>>>>>> 4af6daef
 
 	/** Callback for notifications regarding changes of the rendering thread. */
 
 	/** Sent just after the rendering thread has been created. */
-<<<<<<< HEAD
-	static TMulticastDelegate<void()> PostRenderingThreadCreated;
-	/* Sent just before the rendering thread is destroyed. */
-	static TMulticastDelegate<void()> PreRenderingThreadDestroyed;
-
-	// Callback to allow custom resolution of package names. Arguments are InRequestedName, OutResolvedName.
-	// Should return True of resolution occured.
-	static TArray<TDelegate<bool(const FString&, FString&)>> PackageNameResolvers;
-=======
 	static CORE_API TMulticastDelegate<void()> PostRenderingThreadCreated;
 	/* Sent just before the rendering thread is destroyed. */
 	static CORE_API TMulticastDelegate<void()> PreRenderingThreadDestroyed;
@@ -760,7 +452,6 @@
 	// Callback to allow custom resolution of package names. Arguments are InRequestedName, OutResolvedName.
 	// Should return True of resolution occured.
 	static CORE_API TArray<TDelegate<bool(const FString&, FString&)>> PackageNameResolvers;
->>>>>>> 4af6daef
 
 	// Called to request that systems free whatever memory they are able to. Called early in LoadMap.
 	// Caller is responsible for flushing rendering etc. See UEngine::TrimMemory
@@ -772,20 +463,11 @@
 	// Called to request that low level allocator must refreshed
 	static CORE_API FSimpleMulticastDelegate& GetRefreshLowLevelAllocatorDelegate();
 
-	// Called to request that low level allocator free whatever memory they are able to. 
-	static FSimpleMulticastDelegate& GetLowLevelAllocatorMemoryTrimDelegate();
-
-	// Called to request that low level allocator must refreshed
-	static FSimpleMulticastDelegate& GetRefreshLowLevelAllocatorDelegate();
-
 	// Called when OOM event occurs, after backup memory has been freed, so there's some hope of being effective
 	static CORE_API FSimpleMulticastDelegate& GetOutOfMemoryDelegate();
 
 	// Called from TerminateOnOutOfMemory in D3D11Util.cpp/D3D12Util.cpp
 	static CORE_API TMulticastDelegate<void(const uint64, const uint64)>& GetGPUOutOfMemoryDelegate();
-
-	// Called from TerminateOnOutOfMemory in D3D11Util.cpp/D3D12Util.cpp
-	static TMulticastDelegate<void(const uint64, const uint64)>& GetGPUOutOfMemoryDelegate();
 
 	enum class EOnScreenMessageSeverity : uint8
 	{
@@ -801,24 +483,6 @@
 	// {
 	//		OutMessages.Add(FCoreDelegates::EOnScreenMessageSeverity::Info, FText::Format(LOCTEXT("MyMessage", "My Status: {0}"), SomeStatus));
 	// }
-<<<<<<< HEAD
-	static TMulticastDelegate<void(FSeverityMessageMap&)> OnGetOnScreenMessages;
-
-	static TDelegate<bool()> IsLoadingMovieCurrentlyPlaying;
-
-	// Callback to allow user code to prevent url from being launched from FPlatformProcess::LaunchURL. Used to apply http allow list
-	// Return true for to launch the url
-	static TDelegate<bool(const TCHAR* URL)> ShouldLaunchUrl;
-
-	// Callback when the application has been activated by protocol (with optional user id, depending on the platform)
-	static TMulticastDelegate<void(const FString& Parameter, FPlatformUserId UserId /*= PLATFORMUSERID_NONE*/)> OnActivatedByProtocol;
-
-	/** Sent when GC finish destroy takes more time than expected */
-	static TMulticastDelegate<void(const FString&)> OnGCFinishDestroyTimeExtended;
-
-	/** Called when the application's network initializes or shutdowns on platforms where the network stack is not always available */
-	static TMulticastDelegate<void(bool bIsNetworkInitialized)> ApplicationNetworkInitializationChanged;
-=======
 	static CORE_API TMulticastDelegate<void(FSeverityMessageMap&)> OnGetOnScreenMessages;
 
 	static CORE_API TDelegate<bool()> IsLoadingMovieCurrentlyPlaying;
@@ -838,7 +502,6 @@
 
 	/** Called when the application's network initializes or shutdowns on platforms where the network stack is not always available */
 	static CORE_API TMulticastDelegate<void(bool bIsNetworkInitialized)> ApplicationNetworkInitializationChanged;
->>>>>>> 4af6daef
 
 	/**
 	 * Called when the connection state as reported by the platform changes
@@ -846,11 +509,7 @@
 	 * @param LastConnectionState last state of the connection
 	 * @param ConnectionState current state of the connection
 	 */
-<<<<<<< HEAD
-	static TMulticastDelegate<void(ENetworkConnectionStatus LastConnectionState, ENetworkConnectionStatus ConnectionState)> OnNetworkConnectionStatusChanged;
-=======
 	static CORE_API TMulticastDelegate<void(ENetworkConnectionStatus LastConnectionState, ENetworkConnectionStatus ConnectionState)> OnNetworkConnectionStatusChanged;
->>>>>>> 4af6daef
 
 	// Callback to let code read or write specialized binary data that is generated at Stage time, for optimizing data right before 
 	// final game data is being written to disk
@@ -874,32 +533,7 @@
 		}
 	};
 	
-<<<<<<< HEAD
-	UE_DEPRECATED(5.2, "This delegate is not thread-safe. Please use FCoreDelegates::TSAccessExtraBinaryConfigData()")
-	static TMulticastDelegate<void(FExtraBinaryConfigData&)> AccessExtraBinaryConfigData;
-	static TTSMulticastDelegate<void(FExtraBinaryConfigData&)>& TSAccessExtraBinaryConfigData();
-
-	using FAttachShaderReadRequestFunc = TFunctionRef<class FIoRequest(const class FIoChunkId&, FGraphEventRef)>;
-	static TDelegate<void(TArrayView<const FSHAHash>, FAttachShaderReadRequestFunc)> PreloadPackageShaderMaps;
-	static TDelegate<void(TArrayView<const FSHAHash>)> ReleasePreloadedPackageShaderMaps;
-	/** Called when the verbosity of a log category is changed */
-	static TMulticastDelegate<void(const FLogCategoryName& CategoryName, ELogVerbosity::Type OldVerbosity, ELogVerbosity::Type NewVerbosity)> OnLogVerbosityChanged;
-
-	UE_DEPRECATED(5.1, "Use FPackageStore::Mount() instead")
-	static TDelegate<TSharedPtr<class IPackageStore>()> CreatePackageStore;
-
-	// Called immediately before the parent process will start responding to signals to fork
-	static FSimpleMulticastDelegate OnParentBeginFork;
-	// Called each time immediately before the parent process forks itself
-	static FSimpleMulticastDelegate OnParentPreFork;
-
-	// Called immediately after the process spawned a fork
-	static TMulticastDelegate<void(EForkProcessRole ProcessRole)> OnPostFork;
-	// Called at the end of the frame where the process spawned a fork
-	static FSimpleMulticastDelegate OnChildEndFramePostFork;
-=======
 	static CORE_API TTSMulticastDelegate<void(FExtraBinaryConfigData&)>& TSAccessExtraBinaryConfigData();
->>>>>>> 4af6daef
 
 	using FAttachShaderReadRequestFunc = TFunctionRef<class FIoRequest(const class FIoChunkId&, FGraphEventRef)>;
 	static CORE_API TDelegate<void(TArrayView<const FSHAHash>, FAttachShaderReadRequestFunc)> PreloadPackageShaderMaps;
