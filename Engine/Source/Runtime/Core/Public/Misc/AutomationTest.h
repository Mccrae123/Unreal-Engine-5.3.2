// Copyright Epic Games, Inc. All Rights Reserved.

#pragma once

#include "CoreTypes.h"
#include "Async/Async.h"
#include "Async/Future.h"
#include "Containers/Array.h"
#include "Containers/Map.h"
#include "Containers/Queue.h"
#include "Containers/Set.h"
#include "Containers/UnrealString.h"
#include "Delegates/Delegate.h"
#include "Delegates/DelegateBase.h"
#include "Delegates/DelegateInstancesImpl.h"
#include "Delegates/IDelegateInstance.h"
#include "GenericPlatform/GenericPlatformStackWalk.h"
#include "HAL/CriticalSection.h"
#include "HAL/LowLevelMemTracker.h"
#include "HAL/PlatformProcess.h"
#include "HAL/PlatformStackWalk.h"
#include "HAL/PlatformTime.h"
#include "HAL/ThreadSafeBool.h"
#include "Internationalization/Regex.h"
#include "Logging/LogVerbosity.h"
<<<<<<< HEAD
#include "Math/Color.h"
#include "Math/Color.h"
=======
#include "Math/Color.h"
#include "Math/Color.h"
>>>>>>> 4af6daef
#include "Math/MathFwd.h"
#include "Math/Rotator.h"
#include "Math/UnrealMathUtility.h"
#include "Math/Vector.h"
#include "Misc/AssertionMacros.h"
#include "Misc/AutomationEvent.h"
#include "Misc/Build.h"
#include "Misc/Char.h"
#include "Misc/CString.h"
#include "Misc/DateTime.h"
#include "Misc/FeedbackContext.h"
#include "Misc/Guid.h"
#include "Misc/Optional.h"
#include "Misc/OutputDevice.h"
#include "Misc/Timespan.h"
#include "Templates/Function.h"
#include "Templates/SharedPointer.h"
#include "Templates/UnrealTemplate.h"
#include "UObject/NameTypes.h"

#include <atomic>

DEFINE_LOG_CATEGORY_STATIC(LogLatentCommands, Log, All);
class FAutomationTestBase;

#ifndef WITH_AUTOMATION_TESTS
	#define WITH_AUTOMATION_TESTS (WITH_DEV_AUTOMATION_TESTS || WITH_PERF_AUTOMATION_TESTS)
#endif

/** Call GetStack, with a guarantee of a non-empty return; a placeholder "Unknown",1) is used if necessary */
#define SAFE_GETSTACK(VariableName, IgnoreCount, MaxDepth)													\
	TArray<FProgramCounterSymbolInfo> VariableName = FPlatformStackWalk::GetStack(IgnoreCount, MaxDepth);	\
	if (VariableName.Num() == 0)																			\
	{																										\
		/* This is a rare failure that can occur in some circumstances */									\
		FProgramCounterSymbolInfo& Info = VariableName.Emplace_GetRef();									\
		TCString<ANSICHAR>::Strcpy(Info.Filename, FProgramCounterSymbolInfo::MAX_NAME_LENGTH, "Unknown");	\
		Info.LineNumber = 1;																				\
	}

<<<<<<< HEAD
=======
#ifndef UE_RETURN_ON_ERROR
#define UE_RETURN_ON_ERROR(Condition, Message) if(!AddErrorIfFalse(Condition, Message)) return false;
#endif

>>>>>>> 4af6daef
/**
* Flags for specifying automation test requirements/behavior
* Update GetTestFlagsMap when updating this enum.
*/
struct EAutomationTestFlags
{
	enum Type
	{
		None = 0x00000000,
		//~ Application context required for the test
		// Test is suitable for running within the editor
		EditorContext = 0x00000001,
		// Test is suitable for running within the client
		ClientContext = 0x00000002,
		// Test is suitable for running within the server
		ServerContext = 0x00000004,
		// Test is suitable for running within a commandlet
		CommandletContext = 0x00000008,
		ApplicationContextMask = EditorContext | ClientContext | ServerContext | CommandletContext,

		//~ Features required for the test - not specifying means it is valid for any feature combination
		// Test requires a non-null RHI to run correctly
		NonNullRHI = 0x00000100,
		// Test requires a user instigated session
		RequiresUser = 0x00000200,
		FeatureMask = NonNullRHI | RequiresUser,

		//~ One-off flag to allow for fast disabling of tests without commenting code out
		// Temp disabled and never returns for a filter
		Disabled = 0x00010000,

		//~ Priority of the test
		// The highest priority possible. Showstopper/blocker.
		CriticalPriority			= 0x00100000,
		// High priority. Major feature functionality etc. 
		HighPriority				= 0x00200000,
		// Mask for High on SetMinimumPriority
		HighPriorityAndAbove		= CriticalPriority | HighPriority,
		// Medium Priority. Minor feature functionality, major generic content issues.
		MediumPriority				= 0x00400000,
		// Mask for Medium on SetMinimumPriority
		MediumPriorityAndAbove		= CriticalPriority | HighPriority | MediumPriority,
		// Low Priority. Minor content bugs. String errors. Etc.
		LowPriority					= 0x00800000,
		PriorityMask = CriticalPriority | HighPriority | MediumPriority | LowPriority,

		//~ Speed of the test
		//Super Fast Filter
		SmokeFilter					= 0x01000000,
		//Engine Level Test
		EngineFilter				= 0x02000000,
		//Product Level Test
		ProductFilter				= 0x04000000,
		//Performance Test
		PerfFilter					= 0x08000000,
		//Stress Test
		StressFilter				= 0x10000000,
		//Negative Test. For tests whose correct expected outcome is failure.
		NegativeFilter				= 0x20000000,
		FilterMask = SmokeFilter | EngineFilter | ProductFilter | PerfFilter | StressFilter | NegativeFilter
	};

	static CORE_API const TMap<FString, Type>& GetTestFlagsMap();

	static const Type FromString(FString Name)
	{
		static auto FlagMap = GetTestFlagsMap();
		if (FlagMap.Contains(Name))
		{
			return FlagMap[Name];
		}
		return Type::None;
	}
};

/** Flags for indicating the matching type to use for an expected message */
namespace EAutomationExpectedMessageFlags
{
	enum MatchType
	{
		// When matching expected messages, do so exactly.
		Exact,
		// When matching expected messages, just see if the message string is contained in the string to be evaluated.
		Contains,
	};

	inline const TCHAR* ToString(EAutomationExpectedMessageFlags::MatchType ThisType)
	{
		switch (ThisType)
		{
		case Contains:
			return TEXT("Contains");
		case Exact:
			return TEXT("Exact");
		}
		return TEXT("Unknown");
	}
}

/** Flags for indicating the matching type to use for an expected error message. Aliased for backwards compatibility. */
namespace EAutomationExpectedErrorFlags = EAutomationExpectedMessageFlags;

struct FAutomationTelemetryData
{
	FString DataPoint;
	double Measurement;
	FString Context;

	FAutomationTelemetryData(const FString& InDataPoint, double InMeasurement, const FString& InContext)
		:DataPoint(InDataPoint)
		, Measurement(InMeasurement)
		, Context(InContext)
	{
	}
};

/** Simple class to store the results of the execution of a automation test */
class FAutomationTestExecutionInfo
{
public:
	/** Constructor */
	FAutomationTestExecutionInfo() 
		: bSuccessful( false )
		, Duration(0.0)
		, Errors(0)
		, Warnings(0)
	{}

	/** Destructor */
	~FAutomationTestExecutionInfo()
	{
		Clear();
	}

	/** Helper method to clear out the results from a previous execution */
	CORE_API void Clear();

	CORE_API int32 RemoveAllEvents(EAutomationEventType EventType);

	CORE_API int32 RemoveAllEvents(TFunctionRef<bool(FAutomationEvent&)> FilterPredicate);

	/** Any errors that occurred during execution */
	const TArray<FAutomationExecutionEntry>& GetEntries() const { return Entries; }

<<<<<<< HEAD
	void AddEvent(const FAutomationEvent& Event, int StackOffset = 0, bool bCaptureStack = true);
=======
	CORE_API void AddEvent(const FAutomationEvent& Event, int StackOffset = 0, bool bCaptureStack = true);
>>>>>>> 4af6daef

	CORE_API void AddWarning(const FString& WarningMessage);
	CORE_API void AddError(const FString& ErrorMessage);

	int32 GetWarningTotal() const { return Warnings; }
	int32 GetErrorTotal() const { return Errors; }

	const FString& GetContext() const
	{
		static FString EmptyContext;
		return ContextStack.Num() ? ContextStack.Top() : EmptyContext;
	}

	void PushContext(const FString& Context)
	{
		ContextStack.Push(Context);
	}

	void PopContext()
	{
		if ( ContextStack.Num() > 0 )
		{
			ContextStack.Pop();
		}
	}

public:

	/** Whether the automation test completed successfully or not */
	bool bSuccessful;
	
	/** Any analytics items that occurred during execution */
	TArray<FString> AnalyticsItems;

	/** Telemetry items that occurred during execution */
	TArray<FAutomationTelemetryData> TelemetryItems;

	/** Telemetry storage name set by the test */
	FString TelemetryStorage;

	/** Time to complete the task */
	double Duration;

private:
	/** Any errors that occurred during execution */
	TArray<FAutomationExecutionEntry> Entries;

	int32 Errors;
	int32 Warnings;

	TArray<FString> ContextStack;
};

/** Simple class to store the automation test info */
class FAutomationTestInfo
{
public:

	// Default constructor
	FAutomationTestInfo( )
		: TestFlags( 0 )
		, NumParticipantsRequired( 0 )
		, NumDevicesCurrentlyRunningTest( 0 )
	{}

	/**
	 * Constructor
	 *
	 * @param	InDisplayName - Name used in the UI
	 * @param	InTestName - The test command string
	 * @param	InTestFlag - Test flags
	 * @param	InParameterName - optional parameter. e.g. asset name
	 */
	FAutomationTestInfo(const FString& InDisplayName, const FString& InFullTestPath, const FString& InTestName, const uint32 InTestFlags, const int32 InNumParticipantsRequired, const FString& InParameterName = FString(), const FString& InSourceFile = FString(), int32 InSourceFileLine = 0, const FString& InAssetPath = FString(), const FString& InOpenCommand = FString())
		: DisplayName( InDisplayName )
		, FullTestPath( InFullTestPath )
		, TestName( InTestName )
		, TestParameter( InParameterName )
		, SourceFile( InSourceFile )
		, SourceFileLine( InSourceFileLine )
		, AssetPath( InAssetPath )
		, OpenCommand( InOpenCommand )
		, TestFlags( InTestFlags )
		, NumParticipantsRequired( InNumParticipantsRequired )
		, NumDevicesCurrentlyRunningTest( 0 )
	{}

public:

	/**
	 * Add a test flag if a parent node.
	 *
	 * @Param InTestFlags - the child test flag to add.
	 */
	void AddTestFlags( const uint32 InTestFlags)
	{
		TestFlags |= InTestFlags;
	}

	/**
	 * Get the display name of this test.
	 *
	 * @return the display name.
	 */
	const FString& GetDisplayName() const
	{
		return DisplayName;
	}

	/**
	 * Gets the full path for this test if you wanted to run it.
	 *
	 * @return the display name.
	 */
	const FString& GetFullTestPath() const
	{
		return FullTestPath;
	}

	/**
	 * Get the test name of this test.
	 *
	 * @return The test name.
	 */
	FString GetTestName() const
	{
		return TestName;
	}

	/**
	 * Get the type of parameter. This will be the asset name for linked assets.
	 *
	 * @return the parameter.
	 */
	const FString GetTestParameter() const
	{
		return TestParameter;
	}

	/**
	 * Get the source file this test originated in.
	 *
	 * @return the source file.
	 */
	const FString GetSourceFile() const
	{
		return SourceFile;
	}

	/**
	 * Get the line number in the source file this test originated on.
	 *
	 * @return the source line number.
	 */
	const int32 GetSourceFileLine() const
	{
		return SourceFileLine;
	}

	/**
	 * Gets the asset potentially associated with the test.
	 *
	 * @return the source line number.
	 */
	const FString GetAssetPath() const
	{
		return AssetPath;
	}

	/**
	 * Gets the open command potentially associated with the test.
	 *
	 * @return the source line number.
	 */
	const FString GetOpenCommand() const
	{
		return OpenCommand;
	}

	/**
	 * Get the type of test.
	 *
	 * @return the test type.
	 */
	const uint32 GetTestFlags() const
	{
		return TestFlags;
	}
	
	/**
	 * Zero the number of devices running this test
	 */
	void ResetNumDevicesRunningTest()
	{
		NumDevicesCurrentlyRunningTest = 0;
	}
	
	/**
	 * Be notified of a new device running the test so we should update our flag counting these
	 */
	void InformOfNewDeviceRunningTest()
	{
		NumDevicesCurrentlyRunningTest++;
	}
	
	/**
	 * Get the number of devices running this test
	 *
	 * @return The number of devices which have been given this test to run
	 */
	const int GetNumDevicesRunningTest() const
	{
		return NumDevicesCurrentlyRunningTest;
	}

	/**
	 * Get the number of participant this test needs in order to be run
	 *
	 * @return The number of participants needed
	 */
	const int32 GetNumParticipantsRequired() const
	{
		return NumParticipantsRequired;
	}


	/**
	 * Set the display name of the child node.
	 *
	 * @Param InDisplayName - the new child test name.
	 */
	void SetDisplayName( const FString& InDisplayName )
	{
		DisplayName = InDisplayName;
	}

	/**
	 * Set the number of participant this test needs in order to be run
	 *
	 * @Param NumRequired - The new number of participants needed
	 */
	void SetNumParticipantsRequired( int32 NumRequired )
	{
		NumParticipantsRequired = NumRequired;
	}

private:
	/** Display name used in the UI */
	FString DisplayName; 

	FString FullTestPath;

	/** Test name used to run the test */
	FString TestName;

	/** Parameter - e.g. an asset name or map name */
	FString TestParameter;

	/** The source file this test originated in. */
	FString SourceFile;

	/** The line number in the source file this test originated on. */
	int32 SourceFileLine;

	/** The asset path associated with the test. */
	FString AssetPath;

	/** A custom open command for the test. */
	FString OpenCommand;

	/** The test flags. */
	uint32 TestFlags;

	/** The number of participants this test requires */
	uint32 NumParticipantsRequired;

	/** The number of devices which have been given this test to run */
	uint32 NumDevicesCurrentlyRunningTest;
};


/**
 * Simple abstract base class for creating time deferred of a single test that need to be run sequentially (Loadmap & Wait, Open Editor & Wait, then execute...)
 */
class IAutomationLatentCommand : public TSharedFromThis<IAutomationLatentCommand>
{
public:
	/* virtual destructor */
	virtual ~IAutomationLatentCommand() {};

	/**
	 * Updates the current command and will only return TRUE when it has fulfilled its role (Load map has completed and wait time has expired)
	 */
	virtual bool Update() = 0;

private:
	/**
	 * Private update that allows for use of "StartTime"
	 */
	bool InternalUpdate()
	{
		if (StartTime == 0.0)
		{
			StartTime = FPlatformTime::Seconds();
		}

		return Update();
	}

protected:
	/** Default constructor*/
	IAutomationLatentCommand()
		: StartTime(0.0f)
	{
	}

	// Gets current run time for the command for reporting purposes.
	double GetCurrentRunTime() const
	{
		if (StartTime == 0.0)
		{
			return 0.0;
		}

		return FPlatformTime::Seconds() - StartTime;
	}

	/** For timers, track the first time this ticks */
	double StartTime;

	friend class FAutomationTestFramework;
};

/**
 * A simple latent command that runs the provided function on another thread
 */
class FThreadedAutomationLatentCommand : public IAutomationLatentCommand
{
public:

	virtual ~FThreadedAutomationLatentCommand() {};

	virtual bool Update() override
	{
		if (!Future.IsValid())
		{
			Future = Async(EAsyncExecution::Thread, MoveTemp(Function));
		}

		return Future.IsReady();
	}

	FThreadedAutomationLatentCommand(TUniqueFunction<void()> InFunction)
		: Function(MoveTemp(InFunction))
	{ }

protected:

	TUniqueFunction<void()> Function;

	TFuture<void> Future;

	friend class FAutomationTestFramework;
};


/**
 * Simple abstract base class for networked, multi-participant tests
 */
class IAutomationNetworkCommand : public TSharedFromThis<IAutomationNetworkCommand>
{
public:
	/* virtual destructor */
	virtual ~IAutomationNetworkCommand() {};

	/** 
	 * Identifier to distinguish which worker on the network should execute this command 
	 * 
	 * The index of the worker that should execute this command
	 */
	virtual uint32 GetRoleIndex() const = 0;
	
	/** Runs the network command */
	virtual void Run() = 0;
};

struct FAutomationExpectedMessage
{
	// Original regular expression pattern string matching expected log message.
	// NOTE: using the Exact comparison type wraps the pattern string with ^ and $ tokens,
	// but the base pattern string is preserved to allow checks for duplicate entries.
	FString MessagePatternString;
	// Regular expression pattern for MessagePatternString
	FRegexPattern MessagePattern;
	// Type of comparison to perform on error log using MessagePattern.
	EAutomationExpectedMessageFlags::MatchType CompareType;
	/** 
	 * Number of occurrences expected for message. If set greater than 0, it will cause the test to fail if the
	 * exact number of occurrences expected is not matched. If set to 0, it will suppress all matching messages. 
	 */
	int32 ExpectedNumberOfOccurrences;
	int32 ActualNumberOfOccurrences;
	// Log message Verbosity
	ELogVerbosity::Type Verbosity;

	/**
	* Constructor
	*/
	FAutomationExpectedMessage(FString& InMessagePattern, ELogVerbosity::Type InVerbosity, EAutomationExpectedMessageFlags::MatchType InCompareType, int32 InExpectedNumberOfOccurrences = 1)
		: MessagePatternString(InMessagePattern)
		, MessagePattern((InCompareType == EAutomationExpectedMessageFlags::Exact) ? FString::Printf(TEXT("^%s$"), *InMessagePattern) : InMessagePattern)
		, CompareType(InCompareType)
		, ExpectedNumberOfOccurrences(InExpectedNumberOfOccurrences)
		, ActualNumberOfOccurrences(0)
		, Verbosity(InVerbosity)
	{}

	FAutomationExpectedMessage(FString& InMessagePattern, ELogVerbosity::Type InVerbosity, int32 InExpectedNumberOfOccurrences)
		: MessagePatternString(InMessagePattern)
		, MessagePattern(InMessagePattern)
		, CompareType(EAutomationExpectedMessageFlags::Contains)
		, ExpectedNumberOfOccurrences(InExpectedNumberOfOccurrences)
		, ActualNumberOfOccurrences(0)
		, Verbosity(InVerbosity)
	{}
};

struct FAutomationScreenshotData
{
	FString ScreenShotName;
	FString Context;
	FString TestName;
	FString Notes;

	FGuid Id;
	FString Commit;

	int32 Width;
	int32 Height;

	// RHI Details
	FString Platform;
	FString Rhi;
	FString FeatureLevel;
	bool bIsStereo;

	// Hardware Details
	FString Vendor;
	FString AdapterName;
	FString AdapterInternalDriverVersion;
	FString AdapterUserDriverVersion;
	FString UniqueDeviceId;

	// Quality Levels
	float ResolutionQuality;
	int32 ViewDistanceQuality;
	int32 AntiAliasingQuality;
	int32 ShadowQuality;
	int32 GlobalIlluminationQuality;
	int32 ReflectionQuality;
	int32 PostProcessQuality;
	int32 TextureQuality;
	int32 EffectsQuality;
	int32 FoliageQuality;
	int32 ShadingQuality;

	// Comparison Requests
	bool bHasComparisonRules;
	uint8 ToleranceRed;
	uint8 ToleranceGreen;
	uint8 ToleranceBlue;
	uint8 ToleranceAlpha;
	uint8 ToleranceMinBrightness;
	uint8 ToleranceMaxBrightness;
	float MaximumLocalError;
	float MaximumGlobalError;
	bool bIgnoreAntiAliasing;
	bool bIgnoreColors;

	// Name of the screenshot generated from AutomationCommon::GetScreenShotName()
	FString ScreenshotName;

	FAutomationScreenshotData()
		: Id()
		, Commit()
		, Width(0)
		, Height(0)
		, bIsStereo(false)
		, ResolutionQuality(1.0f)
		, ViewDistanceQuality(0)
		, AntiAliasingQuality(0)
		, ShadowQuality(0)
		, GlobalIlluminationQuality(0)
		, ReflectionQuality(0)
		, PostProcessQuality(0)
		, TextureQuality(0)
		, EffectsQuality(0)
		, FoliageQuality(0)
		, ShadingQuality(0)
		, bHasComparisonRules(false)
		, ToleranceRed(0)
		, ToleranceGreen(0)
		, ToleranceBlue(0)
		, ToleranceAlpha(0)
		, ToleranceMinBrightness(0)
		, ToleranceMaxBrightness(255)
		, MaximumLocalError(0.0f)
		, MaximumGlobalError(0.0f)
		, bIgnoreAntiAliasing(false)
		, bIgnoreColors(false)
	{
	}
};

struct FAutomationScreenshotCompareResults
{
	FGuid UniqueId;
	FString ErrorMessage;
	double MaxLocalDifference = 0.0;
	double GlobalDifference = 0.0;
	bool bWasNew = false;
	bool bWasSimilar = false;

	CORE_API FAutomationEvent ToAutomationEvent(const FString& ScreenhotName) const;
};

enum class EAutomationComparisonToleranceLevel : uint8
{
	Zero,
	Low,
	Medium,
	High
};

struct FAutomationComparisonToleranceAmount
{
public:

	FAutomationComparisonToleranceAmount()
		: Red(0)
		, Green(0)
		, Blue(0)
		, Alpha(0)
		, MinBrightness(0)
		, MaxBrightness(255)
	{
	}

	FAutomationComparisonToleranceAmount(uint8 R, uint8 G, uint8 B, uint8 A, uint8 InMinBrightness, uint8 InMaxBrightness)
		: Red(R)
		, Green(G)
		, Blue(B)
		, Alpha(A)
		, MinBrightness(InMinBrightness)
		, MaxBrightness(InMaxBrightness)
	{
	}

	static FAutomationComparisonToleranceAmount FromToleranceLevel(EAutomationComparisonToleranceLevel InTolerance)
	{
		switch (InTolerance)
		{
		case EAutomationComparisonToleranceLevel::Low:
			return FAutomationComparisonToleranceAmount(16, 16, 16, 16, 16, 240);
		case EAutomationComparisonToleranceLevel::Medium:
			return FAutomationComparisonToleranceAmount(24, 24, 24, 24, 24, 220);
		case EAutomationComparisonToleranceLevel::High:
			return FAutomationComparisonToleranceAmount(32, 32, 32, 32, 64, 96);
		}
		// Zero
		return FAutomationComparisonToleranceAmount(0, 0, 0, 0, 0, 255);
	}

	uint8 Red;
	uint8 Green;
	uint8 Blue;
	uint8 Alpha;
	uint8 MinBrightness;
	uint8 MaxBrightness;
};

/**
 * Delegate type for when a test screenshot has been captured
 *
 * The first parameter is the array of the raw color data.
 * The second parameter is the image metadata.
 */
DECLARE_DELEGATE_TwoParams(FOnTestScreenshotCaptured, const TArray<FColor>&, const FAutomationScreenshotData&);

DECLARE_DELEGATE_ThreeParams(FOnTestScreenshotAndTraceCaptured, const TArray<FColor>&, const TArray<uint8>&, const FAutomationScreenshotData&);

DECLARE_MULTICAST_DELEGATE_OneParam(FOnTestScreenshotComparisonComplete, const FAutomationScreenshotCompareResults& /*CompareResults*/);

DECLARE_MULTICAST_DELEGATE_TwoParams(FOnTestDataRetrieved, bool /*bWasNew*/, const FString& /*JsonData*/);

DECLARE_MULTICAST_DELEGATE_TwoParams(FOnPerformanceDataRetrieved, bool /*bSuccess*/, const FString& /*ErrorMessage*/);

DECLARE_MULTICAST_DELEGATE_OneParam(FOnTestEvent, FAutomationTestBase*);

/** Class representing the main framework for running automation tests */
class FAutomationTestFramework
{
public:
	/** Called right before automated test is about to begin */
	FSimpleMulticastDelegate PreTestingEvent;

	/** Called after all automated tests have completed */
	FSimpleMulticastDelegate PostTestingEvent;

	/** Called when each automated test is starting */
	FOnTestEvent OnTestStartEvent;

	/** Called when each automated test is ending */
	FOnTestEvent OnTestEndEvent;

	/** Called when a screenshot comparison completes. */
	FOnTestScreenshotComparisonComplete OnScreenshotCompared;

	/** Called when the test data is retrieved. */
	FOnTestDataRetrieved OnTestDataRetrieved;

	/** Called when the performance data is retrieved. */
	FOnPerformanceDataRetrieved OnPerformanceDataRetrieved;

	/** The final call related to screenshots, after they've been taken, and after they've been compared (or not if automation isn't running). */
	FSimpleMulticastDelegate OnScreenshotTakenAndCompared;

	/**
	 * Return the singleton instance of the framework.
	 *
	 * @return The singleton instance of the framework.
	 */
	static CORE_API FAutomationTestFramework& Get();
	static FAutomationTestFramework& GetInstance() { return Get(); }

	/**
	 * Gets a scratch space location outside of the project and saved directories.  When an automation test needs
	 * to do something like generate project files, or create new projects it should use this directory, rather
	 * than pollute other areas of the machine.
	 */
	CORE_API FString GetUserAutomationDirectory() const;

	/**
	 * Register a automation test into the framework. The automation test may or may not be necessarily valid
	 * for the particular application configuration, but that will be determined when tests are attempted
	 * to be run.
	 *
	 * @param	InTestNameToRegister	Name of the test being registered
	 * @param	InTestToRegister		Actual test to register
	 *
	 * @return	true if the test was successfully registered; false if a test was already registered under the same
	 *			name as before
	 */
<<<<<<< HEAD
	bool RegisterAutomationTest( const FString& InTestNameToRegister, FAutomationTestBase* InTestToRegister );
=======
	CORE_API bool RegisterAutomationTest( const FString& InTestNameToRegister, FAutomationTestBase* InTestToRegister );
>>>>>>> 4af6daef

	/**
	 * Unregister a automation test with the provided name from the framework.
	 *
	 * @return true if the test was successfully unregistered; false if a test with that name was not found in the framework.
	 */
	CORE_API bool UnregisterAutomationTest( const FString& InTestNameToUnregister );

	/**
	 * Enqueues a latent command for execution on a subsequent frame
	 *
	 * @param NewCommand - The new command to enqueue for deferred execution
	 */
	CORE_API void EnqueueLatentCommand(TSharedPtr<IAutomationLatentCommand> NewCommand);

	/**
	 * Enqueues a network command for execution in accordance with this workers role
	 *
	 * @param NewCommand - The new command to enqueue for network execution
	 */
	CORE_API void EnqueueNetworkCommand(TSharedPtr<IAutomationNetworkCommand> NewCommand);

	/**
	 * Checks if a provided test is contained within the framework.
	 *
	 * @param InTestName	Name of the test to check
	 *
	 * @return	true if the provided test is within the framework; false otherwise
	 */
	CORE_API bool ContainsTest( const FString& InTestName ) const;
		
	/**
	 * Attempt to run all fast smoke tests that are valid for the current application configuration.
	 *
	 * @return	true if all smoke tests run were successful, false if any failed
	 */
	CORE_API bool RunSmokeTests();

	/**
	 * Reset status of worker (delete local files, etc)
	 */
	CORE_API void ResetTests();

	/**
	 * Attempt to start the specified test.
	 *
	 * @param	InTestToRun			Name of the test that should be run
	 * @param	InRoleIndex			Identifier for which worker in this group that should execute a command
	 */
	CORE_API void StartTestByName( const FString& InTestToRun, const int32 InRoleIndex );

	/**
	 * Stop the current test and return the results of execution
	 *
	 * @return	true if the test ran successfully, false if it did not (or the test could not be found/was invalid)
	 */
	CORE_API bool StopTest( FAutomationTestExecutionInfo& OutExecutionInfo );

	/**
	 * Execute all latent functions that complete during update
	 *
	 * @return - true if the latent command queue is now empty and the test is complete
	 */
	CORE_API bool ExecuteLatentCommands();

	/**
	 * Execute the next network command if you match the role, otherwise just dequeue
	 *
	 * @return - true if any network commands were in the queue to give subsequent latent commands a chance to execute next frame
	 */
	CORE_API bool ExecuteNetworkCommands();

	/**
	 * Dequeue all latent and network commands
	 */
	CORE_API void DequeueAllCommands();

	/**
	 * Whether there is no latent command in queue
	 */
	bool IsLatentCommandQueueEmpty() const
	{
		return LatentCommands.IsEmpty();
	}

	/**
	 * Load any modules that are not loaded by default and have test classes in them
	 */
<<<<<<< HEAD
	void LoadTestModules();
=======
	CORE_API void LoadTestModules();
>>>>>>> 4af6daef

	/**
	 * Populates the provided array with the names of all tests in the framework that are valid to run for the current
	 * application settings.
	 *
	 * @param	TestInfo	Array to populate with the test information
	 */
	CORE_API void GetValidTestNames( TArray<FAutomationTestInfo>& TestInfo ) const;

	/**
	 * Whether the testing framework should allow content to be tested or not.  Intended to block developer directories.
	 * @param Path - Full path to the content in question
	 * @return - Whether this content should have tests performed on it
	 */
	CORE_API bool ShouldTestContent(const FString& Path) const;

	/**
	 * Sets whether we want to include content in developer directories in automation testing
	 */
	CORE_API void SetDeveloperDirectoryIncluded(const bool bInDeveloperDirectoryIncluded);

	/**
	* Sets which set of tests to pull from.
	*/
	CORE_API void SetRequestedTestFilter(const uint32 InRequestedTestFlags);
	

	/**
	 * Accessor for delegate called when a png screenshot is captured 
	 */
	CORE_API FOnTestScreenshotCaptured& OnScreenshotCaptured();

	/**
	 * Accessor for delegate called when a png screenshot is captured and a frame trace
	 */
	CORE_API FOnTestScreenshotAndTraceCaptured& OnScreenshotAndTraceCaptured();

	/**
	 * Sets forcing smoke tests.
	 */
	void SetForceSmokeTests(const bool bInForceSmokeTests)
	{
		bForceSmokeTests = bInForceSmokeTests;
	}

	bool GetCaptureStack() const
	{
		return bCaptureStack && !NeedSkipStackWalk();
	}

	/**
	 * Used to disabled stack capture when an error or warning event is triggered.
	 * Setting bCapture=true does not guarantees GetCaptureStack()=true because that method also depend on NeedSkipStackWalk(). 
	 */
	void SetCaptureStack(bool bCapture)
	{
		bCaptureStack = bCapture;
	}

	/**
	 * Adds a analytics string to the current test to be parsed later.  Must be called only when an automation test is in progress
	 *
	 * @param	AnalyticsItem	Log item to add to the current test
	 */
	CORE_API void AddAnalyticsItemToCurrentTest( const FString& AnalyticsItem );

	/**
	 * Returns the actively executing test or null if there isn't one
	 */
	FAutomationTestBase* GetCurrentTest() const
	{
		return CurrentTest;
	}

	/**
	 * Whether to skip stack walk while iterating for listing the tests
	 */
	static CORE_API bool NeedSkipStackWalk();

	/**
	 * Whether to output blueprint functional test metadata to the log when test is running
	 */
	static CORE_API bool NeedLogBPTestMetadata();

	CORE_API void NotifyScreenshotComparisonComplete(const FAutomationScreenshotCompareResults& CompareResults);
	CORE_API void NotifyTestDataRetrieved(bool bWasNew, const FString& JsonData);
	CORE_API void NotifyPerformanceDataRetrieved(bool bSuccess, const FString& ErrorMessage);

	CORE_API void NotifyScreenshotTakenAndCompared();

	/**
	 * Internal helper method designed to check if the given test is able to run in the current environment.
	 *
	 * @param	InTestToRun test name
	 * @param	OutReason the related reason of the skipping
	 * @param	OutWarn the related warning of the skipping
	 *
	 * @return	true if the test is able to run; false if it is unable to run.
	 */
	CORE_API bool CanRunTestInEnvironment(const FString& InTestToRun, FString* OutReason, bool* OutWarn) const;

private:

	/** Special output device used during automation testing to gather messages that happen during tests */
	 class FAutomationTestOutputDevice : public FOutputDevice
	{
	public:
		FAutomationTestOutputDevice() 
			: CurTest( nullptr ) {}

		~FAutomationTestOutputDevice()
		{
			CurTest = nullptr;
		}

		/**
		 * FOutputDevice interface
		 *
		 * @param	V		String to serialize within the output device
		 * @param	Event	Event associated with the string
		 */
		virtual void Serialize( const TCHAR* V, ELogVerbosity::Type Verbosity, const class FName& Category ) override;

		/**
		 * FOutputDevice interface
		 *
		 * Make it unbuffered by returning true
		 */
		virtual bool CanBeUsedOnMultipleThreads() const override
		{
			return true;
		}

		/**
		 * Set the automation test associated with the output device. The automation test is where all warnings, errors, etc.
		 * will be routed to.
		 *
		 * @param	InAutomationTest	Automation test to associate with the output device.
		 */
		void SetCurrentAutomationTest( FAutomationTestBase* InAutomationTest )
		{
			CurTest = InAutomationTest;
		}

	private:
		/** Associated automation test; all warnings, errors, etc. are routed to the automation test to track */
		std::atomic<FAutomationTestBase*>CurTest;

		/** Critical section */
		FCriticalSection ActionCS;

		/** Tests that we've logged the failure cause when an error is involved */
		TSet<FAutomationTestBase*> LoggedFailureCause;
	};

	 /** Special feedback context used during automated testing to filter messages that happen during tests */
	 class FAutomationTestMessageFilter: public FFeedbackContext
	 {
	 public:
		 FAutomationTestMessageFilter()
			: CurTest(nullptr)
			, DestinationContext(nullptr) {}

		 ~FAutomationTestMessageFilter()
		 {
			 DestinationContext = nullptr;
			 CurTest = nullptr;
		 }

		 /**
		  * FOutputDevice interface
		  *
		  * @param	V		String to serialize within the context
		  * @param	Event	Event associated with the string
		  */
		 virtual void Serialize(const TCHAR* V, ELogVerbosity::Type Verbosity, const FName& Category) override;
		 virtual void Serialize(const TCHAR* V, ELogVerbosity::Type Verbosity, const FName& Category, double Time) override;

		 virtual void SerializeRecord(const UE::FLogRecord& Record) override;

		 /**
		  * FOutputDevice interface
		  *
		  * Make it unbuffered by returning true
		  */
		 virtual bool CanBeUsedOnMultipleThreads() const override
		 {
			 return true;
		 }

		 /**
		  * Set the automation test associated with the feedback context. The automation test is what will be used
		  * to determine if a given warning or error is expected and thus should not be treated as a warning or error
		  * by the destination context.
		  *
		  * @param	InAutomationTest	Automation test to associate with the feedback context.
		  */
		 void SetCurrentAutomationTest(FAutomationTestBase* InAutomationTest)
		 {
			 CurTest = InAutomationTest;
		 }

		 /**
		  * Set the destination associated with the feedback context. The automation test is where all warnings, errors, etc.
		  * will be routed to.
		  *
		  * @param	InAutomationTest	Automation test to associate with the feedback context.
		  */
		 void SetDestinationContext(FFeedbackContext* InDestinationContext)
		 {
			 DestinationContext = InDestinationContext;
		 }

	 private:
		 std::atomic<FAutomationTestBase*> CurTest;
		 std::atomic<FFeedbackContext*> DestinationContext;
		 FCriticalSection ActionCS;;
	 };

	friend class FAutomationTestOutputDevice;
	/** Helper method called to prepare settings for automation testing to follow */
	CORE_API void PrepForAutomationTests();

	/** Helper method called after automation testing is complete to restore settings to how they should be */
	CORE_API void ConcludeAutomationTests();

	/**
	 * Helper method to dump the contents of the provided test name to execution info map to the provided feedback context
	 *
	 * @param	InContext		Context to dump the execution info to
	 * @param	InInfoToDump	Execution info that should be dumped to the provided feedback context
	 */
	CORE_API void DumpAutomationTestExecutionInfo( const TMap<FString, FAutomationTestExecutionInfo>& InInfoToDump );

	/**
	 * Internal helper method designed to simply start the provided test name.
	 *
	 * @param	InTestToRun			Name of the test that should be run
	 * @param	OutExecutionInfo	Results of executing the test
	 */
	CORE_API void InternalStartTest( const FString& InTestToRun );

	/**
	 * Internal helper method designed to stop current executing test and return the results of execution.
	 *
	 * @return	true if the test was successfully run; false if it was not, could not be found, or is invalid for
	 *			the current application settings
	 */
<<<<<<< HEAD
	bool InternalStopTest(FAutomationTestExecutionInfo& OutExecutionInfo);
=======
	CORE_API bool InternalStopTest(FAutomationTestExecutionInfo& OutExecutionInfo);
>>>>>>> 4af6daef

	/** Constructor */
	CORE_API FAutomationTestFramework();

	/** Destructor */
	CORE_API ~FAutomationTestFramework();

	// Copy constructor and assignment operator intentionally left unimplemented
	CORE_API FAutomationTestFramework( const FAutomationTestFramework& );
	CORE_API FAutomationTestFramework& operator=( const FAutomationTestFramework& );

	/** Specialized output device used for automation testing */
	FAutomationTestOutputDevice AutomationTestOutputDevice;

	/** Specialized feedback context used for message filtering during automated testing */
	FAutomationTestMessageFilter AutomationTestMessageFilter;

	FFeedbackContext* OriginalGWarn = nullptr;

	/** Mapping of automation test names to their respective object instances */
	TMap<FString, FAutomationTestBase*> AutomationTestClassNameToInstanceMap;

	/** Queue of deferred commands */
	TQueue< TSharedPtr<IAutomationLatentCommand> > LatentCommands;

	/** Queue of deferred commands */
	TQueue< TSharedPtr<IAutomationNetworkCommand> > NetworkCommands;

	/** Whether we are currently executing smoke tests for startup/commandlet to minimize log spam */
	uint32 RequestedTestFilter;

	/** Time when the test began executing */
	double StartTime;

	/** True if the execution of the test (but possibly not the latent actions) were successful */
	bool bTestSuccessful;

	/** Pointer to the current test being run */
	FAutomationTestBase* CurrentTest;

	/** Copy of the parameters for the active test */
	FString Parameters;

	/** Whether we want to run automation tests on content within the Developer Directories */
	bool bDeveloperDirectoryIncluded;

	/** Participation role as given by the automation controller */
	uint32 NetworkRoleIndex;

	/** Delegate called at the end of the frame when a screenshot is captured and a .png is requested */
	FOnTestScreenshotCaptured TestScreenshotCapturedDelegate;

	/** Delegate called at the end of the frame when a screenshot and frame trace is captured and a .png is requested */
	FOnTestScreenshotAndTraceCaptured TestScreenshotAndTraceCapturedDelegate;

	/** Forces running smoke tests */
	bool bForceSmokeTests;

	bool bCaptureStack;
};

/** Simple abstract base class for all automation tests */
class FAutomationTestBase
{
public:
	/**
	 * Constructor
	 *
	 * @param	InName	Name of the test
	 */
	FAutomationTestBase( const FString& InName, const bool bInComplexTask )
		: bComplexTask( bInComplexTask )
	{
		LLM_SCOPE_BYNAME(TEXT("AutomationTest/Framework"));
		TestName = InName;
		// Register the newly created automation test into the automation testing framework
		FAutomationTestFramework::Get().RegisterAutomationTest( InName, this );
	}

	/** Destructor */
	virtual ~FAutomationTestBase() 
	{ 
		// Unregister the automation test from the automation testing framework
		FAutomationTestFramework::Get().UnregisterAutomationTest( TestName );
	}

	/** Log flags */
	static CORE_API bool bSuppressLogWarnings;
	static CORE_API bool bSuppressLogErrors;
	static CORE_API bool bElevateLogWarningsToErrors;
	static CORE_API TArray<FString> SuppressedLogCategories;

	/**
	 * Pure virtual method; returns the flags associated with the given automation test
	 *
	 * @return	Automation test flags associated with the test
	 */
	virtual uint32 GetTestFlags() const = 0;

	/** Gets the C++ name of the test. */
	FString GetTestName() const { return TestName; }

	/** Gets the parameter context of the test. */
	FString GetTestContext() const { return TestParameterContext; }

	/**
	 * Returns the beautified test name with test context. Should return what is displayed in the Test Automation UI. See GenerateTestNames()
	 */
	virtual FString GetTestFullName() const {
		if (GetTestContext().IsEmpty()) { return GetBeautifiedTestName(); }
		return FString::Printf(TEXT("%s.%s"), *GetBeautifiedTestName(), *GetTestContext());
	}

	/**
	 * Pure virtual method; returns the number of participants for this test
	 *
	 * @return	Number of required participants
	 */
	virtual uint32 GetRequiredDeviceNum() const = 0;

	/** Clear any execution info/results from a prior running of this test */
	CORE_API void ClearExecutionInfo();

	/**
	 * Adds an error message to this test
	 *
	 * @param	InError	Error message to add to this test
	 */
	CORE_API virtual void AddError( const FString& InError, int32 StackOffset = 0 );

	/**
	 * Adds an error message to this test if the condition is false
	 *
	 * @param   bCondition The condition to validate.
	 * @param   InError	   Error message to add to this test
	 * @return	False if there was an error
	 */
	CORE_API virtual bool AddErrorIfFalse( bool bCondition, const FString& InError, int32 StackOffset = 0 );

	/**
	 * Adds an error message to this test
	 *
	 * @param	InError	Error message to add to this test
	 * @param	InFilename	The filename the error originated in
	 * @param	InLineNumber	The line number in the file this error originated in
	 */
	CORE_API virtual void AddErrorS(const FString& InError, const FString& InFilename, int32 InLineNumber);

	/**
	 * Adds an warning message to this test
	 *
	 * @param	InWarning	Warning message to add to this test
	 * @param	InFilename	The filename the error originated in
	 * @param	InLineNumber	The line number in the file this error originated in
	 */
	CORE_API virtual void AddWarningS(const FString& InWarning, const FString& InFilename, int32 InLineNumber);

	/**
	 * Adds a warning to this test
	 *
	 * @param	InWarning	Warning message to add to this test
	 */
<<<<<<< HEAD
	virtual void AddWarning( const FString& InWarning, int32 StackOffset = 0);
=======
	CORE_API virtual void AddWarning( const FString& InWarning, int32 StackOffset = 0);
>>>>>>> 4af6daef

	/**
	 * Adds a log item to this test
	 *
	 * @param	InLogItem	Log item to add to this test
	 */
<<<<<<< HEAD
	virtual void AddInfo( const FString& InLogItem, int32 StackOffset = 0, bool bCaptureStack = false);
=======
	CORE_API virtual void AddInfo( const FString& InLogItem, int32 StackOffset = 0, bool bCaptureStack = false);
>>>>>>> 4af6daef

	/**
	 * Adds an automation event directly into the execution log.
	 *
	 * @param	InLogItem	Log item to add to this test
	 */
<<<<<<< HEAD
	virtual void AddEvent(const FAutomationEvent& InEvent, int32 StackOffset = 0, bool bCaptureStack = false);
=======
	CORE_API virtual void AddEvent(const FAutomationEvent& InEvent, int32 StackOffset = 0, bool bCaptureStack = false);
>>>>>>> 4af6daef

	/**
	 * Adds a analytics string to parse later
	 *
	 * @param	InLogItem	Log item to add to this test
	 */
	CORE_API virtual void AddAnalyticsItem(const FString& InAnalyticsItem);

	/**
	 * Adds a telemetry data point measurement
	 *
	 * @param	DataPoint	Name of the Data point
	 * @param	Measurement	Value to associate to the data point
	 * @param	Context		optional context associated with the data point
	 */
	CORE_API virtual void AddTelemetryData(const FString& DataPoint, double Measurement, const FString& Context = TEXT(""));

	/**
	 * Adds several telemetry data point measurements
	 *
	 * @param	ValuePairs	value pair of Name and Measurement of several Data points
	 * @param	Context		optional context associated with the data point
	 */
	CORE_API virtual void AddTelemetryData(const TMap<FString, double>& ValuePairs, const FString& Context = TEXT(""));

	/**
	 * Set telemetry storage name
	 *
	 * @param	StorageName	Name of the data storage
	 */
	CORE_API virtual void SetTelemetryStorage(const FString& StorageName);

	/**
	 * Returns whether this test has any errors associated with it or not
	 *
	 * @return true if this test has at least one error associated with it; false if not
	 */
	CORE_API bool HasAnyErrors() const;

	/**
	* Returns whether this test has encountered all expected log messages defined for it
	* @param VerbosityType Optionally specify to check by log level. Defaults to all.
	* @return true if this test has encountered all expected messages; false if not
	*/
	CORE_API bool HasMetExpectedMessages(ELogVerbosity::Type VerbosityType = ELogVerbosity::All);

	/**
	* Returns whether this test has encountered all expected log messages defined for it
	* @param VerbosityType Optionally specify to check by log level. Defaults to all.
	* @return true if this test has encountered all expected messages; false if not
	*/
	bool HasMetExpectedMessages(ELogVerbosity::Type VerbosityType = ELogVerbosity::All);

	/**
	* Returns whether this test has encountered all expected errors defined for it
	*
	* @return true if this test has encountered all expected errors; false if not
	*/
	CORE_API bool HasMetExpectedErrors();

	/**
	 * Return the last success state for this test
	 */
<<<<<<< HEAD
	bool GetLastExecutionSuccessState();
=======
	CORE_API bool GetLastExecutionSuccessState();
>>>>>>> 4af6daef

	/**
	 * [Deprecated] Use AddError(msg) instead to change the state of the test to a failure
	 */
	UE_DEPRECATED(5.1, "Use AddError(msg) instead to change the state of the test to a failure.")
	void SetSuccessState(bool bSuccessful) { }

	/**
	 * [Deprecated] Return the last success state for this test
	 */
	UE_DEPRECATED(5.1, "Use GetLastExecutionSuccessState instead.")
	bool GetSuccessState() { return GetLastExecutionSuccessState(); }

	/**
	 * Populate the provided execution info object with the execution info contained within the test. Not particularly efficient,
	 * but providing direct access to the test's private execution info could result in errors.
	 *
	 * @param	OutInfo	Execution info to be populated with the same data contained within this test's execution info
	 */
	CORE_API void GetExecutionInfo( FAutomationTestExecutionInfo& OutInfo ) const;

	/** 
	 * Helper function that will generate a list of sub-tests via GetTests
	 */
	CORE_API void GenerateTestNames( TArray<FAutomationTestInfo>& TestInfo ) const;

	/**
	 * Helper function that determines if the given log category matches the expected category, inclusively (so an Error counts as a Warning)
	*/
<<<<<<< HEAD
	static bool LogCategoryMatchesSeverityInclusive(ELogVerbosity::Type Actual, ELogVerbosity::Type MaximumVerbosity);

	/**
	* Adds a regex pattern to an internal list that this test will expect to encounter in logs (of the specified verbosity) during its execution. If an expected pattern
	* is not encountered, it will cause this test to fail.
	*
	* @param ExpectedPatternString - The expected message string. Supports basic regex patterns.
	* @param ExpectedVerbosity - The expected message verbosity. This is treated as a minimum requirement, so for example the Warning level will intercept Warnings, Errors and Fatal.
	* @param CompareType - How to match this string with an encountered message, should it match exactly or simply just contain the string.
	* @param Occurrences - How many times to expect this message string to be seen. If > 0, the message must be seen the exact number of times
	* specified or the test will fail. If == 0, the message must be seen one or more times (with no upper limit) or the test will fail.
	*/
	void AddExpectedMessage(FString ExpectedPatternString, ELogVerbosity::Type ExpectedVerbosity, EAutomationExpectedMessageFlags::MatchType CompareType = EAutomationExpectedMessageFlags::Contains, int32 Occurrences = 1);
	
	/**
	* Adds a regex pattern to an internal list that this test will expect to encounter in logs (of all severities) during its execution. If an expected pattern
	* is not encountered, it will cause this test to fail.
	*
	* @param ExpectedPatternString - The expected message string. Supports basic regex patterns.
	* @param CompareType - How to match this string with an encountered message, should it match exactly or simply just contain the string.
	* @param Occurrences - How many times to expect this message string to be seen. If > 0, the message must be seen the exact number of times
	* specified or the test will fail. If == 0, the message must be seen one or more times (with no upper limit) or the test will fail.
	*/
	void AddExpectedMessage(FString ExpectedPatternString, EAutomationExpectedMessageFlags::MatchType CompareType = EAutomationExpectedMessageFlags::Contains, int32 Occurrences = 1);

	/**
	* Populate the provided expected log messages object with the expected messages contained within the test. Not particularly efficient,
	* but providing direct access to the test's private execution messages list could result in errors.
	* @param Verbosity - Optionally filter the returned messages by verbosity. This is inclusive, so Warning will return Warnings, Errors, etc.
	* @param OutInfo - Array of Expected Messages to be populated with the same data contained within this test's expected messages list
	*/
	void GetExpectedMessages(TArray<FAutomationExpectedMessage>& OutInfo, ELogVerbosity::Type Verbosity = ELogVerbosity::All) const;

	/**
	* Adds a regex pattern to an internal list that this test will expect to encounter in error or warning logs during its execution. If an expected pattern
=======
	static CORE_API bool LogCategoryMatchesSeverityInclusive(ELogVerbosity::Type Actual, ELogVerbosity::Type MaximumVerbosity);

	/**
	 * Enables log settings from config
	*/
	static CORE_API void LoadDefaultLogSettings();
	/**
	
	* Adds a regex pattern to an internal list that this test will expect to encounter in logs (of the specified verbosity) during its execution. If an expected pattern
>>>>>>> 4af6daef
	* is not encountered, it will cause this test to fail.
	*
	* @param ExpectedPatternString - The expected message string. Supports basic regex patterns.
	* @param ExpectedVerbosity - The expected message verbosity. This is treated as a minimum requirement, so for example the Warning level will intercept Warnings, Errors and Fatal.
	* @param CompareType - How to match this string with an encountered message, should it match exactly or simply just contain the string.
	* @param Occurrences - How many times to expect this message string to be seen. If > 0, the message must be seen the exact number of times
	* specified or the test will fail. If == 0, the message must be seen one or more times (with no upper limit) or the test will fail.
	*/
	CORE_API void AddExpectedMessage(FString ExpectedPatternString, ELogVerbosity::Type ExpectedVerbosity, EAutomationExpectedMessageFlags::MatchType CompareType = EAutomationExpectedMessageFlags::Contains, int32 Occurrences = 1);
	
	/**
	* Adds a regex pattern to an internal list that this test will expect to encounter in logs (of all severities) during its execution. If an expected pattern
	* is not encountered, it will cause this test to fail.
	*
	* @param ExpectedPatternString - The expected message string. Supports basic regex patterns.
	* @param CompareType - How to match this string with an encountered message, should it match exactly or simply just contain the string.
	* @param Occurrences - How many times to expect this message string to be seen. If > 0, the message must be seen the exact number of times
	* specified or the test will fail. If == 0, the message must be seen one or more times (with no upper limit) or the test will fail.
	*/
	CORE_API void AddExpectedMessage(FString ExpectedPatternString, EAutomationExpectedMessageFlags::MatchType CompareType = EAutomationExpectedMessageFlags::Contains, int32 Occurrences = 1);

	/**
	* Populate the provided expected log messages object with the expected messages contained within the test. Not particularly efficient,
	* but providing direct access to the test's private execution messages list could result in errors.
	* @param Verbosity - Optionally filter the returned messages by verbosity. This is inclusive, so Warning will return Warnings, Errors, etc.
	* @param OutInfo - Array of Expected Messages to be populated with the same data contained within this test's expected messages list
	*/
	CORE_API void GetExpectedMessages(TArray<FAutomationExpectedMessage>& OutInfo, ELogVerbosity::Type Verbosity = ELogVerbosity::All) const;

	/**
<<<<<<< HEAD
=======
	* Adds a regex pattern to an internal list that this test will expect to encounter in error or warning logs during its execution. If an expected pattern
	* is not encountered, it will cause this test to fail.
	*
	* @param ExpectedPatternString - The expected message string. Supports basic regex patterns.
	* @param CompareType - How to match this string with an encountered error, should it match exactly or simply just contain the string.
	* @param Occurrences - How many times to expect this error string to be seen. If > 0, the error must be seen the exact number of times
	* specified or the test will fail. If == 0, the error must be seen one or more times (with no upper limit) or the test will fail.
	*/
	CORE_API void AddExpectedError(FString ExpectedPatternString, EAutomationExpectedErrorFlags::MatchType CompareType = EAutomationExpectedErrorFlags::Contains, int32 Occurrences = 1);

	/**
>>>>>>> 4af6daef
	 * Is this a complex tast - if so it will be a stress test.
	 *
	 * @return true if this is a complex task.
	 */
	const bool IsComplexTask() const
	{
		return bComplexTask;
	}

	const bool IsRanOnSeparateThread() const
	{
		return bRunOnSeparateThread;
	}

	/**
	 * If true no logging will be included in test events
	 *
	 * @return true to suppress logs
	 */
	virtual bool SuppressLogs()
	{
		return bSuppressLogs;
	}

	/**
	 * Should the log category be captured and surfaced as part of the test.
	 * If true will then go through the SuppressLogWarnings and SuppressLogErrors checks for if this should be suppressed further or not
	 * Recommend overriding with a virtual function that contains a static TSet to check for the categories you want.
	 * 
	 * @return true to allow a log category through.
	 */
	virtual bool ShouldCaptureLogCategory(const class FName& Category) const { return true; }

	/**
	 * If returns true then logging with a level of Error will not be recorded in test results
	 *
	 * @return false to make errors errors
	 */
	virtual bool SuppressLogErrors() { return bSuppressLogErrors; }

	/**
	 * If returns true then logging with a level of Warning will not be recorded in test results
	 *
	 * @return true to make warnings errors
	 */
	virtual bool SuppressLogWarnings() { return bSuppressLogWarnings; }

	/**
	 * If returns true then logging with a level of Warning will be treated as an error
	 *
	 * @return true to make warnings errors
	 */
	virtual bool ElevateLogWarningsToErrors() { return bElevateLogWarningsToErrors; }

	/**
	 * Return suppressed log categories
	 */
	virtual TArray<FString> GetSuppressedLogCategories() { return SuppressedLogCategories; }


	/**
	 * Enqueues a new latent command.
	 */
	FORCEINLINE void AddCommand(IAutomationLatentCommand* NewCommand)
	{
		TSharedRef<IAutomationLatentCommand> CommandPtr = MakeShareable(NewCommand);
		FAutomationTestFramework::Get().EnqueueLatentCommand(CommandPtr);
	}

	/**
	 * Enqueues a new latent network command.
	 */
	FORCEINLINE void AddCommand(IAutomationNetworkCommand* NewCommand)
	{
		TSharedRef<IAutomationNetworkCommand> CommandPtr = MakeShareable(NewCommand);
		FAutomationTestFramework::Get().EnqueueNetworkCommand(CommandPtr);
	}

	/** Gets the filename where this test was defined. */
	virtual FString GetTestSourceFileName() const { return TEXT(""); }

	/** Gets the line number where this test was defined. */
	virtual int32 GetTestSourceFileLine() const { return 0; }

	/** Gets the filename where this test was defined. */
	virtual FString GetTestSourceFileName(const FString& InTestName) const { return GetTestSourceFileName(); }

	/** Gets the line number where this test was defined. */
	virtual int32 GetTestSourceFileLine(const FString& InTestName) const { return GetTestSourceFileLine(); }

	/** Allows navigation to the asset associated with the test if there is one. */
	virtual FString GetTestAssetPath(const FString& Parameter) const { return TEXT(""); }

	/** Return an exec command to open the test associated with this parameter. */
	virtual FString GetTestOpenCommand(const FString& Parameter) const { return TEXT(""); }

	void PushContext(const FString& Context)
	{
		ExecutionInfo.PushContext(Context);
	}

	void PopContext()
	{
		ExecutionInfo.PopContext();
	}

	/** Checks if the test is able to run in the current environment. */
	virtual bool CanRunInEnvironment(const FString& TestParams, FString* OutReason, bool* OutWarn) const
	{
		// By default the test is able to run in the current environment
		// It is responsibility of a child class to decide if the flow should skip the corresponding test.
		return true;
	}

public:

<<<<<<< HEAD
	bool TestEqual(const TCHAR* What, const int32 Actual, const int32 Expected);
	bool TestEqual(const TCHAR* What, const int64 Actual, const int64 Expected);
#if PLATFORM_64BITS
	bool TestEqual(const TCHAR* What, const SIZE_T Actual, const SIZE_T Expected);
#endif
	bool TestEqual(const TCHAR* What, const float Actual, const float Expected, float Tolerance = UE_KINDA_SMALL_NUMBER);
	bool TestEqual(const TCHAR* What, const double Actual, const double Expected, double Tolerance = UE_KINDA_SMALL_NUMBER);
	bool TestEqual(const TCHAR* What, const FVector Actual, const FVector Expected, float Tolerance = UE_KINDA_SMALL_NUMBER);
	bool TestEqual(const TCHAR* What, const FTransform Actual, const FTransform Expected, float Tolerance = UE_KINDA_SMALL_NUMBER);
	bool TestEqual(const TCHAR* What, const FRotator Actual, const FRotator Expected, float Tolerance = UE_KINDA_SMALL_NUMBER);
	bool TestEqual(const TCHAR* What, const FColor Actual, const FColor Expected);
	bool TestEqual(const TCHAR* What, const FLinearColor Actual, const FLinearColor Expected);
	bool TestEqual(const TCHAR* What, const TCHAR* Actual, const TCHAR* Expected);
	bool TestEqualInsensitive(const TCHAR* What, const TCHAR* Actual, const TCHAR* Expected);
=======
	CORE_API bool TestEqual(const TCHAR* What, const int32 Actual, const int32 Expected);
	CORE_API bool TestEqual(const TCHAR* What, const int64 Actual, const int64 Expected);
#if PLATFORM_64BITS
	CORE_API bool TestEqual(const TCHAR* What, const SIZE_T Actual, const SIZE_T Expected);
#endif
	CORE_API bool TestEqual(const TCHAR* What, const float Actual, const float Expected, float Tolerance = UE_KINDA_SMALL_NUMBER);
	CORE_API bool TestEqual(const TCHAR* What, const double Actual, const double Expected, double Tolerance = UE_KINDA_SMALL_NUMBER);
	CORE_API bool TestEqual(const TCHAR* What, const FVector Actual, const FVector Expected, float Tolerance = UE_KINDA_SMALL_NUMBER);
	CORE_API bool TestEqual(const TCHAR* What, const FTransform Actual, const FTransform Expected, float Tolerance = UE_KINDA_SMALL_NUMBER);
	CORE_API bool TestEqual(const TCHAR* What, const FRotator Actual, const FRotator Expected, float Tolerance = UE_KINDA_SMALL_NUMBER);
	CORE_API bool TestEqual(const TCHAR* What, const FColor Actual, const FColor Expected);
	CORE_API bool TestEqual(const TCHAR* What, const FLinearColor Actual, const FLinearColor Expected);
	CORE_API bool TestEqual(const TCHAR* What, const TCHAR* Actual, const TCHAR* Expected);
	CORE_API bool TestEqualInsensitive(const TCHAR* What, const TCHAR* Actual, const TCHAR* Expected);
>>>>>>> 4af6daef

	bool TestEqual(const FString& What, const int32 Actual, const int32 Expected)
	{
		return TestEqual(*What, Actual, Expected);
	}

	bool TestEqual(const FString& What, const float Actual, const float Expected, float Tolerance = UE_KINDA_SMALL_NUMBER)
	{
		return TestEqual(*What, Actual, Expected, Tolerance);
	}

	bool TestEqual(const FString& What, const double Actual, const double Expected, double Tolerance = UE_KINDA_SMALL_NUMBER)
	{
		return TestEqual(*What, Actual, Expected, Tolerance);
	}

	bool TestEqual(const FString& What, const FVector Actual, const FVector Expected, float Tolerance = UE_KINDA_SMALL_NUMBER)
	{
		return TestEqual(*What, Actual, Expected, Tolerance);
	}

<<<<<<< HEAD
	bool TestEqual(const FString& What, const FRotator Actual, const FRotator Expected, float Tolerance = UE_KINDA_SMALL_NUMBER)
=======
	bool TestEqual(const FString& What, const FTransform Actual, const FTransform Expected, float Tolerance = UE_KINDA_SMALL_NUMBER)
>>>>>>> 4af6daef
	{
		return TestEqual(*What, Actual, Expected, Tolerance);
	}

<<<<<<< HEAD
=======
	bool TestEqual(const FString& What, const FRotator Actual, const FRotator Expected, float Tolerance = UE_KINDA_SMALL_NUMBER)
	{
		return TestEqual(*What, Actual, Expected, Tolerance);
	}

>>>>>>> 4af6daef
	bool TestEqual(const FString& What, const FColor Actual, const FColor Expected)
	{
		return TestEqual(*What, Actual, Expected);
	}

	bool TestEqual(const FString& What, const TCHAR* Actual, const TCHAR* Expected)
	{
		return TestEqual(*What, Actual, Expected);
	}

	bool TestEqual(const TCHAR* What, const FString& Actual, const TCHAR* Expected)
	{
		return TestEqualInsensitive(What, *Actual, Expected);
	}

	bool TestEqual(const FString& What, const FString& Actual, const TCHAR* Expected)
	{
		return TestEqualInsensitive(*What, *Actual, Expected);
	}

	bool TestEqual(const TCHAR* What, const TCHAR* Actual, const FString& Expected)
	{
		return TestEqualInsensitive(What, Actual, *Expected);
	}

	bool TestEqual(const FString& What, const TCHAR* Actual, const FString& Expected)
	{
		return TestEqualInsensitive(*What, Actual, *Expected);
	}

	bool TestEqual(const TCHAR* What, const FString& Actual, const FString& Expected)
	{
		return TestEqualInsensitive(What, *Actual, *Expected);
	}

	bool TestEqual(const FString& What, const FString& Actual, const FString& Expected)
	{
		return TestEqualInsensitive(*What, *Actual, *Expected);
	}

	/**
	 * Logs an error if the two values are not equal.
	 *
	 * @param What - Description text for the test.
	 * @param A - The first value.
	 * @param B - The second value.
	 *
	 * @see TestNotEqual
	 */
	template<typename ValueType> 
	FORCEINLINE bool TestEqual(const TCHAR* What, const ValueType& Actual, const ValueType& Expected)
	{
		if (Actual != Expected)
		{
			AddError(FString::Printf(TEXT("%s: The two values are not equal."), What));
			return false;
		}
		return true;
	}

	template<typename ValueType>
	bool TestEqual(const FString& What, const ValueType& Actual, const ValueType& Expected)
	{
		return TestEqual(*What, Actual, Expected);
	}

	CORE_API bool TestNearlyEqual(const TCHAR* What, const float Actual, const float Expected, float Tolerance = UE_KINDA_SMALL_NUMBER);
	CORE_API bool TestNearlyEqual(const TCHAR* What, const double Actual, const double Expected, double Tolerance = UE_KINDA_SMALL_NUMBER);
	CORE_API bool TestNearlyEqual(const TCHAR* What, const FVector Actual, const FVector Expected, float Tolerance = UE_KINDA_SMALL_NUMBER);
	CORE_API bool TestNearlyEqual(const TCHAR* What, const FTransform Actual, const FTransform Expected, float Tolerance = UE_KINDA_SMALL_NUMBER);
	CORE_API bool TestNearlyEqual(const TCHAR* What, const FRotator Actual, const FRotator Expected, float Tolerance = UE_KINDA_SMALL_NUMBER);

	bool TestNearlyEqual(const FString& What, const float Actual, const float Expected, float Tolerance = UE_KINDA_SMALL_NUMBER)
	{
		return TestNearlyEqual(*What, Actual, Expected, Tolerance);
	}

	bool TestNearlyEqual(const FString& What, const double Actual, const double Expected, double Tolerance = UE_KINDA_SMALL_NUMBER)
	{
		return TestNearlyEqual(*What, Actual, Expected, Tolerance);
	}

	bool TestNearlyEqual(const FString& What, const FVector Actual, const FVector Expected, float Tolerance = UE_KINDA_SMALL_NUMBER)
	{
		return TestNearlyEqual(*What, Actual, Expected, Tolerance);
	}

	bool TestNearlyEqual(const FString& What, const FTransform Actual, const FTransform Expected, float Tolerance = UE_KINDA_SMALL_NUMBER)
	{
		return TestNearlyEqual(*What, Actual, Expected, Tolerance);
	}

	bool TestNearlyEqual(const FString& What, const FRotator Actual, const FRotator Expected, float Tolerance = UE_KINDA_SMALL_NUMBER)
	{
		return TestNearlyEqual(*What, Actual, Expected, Tolerance);
	}


	/**
	 * Logs an error if the specified Boolean value is not false.
	 *
	 * @param What - Description text for the test.
	 * @param Value - The value to test.
	 *
	 * @see TestFalse
	 */
	CORE_API bool TestFalse(const TCHAR* What, bool Value);

	bool TestFalse(const FString& What, bool Value)
	{
		return TestFalse(*What, Value);
	}

	/**
	 * Logs an error if the given shared pointer is valid.
	 *
	 * @param Description - Description text for the test.
	 * @param SharedPointer - The shared pointer to test.
	 *
	 * @see TestValid
	 */
	template<typename ValueType>
	FORCEINLINE bool TestInvalid(const TCHAR* Description, const TSharedPtr<ValueType>& SharedPointer)
	{
		if (SharedPointer.IsValid())
		{
			AddError(FString::Printf(TEXT("%s: The shared pointer is valid."), Description));
			return false;
		}
		return true;
	}

	template<typename ValueType> bool TestInvalid(const FString& Description, const TSharedPtr<ValueType>& SharedPointer)
	{
		return TestInvalid(*Description, SharedPointer);
	}

	/**
	 * Logs an error if the two values are equal.
	 *
	 * @param Description - Description text for the test.
	 * @param A - The first value.
	 * @param B - The second value.
	 *
	 * @see TestEqual
	 */
	template<typename ValueType>
	FORCEINLINE bool TestNotEqual(const TCHAR* Description, const ValueType& Actual, const ValueType& Expected)
	{
		if (Actual == Expected)
		{
			AddError(FString::Printf(TEXT("%s: The two values are equal."), Description));
			return false;
		}
		return true;
	}

	template<typename ValueType> bool TestNotEqual(const FString& Description, const ValueType& Actual, const ValueType& Expected)
	{
		return TestNotEqual(*Description, Actual, Expected);
	}

	/**
	 * Logs an error if the specified pointer is NULL.
	 *
	 * @param What - Description text for the test.
	 * @param Pointer - The pointer to test.
	 *
	 * @see TestNull
	 */
<<<<<<< HEAD
	template<typename ValueType> bool TestNotNull(const TCHAR* What, const ValueType* Pointer)
=======
	template<typename ValueType>
	FORCEINLINE bool TestNotNull(const TCHAR* What, const ValueType* Pointer)
>>>>>>> 4af6daef
	{
		if (Pointer == nullptr)
		{
			AddError(FString::Printf(TEXT("Expected '%s' to be not null."), What));
			return false;
		}
		return true;
	}

	template<typename ValueType> bool TestNotNull(const FString& What, const ValueType* Pointer)
	{
		return TestNotNull(*What, Pointer);
	}

	/**
	 * Logs an error if the two values are the same object in memory.
	 *
	 * @param Description - Description text for the test.
	 * @param A - The first value.
	 * @param B - The second value.
	 *
	 * @see TestSame
	 */
	template<typename ValueType>
	FORCEINLINE bool TestNotSame(const TCHAR* Description, const ValueType& Actual, const ValueType& Expected)
	{
		if (&Actual == &Expected)
		{
			AddError(FString::Printf(TEXT("%s: The two values are the same."), Description));
			return false;
		}
		return true;
	}

	template<typename ValueType> bool TestNotSame(const FString& Description, const ValueType& Actual, const ValueType& Expected)
	{
		return TestNotSame(*Description, Actual, Expected);
	}

	/**
	 * Logs an error if the specified pointer is not NULL.
	 *
	 * @param Description - Description text for the test.
	 * @param Pointer - The pointer to test.
	 *
	 * @see TestNotNull
	 */
	CORE_API bool TestNull(const TCHAR* What, const void* Pointer);

	bool TestNull(const FString& What, const void* Pointer)
	{
		return TestNull(*What, Pointer);
	}

	/**
	 * Logs an error if the two values are not the same object in memory.
	 *
	 * @param Description - Description text for the test.
	 * @param Actual - The actual value.
	 * @param Expected - The expected value.
	 *
	 * @see TestNotSame
	 */
	template<typename ValueType>
	FORCEINLINE bool TestSame(const TCHAR* Description, const ValueType& Actual, const ValueType& Expected)
	{
		if (&Actual != &Expected)
		{
			AddError(FString::Printf(TEXT("%s: The two values are not the same."), Description));
			return false;
		}
		return true;
	}

	template<typename ValueType> bool TestSame(const FString& Description, const ValueType& Actual, const ValueType& Expected)
	{
		return TestSame(*Description, Actual, Expected);
	}

	/**
	 * Logs an error if the specified Boolean value is not true.
	 *
	 * @param Description - Description text for the test.
	 * @param Value - The value to test.
	 *
	 * @see TestFalse
	 */
	CORE_API bool TestTrue(const TCHAR* What, bool Value);

	bool TestTrue(const FString& What, bool Value)
	{
		return TestTrue(*What, Value);
	}

	/** Macro version of above, uses the passed in expression as the description as well */
	#define TestTrueExpr(Expression) TestTrue(TEXT(#Expression), Expression)

	/**
	 * Logs an error if the given shared pointer is not valid.
	 *
	 * @param Description - Description text for the test.
	 * @param SharedPointer - The shared pointer to test.
	 *
	 * @see TestInvalid
	 */
	template<typename ValueType>
	FORCEINLINE bool TestValid(const TCHAR* Description, const TSharedPtr<ValueType>& SharedPointer)
	{
		if (!SharedPointer.IsValid())
		{
			AddError(FString::Printf(TEXT("%s: The shared pointer is not valid."), Description));
			return false;
		}
		return true;
	}

	template<typename ValueType> bool TestValid(const FString& Description, const TSharedPtr<ValueType>& SharedPointer)
	{
		return TestValid(*Description, SharedPointer);
	}

protected:
	/**
	 * Asks the test to enumerate variants that will all go through the "RunTest" function with different parameters (for load all maps, this should enumerate all maps to load)\
	 *
	 * @param OutBeautifiedNames - Name of the test that can be displayed by the UI (for load all maps, it would be the map name without any directory prefix)
	 * @param OutTestCommands - The parameters to be specified to each call to RunTests (for load all maps, it would be the map name to load)
	 */
	virtual void GetTests(TArray<FString>& OutBeautifiedNames, TArray <FString>& OutTestCommands) const = 0;

	/**
	 * Virtual call to execute the automation test.  
	 *
	 * @param Parameters - Parameter list for the test (but it will be empty for simple tests)
	 * @return TRUE if the test was run successfully; FALSE otherwise
	 */
	virtual bool RunTest(const FString& Parameters)=0;

	/**
	 * Returns the beautified test name
	 */
	virtual FString GetBeautifiedTestName() const = 0;

	/** Sets the parameter context of the test. */
	virtual void SetTestContext(FString Context) { TestParameterContext = Context; }

	/** Extracts a combined EAutomationTestFlags value from a string representation using tag notation "[Filter_1]...[Filter_n][Tag_1]...[Tag_m]" */
<<<<<<< HEAD
	uint32 ExtractAutomationTestFlags(FString InTagNotation);
=======
	CORE_API uint32 ExtractAutomationTestFlags(FString InTagNotation);
>>>>>>> 4af6daef

protected:

	//Flag to indicate if this is a complex task
	bool bComplexTask;

	//Flag to indicate if this test should be ran on it's own thread
	bool bRunOnSeparateThread;

	/** Flag to suppress logs */
	bool bSuppressLogs = false;

	/** Name of the test */
	FString TestName;

	/** Context of the test */
	FString TestParameterContext;

	/** Info related to the last execution of this test */
	FAutomationTestExecutionInfo ExecutionInfo;

	//allow framework to call protected function
	friend class FAutomationTestFramework;

private:
	/**
	* Returns whether this test has defined any expected log messages matching the given message.
	* If a match is found, the expected message definition increments it actual occurrence count.
	*
	* @return true if this message matches any of the expected messages
	*/
<<<<<<< HEAD
	bool IsExpectedMessage(const FString& Message, const ELogVerbosity::Type& Verbosity = ELogVerbosity::All);

	/**
	 * Sets whether the test has succeeded or not
	 *
	 * @param	bSuccessful	true to mark the test successful, false to mark the test as failed
	 */
	void InternalSetSuccessState(bool bSuccessful);

	/* Log messages to be expected while processing this test.*/
	TArray<FAutomationExpectedMessage> ExpectedMessages;

=======
	CORE_API bool IsExpectedMessage(const FString& Message, const ELogVerbosity::Type& Verbosity = ELogVerbosity::All);

	/**
	 * Sets whether the test has succeeded or not
	 *
	 * @param	bSuccessful	true to mark the test successful, false to mark the test as failed
	 */
	CORE_API void InternalSetSuccessState(bool bSuccessful);

	/* Log messages to be expected while processing this test.*/
	TArray<FAutomationExpectedMessage> ExpectedMessages;

>>>>>>> 4af6daef
	/** Critical section lock */
	FCriticalSection ActionCS;
};

class FBDDAutomationTestBase : public FAutomationTestBase
{ 
public:
	FBDDAutomationTestBase(const FString& InName, const bool bInComplexTask)
		: FAutomationTestBase(InName, bInComplexTask) 
		, bIsDiscoveryMode(false)
		, bBaseRunTestRan(false)
	{}

	virtual bool RunTest(const FString& Parameters) override
	{
		bBaseRunTestRan = true;
		TestIdToExecute = Parameters;

		return true;
	}

	virtual void GetTests(TArray<FString>& OutBeautifiedNames, TArray <FString>& OutTestCommands) const override
	{
		const_cast<FBDDAutomationTestBase*>(this)->BeautifiedNames.Empty();
		const_cast<FBDDAutomationTestBase*>(this)->TestCommands.Empty();

		bIsDiscoveryMode = true;
		const_cast<FBDDAutomationTestBase*>(this)->RunTest(FString());
		bIsDiscoveryMode = false;

		OutBeautifiedNames.Append(BeautifiedNames);
		OutTestCommands.Append(TestCommands);
		bBaseRunTestRan = false;
	}

	bool IsDiscoveryMode() const
	{
		return bIsDiscoveryMode;
	}

	void xDescribe(const FString& InDescription, TFunction<void()> DoWork)
	{
		check(bBaseRunTestRan);
		//disabled this suite
	}

	void Describe(const FString& InDescription, TFunction<void()> DoWork)
	{
		check(bBaseRunTestRan);

		PushDescription(InDescription);

		int32 OriginalBeforeEachCount = BeforeEachStack.Num();
		int32 OriginalAfterEachCount = AfterEachStack.Num();

		DoWork();

		check(OriginalBeforeEachCount <= BeforeEachStack.Num());
		if (OriginalBeforeEachCount != BeforeEachStack.Num())
		{
			BeforeEachStack.Pop();
		}

		check(OriginalAfterEachCount <= AfterEachStack.Num());
		if (OriginalAfterEachCount != AfterEachStack.Num())
		{
			AfterEachStack.Pop();
		}

		PopDescription(InDescription);
	}
	
	void xIt(const FString& InDescription, TFunction<void()> DoWork)
	{
		check(bBaseRunTestRan);
		//disabled this spec
	}

	void It(const FString& InDescription, TFunction<void()> DoWork)
	{
		check(bBaseRunTestRan);

		PushDescription(InDescription);

		if (bIsDiscoveryMode)
		{
			BeautifiedNames.Add(GetDescription());

			bIsDiscoveryMode = false;
			TestCommands.Add(GetDescription());
			bIsDiscoveryMode = true;
		}
		else if (TestIdToExecute.IsEmpty() || GetDescription() == TestIdToExecute)
		{
			for (int32 Index = 0; Index < BeforeEachStack.Num(); Index++)
			{
				BeforeEachStack[Index]();
			}

			DoWork();

			for (int32 Index = AfterEachStack.Num() - 1; Index >= 0; Index--)
			{
				AfterEachStack[Index]();
			}
		}

		PopDescription(InDescription);
	}

	void BeforeEach(TFunction<void()> DoWork)
	{
		BeforeEachStack.Push(DoWork);
	}

	void AfterEach(TFunction<void()> DoWork)
	{
		AfterEachStack.Push(DoWork);
	}

private:

	void PushDescription(const FString& InDescription)
	{
		Description.Add(InDescription);
	}

	void PopDescription(const FString& InDescription)
	{
		Description.RemoveAt(Description.Num() - 1);
	}

	FString GetDescription() const
	{
		FString CompleteDescription;
		for (int32 Index = 0; Index < Description.Num(); ++Index)
		{
			if (Description[Index].IsEmpty())
			{
				continue;
			}

			if (CompleteDescription.IsEmpty())
			{
				CompleteDescription = Description[Index];
			}
			else if (FChar::IsWhitespace(CompleteDescription[CompleteDescription.Len() - 1]) || FChar::IsWhitespace(Description[Index][0]))
			{
				if (bIsDiscoveryMode)
				{
					CompleteDescription = CompleteDescription + TEXT(".") + Description[Index];
				}
				else
				{
					CompleteDescription = CompleteDescription + Description[Index];
				}
			}
			else
			{
				if (bIsDiscoveryMode)
				{
					CompleteDescription = FString::Printf(TEXT("%s.%s"), *CompleteDescription, *Description[Index]);
				}
				else
				{
					CompleteDescription = FString::Printf(TEXT("%s %s"), *CompleteDescription, *Description[Index]);
				}
			}
		}

		return CompleteDescription;
	}

private:

	FString TestIdToExecute;
	TArray<FString> Description;
	TArray<TFunction<void()>> BeforeEachStack;
	TArray<TFunction<void()>> AfterEachStack;

	TArray<FString> BeautifiedNames;
	TArray<FString> TestCommands;
	mutable bool bIsDiscoveryMode;
	mutable bool bBaseRunTestRan;
};

DECLARE_DELEGATE(FDoneDelegate);

class FAutomationSpecBase 
	: public FAutomationTestBase
	, public TSharedFromThis<FAutomationSpecBase>
{
private:

	class FSingleExecuteLatentCommand : public IAutomationLatentCommand
	{
	public:
		FSingleExecuteLatentCommand(const FAutomationSpecBase* const InSpec, TFunction<void()> InPredicate, bool bInSkipIfErrored = false)
			: Spec(InSpec)
			, Predicate(MoveTemp(InPredicate))
			, bSkipIfErrored(bInSkipIfErrored)
		{ }

		virtual ~FSingleExecuteLatentCommand()
		{ }

		virtual bool Update() override
		{
			if (bSkipIfErrored && Spec->HasAnyErrors())
			{
				return true;
			}

			Predicate();
			return true;
		}

	private:

		const FAutomationSpecBase* const Spec;
		const TFunction<void()> Predicate;
		const bool bSkipIfErrored;
	};

	class FUntilDoneLatentCommand : public IAutomationLatentCommand
	{
	public:

		FUntilDoneLatentCommand(FAutomationSpecBase* const InSpec, TFunction<void(const FDoneDelegate&)> InPredicate, const FTimespan& InTimeout, bool bInSkipIfErrored = false)
			: Spec(InSpec)
			, Predicate(MoveTemp(InPredicate))
			, Timeout(InTimeout)
			, bSkipIfErrored(bInSkipIfErrored)
			, bIsRunning(false)
			, bDone(false)
		{ }

		virtual ~FUntilDoneLatentCommand()
		{ }

		virtual bool Update() override
		{
			if (!bIsRunning)
			{
				if (bSkipIfErrored && Spec->HasAnyErrors())
				{
					return true;
				}

				bDone = false;
				Predicate(FDoneDelegate::CreateSP(this, &FUntilDoneLatentCommand::Done));
				bIsRunning = true;
				StartedRunning = FDateTime::UtcNow();
			}

			if (bDone)
			{
				Reset();
				return true;
			}
			else if (FDateTime::UtcNow() >= StartedRunning + Timeout)
			{
				Reset();
				Spec->AddError(TEXT("Latent command timed out."), 0);
				return true;
			}

			return false;
		}

	private:

		void Done()
		{
			if (bIsRunning)
			{
				bDone = true;
			}
		}

		void Reset()
		{
			// Reset the done for the next potential run of this command
			bDone = false;
			bIsRunning = false;
		}

	private:

		FAutomationSpecBase* const Spec;
		const TFunction<void(const FDoneDelegate&)> Predicate;
		const FTimespan Timeout;
		const bool bSkipIfErrored;

		bool bIsRunning;
		FDateTime StartedRunning;
		FThreadSafeBool bDone;
	};

	class FAsyncUntilDoneLatentCommand : public IAutomationLatentCommand
	{
	public:

		FAsyncUntilDoneLatentCommand(FAutomationSpecBase* const InSpec, EAsyncExecution InExecution, TFunction<void(const FDoneDelegate&)> InPredicate, const FTimespan& InTimeout, bool bInSkipIfErrored = false)
			: Spec(InSpec)
			, Execution(InExecution)
			, Predicate(MoveTemp(InPredicate))
			, Timeout(InTimeout)
			, bSkipIfErrored(bInSkipIfErrored)
			, bDone(false)
		{ }

		virtual ~FAsyncUntilDoneLatentCommand()
		{ }

		virtual bool Update() override
		{
			if (!Future.IsValid())
			{
				if (bSkipIfErrored && Spec->HasAnyErrors())
				{
					return true;
				}

				bDone = false;
				Future = Async(Execution, [this]() {
					Predicate(FDoneDelegate::CreateRaw(this, &FAsyncUntilDoneLatentCommand::Done));
				});

				StartedRunning = FDateTime::UtcNow();
			}

			if (bDone)
			{
				Reset();
				return true;
			}
			else if (FDateTime::UtcNow() >= StartedRunning + Timeout)
			{
				Reset();
				Spec->AddError(TEXT("Latent command timed out."), 0);
				return true;
			}

			return false;
		}

	private:

		void Done()
		{
			if (Future.IsValid())
			{
				bDone = true;
			}
		}

		void Reset()
		{
			// Reset the done for the next potential run of this command
			bDone = false;
			Future.Reset();
		}

	private:

		FAutomationSpecBase* const Spec;
		const EAsyncExecution Execution;
		const TFunction<void(const FDoneDelegate&)> Predicate;
		const FTimespan Timeout;
		const bool bSkipIfErrored;

		FThreadSafeBool bDone;
		FDateTime StartedRunning;
		TFuture<void> Future;
	};

	class FAsyncLatentCommand : public IAutomationLatentCommand
	{
	public:

		FAsyncLatentCommand(FAutomationSpecBase* const InSpec, EAsyncExecution InExecution, TFunction<void()> InPredicate, const FTimespan& InTimeout, bool bInSkipIfErrored = false)
			: Spec(InSpec)
			, Execution(InExecution)
			, Predicate(MoveTemp(InPredicate))
			, Timeout(InTimeout)
			, bSkipIfErrored(bInSkipIfErrored)
			, bDone(false)
		{ }

		virtual ~FAsyncLatentCommand()
		{ }

		virtual bool Update() override
		{
			if (!Future.IsValid())
			{
				if (bSkipIfErrored && Spec->HasAnyErrors())
				{
					return true;
				}

				bDone = false;
				Future = Async(Execution, [this]() {
					Predicate();
					Done();
				});

				StartedRunning = FDateTime::UtcNow();
			}

			if (bDone)
			{
				Reset();
				return true;
			}
			else if (FDateTime::UtcNow() >= StartedRunning + Timeout)
			{
				Reset();
				Spec->AddError(TEXT("Latent command timed out."), 0);
				return true;
			}

			return false;
		}

	private:

		void Done()
		{
			if (Future.IsValid())
			{
				bDone = true;
			}
		}

		void Reset()
		{
			// Reset the done for the next potential run of this command
			bDone = false;
			Future.Reset();
		}

	private:

		FAutomationSpecBase* const Spec;
		const EAsyncExecution Execution;
		const TFunction<void()> Predicate;
		const FTimespan Timeout;
		const bool bSkipIfErrored;

		FThreadSafeBool bDone;
		FDateTime StartedRunning;
		TFuture<void> Future;
	};

	struct FSpecIt
	{
	public:

		FString Description;
		FString Id;
		FString Filename;
		int32 LineNumber;
		TSharedRef<IAutomationLatentCommand> Command;

		FSpecIt(FString InDescription, FString InId, FString InFilename, int32 InLineNumber, TSharedRef<IAutomationLatentCommand> InCommand)
			: Description(MoveTemp(InDescription))
			, Id(MoveTemp(InId))
			, Filename(InFilename)
			, LineNumber(MoveTemp(InLineNumber))
			, Command(MoveTemp(InCommand))
		{ }
	};

	struct FSpecDefinitionScope
	{
	public:

		FString Description;

		TArray<TSharedRef<IAutomationLatentCommand>> BeforeEach;
		TArray<TSharedRef<FSpecIt>> It;
		TArray<TSharedRef<IAutomationLatentCommand>> AfterEach;

		TArray<TSharedRef<FSpecDefinitionScope>> Children;
	};

	struct FSpec
	{
	public:

		FString Id;
		FString Description;
		FString Filename;
		int32 LineNumber;
		TArray<TSharedRef<IAutomationLatentCommand>> Commands;
	};

public:

	FAutomationSpecBase(const FString& InName, const bool bInComplexTask)
		: FAutomationTestBase(InName, bInComplexTask)
		, DefaultTimeout(FTimespan::FromSeconds(30))
		, bEnableSkipIfError(true)
		, RootDefinitionScope(MakeShareable(new FSpecDefinitionScope()))		
	{
		DefinitionScopeStack.Push(RootDefinitionScope.ToSharedRef());
	}

	virtual bool RunTest(const FString& InParameters) override
	{
		EnsureDefinitions();

		if (!InParameters.IsEmpty())
		{
			const TSharedRef<FSpec>* SpecToRun = IdToSpecMap.Find(InParameters);
			if (SpecToRun != nullptr)
			{
				for (int32 Index = 0; Index < (*SpecToRun)->Commands.Num(); ++Index)
				{
					FAutomationTestFramework::GetInstance().EnqueueLatentCommand((*SpecToRun)->Commands[Index]);
				}
			}
		}
		else
		{
			TArray<TSharedRef<FSpec>> Specs;
			IdToSpecMap.GenerateValueArray(Specs);

			for (int32 SpecIndex = 0; SpecIndex < Specs.Num(); SpecIndex++)
			{
				for (int32 CommandIndex = 0; CommandIndex < Specs[SpecIndex]->Commands.Num(); ++CommandIndex)
				{
					FAutomationTestFramework::GetInstance().EnqueueLatentCommand(Specs[SpecIndex]->Commands[CommandIndex]);
				}
			}
		}

		return true;
	}

	virtual bool IsStressTest() const 
	{
		return false; 
	}

	virtual uint32 GetRequiredDeviceNum() const override 
	{ 
		return 1; 
	}

	virtual FString GetTestSourceFileName(const FString& InTestName) const override
	{
		FString TestId = InTestName;
		if (TestId.StartsWith(TestName + TEXT(" ")))
		{
			TestId = InTestName.RightChop(TestName.Len() + 1);
		}

		const TSharedRef<FSpec>* Spec = IdToSpecMap.Find(TestId);
		if (Spec != nullptr)
		{
			return (*Spec)->Filename;
		}

		return FAutomationTestBase::GetTestSourceFileName();
	}

	virtual int32 GetTestSourceFileLine(const FString& InTestName) const override
	{ 
		FString TestId = InTestName;
		if (TestId.StartsWith(TestName + TEXT(" ")))
		{
			TestId = InTestName.RightChop(TestName.Len() + 1);
		}

		const TSharedRef<FSpec>* Spec = IdToSpecMap.Find(TestId);
		if (Spec != nullptr)
		{
			return (*Spec)->LineNumber;
		}

		return FAutomationTestBase::GetTestSourceFileLine();
	}

	virtual void GetTests(TArray<FString>& OutBeautifiedNames, TArray<FString>& OutTestCommands) const override
	{
		EnsureDefinitions();

		TArray<TSharedRef<FSpec>> Specs;
		IdToSpecMap.GenerateValueArray(Specs);

		for (int32 Index = 0; Index < Specs.Num(); Index++)
		{
			OutTestCommands.Push(Specs[Index]->Id);
			OutBeautifiedNames.Push(Specs[Index]->Description);
		}
	}

	void xDescribe(const FString& InDescription, TFunction<void()> DoWork)
	{
		//disabled
	}

	void Describe(const FString& InDescription, TFunction<void()> DoWork)
	{
		LLM_SCOPE_BYNAME(TEXT("AutomationTest/Framework"));
		const TSharedRef<FSpecDefinitionScope> ParentScope = DefinitionScopeStack.Last();
		const TSharedRef<FSpecDefinitionScope> NewScope = MakeShareable(new FSpecDefinitionScope());
		NewScope->Description = InDescription;
		ParentScope->Children.Push(NewScope);

		DefinitionScopeStack.Push(NewScope);
		PushDescription(InDescription);
		DoWork();
		PopDescription(InDescription);
		DefinitionScopeStack.Pop();

		if (NewScope->It.Num() == 0 && NewScope->Children.Num() == 0)
		{
			ParentScope->Children.Remove(NewScope);
		}
	}

	void xIt(const FString& InDescription, TFunction<void()> DoWork)
	{
		//disabled
	}

	void xIt(const FString& InDescription, EAsyncExecution Execution, TFunction<void()> DoWork)
	{
		//disabled
	}

	void xIt(const FString& InDescription, EAsyncExecution Execution, const FTimespan& Timeout, TFunction<void()> DoWork)
	{
		//disabled
	}

	void xLatentIt(const FString& InDescription, TFunction<void(const FDoneDelegate&)> DoWork)
	{
		//disabled
	}

	void xLatentIt(const FString& InDescription, const FTimespan& Timeout, TFunction<void(const FDoneDelegate&)> DoWork)
	{
		//disabled
	}

	void xLatentIt(const FString& InDescription, EAsyncExecution Execution, TFunction<void(const FDoneDelegate&)> DoWork)
	{
		//disabled
	}

	void xLatentIt(const FString& InDescription, EAsyncExecution Execution, const FTimespan& Timeout, TFunction<void(const FDoneDelegate&)> DoWork)
	{
		//disabled
	}

	void It(const FString& InDescription, TFunction<void()> DoWork)
	{
		const TSharedRef<FSpecDefinitionScope> CurrentScope = DefinitionScopeStack.Last();
		const auto Stack = GetStack();

		PushDescription(InDescription);
		CurrentScope->It.Push(MakeShareable(new FSpecIt(GetDescription(), GetId(), Stack.Get()[0].Filename, Stack.Get()[0].LineNumber, MakeShareable(new FSingleExecuteLatentCommand(this, DoWork, bEnableSkipIfError)))));
		PopDescription(InDescription);
	}

	void It(const FString& InDescription, EAsyncExecution Execution, TFunction<void()> DoWork)
	{
		const TSharedRef<FSpecDefinitionScope> CurrentScope = DefinitionScopeStack.Last();
		const auto Stack = GetStack();

		PushDescription(InDescription);
		CurrentScope->It.Push(MakeShareable(new FSpecIt(GetDescription(), GetId(), Stack.Get()[0].Filename, Stack.Get()[0].LineNumber, MakeShareable(new FAsyncLatentCommand(this, Execution, DoWork, DefaultTimeout, bEnableSkipIfError)))));
		PopDescription(InDescription);
	}

	void It(const FString& InDescription, EAsyncExecution Execution, const FTimespan& Timeout, TFunction<void()> DoWork)
	{
		const TSharedRef<FSpecDefinitionScope> CurrentScope = DefinitionScopeStack.Last();
		const auto Stack = GetStack();

		PushDescription(InDescription);
		CurrentScope->It.Push(MakeShareable(new FSpecIt(GetDescription(), GetId(), Stack.Get()[0].Filename, Stack.Get()[0].LineNumber, MakeShareable(new FAsyncLatentCommand(this, Execution, DoWork, Timeout, bEnableSkipIfError)))));
		PopDescription(InDescription);
	}

	void LatentIt(const FString& InDescription, TFunction<void(const FDoneDelegate&)> DoWork)
	{
		const TSharedRef<FSpecDefinitionScope> CurrentScope = DefinitionScopeStack.Last();
		const auto Stack = GetStack();

		PushDescription(InDescription);
		CurrentScope->It.Push(MakeShareable(new FSpecIt(GetDescription(), GetId(), Stack.Get()[0].Filename, Stack.Get()[0].LineNumber, MakeShareable(new FUntilDoneLatentCommand(this, DoWork, DefaultTimeout, bEnableSkipIfError)))));
		PopDescription(InDescription);
	}

	void LatentIt(const FString& InDescription, const FTimespan& Timeout, TFunction<void(const FDoneDelegate&)> DoWork)
	{
		const TSharedRef<FSpecDefinitionScope> CurrentScope = DefinitionScopeStack.Last();
		const auto Stack = GetStack();

		PushDescription(InDescription);
		CurrentScope->It.Push(MakeShareable(new FSpecIt(GetDescription(), GetId(), Stack.Get()[0].Filename, Stack.Get()[0].LineNumber, MakeShareable(new FUntilDoneLatentCommand(this, DoWork, Timeout, bEnableSkipIfError)))));
		PopDescription(InDescription);
	}

	void LatentIt(const FString& InDescription, EAsyncExecution Execution, TFunction<void(const FDoneDelegate&)> DoWork)
	{
		const TSharedRef<FSpecDefinitionScope> CurrentScope = DefinitionScopeStack.Last();
		const auto Stack = GetStack();

		PushDescription(InDescription);
		CurrentScope->It.Push(MakeShareable(new FSpecIt(GetDescription(), GetId(), Stack.Get()[0].Filename, Stack.Get()[0].LineNumber, MakeShareable(new FAsyncUntilDoneLatentCommand(this, Execution, DoWork, DefaultTimeout, bEnableSkipIfError)))));
		PopDescription(InDescription);
	}

	void LatentIt(const FString& InDescription, EAsyncExecution Execution, const FTimespan& Timeout, TFunction<void(const FDoneDelegate&)> DoWork)
	{
		const TSharedRef<FSpecDefinitionScope> CurrentScope = DefinitionScopeStack.Last();
		const auto Stack = GetStack();

		PushDescription(InDescription);
		CurrentScope->It.Push(MakeShareable(new FSpecIt(GetDescription(), GetId(), Stack.Get()[0].Filename, Stack.Get()[0].LineNumber, MakeShareable(new FAsyncUntilDoneLatentCommand(this, Execution, DoWork, Timeout, bEnableSkipIfError)))));
		PopDescription(InDescription);
	}

	void xBeforeEach(TFunction<void()> DoWork)
	{
		// disabled
	}

	void xBeforeEach(EAsyncExecution Execution, TFunction<void()> DoWork)
	{
		// disabled
	}

	void xBeforeEach(EAsyncExecution Execution, const FTimespan& Timeout, TFunction<void()> DoWork)
	{
		// disabled
	}

	void xLatentBeforeEach(TFunction<void(const FDoneDelegate&)> DoWork)
	{
		// disabled
	}

	void xLatentBeforeEach(const FTimespan& Timeout, TFunction<void(const FDoneDelegate&)> DoWork)
	{
		// disabled
	}

	void xLatentBeforeEach(EAsyncExecution Execution, TFunction<void(const FDoneDelegate&)> DoWork)
	{
		// disabled
	}

	void xLatentBeforeEach(EAsyncExecution Execution, const FTimespan& Timeout, TFunction<void(const FDoneDelegate&)> DoWork)
	{
		// disabled
	}

	void BeforeEach(TFunction<void()> DoWork)
	{
		const TSharedRef<FSpecDefinitionScope> CurrentScope = DefinitionScopeStack.Last();
		CurrentScope->BeforeEach.Push(MakeShareable(new FSingleExecuteLatentCommand(this, DoWork, bEnableSkipIfError)));
	}

	void BeforeEach(EAsyncExecution Execution, TFunction<void()> DoWork)
	{
		const TSharedRef<FSpecDefinitionScope> CurrentScope = DefinitionScopeStack.Last();
		CurrentScope->BeforeEach.Push(MakeShareable(new FAsyncLatentCommand(this, Execution, DoWork, DefaultTimeout, bEnableSkipIfError)));
	}

	void BeforeEach(EAsyncExecution Execution, const FTimespan& Timeout, TFunction<void()> DoWork)
	{
		const TSharedRef<FSpecDefinitionScope> CurrentScope = DefinitionScopeStack.Last();
		CurrentScope->BeforeEach.Push(MakeShareable(new FAsyncLatentCommand(this, Execution, DoWork, Timeout, bEnableSkipIfError)));
	}

	void LatentBeforeEach(TFunction<void(const FDoneDelegate&)> DoWork)
	{
		const TSharedRef<FSpecDefinitionScope> CurrentScope = DefinitionScopeStack.Last();
		CurrentScope->BeforeEach.Push(MakeShareable(new FUntilDoneLatentCommand(this, DoWork, DefaultTimeout, bEnableSkipIfError)));
	}

	void LatentBeforeEach(const FTimespan& Timeout, TFunction<void(const FDoneDelegate&)> DoWork)
	{
		const TSharedRef<FSpecDefinitionScope> CurrentScope = DefinitionScopeStack.Last();
		CurrentScope->BeforeEach.Push(MakeShareable(new FUntilDoneLatentCommand(this, DoWork, Timeout, bEnableSkipIfError)));
	}
	     
	void LatentBeforeEach(EAsyncExecution Execution, TFunction<void(const FDoneDelegate&)> DoWork)
	{
		const TSharedRef<FSpecDefinitionScope> CurrentScope = DefinitionScopeStack.Last();
		CurrentScope->BeforeEach.Push(MakeShareable(new FAsyncUntilDoneLatentCommand(this, Execution, DoWork, DefaultTimeout, bEnableSkipIfError)));
	}

	void LatentBeforeEach(EAsyncExecution Execution, const FTimespan& Timeout, TFunction<void(const FDoneDelegate&)> DoWork)
	{
		const TSharedRef<FSpecDefinitionScope> CurrentScope = DefinitionScopeStack.Last();
		CurrentScope->BeforeEach.Push(MakeShareable(new FAsyncUntilDoneLatentCommand(this, Execution, DoWork, Timeout, bEnableSkipIfError)));
	}

	void xAfterEach(TFunction<void()> DoWork)
	{
		// disabled
	}

	void xAfterEach(EAsyncExecution Execution, TFunction<void()> DoWork)
	{
		// disabled
	}

	void xAfterEach(EAsyncExecution Execution, const FTimespan& Timeout, TFunction<void()> DoWork)
	{
		// disabled
	}

	void xLatentAfterEach(TFunction<void(const FDoneDelegate&)> DoWork)
	{
		// disabled
	}

	void xLatentAfterEach(const FTimespan& Timeout, TFunction<void(const FDoneDelegate&)> DoWork)
	{
		// disabled
	}

	void xLatentAfterEach(EAsyncExecution Execution, TFunction<void(const FDoneDelegate&)> DoWork)
	{
		// disabled
	}

	void xLatentAfterEach(EAsyncExecution Execution, const FTimespan& Timeout, TFunction<void(const FDoneDelegate&)> DoWork)
	{
		// disabled
	}

	void AfterEach(TFunction<void()> DoWork)
	{
		const TSharedRef<FSpecDefinitionScope> CurrentScope = DefinitionScopeStack.Last();
		CurrentScope->AfterEach.Push(MakeShareable(new FSingleExecuteLatentCommand(this, DoWork)));
	}

	void AfterEach(EAsyncExecution Execution, TFunction<void()> DoWork)
	{
		const TSharedRef<FSpecDefinitionScope> CurrentScope = DefinitionScopeStack.Last();
		CurrentScope->AfterEach.Push(MakeShareable(new FAsyncLatentCommand(this, Execution, DoWork, DefaultTimeout)));
	}

	void AfterEach(EAsyncExecution Execution, const FTimespan& Timeout, TFunction<void()> DoWork)
	{
		const TSharedRef<FSpecDefinitionScope> CurrentScope = DefinitionScopeStack.Last();
		CurrentScope->AfterEach.Push(MakeShareable(new FAsyncLatentCommand(this, Execution, DoWork, Timeout)));
	}

	void LatentAfterEach(TFunction<void(const FDoneDelegate&)> DoWork)
	{
		const TSharedRef<FSpecDefinitionScope> CurrentScope = DefinitionScopeStack.Last();
		CurrentScope->AfterEach.Push(MakeShareable(new FUntilDoneLatentCommand(this, DoWork, DefaultTimeout)));
	}

	void LatentAfterEach(const FTimespan& Timeout, TFunction<void(const FDoneDelegate&)> DoWork)
	{
		const TSharedRef<FSpecDefinitionScope> CurrentScope = DefinitionScopeStack.Last();
		CurrentScope->AfterEach.Push(MakeShareable(new FUntilDoneLatentCommand(this, DoWork, Timeout)));
	}

	void LatentAfterEach(EAsyncExecution Execution, TFunction<void(const FDoneDelegate&)> DoWork)
	{
		const TSharedRef<FSpecDefinitionScope> CurrentScope = DefinitionScopeStack.Last();
		CurrentScope->AfterEach.Push(MakeShareable(new FAsyncUntilDoneLatentCommand(this, Execution, DoWork, DefaultTimeout)));
	}

	void LatentAfterEach(EAsyncExecution Execution, const FTimespan& Timeout, TFunction<void(const FDoneDelegate&)> DoWork)
	{
		const TSharedRef<FSpecDefinitionScope> CurrentScope = DefinitionScopeStack.Last();
		CurrentScope->AfterEach.Push(MakeShareable(new FAsyncUntilDoneLatentCommand(this, Execution, DoWork, Timeout)));
	}

protected:

	/* The timespan for how long a block should be allowed to execute before giving up and failing the test */
	FTimespan DefaultTimeout;

	/* Whether or not BeforeEach and It blocks should skip execution if the test has already failed */
	bool bEnableSkipIfError;

	void EnsureDefinitions() const
	{
		if (!bHasBeenDefined)
		{
			const_cast<FAutomationSpecBase*>(this)->Define();
			const_cast<FAutomationSpecBase*>(this)->PostDefine();
		}
	}

	virtual void Define() = 0;

	void PostDefine()
	{
		TArray<TSharedRef<FSpecDefinitionScope>> Stack;
		Stack.Push(RootDefinitionScope.ToSharedRef());

		TArray<TSharedRef<IAutomationLatentCommand>> BeforeEach;
		TArray<TSharedRef<IAutomationLatentCommand>> AfterEach;

		while (Stack.Num() > 0)
		{
			const TSharedRef<FSpecDefinitionScope> Scope = Stack.Last();

			BeforeEach.Append(Scope->BeforeEach);
			AfterEach.Append(Scope->AfterEach); // iterate in reverse

			for (int32 ItIndex = 0; ItIndex < Scope->It.Num(); ItIndex++)
			{
				TSharedRef<FSpecIt> It = Scope->It[ItIndex];

				TSharedRef<FSpec> Spec = MakeShareable(new FSpec());
				Spec->Id = It->Id;
				Spec->Description = It->Description;
				Spec->Filename = It->Filename;
				Spec->LineNumber = It->LineNumber;
				Spec->Commands.Append(BeforeEach);
				Spec->Commands.Add(It->Command);

				for (int32 AfterEachIndex = AfterEach.Num() - 1; AfterEachIndex >= 0; AfterEachIndex--)
				{
					Spec->Commands.Add(AfterEach[AfterEachIndex]);
				}

				check(!IdToSpecMap.Contains(Spec->Id));
				IdToSpecMap.Add(Spec->Id, Spec);
			}
			Scope->It.Empty();

			if (Scope->Children.Num() > 0)
			{
				Stack.Append(Scope->Children);
				Scope->Children.Empty();
			}
			else
			{
				while (Stack.Num() > 0 && Stack.Last()->Children.Num() == 0 && Stack.Last()->It.Num() == 0)
				{
					const TSharedRef<FSpecDefinitionScope> PoppedScope = Stack.Pop();

					if (PoppedScope->BeforeEach.Num() > 0)
					{
						BeforeEach.RemoveAt(BeforeEach.Num() - PoppedScope->BeforeEach.Num(), PoppedScope->BeforeEach.Num());
					}

					if (PoppedScope->AfterEach.Num() > 0)
					{
						AfterEach.RemoveAt(AfterEach.Num() - PoppedScope->AfterEach.Num(), PoppedScope->AfterEach.Num());
					}
				}
			}
		}

		RootDefinitionScope.Reset();
		DefinitionScopeStack.Reset();
		bHasBeenDefined = true;
	}

	void Redefine()
	{
		Description.Empty();
		IdToSpecMap.Empty();
		RootDefinitionScope.Reset();
		DefinitionScopeStack.Empty();
		bHasBeenDefined = false;
	}

private:

	void PushDescription(const FString& InDescription)
	{
		LLM_SCOPE_BYNAME(TEXT("AutomationTest/Framework"));
		Description.Add(InDescription);
	}

	void PopDescription(const FString& InDescription)
	{
		Description.RemoveAt(Description.Num() - 1);
	}

	FString GetDescription() const
	{
		FString CompleteDescription;
		for (int32 Index = 0; Index < Description.Num(); ++Index)
		{
			if (Description[Index].IsEmpty())
			{
				continue;
			}

			if (CompleteDescription.IsEmpty())
			{
				CompleteDescription = Description[Index];
			}
			else if (FChar::IsWhitespace(CompleteDescription[CompleteDescription.Len() - 1]) || FChar::IsWhitespace(Description[Index][0]))
			{
				CompleteDescription = CompleteDescription + TEXT(".") + Description[Index];
			}
			else
			{
				CompleteDescription = FString::Printf(TEXT("%s.%s"), *CompleteDescription, *Description[Index]);
			}
		}

		return CompleteDescription;
	}

	FString GetId() const
	{
		if (Description.Last().EndsWith(TEXT("]")))
		{
			FString ItDescription = Description.Last();
			ItDescription.RemoveAt(ItDescription.Len() - 1);

			int32 StartingBraceIndex = INDEX_NONE;
			if (ItDescription.FindLastChar(TEXT('['), StartingBraceIndex) && StartingBraceIndex != ItDescription.Len() - 1)
			{
				FString CommandId = ItDescription.RightChop(StartingBraceIndex + 1);
				return CommandId;
			}
		}

		FString CompleteId;
		for (int32 Index = 0; Index < Description.Num(); ++Index)
		{
			if (Description[Index].IsEmpty())
			{
				continue;
			}

			if (CompleteId.IsEmpty())
			{
				CompleteId = Description[Index];
			}
			else if (FChar::IsWhitespace(CompleteId[CompleteId.Len() - 1]) || FChar::IsWhitespace(Description[Index][0]))
			{
				CompleteId = CompleteId + Description[Index];
			}
			else
			{
				CompleteId = FString::Printf(TEXT("%s %s"), *CompleteId, *Description[Index]);
			}
		}

		return CompleteId;
	}

	static TArray<FProgramCounterSymbolInfo> StackWalk()
	{
		QUICK_SCOPE_CYCLE_COUNTER(STAT_FAutomationSpecBase_StackWalk);

		LLM_SCOPE_BYNAME(TEXT("AutomationTest/Framework"));
		SAFE_GETSTACK(Stack, 1, 1);
		return Stack;
	}

	static TArray<FProgramCounterSymbolInfo> SkipStackWalk()
	{
		QUICK_SCOPE_CYCLE_COUNTER(STAT_FAutomationSpecBase_SkipStackWalk);

		LLM_SCOPE_BYNAME(TEXT("AutomationTest/Framework"));
		TArray<FProgramCounterSymbolInfo> Stack;
		FProgramCounterSymbolInfo First;
		TCString<ANSICHAR>::Strcpy(First.Filename, FProgramCounterSymbolInfo::MAX_NAME_LENGTH, "Unknown");
		First.LineNumber = 0;
		Stack.Add(First);

		return Stack;
	}

	static TSharedRef<TArray<FProgramCounterSymbolInfo>> GetStack()
	{
		QUICK_SCOPE_CYCLE_COUNTER(STAT_FAutomationSpecBase_GetStack);

		static bool CurrentNeedSkipStackWalk(FAutomationTestFramework::NeedSkipStackWalk());
		static TSharedRef<TArray<FProgramCounterSymbolInfo>> Stack = MakeShared<TArray<FProgramCounterSymbolInfo>>(
			CurrentNeedSkipStackWalk ? SkipStackWalk() : StackWalk());

		if (CurrentNeedSkipStackWalk != FAutomationTestFramework::NeedSkipStackWalk())
		{
			// This block is to react on changes of corresponding configuration variable */
			CurrentNeedSkipStackWalk = !CurrentNeedSkipStackWalk;
			Stack = MakeShared<TArray<FProgramCounterSymbolInfo>>(
				CurrentNeedSkipStackWalk ? SkipStackWalk() : StackWalk());
		}
		
		return Stack;
	}

private:

	TArray<FString> Description;
	TMap<FString, TSharedRef<FSpec>> IdToSpecMap;
	TSharedPtr<FSpecDefinitionScope> RootDefinitionScope;
	TArray<TSharedRef<FSpecDefinitionScope>> DefinitionScopeStack;
	bool bHasBeenDefined;
};


//////////////////////////////////////////////////
// Latent command definition macros

#define DEFINE_LATENT_AUTOMATION_COMMAND(CommandName)	\
class CommandName : public IAutomationLatentCommand \
	{ \
	public: \
	virtual ~CommandName() \
		{} \
		virtual bool Update() override; \
}

#define DEFINE_LATENT_AUTOMATION_COMMAND_ONE_PARAMETER(CommandName,ParamType,ParamName)	\
class CommandName : public IAutomationLatentCommand \
	{ \
	public: \
	CommandName(ParamType InputParam) \
	: ParamName(InputParam) \
		{} \
		virtual ~CommandName() \
		{} \
		virtual bool Update() override; \
	private: \
	ParamType ParamName; \
}

#define DEFINE_LATENT_AUTOMATION_COMMAND_TWO_PARAMETER(CommandName,ParamType0,ParamName0,ParamType1,ParamName1)	\
class CommandName : public IAutomationLatentCommand \
	{ \
	public: \
	CommandName(ParamType0 InputParam0, ParamType1 InputParam1) \
	: ParamName0(InputParam0) \
	, ParamName1(InputParam1) \
		{} \
		virtual ~CommandName() \
		{} \
		virtual bool Update() override; \
	private: \
	ParamType0 ParamName0; \
	ParamType1 ParamName1; \
}

#define DEFINE_LATENT_AUTOMATION_COMMAND_THREE_PARAMETER(CommandName,ParamType0,ParamName0,ParamType1,ParamName1,ParamType2,ParamName2)	\
class CommandName : public IAutomationLatentCommand \
	{ \
	public: \
		CommandName(ParamType0 InputParam0, ParamType1 InputParam1, ParamType2 InputParam2) \
		: ParamName0(InputParam0) \
		, ParamName1(InputParam1) \
		, ParamName2(InputParam2) \
		{} \
		virtual ~CommandName() \
		{} \
		virtual bool Update() override; \
	private: \
	ParamType0 ParamName0; \
	ParamType1 ParamName1; \
	ParamType2 ParamName2; \
}

#define DEFINE_LATENT_AUTOMATION_COMMAND_FOUR_PARAMETER(CommandName,ParamType0,ParamName0,ParamType1,ParamName1,ParamType2,ParamName2,ParamType3,ParamName3)	\
class CommandName : public IAutomationLatentCommand \
	{ \
	public: \
		CommandName(ParamType0 InputParam0, ParamType1 InputParam1, ParamType2 InputParam2, ParamType3 InputParam3) \
		: ParamName0(InputParam0) \
		, ParamName1(InputParam1) \
		, ParamName2(InputParam2) \
		, ParamName3(InputParam3) \
		{} \
		virtual ~CommandName() \
		{} \
		virtual bool Update() override; \
	private: \
	ParamType0 ParamName0; \
	ParamType1 ParamName1; \
	ParamType2 ParamName2; \
	ParamType3 ParamName3; \
}

#define DEFINE_LATENT_AUTOMATION_COMMAND_FIVE_PARAMETER(CommandName,ParamType0,ParamName0,ParamType1,ParamName1,ParamType2,ParamName2,ParamType3,ParamName3,ParamType4,ParamName4)	\
class CommandName : public IAutomationLatentCommand \
	{ \
	public: \
		CommandName(ParamType0 InputParam0, ParamType1 InputParam1, ParamType2 InputParam2, ParamType3 InputParam3, ParamType4 InputParam4) \
		: ParamName0(InputParam0) \
		, ParamName1(InputParam1) \
		, ParamName2(InputParam2) \
		, ParamName3(InputParam3) \
		, ParamName4(InputParam4) \
		{} \
		virtual ~CommandName() \
		{} \
		virtual bool Update() override; \
	private: \
	ParamType0 ParamName0; \
	ParamType1 ParamName1; \
	ParamType2 ParamName2; \
	ParamType3 ParamName3; \
	ParamType4 ParamName4; \
}

#define DEFINE_EXPORTED_LATENT_AUTOMATION_COMMAND(EXPORT_API, CommandName)	\
class EXPORT_API CommandName : public IAutomationLatentCommand \
	{ \
	public: \
	virtual ~CommandName() \
		{} \
		virtual bool Update() override; \
}

#define DEFINE_EXPORTED_LATENT_AUTOMATION_COMMAND_ONE_PARAMETER(EXPORT_API, CommandName,ParamType,ParamName)	\
class EXPORT_API CommandName : public IAutomationLatentCommand \
	{ \
	public: \
	CommandName(ParamType InputParam) \
	: ParamName(InputParam) \
		{} \
		virtual ~CommandName() \
		{} \
		virtual bool Update() override; \
	private: \
	ParamType ParamName; \
}

#define DEFINE_EXPORTED_LATENT_AUTOMATION_COMMAND_TWO_PARAMETER(EXPORT_API, CommandName,ParamType0,ParamName0,ParamType1,ParamName1)	\
class EXPORT_API CommandName : public IAutomationLatentCommand \
	{ \
	public: \
	CommandName(ParamType0 InputParam0, ParamType1 InputParam1) \
	: ParamName0(InputParam0) \
	, ParamName1(InputParam1) \
		{} \
		virtual ~CommandName() \
		{} \
		virtual bool Update() override; \
	private: \
	ParamType0 ParamName0; \
	ParamType1 ParamName1; \
}

#define DEFINE_ENGINE_LATENT_AUTOMATION_COMMAND(CommandName)	\
	DEFINE_EXPORTED_LATENT_AUTOMATION_COMMAND(ENGINE_API, CommandName)

#define DEFINE_ENGINE_LATENT_AUTOMATION_COMMAND_ONE_PARAMETER(CommandName,ParamType,ParamName)	\
	DEFINE_EXPORTED_LATENT_AUTOMATION_COMMAND_ONE_PARAMETER(ENGINE_API, CommandName, ParamType, ParamName)

#define DEFINE_EXPORTED_LATENT_AUTOMATION_COMMAND_WITH_RETRIES(EXPORT_API,CommandName,RetryCount,WaitTimeBetweenRuns)	\
class EXPORT_API CommandName : public IAutomationLatentCommandWithRetriesAndDelays \
	{ \
	public: \
	CommandName(int32 InRetryCount, double InWaitTimeBetweenRuns) \
	: IAutomationLatentCommandWithRetriesAndDelays(#CommandName, InRetryCount, InWaitTimeBetweenRuns) \
		{} \
		virtual ~CommandName() \
		{} \
		virtual bool Execute() override; \
	private: \
}

#define DEFINE_EXPORTED_LATENT_AUTOMATION_COMMAND_WITH_RETRIES_ONE_PARAMETER(EXPORT_API,CommandName,RetryCount,WaitTimeBetweenRuns,ParamType,ParamName)	\
class EXPORT_API CommandName : public IAutomationLatentCommandWithRetriesAndDelays \
	{ \
	public: \
	CommandName(int32 InRetryCount, double InWaitTimeBetweenRuns, ParamType ParamName) \
	: IAutomationLatentCommandWithRetriesAndDelays(#CommandName, InRetryCount, InWaitTimeBetweenRuns) \
	, ParamName(ParamName) \
		{} \
		virtual ~CommandName() \
		{} \
		virtual bool Execute() override; \
	private: \
	ParamType ParamName; \
}

#define DEFINE_EXPORTED_LATENT_AUTOMATION_COMMAND_WITH_RETRIES_TWO_PARAMETERS(EXPORT_API,CommandName,RetryCount,WaitTimeBetweenRuns,ParamType0,ParamName0,ParamType1,ParamName1)	\
class EXPORT_API CommandName : public IAutomationLatentCommandWithRetriesAndDelays \
	{ \
	public: \
	CommandName(int32 InRetryCount, double InWaitTimeBetweenRuns, ParamType0 ParamName0, ParamType1 ParamName1) \
	: IAutomationLatentCommandWithRetriesAndDelays(#CommandName, InRetryCount, InWaitTimeBetweenRuns) \
	, ParamName0(ParamName0) \
	, ParamName1(ParamName1) \
		{} \
		virtual ~CommandName() \
		{} \
		virtual bool Execute() override; \
	private: \
	ParamType0 ParamName0; \
	ParamType1 ParamName1; \
}

#define DEFINE_EXPORTED_LATENT_AUTOMATION_COMMAND_WITH_RETRIES_THREE_PARAMETERS(EXPORT_API,CommandName,RetryCount,WaitTimeBetweenRuns,ParamType0,ParamName0,ParamType1,ParamName1,ParamType2,ParamName2)	\
class EXPORT_API CommandName : public IAutomationLatentCommandWithRetriesAndDelays \
	{ \
	public: \
	CommandName(int32 InRetryCount, double InWaitTimeBetweenRuns, ParamType0 ParamName0, ParamType1 ParamName1, ParamType2 ParamName2) \
	: IAutomationLatentCommandWithRetriesAndDelays(#CommandName, InRetryCount, InWaitTimeBetweenRuns) \
	, ParamName0(ParamName0) \
	, ParamName1(ParamName1) \
	, ParamName2(ParamName2) \
		{} \
		virtual ~CommandName() \
		{} \
		virtual bool Execute() override; \
	private: \
	ParamType0 ParamName0; \
	ParamType1 ParamName1; \
	ParamType2 ParamName2; \
}

#define DEFINE_EXPORTED_LATENT_AUTOMATION_COMMAND_WITH_RETRIES_FOUR_PARAMETERS(EXPORT_API,CommandName,RetryCount,WaitTimeBetweenRuns,ParamType0,ParamName0,ParamType1,ParamName1,ParamType2,ParamName2,ParamType3,ParamName3)	\
class EXPORT_API CommandName : public IAutomationLatentCommandWithRetriesAndDelays \
	{ \
	public: \
	CommandName(int32 InRetryCount, double InWaitTimeBetweenRuns, ParamType0 ParamName0, ParamType1 ParamName1, ParamType2 ParamName2, ParamType3 ParamName3) \
	: IAutomationLatentCommandWithRetriesAndDelays(#CommandName, InRetryCount, InWaitTimeBetweenRuns) \
	, ParamName0(ParamName0) \
	, ParamName1(ParamName1) \
	, ParamName2(ParamName2) \
	, ParamName3(ParamName3) \
		{} \
		virtual ~CommandName() \
		{} \
		virtual bool Execute() override; \
	private: \
	ParamType0 ParamName0; \
	ParamType1 ParamName1; \
	ParamType2 ParamName2; \
	ParamType3 ParamName3; \
}

//macro to simply the syntax for enqueueing a latent command
#define ADD_LATENT_AUTOMATION_COMMAND(ClassDeclaration) FAutomationTestFramework::Get().EnqueueLatentCommand(MakeShareable(new ClassDeclaration));


//declare the class
#define START_NETWORK_AUTOMATION_COMMAND(ClassDeclaration)	\
class F##ClassDeclaration : public IAutomationNetworkCommand \
{ \
private:\
	int32 RoleIndex; \
public: \
	F##ClassDeclaration(int32 InRoleIndex) : RoleIndex(InRoleIndex) {} \
	virtual ~F##ClassDeclaration() {} \
	virtual uint32 GetRoleIndex() const override { return RoleIndex; } \
	virtual void Run() override 

//close the class and add to the framework
#define END_NETWORK_AUTOMATION_COMMAND(ClassDeclaration,InRoleIndex) }; \
	FAutomationTestFramework::Get().EnqueueNetworkCommand(MakeShareable(new F##ClassDeclaration(InRoleIndex))); \

/**
 * Macros to simplify the creation of new automation tests. To create a new test one simply must put
 * IMPLEMENT_SIMPLE_AUTOMATION_TEST( NewAutomationClassName, AutomationClassFlags )
 * IMPLEMENT_COMPLEX_AUTOMATION_TEST( NewAutomationClassName, AutomationClassFlags )
 * in their cpp file, and then proceed to write an implementation for:
 * bool NewAutomationTestClassName::RunTest() {}
 * While the macro could also have allowed the code to be specified, leaving it out of the macro allows
 * the code to be debugged more easily.
 *
 * Builds supporting automation tests will automatically create and register an instance of the automation test within
 * the automation test framework as a result of the macro.
 */

#define IMPLEMENT_SIMPLE_AUTOMATION_TEST_PRIVATE( TClass, TBaseClass, PrettyName, TFlags, FileName, LineNumber ) \
	class TClass : public TBaseClass \
	{ \
	public: \
		TClass( const FString& InName ) \
		:TBaseClass( InName, false ) {\
			static_assert((TFlags)&EAutomationTestFlags::ApplicationContextMask, "AutomationTest has no application flag.  It shouldn't run.  See AutomationTest.h."); \
			static_assert(	(((TFlags)&EAutomationTestFlags::FilterMask) == EAutomationTestFlags::SmokeFilter) || \
							(((TFlags)&EAutomationTestFlags::FilterMask) == EAutomationTestFlags::EngineFilter) || \
							(((TFlags)&EAutomationTestFlags::FilterMask) == EAutomationTestFlags::ProductFilter) || \
							(((TFlags)&EAutomationTestFlags::FilterMask) == EAutomationTestFlags::PerfFilter) || \
							(((TFlags)&EAutomationTestFlags::FilterMask) == EAutomationTestFlags::StressFilter) || \
							(((TFlags)&EAutomationTestFlags::FilterMask) == EAutomationTestFlags::NegativeFilter), \
							"All AutomationTests must have exactly 1 filter type specified.  See AutomationTest.h."); \
		} \
		virtual uint32 GetTestFlags() const override { return TFlags; } \
		virtual bool IsStressTest() const { return false; } \
		virtual uint32 GetRequiredDeviceNum() const override { return 1; } \
		virtual FString GetTestSourceFileName() const override { return FileName; } \
		virtual int32 GetTestSourceFileLine() const override { return LineNumber; } \
	protected: \
		virtual void GetTests(TArray<FString>& OutBeautifiedNames, TArray <FString>& OutTestCommands) const override \
		{ \
			OutBeautifiedNames.Add(PrettyName); \
			OutTestCommands.Add(FString()); \
		} \
		virtual bool RunTest(const FString& Parameters) override; \
		virtual FString GetBeautifiedTestName() const override { return PrettyName; } \
	};



#define IMPLEMENT_COMPLEX_AUTOMATION_TEST_PRIVATE( TClass, TBaseClass, PrettyName, TFlags, FileName, LineNumber ) \
	class TClass : public TBaseClass \
	{ \
	public: \
		TClass( const FString& InName ) \
		:TBaseClass( InName, true ) { \
			static_assert((TFlags)&EAutomationTestFlags::ApplicationContextMask, "AutomationTest has no application flag.  It shouldn't run.  See AutomationTest.h."); \
			static_assert(	(((TFlags)&EAutomationTestFlags::FilterMask) == EAutomationTestFlags::SmokeFilter) || \
							(((TFlags)&EAutomationTestFlags::FilterMask) == EAutomationTestFlags::EngineFilter) || \
							(((TFlags)&EAutomationTestFlags::FilterMask) == EAutomationTestFlags::ProductFilter) || \
							(((TFlags)&EAutomationTestFlags::FilterMask) == EAutomationTestFlags::PerfFilter) || \
							(((TFlags)&EAutomationTestFlags::FilterMask) == EAutomationTestFlags::StressFilter) || \
							(((TFlags)&EAutomationTestFlags::FilterMask) == EAutomationTestFlags::NegativeFilter), \
							"All AutomationTests must have exactly 1 filter type specified.  See AutomationTest.h."); \
		} \
		virtual uint32 GetTestFlags() const override { return ((TFlags) & ~(EAutomationTestFlags::SmokeFilter)); } \
		virtual bool IsStressTest() const { return true; } \
		virtual uint32 GetRequiredDeviceNum() const override { return 1; } \
		virtual FString GetTestSourceFileName() const override { return FileName; } \
		virtual int32 GetTestSourceFileLine() const override { return LineNumber; } \
	protected: \
		virtual void GetTests(TArray<FString>& OutBeautifiedNames, TArray <FString>& OutTestCommands) const override; \
		virtual bool RunTest(const FString& Parameters) override; \
		virtual FString GetBeautifiedTestName() const override { return PrettyName; } \
	};

#define IMPLEMENT_NETWORKED_AUTOMATION_TEST_PRIVATE(TClass, TBaseClass, PrettyName, TFlags, NumParticipants, FileName, LineNumber) \
	class TClass : public TBaseClass \
	{ \
	public: \
		TClass( const FString& InName ) \
		:TBaseClass( InName, false ) { \
			static_assert((TFlags)&EAutomationTestFlags::ApplicationContextMask, "AutomationTest has no application flag.  It shouldn't run.  See AutomationTest.h."); \
			static_assert(	(((TFlags)&EAutomationTestFlags::FilterMask) == EAutomationTestFlags::SmokeFilter) || \
							(((TFlags)&EAutomationTestFlags::FilterMask) == EAutomationTestFlags::EngineFilter) || \
							(((TFlags)&EAutomationTestFlags::FilterMask) == EAutomationTestFlags::ProductFilter) || \
							(((TFlags)&EAutomationTestFlags::FilterMask) == EAutomationTestFlags::PerfFilter) || \
							(((TFlags)&EAutomationTestFlags::FilterMask) == EAutomationTestFlags::StressFilter) || \
							(((TFlags)&EAutomationTestFlags::FilterMask) == EAutomationTestFlags::NegativeFilter), \
							"All AutomationTests must have exactly 1 filter type specified.  See AutomationTest.h."); \
		} \
		virtual uint32 GetTestFlags() const override { return ((TFlags) & ~(EAutomationTestFlags::EditorContext | EAutomationTestFlags::CommandletContext | EAutomationTestFlags::SmokeFilter)); } \
		virtual uint32 GetRequiredDeviceNum() const override { return NumParticipants; } \
		virtual FString GetTestSourceFileName() const override { return FileName; } \
		virtual int32 GetTestSourceFileLine() const override { return LineNumber; } \
	protected: \
		virtual void GetTests(TArray<FString>& OutBeautifiedNames, TArray <FString>& OutTestCommands) const override \
		{ \
			OutBeautifiedNames.Add(PrettyName); \
			OutTestCommands.Add(FString()); \
		} \
		virtual bool RunTest(const FString& Parameters) override; \
		virtual FString GetBeautifiedTestName() const override { return PrettyName; } \
	};

#define IMPLEMENT_BDD_AUTOMATION_TEST_PRIVATE( TClass, PrettyName, TFlags, FileName, LineNumber ) \
	class TClass : public FBDDAutomationTestBase \
	{ \
	public: \
		TClass( const FString& InName ) \
		:FBDDAutomationTestBase( InName, false ) {\
			static_assert((TFlags)&EAutomationTestFlags::ApplicationContextMask, "AutomationTest has no application flag.  It shouldn't run.  See AutomationTest.h."); \
			static_assert(	(((TFlags)&EAutomationTestFlags::FilterMask) == EAutomationTestFlags::SmokeFilter) || \
							(((TFlags)&EAutomationTestFlags::FilterMask) == EAutomationTestFlags::EngineFilter) || \
							(((TFlags)&EAutomationTestFlags::FilterMask) == EAutomationTestFlags::ProductFilter) || \
							(((TFlags)&EAutomationTestFlags::FilterMask) == EAutomationTestFlags::PerfFilter) || \
							(((TFlags)&EAutomationTestFlags::FilterMask) == EAutomationTestFlags::StressFilter) || \
							(((TFlags)&EAutomationTestFlags::FilterMask) == EAutomationTestFlags::NegativeFilter), \
							"All AutomationTests must have exactly 1 filter type specified.  See AutomationTest.h."); \
		} \
		virtual uint32 GetTestFlags() const override { return TFlags; } \
		virtual bool IsStressTest() const { return false; } \
		virtual uint32 GetRequiredDeviceNum() const override { return 1; } \
		virtual FString GetTestSourceFileName() const override { return FileName; } \
		virtual int32 GetTestSourceFileLine() const override { return LineNumber; } \
	protected: \
		virtual bool RunTest(const FString& Parameters) override; \
		virtual FString GetBeautifiedTestName() const override { return PrettyName; } \
	private: \
		void Define(); \
	};

#define DEFINE_SPEC_PRIVATE( TClass, PrettyName, TFlags, FileName, LineNumber ) \
	class TClass : public FAutomationSpecBase \
	{ \
	public: \
		TClass( const FString& InName ) \
		: FAutomationSpecBase( InName, false ) {\
			static_assert((TFlags)&EAutomationTestFlags::ApplicationContextMask, "AutomationTest has no application flag.  It shouldn't run.  See AutomationTest.h."); \
			static_assert(	(((TFlags)&EAutomationTestFlags::FilterMask) == EAutomationTestFlags::SmokeFilter) || \
							(((TFlags)&EAutomationTestFlags::FilterMask) == EAutomationTestFlags::EngineFilter) || \
							(((TFlags)&EAutomationTestFlags::FilterMask) == EAutomationTestFlags::ProductFilter) || \
							(((TFlags)&EAutomationTestFlags::FilterMask) == EAutomationTestFlags::PerfFilter) || \
							(((TFlags)&EAutomationTestFlags::FilterMask) == EAutomationTestFlags::StressFilter) || \
							(((TFlags)&EAutomationTestFlags::FilterMask) == EAutomationTestFlags::NegativeFilter), \
							"All AutomationTests must have exactly 1 filter type specified.  See AutomationTest.h."); \
		} \
		virtual uint32 GetTestFlags() const override { return TFlags; } \
        using FAutomationSpecBase::GetTestSourceFileName; \
		virtual FString GetTestSourceFileName() const override { return FileName; } \
        using FAutomationSpecBase::GetTestSourceFileLine; \
		virtual int32 GetTestSourceFileLine() const override { return LineNumber; } \
		virtual FString GetTestSourceFileName(const FString&) const override { return GetTestSourceFileName(); } \
		virtual int32 GetTestSourceFileLine(const FString&) const override { return GetTestSourceFileLine(); } \
	protected: \
		virtual FString GetBeautifiedTestName() const override { return PrettyName; } \
		virtual void Define() override; \
	};

#define BEGIN_DEFINE_SPEC_PRIVATE( TClass, PrettyName, TFlags, FileName, LineNumber ) \
	class TClass : public FAutomationSpecBase \
	{ \
	public: \
		TClass( const FString& InName ) \
		: FAutomationSpecBase( InName, false ) {\
			static_assert((TFlags)&EAutomationTestFlags::ApplicationContextMask, "AutomationTest has no application flag.  It shouldn't run.  See AutomationTest.h."); \
			static_assert(	(((TFlags)&EAutomationTestFlags::FilterMask) == EAutomationTestFlags::SmokeFilter) || \
							(((TFlags)&EAutomationTestFlags::FilterMask) == EAutomationTestFlags::EngineFilter) || \
							(((TFlags)&EAutomationTestFlags::FilterMask) == EAutomationTestFlags::ProductFilter) || \
							(((TFlags)&EAutomationTestFlags::FilterMask) == EAutomationTestFlags::PerfFilter) || \
							(((TFlags)&EAutomationTestFlags::FilterMask) == EAutomationTestFlags::StressFilter) || \
							(((TFlags)&EAutomationTestFlags::FilterMask) == EAutomationTestFlags::NegativeFilter), \
							"All AutomationTests must have exactly 1 filter type specified.  See AutomationTest.h."); \
		} \
		virtual uint32 GetTestFlags() const override { return TFlags; } \
		using FAutomationSpecBase::GetTestSourceFileName; \
		virtual FString GetTestSourceFileName() const override { return FileName; } \
		using FAutomationSpecBase::GetTestSourceFileLine; \
		virtual int32 GetTestSourceFileLine() const override { return LineNumber; } \
	protected: \
		virtual FString GetBeautifiedTestName() const override { return PrettyName; } \
		virtual void Define() override;

#if WITH_AUTOMATION_WORKER
	#define IMPLEMENT_SIMPLE_AUTOMATION_TEST( TClass, PrettyName, TFlags ) \
		IMPLEMENT_SIMPLE_AUTOMATION_TEST_PRIVATE(TClass, FAutomationTestBase, PrettyName, TFlags, __FILE__, __LINE__) \
		namespace\
		{\
			TClass TClass##AutomationTestInstance( TEXT(#TClass) );\
		}
	#define IMPLEMENT_COMPLEX_AUTOMATION_TEST( TClass, PrettyName, TFlags ) \
		IMPLEMENT_COMPLEX_AUTOMATION_TEST_PRIVATE(TClass, FAutomationTestBase, PrettyName, TFlags, __FILE__, __LINE__) \
		namespace\
		{\
			TClass TClass##AutomationTestInstance( TEXT(#TClass) );\
		}
	#define IMPLEMENT_COMPLEX_AUTOMATION_CLASS( TClass, PrettyName, TFlags ) \
		IMPLEMENT_COMPLEX_AUTOMATION_TEST_PRIVATE(TClass, FAutomationTestBase, PrettyName, TFlags, __FILE__, __LINE__)
	#define IMPLEMENT_NETWORKED_AUTOMATION_TEST(TClass, PrettyName, TFlags, NumParticipants) \
		IMPLEMENT_NETWORKED_AUTOMATION_TEST_PRIVATE(TClass, FAutomationTestBase, PrettyName, TFlags, NumParticipants, __FILE__, __LINE__) \
		namespace\
		{\
			TClass TClass##AutomationTestInstance( TEXT(#TClass) );\
		}

	#define IMPLEMENT_CUSTOM_SIMPLE_AUTOMATION_TEST( TClass, TBaseClass, PrettyName, TFlags ) \
		IMPLEMENT_SIMPLE_AUTOMATION_TEST_PRIVATE(TClass, TBaseClass, PrettyName, TFlags, __FILE__, __LINE__) \
		namespace\
		{\
			TClass TClass##AutomationTestInstance( TEXT(#TClass) );\
		}

	#define IMPLEMENT_CUSTOM_COMPLEX_AUTOMATION_TEST( TClass, TBaseClass, PrettyName, TFlags ) \
		IMPLEMENT_COMPLEX_AUTOMATION_TEST_PRIVATE(TClass, TBaseClass, PrettyName, TFlags, __FILE__, __LINE__) \
		namespace\
		{\
			TClass TClass##AutomationTestInstance( TEXT(#TClass) );\
		}

	#define IMPLEMENT_BDD_AUTOMATION_TEST( TClass, PrettyName, TFlags ) \
		IMPLEMENT_BDD_AUTOMATION_TEST_PRIVATE(TClass, PrettyName, TFlags, __FILE__, __LINE__) \
		namespace\
		{\
			TClass TClass##AutomationTestInstance( TEXT(#TClass) );\
		}

	#define DEFINE_SPEC( TClass, PrettyName, TFlags ) \
		DEFINE_SPEC_PRIVATE(TClass, PrettyName, TFlags, __FILE__, __LINE__) \
		namespace\
		{\
			TClass TClass##AutomationSpecInstance( TEXT(#TClass) );\
		}

	#define BEGIN_DEFINE_SPEC( TClass, PrettyName, TFlags ) \
		BEGIN_DEFINE_SPEC_PRIVATE(TClass, PrettyName, TFlags, __FILE__, __LINE__) 

	#define END_DEFINE_SPEC( TClass ) \
		};\
		namespace\
		{\
			TClass TClass##AutomationSpecInstance( TEXT(#TClass) );\
		}

	//#define BEGIN_CUSTOM_COMPLEX_AUTOMATION_TEST( TClass, TBaseClass, PrettyName, TFlags ) \
	//	BEGIN_COMPLEX_AUTOMATION_TEST_PRIVATE(TClass, TBaseClass, PrettyName, TFlags, __FILE__, __LINE__)
	//
	//#define END_CUSTOM_COMPLEX_AUTOMATION_TEST( TClass ) \
	//	BEGIN_COMPLEX_AUTOMATION_TEST_PRIVATE(TClass, TBaseClass, PrettyName, TFlags, __FILE__, __LINE__)
	//	namespace\
	//	{\
	//		TClass TClass##AutomationTestInstance( TEXT(#TClass) );\
	//	}

#else
	#define IMPLEMENT_SIMPLE_AUTOMATION_TEST( TClass, PrettyName, TFlags ) \
		IMPLEMENT_SIMPLE_AUTOMATION_TEST_PRIVATE(TClass, FAutomationTestBase, PrettyName, TFlags, __FILE__, __LINE__)
	#define IMPLEMENT_COMPLEX_AUTOMATION_TEST( TClass, PrettyName, TFlags ) \
		IMPLEMENT_COMPLEX_AUTOMATION_TEST_PRIVATE(TClass, FAutomationTestBase, PrettyName, TFlags, __FILE__, __LINE__)
	#define IMPLEMENT_NETWORKED_AUTOMATION_TEST(TClass, PrettyName, TFlags, NumParticipants) \
		IMPLEMENT_NETWORKED_AUTOMATION_TEST_PRIVATE(TClass, FAutomationTestBase, PrettyName, TFlags, NumParticipants, __FILE__, __LINE__)

	#define IMPLEMENT_CUSTOM_SIMPLE_AUTOMATION_TEST( TClass, TBaseClass, PrettyName, TFlags ) \
		IMPLEMENT_SIMPLE_AUTOMATION_TEST_PRIVATE(TClass, TBaseClass, PrettyName, TFlags, __FILE__, __LINE__)
	#define IMPLEMENT_CUSTOM_COMPLEX_AUTOMATION_TEST( TClass, TBaseClass, PrettyName, TFlags ) \
		IMPLEMENT_COMPLEX_AUTOMATION_TEST_PRIVATE(TClass, TBaseClass, PrettyName, TFlags, __FILE__, __LINE__)
	#define IMPLEMENT_BDD_AUTOMATION_TEST(TClass, PrettyName, TFlags) \
		IMPLEMENT_BDD_AUTOMATION_TEST_PRIVATE(TClass, PrettyName, TFlags, __FILE__, __LINE__)
	#define DEFINE_SPEC(TClass, PrettyName, TFlags) \
		DEFINE_SPEC_PRIVATE(TClass, PrettyName, TFlags, __FILE__, __LINE__)
	#define BEGIN_DEFINE_SPEC(TClass, PrettyName, TFlags) \
		BEGIN_DEFINE_SPEC_PRIVATE(TClass, PrettyName, TFlags, __FILE__, __LINE__)
	#define END_DEFINE_SPEC(TClass) \
		}; \

	//#define BEGIN_CUSTOM_COMPLEX_AUTOMATION_TEST( TClass, TBaseClass, PrettyName, TFlags ) \
	//	BEGIN_CUSTOM_COMPLEX_AUTOMATION_TEST_PRIVATE(TClass, TBaseClass, PrettyName, TFlags, __FILE__, __LINE__)

	//#define END_CUSTOM_COMPLEX_AUTOMATION_TEST( TClass )
	//	END_COMPLEX_AUTOMATION_TEST_PRIVATE(TClass, TBaseClass, PrettyName, TFlags, __FILE__, __LINE__)
#endif // #if WITH_AUTOMATION_WORKER


/**
 * Macros to make it easy to test state with one-liners: they will run the appropriate
 * test method and, if the test fail, with execute `return false;`, which (if placed in
 * the main test case method) will stop the test immediately.
 *
 * The error logging is already handled by the test method being called.
 *
 * As a result, you can easily test things that, if wrong, would potentially crash the test:
 *
 *		bool FMyEasyTest::RunTest(const FString& Parameters)
 *		{
 *			TArray<float> Data = GetSomeData();
 *			int32 Index = GetSomeIndex();
 *			UTEST_TRUE("Check valid index", Index < Data.Num());
 *			float DataItem = Data[Index];   // Won't crash, the test exited on the previous 
 *										    // line if index was invalid.
 *			UTEST_TRUE("Check valid item", DataItem > 0.f);
 *		}
 *
 */

#define UTEST_EQUAL(What, Actual, Expected)\
	if (!TestEqual(What, Actual, Expected))\
	{\
		return false;\
	}

#define UTEST_EQUAL_EXPR(Actual, Expected)\
	if (!TestEqual(TEXT(#Actual), Actual, Expected))\
	{\
		return false;\
	}

#define UTEST_EQUAL_TOLERANCE(What, Actual, Expected, Tolerance)\
	if (!TestEqual(What, Actual, Expected, Tolerance))\
	{\
		return false;\
	}

#define UTEST_EQUAL_TOLERANCE_EXPR(Actual, Expected, Tolerance)\
	if (!TestEqual(TEXT(#Actual), Actual, Expected, Tolerance))\
	{\
		return false;\
	}

#define UTEST_NEARLY_EQUAL_EXPR(Actual, Expected, Tolerance)\
	if (!TestNearlyEqual(TEXT(#Actual), Actual, Expected, Tolerance))\
	{\
		return false;\
	}

#define UTEST_EQUAL_INSENSITIVE(What, Actual, Expected)\
	if (!TestEqualInsensitive(What, Actual, Expected))\
	{\
		return false;\
	}

#define UTEST_EQUAL_INSENSITIVE_EXPR(Actual, Expected)\
	if (!TestEqualInsensitive(TEXT(#Actual), Actual, Expected))\
	{\
		return false;\
	}

#define UTEST_NOT_EQUAL(What, Actual, Expected)\
	if (!TestNotEqual(What, Actual, Expected))\
	{\
		return false;\
	}

#define UTEST_NOT_EQUAL_EXPR(Actual, Expected)\
	if (!TestNotEqual(FString::Printf(TEXT("%s != %s"), TEXT(#Actual), TEXT(#Expected)), Actual, Expected))\
	{\
		return false;\
	}

#define UTEST_SAME(What, Actual, Expected)\
	if (!TestSame(What, Actual, Expected))\
	{\
		return false;\
	}

#define UTEST_SAME_EXPR(Actual, Expected)\
	if (!TestSame(FString::Printf(TEXT("%s == %s"), TEXT(#Actual), TEXT(#Expected)), Actual, Expected))\
	{\
		return false;\
	}

#define UTEST_NOT_SAME(What, Actual, Expected)\
	if (!TestNotSame(What, Actual, Expected))\
	{\
		return false;\
	}

#define UTEST_NOT_SAME_EXPR(Actual, Expected)\
	if (!TestNotSame(FString::Printf(TEXT("%s != %s"), TEXT(#Actual), TEXT(#Expected)), Actual, Expected))\
	{\
		return false;\
	}

#define UTEST_TRUE(What, Value)\
	if (!TestTrue(What, Value))\
	{\
		return false;\
	}

#define UTEST_TRUE_EXPR(Expression)\
	if (!TestTrue(TEXT(#Expression), Expression))\
	{\
		return false;\
	}

#define UTEST_FALSE(What, Value)\
	if (!TestFalse(What, Value))\
	{\
		return false;\
	}

#define UTEST_FALSE_EXPR(Expression)\
	if (!TestFalse(TEXT(#Expression), Expression))\
	{\
		return false;\
	}

#define UTEST_VALID(What, SharedPointer)\
	if (!TestValid(What, SharedPointer))\
	{\
		return false;\
	}

#define UTEST_VALID_EXPR(SharedPointer)\
	if (!TestValid(TEXT(#SharedPointer), SharedPointer))\
	{\
		return false;\
	}

#define UTEST_INVALID(What, SharedPointer)\
	if (!TestInvalid(What, SharedPointer))\
	{\
		return false;\
	}

#define UTEST_INVALID_EXPR(SharedPointer)\
	if (!TestInvalid(TEXT(#SharedPointer), SharedPointer))\
	{\
		return false;\
	}

#define UTEST_NULL(What, Pointer)\
	if (!TestNull(What, Pointer))\
	{\
		return false;\
	}

#define UTEST_NULL_EXPR(Pointer)\
	if (!TestNull(TEXT(#Pointer), Pointer))\
	{\
		return false;\
	}

#define UTEST_NOT_NULL(What, Pointer)\
	if (!TestNotNull(What, Pointer))\
	{\
		return false;\
	}

<<<<<<< HEAD
=======
#define UTEST_NOT_NULL_EXPR(Pointer)\
	if (!TestNotNull(TEXT(#Pointer), Pointer))\
	{\
		return false;\
	}

>>>>>>> 4af6daef
//////////////////////////////////////////////////
// Basic Latent Commands

/**
 * Run some code latently with a predicate lambda.  If the predicate returns false, the latent action will be called 
 * again next frame.  If it returns true, the command will stop running.
 */
class FFunctionLatentCommand : public IAutomationLatentCommand
{
public:
	FFunctionLatentCommand(TFunction<bool()> InLatentPredicate)
		: LatentPredicate(MoveTemp(InLatentPredicate))
	{
	}

	virtual ~FFunctionLatentCommand()
	{
	}

	virtual bool Update() override
	{
		return LatentPredicate();
	}

private:
	TFunction<bool()> LatentPredicate;
};


class FDelayedFunctionLatentCommand : public IAutomationLatentCommand
{
public:
	FDelayedFunctionLatentCommand(TFunction<void()> InCallback, float InDelay = 0.1f)
		: Callback(MoveTemp(InCallback))
		, Delay(InDelay)
	{}

	virtual bool Update() override
	{
		double NewTime = FPlatformTime::Seconds();
		if ( NewTime - StartTime >= Delay )
		{
			Callback();
			return true;
		}
		return false;
	}

private:
	TFunction<void()> Callback;
	float Delay;
};


class FUntilCommand : public IAutomationLatentCommand
{
public:
	FUntilCommand(TFunction<bool()> InCallback, TFunction<bool()> InTimeoutCallback, float InTimeout = 5.0f)
		: Callback(MoveTemp(InCallback))
		, TimeoutCallback(MoveTemp(InTimeoutCallback))
		, Timeout(InTimeout)
	{}

	virtual bool Update() override
	{
		if ( !Callback() )
		{
			const double NewTime = FPlatformTime::Seconds();
			if ( NewTime - StartTime >= Timeout )
			{
				TimeoutCallback();
				return true;
			}

			return false;
		}

		return true;
	}

private:
	TFunction<bool()> Callback;
	TFunction<bool()> TimeoutCallback;
	float Timeout;
};

// Extension of IAutomationLatentCommand with delays between attempts
// if initial command does not succeed. Has a max retry count that can be 
// overridden. Default is 10 retries with a 1 second delay in between.
// To protect against misuse of unlimited retries, has a Max execution 
// time of 5 minutes. This can be overridden, but not recommended. Only 
// do this if you're absolutely certain it will not cause an infinite loop
class IAutomationLatentCommandWithRetriesAndDelays : public IAutomationLatentCommand
{
public:
	virtual ~IAutomationLatentCommandWithRetriesAndDelays() {}

	virtual void CommandFailedDueToError(const FString& ErrorMessage)
	{
		// Stop further commands and log error so the test fails.
		FAutomationTestFramework::Get().DequeueAllCommands();
		// Must log here so that Gauntlet can also pick up the error for its report. Otherwise, it will only show up in the Automation log.
		UE_LOG(LogLatentCommands, Error, TEXT("%s"), *ErrorMessage);
		GetCurrentTest()->AddError(ErrorMessage);
	}

	// Base Update override with delay logic built in. Can be further overridden in child
	// classes
	virtual bool Update() override
	{
		if (bHasUnlimitedRetries)
		{
			// command has unlimited retries, so need to check if max run time has been exceeded
			if (HasExceededMaxTotalRunTime())
			{
				// Command run time has exceeded max total run time.
				FString ErrorMessageText = FString::Printf(TEXT("%s has failed due to exceeding the max allowed run time of %f seconds. \
This may be due to an error, or having a single command attempt to do too many things. If this is not due to an error, consider breaking \
up this command into multiple, smaller commands."), *GetTestAndCommandName(), MaxTotalRunTimeInSeconds);
				CommandFailedDueToError(ErrorMessageText);
				return true;
			}
		}

		if (IsDelayTimerRunning())
		{
			return false;
		}

		// pre-increment iteration so that its 1 based instead of 0 based for readability
		CurrentIteration++;

		if (!CanRetry())
		{
			// Must log here so that Gauntlet can also pick up the error for its report. Otherwise, it will only show up in the Automation log.
			FString ErrorMessageText = FString::Printf(TEXT("%s Latent command with retries and delays has failed after %d retries"), *GetTestAndCommandName(), MaxRetries);
			CommandFailedDueToError(ErrorMessageText);
			return true;
		}

		ResetDelayTimer();

		// auto-logging for limited retries and unlimited retries
		if (bHasUnlimitedRetries)
		{
			UE_LOG(LogLatentCommands, Log, TEXT("%s Executing Attempt %d."), *GetTestAndCommandName(), CurrentIteration);
		}
		else
		{
			UE_LOG(LogLatentCommands, Log, TEXT("%s Executing Attempt %d of %d."), *GetTestAndCommandName(), CurrentIteration, MaxRetries);
		}

		if (Execute())
		{
			// completion log message, logs total time taken.
			UE_LOG(LogLatentCommands, Log, TEXT("%s Completed Successfully, total run time: %f seconds."), *GetTestAndCommandName(), GetCurrentRunTime());

			return true;
		}

		return false;
	}

	// Pure virtual method that must be overridden.
	// This is the actual command logic.
	virtual bool Execute() = 0;

private:
	// To keep track of which iteration we are on. 1 based
	// To allow for more readable logs. Attempt 1 of N instead
	// of 0 of N.
	int32 CurrentIteration = 0;

protected:
	// default constructor
	IAutomationLatentCommandWithRetriesAndDelays() {}

	// parameterized constructor
	IAutomationLatentCommandWithRetriesAndDelays(const FString InCommandClassName, const int32 InMaxRetries, const double InWaitTimeBetweenRuns)
		:CommandClassName(InCommandClassName)
		, MaxRetries(InMaxRetries < 0 ? 0 : InMaxRetries)
		, bHasUnlimitedRetries(InMaxRetries == 0)
		, DelayTimeInSeconds(InWaitTimeBetweenRuns)
	{
		// set first run start time so that we don't start off in a delay. Its fine if its negative.
		DelayStartTime = FPlatformTime::Seconds() - InWaitTimeBetweenRuns;

		// warn if command has unlimited retries MaxTotalRunTime
		if (bHasUnlimitedRetries)
		{
			// Must log here so that Gauntlet can also pick up the error for its report. Otherwise, it will only show up in the Automation log.
			UE_LOG(LogLatentCommands, Warning, TEXT("%s has been set to Unlimited retries. Will be using MaxTotalRunTime to prevent \
running forever. Default time is set at 300 seconds. If this is not enough time, make sure to override this in your Execute() loop."), *GetTestAndCommandName());
		}
	}

	// Resets the Delay Timer by setting start time to now (In game time).
	void ResetDelayTimer()
	{
		DelayStartTime = FPlatformTime::Seconds();
	}

	// Determines if timer is running, pausing execution in a non-blocking way.
	bool IsDelayTimerRunning() const
	{
		// time elapsed < Delay time
		return (FPlatformTime::Seconds() - DelayStartTime) < DelayTimeInSeconds;
	}

	// Returns if we have exceeded max allowed total run time for this latent command
	bool HasExceededMaxTotalRunTime()
	{
		return MaxTotalRunTimeInSeconds - GetCurrentRunTime() < 0;
	}

	// Determines if we should execute the command. If MaxRetries is set to 0, 
	// indicates unlimited retries.
	bool CanRetry() const
	{
		return (CurrentIteration <= MaxRetries) || MaxRetries == 0;
	}

	// Returns the command name 
	FString GetTestAndCommandName() const
	{
		// Otherwise use the provided string
		return FString::Printf(TEXT("Test: %s - Command: %s - "), *GetCurrentTest()->GetTestFullName(), *CommandClassName);
	}

	FAutomationTestBase* GetCurrentTest() const
	{
		return FAutomationTestFramework::Get().GetCurrentTest();
	}

	void OverrideMaxTotalRunTimeInSeconds(double OverrideValue)
	{
		MaxTotalRunTimeInSeconds = OverrideValue;
	}

	// Command Name stored for easy logging
	const FString CommandClassName = "UnknownCommand";

	// Times to retry command before reporting command failure.
	// Defaults to 10, but can be overridden.
	const int32 MaxRetries = 10;

	// Indicates that this latent command has unlimited retries
	// Used to implement the MaxTotalRunTimeInSeconds logic
	const bool bHasUnlimitedRetries = false;

	// Time in between UpdateDelayed calls. 
	// Default is 1 second but can be overridden.
	const double DelayTimeInSeconds = 1.0;

	// Time that the Delay Timer started.
	double DelayStartTime = 0.0;	

private:
	// Max total run time for command 
	// Default is 5 minutes, but can be overridden
	double MaxTotalRunTimeInSeconds = 300.0;
	
};<|MERGE_RESOLUTION|>--- conflicted
+++ resolved
@@ -23,13 +23,8 @@
 #include "HAL/ThreadSafeBool.h"
 #include "Internationalization/Regex.h"
 #include "Logging/LogVerbosity.h"
-<<<<<<< HEAD
 #include "Math/Color.h"
 #include "Math/Color.h"
-=======
-#include "Math/Color.h"
-#include "Math/Color.h"
->>>>>>> 4af6daef
 #include "Math/MathFwd.h"
 #include "Math/Rotator.h"
 #include "Math/UnrealMathUtility.h"
@@ -70,13 +65,10 @@
 		Info.LineNumber = 1;																				\
 	}
 
-<<<<<<< HEAD
-=======
 #ifndef UE_RETURN_ON_ERROR
 #define UE_RETURN_ON_ERROR(Condition, Message) if(!AddErrorIfFalse(Condition, Message)) return false;
 #endif
 
->>>>>>> 4af6daef
 /**
 * Flags for specifying automation test requirements/behavior
 * Update GetTestFlagsMap when updating this enum.
@@ -221,11 +213,7 @@
 	/** Any errors that occurred during execution */
 	const TArray<FAutomationExecutionEntry>& GetEntries() const { return Entries; }
 
-<<<<<<< HEAD
-	void AddEvent(const FAutomationEvent& Event, int StackOffset = 0, bool bCaptureStack = true);
-=======
 	CORE_API void AddEvent(const FAutomationEvent& Event, int StackOffset = 0, bool bCaptureStack = true);
->>>>>>> 4af6daef
 
 	CORE_API void AddWarning(const FString& WarningMessage);
 	CORE_API void AddError(const FString& ErrorMessage);
@@ -879,11 +867,7 @@
 	 * @return	true if the test was successfully registered; false if a test was already registered under the same
 	 *			name as before
 	 */
-<<<<<<< HEAD
-	bool RegisterAutomationTest( const FString& InTestNameToRegister, FAutomationTestBase* InTestToRegister );
-=======
 	CORE_API bool RegisterAutomationTest( const FString& InTestNameToRegister, FAutomationTestBase* InTestToRegister );
->>>>>>> 4af6daef
 
 	/**
 	 * Unregister a automation test with the provided name from the framework.
@@ -972,11 +956,7 @@
 	/**
 	 * Load any modules that are not loaded by default and have test classes in them
 	 */
-<<<<<<< HEAD
-	void LoadTestModules();
-=======
 	CORE_API void LoadTestModules();
->>>>>>> 4af6daef
 
 	/**
 	 * Populates the provided array with the names of all tests in the framework that are valid to run for the current
@@ -1225,11 +1205,7 @@
 	 * @return	true if the test was successfully run; false if it was not, could not be found, or is invalid for
 	 *			the current application settings
 	 */
-<<<<<<< HEAD
-	bool InternalStopTest(FAutomationTestExecutionInfo& OutExecutionInfo);
-=======
 	CORE_API bool InternalStopTest(FAutomationTestExecutionInfo& OutExecutionInfo);
->>>>>>> 4af6daef
 
 	/** Constructor */
 	CORE_API FAutomationTestFramework();
@@ -1392,33 +1368,21 @@
 	 *
 	 * @param	InWarning	Warning message to add to this test
 	 */
-<<<<<<< HEAD
-	virtual void AddWarning( const FString& InWarning, int32 StackOffset = 0);
-=======
 	CORE_API virtual void AddWarning( const FString& InWarning, int32 StackOffset = 0);
->>>>>>> 4af6daef
 
 	/**
 	 * Adds a log item to this test
 	 *
 	 * @param	InLogItem	Log item to add to this test
 	 */
-<<<<<<< HEAD
-	virtual void AddInfo( const FString& InLogItem, int32 StackOffset = 0, bool bCaptureStack = false);
-=======
 	CORE_API virtual void AddInfo( const FString& InLogItem, int32 StackOffset = 0, bool bCaptureStack = false);
->>>>>>> 4af6daef
 
 	/**
 	 * Adds an automation event directly into the execution log.
 	 *
 	 * @param	InLogItem	Log item to add to this test
 	 */
-<<<<<<< HEAD
-	virtual void AddEvent(const FAutomationEvent& InEvent, int32 StackOffset = 0, bool bCaptureStack = false);
-=======
 	CORE_API virtual void AddEvent(const FAutomationEvent& InEvent, int32 StackOffset = 0, bool bCaptureStack = false);
->>>>>>> 4af6daef
 
 	/**
 	 * Adds a analytics string to parse later
@@ -1466,13 +1430,6 @@
 	CORE_API bool HasMetExpectedMessages(ELogVerbosity::Type VerbosityType = ELogVerbosity::All);
 
 	/**
-	* Returns whether this test has encountered all expected log messages defined for it
-	* @param VerbosityType Optionally specify to check by log level. Defaults to all.
-	* @return true if this test has encountered all expected messages; false if not
-	*/
-	bool HasMetExpectedMessages(ELogVerbosity::Type VerbosityType = ELogVerbosity::All);
-
-	/**
 	* Returns whether this test has encountered all expected errors defined for it
 	*
 	* @return true if this test has encountered all expected errors; false if not
@@ -1482,11 +1439,7 @@
 	/**
 	 * Return the last success state for this test
 	 */
-<<<<<<< HEAD
-	bool GetLastExecutionSuccessState();
-=======
 	CORE_API bool GetLastExecutionSuccessState();
->>>>>>> 4af6daef
 
 	/**
 	 * [Deprecated] Use AddError(msg) instead to change the state of the test to a failure
@@ -1516,43 +1469,6 @@
 	/**
 	 * Helper function that determines if the given log category matches the expected category, inclusively (so an Error counts as a Warning)
 	*/
-<<<<<<< HEAD
-	static bool LogCategoryMatchesSeverityInclusive(ELogVerbosity::Type Actual, ELogVerbosity::Type MaximumVerbosity);
-
-	/**
-	* Adds a regex pattern to an internal list that this test will expect to encounter in logs (of the specified verbosity) during its execution. If an expected pattern
-	* is not encountered, it will cause this test to fail.
-	*
-	* @param ExpectedPatternString - The expected message string. Supports basic regex patterns.
-	* @param ExpectedVerbosity - The expected message verbosity. This is treated as a minimum requirement, so for example the Warning level will intercept Warnings, Errors and Fatal.
-	* @param CompareType - How to match this string with an encountered message, should it match exactly or simply just contain the string.
-	* @param Occurrences - How many times to expect this message string to be seen. If > 0, the message must be seen the exact number of times
-	* specified or the test will fail. If == 0, the message must be seen one or more times (with no upper limit) or the test will fail.
-	*/
-	void AddExpectedMessage(FString ExpectedPatternString, ELogVerbosity::Type ExpectedVerbosity, EAutomationExpectedMessageFlags::MatchType CompareType = EAutomationExpectedMessageFlags::Contains, int32 Occurrences = 1);
-	
-	/**
-	* Adds a regex pattern to an internal list that this test will expect to encounter in logs (of all severities) during its execution. If an expected pattern
-	* is not encountered, it will cause this test to fail.
-	*
-	* @param ExpectedPatternString - The expected message string. Supports basic regex patterns.
-	* @param CompareType - How to match this string with an encountered message, should it match exactly or simply just contain the string.
-	* @param Occurrences - How many times to expect this message string to be seen. If > 0, the message must be seen the exact number of times
-	* specified or the test will fail. If == 0, the message must be seen one or more times (with no upper limit) or the test will fail.
-	*/
-	void AddExpectedMessage(FString ExpectedPatternString, EAutomationExpectedMessageFlags::MatchType CompareType = EAutomationExpectedMessageFlags::Contains, int32 Occurrences = 1);
-
-	/**
-	* Populate the provided expected log messages object with the expected messages contained within the test. Not particularly efficient,
-	* but providing direct access to the test's private execution messages list could result in errors.
-	* @param Verbosity - Optionally filter the returned messages by verbosity. This is inclusive, so Warning will return Warnings, Errors, etc.
-	* @param OutInfo - Array of Expected Messages to be populated with the same data contained within this test's expected messages list
-	*/
-	void GetExpectedMessages(TArray<FAutomationExpectedMessage>& OutInfo, ELogVerbosity::Type Verbosity = ELogVerbosity::All) const;
-
-	/**
-	* Adds a regex pattern to an internal list that this test will expect to encounter in error or warning logs during its execution. If an expected pattern
-=======
 	static CORE_API bool LogCategoryMatchesSeverityInclusive(ELogVerbosity::Type Actual, ELogVerbosity::Type MaximumVerbosity);
 
 	/**
@@ -1562,7 +1478,6 @@
 	/**
 	
 	* Adds a regex pattern to an internal list that this test will expect to encounter in logs (of the specified verbosity) during its execution. If an expected pattern
->>>>>>> 4af6daef
 	* is not encountered, it will cause this test to fail.
 	*
 	* @param ExpectedPatternString - The expected message string. Supports basic regex patterns.
@@ -1593,8 +1508,6 @@
 	CORE_API void GetExpectedMessages(TArray<FAutomationExpectedMessage>& OutInfo, ELogVerbosity::Type Verbosity = ELogVerbosity::All) const;
 
 	/**
-<<<<<<< HEAD
-=======
 	* Adds a regex pattern to an internal list that this test will expect to encounter in error or warning logs during its execution. If an expected pattern
 	* is not encountered, it will cause this test to fail.
 	*
@@ -1606,7 +1519,6 @@
 	CORE_API void AddExpectedError(FString ExpectedPatternString, EAutomationExpectedErrorFlags::MatchType CompareType = EAutomationExpectedErrorFlags::Contains, int32 Occurrences = 1);
 
 	/**
->>>>>>> 4af6daef
 	 * Is this a complex tast - if so it will be a stress test.
 	 *
 	 * @return true if this is a complex task.
@@ -1723,22 +1635,6 @@
 
 public:
 
-<<<<<<< HEAD
-	bool TestEqual(const TCHAR* What, const int32 Actual, const int32 Expected);
-	bool TestEqual(const TCHAR* What, const int64 Actual, const int64 Expected);
-#if PLATFORM_64BITS
-	bool TestEqual(const TCHAR* What, const SIZE_T Actual, const SIZE_T Expected);
-#endif
-	bool TestEqual(const TCHAR* What, const float Actual, const float Expected, float Tolerance = UE_KINDA_SMALL_NUMBER);
-	bool TestEqual(const TCHAR* What, const double Actual, const double Expected, double Tolerance = UE_KINDA_SMALL_NUMBER);
-	bool TestEqual(const TCHAR* What, const FVector Actual, const FVector Expected, float Tolerance = UE_KINDA_SMALL_NUMBER);
-	bool TestEqual(const TCHAR* What, const FTransform Actual, const FTransform Expected, float Tolerance = UE_KINDA_SMALL_NUMBER);
-	bool TestEqual(const TCHAR* What, const FRotator Actual, const FRotator Expected, float Tolerance = UE_KINDA_SMALL_NUMBER);
-	bool TestEqual(const TCHAR* What, const FColor Actual, const FColor Expected);
-	bool TestEqual(const TCHAR* What, const FLinearColor Actual, const FLinearColor Expected);
-	bool TestEqual(const TCHAR* What, const TCHAR* Actual, const TCHAR* Expected);
-	bool TestEqualInsensitive(const TCHAR* What, const TCHAR* Actual, const TCHAR* Expected);
-=======
 	CORE_API bool TestEqual(const TCHAR* What, const int32 Actual, const int32 Expected);
 	CORE_API bool TestEqual(const TCHAR* What, const int64 Actual, const int64 Expected);
 #if PLATFORM_64BITS
@@ -1753,7 +1649,6 @@
 	CORE_API bool TestEqual(const TCHAR* What, const FLinearColor Actual, const FLinearColor Expected);
 	CORE_API bool TestEqual(const TCHAR* What, const TCHAR* Actual, const TCHAR* Expected);
 	CORE_API bool TestEqualInsensitive(const TCHAR* What, const TCHAR* Actual, const TCHAR* Expected);
->>>>>>> 4af6daef
 
 	bool TestEqual(const FString& What, const int32 Actual, const int32 Expected)
 	{
@@ -1775,23 +1670,16 @@
 		return TestEqual(*What, Actual, Expected, Tolerance);
 	}
 
-<<<<<<< HEAD
+	bool TestEqual(const FString& What, const FTransform Actual, const FTransform Expected, float Tolerance = UE_KINDA_SMALL_NUMBER)
+	{
+		return TestEqual(*What, Actual, Expected, Tolerance);
+	}
+
 	bool TestEqual(const FString& What, const FRotator Actual, const FRotator Expected, float Tolerance = UE_KINDA_SMALL_NUMBER)
-=======
-	bool TestEqual(const FString& What, const FTransform Actual, const FTransform Expected, float Tolerance = UE_KINDA_SMALL_NUMBER)
->>>>>>> 4af6daef
 	{
 		return TestEqual(*What, Actual, Expected, Tolerance);
 	}
 
-<<<<<<< HEAD
-=======
-	bool TestEqual(const FString& What, const FRotator Actual, const FRotator Expected, float Tolerance = UE_KINDA_SMALL_NUMBER)
-	{
-		return TestEqual(*What, Actual, Expected, Tolerance);
-	}
-
->>>>>>> 4af6daef
 	bool TestEqual(const FString& What, const FColor Actual, const FColor Expected)
 	{
 		return TestEqual(*What, Actual, Expected);
@@ -1962,12 +1850,8 @@
 	 *
 	 * @see TestNull
 	 */
-<<<<<<< HEAD
-	template<typename ValueType> bool TestNotNull(const TCHAR* What, const ValueType* Pointer)
-=======
 	template<typename ValueType>
 	FORCEINLINE bool TestNotNull(const TCHAR* What, const ValueType* Pointer)
->>>>>>> 4af6daef
 	{
 		if (Pointer == nullptr)
 		{
@@ -2115,11 +1999,7 @@
 	virtual void SetTestContext(FString Context) { TestParameterContext = Context; }
 
 	/** Extracts a combined EAutomationTestFlags value from a string representation using tag notation "[Filter_1]...[Filter_n][Tag_1]...[Tag_m]" */
-<<<<<<< HEAD
-	uint32 ExtractAutomationTestFlags(FString InTagNotation);
-=======
 	CORE_API uint32 ExtractAutomationTestFlags(FString InTagNotation);
->>>>>>> 4af6daef
 
 protected:
 
@@ -2151,33 +2031,18 @@
 	*
 	* @return true if this message matches any of the expected messages
 	*/
-<<<<<<< HEAD
-	bool IsExpectedMessage(const FString& Message, const ELogVerbosity::Type& Verbosity = ELogVerbosity::All);
+	CORE_API bool IsExpectedMessage(const FString& Message, const ELogVerbosity::Type& Verbosity = ELogVerbosity::All);
 
 	/**
 	 * Sets whether the test has succeeded or not
 	 *
 	 * @param	bSuccessful	true to mark the test successful, false to mark the test as failed
 	 */
-	void InternalSetSuccessState(bool bSuccessful);
+	CORE_API void InternalSetSuccessState(bool bSuccessful);
 
 	/* Log messages to be expected while processing this test.*/
 	TArray<FAutomationExpectedMessage> ExpectedMessages;
 
-=======
-	CORE_API bool IsExpectedMessage(const FString& Message, const ELogVerbosity::Type& Verbosity = ELogVerbosity::All);
-
-	/**
-	 * Sets whether the test has succeeded or not
-	 *
-	 * @param	bSuccessful	true to mark the test successful, false to mark the test as failed
-	 */
-	CORE_API void InternalSetSuccessState(bool bSuccessful);
-
-	/* Log messages to be expected while processing this test.*/
-	TArray<FAutomationExpectedMessage> ExpectedMessages;
-
->>>>>>> 4af6daef
 	/** Critical section lock */
 	FCriticalSection ActionCS;
 };
@@ -3982,15 +3847,12 @@
 		return false;\
 	}
 
-<<<<<<< HEAD
-=======
 #define UTEST_NOT_NULL_EXPR(Pointer)\
 	if (!TestNotNull(TEXT(#Pointer), Pointer))\
 	{\
 		return false;\
 	}
 
->>>>>>> 4af6daef
 //////////////////////////////////////////////////
 // Basic Latent Commands
 
