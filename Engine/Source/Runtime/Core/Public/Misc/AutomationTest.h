--- conflicted
+++ resolved
@@ -1004,16 +1004,21 @@
 		/** Associated automation test; all warnings, errors, etc. are routed to the automation test to track */
 		class FAutomationTestBase* CurTest;
 
-<<<<<<< HEAD
+		/** Tests that we've logged the failure cause when an error is involved */
+		TSet<FAutomationTestBase*> LoggedFailureCause;
+	};
+
 	 /** Special feedback context used during automated testing to filter messages that happen during tests */
 	 class FAutomationTestMessageFilter: public FFeedbackContext
 	 {
 	 public:
 		 FAutomationTestMessageFilter()
-			 : CurTest(nullptr) {}
+			: CurTest(nullptr)
+			, DestinationContext(nullptr) {}
 
 		 ~FAutomationTestMessageFilter()
 		 {
+			 DestinationContext = nullptr;
 			 CurTest = nullptr;
 		 }
 
@@ -1050,78 +1055,9 @@
 
 	 private:
 		 class FAutomationTestBase* CurTest;
-		 FFeedbackContext* DestinationContext = nullptr;
-	 };
-
-	//** Store information about blacklisted test */
-	struct FBlacklistEntry
-	{
-		FBlacklistEntry() :
-			bWarn(false) {}
-
-		FString Map;
-		FString Test;
-		FString Reason;
-		TArray<FString> RHIs;
-		bool bWarn;
-	};
-
-=======
-		/** Tests that we've logged the failure cause when an error is involved */
-		TSet<FAutomationTestBase*> LoggedFailureCause;
-	};
-
-	 /** Special feedback context used during automated testing to filter messages that happen during tests */
-	 class FAutomationTestMessageFilter: public FFeedbackContext
-	 {
-	 public:
-		 FAutomationTestMessageFilter()
-			: CurTest(nullptr)
-			, DestinationContext(nullptr) {}
-
-		 ~FAutomationTestMessageFilter()
-		 {
-			 DestinationContext = nullptr;
-			 CurTest = nullptr;
-		 }
-
-		 /**
-		  * FOutputDevice interface
-		  *
-		  * @param	V		String to serialize within the context
-		  * @param	Event	Event associated with the string
-		  */
-		 virtual void Serialize(const TCHAR* V, ELogVerbosity::Type Verbosity, const class FName& Category) override;
-
-		 /**
-		  * Set the automation test associated with the feedback context. The automation test is what will be used
-		  * to determine if a given warning or error is expected and thus should not be treated as a warning or error
-		  * by the destination context.
-		  *
-		  * @param	InAutomationTest	Automation test to associate with the feedback context.
-		  */
-		 void SetCurrentAutomationTest(class FAutomationTestBase* InAutomationTest)
-		 {
-			 CurTest = InAutomationTest;
-		 }
-
-		 /**
-		  * Set the destination associated with the feedback context. The automation test is where all warnings, errors, etc.
-		  * will be routed to.
-		  *
-		  * @param	InAutomationTest	Automation test to associate with the feedback context.
-		  */
-		 void SetDestinationContext(FFeedbackContext* InDestinationContext)
-		 {
-			 DestinationContext = InDestinationContext;
-		 }
-
-	 private:
-		 class FAutomationTestBase* CurTest;
 		 std::atomic<FFeedbackContext*> DestinationContext;
 	 };
 
->>>>>>> 6bbb88c8
 	friend class FAutomationTestOutputDevice;
 	/** Helper method called to prepare settings for automation testing to follow */
 	void PrepForAutomationTests();
@@ -1439,7 +1375,6 @@
 
 	/**
 	 * If returns true then logging with a level of Error will not be recorded in test results
-<<<<<<< HEAD
 	 *
 	 * @return false to make errors errors
 	 */
@@ -1457,25 +1392,6 @@
 	 *
 	 * @return true to make warnings errors
 	 */
-=======
-	 *
-	 * @return false to make errors errors
-	 */
-	virtual bool SuppressLogErrors() { return false; }
-
-	/**
-	 * If returns true then logging with a level of Warning will not be recorded in test results
-	 *
-	 * @return true to make warnings errors
-	 */
-	virtual bool SuppressLogWarnings() { return false; }
-
-	/**
-	 * If returns true then logging with a level of Warning will be treated as an error
-	 *
-	 * @return true to make warnings errors
-	 */
->>>>>>> 6bbb88c8
 	virtual bool ElevateLogWarningsToErrors() { return false; }
 
 	/**
