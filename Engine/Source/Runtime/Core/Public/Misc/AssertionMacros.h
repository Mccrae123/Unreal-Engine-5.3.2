--- conflicted
+++ resolved
@@ -62,19 +62,11 @@
 struct FDebug
 {
 	/** Logs final assert message and exits the program. */
-<<<<<<< HEAD
-	static void VARARGS AssertFailed(const ANSICHAR* Expr, const ANSICHAR* File, int32 Line, const TCHAR* Format = TEXT(""), ...);
-	static void AssertFailedV(const ANSICHAR* Expr, const ANSICHAR* File, int32 Line, const TCHAR* Format, va_list Args);
-
-	/** Triggers a fatal error, using the error formatted to GErrorHist via a previous call to FMsg*/
-	static void ProcessFatalError(void* ProgramCounter);
-=======
 	static CORE_API void VARARGS AssertFailed(const ANSICHAR* Expr, const ANSICHAR* File, int32 Line, const TCHAR* Format = TEXT(""), ...);
 	static CORE_API void AssertFailedV(const ANSICHAR* Expr, const ANSICHAR* File, int32 Line, const TCHAR* Format, va_list Args);
 
 	/** Triggers a fatal error, using the error formatted to GErrorHist via a previous call to FMsg*/
 	static CORE_API void ProcessFatalError(void* ProgramCounter);
->>>>>>> 4af6daef
 
 	// returns true if an assert has occurred
 	static CORE_API bool HasAsserted();
@@ -93,17 +85,10 @@
 
 #if DO_CHECK || DO_GUARD_SLOW || DO_ENSURE
 public:
-<<<<<<< HEAD
-	static void VARARGS CheckVerifyFailedImpl(const ANSICHAR* Expr, const ANSICHAR* File, int32 Line, void* ProgramCounter, const TCHAR* Format, ...);
-private:
-	static void VARARGS LogAssertFailedMessageImpl(const ANSICHAR* Expr, const ANSICHAR* File, int32 Line, void* ProgramCounter, const TCHAR* Fmt, ...);
-	static void LogAssertFailedMessageImplV(const ANSICHAR* Expr, const ANSICHAR* File, int32 Line, void* ProgramCounter, const TCHAR* Fmt, va_list Args);
-=======
 	static CORE_API bool VARARGS CheckVerifyFailedImpl(const ANSICHAR* Expr, const ANSICHAR* File, int32 Line, void* ProgramCounter, const TCHAR* Format, ...);
 private:
 	static CORE_API void VARARGS LogAssertFailedMessageImpl(const ANSICHAR* Expr, const ANSICHAR* File, int32 Line, void* ProgramCounter, const TCHAR* Fmt, ...);
 	static CORE_API void LogAssertFailedMessageImplV(const ANSICHAR* Expr, const ANSICHAR* File, int32 Line, void* ProgramCounter, const TCHAR* Fmt, va_list Args);
->>>>>>> 4af6daef
 
 public:
 //	/**
@@ -123,18 +108,11 @@
 	 * 
 	 * Don't change the name of this function, it's used to detect ensures by the crash reporter.
 	 */
-<<<<<<< HEAD
-	static void EnsureFailed( const ANSICHAR* Expr, const ANSICHAR* File, int32 Line, void* ProgramCounter, const TCHAR* Msg );
-
-private:
-	static bool VARARGS OptionallyLogFormattedEnsureMessageReturningFalseImpl(bool bLog, const ANSICHAR* Expr, const ANSICHAR* File, int32 Line, void* ProgramCounter, const TCHAR* FormattedMsg, ...);
-=======
 	static CORE_API void EnsureFailed( const ANSICHAR* Expr, const ANSICHAR* File, int32 Line, void* ProgramCounter, const TCHAR* Msg );
 
 private:
 	static CORE_API bool VARARGS OptionallyLogFormattedEnsureMessageReturningFalseImpl(bool bLog, const ANSICHAR* Expr, const ANSICHAR* File, int32 Line, void* ProgramCounter, const TCHAR* FormattedMsg, ...);
 	static CORE_API bool OptionallyLogFormattedEnsureMessageReturningFalseImpl(bool bLog, const ANSICHAR* Expr, const ANSICHAR* File, int32 Line, void* ProgramCounter, const TCHAR* FormattedMsg, va_list Args);
->>>>>>> 4af6daef
 
 public:
 	/**
@@ -159,14 +137,11 @@
 		static_assert(TAnd<TIsValidVariadicFunctionArg<Types>...>::Value, "Invalid argument(s) passed to ensureMsgf");
 
 		return OptionallyLogFormattedEnsureMessageReturningFalseImpl(bLog, Expr, File, Line, ProgramCounter, (const TCHAR*)FormattedMsg, Args...);
-<<<<<<< HEAD
-=======
 	}
 
 	static FORCEINLINE bool OptionallyLogFormattedEnsureMessageReturningFalse(bool bLog, const ANSICHAR* Expr, const ANSICHAR* File, int32 Line, void* ProgramCounter, const TCHAR* FormattedMsg, va_list Args)
 	{
 		return OptionallyLogFormattedEnsureMessageReturningFalseImpl(bLog, Expr, File, Line, ProgramCounter, FormattedMsg, Args);
->>>>>>> 4af6daef
 	}
 
 #endif // DO_CHECK || DO_GUARD_SLOW
@@ -258,18 +233,8 @@
 			{ \
 				if (FDebug::CheckVerifyFailedImpl(#expr, __FILE__, __LINE__, PLATFORM_RETURN_ADDRESS(), TEXT(""))) \
 				{ \
-<<<<<<< HEAD
-					static void FORCENOINLINE UE_DEBUG_SECTION ExecCheckImplInternal() \
-					{ \
-						FDebug::CheckVerifyFailedImpl(#expr, __FILE__, __LINE__, PLATFORM_RETURN_ADDRESS(), TEXT("")); \
-					} \
-				}; \
-				Impl::ExecCheckImplInternal(); \
-				PLATFORM_BREAK_IF_DESIRED(); \
-=======
 					PLATFORM_BREAK(); \
 				} \
->>>>>>> 4af6daef
 				CA_ASSUME(false); \
 			} \
 		}
@@ -289,18 +254,10 @@
 		{ \
 			if(UNLIKELY(!(expr))) \
 			{ \
-<<<<<<< HEAD
-				DispatchCheckVerify([] (const auto& LFormat, const auto&... UE_LOG_Args) UE_DEBUG_SECTION \
-				{ \
-					FDebug::CheckVerifyFailedImpl(#expr, __FILE__, __LINE__, PLATFORM_RETURN_ADDRESS(), LFormat, UE_LOG_Args...); \
-				}, format, ##__VA_ARGS__); \
-				PLATFORM_BREAK_IF_DESIRED(); \
-=======
 				if (FDebug::CheckVerifyFailedImpl(#expr, __FILE__, __LINE__, PLATFORM_RETURN_ADDRESS(), format, ##__VA_ARGS__)) \
 				{ \
 					PLATFORM_BREAK(); \
 				} \
->>>>>>> 4af6daef
 				CA_ASSUME(false); \
 			} \
 		}
@@ -404,25 +361,6 @@
 		}
 	};
 
-<<<<<<< HEAD
-	#define UE_ENSURE_IMPL(Capture, Always, InExpression, ...) \
-		(LIKELY(!!(InExpression)) || (DispatchCheckVerify<bool>([Capture] () UE_DEBUG_SECTION \
-		{ \
-			static bool bExecuted = false; \
-			if ((!bExecuted || Always) && FPlatformMisc::IsEnsureAllowed()) \
-			{ \
-				bExecuted = true; \
-				FDebug::OptionallyLogFormattedEnsureMessageReturningFalse(true, #InExpression, __FILE__, __LINE__, PLATFORM_RETURN_ADDRESS(), ##__VA_ARGS__); \
-				if (!FPlatformMisc::IsDebuggerPresent()) \
-				{ \
-					FPlatformMisc::PromptForRemoteDebugging(true); \
-					return false; \
-				} \
-				return true; \
-			} \
-			return false; \
-		}) && ([] () { PLATFORM_BREAK_IF_DESIRED(); } (), false)))
-=======
 	CORE_API bool UE_DEBUG_SECTION VARARGS CheckVerifyImpl(bool& InOutExecuted, bool Always, const ANSICHAR* File, int32 Line, void* ProgramCounter, const ANSICHAR* Expr, const TCHAR* Format, ...);
 
 	#define UE_ENSURE_IMPL(Capture, Always, InExpression, InFormat) \
@@ -439,7 +377,6 @@
 			FValidateArgsInternal(__VA_ARGS__); \
 			return CheckVerifyImpl(bExecuted, Always, __FILE__, __LINE__, PLATFORM_RETURN_ADDRESS(), #InExpression, ##__VA_ARGS__); \
 		}) && [] () { PLATFORM_BREAK(); return false; } ()))
->>>>>>> 4af6daef
 
 	#define ensure(           InExpression                ) UE_ENSURE_IMPL ( , false, InExpression, TEXT(""))
 	#define ensureMsgf(       InExpression, InFormat, ... ) UE_ENSURE_IMPL2(&, false, InExpression, InFormat, ##__VA_ARGS__)
@@ -515,24 +452,10 @@
 ----------------------------------------------------------------------------*/
 
 /** low level fatal error handler. */
-<<<<<<< HEAD
-CORE_API void VARARGS LowLevelFatalErrorHandler(const ANSICHAR* File, int32 Line, void* ProgramCounter, const TCHAR* Format=TEXT(""), ... );
-=======
 CORE_API void UE_DEBUG_SECTION VARARGS LowLevelFatalErrorHandler(const ANSICHAR* File, int32 Line, void* ProgramCounter, const TCHAR* Format=TEXT(""), ... );
->>>>>>> 4af6daef
 
 #define LowLevelFatalError(Format, ...) \
 	{ \
 		static_assert(TIsArrayOrRefOfTypeByPredicate<decltype(Format), TIsCharEncodingCompatibleWithTCHAR>::Value, "Formatting string must be a TCHAR array."); \
-<<<<<<< HEAD
-		DispatchCheckVerify([] (const auto& LFormat, const auto&... UE_LOG_Args) UE_DEBUG_SECTION \
-		{ \
-			void* ProgramCounter = PLATFORM_RETURN_ADDRESS(); \
-			LowLevelFatalErrorHandler(__FILE__, __LINE__, ProgramCounter, (const TCHAR*)LFormat, UE_LOG_Args...); \
-			UE_DEBUG_BREAK_AND_PROMPT_FOR_REMOTE(); \
-			FDebug::ProcessFatalError(ProgramCounter); \
-		}, Format, ##__VA_ARGS__); \
-=======
 		LowLevelFatalErrorHandler(__FILE__, __LINE__, PLATFORM_RETURN_ADDRESS(), (const TCHAR*)Format, ##__VA_ARGS__); \
->>>>>>> 4af6daef
 	}
