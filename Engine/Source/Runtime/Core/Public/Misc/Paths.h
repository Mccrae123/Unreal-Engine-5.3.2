--- conflicted
+++ resolved
@@ -19,19 +19,11 @@
 	const FString& GetBindingType(const FString& Str);
 	const FStringView& GetBindingType(const FStringView& StringView);
 
-<<<<<<< HEAD
-	// This is used to force the arguments of FString::Combine to implicitly convert (if necessary)
-	// to FString when calling CombineImpl(), allowing them to remain as temporaries on the stack
-	// so that they stay allocated during the combining process.
-	//
-	// Pointer arguments are passed without causing FString temporaries to be created,
-=======
 	// This is used to force the arguments of FPaths::Combine to implicitly convert (if necessary)
 	// to FString when calling CombineImpl(), allowing them to remain as temporaries on the stack
 	// so that they stay allocated during the combining process.
 	//
 	// Pointer/view arguments are passed without causing FString temporaries to be created,
->>>>>>> 4af6daef
 	// and FString arguments are referenced directly without creating extra copies.
 	template <typename T>
 	using TToStringType_T = decltype(GetBindingType(std::declval<T>()));
@@ -192,11 +184,6 @@
 	static CORE_API const TCHAR* GameFeatureRootPrefix();
 #endif
 
-#if WITH_EDITOR
-	/** Returns the special path used when mounting FeaturePaks in editor */
-	static const TCHAR* GameFeatureRootPrefix();
-#endif
-
 	/**
 	 * Returns the base directory of the current project by looking at FApp::GetProjectName().
 	 * This is usually a subdirectory of the installation
@@ -356,23 +343,10 @@
 	static CORE_API FString GameDevelopersDir();
 
 	/**
-<<<<<<< HEAD
-	 * Returns the directory that contains subfolders for developer-specific content
-	 * Example: "../../../ProjectName/Content/Developers
-	 */
-	static FString GameDevelopersDir();
-=======
 	 * Returns the name of the subfolder for developer-specific content
 	 * Example: "Developers"
 	 */
 	static CORE_API FStringView DevelopersFolderName();
->>>>>>> 4af6daef
-
-	/**
-	 * Returns the name of the subfolder for developer-specific content
-	 * Example: "Developers"
-	 */
-	static FStringView DevelopersFolderName();
 
 	/** Returns The folder name for the developer-specific directory for the current user */
 	static CORE_API FString GameUserDeveloperFolderName();
@@ -397,11 +371,6 @@
 	 * Returns a list of cooked editor-specific localization paths
 	 */
 	static CORE_API const TArray<FString>& GetCookedEditorLocalizationPaths();
-
-	/**
-	 * Returns a list of cooked editor-specific localization paths
-	 */
-	static const TArray<FString>& GetCookedEditorLocalizationPaths();
 
 	/** 
 	 * Returns a list of property name localization paths
@@ -652,11 +621,7 @@
 	*	Returns a string that is safe to use as a filename because all items in
 	*	GetInvalidFileSystemChars() are removed
 	*/
-<<<<<<< HEAD
-	static FString MakeValidFileName(const FString& InString, const TCHAR InReplacementChar = TEXT('\0'));
-=======
 	static CORE_API FString MakeValidFileName(const FString& InString, const TCHAR InReplacementChar = TEXT('\0'));
->>>>>>> 4af6daef
 
 	/** 
 	 * Validates that the parts that make up the path contain no invalid characters as dictated by the operating system
@@ -684,31 +649,8 @@
 	FORCEINLINE static FString Combine(PathTypes&&... InPaths)
 	{
 		return CombineImpl<PathTypes...>(Forward<PathTypes>(InPaths)...);
-<<<<<<< HEAD
 	}
 
-#if 0
-	FORCEINLINE static FString Combine(const FString& Path1, const FStringView& Path2)
-	{
-		const FStringView Paths[] = { InternalGetStringView(Path1), InternalGetStringView(Path2) };
-		FString Out;
-
-		CombineInternal(Out, Paths, UE_ARRAY_COUNT(Paths));
-		return Out;
-	}
-
-	FORCEINLINE static FString Combine(const FString& Path1, const TCHAR* PathMid, const FStringView& Path2)
-	{
-		const FStringView Paths[] = { InternalGetStringView(Path1), InternalGetStringView(PathMid), InternalGetStringView(Path2) };
-		FString Out;
-
-		CombineInternal(Out, Paths, UE_ARRAY_COUNT(Paths));
-		return Out;
-=======
->>>>>>> 4af6daef
-	}
-#endif
-
 	/**
 	 * Frees any memory retained by FPaths.
 	 */
@@ -716,11 +658,7 @@
 
 protected:
 
-<<<<<<< HEAD
-	static void CombineInternal(FString& OutPath, const FStringView* Paths, int32 NumPaths);
-=======
 	static CORE_API FString CombineInternal(const FStringView* Paths, int32 NumPaths);
->>>>>>> 4af6daef
 
 private:
 	struct FStaticData;
@@ -729,14 +667,7 @@
 	FORCEINLINE static FString CombineImpl(UE::Core::Private::TToStringType_T<std::decay_t<PathTypes>>... InPaths)
 	{
 		const FStringView Paths[] = { FStringView(InPaths)... };
-<<<<<<< HEAD
-		FString Out;
-		
-		CombineInternal(Out, Paths, UE_ARRAY_COUNT(Paths));
-		return Out;
-=======
 		return CombineInternal(Paths, UE_ARRAY_COUNT(Paths));
->>>>>>> 4af6daef
 	}
 
 	/** Returns, if any, the value of the -userdir command line argument. This can be used to sandbox artifacts to a desired location */
