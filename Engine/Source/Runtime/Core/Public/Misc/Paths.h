--- conflicted
+++ resolved
@@ -289,12 +289,9 @@
 	/** Returns the directory that contains subfolders for developer-specific content */
 	static FString GameDevelopersDir();
 
-<<<<<<< HEAD
-=======
 	/** Returns The folder name for the developer-specific directory for the current user */
 	static FString GameUserDeveloperFolderName();
 
->>>>>>> 9ba46998
 	/** Returns The directory that contains developer-specific content for the current user */
 	static FString GameUserDeveloperDir();
 
