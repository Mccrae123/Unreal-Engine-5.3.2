// Copyright Epic Games, Inc. All Rights Reserved.

#pragma once

#include "Containers/Array.h"
#include "Containers/Map.h"
#include "CoreTypes.h"
#include "Serialization/Archive.h"
#include "Serialization/StructuredArchive.h"
#include "UObject/NameTypes.h"

/**
 * Thumbnail compression interface for packages.  The engine registers a class that can compress and
 * decompress thumbnails that the package linker uses while loading and saving data.
 */
class FThumbnailCompressionInterface
{
public:

	/**
	 * Compresses an image
	 *
	 * @param	InUncompressedData	The uncompressed image data
	 * @param	InWidth				Width of the image
	 * @param	InHeight			Height of the image
	 * @param	OutCompressedData	[Out] Compressed image data
	 * @return	true if the image was compressed successfully, otherwise false if an error occurred
	 */
	virtual bool CompressImage( const TArray< uint8 >& InUncompressedData, const int32 InWidth, const int32 InHeight, TArray< uint8 >& OutCompressedData ) = 0;

	/**
	 * Decompresses an image
	 *
	 * @param	InCompressedData	The compressed image data
	 * @param	InWidth				Width of the image
	 * @param	InHeight			Height of the image
	 * @param	OutUncompressedData	[Out] Uncompressed image data
	 * @return	true if the image was decompressed successfully, otherwise false if an error occurred
	 */
	virtual bool DecompressImage( const TArray< uint8 >& InCompressedData, const int32 InWidth, const int32 InHeight, TArray< uint8 >& OutUncompressedData ) = 0;

	/** Get name of compressor
	 * 
	 * @return Name of thumbnail compressor
	 */
	virtual FName GetThumbnailCompressorName() const = 0;

	/** Is lossless compression
	 * 
	 * @return true if compression is lossless
	 */
	virtual bool IsLosslessCompression() const = 0;
};


/**
 * Thumbnail image data for an object.
 */
class FObjectThumbnail
{
public:

	/**
	 * Static: Sets the thumbnail compressor to use when loading/saving packages.  The caller is
	 * responsible for the object's lifespan.
	 *
	 * @param	InThumbnailCompressor	A class derived from FThumbnailCompressionInterface.
	 */
	static void SetThumbnailCompressors( FThumbnailCompressionInterface* InPNGThumbnailCompressor, 
		FThumbnailCompressionInterface* InJPEGThumbnailCompressor)
	{
		PNGThumbnailCompressor = InPNGThumbnailCompressor;
		JPEGThumbnailCompressor = InJPEGThumbnailCompressor;
	}

private:

	/** Static: Thumbnail compressor. */
<<<<<<< HEAD
	static FThumbnailCompressionInterface* PNGThumbnailCompressor;
	static FThumbnailCompressionInterface* JPEGThumbnailCompressor;
=======
	static CORE_API FThumbnailCompressionInterface* PNGThumbnailCompressor;
	static CORE_API FThumbnailCompressionInterface* JPEGThumbnailCompressor;
>>>>>>> 4af6daef

public:

	/** Default constructor. */
	CORE_API FObjectThumbnail();

	/** Returns the width of the thumbnail. */
	int32 GetImageWidth() const
	{
		return ImageWidth;
	}

	/** Returns the height of the thumbnail. */
	int32 GetImageHeight() const
	{
		return ImageHeight;
	}

	/** @return		the number of bytes in this thumbnail's compressed image data. */
	int32 GetCompressedDataSize() const
	{
		return CompressedImageData.Num();
	}

	/** Sets the image dimensions. */
	void SetImageSize( int32 InWidth, int32 InHeight )
	{
		ImageWidth = InWidth;
		ImageHeight = InHeight;
	}

	/** Returns true if the thumbnail was loaded from disk and not dynamically generated. */
	bool IsLoadedFromDisk(void) const { return bLoadedFromDisk; }

	/** Returns true if the thumbnail was saved AFTER custom-thumbnails for shared thumbnail asset types was supported. */
	bool IsCreatedAfterCustomThumbsEnabled (void) const { return bCreatedAfterCustomThumbForSharedTypesEnabled; }
	
	/** For newly generated custom thumbnails, mark it as valid in the future. */
	void SetCreatedAfterCustomThumbsEnabled(void) { bCreatedAfterCustomThumbForSharedTypesEnabled = true; }

	/** Returns true if the thumbnail is dirty and needs to be regenerated at some point. */
	bool IsDirty() const
	{
		return bIsDirty;
	}
	
	/** Marks the thumbnail as dirty. */
	void MarkAsDirty()
	{
		bIsDirty = true;
	}
	
	/** Access the image data in place (does not decompress). */
	TArray< uint8 >& AccessImageData()
	{
		return ImageData;
	}

	/** Access the image data in place (does not decompress) const version. */
	const TArray< uint8 >& AccessImageData() const
	{
		return ImageData;
	}

	/** Access the compressed image data. */
	TArray< uint8 >& AccessCompressedImageData()
	{
		return CompressedImageData;
	}

	/** Returns true if this is an empty thumbnail. */
	bool IsEmpty() const
	{
		return ImageWidth == 0 || ImageHeight == 0;
	}

	/** Returns thumbnail compressor used on current compressed image data. */
<<<<<<< HEAD
	FThumbnailCompressionInterface* GetCompressor() const;

	/** Returns thumbnail compressor that would be used on current uncompressed image data. */
	FThumbnailCompressionInterface* ChooseNewCompressor() const;
=======
	CORE_API FThumbnailCompressionInterface* GetCompressor() const;

	/** Returns thumbnail compressor that would be used on current uncompressed image data. */
	CORE_API FThumbnailCompressionInterface* ChooseNewCompressor() const;
>>>>>>> 4af6daef

	/** Returns uncompressed image data, decompressing it on demand if needed. */
	CORE_API const TArray< uint8 >& GetUncompressedImageData() const;

	/** Serializers */
	CORE_API void Serialize(FArchive& Ar);
	CORE_API void Serialize(FStructuredArchive::FSlot Slot);
	
	/** Compress image data. */
	CORE_API void CompressImageData();

	/** Decompress image data. */
	CORE_API void DecompressImageData();

	/**
	 * Calculates the memory usage of this FObjectThumbnail.
	 *
	 * @param	Ar	the FArchiveCountMem (or similar) archive that will store the results of the memory usage calculation.
	 */
	CORE_API void CountBytes( FArchive& Ar ) const;

	/**
	 * Calculates the amount of memory used by the compressed bytes array.
	 *
	 * @param	Ar	the FArchiveCountMem (or similar) archive that will store the results of the memory usage calculation.
	 */
	CORE_API void CountImageBytes_Compressed( FArchive& Ar ) const;

	/**
	 * Calculates the amount of memory used by the uncompressed bytes array.
	 *
	 * @param	Ar	the FArchiveCountMem (or similar) archive that will store the results of the memory usage calculation.
	 */
	CORE_API void CountImageBytes_Uncompressed( FArchive& Ar ) const;

	/** I/O operator */
	friend FArchive& operator<<( FArchive& Ar, FObjectThumbnail& Thumb )
	{
		if ( Ar.IsCountingMemory() )
		{
			Thumb.CountBytes(Ar);
		}
		else
		{
			Thumb.Serialize(Ar);
		}
		return Ar;
	}

	friend FArchive& operator<<( FArchive& Ar, const FObjectThumbnail& Thumb )
	{
		Thumb.CountBytes(Ar);
		return Ar;
	}

	/** Comparison operator */
	bool operator ==( const FObjectThumbnail& Other ) const
	{
		return	ImageWidth			== Other.ImageWidth
			&&	ImageHeight			== Other.ImageHeight
			&&	bIsDirty			== Other.bIsDirty
			&&	CompressedImageData	== Other.CompressedImageData;
	}

	bool operator !=( const FObjectThumbnail& Other ) const
	{
		return	ImageWidth			!= Other.ImageWidth
			||	ImageHeight			!= Other.ImageHeight
			||	bIsDirty			!= Other.bIsDirty
			||	CompressedImageData	!= Other.CompressedImageData;
	}

private:

	/** Thumbnail width (serialized) */
	int32 ImageWidth;

	/** Thumbnail height (serialized) */
	int32 ImageHeight;

	/** Compressed image data (serialized) */
	TArray< uint8 > CompressedImageData;

	/** Image data bytes */
	TArray< uint8 > ImageData;

	/** True if the thumbnail is dirty and should be regenerated at some point */
	bool bIsDirty;

	/** Whether the thumbnail has a backup on disk*/
	bool bLoadedFromDisk;

	/** Whether compressed data is JPEG (else PNG) */
	bool bIsJPEG;

	/** Whether this was saved AFTER custom-thumbnails for shared thumbnail asset types was supported */
	bool bCreatedAfterCustomThumbForSharedTypesEnabled;
};


/** Maps an object's full name to a thumbnail */
typedef TMap< FName, FObjectThumbnail > FThumbnailMap;


/** Wraps an object's full name and thumbnail */
struct FObjectFullNameAndThumbnail
{
	/** Full name of the object */
	FName ObjectFullName;
	
	/** Thumbnail data */
	const FObjectThumbnail* ObjectThumbnail;

	/** Offset in the file where the data is stored */
	int32 FileOffset;

	/** Constructor */
	FObjectFullNameAndThumbnail()
		: ObjectFullName(),
		  ObjectThumbnail( nullptr ),
		  FileOffset( 0 )
	{ }

	/** Constructor */
	FObjectFullNameAndThumbnail( const FName InFullName, const FObjectThumbnail* InThumbnail )
		: ObjectFullName( InFullName ),
		  ObjectThumbnail( InThumbnail ),
		  FileOffset( 0 )
	{ }

	/**
	 * Calculates the memory usage of this FObjectFullNameAndThumbnail.
	 *
	 * @param	Ar	the FArchiveCountMem (or similar) archive that will store the results of the memory usage calculation.
	 */
	CORE_API void CountBytes( FArchive& Ar ) const;

	/** I/O operator */
	friend FArchive& operator<<( FArchive& Ar, FObjectFullNameAndThumbnail& NameThumbPair )
	{
		if ( Ar.IsCountingMemory() )
		{
			NameThumbPair.CountBytes(Ar);
		}
		else
		{
			Ar << NameThumbPair.ObjectFullName << NameThumbPair.FileOffset;
		}
		return Ar;
	}

	friend FArchive& operator<<( FArchive& Ar, const FObjectFullNameAndThumbnail& NameThumbPair )
	{
		NameThumbPair.CountBytes(Ar);
		return Ar;
	}
};<|MERGE_RESOLUTION|>--- conflicted
+++ resolved
@@ -76,13 +76,8 @@
 private:
 
 	/** Static: Thumbnail compressor. */
-<<<<<<< HEAD
-	static FThumbnailCompressionInterface* PNGThumbnailCompressor;
-	static FThumbnailCompressionInterface* JPEGThumbnailCompressor;
-=======
 	static CORE_API FThumbnailCompressionInterface* PNGThumbnailCompressor;
 	static CORE_API FThumbnailCompressionInterface* JPEGThumbnailCompressor;
->>>>>>> 4af6daef
 
 public:
 
@@ -160,17 +155,10 @@
 	}
 
 	/** Returns thumbnail compressor used on current compressed image data. */
-<<<<<<< HEAD
-	FThumbnailCompressionInterface* GetCompressor() const;
-
-	/** Returns thumbnail compressor that would be used on current uncompressed image data. */
-	FThumbnailCompressionInterface* ChooseNewCompressor() const;
-=======
 	CORE_API FThumbnailCompressionInterface* GetCompressor() const;
 
 	/** Returns thumbnail compressor that would be used on current uncompressed image data. */
 	CORE_API FThumbnailCompressionInterface* ChooseNewCompressor() const;
->>>>>>> 4af6daef
 
 	/** Returns uncompressed image data, decompressing it on demand if needed. */
 	CORE_API const TArray< uint8 >& GetUncompressedImageData() const;
