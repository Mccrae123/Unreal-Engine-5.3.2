--- conflicted
+++ resolved
@@ -19,11 +19,7 @@
 
 	virtual const void* Read(int64& OutSize, int64 InOffset, int64 InSize) = 0;
 	virtual int64 GetSize() = 0;
-<<<<<<< HEAD
-	virtual void CopyTo(void* Buffer, int64 InOffset, int64 InSize);
-=======
 	CORE_API virtual void CopyTo(void* Buffer, int64 InOffset, int64 InSize);
->>>>>>> 4af6daef
 	virtual void EnsureReadNonBlocking() {};		// Incur any potential wait such that future Read() or CopyTo() calls are wait and thread switch free.
 
 	FORCEINLINE uint32 AddRef() const { return uint32(NumRefs.Increment()); }
