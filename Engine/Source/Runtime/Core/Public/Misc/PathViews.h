// Copyright Epic Games, Inc. All Rights Reserved.

#pragma once

#include "CoreTypes.h"
#include "Containers/StringFwd.h"

<<<<<<< HEAD
=======
class FName;
>>>>>>> 6bbb88c8
class FString;
template <typename FuncType> class TFunctionRef;

class CORE_API FPathViews
{
public:
	/**
	 * Returns the portion of the path after the last separator.
	 *
	 * Examples: (Using '/' but '\' is valid too.)
	 * "A/B/C.D" -> "C.D"
	 * "A/B/C"   -> "C"
	 * "A/B/"    -> ""
	 * "A"       -> "A"
	 *
	 * @return The portion of the path after the last separator.
	 */
	static FStringView GetCleanFilename(const FStringView& InPath);

	/**
	 * Returns the portion of the path after the last separator and before the last dot.
	 *
	 * Examples: (Using '/' but '\' is valid too.)
	 * "A/B/C.D" -> "C"
	 * "A/B/C"   -> "C"
	 * "A/B/"    -> ""
	 * "A"       -> "A"
	 *
	 * @return The portion of the path after the last separator and before the last dot.
	 */
	static FStringView GetBaseFilename(const FStringView& InPath);

	/**
	 * Returns the portion of the path before the last dot.
	 *
	 * Examples: (Using '/' but '\' is valid too.)
	 * "A/B/C.D" -> "A/B/C"
	 * "A/B/C"   -> "A/B/C"
	 * "A/B/"    -> "A/B/"
	 * "A"       -> "A"
	 *
	 * @return The portion of the path before the last dot.
	 */
	static FStringView GetBaseFilenameWithPath(const FStringView& InPath);

	/** Returns the portion of the path before the last dot and optionally after the last separator. */
	UE_DEPRECATED(4.25, "FPathViews::GetBaseFilename(InPath, bRemovePath) has been superseded by "
		"FPathViews::GetBaseFilename(InPath) and FPathViews::GetBaseFilenameWithPath(InPath).")
	static FStringView GetBaseFilename(const FStringView& InPath, bool bRemovePath);

	/**
	 * Returns the portion of the path before the last separator.
	 *
	 * Examples: (Using '/' but '\' is valid too.)
	 * "A/B/C.D" -> "A/B"
	 * "A/B/C"   -> "A/B"
	 * "A/B/"    -> "A/B"
	 * "A"       -> ""
	 *
	 * @return The portion of the path before the last separator.
	 */
	static FStringView GetPath(const FStringView& InPath);

	/**
	 * Returns the portion of the path after the last dot following the last separator, optionally including the dot.
	 *
	 * Examples: (Using '/' but '\' is valid too.)
	 * "A/B.C.D" -> "D" (bIncludeDot=false) or ".D" (bIncludeDot=true)
	 * "A/B/C.D" -> "D" (bIncludeDot=false) or ".D" (bIncludeDot=true)
	 * "A/B/.D"  -> "D" (bIncludeDot=false) or ".D" (bIncludeDot=true)
	 * ".D"      -> "D" (bIncludeDot=false) or ".D" (bIncludeDot=true)
	 * "A/B/C"   -> ""
	 * "A.B/C"   -> ""
	 * "A.B/"    -> ""
	 * "A"       -> ""
	 *
	 * @param bIncludeDot Whether to include the leading dot in the returned view.
	 *
	 * @return The portion of the path after the last dot following the last separator, optionally including the dot.
	 */
	static FStringView GetExtension(const FStringView& InPath, bool bIncludeDot=false);

	/**
	 * Returns the last non-empty path component.
	 *
	 * Examples: (Using '/' but '\' is valid too.)
	 * "A/B/C.D" -> "C.D"
	 * "A/B/C"   -> "C"
	 * "A/B/"    -> "B"
	 * "A"       -> "A"
	 *
	 * @return The last non-empty path component.
	 */
	static FStringView GetPathLeaf(const FStringView& InPath);

	/**
<<<<<<< HEAD
=======
	 * Return whether the given relative or absolute path is a leaf path - has no separators.
	 * 
	 * Examples: (Using '/' but '\' functions the same way)
	 * A		-> true
	 * A/		-> true
	 * D:/		-> true
	 * /		-> true
	 * //		-> true
	 * A/B		-> false
	 * D:/A		-> false
	 * //A		-> false
	 */
	static bool IsPathLeaf(FStringView InPath);

	/**
>>>>>>> 6bbb88c8
	 * Splits InPath into individual directory components, and calls ComponentVisitor on each.
	 *
	 * Examples:
	 * "A/B.C" -> {"A", "B.C"}
	 * "A/B/C" -> {"A", "B", "C"}
	 * "../../A/B/C.D" -> {"..", "..", "A", "B", "C.D" }
	 */
	static void IterateComponents(FStringView InPath, TFunctionRef<void(FStringView)> ComponentVisitor);

	/**
	 * Splits a path into three parts, any of which may be empty: the path, the clean name, and the extension.
	 *
	 * Examples: (Using '/' but '\' is valid too.)
	 * "A/B/C.D" -> ("A/B", "C",   "D")
	 * "A/B/C"   -> ("A/B", "C",   "")
	 * "A/B/"    -> ("A/B", "",    "")
	 * "A/B/.D"  -> ("A/B", "",    "D")
	 * "A/B.C.D" -> ("A",   "B.C", "D")
	 * "A"       -> ("",    "A",   "")
	 * "A.D"     -> ("",    "A",   "D")
	 * ".D"      -> ("",    "",    "D")
	 *
	 * @param OutPath [out] Receives the path portion of the input string, excluding the trailing separator.
	 * @param OutName [out] Receives the name portion of the input string.
	 * @param OutExt  [out] Receives the extension portion of the input string, excluding the dot.
	 */
	static void Split(const FStringView& InPath, FStringView& OutPath, FStringView& OutName, FStringView& OutExt);

	/**
	 * Appends each suffix argument to the path in the builder and ensures that there is a separator between them.
	 *
	 * Examples:
	 * ("",    "")    -> ""
	 * ("A",   "")    -> "A/"
	 * ("",    "B")   -> "B"
	 * ("/",   "B")   -> "/B"
	 * ("A",   "B")   -> "A/B"
	 * ("A/",  "B")   -> "A/B"
	 * ("A\\", "B")   -> "A\\B"
	 * ("A/B", "C/D") -> "A/B/C/D"
	 * ("A/", "B", "C/", "D") -> "A/B/C/D"
	 *
	 * @param Builder A possibly-empty path that may end in a separator.
	 * @param Args Arguments that can write to a string builder and do not start with a separator.
	 */
	template <typename CharType, typename... ArgTypes>
	static void Append(TStringBuilderBase<CharType>& Builder, ArgTypes&&... Args)
	{
		const auto AddSeparator = [&Builder]() -> TStringBuilderBase<CharType>&
		{
			if (!(Builder.Len() == 0 || Builder.LastChar() == '/' || Builder.LastChar() == '\\'))
			{
				Builder.AppendChar('/');
			}
			return Builder;
		};
		((AddSeparator() << Args), ...);
	}

	/**
	 * Replaces the pre-existing file extension of a filename. 
	 *
	 * @param InPath A valid file path with a pre-existing extension.
	 * @param InNewExtension The new extension to use (prefixing with a '.' is optional)
	 *
	 * @return The new file path complete with the new extension unless InPath is not valid in which
	 * case a copy of InPath will be returned instead.
	 */
	static FString ChangeExtension(const FStringView& InPath, const FStringView& InNewExtension);

	/** Return whether the given character is a path-separator character (/ or \) */
	static bool IsSeparator(TCHAR c);

	/**
	 * Return true if the given paths are the same path (with exceptions noted below).
	 * Case-insensitive
	 * / is treated as equal to \
	 * Presence or absence of terminating separator (/) is ignored in the comparison.
	 * Directory elements of . and .. are currently not interpreted and are treated as literal characters.
	 *    Callers should not rely on this behavior as it may be corrected in the future.
	 *    callers should instead conform the paths before calling.
	 * Relative paths and absolute paths are not resolved, and relative paths will never equal absolute paths.
	 *    Callers should not rely on this behavior as it may be corrected in the future;
	 *    callers should instead conform the paths before calling.
	 * Examples:
	 * ("../A/B.C", "../A/B.C") -> true
	 * ("../A/B", "../A/B.C")	-> false
	 * ("../A/", "../A/")		-> true
	 * ("../A/", "../A")		-> true
	 * ("d:/root/Engine/", "d:\root\Engine") -> true
	 * (../../../Engine/Content", "d:/root/Engine/Content") -> false
	 * (d:/root/Engine/..", "d:/root") -> false
	 * (d:/root/Engine/./Content", "d:/root/Engine/Content") -> false
	 */
	static bool Equals(FStringView A, FStringView B);

	/**
	 * Return true if the the first path is lexicographically less than the second path (with caveats noted below).
	 * Case-insensitive
	 * / is treated as equal to \
	 * Presence or absence of terminating separator (/) is ignored in the comparison.
	 * Directory elements of . and .. are currently not interpreted and are treated as literal characters.
	 *    Callers should not rely on this behavior as it may be corrected in the future.
	 *    callers should instead conform the paths before calling.
	 * Relative paths and absolute paths are not resolved, and relative paths will never equal absolute paths.
	 *    Callers should not rely on this behavior as it may be corrected in the future;
	 *    callers should instead conform the paths before calling.
	 * Examples:
	 * ("../A/B.C", "../A/B.C") -> false (they are equal)
	 * ("../A/B", "../A/B.C")	-> true (a string is greater than any prefix of itself)
	 * ("../A/", "../A/")		-> false (they are equal)
	 * ("../A/", "../A")		-> false (they are equal)
	 * ("../A", "../A/")		-> false (they are equal)
	 * ("d:/root/Engine/", "d:\root\Engine") -> false (they are equal)
	 * (../../../Engine/Content", "d:/root/Engine/Content") -> true ('.' is less than 'd')
	 * (d:/root/Engine/..", "d:/root") -> false (A string is greater than any prefix of itself)
	 * (d:/root/Engine/./Content", "d:/root/Engine/Content") -> false
	 */
	static bool Less(FStringView A, FStringView B);

	/**
	 * Check whether Parent is a parent path of Child and report the relative path if so.
	 * Case-insensitive
	 * / is treated as equal to \
	 * Presence or absence of terminating separator (/) is ignored in the comparison.
	 * Directory elements of . and .. are currently not interpreted and are treated as literal characters.
	 *    Callers should not rely on this behavior as it may be corrected in the future.
	 *    callers should instead conform the paths before calling.
	 * Relative paths and absolute paths are not resolved, and relative paths will never equal absolute paths.
	 *    Callers should not rely on this behavior as it may be corrected in the future;
	 *    callers should instead conform the paths before calling.
	 * Examples:
	 * ("../A/B", "../A")	-> (true, "B")
	 * ("../A\B", "../A/")	-> (true, "B")
	 * ("../A/", "../A")	-> (true, "")
	 * (".././A/", "../A")	-> (false, "")
	 * ("../../../Engine", "d:/root/Engine") -> (false, "")
	 *
	 * @param Child An absolute path that may be a child path of Parent.
	 * @param Parent An absolute path that may be a parent path of Child.
	 * @param OutRelPath Receives the relative path from Parent to Child, or empty if Parent is not a parent of Child.
	 *
	 * @return True if and only if Child is a child path of Parent (or is equal to it).
	 */
	static bool TryMakeChildPathRelativeTo(FStringView Child, FStringView Parent, FStringView& OutRelPath);

	/**
	 * Return whether Parent is a parent path of (or is equal to) Child.
	 * Case-insensitive
	 * / is treated as equal to \
	 * Presence or absence of terminating separator (/) is ignored in the comparison.
	 * Directory elements of . and .. are currently not interpreted and are treated as literal characters.
	 *    Callers should not rely on this behavior as it may be corrected in the future.
	 *    callers should instead conform the paths before calling.
	 * Relative paths and absolute paths are not resolved, and relative paths will never equal absolute paths.
	 *    Callers should not rely on this behavior as it may be corrected in the future;
	 *    callers should instead conform the paths before calling.
	 * Examples:
	 * ("../A", "../A/B")	-> true
	 * ("../A/", "../A\B")	-> true
	 * ("../A", "../A/")	-> true
	 * ("../A", ".././A/")	-> false
	 * ("d:/root/Engine", "../../../Engine") -> false
	 *
	 * @param Parent An absolute path that may be a parent path of Child.
	 * @param Child An absolute path that may be a child path of Parent.
	 *
	 * @return True if and only if Child is a child path of Parent (or is equal to it).
	 */
	static bool IsParentPathOf(FStringView Parent, FStringView Child);

	/**
	 * Return whether the given path is a relativepath - does not start with a separator or volume:.
	 * Returns true for empty paths.
	 */
	static bool IsRelativePath(FStringView InPath);

	/** Convert to absolute using process BaseDir(), normalize and append. FPaths::ConvertRelativePathToFull() equivalent. */
	static void ToAbsolutePath(FStringView InPath, FStringBuilderBase& OutPath);
	
	/** Convert to absolute using explicit BasePath, normalize and append. FPaths::ConvertRelativePathToFull() equivalent. */
	static void ToAbsolutePath(FStringView BasePath, FStringView InPath, FStringBuilderBase& OutPath);
	
	/** Convert to absolute using process BaseDir() and normalize inlined. FPaths::ConvertRelativePathToFull() equivalent. */
	static void ToAbsolutePathInline(FStringBuilderBase& InOutPath);
	
	/** Convert to absolute using explicit BasePath and normalize inlined. FPaths::ConvertRelativePathToFull() equivalent. */
	static void ToAbsolutePathInline(FStringView BasePath, FStringBuilderBase& InOutPath);

	/** Convert \\ to / and do platform-specific normalization */
	static void NormalizeFilename(FStringBuilderBase& InOutPath);

	/** Normalize and remove trailing slash unless the preceding character is '/' or ':' */
	static void NormalizeDirectoryName(FStringBuilderBase& InOutPath);

	/** Collapses redundant paths like "/./" and "SkipDir/..". FPaths::CollapseRelativeDirectories() equivalent. */
	static bool CollapseRelativeDirectories(FStringBuilderBase& InOutPath);

	/** Removes duplicate forward slashes, e.g. "a/b//c////f.e" -> "a/b/c/f.e" */
	static void RemoveDuplicateSlashes(FStringBuilderBase& InOutPath);

	/**
	 * Split the given absolute or relative path into its topmost directory and the relative path from that directory.
	 * Directory elements of . and .. are currently not interpreted and are treated as literal characters.
	 *    Callers should not rely on this behavior as it may be corrected in the future.
	 *    callers should instead conform the paths before calling.
	 *
	 * @param InPath The path to split.
	 * @param OutFirstComponent Receives the first directory element in the path, or InPath if it is a leaf path.
	 * @param OutRemainder Receives the relative path from OutFirstComponent to InPath, or empty if InPath is a leaf path.
	 */
	static void SplitFirstComponent(FStringView InPath, FStringView& OutFirstComponent, FStringView& OutRemainder);

	/**
	 * If AppendPath is a relative path, append it as a relative path onto InOutPath.
	 * If AppendPath is absolute, reset InOutPath and replace it with RelPath.
	 * Handles presence or absence of terminating separator in BasePath.
	 * Does not interpret . or ..; each occurrence of these in either path will remain in the combined InOutPath.
	 */
	static void AppendPath(FStringBuilderBase& InOutPath, FStringView AppendPath);
};<|MERGE_RESOLUTION|>--- conflicted
+++ resolved
@@ -5,10 +5,7 @@
 #include "CoreTypes.h"
 #include "Containers/StringFwd.h"
 
-<<<<<<< HEAD
-=======
 class FName;
->>>>>>> 6bbb88c8
 class FString;
 template <typename FuncType> class TFunctionRef;
 
@@ -105,8 +102,6 @@
 	static FStringView GetPathLeaf(const FStringView& InPath);
 
 	/**
-<<<<<<< HEAD
-=======
 	 * Return whether the given relative or absolute path is a leaf path - has no separators.
 	 * 
 	 * Examples: (Using '/' but '\' functions the same way)
@@ -122,7 +117,6 @@
 	static bool IsPathLeaf(FStringView InPath);
 
 	/**
->>>>>>> 6bbb88c8
 	 * Splits InPath into individual directory components, and calls ComponentVisitor on each.
 	 *
 	 * Examples:
