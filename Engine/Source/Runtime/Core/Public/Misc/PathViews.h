// Copyright Epic Games, Inc. All Rights Reserved.

#pragma once

#include "Containers/StringFwd.h"
#include "CoreTypes.h"

class FName;
class FString;
template <typename CharType> class TStringBuilderBase;
template <typename FuncType> class TFunctionRef;

class FPathViews
{
public:
	/**
	 * Returns the portion of the path after the last separator.
	 *
	 * Examples: (Using '/' but '\' is valid too.)
	 * "A/B/C.D" -> "C.D"
	 * "A/B/C"   -> "C"
	 * "A/B/"    -> ""
	 * "A"       -> "A"
	 *
	 * @return The portion of the path after the last separator.
	 */
	static CORE_API FStringView GetCleanFilename(const FStringView& InPath);

	/**
	 * Returns the portion of the path after the last separator and before the last dot.
	 *
	 * Examples: (Using '/' but '\' is valid too.)
	 * "A/B/C.D" -> "C"
	 * "A/B/C"   -> "C"
	 * "A/B/"    -> ""
	 * "A"       -> "A"
	 *
	 * @return The portion of the path after the last separator and before the last dot.
	 */
	static CORE_API FStringView GetBaseFilename(const FStringView& InPath);

	/**
	 * Returns the portion of the path before the last dot.
	 *
	 * Examples: (Using '/' but '\' is valid too.)
	 * "A/B/C.D" -> "A/B/C"
	 * "A/B/C"   -> "A/B/C"
	 * "A/B/"    -> "A/B/"
	 * "A"       -> "A"
	 *
	 * @return The portion of the path before the last dot.
	 */
	static CORE_API FStringView GetBaseFilenameWithPath(const FStringView& InPath);

	/** Returns the portion of the path before the last dot and optionally after the last separator. */
	UE_DEPRECATED(4.25, "FPathViews::GetBaseFilename(InPath, bRemovePath) has been superseded by "
		"FPathViews::GetBaseFilename(InPath) and FPathViews::GetBaseFilenameWithPath(InPath).")
	static CORE_API FStringView GetBaseFilename(const FStringView& InPath, bool bRemovePath);

	/**
	 * Returns the portion of the path before the last separator.
	 *
	 * Examples: (Using '/' but '\' is valid too.)
	 * "A/B/C.D" -> "A/B"
	 * "A/B/C"   -> "A/B"
	 * "A/B/"    -> "A/B"
	 * "A"       -> ""
	 *
	 * @return The portion of the path before the last separator.
	 */
	static CORE_API FStringView GetPath(const FStringView& InPath);

	/**
	 * Returns the portion of the path after the last dot following the last separator, optionally including the dot.
	 *
	 * Examples: (Using '/' but '\' is valid too.)
	 * "A/B.C.D" -> "D" (bIncludeDot=false) or ".D" (bIncludeDot=true)
	 * "A/B/C.D" -> "D" (bIncludeDot=false) or ".D" (bIncludeDot=true)
	 * "A/B/.D"  -> "D" (bIncludeDot=false) or ".D" (bIncludeDot=true)
	 * ".D"      -> "D" (bIncludeDot=false) or ".D" (bIncludeDot=true)
	 * "A/B/C"   -> ""
	 * "A.B/C"   -> ""
	 * "A.B/"    -> ""
	 * "A"       -> ""
	 *
	 * @param bIncludeDot Whether to include the leading dot in the returned view.
	 *
	 * @return The portion of the path after the last dot following the last separator, optionally including the dot.
	 */
	static CORE_API FStringView GetExtension(const FStringView& InPath, bool bIncludeDot=false);

	/**
	 * Returns the last non-empty path component.
	 *
	 * Examples: (Using '/' but '\' is valid too.)
	 * "A/B/C.D" -> "C.D"
	 * "A/B/C"   -> "C"
	 * "A/B/"    -> "B"
	 * "A"       -> "A"
	 *
	 * @return The last non-empty path component.
	 */
	static CORE_API FStringView GetPathLeaf(const FStringView& InPath);

	/**
	 * Return whether the given relative or absolute path is a leaf path - has no separators.
	 * 
	 * Examples: (Using '/' but '\' functions the same way)
	 * A		-> true
	 * A/		-> true
	 * D:/		-> true
	 * /		-> true
	 * //		-> true
	 * A/B		-> false
	 * D:/A		-> false
	 * //A		-> false
	 */
	static CORE_API bool IsPathLeaf(FStringView InPath);

	/**
	 * Splits InPath into individual directory components, and calls ComponentVisitor on each.
	 *
	 * Examples:
	 * "A/B.C" -> {"A", "B.C"}
	 * "A/B/C" -> {"A", "B", "C"}
	 * "../../A/B/C.D" -> {"..", "..", "A", "B", "C.D" }
	 */
	static CORE_API void IterateComponents(FStringView InPath, TFunctionRef<void(FStringView)> ComponentVisitor);

	/**
	 * Splits a path into three parts, any of which may be empty: the path, the clean name, and the extension.
	 *
	 * Examples: (Using '/' but '\' is valid too.)
	 * "A/B/C.D" -> ("A/B", "C",   "D")
	 * "A/B/C"   -> ("A/B", "C",   "")
	 * "A/B/"    -> ("A/B", "",    "")
	 * "A/B/.D"  -> ("A/B", "",    "D")
	 * "A/B.C.D" -> ("A",   "B.C", "D")
	 * "A"       -> ("",    "A",   "")
	 * "A.D"     -> ("",    "A",   "D")
	 * ".D"      -> ("",    "",    "D")
	 *
	 * @param OutPath [out] Receives the path portion of the input string, excluding the trailing separator.
	 * @param OutName [out] Receives the name portion of the input string.
	 * @param OutExt  [out] Receives the extension portion of the input string, excluding the dot.
	 */
	static CORE_API void Split(const FStringView& InPath, FStringView& OutPath, FStringView& OutName, FStringView& OutExt);

	/**
	 * Appends each suffix argument to the path in the builder and ensures that there is a separator between them.
	 *
	 * Examples:
	 * ("",    "")    -> ""
	 * ("A",   "")    -> "A/"
	 * ("",    "B")   -> "B"
	 * ("/",   "B")   -> "/B"
	 * ("A",   "B")   -> "A/B"
	 * ("A/",  "B")   -> "A/B"
	 * ("A\\", "B")   -> "A\\B"
	 * ("A/B", "C/D") -> "A/B/C/D"
	 * ("A/", "B", "C/", "D") -> "A/B/C/D"
	 *
	 * @param Builder A possibly-empty path that may end in a separator.
	 * @param Args Arguments that can write to a string builder and do not start with a separator.
	 */
	template <typename CharType, typename... ArgTypes>
	static void Append(TStringBuilderBase<CharType>& Builder, ArgTypes&&... Args)
	{
		const auto AddSeparator = [&Builder]() -> TStringBuilderBase<CharType>&
		{
			if (!(Builder.Len() == 0 || Builder.LastChar() == '/' || Builder.LastChar() == '\\'))
			{
				Builder.AppendChar('/');
			}
			return Builder;
		};
		((AddSeparator() << Args), ...);
	}

	/**
	 * Replaces the pre-existing file extension of a filename. 
	 *
	 * @param InPath A valid file path with a pre-existing extension.
	 * @param InNewExtension The new extension to use (prefixing with a '.' is optional)
	 *
	 * @return The new file path complete with the new extension unless InPath is not valid in which
	 * case a copy of InPath will be returned instead.
	 */
	static CORE_API FString ChangeExtension(const FStringView& InPath, const FStringView& InNewExtension);
	
	/**
	 * Sets the file extension of a filename.
	 *
	 * @param InPath A file path with or without a pre-existing extension.
	 * @param InNewExtension The new extension to use (prefixing with a '.' is optional)
	 *
	 * @return The new file path complete with the new extension.
	 */
	static CORE_API FString SetExtension(const FStringView& InPath, const FStringView& InNewExtension);

	/** Return whether the given character is a path-separator character (/ or \) */
	static CORE_API bool IsSeparator(TCHAR c);

	/**
	 * Return true if the given paths are the same path (with exceptions noted below).
	 * Case-insensitive
	 * / is treated as equal to \
	 * Presence or absence of terminating separator (/) is ignored in the comparison.
	 * Directory elements of . and .. are currently not interpreted and are treated as literal characters.
	 *    Callers should not rely on this behavior as it may be corrected in the future.
	 *    callers should instead conform the paths before calling.
	 * Relative paths and absolute paths are not resolved, and relative paths will never equal absolute paths.
	 *    Callers should not rely on this behavior as it may be corrected in the future;
	 *    callers should instead conform the paths before calling.
	 * Examples:
	 * ("../A/B.C", "../A/B.C") -> true
	 * ("../A/B", "../A/B.C")	-> false
	 * ("../A/", "../A/")		-> true
	 * ("../A/", "../A")		-> true
	 * ("d:/root/Engine/", "d:\root\Engine") -> true
	 * (../../../Engine/Content", "d:/root/Engine/Content") -> false
	 * (d:/root/Engine/..", "d:/root") -> false
	 * (d:/root/Engine/./Content", "d:/root/Engine/Content") -> false
	 */
	static CORE_API bool Equals(FStringView A, FStringView B);

	/**
	 * Return true if the the first path is lexicographically less than the second path (with caveats noted below).
	 * Case-insensitive
	 * / is treated as equal to \
	 * Presence or absence of terminating separator (/) is ignored in the comparison.
	 * Directory elements of . and .. are currently not interpreted and are treated as literal characters.
	 *    Callers should not rely on this behavior as it may be corrected in the future.
	 *    callers should instead conform the paths before calling.
	 * Relative paths and absolute paths are not resolved, and relative paths will never equal absolute paths.
	 *    Callers should not rely on this behavior as it may be corrected in the future;
	 *    callers should instead conform the paths before calling.
	 * Examples:
	 * ("../A/B.C", "../A/B.C") -> false (they are equal)
	 * ("../A/B", "../A/B.C")	-> true (a string is greater than any prefix of itself)
	 * ("../A/", "../A/")		-> false (they are equal)
	 * ("../A/", "../A")		-> false (they are equal)
	 * ("../A", "../A/")		-> false (they are equal)
	 * ("d:/root/Engine/", "d:\root\Engine") -> false (they are equal)
	 * (../../../Engine/Content", "d:/root/Engine/Content") -> true ('.' is less than 'd')
	 * (d:/root/Engine/..", "d:/root") -> false (A string is greater than any prefix of itself)
	 * (d:/root/Engine/./Content", "d:/root/Engine/Content") -> false
	 */
	static CORE_API bool Less(FStringView A, FStringView B);

	/**
	 * Check whether Parent is a parent path of Child and report the relative path if so.
	 * Case-insensitive
	 * / is treated as equal to \
	 * Presence or absence of terminating separator (/) is ignored in the comparison.
	 * Directory elements of . and .. are currently not interpreted and are treated as literal characters.
	 *    Callers should not rely on this behavior as it may be corrected in the future.
	 *    callers should instead conform the paths before calling.
	 * Relative paths and absolute paths are not resolved, and relative paths will never equal absolute paths.
	 *    Callers should not rely on this behavior as it may be corrected in the future;
	 *    callers should instead conform the paths before calling.
	 * Examples:
	 * ("../A/B", "../A")	-> (true, "B")
	 * ("../A\B", "../A/")	-> (true, "B")
	 * ("../A/", "../A")	-> (true, "")
	 * (".././A/", "../A")	-> (false, "")
	 * ("../../../Engine", "d:/root/Engine") -> (false, "")
	 *
	 * @param Child An absolute path that may be a child path of Parent.
	 * @param Parent An absolute path that may be a parent path of Child.
	 * @param OutRelPath Receives the relative path from Parent to Child, or empty if Parent is not a parent of Child.
	 *
	 * @return True if and only if Child is a child path of Parent (or is equal to it).
	 */
	static CORE_API bool TryMakeChildPathRelativeTo(FStringView Child, FStringView Parent, FStringView& OutRelPath);

	/**
	 * Return whether Parent is a parent path of (or is equal to) Child.
	 * Case-insensitive
	 * / is treated as equal to \
	 * Presence or absence of terminating separator (/) is ignored in the comparison.
	 * Directory elements of . and .. are currently not interpreted and are treated as literal characters.
	 *    Callers should not rely on this behavior as it may be corrected in the future.
	 *    callers should instead conform the paths before calling.
	 * Relative paths and absolute paths are not resolved, and relative paths will never equal absolute paths.
	 *    Callers should not rely on this behavior as it may be corrected in the future;
	 *    callers should instead conform the paths before calling.
	 * Examples:
	 * ("../A", "../A/B")	-> true
	 * ("../A/", "../A\B")	-> true
	 * ("../A", "../A/")	-> true
	 * ("../A", ".././A/")	-> false
	 * ("d:/root/Engine", "../../../Engine") -> false
	 *
	 * @param Parent An absolute path that may be a parent path of Child.
	 * @param Child An absolute path that may be a child path of Parent.
	 *
	 * @return True if and only if Child is a child path of Parent (or is equal to it).
	 */
	static CORE_API bool IsParentPathOf(FStringView Parent, FStringView Child);

	/**
	 * Return whether the given path is a relativepath - does not start with a separator or volume:.
	 * Returns true for empty paths.
	 */
	static CORE_API bool IsRelativePath(FStringView InPath);

	/** Convert to absolute using process BaseDir(), normalize and append. FPaths::ConvertRelativePathToFull() equivalent. */
	static CORE_API void ToAbsolutePath(FStringView InPath, FStringBuilderBase& OutPath);
	
	/** Convert to absolute using explicit BasePath, normalize and append. FPaths::ConvertRelativePathToFull() equivalent. */
	static CORE_API void ToAbsolutePath(FStringView BasePath, FStringView InPath, FStringBuilderBase& OutPath);
	
	/** Convert to absolute using process BaseDir() and normalize inlined. FPaths::ConvertRelativePathToFull() equivalent. */
	static CORE_API void ToAbsolutePathInline(FStringBuilderBase& InOutPath);
	
	/** Convert to absolute using explicit BasePath and normalize inlined. FPaths::ConvertRelativePathToFull() equivalent. */
	static CORE_API void ToAbsolutePathInline(FStringView BasePath, FStringBuilderBase& InOutPath);

	/** Convert \\ to / and do platform-specific normalization */
	static CORE_API void NormalizeFilename(FStringBuilderBase& InOutPath);

	/** Normalize and remove trailing slash unless the preceding character is '/' or ':' */
	static CORE_API void NormalizeDirectoryName(FStringBuilderBase& InOutPath);

	/** Collapses redundant paths like "/./" and "SkipDir/..". FPaths::CollapseRelativeDirectories() equivalent. */
	static CORE_API bool CollapseRelativeDirectories(FStringBuilderBase& InOutPath);

	/** Removes duplicate forward slashes, e.g. "a/b//c////f.e" -> "a/b/c/f.e" */
	static CORE_API void RemoveDuplicateSlashes(FStringBuilderBase& InOutPath);

	/**
	 * Split the given absolute or relative path into its topmost directory and the relative path from that directory.
	 * Directory elements of . and .. are currently not interpreted and are treated as literal characters.
	 *    Callers should not rely on this behavior as it may be corrected in the future.
	 *    callers should instead conform the paths before calling.
	 *
	 * @param InPath The path to split.
	 * @param OutFirstComponent Receives the first directory element in the path, or InPath if it is a leaf path.
	 * @param OutRemainder Receives the relative path from OutFirstComponent to InPath, or empty if InPath is a leaf path.
	 */
	static CORE_API void SplitFirstComponent(FStringView InPath, FStringView& OutFirstComponent, FStringView& OutRemainder);

	/**
	 * If AppendPath is a relative path, append it as a relative path onto InOutPath.
	 * If AppendPath is absolute, reset InOutPath and replace it with RelPath.
	 * Handles presence or absence of terminating separator in BasePath.
	 * Does not interpret . or ..; each occurrence of these in either path will remain in the combined InOutPath.
	 */
<<<<<<< HEAD
	static void AppendPath(FStringBuilderBase& InOutPath, FStringView AppendPath);
=======
	static CORE_API void AppendPath(FStringBuilderBase& InOutPath, FStringView AppendPath);
>>>>>>> 4af6daef

	/**
	 * Returns the name of the mount point in a path
	 * Removes starting forward slash and Classes_ prefix if bInWithoutSlashes is true
	 * Example: "/Classes_A/Textures" returns "A" and sets bOutHadClassesPrefix=true if bInWithoutSlashes is true
	 *           returns "/Classes_A" otherwise and sets bOutHadClassesPrefix=false
	 */
<<<<<<< HEAD
	static FStringView GetMountPointNameFromPath(const FStringView InPath, bool* bOutHadClassesPrefix = nullptr, bool bInWithoutSlashes = true);
=======
	static CORE_API FStringView GetMountPointNameFromPath(const FStringView InPath, bool* bOutHadClassesPrefix = nullptr, bool bInWithoutSlashes = true);
>>>>>>> 4af6daef
};<|MERGE_RESOLUTION|>--- conflicted
+++ resolved
@@ -347,11 +347,7 @@
 	 * Handles presence or absence of terminating separator in BasePath.
 	 * Does not interpret . or ..; each occurrence of these in either path will remain in the combined InOutPath.
 	 */
-<<<<<<< HEAD
-	static void AppendPath(FStringBuilderBase& InOutPath, FStringView AppendPath);
-=======
 	static CORE_API void AppendPath(FStringBuilderBase& InOutPath, FStringView AppendPath);
->>>>>>> 4af6daef
 
 	/**
 	 * Returns the name of the mount point in a path
@@ -359,9 +355,5 @@
 	 * Example: "/Classes_A/Textures" returns "A" and sets bOutHadClassesPrefix=true if bInWithoutSlashes is true
 	 *           returns "/Classes_A" otherwise and sets bOutHadClassesPrefix=false
 	 */
-<<<<<<< HEAD
-	static FStringView GetMountPointNameFromPath(const FStringView InPath, bool* bOutHadClassesPrefix = nullptr, bool bInWithoutSlashes = true);
-=======
 	static CORE_API FStringView GetMountPointNameFromPath(const FStringView InPath, bool* bOutHadClassesPrefix = nullptr, bool bInWithoutSlashes = true);
->>>>>>> 4af6daef
 };