// Copyright Epic Games, Inc. All Rights Reserved.

#pragma once

#include "CoreTypes.h"
#include "Misc/AssertionMacros.h"

class FOutputDevice;
class UWorld;

#ifndef UE_ALLOW_EXEC_COMMANDS
	#if UE_BUILD_SHIPPING && !WITH_EDITOR
		#define UE_ALLOW_EXEC_COMMANDS UE_ALLOW_EXEC_COMMANDS_IN_SHIPPING
	#else
		#define UE_ALLOW_EXEC_COMMANDS 1
	#endif
#endif

#ifndef UE_ALLOW_EXEC_DEV
	#define UE_ALLOW_EXEC_DEV !UE_BUILD_SHIPPING && UE_ALLOW_EXEC_COMMANDS
#endif

#ifndef UE_ALLOW_EXEC_EDITOR
	#define UE_ALLOW_EXEC_EDITOR WITH_EDITOR && UE_ALLOW_EXEC_COMMANDS
#endif

// Any object that is capable of taking commands.
class FExec
{
public:
	CORE_API virtual ~FExec();

#if UE_ALLOW_EXEC_COMMANDS

	/**
	 * Exec handler
	 *
	 * @param	InWorld	World context
	 * @param	Cmd		Command to parse
	 * @param	Ar		Output device to log to
	 *
	 * @return	true if command was handled, false otherwise
	 */
	CORE_API virtual bool Exec( UWorld* InWorld, const TCHAR* Cmd, FOutputDevice& Ar );
#else // UE_ALLOW_EXEC_COMMANDS

#if UE_ALLOW_EXEC_COMMANDS

	/**
<<<<<<< HEAD
	 * Exec handler
	 *
	 * @param	InWorld	World context
	 * @param	Cmd		Command to parse
	 * @param	Ar		Output device to log to
	 *
	 * @return	true if command was handled, false otherwise
	 */
	virtual bool Exec( UWorld* InWorld, const TCHAR* Cmd, FOutputDevice& Ar );
#else // UE_ALLOW_EXEC_COMMANDS

public:
	/**
	 * final override of Exec that asserts if called
	 */
	virtual bool Exec( UWorld* InWorld, const TCHAR* Cmd, FOutputDevice& Ar ) final { check(false); return false; }
=======
	 * final override of Exec that asserts if called
	 */
	CORE_API virtual bool Exec( UWorld* InWorld, const TCHAR* Cmd, FOutputDevice& Ar ) final;
>>>>>>> 4af6daef
	
	/**
	 * final override of Exec to replace overrides where a default value for Ar is provided
	 */
<<<<<<< HEAD
	virtual bool Exec( UWorld* InWorld, const TCHAR* Cmd ) final { check(false); return false; }
=======
	CORE_API virtual bool Exec( UWorld* InWorld, const TCHAR* Cmd ) final;
>>>>>>> 4af6daef

#endif // !UE_ALLOW_EXEC_COMMANDS

protected:
<<<<<<< HEAD
=======
	/** Implementation of Exec that is called on all targets where UE_ALLOW_EXEC_COMMANDS is true */
	virtual bool Exec_Runtime( UWorld* InWorld, const TCHAR* Cmd, FOutputDevice& Ar ) { return false; }

>>>>>>> 4af6daef
	/** Implementation of Exec that is only called in non-shipping targets */
	virtual bool Exec_Dev( UWorld* InWorld, const TCHAR* Cmd, FOutputDevice& Ar ) { return false; }

	/** Implementation of Exec that is only called in editor */
	virtual bool Exec_Editor( UWorld* InWorld, const TCHAR* Cmd, FOutputDevice& Ar ) { return false; }

};

<|MERGE_RESOLUTION|>--- conflicted
+++ resolved
@@ -44,50 +44,22 @@
 	CORE_API virtual bool Exec( UWorld* InWorld, const TCHAR* Cmd, FOutputDevice& Ar );
 #else // UE_ALLOW_EXEC_COMMANDS
 
-#if UE_ALLOW_EXEC_COMMANDS
-
-	/**
-<<<<<<< HEAD
-	 * Exec handler
-	 *
-	 * @param	InWorld	World context
-	 * @param	Cmd		Command to parse
-	 * @param	Ar		Output device to log to
-	 *
-	 * @return	true if command was handled, false otherwise
-	 */
-	virtual bool Exec( UWorld* InWorld, const TCHAR* Cmd, FOutputDevice& Ar );
-#else // UE_ALLOW_EXEC_COMMANDS
-
-public:
 	/**
 	 * final override of Exec that asserts if called
 	 */
-	virtual bool Exec( UWorld* InWorld, const TCHAR* Cmd, FOutputDevice& Ar ) final { check(false); return false; }
-=======
-	 * final override of Exec that asserts if called
-	 */
 	CORE_API virtual bool Exec( UWorld* InWorld, const TCHAR* Cmd, FOutputDevice& Ar ) final;
->>>>>>> 4af6daef
 	
 	/**
 	 * final override of Exec to replace overrides where a default value for Ar is provided
 	 */
-<<<<<<< HEAD
-	virtual bool Exec( UWorld* InWorld, const TCHAR* Cmd ) final { check(false); return false; }
-=======
 	CORE_API virtual bool Exec( UWorld* InWorld, const TCHAR* Cmd ) final;
->>>>>>> 4af6daef
 
 #endif // !UE_ALLOW_EXEC_COMMANDS
 
 protected:
-<<<<<<< HEAD
-=======
 	/** Implementation of Exec that is called on all targets where UE_ALLOW_EXEC_COMMANDS is true */
 	virtual bool Exec_Runtime( UWorld* InWorld, const TCHAR* Cmd, FOutputDevice& Ar ) { return false; }
 
->>>>>>> 4af6daef
 	/** Implementation of Exec that is only called in non-shipping targets */
 	virtual bool Exec_Dev( UWorld* InWorld, const TCHAR* Cmd, FOutputDevice& Ar ) { return false; }
 
