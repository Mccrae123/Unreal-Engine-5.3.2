// Copyright Epic Games, Inc. All Rights Reserved.

#pragma once

#include "CoreTypes.h"
#include "Templates/IsConst.h"
#include "Templates/IsSigned.h"
#include "Templates/PointerIsConvertibleFromTo.h"
#include "Misc/AssertionMacros.h"
#include "Misc/ReverseIterate.h"
#include "Templates/Invoke.h"
#include "Templates/UnrealTypeTraits.h"
#include "Traits/ElementType.h"
#include "Containers/Array.h"
#include "Math/UnrealMathUtility.h"

namespace ArrayViewPrivate
{
	/**
	 * Trait testing whether a type is compatible with the view type
	 */
	template <typename T, typename ElementType>
	struct TIsCompatibleElementType
	{
	public:
		/** NOTE:
		 * The stars in the TPointerIsConvertibleFromTo test are *IMPORTANT*
		 * They prevent TArrayView<Base>(TArray<Derived>&) from compiling!
		 */
		enum { Value = TPointerIsConvertibleFromTo<T*, ElementType* const>::Value };
	};

	// Simply forwards to an unqualified GetData(), but can be called from within TArrayView
	// where GetData() is already a member and so hides any others.
	template <typename T>
	FORCEINLINE decltype(auto) GetDataHelper(T&& Arg)
	{
		return GetData(Forward<T>(Arg));
	}

	// Gets the data from the passed argument and proceeds to reinterpret the resulting elements
	template <typename T>
	FORCEINLINE decltype(auto) GetReinterpretedDataHelper(T&& Arg)
	{
		auto NaturalPtr = GetData(Forward<T>(Arg));
		using NaturalElementType = typename TRemovePointer<decltype(NaturalPtr)>::Type;

		auto Size = GetNum(Arg);
		auto EndPtr = NaturalPtr + Size;
		TContainerElementTypeCompatibility<NaturalElementType>::ReinterpretRangeContiguous(NaturalPtr, EndPtr, Size);

		return reinterpret_cast<typename TContainerElementTypeCompatibility<NaturalElementType>::ReinterpretType*>(NaturalPtr);
	}

	/**
	 * Trait testing whether a type is compatible with the view type
	 */
	template <typename RangeType, typename ElementType>
	struct TIsCompatibleRangeType
	{
		static constexpr bool Value = TIsCompatibleElementType<typename TRemovePointer<decltype(GetData(DeclVal<RangeType&>()))>::Type, ElementType>::Value;

		template <typename T>
		static decltype(auto) GetData(T&& Arg)
		{
			return ArrayViewPrivate::GetDataHelper(Forward<T>(Arg));
		}
	};

	/**
	 * Trait testing whether a type is reinterpretable in a way that permits use with the view type
	 */
	template <typename RangeType, typename ElementType>
	struct TIsReinterpretableRangeType
	{
	private:
		using NaturalElementType = typename TRemovePointer<decltype(GetData(DeclVal<RangeType&>()))>::Type;
		using TypeCompat = TContainerElementTypeCompatibility<NaturalElementType>;

	public:
		static constexpr bool Value = 
<<<<<<< HEAD
			!std::is_same_v<typename TContainerElementTypeCompatibility<NaturalElementType>::ReinterpretType, NaturalElementType>
=======
			!std::is_same_v<typename TypeCompat::ReinterpretType, NaturalElementType>
>>>>>>> 4af6daef
			&&
			TIsCompatibleElementType<typename TypeCompat::ReinterpretType, ElementType>::Value
			&&
			(!UE_DEPRECATE_MUTABLE_TOBJECTPTR
			 || std::is_same_v<ElementType, std::remove_pointer_t<typename TypeCompat::ReinterpretType>* const>
			 || std::is_same_v<ElementType, const std::remove_pointer_t<typename TypeCompat::ReinterpretType>* const>);

		template <typename T>
		static decltype(auto) GetData(T&& Arg)
		{
			return ArrayViewPrivate::GetReinterpretedDataHelper(Forward<T>(Arg));
		}
	};
}

template <typename T>                                  struct TIsTArrayView                                                       { static constexpr bool Value = false; };
template <typename InElementType, typename InSizeType> struct TIsTArrayView<               TArrayView<InElementType, InSizeType>> { static constexpr bool Value = true;  };
template <typename InElementType, typename InSizeType> struct TIsTArrayView<      volatile TArrayView<InElementType, InSizeType>> { static constexpr bool Value = true;  };
template <typename InElementType, typename InSizeType> struct TIsTArrayView<const          TArrayView<InElementType, InSizeType>> { static constexpr bool Value = true;  };
template <typename InElementType, typename InSizeType> struct TIsTArrayView<const volatile TArrayView<InElementType, InSizeType>> { static constexpr bool Value = true;  };

/**
 * Templated fixed-size view of another array
 *
 * A statically sized view of an array of typed elements.  Designed to allow functions to take either a fixed C array
 * or a TArray with an arbitrary allocator as an argument when the function neither adds nor removes elements
 *
 * e.g.:
 * int32 SumAll(TArrayView<const int32> array)
 * {
 *     return Algo::Accumulate(array);
 * }
 * 
 * could be called as:
 *     SumAll(MyTArray);\
 *     SumAll(MyCArray);
 *     SumAll(MakeArrayView(Ptr, Num));
 *
 *     auto Values = { 1, 2, 3 };
 *     SumAll(Values);
 *
 * Note:
 *   View classes are not const-propagating! If you want a view where the elements are const, you need "TArrayView<const T>" not "const TArrayView<T>"!
 *
 * Caution:
 *   Treat a view like a *reference* to the elements in the array. DO NOT free or reallocate the array while the view exists!
 *   For this reason, be mindful of lifetimes when constructing TArrayViews from rvalue initializer lists:
 *
 *   TArrayView<int> View = { 1, 2, 3 }; // construction of array view from rvalue initializer list
 *   int n = View[0]; // undefined behavior, as the initializer list was destroyed at the end of the previous line
 */
template<typename InElementType, typename InSizeType>
class TArrayView
{
public:
	using ElementType = InElementType;
	using SizeType = InSizeType;

	static_assert(TIsSigned<SizeType>::Value, "TArrayView only supports signed index types");

	/**
	 * Constructor.
	 */
	TArrayView()
		: DataPtr(nullptr)
		, ArrayNum(0)
	{
	}

private:
	template <typename T>
	using TIsCompatibleElementType = ArrayViewPrivate::TIsCompatibleElementType<T, ElementType>;

	template <typename T>
	using TIsCompatibleRangeType = ArrayViewPrivate::TIsCompatibleRangeType<T, ElementType>;

	template <typename T>
	using TIsReinterpretableRangeType = ArrayViewPrivate::TIsReinterpretableRangeType<T, ElementType>;

public:
	/**
	 * Constructor from another range
	 *
	 * @param Other The source range to copy
	 */
	template <
		typename OtherRangeType,
		typename CVUnqualifiedOtherRangeType = std::remove_cv_t<typename TRemoveReference<OtherRangeType>::Type>,
		typename = typename TEnableIf<
			TAnd<
				TIsContiguousContainer<CVUnqualifiedOtherRangeType>,
				TOr<
					TIsCompatibleRangeType<OtherRangeType>,
					TIsReinterpretableRangeType<OtherRangeType>
				>
			>::Value
		>::Type,
		std::enable_if_t<TIsTArrayView<std::decay_t<OtherRangeType>>::Value>* = nullptr
	>
	FORCEINLINE TArrayView(OtherRangeType&& Other)
		: DataPtr(TChooseClass<
						TIsCompatibleRangeType<OtherRangeType>::Value,
						TIsCompatibleRangeType<OtherRangeType>,
						TIsReinterpretableRangeType<OtherRangeType>
					>::Result::GetData(Forward<OtherRangeType>(Other)))
	{
		const auto InCount = GetNum(Forward<OtherRangeType>(Other));
		check((InCount >= 0) && ((sizeof(InCount) < sizeof(SizeType)) || (InCount <= static_cast<decltype(InCount)>(TNumericLimits<SizeType>::Max()))));
		ArrayNum = (SizeType)InCount;
	}
	template <
		typename OtherRangeType,
<<<<<<< HEAD
		typename CVUnqualifiedOtherRangeType = typename TRemoveCV<typename TRemoveReference<OtherRangeType>::Type>::Type,
=======
		typename CVUnqualifiedOtherRangeType = std::remove_cv_t<typename TRemoveReference<OtherRangeType>::Type>,
>>>>>>> 4af6daef
		typename = typename TEnableIf<
		TAnd<
		TIsContiguousContainer<CVUnqualifiedOtherRangeType>,
		TOr<
		TIsCompatibleRangeType<OtherRangeType>,
		TIsReinterpretableRangeType<OtherRangeType>
		>
		>::Value
		>::Type,
		std::enable_if_t<!TIsTArrayView<std::decay_t<OtherRangeType>>::Value>* = nullptr
	>
	FORCEINLINE TArrayView(OtherRangeType&& Other UE_LIFETIMEBOUND)
		: DataPtr(TChooseClass<
			TIsCompatibleRangeType<OtherRangeType>::Value,
			TIsCompatibleRangeType<OtherRangeType>,
			TIsReinterpretableRangeType<OtherRangeType>
		>::Result::GetData(Forward<OtherRangeType>(Other)))
	{
		const auto InCount = GetNum(Forward<OtherRangeType>(Other));
		check((InCount >= 0) && ((sizeof(InCount) < sizeof(SizeType)) || (InCount <= static_cast<decltype(InCount)>(TNumericLimits<SizeType>::Max()))));
		ArrayNum = (SizeType)InCount;
	}

	/**
	 * Construct a view of an arbitrary pointer
	 *
	 * @param InData	The data to view
	 * @param InCount	The number of elements
	 */
	template <typename OtherElementType,
		typename = typename TEnableIf<TIsCompatibleElementType<OtherElementType>::Value>::Type>
	FORCEINLINE TArrayView(OtherElementType* InData UE_LIFETIMEBOUND, SizeType InCount)
		: DataPtr(InData)
		, ArrayNum(InCount)
	{
		check(ArrayNum >= 0);
	}

	/**
	 * Construct a view of an initializer list.
	 *
	 * The caller is responsible for ensuring that the view does not outlive the initializer list.
	 */
	FORCEINLINE TArrayView(std::initializer_list<ElementType> List UE_LIFETIMEBOUND)
		: DataPtr(ArrayViewPrivate::GetDataHelper(List))
		, ArrayNum(GetNum(List))
	{
		static_assert(std::is_const_v<ElementType>, "Only views of const elements can bind to initializer lists");
	}

public:

	/**
	 * Helper function for returning a typed pointer to the first array entry.
	 *
	 * @returns Pointer to first array entry.
	 */
	FORCEINLINE ElementType* GetData() const
	{
		return DataPtr;
	}

	/** 
	 * Helper function returning the size of the inner type.
	 *
	 * @returns Size in bytes of array type.
	 */
	FORCEINLINE static constexpr size_t GetTypeSize()
	{
		return sizeof(ElementType);
	}

	/** 
	 * Helper function returning the alignment of the inner type.
	 */
	FORCEINLINE static constexpr size_t GetTypeAlignment()
	{
		return alignof(ElementType);
	}

	/**
	 * Checks array invariants: if array size is greater than or equal to zero.
	 */
	FORCEINLINE void CheckInvariants() const
	{
		checkSlow(ArrayNum >= 0);
	}

	/**
	 * Checks if index is in array range.
	 *
	 * @param Index Index to check.
	 */
	FORCEINLINE void RangeCheck(SizeType Index) const
	{
		CheckInvariants();

		checkf((Index >= 0) & (Index < ArrayNum),TEXT("Array index out of bounds: %lld from an array of size %lld"), (long long)Index, (long long)ArrayNum); // & for one branch
	}

	/**
	 * Checks if a slice range [Index, Index+InNum) is in array range.
	 * Length is 0 is allowed on empty arrays; Index must be 0 in that case.
	 *
	 * @param Index Starting index of the slice.
	 * @param InNum Length of the slice.
	 */
	FORCEINLINE void SliceRangeCheck(SizeType Index, SizeType InNum) const
	{
		checkf(Index >= 0, TEXT("Invalid index (%lld)"), (long long)Index);
		checkf(InNum >= 0, TEXT("Invalid count (%lld)"), (long long)InNum);
		checkf(Index + InNum <= ArrayNum, TEXT("Range (index: %lld, count: %lld) lies outside the view of %lld elements"), (long long)Index, (long long)InNum, (long long)ArrayNum);
	}

	/**
	 * Tests if index is valid, i.e. greater than or equal to zero, and less than the number of elements in the array.
	 *
	 * @param Index Index to test.
	 *
	 * @returns True if index is valid. False otherwise.
	 */
	FORCEINLINE bool IsValidIndex(SizeType Index) const
	{
		return (Index >= 0) && (Index < ArrayNum);
	}

	/**
	 * Returns true if the array view is empty and contains no elements. 
	 *
	 * @returns True if the array view is empty.
	 * @see Num
	 */
	bool IsEmpty() const
	{
		return ArrayNum == 0;
	}

	/**
	 * Returns number of elements in array.
	 *
	 * @returns Number of elements in array.
	 */
	FORCEINLINE SizeType Num() const
	{
		return ArrayNum;
	}

	/**
	 * Array bracket operator. Returns reference to element at given index.
	 *
	 * @returns Reference to indexed element.
	 */
	FORCEINLINE ElementType& operator[](SizeType Index) const
	{
		RangeCheck(Index);
		return GetData()[Index];
	}

	/**
	 * Returns n-th last element from the array.
	 *
	 * @param IndexFromTheEnd (Optional) Index from the end of array.
	 *                        Default is 0.
	 *
	 * @returns Reference to n-th last element from the array.
	 */
	FORCEINLINE ElementType& Last(SizeType IndexFromTheEnd = 0) const
	{
		RangeCheck(ArrayNum - IndexFromTheEnd - 1);
		return GetData()[ArrayNum - IndexFromTheEnd - 1];
	}

	/**
	 * Returns a sliced view
	 * This is similar to Mid(), but with a narrow contract, i.e. slicing outside of the range of the view is illegal.
	 *
	 * @param Index starting index of the new view
	 * @param InNum number of elements in the new view
	 * @returns Sliced view
	 *
	 * @see Mid
	 */
	[[nodiscard]] FORCEINLINE TArrayView Slice(SizeType Index, SizeType InNum) const
	{
		SliceRangeCheck(Index, InNum);
		return TArrayView(DataPtr + Index, InNum);
	}

	/** Returns the left-most part of the view by taking the given number of elements from the left. */
	[[nodiscard]] inline TArrayView Left(SizeType Count) const
	{
<<<<<<< HEAD
		return TArrayView(DataPtr, FMath::Clamp(Count, 0, ArrayNum));
=======
		return TArrayView(DataPtr, FMath::Clamp(Count, (SizeType)0, ArrayNum));
>>>>>>> 4af6daef
	}

	/** Returns the left-most part of the view by chopping the given number of elements from the right. */
	[[nodiscard]] inline TArrayView LeftChop(SizeType Count) const
	{
<<<<<<< HEAD
		return TArrayView(DataPtr, FMath::Clamp(ArrayNum - Count, 0, ArrayNum));
=======
		return TArrayView(DataPtr, FMath::Clamp(ArrayNum - Count, (SizeType)0, ArrayNum));
>>>>>>> 4af6daef
	}

	/** Returns the right-most part of the view by taking the given number of elements from the right. */
	[[nodiscard]] inline TArrayView Right(SizeType Count) const
	{
<<<<<<< HEAD
		const SizeType OutLen = FMath::Clamp(Count, 0, ArrayNum);
=======
		const SizeType OutLen = FMath::Clamp(Count, (SizeType)0, ArrayNum);
>>>>>>> 4af6daef
		return TArrayView(DataPtr + ArrayNum - OutLen, OutLen);
	}

	/** Returns the right-most part of the view by chopping the given number of elements from the left. */
	[[nodiscard]] inline TArrayView RightChop(SizeType Count) const
	{
<<<<<<< HEAD
		const SizeType OutLen = FMath::Clamp(ArrayNum - Count, 0, ArrayNum);
=======
		const SizeType OutLen = FMath::Clamp(ArrayNum - Count, (SizeType)0, ArrayNum);
>>>>>>> 4af6daef
		return TArrayView(DataPtr + ArrayNum - OutLen, OutLen);
	}

	/** Returns the middle part of the view by taking up to the given number of elements from the given position. */
	[[nodiscard]] inline TArrayView Mid(SizeType Index, SizeType Count = TNumericLimits<SizeType>::Max()) const
	{
		ElementType* const CurrentStart  = GetData();
		const SizeType     CurrentLength = Num();

		// Clamp minimum index at the start of the range, adjusting the length down if necessary
		const SizeType NegativeIndexOffset = (Index < 0) ? Index : 0;
		Count += NegativeIndexOffset;
		Index -= NegativeIndexOffset;

		// Clamp maximum index at the end of the range
		Index = (Index > CurrentLength) ? CurrentLength : Index;

		// Clamp count between 0 and the distance to the end of the range
<<<<<<< HEAD
		Count = FMath::Clamp(Count, 0, (CurrentLength - Index));
=======
		Count = FMath::Clamp(Count, (SizeType)0, (CurrentLength - Index));
>>>>>>> 4af6daef

		TArrayView Result = TArrayView(CurrentStart + Index, Count);
		return Result;
	}

	/** Modifies the view to be the given number of elements from the left. */
	inline void LeftInline(SizeType CharCount)
	{
		*this = Left(CharCount);
	}

	/** Modifies the view by chopping the given number of elements from the right. */
	inline void LeftChopInline(SizeType CharCount)
	{
		*this = LeftChop(CharCount);
	}

	/** Modifies the view to be the given number of elements from the right. */
	inline void RightInline(SizeType CharCount)
	{
		*this = Right(CharCount);
	}

	/** Modifies the view by chopping the given number of elements from the left. */
	inline void RightChopInline(SizeType CharCount)
	{
		*this = RightChop(CharCount);
	}

	/** Modifies the view to be the middle part by taking up to the given number of elements from the given position. */
	inline void MidInline(SizeType Position, SizeType CharCount = TNumericLimits<SizeType>::Max())
	{
		*this = Mid(Position, CharCount);
	}

	/**
	 * Finds element within the array.
	 *
	 * @param Item Item to look for.
	 * @param Index Output parameter. Found index.
	 *
	 * @returns True if found. False otherwise.
	 */
	FORCEINLINE bool Find(const ElementType& Item, SizeType& Index) const
	{
		Index = this->Find(Item);
		return Index != static_cast<SizeType>(INDEX_NONE);
	}

	/**
	 * Finds element within the array.
	 *
	 * @param Item Item to look for.
	 *
	 * @returns Index of the found element. INDEX_NONE otherwise.
	 */
	SizeType Find(const ElementType& Item) const
	{
		const ElementType* RESTRICT Start = GetData();
		for (const ElementType* RESTRICT Data = Start, *RESTRICT DataEnd = Data + ArrayNum; Data != DataEnd; ++Data)
		{
			if (*Data == Item)
			{
				return static_cast<SizeType>(Data - Start);
			}
		}
		return static_cast<SizeType>(INDEX_NONE);
	}

	/**
	 * Finds element within the array starting from the end.
	 *
	 * @param Item Item to look for.
	 * @param Index Output parameter. Found index.
	 *
	 * @returns True if found. False otherwise.
	 */
	FORCEINLINE bool FindLast(const ElementType& Item, SizeType& Index) const
	{
		Index = this->FindLast(Item);
		return Index != static_cast<SizeType>(INDEX_NONE);
	}

	/**
	 * Finds element within the array starting from StartIndex and going backwards. Uses predicate to match element.
	 *
	 * @param Pred Predicate taking array element and returns true if element matches search criteria, false otherwise.
	 * @param StartIndex Index of element from which to start searching.
	 *
	 * @returns Index of the found element. INDEX_NONE otherwise.
	 */
	template <typename Predicate>
	SizeType FindLastByPredicate(Predicate Pred, SizeType StartIndex) const
	{
		check(StartIndex >= 0 && StartIndex <= this->Num());
		for (const ElementType* RESTRICT Start = GetData(), *RESTRICT Data = Start + StartIndex; Data != Start; )
		{
			--Data;
			if (::Invoke(Pred, *Data))
			{
				return static_cast<SizeType>(Data - Start);
			}
		}
		return static_cast<SizeType>(INDEX_NONE);
	}

	/**
	* Finds element within the array starting from the end. Uses predicate to match element.
	*
	* @param Pred Predicate taking array element and returns true if element matches search criteria, false otherwise.
	*
	* @returns Index of the found element. INDEX_NONE otherwise.
	*/
	template <typename Predicate>
	FORCEINLINE SizeType FindLastByPredicate(Predicate Pred) const
	{
		return FindLastByPredicate(Pred, ArrayNum);
	}

	/**
	 * Finds an item by key (assuming the ElementType overloads operator== for
	 * the comparison).
	 *
	 * @param Key The key to search by.
	 *
	 * @returns Index to the first matching element, or INDEX_NONE if none is
	 *          found.
	 */
	template <typename KeyType>
	SizeType IndexOfByKey(const KeyType& Key) const
	{
		const ElementType* RESTRICT Start = GetData();
		for (const ElementType* RESTRICT Data = Start, *RESTRICT DataEnd = Start + ArrayNum; Data != DataEnd; ++Data)
		{
			if (*Data == Key)
			{
				return static_cast<SizeType>(Data - Start);
			}
		}
		return static_cast<SizeType>(INDEX_NONE);
	}

	/**
	 * Finds an item by predicate.
	 *
	 * @param Pred The predicate to match.
	 *
	 * @returns Index to the first matching element, or INDEX_NONE if none is
	 *          found.
	 */
	template <typename Predicate>
	SizeType IndexOfByPredicate(Predicate Pred) const
	{
		const ElementType* RESTRICT Start = GetData();
		for (const ElementType* RESTRICT Data = Start, *RESTRICT DataEnd = Start + ArrayNum; Data != DataEnd; ++Data)
		{
			if (::Invoke(Pred, *Data))
			{
				return static_cast<SizeType>(Data - Start);
			}
		}
		return static_cast<SizeType>(INDEX_NONE);
	}

	/**
	 * Finds an item by key (assuming the ElementType overloads operator== for
	 * the comparison).
	 *
	 * @param Key The key to search by.
	 *
	 * @returns Pointer to the first matching element, or nullptr if none is found.
	 */
	template <typename KeyType>
	ElementType* FindByKey(const KeyType& Key) const
	{
		for (ElementType* RESTRICT Data = GetData(), *RESTRICT DataEnd = Data + ArrayNum; Data != DataEnd; ++Data)
		{
			if (*Data == Key)
			{
				return Data;
			}
		}

		return nullptr;
	}

	/**
	 * Finds an element which matches a predicate functor.
	 *
	 * @param Pred The functor to apply to each element.
	 *
	 * @return Pointer to the first element for which the predicate returns
	 *         true, or nullptr if none is found.
	 */
	template <typename Predicate>
	ElementType* FindByPredicate(Predicate Pred) const
	{
		for (ElementType* RESTRICT Data = GetData(), *RESTRICT DataEnd = Data + ArrayNum; Data != DataEnd; ++Data)
		{
			if (::Invoke(Pred, *Data))
			{
				return Data;
			}
		}

		return nullptr;
	}

	/**
	 * Filters the elements in the array based on a predicate functor.
	 *
	 * @param Pred The functor to apply to each element.
	 *
	 * @returns TArray with the same type as this object which contains
	 *          the subset of elements for which the functor returns true.
	 */
	template <typename Predicate>
	TArray<std::remove_const_t<ElementType>> FilterByPredicate(Predicate Pred) const
	{
		TArray<std::remove_const_t<ElementType>> FilterResults;
		for (const ElementType* RESTRICT Data = GetData(), *RESTRICT DataEnd = Data + ArrayNum; Data != DataEnd; ++Data)
		{
			if (::Invoke(Pred, *Data))
			{
				FilterResults.Add(*Data);
			}
		}
		return FilterResults;
	}

	/**
	 * Checks if this array contains the element.
	 *
	 * @returns	True if found. False otherwise.
	 */
	template <typename ComparisonType>
	bool Contains(const ComparisonType& Item) const
	{
		for (const ElementType* RESTRICT Data = GetData(), *RESTRICT DataEnd = Data + ArrayNum; Data != DataEnd; ++Data)
		{
			if (*Data == Item)
			{
				return true;
			}
		}
		return false;
	}

	/**
	 * Checks if this array contains an element for which the predicate is true.
	 *
	 * @param Predicate to use
	 *
	 * @returns	True if found. False otherwise.
	 */
	template <typename Predicate>
	FORCEINLINE bool ContainsByPredicate(Predicate Pred) const
	{
		return FindByPredicate(Pred) != nullptr;
	}

public:
	/**
	 * DO NOT USE DIRECTLY
	 * STL-like iterators to enable range-based for loop support.
	 */
	FORCEINLINE ElementType*                         begin () const { return GetData(); }
	FORCEINLINE ElementType*                         end   () const { return GetData() + Num(); }
	FORCEINLINE TReversePointerIterator<ElementType> rbegin() const { return TReversePointerIterator<ElementType>(GetData() + Num()); }
	FORCEINLINE TReversePointerIterator<ElementType> rend  () const { return TReversePointerIterator<ElementType>(GetData()); }

public:
	/**
	 * Sorts the array assuming < operator is defined for the item type.
	 *
	 * @note: If your array contains raw pointers, they will be automatically dereferenced during sorting.
	 *        Therefore, your array will be sorted by the values being pointed to, rather than the pointers' values.
	 *        If this is not desirable, please use Algo::Sort(MyArray) directly instead.
	 *        The auto-dereferencing behavior does not occur with smart pointers.
	 */
	void Sort()
	{
		Algo::Sort(*this, TDereferenceWrapper<ElementType, TLess<>>(TLess<>()));
	}

	/**
	 * Sorts the array using user define predicate class.
	 *
	 * @param Predicate Predicate class instance.
	 * @note: If your array contains raw pointers, they will be automatically dereferenced during sorting.
	 *        Therefore, your predicate will be passed references rather than pointers.
	 *        If this is not desirable, please use Algo::Sort(MyArray, Predicate) directly instead.
	 *        The auto-dereferencing behavior does not occur with smart pointers.
	 */
	template <class PREDICATE_CLASS>
	void Sort(const PREDICATE_CLASS& Predicate)
	{
		TDereferenceWrapper<ElementType, PREDICATE_CLASS> PredicateWrapper(Predicate);
		Algo::Sort(*this, PredicateWrapper);
	}

	/**
	 * Stable sorts the array assuming < operator is defined for the item type.
	 *
	 * Stable sort is slower than non-stable algorithm.
	 * @note: If your array contains raw pointers, they will be automatically dereferenced during sorting.
	 *        Therefore, your array will be sorted by the values being pointed to, rather than the pointers' values.
	 *        If this is not desirable, please use Algo::StableSort(MyArray) directly instead.
	 *        The auto-dereferencing behavior does not occur with smart pointers.
	 */
	void StableSort()
	{
		Algo::StableSort(*this, TDereferenceWrapper<ElementType, TLess<>>(TLess<>()));
	}

	/**
	 * Stable sorts the array using user defined predicate class.
	 *
	 * Stable sort is slower than non-stable algorithm.
	 *
	 * @param Predicate Predicate class instance
	 * @note: If your array contains raw pointers, they will be automatically dereferenced during sorting.
	 *        Therefore, your predicate will be passed references rather than pointers.
	 *        If this is not desirable, please use Algo::StableSort(MyArray, Predicate) directly instead.
	 *        The auto-dereferencing behavior does not occur with smart pointers.
	 */
	template <class PREDICATE_CLASS>
	void StableSort(const PREDICATE_CLASS& Predicate)
	{
		TDereferenceWrapper<ElementType, PREDICATE_CLASS> PredicateWrapper(Predicate);
		Algo::StableSort(*this, PredicateWrapper);
	}

private:
	ElementType* DataPtr;
	SizeType ArrayNum;
};

template <typename InElementType>
struct TIsZeroConstructType<TArrayView<InElementType>>
{
	enum { Value = true };
};

template <typename T, typename SizeType>
struct TIsContiguousContainer<TArrayView<T, SizeType>>
{
	enum { Value = true };
};

//////////////////////////////////////////////////////////////////////////

template <
	typename OtherRangeType,
<<<<<<< HEAD
	typename CVUnqualifiedOtherRangeType = typename TRemoveCV<typename TRemoveReference<OtherRangeType>::Type>::Type,
=======
	typename CVUnqualifiedOtherRangeType = std::remove_cv_t<typename TRemoveReference<OtherRangeType>::Type>,
>>>>>>> 4af6daef
	typename = typename TEnableIf<TIsContiguousContainer<CVUnqualifiedOtherRangeType>::Value>::Type,
	std::enable_if_t<TIsTArrayView<std::decay_t<OtherRangeType>>::Value>* = nullptr
>
auto MakeArrayView(OtherRangeType&& Other)
{
	return TArrayView<typename TRemovePointer<decltype(GetData(DeclVal<OtherRangeType&>()))>::Type>(Forward<OtherRangeType>(Other));
}
template <
	typename OtherRangeType,
<<<<<<< HEAD
	typename CVUnqualifiedOtherRangeType = typename TRemoveCV<typename TRemoveReference<OtherRangeType>::Type>::Type,
=======
	typename CVUnqualifiedOtherRangeType = std::remove_cv_t<typename TRemoveReference<OtherRangeType>::Type>,
>>>>>>> 4af6daef
	typename = typename TEnableIf<TIsContiguousContainer<CVUnqualifiedOtherRangeType>::Value>::Type,
	std::enable_if_t<!TIsTArrayView<std::decay_t<OtherRangeType>>::Value>* = nullptr
>
auto MakeArrayView(OtherRangeType&& Other UE_LIFETIMEBOUND)
{
	return TArrayView<typename TRemovePointer<decltype(GetData(DeclVal<OtherRangeType&>()))>::Type>(Forward<OtherRangeType>(Other));
}

template<typename ElementType>
auto MakeArrayView(ElementType* Pointer UE_LIFETIMEBOUND, int32 Size)
{
	return TArrayView<ElementType>(Pointer, Size);
}

template <typename T>
TArrayView<const T> MakeArrayView(std::initializer_list<T> List UE_LIFETIMEBOUND)
{
	return TArrayView<const T>(List.begin(), List.size());
}

//////////////////////////////////////////////////////////////////////////

// Comparison of array views to each other is not implemented because it
// is not obvious whether the caller wants an exact match of the data
// pointer and size, or to compare the objects being pointed to.
template <typename ElementType, typename SizeType, typename OtherElementType, typename OtherSizeType>
bool operator==(TArrayView<ElementType, SizeType>, TArrayView<OtherElementType, OtherSizeType>) = delete;
template <typename ElementType, typename SizeType, typename OtherElementType, typename OtherSizeType>
bool operator!=(TArrayView<ElementType, SizeType>, TArrayView<OtherElementType, OtherSizeType>) = delete;

/**
 * Equality operator.
 *
 * @param Lhs Another ranged type to compare.
 * @returns True if this array view's contents and the other ranged type match. False otherwise.
 */
template <
	typename RangeType,
	typename ElementType,
	typename = decltype(ImplicitConv<const ElementType*>(GetData(DeclVal<RangeType&>())))
>
bool operator==(RangeType&& Lhs, TArrayView<ElementType> Rhs)
{
	auto Count = GetNum(Lhs);
	return Count == Rhs.Num() && CompareItems(GetData(Lhs), Rhs.GetData(), Count);
}

template <
	typename RangeType,
	typename ElementType,
	typename = decltype(ImplicitConv<const ElementType*>(GetData(DeclVal<RangeType&>())))
>
bool operator==(TArrayView<ElementType> Lhs, RangeType&& Rhs)
{
	return (Rhs == Lhs);
}

#if !PLATFORM_COMPILER_HAS_GENERATED_COMPARISON_OPERATORS
/**
 * Inequality operator.
 *
 * @param Lhs Another ranged type to compare.
 * @returns False if this array view's contents and the other ranged type match. True otherwise.
 */
template <
	typename RangeType,
	typename ElementType,
	typename = decltype(ImplicitConv<const ElementType*>(GetData(DeclVal<RangeType&>())))
>
bool operator!=(RangeType&& Lhs, TArrayView<ElementType> Rhs)
{
	return !(Lhs == Rhs);
}

template <
	typename RangeType,
	typename ElementType,
	typename = decltype(ImplicitConv<const ElementType*>(GetData(DeclVal<RangeType&>())))
>
bool operator!=(TArrayView<ElementType> Lhs, RangeType&& Rhs)
{
	return !(Rhs == Lhs);
}
#endif

template<typename InElementType, typename InAllocatorType>
template<typename OtherElementType, typename OtherSizeType>
FORCEINLINE TArray<InElementType, InAllocatorType>::TArray(const TArrayView<OtherElementType, OtherSizeType>& Other)
{
	CopyToEmpty(Other.GetData(), Other.Num(), 0);
}

template<typename InElementType, typename InAllocatorType>
template<typename OtherElementType, typename OtherSizeType>
FORCEINLINE TArray<InElementType, InAllocatorType>& TArray<InElementType, InAllocatorType>::operator=(const TArrayView<OtherElementType, OtherSizeType>& Other)
{
	DestructItems(GetData(), ArrayNum);
	CopyToEmpty(Other.GetData(), Other.Num(), ArrayMax);
	return *this;
}<|MERGE_RESOLUTION|>--- conflicted
+++ resolved
@@ -79,11 +79,7 @@
 
 	public:
 		static constexpr bool Value = 
-<<<<<<< HEAD
-			!std::is_same_v<typename TContainerElementTypeCompatibility<NaturalElementType>::ReinterpretType, NaturalElementType>
-=======
 			!std::is_same_v<typename TypeCompat::ReinterpretType, NaturalElementType>
->>>>>>> 4af6daef
 			&&
 			TIsCompatibleElementType<typename TypeCompat::ReinterpretType, ElementType>::Value
 			&&
@@ -196,11 +192,7 @@
 	}
 	template <
 		typename OtherRangeType,
-<<<<<<< HEAD
-		typename CVUnqualifiedOtherRangeType = typename TRemoveCV<typename TRemoveReference<OtherRangeType>::Type>::Type,
-=======
 		typename CVUnqualifiedOtherRangeType = std::remove_cv_t<typename TRemoveReference<OtherRangeType>::Type>,
->>>>>>> 4af6daef
 		typename = typename TEnableIf<
 		TAnd<
 		TIsContiguousContainer<CVUnqualifiedOtherRangeType>,
@@ -392,42 +384,26 @@
 	/** Returns the left-most part of the view by taking the given number of elements from the left. */
 	[[nodiscard]] inline TArrayView Left(SizeType Count) const
 	{
-<<<<<<< HEAD
-		return TArrayView(DataPtr, FMath::Clamp(Count, 0, ArrayNum));
-=======
 		return TArrayView(DataPtr, FMath::Clamp(Count, (SizeType)0, ArrayNum));
->>>>>>> 4af6daef
 	}
 
 	/** Returns the left-most part of the view by chopping the given number of elements from the right. */
 	[[nodiscard]] inline TArrayView LeftChop(SizeType Count) const
 	{
-<<<<<<< HEAD
-		return TArrayView(DataPtr, FMath::Clamp(ArrayNum - Count, 0, ArrayNum));
-=======
 		return TArrayView(DataPtr, FMath::Clamp(ArrayNum - Count, (SizeType)0, ArrayNum));
->>>>>>> 4af6daef
 	}
 
 	/** Returns the right-most part of the view by taking the given number of elements from the right. */
 	[[nodiscard]] inline TArrayView Right(SizeType Count) const
 	{
-<<<<<<< HEAD
-		const SizeType OutLen = FMath::Clamp(Count, 0, ArrayNum);
-=======
 		const SizeType OutLen = FMath::Clamp(Count, (SizeType)0, ArrayNum);
->>>>>>> 4af6daef
 		return TArrayView(DataPtr + ArrayNum - OutLen, OutLen);
 	}
 
 	/** Returns the right-most part of the view by chopping the given number of elements from the left. */
 	[[nodiscard]] inline TArrayView RightChop(SizeType Count) const
 	{
-<<<<<<< HEAD
-		const SizeType OutLen = FMath::Clamp(ArrayNum - Count, 0, ArrayNum);
-=======
 		const SizeType OutLen = FMath::Clamp(ArrayNum - Count, (SizeType)0, ArrayNum);
->>>>>>> 4af6daef
 		return TArrayView(DataPtr + ArrayNum - OutLen, OutLen);
 	}
 
@@ -446,11 +422,7 @@
 		Index = (Index > CurrentLength) ? CurrentLength : Index;
 
 		// Clamp count between 0 and the distance to the end of the range
-<<<<<<< HEAD
-		Count = FMath::Clamp(Count, 0, (CurrentLength - Index));
-=======
 		Count = FMath::Clamp(Count, (SizeType)0, (CurrentLength - Index));
->>>>>>> 4af6daef
 
 		TArrayView Result = TArrayView(CurrentStart + Index, Count);
 		return Result;
@@ -805,11 +777,7 @@
 
 template <
 	typename OtherRangeType,
-<<<<<<< HEAD
-	typename CVUnqualifiedOtherRangeType = typename TRemoveCV<typename TRemoveReference<OtherRangeType>::Type>::Type,
-=======
 	typename CVUnqualifiedOtherRangeType = std::remove_cv_t<typename TRemoveReference<OtherRangeType>::Type>,
->>>>>>> 4af6daef
 	typename = typename TEnableIf<TIsContiguousContainer<CVUnqualifiedOtherRangeType>::Value>::Type,
 	std::enable_if_t<TIsTArrayView<std::decay_t<OtherRangeType>>::Value>* = nullptr
 >
@@ -819,11 +787,7 @@
 }
 template <
 	typename OtherRangeType,
-<<<<<<< HEAD
-	typename CVUnqualifiedOtherRangeType = typename TRemoveCV<typename TRemoveReference<OtherRangeType>::Type>::Type,
-=======
 	typename CVUnqualifiedOtherRangeType = std::remove_cv_t<typename TRemoveReference<OtherRangeType>::Type>,
->>>>>>> 4af6daef
 	typename = typename TEnableIf<TIsContiguousContainer<CVUnqualifiedOtherRangeType>::Value>::Type,
 	std::enable_if_t<!TIsTArrayView<std::decay_t<OtherRangeType>>::Value>* = nullptr
 >
