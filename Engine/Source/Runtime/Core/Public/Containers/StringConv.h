--- conflicted
+++ resolved
@@ -229,11 +229,7 @@
 	static int32 Utf8FromCodepoint(uint32 Codepoint, BufferType OutputIterator, uint32 OutputIteratorByteSizeRemaining)
 	{
 		// Ensure we have at least one character in size to write
-<<<<<<< HEAD
-		if (OutputIteratorByteSizeRemaining < sizeof(ANSICHAR))
-=======
 		if (OutputIteratorByteSizeRemaining < sizeof(ToType))
->>>>>>> 6bbb88c8
 		{
 			return 0;
 		}
@@ -258,45 +254,27 @@
 		{
 			if (OutputIteratorByteSizeRemaining >= 2)
 			{
-<<<<<<< HEAD
-				*(OutputIterator++) = (ANSICHAR)((Codepoint >> 6)         | 128 | 64);
-				*(OutputIterator++) = (ANSICHAR)((Codepoint       & 0x3F) | 128);
-=======
 				*(OutputIterator++) = (ToType)((Codepoint >> 6)         | 128 | 64);
 				*(OutputIterator++) = (ToType)((Codepoint       & 0x3F) | 128);
->>>>>>> 6bbb88c8
 			}
 		}
 		else if (Codepoint < 0x10000)
 		{
 			if (OutputIteratorByteSizeRemaining >= 3)
 			{
-<<<<<<< HEAD
-				*(OutputIterator++) = (ANSICHAR) ((Codepoint >> 12)        | 128 | 64 | 32);
-				*(OutputIterator++) = (ANSICHAR)(((Codepoint >> 6) & 0x3F) | 128);
-				*(OutputIterator++) = (ANSICHAR) ((Codepoint       & 0x3F) | 128);
-=======
 				*(OutputIterator++) = (ToType) ((Codepoint >> 12)        | 128 | 64 | 32);
 				*(OutputIterator++) = (ToType)(((Codepoint >> 6) & 0x3F) | 128);
 				*(OutputIterator++) = (ToType) ((Codepoint       & 0x3F) | 128);
->>>>>>> 6bbb88c8
 			}
 		}
 		else
 		{
 			if (OutputIteratorByteSizeRemaining >= 4)
 			{
-<<<<<<< HEAD
-				*(OutputIterator++) = (ANSICHAR) ((Codepoint >> 18)         | 128 | 64 | 32 | 16);
-				*(OutputIterator++) = (ANSICHAR)(((Codepoint >> 12) & 0x3F) | 128);
-				*(OutputIterator++) = (ANSICHAR)(((Codepoint >> 6 ) & 0x3F) | 128);
-				*(OutputIterator++) = (ANSICHAR) ((Codepoint        & 0x3F) | 128);
-=======
 				*(OutputIterator++) = (ToType) ((Codepoint >> 18)         | 128 | 64 | 32 | 16);
 				*(OutputIterator++) = (ToType)(((Codepoint >> 12) & 0x3F) | 128);
 				*(OutputIterator++) = (ToType)(((Codepoint >> 6 ) & 0x3F) | 128);
 				*(OutputIterator++) = (ToType) ((Codepoint        & 0x3F) | 128);
->>>>>>> 6bbb88c8
 			}
 		}
 
@@ -313,12 +291,6 @@
 	 * @param SourceLen The length of the source string.
 	 * @return          The number of bytes written to Dest, up to DestLen, or -1 if the entire Source string could did not fit in DestLen bytes.
 	 */
-<<<<<<< HEAD
-	template <typename DestBufferType>
-	static FORCEINLINE int32 Convert(DestBufferType Dest, int32 DestLen, const TCHAR* Source, int32 SourceLen)
-	{
-		return Convert_Impl(Dest, DestLen, Source, SourceLen);
-=======
 	template <
 		typename SrcBufferType,
 		std::enable_if_t<FPlatformString::IsCharEncodingCompatibleWith<SrcBufferType, FromType>()>* = nullptr
@@ -341,7 +313,6 @@
 	{
 		// This helper function is only for backwards compatibility and won't be necessary once IntendedToType becomes the ToType
 		return FTCHARToUTF8_Convert::Convert((IntendedToType*)Dest, DestLen, Source, SourceLen);
->>>>>>> 6bbb88c8
 	}
 
 	/**
@@ -355,106 +326,7 @@
 	>
 	static FORCEINLINE int32 ConvertedLength(const SrcBufferType* Source, int32 SourceLen)
 	{
-<<<<<<< HEAD
-		UE4StringConv_Private::FCountingOutputIterator Dest;
-		const int32 DestLen = SourceLen * 4;
-		Convert_Impl(Dest, DestLen, Source, SourceLen);
-
-		return Dest.GetCount();
-	}
-
-private:
-	template <typename DestBufferType>
-	static int32 Convert_Impl(DestBufferType& Dest, int32 DestLen, const TCHAR* Source, const int32 SourceLen)
-	{
-		DestBufferType DestStartingPosition = Dest;
-#if PLATFORM_TCHAR_IS_4_BYTES
-		for (int32 i = 0; i < SourceLen; ++i)
-		{
-			uint32 Codepoint = static_cast<uint32>(Source[i]);
-
-			if (!WriteCodepointToBuffer(Codepoint, Dest, DestLen))
-			{
-				// Could not write data, bail out
-				return -1;
-			}
-		}
-#else	// PLATFORM_TCHAR_IS_4_BYTES
-		uint32 HighSurrogate = MAX_uint32;
-
-		for (int32 i = 0; i < SourceLen; ++i)
-		{
-			const bool bHighSurrogateIsSet = HighSurrogate != MAX_uint32;
-			uint32 Codepoint = static_cast<uint32>(Source[i]);
-
-			// Check if this character is a high-surrogate
-			if (StringConv::IsHighSurrogate(Codepoint))
-			{
-				// Ensure we don't already have a high-surrogate set or end without a matching low-surrogate
-				if (bHighSurrogateIsSet || i == SourceLen - 1)
-				{
-					// Already have a high-surrogate in this pair or string ends with lone high-surrogate
-					// Write our stored value (will be converted into bogus character)
-					if (!WriteCodepointToBuffer(HighSurrogate, Dest, DestLen))
-					{
-						// Could not write data, bail out
-						return -1;
-					}
-				}
-
-				// Store our code point for our next character
-				HighSurrogate = Codepoint;
-				continue;
-			}
-
-			// If our High Surrogate is set, check if this character is the matching low-surrogate
-			if (bHighSurrogateIsSet)
-			{
-				if (StringConv::IsLowSurrogate(Codepoint))
-				{
-					const uint32 LowSurrogate = Codepoint;
-					// Combine our high and low surrogates together to a single Unicode codepoint
-					Codepoint = StringConv::EncodeSurrogate((uint16)HighSurrogate, (uint16)LowSurrogate);
-				}
-				else
-				{
-					// Did not find matching low-surrogate, write out a bogus character for our stored HighSurrogate
-					if (!WriteCodepointToBuffer(HighSurrogate, Dest, DestLen))
-					{
-						// Could not write data, bail out
-						return -1;
-					}
-				}
-
-				// Reset our high-surrogate now that we've used (or discarded) its value
-				HighSurrogate = MAX_uint32;
-			}
-
-			if (!WriteCodepointToBuffer(Codepoint, Dest, DestLen))
-			{
-				// Could not write data, bail out
-				return -1;
-			}
-		}
-#endif	// PLATFORM_TCHAR_IS_4_BYTES
-		return UE_PTRDIFF_TO_INT32(Dest - DestStartingPosition);
-	}
-
-	template <typename DestBufferType>
-	static bool WriteCodepointToBuffer(const uint32 Codepoint, DestBufferType& Dest, int32& DestLen)
-	{
-		int32 WrittenChars = Utf8FromCodepoint(Codepoint, Dest, DestLen);
-		if (WrittenChars < 1)
-		{
-			return false;
-		}
-
-		Dest += WrittenChars;
-		DestLen -= WrittenChars;
-		return true;
-=======
 		return FPlatformString::ConvertedLength<IntendedToType>((const FromType*)Source, SourceLen);
->>>>>>> 6bbb88c8
 	}
 };
 
