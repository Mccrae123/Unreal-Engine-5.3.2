// Copyright Epic Games, Inc. All Rights Reserved.

#pragma once

#include "CoreTypes.h"
#include "Misc/AssertionMacros.h"
#include "HAL/UnrealMemory.h"
#include "Templates/IsTriviallyCopyConstructible.h"
#include "Templates/UnrealTypeTraits.h"
#include "Templates/UnrealTemplate.h"
#include "Templates/IsTriviallyDestructible.h"
#include "Containers/ContainerAllocationPolicies.h"
#include "Templates/Less.h"
#include "Containers/Array.h"
#include "Math/UnrealMathUtility.h"
#include "Containers/ScriptArray.h"
#include "Containers/BitArray.h"
#include "Serialization/StructuredArchive.h"
#include "Serialization/MemoryImageWriter.h"
#include "Containers/UnrealString.h"


#if UE_BUILD_SHIPPING || UE_BUILD_TEST
	#define TSPARSEARRAY_RANGED_FOR_CHECKS 0
#else
	#define TSPARSEARRAY_RANGED_FOR_CHECKS 1
#endif

/** The result of a sparse array allocation. */
struct FSparseArrayAllocationInfo
{
	int32 Index;
	void* Pointer;
};

// Forward declarations.
template<typename ElementType,typename Allocator = FDefaultSparseArrayAllocator >
class TSparseArray;

template <typename T, typename Allocator> void* operator new(size_t Size, TSparseArray<T, Allocator>& Array);
template <typename T, typename Allocator> void* operator new(size_t Size, TSparseArray<T, Allocator>& Array, int32 Index);
inline void* operator new(size_t Size, const FSparseArrayAllocationInfo& Allocation);

/** Allocated elements are overlapped with free element info in the element list. */
template<typename ElementType>
union TSparseArrayElementOrFreeListLink
{
	/** If the element is allocated, its value is stored here. */
	ElementType ElementData;

	struct
	{
		/** If the element isn't allocated, this is a link to the previous element in the array's free list. */
		int32 PrevFreeIndex;

		/** If the element isn't allocated, this is a link to the next element in the array's free list. */
		int32 NextFreeIndex;
	};
};

DECLARE_TEMPLATE_INTRINSIC_TYPE_LAYOUT(template<typename ElementType>, TSparseArrayElementOrFreeListLink<ElementType>);

template <typename AllocatorType, typename InDerivedType = void>
class TScriptSparseArray;

/**
 * A dynamically sized array where element indices aren't necessarily contiguous.  Memory is allocated for all 
 * elements in the array's index range, so it doesn't save memory; but it does allow O(1) element removal that 
 * doesn't invalidate the indices of subsequent elements.  It uses TArray to store the elements, and a TBitArray
 * to store whether each element index is allocated (for fast iteration over allocated elements).
 *
 **/
template<typename InElementType,typename Allocator /*= FDefaultSparseArrayAllocator */>
class TSparseArray
{
	using ElementType = InElementType;

	friend struct TContainerTraits<TSparseArray>;

	template <typename, typename>
	friend class TScriptSparseArray;

public:
	static constexpr bool SupportsFreezeMemoryImage = TAllocatorTraits<Allocator>::SupportsFreezeMemoryImage && THasTypeLayout<InElementType>::Value;

	/** Destructor. */
	~TSparseArray()
	{
		// Destruct the elements in the array.
		Empty();
	}

	/** Marks an index as allocated, and returns information about the allocation. */
	FSparseArrayAllocationInfo AllocateIndex(int32 Index)
	{
		check(Index >= 0);
		check(Index < GetMaxIndex());
		check(!AllocationFlags[Index]);

		// Flag the element as allocated.
		AllocationFlags[Index] = true;

		// Set the allocation info.
		FSparseArrayAllocationInfo Result;
		Result.Index = Index;
		Result.Pointer = &GetData(Result.Index).ElementData;

		return Result;
	}

	/**
	 * Allocates space for an element in the array.  The element is not initialized, and you must use the corresponding placement new operator
	 * to construct the element in the allocated memory.
	 */
	FSparseArrayAllocationInfo AddUninitialized()
	{
		int32 Index;
		if(NumFreeIndices)
		{
			// Remove and use the first index from the list of free elements.
			Index = FirstFreeIndex;
			FirstFreeIndex = GetData(FirstFreeIndex).NextFreeIndex;
			--NumFreeIndices;
			if(NumFreeIndices)
			{
				GetData(FirstFreeIndex).PrevFreeIndex = -1;
			}
		}
		else
		{
			// Add a new element.
			Index = Data.AddUninitialized(1);
			AllocationFlags.Add(false);
		}

		return AllocateIndex(Index);
	}

	/** Adds an element to the array. */
	int32 Add(const ElementType& Element)
	{
		FSparseArrayAllocationInfo Allocation = AddUninitialized();
		new(Allocation) ElementType(Element);
		return Allocation.Index;
	}

	/** Adds an element to the array. */
	int32 Add(ElementType&& Element)
	{
		FSparseArrayAllocationInfo Allocation = AddUninitialized();
		new(Allocation) ElementType(MoveTemp(Element));
		return Allocation.Index;
	}

	FSparseArrayAllocationInfo AddUninitializedAtLowestFreeIndex(int32& LowestFreeIndexSearchStart)
	{
		int32 Index;
		if(NumFreeIndices)
		{
			Index = AllocationFlags.FindAndSetFirstZeroBit(LowestFreeIndexSearchStart);
			LowestFreeIndexSearchStart = Index + 1;

			auto& IndexData = GetData(Index);

			// Update FirstFreeIndex
			if (FirstFreeIndex == Index)
			{
				FirstFreeIndex = IndexData.NextFreeIndex;
			}

			// Link our next and prev free nodes together
			if (IndexData.NextFreeIndex >= 0)
			{
				GetData(IndexData.NextFreeIndex).PrevFreeIndex = IndexData.PrevFreeIndex;
			}

			if (IndexData.PrevFreeIndex >= 0)
			{
				GetData(IndexData.PrevFreeIndex).NextFreeIndex = IndexData.NextFreeIndex;
			}

			--NumFreeIndices;
		}
		else
		{
			// Add a new element.
			Index = Data.AddUninitialized(1);
			AllocationFlags.Add(true);
		}

		FSparseArrayAllocationInfo Result;
		Result.Index = Index;
		Result.Pointer = &GetData(Result.Index).ElementData;
		return Result;
	}

	/** 
	 * Add an element at the lowest free index, instead of the last freed index. 
	 * This requires a search which can be accelerated with LowestFreeIndexSearchStart.
	 */
	UE_DEPRECATED(4.26, "AddAtLowestFreeIndex API is deprecated; please use EmplaceAtLowestFreeIndex instead.")
	int32 AddAtLowestFreeIndex(const ElementType& Element, int32& LowestFreeIndexSearchStart)
	{
		FSparseArrayAllocationInfo Allocation = AddUninitializedAtLowestFreeIndex(LowestFreeIndexSearchStart);
		new(Allocation) ElementType(Element);
		return Allocation.Index;
	}

	/**
	 * Constructs a new item at the last freed index of the array.
	 *
	 * @param Args	The arguments to forward to the constructor of the new item.
	 * @return		Index to the new item
	 */
	template <typename... ArgsType>
	FORCEINLINE int32 Emplace(ArgsType&&... Args)
	{
		FSparseArrayAllocationInfo Allocation = AddUninitialized();
		new(Allocation) ElementType(Forward<ArgsType>(Args)...);
		return Allocation.Index;
	}

	/**
	 * Constructs a new item at the lowest free index of the array.
	 * This requires a search which can be accelerated with LowestFreeIndexSearchStart.
	 *
	 * @param LowestFreeIndexSearchStart	Where to start the search for a free index.
	 * @param Args							The arguments to forward to the constructor of the new item.
	 * @return								Index to the new item
	 */
	template <typename... ArgsType>
	FORCEINLINE int32 EmplaceAtLowestFreeIndex(int32& LowestFreeIndexSearchStart, ArgsType&&... Args)
	{
		FSparseArrayAllocationInfo Allocation = AddUninitializedAtLowestFreeIndex(LowestFreeIndexSearchStart);
		new(Allocation) ElementType(Forward<ArgsType>(Args)...);
		return Allocation.Index;
	}

	/**
	 * Constructs a new item at a given index of the array.
	 *
	 * @param Index							Index at which the new allocation will be done
	 * @param Args							The arguments to forward to the constructor of the new item.
	 * @return								Index to the new item
	 */
	template <typename... ArgsType>
	FORCEINLINE int32 EmplaceAt(int32 Index, ArgsType&&... Args)
	{
		FSparseArrayAllocationInfo Allocation;
<<<<<<< HEAD
		if(!AllocationFlags[Index])
=======
		if(!AllocationFlags.IsValidIndex(Index) || !AllocationFlags[Index])
>>>>>>> d731a049
		{
			Allocation = InsertUninitialized(Index);
		}
		else
		{
			Allocation.Index = Index;
			Allocation.Pointer = &GetData(Allocation.Index).ElementData;			
		}
		
		new(Allocation) ElementType(Forward<ArgsType>(Args)...);
		return Allocation.Index;
	}

	/**
	 * Allocates space for an element in the array at a given index.  The element is not initialized, and you must use the corresponding placement new operator
	 * to construct the element in the allocated memory.
	 */
	FSparseArrayAllocationInfo InsertUninitialized(int32 Index)
	{
		// Enlarge the array to include the given index.
		if(Index >= Data.Num())
		{
			Data.AddUninitialized(Index + 1 - Data.Num());
			while(AllocationFlags.Num() < Data.Num())
			{
				const int32 FreeIndex = AllocationFlags.Num();
				GetData(FreeIndex).PrevFreeIndex = -1;
				GetData(FreeIndex).NextFreeIndex = FirstFreeIndex;
				if(NumFreeIndices)
				{
					GetData(FirstFreeIndex).PrevFreeIndex = FreeIndex;
				}
				FirstFreeIndex = FreeIndex;
				verify(AllocationFlags.Add(false) == FreeIndex);
				++NumFreeIndices;
			};
		}

		// Verify that the specified index is free.
		check(!AllocationFlags[Index]);

		// Remove the index from the list of free elements.
		--NumFreeIndices;
		const int32 PrevFreeIndex = GetData(Index).PrevFreeIndex;
		const int32 NextFreeIndex = GetData(Index).NextFreeIndex;
		if(PrevFreeIndex != -1)
		{
			GetData(PrevFreeIndex).NextFreeIndex = NextFreeIndex;
		}
		else
		{
			FirstFreeIndex = NextFreeIndex;
		}
		if(NextFreeIndex != -1)
		{
			GetData(NextFreeIndex).PrevFreeIndex = PrevFreeIndex;
		}

		return AllocateIndex(Index);
	}

	/**
	 * Inserts an element to the array.
	 */
	void Insert(int32 Index,typename TTypeTraits<ElementType>::ConstInitType Element)
	{
		new(InsertUninitialized(Index)) ElementType(Element);
	}

	/** Removes Count elements from the array, starting from Index. */
	void RemoveAt(int32 Index,int32 Count = 1)
	{
		if (!TIsTriviallyDestructible<ElementType>::Value)
		{
			for (int32 It = Index, ItCount = Count; ItCount; ++It, --ItCount)
			{
				((ElementType&)GetData(It).ElementData).~ElementType();
			}
		}

		RemoveAtUninitialized(Index, Count);
	}

	/** Removes Count elements from the array, starting from Index, without destructing them. */
	void RemoveAtUninitialized(int32 Index,int32 Count = 1)
	{
		for (; Count; --Count)
		{
			check(AllocationFlags[Index]);

			// Mark the element as free and add it to the free element list.
			if(NumFreeIndices)
			{
				GetData(FirstFreeIndex).PrevFreeIndex = Index;
			}
			auto& IndexData = GetData(Index);
			IndexData.PrevFreeIndex = -1;
			IndexData.NextFreeIndex = NumFreeIndices > 0 ? FirstFreeIndex : INDEX_NONE;
			FirstFreeIndex = Index;
			++NumFreeIndices;
			AllocationFlags[Index] = false;

			++Index;
		}
	}

	/**
	 * Removes all elements from the array, potentially leaving space allocated for an expected number of elements about to be added.
	 * @param ExpectedNumElements - The expected number of elements about to be added.
	 */
	void Empty(int32 ExpectedNumElements = 0)
	{
		// Destruct the allocated elements.
		if( !TIsTriviallyDestructible<ElementType>::Value )
		{
			for(TIterator It(*this);It;++It)
			{
				ElementType& Element = *It;
				Element.~ElementType();
			}
		}

		// Free the allocated elements.
		Data.Empty(ExpectedNumElements);
		FirstFreeIndex = -1;
		NumFreeIndices = 0;
		AllocationFlags.Empty(ExpectedNumElements);
	}

	/** Empties the array, but keep its allocated memory as slack. */
	void Reset()
	{
		// Destruct the allocated elements.
		if( !TIsTriviallyDestructible<ElementType>::Value )
		{
			for(TIterator It(*this);It;++It)
			{
				ElementType& Element = *It;
				Element.~ElementType();
			}
		}

		// Free the allocated elements.
		Data.Reset();
		FirstFreeIndex = -1;
		NumFreeIndices = 0;
		AllocationFlags.Reset();
	}

	/**
	 * Preallocates enough memory to contain the specified number of elements.
	 *
	 * @param	ExpectedNumElements		the total number of elements that the array will have
	 */
	void Reserve(int32 ExpectedNumElements)
	{
		if ( ExpectedNumElements > Data.Num() )
		{
			const int32 ElementsToAdd = ExpectedNumElements - Data.Num();

			// allocate memory in the array itself
			int32 ElementIndex = Data.AddUninitialized(ElementsToAdd);

			// now mark the new elements as free
			for ( int32 FreeIndex = ExpectedNumElements - 1; FreeIndex >= ElementIndex; --FreeIndex )
			{
				if(NumFreeIndices)
				{
					GetData(FirstFreeIndex).PrevFreeIndex = FreeIndex;
				}
				GetData(FreeIndex).PrevFreeIndex = -1;
				GetData(FreeIndex).NextFreeIndex = NumFreeIndices > 0 ? FirstFreeIndex : INDEX_NONE;
				FirstFreeIndex = FreeIndex;
				++NumFreeIndices;
			}

			if (ElementsToAdd == ExpectedNumElements)
			{
				AllocationFlags.Init(false, ElementsToAdd);
			}
			else
			{
				AllocationFlags.Add(false, ElementsToAdd);
			}
		}
	}

	/** Shrinks the array's storage to avoid slack. */
	void Shrink()
	{
		// Determine the highest allocated index in the data array.
		int32 MaxAllocatedIndex = AllocationFlags.FindLast(true);

		const int32 FirstIndexToRemove = MaxAllocatedIndex + 1;
		if(FirstIndexToRemove < Data.Num())
		{
			if(NumFreeIndices > 0)
			{
				// Look for elements in the free list that are in the memory to be freed.
				int32 FreeIndex = FirstFreeIndex;
				while(FreeIndex != INDEX_NONE)
				{
					if(FreeIndex >= FirstIndexToRemove)
					{
						const int32 PrevFreeIndex = GetData(FreeIndex).PrevFreeIndex;
						const int32 NextFreeIndex = GetData(FreeIndex).NextFreeIndex;
						if(NextFreeIndex != -1)
						{
							GetData(NextFreeIndex).PrevFreeIndex = PrevFreeIndex;
						}
						if(PrevFreeIndex != -1)
						{
							GetData(PrevFreeIndex).NextFreeIndex = NextFreeIndex;
						}
						else
						{
							FirstFreeIndex = NextFreeIndex;
						}
						--NumFreeIndices;

						FreeIndex = NextFreeIndex;
					}
					else
					{
						FreeIndex = GetData(FreeIndex).NextFreeIndex;
					}
				}
			}

			// Truncate unallocated elements at the end of the data array.
			Data.RemoveAt(FirstIndexToRemove,Data.Num() - FirstIndexToRemove, false);
			AllocationFlags.RemoveAt(FirstIndexToRemove,AllocationFlags.Num() - FirstIndexToRemove);
		}

		// Shrink the data array.
		Data.Shrink();
	}

	/** Compacts the allocated elements into a contiguous index range. */
	/** Returns true if any elements were relocated, false otherwise. */
	bool Compact()
	{
		int32 NumFree = NumFreeIndices;
		if (NumFree == 0)
		{
			return false;
		}

		bool bResult = false;

		FElementOrFreeListLink* ElementData = Data.GetData();

		int32 EndIndex    = Data.Num();
		int32 TargetIndex = EndIndex - NumFree;
		int32 FreeIndex   = FirstFreeIndex;
		while (FreeIndex != -1)
		{
			int32 NextFreeIndex = GetData(FreeIndex).NextFreeIndex;
			if (FreeIndex < TargetIndex)
			{
				// We need an element here
				do
				{
					--EndIndex;
				}
				while (!AllocationFlags[EndIndex]);

				RelocateConstructItems<FElementOrFreeListLink>(ElementData + FreeIndex, ElementData + EndIndex, 1);
				AllocationFlags[FreeIndex] = true;

				bResult = true;
			}

			FreeIndex = NextFreeIndex;
		}

		Data           .RemoveAt(TargetIndex, NumFree, false);
		AllocationFlags.RemoveAt(TargetIndex, NumFree);

		NumFreeIndices = 0;
		FirstFreeIndex = -1;

		// Shrink the data array.
		Data.Shrink();

		return bResult;
	}

	/** Compacts the allocated elements into a contiguous index range. Does not change the iteration order of the elements. */
	/** Returns true if any elements were relocated, false otherwise. */
	bool CompactStable()
	{
		if (NumFreeIndices == 0)
		{
			return false;
		}

		// Copy the existing elements to a new array.
		TSparseArray<ElementType,Allocator> CompactedArray;
		CompactedArray.Empty(Num());
		for(TIterator It(*this);It;++It)
		{
			new(CompactedArray.AddUninitialized()) ElementType(MoveTempIfPossible(*It));
		}

		// Replace this array with the compacted array.
		Exchange(*this,CompactedArray);

		return true;
	}

	/** Sorts the elements using the provided comparison class. */
	template<typename PREDICATE_CLASS>
	void Sort( const PREDICATE_CLASS& Predicate )
	{
		if(Num() > 0)
		{
			// Compact the elements array so all the elements are contiguous.
			Compact();

			// Sort the elements according to the provided comparison class.
			::Sort( &GetData(0), Num(), FElementCompareClass< PREDICATE_CLASS >( Predicate ) );
		}
	}

	/** Sorts the elements assuming < operator is defined for ElementType. */
	void Sort()
	{
		Sort( TLess< ElementType >() );
	}

	/** Stable sorts the elements using the provided comparison class. */
	template<typename PREDICATE_CLASS>
	void StableSort(const PREDICATE_CLASS& Predicate)
	{
		if (Num() > 0)
		{
			// Compact the elements array so all the elements are contiguous.
			CompactStable();

			// Sort the elements according to the provided comparison class.
			::StableSort(&GetData(0), Num(), FElementCompareClass< PREDICATE_CLASS >(Predicate));
		}
	}

	/** Stable sorts the elements assuming < operator is defined for ElementType. */
	void StableSort()
	{
		StableSort(TLess< ElementType >());
	}

	/** 
	 * Helper function to return the amount of memory allocated by this container 
	 * Only returns the size of allocations made directly by the container, not the elements themselves.
	 * @return number of bytes allocated by this container
	 */
	SIZE_T GetAllocatedSize( void ) const
	{
		return Data.GetAllocatedSize() + AllocationFlags.GetAllocatedSize();
	}

	/** Tracks the container's memory use through an archive. */
	void CountBytes(FArchive& Ar) const
	{
		Data.CountBytes(Ar);
		AllocationFlags.CountBytes(Ar);
	}

	bool IsCompact() const
	{
		return NumFreeIndices == 0;
	}

	/** Serializer. */
	friend FArchive& operator<<(FArchive& Ar,TSparseArray& Array)
	{
		Array.CountBytes(Ar);
		if( Ar.IsLoading() )
		{
			// Load array.
			int32 NewNumElements = 0;
			Ar << NewNumElements;
			Array.Empty( NewNumElements );
			for(int32 ElementIndex = 0;ElementIndex < NewNumElements;ElementIndex++)
			{
				Ar << *::new(Array.AddUninitialized())ElementType;
			}
		}
		else
		{
			// Save array.
			int32 NewNumElements = Array.Num();
			Ar << NewNumElements;
			for(TIterator It(Array);It;++It)
			{
				Ar << *It;
			}
		}
		return Ar;
	}

	/** Structured archive serializer. */
	friend void operator<<(FStructuredArchive::FSlot Slot, TSparseArray& InArray)
	{
		int32 NumElements = InArray.Num();
		FStructuredArchive::FArray Array = Slot.EnterArray(NumElements);
		if (Slot.GetUnderlyingArchive().IsLoading())
		{
			InArray.Empty(NumElements);

			for (int32 Index = 0; Index < NumElements; ++Index)
			{
				FStructuredArchive::FSlot ElementSlot = Array.EnterElement();
				ElementSlot << *::new(InArray.AddUninitialized())ElementType;
			}
		}
		else
		{
			for (TIterator It(InArray); It; ++It)
			{
				FStructuredArchive::FSlot ElementSlot = Array.EnterElement();
				ElementSlot << *It;
			}
		}
	}

	/**
	 * Equality comparison operator.
	 * Checks that both arrays have the same elements and element indices; that means that unallocated elements are signifigant!
	 */
	friend bool operator==(const TSparseArray& A,const TSparseArray& B)
	{
		if(A.GetMaxIndex() != B.GetMaxIndex())
		{
			return false;
		}

		for(int32 ElementIndex = 0;ElementIndex < A.GetMaxIndex();ElementIndex++)
		{
			const bool bIsAllocatedA = A.IsAllocated(ElementIndex);
			const bool bIsAllocatedB = B.IsAllocated(ElementIndex);
			if(bIsAllocatedA != bIsAllocatedB)
			{
				return false;
			}
			else if(bIsAllocatedA)
			{
				if(A[ElementIndex] != B[ElementIndex])
				{
					return false;
				}
			}
		}

		return true;
	}

	/**
	 * Inequality comparison operator.
	 * Checks that both arrays have the same elements and element indices; that means that unallocated elements are signifigant!
	 */
	friend bool operator!=(const TSparseArray& A,const TSparseArray& B)
	{
		return !(A == B);
	}

	/** Default constructor. */
	TSparseArray()
	:	FirstFreeIndex(-1)
	,	NumFreeIndices(0)
	{}

	/** Move constructor. */
	TSparseArray(TSparseArray&& InCopy)
	{
		MoveOrCopy(*this, InCopy);
	}

	/** Copy constructor. */
	TSparseArray(const TSparseArray& InCopy)
	:	FirstFreeIndex(-1)
	,	NumFreeIndices(0)
	{
		*this = InCopy;
	}

	/** Move assignment operator. */
	TSparseArray& operator=(TSparseArray&& InCopy)
	{
		if(this != &InCopy)
		{
			MoveOrCopy(*this, InCopy);
		}
		return *this;
	}

	/** Copy assignment operator. */
	TSparseArray& operator=(const TSparseArray& InCopy)
	{
		if (this != &InCopy)
		{
			int32 SrcMax = InCopy.GetMaxIndex();

			// Reallocate the array.
			Empty(SrcMax);
			Data.AddUninitialized(SrcMax);

			// Copy the other array's element allocation state.
			FirstFreeIndex  = InCopy.FirstFreeIndex;
			NumFreeIndices  = InCopy.NumFreeIndices;
			AllocationFlags = InCopy.AllocationFlags;

			// Determine whether we need per element construction or bulk copy is fine
			if (!TIsTriviallyCopyConstructible<ElementType>::Value)
			{
				      FElementOrFreeListLink* DestData = (FElementOrFreeListLink*)Data.GetData();
				const FElementOrFreeListLink* SrcData  = (FElementOrFreeListLink*)InCopy.Data.GetData();

				// Use the inplace new to copy the element to an array element
				for (int32 Index = 0; Index < SrcMax; ++Index)
				{
					      FElementOrFreeListLink& DestElement = DestData[Index];
					const FElementOrFreeListLink& SrcElement  = SrcData [Index];
					if (InCopy.IsAllocated(Index))
					{
						::new((uint8*)&DestElement.ElementData) ElementType(*(const ElementType*)&SrcElement.ElementData);
					}
					else
					{
						DestElement.PrevFreeIndex = SrcElement.PrevFreeIndex;
						DestElement.NextFreeIndex = SrcElement.NextFreeIndex;
					}
				}
			}
			else
			{
				// Use the much faster path for types that allow it
				FMemory::Memcpy(Data.GetData(), InCopy.Data.GetData(), sizeof(FElementOrFreeListLink) * SrcMax);
			}
		}
		return *this;
	}

private:
	template <typename SparseArrayType>
	FORCEINLINE static typename TEnableIf<TContainerTraits<SparseArrayType>::MoveWillEmptyContainer>::Type MoveOrCopy(SparseArrayType& ToArray, SparseArrayType& FromArray)
	{
		// Destruct the allocated elements.
		if( !TIsTriviallyDestructible<ElementType>::Value )
		{
			for (ElementType& Element : ToArray)
			{
				DestructItem(&Element);
			}
		}

		ToArray.Data            = (DataType&&)FromArray.Data;
		ToArray.AllocationFlags = (AllocationBitArrayType&&)FromArray.AllocationFlags;

		ToArray.FirstFreeIndex = FromArray.FirstFreeIndex;
		ToArray.NumFreeIndices = FromArray.NumFreeIndices;
		FromArray.FirstFreeIndex = -1;
		FromArray.NumFreeIndices = 0;
	}

	template <typename SparseArrayType>
	FORCEINLINE static typename TEnableIf<!TContainerTraits<SparseArrayType>::MoveWillEmptyContainer>::Type MoveOrCopy(SparseArrayType& ToArray, SparseArrayType& FromArray)
	{
		ToArray = FromArray;
	}

public:
	// Accessors.
	ElementType& operator[](int32 Index)
	{
		checkSlow(Index >= 0 && Index < Data.Num() && Index < AllocationFlags.Num());
		//checkSlow(AllocationFlags[Index]); // Disabled to improve loading times -BZ
		return *(ElementType*)&GetData(Index).ElementData;
	}
	const ElementType& operator[](int32 Index) const
	{
		checkSlow(Index >= 0 && Index < Data.Num() && Index < AllocationFlags.Num());
		//checkSlow(AllocationFlags[Index]); // Disabled to improve loading times -BZ
		return *(ElementType*)&GetData(Index).ElementData;
	}
	int32 PointerToIndex(const ElementType* Ptr) const
	{
		checkSlow(Data.Num());
		int32 Index = (int32)((FElementOrFreeListLink*)Ptr - &GetData(0));
		checkSlow(Index >= 0 && Index < Data.Num() && Index < AllocationFlags.Num() && AllocationFlags[Index]);
		return Index;
	}
	bool IsValidIndex(int32 Index) const
	{
		return AllocationFlags.IsValidIndex(Index) && AllocationFlags[Index];
	}
	bool IsAllocated(int32 Index) const { return AllocationFlags[Index]; }
	int32 GetMaxIndex() const { return Data.Num(); }
	bool IsEmpty() const { return Data.Num() == NumFreeIndices; }
	int32 Num() const { return Data.Num() - NumFreeIndices; }

	/**
	 * Checks that the specified address is not part of an element within the container.  Used for implementations
	 * to check that reference arguments aren't going to be invalidated by possible reallocation.
	 *
	 * @param Addr The address to check.
	 */
	FORCEINLINE void CheckAddress(const ElementType* Addr) const
	{
		Data.CheckAddress(Addr);
	}

private:

	/** The base class of sparse array iterators. */
	template<bool bConst>
	class TBaseIterator
	{
	public:
		typedef TConstSetBitIterator<typename Allocator::BitArrayAllocator> BitArrayItType;

	private:
		typedef typename TChooseClass<bConst,const TSparseArray,TSparseArray>::Result ArrayType;
		typedef typename TChooseClass<bConst,const ElementType,ElementType>::Result ItElementType;

	public:
		explicit TBaseIterator(ArrayType& InArray, const BitArrayItType& InBitArrayIt)
			: Array     (InArray)
			, BitArrayIt(InBitArrayIt)
		{
		}

		FORCEINLINE TBaseIterator& operator++()
		{
			// Iterate to the next set allocation flag.
			++BitArrayIt;
			return *this;
		}

		FORCEINLINE int32 GetIndex() const { return BitArrayIt.GetIndex(); }

		FORCEINLINE friend bool operator==(const TBaseIterator& Lhs, const TBaseIterator& Rhs) { return Lhs.BitArrayIt == Rhs.BitArrayIt && &Lhs.Array == &Rhs.Array; }
		FORCEINLINE friend bool operator!=(const TBaseIterator& Lhs, const TBaseIterator& Rhs) { return Lhs.BitArrayIt != Rhs.BitArrayIt || &Lhs.Array != &Rhs.Array; }

		/** conversion to "bool" returning true if the iterator is valid. */
		FORCEINLINE explicit operator bool() const
		{ 
			return !!BitArrayIt; 
		}

		/** inverse of the "bool" operator */
		FORCEINLINE bool operator !() const 
		{
			return !(bool)*this;
		}

		FORCEINLINE ItElementType& operator*() const { return Array[GetIndex()]; }
		FORCEINLINE ItElementType* operator->() const { return &Array[GetIndex()]; }
		FORCEINLINE const FRelativeBitReference& GetRelativeBitReference() const { return BitArrayIt; }

	protected:
		ArrayType&     Array;
		BitArrayItType BitArrayIt;
	};

public:

	/** Iterates over all allocated elements in a sparse array. */
	class TIterator : public TBaseIterator<false>
	{
	public:
		TIterator(TSparseArray& InArray)
			: TBaseIterator<false>(InArray, TConstSetBitIterator<typename Allocator::BitArrayAllocator>(InArray.AllocationFlags))
		{
		}

		TIterator(TSparseArray& InArray, const typename TBaseIterator<false>::BitArrayItType& InBitArrayIt)
			: TBaseIterator<false>(InArray, InBitArrayIt)
		{
		}

		/** Safely removes the current element from the array. */
		void RemoveCurrent()
		{
			this->Array.RemoveAt(this->GetIndex());
		}
	};

	/** Iterates over all allocated elements in a const sparse array. */
	class TConstIterator : public TBaseIterator<true>
	{
	public:
		TConstIterator(const TSparseArray& InArray)
			: TBaseIterator<true>(InArray, TConstSetBitIterator<typename Allocator::BitArrayAllocator>(InArray.AllocationFlags))
		{
		}

		TConstIterator(const TSparseArray& InArray, const typename TBaseIterator<true>::BitArrayItType& InBitArrayIt)
			: TBaseIterator<true>(InArray, InBitArrayIt)
		{
		}
	};

	#if TSPARSEARRAY_RANGED_FOR_CHECKS
		class TRangedForIterator : public TIterator
		{
		public:
			TRangedForIterator(TSparseArray& InArray, const typename TBaseIterator<false>::BitArrayItType& InBitArrayIt)
				: TIterator (InArray, InBitArrayIt)
				, InitialNum(InArray.Num())
			{
			}

		private:
			int32 InitialNum;

			friend FORCEINLINE bool operator!=(const TRangedForIterator& Lhs, const TRangedForIterator& Rhs)
			{
				// We only need to do the check in this operator, because no other operator will be
				// called until after this one returns.
				//
				// Also, we should only need to check one side of this comparison - if the other iterator isn't
				// even from the same array then the compiler has generated bad code.
				ensureMsgf(Lhs.Array.Num() == Lhs.InitialNum, TEXT("Container has changed during ranged-for iteration!"));
				return *(TIterator*)&Lhs != *(TIterator*)&Rhs;
			}
		};

		class TRangedForConstIterator : public TConstIterator
		{
		public:
			TRangedForConstIterator(const TSparseArray& InArray, const typename TBaseIterator<true>::BitArrayItType& InBitArrayIt)
				: TConstIterator(InArray, InBitArrayIt)
				, InitialNum    (InArray.Num())
			{
			}

		private:
			int32 InitialNum;

			friend FORCEINLINE bool operator!=(const TRangedForConstIterator& Lhs, const TRangedForConstIterator& Rhs)
			{
				// We only need to do the check in this operator, because no other operator will be
				// called until after this one returns.
				//
				// Also, we should only need to check one side of this comparison - if the other iterator isn't
				// even from the same array then the compiler has generated bad code.
				ensureMsgf(Lhs.Array.Num() == Lhs.InitialNum, TEXT("Container has changed during ranged-for iteration!"));
				return *(TIterator*)&Lhs != *(TIterator*)&Rhs;
			}
		};
	#else
		using TRangedForIterator      = TIterator;
		using TRangedForConstIterator = TConstIterator;
	#endif

	/** Creates an iterator for the contents of this array */
	TIterator CreateIterator()
	{
		return TIterator(*this);
	}

	/** Creates a const iterator for the contents of this array */
	TConstIterator CreateConstIterator() const
	{
		return TConstIterator(*this);
	}

public:
	/**
	 * DO NOT USE DIRECTLY
	 * STL-like iterators to enable range-based for loop support.
	 */
	FORCEINLINE TRangedForIterator      begin()       { return TRangedForIterator     (*this, TConstSetBitIterator<typename Allocator::BitArrayAllocator>(AllocationFlags)); }
	FORCEINLINE TRangedForConstIterator begin() const { return TRangedForConstIterator(*this, TConstSetBitIterator<typename Allocator::BitArrayAllocator>(AllocationFlags)); }
	FORCEINLINE TRangedForIterator      end  ()       { return TRangedForIterator     (*this, TConstSetBitIterator<typename Allocator::BitArrayAllocator>(AllocationFlags, AllocationFlags.Num())); }
	FORCEINLINE TRangedForConstIterator end  () const { return TRangedForConstIterator(*this, TConstSetBitIterator<typename Allocator::BitArrayAllocator>(AllocationFlags, AllocationFlags.Num())); }

public:
	/** An iterator which only iterates over the elements of the array which correspond to set bits in a separate bit array. */
	template<typename SubsetAllocator = FDefaultBitArrayAllocator>
	class TConstSubsetIterator
	{
	public:
		TConstSubsetIterator( const TSparseArray& InArray, const TBitArray<SubsetAllocator>& InBitArray ):
			Array(InArray),
			BitArrayIt(InArray.AllocationFlags,InBitArray)
		{}
		FORCEINLINE TConstSubsetIterator& operator++()
		{
			// Iterate to the next element which is both allocated and has its bit set in the other bit array.
			++BitArrayIt;
			return *this;
		}
		FORCEINLINE int32 GetIndex() const { return BitArrayIt.GetIndex(); }
		
		/** conversion to "bool" returning true if the iterator is valid. */
		FORCEINLINE explicit operator bool() const
		{ 
			return !!BitArrayIt; 
		}
		/** inverse of the "bool" operator */
		FORCEINLINE bool operator !() const 
		{
			return !(bool)*this;
		}

		FORCEINLINE const ElementType& operator*() const { return Array(GetIndex()); }
		FORCEINLINE const ElementType* operator->() const { return &Array(GetIndex()); }
		FORCEINLINE const FRelativeBitReference& GetRelativeBitReference() const { return BitArrayIt; }
	private:
		const TSparseArray& Array;
		TConstDualSetBitIterator<typename Allocator::BitArrayAllocator,SubsetAllocator> BitArrayIt;
	};

	/** Concatenation operators */
	TSparseArray& operator+=( const TSparseArray& OtherArray )
	{
		this->Reserve(this->Num() + OtherArray.Num());
		for ( typename TSparseArray::TConstIterator It(OtherArray); It; ++It )
		{
			this->Add(*It);
		}
		return *this;
	}
	TSparseArray& operator+=( const TArray<ElementType>& OtherArray )
	{
		this->Reserve(this->Num() + OtherArray.Num());
		for ( int32 Idx = 0; Idx < OtherArray.Num(); Idx++ )
		{
			this->Add(OtherArray[Idx]);
		}
		return *this;
	}

private:

	/**
	 * The element type stored is only indirectly related to the element type requested, to avoid instantiating TArray redundantly for
	 * compatible types.
	 */
	typedef TSparseArrayElementOrFreeListLink<
		TAlignedBytes<sizeof(ElementType), alignof(ElementType)>
		> FElementOrFreeListLink;

	/** Extracts the element value from the array's element structure and passes it to the user provided comparison class. */
	template <typename PREDICATE_CLASS>
	class FElementCompareClass
	{
		const PREDICATE_CLASS& Predicate;

	public:
		FElementCompareClass( const PREDICATE_CLASS& InPredicate )
			: Predicate( InPredicate )
		{}

		bool operator()( const FElementOrFreeListLink& A,const FElementOrFreeListLink& B ) const
		{
			return Predicate(*(ElementType*)&A.ElementData,*(ElementType*)&B.ElementData);
		}
	};

	/** Accessor for the element or free list data. */
	FElementOrFreeListLink& GetData(int32 Index)
	{
		return ((FElementOrFreeListLink*)Data.GetData())[Index];
	}

	/** Accessor for the element or free list data. */
	const FElementOrFreeListLink& GetData(int32 Index) const
	{
		return ((FElementOrFreeListLink*)Data.GetData())[Index];
	}

	typedef TArray<FElementOrFreeListLink,typename Allocator::ElementAllocator> DataType;
	DataType Data;

	typedef TBitArray<typename Allocator::BitArrayAllocator> AllocationBitArrayType;
	AllocationBitArrayType AllocationFlags;

	/** The index of an unallocated element in the array that currently contains the head of the linked list of free elements. */
	int32 FirstFreeIndex;

	/** The number of elements in the free list. */
	int32 NumFreeIndices;

	template<bool bFreezeMemoryImage, typename Dummy=void>
	struct TSupportsFreezeMemoryImageHelper
	{
		static void WriteMemoryImage(FMemoryImageWriter& Writer, const TSparseArray&) { Writer.WriteBytes(TSparseArray()); }
		static void CopyUnfrozen(const FMemoryUnfreezeContent& Context, const TSparseArray&, void* Dst) { new(Dst) TSparseArray(); }
		static void AppendHash(const FPlatformTypeLayoutParameters& LayoutParams, FSHA1& Hasher) {}
	};

	template<typename Dummy>
	struct TSupportsFreezeMemoryImageHelper<true, Dummy>
	{
		static void WriteMemoryImage(FMemoryImageWriter& Writer, const TSparseArray& Object)
		{
			// Write Data
			const int32 NumElements = Object.Data.Num();
			if (NumElements > 0)
			{
				const FTypeLayoutDesc& ElementTypeDesc = StaticGetTypeLayoutDesc<ElementType>();
				FMemoryImageWriter ArrayWriter = Writer.WritePointer(ElementTypeDesc);
				for (int32 i = 0; i < NumElements; ++i)
				{
					const FElementOrFreeListLink& Elem = Object.Data[i];
					const uint32 StartOffset = ArrayWriter.WriteAlignment<FElementOrFreeListLink>();
					if (Object.AllocationFlags[i])
					{
						ArrayWriter.WriteObject(&Elem.ElementData, ElementTypeDesc);
					}
					else
					{
						ArrayWriter.WriteBytes(Elem.PrevFreeIndex);
						ArrayWriter.WriteBytes(Elem.NextFreeIndex);
					}
					ArrayWriter.WritePaddingToSize(StartOffset + sizeof(FElementOrFreeListLink));
				}
			}
			else
			{
				Writer.WriteNullPointer();
			}
			Writer.WriteBytes(NumElements);
			Writer.WriteBytes(NumElements);

			//
			Object.AllocationFlags.WriteMemoryImage(Writer);
			Writer.WriteBytes(Object.FirstFreeIndex);
			Writer.WriteBytes(Object.NumFreeIndices);
		}

		static void CopyUnfrozen(const FMemoryUnfreezeContent& Context, const TSparseArray& Object, void* Dst)
		{
			const FTypeLayoutDesc& ElementTypeDesc = StaticGetTypeLayoutDesc<ElementType>();
			TSparseArray* DstObject = (TSparseArray*)Dst;
			{
				new(&DstObject->Data) DataType();
				DstObject->Data.SetNumUninitialized(Object.Data.Num());
				for (int32 i = 0; i < Object.Data.Num(); ++i)
				{
					const FElementOrFreeListLink& Elem = Object.Data[i];
					FElementOrFreeListLink& DstElem = DstObject->Data[i];
					if (Object.AllocationFlags[i])
					{
						Context.UnfreezeObject(&Elem.ElementData, ElementTypeDesc, &DstElem.ElementData);
					}
					else
					{
						DstElem.PrevFreeIndex = Elem.PrevFreeIndex;
						DstElem.NextFreeIndex = Elem.NextFreeIndex;
					}
				}
			}

			new(&DstObject->AllocationFlags) AllocationBitArrayType(Object.AllocationFlags);
			DstObject->FirstFreeIndex = Object.FirstFreeIndex;
			DstObject->NumFreeIndices = Object.NumFreeIndices;
		}

		static void AppendHash(const FPlatformTypeLayoutParameters& LayoutParams, FSHA1& Hasher)
		{
			Freeze::AppendHash(StaticGetTypeLayoutDesc<ElementType>(), LayoutParams, Hasher);
		}
	};

public:
	void WriteMemoryImage(FMemoryImageWriter& Writer) const
	{
		checkf(!Writer.Is32BitTarget(), TEXT("TSparseArray does not currently support freezing for 32bits"));
		TSupportsFreezeMemoryImageHelper<SupportsFreezeMemoryImage>::WriteMemoryImage(Writer, *this);
	}

	void CopyUnfrozen(const FMemoryUnfreezeContent& Context, void* Dst) const
	{
		TSupportsFreezeMemoryImageHelper<SupportsFreezeMemoryImage>::CopyUnfrozen(Context, *this, Dst);
	}

	static void AppendHash(const FPlatformTypeLayoutParameters& LayoutParams, FSHA1& Hasher)
	{
		TSupportsFreezeMemoryImageHelper<SupportsFreezeMemoryImage>::AppendHash(LayoutParams, Hasher);
	}
};

namespace Freeze
{
	template<typename ElementType, typename Allocator>
	void IntrinsicWriteMemoryImage(FMemoryImageWriter& Writer, const TSparseArray<ElementType, Allocator>& Object, const FTypeLayoutDesc&)
	{
		Object.WriteMemoryImage(Writer);
	}

	template<typename ElementType, typename Allocator>
	uint32 IntrinsicUnfrozenCopy(const FMemoryUnfreezeContent& Context, const TSparseArray<ElementType, Allocator>& Object, void* OutDst)
	{
		Object.CopyUnfrozen(Context, OutDst);
		return sizeof(Object);
	}

	template<typename ElementType, typename Allocator>
	uint32 IntrinsicAppendHash(const TSparseArray<ElementType, Allocator>* DummyObject, const FTypeLayoutDesc& TypeDesc, const FPlatformTypeLayoutParameters& LayoutParams, FSHA1& Hasher)
	{
		TSparseArray<ElementType, Allocator>::AppendHash(LayoutParams, Hasher);
		return DefaultAppendHash(TypeDesc, LayoutParams, Hasher);
	}
}

DECLARE_TEMPLATE_INTRINSIC_TYPE_LAYOUT((template <typename ElementType, typename Allocator>), (TSparseArray<ElementType, Allocator>));

template<typename ElementType, typename Allocator>
struct TContainerTraits<TSparseArray<ElementType, Allocator> > : public TContainerTraitsBase<TSparseArray<ElementType, Allocator> >
{
	enum { MoveWillEmptyContainer =
		TContainerTraits<typename TSparseArray<ElementType, Allocator>::DataType>::MoveWillEmptyContainer &&
		TContainerTraits<typename TSparseArray<ElementType, Allocator>::AllocationBitArrayType>::MoveWillEmptyContainer };
};

//
// TSparseArray operator news.
//
template <typename T, typename Allocator> void* operator new( size_t Size, TSparseArray<T, Allocator>& Array )
{
	check( Size == sizeof( T ) );
	const int32 Index = Array.AddUninitialized().Index;
	return &Array[ Index ];
}
template <typename T, typename Allocator> void* operator new( size_t Size, TSparseArray<T, Allocator>& Array, int32 Index )
{
	check( Size == sizeof( T ) );
	Array.InsertUninitialized( Index );
	return &Array[ Index ];
}

struct FScriptSparseArrayLayout
{
	// ElementOffset is at zero offset from the TSparseArrayElementOrFreeListLink - not stored here
	int32 Alignment;
	int32 Size;
};

// Untyped sparse array type for accessing TSparseArray data, like FScriptArray for TArray.
// Must have the same memory representation as a TSet.
template <typename AllocatorType, typename InDerivedType>
class TScriptSparseArray
{
	using DerivedType = typename TChooseClass<TIsVoidType<InDerivedType>::Value, TScriptSparseArray, InDerivedType>::Result;

public:
	static FScriptSparseArrayLayout GetScriptLayout(int32 ElementSize, int32 ElementAlignment)
	{
		FScriptSparseArrayLayout Result;
		Result.Alignment     = FMath::Max(ElementAlignment, (int32)alignof(FFreeListLink));
		Result.Size          = FMath::Max(ElementSize,      (int32)sizeof (FFreeListLink));

		return Result;
	}

	TScriptSparseArray()
		: FirstFreeIndex(-1)
		, NumFreeIndices(0)
	{
	}

	bool IsValidIndex(int32 Index) const
	{
		return AllocationFlags.IsValidIndex(Index) && AllocationFlags[Index];
	}

	bool IsEmpty() const
	{
		return Data.Num() == NumFreeIndices;
	}

	int32 Num() const
	{
		return Data.Num() - NumFreeIndices;
	}

	int32 GetMaxIndex() const
	{
		return Data.Num();
	}

	void* GetData(int32 Index, const FScriptSparseArrayLayout& Layout)
	{
		return (uint8*)Data.GetData() + Layout.Size * Index;
	}

	const void* GetData(int32 Index, const FScriptSparseArrayLayout& Layout) const
	{
		return (const uint8*)Data.GetData() + Layout.Size * Index;
	}

	void MoveAssign(DerivedType& Other, const FScriptSparseArrayLayout& Layout)
	{
		checkSlow(this != &Other);
		Empty(0, Layout);
		Data.MoveAssign(Other.Data, Layout.Size, Layout.Alignment);
		AllocationFlags.MoveAssign(Other.AllocationFlags);
		FirstFreeIndex = Other.FirstFreeIndex; Other.FirstFreeIndex = 0;
		NumFreeIndices = Other.NumFreeIndices; Other.NumFreeIndices = 0;
	}

	void Empty(int32 Slack, const FScriptSparseArrayLayout& Layout)
	{
		// Free the allocated elements.
		Data.Empty(Slack, Layout.Size, Layout.Alignment);
		FirstFreeIndex = -1;
		NumFreeIndices = 0;
		AllocationFlags.Empty(Slack);
	}

	/**
	 * Adds an uninitialized object to the array.
	 *
	 * @return  The index of the added element.
	 */
	int32 AddUninitialized(const FScriptSparseArrayLayout& Layout)
	{
		int32 Index;
		if (NumFreeIndices)
		{
			// Remove and use the first index from the list of free elements.
			Index = FirstFreeIndex;
			FirstFreeIndex = GetFreeListLink(FirstFreeIndex, Layout)->NextFreeIndex;
			--NumFreeIndices;
			if(NumFreeIndices)
			{
				GetFreeListLink(FirstFreeIndex, Layout)->PrevFreeIndex = -1;
			}
		}
		else
		{
			// Add a new element.
			Index = Data.Add(1, Layout.Size, Layout.Alignment);
			AllocationFlags.Add(false);
		}

		AllocationFlags[Index] = true;

		return Index;
	}

	/** Removes Count elements from the array, starting from Index, without destructing them. */
	void RemoveAtUninitialized(const FScriptSparseArrayLayout& Layout, int32 Index, int32 Count = 1)
	{
		for (; Count; --Count)
		{
			check(AllocationFlags[Index]);

			// Mark the element as free and add it to the free element list.
			if(NumFreeIndices)
			{
				GetFreeListLink(FirstFreeIndex, Layout)->PrevFreeIndex = Index;
			}

			auto* IndexData = GetFreeListLink(Index, Layout);
			IndexData->PrevFreeIndex = -1;
			IndexData->NextFreeIndex = NumFreeIndices > 0 ? FirstFreeIndex : INDEX_NONE;
			FirstFreeIndex = Index;
			++NumFreeIndices;
			AllocationFlags[Index] = false;

			++Index;
		}
	}

private:
	TScriptArray   <typename AllocatorType::ElementAllocator>  Data;
	TScriptBitArray<typename AllocatorType::BitArrayAllocator> AllocationFlags;
	int32                                                      FirstFreeIndex;
	int32                                                      NumFreeIndices;

	// This function isn't intended to be called, just to be compiled to validate the correctness of the type.
	static void CheckConstraints()
	{
		typedef TScriptSparseArray  ScriptType;
		typedef TSparseArray<int32> RealType;

		// Check that the class footprint is the same
		static_assert(sizeof (ScriptType) == sizeof (RealType), "TScriptSparseArray's size doesn't match TSparseArray");
		static_assert(alignof(ScriptType) == alignof(RealType), "TScriptSparseArray's alignment doesn't match TSparseArray");

		// Check member sizes
		static_assert(sizeof(DeclVal<ScriptType>().Data)            == sizeof(DeclVal<RealType>().Data),            "TScriptSparseArray's Data member size does not match TSparseArray's");
		static_assert(sizeof(DeclVal<ScriptType>().AllocationFlags) == sizeof(DeclVal<RealType>().AllocationFlags), "TScriptSparseArray's AllocationFlags member size does not match TSparseArray's");
		static_assert(sizeof(DeclVal<ScriptType>().FirstFreeIndex)  == sizeof(DeclVal<RealType>().FirstFreeIndex),  "TScriptSparseArray's FirstFreeIndex member size does not match TSparseArray's");
		static_assert(sizeof(DeclVal<ScriptType>().NumFreeIndices)  == sizeof(DeclVal<RealType>().NumFreeIndices),  "TScriptSparseArray's NumFreeIndices member size does not match TSparseArray's");

		// Check member offsets
		static_assert(STRUCT_OFFSET(ScriptType, Data)            == STRUCT_OFFSET(RealType, Data),            "TScriptSparseArray's Data member offset does not match TSparseArray's");
		static_assert(STRUCT_OFFSET(ScriptType, AllocationFlags) == STRUCT_OFFSET(RealType, AllocationFlags), "TScriptSparseArray's AllocationFlags member offset does not match TSparseArray's");
		static_assert(STRUCT_OFFSET(ScriptType, FirstFreeIndex)  == STRUCT_OFFSET(RealType, FirstFreeIndex),  "TScriptSparseArray's FirstFreeIndex member offset does not match TSparseArray's");
		static_assert(STRUCT_OFFSET(ScriptType, NumFreeIndices)  == STRUCT_OFFSET(RealType, NumFreeIndices),  "TScriptSparseArray's NumFreeIndices member offset does not match TSparseArray's");

		// Check free index offsets
		static_assert(STRUCT_OFFSET(ScriptType::FFreeListLink, PrevFreeIndex) == STRUCT_OFFSET(RealType::FElementOrFreeListLink, PrevFreeIndex), "TScriptSparseArray's FFreeListLink's PrevFreeIndex member offset does not match TSparseArray's");
		static_assert(STRUCT_OFFSET(ScriptType::FFreeListLink, NextFreeIndex) == STRUCT_OFFSET(RealType::FElementOrFreeListLink, NextFreeIndex), "TScriptSparseArray's FFreeListLink's NextFreeIndex member offset does not match TSparseArray's");
	}

	struct FFreeListLink
	{
		/** If the element isn't allocated, this is a link to the previous element in the array's free list. */
		int32 PrevFreeIndex;

		/** If the element isn't allocated, this is a link to the next element in the array's free list. */
		int32 NextFreeIndex;
	};

	/** Accessor for the element or free list data. */
	FORCEINLINE FFreeListLink* GetFreeListLink(int32 Index, const FScriptSparseArrayLayout& Layout)
	{
		return (FFreeListLink*)GetData(Index, Layout);
	}

public:
	// These should really be private, because they shouldn't be called, but there's a bunch of code
	// that needs to be fixed first.
	TScriptSparseArray(const TScriptSparseArray&) { check(false); }
	void operator=(const TScriptSparseArray&) { check(false); }
};

template <typename AllocatorType, typename InDerivedType>
struct TIsZeroConstructType<TScriptSparseArray<AllocatorType, InDerivedType>>
{
	enum { Value = true };
};

class FScriptSparseArray : public TScriptSparseArray<FDefaultSparseArrayAllocator, FScriptSparseArray>
{
	using Super = TScriptSparseArray<FDefaultSparseArrayAllocator, FScriptSparseArray>;

public:
	using Super::Super;
};

/**
 * A placement new operator which constructs an element in a sparse array allocation.
 */
inline void* operator new(size_t Size,const FSparseArrayAllocationInfo& Allocation)
{
	UE_ASSUME(Allocation.Pointer);
	return Allocation.Pointer;
}<|MERGE_RESOLUTION|>--- conflicted
+++ resolved
@@ -247,11 +247,7 @@
 	FORCEINLINE int32 EmplaceAt(int32 Index, ArgsType&&... Args)
 	{
 		FSparseArrayAllocationInfo Allocation;
-<<<<<<< HEAD
-		if(!AllocationFlags[Index])
-=======
 		if(!AllocationFlags.IsValidIndex(Index) || !AllocationFlags[Index])
->>>>>>> d731a049
 		{
 			Allocation = InsertUninitialized(Index);
 		}
