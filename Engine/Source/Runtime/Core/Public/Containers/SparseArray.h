--- conflicted
+++ resolved
@@ -237,8 +237,6 @@
 	}
 
 	/**
-<<<<<<< HEAD
-=======
 	 * Constructs a new item at a given index of the array.
 	 *
 	 * @param Index							Index at which the new allocation will be done
@@ -264,7 +262,6 @@
 	}
 
 	/**
->>>>>>> 6bbb88c8
 	 * Allocates space for an element in the array at a given index.  The element is not initialized, and you must use the corresponding placement new operator
 	 * to construct the element in the allocated memory.
 	 */
