// Copyright Epic Games, Inc. All Rights Reserved.

// This needed to be UnrealString.h to avoid conflicting with
// the Windows platform SDK string.h

#pragma once

#include "CoreTypes.h"
#include "Misc/VarArgs.h"
#include "Misc/OutputDevice.h"
#include "Misc/AssertionMacros.h"
#include "HAL/UnrealMemory.h"
#include "Templates/IsArithmetic.h"
#include "Templates/UnrealTypeTraits.h"
#include "Templates/UnrealTemplate.h"
#include "Math/NumericLimits.h"
#include "Containers/Array.h"
#include "Misc/CString.h"
#include "Misc/Crc.h"
#include "Math/UnrealMathUtility.h"
#include "Templates/Invoke.h"
#include "Templates/IsValidVariadicFunctionArg.h"
#include "Templates/AndOrNot.h"
#include "Templates/IsArrayOrRefOfType.h"
#include "Templates/TypeHash.h"
#include "Templates/IsFloatingPoint.h"

class FString;
class FStringView;
struct FStringFormatArg;
template<typename KeyType,typename ValueType,typename SetAllocator ,typename KeyFuncs > class TMap;

typedef TMap<FString, FStringFormatArg> FStringFormatNamedArguments;
typedef TArray<FStringFormatArg> FStringFormatOrderedArguments;

template <>
struct TIsContiguousContainer<FString>
{
	enum { Value = true };
};

TCHAR* GetData(FString& String);
const TCHAR* GetData(const FString& String);
int32 GetNum(const FString& String);

/**
 * A dynamically sizeable string.
 * @see https://docs.unrealengine.com/latest/INT/Programming/UnrealArchitecture/StringHandling/FString/
 */
class CORE_API FString
{
private:
	friend struct TContainerTraits<FString>;

	/** Array holding the character data */
	typedef TArray<TCHAR> DataType;
	DataType Data;

public:
	using ElementType = TCHAR;

	FString() = default;
	FString(FString&&) = default;
	FString(const FString&) = default;
	FString& operator=(FString&&) = default;
	FString& operator=(const FString&) = default;

	/**
	 * Create a copy of the Other string with extra space for characters at the end of the string
	 *
	 * @param Other the other string to create a new copy from
	 * @param ExtraSlack number of extra characters to add to the end of the other string in this string
	 */
	FORCEINLINE FString(const FString& Other, int32 ExtraSlack)
		: Data(Other.Data, ExtraSlack + ((Other.Data.Num() || !ExtraSlack) ? 0 : 1)) // Add 1 if the source string array is empty and we want some slack, because we'll need to include a null terminator which is currently missing
	{
	}

	/**
	 * Create a copy of the Other string with extra space for characters at the end of the string
	 *
	 * @param Other the other string to create a new copy from
	 * @param ExtraSlack number of extra characters to add to the end of the other string in this string
	 */
	FORCEINLINE FString(FString&& Other, int32 ExtraSlack)
		: Data(MoveTemp(Other.Data), ExtraSlack + ((Other.Data.Num() || !ExtraSlack) ? 0 : 1)) // Add 1 if the source string array is empty and we want some slack, because we'll need to include a null terminator which is currently missing
	{
	}

	/**
	 * Constructor using an array of TCHAR
	 *
	 * @param In array of TCHAR
	 */
	template <
		typename CharType,
		typename = typename TEnableIf<TIsCharType<CharType>::Value>::Type // This TEnableIf is to ensure we don't instantiate this constructor for non-char types, like id* in Obj-C
	>
	FORCEINLINE FString(const CharType* Src)
	{
		if (Src && *Src)
		{
			int32 SrcLen  = TCString<CharType>::Strlen(Src) + 1;
			int32 DestLen = FPlatformString::ConvertedLength<TCHAR>(Src, SrcLen);
			Data.Reserve(DestLen);
			Data.AddUninitialized(DestLen);

			FPlatformString::Convert(Data.GetData(), DestLen, Src, SrcLen);
		}
	}

	/** 
	 * Constructor to create FString with specified number of characters from another string with additional character zero
	 *
	 * @param InCount how many characters to copy
	 * @param InSrc String to copy from
	 */
	template <
		typename CharType,
		typename = typename TEnableIf<TIsCharType<CharType>::Value>::Type // This TEnableIf is to ensure we don't instantiate this constructor for non-char types, like id* in Obj-C
	>
	FORCEINLINE explicit FString(int32 InCount, const CharType* InSrc)
	{
		if (InSrc && *InSrc)
		{
			int32 DestLen = FPlatformString::ConvertedLength<TCHAR>(InSrc, InCount);
			if (DestLen > 0)
			{
				Data.Reserve(DestLen + 1);
				Data.AddUninitialized(DestLen + 1);

				FPlatformString::Convert(Data.GetData(), DestLen, InSrc, InCount);
				*(Data.GetData() + Data.Num() - 1) = TEXT('\0');
			}
		}
	}

	explicit FString(const FStringView& Other);

#ifdef __OBJC__
	/** Convert Objective-C NSString* to FString */
	FORCEINLINE FString(const NSString* In)
	{
		if (In && [In length] > 0)
		{
			// Convert the NSString data into the native TCHAR format for UE4
			// This returns a buffer of bytes, but they can be safely cast to a buffer of TCHARs
#if PLATFORM_TCHAR_IS_4_BYTES
			const CFStringEncoding Encoding = kCFStringEncodingUTF32LE;
#else
			const CFStringEncoding Encoding = kCFStringEncodingUTF16LE;
#endif

			CFRange Range = CFRangeMake(0, CFStringGetLength((__bridge CFStringRef)In));
			CFIndex BytesNeeded;
			if (CFStringGetBytes((__bridge CFStringRef)In, Range, Encoding, '?', false, NULL, 0, &BytesNeeded) > 0)
			{
				const size_t Length = BytesNeeded / sizeof(TCHAR);
				Data.Reserve(Length + 1);
				Data.AddUninitialized(Length + 1);
				CFStringGetBytes((__bridge CFStringRef)In, Range, Encoding, '?', false, (uint8*)Data.GetData(), Length * sizeof(TCHAR) + 1, NULL);
				Data[Length] = 0;
			}
		}
	}
#endif

	/**
	 * Copy Assignment from array of TCHAR
	 *
	 * @param Other array of TCHAR
	 */
	FORCEINLINE FString& operator=( const TCHAR* Other )
	{
		if (Data.GetData() != Other)
		{
			int32 Len = (Other && *Other) ? FCString::Strlen(Other)+1 : 0;
			Data.Empty(Len);
			Data.AddUninitialized(Len);
			
			if( Len )
			{
				FMemory::Memcpy( Data.GetData(), Other, Len * sizeof(TCHAR) );
			}
		}
		return *this;
	}

	/**
	 * Copy assignment from a string view
	 */
	FString& operator=(const FStringView& Other);

	/**
	 * Implicit conversion to a string view
	 */
	operator FStringView() const;

	/**
	 * Return specific character from this string
	 *
	 * @param Index into string
	 * @return Character at Index
	 */
	FORCEINLINE TCHAR& operator[]( int32 Index )
	{
		checkf(IsValidIndex(Index), TEXT("String index out of bounds: Index %i from a string with a length of %i"), Index, Len());
		return Data.GetData()[Index];
	}

	/**
	 * Return specific const character from this string
	 *
	 * @param Index into string
	 * @return const Character at Index
	 */
	FORCEINLINE const TCHAR& operator[]( int32 Index ) const
	{
		checkf(IsValidIndex(Index), TEXT("String index out of bounds: Index %i from a string with a length of %i"), Index, Len());
		return Data.GetData()[Index];
	}

	/**
	 * Iterator typedefs
	 */
	typedef TArray<TCHAR>::TIterator      TIterator;
	typedef TArray<TCHAR>::TConstIterator TConstIterator;

	/** Creates an iterator for the characters in this string */
	FORCEINLINE TIterator CreateIterator()
	{
		return Data.CreateIterator();
	}

	/** Creates a const iterator for the characters in this string */
	FORCEINLINE TConstIterator CreateConstIterator() const
	{
		return Data.CreateConstIterator();
	}

public:
	/**
	 * DO NOT USE DIRECTLY
	 * STL-like iterators to enable range-based for loop support.
	 */
	FORCEINLINE DataType::RangedForIteratorType      begin()       { auto Result = Data.begin();                                   return Result; }
	FORCEINLINE DataType::RangedForConstIteratorType begin() const { auto Result = Data.begin();                                   return Result; }
	FORCEINLINE DataType::RangedForIteratorType      end  ()       { auto Result = Data.end();   if (Data.Num()) { --Result; }     return Result; }
	FORCEINLINE DataType::RangedForConstIteratorType end  () const { auto Result = Data.end();   if (Data.Num()) { --Result; }     return Result; }

public:
	FORCEINLINE SIZE_T GetAllocatedSize() const
	{
		return Data.GetAllocatedSize();
	}

	/**
	 * Run slow checks on this string
	 */
	FORCEINLINE void CheckInvariants() const
	{
		int32 Num = Data.Num();
		checkSlow(Num >= 0);
		checkSlow(!Num || !Data.GetData()[Num - 1]);
		checkSlow(Data.GetSlack() >= 0);
	}

	/**
	 * Create empty string of given size with zero terminating character
	 *
	 * @param Slack length of empty string to create
	 */
	FORCEINLINE void Empty( int32 Slack=0 )
	{
		Data.Empty(Slack);
	}

	/**
	 * Test whether this string is empty
	 *
	 * @return true if this string is empty, otherwise return false.
	 */
	FORCEINLINE bool IsEmpty() const
	{
		return Data.Num() <= 1;
	}

	/**
	 * Empties the string, but doesn't change memory allocation, unless the new size is larger than the current string.
	 *
	 * @param NewReservedSize The expected usage size (in characters, not including the terminator) after calling this function.
	 */
	FORCEINLINE void Reset(int32 NewReservedSize = 0)
	{
		const int32 NewSizeIncludingTerminator = (NewReservedSize > 0) ? (NewReservedSize + 1) : 0;
		Data.Reset(NewSizeIncludingTerminator);
		if (TCHAR* DataPtr = Data.GetData())
		{
			*DataPtr = TEXT('\0');
		}
	}

	/**
	 * Remove unallocated empty character space from the end of this string
	 */
	FORCEINLINE void Shrink()
	{
		Data.Shrink();
	}

	/**
	 * Tests if index is valid, i.e. greater than or equal to zero, and less than the number of characters in this string (excluding the null terminator).
	 *
	 * @param Index Index to test.
	 *
	 * @returns True if index is valid. False otherwise.
	 */
	FORCEINLINE bool IsValidIndex(int32 Index) const
	{
		return Index >= 0 && Index < Len();
	}

	/**
	 * Get pointer to the string
	 *
	 * @Return Pointer to Array of TCHAR if Num, otherwise the empty string
	 */
	FORCEINLINE const TCHAR* operator*() const
	{
		return Data.Num() ? Data.GetData() : TEXT("");
	}

	/** 
	 *Get string as array of TCHARS 
	 *
	 * @warning: Operations on the TArray<*CHAR> can be unsafe, such as adding
	 *		non-terminating 0's or removing the terminating zero.
	 */
	FORCEINLINE DataType& GetCharArray()
	{
		return Data;
	}

	/** Get string as const array of TCHARS */
	FORCEINLINE const DataType& GetCharArray() const
	{
		return Data;
	}

#ifdef __OBJC__
	/** Convert FString to Objective-C NSString */
	FORCEINLINE NSString* GetNSString() const
	{
#if PLATFORM_TCHAR_IS_4_BYTES
		return [[[NSString alloc] initWithBytes:Data.GetData() length:Len() * sizeof(TCHAR) encoding:NSUTF32LittleEndianStringEncoding] autorelease];
#else
		return [[[NSString alloc] initWithBytes:Data.GetData() length:Len() * sizeof(TCHAR) encoding:NSUTF16LittleEndianStringEncoding] autorelease];
#endif
	}
#endif

	/**
	 * Appends an array of characters to the string.  
	 *
	 * @param Array A pointer to the start of an array of characters to append.  This array need not be null-terminated, and null characters are not treated specially.
	 * @param Count The number of characters to copy from Array.
	 */
	FORCEINLINE void AppendChars(const TCHAR* Array, int32 Count)
	{
		check(Count >= 0);

		if (!Count)
			return;

		checkSlow(Array);

		int32 Index = Data.Num();

		// Reserve enough space - including an extra gap for a null terminator if we don't already have a string allocated
		Data.AddUninitialized(Count + (Index ? 0 : 1));

		TCHAR* EndPtr = Data.GetData() + Index - (Index ? 1 : 0);

		// Copy characters to end of string, overwriting null terminator if we already have one
		CopyAssignItems(EndPtr, Array, Count);

		// (Re-)establish the null terminator
		*(EndPtr + Count) = 0;
	}

	/**
	 * Concatenate this with the given string
	 *
	 * @param Str string view to be concatenated onto the end of this
	 * @return reference to this
	 */
	FString& operator+=(const FStringView& Str);

	/**
	 * Concatenate this with given string
	 * 
	 * @param Str array of TCHAR to be concatenated onto the end of this
	 * @return reference to this
	 */
	FORCEINLINE FString& operator+=( const TCHAR* Str )
	{
		checkSlow(Str);
		CheckInvariants();

		AppendChars(Str, FCString::Strlen(Str));

		return *this;
	}

	/**
	 * Concatenate this with given char
	 * 
	 * @param inChar other Char to be concatenated onto the end of this string
	 * @return reference to this
	 */
	template <typename CharType>
	FORCEINLINE typename TEnableIf<TIsCharType<CharType>::Value, FString&>::Type operator+=(CharType InChar)
	{
		CheckInvariants();

		if ( InChar != 0 )
		{
			// position to insert the character.  
			// At the end of the string if we have existing characters, otherwise at the 0 position
			int32 InsertIndex = (Data.Num() > 0) ? Data.Num()-1 : 0;	

			// number of characters to add.  If we don't have any existing characters, 
			// we'll need to append the terminating zero as well.
			int32 InsertCount = (Data.Num() > 0) ? 1 : 2;

			Data.AddUninitialized(InsertCount);
			Data[InsertIndex] = InChar;
			Data[InsertIndex+1] = 0;
		}
		return *this;
	}

	/**
	 * Concatenate this with given char
	 * 
	 * @param InChar other Char to be concatenated onto the end of this string
	 * @return reference to this
	 */
	FORCEINLINE FString& AppendChar(const TCHAR InChar)
	{
		*this += InChar;
		return *this;
	}

	FORCEINLINE FString& Append(const FString& Text)
	{
		*this += Text;
		return *this;
	}

	FString& Append(const TCHAR* Text, int32 Count)
	{
		CheckInvariants();

		if (Count != 0)
		{
			// position to insert the character.  
			// At the end of the string if we have existing characters, otherwise at the 0 position
			int32 InsertIndex = (Data.Num() > 0) ? Data.Num() - 1 : 0;

			// number of characters to add.  If we don't have any existing characters, 
			// we'll need to append the terminating zero as well.
			int32 FinalCount = (Data.Num() > 0) ? Count : Count + 1;

			Data.AddUninitialized(FinalCount);

			for (int32 Index = 0; Index < Count; Index++)
			{
				Data[InsertIndex + Index] = Text[Index];
			}

			Data[Data.Num() - 1] = 0;
		}
		return *this;
	}

	/**
	 * Removes characters within the string.
	 *
	 * @param Index           The index of the first character to remove.
	 * @param Count           The number of characters to remove.
	 * @param bAllowShrinking Whether or not to reallocate to shrink the storage after removal.
	 */
	FORCEINLINE void RemoveAt(int32 Index, int32 Count = 1, bool bAllowShrinking = true)
	{
		Data.RemoveAt(Index, FMath::Clamp(Count, 0, Len()-Index), bAllowShrinking);
	}

	FORCEINLINE void InsertAt(int32 Index, TCHAR Character)
	{
		if (Character != 0)
		{
			if (Data.Num() == 0)
			{
				*this += Character;
			}
			else
			{
				Data.Insert(Character, Index);
			}
		}
	}

	FORCEINLINE void InsertAt(int32 Index, const FString& Characters)
	{
		if (Characters.Len())
		{
			if (Data.Num() == 0)
			{
				*this += Characters;
			}
			else
			{
				Data.Insert(Characters.Data.GetData(), Characters.Len(), Index);
			}
		}
	}
	/**
	 * Removes the text from the start of the string if it exists.
	 *
	 * @param InPrefix the prefix to search for at the start of the string to remove.
	 * @return true if the prefix was removed, otherwise false.
	 */
	bool RemoveFromStart( const TCHAR* InPrefix, ESearchCase::Type SearchCase = ESearchCase::IgnoreCase );

	/**
	 * Removes the text from the start of the string if it exists.
	 *
	 * @param InPrefix the prefix to search for at the start of the string to remove.
	 * @return true if the prefix was removed, otherwise false.
	 */
	bool RemoveFromStart( const FString& InPrefix, ESearchCase::Type SearchCase = ESearchCase::IgnoreCase );

	/**
	 * Removes the text from the end of the string if it exists.
	 *
	 * @param InSuffix the suffix to search for at the end of the string to remove.
	 * @return true if the suffix was removed, otherwise false.
	 */
	bool RemoveFromEnd( const TCHAR* InSuffix, ESearchCase::Type SearchCase = ESearchCase::IgnoreCase );

	/**
	 * Removes the text from the end of the string if it exists.
	 *
	 * @param InSuffix the suffix to search for at the end of the string to remove.
	 * @return true if the suffix was removed, otherwise false.
	 */
	bool RemoveFromEnd( const FString& InSuffix, ESearchCase::Type SearchCase = ESearchCase::IgnoreCase );

	/**
	 * Concatenate this path with given path ensuring the / character is used between them
	 *
	 * @param Str       Pointer to an array of TCHARs (not necessarily null-terminated) to be concatenated onto the end of this.
	 * @param StrLength Exact number of characters from Str to append.
	 */
	void PathAppend(const TCHAR* Str, int32 StrLength);

	/**
	 * Concatenate this with given string
	 * 
	 * @param Str other string to be concatenated onto the end of this
	 * @return reference to this
	 */
	FORCEINLINE FString& operator+=( const FString& Str )
	{
		CheckInvariants();
		Str.CheckInvariants();

		AppendChars(Str.Data.GetData(), Str.Len());

		return *this;
	}

	/**
	 * Concatenates an FString with a TCHAR.
	 * 
	 * @param Lhs The FString on the left-hand-side of the expression.
	 * @param Rhs The char on the right-hand-side of the expression.
	 *
	 * @return The concatenated string.
	 */
	template <typename CharType>
	FORCEINLINE friend typename TEnableIf<TIsCharType<CharType>::Value, FString>::Type operator+(const FString& Lhs, CharType Rhs)
	{
		Lhs.CheckInvariants();

		FString Result(Lhs, 1);
		Result += Rhs;

		return Result;
	}

	/**
	 * Concatenates an FString with a TCHAR.
	 * 
	 * @param Lhs The FString on the left-hand-side of the expression.
	 * @param Rhs The char on the right-hand-side of the expression.
	 *
	 * @return The concatenated string.
	 */
	template <typename CharType>
	FORCEINLINE friend typename TEnableIf<TIsCharType<CharType>::Value, FString>::Type operator+(FString&& Lhs, CharType Rhs)
	{
		Lhs.CheckInvariants();

		FString Result(MoveTemp(Lhs), 1);
		Result += Rhs;

		return Result;
	}

private:
	template <typename LhsType, typename RhsType>
	FORCEINLINE static FString ConcatFStrings(typename TIdentity<LhsType>::Type Lhs, typename TIdentity<RhsType>::Type Rhs)
	{
		Lhs.CheckInvariants();
		Rhs.CheckInvariants();

		if (Lhs.IsEmpty())
		{
			return MoveTempIfPossible(Rhs);
		}

		int32 RhsLen = Rhs.Len();

		FString Result(MoveTempIfPossible(Lhs), RhsLen);
		Result.AppendChars(Rhs.Data.GetData(), RhsLen);
		
		return Result;
	}

	template <typename RhsType>
	FORCEINLINE static FString ConcatTCHARsToFString(const TCHAR* Lhs, typename TIdentity<RhsType>::Type Rhs)
	{
		checkSlow(Lhs);
		Rhs.CheckInvariants();

		if (!Lhs || !*Lhs)
		{
			return MoveTempIfPossible(Rhs);
		}

		int32 LhsLen = FCString::Strlen(Lhs);
		int32 RhsLen = Rhs.Len();

		// This is not entirely optimal, as if the Rhs is an rvalue and has enough slack space to hold Lhs, then
		// the memory could be reused here without constructing a new object.  However, until there is proof otherwise,
		// I believe this will be relatively rare and isn't worth making the code a lot more complex right now.
		FString Result;
		Result.Data.Reserve(LhsLen + RhsLen + 1);
		Result.Data.AddUninitialized(LhsLen + RhsLen + 1);

		TCHAR* ResultData = Result.Data.GetData();
		CopyAssignItems(ResultData, Lhs, LhsLen);
		CopyAssignItems(ResultData + LhsLen, Rhs.Data.GetData(), RhsLen);
		*(ResultData + LhsLen + RhsLen) = 0;
		
		return Result;
	}

	template <typename LhsType>
	FORCEINLINE static FString ConcatFStringToTCHARs(typename TIdentity<LhsType>::Type Lhs, const TCHAR* Rhs)
	{
		Lhs.CheckInvariants();
		checkSlow(Rhs);

		if (!Rhs || !*Rhs)
		{
			return MoveTempIfPossible(Lhs);
		}

		int32 RhsLen = FCString::Strlen(Rhs);

		FString Result(MoveTempIfPossible(Lhs), RhsLen);
		Result.AppendChars(Rhs, RhsLen);
		
		return Result;
	}

public:
	/**
	 * Concatenate two FStrings.
	 * 
	 * @param Lhs The FString on the left-hand-side of the expression.
	 * @param Rhs The FString on the right-hand-side of the expression.
	 *
	 * @return The concatenated string.
	 */
	FORCEINLINE friend FString operator+(const FString& Lhs, const FString& Rhs)
	{
		return ConcatFStrings<const FString&, const FString&>(Lhs, Rhs);
	}

	/**
	 * Concatenate two FStrings.
	 * 
	 * @param Lhs The FString on the left-hand-side of the expression.
	 * @param Rhs The FString on the right-hand-side of the expression.
	 *
	 * @return The concatenated string.
	 */
	FORCEINLINE friend FString operator+(FString&& Lhs, const FString& Rhs)
	{
		return ConcatFStrings<FString&&, const FString&>(MoveTemp(Lhs), Rhs);
	}

	/**
	 * Concatenate two FStrings.
	 * 
	 * @param Lhs The FString on the left-hand-side of the expression.
	 * @param Rhs The FString on the right-hand-side of the expression.
	 *
	 * @return The concatenated string.
	 */
	FORCEINLINE friend FString operator+(const FString& Lhs, FString&& Rhs)
	{
		return ConcatFStrings<const FString&, FString&&>(Lhs, MoveTemp(Rhs));
	}

	/**
	 * Concatenate two FStrings.
	 * 
	 * @param Lhs The FString on the left-hand-side of the expression.
	 * @param Rhs The FString on the right-hand-side of the expression.
	 *
	 * @return The concatenated string.
	 */
	FORCEINLINE friend FString operator+(FString&& Lhs, FString&& Rhs)
	{
		return ConcatFStrings<FString&&, FString&&>(MoveTemp(Lhs), MoveTemp(Rhs));
	}

	/**
	 * Concatenates a TCHAR array to an FString.
	 * 
	 * @param Lhs The TCHAR array on the left-hand-side of the expression.
	 * @param Rhs The FString on the right-hand-side of the expression.
	 *
	 * @return The concatenated string.
	 */
	FORCEINLINE friend FString operator+(const TCHAR* Lhs, const FString& Rhs)
	{
		return ConcatTCHARsToFString<const FString&>(Lhs, Rhs);
	}

	/**
	 * Concatenates a TCHAR array to an FString.
	 * 
	 * @param Lhs The TCHAR array on the left-hand-side of the expression.
	 * @param Rhs The FString on the right-hand-side of the expression.
	 *
	 * @return The concatenated string.
	 */
	FORCEINLINE friend FString operator+(const TCHAR* Lhs, FString&& Rhs)
	{
		return ConcatTCHARsToFString<FString&&>(Lhs, MoveTemp(Rhs));
	}

	/**
	 * Concatenates an FString to a TCHAR array.
	 * 
	 * @param Lhs The FString on the left-hand-side of the expression.
	 * @param Rhs The TCHAR array on the right-hand-side of the expression.
	 *
	 * @return The concatenated string.
	 */
	FORCEINLINE friend FString operator+(const FString& Lhs, const TCHAR* Rhs)
	{
		return ConcatFStringToTCHARs<const FString&>(Lhs, Rhs);
	}

	/**
	 * Concatenates an FString to a TCHAR array.
	 * 
	 * @param Lhs The FString on the left-hand-side of the expression.
	 * @param Rhs The TCHAR array on the right-hand-side of the expression.
	 *
	 * @return The concatenated string.
	 */
	FORCEINLINE friend FString operator+(FString&& Lhs, const TCHAR* Rhs)
	{
		return ConcatFStringToTCHARs<FString&&>(MoveTemp(Lhs), Rhs);
	}

	/**
	 * Concatenate this path with given path ensuring the / character is used between them
	 * 
	 * @param Str path array of TCHAR to be concatenated onto the end of this
	 * @return reference to path
	 */
	FORCEINLINE FString& operator/=( const TCHAR* Str )
	{
		checkSlow(Str);

		PathAppend(Str, FCString::Strlen(Str));
		return *this;
	}

	/**
	 * Concatenate this path with given path ensuring the / character is used between them
	 * 
	 * @param Str path FString to be concatenated onto the end of this
	 * @return reference to path
	 */
	FORCEINLINE FString& operator/=( const FString& Str )
	{
		PathAppend(Str.Data.GetData(), Str.Len());
		return *this;
	}

	/**
	 * Concatenate this path with given path ensuring the / character is used between them
	 *
	 * @param Lhs Path to concatenate onto.
	 * @param Rhs Path to concatenate.
	 * @return new FString of the path
	 */
	FORCEINLINE friend FString operator/(const FString& Lhs, const TCHAR* Rhs)
	{
		checkSlow(Rhs);

		int32 StrLength = FCString::Strlen(Rhs);

		FString Result(Lhs, StrLength + 1);
		Result.PathAppend(Rhs, StrLength);
		return Result;
	}

	/**
	 * Concatenate this path with given path ensuring the / character is used between them
	 *
	 * @param Lhs Path to concatenate onto.
	 * @param Rhs Path to concatenate.
	 * @return new FString of the path
	 */
	FORCEINLINE friend FString operator/(FString&& Lhs, const TCHAR* Rhs)
	{
		checkSlow(Rhs);

		int32 StrLength = FCString::Strlen(Rhs);

		FString Result(MoveTemp(Lhs), StrLength + 1);
		Result.PathAppend(Rhs, StrLength);
		return Result;
	}

	/**
	 * Concatenate this path with given path ensuring the / character is used between them
	 *
	 * @param Lhs Path to concatenate onto.
	 * @param Rhs Path to concatenate.
	 * @return new FString of the path
	 */
	FORCEINLINE friend FString operator/(const FString& Lhs, const FString& Rhs)
	{
		int32 StrLength = Rhs.Len();

		FString Result(Lhs, StrLength + 1);
		Result.PathAppend(Rhs.Data.GetData(), StrLength);
		return Result;
	}

	/**
	 * Concatenate this path with given path ensuring the / character is used between them
	 *
	 * @param Lhs Path to concatenate onto.
	 * @param Rhs Path to concatenate.
	 * @return new FString of the path
	 */
	FORCEINLINE friend FString operator/(FString&& Lhs, const FString& Rhs)
	{
		int32 StrLength = Rhs.Len();

		FString Result(MoveTemp(Lhs), StrLength + 1);
		Result.PathAppend(Rhs.Data.GetData(), StrLength);
		return Result;
	}

	/**
	 * Concatenate this path with given path ensuring the / character is used between them
	 *
	 * @param Lhs Path to concatenate onto.
	 * @param Rhs Path to concatenate.
	 * @return new FString of the path
	 */
	FORCEINLINE friend FString operator/(const TCHAR* Lhs, const FString& Rhs)
	{
		int32 StrLength = Rhs.Len();

		FString Result(FString(Lhs), StrLength + 1);
		Result.PathAppend(Rhs.Data.GetData(), Rhs.Len());
		return Result;
	}

	/**
	 * Lexicographically test whether the left string is <= the right string
	 *
	 * @param Lhs String to compare against.
	 * @param Rhs String to compare against.
	 * @return true if the left string is lexicographically <= the right string, otherwise false
	 * @note case insensitive
	 */
	FORCEINLINE friend bool operator<=(const FString& Lhs, const FString& Rhs)
	{
		return FPlatformString::Stricmp(*Lhs, *Rhs) <= 0;
	}

	/**
	 * Lexicographically test whether the left string is <= the right string
	 *
	 * @param Lhs String to compare against.
	 * @param Rhs String to compare against.
	 * @return true if the left string is lexicographically <= the right string, otherwise false
	 * @note case insensitive
	 */
	template <typename CharType>
	FORCEINLINE friend bool operator<=(const FString& Lhs, const CharType* Rhs)
	{
		return FPlatformString::Stricmp(*Lhs, Rhs) <= 0;
	}

	/**
	 * Lexicographically test whether the left string is <= the right string
	 *
	 * @param Lhs String to compare against.
	 * @param Rhs String to compare against.
	 * @return true if the left string is lexicographically <= the right string, otherwise false
	 * @note case insensitive
	 */
	template <typename CharType>
	FORCEINLINE friend bool operator<=(const CharType* Lhs, const FString& Rhs)
	{
		return FPlatformString::Stricmp(Lhs, *Rhs) <= 0;
	}

	/**
	 * Lexicographically test whether the left string is < the right string
	 *
	 * @param Lhs String to compare against.
	 * @param Rhs String to compare against.
	 * @return true if the left string is lexicographically < the right string, otherwise false
	 * @note case insensitive
	 */
	FORCEINLINE friend bool operator<(const FString& Lhs, const FString& Rhs)
	{
		return FPlatformString::Stricmp(*Lhs, *Rhs) < 0;
	}

	/**
	 * Lexicographically test whether the left string is < the right string
	 *
	 * @param Lhs String to compare against.
	 * @param Rhs String to compare against.
	 * @return true if the left string is lexicographically < the right string, otherwise false
	 * @note case insensitive
	 */
	template <typename CharType>
	FORCEINLINE friend bool operator<(const FString& Lhs, const CharType* Rhs)
	{
		return FPlatformString::Stricmp(*Lhs, Rhs) < 0;
	}

	/**
	 * Lexicographically test whether the left string is < the right string
	 *
	 * @param Lhs String to compare against.
	 * @param Rhs String to compare against.
	 * @return true if the left string is lexicographically < the right string, otherwise false
	 * @note case insensitive
	 */
	template <typename CharType>
	FORCEINLINE friend bool operator<(const CharType* Lhs, const FString& Rhs)
	{
		return FPlatformString::Stricmp(Lhs, *Rhs) < 0;
	}

	/**
	 * Lexicographically test whether the left string is >= the right string
	 *
	 * @param Lhs String to compare against.
	 * @param Rhs String to compare against.
	 * @return true if the left string is lexicographically >= the right string, otherwise false
	 * @note case insensitive
	 */
	FORCEINLINE friend bool operator>=(const FString& Lhs, const FString& Rhs)
	{
		return FPlatformString::Stricmp(*Lhs, *Rhs) >= 0;
	}

	/**
	 * Lexicographically test whether the left string is >= the right string
	 *
	 * @param Lhs String to compare against.
	 * @param Rhs String to compare against.
	 * @return true if the left string is lexicographically >= the right string, otherwise false
	 * @note case insensitive
	 */
	template <typename CharType>
	FORCEINLINE friend bool operator>=(const FString& Lhs, const CharType* Rhs)
	{
		return FPlatformString::Stricmp(*Lhs, Rhs) >= 0;
	}

	/**
	 * Lexicographically test whether the left string is >= the right string
	 *
	 * @param Lhs String to compare against.
	 * @param Rhs String to compare against.
	 * @return true if the left string is lexicographically >= the right string, otherwise false
	 * @note case insensitive
	 */
	template <typename CharType>
	FORCEINLINE friend bool operator>=(const CharType* Lhs, const FString& Rhs)
	{
		return FPlatformString::Stricmp(Lhs, *Rhs) >= 0;
	}

	/**
	 * Lexicographically test whether the left string is > the right string
	 *
	 * @param Lhs String to compare against.
	 * @param Rhs String to compare against.
	 * @return true if the left string is lexicographically > the right string, otherwise false
	 * @note case insensitive
	 */
	FORCEINLINE friend bool operator>(const FString& Lhs, const FString& Rhs)
	{
		return FPlatformString::Stricmp(*Lhs, *Rhs) > 0;
	}

	/**
	 * Lexicographically test whether the left string is > the right string
	 *
	 * @param Lhs String to compare against.
	 * @param Rhs String to compare against.
	 * @return true if the left string is lexicographically > the right string, otherwise false
	 * @note case insensitive
	 */
	template <typename CharType>
	FORCEINLINE friend bool operator>(const FString& Lhs, const CharType* Rhs)
	{
		return FPlatformString::Stricmp(*Lhs, Rhs) > 0;
	}

	/**
	 * Lexicographically test whether the left string is > the right string
	 *
	 * @param Lhs String to compare against.
	 * @param Rhs String to compare against.
	 * @return true if the left string is lexicographically > the right string, otherwise false
	 * @note case insensitive
	 */
	template <typename CharType>
	FORCEINLINE friend bool operator>(const CharType* Lhs, const FString& Rhs)
	{
		return FPlatformString::Stricmp(Lhs, *Rhs) > 0;
	}

	/**
	 * Lexicographically test whether the left string is == the right string
	 *
	 * @param Lhs String to compare against.
	 * @param Rhs String to compare against.
	 * @return true if the left string is lexicographically == the right string, otherwise false
	 * @note case insensitive
	 */
	FORCEINLINE friend bool operator==(const FString& Lhs, const FString& Rhs)
	{
		return FPlatformString::Stricmp(*Lhs, *Rhs) == 0;
	}

	/**
	 * Lexicographically test whether the left string is == the right string
	 *
	 * @param Lhs String to compare against.
	 * @param Rhs String to compare against.
	 * @return true if the left string is lexicographically == the right string, otherwise false
	 * @note case insensitive
	 */
	template <typename CharType>
	FORCEINLINE friend bool operator==(const FString& Lhs, const CharType* Rhs)
	{
		return FPlatformString::Stricmp(*Lhs, Rhs) == 0;
	}

	/**
	 * Lexicographically test whether the left string is == the right string
	 *
	 * @param Lhs String to compare against.
	 * @param Rhs String to compare against.
	 * @return true if the left string is lexicographically == the right string, otherwise false
	 * @note case insensitive
	 */
	template <typename CharType>
	FORCEINLINE friend bool operator==(const CharType* Lhs, const FString& Rhs)
	{
		return FPlatformString::Stricmp(Lhs, *Rhs) == 0;
	}

	/**
	 * Lexicographically test whether the left string is != the right string
	 *
	 * @param Lhs String to compare against.
	 * @param Rhs String to compare against.
	 * @return true if the left string is lexicographically != the right string, otherwise false
	 * @note case insensitive
	 */
	FORCEINLINE friend bool operator!=(const FString& Lhs, const FString& Rhs)
	{
		return FPlatformString::Stricmp(*Lhs, *Rhs) != 0;
	}

	/**
	 * Lexicographically test whether the left string is != the right string
	 *
	 * @param Lhs String to compare against.
	 * @param Rhs String to compare against.
	 * @return true if the left string is lexicographically != the right string, otherwise false
	 * @note case insensitive
	 */
	template <typename CharType>
	FORCEINLINE friend bool operator!=(const FString& Lhs, const CharType* Rhs)
	{
		return FPlatformString::Stricmp(*Lhs, Rhs) != 0;
	}

	/**
	 * Lexicographically test whether the left string is != the right string
	 *
	 * @param Lhs String to compare against.
	 * @param Rhs String to compare against.
	 * @return true if the left string is lexicographically != the right string, otherwise false
	 * @note case insensitive
	 */
	template <typename CharType>
	FORCEINLINE friend bool operator!=(const CharType* Lhs, const FString& Rhs)
	{
		return FPlatformString::Stricmp(Lhs, *Rhs) != 0;
	}

	/** Get the length of the string, excluding terminating character */
	FORCEINLINE int32 Len() const
	{
		return Data.Num() ? Data.Num() - 1 : 0;
	}

	/** Returns the left most given number of characters */
	FORCEINLINE FString Left( int32 Count ) const &
	{
		return FString( FMath::Clamp(Count,0,Len()), **this );
	}

	FORCEINLINE FString Left(int32 Count) &&
	{
		LeftInline(Count, false);
		return MoveTemp(*this);
	}

	/** Modifies the string such that it is now the left most given number of characters */
	FORCEINLINE void LeftInline(int32 Count, bool bAllowShrinking = true)
	{
		const int32 Length = Len();
		Count = FMath::Clamp(Count, 0, Length);
		RemoveAt(Count, Length-Count, bAllowShrinking);
	}

	/** Returns the left most characters from the string chopping the given number of characters from the end */
	FORCEINLINE FString LeftChop( int32 Count ) const &
	{
		const int32 Length = Len();
		return FString( FMath::Clamp(Length-Count,0, Length), **this );
	}

	FORCEINLINE FString LeftChop(int32 Count)&&
	{
		LeftChopInline(Count, false);
		return MoveTemp(*this);
	}

	/** Modifies the string such that it is now the left most characters chopping the given number of characters from the end */
	FORCEINLINE void LeftChopInline(int32 Count, bool bAllowShrinking = true)
	{
		const int32 Length = Len();
		RemoveAt(FMath::Clamp(Length-Count, 0, Length), Count, bAllowShrinking);
	}

	/** Returns the string to the right of the specified location, counting back from the right (end of the word). */
	FORCEINLINE FString Right( int32 Count ) const &
	{
		const int32 Length = Len();
		return FString( **this + Length-FMath::Clamp(Count,0,Length) );
	}

	FORCEINLINE FString Right(int32 Count) &&
	{
		RightInline(Count, false);
		return MoveTemp(*this);
	}

	/** Modifies the string such that it is now the right most given number of characters */
	FORCEINLINE void RightInline(int32 Count, bool bAllowShrinking = true)
	{
		const int32 Length = Len();
		RemoveAt(0, Length-FMath::Clamp(Count,0,Length), bAllowShrinking);
	}

	/** Returns the string to the right of the specified location, counting forward from the left (from the beginning of the word). */
	FORCEINLINE FString RightChop( int32 Count ) const &
	{
		const int32 Length = Len();
		return FString( **this + Length-FMath::Clamp(Length-Count,0, Length) );
	}

	FORCEINLINE FString RightChop(int32 Count) &&
	{
		RightChopInline(Count, false);
		return MoveTemp(*this);
	}

	/** Modifies the string such that it is now the string to the right of the specified location, counting forward from the left (from the beginning of the word). */
	FORCEINLINE void RightChopInline(int32 Count, bool bAllowShrinking = true)
	{
		RemoveAt(0, Count, bAllowShrinking);
	}

	/** Returns the substring from Start position for Count characters. */
	FORCEINLINE FString Mid( int32 Start, int32 Count=MAX_int32 ) const &
	{
		FString Result;
		if (Count >= 0)
		{
			const int32 Length = Len();
			const int32 RequestedStart = Start;
			Start = FMath::Clamp(Start, 0, Length);
			const int32 End = (int32)FMath::Clamp((int64)Count + RequestedStart, (int64)Start, (int64)Length);
			Result = FString(End-Start, **this + Start);
		}
		return Result;
	}

	FORCEINLINE FString Mid(int32 Start, int32 Count = MAX_int32) &&
	{
		MidInline(Start, Count, false);
		return MoveTemp(*this);
	}

	/** Modifies the string such that it is now the substring from Start position for Count characters. */
	FORCEINLINE void MidInline(int32 Start, int32 Count = MAX_int32, bool bAllowShrinking = true)
	{
		LeftInline((int32)FMath::Min((int64)Count+Start, (int64)MAX_int32), false);
		RightChopInline(Start, bAllowShrinking);
	}

	/**
	 * Searches the string for a substring, and returns index into this string
	 * of the first found instance. Can search from beginning or end, and ignore case or not.
	 *
	 * @param SubStr			The string array of TCHAR to search for
	 * @param StartPosition		The start character position to search from
	 * @param SearchCase		Indicates whether the search is case sensitive or not
	 * @param SearchDir			Indicates whether the search starts at the beginning or at the end.
	 */
	int32 Find( const TCHAR* SubStr, ESearchCase::Type SearchCase = ESearchCase::IgnoreCase, 
				ESearchDir::Type SearchDir = ESearchDir::FromStart, int32 StartPosition=INDEX_NONE ) const;

	/**
	 * Searches the string for a substring, and returns index into this string
	 * of the first found instance. Can search from beginning or end, and ignore case or not.
	 *
	 * @param SubStr			The string to search for
	 * @param StartPosition		The start character position to search from
	 * @param SearchCase		Indicates whether the search is case sensitive or not ( defaults to ESearchCase::IgnoreCase )
	 * @param SearchDir			Indicates whether the search starts at the beginning or at the end ( defaults to ESearchDir::FromStart )
	 */
	FORCEINLINE int32 Find( const FString& SubStr, ESearchCase::Type SearchCase = ESearchCase::IgnoreCase, 
							ESearchDir::Type SearchDir = ESearchDir::FromStart, int32 StartPosition=INDEX_NONE ) const
	{
		return Find( *SubStr, SearchCase, SearchDir, StartPosition );
	}

	/** 
	 * Returns whether this string contains the specified substring.
	 *
	 * @param SubStr			Find to search for
	 * @param SearchCase		Indicates whether the search is case sensitive or not ( defaults to ESearchCase::IgnoreCase )
	 * @param SearchDir			Indicates whether the search starts at the beginning or at the end ( defaults to ESearchDir::FromStart )
	 * @return					Returns whether the string contains the substring
	 **/
	FORCEINLINE bool Contains(const TCHAR* SubStr, ESearchCase::Type SearchCase = ESearchCase::IgnoreCase, 
							  ESearchDir::Type SearchDir = ESearchDir::FromStart ) const
	{
		return Find(SubStr, SearchCase, SearchDir) != INDEX_NONE;
	}

	/** 
	 * Returns whether this string contains the specified substring.
	 *
	 * @param SubStr			Find to search for
	 * @param SearchCase		Indicates whether the search is case sensitive or not ( defaults to ESearchCase::IgnoreCase )
	 * @param SearchDir			Indicates whether the search starts at the beginning or at the end ( defaults to ESearchDir::FromStart )
	 * @return					Returns whether the string contains the substring
	 **/
	FORCEINLINE bool Contains(const FString& SubStr, ESearchCase::Type SearchCase = ESearchCase::IgnoreCase, 
							  ESearchDir::Type SearchDir = ESearchDir::FromStart ) const
	{
		return Find(*SubStr, SearchCase, SearchDir) != INDEX_NONE;
	}

	/**
	 * Searches the string for a character
	 *
	 * @param InChar the character to search for
	 * @param Index out the position the character was found at, INDEX_NONE if return is false
	 * @return true if character was found in this string, otherwise false
	 */
	FORCEINLINE bool FindChar( TCHAR InChar, int32& Index ) const
	{
		return Data.Find(InChar, Index);
	}

	/**
	 * Searches the string for the last occurrence of a character
	 *
	 * @param InChar the character to search for
	 * @param Index out the position the character was found at, INDEX_NONE if return is false
	 * @return true if character was found in this string, otherwise false
	 */
	FORCEINLINE bool FindLastChar( TCHAR InChar, int32& Index ) const
	{
		return Data.FindLast(InChar, Index);
	}

	/**
	 * Searches an initial substring for the last occurrence of a character which matches the specified predicate.
	 *
	 * @param Pred Predicate that takes TCHAR and returns true if TCHAR matches search criteria, false otherwise.
	 * @param Count The number of characters from the front of the string through which to search.
	 *
	 * @return Index of found TCHAR, INDEX_NONE otherwise.
	 */
	template <typename Predicate>
	FORCEINLINE int32 FindLastCharByPredicate(Predicate Pred, int32 Count) const
	{
		check(Count >= 0 && Count <= this->Len());
		return Data.FindLastByPredicate(Pred, Count);
	}

	/**
	 * Searches the string for the last occurrence of a character which matches the specified predicate.
	 *
	 * @param Pred Predicate that takes TCHAR and returns true if TCHAR matches search criteria, false otherwise.
	 * @param StartIndex Index of element from which to start searching. Defaults to last TCHAR in string.
	 *
	 * @return Index of found TCHAR, INDEX_NONE otherwise.
	 */
	template <typename Predicate>
	FORCEINLINE int32 FindLastCharByPredicate(Predicate Pred) const
	{
		return Data.FindLastByPredicate(Pred, this->Len());
	}

	/**
	 * Lexicographically tests whether this string is equivalent to the Other given string
	 * 
	 * @param Other 	The string test against
	 * @param SearchCase 	Whether or not the comparison should ignore case
	 * @return true if this string is lexicographically equivalent to the other, otherwise false
	 */
	FORCEINLINE bool Equals( const FString& Other, ESearchCase::Type SearchCase = ESearchCase::CaseSensitive ) const
	{
		if( SearchCase == ESearchCase::CaseSensitive )
		{
			return FCString::Strcmp( **this, *Other )==0; 
		}
		else
		{
			return FCString::Stricmp( **this, *Other )==0;
		}
	}

	/**
	 * Lexicographically tests how this string compares to the Other given string
	 * 
	 * @param Other 	The string test against
	 * @param SearchCase 	Whether or not the comparison should ignore case
	 * @return 0 if equal, negative if less than, positive if greater than
	 */
	FORCEINLINE int32 Compare( const FString& Other, ESearchCase::Type SearchCase = ESearchCase::CaseSensitive ) const
	{
		if( SearchCase == ESearchCase::CaseSensitive )
		{
			return FCString::Strcmp( **this, *Other ); 
		}
		else
		{
			return FCString::Stricmp( **this, *Other );
		}
	}

	/**
	 * Splits this string at given string position case sensitive.
	 *
	 * @param InStr The string to search and split at
	 * @param LeftS out the string to the left of InStr, not updated if return is false
	 * @param RightS out the string to the right of InStr, not updated if return is false
	 * @param SearchCase		Indicates whether the search is case sensitive or not ( defaults to ESearchCase::IgnoreCase )
	 * @param SearchDir			Indicates whether the search starts at the beginning or at the end ( defaults to ESearchDir::FromStart )
	 * @return true if string is split, otherwise false
	 */
	bool Split(const FString& InS, FString* LeftS, FString* RightS, ESearchCase::Type SearchCase = ESearchCase::IgnoreCase,
		ESearchDir::Type SearchDir = ESearchDir::FromStart) const
	{
		int32 InPos = Find(InS, SearchCase, SearchDir);

		if (InPos < 0)	{ return false; }

		if (LeftS)		{ *LeftS = Left(InPos); }
		if (RightS)	{ *RightS = Mid(InPos + InS.Len()); }

		return true;
	}

	/** Returns a new string with the characters of this converted to uppercase */
	FString ToUpper() const &;

	/**
	 * Converts all characters in this rvalue string to uppercase and moves it into the returned string.
	 * @return a new string with the characters of this converted to uppercase
	 */
	FString ToUpper() &&;

	/** Converts all characters in this string to uppercase */
	void ToUpperInline();

	/** Returns a new string with the characters of this converted to lowercase */
	FString ToLower() const &;

	/**
	 * Converts all characters in this rvalue string to lowercase and moves it into the returned string.
	 * @return a new string with the characters of this converted to lowercase
	 */
	FString ToLower() &&;

	/** Converts all characters in this string to lowercase */
	void ToLowerInline();

	/** Pad the left of this string for ChCount characters */
	FString LeftPad( int32 ChCount ) const;

	/** Pad the right of this string for ChCount characters */
	FString RightPad( int32 ChCount ) const;
	
	/** Returns true if the string only contains numeric characters */
	bool IsNumeric() const;
	
	/** Removes spaces from the string.  I.E. "Spaces Are Cool" --> "SpacesAreCool". */
	void RemoveSpacesInline();

	/**
	 * Constructs FString object similarly to how classic sprintf works.
	 *
	 * @param Format	Format string that specifies how FString should be built optionally using additional args. Refer to standard printf format.
	 * @param ...		Depending on format function may require additional arguments to build output object.
	 *
	 * @returns FString object that was constructed using format and additional parameters.
	 */
	template <typename FmtType, typename... Types>
	static typename TEnableIf<TIsArrayOrRefOfType<FmtType, TCHAR>::Value, FString>::Type Printf(const FmtType& Fmt, Types... Args)
	{
		static_assert(TIsArrayOrRefOfType<FmtType, TCHAR>::Value, "Formatting string must be a TCHAR array.");
		static_assert(TAnd<TIsValidVariadicFunctionArg<Types>...>::Value, "Invalid argument(s) passed to FString::Printf");

		return PrintfImpl(Fmt, Args...);
	}

	/**
	 * Just like Printf, but appends the formatted text to the existing FString instead.
	 * @return a reference to the modified string, so that it can be chained
	 */
	template <typename FmtType, typename... Types>
	typename TEnableIf<TIsArrayOrRefOfType<FmtType, TCHAR>::Value, FString&>::Type Appendf(const FmtType& Fmt, Types... Args)
	{
		static_assert(TIsArrayOrRefOfType<FmtType, TCHAR>::Value, "Formatting string must be a TCHAR array.");
		static_assert(TAnd<TIsValidVariadicFunctionArg<Types>...>::Value, "Invalid argument(s) passed to FString::Appendf");

		AppendfImpl(*this, Fmt, Args...);
		return *this;
	}

private:
	static FString VARARGS PrintfImpl(const TCHAR* Fmt, ...);
	static void VARARGS AppendfImpl(FString& AppendToMe, const TCHAR* Fmt, ...);
public:

	/**
	 * Format the specified string using the specified arguments. Replaces instances of { Argument } with keys in the map matching 'Argument'
	 * @param InFormatString		A string representing the format expression
	 * @param InNamedArguments		A map of named arguments that match the tokens specified in InExpression
	 * @return A string containing the formatted text
	 */
	static FString Format(const TCHAR* InFormatString, const FStringFormatNamedArguments& InNamedArguments);

	/**
	 * Format the specified string using the specified arguments. Replaces instances of {0} with indices from the given array matching the index specified in the token
	 * @param InFormatString		A string representing the format expression
	 * @param InOrderedArguments	An array of ordered arguments that match the tokens specified in InExpression
	 * @return A string containing the formatted text
	 */
	static FString Format(const TCHAR* InFormatString, const FStringFormatOrderedArguments& InOrderedArguments);

	/** Returns a string containing only the Ch character */
	static FString Chr( TCHAR Ch );

	/**
	 * Returns a string that is full of a variable number of characters
	 *
	 * @param NumCharacters Number of characters to put into the string
	 * @param Char Character to put into the string
	 * 
	 * @return The string of NumCharacters characters.
	 */
	static FString ChrN( int32 NumCharacters, TCHAR Char );

	/**
	 * Serializes the string.
	 *
	 * @param Ar Reference to the serialization archive.
	 * @param S Reference to the string being serialized.
	 *
	 * @return Reference to the Archive after serialization.
	 */
	friend CORE_API FArchive& operator<<( FArchive& Ar, FString& S );


	/**
	 * Test whether this string starts with given string.
	 *
	 * @param SearchCase		Indicates whether the search is case sensitive or not ( defaults to ESearchCase::IgnoreCase )
	 * @return true if this string begins with specified text, false otherwise
	 */
	bool StartsWith(const TCHAR* InSuffix, ESearchCase::Type SearchCase = ESearchCase::IgnoreCase) const;

	/**
	 * Test whether this string starts with given string.
	 *
	 * @param SearchCase		Indicates whether the search is case sensitive or not ( defaults to ESearchCase::IgnoreCase )
	 * @return true if this string begins with specified text, false otherwise
	 */
	bool StartsWith(const FString& InPrefix, ESearchCase::Type SearchCase = ESearchCase::IgnoreCase) const;

	/**
	 * Test whether this string ends with given string.
	 *
	 * @param SearchCase		Indicates whether the search is case sensitive or not ( defaults to ESearchCase::IgnoreCase )
	 * @return true if this string ends with specified text, false otherwise
	 */
	bool EndsWith(const TCHAR* InSuffix, ESearchCase::Type SearchCase = ESearchCase::IgnoreCase) const;

	/**
	 * Test whether this string ends with given string.
	 *
	 * @param SearchCase		Indicates whether the search is case sensitive or not ( defaults to ESearchCase::IgnoreCase )
	 * @return true if this string ends with specified text, false otherwise
	 */
	bool EndsWith(const FString& InSuffix, ESearchCase::Type SearchCase = ESearchCase::IgnoreCase ) const;

	/**
	 * Searches this string for a given wild card
	 *
	 * @param Wildcard		*?-type wildcard
	 * @param SearchCase	Indicates whether the search is case sensitive or not ( defaults to ESearchCase::IgnoreCase )
	 * @return true if this string matches the *?-type wildcard given. 
	 * @warning This is a simple, SLOW routine. Use with caution
	 */
	bool MatchesWildcard(const TCHAR* Wildcard, ESearchCase::Type SearchCase = ESearchCase::IgnoreCase) const;

	/**
	 * Searches this string for a given wild card
	 *
	 * @param Wildcard		*?-type wildcard
	 * @param SearchCase	Indicates whether the search is case sensitive or not ( defaults to ESearchCase::IgnoreCase )
	 * @return true if this string matches the *?-type wildcard given.
	 * @warning This is a simple, SLOW routine. Use with caution
	 */
	FORCEINLINE bool MatchesWildcard(const FString& Wildcard, ESearchCase::Type SearchCase = ESearchCase::IgnoreCase) const
	{
		return MatchesWildcard(*Wildcard, SearchCase);
	}

	/**
	 * Removes whitespace characters from the start and end of this string. Modifies the string in-place.
	 */
	void TrimStartAndEndInline();

	/**
	 * Removes whitespace characters from the start and end of this string.
	 * @note Unlike Trim() this function returns a copy, and does not mutate the string.
	 */
	FString TrimStartAndEnd() const &;

	/**
	 * Removes whitespace characters from the start and end of this string.
	 * @note Unlike Trim() this function returns a copy, and does not mutate the string.
	 */
	FString TrimStartAndEnd() &&;

	/**
	 * Removes whitespace characters from the start of this string. Modifies the string in-place.
	 */
	void TrimStartInline();

	/**
	 * Removes whitespace characters from the start of this string.
	 * @note Unlike Trim() this function returns a copy, and does not mutate the string.
	 */
	FString TrimStart() const &;

	/**
	 * Removes whitespace characters from the start of this string.
	 * @note Unlike Trim() this function returns a copy, and does not mutate the string.
	 */
	FString TrimStart() &&;

	/**
	 * Removes whitespace characters from the end of this string. Modifies the string in-place.
	 */
	void TrimEndInline();

	/**
	 * Removes whitespace characters from the end of this string.
	 * @note Unlike TrimTrailing() this function returns a copy, and does not mutate the string.
	 */
	FString TrimEnd() const &;

	/**
	 * Removes whitespace characters from the end of this string.
	 * @note Unlike TrimTrailing() this function returns a copy, and does not mutate the string.
	 */
	FString TrimEnd() &&;

	/** 
	 * Trims the inner array after the null terminator.
	 */
	void TrimToNullTerminator();


	/**
	 * Trims wrapping quotation marks from this string.
	 */
	void TrimQuotesInline(bool* bQuotesRemoved = nullptr);

	/**
	 * Returns a copy of this string with wrapping quotation marks removed.
	 */
	FString TrimQuotes( bool* bQuotesRemoved = nullptr ) const &;

	/**
	 * Returns this string with wrapping quotation marks removed.
	 */
	FString TrimQuotes(bool* bQuotesRemoved = nullptr) &&;

	/**
	 * Breaks up a delimited string into elements of a string array.
	 *
	 * @param	InArray		The array to fill with the string pieces
	 * @param	pchDelim	The string to delimit on
	 * @param	InCullEmpty	If 1, empty strings are not added to the array
	 *
	 * @return	The number of elements in InArray
	 */
	int32 ParseIntoArray( TArray<FString>& OutArray, const TCHAR* pchDelim, bool InCullEmpty = true ) const;

	/**
	 * Breaks up a delimited string into elements of a string array, using any whitespace and an 
	 * optional extra delimter, like a ","
	 * @warning Caution!! this routine is O(N^2) allocations...use it for parsing very short text or not at all! 
	 *
	 * @param	InArray			The array to fill with the string pieces
	 * @param	pchExtraDelim	The string to delimit on
	 *
	 * @return	The number of elements in InArray
	 */
	int32 ParseIntoArrayWS( TArray<FString>& OutArray, const TCHAR* pchExtraDelim = nullptr, bool InCullEmpty = true ) const;

	/**
	* Breaks up a delimited string into elements of a string array, using line ending characters
	* @warning Caution!! this routine is O(N^2) allocations...use it for parsing very short text or not at all!
	*
	* @param	InArray			The array to fill with the string pieces	
	*
	* @return	The number of elements in InArray
	*/
	int32 ParseIntoArrayLines(TArray<FString>& OutArray, bool InCullEmpty = true) const;

	/**
	* Breaks up a delimited string into elements of a string array, using the given delimiters
	* @warning Caution!! this routine is O(N^2) allocations...use it for parsing very short text or not at all!
	*
	* @param	InArray			The array to fill with the string pieces
	* @param	DelimArray		The strings to delimit on
	* @param	NumDelims		The number of delimiters.
	*
	* @return	The number of elements in InArray
	*/
	int32 ParseIntoArray(TArray<FString>& OutArray, const TCHAR** DelimArray, int32 NumDelims, bool InCullEmpty = true) const;

	/**
	 * Takes an array of strings and removes any zero length entries.
	 *
	 * @param	InArray	The array to cull
	 *
	 * @return	The number of elements left in InArray
	 */
	static int32 CullArray( TArray<FString>* InArray );

	/**
	 * Returns a copy of this string, with the characters in reverse order
	 */
	FString Reverse() const;

	/**
	 * Reverses the order of characters in this string
	 */
	void ReverseString();

	/**
	 * Replace all occurrences of a substring in this string
	 *
	 * @param From substring to replace
	 * @param To substring to replace From with
	 * @param SearchCase	Indicates whether the search is case sensitive or not ( defaults to ESearchCase::IgnoreCase )
	 * @return a copy of this string with the replacement made
	 */
	FString Replace(const TCHAR* From, const TCHAR* To, ESearchCase::Type SearchCase = ESearchCase::IgnoreCase) const;

	/**
	 * Replace all occurrences of SearchText with ReplacementText in this string.
	 *
	 * @param	SearchText	the text that should be removed from this string
	 * @param	ReplacementText		the text to insert in its place
	 * @param SearchCase	Indicates whether the search is case sensitive or not ( defaults to ESearchCase::IgnoreCase )
	 *
	 * @return	the number of occurrences of SearchText that were replaced.
	 */
	int32 ReplaceInline( const TCHAR* SearchText, const TCHAR* ReplacementText, ESearchCase::Type SearchCase = ESearchCase::IgnoreCase );

	/**
	 * Replace all occurrences of a character with another.
	 *
	 * @param SearchChar      Character to remove from this FString
	 * @param ReplacementChar Replacement character
	 * @param SearchCase      Indicates whether the search is case sensitive or not ( defaults to ESearchCase::IgnoreCase )
	 * @note no dynamic allocation
	 */
	void ReplaceCharInline(const TCHAR SearchChar, const TCHAR ReplacementChar, ESearchCase::Type SearchCase = ESearchCase::IgnoreCase)
	{
		if (SearchCase == ESearchCase::IgnoreCase && TChar<TCHAR>::IsAlpha(SearchChar))
		{
			ReplaceCharInlineIgnoreCase(SearchChar, ReplacementChar);
		}
		else
		{
			ReplaceCharInlineCaseSensitive(SearchChar, ReplacementChar);
		}
	}

private:
	void ReplaceCharInlineCaseSensitive(const TCHAR SearchChar, const TCHAR ReplacementChar);
	void ReplaceCharInlineIgnoreCase(const TCHAR SearchChar, const TCHAR ReplacementChar);

public:

	/**
	 * Returns a copy of this string with all quote marks escaped (unless the quote is already escaped)
	 */
	FString ReplaceQuotesWithEscapedQuotes() const;

	/**
	 * Replaces certain characters with the "escaped" version of that character (i.e. replaces "\n" with "\\n").
	 * The characters supported are: { \n, \r, \t, \', \", \\ }.
	 *
	 * @param	Chars	by default, replaces all supported characters; this parameter allows you to limit the replacement to a subset.
	 *
	 * @return	a string with all control characters replaced by the escaped version.
	 */
	FString ReplaceCharWithEscapedChar( const TArray<TCHAR>* Chars = nullptr ) const;

	/**
	 * Removes the escape backslash for all supported characters, replacing the escape and character with the non-escaped version.  (i.e.
	 * replaces "\\n" with "\n".  Counterpart to ReplaceCharWithEscapedChar().
	 * @return copy of this string with replacement made
	 */
	FString ReplaceEscapedCharWithChar( const TArray<TCHAR>* Chars = nullptr ) const;

	/**
	 * Replaces all instances of '\t' with TabWidth number of spaces
	 * @param InSpacesPerTab - Number of spaces that a tab represents
	 */
	void ConvertTabsToSpacesInline(const int32 InSpacesPerTab);

	/** 
	 * Replaces all instances of '\t' with TabWidth number of spaces
	 * @param InSpacesPerTab - Number of spaces that a tab represents
	 * @return copy of this string with replacement made
	 */
	FString ConvertTabsToSpaces(const int32 InSpacesPerTab) const
	{
		FString FinalString(*this);
		FinalString.ConvertTabsToSpacesInline(InSpacesPerTab);
		return FinalString;
	}

	// Takes the number passed in and formats the string in comma format ( 12345 becomes "12,345")
	static FString FormatAsNumber( int32 InNumber );

	// To allow more efficient memory handling, automatically adds one for the string termination.
	FORCEINLINE void Reserve(int32 CharacterCount)
	{
		checkSlow(CharacterCount >= 0 && CharacterCount < MAX_int32);
		Data.Reserve(CharacterCount + 1);
	}

	/**
	 * Serializes a string as ANSI char array.
	 *
	 * @param	String			String to serialize
	 * @param	Ar				Archive to serialize with
	 * @param	MinCharacters	Minimum number of characters to serialize.
	 */
	void SerializeAsANSICharArray( FArchive& Ar, int32 MinCharacters=0 ) const;


	/** Converts an integer to a string. */
	static FORCEINLINE FString FromInt( int32 Num )
	{
		FString Ret; 
		Ret.AppendInt(Num); 
		return Ret;
	}

	/** appends the integer InNum to this string */
	void AppendInt( int32 InNum );

	/**
	 * Converts a string into a boolean value
	 *   1, "True", "Yes", FCoreTexts::True, FCoreTexts::Yes, and non-zero integers become true
	 *   0, "False", "No", FCoreTexts::False, FCoreTexts::No, and unparsable values become false
	 *
	 * @return The boolean value
	 */
	bool ToBool() const;

	/**
	 * Converts a buffer to a string
	 *
	 * @param SrcBuffer the buffer to stringify
	 * @param SrcSize the number of bytes to convert
	 *
	 * @return the blob in string form
	 */
	static FString FromBlob(const uint8* SrcBuffer,const uint32 SrcSize);

	/**
	 * Converts a string into a buffer
	 *
	 * @param DestBuffer the buffer to fill with the string data
	 * @param DestSize the size of the buffer in bytes (must be at least string len / 3)
	 *
	 * @return true if the conversion happened, false otherwise
	 */
	static bool ToBlob(const FString& Source,uint8* DestBuffer,const uint32 DestSize);

	/**
	 * Converts a buffer to a string by hex-ifying the elements
	 *
	 * @param SrcBuffer the buffer to stringify
	 * @param SrcSize the number of bytes to convert
	 *
	 * @return the blob in string form
	 */
	static FString FromHexBlob(const uint8* SrcBuffer,const uint32 SrcSize);

	/**
	 * Converts a string into a buffer
	 *
	 * @param DestBuffer the buffer to fill with the string data
	 * @param DestSize the size of the buffer in bytes (must be at least string len / 2)
	 *
	 * @return true if the conversion happened, false otherwise
	 */
	static bool ToHexBlob(const FString& Source,uint8* DestBuffer,const uint32 DestSize);

	/**
	 * Converts a float string with the trailing zeros stripped
	 * For example - 1.234 will be "1.234" rather than "1.234000"
	 * 
	 * @param	InFloat					The float to sanitize
	 * @param	InMinFractionalDigits	The minimum number of fractional digits the number should have (will be padded with zero)
	 *
	 * @return sanitized string version of float
	 */
	static FString SanitizeFloat( double InFloat, const int32 InMinFractionalDigits = 1 );

	/**
	 * Joins a range of 'something that can be concatentated to strings with +=' together into a single string with separators.
	 *
	 * @param	Range		The range of 'things' to concatenate.
	 * @param	Separator	The string used to separate each element.
	 *
	 * @return	The final, joined, separated string.
	 */
	template <typename RangeType>
	static FString Join(const RangeType& Range, const TCHAR* Separator)
	{
		FString Result;
		bool    First = true;
		for (const auto& Element : Range)
		{
			if (First)
			{
				First = false;
			}
			else
			{
				Result += Separator;
			}

			Result += Element;
		}

		return Result;
	}

	/**
	 * Joins a range of elements together into a single string with separators using a projection function.
	 *
	 * @param	Range		The range of 'things' to concatenate.
	 * @param	Separator	The string used to separate each element.
	 * @param	Proj		The projection used to get a string for each element.
	 *
	 * @return	The final, joined, separated string.
	 */
	template <typename RangeType, typename ProjectionType>
	static FString JoinBy(const RangeType& Range, const TCHAR* Separator, ProjectionType Proj)
	{
		FString Result;
		bool    First = true;
		for (const auto& Element : Range)
		{
			if (First)
			{
				First = false;
			}
			else
			{
				Result += Separator;
			}

			Result += Invoke(Proj, Element);
		}

		return Result;
	}

	FORCEINLINE void CountBytes(FArchive& Ar) const
	{
		Data.CountBytes(Ar);
	}
};

template<>
struct TContainerTraits<FString> : public TContainerTraitsBase<FString>
{
	enum { MoveWillEmptyContainer = TContainerTraits<FString::DataType>::MoveWillEmptyContainer };
};

template<> struct TIsZeroConstructType<FString> { enum { Value = true }; };
Expose_TNameOf(FString)

inline TCHAR* GetData(FString& String)
{
	return String.GetCharArray().GetData();
}

inline const TCHAR* GetData(const FString& String)
{
	return String.GetCharArray().GetData();
}

inline int32 GetNum(const FString& String)
{
	return String.Len();
}

/** Case insensitive string hash function. */
FORCEINLINE uint32 GetTypeHash(const FString& S)
{
	return FCrc::Strihash_DEPRECATED(*S);
}

/** 
 * Convert an array of bytes to a TCHAR
 * @param In byte array values to convert
 * @param Count number of bytes to convert
 * @return Valid string representing bytes.
 */
inline FString BytesToString(const uint8* In, int32 Count)
{
	FString Result;
	Result.Empty(Count);

	while (Count)
	{
		// Put the byte into an int16 and add 1 to it, this keeps anything from being put into the string as a null terminator
		int16 Value = *In;
		Value += 1;

		Result += TCHAR(Value);

		++In;
		Count--;
	}
	return Result;
}

/** 
 * Convert FString of bytes into the byte array.
 * @param String		The FString of byte values
 * @param OutBytes		Ptr to memory must be preallocated large enough
 * @param MaxBufferSize	Max buffer size of the OutBytes array, to prevent overflow
 * @return	The number of bytes copied
 */
inline int32 StringToBytes( const FString& String, uint8* OutBytes, int32 MaxBufferSize )
{
	int32 NumBytes = 0;
	const TCHAR* CharPos = *String;

	while( *CharPos && NumBytes < MaxBufferSize)
	{
		OutBytes[ NumBytes ] = (int8)(*CharPos - 1);
		CharPos++;
		++NumBytes;
	}
	return NumBytes;
}

/** Returns Char value of Nibble */
inline TCHAR NibbleToTChar(uint8 Num)
{
	if (Num > 9)
	{
		return TEXT('A') + TCHAR(Num - 10);
	}
	return TEXT('0') + TCHAR(Num);
}

/** 
 * Convert a byte to hex
 * @param In byte value to convert
 * @param Result out hex value output
 */
inline void ByteToHex(uint8 In, FString& Result)
{
	Result += NibbleToTChar(In >> 4);
	Result += NibbleToTChar(In & 15);
}

/** 
 * Convert an array of bytes to hex
 * @param In byte array values to convert
 * @param Count number of bytes to convert
 * @return Hex value in string.
 */
inline FString BytesToHex(const uint8* In, int32 Count)
{
	FString Result;
	Result.Empty(Count * 2);

	while (Count)
	{
		ByteToHex(*In++, Result);
		Count--;
	}
	return Result;
}

/**
 * Checks if the TChar is a valid hex character
 * @param Char		The character
 * @return	True if in 0-9 and A-F ranges
 */
inline const bool CheckTCharIsHex( const TCHAR Char )
{
	return ( Char >= TEXT('0') && Char <= TEXT('9') ) || ( Char >= TEXT('A') && Char <= TEXT('F') ) || ( Char >= TEXT('a') && Char <= TEXT('f') );
}

/**
 * Convert a TChar to equivalent hex value as a uint8
 * @param Hex		The character
 * @return	The uint8 value of a hex character
 */
inline const uint8 TCharToNibble(const TCHAR Hex)
{
	if (Hex >= '0' && Hex <= '9')
	{
		return uint8(Hex - '0');
	}
	if (Hex >= 'A' && Hex <= 'F')
	{
		return uint8(Hex - 'A' + 10);
	}
	if (Hex >= 'a' && Hex <= 'f')
	{
		return uint8(Hex - 'a' + 10);
	}
	checkf(false, TEXT("'%c' (0x%02X) is not a valid hexadecimal digit"), Hex, Hex);
	return 0;
}

/** 
 * Convert FString of Hex digits into the byte array.
 * @param HexString		The FString of Hex values
 * @param OutBytes		Ptr to memory must be preallocated large enough
 * @return	The number of bytes copied
 */
<<<<<<< HEAD
inline int32 HexToBytes( const FString& HexString, uint8* OutBytes )
{
	int32 NumBytes = 0;
	const bool bPadNibble = ( HexString.Len() % 2 ) == 1;
	const TCHAR* CharPos = *HexString;
	if( bPadNibble )
	{
		OutBytes[ NumBytes++ ] = TCharToNibble( *CharPos++ );
	}
	while( *CharPos )
	{
		OutBytes[ NumBytes ] = (uint8)(TCharToNibble( *CharPos++ ) << 4);
		OutBytes[ NumBytes ] += TCharToNibble( *CharPos++ );
		++NumBytes;
	}
	return NumBytes;
}
=======
CORE_API int32 HexToBytes(const FString& HexString, uint8* OutBytes);
>>>>>>> 60750822

/**
 * Generalized API to convert something to a string. Function named after the (deprecated) Lex namespace, which
 * was deprecated because introducing customization points in a nested namespace didn't work in generic code because
 * it foiled 2-phase template instantiating compilers, which would bind to the qualified name (LexToString) in the first phase,
 * preventing future overloads defined in later headers to be considered for binding.
 */
 /**
 *	Expected functions in this namespace are as follows:
 *		bool								LexTryParseString(T& OutValue, const TCHAR* Buffer);
 *		void 								LexFromString(T& OutValue, const TCHAR* Buffer);
 *		<implicitly convertible to string>	LexToString(T);
 *		                    ^-- Generally this means it can return either FString or const TCHAR* 
 *		                        Generic code that uses ToString should assign to an FString or forward along to other functions
 *		                        that accept types that are also implicitly convertible to FString 
 *
 *	Implement custom functionality externally.
 */

 /** Covert a string buffer to intrinsic types */
inline void LexFromString(int8& OutValue, 		const TCHAR* Buffer)	{	OutValue = (int8)FCString::Atoi(Buffer);		}
inline void LexFromString(int16& OutValue,		const TCHAR* Buffer)	{	OutValue = (int16)FCString::Atoi(Buffer);		}
inline void LexFromString(int32& OutValue,		const TCHAR* Buffer)	{	OutValue = (int32)FCString::Atoi(Buffer);		}
inline void LexFromString(int64& OutValue,		const TCHAR* Buffer)	{	OutValue = FCString::Atoi64(Buffer);	}
inline void LexFromString(uint8& OutValue,		const TCHAR* Buffer)	{	OutValue = (uint8)FCString::Atoi(Buffer);		}
inline void LexFromString(uint16& OutValue, 	const TCHAR* Buffer)	{	OutValue = (uint16)FCString::Atoi(Buffer);		}
inline void LexFromString(uint32& OutValue, 	const TCHAR* Buffer)	{	OutValue = (uint32)FCString::Atoi64(Buffer);	}	//64 because this unsigned and so Atoi might overflow
inline void LexFromString(uint64& OutValue, 	const TCHAR* Buffer)	{	OutValue = FCString::Strtoui64(Buffer, nullptr, 0); }
inline void LexFromString(float& OutValue,		const TCHAR* Buffer)	{	OutValue = FCString::Atof(Buffer);		}
inline void LexFromString(double& OutValue, 	const TCHAR* Buffer)	{	OutValue = FCString::Atod(Buffer);		}
inline void LexFromString(bool& OutValue, 		const TCHAR* Buffer)	{	OutValue = FCString::ToBool(Buffer);	}
inline void LexFromString(FString& OutValue, 	const TCHAR* Buffer)	{	OutValue = Buffer;						}

 /** Convert numeric types to a string */
template<typename T>
typename TEnableIf<TIsArithmetic<T>::Value, FString>::Type
LexToString(const T& Value)
{
	return FString::Printf( TFormatSpecifier<T>::GetFormatSpecifier(), Value );
}

template<typename CharType>
typename TEnableIf<TIsCharType<CharType>::Value, FString>::Type
LexToString(const CharType* Ptr)
{
	return FString(Ptr);
}

inline FString LexToString(bool Value)
{
	return Value ? TEXT("true") : TEXT("false");
}

FORCEINLINE FString LexToString(FString&& Str)
{
	return MoveTemp(Str);
}

FORCEINLINE FString LexToString(const FString& Str)
{
	return Str;
}

/** Helper template to convert to sanitized strings */
template<typename T>
FString LexToSanitizedString(const T& Value)
{
	return LexToString(Value);
}

/** Overloaded for floats */
inline FString LexToSanitizedString(float Value)
{
	return FString::SanitizeFloat(Value);
}

/** Overloaded for doubles */
inline FString LexToSanitizedString(double Value)
{
	return FString::SanitizeFloat(Value);
}

/** Parse a string into this type, returning whether it was successful */
/** Specialization for arithmetic types */
template<typename T>
static typename TEnableIf<TIsArithmetic<T>::Value, bool>::Type
LexTryParseString(T& OutValue, const TCHAR* Buffer)
{
	if (Buffer[0] == '\0')
	{
		OutValue = 0;
		return false;
	}

	LexFromString(OutValue, Buffer);
	if (OutValue == 0 && FMath::IsFinite((float)OutValue)) //@TODO:FLOATPRECISION: ? huh ?
	{
		bool bSawZero = false;
		TCHAR C = *Buffer;
		while (C != '\0' && (C == '+' || C == '-' || FChar::IsWhitespace(C)))
		{
			C = *(++Buffer);
		}

		while (C != '\0' && !FChar::IsWhitespace(C) && (TIsFloatingPoint<T>::Value || C != '.'))
		{
			bSawZero = bSawZero || (C == '0');
			if (!bSawZero && C != '.')
			{
				return false;
			}

			C = *(++Buffer);
		}
		return bSawZero;
	}
	
	return true;
}

/** Try and parse a bool - always returns true */
static bool LexTryParseString(bool& OutValue, const TCHAR* Buffer)
{
	LexFromString(OutValue, Buffer);
	return true;
}


/** Shorthand legacy use for Lex functions */
template<typename T>
struct TTypeToString
{
	static FString ToString(const T& Value)				{ return LexToString(Value); }
	static FString ToSanitizedString(const T& Value)	{ return LexToSanitizedString(Value); }
};
template<typename T>
struct TTypeFromString
{
	static void FromString(T& Value, const TCHAR* Buffer) { return LexFromString(Value, Buffer); }
};

/**
 * Gets a non-owning TCHAR pointer from a string type.
 *
 * Can be used generically to get a const TCHAR*, when it is not known if the argument is a TCHAR* or an FString:
 *
 * template <typename T>
 * void LogValue(const T& Val)
 * {
 *     Logf(TEXT("Value: %s"), ToCStr(LexToString(Val)));
 * }
 */
FORCEINLINE const TCHAR* ToCStr(const TCHAR* Ptr)
{
	return Ptr;
}
FORCEINLINE const TCHAR* ToCStr(const FString& Str)
{
	return *Str;
}

namespace StringConv
{
	/** Inline combine any UTF-16 surrogate pairs in the given string */
	CORE_API void InlineCombineSurrogates(FString& Str);
}

/*----------------------------------------------------------------------------
	Special archivers.
----------------------------------------------------------------------------*/

//
// String output device.
//
class FStringOutputDevice : public FString, public FOutputDevice
{
public:
	FStringOutputDevice( const TCHAR* OutputDeviceName=TEXT("") ):
		FString( OutputDeviceName )
	{
		bAutoEmitLineTerminator = false;
	}
	virtual void Serialize( const TCHAR* InData, ELogVerbosity::Type Verbosity, const class FName& Category ) override
	{
		FString::operator+=((TCHAR*)InData);
		if(bAutoEmitLineTerminator)
		{
			*this += LINE_TERMINATOR;
		}
	}

	FStringOutputDevice(FStringOutputDevice&&) = default;
	FStringOutputDevice(const FStringOutputDevice&) = default;
	FStringOutputDevice& operator=(FStringOutputDevice&&) = default;
	FStringOutputDevice& operator=(const FStringOutputDevice&) = default;

	// Make += operator virtual.
	virtual FString& operator+=(const FString& Other)
	{
		return FString::operator+=(Other);
	}
};

//
// String output device.
//
class FStringOutputDeviceCountLines : public FStringOutputDevice
{
	typedef FStringOutputDevice Super;

	int32 LineCount;
public:
	FStringOutputDeviceCountLines( const TCHAR* OutputDeviceName=TEXT("") )
	:	Super( OutputDeviceName )
	,	LineCount(0)
	{}

	virtual void Serialize(const TCHAR* InData, ELogVerbosity::Type Verbosity, const class FName& Category) override
	{
		Super::Serialize(InData, Verbosity, Category);
		int32 TermLength = FCString::Strlen(LINE_TERMINATOR);
		for (;;)
		{
			InData = FCString::Strstr(InData, LINE_TERMINATOR);
			if (!InData)
			{
				break;
			}
			LineCount++;
			InData += TermLength;
		}

		if (bAutoEmitLineTerminator)
		{
			LineCount++;
		}
	}

	/**
	 * Appends other FStringOutputDeviceCountLines object to this one.
	 */
	virtual FStringOutputDeviceCountLines& operator+=(const FStringOutputDeviceCountLines& Other)
	{
		FString::operator+=(Other);

		LineCount += Other.GetLineCount();

		return *this;
	}

	/**
	 * Appends other FString (as well as it's specializations like FStringOutputDevice)
	 * object to this.
	 */
	virtual FString& operator+=(const FString& Other) override
	{
		Log(Other);

		return *this;
	}

	int32 GetLineCount() const
	{
		return LineCount;
	}

	FStringOutputDeviceCountLines(const FStringOutputDeviceCountLines&) = default;
	FStringOutputDeviceCountLines& operator=(const FStringOutputDeviceCountLines&) = default;

	FORCEINLINE FStringOutputDeviceCountLines(FStringOutputDeviceCountLines&& Other)
		: Super    ((Super&&)Other)
		, LineCount(Other.LineCount)
	{
		Other.LineCount = 0;
	}

	FORCEINLINE FStringOutputDeviceCountLines& operator=(FStringOutputDeviceCountLines&& Other)
	{
		if (this != &Other)
		{
			(Super&)*this = (Super&&)Other;
			LineCount     = Other.LineCount;

			Other.LineCount = 0;
		}
		return *this;
	}
};

/**
 * A helper function to find closing parenthesis that matches the first open parenthesis found. The open parenthesis
 * referred to must be at or further up from the start index.
 *
 * @param TargetString      The string to search in
 * @param StartSearch       The index to start searching at
 * @return the index in the given string of the closing parenthesis
 */
CORE_API int32 FindMatchingClosingParenthesis(const FString& TargetString, const int32 StartSearch = 0);

/**
* Given a display label string, generates an FString slug that only contains valid characters for an FName.
* For example, "[MyObject]: Object Label" becomes "MyObjectObjectLabel" FName slug.
*
* @param DisplayLabel The label string to convert to an FName
*
* @return	The slugged string
*/
CORE_API FString SlugStringForValidName(const FString& DisplayString, const TCHAR* ReplaceWith = TEXT(""));

struct CORE_API FTextRange
{
	FTextRange()
		: BeginIndex(INDEX_NONE)
		, EndIndex(INDEX_NONE)
	{

	}

	FTextRange(int32 InBeginIndex, int32 InEndIndex)
		: BeginIndex(InBeginIndex)
		, EndIndex(InEndIndex)
	{

	}

	FORCEINLINE bool operator==(const FTextRange& Other) const
	{
		return BeginIndex == Other.BeginIndex
			&& EndIndex == Other.EndIndex;
	}

	FORCEINLINE bool operator!=(const FTextRange& Other) const
	{
		return !(*this == Other);
	}

	friend inline uint32 GetTypeHash(const FTextRange& Key)
	{
		uint32 KeyHash = 0;
		KeyHash = HashCombine(KeyHash, GetTypeHash(Key.BeginIndex));
		KeyHash = HashCombine(KeyHash, GetTypeHash(Key.EndIndex));
		return KeyHash;
	}

	int32 Len() const { return EndIndex - BeginIndex; }
	bool IsEmpty() const { return (EndIndex - BeginIndex) <= 0; }
	void Offset(int32 Amount) { BeginIndex += Amount; BeginIndex = FMath::Max(0, BeginIndex);  EndIndex += Amount; EndIndex = FMath::Max(0, EndIndex); }
	bool Contains(int32 Index) const { return Index >= BeginIndex && Index < EndIndex; }
	bool InclusiveContains(int32 Index) const { return Index >= BeginIndex && Index <= EndIndex; }

	FTextRange Intersect(const FTextRange& Other) const
	{
		FTextRange Intersected(FMath::Max(BeginIndex, Other.BeginIndex), FMath::Min(EndIndex, Other.EndIndex));
		if (Intersected.EndIndex <= Intersected.BeginIndex)
		{
			return FTextRange(0, 0);
		}

		return Intersected;
	}

	/**
	 * Produce an array of line ranges from the given text, breaking at any new-line characters
	 */
	static void CalculateLineRangesFromString(const FString& Input, TArray<FTextRange>& LineRanges);

	int32 BeginIndex;
	int32 EndIndex;
};

#include "Misc/StringFormatArg.h"<|MERGE_RESOLUTION|>--- conflicted
+++ resolved
@@ -2133,27 +2133,7 @@
  * @param OutBytes		Ptr to memory must be preallocated large enough
  * @return	The number of bytes copied
  */
-<<<<<<< HEAD
-inline int32 HexToBytes( const FString& HexString, uint8* OutBytes )
-{
-	int32 NumBytes = 0;
-	const bool bPadNibble = ( HexString.Len() % 2 ) == 1;
-	const TCHAR* CharPos = *HexString;
-	if( bPadNibble )
-	{
-		OutBytes[ NumBytes++ ] = TCharToNibble( *CharPos++ );
-	}
-	while( *CharPos )
-	{
-		OutBytes[ NumBytes ] = (uint8)(TCharToNibble( *CharPos++ ) << 4);
-		OutBytes[ NumBytes ] += TCharToNibble( *CharPos++ );
-		++NumBytes;
-	}
-	return NumBytes;
-}
-=======
 CORE_API int32 HexToBytes(const FString& HexString, uint8* OutBytes);
->>>>>>> 60750822
 
 /**
  * Generalized API to convert something to a string. Function named after the (deprecated) Lex namespace, which
