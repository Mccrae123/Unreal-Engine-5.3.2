--- conflicted
+++ resolved
@@ -291,18 +291,12 @@
 	typedef Allocator   AllocatorType;
 
 	using SizeType = typename Allocator::SparseArrayAllocator::ElementAllocator::SizeType;
-<<<<<<< HEAD
-=======
 
 	static_assert(std::is_same_v<SizeType, int32>, "TSet currently only supports 32-bit allocators");
 
 private:
 	using USizeType = std::make_unsigned_t<SizeType>;
->>>>>>> 4af6daef
-
-	static_assert(std::is_same_v<SizeType, int32>, "TSet currently only supports 32-bit allocators");
-
-private:
+
 	template <typename, typename>
 	friend class TScriptSet;
 
@@ -603,8 +597,6 @@
 	FORCEINLINE const ElementType& operator[](FSetElementId Id) const
 	{
 		return Elements[Id.Index].Value;
-<<<<<<< HEAD
-=======
 	}
 
 	/** Accesses the identified element's value. Element must be valid (see @IsValidId). */
@@ -617,7 +609,6 @@
 	[[nodiscard]] FORCEINLINE const ElementType& Get(FSetElementId Id) const
 	{
 		return Elements[Id.Index].Value;
->>>>>>> 4af6daef
 	}
 
 	/**
@@ -949,14 +940,10 @@
 	template<typename ComparableKey>
 	FSetElementId FindIdByHash(uint32 KeyHash, const ComparableKey& Key) const
 	{
-<<<<<<< HEAD
-		checkSlow(KeyHash == KeyFuncs::GetKeyHash(Key));
-=======
 		PRAGMA_DISABLE_DEPRECATION_WARNINGS
 		// Disable deprecations warnings to stop warnings being thrown by our check macro.
 		checkSlow(KeyHash == KeyFuncs::GetKeyHash(Key));
 		PRAGMA_ENABLE_DEPRECATION_WARNINGS
->>>>>>> 4af6daef
 
 		return FSetElementId(FindIndexByHash(KeyHash, Key));
 	}
@@ -1104,14 +1091,10 @@
 	template<typename ComparableKey>
 	FORCEINLINE bool ContainsByHash(uint32 KeyHash, const ComparableKey& Key) const
 	{
-<<<<<<< HEAD
-		checkSlow(KeyHash == KeyFuncs::GetKeyHash(Key));
-=======
 		PRAGMA_DISABLE_DEPRECATION_WARNINGS
 		// Disable deprecations warnings to stop warnings being thrown by our check macro.
 		checkSlow(KeyHash == KeyFuncs::GetKeyHash(Key));
 		PRAGMA_ENABLE_DEPRECATION_WARNINGS
->>>>>>> 4af6daef
 
 		return FindIndexByHash(KeyHash, Key) != INDEX_NONE;
 	}
@@ -2215,11 +2198,7 @@
 		// Load the set's new elements.
 		Ar << Set.Elements;
 
-<<<<<<< HEAD
-		if(Ar.IsLoading())
-=======
 		if(Ar.IsLoading() || Ar.IsModifyingWeakAndStrongReferences())
->>>>>>> 4af6daef
 		{
 			// Free the old hash.
 			Set.Hash.ResizeAllocation(0,0,sizeof(FSetElementId));
@@ -2238,11 +2217,7 @@
  	{
 		Slot << Set.Elements;
 
-<<<<<<< HEAD
-		if (Slot.GetUnderlyingArchive().IsLoading())
-=======
 		if (Slot.GetUnderlyingArchive().IsLoading() || Slot.GetUnderlyingArchive().IsModifyingWeakAndStrongReferences())
->>>>>>> 4af6daef
 		{
 			// Free the old hash.
 			Set.Hash.ResizeAllocation(0, 0, sizeof(FSetElementId));
