--- conflicted
+++ resolved
@@ -759,9 +759,6 @@
 	}
 
 	template<typename ViewSizeType>
-<<<<<<< HEAD
-	void Append(const TArrayView<ElementType, ViewSizeType>& InElements)
-=======
 	void Append(TArrayView<ElementType, ViewSizeType> InElements)
 	{
 		Reserve(Elements.Num() + InElements.Num());
@@ -773,7 +770,6 @@
 
 	template<typename ViewSizeType>
 	void Append(TArrayView<const ElementType, ViewSizeType> InElements)
->>>>>>> d731a049
 	{
 		Reserve(Elements.Num() + InElements.Num());
 		for (const ElementType& Element : InElements)
