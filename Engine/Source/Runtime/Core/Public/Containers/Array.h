// Copyright Epic Games, Inc. All Rights Reserved.

#pragma once

#include "CoreTypes.h"
#include "Misc/AssertionMacros.h"
#include "HAL/UnrealMemory.h"
#include "Templates/AreTypesEqual.h"
#include "Templates/IsSigned.h"
#include "Templates/UnrealTypeTraits.h"
#include "Templates/UnrealTemplate.h"
#include "Containers/ContainerAllocationPolicies.h"
#include "Containers/ContainerElementTypeCompatibility.h"
#include "Serialization/Archive.h"
#include "Serialization/MemoryImageWriter.h"

#include "Algo/Heapify.h"
#include "Algo/HeapSort.h"
#include "Algo/IsHeap.h"
#include "Algo/Impl/BinaryHeap.h"
#include "Templates/AndOrNot.h"
#include "Templates/IdentityFunctor.h"
#include "Templates/Invoke.h"
#include "Templates/Less.h"
#include "Templates/ChooseClass.h"
#include "Templates/Sorting.h"
#include "Templates/AlignmentTemplates.h"
#include "Templates/IsConstructible.h"
#include "Templates/MakeUnsigned.h"
#include "Traits/ElementType.h"

#include <type_traits>

#if UE_BUILD_SHIPPING || UE_BUILD_TEST
	#define TARRAY_RANGED_FOR_CHECKS 0
#else
	#define TARRAY_RANGED_FOR_CHECKS 1
#endif

template <typename T> struct TCanBulkSerialize { enum { Value = false }; };
template<> struct TCanBulkSerialize<unsigned int> { enum { Value = true }; };
template<> struct TCanBulkSerialize<unsigned short> { enum { Value = true }; };
template<> struct TCanBulkSerialize<int> { enum { Value = true }; };

// Forward declarations

template <typename T, typename AllocatorType> inline void* operator new(size_t Size, TArray<T, AllocatorType>& Array);
template <typename T, typename AllocatorType> inline void* operator new(size_t Size, TArray<T, AllocatorType>& Array, typename TArray<T, AllocatorType>::SizeType Index);

/**
 * Generic iterator which can operate on types that expose the following:
 * - A type called ElementType representing the contained type.
 * - A method SizeType Num() const that returns the number of items in the container.
 * - A method bool IsValidIndex(SizeType index) which returns whether a given index is valid in the container.
 * - A method T& operator\[\](SizeType index) which returns a reference to a contained object by index.
 * - A method void RemoveAt(SizeType index) which removes the element at index
 */
template <typename ContainerType, typename ElementType, typename SizeType>
class TIndexedContainerIterator
{
public:
	TIndexedContainerIterator(ContainerType& InContainer, SizeType StartIndex = 0)
		: Container(InContainer)
		, Index    (StartIndex)
	{
	}

	/** Advances iterator to the next element in the container. */
	TIndexedContainerIterator& operator++()
	{
		++Index;
		return *this;
	}
	TIndexedContainerIterator operator++(int)
	{
		TIndexedContainerIterator Tmp(*this);
		++Index;
		return Tmp;
	}

	/** Moves iterator to the previous element in the container. */
	TIndexedContainerIterator& operator--()
	{
		--Index;
		return *this;
	}
	TIndexedContainerIterator operator--(int)
	{
		TIndexedContainerIterator Tmp(*this);
		--Index;
		return Tmp;
	}

	/** iterator arithmetic support */
	TIndexedContainerIterator& operator+=(SizeType Offset)
	{
		Index += Offset;
		return *this;
	}

	TIndexedContainerIterator operator+(SizeType Offset) const
	{
		TIndexedContainerIterator Tmp(*this);
		return Tmp += Offset;
	}

	TIndexedContainerIterator& operator-=(SizeType Offset)
	{
		return *this += -Offset;
	}

	TIndexedContainerIterator operator-(SizeType Offset) const
	{
		TIndexedContainerIterator Tmp(*this);
		return Tmp -= Offset;
	}

	FORCEINLINE ElementType& operator* () const
	{
		return Container[ Index ];
	}

	FORCEINLINE ElementType* operator->() const
	{
		return &Container[ Index ];
	}

	/** conversion to "bool" returning true if the iterator has not reached the last element. */
	FORCEINLINE explicit operator bool() const
	{
		return Container.IsValidIndex(Index);
	}

	/** Returns an index to the current element. */
	SizeType GetIndex() const
	{
		return Index;
	}

	/** Resets the iterator to the first element. */
	void Reset()
	{
		Index = 0;
	}

	/** Sets the iterator to one past the last element. */
	void SetToEnd()
	{
		Index = Container.Num();
	}
	
	/** Removes current element in array. This invalidates the current iterator value and it must be incremented */
	void RemoveCurrent()
	{
		Container.RemoveAt(Index);
		Index--;
	}

	/**
	 * Removes current element in array by swapping it with the end element and popping it from the end.
	 * This invalidates the current iterator value and it must be incremented.
	 * Note this modifies the order of the remaining elements in the array.
	 */
	void RemoveCurrentSwap()
	{
		Container.RemoveAtSwap(Index);
		Index--;
	}

	FORCEINLINE friend bool operator==(const TIndexedContainerIterator& Lhs, const TIndexedContainerIterator& Rhs) { return &Lhs.Container == &Rhs.Container && Lhs.Index == Rhs.Index; }
	FORCEINLINE friend bool operator!=(const TIndexedContainerIterator& Lhs, const TIndexedContainerIterator& Rhs) { return &Lhs.Container != &Rhs.Container || Lhs.Index != Rhs.Index; }

private:

	ContainerType& Container;
	SizeType      Index;
};


/** operator + */
template <typename ContainerType, typename ElementType, typename SizeType>
FORCEINLINE TIndexedContainerIterator<ContainerType, ElementType, SizeType> operator+(SizeType Offset, TIndexedContainerIterator<ContainerType, ElementType, SizeType> RHS)
{
	return RHS + Offset;
}


#if TARRAY_RANGED_FOR_CHECKS
	/**
	 * Pointer-like iterator type for ranged-for loops which checks that the
	 * container hasn't been resized during iteration.
	 */
	template <typename ElementType, typename SizeType>
	struct TCheckedPointerIterator
	{
		// This iterator type only supports the minimal functionality needed to support
		// C++ ranged-for syntax.  For example, it does not provide post-increment ++ nor ==.
		//
		// We do add an operator-- to help FString implementation

		explicit TCheckedPointerIterator(const SizeType& InNum, ElementType* InPtr)
			: Ptr       (InPtr)
			, CurrentNum(InNum)
			, InitialNum(InNum)
		{
		}

		FORCEINLINE ElementType& operator*() const
		{
			return *Ptr;
		}

		FORCEINLINE TCheckedPointerIterator& operator++()
		{
			++Ptr;
			return *this;
		}

		FORCEINLINE TCheckedPointerIterator& operator--()
		{
			--Ptr;
			return *this;
		}

	private:
		ElementType*    Ptr;
		const SizeType& CurrentNum;
		SizeType        InitialNum;

		FORCEINLINE friend bool operator!=(const TCheckedPointerIterator& Lhs, const TCheckedPointerIterator& Rhs)
		{
			// We only need to do the check in this operator, because no other operator will be
			// called until after this one returns.
			//
			// Also, we should only need to check one side of this comparison - if the other iterator isn't
			// even from the same array then the compiler has generated bad code.
			ensureMsgf(Lhs.CurrentNum == Lhs.InitialNum, TEXT("Array has changed during ranged-for iteration!"));
			return Lhs.Ptr != Rhs.Ptr;
		}
	};
#endif


template <typename ElementType, typename IteratorType>
struct TDereferencingIterator
{
	explicit TDereferencingIterator(IteratorType InIter)
		: Iter(InIter)
	{
	}

	FORCEINLINE ElementType& operator*() const
	{
		return *(ElementType*)*Iter;
	}

	FORCEINLINE TDereferencingIterator& operator++()
	{
		++Iter;
		return *this;
	}

private:
	IteratorType Iter;

	FORCEINLINE friend bool operator!=(const TDereferencingIterator& Lhs, const TDereferencingIterator& Rhs)
	{
		return Lhs.Iter != Rhs.Iter;
	}
};

namespace UE4Array_Private
{
	// Simply forwards to an unqualified GetData(), but can be called from within a container or view
	// where GetData() is already a member and so hides any others.
	template <typename T>
	FORCEINLINE decltype(auto) GetDataHelper(T&& Arg)
	{
		return GetData(Forward<T>(Arg));
	}

	template <typename FromArrayType, typename ToArrayType>
	struct TCanMoveTArrayPointersBetweenArrayTypes
	{
		typedef typename FromArrayType::AllocatorType FromAllocatorType;
		typedef typename ToArrayType  ::AllocatorType ToAllocatorType;
		typedef typename FromArrayType::ElementType   FromElementType;
		typedef typename ToArrayType  ::ElementType   ToElementType;

		enum
		{
			Value =
				TOr<TAreTypesEqual<FromAllocatorType, ToAllocatorType>, TCanMoveBetweenAllocators<FromAllocatorType, ToAllocatorType>>::Value && // Allocators must be equal or move-compatible
				TContainerTraits<FromArrayType>::MoveWillEmptyContainer &&   // A move must be allowed to leave the source array empty
				(
					TAreTypesEqual         <ToElementType, FromElementType>::Value || // The element type of the container must be the same, or...
					TIsBitwiseConstructible<ToElementType, FromElementType>::Value    // ... the element type of the source container must be bitwise constructible from the element type in the destination container
				)
		};
	};

	// Assume elements are compatible with themselves - avoids problems with generated copy
	// constructors of arrays of forwarded types, e.g.:
	//
	// struct FThing;
	//
	// struct FOuter
	// {
	//     TArray<FThing> Arr; // this will cause errors without this workaround
	// };
	//
	// This should be changed to use std::disjunction and std::is_constructible, and the usage
	// changed to use ::value instead of ::Value, when std::disjunction (C++17) is available everywhere.
	template <typename DestType, typename SourceType>
	using TArrayElementsAreCompatible = TOrValue<std::is_same<DestType, std::decay_t<SourceType>>::value, TIsConstructible<DestType, SourceType>>;

	template <typename T>
	struct TIsTArrayOrDerivedFromTArray
	{
		template <typename ElementType, typename AllocatorType>
		static char (&Resolve(const volatile TArray<ElementType, AllocatorType>*))[2];

		static char(&Resolve(...))[1];

		enum { Value = sizeof(Resolve((T*)nullptr)) == 2 };
	};

	template <typename ElementType, typename RangeType>
	struct TTypeIsCompatibleWithRangeElementType
	{
		enum { Value = TArrayElementsAreCompatible<ElementType, TElementType_T<RangeType>>::Value };
	};

	CORE_API void OnInvalidArrayNum(const TCHAR* ArrayNameSuffix, unsigned long long NewNum);
}


/**
 * Templated dynamic array
 *
 * A dynamically sized array of typed elements.  Makes the assumption that your elements are relocate-able; 
 * i.e. that they can be transparently moved to new memory without a copy constructor.  The main implication 
 * is that pointers to elements in the TArray may be invalidated by adding or removing other elements to the array. 
 * Removal of elements is O(N) and invalidates the indices of subsequent elements.
 *
 * Caution: as noted below some methods are not safe for element types that require constructors.
 *
 **/
template<typename InElementType, typename InAllocatorType>
class TArray
{
	template <typename OtherInElementType, typename OtherAllocator>
	friend class TArray;

public:
	typedef typename InAllocatorType::SizeType SizeType;
	typedef InElementType ElementType;
	typedef InAllocatorType AllocatorType;

private:
	using USizeType = typename TMakeUnsigned<SizeType>::Type;

	FORCENOINLINE static void OnInvalidNum(USizeType NewNum)
	{
		const TCHAR* ArrayNameSuffix = TEXT("");
		if constexpr (sizeof(SizeType) == 8)
		{
			ArrayNameSuffix = TEXT("64");
		}
		UE4Array_Private::OnInvalidArrayNum(ArrayNameSuffix, (unsigned long long)NewNum);
	}

public:
	UE_DEPRECATED(5.0, "TArray::Allocator type is deprecated, please use TArray::AllocatorType instead.")
	typedef InAllocatorType Allocator;

	typedef typename TChooseClass<
		AllocatorType::NeedsElementType,
		typename AllocatorType::template ForElementType<ElementType>,
		typename AllocatorType::ForAnyElementType
	>::Result ElementAllocatorType;

	static_assert(TIsSigned<SizeType>::Value, "TArray only supports signed index types");

	/**
	 * Constructor, initializes element number counters.
	 */
	FORCEINLINE TArray()
		: ArrayNum(0)
		, ArrayMax(AllocatorInstance.GetInitialCapacity())
	{}

	/**
	 * Constructor from a raw array of elements.
	 *
	 * @param Ptr   A pointer to an array of elements to copy.
	 * @param Count The number of elements to copy from Ptr.
	 * @see Append
	 */
	FORCEINLINE TArray(const ElementType* Ptr, SizeType Count)
	{
		if (Count < 0)
		{
			OnInvalidNum((USizeType)Count);
		}

		check(Ptr != nullptr || Count == 0);

		CopyToEmpty(Ptr, Count, 0);
	}

	template <typename OtherElementType, typename OtherSizeType>
	explicit TArray(const TArrayView<OtherElementType, OtherSizeType>& Other);

	/**
	 * Initializer list constructor
	 */
	TArray(std::initializer_list<InElementType> InitList)
	{
		// This is not strictly legal, as std::initializer_list's iterators are not guaranteed to be pointers, but
		// this appears to be the case on all of our implementations.  Also, if it's not true on a new implementation,
		// it will fail to compile rather than behave badly.
		CopyToEmpty(InitList.begin(), (SizeType)InitList.size(), 0);
	}

	/**
	 * Copy constructor with changed allocator. Use the common routine to perform the copy.
	 *
	 * @param Other The source array to copy.
	 */
	template <
		typename OtherElementType,
		typename OtherAllocator,
		std::enable_if_t<UE4Array_Private::TArrayElementsAreCompatible<ElementType, const OtherElementType&>::Value>* = nullptr
	>
	FORCEINLINE explicit TArray(const TArray<OtherElementType, OtherAllocator>& Other)
	{
		CopyToEmpty(Other.GetData(), Other.Num(), 0);
	}

	/**
	 * Copy constructor. Use the common routine to perform the copy.
	 *
	 * @param Other The source array to copy.
	 */
	FORCEINLINE TArray(const TArray& Other)
	{
		CopyToEmpty(Other.GetData(), Other.Num(), 0);
	}

	/**
	 * Copy constructor. Use the common routine to perform the copy.
	 *
	 * @param Other The source array to copy.
	 * @param ExtraSlack Tells how much extra memory should be preallocated
	 *                   at the end of the array in the number of elements.
	 */
	FORCEINLINE TArray(const TArray& Other, SizeType ExtraSlack)
	{
		CopyToEmptyWithSlack(Other.GetData(), Other.Num(), 0, ExtraSlack);
	}

	/**
	 * Initializer list assignment operator. First deletes all currently contained elements
	 * and then copies from initializer list.
	 *
	 * @param InitList The initializer_list to copy from.
	 */
	TArray& operator=(std::initializer_list<InElementType> InitList)
	{
		DestructItems(GetData(), ArrayNum);
		// This is not strictly legal, as std::initializer_list's iterators are not guaranteed to be pointers, but
		// this appears to be the case on all of our implementations.  Also, if it's not true on a new implementation,
		// it will fail to compile rather than behave badly.
		CopyToEmpty(InitList.begin(), (SizeType)InitList.size(), ArrayMax);
		return *this;
	}

	/**
	 * Assignment operator. First deletes all currently contained elements
	 * and then copies from other array.
	 *
	 * AllocatorType changing version.
	 *
	 * @param Other The source array to assign from.
	 */
	template<typename OtherAllocatorType>
	TArray& operator=(const TArray<ElementType, OtherAllocatorType>& Other)
	{
		DestructItems(GetData(), ArrayNum);
		CopyToEmpty(Other.GetData(), Other.Num(), ArrayMax);
		return *this;
	}

	/**
	 * Assignment operator. First deletes all currently contained elements
	 * and then copies from other array.
	 *
	 * @param Other The source array to assign from.
	 */
	TArray& operator=(const TArray& Other)
	{
		if (this != &Other)
		{
			DestructItems(GetData(), ArrayNum);
			CopyToEmpty(Other.GetData(), Other.Num(), ArrayMax);
		}
		return *this;
	}

	template <typename OtherElementType, typename OtherSizeType>
	TArray& operator=(const TArrayView<OtherElementType, OtherSizeType>& Other);

private:
	/**
	 * Moves or copies array. Depends on the array type traits.
	 *
	 * This override moves.
	 *
	 * @param ToArray Array to move into.
	 * @param FromArray Array to move from.
	 */
	template <typename FromArrayType, typename ToArrayType>
	static FORCEINLINE std::enable_if_t<UE4Array_Private::TCanMoveTArrayPointersBetweenArrayTypes<FromArrayType, ToArrayType>::Value> MoveOrCopy(ToArrayType& ToArray, FromArrayType& FromArray, SizeType PrevMax)
	{
		static_assert(std::is_same_v<TArray, ToArrayType>, "MoveOrCopy is expected to be called with the current array type as the destination");

		using FromAllocatorType = typename FromArrayType::AllocatorType;
		using ToAllocatorType   = typename ToArrayType::AllocatorType;

		if constexpr (TCanMoveBetweenAllocators<FromAllocatorType, ToAllocatorType>::Value)
		{
			ToArray.AllocatorInstance.template MoveToEmptyFromOtherAllocator<FromAllocatorType>(FromArray.AllocatorInstance);
		}
		else
		{
			ToArray.AllocatorInstance.MoveToEmpty(FromArray.AllocatorInstance);
		}

		ToArray  .ArrayNum = (SizeType)FromArray.ArrayNum;
		ToArray  .ArrayMax = (SizeType)FromArray.ArrayMax;

		// Ensure the destination container could hold the source range (when the allocator size types shrink)
		if constexpr (sizeof(USizeType) < sizeof(typename FromArrayType::USizeType))
		{
			if (ToArray.ArrayNum != FromArray.ArrayNum || ToArray.ArrayMax != FromArray.ArrayMax)
			{
				OnInvalidNum((USizeType)ToArray.ArrayNum);
			}
		}

		FromArray.ArrayNum = 0;
		FromArray.ArrayMax = FromArray.AllocatorInstance.GetInitialCapacity();
	}

	/**
	 * Moves or copies array. Depends on the array type traits.
	 *
	 * This override copies.
	 *
	 * @param ToArray Array to move into.
	 * @param FromArray Array to move from.
	 * @param ExtraSlack Tells how much extra memory should be preallocated
	 *                   at the end of the array in the number of elements.
	 */
	template <typename FromArrayType, typename ToArrayType>
	static FORCEINLINE std::enable_if_t<!UE4Array_Private::TCanMoveTArrayPointersBetweenArrayTypes<FromArrayType, ToArrayType>::Value> MoveOrCopy(ToArrayType& ToArray, FromArrayType& FromArray, SizeType PrevMax)
	{
		ToArray.CopyToEmpty(FromArray.GetData(), FromArray.Num(), PrevMax);
	}

	/**
	 * Moves or copies array. Depends on the array type traits.
	 *
	 * This override moves.
	 *
	 * @param ToArray Array to move into.
	 * @param FromArray Array to move from.
	 * @param ExtraSlack Tells how much extra memory should be preallocated
	 *                   at the end of the array in the number of elements.
	 */
	template <typename FromArrayType, typename ToArrayType>
	static FORCEINLINE std::enable_if_t<UE4Array_Private::TCanMoveTArrayPointersBetweenArrayTypes<FromArrayType, ToArrayType>::Value> MoveOrCopyWithSlack(ToArrayType& ToArray, FromArrayType& FromArray, SizeType PrevMax, SizeType ExtraSlack)
	{
		MoveOrCopy(ToArray, FromArray, PrevMax);

		USizeType LocalArrayNum = (USizeType)ToArray.ArrayNum;
		USizeType NewMax        = (USizeType)LocalArrayNum + (USizeType)ExtraSlack;

		// This should only happen when we've underflowed or overflowed SizeType
		if ((SizeType)NewMax < LocalArrayNum)
		{
			OnInvalidNum((USizeType)ExtraSlack);
		}

		ToArray.Reserve(NewMax);
	}

	/**
	 * Moves or copies array. Depends on the array type traits.
	 *
	 * This override copies.
	 *
	 * @param ToArray Array to move into.
	 * @param FromArray Array to move from.
	 * @param ExtraSlack Tells how much extra memory should be preallocated
	 *                   at the end of the array in the number of elements.
	 */
	template <typename FromArrayType, typename ToArrayType>
	static FORCEINLINE std::enable_if_t<!UE4Array_Private::TCanMoveTArrayPointersBetweenArrayTypes<FromArrayType, ToArrayType>::Value> MoveOrCopyWithSlack(ToArrayType& ToArray, FromArrayType& FromArray, SizeType PrevMax, SizeType ExtraSlack)
	{
		ToArray.CopyToEmptyWithSlack(FromArray.GetData(), FromArray.Num(), PrevMax, ExtraSlack);
	}

public:
	/**
	 * Move constructor.
	 *
	 * @param Other Array to move from.
	 */
	FORCEINLINE TArray(TArray&& Other)
	{
		MoveOrCopy(*this, Other, 0);
	}

	/**
	 * Move constructor.
	 *
	 * @param Other Array to move from.
	 */
	template <
		typename OtherElementType,
		typename OtherAllocator,
		std::enable_if_t<UE4Array_Private::TArrayElementsAreCompatible<ElementType, OtherElementType&&>::Value>* = nullptr
	>
	FORCEINLINE explicit TArray(TArray<OtherElementType, OtherAllocator>&& Other)
	{
		MoveOrCopy(*this, Other, 0);
	}

	/**
	 * Move constructor.
	 *
	 * @param Other Array to move from.
	 * @param ExtraSlack Tells how much extra memory should be preallocated
	 *                   at the end of the array in the number of elements.
	 */
	template <
		typename OtherElementType,
		std::enable_if_t<UE4Array_Private::TArrayElementsAreCompatible<ElementType, OtherElementType&&>::Value>* = nullptr
	>
	TArray(TArray<OtherElementType, AllocatorType>&& Other, SizeType ExtraSlack)
	{
		MoveOrCopyWithSlack(*this, Other, 0, ExtraSlack);
	}

	/**
	 * Move assignment operator.
	 *
	 * @param Other Array to assign and move from.
	 */
	TArray& operator=(TArray&& Other)
	{
		if (this != &Other)
		{
			DestructItems(GetData(), ArrayNum);
			MoveOrCopy(*this, Other, ArrayMax);
		}
		return *this;
	}

	/** Destructor. */
	~TArray()
	{
		#if UE_BUILD_DEBUG || UE_BUILD_DEVELOPMENT
		#if defined(_MSC_VER) && !defined(__clang__)	// Relies on MSVC-specific lazy template instantiation to support arrays of incomplete types
			// ensure that DebugGet gets instantiated.
			// this is done to ensure DebugGet is available for the debugger watch window
			//@todo it would be nice if we had a cleaner solution for DebugGet
			volatile const ElementType* Dummy = &DebugGet(0);
		#endif
		#endif
		
		DestructItems(GetData(), ArrayNum);

		// note ArrayNum, ArrayMax and data pointer are not invalidated
		// they are left unchanged and use-after-destruct will see them the same as before destruct
	}

	/**
	 * Helper function for returning a typed pointer to the first array entry.
	 *
	 * @returns Pointer to first array entry or nullptr if ArrayMax == 0.
	 */
	FORCEINLINE ElementType* GetData()
	{
		return (ElementType*)AllocatorInstance.GetAllocation();
	}

	/**
	 * Helper function for returning a typed pointer to the first array entry.
	 *
	 * @returns Pointer to first array entry or nullptr if ArrayMax == 0.
	 */
	FORCEINLINE const ElementType* GetData() const
	{
		return (const ElementType*)AllocatorInstance.GetAllocation();
	}

	/** 
	 * Helper function returning the size of the inner type.
	 *
	 * @returns Size in bytes of array type.
	 */
	FORCEINLINE uint32 GetTypeSize() const
	{
		return sizeof(ElementType);
	}

	/** 
	 * Helper function to return the amount of memory allocated by this
	 * container.
	 * Only returns the size of allocations made directly by the container, not the elements themselves.
	 *
	 * @returns Number of bytes allocated by this container.
	 */
	FORCEINLINE SIZE_T GetAllocatedSize(void) const
	{
		return AllocatorInstance.GetAllocatedSize(ArrayMax, sizeof(ElementType));
	}

	/**
	 * Returns the amount of slack in this array in elements.
	 *
	 * @see Num, Shrink
	 */
	FORCEINLINE SizeType GetSlack() const
	{
		return ArrayMax - ArrayNum;
	}

	/**
	 * Checks array invariants: if array size is greater than or equal to zero and less
	 * than or equal to the maximum.
	 */
	FORCEINLINE void CheckInvariants() const
	{
		checkSlow((ArrayNum >= 0) & (ArrayMax >= ArrayNum)); // & for one branch
	}

	/**
	 * Checks if index is in array range.
	 *
	 * @param Index Index to check.
	 */
	FORCEINLINE void RangeCheck(SizeType Index) const
	{
		CheckInvariants();

		// Template property, branch will be optimized out
		if (AllocatorType::RequireRangeCheck)
		{
			checkf((Index >= 0) & (Index < ArrayNum),TEXT("Array index out of bounds: %lld from an array of size %lld"),(long long)Index, (long long)ArrayNum); // & for one branch
		}
	}

	/**
	 * Tests if index is valid, i.e. greater than or equal to zero, and less than the number of elements in the array.
	 *
	 * @param Index Index to test.
	 * @returns True if index is valid. False otherwise.
	 */
	FORCEINLINE bool IsValidIndex(SizeType Index) const
	{
		return Index >= 0 && Index < ArrayNum;
	}

	/**
	 * Returns true if the array is empty and contains no elements. 
	 *
	 * @returns True if the array is empty.
	 * @see Num
	 */
	bool IsEmpty() const
	{
		return ArrayNum == 0;
	}

	/**
	 * Returns number of elements in array.
	 *
	 * @returns Number of elements in array.
	 * @see GetSlack
	 */
	FORCEINLINE SizeType Num() const
	{
		return ArrayNum;
	}

	/**
	 * Returns maximum number of elements in array.
	 *
	 * @returns Maximum number of elements in array.
	 * @see GetSlack
	 */
	FORCEINLINE SizeType Max() const
	{
		return ArrayMax;
	}

	/**
	 * Array bracket operator. Returns reference to element at given index.
	 *
	 * @returns Reference to indexed element.
	 */
	FORCEINLINE ElementType& operator[](SizeType Index)
	{
		RangeCheck(Index);
		return GetData()[Index];
	}

	/**
	 * Array bracket operator. Returns reference to element at given index.
	 *
	 * Const version of the above.
	 *
	 * @returns Reference to indexed element.
	 */
	FORCEINLINE const ElementType& operator[](SizeType Index) const
	{
		RangeCheck(Index);
		return GetData()[Index];
	}

	/**
	 * Pops element from the array.
	 *
	 * @param bAllowShrinking If this call allows shrinking of the array during element remove.
	 * @returns Popped element.
	 */
	template<typename ET=InElementType>
	FORCEINLINE typename TEnableIf<!TIsAbstract<ET>::Value, ElementType>::Type Pop(bool bAllowShrinking = true)
	{
		RangeCheck(0);
		ElementType Result = MoveTempIfPossible(GetData()[ArrayNum - 1]);
		RemoveAt(ArrayNum - 1, 1, bAllowShrinking);
		return Result;
	}

	/**
	 * Pushes element into the array.
	 *
	 * @param Item Item to push.
	 */
	FORCEINLINE void Push(ElementType&& Item)
	{
		Add(MoveTempIfPossible(Item));
	}

	/**
	 * Pushes element into the array.
	 *
	 * Const ref version of the above.
	 *
	 * @param Item Item to push.
	 * @see Pop, Top
	 */
	FORCEINLINE void Push(const ElementType& Item)
	{
		Add(Item);
	}

	/**
	 * Returns the top element, i.e. the last one.
	 *
	 * @returns Reference to the top element.
	 * @see Pop, Push
	 */
	FORCEINLINE ElementType& Top()
	{
		return Last();
	}

	/**
	 * Returns the top element, i.e. the last one.
	 *
	 * Const version of the above.
	 *
	 * @returns Reference to the top element.
	 * @see Pop, Push
	 */
	FORCEINLINE const ElementType& Top() const
	{
		return Last();
	}

	/**
	 * Returns n-th last element from the array.
	 *
	 * @param IndexFromTheEnd (Optional) Index from the end of array (default = 0).
	 * @returns Reference to n-th last element from the array.
	 */
	FORCEINLINE ElementType& Last(SizeType IndexFromTheEnd = 0)
	{
		RangeCheck(ArrayNum - IndexFromTheEnd - 1);
		return GetData()[ArrayNum - IndexFromTheEnd - 1];
	}

	/**
	 * Returns n-th last element from the array.
	 *
	 * Const version of the above.
	 *
	 * @param IndexFromTheEnd (Optional) Index from the end of array (default = 0).
	 * @returns Reference to n-th last element from the array.
	 */
	FORCEINLINE const ElementType& Last(SizeType IndexFromTheEnd = 0) const
	{
		RangeCheck(ArrayNum - IndexFromTheEnd - 1);
		return GetData()[ArrayNum - IndexFromTheEnd - 1];
	}

	/**
	 * Shrinks the array's used memory to smallest possible to store elements currently in it.
	 *
	 * @see Slack
	 */
	FORCEINLINE void Shrink()
	{
		CheckInvariants();
		if (ArrayMax != ArrayNum)
		{
			ResizeTo(ArrayNum);
		}
	}

	/**
	 * Finds element within the array.
	 *
	 * @param Item Item to look for.
	 * @param Index Will contain the found index.
	 * @returns True if found. False otherwise.
	 * @see FindLast, FindLastByPredicate
	 */
	FORCEINLINE bool Find(const ElementType& Item, SizeType& Index) const
	{
		Index = this->Find(Item);
		return Index != INDEX_NONE;
	}

	/**
	 * Finds element within the array.
	 *
	 * @param Item Item to look for.
	 * @returns Index of the found element. INDEX_NONE otherwise.
	 * @see FindLast, FindLastByPredicate
	 */
	SizeType Find(const ElementType& Item) const
	{
		const ElementType* RESTRICT Start = GetData();
		for (const ElementType* RESTRICT Data = Start, *RESTRICT DataEnd = Data + ArrayNum; Data != DataEnd; ++Data)
		{
			if (*Data == Item)
			{
				return static_cast<SizeType>(Data - Start);
			}
		}
		return INDEX_NONE;
	}

	/**
	 * Finds element within the array starting from the end.
	 *
	 * @param Item Item to look for.
	 * @param Index Output parameter. Found index.
	 * @returns True if found. False otherwise.
	 * @see Find, FindLastByPredicate
	 */
	FORCEINLINE bool FindLast(const ElementType& Item, SizeType& Index) const
	{
		Index = this->FindLast(Item);
		return Index != INDEX_NONE;
	}

	/**
	 * Finds element within the array starting from the end.
	 *
	 * @param Item Item to look for.
	 * @returns Index of the found element. INDEX_NONE otherwise.
	 */
	SizeType FindLast(const ElementType& Item) const
	{
		for (const ElementType* RESTRICT Start = GetData(), *RESTRICT Data = Start + ArrayNum; Data != Start; )
		{
			--Data;
			if (*Data == Item)
			{
				return static_cast<SizeType>(Data - Start);
			}
		}
		return INDEX_NONE;
	}

	/**
	 * Searches an initial subrange of the array for the last occurrence of an element which matches the specified predicate.
	 *
	 * @param Pred Predicate taking array element and returns true if element matches search criteria, false otherwise.
	 * @param Count The number of elements from the front of the array through which to search.
	 * @returns Index of the found element. INDEX_NONE otherwise.
	 */
	template <typename Predicate>
	SizeType FindLastByPredicate(Predicate Pred, SizeType Count) const
	{
		check(Count >= 0 && Count <= this->Num());
		for (const ElementType* RESTRICT Start = GetData(), *RESTRICT Data = Start + Count; Data != Start; )
		{
			--Data;
			if (::Invoke(Pred, *Data))
			{
				return static_cast<SizeType>(Data - Start);
			}
		}
		return INDEX_NONE;
	}

	/**
	 * Searches the array for the last occurrence of an element which matches the specified predicate.
	 *
	 * @param Pred Predicate taking array element and returns true if element matches search criteria, false otherwise.
	 * @returns Index of the found element. INDEX_NONE otherwise.
	 */
	template <typename Predicate>
	FORCEINLINE SizeType FindLastByPredicate(Predicate Pred) const
	{
		return FindLastByPredicate(Pred, ArrayNum);
	}

	/**
	 * Finds an item by key (assuming the ElementType overloads operator== for
	 * the comparison).
	 *
	 * @param Key The key to search by.
	 * @returns Index to the first matching element, or INDEX_NONE if none is found.
	 */
	template <typename KeyType>
	SizeType IndexOfByKey(const KeyType& Key) const
	{
		const ElementType* RESTRICT Start = GetData();
		for (const ElementType* RESTRICT Data = Start, *RESTRICT DataEnd = Start + ArrayNum; Data != DataEnd; ++Data)
		{
			if (*Data == Key)
			{
				return static_cast<SizeType>(Data - Start);
			}
		}
		return INDEX_NONE;
	}

	/**
	 * Finds an item by predicate.
	 *
	 * @param Pred The predicate to match.
	 * @returns Index to the first matching element, or INDEX_NONE if none is found.
	 */
	template <typename Predicate>
	SizeType IndexOfByPredicate(Predicate Pred) const
	{
		const ElementType* RESTRICT Start = GetData();
		for (const ElementType* RESTRICT Data = Start, *RESTRICT DataEnd = Start + ArrayNum; Data != DataEnd; ++Data)
		{
			if (::Invoke(Pred, *Data))
			{
				return static_cast<SizeType>(Data - Start);
			}
		}
		return INDEX_NONE;
	}

	/**
	 * Finds an item by key (assuming the ElementType overloads operator== for
	 * the comparison).
	 *
	 * @param Key The key to search by.
	 * @returns Pointer to the first matching element, or nullptr if none is found.
	 * @see Find
	 */
	template <typename KeyType>
	FORCEINLINE const ElementType* FindByKey(const KeyType& Key) const
	{
		return const_cast<TArray*>(this)->FindByKey(Key);
	}

	/**
	 * Finds an item by key (assuming the ElementType overloads operator== for
	 * the comparison). Time Complexity: O(n), starts iteration from the beginning so better performance if Key is in the front
	 *
	 * @param Key The key to search by.
	 * @returns Pointer to the first matching element, or nullptr if none is found.
	 * @see Find
	 */
	template <typename KeyType>
	ElementType* FindByKey(const KeyType& Key)
	{
		for (ElementType* RESTRICT Data = GetData(), *RESTRICT DataEnd = Data + ArrayNum; Data != DataEnd; ++Data)
		{
			if (*Data == Key)
			{
				return Data;
			}
		}

		return nullptr;
	}

	/**
	 * Finds an element which matches a predicate functor.
	 *
	 * @param Pred The functor to apply to each element.
	 * @returns Pointer to the first element for which the predicate returns true, or nullptr if none is found.
	 * @see FilterByPredicate, ContainsByPredicate
	 */
	template <typename Predicate>
	FORCEINLINE const ElementType* FindByPredicate(Predicate Pred) const
	{
		return const_cast<TArray*>(this)->FindByPredicate(Pred);
	}

	/**
	 * Finds an element which matches a predicate functor.
	 *
	 * @param Pred The functor to apply to each element. true, or nullptr if none is found.
	 * @see FilterByPredicate, ContainsByPredicate
	 */
	template <typename Predicate>
	ElementType* FindByPredicate(Predicate Pred)
	{
		for (ElementType* RESTRICT Data = GetData(), *RESTRICT DataEnd = Data + ArrayNum; Data != DataEnd; ++Data)
		{
			if (::Invoke(Pred, *Data))
			{
				return Data;
			}
		}

		return nullptr;
	}

	/**
	 * Filters the elements in the array based on a predicate functor.
	 *
	 * @param Pred The functor to apply to each element.
	 * @returns TArray with the same type as this object which contains
	 *          the subset of elements for which the functor returns true.
	 * @see FindByPredicate, ContainsByPredicate
	 */
	template <typename Predicate>
	TArray<ElementType> FilterByPredicate(Predicate Pred) const
	{
		TArray<ElementType> FilterResults;
		for (const ElementType* RESTRICT Data = GetData(), *RESTRICT DataEnd = Data + ArrayNum; Data != DataEnd; ++Data)
		{
			if (::Invoke(Pred, *Data))
			{
				FilterResults.Add(*Data);
			}
		}
		return FilterResults;
	}

	/**
	 * Checks if this array contains the element.
	 *
	 * @returns	True if found. False otherwise.
	 * @see ContainsByPredicate, FilterByPredicate, FindByPredicate
	 */
	template <typename ComparisonType>
	bool Contains(const ComparisonType& Item) const
	{
		for (const ElementType* RESTRICT Data = GetData(), *RESTRICT DataEnd = Data + ArrayNum; Data != DataEnd; ++Data)
		{
			if (*Data == Item)
			{
				return true;
			}
		}
		return false;
	}

	/**
	 * Checks if this array contains an element for which the predicate is true.
	 *
	 * @param Predicate to use
	 * @returns	True if found. False otherwise.
	 * @see Contains, Find
	 */
	template <typename Predicate>
	FORCEINLINE bool ContainsByPredicate(Predicate Pred) const
	{
		return FindByPredicate(Pred) != nullptr;
	}

	/**
	 * Equality operator.
	 *
	 * @param OtherArray Array to compare.
	 * @returns True if this array is the same as OtherArray. False otherwise.
	 */
	bool operator==(const TArray& OtherArray) const
	{
		SizeType Count = Num();

		return Count == OtherArray.Num() && CompareItems(GetData(), OtherArray.GetData(), Count);
	}

	/**
	 * Inequality operator.
	 *
	 * @param OtherArray Array to compare.
	 * @returns True if this array is NOT the same as OtherArray. False otherwise.
	 */
	FORCEINLINE bool operator!=(const TArray& OtherArray) const
	{
		return !(*this == OtherArray);
	}

	/**
	 * Serialization operator.
	 *
	 * @param Ar Archive to serialize the array with.
	 * @param A Array to serialize.
	 * @returns Passing the given archive.
	 */
	friend FArchive& operator<<(FArchive& Ar, TArray& A)
	{
		A.CountBytes(Ar);

		// For net archives, limit serialization to 16MB, to protect against excessive allocation
		constexpr SizeType MaxNetArraySerialize = (16 * 1024 * 1024) / sizeof(ElementType);
		SizeType SerializeNum = Ar.IsLoading() ? 0 : A.ArrayNum;

		Ar << SerializeNum;

		if (SerializeNum == 0)
		{
			// if we are loading, then we have to reset the size to 0, in case it isn't currently 0
			if (Ar.IsLoading())
			{
				A.Empty();
			}
			return Ar;
		}

		check(SerializeNum >= 0);

		if (!Ar.IsError() && SerializeNum > 0 && ensure(!Ar.IsNetArchive() || SerializeNum <= MaxNetArraySerialize))
		{
			// if we don't need to perform per-item serialization, just read it in bulk
			if constexpr (sizeof(ElementType) == 1 || TCanBulkSerialize<ElementType>::Value)
			{
				A.ArrayNum = SerializeNum;

				// Serialize simple bytes which require no construction or destruction.
				if ((A.ArrayNum || A.ArrayMax) && Ar.IsLoading())
				{
					A.ResizeForCopy(A.ArrayNum, A.ArrayMax);
				}

				if(TIsUECoreVariant<ElementType, double>::Value && Ar.IsLoading() && Ar.UEVer() < EUnrealEngineObjectUE5Version::LARGE_WORLD_COORDINATES)
				{
					// Per item serialization is required for core variant types loaded from pre LWC archives, to enable conversion from float to double.
					A.Empty(SerializeNum);
					for (SizeType i=0; i<SerializeNum; i++)
					{
						Ar << *::new(A) ElementType;
					}		
				}
				else
				{
					Ar.Serialize(A.GetData(), A.Num() * sizeof(ElementType));
				}
			}
			else if (Ar.IsLoading())
			{
				// Required for resetting ArrayNum
				A.Empty(SerializeNum);

				for (SizeType i=0; i<SerializeNum; i++)
				{
					Ar << *::new(A) ElementType;
				}
			}
			else
			{
				A.ArrayNum = SerializeNum;

				for (SizeType i=0; i<A.ArrayNum; i++)
				{
					Ar << A[i];
				}
			}
		}
		else
		{
			Ar.SetError();
		}

		return Ar;
	}

	/**
	 * Bulk serialize array as a single memory blob when loading. Uses regular serialization code for saving
	 * and doesn't serialize at all otherwise (e.g. transient, garbage collection, ...).
	 * 
	 * Requirements:
	 *   - T's << operator needs to serialize ALL member variables in the SAME order they are layed out in memory.
	 *   - T's << operator can NOT perform any fixup operations. This limitation can be lifted by manually copying
	 *     the code after the BulkSerialize call.
	 *   - T can NOT contain any member variables requiring constructor calls or pointers
	 *   - sizeof(ElementType) must be equal to the sum of sizes of it's member variables.
	 *        - e.g. use pragma pack (push,1)/ (pop) to ensure alignment
	 *        - match up uint8/ WORDs so everything always end up being properly aligned
	 *   - Code can not rely on serialization of T if neither IsLoading() nor IsSaving() is true.
	 *   - Can only be called platforms that either have the same endianness as the one the content was saved with
	 *     or had the endian conversion occur in a cooking process like e.g. for consoles.
	 *
	 * Notes:
	 *   - it is safe to call BulkSerialize on TTransArrays
	 *
	 * IMPORTANT:
	 *   - This is Overridden in XeD3dResourceArray.h Please make certain changes are propagated accordingly
	 *
	 * @param Ar	FArchive to bulk serialize this TArray to/from
	 */
	void BulkSerialize(FArchive& Ar, bool bForcePerElementSerialization = false)
	{
		int32 ElementSize = sizeof(ElementType);
		// Serialize element size to detect mismatch across platforms.
		int32 SerializedElementSize = ElementSize;
		Ar << SerializedElementSize;
	
		if (bForcePerElementSerialization
			|| (Ar.IsSaving()			// if we are saving, we always do the ordinary serialize as a way to make sure it matches up with bulk serialization
			&& !Ar.IsCooking()			// but cooking and transacting is performance critical, so we skip that
			&& !Ar.IsTransacting())		
			|| Ar.IsByteSwapping()		// if we are byteswapping, we need to do that per-element
			)
		{
			Ar << *this;
		}
		else
		{
			CountBytes(Ar);
			if (Ar.IsLoading())
			{
				// Basic sanity checking to ensure that sizes match.
				checkf(SerializedElementSize == 0 || SerializedElementSize == ElementSize, TEXT("Unexpected array element size. Expected %i, Got: %i. Package can be corrupt or the array template type changed."), ElementSize, SerializedElementSize);
				// Serialize the number of elements, block allocate the right amount of memory and deserialize
				// the data as a giant memory blob in a single call to Serialize. Please see the function header
				// for detailed documentation on limitations and implications.
				SizeType NewArrayNum = 0;
				Ar << NewArrayNum;
				Empty(NewArrayNum);
				AddUninitialized(NewArrayNum);
				Ar.Serialize(GetData(), (int64)NewArrayNum * (int64)SerializedElementSize);
			}
			else if (Ar.IsSaving())
			{
				SizeType ArrayCount = Num();
				Ar << ArrayCount;
				Ar.Serialize(GetData(), (int64)ArrayCount * (int64)SerializedElementSize);
			}
		}
	}

	/**
	 * Count bytes needed to serialize this array.
	 *
	 * @param Ar Archive to count for.
	 */
	void CountBytes(FArchive& Ar) const
	{
		Ar.CountBytes(ArrayNum*sizeof(ElementType), ArrayMax*sizeof(ElementType));
	}

	/**
	 * Adds a given number of uninitialized elements into the array.
	 *
	 * Caution, AddUninitialized() will create elements without calling
	 * the constructor and this is not appropriate for element types that
	 * require a constructor to function properly.
	 *
	 * @param Count Number of elements to add.
	 * @returns Number of elements in array before addition.
	 */
	FORCEINLINE SizeType AddUninitialized()
	{
		CheckInvariants();

		const USizeType OldNum = (USizeType)ArrayNum;
		const USizeType NewNum = OldNum + (USizeType)1;
		ArrayNum = (SizeType)NewNum;
		if (NewNum > (USizeType)ArrayMax)
		{
			ResizeGrow((SizeType)OldNum);
		}
		return OldNum;
	}
	FORCEINLINE SizeType AddUninitialized(SizeType Count)
	{
		CheckInvariants();
		checkSlow(Count >= 0);

		const USizeType OldNum = (USizeType)ArrayNum;
		const USizeType NewNum = OldNum + (USizeType)Count;
		ArrayNum = (SizeType)NewNum;

#if DO_GUARD_SLOW
		if (NewNum > (USizeType)ArrayMax)
#else
		// SECURITY - This check will guard against negative counts too, in case the checkSlow(Count >= 0) above is compiled out.
		// However, it results in slightly worse code generation.
		if ((USizeType)Count > (USizeType)ArrayMax - OldNum)
#endif
		{
			ResizeGrow((SizeType)OldNum);
		}
		return OldNum;
	}

private:
	void InsertUninitializedImpl(SizeType Index)
	{
		CheckInvariants();
		checkSlow((Index >= 0) & (Index <= ArrayNum));

		const USizeType OldNum = (USizeType)ArrayNum;
		const USizeType NewNum = OldNum + (USizeType)1;
		ArrayNum = (SizeType)NewNum;

		if (NewNum > (USizeType)ArrayMax)
		{
			ResizeGrow((SizeType)OldNum);
		}
		ElementType* Data = GetData() + Index;
		RelocateConstructItems<ElementType>(Data + 1, Data, OldNum - Index);
	}
	template <typename OtherSizeType>
	void InsertUninitializedImpl(SizeType Index, OtherSizeType Count)
	{
		CheckInvariants();
		checkSlow((Count >= 0) & (Index >= 0) & (Index <= ArrayNum));

		SizeType ConvertedCount = Count;
		checkf((OtherSizeType)ConvertedCount == Count, TEXT("Invalid number of elements to add to this array type: %lld"), (long long)ConvertedCount);

		const USizeType OldNum = (USizeType)ArrayNum;
		const USizeType NewNum = OldNum + (USizeType)Count;
		ArrayNum = (SizeType)NewNum;

#if DO_GUARD_SLOW
		if (NewNum > (USizeType)ArrayMax)
#else
		// SECURITY - This check will guard against negative counts too, in case the checkSlow(Count >= 0) above is compiled out.
		// However, it results in slightly worse code generation.
		if ((USizeType)Count > (USizeType)ArrayMax - OldNum)
#endif
		{
			ResizeGrow((SizeType)OldNum);
		}
		ElementType* Data = GetData() + Index;
		RelocateConstructItems<ElementType>(Data + Count, Data, OldNum - Index);
	}

public:
	/**
	 * Inserts a given number of uninitialized elements into the array at given
	 * location.
	 *
	 * Caution, InsertUninitialized() will create elements without calling the
	 * constructor and this is not appropriate for element types that require
	 * a constructor to function properly.
	 *
	 * @param Index Tells where to insert the new elements.
	 * @param Count Number of elements to add.
	 * @see Insert, InsertZeroed, InsertDefaulted
	 */
	FORCEINLINE void InsertUninitialized(SizeType Index)
	{
		InsertUninitializedImpl(Index);
	}
	FORCEINLINE void InsertUninitialized(SizeType Index, SizeType Count)
	{
		InsertUninitializedImpl(Index, Count);
	}

	/**
	 * Inserts a given number of zeroed elements into the array at given
	 * location.
	 *
	 * Caution, InsertZeroed() will create elements without calling the
	 * constructor and this is not appropriate for element types that require
	 * a constructor to function properly.
	 *
	 * @param Index Tells where to insert the new elements.
	 * @param Count Number of elements to add.
	 * @see Insert, InsertUninitialized, InsertDefaulted
	 */
	void InsertZeroed(SizeType Index)
	{
		InsertUninitializedImpl(Index);
		FMemory::Memzero(GetData() + Index, sizeof(ElementType));
	}
	void InsertZeroed(SizeType Index, SizeType Count)
	{
		InsertUninitializedImpl(Index, Count);
		FMemory::Memzero(GetData() + Index, Count * sizeof(ElementType));
	}

	/**
	 * Inserts a zeroed element into the array at given location.
	 *
	 * Caution, InsertZeroed_GetRef() will create an element without calling the
	 * constructor and this is not appropriate for element types that require
	 * a constructor to function properly.
	 *
	 * @param Index Tells where to insert the new element.
	 * @return A reference to the newly-inserted element.
	 * @see Insert_GetRef, InsertDefaulted_GetRef
	 */
	ElementType& InsertZeroed_GetRef(SizeType Index)
	{
		InsertUninitializedImpl(Index, 1);
		ElementType* Ptr = GetData() + Index;
		FMemory::Memzero(Ptr, sizeof(ElementType));
		return *Ptr;
	}

	/**
	 * Inserts a given number of default-constructed elements into the array at a given
	 * location.
	 *
	 * @param Index Tells where to insert the new elements.
	 * @param Count Number of elements to add.
	 * @see Insert, InsertUninitialized, InsertZeroed
	 */
	void InsertDefaulted(SizeType Index)
	{
		InsertUninitializedImpl(Index);
		DefaultConstructItems<ElementType>(GetData() + Index, 1);
	}
	void InsertDefaulted(SizeType Index, SizeType Count)
	{
		InsertUninitializedImpl(Index, Count);
		DefaultConstructItems<ElementType>(GetData() + Index, Count);
	}

	/**
	 * Inserts a default-constructed element into the array at a given
	 * location.
	 *
	 * @param Index Tells where to insert the new element.
	 * @return A reference to the newly-inserted element.
	 * @see Insert_GetRef, InsertZeroed_GetRef
	 */
	ElementType& InsertDefaulted_GetRef(SizeType Index)
	{
		InsertUninitializedImpl(Index, 1);
		ElementType* Ptr = GetData() + Index;
		DefaultConstructItems<ElementType>(Ptr, 1);
		return *Ptr;
	}

	/**
	 * Inserts given elements into the array at given location.
	 *
	 * @param InitList Array of elements to insert.
	 * @param InIndex Tells where to insert the new elements.
	 * @returns Location at which the item was inserted.
	 */
	SizeType Insert(std::initializer_list<ElementType> InitList, const SizeType InIndex)
	{
		SizeType NumNewElements = (SizeType)InitList.size();

		InsertUninitializedImpl(InIndex, NumNewElements);
		ConstructItems<ElementType>(GetData() + InIndex, InitList.begin(), NumNewElements);

		return InIndex;
	}

	/**
	 * Inserts given elements into the array at given location.
	 *
	 * @param Items Array of elements to insert.
	 * @param InIndex Tells where to insert the new elements.
	 * @returns Location at which the item was inserted.
	 */
	template <typename OtherAllocator>
	SizeType Insert(const TArray<ElementType, OtherAllocator>& Items, const SizeType InIndex)
	{
		check((const void*)this != (const void*)&Items);

		auto NumNewElements = Items.Num();

		InsertUninitializedImpl(InIndex, NumNewElements);
		ConstructItems<ElementType>(GetData() + InIndex, Items.GetData(), NumNewElements);

		return InIndex;
	}

	/**
	 * Inserts given elements into the array at given location.
	 *
	 * @param Items Array of elements to insert.
	 * @param InIndex Tells where to insert the new elements.
	 * @returns Location at which the item was inserted.
	 */
	template <typename OtherAllocator>
	SizeType Insert(TArray<ElementType, OtherAllocator>&& Items, const SizeType InIndex)
	{
		check((const void*)this != (const void*)&Items);

		auto NumNewElements = Items.Num();

		InsertUninitializedImpl(InIndex, NumNewElements);
		RelocateConstructItems<ElementType>(GetData() + InIndex, Items.GetData(), NumNewElements);
		Items.ArrayNum = 0;

		return InIndex;
	}

	/**
	 * Inserts a raw array of elements at a particular index in the TArray.
	 *
	 * @param Ptr A pointer to an array of elements to add.
	 * @param Count The number of elements to insert from Ptr.
	 * @param Index The index to insert the elements at.
	 * @return The index of the first element inserted.
	 * @see Add, Remove
	 */
	SizeType Insert(const ElementType* Ptr, SizeType Count, SizeType Index)
	{
		check(Ptr != nullptr);

		InsertUninitializedImpl(Index, Count);
		ConstructItems<ElementType>(GetData() + Index, Ptr, Count);

		return Index;
	}

	/**
	 * Checks that the specified address is not part of an element within the
	 * container. Used for implementations to check that reference arguments
	 * aren't going to be invalidated by possible reallocation.
	 *
	 * @param Addr The address to check.
	 * @see Add, Remove
	 */
	FORCEINLINE void CheckAddress(const ElementType* Addr) const
	{
		checkf(Addr < GetData() || Addr >= (GetData() + ArrayMax), TEXT("Attempting to use a container element (%p) which already comes from the container being modified (%p, ArrayMax: %lld, ArrayNum: %lld, SizeofElement: %d)!"), Addr, GetData(), (long long)ArrayMax, (long long)ArrayNum, sizeof(ElementType));
	}

	/**
	 * Inserts a given element into the array at given location. Move semantics
	 * version.
	 *
	 * @param Item The element to insert.
	 * @param Index Tells where to insert the new elements.
	 * @returns Location at which the insert was done.
	 * @see Add, Remove
	 */
	SizeType Insert(ElementType&& Item, SizeType Index)
	{
		CheckAddress(&Item);

		// construct a copy in place at Index (this new operator will insert at 
		// Index, then construct that memory with Item)
		InsertUninitializedImpl(Index);
		new(GetData() + Index) ElementType(MoveTempIfPossible(Item));
		return Index;
	}

	/**
	 * Inserts a given element into the array at given location.
	 *
	 * @param Item The element to insert.
	 * @param Index Tells where to insert the new elements.
	 * @returns Location at which the insert was done.
	 * @see Add, Remove
	 */
	SizeType Insert(const ElementType& Item, SizeType Index)
	{
		CheckAddress(&Item);

		// construct a copy in place at Index (this new operator will insert at 
		// Index, then construct that memory with Item)
		InsertUninitializedImpl(Index);
		new(GetData() + Index) ElementType(Item);
		return Index;
	}

	/**
	 * Inserts a given element into the array at given location. Move semantics
	 * version.
	 *
	 * @param Item The element to insert.
	 * @param Index Tells where to insert the new element.
	 * @return A reference to the newly-inserted element.
	 * @see Add, Remove
	 */
	ElementType& Insert_GetRef(ElementType&& Item, SizeType Index)
	{
		CheckAddress(&Item);

		// construct a copy in place at Index (this new operator will insert at 
		// Index, then construct that memory with Item)
		InsertUninitializedImpl(Index);
		ElementType* Ptr = GetData() + Index;
		new(Ptr) ElementType(MoveTempIfPossible(Item));
		return *Ptr;
	}

	/**
	 * Inserts a given element into the array at given location.
	 *
	 * @param Item The element to insert.
	 * @param Index Tells where to insert the new element.
	 * @return A reference to the newly-inserted element.
	 * @see Add, Remove
	 */
	ElementType& Insert_GetRef(const ElementType& Item, SizeType Index)
	{
		CheckAddress(&Item);

		// construct a copy in place at Index (this new operator will insert at 
		// Index, then construct that memory with Item)
		InsertUninitializedImpl(Index);
		ElementType* Ptr = GetData() + Index;
		new(Ptr) ElementType(Item);
		return *Ptr;
	}

private:
	void RemoveAtImpl(SizeType Index, SizeType Count, bool bAllowShrinking)
	{
		if (Count)
		{
			CheckInvariants();
			checkSlow((Count >= 0) & (Index >= 0) & (Index + Count <= ArrayNum));

			DestructItems(GetData() + Index, Count);

			// Skip memmove in the common case that there is nothing to move.
			SizeType NumToMove = ArrayNum - Index - Count;
			if (NumToMove)
			{
				FMemory::Memmove
				(
					(uint8*)AllocatorInstance.GetAllocation() + (Index)* sizeof(ElementType),
					(uint8*)AllocatorInstance.GetAllocation() + (Index + Count) * sizeof(ElementType),
					NumToMove * sizeof(ElementType)
				);
			}
			ArrayNum -= Count;

			if (bAllowShrinking)
			{
				ResizeShrink();
			}
		}
	}

public:
	/**
	 * Removes an element (or elements) at given location, then shrinks
	 * the array.
	 *
	 * @param Index Location in array of the element to remove.
	 */
	FORCEINLINE void RemoveAt(SizeType Index)
	{
		RemoveAtImpl(Index, 1, true);
	}

	/**
	 * Removes an element (or elements) at given location, optionally shrinking
	 * the array.
	 *
	 * @param Index Location in array of the element to remove.
	 * @param Count (Optional) Number of elements to remove. Default is 1.
	 * @param bAllowShrinking (Optional) Tells if this call can shrink array if suitable after remove. Default is true.
	 */
	template <typename CountType>
	FORCEINLINE void RemoveAt(SizeType Index, CountType Count, bool bAllowShrinking = true)
	{
		static_assert(!TAreTypesEqual<CountType, bool>::Value, "TArray::RemoveAt: unexpected bool passed as the Count argument");
		RemoveAtImpl(Index, (SizeType)Count, bAllowShrinking);
	}

private:
	void RemoveAtSwapImpl(SizeType Index, SizeType Count = 1, bool bAllowShrinking = true)
	{
		if (Count)
		{
			CheckInvariants();
			checkSlow((Count >= 0) & (Index >= 0) & (Index + Count <= ArrayNum));

			DestructItems(GetData() + Index, Count);

			// Replace the elements in the hole created by the removal with elements from the end of the array, so the range of indices used by the array is contiguous.
			const SizeType NumElementsInHole = Count;
			const SizeType NumElementsAfterHole = ArrayNum - (Index + Count);
			const SizeType NumElementsToMoveIntoHole = FPlatformMath::Min(NumElementsInHole, NumElementsAfterHole);
			if (NumElementsToMoveIntoHole)
			{
				FMemory::Memcpy(
					(uint8*)AllocatorInstance.GetAllocation() + (Index) * sizeof(ElementType),
					(uint8*)AllocatorInstance.GetAllocation() + (ArrayNum - NumElementsToMoveIntoHole) * sizeof(ElementType),
					NumElementsToMoveIntoHole * sizeof(ElementType)
					);
			}
			ArrayNum -= Count;

			if (bAllowShrinking)
			{
				ResizeShrink();
			}
		}
	}

public:
	/**
	 * Removes an element (or elements) at given location, then shrinks
	 * the array.
	 *
	 * This version is much more efficient than RemoveAt (O(Count) instead of
	 * O(ArrayNum)), but does not preserve the order.
	 *
	 * @param Index Location in array of the element to remove.
	 */
	FORCEINLINE void RemoveAtSwap(SizeType Index)
	{
		RemoveAtSwapImpl(Index, 1, true);
	}

	/**
	 * Removes an element (or elements) at given location, optionally shrinking
	 * the array.
	 *
	 * This version is much more efficient than RemoveAt (O(Count) instead of
	 * O(ArrayNum)), but does not preserve the order.
	 *
	 * @param Index Location in array of the element to remove.
	 * @param Count (Optional) Number of elements to remove. Default is 1.
	 * @param bAllowShrinking (Optional) Tells if this call can shrink array if
	 *                        suitable after remove. Default is true.
	 */
	template <typename CountType>
	FORCEINLINE void RemoveAtSwap(SizeType Index, CountType Count, bool bAllowShrinking = true)
	{
		static_assert(!TAreTypesEqual<CountType, bool>::Value, "TArray::RemoveAtSwap: unexpected bool passed as the Count argument");
		RemoveAtSwapImpl(Index, Count, bAllowShrinking);
	}

	/**
	 * Same as empty, but doesn't change memory allocations, unless the new size is larger than
	 * the current array. It calls the destructors on held items if needed and then zeros the ArrayNum.
	 *
	 * @param NewSize The expected usage size after calling this function.
	 */
	void Reset(SizeType NewSize = 0)
	{
		if (NewSize < 0)
		{
			OnInvalidNum((USizeType)NewSize);
		}

		// If we have space to hold the excepted size, then don't reallocate
		if (NewSize <= ArrayMax)
		{
			DestructItems(GetData(), ArrayNum);
			ArrayNum = 0;
		}
		else
		{
			Empty(NewSize);
		}
	}

	/**
	 * Empties the array. It calls the destructors on held items if needed.
	 *
	 * @param Slack (Optional) The expected usage size after empty operation. Default is 0.
	 */
	void Empty(SizeType Slack = 0)
	{
		if (Slack < 0)
		{
			OnInvalidNum((USizeType)Slack);
		}

		DestructItems(GetData(), ArrayNum);

		checkSlow(Slack >= 0);
		ArrayNum = 0;

		if (ArrayMax != Slack)
		{
			ResizeTo(Slack);
		}
	}

	/**
	 * Resizes array to given number of elements.
	 *
	 * @param NewNum New size of the array.
	 * @param bAllowShrinking Tell if this function can shrink the memory in-use if suitable.
	 */
	void SetNum(SizeType NewNum, bool bAllowShrinking = true)
	{
		if (NewNum > Num())
		{
			const SizeType Diff = NewNum - ArrayNum;
			const SizeType Index = AddUninitialized(Diff);
			DefaultConstructItems<ElementType>((uint8*)AllocatorInstance.GetAllocation() + Index * sizeof(ElementType), Diff);
		}
		else if (NewNum < 0)
		{
			OnInvalidNum((USizeType)NewNum);
		}
		else if (NewNum < Num())
		{
			RemoveAt(NewNum, Num() - NewNum, bAllowShrinking);
		}
	}

	/**
	 * Resizes array to given number of elements, optionally shrinking it.
	 * New elements will be zeroed.
	 *
	 * @param NewNum New size of the array.
	 * @param bAllowShrinking Tell if this function can shrink the memory in-use if suitable.
	 */
	void SetNumZeroed(SizeType NewNum, bool bAllowShrinking = true)
	{
		if (NewNum > Num())
		{
			AddZeroed(NewNum - Num());
		}
		else if (NewNum < 0)
		{
			OnInvalidNum((USizeType)NewNum);
		}
		else if (NewNum < Num())
		{
			RemoveAt(NewNum, Num() - NewNum, bAllowShrinking);
		}
	}

	/**
	 * Resizes array to given number of elements. New elements will be uninitialized.
	 *
	 * @param NewNum New size of the array.
	 */
	void SetNumUninitialized(SizeType NewNum, bool bAllowShrinking = true)
	{
		if (NewNum > Num())
		{
			AddUninitialized(NewNum - Num());
		}
		else if (NewNum < 0)
		{
			OnInvalidNum((USizeType)NewNum);
		}
		else if (NewNum < Num())
		{
			RemoveAt(NewNum, Num() - NewNum, bAllowShrinking);
		}
	}

	/**
	 * Does nothing except setting the new number of elements in the array. Does not destruct items, does not de-allocate memory.
	 * @param NewNum New number of elements in the array, must be <= the current number of elements in the array.
	 */
	void SetNumUnsafeInternal(SizeType NewNum)
	{
		checkSlow(NewNum <= Num() && NewNum >= 0);
		ArrayNum = NewNum;
	}

	/**
	 * Appends the specified array to this array.
	 *
	 * AllocatorType changing version.
	 *
	 * @param Source The array to append.
	 * @see Add, Insert
	 */
	template <typename OtherElementType, typename OtherAllocatorType>
	void Append(const TArray<OtherElementType, OtherAllocatorType>& Source)
	{
		check((void*)this != (void*)&Source);

		SizeType SourceCount = Source.Num();

		// Do nothing if the source is empty.
		if (!SourceCount)
		{
			return;
		}

		// Allocate memory for the new elements.
		Reserve(ArrayNum + SourceCount);
		ConstructItems<ElementType>(GetData() + ArrayNum, Source.GetData(), SourceCount);

		ArrayNum += SourceCount;
	}

	/**
	 * Appends the specified array to this array.
	 *
	 * @param Source The array to append.
	 * @see Add, Insert
	 */
	template <typename OtherElementType, typename OtherAllocator>
	void Append(TArray<OtherElementType, OtherAllocator>&& Source)
	{
		check((void*)this != (void*)&Source);

		SizeType SourceCount = Source.Num();

		// Do nothing if the source is empty.
		if (!SourceCount)
		{
			return;
		}

		// Allocate memory for the new elements.
		Reserve(ArrayNum + SourceCount);
		RelocateConstructItems<ElementType>(GetData() + ArrayNum, Source.GetData(), SourceCount);
		Source.ArrayNum = 0;

		ArrayNum += SourceCount;
	}

	/**
	 * Appends the elements from a contiguous range to this array.
	 *
	 * @param Source The range of elements to append.
	 * @see Add, Insert
	 */
	template <
		typename RangeType,
		typename RangeValueType = std::remove_reference_t<RangeType>,
		typename RangeElementType = TElementType_T<RangeValueType>,
		std::enable_if_t<
			TAnd<
				TIsContiguousContainer<RangeValueType>,
				TNot<UE4Array_Private::TIsTArrayOrDerivedFromTArray<RangeValueType>>,
				UE4Array_Private::TTypeIsCompatibleWithRangeElementType<ElementType, RangeType>
			>::Value
		>* = nullptr
	>
	void Append(RangeType&& Source)
	{
		auto InCount = GetNum(Source);
		checkf((InCount >= 0) && ((sizeof(InCount) < sizeof(SizeType)) || (InCount <= static_cast<decltype(InCount)>(TNumericLimits<SizeType>::Max()))), TEXT("Invalid range size: %lld"), (long long)InCount);

		// Do nothing if the source is empty.
		if (!InCount)
		{
			return;
		}

		SizeType SourceCount = (SizeType)InCount;

		// Allocate memory for the new elements.
		Reserve(ArrayNum + SourceCount);
		ConstructItems<ElementType>(GetData() + ArrayNum, UE4Array_Private::GetDataHelper(Source), SourceCount);

		ArrayNum += SourceCount;
	}

	/**
	 * Adds a raw array of elements to the end of the TArray.
	 *
	 * @param Ptr   A pointer to an array of elements to add.
	 * @param Count The number of elements to insert from Ptr.
	 * @see Add, Insert
	 */
	void Append(const ElementType* Ptr, SizeType Count)
	{
		check(Ptr != nullptr || Count == 0);

		SizeType Pos = AddUninitialized(Count);
		ConstructItems<ElementType>(GetData() + Pos, Ptr, Count);
	}

	/**
	 * Adds an initializer list of elements to the end of the TArray.
	 *
	 * @param InitList The initializer list of elements to add.
	 * @see Add, Insert
	 */
	FORCEINLINE void Append(std::initializer_list<ElementType> InitList)
	{
		SizeType Count = (SizeType)InitList.size();

		SizeType Pos = AddUninitialized(Count);
		ConstructItems<ElementType>(GetData() + Pos, InitList.begin(), Count);
	}

	/**
	 * Appends the specified array to this array.
	 * Cannot append to self.
	 *
	 * Move semantics version.
	 *
	 * @param Other The array to append.
	 */
	TArray& operator+=(TArray&& Other)
	{
		Append(MoveTemp(Other));
		return *this;
	}

	/**
	 * Appends the specified array to this array.
	 * Cannot append to self.
	 *
	 * @param Other The array to append.
	 */
	TArray& operator+=(const TArray& Other)
	{
		Append(Other);
		return *this;
	}

	/**
	 * Appends the specified initializer list to this array.
	 *
	 * @param InitList The initializer list to append.
	 */
	TArray& operator+=(std::initializer_list<ElementType> InitList)
	{
		Append(InitList);
		return *this;
	}

	/**
	 * Constructs a new item at the end of the array, possibly reallocating the whole array to fit.
	 *
	 * @param Args	The arguments to forward to the constructor of the new item.
	 * @return		Index to the new item
	 */
	template <typename... ArgsType>
	FORCEINLINE SizeType Emplace(ArgsType&&... Args)
	{
		const SizeType Index = AddUninitialized();

		// If this fails to compile when trying to call Emplace with a non-public constructor,
		// do not make TArray a friend.
		//
		// Instead, prefer this pattern:
		//
		//     class FMyType
		//     {
		//     private:
		//         struct FPrivateToken { explicit FPrivateToken() = default; };
		//
		//     public:
		//         // This has an equivalent access level to a private constructor,
		//         // as only friends of FMyType will have access to FPrivateToken,
		//         // but Emplace can legally call it since it's public.
		//         explicit FMyType(FPrivateToken, int32 Int, float Real, const TCHAR* String);
		//     };
		//
		//     TArray<FMyType> Arr:
		//
		//     // Won't compile if the caller doesn't have access to FMyType::FPrivateToken
		//     Arr.Emplace(FMyType::FPrivateToken{}, 5, 3.14f, TEXT("Banana"));
		//
		new(GetData() + Index) ElementType(Forward<ArgsType>(Args)...);
		return Index;
	}

	/**
	 * Constructs a new item at the end of the array, possibly reallocating the whole array to fit.
	 *
	 * @param Args	The arguments to forward to the constructor of the new item.
	 * @return A reference to the newly-inserted element.
	 */
	template <typename... ArgsType>
	FORCEINLINE ElementType& Emplace_GetRef(ArgsType&&... Args)
	{
		const SizeType Index = AddUninitialized();
		ElementType* Ptr = GetData() + Index;
		new(Ptr) ElementType(Forward<ArgsType>(Args)...);
		return *Ptr;
	}

	/**
	 * Constructs a new item at a specified index, possibly reallocating the whole array to fit.
	 *
	 * @param Index	The index to add the item at.
	 * @param Args	The arguments to forward to the constructor of the new item.
	 */
	template <typename... ArgsType>
	FORCEINLINE void EmplaceAt(SizeType Index, ArgsType&&... Args)
	{
		InsertUninitializedImpl(Index, 1);
		new(GetData() + Index) ElementType(Forward<ArgsType>(Args)...);
	}

	/**
	 * Constructs a new item at a specified index, possibly reallocating the whole array to fit.
	 *
	 * @param Index	The index to add the item at.
	 * @param Args	The arguments to forward to the constructor of the new item.
	 * @return A reference to the newly-inserted element.
	 */
	template <typename... ArgsType>
	FORCEINLINE ElementType& EmplaceAt_GetRef(SizeType Index, ArgsType&&... Args)
	{
		InsertUninitializedImpl(Index, 1);
		ElementType* Ptr = GetData() + Index;
		new(Ptr) ElementType(Forward<ArgsType>(Args)...);
		return *Ptr;
	}

	/**
	 * Adds a new item to the end of the array, possibly reallocating the whole array to fit.
	 *
	 * Move semantics version.
	 *
	 * @param Item The item to add
	 * @return Index to the new item
	 * @see AddDefaulted, AddUnique, AddZeroed, Append, Insert
	 */
	FORCEINLINE SizeType Add(ElementType&& Item)
	{
		CheckAddress(&Item);
		return Emplace(MoveTempIfPossible(Item));
	}

	/**
	 * Adds a new item to the end of the array, possibly reallocating the whole array to fit.
	 *
	 * @param Item The item to add
	 * @return Index to the new item
	 * @see AddDefaulted, AddUnique, AddZeroed, Append, Insert
	 */
	FORCEINLINE SizeType Add(const ElementType& Item)
	{
		CheckAddress(&Item);
		return Emplace(Item);
	}

	/**
	 * Adds a new item to the end of the array, possibly reallocating the whole array to fit.
	 *
	 * Move semantics version.
	 *
	 * @param Item The item to add
	 * @return A reference to the newly-inserted element.
	 * @see AddDefaulted_GetRef, AddUnique_GetRef, AddZeroed_GetRef, Insert_GetRef
	 */
	FORCEINLINE ElementType& Add_GetRef(ElementType&& Item)
	{
		CheckAddress(&Item);
		return Emplace_GetRef(MoveTempIfPossible(Item));
	}

	/**
	 * Adds a new item to the end of the array, possibly reallocating the whole array to fit.
	 *
	 * @param Item The item to add
	 * @return A reference to the newly-inserted element.
	 * @see AddDefaulted_GetRef, AddUnique_GetRef, AddZeroed_GetRef, Insert_GetRef
	 */
	FORCEINLINE ElementType& Add_GetRef(const ElementType& Item)
	{
		CheckAddress(&Item);
		return Emplace_GetRef(Item);
	}

	/**
	 * Adds new items to the end of the array, possibly reallocating the whole
	 * array to fit. The new items will be zeroed.
	 *
	 * Caution, AddZeroed() will create elements without calling the
	 * constructor and this is not appropriate for element types that require
	 * a constructor to function properly.
	 *
	 * @param  Count  The number of new items to add.
	 * @return Index to the first of the new items.
	 * @see Add, AddDefaulted, AddUnique, Append, Insert
	 */
	SizeType AddZeroed()
	{
		const SizeType Index = AddUninitialized();
		FMemory::Memzero((uint8*)AllocatorInstance.GetAllocation() + Index * sizeof(ElementType), sizeof(ElementType));
		return Index;
	}
	SizeType AddZeroed(SizeType Count)
	{
		const SizeType Index = AddUninitialized(Count);
		FMemory::Memzero((uint8*)AllocatorInstance.GetAllocation() + Index*sizeof(ElementType), Count*sizeof(ElementType));
		return Index;
	}

	/**
	 * Adds a new item to the end of the array, possibly reallocating the whole
	 * array to fit. The new item will be zeroed.
	 *
	 * Caution, AddZeroed_GetRef() will create elements without calling the
	 * constructor and this is not appropriate for element types that require
	 * a constructor to function properly.
	 *
	 * @return A reference to the newly-inserted element.
	 * @see Add_GetRef, AddDefaulted_GetRef, AddUnique_GetRef, Insert_GetRef
	 */
	ElementType& AddZeroed_GetRef()
	{
		const SizeType Index = AddUninitialized();
		ElementType* Ptr = GetData() + Index;
		FMemory::Memzero(Ptr, sizeof(ElementType));
		return *Ptr;
	}

	/**
	 * Adds new items to the end of the array, possibly reallocating the whole
	 * array to fit. The new items will be default-constructed.
	 *
	 * @param  Count  The number of new items to add.
	 * @return Index to the first of the new items.
	 * @see Add, AddZeroed, AddUnique, Append, Insert
	 */
	SizeType AddDefaulted()
	{
		const SizeType Index = AddUninitialized();
		DefaultConstructItems<ElementType>((uint8*)AllocatorInstance.GetAllocation() + Index * sizeof(ElementType), 1);
		return Index;
	}
	SizeType AddDefaulted(SizeType Count)
	{
		const SizeType Index = AddUninitialized(Count);
		DefaultConstructItems<ElementType>((uint8*)AllocatorInstance.GetAllocation() + Index * sizeof(ElementType), Count);
		return Index;
	}

	/**
	 * Add a new item to the end of the array, possibly reallocating the whole
	 * array to fit. The new item will be default-constructed.
	 *
	 * @return A reference to the newly-inserted element.
	 * @see Add_GetRef, AddZeroed_GetRef, AddUnique_GetRef, Insert_GetRef
	 */
	ElementType& AddDefaulted_GetRef()
	{
		const SizeType Index = AddUninitialized();
		ElementType* Ptr = GetData() + Index;
		DefaultConstructItems<ElementType>(Ptr, 1);
		return *Ptr;
	}

	/** Implicit conversion operator to container of compatible element type. */
	template <
		typename AliasElementType = ElementType,
		std::enable_if_t<TIsContainerElementTypeReinterpretable<AliasElementType>::Value>* = nullptr
		>
	operator TArray<typename TContainerElementTypeCompatibility<AliasElementType>::ReinterpretType, AllocatorType>& ()
	{
		using ElementCompat = TContainerElementTypeCompatibility<ElementType>;
		ElementCompat::ReinterpretRange(begin(), end());
		return *reinterpret_cast<TArray<typename ElementCompat::ReinterpretType>*>(this);
	}

	/** Implicit conversion operator to constant container of compatible element type. */
	template <
		typename AliasElementType = ElementType,
		typename std::enable_if_t<TIsContainerElementTypeReinterpretable<AliasElementType>::Value>* = nullptr
		>
	operator const TArray<typename TContainerElementTypeCompatibility<AliasElementType>::ReinterpretType, AllocatorType>& () const
	{
		using ElementCompat = TContainerElementTypeCompatibility<ElementType>;
		ElementCompat::ReinterpretRange(begin(), end());
		return *reinterpret_cast<const TArray<typename ElementCompat::ReinterpretType>*>(this);
	}

	/**
	 * Move assignment operator.
	 * Compatible element type version.
	 *
	 * @param Other Array to assign and move from.
	 */
	template <
		typename AliasElementType = ElementType,
		typename std::enable_if_t<TIsContainerElementTypeCopyable<AliasElementType>::Value>* = nullptr
	>
	TArray& operator=(TArray<typename TContainerElementTypeCompatibility<ElementType>::CopyFromOtherType, AllocatorType>&& Other)
	{
		TContainerElementTypeCompatibility<ElementType>::CopyingFromOtherType();
		DestructItems(GetData(), ArrayNum);
		MoveOrCopy(*this, Other, ArrayMax);
		return *this; 
	}

	/**
	 * Assignment operator. First deletes all currently contained elements
	 * and then copies from other array.
	 * Compatible element type version.
	 *
	 * @param Other The source array to assign from.
	 */
	template <
		typename OtherAllocator,
		typename AliasElementType = ElementType,
		typename std::enable_if_t<TIsContainerElementTypeCopyable<AliasElementType>::Value>* = nullptr
	>
	TArray& operator=(const TArray<typename TContainerElementTypeCompatibility<ElementType>::CopyFromOtherType, OtherAllocator>& Other)
	{
		TContainerElementTypeCompatibility<ElementType>::CopyingFromOtherType();
		DestructItems(GetData(), ArrayNum);
		CopyToEmpty(Other.GetData(), Other.Num(), ArrayMax);
		return *this;
	}

	/**
	 * Inserts given elements into the array at given location.
	 * Compatible element type version.
	 *
	 * @param Items Array of elements to insert.
	 * @param InIndex Tells where to insert the new elements.
	 * @returns Location at which the item was inserted.
	 */
	template <
		typename OtherAllocator,
		typename AliasElementType = ElementType,
		typename std::enable_if_t<TIsContainerElementTypeCopyable<AliasElementType>::Value>* = nullptr
	>
	SizeType Insert(const TArray<typename TContainerElementTypeCompatibility<ElementType>::CopyFromOtherType, OtherAllocator>& Items, const SizeType InIndex)
	{
		TContainerElementTypeCompatibility<ElementType>::CopyingFromOtherType();

		auto NumNewElements = Items.Num();

		InsertUninitializedImpl(InIndex, NumNewElements);
		ConstructItems<ElementType>(GetData() + InIndex, Items.GetData(), NumNewElements);

		return InIndex;
	}

	/**
	 * Inserts given elements into the array at given location.
	 * Compatible element type version.
	 *
	 * @param Items Array of elements to insert.
	 * @param InIndex Tells where to insert the new elements.
	 * @returns Location at which the item was inserted.
	 */
	template <
		typename OtherAllocator,
		typename AliasElementType = ElementType,
		typename std::enable_if_t<TIsContainerElementTypeCopyable<AliasElementType>::Value>* = nullptr
	>
	SizeType Insert(TArray<typename TContainerElementTypeCompatibility<ElementType>::CopyFromOtherType, OtherAllocator>&& Items, const SizeType InIndex)
	{
		check((const void*)this != (const void*)&Items);
		TContainerElementTypeCompatibility<ElementType>::CopyingFromOtherType();

		auto NumNewElements = Items.Num();

		InsertUninitializedImpl(InIndex, NumNewElements);
		RelocateConstructItems<ElementType>(GetData() + InIndex, Items.GetData(), NumNewElements);
		Items.ArrayNum = 0;

		return InIndex;
	}

	/**
	 * Adds a raw array of elements to the end of the TArray.
	 * Compatible element type version.
	 *
	 * @param Ptr   A pointer to an array of elements to add.
	 * @param Count The number of elements to insert from Ptr.
	 * @see Add, Insert
	 */
	template <
		typename AliasElementType = ElementType,
		typename std::enable_if_t<TIsContainerElementTypeCopyable<AliasElementType>::Value>* = nullptr
	>
	void Append(const typename TContainerElementTypeCompatibility<ElementType>::CopyFromOtherType* Ptr, SizeType Count)
	{
		check(Ptr != nullptr || Count == 0);
		TContainerElementTypeCompatibility<ElementType>::CopyingFromOtherType();

		SizeType Pos = AddUninitialized(Count);
		ConstructItems<ElementType>(GetData() + Pos, Ptr, Count);
	}

private:

	/**
	 * Adds unique element to array if it doesn't exist.
	 *
	 * @param Args Item to add.
	 * @returns Index of the element in the array.
	 */
	template <typename ArgsType>
	SizeType AddUniqueImpl(ArgsType&& Args)
	{
		SizeType Index;
		if (Find(Args, Index))
		{
			return Index;
		}

		return Add(Forward<ArgsType>(Args));
	}

public:

	/**
	 * Adds unique element to array if it doesn't exist.
	 *
	 * Move semantics version.
	 *
	 * @param Item Item to add.
	 * @returns Index of the element in the array.
	 * @see Add, AddDefaulted, AddZeroed, Append, Insert
	 */
	FORCEINLINE SizeType AddUnique(ElementType&& Item)
	{
		return AddUniqueImpl(MoveTempIfPossible(Item));
	}

	/**
	 * Adds unique element to array if it doesn't exist.
	 *
	 * @param Item Item to add.
	 * @returns Index of the element in the array.
	 * @see Add, AddDefaulted, AddZeroed, Append, Insert
	 */
	FORCEINLINE SizeType AddUnique(const ElementType& Item)
	{
		return AddUniqueImpl(Item);
	}

	/**
	 * Reserves memory such that the array can contain at least Number elements.
	 *
	 * @param Number The number of elements that the array should be able to contain after allocation.
	 * @see Shrink
	 */
	FORCEINLINE void Reserve(SizeType Number)
	{
		checkSlow(Number >= 0);
		if (Number < 0)
		{
			OnInvalidNum((USizeType)Number);
		}
		else if (Number > ArrayMax)
		{
			ResizeTo(Number);
		}
	}

	/**
	 * Sets the size of the array, filling it with the given element.
	 *
	 * @param Element The element to fill array with.
	 * @param Number The number of elements that the array should be able to contain after allocation.
	 */
	void Init(const ElementType& Element, SizeType Number)
	{
		Empty(Number);
		for (SizeType Index = 0; Index < Number; ++Index)
		{
			new(*this) ElementType(Element);
		}
	}

	/**
	 * Removes the first occurrence of the specified item in the array,
	 * maintaining order but not indices.
	 *
	 * @param Item The item to remove.
	 * @returns The number of items removed. For RemoveSingleItem, this is always either 0 or 1.
	 * @see Add, Insert, Remove, RemoveAll, RemoveAllSwap
	 */
	SizeType RemoveSingle(const ElementType& Item)
	{
		SizeType Index = Find(Item);
		if (Index == INDEX_NONE)
		{
			return 0;
		}

		auto* RemovePtr = GetData() + Index;

		// Destruct items that match the specified Item.
		DestructItems(RemovePtr, 1);
		const SizeType NextIndex = Index + 1;
		RelocateConstructItems<ElementType>(RemovePtr, RemovePtr + 1, ArrayNum - (Index + 1));

		// Update the array count
		--ArrayNum;

		// Removed one item
		return 1;
	}

	/**
	 * Removes as many instances of Item as there are in the array, maintaining
	 * order but not indices.
	 *
	 * @param Item Item to remove from array.
	 * @returns Number of removed elements.
	 * @see Add, Insert, RemoveAll, RemoveAllSwap, RemoveSingle, RemoveSwap
	 */
	SizeType Remove(const ElementType& Item)
	{
		CheckAddress(&Item);

		// Element is non-const to preserve compatibility with existing code with a non-const operator==() member function
		return RemoveAll([&Item](ElementType& Element) { return Element == Item; });
	}

	/**
	 * Remove all instances that match the predicate, maintaining order but not indices
	 * Optimized to work with runs of matches/non-matches
	 *
	 * @param Predicate Predicate class instance
	 * @returns Number of removed elements.
	 * @see Add, Insert, RemoveAllSwap, RemoveSingle, RemoveSwap
	 */
	template <class PREDICATE_CLASS>
	SizeType RemoveAll(const PREDICATE_CLASS& Predicate)
	{
		const SizeType OriginalNum = ArrayNum;
		if (!OriginalNum)
		{
			return 0; // nothing to do, loop assumes one item so need to deal with this edge case here
		}

		SizeType WriteIndex = 0;
		SizeType ReadIndex = 0;
		bool NotMatch = !::Invoke(Predicate, GetData()[ReadIndex]); // use a ! to guarantee it can't be anything other than zero or one
		do
		{
			SizeType RunStartIndex = ReadIndex++;
			while (ReadIndex < OriginalNum && NotMatch == !::Invoke(Predicate, GetData()[ReadIndex]))
			{
				ReadIndex++;
			}
			SizeType RunLength = ReadIndex - RunStartIndex;
			checkSlow(RunLength > 0);
			if (NotMatch)
			{
				// this was a non-matching run, we need to move it
				if (WriteIndex != RunStartIndex)
				{
					FMemory::Memmove(&GetData()[WriteIndex], &GetData()[RunStartIndex], sizeof(ElementType)* RunLength);
				}
				WriteIndex += RunLength;
			}
			else
			{
				// this was a matching run, delete it
				DestructItems(GetData() + RunStartIndex, RunLength);
			}
			NotMatch = !NotMatch;
		} while (ReadIndex < OriginalNum);

		ArrayNum = WriteIndex;
		return OriginalNum - ArrayNum;
	}

	/**
	 * Remove all instances that match the predicate
	 *
	 * @param Predicate Predicate class instance
	 * @param bAllowShrinking Tell if this function can shrink the memory in-use if suitable.
	 * @see Remove, RemoveSingle, RemoveSingleSwap, RemoveSwap
	 */
	template <class PREDICATE_CLASS>
	SizeType RemoveAllSwap(const PREDICATE_CLASS& Predicate, bool bAllowShrinking = true)
	{
		bool bRemoved = false;
		const SizeType OriginalNum = ArrayNum;
		for (SizeType ItemIndex = 0; ItemIndex < Num();)
		{
			if (::Invoke(Predicate, (*this)[ItemIndex]))
			{
				bRemoved = true;
				RemoveAtSwap(ItemIndex, 1, false);
			}
			else
			{
				++ItemIndex;
			}
		}

		if (bRemoved && bAllowShrinking)
		{
			ResizeShrink();
		}

		return OriginalNum - ArrayNum;
	}

	/**
	 * Removes the first occurrence of the specified item in the array. This version is much more efficient
	 * O(Count) instead of O(ArrayNum), but does not preserve the order
	 *
	 * @param Item The item to remove
	 * @param bAllowShrinking Tell if this function can shrink the memory in-use if suitable.
	 *
	 * @returns The number of items removed. For RemoveSingleItem, this is always either 0 or 1.
	 * @see Add, Insert, Remove, RemoveAll, RemoveAllSwap, RemoveSwap
	 */
	SizeType RemoveSingleSwap(const ElementType& Item, bool bAllowShrinking = true)
	{
		SizeType Index = Find(Item);
		if (Index == INDEX_NONE)
		{
			return 0;
		}

		RemoveAtSwap(Index, 1, bAllowShrinking);

		// Removed one item
		return 1;
	}

	/**
	 * Removes item from the array.
	 *
	 * This version is much more efficient, because it uses RemoveAtSwap
	 * internally which is O(Count) instead of RemoveAt which is O(ArrayNum),
	 * but does not preserve the order.
	 *
	 * @returns Number of elements removed.
	 * @see Add, Insert, Remove, RemoveAll, RemoveAllSwap
	 */
	SizeType RemoveSwap(const ElementType& Item, bool bAllowShrinking = true)
	{
		CheckAddress(&Item);

		const SizeType OriginalNum = ArrayNum;
		bool bRemoved = false;
		for (SizeType Index = 0; Index < ArrayNum; Index++)
		{
			if ((*this)[Index] == Item)
			{
				bRemoved = true;
				RemoveAtSwap(Index--, 1, false);
			}
		}

		if (bRemoved && bAllowShrinking)
		{
			ResizeShrink();
		}

		return OriginalNum - ArrayNum;
	}

	/**
	 * Element-wise array memory swap.
	 *
	 * @param FirstIndexToSwap Position of the first element to swap.
	 * @param SecondIndexToSwap Position of the second element to swap.
	 */
	FORCEINLINE void SwapMemory(SizeType FirstIndexToSwap, SizeType SecondIndexToSwap)
	{
		FMemory::Memswap(
			(uint8*)AllocatorInstance.GetAllocation() + (sizeof(ElementType)*FirstIndexToSwap),
			(uint8*)AllocatorInstance.GetAllocation() + (sizeof(ElementType)*SecondIndexToSwap),
			sizeof(ElementType)
		);
	}

	/**
	 * Element-wise array element swap.
	 *
	 * This version is doing more sanity checks than SwapMemory.
	 *
	 * @param FirstIndexToSwap Position of the first element to swap.
	 * @param SecondIndexToSwap Position of the second element to swap.
	 */
	FORCEINLINE void Swap(SizeType FirstIndexToSwap, SizeType SecondIndexToSwap)
	{
		check((FirstIndexToSwap >= 0) && (SecondIndexToSwap >= 0));
		check((ArrayNum > FirstIndexToSwap) && (ArrayNum > SecondIndexToSwap));
		if (FirstIndexToSwap != SecondIndexToSwap)
		{
			SwapMemory(FirstIndexToSwap, SecondIndexToSwap);
		}
	}

	/**
	 * Searches for the first entry of the specified type, will only work with
	 * TArray<UObject*>. Optionally return the item's index, and can specify
	 * the start index.
	 *
	 * @param Item (Optional output) If it's not null, then it will point to
	 *             the found element. Untouched if element hasn't been found.
	 * @param ItemIndex (Optional output) If it's not null, then it will be set
	 *             to the position of found element in the array. Untouched if
	 *             element hasn't been found.
	 * @param StartIndex (Optional) Index in array at which the function should
	 *             start to look for element.
	 * @returns True if element was found. False otherwise.
	 */
	template<typename SearchType>
	bool FindItemByClass(SearchType **Item = nullptr, SizeType *ItemIndex = nullptr, SizeType StartIndex = 0) const
	{
		UClass* SearchClass = SearchType::StaticClass();
		for (SizeType Idx = StartIndex; Idx < ArrayNum; Idx++)
		{
			if ((*this)[Idx] != nullptr && (*this)[Idx]->IsA(SearchClass))
			{
				if (Item != nullptr)
				{
					*Item = (SearchType*)((*this)[Idx]);
				}
				if (ItemIndex != nullptr)
				{
					*ItemIndex = Idx;
				}
				return true;
			}
		}
		return false;
	}

	// Iterators
	typedef TIndexedContainerIterator<      TArray,       ElementType, SizeType> TIterator;
	typedef TIndexedContainerIterator<const TArray, const ElementType, SizeType> TConstIterator;

	/**
	 * Creates an iterator for the contents of this array
	 *
	 * @returns The iterator.
	 */
	TIterator CreateIterator()
	{
		return TIterator(*this);
	}

	/**
	 * Creates a const iterator for the contents of this array
	 *
	 * @returns The const iterator.
	 */
	TConstIterator CreateConstIterator() const
	{
		return TConstIterator(*this);
	}

	#if TARRAY_RANGED_FOR_CHECKS
		typedef TCheckedPointerIterator<      ElementType, SizeType> RangedForIteratorType;
		typedef TCheckedPointerIterator<const ElementType, SizeType> RangedForConstIteratorType;
	#else
		typedef       ElementType* RangedForIteratorType;
		typedef const ElementType* RangedForConstIteratorType;
	#endif

public:

	/**
	 * DO NOT USE DIRECTLY
	 * STL-like iterators to enable range-based for loop support.
	 */
	#if TARRAY_RANGED_FOR_CHECKS
		FORCEINLINE RangedForIteratorType      begin()       { return RangedForIteratorType     (ArrayNum, GetData()); }
		FORCEINLINE RangedForConstIteratorType begin() const { return RangedForConstIteratorType(ArrayNum, GetData()); }
		FORCEINLINE RangedForIteratorType      end  ()       { return RangedForIteratorType     (ArrayNum, GetData() + Num()); }
		FORCEINLINE RangedForConstIteratorType end  () const { return RangedForConstIteratorType(ArrayNum, GetData() + Num()); }
	#else
		FORCEINLINE RangedForIteratorType      begin()       { return GetData(); }
		FORCEINLINE RangedForConstIteratorType begin() const { return GetData(); }
		FORCEINLINE RangedForIteratorType      end()         { return GetData() + Num(); }
		FORCEINLINE RangedForConstIteratorType end() const   { return GetData() + Num(); }
	#endif

public:

	/**
	 * Sorts the array assuming < operator is defined for the item type.
	 *
	 * @note: If your array contains raw pointers, they will be automatically dereferenced during sorting.
	 *        Therefore, your array will be sorted by the values being pointed to, rather than the pointers' values.
	 *        If this is not desirable, please use Algo::Sort(MyArray) instead.
	 *        The auto-dereferencing behavior does not occur with smart pointers.
	 */
	void Sort()
	{
		::Sort(GetData(), Num());
	}

	/**
	 * Sorts the array using user define predicate class.
	 *
	 * @param Predicate Predicate class instance.
	 *
	 * @note: If your array contains raw pointers, they will be automatically dereferenced during sorting.
	 *        Therefore, your predicate will be passed references rather than pointers.
	 *        If this is not desirable, please use Algo::Sort(MyArray, Predicate) instead.
	 *        The auto-dereferencing behavior does not occur with smart pointers.
	 */
	template <class PREDICATE_CLASS>
	void Sort(const PREDICATE_CLASS& Predicate)
	{
		::Sort(GetData(), Num(), Predicate);
	}

	/**
	 * Stable sorts the array assuming < operator is defined for the item type.
	 *
	 * Stable sort is slower than non-stable algorithm.
	 *
	 * @note: If your array contains raw pointers, they will be automatically dereferenced during sorting.
	 *        Therefore, your array will be sorted by the values being pointed to, rather than the pointers' values.
	 *        The auto-dereferencing behavior does not occur with smart pointers.
	 */
	void StableSort()
	{
		::StableSort(GetData(), Num());
	}

	/**
	 * Stable sorts the array using user defined predicate class.
	 *
	 * Stable sort is slower than non-stable algorithm.
	 *
	 * @param Predicate Predicate class instance
	 *
	 * @note: If your array contains raw pointers, they will be automatically dereferenced during sorting.
	 *        Therefore, your predicate will be passed references rather than pointers.
	 *        The auto-dereferencing behavior does not occur with smart pointers.
	 */
	template <class PREDICATE_CLASS>
	void StableSort(const PREDICATE_CLASS& Predicate)
	{
		::StableSort(GetData(), Num(), Predicate);
	}

#if defined(_MSC_VER) && !defined(__clang__)	// Relies on MSVC-specific lazy template instantiation to support arrays of incomplete types
private:
	/**
	 * Helper function that can be used inside the debuggers watch window to debug TArrays. E.g. "*Class->Defaults.DebugGet(5)". 
	 *
	 * @param Index Position to get.
	 * @returns Reference to the element at given position.
	 */
	FORCENOINLINE const ElementType& DebugGet(SizeType Index) const
	{
		return GetData()[Index];
	}
#endif

private:
	void AllocatorResizeAllocation(SizeType CurrentArrayNum, SizeType NewArrayMax)
	{
		if constexpr (TAllocatorTraits<AllocatorType>::SupportsElementAlignment)
		{
			AllocatorInstance.ResizeAllocation(CurrentArrayNum, NewArrayMax, sizeof(ElementType), alignof(ElementType));
		}
		else
		{
			AllocatorInstance.ResizeAllocation(CurrentArrayNum, NewArrayMax, sizeof(ElementType));
		}
	}

	SizeType AllocatorCalculateSlackShrink(SizeType CurrentArrayNum, SizeType NewArrayMax)
	{
		if constexpr (TAllocatorTraits<AllocatorType>::SupportsElementAlignment)
		{
			return AllocatorInstance.CalculateSlackShrink(CurrentArrayNum, NewArrayMax, sizeof(ElementType), alignof(ElementType));
		}
		else
		{
			return AllocatorInstance.CalculateSlackShrink(CurrentArrayNum, NewArrayMax, sizeof(ElementType));
		}
	}

	SizeType AllocatorCalculateSlackGrow(SizeType CurrentArrayNum, SizeType NewArrayMax)
	{
		if constexpr (TAllocatorTraits<AllocatorType>::SupportsElementAlignment)
		{
			return AllocatorInstance.CalculateSlackGrow(CurrentArrayNum, NewArrayMax, sizeof(ElementType), alignof(ElementType));
		}
		else
		{
			return AllocatorInstance.CalculateSlackGrow(CurrentArrayNum, NewArrayMax, sizeof(ElementType));
		}
	}

	SizeType AllocatorCalculateSlackReserve(SizeType NewArrayMax)
	{
		if constexpr (TAllocatorTraits<AllocatorType>::SupportsElementAlignment)
		{
			return AllocatorInstance.CalculateSlackReserve(NewArrayMax, sizeof(ElementType), alignof(ElementType));
		}
		else
		{
			return AllocatorInstance.CalculateSlackReserve(NewArrayMax, sizeof(ElementType));
		}
	}

	FORCENOINLINE void ResizeGrow(SizeType OldNum)
	{
<<<<<<< HEAD
		ArrayMax = AllocatorCalculateSlackGrow(ArrayNum, ArrayMax);
=======
		SizeType LocalArrayNum = ArrayNum;

		// This should only happen when we've underflowed or overflowed SizeType in the caller
		if (LocalArrayNum < OldNum)
		{
			OnInvalidNum((USizeType)LocalArrayNum - (USizeType)OldNum);
		}
		ArrayMax = AllocatorCalculateSlackGrow(LocalArrayNum, ArrayMax);
>>>>>>> d731a049
		AllocatorResizeAllocation(OldNum, ArrayMax);
	}
	FORCENOINLINE void ResizeShrink()
	{
		const SizeType NewArrayMax = AllocatorCalculateSlackShrink(ArrayNum, ArrayMax);
		if (NewArrayMax != ArrayMax)
		{
			ArrayMax = NewArrayMax;
			check(ArrayMax >= ArrayNum);
			AllocatorResizeAllocation(ArrayNum, ArrayMax);
		}
	}
	FORCENOINLINE void ResizeTo(SizeType NewMax)
	{
		if (NewMax)
		{
			NewMax = AllocatorCalculateSlackReserve(NewMax);
		}
		if (NewMax != ArrayMax)
		{
			ArrayMax = NewMax;
			AllocatorResizeAllocation(ArrayNum, ArrayMax);
		}
	}
	FORCENOINLINE void ResizeForCopy(SizeType NewMax, SizeType PrevMax)
	{
		if (NewMax)
		{
			NewMax = AllocatorCalculateSlackReserve(NewMax);
		}
		if (NewMax > PrevMax)
		{
			AllocatorResizeAllocation(0, NewMax);
			ArrayMax = NewMax;
		}
		else
		{
			ArrayMax = PrevMax;
		}
	}


	/**
	 * Copies data from one array into this array. Uses the fast path if the
	 * data in question does not need a constructor.
	 *
	 * @param Source The source array to copy
	 * @param PrevMax The previous allocated size
	 */
	template <typename OtherElementType, typename OtherSizeType>
	void CopyToEmpty(const OtherElementType* OtherData, OtherSizeType OtherNum, SizeType PrevMax)
	{
		SizeType NewNum = (SizeType)OtherNum;
		checkf((OtherSizeType)NewNum == OtherNum, TEXT("Invalid number of elements to add to this array type: %lld"), (long long)NewNum);

		ArrayNum = NewNum;
		if (OtherNum || PrevMax)
		{
			ResizeForCopy(NewNum, PrevMax);
			ConstructItems<ElementType>(GetData(), OtherData, OtherNum);
		}
		else
		{
			ArrayMax = AllocatorInstance.GetInitialCapacity();
		}
	}

	/**
	 * Copies data from one array into this array. Uses the fast path if the
	 * data in question does not need a constructor.
	 *
	 * @param Source The source array to copy
	 * @param PrevMax The previous allocated size
	 * @param ExtraSlack Additional amount of memory to allocate at
	 *                   the end of the buffer. Counted in elements.
	 */
	template <typename OtherElementType, typename OtherSizeType>
	void CopyToEmptyWithSlack(const OtherElementType* OtherData, OtherSizeType OtherNum, SizeType PrevMax, SizeType ExtraSlack)
	{
		SizeType NewNum = (SizeType)OtherNum;
		checkf((OtherSizeType)NewNum == OtherNum, TEXT("Invalid number of elements to add to this array type: %lld"), (long long)NewNum);

		ArrayNum = NewNum;
		if (OtherNum || ExtraSlack || PrevMax)
		{
			USizeType NewMax = NewNum + ExtraSlack;

			// This should only happen when we've underflowed or overflowed SizeType
			if ((SizeType)NewMax < NewNum)
			{
				OnInvalidNum((USizeType)NewMax);
			}

			ResizeForCopy(NewNum + ExtraSlack, PrevMax);
			ConstructItems<ElementType>(GetData(), OtherData, OtherNum);
		}
		else
		{
			ArrayMax = AllocatorInstance.GetInitialCapacity();
		}
	}

protected:

	template<typename ElementType, typename AllocatorType>
	friend class TIndirectArray;

	ElementAllocatorType AllocatorInstance;
	SizeType             ArrayNum;
	SizeType             ArrayMax;

private:
	template<bool bFreezeMemoryImage, typename Dummy=void>
	struct TSupportsFreezeMemoryImageHelper
	{
		static void WriteMemoryImage(FMemoryImageWriter& Writer, const TArray&)
		{
			// Writing non-freezable TArray is only supported for 64-bit target for now
			// Would need complete layout macros for all allocator types in order to properly write (empty) 32bit versions
			check(Writer.Is64BitTarget());
			Writer.WriteBytes(TArray());
		}

		static void CopyUnfrozen(const FMemoryUnfreezeContent& Context, const TArray&, void* Dst) { new(Dst) TArray(); }
		static void AppendHash(const FPlatformTypeLayoutParameters& LayoutParams, FSHA1& Hasher) {}
		static void ToString(const FPlatformTypeLayoutParameters& LayoutParams, FMemoryToStringContext& OutContext, const TArray& Object) {}
	};

	template<typename Dummy>
	struct TSupportsFreezeMemoryImageHelper<true, Dummy>
	{
		static void WriteMemoryImage(FMemoryImageWriter& Writer, const TArray& Object)
		{
			Object.AllocatorInstance.WriteMemoryImage(Writer, StaticGetTypeLayoutDesc<ElementType>(), Object.ArrayNum);
			Writer.WriteBytes(Object.ArrayNum);
			Writer.WriteBytes(Object.ArrayNum);
		}
		static void CopyUnfrozen(const FMemoryUnfreezeContent& Context, const TArray& Object, void* Dst)
		{
			TArray* DstArray = new(Dst) TArray();
			DstArray->SetNumZeroed(Object.ArrayNum);
			Object.AllocatorInstance.CopyUnfrozen(Context, StaticGetTypeLayoutDesc<ElementType>(), Object.ArrayNum, DstArray->GetData());
		}
		static void AppendHash(const FPlatformTypeLayoutParameters& LayoutParams, FSHA1& Hasher)
		{
			Freeze::AppendHash(StaticGetTypeLayoutDesc<ElementType>(), LayoutParams, Hasher);
		}
		static void ToString(const FPlatformTypeLayoutParameters& LayoutParams, FMemoryToStringContext& OutContext, const TArray& Object)
		{
			Object.AllocatorInstance.ToString(StaticGetTypeLayoutDesc<ElementType>(), Object.ArrayNum, Object.ArrayMax, LayoutParams, OutContext);
		}
	};

public:
	void WriteMemoryImage(FMemoryImageWriter& Writer) const
	{
		static constexpr bool bSupportsFreezeMemoryImage = TAllocatorTraits<AllocatorType>::SupportsFreezeMemoryImage && THasTypeLayout<ElementType>::Value;
		TSupportsFreezeMemoryImageHelper<bSupportsFreezeMemoryImage>::WriteMemoryImage(Writer, *this);
	}

	void CopyUnfrozen(const FMemoryUnfreezeContent& Context, void* Dst) const
	{
		static constexpr bool bSupportsFreezeMemoryImage = TAllocatorTraits<AllocatorType>::SupportsFreezeMemoryImage && THasTypeLayout<ElementType>::Value;
		TSupportsFreezeMemoryImageHelper<bSupportsFreezeMemoryImage>::CopyUnfrozen(Context, *this, Dst);
	}

	static void AppendHash(const FPlatformTypeLayoutParameters& LayoutParams, FSHA1& Hasher)
	{
		static constexpr bool bSupportsFreezeMemoryImage = TAllocatorTraits<AllocatorType>::SupportsFreezeMemoryImage && THasTypeLayout<ElementType>::Value;
		TSupportsFreezeMemoryImageHelper<bSupportsFreezeMemoryImage>::AppendHash(LayoutParams, Hasher);
	}

	void ToString(const FPlatformTypeLayoutParameters& LayoutParams, FMemoryToStringContext& OutContext) const
	{
		static constexpr bool bSupportsFreezeMemoryImage = TAllocatorTraits<AllocatorType>::SupportsFreezeMemoryImage && THasTypeLayout<ElementType>::Value;
		TSupportsFreezeMemoryImageHelper<bSupportsFreezeMemoryImage>::ToString(LayoutParams, OutContext, *this);
	}

	/**
	* Implicit heaps
	*/
public:
	/** 
	 * Builds an implicit heap from the array.
	 *
	 * @param Predicate Predicate class instance.
	 *
	 * @note: If your array contains raw pointers, they will be automatically dereferenced during heapification.
	 *        Therefore, your predicate will be passed references rather than pointers.
	 *        The auto-dereferencing behavior does not occur with smart pointers.
	 */
	template <class PREDICATE_CLASS>
	FORCEINLINE void Heapify(const PREDICATE_CLASS& Predicate)
	{
		TDereferenceWrapper<ElementType, PREDICATE_CLASS> PredicateWrapper(Predicate);
		Algo::Heapify(*this, PredicateWrapper);
	}

	/**
	 * Builds an implicit heap from the array. Assumes < operator is defined
	 * for the template type.
	 *
	 * @note: If your array contains raw pointers, they will be automatically dereferenced during heapification.
	 *        Therefore, your array will be heapified by the values being pointed to, rather than the pointers' values.
	 *        The auto-dereferencing behavior does not occur with smart pointers.
	 */
	void Heapify()
	{
		Heapify(TLess<ElementType>());
	}

	/** 
	 * Adds a new element to the heap.
	 *
	 * @param InItem Item to be added.
	 * @param Predicate Predicate class instance.
	 * @return The index of the new element.
	 *
	 * @note: If your array contains raw pointers, they will be automatically dereferenced during heapification.
	 *        Therefore, your predicate will be passed references rather than pointers.
	 *        The auto-dereferencing behavior does not occur with smart pointers.
	 */
	template <class PREDICATE_CLASS>
	SizeType HeapPush(ElementType&& InItem, const PREDICATE_CLASS& Predicate)
	{
		// Add at the end, then sift up
		Add(MoveTempIfPossible(InItem));
		TDereferenceWrapper<ElementType, PREDICATE_CLASS> PredicateWrapper(Predicate);
		SizeType Result = AlgoImpl::HeapSiftUp(GetData(), 0, Num() - 1, FIdentityFunctor(), PredicateWrapper);

		return Result;
	}

	/** 
	 * Adds a new element to the heap.
	 *
	 * @param InItem Item to be added.
	 * @param Predicate Predicate class instance.
	 * @return The index of the new element.
	 *
	 * @note: If your array contains raw pointers, they will be automatically dereferenced during heapification.
	 *        Therefore, your predicate will be passed references rather than pointers.
	 *        The auto-dereferencing behavior does not occur with smart pointers.
	 */
	template <class PREDICATE_CLASS>
	SizeType HeapPush(const ElementType& InItem, const PREDICATE_CLASS& Predicate)
	{
		// Add at the end, then sift up
		Add(InItem);
		TDereferenceWrapper<ElementType, PREDICATE_CLASS> PredicateWrapper(Predicate);
		SizeType Result = AlgoImpl::HeapSiftUp(GetData(), 0, Num() - 1, FIdentityFunctor(), PredicateWrapper);

		return Result;
	}

	/** 
	 * Adds a new element to the heap. Assumes < operator is defined for the
	 * template type.
	 *
	 * @param InItem Item to be added.
	 * @return The index of the new element.
	 *
	 * @note: If your array contains raw pointers, they will be automatically dereferenced during heapification.
	 *        Therefore, your array will be heapified by the values being pointed to, rather than the pointers' values.
	 *        The auto-dereferencing behavior does not occur with smart pointers.
	 */
	SizeType HeapPush(ElementType&& InItem)
	{
		return HeapPush(MoveTempIfPossible(InItem), TLess<ElementType>());
	}

	/** 
	 * Adds a new element to the heap. Assumes < operator is defined for the
	 * template type.
	 *
	 * @param InItem Item to be added.
	 * @return The index of the new element.
	 *
	 * @note: If your array contains raw pointers, they will be automatically dereferenced during heapification.
	 *        Therefore, your array will be heapified by the values being pointed to, rather than the pointers' values.
	 *        The auto-dereferencing behavior does not occur with smart pointers.
	 */
	SizeType HeapPush(const ElementType& InItem)
	{
		return HeapPush(InItem, TLess<ElementType>());
	}

	/** 
	 * Removes the top element from the heap.
	 *
	 * @param OutItem The removed item.
	 * @param Predicate Predicate class instance.
	 *
	 * @note: If your array contains raw pointers, they will be automatically dereferenced during heapification.
	 *        Therefore, your predicate will be passed references rather than pointers.
	 *        The auto-dereferencing behavior does not occur with smart pointers.
	 */
	template <class PREDICATE_CLASS>
	void HeapPop(ElementType& OutItem, const PREDICATE_CLASS& Predicate, bool bAllowShrinking = true)
	{
		OutItem = MoveTemp((*this)[0]);
		RemoveAtSwap(0, 1, bAllowShrinking);

		TDereferenceWrapper< ElementType, PREDICATE_CLASS> PredicateWrapper(Predicate);
		AlgoImpl::HeapSiftDown(GetData(), 0, Num(), FIdentityFunctor(), PredicateWrapper);
	}

	/** 
	 * Removes the top element from the heap. Assumes < operator is defined for
	 * the template type.
	 *
	 * @param OutItem The removed item.
	 * @param bAllowShrinking (Optional) Tells if this call can shrink the array allocation if suitable after the pop. Default is true.
	 *
	 * @note: If your array contains raw pointers, they will be automatically dereferenced during heapification.
	 *        Therefore, your array will be heapified by the values being pointed to, rather than the pointers' values.
	 *        The auto-dereferencing behavior does not occur with smart pointers.
	 */
	void HeapPop(ElementType& OutItem, bool bAllowShrinking = true)
	{
		HeapPop(OutItem, TLess<ElementType>(), bAllowShrinking);
	}

	/**
	 * Verifies the heap.
	 *
	 * @param Predicate Predicate class instance.
	 */
	template <class PREDICATE_CLASS>
	void VerifyHeap(const PREDICATE_CLASS& Predicate)
	{
		check(Algo::IsHeap(*this, Predicate));
	}

	/** 
	 * Removes the top element from the heap.
	 *
	 * @param Predicate Predicate class instance.
	 * @param bAllowShrinking (Optional) Tells if this call can shrink the array allocation if suitable after the discard. Default is true.
	 *
	 * @note: If your array contains raw pointers, they will be automatically dereferenced during heapification.
	 *        Therefore, your predicate will be passed references rather than pointers.
	 *        The auto-dereferencing behavior does not occur with smart pointers.
	 */
	template <class PREDICATE_CLASS>
	void HeapPopDiscard(const PREDICATE_CLASS& Predicate, bool bAllowShrinking = true)
	{
		RemoveAtSwap(0, 1, bAllowShrinking);
		TDereferenceWrapper< ElementType, PREDICATE_CLASS> PredicateWrapper(Predicate);
		AlgoImpl::HeapSiftDown(GetData(), 0, Num(), FIdentityFunctor(), PredicateWrapper);
	}

	/** 
	 * Removes the top element from the heap. Assumes < operator is defined for the template type.
	 *
	 * @param bAllowShrinking (Optional) Tells if this call can shrink the array
	 *		allocation if suitable after the discard. Default is true.
	 *
	 * @note: If your array contains raw pointers, they will be automatically dereferenced during heapification.
	 *        Therefore, your array will be heapified by the values being pointed to, rather than the pointers' values.
	 *        The auto-dereferencing behavior does not occur with smart pointers.
	 */
	void HeapPopDiscard(bool bAllowShrinking = true)
	{
		HeapPopDiscard(TLess<ElementType>(), bAllowShrinking);
	}

	/** 
	 * Returns the top element from the heap (does not remove the element).
	 *
	 * Const version.
	 *
	 * @returns The reference to the top element from the heap.
	 */
	const ElementType& HeapTop() const
	{
		return (*this)[0];
	}

	/** 
	 * Returns the top element from the heap (does not remove the element).
	 *
	 * @returns The reference to the top element from the heap.
	 */
	ElementType& HeapTop()
	{
		return (*this)[0];
	}

	/**
	 * Removes an element from the heap.
	 *
	 * @param Index Position at which to remove item.
	 * @param Predicate Predicate class instance.
	 * @param bAllowShrinking (Optional) Tells if this call can shrink the array allocation
	 *		if suitable after the remove (default = true).
	 *
	 * @note: If your array contains raw pointers, they will be automatically dereferenced during heapification.
	 *        Therefore, your predicate will be passed references rather than pointers.
	 *        The auto-dereferencing behavior does not occur with smart pointers.
	 */
	template <class PREDICATE_CLASS>
	void HeapRemoveAt(SizeType Index, const PREDICATE_CLASS& Predicate, bool bAllowShrinking = true)
	{
		RemoveAtSwap(Index, 1, bAllowShrinking);

		TDereferenceWrapper< ElementType, PREDICATE_CLASS> PredicateWrapper(Predicate);
		AlgoImpl::HeapSiftDown(GetData(), Index, Num(), FIdentityFunctor(), PredicateWrapper);
		AlgoImpl::HeapSiftUp(GetData(), 0, FPlatformMath::Min(Index, Num() - 1), FIdentityFunctor(), PredicateWrapper);
	}

	/**
	 * Removes an element from the heap. Assumes < operator is defined for the template type.
	 *
	 * @param Index Position at which to remove item.
	 * @param bAllowShrinking (Optional) Tells if this call can shrink the array allocation
	 *		if suitable after the remove (default = true).
	 *
	 * @note: If your array contains raw pointers, they will be automatically dereferenced during heapification.
	 *        Therefore, your array will be heapified by the values being pointed to, rather than the pointers' values.
	 *        The auto-dereferencing behavior does not occur with smart pointers.
	 */
	void HeapRemoveAt(SizeType Index, bool bAllowShrinking = true)
	{
		HeapRemoveAt(Index, TLess< ElementType >(), bAllowShrinking);
	}

	/**
	 * Performs heap sort on the array.
	 *
	 * @param Predicate Predicate class instance.
	 *
	 * @note: If your array contains raw pointers, they will be automatically dereferenced during heapification.
	 *        Therefore, your predicate will be passed references rather than pointers.
	 *        The auto-dereferencing behavior does not occur with smart pointers.
	 */
	template <class PREDICATE_CLASS>
	void HeapSort(const PREDICATE_CLASS& Predicate)
	{
		TDereferenceWrapper<ElementType, PREDICATE_CLASS> PredicateWrapper(Predicate);
		Algo::HeapSort(*this, PredicateWrapper);
	}

	/**
	 * Performs heap sort on the array. Assumes < operator is defined for the
	 * template type.
	 *
	 * @note: If your array contains raw pointers, they will be automatically dereferenced during heapification.
	 *        Therefore, your array will be heapified by the values being pointed to, rather than the pointers' values.
	 *        The auto-dereferencing behavior does not occur with smart pointers.
	 */
	void HeapSort()
	{
		HeapSort(TLess<ElementType>());
	}

	const ElementAllocatorType& GetAllocatorInstance() const { return AllocatorInstance; }
	ElementAllocatorType& GetAllocatorInstance() { return AllocatorInstance; }
};


namespace Freeze
{
	template<typename T, typename AllocatorType>
	void IntrinsicWriteMemoryImage(FMemoryImageWriter& Writer, const TArray<T, AllocatorType>& Object, const FTypeLayoutDesc&)
	{
		Object.WriteMemoryImage(Writer);
	}

	template<typename T, typename AllocatorType>
	uint32 IntrinsicUnfrozenCopy(const FMemoryUnfreezeContent& Context, const TArray<T, AllocatorType>& Object, void* OutDst)
	{
		Object.CopyUnfrozen(Context, OutDst);
		return sizeof(Object);
	}

	template<typename T, typename AllocatorType>
	uint32 IntrinsicAppendHash(const TArray<T, AllocatorType>* DummyObject, const FTypeLayoutDesc& TypeDesc, const FPlatformTypeLayoutParameters& LayoutParams, FSHA1& Hasher)
	{
		return AppendHashForNameAndSize(TypeDesc.Name, sizeof(TArray<T, AllocatorType>), Hasher);
	}

	template<typename T, typename AllocatorType>
	uint32 IntrinsicGetTargetAlignment(const TArray<T, AllocatorType>* DummyObject, const FTypeLayoutDesc& TypeDesc, const FPlatformTypeLayoutParameters& LayoutParams)
	{
		// Assume alignment of array is drive by pointer
		return FMath::Min(8u, LayoutParams.MaxFieldAlignment);
	}

	template<typename T, typename AllocatorType>
	void IntrinsicToString(const TArray<T, AllocatorType>& Object, const FTypeLayoutDesc& TypeDesc, const FPlatformTypeLayoutParameters& LayoutParams, FMemoryToStringContext& OutContext)
	{
		Object.ToString(LayoutParams, OutContext);
	}
}

DECLARE_TEMPLATE_INTRINSIC_TYPE_LAYOUT((template <typename T, typename AllocatorType>), (TArray<T, AllocatorType>));

template <typename InElementType, typename AllocatorType>
struct TIsZeroConstructType<TArray<InElementType, AllocatorType>>
{
	enum { Value = TAllocatorTraits<AllocatorType>::IsZeroConstruct };
};

template <typename InElementType, typename AllocatorType>
struct TContainerTraits<TArray<InElementType, AllocatorType> > : public TContainerTraitsBase<TArray<InElementType, AllocatorType> >
{
	static_assert(TAllocatorTraits<AllocatorType>::SupportsMove, "TArray no longer supports move-unaware allocators");
	enum { MoveWillEmptyContainer = TAllocatorTraits<AllocatorType>::SupportsMove };
};

template <typename T, typename AllocatorType>
struct TIsContiguousContainer<TArray<T, AllocatorType>>
{
	enum { Value = true };
};

/**
 * Traits class which determines whether or not a type is a TArray.
 */
template <typename T> struct TIsTArray { enum { Value = false }; };

template <typename InElementType, typename InAllocatorType> struct TIsTArray<               TArray<InElementType, InAllocatorType>> { enum { Value = true }; };
template <typename InElementType, typename InAllocatorType> struct TIsTArray<const          TArray<InElementType, InAllocatorType>> { enum { Value = true }; };
template <typename InElementType, typename InAllocatorType> struct TIsTArray<      volatile TArray<InElementType, InAllocatorType>> { enum { Value = true }; };
template <typename InElementType, typename InAllocatorType> struct TIsTArray<const volatile TArray<InElementType, InAllocatorType>> { enum { Value = true }; };


//
// Array operator news.
//
template <typename T,typename AllocatorType> void* operator new( size_t Size, TArray<T,AllocatorType>& Array )
{
	check(Size == sizeof(T));
	const auto Index = Array.AddUninitialized();
	return &Array[Index];
}
template <typename T,typename AllocatorType> void* operator new( size_t Size, TArray<T,AllocatorType>& Array, typename TArray<T, AllocatorType>::SizeType Index )
{
	check(Size == sizeof(T));
	Array.InsertUninitialized(Index);
	return &Array[Index];
}<|MERGE_RESOLUTION|>--- conflicted
+++ resolved
@@ -3013,9 +3013,6 @@
 
 	FORCENOINLINE void ResizeGrow(SizeType OldNum)
 	{
-<<<<<<< HEAD
-		ArrayMax = AllocatorCalculateSlackGrow(ArrayNum, ArrayMax);
-=======
 		SizeType LocalArrayNum = ArrayNum;
 
 		// This should only happen when we've underflowed or overflowed SizeType in the caller
@@ -3024,7 +3021,6 @@
 			OnInvalidNum((USizeType)LocalArrayNum - (USizeType)OldNum);
 		}
 		ArrayMax = AllocatorCalculateSlackGrow(LocalArrayNum, ArrayMax);
->>>>>>> d731a049
 		AllocatorResizeAllocation(OldNum, ArrayMax);
 	}
 	FORCENOINLINE void ResizeShrink()
