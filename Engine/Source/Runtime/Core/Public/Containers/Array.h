// Copyright Epic Games, Inc. All Rights Reserved.

#pragma once

#include "CoreTypes.h"
#include "Misc/AssertionMacros.h"
#include "HAL/UnrealMemory.h"
#include "Templates/AreTypesEqual.h"
#include "Templates/IsSigned.h"
#include "Templates/UnrealTypeTraits.h"
#include "Templates/UnrealTemplate.h"
#include "Containers/ContainerAllocationPolicies.h"
#include "Containers/ContainerElementTypeCompatibility.h"
#include "Serialization/Archive.h"
#include "Serialization/MemoryImageWriter.h"

#include "Algo/Heapify.h"
#include "Algo/HeapSort.h"
#include "Algo/IsHeap.h"
#include "Algo/Impl/BinaryHeap.h"
#include "Templates/AndOrNot.h"
#include "Templates/IdentityFunctor.h"
#include "Templates/Invoke.h"
#include "Templates/Less.h"
#include "Templates/ChooseClass.h"
#include "Templates/Sorting.h"
#include "Templates/AlignmentTemplates.h"
#include "Templates/IsConstructible.h"
<<<<<<< HEAD

#include <type_traits>
=======
>>>>>>> 6bbb88c8

#include <type_traits>

#if UE_BUILD_SHIPPING || UE_BUILD_TEST
	#define TARRAY_RANGED_FOR_CHECKS 0
#else
	#define TARRAY_RANGED_FOR_CHECKS 1
#endif

template <typename T> struct TCanBulkSerialize { enum { Value = false }; };
template<> struct TCanBulkSerialize<unsigned int> { enum { Value = true }; };
template<> struct TCanBulkSerialize<unsigned short> { enum { Value = true }; };
template<> struct TCanBulkSerialize<int> { enum { Value = true }; };

// Forward declarations

template <typename T, typename AllocatorType> inline void* operator new(size_t Size, TArray<T, AllocatorType>& Array);
template <typename T, typename AllocatorType> inline void* operator new(size_t Size, TArray<T, AllocatorType>& Array, typename TArray<T, AllocatorType>::SizeType Index);

/**
 * Generic iterator which can operate on types that expose the following:
 * - A type called ElementType representing the contained type.
 * - A method SizeType Num() const that returns the number of items in the container.
 * - A method bool IsValidIndex(SizeType index) which returns whether a given index is valid in the container.
 * - A method T& operator\[\](SizeType index) which returns a reference to a contained object by index.
 * - A method void RemoveAt(SizeType index) which removes the element at index
 */
template< typename ContainerType, typename ElementType, typename SizeType>
class TIndexedContainerIterator
{
public:
	TIndexedContainerIterator(ContainerType& InContainer, SizeType StartIndex = 0)
		: Container(InContainer)
		, Index    (StartIndex)
	{
	}

	/** Advances iterator to the next element in the container. */
	TIndexedContainerIterator& operator++()
	{
		++Index;
		return *this;
	}
	TIndexedContainerIterator operator++(int)
	{
		TIndexedContainerIterator Tmp(*this);
		++Index;
		return Tmp;
	}

	/** Moves iterator to the previous element in the container. */
	TIndexedContainerIterator& operator--()
	{
		--Index;
		return *this;
	}
	TIndexedContainerIterator operator--(int)
	{
		TIndexedContainerIterator Tmp(*this);
		--Index;
		return Tmp;
	}

	/** iterator arithmetic support */
	TIndexedContainerIterator& operator+=(SizeType Offset)
	{
		Index += Offset;
		return *this;
	}

	TIndexedContainerIterator operator+(SizeType Offset) const
	{
		TIndexedContainerIterator Tmp(*this);
		return Tmp += Offset;
	}

	TIndexedContainerIterator& operator-=(SizeType Offset)
	{
		return *this += -Offset;
	}

	TIndexedContainerIterator operator-(SizeType Offset) const
	{
		TIndexedContainerIterator Tmp(*this);
		return Tmp -= Offset;
	}

	ElementType& operator* () const
	{
		return Container[ Index ];
	}

	ElementType* operator->() const
	{
		return &Container[ Index ];
	}

	/** conversion to "bool" returning true if the iterator has not reached the last element. */
	FORCEINLINE explicit operator bool() const
	{
		return Container.IsValidIndex(Index);
	}

	/** Returns an index to the current element. */
	SizeType GetIndex() const
	{
		return Index;
	}

	/** Resets the iterator to the first element. */
	void Reset()
	{
		Index = 0;
	}

	/** Sets the iterator to one past the last element. */
	void SetToEnd()
	{
		Index = Container.Num();
	}
	
	/** Removes current element in array. This invalidates the current iterator value and it must be incremented */
	void RemoveCurrent()
	{
		Container.RemoveAt(Index);
		Index--;
	}

	FORCEINLINE friend bool operator==(const TIndexedContainerIterator& Lhs, const TIndexedContainerIterator& Rhs) { return &Lhs.Container == &Rhs.Container && Lhs.Index == Rhs.Index; }
	FORCEINLINE friend bool operator!=(const TIndexedContainerIterator& Lhs, const TIndexedContainerIterator& Rhs) { return &Lhs.Container != &Rhs.Container || Lhs.Index != Rhs.Index; }

private:

	ContainerType& Container;
	SizeType      Index;
};


/** operator + */
template <typename ContainerType, typename ElementType, typename SizeType>
FORCEINLINE TIndexedContainerIterator<ContainerType, ElementType, SizeType> operator+(SizeType Offset, TIndexedContainerIterator<ContainerType, ElementType, SizeType> RHS)
{
	return RHS + Offset;
}


#if TARRAY_RANGED_FOR_CHECKS
	/**
	 * Pointer-like iterator type for ranged-for loops which checks that the
	 * container hasn't been resized during iteration.
	 */
	template <typename ElementType, typename SizeType>
	struct TCheckedPointerIterator
	{
		// This iterator type only supports the minimal functionality needed to support
		// C++ ranged-for syntax.  For example, it does not provide post-increment ++ nor ==.
		//
		// We do add an operator-- to help FString implementation

		explicit TCheckedPointerIterator(const SizeType& InNum, ElementType* InPtr)
			: Ptr       (InPtr)
			, CurrentNum(InNum)
			, InitialNum(InNum)
		{
		}

		FORCEINLINE ElementType& operator*() const
		{
			return *Ptr;
		}

		FORCEINLINE TCheckedPointerIterator& operator++()
		{
			++Ptr;
			return *this;
		}

		FORCEINLINE TCheckedPointerIterator& operator--()
		{
			--Ptr;
			return *this;
		}

	private:
		ElementType*    Ptr;
		const SizeType& CurrentNum;
		SizeType        InitialNum;

		FORCEINLINE friend bool operator!=(const TCheckedPointerIterator& Lhs, const TCheckedPointerIterator& Rhs)
		{
			// We only need to do the check in this operator, because no other operator will be
			// called until after this one returns.
			//
			// Also, we should only need to check one side of this comparison - if the other iterator isn't
			// even from the same array then the compiler has generated bad code.
			ensureMsgf(Lhs.CurrentNum == Lhs.InitialNum, TEXT("Array has changed during ranged-for iteration!"));
			return Lhs.Ptr != Rhs.Ptr;
		}
	};
#endif


template <typename ElementType, typename IteratorType>
struct TDereferencingIterator
{
	explicit TDereferencingIterator(IteratorType InIter)
		: Iter(InIter)
	{
	}

	FORCEINLINE ElementType& operator*() const
	{
		return *(ElementType*)*Iter;
	}

	FORCEINLINE TDereferencingIterator& operator++()
	{
		++Iter;
		return *this;
	}

private:
	IteratorType Iter;

	FORCEINLINE friend bool operator!=(const TDereferencingIterator& Lhs, const TDereferencingIterator& Rhs)
	{
		return Lhs.Iter != Rhs.Iter;
	}
};

namespace UE4Array_Private
{
	template <typename FromArrayType, typename ToArrayType>
	struct TCanMoveTArrayPointersBetweenArrayTypes
	{
		typedef typename FromArrayType::AllocatorType FromAllocatorType;
		typedef typename ToArrayType  ::AllocatorType ToAllocatorType;
		typedef typename FromArrayType::ElementType   FromElementType;
		typedef typename ToArrayType  ::ElementType   ToElementType;

		enum
		{
			Value =
				TOr<TAreTypesEqual<FromAllocatorType, ToAllocatorType>, TCanMoveBetweenAllocators<FromAllocatorType, ToAllocatorType>>::Value && // Allocators must be equal or move-compatible
				TContainerTraits<FromArrayType>::MoveWillEmptyContainer &&   // A move must be allowed to leave the source array empty
				(
					TAreTypesEqual         <ToElementType, FromElementType>::Value || // The element type of the container must be the same, or...
					TIsBitwiseConstructible<ToElementType, FromElementType>::Value    // ... the element type of the source container must be bitwise constructible from the element type in the destination container
				)
		};
	};

	// Assume elements are compatible with themselves - avoids problems with generated copy
	// constuctors of arrays of forwarded types, e.g.:
	//
	// struct FThing;
	//
	// struct FOuter
	// {
	//     TArray<FThing> Arr; // this will cause errors without this workaround
	// };
	//
	// This should be changed to use std::disjunction and std::is_constructible, and the usage
	// changed to use ::value instead of ::Value, when std::disjunction (C++17) is available everywhere.
	template <typename DestType, typename SourceType>
	using TArrayElementsAreCompatible = TOrValue<std::is_same<DestType, std::decay_t<DestType>>::value, TIsConstructible<DestType, SourceType>>;
}


/**
 * Templated dynamic array
 *
 * A dynamically sized array of typed elements.  Makes the assumption that your elements are relocate-able; 
 * i.e. that they can be transparently moved to new memory without a copy constructor.  The main implication 
 * is that pointers to elements in the TArray may be invalidated by adding or removing other elements to the array. 
 * Removal of elements is O(N) and invalidates the indices of subsequent elements.
 *
 * Caution: as noted below some methods are not safe for element types that require constructors.
 *
 **/
template<typename InElementType, typename InAllocatorType>
class TArray
{
	template <typename OtherInElementType, typename OtherAllocator>
	friend class TArray;

public:
	typedef typename InAllocatorType::SizeType SizeType;
	typedef InElementType ElementType;
	typedef InAllocatorType AllocatorType;

	UE_DEPRECATED(5.0, "TArray::Allocator type is deprecated, please use TArray::AllocatorType instead.")
	typedef InAllocatorType Allocator;

	typedef typename TChooseClass<
		AllocatorType::NeedsElementType,
		typename AllocatorType::template ForElementType<ElementType>,
		typename AllocatorType::ForAnyElementType
	>::Result ElementAllocatorType;

	static_assert(TIsSigned<SizeType>::Value, "TArray only supports signed index types");

	/**
	 * Constructor, initializes element number counters.
	 */
	FORCEINLINE TArray()
		: ArrayNum(0)
		, ArrayMax(AllocatorInstance.GetInitialCapacity())
	{}

	/**
	 * Constructor from a raw array of elements.
	 *
	 * @param Ptr   A pointer to an array of elements to copy.
	 * @param Count The number of elements to copy from Ptr.
	 * @see Append
	 */
	FORCEINLINE TArray(const ElementType* Ptr, SizeType Count)
	{
		check(Ptr != nullptr || Count == 0);

		CopyToEmpty(Ptr, Count, 0, 0);
	}

	template <typename OtherElementType, typename OtherSizeType>
	explicit TArray(const TArrayView<OtherElementType, OtherSizeType>& Other);

	/**
	 * Initializer list constructor
	 */
	TArray(std::initializer_list<InElementType> InitList)
	{
		// This is not strictly legal, as std::initializer_list's iterators are not guaranteed to be pointers, but
		// this appears to be the case on all of our implementations.  Also, if it's not true on a new implementation,
		// it will fail to compile rather than behave badly.
		CopyToEmpty(InitList.begin(), (SizeType)InitList.size(), 0, 0);
	}

	/**
	 * Copy constructor with changed allocator. Use the common routine to perform the copy.
	 *
	 * @param Other The source array to copy.
	 */
	template <
		typename OtherElementType,
		typename OtherAllocator,
		std::enable_if_t<UE4Array_Private::TArrayElementsAreCompatible<ElementType, const OtherElementType&>::Value>* = nullptr
	>
	FORCEINLINE explicit TArray(const TArray<OtherElementType, OtherAllocator>& Other)
	{
		CopyToEmpty(Other.GetData(), Other.Num(), 0, 0);
	}

	/**
	 * Copy constructor. Use the common routine to perform the copy.
	 *
	 * @param Other The source array to copy.
	 */
	FORCEINLINE TArray(const TArray& Other)
	{
		CopyToEmpty(Other.GetData(), Other.Num(), 0, 0);
	}

	/**
	 * Copy constructor. Use the common routine to perform the copy.
	 *
	 * @param Other The source array to copy.
	 * @param ExtraSlack Tells how much extra memory should be preallocated
	 *                   at the end of the array in the number of elements.
	 */
	FORCEINLINE TArray(const TArray& Other, SizeType ExtraSlack)
	{
		CopyToEmpty(Other.GetData(), Other.Num(), 0, ExtraSlack);
	}

	/**
	 * Initializer list assignment operator. First deletes all currently contained elements
	 * and then copies from initializer list.
	 *
	 * @param InitList The initializer_list to copy from.
	 */
	TArray& operator=(std::initializer_list<InElementType> InitList)
	{
		DestructItems(GetData(), ArrayNum);
		// This is not strictly legal, as std::initializer_list's iterators are not guaranteed to be pointers, but
		// this appears to be the case on all of our implementations.  Also, if it's not true on a new implementation,
		// it will fail to compile rather than behave badly.
		CopyToEmpty(InitList.begin(), (SizeType)InitList.size(), ArrayMax, 0);
		return *this;
	}

	/**
	 * Assignment operator. First deletes all currently contained elements
	 * and then copies from other array.
	 *
	 * AllocatorType changing version.
	 *
	 * @param Other The source array to assign from.
	 */
	template<typename OtherAllocatorType>
	TArray& operator=(const TArray<ElementType, OtherAllocatorType>& Other)
	{
		DestructItems(GetData(), ArrayNum);
		CopyToEmpty(Other.GetData(), Other.Num(), ArrayMax, 0);
		return *this;
	}

	/**
	 * Assignment operator. First deletes all currently contained elements
	 * and then copies from other array.
	 *
	 * @param Other The source array to assign from.
	 */
	TArray& operator=(const TArray& Other)
	{
		if (this != &Other)
		{
			DestructItems(GetData(), ArrayNum);
			CopyToEmpty(Other.GetData(), Other.Num(), ArrayMax, 0);
		}
		return *this;
	}

	template <typename OtherElementType, typename OtherSizeType>
	TArray& operator=(const TArrayView<OtherElementType, OtherSizeType>& Other);

private:
	/**
	 * Moves or copies array. Depends on the array type traits.
	 *
	 * This override moves.
	 *
	 * @param ToArray Array to move into.
	 * @param FromArray Array to move from.
	 */
	template <typename FromArrayType, typename ToArrayType>
	static FORCEINLINE std::enable_if_t<UE4Array_Private::TCanMoveTArrayPointersBetweenArrayTypes<FromArrayType, ToArrayType>::Value> MoveOrCopy(ToArrayType& ToArray, FromArrayType& FromArray, SizeType PrevMax)
	{
		using FromAllocatorType = typename FromArrayType::AllocatorType;
		using ToAllocatorType   = typename ToArrayType::AllocatorType;

		if constexpr (TCanMoveBetweenAllocators<FromAllocatorType, ToAllocatorType>::Value)
		{
			ToArray.AllocatorInstance.template MoveToEmptyFromOtherAllocator<FromAllocatorType>(FromArray.AllocatorInstance);
		}
		else
		{
			ToArray.AllocatorInstance.MoveToEmpty(FromArray.AllocatorInstance);
		}

		ToArray  .ArrayNum = FromArray.ArrayNum;
		ToArray  .ArrayMax = FromArray.ArrayMax;

		// Ensure the destination container could hold the source range (when the allocator size types shrink)
		checkf(ToArray.ArrayNum == FromArray.ArrayNum && ToArray.ArrayMax == FromArray.ArrayMax, TEXT("Data lost when moving to a container with a more constrained size type"));

		FromArray.ArrayNum = 0;
		FromArray.ArrayMax = FromArray.AllocatorInstance.GetInitialCapacity();
	}

	/**
	 * Moves or copies array. Depends on the array type traits.
	 *
	 * This override copies.
	 *
	 * @param ToArray Array to move into.
	 * @param FromArray Array to move from.
	 * @param ExtraSlack Tells how much extra memory should be preallocated
	 *                   at the end of the array in the number of elements.
	 */
	template <typename FromArrayType, typename ToArrayType>
	static FORCEINLINE std::enable_if_t<!UE4Array_Private::TCanMoveTArrayPointersBetweenArrayTypes<FromArrayType, ToArrayType>::Value> MoveOrCopy(ToArrayType& ToArray, FromArrayType& FromArray, SizeType PrevMax)
	{
		ToArray.CopyToEmpty(FromArray.GetData(), FromArray.Num(), PrevMax, 0);
	}

	/**
	 * Moves or copies array. Depends on the array type traits.
	 *
	 * This override moves.
	 *
	 * @param ToArray Array to move into.
	 * @param FromArray Array to move from.
	 * @param ExtraSlack Tells how much extra memory should be preallocated
	 *                   at the end of the array in the number of elements.
	 */
	template <typename FromArrayType, typename ToArrayType>
	static FORCEINLINE std::enable_if_t<UE4Array_Private::TCanMoveTArrayPointersBetweenArrayTypes<FromArrayType, ToArrayType>::Value> MoveOrCopyWithSlack(ToArrayType& ToArray, FromArrayType& FromArray, SizeType PrevMax, SizeType ExtraSlack)
	{
		MoveOrCopy(ToArray, FromArray, PrevMax);

		ToArray.Reserve(ToArray.ArrayNum + ExtraSlack);
	}

	/**
	 * Moves or copies array. Depends on the array type traits.
	 *
	 * This override copies.
	 *
	 * @param ToArray Array to move into.
	 * @param FromArray Array to move from.
	 * @param ExtraSlack Tells how much extra memory should be preallocated
	 *                   at the end of the array in the number of elements.
	 */
	template <typename FromArrayType, typename ToArrayType>
	static FORCEINLINE std::enable_if_t<!UE4Array_Private::TCanMoveTArrayPointersBetweenArrayTypes<FromArrayType, ToArrayType>::Value> MoveOrCopyWithSlack(ToArrayType& ToArray, FromArrayType& FromArray, SizeType PrevMax, SizeType ExtraSlack)
	{
		ToArray.CopyToEmpty(FromArray.GetData(), FromArray.Num(), PrevMax, ExtraSlack);
	}

public:
	/**
	 * Move constructor.
	 *
	 * @param Other Array to move from.
	 */
	FORCEINLINE TArray(TArray&& Other)
	{
		MoveOrCopy(*this, Other, 0);
	}

	/**
	 * Move constructor.
	 *
	 * @param Other Array to move from.
	 */
	template <
		typename OtherElementType,
		typename OtherAllocator,
		std::enable_if_t<UE4Array_Private::TArrayElementsAreCompatible<ElementType, OtherElementType&&>::Value>* = nullptr
	>
	FORCEINLINE explicit TArray(TArray<OtherElementType, OtherAllocator>&& Other)
	{
		MoveOrCopy(*this, Other, 0);
	}

	/**
	 * Move constructor.
	 *
	 * @param Other Array to move from.
	 * @param ExtraSlack Tells how much extra memory should be preallocated
	 *                   at the end of the array in the number of elements.
	 */
	template <
		typename OtherElementType,
		std::enable_if_t<UE4Array_Private::TArrayElementsAreCompatible<ElementType, OtherElementType&&>::Value>* = nullptr
	>
<<<<<<< HEAD
	TArray(TArray<OtherElementType, Allocator>&& Other, SizeType ExtraSlack)
=======
	TArray(TArray<OtherElementType, AllocatorType>&& Other, SizeType ExtraSlack)
>>>>>>> 6bbb88c8
	{
		// We don't implement move semantics for general OtherAllocators, as there's no way
		// to tell if they're compatible with the current one.  Probably going to be a pretty
		// rare requirement anyway.

		MoveOrCopyWithSlack(*this, Other, 0, ExtraSlack);
	}

	/**
	 * Move assignment operator.
	 *
	 * @param Other Array to assign and move from.
	 */
	TArray& operator=(TArray&& Other)
	{
		if (this != &Other)
		{
			DestructItems(GetData(), ArrayNum);
			MoveOrCopy(*this, Other, ArrayMax);
		}
		return *this;
	}

	/** Destructor. */
	~TArray()
	{
		#if UE_BUILD_DEBUG || UE_BUILD_DEVELOPMENT
		#if defined(_MSC_VER) && !defined(__clang__)	// Relies on MSVC-specific lazy template instantiation to support arrays of incomplete types
			// ensure that DebugGet gets instantiated.
			// this is done to ensure DebugGet is available for the debugger watch window
			//@todo it would be nice if we had a cleaner solution for DebugGet
			volatile const ElementType* Dummy = &DebugGet(0);
		#endif
		#endif
		
		DestructItems(GetData(), ArrayNum);

		// note ArrayNum, ArrayMax and data pointer are not invalidated
		// they are left unchanged and use-after-destruct will see them the same as before destruct
	}

	/**
	 * Helper function for returning a typed pointer to the first array entry.
	 *
	 * @returns Pointer to first array entry or nullptr if ArrayMax == 0.
	 */
	FORCEINLINE ElementType* GetData()
	{
		return (ElementType*)AllocatorInstance.GetAllocation();
	}

	/**
	 * Helper function for returning a typed pointer to the first array entry.
	 *
	 * @returns Pointer to first array entry or nullptr if ArrayMax == 0.
	 */
	FORCEINLINE const ElementType* GetData() const
	{
		return (const ElementType*)AllocatorInstance.GetAllocation();
	}

	/** 
	 * Helper function returning the size of the inner type.
	 *
	 * @returns Size in bytes of array type.
	 */
	FORCEINLINE uint32 GetTypeSize() const
	{
		return sizeof(ElementType);
	}

	/** 
	 * Helper function to return the amount of memory allocated by this
	 * container.
	 * Only returns the size of allocations made directly by the container, not the elements themselves.
	 *
	 * @returns Number of bytes allocated by this container.
	 */
	FORCEINLINE SIZE_T GetAllocatedSize(void) const
	{
		return AllocatorInstance.GetAllocatedSize(ArrayMax, sizeof(ElementType));
	}

	/**
	 * Returns the amount of slack in this array in elements.
	 *
	 * @see Num, Shrink
	 */
	FORCEINLINE SizeType GetSlack() const
	{
		return ArrayMax - ArrayNum;
	}

	/**
	 * Checks array invariants: if array size is greater than zero and less
	 * than maximum.
	 */
	FORCEINLINE void CheckInvariants() const
	{
		checkSlow((ArrayNum >= 0) & (ArrayMax >= ArrayNum)); // & for one branch
	}

	/**
	 * Checks if index is in array range.
	 *
	 * @param Index Index to check.
	 */
	FORCEINLINE void RangeCheck(SizeType Index) const
	{
		CheckInvariants();

		// Template property, branch will be optimized out
		if (AllocatorType::RequireRangeCheck)
		{
			checkf((Index >= 0) & (Index < ArrayNum),TEXT("Array index out of bounds: %i from an array of size %i"),Index,ArrayNum); // & for one branch
		}
	}

	/**
	 * Tests if index is valid, i.e. greater than or equal to zero, and less than the number of elements in the array.
	 *
	 * @param Index Index to test.
	 * @returns True if index is valid. False otherwise.
	 */
	FORCEINLINE bool IsValidIndex(SizeType Index) const
	{
		return Index >= 0 && Index < ArrayNum;
	}

	/**
	 * Returns true if the array is empty and contains no elements. 
	 *
	 * @returns True if the array is empty.
	 * @see Num
	 */
	bool IsEmpty() const
	{
		return ArrayNum == 0;
	}

	/**
	 * Returns number of elements in array.
	 *
	 * @returns Number of elements in array.
	 * @see GetSlack
	 */
	FORCEINLINE SizeType Num() const
	{
		return ArrayNum;
	}

	/**
	 * Returns maximum number of elements in array.
	 *
	 * @returns Maximum number of elements in array.
	 * @see GetSlack
	 */
	FORCEINLINE SizeType Max() const
	{
		return ArrayMax;
	}

	/**
	 * Array bracket operator. Returns reference to element at give index.
	 *
	 * @returns Reference to indexed element.
	 */
	FORCEINLINE ElementType& operator[](SizeType Index)
	{
		RangeCheck(Index);
		return GetData()[Index];
	}

	/**
	 * Array bracket operator. Returns reference to element at give index.
	 *
	 * Const version of the above.
	 *
	 * @returns Reference to indexed element.
	 */
	FORCEINLINE const ElementType& operator[](SizeType Index) const
	{
		RangeCheck(Index);
		return GetData()[Index];
	}

	/**
	 * Pops element from the array.
	 *
	 * @param bAllowShrinking If this call allows shrinking of the array during element remove.
	 * @returns Popped element.
	 */
	template<typename ET=InElementType>
	FORCEINLINE typename TEnableIf<!TIsAbstract<ET>::Value, ElementType>::Type Pop(bool bAllowShrinking = true)
	{
		RangeCheck(0);
		ElementType Result = MoveTempIfPossible(GetData()[ArrayNum - 1]);
		RemoveAt(ArrayNum - 1, 1, bAllowShrinking);
		return Result;
	}

	/**
	 * Pushes element into the array.
	 *
	 * @param Item Item to push.
	 */
	FORCEINLINE void Push(ElementType&& Item)
	{
		Add(MoveTempIfPossible(Item));
	}

	/**
	 * Pushes element into the array.
	 *
	 * Const ref version of the above.
	 *
	 * @param Item Item to push.
	 * @see Pop, Top
	 */
	FORCEINLINE void Push(const ElementType& Item)
	{
		Add(Item);
	}

	/**
	 * Returns the top element, i.e. the last one.
	 *
	 * @returns Reference to the top element.
	 * @see Pop, Push
	 */
	FORCEINLINE ElementType& Top()
	{
		return Last();
	}

	/**
	 * Returns the top element, i.e. the last one.
	 *
	 * Const version of the above.
	 *
	 * @returns Reference to the top element.
	 * @see Pop, Push
	 */
	FORCEINLINE const ElementType& Top() const
	{
		return Last();
	}

	/**
	 * Returns n-th last element from the array.
	 *
	 * @param IndexFromTheEnd (Optional) Index from the end of array (default = 0).
	 * @returns Reference to n-th last element from the array.
	 */
	FORCEINLINE ElementType& Last(SizeType IndexFromTheEnd = 0)
	{
		RangeCheck(ArrayNum - IndexFromTheEnd - 1);
		return GetData()[ArrayNum - IndexFromTheEnd - 1];
	}

	/**
	 * Returns n-th last element from the array.
	 *
	 * Const version of the above.
	 *
	 * @param IndexFromTheEnd (Optional) Index from the end of array (default = 0).
	 * @returns Reference to n-th last element from the array.
	 */
	FORCEINLINE const ElementType& Last(SizeType IndexFromTheEnd = 0) const
	{
		RangeCheck(ArrayNum - IndexFromTheEnd - 1);
		return GetData()[ArrayNum - IndexFromTheEnd - 1];
	}

	/**
	 * Shrinks the array's used memory to smallest possible to store elements currently in it.
	 *
	 * @see Slack
	 */
	FORCEINLINE void Shrink()
	{
		CheckInvariants();
		if (ArrayMax != ArrayNum)
		{
			ResizeTo(ArrayNum);
		}
	}

	/**
	 * Finds element within the array.
	 *
	 * @param Item Item to look for.
	 * @param Index Will contain the found index.
	 * @returns True if found. False otherwise.
	 * @see FindLast, FindLastByPredicate
	 */
	FORCEINLINE bool Find(const ElementType& Item, SizeType& Index) const
	{
		Index = this->Find(Item);
		return Index != INDEX_NONE;
	}

	/**
	 * Finds element within the array.
	 *
	 * @param Item Item to look for.
	 * @returns Index of the found element. INDEX_NONE otherwise.
	 * @see FindLast, FindLastByPredicate
	 */
	SizeType Find(const ElementType& Item) const
	{
		const ElementType* RESTRICT Start = GetData();
		for (const ElementType* RESTRICT Data = Start, *RESTRICT DataEnd = Data + ArrayNum; Data != DataEnd; ++Data)
		{
			if (*Data == Item)
			{
				return static_cast<SizeType>(Data - Start);
			}
		}
		return INDEX_NONE;
	}

	/**
	 * Finds element within the array starting from the end.
	 *
	 * @param Item Item to look for.
	 * @param Index Output parameter. Found index.
	 * @returns True if found. False otherwise.
	 * @see Find, FindLastByPredicate
	 */
	FORCEINLINE bool FindLast(const ElementType& Item, SizeType& Index) const
	{
		Index = this->FindLast(Item);
		return Index != INDEX_NONE;
	}

	/**
	 * Finds element within the array starting from the end.
	 *
	 * @param Item Item to look for.
	 * @returns Index of the found element. INDEX_NONE otherwise.
	 */
	SizeType FindLast(const ElementType& Item) const
	{
		for (const ElementType* RESTRICT Start = GetData(), *RESTRICT Data = Start + ArrayNum; Data != Start; )
		{
			--Data;
			if (*Data == Item)
			{
				return static_cast<SizeType>(Data - Start);
			}
		}
		return INDEX_NONE;
	}

	/**
	 * Searches an initial subrange of the array for the last occurrence of an element which matches the specified predicate.
	 *
	 * @param Pred Predicate taking array element and returns true if element matches search criteria, false otherwise.
	 * @param Count The number of elements from the front of the array through which to search.
	 * @returns Index of the found element. INDEX_NONE otherwise.
	 */
	template <typename Predicate>
	SizeType FindLastByPredicate(Predicate Pred, SizeType Count) const
	{
		check(Count >= 0 && Count <= this->Num());
		for (const ElementType* RESTRICT Start = GetData(), *RESTRICT Data = Start + Count; Data != Start; )
		{
			--Data;
			if (::Invoke(Pred, *Data))
			{
				return static_cast<SizeType>(Data - Start);
			}
		}
		return INDEX_NONE;
	}

	/**
	 * Searches the array for the last occurrence of an element which matches the specified predicate.
	 *
	 * @param Pred Predicate taking array element and returns true if element matches search criteria, false otherwise.
	 * @returns Index of the found element. INDEX_NONE otherwise.
	 */
	template <typename Predicate>
	FORCEINLINE SizeType FindLastByPredicate(Predicate Pred) const
	{
		return FindLastByPredicate(Pred, ArrayNum);
	}

	/**
	 * Finds an item by key (assuming the ElementType overloads operator== for
	 * the comparison).
	 *
	 * @param Key The key to search by.
	 * @returns Index to the first matching element, or INDEX_NONE if none is found.
	 */
	template <typename KeyType>
	SizeType IndexOfByKey(const KeyType& Key) const
	{
		const ElementType* RESTRICT Start = GetData();
		for (const ElementType* RESTRICT Data = Start, *RESTRICT DataEnd = Start + ArrayNum; Data != DataEnd; ++Data)
		{
			if (*Data == Key)
			{
				return static_cast<SizeType>(Data - Start);
			}
		}
		return INDEX_NONE;
	}

	/**
	 * Finds an item by predicate.
	 *
	 * @param Pred The predicate to match.
	 * @returns Index to the first matching element, or INDEX_NONE if none is found.
	 */
	template <typename Predicate>
	SizeType IndexOfByPredicate(Predicate Pred) const
	{
		const ElementType* RESTRICT Start = GetData();
		for (const ElementType* RESTRICT Data = Start, *RESTRICT DataEnd = Start + ArrayNum; Data != DataEnd; ++Data)
		{
			if (::Invoke(Pred, *Data))
			{
				return static_cast<SizeType>(Data - Start);
			}
		}
		return INDEX_NONE;
	}

	/**
	 * Finds an item by key (assuming the ElementType overloads operator== for
	 * the comparison).
	 *
	 * @param Key The key to search by.
	 * @returns Pointer to the first matching element, or nullptr if none is found.
	 * @see Find
	 */
	template <typename KeyType>
	FORCEINLINE const ElementType* FindByKey(const KeyType& Key) const
	{
		return const_cast<TArray*>(this)->FindByKey(Key);
	}

	/**
	 * Finds an item by key (assuming the ElementType overloads operator== for
	 * the comparison). Time Complexity: O(n), starts iteration from the beginning so better performance if Key is in the front
	 *
	 * @param Key The key to search by.
	 * @returns Pointer to the first matching element, or nullptr if none is found.
	 * @see Find
	 */
	template <typename KeyType>
	ElementType* FindByKey(const KeyType& Key)
	{
		for (ElementType* RESTRICT Data = GetData(), *RESTRICT DataEnd = Data + ArrayNum; Data != DataEnd; ++Data)
		{
			if (*Data == Key)
			{
				return Data;
			}
		}

		return nullptr;
	}

	/**
	 * Finds an element which matches a predicate functor.
	 *
	 * @param Pred The functor to apply to each element.
	 * @returns Pointer to the first element for which the predicate returns true, or nullptr if none is found.
	 * @see FilterByPredicate, ContainsByPredicate
	 */
	template <typename Predicate>
	FORCEINLINE const ElementType* FindByPredicate(Predicate Pred) const
	{
		return const_cast<TArray*>(this)->FindByPredicate(Pred);
	}

	/**
	 * Finds an element which matches a predicate functor.
	 *
	 * @param Pred The functor to apply to each element. true, or nullptr if none is found.
	 * @see FilterByPredicate, ContainsByPredicate
	 */
	template <typename Predicate>
	ElementType* FindByPredicate(Predicate Pred)
	{
		for (ElementType* RESTRICT Data = GetData(), *RESTRICT DataEnd = Data + ArrayNum; Data != DataEnd; ++Data)
		{
			if (::Invoke(Pred, *Data))
			{
				return Data;
			}
		}

		return nullptr;
	}

	/**
	 * Filters the elements in the array based on a predicate functor.
	 *
	 * @param Pred The functor to apply to each element.
	 * @returns TArray with the same type as this object which contains
	 *          the subset of elements for which the functor returns true.
	 * @see FindByPredicate, ContainsByPredicate
	 */
	template <typename Predicate>
	TArray<ElementType> FilterByPredicate(Predicate Pred) const
	{
		TArray<ElementType> FilterResults;
		for (const ElementType* RESTRICT Data = GetData(), *RESTRICT DataEnd = Data + ArrayNum; Data != DataEnd; ++Data)
		{
			if (::Invoke(Pred, *Data))
			{
				FilterResults.Add(*Data);
			}
		}
		return FilterResults;
	}

	/**
	 * Checks if this array contains the element.
	 *
	 * @returns	True if found. False otherwise.
	 * @see ContainsByPredicate, FilterByPredicate, FindByPredicate
	 */
	template <typename ComparisonType>
	bool Contains(const ComparisonType& Item) const
	{
		for (const ElementType* RESTRICT Data = GetData(), *RESTRICT DataEnd = Data + ArrayNum; Data != DataEnd; ++Data)
		{
			if (*Data == Item)
			{
				return true;
			}
		}
		return false;
	}

	/**
	 * Checks if this array contains element for which the predicate is true.
	 *
	 * @param Predicate to use
	 * @returns	True if found. False otherwise.
	 * @see Contains, Find
	 */
	template <typename Predicate>
	FORCEINLINE bool ContainsByPredicate(Predicate Pred) const
	{
		return FindByPredicate(Pred) != nullptr;
	}

	/**
	 * Equality operator.
	 *
	 * @param OtherArray Array to compare.
	 * @returns True if this array is the same as OtherArray. False otherwise.
	 */
	bool operator==(const TArray& OtherArray) const
	{
		SizeType Count = Num();

		return Count == OtherArray.Num() && CompareItems(GetData(), OtherArray.GetData(), Count);
	}

	/**
	 * Inequality operator.
	 *
	 * @param OtherArray Array to compare.
	 * @returns True if this array is NOT the same as OtherArray. False otherwise.
	 */
	FORCEINLINE bool operator!=(const TArray& OtherArray) const
	{
		return !(*this == OtherArray);
	}

	/**
	 * Serialization operator.
	 *
	 * @param Ar Archive to serialize the array with.
	 * @param A Array to serialize.
	 * @returns Passing the given archive.
	 */
	friend FArchive& operator<<(FArchive& Ar, TArray& A)
	{
		A.CountBytes(Ar);

		// For net archives, limit serialization to 16MB, to protect against excessive allocation
		constexpr SizeType MaxNetArraySerialize = (16 * 1024 * 1024) / sizeof(ElementType);
		SizeType SerializeNum = Ar.IsLoading() ? 0 : A.ArrayNum;

		Ar << SerializeNum;

		if (SerializeNum == 0)
		{
			// if we are loading, then we have to reset the size to 0, in case it isn't currently 0
			if (Ar.IsLoading())
			{
				A.Empty();
			}
			return Ar;
		}

		check(SerializeNum >= 0);

		if (!Ar.IsError() && SerializeNum > 0 && ensure(!Ar.IsNetArchive() || SerializeNum <= MaxNetArraySerialize))
		{
			// if we don't need to perform per-item serialization, just read it in bulk
			if constexpr (sizeof(ElementType) == 1 || TCanBulkSerialize<ElementType>::Value)
			{
				A.ArrayNum = SerializeNum;

				// Serialize simple bytes which require no construction or destruction.
				if ((A.ArrayNum || A.ArrayMax) && Ar.IsLoading())
				{
					A.ResizeForCopy(A.ArrayNum, A.ArrayMax);
				}

				if(TIsUECoreVariant<ElementType, double>::Value && Ar.IsLoading() && Ar.UEVer() < EUnrealEngineObjectUE5Version::LARGE_WORLD_COORDINATES)
				{
					// Per item serialization is required for core variant types loaded from pre LWC archives, to enable conversion from float to double.
					A.Empty(SerializeNum);
					for (SizeType i=0; i<SerializeNum; i++)
					{
						Ar << *::new(A) ElementType;
					}		
				}
				else
				{
					Ar.Serialize(A.GetData(), A.Num() * sizeof(ElementType));
				}
			}
			else if (Ar.IsLoading())
			{
				// Required for resetting ArrayNum
				A.Empty(SerializeNum);

				for (SizeType i=0; i<SerializeNum; i++)
				{
					Ar << *::new(A) ElementType;
				}
			}
			else
			{
				A.ArrayNum = SerializeNum;

				for (SizeType i=0; i<A.ArrayNum; i++)
				{
					Ar << A[i];
				}
			}
		}
		else
		{
			Ar.SetError();
		}

		return Ar;
	}

	/**
	 * Bulk serialize array as a single memory blob when loading. Uses regular serialization code for saving
	 * and doesn't serialize at all otherwise (e.g. transient, garbage collection, ...).
	 * 
	 * Requirements:
	 *   - T's << operator needs to serialize ALL member variables in the SAME order they are layed out in memory.
	 *   - T's << operator can NOT perform any fixup operations. This limitation can be lifted by manually copying
	 *     the code after the BulkSerialize call.
	 *   - T can NOT contain any member variables requiring constructor calls or pointers
	 *   - sizeof(ElementType) must be equal to the sum of sizes of it's member variables.
	 *        - e.g. use pragma pack (push,1)/ (pop) to ensure alignment
	 *        - match up uint8/ WORDs so everything always end up being properly aligned
	 *   - Code can not rely on serialization of T if neither IsLoading() nor IsSaving() is true.
	 *   - Can only be called platforms that either have the same endianness as the one the content was saved with
	 *     or had the endian conversion occur in a cooking process like e.g. for consoles.
	 *
	 * Notes:
	 *   - it is safe to call BulkSerialize on TTransArrays
	 *
	 * IMPORTANT:
	 *   - This is Overridden in XeD3dResourceArray.h Please make certain changes are propogated accordingly
	 *
	 * @param Ar	FArchive to bulk serialize this TArray to/from
	 */
	void BulkSerialize(FArchive& Ar, bool bForcePerElementSerialization = false)
	{
		int32 ElementSize = sizeof(ElementType);
		// Serialize element size to detect mismatch across platforms.
		int32 SerializedElementSize = ElementSize;
		Ar << SerializedElementSize;
	
		if (bForcePerElementSerialization
			|| (Ar.IsSaving()			// if we are saving, we always do the ordinary serialize as a way to make sure it matches up with bulk serialization
			&& !Ar.IsCooking()			// but cooking and transacting is performance critical, so we skip that
			&& !Ar.IsTransacting())		
			|| Ar.IsByteSwapping()		// if we are byteswapping, we need to do that per-element
			)
		{
			Ar << *this;
		}
		else
		{
			CountBytes(Ar);
			if (Ar.IsLoading())
			{
				// Basic sanity checking to ensure that sizes match.
				checkf(SerializedElementSize == 0 || SerializedElementSize == ElementSize, TEXT("Unexpected array element size. Expected %i, Got: %i. Package can be corrupt or the array template type changed."), ElementSize, SerializedElementSize);
				// Serialize the number of elements, block allocate the right amount of memory and deserialize
				// the data as a giant memory blob in a single call to Serialize. Please see the function header
				// for detailed documentation on limitations and implications.
				SizeType NewArrayNum = 0;
				Ar << NewArrayNum;
				Empty(NewArrayNum);
				AddUninitialized(NewArrayNum);
				Ar.Serialize(GetData(), NewArrayNum * SerializedElementSize);
			}
			else if (Ar.IsSaving())
			{
				SizeType ArrayCount = Num();
				Ar << ArrayCount;
				Ar.Serialize(GetData(), ArrayCount * SerializedElementSize);
			}
		}
	}

	/**
	 * Count bytes needed to serialize this array.
	 *
	 * @param Ar Archive to count for.
	 */
	void CountBytes(FArchive& Ar) const
	{
		Ar.CountBytes(ArrayNum*sizeof(ElementType), ArrayMax*sizeof(ElementType));
	}

	/**
	 * Adds a given number of uninitialized elements into the array.
	 *
	 * Caution, AddUninitialized() will create elements without calling
	 * the constructor and this is not appropriate for element types that
	 * require a constructor to function properly.
	 *
	 * @param Count Number of elements to add.
	 * @returns Number of elements in array before addition.
	 */
	FORCEINLINE SizeType AddUninitialized(SizeType Count = 1)
	{
		CheckInvariants();
		checkSlow(Count >= 0);

		const SizeType OldNum = ArrayNum;
		if ((ArrayNum += Count) > ArrayMax)
		{
			ResizeGrow(OldNum);
		}
		return OldNum;
	}

private:
	template <typename OtherSizeType>
	void InsertUninitializedImpl(SizeType Index, OtherSizeType Count)
	{
		CheckInvariants();
		checkSlow((Count >= 0) & (Index >= 0) & (Index <= ArrayNum));

		SizeType NewNum = Count;
		checkf((OtherSizeType)NewNum == Count, TEXT("Invalid number of elements to add to this array type: %llu"), (unsigned long long)NewNum);

		const SizeType OldNum = ArrayNum;
		if ((ArrayNum += Count) > ArrayMax)
		{
			ResizeGrow(OldNum);
		}
		ElementType* Data = GetData() + Index;
		RelocateConstructItems<ElementType>(Data + Count, Data, OldNum - Index);
	}

public:
	/**
	 * Inserts a given number of uninitialized elements into the array at given
	 * location.
	 *
	 * Caution, InsertUninitialized() will create elements without calling the
	 * constructor and this is not appropriate for element types that require
	 * a constructor to function properly.
	 *
	 * @param Index Tells where to insert the new elements.
	 * @param Count Number of elements to add.
	 * @see Insert, InsertZeroed, InsertDefaulted
	 */
	FORCEINLINE void InsertUninitialized(SizeType Index, SizeType Count = 1)
	{
		InsertUninitializedImpl(Index, Count);
	}

	/**
	 * Inserts a given number of zeroed elements into the array at given
	 * location.
	 *
	 * Caution, InsertZeroed() will create elements without calling the
	 * constructor and this is not appropriate for element types that require
	 * a constructor to function properly.
	 *
	 * @param Index Tells where to insert the new elements.
	 * @param Count Number of elements to add.
	 * @see Insert, InsertUninitialized, InsertDefaulted
	 */
	void InsertZeroed(SizeType Index, SizeType Count = 1)
	{
		InsertUninitializedImpl(Index, Count);
		FMemory::Memzero(GetData() + Index, Count * sizeof(ElementType));
	}

	/**
	 * Inserts a zeroed element into the array at given location.
	 *
	 * Caution, InsertZeroed_GetRef() will create an element without calling the
	 * constructor and this is not appropriate for element types that require
	 * a constructor to function properly.
	 *
	 * @param Index Tells where to insert the new element.
	 * @return A reference to the newly-inserted element.
	 * @see Insert_GetRef, InsertDefaulted_GetRef
	 */
	ElementType& InsertZeroed_GetRef(SizeType Index)
	{
		InsertUninitializedImpl(Index, 1);
		ElementType* Ptr = GetData() + Index;
		FMemory::Memzero(Ptr, sizeof(ElementType));
		return *Ptr;
	}

	/**
	 * Inserts a given number of default-constructed elements into the array at a given
	 * location.
	 *
	 * @param Index Tells where to insert the new elements.
	 * @param Count Number of elements to add.
	 * @see Insert, InsertUninitialized, InsertZeroed
	 */
	void InsertDefaulted(SizeType Index, SizeType Count = 1)
	{
		InsertUninitializedImpl(Index, Count);
		DefaultConstructItems<ElementType>(GetData() + Index, Count);
	}

	/**
	 * Inserts a default-constructed element into the array at a given
	 * location.
	 *
	 * @param Index Tells where to insert the new element.
	 * @return A reference to the newly-inserted element.
	 * @see Insert_GetRef, InsertZeroed_GetRef
	 */
	ElementType& InsertDefaulted_GetRef(SizeType Index)
	{
		InsertUninitializedImpl(Index, 1);
		ElementType* Ptr = GetData() + Index;
		DefaultConstructItems<ElementType>(Ptr, 1);
		return *Ptr;
	}

	/**
	 * Inserts given elements into the array at given location.
	 *
	 * @param Items Array of elements to insert.
	 * @param InIndex Tells where to insert the new elements.
	 * @returns Location at which the item was inserted.
	 */
	SizeType Insert(std::initializer_list<ElementType> InitList, const SizeType InIndex)
	{
		SizeType NumNewElements = (SizeType)InitList.size();

		InsertUninitializedImpl(InIndex, NumNewElements);
		ConstructItems<ElementType>(GetData() + InIndex, InitList.begin(), NumNewElements);

		return InIndex;
	}

	/**
	 * Inserts given elements into the array at given location.
	 *
	 * @param Items Array of elements to insert.
	 * @param InIndex Tells where to insert the new elements.
	 * @returns Location at which the item was inserted.
	 */
	template <typename OtherAllocator>
	SizeType Insert(const TArray<ElementType, OtherAllocator>& Items, const SizeType InIndex)
	{
		check((const void*)this != (const void*)&Items);

		auto NumNewElements = Items.Num();

		InsertUninitializedImpl(InIndex, NumNewElements);
		ConstructItems<ElementType>(GetData() + InIndex, Items.GetData(), NumNewElements);

		return InIndex;
	}

	/**
	 * Inserts given elements into the array at given location.
	 *
	 * @param Items Array of elements to insert.
	 * @param InIndex Tells where to insert the new elements.
	 * @returns Location at which the item was inserted.
	 */
	template <typename OtherAllocator>
	SizeType Insert(TArray<ElementType, OtherAllocator>&& Items, const SizeType InIndex)
	{
		check((const void*)this != (const void*)&Items);

		auto NumNewElements = Items.Num();

		InsertUninitializedImpl(InIndex, NumNewElements);
		RelocateConstructItems<ElementType>(GetData() + InIndex, Items.GetData(), NumNewElements);
		Items.ArrayNum = 0;

		return InIndex;
	}

	/**
	 * Inserts a raw array of elements at a particular index in the TArray.
	 *
	 * @param Ptr A pointer to an array of elements to add.
	 * @param Count The number of elements to insert from Ptr.
	 * @param Index The index to insert the elements at.
	 * @return The index of the first element inserted.
	 * @see Add, Remove
	 */
	SizeType Insert(const ElementType* Ptr, SizeType Count, SizeType Index)
	{
		check(Ptr != nullptr);

		InsertUninitializedImpl(Index, Count);
		ConstructItems<ElementType>(GetData() + Index, Ptr, Count);

		return Index;
	}

	/**
	 * Checks that the specified address is not part of an element within the
	 * container. Used for implementations to check that reference arguments
	 * aren't going to be invalidated by possible reallocation.
	 *
	 * @param Addr The address to check.
	 * @see Add, Remove
	 */
	FORCEINLINE void CheckAddress(const ElementType* Addr) const
	{
		checkf(Addr < GetData() || Addr >= (GetData() + ArrayMax), TEXT("Attempting to use a container element (%p) which already comes from the container being modified (%p, ArrayMax: %d, ArrayNum: %d, SizeofElement: %d)!"), Addr, GetData(), ArrayMax, ArrayNum, sizeof(ElementType));
	}

	/**
	 * Inserts a given element into the array at given location. Move semantics
	 * version.
	 *
	 * @param Item The element to insert.
	 * @param Index Tells where to insert the new elements.
	 * @returns Location at which the insert was done.
	 * @see Add, Remove
	 */
	SizeType Insert(ElementType&& Item, SizeType Index)
	{
		CheckAddress(&Item);

		// construct a copy in place at Index (this new operator will insert at 
		// Index, then construct that memory with Item)
		InsertUninitializedImpl(Index, 1);
		new(GetData() + Index) ElementType(MoveTempIfPossible(Item));
		return Index;
	}

	/**
	 * Inserts a given element into the array at given location.
	 *
	 * @param Item The element to insert.
	 * @param Index Tells where to insert the new elements.
	 * @returns Location at which the insert was done.
	 * @see Add, Remove
	 */
	SizeType Insert(const ElementType& Item, SizeType Index)
	{
		CheckAddress(&Item);

		// construct a copy in place at Index (this new operator will insert at 
		// Index, then construct that memory with Item)
		InsertUninitializedImpl(Index, 1);
		new(GetData() + Index) ElementType(Item);
		return Index;
	}

	/**
	 * Inserts a given element into the array at given location. Move semantics
	 * version.
	 *
	 * @param Item The element to insert.
	 * @param Index Tells where to insert the new element.
	 * @return A reference to the newly-inserted element.
	 * @see Add, Remove
	 */
	ElementType& Insert_GetRef(ElementType&& Item, SizeType Index)
	{
		CheckAddress(&Item);

		// construct a copy in place at Index (this new operator will insert at 
		// Index, then construct that memory with Item)
		InsertUninitializedImpl(Index, 1);
		ElementType* Ptr = GetData() + Index;
		new(Ptr) ElementType(MoveTempIfPossible(Item));
		return *Ptr;
	}

	/**
	 * Inserts a given element into the array at given location.
	 *
	 * @param Item The element to insert.
	 * @param Index Tells where to insert the new element.
	 * @return A reference to the newly-inserted element.
	 * @see Add, Remove
	 */
	ElementType& Insert_GetRef(const ElementType& Item, SizeType Index)
	{
		CheckAddress(&Item);

		// construct a copy in place at Index (this new operator will insert at 
		// Index, then construct that memory with Item)
		InsertUninitializedImpl(Index, 1);
		ElementType* Ptr = GetData() + Index;
		new(Ptr) ElementType(Item);
		return *Ptr;
	}

private:
	void RemoveAtImpl(SizeType Index, SizeType Count, bool bAllowShrinking)
	{
		if (Count)
		{
			CheckInvariants();
			checkSlow((Count >= 0) & (Index >= 0) & (Index + Count <= ArrayNum));

			DestructItems(GetData() + Index, Count);

			// Skip memmove in the common case that there is nothing to move.
			SizeType NumToMove = ArrayNum - Index - Count;
			if (NumToMove)
			{
				FMemory::Memmove
					(
					(uint8*)AllocatorInstance.GetAllocation() + (Index)* sizeof(ElementType),
					(uint8*)AllocatorInstance.GetAllocation() + (Index + Count) * sizeof(ElementType),
					NumToMove * sizeof(ElementType)
					);
			}
			ArrayNum -= Count;

			if (bAllowShrinking)
			{
				ResizeShrink();
			}
		}
	}

public:
	/**
	 * Removes an element (or elements) at given location optionally shrinking
	 * the array.
	 *
	 * @param Index Location in array of the element to remove.
	 * @param Count (Optional) Number of elements to remove. Default is 1.
	 * @param bAllowShrinking (Optional) Tells if this call can shrink array if suitable after remove. Default is true.
	 */
	FORCEINLINE void RemoveAt(SizeType Index)
	{
		RemoveAtImpl(Index, 1, true);
	}

	/**
	 * Removes an element (or elements) at given location optionally shrinking
	 * the array.
	 *
	 * @param Index Location in array of the element to remove.
	 * @param Count (Optional) Number of elements to remove. Default is 1.
	 * @param bAllowShrinking (Optional) Tells if this call can shrink array if suitable after remove. Default is true.
	 */
	template <typename CountType>
	FORCEINLINE void RemoveAt(SizeType Index, CountType Count, bool bAllowShrinking = true)
	{
		static_assert(!TAreTypesEqual<CountType, bool>::Value, "TArray::RemoveAt: unexpected bool passed as the Count argument");
		RemoveAtImpl(Index, (SizeType)Count, bAllowShrinking);
	}

private:
	void RemoveAtSwapImpl(SizeType Index, SizeType Count = 1, bool bAllowShrinking = true)
	{
		if (Count)
		{
			CheckInvariants();
			checkSlow((Count >= 0) & (Index >= 0) & (Index + Count <= ArrayNum));

			DestructItems(GetData() + Index, Count);

			// Replace the elements in the hole created by the removal with elements from the end of the array, so the range of indices used by the array is contiguous.
			const SizeType NumElementsInHole = Count;
			const SizeType NumElementsAfterHole = ArrayNum - (Index + Count);
			const SizeType NumElementsToMoveIntoHole = FPlatformMath::Min(NumElementsInHole, NumElementsAfterHole);
			if (NumElementsToMoveIntoHole)
			{
				FMemory::Memcpy(
					(uint8*)AllocatorInstance.GetAllocation() + (Index)* sizeof(ElementType),
					(uint8*)AllocatorInstance.GetAllocation() + (ArrayNum - NumElementsToMoveIntoHole) * sizeof(ElementType),
					NumElementsToMoveIntoHole * sizeof(ElementType)
					);
			}
			ArrayNum -= Count;

			if (bAllowShrinking)
			{
				ResizeShrink();
			}
		}
	}

public:
	/**
	 * Removes an element (or elements) at given location optionally shrinking
	 * the array.
	 *
	 * This version is much more efficient than RemoveAt (O(Count) instead of
	 * O(ArrayNum)), but does not preserve the order.
	 *
	 * @param Index Location in array of the element to remove.
	 * @param Count (Optional) Number of elements to remove. Default is 1.
	 * @param bAllowShrinking (Optional) Tells if this call can shrink array if
	 *                        suitable after remove. Default is true.
	 */
	FORCEINLINE void RemoveAtSwap(SizeType Index)
	{
		RemoveAtSwapImpl(Index, 1, true);
	}

	/**
	 * Removes an element (or elements) at given location optionally shrinking
	 * the array.
	 *
	 * This version is much more efficient than RemoveAt (O(Count) instead of
	 * O(ArrayNum)), but does not preserve the order.
	 *
	 * @param Index Location in array of the element to remove.
	 * @param Count (Optional) Number of elements to remove. Default is 1.
	 * @param bAllowShrinking (Optional) Tells if this call can shrink array if
	 *                        suitable after remove. Default is true.
	 */
	template <typename CountType>
	FORCEINLINE void RemoveAtSwap(SizeType Index, CountType Count, bool bAllowShrinking = true)
	{
		static_assert(!TAreTypesEqual<CountType, bool>::Value, "TArray::RemoveAtSwap: unexpected bool passed as the Count argument");
		RemoveAtSwapImpl(Index, Count, bAllowShrinking);
	}

	/**
	 * Same as empty, but doesn't change memory allocations, unless the new size is larger than
	 * the current array. It calls the destructors on held items if needed and then zeros the ArrayNum.
	 *
	 * @param NewSize The expected usage size after calling this function.
	 */
	void Reset(SizeType NewSize = 0)
	{
		// If we have space to hold the excepted size, then don't reallocate
		if (NewSize <= ArrayMax)
		{
			DestructItems(GetData(), ArrayNum);
			ArrayNum = 0;
		}
		else
		{
			Empty(NewSize);
		}
	}

	/**
	 * Empties the array. It calls the destructors on held items if needed.
	 *
	 * @param Slack (Optional) The expected usage size after empty operation. Default is 0.
	 */
	void Empty(SizeType Slack = 0)
	{
		DestructItems(GetData(), ArrayNum);

		checkSlow(Slack >= 0);
		ArrayNum = 0;

		if (ArrayMax != Slack)
		{
			ResizeTo(Slack);
		}
	}

	/**
	 * Resizes array to given number of elements.
	 *
	 * @param NewNum New size of the array.
	 * @param bAllowShrinking Tell if this function can shrink the memory in-use if suitable.
	 */
	void SetNum(SizeType NewNum, bool bAllowShrinking = true)
	{
		if (NewNum > Num())
		{
			const SizeType Diff = NewNum - ArrayNum;
			const SizeType Index = AddUninitialized(Diff);
			DefaultConstructItems<ElementType>((uint8*)AllocatorInstance.GetAllocation() + Index * sizeof(ElementType), Diff);
		}
		else if (NewNum < Num())
		{
			RemoveAt(NewNum, Num() - NewNum, bAllowShrinking);
		}
	}

	/**
	 * Resizes array to given number of elements. New elements will be zeroed.
	 *
	 * @param NewNum New size of the array.
	 */
	void SetNumZeroed(SizeType NewNum, bool bAllowShrinking = true)
	{
		if (NewNum > Num())
		{
			AddZeroed(NewNum - Num());
		}
		else if (NewNum < Num())
		{
			RemoveAt(NewNum, Num() - NewNum, bAllowShrinking);
		}
	}

	/**
	 * Resizes array to given number of elements. New elements will be uninitialized.
	 *
	 * @param NewNum New size of the array.
	 */
	void SetNumUninitialized(SizeType NewNum, bool bAllowShrinking = true)
	{
		if (NewNum > Num())
		{
			AddUninitialized(NewNum - Num());
		}
		else if (NewNum < Num())
		{
			RemoveAt(NewNum, Num() - NewNum, bAllowShrinking);
		}
	}

	/**
	 * Does nothing except setting the new number of elements in the array. Does not destruct items, does not de-allocate memory.
	 * @param NewNum New number of elements in the array, must be <= the current number of elements in the array.
	 */
	void SetNumUnsafeInternal(SizeType NewNum)
	{
		checkSlow(NewNum <= Num() && NewNum >= 0);
		ArrayNum = NewNum;
	}

	/**
	 * Appends the specified array to this array.
	 *
	 * AllocatorType changing version.
	 *
	 * @param Source The array to append.
	 * @see Add, Insert
	 */
	template <typename OtherElementType, typename OtherAllocatorType>
	void Append(const TArray<OtherElementType, OtherAllocatorType>& Source)
	{
		check((void*)this != (void*)&Source);

		SizeType SourceCount = Source.Num();

		// Do nothing if the source is empty.
		if (!SourceCount)
		{
			return;
		}

		// Allocate memory for the new elements.
		Reserve(ArrayNum + SourceCount);
		ConstructItems<ElementType>(GetData() + ArrayNum, Source.GetData(), SourceCount);

		ArrayNum += SourceCount;
	}

	/**
	 * Appends the specified array to this array.
	 *
	 * @param Source The array to append.
	 * @see Add, Insert
	 */
	template <typename OtherElementType, typename OtherAllocator>
	void Append(TArray<OtherElementType, OtherAllocator>&& Source)
	{
		check((void*)this != (void*)&Source);

		SizeType SourceCount = Source.Num();

		// Do nothing if the source is empty.
		if (!SourceCount)
		{
			return;
		}

		// Allocate memory for the new elements.
		Reserve(ArrayNum + SourceCount);
		RelocateConstructItems<ElementType>(GetData() + ArrayNum, Source.GetData(), SourceCount);
		Source.ArrayNum = 0;

		ArrayNum += SourceCount;
	}

	/**
	 * Adds a raw array of elements to the end of the TArray.
	 *
	 * @param Ptr   A pointer to an array of elements to add.
	 * @param Count The number of elements to insert from Ptr.
	 * @see Add, Insert
	 */
	void Append(const ElementType* Ptr, SizeType Count)
	{
		check(Ptr != nullptr || Count == 0);

		SizeType Pos = AddUninitialized(Count);
		ConstructItems<ElementType>(GetData() + Pos, Ptr, Count);
	}

	/**
	 * Adds an initializer list of elements to the end of the TArray.
	 *
	 * @param InitList The initializer list of elements to add.
	 * @see Add, Insert
	 */
	FORCEINLINE void Append(std::initializer_list<ElementType> InitList)
	{
		SizeType Count = (SizeType)InitList.size();

		SizeType Pos = AddUninitialized(Count);
		ConstructItems<ElementType>(GetData() + Pos, InitList.begin(), Count);
	}

	/**
	 * Appends the specified array to this array.
	 * Cannot append to self.
	 *
	 * Move semantics version.
	 *
	 * @param Other The array to append.
	 */
	TArray& operator+=(TArray&& Other)
	{
		Append(MoveTemp(Other));
		return *this;
	}

	/**
	 * Appends the specified array to this array.
	 * Cannot append to self.
	 *
	 * @param Other The array to append.
	 */
	TArray& operator+=(const TArray& Other)
	{
		Append(Other);
		return *this;
	}

	/**
	 * Appends the specified initializer list to this array.
	 *
	 * @param InitList The initializer list to append.
	 */
	TArray& operator+=(std::initializer_list<ElementType> InitList)
	{
		Append(InitList);
		return *this;
	}

	/**
	 * Constructs a new item at the end of the array, possibly reallocating the whole array to fit.
	 *
	 * @param Args	The arguments to forward to the constructor of the new item.
	 * @return		Index to the new item
	 */
	template <typename... ArgsType>
	FORCEINLINE SizeType Emplace(ArgsType&&... Args)
	{
		const SizeType Index = AddUninitialized(1);
		new(GetData() + Index) ElementType(Forward<ArgsType>(Args)...);
		return Index;
	}

	/**
	 * Constructs a new item at the end of the array, possibly reallocating the whole array to fit.
	 *
	 * @param Args	The arguments to forward to the constructor of the new item.
	 * @return A reference to the newly-inserted element.
	 */
	template <typename... ArgsType>
	FORCEINLINE ElementType& Emplace_GetRef(ArgsType&&... Args)
	{
		const SizeType Index = AddUninitialized(1);
		ElementType* Ptr = GetData() + Index;
		new(Ptr) ElementType(Forward<ArgsType>(Args)...);
		return *Ptr;
	}

	/**
	 * Constructs a new item at a specified index, possibly reallocating the whole array to fit.
	 *
	 * @param Index	The index to add the item at.
	 * @param Args	The arguments to forward to the constructor of the new item.
	 */
	template <typename... ArgsType>
	FORCEINLINE void EmplaceAt(SizeType Index, ArgsType&&... Args)
	{
		InsertUninitializedImpl(Index, 1);
		new(GetData() + Index) ElementType(Forward<ArgsType>(Args)...);
	}

	/**
	 * Constructs a new item at a specified index, possibly reallocating the whole array to fit.
	 *
	 * @param Index	The index to add the item at.
	 * @param Args	The arguments to forward to the constructor of the new item.
	 * @return A reference to the newly-inserted element.
	 */
	template <typename... ArgsType>
	FORCEINLINE ElementType& EmplaceAt_GetRef(SizeType Index, ArgsType&&... Args)
	{
		InsertUninitializedImpl(Index, 1);
		ElementType* Ptr = GetData() + Index;
		new(Ptr) ElementType(Forward<ArgsType>(Args)...);
		return *Ptr;
	}

	/**
	 * Adds a new item to the end of the array, possibly reallocating the whole array to fit.
	 *
	 * Move semantics version.
	 *
	 * @param Item The item to add
	 * @return Index to the new item
	 * @see AddDefaulted, AddUnique, AddZeroed, Append, Insert
	 */
	FORCEINLINE SizeType Add(ElementType&& Item)
	{
		CheckAddress(&Item);
		return Emplace(MoveTempIfPossible(Item));
	}

	/**
	 * Adds a new item to the end of the array, possibly reallocating the whole array to fit.
	 *
	 * @param Item The item to add
	 * @return Index to the new item
	 * @see AddDefaulted, AddUnique, AddZeroed, Append, Insert
	 */
	FORCEINLINE SizeType Add(const ElementType& Item)
	{
		CheckAddress(&Item);
		return Emplace(Item);
	}

	/**
	 * Adds a new item to the end of the array, possibly reallocating the whole array to fit.
	 *
	 * Move semantics version.
	 *
	 * @param Item The item to add
	 * @return A reference to the newly-inserted element.
	 * @see AddDefaulted_GetRef, AddUnique_GetRef, AddZeroed_GetRef, Insert_GetRef
	 */
	FORCEINLINE ElementType& Add_GetRef(ElementType&& Item)
	{
		CheckAddress(&Item);
		return Emplace_GetRef(MoveTempIfPossible(Item));
	}

	/**
	 * Adds a new item to the end of the array, possibly reallocating the whole array to fit.
	 *
	 * @param Item The item to add
	 * @return A reference to the newly-inserted element.
	 * @see AddDefaulted_GetRef, AddUnique_GetRef, AddZeroed_GetRef, Insert_GetRef
	 */
	FORCEINLINE ElementType& Add_GetRef(const ElementType& Item)
	{
		CheckAddress(&Item);
		return Emplace_GetRef(Item);
	}

	/**
	 * Adds new items to the end of the array, possibly reallocating the whole
	 * array to fit. The new items will be zeroed.
	 *
	 * Caution, AddZeroed() will create elements without calling the
	 * constructor and this is not appropriate for element types that require
	 * a constructor to function properly.
	 *
	 * @param  Count  The number of new items to add.
	 * @return Index to the first of the new items.
	 * @see Add, AddDefaulted, AddUnique, Append, Insert
	 */
	SizeType AddZeroed(SizeType Count = 1)
	{
		const SizeType Index = AddUninitialized(Count);
		FMemory::Memzero((uint8*)AllocatorInstance.GetAllocation() + Index*sizeof(ElementType), Count*sizeof(ElementType));
		return Index;
	}

	/**
	 * Adds a new item to the end of the array, possibly reallocating the whole
	 * array to fit. The new item will be zeroed.
	 *
	 * Caution, AddZeroed_GetRef() will create elements without calling the
	 * constructor and this is not appropriate for element types that require
	 * a constructor to function properly.
	 *
	 * @return A reference to the newly-inserted element.
	 * @see Add_GetRef, AddDefaulted_GetRef, AddUnique_GetRef, Insert_GetRef
	 */
	ElementType& AddZeroed_GetRef()
	{
		const SizeType Index = AddUninitialized(1);
		ElementType* Ptr = GetData() + Index;
		FMemory::Memzero(Ptr, sizeof(ElementType));
		return *Ptr;
	}

	/**
	 * Adds new items to the end of the array, possibly reallocating the whole
	 * array to fit. The new items will be default-constructed.
	 *
	 * @param  Count  The number of new items to add.
	 * @return Index to the first of the new items.
	 * @see Add, AddZeroed, AddUnique, Append, Insert
	 */
	SizeType AddDefaulted(SizeType Count = 1)
	{
		const SizeType Index = AddUninitialized(Count);
		DefaultConstructItems<ElementType>((uint8*)AllocatorInstance.GetAllocation() + Index * sizeof(ElementType), Count);
		return Index;
	}

	/**
	 * Add a new item to the end of the array, possibly reallocating the whole
	 * array to fit. The new item will be default-constructed.
	 *
	 * @return A reference to the newly-inserted element.
	 * @see Add_GetRef, AddZeroed_GetRef, AddUnique_GetRef, Insert_GetRef
	 */
	ElementType& AddDefaulted_GetRef()
	{
		const SizeType Index = AddUninitialized(1);
		ElementType* Ptr = GetData() + Index;
		DefaultConstructItems<ElementType>(Ptr, 1);
		return *Ptr;
	}

	/** Implicit conversion operator to container of compatible element type. */
	template <
		typename AliasElementType = ElementType,
		std::enable_if_t<TIsContainerElementTypeReinterpretable<AliasElementType>::Value>* = nullptr
		>
	operator TArray<typename TContainerElementTypeCompatibility<AliasElementType>::ReinterpretType, AllocatorType>& ()
	{
		using ElementCompat = TContainerElementTypeCompatibility<ElementType>;
		ElementCompat::ReinterpretRange(begin(), end());
		return *reinterpret_cast<TArray<typename ElementCompat::ReinterpretType>*>(this);
	}

	/** Implicit conversion operator to constant container of compatible element type. */
	template <
		typename AliasElementType = ElementType,
		typename std::enable_if_t<TIsContainerElementTypeReinterpretable<AliasElementType>::Value>* = nullptr
		>
	operator const TArray<typename TContainerElementTypeCompatibility<AliasElementType>::ReinterpretType, AllocatorType>& () const
	{
		using ElementCompat = TContainerElementTypeCompatibility<ElementType>;
		ElementCompat::ReinterpretRange(begin(), end());
		return *reinterpret_cast<const TArray<typename ElementCompat::ReinterpretType>*>(this);
	}

	/**
	 * Move assignment operator.
	 * Compatible element type version.
	 *
	 * @param Other Array to assign and move from.
	 */
	template <
		typename AliasElementType = ElementType,
		typename std::enable_if_t<TIsContainerElementTypeCopyable<AliasElementType>::Value>* = nullptr
	>
	TArray& operator=(TArray<typename TContainerElementTypeCompatibility<ElementType>::CopyFromOtherType, AllocatorType>&& Other)
	{
		TContainerElementTypeCompatibility<ElementType>::CopyingFromOtherType();
		DestructItems(GetData(), ArrayNum);
		MoveOrCopy(*this, Other, ArrayMax);
		return *this; 
	}

	/**
	 * Assignment operator. First deletes all currently contained elements
	 * and then copies from other array.
	 * Compatible element type version.
	 *
	 * @param Other The source array to assign from.
	 */
	template <
		typename OtherAllocator,
		typename AliasElementType = ElementType,
		typename std::enable_if_t<TIsContainerElementTypeCopyable<AliasElementType>::Value>* = nullptr
	>
	TArray& operator=(const TArray<typename TContainerElementTypeCompatibility<ElementType>::CopyFromOtherType, OtherAllocator>& Other)
	{
		TContainerElementTypeCompatibility<ElementType>::CopyingFromOtherType();
		DestructItems(GetData(), ArrayNum);
		CopyToEmpty(Other.GetData(), Other.Num(), ArrayMax, 0);
		return *this;
	}

	/**
	 * Inserts given elements into the array at given location.
	 * Compatible element type version.
	 *
	 * @param Items Array of elements to insert.
	 * @param InIndex Tells where to insert the new elements.
	 * @returns Location at which the item was inserted.
	 */
	template <
		typename OtherAllocator,
		typename AliasElementType = ElementType,
		typename std::enable_if_t<TIsContainerElementTypeCopyable<AliasElementType>::Value>* = nullptr
	>
	SizeType Insert(const TArray<typename TContainerElementTypeCompatibility<ElementType>::CopyFromOtherType, OtherAllocator>& Items, const SizeType InIndex)
	{
		TContainerElementTypeCompatibility<ElementType>::CopyingFromOtherType();

		auto NumNewElements = Items.Num();

		InsertUninitializedImpl(InIndex, NumNewElements);
		ConstructItems<ElementType>(GetData() + InIndex, Items.GetData(), NumNewElements);

		return InIndex;
	}

	/**
	 * Inserts given elements into the array at given location.
	 * Compatible element type version.
	 *
	 * @param Items Array of elements to insert.
	 * @param InIndex Tells where to insert the new elements.
	 * @returns Location at which the item was inserted.
	 */
	template <
		typename OtherAllocator,
		typename AliasElementType = ElementType,
		typename std::enable_if_t<TIsContainerElementTypeCopyable<AliasElementType>::Value>* = nullptr
	>
	SizeType Insert(TArray<typename TContainerElementTypeCompatibility<ElementType>::CopyFromOtherType, OtherAllocator>&& Items, const SizeType InIndex)
	{
		check((const void*)this != (const void*)&Items);
		TContainerElementTypeCompatibility<ElementType>::CopyingFromOtherType();

		auto NumNewElements = Items.Num();

		InsertUninitializedImpl(InIndex, NumNewElements);
		RelocateConstructItems<ElementType>(GetData() + InIndex, Items.GetData(), NumNewElements);
		Items.ArrayNum = 0;

		return InIndex;
	}

	/**
	 * Adds a raw array of elements to the end of the TArray.
	 * Compatible element type version.
	 *
	 * @param Ptr   A pointer to an array of elements to add.
	 * @param Count The number of elements to insert from Ptr.
	 * @see Add, Insert
	 */
	template <
		typename AliasElementType = ElementType,
		typename std::enable_if_t<TIsContainerElementTypeCopyable<AliasElementType>::Value>* = nullptr
	>
	void Append(const typename TContainerElementTypeCompatibility<ElementType>::CopyFromOtherType* Ptr, SizeType Count)
	{
		check(Ptr != nullptr || Count == 0);
		TContainerElementTypeCompatibility<ElementType>::CopyingFromOtherType();

		SizeType Pos = AddUninitialized(Count);
		ConstructItems<ElementType>(GetData() + Pos, Ptr, Count);
	}

private:

	/**
	 * Adds unique element to array if it doesn't exist.
	 *
	 * @param Args Item to add.
	 * @returns Index of the element in the array.
	 */
	template <typename ArgsType>
	SizeType AddUniqueImpl(ArgsType&& Args)
	{
		SizeType Index;
		if (Find(Args, Index))
		{
			return Index;
		}

		return Add(Forward<ArgsType>(Args));
	}

public:

	/**
	 * Adds unique element to array if it doesn't exist.
	 *
	 * Move semantics version.
	 *
	 * @param Args Item to add.
	 * @returns Index of the element in the array.
	 * @see Add, AddDefaulted, AddZeroed, Append, Insert
	 */
	FORCEINLINE SizeType AddUnique(ElementType&& Item) { return AddUniqueImpl(MoveTempIfPossible(Item)); }

	/**
	 * Adds unique element to array if it doesn't exist.
	 *
	 * @param Args Item to add.
	 * @returns Index of the element in the array.
	 * @see Add, AddDefaulted, AddZeroed, Append, Insert
	 */
	FORCEINLINE SizeType AddUnique(const ElementType& Item) { return AddUniqueImpl(Item); }

	/**
	 * Reserves memory such that the array can contain at least Number elements.
	 *
	 * @param Number The number of elements that the array should be able to contain after allocation.
	 * @see Shrink
	 */
	FORCEINLINE void Reserve(SizeType Number)
	{
		checkSlow(Number >= 0);
		if (Number > ArrayMax)
		{
			ResizeTo(Number);
		}
	}

	/**
	 * Sets the size of the array, filling it with the given element.
	 *
	 * @param Element The element to fill array with.
	 * @param Number The number of elements that the array should be able to contain after allocation.
	 */
	void Init(const ElementType& Element, SizeType Number)
	{
		Empty(Number);
		for (SizeType Index = 0; Index < Number; ++Index)
		{
			new(*this) ElementType(Element);
		}
	}

	/**
	 * Removes the first occurrence of the specified item in the array,
	 * maintaining order but not indices.
	 *
	 * @param Item The item to remove.
	 * @returns The number of items removed. For RemoveSingleItem, this is always either 0 or 1.
	 * @see Add, Insert, Remove, RemoveAll, RemoveAllSwap
	 */
	SizeType RemoveSingle(const ElementType& Item)
	{
		SizeType Index = Find(Item);
		if (Index == INDEX_NONE)
		{
			return 0;
		}

		auto* RemovePtr = GetData() + Index;

		// Destruct items that match the specified Item.
		DestructItems(RemovePtr, 1);
		const SizeType NextIndex = Index + 1;
		RelocateConstructItems<ElementType>(RemovePtr, RemovePtr + 1, ArrayNum - (Index + 1));

		// Update the array count
		--ArrayNum;

		// Removed one item
		return 1;
	}

	/**
	 * Removes as many instances of Item as there are in the array, maintaining
	 * order but not indices.
	 *
	 * @param Item Item to remove from array.
	 * @returns Number of removed elements.
	 * @see Add, Insert, RemoveAll, RemoveAllSwap, RemoveSingle, RemoveSwap
	 */
	SizeType Remove(const ElementType& Item)
	{
		CheckAddress(&Item);

		// Element is non-const to preserve compatibility with existing code with a non-const operator==() member function
		return RemoveAll([&Item](ElementType& Element) { return Element == Item; });
	}

	/**
	 * Remove all instances that match the predicate, maintaining order but not indices
	 * Optimized to work with runs of matches/non-matches
	 *
	 * @param Predicate Predicate class instance
	 * @returns Number of removed elements.
	 * @see Add, Insert, RemoveAllSwap, RemoveSingle, RemoveSwap
	 */
	template <class PREDICATE_CLASS>
	SizeType RemoveAll(const PREDICATE_CLASS& Predicate)
	{
		const SizeType OriginalNum = ArrayNum;
		if (!OriginalNum)
		{
			return 0; // nothing to do, loop assumes one item so need to deal with this edge case here
		}

		SizeType WriteIndex = 0;
		SizeType ReadIndex = 0;
		bool NotMatch = !::Invoke(Predicate, GetData()[ReadIndex]); // use a ! to guarantee it can't be anything other than zero or one
		do
		{
			SizeType RunStartIndex = ReadIndex++;
			while (ReadIndex < OriginalNum && NotMatch == !::Invoke(Predicate, GetData()[ReadIndex]))
			{
				ReadIndex++;
			}
			SizeType RunLength = ReadIndex - RunStartIndex;
			checkSlow(RunLength > 0);
			if (NotMatch)
			{
				// this was a non-matching run, we need to move it
				if (WriteIndex != RunStartIndex)
				{
					FMemory::Memmove(&GetData()[WriteIndex], &GetData()[RunStartIndex], sizeof(ElementType)* RunLength);
				}
				WriteIndex += RunLength;
			}
			else
			{
				// this was a matching run, delete it
				DestructItems(GetData() + RunStartIndex, RunLength);
			}
			NotMatch = !NotMatch;
		} while (ReadIndex < OriginalNum);

		ArrayNum = WriteIndex;
		return OriginalNum - ArrayNum;
	}

	/**
	 * Remove all instances that match the predicate
	 *
	 * @param Predicate Predicate class instance
	 * @param bAllowShrinking Tell if this function can shrink the memory in-use if suitable.
	 * @see Remove, RemoveSingle, RemoveSingleSwap, RemoveSwap
	 */
	template <class PREDICATE_CLASS>
	SizeType RemoveAllSwap(const PREDICATE_CLASS& Predicate, bool bAllowShrinking = true)
	{
		bool bRemoved = false;
		const SizeType OriginalNum = ArrayNum;
		for (SizeType ItemIndex = 0; ItemIndex < Num();)
		{
			if (::Invoke(Predicate, (*this)[ItemIndex]))
			{
				bRemoved = true;
				RemoveAtSwap(ItemIndex, 1, false);
			}
			else
			{
				++ItemIndex;
			}
		}

		if (bRemoved && bAllowShrinking)
		{
			ResizeShrink();
		}

		return OriginalNum - ArrayNum;
	}

	/**
	 * Removes the first occurrence of the specified item in the array. This version is much more efficient
	 * O(Count) instead of O(ArrayNum), but does not preserve the order
	 *
	 * @param Item The item to remove
	 * @param bAllowShrinking Tell if this function can shrink the memory in-use if suitable.
	 *
	 * @returns The number of items removed. For RemoveSingleItem, this is always either 0 or 1.
	 * @see Add, Insert, Remove, RemoveAll, RemoveAllSwap, RemoveSwap
	 */
	SizeType RemoveSingleSwap(const ElementType& Item, bool bAllowShrinking = true)
	{
		SizeType Index = Find(Item);
		if (Index == INDEX_NONE)
		{
			return 0;
		}

		RemoveAtSwap(Index, 1, bAllowShrinking);

		// Removed one item
		return 1;
	}

	/**
	 * Removes item from the array.
	 *
	 * This version is much more efficient, because it uses RemoveAtSwap
	 * internally which is O(Count) instead of RemoveAt which is O(ArrayNum),
	 * but does not preserve the order.
	 *
	 * @returns Number of elements removed.
	 * @see Add, Insert, Remove, RemoveAll, RemoveAllSwap
	 */
	SizeType RemoveSwap(const ElementType& Item, bool bAllowShrinking = true)
	{
		CheckAddress(&Item);

		const SizeType OriginalNum = ArrayNum;
		bool bRemoved = false;
		for (SizeType Index = 0; Index < ArrayNum; Index++)
		{
			if ((*this)[Index] == Item)
			{
				bRemoved = true;
				RemoveAtSwap(Index--, 1, false);
			}
		}

		if (bRemoved && bAllowShrinking)
		{
			ResizeShrink();
		}

		return OriginalNum - ArrayNum;
	}

	/**
	 * Element-wise array memory swap.
	 *
	 * @param FirstIndexToSwap Position of the first element to swap.
	 * @param SecondIndexToSwap Position of the second element to swap.
	 */
	FORCEINLINE void SwapMemory(SizeType FirstIndexToSwap, SizeType SecondIndexToSwap)
	{
		FMemory::Memswap(
			(uint8*)AllocatorInstance.GetAllocation() + (sizeof(ElementType)*FirstIndexToSwap),
			(uint8*)AllocatorInstance.GetAllocation() + (sizeof(ElementType)*SecondIndexToSwap),
			sizeof(ElementType)
			);
	}

	/**
	 * Element-wise array element swap.
	 *
	 * This version is doing more sanity checks than SwapMemory.
	 *
	 * @param FirstIndexToSwap Position of the first element to swap.
	 * @param SecondIndexToSwap Position of the second element to swap.
	 */
	FORCEINLINE void Swap(SizeType FirstIndexToSwap, SizeType SecondIndexToSwap)
	{
		check((FirstIndexToSwap >= 0) && (SecondIndexToSwap >= 0));
		check((ArrayNum > FirstIndexToSwap) && (ArrayNum > SecondIndexToSwap));
		if (FirstIndexToSwap != SecondIndexToSwap)
		{
			SwapMemory(FirstIndexToSwap, SecondIndexToSwap);
		}
	}

	/**
	 * Searches for the first entry of the specified type, will only work with
	 * TArray<UObject*>. Optionally return the item's index, and can specify
	 * the start index.
	 *
	 * @param Item (Optional output) If it's not null, then it will point to
	 *             the found element. Untouched if element hasn't been found.
	 * @param ItemIndex (Optional output) If it's not null, then it will be set
	 *             to the position of found element in the array. Untouched if
	 *             element hasn't been found.
	 * @param StartIndex (Optional) Index in array at which the function should
	 *             start to look for element.
	 * @returns True if element was found. False otherwise.
	 */
	template<typename SearchType>
	bool FindItemByClass(SearchType **Item = nullptr, SizeType *ItemIndex = nullptr, SizeType StartIndex = 0) const
	{
		UClass* SearchClass = SearchType::StaticClass();
		for (SizeType Idx = StartIndex; Idx < ArrayNum; Idx++)
		{
			if ((*this)[Idx] != nullptr && (*this)[Idx]->IsA(SearchClass))
			{
				if (Item != nullptr)
				{
					*Item = (SearchType*)((*this)[Idx]);
				}
				if (ItemIndex != nullptr)
				{
					*ItemIndex = Idx;
				}
				return true;
			}
		}
		return false;
	}

	// Iterators
	typedef TIndexedContainerIterator<      TArray,       ElementType, SizeType> TIterator;
	typedef TIndexedContainerIterator<const TArray, const ElementType, SizeType> TConstIterator;

	/**
	 * Creates an iterator for the contents of this array
	 *
	 * @returns The iterator.
	 */
	TIterator CreateIterator()
	{
		return TIterator(*this);
	}

	/**
	 * Creates a const iterator for the contents of this array
	 *
	 * @returns The const iterator.
	 */
	TConstIterator CreateConstIterator() const
	{
		return TConstIterator(*this);
	}

	#if TARRAY_RANGED_FOR_CHECKS
		typedef TCheckedPointerIterator<      ElementType, SizeType> RangedForIteratorType;
		typedef TCheckedPointerIterator<const ElementType, SizeType> RangedForConstIteratorType;
	#else
		typedef       ElementType* RangedForIteratorType;
		typedef const ElementType* RangedForConstIteratorType;
	#endif

public:

	/**
	 * DO NOT USE DIRECTLY
	 * STL-like iterators to enable range-based for loop support.
	 */
	#if TARRAY_RANGED_FOR_CHECKS
		FORCEINLINE RangedForIteratorType      begin()       { return RangedForIteratorType     (ArrayNum, GetData()); }
		FORCEINLINE RangedForConstIteratorType begin() const { return RangedForConstIteratorType(ArrayNum, GetData()); }
		FORCEINLINE RangedForIteratorType      end  ()       { return RangedForIteratorType     (ArrayNum, GetData() + Num()); }
		FORCEINLINE RangedForConstIteratorType end  () const { return RangedForConstIteratorType(ArrayNum, GetData() + Num()); }
	#else
		FORCEINLINE RangedForIteratorType      begin()       { return GetData(); }
		FORCEINLINE RangedForConstIteratorType begin() const { return GetData(); }
		FORCEINLINE RangedForIteratorType      end()         { return GetData() + Num(); }
		FORCEINLINE RangedForConstIteratorType end() const   { return GetData() + Num(); }
	#endif

public:

	/**
	 * Sorts the array assuming < operator is defined for the item type.
	 *
	 * @note: If your array contains raw pointers, they will be automatically dereferenced during sorting.
	 *        Therefore, your array will be sorted by the values being pointed to, rather than the pointers' values.
	 *        If this is not desirable, please use Algo::Sort(MyArray) instead.
	 *        The auto-dereferencing behavior does not occur with smart pointers.
	 */
	void Sort()
	{
		::Sort(GetData(), Num());
	}

	/**
	 * Sorts the array using user define predicate class.
	 *
	 * @param Predicate Predicate class instance.
	 *
	 * @note: If your array contains raw pointers, they will be automatically dereferenced during sorting.
	 *        Therefore, your predicate will be passed references rather than pointers.
	 *        If this is not desirable, please use Algo::Sort(MyArray, Predicate) instead.
	 *        The auto-dereferencing behavior does not occur with smart pointers.
	 */
	template <class PREDICATE_CLASS>
	void Sort(const PREDICATE_CLASS& Predicate)
	{
		::Sort(GetData(), Num(), Predicate);
	}

	/**
	 * Stable sorts the array assuming < operator is defined for the item type.
	 *
	 * Stable sort is slower than non-stable algorithm.
	 *
	 * @note: If your array contains raw pointers, they will be automatically dereferenced during sorting.
	 *        Therefore, your array will be sorted by the values being pointed to, rather than the pointers' values.
	 *        The auto-dereferencing behavior does not occur with smart pointers.
	 */
	void StableSort()
	{
		::StableSort(GetData(), Num());
	}

	/**
	 * Stable sorts the array using user defined predicate class.
	 *
	 * Stable sort is slower than non-stable algorithm.
	 *
	 * @param Predicate Predicate class instance
	 *
	 * @note: If your array contains raw pointers, they will be automatically dereferenced during sorting.
	 *        Therefore, your predicate will be passed references rather than pointers.
	 *        The auto-dereferencing behavior does not occur with smart pointers.
	 */
	template <class PREDICATE_CLASS>
	void StableSort(const PREDICATE_CLASS& Predicate)
	{
		::StableSort(GetData(), Num(), Predicate);
	}

#if defined(_MSC_VER) && !defined(__clang__)	// Relies on MSVC-specific lazy template instantiation to support arrays of incomplete types
private:
	/**
	 * Helper function that can be used inside the debuggers watch window to debug TArrays. E.g. "*Class->Defaults.DebugGet(5)". 
	 *
	 * @param Index Position to get.
	 * @returns Reference to the element at given position.
	 */
	FORCENOINLINE const ElementType& DebugGet(SizeType Index) const
	{
		return GetData()[Index];
	}
#endif

private:
	void AllocatorResizeAllocation(SizeType CurrentArrayNum, SizeType NewArrayMax)
	{
		if constexpr (TAllocatorTraits<AllocatorType>::SupportsElementAlignment)
		{
			AllocatorInstance.ResizeAllocation(CurrentArrayNum, NewArrayMax, sizeof(ElementType), alignof(ElementType));
		}
		else
		{
			AllocatorInstance.ResizeAllocation(CurrentArrayNum, NewArrayMax, sizeof(ElementType));
		}
	}

	SizeType AllocatorCalculateSlackShrink(SizeType CurrentArrayNum, SizeType NewArrayMax)
	{
		if constexpr (TAllocatorTraits<AllocatorType>::SupportsElementAlignment)
		{
			return AllocatorInstance.CalculateSlackShrink(CurrentArrayNum, NewArrayMax, sizeof(ElementType), alignof(ElementType));
		}
		else
		{
			return AllocatorInstance.CalculateSlackShrink(CurrentArrayNum, NewArrayMax, sizeof(ElementType));
		}
	}

	SizeType AllocatorCalculateSlackGrow(SizeType CurrentArrayNum, SizeType NewArrayMax)
	{
		if constexpr (TAllocatorTraits<AllocatorType>::SupportsElementAlignment)
		{
			return AllocatorInstance.CalculateSlackGrow(CurrentArrayNum, NewArrayMax, sizeof(ElementType), alignof(ElementType));
		}
		else
		{
			return AllocatorInstance.CalculateSlackGrow(CurrentArrayNum, NewArrayMax, sizeof(ElementType));
		}
	}

	SizeType AllocatorCalculateSlackReserve(SizeType NewArrayMax)
	{
		if constexpr (TAllocatorTraits<AllocatorType>::SupportsElementAlignment)
		{
			return AllocatorInstance.CalculateSlackReserve(NewArrayMax, sizeof(ElementType), alignof(ElementType));
		}
		else
		{
			return AllocatorInstance.CalculateSlackReserve(NewArrayMax, sizeof(ElementType));
		}
	}

	FORCENOINLINE void ResizeGrow(SizeType OldNum)
	{
		ArrayMax = AllocatorCalculateSlackGrow(ArrayNum, ArrayMax);
		AllocatorResizeAllocation(OldNum, ArrayMax);
	}
	FORCENOINLINE void ResizeShrink()
	{
		const SizeType NewArrayMax = AllocatorCalculateSlackShrink(ArrayNum, ArrayMax);
		if (NewArrayMax != ArrayMax)
		{
			ArrayMax = NewArrayMax;
			check(ArrayMax >= ArrayNum);
			AllocatorResizeAllocation(ArrayNum, ArrayMax);
		}
	}
	FORCENOINLINE void ResizeTo(SizeType NewMax)
	{
		if (NewMax)
		{
			NewMax = AllocatorCalculateSlackReserve(NewMax);
		}
		if (NewMax != ArrayMax)
		{
			ArrayMax = NewMax;
			AllocatorResizeAllocation(ArrayNum, ArrayMax);
		}
	}
	FORCENOINLINE void ResizeForCopy(SizeType NewMax, SizeType PrevMax)
	{
		if (NewMax)
		{
			NewMax = AllocatorCalculateSlackReserve(NewMax);
		}
		if (NewMax > PrevMax)
		{
			AllocatorResizeAllocation(0, NewMax);
			ArrayMax = NewMax;
		}
		else
		{
			ArrayMax = PrevMax;
		}
	}


	/**
	 * Copies data from one array into this array. Uses the fast path if the
	 * data in question does not need a constructor.
	 *
	 * @param Source The source array to copy
	 * @param PrevMax The previous allocated size
	 * @param ExtraSlack Additional amount of memory to allocate at
	 *                   the end of the buffer. Counted in elements. Zero by
	 *                   default.
	 */
	template <typename OtherElementType, typename OtherSizeType>
	void CopyToEmpty(const OtherElementType* OtherData, OtherSizeType OtherNum, SizeType PrevMax, SizeType ExtraSlack)
	{
		SizeType NewNum = (SizeType)OtherNum;
		checkf((OtherSizeType)NewNum == OtherNum, TEXT("Invalid number of elements to add to this array type: %llu"), (unsigned long long)NewNum);

		checkSlow(ExtraSlack >= 0);
		ArrayNum = NewNum;
		if (OtherNum || ExtraSlack || PrevMax)
		{
			ResizeForCopy(NewNum + ExtraSlack, PrevMax);
			ConstructItems<ElementType>(GetData(), OtherData, OtherNum);
		}
		else
		{
			ArrayMax = AllocatorInstance.GetInitialCapacity();
		}
	}

protected:

	template<typename ElementType, typename AllocatorType>
	friend class TIndirectArray;

	ElementAllocatorType AllocatorInstance;
	SizeType             ArrayNum;
	SizeType             ArrayMax;

private:
	template<bool bFreezeMemoryImage, typename Dummy=void>
	struct TSupportsFreezeMemoryImageHelper
	{
		static void WriteMemoryImage(FMemoryImageWriter& Writer, const TArray&)
		{
			// Writing non-freezable TArray is only supported for 64-bit target for now
			// Would need complete layout macros for all allocator types in order to properly write (empty) 32bit versions
			check(Writer.Is64BitTarget());
			Writer.WriteBytes(TArray());
		}

		static void CopyUnfrozen(const FMemoryUnfreezeContent& Context, const TArray&, void* Dst) { new(Dst) TArray(); }
		static void AppendHash(const FPlatformTypeLayoutParameters& LayoutParams, FSHA1& Hasher) {}
		static void ToString(const FPlatformTypeLayoutParameters& LayoutParams, FMemoryToStringContext& OutContext, const TArray& Object) {}
	};

	template<typename Dummy>
	struct TSupportsFreezeMemoryImageHelper<true, Dummy>
	{
		static void WriteMemoryImage(FMemoryImageWriter& Writer, const TArray& Object)
		{
			Object.AllocatorInstance.WriteMemoryImage(Writer, StaticGetTypeLayoutDesc<ElementType>(), Object.ArrayNum);
			Writer.WriteBytes(Object.ArrayNum);
			Writer.WriteBytes(Object.ArrayNum);
		}
		static void CopyUnfrozen(const FMemoryUnfreezeContent& Context, const TArray& Object, void* Dst)
		{
			TArray* DstArray = new(Dst) TArray();
			DstArray->SetNumZeroed(Object.ArrayNum);
			Object.AllocatorInstance.CopyUnfrozen(Context, StaticGetTypeLayoutDesc<ElementType>(), Object.ArrayNum, DstArray->GetData());
		}
		static void AppendHash(const FPlatformTypeLayoutParameters& LayoutParams, FSHA1& Hasher)
		{
			Freeze::AppendHash(StaticGetTypeLayoutDesc<ElementType>(), LayoutParams, Hasher);
		}
		static void ToString(const FPlatformTypeLayoutParameters& LayoutParams, FMemoryToStringContext& OutContext, const TArray& Object)
		{
			Object.AllocatorInstance.ToString(StaticGetTypeLayoutDesc<ElementType>(), Object.ArrayNum, Object.ArrayMax, LayoutParams, OutContext);
		}
	};

public:
	void WriteMemoryImage(FMemoryImageWriter& Writer) const
	{
		static constexpr bool bSupportsFreezeMemoryImage = TAllocatorTraits<AllocatorType>::SupportsFreezeMemoryImage && THasTypeLayout<ElementType>::Value;
		TSupportsFreezeMemoryImageHelper<bSupportsFreezeMemoryImage>::WriteMemoryImage(Writer, *this);
	}

	void CopyUnfrozen(const FMemoryUnfreezeContent& Context, void* Dst) const
	{
		static constexpr bool bSupportsFreezeMemoryImage = TAllocatorTraits<AllocatorType>::SupportsFreezeMemoryImage && THasTypeLayout<ElementType>::Value;
		TSupportsFreezeMemoryImageHelper<bSupportsFreezeMemoryImage>::CopyUnfrozen(Context, *this, Dst);
	}

	static void AppendHash(const FPlatformTypeLayoutParameters& LayoutParams, FSHA1& Hasher)
	{
		static constexpr bool bSupportsFreezeMemoryImage = TAllocatorTraits<AllocatorType>::SupportsFreezeMemoryImage && THasTypeLayout<ElementType>::Value;
		TSupportsFreezeMemoryImageHelper<bSupportsFreezeMemoryImage>::AppendHash(LayoutParams, Hasher);
	}

	void ToString(const FPlatformTypeLayoutParameters& LayoutParams, FMemoryToStringContext& OutContext) const
	{
		static constexpr bool bSupportsFreezeMemoryImage = TAllocatorTraits<AllocatorType>::SupportsFreezeMemoryImage && THasTypeLayout<ElementType>::Value;
		TSupportsFreezeMemoryImageHelper<bSupportsFreezeMemoryImage>::ToString(LayoutParams, OutContext, *this);
	}

	/**
	* Implicit heaps
	*/
public:
	/** 
	 * Builds an implicit heap from the array.
	 *
	 * @param Predicate Predicate class instance.
	 *
	 * @note: If your array contains raw pointers, they will be automatically dereferenced during heapification.
	 *        Therefore, your predicate will be passed references rather than pointers.
	 *        The auto-dereferencing behavior does not occur with smart pointers.
	 */
	template <class PREDICATE_CLASS>
	FORCEINLINE void Heapify(const PREDICATE_CLASS& Predicate)
	{
		TDereferenceWrapper<ElementType, PREDICATE_CLASS> PredicateWrapper(Predicate);
		Algo::Heapify(*this, PredicateWrapper);
	}

	/**
	 * Builds an implicit heap from the array. Assumes < operator is defined
	 * for the template type.
	 *
	 * @note: If your array contains raw pointers, they will be automatically dereferenced during heapification.
	 *        Therefore, your array will be heapified by the values being pointed to, rather than the pointers' values.
	 *        The auto-dereferencing behavior does not occur with smart pointers.
	 */
	void Heapify()
	{
		Heapify(TLess<ElementType>());
	}

	/** 
	 * Adds a new element to the heap.
	 *
	 * @param InItem Item to be added.
	 * @param Predicate Predicate class instance.
	 * @return The index of the new element.
	 *
	 * @note: If your array contains raw pointers, they will be automatically dereferenced during heapification.
	 *        Therefore, your predicate will be passed references rather than pointers.
	 *        The auto-dereferencing behavior does not occur with smart pointers.
	 */
	template <class PREDICATE_CLASS>
	SizeType HeapPush(ElementType&& InItem, const PREDICATE_CLASS& Predicate)
	{
		// Add at the end, then sift up
		Add(MoveTempIfPossible(InItem));
		TDereferenceWrapper<ElementType, PREDICATE_CLASS> PredicateWrapper(Predicate);
		SizeType Result = AlgoImpl::HeapSiftUp(GetData(), 0, Num() - 1, FIdentityFunctor(), PredicateWrapper);

		return Result;
	}

	/** 
	 * Adds a new element to the heap.
	 *
	 * @param InItem Item to be added.
	 * @param Predicate Predicate class instance.
	 * @return The index of the new element.
	 *
	 * @note: If your array contains raw pointers, they will be automatically dereferenced during heapification.
	 *        Therefore, your predicate will be passed references rather than pointers.
	 *        The auto-dereferencing behavior does not occur with smart pointers.
	 */
	template <class PREDICATE_CLASS>
	SizeType HeapPush(const ElementType& InItem, const PREDICATE_CLASS& Predicate)
	{
		// Add at the end, then sift up
		Add(InItem);
		TDereferenceWrapper<ElementType, PREDICATE_CLASS> PredicateWrapper(Predicate);
		SizeType Result = AlgoImpl::HeapSiftUp(GetData(), 0, Num() - 1, FIdentityFunctor(), PredicateWrapper);

		return Result;
	}

	/** 
	 * Adds a new element to the heap. Assumes < operator is defined for the
	 * template type.
	 *
	 * @param InItem Item to be added.
	 * @return The index of the new element.
	 *
	 * @note: If your array contains raw pointers, they will be automatically dereferenced during heapification.
	 *        Therefore, your array will be heapified by the values being pointed to, rather than the pointers' values.
	 *        The auto-dereferencing behavior does not occur with smart pointers.
	 */
	SizeType HeapPush(ElementType&& InItem)
	{
		return HeapPush(MoveTempIfPossible(InItem), TLess<ElementType>());
	}

	/** 
	 * Adds a new element to the heap. Assumes < operator is defined for the
	 * template type.
	 *
	 * @param InItem Item to be added.
	 * @return The index of the new element.
	 *
	 * @note: If your array contains raw pointers, they will be automatically dereferenced during heapification.
	 *        Therefore, your array will be heapified by the values being pointed to, rather than the pointers' values.
	 *        The auto-dereferencing behavior does not occur with smart pointers.
	 */
	SizeType HeapPush(const ElementType& InItem)
	{
		return HeapPush(InItem, TLess<ElementType>());
	}

	/** 
	 * Removes the top element from the heap.
	 *
	 * @param OutItem The removed item.
	 * @param Predicate Predicate class instance.
	 *
	 * @note: If your array contains raw pointers, they will be automatically dereferenced during heapification.
	 *        Therefore, your predicate will be passed references rather than pointers.
	 *        The auto-dereferencing behavior does not occur with smart pointers.
	 */
	template <class PREDICATE_CLASS>
	void HeapPop(ElementType& OutItem, const PREDICATE_CLASS& Predicate, bool bAllowShrinking = true)
	{
		OutItem = MoveTemp((*this)[0]);
		RemoveAtSwap(0, 1, bAllowShrinking);

		TDereferenceWrapper< ElementType, PREDICATE_CLASS> PredicateWrapper(Predicate);
		AlgoImpl::HeapSiftDown(GetData(), 0, Num(), FIdentityFunctor(), PredicateWrapper);
	}

	/** 
	 * Removes the top element from the heap. Assumes < operator is defined for
	 * the template type.
	 *
	 * @param OutItem The removed item.
	 * @param bAllowShrinking (Optional) Tells if this call can shrink the array allocation if suitable after the pop. Default is true.
	 *
	 * @note: If your array contains raw pointers, they will be automatically dereferenced during heapification.
	 *        Therefore, your array will be heapified by the values being pointed to, rather than the pointers' values.
	 *        The auto-dereferencing behavior does not occur with smart pointers.
	 */
	void HeapPop(ElementType& OutItem, bool bAllowShrinking = true)
	{
		HeapPop(OutItem, TLess<ElementType>(), bAllowShrinking);
	}

	/**
	 * Verifies the heap.
	 *
	 * @param Predicate Predicate class instance.
	 */
	template <class PREDICATE_CLASS>
	void VerifyHeap(const PREDICATE_CLASS& Predicate)
	{
		check(Algo::IsHeap(*this, Predicate));
	}

	/** 
	 * Removes the top element from the heap.
	 *
	 * @param Predicate Predicate class instance.
	 * @param bAllowShrinking (Optional) Tells if this call can shrink the array allocation if suitable after the discard. Default is true.
	 *
	 * @note: If your array contains raw pointers, they will be automatically dereferenced during heapification.
	 *        Therefore, your predicate will be passed references rather than pointers.
	 *        The auto-dereferencing behavior does not occur with smart pointers.
	 */
	template <class PREDICATE_CLASS>
	void HeapPopDiscard(const PREDICATE_CLASS& Predicate, bool bAllowShrinking = true)
	{
		RemoveAtSwap(0, 1, bAllowShrinking);
		TDereferenceWrapper< ElementType, PREDICATE_CLASS> PredicateWrapper(Predicate);
		AlgoImpl::HeapSiftDown(GetData(), 0, Num(), FIdentityFunctor(), PredicateWrapper);
	}

	/** 
	 * Removes the top element from the heap. Assumes < operator is defined for the template type.
	 *
	 * @param bAllowShrinking (Optional) Tells if this call can shrink the array
	 *		allocation if suitable after the discard. Default is true.
	 *
	 * @note: If your array contains raw pointers, they will be automatically dereferenced during heapification.
	 *        Therefore, your array will be heapified by the values being pointed to, rather than the pointers' values.
	 *        The auto-dereferencing behavior does not occur with smart pointers.
	 */
	void HeapPopDiscard(bool bAllowShrinking = true)
	{
		HeapPopDiscard(TLess<ElementType>(), bAllowShrinking);
	}

	/** 
	 * Returns the top element from the heap (does not remove the element).
	 *
	 * Const version.
	 *
	 * @returns The reference to the top element from the heap.
	 */
	const ElementType& HeapTop() const
	{
		return (*this)[0];
	}

	/** 
	 * Returns the top element from the heap (does not remove the element).
	 *
	 * @returns The reference to the top element from the heap.
	 */
	ElementType& HeapTop()
	{
		return (*this)[0];
	}

	/**
	 * Removes an element from the heap.
	 *
	 * @param Index Position at which to remove item.
	 * @param Predicate Predicate class instance.
	 * @param bAllowShrinking (Optional) Tells if this call can shrink the array allocation
	 *		if suitable after the remove (default = true).
	 *
	 * @note: If your array contains raw pointers, they will be automatically dereferenced during heapification.
	 *        Therefore, your predicate will be passed references rather than pointers.
	 *        The auto-dereferencing behavior does not occur with smart pointers.
	 */
	template <class PREDICATE_CLASS>
	void HeapRemoveAt(SizeType Index, const PREDICATE_CLASS& Predicate, bool bAllowShrinking = true)
	{
		RemoveAtSwap(Index, 1, bAllowShrinking);

		TDereferenceWrapper< ElementType, PREDICATE_CLASS> PredicateWrapper(Predicate);
		AlgoImpl::HeapSiftDown(GetData(), Index, Num(), FIdentityFunctor(), PredicateWrapper);
		AlgoImpl::HeapSiftUp(GetData(), 0, FPlatformMath::Min(Index, Num() - 1), FIdentityFunctor(), PredicateWrapper);
	}

	/**
	 * Removes an element from the heap. Assumes < operator is defined for the template type.
	 *
	 * @param Index Position at which to remove item.
	 * @param bAllowShrinking (Optional) Tells if this call can shrink the array allocation
	 *		if suitable after the remove (default = true).
	 *
	 * @note: If your array contains raw pointers, they will be automatically dereferenced during heapification.
	 *        Therefore, your array will be heapified by the values being pointed to, rather than the pointers' values.
	 *        The auto-dereferencing behavior does not occur with smart pointers.
	 */
	void HeapRemoveAt(SizeType Index, bool bAllowShrinking = true)
	{
		HeapRemoveAt(Index, TLess< ElementType >(), bAllowShrinking);
	}

	/**
	 * Performs heap sort on the array.
	 *
	 * @param Predicate Predicate class instance.
	 *
	 * @note: If your array contains raw pointers, they will be automatically dereferenced during heapification.
	 *        Therefore, your predicate will be passed references rather than pointers.
	 *        The auto-dereferencing behavior does not occur with smart pointers.
	 */
	template <class PREDICATE_CLASS>
	void HeapSort(const PREDICATE_CLASS& Predicate)
	{
		TDereferenceWrapper<ElementType, PREDICATE_CLASS> PredicateWrapper(Predicate);
		Algo::HeapSort(*this, PredicateWrapper);
	}

	/**
	 * Performs heap sort on the array. Assumes < operator is defined for the
	 * template type.
	 *
	 * @note: If your array contains raw pointers, they will be automatically dereferenced during heapification.
	 *        Therefore, your array will be heapified by the values being pointed to, rather than the pointers' values.
	 *        The auto-dereferencing behavior does not occur with smart pointers.
	 */
	void HeapSort()
	{
		HeapSort(TLess<ElementType>());
	}

	const ElementAllocatorType& GetAllocatorInstance() const { return AllocatorInstance; }
	ElementAllocatorType& GetAllocatorInstance() { return AllocatorInstance; }
};


namespace Freeze
{
	template<typename T, typename AllocatorType>
	void IntrinsicWriteMemoryImage(FMemoryImageWriter& Writer, const TArray<T, AllocatorType>& Object, const FTypeLayoutDesc&)
	{
		Object.WriteMemoryImage(Writer);
	}

	template<typename T, typename AllocatorType>
	uint32 IntrinsicUnfrozenCopy(const FMemoryUnfreezeContent& Context, const TArray<T, AllocatorType>& Object, void* OutDst)
	{
		Object.CopyUnfrozen(Context, OutDst);
		return sizeof(Object);
	}

	template<typename T, typename AllocatorType>
	uint32 IntrinsicAppendHash(const TArray<T, AllocatorType>* DummyObject, const FTypeLayoutDesc& TypeDesc, const FPlatformTypeLayoutParameters& LayoutParams, FSHA1& Hasher)
	{
		return AppendHashForNameAndSize(TypeDesc.Name, sizeof(TArray<T, AllocatorType>), Hasher);
	}

	template<typename T, typename AllocatorType>
	uint32 IntrinsicGetTargetAlignment(const TArray<T, AllocatorType>* DummyObject, const FTypeLayoutDesc& TypeDesc, const FPlatformTypeLayoutParameters& LayoutParams)
	{
		// Assume alignment of array is drive by pointer
		return FMath::Min(8u, LayoutParams.MaxFieldAlignment);
	}

	template<typename T, typename AllocatorType>
	void IntrinsicToString(const TArray<T, AllocatorType>& Object, const FTypeLayoutDesc& TypeDesc, const FPlatformTypeLayoutParameters& LayoutParams, FMemoryToStringContext& OutContext)
	{
		Object.ToString(LayoutParams, OutContext);
	}
}

DECLARE_TEMPLATE_INTRINSIC_TYPE_LAYOUT((template <typename T, typename AllocatorType>), (TArray<T, AllocatorType>));

template <typename InElementType, typename AllocatorType>
struct TIsZeroConstructType<TArray<InElementType, AllocatorType>>
{
	enum { Value = TAllocatorTraits<AllocatorType>::IsZeroConstruct };
};

template <typename InElementType, typename AllocatorType>
struct TContainerTraits<TArray<InElementType, AllocatorType> > : public TContainerTraitsBase<TArray<InElementType, AllocatorType> >
{
	static_assert(TAllocatorTraits<AllocatorType>::SupportsMove, "TArray no longer supports move-unaware allocators");
	enum { MoveWillEmptyContainer = TAllocatorTraits<AllocatorType>::SupportsMove };
};

template <typename T, typename AllocatorType>
struct TIsContiguousContainer<TArray<T, AllocatorType>>
{
	enum { Value = true };
};

/**
 * Traits class which determines whether or not a type is a TArray.
 */
template <typename T> struct TIsTArray { enum { Value = false }; };

template <typename InElementType, typename InAllocatorType> struct TIsTArray<               TArray<InElementType, InAllocatorType>> { enum { Value = true }; };
template <typename InElementType, typename InAllocatorType> struct TIsTArray<const          TArray<InElementType, InAllocatorType>> { enum { Value = true }; };
template <typename InElementType, typename InAllocatorType> struct TIsTArray<      volatile TArray<InElementType, InAllocatorType>> { enum { Value = true }; };
template <typename InElementType, typename InAllocatorType> struct TIsTArray<const volatile TArray<InElementType, InAllocatorType>> { enum { Value = true }; };


//
// Array operator news.
//
template <typename T,typename AllocatorType> void* operator new( size_t Size, TArray<T,AllocatorType>& Array )
{
	check(Size == sizeof(T));
	const auto Index = Array.AddUninitialized(1);
	return &Array[Index];
}
template <typename T,typename AllocatorType> void* operator new( size_t Size, TArray<T,AllocatorType>& Array, typename TArray<T, AllocatorType>::SizeType Index )
{
	check(Size == sizeof(T));
	Array.InsertUninitialized(Index);
	return &Array[Index];
}<|MERGE_RESOLUTION|>--- conflicted
+++ resolved
@@ -26,11 +26,6 @@
 #include "Templates/Sorting.h"
 #include "Templates/AlignmentTemplates.h"
 #include "Templates/IsConstructible.h"
-<<<<<<< HEAD
-
-#include <type_traits>
-=======
->>>>>>> 6bbb88c8
 
 #include <type_traits>
 
@@ -578,11 +573,7 @@
 		typename OtherElementType,
 		std::enable_if_t<UE4Array_Private::TArrayElementsAreCompatible<ElementType, OtherElementType&&>::Value>* = nullptr
 	>
-<<<<<<< HEAD
-	TArray(TArray<OtherElementType, Allocator>&& Other, SizeType ExtraSlack)
-=======
 	TArray(TArray<OtherElementType, AllocatorType>&& Other, SizeType ExtraSlack)
->>>>>>> 6bbb88c8
 	{
 		// We don't implement move semantics for general OtherAllocators, as there's no way
 		// to tell if they're compatible with the current one.  Probably going to be a pretty
