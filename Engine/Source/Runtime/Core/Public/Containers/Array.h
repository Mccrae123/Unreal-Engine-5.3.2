--- conflicted
+++ resolved
@@ -355,16 +355,11 @@
 	{
 		enum { Value = TArrayElementsAreCompatible<ElementType, TElementType_T<RangeType>>::Value };
 	};
-<<<<<<< HEAD
-
-	CORE_API void OnInvalidArrayNum(const TCHAR* ArrayNameSuffix, unsigned long long NewNum);
-=======
 }
 
 namespace UE::Core::Private
 {
 	[[noreturn]] CORE_API void OnInvalidArrayNum(unsigned long long NewNum);
->>>>>>> 4af6daef
 }
 
 
@@ -393,19 +388,6 @@
 private:
 	using USizeType = typename TMakeUnsigned<SizeType>::Type;
 
-<<<<<<< HEAD
-	FORCENOINLINE static void OnInvalidNum(USizeType NewNum)
-	{
-		const TCHAR* ArrayNameSuffix = TEXT("");
-		if constexpr (sizeof(SizeType) == 8)
-		{
-			ArrayNameSuffix = TEXT("64");
-		}
-		UE4Array_Private::OnInvalidArrayNum(ArrayNameSuffix, (unsigned long long)NewNum);
-	}
-
-=======
->>>>>>> 4af6daef
 public:
 	UE_DEPRECATED(5.0, "TArray::Allocator type is deprecated, please use TArray::AllocatorType instead.")
 	typedef InAllocatorType Allocator;
@@ -437,12 +419,8 @@
 	{
 		if (Count < 0)
 		{
-<<<<<<< HEAD
-			OnInvalidNum((USizeType)Count);
-=======
 			// Cast to USizeType first to prevent sign extension on negative sizes, producing unusually large values.
 			UE::Core::Private::OnInvalidArrayNum((unsigned long long)(USizeType)Count);
->>>>>>> 4af6daef
 		}
 
 		check(Ptr != nullptr || Count == 0);
@@ -589,12 +567,8 @@
 			{
 				if (ToArray.ArrayNum != FromArray.ArrayNum || ToArray.ArrayMax != FromArray.ArrayMax)
 				{
-<<<<<<< HEAD
-					OnInvalidNum((USizeType)ToArray.ArrayNum);
-=======
 					// Cast to USizeType first to prevent sign extension on negative sizes, producing unusually large values.
 					UE::Core::Private::OnInvalidArrayNum((unsigned long long)(USizeType)ToArray.ArrayNum);
->>>>>>> 4af6daef
 				}
 			}
 
@@ -633,11 +607,7 @@
 			// This should only happen when we've underflowed or overflowed SizeType
 			if ((SizeType)NewMax < LocalArrayNum)
 			{
-<<<<<<< HEAD
-				OnInvalidNum((USizeType)ExtraSlack);
-=======
 				UE::Core::Private::OnInvalidArrayNum((unsigned long long)ExtraSlack);
->>>>>>> 4af6daef
 			}
 
 			ToArray.Reserve(NewMax);
@@ -1420,19 +1390,11 @@
 
 		SizeType ConvertedCount = Count;
 		checkf((OtherSizeType)ConvertedCount == Count, TEXT("Invalid number of elements to add to this array type: %lld"), (long long)ConvertedCount);
-<<<<<<< HEAD
 
 		const USizeType OldNum = (USizeType)ArrayNum;
 		const USizeType NewNum = OldNum + (USizeType)Count;
 		ArrayNum = (SizeType)NewNum;
 
-=======
-
-		const USizeType OldNum = (USizeType)ArrayNum;
-		const USizeType NewNum = OldNum + (USizeType)Count;
-		ArrayNum = (SizeType)NewNum;
-
->>>>>>> 4af6daef
 #if DO_GUARD_SLOW
 		if (NewNum > (USizeType)ArrayMax)
 #else
@@ -1848,12 +1810,8 @@
 	{
 		if (NewSize < 0)
 		{
-<<<<<<< HEAD
-			OnInvalidNum((USizeType)NewSize);
-=======
 			// Cast to USizeType first to prevent sign extension on negative sizes, producing unusually large values.
 			UE::Core::Private::OnInvalidArrayNum((unsigned long long)(USizeType)NewSize);
->>>>>>> 4af6daef
 		}
 
 		// If we have space to hold the excepted size, then don't reallocate
@@ -1877,12 +1835,8 @@
 	{
 		if (Slack < 0)
 		{
-<<<<<<< HEAD
-			OnInvalidNum((USizeType)Slack);
-=======
 			// Cast to USizeType first to prevent sign extension on negative sizes, producing unusually large values.
 			UE::Core::Private::OnInvalidArrayNum((unsigned long long)(USizeType)Slack);
->>>>>>> 4af6daef
 		}
 
 		DestructItems(GetData(), ArrayNum);
@@ -1912,12 +1866,8 @@
 		}
 		else if (NewNum < 0)
 		{
-<<<<<<< HEAD
-			OnInvalidNum((USizeType)NewNum);
-=======
 			// Cast to USizeType first to prevent sign extension on negative sizes, producing unusually large values.
 			UE::Core::Private::OnInvalidArrayNum((unsigned long long)(USizeType)NewNum);
->>>>>>> 4af6daef
 		}
 		else if (NewNum < Num())
 		{
@@ -1940,12 +1890,8 @@
 		}
 		else if (NewNum < 0)
 		{
-<<<<<<< HEAD
-			OnInvalidNum((USizeType)NewNum);
-=======
 			// Cast to USizeType first to prevent sign extension on negative sizes, producing unusually large values.
 			UE::Core::Private::OnInvalidArrayNum((unsigned long long)(USizeType)NewNum);
->>>>>>> 4af6daef
 		}
 		else if (NewNum < Num())
 		{
@@ -1966,12 +1912,8 @@
 		}
 		else if (NewNum < 0)
 		{
-<<<<<<< HEAD
-			OnInvalidNum((USizeType)NewNum);
-=======
 			// Cast to USizeType first to prevent sign extension on negative sizes, producing unusually large values.
 			UE::Core::Private::OnInvalidArrayNum((unsigned long long)(USizeType)NewNum);
->>>>>>> 4af6daef
 		}
 		else if (NewNum < Num())
 		{
@@ -2561,12 +2503,8 @@
 		checkSlow(Number >= 0);
 		if (Number < 0)
 		{
-<<<<<<< HEAD
-			OnInvalidNum((USizeType)Number);
-=======
 			// Cast to USizeType first to prevent sign extension on negative sizes, producing unusually large values.
 			UE::Core::Private::OnInvalidArrayNum((unsigned long long)(USizeType)Number);
->>>>>>> 4af6daef
 		}
 		else if (Number > ArrayMax)
 		{
@@ -2783,16 +2721,9 @@
 	 */
 	FORCEINLINE void SwapMemory(SizeType FirstIndexToSwap, SizeType SecondIndexToSwap)
 	{
-<<<<<<< HEAD
-		FMemory::Memswap(
-			(uint8*)AllocatorInstance.GetAllocation() + (sizeof(ElementType)*FirstIndexToSwap),
-			(uint8*)AllocatorInstance.GetAllocation() + (sizeof(ElementType)*SecondIndexToSwap),
-			sizeof(ElementType)
-=======
 		::Swap(
 			*(ElementType*)((uint8*)AllocatorInstance.GetAllocation() + (sizeof(ElementType)*FirstIndexToSwap)),
 			*(ElementType*)((uint8*)AllocatorInstance.GetAllocation() + (sizeof(ElementType)*SecondIndexToSwap))
->>>>>>> 4af6daef
 		);
 	}
 
@@ -3048,12 +2979,8 @@
 		// This should only happen when we've underflowed or overflowed SizeType in the caller
 		if (LocalArrayNum < OldNum)
 		{
-<<<<<<< HEAD
-			OnInvalidNum((USizeType)LocalArrayNum - (USizeType)OldNum);
-=======
 			// Cast to USizeType first to prevent sign extension on negative sizes, producing unusually large values.
 			UE::Core::Private::OnInvalidArrayNum((unsigned long long)(USizeType)LocalArrayNum);
->>>>>>> 4af6daef
 		}
 		ArrayMax = AllocatorCalculateSlackGrow(LocalArrayNum, ArrayMax);
 		AllocatorResizeAllocation(OldNum, ArrayMax);
@@ -3146,11 +3073,7 @@
 			// This should only happen when we've underflowed or overflowed SizeType
 			if ((SizeType)NewMax < NewNum)
 			{
-<<<<<<< HEAD
-				OnInvalidNum((USizeType)NewMax);
-=======
 				UE::Core::Private::OnInvalidArrayNum((unsigned long long)NewMax);
->>>>>>> 4af6daef
 			}
 
 			ResizeForCopy(NewNum + ExtraSlack, PrevMax);
@@ -3619,43 +3542,6 @@
 
 		check(SerializeNum >= 0);
 
-<<<<<<< HEAD
-		if (!Ar.IsError() && SerializeNum > 0 && ensure(!Ar.IsNetArchive() || SerializeNum <= MaxNetArraySerialize))
-		{
-			// if we don't need to perform per-item serialization, just read it in bulk
-			if constexpr (sizeof(ElementType) == 1 || TCanBulkSerialize<ElementType>::Value)
-			{
-				A.ArrayNum = SerializeNum;
-
-				// Serialize simple bytes which require no construction or destruction.
-				if ((A.ArrayNum || A.ArrayMax) && Ar.IsLoading())
-				{
-					A.ResizeForCopy(A.ArrayNum, A.ArrayMax);
-				}
-
-				if(TIsUECoreVariant<ElementType, double>::Value && Ar.IsLoading() && Ar.UEVer() < EUnrealEngineObjectUE5Version::LARGE_WORLD_COORDINATES)
-				{
-					// Per item serialization is required for core variant types loaded from pre LWC archives, to enable conversion from float to double.
-					A.Empty(SerializeNum);
-					for (SizeType i=0; i<SerializeNum; i++)
-					{
-						Ar << *::new(A) ElementType;
-					}		
-				}
-				else
-				{
-					Ar.Serialize(A.GetData(), A.Num() * sizeof(ElementType));
-				}
-			}
-			else if (Ar.IsLoading())
-			{
-				// Required for resetting ArrayNum
-				A.Empty(SerializeNum);
-
-				for (SizeType i=0; i<SerializeNum; i++)
-				{
-					Ar << *::new(A) ElementType;
-=======
 		if (Ar.IsError() || SerializeNum < 0 || !ensure(!Ar.IsNetArchive() || SerializeNum <= MaxNetArraySerialize))
 		{
 			Ar.SetError();
@@ -3680,19 +3566,10 @@
 				for (SizeType i=0; i<SerializeNum; i++)
 				{
 					Ar << A.AddDefaulted_GetRef();
->>>>>>> 4af6daef
 				}
 			}
 			else
 			{
-<<<<<<< HEAD
-				A.ArrayNum = SerializeNum;
-
-				for (SizeType i=0; i<A.ArrayNum; i++)
-				{
-					Ar << A[i];
-				}
-=======
 				Ar.Serialize(A.GetData(), A.Num() * sizeof(ElementType));
 			}
 		}
@@ -3704,21 +3581,16 @@
 			for (SizeType i=0; i<SerializeNum; i++)
 			{
 				Ar << A.AddDefaulted_GetRef();
->>>>>>> 4af6daef
 			}
 		}
 		else
 		{
-<<<<<<< HEAD
-			Ar.SetError();
-=======
 			A.ArrayNum = SerializeNum;
 
 			for (SizeType i=0; i<A.ArrayNum; i++)
 			{
 				Ar << A[i];
 			}
->>>>>>> 4af6daef
 		}
 
 		return Ar;
@@ -3730,8 +3602,6 @@
 FArchive& operator<<(FArchive& Ar, TArray<ElementType, AllocatorType>& A)
 {
 	return TArrayPrivateFriend::Serialize(Ar, A);
-<<<<<<< HEAD
-=======
 }
 
 /** Returns a unique hash by combining those of each array element. */
@@ -3744,5 +3614,4 @@
 		Hash = HashCombineFast(Hash, GetTypeHash(V));
 	}
 	return Hash;
->>>>>>> 4af6daef
 }