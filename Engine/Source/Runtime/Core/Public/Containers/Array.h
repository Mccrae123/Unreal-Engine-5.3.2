--- conflicted
+++ resolved
@@ -1199,65 +1199,24 @@
 	}
 
 	/**
-	 * Adds an uninitialized element into the array.
+	 * Adds a given number of uninitialized elements into the array.
 	 *
 	 * Caution, AddUninitialized() will create elements without calling
 	 * the constructor and this is not appropriate for element types that
 	 * require a constructor to function properly.
 	 *
-	 * @returns Number of elements in array before addition.
-	 */
-	FORCEINLINE int32 AddUninitialized()
-	{
-		CheckInvariants();
-
-		const int32 OldNum = ArrayNum;
-		const int32 NewNum = ArrayNum += 1;
-		if (NewNum > ArrayMax)
-		{
-			ResizeGrow(OldNum);
-		}
-		return OldNum;
-	}
-
-	/**
-	 * Adds a given number of uninitialized elements into the array.
-	 *
-	 * Caution, AddUninitialized() will create elements without calling
-	 * the constructor and this is not appropriate for element types that
-	 * require a constructor to function properly.
-	 *
 	 * @param Count Number of elements to add.
 	 * @returns Number of elements in array before addition.
 	 */
-<<<<<<< HEAD
 	FORCEINLINE SizeType AddUninitialized(SizeType Count = 1)
-=======
-	FORCEINLINE int32 AddUninitialized(int32 Count)
->>>>>>> 71cbd11c
 	{
 		CheckInvariants();
 		checkSlow(Count >= 0);
 
-<<<<<<< HEAD
 		const SizeType OldNum = ArrayNum;
 		if ((ArrayNum += Count) > ArrayMax)
-=======
-		const int32 OldNum = ArrayNum;
-		const int32 NewNum = ArrayNum + Count;
-		if (OldNum == 0)
->>>>>>> 71cbd11c
-		{
-			Reserve(Count);
-			ArrayNum = NewNum;
-		}
-		else
-		{
-			ArrayNum = NewNum;
-			if (NewNum > ArrayMax)
-			{
-				ResizeGrow(OldNum);
-			}
+		{
+			ResizeGrow(OldNum);
 		}
 		return OldNum;
 	}
@@ -1291,98 +1250,27 @@
 	 * a constructor to function properly.
 	 *
 	 * @param Index Tells where to insert the new elements.
-	 * @see Insert, InsertZeroed, InsertDefaulted
-	 */
-	void InsertUninitialized(int32 Index)
-	{
-		CheckInvariants();
-		checkSlow((Index >= 0) & (Index <= ArrayNum));
-
-		const int32 OldNum = ArrayNum;
-		const int32 NewNum = ArrayNum += 1;
-		if (NewNum > ArrayMax)
-		{
-			ResizeGrow(OldNum);
-		}
-		ElementType* Data = GetData() + Index;
-		RelocateConstructItems<ElementType>(Data + 1, Data, OldNum - Index);
-	}
-
-	/**
-	 * Inserts a given number of uninitialized elements into the array at given
-	 * location.
-	 *
-	 * Caution, InsertUninitialized() will create elements without calling the
-	 * constructor and this is not appropriate for element types that require
-	 * a constructor to function properly.
-	 *
-	 * @param Index Tells where to insert the new elements.
 	 * @param Count Number of elements to add.
 	 * @see Insert, InsertZeroed, InsertDefaulted
 	 */
-<<<<<<< HEAD
 	FORCEINLINE void InsertUninitialized(SizeType Index, SizeType Count = 1)
 	{
 		InsertUninitializedImpl(Index, Count);
-=======
-	void InsertUninitialized(int32 Index, int32 Count)
-	{
-		CheckInvariants();
-		checkSlow((Count >= 0) & (Index >= 0) & (Index <= ArrayNum));
-
-		const int32 OldNum = ArrayNum;
-		const int32 NewNum = ArrayNum + Count;
-		if (OldNum == 0)
-		{
-			Reserve(Count);
-			ArrayNum = NewNum;
-		}
-		else
-		{
-			ArrayNum = NewNum;
-			if (NewNum > ArrayMax)
-			{
-				ResizeGrow(OldNum);
-			}
-		}
-		ElementType* Data = GetData() + Index;
-		RelocateConstructItems<ElementType>(Data + Count, Data, OldNum - Index);
->>>>>>> 71cbd11c
-	}
-
-	/**
-	 * Inserts a zeroed element into the array at given location.
+	}
+
+	/**
+	 * Inserts a given number of zeroed elements into the array at given
+	 * location.
 	 *
 	 * Caution, InsertZeroed() will create elements without calling the
 	 * constructor and this is not appropriate for element types that require
 	 * a constructor to function properly.
 	 *
 	 * @param Index Tells where to insert the new elements.
-	 * @see Insert, InsertUninitialized, InsertDefaulted
-	 */
-	void InsertZeroed(int32 Index)
-	{
-		InsertUninitialized(Index);
-		FMemory::Memzero(GetData() + Index, sizeof(ElementType));
-	}
-
-	/**
-	 * Inserts a given number of zeroed elements into the array at given
-	 * location.
-	 *
-	 * Caution, InsertZeroed() will create elements without calling the
-	 * constructor and this is not appropriate for element types that require
-	 * a constructor to function properly.
-	 *
-	 * @param Index Tells where to insert the new elements.
 	 * @param Count Number of elements to add.
 	 * @see Insert, InsertUninitialized, InsertDefaulted
 	 */
-<<<<<<< HEAD
 	void InsertZeroed(SizeType Index, SizeType Count = 1)
-=======
-	void InsertZeroed(int32 Index, int32 Count)
->>>>>>> 71cbd11c
 	{
 		InsertUninitializedImpl(Index, Count);
 		FMemory::Memzero(GetData() + Index, Count * sizeof(ElementType));
@@ -1401,29 +1289,13 @@
 	 */
 	ElementType& InsertZeroed_GetRef(SizeType Index)
 	{
-<<<<<<< HEAD
 		InsertUninitializedImpl(Index, 1);
-=======
-		InsertUninitialized(Index);
->>>>>>> 71cbd11c
 		ElementType* Ptr = GetData() + Index;
 		FMemory::Memzero(Ptr, sizeof(ElementType));
 		return *Ptr;
 	}
 
 	/**
-	 * Inserts a default-constructed elements into the array at a given location.
-	 *
-	 * @param Index Tells where to insert the new elements.
-	 * @see Insert, InsertUninitialized, InsertZeroed
-	 */
-	void InsertDefaulted(int32 Index)
-	{
-		InsertUninitialized(Index);
-		DefaultConstructItems<ElementType>(GetData() + Index, 1);
-	}
-
-	/**
 	 * Inserts a given number of default-constructed elements into the array at a given
 	 * location.
 	 *
@@ -1431,11 +1303,7 @@
 	 * @param Count Number of elements to add.
 	 * @see Insert, InsertUninitialized, InsertZeroed
 	 */
-<<<<<<< HEAD
 	void InsertDefaulted(SizeType Index, SizeType Count = 1)
-=======
-	void InsertDefaulted(int32 Index, int32 Count)
->>>>>>> 71cbd11c
 	{
 		InsertUninitializedImpl(Index, Count);
 		DefaultConstructItems<ElementType>(GetData() + Index, Count);
@@ -1451,11 +1319,7 @@
 	 */
 	ElementType& InsertDefaulted_GetRef(SizeType Index)
 	{
-<<<<<<< HEAD
 		InsertUninitializedImpl(Index, 1);
-=======
-		InsertUninitialized(Index);
->>>>>>> 71cbd11c
 		ElementType* Ptr = GetData() + Index;
 		DefaultConstructItems<ElementType>(Ptr, 1);
 		return *Ptr;
@@ -1566,11 +1430,7 @@
 
 		// construct a copy in place at Index (this new operator will insert at 
 		// Index, then construct that memory with Item)
-<<<<<<< HEAD
 		InsertUninitializedImpl(Index, 1);
-=======
-		InsertUninitialized(Index);
->>>>>>> 71cbd11c
 		new(GetData() + Index) ElementType(MoveTempIfPossible(Item));
 		return Index;
 	}
@@ -1589,11 +1449,7 @@
 
 		// construct a copy in place at Index (this new operator will insert at 
 		// Index, then construct that memory with Item)
-<<<<<<< HEAD
 		InsertUninitializedImpl(Index, 1);
-=======
-		InsertUninitialized(Index);
->>>>>>> 71cbd11c
 		new(GetData() + Index) ElementType(Item);
 		return Index;
 	}
@@ -1613,11 +1469,7 @@
 
 		// construct a copy in place at Index (this new operator will insert at 
 		// Index, then construct that memory with Item)
-<<<<<<< HEAD
 		InsertUninitializedImpl(Index, 1);
-=======
-		InsertUninitialized(Index);
->>>>>>> 71cbd11c
 		ElementType* Ptr = GetData() + Index;
 		new(Ptr) ElementType(MoveTempIfPossible(Item));
 		return *Ptr;
@@ -1637,11 +1489,7 @@
 
 		// construct a copy in place at Index (this new operator will insert at 
 		// Index, then construct that memory with Item)
-<<<<<<< HEAD
 		InsertUninitializedImpl(Index, 1);
-=======
-		InsertUninitialized(Index);
->>>>>>> 71cbd11c
 		ElementType* Ptr = GetData() + Index;
 		new(Ptr) ElementType(Item);
 		return *Ptr;
@@ -1822,14 +1670,8 @@
 	{
 		if (NewNum > Num())
 		{
-<<<<<<< HEAD
 			const SizeType Diff = NewNum - ArrayNum;
 			const SizeType Index = AddUninitialized(Diff);
-=======
-			ResizeTo(NewNum);
-			const int32 Diff = NewNum - ArrayNum;
-			const int32 Index = AddUninitialized(Diff);
->>>>>>> 71cbd11c
 			DefaultConstructItems<ElementType>((uint8*)AllocatorInstance.GetAllocation() + Index * sizeof(ElementType), Diff);
 		}
 		else if (NewNum < Num())
@@ -1847,7 +1689,6 @@
 	{
 		if (NewNum > Num())
 		{
-			ResizeTo(NewNum);
 			AddZeroed(NewNum - Num());
 		}
 		else if (NewNum < Num())
@@ -1865,7 +1706,6 @@
 	{
 		if (NewNum > Num())
 		{
-			ResizeTo(NewNum);
 			AddUninitialized(NewNum - Num());
 		}
 		else if (NewNum < Num())
@@ -2014,11 +1854,7 @@
 	template <typename... ArgsType>
 	FORCEINLINE SizeType Emplace(ArgsType&&... Args)
 	{
-<<<<<<< HEAD
 		const SizeType Index = AddUninitialized(1);
-=======
-		const int32 Index = AddUninitialized();
->>>>>>> 71cbd11c
 		new(GetData() + Index) ElementType(Forward<ArgsType>(Args)...);
 		return Index;
 	}
@@ -2032,11 +1868,7 @@
 	template <typename... ArgsType>
 	FORCEINLINE ElementType& Emplace_GetRef(ArgsType&&... Args)
 	{
-<<<<<<< HEAD
 		const SizeType Index = AddUninitialized(1);
-=======
-		const int32 Index = AddUninitialized();
->>>>>>> 71cbd11c
 		ElementType* Ptr = GetData() + Index;
 		new(Ptr) ElementType(Forward<ArgsType>(Args)...);
 		return *Ptr;
@@ -2051,11 +1883,7 @@
 	template <typename... ArgsType>
 	FORCEINLINE void EmplaceAt(SizeType Index, ArgsType&&... Args)
 	{
-<<<<<<< HEAD
 		InsertUninitializedImpl(Index, 1);
-=======
-		InsertUninitialized(Index);
->>>>>>> 71cbd11c
 		new(GetData() + Index) ElementType(Forward<ArgsType>(Args)...);
 	}
 
@@ -2069,11 +1897,7 @@
 	template <typename... ArgsType>
 	FORCEINLINE ElementType& EmplaceAt_GetRef(SizeType Index, ArgsType&&... Args)
 	{
-<<<<<<< HEAD
 		InsertUninitializedImpl(Index, 1);
-=======
-		InsertUninitialized(Index);
->>>>>>> 71cbd11c
 		ElementType* Ptr = GetData() + Index;
 		new(Ptr) ElementType(Forward<ArgsType>(Args)...);
 		return *Ptr;
@@ -2136,40 +1960,18 @@
 	}
 
 	/**
-	 * Adds a new item to the end of the array, possibly reallocating the whole
-	 * array to fit. The new item will be zeroed.
+	 * Adds new items to the end of the array, possibly reallocating the whole
+	 * array to fit. The new items will be zeroed.
 	 *
 	 * Caution, AddZeroed() will create elements without calling the
 	 * constructor and this is not appropriate for element types that require
 	 * a constructor to function properly.
 	 *
-	 * @return Index of the new item.
-	 * @see Add, AddDefaulted, AddUnique, Append, Insert
-	 */
-	int32 AddZeroed()
-	{
-		const int32 Index = AddUninitialized();
-		FMemory::Memzero((uint8*)AllocatorInstance.GetAllocation() + Index*sizeof(ElementType), sizeof(ElementType));
-		return Index;
-	}
-
-	/**
-	 * Adds new items to the end of the array, possibly reallocating the whole
-	 * array to fit. The new items will be zeroed.
-	 *
-	 * Caution, AddZeroed() will create elements without calling the
-	 * constructor and this is not appropriate for element types that require
-	 * a constructor to function properly.
-	 *
 	 * @param  Count  The number of new items to add.
 	 * @return Index to the first of the new items.
 	 * @see Add, AddDefaulted, AddUnique, Append, Insert
 	 */
-<<<<<<< HEAD
 	SizeType AddZeroed(SizeType Count = 1)
-=======
-	int32 AddZeroed(int32 Count)
->>>>>>> 71cbd11c
 	{
 		const SizeType Index = AddUninitialized(Count);
 		FMemory::Memzero((uint8*)AllocatorInstance.GetAllocation() + Index*sizeof(ElementType), Count*sizeof(ElementType));
@@ -2189,31 +1991,13 @@
 	 */
 	ElementType& AddZeroed_GetRef()
 	{
-<<<<<<< HEAD
 		const SizeType Index = AddUninitialized(1);
-=======
-		const int32 Index = AddUninitialized();
->>>>>>> 71cbd11c
 		ElementType* Ptr = GetData() + Index;
 		FMemory::Memzero(Ptr, sizeof(ElementType));
 		return *Ptr;
 	}
 
 	/**
-	 * Adds a new item to the end of the array, possibly reallocating the whole
-	 * array to fit. The new item will be default-constructed.
-	 *
-	 * @return Index of the new item.
-	 * @see Add, AddZeroed, AddUnique, Append, Insert
-	 */
-	int32 AddDefaulted()
-	{
-		const int32 Index = AddUninitialized();
-		DefaultConstructItems<ElementType>((uint8*)AllocatorInstance.GetAllocation() + Index * sizeof(ElementType), 1);
-		return Index;
-	}
-
-	/**
 	 * Adds new items to the end of the array, possibly reallocating the whole
 	 * array to fit. The new items will be default-constructed.
 	 *
@@ -2221,11 +2005,7 @@
 	 * @return Index to the first of the new items.
 	 * @see Add, AddZeroed, AddUnique, Append, Insert
 	 */
-<<<<<<< HEAD
 	SizeType AddDefaulted(SizeType Count = 1)
-=======
-	int32 AddDefaulted(int32 Count)
->>>>>>> 71cbd11c
 	{
 		const SizeType Index = AddUninitialized(Count);
 		DefaultConstructItems<ElementType>((uint8*)AllocatorInstance.GetAllocation() + Index * sizeof(ElementType), Count);
@@ -2241,11 +2021,7 @@
 	 */
 	ElementType& AddDefaulted_GetRef()
 	{
-<<<<<<< HEAD
 		const SizeType Index = AddUninitialized(1);
-=======
-		const int32 Index = AddUninitialized();
->>>>>>> 71cbd11c
 		ElementType* Ptr = GetData() + Index;
 		DefaultConstructItems<ElementType>(Ptr, 1);
 		return *Ptr;
@@ -3087,11 +2863,7 @@
 template <typename T,typename Allocator> void* operator new( size_t Size, TArray<T,Allocator>& Array )
 {
 	check(Size == sizeof(T));
-<<<<<<< HEAD
 	const auto Index = Array.AddUninitialized(1);
-=======
-	const int32 Index = Array.AddUninitialized();
->>>>>>> 71cbd11c
 	return &Array[Index];
 }
 template <typename T,typename Allocator> void* operator new( size_t Size, TArray<T,Allocator>& Array, typename TArray<T, Allocator>::SizeType Index )
