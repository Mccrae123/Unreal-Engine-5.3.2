// Copyright Epic Games, Inc. All Rights Reserved.

#pragma once

<<<<<<< HEAD
=======
#include "HAL/Platform.h"
>>>>>>> 6bbb88c8
#include "CoreTypes.h"
#include "Traits/IsContiguousContainer.h"

/// @cond DOXYGEN_WARNINGS
template<int IndexSize> class TSizedDefaultAllocator;
using FDefaultAllocator = TSizedDefaultAllocator<32>;
using FDefaultAllocator64 = TSizedDefaultAllocator<64>;
class FDefaultSetAllocator;

class FString;

template<> struct TIsContiguousContainer<FString> { static constexpr bool Value = true; };

template<typename T, typename Allocator = FDefaultAllocator> class TArray;
template<typename T> using TArray64 = TArray<T, FDefaultAllocator64>;
template<typename T, typename SizeType = int32> class TArrayView;
template<typename T> using TArrayView64 = TArrayView<T, int64>;
template<typename T, typename SizeType = int32> using TConstArrayView = TArrayView<const T, SizeType>;
template<typename T> using TConstArrayView64 = TConstArrayView<T, int64>;
template<typename T> class TTransArray;
template<typename InKeyType, typename InValueType, bool bInAllowDuplicateKeys> struct TDefaultMapHashableKeyFuncs;
template<typename InKeyType, typename InValueType, typename SetAllocator = FDefaultSetAllocator, typename KeyFuncs = TDefaultMapHashableKeyFuncs<InKeyType, InValueType, false> > class TMap;
template<typename KeyType, typename ValueType, typename SetAllocator = FDefaultSetAllocator, typename KeyFuncs = TDefaultMapHashableKeyFuncs<KeyType, ValueType, true > > class TMultiMap;
template <typename T = void > struct TLess;
template <typename> struct TTypeTraits;
template<typename KeyType, typename ValueType, typename ArrayAllocator = FDefaultAllocator, typename SortPredicate = TLess<typename TTypeTraits<KeyType>::ConstPointerType> > class TSortedMap;
template<typename ElementType,bool bInAllowDuplicateKeys = false> struct DefaultKeyFuncs;
template<typename InElementType, typename KeyFuncs = DefaultKeyFuncs<InElementType>, typename Allocator = FDefaultSetAllocator> class TSet;
/// @endcond<|MERGE_RESOLUTION|>--- conflicted
+++ resolved
@@ -2,10 +2,7 @@
 
 #pragma once
 
-<<<<<<< HEAD
-=======
 #include "HAL/Platform.h"
->>>>>>> 6bbb88c8
 #include "CoreTypes.h"
 #include "Traits/IsContiguousContainer.h"
 
