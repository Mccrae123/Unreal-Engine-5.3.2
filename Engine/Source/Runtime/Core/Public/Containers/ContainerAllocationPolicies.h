// Copyright Epic Games, Inc. All Rights Reserved.

#pragma once

#include "CoreTypes.h"
#include "Containers/ContainerHelpers.h"
#include "HAL/PlatformMath.h"
#include "HAL/UnrealMemory.h"
#include "Math/NumericLimits.h"
#include "Misc/AssertionMacros.h"
#include "Templates/IsPolymorphic.h"
#include "Templates/MemoryOps.h"
#include "Templates/TypeCompatibleBytes.h"
#include <type_traits>

// This option disables array slack for initial allocations, e.g where TArray::SetNum 
// is called. This tends to save a lot of memory with almost no measured performance cost.
// NOTE: This can cause latent memory corruption issues to become more prominent
#ifndef CONTAINER_INITIAL_ALLOC_ZERO_SLACK
#define CONTAINER_INITIAL_ALLOC_ZERO_SLACK 1 // ON
#endif

class FDefaultBitArrayAllocator;

template<int IndexSize> class TSizedDefaultAllocator;
using FDefaultAllocator = TSizedDefaultAllocator<32>;

/** branchless pointer selection
* return A ? A : B;
**/
template<typename ReferencedType>
ReferencedType* IfAThenAElseB(ReferencedType* A,ReferencedType* B);

/** branchless pointer selection based on predicate
* return PTRINT(Predicate) ? A : B;
**/
template<typename PredicateType,typename ReferencedType>
ReferencedType* IfPThenAElseB(PredicateType Predicate,ReferencedType* A,ReferencedType* B);

template <typename SizeType>
FORCEINLINE SizeType DefaultCalculateSlackShrink(SizeType NumElements, SizeType NumAllocatedElements, SIZE_T BytesPerElement, bool bAllowQuantize, uint32 Alignment = DEFAULT_ALIGNMENT)
{
	SizeType Retval;
	checkSlow(NumElements < NumAllocatedElements);

	// If the container has too much slack, shrink it to exactly fit the number of elements.
	const SizeType CurrentSlackElements = NumAllocatedElements - NumElements;
	const SIZE_T CurrentSlackBytes = (NumAllocatedElements - NumElements)*BytesPerElement;
	const bool bTooManySlackBytes = CurrentSlackBytes >= 16384;
	const bool bTooManySlackElements = 3 * NumElements < 2 * NumAllocatedElements;
	if ((bTooManySlackBytes || bTooManySlackElements) && (CurrentSlackElements > 64 || !NumElements)) //  hard coded 64 :-(
	{
		Retval = NumElements;
		if (Retval > 0)
		{
			if (bAllowQuantize)
			{
				Retval = (SizeType)(FMemory::QuantizeSize(Retval * BytesPerElement, Alignment) / BytesPerElement);
			}
		}
	}
	else
	{
		Retval = NumAllocatedElements;
	}

	return Retval;
}

template <typename SizeType>
FORCEINLINE SizeType DefaultCalculateSlackGrow(SizeType NumElements, SizeType NumAllocatedElements, SIZE_T BytesPerElement, bool bAllowQuantize, uint32 Alignment = DEFAULT_ALIGNMENT)
{
#if !defined(AGGRESSIVE_MEMORY_SAVING)
	#error "AGGRESSIVE_MEMORY_SAVING must be defined"
#endif
#if AGGRESSIVE_MEMORY_SAVING
	const SIZE_T FirstGrow = 1;
#else
	const SIZE_T FirstGrow = 4;
	const SIZE_T ConstantGrow = 16;
#endif

	SizeType Retval;
	checkSlow(NumElements > NumAllocatedElements && NumElements > 0);

	SIZE_T Grow = FirstGrow; // this is the amount for the first alloc

#if CONTAINER_INITIAL_ALLOC_ZERO_SLACK
	if (NumAllocatedElements)
	{
		// Allocate slack for the array proportional to its size.
#if AGGRESSIVE_MEMORY_SAVING
		Grow = SIZE_T(NumElements) + SIZE_T(NumElements) / 4;
#else
		Grow = SIZE_T(NumElements) + 3 * SIZE_T(NumElements) / 8 + ConstantGrow;
#endif
	}
	else if (SIZE_T(NumElements) > Grow)
	{
		Grow = SIZE_T(NumElements);
	}
#else
	if (NumAllocatedElements || SIZE_T(NumElements) > Grow)
	{
		// Allocate slack for the array proportional to its size.
#if AGGRESSIVE_MEMORY_SAVING
		Grow = SIZE_T(NumElements) + SIZE_T(NumElements) / 4;
#else
		Grow = SIZE_T(NumElements) + 3 * SIZE_T(NumElements) / 8 + ConstantGrow;
#endif
	}
#endif
	
	if (bAllowQuantize)
	{
		Retval = (SizeType)(FMemory::QuantizeSize(Grow * BytesPerElement, Alignment) / BytesPerElement);
	}
	else
	{
		Retval = (SizeType)Grow;
	}
	// NumElements and MaxElements are stored in 32 bit signed integers so we must be careful not to overflow here.
	if (NumElements > Retval)
	{
		Retval = TNumericLimits<SizeType>::Max();
	}

	return Retval;
}

template <typename SizeType>
FORCEINLINE SizeType DefaultCalculateSlackReserve(SizeType NumElements, SIZE_T BytesPerElement, bool bAllowQuantize, uint32 Alignment = DEFAULT_ALIGNMENT)
{
	SizeType Retval = NumElements;
	checkSlow(NumElements > 0);
	if (bAllowQuantize)
	{
		Retval = (SizeType)(FMemory::QuantizeSize(SIZE_T(Retval) * SIZE_T(BytesPerElement), Alignment) / BytesPerElement);
		// NumElements and MaxElements are stored in 32 bit signed integers so we must be careful not to overflow here.
		if (NumElements > Retval)
		{
			Retval = TNumericLimits<SizeType>::Max();
		}
	}

	return Retval;
}

/** A type which is used to represent a script type that is unknown at compile time. */
struct FScriptContainerElement
{
};

template <typename AllocatorType>
struct TAllocatorTraitsBase
{
	enum { IsZeroConstruct           = false };
	enum { SupportsFreezeMemoryImage = false };
	enum { SupportsElementAlignment  = false };
};

template <typename AllocatorType>
struct TAllocatorTraits : TAllocatorTraitsBase<AllocatorType>
{
};

template <typename FromAllocatorType, typename ToAllocatorType>
struct TCanMoveBetweenAllocators
{
	enum { Value = false };
};

/** This is the allocation policy interface; it exists purely to document the policy's interface, and should not be used. */
class FContainerAllocatorInterface
{
public:
	/** The integral type to be used for element counts and indices used by the allocator and container - must be signed */
	using SizeType = int32;

	/** Determines whether the user of the allocator may use the ForAnyElementType inner class. */
	enum { NeedsElementType = true };

	/** Determines whether the user of the allocator should do range checks */
	enum { RequireRangeCheck = true };

	/**
	 * A class that receives both the explicit allocation policy template parameters specified by the user of the container,
	 * but also the implicit ElementType template parameter from the container type.
	 */
	template<typename ElementType>
	class ForElementType
	{
		/**
		 * Moves the state of another allocator into this one.
		 *
		 * Assumes that the allocator is currently empty, i.e. memory may be allocated but any existing elements have already been destructed (if necessary).
		 * @param Other - The allocator to move the state from.  This allocator should be left in a valid empty state.
		 */
		void MoveToEmpty(ForElementType& Other);

		/**
		 * Moves the state of another allocator into this one.  The allocator can be different, and the type must be specified.
		 * This function should only be called if TAllocatorTraits<AllocatorType>::SupportsMoveFromOtherAllocator is true.
		 *
		 * Assumes that the allocator is currently empty, i.e. memory may be allocated but any existing elements have already been destructed (if necessary).
		 * @param Other - The allocator to move the state from.  This allocator should be left in a valid empty state.
		 */
		template <typename OtherAllocatorType>
		void MoveToEmptyFromOtherAllocator(typename OtherAllocatorType::template ForElementType<ElementType>& Other);

		/** Accesses the container's current data. */
		ElementType* GetAllocation() const;

		/**
		 * Resizes the container's allocation.
		 * @param PreviousNumElements - The number of elements that were stored in the previous allocation.
		 * @param NumElements - The number of elements to allocate space for.
		 * @param NumBytesPerElement - The number of bytes/element.
		 */
		void ResizeAllocation(
			SizeType PreviousNumElements,
			SizeType NumElements,
			SIZE_T NumBytesPerElement
		);

		/**
		 * Resizes the container's allocation.
		 * @param PreviousNumElements - The number of elements that were stored in the previous allocation.
		 * @param NumElements - The number of elements to allocate space for.
		 * @param NumBytesPerElement - The number of bytes/element.
		 * @param AlignmentOfElement - The alignment of the element type.
		 *
		 * @note  This overload only exists if TAllocatorTraits<Allocator>::SupportsElementAlignment == true.
		 */
		void ResizeAllocation(
			SizeType PreviousNumElements,
			SizeType NumElements,
			SIZE_T NumBytesPerElement,
			uint32 AlignmentOfElement
		);

		/**
		 * Calculates the amount of slack to allocate for an array that has just grown or shrunk to a given number of elements.
		 * @param NumElements - The number of elements to allocate space for.
		 * @param NumBytesPerElement - The number of bytes/element.
		 */
		SizeType CalculateSlackReserve(
			SizeType NumElements,
			SIZE_T NumBytesPerElement
		) const;

		/**
		 * Calculates the amount of slack to allocate for an array that has just grown or shrunk to a given number of elements.
		 * @param NumElements - The number of elements to allocate space for.
		 * @param NumBytesPerElement - The number of bytes/element.
		 * @param AlignmentOfElement - The alignment of the element type.
		 *
		 * @note  This overload only exists if TAllocatorTraits<Allocator>::SupportsElementAlignment == true.
		 */
		SizeType CalculateSlackReserve(
			SizeType NumElements,
			SIZE_T NumBytesPerElement,
			uint32 AlignmentOfElement
		) const;

		/**
		 * Calculates the amount of slack to allocate for an array that has just shrunk to a given number of elements.
		 * @param NumElements - The number of elements to allocate space for.
		 * @param CurrentNumSlackElements - The current number of elements allocated.
		 * @param NumBytesPerElement - The number of bytes/element.
		 */
		SizeType CalculateSlackShrink(
			SizeType NumElements,
			SizeType CurrentNumSlackElements,
			SIZE_T NumBytesPerElement
			) const;

		/**
		 * Calculates the amount of slack to allocate for an array that has just shrunk to a given number of elements.
		 * @param NumElements - The number of elements to allocate space for.
		 * @param CurrentNumSlackElements - The current number of elements allocated.
		 * @param NumBytesPerElement - The number of bytes/element.
		 * @param AlignmentOfElement - The alignment of the element type.
		 *
		 * @note  This overload only exists if TAllocatorTraits<Allocator>::SupportsElementAlignment == true.
		 */
		SizeType CalculateSlackShrink(
			SizeType NumElements,
			SizeType CurrentNumSlackElements,
			SIZE_T NumBytesPerElement,
			uint32 AlignmentOfElement
		) const;

		/**
		 * Calculates the amount of slack to allocate for an array that has just grown to a given number of elements.
		 * @param NumElements - The number of elements to allocate space for.
		 * @param CurrentNumSlackElements - The current number of elements allocated.
		 * @param NumBytesPerElement - The number of bytes/element.
		 */
		SizeType CalculateSlackGrow(
			SizeType NumElements,
			SizeType CurrentNumSlackElements,
			SIZE_T NumBytesPerElement
		) const;

		/**
		 * Calculates the amount of slack to allocate for an array that has just grown to a given number of elements.
		 * @param NumElements - The number of elements to allocate space for.
		 * @param CurrentNumSlackElements - The current number of elements allocated.
		 * @param NumBytesPerElement - The number of bytes/element.
		 * @param AlignmentOfElement - The alignment of the element type.
		 *
		 * @note  This overload only exists if TAllocatorTraits<Allocator>::SupportsElementAlignment == true.
		 */
		SizeType CalculateSlackGrow(
			SizeType NumElements,
			SizeType CurrentNumSlackElements,
			SIZE_T NumBytesPerElement,
			uint32 AlignmentOfElement
		) const;

		/**
		 * Returns the size of any requested heap allocation currently owned by the allocator.
		 * @param NumAllocatedElements - The number of elements allocated by the container.
		 * @param NumBytesPerElement - The number of bytes/element.
		 */
		SIZE_T GetAllocatedSize(SizeType NumAllocatedElements, SIZE_T NumBytesPerElement) const;

		/** Returns true if the allocator has made any heap allocations */
		bool HasAllocation() const;

		/** Returns number of pre-allocated elements the container can use before allocating more space */
		SizeType GetInitialCapacity() const;
	};

	/**
	 * A class that may be used when NeedsElementType=false is specified.
	 * If NeedsElementType=true, then this must be present but will not be used, and so can simply be a typedef to void
	 */
	typedef ForElementType<FScriptContainerElement> ForAnyElementType;
};

namespace UE::Core::Private
{
	[[noreturn]] CORE_API void OnInvalidAlignedHeapAllocatorNum(int32 NewNum, SIZE_T NumBytesPerElement);
	[[noreturn]] CORE_API void OnInvalidSizedHeapAllocatorNum(int32 IndexSize, int64 NewNum, SIZE_T NumBytesPerElement);
}

/** The indirect allocation policy always allocates the elements indirectly. */
template<uint32 Alignment = DEFAULT_ALIGNMENT>
class TAlignedHeapAllocator
{
public:
	using SizeType = int32;

	enum { NeedsElementType = false };
	enum { RequireRangeCheck = true };

	class ForAnyElementType
	{
	public:

		/** Default constructor. */
		ForAnyElementType()
			: Data(nullptr)
		{}

		/**
		 * Moves the state of another allocator into this one.
		 * Assumes that the allocator is currently empty, i.e. memory may be allocated but any existing elements have already been destructed (if necessary).
		 * @param Other - The allocator to move the state from.  This allocator should be left in a valid empty state.
		 */
		FORCEINLINE void MoveToEmpty(ForAnyElementType& Other)
		{
			checkSlow(this != &Other);

			if (Data)
			{
				FMemory::Free(Data);
			}

			Data       = Other.Data;
			Other.Data = nullptr;
		}

		/** Destructor. */
		FORCEINLINE ~ForAnyElementType()
		{
			if(Data)
			{
				FMemory::Free(Data);
			}
		}

		// FContainerAllocatorInterface
		FORCEINLINE FScriptContainerElement* GetAllocation() const
		{
			return Data;
		}
		void ResizeAllocation(
			SizeType PreviousNumElements,
			SizeType NumElements,
			SIZE_T NumBytesPerElement
			)
		{
			// Avoid calling FMemory::Realloc( nullptr, 0 ) as ANSI C mandates returning a valid pointer which is not what we want.
			if (Data || NumElements)
			{
				static_assert(sizeof(int32) <= sizeof(SIZE_T), "SIZE_T is expected to be larger than int32");

				// Check for under/overflow
				if (UNLIKELY(NumElements < 0 || NumBytesPerElement < 1 || NumBytesPerElement > (SIZE_T)MAX_int32))
				{
					UE::Core::Private::OnInvalidAlignedHeapAllocatorNum(NumElements, NumBytesPerElement);
				}

				Data = (FScriptContainerElement*)FMemory::Realloc( Data, NumElements*NumBytesPerElement, Alignment );
			}
		}
		FORCEINLINE SizeType CalculateSlackReserve(SizeType NumElements, SIZE_T NumBytesPerElement) const
		{
			return DefaultCalculateSlackReserve(NumElements, NumBytesPerElement, true, Alignment);
		}
		FORCEINLINE SizeType CalculateSlackShrink(SizeType NumElements, SizeType NumAllocatedElements, SIZE_T NumBytesPerElement) const
		{
			return DefaultCalculateSlackShrink(NumElements, NumAllocatedElements, NumBytesPerElement, true, Alignment);
		}
		FORCEINLINE SizeType CalculateSlackGrow(SizeType NumElements, SizeType NumAllocatedElements, SIZE_T NumBytesPerElement) const
		{
			return DefaultCalculateSlackGrow(NumElements, NumAllocatedElements, NumBytesPerElement, true, Alignment);
		}

		SIZE_T GetAllocatedSize(SizeType NumAllocatedElements, SIZE_T NumBytesPerElement) const
		{
			return NumAllocatedElements * NumBytesPerElement;
		}

		bool HasAllocation() const
		{
			return !!Data;
		}

		SizeType GetInitialCapacity() const
		{
			return 0;
		}

	private:
		ForAnyElementType(const ForAnyElementType&);
		ForAnyElementType& operator=(const ForAnyElementType&);

		/** A pointer to the container's elements. */
		FScriptContainerElement* Data;
	};

	template<typename ElementType>
	class ForElementType : public ForAnyElementType
	{
		static constexpr SIZE_T MinimumAlignment = (Alignment <= __STDCPP_DEFAULT_NEW_ALIGNMENT__) ? __STDCPP_DEFAULT_NEW_ALIGNMENT__ : Alignment;

	public:
		/** Default constructor. */
		ForElementType()
		{
			UE_STATIC_DEPRECATE(5.0, alignof(ElementType) > MinimumAlignment, "Using TAlignedHeapAllocator with an alignment lower than the element type's alignment - please update the alignment parameter");
		}

		FORCEINLINE ElementType* GetAllocation() const
		{
			return (ElementType*)ForAnyElementType::GetAllocation();
		}
	};
};

template <uint32 Alignment>
struct TAllocatorTraits<TAlignedHeapAllocator<Alignment>> : TAllocatorTraitsBase<TAlignedHeapAllocator<Alignment>>
{
	enum { IsZeroConstruct = true };
};

template <int IndexSize>
struct TBitsToSizeType
{
	static_assert(IndexSize, "Unsupported allocator index size.");
};

template <> struct TBitsToSizeType<8>  { using Type = int8; };
template <> struct TBitsToSizeType<16> { using Type = int16; };
template <> struct TBitsToSizeType<32> { using Type = int32; };
template <> struct TBitsToSizeType<64> { using Type = int64; };

/** The indirect allocation policy always allocates the elements indirectly. */
template <int IndexSize, typename BaseMallocType = FMemory>
class TSizedHeapAllocator
{
public:
	using SizeType = typename TBitsToSizeType<IndexSize>::Type;

<<<<<<< HEAD
=======
private:
	using USizeType = std::make_unsigned_t<SizeType>;

public:
>>>>>>> 4af6daef
	enum { NeedsElementType = true };
	enum { RequireRangeCheck = true };

	class ForAnyElementType
	{
		template <int, typename>
		friend class TSizedHeapAllocator;

	public:
		/** Default constructor. */
		ForAnyElementType()
			: Data(nullptr)
		{}

		/**
		 * Moves the state of another allocator into this one.  The allocator can be different.
		 *
		 * Assumes that the allocator is currently empty, i.e. memory may be allocated but any existing elements have already been destructed (if necessary).
		 * @param Other - The allocator to move the state from.  This allocator should be left in a valid empty state.
		 */
		template <typename OtherAllocator>
		FORCEINLINE void MoveToEmptyFromOtherAllocator(typename OtherAllocator::ForAnyElementType& Other)
		{
			checkSlow((void*)this != (void*)&Other);

			if (Data)
			{
				BaseMallocType::Free(Data);
			}

			Data = Other.Data;
			Other.Data = nullptr;
		}

		/**
		 * Moves the state of another allocator into this one.
		 * Moves the state of another allocator into this one.  The allocator can be different.
		 *
		 * Assumes that the allocator is currently empty, i.e. memory may be allocated but any existing elements have already been destructed (if necessary).
		 * @param Other - The allocator to move the state from.  This allocator should be left in a valid empty state.
		 */
		FORCEINLINE void MoveToEmpty(ForAnyElementType& Other)
		{
			this->MoveToEmptyFromOtherAllocator<TSizedHeapAllocator>(Other);
		}

		/** Destructor. */
		FORCEINLINE ~ForAnyElementType()
		{
			if(Data)
			{
				BaseMallocType::Free(Data);
			}
		}

		// FContainerAllocatorInterface
		FORCEINLINE FScriptContainerElement* GetAllocation() const
		{
			return Data;
		}
		void ResizeAllocation(SizeType PreviousNumElements, SizeType NumElements, SIZE_T NumBytesPerElement)
		{
			// Avoid calling FMemory::Realloc( nullptr, 0 ) as ANSI C mandates returning a valid pointer which is not what we want.
			if (Data || NumElements)
			{
				static_assert(sizeof(SizeType) <= sizeof(SIZE_T), "SIZE_T is expected to handle all possible sizes");

				// Check for under/overflow
				bool bInvalidResize = NumElements < 0 || NumBytesPerElement < 1 || NumBytesPerElement > (SIZE_T)MAX_int32;
				if constexpr (sizeof(SizeType) == sizeof(SIZE_T))
				{
					bInvalidResize = bInvalidResize || (SIZE_T)(USizeType)NumElements > (SIZE_T)TNumericLimits<SizeType>::Max() / NumBytesPerElement;
				}
				if (UNLIKELY(bInvalidResize))
				{
					UE::Core::Private::OnInvalidSizedHeapAllocatorNum(IndexSize, NumElements, NumBytesPerElement);
				}

				Data = (FScriptContainerElement*)BaseMallocType::Realloc( Data, NumElements*NumBytesPerElement );
			}
		}
		void ResizeAllocation(SizeType PreviousNumElements, SizeType NumElements, SIZE_T NumBytesPerElement, uint32 AlignmentOfElement)
		{
			// Avoid calling FMemory::Realloc( nullptr, 0 ) as ANSI C mandates returning a valid pointer which is not what we want.
			if (Data || NumElements)
			{
<<<<<<< HEAD
				//checkSlow(((uint64)NumElements*(uint64)ElementTypeInfo.GetSize() < (uint64)INT_MAX));
				Data = (FScriptContainerElement*)BaseMallocType::Realloc( Data, NumElements*NumBytesPerElement );
			}
		}
		FORCEINLINE void ResizeAllocation(SizeType PreviousNumElements, SizeType NumElements, SIZE_T NumBytesPerElement, uint32 AlignmentOfElement)
		{
			// Avoid calling FMemory::Realloc( nullptr, 0 ) as ANSI C mandates returning a valid pointer which is not what we want.
			if (Data || NumElements)
			{
				//checkSlow(((uint64)NumElements*(uint64)ElementTypeInfo.GetSize() < (uint64)INT_MAX));
=======
				static_assert(sizeof(SizeType) <= sizeof(SIZE_T), "SIZE_T is expected to handle all possible sizes");

				// Check for under/overflow
				bool bInvalidResize = NumElements < 0 || NumBytesPerElement < 1 || NumBytesPerElement > (SIZE_T)MAX_int32;
				if constexpr (sizeof(SizeType) == sizeof(SIZE_T))
				{
					bInvalidResize = bInvalidResize || ((SIZE_T)(USizeType)NumElements > (SIZE_T)TNumericLimits<SizeType>::Max() / NumBytesPerElement);
				}
				if (UNLIKELY(bInvalidResize))
				{
					UE::Core::Private::OnInvalidSizedHeapAllocatorNum(IndexSize, NumElements, NumBytesPerElement);
				}

>>>>>>> 4af6daef
				Data = (FScriptContainerElement*)BaseMallocType::Realloc( Data, NumElements*NumBytesPerElement, AlignmentOfElement );
			}
		}
		FORCEINLINE SizeType CalculateSlackReserve(SizeType NumElements, SIZE_T NumBytesPerElement) const
		{
			return DefaultCalculateSlackReserve(NumElements, NumBytesPerElement, true);
		}
		FORCEINLINE SizeType CalculateSlackReserve(SizeType NumElements, SIZE_T NumBytesPerElement, uint32 AlignmentOfElement) const
		{
			return DefaultCalculateSlackReserve(NumElements, NumBytesPerElement, true, (uint32)AlignmentOfElement);
		}
		FORCEINLINE SizeType CalculateSlackShrink(SizeType NumElements, SizeType NumAllocatedElements, SIZE_T NumBytesPerElement) const
		{
			return DefaultCalculateSlackShrink(NumElements, NumAllocatedElements, NumBytesPerElement, true);
		}
		FORCEINLINE SizeType CalculateSlackShrink(SizeType NumElements, SizeType NumAllocatedElements, SIZE_T NumBytesPerElement, uint32 AlignmentOfElement) const
		{
			return DefaultCalculateSlackShrink(NumElements, NumAllocatedElements, NumBytesPerElement, true, (uint32)AlignmentOfElement);
		}
		FORCEINLINE SizeType CalculateSlackGrow(SizeType NumElements, SizeType NumAllocatedElements, SIZE_T NumBytesPerElement) const
		{
			return DefaultCalculateSlackGrow(NumElements, NumAllocatedElements, NumBytesPerElement, true);
		}
		FORCEINLINE SizeType CalculateSlackGrow(SizeType NumElements, SizeType NumAllocatedElements, SIZE_T NumBytesPerElement, uint32 AlignmentOfElement) const
		{
			return DefaultCalculateSlackGrow(NumElements, NumAllocatedElements, NumBytesPerElement, true, (uint32)AlignmentOfElement);
		}

		SIZE_T GetAllocatedSize(SizeType NumAllocatedElements, SIZE_T NumBytesPerElement) const
		{
			return NumAllocatedElements * NumBytesPerElement;
		}

		bool HasAllocation() const
		{
			return !!Data;
		}

		SizeType GetInitialCapacity() const
		{
			return 0;
		}

	private:
		ForAnyElementType(const ForAnyElementType&);
		ForAnyElementType& operator=(const ForAnyElementType&);

		/** A pointer to the container's elements. */
		FScriptContainerElement* Data;
	};
	
	template<typename ElementType>
	class ForElementType : public ForAnyElementType
	{
	public:
		/** Default constructor. */
		ForElementType()
		{
		}

		FORCEINLINE ElementType* GetAllocation() const
		{
			return (ElementType*)ForAnyElementType::GetAllocation();
		}
	};
};

// Define the ResizeAllocation functions with the regular allocator as exported to avoid bloat
extern template CORE_API FORCENOINLINE void TSizedHeapAllocator<32, FMemory>::ForAnyElementType::ResizeAllocation(SizeType PreviousNumElements, SizeType NumElements, SIZE_T NumBytesPerElement);
extern template CORE_API FORCENOINLINE void TSizedHeapAllocator<32, FMemory>::ForAnyElementType::ResizeAllocation(SizeType PreviousNumElements, SizeType NumElements, SIZE_T NumBytesPerElement, uint32 AlignmentOfElement);
extern template CORE_API FORCENOINLINE void TSizedHeapAllocator<64, FMemory>::ForAnyElementType::ResizeAllocation(SizeType PreviousNumElements, SizeType NumElements, SIZE_T NumBytesPerElement);
extern template CORE_API FORCENOINLINE void TSizedHeapAllocator<64, FMemory>::ForAnyElementType::ResizeAllocation(SizeType PreviousNumElements, SizeType NumElements, SIZE_T NumBytesPerElement, uint32 AlignmentOfElement);

template <uint8 IndexSize>
struct TAllocatorTraits<TSizedHeapAllocator<IndexSize>> : TAllocatorTraitsBase<TSizedHeapAllocator<IndexSize>>
{
	enum { IsZeroConstruct          = true };
	enum { SupportsElementAlignment = true };
};

using FHeapAllocator = TSizedHeapAllocator<32>;

template <uint8 FromIndexSize, uint8 ToIndexSize>
struct TCanMoveBetweenAllocators<TSizedHeapAllocator<FromIndexSize>, TSizedHeapAllocator<ToIndexSize>>
{
	// Allow conversions between different int width versions of the allocator
	enum { Value = true };
};

/**
 * The inline allocation policy allocates up to a specified number of elements in the same allocation as the container.
 * Any allocation needed beyond that causes all data to be moved into an indirect allocation.
 * It always uses DEFAULT_ALIGNMENT.
 */
template <uint32 NumInlineElements, int IndexSize, typename SecondaryAllocator = FDefaultAllocator>
class TSizedInlineAllocator
{
public:
	using SizeType = typename TBitsToSizeType<IndexSize>::Type;

	static_assert(std::is_same_v<SizeType, typename SecondaryAllocator::SizeType>, "Secondary allocator SizeType mismatch");

	enum { NeedsElementType = true };
	enum { RequireRangeCheck = true };

	template<typename ElementType>
	class ForElementType
	{
	public:

		/** Default constructor. */
		ForElementType()
		{
		}

		/**
		 * Moves the state of another allocator into this one.
		 * Assumes that the allocator is currently empty, i.e. memory may be allocated but any existing elements have already been destructed (if necessary).
		 * @param Other - The allocator to move the state from.  This allocator should be left in a valid empty state.
		 */
		FORCEINLINE void MoveToEmpty(ForElementType& Other)
		{
			checkSlow(this != &Other);

			if (!Other.SecondaryData.GetAllocation())
			{
				// Relocate objects from other inline storage only if it was stored inline in Other
				RelocateConstructItems<ElementType>((void*)InlineData, Other.GetInlineElements(), NumInlineElements);
			}

			// Move secondary storage in any case.
			// This will move secondary storage if it exists but will also handle the case where secondary storage is used in Other but not in *this.
			SecondaryData.MoveToEmpty(Other.SecondaryData);
		}

		// FContainerAllocatorInterface
		FORCEINLINE ElementType* GetAllocation() const
		{
			return IfAThenAElseB<ElementType>(SecondaryData.GetAllocation(),GetInlineElements());
		}

		void ResizeAllocation(SizeType PreviousNumElements, SizeType NumElements,SIZE_T NumBytesPerElement)
		{
			// Check if the new allocation will fit in the inline data area.
			if(NumElements <= NumInlineElements)
			{
				// If the old allocation wasn't in the inline data area, relocate it into the inline data area.
				if(SecondaryData.GetAllocation())
				{
					RelocateConstructItems<ElementType>((void*)InlineData, (ElementType*)SecondaryData.GetAllocation(), PreviousNumElements);

					// Free the old indirect allocation.
					SecondaryData.ResizeAllocation(0,0,NumBytesPerElement);
				}
			}
			else
			{
				if(!SecondaryData.GetAllocation())
				{
					// Allocate new indirect memory for the data.
					SecondaryData.ResizeAllocation(0,NumElements,NumBytesPerElement);

					// Move the data out of the inline data area into the new allocation.
					RelocateConstructItems<ElementType>((void*)SecondaryData.GetAllocation(), GetInlineElements(), PreviousNumElements);
				}
				else
				{
					// Reallocate the indirect data for the new size.
					SecondaryData.ResizeAllocation(PreviousNumElements, NumElements, NumBytesPerElement);
				}
			}
		}

		FORCEINLINE SizeType CalculateSlackReserve(SizeType NumElements, SIZE_T NumBytesPerElement) const
		{
			// If the elements use less space than the inline allocation, only use the inline allocation as slack.
			return NumElements <= NumInlineElements ?
				NumInlineElements :
				SecondaryData.CalculateSlackReserve(NumElements, NumBytesPerElement);
		}
		FORCEINLINE SizeType CalculateSlackShrink(SizeType NumElements, SizeType NumAllocatedElements, SIZE_T NumBytesPerElement) const
		{
			// If the elements use less space than the inline allocation, only use the inline allocation as slack.
			return NumElements <= NumInlineElements ?
				NumInlineElements :
				SecondaryData.CalculateSlackShrink(NumElements, NumAllocatedElements, NumBytesPerElement);
		}
		FORCEINLINE SizeType CalculateSlackGrow(SizeType NumElements, SizeType NumAllocatedElements, SIZE_T NumBytesPerElement) const
		{
			// If the elements use less space than the inline allocation, only use the inline allocation as slack.
			// Also, when computing slack growth, don't count inline elements -- the slack algorithm has a special
			// case to save memory on the initial heap allocation, versus subsequent reallocations, and we don't
			// want the inline elements to be treated as if they were the first heap allocation.
			return NumElements <= NumInlineElements ?
				NumInlineElements :
				SecondaryData.CalculateSlackGrow(NumElements, NumAllocatedElements <= NumInlineElements ? 0 : NumAllocatedElements, NumBytesPerElement);
		}

		SIZE_T GetAllocatedSize(SizeType NumAllocatedElements, SIZE_T NumBytesPerElement) const
		{
			if (NumAllocatedElements > NumInlineElements)
			{
				return SecondaryData.GetAllocatedSize(NumAllocatedElements, NumBytesPerElement);
			}
			return 0;
		}

		bool HasAllocation() const
		{
			return SecondaryData.HasAllocation();
		}

		SizeType GetInitialCapacity() const
		{
			return NumInlineElements;
		}

	private:
		ForElementType(const ForElementType&);
		ForElementType& operator=(const ForElementType&);

		/** The data is stored in this array if less than NumInlineElements is needed. */
		TTypeCompatibleBytes<ElementType> InlineData[NumInlineElements];

		/** The data is allocated through the indirect allocation policy if more than NumInlineElements is needed. */
		typename SecondaryAllocator::template ForElementType<ElementType> SecondaryData;

		/** @return the base of the aligned inline element data */
		ElementType* GetInlineElements() const
		{
			return (ElementType*)InlineData;
		}
	};

	typedef void ForAnyElementType;
};

template <uint32 NumInlineElements, typename SecondaryAllocator = FDefaultAllocator>
using TInlineAllocator = TSizedInlineAllocator<NumInlineElements, 32, SecondaryAllocator>;

template <uint32 NumInlineElements, typename SecondaryAllocator = FDefaultAllocator64>
using TInlineAllocator64 = TSizedInlineAllocator<NumInlineElements, 64, SecondaryAllocator>;

/**
 * Implements a variant of TInlineAllocator with a secondary heap allocator that is allowed to store a pointer to its inline elements.
 * This allows caching a pointer to the elements which avoids any conditional logic in GetAllocation(), but prevents the allocator being trivially relocatable.
 * All UE4 allocators typically rely on elements being trivially relocatable, so instances of this allocator cannot be used in other containers.
 */
template <uint32 NumInlineElements>
class TNonRelocatableInlineAllocator
{
public:
	using SizeType = int32;

	enum { NeedsElementType = true };
	enum { RequireRangeCheck = true };

	template<typename ElementType>
	class ForElementType
	{
	public:
		/** Default constructor. */
		ForElementType()
			: Data(GetInlineElements())
		{
			UE_STATIC_DEPRECATE(5.0, alignof(ElementType) > __STDCPP_DEFAULT_NEW_ALIGNMENT__, "TNonRelocatableInlineAllocator uses GMalloc's default alignment, which is lower than the element type's alignment - please consider a different approach");
		}

		~ForElementType()
		{
			if (HasAllocation())
			{
				FMemory::Free(Data);
			}
		}

		/**
		 * Moves the state of another allocator into this one.
		 * Assumes that the allocator is currently empty, i.e. memory may be allocated but any existing elements have already been destructed (if necessary).
		 * @param Other - The allocator to move the state from.  This allocator should be left in a valid empty state.
		 */
		FORCEINLINE void MoveToEmpty(ForElementType& Other)
		{
			checkSlow(this != &Other);

			if (HasAllocation())
			{
				FMemory::Free(Data);
			}

			if (Other.HasAllocation())
			{
				Data = Other.Data;
				Other.Data = nullptr;
			}
			else
			{
				Data = GetInlineElements();
				RelocateConstructItems<ElementType>(GetInlineElements(), Other.GetInlineElements(), NumInlineElements);
			}
		}

		// FContainerAllocatorInterface
		FORCEINLINE ElementType* GetAllocation() const
		{
			return Data;
		}

		void ResizeAllocation(SizeType PreviousNumElements, SizeType NumElements,SIZE_T NumBytesPerElement)
		{
			// Check if the new allocation will fit in the inline data area.
			if(NumElements <= NumInlineElements)
			{
				// If the old allocation wasn't in the inline data area, relocate it into the inline data area.
				if(HasAllocation())
				{
					RelocateConstructItems<ElementType>(GetInlineElements(), Data, PreviousNumElements);
					FMemory::Free(Data);
					Data = GetInlineElements();
				}
			}
			else
			{
				if (HasAllocation())
				{
					// Reallocate the indirect data for the new size.
					Data = (ElementType*)FMemory::Realloc(Data, NumElements*NumBytesPerElement);
				}
				else
				{
					// Allocate new indirect memory for the data.
					Data = (ElementType*)FMemory::Realloc(nullptr, NumElements*NumBytesPerElement);

					// Move the data out of the inline data area into the new allocation.
					RelocateConstructItems<ElementType>(Data, GetInlineElements(), PreviousNumElements);
				}
			}
		}

		FORCEINLINE SizeType CalculateSlackReserve(SizeType NumElements, SIZE_T NumBytesPerElement) const
		{
			// If the elements use less space than the inline allocation, only use the inline allocation as slack.
			return (NumElements <= NumInlineElements) ? NumInlineElements : DefaultCalculateSlackReserve(NumElements, NumBytesPerElement, true);
		}

		FORCEINLINE SizeType CalculateSlackShrink(SizeType NumElements, SizeType NumAllocatedElements, SIZE_T NumBytesPerElement) const
		{
			// If the elements use less space than the inline allocation, only use the inline allocation as slack.
			return (NumElements <= NumInlineElements) ? NumInlineElements : DefaultCalculateSlackShrink(NumElements, NumAllocatedElements, NumBytesPerElement, true);
		}

		FORCEINLINE SizeType CalculateSlackGrow(SizeType NumElements, SizeType NumAllocatedElements, SIZE_T NumBytesPerElement) const
		{
			// If the elements use less space than the inline allocation, only use the inline allocation as slack.
			return (NumElements <= NumInlineElements) ? NumInlineElements : DefaultCalculateSlackGrow(NumElements, NumAllocatedElements, NumBytesPerElement, true);
		}

		SIZE_T GetAllocatedSize(SizeType NumAllocatedElements, SIZE_T NumBytesPerElement) const
		{
			return HasAllocation()? (NumAllocatedElements * NumBytesPerElement) : 0;
		}

		FORCEINLINE bool HasAllocation() const
		{
			return Data != GetInlineElements();
		}

		SizeType GetInitialCapacity() const
		{
			return NumInlineElements;
		}

	private:
		ForElementType(const ForElementType&) = delete;
		ForElementType& operator=(const ForElementType&) = delete;

		/** The data is allocated through the indirect allocation policy if more than NumInlineElements is needed. */
		ElementType* Data;

		/** The data is stored in this array if less than NumInlineElements is needed. */
		TTypeCompatibleBytes<ElementType> InlineData[NumInlineElements];

		/** @return the base of the aligned inline element data */
		FORCEINLINE ElementType* GetInlineElements() const
		{
			return (ElementType*)InlineData;
		}
	};

	typedef void ForAnyElementType;
};

/**
 * The fixed allocation policy allocates up to a specified number of elements in the same allocation as the container.
 * It's like the inline allocator, except it doesn't provide secondary storage when the inline storage has been filled.
 */
template <uint32 NumInlineElements>
class TFixedAllocator
{
public:
	using SizeType = int32;

	enum { NeedsElementType = true };
	enum { RequireRangeCheck = true };

	template<typename ElementType>
	class ForElementType
	{
	public:

		/** Default constructor. */
		ForElementType()
		{
		}

		/**
		 * Moves the state of another allocator into this one.
		 * Assumes that the allocator is currently empty, i.e. memory may be allocated but any existing elements have already been destructed (if necessary).
		 * @param Other - The allocator to move the state from.  This allocator should be left in a valid empty state.
		 */
		FORCEINLINE void MoveToEmpty(ForElementType& Other)
		{
			checkSlow(this != &Other);

			// Relocate objects from other inline storage
			RelocateConstructItems<ElementType>((void*)InlineData, Other.GetInlineElements(), NumInlineElements);
		}

		// FContainerAllocatorInterface
		FORCEINLINE ElementType* GetAllocation() const
		{
			return GetInlineElements();
		}

		void ResizeAllocation(SizeType PreviousNumElements, SizeType NumElements,SIZE_T NumBytesPerElement)
		{
			// Ensure the requested allocation will fit in the inline data area.
			check(NumElements >= 0 && NumElements <= NumInlineElements);
		}

		FORCEINLINE SizeType CalculateSlackReserve(SizeType NumElements, SIZE_T NumBytesPerElement) const
		{
			// Ensure the requested allocation will fit in the inline data area.
			check(NumElements <= NumInlineElements);
			return NumInlineElements;
		}
		FORCEINLINE SizeType CalculateSlackShrink(SizeType NumElements, SizeType NumAllocatedElements, SIZE_T NumBytesPerElement) const
		{
			// Ensure the requested allocation will fit in the inline data area.
			check(NumAllocatedElements <= NumInlineElements);
			return NumInlineElements;
		}
		FORCEINLINE SizeType CalculateSlackGrow(SizeType NumElements, SizeType NumAllocatedElements, SIZE_T NumBytesPerElement) const
		{
			// Ensure the requested allocation will fit in the inline data area.
			check(NumElements <= NumInlineElements);
			return NumInlineElements;
		}

		SIZE_T GetAllocatedSize(SizeType NumAllocatedElements, SIZE_T NumBytesPerElement) const
		{
			return 0;
		}

		bool HasAllocation() const
		{
			return false;
		}

		SizeType GetInitialCapacity() const
		{
			return NumInlineElements;
		}

	private:
		ForElementType(const ForElementType&);
		ForElementType& operator=(const ForElementType&);

		/** The data is stored in this array if less than NumInlineElements is needed. */
		TTypeCompatibleBytes<ElementType> InlineData[NumInlineElements];

		/** @return the base of the aligned inline element data */
		ElementType* GetInlineElements() const
		{
			return (ElementType*)InlineData;
		}
	};

	typedef void ForAnyElementType;
};

// We want these to be correctly typed as int32, but we don't want them to have linkage, so we make them macros
#define NumBitsPerDWORD ((int32)32)
#define NumBitsPerDWORDLogTwo ((int32)5)

//
// Sparse array allocation definitions
//

/** Encapsulates the allocators used by a sparse array in a single type. */
template<typename InElementAllocator = FDefaultAllocator,typename InBitArrayAllocator = FDefaultBitArrayAllocator>
class TSparseArrayAllocator
{
public:

	typedef InElementAllocator ElementAllocator;
	typedef InBitArrayAllocator BitArrayAllocator;
};

template <uint32 Alignment = DEFAULT_ALIGNMENT, typename InElementAllocator = TAlignedHeapAllocator<Alignment>,typename InBitArrayAllocator = FDefaultBitArrayAllocator>
class TAlignedSparseArrayAllocator
{
public:
	typedef InElementAllocator ElementAllocator;
	typedef InBitArrayAllocator BitArrayAllocator;
};

/** An inline sparse array allocator that allows sizing of the inline allocations for a set number of elements. */
template<
	uint32 NumInlineElements,
	typename SecondaryAllocator = TSparseArrayAllocator<FDefaultAllocator,FDefaultAllocator>
	>
class TInlineSparseArrayAllocator
{
private:

	/** The size to allocate inline for the bit array. */
	enum { InlineBitArrayDWORDs = (NumInlineElements + NumBitsPerDWORD - 1) / NumBitsPerDWORD};

public:

	typedef TInlineAllocator<NumInlineElements,typename SecondaryAllocator::ElementAllocator>		ElementAllocator;
	typedef TInlineAllocator<InlineBitArrayDWORDs,typename SecondaryAllocator::BitArrayAllocator>	BitArrayAllocator;
};

/** An inline sparse array allocator that doesn't have any secondary storage. */
template <uint32 NumInlineElements>
class TFixedSparseArrayAllocator
{
private:

	/** The size to allocate inline for the bit array. */
	enum { InlineBitArrayDWORDs = (NumInlineElements + NumBitsPerDWORD - 1) / NumBitsPerDWORD};

public:

	typedef TFixedAllocator<NumInlineElements>    ElementAllocator;
	typedef TFixedAllocator<InlineBitArrayDWORDs> BitArrayAllocator;
};



//
// Set allocation definitions.
//

#if !defined(DEFAULT_NUMBER_OF_ELEMENTS_PER_HASH_BUCKET)
#	define DEFAULT_NUMBER_OF_ELEMENTS_PER_HASH_BUCKET	2
#endif
#define DEFAULT_BASE_NUMBER_OF_HASH_BUCKETS				8
#define DEFAULT_MIN_NUMBER_OF_HASHED_ELEMENTS			4

/** Encapsulates the allocators used by a set in a single type. */
template<
	typename InSparseArrayAllocator               = TSparseArrayAllocator<>,
	typename InHashAllocator                      = TInlineAllocator<1,FDefaultAllocator>,
	uint32   AverageNumberOfElementsPerHashBucket = DEFAULT_NUMBER_OF_ELEMENTS_PER_HASH_BUCKET,
	uint32   BaseNumberOfHashBuckets              = DEFAULT_BASE_NUMBER_OF_HASH_BUCKETS,
	uint32   MinNumberOfHashedElements            = DEFAULT_MIN_NUMBER_OF_HASHED_ELEMENTS
	>
class TSetAllocator
{
public:

	/** Computes the number of hash buckets to use for a given number of elements. */
	static FORCEINLINE uint32 GetNumberOfHashBuckets(uint32 NumHashedElements)
	{
		if(NumHashedElements >= MinNumberOfHashedElements)
		{
			return FPlatformMath::RoundUpToPowerOfTwo(NumHashedElements / AverageNumberOfElementsPerHashBucket + BaseNumberOfHashBuckets);
		}

		return 1;
	}

	typedef InSparseArrayAllocator SparseArrayAllocator;
	typedef InHashAllocator        HashAllocator;
};

template<
	typename InSparseArrayAllocator,
	typename InHashAllocator,
	uint32   AverageNumberOfElementsPerHashBucket,
	uint32   BaseNumberOfHashBuckets,
	uint32   MinNumberOfHashedElements
>
struct TAllocatorTraits<TSetAllocator<InSparseArrayAllocator, InHashAllocator, AverageNumberOfElementsPerHashBucket, BaseNumberOfHashBuckets, MinNumberOfHashedElements>> :
	TAllocatorTraitsBase<TSetAllocator<InSparseArrayAllocator, InHashAllocator, AverageNumberOfElementsPerHashBucket, BaseNumberOfHashBuckets, MinNumberOfHashedElements>>
{
	enum
	{
		SupportsFreezeMemoryImage = TAllocatorTraits<InSparseArrayAllocator>::SupportsFreezeMemoryImage && TAllocatorTraits<InHashAllocator>::SupportsFreezeMemoryImage,
	};
};

/** An inline set allocator that allows sizing of the inline allocations for a set number of elements. */
template<
	uint32   NumInlineElements,
	typename SecondaryAllocator                   = TSetAllocator<TSparseArrayAllocator<FDefaultAllocator,FDefaultAllocator>,FDefaultAllocator>,
	uint32   AverageNumberOfElementsPerHashBucket = DEFAULT_NUMBER_OF_ELEMENTS_PER_HASH_BUCKET,
	uint32   MinNumberOfHashedElements            = DEFAULT_MIN_NUMBER_OF_HASHED_ELEMENTS
	>
class TInlineSetAllocator
{
private:

	enum { NumInlineHashBuckets = (NumInlineElements + AverageNumberOfElementsPerHashBucket - 1) / AverageNumberOfElementsPerHashBucket };

	static_assert(NumInlineHashBuckets > 0 && !(NumInlineHashBuckets & (NumInlineHashBuckets - 1)), "Number of inline buckets must be a power of two");

public:

	/** Computes the number of hash buckets to use for a given number of elements. */
	static FORCEINLINE uint32 GetNumberOfHashBuckets(uint32 NumHashedElements)
	{
		const uint32 NumDesiredHashBuckets = FPlatformMath::RoundUpToPowerOfTwo(NumHashedElements / AverageNumberOfElementsPerHashBucket);
		if (NumDesiredHashBuckets < NumInlineHashBuckets)
		{
			return NumInlineHashBuckets;
		}

		if (NumHashedElements < MinNumberOfHashedElements)
		{
			return NumInlineHashBuckets;
		}

		return NumDesiredHashBuckets;
	}

	typedef TInlineSparseArrayAllocator<NumInlineElements,typename SecondaryAllocator::SparseArrayAllocator> SparseArrayAllocator;
	typedef TInlineAllocator<NumInlineHashBuckets,typename SecondaryAllocator::HashAllocator>                HashAllocator;
};

/** An inline set allocator that doesn't have any secondary storage. */
template<
	uint32 NumInlineElements,
	uint32 AverageNumberOfElementsPerHashBucket = DEFAULT_NUMBER_OF_ELEMENTS_PER_HASH_BUCKET,
	uint32 MinNumberOfHashedElements            = DEFAULT_MIN_NUMBER_OF_HASHED_ELEMENTS
	>
class TFixedSetAllocator
{
private:

	enum { NumInlineHashBuckets = (NumInlineElements + AverageNumberOfElementsPerHashBucket - 1) / AverageNumberOfElementsPerHashBucket };

	static_assert(NumInlineHashBuckets > 0 && !(NumInlineHashBuckets & (NumInlineHashBuckets - 1)), "Number of inline buckets must be a power of two");

public:

	/** Computes the number of hash buckets to use for a given number of elements. */
	static FORCEINLINE uint32 GetNumberOfHashBuckets(uint32 NumHashedElements)
	{
		const uint32 NumDesiredHashBuckets = FPlatformMath::RoundUpToPowerOfTwo(NumHashedElements / AverageNumberOfElementsPerHashBucket);
		if (NumDesiredHashBuckets < NumInlineHashBuckets)
		{
			return NumInlineHashBuckets;
		}

		if (NumHashedElements < MinNumberOfHashedElements)
		{
			return NumInlineHashBuckets;
		}

		return NumDesiredHashBuckets;
	}

	typedef TFixedSparseArrayAllocator<NumInlineElements> SparseArrayAllocator;
	typedef TFixedAllocator<NumInlineHashBuckets>         HashAllocator;
};


/**
 * 'typedefs' for various allocator defaults.
 *
 * These should be replaced with actual typedefs when Core.h include order is sorted out, as then we won't need to
 * 'forward' these TAllocatorTraits specializations below.
 */

template <int IndexSize> class TSizedDefaultAllocator : public TSizedHeapAllocator<IndexSize> { public: typedef TSizedHeapAllocator<IndexSize> Typedef; };

class FDefaultSetAllocator         : public TSetAllocator<>         { public: typedef TSetAllocator<>         Typedef; };
class FDefaultBitArrayAllocator    : public TInlineAllocator<4>     { public: typedef TInlineAllocator<4>     Typedef; };
class FDefaultSparseArrayAllocator : public TSparseArrayAllocator<> { public: typedef TSparseArrayAllocator<> Typedef; };

template <int IndexSize> struct TAllocatorTraits<TSizedDefaultAllocator<IndexSize>> : TAllocatorTraits<typename TSizedDefaultAllocator<IndexSize>::Typedef> {};

template <> struct TAllocatorTraits<FDefaultAllocator>            : TAllocatorTraits<typename FDefaultAllocator           ::Typedef> {};
template <> struct TAllocatorTraits<FDefaultSetAllocator>         : TAllocatorTraits<typename FDefaultSetAllocator        ::Typedef> {};
template <> struct TAllocatorTraits<FDefaultBitArrayAllocator>    : TAllocatorTraits<typename FDefaultBitArrayAllocator   ::Typedef> {};
template <> struct TAllocatorTraits<FDefaultSparseArrayAllocator> : TAllocatorTraits<typename FDefaultSparseArrayAllocator::Typedef> {};

template <typename InElementAllocator, typename InBitArrayAllocator>
struct TAllocatorTraits<TSparseArrayAllocator<InElementAllocator, InBitArrayAllocator>> : TAllocatorTraitsBase<TSparseArrayAllocator<InElementAllocator, InBitArrayAllocator>>
{
	enum
	{
		SupportsFreezeMemoryImage = TAllocatorTraits<InElementAllocator>::SupportsFreezeMemoryImage && TAllocatorTraits<InBitArrayAllocator>::SupportsFreezeMemoryImage,
	};
};

template <uint8 FromIndexSize, uint8 ToIndexSize> struct TCanMoveBetweenAllocators<TSizedDefaultAllocator<FromIndexSize>, TSizedDefaultAllocator<ToIndexSize>> : TCanMoveBetweenAllocators<typename TSizedDefaultAllocator<FromIndexSize>::Typedef, typename TSizedDefaultAllocator<ToIndexSize>::Typedef> {};<|MERGE_RESOLUTION|>--- conflicted
+++ resolved
@@ -496,13 +496,10 @@
 public:
 	using SizeType = typename TBitsToSizeType<IndexSize>::Type;
 
-<<<<<<< HEAD
-=======
 private:
 	using USizeType = std::make_unsigned_t<SizeType>;
 
 public:
->>>>>>> 4af6daef
 	enum { NeedsElementType = true };
 	enum { RequireRangeCheck = true };
 
@@ -589,18 +586,6 @@
 			// Avoid calling FMemory::Realloc( nullptr, 0 ) as ANSI C mandates returning a valid pointer which is not what we want.
 			if (Data || NumElements)
 			{
-<<<<<<< HEAD
-				//checkSlow(((uint64)NumElements*(uint64)ElementTypeInfo.GetSize() < (uint64)INT_MAX));
-				Data = (FScriptContainerElement*)BaseMallocType::Realloc( Data, NumElements*NumBytesPerElement );
-			}
-		}
-		FORCEINLINE void ResizeAllocation(SizeType PreviousNumElements, SizeType NumElements, SIZE_T NumBytesPerElement, uint32 AlignmentOfElement)
-		{
-			// Avoid calling FMemory::Realloc( nullptr, 0 ) as ANSI C mandates returning a valid pointer which is not what we want.
-			if (Data || NumElements)
-			{
-				//checkSlow(((uint64)NumElements*(uint64)ElementTypeInfo.GetSize() < (uint64)INT_MAX));
-=======
 				static_assert(sizeof(SizeType) <= sizeof(SIZE_T), "SIZE_T is expected to handle all possible sizes");
 
 				// Check for under/overflow
@@ -614,7 +599,6 @@
 					UE::Core::Private::OnInvalidSizedHeapAllocatorNum(IndexSize, NumElements, NumBytesPerElement);
 				}
 
->>>>>>> 4af6daef
 				Data = (FScriptContainerElement*)BaseMallocType::Realloc( Data, NumElements*NumBytesPerElement, AlignmentOfElement );
 			}
 		}
