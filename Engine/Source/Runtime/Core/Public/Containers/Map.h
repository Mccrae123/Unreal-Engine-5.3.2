--- conflicted
+++ resolved
@@ -301,9 +301,6 @@
 				VisitedKeys.Add(It->Key);
 			}
 		}
-<<<<<<< HEAD
-		return VisitedKeys.Num();
-=======
 
 		return OutKeys.Num();
 	}
@@ -330,7 +327,6 @@
 		}
 
 		return OutKeys.Num();
->>>>>>> 3ecbc206
 	}
 
 	/** 
