// Copyright Epic Games, Inc. All Rights Reserved.

#pragma once

#include "CoreTypes.h"
#include "Templates/UnrealTemplate.h"
#include "Templates/IsArray.h"
#include "Templates/RemoveExtent.h"
#include "Serialization/MemoryLayout.h"

// Single-ownership smart pointer in the vein of std::unique_ptr.
// Use this when you need an object's lifetime to be strictly bound to the lifetime of a single smart pointer.
//
// This class is non-copyable - ownership can only be transferred via a move operation, e.g.:
//
// TUniquePtr<MyClass> Ptr1(new MyClass);    // The MyClass object is owned by Ptr1.
// TUniquePtr<MyClass> Ptr2(Ptr1);           // Error - TUniquePtr is not copyable
// TUniquePtr<MyClass> Ptr3(MoveTemp(Ptr1)); // Ptr3 now owns the MyClass object - Ptr1 is now nullptr.
//
// If you provide a custom deleter, it is up to your deleter to handle null pointers.  This is a departure
// from std::unique_ptr which will not invoke the deleter if the owned pointer is null:
// https://en.cppreference.com/w/cpp/memory/unique_ptr/~unique_ptr

template <typename T>
struct TDefaultDelete
{
	DECLARE_INLINE_TYPE_LAYOUT(TDefaultDelete, NonVirtual);

	TDefaultDelete() = default;
	TDefaultDelete(const TDefaultDelete&) = default;
	TDefaultDelete& operator=(const TDefaultDelete&) = default;
	~TDefaultDelete() = default;

	template <
		typename U,
		typename = decltype(ImplicitConv<T*>((U*)nullptr))
	>
	TDefaultDelete(const TDefaultDelete<U>&)
	{
	}

	template <
		typename U,
		typename = decltype(ImplicitConv<T*>((U*)nullptr))
	>
	TDefaultDelete& operator=(const TDefaultDelete<U>&)
	{
		return *this;
	}

	void operator()(T* Ptr) const
	{
		// If you get an error here when trying to use a TUniquePtr<FForwardDeclaredType> inside a UObject then:
		//
		// * Declare all your UObject's constructors and destructor in the .h file.
		// * Define all of them in the .cpp file.  You can use UMyObject::UMyObject() = default; to auto-generate
		//   the default constructor and destructor so that they don't have to be manually maintained.
		// * Define a UMyObject(FVTableHelper& Helper) constructor too, otherwise it will be defined in the
		//   .gen.cpp file where your pimpl type doesn't exist.  It cannot be defaulted, but it need not
		//   contain any particular implementation; the object just needs to be garbage collectable.
		//
		// If efficiency is less important than simplicity, you may want to consider
		// using a TPimplPtr instead, though it is also pretty efficient.
		delete Ptr;
	}
};

template <typename T>
struct TDefaultDelete<T[]>
{
	TDefaultDelete() = default;
	TDefaultDelete(const TDefaultDelete&) = default;
	TDefaultDelete& operator=(const TDefaultDelete&) = default;
	~TDefaultDelete() = default;

	template <
		typename U,
		typename = decltype(ImplicitConv<T(*)[]>((U(*)[])nullptr))
	>
	TDefaultDelete(const TDefaultDelete<U[]>&)
	{
	}

	template <
		typename U,
		typename = decltype(ImplicitConv<T(*)[]>((U(*)[])nullptr))
	>
	TDefaultDelete& operator=(const TDefaultDelete<U[]>&)
	{
		return *this;
	}

	template <
		typename U,
		typename = decltype(ImplicitConv<T(*)[]>((U(*)[])nullptr))
	>
	void operator()(U* Ptr) const
	{
		delete [] Ptr;
	}
};

template <typename T, typename Deleter = TDefaultDelete<T>>
class TUniquePtr : private Deleter
{
	DECLARE_INLINE_TYPE_LAYOUT_EXPLICIT_BASES(TUniquePtr, NonVirtual, Deleter);

	template <typename OtherT, typename OtherDeleter>
	friend class TUniquePtr;

public:
	using ElementType = T;

	// Non-copyable
	TUniquePtr(const TUniquePtr&) = delete;
	TUniquePtr& operator=(const TUniquePtr&) = delete;

	/**
	 * Default constructor - initializes the TUniquePtr to null.
	 */
	FORCEINLINE TUniquePtr()
		: Deleter()
		, Ptr    (nullptr)
	{
	}

	/**
	 * Pointer constructor - takes ownership of the pointed-to object
	 *
	 * @param InPtr The pointed-to object to take ownership of.
	 */
	template <
		typename U,
		typename = decltype(ImplicitConv<T*>((U*)nullptr))
	>
	explicit FORCEINLINE TUniquePtr(U* InPtr)
		: Deleter()
		, Ptr    (InPtr)
	{
	}

	/**
	 * Pointer constructor - takes ownership of the pointed-to object
	 *
	 * @param InPtr The pointed-to object to take ownership of.
	 */
	template <
		typename U,
		typename = decltype(ImplicitConv<T*>((U*)nullptr))
	>
	explicit FORCEINLINE TUniquePtr(U* InPtr, Deleter&& InDeleter)
		: Deleter(MoveTemp(InDeleter))
		, Ptr    (InPtr)
	{
	}

	/**
	 * Pointer constructor - takes ownership of the pointed-to object
	 *
	 * @param InPtr The pointed-to object to take ownership of.
	 */
	template <
		typename U,
		typename = decltype(ImplicitConv<T*>((U*)nullptr))
	>
	explicit FORCEINLINE TUniquePtr(U* InPtr, const Deleter& InDeleter)
		: Deleter(InDeleter)
		, Ptr    (InPtr)
	{
	}

	/**
	 * nullptr constructor - initializes the TUniquePtr to null.
	 */
	FORCEINLINE TUniquePtr(TYPE_OF_NULLPTR)
		: Deleter()
		, Ptr    (nullptr)
	{
	}

	/**
	 * Move constructor
	 */
	FORCEINLINE TUniquePtr(TUniquePtr&& Other)
		: Deleter(MoveTemp(Other.GetDeleter()))
		, Ptr    (Other.Ptr)
	{
		Other.Ptr = nullptr;
	}

	/**
	 * Constructor from rvalues of other (usually derived) types
	 */
	template <
		typename OtherT,
		typename OtherDeleter,
		typename = decltype(ImplicitConv<T*>((OtherT*)nullptr))
		UE_REQUIRES(!std::is_array_v<OtherT>)
	>
	FORCEINLINE TUniquePtr(TUniquePtr<OtherT, OtherDeleter>&& Other)
		: Deleter(MoveTemp(Other.GetDeleter()))
		, Ptr    (Other.Ptr)
	{
		Other.Ptr = nullptr;
	}

	/**
	 * Move assignment operator
	 */
	FORCEINLINE TUniquePtr& operator=(TUniquePtr&& Other)
	{
		if (this != &Other)
		{
			// We delete last, because we don't want odd side effects if the destructor of T relies on the state of this or Other
			T* OldPtr = Ptr;
			Ptr = Other.Ptr;
			Other.Ptr = nullptr;
			GetDeleter()(OldPtr);
		}

		GetDeleter() = MoveTemp(Other.GetDeleter());

		return *this;
	}

	/**
	 * Assignment operator for rvalues of other (usually derived) types
	 */
	template <
		typename OtherT,
		typename OtherDeleter,
		typename = decltype(ImplicitConv<T*>((OtherT*)nullptr))
		UE_REQUIRES(!std::is_array_v<OtherT>)
	>
	FORCEINLINE TUniquePtr& operator=(TUniquePtr<OtherT, OtherDeleter>&& Other)
	{
		// We delete last, because we don't want odd side effects if the destructor of T relies on the state of this or Other
		T* OldPtr = Ptr;
		Ptr = Other.Ptr;
		Other.Ptr = nullptr;
		GetDeleter()(OldPtr);

		GetDeleter() = MoveTemp(Other.GetDeleter());

		return *this;
	}

	/**
	 * Nullptr assignment operator
	 */
	FORCEINLINE TUniquePtr& operator=(TYPE_OF_NULLPTR)
	{
		// We delete last, because we don't want odd side effects if the destructor of T relies on the state of this
		T* OldPtr = Ptr;
		Ptr = nullptr;
		GetDeleter()(OldPtr);

		return *this;
	}

	/**
	 * Destructor
	 */
	FORCEINLINE ~TUniquePtr()
	{
		GetDeleter()(Ptr);
	}

	/**
	 * Tests if the TUniquePtr currently owns an object.
	 *
	 * @return true if the TUniquePtr currently owns an object, false otherwise.
	 */
	[[nodiscard]] bool IsValid() const
	{
		return Ptr != nullptr;
	}

	/**
	 * operator bool
	 *
	 * @return true if the TUniquePtr currently owns an object, false otherwise.
	 */
	[[nodiscard]] FORCEINLINE explicit operator bool() const
	{
		return IsValid();
	}

	/**
	 * Indirection operator
	 *
	 * @return A pointer to the object owned by the TUniquePtr.
	 */
	[[nodiscard]] FORCEINLINE T* operator->() const
	{
		return Ptr;
	}

	/**
	 * Dereference operator
	 *
	 * @return A reference to the object owned by the TUniquePtr.
	 */
	[[nodiscard]] FORCEINLINE T& operator*() const
	{
		return *Ptr;
	}

	/**
	 * Returns a pointer to the owned object without relinquishing ownership.
	 *
	 * @return A copy of the pointer to the object owned by the TUniquePtr, or nullptr if no object is being owned.
	 */
	[[nodiscard]] FORCEINLINE T* Get() const
	{
		return Ptr;
	}

	/**
	 * Relinquishes control of the owned object to the caller and nulls the TUniquePtr.
	 *
	 * @return The pointer to the object that was owned by the TUniquePtr, or nullptr if no object was being owned.
	 */
	[[nodiscard]] FORCEINLINE T* Release()
	{
		T* Result = Ptr;
		Ptr = nullptr;
		return Result;
	}

	/**
	 * Gives the TUniquePtr a new object to own, destroying any previously-owned object.
	 *
	 * @param InPtr A pointer to the object to take ownership of.
	 */
	FORCEINLINE void Reset(T* InPtr = nullptr)
	{
		if (Ptr != InPtr)
		{
			// We delete last, because we don't want odd side effects if the destructor of T relies on the state of this
			T* OldPtr = Ptr;
			Ptr = InPtr;
			GetDeleter()(OldPtr);
		}
	}

	/**
	 * Returns a reference to the deleter subobject.
	 *
	 * @return A reference to the deleter.
	 */
	[[nodiscard]] FORCEINLINE Deleter& GetDeleter()
	{
		return static_cast<Deleter&>(*this);
	}

	/**
	 * Returns a reference to the deleter subobject.
	 *
	 * @return A reference to the deleter.
	 */
	[[nodiscard]] FORCEINLINE const Deleter& GetDeleter() const
	{
		return static_cast<const Deleter&>(*this);
	}

private:
	using PtrType = T*;
	LAYOUT_FIELD(PtrType, Ptr);

public:
	/**
	 * Equality comparison operator
	 *
	 * @param Lhs The first TUniquePtr to compare.
	 * @param Rhs The second TUniquePtr to compare.
	 *
	 * @return true if the two TUniquePtrs are logically substitutable for each other, false otherwise.
	 */
	template <typename RhsT>
<<<<<<< HEAD
	FORCEINLINE bool operator==(const TUniquePtr<RhsT>& Rhs) const
=======
	[[nodiscard]] FORCEINLINE bool operator==(const TUniquePtr<RhsT>& Rhs) const
>>>>>>> 4af6daef
	{
		return Get() == Rhs.Get();
	}

	/**
	 * Equality comparison operator against nullptr.
	 *
	 * @param Lhs The TUniquePtr to compare.
	 *
	 * @return true if the TUniquePtr is null, false otherwise.
	 */
<<<<<<< HEAD
	FORCEINLINE bool operator==(TYPE_OF_NULLPTR) const
=======
	[[nodiscard]] FORCEINLINE bool operator==(TYPE_OF_NULLPTR) const
>>>>>>> 4af6daef
	{
		return !IsValid();
	}

#if !PLATFORM_COMPILER_HAS_GENERATED_COMPARISON_OPERATORS
	/**
	 * Inequality comparison operator
	 *
	 * @param Lhs The first TUniquePtr to compare.
	 * @param Rhs The second TUniquePtr to compare.
	 *
	 * @return false if the two TUniquePtrs are logically substitutable for each other, true otherwise.
	 */
	template <typename RhsT>
<<<<<<< HEAD
	FORCEINLINE bool operator!=(const TUniquePtr<RhsT>& Rhs) const
=======
	[[nodiscard]] FORCEINLINE bool operator!=(const TUniquePtr<RhsT>& Rhs) const
>>>>>>> 4af6daef
	{
		return Get() != Rhs.Get();
	}

	/**
	 * Inequality comparison operator against nullptr.
	 *
	 * @param Rhs The TUniquePtr to compare.
	 *
	 * @return true if the TUniquePtr is not null, false otherwise.
	 */
<<<<<<< HEAD
	FORCEINLINE bool operator!=(TYPE_OF_NULLPTR) const
=======
	[[nodiscard]] FORCEINLINE bool operator!=(TYPE_OF_NULLPTR) const
>>>>>>> 4af6daef
	{
		return IsValid();
	}
#endif
};

template <typename T, typename Deleter>
class TUniquePtr<T[], Deleter> : private Deleter
{
	template <typename OtherT, typename OtherDeleter>
	friend class TUniquePtr;

public:
	using ElementType = T;

	// Non-copyable
	TUniquePtr(const TUniquePtr&) = delete;
	TUniquePtr& operator=(const TUniquePtr&) = delete;

	/**
	 * Default constructor - initializes the TUniquePtr to null.
	 */
	FORCEINLINE TUniquePtr()
		: Deleter()
		, Ptr    (nullptr)
	{
	}

	/**
	 * Pointer constructor - takes ownership of the pointed-to array
	 *
	 * @param InPtr The pointed-to array to take ownership of.
	 */
	template <
		typename U,
		typename = decltype(ImplicitConv<T(*)[]>((U(*)[])nullptr))
	>
	explicit FORCEINLINE TUniquePtr(U* InPtr)
		: Deleter()
		, Ptr    (InPtr)
	{
	}

	/**
	 * Pointer constructor - takes ownership of the pointed-to array
	 *
	 * @param InPtr The pointed-to array to take ownership of.
	 */
	template <
		typename U,
		typename = decltype(ImplicitConv<T(*)[]>((U(*)[])nullptr))
	>
	explicit FORCEINLINE TUniquePtr(U* InPtr, Deleter&& InDeleter)
		: Deleter(MoveTemp(InDeleter))
		, Ptr    (InPtr)
	{
	}

	/**
	 * Pointer constructor - takes ownership of the pointed-to array
	 *
	 * @param InPtr The pointed-to array to take ownership of.
	 */
	template <
		typename U,
		typename = decltype(ImplicitConv<T(*)[]>((U(*)[])nullptr))
	>
	explicit FORCEINLINE TUniquePtr(U* InPtr, const Deleter& InDeleter)
		: Deleter(InDeleter)
		, Ptr    (InPtr)
	{
	}

	/**
	 * nullptr constructor - initializes the TUniquePtr to null.
	 */
	FORCEINLINE TUniquePtr(TYPE_OF_NULLPTR)
		: Deleter()
		, Ptr    (nullptr)
	{
	}

	/**
	 * Move constructor
	 */
	FORCEINLINE TUniquePtr(TUniquePtr&& Other)
		: Deleter(MoveTemp(Other.GetDeleter()))
		, Ptr    (Other.Ptr)
	{
		Other.Ptr = nullptr;
	}

	/**
	 * Constructor from rvalues of other (usually less qualified) types
	 */
	template <
		typename OtherT,
		typename OtherDeleter,
		typename = decltype(ImplicitConv<T(*)[]>((OtherT(*)[])nullptr))
	>
	FORCEINLINE TUniquePtr(TUniquePtr<OtherT, OtherDeleter>&& Other)
		: Deleter(MoveTemp(Other.GetDeleter()))
		, Ptr    (Other.Ptr)
	{
		Other.Ptr = nullptr;
	}

	/**
	 * Move assignment operator
	 */
	FORCEINLINE TUniquePtr& operator=(TUniquePtr&& Other)
	{
		if (this != &Other)
		{
			// We delete last, because we don't want odd side effects if the destructor of T relies on the state of this or Other
			T* OldPtr = Ptr;
			Ptr = Other.Ptr;
			Other.Ptr = nullptr;
			GetDeleter()(OldPtr);
		}

		GetDeleter() = MoveTemp(Other.GetDeleter());

		return *this;
	}

	/**
	 * Assignment operator for rvalues of other (usually less qualified) types
	 */
	template <
		typename OtherT,
		typename OtherDeleter,
		typename = decltype(ImplicitConv<T(*)[]>((OtherT(*)[])nullptr))
	>
	FORCEINLINE TUniquePtr& operator=(TUniquePtr<OtherT, OtherDeleter>&& Other)
	{
		// We delete last, because we don't want odd side effects if the destructor of T relies on the state of this or Other
		T* OldPtr = Ptr;
		Ptr = Other.Ptr;
		Other.Ptr = nullptr;
		GetDeleter()(OldPtr);

		GetDeleter() = MoveTemp(Other.GetDeleter());

		return *this;
	}

	/**
	 * Nullptr assignment operator
	 */
	FORCEINLINE TUniquePtr& operator=(TYPE_OF_NULLPTR)
	{
		// We delete last, because we don't want odd side effects if the destructor of T relies on the state of this
		T* OldPtr = Ptr;
		Ptr = nullptr;
		GetDeleter()(OldPtr);

		return *this;
	}

	/**
	 * Destructor
	 */
	FORCEINLINE ~TUniquePtr()
	{
		GetDeleter()(Ptr);
	}

	/**
	 * Tests if the TUniquePtr currently owns an array.
	 *
	 * @return true if the TUniquePtr currently owns an array, false otherwise.
	 */
	[[nodiscard]] bool IsValid() const
	{
		return Ptr != nullptr;
	}

	/**
	 * operator bool
	 *
	 * @return true if the TUniquePtr currently owns an array, false otherwise.
	 */
	[[nodiscard]] FORCEINLINE explicit operator bool() const
	{
		return IsValid();
	}

	/**
	 * Indexing operator
	 *
	 * @return A reference to the object at the specified index by the TUniquePtr.
	 */
	[[nodiscard]] FORCEINLINE T& operator[](SIZE_T Index) const
	{
		return Ptr[Index];
	}

	/**
	 * Returns a pointer to the owned array without relinquishing ownership.
	 *
	 * @return A copy of the pointer to the array owned by the TUniquePtr, or nullptr if no array is being owned.
	 */
	[[nodiscard]] FORCEINLINE T* Get() const
	{
		return Ptr;
	}

	/**
	 * Relinquishes control of the owned array to the caller and nulls the TUniquePtr.
	 *
	 * @return The pointer to the array that was owned by the TUniquePtr, or nullptr if no array was being owned.
	 */
	[[nodiscard]] FORCEINLINE T* Release()
	{
		T* Result = Ptr;
		Ptr = nullptr;
		return Result;
	}

	/**
	 * Gives the TUniquePtr a new array to own, destroying any previously-owned array.
	 *
	 * @param InPtr A pointer to the array to take ownership of.
	 */
	template <
		typename U,
		typename = decltype(ImplicitConv<T(*)[]>((U(*)[])nullptr))
	>
	FORCEINLINE void Reset(U* InPtr)
	{
		// We delete last, because we don't want odd side effects if the destructor of T relies on the state of this
		T* OldPtr = Ptr;
		Ptr = InPtr;
		GetDeleter()(OldPtr);
	}

	FORCEINLINE void Reset(TYPE_OF_NULLPTR InPtr = nullptr)
	{
		// We delete last, because we don't want odd side effects if the destructor of T relies on the state of this
		T* OldPtr = Ptr;
		Ptr = InPtr;
		GetDeleter()(OldPtr);
	}

	/**
	 * Returns a reference to the deleter subobject.
	 *
	 * @return A reference to the deleter.
	 */
	[[nodiscard]] FORCEINLINE Deleter& GetDeleter()
	{
		return static_cast<Deleter&>(*this);
	}

	/**
	 * Returns a reference to the deleter subobject.
	 *
	 * @return A reference to the deleter.
	 */
	[[nodiscard]] FORCEINLINE const Deleter& GetDeleter() const
	{
		return static_cast<const Deleter&>(*this);
	}

private:
	T* Ptr;

public:
	/**
	 * Equality comparison operator
	 *
	 * @param Lhs The first TUniquePtr to compare.
	 * @param Rhs The second TUniquePtr to compare.
	 *
	 * @return true if the two TUniquePtrs are logically substitutable for each other, false otherwise.
	 */
	template <typename RhsT>
<<<<<<< HEAD
	FORCEINLINE bool operator==(const TUniquePtr<RhsT>& Rhs) const
=======
	[[nodiscard]] FORCEINLINE bool operator==(const TUniquePtr<RhsT>& Rhs) const
>>>>>>> 4af6daef
	{
		return Get() == Rhs.Get();
	}

	/**
	 * Equality comparison operator against nullptr.
	 *
	 * @param Lhs The TUniquePtr to compare.
	 *
	 * @return true if the TUniquePtr is null, false otherwise.
	 */
<<<<<<< HEAD
	FORCEINLINE bool operator==(TYPE_OF_NULLPTR) const
=======
	[[nodiscard]] FORCEINLINE bool operator==(TYPE_OF_NULLPTR) const
>>>>>>> 4af6daef
	{
		return !IsValid();
	}

#if !PLATFORM_COMPILER_HAS_GENERATED_COMPARISON_OPERATORS
	/**
	 * Inequality comparison operator
	 *
	 * @param Lhs The first TUniquePtr to compare.
	 * @param Rhs The second TUniquePtr to compare.
	 *
	 * @return false if the two TUniquePtrs are logically substitutable for each other, true otherwise.
	 */
	template <typename RhsT>
<<<<<<< HEAD
	FORCEINLINE bool operator!=(const TUniquePtr<RhsT>& Rhs) const
=======
	[[nodiscard]] FORCEINLINE bool operator!=(const TUniquePtr<RhsT>& Rhs) const
>>>>>>> 4af6daef
	{
		return Get() != Rhs.Get();
	}

	/**
	 * Inequality comparison operator against nullptr.
	 *
	 * @param Rhs The TUniquePtr to compare.
	 *
	 * @return true if the TUniquePtr is not null, false otherwise.
	 */
<<<<<<< HEAD
	FORCEINLINE bool operator!=(TYPE_OF_NULLPTR) const
=======
	[[nodiscard]] FORCEINLINE bool operator!=(TYPE_OF_NULLPTR) const
>>>>>>> 4af6daef
	{
		return IsValid();
	}
#endif
};

#if !PLATFORM_COMPILER_HAS_GENERATED_COMPARISON_OPERATORS
template <typename T>
[[nodiscard]] FORCEINLINE bool operator==(TYPE_OF_NULLPTR, const TUniquePtr<T>& Rhs)
{
	return !Rhs.IsValid();
}

template <typename T>
<<<<<<< HEAD
FORCEINLINE bool operator!=(TYPE_OF_NULLPTR, const TUniquePtr<T>& Rhs)
=======
[[nodiscard]] FORCEINLINE bool operator!=(TYPE_OF_NULLPTR, const TUniquePtr<T>& Rhs)
>>>>>>> 4af6daef
{
	return Rhs.IsValid();
}
#endif

// Trait which allows TUniquePtr to be default constructed by memsetting to zero.
template <typename T>
struct TIsZeroConstructType<TUniquePtr<T>>
{
	enum { Value = true };
};

// Trait which allows TUniquePtr to be memcpy'able from pointers.
template <typename T>
struct TIsBitwiseConstructible<TUniquePtr<T>, T*>
{
	enum { Value = true };
};

/**
 * Allocates a new object of type T with the given arguments and returns it as a TUniquePtr.  Disabled for array-type TUniquePtrs.
 * The object is value-initialized, which will call a user-defined default constructor if it exists, but a trivial type will be zeroed.
 *
 * @param Args The arguments to pass to the constructor of T.
 *
 * @return A TUniquePtr which points to a newly-constructed T with the specified Args.
 */
template <
	typename T,
	typename... TArgs
	UE_REQUIRES(!std::is_array_v<T>)
>
[[nodiscard]] FORCEINLINE TUniquePtr<T> MakeUnique(TArgs&&... Args)
{
	return TUniquePtr<T>(new T(Forward<TArgs>(Args)...));
}

/**
 * Allocates a new object of type T with the given arguments and returns it as a TUniquePtr.  Disabled for array-type TUniquePtrs.
 * The object is default-initialized, which will call a user-defined default constructor if it exists, but a trivial type will be uninitialized.
 *
 * @param Args The arguments to pass to the constructor of T.
 *
 * @return A TUniquePtr which points to a newly-constructed T with the specified Args.
 */
template <typename T, typename... TArgs>
<<<<<<< HEAD
FORCEINLINE typename TEnableIf<!TIsArray<T>::Value, TUniquePtr<T>>::Type MakeUniqueForOverwrite()
=======
[[nodiscard]] FORCEINLINE typename TEnableIf<!std::is_array_v<T>, TUniquePtr<T>>::Type MakeUniqueForOverwrite()
>>>>>>> 4af6daef
{
	return TUniquePtr<T>(new T);
}

/**
 * Allocates a new array of type T with the given size and returns it as a TUniquePtr.  Only enabled for array-type TUniquePtrs.
 * Elements are value-initialized, which will call a user-defined default constructor if it exists, but causes trivial types to be zeroed.
 *
 * @param Size The size of the array to allocate.
 *
 * @return A TUniquePtr which points to a newly-constructed T array of the specified Size.
 */
template <typename T>
[[nodiscard]] FORCEINLINE typename TEnableIf<TIsUnboundedArray<T>::Value, TUniquePtr<T>>::Type MakeUnique(SIZE_T Size)
{
	typedef typename TRemoveExtent<T>::Type ElementType;
	return TUniquePtr<T>(new ElementType[Size]());
}

/**
 * Allocates a new array of type T with the given size and returns it as a TUniquePtr.  Only enabled for array-type TUniquePtrs.
 * Elements are default-initialized, which will call a user-defined default constructor if it exists, but causes trivial types to be left uninitialized.
 *
 * @param Size The size of the array to allocate.
 *
 * @return A TUniquePtr which points to a newly-constructed T array of the specified Size.
 */
template <typename T>
<<<<<<< HEAD
FORCEINLINE typename TEnableIf<TIsUnboundedArray<T>::Value, TUniquePtr<T>>::Type MakeUniqueForOverwrite(SIZE_T Size)
=======
[[nodiscard]] FORCEINLINE typename TEnableIf<TIsUnboundedArray<T>::Value, TUniquePtr<T>>::Type MakeUniqueForOverwrite(SIZE_T Size)
>>>>>>> 4af6daef
{
	typedef typename TRemoveExtent<T>::Type ElementType;
	return TUniquePtr<T>(new ElementType[Size]);
}

/**
 * Overload to cause a compile error when MakeUnique<T[N]> is attempted.  Use MakeUnique<T>(N) instead.
 */
template <typename T, typename... TArgs>
typename TEnableIf<TIsBoundedArray<T>::Value, TUniquePtr<T>>::Type MakeUnique(TArgs&&... Args) = delete;

/**
 * Trait which determines whether or not a type is a TUniquePtr.
 */
template <typename T>                   constexpr bool TIsTUniquePtr_V                                        = false;
template <typename T, typename Deleter> constexpr bool TIsTUniquePtr_V<               TUniquePtr<T, Deleter>> = true;
template <typename T, typename Deleter> constexpr bool TIsTUniquePtr_V<const          TUniquePtr<T, Deleter>> = true;
template <typename T, typename Deleter> constexpr bool TIsTUniquePtr_V<      volatile TUniquePtr<T, Deleter>> = true;
template <typename T, typename Deleter> constexpr bool TIsTUniquePtr_V<const volatile TUniquePtr<T, Deleter>> = true;<|MERGE_RESOLUTION|>--- conflicted
+++ resolved
@@ -378,11 +378,7 @@
 	 * @return true if the two TUniquePtrs are logically substitutable for each other, false otherwise.
 	 */
 	template <typename RhsT>
-<<<<<<< HEAD
-	FORCEINLINE bool operator==(const TUniquePtr<RhsT>& Rhs) const
-=======
 	[[nodiscard]] FORCEINLINE bool operator==(const TUniquePtr<RhsT>& Rhs) const
->>>>>>> 4af6daef
 	{
 		return Get() == Rhs.Get();
 	}
@@ -394,11 +390,7 @@
 	 *
 	 * @return true if the TUniquePtr is null, false otherwise.
 	 */
-<<<<<<< HEAD
-	FORCEINLINE bool operator==(TYPE_OF_NULLPTR) const
-=======
 	[[nodiscard]] FORCEINLINE bool operator==(TYPE_OF_NULLPTR) const
->>>>>>> 4af6daef
 	{
 		return !IsValid();
 	}
@@ -413,11 +405,7 @@
 	 * @return false if the two TUniquePtrs are logically substitutable for each other, true otherwise.
 	 */
 	template <typename RhsT>
-<<<<<<< HEAD
-	FORCEINLINE bool operator!=(const TUniquePtr<RhsT>& Rhs) const
-=======
 	[[nodiscard]] FORCEINLINE bool operator!=(const TUniquePtr<RhsT>& Rhs) const
->>>>>>> 4af6daef
 	{
 		return Get() != Rhs.Get();
 	}
@@ -429,11 +417,7 @@
 	 *
 	 * @return true if the TUniquePtr is not null, false otherwise.
 	 */
-<<<<<<< HEAD
-	FORCEINLINE bool operator!=(TYPE_OF_NULLPTR) const
-=======
 	[[nodiscard]] FORCEINLINE bool operator!=(TYPE_OF_NULLPTR) const
->>>>>>> 4af6daef
 	{
 		return IsValid();
 	}
@@ -712,11 +696,7 @@
 	 * @return true if the two TUniquePtrs are logically substitutable for each other, false otherwise.
 	 */
 	template <typename RhsT>
-<<<<<<< HEAD
-	FORCEINLINE bool operator==(const TUniquePtr<RhsT>& Rhs) const
-=======
 	[[nodiscard]] FORCEINLINE bool operator==(const TUniquePtr<RhsT>& Rhs) const
->>>>>>> 4af6daef
 	{
 		return Get() == Rhs.Get();
 	}
@@ -728,11 +708,7 @@
 	 *
 	 * @return true if the TUniquePtr is null, false otherwise.
 	 */
-<<<<<<< HEAD
-	FORCEINLINE bool operator==(TYPE_OF_NULLPTR) const
-=======
 	[[nodiscard]] FORCEINLINE bool operator==(TYPE_OF_NULLPTR) const
->>>>>>> 4af6daef
 	{
 		return !IsValid();
 	}
@@ -747,11 +723,7 @@
 	 * @return false if the two TUniquePtrs are logically substitutable for each other, true otherwise.
 	 */
 	template <typename RhsT>
-<<<<<<< HEAD
-	FORCEINLINE bool operator!=(const TUniquePtr<RhsT>& Rhs) const
-=======
 	[[nodiscard]] FORCEINLINE bool operator!=(const TUniquePtr<RhsT>& Rhs) const
->>>>>>> 4af6daef
 	{
 		return Get() != Rhs.Get();
 	}
@@ -763,11 +735,7 @@
 	 *
 	 * @return true if the TUniquePtr is not null, false otherwise.
 	 */
-<<<<<<< HEAD
-	FORCEINLINE bool operator!=(TYPE_OF_NULLPTR) const
-=======
 	[[nodiscard]] FORCEINLINE bool operator!=(TYPE_OF_NULLPTR) const
->>>>>>> 4af6daef
 	{
 		return IsValid();
 	}
@@ -782,11 +750,7 @@
 }
 
 template <typename T>
-<<<<<<< HEAD
-FORCEINLINE bool operator!=(TYPE_OF_NULLPTR, const TUniquePtr<T>& Rhs)
-=======
 [[nodiscard]] FORCEINLINE bool operator!=(TYPE_OF_NULLPTR, const TUniquePtr<T>& Rhs)
->>>>>>> 4af6daef
 {
 	return Rhs.IsValid();
 }
@@ -833,11 +797,7 @@
  * @return A TUniquePtr which points to a newly-constructed T with the specified Args.
  */
 template <typename T, typename... TArgs>
-<<<<<<< HEAD
-FORCEINLINE typename TEnableIf<!TIsArray<T>::Value, TUniquePtr<T>>::Type MakeUniqueForOverwrite()
-=======
 [[nodiscard]] FORCEINLINE typename TEnableIf<!std::is_array_v<T>, TUniquePtr<T>>::Type MakeUniqueForOverwrite()
->>>>>>> 4af6daef
 {
 	return TUniquePtr<T>(new T);
 }
@@ -866,11 +826,7 @@
  * @return A TUniquePtr which points to a newly-constructed T array of the specified Size.
  */
 template <typename T>
-<<<<<<< HEAD
-FORCEINLINE typename TEnableIf<TIsUnboundedArray<T>::Value, TUniquePtr<T>>::Type MakeUniqueForOverwrite(SIZE_T Size)
-=======
 [[nodiscard]] FORCEINLINE typename TEnableIf<TIsUnboundedArray<T>::Value, TUniquePtr<T>>::Type MakeUniqueForOverwrite(SIZE_T Size)
->>>>>>> 4af6daef
 {
 	typedef typename TRemoveExtent<T>::Type ElementType;
 	return TUniquePtr<T>(new ElementType[Size]);
