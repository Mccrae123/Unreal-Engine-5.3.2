// Copyright Epic Games, Inc. All Rights Reserved.

#pragma once

#include "CoreTypes.h"
#include "Templates/PointerIsConvertibleFromTo.h"
#include "Misc/AssertionMacros.h"
#include "HAL/UnrealMemory.h"
#include "Containers/Array.h"
#include "Containers/Map.h"
#include "CoreGlobals.h"


/**
 *	SharedPointer - Unreal smart pointer library
 *
 *	This is a smart pointer library consisting of shared references (TSharedRef), shared pointers (TSharedPtr),
 *	weak pointers (TWeakPtr) as well as related helper functions and classes.  This implementation is modeled
 *	after the C++0x standard library's shared_ptr as well as Boost smart pointers.
 *
 *	Benefits of using shared references and pointers:
 *
 *		Clean syntax.  You can copy, dereference and compare shared pointers just like regular C++ pointers.
 *		Prevents memory leaks.  Resources are destroyed automatically when there are no more shared references.
 *		Weak referencing.  Weak pointers allow you to safely check when an object has been destroyed.
 *		Thread safety.  Includes "thread safe" version that can be safely accessed from multiple threads.
 *		Ubiquitous.  You can create shared pointers to virtually *any* type of object.
 *		Runtime safety.  Shared references are never null and can always be dereferenced.
 *		No reference cycles.  Use weak pointers to break reference cycles.
 *		Confers intent.  You can easily tell an object *owner* from an *observer*.
 *		Performance.  Shared pointers have minimal overhead.  All operations are constant-time.
 *		Robust features.  Supports 'const', forward declarations to incomplete types, type-casting, etc.
 *		Memory.  Only twice the size of a C++ pointer in 64-bit (plus a shared 16-byte reference controller.)
 *
 *
 *	This library contains the following smart pointers:
 *
 *		TSharedRef - Non-nullable, reference counted non-intrusive authoritative smart pointer
 *		TSharedPtr - Reference counted non-intrusive authoritative smart pointer
 *		TWeakPtr - Reference counted non-intrusive weak pointer reference
 *
 *
 *	Additionally, the following helper classes and functions are defined:
 *
 *		MakeShareable() - Used to initialize shared pointers from C++ pointers (enables implicit conversion)
 *		MakeShared<T>(...) - Used to construct a T alongside its controller, saving an allocation.
 *		TSharedFromThis - You can derive your own class from this to acquire a TSharedRef from "this"
 *		StaticCastSharedRef() - Static cast utility function, typically used to downcast to a derived type. 
 *		ConstCastSharedRef() - Converts a 'const' reference to 'mutable' smart reference
 *		StaticCastSharedPtr() - Dynamic cast utility function, typically used to downcast to a derived type. 
 *		ConstCastSharedPtr() - Converts a 'const' smart pointer to 'mutable' smart pointer
 *		StaticCastWeakPtr() - Dynamic cast utility function, typically used to downcast to a derived type.
 *		ConstCastWeakPtr() - Converts a 'const' smart pointer to 'mutable' smart pointer
 *
 *
 *	Examples:
 *		- Please see 'SharedPointerTesting.inl' for various examples of shared pointers and references!
 *
 *
 *	Tips:
 *		- Use TSharedRef instead of TSharedPtr whenever possible -- it can never be nullptr!
 *		- You can call TSharedPtr::Reset() to release a reference to your object (and potentially deallocate) 
 *		- Use the MakeShareable() helper function to implicitly convert to TSharedRefs or TSharedPtrs
 *		- Prefer MakeShared<T>(...) to MakeShareable(new T(...))
 *		- You can never reset a TSharedRef or assign it to nullptr, but you can assign it a new object
 *		- Shared pointers assume ownership of objects -- no need to call delete yourself!
 *		- Usually you should "operator new" when passing a C++ pointer to a new shared pointer
 *		- Use TSharedRef or TSharedPtr when passing smart pointers as function parameters, not TWeakPtr
 *		- The "thread-safe" versions of smart pointers are a bit slower -- only use them when needed
 *		- You can forward declare shared pointers to incomplete types, just how you'd expect to!
 *		- Shared pointers of compatible types will be converted implicitly (e.g. upcasting)
 *		- You can create a typedef to TSharedRef< MyClass > to make it easier to type
 *		- For best performance, minimize calls to TWeakPtr::Pin (or conversions to TSharedRef/TSharedPtr)
 *		- Your class can return itself as a shared reference if you derive from TSharedFromThis
 *		- To downcast a pointer to a derived object class, use the StaticCastSharedRef, StaticCastSharedRef or StaticCastWeakPtr functions
 *		- 'const' objects are fully supported with shared pointers!
 *		- You can make a 'const' pointer mutable using the ConstCastSharedRef, ConstCastSharedPtr or ConstCastWeakPtr functions
 *		
 *
 *	Limitations:
 *
 *		- Shared pointers are not compatible with Unreal objects (UObject classes)!
 *		- Currently only types with that have regular destructors (no custom deleters)
 *		- Dynamically-allocated arrays are not supported yet (e.g. MakeShareable( new int32[20] ))
 *		- Implicit conversion of TSharedPtr/TSharedRef to bool is not supported yet
 *
 *
 *	Differences from other implementations (e.g. boost:shared_ptr, std::shared_ptr):
 *
 *		- Type names and method names are more consistent with Unreal's codebase
 *		- You must use Pin() to convert weak pointers to shared pointers (no explicit constructor)
 *		- Thread-safety features are optional instead of forced
 *		- TSharedFromThis returns a shared *reference*, not a shared *pointer*
 *		- Some features were omitted (e.g. use_count(), unique(), etc.)
 *		- No exceptions are allowed (all related features have been omitted)
 *		- Custom allocators and custom delete functions are not supported yet
 *		- Our implementation supports non-nullable smart pointers (TSharedRef)
 *		- Several other new features added, such as MakeShareable and nullptr assignment
 *
 *
 *	Why did we write our own Unreal shared pointer instead of using available alternatives?
 *
 *		- std::shared_ptr (and even tr1::shared_ptr) is not yet available on all platforms
 *		- Allows for a more consistent implementation on all compilers and platforms
 *		- Can work seamlessly with other Unreal containers and types
 *		- Better control over platform specifics, including threading and optimizations
 *		- We want thread-safety features to be optional (for performance)
 *		- We've added our own improvements (MakeShareable, assign to nullptr, etc.)
 *		- Exceptions were not needed nor desired in our implementation
 *		- We wanted more control over performance (inlining, memory, use of virtuals, etc.)
 *		- Potentially easier to debug (liberal code comments, etc.)
 *		- Prefer not to introduce new third party dependencies when not needed
 *
 */

// SharedPointerInternals.h contains the implementation of reference counting structures we need
#include "Templates/SharedPointerInternals.h" // IWYU pragma: export


/**
 * Casts a shared reference of one type to another type. (static_cast)  Useful for down-casting.
 *
 * @param  InSharedRef  The shared reference to cast
 */
template< class CastToType, class CastFromType, ESPMode Mode >
[[nodiscard]] FORCEINLINE TSharedRef< CastToType, Mode > StaticCastSharedRef( TSharedRef< CastFromType, Mode > const& InSharedRef )
{
	return TSharedRef< CastToType, Mode >( InSharedRef, SharedPointerInternals::FStaticCastTag() );
}


namespace UE::Core::Private
{
	// Needed to work around an Android compiler bug - we need to construct a TSharedRef
	// from MakeShared without making MakeShared a friend in order to access the private constructor.
	template <typename ObjectType, ESPMode Mode>
	FORCEINLINE TSharedRef<ObjectType, Mode> MakeSharedRef(ObjectType* InObject, SharedPointerInternals::TReferenceControllerBase<Mode>* InSharedReferenceCount)
	{
		return TSharedRef<ObjectType, Mode>(InObject, InSharedReferenceCount);
	}
}


// TSharedPtr of one mode to a type which has a TSharedFromThis only of another mode is illegal.
// A type which does not inherit TSharedFromThis at all is ok.
// We only check this inside the constructor because we don't necessarily have the full type of T when we declare a TSharedPtr<T>.
#define UE_TSHAREDPTR_STATIC_ASSERT_VALID_MODE(ObjectType, Mode) \
	enum \
	{ \
		ObjectTypeHasSameModeSharedFromThis = TPointerIsConvertibleFromTo<ObjectType, TSharedFromThis<ObjectType, Mode>>::Value, \
		ObjectTypeHasOppositeModeSharedFromThis = TPointerIsConvertibleFromTo<ObjectType, TSharedFromThis<ObjectType, (Mode == ESPMode::NotThreadSafe) ? ESPMode::ThreadSafe : ESPMode::NotThreadSafe>>::Value \
	}; \
	static_assert(ObjectTypeHasSameModeSharedFromThis || !ObjectTypeHasOppositeModeSharedFromThis, "You cannot use a TSharedPtr of one mode with a type which inherits TSharedFromThis of another mode.");

/**
 * TSharedRef is a non-nullable, non-intrusive reference-counted authoritative object reference.
 *
 * This shared reference will be conditionally thread-safe when the optional Mode template argument is set to ThreadSafe.
 */
// NOTE: TSharedRef is an Unreal extension to standard smart pointer feature set
template< class ObjectType, ESPMode InMode >
class TSharedRef
{
public:
	using ElementType = ObjectType;
	static constexpr ESPMode Mode = InMode;

	// NOTE: TSharedRef has no default constructor as it does not support empty references.  You must
	//		 initialize your TSharedRef to a valid object at construction time.

	/**
	 * Constructs a shared reference that owns the specified object.  Must not be nullptr.
	 *
	 * @param  InObject  Object this shared reference to retain a reference to
	 */
	template <
		typename OtherType,
		typename = decltype(ImplicitConv<ObjectType*>((OtherType*)nullptr))
	>
	FORCEINLINE explicit TSharedRef( OtherType* InObject )
		: Object( InObject )
		, SharedReferenceCount( SharedPointerInternals::NewDefaultReferenceController< Mode >( InObject ) )
	{
		UE_TSHAREDPTR_STATIC_ASSERT_VALID_MODE(ObjectType, Mode)

		Init(InObject);
	}

	/**
	 * Constructs a shared reference that owns the specified object.  Must not be nullptr.
	 *
	 * @param  InObject   Object this shared pointer to retain a reference to
	 * @param  InDeleter  Deleter object used to destroy the object when it is no longer referenced.
	 */
	template <
		typename OtherType,
		typename DeleterType,
		typename = decltype(ImplicitConv<ObjectType*>((OtherType*)nullptr))
	>
	FORCEINLINE TSharedRef( OtherType* InObject, DeleterType&& InDeleter )
		: Object( InObject )
		, SharedReferenceCount( SharedPointerInternals::NewCustomReferenceController< Mode >( InObject, Forward< DeleterType >( InDeleter ) ) )
	{
		UE_TSHAREDPTR_STATIC_ASSERT_VALID_MODE(ObjectType, Mode)

		Init(InObject);
	}

	/**
	 * Constructs default shared reference that owns the default object for specified type.
	 *
	 * Used internally only. Please do not use!
	 */
	TSharedRef()
		: Object(new ObjectType())
		, SharedReferenceCount(SharedPointerInternals::NewDefaultReferenceController<Mode>(Object))
	{
		EnsureRetrievingVTablePtrDuringCtor(TEXT("TSharedRef()"));
		Init(Object);
	}

	/**
	 * Constructs a shared reference using a proxy reference to a raw pointer. (See MakeShareable())
	 * Must not be nullptr.
	 *
	 * @param  InRawPtrProxy  Proxy raw pointer that contains the object that the new shared reference will reference
	 */
	// NOTE: The following is an Unreal extension to standard shared_ptr behavior
	template <
		typename OtherType,
		typename = decltype(ImplicitConv<ObjectType*>((OtherType*)nullptr))
	>
	FORCEINLINE TSharedRef( SharedPointerInternals::TRawPtrProxy< OtherType > const& InRawPtrProxy )
		: Object( InRawPtrProxy.Object )
		, SharedReferenceCount( SharedPointerInternals::NewDefaultReferenceController< Mode >( InRawPtrProxy.Object ) )
	{
		UE_TSHAREDPTR_STATIC_ASSERT_VALID_MODE(ObjectType, Mode)

		// If the following assert goes off, it means a TSharedRef was initialized from a nullptr object pointer.
		// Shared references must never be nullptr, so either pass a valid object or consider using TSharedPtr instead.
		check( InRawPtrProxy.Object != nullptr );

		// If the object happens to be derived from TSharedFromThis, the following method
		// will prime the object with a weak pointer to itself.
		SharedPointerInternals::EnableSharedFromThis( this, InRawPtrProxy.Object, InRawPtrProxy.Object );
	}

	/**
	 * Constructs a shared reference using a proxy reference to a raw pointer. (See MakeShareable())
	 * Must not be nullptr.
	 *
	 * @param  InRawPtrProxy  Proxy raw pointer that contains the object that the new shared reference will reference
	 */
	// NOTE: The following is an Unreal extension to standard shared_ptr behavior
	template <
		typename OtherType,
		typename DeleterType,
		typename = decltype(ImplicitConv<ObjectType*>((OtherType*)nullptr))
	>
	FORCEINLINE TSharedRef( SharedPointerInternals::TRawPtrProxyWithDeleter< OtherType, DeleterType > const& InRawPtrProxy )
		: Object( InRawPtrProxy.Object )
		, SharedReferenceCount( SharedPointerInternals::NewCustomReferenceController< Mode >( InRawPtrProxy.Object, InRawPtrProxy.Deleter ) )
	{
		UE_TSHAREDPTR_STATIC_ASSERT_VALID_MODE(ObjectType, Mode)

		// If the following assert goes off, it means a TSharedRef was initialized from a nullptr object pointer.
		// Shared references must never be nullptr, so either pass a valid object or consider using TSharedPtr instead.
		check( InRawPtrProxy.Object != nullptr );

		// If the object happens to be derived from TSharedFromThis, the following method
		// will prime the object with a weak pointer to itself.
		SharedPointerInternals::EnableSharedFromThis( this, InRawPtrProxy.Object, InRawPtrProxy.Object );
	}

	/**
	 * Constructs a shared reference using a proxy reference to a raw pointer. (See MakeShareable())
	 * Must not be nullptr.
	 *
	 * @param  InRawPtrProxy  Proxy raw pointer that contains the object that the new shared reference will reference
	 */
	// NOTE: The following is an Unreal extension to standard shared_ptr behavior
	template <
		typename OtherType,
		typename DeleterType,
		typename = decltype(ImplicitConv<ObjectType*>((OtherType*)nullptr))
	>
	FORCEINLINE TSharedRef( SharedPointerInternals::TRawPtrProxyWithDeleter< OtherType, DeleterType >&& InRawPtrProxy )
		: Object( InRawPtrProxy.Object )
		, SharedReferenceCount( SharedPointerInternals::NewCustomReferenceController< Mode >( InRawPtrProxy.Object, MoveTemp( InRawPtrProxy.Deleter ) ) )
	{
		UE_TSHAREDPTR_STATIC_ASSERT_VALID_MODE(ObjectType, Mode)

		// If the following assert goes off, it means a TSharedRef was initialized from a nullptr object pointer.
		// Shared references must never be nullptr, so either pass a valid object or consider using TSharedPtr instead.
		check( InRawPtrProxy.Object != nullptr );

		// If the object happens to be derived from TSharedFromThis, the following method
		// will prime the object with a weak pointer to itself.
		SharedPointerInternals::EnableSharedFromThis( this, InRawPtrProxy.Object, InRawPtrProxy.Object );
	}

	/**
	 * Constructs a shared reference as a reference to an existing shared reference's object.
	 * This constructor is needed so that we can implicitly upcast to base classes.
	 *
	 * @param  InSharedRef  The shared reference whose object we should create an additional reference to
	 */
	template <
		typename OtherType,
		typename = decltype(ImplicitConv<ObjectType*>((OtherType*)nullptr))
	>
	FORCEINLINE TSharedRef( TSharedRef< OtherType, Mode > const& InSharedRef )
		: Object( InSharedRef.Object )
		, SharedReferenceCount( InSharedRef.SharedReferenceCount )
	{
	}

	/**
	 * Special constructor used internally to statically cast one shared reference type to another.  You
	 * should never call this constructor directly.  Instead, use the StaticCastSharedRef() function.
	 * This constructor creates a shared reference as a shared reference to an existing shared reference after
	 * statically casting that reference's object.  This constructor is needed for static casts.
	 *
	 * @param  InSharedRef  The shared reference whose object we should create an additional reference to
	 */
	template <typename OtherType>
	FORCEINLINE TSharedRef( TSharedRef< OtherType, Mode > const& InSharedRef, SharedPointerInternals::FStaticCastTag )
		: Object( static_cast< ObjectType* >( InSharedRef.Object ) )
		, SharedReferenceCount( InSharedRef.SharedReferenceCount )
	{
	}

	/**
	 * Special constructor used internally to cast a 'const' shared reference a 'mutable' reference.  You
	 * should never call this constructor directly.  Instead, use the ConstCastSharedRef() function.
	 * This constructor creates a shared reference as a shared reference to an existing shared reference after
	 * const casting that reference's object.  This constructor is needed for const casts.
	 *
	 * @param  InSharedRef  The shared reference whose object we should create an additional reference to
	 */
	template <typename OtherType>
	FORCEINLINE TSharedRef( TSharedRef< OtherType, Mode > const& InSharedRef, SharedPointerInternals::FConstCastTag )
		: Object( const_cast< ObjectType* >( InSharedRef.Object ) )
		, SharedReferenceCount( InSharedRef.SharedReferenceCount )
	{
	}

	/**
	 * Aliasing constructor used to create a shared reference which shares its reference count with
	 * another shared object, but pointing to a different object, typically a subobject.
	 *
	 * @param  OtherSharedRef  The shared reference whose reference count should be shared.
	 * @param  InObject  The object pointer to use (instead of the incoming shared pointer's object)
	 */
	template <typename OtherType>
	FORCEINLINE TSharedRef( TSharedRef< OtherType, Mode > const& OtherSharedRef, ObjectType* InObject )
		: Object( InObject )
		, SharedReferenceCount( OtherSharedRef.SharedReferenceCount )
	{
		// If the following assert goes off, it means a TSharedRef was initialized from a nullptr object pointer.
		// Shared references must never be nullptr, so either pass a valid object or consider using TSharedPtr instead.
		check( InObject != nullptr );
	}

	FORCEINLINE TSharedRef( TSharedRef const& InSharedRef )
		: Object( InSharedRef.Object )
		, SharedReferenceCount( InSharedRef.SharedReferenceCount )
	{ }

	FORCEINLINE TSharedRef( TSharedRef&& InSharedRef )
		: Object( InSharedRef.Object )
		, SharedReferenceCount( InSharedRef.SharedReferenceCount )
	{
		// We're intentionally not moving here, because we don't want to leave InSharedRef in a
		// null state, because that breaks the class invariant.  But we provide a move constructor
		// anyway in case the compiler complains that we have a move assign but no move construct.
	}

	/**
	 * Assignment operator replaces this shared reference with the specified shared reference.  The object
	 * currently referenced by this shared reference will no longer be referenced and will be deleted if
	 * there are no other referencers.
	 *
	 * @param  InSharedRef  Shared reference to replace with
	 */
	FORCEINLINE TSharedRef& operator=( TSharedRef const& InSharedRef )
	{
		TSharedRef Temp = InSharedRef;
		Swap(Temp, *this);
		return *this;
	}

	FORCEINLINE TSharedRef& operator=( TSharedRef&& InSharedRef )
	{
		FMemory::Memswap(this, &InSharedRef, sizeof(TSharedRef));
		return *this;
	}

	/**
	 * Assignment operator replaces this shared reference with the specified shared reference.  The object
	 * currently referenced by this shared reference will no longer be referenced and will be deleted if
	 * there are no other referencers.  Must not be nullptr.
	 *
	 * @param  InRawPtrProxy  Proxy object used to assign the object (see MakeShareable helper function)
	 */
	// NOTE: The following is an Unreal extension to standard shared_ptr behavior
	template <
		typename OtherType,
		typename = decltype(ImplicitConv<ObjectType*>((OtherType*)nullptr))
	>
	FORCEINLINE TSharedRef& operator=( SharedPointerInternals::TRawPtrProxy< OtherType > const& InRawPtrProxy )
	{
		// If the following assert goes off, it means a TSharedRef was initialized from a nullptr object pointer.
		// Shared references must never be nullptr, so either pass a valid object or consider using TSharedPtr instead.
		check( InRawPtrProxy.Object != nullptr );

		*this = TSharedRef< ObjectType, Mode >( InRawPtrProxy );
		return *this;
	}

	/**
	 * Assignment operator replaces this shared reference with the specified shared reference.  The object
	 * currently referenced by this shared reference will no longer be referenced and will be deleted if
	 * there are no other referencers.  Must not be nullptr.
	 *
	 * @param  InRawPtrProxy  Proxy object used to assign the object (see MakeShareable helper function)
	 */
	// NOTE: The following is an Unreal extension to standard shared_ptr behavior
	template <
		typename OtherType,
		typename DeleterType,
		typename = decltype(ImplicitConv<ObjectType*>((OtherType*)nullptr))
	>
	FORCEINLINE TSharedRef& operator=( SharedPointerInternals::TRawPtrProxyWithDeleter< OtherType, DeleterType > const& InRawPtrProxy )
	{
		// If the following assert goes off, it means a TSharedRef was initialized from a nullptr object pointer.
		// Shared references must never be nullptr, so either pass a valid object or consider using TSharedPtr instead.
		check( InRawPtrProxy.Object != nullptr );

		*this = TSharedRef< ObjectType, Mode >( InRawPtrProxy );
		return *this;
	}

	/**
	 * Assignment operator replaces this shared reference with the specified shared reference.  The object
	 * currently referenced by this shared reference will no longer be referenced and will be deleted if
	 * there are no other referencers.  Must not be nullptr.
	 *
	 * @param  InRawPtrProxy  Proxy object used to assign the object (see MakeShareable helper function)
	 */
	// NOTE: The following is an Unreal extension to standard shared_ptr behavior
	template <
		typename OtherType,
		typename DeleterType,
		typename = decltype(ImplicitConv<ObjectType*>((OtherType*)nullptr))
	>
	FORCEINLINE TSharedRef& operator=( SharedPointerInternals::TRawPtrProxyWithDeleter< OtherType, DeleterType >&& InRawPtrProxy )
	{
		// If the following assert goes off, it means a TSharedRef was initialized from a nullptr object pointer.
		// Shared references must never be nullptr, so either pass a valid object or consider using TSharedPtr instead.
		check( InRawPtrProxy.Object != nullptr );

		*this = TSharedRef< ObjectType, Mode >( MoveTemp( InRawPtrProxy ) );
		return *this;
	}

	/**
	 * Returns a C++ reference to the object this shared reference is referencing
	 *
	 * @return  The object owned by this shared reference
	 */
	[[nodiscard]] FORCEINLINE ObjectType& Get() const
	{
		// Should never be nullptr as TSharedRef is never nullable
		checkSlow( IsValid() );
		return *Object;
	}

	/**
	 * Dereference operator returns a reference to the object this shared pointer points to
	 *
	 * @return  Reference to the object
	 */
	[[nodiscard]] FORCEINLINE ObjectType& operator*() const
	{
		// Should never be nullptr as TSharedRef is never nullable
		checkSlow( IsValid() );
		return *Object;
	}

	/**
	 * Arrow operator returns a pointer to this shared reference's object
	 *
	 * @return  Returns a pointer to the object referenced by this shared reference
	 */
	[[nodiscard]] FORCEINLINE ObjectType* operator->() const
	{
		// Should never be nullptr as TSharedRef is never nullable
		checkSlow( IsValid() );
		return Object;
	}

	/**
	 * Returns the number of shared references to this object (including this reference.)
	 * IMPORTANT: Not necessarily fast!  Should only be used for debugging purposes!
	 *
	 * @return  Number of shared references to the object (including this reference.)
	 */
	[[nodiscard]] FORCEINLINE int32 GetSharedReferenceCount() const
	{
		return SharedReferenceCount.GetSharedReferenceCount();
	}

	/**
	 * Returns true if this is the only shared reference to this object.  Note that there may be
	 * outstanding weak references left.
	 *
	 * IMPORTANT: This has different behavior to GetSharedReferenceCount() == 1 in a multithreaded
	 *            context.  The expectation is that this will be used when a user wants exclusive
	 *            write-access to an otherwise-immutable object.  Care still needs to be taken when
	 *            pinning TWeakPtrs to make new shared references.
	 *
	 * @return  True if there is only one shared reference to the object, and this is it!
	 */
	[[nodiscard]] FORCEINLINE bool IsUnique() const
	{
		return SharedReferenceCount.IsUnique();
	}

private:
	template<class OtherType>
	void Init(OtherType* InObject)
	{
		// If the following assert goes off, it means a TSharedRef was initialized from a nullptr object pointer.
		// Shared references must never be nullptr, so either pass a valid object or consider using TSharedPtr instead.
		check(InObject != nullptr);

		// If the object happens to be derived from TSharedFromThis, the following method
		// will prime the object with a weak pointer to itself.
		SharedPointerInternals::EnableSharedFromThis(this, InObject, InObject);
	}

	/**
	 * Converts a shared pointer to a shared reference.  The pointer *must* be valid or an assertion will trigger.
	 * NOTE: This explicit conversion constructor is intentionally private.  Use 'ToSharedRef()' instead.
	 *
	 * @return  Reference to the object
	 */
	template <
		typename OtherType,
		typename = decltype(ImplicitConv<ObjectType*>((OtherType*)nullptr))
	>
	FORCEINLINE explicit TSharedRef( TSharedPtr< OtherType, Mode > const& InSharedPtr )
		: Object( InSharedPtr.Object )
		, SharedReferenceCount( InSharedPtr.SharedReferenceCount )
	{
		// If this assert goes off, it means a shared reference was created from a shared pointer that was nullptr.
		// Shared references are never allowed to be null.  Consider using TSharedPtr instead.
		check( IsValid() );
	}

	template <
		typename OtherType,
		typename = decltype(ImplicitConv<ObjectType*>((OtherType*)nullptr))
	>
	FORCEINLINE explicit TSharedRef( TSharedPtr< OtherType, Mode >&& InSharedPtr )
		: Object( InSharedPtr.Object )
		, SharedReferenceCount( MoveTemp(InSharedPtr.SharedReferenceCount) )
	{
		InSharedPtr.Object = nullptr;

		// If this assert goes off, it means a shared reference was created from a shared pointer that was nullptr.
		// Shared references are never allowed to be null.  Consider using TSharedPtr instead.
		check( IsValid() );
	}

	/**
	 * Checks to see if this shared reference is actually pointing to an object. 
	 * NOTE: This validity test is intentionally private because shared references must always be valid.
	 *
	 * @return  True if the shared reference is valid and can be dereferenced
	 */
	[[nodiscard]] FORCEINLINE bool IsValid() const
	{
		return Object != nullptr;
	}

	/**
	 * Computes a hash code for this object
	 *
	 * @param  InSharedRef  Shared pointer to compute hash code for
	 *
	 * @return  Hash code value
	 */
	[[nodiscard]] friend uint32 GetTypeHash( const TSharedRef< ObjectType, Mode >& InSharedRef )
	{
		return ::PointerHash( InSharedRef.Object );
	}

	// We declare ourselves as a friend (templated using OtherType) so we can access members as needed
    template< class OtherType, ESPMode OtherMode > friend class TSharedRef;

	// Declare other smart pointer types as friends as needed
    template< class OtherType, ESPMode OtherMode > friend class TSharedPtr;
    template< class OtherType, ESPMode OtherMode > friend class TWeakPtr;

private:

	/** The object we're holding a reference to.  Can be nullptr. */
	ObjectType* Object;

	/** Interface to the reference counter for this object.  Note that the actual reference
		controller object is shared by all shared and weak pointers that refer to the object */
	SharedPointerInternals::FSharedReferencer< Mode > SharedReferenceCount;

	// VC emits an erroneous warning here - there is no inline specifier!
	#ifdef _MSC_VER
		#pragma warning(push)
		#pragma warning(disable : 4396) // warning: the inline specifier cannot be used when a friend declaration refers to a specialization of a function template
	#endif

	friend TSharedRef UE::Core::Private::MakeSharedRef<ObjectType, Mode>(ObjectType* InObject, SharedPointerInternals::TReferenceControllerBase<Mode>* InSharedReferenceCount);

	#ifdef _MSC_VER
		#pragma warning(pop)
	#endif

	FORCEINLINE explicit TSharedRef(ObjectType* InObject, SharedPointerInternals::TReferenceControllerBase<Mode>* InSharedReferenceCount)
		: Object(InObject)
		, SharedReferenceCount(InSharedReferenceCount)
	{
		UE_TSHAREDPTR_STATIC_ASSERT_VALID_MODE(ObjectType, Mode)

		Init(InObject);
	}
};


/**
 * Wrapper for a type that yields a reference to that type.
 */
template<class T>
struct FMakeReferenceTo
{
	typedef T& Type;
};


/**
 * Specialization for FMakeReferenceTo<void>.
 */
template<>
struct FMakeReferenceTo<void>
{
	typedef void Type;
};
template<>
struct FMakeReferenceTo<const void>
{
	typedef void Type;
};

/**
 * TSharedPtr is a non-intrusive reference-counted authoritative object pointer.  This shared pointer
 * will be conditionally thread-safe when the optional Mode template argument is set to ThreadSafe.
 */
template< class ObjectType, ESPMode InMode >
class TSharedPtr
{
public:
	using ElementType = ObjectType;
	static constexpr ESPMode Mode = InMode;

	/**
	 * Constructs an empty shared pointer
	 */
	// NOTE: FNullTag parameter is an Unreal extension to standard shared_ptr behavior
	FORCEINLINE TSharedPtr( SharedPointerInternals::FNullTag* = nullptr )
		: Object( nullptr )
		, SharedReferenceCount()
	{
	}

	/**
	 * Constructs a shared pointer that owns the specified object.  Note that passing nullptr here will
	 * still create a tracked reference to a nullptr pointer. (Consistent with std::shared_ptr)
	 *
	 * @param  InObject  Object this shared pointer to retain a reference to
	 */
	template <
		typename OtherType,
		typename = decltype(ImplicitConv<ObjectType*>((OtherType*)nullptr))
	>
	FORCEINLINE explicit TSharedPtr( OtherType* InObject )
		: Object( InObject )
		, SharedReferenceCount( SharedPointerInternals::NewDefaultReferenceController< Mode >( InObject ) )
	{
		UE_TSHAREDPTR_STATIC_ASSERT_VALID_MODE(ObjectType, Mode)

		// If the object happens to be derived from TSharedFromThis, the following method
		// will prime the object with a weak pointer to itself.
		SharedPointerInternals::EnableSharedFromThis( this, InObject, InObject );
	}

	/**
	 * Constructs a shared pointer that owns the specified object.  Note that passing nullptr here will
	 * still create a tracked reference to a nullptr pointer. (Consistent with std::shared_ptr)
	 *
	 * @param  InObject   Object this shared pointer to retain a reference to
	 * @param  InDeleter  Deleter object used to destroy the object when it is no longer referenced.
	 */
	template <
		typename OtherType,
		typename DeleterType,
		typename = decltype(ImplicitConv<ObjectType*>((OtherType*)nullptr))
	>
	FORCEINLINE TSharedPtr( OtherType* InObject, DeleterType&& InDeleter )
		: Object( InObject )
		, SharedReferenceCount( SharedPointerInternals::NewCustomReferenceController< Mode >( InObject, Forward< DeleterType >( InDeleter ) ) )
	{
		UE_TSHAREDPTR_STATIC_ASSERT_VALID_MODE(ObjectType, Mode)

		// If the object happens to be derived from TSharedFromThis, the following method
		// will prime the object with a weak pointer to itself.
		SharedPointerInternals::EnableSharedFromThis( this, InObject, InObject );
	}

	/**
	 * Constructs a shared pointer using a proxy reference to a raw pointer. (See MakeShareable())
	 *
	 * @param  InRawPtrProxy  Proxy raw pointer that contains the object that the new shared pointer will reference
	 */
	// NOTE: The following is an Unreal extension to standard shared_ptr behavior
	template <
		typename OtherType,
		typename = decltype(ImplicitConv<ObjectType*>((OtherType*)nullptr))
	>
	FORCEINLINE TSharedPtr( SharedPointerInternals::TRawPtrProxy< OtherType > const& InRawPtrProxy )
		: Object( InRawPtrProxy.Object )
		, SharedReferenceCount( SharedPointerInternals::NewDefaultReferenceController< Mode >( InRawPtrProxy.Object ) )
	{
		UE_TSHAREDPTR_STATIC_ASSERT_VALID_MODE(ObjectType, Mode)

		// If the object happens to be derived from TSharedFromThis, the following method
		// will prime the object with a weak pointer to itself.
		SharedPointerInternals::EnableSharedFromThis( this, InRawPtrProxy.Object, InRawPtrProxy.Object );
	}

	/**
	 * Constructs a shared pointer using a proxy reference to a raw pointer. (See MakeShareable())
	 *
	 * @param  InRawPtrProxy  Proxy raw pointer that contains the object that the new shared pointer will reference
	 */
	// NOTE: The following is an Unreal extension to standard shared_ptr behavior
	template <
		typename OtherType,
		typename DeleterType,
		typename = decltype(ImplicitConv<ObjectType*>((OtherType*)nullptr))
	>
	FORCEINLINE TSharedPtr( SharedPointerInternals::TRawPtrProxyWithDeleter< OtherType, DeleterType > const& InRawPtrProxy )
		: Object( InRawPtrProxy.Object )
		, SharedReferenceCount( SharedPointerInternals::NewCustomReferenceController< Mode >( InRawPtrProxy.Object, InRawPtrProxy.Deleter ) )
	{
		UE_TSHAREDPTR_STATIC_ASSERT_VALID_MODE(ObjectType, Mode)

		// If the object happens to be derived from TSharedFromThis, the following method
		// will prime the object with a weak pointer to itself.
		SharedPointerInternals::EnableSharedFromThis( this, InRawPtrProxy.Object, InRawPtrProxy.Object );
	}

	/**
	 * Constructs a shared pointer using a proxy reference to a raw pointer. (See MakeShareable())
	 *
	 * @param  InRawPtrProxy  Proxy raw pointer that contains the object that the new shared pointer will reference
	 */
	// NOTE: The following is an Unreal extension to standard shared_ptr behavior
	template <
		typename OtherType,
		typename DeleterType,
		typename = decltype(ImplicitConv<ObjectType*>((OtherType*)nullptr))
	>
	FORCEINLINE TSharedPtr( SharedPointerInternals::TRawPtrProxyWithDeleter< OtherType, DeleterType >&& InRawPtrProxy )
		: Object( InRawPtrProxy.Object )
		, SharedReferenceCount( SharedPointerInternals::NewCustomReferenceController< Mode >( InRawPtrProxy.Object, MoveTemp( InRawPtrProxy.Deleter ) ) )
	{
		UE_TSHAREDPTR_STATIC_ASSERT_VALID_MODE(ObjectType, Mode)

		// If the object happens to be derived from TSharedFromThis, the following method
		// will prime the object with a weak pointer to itself.
		SharedPointerInternals::EnableSharedFromThis( this, InRawPtrProxy.Object, InRawPtrProxy.Object );
	}

	/**
	 * Constructs a shared pointer as a shared reference to an existing shared pointer's object.
	 * This constructor is needed so that we can implicitly upcast to base classes.
	 *
	 * @param  InSharedPtr  The shared pointer whose object we should create an additional reference to
	 */
	template <
		typename OtherType,
		typename = decltype(ImplicitConv<ObjectType*>((OtherType*)nullptr))
	>
	FORCEINLINE TSharedPtr( TSharedPtr< OtherType, Mode > const& InSharedPtr )
		: Object( InSharedPtr.Object )
		, SharedReferenceCount( InSharedPtr.SharedReferenceCount )
	{
	}

	FORCEINLINE TSharedPtr( TSharedPtr const& InSharedPtr )
		: Object( InSharedPtr.Object )
		, SharedReferenceCount( InSharedPtr.SharedReferenceCount )
	{
	}

	FORCEINLINE TSharedPtr( TSharedPtr&& InSharedPtr )
		: Object( InSharedPtr.Object )
		, SharedReferenceCount( MoveTemp(InSharedPtr.SharedReferenceCount) )
	{
		InSharedPtr.Object = nullptr;
	}

	/**
	 * Implicitly converts a shared reference to a shared pointer, adding a reference to the object.
	 * NOTE: We allow an implicit conversion from TSharedRef to TSharedPtr because it's always a safe conversion.
	 *
	 * @param  InSharedRef  The shared reference that will be converted to a shared pointer
	 */
	// NOTE: The following is an Unreal extension to standard shared_ptr behavior
	template <
		typename OtherType,
		typename = decltype(ImplicitConv<ObjectType*>((OtherType*)nullptr))
	>
	FORCEINLINE TSharedPtr( TSharedRef< OtherType, Mode > const& InSharedRef )
		: Object( InSharedRef.Object )
		, SharedReferenceCount( InSharedRef.SharedReferenceCount )
	{
		// There is no rvalue overload of this constructor, because 'stealing' the pointer from a
		// TSharedRef would leave it as null, which would invalidate its invariant.
	}

	/**
	 * Special constructor used internally to statically cast one shared pointer type to another.  You
	 * should never call this constructor directly.  Instead, use the StaticCastSharedPtr() function.
	 * This constructor creates a shared pointer as a shared reference to an existing shared pointer after
	 * statically casting that pointer's object.  This constructor is needed for static casts.
	 *
	 * @param  InSharedPtr  The shared pointer whose object we should create an additional reference to
	 */
	template <typename OtherType>
	FORCEINLINE TSharedPtr( TSharedPtr< OtherType, Mode > const& InSharedPtr, SharedPointerInternals::FStaticCastTag )
		: Object( static_cast< ObjectType* >( InSharedPtr.Object ) )
		, SharedReferenceCount( InSharedPtr.SharedReferenceCount )
	{
	}
	
	/**
	 * Special constructor used internally to cast a 'const' shared pointer a 'mutable' pointer.  You
	 * should never call this constructor directly.  Instead, use the ConstCastSharedPtr() function.
	 * This constructor creates a shared pointer as a shared reference to an existing shared pointer after
	 * const casting that pointer's object.  This constructor is needed for const casts.
	 *
	 * @param  InSharedPtr  The shared pointer whose object we should create an additional reference to
	 */
	template <typename OtherType>
	FORCEINLINE TSharedPtr( TSharedPtr< OtherType, Mode > const& InSharedPtr, SharedPointerInternals::FConstCastTag )
		: Object( const_cast< ObjectType* >( InSharedPtr.Object ) )
		, SharedReferenceCount( InSharedPtr.SharedReferenceCount )
	{
	}

	/**
	 * Aliasing constructor used to create a shared pointer which shares its reference count with
	 * another shared object, but pointing to a different object, typically a subobject.
	 *
	 * @param  OtherSharedPtr  The shared pointer whose reference count should be shared.
	 * @param  InObject  The object pointer to use (instead of the incoming shared pointer's object)
	 */
	template <typename OtherType>
	FORCEINLINE TSharedPtr( TSharedPtr< OtherType, Mode > const& OtherSharedPtr, ObjectType* InObject )
		: Object( InObject )
		, SharedReferenceCount( OtherSharedPtr.SharedReferenceCount )
	{
	}

	/**
	 * Aliasing constructor used to create a shared pointer which shares its reference count with
	 * another shared object, but pointing to a different object, typically a subobject.
	 *
	 * @param  OtherSharedPtr  The shared pointer whose reference count should be shared.
	 * @param  InObject  The object pointer to use (instead of the incoming shared pointer's object)
	 */
	template <typename OtherType>
	FORCEINLINE TSharedPtr( TSharedPtr< OtherType, Mode >&& OtherSharedPtr, ObjectType* InObject )
		: Object( InObject )
		, SharedReferenceCount( MoveTemp(OtherSharedPtr.SharedReferenceCount) )
	{
		OtherSharedPtr.Object = nullptr;
	}

	/**
	 * Aliasing constructor used to create a shared pointer which shares its reference count with
	 * another shared object, but pointing to a different object, typically a subobject.
	 *
	 * @param  OtherSharedRef  The shared reference whose reference count should be shared.
	 * @param  InObject  The object pointer to use (instead of the incoming shared pointer's object)
	 */
	template <typename OtherType>
	FORCEINLINE TSharedPtr( TSharedRef< OtherType, Mode > const& OtherSharedRef, ObjectType* InObject )
		: Object( InObject )
		, SharedReferenceCount( OtherSharedRef.SharedReferenceCount )
	{
	}

	/**
	 * Assignment to a nullptr pointer.  The object currently referenced by this shared pointer will no longer be
	 * referenced and will be deleted if there are no other referencers.
	 */
	// NOTE: The following is an Unreal extension to standard shared_ptr behavior
	FORCEINLINE TSharedPtr& operator=( SharedPointerInternals::FNullTag* )
	{
		Reset();
		return *this;
	}

	/**
	 * Assignment operator replaces this shared pointer with the specified shared pointer.  The object
	 * currently referenced by this shared pointer will no longer be referenced and will be deleted if
	 * there are no other referencers.
	 *
	 * @param  InSharedPtr  Shared pointer to replace with
	 */
	FORCEINLINE TSharedPtr& operator=( TSharedPtr const& InSharedPtr )
	{
		TSharedPtr Temp = InSharedPtr;
		Swap(Temp, *this);
		return *this;
	}

	FORCEINLINE TSharedPtr& operator=( TSharedPtr&& InSharedPtr )
	{
		if (this != &InSharedPtr)
		{
			Object = InSharedPtr.Object;
			InSharedPtr.Object = nullptr;
			SharedReferenceCount = MoveTemp(InSharedPtr.SharedReferenceCount);
		}
		return *this;
	}

	/**
	 * Assignment operator replaces this shared pointer with the specified shared pointer.  The object
	 * currently referenced by this shared pointer will no longer be referenced and will be deleted if
	 * there are no other referencers.
	 *
	 * @param  InRawPtrProxy  Proxy object used to assign the object (see MakeShareable helper function)
	 */
	// NOTE: The following is an Unreal extension to standard shared_ptr behavior
	template <
		typename OtherType,
		typename = decltype(ImplicitConv<ObjectType*>((OtherType*)nullptr))
	>
	FORCEINLINE TSharedPtr& operator=( SharedPointerInternals::TRawPtrProxy< OtherType > const& InRawPtrProxy )
	{
		*this = TSharedPtr< ObjectType, Mode >( InRawPtrProxy );
		return *this;
	}

	/**
	 * Assignment operator replaces this shared pointer with the specified shared pointer.  The object
	 * currently referenced by this shared pointer will no longer be referenced and will be deleted if
	 * there are no other referencers.
	 *
	 * @param  InRawPtrProxy  Proxy object used to assign the object (see MakeShareable helper function)
	 */
	// NOTE: The following is an Unreal extension to standard shared_ptr behavior
	template <
		typename OtherType,
		typename DeleterType,
		typename = decltype(ImplicitConv<ObjectType*>((OtherType*)nullptr))
	>
	FORCEINLINE TSharedPtr& operator=( SharedPointerInternals::TRawPtrProxyWithDeleter< OtherType, DeleterType > const& InRawPtrProxy )
	{
		*this = TSharedPtr< ObjectType, Mode >( InRawPtrProxy );
		return *this;
	}

	/**
	 * Assignment operator replaces this shared pointer with the specified shared pointer.  The object
	 * currently referenced by this shared pointer will no longer be referenced and will be deleted if
	 * there are no other referencers.
	 *
	 * @param  InRawPtrProxy  Proxy object used to assign the object (see MakeShareable helper function)
	 */
	// NOTE: The following is an Unreal extension to standard shared_ptr behavior
	template <
		typename OtherType,
		typename DeleterType,
		typename = decltype(ImplicitConv<ObjectType*>((OtherType*)nullptr))
	>
	FORCEINLINE TSharedPtr& operator=( SharedPointerInternals::TRawPtrProxyWithDeleter< OtherType, DeleterType >&& InRawPtrProxy )
	{
		*this = TSharedPtr< ObjectType, Mode >( MoveTemp( InRawPtrProxy ) );
		return *this;
	}

	/**
	 * Converts a shared pointer to a shared reference.  The pointer *must* be valid or an assertion will trigger.
	 *
	 * @return  Reference to the object
	 */
	// NOTE: The following is an Unreal extension to standard shared_ptr behavior
	[[nodiscard]] FORCEINLINE TSharedRef< ObjectType, Mode > ToSharedRef() const&
	{
		// If this assert goes off, it means a shared reference was created from a shared pointer that was nullptr.
		// Shared references are never allowed to be null.  Consider using TSharedPtr instead.
		check( IsValid() );
		return TSharedRef< ObjectType, Mode >( *this );
	}

	/**
	 * Converts a shared pointer to a shared reference.  The pointer *must* be valid or an assertion will trigger.
	 *
	 * @return  Reference to the object
	 */
	 // NOTE: The following is an Unreal extension to standard shared_ptr behavior
	[[nodiscard]] FORCEINLINE TSharedRef< ObjectType, Mode > ToSharedRef() &&
	{
		// If this assert goes off, it means a shared reference was created from a shared pointer that was nullptr.
		// Shared references are never allowed to be null.  Consider using TSharedPtr instead.
		check( IsValid() );
		return TSharedRef< ObjectType, Mode >( MoveTemp( *this ) );
	}

	/**
	 * Returns the object referenced by this pointer, or nullptr if no object is reference
	 *
	 * @return  The object owned by this shared pointer, or nullptr
	 */
	[[nodiscard]] FORCEINLINE ObjectType* Get() const
	{
		return Object;
	}

	/**
	 * Checks to see if this shared pointer is actually pointing to an object
	 *
	 * @return  True if the shared pointer is valid and can be dereferenced
	 */
	[[nodiscard]] FORCEINLINE explicit operator bool() const
	{
		return Object != nullptr;
	}

	/**
	 * Checks to see if this shared pointer is actually pointing to an object
	 *
	 * @return  True if the shared pointer is valid and can be dereferenced
	 */
	[[nodiscard]] FORCEINLINE const bool IsValid() const
	{
		return Object != nullptr;
	}

	/**
	 * Dereference operator returns a reference to the object this shared pointer points to
	 *
	 * @return  Reference to the object
	 */
	[[nodiscard]] FORCEINLINE typename FMakeReferenceTo<ObjectType>::Type operator*() const
	{
		check( IsValid() );
		return *Object;
	}

	/**
	 * Arrow operator returns a pointer to the object this shared pointer references
	 *
	 * @return  Returns a pointer to the object referenced by this shared pointer
	 */
	[[nodiscard]] FORCEINLINE ObjectType* operator->() const
	{
		check( IsValid() );
		return Object;
	}

	/**
	 * Resets this shared pointer, removing a reference to the object.  If there are no other shared
	 * references to the object then it will be destroyed.
	 */
	FORCEINLINE void Reset()
	{
 		*this = TSharedPtr< ObjectType, Mode >();
	}

	/**
	 * Returns the number of shared references to this object (including this reference.)
	 * IMPORTANT: Not necessarily fast!  Should only be used for debugging purposes!
	 *
	 * @return  Number of shared references to the object (including this reference.)
	 */
	[[nodiscard]] FORCEINLINE int32 GetSharedReferenceCount() const
	{
		return SharedReferenceCount.GetSharedReferenceCount();
	}

	/**
	 * Returns true if this is the only shared reference to this object.  Note that there may be
	 * outstanding weak references left.
	 * IMPORTANT: Not necessarily fast!  Should only be used for debugging purposes!
	 *
	 * @return  True if there is only one shared reference to the object, and this is it!
	 */
	[[nodiscard]] FORCEINLINE bool IsUnique() const
	{
		return SharedReferenceCount.IsUnique();
	}

private:

	/**
	 * Constructs a shared pointer from a weak pointer, allowing you to access the object (if it
	 * hasn't expired yet.)  Remember, if there are no more shared references to the object, the
	 * shared pointer will not be valid.  You should always check to make sure this shared
	 * pointer is valid before trying to dereference the shared pointer!
	 *
	 * NOTE: This constructor is private to force users to be explicit when converting a weak
	 *       pointer to a shared pointer.  Use the weak pointer's Pin() method instead!
	 */
	template <
		typename OtherType,
		typename = decltype(ImplicitConv<ObjectType*>((OtherType*)nullptr))
	>
	FORCEINLINE explicit TSharedPtr( TWeakPtr< OtherType, Mode > const& InWeakPtr )
		: Object( nullptr )
		, SharedReferenceCount( InWeakPtr.WeakReferenceCount )
	{
		// Check that the shared reference was created from the weak reference successfully.  We'll only
		// cache a pointer to the object if we have a valid shared reference.
		if( SharedReferenceCount.IsValid() )
		{
			Object = InWeakPtr.Object;
		}
	}

	/**
	 * Constructs a shared pointer from a weak pointer, allowing you to access the object (if it
	 * hasn't expired yet.)  Remember, if there are no more shared references to the object, the
	 * shared pointer will not be valid.  You should always check to make sure this shared
	 * pointer is valid before trying to dereference the shared pointer!
	 *
	 * NOTE: This constructor is private to force users to be explicit when converting a weak
	 *       pointer to a shared pointer.  Use the weak pointer's Pin() method instead!
	 */
	template <
		typename OtherType,
		typename = typename TEnableIf<TPointerIsConvertibleFromTo<OtherType, ObjectType>::Value>::Type
	>
	FORCEINLINE explicit TSharedPtr(TWeakPtr< OtherType, Mode >&& InWeakPtr)
		: Object(nullptr)
		, SharedReferenceCount( MoveTemp( InWeakPtr.WeakReferenceCount ) )
	{
		// Check that the shared reference was created from the weak reference successfully.  We'll only
		// cache a pointer to the object if we have a valid shared reference.
		if (SharedReferenceCount.IsValid())
		{
			Object = InWeakPtr.Object;
			InWeakPtr.Object = nullptr;
		}
	}

	/**
	 * Computes a hash code for this object
	 *
	 * @param  InSharedPtr  Shared pointer to compute hash code for
	 *
	 * @return  Hash code value
	 */
	[[nodiscard]] friend uint32 GetTypeHash( const TSharedPtr< ObjectType, Mode >& InSharedPtr )
	{
		return ::PointerHash( InSharedPtr.Object );
	}

	// We declare ourselves as a friend (templated using OtherType) so we can access members as needed
	template< class OtherType, ESPMode OtherMode > friend class TSharedPtr;

	// Declare other smart pointer types as friends as needed
	template< class OtherType, ESPMode OtherMode > friend class TSharedRef;
	template< class OtherType, ESPMode OtherMode > friend class TWeakPtr;
	template< class OtherType, ESPMode OtherMode > friend class TSharedFromThis;

private:

	/** The object we're holding a reference to.  Can be nullptr. */
	ObjectType* Object;

	/** Interface to the reference counter for this object.  Note that the actual reference
		controller object is shared by all shared and weak pointers that refer to the object */
	SharedPointerInternals::FSharedReferencer< Mode > SharedReferenceCount;
};

namespace Freeze
{
	template<class ObjectType, ESPMode Mode>
	void IntrinsicWriteMemoryImage(FMemoryImageWriter& Writer, const TSharedPtr<ObjectType, Mode>& Object, const FTypeLayoutDesc&)
	{
		// we never want to freeze pointers, so write an empty one
		Writer.WriteBytes(TSharedPtr<ObjectType, Mode>());
	}
}

DECLARE_TEMPLATE_INTRINSIC_TYPE_LAYOUT((template<class ObjectType, ESPMode Mode>), (TSharedPtr<ObjectType, Mode>));

template<class ObjectType, ESPMode Mode> struct TIsZeroConstructType<TSharedPtr<ObjectType, Mode>> { enum { Value = true }; };


/**
 * TWeakPtr is a non-intrusive reference-counted weak object pointer.  This weak pointer will be
 * conditionally thread-safe when the optional Mode template argument is set to ThreadSafe.
 */
template< class ObjectType, ESPMode InMode >
class TWeakPtr
{
public:
	using ElementType = ObjectType;
	static constexpr ESPMode Mode = InMode;

	/** Constructs an empty TWeakPtr */
	// NOTE: FNullTag parameter is an Unreal extension to standard shared_ptr behavior
	FORCEINLINE TWeakPtr( SharedPointerInternals::FNullTag* = nullptr )
		: Object( nullptr )
		, WeakReferenceCount()
	{
	}

	/**
	 * Constructs a weak pointer from a shared reference
	 *
	 * @param  InSharedRef  The shared reference to create a weak pointer from
	 */
	// NOTE: The following is an Unreal extension to standard shared_ptr behavior
	template <
		typename OtherType,
		typename = decltype(ImplicitConv<ObjectType*>((OtherType*)nullptr))
	>
	FORCEINLINE TWeakPtr( TSharedRef< OtherType, Mode > const& InSharedRef )
		: Object( InSharedRef.Object )
		, WeakReferenceCount( InSharedRef.SharedReferenceCount )
	{
	}

	/**
	 * Constructs a weak pointer from a shared pointer
	 *
	 * @param  InSharedPtr  The shared pointer to create a weak pointer from
	 */
	template <
		typename OtherType,
		typename = decltype(ImplicitConv<ObjectType*>((OtherType*)nullptr))
	>
	FORCEINLINE TWeakPtr( TSharedPtr< OtherType, Mode > const& InSharedPtr )
		: Object( InSharedPtr.Object )
		, WeakReferenceCount( InSharedPtr.SharedReferenceCount )
	{
	}

	/**
	 * Special constructor used internally to statically cast one weak pointer type to another.  You
	 * should never call this constructor directly.  Instead, use the StaticCastWeakPtr() function.
	 * This constructor creates a weak pointer as a weak reference to an existing weak pointer after
	 * statically casting that pointer's object.  This constructor is needed for static casts.
	 *
	 * @param  InWeakPtr  The weak pointer whose object we should create an additional reference to
	 */
	template <typename OtherType>
	FORCEINLINE TWeakPtr(TWeakPtr< OtherType, Mode > const& InWeakPtr, SharedPointerInternals::FStaticCastTag)
		: Object(static_cast<ObjectType*>(InWeakPtr.Object))
		, WeakReferenceCount(InWeakPtr.WeakReferenceCount)
	{
	}

	/**
	 * Special constructor used internally to cast a 'const' weak pointer a 'mutable' pointer.  You
	 * should never call this constructor directly.  Instead, use the ConstCastWeakPtr() function.
	 * This constructor creates a weak pointer as a weak reference to an existing weak pointer after
	 * const casting that pointer's object.  This constructor is needed for const casts.
	 *
	 * @param  InWeakPtr  The weak pointer whose object we should create an additional reference to
	 */
	template <typename OtherType>
	FORCEINLINE TWeakPtr(TWeakPtr< OtherType, Mode > const& InWeakPtr, SharedPointerInternals::FConstCastTag)
		: Object(const_cast<ObjectType*>(InWeakPtr.Object))
		, WeakReferenceCount(InWeakPtr.WeakReferenceCount)
	{
	}

	/**
	 * Constructs a weak pointer from a weak pointer of another type.
	 * This constructor is intended to allow derived-to-base conversions.
	 *
	 * @param  InWeakPtr  The weak pointer to create a weak pointer from
	 */
	template <
		typename OtherType,
		typename = decltype(ImplicitConv<ObjectType*>((OtherType*)nullptr))
	>
	FORCEINLINE TWeakPtr( TWeakPtr< OtherType, Mode > const& InWeakPtr )
		: Object( InWeakPtr.Object )
		, WeakReferenceCount( InWeakPtr.WeakReferenceCount )
	{
	}

	template <
		typename OtherType,
		typename = decltype(ImplicitConv<ObjectType*>((OtherType*)nullptr))
	>
	FORCEINLINE TWeakPtr( TWeakPtr< OtherType, Mode >&& InWeakPtr )
		: Object( InWeakPtr.Object )
		, WeakReferenceCount( MoveTemp(InWeakPtr.WeakReferenceCount) )
	{
		InWeakPtr.Object = nullptr;
	}

	FORCEINLINE TWeakPtr( TWeakPtr const& InWeakPtr )
		: Object( InWeakPtr.Object )
		, WeakReferenceCount( InWeakPtr.WeakReferenceCount )
	{
	}

	FORCEINLINE TWeakPtr( TWeakPtr&& InWeakPtr )
		: Object( InWeakPtr.Object )
		, WeakReferenceCount( MoveTemp(InWeakPtr.WeakReferenceCount) )
	{
		InWeakPtr.Object = nullptr;
	}

	/**
	 * Assignment to a nullptr pointer.  Clears this weak pointer's reference.
	 */
	// NOTE: The following is an Unreal extension to standard shared_ptr behavior
	FORCEINLINE TWeakPtr& operator=( SharedPointerInternals::FNullTag* )
	{
		Reset();
		return *this;
	}

	/**
	 * Assignment operator adds a weak reference to the object referenced by the specified weak pointer
	 *
	 * @param  InWeakPtr  The weak pointer for the object to assign
	 */
	FORCEINLINE TWeakPtr& operator=( TWeakPtr const& InWeakPtr )
	{
		TWeakPtr Temp = InWeakPtr;
		Swap(Temp, *this);
		return *this;
	}

	FORCEINLINE TWeakPtr& operator=( TWeakPtr&& InWeakPtr )
	{
		if (this != &InWeakPtr)
		{
			Object             = InWeakPtr.Object;
			InWeakPtr.Object   = nullptr;
			WeakReferenceCount = MoveTemp(InWeakPtr.WeakReferenceCount);
		}
		return *this;
	}

	/**
	 * Assignment operator adds a weak reference to the object referenced by the specified weak pointer.
	 * This assignment operator is intended to allow derived-to-base conversions.
	 *
	 * @param  InWeakPtr  The weak pointer for the object to assign
	 */
	template <
		typename OtherType,
		typename = decltype(ImplicitConv<ObjectType*>((OtherType*)nullptr))
	>
	FORCEINLINE TWeakPtr& operator=( TWeakPtr<OtherType, Mode> const& InWeakPtr )
	{
		Object = InWeakPtr.Pin().Get();
		WeakReferenceCount = InWeakPtr.WeakReferenceCount;
		return *this;
	}

	template <
		typename OtherType,
		typename = decltype(ImplicitConv<ObjectType*>((OtherType*)nullptr))
	>
	FORCEINLINE TWeakPtr& operator=( TWeakPtr<OtherType, Mode>&& InWeakPtr )
	{
		Object             = InWeakPtr.Object;
		InWeakPtr.Object   = nullptr;
		WeakReferenceCount = MoveTemp(InWeakPtr.WeakReferenceCount);
		return *this;
	}

	/**
	 * Assignment operator sets this weak pointer from a shared reference
	 *
	 * @param  InSharedRef  The shared reference used to assign to this weak pointer
	 */
	// NOTE: The following is an Unreal extension to standard shared_ptr behavior
	template <
		typename OtherType,
		typename = decltype(ImplicitConv<ObjectType*>((OtherType*)nullptr))
	>
	FORCEINLINE TWeakPtr& operator=( TSharedRef< OtherType, Mode > const& InSharedRef )
	{
		Object = InSharedRef.Object;
		WeakReferenceCount = InSharedRef.SharedReferenceCount;
		return *this;
	}

	/**
	 * Assignment operator sets this weak pointer from a shared pointer
	 *
	 * @param  InSharedPtr  The shared pointer used to assign to this weak pointer
	 */
	template <
		typename OtherType,
		typename = decltype(ImplicitConv<ObjectType*>((OtherType*)nullptr))
	>
	FORCEINLINE TWeakPtr& operator=( TSharedPtr< OtherType, Mode > const& InSharedPtr )
	{
		Object = InSharedPtr.Object;
		WeakReferenceCount = InSharedPtr.SharedReferenceCount;
		return *this;
	}

	/**
	 * Converts this weak pointer to a shared pointer that you can use to access the object (if it
	 * hasn't expired yet.)  Remember, if there are no more shared references to the object, the
	 * returned shared pointer will not be valid.  You should always check to make sure the returned
	 * pointer is valid before trying to dereference the shared pointer!
	 *
	 * @return  Shared pointer for this object (will only be valid if still referenced!)
	 */
	[[nodiscard]] FORCEINLINE TSharedPtr< ObjectType, Mode > Pin() const&
	{
		return TSharedPtr< ObjectType, Mode >( *this );
	}

	/**
	 * Converts this weak pointer to a shared pointer that you can use to access the object (if it
	 * hasn't expired yet.)  Remember, if there are no more shared references to the object, the
	 * returned shared pointer will not be valid.  You should always check to make sure the returned
	 * pointer is valid before trying to dereference the shared pointer!
	 *
	 * @return  Shared pointer for this object (will only be valid if still referenced!)
	 */
	[[nodiscard]] FORCEINLINE TSharedPtr< ObjectType, Mode > Pin() &&
	{
		return TSharedPtr< ObjectType, Mode >( MoveTemp( *this ) );
	}

	/**
	 * Checks to see if this weak pointer actually has a valid reference to an object
	 *
	 * @return  True if the weak pointer is valid and a pin operator would have succeeded
	 */
	[[nodiscard]] FORCEINLINE bool IsValid() const
	{
		return Object != nullptr && WeakReferenceCount.IsValid();
	}

	/**
	 * Resets this weak pointer, removing a weak reference to the object.  If there are no other shared
	 * or weak references to the object, then the tracking object will be destroyed.
	 */
	FORCEINLINE void Reset()
	{
		*this = TWeakPtr< ObjectType, Mode >();
	}

	/**
	 * Returns true if the object this weak pointer points to is the same as the specified object pointer.
	 */
	[[nodiscard]] FORCEINLINE bool HasSameObject( const void* InOtherPtr ) const
	{
		return Pin().Get() == InOtherPtr;
	}

private:
	
	/**
	 * Computes a hash code for this object
	 *
	 * @param  InWeakPtr  Weak pointer to compute hash code for
	 *
	 * @return  Hash code value
	 */
	[[nodiscard]] friend uint32 GetTypeHash( const TWeakPtr< ObjectType, Mode >& InWeakPtr )
	{
		return ::PointerHash( InWeakPtr.Object );
	}

	// We declare ourselves as a friend (templated using OtherType) so we can access members as needed
    template< class OtherType, ESPMode OtherMode > friend class TWeakPtr;

	// Declare ourselves as a friend of TSharedPtr so we can access members as needed
    template< class OtherType, ESPMode OtherMode > friend class TSharedPtr;

private:

	/** The object we have a weak reference to.  Can be nullptr.  Also, it's important to note that because
	    this is a weak reference, the object this pointer points to may have already been destroyed. */
	ObjectType* Object;

	/** Interface to the reference counter for this object.  Note that the actual reference
		controller object is shared by all shared and weak pointers that refer to the object */
	SharedPointerInternals::FWeakReferencer< Mode > WeakReferenceCount;
};


template<class T, ESPMode Mode> struct TIsWeakPointerType<TWeakPtr<T, Mode> > { enum { Value = true }; };
template<class T, ESPMode Mode> struct TIsZeroConstructType<TWeakPtr<T, Mode> > { enum { Value = true }; };


/**
 * Derive your class from TSharedFromThis to enable access to a TSharedRef directly from an object
 * instance that's already been allocated.  Use the optional Mode template argument for thread-safety.
 */
template< class ObjectType, ESPMode Mode >
class TSharedFromThis
{
public:

	/**
	 * Provides access to a shared reference to this object.  Note that is only valid to call
	 * this after a shared reference (or shared pointer) to the object has already been created.
	 * Also note that it is illegal to call this in the object's destructor.
	 *
	 * @return	Returns this object as a shared pointer
	 */
	[[nodiscard]] TSharedRef< ObjectType, Mode > AsShared()
	{
		TSharedPtr< ObjectType, Mode > SharedThis( WeakThis.Pin() );

		//
		// If the following assert goes off, it means one of the following:
		//
		//     - You tried to request a shared pointer before the object was ever assigned to one. (e.g. constructor)
		//     - You tried to request a shared pointer while the object is being destroyed (destructor chain)
		//
		// To fix this, make sure you create at least one shared reference to your object instance before requested,
		// and also avoid calling this function from your object's destructor.
		//
		check( SharedThis.Get() == this );

		// Now that we've verified the shared pointer is valid, we'll convert it to a shared reference
		// and return it!
		return MoveTemp( SharedThis ).ToSharedRef();
	}

	/**
	 * Provides access to a shared reference to this object (const.)  Note that is only valid to call
	 * this after a shared reference (or shared pointer) to the object has already been created.
	 * Also note that it is illegal to call this in the object's destructor.
	 *
	 * @return	Returns this object as a shared pointer (const)
	 */
	[[nodiscard]] TSharedRef< ObjectType const, Mode > AsShared() const
	{
		TSharedPtr< ObjectType const, Mode > SharedThis( WeakThis );

		//
		// If the following assert goes off, it means one of the following:
		//
		//     - You tried to request a shared pointer before the object was ever assigned to one. (e.g. constructor)
		//     - You tried to request a shared pointer while the object is being destroyed (destructor chain)
		//
		// To fix this, make sure you create at least one shared reference to your object instance before requested,
		// and also avoid calling this function from your object's destructor.
		//
		check( SharedThis.Get() == this );

		// Now that we've verified the shared pointer is valid, we'll convert it to a shared reference
		// and return it!
		return MoveTemp( SharedThis ).ToSharedRef();
	}

	/**
	 * Provides a weak reference to this object.  Note that is only valid to call
	 * this after a shared reference (or shared pointer) to the object has already been created.
	 * Also note that it is illegal to call this in the object's destructor.
	 *
	 * @return	Returns this object as a shared pointer
	 */
<<<<<<< HEAD
	TWeakPtr< ObjectType, Mode > AsWeak()
=======
	[[nodiscard]] TWeakPtr< ObjectType, Mode > AsWeak()
>>>>>>> d731a049
	{
		TWeakPtr< ObjectType, Mode > Result = WeakThis;

		//
		// If the following assert goes off, it means one of the following:
		//
		//     - You tried to request a weak pointer before the object was ever assigned to a shared pointer. (e.g. constructor)
		//     - You tried to request a weak pointer while the object is being destroyed (destructor chain)
		//
		// To fix this, make sure you create at least one shared reference to your object instance before requested,
		// and also avoid calling this function from your object's destructor.
		//
		check( Result.Pin().Get() == this );

		// Now that we've verified the pointer is valid, we'll return it!
		return Result;
	}
<<<<<<< HEAD
	TWeakPtr< ObjectType const, Mode > AsWeak() const
=======
	[[nodiscard]] TWeakPtr< ObjectType const, Mode > AsWeak() const
>>>>>>> d731a049
	{
		TWeakPtr< ObjectType const, Mode > Result = WeakThis;

		//
		// If the following assert goes off, it means one of the following:
		//
		//     - You tried to request a weak pointer before the object was ever assigned to a shared pointer. (e.g. constructor)
		//     - You tried to request a weak pointer while the object is being destroyed (destructor chain)
		//
		// To fix this, make sure you create at least one shared reference to your object instance before requested,
		// and also avoid calling this function from your object's destructor.
		//
		check( Result.Pin().Get() == this );

		// Now that we've verified the pointer is valid, we'll return it!
		return Result;
	}

protected:

	/**
	 * Provides access to a shared reference to an object, given the object's 'this' pointer.  Uses
	 * the 'this' pointer to derive the object's actual type, then casts and returns an appropriately
	 * typed shared reference.  Intentionally declared 'protected', as should only be called when the
	 * 'this' pointer can be passed.
	 *
	 * @return	Returns this object as a shared pointer
	 */
	template< class OtherType >
	[[nodiscard]] FORCEINLINE static TSharedRef< OtherType, Mode > SharedThis( OtherType* ThisPtr )
	{
		return StaticCastSharedRef< OtherType >( ThisPtr->AsShared() );
	}

	/**
	 * Provides access to a shared reference to an object, given the object's 'this' pointer. Uses
	 * the 'this' pointer to derive the object's actual type, then casts and returns an appropriately
	 * typed shared reference.  Intentionally declared 'protected', as should only be called when the
	 * 'this' pointer can be passed.
	 *
	 * @return	Returns this object as a shared pointer (const)
	 */
	template< class OtherType >
	[[nodiscard]] FORCEINLINE static TSharedRef< OtherType const, Mode > SharedThis( const OtherType* ThisPtr )
	{
		return StaticCastSharedRef< OtherType const >( ThisPtr->AsShared() );
	}

public:		// @todo: Ideally this would be private, but template sharing problems prevent it

	/**
	 * INTERNAL USE ONLY -- Do not call this method.  Freshens the internal weak pointer object using
	 * the supplied object pointer along with the authoritative shared reference to the object.
	 * Note that until this function is called, calls to AsShared() will result in an empty pointer.
	 */
	template< class SharedPtrType, class OtherType >
	FORCEINLINE void UpdateWeakReferenceInternal( TSharedPtr< SharedPtrType, Mode > const* InSharedPtr, OtherType* InObject ) const
	{
		if( !WeakThis.IsValid() )
		{
			WeakThis = TSharedPtr< ObjectType, Mode >( *InSharedPtr, InObject );
		}
	}

	/**
	 * INTERNAL USE ONLY -- Do not call this method.  Freshens the internal weak pointer object using
	 * the supplied object pointer along with the authoritative shared reference to the object.
	 * Note that until this function is called, calls to AsShared() will result in an empty pointer.
	 */
	template< class SharedRefType, class OtherType >
	FORCEINLINE void UpdateWeakReferenceInternal( TSharedRef< SharedRefType, Mode > const* InSharedRef, OtherType* InObject ) const
	{
		if( !WeakThis.IsValid() )
		{
			WeakThis = TSharedRef< ObjectType, Mode >( *InSharedRef, InObject );
		}
	}

	/**
	 * Checks whether our referenced instance is valid (ie, whether it's safe to call AsShared).
	 * If this returns false, it means that your instance has either:
	 *  - Not yet been assigned to a shared pointer (via MakeShared or MakeShareable).
	 *  - Is currently within its constructor (so the shared instance isn't yet available).
	 *  - Is currently within its destructor (so the shared instance is no longer available).
	 */
	[[nodiscard]] FORCEINLINE bool DoesSharedInstanceExist() const
	{
		return WeakThis.IsValid();
	}

protected:

	/** Hidden stub constructor */
	TSharedFromThis() { }

	/** Hidden stub copy constructor */
	TSharedFromThis( TSharedFromThis const& ) { }

	/** Hidden stub assignment operator */
	FORCEINLINE TSharedFromThis& operator=( TSharedFromThis const& )
	{
		return *this;
	}

	/** Hidden destructor */
	~TSharedFromThis() { }

private:

	/** Weak reference to ourselves.  If we're destroyed then this weak pointer reference will be destructed
	    with ourselves.  Note this is declared mutable only so that UpdateWeakReferenceInternal() can update it. */
	mutable TWeakPtr< ObjectType, Mode > WeakThis;	
};


/**
 * Global equality operator for TSharedRef
 *
 * @return  True if the two shared references are equal
 */
template< class ObjectTypeA, class ObjectTypeB, ESPMode Mode >
[[nodiscard]] FORCEINLINE bool operator==( TSharedRef< ObjectTypeA, Mode > const& InSharedRefA, TSharedRef< ObjectTypeB, Mode > const& InSharedRefB )
{
	return &( InSharedRefA.Get() ) == &( InSharedRefB.Get() );
}


/**
 * Global inequality operator for TSharedRef
 *
 * @return  True if the two shared references are not equal
 */
template< class ObjectTypeA, class ObjectTypeB, ESPMode Mode >
[[nodiscard]] FORCEINLINE bool operator!=( TSharedRef< ObjectTypeA, Mode > const& InSharedRefA, TSharedRef< ObjectTypeB, Mode > const& InSharedRefB )
{
	return &( InSharedRefA.Get() ) != &( InSharedRefB.Get() );
}


/**
 * Global equality operator for TSharedPtr
 *
 * @return  True if the two shared pointers are equal
 */
template< class ObjectTypeA, class ObjectTypeB, ESPMode Mode >
[[nodiscard]] FORCEINLINE bool operator==( TSharedPtr< ObjectTypeA, Mode > const& InSharedPtrA, TSharedPtr< ObjectTypeB, Mode > const& InSharedPtrB )
{
	return InSharedPtrA.Get() == InSharedPtrB.Get();
}


/**
 * Global equality operator for TSharedPtr
 *
 * @return  True if the shared pointer is null
 */
template< class ObjectTypeA, ESPMode Mode >
[[nodiscard]] FORCEINLINE bool operator==( TSharedPtr< ObjectTypeA, Mode > const& InSharedPtrA, TYPE_OF_NULLPTR )
{
	return !InSharedPtrA.IsValid();
}


/**
 * Global equality operator for TSharedPtr
 *
 * @return  True if the shared pointer is null
 */
template< class ObjectTypeB, ESPMode Mode >
[[nodiscard]] FORCEINLINE bool operator==( TYPE_OF_NULLPTR, TSharedPtr< ObjectTypeB, Mode > const& InSharedPtrB )
{
	return !InSharedPtrB.IsValid();
}


/**
 * Global inequality operator for TSharedPtr
 *
 * @return  True if the two shared pointers are not equal
 */
template< class ObjectTypeA, class ObjectTypeB, ESPMode Mode >
[[nodiscard]] FORCEINLINE bool operator!=( TSharedPtr< ObjectTypeA, Mode > const& InSharedPtrA, TSharedPtr< ObjectTypeB, Mode > const& InSharedPtrB )
{
	return InSharedPtrA.Get() != InSharedPtrB.Get();
}


/**
 * Global inequality operator for TSharedPtr
 *
 * @return  True if the shared pointer is not null
 */
template< class ObjectTypeA, ESPMode Mode >
[[nodiscard]] FORCEINLINE bool operator!=( TSharedPtr< ObjectTypeA, Mode > const& InSharedPtrA, TYPE_OF_NULLPTR )
{
	return InSharedPtrA.IsValid();
}


/**
 * Global inequality operator for TSharedPtr
 *
 * @return  True if the shared pointer is not null
 */
template< class ObjectTypeB, ESPMode Mode >
[[nodiscard]] FORCEINLINE bool operator!=( TYPE_OF_NULLPTR, TSharedPtr< ObjectTypeB, Mode > const& InSharedPtrB )
{
	return InSharedPtrB.IsValid();
}


/**
 * Tests to see if a TSharedRef is "equal" to a TSharedPtr (both are valid and refer to the same object)
 *
 * @return  True if the shared reference and shared pointer are "equal"
 */
template< class ObjectTypeA, class ObjectTypeB, ESPMode Mode >
[[nodiscard]] FORCEINLINE bool operator==( TSharedRef< ObjectTypeA, Mode > const& InSharedRef, TSharedPtr< ObjectTypeB, Mode > const& InSharedPtr )
{
	return InSharedPtr.IsValid() && InSharedPtr.Get() == &( InSharedRef.Get() );
}


/**
 * Tests to see if a TSharedRef is not "equal" to a TSharedPtr (shared pointer is invalid, or both refer to different objects)
 *
 * @return  True if the shared reference and shared pointer are not "equal"
 */
template< class ObjectTypeA, class ObjectTypeB, ESPMode Mode >
[[nodiscard]] FORCEINLINE bool operator!=( TSharedRef< ObjectTypeA, Mode > const& InSharedRef, TSharedPtr< ObjectTypeB, Mode > const& InSharedPtr )
{
	return !InSharedPtr.IsValid() || ( InSharedPtr.Get() != &( InSharedRef.Get() ) );
}


/**
 * Tests to see if a TSharedRef is "equal" to a TSharedPtr (both are valid and refer to the same object) (reverse)
 *
 * @return  True if the shared reference and shared pointer are "equal"
 */
template< class ObjectTypeA, class ObjectTypeB, ESPMode Mode >
[[nodiscard]] FORCEINLINE bool operator==( TSharedPtr< ObjectTypeB, Mode > const& InSharedPtr, TSharedRef< ObjectTypeA, Mode > const& InSharedRef )
{
	return InSharedRef == InSharedPtr;
}


/**
 * Tests to see if a TSharedRef is not "equal" to a TSharedPtr (shared pointer is invalid, or both refer to different objects) (reverse)
 *
 * @return  True if the shared reference and shared pointer are not "equal"
 */
template< class ObjectTypeA, class ObjectTypeB, ESPMode Mode >
[[nodiscard]] FORCEINLINE bool operator!=( TSharedPtr< ObjectTypeB, Mode > const& InSharedPtr, TSharedRef< ObjectTypeA, Mode > const& InSharedRef )
{
	return InSharedRef != InSharedPtr;
}


/**
 * Global equality operator for TWeakPtr
 *
 * @return  True if the two weak pointers are equal
 */
template< class ObjectTypeA, class ObjectTypeB, ESPMode Mode >
[[nodiscard]] FORCEINLINE bool operator==( TWeakPtr< ObjectTypeA, Mode > const& InWeakPtrA, TWeakPtr< ObjectTypeB, Mode > const& InWeakPtrB )
{
	return InWeakPtrA.Pin().Get() == InWeakPtrB.Pin().Get();
}


/**
 * Global equality operator for TWeakPtr
 *
 * @return  True if the weak pointer and the shared ref are equal
 */
template< class ObjectTypeA, class ObjectTypeB, ESPMode Mode >
[[nodiscard]] FORCEINLINE bool operator==( TWeakPtr< ObjectTypeA, Mode > const& InWeakPtrA, TSharedRef< ObjectTypeB, Mode > const& InSharedRefB )
{
	return InWeakPtrA.Pin().Get() == &InSharedRefB.Get();
}


/**
 * Global equality operator for TWeakPtr
 *
 * @return  True if the weak pointer and the shared ptr are equal
 */
template< class ObjectTypeA, class ObjectTypeB, ESPMode Mode >
[[nodiscard]] FORCEINLINE bool operator==( TWeakPtr< ObjectTypeA, Mode > const& InWeakPtrA, TSharedPtr< ObjectTypeB, Mode > const& InSharedPtrB )
{
	return InWeakPtrA.Pin().Get() == InSharedPtrB.Get();
}


/**
 * Global equality operator for TWeakPtr
 *
 * @return  True if the weak pointer and the shared ref are equal
 */
template< class ObjectTypeA, class ObjectTypeB, ESPMode Mode >
[[nodiscard]] FORCEINLINE bool operator==( TSharedRef< ObjectTypeA, Mode > const& InSharedRefA, TWeakPtr< ObjectTypeB, Mode > const& InWeakPtrB )
{
	return &InSharedRefA.Get() == InWeakPtrB.Pin().Get();
}


/**
 * Global equality operator for TWeakPtr
 *
 * @return  True if the weak pointer and the shared ptr are equal
 */
template< class ObjectTypeA, class ObjectTypeB, ESPMode Mode >
[[nodiscard]] FORCEINLINE bool operator==( TSharedPtr< ObjectTypeA, Mode > const& InSharedPtrA, TWeakPtr< ObjectTypeB, Mode > const& InWeakPtrB )
{
	return InSharedPtrA.Get() == InWeakPtrB.Pin().Get();
}


/**
 * Global equality operator for TWeakPtr
 *
 * @return  True if the weak pointer is null
 */
template< class ObjectTypeA, ESPMode Mode >
[[nodiscard]] FORCEINLINE bool operator==( TWeakPtr< ObjectTypeA, Mode > const& InWeakPtrA, TYPE_OF_NULLPTR )
{
	return !InWeakPtrA.IsValid();
}


/**
 * Global equality operator for TWeakPtr
 *
 * @return  True if the weak pointer is null
 */
template< class ObjectTypeB, ESPMode Mode >
[[nodiscard]] FORCEINLINE bool operator==( TYPE_OF_NULLPTR, TWeakPtr< ObjectTypeB, Mode > const& InWeakPtrB )
{
	return !InWeakPtrB.IsValid();
}


/**
 * Global inequality operator for TWeakPtr
 *
 * @return  True if the two weak pointers are not equal
 */
template< class ObjectTypeA, class ObjectTypeB, ESPMode Mode >
[[nodiscard]] FORCEINLINE bool operator!=( TWeakPtr< ObjectTypeA, Mode > const& InWeakPtrA, TWeakPtr< ObjectTypeB, Mode > const& InWeakPtrB )
{
	return InWeakPtrA.Pin().Get() != InWeakPtrB.Pin().Get();
}


/**
 * Global equality operator for TWeakPtr
 *
 * @return  True if the weak pointer and the shared ref are not equal
 */
template< class ObjectTypeA, class ObjectTypeB, ESPMode Mode >
[[nodiscard]] FORCEINLINE bool operator!=( TWeakPtr< ObjectTypeA, Mode > const& InWeakPtrA, TSharedRef< ObjectTypeB, Mode > const& InSharedRefB )
{
	return InWeakPtrA.Pin().Get() != &InSharedRefB.Get();
}


/**
 * Global equality operator for TWeakPtr
 *
 * @return  True if the weak pointer and the shared ptr are not equal
 */
template< class ObjectTypeA, class ObjectTypeB, ESPMode Mode >
[[nodiscard]] FORCEINLINE bool operator!=( TWeakPtr< ObjectTypeA, Mode > const& InWeakPtrA, TSharedPtr< ObjectTypeB, Mode > const& InSharedPtrB )
{
	return InWeakPtrA.Pin().Get() != InSharedPtrB.Get();
}


/**
 * Global equality operator for TWeakPtr
 *
 * @return  True if the weak pointer and the shared ref are not equal
 */
template< class ObjectTypeA, class ObjectTypeB, ESPMode Mode >
[[nodiscard]] FORCEINLINE bool operator!=( TSharedRef< ObjectTypeA, Mode > const& InSharedRefA, TWeakPtr< ObjectTypeB, Mode > const& InWeakPtrB )
{
	return &InSharedRefA.Get() != InWeakPtrB.Pin().Get();
}


/**
 * Global equality operator for TWeakPtr
 *
 * @return  True if the weak pointer and the shared ptr are not equal
 */
template< class ObjectTypeA, class ObjectTypeB, ESPMode Mode >
[[nodiscard]] FORCEINLINE bool operator!=( TSharedPtr< ObjectTypeA, Mode > const& InSharedPtrA, TWeakPtr< ObjectTypeB, Mode > const& InWeakPtrB )
{
	return InSharedPtrA.Get() != InWeakPtrB.Pin().Get();
}


/**
 * Global inequality operator for TWeakPtr
 *
 * @return  True if the weak pointer is not null
 */
template< class ObjectTypeA, ESPMode Mode >
[[nodiscard]] FORCEINLINE bool operator!=( TWeakPtr< ObjectTypeA, Mode > const& InWeakPtrA, TYPE_OF_NULLPTR )
{
	return InWeakPtrA.IsValid();
}


/**
 * Global inequality operator for TWeakPtr
 *
 * @return  True if the weak pointer is not null
 */
template< class ObjectTypeB, ESPMode Mode >
[[nodiscard]] FORCEINLINE bool operator!=( TYPE_OF_NULLPTR, TWeakPtr< ObjectTypeB, Mode > const& InWeakPtrB )
{
	return InWeakPtrB.IsValid();
}


/**
 * Casts a shared pointer of one type to another type. (static_cast)  Useful for down-casting.
 *
 * @param  InSharedPtr  The shared pointer to cast
 */
template< class CastToType, class CastFromType, ESPMode Mode >
[[nodiscard]] FORCEINLINE TSharedPtr< CastToType, Mode > StaticCastSharedPtr(TSharedPtr< CastFromType, Mode > const& InSharedPtr)
{
	return TSharedPtr< CastToType, Mode >(InSharedPtr, SharedPointerInternals::FStaticCastTag());
}


/**
 * Casts a weak pointer of one type to another type. (static_cast)  Useful for down-casting.
 *
 * @param  InWeakPtr  The weak pointer to cast
 */
template< class CastToType, class CastFromType, ESPMode Mode >
[[nodiscard]] FORCEINLINE TWeakPtr< CastToType, Mode > StaticCastWeakPtr(TWeakPtr< CastFromType, Mode > const& InWeakPtr)
{
	return TWeakPtr< CastToType, Mode >(InWeakPtr, SharedPointerInternals::FStaticCastTag());
}


/**
 * Casts a 'const' shared reference to 'mutable' shared reference. (const_cast)
 *
 * @param  InSharedRef  The shared reference to cast
 */
template< class CastToType, class CastFromType, ESPMode Mode >
[[nodiscard]] FORCEINLINE TSharedRef< CastToType, Mode > ConstCastSharedRef( TSharedRef< CastFromType, Mode > const& InSharedRef )
{
	return TSharedRef< CastToType, Mode >( InSharedRef, SharedPointerInternals::FConstCastTag() );
}


/**
 * Casts a 'const' shared pointer to 'mutable' shared pointer. (const_cast)
 *
 * @param  InSharedPtr  The shared pointer to cast
 */
template< class CastToType, class CastFromType, ESPMode Mode >
[[nodiscard]] FORCEINLINE TSharedPtr< CastToType, Mode > ConstCastSharedPtr( TSharedPtr< CastFromType, Mode > const& InSharedPtr )
{
	return TSharedPtr< CastToType, Mode >( InSharedPtr, SharedPointerInternals::FConstCastTag() );
}


/**
 * Casts a 'const' weak pointer to 'mutable' weak pointer. (const_cast)
 *
 * @param  InWeakPtr  The weak pointer to cast
 */
template< class CastToType, class CastFromType, ESPMode Mode >
[[nodiscard]] FORCEINLINE TWeakPtr< CastToType, Mode > ConstCastWeakPtr(TWeakPtr< CastFromType, Mode > const& InWeakPtr)
{
	return TWeakPtr< CastToType, Mode >(InWeakPtr, SharedPointerInternals::FConstCastTag());
}


/**
 * MakeShareable utility function.  Wrap object pointers with MakeShareable to allow them to be implicitly
 * converted to shared pointers!  This is useful in assignment operations, or when returning a shared
 * pointer from a function.
 */
// NOTE: The following is an Unreal extension to standard shared_ptr behavior
template< class ObjectType >
[[nodiscard]] FORCEINLINE SharedPointerInternals::TRawPtrProxy< ObjectType > MakeShareable( ObjectType* InObject )
{
	return SharedPointerInternals::TRawPtrProxy< ObjectType >( InObject );
}


/**
 * MakeShareable utility function.  Wrap object pointers with MakeShareable to allow them to be implicitly
 * converted to shared pointers!  This is useful in assignment operations, or when returning a shared
 * pointer from a function.
 */
// NOTE: The following is an Unreal extension to standard shared_ptr behavior
template< class ObjectType, class DeleterType >
[[nodiscard]] FORCEINLINE SharedPointerInternals::TRawPtrProxyWithDeleter< ObjectType, DeleterType > MakeShareable( ObjectType* InObject, DeleterType&& InDeleter )
{
	return SharedPointerInternals::TRawPtrProxyWithDeleter< ObjectType, DeleterType >( InObject, Forward< DeleterType >( InDeleter ) );
}

/**
 * MakeShared utility function.  Allocates a new ObjectType and reference controller in a single memory block.
 * Equivalent to std::make_shared.
 *
 * NOTE: If the constructor is private/protected you will need to friend the intrusive reference controller in your class. e.g.
 * 	  template <typename ObjectType>
 *	  friend class SharedPointerInternals::TIntrusiveReferenceController;
 */
template <typename InObjectType, ESPMode InMode = ESPMode::ThreadSafe, typename... InArgTypes>
[[nodiscard]] FORCEINLINE TSharedRef<InObjectType, InMode> MakeShared(InArgTypes&&... Args)
{
	SharedPointerInternals::TIntrusiveReferenceController<InObjectType, InMode>* Controller = SharedPointerInternals::NewIntrusiveReferenceController<InMode, InObjectType>(Forward<InArgTypes>(Args)...);
	return UE::Core::Private::MakeSharedRef<InObjectType, InMode>(Controller->GetObjectPtr(), (SharedPointerInternals::TReferenceControllerBase<InMode>*)Controller);
}


/**
 * Given a TArray of TWeakPtr's, will remove any invalid pointers.
 * @param  PointerArray  The pointer array to prune invalid pointers out of
 */
template <class Type>
FORCEINLINE void CleanupPointerArray(TArray< TWeakPtr<Type> >& PointerArray)
{
	TArray< TWeakPtr<Type> > NewArray;
	for (int32 i = 0; i < PointerArray.Num(); ++i)
	{
		if (PointerArray[i].IsValid())
		{
			NewArray.Add(PointerArray[i]);
		}
	}
	PointerArray = NewArray;
}


/**
 * Given a TMap of TWeakPtr's, will remove any invalid pointers. Not the most efficient.
 * @param  PointerMap  The pointer map to prune invalid pointers out of
 */
template <class KeyType, class ValueType>
FORCEINLINE void CleanupPointerMap(TMap< TWeakPtr<KeyType>, ValueType >& PointerMap)
{
	TMap< TWeakPtr<KeyType>, ValueType > NewMap;
	for (typename TMap< TWeakPtr<KeyType>, ValueType >::TConstIterator Op(PointerMap); Op; ++Op)
	{
		const TWeakPtr<KeyType> WeakPointer = Op.Key();
		if (WeakPointer.IsValid())
		{
			NewMap.Add(WeakPointer, Op.Value());
		}
	}
	PointerMap = NewMap;
}


// Shared pointer testing
#include "Templates/SharedPointerTesting.inl" // IWYU pragma: export<|MERGE_RESOLUTION|>--- conflicted
+++ resolved
@@ -1587,11 +1587,7 @@
 	 *
 	 * @return	Returns this object as a shared pointer
 	 */
-<<<<<<< HEAD
-	TWeakPtr< ObjectType, Mode > AsWeak()
-=======
 	[[nodiscard]] TWeakPtr< ObjectType, Mode > AsWeak()
->>>>>>> d731a049
 	{
 		TWeakPtr< ObjectType, Mode > Result = WeakThis;
 
@@ -1609,11 +1605,7 @@
 		// Now that we've verified the pointer is valid, we'll return it!
 		return Result;
 	}
-<<<<<<< HEAD
-	TWeakPtr< ObjectType const, Mode > AsWeak() const
-=======
 	[[nodiscard]] TWeakPtr< ObjectType const, Mode > AsWeak() const
->>>>>>> d731a049
 	{
 		TWeakPtr< ObjectType const, Mode > Result = WeakThis;
 
