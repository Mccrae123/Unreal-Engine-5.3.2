--- conflicted
+++ resolved
@@ -166,26 +166,6 @@
 {
 	if constexpr (UE::Core::Private::MemoryOps::TCanBitwiseRelocate<DestinationElementType, SourceElementType>::Value)
 	{
-<<<<<<< HEAD
-		if constexpr (UE::Core::Private::MemoryOps::TCanBitwiseRelocate<DestinationElementType, SourceElementType>::Value)
-		{
-			/* All existing UE containers seem to assume trivial relocatability (i.e. memcpy'able) of their members,
-			 * so we're going to assume that this is safe here.  However, it's not generally possible to assume this
-			 * in general as objects which contain pointers/references to themselves are not safe to be trivially
-			 * relocated.
-			 *
-			 * However, it is not yet possible to automatically infer this at compile time, so we can't enable
-			 * different (i.e. safer) implementations anyway. */
-
-			FMemory::Memmove(Dest, Source, sizeof(SourceElementType) * Count);
-		}
-		else
-		{
-			while (Count)
-			{
-				// We need a typedef here because VC won't compile the destructor call below if SourceElementType itself has a member called SourceElementType
-				typedef SourceElementType RelocateConstructItemsElementTypeTypedef;
-=======
 		/* All existing UE containers seem to assume trivial relocatability (i.e. memcpy'able) of their members,
 		 * so we're going to assume that this is safe here.  However, it's not generally possible to assume this
 		 * in general as objects which contain pointers/references to themselves are not safe to be trivially
@@ -193,27 +173,10 @@
 		 *
 		 * However, it is not yet possible to automatically infer this at compile time, so we can't enable
 		 * different (i.e. safer) implementations anyway. */
->>>>>>> d731a049
 
 		FMemory::Memmove(Dest, Source, sizeof(SourceElementType) * Count);
 	}
-<<<<<<< HEAD
-
-#else
-
-	/**
-	 * Relocates a range of items to a new memory location as a new type. This is a so-called 'destructive move' for which
-	 * there is no single operation in C++ but which can be implemented very efficiently in general.
-	 *
-	 * @param	Dest		The memory location to relocate to.
-	 * @param	Source		A pointer to the first item to relocate.
-	 * @param	Count		The number of elements to relocate.
-	 */
-	template <typename DestinationElementType, typename SourceElementType, typename SizeType>
-	FORCEINLINE typename TEnableIf<!UE::Core::Private::MemoryOps::TCanBitwiseRelocate<DestinationElementType, SourceElementType>::Value>::Type RelocateConstructItems(void* Dest, const SourceElementType* Source, SizeType Count)
-=======
-	else
->>>>>>> d731a049
+	else
 	{
 		while (Count)
 		{
@@ -228,35 +191,6 @@
 	}
 }
 
-<<<<<<< HEAD
-	template <typename DestinationElementType, typename SourceElementType, typename SizeType>
-	FORCEINLINE typename TEnableIf<UE::Core::Private::MemoryOps::TCanBitwiseRelocate<DestinationElementType, SourceElementType>::Value>::Type RelocateConstructItems(void* Dest, const SourceElementType* Source, SizeType Count)
-	{
-		/* All existing UE containers seem to assume trivial relocatability (i.e. memcpy'able) of their members,
-		 * so we're going to assume that this is safe here.  However, it's not generally possible to assume this
-		 * in general as objects which contain pointers/references to themselves are not safe to be trivially
-		 * relocated.
-		 *
-		 * However, it is not yet possible to automatically infer this at compile time, so we can't enable
-		 * different (i.e. safer) implementations anyway. */
-
-		FMemory::Memmove(Dest, Source, sizeof(SourceElementType) * Count);
-	}
-
-#endif
-
-#if PLATFORM_COMPILER_HAS_IF_CONSTEXPR
-
-	/**
-	 * Move constructs a range of items into memory.
-	 *
-	 * @param	Dest		The memory location to start moving into.
-	 * @param	Source		A pointer to the first item to move from.
-	 * @param	Count		The number of elements to move.
-	 */
-	template <typename ElementType, typename SizeType>
-	FORCEINLINE void MoveConstructItems(void* Dest, const ElementType* Source, SizeType Count)
-=======
 /**
  * Move constructs a range of items into memory.
  *
@@ -268,7 +202,6 @@
 FORCEINLINE void MoveConstructItems(void* Dest, const ElementType* Source, SizeType Count)
 {
 	if constexpr (TIsTriviallyCopyConstructible<ElementType>::Value)
->>>>>>> d731a049
 	{
 		FMemory::Memmove(Dest, Source, sizeof(ElementType) * Count);
 	}
