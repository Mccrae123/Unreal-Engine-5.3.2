// Copyright Epic Games, Inc. All Rights Reserved.

#pragma once

#include "CoreTypes.h"
#include "HAL/UnrealMemory.h"
#include "Templates/IsTriviallyCopyConstructible.h"
#include "Templates/UnrealTypeTraits.h"
#include <new> // IWYU pragma: export

#include "Templates/IsTriviallyCopyAssignable.h"
#include "Templates/IsTriviallyDestructible.h"


namespace UE::Core::Private::MemoryOps
{
	template <typename DestinationElementType, typename SourceElementType>
	struct TCanBitwiseRelocate
	{
		enum
		{
			Value =
				std::is_same_v<DestinationElementType, SourceElementType> ||
				TAnd<
					TIsBitwiseConstructible<DestinationElementType, SourceElementType>,
					TIsTriviallyDestructible<SourceElementType>
				>::Value
		};
	};
}

/**
 * Default constructs a range of items in memory.
 *
 * @param	Elements	The address of the first memory location to construct at.
 * @param	Count		The number of elements to destruct.
 */
template <typename ElementType, typename SizeType>
FORCEINLINE void DefaultConstructItems(void* Address, SizeType Count)
{
	if constexpr (TIsZeroConstructType<ElementType>::Value)
	{
		FMemory::Memset(Address, 0, sizeof(ElementType) * Count);
	}
	else
	{
		ElementType* Element = (ElementType*)Address;
		while (Count)
		{
			new (Element) ElementType;
			++Element;
			--Count;
		}
	}
}

/**
 * Destructs a single item in memory.
 *
 * @param	Elements	A pointer to the item to destruct.
 *
 * @note: This function is optimized for values of T, and so will not dynamically dispatch destructor calls if T's destructor is virtual.
 */
template <typename ElementType>
FORCEINLINE void DestructItem(ElementType* Element)
{
	if constexpr (!TIsTriviallyDestructible<ElementType>::Value)
	{
		// We need a typedef here because VC won't compile the destructor call below if ElementType itself has a member called ElementType
		typedef ElementType DestructItemsElementTypeTypedef;

		Element->DestructItemsElementTypeTypedef::~DestructItemsElementTypeTypedef();
	}
}

/**
 * Destructs a range of items in memory.
 *
 * @param	Elements	A pointer to the first item to destruct.
 * @param	Count		The number of elements to destruct.
 *
 * @note: This function is optimized for values of T, and so will not dynamically dispatch destructor calls if T's destructor is virtual.
 */
template <typename ElementType, typename SizeType>
FORCEINLINE void DestructItems(ElementType* Element, SizeType Count)
{
	if constexpr (!TIsTriviallyDestructible<ElementType>::Value)
	{
		while (Count)
		{
			// We need a typedef here because VC won't compile the destructor call below if ElementType itself has a member called ElementType
			typedef ElementType DestructItemsElementTypeTypedef;

			Element->DestructItemsElementTypeTypedef::~DestructItemsElementTypeTypedef();
			++Element;
			--Count;
		}
	}
}

/**
 * Constructs a range of items into memory from a set of arguments.  The arguments come from an another array.
 *
 * @param	Dest		The memory location to start copying into.
 * @param	Source		A pointer to the first argument to pass to the constructor.
 * @param	Count		The number of elements to copy.
 */
template <typename DestinationElementType, typename SourceElementType, typename SizeType>
FORCEINLINE void ConstructItems(void* Dest, const SourceElementType* Source, SizeType Count)
{
	if constexpr (TIsBitwiseConstructible<DestinationElementType, SourceElementType>::Value)
	{
<<<<<<< HEAD
		FMemory::Memcpy(Dest, Source, sizeof(SourceElementType) * Count);
=======
		if (Count)
		{
			FMemory::Memcpy(Dest, Source, sizeof(SourceElementType) * Count);
		}
>>>>>>> 4af6daef
	}
	else
	{
		while (Count)
		{
			new (Dest) DestinationElementType(*Source);
			++(DestinationElementType*&)Dest;
			++Source;
			--Count;
		}
	}
}

/**
 * Copy assigns a range of items.
 *
 * @param	Dest		The memory location to start assigning to.
 * @param	Source		A pointer to the first item to assign.
 * @param	Count		The number of elements to assign.
 */
template <typename ElementType, typename SizeType>
FORCEINLINE void CopyAssignItems(ElementType* Dest, const ElementType* Source, SizeType Count)
{
	if constexpr (TIsTriviallyCopyAssignable<ElementType>::Value)
	{
		FMemory::Memcpy(Dest, Source, sizeof(ElementType) * Count);
	}
	else
	{
		while (Count)
		{
			*Dest = *Source;
			++Dest;
			++Source;
			--Count;
		}
	}
}

/**
 * Relocates a range of items to a new memory location as a new type. This is a so-called 'destructive move' for which
 * there is no single operation in C++ but which can be implemented very efficiently in general.
 *
 * @param	Dest		The memory location to relocate to.
 * @param	Source		A pointer to the first item to relocate.
 * @param	Count		The number of elements to relocate.
 */
template <typename DestinationElementType, typename SourceElementType, typename SizeType>
FORCEINLINE void RelocateConstructItems(void* Dest, const SourceElementType* Source, SizeType Count)
{
	if constexpr (UE::Core::Private::MemoryOps::TCanBitwiseRelocate<DestinationElementType, SourceElementType>::Value)
	{
		/* All existing UE containers seem to assume trivial relocatability (i.e. memcpy'able) of their members,
		 * so we're going to assume that this is safe here.  However, it's not generally possible to assume this
		 * in general as objects which contain pointers/references to themselves are not safe to be trivially
		 * relocated.
		 *
		 * However, it is not yet possible to automatically infer this at compile time, so we can't enable
		 * different (i.e. safer) implementations anyway. */

		FMemory::Memmove(Dest, Source, sizeof(SourceElementType) * Count);
	}
	else
	{
		while (Count)
		{
			// We need a typedef here because VC won't compile the destructor call below if SourceElementType itself has a member called SourceElementType
			typedef SourceElementType RelocateConstructItemsElementTypeTypedef;

			new (Dest) DestinationElementType(*Source);
			++(DestinationElementType*&)Dest;
			(Source++)->RelocateConstructItemsElementTypeTypedef::~RelocateConstructItemsElementTypeTypedef();
			--Count;
		}
	}
}

/**
 * Move constructs a range of items into memory.
 *
 * @param	Dest		The memory location to start moving into.
 * @param	Source		A pointer to the first item to move from.
 * @param	Count		The number of elements to move.
 */
template <typename ElementType, typename SizeType>
FORCEINLINE void MoveConstructItems(void* Dest, const ElementType* Source, SizeType Count)
{
	if constexpr (TIsTriviallyCopyConstructible<ElementType>::Value)
	{
		FMemory::Memmove(Dest, Source, sizeof(ElementType) * Count);
	}
	else
	{
		while (Count)
		{
			new (Dest) ElementType((ElementType&&)*Source);
			++(ElementType*&)Dest;
			++Source;
			--Count;
		}
	}
}

/**
 * Move assigns a range of items.
 *
 * @param	Dest		The memory location to start move assigning to.
 * @param	Source		A pointer to the first item to move assign.
 * @param	Count		The number of elements to move assign.
 */
template <typename ElementType, typename SizeType>
FORCEINLINE void MoveAssignItems(ElementType* Dest, const ElementType* Source, SizeType Count)
{
	if constexpr (TIsTriviallyCopyAssignable<ElementType>::Value)
	{
		FMemory::Memmove(Dest, Source, sizeof(ElementType) * Count);
	}
	else
	{
		while (Count)
		{
			*Dest = (ElementType&&)*Source;
			++Dest;
			++Source;
			--Count;
		}
	}
}

template <typename ElementType, typename SizeType>
FORCEINLINE bool CompareItems(const ElementType* A, const ElementType* B, SizeType Count)
{
	if constexpr (TTypeTraits<ElementType>::IsBytewiseComparable)
	{
		return !Count || !FMemory::Memcmp(A, B, sizeof(ElementType) * Count);
	}
	else
	{
		while (Count)
		{
			if (!(*A == *B))
			{
				return false;
			}

			++A;
			++B;
			--Count;
		}

		return true;
	}
}<|MERGE_RESOLUTION|>--- conflicted
+++ resolved
@@ -110,14 +110,10 @@
 {
 	if constexpr (TIsBitwiseConstructible<DestinationElementType, SourceElementType>::Value)
 	{
-<<<<<<< HEAD
-		FMemory::Memcpy(Dest, Source, sizeof(SourceElementType) * Count);
-=======
 		if (Count)
 		{
 			FMemory::Memcpy(Dest, Source, sizeof(SourceElementType) * Count);
 		}
->>>>>>> 4af6daef
 	}
 	else
 	{
