// Copyright Epic Games, Inc. All Rights Reserved.

#pragma once

#include "CoreTypes.h"
#include "Templates/IsEnum.h"
#include "Misc/Crc.h"

#include <stdint.h>
#include <type_traits>


namespace UE
{
	namespace Private
	{
		FORCEINLINE uint32 MurmurFinalize32(uint32 Hash)
		{
			Hash ^= Hash >> 16;
			Hash *= 0x85ebca6b;
			Hash ^= Hash >> 13;
			Hash *= 0xc2b2ae35;
			Hash ^= Hash >> 16;
			return Hash;
		}
	}
}

/**
 * Combines two hash values to get a third.
 * Note - this function is not commutative.
 *
 * This function cannot change for backward compatibility reasons.
 * You may want to choose HashCombineFast for a better in-memory hash combining function.
 */
inline uint32 HashCombine(uint32 A, uint32 C)
{
	uint32 B = 0x9e3779b9;
	A += B;

	A -= B; A -= C; A ^= (C>>13);
	B -= C; B -= A; B ^= (A<<8);
	C -= A; C -= B; C ^= (B>>13);
	A -= B; A -= C; A ^= (C>>12);
	B -= C; B -= A; B ^= (A<<16);
	C -= A; C -= B; C ^= (B>>5);
	A -= B; A -= C; A ^= (C>>3);
	B -= C; B -= A; B ^= (A<<10);
	C -= A; C -= B; C ^= (B>>15);

	return C;
}

/**
 * Combines two hash values to get a third.
 * Note - this function is not commutative.
 *
 * WARNING!  This function is subject to change and should only be used for creating
 *           combined hash values which don't leave the running process,
 *           e.g. GetTypeHash() overloads.
 */
inline uint32 HashCombineFast(uint32 A, uint32 B)
{
<<<<<<< HEAD
	// Currently call HashCombine because it is exists, but only as a placeholder until it
	// can be replaced with something better
	return HashCombine(A, B);
=======
	return A ^ (B + 0x9e3779b9 + (A << 6) + (A >> 2));
>>>>>>> 4af6daef
}

inline uint32 PointerHash(const void* Key)
{
	// Ignoring the lower 4 bits since they are likely zero anyway.
	// Higher bits are more significant in 64 bit builds.
	const UPTRINT PtrInt = reinterpret_cast<UPTRINT>(Key) >> 4;
	return UE::Private::MurmurFinalize32((uint32)PtrInt);
}

inline uint32 PointerHash(const void* Key, uint32 C)
{
	// we can use HashCombineFast here because pointers are non-persistent
	return HashCombineFast(PointerHash(Key), C);
}


//
// Hash functions for common types.
//
// WARNING!  GetTypeHash result values are not expected to leave the running process.
//           Do not persist them to disk, send them to another running process or
//           expect them to be consistent across multiple runs.
//

template <
	typename ScalarType,
<<<<<<< HEAD
	std::enable_if_t<std::is_scalar_v<ScalarType>>* = nullptr
=======
	std::enable_if_t<std::is_scalar_v<ScalarType> && !std::is_same_v<ScalarType, TCHAR*> && !std::is_same_v<ScalarType, const TCHAR*>>* = nullptr
>>>>>>> 4af6daef
>
inline uint32 GetTypeHash(ScalarType Value)
{
	if constexpr (std::is_integral_v<ScalarType>)
	{
		if constexpr (sizeof(ScalarType) <= 4)
		{
			return Value;
		}
		else if constexpr (sizeof(ScalarType) == 8)
		{
			return (uint32)Value + ((uint32)(Value >> 32) * 23);
		}
		else if constexpr (sizeof(ScalarType) == 16)
		{
			const uint64 Low = (uint64)Value;
			const uint64 High = (uint64)(Value >> 64);
			return GetTypeHash(Low) ^ GetTypeHash(High);
		}
		else
		{
			static_assert(sizeof(ScalarType) == 0, "Unsupported integral type");
		}
	}
	else if constexpr (std::is_floating_point_v<ScalarType>)
	{
		if constexpr (std::is_same_v<ScalarType, float>)
		{
			return *(uint32*)&Value;
		}
		else if constexpr (std::is_same_v<ScalarType, double>)
		{
			return GetTypeHash(*(uint64*)&Value);
		}
		else
		{
			static_assert(sizeof(ScalarType) == 0, "Unsupported floating point type");
		}
	}
	else if constexpr (std::is_enum_v<ScalarType>)
	{
		return GetTypeHash((__underlying_type(ScalarType))Value);
	}
	else if constexpr (std::is_pointer_v<ScalarType>)
	{
<<<<<<< HEAD
		if constexpr (std::is_same_v<std::remove_cv_t<std::remove_pointer_t<ScalarType>>, TCHAR>)
		{
			return FCrc::Strihash_DEPRECATED(Value);
		}
		else
		{
			return PointerHash(Value);
		}
=======
		// Once the TCHAR* deprecations below are removed, we want to prevent accidental string hashing, so this static_assert should be commented back in
		//static_assert(!TIsCharType<std::remove_pointer_t<ScalarType>>::Value, "Pointers to string types should use a PointerHash() or FCrc::Stricmp_DEPRECATED() call depending on requirements");

		return PointerHash(Value);
>>>>>>> 4af6daef
	}
	else
	{
		static_assert(sizeof(ScalarType) == 0, "Unsupported scalar type");
	}
}

<<<<<<< HEAD
=======
template <
	typename T,
	uint32 N,
	std::enable_if_t<!std::is_same_v<const T, const TCHAR>>* = nullptr
>
UE_DEPRECATED(all, "Hashing arrays is deprecated - use PointerHash() instead to force a conversion to a pointer or GetArrayHash to hash the array contents")
inline uint32 GetTypeHash(T (&Array)[N])
{
	return PointerHash(Array);
}

template <
	typename T,
	std::enable_if_t<std::is_same_v<const T, const TCHAR>>* = nullptr
>
UE_DEPRECATED(5.3, "Hashing TCHAR arrays is deprecated - use PointerHash() to force a conversion to a pointer or FCrc::Strihash_DEPRECATED to do a string hash, or use TStringPointerSetKeyFuncs_DEPRECATED or TStringPointerMapKeyFuncs_DEPRECATED as keyfuncs for a TSet or TMap respectively")
inline uint32 GetTypeHash(T* Value)
{
	// Hashing a TCHAR* array differently from a void* is dangerous and is deprecated.
	// When removing these overloads post-deprecation, comment in the related static_assert in the std::is_pointer_v block of the GetTypeHash overload above.
	return FCrc::Strihash_DEPRECATED(Value);
}

template <typename T>
inline uint32 GetArrayHash(const T* Ptr, uint64 Size, uint32 PreviousHash = 0)
{
	uint32 Result = PreviousHash;
	while (Size)
	{
		Result = HashCombineFast(Result, GetTypeHash(*Ptr));
		++Ptr;
		--Size;
	}

	return Result;
}

>>>>>>> 4af6daef
// Use this when inside type that has GetTypeHash() (no in-parameters) implemented. It makes GetTypeHash dispatch in global namespace
template <typename T>
FORCEINLINE uint32 GetTypeHashHelper(const T& V) { return GetTypeHash(V); }<|MERGE_RESOLUTION|>--- conflicted
+++ resolved
@@ -61,13 +61,7 @@
  */
 inline uint32 HashCombineFast(uint32 A, uint32 B)
 {
-<<<<<<< HEAD
-	// Currently call HashCombine because it is exists, but only as a placeholder until it
-	// can be replaced with something better
-	return HashCombine(A, B);
-=======
 	return A ^ (B + 0x9e3779b9 + (A << 6) + (A >> 2));
->>>>>>> 4af6daef
 }
 
 inline uint32 PointerHash(const void* Key)
@@ -95,11 +89,7 @@
 
 template <
 	typename ScalarType,
-<<<<<<< HEAD
-	std::enable_if_t<std::is_scalar_v<ScalarType>>* = nullptr
-=======
 	std::enable_if_t<std::is_scalar_v<ScalarType> && !std::is_same_v<ScalarType, TCHAR*> && !std::is_same_v<ScalarType, const TCHAR*>>* = nullptr
->>>>>>> 4af6daef
 >
 inline uint32 GetTypeHash(ScalarType Value)
 {
@@ -145,21 +135,10 @@
 	}
 	else if constexpr (std::is_pointer_v<ScalarType>)
 	{
-<<<<<<< HEAD
-		if constexpr (std::is_same_v<std::remove_cv_t<std::remove_pointer_t<ScalarType>>, TCHAR>)
-		{
-			return FCrc::Strihash_DEPRECATED(Value);
-		}
-		else
-		{
-			return PointerHash(Value);
-		}
-=======
 		// Once the TCHAR* deprecations below are removed, we want to prevent accidental string hashing, so this static_assert should be commented back in
 		//static_assert(!TIsCharType<std::remove_pointer_t<ScalarType>>::Value, "Pointers to string types should use a PointerHash() or FCrc::Stricmp_DEPRECATED() call depending on requirements");
 
 		return PointerHash(Value);
->>>>>>> 4af6daef
 	}
 	else
 	{
@@ -167,8 +146,6 @@
 	}
 }
 
-<<<<<<< HEAD
-=======
 template <
 	typename T,
 	uint32 N,
@@ -206,7 +183,6 @@
 	return Result;
 }
 
->>>>>>> 4af6daef
 // Use this when inside type that has GetTypeHash() (no in-parameters) implemented. It makes GetTypeHash dispatch in global namespace
 template <typename T>
 FORCEINLINE uint32 GetTypeHashHelper(const T& V) { return GetTypeHash(V); }