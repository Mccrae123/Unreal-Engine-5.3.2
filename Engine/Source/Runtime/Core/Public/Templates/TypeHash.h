--- conflicted
+++ resolved
@@ -118,24 +118,16 @@
 }
 #endif
 
-<<<<<<< HEAD
-#if (PLATFORM_ANDROID && PLATFORM_64BITS) || defined(UINT64_T_IS_UNSIGNED_LONG)
-//On Android 64bit, uint64_t is unsigned long, not unsigned long long (aka uint64). These types can't be automatically converted.
-=======
 #if defined(INT64_T_TYPES_NOT_LONG_LONG)
 // int64_t and uint64_t are long types, not long long (aka int64/uint64). These types can't be automatically converted.
->>>>>>> 6bbb88c8
 inline uint32 GetTypeHash(uint64_t A)
 {
 	return GetTypeHash((uint64)A);
 }
-<<<<<<< HEAD
-=======
 inline uint32 GetTypeHash(int64_t A)
 {
 	return GetTypeHash((int64)A);
 }
->>>>>>> 6bbb88c8
 #endif
 
 inline uint32 GetTypeHash( float Value )
