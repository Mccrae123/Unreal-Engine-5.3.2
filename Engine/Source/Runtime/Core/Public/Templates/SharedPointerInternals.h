--- conflicted
+++ resolved
@@ -10,10 +10,7 @@
 #include "Templates/RemoveReference.h"
 #include "Templates/SharedPointerFwd.h"
 #include "Templates/TypeCompatibleBytes.h"
-<<<<<<< HEAD
-=======
 #include "AutoRTFM/AutoRTFM.h"
->>>>>>> 4af6daef
 #include <atomic>
 #include <type_traits>
 
@@ -118,14 +115,6 @@
 				// in response to the increment, so there's nothing to order with.
 
 #if defined(_MSC_VER) && (defined(_M_X64) || defined(_M_IX86))
-<<<<<<< HEAD
-				// We do a regular SC increment here because it maps to an _InterlockedIncrement (lock inc).
-				// The codegen for a relaxed fetch_add is actually much worse under MSVC (lock xadd).
-				++SharedReferenceCount;
-#else
-				SharedReferenceCount.fetch_add(1, std::memory_order_relaxed);
-#endif
-=======
 				UE_AUTORTFM_OPEN(
 				{
 					// We do a regular SC increment here because it maps to an _InterlockedIncrement (lock inc).
@@ -144,7 +133,6 @@
 				{
 					ReleaseSharedReference();
 				});
->>>>>>> 4af6daef
 			}
 			else
 			{
@@ -211,23 +199,6 @@
 		{
 			if constexpr (Mode == ESPMode::ThreadSafe)
 			{
-<<<<<<< HEAD
-				// std::memory_order_acq_rel is used here so that, if we do end up executing the destructor, it's not possible
-				// for side effects from executing the destructor end up being visible before we've determined that the shared
-				// reference count is actually zero.
-
-				int32 OldSharedCount = SharedReferenceCount.fetch_sub(1, std::memory_order_acq_rel);
-				checkSlow(OldSharedCount > 0);
-				if (OldSharedCount == 1)
-				{
-					// Last shared reference was released!  Destroy the referenced object.
-					DestroyObject();
-
-					// No more shared referencers, so decrement the weak reference count by one.  When the weak
-					// reference count reaches zero, this object will be deleted.
-					ReleaseWeakReference();
-				}
-=======
 				UE_AUTORTFM_OPENCOMMIT(
 				{
 					// std::memory_order_acq_rel is used here so that, if we do end up executing the destructor, it's not possible
@@ -246,7 +217,6 @@
 						ReleaseWeakReference();
 					}
 				});
->>>>>>> 4af6daef
 			}
 			else
 			{
