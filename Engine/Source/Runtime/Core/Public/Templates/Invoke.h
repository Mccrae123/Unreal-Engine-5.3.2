// Copyright Epic Games, Inc. All Rights Reserved.

#pragma once

#include "CoreTypes.h"
#include "Traits/MemberFunctionPtrOuter.h"
#include "Templates/UnrealTemplate.h" // For Forward<>()
#include <type_traits>


namespace UE::Core::Private
{
<<<<<<< HEAD
	template <
		typename BaseType,
		typename CallableType,
		typename TEnableIf<TPointerIsConvertibleFromTo<typename TDecay<CallableType>::Type, typename TDecay<BaseType>::Type>::Value>::Type* = nullptr
	>
	FORCEINLINE auto DereferenceIfNecessary(CallableType&& Callable) -> decltype((CallableType&&)Callable)
=======
	template <typename OuterType, typename TargetType>
	FORCEINLINE auto DereferenceIfNecessary(TargetType&& Target, const volatile OuterType* TargetPtr)
		-> decltype((TargetType&&)Target)
>>>>>>> 6bbb88c8
	{
		// If the target is the same as or is derived from the outer type, just return it unchanged.
		return (TargetType&&)Target;
	}

<<<<<<< HEAD
	template <
		typename BaseType,
		typename CallableType,
		typename TEnableIf<!TPointerIsConvertibleFromTo<typename TDecay<CallableType>::Type, typename TDecay<BaseType>::Type>::Value>::Type* = nullptr
	>
	FORCEINLINE auto DereferenceIfNecessary(CallableType&& Callable) -> decltype(*(CallableType&&)Callable)
=======
	template <typename OuterType, typename TargetType>
	FORCEINLINE auto DereferenceIfNecessary(TargetType&& Target, ...)
		-> decltype(*(TargetType&&)Target)
>>>>>>> 6bbb88c8
	{
		// If the target is not related to the outer type, assume it's a (possibly smart) pointer and dereference it.
		return *(TargetType&&)Target;
	}
}


/**
 * Invokes a callable with a set of arguments.  Allows the following:
 *
 * - Calling a functor object given a set of arguments.
 * - Calling a function pointer given a set of arguments.
 * - Calling a member function given a reference to an object and a set of arguments.
 * - Calling a member function given a pointer (including smart pointers) to an object and a set of arguments.
 * - Projecting via a data member pointer given a reference to an object.
 * - Projecting via a data member pointer given a pointer (including smart pointers) to an object.
 *
 * See: http://en.cppreference.com/w/cpp/utility/functional/invoke
 */
template <typename FuncType, typename... ArgTypes>
FORCEINLINE auto Invoke(FuncType&& Func, ArgTypes&&... Args)
	-> decltype(Forward<FuncType>(Func)(Forward<ArgTypes>(Args)...))
{
	return Forward<FuncType>(Func)(Forward<ArgTypes>(Args)...);
}

template <typename ReturnType, typename ObjType, typename TargetType>
FORCEINLINE auto Invoke(ReturnType ObjType::*pdm, TargetType&& Target)
	-> decltype(UE::Core::Private::DereferenceIfNecessary<ObjType>(Forward<TargetType>(Target), &Target).*pdm)
{
	return UE::Core::Private::DereferenceIfNecessary<ObjType>(Forward<TargetType>(Target), &Target).*pdm;
}

template <
	typename    PtrMemFunType,
	typename    TargetType,
	typename... ArgTypes,
	typename    ObjType = TMemberFunctionPtrOuter_T<PtrMemFunType>
>
FORCEINLINE auto Invoke(PtrMemFunType PtrMemFun, TargetType&& Target, ArgTypes&&... Args)
	-> decltype((UE::Core::Private::DereferenceIfNecessary<ObjType>(Forward<TargetType>(Target), &Target).*PtrMemFun)(Forward<ArgTypes>(Args)...))
{
	return (UE::Core::Private::DereferenceIfNecessary<ObjType>(Forward<TargetType>(Target), &Target).*PtrMemFun)(Forward<ArgTypes>(Args)...);
}


/**
 * Wraps up a named non-member function so that it can easily be passed as a callable.
 * This allows functions with overloads or default arguments to be treated correctly.
 *
 * Example:
 *
 * TArray<FMyType> Array = ...;
 *
 * // Doesn't compile, because you can't take the address of an overloaded function when its type needs to be deduced. 
 * Algo::SortBy(Array, &LexToString);
 *
 * // Works as expected
 * Algo::SortBy(Array, UE_PROJECTION(LexToString));
 */
#define UE_PROJECTION(FuncName) \
	[](auto&&... Args) -> decltype(auto) \
	{ \
		return FuncName(Forward<decltype(Args)>(Args)...); \
	}

/**
 * Wraps up a named member function so that it can easily be passed as a callable.
 * This allows functions with overloads or default arguments to be treated correctly.
 *
 * Example:
 *
 * TArray<UObject*> Array = ...;
 *
 * // Doesn't compile, because &UObject::GetFullName loses the default argument and passes
 * // FString (UObject::*)(const UObject*) to Algo::SortBy<>(), which is not a valid projection.
 * Algo::SortBy(Array, &UObject::GetFullName);
 *
 * // Works as expected
 * Algo::SortBy(Array, UE_PROJECTION_MEMBER(UObject, GetFullName));
 */
#define UE_PROJECTION_MEMBER(Type, FuncName) \
	[](auto&& Obj, auto&&... Args) -> decltype(auto) \
	{ \
		return UE::Core::Private::DereferenceIfNecessary<Type>(Forward<decltype(Obj)>(Obj), &Obj).FuncName(Forward<decltype(Args)>(Args)...); \
	}

<<<<<<< HEAD
#define PROJECTION(FuncName)              DEPRECATED_MACRO(4.26, "The PROJECTION macro is deprecated, please use UE_PROJECTION instead.") UE_PROJECTION(FuncName)
#define PROJECTION_MEMBER(Type, FuncName) DEPRECATED_MACRO(4.26, "The PROJECTION_MEMBER macro is deprecated, please use UE_PROJECTION_MEMBER instead.") UE_PROJECTION_MEMBER(Type, FuncName)

namespace UE4Invoke_Private
=======
namespace UE::Core::Private
>>>>>>> 6bbb88c8
{
	template <typename, typename FuncType, typename... ArgTypes>
	struct TInvokeResult_Impl
	{
	};

	template <typename FuncType, typename... ArgTypes>
	struct TInvokeResult_Impl<decltype((void)Invoke(DeclVal<FuncType>(), DeclVal<ArgTypes>()...)), FuncType, ArgTypes...>
	{
		using Type = decltype(Invoke(DeclVal<FuncType>(), DeclVal<ArgTypes>()...));
	};
}

/**
 * Trait for the type of the result when invoking a callable with the given argument types.
 * Not defined (and thus usable in SFINAE contexts) when the callable cannot be invoked with the given argument types.
 */
template <typename FuncType, typename... ArgTypes>
struct TInvokeResult : UE::Core::Private::TInvokeResult_Impl<void, FuncType, ArgTypes...>
{
};

template <typename FuncType, typename... ArgTypes>
using TInvokeResult_T = typename TInvokeResult<FuncType, ArgTypes...>::Type;<|MERGE_RESOLUTION|>--- conflicted
+++ resolved
@@ -10,35 +10,17 @@
 
 namespace UE::Core::Private
 {
-<<<<<<< HEAD
-	template <
-		typename BaseType,
-		typename CallableType,
-		typename TEnableIf<TPointerIsConvertibleFromTo<typename TDecay<CallableType>::Type, typename TDecay<BaseType>::Type>::Value>::Type* = nullptr
-	>
-	FORCEINLINE auto DereferenceIfNecessary(CallableType&& Callable) -> decltype((CallableType&&)Callable)
-=======
 	template <typename OuterType, typename TargetType>
 	FORCEINLINE auto DereferenceIfNecessary(TargetType&& Target, const volatile OuterType* TargetPtr)
 		-> decltype((TargetType&&)Target)
->>>>>>> 6bbb88c8
 	{
 		// If the target is the same as or is derived from the outer type, just return it unchanged.
 		return (TargetType&&)Target;
 	}
 
-<<<<<<< HEAD
-	template <
-		typename BaseType,
-		typename CallableType,
-		typename TEnableIf<!TPointerIsConvertibleFromTo<typename TDecay<CallableType>::Type, typename TDecay<BaseType>::Type>::Value>::Type* = nullptr
-	>
-	FORCEINLINE auto DereferenceIfNecessary(CallableType&& Callable) -> decltype(*(CallableType&&)Callable)
-=======
 	template <typename OuterType, typename TargetType>
 	FORCEINLINE auto DereferenceIfNecessary(TargetType&& Target, ...)
 		-> decltype(*(TargetType&&)Target)
->>>>>>> 6bbb88c8
 	{
 		// If the target is not related to the outer type, assume it's a (possibly smart) pointer and dereference it.
 		return *(TargetType&&)Target;
@@ -126,14 +108,7 @@
 		return UE::Core::Private::DereferenceIfNecessary<Type>(Forward<decltype(Obj)>(Obj), &Obj).FuncName(Forward<decltype(Args)>(Args)...); \
 	}
 
-<<<<<<< HEAD
-#define PROJECTION(FuncName)              DEPRECATED_MACRO(4.26, "The PROJECTION macro is deprecated, please use UE_PROJECTION instead.") UE_PROJECTION(FuncName)
-#define PROJECTION_MEMBER(Type, FuncName) DEPRECATED_MACRO(4.26, "The PROJECTION_MEMBER macro is deprecated, please use UE_PROJECTION_MEMBER instead.") UE_PROJECTION_MEMBER(Type, FuncName)
-
-namespace UE4Invoke_Private
-=======
 namespace UE::Core::Private
->>>>>>> 6bbb88c8
 {
 	template <typename, typename FuncType, typename... ArgTypes>
 	struct TInvokeResult_Impl
