--- conflicted
+++ resolved
@@ -14,7 +14,6 @@
 namespace UE::Core::Private::NonNullPtr {
 template <typename...>
 using TVoid = void;
-<<<<<<< HEAD
 
 /**
  * Version of `::TPointerIsConvertibleFromTo` that produces an incomplete type
@@ -35,28 +34,6 @@
 };
 
 /**
-=======
-
-/**
- * Version of `::TPointerIsConvertibleFromTo` that produces an incomplete type
- * when either `From` or `To` are incomplete types
- */
-template <typename, typename, typename = void>
-struct TPointerIsConvertibleFromTo;
-
-/**
- * Specialization of
- * `UE::Core::Private::NonNullPtr::TPointerIsConvertibleFromTo` for complete
- * non-function types
- */
-template <typename From, typename To>
-struct TPointerIsConvertibleFromTo<From, To, TVoid<decltype(sizeof(From)), decltype(sizeof(To))>>
-	: ::TPointerIsConvertibleFromTo<From, To>
-{
-};
-
-/**
->>>>>>> 4af6daef
  * Specialization of
  * `UE::Core::Private::NonNullPtr::TPointerIsConvertibleFromTo` for function
  * types, which are always complete types
@@ -209,13 +186,6 @@
 	/** Construct an OptionalType with an invalid value. */
 	TOptional(FNullOpt)
 		: TOptional()
-<<<<<<< HEAD
-	{
-	}
-
-	TOptional& operator=(const TOptional& Other)
-=======
->>>>>>> 4af6daef
 	{
 	}
 
