--- conflicted
+++ resolved
@@ -32,11 +32,7 @@
 // - Key is a pointer type.
 // - Key and Value are members of a base class.
 // - Dereferencing is done as part of a compound boolean expression (removing '&& Pair.Value != 15' removes the warning)
-<<<<<<< HEAD
-#if defined(_MSC_VER) && USING_CODE_ANALYSIS
-=======
 #if (defined(_MSC_VER) && !defined(__clang__)) && USING_CODE_ANALYSIS
->>>>>>> 6bbb88c8
 	#define UE_TUPLE_STATIC_ANALYSIS_WORKAROUND 1
 #else
 	#define UE_TUPLE_STATIC_ANALYSIS_WORKAROUND 0
@@ -104,7 +100,6 @@
 
 	template <typename T>
 	struct TTupleBaseElement<T, 0, 2>
-<<<<<<< HEAD
 	{
 		template <
 			typename ArgType,
@@ -140,42 +135,6 @@
 			// Keep tuple rvalue references to rvalue reference elements as rvalues, because that's how std::get() works, not how C++ struct member access works.
 			return static_cast<std::conditional_t<TAnd<TNot<TIsReferenceType<TupleType>>, TIsRValueReferenceType<DeducedType>>::Value, DeducedType, decltype(Result)>>(Result);
 		}
-=======
-	{
-		template <
-			typename ArgType,
-			typename TEnableIf<TIsConstructible<T, ArgType&&>::Value>::Type* = nullptr
-		>
-		explicit TTupleBaseElement(EForwardingConstructor, ArgType&& Arg)
-			: Key(Forward<ArgType>(Arg))
-		{
-		}
-
-		TTupleBaseElement()
-			: Key()
-		{
-		}
-
-		TTupleBaseElement(TTupleBaseElement&&) = default;
-		TTupleBaseElement(const TTupleBaseElement&) = default;
-		TTupleBaseElement& operator=(TTupleBaseElement&&) = default;
-		TTupleBaseElement& operator=(const TTupleBaseElement&) = default;
-
-		T Key;
-	};
-
-	template <uint32 Index, uint32 TupleSize>
-	struct TTupleElementGetterByIndex
-	{
-		template <typename DeducedType, typename TupleType>
-		static FORCEINLINE decltype(auto) GetImpl(const volatile TTupleBaseElement<DeducedType, Index, TupleSize>&, TupleType&& Tuple)
-		{
-			// Brackets are important here - we want a reference type to be returned, not object type
-			decltype(auto) Result = (ForwardAsBase<TupleType, TTupleBaseElement<DeducedType, Index, TupleSize>>(Tuple).Value);
-
-			// Keep tuple rvalue references to rvalue reference elements as rvalues, because that's how std::get() works, not how C++ struct member access works.
-			return static_cast<std::conditional_t<TAnd<TNot<TIsReferenceType<TupleType>>, TIsRValueReferenceType<DeducedType>>::Value, DeducedType, decltype(Result)>>(Result);
-		}
 
 		template <typename TupleType>
 		static FORCEINLINE decltype(auto) Get(TupleType&& Tuple)
@@ -206,7 +165,6 @@
 		{
 			// Brackets are important here - we want a reference type to be returned, not object type
 			decltype(auto) Result = (Forward<TupleType>(Tuple).Value);
->>>>>>> 6bbb88c8
 
 			// Keep tuple rvalue references to rvalue reference elements as rvalues, because that's how std::get() works, not how C++ struct member access works.
 			return static_cast<std::conditional_t<TAnd<TNot<TIsReferenceType<TupleType>>, TIsRValueReferenceType<decltype(Tuple.Value)>>::Value, decltype(Tuple.Value), decltype(Result)>>(Result);
@@ -218,10 +176,6 @@
 	{
 		template <typename TupleType>
 		static FORCEINLINE decltype(auto) Get(TupleType&& Tuple)
-<<<<<<< HEAD
-		{
-			return GetImpl(Tuple, Forward<TupleType>(Tuple));
-=======
 		{
 			// Brackets are important here - we want a reference type to be returned, not object type
 			decltype(auto) Result = (ForwardAsBase<TupleType, TTupleBaseElement<decltype(Tuple.Key), 0, 2>>(Tuple).Key);
@@ -239,78 +193,22 @@
 		static FORCEINLINE decltype(auto) GetImpl(const volatile TTupleBaseElement<Type, DeducedIndex, TupleSize>&, TupleType&& Tuple)
 		{
 			return TTupleElementGetterByIndex<DeducedIndex, TupleSize>::Get(Forward<TupleType>(Tuple));
->>>>>>> 6bbb88c8
-		}
-	};
-
-#if UE_TUPLE_STATIC_ANALYSIS_WORKAROUND
-	template <>
-	struct TTupleElementGetterByIndex<0, 2>
-	{
+		}
+
 		template <typename TupleType>
 		static FORCEINLINE decltype(auto) Get(TupleType&& Tuple)
 		{
-<<<<<<< HEAD
-			// Brackets are important here - we want a reference type to be returned, not object type
-			decltype(auto) Result = (Forward<TupleType>(Tuple).Key);
-
-			// Keep tuple rvalue references to rvalue reference elements as rvalues, because that's how std::get() works, not how C++ struct member access works.
-			return static_cast<std::conditional_t<TAnd<TNot<TIsReferenceType<TupleType>>, TIsRValueReferenceType<decltype(Tuple.Key)>>::Value, decltype(Tuple.Key), decltype(Result)>>(Result);
-=======
 			return GetImpl(Tuple, Forward<TupleType>(Tuple));
->>>>>>> 6bbb88c8
-		}
-	};
-	template <>
-	struct TTupleElementGetterByIndex<1, 2>
-	{
-		template <typename TupleType>
-		static FORCEINLINE decltype(auto) Get(TupleType&& Tuple)
-		{
-			// Brackets are important here - we want a reference type to be returned, not object type
-			decltype(auto) Result = (Forward<TupleType>(Tuple).Value);
-
-<<<<<<< HEAD
-			// Keep tuple rvalue references to rvalue reference elements as rvalues, because that's how std::get() works, not how C++ struct member access works.
-			return static_cast<std::conditional_t<TAnd<TNot<TIsReferenceType<TupleType>>, TIsRValueReferenceType<decltype(Tuple.Value)>>::Value, decltype(Tuple.Value), decltype(Result)>>(Result);
-		}
-	};
-#else
-	template <>
-	struct TTupleElementGetterByIndex<0, 2>
-=======
+		}
+	};
+
 #if UE_TUPLE_STATIC_ANALYSIS_WORKAROUND
 	template <typename Type>
 	struct TTupleElementGetterByType<Type, 2>
->>>>>>> 6bbb88c8
 	{
 		template <typename TupleType>
 		static FORCEINLINE decltype(auto) Get(TupleType&& Tuple)
 		{
-<<<<<<< HEAD
-			// Brackets are important here - we want a reference type to be returned, not object type
-			decltype(auto) Result = (ForwardAsBase<TupleType, TTupleBaseElement<decltype(Tuple.Key), 0, 2>>(Tuple).Key);
-
-			// Keep tuple rvalue references to rvalue reference elements as rvalues, because that's how std::get() works, not how C++ struct member access works.
-			return static_cast<std::conditional_t<TAnd<TNot<TIsReferenceType<TupleType>>, TIsRValueReferenceType<decltype(Tuple.Key)>>::Value, decltype(Tuple.Key), decltype(Result)>>(Result);
-		}
-	};
-#endif
-
-	template <typename Type, uint32 TupleSize>
-	struct TTupleElementGetterByType
-	{
-		template <uint32 DeducedIndex, typename TupleType>
-		static FORCEINLINE decltype(auto) GetImpl(const volatile TTupleBaseElement<Type, DeducedIndex, TupleSize>&, TupleType&& Tuple)
-		{
-			return TTupleElementGetterByIndex<DeducedIndex, TupleSize>::Get(Forward<TupleType>(Tuple));
-		}
-
-		template <typename TupleType>
-		static FORCEINLINE decltype(auto) Get(TupleType&& Tuple)
-		{
-			return GetImpl(Tuple, Forward<TupleType>(Tuple));
-=======
 			if constexpr (std::is_same_v<Type, decltype(Tuple.Key)>)
 			{
 				return TTupleElementGetterByIndex<0, 2>::Get(Forward<TupleType>(Tuple));
@@ -320,7 +218,6 @@
 				static_assert(std::is_same_v<Type, decltype(Tuple.Value)>, "This has to be true - check the call site");
 				return TTupleElementGetterByIndex<1, 2>::Get(Forward<TupleType>(Tuple));
 			}
->>>>>>> 6bbb88c8
 		}
 	};
 #endif
@@ -396,7 +293,6 @@
 		>
 		explicit TTupleBase(EOtherTupleConstructor, TupleType&& Other)
 			: TTupleBaseElement<Types, Indices, sizeof...(Types)>(ForwardingConstructor, Forward<TupleType>(Other).template Get<Indices>())...
-<<<<<<< HEAD
 		{
 		}
 
@@ -424,46 +320,6 @@
 		template <typename T, typename TEnableIf<TTypeCountInParameterPack<T, Types...>::Value == 1>::Type* = nullptr> FORCEINLINE decltype(auto) Get()       volatile&& { return TTupleElementGetterByType<T, sizeof...(Types)>::Get(static_cast<      volatile TTupleBase&&>(*this)); }
 		template <typename T, typename TEnableIf<TTypeCountInParameterPack<T, Types...>::Value == 1>::Type* = nullptr> FORCEINLINE decltype(auto) Get() const volatile&& { return TTupleElementGetterByType<T, sizeof...(Types)>::Get(static_cast<const volatile TTupleBase&&>(*this)); }
 
-		template <typename FuncType, typename... ArgTypes>
-		decltype(auto) ApplyAfter(FuncType&& Func, ArgTypes&&... Args) const
-		{
-			return ::Invoke(Func, Forward<ArgTypes>(Args)..., this->template Get<Indices>()...);
-		}
-
-		template <typename FuncType, typename... ArgTypes>
-		decltype(auto) ApplyBefore(FuncType&& Func, ArgTypes&&... Args) const
-		{
-			return ::Invoke(Func, this->template Get<Indices>()..., Forward<ArgTypes>(Args)...);
-		}
-
-=======
-		{
-		}
-
-		TTupleBase() = default;
-		TTupleBase(TTupleBase&& Other) = default;
-		TTupleBase(const TTupleBase& Other) = default;
-		TTupleBase& operator=(TTupleBase&& Other) = default;
-		TTupleBase& operator=(const TTupleBase& Other) = default;
-
-		template <uint32 Index, typename TEnableIf<(Index < sizeof...(Types))>::Type* = nullptr> FORCEINLINE decltype(auto) Get()               &  { return TTupleElementGetterByIndex<Index, sizeof...(Types)>::Get(static_cast<               TTupleBase& >(*this)); }
-		template <uint32 Index, typename TEnableIf<(Index < sizeof...(Types))>::Type* = nullptr> FORCEINLINE decltype(auto) Get() const         &  { return TTupleElementGetterByIndex<Index, sizeof...(Types)>::Get(static_cast<const          TTupleBase& >(*this)); }
-		template <uint32 Index, typename TEnableIf<(Index < sizeof...(Types))>::Type* = nullptr> FORCEINLINE decltype(auto) Get()       volatile&  { return TTupleElementGetterByIndex<Index, sizeof...(Types)>::Get(static_cast<      volatile TTupleBase& >(*this)); }
-		template <uint32 Index, typename TEnableIf<(Index < sizeof...(Types))>::Type* = nullptr> FORCEINLINE decltype(auto) Get() const volatile&  { return TTupleElementGetterByIndex<Index, sizeof...(Types)>::Get(static_cast<const volatile TTupleBase& >(*this)); }
-		template <uint32 Index, typename TEnableIf<(Index < sizeof...(Types))>::Type* = nullptr> FORCEINLINE decltype(auto) Get()               && { return TTupleElementGetterByIndex<Index, sizeof...(Types)>::Get(static_cast<               TTupleBase&&>(*this)); }
-		template <uint32 Index, typename TEnableIf<(Index < sizeof...(Types))>::Type* = nullptr> FORCEINLINE decltype(auto) Get() const         && { return TTupleElementGetterByIndex<Index, sizeof...(Types)>::Get(static_cast<const          TTupleBase&&>(*this)); }
-		template <uint32 Index, typename TEnableIf<(Index < sizeof...(Types))>::Type* = nullptr> FORCEINLINE decltype(auto) Get()       volatile&& { return TTupleElementGetterByIndex<Index, sizeof...(Types)>::Get(static_cast<      volatile TTupleBase&&>(*this)); }
-		template <uint32 Index, typename TEnableIf<(Index < sizeof...(Types))>::Type* = nullptr> FORCEINLINE decltype(auto) Get() const volatile&& { return TTupleElementGetterByIndex<Index, sizeof...(Types)>::Get(static_cast<const volatile TTupleBase&&>(*this)); }
-
-		template <typename T, typename TEnableIf<TTypeCountInParameterPack<T, Types...>::Value == 1>::Type* = nullptr> FORCEINLINE decltype(auto) Get()               &  { return TTupleElementGetterByType<T, sizeof...(Types)>::Get(static_cast<               TTupleBase& >(*this)); }
-		template <typename T, typename TEnableIf<TTypeCountInParameterPack<T, Types...>::Value == 1>::Type* = nullptr> FORCEINLINE decltype(auto) Get() const         &  { return TTupleElementGetterByType<T, sizeof...(Types)>::Get(static_cast<const          TTupleBase& >(*this)); }
-		template <typename T, typename TEnableIf<TTypeCountInParameterPack<T, Types...>::Value == 1>::Type* = nullptr> FORCEINLINE decltype(auto) Get()       volatile&  { return TTupleElementGetterByType<T, sizeof...(Types)>::Get(static_cast<      volatile TTupleBase& >(*this)); }
-		template <typename T, typename TEnableIf<TTypeCountInParameterPack<T, Types...>::Value == 1>::Type* = nullptr> FORCEINLINE decltype(auto) Get() const volatile&  { return TTupleElementGetterByType<T, sizeof...(Types)>::Get(static_cast<const volatile TTupleBase& >(*this)); }
-		template <typename T, typename TEnableIf<TTypeCountInParameterPack<T, Types...>::Value == 1>::Type* = nullptr> FORCEINLINE decltype(auto) Get()               && { return TTupleElementGetterByType<T, sizeof...(Types)>::Get(static_cast<               TTupleBase&&>(*this)); }
-		template <typename T, typename TEnableIf<TTypeCountInParameterPack<T, Types...>::Value == 1>::Type* = nullptr> FORCEINLINE decltype(auto) Get() const         && { return TTupleElementGetterByType<T, sizeof...(Types)>::Get(static_cast<const          TTupleBase&&>(*this)); }
-		template <typename T, typename TEnableIf<TTypeCountInParameterPack<T, Types...>::Value == 1>::Type* = nullptr> FORCEINLINE decltype(auto) Get()       volatile&& { return TTupleElementGetterByType<T, sizeof...(Types)>::Get(static_cast<      volatile TTupleBase&&>(*this)); }
-		template <typename T, typename TEnableIf<TTypeCountInParameterPack<T, Types...>::Value == 1>::Type* = nullptr> FORCEINLINE decltype(auto) Get() const volatile&& { return TTupleElementGetterByType<T, sizeof...(Types)>::Get(static_cast<const volatile TTupleBase&&>(*this)); }
-
 		template <typename FuncType, typename... ArgTypes> decltype(auto) ApplyAfter(FuncType&& Func, ArgTypes&&... Args)               &  { return ::Invoke(Func, Forward<ArgTypes>(Args)..., static_cast<               TTupleBase& >(*this).template Get<Indices>()...); }
 		template <typename FuncType, typename... ArgTypes> decltype(auto) ApplyAfter(FuncType&& Func, ArgTypes&&... Args) const         &  { return ::Invoke(Func, Forward<ArgTypes>(Args)..., static_cast<const          TTupleBase& >(*this).template Get<Indices>()...); }
 		template <typename FuncType, typename... ArgTypes> decltype(auto) ApplyAfter(FuncType&& Func, ArgTypes&&... Args)       volatile&  { return ::Invoke(Func, Forward<ArgTypes>(Args)..., static_cast<      volatile TTupleBase& >(*this).template Get<Indices>()...); }
@@ -482,7 +338,6 @@
 		template <typename FuncType, typename... ArgTypes> decltype(auto) ApplyBefore(FuncType&& Func, ArgTypes&&... Args)       volatile&& { return ::Invoke(Func, static_cast<      volatile TTupleBase&&>(*this).template Get<Indices>()..., Forward<ArgTypes>(Args)...); }
 		template <typename FuncType, typename... ArgTypes> decltype(auto) ApplyBefore(FuncType&& Func, ArgTypes&&... Args) const volatile&& { return ::Invoke(Func, static_cast<const volatile TTupleBase&&>(*this).template Get<Indices>()..., Forward<ArgTypes>(Args)...); }
 
->>>>>>> 6bbb88c8
 		FORCEINLINE friend FArchive& operator<<(FArchive& Ar, TTupleBase& Tuple)
 		{
 			// This should be implemented with a fold expression when our compilers support it
@@ -561,7 +416,6 @@
 		explicit TTupleBase(EOtherTupleConstructor, TupleType&& Other)
 			: Key  (Forward<TupleType>(Other).Get<0>())
 			, Value(Forward<TupleType>(Other).Get<1>())
-<<<<<<< HEAD
 		{
 		}
 
@@ -589,46 +443,6 @@
 		template <typename T, typename TEnableIf<TTypeCountInParameterPack<T, KeyType, ValueType>::Value == 1>::Type* = nullptr> FORCEINLINE decltype(auto) Get()       volatile&& { return TTupleElementGetterByType<T, 2>::Get(static_cast<      volatile TTupleBase&&>(*this)); }
 		template <typename T, typename TEnableIf<TTypeCountInParameterPack<T, KeyType, ValueType>::Value == 1>::Type* = nullptr> FORCEINLINE decltype(auto) Get() const volatile&& { return TTupleElementGetterByType<T, 2>::Get(static_cast<const volatile TTupleBase&&>(*this)); }
 
-		template <typename FuncType, typename... ArgTypes>
-		decltype(auto) ApplyAfter(FuncType&& Func, ArgTypes&&... Args) const
-		{
-			return ::Invoke(Func, Forward<ArgTypes>(Args)..., this->Key, this->Value);
-		}
-
-		template <typename FuncType, typename... ArgTypes>
-		decltype(auto) ApplyBefore(FuncType&& Func, ArgTypes&&... Args) const
-		{
-			return ::Invoke(Func, this->Key, this->Value, Forward<ArgTypes>(Args)...);
-		}
-
-=======
-		{
-		}
-
-		TTupleBase() = default;
-		TTupleBase(TTupleBase&& Other) = default;
-		TTupleBase(const TTupleBase& Other) = default;
-		TTupleBase& operator=(TTupleBase&& Other) = default;
-		TTupleBase& operator=(const TTupleBase& Other) = default;
-
-		template <uint32 Index, typename TEnableIf<(Index < 2)>::Type* = nullptr> FORCEINLINE decltype(auto) Get()               &  { return TTupleElementGetterByIndex<Index, 2>::Get(static_cast<               TTupleBase& >(*this)); }
-		template <uint32 Index, typename TEnableIf<(Index < 2)>::Type* = nullptr> FORCEINLINE decltype(auto) Get() const         &  { return TTupleElementGetterByIndex<Index, 2>::Get(static_cast<const          TTupleBase& >(*this)); }
-		template <uint32 Index, typename TEnableIf<(Index < 2)>::Type* = nullptr> FORCEINLINE decltype(auto) Get()       volatile&  { return TTupleElementGetterByIndex<Index, 2>::Get(static_cast<      volatile TTupleBase& >(*this)); }
-		template <uint32 Index, typename TEnableIf<(Index < 2)>::Type* = nullptr> FORCEINLINE decltype(auto) Get() const volatile&  { return TTupleElementGetterByIndex<Index, 2>::Get(static_cast<const volatile TTupleBase& >(*this)); }
-		template <uint32 Index, typename TEnableIf<(Index < 2)>::Type* = nullptr> FORCEINLINE decltype(auto) Get()               && { return TTupleElementGetterByIndex<Index, 2>::Get(static_cast<               TTupleBase&&>(*this)); }
-		template <uint32 Index, typename TEnableIf<(Index < 2)>::Type* = nullptr> FORCEINLINE decltype(auto) Get() const         && { return TTupleElementGetterByIndex<Index, 2>::Get(static_cast<const          TTupleBase&&>(*this)); }
-		template <uint32 Index, typename TEnableIf<(Index < 2)>::Type* = nullptr> FORCEINLINE decltype(auto) Get()       volatile&& { return TTupleElementGetterByIndex<Index, 2>::Get(static_cast<      volatile TTupleBase&&>(*this)); }
-		template <uint32 Index, typename TEnableIf<(Index < 2)>::Type* = nullptr> FORCEINLINE decltype(auto) Get() const volatile&& { return TTupleElementGetterByIndex<Index, 2>::Get(static_cast<const volatile TTupleBase&&>(*this)); }
-
-		template <typename T, typename TEnableIf<TTypeCountInParameterPack<T, KeyType, ValueType>::Value == 1>::Type* = nullptr> FORCEINLINE decltype(auto) Get()               &  { return TTupleElementGetterByType<T, 2>::Get(static_cast<               TTupleBase& >(*this)); }
-		template <typename T, typename TEnableIf<TTypeCountInParameterPack<T, KeyType, ValueType>::Value == 1>::Type* = nullptr> FORCEINLINE decltype(auto) Get() const         &  { return TTupleElementGetterByType<T, 2>::Get(static_cast<const          TTupleBase& >(*this)); }
-		template <typename T, typename TEnableIf<TTypeCountInParameterPack<T, KeyType, ValueType>::Value == 1>::Type* = nullptr> FORCEINLINE decltype(auto) Get()       volatile&  { return TTupleElementGetterByType<T, 2>::Get(static_cast<      volatile TTupleBase& >(*this)); }
-		template <typename T, typename TEnableIf<TTypeCountInParameterPack<T, KeyType, ValueType>::Value == 1>::Type* = nullptr> FORCEINLINE decltype(auto) Get() const volatile&  { return TTupleElementGetterByType<T, 2>::Get(static_cast<const volatile TTupleBase& >(*this)); }
-		template <typename T, typename TEnableIf<TTypeCountInParameterPack<T, KeyType, ValueType>::Value == 1>::Type* = nullptr> FORCEINLINE decltype(auto) Get()               && { return TTupleElementGetterByType<T, 2>::Get(static_cast<               TTupleBase&&>(*this)); }
-		template <typename T, typename TEnableIf<TTypeCountInParameterPack<T, KeyType, ValueType>::Value == 1>::Type* = nullptr> FORCEINLINE decltype(auto) Get() const         && { return TTupleElementGetterByType<T, 2>::Get(static_cast<const          TTupleBase&&>(*this)); }
-		template <typename T, typename TEnableIf<TTypeCountInParameterPack<T, KeyType, ValueType>::Value == 1>::Type* = nullptr> FORCEINLINE decltype(auto) Get()       volatile&& { return TTupleElementGetterByType<T, 2>::Get(static_cast<      volatile TTupleBase&&>(*this)); }
-		template <typename T, typename TEnableIf<TTypeCountInParameterPack<T, KeyType, ValueType>::Value == 1>::Type* = nullptr> FORCEINLINE decltype(auto) Get() const volatile&& { return TTupleElementGetterByType<T, 2>::Get(static_cast<const volatile TTupleBase&&>(*this)); }
-
 		template <typename FuncType, typename... ArgTypes> decltype(auto) ApplyAfter(FuncType&& Func, ArgTypes&&... Args)               &  { return ::Invoke(Func, Forward<ArgTypes>(Args)..., static_cast<               TTupleBase& >(*this).template Get<0>(), static_cast<               TTupleBase& >(*this).template Get<1>()); }
 		template <typename FuncType, typename... ArgTypes> decltype(auto) ApplyAfter(FuncType&& Func, ArgTypes&&... Args) const         &  { return ::Invoke(Func, Forward<ArgTypes>(Args)..., static_cast<const          TTupleBase& >(*this).template Get<0>(), static_cast<const          TTupleBase& >(*this).template Get<1>()); }
 		template <typename FuncType, typename... ArgTypes> decltype(auto) ApplyAfter(FuncType&& Func, ArgTypes&&... Args)       volatile&  { return ::Invoke(Func, Forward<ArgTypes>(Args)..., static_cast<      volatile TTupleBase& >(*this).template Get<0>(), static_cast<      volatile TTupleBase& >(*this).template Get<1>()); }
@@ -647,7 +461,6 @@
 		template <typename FuncType, typename... ArgTypes> decltype(auto) ApplyBefore(FuncType&& Func, ArgTypes&&... Args)       volatile&& { return ::Invoke(Func, static_cast<      volatile TTupleBase&&>(*this).template Get<0>(), static_cast<      volatile TTupleBase&&>(*this).template Get<1>(), Forward<ArgTypes>(Args)...); }
 		template <typename FuncType, typename... ArgTypes> decltype(auto) ApplyBefore(FuncType&& Func, ArgTypes&&... Args) const volatile&& { return ::Invoke(Func, static_cast<const volatile TTupleBase&&>(*this).template Get<0>(), static_cast<const volatile TTupleBase&&>(*this).template Get<1>(), Forward<ArgTypes>(Args)...); }
 
->>>>>>> 6bbb88c8
 		FORCEINLINE friend FArchive& operator<<(FArchive& Ar, TTupleBase& Tuple)
 		{
 			Ar << Tuple.Key;
@@ -849,48 +662,22 @@
 	};
 
 	template <typename... Given, typename... Deduced>
-<<<<<<< HEAD
-	std::enable_if_t<TAnd<TIsConstructible<Given, Deduced&&>...>::Value> ConstructibleConceptCheck(Deduced&&...);
-=======
 	std::enable_if_t<std::conjunction_v<std::is_constructible<Given, Deduced&&>...>> ConstructibleConceptCheck(Deduced&&...);
->>>>>>> 6bbb88c8
 
 	template <typename... Given, typename... Deduced>
 	decltype(ConceptCheckingHelper((DeclVal<Given>() = DeclVal<Deduced&&>(), 0)...)) AssignableConceptCheck(Deduced&&...);
 }
 
 template <typename... Types>
-<<<<<<< HEAD
-struct TTuple : UE4Tuple_Private::TTupleBase<TMakeIntegerSequence<uint32, sizeof...(Types)>, Types...>
-{
-private:
-	typedef UE4Tuple_Private::TTupleBase<TMakeIntegerSequence<uint32, sizeof...(Types)>, Types...> Super;
-=======
 struct TTuple : UE::Core::Private::Tuple::TTupleBase<TMakeIntegerSequence<uint32, sizeof...(Types)>, Types...>
 {
 private:
 	typedef UE::Core::Private::Tuple::TTupleBase<TMakeIntegerSequence<uint32, sizeof...(Types)>, Types...> Super;
->>>>>>> 6bbb88c8
 
 public:
 #ifdef __cpp_conditional_explicit
 	template <
 		typename... ArgTypes,
-<<<<<<< HEAD
-		decltype(UE4Tuple_Private::ConstructibleConceptCheck<Types...>(DeclVal<ArgTypes&&>()...))* = nullptr
-	>
-	explicit TTuple(ArgTypes&&... Args)
-		: Super(UE4Tuple_Private::ForwardingConstructor, Forward<ArgTypes>(Args)...)
-	{
-	}
-
-	template <
-		typename... OtherTypes,
-		decltype(UE4Tuple_Private::ConstructibleConceptCheck<Types...>(DeclVal<OtherTypes&&>()...))* = nullptr
-	>
-	TTuple(TTuple<OtherTypes...>&& Other)
-		: Super(UE4Tuple_Private::OtherTupleConstructor, MoveTemp(Other))
-=======
 		decltype(UE::Core::Private::Tuple::ConstructibleConceptCheck<Types...>(DeclVal<ArgTypes&&>()...))* = nullptr
 	>
 	explicit(!std::conjunction_v<std::is_convertible<ArgTypes&&, Types>...>) TTuple(ArgTypes&&... Args)
@@ -925,23 +712,15 @@
 	>
 	TTuple(TTuple<OtherTypes...>&& Other)
 		: Super(UE::Core::Private::Tuple::OtherTupleConstructor, MoveTemp(Other))
->>>>>>> 6bbb88c8
 	{
 	}
 
 	template <
 		typename... OtherTypes,
-<<<<<<< HEAD
-		decltype(UE4Tuple_Private::ConstructibleConceptCheck<Types...>(DeclVal<const OtherTypes&>()...))* = nullptr
-	>
-	TTuple(const TTuple<OtherTypes...>& Other)
-		: Super(UE4Tuple_Private::OtherTupleConstructor, Other)
-=======
 		decltype(UE::Core::Private::Tuple::ConstructibleConceptCheck<Types...>(DeclVal<const OtherTypes&>()...))* = nullptr
 	>
 	TTuple(const TTuple<OtherTypes...>& Other)
 		: Super(UE::Core::Private::Tuple::OtherTupleConstructor, Other)
->>>>>>> 6bbb88c8
 	{
 	}
 
@@ -953,37 +732,21 @@
 
 	template <
 		typename... OtherTypes,
-<<<<<<< HEAD
-		decltype(UE4Tuple_Private::AssignableConceptCheck<Types&...>(DeclVal<const OtherTypes&>()...))* = nullptr
-	>
-	TTuple& operator=(const TTuple<OtherTypes...>& Other)
-	{
-		UE4Tuple_Private::Assign(*this, Other, TMakeIntegerSequence<uint32, sizeof...(Types)>{});
-=======
 		decltype(UE::Core::Private::Tuple::AssignableConceptCheck<Types&...>(DeclVal<const OtherTypes&>()...))* = nullptr
 	>
 	TTuple& operator=(const TTuple<OtherTypes...>& Other)
 	{
 		UE::Core::Private::Tuple::Assign(*this, Other, TMakeIntegerSequence<uint32, sizeof...(Types)>{});
->>>>>>> 6bbb88c8
 		return *this;
 	}
 
 	template <
 		typename... OtherTypes,
-<<<<<<< HEAD
-		decltype(UE4Tuple_Private::AssignableConceptCheck<Types&...>(DeclVal<OtherTypes&&>()...))* = nullptr
-	>
-	TTuple& operator=(TTuple<OtherTypes...>&& Other)
-	{
-		UE4Tuple_Private::Assign(*this, MoveTemp(Other), TMakeIntegerSequence<uint32, sizeof...(OtherTypes)>{});
-=======
 		decltype(UE::Core::Private::Tuple::AssignableConceptCheck<Types&...>(DeclVal<OtherTypes&&>()...))* = nullptr
 	>
 	TTuple& operator=(TTuple<OtherTypes...>&& Other)
 	{
 		UE::Core::Private::Tuple::Assign(*this, MoveTemp(Other), TMakeIntegerSequence<uint32, sizeof...(OtherTypes)>{});
->>>>>>> 6bbb88c8
 		return *this;
 	}
 
@@ -1063,11 +826,7 @@
  * TTupleIndex<Type, Tuple>::Value will be 2.
  */
 template <typename Type, typename TupleType>
-<<<<<<< HEAD
-using TTupleIndex = UE4Tuple_Private::TCVTupleIndex<Type, const volatile TupleType>;
-=======
 using TTupleIndex = UE::Core::Private::Tuple::TCVTupleIndex<Type, const volatile TupleType>;
->>>>>>> 6bbb88c8
 
 
 /**
@@ -1078,11 +837,7 @@
  * TTupleElement<Index, Tuple>::Type will be float.
  */
 template <uint32 Index, typename TupleType>
-<<<<<<< HEAD
-using TTupleElement = UE4Tuple_Private::TCVTupleElement<Index, const volatile TupleType>;
-=======
 using TTupleElement = UE::Core::Private::Tuple::TCVTupleElement<Index, const volatile TupleType>;
->>>>>>> 6bbb88c8
 
 
 /**
@@ -1162,11 +917,7 @@
 template <typename FuncType, typename FirstTupleType, typename... TupleTypes>
 FORCEINLINE void VisitTupleElements(FuncType&& Func, FirstTupleType&& FirstTuple, TupleTypes&&... Tuples)
 {
-<<<<<<< HEAD
-	UE4Tuple_Private::TVisitTupleElements_Impl<TMakeIntegerSequence<uint32, TTupleArity<typename TDecay<FirstTupleType>::Type>::Value>>::Do(Forward<FuncType>(Func), Forward<FirstTupleType>(FirstTuple), Forward<TupleTypes>(Tuples)...);
-=======
 	UE::Core::Private::Tuple::TVisitTupleElements_Impl<TMakeIntegerSequence<uint32, TTupleArity<typename TDecay<FirstTupleType>::Type>::Value>>::Do(Forward<FuncType>(Func), Forward<FirstTupleType>(FirstTuple), Forward<TupleTypes>(Tuples)...);
->>>>>>> 6bbb88c8
 }
 
 /**
@@ -1193,14 +944,6 @@
 #if UE_TUPLE_STRUCTURED_BINDING_SUPPORT
 // TTuple support for structured bindings
 template <typename... ArgTypes>
-<<<<<<< HEAD
-class std::tuple_size<TTuple<ArgTypes...>>
-	: public std::integral_constant<std::size_t, sizeof...(ArgTypes)>
-{
-};
-template <std::size_t N, typename... ArgTypes>
-class std::tuple_element<N, TTuple<ArgTypes...>>
-=======
 struct std::tuple_size<TTuple<ArgTypes...>>
 	: std::integral_constant<std::size_t, sizeof...(ArgTypes)>
 {
@@ -1213,7 +956,6 @@
 #else
 struct std::tuple_element<N, TTuple<ArgTypes...>>
 #endif
->>>>>>> 6bbb88c8
 {
 public:
 	using type = typename TTupleElement<N, TTuple<ArgTypes...>>::Type;
