// Copyright Epic Games, Inc. All Rights Reserved.

#pragma once

#include "CoreTypes.h"
#include "Templates/IsPointer.h"
#include "HAL/UnrealMemory.h"
#include "Templates/EnableIf.h"
#include "Templates/AndOrNot.h"
#include "Templates/AreTypesEqual.h"
#include "Templates/CopyQualifiersAndRefsFromTo.h"
#include "Templates/IsArithmetic.h"
#include "Templates/UnrealTypeTraits.h"
#include "Templates/RemoveReference.h"
#include "Templates/TypeCompatibleBytes.h"
#include "Templates/Identity.h"
#include "Traits/IsContiguousContainer.h"

/*-----------------------------------------------------------------------------
	Standard templates.
-----------------------------------------------------------------------------*/

/**
 * Chooses between the two parameters based on whether the first is nullptr or not.
 * @return If the first parameter provided is non-nullptr, it is returned; otherwise the second parameter is returned.
 */
template<typename ReferencedType>
FORCEINLINE ReferencedType* IfAThenAElseB(ReferencedType* A,ReferencedType* B)
{
	return A ? A : B;
}

/** branchless pointer selection based on predicate
* return PTRINT(Predicate) ? A : B;
**/
template<typename PredicateType,typename ReferencedType>
FORCEINLINE ReferencedType* IfPThenAElseB(PredicateType Predicate,ReferencedType* A,ReferencedType* B)
{
	return Predicate ? A : B;
}

/** A logical exclusive or function. */
inline bool XOR(bool A, bool B)
{
	return A != B;
}

/** This is used to provide type specific behavior for a copy which cannot change the value of B. */
template<typename T>
FORCEINLINE void Move(T& A,typename TMoveSupportTraits<T>::Copy B)
{
	// Destruct the previous value of A.
	A.~T();

	// Use placement new and a copy constructor so types with const members will work.
	new(&A) T(B);
}

/** This is used to provide type specific behavior for a move which may change the value of B. */
template<typename T>
FORCEINLINE void Move(T& A,typename TMoveSupportTraits<T>::Move B)
{
	// Destruct the previous value of A.
	A.~T();

	// Use placement new and a copy constructor so types with const members will work.
	new(&A) T(MoveTemp(B));
}

/**
 * Generically gets the data pointer of a contiguous container
 */
template<typename T, typename = typename TEnableIf<TIsContiguousContainer<T>::Value>::Type>
constexpr auto GetData(T&& Container) -> decltype(Container.GetData())
{
	return Container.GetData();
}

template <typename T, SIZE_T N> constexpr T* GetData(      T (& Container)[N]) { return Container; }
template <typename T, SIZE_T N> constexpr T* GetData(      T (&&Container)[N]) { return Container; }
template <typename T, SIZE_T N> constexpr const T* GetData(const T (& Container)[N]) { return Container; }
template <typename T, SIZE_T N> constexpr const T* GetData(const T (&&Container)[N]) { return Container; }

template <typename T>
constexpr const T* GetData(std::initializer_list<T> List)
{
	return List.begin();
}

/**
* Generically gets the number of items in a contiguous container
*/
template<typename T, typename = typename TEnableIf<TIsContiguousContainer<T>::Value>::Type>
constexpr auto GetNum(T&& Container) -> decltype(Container.Num())
{
	return Container.Num();
}

template <typename T, SIZE_T N> constexpr SIZE_T GetNum(      T (& Container)[N]) { return N; }
template <typename T, SIZE_T N> constexpr SIZE_T GetNum(      T (&&Container)[N]) { return N; }
template <typename T, SIZE_T N> constexpr SIZE_T GetNum(const T (& Container)[N]) { return N; }
template <typename T, SIZE_T N> constexpr SIZE_T GetNum(const T (&&Container)[N]) { return N; }

/**
 * Gets the number of items in an initializer list.
 *
 * The return type is int32 for compatibility with other code in the engine.
 * Realistically, an initializer list should not exceed the limits of int32.
 */
template <typename T>
<<<<<<< HEAD
CONSTEXPR int32 GetNum(std::initializer_list<T> List)
=======
constexpr int32 GetNum(std::initializer_list<T> List)
>>>>>>> 6bbb88c8
{
	return static_cast<int32>(List.size());
}

/**
 * Returns a non-const pointer type as const.
 */
template <typename T>
UE_DEPRECATED(4.26, "Call with a reference instead of a pointer.")
constexpr FORCEINLINE const T* AsConst(T* const& Ptr)
{
	return Ptr;
}

/**
 * Returns a non-const pointer type as const.
 */
template <typename T>
UE_DEPRECATED(4.26, "Call with a reference instead of a pointer.")
constexpr FORCEINLINE const T* AsConst(T* const&& Ptr)
{
	return Ptr;
}

/**
 * Returns a non-const reference type as const.
 */
template <typename T>
constexpr FORCEINLINE const T& AsConst(T& Ref)
{
	return Ref;
}

/**
 * Disallowed for rvalue references because it cannot extend their lifetime.
 */
template <typename T>
void AsConst(const T&& Ref) = delete;

/**
 * Returns a non-const reference type as const.
 * This overload is only required until the pointer overloads are removed.
 */
template <typename T, SIZE_T N>
constexpr FORCEINLINE const T (&AsConst(T (&Array)[N]))[N]
{
	return Array;
}

<<<<<<< HEAD
=======
/** Test if value can make a lossless static_cast roundtrip via OutType without a sign change */
template<typename OutType, typename InType>
constexpr bool IntFitsIn(InType In)
{
	static_assert(std::is_integral_v<InType> && std::is_integral_v<OutType>, "Only integers supported");
	
	OutType Out = static_cast<OutType>(In);
	bool bRoundtrips = In == static_cast<InType>(Out);
	
	// Signed <-> unsigned cast requires sign test, signed -> smaller signed is covered by roundtrip sign-extension.
	if constexpr ((static_cast<InType>(-1) < InType{}) != (static_cast<OutType>(-1) < OutType{}))
	{
		return bRoundtrips && (In < InType{} == Out < OutType{});
	}
	
	return bRoundtrips;
}

/** Cast and check that value fits in OutType */
template<typename OutType, typename InType>
OutType IntCastChecked(InType In)
{
	check(IntFitsIn<OutType>(In));
	return static_cast<OutType>(In);
}

>>>>>>> 6bbb88c8
/*----------------------------------------------------------------------------
	Standard macros.
----------------------------------------------------------------------------*/

#ifdef __clang__
	template <typename T>
	auto UEArrayCountHelper(T& t) -> typename TEnableIf<__is_array(T), char(&)[sizeof(t) / sizeof(t[0]) + 1]>::Type;
#else
	template <typename T, uint32 N>
	char (&UEArrayCountHelper(const T (&)[N]))[N + 1];
#endif

// Number of elements in an array.
#define UE_ARRAY_COUNT( array ) (sizeof(UEArrayCountHelper(array)) - 1)
#define ARRAY_COUNT( array ) DEPRECATED_MACRO(4.24, "The ARRAY_COUNT macro has been deprecated in favor of UE_ARRAY_COUNT.") UE_ARRAY_COUNT( array )

// Offset of a struct member.
#ifndef UNREAL_CODE_ANALYZER
// UCA uses clang on Windows. According to C++11 standard, (which in this case clang follows and msvc doesn't)
// forbids using reinterpret_cast in constant expressions. msvc uses reinterpret_cast in offsetof macro,
// while clang uses compiler intrinsic. Calling static_assert(STRUCT_OFFSET(x, y) == SomeValue) causes compiler
// error when using clang on Windows (while including windows headers).
#define STRUCT_OFFSET( struc, member )	offsetof(struc, member)
#else
#define STRUCT_OFFSET( struc, member )	__builtin_offsetof(struc, member)
#endif

#if PLATFORM_VTABLE_AT_END_OF_CLASS
	#error need implementation
#else
	#define VTABLE_OFFSET( Class, MultipleInheritenceParent )	( ((PTRINT) static_cast<MultipleInheritenceParent*>((Class*)1)) - 1)
#endif


/**
 * works just like std::min_element.
 */
template<class ForwardIt> inline
ForwardIt MinElement(ForwardIt First, ForwardIt Last)
{
	ForwardIt Result = First;
	for (; ++First != Last; )
	{
		if (*First < *Result) 
		{
			Result = First;
		}
	}
	return Result;
}

/**
 * works just like std::min_element.
 */
template<class ForwardIt, class PredicateType> inline
ForwardIt MinElement(ForwardIt First, ForwardIt Last, PredicateType Predicate)
{
	ForwardIt Result = First;
	for (; ++First != Last; )
	{
		if (Predicate(*First,*Result))
		{
			Result = First;
		}
	}
	return Result;
}

/**
* works just like std::max_element.
*/
template<class ForwardIt> inline
ForwardIt MaxElement(ForwardIt First, ForwardIt Last)
{
	ForwardIt Result = First;
	for (; ++First != Last; )
	{
		if (*Result < *First) 
		{
			Result = First;
		}
	}
	return Result;
}

/**
* works just like std::max_element.
*/
template<class ForwardIt, class PredicateType> inline
ForwardIt MaxElement(ForwardIt First, ForwardIt Last, PredicateType Predicate)
{
	ForwardIt Result = First;
	for (; ++First != Last; )
	{
		if (Predicate(*Result,*First))
		{
			Result = First;
		}
	}
	return Result;
}

/**
 * utility template for a class that should not be copyable.
 * Derive from this class to make your class non-copyable
 */
class FNoncopyable
{
protected:
	// ensure the class cannot be constructed directly
	FNoncopyable() {}
	// the class should not be used polymorphically
	~FNoncopyable() {}
private:
	FNoncopyable(const FNoncopyable&);
	FNoncopyable& operator=(const FNoncopyable&);
};

/** 
 * exception-safe guard around saving/restoring a value.
 * Commonly used to make sure a value is restored 
 * even if the code early outs in the future.
 * Usage:
 *  	TGuardValue<bool> GuardSomeBool(bSomeBool, false); // Sets bSomeBool to false, and restores it in dtor.
 */
template <typename RefType, typename AssignedType = RefType>
struct TGuardValue : private FNoncopyable
{
	TGuardValue(RefType& ReferenceValue, const AssignedType& NewValue)
	: RefValue(ReferenceValue), OldValue(ReferenceValue)
	{
		RefValue = NewValue;
	}
	~TGuardValue()
	{
		RefValue = OldValue;
	}

	/**
	 * Overloaded dereference operator.
	 * Provides read-only access to the original value of the data being tracked by this struct
	 *
	 * @return	a const reference to the original data value
	 */
	FORCEINLINE const AssignedType& operator*() const
	{
		return OldValue;
	}

private:
	RefType& RefValue;
	AssignedType OldValue;
};

template <typename FuncType>
struct TGuardValue_Bitfield_Cleanup : public FNoncopyable
{
	explicit TGuardValue_Bitfield_Cleanup(FuncType&& InFunc)
		: Func(MoveTemp(InFunc))
	{
	}

	~TGuardValue_Bitfield_Cleanup()
	{
		Func();
	}

private:
	FuncType Func;
};

/** 
 * Macro variant on TGuardValue<bool> that can deal with bitfields which cannot be passed by reference in to TGuardValue
 */
#define FGuardValue_Bitfield(ReferenceValue, NewValue) \
	const bool PREPROCESSOR_JOIN(TempBitfield, __LINE__) = ReferenceValue; \
	ReferenceValue = NewValue; \
	const TGuardValue_Bitfield_Cleanup<TFunction<void()>> PREPROCESSOR_JOIN(TempBitfieldCleanup, __LINE__)([&](){ ReferenceValue = PREPROCESSOR_JOIN(TempBitfield, __LINE__); });

/** 
 * Commonly used to make sure a value is incremented, and then decremented anyway the function can terminate.
 * Usage:
 *  	TScopeCounter<int32> BeginProcessing(ProcessingCount); // increments ProcessingCount, and decrements it in the dtor
 */
template <typename Type>
struct TScopeCounter : private FNoncopyable
{
	TScopeCounter(Type& ReferenceValue)
		: RefValue(ReferenceValue)
	{
		++RefValue;
	}
	~TScopeCounter()
	{
		--RefValue;
	}

private:
	Type& RefValue;
};


/**
 * Helper class to make it easy to use key/value pairs with a container.
 */
template <typename KeyType, typename ValueType>
struct TKeyValuePair
{
	TKeyValuePair( const KeyType& InKey, const ValueType& InValue )
	:	Key(InKey), Value(InValue)
	{
	}
	TKeyValuePair( const KeyType& InKey )
	:	Key(InKey)
	{
	}
	TKeyValuePair()
	{
	}
	bool operator==( const TKeyValuePair& Other ) const
	{
		return Key == Other.Key;
	}
	bool operator!=( const TKeyValuePair& Other ) const
	{
		return Key != Other.Key;
	}
	bool operator<( const TKeyValuePair& Other ) const
	{
		return Key < Other.Key;
	}
	FORCEINLINE bool operator()( const TKeyValuePair& A, const TKeyValuePair& B ) const
	{
		return A.Key < B.Key;
	}
	KeyType		Key;
	ValueType	Value;
};

//
// Macros that can be used to specify multiple template parameters in a macro parameter.
// This is necessary to prevent the macro parsing from interpreting the template parameter
// delimiting comma as a macro parameter delimiter.
// 

#define TEMPLATE_PARAMETERS2(X,Y) X,Y


/**
 * Removes one level of pointer from a type, e.g.:
 *
 * TRemovePointer<      int32  >::Type == int32
 * TRemovePointer<      int32* >::Type == int32
 * TRemovePointer<      int32**>::Type == int32*
 * TRemovePointer<const int32* >::Type == const int32
 */
template <typename T> struct TRemovePointer     { typedef T Type; };
template <typename T> struct TRemovePointer<T*> { typedef T Type; };

/**
 * MoveTemp will cast a reference to an rvalue reference.
 * This is UE's equivalent of std::move except that it will not compile when passed an rvalue or
 * const object, because we would prefer to be informed when MoveTemp will have no effect.
 */
template <typename T>
FORCEINLINE typename TRemoveReference<T>::Type&& MoveTemp(T&& Obj)
{
	typedef typename TRemoveReference<T>::Type CastType;

	// Validate that we're not being passed an rvalue or a const object - the former is redundant, the latter is almost certainly a mistake
	static_assert(TIsLValueReferenceType<T>::Value, "MoveTemp called on an rvalue");
	static_assert(!TAreTypesEqual<CastType&, const CastType&>::Value, "MoveTemp called on a const object");

	return (CastType&&)Obj;
}

/**
 * MoveTemp will cast a reference to an rvalue reference.
 * This is UE's equivalent of std::move.  It doesn't static assert like MoveTemp, because it is useful in
 * templates or macros where it's not obvious what the argument is, but you want to take advantage of move semantics
 * where you can but not stop compilation.
 */
template <typename T>
FORCEINLINE typename TRemoveReference<T>::Type&& MoveTempIfPossible(T&& Obj)
{
	typedef typename TRemoveReference<T>::Type CastType;
	return (CastType&&)Obj;
}

/**
 * CopyTemp will enforce the creation of an rvalue which can bind to rvalue reference parameters.
 * Unlike MoveTemp, the source object will never be modifed. (i.e. a copy will be made)
 * There is no std:: equivalent.
 */
template <typename T>
FORCEINLINE T CopyTemp(T& Val)
{
	return const_cast<const T&>(Val);
}

template <typename T>
FORCEINLINE T CopyTemp(const T& Val)
{
	return Val;
}

template <typename T>
FORCEINLINE T&& CopyTemp(T&& Val)
{
	// If we already have an rvalue, just return it unchanged, rather than needlessly creating yet another rvalue from it.
	return MoveTemp(Val);
}

/**
 * Forward will cast a reference to an rvalue reference.
 * This is UE's equivalent of std::forward.
 */
template <typename T>
FORCEINLINE T&& Forward(typename TRemoveReference<T>::Type& Obj)
{
	return (T&&)Obj;
}

template <typename T>
FORCEINLINE T&& Forward(typename TRemoveReference<T>::Type&& Obj)
{
	return (T&&)Obj;
}

/**
 * A traits class which specifies whether a Swap of a given type should swap the bits or use a traditional value-based swap.
 */
template <typename T>
struct TUseBitwiseSwap
{
	// We don't use bitwise swapping for 'register' types because this will force them into memory and be slower.
	enum { Value = !TOrValue<__is_enum(T), TIsPointer<T>, TIsArithmetic<T>>::Value };
};


/**
 * Swap two values.  Assumes the types are trivially relocatable.
 */
template <typename T>
inline typename TEnableIf<TUseBitwiseSwap<T>::Value>::Type Swap(T& A, T& B)
{
	if (LIKELY(&A != &B))
	{
		TTypeCompatibleBytes<T> Temp;
		FMemory::Memcpy(&Temp, &A, sizeof(T));
		FMemory::Memcpy(&A, &B, sizeof(T));
		FMemory::Memcpy(&B, &Temp, sizeof(T));
	}
}

template <typename T>
inline typename TEnableIf<!TUseBitwiseSwap<T>::Value>::Type Swap(T& A, T& B)
{
	T Temp = MoveTemp(A);
	A = MoveTemp(B);
	B = MoveTemp(Temp);
}

template <typename T>
inline void Exchange(T& A, T& B)
{
	Swap(A, B);
}

/**
 * This exists to avoid a Visual Studio bug where using a cast to forward an rvalue reference array argument
 * to a pointer parameter will cause bad code generation.  Wrapping the cast in a function causes the correct
 * code to be generated.
 */
template <typename T, typename ArgType>
FORCEINLINE T StaticCast(ArgType&& Arg)
{
	return static_cast<T>(Arg);
}

/**
 * TRValueToLValueReference converts any rvalue reference type into the equivalent lvalue reference, otherwise returns the same type.
 */
template <typename T> struct TRValueToLValueReference      { typedef T  Type; };
template <typename T> struct TRValueToLValueReference<T&&> { typedef T& Type; };

/**
 * Reverses the order of the bits of a value.
 * This is an TEnableIf'd template to ensure that no undesirable conversions occur.  Overloads for other types can be added in the same way.
 *
 * @param Bits - The value to bit-swap.
 * @return The bit-swapped value.
 */
template <typename T>
FORCEINLINE typename TEnableIf<TAreTypesEqual<T, uint32>::Value, T>::Type ReverseBits( T Bits )
{
	Bits = ( Bits << 16) | ( Bits >> 16);
	Bits = ( (Bits & 0x00ff00ff) << 8 ) | ( (Bits & 0xff00ff00) >> 8 );
	Bits = ( (Bits & 0x0f0f0f0f) << 4 ) | ( (Bits & 0xf0f0f0f0) >> 4 );
	Bits = ( (Bits & 0x33333333) << 2 ) | ( (Bits & 0xcccccccc) >> 2 );
	Bits = ( (Bits & 0x55555555) << 1 ) | ( (Bits & 0xaaaaaaaa) >> 1 );
	return Bits;
}

/**
 * Generates a bitmask with a given number of bits set.
 */
template <typename T>
FORCEINLINE T BitMask( uint32 Count );

template <>
FORCEINLINE uint64 BitMask<uint64>( uint32 Count )
{
	checkSlow(Count <= 64);
	return (uint64(Count < 64) << Count) - 1;
}

template <>
FORCEINLINE uint32 BitMask<uint32>( uint32 Count )
{
	checkSlow(Count <= 32);
	return uint32(uint64(1) << Count) - 1;
}

template <>
FORCEINLINE uint16 BitMask<uint16>( uint32 Count )
{
	checkSlow(Count <= 16);
	return uint16((uint32(1) << Count) - 1);
}

template <>
FORCEINLINE uint8 BitMask<uint8>( uint32 Count )
{
	checkSlow(Count <= 8);
	return uint8((uint32(1) << Count) - 1);
}


/** Template for initializing a singleton at the boot. */
template< class T >
struct TForceInitAtBoot
{
	TForceInitAtBoot()
	{
		T::Get();
	}
};

/** Used to avoid cluttering code with ifdefs. */
struct FNoopStruct
{
	FNoopStruct()
	{}

	~FNoopStruct()
	{}
};

/**
 * Equivalent to std::declval.
 *
 * Note that this function is unimplemented, and is only intended to be used in unevaluated contexts, like sizeof and trait expressions.
 */
template <typename T>
T&& DeclVal();

/**
 * Uses implicit conversion to create an instance of a specific type.
 * Useful to make things clearer or circumvent unintended type deduction in templates.
 * Safer than C casts and static_casts, e.g. does not allow down-casts
 *
 * @param Obj  The object (usually pointer or reference) to convert.
 *
 * @return The object converted to the specified type.
 */
template <typename T>
FORCEINLINE T ImplicitConv(typename TIdentity<T>::Type Obj)
{
    return Obj;
}

/**
 * ForwardAsBase will cast a reference to an rvalue reference of a base type.
 * This allows the perfect forwarding of a reference as a base class.
 */
template <
	typename T,
	typename Base,
	decltype(ImplicitConv<const volatile Base*>((typename TRemoveReference<T>::Type*)nullptr))* = nullptr
>
FORCEINLINE decltype(auto) ForwardAsBase(typename TRemoveReference<T>::Type& Obj)
{
	return (TCopyQualifiersAndRefsFromTo_T<T&&, Base>)Obj;
}

template <
	typename T,
	typename Base,
	decltype(ImplicitConv<const volatile Base*>((typename TRemoveReference<T>::Type*)nullptr))* = nullptr
>
FORCEINLINE decltype(auto) ForwardAsBase(typename TRemoveReference<T>::Type&& Obj)
{
	return (TCopyQualifiersAndRefsFromTo_T<T&&, Base>)Obj;
}<|MERGE_RESOLUTION|>--- conflicted
+++ resolved
@@ -108,11 +108,7 @@
  * Realistically, an initializer list should not exceed the limits of int32.
  */
 template <typename T>
-<<<<<<< HEAD
-CONSTEXPR int32 GetNum(std::initializer_list<T> List)
-=======
 constexpr int32 GetNum(std::initializer_list<T> List)
->>>>>>> 6bbb88c8
 {
 	return static_cast<int32>(List.size());
 }
@@ -162,8 +158,6 @@
 	return Array;
 }
 
-<<<<<<< HEAD
-=======
 /** Test if value can make a lossless static_cast roundtrip via OutType without a sign change */
 template<typename OutType, typename InType>
 constexpr bool IntFitsIn(InType In)
@@ -190,7 +184,6 @@
 	return static_cast<OutType>(In);
 }
 
->>>>>>> 6bbb88c8
 /*----------------------------------------------------------------------------
 	Standard macros.
 ----------------------------------------------------------------------------*/
