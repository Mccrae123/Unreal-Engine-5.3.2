--- conflicted
+++ resolved
@@ -180,9 +180,6 @@
 template<typename OutType, typename InType>
 OutType IntCastChecked(InType In)
 {
-<<<<<<< HEAD
-	check(IntFitsIn<OutType>(In));
-=======
 	checkf(IntFitsIn<OutType>(In), TEXT("Loss of data caused by narrowing conversion"));
 	return static_cast<OutType>(In);
 }
@@ -201,7 +198,6 @@
 OutType FloatCastChecked(InType In, InType Precision)
 {
 	checkf(FloatFitsIn<OutType>(In, Precision), TEXT("Loss of data caused by narrowing conversion"));
->>>>>>> d731a049
 	return static_cast<OutType>(In);
 }
 
@@ -219,10 +215,6 @@
 
 // Number of elements in an array.
 #define UE_ARRAY_COUNT( array ) (sizeof(UEArrayCountHelper(array)) - 1)
-<<<<<<< HEAD
-#define ARRAY_COUNT( array ) DEPRECATED_MACRO(4.24, "The ARRAY_COUNT macro has been deprecated in favor of UE_ARRAY_COUNT.") UE_ARRAY_COUNT( array )
-=======
->>>>>>> d731a049
 
 // Offset of a struct member.
 #ifdef __clang__
