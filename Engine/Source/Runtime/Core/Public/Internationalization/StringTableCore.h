// Copyright Epic Games, Inc. All Rights Reserved.
#pragma once

#include "Containers/Map.h"
#include "Containers/SparseArray.h"
#include "Containers/UnrealString.h"
#include "CoreTypes.h"
#include "HAL/CriticalSection.h"
#include "Internationalization/Internationalization.h"
#include "Internationalization/LocKeyFuncs.h"
#include "Internationalization/LocalizedTextSourceTypes.h"
#include "Internationalization/StringTableCoreFwd.h"
#include "Internationalization/Text.h"
#include "Internationalization/TextKey.h"
#include "Logging/LogMacros.h"
#include "Misc/AssertionMacros.h"
#include "Serialization/Archive.h"
#include "Serialization/StructuredArchive.h"
#include "Templates/Function.h"
#include "Templates/SharedPointer.h"
#include "Templates/UnrealTemplate.h"
#include "UObject/NameTypes.h"

#include <atomic>

class FStringTable;
class UStringTable;

DECLARE_LOG_CATEGORY_EXTERN(LogStringTable, Log, All);

/** Entry within a string table */
class FStringTableEntry
{
public:
	/** Create a new string table entry using the given data */
	static FStringTableEntryRef NewStringTableEntry(FStringTableConstRef InOwnerTable, FString InSourceString, FTextId InDisplayStringId)
	{
		return MakeShared<FStringTableEntry, ESPMode::ThreadSafe>(MoveTemp(InOwnerTable), MoveTemp(InSourceString), MoveTemp(InDisplayStringId));
	}

	/** Default constructor */
	CORE_API FStringTableEntry();

	/** Create a new string table entry using the given data */
<<<<<<< HEAD
	FStringTableEntry(FStringTableConstRef InOwnerTable, FString InSourceString, FTextId InDisplayStringId);
=======
	CORE_API FStringTableEntry(FStringTableConstRef InOwnerTable, FString InSourceString, FTextId InDisplayStringId);
>>>>>>> 4af6daef

	/** @return true if this entry is currently owned by a string table, false if it's been disowned (and should be re-cached) */
	CORE_API bool IsOwned() const;

	/** Disown this string table entry. This is used to notify external code that has cached this entry that it needs to re-cache it from the string table */
	CORE_API void Disown();

	/** Is this string table entry owned by the given string table? */
	CORE_API bool IsOwnedBy(const FStringTable& InStringTable) const;

	/** Is this string table entry owned by the given string table? */
	bool IsOwnedBy(const FStringTable& InStringTable) const;

	/** Get the source string of this string table entry */
	CORE_API const FString& GetSourceString() const;

	/** Get the display string of this string table entry */
<<<<<<< HEAD
	FTextConstDisplayStringPtr GetDisplayString() const;

	/** Get the display string ID of this string table entry */
	FTextId GetDisplayStringId() const;
=======
	CORE_API FTextConstDisplayStringPtr GetDisplayString() const;
>>>>>>> 4af6daef

	/** Get the display string ID of this string table entry */
	CORE_API FTextId GetDisplayStringId() const;

<<<<<<< HEAD
=======
	/** Get the placeholder source string to use for string table entries that are missing */
	static CORE_API const FString& GetPlaceholderSourceString();

>>>>>>> 4af6daef
private:
	/** The string table that owns us (if any) */
	FStringTableConstWeakPtr OwnerTable;

	/** The source string of this entry */
	FString SourceString;

	/** The display string ID of this entry */
	FTextId DisplayStringId;
};

/** String table implementation. Holds Key->SourceString pairs of text. */
class FStringTable : public TSharedFromThis<FStringTable, ESPMode::ThreadSafe>
{
public:
	/** Create a new string table */
	static FStringTableRef NewStringTable()
	{
		return MakeShared<FStringTable, ESPMode::ThreadSafe>();
	}

	/** Default constructor */
	CORE_API FStringTable();

	/** Destructor */
	CORE_API ~FStringTable();

	/** @return The asset that owns this string table instance (if any) */
	CORE_API UStringTable* GetOwnerAsset() const;

	/** Set the asset that owns this string table instance (if any) */
	CORE_API void SetOwnerAsset(UStringTable* InOwnerAsset);

	/** Has this string table been fully loaded yet? (used during asset loading) */
	CORE_API bool IsLoaded() const;

	/** Set whether this string table has been fully loaded yet */
	CORE_API void IsLoaded(const bool bInIsLoaded);

	/** @return The namespace used by all entries in this string table */
	CORE_API FString GetNamespace() const;

	/** Set the namespace used by all entries in this string table */
	CORE_API void SetNamespace(const FString& InNamespace);

	/** Get the source string used by the given entry (if any) */
<<<<<<< HEAD
	bool GetSourceString(const FTextKey& InKey, FString& OutSourceString) const;

	/** Set the source string used by the given entry (will replace any existing data for that entry) */
	void SetSourceString(const FTextKey& InKey, const FString& InSourceString);

	/** Remove the given entry (including its meta-data) */
	void RemoveSourceString(const FTextKey& InKey);

	/** Enumerate all source strings in the table. Return true from the enumerator to continue, or false to stop */
	void EnumerateSourceStrings(const TFunctionRef<bool(const FString&, const FString&)>& InEnumerator) const;
	void EnumerateKeysAndSourceStrings(const TFunctionRef<bool(const FTextKey&, const FString&)>& InEnumerator) const;
=======
	CORE_API bool GetSourceString(const FTextKey& InKey, FString& OutSourceString) const;

	/** Set the source string used by the given entry (will replace any existing data for that entry) */
	CORE_API void SetSourceString(const FTextKey& InKey, const FString& InSourceString);

	/** Remove the given entry (including its meta-data) */
	CORE_API void RemoveSourceString(const FTextKey& InKey);

	/** Enumerate all source strings in the table. Return true from the enumerator to continue, or false to stop */
	CORE_API void EnumerateSourceStrings(const TFunctionRef<bool(const FString&, const FString&)>& InEnumerator) const;
	CORE_API void EnumerateKeysAndSourceStrings(const TFunctionRef<bool(const FTextKey&, const FString&)>& InEnumerator) const;
>>>>>>> 4af6daef

	/** Clear all entries from the table (including their meta-data) */
	CORE_API void ClearSourceStrings(const int32 InSlack = 0);

	/** Find the entry with the given key (if any) */
<<<<<<< HEAD
	FStringTableEntryConstPtr FindEntry(const FTextKey& InKey) const;

	/** Given an entry, check to see if it exists in this table, and if so, get its key */
	bool FindKey(const FStringTableEntryConstRef& InEntry, FString& OutKey) const;
	bool FindKey(const FStringTableEntryConstRef& InEntry, FTextKey& OutKey) const;

	/** Get the meta-data with the given ID associated with the given entry, or an empty string if not found */
	FString GetMetaData(const FTextKey& InKey, const FName InMetaDataId) const;

	/** Set the meta-data with the given ID associated with the given entry */
	void SetMetaData(const FTextKey& InKey, const FName InMetaDataId, const FString& InMetaDataValue);

	/** Remove the meta-data with the given ID associated with the given entry */
	void RemoveMetaData(const FTextKey& InKey, const FName InMetaDataId);

	/** Enumerate all meta-data associated with the given entry. Return true from the enumerator to continue, or false to stop */
	void EnumerateMetaData(const FTextKey& InKey, const TFunctionRef<bool(FName, const FString&)>& InEnumerator) const;

	/** Remove all meta-data associated with the given entry */
	void ClearMetaData(const FTextKey& InKey);
=======
	CORE_API FStringTableEntryConstPtr FindEntry(const FTextKey& InKey) const;

	/** Given an entry, check to see if it exists in this table, and if so, get its key */
	CORE_API bool FindKey(const FStringTableEntryConstRef& InEntry, FString& OutKey) const;
	CORE_API bool FindKey(const FStringTableEntryConstRef& InEntry, FTextKey& OutKey) const;

	/** Get the meta-data with the given ID associated with the given entry, or an empty string if not found */
	CORE_API FString GetMetaData(const FTextKey& InKey, const FName InMetaDataId) const;

	/** Set the meta-data with the given ID associated with the given entry */
	CORE_API void SetMetaData(const FTextKey& InKey, const FName InMetaDataId, const FString& InMetaDataValue);

	/** Remove the meta-data with the given ID associated with the given entry */
	CORE_API void RemoveMetaData(const FTextKey& InKey, const FName InMetaDataId);

	/** Enumerate all meta-data associated with the given entry. Return true from the enumerator to continue, or false to stop */
	CORE_API void EnumerateMetaData(const FTextKey& InKey, const TFunctionRef<bool(FName, const FString&)>& InEnumerator) const;

	/** Remove all meta-data associated with the given entry */
	CORE_API void ClearMetaData(const FTextKey& InKey);
>>>>>>> 4af6daef

	/** Clear all meta-data from the table */
	CORE_API void ClearMetaData(const int32 InSlack = 0);

	/** Serialize this string table to/from an archive */
	CORE_API void Serialize(FArchive& Ar);

	/** Export the key, string, and meta-data information in this string table to a CSV file (does not export the namespace) */
	CORE_API bool ExportStrings(const FString& InFilename) const;

	/** Import key, string, and meta-data information from a CSV file to this string table (does not import the namespace) */
	CORE_API bool ImportStrings(const FString& InFilename);

private:
	/** Pointer back to the asset that owns this table */
	UStringTable* OwnerAsset;

	/** True if this table has been fully loaded (used for assets) */
	bool bIsLoaded;

	/** The namespace to use for all the strings in this table */
	FTextKey TableNamespace;

	/** Mapping between the text key and entry data for the strings within this table */
	TMap<FTextKey, FStringTableEntryPtr> KeysToEntries;

	/** Critical section preventing concurrent modification of KeysToEntries */
	mutable FCriticalSection KeyMappingCS;

	/** Mapping between the text key and its meta-data map */
	typedef TMap<FName, FString> FMetaDataMap;
	TMap<FTextKey, FMetaDataMap> KeysToMetaData;

	/** Critical section preventing concurrent modification of KeysToMetaData */
	mutable FCriticalSection KeysToMetaDataCS;
};

/** Interface to allow Core code to access String Table assets from the Engine */
class IStringTableEngineBridge
{
public:
	/**
	 * Scope object used to temporarily defer String Table find/load (eg, during module load).
	 */
	struct FScopedDeferFindOrLoad
	{
		FScopedDeferFindOrLoad()
		{
			++DeferFindOrLoad;
		}

		~FScopedDeferFindOrLoad()
		{
			--DeferFindOrLoad;
		}

		UE_NONCOPYABLE(FScopedDeferFindOrLoad);
	};

	/**
	 * Callback used when loading string table assets.
	 * @param The name of the table we were asked to load.
	 * @param The name of the table we actually loaded (may be different if redirected; will be empty if the load failed).
	 */
	typedef TFunction<void(FName, FName)> FLoadStringTableAssetCallback;

	/** 
	 * Check to see whether it is currently safe to attempt to find or load a string table asset.
	 * @return True if it is safe to attempt to find or load a string table asset, false otherwise.
	 */
	static bool CanFindOrLoadStringTableAsset()
	{
		return FInternationalization::IsAvailable()
			&& DeferFindOrLoad.load(std::memory_order_relaxed) <= 0
			&& (!InstancePtr || InstancePtr->CanFindOrLoadStringTableAssetImpl());
	}

	/**
	 * Load a string table asset by its name, potentially doing so asynchronously. 
	 * @note If the string table is already loaded, or loading is perform synchronously, then the callback will be called before this function returns.
	 * @return The async loading ID of the asset, or INDEX_NONE if no async loading was performed.
	 */
	static int32 LoadStringTableAsset(const FName InTableId, FLoadStringTableAssetCallback InLoadedCallback = FLoadStringTableAssetCallback())
	{
		check(CanFindOrLoadStringTableAsset());

		if (InstancePtr)
		{
			return InstancePtr->LoadStringTableAssetImpl(InTableId, InLoadedCallback);
		}

		// No bridge instance - just say it's already loaded
		if (InLoadedCallback)
		{
			InLoadedCallback(InTableId, InTableId);
		}
		return INDEX_NONE;
	}

	/**
	 * Fully load a string table asset by its name, synchronously.
	 * @note This should be used sparingly in places where it is definitely safe to perform a blocking load.
	 */
	static void FullyLoadStringTableAsset(FName& InOutTableId)
	{
		check(CanFindOrLoadStringTableAsset());

		if (InstancePtr)
		{
			return InstancePtr->FullyLoadStringTableAssetImpl(InOutTableId);
		}
	}

	/** Redirect string table asset by its name */
	static void RedirectStringTableAsset(FName& InOutTableId)
	{
		check(CanFindOrLoadStringTableAsset());

		if (InstancePtr)
		{
			InstancePtr->RedirectStringTableAssetImpl(InOutTableId);
		}
	}

	/** Collect a string table asset reference */
	static void CollectStringTableAssetReferences(FName& InOutTableId, FStructuredArchive::FSlot Slot)
	{
		if (InstancePtr)
		{
			InstancePtr->CollectStringTableAssetReferencesImpl(InOutTableId, Slot);
		}
	}

	/** Is this string table from an asset? */
	static bool IsStringTableFromAsset(const FName InTableId)
	{
		return InstancePtr && InstancePtr->IsStringTableFromAssetImpl(InTableId);
	}

	/** Is this string table asset being replaced due to a hot-reload? */
	static bool IsStringTableAssetBeingReplaced(const UStringTable* InStringTableAsset)
	{
		return InstancePtr && InStringTableAsset && InstancePtr->IsStringTableAssetBeingReplacedImpl(InStringTableAsset);
	}

protected:
	virtual ~IStringTableEngineBridge() = default;

	virtual bool CanFindOrLoadStringTableAssetImpl() = 0;
	virtual int32 LoadStringTableAssetImpl(const FName InTableId, FLoadStringTableAssetCallback InLoadedCallback) = 0;
	virtual void FullyLoadStringTableAssetImpl(FName& InOutTableId) = 0;
	virtual void RedirectStringTableAssetImpl(FName& InOutTableId) = 0;
	virtual void CollectStringTableAssetReferencesImpl(FName& InOutTableId, FStructuredArchive::FSlot Slot) = 0;
	virtual bool IsStringTableFromAssetImpl(const FName InTableId) = 0;
	virtual bool IsStringTableAssetBeingReplacedImpl(const UStringTable* InStringTableAsset) = 0;

	/** Singleton instance, populated by the derived type */
<<<<<<< HEAD
	static IStringTableEngineBridge* InstancePtr;

	/** Whether String Table find/load is currently deferred (eg, during module load) */
	static std::atomic<int8> DeferFindOrLoad;
=======
	static CORE_API IStringTableEngineBridge* InstancePtr;

	/** Whether String Table find/load is currently deferred (eg, during module load) */
	static CORE_API std::atomic<int8> DeferFindOrLoad;
>>>>>>> 4af6daef
};

/** String table redirect utils */
struct FStringTableRedirects
{
	/** Initialize the string table redirects */
	static CORE_API void InitStringTableRedirects();

	/** Redirect a table ID */
	static CORE_API void RedirectTableId(FName& InOutTableId);

	/** Redirect a key */
<<<<<<< HEAD
	static void RedirectKey(const FName InTableId, FTextKey& InOutKey);

	/** Redirect a table ID and key */
	static void RedirectTableIdAndKey(FName& InOutTableId, FTextKey& InOutKey);
=======
	static CORE_API void RedirectKey(const FName InTableId, FTextKey& InOutKey);

	/** Redirect a table ID and key */
	static CORE_API void RedirectTableIdAndKey(FName& InOutTableId, FTextKey& InOutKey);
>>>>>>> 4af6daef
};<|MERGE_RESOLUTION|>--- conflicted
+++ resolved
@@ -42,11 +42,7 @@
 	CORE_API FStringTableEntry();
 
 	/** Create a new string table entry using the given data */
-<<<<<<< HEAD
-	FStringTableEntry(FStringTableConstRef InOwnerTable, FString InSourceString, FTextId InDisplayStringId);
-=======
 	CORE_API FStringTableEntry(FStringTableConstRef InOwnerTable, FString InSourceString, FTextId InDisplayStringId);
->>>>>>> 4af6daef
 
 	/** @return true if this entry is currently owned by a string table, false if it's been disowned (and should be re-cached) */
 	CORE_API bool IsOwned() const;
@@ -57,31 +53,18 @@
 	/** Is this string table entry owned by the given string table? */
 	CORE_API bool IsOwnedBy(const FStringTable& InStringTable) const;
 
-	/** Is this string table entry owned by the given string table? */
-	bool IsOwnedBy(const FStringTable& InStringTable) const;
-
 	/** Get the source string of this string table entry */
 	CORE_API const FString& GetSourceString() const;
 
 	/** Get the display string of this string table entry */
-<<<<<<< HEAD
-	FTextConstDisplayStringPtr GetDisplayString() const;
-
-	/** Get the display string ID of this string table entry */
-	FTextId GetDisplayStringId() const;
-=======
 	CORE_API FTextConstDisplayStringPtr GetDisplayString() const;
->>>>>>> 4af6daef
 
 	/** Get the display string ID of this string table entry */
 	CORE_API FTextId GetDisplayStringId() const;
 
-<<<<<<< HEAD
-=======
 	/** Get the placeholder source string to use for string table entries that are missing */
 	static CORE_API const FString& GetPlaceholderSourceString();
 
->>>>>>> 4af6daef
 private:
 	/** The string table that owns us (if any) */
 	FStringTableConstWeakPtr OwnerTable;
@@ -128,19 +111,6 @@
 	CORE_API void SetNamespace(const FString& InNamespace);
 
 	/** Get the source string used by the given entry (if any) */
-<<<<<<< HEAD
-	bool GetSourceString(const FTextKey& InKey, FString& OutSourceString) const;
-
-	/** Set the source string used by the given entry (will replace any existing data for that entry) */
-	void SetSourceString(const FTextKey& InKey, const FString& InSourceString);
-
-	/** Remove the given entry (including its meta-data) */
-	void RemoveSourceString(const FTextKey& InKey);
-
-	/** Enumerate all source strings in the table. Return true from the enumerator to continue, or false to stop */
-	void EnumerateSourceStrings(const TFunctionRef<bool(const FString&, const FString&)>& InEnumerator) const;
-	void EnumerateKeysAndSourceStrings(const TFunctionRef<bool(const FTextKey&, const FString&)>& InEnumerator) const;
-=======
 	CORE_API bool GetSourceString(const FTextKey& InKey, FString& OutSourceString) const;
 
 	/** Set the source string used by the given entry (will replace any existing data for that entry) */
@@ -152,34 +122,11 @@
 	/** Enumerate all source strings in the table. Return true from the enumerator to continue, or false to stop */
 	CORE_API void EnumerateSourceStrings(const TFunctionRef<bool(const FString&, const FString&)>& InEnumerator) const;
 	CORE_API void EnumerateKeysAndSourceStrings(const TFunctionRef<bool(const FTextKey&, const FString&)>& InEnumerator) const;
->>>>>>> 4af6daef
 
 	/** Clear all entries from the table (including their meta-data) */
 	CORE_API void ClearSourceStrings(const int32 InSlack = 0);
 
 	/** Find the entry with the given key (if any) */
-<<<<<<< HEAD
-	FStringTableEntryConstPtr FindEntry(const FTextKey& InKey) const;
-
-	/** Given an entry, check to see if it exists in this table, and if so, get its key */
-	bool FindKey(const FStringTableEntryConstRef& InEntry, FString& OutKey) const;
-	bool FindKey(const FStringTableEntryConstRef& InEntry, FTextKey& OutKey) const;
-
-	/** Get the meta-data with the given ID associated with the given entry, or an empty string if not found */
-	FString GetMetaData(const FTextKey& InKey, const FName InMetaDataId) const;
-
-	/** Set the meta-data with the given ID associated with the given entry */
-	void SetMetaData(const FTextKey& InKey, const FName InMetaDataId, const FString& InMetaDataValue);
-
-	/** Remove the meta-data with the given ID associated with the given entry */
-	void RemoveMetaData(const FTextKey& InKey, const FName InMetaDataId);
-
-	/** Enumerate all meta-data associated with the given entry. Return true from the enumerator to continue, or false to stop */
-	void EnumerateMetaData(const FTextKey& InKey, const TFunctionRef<bool(FName, const FString&)>& InEnumerator) const;
-
-	/** Remove all meta-data associated with the given entry */
-	void ClearMetaData(const FTextKey& InKey);
-=======
 	CORE_API FStringTableEntryConstPtr FindEntry(const FTextKey& InKey) const;
 
 	/** Given an entry, check to see if it exists in this table, and if so, get its key */
@@ -200,7 +147,6 @@
 
 	/** Remove all meta-data associated with the given entry */
 	CORE_API void ClearMetaData(const FTextKey& InKey);
->>>>>>> 4af6daef
 
 	/** Clear all meta-data from the table */
 	CORE_API void ClearMetaData(const int32 InSlack = 0);
@@ -358,17 +304,10 @@
 	virtual bool IsStringTableAssetBeingReplacedImpl(const UStringTable* InStringTableAsset) = 0;
 
 	/** Singleton instance, populated by the derived type */
-<<<<<<< HEAD
-	static IStringTableEngineBridge* InstancePtr;
-
-	/** Whether String Table find/load is currently deferred (eg, during module load) */
-	static std::atomic<int8> DeferFindOrLoad;
-=======
 	static CORE_API IStringTableEngineBridge* InstancePtr;
 
 	/** Whether String Table find/load is currently deferred (eg, during module load) */
 	static CORE_API std::atomic<int8> DeferFindOrLoad;
->>>>>>> 4af6daef
 };
 
 /** String table redirect utils */
@@ -381,15 +320,8 @@
 	static CORE_API void RedirectTableId(FName& InOutTableId);
 
 	/** Redirect a key */
-<<<<<<< HEAD
-	static void RedirectKey(const FName InTableId, FTextKey& InOutKey);
-
-	/** Redirect a table ID and key */
-	static void RedirectTableIdAndKey(FName& InOutTableId, FTextKey& InOutKey);
-=======
 	static CORE_API void RedirectKey(const FName InTableId, FTextKey& InOutKey);
 
 	/** Redirect a table ID and key */
 	static CORE_API void RedirectTableIdAndKey(FName& InOutTableId, FTextKey& InOutKey);
->>>>>>> 4af6daef
 };