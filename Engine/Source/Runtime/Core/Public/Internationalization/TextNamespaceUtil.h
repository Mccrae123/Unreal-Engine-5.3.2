--- conflicted
+++ resolved
@@ -12,13 +12,8 @@
 namespace TextNamespaceUtil
 {
 
-<<<<<<< HEAD
-static constexpr TCHAR PackageNamespaceStartMarker = TEXT('[');
-static constexpr TCHAR PackageNamespaceEndMarker = TEXT(']');
-=======
 constexpr inline TCHAR PackageNamespaceStartMarker = TEXT('[');
 constexpr inline TCHAR PackageNamespaceEndMarker = TEXT(']');
->>>>>>> 4af6daef
 
 /**
  * Given a text and package namespace, build the full version that should be used by the localization system.
