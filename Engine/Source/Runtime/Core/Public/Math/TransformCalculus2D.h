--- conflicted
+++ resolved
@@ -27,7 +27,6 @@
 template<typename T> class TMatrix2x2;
 
 
-
 //////////////////////////////////////////////////////////////////////////
 // Adapters for TVector2. 
 // 
@@ -81,9 +80,6 @@
 /**
 * Specialization for uniform Scale.
 */
-<<<<<<< HEAD
-inline FVector2D TransformPoint(float Transform, const FVector2D& Point)
-=======
 template<typename PositionType>
 inline UE::Math::TVector2<PositionType> TransformPoint(float Transform, const UE::Math::TVector2<PositionType>& Point)
 {
@@ -92,7 +88,6 @@
 
 template<typename PositionType>
 inline UE::Math::TVector2<PositionType> TransformPoint(double Transform, const UE::Math::TVector2<PositionType>& Point)
->>>>>>> d731a049
 {
 	return Transform * Point;
 }
@@ -100,9 +95,6 @@
 /**
 * Specialization for uniform Scale.
 */
-<<<<<<< HEAD
-inline FVector2D TransformVector(float Transform, const FVector2D& Vector)
-=======
 template<typename VectorType>
 inline UE::Math::TVector2<VectorType> TransformVector(float Transform, const UE::Math::TVector2<VectorType>& Vector)
 {
@@ -111,11 +103,9 @@
 
 template<typename VectorType>
 inline UE::Math::TVector2<VectorType> TransformVector(double Transform, const UE::Math::TVector2<VectorType>& Vector)
->>>>>>> d731a049
 {
 	return Transform * Vector;
 }
-
 
 /** Represents a 2D non-uniform scale (to disambiguate from an FVector2D, which is used for translation) */
 template<typename T>
@@ -134,24 +124,14 @@
 	/** Ctor. initialize from a non-uniform scale. */
 	explicit TScale2(T InScaleX, T InScaleY) :Scale(InScaleX, InScaleY) {}
 	/** Ctor. initialize from an FVector defining the 3D scale. */
-<<<<<<< HEAD
-	explicit FScale2D(const FVector2D& InScale) :Scale((FVector2f)InScale) {}
-	/** Ctor. initialize from an FVector defining the 3D scale. */
-	explicit FScale2D(const FVector2f& InScale) :Scale(InScale) {}
-=======
 	template<typename ArgType>
 	explicit TScale2(const UE::Math::TVector2<ArgType>& InScale) :Scale(InScale) {}
->>>>>>> d731a049
 	
 	/** Transform 2D Point */
 	template<typename ArgType>
 	UE::Math::TVector2<ArgType> TransformPoint(const UE::Math::TVector2<ArgType>& Point) const
 	{
-<<<<<<< HEAD
-		return FVector2D(Scale) * Point;
-=======
 		return UE::Math::TVector2<ArgType>(Scale) * Point;
->>>>>>> d731a049
 	}
 
 	/** Transform 2D Vector*/
@@ -169,11 +149,7 @@
 	/** Invert the scale. */
 	TScale2 Inverse() const
 	{
-<<<<<<< HEAD
-		return FScale2D(1.0f / Scale.X, 1.0f / Scale.Y);
-=======
 		return TScale2(1.0f / Scale.X, 1.0f / Scale.Y);
->>>>>>> d731a049
 	}
 
 	/** Equality. */
@@ -189,18 +165,11 @@
 	}
 
 	/** Access to the underlying FVector2D that stores the scale. */
-<<<<<<< HEAD
-	const FVector2f& GetVector() const { return Scale; }
-private:
-	/** Underlying storage of the 2D scale. */
-	FVector2f Scale;
-=======
 	const Vector2Type& GetVector() const { return Scale; }
 
 private:
 	/** Underlying storage of the 2D scale. */
 	Vector2Type Scale;
->>>>>>> d731a049
 };
 
 /** Base typedefs */
@@ -235,13 +204,8 @@
 	/** Ctor. initialize from a set of shears parallel to the X and Y axis, respectively. */
 	explicit TShear2(T ShearX, T ShearY) :Shear(ShearX, ShearY) {}
 	/** Ctor. initialize from a 2D vector representing a set of shears parallel to the X and Y axis, respectively. */
-<<<<<<< HEAD
-	explicit FShear2D(const FVector2f& InShear) :Shear(InShear) {}
-	explicit FShear2D(const FVector2d& InShear) :Shear((FVector2f)InShear) {}
-=======
 	template<typename VType>
 	explicit TShear2(const UE::Math::TVector2<VType>& InShear) :Shear((Vector2Type)InShear) {}
->>>>>>> d731a049
 
 	/**
 	 * Generates a shear structure based on angles instead of slope.
@@ -254,13 +218,8 @@
 		// Compute the M (Shear Slot) = CoTan(90 - SlopeAngle)
 
 		// 0 is a special case because Tan(90) == infinity
-<<<<<<< HEAD
-		float ShearX = InShearAngles.X == 0 ? 0 : ( 1.0f / FMath::Tan(FMath::DegreesToRadians(90 - FMath::Clamp((float)InShearAngles.X, -89.0f, 89.0f))) );
-		float ShearY = InShearAngles.Y == 0 ? 0 : ( 1.0f / FMath::Tan(FMath::DegreesToRadians(90 - FMath::Clamp((float)InShearAngles.Y, -89.0f, 89.0f))) );
-=======
 		T ShearX = InShearAngles.X == 0 ? 0 : (1.0f / FMath::Tan(FMath::DegreesToRadians(90 - FMath::Clamp<T>((T)InShearAngles.X, -89.0f, 89.0f))));
 		T ShearY = InShearAngles.Y == 0 ? 0 : (1.0f / FMath::Tan(FMath::DegreesToRadians(90 - FMath::Clamp<T>((T)InShearAngles.Y, -89.0f, 89.0f))));
->>>>>>> d731a049
 
 		return TShear2(ShearX, ShearY);
 	}
@@ -273,11 +232,7 @@
 	template<typename ArgType>
 	UE::Math::TVector2<ArgType> TransformPoint(const UE::Math::TVector2<ArgType>& Point) const
 	{
-<<<<<<< HEAD
-		return Point + FVector2D(Point.Y, Point.X) * FVector2D(Shear);
-=======
 		return Point + UE::Math::TVector2<ArgType>(Point.Y, Point.X) * UE::Math::TVector2<ArgType>(Shear);
->>>>>>> d731a049
 	}
 	/** Transform 2D Vector*/
 	template<typename ArgType>
@@ -316,18 +271,11 @@
 	}
 
 	/** Access to the underlying FVector2D that stores the scale. */
-<<<<<<< HEAD
-	const FVector2f& GetVector() const { return Shear; }
-private:
-	/** Underlying storage of the 2D shear. */
-	FVector2f Shear;
-=======
 	const Vector2Type& GetVector() const { return Shear; }
 
 private:
 	/** Underlying storage of the 2D shear. */
 	Vector2Type Shear;
->>>>>>> d731a049
 };
 
 /** Base typedefs */
@@ -357,13 +305,8 @@
 	/** Ctor. initialize from a rotation in radians. */
 	explicit TQuat2(T RotRadians) :Rot(FMath::Cos(RotRadians), FMath::Sin(RotRadians)) {}
 	/** Ctor. initialize from an FVector2D, representing a complex number. */
-<<<<<<< HEAD
-	explicit FQuat2D(const FVector2f& InRot) :Rot(InRot) {}
-	explicit FQuat2D(const FVector2d& InRot) :Rot((FVector2f)InRot) {}
-=======
 	template<typename VType>
 	explicit TQuat2(const UE::Math::TVector2<VType>& InRot) :Rot((Vector2Type)InRot) {}
->>>>>>> d731a049
 
 	/**
 	 * Transform a 2D point by the 2D complex number representing the rotation:
@@ -407,11 +350,7 @@
 	 */
 	TQuat2 Concatenate(const TQuat2& RHS) const
 	{
-<<<<<<< HEAD
-		return FQuat2D(TransformPoint(FVector2D(RHS.Rot)));
-=======
 		return TQuat2(TransformPoint(FVector2D(RHS.Rot)));
->>>>>>> d731a049
 	}
 	/**
 	 * Invert the rotation  defined by complex numbers:
@@ -420,11 +359,7 @@
 	 */
 	TQuat2 Inverse() const
 	{
-<<<<<<< HEAD
-		return FQuat2D(FVector2f(Rot.X, -Rot.Y));
-=======
 		return TQuat2(Vector2Type(Rot.X, -Rot.Y));
->>>>>>> d731a049
 	}
 
 	/** Equality. */
@@ -440,18 +375,11 @@
 	}
 
 	/** Access to the underlying FVector2D that stores the complex number. */
-<<<<<<< HEAD
-	const FVector2f& GetVector() const { return Rot; }
-private:
-	/** Underlying storage of the rotation (X = cos(theta), Y = sin(theta). */
-	FVector2f Rot;
-=======
 	const Vector2Type& GetVector() const { return Rot; }
 
 private:
 	/** Underlying storage of the rotation (X = cos(theta), Y = sin(theta). */
 	Vector2Type Rot;
->>>>>>> d731a049
 };
 
 /** Base typedefs */
@@ -497,13 +425,8 @@
 	/** Ctor. initialize from a scale. */
 	explicit TMatrix2x2(const TScale2<T>& Scale)
 	{
-<<<<<<< HEAD
-		float ScaleX = (float)Scale.GetVector().X;
-		float ScaleY = (float)Scale.GetVector().Y;
-=======
 		T ScaleX = (T)Scale.GetVector().X;
 		T ScaleY = (T)Scale.GetVector().Y;
->>>>>>> d731a049
 		M[0][0] = ScaleX; M[0][1] = 0;
 		M[1][0] = 0; M[1][1] = ScaleY;
 	}
@@ -511,13 +434,8 @@
 	/** Factory function. initialize from a 2D shear. */
 	explicit TMatrix2x2(const TShear2<T>& Shear)
 	{
-<<<<<<< HEAD
-		float XX = (float)Shear.GetVector().X;
-		float YY = (float)Shear.GetVector().Y;
-=======
 		T XX = (T)Shear.GetVector().X;
 		T YY = (T)Shear.GetVector().Y;
->>>>>>> d731a049
 		M[0][0] = 1; M[0][1] =YY;
 		M[1][0] =XX; M[1][1] = 1;
 	}
@@ -525,13 +443,8 @@
 	/** Ctor. initialize from a rotation. */
 	explicit TMatrix2x2(const FQuat2D& Rotation)
 	{
-<<<<<<< HEAD
-		float CosAngle = (float)Rotation.GetVector().X;
-		float SinAngle = (float)Rotation.GetVector().Y;
-=======
 		T CosAngle = (T)Rotation.GetVector().X;
 		T SinAngle = (T)Rotation.GetVector().Y;
->>>>>>> d731a049
 		M[0][0] = CosAngle; M[0][1] = SinAngle;
 		M[1][0] = -SinAngle; M[1][1] = CosAngle;
 	}
@@ -682,19 +595,11 @@
 template<typename T>
 inline TMatrix2x2<T> TShear2<T>::Concatenate(const TShear2<T>& RHS) const
 {
-<<<<<<< HEAD
-	float XXA = (float)Shear.X;
-	float YYA = (float)Shear.Y;
-	float XXB = (float)RHS.Shear.X;
-	float YYB = (float)RHS.Shear.Y;
-	return FMatrix2x2(
-=======
 	T XXA = (T)Shear.X;
 	T YYA = (T)Shear.Y;
 	T XXB = (T)RHS.Shear.X;
 	T YYB = (T)RHS.Shear.Y;
 	return TMatrix2x2<T>(
->>>>>>> d731a049
 		1+YYA*XXB, YYB*YYA,
 		XXA+XXB, XXA*XXB+1);
 }
@@ -702,17 +607,10 @@
 template<typename T>
 inline TMatrix2x2<T> TShear2<T>::Inverse() const
 {
-<<<<<<< HEAD
-	float InvDet = 1.0f / float(1.0f - Shear.X*Shear.Y);
-	return FMatrix2x2(
-		InvDet, float(-Shear.Y * InvDet),
-		float(-Shear.X * InvDet), InvDet);
-=======
 	T InvDet = 1.0f / T(1.0f - Shear.X*Shear.Y);
 	return TMatrix2x2<T>(
 		InvDet, T(-Shear.Y * InvDet),
 		T(-Shear.X * InvDet), InvDet);
->>>>>>> d731a049
 }
 
 /** Concatenation rules for Matrix2x2 and any other type, */
@@ -800,11 +698,7 @@
 	template<typename VType>
 	UE::Math::TVector2<VType> TransformPoint(const UE::Math::TVector2<VType>& Point) const
 	{
-<<<<<<< HEAD
-		return ::TransformPoint(GetTranslation(), ::TransformPoint(M, Point));
-=======
 		return (UE::Math::TVector2<VType>) ::TransformPoint(Trans, ::TransformPoint(M, (Vector2Type)Point));
->>>>>>> d731a049
 	}
 
 	/**
@@ -827,7 +721,7 @@
 	{
 		return TTransform2(
 			::Concatenate(M, RHS.M),
-			::Concatenate(::TransformPoint(RHS.M, FVector2D(Trans)), FVector2D(RHS.Trans)));
+			::Concatenate(::TransformPoint(RHS.M, Trans), RHS.Trans));
 	}
 
 	/** 
@@ -860,15 +754,9 @@
 	 */
 	TTransform2 Inverse() const
 	{
-<<<<<<< HEAD
-		FMatrix2x2 InvM = ::Inverse(M);
-		FVector2D InvTrans = ::TransformPoint(InvM, ::Inverse(GetTranslation()));
-		return FTransform2D(InvM, InvTrans);
-=======
 		Matrix2Type InvM = ::Inverse(M);
 		Vector2Type InvTrans = ::TransformPoint(InvM, ::Inverse(Trans));
 		return TTransform2(InvM, InvTrans);
->>>>>>> d731a049
 	}
 	
 	/** Equality. */
@@ -886,28 +774,18 @@
 	/** Access to the 2x2 transform */
 	const Matrix2Type& GetMatrix() const { return M; }
 	/** Access to the translation */
-<<<<<<< HEAD
-	const FVector2D GetTranslation() const { return FVector2D(Trans); }
-
-	void SetTranslation(const FVector2D& InTrans) { Trans = FVector2f(InTrans); }
-=======
 	//const Vector2Type GetTranslation() const { return Vector2Type(Trans); }
 	const FVector2D GetTranslation() const { return (FVector2D)Trans; } // TODO: should be Vector2Type in general, but retaining FVector2D for now for compilation backwards compat.
 
 	template<typename VType>
 	void SetTranslation(const UE::Math::TVector2<VType>& InTrans) { Trans = (Vector2Type)InTrans; }
->>>>>>> d731a049
 
 	/**
 	 * Specialized function to determine if a transform is precisely the identity transform. Uses exact float comparison, so rounding error is not considered.
 	 */
 	bool IsIdentity() const
 	{
-<<<<<<< HEAD
-		return M.IsIdentity() && Trans == FVector2f::ZeroVector;
-=======
 		return M.IsIdentity() && Trans == Vector2Type::ZeroVector;
->>>>>>> d731a049
 	}
 
 	/**
@@ -927,13 +805,8 @@
 	}
 
 private:
-<<<<<<< HEAD
-	FMatrix2x2 M;
-	FVector2f Trans;
-=======
 	Matrix2Type M;
 	Vector2Type Trans;
->>>>>>> d731a049
 };
 
 /** Core typedefs */
