// Copyright Epic Games, Inc. All Rights Reserved.

#ifndef __VECTOR_ISPH__
#define __VECTOR_ISPH__

#include "Math/Aossoa.isph"
#include "Math/Soaaos.isph"
<<<<<<< HEAD
=======
#include "Math/Scalar.isph"
>>>>>>> 6bbb88c8

// Opt-in for explicit vector structs. Can assist with alignment and codegen in some cases.
#ifndef EXPLICIT_VECTOR2
#define EXPLICIT_VECTOR2 0
#endif

struct FVector2f
{
#if EXPLICIT_VECTOR2 == 0
	float V[2];
#else
	float<2> V;
#endif
};

struct FVector2
{
	double V[2];
};

#ifndef EXPLICIT_VECTOR
#define EXPLICIT_VECTOR 0
#endif

struct FVector3f
{
#if EXPLICIT_VECTOR == 0
	float V[3];
#else
	float<3> V;
#endif
};

struct FVector
{
	double V[3];
};

#ifndef EXPLICIT_VECTOR4
#define EXPLICIT_VECTOR4 0
#endif

struct FVector4f
{
#if EXPLICIT_VECTOR4 == 0
	float V[4];
#else
	float<4> V;
#endif
};

<<<<<<< HEAD
=======
struct FVector4
{
	double V[4];
};

>>>>>>> 6bbb88c8
struct FVector8
{
#if EXPLICIT_VECTOR8 == 0
	float V[8];
#else
	float<8> V;
#endif
};

#ifndef EXPLICIT_INTVECTOR2
#define EXPLICIT_INTVECTOR2 0
#endif

struct FIntVector2
{
#if EXPLICIT_INTVECTOR2 == 0
	int V[2];
#else
	int<2> V;
#endif
};

#ifndef EXPLICIT_UINTVECTOR2
#define EXPLICIT_UINTVECTOR2 0
#endif

struct FUIntVector2
{
#if EXPLICIT_UINTVECTOR2 == 0
	uint V[2];
#else
	uint<2> V;
#endif
};

#ifndef EXPLICIT_INTVECTOR
#define EXPLICIT_INTVECTOR 0
#endif

struct FIntVector
{
#if EXPLICIT_INTVECTOR == 0
	int V[3];
#else
	int<3> V;
#endif
};

<<<<<<< HEAD
#define SMALL_NUMBER (1.e-8f)
#define KINDA_SMALL_NUMBER	(1.e-4f)
#define INDEX_NONE -1
#define SIGN_BIT (0x80000000)
#define FLT_MAX 3.402823466e+38F
#define FLT_MIN 1.175494351e-38F

static const uniform struct FVector4 QMULTI_SIGN_MASK0 = { {1.f, -1.f, 1.f, -1.f} };
static const uniform struct FVector4 QMULTI_SIGN_MASK1 = { {1.f, 1.f, -1.f, -1.f} };
static const uniform struct FVector4 QMULTI_SIGN_MASK2 = { {-1.f, 1.f, 1.f, -1.f} };
static const uniform struct FVector4 QINV_SIGN_MASK = { {-1.f, -1.f, -1.f, 1.f} };
static const uniform struct FVector4 FloatZero = { {0.f, 0.f, 0.f, 0.f} };
static const uniform struct FVector4 FloatOne = { {1.f, 1.f, 1.f, 1.f} };
static const uniform struct FVector4 FloatMinusOne = { {-1.f, -1.f, -1.f, -1.f} };
static const uniform struct FVector4 Float0001 = { {0.0f, 0.0f, 0.0f, 1.0f} };
static const uniform struct FVector4 Float1110 = { {1.0f, 1.0f, 1.0f, 0.0f} };
static const uniform struct FVector4 FloatOneHalf = { {0.5f, 0.5f, 0.5f, 0.5f} };
static const uniform struct FVector4 SmallLengthThreshold = { {1.e-8f, 1.e-8f, 1.e-8f, 1.e-8f} };

static const uniform struct FVector4 Pi = { {PI, PI, PI, PI} };
static const uniform struct FVector4 TwoPi = { {2.0f*PI, 2.0f*PI, 2.0f*PI, 2.0f*PI} };
static const uniform struct FVector4 PiByTwo = { {0.5f*PI, 0.5f*PI, 0.5f*PI, 0.5f*PI} };
static const uniform struct FVector4 PiByFour = { {0.25f*PI, 0.25f*PI, 0.25f*PI, 0.25f*PI} };
static const uniform struct FVector4 OneOverPi = { {1.0f / PI, 1.0f / PI, 1.0f / PI, 1.0f / PI} };
static const uniform struct FVector4 OneOverTwoPi = { {1.0f / (2.0f*PI), 1.0f / (2.0f*PI), 1.0f / (2.0f*PI), 1.0f / (2.0f*PI)} };

static const uniform struct FVector4 Float255 = { {255.0f, 255.0f, 255.0f, 255.0f} };
static const uniform struct FVector4 Float127 = { {127.0f, 127.0f, 127.0f, 127.0f} };
static const uniform struct FVector4 FloatNeg127 = { {-127.0f, -127.0f, -127.0f, -127.0f} };
static const uniform struct FVector4 Float360 = { {360.f, 360.f, 360.f, 360.f} };
static const uniform struct FVector4 Float180 = { {180.f, 180.f, 180.f, 180.f} };
static const uniform struct FVector4 FloatNonFractional = { {8388608.f, 8388608.f, 8388608.f, 8388608.f} };

static const uniform struct FVector4 DEG_TO_RAD ={ {PI/(180.f), PI/(180.f), PI/(180.f), PI/(180.f) } };
static const uniform struct FVector4 DEG_TO_RAD_HALF = { {(PI/180.f)*0.5f, (PI/180.f)*0.5f, (PI/180.f)*0.5f, (PI/180.f)*0.5f} };
static const uniform struct FVector4 RAD_TO_DEG = { {(180.f)/PI, (180.f)/PI, (180.f)/PI, (180.f)/PI} };

static const uniform struct FVector4 UpVector4 = { {0.0f, 0.0f, 1.0f, 0.0f} };
static const uniform struct FVector4 ForwardVector4 = { {1.0f, 0.0f, 0.0f, 0.0f} };
static const uniform struct FVector4 RightVector4 = { {0.0f, 1.0f, 0.0f, 0.0f} };

static const uniform struct FVector ZeroVector = { {0.0f, 0.0f, 0.0f} };
static const uniform struct FVector OneVector = { {1.0f, 1.0f, 1.0f} };
static const uniform struct FVector HalfVector = { {0.5f, 0.5f, 0.5f} };
static const uniform struct FVector UpVector = { {0.0f, 0.0f, 1.0f} };
static const uniform struct FVector DownVector = { {0.0f, 0.0f, -1.0f} };
static const uniform struct FVector ForwardVector = { {1.0f, 0.0f, 0.0f} };
static const uniform struct FVector BackwardVector = { {-1.0f, 0.0f, 0.0f} };
static const uniform struct FVector RightVector = { {0.0f, 1.0f, 0.0f} };
static const uniform struct FVector LeftVector = { {0.0f, -1.0f, 0.0f} };
=======
// Define types
typedef FVector2 FVector2d;
typedef FVector FVector3d;
typedef FVector4 FVector4d;

static const uniform struct FVector4f FLOAT_QMULTI_SIGN_MASK0 = { {1.f, -1.f, 1.f, -1.f} };
static const uniform struct FVector4f FLOAT_QMULTI_SIGN_MASK1 = { {1.f, 1.f, -1.f, -1.f} };
static const uniform struct FVector4f FLOAT_QMULTI_SIGN_MASK2 = { {-1.f, 1.f, 1.f, -1.f} };
static const uniform struct FVector4f FLOAT_QINV_SIGN_MASK = { {-1.f, -1.f, -1.f, 1.f} };
static const uniform struct FVector4f FloatZero = { {0.f, 0.f, 0.f, 0.f} };
static const uniform struct FVector4f FloatOne = { {1.f, 1.f, 1.f, 1.f} };
static const uniform struct FVector4f FloatMinusOne = { {-1.f, -1.f, -1.f, -1.f} };
static const uniform struct FVector4f Float0001 = { {0.0f, 0.0f, 0.0f, 1.0f} };
static const uniform struct FVector4f Float1110 = { {1.0f, 1.0f, 1.0f, 0.0f} };
static const uniform struct FVector4f FloatOneHalf = { {0.5f, 0.5f, 0.5f, 0.5f} };
static const uniform struct FVector4f FloatSmallLengthThreshold = { {FLOAT_SMALL_NUMBER, FLOAT_SMALL_NUMBER, FLOAT_SMALL_NUMBER, FLOAT_SMALL_NUMBER} };

static const uniform struct FVector4d DOUBLE_QMULTI_SIGN_MASK0 = { {1.d, -1.d, 1.d, -1.d} };
static const uniform struct FVector4d DOUBLE_QMULTI_SIGN_MASK1 = { {1.d, 1.d, -1.d, -1.d} };
static const uniform struct FVector4d DOUBLE_QMULTI_SIGN_MASK2 = { {-1.d, 1.d, 1.d, -1.d} };
static const uniform struct FVector4d DOUBLE_QINV_SIGN_MASK = { {-1.d, -1.d, -1.d, 1.d} };
static const uniform struct FVector4d DoubleZero = { {0.d, 0.d, 0.d, 0.d} };
static const uniform struct FVector4d DoubleOne = { {1.d, 1.d, 1.d, 1.d} };
static const uniform struct FVector4d DoubleMinusOne = { {-1.d, -1.d, -1.d, -1.d} };
static const uniform struct FVector4d Double0001 = { {0.0d, 0.0d, 0.0d, 1.0d} };
static const uniform struct FVector4d Double1110 = { {1.0d, 1.0d, 1.0d, 0.0d} };
static const uniform struct FVector4d DoubleOneHalf = { {0.5d, 0.5d, 0.5d, 0.5d} };
static const uniform struct FVector4d DoubleSmallLengthThreshold = { {DOUBLE_SMALL_NUMBER, DOUBLE_SMALL_NUMBER, DOUBLE_SMALL_NUMBER, DOUBLE_SMALL_NUMBER} };

static const uniform struct FVector4f FloatPi = { {FLOAT_PI, FLOAT_PI, FLOAT_PI, FLOAT_PI} };
static const uniform struct FVector4f FloatTwoPi = { {2.0f*FLOAT_PI, 2.0f*FLOAT_PI, 2.0f*FLOAT_PI, 2.0f*FLOAT_PI} };
static const uniform struct FVector4f FloatPiByTwo = { {0.5f*FLOAT_PI, 0.5f*FLOAT_PI, 0.5f*FLOAT_PI, 0.5f*FLOAT_PI} };
static const uniform struct FVector4f FloatPiByFour = { {0.25f*FLOAT_PI, 0.25f*FLOAT_PI, 0.25f*FLOAT_PI, 0.25f*FLOAT_PI} };
static const uniform struct FVector4f FloatOneOverPi = { {1.0f / FLOAT_PI, 1.0f / FLOAT_PI, 1.0f / FLOAT_PI, 1.0f / FLOAT_PI} };
static const uniform struct FVector4f FloatOneOverTwoPi = { {1.0f / (2.0f*FLOAT_PI), 1.0f / (2.0f*FLOAT_PI), 1.0f / (2.0f*FLOAT_PI), 1.0f / (2.0f*FLOAT_PI)} };

static const uniform struct FVector4d DoublePi = { {DOUBLE_PI, DOUBLE_PI, DOUBLE_PI, DOUBLE_PI} };
static const uniform struct FVector4d DoubleTwoPi = { {2.0d*DOUBLE_PI, 2.0d*DOUBLE_PI, 2.0d*DOUBLE_PI, 2.0d*DOUBLE_PI} };
static const uniform struct FVector4d DoublePiByTwo = { {0.5d*DOUBLE_PI, 0.5d*DOUBLE_PI, 0.5d*DOUBLE_PI, 0.5d*DOUBLE_PI} };
static const uniform struct FVector4d DoublePiByFour = { {0.25d*DOUBLE_PI, 0.25d*DOUBLE_PI, 0.25d*DOUBLE_PI, 0.25d*DOUBLE_PI} };
static const uniform struct FVector4d DoubleOneOverPi = { {1.0d / DOUBLE_PI, 1.0d / DOUBLE_PI, 1.0d / DOUBLE_PI, 1.0d / DOUBLE_PI} };
static const uniform struct FVector4d DoubleOneOverTwoPi = { {1.0d / (2.0d*DOUBLE_PI), 1.0d / (2.0d*DOUBLE_PI), 1.0d / (2.0d*DOUBLE_PI), 1.0d / (2.0d*DOUBLE_PI)} };

static const uniform struct FVector4f Float255 = { {255.0f, 255.0f, 255.0f, 255.0f} };
static const uniform struct FVector4f Float127 = { {127.0f, 127.0f, 127.0f, 127.0f} };
static const uniform struct FVector4f FloatNeg127 = { {-127.0f, -127.0f, -127.0f, -127.0f} };
static const uniform struct FVector4f Float360 = { {360.f, 360.f, 360.f, 360.f} };
static const uniform struct FVector4f Float180 = { {180.f, 180.f, 180.f, 180.f} };
static const uniform struct FVector4f FloatNonFractional = { {FLOAT_NON_FRACTIONAL, FLOAT_NON_FRACTIONAL, FLOAT_NON_FRACTIONAL, FLOAT_NON_FRACTIONAL} };

static const uniform struct FVector4d Double255 = { {255.0d, 255.0d, 255.0d, 255.0d} };
static const uniform struct FVector4d Double127 = { {127.0d, 127.0d, 127.0d, 127.0d} };
static const uniform struct FVector4d DoubleNeg127 = { {-127.0d, -127.0d, -127.0d, -127.0d} };
static const uniform struct FVector4d Double360 = { {360.d, 360.d, 360.d, 360.d} };
static const uniform struct FVector4d Double180 = { {180.d, 180.d, 180.d, 180.d} };
static const uniform struct FVector4d DoubleNonFractional = { {DOUBLE_NON_FRACTIONAL, DOUBLE_NON_FRACTIONAL, DOUBLE_NON_FRACTIONAL, DOUBLE_NON_FRACTIONAL} };

static const uniform struct FVector4f FLOAT_DEG_TO_RAD ={ {PI/(180.f), PI/(180.f), PI/(180.f), PI/(180.f)} };
static const uniform struct FVector4f FLOAT_DEG_TO_RAD_HALF = { {(PI/180.f)*0.5f, (PI/180.f)*0.5f, (PI/180.f)*0.5f, (PI/180.f)*0.5f} };
static const uniform struct FVector4f FLOAT_RAD_TO_DEG = { {(180.f)/PI, (180.f)/PI, (180.f)/PI, (180.f)/PI} };

static const uniform struct FVector4d DOUBLE_DEG_TO_RAD ={ {DOUBLE_PI/(180.d), DOUBLE_PI/(180.d), DOUBLE_PI/(180.d), DOUBLE_PI/(180.d)} };
static const uniform struct FVector4d DOUBLE_DEG_TO_RAD_HALF = { {(DOUBLE_PI/180.d)*0.5d, (DOUBLE_PI/180.d)*0.5d, (DOUBLE_PI/180.d)*0.5d, (DOUBLE_PI/180.d)*0.5d} };
static const uniform struct FVector4d DOUBLE_RAD_TO_DEG = { {(180.d)/DOUBLE_PI, (180.d)/DOUBLE_PI, (180.d)/DOUBLE_PI, (180.d)/DOUBLE_PI} };

static const uniform struct FVector4f FloatUpVector4 = { {0.0f, 0.0f, 1.0f, 0.0f} };
static const uniform struct FVector4f FloatForwardVector4 = { {1.0f, 0.0f, 0.0f, 0.0f} };
static const uniform struct FVector4f FloatRightVector4 = { {0.0f, 1.0f, 0.0f, 0.0f} };

static const uniform struct FVector4d DoubleUpVector4 = { {0.0d, 0.0d, 1.0d, 0.0d} };
static const uniform struct FVector4d DoubleForwardVector4 = { {1.0d, 0.0d, 0.0d, 0.0d} };
static const uniform struct FVector4d DoubleRightVector4 = { {0.0d, 1.0d, 0.0d, 0.0d} };

static const uniform struct FVector3f FloatZeroVector = { {0.0f, 0.0f, 0.0f} };
static const uniform struct FVector3f FloatOneVector = { {1.0f, 1.0f, 1.0f} };
static const uniform struct FVector3f FloatHalfVector = { {0.5f, 0.5f, 0.5f} };
static const uniform struct FVector3f FloatUpVector = { {0.0f, 0.0f, 1.0f} };
static const uniform struct FVector3f FloatDownVector = { {0.0f, 0.0f, -1.0f} };
static const uniform struct FVector3f FloatForwardVector = { {1.0f, 0.0f, 0.0f} };
static const uniform struct FVector3f FloatBackwardVector = { {-1.0f, 0.0f, 0.0f} };
static const uniform struct FVector3f FloatRightVector = { {0.0f, 1.0f, 0.0f} };
static const uniform struct FVector3f FloatLeftVector = { {0.0f, -1.0f, 0.0f} };

static const uniform struct FVector3d DoubleZeroVector = { {0.0d, 0.0d, 0.0d} };
static const uniform struct FVector3d DoubleOneVector = { {1.0d, 1.0d, 1.0d} };
static const uniform struct FVector3d DoubleHalfVector = { {0.5d, 0.5d, 0.5d} };
static const uniform struct FVector3d DoubleUpVector = { {0.0d, 0.0d, 1.0d} };
static const uniform struct FVector3d DoubleDownVector = { {0.0d, 0.0d, -1.0d} };
static const uniform struct FVector3d DoubleForwardVector = { {1.0d, 0.0d, 0.0d} };
static const uniform struct FVector3d DoubleBackwardVector = { {-1.0d, 0.0d, 0.0d} };
static const uniform struct FVector3d DoubleRightVector = { {0.0d, 1.0d, 0.0d} };
static const uniform struct FVector3d DoubleLeftVector = { {0.0d, -1.0d, 0.0d} };
>>>>>>> 6bbb88c8

static const uniform struct FVector8 UpVector8 = { {0.0f, 0.0f, 1.0f, 0.0f, 0.0f, 0.0f, -1.0f, 0.0f} };
static const uniform struct FVector8 ForwardVector8 = { {1.0f, 0.0f, 0.0f, 0.0f, -1.0f, 0.0f, 0.0f, 0.0f} };
static const uniform struct FVector8 RightVector8 = { {0.0f, 1.0f, 0.0f, 0.0f, 0.0f, -1.0f, 0.0f, 0.0f} };

<<<<<<< HEAD
=======
// Define vector type constants

#define VectorZero				DoubleZero
#define VectorOne				DoubleOne
#define VectorMinusOne			DoubleMinusOne
#define Vector0001				Double0001
#define Vector1110				Double1110
#define VectorOneHalf			DoubleOneHalf
#define SmallLengthThreshold	DoubleSmallLengthThreshold

#define VectorPi				DoublePi
#define VectorTwoPi				DoubleTwoPi
#define VectorPiByTwo			DoublePiByTwo
#define VectorPiByFour			DoublePiByFour
#define VectorOneOverPi			DoubleOneOverPi
#define VectorOneOverTwoPi		DoubleOneOverTwoPi

#define Vector255				Double255
#define Vector127				Double127
#define VectorNeg127			DoubleNeg127
#define Vector360				Double360
#define Vector180				Double180
#define VectorNonFractional		DoubleNonFractional

#define UpVector4				DoubleUpVector4
#define ForwardVector4			DoubleForwardVector4
#define RightVector4			DoubleRightVector4

#define ZeroVector				DoubleZeroVector
#define OneVector				DoubleOneVector
#define HalfVector				DoubleHalfVector
#define UpVector				DoubleUpVector
#define DownVector				DoubleDownVector
#define ForwardVector			DoubleForwardVector
#define BackwardVector			DoubleBackwardVector
#define RightVector				DoubleRightVector
#define LeftVector				DoubleLeftVector

>>>>>>> 6bbb88c8
#if (defined(ISPC_TARGET_AVX2) || defined(ISPC_TARGET_AVX512SKX))
#define HW_GATHER_SUPPORTED 1
#else
#define HW_GATHER_SUPPORTED 0
#endif

#if defined(ISPC_TARGET_AVX512SKX)
#define HW_SCATTER_SUPPORTED 1
#else
#define HW_SCATTER_SUPPORTED 0
#endif

inline varying FUIntVector2 VectorLoad(const uniform FUIntVector2 *uniform SrcPtr)
<<<<<<< HEAD
{
	varying FUIntVector2 Result;

	if(((1<<TARGET_WIDTH)-1 ^ lanemask()) == 0)
	{
		aos_to_soa2_ispc((uniform int32 * uniform)SrcPtr, (varying int32 *uniform)&Result.V[0], (varying int32 *uniform)&Result.V[1]);
	}
	else
	{
		#pragma ignore warning(perf)
		Result = SrcPtr[programIndex];
	}

	return Result;
}

inline void VectorStore(uniform FUIntVector2 *uniform DstPtr, const varying FUIntVector2 &V)
{
	if(((1<<TARGET_WIDTH)-1 ^ lanemask()) == 0)
	{
		soa_to_aos2_ispc(*((varying int32 *uniform)&V.V[0]), *((varying int32 *uniform)&V.V[1]), (uniform int32 *uniform)DstPtr);
	}
	else
	{
		#pragma ignore warning(perf)
		DstPtr[programIndex] = V;
	}
}

inline varying FIntVector2 VectorLoad(const uniform FIntVector2 *uniform SrcPtr)
{
	varying FIntVector2 Result;

	if(((1<<TARGET_WIDTH)-1 ^ lanemask()) == 0)
	{
		aos_to_soa2_ispc((uniform int32 * uniform)SrcPtr, &Result.V[0], &Result.V[1]);
	}
	else
	{
		#pragma ignore warning(perf)
		Result = SrcPtr[programIndex];
	}

	return Result;
}

inline void VectorStore(uniform FIntVector2 *uniform DstPtr, const varying FIntVector2 &V)
{
	if(((1<<TARGET_WIDTH)-1 ^ lanemask()) == 0)
	{
		soa_to_aos2_ispc(V.V[0], V.V[1], (uniform int32 *uniform)DstPtr);
	}
	else
	{
		#pragma ignore warning(perf)
		DstPtr[programIndex] = V;
	}
}

inline varying FIntVector VectorLoad(const uniform FIntVector *uniform SrcPtr)
{
	varying FIntVector Result;

	if(((1<<TARGET_WIDTH)-1 ^ lanemask()) == 0)
	{
		aos_to_soa3_ispc((uniform int32 * uniform)SrcPtr, &Result.V[0], &Result.V[1], &Result.V[2]);
	}
	else
	{
		#pragma ignore warning(perf)
		Result = SrcPtr[programIndex];
	}

	return Result;
}

inline void VectorStore(uniform FIntVector *uniform DstPtr, const varying FIntVector &V)
{
	if(((1<<TARGET_WIDTH)-1 ^ lanemask()) == 0)
	{
		soa_to_aos3_ispc(V.V[0], V.V[1], V.V[2], (uniform int32 *uniform)DstPtr);
	}
	else
	{
		#pragma ignore warning(perf)
		DstPtr[programIndex] = V;
	}
}

inline varying FVector VectorLoad(const uniform FVector *uniform SrcPtr)
{
	varying FVector Result;

	if(((1<<TARGET_WIDTH)-1 ^ lanemask()) == 0)
	{
		aos_to_soa3_ispc((uniform float * uniform)SrcPtr, &Result.V[0], &Result.V[1], &Result.V[2]);
	}
	else
	{
		#pragma ignore warning(perf)
		Result = SrcPtr[programIndex];
	}

	return Result;
}

inline void VectorStore(uniform FVector *uniform DstPtr, const varying FVector &V)
{
	if(((1<<TARGET_WIDTH)-1 ^ lanemask()) == 0)
	{
		soa_to_aos3_ispc(V.V[0], V.V[1], V.V[2], (uniform float *uniform)DstPtr);
	}
	else
	{
		#pragma ignore warning(perf)
		DstPtr[programIndex] = V;
	}
}

inline varying FVector4 VectorLoad(const uniform FVector4 *uniform SrcPtr)
{
	varying FVector4 Result;

	if(((1<<TARGET_WIDTH)-1 ^ lanemask()) == 0)
	{
		aos_to_soa4_ispc((uniform float * uniform)SrcPtr, &Result.V[0], &Result.V[1], &Result.V[2], &Result.V[3]);
	}
	else
	{
		#pragma ignore warning(perf)
		Result = SrcPtr[programIndex];
	}

	return Result;
}

inline void VectorStore(uniform FVector4 *uniform DstPtr, const varying FVector4 &V)
{
	if(((1<<TARGET_WIDTH)-1 ^ lanemask()) == 0)
	{
		soa_to_aos4_ispc(V.V[0], V.V[1], V.V[2], V.V[3], (uniform float *uniform)DstPtr);
	}
	else
	{
		#pragma ignore warning(perf)
		DstPtr[programIndex] = V;
	}
}

inline varying FVector VectorGather(const uniform FVector *varying SrcPtr)
{
	#pragma ignore warning(perf)
	return *SrcPtr;
}

inline void VectorScatter(uniform FVector *varying DstPtr, const varying FVector &V)
{
	#pragma ignore warning(perf)
	*DstPtr = V;
}

inline varying FVector4 VectorGather(const uniform FVector4 *varying SrcPtr)
{
	varying FVector4 Result;

	if(((1<<TARGET_WIDTH)-1 ^ lanemask()) == 0)
	{
		unmasked
		{
			uniform FVector4 *uniform Src[programCount];
			uniform FVector4 *uniform DstPtr = (uniform FVector4 *uniform)&Result;

			foreach(i = 0 ... programCount)
			{
				Src[i] = (uniform FVector4 *varying)&SrcPtr[0];
			}

			DstPtr[0] = *Src[0];
			DstPtr[1] = *Src[1];
			DstPtr[2] = *Src[2];
			DstPtr[3] = *Src[3];
#if TARGET_WIDTH == 8 || TARGET_WIDTH == 16
			DstPtr[4] = *Src[4];
			DstPtr[5] = *Src[5];
			DstPtr[6] = *Src[6];
			DstPtr[7] = *Src[7];
#endif
#if TARGET_WIDTH == 16
			DstPtr[8] = *Src[8];
			DstPtr[9] = *Src[9];
			DstPtr[10] = *Src[10];
			DstPtr[11] = *Src[11];
			DstPtr[12] = *Src[12];
			DstPtr[13] = *Src[13];
			DstPtr[14] = *Src[14];
			DstPtr[15] = *Src[15];
#endif

			aos_to_soa4_ispc((uniform float * uniform)&Result, &Result.V[0], &Result.V[1], &Result.V[2], &Result.V[3]);
		}
	}
	else
	{
		#pragma ignore warning(perf)
		Result = *SrcPtr;
	}

	return Result;
}

inline void VectorScatter(uniform FVector4 *varying DstPtr, const varying FVector4 &V)
{
	if(((1<<TARGET_WIDTH)-1 ^ lanemask()) == 0)
	{
		unmasked
		{
			uniform FVector4 Result[programCount];
			soa_to_aos4_ispc(V.V[0], V.V[1], V.V[2], V.V[3], (uniform float *uniform)&Result);

			uniform FVector4 *uniform Dst[programCount];

			foreach(i = 0 ... programCount)
			{
				Dst[i] = (uniform FVector4 *varying)&DstPtr[0];
			}

			*Dst[0] = Result[0];
			*Dst[1] = Result[1];
			*Dst[2] = Result[2];
			*Dst[3] = Result[3];
#if TARGET_WIDTH == 8 || TARGET_WIDTH == 16
			*Dst[4] = Result[4];
			*Dst[5] = Result[5];
			*Dst[6] = Result[6];
			*Dst[7] = Result[7];
#endif
#if TARGET_WIDTH == 16
			*Dst[8] = Result[8];
			*Dst[9] = Result[9];
			*Dst[10] = Result[10];
			*Dst[11] = Result[11];
			*Dst[12] = Result[12];
			*Dst[13] = Result[13];
			*Dst[14] = Result[14];
			*Dst[15] = Result[15];
#endif
		}
	}
	else
	{
		#pragma ignore warning(perf)
		*DstPtr = V;
	}
}

inline FVector4 operator+(const FVector4 &A, const FVector4 &B)
=======
>>>>>>> 6bbb88c8
{
	varying FUIntVector2 Result;

	if(((1<<TARGET_WIDTH)-1 ^ lanemask()) == 0)
	{
		aos_to_soa2_ispc((uniform int32 * uniform)SrcPtr, (varying int32 *uniform)&Result.V[0], (varying int32 *uniform)&Result.V[1]);
	}
	else
	{
		#pragma ignore warning(perf)
		Result = SrcPtr[programIndex];
	}

	return Result;
}

inline void VectorStore(uniform FUIntVector2 *uniform DstPtr, const varying FUIntVector2 &V)
{
	if(((1<<TARGET_WIDTH)-1 ^ lanemask()) == 0)
	{
		soa_to_aos2_ispc(*((varying int32 *uniform)&V.V[0]), *((varying int32 *uniform)&V.V[1]), (uniform int32 *uniform)DstPtr);
	}
	else
	{
		#pragma ignore warning(perf)
		DstPtr[programIndex] = V;
	}
}

inline varying FIntVector2 VectorLoad(const uniform FIntVector2 *uniform SrcPtr)
{
	varying FIntVector2 Result;

	if(((1<<TARGET_WIDTH)-1 ^ lanemask()) == 0)
	{
		aos_to_soa2_ispc((uniform int32 * uniform)SrcPtr, &Result.V[0], &Result.V[1]);
	}
	else
	{
		#pragma ignore warning(perf)
		Result = SrcPtr[programIndex];
	}

	return Result;
}

inline void VectorStore(uniform FIntVector2 *uniform DstPtr, const varying FIntVector2 &V)
{
	if(((1<<TARGET_WIDTH)-1 ^ lanemask()) == 0)
	{
		soa_to_aos2_ispc(V.V[0], V.V[1], (uniform int32 *uniform)DstPtr);
	}
	else
	{
		#pragma ignore warning(perf)
		DstPtr[programIndex] = V;
	}
}

inline varying FIntVector VectorLoad(const uniform FIntVector *uniform SrcPtr)
{
	varying FIntVector Result;

	if(((1<<TARGET_WIDTH)-1 ^ lanemask()) == 0)
	{
		aos_to_soa3_ispc((uniform int32 * uniform)SrcPtr, &Result.V[0], &Result.V[1], &Result.V[2]);
	}
	else
	{
		#pragma ignore warning(perf)
		Result = SrcPtr[programIndex];
	}

	return Result;
}

<<<<<<< HEAD
inline FVector4 operator+(const float F, const FVector4 &A)
{
	FVector4 Result;

	for(uniform int i = 0; i < 4; i++)
	{
		Result.V[i] = F + A.V[i];
	}

	return Result;
}

inline uniform FVector4 operator+(const uniform FVector4 &A, const uniform float F)
=======
inline void VectorStore(uniform FIntVector *uniform DstPtr, const varying FIntVector &V)
>>>>>>> 6bbb88c8
{
	if(((1<<TARGET_WIDTH)-1 ^ lanemask()) == 0)
	{
		soa_to_aos3_ispc(V.V[0], V.V[1], V.V[2], (uniform int32 *uniform)DstPtr);
	}
	else
	{
		#pragma ignore warning(perf)
		DstPtr[programIndex] = V;
	}
}

inline varying FVector2 VectorLoad(const uniform FVector2 *uniform SrcPtr)
{
	varying FVector2 Result;

	if(((1<<TARGET_WIDTH)-1 ^ lanemask()) == 0)
	{
		aos_to_soa2_ispc((uniform FReal * uniform)SrcPtr, &Result.V[0], &Result.V[1]);
	}
	else
	{
		#pragma ignore warning(perf)
		Result = SrcPtr[programIndex];
	}

	return Result;
}

inline void VectorStore(uniform FVector2 *uniform DstPtr, const varying FVector2 &V)
{
	if(((1<<TARGET_WIDTH)-1 ^ lanemask()) == 0)
	{
		soa_to_aos2_ispc(V.V[0], V.V[1], (uniform FReal *uniform)DstPtr);
	}
	else
	{
		#pragma ignore warning(perf)
		DstPtr[programIndex] = V;
	}
}

inline varying FVector3d VectorLoad(const uniform FVector3d *uniform SrcPtr)
{
	varying FVector3d Result;

	if(((1<<TARGET_WIDTH)-1 ^ lanemask()) == 0)
	{
		aos_to_soa3_ispc((uniform double * uniform)SrcPtr, &Result.V[0], &Result.V[1], &Result.V[2]);
	}
	else
	{
		#pragma ignore warning(perf)
		Result = SrcPtr[programIndex];
	}

	return Result;
}

inline varying FVector3f VectorLoad(const uniform FVector3f *uniform SrcPtr)
{
	varying FVector3f Result;

	if(((1<<TARGET_WIDTH)-1 ^ lanemask()) == 0)
	{
		aos_to_soa3_ispc((uniform float * uniform)SrcPtr, &Result.V[0], &Result.V[1], &Result.V[2]);
	}
	else
	{
		#pragma ignore warning(perf)
		Result = SrcPtr[programIndex];
	}

	return Result;
}

inline void VectorStore(uniform FVector3d *uniform DstPtr, const varying FVector3d &V)
{
	if(((1<<TARGET_WIDTH)-1 ^ lanemask()) == 0)
	{
		soa_to_aos3_ispc(V.V[0], V.V[1], V.V[2], (uniform double *uniform)DstPtr);
	}
	else
	{
		#pragma ignore warning(perf)
		DstPtr[programIndex] = V;
	}
}

inline void VectorStore(uniform FVector3f *uniform DstPtr, const varying FVector3f &V)
{
	if(((1<<TARGET_WIDTH)-1 ^ lanemask()) == 0)
	{
		soa_to_aos3_ispc(V.V[0], V.V[1], V.V[2], (uniform float *uniform)DstPtr);
	}
	else
	{
		#pragma ignore warning(perf)
		DstPtr[programIndex] = V;
	}
}

inline varying FVector4d VectorLoad(const uniform FVector4d *uniform SrcPtr)
{
	varying FVector4d Result;

	if(((1<<TARGET_WIDTH)-1 ^ lanemask()) == 0)
	{
		aos_to_soa4_ispc((uniform double * uniform)SrcPtr, &Result.V[0], &Result.V[1], &Result.V[2], &Result.V[3]);
	}
	else
	{
		#pragma ignore warning(perf)
		Result = SrcPtr[programIndex];
	}

	return Result;
}

inline varying FVector4f VectorLoad(const uniform FVector4f *uniform SrcPtr)
{
	varying FVector4f Result;

	if(((1<<TARGET_WIDTH)-1 ^ lanemask()) == 0)
	{
		aos_to_soa4_ispc((uniform float * uniform)SrcPtr, &Result.V[0], &Result.V[1], &Result.V[2], &Result.V[3]);
	}
	else
	{
		#pragma ignore warning(perf)
		Result = SrcPtr[programIndex];
	}

	return Result;
}

<<<<<<< HEAD
inline FVector4 operator*(const uniform float F, const FVector4 &A)
{
	FVector4 Result;

	for(uniform int i = 0; i < 4; i++)
	{
		Result.V[i] = F * A.V[i];
	}

	return Result;
}

inline uniform FVector4 operator*(const uniform FVector4 &A, const uniform float F)
=======
inline void VectorStore(uniform FVector4d *uniform DstPtr, const varying FVector4d &V)
>>>>>>> 6bbb88c8
{
	if(((1<<TARGET_WIDTH)-1 ^ lanemask()) == 0)
	{
		soa_to_aos4_ispc(V.V[0], V.V[1], V.V[2], V.V[3], (uniform double *uniform)DstPtr);
	}
	else
	{
		#pragma ignore warning(perf)
		DstPtr[programIndex] = V;
	}
}

inline void VectorStore(uniform FVector4f *uniform DstPtr, const varying FVector4f &V)
{
	if(((1<<TARGET_WIDTH)-1 ^ lanemask()) == 0)
	{
		soa_to_aos4_ispc(V.V[0], V.V[1], V.V[2], V.V[3], (uniform float *uniform)DstPtr);
	}
	else
	{
		#pragma ignore warning(perf)
		DstPtr[programIndex] = V;
	}
}

inline varying FVector2d VectorGather(const uniform FVector2d *varying SrcPtr)
{
	#pragma ignore warning(perf)
	return *SrcPtr;
}

inline varying FVector2f VectorGather(const uniform FVector2f *varying SrcPtr)
{
	#pragma ignore warning(perf)
	return *SrcPtr;
}

inline void VectorScatter(uniform FVector2d *varying DstPtr, const varying FVector2d &V)
{
	#pragma ignore warning(perf)
	*DstPtr = V;
}

<<<<<<< HEAD
inline FVector4 operator/(const FVector4 &A, const uniform FVector4 &B)
{
	FVector4 Result;

	for(uniform int i = 0; i < 4; i++)
	{
		Result.V[i] = A.V[i] / B.V[i];
	}

	return Result;
}

inline FVector4 operator/(const uniform FVector4 &A, const FVector4 &B)
{
	FVector4 Result;

	for(uniform int i = 0; i < 4; i++)
	{
		Result.V[i] = A.V[i] / B.V[i];
	}

	return Result;
}

inline uniform FVector4 operator/(const uniform FVector4 &A, const uniform FVector4 &B)
=======
inline void VectorScatter(uniform FVector2f *varying DstPtr, const varying FVector2f &V)
>>>>>>> 6bbb88c8
{
	#pragma ignore warning(perf)
	*DstPtr = V;
}

inline varying FVector3d VectorGather(const uniform FVector3d *varying SrcPtr)
{
	#pragma ignore warning(perf)
	return *SrcPtr;
}

inline varying FVector3f VectorGather(const uniform FVector3f *varying SrcPtr)
{
	#pragma ignore warning(perf)
	return *SrcPtr;
}

inline void VectorScatter(uniform FVector3d *varying DstPtr, const varying FVector3d &V)
{
	#pragma ignore warning(perf)
	*DstPtr = V;
}

<<<<<<< HEAD
inline uniform FVector4 operator/(const uniform float F, const uniform FVector4 &A)
{
	const uniform FVector4 FVec = {{F,F,F,F}};
	return FVec / A;
}

inline FVector4 operator-(const FVector4 &A, const FVector4 &B)
=======
inline void VectorScatter(uniform FVector3f *varying DstPtr, const varying FVector3f &V)
>>>>>>> 6bbb88c8
{
	#pragma ignore warning(perf)
	*DstPtr = V;
}

inline varying FVector4d VectorGather(const uniform FVector4d *varying SrcPtr)
{
	varying FVector4d Result;

	if(((1<<TARGET_WIDTH)-1 ^ lanemask()) == 0)
	{
		unmasked
		{
			uniform FVector4d *uniform Src[programCount];
			uniform FVector4d *uniform DstPtr = (uniform FVector4d *uniform)&Result;

			foreach(i = 0 ... programCount)
			{
				Src[i] = (uniform FVector4d *varying)&SrcPtr[0];
			}

			DstPtr[0] = *Src[0];
			DstPtr[1] = *Src[1];
			DstPtr[2] = *Src[2];
			DstPtr[3] = *Src[3];
#if TARGET_WIDTH == 8 || TARGET_WIDTH == 16
			DstPtr[4] = *Src[4];
			DstPtr[5] = *Src[5];
			DstPtr[6] = *Src[6];
			DstPtr[7] = *Src[7];
#endif
#if TARGET_WIDTH == 16
			DstPtr[8] = *Src[8];
			DstPtr[9] = *Src[9];
			DstPtr[10] = *Src[10];
			DstPtr[11] = *Src[11];
			DstPtr[12] = *Src[12];
			DstPtr[13] = *Src[13];
			DstPtr[14] = *Src[14];
			DstPtr[15] = *Src[15];
#endif

			aos_to_soa4_ispc((uniform double * uniform)&Result, &Result.V[0], &Result.V[1], &Result.V[2], &Result.V[3]);
		}
	}
	else
	{
		#pragma ignore warning(perf)
		Result = *SrcPtr;
	}

	return Result;
}

inline varying FVector4f VectorGather(const uniform FVector4f *varying SrcPtr)
{
	varying FVector4f Result;

	if(((1<<TARGET_WIDTH)-1 ^ lanemask()) == 0)
	{
		unmasked
		{
			uniform FVector4f *uniform Src[programCount];
			uniform FVector4f *uniform DstPtr = (uniform FVector4f *uniform)&Result;

			foreach(i = 0 ... programCount)
			{
				Src[i] = (uniform FVector4f *varying)&SrcPtr[0];
			}

			DstPtr[0] = *Src[0];
			DstPtr[1] = *Src[1];
			DstPtr[2] = *Src[2];
			DstPtr[3] = *Src[3];
#if TARGET_WIDTH == 8 || TARGET_WIDTH == 16
			DstPtr[4] = *Src[4];
			DstPtr[5] = *Src[5];
			DstPtr[6] = *Src[6];
			DstPtr[7] = *Src[7];
#endif
#if TARGET_WIDTH == 16
			DstPtr[8] = *Src[8];
			DstPtr[9] = *Src[9];
			DstPtr[10] = *Src[10];
			DstPtr[11] = *Src[11];
			DstPtr[12] = *Src[12];
			DstPtr[13] = *Src[13];
			DstPtr[14] = *Src[14];
			DstPtr[15] = *Src[15];
#endif

			aos_to_soa4_ispc((uniform float * uniform)&Result, &Result.V[0], &Result.V[1], &Result.V[2], &Result.V[3]);
		}
	}
	else
	{
		#pragma ignore warning(perf)
		Result = *SrcPtr;
	}

	return Result;
}

<<<<<<< HEAD
inline FVector4 operator-(const FVector4 &A, const uniform FVector4 &B)
{
	FVector4 Result;

	for(uniform int i = 0; i < 4; i++)
	{
		Result.V[i] = A.V[i] - B.V[i];
	}

	return Result;
}

inline FVector4 operator-(const uniform FVector4 &A, const FVector4 &B)
=======
inline void VectorScatter(uniform FVector4d *varying DstPtr, const varying FVector4d &V)
>>>>>>> 6bbb88c8
{
	if(((1<<TARGET_WIDTH)-1 ^ lanemask()) == 0)
	{
		unmasked
		{
			uniform FVector4d Result[programCount];
			soa_to_aos4_ispc(V.V[0], V.V[1], V.V[2], V.V[3], (uniform double *uniform)&Result);

			uniform FVector4d *uniform Dst[programCount];

			foreach(i = 0 ... programCount)
			{
				Dst[i] = (uniform FVector4d *varying)&DstPtr[0];
			}

			*Dst[0] = Result[0];
			*Dst[1] = Result[1];
			*Dst[2] = Result[2];
			*Dst[3] = Result[3];
#if TARGET_WIDTH == 8 || TARGET_WIDTH == 16
			*Dst[4] = Result[4];
			*Dst[5] = Result[5];
			*Dst[6] = Result[6];
			*Dst[7] = Result[7];
#endif
#if TARGET_WIDTH == 16
			*Dst[8] = Result[8];
			*Dst[9] = Result[9];
			*Dst[10] = Result[10];
			*Dst[11] = Result[11];
			*Dst[12] = Result[12];
			*Dst[13] = Result[13];
			*Dst[14] = Result[14];
			*Dst[15] = Result[15];
#endif
		}
	}
	else
	{
		#pragma ignore warning(perf)
		*DstPtr = V;
	}
}

inline void VectorScatter(uniform FVector4f *varying DstPtr, const varying FVector4f &V)
{
	if(((1<<TARGET_WIDTH)-1 ^ lanemask()) == 0)
	{
		unmasked
		{
			uniform FVector4f Result[programCount];
			soa_to_aos4_ispc(V.V[0], V.V[1], V.V[2], V.V[3], (uniform float *uniform)&Result);

			uniform FVector4f *uniform Dst[programCount];

			foreach(i = 0 ... programCount)
			{
				Dst[i] = (uniform FVector4f *varying)&DstPtr[0];
			}

			*Dst[0] = Result[0];
			*Dst[1] = Result[1];
			*Dst[2] = Result[2];
			*Dst[3] = Result[3];
#if TARGET_WIDTH == 8 || TARGET_WIDTH == 16
			*Dst[4] = Result[4];
			*Dst[5] = Result[5];
			*Dst[6] = Result[6];
			*Dst[7] = Result[7];
#endif
#if TARGET_WIDTH == 16
			*Dst[8] = Result[8];
			*Dst[9] = Result[9];
			*Dst[10] = Result[10];
			*Dst[11] = Result[11];
			*Dst[12] = Result[12];
			*Dst[13] = Result[13];
			*Dst[14] = Result[14];
			*Dst[15] = Result[15];
#endif
		}
	}
	else
	{
		#pragma ignore warning(perf)
		*DstPtr = V;
	}
}

inline FVector4d operator+(const FVector4d &A, const FVector4d &B)
{
	FVector4d Result;

	for(uniform int i = 0; i < 4; i++)
	{
		Result.V[i] = A.V[i] + B.V[i];
	}

	return Result;
}

inline FVector4f operator+(const FVector4f &A, const FVector4f &B)
{
	FVector4f Result;

	for(uniform int i = 0; i < 4; i++)
	{
		Result.V[i] = A.V[i] + B.V[i];
	}

	return Result;
}

<<<<<<< HEAD
inline FVector4 operator-(const uniform float F, const FVector4 &A)
{
	FVector4 Result;

	for(uniform int i = 0; i < 4; i++)
	{
		Result.V[i] = F - A.V[i];
	}

	return Result;
}

inline uniform FVector4 operator-(const uniform FVector4 &A, const uniform float F)
=======
inline uniform FVector4d operator+(const uniform FVector4d &A, const uniform FVector4d &B)
>>>>>>> 6bbb88c8
{
	varying double S0, S1, Result;
	*((uniform FVector4d *uniform)&S0) = *((uniform FVector4d *uniform)&A);
	*((uniform FVector4d *uniform)&S1) = *((uniform FVector4d *uniform)&B);

	Result = S0 + S1;

	return *((uniform FVector4d *uniform)&Result);
}

inline uniform FVector4f operator+(const uniform FVector4f &A, const uniform FVector4f &B)
{
	varying float S0, S1, Result;
	*((uniform FVector4f *uniform)&S0) = *((uniform FVector4f *uniform)&A);
	*((uniform FVector4f *uniform)&S1) = *((uniform FVector4f *uniform)&B);

	Result = S0 + S1;

	return *((uniform FVector4f *uniform)&Result);
}

<<<<<<< HEAD
inline FVector4 SetVector4(const FVector &V, const float W)
{
	const FVector4 Result = {{V.V[0], V.V[1], V.V[2], W}};
	return Result;
}

inline uniform FVector4 SetVector4(const uniform FVector &V, const uniform float W)
=======
inline uniform FVector4d operator+(const uniform FVector4d &A, const uniform FVector4f &B)
>>>>>>> 6bbb88c8
{
	varying double S0, Result;
	varying float S1;
	*((uniform FVector4d *uniform)&S0) = *((uniform FVector4d *uniform)&A);
	*((uniform FVector4f *uniform)&S1) = *((uniform FVector4f *uniform)&B);

	Result = S0 + S1;

	return *((uniform FVector4d *uniform)&Result);
}

inline uniform FVector4d operator+(const uniform FVector4f &A, const uniform FVector4d &B)
{
	varying float S0;
	varying double S1, Result;
	*((uniform FVector4f *uniform)&S0) = *((uniform FVector4f *uniform)&A);
	*((uniform FVector4d *uniform)&S1) = *((uniform FVector4d *uniform)&B);

	Result = S0 + S1;

	return *((uniform FVector4d *uniform)&Result);
}

inline FVector4 operator+(const FVector4 &A, const uniform FVector4 &B)
{
	FVector4 Result;

	for(uniform int i = 0; i < 4; i++)
	{
		Result.V[i] = A.V[i] + B.V[i];
	}

	return Result;
}

inline FVector4 operator+(const FVector4 &A, const FReal F)
{
	FVector4 Result;

	for(uniform int i = 0; i < 4; i++)
	{
		Result.V[i] = A.V[i] + F;
	}

	return Result;
}

inline FVector4 operator+(const FReal F, const FVector4 &A)
{
	FVector4 Result;

	for(uniform int i = 0; i < 4; i++)
	{
		Result.V[i] = F + A.V[i];
	}

	return Result;
}

inline uniform FVector4 operator+(const uniform FVector4 &A, const uniform FReal F)
{
	const uniform FVector4 FVec = {{F,F,F,F}};
	return A + FVec;
}

<<<<<<< HEAD
inline FVector operator+(const uniform FVector &A, const FVector &B)
{
	FVector Result;

	Result.V[0] = A.V[0] + B.V[0];
	Result.V[1] = A.V[1] + B.V[1];
	Result.V[2] = A.V[2] + B.V[2];

	return Result;
}

inline FVector operator+(const FVector &A, const float F)
=======
inline FVector4d operator*(const FVector4d &A, const FVector4d &B)
>>>>>>> 6bbb88c8
{
	FVector4d Result;

	for(uniform int i = 0; i < 4; i++)
	{
		Result.V[i] = A.V[i] * B.V[i];
	}

	return Result;
}

inline FVector4f operator*(const FVector4f &A, const FVector4f &B)
{
	FVector4f Result;

	for(uniform int i = 0; i < 4; i++)
	{
		Result.V[i] = A.V[i] * B.V[i];
	}

	return Result;
}

inline FVector4 operator*(const uniform FVector4 &A, const FVector4 &B)
{
	FVector4 Result;

	for(uniform int i = 0; i < 4; i++)
	{
		Result.V[i] = A.V[i] * B.V[i];
	}

	return Result;
}

inline FVector4d operator*(const FVector4d &A, const uniform FVector4d &B)
{
	FVector4d Result;

	for(uniform int i = 0; i < 4; i++)
	{
		Result.V[i] = A.V[i] * B.V[i];
	}

	return Result;
}

<<<<<<< HEAD
inline FVector operator*(const uniform FVector &A, const FVector &B)
{
	FVector Result;

	Result.V[0] = A.V[0] * B.V[0];
	Result.V[1] = A.V[1] * B.V[1];
	Result.V[2] = A.V[2] * B.V[2];

	return Result;
}

inline FVector operator*(const uniform FVector &A, const FIntVector &B)
=======
inline FVector4f operator*(const FVector4f &A, const uniform FVector4f &B)
>>>>>>> 6bbb88c8
{
	FVector4f Result;

	for(uniform int i = 0; i < 4; i++)
	{
		Result.V[i] = A.V[i] * B.V[i];
	}

	return Result;
}

inline uniform FVector4d operator*(const uniform FVector4d &A, const uniform FVector4d &B)
{
	varying double S0, S1, Result;
	*((uniform FVector4d *uniform)&S0) = *((uniform FVector4d *uniform)&A);
	*((uniform FVector4d *uniform)&S1) = *((uniform FVector4d *uniform)&B);

	Result = S0 * S1;

	return *((uniform FVector4d *uniform)&Result);
}

<<<<<<< HEAD
inline FVector operator*(const uniform FVector &A, const varying float F)
{
	FVector Result;

	Result.V[0] = A.V[0] * F;
	Result.V[1] = A.V[1] * F;
	Result.V[2] = A.V[2] * F;

	return Result;
}

inline FVector operator*(const float F, const FVector &A)
{
	FVector Result;

	Result.V[0] = F * A.V[0];
	Result.V[1] = F * A.V[1];
	Result.V[2] = F * A.V[2];

	return Result;
}

inline uniform FVector operator*(const uniform FVector &A, const uniform float F)
=======
inline uniform FVector4f operator*(const uniform FVector4f &A, const uniform FVector4f &B)
>>>>>>> 6bbb88c8
{
	varying float S0, S1, Result;
	*((uniform FVector4f *uniform)&S0) = *((uniform FVector4f *uniform)&A);
	*((uniform FVector4f *uniform)&S1) = *((uniform FVector4f *uniform)&B);

	Result = S0 * S1;

	return *((uniform FVector4f *uniform)&Result);
}

inline FVector4d operator*(const FVector4d &A, const double F)
{
	FVector4d Result;

	for(uniform int i = 0; i < 4; i++)
	{
		Result.V[i] = A.V[i] * F;
	}

	return Result;
}

inline FVector4f operator*(const FVector4f &A, const float F)
{
	FVector4f Result;

	for(uniform int i = 0; i < 4; i++)
	{
		Result.V[i] = A.V[i] * F;
	}

	return Result;
}

inline FVector4 operator*(const FVector4 &A, const uniform FReal F)
{
	FVector4 Result;

	for(uniform int i = 0; i < 4; i++)
	{
		Result.V[i] = A.V[i] * F;
	}

	return Result;
}

inline FVector4 operator*(const uniform FReal F, const FVector4 &A)
{
	FVector4 Result;

	for(uniform int i = 0; i < 4; i++)
	{
		Result.V[i] = F * A.V[i];
	}

	return Result;
}

inline uniform FVector4d operator*(const uniform FVector4d &A, const uniform double F)
{
	const uniform FVector4d FVec = {{F,F,F,F}};
	return A * FVec;
}

inline uniform FVector4f operator*(const uniform FVector4f &A, const uniform float F)
{
	const uniform FVector4f FVec = {{F,F,F,F}};
	return A * FVec;
}

inline uniform FVector4d operator*(const uniform double F, const uniform FVector4d &A)
{
	const uniform FVector4d FVec = {{F,F,F,F}};
	return FVec * A;
}

inline uniform FVector4f operator*(const uniform float F, const uniform FVector4f &A)
{
	const uniform FVector4f FVec = {{F,F,F,F}};
	return FVec * A;
}

inline FVector4d operator/(const FVector4d &A, const FVector4d &B)
{
	FVector4d Result;

	for(uniform int i = 0; i < 4; i++)
	{
		Result.V[i] = A.V[i] / B.V[i];
	}

	return Result;
}

inline FVector4f operator/(const FVector4f &A, const FVector4f &B)
{
	FVector4f Result;

	for(uniform int i = 0; i < 4; i++)
	{
		Result.V[i] = A.V[i] / B.V[i];
	}

	return Result;
}

inline FVector4 operator/(const FVector4 &A, const uniform FVector4 &B)
{
	FVector4 Result;

	for(uniform int i = 0; i < 4; i++)
	{
		Result.V[i] = A.V[i] / B.V[i];
	}

	return Result;
}

inline FVector4 operator/(const uniform FVector4 &A, const FVector4 &B)
{
	FVector4 Result;

	for(uniform int i = 0; i < 4; i++)
	{
		Result.V[i] = A.V[i] / B.V[i];
	}

	return Result;
}

inline uniform FVector4d operator/(const uniform FVector4d &A, const uniform FVector4d &B)
{
	varying double S0, S1, Result;
	*((uniform FVector4d *uniform)&S0) = *((uniform FVector4d *uniform)&A);
	*((uniform FVector4d *uniform)&S1) = *((uniform FVector4d *uniform)&B);

	Result = S0 / S1;

	return *((uniform FVector4d *uniform)&Result);
}

inline uniform FVector4f operator/(const uniform FVector4f &A, const uniform FVector4f &B)
{
	varying float S0, S1, Result;
	*((uniform FVector4f *uniform)&S0) = *((uniform FVector4f *uniform)&A);
	*((uniform FVector4f *uniform)&S1) = *((uniform FVector4f *uniform)&B);

	Result = S0 / S1;

	return *((uniform FVector4f *uniform)&Result);
}

<<<<<<< HEAD
inline uniform FVector operator/(const uniform float F, const uniform FVector &A)
{
	const uniform FVector FVec = {{F,F,F}};
	return FVec / A;
}

inline FVector SetVector(const float X, const float Y, const float Z)
=======
inline uniform FVector4 operator/(const uniform FVector4 &A, const uniform FReal F)
>>>>>>> 6bbb88c8
{
	const uniform FVector4 FVec = {{F,F,F,F}};
	return A / FVec;
}

inline uniform FVector4 operator/(const uniform FReal F, const uniform FVector4 &A)
{
	const uniform FVector4 FVec = {{F,F,F,F}};
	return FVec / A;
}

<<<<<<< HEAD
inline uniform FVector SetVector(const uniform float F)
{
	const uniform FVector Result = {{F, F, F}};
	return Result;
}

inline FVector SetVector(const float F)
{
	const FVector Result = {{F, F, F}};
	return Result;
}

inline FVector SetVector(const FVector4 &Vec)
{
	const FVector Result = {{Vec.V[0], Vec.V[1], Vec.V[2]}};
	return Result;
}

inline uniform FVector SetVector(const uniform FVector4 &Vec)
=======
inline FVector4d operator-(const FVector4d &A, const FVector4d &B)
>>>>>>> 6bbb88c8
{
	FVector4d Result;

	for(uniform int i = 0; i < 4; i++)
	{
		Result.V[i] = A.V[i] - B.V[i];
	}

	return Result;
}

<<<<<<< HEAD
inline uniform FVector8 operator+(const uniform FVector8 &A, const uniform FVector8 &B)
{
	varying float S0, S1, Result;
	*((uniform FVector8 *uniform)&S0) = *((uniform FVector8 *uniform)&A);
	*((uniform FVector8 *uniform)&S1) = *((uniform FVector8 *uniform)&B);

	Result = S0 + S1;

	return *((uniform FVector8 *uniform)&Result);
}

inline uniform FVector8 operator-(const uniform FVector8 &A, const uniform FVector8 &B)
{
	varying float S0, S1, Result;
	*((uniform FVector8 *uniform)&S0) = *((uniform FVector8 *uniform)&A);
	*((uniform FVector8 *uniform)&S1) = *((uniform FVector8 *uniform)&B);

	Result = S0 - S1;

	return *((uniform FVector8 *uniform)&Result);
}

inline uniform FVector8 operator*(const uniform FVector8 &A, const uniform FVector8 &B)
{
	varying float S0, S1, Result;
	*((uniform FVector8 *uniform)&S0) = *((uniform FVector8 *uniform)&A);
	*((uniform FVector8 *uniform)&S1) = *((uniform FVector8 *uniform)&B);

	Result = S0 * S1;

	return *((uniform FVector8 *uniform)&Result);
}

inline uniform FVector8 SetVector8(const uniform float X0, const uniform float Y0, const uniform float Z0, const uniform float W0,
									const uniform float X1, const uniform float Y1, const uniform float Z1, const uniform float W1)
{
	const uniform FVector8 Result = {{X0, Y0, Z0, W0, X1, Y1, Z1, W1}};
	return Result;
}

inline uniform FVector8 SetVector8(const uniform FVector4 &V0, const uniform FVector4 &V1)
{
	const uniform FVector8 Result = {{V0.V[0], V0.V[1], V0.V[2], V0.V[3], V1.V[0], V1.V[1], V1.V[2], V1.V[3]}};
	return Result;
}

inline uniform FVector8 SetVector8(const uniform FVector4 &V)
{
	const uniform FVector8 Result = {{V.V[0], V.V[1], V.V[2], V.V[3], V.V[0], V.V[1], V.V[2], V.V[3]}};
	return Result;
}

inline FIntVector operator+(const FIntVector &A, const FIntVector &B)
=======
inline FVector4f operator-(const FVector4f &A, const FVector4f &B)
>>>>>>> 6bbb88c8
{
	FVector4f Result;

	for(uniform int i = 0; i < 4; i++)
	{
		Result.V[i] = A.V[i] - B.V[i];
	}

	return Result;
}

inline uniform FVector4d operator-(const uniform FVector4d &A, const uniform FVector4d &B)
{
	varying double S0, S1, Result;
	*((uniform FVector4d *uniform)&S0) = *((uniform FVector4d *uniform)&A);
	*((uniform FVector4d *uniform)&S1) = *((uniform FVector4d *uniform)&B);

	Result = S0 - S1;

	return *((uniform FVector4d *uniform)&Result);
}

inline uniform FVector4f operator-(const uniform FVector4f &A, const uniform FVector4f &B)
{
	varying float S0, S1, Result;
	*((uniform FVector4f *uniform)&S0) = *((uniform FVector4f *uniform)&A);
	*((uniform FVector4f *uniform)&S1) = *((uniform FVector4f *uniform)&B);

	Result = S0 - S1;

	return *((uniform FVector4f *uniform)&Result);
}

inline FVector4 operator-(const FVector4 &A, const uniform FVector4 &B)
{
	FVector4 Result;

	for(uniform int i = 0; i < 4; i++)
	{
		Result.V[i] = A.V[i] - B.V[i];
	}

	return Result;
}

inline FVector4d operator-(const uniform FVector4d &A, const FVector4d &B)
{
	FVector4d Result;

	for(uniform int i = 0; i < 4; i++)
	{
		Result.V[i] = A.V[i] - B.V[i];
	}

	return Result;
}

inline FVector4f operator-(const uniform FVector4f &A, const FVector4f &B)
{
	FVector4f Result;

	for(uniform int i = 0; i < 4; i++)
	{
		Result.V[i] = A.V[i] - B.V[i];
	}

	return Result;
}

inline FVector4 operator-(const FVector4 &A, const FReal F)
{
	FVector4 Result;

	for(uniform int i = 0; i < 4; i++)
	{
		Result.V[i] = A.V[i] - F;
	}

	return Result;
}

inline FVector4 operator-(const FVector4 &A, const uniform FReal F)
{
	FVector4 Result;

	for(uniform int i = 0; i < 4; i++)
	{
		Result.V[i] = A.V[i] - F;
	}

	return Result;
}

inline FVector4 operator-(const uniform FReal F, const FVector4 &A)
{
	FVector4 Result;

	for(uniform int i = 0; i < 4; i++)
	{
		Result.V[i] = F - A.V[i];
	}

	return Result;
}

inline uniform FVector4 operator-(const uniform FVector4 &A, const uniform FReal F)
{
	const uniform FVector4 FVec = {{F,F,F,F}};
	return A - FVec;
}

inline uniform FVector4 operator-(const uniform FReal F, const uniform FVector4 &A)
{
	const uniform FVector4 FVec = {{F,F,F,F}};
	return FVec - A;
}

inline FVector4d SetVector4(const double X, const double Y, const double Z, const double W)
{
	const FVector4d Result = {{X, Y, Z, W}};
	return Result;
}

inline FVector4f SetVector4(const float X, const float Y, const float Z, const float W)
{
	const FVector4f Result = {{X, Y, Z, W}};
	return Result;
}

inline uniform FVector4d SetVector4(const uniform double X, const uniform double Y, const uniform double Z, const uniform double W)
{
	const uniform FVector4d Result = {{X, Y, Z, W}};
	return Result;
}

inline uniform FVector4f SetVector4(const uniform float X, const uniform float Y, const uniform float Z, const uniform float W)
{
	const uniform FVector4f Result = {{X, Y, Z, W}};
	return Result;
}

inline FVector4d SetVector4(const FVector3d &V, const FReal W)
{
	const FVector4d Result = {{V.V[0], V.V[1], V.V[2], W}};
	return Result;
}

inline FVector4f SetVector4(const FVector3f &V, const FReal W)
{
	const FVector4f Result = {{V.V[0], V.V[1], V.V[2], W}};
	return Result;
}

inline uniform FVector4d SetVector4(const uniform FVector3d &V, const uniform double W)
{
	const uniform FVector4d Result = {{V.V[0], V.V[1], V.V[2], W}};
	return Result;
}

inline uniform FVector4f SetVector4(const uniform FVector3f &V, const uniform float W)
{
	const uniform FVector4f Result = {{V.V[0], V.V[1], V.V[2], W}};
	return Result;
}

inline uniform FVector4d SetVector4(const uniform double F)
{
	const uniform FVector4d Result = {{F, F, F, F}};
	return Result;
}

inline uniform FVector4f SetVector4(const uniform float F)
{
	const uniform FVector4f Result = {{F, F, F, F}};
	return Result;
}

inline varying FVector4d SetVector4(const varying double F)
{
	const varying FVector4d Result = {{F, F, F, F}};
	return Result;
}

inline varying FVector4f SetVector4(const varying float F)
{
	const varying FVector4f Result = {{F, F, F, F}};
	return Result;
}

inline FVector4d ConvertVector4fTo4d(const FVector4f &V)
{
	FVector4d Result;

	for(uniform int i = 0; i < 4; i++)
	{
		Result.V[i] = (varying double)V.V[i];
	}

	return Result;
}

inline FVector4f ConvertVector4dTo4f(const FVector4d &V)
{
	FVector4f Result;

	for(uniform int i = 0; i < 4; i++)
	{
		Result.V[i] = (varying float)V.V[i];
	}

	return Result;
}

inline uniform FVector4d ConvertVector4fTo4d(const uniform FVector4f &V)
{
	varying float S0;
	*((uniform FVector4f *uniform)&S0) = *((uniform FVector4f *uniform)&V);

	const varying double Result = (double)S0;

	return *((uniform FVector4d *uniform)&Result);
}

inline uniform FVector4f ConvertVector4dTo4f(const uniform FVector4d &V)
{
	varying double S0;
	*((uniform FVector4d *uniform)&S0) = *((uniform FVector4d *uniform)&V);

	const varying float Result = (float)S0;

	return *((uniform FVector4f *uniform)&Result);
}

inline FVector4 ConvertVector4dTo4Native(const FVector4d &V)
{
	return V;
}

inline FVector4 ConvertVector4fTo4Native(const FVector4f &V)
{
	return ConvertVector4fTo4d(V);
}

<<<<<<< HEAD
inline FVector VectorFloor(const FVector &A)
{
	return SetVector(floor(A.V[0]), floor(A.V[1]), floor(A.V[2]));
}

inline FVector VectorClamp(const FVector &A, const FVector &B, const FVector &C)
{
	return SetVector(clamp(A.V[0], B.V[0], C.V[0]),
		clamp(A.V[1], B.V[1], C.V[1]),
		clamp(A.V[2], B.V[2], C.V[2]));
}

inline FVector VectorClamp(const FVector &A, const uniform FVector &B, const uniform FVector &C)
{
	return SetVector(clamp(A.V[0], B.V[0], C.V[0]),
		clamp(A.V[1], B.V[1], C.V[1]),
		clamp(A.V[2], B.V[2], C.V[2]));
}

inline FVector4 VectorAdd(const FVector4 &A, const FVector4 &B)
=======
inline FVector4d ConvertVector4NativeTo4d(const FVector4 &V)
>>>>>>> 6bbb88c8
{
	return V;
}

inline FVector4f ConvertVector4NativeTo4f(const FVector4 &V)
{
	return ConvertVector4dTo4f(V);
}

<<<<<<< HEAD
inline uniform FVector8 VectorAdd(const uniform FVector8 &A, const uniform FVector8 &B)
{
	return A + B;
}

inline FVector4 VectorSubtract(const FVector4 &A, const FVector4 &B)
=======
inline uniform FVector4 ConvertVector4dTo4Native(const uniform FVector4d &V)
>>>>>>> 6bbb88c8
{
	return V;
}

inline uniform FVector4 ConvertVector4fTo4Native(const uniform FVector4f &V)
{
	return ConvertVector4fTo4d(V);
}

inline uniform FVector4d ConvertVector4NativeTo4d(const uniform FVector4 &V)
{
	return V;
}

inline uniform FVector4f ConvertVector4NativeTo4f(const uniform FVector4 &V)
{
	return ConvertVector4dTo4f(V);
}

inline FVector3d operator+(const FVector3d &A, const FVector3d &B)
{
	FVector3d Result;

	Result.V[0] = A.V[0] + B.V[0];
	Result.V[1] = A.V[1] + B.V[1];
	Result.V[2] = A.V[2] + B.V[2];

	return Result;
}

inline FVector3f operator+(const FVector3f &A, const FVector3f &B)
{
	FVector3f Result;

	Result.V[0] = A.V[0] + B.V[0];
	Result.V[1] = A.V[1] + B.V[1];
	Result.V[2] = A.V[2] + B.V[2];

	return Result;
}

<<<<<<< HEAD
inline uniform FVector8 VectorMultiply(const uniform FVector8 &A, const uniform FVector8 &B)
{
	return A * B;
}

inline FVector4 VectorDivide(const FVector4 &A, const FVector4 &B)
=======
inline uniform FVector3d operator+(const uniform FVector3d &A, const uniform FVector3d &B)
>>>>>>> 6bbb88c8
{
	uniform FVector4d S0, S1, Result;
	*((uniform FVector3d *uniform)&S0) = *((uniform FVector3d *uniform)&A);
	*((uniform FVector3d *uniform)&S1) = *((uniform FVector3d *uniform)&B);

	Result = S0 + S1;

	return *((uniform FVector3d *uniform)&Result);
}

inline uniform FVector3f operator+(const uniform FVector3f &A, const uniform FVector3f &B)
{
	uniform FVector4f S0, S1, Result;
	*((uniform FVector3f *uniform)&S0) = *((uniform FVector3f *uniform)&A);
	*((uniform FVector3f *uniform)&S1) = *((uniform FVector3f *uniform)&B);

	Result = S0 + S1;

	return *((uniform FVector3f *uniform)&Result);
}

inline FVector3d operator+(const FVector3d &A, const uniform FVector3d &B)
{
	FVector3d Result;

	Result.V[0] = A.V[0] + B.V[0];
	Result.V[1] = A.V[1] + B.V[1];
	Result.V[2] = A.V[2] + B.V[2];

	return Result;
}

inline FVector3f operator+(const FVector3f &A, const uniform FVector3f &B)
{
	FVector3f Result;

	Result.V[0] = A.V[0] + B.V[0];
	Result.V[1] = A.V[1] + B.V[1];
	Result.V[2] = A.V[2] + B.V[2];

	return Result;
}

<<<<<<< HEAD
inline FVector4 VectorMultiplyAdd(const float F, const FVector4 &B, const FVector4 &C)
{
	FVector4 Result;

	Result.V[0] = F * B.V[0] + C.V[0];
	Result.V[1] = F * B.V[1] + C.V[1];
	Result.V[2] = F * B.V[2] + C.V[2];
	Result.V[3] = F * B.V[3] + C.V[3];

	return Result;
}

inline uniform FVector4 VectorMultiplyAdd(const uniform FVector4& A, const uniform FVector4 &B, const uniform FVector4 &C)
=======
inline FVector3d operator+(const uniform FVector3d &A, const FVector3d &B)
>>>>>>> 6bbb88c8
{
	FVector3d Result;

	Result.V[0] = A.V[0] + B.V[0];
	Result.V[1] = A.V[1] + B.V[1];
	Result.V[2] = A.V[2] + B.V[2];

	return Result;
}

inline FVector3f operator+(const uniform FVector3f &A, const FVector3f &B)
{
	FVector3f Result;

	Result.V[0] = A.V[0] + B.V[0];
	Result.V[1] = A.V[1] + B.V[1];
	Result.V[2] = A.V[2] + B.V[2];

	return Result;
}

inline FVector operator+(const FVector &A, const FReal F)
{
	FVector Result;

	Result.V[0] = A.V[0] + F;
	Result.V[1] = A.V[1] + F;
	Result.V[2] = A.V[2] + F;

	return Result;
}

inline uniform FVector operator+(const uniform FVector &A, const uniform FReal F)
{
	const uniform FVector FVec = {{F,F,F}};
	return A + FVec;
}

<<<<<<< HEAD
inline uniform FVector8 VectorMultiplyAdd(const uniform FVector8& A, const uniform FVector8 &B, const uniform FVector8 &C)
{
	varying float S0, S1, S2, Result;
	*((uniform FVector8 *uniform)&S0) = *((uniform FVector8 *uniform)&A);
	*((uniform FVector8 *uniform)&S1) = *((uniform FVector8 *uniform)&B);
	*((uniform FVector8 *uniform)&S2) = *((uniform FVector8 *uniform)&C);

	Result = S0 * S1 + S2;

	return *((uniform FVector8 *uniform)&Result);
}

inline FVector4 VectorAbs(const FVector4& A)
=======
inline FVector3d operator*(const FVector3d &A, const FVector3d &B)
>>>>>>> 6bbb88c8
{
	FVector3d Result;

	Result.V[0] = A.V[0] * B.V[0];
	Result.V[1] = A.V[1] * B.V[1];
	Result.V[2] = A.V[2] * B.V[2];

	return Result;
}

inline FVector3f operator*(const FVector3f &A, const FVector3f &B)
{
	FVector3f Result;

	Result.V[0] = A.V[0] * B.V[0];
	Result.V[1] = A.V[1] * B.V[1];
	Result.V[2] = A.V[2] * B.V[2];

	return Result;
}

inline uniform FVector3d operator*(const uniform FVector3d &A, const uniform FVector3d &B)
{
	uniform FVector4d S0, S1, Result;
	*((uniform FVector3d *uniform)&S0) = *((uniform FVector3d *uniform)&A);
	*((uniform FVector3d *uniform)&S1) = *((uniform FVector3d *uniform)&B);

	Result = S0 * S1;

	return *((uniform FVector3d *uniform)&Result);
}

inline uniform FVector3f operator*(const uniform FVector3f &A, const uniform FVector3f &B)
{
	uniform FVector4f S0, S1, Result;
	*((uniform FVector3f *uniform)&S0) = *((uniform FVector3f *uniform)&A);
	*((uniform FVector3f *uniform)&S1) = *((uniform FVector3f *uniform)&B);

	Result = S0 * S1;

	return *((uniform FVector3f *uniform)&Result);
}

inline FVector3d operator*(const FVector3d &A, const uniform FVector3d &B)
{
	FVector3d Result;

	Result.V[0] = A.V[0] * B.V[0];
	Result.V[1] = A.V[1] * B.V[1];
	Result.V[2] = A.V[2] * B.V[2];

	return Result;
}

inline FVector3f operator*(const FVector3f &A, const uniform FVector3f &B)
{
	FVector3f Result;

	Result.V[0] = A.V[0] * B.V[0];
	Result.V[1] = A.V[1] * B.V[1];
	Result.V[2] = A.V[2] * B.V[2];

	return Result;
}

inline FVector3d operator*(const uniform FVector3d &A, const FVector3d &B)
{
	FVector3d Result;

	Result.V[0] = A.V[0] * B.V[0];
	Result.V[1] = A.V[1] * B.V[1];
	Result.V[2] = A.V[2] * B.V[2];

	return Result;
}

inline FVector3f operator*(const uniform FVector3f &A, const FVector3f &B)
{
	FVector3f Result;

	Result.V[0] = A.V[0] * B.V[0];
	Result.V[1] = A.V[1] * B.V[1];
	Result.V[2] = A.V[2] * B.V[2];

	return Result;
}

inline FVector operator*(const uniform FVector &A, const FIntVector &B)
{
	FVector Result;

	Result.V[0] = A.V[0] * B.V[0];
	Result.V[1] = A.V[1] * B.V[1];
	Result.V[2] = A.V[2] * B.V[2];

	return Result;
}

inline FVector3d operator*(const FVector3d &A, const double F)
{
	FVector3d Result;

	Result.V[0] = A.V[0] * F;
	Result.V[1] = A.V[1] * F;
	Result.V[2] = A.V[2] * F;

	return Result;
}

inline FVector3f operator*(const FVector3f &A, const float F)
{
	FVector3f Result;

	Result.V[0] = A.V[0] * F;
	Result.V[1] = A.V[1] * F;
	Result.V[2] = A.V[2] * F;

	return Result;
}

inline FVector3d operator*(const uniform FVector3d &A, const varying double F)
{
	FVector3d Result;

	Result.V[0] = A.V[0] * F;
	Result.V[1] = A.V[1] * F;
	Result.V[2] = A.V[2] * F;

	return Result;
}

inline FVector3f operator*(const uniform FVector3f &A, const varying float F)
{
	FVector3f Result;

	Result.V[0] = A.V[0] * F;
	Result.V[1] = A.V[1] * F;
	Result.V[2] = A.V[2] * F;

	return Result;
}

inline FVector3d operator*(const FVector3d &A, const uniform double F)
{
	FVector3d Result;

	Result.V[0] = A.V[0] * F;
	Result.V[1] = A.V[1] * F;
	Result.V[2] = A.V[2] * F;

	return Result;
}

inline FVector3f operator*(const FVector3f &A, const uniform float F)
{
	FVector3f Result;

	Result.V[0] = A.V[0] * F;
	Result.V[1] = A.V[1] * F;
	Result.V[2] = A.V[2] * F;

	return Result;
}

inline FVector3d operator*(const double F, const FVector3d &A)
{
	FVector3d Result;

	Result.V[0] = F * A.V[0];
	Result.V[1] = F * A.V[1];
	Result.V[2] = F * A.V[2];

	return Result;
}

inline FVector3f operator*(const float F, const FVector3f &A)
{
	FVector3f Result;

	Result.V[0] = F * A.V[0];
	Result.V[1] = F * A.V[1];
	Result.V[2] = F * A.V[2];

	return Result;
}

inline uniform FVector3d operator*(const uniform FVector3d &A, const uniform double F)
{
	const uniform FVector3d FVec = {{F,F,F}};
	return A * FVec;
}

inline uniform FVector3f operator*(const uniform FVector3f &A, const uniform float F)
{
	const uniform FVector3f FVec = {{F,F,F}};
	return A * FVec;
}

inline uniform FVector operator*(const uniform FReal F, const uniform FVector &A)
{
	const uniform FVector FVec = {{F,F,F}};
	return FVec * A;
}

inline FVector3d operator-(const FVector3d &A, const FVector3d &B)
{
	FVector3d Result;

	Result.V[0] = A.V[0] - B.V[0];
	Result.V[1] = A.V[1] - B.V[1];
	Result.V[2] = A.V[2] - B.V[2];

	return Result;
}

inline FVector3f operator-(const FVector3f &A, const FVector3f &B)
{
	FVector3f Result;

	Result.V[0] = A.V[0] - B.V[0];
	Result.V[1] = A.V[1] - B.V[1];
	Result.V[2] = A.V[2] - B.V[2];

	return Result;
}

inline uniform FVector3d operator-(const uniform FVector3d &A, const uniform FVector3d &B)
{
	uniform FVector4d S0, S1, Result;
	*((uniform FVector3d *uniform)&S0) = *((uniform FVector3d *uniform)&A);
	*((uniform FVector3d *uniform)&S1) = *((uniform FVector3d *uniform)&B);

	Result = S0 - S1;

	return *((uniform FVector3d *uniform)&Result);
}

inline uniform FVector3f operator-(const uniform FVector3f &A, const uniform FVector3f &B)
{
	uniform FVector4f S0, S1, Result;
	*((uniform FVector3f *uniform)&S0) = *((uniform FVector3f *uniform)&A);
	*((uniform FVector3f *uniform)&S1) = *((uniform FVector3f *uniform)&B);

	Result = S0 - S1;

	return *((uniform FVector3f *uniform)&Result);
}

inline FVector3d operator-(const FVector3d &A, const uniform FVector3d &B)
{
	FVector3d Result;

	Result.V[0] = A.V[0] - B.V[0];
	Result.V[1] = A.V[1] - B.V[1];
	Result.V[2] = A.V[2] - B.V[2];

	return Result;
}

inline FVector3f operator-(const FVector3f &A, const uniform FVector3f &B)
{
	FVector3f Result;

	Result.V[0] = A.V[0] - B.V[0];
	Result.V[1] = A.V[1] - B.V[1];
	Result.V[2] = A.V[2] - B.V[2];

	return Result;
}

inline FVector3d operator-(const uniform FVector3d &A, const FVector3d &B)
{
	FVector3d Result;

	Result.V[0] = A.V[0] - B.V[0];
	Result.V[1] = A.V[1] - B.V[1];
	Result.V[2] = A.V[2] - B.V[2];

	return Result;
}

inline FVector3f operator-(const uniform FVector3f &A, const FVector3f &B)
{
	FVector3f Result;

	Result.V[0] = A.V[0] - B.V[0];
	Result.V[1] = A.V[1] - B.V[1];
	Result.V[2] = A.V[2] - B.V[2];

	return Result;
}

inline FVector operator-(const FVector &A, const FReal F)
{
	FVector Result;

	Result.V[0] = A.V[0] - F;
	Result.V[1] = A.V[1] - F;
	Result.V[2] = A.V[2] - F;

	return Result;
}

inline uniform FVector operator-(const uniform FVector &A, const uniform FReal F)
{
	const uniform FVector FVec = {{F,F,F}};
	return A - FVec;
}

inline uniform FVector operator-(const uniform FReal F, const uniform FVector &A)
{
	const uniform FVector FVec = {{F,F,F}};
	return FVec - A;
}

inline FVector operator-(const FReal F, const FVector &A)
{
	FVector Result;

	Result.V[0] = F - A.V[0];
	Result.V[1] = F - A.V[1];
	Result.V[2] = F - A.V[2];

	return Result;
}

inline FVector3d operator/(const FVector3d &A, const FVector3d &B)
{
	FVector3d Result;

	Result.V[0] = A.V[0] / B.V[0];
	Result.V[1] = A.V[1] / B.V[1];
	Result.V[2] = A.V[2] / B.V[2];

	return Result;
}

inline FVector3f operator/(const FVector3f &A, const FVector3f &B)
{
	FVector3f Result;

	Result.V[0] = A.V[0] / B.V[0];
	Result.V[1] = A.V[1] / B.V[1];
	Result.V[2] = A.V[2] / B.V[2];

	return Result;
}

inline uniform FVector3d operator/(const uniform FVector3d &A, const uniform FVector3d &B)
{
	uniform FVector4d S0, S1, Result;
	*((uniform FVector3d *uniform)&S0) = *((uniform FVector3d *uniform)&A);
	*((uniform FVector3d *uniform)&S1) = *((uniform FVector3d *uniform)&B);

	Result = S0 / S1;

	return *((uniform FVector3d *uniform)&Result);
}

inline uniform FVector3f operator/(const uniform FVector3f &A, const uniform FVector3f &B)
{
	uniform FVector4f S0, S1, Result;
	*((uniform FVector3f *uniform)&S0) = *((uniform FVector3f *uniform)&A);
	*((uniform FVector3f *uniform)&S1) = *((uniform FVector3f *uniform)&B);

	Result = S0 / S1;

	return *((uniform FVector3f *uniform)&Result);
}

inline FVector operator/(const FVector &A, const uniform FVector &B)
{
	FVector Result;

	Result.V[0] = A.V[0] / B.V[0];
	Result.V[1] = A.V[1] / B.V[1];
	Result.V[2] = A.V[2] / B.V[2];

	return Result;
}

inline FVector3d operator/(const FVector3d &A, const double F)
{
	FVector3d Result;

	Result.V[0] = A.V[0] / F;
	Result.V[1] = A.V[1] / F;
	Result.V[2] = A.V[2] / F;

	return Result;
}

inline FVector3f operator/(const FVector3f &A, const float F)
{
	FVector3f Result;

	Result.V[0] = A.V[0] / F;
	Result.V[1] = A.V[1] / F;
	Result.V[2] = A.V[2] / F;

	return Result;
}

inline uniform FVector3d operator/(const uniform FVector3d &A, const uniform double F)
{
	const uniform FVector3d FVec = {{F,F,F}};
	return A / FVec;
}

inline uniform FVector3f operator/(const uniform FVector3f &A, const uniform float F)
{
	const uniform FVector3f FVec = {{F,F,F}};
	return A / FVec;
}

inline uniform FVector operator/(const uniform FReal F, const uniform FVector &A)
{
	const uniform FVector FVec = {{F,F,F}};
	return FVec / A;
}

inline FVector3d SetVector(const double X, const double Y, const double Z)
{
	const FVector3d Result = {{X, Y, Z}};
	return Result;
}

inline FVector3f SetVector(const float X, const float Y, const float Z)
{
	const FVector3f Result = {{X, Y, Z}};
	return Result;
}

inline uniform FVector3d SetVector(const uniform double X, const uniform double Y, const uniform double Z)
{
	const uniform FVector3d Result = {{X, Y, Z}};
	return Result;
}

inline uniform FVector3f SetVector(const uniform float X, const uniform float Y, const uniform float Z)
{
	const uniform FVector3f Result = {{X, Y, Z}};
	return Result;
}

inline uniform FVector SetVector(const uniform FReal F)
{
	const uniform FVector Result = {{F, F, F}};
	return Result;
}

inline FVector SetVector(const FReal F)
{
	const FVector Result = {{F, F, F}};
	return Result;
}

inline FVector3d SetVector(const FVector4d &Vec)
{
	const FVector3d Result = {{Vec.V[0], Vec.V[1], Vec.V[2]}};
	return Result;
}

inline FVector3f SetVector(const FVector4f &Vec)
{
	const FVector3f Result = {{Vec.V[0], Vec.V[1], Vec.V[2]}};
	return Result;
}

inline uniform FVector3f SetVector(const uniform FVector4f &Vec)
{
	const uniform FVector3f Result = {{Vec.V[0], Vec.V[1], Vec.V[2]}};
	return Result;
}

inline uniform FVector3d SetVector(const uniform FVector4d &Vec)
{
	const uniform FVector3d Result = {{Vec.V[0], Vec.V[1], Vec.V[2]}};
	return Result;
}

inline FVector3d ConvertVector3fTo3d(const FVector3f &V)
{
	FVector3d Result;

	for(uniform int i = 0; i < 3; i++)
	{
		Result.V[i] = (varying double)V.V[i];
	}

	return Result;
}

inline FVector3f ConvertVector3dTo3f(const FVector3d &V)
{
	FVector3f Result;

	for(uniform int i = 0; i < 3; i++)
	{
		Result.V[i] = (varying float)V.V[i];
	}

	return Result;
}

inline uniform FVector3d ConvertVector3fTo3d(const uniform FVector3f &V)
{
	varying float S0;
	*((uniform FVector3f *uniform)&S0) = *((uniform FVector3f *uniform)&V);

	const varying double Result = (double)S0;

	return *((uniform FVector3d *uniform)&Result);
}

inline uniform FVector3f ConvertVector3dTo3f(const uniform FVector3d &V)
{
	varying double S0;
	*((uniform FVector3d *uniform)&S0) = *((uniform FVector3d *uniform)&V);

	const varying float Result = (float)S0;

	return *((uniform FVector3f *uniform)&Result);
}

inline FVector ConvertVector3dTo3Native(const FVector3d &V)
{
	return V;
}

inline FVector ConvertVector3fTo3Native(const FVector3f &V)
{
	return ConvertVector3fTo3d(V);
}

inline FVector3d ConvertVector3NativeTo3d(const FVector &V)
{
	return V;
}

inline FVector3f ConvertVector3NativeTo3f(const FVector &V)
{
	return ConvertVector3dTo3f(V);
}

inline uniform FVector ConvertVector3dTo3Native(const uniform FVector3d &V)
{
	return V;
}

inline uniform FVector ConvertVector3fTo3Native(const uniform FVector3f &V)
{
	return ConvertVector3fTo3d(V);
}

inline uniform FVector3d ConvertVector3NativeTo3d(const uniform FVector &V)
{
	return V;
}

inline uniform FVector3f ConvertVector3NativeTo3f(const uniform FVector &V)
{
	return ConvertVector3dTo3f(V);
}

inline uniform FVector8 operator+(const uniform FVector8 &A, const uniform FVector8 &B)
{
	varying float S0, S1, Result;
	*((uniform FVector8 *uniform)&S0) = *((uniform FVector8 *uniform)&A);
	*((uniform FVector8 *uniform)&S1) = *((uniform FVector8 *uniform)&B);

	Result = S0 + S1;

	return *((uniform FVector8 *uniform)&Result);
}

inline uniform FVector8 operator-(const uniform FVector8 &A, const uniform FVector8 &B)
{
	varying float S0, S1, Result;
	*((uniform FVector8 *uniform)&S0) = *((uniform FVector8 *uniform)&A);
	*((uniform FVector8 *uniform)&S1) = *((uniform FVector8 *uniform)&B);

	Result = S0 - S1;

	return *((uniform FVector8 *uniform)&Result);
}

inline uniform FVector8 operator*(const uniform FVector8 &A, const uniform FVector8 &B)
{
	varying float S0, S1, Result;
	*((uniform FVector8 *uniform)&S0) = *((uniform FVector8 *uniform)&A);
	*((uniform FVector8 *uniform)&S1) = *((uniform FVector8 *uniform)&B);

	Result = S0 * S1;

	return *((uniform FVector8 *uniform)&Result);
}

inline uniform FVector8 SetVector8(const uniform float X0, const uniform float Y0, const uniform float Z0, const uniform float W0,
									const uniform float X1, const uniform float Y1, const uniform float Z1, const uniform float W1)
{
	const uniform FVector8 Result = {{X0, Y0, Z0, W0, X1, Y1, Z1, W1}};
	return Result;
}

inline uniform FVector8 SetVector8(const uniform FVector4 &V0, const uniform FVector4 &V1)
{
	const uniform FVector8 Result = {{V0.V[0], V0.V[1], V0.V[2], V0.V[3], V1.V[0], V1.V[1], V1.V[2], V1.V[3]}};
	return Result;
}

inline uniform FVector8 SetVector8(const uniform FVector4 &V)
{
	const uniform FVector8 Result = {{V.V[0], V.V[1], V.V[2], V.V[3], V.V[0], V.V[1], V.V[2], V.V[3]}};
	return Result;
}

inline FIntVector operator+(const FIntVector &A, const FIntVector &B)
{
	FIntVector Result;

	Result.V[0] = A.V[0] + B.V[0];
	Result.V[1] = A.V[1] + B.V[1];
	Result.V[2] = A.V[2] + B.V[2];

	return Result;
}

inline uniform FIntVector operator+(const uniform FIntVector &A, const uniform FIntVector &B)
{
	uniform FIntVector Result;

	Result.V[0] = A.V[0] + B.V[0];
	Result.V[1] = A.V[1] + B.V[1];
	Result.V[2] = A.V[2] + B.V[2];

	return Result;
}

inline FIntVector operator+(const FIntVector &A, const uniform FIntVector &B)
{
	FIntVector Result;

	Result.V[0] = A.V[0] + B.V[0];
	Result.V[1] = A.V[1] + B.V[1];
	Result.V[2] = A.V[2] + B.V[2];

	return Result;
}

inline FIntVector operator+(const FIntVector &A, const int F)
{
	FIntVector Result;

	Result.V[0] = A.V[0] + F;
	Result.V[1] = A.V[1] + F;
	Result.V[2] = A.V[2] + F;

	return Result;
}

inline uniform FIntVector operator+(const uniform FIntVector &A, const uniform float F)
{
	uniform FIntVector Result;

	Result.V[0] = A.V[0] + F;
	Result.V[1] = A.V[1] + F;
	Result.V[2] = A.V[2] + F;

	return Result;
}

inline FIntVector operator*(const FIntVector &A, const FIntVector &B)
{
	FIntVector Result;

	Result.V[0] = A.V[0] * B.V[0];
	Result.V[1] = A.V[1] * B.V[1];
	Result.V[2] = A.V[2] * B.V[2];

	return Result;
}

inline uniform FIntVector operator*(const uniform FIntVector &A, const uniform FIntVector &B)
{
	uniform FIntVector Result;

	Result.V[0] = A.V[0] * B.V[0];
	Result.V[1] = A.V[1] * B.V[1];
	Result.V[2] = A.V[2] * B.V[2];

	return Result;
}

inline FIntVector operator*(const FIntVector &A, const uniform FIntVector &B)
{
	FIntVector Result;

	Result.V[0] = A.V[0] * B.V[0];
	Result.V[1] = A.V[1] * B.V[1];
	Result.V[2] = A.V[2] * B.V[2];

	return Result;
}

inline FIntVector operator*(const FIntVector &A, const int F)
{
	FIntVector Result;

	Result.V[0] = A.V[0] * F;
	Result.V[1] = A.V[1] * F;
	Result.V[2] = A.V[2] * F;

	return Result;
}

inline uniform FIntVector operator*(const uniform FIntVector &A, const uniform int F)
{
	uniform FIntVector Result;

	Result.V[0] = A.V[0] * F;
	Result.V[1] = A.V[1] * F;
	Result.V[2] = A.V[2] * F;

	return Result;
}

inline FIntVector operator-(const FIntVector &A, const FIntVector &B)
{
	FIntVector Result;

	Result.V[0] = A.V[0] - B.V[0];
	Result.V[1] = A.V[1] - B.V[1];
	Result.V[2] = A.V[2] - B.V[2];

	return Result;
}

inline uniform FIntVector operator-(const uniform FIntVector &A, const uniform FIntVector &B)
{
	uniform FIntVector Result;

	Result.V[0] = A.V[0] - B.V[0];
	Result.V[1] = A.V[1] - B.V[1];
	Result.V[2] = A.V[2] - B.V[2];

	return Result;
}

inline FIntVector operator-(const FIntVector &A, const uniform FIntVector &B)
{
	FIntVector Result;

	Result.V[0] = A.V[0] - B.V[0];
	Result.V[1] = A.V[1] - B.V[1];
	Result.V[2] = A.V[2] - B.V[2];

	return Result;
}

inline FIntVector operator-(const uniform FIntVector &A, const FIntVector &B)
{
	FIntVector Result;

	Result.V[0] = A.V[0] - B.V[0];
	Result.V[1] = A.V[1] - B.V[1];
	Result.V[2] = A.V[2] - B.V[2];

	return Result;
}

inline FIntVector operator-(const FIntVector &A, const int F)
{
	FIntVector Result;

	Result.V[0] = A.V[0] - F;
	Result.V[1] = A.V[1] - F;
	Result.V[2] = A.V[2] - F;

	return Result;
}

inline FIntVector operator-(const int F, const FIntVector &A)
{
	FIntVector Result;

	Result.V[0] = F - A.V[0];
	Result.V[1] = F - A.V[1];
	Result.V[2] = F - A.V[2];

	return Result;
}

inline FIntVector SetIntVector(const int X, const int Y, const int Z)
{
	FIntVector Result;

	Result.V[0] = X;
	Result.V[1] = Y;
	Result.V[2] = Z;

	return Result;
}

inline uniform FIntVector SetIntVector(const uniform int X, const uniform int Y, const uniform int Z)
{
	uniform FIntVector Result;

	Result.V[0] = X;
	Result.V[1] = Y;
	Result.V[2] = Z;

	return Result;
}

inline FIntVector SetIntVector(const FVector &A)
{
	FIntVector Result;

	Result.V[0] = (int)A.V[0];
	Result.V[1] = (int)A.V[1];
	Result.V[2] = (int)A.V[2];

	return Result;
}

inline uniform bool VectorIsAnyNearlyZero(const uniform FVector &V, const uniform FReal Tolerance)
{
	varying FReal S0 = REAL_MAX;

	*((uniform FVector *uniform)&S0) = *((uniform FVector *uniform)&V);

	return any(abs(S0) <= Tolerance);
}

inline uniform bool VectorIsAllNearlyZero(const uniform FVector3d &V, const uniform double Tolerance)
{
	varying double S0 = DBL_MIN;

	*((uniform FVector3d *uniform)&S0) = *((uniform FVector3d *uniform)&V);

	return all(abs(S0) <= Tolerance);
}

inline uniform bool VectorIsAllNearlyZero(const uniform FVector3f &V, const uniform float Tolerance)
{
	varying float S0 = FLT_MIN;

	*((uniform FVector3f *uniform)&S0) = *((uniform FVector3f *uniform)&V);

	return all(abs(S0) <= Tolerance);
}

inline FVector3d VectorLerp(const FVector3d& A, const FVector3d& B, const double Alpha)
{
	return (A + (B-A) * Alpha);
}

inline FVector3f VectorLerp(const FVector3f& A, const FVector3f& B, const float Alpha)
{
	return (A + (B-A) * Alpha);
}

inline uniform FVector VectorLerp(const uniform FVector& A, const uniform FVector& B, const uniform FReal Alpha)
{
	return (A + (B-A) * Alpha);
}

inline FVector VectorFloor(const FVector &A)
{
	return SetVector(floor(A.V[0]), floor(A.V[1]), floor(A.V[2]));
}

inline FVector VectorClamp(const FVector &A, const FVector &B, const FVector &C)
{
	return SetVector(clamp(A.V[0], B.V[0], C.V[0]),
		clamp(A.V[1], B.V[1], C.V[1]),
		clamp(A.V[2], B.V[2], C.V[2]));
}

inline FVector VectorClamp(const FVector &A, const uniform FVector &B, const uniform FVector &C)
{
	return SetVector(clamp(A.V[0], B.V[0], C.V[0]),
		clamp(A.V[1], B.V[1], C.V[1]),
		clamp(A.V[2], B.V[2], C.V[2]));
}

inline FVector4d VectorAdd(const FVector4d &A, const FVector4d &B)
{
	return A + B;
}

inline FVector4f VectorAdd(const FVector4f &A, const FVector4f &B)
{
	return A + B;
}

inline FVector4 VectorAdd(const FVector4 &A, const uniform FVector4 &B)
{
	return A + B;
}

inline uniform FVector4d VectorAdd(const uniform FVector4d &A, const uniform FVector4d &B)
{
	return A + B;
}

inline uniform FVector4f VectorAdd(const uniform FVector4f &A, const uniform FVector4f &B)
{
	return A + B;
}

inline uniform FVector8 VectorAdd(const uniform FVector8 &A, const uniform FVector8 &B)
{
	return A + B;
}

inline FVector4d VectorSubtract(const FVector4d &A, const FVector4d &B)
{
	return A - B;
}

inline FVector4f VectorSubtract(const FVector4f &A, const FVector4f &B)
{
	return A - B;
}

inline FVector4 VectorSubtract(const uniform FVector4 &A, const FVector4 &B)
{
	return A - B;
}

inline uniform FVector4d VectorSubtract(const uniform FVector4d &A, const uniform FVector4d &B)
{
	return A - B;
}

inline uniform FVector4f VectorSubtract(const uniform FVector4f &A, const uniform FVector4f &B)
{
	return A - B;
}

inline FVector4d VectorMultiply(const FVector4d &A, const FVector4d &B)
{
	return A * B;
}

inline FVector4f VectorMultiply(const FVector4f &A, const FVector4f &B)
{
	return A * B;
}

inline FVector4 VectorMultiply(const FVector4 &A, const uniform FVector4 &B)
{
	return A * B;
}

inline FVector4 VectorMultiply(const uniform FVector4 &A, const FVector4 &B)
{
	return A * B;
}

inline uniform FVector4d VectorMultiply(const uniform FVector4d &A, const uniform FVector4d &B)
{
	return A * B;
}

inline uniform FVector4f VectorMultiply(const uniform FVector4f &A, const uniform FVector4f &B)
{
	return A * B;
}

inline uniform FVector4 VectorMultiply(const uniform FVector4 &A, const uniform FReal F)
{
	return A * F;
}

inline uniform FVector8 VectorMultiply(const uniform FVector8 &A, const uniform FVector8 &B)
{
	return A * B;
}

inline FVector4d VectorDivide(const FVector4d &A, const FVector4d &B)
{
	return A / B;
}

inline FVector4f VectorDivide(const FVector4f &A, const FVector4f &B)
{
	return A / B;
}

inline uniform FVector4d VectorDivide(const uniform FVector4d &A, const uniform FVector4d &B)
{
	return A / B;
}

inline uniform FVector4f VectorDivide(const uniform FVector4f &A, const uniform FVector4f &B)
{
	return A / B;
}

inline FVector4d VectorMultiplyAdd(const FVector4d &A, const FVector4d &B, const FVector4d &C)
{
	FVector4d Result;

	Result.V[0] = A.V[0] * B.V[0] + C.V[0];
	Result.V[1] = A.V[1] * B.V[1] + C.V[1];
	Result.V[2] = A.V[2] * B.V[2] + C.V[2];
	Result.V[3] = A.V[3] * B.V[3] + C.V[3];

	return Result;
}

inline FVector4f VectorMultiplyAdd(const FVector4f &A, const FVector4f &B, const FVector4f &C)
{
	FVector4f Result;

	Result.V[0] = A.V[0] * B.V[0] + C.V[0];
	Result.V[1] = A.V[1] * B.V[1] + C.V[1];
	Result.V[2] = A.V[2] * B.V[2] + C.V[2];
	Result.V[3] = A.V[3] * B.V[3] + C.V[3];

	return Result;
}

inline FVector4 VectorMultiplyAdd(const FVector4& A, const uniform FVector4 &B, const FVector4 &C)
{
	FVector4 Result;

	Result.V[0] = A.V[0] * B.V[0] + C.V[0];
	Result.V[1] = A.V[1] * B.V[1] + C.V[1];
	Result.V[2] = A.V[2] * B.V[2] + C.V[2];
	Result.V[3] = A.V[3] * B.V[3] + C.V[3];

	return Result;
}

inline FVector4 VectorMultiplyAdd(const uniform FVector4& A, const FVector4 &B, const FVector4 &C)
{
	FVector4 Result;

	Result.V[0] = A.V[0] * B.V[0] + C.V[0];
	Result.V[1] = A.V[1] * B.V[1] + C.V[1];
	Result.V[2] = A.V[2] * B.V[2] + C.V[2];
	Result.V[3] = A.V[3] * B.V[3] + C.V[3];

	return Result;
}

inline FVector4 VectorMultiplyAdd(const FReal F, const FVector4 &B, const FVector4 &C)
{
	FVector4 Result;

	Result.V[0] = F * B.V[0] + C.V[0];
	Result.V[1] = F * B.V[1] + C.V[1];
	Result.V[2] = F * B.V[2] + C.V[2];
	Result.V[3] = F * B.V[3] + C.V[3];

	return Result;
}

inline uniform FVector4d VectorMultiplyAdd(const uniform FVector4d &A, const uniform FVector4d &B, const uniform FVector4d &C)
{
	varying double S0, S1, S2, Result;
	*((uniform FVector4d *uniform)&S0) = *((uniform FVector4d *uniform)&A);
	*((uniform FVector4d *uniform)&S1) = *((uniform FVector4d *uniform)&B);
	*((uniform FVector4d *uniform)&S2) = *((uniform FVector4d *uniform)&C);

	Result = S0 * S1 + S2;

	return *((uniform FVector4d *uniform)&Result);
}

inline uniform FVector4f VectorMultiplyAdd(const uniform FVector4f &A, const uniform FVector4f &B, const uniform FVector4f &C)
{
	varying float S0, S1, S2, Result;
	*((uniform FVector4f *uniform)&S0) = *((uniform FVector4f *uniform)&A);
	*((uniform FVector4f *uniform)&S1) = *((uniform FVector4f *uniform)&B);
	*((uniform FVector4f *uniform)&S2) = *((uniform FVector4f *uniform)&C);

	Result = S0 * S1 + S2;

	return *((uniform FVector4f *uniform)&Result);
}

inline FVector4 VectorMultiplyAdd(const FVector4& A, const uniform FReal B, const FVector4 &C)
{
	FVector4 Result;

	Result.V[0] = A.V[0] * B + C.V[0];
	Result.V[1] = A.V[1] * B + C.V[1];
	Result.V[2] = A.V[2] * B + C.V[2];
	Result.V[3] = A.V[3] * B + C.V[3];

	return Result;
}

inline uniform FVector4 VectorMultiplyAdd(const uniform FVector4& A, const uniform FReal S1, const uniform FVector4 &C)
{
	varying FReal S0, S2, Result;
	*((uniform FVector4 *uniform)&S0) = *((uniform FVector4 *uniform)&A);
	*((uniform FVector4 *uniform)&S2) = *((uniform FVector4 *uniform)&C);

	Result = S0 * S1 + S2;

	return *((uniform FVector4 *uniform)&Result);
}

inline uniform FVector4 VectorMultiplyAdd(const uniform FReal S0, const uniform FVector4 &B, const uniform FVector4 &C)
{
	varying FReal S1, S2, Result;
	*((uniform FVector4 *uniform)&S1) = *((uniform FVector4 *uniform)&B);
	*((uniform FVector4 *uniform)&S2) = *((uniform FVector4 *uniform)&C);

	Result = S0 * S1 + S2;

	return *((uniform FVector4 *uniform)&Result);
}

inline uniform FVector8 VectorMultiplyAdd(const uniform FVector8& A, const uniform FVector8 &B, const uniform FVector8 &C)
{
	varying float S0, S1, S2, Result;
	*((uniform FVector8 *uniform)&S0) = *((uniform FVector8 *uniform)&A);
	*((uniform FVector8 *uniform)&S1) = *((uniform FVector8 *uniform)&B);
	*((uniform FVector8 *uniform)&S2) = *((uniform FVector8 *uniform)&C);

	Result = S0 * S1 + S2;

	return *((uniform FVector8 *uniform)&Result);
}

inline FVector4 VectorAbs(const FVector4& A)
{
	FVector4 Result;

	Result.V[0] = abs(A.V[0]);
	Result.V[1] = abs(A.V[1]);
	Result.V[2] = abs(A.V[2]);
	Result.V[3] = abs(A.V[3]);

	return Result;
}

inline uniform FVector4 VectorAbs(const uniform FVector4& A)
{
	varying FReal S0, Result;
	*((uniform FVector4 *uniform)&S0) = *((uniform FVector4 *uniform)&A);

	Result = abs(S0);

	return *((uniform FVector4 *uniform)&Result);
}

inline uniform FVector VectorAbs(const uniform FVector& A)
{
	uniform FVector4 S0, Result;
	*((uniform FVector *uniform)&S0) = *((uniform FVector *uniform)&A);

	Result = VectorAbs(S0);

	return *((uniform FVector *uniform)&Result);
}

inline bool IsVectorEqual(const FVector3d &A, const FVector3d &B)
{
	return A.V[0] == B.V[0] && A.V[1] == B.V[1] && A.V[2] == B.V[2];
}

inline bool IsVectorEqual(const FVector3f &A, const FVector3f &B)
{
	return A.V[0] == B.V[0] && A.V[1] == B.V[1] && A.V[2] == B.V[2];
}

inline bool IsVectorLessEqual(const FVector4 &A, const uniform FVector4 &B)
{
	return A.V[0] <= B.V[0] && A.V[1] <= B.V[1] && A.V[2] <= B.V[2] && A.V[3] <= B.V[3];
}

inline bool IsVectorLessEqual(const FVector &A, const uniform FVector &B)
{
	return A.V[0] <= B.V[0] && A.V[1] <= B.V[1] && A.V[2] <= B.V[2];
}

inline uniform bool IsVectorGreaterEqual(const uniform FVector4 &A, const uniform FVector4 &B)
{
	varying bool b = true;
	varying FReal S0, S1;
	*((uniform FVector4 *uniform)&S0) = *((uniform FVector4 *uniform)&A);
	*((uniform FVector4 *uniform)&S1) = *((uniform FVector4 *uniform)&B);

	b = S0 >= S1 ? true : false;

	return all(b);
}

inline bool IsVectorGreaterEqual(const FVector &A, const uniform FVector &B)
{
	return A.V[0] >= B.V[0] && A.V[1] >= B.V[1] && A.V[2] >= B.V[2];
}

inline FVector4d VectorCompareGE(const FVector4d &A, const uniform FVector4d &B)
{
	FVector4d Result;

	Result.V[0] = select(A.V[0] >= B.V[0], doublebits(DOUBLE_NAN), doublebits(0));
	Result.V[1] = select(A.V[1] >= B.V[1], doublebits(DOUBLE_NAN), doublebits(0));
	Result.V[2] = select(A.V[2] >= B.V[2], doublebits(DOUBLE_NAN), doublebits(0));
	Result.V[3] = select(A.V[3] >= B.V[3], doublebits(DOUBLE_NAN), doublebits(0));

	return Result;
}

inline FVector4f VectorCompareGE(const FVector4f &A, const uniform FVector4f &B)
{
	FVector4f Result;

	Result.V[0] = select(A.V[0] >= B.V[0], floatbits(FLOAT_NAN), floatbits(0));
	Result.V[1] = select(A.V[1] >= B.V[1], floatbits(FLOAT_NAN), floatbits(0));
	Result.V[2] = select(A.V[2] >= B.V[2], floatbits(FLOAT_NAN), floatbits(0));
	Result.V[3] = select(A.V[3] >= B.V[3], floatbits(FLOAT_NAN), floatbits(0));

	return Result;
}

inline FVector4 VectorCompareGE(const uniform FVector4 &A, const FVector4 &B)
{
	FVector4 Result;

	Result.V[0] = select(A.V[0] >= B.V[0], REAL_BITS(NAN), REAL_BITS(0));
	Result.V[1] = select(A.V[1] >= B.V[1], REAL_BITS(NAN), REAL_BITS(0));
	Result.V[2] = select(A.V[2] >= B.V[2], REAL_BITS(NAN), REAL_BITS(0));
	Result.V[3] = select(A.V[3] >= B.V[3], REAL_BITS(NAN), REAL_BITS(0));

	return Result;
}

inline uniform FVector4 VectorCompareGE(const uniform FVector4 &A, const uniform FVector4 &B)
{
	varying FReal S0, S1, Result;
	*((uniform FVector4 *uniform)&S0) = *((uniform FVector4 *uniform)&A);
	*((uniform FVector4 *uniform)&S1) = *((uniform FVector4 *uniform)&B);

	Result = S0 >= S1 ? REAL_BITS(NAN) : REAL_BITS(0);

	return *((uniform FVector4 *uniform)&Result);
}

inline uniform FVector4 VectorCompareGE(const uniform FReal F, const uniform FVector4 &B)
{
	varying FReal S1, Result;
	*((uniform FVector4 *uniform)&S1) = *((uniform FVector4 *uniform)&B);

	Result = F >= S1 ? REAL_BITS(NAN) : REAL_BITS(0);

	return *((uniform FVector4 *uniform)&Result);
}

<<<<<<< HEAD
inline uniform FVector4 VectorCompareGE(const uniform float F, const uniform FVector4 &B)
{
	varying float S1, Result;
	*((uniform FVector4 *uniform)&S1) = *((uniform FVector4 *uniform)&B);

	Result = F >= S1 ? floatbits(0xFFFFFFFF) : floatbits(0);

	return *((uniform FVector4 *uniform)&Result);
}

inline uniform FVector VectorCompareGE(const uniform FVector& A, const uniform FVector& B)
{
	uniform FVector4 S0, S1, Result;
	*((uniform FVector *uniform)&S0) = *((uniform FVector *uniform)&A);
	*((uniform FVector *uniform)&S1) = *((uniform FVector *uniform)&B);

	Result = VectorCompareGE(S0, S1);

	return *((uniform FVector *uniform)&Result);
}

inline uniform float CompareGE(const uniform float &A, const uniform float &B)
=======
inline uniform FVector VectorCompareGE(const uniform FVector& A, const uniform FVector& B)
>>>>>>> 6bbb88c8
{
	uniform FVector4 S0, S1, Result;
	*((uniform FVector *uniform)&S0) = *((uniform FVector *uniform)&A);
	*((uniform FVector *uniform)&S1) = *((uniform FVector *uniform)&B);

	Result = VectorCompareGE(S0, S1);

	return *((uniform FVector *uniform)&Result);
}

inline uniform FVector4 VectorCompareGT(const uniform FVector4 &A, const uniform FVector4 &B)
{
	varying FReal S0, S1, Result;
	*((uniform FVector4 *uniform)&S0) = *((uniform FVector4 *uniform)&A);
	*((uniform FVector4 *uniform)&S1) = *((uniform FVector4 *uniform)&B);

	Result = S0 > S1 ? REAL_BITS(NAN) : REAL_BITS(0);

	return *((uniform FVector4 *uniform)&Result);
}

inline uniform FVector VectorCompareGT(const uniform FVector& A, const uniform FVector& B)
{
	uniform FVector4 S0, S1, Result;
	*((uniform FVector *uniform)&S0) = *((uniform FVector *uniform)&A);
	*((uniform FVector *uniform)&S1) = *((uniform FVector *uniform)&B);

	Result = VectorCompareGT(S0, S1);

	return *((uniform FVector *uniform)&Result);
}

inline FVector4 VectorMax(const FVector4& V1, const FVector4& V2)
{
	FVector4 Result;

	Result.V[0] = max(V1.V[0], V2.V[0]);
	Result.V[1] = max(V1.V[1], V2.V[1]);
	Result.V[2] = max(V1.V[2], V2.V[2]);
	Result.V[3] = max(V1.V[3], V2.V[3]);

	return Result;
}

inline uniform FVector4 VectorMax(const uniform FVector4& V1, const uniform FVector4& V2)
{
	varying FReal S0, S1, Result;
	*((uniform FVector4 *uniform)&S0) = *((uniform FVector4 *uniform)&V1);
	*((uniform FVector4 *uniform)&S1) = *((uniform FVector4 *uniform)&V2);

	Result = max(S0, S1);

	return *((uniform FVector4 *uniform)&Result);
}

inline FVector3d VectorMax(const FVector3d& V1, const FVector3d& V2)
{
	FVector3d Result;

	Result.V[0] = max(V1.V[0], V2.V[0]);
	Result.V[1] = max(V1.V[1], V2.V[1]);
	Result.V[2] = max(V1.V[2], V2.V[2]);

	return Result;
}

inline FVector3f VectorMax(const FVector3f& V1, const FVector3f& V2)
{
	FVector3f Result;

	Result.V[0] = max(V1.V[0], V2.V[0]);
	Result.V[1] = max(V1.V[1], V2.V[1]);
	Result.V[2] = max(V1.V[2], V2.V[2]);

	return Result;
}

inline uniform FVector VectorMax(const uniform FVector& A, const uniform FVector& B)
{
	uniform FVector4 S0, S1, Result;
	*((uniform FVector *uniform)&S0) = *((uniform FVector *uniform)&A);
	*((uniform FVector *uniform)&S1) = *((uniform FVector *uniform)&B);

	Result = VectorMax(S0, S1);

	return *((uniform FVector *uniform)&Result);
}

inline uniform FVector8 VectorMax(const uniform FVector8 &V1, const uniform FVector8 &V2)
{
	varying float S0, S1, Result;
	*((uniform FVector8 *uniform)&S0) = *((uniform FVector8 *uniform)&V1);
	*((uniform FVector8 *uniform)&S1) = *((uniform FVector8 *uniform)&V2);

	Result = max(S0, S1);

	return *((uniform FVector8 *uniform)&Result);
}

inline FVector4 VectorMin(const FVector4& V1, const FVector4& V2)
{
	FVector4 Result;

	Result.V[0] = min(V1.V[0], V2.V[0]);
	Result.V[1] = min(V1.V[1], V2.V[1]);
	Result.V[2] = min(V1.V[2], V2.V[2]);
	Result.V[3] = min(V1.V[3], V2.V[3]);

	return Result;
}

inline uniform FVector4 VectorMin(const uniform FVector4& V1, const uniform FVector4& V2)
{
	varying FReal S0, S1, Result;
	*((uniform FVector4 *uniform)&S0) = *((uniform FVector4 *uniform)&V1);
	*((uniform FVector4 *uniform)&S1) = *((uniform FVector4 *uniform)&V2);

	Result = min(S0, S1);

	return *((uniform FVector4 *uniform)&Result);
}

inline FVector3d VectorMin(const FVector3d& V1, const FVector3d& V2)
{
	FVector3d Result;

	Result.V[0] = min(V1.V[0], V2.V[0]);
	Result.V[1] = min(V1.V[1], V2.V[1]);
	Result.V[2] = min(V1.V[2], V2.V[2]);

	return Result;
}

inline FVector3f VectorMin(const FVector3f& V1, const FVector3f& V2)
{
	FVector3f Result;

	Result.V[0] = min(V1.V[0], V2.V[0]);
	Result.V[1] = min(V1.V[1], V2.V[1]);
	Result.V[2] = min(V1.V[2], V2.V[2]);

	return Result;
}

inline uniform FVector VectorMin(const uniform FVector& A, const uniform FVector& B)
{
	uniform FVector4 S0, S1, Result;
	*((uniform FVector *uniform)&S0) = *((uniform FVector *uniform)&A);
	*((uniform FVector *uniform)&S1) = *((uniform FVector *uniform)&B);

	Result = VectorMin(S0, S1);

	return *((uniform FVector *uniform)&Result);
}

inline uniform FVector8 VectorMin(const uniform FVector8 &V1, const uniform FVector8 &V2)
{
	varying float S0, S1, Result;
	*((uniform FVector8 *uniform)&S0) = *((uniform FVector8 *uniform)&V1);
	*((uniform FVector8 *uniform)&S1) = *((uniform FVector8 *uniform)&V2);

	Result = min(S0, S1);

	return *((uniform FVector8 *uniform)&Result);
}

<<<<<<< HEAD
inline uniform float VectorSum(const uniform FVector4 &V)
=======
inline uniform FReal VectorSum(const uniform FVector4 &V)
>>>>>>> 6bbb88c8
{
	return V.V[0] + V.V[1] + V.V[2] + V.V[3];
}

<<<<<<< HEAD
inline float VectorSum(const FVector4 &V)
=======
inline FReal VectorSum(const FVector4 &V)
>>>>>>> 6bbb88c8
{
	return V.V[0] + V.V[1] + V.V[2] + V.V[3];
}

<<<<<<< HEAD
inline uniform float VectorSum(const uniform FVector &V)
=======
inline uniform FReal VectorSum(const uniform FVector &V)
>>>>>>> 6bbb88c8
{
	return V.V[0] + V.V[1] + V.V[2];
}

<<<<<<< HEAD
inline float VectorSum(const FVector &A)
=======
inline FReal VectorSum(const FVector &A)
>>>>>>> 6bbb88c8
{
	return A.V[0] + A.V[1] + A.V[2];
}

inline FVector4 VectorReciprocal(const FVector4& V)
{
	FVector4 Result;

	Result.V[0] = rcp_fast(V.V[0]);
	Result.V[1] = rcp_fast(V.V[1]);
	Result.V[2] = rcp_fast(V.V[2]);
	Result.V[3] = rcp_fast(V.V[3]);

	return Result;
}

inline uniform FVector4 VectorReciprocal(const uniform FVector4& V)
{
	varying FReal S0, Result;
	*((uniform FVector4 *uniform)&S0) = *((uniform FVector4 *uniform)&V);

	Result = rcp_fast(S0);

	return *((uniform FVector4 *uniform)&Result);
}

inline FVector4 VectorReciprocalAccurate(const FVector4& V)
{
	// Perform two passes of Newton-Raphson iteration on the hardware estimate
	//   x1 = x0 - f(x0) / f'(x0)
	//
	//    1 / Vec = x
	// => x * Vec = 1
	// => F(x) = x * Vec - 1
	//    F'(x) = Vec
	// => x1 = x0 - (x0 * Vec - 1) / Vec
	//
	// Since 1/Vec is what we're trying to solve, use an estimate for it, x0
	// => x1 = x0 - (x0 * Vec - 1) * x0 = 2 * x0 - Vec * x0^2

	// Initial estimate
	const FVector4 x0 = VectorReciprocal(V);

	// First iteration
	const FVector4 x0Squared = VectorMultiply(x0, x0);
	const FVector4 x0Times2 = VectorAdd(x0, x0);
	const FVector4 x1 = VectorSubtract(x0Times2, VectorMultiply(V, x0Squared));

	// Second iteration
	const FVector4 x1Squared = VectorMultiply(x1, x1);
	const FVector4 x1Times2 = VectorAdd(x1, x1);
	const FVector4 x2 = VectorSubtract(x1Times2, VectorMultiply(V, x1Squared));

	return x2;
}

inline uniform FVector4 VectorReciprocalAccurate(const uniform FVector4& V)
{
	// Perform two passes of Newton-Raphson iteration on the hardware estimate
	//   x1 = x0 - f(x0) / f'(x0)
	//
	//    1 / Vec = x
	// => x * Vec = 1
	// => F(x) = x * Vec - 1
	//    F'(x) = Vec
	// => x1 = x0 - (x0 * Vec - 1) / Vec
	//
	// Since 1/Vec is what we're trying to solve, use an estimate for it, x0
	// => x1 = x0 - (x0 * Vec - 1) * x0 = 2 * x0 - Vec * x0^2

	// Initial estimate
	const uniform FVector4 x0 = VectorReciprocal(V);

	// First iteration
	const uniform FVector4 x0Squared = VectorMultiply(x0, x0);
	const uniform FVector4 x0Times2 = VectorAdd(x0, x0);
	const uniform FVector4 x1 = VectorSubtract(x0Times2, VectorMultiply(V, x0Squared));

	// Second iteration
	const uniform FVector4 x1Squared = VectorMultiply(x1, x1);
	const uniform FVector4 x1Times2 = VectorAdd(x1, x1);
	const uniform FVector4 x2 = VectorSubtract(x1Times2, VectorMultiply(V, x1Squared));

	return x2;
}

inline FVector4f VectorReciprocalSqrt(const FVector4f& V)
{
	FVector4f Result;

	Result.V[0] = rsqrt_fast(V.V[0]);
	Result.V[1] = rsqrt_fast(V.V[1]);
	Result.V[2] = rsqrt_fast(V.V[2]);
	Result.V[3] = rsqrt_fast(V.V[3]);

	return Result;
}

inline FVector4d VectorReciprocalSqrt(const FVector4d& V)
{
	FVector4d Result;

	Result.V[0] = 1.0d / sqrt(V.V[0]);
	Result.V[1] = 1.0d / sqrt(V.V[1]);
	Result.V[2] = 1.0d / sqrt(V.V[2]);
	Result.V[3] = 1.0d / sqrt(V.V[3]);

	return Result;
}

inline uniform FVector4f VectorReciprocalSqrt(const uniform FVector4f& V)
{
	varying float S0, Result;
	*((uniform FVector4f *uniform)&S0) = *((uniform FVector4f *uniform)&V);

	Result = rsqrt_fast(S0);

	return *((uniform FVector4f *uniform)&Result);
}

inline uniform FVector4d VectorReciprocalSqrt(const uniform FVector4d& V)
{
	varying double S0, Result;
	*((uniform FVector4d *uniform)&S0) = *((uniform FVector4d *uniform)&V);

	Result = 1.0d / sqrt(S0);

	return *((uniform FVector4d *uniform)&Result);
}

inline FVector4f VectorReciprocalSqrtAccurate(const FVector4f& V)
{
	// Perform two passes of Newton-Raphson iteration on the hardware estimate
	//    v^-0.5 = x
	// => x^2 = v^-1
	// => 1/(x^2) = v
	// => F(x) = x^-2 - v
	//    F'(x) = -2x^-3

	//    x1 = x0 - F(x0)/F'(x0)
	// => x1 = x0 + 0.5 * (x0^-2 - Vec) * x0^3
	// => x1 = x0 + 0.5 * (x0 - Vec * x0^3)
	// => x1 = x0 + x0 * (0.5 - 0.5 * Vec * x0^2)

	const FVector4f VecDivBy2 = V * FloatOneHalf;

	// Initial estimate
	const FVector4f x0 = VectorReciprocalSqrt(V);

	// First iteration
	FVector4f x1 = x0 * x0;
	x1 = FloatOneHalf - (VecDivBy2 * x1);
	x1 = x0 * x1 + x0;

	// Second iteration
	FVector4f x2 = x1 * x1;
	x2 = FloatOneHalf - (VecDivBy2 * x2);
	x2 = x1 * x2 + x1;

	return x2;
}

inline FVector4d VectorReciprocalSqrtAccurate(const FVector4d& V)
{
	FVector4d Result;

	Result.V[0] = 1.0d / sqrt(V.V[0]);
	Result.V[1] = 1.0d / sqrt(V.V[1]);
	Result.V[2] = 1.0d / sqrt(V.V[2]);
	Result.V[3] = 1.0d / sqrt(V.V[3]);

	return Result;
}

inline uniform FVector4f VectorReciprocalSqrtAccurate(const uniform FVector4f& V)
{
	// Perform two passes of Newton-Raphson iteration on the hardware estimate
	//    v^-0.5 = x
	// => x^2 = v^-1
	// => 1/(x^2) = v
	// => F(x) = x^-2 - v
	//    F'(x) = -2x^-3

	//    x1 = x0 - F(x0)/F'(x0)
	// => x1 = x0 + 0.5 * (x0^-2 - Vec) * x0^3
	// => x1 = x0 + 0.5 * (x0 - Vec * x0^3)
	// => x1 = x0 + x0 * (0.5 - 0.5 * Vec * x0^2)

	const uniform FVector4f VecDivBy2 = V * FloatOneHalf;

	// Initial estimate
	const uniform FVector4f x0 = VectorReciprocalSqrt(V);

	// First iteration
	uniform FVector4f x1 = x0 * x0;
	x1 = FloatOneHalf - (VecDivBy2 * x1);
	x1 = x0 * x1 + x0;

	// Second iteration
	uniform FVector4f x2 = x1 * x1;
	x2 = FloatOneHalf - (VecDivBy2 * x2);
	x2 = x1 * x2 + x1;

	return x2;
}

<<<<<<< HEAD
inline uniform FVector VectorReciprocalSqrtAccurate(const uniform FVector& V)
{
	uniform FVector4 S0, Result;
	*((uniform FVector *uniform)&S0) = *((uniform FVector *uniform)&V);

	Result = VectorReciprocalSqrtAccurate(S0);

	return *((uniform FVector *uniform)&Result);
}

inline uniform float ReciprocalSqrtAccurate(const uniform float V)
=======
inline uniform FVector4d VectorReciprocalSqrtAccurate(const uniform FVector4d& V)
>>>>>>> 6bbb88c8
{
	varying double S0, Result;
	*((uniform FVector4d *uniform)&S0) = *((uniform FVector4d *uniform)&V);

	Result = 1.0d / sqrt(S0);

	return *((uniform FVector4d *uniform)&Result);
}

inline uniform FVector VectorReciprocalSqrtAccurate(const uniform FVector& V)
{
	uniform FVector4 S0, Result;
	*((uniform FVector *uniform)&S0) = *((uniform FVector *uniform)&V);

	Result = VectorReciprocalSqrtAccurate(S0);

	return *((uniform FVector *uniform)&Result);
}

/**
 * Replicates one element into all four elements and returns the new vector.
 *
 * @param Vec			Source vector
 * @param ElementIndex	Index (0-3) of the element to replicate
 * @return				VectorRegister( Vec[ElementIndex], Vec[ElementIndex], Vec[ElementIndex], Vec[ElementIndex] )
 */
inline FVector4d VectorReplicate(const FVector4d &Vec, const uniform int ElementIndex)
{
	return SetVector4(Vec.V[ElementIndex], Vec.V[ElementIndex], Vec.V[ElementIndex], Vec.V[ElementIndex]);
}

inline FVector4f VectorReplicate(const FVector4f &Vec, const uniform int ElementIndex)
{
	return SetVector4(Vec.V[ElementIndex], Vec.V[ElementIndex], Vec.V[ElementIndex], Vec.V[ElementIndex]);
}

inline uniform FVector4d VectorReplicate(const uniform FVector4d &Vec, const uniform int ElementIndex)
{
	return SetVector4(Vec.V[ElementIndex], Vec.V[ElementIndex], Vec.V[ElementIndex], Vec.V[ElementIndex]);
}

inline uniform FVector4f VectorReplicate(const uniform FVector4f &Vec, const uniform int ElementIndex)
{
	return SetVector4(Vec.V[ElementIndex], Vec.V[ElementIndex], Vec.V[ElementIndex], Vec.V[ElementIndex]);
}

inline uniform FVector8 VectorReplicate(const uniform FVector8 &Vec, const uniform int R)
{
	return SetVector8(Vec.V[R], Vec.V[R], Vec.V[R], Vec.V[R], Vec.V[R+4], Vec.V[R+4], Vec.V[R+4], Vec.V[R+4]);
}

/**
 * Swizzles the 4 components of a vector and returns the result.
 *
 * @param Vec		Source vector
 * @param X			Index for which component to use for X (literal 0-3)
 * @param Y			Index for which component to use for Y (literal 0-3)
 * @param Z			Index for which component to use for Z (literal 0-3)
 * @param W			Index for which component to use for W (literal 0-3)
 * @return			The swizzled vector
 */
inline FVector4d VectorSwizzle(const FVector4d &Vec, const uniform int X, const uniform int Y, const uniform int Z, const uniform int W)
{
	return SetVector4(Vec.V[X], Vec.V[Y], Vec.V[Z], Vec.V[W]);
}

inline FVector4f VectorSwizzle(const FVector4f &Vec, const uniform int X, const uniform int Y, const uniform int Z, const uniform int W)
{
	return SetVector4(Vec.V[X], Vec.V[Y], Vec.V[Z], Vec.V[W]);
}

inline uniform FVector4d VectorSwizzle(const uniform FVector4d &Vec, const uniform int X, const uniform int Y, const uniform int Z, const uniform int W)
{
	return SetVector4(Vec.V[X], Vec.V[Y], Vec.V[Z], Vec.V[W]);
}

inline uniform FVector4f VectorSwizzle(const uniform FVector4f &Vec, const uniform int X, const uniform int Y, const uniform int Z, const uniform int W)
{
	return SetVector4(Vec.V[X], Vec.V[Y], Vec.V[Z], Vec.V[W]);
}

<<<<<<< HEAD
inline FVector VectorSwizzle(const FVector &Vec, const uniform int X, const uniform int Y, const uniform int Z)
=======
inline FVector3d VectorSwizzle(const FVector3d &Vec, const uniform int X, const uniform int Y, const uniform int Z)
>>>>>>> 6bbb88c8
{
	return SetVector(Vec.V[X], Vec.V[Y], Vec.V[Z]);
}

<<<<<<< HEAD
inline uniform FVector VectorSwizzle(const uniform FVector &Vec, const uniform int X, const uniform int Y, const uniform int Z)
=======
inline FVector3f VectorSwizzle(const FVector3f &Vec, const uniform int X, const uniform int Y, const uniform int Z)
{
	return SetVector(Vec.V[X], Vec.V[Y], Vec.V[Z]);
}

inline uniform FVector3d VectorSwizzle(const uniform FVector3d &Vec, const uniform int X, const uniform int Y, const uniform int Z)
{
	return SetVector(Vec.V[X], Vec.V[Y], Vec.V[Z]);
}

inline uniform FVector3f VectorSwizzle(const uniform FVector3f &Vec, const uniform int X, const uniform int Y, const uniform int Z)
>>>>>>> 6bbb88c8
{
	return SetVector(Vec.V[X], Vec.V[Y], Vec.V[Z]);
}

inline uniform FVector8 VectorSwizzle(const uniform FVector8 &Vec, const uniform int X, const uniform int Y, const uniform int Z, const uniform int W)
{
	return SetVector8(Vec.V[X], Vec.V[Y], Vec.V[Z], Vec.V[W], Vec.V[X+4], Vec.V[Y+4], Vec.V[Z+4], Vec.V[W+4]);
}

/**
 * Creates a vector through selecting two components from each vector via a shuffle mask. 
 *
 * @param Vec1		Source vector1
 * @param Vec2		Source vector2
 * @param X			Index for which component of Vector1 to use for X (literal 0-3)
 * @param Y			Index for which component of Vector1 to use for Y (literal 0-3)
 * @param Z			Index for which component of Vector2 to use for Z (literal 0-3)
 * @param W			Index for which component of Vector2 to use for W (literal 0-3)
 * @return			The swizzled vector
 */
inline FVector4 VectorShuffle(const FVector4 &Vec1, const FVector4 &Vec2, const uniform int X, const uniform int Y, const uniform int Z, const uniform int W)
{
	return SetVector4(Vec1.V[X], Vec1.V[Y], Vec2.V[Z], Vec2.V[W]);
}

inline uniform FVector4d VectorShuffle(const uniform FVector4d &Vec1, const uniform FVector4d &Vec2, const uniform int X, const uniform int Y, const uniform int Z, const uniform int W)
{
	return SetVector4(Vec1.V[X], Vec1.V[Y], Vec2.V[Z], Vec2.V[W]);
}

inline uniform FVector4f VectorShuffle(const uniform FVector4f &Vec1, const uniform FVector4f &Vec2, const uniform int X, const uniform int Y, const uniform int Z, const uniform int W)
{
	return SetVector4(Vec1.V[X], Vec1.V[Y], Vec2.V[Z], Vec2.V[W]);
}

/**
 * Calculates the cross product of two vectors (XYZ components). W is set to 0.
 *
 * @param Vec1	1st vector
 * @param Vec2	2nd vector
 * @return		cross(Vec1.xyz, Vec2.xyz). W is set to 0.
 */
inline FVector4d VectorCross(const FVector4d& Vec1, const FVector4d& Vec2)
{
	FVector4d Tmp0 = VectorSwizzle(Vec2, 1,2,0,3);
	FVector4d Tmp1 = VectorSwizzle(Vec1, 1,2,0,3);
	Tmp0 = Tmp0 * Vec1;
	Tmp1 = Tmp1 * Vec2;
	FVector4d Tmp2 = Tmp0 - Tmp1;
	return VectorSwizzle(Tmp2, 1,2,0,3);
}

inline FVector4f VectorCross(const FVector4f& Vec1, const FVector4f& Vec2)
{
	FVector4f Tmp0 = VectorSwizzle(Vec2, 1,2,0,3);
	FVector4f Tmp1 = VectorSwizzle(Vec1, 1,2,0,3);
	Tmp0 = Tmp0 * Vec1;
	Tmp1 = Tmp1 * Vec2;
	FVector4f Tmp2 = Tmp0 - Tmp1;
	return VectorSwizzle(Tmp2, 1,2,0,3);
}

inline FVector4 VectorCross(const uniform FVector4& Vec1, const FVector4& Vec2)
{
	FVector4 Tmp0 = VectorSwizzle(Vec2, 1,2,0,3);
	FVector4 Tmp1 = VectorSwizzle(Vec1, 1,2,0,3);
	Tmp0 = Tmp0 * Vec1;
	Tmp1 = Tmp1 * Vec2;
	FVector4 Tmp2 = Tmp0 - Tmp1;
	return VectorSwizzle(Tmp2, 1,2,0,3);
}

inline uniform FVector4d VectorCross(const uniform FVector4d& Vec1, const uniform FVector4d& Vec2)
{
	uniform FVector4d Tmp0 = VectorSwizzle(Vec2, 1,2,0,3);
	uniform FVector4d Tmp1 = VectorSwizzle(Vec1, 1,2,0,3);
	Tmp0 = Tmp0 * Vec1;
	Tmp1 = Tmp1 * Vec2;
	uniform FVector4d Tmp2 = Tmp0 - Tmp1;
	return VectorSwizzle(Tmp2, 1,2,0,3);
}

inline uniform FVector4f VectorCross(const uniform FVector4f& Vec1, const uniform FVector4f& Vec2)
{
	uniform FVector4f Tmp0 = VectorSwizzle(Vec2, 1,2,0,3);
	uniform FVector4f Tmp1 = VectorSwizzle(Vec1, 1,2,0,3);
	Tmp0 = Tmp0 * Vec1;
	Tmp1 = Tmp1 * Vec2;
	uniform FVector4f Tmp2 = Tmp0 - Tmp1;
	return VectorSwizzle(Tmp2, 1,2,0,3);
}

inline FVector3d VectorCross(const FVector3d& Vec1, const FVector3d& Vec2)
{
	FVector3d Tmp0 = VectorSwizzle(Vec2, 1,2,0);
	FVector3d Tmp1 = VectorSwizzle(Vec1, 1,2,0);
	Tmp0 = Tmp0 * Vec1;
	Tmp1 = Tmp1 * Vec2;
	const FVector3d Tmp2 = Tmp0 - Tmp1;
	return VectorSwizzle(Tmp2, 1,2,0);
}

inline FVector3f VectorCross(const FVector3f& Vec1, const FVector3f& Vec2)
{
	FVector3f Tmp0 = VectorSwizzle(Vec2, 1,2,0);
	FVector3f Tmp1 = VectorSwizzle(Vec1, 1,2,0);
	Tmp0 = Tmp0 * Vec1;
	Tmp1 = Tmp1 * Vec2;
	const FVector3f Tmp2 = Tmp0 - Tmp1;
	return VectorSwizzle(Tmp2, 1,2,0);
}

inline FVector3d VectorCross(const uniform FVector3d& Vec1, const FVector3d& Vec2)
{
	FVector3d Tmp0 = VectorSwizzle(Vec2, 1,2,0);
	const uniform FVector3d Tmp1 = VectorSwizzle(Vec1, 1,2,0);
	Tmp0 = Tmp0 * Vec1;
	const FVector3d Tmp3 = Tmp1 * Vec2;
	const FVector3d Tmp2 = Tmp0 - Tmp3;
	return VectorSwizzle(Tmp2, 1,2,0);
}

inline FVector3f VectorCross(const uniform FVector3f& Vec1, const FVector3f& Vec2)
{
	FVector3f Tmp0 = VectorSwizzle(Vec2, 1,2,0);
	const uniform FVector3f Tmp1 = VectorSwizzle(Vec1, 1,2,0);
	Tmp0 = Tmp0 * Vec1;
	const FVector3f Tmp3 = Tmp1 * Vec2;
	const FVector3f Tmp2 = Tmp0 - Tmp3;
	return VectorSwizzle(Tmp2, 1,2,0);
}

inline uniform FVector3d VectorCross(const uniform FVector3d& Vec1, const uniform FVector3d& Vec2)
{
	uniform FVector3d Tmp0 = VectorSwizzle(Vec2, 1,2,0);
	uniform FVector3d Tmp1 = VectorSwizzle(Vec1, 1,2,0);
	Tmp0 = Tmp0 * Vec1;
	Tmp1 = Tmp1 * Vec2;
	const uniform FVector3d Tmp2 = Tmp0 - Tmp1;
	return VectorSwizzle(Tmp2, 1,2,0);
}

inline uniform FVector3f VectorCross(const uniform FVector3f& Vec1, const uniform FVector3f& Vec2)
{
	uniform FVector3f Tmp0 = VectorSwizzle(Vec2, 1,2,0);
	uniform FVector3f Tmp1 = VectorSwizzle(Vec1, 1,2,0);
	Tmp0 = Tmp0 * Vec1;
	Tmp1 = Tmp1 * Vec2;
	const uniform FVector3f Tmp2 = Tmp0 - Tmp1;
	return VectorSwizzle(Tmp2, 1,2,0);
}

inline uniform FVector8 VectorCross(const uniform FVector8& Vec1, const uniform FVector8& Vec2)
{
	uniform FVector8 Tmp0 = VectorSwizzle(Vec2, 1,2,0,3);
	uniform FVector8 Tmp1 = VectorSwizzle(Vec1, 1,2,0,3);
	Tmp0 = Tmp0 * Vec1;
	Tmp1 = Tmp1 * Vec2;
	uniform FVector8 Tmp2 = Tmp0 - Tmp1;
	return VectorSwizzle(Tmp2, 1,2,0,3);
}

/**
 * Calculates the dot4 product of two vectors and returns a vector with the result in all 4 components.
 * Only really efficient on Xbox 360.
 *
 * @param Vec1	1st vector
 * @param Vec2	2nd vector
 * @return		d = dot4(Vec1.xyzw, Vec2.xyzw), VectorRegister( d, d, d, d )
 */
inline FVector4d VectorDot4( const FVector4d& Vec1, const FVector4d& Vec2 )
{
	FVector4d Temp1, Temp2;
	Temp1 = Vec1 * Vec2;
	Temp2 = VectorSwizzle(Temp1, 2,3,0,1);	// (Z,W,X,Y).
	Temp1 = Temp1 + Temp2; // (X*X + Z*Z, Y*Y + W*W, Z*Z + X*X, W*W + Y*Y)
	Temp2 = VectorSwizzle(Temp1, 1,2,3,0); // Rotate left 4 bytes (Y,Z,W,X).
	return Temp1 + Temp2; // (X*X + Z*Z + Y*Y + W*W, Y*Y + W*W + Z*Z + X*X, Z*Z + X*X + W*W + Y*Y, W*W + Y*Y + X*X + Z*Z)
}

inline FVector4f VectorDot4( const FVector4f& Vec1, const FVector4f& Vec2 )
{
	FVector4f Temp1, Temp2;
	Temp1 = Vec1 * Vec2;
	Temp2 = VectorSwizzle(Temp1, 2,3,0,1);	// (Z,W,X,Y).
	Temp1 = Temp1 + Temp2; // (X*X + Z*Z, Y*Y + W*W, Z*Z + X*X, W*W + Y*Y)
	Temp2 = VectorSwizzle(Temp1, 1,2,3,0); // Rotate left 4 bytes (Y,Z,W,X).
	return Temp1 + Temp2; // (X*X + Z*Z + Y*Y + W*W, Y*Y + W*W + Z*Z + X*X, Z*Z + X*X + W*W + Y*Y, W*W + Y*Y + X*X + Z*Z)
}

inline uniform FVector4 VectorDot4( const uniform FVector4& Vec1, const uniform FVector4& Vec2 )
{
	uniform FVector4 Temp1, Temp2;
	Temp1 = Vec1 * Vec2;
	Temp2 = VectorSwizzle(Temp1, 2,3,0,1);	// (Z,W,X,Y).
	Temp1 = Temp1 + Temp2; // (X*X + Z*Z, Y*Y + W*W, Z*Z + X*X, W*W + Y*Y)
	Temp2 = VectorSwizzle(Temp1, 1,2,3,0); // Rotate left 4 bytes (Y,Z,W,X).
	return Temp1 + Temp2; // (X*X + Z*Z + Y*Y + W*W, Y*Y + W*W + Z*Z + X*X, Z*Z + X*X + W*W + Y*Y, W*W + Y*Y + X*X + Z*Z)
}

inline double VectorDot( const FVector4d& Vec1, const FVector4d& Vec2 )
{
	FVector4d Temp1, Temp2;
	Temp1 = Vec1 * Vec2;
	Temp2 = VectorSwizzle(Temp1, 2,3,0,1);	// (Z,W,X,Y).
	Temp1 = Temp1 + Temp2; // (X*X + Z*Z, Y*Y + W*W, Z*Z + X*X, W*W + Y*Y)
	Temp2 = VectorSwizzle(Temp1, 1,2,3,0); // Rotate left 4 bytes (Y,Z,W,X).
	return Temp1.V[0] + Temp2.V[0]; // (X*X + Z*Z + Y*Y + W*W)
}

inline float VectorDot( const FVector4f& Vec1, const FVector4f& Vec2 )
{
	FVector4f Temp1, Temp2;
	Temp1 = Vec1 * Vec2;
	Temp2 = VectorSwizzle(Temp1, 2,3,0,1);	// (Z,W,X,Y).
	Temp1 = Temp1 + Temp2; // (X*X + Z*Z, Y*Y + W*W, Z*Z + X*X, W*W + Y*Y)
	Temp2 = VectorSwizzle(Temp1, 1,2,3,0); // Rotate left 4 bytes (Y,Z,W,X).
	return Temp1.V[0] + Temp2.V[0]; // (X*X + Z*Z + Y*Y + W*W)
}

inline uniform FReal VectorDot( const uniform FVector4& Vec1, const uniform FVector4& Vec2 )
{
	uniform FVector4 Temp1, Temp2;
	Temp1 = Vec1 * Vec2;
	Temp2 = VectorSwizzle(Temp1, 2,3,0,1);	// (Z,W,X,Y).
	Temp1 = Temp1 + Temp2; // (X*X + Z*Z, Y*Y + W*W, Z*Z + X*X, W*W + Y*Y)
	Temp2 = VectorSwizzle(Temp1, 1,2,3,0); // Rotate left 4 bytes (Y,Z,W,X).
	return Temp1.V[0] + Temp2.V[0]; // (X*X + Z*Z + Y*Y + W*W)
}

inline uniform double VectorDot( const uniform FVector3d &Vec1, const uniform FVector3d &Vec2 )
{
	const uniform FVector3d Temp = Vec1 * Vec2;
	return Temp.V[0] + Temp.V[1] + Temp.V[2];
}

inline uniform float VectorDot( const uniform FVector3f &Vec1, const uniform FVector3f &Vec2 )
{
	const uniform FVector3f Temp = Vec1 * Vec2;
	return Temp.V[0] + Temp.V[1] + Temp.V[2];
}

inline varying double VectorDot( const varying FVector3d &Vec1, const varying FVector3d &Vec2 )
{
	const varying FVector3d Temp = Vec1 * Vec2;
	return Temp.V[0] + Temp.V[1] + Temp.V[2];
}

inline varying float VectorDot( const varying FVector3f &Vec1, const varying FVector3f &Vec2 )
{
	const varying FVector3f Temp = Vec1 * Vec2;
	return Temp.V[0] + Temp.V[1] + Temp.V[2];
}

inline varying double VectorDot( const varying FVector3d &Vec1, const uniform FVector3d &Vec2 )
{
	const varying FVector3d Temp = Vec1 * Vec2;
	return Temp.V[0] + Temp.V[1] + Temp.V[2];
}

inline varying float VectorDot( const varying FVector3f &Vec1, const uniform FVector3f &Vec2 )
{
	const varying FVector3f Temp = Vec1 * Vec2;
	return Temp.V[0] + Temp.V[1] + Temp.V[2];
}

inline uniform FVector4 VectorBitwiseAnd(const uniform FVector4 &Vec1, const uniform FVector4 &Vec2)
{
	varying FReal S0, S1, Result;
	*((uniform FVector4 *uniform)&S0) = *((uniform FVector4 *uniform)&Vec1);
	*((uniform FVector4 *uniform)&S1) = *((uniform FVector4 *uniform)&Vec2);

	Result = REAL_BITS(intbits(S0) & intbits(S1));

	return *((uniform FVector4 *uniform)&Result);
}

inline uniform FVector VectorBitwiseAnd(const uniform FVector& A, const uniform FVector& B)
{
	uniform FVector4 S0, S1, Result;
	*((uniform FVector *uniform)&S0) = *((uniform FVector *uniform)&A);
	*((uniform FVector *uniform)&S1) = *((uniform FVector *uniform)&B);

	Result = VectorBitwiseAnd(S0, S1);

	return *((uniform FVector *uniform)&Result);
}

inline uniform FVector4 VectorBitwiseAnd(const uniform FVector4 &Vec1, const uniform UIntType I)
{
	varying FReal S0, Result;
	*((uniform FVector4 *uniform)&S0) = *((uniform FVector4 *uniform)&Vec1);

	Result = REAL_BITS(intbits(S0) & I);

	return *((uniform FVector4 *uniform)&Result);
}

inline uniform FVector VectorBitwiseAnd(const uniform FVector& A, const uniform unsigned int I)
{
	uniform FVector4 S0, Result;
	*((uniform FVector *uniform)&S0) = *((uniform FVector *uniform)&A);

<<<<<<< HEAD
/**
 * Calculates the cross product of two vectors (XYZ components). W is set to 0.
 *
 * @param Vec1	1st vector
 * @param Vec2	2nd vector
 * @return		cross(Vec1.xyz, Vec2.xyz). W is set to 0.
 */
inline FVector4 VectorCross(const FVector4& Vec1, const FVector4& Vec2)
{
	FVector4 Tmp0 = VectorSwizzle(Vec2, 1,2,0,3);
	FVector4 Tmp1 = VectorSwizzle(Vec1, 1,2,0,3);
	Tmp0 = Tmp0 * Vec1;
	Tmp1 = Tmp1 * Vec2;
	FVector4 Tmp2 = Tmp0 - Tmp1;
	return VectorSwizzle(Tmp2, 1,2,0,3);
}

inline uniform FVector4 VectorCross(const uniform FVector4& Vec1, const uniform FVector4& Vec2)
{
	uniform FVector4 Tmp0 = VectorSwizzle(Vec2, 1,2,0,3);
	uniform FVector4 Tmp1 = VectorSwizzle(Vec1, 1,2,0,3);
	Tmp0 = Tmp0 * Vec1;
	Tmp1 = Tmp1 * Vec2;
	uniform FVector4 Tmp2 = Tmp0 - Tmp1;
	return VectorSwizzle(Tmp2, 1,2,0,3);
}

inline FVector VectorCross(const FVector& Vec1, const FVector& Vec2)
{
	const FVector A_YZXW = VectorSwizzle(Vec1, 1,2,0);
	const FVector B_ZXYW = VectorSwizzle(Vec2, 2,0,1);
	const FVector A_ZXYW = VectorSwizzle(Vec1, 2,0,1);
	const FVector B_YZXW = VectorSwizzle(Vec2, 1,2,0);
	return (A_YZXW * B_ZXYW) - (A_ZXYW * B_YZXW);
}

inline FVector VectorCross(const uniform FVector& Vec1, const FVector& Vec2)
{
	FVector Tmp0 = VectorSwizzle(Vec2, 1,2,0);
	const uniform FVector Tmp1 = VectorSwizzle(Vec1, 1,2,0);
	Tmp0 = Tmp0 * Vec1;
	const FVector Tmp3 = Tmp1 * Vec2;
	const FVector Tmp2 = Tmp0 - Tmp3;
	return VectorSwizzle(Tmp2, 1,2,0);
}

inline uniform FVector VectorCross(const uniform FVector& Vec1, const uniform FVector& Vec2)
{
	const uniform FVector A_YZXW = VectorSwizzle(Vec1, 1,2,0);
	const uniform FVector B_ZXYW = VectorSwizzle(Vec2, 2,0,1);
	const uniform FVector A_ZXYW = VectorSwizzle(Vec1, 2,0,1);
	const uniform FVector B_YZXW = VectorSwizzle(Vec2, 1,2,0);
	return (A_YZXW * B_ZXYW) - (A_ZXYW * B_YZXW);
}

inline uniform FVector8 VectorCross(const uniform FVector8& Vec1, const uniform FVector8& Vec2)
{
	uniform FVector8 Tmp0 = VectorSwizzle(Vec2, 1,2,0,3);
	uniform FVector8 Tmp1 = VectorSwizzle(Vec1, 1,2,0,3);
	Tmp0 = Tmp0 * Vec1;
	Tmp1 = Tmp1 * Vec2;
	uniform FVector8 Tmp2 = Tmp0 - Tmp1;
	return VectorSwizzle(Tmp2, 1,2,0,3);
}

/**
 * Calculates the dot4 product of two vectors and returns a vector with the result in all 4 components.
 * Only really efficient on Xbox 360.
 *
 * @param Vec1	1st vector
 * @param Vec2	2nd vector
 * @return		d = dot4(Vec1.xyzw, Vec2.xyzw), VectorRegister( d, d, d, d )
 */
inline FVector4 VectorDot4( const FVector4& Vec1, const FVector4& Vec2 )
=======
	Result = VectorBitwiseAnd(S0, I);

	return *((uniform FVector *uniform)&Result);
}

inline uniform FVector4 VectorBitwiseOr(const uniform FVector4 &Vec1, const uniform FVector4 &Vec2)
>>>>>>> 6bbb88c8
{
	varying FReal S0, S1, Result;
	*((uniform FVector4 *uniform)&S0) = *((uniform FVector4 *uniform)&Vec1);
	*((uniform FVector4 *uniform)&S1) = *((uniform FVector4 *uniform)&Vec2);

	Result = REAL_BITS(intbits(S0) | intbits(S1));

	return *((uniform FVector4 *uniform)&Result);
}

inline uniform FVector VectorBitwiseOr(const uniform FVector& A, const uniform FVector& B)
{
	uniform FVector4 S0, S1, Result;
	*((uniform FVector *uniform)&S0) = *((uniform FVector *uniform)&A);
	*((uniform FVector *uniform)&S1) = *((uniform FVector *uniform)&B);

	Result = VectorBitwiseOr(S0, S1);

	return *((uniform FVector *uniform)&Result);
}

<<<<<<< HEAD
inline float VectorDot( const FVector4& Vec1, const FVector4& Vec2 )
{
	FVector4 Temp1, Temp2;
	Temp1 = Vec1 * Vec2;
	Temp2 = VectorSwizzle(Temp1, 2,3,0,1);	// (Z,W,X,Y).
	Temp1 = Temp1 + Temp2; // (X*X + Z*Z, Y*Y + W*W, Z*Z + X*X, W*W + Y*Y)
	Temp2 = VectorSwizzle(Temp1, 1,2,3,0); // Rotate left 4 bytes (Y,Z,W,X).
	return Temp1.V[0] + Temp2.V[0]; // (X*X + Z*Z + Y*Y + W*W)
}

inline uniform float VectorDot( const uniform FVector4& Vec1, const uniform FVector4& Vec2 )
=======
inline uniform FVector4 VectorBitwiseXor(const uniform FVector4 &Vec1, const uniform FVector4 &Vec2)
>>>>>>> 6bbb88c8
{
	varying FReal S0, S1, Result;
	*((uniform FVector4 *uniform)&S0) = *((uniform FVector4 *uniform)&Vec1);
	*((uniform FVector4 *uniform)&S1) = *((uniform FVector4 *uniform)&Vec2);

	Result = REAL_BITS(intbits(S0) ^ intbits(S1));

	return *((uniform FVector4 *uniform)&Result);
}

inline uniform FVector VectorBitwiseXor(const uniform FVector& A, const uniform FVector& B)
{
	uniform FVector4 S0, S1, Result;
	*((uniform FVector *uniform)&S0) = *((uniform FVector *uniform)&A);
	*((uniform FVector *uniform)&S1) = *((uniform FVector *uniform)&B);

<<<<<<< HEAD
inline varying float VectorDot( const varying FVector &Vec1, const varying FVector &Vec2 )
{
	const varying FVector Temp = Vec1 * Vec2;
	return Temp.V[0] + Temp.V[1] + Temp.V[2];
=======
	Result = VectorBitwiseXor(S0, S1);

	return *((uniform FVector *uniform)&Result);
>>>>>>> 6bbb88c8
}

inline varying float VectorDot( const varying FVector &Vec1, const uniform FVector &Vec2 )
{
	const varying FVector Temp = Vec1 * Vec2;
	return Temp.V[0] + Temp.V[1] + Temp.V[2];
}

inline uniform FVector4 VectorBitwiseAnd(const uniform FVector4 &Vec1, const uniform FVector4 &Vec2)
{
	varying unsigned int S0, S1;
	varying float Result;
	*((uniform FVector4 *uniform)&S0) = *((uniform FVector4 *uniform)&Vec1);
	*((uniform FVector4 *uniform)&S1) = *((uniform FVector4 *uniform)&Vec2);

	Result = floatbits(S0 & S1);

	return *((uniform FVector4 *uniform)&Result);
}

inline uniform FVector VectorBitwiseAnd(const uniform FVector& A, const uniform FVector& B)
{
	uniform FVector4 S0, S1, Result;
	*((uniform FVector *uniform)&S0) = *((uniform FVector *uniform)&A);
	*((uniform FVector *uniform)&S1) = *((uniform FVector *uniform)&B);

	Result = VectorBitwiseAnd(S0, S1);

	return *((uniform FVector *uniform)&Result);
}

inline uniform FVector4 VectorBitwiseAnd(const uniform FVector4 &Vec1, const uniform unsigned int I)
{
	varying unsigned int S0;
	varying float Result;
	*((uniform FVector4 *uniform)&S0) = *((uniform FVector4 *uniform)&Vec1);

	Result = floatbits(S0 & I);

	return *((uniform FVector4 *uniform)&Result);
}

inline uniform FVector VectorBitwiseAnd(const uniform FVector& A, const uniform unsigned int I)
{
	uniform FVector4 S0, Result;
	*((uniform FVector *uniform)&S0) = *((uniform FVector *uniform)&A);

	Result = VectorBitwiseAnd(S0, I);

	return *((uniform FVector *uniform)&Result);
}

inline uniform FVector4 VectorBitwiseOr(const uniform FVector4 &Vec1, const uniform FVector4 &Vec2)
{
	varying unsigned int S0, S1;
	varying float Result;
	*((uniform FVector4 *uniform)&S0) = *((uniform FVector4 *uniform)&Vec1);
	*((uniform FVector4 *uniform)&S1) = *((uniform FVector4 *uniform)&Vec2);

	Result = floatbits(S0 | S1);

	return *((uniform FVector4 *uniform)&Result);
}

inline uniform FVector VectorBitwiseOr(const uniform FVector& A, const uniform FVector& B)
{
	uniform FVector4 S0, S1, Result;
	*((uniform FVector *uniform)&S0) = *((uniform FVector *uniform)&A);
	*((uniform FVector *uniform)&S1) = *((uniform FVector *uniform)&B);

	Result = VectorBitwiseOr(S0, S1);

	return *((uniform FVector *uniform)&Result);
}

inline uniform FVector4 VectorBitwiseXor(const uniform FVector4 &Vec1, const uniform FVector4 &Vec2)
{
	varying unsigned int S0, S1;
	varying float Result;
	*((uniform FVector4 *uniform)&S0) = *((uniform FVector4 *uniform)&Vec1);
	*((uniform FVector4 *uniform)&S1) = *((uniform FVector4 *uniform)&Vec2);

	Result = floatbits(S0 ^ S1);

	return *((uniform FVector4 *uniform)&Result);
}

inline uniform FVector VectorBitwiseXor(const uniform FVector& A, const uniform FVector& B)
{
	uniform FVector4 S0, S1, Result;
	*((uniform FVector *uniform)&S0) = *((uniform FVector *uniform)&A);
	*((uniform FVector *uniform)&S1) = *((uniform FVector *uniform)&B);

	Result = VectorBitwiseXor(S0, S1);

	return *((uniform FVector *uniform)&Result);
}

/**
 * Does a bitwise vector selection based on a mask (e.g., created from VectorCompareXX)
 *
 * @param Mask  Mask (when 1: use the corresponding bit from Vec1 otherwise from Vec2)
 * @param Vec1	1st vector
 * @param Vec2	2nd vector
 * @return		VectorRegister( for each bit i: Mask[i] ? Vec1[i] : Vec2[i] )
 *
 */
inline FVector4 VectorSelect(const FVector4& Mask, const FVector4& Vec1, const FVector4& Vec2 )
{
	FVector4 Result;

	Result.V[0] = REAL_BITS(intbits(Vec2.V[0]) ^ (intbits(Mask.V[0]) & (intbits(Vec1.V[0]) ^ intbits(Vec2.V[0]))));
	Result.V[1] = REAL_BITS(intbits(Vec2.V[1]) ^ (intbits(Mask.V[1]) & (intbits(Vec1.V[1]) ^ intbits(Vec2.V[1]))));
	Result.V[2] = REAL_BITS(intbits(Vec2.V[2]) ^ (intbits(Mask.V[2]) & (intbits(Vec1.V[2]) ^ intbits(Vec2.V[2]))));
	Result.V[3] = REAL_BITS(intbits(Vec2.V[3]) ^ (intbits(Mask.V[3]) & (intbits(Vec1.V[3]) ^ intbits(Vec2.V[3]))));

	return Result;
}

inline FVector4d VectorSelect(const FVector4d& Mask, const FVector4d& Vec1, const uniform FVector4d& Vec2 )
{
	FVector4d Result;

	Result.V[0] = doublebits(intbits(Vec2.V[0]) ^ (intbits(Mask.V[0]) & (intbits(Vec1.V[0]) ^ intbits(Vec2.V[0]))));
	Result.V[1] = doublebits(intbits(Vec2.V[1]) ^ (intbits(Mask.V[1]) & (intbits(Vec1.V[1]) ^ intbits(Vec2.V[1]))));
	Result.V[2] = doublebits(intbits(Vec2.V[2]) ^ (intbits(Mask.V[2]) & (intbits(Vec1.V[2]) ^ intbits(Vec2.V[2]))));
	Result.V[3] = doublebits(intbits(Vec2.V[3]) ^ (intbits(Mask.V[3]) & (intbits(Vec1.V[3]) ^ intbits(Vec2.V[3]))));

	return Result;
}

inline FVector4f VectorSelect(const FVector4f& Mask, const FVector4f& Vec1, const uniform FVector4f& Vec2 )
{
	FVector4f Result;

	Result.V[0] = floatbits(intbits(Vec2.V[0]) ^ (intbits(Mask.V[0]) & (intbits(Vec1.V[0]) ^ intbits(Vec2.V[0]))));
	Result.V[1] = floatbits(intbits(Vec2.V[1]) ^ (intbits(Mask.V[1]) & (intbits(Vec1.V[1]) ^ intbits(Vec2.V[1]))));
	Result.V[2] = floatbits(intbits(Vec2.V[2]) ^ (intbits(Mask.V[2]) & (intbits(Vec1.V[2]) ^ intbits(Vec2.V[2]))));
	Result.V[3] = floatbits(intbits(Vec2.V[3]) ^ (intbits(Mask.V[3]) & (intbits(Vec1.V[3]) ^ intbits(Vec2.V[3]))));

	return Result;
}

inline FVector4 VectorSelect(const FVector4& Mask, const uniform FVector4& Vec1, const FVector4& Vec2 )
{
	FVector4 Result;

	Result.V[0] = REAL_BITS(intbits(Vec2.V[0]) ^ (intbits(Mask.V[0]) & (intbits(Vec1.V[0]) ^ intbits(Vec2.V[0]))));
	Result.V[1] = REAL_BITS(intbits(Vec2.V[1]) ^ (intbits(Mask.V[1]) & (intbits(Vec1.V[1]) ^ intbits(Vec2.V[1]))));
	Result.V[2] = REAL_BITS(intbits(Vec2.V[2]) ^ (intbits(Mask.V[2]) & (intbits(Vec1.V[2]) ^ intbits(Vec2.V[2]))));
	Result.V[3] = REAL_BITS(intbits(Vec2.V[3]) ^ (intbits(Mask.V[3]) & (intbits(Vec1.V[3]) ^ intbits(Vec2.V[3]))));

	return Result;
}

inline uniform FVector4 VectorSelect(const uniform FVector4& Mask, const uniform FVector4& Vec1, const uniform FVector4& Vec2 )
{
	return VectorBitwiseXor(Vec2, VectorBitwiseAnd(Mask, VectorBitwiseXor(Vec1, Vec2)));
}

inline uniform FVector VectorSelect(const uniform FVector& Mask, const uniform FVector& Vec1, const uniform FVector& Vec2 )
{
	return VectorBitwiseXor(Vec2, VectorBitwiseAnd(Mask, VectorBitwiseXor(Vec1, Vec2)));
}

<<<<<<< HEAD
inline FVector VectorSelect(varying bool Mask, const varying FVector &Vec1, const varying FVector &Vec2)
{
	FVector Result;
=======
inline FVector3d VectorSelect(varying bool Mask, const varying FVector3d &Vec1, const varying FVector3d &Vec2)
{
	FVector3d Result;
>>>>>>> 6bbb88c8

	Result.V[0] = select(Mask, Vec1.V[0], Vec2.V[0]);
	Result.V[1] = select(Mask, Vec1.V[1], Vec2.V[1]);
	Result.V[2] = select(Mask, Vec1.V[2], Vec2.V[2]);

	return Result;
}

<<<<<<< HEAD
inline FVector VectorSelect(varying bool Mask, const uniform FVector &Vec1, const varying FVector &Vec2)
{
	FVector Result;
=======
inline FVector3f VectorSelect(varying bool Mask, const varying FVector3f &Vec1, const varying FVector3f &Vec2)
{
	FVector3f Result;
>>>>>>> 6bbb88c8

	Result.V[0] = select(Mask, Vec1.V[0], Vec2.V[0]);
	Result.V[1] = select(Mask, Vec1.V[1], Vec2.V[1]);
	Result.V[2] = select(Mask, Vec1.V[2], Vec2.V[2]);

	return Result;
}

<<<<<<< HEAD
inline FVector VectorSelect(varying bool Mask, const varying FVector &Vec1, const uniform FVector &Vec2)
{
	FVector Result;
=======
inline FVector3d VectorSelect(varying bool Mask, const uniform FVector3d &Vec1, const varying FVector3d &Vec2)
{
	FVector3d Result;
>>>>>>> 6bbb88c8

	Result.V[0] = select(Mask, Vec1.V[0], Vec2.V[0]);
	Result.V[1] = select(Mask, Vec1.V[1], Vec2.V[1]);
	Result.V[2] = select(Mask, Vec1.V[2], Vec2.V[2]);

	return Result;
}

<<<<<<< HEAD
inline uniform FVector VectorSelect(uniform bool Mask, const uniform FVector &Vec1, const uniform FVector &Vec2)
{
	uniform FVector Result;
=======
inline FVector3f VectorSelect(varying bool Mask, const uniform FVector3f &Vec1, const varying FVector3f &Vec2)
{
	FVector3f Result;

	Result.V[0] = select(Mask, Vec1.V[0], Vec2.V[0]);
	Result.V[1] = select(Mask, Vec1.V[1], Vec2.V[1]);
	Result.V[2] = select(Mask, Vec1.V[2], Vec2.V[2]);

	return Result;
}

inline FVector3d VectorSelect(varying bool Mask, const varying FVector3d &Vec1, const uniform FVector3d &Vec2)
{
	FVector3d Result;

	Result.V[0] = select(Mask, Vec1.V[0], Vec2.V[0]);
	Result.V[1] = select(Mask, Vec1.V[1], Vec2.V[1]);
	Result.V[2] = select(Mask, Vec1.V[2], Vec2.V[2]);

	return Result;
}

inline FVector3f VectorSelect(varying bool Mask, const varying FVector3f &Vec1, const uniform FVector3f &Vec2)
{
	FVector3f Result;

	Result.V[0] = select(Mask, Vec1.V[0], Vec2.V[0]);
	Result.V[1] = select(Mask, Vec1.V[1], Vec2.V[1]);
	Result.V[2] = select(Mask, Vec1.V[2], Vec2.V[2]);

	return Result;
}

inline uniform FVector3d VectorSelect(uniform bool Mask, const uniform FVector3d &Vec1, const uniform FVector3d &Vec2)
{
	uniform FVector3d Result;

	Result.V[0] = select(Mask, Vec1.V[0], Vec2.V[0]);
	Result.V[1] = select(Mask, Vec1.V[1], Vec2.V[1]);
	Result.V[2] = select(Mask, Vec1.V[2], Vec2.V[2]);

	return Result;
}

inline uniform FVector3f VectorSelect(uniform bool Mask, const uniform FVector3f &Vec1, const uniform FVector3f &Vec2)
{
	uniform FVector3f Result;
>>>>>>> 6bbb88c8

	Result.V[0] = select(Mask, Vec1.V[0], Vec2.V[0]);
	Result.V[1] = select(Mask, Vec1.V[1], Vec2.V[1]);
	Result.V[2] = select(Mask, Vec1.V[2], Vec2.V[2]);

	return Result;
}

inline uniform FVector4 VectorSign(const uniform FVector4& X)
{
	const uniform FVector4 Mask = VectorCompareGE(X, (VectorZero));
	return VectorSelect(Mask, VectorOne, VectorMinusOne);
}

// Returns ((Vector dot Vector) >= 1e-8) ? (Vector / |Vector|) : DefaultValue
// Uses accurate 1/sqrt, not the estimate
inline FVector4d VectorNormalizeSafe( const FVector4d& Vector, const uniform FVector4d& DefaultValue)
{
	const FVector4d SquareSum = VectorDot4(Vector, Vector);
	const FVector4d NonZeroMask = VectorCompareGE(SquareSum, DoubleSmallLengthThreshold);
	const FVector4d InvLength = VectorReciprocalSqrtAccurate(SquareSum);
	const FVector4d NormalizedVector = InvLength * Vector;
	return VectorSelect(NonZeroMask, NormalizedVector, DefaultValue);
}

inline FVector4f VectorNormalizeSafe( const FVector4f& Vector, const uniform FVector4f& DefaultValue)
{
	const FVector4f SquareSum = VectorDot4(Vector, Vector);
	const FVector4f NonZeroMask = VectorCompareGE(SquareSum, FloatSmallLengthThreshold);
	const FVector4f InvLength = VectorReciprocalSqrtAccurate(SquareSum);
	const FVector4f NormalizedVector = InvLength * Vector;
	return VectorSelect(NonZeroMask, NormalizedVector, DefaultValue);
}

inline uniform FVector4 VectorNormalizeSafe( const uniform FVector4& Vector, const uniform FVector4& DefaultValue)
{
	const uniform FVector4 SquareSum = VectorDot4(Vector, Vector);
	const uniform FVector4 NonZeroMask = VectorCompareGE(SquareSum, SmallLengthThreshold);
	const uniform FVector4 InvLength = VectorReciprocalSqrtAccurate(SquareSum);
	const uniform FVector4 NormalizedVector = InvLength * Vector;
	return VectorSelect(NonZeroMask, NormalizedVector, DefaultValue);
}

inline uniform FVector4 VectorNormalizeSafe2( const uniform FVector4& Vector, const uniform FVector4& DefaultValue)
{
	const uniform FReal SquareSum = VectorDot(Vector, Vector);
	const uniform FReal NonZeroMask = VectorCompareGE(SquareSum, SMALL_NUMBER);
	const uniform FReal InvLength = ReciprocalSqrtAccurate(SquareSum);
	const uniform FVector4 NormalizedVector = Vector * InvLength;
	const uniform FVector4 VNonZeroMask = SetVector4(NonZeroMask, NonZeroMask, NonZeroMask, NonZeroMask);
	return VectorSelect(VNonZeroMask, NormalizedVector, DefaultValue);
}

inline FVector VectorNormalize(const varying FVector& Vector)
{
	const varying FReal SquareSum = VectorDot(Vector, Vector);
	const varying bool bNonZeroMask = SquareSum > SMALL_NUMBER;
	const varying FReal Scale = ReciprocalSqrtAccurate(SquareSum);
	return VectorSelect(bNonZeroMask, Vector * Scale, Vector);
}

<<<<<<< HEAD
=======
inline uniform FVector VectorNormalize(const uniform FVector& Vector)
{
	const uniform FReal SquareSum = VectorDot(Vector, Vector);
	const uniform bool bNonZeroMask = SquareSum > SMALL_NUMBER;
	const uniform FReal Scale = ReciprocalSqrtAccurate(SquareSum);
	return VectorSelect(bNonZeroMask, Vector * Scale, Vector);
}

inline uniform FVector4 VectorTruncate(const uniform FVector4 &X)
{
	varying FReal S0, Result;
	*((uniform FVector4 *uniform)&S0) = *((uniform FVector4 *uniform)&X);

	Result = trunc(S0);

	return *((uniform FVector4 *uniform)&Result);
}

inline uniform FVector4 VectorNegate(const uniform FVector4 &A)
{
	varying FReal S0, Result;
	*((uniform FVector4 *uniform)&S0) = *((uniform FVector4 *uniform)&A);

	Result = REAL_BITS(intbits(S0) ^ SIGN_BIT);

	return *((uniform FVector4 *uniform)&Result);
}

inline uniform FVector VectorNegate(const uniform FVector &A)
{
	uniform FVector4 S0, Result;
	*((uniform FVector *uniform)&S0) = *((uniform FVector *uniform)&A);

	Result = VectorNegate(S0);

	return *((uniform FVector *uniform)&Result);
}

>>>>>>> 6bbb88c8
inline uniform FVector4 VectorMod(const uniform FVector4& X, const uniform FVector4& Y)
{
	const uniform FVector4 Div = VectorDivide(X, Y);
	// Floats where abs(f) >= 2^23 have no fractional portion, and larger values would overflow VectorTruncate.
	const uniform FVector4 NoFractionMask = VectorCompareGE(VectorAbs(Div), VectorNonFractional);
	const uniform FVector4 Temp = VectorSelect(NoFractionMask, Div, VectorTruncate(Div));
	const uniform FVector4 Result = VectorSubtract(X, VectorMultiply(Y, Temp));
	// Clamp to [-AbsY, AbsY] because of possible failures for very large numbers (>1e10) due to precision loss.
	const uniform FVector4 AbsY = VectorAbs(Y);
	return VectorMax(VectorNegate(AbsY), VectorMin(Result, AbsY));
}

/**
* Computes the sine and cosine of each component of a Vector.
*
* @param VSinAngles	FVector4 to where the Sin result should be stored
* @param VCosAngles	FVector4 to where the Cos result should be stored
* @param VAngles FVector4 to the input angles
*/
inline void VectorSinCos(uniform FVector4 &VSinAngles, uniform FVector4 &VCosAngles, const uniform FVector4 &VAngles)
{
	// Map to [-pi, pi]
	// X = A - 2pi * round(A/2pi)
	// Note the round(), not truncate(). In this case round() can round halfway cases using round-to-nearest-even OR round-to-nearest.

	// Quotient = round(A/2pi)
	uniform FVector4 Quotient = VectorMultiply(VAngles, VectorOneOverTwoPi);
	Quotient = VectorTruncate(Quotient); // round to nearest even is the default rounding mode but that's fine here.
	// X = A - 2pi * Quotient
	uniform FVector4 X = VectorSubtract(VAngles, VectorMultiply(VectorTwoPi, Quotient));

	// Map in [-pi/2,pi/2]
	uniform FVector4 sign = VectorBitwiseAnd(X, SIGN_BIT);
	const uniform FVector4 c = VectorBitwiseOr(VectorPi, sign);  // pi when x >= 0, -pi when x < 0
	const uniform FVector4 absx = VectorAbs(X);
	const uniform FVector4 rflx = VectorSubtract(c, X);
	const uniform FVector4 comp = VectorCompareGT(absx, VectorPiByTwo);
	X = VectorSelect(comp, rflx, X);
	sign = VectorSelect(comp, VectorMinusOne, VectorOne);

	const uniform FVector4 XSquared = VectorMultiply(X, X);

	// 11-degree minimax approximation
	//*ScalarSin = (((((-2.3889859e-08f * y2 + 2.7525562e-06f) * y2 - 0.00019840874f) * y2 + 0.0083333310f) * y2 - 0.16666667f) * y2 + 1.0f) * y;
	static const uniform FVector4d SinCoeff0 = {{ 1.0d, -0.16666667d, 0.0083333310d, -0.00019840874d }};
	static const uniform FVector4d SinCoeff1 = {{ 2.7525562d-06, -2.3889859d-08, /*unused*/ 0.d, /*unused*/ 0.d }};

	uniform FVector4 S;
	S = VectorReplicate(SinCoeff1, 1);
	S = VectorMultiplyAdd(XSquared, S, VectorReplicate(SinCoeff1, 0));
	S = VectorMultiplyAdd(XSquared, S, VectorReplicate(SinCoeff0, 3));
	S = VectorMultiplyAdd(XSquared, S, VectorReplicate(SinCoeff0, 2));
	S = VectorMultiplyAdd(XSquared, S, VectorReplicate(SinCoeff0, 1));
	S = VectorMultiplyAdd(XSquared, S, VectorReplicate(SinCoeff0, 0));
	VSinAngles = VectorMultiply(S, X);

	// 10-degree minimax approximation
	//*ScalarCos = sign * (((((-2.6051615e-07f * y2 + 2.4760495e-05f) * y2 - 0.0013888378f) * y2 + 0.041666638f) * y2 - 0.5f) * y2 + 1.0f);
	static const uniform FVector4d CosCoeff0 = {{ 1.0d, -0.5d, 0.041666638d, -0.0013888378d }};
	static const uniform FVector4d CosCoeff1 = {{ 2.4760495d-05, -2.6051615d-07, /*unused*/ 0.d, /*unused*/ 0.d }};

	uniform FVector4 C;
	C = VectorReplicate(CosCoeff1, 1);
	C = VectorMultiplyAdd(XSquared, C, VectorReplicate(CosCoeff1, 0));
	C = VectorMultiplyAdd(XSquared, C, VectorReplicate(CosCoeff0, 3));
	C = VectorMultiplyAdd(XSquared, C, VectorReplicate(CosCoeff0, 2));
	C = VectorMultiplyAdd(XSquared, C, VectorReplicate(CosCoeff0, 1));
	C = VectorMultiplyAdd(XSquared, C, VectorReplicate(CosCoeff0, 0));
	VCosAngles = VectorMultiply(C, sign);
}

<<<<<<< HEAD
inline FVector4 VectorLerp(const FVector4 &A, const FVector4 &B, const float Alpha)
{
	const FVector4 Delta = VectorSubtract(B, A);
	return VectorMultiplyAdd(Alpha, Delta, A);
}

inline uniform FVector4 VectorLerp(const uniform FVector4 &A, const uniform FVector4 &B, const uniform float Alpha)
=======
inline FVector4 VectorLerp(const FVector4 &A, const FVector4 &B, const FReal Alpha)
>>>>>>> 6bbb88c8
{
	const FVector4 Delta = VectorSubtract(B, A);
	return VectorMultiplyAdd(Alpha, Delta, A);
}

inline uniform FVector4 VectorLerp(const uniform FVector4 &A, const uniform FVector4 &B, const uniform FReal Alpha)
{
	const uniform FVector4 Delta = VectorSubtract(B, A);
	return VectorMultiplyAdd(Alpha, Delta, A);
}

inline FReal VectorSizeSquared(const FVector4 &A)
{
	return VectorDot(A, A);
}

inline uniform FReal VectorSizeSquared(const uniform FVector4 &A)
{
	return VectorDot(A, A);
}

inline double VectorSizeSquared(const FVector3d &A)
{
	return VectorDot(A, A);
}

inline float VectorSizeSquared(const FVector3f &A)
{
	return VectorDot(A, A);
}

<<<<<<< HEAD
inline float VectorSizeSquared(const FVector4 &A)
{
	return VectorDot(A, A);
}

inline uniform float VectorSizeSquared(const uniform FVector4 &A)
=======
inline uniform double VectorSizeSquared(const uniform FVector3d &A)
>>>>>>> 6bbb88c8
{
	return VectorDot(A, A);
}

<<<<<<< HEAD
inline float VectorSizeSquared(const FVector &A)
{
	return VectorDot(A, A);
}

inline uniform float VectorSizeSquared(const uniform FVector &A)
=======
inline uniform float VectorSizeSquared(const uniform FVector3f &A)
>>>>>>> 6bbb88c8
{
	return VectorDot(A, A);
}

<<<<<<< HEAD
inline uniform float VectorSize(const uniform FVector& A)
=======
inline uniform double VectorSize(const uniform FVector3d& A)
>>>>>>> 6bbb88c8
{
	return sqrt(VectorSizeSquared(A));
}

<<<<<<< HEAD
inline float VectorSize(const varying FVector &A)
=======
inline uniform float VectorSize(const uniform FVector3f& A)
{
	return sqrt(VectorSizeSquared(A));
}

inline double VectorSize(const varying FVector3d &A)
>>>>>>> 6bbb88c8
{
	return sqrt(VectorDot(A, A));
}

<<<<<<< HEAD
inline uniform FVector VectorGetSafeNormal(const uniform FVector &Vector)
=======
inline float VectorSize(const varying FVector3f &A)
{
	return sqrt(VectorDot(A, A));
}

inline uniform FVector3d VectorGetSafeNormal(const uniform FVector3d &Vector)
{
	const uniform double SquareSum = VectorSizeSquared(Vector);

	// Not sure if it's safe to add tolerance in there. Might introduce too many errors
	if(SquareSum == 1.)
	{
		return Vector;
	}
	else if(SquareSum < DOUBLE_SMALL_NUMBER)
	{
		return ZeroVector;
	}
	const uniform double Scale = InvSqrt(SquareSum);
	return Vector * Scale;
}

inline uniform FVector3f VectorGetSafeNormal(const uniform FVector3f &Vector)
>>>>>>> 6bbb88c8
{
	const uniform float SquareSum = VectorSizeSquared(Vector);

	// Not sure if it's safe to add tolerance in there. Might introduce too many errors
	if(SquareSum == 1.f)
	{
		return Vector;
	}
<<<<<<< HEAD
	else if(SquareSum < SMALL_NUMBER)
	{
		return ZeroVector;
=======
	else if(SquareSum < FLOAT_SMALL_NUMBER)
	{
		return FloatZeroVector;
>>>>>>> 6bbb88c8
	}
	const uniform float Scale = InvSqrt(SquareSum);
	return Vector * Scale;
}

inline FVector4 VectorFloor(const FVector4 &A)
{
	return SetVector4(floor(A.V[0]), floor(A.V[1]), floor(A.V[2]), floor(A.V[3]));
}

inline FVector4 VectorClamp(const FVector4 &A, const FVector4 &B, const FVector4 &C)
{
	return SetVector4(clamp(A.V[0], B.V[0], C.V[0]),
		clamp(A.V[1], B.V[1], C.V[1]),
		clamp(A.V[2], B.V[2], C.V[2]),
		clamp(A.V[3], B.V[3], C.V[3]));
}

inline FVector4 VectorClamp(const FVector4 &A, const uniform FVector4 &B, const uniform FVector4 &C)
{
	return SetVector4(clamp(A.V[0], B.V[0], C.V[0]),
		clamp(A.V[1], B.V[1], C.V[1]),
		clamp(A.V[2], B.V[2], C.V[2]),
		clamp(A.V[3], B.V[3], C.V[3]));
}

<<<<<<< HEAD
inline uniform FVector VectorReduceAdd(const FVector& A)
=======
inline uniform FVector3d VectorReduceAdd(const FVector3d& A)
{
	return SetVector(reduce_add(A.V[0]), reduce_add(A.V[1]), reduce_add(A.V[2]));
}

inline uniform FVector3f VectorReduceAdd(const FVector3f& A)
>>>>>>> 6bbb88c8
{
	return SetVector(reduce_add(A.V[0]), reduce_add(A.V[1]), reduce_add(A.V[2]));
}

inline uniform FVector4 VectorReduceAdd(const FVector4& A)
{
	return SetVector4(reduce_add(A.V[0]), reduce_add(A.V[1]), reduce_add(A.V[2]), reduce_add(A.V[3]));
}

<<<<<<< HEAD
inline FVector VectorGetSafeNormal(const FVector &V)
=======
inline uniform FVector3d VectorReduceMin(const FVector3d& A)
{
	return SetVector(reduce_min(A.V[0]), reduce_min(A.V[1]), reduce_min(A.V[2]));
}

inline uniform FVector3f VectorReduceMin(const FVector3f& A)
{
	return SetVector(reduce_min(A.V[0]), reduce_min(A.V[1]), reduce_min(A.V[2]));
}

inline uniform FVector3d VectorReduceMax(const FVector3d& A)
{
	return SetVector(reduce_max(A.V[0]), reduce_max(A.V[1]), reduce_max(A.V[2]));
}

inline uniform FVector3f VectorReduceMax(const FVector3f& A)
{
	return SetVector(reduce_max(A.V[0]), reduce_max(A.V[1]), reduce_max(A.V[2]));
}

inline FVector3d VectorGetSafeNormal(const FVector3d &V)
{
	//We want N / ||N|| and to avoid inf
	//So we want N / ||N|| < 1 / eps => N eps < ||N||, but this is clearly true for all eps < 1 and N > 0
	double SizeSqr = VectorSizeSquared(V);
	return VectorSelect(SizeSqr <= DBL_MIN, DoubleForwardVector, V / sqrt(SizeSqr));
}

inline FVector3f VectorGetSafeNormal(const FVector3f &V)
>>>>>>> 6bbb88c8
{
	//We want N / ||N|| and to avoid inf
	//So we want N / ||N|| < 1 / eps => N eps < ||N||, but this is clearly true for all eps < 1 and N > 0
	float SizeSqr = VectorSizeSquared(V);
<<<<<<< HEAD
	return VectorSelect(SizeSqr <= FLT_MIN, ForwardVector, V / sqrt(SizeSqr));
=======
	return VectorSelect(SizeSqr <= FLT_MIN, FloatForwardVector, V / sqrt(SizeSqr));
>>>>>>> 6bbb88c8
}

#endif<|MERGE_RESOLUTION|>--- conflicted
+++ resolved
@@ -5,10 +5,7 @@
 
 #include "Math/Aossoa.isph"
 #include "Math/Soaaos.isph"
-<<<<<<< HEAD
-=======
 #include "Math/Scalar.isph"
->>>>>>> 6bbb88c8
 
 // Opt-in for explicit vector structs. Can assist with alignment and codegen in some cases.
 #ifndef EXPLICIT_VECTOR2
@@ -60,14 +57,11 @@
 #endif
 };
 
-<<<<<<< HEAD
-=======
 struct FVector4
 {
 	double V[4];
 };
 
->>>>>>> 6bbb88c8
 struct FVector8
 {
 #if EXPLICIT_VECTOR8 == 0
@@ -116,58 +110,6 @@
 #endif
 };
 
-<<<<<<< HEAD
-#define SMALL_NUMBER (1.e-8f)
-#define KINDA_SMALL_NUMBER	(1.e-4f)
-#define INDEX_NONE -1
-#define SIGN_BIT (0x80000000)
-#define FLT_MAX 3.402823466e+38F
-#define FLT_MIN 1.175494351e-38F
-
-static const uniform struct FVector4 QMULTI_SIGN_MASK0 = { {1.f, -1.f, 1.f, -1.f} };
-static const uniform struct FVector4 QMULTI_SIGN_MASK1 = { {1.f, 1.f, -1.f, -1.f} };
-static const uniform struct FVector4 QMULTI_SIGN_MASK2 = { {-1.f, 1.f, 1.f, -1.f} };
-static const uniform struct FVector4 QINV_SIGN_MASK = { {-1.f, -1.f, -1.f, 1.f} };
-static const uniform struct FVector4 FloatZero = { {0.f, 0.f, 0.f, 0.f} };
-static const uniform struct FVector4 FloatOne = { {1.f, 1.f, 1.f, 1.f} };
-static const uniform struct FVector4 FloatMinusOne = { {-1.f, -1.f, -1.f, -1.f} };
-static const uniform struct FVector4 Float0001 = { {0.0f, 0.0f, 0.0f, 1.0f} };
-static const uniform struct FVector4 Float1110 = { {1.0f, 1.0f, 1.0f, 0.0f} };
-static const uniform struct FVector4 FloatOneHalf = { {0.5f, 0.5f, 0.5f, 0.5f} };
-static const uniform struct FVector4 SmallLengthThreshold = { {1.e-8f, 1.e-8f, 1.e-8f, 1.e-8f} };
-
-static const uniform struct FVector4 Pi = { {PI, PI, PI, PI} };
-static const uniform struct FVector4 TwoPi = { {2.0f*PI, 2.0f*PI, 2.0f*PI, 2.0f*PI} };
-static const uniform struct FVector4 PiByTwo = { {0.5f*PI, 0.5f*PI, 0.5f*PI, 0.5f*PI} };
-static const uniform struct FVector4 PiByFour = { {0.25f*PI, 0.25f*PI, 0.25f*PI, 0.25f*PI} };
-static const uniform struct FVector4 OneOverPi = { {1.0f / PI, 1.0f / PI, 1.0f / PI, 1.0f / PI} };
-static const uniform struct FVector4 OneOverTwoPi = { {1.0f / (2.0f*PI), 1.0f / (2.0f*PI), 1.0f / (2.0f*PI), 1.0f / (2.0f*PI)} };
-
-static const uniform struct FVector4 Float255 = { {255.0f, 255.0f, 255.0f, 255.0f} };
-static const uniform struct FVector4 Float127 = { {127.0f, 127.0f, 127.0f, 127.0f} };
-static const uniform struct FVector4 FloatNeg127 = { {-127.0f, -127.0f, -127.0f, -127.0f} };
-static const uniform struct FVector4 Float360 = { {360.f, 360.f, 360.f, 360.f} };
-static const uniform struct FVector4 Float180 = { {180.f, 180.f, 180.f, 180.f} };
-static const uniform struct FVector4 FloatNonFractional = { {8388608.f, 8388608.f, 8388608.f, 8388608.f} };
-
-static const uniform struct FVector4 DEG_TO_RAD ={ {PI/(180.f), PI/(180.f), PI/(180.f), PI/(180.f) } };
-static const uniform struct FVector4 DEG_TO_RAD_HALF = { {(PI/180.f)*0.5f, (PI/180.f)*0.5f, (PI/180.f)*0.5f, (PI/180.f)*0.5f} };
-static const uniform struct FVector4 RAD_TO_DEG = { {(180.f)/PI, (180.f)/PI, (180.f)/PI, (180.f)/PI} };
-
-static const uniform struct FVector4 UpVector4 = { {0.0f, 0.0f, 1.0f, 0.0f} };
-static const uniform struct FVector4 ForwardVector4 = { {1.0f, 0.0f, 0.0f, 0.0f} };
-static const uniform struct FVector4 RightVector4 = { {0.0f, 1.0f, 0.0f, 0.0f} };
-
-static const uniform struct FVector ZeroVector = { {0.0f, 0.0f, 0.0f} };
-static const uniform struct FVector OneVector = { {1.0f, 1.0f, 1.0f} };
-static const uniform struct FVector HalfVector = { {0.5f, 0.5f, 0.5f} };
-static const uniform struct FVector UpVector = { {0.0f, 0.0f, 1.0f} };
-static const uniform struct FVector DownVector = { {0.0f, 0.0f, -1.0f} };
-static const uniform struct FVector ForwardVector = { {1.0f, 0.0f, 0.0f} };
-static const uniform struct FVector BackwardVector = { {-1.0f, 0.0f, 0.0f} };
-static const uniform struct FVector RightVector = { {0.0f, 1.0f, 0.0f} };
-static const uniform struct FVector LeftVector = { {0.0f, -1.0f, 0.0f} };
-=======
 // Define types
 typedef FVector2 FVector2d;
 typedef FVector FVector3d;
@@ -260,14 +202,11 @@
 static const uniform struct FVector3d DoubleBackwardVector = { {-1.0d, 0.0d, 0.0d} };
 static const uniform struct FVector3d DoubleRightVector = { {0.0d, 1.0d, 0.0d} };
 static const uniform struct FVector3d DoubleLeftVector = { {0.0d, -1.0d, 0.0d} };
->>>>>>> 6bbb88c8
 
 static const uniform struct FVector8 UpVector8 = { {0.0f, 0.0f, 1.0f, 0.0f, 0.0f, 0.0f, -1.0f, 0.0f} };
 static const uniform struct FVector8 ForwardVector8 = { {1.0f, 0.0f, 0.0f, 0.0f, -1.0f, 0.0f, 0.0f, 0.0f} };
 static const uniform struct FVector8 RightVector8 = { {0.0f, 1.0f, 0.0f, 0.0f, 0.0f, -1.0f, 0.0f, 0.0f} };
 
-<<<<<<< HEAD
-=======
 // Define vector type constants
 
 #define VectorZero				DoubleZero
@@ -306,7 +245,6 @@
 #define RightVector				DoubleRightVector
 #define LeftVector				DoubleLeftVector
 
->>>>>>> 6bbb88c8
 #if (defined(ISPC_TARGET_AVX2) || defined(ISPC_TARGET_AVX512SKX))
 #define HW_GATHER_SUPPORTED 1
 #else
@@ -320,7 +258,6 @@
 #endif
 
 inline varying FUIntVector2 VectorLoad(const uniform FUIntVector2 *uniform SrcPtr)
-<<<<<<< HEAD
 {
 	varying FUIntVector2 Result;
 
@@ -410,13 +347,13 @@
 	}
 }
 
-inline varying FVector VectorLoad(const uniform FVector *uniform SrcPtr)
-{
-	varying FVector Result;
+inline varying FVector2 VectorLoad(const uniform FVector2 *uniform SrcPtr)
+{
+	varying FVector2 Result;
 
 	if(((1<<TARGET_WIDTH)-1 ^ lanemask()) == 0)
 	{
-		aos_to_soa3_ispc((uniform float * uniform)SrcPtr, &Result.V[0], &Result.V[1], &Result.V[2]);
+		aos_to_soa2_ispc((uniform FReal * uniform)SrcPtr, &Result.V[0], &Result.V[1]);
 	}
 	else
 	{
@@ -427,11 +364,11 @@
 	return Result;
 }
 
-inline void VectorStore(uniform FVector *uniform DstPtr, const varying FVector &V)
+inline void VectorStore(uniform FVector2 *uniform DstPtr, const varying FVector2 &V)
 {
 	if(((1<<TARGET_WIDTH)-1 ^ lanemask()) == 0)
 	{
-		soa_to_aos3_ispc(V.V[0], V.V[1], V.V[2], (uniform float *uniform)DstPtr);
+		soa_to_aos2_ispc(V.V[0], V.V[1], (uniform FReal *uniform)DstPtr);
 	}
 	else
 	{
@@ -440,13 +377,13 @@
 	}
 }
 
-inline varying FVector4 VectorLoad(const uniform FVector4 *uniform SrcPtr)
-{
-	varying FVector4 Result;
+inline varying FVector3d VectorLoad(const uniform FVector3d *uniform SrcPtr)
+{
+	varying FVector3d Result;
 
 	if(((1<<TARGET_WIDTH)-1 ^ lanemask()) == 0)
 	{
-		aos_to_soa4_ispc((uniform float * uniform)SrcPtr, &Result.V[0], &Result.V[1], &Result.V[2], &Result.V[3]);
+		aos_to_soa3_ispc((uniform double * uniform)SrcPtr, &Result.V[0], &Result.V[1], &Result.V[2]);
 	}
 	else
 	{
@@ -457,11 +394,28 @@
 	return Result;
 }
 
-inline void VectorStore(uniform FVector4 *uniform DstPtr, const varying FVector4 &V)
-{
+inline varying FVector3f VectorLoad(const uniform FVector3f *uniform SrcPtr)
+{
+	varying FVector3f Result;
+
 	if(((1<<TARGET_WIDTH)-1 ^ lanemask()) == 0)
 	{
-		soa_to_aos4_ispc(V.V[0], V.V[1], V.V[2], V.V[3], (uniform float *uniform)DstPtr);
+		aos_to_soa3_ispc((uniform float * uniform)SrcPtr, &Result.V[0], &Result.V[1], &Result.V[2]);
+	}
+	else
+	{
+		#pragma ignore warning(perf)
+		Result = SrcPtr[programIndex];
+	}
+
+	return Result;
+}
+
+inline void VectorStore(uniform FVector3d *uniform DstPtr, const varying FVector3d &V)
+{
+	if(((1<<TARGET_WIDTH)-1 ^ lanemask()) == 0)
+	{
+		soa_to_aos3_ispc(V.V[0], V.V[1], V.V[2], (uniform double *uniform)DstPtr);
 	}
 	else
 	{
@@ -470,32 +424,141 @@
 	}
 }
 
-inline varying FVector VectorGather(const uniform FVector *varying SrcPtr)
+inline void VectorStore(uniform FVector3f *uniform DstPtr, const varying FVector3f &V)
+{
+	if(((1<<TARGET_WIDTH)-1 ^ lanemask()) == 0)
+	{
+		soa_to_aos3_ispc(V.V[0], V.V[1], V.V[2], (uniform float *uniform)DstPtr);
+	}
+	else
+	{
+		#pragma ignore warning(perf)
+		DstPtr[programIndex] = V;
+	}
+}
+
+inline varying FVector4d VectorLoad(const uniform FVector4d *uniform SrcPtr)
+{
+	varying FVector4d Result;
+
+	if(((1<<TARGET_WIDTH)-1 ^ lanemask()) == 0)
+	{
+		aos_to_soa4_ispc((uniform double * uniform)SrcPtr, &Result.V[0], &Result.V[1], &Result.V[2], &Result.V[3]);
+	}
+	else
+	{
+		#pragma ignore warning(perf)
+		Result = SrcPtr[programIndex];
+	}
+
+	return Result;
+}
+
+inline varying FVector4f VectorLoad(const uniform FVector4f *uniform SrcPtr)
+{
+	varying FVector4f Result;
+
+	if(((1<<TARGET_WIDTH)-1 ^ lanemask()) == 0)
+	{
+		aos_to_soa4_ispc((uniform float * uniform)SrcPtr, &Result.V[0], &Result.V[1], &Result.V[2], &Result.V[3]);
+	}
+	else
+	{
+		#pragma ignore warning(perf)
+		Result = SrcPtr[programIndex];
+	}
+
+	return Result;
+}
+
+inline void VectorStore(uniform FVector4d *uniform DstPtr, const varying FVector4d &V)
+{
+	if(((1<<TARGET_WIDTH)-1 ^ lanemask()) == 0)
+	{
+		soa_to_aos4_ispc(V.V[0], V.V[1], V.V[2], V.V[3], (uniform double *uniform)DstPtr);
+	}
+	else
+	{
+		#pragma ignore warning(perf)
+		DstPtr[programIndex] = V;
+	}
+}
+
+inline void VectorStore(uniform FVector4f *uniform DstPtr, const varying FVector4f &V)
+{
+	if(((1<<TARGET_WIDTH)-1 ^ lanemask()) == 0)
+	{
+		soa_to_aos4_ispc(V.V[0], V.V[1], V.V[2], V.V[3], (uniform float *uniform)DstPtr);
+	}
+	else
+	{
+		#pragma ignore warning(perf)
+		DstPtr[programIndex] = V;
+	}
+}
+
+inline varying FVector2d VectorGather(const uniform FVector2d *varying SrcPtr)
 {
 	#pragma ignore warning(perf)
 	return *SrcPtr;
 }
 
-inline void VectorScatter(uniform FVector *varying DstPtr, const varying FVector &V)
+inline varying FVector2f VectorGather(const uniform FVector2f *varying SrcPtr)
+{
+	#pragma ignore warning(perf)
+	return *SrcPtr;
+}
+
+inline void VectorScatter(uniform FVector2d *varying DstPtr, const varying FVector2d &V)
 {
 	#pragma ignore warning(perf)
 	*DstPtr = V;
 }
 
-inline varying FVector4 VectorGather(const uniform FVector4 *varying SrcPtr)
-{
-	varying FVector4 Result;
+inline void VectorScatter(uniform FVector2f *varying DstPtr, const varying FVector2f &V)
+{
+	#pragma ignore warning(perf)
+	*DstPtr = V;
+}
+
+inline varying FVector3d VectorGather(const uniform FVector3d *varying SrcPtr)
+{
+	#pragma ignore warning(perf)
+	return *SrcPtr;
+}
+
+inline varying FVector3f VectorGather(const uniform FVector3f *varying SrcPtr)
+{
+	#pragma ignore warning(perf)
+	return *SrcPtr;
+}
+
+inline void VectorScatter(uniform FVector3d *varying DstPtr, const varying FVector3d &V)
+{
+	#pragma ignore warning(perf)
+	*DstPtr = V;
+}
+
+inline void VectorScatter(uniform FVector3f *varying DstPtr, const varying FVector3f &V)
+{
+	#pragma ignore warning(perf)
+	*DstPtr = V;
+}
+
+inline varying FVector4d VectorGather(const uniform FVector4d *varying SrcPtr)
+{
+	varying FVector4d Result;
 
 	if(((1<<TARGET_WIDTH)-1 ^ lanemask()) == 0)
 	{
 		unmasked
 		{
-			uniform FVector4 *uniform Src[programCount];
-			uniform FVector4 *uniform DstPtr = (uniform FVector4 *uniform)&Result;
+			uniform FVector4d *uniform Src[programCount];
+			uniform FVector4d *uniform DstPtr = (uniform FVector4d *uniform)&Result;
 
 			foreach(i = 0 ... programCount)
 			{
-				Src[i] = (uniform FVector4 *varying)&SrcPtr[0];
+				Src[i] = (uniform FVector4d *varying)&SrcPtr[0];
 			}
 
 			DstPtr[0] = *Src[0];
@@ -519,6 +582,55 @@
 			DstPtr[15] = *Src[15];
 #endif
 
+			aos_to_soa4_ispc((uniform double * uniform)&Result, &Result.V[0], &Result.V[1], &Result.V[2], &Result.V[3]);
+		}
+	}
+	else
+	{
+		#pragma ignore warning(perf)
+		Result = *SrcPtr;
+	}
+
+	return Result;
+}
+
+inline varying FVector4f VectorGather(const uniform FVector4f *varying SrcPtr)
+{
+	varying FVector4f Result;
+
+	if(((1<<TARGET_WIDTH)-1 ^ lanemask()) == 0)
+	{
+		unmasked
+		{
+			uniform FVector4f *uniform Src[programCount];
+			uniform FVector4f *uniform DstPtr = (uniform FVector4f *uniform)&Result;
+
+			foreach(i = 0 ... programCount)
+			{
+				Src[i] = (uniform FVector4f *varying)&SrcPtr[0];
+			}
+
+			DstPtr[0] = *Src[0];
+			DstPtr[1] = *Src[1];
+			DstPtr[2] = *Src[2];
+			DstPtr[3] = *Src[3];
+#if TARGET_WIDTH == 8 || TARGET_WIDTH == 16
+			DstPtr[4] = *Src[4];
+			DstPtr[5] = *Src[5];
+			DstPtr[6] = *Src[6];
+			DstPtr[7] = *Src[7];
+#endif
+#if TARGET_WIDTH == 16
+			DstPtr[8] = *Src[8];
+			DstPtr[9] = *Src[9];
+			DstPtr[10] = *Src[10];
+			DstPtr[11] = *Src[11];
+			DstPtr[12] = *Src[12];
+			DstPtr[13] = *Src[13];
+			DstPtr[14] = *Src[14];
+			DstPtr[15] = *Src[15];
+#endif
+
 			aos_to_soa4_ispc((uniform float * uniform)&Result, &Result.V[0], &Result.V[1], &Result.V[2], &Result.V[3]);
 		}
 	}
@@ -531,20 +643,20 @@
 	return Result;
 }
 
-inline void VectorScatter(uniform FVector4 *varying DstPtr, const varying FVector4 &V)
+inline void VectorScatter(uniform FVector4d *varying DstPtr, const varying FVector4d &V)
 {
 	if(((1<<TARGET_WIDTH)-1 ^ lanemask()) == 0)
 	{
 		unmasked
 		{
-			uniform FVector4 Result[programCount];
-			soa_to_aos4_ispc(V.V[0], V.V[1], V.V[2], V.V[3], (uniform float *uniform)&Result);
-
-			uniform FVector4 *uniform Dst[programCount];
+			uniform FVector4d Result[programCount];
+			soa_to_aos4_ispc(V.V[0], V.V[1], V.V[2], V.V[3], (uniform double *uniform)&Result);
+
+			uniform FVector4d *uniform Dst[programCount];
 
 			foreach(i = 0 ... programCount)
 			{
-				Dst[i] = (uniform FVector4 *varying)&DstPtr[0];
+				Dst[i] = (uniform FVector4d *varying)&DstPtr[0];
 			}
 
 			*Dst[0] = Result[0];
@@ -576,494 +688,20 @@
 	}
 }
 
-inline FVector4 operator+(const FVector4 &A, const FVector4 &B)
-=======
->>>>>>> 6bbb88c8
-{
-	varying FUIntVector2 Result;
-
-	if(((1<<TARGET_WIDTH)-1 ^ lanemask()) == 0)
-	{
-		aos_to_soa2_ispc((uniform int32 * uniform)SrcPtr, (varying int32 *uniform)&Result.V[0], (varying int32 *uniform)&Result.V[1]);
-	}
-	else
-	{
-		#pragma ignore warning(perf)
-		Result = SrcPtr[programIndex];
-	}
-
-	return Result;
-}
-
-inline void VectorStore(uniform FUIntVector2 *uniform DstPtr, const varying FUIntVector2 &V)
-{
-	if(((1<<TARGET_WIDTH)-1 ^ lanemask()) == 0)
-	{
-		soa_to_aos2_ispc(*((varying int32 *uniform)&V.V[0]), *((varying int32 *uniform)&V.V[1]), (uniform int32 *uniform)DstPtr);
-	}
-	else
-	{
-		#pragma ignore warning(perf)
-		DstPtr[programIndex] = V;
-	}
-}
-
-inline varying FIntVector2 VectorLoad(const uniform FIntVector2 *uniform SrcPtr)
-{
-	varying FIntVector2 Result;
-
-	if(((1<<TARGET_WIDTH)-1 ^ lanemask()) == 0)
-	{
-		aos_to_soa2_ispc((uniform int32 * uniform)SrcPtr, &Result.V[0], &Result.V[1]);
-	}
-	else
-	{
-		#pragma ignore warning(perf)
-		Result = SrcPtr[programIndex];
-	}
-
-	return Result;
-}
-
-inline void VectorStore(uniform FIntVector2 *uniform DstPtr, const varying FIntVector2 &V)
-{
-	if(((1<<TARGET_WIDTH)-1 ^ lanemask()) == 0)
-	{
-		soa_to_aos2_ispc(V.V[0], V.V[1], (uniform int32 *uniform)DstPtr);
-	}
-	else
-	{
-		#pragma ignore warning(perf)
-		DstPtr[programIndex] = V;
-	}
-}
-
-inline varying FIntVector VectorLoad(const uniform FIntVector *uniform SrcPtr)
-{
-	varying FIntVector Result;
-
-	if(((1<<TARGET_WIDTH)-1 ^ lanemask()) == 0)
-	{
-		aos_to_soa3_ispc((uniform int32 * uniform)SrcPtr, &Result.V[0], &Result.V[1], &Result.V[2]);
-	}
-	else
-	{
-		#pragma ignore warning(perf)
-		Result = SrcPtr[programIndex];
-	}
-
-	return Result;
-}
-
-<<<<<<< HEAD
-inline FVector4 operator+(const float F, const FVector4 &A)
-{
-	FVector4 Result;
-
-	for(uniform int i = 0; i < 4; i++)
-	{
-		Result.V[i] = F + A.V[i];
-	}
-
-	return Result;
-}
-
-inline uniform FVector4 operator+(const uniform FVector4 &A, const uniform float F)
-=======
-inline void VectorStore(uniform FIntVector *uniform DstPtr, const varying FIntVector &V)
->>>>>>> 6bbb88c8
-{
-	if(((1<<TARGET_WIDTH)-1 ^ lanemask()) == 0)
-	{
-		soa_to_aos3_ispc(V.V[0], V.V[1], V.V[2], (uniform int32 *uniform)DstPtr);
-	}
-	else
-	{
-		#pragma ignore warning(perf)
-		DstPtr[programIndex] = V;
-	}
-}
-
-inline varying FVector2 VectorLoad(const uniform FVector2 *uniform SrcPtr)
-{
-	varying FVector2 Result;
-
-	if(((1<<TARGET_WIDTH)-1 ^ lanemask()) == 0)
-	{
-		aos_to_soa2_ispc((uniform FReal * uniform)SrcPtr, &Result.V[0], &Result.V[1]);
-	}
-	else
-	{
-		#pragma ignore warning(perf)
-		Result = SrcPtr[programIndex];
-	}
-
-	return Result;
-}
-
-inline void VectorStore(uniform FVector2 *uniform DstPtr, const varying FVector2 &V)
-{
-	if(((1<<TARGET_WIDTH)-1 ^ lanemask()) == 0)
-	{
-		soa_to_aos2_ispc(V.V[0], V.V[1], (uniform FReal *uniform)DstPtr);
-	}
-	else
-	{
-		#pragma ignore warning(perf)
-		DstPtr[programIndex] = V;
-	}
-}
-
-inline varying FVector3d VectorLoad(const uniform FVector3d *uniform SrcPtr)
-{
-	varying FVector3d Result;
-
-	if(((1<<TARGET_WIDTH)-1 ^ lanemask()) == 0)
-	{
-		aos_to_soa3_ispc((uniform double * uniform)SrcPtr, &Result.V[0], &Result.V[1], &Result.V[2]);
-	}
-	else
-	{
-		#pragma ignore warning(perf)
-		Result = SrcPtr[programIndex];
-	}
-
-	return Result;
-}
-
-inline varying FVector3f VectorLoad(const uniform FVector3f *uniform SrcPtr)
-{
-	varying FVector3f Result;
-
-	if(((1<<TARGET_WIDTH)-1 ^ lanemask()) == 0)
-	{
-		aos_to_soa3_ispc((uniform float * uniform)SrcPtr, &Result.V[0], &Result.V[1], &Result.V[2]);
-	}
-	else
-	{
-		#pragma ignore warning(perf)
-		Result = SrcPtr[programIndex];
-	}
-
-	return Result;
-}
-
-inline void VectorStore(uniform FVector3d *uniform DstPtr, const varying FVector3d &V)
-{
-	if(((1<<TARGET_WIDTH)-1 ^ lanemask()) == 0)
-	{
-		soa_to_aos3_ispc(V.V[0], V.V[1], V.V[2], (uniform double *uniform)DstPtr);
-	}
-	else
-	{
-		#pragma ignore warning(perf)
-		DstPtr[programIndex] = V;
-	}
-}
-
-inline void VectorStore(uniform FVector3f *uniform DstPtr, const varying FVector3f &V)
-{
-	if(((1<<TARGET_WIDTH)-1 ^ lanemask()) == 0)
-	{
-		soa_to_aos3_ispc(V.V[0], V.V[1], V.V[2], (uniform float *uniform)DstPtr);
-	}
-	else
-	{
-		#pragma ignore warning(perf)
-		DstPtr[programIndex] = V;
-	}
-}
-
-inline varying FVector4d VectorLoad(const uniform FVector4d *uniform SrcPtr)
-{
-	varying FVector4d Result;
-
-	if(((1<<TARGET_WIDTH)-1 ^ lanemask()) == 0)
-	{
-		aos_to_soa4_ispc((uniform double * uniform)SrcPtr, &Result.V[0], &Result.V[1], &Result.V[2], &Result.V[3]);
-	}
-	else
-	{
-		#pragma ignore warning(perf)
-		Result = SrcPtr[programIndex];
-	}
-
-	return Result;
-}
-
-inline varying FVector4f VectorLoad(const uniform FVector4f *uniform SrcPtr)
-{
-	varying FVector4f Result;
-
-	if(((1<<TARGET_WIDTH)-1 ^ lanemask()) == 0)
-	{
-		aos_to_soa4_ispc((uniform float * uniform)SrcPtr, &Result.V[0], &Result.V[1], &Result.V[2], &Result.V[3]);
-	}
-	else
-	{
-		#pragma ignore warning(perf)
-		Result = SrcPtr[programIndex];
-	}
-
-	return Result;
-}
-
-<<<<<<< HEAD
-inline FVector4 operator*(const uniform float F, const FVector4 &A)
-{
-	FVector4 Result;
-
-	for(uniform int i = 0; i < 4; i++)
-	{
-		Result.V[i] = F * A.V[i];
-	}
-
-	return Result;
-}
-
-inline uniform FVector4 operator*(const uniform FVector4 &A, const uniform float F)
-=======
-inline void VectorStore(uniform FVector4d *uniform DstPtr, const varying FVector4d &V)
->>>>>>> 6bbb88c8
-{
-	if(((1<<TARGET_WIDTH)-1 ^ lanemask()) == 0)
-	{
-		soa_to_aos4_ispc(V.V[0], V.V[1], V.V[2], V.V[3], (uniform double *uniform)DstPtr);
-	}
-	else
-	{
-		#pragma ignore warning(perf)
-		DstPtr[programIndex] = V;
-	}
-}
-
-inline void VectorStore(uniform FVector4f *uniform DstPtr, const varying FVector4f &V)
-{
-	if(((1<<TARGET_WIDTH)-1 ^ lanemask()) == 0)
-	{
-		soa_to_aos4_ispc(V.V[0], V.V[1], V.V[2], V.V[3], (uniform float *uniform)DstPtr);
-	}
-	else
-	{
-		#pragma ignore warning(perf)
-		DstPtr[programIndex] = V;
-	}
-}
-
-inline varying FVector2d VectorGather(const uniform FVector2d *varying SrcPtr)
-{
-	#pragma ignore warning(perf)
-	return *SrcPtr;
-}
-
-inline varying FVector2f VectorGather(const uniform FVector2f *varying SrcPtr)
-{
-	#pragma ignore warning(perf)
-	return *SrcPtr;
-}
-
-inline void VectorScatter(uniform FVector2d *varying DstPtr, const varying FVector2d &V)
-{
-	#pragma ignore warning(perf)
-	*DstPtr = V;
-}
-
-<<<<<<< HEAD
-inline FVector4 operator/(const FVector4 &A, const uniform FVector4 &B)
-{
-	FVector4 Result;
-
-	for(uniform int i = 0; i < 4; i++)
-	{
-		Result.V[i] = A.V[i] / B.V[i];
-	}
-
-	return Result;
-}
-
-inline FVector4 operator/(const uniform FVector4 &A, const FVector4 &B)
-{
-	FVector4 Result;
-
-	for(uniform int i = 0; i < 4; i++)
-	{
-		Result.V[i] = A.V[i] / B.V[i];
-	}
-
-	return Result;
-}
-
-inline uniform FVector4 operator/(const uniform FVector4 &A, const uniform FVector4 &B)
-=======
-inline void VectorScatter(uniform FVector2f *varying DstPtr, const varying FVector2f &V)
->>>>>>> 6bbb88c8
-{
-	#pragma ignore warning(perf)
-	*DstPtr = V;
-}
-
-inline varying FVector3d VectorGather(const uniform FVector3d *varying SrcPtr)
-{
-	#pragma ignore warning(perf)
-	return *SrcPtr;
-}
-
-inline varying FVector3f VectorGather(const uniform FVector3f *varying SrcPtr)
-{
-	#pragma ignore warning(perf)
-	return *SrcPtr;
-}
-
-inline void VectorScatter(uniform FVector3d *varying DstPtr, const varying FVector3d &V)
-{
-	#pragma ignore warning(perf)
-	*DstPtr = V;
-}
-
-<<<<<<< HEAD
-inline uniform FVector4 operator/(const uniform float F, const uniform FVector4 &A)
-{
-	const uniform FVector4 FVec = {{F,F,F,F}};
-	return FVec / A;
-}
-
-inline FVector4 operator-(const FVector4 &A, const FVector4 &B)
-=======
-inline void VectorScatter(uniform FVector3f *varying DstPtr, const varying FVector3f &V)
->>>>>>> 6bbb88c8
-{
-	#pragma ignore warning(perf)
-	*DstPtr = V;
-}
-
-inline varying FVector4d VectorGather(const uniform FVector4d *varying SrcPtr)
-{
-	varying FVector4d Result;
-
+inline void VectorScatter(uniform FVector4f *varying DstPtr, const varying FVector4f &V)
+{
 	if(((1<<TARGET_WIDTH)-1 ^ lanemask()) == 0)
 	{
 		unmasked
 		{
-			uniform FVector4d *uniform Src[programCount];
-			uniform FVector4d *uniform DstPtr = (uniform FVector4d *uniform)&Result;
+			uniform FVector4f Result[programCount];
+			soa_to_aos4_ispc(V.V[0], V.V[1], V.V[2], V.V[3], (uniform float *uniform)&Result);
+
+			uniform FVector4f *uniform Dst[programCount];
 
 			foreach(i = 0 ... programCount)
 			{
-				Src[i] = (uniform FVector4d *varying)&SrcPtr[0];
-			}
-
-			DstPtr[0] = *Src[0];
-			DstPtr[1] = *Src[1];
-			DstPtr[2] = *Src[2];
-			DstPtr[3] = *Src[3];
-#if TARGET_WIDTH == 8 || TARGET_WIDTH == 16
-			DstPtr[4] = *Src[4];
-			DstPtr[5] = *Src[5];
-			DstPtr[6] = *Src[6];
-			DstPtr[7] = *Src[7];
-#endif
-#if TARGET_WIDTH == 16
-			DstPtr[8] = *Src[8];
-			DstPtr[9] = *Src[9];
-			DstPtr[10] = *Src[10];
-			DstPtr[11] = *Src[11];
-			DstPtr[12] = *Src[12];
-			DstPtr[13] = *Src[13];
-			DstPtr[14] = *Src[14];
-			DstPtr[15] = *Src[15];
-#endif
-
-			aos_to_soa4_ispc((uniform double * uniform)&Result, &Result.V[0], &Result.V[1], &Result.V[2], &Result.V[3]);
-		}
-	}
-	else
-	{
-		#pragma ignore warning(perf)
-		Result = *SrcPtr;
-	}
-
-	return Result;
-}
-
-inline varying FVector4f VectorGather(const uniform FVector4f *varying SrcPtr)
-{
-	varying FVector4f Result;
-
-	if(((1<<TARGET_WIDTH)-1 ^ lanemask()) == 0)
-	{
-		unmasked
-		{
-			uniform FVector4f *uniform Src[programCount];
-			uniform FVector4f *uniform DstPtr = (uniform FVector4f *uniform)&Result;
-
-			foreach(i = 0 ... programCount)
-			{
-				Src[i] = (uniform FVector4f *varying)&SrcPtr[0];
-			}
-
-			DstPtr[0] = *Src[0];
-			DstPtr[1] = *Src[1];
-			DstPtr[2] = *Src[2];
-			DstPtr[3] = *Src[3];
-#if TARGET_WIDTH == 8 || TARGET_WIDTH == 16
-			DstPtr[4] = *Src[4];
-			DstPtr[5] = *Src[5];
-			DstPtr[6] = *Src[6];
-			DstPtr[7] = *Src[7];
-#endif
-#if TARGET_WIDTH == 16
-			DstPtr[8] = *Src[8];
-			DstPtr[9] = *Src[9];
-			DstPtr[10] = *Src[10];
-			DstPtr[11] = *Src[11];
-			DstPtr[12] = *Src[12];
-			DstPtr[13] = *Src[13];
-			DstPtr[14] = *Src[14];
-			DstPtr[15] = *Src[15];
-#endif
-
-			aos_to_soa4_ispc((uniform float * uniform)&Result, &Result.V[0], &Result.V[1], &Result.V[2], &Result.V[3]);
-		}
-	}
-	else
-	{
-		#pragma ignore warning(perf)
-		Result = *SrcPtr;
-	}
-
-	return Result;
-}
-
-<<<<<<< HEAD
-inline FVector4 operator-(const FVector4 &A, const uniform FVector4 &B)
-{
-	FVector4 Result;
-
-	for(uniform int i = 0; i < 4; i++)
-	{
-		Result.V[i] = A.V[i] - B.V[i];
-	}
-
-	return Result;
-}
-
-inline FVector4 operator-(const uniform FVector4 &A, const FVector4 &B)
-=======
-inline void VectorScatter(uniform FVector4d *varying DstPtr, const varying FVector4d &V)
->>>>>>> 6bbb88c8
-{
-	if(((1<<TARGET_WIDTH)-1 ^ lanemask()) == 0)
-	{
-		unmasked
-		{
-			uniform FVector4d Result[programCount];
-			soa_to_aos4_ispc(V.V[0], V.V[1], V.V[2], V.V[3], (uniform double *uniform)&Result);
-
-			uniform FVector4d *uniform Dst[programCount];
-
-			foreach(i = 0 ... programCount)
-			{
-				Dst[i] = (uniform FVector4d *varying)&DstPtr[0];
+				Dst[i] = (uniform FVector4f *varying)&DstPtr[0];
 			}
 
 			*Dst[0] = Result[0];
@@ -1095,51 +733,6 @@
 	}
 }
 
-inline void VectorScatter(uniform FVector4f *varying DstPtr, const varying FVector4f &V)
-{
-	if(((1<<TARGET_WIDTH)-1 ^ lanemask()) == 0)
-	{
-		unmasked
-		{
-			uniform FVector4f Result[programCount];
-			soa_to_aos4_ispc(V.V[0], V.V[1], V.V[2], V.V[3], (uniform float *uniform)&Result);
-
-			uniform FVector4f *uniform Dst[programCount];
-
-			foreach(i = 0 ... programCount)
-			{
-				Dst[i] = (uniform FVector4f *varying)&DstPtr[0];
-			}
-
-			*Dst[0] = Result[0];
-			*Dst[1] = Result[1];
-			*Dst[2] = Result[2];
-			*Dst[3] = Result[3];
-#if TARGET_WIDTH == 8 || TARGET_WIDTH == 16
-			*Dst[4] = Result[4];
-			*Dst[5] = Result[5];
-			*Dst[6] = Result[6];
-			*Dst[7] = Result[7];
-#endif
-#if TARGET_WIDTH == 16
-			*Dst[8] = Result[8];
-			*Dst[9] = Result[9];
-			*Dst[10] = Result[10];
-			*Dst[11] = Result[11];
-			*Dst[12] = Result[12];
-			*Dst[13] = Result[13];
-			*Dst[14] = Result[14];
-			*Dst[15] = Result[15];
-#endif
-		}
-	}
-	else
-	{
-		#pragma ignore warning(perf)
-		*DstPtr = V;
-	}
-}
-
 inline FVector4d operator+(const FVector4d &A, const FVector4d &B)
 {
 	FVector4d Result;
@@ -1164,23 +757,7 @@
 	return Result;
 }
 
-<<<<<<< HEAD
-inline FVector4 operator-(const uniform float F, const FVector4 &A)
-{
-	FVector4 Result;
-
-	for(uniform int i = 0; i < 4; i++)
-	{
-		Result.V[i] = F - A.V[i];
-	}
-
-	return Result;
-}
-
-inline uniform FVector4 operator-(const uniform FVector4 &A, const uniform float F)
-=======
 inline uniform FVector4d operator+(const uniform FVector4d &A, const uniform FVector4d &B)
->>>>>>> 6bbb88c8
 {
 	varying double S0, S1, Result;
 	*((uniform FVector4d *uniform)&S0) = *((uniform FVector4d *uniform)&A);
@@ -1202,17 +779,7 @@
 	return *((uniform FVector4f *uniform)&Result);
 }
 
-<<<<<<< HEAD
-inline FVector4 SetVector4(const FVector &V, const float W)
-{
-	const FVector4 Result = {{V.V[0], V.V[1], V.V[2], W}};
-	return Result;
-}
-
-inline uniform FVector4 SetVector4(const uniform FVector &V, const uniform float W)
-=======
 inline uniform FVector4d operator+(const uniform FVector4d &A, const uniform FVector4f &B)
->>>>>>> 6bbb88c8
 {
 	varying double S0, Result;
 	varying float S1;
@@ -1278,10 +845,531 @@
 	return A + FVec;
 }
 
-<<<<<<< HEAD
-inline FVector operator+(const uniform FVector &A, const FVector &B)
-{
-	FVector Result;
+inline FVector4d operator*(const FVector4d &A, const FVector4d &B)
+{
+	FVector4d Result;
+
+	for(uniform int i = 0; i < 4; i++)
+	{
+		Result.V[i] = A.V[i] * B.V[i];
+	}
+
+	return Result;
+}
+
+inline FVector4f operator*(const FVector4f &A, const FVector4f &B)
+{
+	FVector4f Result;
+
+	for(uniform int i = 0; i < 4; i++)
+	{
+		Result.V[i] = A.V[i] * B.V[i];
+	}
+
+	return Result;
+}
+
+inline FVector4 operator*(const uniform FVector4 &A, const FVector4 &B)
+{
+	FVector4 Result;
+
+	for(uniform int i = 0; i < 4; i++)
+	{
+		Result.V[i] = A.V[i] * B.V[i];
+	}
+
+	return Result;
+}
+
+inline FVector4d operator*(const FVector4d &A, const uniform FVector4d &B)
+{
+	FVector4d Result;
+
+	for(uniform int i = 0; i < 4; i++)
+	{
+		Result.V[i] = A.V[i] * B.V[i];
+	}
+
+	return Result;
+}
+
+inline FVector4f operator*(const FVector4f &A, const uniform FVector4f &B)
+{
+	FVector4f Result;
+
+	for(uniform int i = 0; i < 4; i++)
+	{
+		Result.V[i] = A.V[i] * B.V[i];
+	}
+
+	return Result;
+}
+
+inline uniform FVector4d operator*(const uniform FVector4d &A, const uniform FVector4d &B)
+{
+	varying double S0, S1, Result;
+	*((uniform FVector4d *uniform)&S0) = *((uniform FVector4d *uniform)&A);
+	*((uniform FVector4d *uniform)&S1) = *((uniform FVector4d *uniform)&B);
+
+	Result = S0 * S1;
+
+	return *((uniform FVector4d *uniform)&Result);
+}
+
+inline uniform FVector4f operator*(const uniform FVector4f &A, const uniform FVector4f &B)
+{
+	varying float S0, S1, Result;
+	*((uniform FVector4f *uniform)&S0) = *((uniform FVector4f *uniform)&A);
+	*((uniform FVector4f *uniform)&S1) = *((uniform FVector4f *uniform)&B);
+
+	Result = S0 * S1;
+
+	return *((uniform FVector4f *uniform)&Result);
+}
+
+inline FVector4d operator*(const FVector4d &A, const double F)
+{
+	FVector4d Result;
+
+	for(uniform int i = 0; i < 4; i++)
+	{
+		Result.V[i] = A.V[i] * F;
+	}
+
+	return Result;
+}
+
+inline FVector4f operator*(const FVector4f &A, const float F)
+{
+	FVector4f Result;
+
+	for(uniform int i = 0; i < 4; i++)
+	{
+		Result.V[i] = A.V[i] * F;
+	}
+
+	return Result;
+}
+
+inline FVector4 operator*(const FVector4 &A, const uniform FReal F)
+{
+	FVector4 Result;
+
+	for(uniform int i = 0; i < 4; i++)
+	{
+		Result.V[i] = A.V[i] * F;
+	}
+
+	return Result;
+}
+
+inline FVector4 operator*(const uniform FReal F, const FVector4 &A)
+{
+	FVector4 Result;
+
+	for(uniform int i = 0; i < 4; i++)
+	{
+		Result.V[i] = F * A.V[i];
+	}
+
+	return Result;
+}
+
+inline uniform FVector4d operator*(const uniform FVector4d &A, const uniform double F)
+{
+	const uniform FVector4d FVec = {{F,F,F,F}};
+	return A * FVec;
+}
+
+inline uniform FVector4f operator*(const uniform FVector4f &A, const uniform float F)
+{
+	const uniform FVector4f FVec = {{F,F,F,F}};
+	return A * FVec;
+}
+
+inline uniform FVector4d operator*(const uniform double F, const uniform FVector4d &A)
+{
+	const uniform FVector4d FVec = {{F,F,F,F}};
+	return FVec * A;
+}
+
+inline uniform FVector4f operator*(const uniform float F, const uniform FVector4f &A)
+{
+	const uniform FVector4f FVec = {{F,F,F,F}};
+	return FVec * A;
+}
+
+inline FVector4d operator/(const FVector4d &A, const FVector4d &B)
+{
+	FVector4d Result;
+
+	for(uniform int i = 0; i < 4; i++)
+	{
+		Result.V[i] = A.V[i] / B.V[i];
+	}
+
+	return Result;
+}
+
+inline FVector4f operator/(const FVector4f &A, const FVector4f &B)
+{
+	FVector4f Result;
+
+	for(uniform int i = 0; i < 4; i++)
+	{
+		Result.V[i] = A.V[i] / B.V[i];
+	}
+
+	return Result;
+}
+
+inline FVector4 operator/(const FVector4 &A, const uniform FVector4 &B)
+{
+	FVector4 Result;
+
+	for(uniform int i = 0; i < 4; i++)
+	{
+		Result.V[i] = A.V[i] / B.V[i];
+	}
+
+	return Result;
+}
+
+inline FVector4 operator/(const uniform FVector4 &A, const FVector4 &B)
+{
+	FVector4 Result;
+
+	for(uniform int i = 0; i < 4; i++)
+	{
+		Result.V[i] = A.V[i] / B.V[i];
+	}
+
+	return Result;
+}
+
+inline uniform FVector4d operator/(const uniform FVector4d &A, const uniform FVector4d &B)
+{
+	varying double S0, S1, Result;
+	*((uniform FVector4d *uniform)&S0) = *((uniform FVector4d *uniform)&A);
+	*((uniform FVector4d *uniform)&S1) = *((uniform FVector4d *uniform)&B);
+
+	Result = S0 / S1;
+
+	return *((uniform FVector4d *uniform)&Result);
+}
+
+inline uniform FVector4f operator/(const uniform FVector4f &A, const uniform FVector4f &B)
+{
+	varying float S0, S1, Result;
+	*((uniform FVector4f *uniform)&S0) = *((uniform FVector4f *uniform)&A);
+	*((uniform FVector4f *uniform)&S1) = *((uniform FVector4f *uniform)&B);
+
+	Result = S0 / S1;
+
+	return *((uniform FVector4f *uniform)&Result);
+}
+
+inline uniform FVector4 operator/(const uniform FVector4 &A, const uniform FReal F)
+{
+	const uniform FVector4 FVec = {{F,F,F,F}};
+	return A / FVec;
+}
+
+inline uniform FVector4 operator/(const uniform FReal F, const uniform FVector4 &A)
+{
+	const uniform FVector4 FVec = {{F,F,F,F}};
+	return FVec / A;
+}
+
+inline FVector4d operator-(const FVector4d &A, const FVector4d &B)
+{
+	FVector4d Result;
+
+	for(uniform int i = 0; i < 4; i++)
+	{
+		Result.V[i] = A.V[i] - B.V[i];
+	}
+
+	return Result;
+}
+
+inline FVector4f operator-(const FVector4f &A, const FVector4f &B)
+{
+	FVector4f Result;
+
+	for(uniform int i = 0; i < 4; i++)
+	{
+		Result.V[i] = A.V[i] - B.V[i];
+	}
+
+	return Result;
+}
+
+inline uniform FVector4d operator-(const uniform FVector4d &A, const uniform FVector4d &B)
+{
+	varying double S0, S1, Result;
+	*((uniform FVector4d *uniform)&S0) = *((uniform FVector4d *uniform)&A);
+	*((uniform FVector4d *uniform)&S1) = *((uniform FVector4d *uniform)&B);
+
+	Result = S0 - S1;
+
+	return *((uniform FVector4d *uniform)&Result);
+}
+
+inline uniform FVector4f operator-(const uniform FVector4f &A, const uniform FVector4f &B)
+{
+	varying float S0, S1, Result;
+	*((uniform FVector4f *uniform)&S0) = *((uniform FVector4f *uniform)&A);
+	*((uniform FVector4f *uniform)&S1) = *((uniform FVector4f *uniform)&B);
+
+	Result = S0 - S1;
+
+	return *((uniform FVector4f *uniform)&Result);
+}
+
+inline FVector4 operator-(const FVector4 &A, const uniform FVector4 &B)
+{
+	FVector4 Result;
+
+	for(uniform int i = 0; i < 4; i++)
+	{
+		Result.V[i] = A.V[i] - B.V[i];
+	}
+
+	return Result;
+}
+
+inline FVector4d operator-(const uniform FVector4d &A, const FVector4d &B)
+{
+	FVector4d Result;
+
+	for(uniform int i = 0; i < 4; i++)
+	{
+		Result.V[i] = A.V[i] - B.V[i];
+	}
+
+	return Result;
+}
+
+inline FVector4f operator-(const uniform FVector4f &A, const FVector4f &B)
+{
+	FVector4f Result;
+
+	for(uniform int i = 0; i < 4; i++)
+	{
+		Result.V[i] = A.V[i] - B.V[i];
+	}
+
+	return Result;
+}
+
+inline FVector4 operator-(const FVector4 &A, const FReal F)
+{
+	FVector4 Result;
+
+	for(uniform int i = 0; i < 4; i++)
+	{
+		Result.V[i] = A.V[i] - F;
+	}
+
+	return Result;
+}
+
+inline FVector4 operator-(const FVector4 &A, const uniform FReal F)
+{
+	FVector4 Result;
+
+	for(uniform int i = 0; i < 4; i++)
+	{
+		Result.V[i] = A.V[i] - F;
+	}
+
+	return Result;
+}
+
+inline FVector4 operator-(const uniform FReal F, const FVector4 &A)
+{
+	FVector4 Result;
+
+	for(uniform int i = 0; i < 4; i++)
+	{
+		Result.V[i] = F - A.V[i];
+	}
+
+	return Result;
+}
+
+inline uniform FVector4 operator-(const uniform FVector4 &A, const uniform FReal F)
+{
+	const uniform FVector4 FVec = {{F,F,F,F}};
+	return A - FVec;
+}
+
+inline uniform FVector4 operator-(const uniform FReal F, const uniform FVector4 &A)
+{
+	const uniform FVector4 FVec = {{F,F,F,F}};
+	return FVec - A;
+}
+
+inline FVector4d SetVector4(const double X, const double Y, const double Z, const double W)
+{
+	const FVector4d Result = {{X, Y, Z, W}};
+	return Result;
+}
+
+inline FVector4f SetVector4(const float X, const float Y, const float Z, const float W)
+{
+	const FVector4f Result = {{X, Y, Z, W}};
+	return Result;
+}
+
+inline uniform FVector4d SetVector4(const uniform double X, const uniform double Y, const uniform double Z, const uniform double W)
+{
+	const uniform FVector4d Result = {{X, Y, Z, W}};
+	return Result;
+}
+
+inline uniform FVector4f SetVector4(const uniform float X, const uniform float Y, const uniform float Z, const uniform float W)
+{
+	const uniform FVector4f Result = {{X, Y, Z, W}};
+	return Result;
+}
+
+inline FVector4d SetVector4(const FVector3d &V, const FReal W)
+{
+	const FVector4d Result = {{V.V[0], V.V[1], V.V[2], W}};
+	return Result;
+}
+
+inline FVector4f SetVector4(const FVector3f &V, const FReal W)
+{
+	const FVector4f Result = {{V.V[0], V.V[1], V.V[2], W}};
+	return Result;
+}
+
+inline uniform FVector4d SetVector4(const uniform FVector3d &V, const uniform double W)
+{
+	const uniform FVector4d Result = {{V.V[0], V.V[1], V.V[2], W}};
+	return Result;
+}
+
+inline uniform FVector4f SetVector4(const uniform FVector3f &V, const uniform float W)
+{
+	const uniform FVector4f Result = {{V.V[0], V.V[1], V.V[2], W}};
+	return Result;
+}
+
+inline uniform FVector4d SetVector4(const uniform double F)
+{
+	const uniform FVector4d Result = {{F, F, F, F}};
+	return Result;
+}
+
+inline uniform FVector4f SetVector4(const uniform float F)
+{
+	const uniform FVector4f Result = {{F, F, F, F}};
+	return Result;
+}
+
+inline varying FVector4d SetVector4(const varying double F)
+{
+	const varying FVector4d Result = {{F, F, F, F}};
+	return Result;
+}
+
+inline varying FVector4f SetVector4(const varying float F)
+{
+	const varying FVector4f Result = {{F, F, F, F}};
+	return Result;
+}
+
+inline FVector4d ConvertVector4fTo4d(const FVector4f &V)
+{
+	FVector4d Result;
+
+	for(uniform int i = 0; i < 4; i++)
+	{
+		Result.V[i] = (varying double)V.V[i];
+	}
+
+	return Result;
+}
+
+inline FVector4f ConvertVector4dTo4f(const FVector4d &V)
+{
+	FVector4f Result;
+
+	for(uniform int i = 0; i < 4; i++)
+	{
+		Result.V[i] = (varying float)V.V[i];
+	}
+
+	return Result;
+}
+
+inline uniform FVector4d ConvertVector4fTo4d(const uniform FVector4f &V)
+{
+	varying float S0;
+	*((uniform FVector4f *uniform)&S0) = *((uniform FVector4f *uniform)&V);
+
+	const varying double Result = (double)S0;
+
+	return *((uniform FVector4d *uniform)&Result);
+}
+
+inline uniform FVector4f ConvertVector4dTo4f(const uniform FVector4d &V)
+{
+	varying double S0;
+	*((uniform FVector4d *uniform)&S0) = *((uniform FVector4d *uniform)&V);
+
+	const varying float Result = (float)S0;
+
+	return *((uniform FVector4f *uniform)&Result);
+}
+
+inline FVector4 ConvertVector4dTo4Native(const FVector4d &V)
+{
+	return V;
+}
+
+inline FVector4 ConvertVector4fTo4Native(const FVector4f &V)
+{
+	return ConvertVector4fTo4d(V);
+}
+
+inline FVector4d ConvertVector4NativeTo4d(const FVector4 &V)
+{
+	return V;
+}
+
+inline FVector4f ConvertVector4NativeTo4f(const FVector4 &V)
+{
+	return ConvertVector4dTo4f(V);
+}
+
+inline uniform FVector4 ConvertVector4dTo4Native(const uniform FVector4d &V)
+{
+	return V;
+}
+
+inline uniform FVector4 ConvertVector4fTo4Native(const uniform FVector4f &V)
+{
+	return ConvertVector4fTo4d(V);
+}
+
+inline uniform FVector4d ConvertVector4NativeTo4d(const uniform FVector4 &V)
+{
+	return V;
+}
+
+inline uniform FVector4f ConvertVector4NativeTo4f(const uniform FVector4 &V)
+{
+	return ConvertVector4dTo4f(V);
+}
+
+inline FVector3d operator+(const FVector3d &A, const FVector3d &B)
+{
+	FVector3d Result;
 
 	Result.V[0] = A.V[0] + B.V[0];
 	Result.V[1] = A.V[1] + B.V[1];
@@ -1290,61 +1378,103 @@
 	return Result;
 }
 
-inline FVector operator+(const FVector &A, const float F)
-=======
-inline FVector4d operator*(const FVector4d &A, const FVector4d &B)
->>>>>>> 6bbb88c8
-{
-	FVector4d Result;
-
-	for(uniform int i = 0; i < 4; i++)
-	{
-		Result.V[i] = A.V[i] * B.V[i];
-	}
-
-	return Result;
-}
-
-inline FVector4f operator*(const FVector4f &A, const FVector4f &B)
-{
-	FVector4f Result;
-
-	for(uniform int i = 0; i < 4; i++)
-	{
-		Result.V[i] = A.V[i] * B.V[i];
-	}
-
-	return Result;
-}
-
-inline FVector4 operator*(const uniform FVector4 &A, const FVector4 &B)
-{
-	FVector4 Result;
-
-	for(uniform int i = 0; i < 4; i++)
-	{
-		Result.V[i] = A.V[i] * B.V[i];
-	}
-
-	return Result;
-}
-
-inline FVector4d operator*(const FVector4d &A, const uniform FVector4d &B)
-{
-	FVector4d Result;
-
-	for(uniform int i = 0; i < 4; i++)
-	{
-		Result.V[i] = A.V[i] * B.V[i];
-	}
-
-	return Result;
-}
-
-<<<<<<< HEAD
-inline FVector operator*(const uniform FVector &A, const FVector &B)
+inline FVector3f operator+(const FVector3f &A, const FVector3f &B)
+{
+	FVector3f Result;
+
+	Result.V[0] = A.V[0] + B.V[0];
+	Result.V[1] = A.V[1] + B.V[1];
+	Result.V[2] = A.V[2] + B.V[2];
+
+	return Result;
+}
+
+inline uniform FVector3d operator+(const uniform FVector3d &A, const uniform FVector3d &B)
+{
+	uniform FVector4d S0, S1, Result;
+	*((uniform FVector3d *uniform)&S0) = *((uniform FVector3d *uniform)&A);
+	*((uniform FVector3d *uniform)&S1) = *((uniform FVector3d *uniform)&B);
+
+	Result = S0 + S1;
+
+	return *((uniform FVector3d *uniform)&Result);
+}
+
+inline uniform FVector3f operator+(const uniform FVector3f &A, const uniform FVector3f &B)
+{
+	uniform FVector4f S0, S1, Result;
+	*((uniform FVector3f *uniform)&S0) = *((uniform FVector3f *uniform)&A);
+	*((uniform FVector3f *uniform)&S1) = *((uniform FVector3f *uniform)&B);
+
+	Result = S0 + S1;
+
+	return *((uniform FVector3f *uniform)&Result);
+}
+
+inline FVector3d operator+(const FVector3d &A, const uniform FVector3d &B)
+{
+	FVector3d Result;
+
+	Result.V[0] = A.V[0] + B.V[0];
+	Result.V[1] = A.V[1] + B.V[1];
+	Result.V[2] = A.V[2] + B.V[2];
+
+	return Result;
+}
+
+inline FVector3f operator+(const FVector3f &A, const uniform FVector3f &B)
+{
+	FVector3f Result;
+
+	Result.V[0] = A.V[0] + B.V[0];
+	Result.V[1] = A.V[1] + B.V[1];
+	Result.V[2] = A.V[2] + B.V[2];
+
+	return Result;
+}
+
+inline FVector3d operator+(const uniform FVector3d &A, const FVector3d &B)
+{
+	FVector3d Result;
+
+	Result.V[0] = A.V[0] + B.V[0];
+	Result.V[1] = A.V[1] + B.V[1];
+	Result.V[2] = A.V[2] + B.V[2];
+
+	return Result;
+}
+
+inline FVector3f operator+(const uniform FVector3f &A, const FVector3f &B)
+{
+	FVector3f Result;
+
+	Result.V[0] = A.V[0] + B.V[0];
+	Result.V[1] = A.V[1] + B.V[1];
+	Result.V[2] = A.V[2] + B.V[2];
+
+	return Result;
+}
+
+inline FVector operator+(const FVector &A, const FReal F)
 {
 	FVector Result;
+
+	Result.V[0] = A.V[0] + F;
+	Result.V[1] = A.V[1] + F;
+	Result.V[2] = A.V[2] + F;
+
+	return Result;
+}
+
+inline uniform FVector operator+(const uniform FVector &A, const uniform FReal F)
+{
+	const uniform FVector FVec = {{F,F,F}};
+	return A + FVec;
+}
+
+inline FVector3d operator*(const FVector3d &A, const FVector3d &B)
+{
+	FVector3d Result;
 
 	Result.V[0] = A.V[0] * B.V[0];
 	Result.V[1] = A.V[1] * B.V[1];
@@ -1353,36 +1483,97 @@
 	return Result;
 }
 
+inline FVector3f operator*(const FVector3f &A, const FVector3f &B)
+{
+	FVector3f Result;
+
+	Result.V[0] = A.V[0] * B.V[0];
+	Result.V[1] = A.V[1] * B.V[1];
+	Result.V[2] = A.V[2] * B.V[2];
+
+	return Result;
+}
+
+inline uniform FVector3d operator*(const uniform FVector3d &A, const uniform FVector3d &B)
+{
+	uniform FVector4d S0, S1, Result;
+	*((uniform FVector3d *uniform)&S0) = *((uniform FVector3d *uniform)&A);
+	*((uniform FVector3d *uniform)&S1) = *((uniform FVector3d *uniform)&B);
+
+	Result = S0 * S1;
+
+	return *((uniform FVector3d *uniform)&Result);
+}
+
+inline uniform FVector3f operator*(const uniform FVector3f &A, const uniform FVector3f &B)
+{
+	uniform FVector4f S0, S1, Result;
+	*((uniform FVector3f *uniform)&S0) = *((uniform FVector3f *uniform)&A);
+	*((uniform FVector3f *uniform)&S1) = *((uniform FVector3f *uniform)&B);
+
+	Result = S0 * S1;
+
+	return *((uniform FVector3f *uniform)&Result);
+}
+
+inline FVector3d operator*(const FVector3d &A, const uniform FVector3d &B)
+{
+	FVector3d Result;
+
+	Result.V[0] = A.V[0] * B.V[0];
+	Result.V[1] = A.V[1] * B.V[1];
+	Result.V[2] = A.V[2] * B.V[2];
+
+	return Result;
+}
+
+inline FVector3f operator*(const FVector3f &A, const uniform FVector3f &B)
+{
+	FVector3f Result;
+
+	Result.V[0] = A.V[0] * B.V[0];
+	Result.V[1] = A.V[1] * B.V[1];
+	Result.V[2] = A.V[2] * B.V[2];
+
+	return Result;
+}
+
+inline FVector3d operator*(const uniform FVector3d &A, const FVector3d &B)
+{
+	FVector3d Result;
+
+	Result.V[0] = A.V[0] * B.V[0];
+	Result.V[1] = A.V[1] * B.V[1];
+	Result.V[2] = A.V[2] * B.V[2];
+
+	return Result;
+}
+
+inline FVector3f operator*(const uniform FVector3f &A, const FVector3f &B)
+{
+	FVector3f Result;
+
+	Result.V[0] = A.V[0] * B.V[0];
+	Result.V[1] = A.V[1] * B.V[1];
+	Result.V[2] = A.V[2] * B.V[2];
+
+	return Result;
+}
+
 inline FVector operator*(const uniform FVector &A, const FIntVector &B)
-=======
-inline FVector4f operator*(const FVector4f &A, const uniform FVector4f &B)
->>>>>>> 6bbb88c8
-{
-	FVector4f Result;
-
-	for(uniform int i = 0; i < 4; i++)
-	{
-		Result.V[i] = A.V[i] * B.V[i];
-	}
-
-	return Result;
-}
-
-inline uniform FVector4d operator*(const uniform FVector4d &A, const uniform FVector4d &B)
-{
-	varying double S0, S1, Result;
-	*((uniform FVector4d *uniform)&S0) = *((uniform FVector4d *uniform)&A);
-	*((uniform FVector4d *uniform)&S1) = *((uniform FVector4d *uniform)&B);
-
-	Result = S0 * S1;
-
-	return *((uniform FVector4d *uniform)&Result);
-}
-
-<<<<<<< HEAD
-inline FVector operator*(const uniform FVector &A, const varying float F)
 {
 	FVector Result;
+
+	Result.V[0] = A.V[0] * B.V[0];
+	Result.V[1] = A.V[1] * B.V[1];
+	Result.V[2] = A.V[2] * B.V[2];
+
+	return Result;
+}
+
+inline FVector3d operator*(const FVector3d &A, const double F)
+{
+	FVector3d Result;
 
 	Result.V[0] = A.V[0] * F;
 	Result.V[1] = A.V[1] * F;
@@ -1391,9 +1582,64 @@
 	return Result;
 }
 
-inline FVector operator*(const float F, const FVector &A)
-{
-	FVector Result;
+inline FVector3f operator*(const FVector3f &A, const float F)
+{
+	FVector3f Result;
+
+	Result.V[0] = A.V[0] * F;
+	Result.V[1] = A.V[1] * F;
+	Result.V[2] = A.V[2] * F;
+
+	return Result;
+}
+
+inline FVector3d operator*(const uniform FVector3d &A, const varying double F)
+{
+	FVector3d Result;
+
+	Result.V[0] = A.V[0] * F;
+	Result.V[1] = A.V[1] * F;
+	Result.V[2] = A.V[2] * F;
+
+	return Result;
+}
+
+inline FVector3f operator*(const uniform FVector3f &A, const varying float F)
+{
+	FVector3f Result;
+
+	Result.V[0] = A.V[0] * F;
+	Result.V[1] = A.V[1] * F;
+	Result.V[2] = A.V[2] * F;
+
+	return Result;
+}
+
+inline FVector3d operator*(const FVector3d &A, const uniform double F)
+{
+	FVector3d Result;
+
+	Result.V[0] = A.V[0] * F;
+	Result.V[1] = A.V[1] * F;
+	Result.V[2] = A.V[2] * F;
+
+	return Result;
+}
+
+inline FVector3f operator*(const FVector3f &A, const uniform float F)
+{
+	FVector3f Result;
+
+	Result.V[0] = A.V[0] * F;
+	Result.V[1] = A.V[1] * F;
+	Result.V[2] = A.V[2] * F;
+
+	return Result;
+}
+
+inline FVector3d operator*(const double F, const FVector3d &A)
+{
+	FVector3d Result;
 
 	Result.V[0] = F * A.V[0];
 	Result.V[1] = F * A.V[1];
@@ -1402,219 +1648,396 @@
 	return Result;
 }
 
-inline uniform FVector operator*(const uniform FVector &A, const uniform float F)
-=======
-inline uniform FVector4f operator*(const uniform FVector4f &A, const uniform FVector4f &B)
->>>>>>> 6bbb88c8
-{
-	varying float S0, S1, Result;
-	*((uniform FVector4f *uniform)&S0) = *((uniform FVector4f *uniform)&A);
-	*((uniform FVector4f *uniform)&S1) = *((uniform FVector4f *uniform)&B);
-
-	Result = S0 * S1;
-
-	return *((uniform FVector4f *uniform)&Result);
-}
-
-inline FVector4d operator*(const FVector4d &A, const double F)
-{
-	FVector4d Result;
-
-	for(uniform int i = 0; i < 4; i++)
-	{
-		Result.V[i] = A.V[i] * F;
-	}
-
-	return Result;
-}
-
-inline FVector4f operator*(const FVector4f &A, const float F)
-{
-	FVector4f Result;
-
-	for(uniform int i = 0; i < 4; i++)
-	{
-		Result.V[i] = A.V[i] * F;
-	}
-
-	return Result;
-}
-
-inline FVector4 operator*(const FVector4 &A, const uniform FReal F)
-{
-	FVector4 Result;
-
-	for(uniform int i = 0; i < 4; i++)
-	{
-		Result.V[i] = A.V[i] * F;
-	}
-
-	return Result;
-}
-
-inline FVector4 operator*(const uniform FReal F, const FVector4 &A)
-{
-	FVector4 Result;
-
-	for(uniform int i = 0; i < 4; i++)
-	{
-		Result.V[i] = F * A.V[i];
-	}
-
-	return Result;
-}
-
-inline uniform FVector4d operator*(const uniform FVector4d &A, const uniform double F)
-{
-	const uniform FVector4d FVec = {{F,F,F,F}};
+inline FVector3f operator*(const float F, const FVector3f &A)
+{
+	FVector3f Result;
+
+	Result.V[0] = F * A.V[0];
+	Result.V[1] = F * A.V[1];
+	Result.V[2] = F * A.V[2];
+
+	return Result;
+}
+
+inline uniform FVector3d operator*(const uniform FVector3d &A, const uniform double F)
+{
+	const uniform FVector3d FVec = {{F,F,F}};
 	return A * FVec;
 }
 
-inline uniform FVector4f operator*(const uniform FVector4f &A, const uniform float F)
-{
-	const uniform FVector4f FVec = {{F,F,F,F}};
+inline uniform FVector3f operator*(const uniform FVector3f &A, const uniform float F)
+{
+	const uniform FVector3f FVec = {{F,F,F}};
 	return A * FVec;
 }
 
-inline uniform FVector4d operator*(const uniform double F, const uniform FVector4d &A)
-{
-	const uniform FVector4d FVec = {{F,F,F,F}};
+inline uniform FVector operator*(const uniform FReal F, const uniform FVector &A)
+{
+	const uniform FVector FVec = {{F,F,F}};
 	return FVec * A;
 }
 
-inline uniform FVector4f operator*(const uniform float F, const uniform FVector4f &A)
-{
-	const uniform FVector4f FVec = {{F,F,F,F}};
-	return FVec * A;
-}
-
-inline FVector4d operator/(const FVector4d &A, const FVector4d &B)
-{
-	FVector4d Result;
-
-	for(uniform int i = 0; i < 4; i++)
-	{
-		Result.V[i] = A.V[i] / B.V[i];
-	}
-
-	return Result;
-}
-
-inline FVector4f operator/(const FVector4f &A, const FVector4f &B)
-{
-	FVector4f Result;
-
-	for(uniform int i = 0; i < 4; i++)
-	{
-		Result.V[i] = A.V[i] / B.V[i];
-	}
-
-	return Result;
-}
-
-inline FVector4 operator/(const FVector4 &A, const uniform FVector4 &B)
-{
-	FVector4 Result;
-
-	for(uniform int i = 0; i < 4; i++)
-	{
-		Result.V[i] = A.V[i] / B.V[i];
-	}
-
-	return Result;
-}
-
-inline FVector4 operator/(const uniform FVector4 &A, const FVector4 &B)
-{
-	FVector4 Result;
-
-	for(uniform int i = 0; i < 4; i++)
-	{
-		Result.V[i] = A.V[i] / B.V[i];
-	}
-
-	return Result;
-}
-
-inline uniform FVector4d operator/(const uniform FVector4d &A, const uniform FVector4d &B)
-{
-	varying double S0, S1, Result;
-	*((uniform FVector4d *uniform)&S0) = *((uniform FVector4d *uniform)&A);
-	*((uniform FVector4d *uniform)&S1) = *((uniform FVector4d *uniform)&B);
+inline FVector3d operator-(const FVector3d &A, const FVector3d &B)
+{
+	FVector3d Result;
+
+	Result.V[0] = A.V[0] - B.V[0];
+	Result.V[1] = A.V[1] - B.V[1];
+	Result.V[2] = A.V[2] - B.V[2];
+
+	return Result;
+}
+
+inline FVector3f operator-(const FVector3f &A, const FVector3f &B)
+{
+	FVector3f Result;
+
+	Result.V[0] = A.V[0] - B.V[0];
+	Result.V[1] = A.V[1] - B.V[1];
+	Result.V[2] = A.V[2] - B.V[2];
+
+	return Result;
+}
+
+inline uniform FVector3d operator-(const uniform FVector3d &A, const uniform FVector3d &B)
+{
+	uniform FVector4d S0, S1, Result;
+	*((uniform FVector3d *uniform)&S0) = *((uniform FVector3d *uniform)&A);
+	*((uniform FVector3d *uniform)&S1) = *((uniform FVector3d *uniform)&B);
+
+	Result = S0 - S1;
+
+	return *((uniform FVector3d *uniform)&Result);
+}
+
+inline uniform FVector3f operator-(const uniform FVector3f &A, const uniform FVector3f &B)
+{
+	uniform FVector4f S0, S1, Result;
+	*((uniform FVector3f *uniform)&S0) = *((uniform FVector3f *uniform)&A);
+	*((uniform FVector3f *uniform)&S1) = *((uniform FVector3f *uniform)&B);
+
+	Result = S0 - S1;
+
+	return *((uniform FVector3f *uniform)&Result);
+}
+
+inline FVector3d operator-(const FVector3d &A, const uniform FVector3d &B)
+{
+	FVector3d Result;
+
+	Result.V[0] = A.V[0] - B.V[0];
+	Result.V[1] = A.V[1] - B.V[1];
+	Result.V[2] = A.V[2] - B.V[2];
+
+	return Result;
+}
+
+inline FVector3f operator-(const FVector3f &A, const uniform FVector3f &B)
+{
+	FVector3f Result;
+
+	Result.V[0] = A.V[0] - B.V[0];
+	Result.V[1] = A.V[1] - B.V[1];
+	Result.V[2] = A.V[2] - B.V[2];
+
+	return Result;
+}
+
+inline FVector3d operator-(const uniform FVector3d &A, const FVector3d &B)
+{
+	FVector3d Result;
+
+	Result.V[0] = A.V[0] - B.V[0];
+	Result.V[1] = A.V[1] - B.V[1];
+	Result.V[2] = A.V[2] - B.V[2];
+
+	return Result;
+}
+
+inline FVector3f operator-(const uniform FVector3f &A, const FVector3f &B)
+{
+	FVector3f Result;
+
+	Result.V[0] = A.V[0] - B.V[0];
+	Result.V[1] = A.V[1] - B.V[1];
+	Result.V[2] = A.V[2] - B.V[2];
+
+	return Result;
+}
+
+inline FVector operator-(const FVector &A, const FReal F)
+{
+	FVector Result;
+
+	Result.V[0] = A.V[0] - F;
+	Result.V[1] = A.V[1] - F;
+	Result.V[2] = A.V[2] - F;
+
+	return Result;
+}
+
+inline uniform FVector operator-(const uniform FVector &A, const uniform FReal F)
+{
+	const uniform FVector FVec = {{F,F,F}};
+	return A - FVec;
+}
+
+inline uniform FVector operator-(const uniform FReal F, const uniform FVector &A)
+{
+	const uniform FVector FVec = {{F,F,F}};
+	return FVec - A;
+}
+
+inline FVector operator-(const FReal F, const FVector &A)
+{
+	FVector Result;
+
+	Result.V[0] = F - A.V[0];
+	Result.V[1] = F - A.V[1];
+	Result.V[2] = F - A.V[2];
+
+	return Result;
+}
+
+inline FVector3d operator/(const FVector3d &A, const FVector3d &B)
+{
+	FVector3d Result;
+
+	Result.V[0] = A.V[0] / B.V[0];
+	Result.V[1] = A.V[1] / B.V[1];
+	Result.V[2] = A.V[2] / B.V[2];
+
+	return Result;
+}
+
+inline FVector3f operator/(const FVector3f &A, const FVector3f &B)
+{
+	FVector3f Result;
+
+	Result.V[0] = A.V[0] / B.V[0];
+	Result.V[1] = A.V[1] / B.V[1];
+	Result.V[2] = A.V[2] / B.V[2];
+
+	return Result;
+}
+
+inline uniform FVector3d operator/(const uniform FVector3d &A, const uniform FVector3d &B)
+{
+	uniform FVector4d S0, S1, Result;
+	*((uniform FVector3d *uniform)&S0) = *((uniform FVector3d *uniform)&A);
+	*((uniform FVector3d *uniform)&S1) = *((uniform FVector3d *uniform)&B);
 
 	Result = S0 / S1;
 
-	return *((uniform FVector4d *uniform)&Result);
-}
-
-inline uniform FVector4f operator/(const uniform FVector4f &A, const uniform FVector4f &B)
-{
-	varying float S0, S1, Result;
-	*((uniform FVector4f *uniform)&S0) = *((uniform FVector4f *uniform)&A);
-	*((uniform FVector4f *uniform)&S1) = *((uniform FVector4f *uniform)&B);
+	return *((uniform FVector3d *uniform)&Result);
+}
+
+inline uniform FVector3f operator/(const uniform FVector3f &A, const uniform FVector3f &B)
+{
+	uniform FVector4f S0, S1, Result;
+	*((uniform FVector3f *uniform)&S0) = *((uniform FVector3f *uniform)&A);
+	*((uniform FVector3f *uniform)&S1) = *((uniform FVector3f *uniform)&B);
 
 	Result = S0 / S1;
 
-	return *((uniform FVector4f *uniform)&Result);
-}
-
-<<<<<<< HEAD
-inline uniform FVector operator/(const uniform float F, const uniform FVector &A)
+	return *((uniform FVector3f *uniform)&Result);
+}
+
+inline FVector operator/(const FVector &A, const uniform FVector &B)
+{
+	FVector Result;
+
+	Result.V[0] = A.V[0] / B.V[0];
+	Result.V[1] = A.V[1] / B.V[1];
+	Result.V[2] = A.V[2] / B.V[2];
+
+	return Result;
+}
+
+inline FVector3d operator/(const FVector3d &A, const double F)
+{
+	FVector3d Result;
+
+	Result.V[0] = A.V[0] / F;
+	Result.V[1] = A.V[1] / F;
+	Result.V[2] = A.V[2] / F;
+
+	return Result;
+}
+
+inline FVector3f operator/(const FVector3f &A, const float F)
+{
+	FVector3f Result;
+
+	Result.V[0] = A.V[0] / F;
+	Result.V[1] = A.V[1] / F;
+	Result.V[2] = A.V[2] / F;
+
+	return Result;
+}
+
+inline uniform FVector3d operator/(const uniform FVector3d &A, const uniform double F)
+{
+	const uniform FVector3d FVec = {{F,F,F}};
+	return A / FVec;
+}
+
+inline uniform FVector3f operator/(const uniform FVector3f &A, const uniform float F)
+{
+	const uniform FVector3f FVec = {{F,F,F}};
+	return A / FVec;
+}
+
+inline uniform FVector operator/(const uniform FReal F, const uniform FVector &A)
 {
 	const uniform FVector FVec = {{F,F,F}};
 	return FVec / A;
 }
 
-inline FVector SetVector(const float X, const float Y, const float Z)
-=======
-inline uniform FVector4 operator/(const uniform FVector4 &A, const uniform FReal F)
->>>>>>> 6bbb88c8
-{
-	const uniform FVector4 FVec = {{F,F,F,F}};
-	return A / FVec;
-}
-
-inline uniform FVector4 operator/(const uniform FReal F, const uniform FVector4 &A)
-{
-	const uniform FVector4 FVec = {{F,F,F,F}};
-	return FVec / A;
-}
-
-<<<<<<< HEAD
-inline uniform FVector SetVector(const uniform float F)
+inline FVector3d SetVector(const double X, const double Y, const double Z)
+{
+	const FVector3d Result = {{X, Y, Z}};
+	return Result;
+}
+
+inline FVector3f SetVector(const float X, const float Y, const float Z)
+{
+	const FVector3f Result = {{X, Y, Z}};
+	return Result;
+}
+
+inline uniform FVector3d SetVector(const uniform double X, const uniform double Y, const uniform double Z)
+{
+	const uniform FVector3d Result = {{X, Y, Z}};
+	return Result;
+}
+
+inline uniform FVector3f SetVector(const uniform float X, const uniform float Y, const uniform float Z)
+{
+	const uniform FVector3f Result = {{X, Y, Z}};
+	return Result;
+}
+
+inline uniform FVector SetVector(const uniform FReal F)
 {
 	const uniform FVector Result = {{F, F, F}};
 	return Result;
 }
 
-inline FVector SetVector(const float F)
+inline FVector SetVector(const FReal F)
 {
 	const FVector Result = {{F, F, F}};
 	return Result;
 }
 
-inline FVector SetVector(const FVector4 &Vec)
-{
-	const FVector Result = {{Vec.V[0], Vec.V[1], Vec.V[2]}};
-	return Result;
-}
-
-inline uniform FVector SetVector(const uniform FVector4 &Vec)
-=======
-inline FVector4d operator-(const FVector4d &A, const FVector4d &B)
->>>>>>> 6bbb88c8
-{
-	FVector4d Result;
-
-	for(uniform int i = 0; i < 4; i++)
-	{
-		Result.V[i] = A.V[i] - B.V[i];
-	}
-
-	return Result;
-}
-
-<<<<<<< HEAD
+inline FVector3d SetVector(const FVector4d &Vec)
+{
+	const FVector3d Result = {{Vec.V[0], Vec.V[1], Vec.V[2]}};
+	return Result;
+}
+
+inline FVector3f SetVector(const FVector4f &Vec)
+{
+	const FVector3f Result = {{Vec.V[0], Vec.V[1], Vec.V[2]}};
+	return Result;
+}
+
+inline uniform FVector3f SetVector(const uniform FVector4f &Vec)
+{
+	const uniform FVector3f Result = {{Vec.V[0], Vec.V[1], Vec.V[2]}};
+	return Result;
+}
+
+inline uniform FVector3d SetVector(const uniform FVector4d &Vec)
+{
+	const uniform FVector3d Result = {{Vec.V[0], Vec.V[1], Vec.V[2]}};
+	return Result;
+}
+
+inline FVector3d ConvertVector3fTo3d(const FVector3f &V)
+{
+	FVector3d Result;
+
+	for(uniform int i = 0; i < 3; i++)
+	{
+		Result.V[i] = (varying double)V.V[i];
+	}
+
+	return Result;
+}
+
+inline FVector3f ConvertVector3dTo3f(const FVector3d &V)
+{
+	FVector3f Result;
+
+	for(uniform int i = 0; i < 3; i++)
+	{
+		Result.V[i] = (varying float)V.V[i];
+	}
+
+	return Result;
+}
+
+inline uniform FVector3d ConvertVector3fTo3d(const uniform FVector3f &V)
+{
+	varying float S0;
+	*((uniform FVector3f *uniform)&S0) = *((uniform FVector3f *uniform)&V);
+
+	const varying double Result = (double)S0;
+
+	return *((uniform FVector3d *uniform)&Result);
+}
+
+inline uniform FVector3f ConvertVector3dTo3f(const uniform FVector3d &V)
+{
+	varying double S0;
+	*((uniform FVector3d *uniform)&S0) = *((uniform FVector3d *uniform)&V);
+
+	const varying float Result = (float)S0;
+
+	return *((uniform FVector3f *uniform)&Result);
+}
+
+inline FVector ConvertVector3dTo3Native(const FVector3d &V)
+{
+	return V;
+}
+
+inline FVector ConvertVector3fTo3Native(const FVector3f &V)
+{
+	return ConvertVector3fTo3d(V);
+}
+
+inline FVector3d ConvertVector3NativeTo3d(const FVector &V)
+{
+	return V;
+}
+
+inline FVector3f ConvertVector3NativeTo3f(const FVector &V)
+{
+	return ConvertVector3dTo3f(V);
+}
+
+inline uniform FVector ConvertVector3dTo3Native(const uniform FVector3d &V)
+{
+	return V;
+}
+
+inline uniform FVector ConvertVector3fTo3Native(const uniform FVector3f &V)
+{
+	return ConvertVector3fTo3d(V);
+}
+
+inline uniform FVector3d ConvertVector3NativeTo3d(const uniform FVector &V)
+{
+	return V;
+}
+
+inline uniform FVector3f ConvertVector3NativeTo3f(const uniform FVector &V)
+{
+	return ConvertVector3dTo3f(V);
+}
+
 inline uniform FVector8 operator+(const uniform FVector8 &A, const uniform FVector8 &B)
 {
 	varying float S0, S1, Result;
@@ -1668,253 +2091,256 @@
 }
 
 inline FIntVector operator+(const FIntVector &A, const FIntVector &B)
-=======
-inline FVector4f operator-(const FVector4f &A, const FVector4f &B)
->>>>>>> 6bbb88c8
-{
-	FVector4f Result;
-
-	for(uniform int i = 0; i < 4; i++)
-	{
-		Result.V[i] = A.V[i] - B.V[i];
-	}
-
-	return Result;
-}
-
-inline uniform FVector4d operator-(const uniform FVector4d &A, const uniform FVector4d &B)
-{
-	varying double S0, S1, Result;
-	*((uniform FVector4d *uniform)&S0) = *((uniform FVector4d *uniform)&A);
-	*((uniform FVector4d *uniform)&S1) = *((uniform FVector4d *uniform)&B);
-
-	Result = S0 - S1;
-
-	return *((uniform FVector4d *uniform)&Result);
-}
-
-inline uniform FVector4f operator-(const uniform FVector4f &A, const uniform FVector4f &B)
-{
-	varying float S0, S1, Result;
-	*((uniform FVector4f *uniform)&S0) = *((uniform FVector4f *uniform)&A);
-	*((uniform FVector4f *uniform)&S1) = *((uniform FVector4f *uniform)&B);
-
-	Result = S0 - S1;
-
-	return *((uniform FVector4f *uniform)&Result);
-}
-
-inline FVector4 operator-(const FVector4 &A, const uniform FVector4 &B)
-{
-	FVector4 Result;
-
-	for(uniform int i = 0; i < 4; i++)
-	{
-		Result.V[i] = A.V[i] - B.V[i];
-	}
-
-	return Result;
-}
-
-inline FVector4d operator-(const uniform FVector4d &A, const FVector4d &B)
-{
-	FVector4d Result;
-
-	for(uniform int i = 0; i < 4; i++)
-	{
-		Result.V[i] = A.V[i] - B.V[i];
-	}
-
-	return Result;
-}
-
-inline FVector4f operator-(const uniform FVector4f &A, const FVector4f &B)
-{
-	FVector4f Result;
-
-	for(uniform int i = 0; i < 4; i++)
-	{
-		Result.V[i] = A.V[i] - B.V[i];
-	}
-
-	return Result;
-}
-
-inline FVector4 operator-(const FVector4 &A, const FReal F)
-{
-	FVector4 Result;
-
-	for(uniform int i = 0; i < 4; i++)
-	{
-		Result.V[i] = A.V[i] - F;
-	}
-
-	return Result;
-}
-
-inline FVector4 operator-(const FVector4 &A, const uniform FReal F)
-{
-	FVector4 Result;
-
-	for(uniform int i = 0; i < 4; i++)
-	{
-		Result.V[i] = A.V[i] - F;
-	}
-
-	return Result;
-}
-
-inline FVector4 operator-(const uniform FReal F, const FVector4 &A)
-{
-	FVector4 Result;
-
-	for(uniform int i = 0; i < 4; i++)
-	{
-		Result.V[i] = F - A.V[i];
-	}
-
-	return Result;
-}
-
-inline uniform FVector4 operator-(const uniform FVector4 &A, const uniform FReal F)
-{
-	const uniform FVector4 FVec = {{F,F,F,F}};
-	return A - FVec;
-}
-
-inline uniform FVector4 operator-(const uniform FReal F, const uniform FVector4 &A)
-{
-	const uniform FVector4 FVec = {{F,F,F,F}};
-	return FVec - A;
-}
-
-inline FVector4d SetVector4(const double X, const double Y, const double Z, const double W)
-{
-	const FVector4d Result = {{X, Y, Z, W}};
-	return Result;
-}
-
-inline FVector4f SetVector4(const float X, const float Y, const float Z, const float W)
-{
-	const FVector4f Result = {{X, Y, Z, W}};
-	return Result;
-}
-
-inline uniform FVector4d SetVector4(const uniform double X, const uniform double Y, const uniform double Z, const uniform double W)
-{
-	const uniform FVector4d Result = {{X, Y, Z, W}};
-	return Result;
-}
-
-inline uniform FVector4f SetVector4(const uniform float X, const uniform float Y, const uniform float Z, const uniform float W)
-{
-	const uniform FVector4f Result = {{X, Y, Z, W}};
-	return Result;
-}
-
-inline FVector4d SetVector4(const FVector3d &V, const FReal W)
-{
-	const FVector4d Result = {{V.V[0], V.V[1], V.V[2], W}};
-	return Result;
-}
-
-inline FVector4f SetVector4(const FVector3f &V, const FReal W)
-{
-	const FVector4f Result = {{V.V[0], V.V[1], V.V[2], W}};
-	return Result;
-}
-
-inline uniform FVector4d SetVector4(const uniform FVector3d &V, const uniform double W)
-{
-	const uniform FVector4d Result = {{V.V[0], V.V[1], V.V[2], W}};
-	return Result;
-}
-
-inline uniform FVector4f SetVector4(const uniform FVector3f &V, const uniform float W)
-{
-	const uniform FVector4f Result = {{V.V[0], V.V[1], V.V[2], W}};
-	return Result;
-}
-
-inline uniform FVector4d SetVector4(const uniform double F)
-{
-	const uniform FVector4d Result = {{F, F, F, F}};
-	return Result;
-}
-
-inline uniform FVector4f SetVector4(const uniform float F)
-{
-	const uniform FVector4f Result = {{F, F, F, F}};
-	return Result;
-}
-
-inline varying FVector4d SetVector4(const varying double F)
-{
-	const varying FVector4d Result = {{F, F, F, F}};
-	return Result;
-}
-
-inline varying FVector4f SetVector4(const varying float F)
-{
-	const varying FVector4f Result = {{F, F, F, F}};
-	return Result;
-}
-
-inline FVector4d ConvertVector4fTo4d(const FVector4f &V)
-{
-	FVector4d Result;
-
-	for(uniform int i = 0; i < 4; i++)
-	{
-		Result.V[i] = (varying double)V.V[i];
-	}
-
-	return Result;
-}
-
-inline FVector4f ConvertVector4dTo4f(const FVector4d &V)
-{
-	FVector4f Result;
-
-	for(uniform int i = 0; i < 4; i++)
-	{
-		Result.V[i] = (varying float)V.V[i];
-	}
-
-	return Result;
-}
-
-inline uniform FVector4d ConvertVector4fTo4d(const uniform FVector4f &V)
-{
-	varying float S0;
-	*((uniform FVector4f *uniform)&S0) = *((uniform FVector4f *uniform)&V);
-
-	const varying double Result = (double)S0;
-
-	return *((uniform FVector4d *uniform)&Result);
-}
-
-inline uniform FVector4f ConvertVector4dTo4f(const uniform FVector4d &V)
-{
-	varying double S0;
-	*((uniform FVector4d *uniform)&S0) = *((uniform FVector4d *uniform)&V);
-
-	const varying float Result = (float)S0;
-
-	return *((uniform FVector4f *uniform)&Result);
-}
-
-inline FVector4 ConvertVector4dTo4Native(const FVector4d &V)
-{
-	return V;
-}
-
-inline FVector4 ConvertVector4fTo4Native(const FVector4f &V)
-{
-	return ConvertVector4fTo4d(V);
-}
-
-<<<<<<< HEAD
+{
+	FIntVector Result;
+
+	Result.V[0] = A.V[0] + B.V[0];
+	Result.V[1] = A.V[1] + B.V[1];
+	Result.V[2] = A.V[2] + B.V[2];
+
+	return Result;
+}
+
+inline uniform FIntVector operator+(const uniform FIntVector &A, const uniform FIntVector &B)
+{
+	uniform FIntVector Result;
+
+	Result.V[0] = A.V[0] + B.V[0];
+	Result.V[1] = A.V[1] + B.V[1];
+	Result.V[2] = A.V[2] + B.V[2];
+
+	return Result;
+}
+
+inline FIntVector operator+(const FIntVector &A, const uniform FIntVector &B)
+{
+	FIntVector Result;
+
+	Result.V[0] = A.V[0] + B.V[0];
+	Result.V[1] = A.V[1] + B.V[1];
+	Result.V[2] = A.V[2] + B.V[2];
+
+	return Result;
+}
+
+inline FIntVector operator+(const FIntVector &A, const int F)
+{
+	FIntVector Result;
+
+	Result.V[0] = A.V[0] + F;
+	Result.V[1] = A.V[1] + F;
+	Result.V[2] = A.V[2] + F;
+
+	return Result;
+}
+
+inline uniform FIntVector operator+(const uniform FIntVector &A, const uniform float F)
+{
+	uniform FIntVector Result;
+
+	Result.V[0] = A.V[0] + F;
+	Result.V[1] = A.V[1] + F;
+	Result.V[2] = A.V[2] + F;
+
+	return Result;
+}
+
+inline FIntVector operator*(const FIntVector &A, const FIntVector &B)
+{
+	FIntVector Result;
+
+	Result.V[0] = A.V[0] * B.V[0];
+	Result.V[1] = A.V[1] * B.V[1];
+	Result.V[2] = A.V[2] * B.V[2];
+
+	return Result;
+}
+
+inline uniform FIntVector operator*(const uniform FIntVector &A, const uniform FIntVector &B)
+{
+	uniform FIntVector Result;
+
+	Result.V[0] = A.V[0] * B.V[0];
+	Result.V[1] = A.V[1] * B.V[1];
+	Result.V[2] = A.V[2] * B.V[2];
+
+	return Result;
+}
+
+inline FIntVector operator*(const FIntVector &A, const uniform FIntVector &B)
+{
+	FIntVector Result;
+
+	Result.V[0] = A.V[0] * B.V[0];
+	Result.V[1] = A.V[1] * B.V[1];
+	Result.V[2] = A.V[2] * B.V[2];
+
+	return Result;
+}
+
+inline FIntVector operator*(const FIntVector &A, const int F)
+{
+	FIntVector Result;
+
+	Result.V[0] = A.V[0] * F;
+	Result.V[1] = A.V[1] * F;
+	Result.V[2] = A.V[2] * F;
+
+	return Result;
+}
+
+inline uniform FIntVector operator*(const uniform FIntVector &A, const uniform int F)
+{
+	uniform FIntVector Result;
+
+	Result.V[0] = A.V[0] * F;
+	Result.V[1] = A.V[1] * F;
+	Result.V[2] = A.V[2] * F;
+
+	return Result;
+}
+
+inline FIntVector operator-(const FIntVector &A, const FIntVector &B)
+{
+	FIntVector Result;
+
+	Result.V[0] = A.V[0] - B.V[0];
+	Result.V[1] = A.V[1] - B.V[1];
+	Result.V[2] = A.V[2] - B.V[2];
+
+	return Result;
+}
+
+inline uniform FIntVector operator-(const uniform FIntVector &A, const uniform FIntVector &B)
+{
+	uniform FIntVector Result;
+
+	Result.V[0] = A.V[0] - B.V[0];
+	Result.V[1] = A.V[1] - B.V[1];
+	Result.V[2] = A.V[2] - B.V[2];
+
+	return Result;
+}
+
+inline FIntVector operator-(const FIntVector &A, const uniform FIntVector &B)
+{
+	FIntVector Result;
+
+	Result.V[0] = A.V[0] - B.V[0];
+	Result.V[1] = A.V[1] - B.V[1];
+	Result.V[2] = A.V[2] - B.V[2];
+
+	return Result;
+}
+
+inline FIntVector operator-(const uniform FIntVector &A, const FIntVector &B)
+{
+	FIntVector Result;
+
+	Result.V[0] = A.V[0] - B.V[0];
+	Result.V[1] = A.V[1] - B.V[1];
+	Result.V[2] = A.V[2] - B.V[2];
+
+	return Result;
+}
+
+inline FIntVector operator-(const FIntVector &A, const int F)
+{
+	FIntVector Result;
+
+	Result.V[0] = A.V[0] - F;
+	Result.V[1] = A.V[1] - F;
+	Result.V[2] = A.V[2] - F;
+
+	return Result;
+}
+
+inline FIntVector operator-(const int F, const FIntVector &A)
+{
+	FIntVector Result;
+
+	Result.V[0] = F - A.V[0];
+	Result.V[1] = F - A.V[1];
+	Result.V[2] = F - A.V[2];
+
+	return Result;
+}
+
+inline FIntVector SetIntVector(const int X, const int Y, const int Z)
+{
+	FIntVector Result;
+
+	Result.V[0] = X;
+	Result.V[1] = Y;
+	Result.V[2] = Z;
+
+	return Result;
+}
+
+inline uniform FIntVector SetIntVector(const uniform int X, const uniform int Y, const uniform int Z)
+{
+	uniform FIntVector Result;
+
+	Result.V[0] = X;
+	Result.V[1] = Y;
+	Result.V[2] = Z;
+
+	return Result;
+}
+
+inline FIntVector SetIntVector(const FVector &A)
+{
+	FIntVector Result;
+
+	Result.V[0] = (int)A.V[0];
+	Result.V[1] = (int)A.V[1];
+	Result.V[2] = (int)A.V[2];
+
+	return Result;
+}
+
+inline uniform bool VectorIsAnyNearlyZero(const uniform FVector &V, const uniform FReal Tolerance)
+{
+	varying FReal S0 = REAL_MAX;
+
+	*((uniform FVector *uniform)&S0) = *((uniform FVector *uniform)&V);
+
+	return any(abs(S0) <= Tolerance);
+}
+
+inline uniform bool VectorIsAllNearlyZero(const uniform FVector3d &V, const uniform double Tolerance)
+{
+	varying double S0 = DBL_MIN;
+
+	*((uniform FVector3d *uniform)&S0) = *((uniform FVector3d *uniform)&V);
+
+	return all(abs(S0) <= Tolerance);
+}
+
+inline uniform bool VectorIsAllNearlyZero(const uniform FVector3f &V, const uniform float Tolerance)
+{
+	varying float S0 = FLT_MIN;
+
+	*((uniform FVector3f *uniform)&S0) = *((uniform FVector3f *uniform)&V);
+
+	return all(abs(S0) <= Tolerance);
+}
+
+inline FVector3d VectorLerp(const FVector3d& A, const FVector3d& B, const double Alpha)
+{
+	return (A + (B-A) * Alpha);
+}
+
+inline FVector3f VectorLerp(const FVector3f& A, const FVector3f& B, const float Alpha)
+{
+	return (A + (B-A) * Alpha);
+}
+
+inline uniform FVector VectorLerp(const uniform FVector& A, const uniform FVector& B, const uniform FReal Alpha)
+{
+	return (A + (B-A) * Alpha);
+}
+
 inline FVector VectorFloor(const FVector &A)
 {
 	return SetVector(floor(A.V[0]), floor(A.V[1]), floor(A.V[2]));
@@ -1934,125 +2360,170 @@
 		clamp(A.V[2], B.V[2], C.V[2]));
 }
 
-inline FVector4 VectorAdd(const FVector4 &A, const FVector4 &B)
-=======
-inline FVector4d ConvertVector4NativeTo4d(const FVector4 &V)
->>>>>>> 6bbb88c8
-{
-	return V;
-}
-
-inline FVector4f ConvertVector4NativeTo4f(const FVector4 &V)
-{
-	return ConvertVector4dTo4f(V);
-}
-
-<<<<<<< HEAD
+inline FVector4d VectorAdd(const FVector4d &A, const FVector4d &B)
+{
+	return A + B;
+}
+
+inline FVector4f VectorAdd(const FVector4f &A, const FVector4f &B)
+{
+	return A + B;
+}
+
+inline FVector4 VectorAdd(const FVector4 &A, const uniform FVector4 &B)
+{
+	return A + B;
+}
+
+inline uniform FVector4d VectorAdd(const uniform FVector4d &A, const uniform FVector4d &B)
+{
+	return A + B;
+}
+
+inline uniform FVector4f VectorAdd(const uniform FVector4f &A, const uniform FVector4f &B)
+{
+	return A + B;
+}
+
 inline uniform FVector8 VectorAdd(const uniform FVector8 &A, const uniform FVector8 &B)
 {
 	return A + B;
 }
 
-inline FVector4 VectorSubtract(const FVector4 &A, const FVector4 &B)
-=======
-inline uniform FVector4 ConvertVector4dTo4Native(const uniform FVector4d &V)
->>>>>>> 6bbb88c8
-{
-	return V;
-}
-
-inline uniform FVector4 ConvertVector4fTo4Native(const uniform FVector4f &V)
-{
-	return ConvertVector4fTo4d(V);
-}
-
-inline uniform FVector4d ConvertVector4NativeTo4d(const uniform FVector4 &V)
-{
-	return V;
-}
-
-inline uniform FVector4f ConvertVector4NativeTo4f(const uniform FVector4 &V)
-{
-	return ConvertVector4dTo4f(V);
-}
-
-inline FVector3d operator+(const FVector3d &A, const FVector3d &B)
-{
-	FVector3d Result;
-
-	Result.V[0] = A.V[0] + B.V[0];
-	Result.V[1] = A.V[1] + B.V[1];
-	Result.V[2] = A.V[2] + B.V[2];
-
-	return Result;
-}
-
-inline FVector3f operator+(const FVector3f &A, const FVector3f &B)
-{
-	FVector3f Result;
-
-	Result.V[0] = A.V[0] + B.V[0];
-	Result.V[1] = A.V[1] + B.V[1];
-	Result.V[2] = A.V[2] + B.V[2];
-
-	return Result;
-}
-
-<<<<<<< HEAD
+inline FVector4d VectorSubtract(const FVector4d &A, const FVector4d &B)
+{
+	return A - B;
+}
+
+inline FVector4f VectorSubtract(const FVector4f &A, const FVector4f &B)
+{
+	return A - B;
+}
+
+inline FVector4 VectorSubtract(const uniform FVector4 &A, const FVector4 &B)
+{
+	return A - B;
+}
+
+inline uniform FVector4d VectorSubtract(const uniform FVector4d &A, const uniform FVector4d &B)
+{
+	return A - B;
+}
+
+inline uniform FVector4f VectorSubtract(const uniform FVector4f &A, const uniform FVector4f &B)
+{
+	return A - B;
+}
+
+inline FVector4d VectorMultiply(const FVector4d &A, const FVector4d &B)
+{
+	return A * B;
+}
+
+inline FVector4f VectorMultiply(const FVector4f &A, const FVector4f &B)
+{
+	return A * B;
+}
+
+inline FVector4 VectorMultiply(const FVector4 &A, const uniform FVector4 &B)
+{
+	return A * B;
+}
+
+inline FVector4 VectorMultiply(const uniform FVector4 &A, const FVector4 &B)
+{
+	return A * B;
+}
+
+inline uniform FVector4d VectorMultiply(const uniform FVector4d &A, const uniform FVector4d &B)
+{
+	return A * B;
+}
+
+inline uniform FVector4f VectorMultiply(const uniform FVector4f &A, const uniform FVector4f &B)
+{
+	return A * B;
+}
+
+inline uniform FVector4 VectorMultiply(const uniform FVector4 &A, const uniform FReal F)
+{
+	return A * F;
+}
+
 inline uniform FVector8 VectorMultiply(const uniform FVector8 &A, const uniform FVector8 &B)
 {
 	return A * B;
 }
 
-inline FVector4 VectorDivide(const FVector4 &A, const FVector4 &B)
-=======
-inline uniform FVector3d operator+(const uniform FVector3d &A, const uniform FVector3d &B)
->>>>>>> 6bbb88c8
-{
-	uniform FVector4d S0, S1, Result;
-	*((uniform FVector3d *uniform)&S0) = *((uniform FVector3d *uniform)&A);
-	*((uniform FVector3d *uniform)&S1) = *((uniform FVector3d *uniform)&B);
-
-	Result = S0 + S1;
-
-	return *((uniform FVector3d *uniform)&Result);
-}
-
-inline uniform FVector3f operator+(const uniform FVector3f &A, const uniform FVector3f &B)
-{
-	uniform FVector4f S0, S1, Result;
-	*((uniform FVector3f *uniform)&S0) = *((uniform FVector3f *uniform)&A);
-	*((uniform FVector3f *uniform)&S1) = *((uniform FVector3f *uniform)&B);
-
-	Result = S0 + S1;
-
-	return *((uniform FVector3f *uniform)&Result);
-}
-
-inline FVector3d operator+(const FVector3d &A, const uniform FVector3d &B)
-{
-	FVector3d Result;
-
-	Result.V[0] = A.V[0] + B.V[0];
-	Result.V[1] = A.V[1] + B.V[1];
-	Result.V[2] = A.V[2] + B.V[2];
-
-	return Result;
-}
-
-inline FVector3f operator+(const FVector3f &A, const uniform FVector3f &B)
-{
-	FVector3f Result;
-
-	Result.V[0] = A.V[0] + B.V[0];
-	Result.V[1] = A.V[1] + B.V[1];
-	Result.V[2] = A.V[2] + B.V[2];
-
-	return Result;
-}
-
-<<<<<<< HEAD
-inline FVector4 VectorMultiplyAdd(const float F, const FVector4 &B, const FVector4 &C)
+inline FVector4d VectorDivide(const FVector4d &A, const FVector4d &B)
+{
+	return A / B;
+}
+
+inline FVector4f VectorDivide(const FVector4f &A, const FVector4f &B)
+{
+	return A / B;
+}
+
+inline uniform FVector4d VectorDivide(const uniform FVector4d &A, const uniform FVector4d &B)
+{
+	return A / B;
+}
+
+inline uniform FVector4f VectorDivide(const uniform FVector4f &A, const uniform FVector4f &B)
+{
+	return A / B;
+}
+
+inline FVector4d VectorMultiplyAdd(const FVector4d &A, const FVector4d &B, const FVector4d &C)
+{
+	FVector4d Result;
+
+	Result.V[0] = A.V[0] * B.V[0] + C.V[0];
+	Result.V[1] = A.V[1] * B.V[1] + C.V[1];
+	Result.V[2] = A.V[2] * B.V[2] + C.V[2];
+	Result.V[3] = A.V[3] * B.V[3] + C.V[3];
+
+	return Result;
+}
+
+inline FVector4f VectorMultiplyAdd(const FVector4f &A, const FVector4f &B, const FVector4f &C)
+{
+	FVector4f Result;
+
+	Result.V[0] = A.V[0] * B.V[0] + C.V[0];
+	Result.V[1] = A.V[1] * B.V[1] + C.V[1];
+	Result.V[2] = A.V[2] * B.V[2] + C.V[2];
+	Result.V[3] = A.V[3] * B.V[3] + C.V[3];
+
+	return Result;
+}
+
+inline FVector4 VectorMultiplyAdd(const FVector4& A, const uniform FVector4 &B, const FVector4 &C)
+{
+	FVector4 Result;
+
+	Result.V[0] = A.V[0] * B.V[0] + C.V[0];
+	Result.V[1] = A.V[1] * B.V[1] + C.V[1];
+	Result.V[2] = A.V[2] * B.V[2] + C.V[2];
+	Result.V[3] = A.V[3] * B.V[3] + C.V[3];
+
+	return Result;
+}
+
+inline FVector4 VectorMultiplyAdd(const uniform FVector4& A, const FVector4 &B, const FVector4 &C)
+{
+	FVector4 Result;
+
+	Result.V[0] = A.V[0] * B.V[0] + C.V[0];
+	Result.V[1] = A.V[1] * B.V[1] + C.V[1];
+	Result.V[2] = A.V[2] * B.V[2] + C.V[2];
+	Result.V[3] = A.V[3] * B.V[3] + C.V[3];
+
+	return Result;
+}
+
+inline FVector4 VectorMultiplyAdd(const FReal F, const FVector4 &B, const FVector4 &C)
 {
 	FVector4 Result;
 
@@ -2064,49 +2535,64 @@
 	return Result;
 }
 
-inline uniform FVector4 VectorMultiplyAdd(const uniform FVector4& A, const uniform FVector4 &B, const uniform FVector4 &C)
-=======
-inline FVector3d operator+(const uniform FVector3d &A, const FVector3d &B)
->>>>>>> 6bbb88c8
-{
-	FVector3d Result;
-
-	Result.V[0] = A.V[0] + B.V[0];
-	Result.V[1] = A.V[1] + B.V[1];
-	Result.V[2] = A.V[2] + B.V[2];
-
-	return Result;
-}
-
-inline FVector3f operator+(const uniform FVector3f &A, const FVector3f &B)
-{
-	FVector3f Result;
-
-	Result.V[0] = A.V[0] + B.V[0];
-	Result.V[1] = A.V[1] + B.V[1];
-	Result.V[2] = A.V[2] + B.V[2];
-
-	return Result;
-}
-
-inline FVector operator+(const FVector &A, const FReal F)
-{
-	FVector Result;
-
-	Result.V[0] = A.V[0] + F;
-	Result.V[1] = A.V[1] + F;
-	Result.V[2] = A.V[2] + F;
-
-	return Result;
-}
-
-inline uniform FVector operator+(const uniform FVector &A, const uniform FReal F)
-{
-	const uniform FVector FVec = {{F,F,F}};
-	return A + FVec;
-}
-
-<<<<<<< HEAD
+inline uniform FVector4d VectorMultiplyAdd(const uniform FVector4d &A, const uniform FVector4d &B, const uniform FVector4d &C)
+{
+	varying double S0, S1, S2, Result;
+	*((uniform FVector4d *uniform)&S0) = *((uniform FVector4d *uniform)&A);
+	*((uniform FVector4d *uniform)&S1) = *((uniform FVector4d *uniform)&B);
+	*((uniform FVector4d *uniform)&S2) = *((uniform FVector4d *uniform)&C);
+
+	Result = S0 * S1 + S2;
+
+	return *((uniform FVector4d *uniform)&Result);
+}
+
+inline uniform FVector4f VectorMultiplyAdd(const uniform FVector4f &A, const uniform FVector4f &B, const uniform FVector4f &C)
+{
+	varying float S0, S1, S2, Result;
+	*((uniform FVector4f *uniform)&S0) = *((uniform FVector4f *uniform)&A);
+	*((uniform FVector4f *uniform)&S1) = *((uniform FVector4f *uniform)&B);
+	*((uniform FVector4f *uniform)&S2) = *((uniform FVector4f *uniform)&C);
+
+	Result = S0 * S1 + S2;
+
+	return *((uniform FVector4f *uniform)&Result);
+}
+
+inline FVector4 VectorMultiplyAdd(const FVector4& A, const uniform FReal B, const FVector4 &C)
+{
+	FVector4 Result;
+
+	Result.V[0] = A.V[0] * B + C.V[0];
+	Result.V[1] = A.V[1] * B + C.V[1];
+	Result.V[2] = A.V[2] * B + C.V[2];
+	Result.V[3] = A.V[3] * B + C.V[3];
+
+	return Result;
+}
+
+inline uniform FVector4 VectorMultiplyAdd(const uniform FVector4& A, const uniform FReal S1, const uniform FVector4 &C)
+{
+	varying FReal S0, S2, Result;
+	*((uniform FVector4 *uniform)&S0) = *((uniform FVector4 *uniform)&A);
+	*((uniform FVector4 *uniform)&S2) = *((uniform FVector4 *uniform)&C);
+
+	Result = S0 * S1 + S2;
+
+	return *((uniform FVector4 *uniform)&Result);
+}
+
+inline uniform FVector4 VectorMultiplyAdd(const uniform FReal S0, const uniform FVector4 &B, const uniform FVector4 &C)
+{
+	varying FReal S1, S2, Result;
+	*((uniform FVector4 *uniform)&S1) = *((uniform FVector4 *uniform)&B);
+	*((uniform FVector4 *uniform)&S2) = *((uniform FVector4 *uniform)&C);
+
+	Result = S0 * S1 + S2;
+
+	return *((uniform FVector4 *uniform)&Result);
+}
+
 inline uniform FVector8 VectorMultiplyAdd(const uniform FVector8& A, const uniform FVector8 &B, const uniform FVector8 &C)
 {
 	varying float S0, S1, S2, Result;
@@ -2120,1142 +2606,6 @@
 }
 
 inline FVector4 VectorAbs(const FVector4& A)
-=======
-inline FVector3d operator*(const FVector3d &A, const FVector3d &B)
->>>>>>> 6bbb88c8
-{
-	FVector3d Result;
-
-	Result.V[0] = A.V[0] * B.V[0];
-	Result.V[1] = A.V[1] * B.V[1];
-	Result.V[2] = A.V[2] * B.V[2];
-
-	return Result;
-}
-
-inline FVector3f operator*(const FVector3f &A, const FVector3f &B)
-{
-	FVector3f Result;
-
-	Result.V[0] = A.V[0] * B.V[0];
-	Result.V[1] = A.V[1] * B.V[1];
-	Result.V[2] = A.V[2] * B.V[2];
-
-	return Result;
-}
-
-inline uniform FVector3d operator*(const uniform FVector3d &A, const uniform FVector3d &B)
-{
-	uniform FVector4d S0, S1, Result;
-	*((uniform FVector3d *uniform)&S0) = *((uniform FVector3d *uniform)&A);
-	*((uniform FVector3d *uniform)&S1) = *((uniform FVector3d *uniform)&B);
-
-	Result = S0 * S1;
-
-	return *((uniform FVector3d *uniform)&Result);
-}
-
-inline uniform FVector3f operator*(const uniform FVector3f &A, const uniform FVector3f &B)
-{
-	uniform FVector4f S0, S1, Result;
-	*((uniform FVector3f *uniform)&S0) = *((uniform FVector3f *uniform)&A);
-	*((uniform FVector3f *uniform)&S1) = *((uniform FVector3f *uniform)&B);
-
-	Result = S0 * S1;
-
-	return *((uniform FVector3f *uniform)&Result);
-}
-
-inline FVector3d operator*(const FVector3d &A, const uniform FVector3d &B)
-{
-	FVector3d Result;
-
-	Result.V[0] = A.V[0] * B.V[0];
-	Result.V[1] = A.V[1] * B.V[1];
-	Result.V[2] = A.V[2] * B.V[2];
-
-	return Result;
-}
-
-inline FVector3f operator*(const FVector3f &A, const uniform FVector3f &B)
-{
-	FVector3f Result;
-
-	Result.V[0] = A.V[0] * B.V[0];
-	Result.V[1] = A.V[1] * B.V[1];
-	Result.V[2] = A.V[2] * B.V[2];
-
-	return Result;
-}
-
-inline FVector3d operator*(const uniform FVector3d &A, const FVector3d &B)
-{
-	FVector3d Result;
-
-	Result.V[0] = A.V[0] * B.V[0];
-	Result.V[1] = A.V[1] * B.V[1];
-	Result.V[2] = A.V[2] * B.V[2];
-
-	return Result;
-}
-
-inline FVector3f operator*(const uniform FVector3f &A, const FVector3f &B)
-{
-	FVector3f Result;
-
-	Result.V[0] = A.V[0] * B.V[0];
-	Result.V[1] = A.V[1] * B.V[1];
-	Result.V[2] = A.V[2] * B.V[2];
-
-	return Result;
-}
-
-inline FVector operator*(const uniform FVector &A, const FIntVector &B)
-{
-	FVector Result;
-
-	Result.V[0] = A.V[0] * B.V[0];
-	Result.V[1] = A.V[1] * B.V[1];
-	Result.V[2] = A.V[2] * B.V[2];
-
-	return Result;
-}
-
-inline FVector3d operator*(const FVector3d &A, const double F)
-{
-	FVector3d Result;
-
-	Result.V[0] = A.V[0] * F;
-	Result.V[1] = A.V[1] * F;
-	Result.V[2] = A.V[2] * F;
-
-	return Result;
-}
-
-inline FVector3f operator*(const FVector3f &A, const float F)
-{
-	FVector3f Result;
-
-	Result.V[0] = A.V[0] * F;
-	Result.V[1] = A.V[1] * F;
-	Result.V[2] = A.V[2] * F;
-
-	return Result;
-}
-
-inline FVector3d operator*(const uniform FVector3d &A, const varying double F)
-{
-	FVector3d Result;
-
-	Result.V[0] = A.V[0] * F;
-	Result.V[1] = A.V[1] * F;
-	Result.V[2] = A.V[2] * F;
-
-	return Result;
-}
-
-inline FVector3f operator*(const uniform FVector3f &A, const varying float F)
-{
-	FVector3f Result;
-
-	Result.V[0] = A.V[0] * F;
-	Result.V[1] = A.V[1] * F;
-	Result.V[2] = A.V[2] * F;
-
-	return Result;
-}
-
-inline FVector3d operator*(const FVector3d &A, const uniform double F)
-{
-	FVector3d Result;
-
-	Result.V[0] = A.V[0] * F;
-	Result.V[1] = A.V[1] * F;
-	Result.V[2] = A.V[2] * F;
-
-	return Result;
-}
-
-inline FVector3f operator*(const FVector3f &A, const uniform float F)
-{
-	FVector3f Result;
-
-	Result.V[0] = A.V[0] * F;
-	Result.V[1] = A.V[1] * F;
-	Result.V[2] = A.V[2] * F;
-
-	return Result;
-}
-
-inline FVector3d operator*(const double F, const FVector3d &A)
-{
-	FVector3d Result;
-
-	Result.V[0] = F * A.V[0];
-	Result.V[1] = F * A.V[1];
-	Result.V[2] = F * A.V[2];
-
-	return Result;
-}
-
-inline FVector3f operator*(const float F, const FVector3f &A)
-{
-	FVector3f Result;
-
-	Result.V[0] = F * A.V[0];
-	Result.V[1] = F * A.V[1];
-	Result.V[2] = F * A.V[2];
-
-	return Result;
-}
-
-inline uniform FVector3d operator*(const uniform FVector3d &A, const uniform double F)
-{
-	const uniform FVector3d FVec = {{F,F,F}};
-	return A * FVec;
-}
-
-inline uniform FVector3f operator*(const uniform FVector3f &A, const uniform float F)
-{
-	const uniform FVector3f FVec = {{F,F,F}};
-	return A * FVec;
-}
-
-inline uniform FVector operator*(const uniform FReal F, const uniform FVector &A)
-{
-	const uniform FVector FVec = {{F,F,F}};
-	return FVec * A;
-}
-
-inline FVector3d operator-(const FVector3d &A, const FVector3d &B)
-{
-	FVector3d Result;
-
-	Result.V[0] = A.V[0] - B.V[0];
-	Result.V[1] = A.V[1] - B.V[1];
-	Result.V[2] = A.V[2] - B.V[2];
-
-	return Result;
-}
-
-inline FVector3f operator-(const FVector3f &A, const FVector3f &B)
-{
-	FVector3f Result;
-
-	Result.V[0] = A.V[0] - B.V[0];
-	Result.V[1] = A.V[1] - B.V[1];
-	Result.V[2] = A.V[2] - B.V[2];
-
-	return Result;
-}
-
-inline uniform FVector3d operator-(const uniform FVector3d &A, const uniform FVector3d &B)
-{
-	uniform FVector4d S0, S1, Result;
-	*((uniform FVector3d *uniform)&S0) = *((uniform FVector3d *uniform)&A);
-	*((uniform FVector3d *uniform)&S1) = *((uniform FVector3d *uniform)&B);
-
-	Result = S0 - S1;
-
-	return *((uniform FVector3d *uniform)&Result);
-}
-
-inline uniform FVector3f operator-(const uniform FVector3f &A, const uniform FVector3f &B)
-{
-	uniform FVector4f S0, S1, Result;
-	*((uniform FVector3f *uniform)&S0) = *((uniform FVector3f *uniform)&A);
-	*((uniform FVector3f *uniform)&S1) = *((uniform FVector3f *uniform)&B);
-
-	Result = S0 - S1;
-
-	return *((uniform FVector3f *uniform)&Result);
-}
-
-inline FVector3d operator-(const FVector3d &A, const uniform FVector3d &B)
-{
-	FVector3d Result;
-
-	Result.V[0] = A.V[0] - B.V[0];
-	Result.V[1] = A.V[1] - B.V[1];
-	Result.V[2] = A.V[2] - B.V[2];
-
-	return Result;
-}
-
-inline FVector3f operator-(const FVector3f &A, const uniform FVector3f &B)
-{
-	FVector3f Result;
-
-	Result.V[0] = A.V[0] - B.V[0];
-	Result.V[1] = A.V[1] - B.V[1];
-	Result.V[2] = A.V[2] - B.V[2];
-
-	return Result;
-}
-
-inline FVector3d operator-(const uniform FVector3d &A, const FVector3d &B)
-{
-	FVector3d Result;
-
-	Result.V[0] = A.V[0] - B.V[0];
-	Result.V[1] = A.V[1] - B.V[1];
-	Result.V[2] = A.V[2] - B.V[2];
-
-	return Result;
-}
-
-inline FVector3f operator-(const uniform FVector3f &A, const FVector3f &B)
-{
-	FVector3f Result;
-
-	Result.V[0] = A.V[0] - B.V[0];
-	Result.V[1] = A.V[1] - B.V[1];
-	Result.V[2] = A.V[2] - B.V[2];
-
-	return Result;
-}
-
-inline FVector operator-(const FVector &A, const FReal F)
-{
-	FVector Result;
-
-	Result.V[0] = A.V[0] - F;
-	Result.V[1] = A.V[1] - F;
-	Result.V[2] = A.V[2] - F;
-
-	return Result;
-}
-
-inline uniform FVector operator-(const uniform FVector &A, const uniform FReal F)
-{
-	const uniform FVector FVec = {{F,F,F}};
-	return A - FVec;
-}
-
-inline uniform FVector operator-(const uniform FReal F, const uniform FVector &A)
-{
-	const uniform FVector FVec = {{F,F,F}};
-	return FVec - A;
-}
-
-inline FVector operator-(const FReal F, const FVector &A)
-{
-	FVector Result;
-
-	Result.V[0] = F - A.V[0];
-	Result.V[1] = F - A.V[1];
-	Result.V[2] = F - A.V[2];
-
-	return Result;
-}
-
-inline FVector3d operator/(const FVector3d &A, const FVector3d &B)
-{
-	FVector3d Result;
-
-	Result.V[0] = A.V[0] / B.V[0];
-	Result.V[1] = A.V[1] / B.V[1];
-	Result.V[2] = A.V[2] / B.V[2];
-
-	return Result;
-}
-
-inline FVector3f operator/(const FVector3f &A, const FVector3f &B)
-{
-	FVector3f Result;
-
-	Result.V[0] = A.V[0] / B.V[0];
-	Result.V[1] = A.V[1] / B.V[1];
-	Result.V[2] = A.V[2] / B.V[2];
-
-	return Result;
-}
-
-inline uniform FVector3d operator/(const uniform FVector3d &A, const uniform FVector3d &B)
-{
-	uniform FVector4d S0, S1, Result;
-	*((uniform FVector3d *uniform)&S0) = *((uniform FVector3d *uniform)&A);
-	*((uniform FVector3d *uniform)&S1) = *((uniform FVector3d *uniform)&B);
-
-	Result = S0 / S1;
-
-	return *((uniform FVector3d *uniform)&Result);
-}
-
-inline uniform FVector3f operator/(const uniform FVector3f &A, const uniform FVector3f &B)
-{
-	uniform FVector4f S0, S1, Result;
-	*((uniform FVector3f *uniform)&S0) = *((uniform FVector3f *uniform)&A);
-	*((uniform FVector3f *uniform)&S1) = *((uniform FVector3f *uniform)&B);
-
-	Result = S0 / S1;
-
-	return *((uniform FVector3f *uniform)&Result);
-}
-
-inline FVector operator/(const FVector &A, const uniform FVector &B)
-{
-	FVector Result;
-
-	Result.V[0] = A.V[0] / B.V[0];
-	Result.V[1] = A.V[1] / B.V[1];
-	Result.V[2] = A.V[2] / B.V[2];
-
-	return Result;
-}
-
-inline FVector3d operator/(const FVector3d &A, const double F)
-{
-	FVector3d Result;
-
-	Result.V[0] = A.V[0] / F;
-	Result.V[1] = A.V[1] / F;
-	Result.V[2] = A.V[2] / F;
-
-	return Result;
-}
-
-inline FVector3f operator/(const FVector3f &A, const float F)
-{
-	FVector3f Result;
-
-	Result.V[0] = A.V[0] / F;
-	Result.V[1] = A.V[1] / F;
-	Result.V[2] = A.V[2] / F;
-
-	return Result;
-}
-
-inline uniform FVector3d operator/(const uniform FVector3d &A, const uniform double F)
-{
-	const uniform FVector3d FVec = {{F,F,F}};
-	return A / FVec;
-}
-
-inline uniform FVector3f operator/(const uniform FVector3f &A, const uniform float F)
-{
-	const uniform FVector3f FVec = {{F,F,F}};
-	return A / FVec;
-}
-
-inline uniform FVector operator/(const uniform FReal F, const uniform FVector &A)
-{
-	const uniform FVector FVec = {{F,F,F}};
-	return FVec / A;
-}
-
-inline FVector3d SetVector(const double X, const double Y, const double Z)
-{
-	const FVector3d Result = {{X, Y, Z}};
-	return Result;
-}
-
-inline FVector3f SetVector(const float X, const float Y, const float Z)
-{
-	const FVector3f Result = {{X, Y, Z}};
-	return Result;
-}
-
-inline uniform FVector3d SetVector(const uniform double X, const uniform double Y, const uniform double Z)
-{
-	const uniform FVector3d Result = {{X, Y, Z}};
-	return Result;
-}
-
-inline uniform FVector3f SetVector(const uniform float X, const uniform float Y, const uniform float Z)
-{
-	const uniform FVector3f Result = {{X, Y, Z}};
-	return Result;
-}
-
-inline uniform FVector SetVector(const uniform FReal F)
-{
-	const uniform FVector Result = {{F, F, F}};
-	return Result;
-}
-
-inline FVector SetVector(const FReal F)
-{
-	const FVector Result = {{F, F, F}};
-	return Result;
-}
-
-inline FVector3d SetVector(const FVector4d &Vec)
-{
-	const FVector3d Result = {{Vec.V[0], Vec.V[1], Vec.V[2]}};
-	return Result;
-}
-
-inline FVector3f SetVector(const FVector4f &Vec)
-{
-	const FVector3f Result = {{Vec.V[0], Vec.V[1], Vec.V[2]}};
-	return Result;
-}
-
-inline uniform FVector3f SetVector(const uniform FVector4f &Vec)
-{
-	const uniform FVector3f Result = {{Vec.V[0], Vec.V[1], Vec.V[2]}};
-	return Result;
-}
-
-inline uniform FVector3d SetVector(const uniform FVector4d &Vec)
-{
-	const uniform FVector3d Result = {{Vec.V[0], Vec.V[1], Vec.V[2]}};
-	return Result;
-}
-
-inline FVector3d ConvertVector3fTo3d(const FVector3f &V)
-{
-	FVector3d Result;
-
-	for(uniform int i = 0; i < 3; i++)
-	{
-		Result.V[i] = (varying double)V.V[i];
-	}
-
-	return Result;
-}
-
-inline FVector3f ConvertVector3dTo3f(const FVector3d &V)
-{
-	FVector3f Result;
-
-	for(uniform int i = 0; i < 3; i++)
-	{
-		Result.V[i] = (varying float)V.V[i];
-	}
-
-	return Result;
-}
-
-inline uniform FVector3d ConvertVector3fTo3d(const uniform FVector3f &V)
-{
-	varying float S0;
-	*((uniform FVector3f *uniform)&S0) = *((uniform FVector3f *uniform)&V);
-
-	const varying double Result = (double)S0;
-
-	return *((uniform FVector3d *uniform)&Result);
-}
-
-inline uniform FVector3f ConvertVector3dTo3f(const uniform FVector3d &V)
-{
-	varying double S0;
-	*((uniform FVector3d *uniform)&S0) = *((uniform FVector3d *uniform)&V);
-
-	const varying float Result = (float)S0;
-
-	return *((uniform FVector3f *uniform)&Result);
-}
-
-inline FVector ConvertVector3dTo3Native(const FVector3d &V)
-{
-	return V;
-}
-
-inline FVector ConvertVector3fTo3Native(const FVector3f &V)
-{
-	return ConvertVector3fTo3d(V);
-}
-
-inline FVector3d ConvertVector3NativeTo3d(const FVector &V)
-{
-	return V;
-}
-
-inline FVector3f ConvertVector3NativeTo3f(const FVector &V)
-{
-	return ConvertVector3dTo3f(V);
-}
-
-inline uniform FVector ConvertVector3dTo3Native(const uniform FVector3d &V)
-{
-	return V;
-}
-
-inline uniform FVector ConvertVector3fTo3Native(const uniform FVector3f &V)
-{
-	return ConvertVector3fTo3d(V);
-}
-
-inline uniform FVector3d ConvertVector3NativeTo3d(const uniform FVector &V)
-{
-	return V;
-}
-
-inline uniform FVector3f ConvertVector3NativeTo3f(const uniform FVector &V)
-{
-	return ConvertVector3dTo3f(V);
-}
-
-inline uniform FVector8 operator+(const uniform FVector8 &A, const uniform FVector8 &B)
-{
-	varying float S0, S1, Result;
-	*((uniform FVector8 *uniform)&S0) = *((uniform FVector8 *uniform)&A);
-	*((uniform FVector8 *uniform)&S1) = *((uniform FVector8 *uniform)&B);
-
-	Result = S0 + S1;
-
-	return *((uniform FVector8 *uniform)&Result);
-}
-
-inline uniform FVector8 operator-(const uniform FVector8 &A, const uniform FVector8 &B)
-{
-	varying float S0, S1, Result;
-	*((uniform FVector8 *uniform)&S0) = *((uniform FVector8 *uniform)&A);
-	*((uniform FVector8 *uniform)&S1) = *((uniform FVector8 *uniform)&B);
-
-	Result = S0 - S1;
-
-	return *((uniform FVector8 *uniform)&Result);
-}
-
-inline uniform FVector8 operator*(const uniform FVector8 &A, const uniform FVector8 &B)
-{
-	varying float S0, S1, Result;
-	*((uniform FVector8 *uniform)&S0) = *((uniform FVector8 *uniform)&A);
-	*((uniform FVector8 *uniform)&S1) = *((uniform FVector8 *uniform)&B);
-
-	Result = S0 * S1;
-
-	return *((uniform FVector8 *uniform)&Result);
-}
-
-inline uniform FVector8 SetVector8(const uniform float X0, const uniform float Y0, const uniform float Z0, const uniform float W0,
-									const uniform float X1, const uniform float Y1, const uniform float Z1, const uniform float W1)
-{
-	const uniform FVector8 Result = {{X0, Y0, Z0, W0, X1, Y1, Z1, W1}};
-	return Result;
-}
-
-inline uniform FVector8 SetVector8(const uniform FVector4 &V0, const uniform FVector4 &V1)
-{
-	const uniform FVector8 Result = {{V0.V[0], V0.V[1], V0.V[2], V0.V[3], V1.V[0], V1.V[1], V1.V[2], V1.V[3]}};
-	return Result;
-}
-
-inline uniform FVector8 SetVector8(const uniform FVector4 &V)
-{
-	const uniform FVector8 Result = {{V.V[0], V.V[1], V.V[2], V.V[3], V.V[0], V.V[1], V.V[2], V.V[3]}};
-	return Result;
-}
-
-inline FIntVector operator+(const FIntVector &A, const FIntVector &B)
-{
-	FIntVector Result;
-
-	Result.V[0] = A.V[0] + B.V[0];
-	Result.V[1] = A.V[1] + B.V[1];
-	Result.V[2] = A.V[2] + B.V[2];
-
-	return Result;
-}
-
-inline uniform FIntVector operator+(const uniform FIntVector &A, const uniform FIntVector &B)
-{
-	uniform FIntVector Result;
-
-	Result.V[0] = A.V[0] + B.V[0];
-	Result.V[1] = A.V[1] + B.V[1];
-	Result.V[2] = A.V[2] + B.V[2];
-
-	return Result;
-}
-
-inline FIntVector operator+(const FIntVector &A, const uniform FIntVector &B)
-{
-	FIntVector Result;
-
-	Result.V[0] = A.V[0] + B.V[0];
-	Result.V[1] = A.V[1] + B.V[1];
-	Result.V[2] = A.V[2] + B.V[2];
-
-	return Result;
-}
-
-inline FIntVector operator+(const FIntVector &A, const int F)
-{
-	FIntVector Result;
-
-	Result.V[0] = A.V[0] + F;
-	Result.V[1] = A.V[1] + F;
-	Result.V[2] = A.V[2] + F;
-
-	return Result;
-}
-
-inline uniform FIntVector operator+(const uniform FIntVector &A, const uniform float F)
-{
-	uniform FIntVector Result;
-
-	Result.V[0] = A.V[0] + F;
-	Result.V[1] = A.V[1] + F;
-	Result.V[2] = A.V[2] + F;
-
-	return Result;
-}
-
-inline FIntVector operator*(const FIntVector &A, const FIntVector &B)
-{
-	FIntVector Result;
-
-	Result.V[0] = A.V[0] * B.V[0];
-	Result.V[1] = A.V[1] * B.V[1];
-	Result.V[2] = A.V[2] * B.V[2];
-
-	return Result;
-}
-
-inline uniform FIntVector operator*(const uniform FIntVector &A, const uniform FIntVector &B)
-{
-	uniform FIntVector Result;
-
-	Result.V[0] = A.V[0] * B.V[0];
-	Result.V[1] = A.V[1] * B.V[1];
-	Result.V[2] = A.V[2] * B.V[2];
-
-	return Result;
-}
-
-inline FIntVector operator*(const FIntVector &A, const uniform FIntVector &B)
-{
-	FIntVector Result;
-
-	Result.V[0] = A.V[0] * B.V[0];
-	Result.V[1] = A.V[1] * B.V[1];
-	Result.V[2] = A.V[2] * B.V[2];
-
-	return Result;
-}
-
-inline FIntVector operator*(const FIntVector &A, const int F)
-{
-	FIntVector Result;
-
-	Result.V[0] = A.V[0] * F;
-	Result.V[1] = A.V[1] * F;
-	Result.V[2] = A.V[2] * F;
-
-	return Result;
-}
-
-inline uniform FIntVector operator*(const uniform FIntVector &A, const uniform int F)
-{
-	uniform FIntVector Result;
-
-	Result.V[0] = A.V[0] * F;
-	Result.V[1] = A.V[1] * F;
-	Result.V[2] = A.V[2] * F;
-
-	return Result;
-}
-
-inline FIntVector operator-(const FIntVector &A, const FIntVector &B)
-{
-	FIntVector Result;
-
-	Result.V[0] = A.V[0] - B.V[0];
-	Result.V[1] = A.V[1] - B.V[1];
-	Result.V[2] = A.V[2] - B.V[2];
-
-	return Result;
-}
-
-inline uniform FIntVector operator-(const uniform FIntVector &A, const uniform FIntVector &B)
-{
-	uniform FIntVector Result;
-
-	Result.V[0] = A.V[0] - B.V[0];
-	Result.V[1] = A.V[1] - B.V[1];
-	Result.V[2] = A.V[2] - B.V[2];
-
-	return Result;
-}
-
-inline FIntVector operator-(const FIntVector &A, const uniform FIntVector &B)
-{
-	FIntVector Result;
-
-	Result.V[0] = A.V[0] - B.V[0];
-	Result.V[1] = A.V[1] - B.V[1];
-	Result.V[2] = A.V[2] - B.V[2];
-
-	return Result;
-}
-
-inline FIntVector operator-(const uniform FIntVector &A, const FIntVector &B)
-{
-	FIntVector Result;
-
-	Result.V[0] = A.V[0] - B.V[0];
-	Result.V[1] = A.V[1] - B.V[1];
-	Result.V[2] = A.V[2] - B.V[2];
-
-	return Result;
-}
-
-inline FIntVector operator-(const FIntVector &A, const int F)
-{
-	FIntVector Result;
-
-	Result.V[0] = A.V[0] - F;
-	Result.V[1] = A.V[1] - F;
-	Result.V[2] = A.V[2] - F;
-
-	return Result;
-}
-
-inline FIntVector operator-(const int F, const FIntVector &A)
-{
-	FIntVector Result;
-
-	Result.V[0] = F - A.V[0];
-	Result.V[1] = F - A.V[1];
-	Result.V[2] = F - A.V[2];
-
-	return Result;
-}
-
-inline FIntVector SetIntVector(const int X, const int Y, const int Z)
-{
-	FIntVector Result;
-
-	Result.V[0] = X;
-	Result.V[1] = Y;
-	Result.V[2] = Z;
-
-	return Result;
-}
-
-inline uniform FIntVector SetIntVector(const uniform int X, const uniform int Y, const uniform int Z)
-{
-	uniform FIntVector Result;
-
-	Result.V[0] = X;
-	Result.V[1] = Y;
-	Result.V[2] = Z;
-
-	return Result;
-}
-
-inline FIntVector SetIntVector(const FVector &A)
-{
-	FIntVector Result;
-
-	Result.V[0] = (int)A.V[0];
-	Result.V[1] = (int)A.V[1];
-	Result.V[2] = (int)A.V[2];
-
-	return Result;
-}
-
-inline uniform bool VectorIsAnyNearlyZero(const uniform FVector &V, const uniform FReal Tolerance)
-{
-	varying FReal S0 = REAL_MAX;
-
-	*((uniform FVector *uniform)&S0) = *((uniform FVector *uniform)&V);
-
-	return any(abs(S0) <= Tolerance);
-}
-
-inline uniform bool VectorIsAllNearlyZero(const uniform FVector3d &V, const uniform double Tolerance)
-{
-	varying double S0 = DBL_MIN;
-
-	*((uniform FVector3d *uniform)&S0) = *((uniform FVector3d *uniform)&V);
-
-	return all(abs(S0) <= Tolerance);
-}
-
-inline uniform bool VectorIsAllNearlyZero(const uniform FVector3f &V, const uniform float Tolerance)
-{
-	varying float S0 = FLT_MIN;
-
-	*((uniform FVector3f *uniform)&S0) = *((uniform FVector3f *uniform)&V);
-
-	return all(abs(S0) <= Tolerance);
-}
-
-inline FVector3d VectorLerp(const FVector3d& A, const FVector3d& B, const double Alpha)
-{
-	return (A + (B-A) * Alpha);
-}
-
-inline FVector3f VectorLerp(const FVector3f& A, const FVector3f& B, const float Alpha)
-{
-	return (A + (B-A) * Alpha);
-}
-
-inline uniform FVector VectorLerp(const uniform FVector& A, const uniform FVector& B, const uniform FReal Alpha)
-{
-	return (A + (B-A) * Alpha);
-}
-
-inline FVector VectorFloor(const FVector &A)
-{
-	return SetVector(floor(A.V[0]), floor(A.V[1]), floor(A.V[2]));
-}
-
-inline FVector VectorClamp(const FVector &A, const FVector &B, const FVector &C)
-{
-	return SetVector(clamp(A.V[0], B.V[0], C.V[0]),
-		clamp(A.V[1], B.V[1], C.V[1]),
-		clamp(A.V[2], B.V[2], C.V[2]));
-}
-
-inline FVector VectorClamp(const FVector &A, const uniform FVector &B, const uniform FVector &C)
-{
-	return SetVector(clamp(A.V[0], B.V[0], C.V[0]),
-		clamp(A.V[1], B.V[1], C.V[1]),
-		clamp(A.V[2], B.V[2], C.V[2]));
-}
-
-inline FVector4d VectorAdd(const FVector4d &A, const FVector4d &B)
-{
-	return A + B;
-}
-
-inline FVector4f VectorAdd(const FVector4f &A, const FVector4f &B)
-{
-	return A + B;
-}
-
-inline FVector4 VectorAdd(const FVector4 &A, const uniform FVector4 &B)
-{
-	return A + B;
-}
-
-inline uniform FVector4d VectorAdd(const uniform FVector4d &A, const uniform FVector4d &B)
-{
-	return A + B;
-}
-
-inline uniform FVector4f VectorAdd(const uniform FVector4f &A, const uniform FVector4f &B)
-{
-	return A + B;
-}
-
-inline uniform FVector8 VectorAdd(const uniform FVector8 &A, const uniform FVector8 &B)
-{
-	return A + B;
-}
-
-inline FVector4d VectorSubtract(const FVector4d &A, const FVector4d &B)
-{
-	return A - B;
-}
-
-inline FVector4f VectorSubtract(const FVector4f &A, const FVector4f &B)
-{
-	return A - B;
-}
-
-inline FVector4 VectorSubtract(const uniform FVector4 &A, const FVector4 &B)
-{
-	return A - B;
-}
-
-inline uniform FVector4d VectorSubtract(const uniform FVector4d &A, const uniform FVector4d &B)
-{
-	return A - B;
-}
-
-inline uniform FVector4f VectorSubtract(const uniform FVector4f &A, const uniform FVector4f &B)
-{
-	return A - B;
-}
-
-inline FVector4d VectorMultiply(const FVector4d &A, const FVector4d &B)
-{
-	return A * B;
-}
-
-inline FVector4f VectorMultiply(const FVector4f &A, const FVector4f &B)
-{
-	return A * B;
-}
-
-inline FVector4 VectorMultiply(const FVector4 &A, const uniform FVector4 &B)
-{
-	return A * B;
-}
-
-inline FVector4 VectorMultiply(const uniform FVector4 &A, const FVector4 &B)
-{
-	return A * B;
-}
-
-inline uniform FVector4d VectorMultiply(const uniform FVector4d &A, const uniform FVector4d &B)
-{
-	return A * B;
-}
-
-inline uniform FVector4f VectorMultiply(const uniform FVector4f &A, const uniform FVector4f &B)
-{
-	return A * B;
-}
-
-inline uniform FVector4 VectorMultiply(const uniform FVector4 &A, const uniform FReal F)
-{
-	return A * F;
-}
-
-inline uniform FVector8 VectorMultiply(const uniform FVector8 &A, const uniform FVector8 &B)
-{
-	return A * B;
-}
-
-inline FVector4d VectorDivide(const FVector4d &A, const FVector4d &B)
-{
-	return A / B;
-}
-
-inline FVector4f VectorDivide(const FVector4f &A, const FVector4f &B)
-{
-	return A / B;
-}
-
-inline uniform FVector4d VectorDivide(const uniform FVector4d &A, const uniform FVector4d &B)
-{
-	return A / B;
-}
-
-inline uniform FVector4f VectorDivide(const uniform FVector4f &A, const uniform FVector4f &B)
-{
-	return A / B;
-}
-
-inline FVector4d VectorMultiplyAdd(const FVector4d &A, const FVector4d &B, const FVector4d &C)
-{
-	FVector4d Result;
-
-	Result.V[0] = A.V[0] * B.V[0] + C.V[0];
-	Result.V[1] = A.V[1] * B.V[1] + C.V[1];
-	Result.V[2] = A.V[2] * B.V[2] + C.V[2];
-	Result.V[3] = A.V[3] * B.V[3] + C.V[3];
-
-	return Result;
-}
-
-inline FVector4f VectorMultiplyAdd(const FVector4f &A, const FVector4f &B, const FVector4f &C)
-{
-	FVector4f Result;
-
-	Result.V[0] = A.V[0] * B.V[0] + C.V[0];
-	Result.V[1] = A.V[1] * B.V[1] + C.V[1];
-	Result.V[2] = A.V[2] * B.V[2] + C.V[2];
-	Result.V[3] = A.V[3] * B.V[3] + C.V[3];
-
-	return Result;
-}
-
-inline FVector4 VectorMultiplyAdd(const FVector4& A, const uniform FVector4 &B, const FVector4 &C)
-{
-	FVector4 Result;
-
-	Result.V[0] = A.V[0] * B.V[0] + C.V[0];
-	Result.V[1] = A.V[1] * B.V[1] + C.V[1];
-	Result.V[2] = A.V[2] * B.V[2] + C.V[2];
-	Result.V[3] = A.V[3] * B.V[3] + C.V[3];
-
-	return Result;
-}
-
-inline FVector4 VectorMultiplyAdd(const uniform FVector4& A, const FVector4 &B, const FVector4 &C)
-{
-	FVector4 Result;
-
-	Result.V[0] = A.V[0] * B.V[0] + C.V[0];
-	Result.V[1] = A.V[1] * B.V[1] + C.V[1];
-	Result.V[2] = A.V[2] * B.V[2] + C.V[2];
-	Result.V[3] = A.V[3] * B.V[3] + C.V[3];
-
-	return Result;
-}
-
-inline FVector4 VectorMultiplyAdd(const FReal F, const FVector4 &B, const FVector4 &C)
-{
-	FVector4 Result;
-
-	Result.V[0] = F * B.V[0] + C.V[0];
-	Result.V[1] = F * B.V[1] + C.V[1];
-	Result.V[2] = F * B.V[2] + C.V[2];
-	Result.V[3] = F * B.V[3] + C.V[3];
-
-	return Result;
-}
-
-inline uniform FVector4d VectorMultiplyAdd(const uniform FVector4d &A, const uniform FVector4d &B, const uniform FVector4d &C)
-{
-	varying double S0, S1, S2, Result;
-	*((uniform FVector4d *uniform)&S0) = *((uniform FVector4d *uniform)&A);
-	*((uniform FVector4d *uniform)&S1) = *((uniform FVector4d *uniform)&B);
-	*((uniform FVector4d *uniform)&S2) = *((uniform FVector4d *uniform)&C);
-
-	Result = S0 * S1 + S2;
-
-	return *((uniform FVector4d *uniform)&Result);
-}
-
-inline uniform FVector4f VectorMultiplyAdd(const uniform FVector4f &A, const uniform FVector4f &B, const uniform FVector4f &C)
-{
-	varying float S0, S1, S2, Result;
-	*((uniform FVector4f *uniform)&S0) = *((uniform FVector4f *uniform)&A);
-	*((uniform FVector4f *uniform)&S1) = *((uniform FVector4f *uniform)&B);
-	*((uniform FVector4f *uniform)&S2) = *((uniform FVector4f *uniform)&C);
-
-	Result = S0 * S1 + S2;
-
-	return *((uniform FVector4f *uniform)&Result);
-}
-
-inline FVector4 VectorMultiplyAdd(const FVector4& A, const uniform FReal B, const FVector4 &C)
-{
-	FVector4 Result;
-
-	Result.V[0] = A.V[0] * B + C.V[0];
-	Result.V[1] = A.V[1] * B + C.V[1];
-	Result.V[2] = A.V[2] * B + C.V[2];
-	Result.V[3] = A.V[3] * B + C.V[3];
-
-	return Result;
-}
-
-inline uniform FVector4 VectorMultiplyAdd(const uniform FVector4& A, const uniform FReal S1, const uniform FVector4 &C)
-{
-	varying FReal S0, S2, Result;
-	*((uniform FVector4 *uniform)&S0) = *((uniform FVector4 *uniform)&A);
-	*((uniform FVector4 *uniform)&S2) = *((uniform FVector4 *uniform)&C);
-
-	Result = S0 * S1 + S2;
-
-	return *((uniform FVector4 *uniform)&Result);
-}
-
-inline uniform FVector4 VectorMultiplyAdd(const uniform FReal S0, const uniform FVector4 &B, const uniform FVector4 &C)
-{
-	varying FReal S1, S2, Result;
-	*((uniform FVector4 *uniform)&S1) = *((uniform FVector4 *uniform)&B);
-	*((uniform FVector4 *uniform)&S2) = *((uniform FVector4 *uniform)&C);
-
-	Result = S0 * S1 + S2;
-
-	return *((uniform FVector4 *uniform)&Result);
-}
-
-inline uniform FVector8 VectorMultiplyAdd(const uniform FVector8& A, const uniform FVector8 &B, const uniform FVector8 &C)
-{
-	varying float S0, S1, S2, Result;
-	*((uniform FVector8 *uniform)&S0) = *((uniform FVector8 *uniform)&A);
-	*((uniform FVector8 *uniform)&S1) = *((uniform FVector8 *uniform)&B);
-	*((uniform FVector8 *uniform)&S2) = *((uniform FVector8 *uniform)&C);
-
-	Result = S0 * S1 + S2;
-
-	return *((uniform FVector8 *uniform)&Result);
-}
-
-inline FVector4 VectorAbs(const FVector4& A)
 {
 	FVector4 Result;
 
@@ -3381,32 +2731,7 @@
 	return *((uniform FVector4 *uniform)&Result);
 }
 
-<<<<<<< HEAD
-inline uniform FVector4 VectorCompareGE(const uniform float F, const uniform FVector4 &B)
-{
-	varying float S1, Result;
-	*((uniform FVector4 *uniform)&S1) = *((uniform FVector4 *uniform)&B);
-
-	Result = F >= S1 ? floatbits(0xFFFFFFFF) : floatbits(0);
-
-	return *((uniform FVector4 *uniform)&Result);
-}
-
 inline uniform FVector VectorCompareGE(const uniform FVector& A, const uniform FVector& B)
-{
-	uniform FVector4 S0, S1, Result;
-	*((uniform FVector *uniform)&S0) = *((uniform FVector *uniform)&A);
-	*((uniform FVector *uniform)&S1) = *((uniform FVector *uniform)&B);
-
-	Result = VectorCompareGE(S0, S1);
-
-	return *((uniform FVector *uniform)&Result);
-}
-
-inline uniform float CompareGE(const uniform float &A, const uniform float &B)
-=======
-inline uniform FVector VectorCompareGE(const uniform FVector& A, const uniform FVector& B)
->>>>>>> 6bbb88c8
 {
 	uniform FVector4 S0, S1, Result;
 	*((uniform FVector *uniform)&S0) = *((uniform FVector *uniform)&A);
@@ -3573,38 +2898,22 @@
 	return *((uniform FVector8 *uniform)&Result);
 }
 
-<<<<<<< HEAD
-inline uniform float VectorSum(const uniform FVector4 &V)
-=======
 inline uniform FReal VectorSum(const uniform FVector4 &V)
->>>>>>> 6bbb88c8
 {
 	return V.V[0] + V.V[1] + V.V[2] + V.V[3];
 }
 
-<<<<<<< HEAD
-inline float VectorSum(const FVector4 &V)
-=======
 inline FReal VectorSum(const FVector4 &V)
->>>>>>> 6bbb88c8
 {
 	return V.V[0] + V.V[1] + V.V[2] + V.V[3];
 }
 
-<<<<<<< HEAD
-inline uniform float VectorSum(const uniform FVector &V)
-=======
 inline uniform FReal VectorSum(const uniform FVector &V)
->>>>>>> 6bbb88c8
 {
 	return V.V[0] + V.V[1] + V.V[2];
 }
 
-<<<<<<< HEAD
-inline float VectorSum(const FVector &A)
-=======
 inline FReal VectorSum(const FVector &A)
->>>>>>> 6bbb88c8
 {
 	return A.V[0] + A.V[1] + A.V[2];
 }
@@ -3811,21 +3120,7 @@
 	return x2;
 }
 
-<<<<<<< HEAD
-inline uniform FVector VectorReciprocalSqrtAccurate(const uniform FVector& V)
-{
-	uniform FVector4 S0, Result;
-	*((uniform FVector *uniform)&S0) = *((uniform FVector *uniform)&V);
-
-	Result = VectorReciprocalSqrtAccurate(S0);
-
-	return *((uniform FVector *uniform)&Result);
-}
-
-inline uniform float ReciprocalSqrtAccurate(const uniform float V)
-=======
 inline uniform FVector4d VectorReciprocalSqrtAccurate(const uniform FVector4d& V)
->>>>>>> 6bbb88c8
 {
 	varying double S0, Result;
 	*((uniform FVector4d *uniform)&S0) = *((uniform FVector4d *uniform)&V);
@@ -3907,18 +3202,11 @@
 	return SetVector4(Vec.V[X], Vec.V[Y], Vec.V[Z], Vec.V[W]);
 }
 
-<<<<<<< HEAD
-inline FVector VectorSwizzle(const FVector &Vec, const uniform int X, const uniform int Y, const uniform int Z)
-=======
 inline FVector3d VectorSwizzle(const FVector3d &Vec, const uniform int X, const uniform int Y, const uniform int Z)
->>>>>>> 6bbb88c8
 {
 	return SetVector(Vec.V[X], Vec.V[Y], Vec.V[Z]);
 }
 
-<<<<<<< HEAD
-inline uniform FVector VectorSwizzle(const uniform FVector &Vec, const uniform int X, const uniform int Y, const uniform int Z)
-=======
 inline FVector3f VectorSwizzle(const FVector3f &Vec, const uniform int X, const uniform int Y, const uniform int Z)
 {
 	return SetVector(Vec.V[X], Vec.V[Y], Vec.V[Z]);
@@ -3930,7 +3218,6 @@
 }
 
 inline uniform FVector3f VectorSwizzle(const uniform FVector3f &Vec, const uniform int X, const uniform int Y, const uniform int Z)
->>>>>>> 6bbb88c8
 {
 	return SetVector(Vec.V[X], Vec.V[Y], Vec.V[Z]);
 }
@@ -4234,89 +3521,12 @@
 	uniform FVector4 S0, Result;
 	*((uniform FVector *uniform)&S0) = *((uniform FVector *uniform)&A);
 
-<<<<<<< HEAD
-/**
- * Calculates the cross product of two vectors (XYZ components). W is set to 0.
- *
- * @param Vec1	1st vector
- * @param Vec2	2nd vector
- * @return		cross(Vec1.xyz, Vec2.xyz). W is set to 0.
- */
-inline FVector4 VectorCross(const FVector4& Vec1, const FVector4& Vec2)
-{
-	FVector4 Tmp0 = VectorSwizzle(Vec2, 1,2,0,3);
-	FVector4 Tmp1 = VectorSwizzle(Vec1, 1,2,0,3);
-	Tmp0 = Tmp0 * Vec1;
-	Tmp1 = Tmp1 * Vec2;
-	FVector4 Tmp2 = Tmp0 - Tmp1;
-	return VectorSwizzle(Tmp2, 1,2,0,3);
-}
-
-inline uniform FVector4 VectorCross(const uniform FVector4& Vec1, const uniform FVector4& Vec2)
-{
-	uniform FVector4 Tmp0 = VectorSwizzle(Vec2, 1,2,0,3);
-	uniform FVector4 Tmp1 = VectorSwizzle(Vec1, 1,2,0,3);
-	Tmp0 = Tmp0 * Vec1;
-	Tmp1 = Tmp1 * Vec2;
-	uniform FVector4 Tmp2 = Tmp0 - Tmp1;
-	return VectorSwizzle(Tmp2, 1,2,0,3);
-}
-
-inline FVector VectorCross(const FVector& Vec1, const FVector& Vec2)
-{
-	const FVector A_YZXW = VectorSwizzle(Vec1, 1,2,0);
-	const FVector B_ZXYW = VectorSwizzle(Vec2, 2,0,1);
-	const FVector A_ZXYW = VectorSwizzle(Vec1, 2,0,1);
-	const FVector B_YZXW = VectorSwizzle(Vec2, 1,2,0);
-	return (A_YZXW * B_ZXYW) - (A_ZXYW * B_YZXW);
-}
-
-inline FVector VectorCross(const uniform FVector& Vec1, const FVector& Vec2)
-{
-	FVector Tmp0 = VectorSwizzle(Vec2, 1,2,0);
-	const uniform FVector Tmp1 = VectorSwizzle(Vec1, 1,2,0);
-	Tmp0 = Tmp0 * Vec1;
-	const FVector Tmp3 = Tmp1 * Vec2;
-	const FVector Tmp2 = Tmp0 - Tmp3;
-	return VectorSwizzle(Tmp2, 1,2,0);
-}
-
-inline uniform FVector VectorCross(const uniform FVector& Vec1, const uniform FVector& Vec2)
-{
-	const uniform FVector A_YZXW = VectorSwizzle(Vec1, 1,2,0);
-	const uniform FVector B_ZXYW = VectorSwizzle(Vec2, 2,0,1);
-	const uniform FVector A_ZXYW = VectorSwizzle(Vec1, 2,0,1);
-	const uniform FVector B_YZXW = VectorSwizzle(Vec2, 1,2,0);
-	return (A_YZXW * B_ZXYW) - (A_ZXYW * B_YZXW);
-}
-
-inline uniform FVector8 VectorCross(const uniform FVector8& Vec1, const uniform FVector8& Vec2)
-{
-	uniform FVector8 Tmp0 = VectorSwizzle(Vec2, 1,2,0,3);
-	uniform FVector8 Tmp1 = VectorSwizzle(Vec1, 1,2,0,3);
-	Tmp0 = Tmp0 * Vec1;
-	Tmp1 = Tmp1 * Vec2;
-	uniform FVector8 Tmp2 = Tmp0 - Tmp1;
-	return VectorSwizzle(Tmp2, 1,2,0,3);
-}
-
-/**
- * Calculates the dot4 product of two vectors and returns a vector with the result in all 4 components.
- * Only really efficient on Xbox 360.
- *
- * @param Vec1	1st vector
- * @param Vec2	2nd vector
- * @return		d = dot4(Vec1.xyzw, Vec2.xyzw), VectorRegister( d, d, d, d )
- */
-inline FVector4 VectorDot4( const FVector4& Vec1, const FVector4& Vec2 )
-=======
 	Result = VectorBitwiseAnd(S0, I);
 
 	return *((uniform FVector *uniform)&Result);
 }
 
 inline uniform FVector4 VectorBitwiseOr(const uniform FVector4 &Vec1, const uniform FVector4 &Vec2)
->>>>>>> 6bbb88c8
 {
 	varying FReal S0, S1, Result;
 	*((uniform FVector4 *uniform)&S0) = *((uniform FVector4 *uniform)&Vec1);
@@ -4338,130 +3548,13 @@
 	return *((uniform FVector *uniform)&Result);
 }
 
-<<<<<<< HEAD
-inline float VectorDot( const FVector4& Vec1, const FVector4& Vec2 )
-{
-	FVector4 Temp1, Temp2;
-	Temp1 = Vec1 * Vec2;
-	Temp2 = VectorSwizzle(Temp1, 2,3,0,1);	// (Z,W,X,Y).
-	Temp1 = Temp1 + Temp2; // (X*X + Z*Z, Y*Y + W*W, Z*Z + X*X, W*W + Y*Y)
-	Temp2 = VectorSwizzle(Temp1, 1,2,3,0); // Rotate left 4 bytes (Y,Z,W,X).
-	return Temp1.V[0] + Temp2.V[0]; // (X*X + Z*Z + Y*Y + W*W)
-}
-
-inline uniform float VectorDot( const uniform FVector4& Vec1, const uniform FVector4& Vec2 )
-=======
 inline uniform FVector4 VectorBitwiseXor(const uniform FVector4 &Vec1, const uniform FVector4 &Vec2)
->>>>>>> 6bbb88c8
 {
 	varying FReal S0, S1, Result;
 	*((uniform FVector4 *uniform)&S0) = *((uniform FVector4 *uniform)&Vec1);
 	*((uniform FVector4 *uniform)&S1) = *((uniform FVector4 *uniform)&Vec2);
 
 	Result = REAL_BITS(intbits(S0) ^ intbits(S1));
-
-	return *((uniform FVector4 *uniform)&Result);
-}
-
-inline uniform FVector VectorBitwiseXor(const uniform FVector& A, const uniform FVector& B)
-{
-	uniform FVector4 S0, S1, Result;
-	*((uniform FVector *uniform)&S0) = *((uniform FVector *uniform)&A);
-	*((uniform FVector *uniform)&S1) = *((uniform FVector *uniform)&B);
-
-<<<<<<< HEAD
-inline varying float VectorDot( const varying FVector &Vec1, const varying FVector &Vec2 )
-{
-	const varying FVector Temp = Vec1 * Vec2;
-	return Temp.V[0] + Temp.V[1] + Temp.V[2];
-=======
-	Result = VectorBitwiseXor(S0, S1);
-
-	return *((uniform FVector *uniform)&Result);
->>>>>>> 6bbb88c8
-}
-
-inline varying float VectorDot( const varying FVector &Vec1, const uniform FVector &Vec2 )
-{
-	const varying FVector Temp = Vec1 * Vec2;
-	return Temp.V[0] + Temp.V[1] + Temp.V[2];
-}
-
-inline uniform FVector4 VectorBitwiseAnd(const uniform FVector4 &Vec1, const uniform FVector4 &Vec2)
-{
-	varying unsigned int S0, S1;
-	varying float Result;
-	*((uniform FVector4 *uniform)&S0) = *((uniform FVector4 *uniform)&Vec1);
-	*((uniform FVector4 *uniform)&S1) = *((uniform FVector4 *uniform)&Vec2);
-
-	Result = floatbits(S0 & S1);
-
-	return *((uniform FVector4 *uniform)&Result);
-}
-
-inline uniform FVector VectorBitwiseAnd(const uniform FVector& A, const uniform FVector& B)
-{
-	uniform FVector4 S0, S1, Result;
-	*((uniform FVector *uniform)&S0) = *((uniform FVector *uniform)&A);
-	*((uniform FVector *uniform)&S1) = *((uniform FVector *uniform)&B);
-
-	Result = VectorBitwiseAnd(S0, S1);
-
-	return *((uniform FVector *uniform)&Result);
-}
-
-inline uniform FVector4 VectorBitwiseAnd(const uniform FVector4 &Vec1, const uniform unsigned int I)
-{
-	varying unsigned int S0;
-	varying float Result;
-	*((uniform FVector4 *uniform)&S0) = *((uniform FVector4 *uniform)&Vec1);
-
-	Result = floatbits(S0 & I);
-
-	return *((uniform FVector4 *uniform)&Result);
-}
-
-inline uniform FVector VectorBitwiseAnd(const uniform FVector& A, const uniform unsigned int I)
-{
-	uniform FVector4 S0, Result;
-	*((uniform FVector *uniform)&S0) = *((uniform FVector *uniform)&A);
-
-	Result = VectorBitwiseAnd(S0, I);
-
-	return *((uniform FVector *uniform)&Result);
-}
-
-inline uniform FVector4 VectorBitwiseOr(const uniform FVector4 &Vec1, const uniform FVector4 &Vec2)
-{
-	varying unsigned int S0, S1;
-	varying float Result;
-	*((uniform FVector4 *uniform)&S0) = *((uniform FVector4 *uniform)&Vec1);
-	*((uniform FVector4 *uniform)&S1) = *((uniform FVector4 *uniform)&Vec2);
-
-	Result = floatbits(S0 | S1);
-
-	return *((uniform FVector4 *uniform)&Result);
-}
-
-inline uniform FVector VectorBitwiseOr(const uniform FVector& A, const uniform FVector& B)
-{
-	uniform FVector4 S0, S1, Result;
-	*((uniform FVector *uniform)&S0) = *((uniform FVector *uniform)&A);
-	*((uniform FVector *uniform)&S1) = *((uniform FVector *uniform)&B);
-
-	Result = VectorBitwiseOr(S0, S1);
-
-	return *((uniform FVector *uniform)&Result);
-}
-
-inline uniform FVector4 VectorBitwiseXor(const uniform FVector4 &Vec1, const uniform FVector4 &Vec2)
-{
-	varying unsigned int S0, S1;
-	varying float Result;
-	*((uniform FVector4 *uniform)&S0) = *((uniform FVector4 *uniform)&Vec1);
-	*((uniform FVector4 *uniform)&S1) = *((uniform FVector4 *uniform)&Vec2);
-
-	Result = floatbits(S0 ^ S1);
 
 	return *((uniform FVector4 *uniform)&Result);
 }
@@ -4544,15 +3637,9 @@
 	return VectorBitwiseXor(Vec2, VectorBitwiseAnd(Mask, VectorBitwiseXor(Vec1, Vec2)));
 }
 
-<<<<<<< HEAD
-inline FVector VectorSelect(varying bool Mask, const varying FVector &Vec1, const varying FVector &Vec2)
-{
-	FVector Result;
-=======
 inline FVector3d VectorSelect(varying bool Mask, const varying FVector3d &Vec1, const varying FVector3d &Vec2)
 {
 	FVector3d Result;
->>>>>>> 6bbb88c8
 
 	Result.V[0] = select(Mask, Vec1.V[0], Vec2.V[0]);
 	Result.V[1] = select(Mask, Vec1.V[1], Vec2.V[1]);
@@ -4561,15 +3648,9 @@
 	return Result;
 }
 
-<<<<<<< HEAD
-inline FVector VectorSelect(varying bool Mask, const uniform FVector &Vec1, const varying FVector &Vec2)
-{
-	FVector Result;
-=======
 inline FVector3f VectorSelect(varying bool Mask, const varying FVector3f &Vec1, const varying FVector3f &Vec2)
 {
 	FVector3f Result;
->>>>>>> 6bbb88c8
 
 	Result.V[0] = select(Mask, Vec1.V[0], Vec2.V[0]);
 	Result.V[1] = select(Mask, Vec1.V[1], Vec2.V[1]);
@@ -4578,15 +3659,9 @@
 	return Result;
 }
 
-<<<<<<< HEAD
-inline FVector VectorSelect(varying bool Mask, const varying FVector &Vec1, const uniform FVector &Vec2)
-{
-	FVector Result;
-=======
 inline FVector3d VectorSelect(varying bool Mask, const uniform FVector3d &Vec1, const varying FVector3d &Vec2)
 {
 	FVector3d Result;
->>>>>>> 6bbb88c8
 
 	Result.V[0] = select(Mask, Vec1.V[0], Vec2.V[0]);
 	Result.V[1] = select(Mask, Vec1.V[1], Vec2.V[1]);
@@ -4595,11 +3670,6 @@
 	return Result;
 }
 
-<<<<<<< HEAD
-inline uniform FVector VectorSelect(uniform bool Mask, const uniform FVector &Vec1, const uniform FVector &Vec2)
-{
-	uniform FVector Result;
-=======
 inline FVector3f VectorSelect(varying bool Mask, const uniform FVector3f &Vec1, const varying FVector3f &Vec2)
 {
 	FVector3f Result;
@@ -4647,7 +3717,6 @@
 inline uniform FVector3f VectorSelect(uniform bool Mask, const uniform FVector3f &Vec1, const uniform FVector3f &Vec2)
 {
 	uniform FVector3f Result;
->>>>>>> 6bbb88c8
 
 	Result.V[0] = select(Mask, Vec1.V[0], Vec2.V[0]);
 	Result.V[1] = select(Mask, Vec1.V[1], Vec2.V[1]);
@@ -4709,8 +3778,6 @@
 	return VectorSelect(bNonZeroMask, Vector * Scale, Vector);
 }
 
-<<<<<<< HEAD
-=======
 inline uniform FVector VectorNormalize(const uniform FVector& Vector)
 {
 	const uniform FReal SquareSum = VectorDot(Vector, Vector);
@@ -4749,7 +3816,6 @@
 	return *((uniform FVector *uniform)&Result);
 }
 
->>>>>>> 6bbb88c8
 inline uniform FVector4 VectorMod(const uniform FVector4& X, const uniform FVector4& Y)
 {
 	const uniform FVector4 Div = VectorDivide(X, Y);
@@ -4821,22 +3887,12 @@
 	VCosAngles = VectorMultiply(C, sign);
 }
 
-<<<<<<< HEAD
-inline FVector4 VectorLerp(const FVector4 &A, const FVector4 &B, const float Alpha)
+inline FVector4 VectorLerp(const FVector4 &A, const FVector4 &B, const FReal Alpha)
 {
 	const FVector4 Delta = VectorSubtract(B, A);
 	return VectorMultiplyAdd(Alpha, Delta, A);
 }
 
-inline uniform FVector4 VectorLerp(const uniform FVector4 &A, const uniform FVector4 &B, const uniform float Alpha)
-=======
-inline FVector4 VectorLerp(const FVector4 &A, const FVector4 &B, const FReal Alpha)
->>>>>>> 6bbb88c8
-{
-	const FVector4 Delta = VectorSubtract(B, A);
-	return VectorMultiplyAdd(Alpha, Delta, A);
-}
-
 inline uniform FVector4 VectorLerp(const uniform FVector4 &A, const uniform FVector4 &B, const uniform FReal Alpha)
 {
 	const uniform FVector4 Delta = VectorSubtract(B, A);
@@ -4863,60 +3919,31 @@
 	return VectorDot(A, A);
 }
 
-<<<<<<< HEAD
-inline float VectorSizeSquared(const FVector4 &A)
+inline uniform double VectorSizeSquared(const uniform FVector3d &A)
 {
 	return VectorDot(A, A);
 }
 
-inline uniform float VectorSizeSquared(const uniform FVector4 &A)
-=======
-inline uniform double VectorSizeSquared(const uniform FVector3d &A)
->>>>>>> 6bbb88c8
+inline uniform float VectorSizeSquared(const uniform FVector3f &A)
 {
 	return VectorDot(A, A);
 }
 
-<<<<<<< HEAD
-inline float VectorSizeSquared(const FVector &A)
-{
-	return VectorDot(A, A);
-}
-
-inline uniform float VectorSizeSquared(const uniform FVector &A)
-=======
-inline uniform float VectorSizeSquared(const uniform FVector3f &A)
->>>>>>> 6bbb88c8
-{
-	return VectorDot(A, A);
-}
-
-<<<<<<< HEAD
-inline uniform float VectorSize(const uniform FVector& A)
-=======
 inline uniform double VectorSize(const uniform FVector3d& A)
->>>>>>> 6bbb88c8
 {
 	return sqrt(VectorSizeSquared(A));
 }
 
-<<<<<<< HEAD
-inline float VectorSize(const varying FVector &A)
-=======
 inline uniform float VectorSize(const uniform FVector3f& A)
 {
 	return sqrt(VectorSizeSquared(A));
 }
 
 inline double VectorSize(const varying FVector3d &A)
->>>>>>> 6bbb88c8
 {
 	return sqrt(VectorDot(A, A));
 }
 
-<<<<<<< HEAD
-inline uniform FVector VectorGetSafeNormal(const uniform FVector &Vector)
-=======
 inline float VectorSize(const varying FVector3f &A)
 {
 	return sqrt(VectorDot(A, A));
@@ -4940,7 +3967,6 @@
 }
 
 inline uniform FVector3f VectorGetSafeNormal(const uniform FVector3f &Vector)
->>>>>>> 6bbb88c8
 {
 	const uniform float SquareSum = VectorSizeSquared(Vector);
 
@@ -4949,15 +3975,9 @@
 	{
 		return Vector;
 	}
-<<<<<<< HEAD
-	else if(SquareSum < SMALL_NUMBER)
-	{
-		return ZeroVector;
-=======
 	else if(SquareSum < FLOAT_SMALL_NUMBER)
 	{
 		return FloatZeroVector;
->>>>>>> 6bbb88c8
 	}
 	const uniform float Scale = InvSqrt(SquareSum);
 	return Vector * Scale;
@@ -4984,16 +4004,12 @@
 		clamp(A.V[3], B.V[3], C.V[3]));
 }
 
-<<<<<<< HEAD
-inline uniform FVector VectorReduceAdd(const FVector& A)
-=======
 inline uniform FVector3d VectorReduceAdd(const FVector3d& A)
 {
 	return SetVector(reduce_add(A.V[0]), reduce_add(A.V[1]), reduce_add(A.V[2]));
 }
 
 inline uniform FVector3f VectorReduceAdd(const FVector3f& A)
->>>>>>> 6bbb88c8
 {
 	return SetVector(reduce_add(A.V[0]), reduce_add(A.V[1]), reduce_add(A.V[2]));
 }
@@ -5003,9 +4019,6 @@
 	return SetVector4(reduce_add(A.V[0]), reduce_add(A.V[1]), reduce_add(A.V[2]), reduce_add(A.V[3]));
 }
 
-<<<<<<< HEAD
-inline FVector VectorGetSafeNormal(const FVector &V)
-=======
 inline uniform FVector3d VectorReduceMin(const FVector3d& A)
 {
 	return SetVector(reduce_min(A.V[0]), reduce_min(A.V[1]), reduce_min(A.V[2]));
@@ -5035,16 +4048,11 @@
 }
 
 inline FVector3f VectorGetSafeNormal(const FVector3f &V)
->>>>>>> 6bbb88c8
 {
 	//We want N / ||N|| and to avoid inf
 	//So we want N / ||N|| < 1 / eps => N eps < ||N||, but this is clearly true for all eps < 1 and N > 0
 	float SizeSqr = VectorSizeSquared(V);
-<<<<<<< HEAD
-	return VectorSelect(SizeSqr <= FLT_MIN, ForwardVector, V / sqrt(SizeSqr));
-=======
 	return VectorSelect(SizeSqr <= FLT_MIN, FloatForwardVector, V / sqrt(SizeSqr));
->>>>>>> 6bbb88c8
 }
 
 #endif