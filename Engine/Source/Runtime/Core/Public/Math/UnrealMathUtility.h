// Copyright Epic Games, Inc. All Rights Reserved.

#pragma once

#include "CoreTypes.h"
#include "Misc/AssertionMacros.h"
#include "HAL/PlatformMath.h"
#include "Math/MathFwd.h"
#include "Templates/Decay.h"
#include "Templates/IsFloatingPoint.h"
#include "Templates/IsIntegral.h"

// Assert on non finite numbers. Used to track NaNs.
#ifndef ENABLE_NAN_DIAGNOSTIC
	#if UE_BUILD_DEBUG
		#define ENABLE_NAN_DIAGNOSTIC 1
	#else
		#define ENABLE_NAN_DIAGNOSTIC 0
	#endif
#endif

/*-----------------------------------------------------------------------------
	Definitions.
-----------------------------------------------------------------------------*/

// Forward declarations.
<<<<<<< HEAD
UE_DECLARE_LWC_TYPE(Vector2,, FVector2D);
UE_DECLARE_LWC_TYPE(Vector, 3);
UE_DECLARE_LWC_TYPE(Vector4);
UE_DECLARE_LWC_TYPE(Plane, 4);
UE_DECLARE_LWC_TYPE(Box, 3);
UE_DECLARE_LWC_TYPE(Rotator, 3);
UE_DECLARE_LWC_TYPE(Matrix, 44);
UE_DECLARE_LWC_TYPE(Quat, 4);
struct  FTwoVectors;
UE_DECLARE_LWC_TYPE(Transform, 3);
UE_DECLARE_LWC_TYPE(Sphere, 3);

=======
struct  FTwoVectors;
>>>>>>> d731a049
struct FLinearColor;
template<typename ElementType>
class TRange;

/*-----------------------------------------------------------------------------
	Floating point constants.
-----------------------------------------------------------------------------*/

// These macros can have different values across modules inside a single codebase.
// Tell the IncludeTool static analyzer to ignore that divergence in state:
#define UE_INCLUDETOOL_IGNORE_INCONSISTENT_STATE

// Define this to 1 in a module's .Build.cs to make legacy names issue deprecation warnings.
#ifndef UE_DEPRECATE_LEGACY_MATH_CONSTANT_MACRO_NAMES
	#define UE_DEPRECATE_LEGACY_MATH_CONSTANT_MACRO_NAMES 0
#endif

// Define this to 0 in a module's .Build.cs to stop that module recognizing the old identifiers.
#ifndef UE_DEFINE_LEGACY_MATH_CONSTANT_MACRO_NAMES
	#define UE_DEFINE_LEGACY_MATH_CONSTANT_MACRO_NAMES 1
#endif

// Process for fixing up a module's use of legacy names:
//
// - Define UE_DEPRECATE_LEGACY_MATH_CONSTANT_MACRO_NAMES=1 to the module's .Build.cs.
// - Build and fix all warnings.
// - Remove UE_DEPRECATE_LEGACY_MATH_CONSTANT_MACRO_NAMES=1 from the module's .Build.cs.
// - Define UE_DEFINE_LEGACY_MATH_CONSTANT_MACRO_NAMES=0 from the module's .Build.cs to stop new usage of the legacy macros.

#if UE_DEFINE_LEGACY_MATH_CONSTANT_MACRO_NAMES
	#if UE_DEPRECATE_LEGACY_MATH_CONSTANT_MACRO_NAMES
		#define UE_PRIVATE_MATH_DEPRECATION(Before, After) UE_DEPRECATED_MACRO(5.1, "The " #Before " macro has been deprecated in favor of " #After ".")
	#else
		#define UE_PRIVATE_MATH_DEPRECATION(Before, After)
	#endif

	#undef  PI
	#define PI										UE_PRIVATE_MATH_DEPRECATION(PI										, UE_PI										) UE_PI
	#define SMALL_NUMBER							UE_PRIVATE_MATH_DEPRECATION(SMALL_NUMBER							, UE_SMALL_NUMBER							) UE_SMALL_NUMBER
	#define KINDA_SMALL_NUMBER						UE_PRIVATE_MATH_DEPRECATION(KINDA_SMALL_NUMBER						, UE_KINDA_SMALL_NUMBER						) UE_KINDA_SMALL_NUMBER
	#define BIG_NUMBER								UE_PRIVATE_MATH_DEPRECATION(BIG_NUMBER								, UE_BIG_NUMBER								) UE_BIG_NUMBER
	#define EULERS_NUMBER							UE_PRIVATE_MATH_DEPRECATION(EULERS_NUMBER							, UE_EULERS_NUMBER							) UE_EULERS_NUMBER
	#define FLOAT_NON_FRACTIONAL					UE_PRIVATE_MATH_DEPRECATION(FLOAT_NON_FRACTIONAL					, UE_FLOAT_NON_FRACTIONAL					) UE_FLOAT_NON_FRACTIONAL
	#define DOUBLE_PI								UE_PRIVATE_MATH_DEPRECATION(DOUBLE_PI								, UE_DOUBLE_PI								) UE_DOUBLE_PI
	#define DOUBLE_SMALL_NUMBER						UE_PRIVATE_MATH_DEPRECATION(DOUBLE_SMALL_NUMBER						, UE_DOUBLE_SMALL_NUMBER					) UE_DOUBLE_SMALL_NUMBER
	#define DOUBLE_KINDA_SMALL_NUMBER				UE_PRIVATE_MATH_DEPRECATION(DOUBLE_KINDA_SMALL_NUMBER				, UE_DOUBLE_KINDA_SMALL_NUMBER				) UE_DOUBLE_KINDA_SMALL_NUMBER
	#define DOUBLE_BIG_NUMBER						UE_PRIVATE_MATH_DEPRECATION(DOUBLE_BIG_NUMBER						, UE_DOUBLE_BIG_NUMBER						) UE_DOUBLE_BIG_NUMBER
	#define DOUBLE_EULERS_NUMBER					UE_PRIVATE_MATH_DEPRECATION(DOUBLE_EULERS_NUMBER					, UE_DOUBLE_EULERS_NUMBER					) UE_DOUBLE_EULERS_NUMBER
	#define DOUBLE_UE_GOLDEN_RATIO					UE_PRIVATE_MATH_DEPRECATION(DOUBLE_UE_GOLDEN_RATIO					, UE_DOUBLE_GOLDEN_RATIO					) UE_DOUBLE_GOLDEN_RATIO
	#define DOUBLE_NON_FRACTIONAL					UE_PRIVATE_MATH_DEPRECATION(DOUBLE_NON_FRACTIONAL					, UE_DOUBLE_NON_FRACTIONAL					) UE_DOUBLE_NON_FRACTIONAL
	#define MAX_FLT									UE_PRIVATE_MATH_DEPRECATION(MAX_FLT									, UE_MAX_FLT								) UE_MAX_FLT
	#define INV_PI									UE_PRIVATE_MATH_DEPRECATION(INV_PI									, UE_INV_PI									) UE_INV_PI
	#define HALF_PI									UE_PRIVATE_MATH_DEPRECATION(HALF_PI									, UE_HALF_PI								) UE_HALF_PI
	#define TWO_PI									UE_PRIVATE_MATH_DEPRECATION(TWO_PI									, UE_TWO_PI									) UE_TWO_PI
	#define PI_SQUARED								UE_PRIVATE_MATH_DEPRECATION(PI_SQUARED								, UE_PI_SQUARED								) UE_PI_SQUARED
	#define DOUBLE_INV_PI							UE_PRIVATE_MATH_DEPRECATION(DOUBLE_INV_PI							, UE_DOUBLE_INV_PI							) UE_DOUBLE_INV_PI
	#define DOUBLE_HALF_PI							UE_PRIVATE_MATH_DEPRECATION(DOUBLE_HALF_PI							, UE_DOUBLE_HALF_PI							) UE_DOUBLE_HALF_PI
	#define DOUBLE_TWO_PI							UE_PRIVATE_MATH_DEPRECATION(DOUBLE_TWO_PI							, UE_DOUBLE_TWO_PI							) UE_DOUBLE_TWO_PI
	#define DOUBLE_PI_SQUARED						UE_PRIVATE_MATH_DEPRECATION(DOUBLE_PI_SQUARED						, UE_DOUBLE_PI_SQUARED						) UE_DOUBLE_PI_SQUARED
	#define DOUBLE_UE_SQRT_2						UE_PRIVATE_MATH_DEPRECATION(DOUBLE_UE_SQRT_2						, UE_DOUBLE_SQRT_2							) UE_DOUBLE_SQRT_2
	#define DOUBLE_UE_SQRT_3						UE_PRIVATE_MATH_DEPRECATION(DOUBLE_UE_SQRT_3						, UE_DOUBLE_SQRT_3							) UE_DOUBLE_SQRT_3
	#define DOUBLE_UE_INV_SQRT_2					UE_PRIVATE_MATH_DEPRECATION(DOUBLE_UE_INV_SQRT_2					, UE_DOUBLE_INV_SQRT_2						) UE_DOUBLE_INV_SQRT_2
	#define DOUBLE_UE_INV_SQRT_3					UE_PRIVATE_MATH_DEPRECATION(DOUBLE_UE_INV_SQRT_3					, UE_DOUBLE_INV_SQRT_3						) UE_DOUBLE_INV_SQRT_3
	#define DOUBLE_UE_HALF_SQRT_2					UE_PRIVATE_MATH_DEPRECATION(DOUBLE_UE_HALF_SQRT_2					, UE_DOUBLE_HALF_SQRT_2						) UE_DOUBLE_HALF_SQRT_2
	#define DOUBLE_UE_HALF_SQRT_3					UE_PRIVATE_MATH_DEPRECATION(DOUBLE_UE_HALF_SQRT_3					, UE_DOUBLE_HALF_SQRT_3						) UE_DOUBLE_HALF_SQRT_3
	#define DELTA									UE_PRIVATE_MATH_DEPRECATION(DELTA									, UE_DELTA									) UE_DELTA
	#define DOUBLE_DELTA							UE_PRIVATE_MATH_DEPRECATION(DOUBLE_DELTA							, UE_DOUBLE_DELTA							) UE_DOUBLE_DELTA
	#define FLOAT_NORMAL_THRESH						UE_PRIVATE_MATH_DEPRECATION(FLOAT_NORMAL_THRESH						, UE_FLOAT_NORMAL_THRESH					) UE_FLOAT_NORMAL_THRESH
	#define DOUBLE_NORMAL_THRESH					UE_PRIVATE_MATH_DEPRECATION(DOUBLE_NORMAL_THRESH					, UE_DOUBLE_NORMAL_THRESH					) UE_DOUBLE_NORMAL_THRESH
	#define THRESH_POINT_ON_PLANE					UE_PRIVATE_MATH_DEPRECATION(THRESH_POINT_ON_PLANE					, UE_THRESH_POINT_ON_PLANE					) UE_THRESH_POINT_ON_PLANE
	#define THRESH_POINT_ON_SIDE					UE_PRIVATE_MATH_DEPRECATION(THRESH_POINT_ON_SIDE					, UE_THRESH_POINT_ON_SIDE					) UE_THRESH_POINT_ON_SIDE
	#define THRESH_POINTS_ARE_SAME					UE_PRIVATE_MATH_DEPRECATION(THRESH_POINTS_ARE_SAME					, UE_THRESH_POINTS_ARE_SAME					) UE_THRESH_POINTS_ARE_SAME
	#define THRESH_POINTS_ARE_NEAR					UE_PRIVATE_MATH_DEPRECATION(THRESH_POINTS_ARE_NEAR					, UE_THRESH_POINTS_ARE_NEAR					) UE_THRESH_POINTS_ARE_NEAR
	#define THRESH_NORMALS_ARE_SAME					UE_PRIVATE_MATH_DEPRECATION(THRESH_NORMALS_ARE_SAME					, UE_THRESH_NORMALS_ARE_SAME				) UE_THRESH_NORMALS_ARE_SAME
	#define THRESH_UVS_ARE_SAME						UE_PRIVATE_MATH_DEPRECATION(THRESH_UVS_ARE_SAME						, UE_THRESH_UVS_ARE_SAME					) UE_THRESH_UVS_ARE_SAME
	#define THRESH_VECTORS_ARE_NEAR					UE_PRIVATE_MATH_DEPRECATION(THRESH_VECTORS_ARE_NEAR					, UE_THRESH_VECTORS_ARE_NEAR				) UE_THRESH_VECTORS_ARE_NEAR
	#define THRESH_SPLIT_POLY_WITH_PLANE			UE_PRIVATE_MATH_DEPRECATION(THRESH_SPLIT_POLY_WITH_PLANE			, UE_THRESH_SPLIT_POLY_WITH_PLANE			) UE_THRESH_SPLIT_POLY_WITH_PLANE
	#define THRESH_SPLIT_POLY_PRECISELY				UE_PRIVATE_MATH_DEPRECATION(THRESH_SPLIT_POLY_PRECISELY				, UE_THRESH_SPLIT_POLY_PRECISELY			) UE_THRESH_SPLIT_POLY_PRECISELY
	#define THRESH_ZERO_NORM_SQUARED				UE_PRIVATE_MATH_DEPRECATION(THRESH_ZERO_NORM_SQUARED				, UE_THRESH_ZERO_NORM_SQUARED				) UE_THRESH_ZERO_NORM_SQUARED
	#define THRESH_NORMALS_ARE_PARALLEL				UE_PRIVATE_MATH_DEPRECATION(THRESH_NORMALS_ARE_PARALLEL				, UE_THRESH_NORMALS_ARE_PARALLEL			) UE_THRESH_NORMALS_ARE_PARALLEL
	#define THRESH_NORMALS_ARE_ORTHOGONAL			UE_PRIVATE_MATH_DEPRECATION(THRESH_NORMALS_ARE_ORTHOGONAL			, UE_THRESH_NORMALS_ARE_ORTHOGONAL			) UE_THRESH_NORMALS_ARE_ORTHOGONAL
	#define THRESH_VECTOR_NORMALIZED				UE_PRIVATE_MATH_DEPRECATION(THRESH_VECTOR_NORMALIZED				, UE_THRESH_VECTOR_NORMALIZED				) UE_THRESH_VECTOR_NORMALIZED
	#define THRESH_QUAT_NORMALIZED					UE_PRIVATE_MATH_DEPRECATION(THRESH_QUAT_NORMALIZED					, UE_THRESH_QUAT_NORMALIZED					) UE_THRESH_QUAT_NORMALIZED
	#define DOUBLE_THRESH_POINT_ON_PLANE			UE_PRIVATE_MATH_DEPRECATION(DOUBLE_THRESH_POINT_ON_PLANE			, UE_DOUBLE_THRESH_POINT_ON_PLANE			) UE_DOUBLE_THRESH_POINT_ON_PLANE
	#define DOUBLE_THRESH_POINT_ON_SIDE				UE_PRIVATE_MATH_DEPRECATION(DOUBLE_THRESH_POINT_ON_SIDE				, UE_DOUBLE_THRESH_POINT_ON_SIDE			) UE_DOUBLE_THRESH_POINT_ON_SIDE
	#define DOUBLE_THRESH_POINTS_ARE_SAME			UE_PRIVATE_MATH_DEPRECATION(DOUBLE_THRESH_POINTS_ARE_SAME			, UE_DOUBLE_THRESH_POINTS_ARE_SAME			) UE_DOUBLE_THRESH_POINTS_ARE_SAME
	#define DOUBLE_THRESH_POINTS_ARE_NEAR			UE_PRIVATE_MATH_DEPRECATION(DOUBLE_THRESH_POINTS_ARE_NEAR			, UE_DOUBLE_THRESH_POINTS_ARE_NEAR			) UE_DOUBLE_THRESH_POINTS_ARE_NEAR
	#define DOUBLE_THRESH_NORMALS_ARE_SAME			UE_PRIVATE_MATH_DEPRECATION(DOUBLE_THRESH_NORMALS_ARE_SAME			, UE_DOUBLE_THRESH_NORMALS_ARE_SAME			) UE_DOUBLE_THRESH_NORMALS_ARE_SAME
	#define DOUBLE_THRESH_UVS_ARE_SAME				UE_PRIVATE_MATH_DEPRECATION(DOUBLE_THRESH_UVS_ARE_SAME				, UE_DOUBLE_THRESH_UVS_ARE_SAME				) UE_DOUBLE_THRESH_UVS_ARE_SAME
	#define DOUBLE_THRESH_VECTORS_ARE_NEAR			UE_PRIVATE_MATH_DEPRECATION(DOUBLE_THRESH_VECTORS_ARE_NEAR			, UE_DOUBLE_THRESH_VECTORS_ARE_NEAR			) UE_DOUBLE_THRESH_VECTORS_ARE_NEAR
	#define DOUBLE_THRESH_SPLIT_POLY_WITH_PLANE		UE_PRIVATE_MATH_DEPRECATION(DOUBLE_THRESH_SPLIT_POLY_WITH_PLANE		, UE_DOUBLE_THRESH_SPLIT_POLY_WITH_PLANE	) UE_DOUBLE_THRESH_SPLIT_POLY_WITH_PLANE
	#define DOUBLE_THRESH_SPLIT_POLY_PRECISELY		UE_PRIVATE_MATH_DEPRECATION(DOUBLE_THRESH_SPLIT_POLY_PRECISELY		, UE_DOUBLE_THRESH_SPLIT_POLY_PRECISELY		) UE_DOUBLE_THRESH_SPLIT_POLY_PRECISELY
	#define DOUBLE_THRESH_ZERO_NORM_SQUARED			UE_PRIVATE_MATH_DEPRECATION(DOUBLE_THRESH_ZERO_NORM_SQUARED			, UE_DOUBLE_THRESH_ZERO_NORM_SQUARED		) UE_DOUBLE_THRESH_ZERO_NORM_SQUARED
	#define DOUBLE_THRESH_NORMALS_ARE_PARALLEL		UE_PRIVATE_MATH_DEPRECATION(DOUBLE_THRESH_NORMALS_ARE_PARALLEL		, UE_DOUBLE_THRESH_NORMALS_ARE_PARALLEL		) UE_DOUBLE_THRESH_NORMALS_ARE_PARALLEL
	#define DOUBLE_THRESH_NORMALS_ARE_ORTHOGONAL	UE_PRIVATE_MATH_DEPRECATION(DOUBLE_THRESH_NORMALS_ARE_ORTHOGONAL	, UE_DOUBLE_THRESH_NORMALS_ARE_ORTHOGONAL	) UE_DOUBLE_THRESH_NORMALS_ARE_ORTHOGONAL
	#define DOUBLE_THRESH_VECTOR_NORMALIZED			UE_PRIVATE_MATH_DEPRECATION(DOUBLE_THRESH_VECTOR_NORMALIZED			, UE_DOUBLE_THRESH_VECTOR_NORMALIZED		) UE_DOUBLE_THRESH_VECTOR_NORMALIZED
	#define DOUBLE_THRESH_QUAT_NORMALIZED			UE_PRIVATE_MATH_DEPRECATION(DOUBLE_THRESH_QUAT_NORMALIZED			, UE_DOUBLE_THRESH_QUAT_NORMALIZED			) UE_DOUBLE_THRESH_QUAT_NORMALIZED
#endif

#undef UE_INCLUDETOOL_IGNORE_INCONSISTENT_STATE

#define UE_PI 					(3.1415926535897932f)	/* Extra digits if needed: 3.1415926535897932384626433832795f */
#define UE_SMALL_NUMBER			(1.e-8f)
#define UE_KINDA_SMALL_NUMBER	(1.e-4f)
#define UE_BIG_NUMBER			(3.4e+38f)
#define UE_EULERS_NUMBER		(2.71828182845904523536f)
#define UE_GOLDEN_RATIO			(1.6180339887498948482045868343656381f)	/* Also known as divine proportion, golden mean, or golden section - related to the Fibonacci Sequence = (1 + sqrt(5)) / 2 */
#define UE_FLOAT_NON_FRACTIONAL (8388608.f) /* All single-precision floating point numbers greater than or equal to this have no fractional value. */


#define UE_DOUBLE_PI					(3.141592653589793238462643383279502884197169399)
#define UE_DOUBLE_SMALL_NUMBER			(1.e-8)
#define UE_DOUBLE_KINDA_SMALL_NUMBER	(1.e-4)
#define UE_DOUBLE_BIG_NUMBER			(3.4e+38)
#define UE_DOUBLE_EULERS_NUMBER			(2.7182818284590452353602874713526624977572)
#define UE_DOUBLE_GOLDEN_RATIO			(1.6180339887498948482045868343656381)	/* Also known as divine proportion, golden mean, or golden section - related to the Fibonacci Sequence = (1 + sqrt(5)) / 2 */
#define UE_DOUBLE_NON_FRACTIONAL		(4503599627370496.0) /* All double-precision floating point numbers greater than or equal to this have no fractional value. 2^52 */

// Copied from float.h
#define UE_MAX_FLT 3.402823466e+38F

// Aux constants.
#define UE_INV_PI			(0.31830988618f)
#define UE_HALF_PI			(1.57079632679f)
#define UE_TWO_PI			(6.28318530717f)
#define UE_PI_SQUARED		(9.86960440108f)

#define UE_DOUBLE_INV_PI		(0.31830988618379067154)
#define UE_DOUBLE_HALF_PI		(1.57079632679489661923)
#define UE_DOUBLE_TWO_PI		(6.28318530717958647692)
#define UE_DOUBLE_PI_SQUARED	(9.86960440108935861883)

// Common square roots
#define UE_SQRT_2		(1.4142135623730950488016887242097f)
#define UE_SQRT_3		(1.7320508075688772935274463415059f)
#define UE_INV_SQRT_2	(0.70710678118654752440084436210485f)
#define UE_INV_SQRT_3	(0.57735026918962576450914878050196f)
#define UE_HALF_SQRT_2	(0.70710678118654752440084436210485f)
#define UE_HALF_SQRT_3	(0.86602540378443864676372317075294f)

#define UE_DOUBLE_SQRT_2		(1.4142135623730950488016887242097)
#define UE_DOUBLE_SQRT_3		(1.7320508075688772935274463415059)
#define UE_DOUBLE_INV_SQRT_2	(0.70710678118654752440084436210485)
#define UE_DOUBLE_INV_SQRT_3	(0.57735026918962576450914878050196)
#define UE_DOUBLE_HALF_SQRT_2	(0.70710678118654752440084436210485)
#define UE_DOUBLE_HALF_SQRT_3	(0.86602540378443864676372317075294)


// Magic numbers for numerical precision.
#define UE_DELTA		(0.00001f)
#define UE_DOUBLE_DELTA	(0.00001 )

/**
 * Lengths of normalized vectors (These are half their maximum values
 * to assure that dot products with normalized vectors don't overflow).
 */
#define UE_FLOAT_NORMAL_THRESH			(0.0001f)
#define UE_DOUBLE_NORMAL_THRESH			(0.0001)

//
// Magic numbers for numerical precision.
//
#define UE_THRESH_POINT_ON_PLANE				(0.10f)		/* Thickness of plane for front/back/inside test */
#define UE_THRESH_POINT_ON_SIDE					(0.20f)		/* Thickness of polygon side's side-plane for point-inside/outside/on side test */
#define UE_THRESH_POINTS_ARE_SAME				(0.00002f)	/* Two points are same if within this distance */
#define UE_THRESH_POINTS_ARE_NEAR				(0.015f)	/* Two points are near if within this distance and can be combined if imprecise math is ok */
#define UE_THRESH_NORMALS_ARE_SAME				(0.00002f)	/* Two normal points are same if within this distance */
#define UE_THRESH_UVS_ARE_SAME					(0.0009765625f)/* Two UV are same if within this threshold (1.0f/1024f) */
															/* Making this too large results in incorrect CSG classification and disaster */
#define UE_THRESH_VECTORS_ARE_NEAR				(0.0004f)	/* Two vectors are near if within this distance and can be combined if imprecise math is ok */
															/* Making this too large results in lighting problems due to inaccurate texture coordinates */
#define UE_THRESH_SPLIT_POLY_WITH_PLANE			(0.25f)		/* A plane splits a polygon in half */
#define UE_THRESH_SPLIT_POLY_PRECISELY			(0.01f)		/* A plane exactly splits a polygon */
#define UE_THRESH_ZERO_NORM_SQUARED				(0.0001f)	/* Size of a unit normal that is considered "zero", squared */
#define UE_THRESH_NORMALS_ARE_PARALLEL			(0.999845f)	/* Two unit vectors are parallel if abs(A dot B) is greater than or equal to this. This is roughly cosine(1.0 degrees). */
#define UE_THRESH_NORMALS_ARE_ORTHOGONAL		(0.017455f)	/* Two unit vectors are orthogonal (perpendicular) if abs(A dot B) is less than or equal this. This is roughly cosine(89.0 degrees). */

#define UE_THRESH_VECTOR_NORMALIZED				(0.01f)		/** Allowed error for a normalized vector (against squared magnitude) */
#define UE_THRESH_QUAT_NORMALIZED				(0.01f)		/** Allowed error for a normalized quaternion (against squared magnitude) */

// Double precision values
#define UE_DOUBLE_THRESH_POINT_ON_PLANE			(0.10)		/* Thickness of plane for front/back/inside test */
#define UE_DOUBLE_THRESH_POINT_ON_SIDE			(0.20)		/* Thickness of polygon side's side-plane for point-inside/outside/on side test */
#define UE_DOUBLE_THRESH_POINTS_ARE_SAME		(0.00002)	/* Two points are same if within this distance */
#define UE_DOUBLE_THRESH_POINTS_ARE_NEAR		(0.015)		/* Two points are near if within this distance and can be combined if imprecise math is ok */
#define UE_DOUBLE_THRESH_NORMALS_ARE_SAME		(0.00002)	/* Two normal points are same if within this distance */
#define UE_DOUBLE_THRESH_UVS_ARE_SAME			(0.0009765625)/* Two UV are same if within this threshold (1.0/1024.0) */
															/* Making this too large results in incorrect CSG classification and disaster */
#define UE_DOUBLE_THRESH_VECTORS_ARE_NEAR		(0.0004)	/* Two vectors are near if within this distance and can be combined if imprecise math is ok */
															/* Making this too large results in lighting problems due to inaccurate texture coordinates */
#define UE_DOUBLE_THRESH_SPLIT_POLY_WITH_PLANE	(0.25)		/* A plane splits a polygon in half */
#define UE_DOUBLE_THRESH_SPLIT_POLY_PRECISELY	(0.01)		/* A plane exactly splits a polygon */
#define UE_DOUBLE_THRESH_ZERO_NORM_SQUARED		(0.0001)	/* Size of a unit normal that is considered "zero", squared */
#define UE_DOUBLE_THRESH_NORMALS_ARE_PARALLEL	(0.999845)	/* Two unit vectors are parallel if abs(A dot B) is greater than or equal to this. This is roughly cosine(1.0 degrees). */
#define UE_DOUBLE_THRESH_NORMALS_ARE_ORTHOGONAL	(0.017455)	/* Two unit vectors are orthogonal (perpendicular) if abs(A dot B) is less than or equal this. This is roughly cosine(89.0 degrees). */

#define UE_DOUBLE_THRESH_VECTOR_NORMALIZED		(0.01)		/** Allowed error for a normalized vector (against squared magnitude) */
#define UE_DOUBLE_THRESH_QUAT_NORMALIZED		(0.01)		/** Allowed error for a normalized quaternion (against squared magnitude) */

/*-----------------------------------------------------------------------------
	Global functions.
-----------------------------------------------------------------------------*/

/**
 * Template helper for FMath::Lerp<>() and related functions.
 * By default, any type T is assumed to not need a custom Lerp implementation (Value=false).
 * However a class that requires custom functionality (eg FQuat) can specialize the template to define Value=true and
 * implement the Lerp() function and other similar functions and provide a custom implementation.
 * Example:
 * 
 *	template<> struct TCustomLerp< MyClass >
 *	{
 *		// Required to use our custom Lerp() function below.
 *		enum { Value = true };
 *
 *		// Implements for float Alpha param. You could also add overrides or make it a template param.
 *		static inline MyClass Lerp(const MyClass& A, const MyClass& B, const float& Alpha)
 *		{
 *			return MyClass::Lerp(A, B, Alpha); // Or do the computation here directly.
 *		}
 *	};
 */
template <typename T>
struct TCustomLerp
{
	enum { Value = false };
};

/**
 * Structure for all math helper functions, inherits from platform math to pick up platform-specific implementations
 * Check GenericPlatformMath.h for additional math functions
 */
struct FMath : public FPlatformMath
{
	// Random Number Functions

	/** Helper function for rand implementations. Returns a random number in [0..A) */
	UE_NODISCARD static FORCEINLINE int32 RandHelper(int32 A)
	{
		// Note that on some platforms RAND_MAX is a large number so we cannot do ((rand()/(RAND_MAX+1)) * A)
		// or else we may include the upper bound results, which should be excluded.
		return A > 0 ? Min(TruncToInt(FRand() * (float)A), A - 1) : 0;
	}

	UE_NODISCARD static FORCEINLINE int64 RandHelper64(int64 A)
	{
		// Note that on some platforms RAND_MAX is a large number so we cannot do ((rand()/(RAND_MAX+1)) * A)
		// or else we may include the upper bound results, which should be excluded.
		return A > 0 ? Min<int64>(TruncToInt(FRand() * (float)A), A - 1) : 0;
	}

	/** Helper function for rand implementations. Returns a random number >= Min and <= Max */
	UE_NODISCARD static FORCEINLINE int32 RandRange(int32 Min, int32 Max)
	{
		const int32 Range = (Max - Min) + 1;
		return Min + RandHelper(Range);
	}

	UE_NODISCARD static FORCEINLINE int64 RandRange(int64 Min, int64 Max)
	{
		const int64 Range = (Max - Min) + 1;
		return Min + RandHelper64(Range);
	}

	/** Util to generate a random number in a range. Overloaded to distinguish from int32 version, where passing a float is typically a mistake. */
	UE_NODISCARD static FORCEINLINE float RandRange(float InMin, float InMax)
	{
		return FRandRange(InMin, InMax);
	}

	UE_NODISCARD static FORCEINLINE double RandRange(double InMin, double InMax)
	{
		return FRandRange(InMin, InMax);
	}

	/** Util to generate a random number in a range. */
	UE_NODISCARD static FORCEINLINE float FRandRange(float InMin, float InMax)
	{
		return InMin + (InMax - InMin) * FRand();
	}

	/** Util to generate a random number in a range. */
	UE_NODISCARD static FORCEINLINE double FRandRange(double InMin, double InMax)
	{
		return InMin + (InMax - InMin) * FRand();	// LWC_TODO: Implement FRandDbl() for increased precision
	}

	RESOLVE_FLOAT_AMBIGUITY_2_ARGS(FRandRange);

	/** Util to generate a random boolean. */
	UE_NODISCARD static FORCEINLINE bool RandBool()
	{
		return (RandRange(0,1) == 1) ? true : false;
	}

	/** Return a uniformly distributed random unit length vector = point on the unit sphere surface. */
	UE_NODISCARD static FVector VRand();
	
	/**
	 * Returns a random unit vector, uniformly distributed, within the specified cone
	 * ConeHalfAngleRad is the half-angle of cone, in radians.  Returns a normalized vector. 
	 */
	UE_NODISCARD static CORE_API FVector VRandCone(FVector const& Dir, float ConeHalfAngleRad);

	/** 
	 * This is a version of VRandCone that handles "squished" cones, i.e. with different angle limits in the Y and Z axes.
	 * Assumes world Y and Z, although this could be extended to handle arbitrary rotations.
	 */
	UE_NODISCARD static CORE_API FVector VRandCone(FVector const& Dir, float HorizontalConeHalfAngleRad, float VerticalConeHalfAngleRad);

	/** Returns a random point, uniformly distributed, within the specified radius */
	UE_NODISCARD static CORE_API FVector2D RandPointInCircle(float CircleRadius);

	/** Returns a random point within the passed in bounding box */
	UE_NODISCARD static CORE_API FVector RandPointInBox(const FBox& Box);

	/** 
	 * Given a direction vector and a surface normal, returns the vector reflected across the surface normal.
	 * Produces a result like shining a laser at a mirror!
	 *
	 * @param Direction Direction vector the ray is coming from.
	 * @param SurfaceNormal A normal of the surface the ray should be reflected on.
	 *
	 * @returns Reflected vector.
	 */
	UE_NODISCARD static CORE_API FVector GetReflectionVector(const FVector& Direction, const FVector& SurfaceNormal);
	
	// Predicates

	/** Checks if value is within a range, exclusive on MaxValue) */
	template< class T, class U> 
	UE_NODISCARD static constexpr FORCEINLINE bool IsWithin(const T& TestValue, const U& MinValue, const U& MaxValue)
	{
		return ((TestValue >= MinValue) && (TestValue < MaxValue));
	}


	/** Checks if value is within a range, inclusive on MaxValue) */
	template< class T, class U> 
	UE_NODISCARD static constexpr FORCEINLINE bool IsWithinInclusive(const T& TestValue, const U& MinValue, const U& MaxValue)
	{
		return ((TestValue>=MinValue) && (TestValue <= MaxValue));
	}
	
	/**
	 *	Checks if two floating point numbers are nearly equal.
	 *	@param A				First number to compare
	 *	@param B				Second number to compare
	 *	@param ErrorTolerance	Maximum allowed difference for considering them as 'nearly equal'
	 *	@return					true if A and B are nearly equal
	 */
<<<<<<< HEAD
	UE_NODISCARD static FORCEINLINE bool IsNearlyEqual(float A, float B, float ErrorTolerance = SMALL_NUMBER)
=======
	UE_NODISCARD static FORCEINLINE bool IsNearlyEqual(float A, float B, float ErrorTolerance = UE_SMALL_NUMBER)
>>>>>>> d731a049
	{
		return Abs<float>( A - B ) <= ErrorTolerance;
	}

<<<<<<< HEAD
	UE_NODISCARD static FORCEINLINE bool IsNearlyEqual(double A, double B, double ErrorTolerance = DOUBLE_SMALL_NUMBER)
=======
	UE_NODISCARD static FORCEINLINE bool IsNearlyEqual(double A, double B, double ErrorTolerance = UE_DOUBLE_SMALL_NUMBER)
>>>>>>> d731a049
	{
		return Abs<double>(A - B) <= ErrorTolerance;
	}

	RESOLVE_FLOAT_PREDICATE_AMBIGUITY_2_ARGS(IsNearlyEqual);
	RESOLVE_FLOAT_PREDICATE_AMBIGUITY_3_ARGS(IsNearlyEqual);

	/**
	 *	Checks if a floating point number is nearly zero.
	 *	@param Value			Number to compare
	 *	@param ErrorTolerance	Maximum allowed difference for considering Value as 'nearly zero'
	 *	@return					true if Value is nearly zero
	 */
<<<<<<< HEAD
	UE_NODISCARD static FORCEINLINE bool IsNearlyZero(float Value, float ErrorTolerance = SMALL_NUMBER)
=======
	UE_NODISCARD static FORCEINLINE bool IsNearlyZero(float Value, float ErrorTolerance = UE_SMALL_NUMBER)
>>>>>>> d731a049
	{
		return Abs<float>( Value ) <= ErrorTolerance;
	}

	/**
	 *	Checks if a floating point number is nearly zero.
	 *	@param Value			Number to compare
	 *	@param ErrorTolerance	Maximum allowed difference for considering Value as 'nearly zero'
	 *	@return					true if Value is nearly zero
	 */
<<<<<<< HEAD
	UE_NODISCARD static FORCEINLINE bool IsNearlyZero(double Value, double ErrorTolerance = DOUBLE_SMALL_NUMBER)
=======
	UE_NODISCARD static FORCEINLINE bool IsNearlyZero(double Value, double ErrorTolerance = UE_DOUBLE_SMALL_NUMBER)
>>>>>>> d731a049
	{
		return Abs<double>( Value ) <= ErrorTolerance;
	}

	RESOLVE_FLOAT_PREDICATE_AMBIGUITY(IsNearlyZero);
	RESOLVE_FLOAT_PREDICATE_AMBIGUITY_2_ARGS(IsNearlyZero);

private:
	template<typename FloatType, typename IntegralType, IntegralType SignedBit>
	static inline bool TIsNearlyEqualByULP(FloatType A, FloatType B, int32 MaxUlps)
	{
		// Any comparison with NaN always fails.
		if (FMath::IsNaN(A) || FMath::IsNaN(B))
		{
			return false;
		}

		// If either number is infinite, then ignore ULP and do a simple equality test. 
		// The rationale being that two infinities, of the same sign, should compare the same 
		// no matter the ULP, but FLT_MAX and Inf should not, even if they're neighbors in
		// their bit representation.
		if (!FMath::IsFinite(A) || !FMath::IsFinite(B))
		{
			return A == B;
		}

		// Convert the integer representation of the float from sign + magnitude to
		// a signed number representation where 0 is 1 << 31. This allows us to compare
		// ULP differences around zero values.
		auto FloatToSignedNumber = [](IntegralType V) {
			if (V & SignedBit)
			{
				return ~V + 1;
			}
			else
			{
				return SignedBit | V;
			}
		};

		IntegralType SNA = FloatToSignedNumber(FMath::AsUInt(A));
		IntegralType SNB = FloatToSignedNumber(FMath::AsUInt(B));
		IntegralType Distance = (SNA >= SNB) ? (SNA - SNB) : (SNB - SNA);
		return Distance <= IntegralType(MaxUlps);
	}

public:

	/**
	 *	Check if two floating point numbers are nearly equal to within specific number of 
	 *	units of last place (ULP). A single ULP difference between two floating point numbers
	 *	means that they have an adjacent representation and that no other floating point number
	 *	can be constructed to fit between them. This enables making consistent comparisons 
	 *	based on representational distance between floating point numbers, regardless of 
	 *	their magnitude. 
	 *
	 *	Use when the two numbers vary greatly in range. Otherwise, if absolute tolerance is
	 *	required, use IsNearlyEqual instead.
	 *  
	 *	Note: Since IEEE 754 floating point operations are guaranteed to be exact to 0.5 ULP,
	 *	a value of 4 ought to be sufficient for all but the most complex float operations.
	 * 
	 *	@param A				First number to compare
	 *	@param B				Second number to compare
	 *	@param MaxUlps          The maximum ULP distance by which neighboring floating point 
	 *	                        numbers are allowed to differ.
	 *	@return					true if the two values are nearly equal.
	 */
	UE_NODISCARD static FORCEINLINE bool IsNearlyEqualByULP(float A, float B, int32 MaxUlps = 4)
	{
		return TIsNearlyEqualByULP<float, uint32, uint32(1U << 31)>(A, B, MaxUlps);
	}

	/**
	 *	Check if two floating point numbers are nearly equal to within specific number of
	 *	units of last place (ULP). A single ULP difference between two floating point numbers
	 *	means that they have an adjacent representation and that no other floating point number
	 *	can be constructed to fit between them. This enables making consistent comparisons
	 *	based on representational distance between floating point numbers, regardless of
	 *	their magnitude.
	 *
	 *	Note: Since IEEE 754 floating point operations are guaranteed to be exact to 0.5 ULP,
	 *	a value of 4 ought to be sufficient for all but the most complex float operations.
	 *
	 *	@param A				First number to compare
	 *	@param B				Second number to compare
	 *	@param MaxUlps          The maximum ULP distance by which neighboring floating point
	 *	                        numbers are allowed to differ.
	 *	@return					true if the two values are nearly equal.
	 */
	UE_NODISCARD static FORCEINLINE bool IsNearlyEqualByULP(double A, double B, int32 MaxUlps = 4)
	{
		return TIsNearlyEqualByULP<double, uint64, uint64(1ULL << 63)>(A, B, MaxUlps);
	}

	/**
	*	Checks whether a number is a power of two.
	*	@param Value	Number to check
	*	@return			true if Value is a power of two
	*/
	template <typename T>
	UE_NODISCARD static constexpr FORCEINLINE bool IsPowerOfTwo( T Value )
	{
		return ((Value & (Value - 1)) == (T)0);
	}

	/** Converts a float to a nearest less or equal integer. */
	UE_NODISCARD static FORCEINLINE float Floor(float F)
	{
		return FloorToFloat(F);
	}

	/** Converts a double to a nearest less or equal integer. */
	UE_NODISCARD static FORCEINLINE double Floor(double F)
	{
		return FloorToDouble(F);
	}

	/**
	 * Converts an integral type to a nearest less or equal integer.
	 * Unlike std::floor, it returns an IntegralType.
	 */
	template <
	    typename IntegralType,
	    typename TEnableIf<TIsIntegral<IntegralType>::Value>::Type* = nullptr
	>
	UE_NODISCARD static constexpr FORCEINLINE IntegralType Floor(IntegralType I)
	{
	    return I;
	}


	// Math Operations

	/** Returns highest of 3 values */
	template< class T > 
	UE_NODISCARD static constexpr FORCEINLINE T Max3( const T A, const T B, const T C )
	{
		return Max ( Max( A, B ), C );
	}

	/** Returns lowest of 3 values */
	template< class T > 
	UE_NODISCARD static constexpr FORCEINLINE T Min3( const T A, const T B, const T C )
	{
		return Min ( Min( A, B ), C );
	}

	template< class T > 
	UE_NODISCARD static constexpr FORCEINLINE int32 Max3Index( const T A, const T B, const T C )
	{
		return ( A > B ) ? ( ( A > C ) ? 0 : 2 ) : ( ( B > C ) ? 1 : 2 );
	}

	/** Returns index of the lowest value */
	template< class T > 
	UE_NODISCARD static constexpr FORCEINLINE int32 Min3Index( const T A, const T B, const T C )
	{
		return ( A < B ) ? ( ( A < C ) ? 0 : 2 ) : ( ( B < C ) ? 1 : 2 );
	}

	/** Multiples value by itself */
	template< class T > 
	UE_NODISCARD static constexpr FORCEINLINE T Square( const T A )
	{
		return A*A;
	}

	/** Cubes the value */
	template< class T > 
    UE_NODISCARD static constexpr FORCEINLINE T Cube( const T A )
	{
		return A*A*A;
	}

	/** Clamps X to be between Min and Max, inclusive */
	template< class T >
	UE_NODISCARD static constexpr FORCEINLINE T Clamp(const T X, const T Min, const T Max)
	{
		return (X < Min) ? Min : (X < Max) ? X : Max;
	}
	/** Allow mixing float/double arguments, promoting to highest precision type. */
	MIX_FLOATS_3_ARGS(Clamp);
<<<<<<< HEAD
=======
	
	/** Clamps X to be between Min and Max, inclusive. Explicitly defined here for floats/doubles because static analysis gets confused between template and int versions. */
	UE_NODISCARD static constexpr FORCEINLINE float Clamp(const float X, const float Min, const float Max) { return Clamp<float>(X, Min, Max); }
	UE_NODISCARD static constexpr FORCEINLINE double Clamp(const double X, const double Min, const double Max) { return Clamp<double>(X, Min, Max); }

	/** Clamps X to be between Min and Max, inclusive. Overload to support mixed int64/int32 types. */
	UE_NODISCARD static constexpr FORCEINLINE int64 Clamp(const int64 X, const int32 Min, const int32 Max) { return Clamp<int64>(X, Min, Max); }
>>>>>>> d731a049

	/** Wraps X to be between Min and Max, inclusive. */
	/** When X can wrap to both Min and Max, it will wrap to Min if it lies below the range and wrap to Max if it is above the range. */
	template< class T >
	UE_NODISCARD static constexpr FORCEINLINE T Wrap(const T X, const T Min, const T Max)
	{
		T Size = Max - Min;
		if (Size == 0)
		{
			// Guard against zero-sized ranges causing an infinite loop.
			return Max;
		}

		T EndVal = X;
		while (EndVal < Min)
		{
			EndVal += Size;
		}

		while (EndVal > Max)
		{
			EndVal -= Size;
		}
		return EndVal;
	}

	/** Snaps a value to the nearest grid multiple */
	template< class T >
	UE_NODISCARD static constexpr FORCEINLINE T GridSnap(T Location, T Grid)
	{
		return (Grid == T{}) ? Location : (Floor((Location + (Grid/(T)2)) / Grid) * Grid);
	}
	/** Allow mixing float/double arguments, promoting to highest precision type. */
	MIX_FLOATS_2_ARGS(GridSnap);

	/** Divides two integers and rounds up */
	template <class T>
	UE_NODISCARD static constexpr FORCEINLINE T DivideAndRoundUp(T Dividend, T Divisor)
	{
		return (Dividend + Divisor - 1) / Divisor;
	}

	/** Divides two integers and rounds down */
	template <class T>
	UE_NODISCARD static constexpr FORCEINLINE T DivideAndRoundDown(T Dividend, T Divisor)
	{
		return Dividend / Divisor;
	}

	/** Divides two integers and rounds to nearest */
	template <class T>
	UE_NODISCARD static constexpr FORCEINLINE T DivideAndRoundNearest(T Dividend, T Divisor)
	{
		return (Dividend >= 0)
			? (Dividend + Divisor / 2) / Divisor
			: (Dividend - Divisor / 2 + 1) / Divisor;
	}

	/**
	 * Computes the base 2 logarithm of the specified value
	 *
	 * @param Value the value to perform the log on
	 *
	 * @return the base 2 log of the value
	 */
	UE_NODISCARD static FORCEINLINE float Log2(float Value)
	{
		// Cached value for fast conversions
		constexpr float LogToLog2 = 1.44269502f; // 1.f / Loge(2.f)
		// Do the platform specific log and convert using the cached value
		return Loge(Value) * LogToLog2;
	}

	/**
	 * Computes the base 2 logarithm of the specified value
	 *
	 * @param Value the value to perform the log on
	 *
	 * @return the base 2 log of the value
	 */
	UE_NODISCARD static FORCEINLINE double Log2(double Value)
	{
		// Cached value for fast conversions
		constexpr double LogToLog2 = 1.4426950408889634; // 1.0 / Loge(2.0);
		// Do the platform specific log and convert using the cached value
		return Loge(Value) * LogToLog2;
	}

	/**
	* Computes the sine and cosine of a scalar value.
	*
	* @param ScalarSin	Pointer to where the Sin result should be stored
	* @param ScalarCos	Pointer to where the Cos result should be stored
	* @param Value  input angles 
	*/
	template<typename T, TEMPLATE_REQUIRES(TIsFloatingPoint<T>::Value)>
	static constexpr FORCEINLINE void SinCos(typename TDecay<T>::Type* ScalarSin, typename TDecay<T>::Type* ScalarCos, T  Value )
	{
		// Map Value to y in [-pi,pi], x = 2*pi*quotient + remainder.
		T quotient = (UE_INV_PI*0.5f)*Value;
		if (Value >= 0.0f)
		{
			quotient = (T)((int64)(quotient + 0.5f));
		}
		else
		{
			quotient = (T)((int64)(quotient - 0.5f));
		}
		T y = Value - UE_TWO_PI * quotient;

		// Map y to [-pi/2,pi/2] with sin(y) = sin(Value).
		T sign;
		if (y > UE_HALF_PI)
		{
			y = UE_PI - y;
			sign = -1.0f;
		}
		else if (y < -UE_HALF_PI)
		{
			y = -UE_PI - y;
			sign = -1.0f;
		}
		else
		{
			sign = +1.0f;
		}

		T y2 = y * y;

		// 11-degree minimax approximation
		*ScalarSin = ( ( ( ( (-2.3889859e-08f * y2 + 2.7525562e-06f) * y2 - 0.00019840874f ) * y2 + 0.0083333310f ) * y2 - 0.16666667f ) * y2 + 1.0f ) * y;

		// 10-degree minimax approximation
		T p = ( ( ( ( -2.6051615e-07f * y2 + 2.4760495e-05f ) * y2 - 0.0013888378f ) * y2 + 0.041666638f ) * y2 - 0.5f ) * y2 + 1.0f;
		*ScalarCos = sign*p;
	}

	static FORCEINLINE void SinCos(double* ScalarSin, double* ScalarCos, double Value)
	{
		// No approximations for doubles
		*ScalarSin = FMath::Sin(Value);
		*ScalarCos = FMath::Cos(Value);
	}

	template<typename T, typename U, TEMPLATE_REQUIRES(!TIsSame<T, U>::Value)>
	static FORCEINLINE void SinCos(T* ScalarSin, T* ScalarCos, U Value)
	{
		SinCos(ScalarSin, ScalarCos, T(Value));
	}


	// Note:  We use FASTASIN_HALF_PI instead of HALF_PI inside of FastASin(), since it was the value that accompanied the minimax coefficients below.
	// It is important to use exactly the same value in all places inside this function to ensure that FastASin(0.0f) == 0.0f.
	// For comparison:
	//		HALF_PI				== 1.57079632679f == 0x3fC90FDB
	//		FASTASIN_HALF_PI	== 1.5707963050f  == 0x3fC90FDA
#define FASTASIN_HALF_PI (1.5707963050f)
	/**
	* Computes the ASin of a scalar value.
	*
	* @param Value  input angle
	* @return ASin of Value
	*/
	UE_NODISCARD static FORCEINLINE float FastAsin(float Value)
	{
		// Clamp input to [-1,1].
		bool nonnegative = (Value >= 0.0f);
		float x = FMath::Abs(Value);
		float omx = 1.0f - x;
		if (omx < 0.0f)
		{
			omx = 0.0f;
		}
		float root = FMath::Sqrt(omx);
		// 7-degree minimax approximation
		float result = ((((((-0.0012624911f * x + 0.0066700901f) * x - 0.0170881256f) * x + 0.0308918810f) * x - 0.0501743046f) * x + 0.0889789874f) * x - 0.2145988016f) * x + FASTASIN_HALF_PI;
		result *= root;  // acos(|x|)
		// acos(x) = pi - acos(-x) when x < 0, asin(x) = pi/2 - acos(x)
		return (nonnegative ? FASTASIN_HALF_PI - result : result - FASTASIN_HALF_PI);
	}
#undef FASTASIN_HALF_PI

	UE_NODISCARD static FORCEINLINE double FastAsin(double Value)
	{
		// TODO: add fast approximation
		return FMath::Asin(Value);
	}

	// Conversion Functions

	/** 
	 * Converts radians to degrees.
	 * @param	RadVal			Value in radians.
	 * @return					Value in degrees.
	 */
	template<class T>
<<<<<<< HEAD
	UE_NODISCARD static constexpr FORCEINLINE auto RadiansToDegrees(T const& RadVal) -> decltype(RadVal * (180.f / PI))
=======
	UE_NODISCARD static constexpr FORCEINLINE auto RadiansToDegrees(T const& RadVal) -> decltype(RadVal * (180.f / UE_PI))
>>>>>>> d731a049
	{
		return RadVal * (180.f / UE_PI);
	}

<<<<<<< HEAD
	static FORCEINLINE float RadiansToDegrees(float const& RadVal) { return RadVal * (180.f / PI); }
	static FORCEINLINE double RadiansToDegrees(double const& RadVal) { return RadVal * (180.0 / DOUBLE_PI); }
=======
	static FORCEINLINE float RadiansToDegrees(float const& RadVal) { return RadVal * (180.f / UE_PI); }
	static FORCEINLINE double RadiansToDegrees(double const& RadVal) { return RadVal * (180.0 / UE_DOUBLE_PI); }
>>>>>>> d731a049

	/** 
	 * Converts degrees to radians.
	 * @param	DegVal			Value in degrees.
	 * @return					Value in radians.
	 */
	template<class T>
<<<<<<< HEAD
	UE_NODISCARD static constexpr FORCEINLINE auto DegreesToRadians(T const& DegVal) -> decltype(DegVal * (PI / 180.f))
=======
	UE_NODISCARD static constexpr FORCEINLINE auto DegreesToRadians(T const& DegVal) -> decltype(DegVal * (UE_PI / 180.f))
>>>>>>> d731a049
	{
		return DegVal * (UE_PI / 180.f);
	}

<<<<<<< HEAD
	static FORCEINLINE float DegreesToRadians(float const& DegVal) { return DegVal * (PI / 180.f); }
	static FORCEINLINE double DegreesToRadians(double const& DegVal) { return DegVal * (DOUBLE_PI / 180.0); }
=======
	static FORCEINLINE float DegreesToRadians(float const& DegVal) { return DegVal * (UE_PI / 180.f); }
	static FORCEINLINE double DegreesToRadians(double const& DegVal) { return DegVal * (UE_DOUBLE_PI / 180.0); }
>>>>>>> d731a049

	/** 
	 * Clamps an arbitrary angle to be between the given angles.  Will clamp to nearest boundary.
	 * 
	 * @param MinAngleDegrees	"from" angle that defines the beginning of the range of valid angles (sweeping clockwise)
	 * @param MaxAngleDegrees	"to" angle that defines the end of the range of valid angles
	 * @return Returns clamped angle in the range -180..180.
	 */
<<<<<<< HEAD
	UE_NODISCARD static CORE_API float ClampAngle(float AngleDegrees, float MinAngleDegrees, float MaxAngleDegrees);
=======
	template<typename T>
	UE_NODISCARD static T ClampAngle(T AngleDegrees, T MinAngleDegrees, T MaxAngleDegrees);

	RESOLVE_FLOAT_AMBIGUITY_3_ARGS(ClampAngle);
>>>>>>> d731a049

	/** Find the smallest angle between two headings (in degrees) */
	template<typename T, typename T2, TEMPLATE_REQUIRES(TOr<TIsFloatingPoint<T>, TIsFloatingPoint<T2>>::Value)>
	UE_NODISCARD static constexpr auto FindDeltaAngleDegrees(T A1, T2 A2) -> decltype(A1 * A2)
	{
		// Find the difference
		auto Delta = A2 - A1;

		// If change is larger than 180
		if (Delta > 180.0f)
		{
			// Flip to negative equivalent
			Delta = Delta - 360.0f;
		}
		else if (Delta < -180.0f)
		{
			// Otherwise, if change is smaller than -180
			// Flip to positive equivalent
			Delta = Delta + 360.0f;
		}

		// Return delta in [-180,180] range
		return Delta;
	}

	/** Find the smallest angle between two headings (in radians) */
	template<typename T, typename T2, TEMPLATE_REQUIRES(TOr<TIsFloatingPoint<T>, TIsFloatingPoint<T2>>::Value)>
	UE_NODISCARD static constexpr auto FindDeltaAngleRadians(T A1, T2 A2) -> decltype(A1 * A2)
	{
		// Find the difference
		auto Delta = A2 - A1;

		// If change is larger than PI
		if (Delta > UE_PI)
		{
			// Flip to negative equivalent
			Delta = Delta - UE_TWO_PI;
		}
		else if (Delta < -UE_PI)
		{
			// Otherwise, if change is smaller than -PI
			// Flip to positive equivalent
			Delta = Delta + UE_TWO_PI;
		}

		// Return delta in [-PI,PI] range
		return Delta;
	}

	/** Given a heading which may be outside the +/- PI range, 'unwind' it back into that range. */
	template<typename T, TEMPLATE_REQUIRES(TIsFloatingPoint<T>::Value)>
	UE_NODISCARD static constexpr T UnwindRadians(T A)
	{
		while(A > UE_PI)
		{
			A -= UE_TWO_PI;
		}

		while(A < -UE_PI)
		{
			A += UE_TWO_PI;
		}

		return A;
	}

	/** Utility to ensure angle is between +/- 180 degrees by unwinding. */
	template<typename T, TEMPLATE_REQUIRES(TIsFloatingPoint<T>::Value)>
	UE_NODISCARD static constexpr T UnwindDegrees(T A)
	{
		while(A > 180.f)
		{
			A -= 360.f;
		}

		while(A < -180.f)
		{
			A += 360.f;
		}

		return A;
	}

	/** 
	 * Given two angles in degrees, 'wind' the rotation in Angle1 so that it avoids >180 degree flips.
	 * Good for winding rotations previously expressed as quaternions into a euler-angle representation.
	 * @param	InAngle0	The first angle that we wind relative to.
	 * @param	InOutAngle1	The second angle that we may wind relative to the first.
	 */
	static CORE_API void WindRelativeAnglesDegrees(float InAngle0, float& InOutAngle1);
	static CORE_API void WindRelativeAnglesDegrees(double InAngle0, double& InOutAngle1);

	/** Returns a new rotation component value
	 *
	 * @param InCurrent is the current rotation value
	 * @param InDesired is the desired rotation value
	 * @param InDeltaRate is the rotation amount to apply
	 *
	 * @return a new rotation component value
	 */
	UE_NODISCARD static CORE_API float FixedTurn(float InCurrent, float InDesired, float InDeltaRate);

	/** Converts given Cartesian coordinate pair to Polar coordinate system. */
	template<typename T>
	static FORCEINLINE void CartesianToPolar(const T X, const T Y, T& OutRad, T& OutAng)
	{
		OutRad = Sqrt(Square(X) + Square(Y));
		OutAng = Atan2(Y, X);
	}
	/** Converts given Cartesian coordinate pair to Polar coordinate system. */
	template<typename T>
	static FORCEINLINE void CartesianToPolar(const UE::Math::TVector2<T> InCart, UE::Math::TVector2<T>& OutPolar)
	{
		CartesianToPolar(InCart.X, InCart.Y, OutPolar.X, OutPolar.Y);
	}

	/** Converts given Polar coordinate pair to Cartesian coordinate system. */
	template<typename T>
	static FORCEINLINE void PolarToCartesian(const T Rad, const T Ang, T& OutX, T& OutY)
	{
		OutX = Rad * Cos(Ang);
		OutY = Rad * Sin(Ang);
	}
	/** Converts given Polar coordinate pair to Cartesian coordinate system. */
	template<typename T>
	static FORCEINLINE void PolarToCartesian(const UE::Math::TVector2<T> InPolar, UE::Math::TVector2<T>& OutCart)
	{
		PolarToCartesian(InPolar.X, InPolar.Y, OutCart.X, OutCart.Y);
	}

	/**
	 * Calculates the dotted distance of vector 'Direction' to coordinate system O(AxisX,AxisY,AxisZ).
	 *
	 * Orientation: (consider 'O' the first person view of the player, and 'Direction' a vector pointing to an enemy)
	 * - positive azimuth means enemy is on the right of crosshair. (negative means left).
	 * - positive elevation means enemy is on top of crosshair, negative means below.
	 *
	 * @Note: 'Azimuth' (.X) sign is changed to represent left/right and not front/behind. front/behind is the funtion's return value.
	 *
	 * @param	OutDotDist	.X = 'Direction' dot AxisX relative to plane (AxisX,AxisZ). (== Cos(Azimuth))
	 *						.Y = 'Direction' dot AxisX relative to plane (AxisX,AxisY). (== Sin(Elevation))
	 * @param	Direction	direction of target.
	 * @param	AxisX		X component of reference system.
	 * @param	AxisY		Y component of reference system.
	 * @param	AxisZ		Z component of reference system.
	 *
	 * @return	true if 'Direction' is facing AxisX (Direction dot AxisX >= 0.f)
	 */
	static CORE_API bool GetDotDistance(FVector2D &OutDotDist, const FVector &Direction, const FVector &AxisX, const FVector &AxisY, const FVector &AxisZ);

	/**
	 * Returns Azimuth and Elevation of vector 'Direction' in coordinate system O(AxisX,AxisY,AxisZ).
	 *
	 * Orientation: (consider 'O' the first person view of the player, and 'Direction' a vector pointing to an enemy)
	 * - positive azimuth means enemy is on the right of crosshair. (negative means left).
	 * - positive elevation means enemy is on top of crosshair, negative means below.
	 *
	 * @param	Direction		Direction of target.
	 * @param	AxisX			X component of reference system.
	 * @param	AxisY			Y component of reference system.
	 * @param	AxisZ			Z component of reference system.
	 *
	 * @return	FVector2D	X = Azimuth angle (in radians) (-PI, +PI)
	 *						Y = Elevation angle (in radians) (-PI/2, +PI/2)
	 */
	UE_NODISCARD static CORE_API FVector2D GetAzimuthAndElevation(const FVector &Direction, const FVector &AxisX, const FVector &AxisY, const FVector &AxisZ);

	// Interpolation Functions

	/** Calculates the percentage along a line from MinValue to MaxValue that Value is. */
	template<typename T, typename T2, TEMPLATE_REQUIRES(TIsFloatingPoint<T>::Value)>
	UE_NODISCARD static constexpr FORCEINLINE auto GetRangePct(T MinValue, T MaxValue, T2 Value)
	{
		// Avoid Divide by Zero.
		// But also if our range is a point, output whether Value is before or after.
		const T Divisor = MaxValue - MinValue;
		if (FMath::IsNearlyZero(Divisor))
		{
			using RetType = decltype(T() / T2());
			return (Value >= MaxValue) ? (RetType)1 : (RetType)0;
		}

		return (Value - MinValue) / Divisor;
	}

	/** Same as above, but taking a 2d vector as the range. */
	template<typename T, typename T2, TEMPLATE_REQUIRES(TIsFloatingPoint<T>::Value)>
	UE_NODISCARD static auto GetRangePct(UE::Math::TVector2<T> const& Range, T2 Value)
	{
		return GetRangePct(Range.X, Range.Y, Value);
	}
	
	/** Basically a Vector2d version of Lerp. */
	template<typename T, typename T2, TEMPLATE_REQUIRES(TIsFloatingPoint<T>::Value)>
	UE_NODISCARD static auto GetRangeValue(UE::Math::TVector2<T> const& Range, T2 Pct)
	{
		return Lerp(Range.X, Range.Y, Pct);
	}

	/** For the given Value clamped to the [Input:Range] inclusive, returns the corresponding percentage in [Output:Range] Inclusive. */
	template<typename T, typename T2>
	UE_NODISCARD static FORCEINLINE auto GetMappedRangeValueClamped(const UE::Math::TVector2<T>& InputRange, const UE::Math::TVector2<T>& OutputRange, const T2 Value)
	{
		using RangePctType = decltype(T() * T2());
		const RangePctType ClampedPct = Clamp<RangePctType>(GetRangePct(InputRange, Value), 0.f, 1.f);
		return GetRangeValue(OutputRange, ClampedPct);
	}

	/** Transform the given Value relative to the input range to the Output Range. */
	template<typename T, typename T2>
	UE_NODISCARD static FORCEINLINE auto GetMappedRangeValueUnclamped(const UE::Math::TVector2<T>& InputRange, const UE::Math::TVector2<T>& OutputRange, const T2 Value)
	{
		return GetRangeValue(OutputRange, GetRangePct(InputRange, Value));
	}

	template<class T>
	UE_NODISCARD static FORCEINLINE double GetRangePct(TRange<T> const& Range, T Value)
	{
		return GetRangePct(Range.GetLowerBoundValue(), Range.GetUpperBoundValue(), Value);
	}

	template<class T>
	UE_NODISCARD static FORCEINLINE T GetRangeValue(TRange<T> const& Range, T Pct)
	{
		return FMath::Lerp<T>(Range.GetLowerBoundValue(), Range.GetUpperBoundValue(), Pct);
	}

	template<class T>
	UE_NODISCARD static FORCEINLINE T GetMappedRangeValueClamped(const TRange<T>& InputRange, const TRange<T>& OutputRange, const T Value)
	{
		const T ClampedPct = FMath::Clamp<T>(GetRangePct(InputRange, Value), 0, 1);
		return GetRangeValue(OutputRange, ClampedPct);
	}

	/** Performs a linear interpolation between two values, Alpha ranges from 0-1 */
	template< class T, class U, TEMPLATE_REQUIRES(TAnd<
													TNot<TCustomLerp<T>>,
													TOr<TIsFloatingPoint<U>, TIsSame<T, U>>
													>::Value)>
	UE_NODISCARD static constexpr FORCEINLINE_DEBUGGABLE T Lerp( const T& A, const T& B, const U& Alpha )
	{
		return (T)(A + Alpha * (B-A));
	}

	/** Custom lerps defined for those classes not suited to the default implemenation. */
	template< class T, class U, TEMPLATE_REQUIRES(TCustomLerp<T>::Value) >
	UE_NODISCARD static FORCEINLINE_DEBUGGABLE T Lerp(const T& A, const T& B, const U& Alpha)
	{
		return TCustomLerp<T>::Lerp(A, B, Alpha);
	}

	// Allow passing of differing A/B types.
	template<typename T1, typename T2, typename T3, TEMPLATE_REQUIRES(TAnd<
																		TNot<TIsSame<T1, T2>>,
																		TNot<TCustomLerp<T1>>,
																		TNot<TCustomLerp<T2>>
																		>::Value)>
	UE_NODISCARD static auto Lerp( const T1& A, const T2& B, const T3& Alpha ) -> decltype(A * B)
	{
		using ABType = decltype(A * B);
		return Lerp(ABType(A), ABType(B), Alpha);
	}

	/** Performs a linear interpolation between two values, Alpha ranges from 0-1. Handles full numeric range of T */
	template< class T > 
	UE_NODISCARD static constexpr FORCEINLINE_DEBUGGABLE T LerpStable( const T& A, const T& B, double Alpha )
	{
		return (T)((A * (1.0 - Alpha)) + (B * Alpha));
	}

	/** Performs a linear interpolation between two values, Alpha ranges from 0-1. Handles full numeric range of T */
	template< class T >
	UE_NODISCARD static constexpr FORCEINLINE_DEBUGGABLE T LerpStable(const T& A, const T& B, float Alpha)
	{
		return (T)((A * (1.0f - Alpha)) + (B * Alpha));
	}

	// Allow passing of differing A/B types.
	template<typename T1, typename T2, typename T3, TEMPLATE_REQUIRES(!TIsSame<T1, T2>::Value)>
	UE_NODISCARD static auto LerpStable( const T1& A, const T2& B, const T3& Alpha ) -> decltype(A * B)
	{
		using ABType = decltype(A * B);
		return LerpStable(ABType(A), ABType(B), Alpha);
	}
	
	/** Performs a 2D linear interpolation between four values values, FracX, FracY ranges from 0-1 */
	template< class T, class U, TEMPLATE_REQUIRES(TAnd<
													TNot<TCustomLerp<T>>,
													TOr<TIsFloatingPoint<U>, TIsSame<T, U>>
													>::Value)>
	UE_NODISCARD static constexpr FORCEINLINE_DEBUGGABLE T BiLerp(const T& P00,const T& P10,const T& P01,const T& P11, const U& FracX, const U& FracY)
	{
		return Lerp(
			Lerp(P00,P10,FracX),
			Lerp(P01,P11,FracX),
			FracY
			);
	}

	/** Custom lerps defined for those classes not suited to the default implemenation. */
	template< class T, class U, TEMPLATE_REQUIRES(TCustomLerp<T>::Value) >
	UE_NODISCARD static FORCEINLINE_DEBUGGABLE T BiLerp(const T& P00, const T& P10, const T& P01, const T& P11, const U& FracX, const U& FracY)
	{
		return TCustomLerp<T>::BiLerp(P00, P10, P01, P11, FracX, FracY);
	}

	/**
	 * Performs a cubic interpolation
	 *
	 * @param  P - end points
	 * @param  T - tangent directions at end points
	 * @param  A - distance along spline
	 *
	 * @return  Interpolated value
	 */
	template< class T, class U, TEMPLATE_REQUIRES(TAnd<
													TNot<TCustomLerp<T>>,
													TOr<TIsFloatingPoint<U>, TIsSame<T, U>>
													>::Value)>
	UE_NODISCARD static constexpr FORCEINLINE_DEBUGGABLE T CubicInterp( const T& P0, const T& T0, const T& P1, const T& T1, const U& A )
	{
		const U A2 = A * A;
		const U A3 = A2 * A;

		return T((((2*A3)-(3*A2)+1) * P0) + ((A3-(2*A2)+A) * T0) + ((A3-A2) * T1) + (((-2*A3)+(3*A2)) * P1));
	}

	/** Custom lerps defined for those classes not suited to the default implemenation. */
	template< class T, class U, TEMPLATE_REQUIRES(TCustomLerp<T>::Value) >
	UE_NODISCARD static FORCEINLINE_DEBUGGABLE T CubicInterp(const T& P0, const T& T0, const T& P1, const T& T1, const U& A)
	{
		return TCustomLerp<T>::CubicInterp(P0, T0, P1, T1, A);
	}

	/**
	 * Performs a first derivative cubic interpolation
	 *
	 * @param  P - end points
	 * @param  T - tangent directions at end points
	 * @param  A - distance along spline
	 *
	 * @return  Interpolated value
	 */
	template< class T, class U, TEMPLATE_REQUIRES(TIsFloatingPoint<U>::Value) >
	UE_NODISCARD static constexpr FORCEINLINE_DEBUGGABLE T CubicInterpDerivative( const T& P0, const T& T0, const T& P1, const T& T1, const U& A )
	{
		T a = 6.f*P0 + 3.f*T0 + 3.f*T1 - 6.f*P1;
		T b = -6.f*P0 - 4.f*T0 - 2.f*T1 + 6.f*P1;
		T c = T0;

		const U A2 = A * A;

		return T((a * A2) + (b * A) + c);
	}

	/**
	 * Performs a second derivative cubic interpolation
	 *
	 * @param  P - end points
	 * @param  T - tangent directions at end points
	 * @param  A - distance along spline
	 *
	 * @return  Interpolated value
	 */
	template< class T, class U, TEMPLATE_REQUIRES(TIsFloatingPoint<U>::Value) >
	UE_NODISCARD static constexpr FORCEINLINE_DEBUGGABLE T CubicInterpSecondDerivative( const T& P0, const T& T0, const T& P1, const T& T1, const U& A )
	{
		T a = 12.f*P0 + 6.f*T0 + 6.f*T1 - 12.f*P1;
		T b = -6.f*P0 - 4.f*T0 - 2.f*T1 + 6.f*P1;

		return (a * A) + b;
	}

	/** Interpolate between A and B, applying an ease in function.  Exp controls the degree of the curve. */
	template< class T >
	UE_NODISCARD static FORCEINLINE_DEBUGGABLE T InterpEaseIn(const T& A, const T& B, float Alpha, float Exp)
	{
		float const ModifiedAlpha = Pow(Alpha, Exp);
		return Lerp<T>(A, B, ModifiedAlpha);
	}

	/** Interpolate between A and B, applying an ease out function.  Exp controls the degree of the curve. */
	template< class T >
	UE_NODISCARD static FORCEINLINE_DEBUGGABLE T InterpEaseOut(const T& A, const T& B, float Alpha, float Exp)
	{
		float const ModifiedAlpha = 1.f - Pow(1.f - Alpha, Exp);
		return Lerp<T>(A, B, ModifiedAlpha);
	}

	/** Interpolate between A and B, applying an ease in/out function.  Exp controls the degree of the curve. */
	template< class T > 
	UE_NODISCARD static FORCEINLINE_DEBUGGABLE T InterpEaseInOut( const T& A, const T& B, float Alpha, float Exp )
	{
		return Lerp<T>(A, B, (Alpha < 0.5f) ?
			InterpEaseIn(0.f, 1.f, Alpha * 2.f, Exp) * 0.5f :
			InterpEaseOut(0.f, 1.f, Alpha * 2.f - 1.f, Exp) * 0.5f + 0.5f);
	}

	/** Interpolation between A and B, applying a step function. */
	template< class T >
	UE_NODISCARD static constexpr FORCEINLINE_DEBUGGABLE T InterpStep(const T& A, const T& B, float Alpha, int32 Steps)
	{
		if (Steps <= 1 || Alpha <= 0)
		{
			return A;
		}
		else if (Alpha >= 1)
		{
			return B;
		}

		const float StepsAsFloat = static_cast<float>(Steps);
		const float NumIntervals = StepsAsFloat - 1.f;
		float const ModifiedAlpha = FloorToFloat(Alpha * StepsAsFloat) / NumIntervals;
		return Lerp<T>(A, B, ModifiedAlpha);
	}

	/** Interpolation between A and B, applying a sinusoidal in function. */
	template< class T >
	UE_NODISCARD static FORCEINLINE_DEBUGGABLE T InterpSinIn(const T& A, const T& B, float Alpha)
	{
		float const ModifiedAlpha = -1.f * Cos(Alpha * UE_HALF_PI) + 1.f;
		return Lerp<T>(A, B, ModifiedAlpha);
	}
	
	/** Interpolation between A and B, applying a sinusoidal out function. */
	template< class T >
	UE_NODISCARD static FORCEINLINE_DEBUGGABLE T InterpSinOut(const T& A, const T& B, float Alpha)
	{
		float const ModifiedAlpha = Sin(Alpha * UE_HALF_PI);
		return Lerp<T>(A, B, ModifiedAlpha);
	}

	/** Interpolation between A and B, applying a sinusoidal in/out function. */
	template< class T >
	UE_NODISCARD static FORCEINLINE_DEBUGGABLE T InterpSinInOut(const T& A, const T& B, float Alpha)
	{
		return Lerp<T>(A, B, (Alpha < 0.5f) ?
			InterpSinIn(0.f, 1.f, Alpha * 2.f) * 0.5f :
			InterpSinOut(0.f, 1.f, Alpha * 2.f - 1.f) * 0.5f + 0.5f);
	}

	/** Interpolation between A and B, applying an exponential in function. */
	template< class T >
	UE_NODISCARD static FORCEINLINE_DEBUGGABLE T InterpExpoIn(const T& A, const T& B, float Alpha)
	{
		float const ModifiedAlpha = (Alpha == 0.f) ? 0.f : Pow(2.f, 10.f * (Alpha - 1.f));
		return Lerp<T>(A, B, ModifiedAlpha);
	}

	/** Interpolation between A and B, applying an exponential out function. */
	template< class T >
	UE_NODISCARD static FORCEINLINE_DEBUGGABLE T InterpExpoOut(const T& A, const T& B, float Alpha)
	{
		float const ModifiedAlpha = (Alpha == 1.f) ? 1.f : -Pow(2.f, -10.f * Alpha) + 1.f;
		return Lerp<T>(A, B, ModifiedAlpha);
	}

	/** Interpolation between A and B, applying an exponential in/out function. */
	template< class T >
	UE_NODISCARD static FORCEINLINE_DEBUGGABLE T InterpExpoInOut(const T& A, const T& B, float Alpha)
	{
		return Lerp<T>(A, B, (Alpha < 0.5f) ?
			InterpExpoIn(0.f, 1.f, Alpha * 2.f) * 0.5f :
			InterpExpoOut(0.f, 1.f, Alpha * 2.f - 1.f) * 0.5f + 0.5f);
	}

	/** Interpolation between A and B, applying a circular in function. */
	template< class T >
	UE_NODISCARD static FORCEINLINE_DEBUGGABLE T InterpCircularIn(const T& A, const T& B, float Alpha)
	{
		float const ModifiedAlpha = -1.f * (Sqrt(1.f - Alpha * Alpha) - 1.f);
		return Lerp<T>(A, B, ModifiedAlpha);
	}

	/** Interpolation between A and B, applying a circular out function. */
	template< class T >
	UE_NODISCARD static FORCEINLINE_DEBUGGABLE T InterpCircularOut(const T& A, const T& B, float Alpha)
	{
		Alpha -= 1.f;
		float const ModifiedAlpha = Sqrt(1.f - Alpha  * Alpha);
		return Lerp<T>(A, B, ModifiedAlpha);
	}

	/** Interpolation between A and B, applying a circular in/out function. */
	template< class T >
	UE_NODISCARD static FORCEINLINE_DEBUGGABLE T InterpCircularInOut(const T& A, const T& B, float Alpha)
	{
		return Lerp<T>(A, B, (Alpha < 0.5f) ?
			InterpCircularIn(0.f, 1.f, Alpha * 2.f) * 0.5f :
			InterpCircularOut(0.f, 1.f, Alpha * 2.f - 1.f) * 0.5f + 0.5f);
	}

	// Rotator specific interpolation
	// Similar to Lerp, but does not take the shortest path. Allows interpolation over more than 180 degrees.
	template< typename T, typename U >
	UE_NODISCARD static UE::Math::TRotator<T> LerpRange(const UE::Math::TRotator<T>& A, const UE::Math::TRotator<T>& B, U Alpha);

	/*
	 *	Cubic Catmull-Rom Spline interpolation. Based on http://www.cemyuksel.com/research/catmullrom_param/catmullrom.pdf 
	 *	Curves are guaranteed to pass through the control points and are easily chained together.
	 *	Equation supports abitrary parameterization. eg. Uniform=0,1,2,3 ; chordal= |Pn - Pn-1| ; centripetal = |Pn - Pn-1|^0.5
	 *	P0 - The control point preceding the interpolation range.
	 *	P1 - The control point starting the interpolation range.
	 *	P2 - The control point ending the interpolation range.
	 *	P3 - The control point following the interpolation range.
	 *	T0-3 - The interpolation parameters for the corresponding control points.		
	 *	T - The interpolation factor in the range 0 to 1. 0 returns P1. 1 returns P2.
	 */
	template< class U > 
	UE_NODISCARD static constexpr FORCEINLINE_DEBUGGABLE U CubicCRSplineInterp(const U& P0, const U& P1, const U& P2, const U& P3, const float T0, const float T1, const float T2, const float T3, const float T)
	{
		//Based on http://www.cemyuksel.com/research/catmullrom_param/catmullrom.pdf 
		float InvT1MinusT0 = 1.0f / (T1 - T0);
		U L01 = ( P0 * ((T1 - T) * InvT1MinusT0) ) + ( P1 * ((T - T0) * InvT1MinusT0) );
		float InvT2MinusT1 = 1.0f / (T2 - T1);
		U L12 = ( P1 * ((T2 - T) * InvT2MinusT1) ) + ( P2 * ((T - T1) * InvT2MinusT1) );
		float InvT3MinusT2 = 1.0f / (T3 - T2);
		U L23 = ( P2 * ((T3 - T) * InvT3MinusT2) ) + ( P3 * ((T - T2) * InvT3MinusT2) );

		float InvT2MinusT0 = 1.0f / (T2 - T0);
		U L012 = ( L01 * ((T2 - T) * InvT2MinusT0) ) + ( L12 * ((T - T0) * InvT2MinusT0) );
		float InvT3MinusT1 = 1.0f / (T3 - T1);
		U L123 = ( L12 * ((T3 - T) * InvT3MinusT1) ) + ( L23 * ((T - T1) * InvT3MinusT1) );

		return  ( ( L012 * ((T2 - T) * InvT2MinusT1) ) + ( L123 * ((T - T1) * InvT2MinusT1) ) );
	}

	/* Same as CubicCRSplineInterp but with additional saftey checks. If the checks fail P1 is returned. **/
	template< class U >
	UE_NODISCARD static constexpr FORCEINLINE_DEBUGGABLE U CubicCRSplineInterpSafe(const U& P0, const U& P1, const U& P2, const U& P3, const float T0, const float T1, const float T2, const float T3, const float T)
	{
		//Based on http://www.cemyuksel.com/research/catmullrom_param/catmullrom.pdf 
		float T1MinusT0 = (T1 - T0);
		float T2MinusT1 = (T2 - T1);
		float T3MinusT2 = (T3 - T2);
		float T2MinusT0 = (T2 - T0);
		float T3MinusT1 = (T3 - T1);
		if (FMath::IsNearlyZero(T1MinusT0) || FMath::IsNearlyZero(T2MinusT1) || FMath::IsNearlyZero(T3MinusT2) || FMath::IsNearlyZero(T2MinusT0) || FMath::IsNearlyZero(T3MinusT1))
		{
			//There's going to be a divide by zero here so just bail out and return P1
			return P1;
		}

		float InvT1MinusT0 = 1.0f / T1MinusT0;
		U L01 = (P0 * ((T1 - T) * InvT1MinusT0)) + (P1 * ((T - T0) * InvT1MinusT0));
		float InvT2MinusT1 = 1.0f / T2MinusT1;
		U L12 = (P1 * ((T2 - T) * InvT2MinusT1)) + (P2 * ((T - T1) * InvT2MinusT1));
		float InvT3MinusT2 = 1.0f / T3MinusT2;
		U L23 = (P2 * ((T3 - T) * InvT3MinusT2)) + (P3 * ((T - T2) * InvT3MinusT2));

		float InvT2MinusT0 = 1.0f / T2MinusT0;
		U L012 = (L01 * ((T2 - T) * InvT2MinusT0)) + (L12 * ((T - T0) * InvT2MinusT0));
		float InvT3MinusT1 = 1.0f / T3MinusT1;
		U L123 = (L12 * ((T3 - T) * InvT3MinusT1)) + (L23 * ((T - T1) * InvT3MinusT1));

		return  ((L012 * ((T2 - T) * InvT2MinusT1)) + (L123 * ((T - T1) * InvT2MinusT1)));
	}


	// Special-case interpolation

	/** Interpolate a normal vector Current to Target, by interpolating the angle between those vectors with constant step. */
	UE_NODISCARD static CORE_API FVector VInterpNormalRotationTo(const FVector& Current, const FVector& Target, float DeltaTime, float RotationSpeedDegrees);

	/** Interpolate vector from Current to Target with constant step */
	UE_NODISCARD static CORE_API FVector VInterpConstantTo(const FVector& Current, const FVector& Target, float DeltaTime, float InterpSpeed);

	/** Interpolate vector from Current to Target. Scaled by distance to Target, so it has a strong start speed and ease out. */
	UE_NODISCARD static CORE_API FVector VInterpTo( const FVector& Current, const FVector& Target, float DeltaTime, float InterpSpeed );
	
	/** Interpolate vector2D from Current to Target with constant step */
	UE_NODISCARD static CORE_API FVector2D Vector2DInterpConstantTo( const FVector2D& Current, const FVector2D& Target, float DeltaTime, float InterpSpeed );

	/** Interpolate vector2D from Current to Target. Scaled by distance to Target, so it has a strong start speed and ease out. */
	UE_NODISCARD static CORE_API FVector2D Vector2DInterpTo( const FVector2D& Current, const FVector2D& Target, float DeltaTime, float InterpSpeed );

	/** Interpolate rotator from Current to Target with constant step */
	UE_NODISCARD static CORE_API FRotator RInterpConstantTo( const FRotator& Current, const FRotator& Target, float DeltaTime, float InterpSpeed);

	/** Interpolate rotator from Current to Target. Scaled by distance to Target, so it has a strong start speed and ease out. */
	UE_NODISCARD static CORE_API FRotator RInterpTo( const FRotator& Current, const FRotator& Target, float DeltaTime, float InterpSpeed);

	/** Interpolate float from Current to Target with constant step */
	template<typename T1, typename T2 = T1, typename T3 = T2, typename T4 = T3>
	UE_NODISCARD static auto FInterpConstantTo( T1 Current, T2 Target, T3 DeltaTime, T4 InterpSpeed )
	{
		using RetType = decltype(T1() * T2() * T3() * T4());
	
		const RetType Dist = Target - Current;

		// If distance is too small, just set the desired location
<<<<<<< HEAD
		if( FMath::Square(Dist) < SMALL_NUMBER )
=======
		if( FMath::Square(Dist) < UE_SMALL_NUMBER )
>>>>>>> d731a049
		{
			return static_cast<RetType>(Target);
		}

		const RetType Step = InterpSpeed * DeltaTime;
		return Current + FMath::Clamp(Dist, -Step, Step);
	}

	/** Interpolate float from Current to Target. Scaled by distance to Target, so it has a strong start speed and ease out. */
	template<typename T1, typename T2 = T1, typename T3 = T2, typename T4 = T3>
	UE_NODISCARD static auto FInterpTo( T1  Current, T2 Target, T3 DeltaTime, T4 InterpSpeed )
	{
		using RetType = decltype(T1() * T2() * T3() * T4());
	
		// If no interp speed, jump to target value
		if( InterpSpeed <= 0.f )
		{
			return static_cast<RetType>(Target);
		}

		// Distance to reach
		const RetType Dist = Target - Current;

		// If distance is too small, just set the desired location
<<<<<<< HEAD
		if( FMath::Square(Dist) < SMALL_NUMBER )
=======
		if( FMath::Square(Dist) < UE_SMALL_NUMBER )
>>>>>>> d731a049
		{
			return static_cast<RetType>(Target);
		}

		// Delta Move, Clamp so we do not over shoot.
		const RetType DeltaMove = Dist * FMath::Clamp<RetType>(DeltaTime * InterpSpeed, 0.f, 1.f);

		return Current + DeltaMove;				
	}

	/** Interpolate Linear Color from Current to Target. Scaled by distance to Target, so it has a strong start speed and ease out. */
	UE_NODISCARD static CORE_API FLinearColor CInterpTo(const FLinearColor& Current, const FLinearColor& Target, float DeltaTime, float InterpSpeed);

	/** Interpolate quaternion from Current to Target with constant step (in radians) */
	template< class T >
	UE_NODISCARD static CORE_API UE::Math::TQuat<T> QInterpConstantTo(const UE::Math::TQuat<T>& Current, const UE::Math::TQuat<T>& Target, float DeltaTime, float InterpSpeed);

	/** Interpolate quaternion from Current to Target. Scaled by angle to Target, so it has a strong start speed and ease out. */
	template< class T >
	UE_NODISCARD static CORE_API UE::Math::TQuat<T> QInterpTo(const UE::Math::TQuat<T>& Current, const UE::Math::TQuat<T>& Target, float DeltaTime, float InterpSpeed);

	/**
	* Returns an approximation of Exp(-X) based on a Taylor expansion that has had the coefficients adjusted (using
	* optimisation) to minimise the error in the range 0 < X < 1, which is below 0.1%. Note that it returns exactly 1
	* when X is 0, and the return value is greater than the real value for values of X > 1 (but it still tends
	* to zero for large X). 
	*/
	template<class T>
	UE_NODISCARD static constexpr T InvExpApprox(T X)
	{
		constexpr T A(1.00746054f); // 1 / 1! in Taylor series
		constexpr T B(0.45053901f); // 1 / 2! in Taylor series
		constexpr T C(0.25724632f); // 1 / 3! in Taylor series
		return 1 / (1 + A * X + B * X * X + C * X * X * X);		
	}
	
	/**
	* Smooths a value using exponential damping towards a target. Works for any type that supports basic arithmetic operations.
	* 
	* An approximation is used that is accurate so long as InDeltaTime < 0.5 * InSmoothingTime
	* 
	* @param  InOutValue      The value to be smoothed
	* @param  InTargetValue   The target to smooth towards
	* @param  InDeltaTime     Time interval
	* @param  InSmoothingTime Timescale over which to smooth. Larger values result in more smoothed behaviour. Can be zero.
	*/
	template< class T >
    static constexpr void ExponentialSmoothingApprox(
        T&          InOutValue,
        const T&    InTargetValue,
        const float InDeltaTime,
        const float InSmoothingTime)
	{
		if (InSmoothingTime > UE_KINDA_SMALL_NUMBER)
		{
			const float A = InDeltaTime / InSmoothingTime;
			float Exp = InvExpApprox(A);
			InOutValue = InTargetValue + (InOutValue - InTargetValue) * Exp;
		}
		else
		{
			InOutValue = InTargetValue;
		}
	}

	/**
	 * Smooths a value using a critically damped spring. Works for any type that supports basic arithmetic operations.
	 * 
	 * Note that InSmoothingTime is the time lag when tracking constant motion (so if you tracked a predicted position 
	 * TargetVel * InSmoothingTime ahead, you'd match the target position)
	 *
	 * An approximation is used that is accurate so long as InDeltaTime < 0.5 * InSmoothingTime
	 * 
	 * When starting from zero velocity, the maximum velocity is reached after time InSmoothingTime * 0.5
	 *
	 * @param  InOutValue        The value to be smoothed
	 * @param  InOutValueRate    The rate of change of the value
	 * @param  InTargetValue     The target to smooth towards
	 * @param  InTargetValueRate The target rate of change smooth towards. Note that if this is discontinuous, then the output will have discontinuous velocity too.
	 * @param  InDeltaTime       Time interval
	 * @param  InSmoothingTime   Timescale over which to smooth. Larger values result in more smoothed behaviour. Can be zero.
	 */
	template< class T >
	static constexpr void CriticallyDampedSmoothing(
		T&          InOutValue,
		T&          InOutValueRate,
		const T&    InTargetValue,
	    const T&    InTargetValueRate,
		const float InDeltaTime,
		const float InSmoothingTime)
	{
		if (InSmoothingTime > UE_KINDA_SMALL_NUMBER)
		{
			// The closed form solution for critically damped motion towards zero is:
			//
			// x = ( x0 + t (v0 + w x0) ) exp(-w t)
			//
			// where w is the natural frequency, x0, v0 are x and dx/dt at time 0 (e.g. Brian Stone - Chatter and Machine Tools pdf)
			//
			// Differentiate to get velocity (remember d(v0)/dt = 0):
			//
			// v = ( v0 - w t (v0 + w x0) ) exp(-w t)
			//
			// We're damping towards a target, so convert - i.e. x = value - target
			//
			// Target velocity turns into an offset to the position
			T AdjustedTarget = InTargetValue + InTargetValueRate * InSmoothingTime;

			const float W = 2.0f / InSmoothingTime;
			const float A = W * InDeltaTime;
			// Approximation requires A < 1, so DeltaTime < SmoothingTime / 2
			const float Exp = InvExpApprox(A);
			T X0 = InOutValue - AdjustedTarget;
			// Target velocity turns into an offset to the position
			X0 -= InTargetValueRate * InSmoothingTime;		
			const T B = (InOutValueRate + X0 * W) * InDeltaTime;
			InOutValue = AdjustedTarget + (X0 + B) * Exp;
			InOutValueRate = (InOutValueRate - B * W) * Exp;
		}
		else if (InDeltaTime > 0.0f)
		{
			InOutValueRate = (InTargetValue - InOutValue) / InDeltaTime;
			InOutValue = InTargetValue;
		}
		else
		{
			InOutValue = InTargetValue;
			InOutValueRate = T(0);
		}
	}

	/**
	* Smooths a value using a spring damper towards a target.
	* 
	* The implementation uses approximations for Exp/Sin/Cos. These are accurate for all sensible values of 
	* InUndampedFrequency and DampingRatio so long as InDeltaTime < 1 / InUndampedFrequency (approximately), but
	* are generally well behaved even for larger timesteps etc. 
	* 
	* @param  InOutValue          The value to be smoothed
	* @param  InOutValueRate      The rate of change of the value
	* @param  InTargetValue       The target to smooth towards
	* @param  InTargetValueRate   The target rate of change smooth towards. Note that if this is discontinuous, then the output will have discontinuous velocity too.
	* @param  InDeltaTime         Time interval
	* @param  InUndampedFrequency Oscillation frequency when there is no damping. Proportional to the square root of the spring stiffness.
	* @param  InDampingRatio      1 is critical damping. <1 results in under-damped motion (i.e. with overshoot), and >1 results in over-damped motion. 
	*/
	template< class T >
	static void SpringDamper(
	    T&          InOutValue,
	    T&          InOutValueRate,
	    const T&    InTargetValue,
	    const T&    InTargetValueRate,
	    const float InDeltaTime,
	    const float InUndampedFrequency,
	    const float InDampingRatio)
	{
		if (InDeltaTime <= 0.0f)
		{
			return;
		}

		float W = InUndampedFrequency * UE_TWO_PI;
		// Handle special cases
		if (W < UE_SMALL_NUMBER) // no strength which means no damping either
		{
			InOutValue += InOutValueRate * InDeltaTime;
			return;
		}
		else if (InDampingRatio < UE_SMALL_NUMBER) // No damping at all
		{
			T Err = InOutValue - InTargetValue;
			const T B = InOutValueRate / W;
			float S, C;
			FMath::SinCos(&S, &C, W * InDeltaTime);
			InOutValue = InTargetValue + Err * C + B * S;
			InOutValueRate = InOutValueRate * C - Err * (W * S);
			return;
		}

		// Target velocity turns into an offset to the position
		float SmoothingTime = 2.0f / W;
		T AdjustedTarget = InTargetValue + InTargetValueRate * (InDampingRatio * SmoothingTime);
 		T Err = InOutValue - AdjustedTarget;

		// Handle the cases separately
		if (InDampingRatio > 1.0f) // Overdamped
		{
			const float WD = W * FMath::Sqrt(FMath::Square(InDampingRatio) - 1.0f);
			const T C2 = -(InOutValueRate + (W * InDampingRatio - WD) * Err) / (2.0f * WD);
			const T C1 = Err - C2;
			const float A1 = (WD - InDampingRatio * W);
			const float A2 = -(WD + InDampingRatio * W);
			// Note that A1 and A2 will always be negative. We will use an approximation for 1/Exp(-A * DeltaTime).
			const float A1_DT = -A1 * InDeltaTime;
			const float A2_DT = -A2 * InDeltaTime;
			// This approximation in practice will be good for all DampingRatios
			const float E1 = InvExpApprox(A1_DT);
			// As DampingRatio gets big, this approximation gets worse, but mere inaccuracy for overdamped motion is
			// not likely to be important, since we end up with 1 / BigNumber
			const float E2 = InvExpApprox(A2_DT);
			InOutValue = AdjustedTarget + E1 * C1 + E2 * C2;
			InOutValueRate = E1 * C1 * A1 + E2 * C2 * A2;
		}
		else if (InDampingRatio < 1.0f) // Underdamped
		{
			const float WD = W * FMath::Sqrt(1.0f - FMath::Square(InDampingRatio));
			const T A = Err;
			const T B = (InOutValueRate + Err * (InDampingRatio * W)) / WD;
			float S, C;
			FMath::SinCos(&S, &C, WD * InDeltaTime);
			const float E0 = InDampingRatio * W * InDeltaTime;
			// Needs E0 < 1 so DeltaTime < SmoothingTime / (2 * DampingRatio * Sqrt(1 - DampingRatio^2))
			const float E = InvExpApprox(E0);
			InOutValue = E * (A * C + B * S);
			InOutValueRate = -InOutValue * InDampingRatio * W;
			InOutValueRate += E * (B * (WD * C) - A * (WD * S));
			InOutValue += AdjustedTarget;
		}
		else // Critical damping
		{
			const T& C1 = Err;
			T C2 = InOutValueRate + Err * W;
			const float E0 = W * InDeltaTime;
			// Needs E0 < 1 so InDeltaTime < SmoothingTime / 2 
			float E = InvExpApprox(E0);
			InOutValue = AdjustedTarget + (C1 + C2 * InDeltaTime) * E;
			InOutValueRate = (C2 - C1 * W - C2 * (W * InDeltaTime)) * E;
		}
	}

	/**
	* Smooths a value using a spring damper towards a target.
	* 
	* The implementation uses approximations for Exp/Sin/Cos. These are accurate for all sensible values of 
	* DampingRatio and InSmoothingTime so long as InDeltaTime < 0.5 * InSmoothingTime, but are generally well behaved 
	* even for larger timesteps etc. 
	* 
	* @param  InOutValue        The value to be smoothed
	* @param  InOutValueRate    The rate of change of the value
	* @param  InTargetValue     The target to smooth towards
	* @param  InTargetValueRate The target rate of change smooth towards. Note that if this is discontinuous, then the output will have discontinuous velocity too.
	* @param  InDeltaTime       Time interval
	* @param  InSmoothingTime   Timescale over which to smooth. Larger values result in more smoothed behaviour. Can be zero.
	* @param  InDampingRatio    1 is critical damping. <1 results in under-damped motion (i.e. with overshoot), and >1 results in over-damped motion. 
	*/
	template< class T >
	static void SpringDamperSmoothing(
		T&          InOutValue,
		T&          InOutValueRate,
		const T&    InTargetValue,
		const T&    InTargetValueRate,
		const float InDeltaTime,
		const float InSmoothingTime,
		const float InDampingRatio)
	{
		if (InSmoothingTime < UE_SMALL_NUMBER)
		{
			if (InDeltaTime <= 0.0f)
			{
				return;
			}
			InOutValueRate = (InTargetValue - InOutValue) / InDeltaTime;
			InOutValue = InTargetValue;
			return;
		}

		// Undamped frequency
		float UndampedFrequency = 1.0f / (UE_PI * InSmoothingTime);
		SpringDamper(InOutValue, InOutValueRate, InTargetValue, InTargetValueRate, InDeltaTime, UndampedFrequency, InDampingRatio);
	}

	/**
	 * Simple function to create a pulsating scalar value
	 *
	 * @param  InCurrentTime  Current absolute time
	 * @param  InPulsesPerSecond  How many full pulses per second?
	 * @param  InPhase  Optional phase amount, between 0.0 and 1.0 (to synchronize pulses)
	 *
	 * @return  Pulsating value (0.0-1.0)
	 */
	UE_NODISCARD static float MakePulsatingValue( const double InCurrentTime, const float InPulsesPerSecond, const float InPhase = 0.0f )
	{
		return 0.5f + 0.5f * FMath::Sin( ( ( 0.25f + InPhase ) * UE_TWO_PI ) + ( (float)InCurrentTime * UE_TWO_PI ) * InPulsesPerSecond );
	}

	// Geometry intersection 

	/**
	 * Find the intersection of a ray and a plane.  The ray has a start point with an infinite length.  Assumes that the
	 * line and plane do indeed intersect; you must make sure they're not parallel before calling.
	 *
	 * @param RayOrigin	The start point of the ray
	 * @param RayDirection	The direction the ray is pointing (normalized vector)
	 * @param Plane	The plane to intersect with
	 *
	 * @return The point of intersection between the ray and the plane.
	 */
	template<typename FReal>
	UE_NODISCARD static UE::Math::TVector<FReal> RayPlaneIntersection(const UE::Math::TVector<FReal>& RayOrigin, const UE::Math::TVector<FReal>& RayDirection, const UE::Math::TPlane<FReal>& Plane);
<<<<<<< HEAD
=======

	/**
	 * Find the intersection of a ray and a plane.  The ray has a start point with an infinite length.  Assumes that the
	 * line and plane do indeed intersect; you must make sure they're not parallel before calling.
	 *
	 * @param RayOrigin	The start point of the ray
	 * @param RayDirection	The direction the ray is pointing (normalized vector)
	 * @param Plane	The plane to intersect with
	 *
	 * @return The distance parameter along ray of the point of intersection between the ray and the plane.
	 */
	template<typename FReal>
	UE_NODISCARD static FReal RayPlaneIntersectionParam(const UE::Math::TVector<FReal>& RayOrigin, const UE::Math::TVector<FReal>& RayDirection, const UE::Math::TPlane<FReal>& Plane);
>>>>>>> d731a049

	/**
	 * Find the intersection of a line and an offset plane. Assumes that the
	 * line and plane do indeed intersect; you must make sure they're not
	 * parallel before calling.
	 *
	 * @param Point1 the first point defining the line
	 * @param Point2 the second point defining the line
	 * @param PlaneOrigin the origin of the plane
	 * @param PlaneNormal the normal of the plane
	 *
	 * @return The point of intersection between the line and the plane.
	 */
	template<typename FReal>
	UE_NODISCARD static UE::Math::TVector<FReal> LinePlaneIntersection(const UE::Math::TVector<FReal>& Point1, const UE::Math::TVector<FReal>& Point2, const UE::Math::TVector<FReal>& PlaneOrigin, const UE::Math::TVector<FReal>& PlaneNormal);

	/**
	 * Find the intersection of a line and a plane. Assumes that the line and
	 * plane do indeed intersect; you must make sure they're not parallel before
	 * calling.
	 *
	 * @param Point1 the first point defining the line
	 * @param Point2 the second point defining the line
	 * @param Plane the plane
	 *
	 * @return The point of intersection between the line and the plane.
	 */
	template<typename FReal>
	UE_NODISCARD static UE::Math::TVector<FReal> LinePlaneIntersection(const UE::Math::TVector<FReal>& Point1, const UE::Math::TVector<FReal>& Point2, const UE::Math::TPlane<FReal>& Plane);


	// @parma InOutScissorRect should be set to View.ViewRect before the call
	// @return 0: light is not visible, 1:use scissor rect, 2: no scissor rect needed
<<<<<<< HEAD
	UE_NODISCARD static CORE_API uint32 ComputeProjectedSphereScissorRect(struct FIntRect& InOutScissorRect, FVector SphereOrigin, float Radius, FVector ViewOrigin, const FMatrix& ViewMatrix, const FMatrix& ProjMatrix);
=======
	UE_NODISCARD static CORE_API uint32 ComputeProjectedSphereScissorRect(FIntRect& InOutScissorRect, FVector SphereOrigin, float Radius, FVector ViewOrigin, const FMatrix& ViewMatrix, const FMatrix& ProjMatrix);
>>>>>>> d731a049

	// @param ConeOrigin Cone origin
	// @param ConeDirection Cone direction
	// @param ConeRadius Cone Radius
	// @param CosConeAngle Cos of the cone angle
	// @param SinConeAngle Sin of the cone angle
	// @return Minimal bounding sphere encompassing given cone
	template<typename FReal>
	UE_NODISCARD static UE::Math::TSphere<FReal> ComputeBoundingSphereForCone(UE::Math::TVector<FReal> const& ConeOrigin, UE::Math::TVector<FReal> const& ConeDirection, FReal ConeRadius, FReal CosConeAngle, FReal SinConeAngle);

	/** 
	 * Determine if a plane and an AABB intersect
	 * @param P - the plane to test
	 * @param AABB - the axis aligned bounding box to test
	 * @return if collision occurs
	 */
	UE_NODISCARD static CORE_API bool PlaneAABBIntersection(const FPlane& P, const FBox& AABB);

	/**
	 * Determine the position of an AABB relative to a plane:
	 * completely above (in the direction of the normal of the plane), completely below or intersects it
	 * @param P - the plane to test
	 * @param AABB - the axis aligned bounding box to test
	 * @return -1 if below, 1 if above, 0 if intersects
	 */
	UE_NODISCARD static CORE_API int32 PlaneAABBRelativePosition(const FPlane& P, const FBox& AABB);

	/**
	 * Performs a sphere vs box intersection test using Arvo's algorithm:
	 *
	 *	for each i in (x, y, z)
	 *		if (SphereCenter(i) < BoxMin(i)) d2 += (SphereCenter(i) - BoxMin(i)) ^ 2
	 *		else if (SphereCenter(i) > BoxMax(i)) d2 += (SphereCenter(i) - BoxMax(i)) ^ 2
	 *
	 * @param SphereCenter the center of the sphere being tested against the AABB
	 * @param RadiusSquared the size of the sphere being tested
	 * @param AABB the box being tested against
	 *
	 * @return Whether the sphere/box intersect or not.
	 */
	template<typename FReal>
	UE_NODISCARD static bool SphereAABBIntersection(const UE::Math::TVector<FReal>& SphereCenter,const FReal RadiusSquared,const UE::Math::TBox<FReal>& AABB);

	/**
	 * Converts a sphere into a point plus radius squared for the test above
	 */
	template<typename FReal>
	UE_NODISCARD static bool SphereAABBIntersection(const UE::Math::TSphere<FReal>& Sphere, const UE::Math::TBox<FReal>& AABB);

	/** Determines whether a point is inside a box. */
	template<typename FReal>
	UE_NODISCARD static bool PointBoxIntersection( const UE::Math::TVector<FReal>& Point, const UE::Math::TBox<FReal>& Box );

	/** Determines whether a line intersects a box. */
	template<typename FReal>
	UE_NODISCARD static bool LineBoxIntersection( const UE::Math::TBox<FReal>& Box, const UE::Math::TVector<FReal>& Start, const UE::Math::TVector<FReal>& End, const UE::Math::TVector<FReal>& Direction );

	/** Determines whether a line intersects a box. This overload avoids the need to do the reciprocal every time. */
	template<typename FReal>
	UE_NODISCARD static bool LineBoxIntersection( const UE::Math::TBox<FReal>& Box, const UE::Math::TVector<FReal>& Start, const UE::Math::TVector<FReal>& End, const UE::Math::TVector<FReal>& Direction, const UE::Math::TVector<FReal>& OneOverDirection );

	/* Swept-Box vs Box test */
	static CORE_API bool LineExtentBoxIntersection(const FBox& inBox, const FVector& Start, const FVector& End, const FVector& Extent, FVector& HitLocation, FVector& HitNormal, float& HitTime);

	/** Determines whether a line intersects a sphere. */
	template<typename FReal>
	UE_NODISCARD static bool LineSphereIntersection(const UE::Math::TVector<FReal>& Start,const UE::Math::TVector<FReal>& Dir, FReal Length,const UE::Math::TVector<FReal>& Origin, FReal Radius);

	/**
	 * Assumes the cone tip is at 0,0,0 (means the SphereCenter is relative to the cone tip)
	 * @return true: cone and sphere do intersect, false otherwise
	 */
	UE_NODISCARD static CORE_API bool SphereConeIntersection(const FVector& SphereCenter, float SphereRadius, const FVector& ConeAxis, float ConeAngleSin, float ConeAngleCos);

	/** Find the point on the line segment from LineStart to LineEnd which is closest to Point */
	UE_NODISCARD static CORE_API FVector ClosestPointOnLine(const FVector& LineStart, const FVector& LineEnd, const FVector& Point);

	/** Find the point on the infinite line between two points (LineStart, LineEnd) which is closest to Point */
	UE_NODISCARD static CORE_API FVector ClosestPointOnInfiniteLine(const FVector& LineStart, const FVector& LineEnd, const FVector& Point);

	/** Compute intersection point of three planes. Return 1 if valid, 0 if infinite. */
	template<typename FReal>
	UE_NODISCARD static bool IntersectPlanes3(UE::Math::TVector<FReal>& I, const UE::Math::TPlane<FReal>& P1, const UE::Math::TPlane<FReal>& P2, const UE::Math::TPlane<FReal>& P3 );

	/**
	 * Compute intersection point and direction of line joining two planes.
	 * Return 1 if valid, 0 if infinite.
	 */
	template<typename FReal>
	UE_NODISCARD static bool IntersectPlanes2(UE::Math::TVector<FReal>& I, UE::Math::TVector<FReal>& D, const UE::Math::TPlane<FReal>& P1, const UE::Math::TPlane<FReal>& P2);

	/**
	 * Calculates the distance of a given Point in world space to a given line,
	 * defined by the vector couple (Origin, Direction).
	 *
	 * @param	Point				Point to check distance to line
	 * @param	Direction			Vector indicating the direction of the line. Not required to be normalized.
	 * @param	Origin				Point of reference used to calculate distance
	 * @param	OutClosestPoint	optional point that represents the closest point projected onto Axis
	 *
	 * @return	distance of Point from line defined by (Origin, Direction)
	 */
	static CORE_API float PointDistToLine(const FVector &Point, const FVector &Direction, const FVector &Origin, FVector &OutClosestPoint);
	UE_NODISCARD static CORE_API float PointDistToLine(const FVector &Point, const FVector &Direction, const FVector &Origin);

	/**
	 * Returns closest point on a segment to a given point.
	 * The idea is to project point on line formed by segment.
	 * Then we see if the closest point on the line is outside of segment or inside.
	 *
	 * @param	Point			point for which we find the closest point on the segment
	 * @param	StartPoint		StartPoint of segment
	 * @param	EndPoint		EndPoint of segment
	 *
	 * @return	point on the segment defined by (StartPoint, EndPoint) that is closest to Point.
	 */
	UE_NODISCARD static CORE_API FVector ClosestPointOnSegment(const FVector &Point, const FVector &StartPoint, const FVector &EndPoint);

	/**
	* FVector2D version of ClosestPointOnSegment.
	* Returns closest point on a segment to a given 2D point.
	* The idea is to project point on line formed by segment.
	* Then we see if the closest point on the line is outside of segment or inside.
	*
	* @param	Point			point for which we find the closest point on the segment
	* @param	StartPoint		StartPoint of segment
	* @param	EndPoint		EndPoint of segment
	*
	* @return	point on the segment defined by (StartPoint, EndPoint) that is closest to Point.
	*/
	UE_NODISCARD static CORE_API FVector2D ClosestPointOnSegment2D(const FVector2D &Point, const FVector2D &StartPoint, const FVector2D &EndPoint);

	/**
	 * Returns distance from a point to the closest point on a segment.
	 *
	 * @param	Point			point to check distance for
	 * @param	StartPoint		StartPoint of segment
	 * @param	EndPoint		EndPoint of segment
	 *
	 * @return	closest distance from Point to segment defined by (StartPoint, EndPoint).
	 */
	UE_NODISCARD static CORE_API float PointDistToSegment(const FVector &Point, const FVector &StartPoint, const FVector &EndPoint);

	/**
	 * Returns square of the distance from a point to the closest point on a segment.
	 *
	 * @param	Point			point to check distance for
	 * @param	StartPoint		StartPoint of segment
	 * @param	EndPoint		EndPoint of segment
	 *
	 * @return	square of the closest distance from Point to segment defined by (StartPoint, EndPoint).
	 */
	UE_NODISCARD static CORE_API float PointDistToSegmentSquared(const FVector &Point, const FVector &StartPoint, const FVector &EndPoint);

	/** 
	 * Find closest points between 2 segments.
	 *
	 * If either segment may have a length of 0, use SegmentDistToSegmentSafe instance.
	 *
	 * @param	(A1, B1)	defines the first segment.
	 * @param	(A2, B2)	defines the second segment.
	 * @param	OutP1		Closest point on segment 1 to segment 2.
	 * @param	OutP2		Closest point on segment 2 to segment 1.
	 */
	static CORE_API void SegmentDistToSegment(FVector A1, FVector B1, FVector A2, FVector B2, FVector& OutP1, FVector& OutP2);

	/** 
	 * Find closest points between 2 segments.
	 *
	 * This is the safe version, and will check both segments' lengths.
	 * Use this if either (or both) of the segments lengths may be 0.
	 *
	 * @param	(A1, B1)	defines the first segment.
	 * @param	(A2, B2)	defines the second segment.
	 * @param	OutP1		Closest point on segment 1 to segment 2.
	 * @param	OutP2		Closest point on segment 2 to segment 1.
	 */
	static CORE_API void SegmentDistToSegmentSafe(FVector A1, FVector B1, FVector A2, FVector B2, FVector& OutP1, FVector& OutP2);

	/**
	 * returns the time (t) of the intersection of the passed segment and a plane (could be <0 or >1)
	 * @param StartPoint - start point of segment
	 * @param EndPoint   - end point of segment
	 * @param Plane		- plane to intersect with
	 * @return time(T) of intersection
	 */
	UE_NODISCARD static CORE_API float GetTForSegmentPlaneIntersect(const FVector& StartPoint, const FVector& EndPoint, const FPlane& Plane);

	/**
	 * Returns true if there is an intersection between the segment specified by StartPoint and Endpoint, and
	 * the plane on which polygon Plane lies. If there is an intersection, the point is placed in out_IntersectionPoint
	 * @param StartPoint - start point of segment
	 * @param EndPoint   - end point of segment
	 * @param Plane		- plane to intersect with
	 * @param out_IntersectionPoint - out var for the point on the segment that intersects the mesh (if any)
	 * @return true if intersection occurred
	 */
	static CORE_API bool SegmentPlaneIntersection(const FVector& StartPoint, const FVector& EndPoint, const FPlane& Plane, FVector& out_IntersectionPoint);


	/**
	* Returns true if there is an intersection between the segment specified by StartPoint and Endpoint, and
	* the Triangle defined by A, B and C. If there is an intersection, the point is placed in out_IntersectionPoint
	* @param StartPoint - start point of segment
	* @param EndPoint   - end point of segment
	* @param A, B, C	- points defining the triangle 
	* @param OutIntersectPoint - out var for the point on the segment that intersects the triangle (if any)
	* @param OutTriangleNormal - out var for the triangle normal
	* @return true if intersection occurred
	*/
	static CORE_API bool SegmentTriangleIntersection(const FVector& StartPoint, const FVector& EndPoint, const FVector& A, const FVector& B, const FVector& C, FVector& OutIntersectPoint, FVector& OutTriangleNormal);

	/**
	 * Returns true if there is an intersection between the segment specified by SegmentStartA and SegmentEndA, and
	 * the segment specified by SegmentStartB and SegmentEndB, in 2D space. If there is an intersection, the point is placed in out_IntersectionPoint
	 * @param SegmentStartA - start point of first segment
	 * @param SegmentEndA   - end point of first segment
	 * @param SegmentStartB - start point of second segment
	 * @param SegmentEndB   - end point of second segment
	 * @param out_IntersectionPoint - out var for the intersection point (if any)
	 * @return true if intersection occurred
	 */
	static CORE_API bool SegmentIntersection2D(const FVector& SegmentStartA, const FVector& SegmentEndA, const FVector& SegmentStartB, const FVector& SegmentEndB, FVector& out_IntersectionPoint);


	/**
	 * Returns closest point on a triangle to a point.
	 * The idea is to identify the halfplanes that the point is
	 * in relative to each triangle segment "plane"
	 *
	 * @param	Point			point to check distance for
	 * @param	A,B,C			counter clockwise ordering of points defining a triangle
	 *
	 * @return	Point on triangle ABC closest to given point
	 */
	UE_NODISCARD static CORE_API FVector ClosestPointOnTriangleToPoint(const FVector& Point, const FVector& A, const FVector& B, const FVector& C);

	/**
	 * Returns closest point on a tetrahedron to a point.
	 * The idea is to identify the halfplanes that the point is
	 * in relative to each face of the tetrahedron
	 *
	 * @param	Point			point to check distance for
	 * @param	A,B,C,D			four points defining a tetrahedron
	 *
	 * @return	Point on tetrahedron ABCD closest to given point
	 */
	UE_NODISCARD static CORE_API FVector ClosestPointOnTetrahedronToPoint(const FVector& Point, const FVector& A, const FVector& B, const FVector& C, const FVector& D);

	/** 
	 * Find closest point on a Sphere to a Line.
	 * When line intersects		Sphere, then closest point to LineOrigin is returned.
	 * @param SphereOrigin		Origin of Sphere
	 * @param SphereRadius		Radius of Sphere
	 * @param LineOrigin		Origin of line
	 * @param LineDir			Direction of line. Needs to be normalized!!
	 * @param OutClosestPoint	Closest point on sphere to given line.
	 */
	static CORE_API void SphereDistToLine(FVector SphereOrigin, float SphereRadius, FVector LineOrigin, FVector LineDir, FVector& OutClosestPoint);

	/**
	 * Calculates whether a Point is within a cone segment, and also what percentage within the cone (100% is along the center line, whereas 0% is along the edge)
	 *
	 * @param Point - The Point in question
	 * @param ConeStartPoint - the beginning of the cone (with the smallest radius)
	 * @param ConeLine - the line out from the start point that ends at the largest radius point of the cone
	 * @param RadiusAtStart - the radius at the ConeStartPoint (0 for a 'proper' cone)
	 * @param RadiusAtEnd - the largest radius of the cone
	 * @param PercentageOut - output variable the holds how much within the cone the point is (1 = on center line, 0 = on exact edge or outside cone).
	 *
	 * @return true if the point is within the cone, false otherwise.
	 */
	UE_NODISCARD static CORE_API bool GetDistanceWithinConeSegment(FVector Point, FVector ConeStartPoint, FVector ConeLine, float RadiusAtStart, float RadiusAtEnd, float &PercentageOut);

	/**
	 * Determines whether a given set of points are coplanar, with a tolerance. Any three points or less are always coplanar.
	 *
	 * @param Points - The set of points to determine coplanarity for.
	 * @param Tolerance - Larger numbers means more variance is allowed.
	 *
	 * @return Whether the points are relatively coplanar, based on the tolerance
	 */
	UE_NODISCARD static CORE_API bool PointsAreCoplanar(const TArray<FVector>& Points, const float Tolerance = 0.1f);

	/**
	 * Truncates a floating point number to half if closer than the given tolerance.
	 * @param F					Floating point number to truncate
	 * @param Tolerance			Maximum allowed difference to 0.5 in order to truncate
	 * @return					The truncated value
	 */
<<<<<<< HEAD
	UE_NODISCARD static CORE_API float TruncateToHalfIfClose(float F, float Tolerance = SMALL_NUMBER);
	UE_NODISCARD static CORE_API double TruncateToHalfIfClose(double F, double Tolerance = SMALL_NUMBER);
=======
	UE_NODISCARD static CORE_API float TruncateToHalfIfClose(float F, float Tolerance = UE_SMALL_NUMBER);
	UE_NODISCARD static CORE_API double TruncateToHalfIfClose(double F, double Tolerance = UE_SMALL_NUMBER);
>>>>>>> d731a049

	/**
	* Converts a floating point number to the nearest integer, equidistant ties go to the value which is closest to an even value: 1.5 becomes 2, 0.5 becomes 0
	* @param F		Floating point value to convert
	* @return		The rounded integer
	*/
	UE_NODISCARD static CORE_API float RoundHalfToEven(float F);
	UE_NODISCARD static CORE_API double RoundHalfToEven(double F);

	/**
	* Converts a floating point number to the nearest integer, equidistant ties go to the value which is further from zero: -0.5 becomes -1.0, 0.5 becomes 1.0
	* @param F		Floating point value to convert
	* @return		The rounded integer
	*/
	UE_NODISCARD static CORE_API float RoundHalfFromZero(float F);
	UE_NODISCARD static CORE_API double RoundHalfFromZero(double F);

	/**
	* Converts a floating point number to the nearest integer, equidistant ties go to the value which is closer to zero: -0.5 becomes 0, 0.5 becomes 0
	* @param F		Floating point value to convert
	* @return		The rounded integer
	*/
	UE_NODISCARD static CORE_API float RoundHalfToZero(float F);
	UE_NODISCARD static CORE_API double RoundHalfToZero(double F);

	/**
	* Converts a floating point number to an integer which is further from zero, "larger" in absolute value: 0.1 becomes 1, -0.1 becomes -1
	* @param F		Floating point value to convert
	* @return		The rounded integer
	*/
	UE_NODISCARD static FORCEINLINE float RoundFromZero(float F)
	{
		return (F < 0.0f) ? FloorToFloat(F) : CeilToFloat(F);
	}

	UE_NODISCARD static FORCEINLINE double RoundFromZero(double F)
	{
		return (F < 0.0) ? FloorToDouble(F) : CeilToDouble(F);
	}

	/**
	* Converts a floating point number to an integer which is closer to zero, "smaller" in absolute value: 0.1 becomes 0, -0.1 becomes 0
	* @param F		Floating point value to convert
	* @return		The rounded integer
	*/
	UE_NODISCARD static FORCEINLINE float RoundToZero(float F)
	{
		return (F < 0.0f) ? CeilToFloat(F) : FloorToFloat(F);
	}

	UE_NODISCARD static FORCEINLINE double RoundToZero(double F)
	{
		return (F < 0.0) ? CeilToDouble(F) : FloorToDouble(F);
	}

	/**
	* Converts a floating point number to an integer which is more negative: 0.1 becomes 0, -0.1 becomes -1
	* @param F		Floating point value to convert
	* @return		The rounded integer
	*/
	UE_NODISCARD static FORCEINLINE float RoundToNegativeInfinity(float F)
	{
		return FloorToFloat(F);
	}

	UE_NODISCARD static FORCEINLINE double RoundToNegativeInfinity(double F)
	{
		return FloorToDouble(F);
	}

	/**
	* Converts a floating point number to an integer which is more positive: 0.1 becomes 1, -0.1 becomes 0
	* @param F		Floating point value to convert
	* @return		The rounded integer
	*/
	UE_NODISCARD static FORCEINLINE float RoundToPositiveInfinity(float F)
	{
		return CeilToFloat(F);
	}

	UE_NODISCARD static FORCEINLINE double RoundToPositiveInfinity(double F)
	{
		return CeilToDouble(F);
	}


	// Formatting functions

	/**
	 * Formats an integer value into a human readable string (i.e. 12345 becomes "12,345")
	 *
	 * @param	Val		The value to use
	 * @return	FString	The human readable string
	 */
	UE_NODISCARD static CORE_API FString FormatIntToHumanReadable(int32 Val);


	// Utilities

	/**
	 * Tests a memory region to see that it's working properly.
	 *
	 * @param BaseAddress	Starting address
	 * @param NumBytes		Number of bytes to test (will be rounded down to a multiple of 4)
	 * @return				true if the memory region passed the test
	 */
	UE_NODISCARD static CORE_API bool MemoryTest( void* BaseAddress, uint32 NumBytes );

	/**
	 * Evaluates a numerical equation.
	 *
	 * Operators and precedence: 1:+- 2:/% 3:* 4:^ 5:&|
	 * Unary: -
	 * Types: Numbers (0-9.), Hex ($0-$f)
	 * Grouping: ( )
	 *
	 * @param	Str			String containing the equation.
	 * @param	OutValue		Pointer to storage for the result.
	 * @return				1 if successful, 0 if equation fails.
	 */
	static CORE_API bool Eval( FString Str, float& OutValue );

	/**
	 * Computes the barycentric coordinates for a given point in a triangle, only considering the XY coordinates - simpler than the Compute versions
	 *
	 * @param	Point			point to convert to barycentric coordinates (in plane of ABC)
	 * @param	A,B,C			three non-collinear points defining a triangle in CCW
	 * 
	 * @return Vector containing the three weights a,b,c such that Point = a*A + b*B + c*C
	 *							                                or Point = A + b*(B-A) + c*(C-A) = (1-b-c)*A + b*B + c*C
	 */
	UE_NODISCARD static CORE_API FVector GetBaryCentric2D(const FVector& Point, const FVector& A, const FVector& B, const FVector& C);

	/**
	 * Computes the barycentric coordinates for a given point in a triangle - simpler than the Compute versions
	 *
	 * @param	Point			point to convert to barycentric coordinates (in plane of ABC)
	 * @param	A,B,C			three non-collinear points defining a triangle in CCW
	 *
	 * @return Vector containing the three weights a,b,c such that Point = a*A + b*B + c*C
	 *							                                or Point = A + b*(B-A) + c*(C-A) = (1-b-c)*A + b*B + c*C
	 */
	UE_NODISCARD static CORE_API FVector GetBaryCentric2D(const FVector2D& Point, const FVector2D& A, const FVector2D& B, const FVector2D& C);

	/**
	 * Computes the barycentric coordinates for a given point in a triangle
	 *
	 * @param	Point			point to convert to barycentric coordinates (in plane of ABC)
	 * @param	A,B,C			three non-collinear points defining a triangle in CCW
	 * 
	 * @return Vector containing the three weights a,b,c such that Point = a*A + b*B + c*C
	 *							                               or Point = A + b*(B-A) + c*(C-A) = (1-b-c)*A + b*B + c*C
	 */
	UE_NODISCARD static CORE_API FVector ComputeBaryCentric2D(const FVector& Point, const FVector& A, const FVector& B, const FVector& C);

	/**
	 * Computes the barycentric coordinates for a given point on a tetrahedron (3D)
	 *
	 * @param	Point			point to convert to barycentric coordinates
	 * @param	A,B,C,D			four points defining a tetrahedron
	 *
	 * @return Vector containing the four weights a,b,c,d such that Point = a*A + b*B + c*C + d*D
	 */
	UE_NODISCARD static CORE_API FVector4 ComputeBaryCentric3D(const FVector& Point, const FVector& A, const FVector& B, const FVector& C, const FVector& D);

	/** 32 bit values where BitFlag[x] == (1<<x) */
	static CORE_API const uint32 BitFlag[32];

	/** 
	 * Returns a smooth Hermite interpolation between 0 and 1 for the value X (where X ranges between A and B)
	 * Clamped to 0 for X <= A and 1 for X >= B.
	 *
	 * @param A Minimum value of X
	 * @param B Maximum value of X
	 * @param X Parameter
	 *
	 * @return Smoothed value between 0 and 1
	 */
	template<typename T>
	UE_NODISCARD static constexpr T SmoothStep(T A, T B, T X)
	{
		if (X < A)
		{
			return 0;
		}
		else if (X >= B)
		{
			return 1;
		}
		const T InterpFraction = (X - A) / (B - A);
		return InterpFraction * InterpFraction * (3.0f - 2.0f * InterpFraction);
	}

	/**
	 * Get a bit in memory created from bitflags (uint32 Value:1), used for EngineShowFlags,
	 * TestBitFieldFunctions() tests the implementation
	 */
	UE_NODISCARD static constexpr bool ExtractBoolFromBitfield(uint8* Ptr, uint32 Index)
	{
		uint8* BytePtr = Ptr + Index / 8;
		uint8 Mask = (uint8)(1 << (Index & 0x7));

		return (*BytePtr & Mask) != 0;
	}

	/**
	 * Set a bit in memory created from bitflags (uint32 Value:1), used for EngineShowFlags,
	 * TestBitFieldFunctions() tests the implementation
	 */
	static constexpr void SetBoolInBitField(uint8* Ptr, uint32 Index, bool bSet)
	{
		uint8* BytePtr = Ptr + Index / 8;
		uint8 Mask = (uint8)(1 << (Index & 0x7));

		if(bSet)
		{
			*BytePtr |= Mask;
		}
		else
		{
			*BytePtr &= ~Mask;
		}
	}

	/**
	 * Handy to apply scaling in the editor
	 * @param Dst in and out
	 */
	static CORE_API void ApplyScaleToFloat(float& Dst, const FVector& DeltaScale, float Magnitude = 1.0f);

	// @param x assumed to be in this range: 0..1
	// @return 0..255
	UE_NODISCARD static uint8 Quantize8UnsignedByte(float x)
	{
		// 0..1 -> 0..255
		int32 Ret = (int32)(x * 255.f + 0.5f);

		check(Ret >= 0);
		check(Ret <= 255);

		return (uint8)Ret;
	}
	
	// @param x assumed to be in this range: -1..1
	// @return 0..255
	UE_NODISCARD static uint8 Quantize8SignedByte(float x)
	{
		// -1..1 -> 0..1
		float y = x * 0.5f + 0.5f;

		return Quantize8UnsignedByte(y);
	}

	// Use the Euclidean method to find the GCD
	UE_NODISCARD static constexpr int32 GreatestCommonDivisor(int32 a, int32 b)
	{
		while (b != 0)
		{
			int32 t = b;
			b = a % b;
			a = t;
		}
		return a;
	}

	// LCM = a/gcd * b
	// a and b are the number we want to find the lcm
	UE_NODISCARD static constexpr int32 LeastCommonMultiplier(int32 a, int32 b)
	{
		int32 CurrentGcd = GreatestCommonDivisor(a, b);
		return CurrentGcd == 0 ? 0 : (a / CurrentGcd) * b;
	}

	/**
	 * Generates a 1D Perlin noise from the given value.  Returns a continuous random value between -1.0 and 1.0.
	 *
	 * @param	Value	The input value that Perlin noise will be generated from.  This is usually a steadily incrementing time value.
	 *
	 * @return	Perlin noise in the range of -1.0 to 1.0
	 */
	UE_NODISCARD static CORE_API float PerlinNoise1D(float Value);

	/**
	* Generates a 1D Perlin noise sample at the given location.  Returns a continuous random value between -1.0 and 1.0.
	*
	* @param	Location	Where to sample
	*
	* @return	Perlin noise in the range of -1.0 to 1.0
	*/
	UE_NODISCARD static CORE_API float PerlinNoise2D(const FVector2D& Location);
	 

	/**
	* Generates a 3D Perlin noise sample at the given location.  Returns a continuous random value between -1.0 and 1.0.
	*
	* @param	Location	Where to sample
	*
	* @return	Perlin noise in the range of -1.0 to 1.0
	*/
	UE_NODISCARD static CORE_API float PerlinNoise3D(const FVector& Location);

	/**
	 * Calculates the new value in a weighted moving average series using the previous value and the weight
	 *
	 * @param CurrentSample - The value to blend with the previous sample to get a new weighted value
	 * @param PreviousSample - The last value from the series
	 * @param Weight - The weight to blend with
	 *
	 * @return the next value in the series
	 */
	template<typename T>
	UE_NODISCARD static inline T WeightedMovingAverage(T CurrentSample, T PreviousSample, T Weight)
	{
		Weight = Clamp<T>(Weight, 0.f, 1.f);
		T WAvg = (CurrentSample * Weight) + (PreviousSample * (1.f - Weight));
		return WAvg;
	}

	/**
	 * Calculates the new value in a weighted moving average series using the previous value and a weight range.
	 * The weight range is used to dynamically adjust based upon distance between the samples
	 * This allows you to smooth a value more aggressively for small noise and let large movements be smoothed less (or vice versa)
	 *
	 * @param CurrentSample - The value to blend with the previous sample to get a new weighted value
	 * @param PreviousSample - The last value from the series
	 * @param MaxDistance - Distance to use as the blend between min weight or max weight
	 * @param MinWeight - The weight use when the distance is small
	 * @param MaxWeight - The weight use when the distance is large
	 *
	 * @return the next value in the series
	 */
	template<typename T>
	UE_NODISCARD static inline T DynamicWeightedMovingAverage(T CurrentSample, T PreviousSample, T MaxDistance, T MinWeight, T MaxWeight)
	{
		// We need the distance between samples to determine how much of each weight to use
		const T Distance = Abs<T>(CurrentSample - PreviousSample);
		T Weight = MinWeight;
		if (MaxDistance > 0)
		{
			// Figure out the lerp value to use between the min/max weights
			const T LerpAlpha = Clamp<T>(Distance / MaxDistance, 0.f, 1.f);
			Weight = Lerp<T>(MinWeight, MaxWeight, LerpAlpha);
		}
		return WeightedMovingAverage(CurrentSample, PreviousSample, Weight);
	}

	// Temporary support for ambiguities to simplify UE4 -> UE5 upgrades - falls back to float variant.
	// A call is considered ambiguous if it passes no float types, any long double, or multiple mismatched float/double types.
	template<typename T> UE_DEPRECATED(5.0, "Arguments cause function resolution ambiguity.")
	UE_NODISCARD static FORCEINLINE float Log2(T&& Value) { return Log2((float)Value); }
	template<typename T1, typename T2, typename T3, TEMPLATE_REQUIRES(TIsAmbiguous<T1, T2, T3>)> UE_DEPRECATED(5.0, "Arguments cause function resolution ambiguity.")
	static FORCEINLINE void PolarToCartesian(const T1 Rad, const T2 Ang, T3& OutX, T3& OutY) { float OX, OY; PolarToCartesian((float)Rad, (float)Ang, OX, OY); OutX = OX; OutY = OY; }
	template<typename T1, typename T2, typename T3, TEMPLATE_REQUIRES(TIsAmbiguous<T1, T2, T3>)> UE_DEPRECATED(5.0, "Arguments cause function resolution ambiguity.")
	static FORCEINLINE void CartesianToPolar(const T1 X, const T2 Y, T3& OutRad, T3& OutAng) { float ORad, OAng; CartesianToPolar((float)X, (float)Y, ORad, OAng); OutRad = ORad; OutAng = OAng; }

	template<typename T1, typename T2, typename T3, TEMPLATE_REQUIRES(TIsAmbiguous<T1, T2, T3>)> UE_DEPRECATED(5.0, "Arguments cause function resolution ambiguity.")
	UE_NODISCARD static FORCEINLINE float SmoothStep(T1&& A, T2&& B, T3&& C) { return SmoothStep((float)A, (float)B, (float)C); }
	template<typename T1, typename T2, typename T3, TEMPLATE_REQUIRES(TIsAmbiguous<T1, T2, T3>)> UE_DEPRECATED(5.0, "Arguments cause function resolution ambiguity.")
	UE_NODISCARD static FORCEINLINE float WeightedMovingAverage(T1&& CurrentSample, T2&& PreviousSample, T3&& Weight) { return WeightedMovingAverage((float)CurrentSample, (float)PreviousSample, (float)Weight); }
	template<typename T1, typename T2, typename T3, typename T4, typename T5, TEMPLATE_REQUIRES(TIsAmbiguous<T1, T2, T3, T4, T5>)> UE_DEPRECATED(5.0, "Arguments cause function resolution ambiguity.")
	UE_NODISCARD static FORCEINLINE float DynamicWeightedMovingAverage(T1&& CurrentSample, T2&& PreviousSample, T3&& MaxDistance, T4&& MinWeight, T5&& MaxWeight) { return DynamicWeightedMovingAverage((float)CurrentSample, (float)PreviousSample, (float)MaxDistance, (float)MinWeight, (float)MaxWeight); }
};

// LWC Conversion helpers
namespace UE
{
namespace LWC
{

	// Convert array to a new type
	template<typename TDest, typename TSrc, typename InAllocatorType>
	TArray<TDest, InAllocatorType> ConvertArrayType(const TArray<TSrc, InAllocatorType>& From)
	{
		//static_assert(!std::is_same<TDest, TSrc>::value, "Redundant call to ConvertArrayType");	// Unavoidable if supporting LWC toggle, but a useful check once LWC is locked to enabled.
		if constexpr (std::is_same<TDest, TSrc>::value)
		{
			return From;
		}
		else
		{
			TArray<TDest, InAllocatorType> Converted;
			Converted.Reserve(From.Num());
			for (const TSrc& Item : From)
			{
				Converted.Add(static_cast<TDest>(Item));
			}
			return Converted;
		}
	}

	// Convert array to a new type and clamps values to the Max of TDest type
	template<typename TDest, typename TSrc, typename InAllocatorType>
	TArray<TDest, InAllocatorType> ConvertArrayTypeClampMax(const TArray<TSrc, InAllocatorType>& From)
	{
		//static_assert(!std::is_same<TDest, TSrc>::value, "Redundant call to ConvertArrayType");	// Unavoidable if supporting LWC toggle, but a useful check once LWC is locked to enabled.
		if constexpr (std::is_same<TDest, TSrc>::value)
		{
			return From;
		}
		else
		{
			TArray<TDest, InAllocatorType> Converted;
			Converted.Reserve(From.Num());
			for (const TSrc& Item : From)
			{
				Converted.Add(FMath::Min(TNumericLimits<TDest>::Max(), static_cast<TDest>(Item)));
			}
			return Converted;
		}
	}

	/*
	 * Floating point to integer conversions
	 */

	// Generic float type to int type, to enable specializations below.
	template<typename OutIntType, typename InFloatType>
	FORCEINLINE OutIntType FloatToIntCastChecked(InFloatType FloatValue)
	{
		static_assert(std::is_floating_point_v<InFloatType>, "Only floating point input type supported!");
		static_assert(std::is_integral_v<OutIntType>, "Only integral output type supported!");
		return (OutIntType)(FloatValue);
	}

	// float->int32
	template<>
	FORCEINLINE int32 FloatToIntCastChecked(float FloatValue)
	{
		return FMath::TruncToInt32(FloatValue);
	}

	// float->int64
	template<>
	FORCEINLINE int64 FloatToIntCastChecked(float FloatValue)
	{
		return FMath::TruncToInt64(FloatValue);
	}

	// double->int32
	template<>
	FORCEINLINE int32 FloatToIntCastChecked(double FloatValue)
	{
		return FMath::TruncToInt32(FloatValue);
	}

	// double->int64
	template<>
	FORCEINLINE int64 FloatToIntCastChecked(double FloatValue)
	{
		return FMath::TruncToInt64(FloatValue);
	}

<<<<<<< HEAD
// Convert array to a new type and clamps values to the Max of TDest type
template<typename TDest, typename TSrc, typename InAllocatorType>
TArray<TDest, InAllocatorType> ConvertArrayTypeClampMax(const TArray<TSrc, InAllocatorType>& From)
{
	//static_assert(!std::is_same<TDest, TSrc>::value, "Redundant call to ConvertArrayType");	// Unavoidable if supporting LWC toggle, but a useful check once LWC is locked to enabled.
	if constexpr (std::is_same<TDest, TSrc>::value)
	{
		return From;
	}
	else
	{
		TArray<TDest, InAllocatorType> Converted;
		Converted.Reserve(From.Num());
		for (const TSrc& Item : From)
		{
			Converted.Add(FMath::Min(TNumericLimits<TDest>::Max(), static_cast<TDest>(Item)));
		}
		return Converted;
	}
}

}
=======
} // namespace LWC
} // namespace UE
>>>>>>> d731a049
<|MERGE_RESOLUTION|>--- conflicted
+++ resolved
@@ -24,22 +24,7 @@
 -----------------------------------------------------------------------------*/
 
 // Forward declarations.
-<<<<<<< HEAD
-UE_DECLARE_LWC_TYPE(Vector2,, FVector2D);
-UE_DECLARE_LWC_TYPE(Vector, 3);
-UE_DECLARE_LWC_TYPE(Vector4);
-UE_DECLARE_LWC_TYPE(Plane, 4);
-UE_DECLARE_LWC_TYPE(Box, 3);
-UE_DECLARE_LWC_TYPE(Rotator, 3);
-UE_DECLARE_LWC_TYPE(Matrix, 44);
-UE_DECLARE_LWC_TYPE(Quat, 4);
 struct  FTwoVectors;
-UE_DECLARE_LWC_TYPE(Transform, 3);
-UE_DECLARE_LWC_TYPE(Sphere, 3);
-
-=======
-struct  FTwoVectors;
->>>>>>> d731a049
 struct FLinearColor;
 template<typename ElementType>
 class TRange;
@@ -391,20 +376,12 @@
 	 *	@param ErrorTolerance	Maximum allowed difference for considering them as 'nearly equal'
 	 *	@return					true if A and B are nearly equal
 	 */
-<<<<<<< HEAD
-	UE_NODISCARD static FORCEINLINE bool IsNearlyEqual(float A, float B, float ErrorTolerance = SMALL_NUMBER)
-=======
 	UE_NODISCARD static FORCEINLINE bool IsNearlyEqual(float A, float B, float ErrorTolerance = UE_SMALL_NUMBER)
->>>>>>> d731a049
 	{
 		return Abs<float>( A - B ) <= ErrorTolerance;
 	}
 
-<<<<<<< HEAD
-	UE_NODISCARD static FORCEINLINE bool IsNearlyEqual(double A, double B, double ErrorTolerance = DOUBLE_SMALL_NUMBER)
-=======
 	UE_NODISCARD static FORCEINLINE bool IsNearlyEqual(double A, double B, double ErrorTolerance = UE_DOUBLE_SMALL_NUMBER)
->>>>>>> d731a049
 	{
 		return Abs<double>(A - B) <= ErrorTolerance;
 	}
@@ -418,11 +395,7 @@
 	 *	@param ErrorTolerance	Maximum allowed difference for considering Value as 'nearly zero'
 	 *	@return					true if Value is nearly zero
 	 */
-<<<<<<< HEAD
-	UE_NODISCARD static FORCEINLINE bool IsNearlyZero(float Value, float ErrorTolerance = SMALL_NUMBER)
-=======
 	UE_NODISCARD static FORCEINLINE bool IsNearlyZero(float Value, float ErrorTolerance = UE_SMALL_NUMBER)
->>>>>>> d731a049
 	{
 		return Abs<float>( Value ) <= ErrorTolerance;
 	}
@@ -433,11 +406,7 @@
 	 *	@param ErrorTolerance	Maximum allowed difference for considering Value as 'nearly zero'
 	 *	@return					true if Value is nearly zero
 	 */
-<<<<<<< HEAD
-	UE_NODISCARD static FORCEINLINE bool IsNearlyZero(double Value, double ErrorTolerance = DOUBLE_SMALL_NUMBER)
-=======
 	UE_NODISCARD static FORCEINLINE bool IsNearlyZero(double Value, double ErrorTolerance = UE_DOUBLE_SMALL_NUMBER)
->>>>>>> d731a049
 	{
 		return Abs<double>( Value ) <= ErrorTolerance;
 	}
@@ -621,8 +590,6 @@
 	}
 	/** Allow mixing float/double arguments, promoting to highest precision type. */
 	MIX_FLOATS_3_ARGS(Clamp);
-<<<<<<< HEAD
-=======
 	
 	/** Clamps X to be between Min and Max, inclusive. Explicitly defined here for floats/doubles because static analysis gets confused between template and int versions. */
 	UE_NODISCARD static constexpr FORCEINLINE float Clamp(const float X, const float Min, const float Max) { return Clamp<float>(X, Min, Max); }
@@ -630,7 +597,6 @@
 
 	/** Clamps X to be between Min and Max, inclusive. Overload to support mixed int64/int32 types. */
 	UE_NODISCARD static constexpr FORCEINLINE int64 Clamp(const int64 X, const int32 Min, const int32 Max) { return Clamp<int64>(X, Min, Max); }
->>>>>>> d731a049
 
 	/** Wraps X to be between Min and Max, inclusive. */
 	/** When X can wrap to both Min and Max, it will wrap to Min if it lies below the range and wrap to Max if it is above the range. */
@@ -827,22 +793,13 @@
 	 * @return					Value in degrees.
 	 */
 	template<class T>
-<<<<<<< HEAD
-	UE_NODISCARD static constexpr FORCEINLINE auto RadiansToDegrees(T const& RadVal) -> decltype(RadVal * (180.f / PI))
-=======
 	UE_NODISCARD static constexpr FORCEINLINE auto RadiansToDegrees(T const& RadVal) -> decltype(RadVal * (180.f / UE_PI))
->>>>>>> d731a049
 	{
 		return RadVal * (180.f / UE_PI);
 	}
 
-<<<<<<< HEAD
-	static FORCEINLINE float RadiansToDegrees(float const& RadVal) { return RadVal * (180.f / PI); }
-	static FORCEINLINE double RadiansToDegrees(double const& RadVal) { return RadVal * (180.0 / DOUBLE_PI); }
-=======
 	static FORCEINLINE float RadiansToDegrees(float const& RadVal) { return RadVal * (180.f / UE_PI); }
 	static FORCEINLINE double RadiansToDegrees(double const& RadVal) { return RadVal * (180.0 / UE_DOUBLE_PI); }
->>>>>>> d731a049
 
 	/** 
 	 * Converts degrees to radians.
@@ -850,22 +807,13 @@
 	 * @return					Value in radians.
 	 */
 	template<class T>
-<<<<<<< HEAD
-	UE_NODISCARD static constexpr FORCEINLINE auto DegreesToRadians(T const& DegVal) -> decltype(DegVal * (PI / 180.f))
-=======
 	UE_NODISCARD static constexpr FORCEINLINE auto DegreesToRadians(T const& DegVal) -> decltype(DegVal * (UE_PI / 180.f))
->>>>>>> d731a049
 	{
 		return DegVal * (UE_PI / 180.f);
 	}
 
-<<<<<<< HEAD
-	static FORCEINLINE float DegreesToRadians(float const& DegVal) { return DegVal * (PI / 180.f); }
-	static FORCEINLINE double DegreesToRadians(double const& DegVal) { return DegVal * (DOUBLE_PI / 180.0); }
-=======
 	static FORCEINLINE float DegreesToRadians(float const& DegVal) { return DegVal * (UE_PI / 180.f); }
 	static FORCEINLINE double DegreesToRadians(double const& DegVal) { return DegVal * (UE_DOUBLE_PI / 180.0); }
->>>>>>> d731a049
 
 	/** 
 	 * Clamps an arbitrary angle to be between the given angles.  Will clamp to nearest boundary.
@@ -874,14 +822,10 @@
 	 * @param MaxAngleDegrees	"to" angle that defines the end of the range of valid angles
 	 * @return Returns clamped angle in the range -180..180.
 	 */
-<<<<<<< HEAD
-	UE_NODISCARD static CORE_API float ClampAngle(float AngleDegrees, float MinAngleDegrees, float MaxAngleDegrees);
-=======
 	template<typename T>
 	UE_NODISCARD static T ClampAngle(T AngleDegrees, T MinAngleDegrees, T MaxAngleDegrees);
 
 	RESOLVE_FLOAT_AMBIGUITY_3_ARGS(ClampAngle);
->>>>>>> d731a049
 
 	/** Find the smallest angle between two headings (in degrees) */
 	template<typename T, typename T2, TEMPLATE_REQUIRES(TOr<TIsFloatingPoint<T>, TIsFloatingPoint<T2>>::Value)>
@@ -1474,11 +1418,7 @@
 		const RetType Dist = Target - Current;
 
 		// If distance is too small, just set the desired location
-<<<<<<< HEAD
-		if( FMath::Square(Dist) < SMALL_NUMBER )
-=======
 		if( FMath::Square(Dist) < UE_SMALL_NUMBER )
->>>>>>> d731a049
 		{
 			return static_cast<RetType>(Target);
 		}
@@ -1503,11 +1443,7 @@
 		const RetType Dist = Target - Current;
 
 		// If distance is too small, just set the desired location
-<<<<<<< HEAD
-		if( FMath::Square(Dist) < SMALL_NUMBER )
-=======
 		if( FMath::Square(Dist) < UE_SMALL_NUMBER )
->>>>>>> d731a049
 		{
 			return static_cast<RetType>(Target);
 		}
@@ -1807,8 +1743,6 @@
 	 */
 	template<typename FReal>
 	UE_NODISCARD static UE::Math::TVector<FReal> RayPlaneIntersection(const UE::Math::TVector<FReal>& RayOrigin, const UE::Math::TVector<FReal>& RayDirection, const UE::Math::TPlane<FReal>& Plane);
-<<<<<<< HEAD
-=======
 
 	/**
 	 * Find the intersection of a ray and a plane.  The ray has a start point with an infinite length.  Assumes that the
@@ -1822,7 +1756,6 @@
 	 */
 	template<typename FReal>
 	UE_NODISCARD static FReal RayPlaneIntersectionParam(const UE::Math::TVector<FReal>& RayOrigin, const UE::Math::TVector<FReal>& RayDirection, const UE::Math::TPlane<FReal>& Plane);
->>>>>>> d731a049
 
 	/**
 	 * Find the intersection of a line and an offset plane. Assumes that the
@@ -1856,11 +1789,7 @@
 
 	// @parma InOutScissorRect should be set to View.ViewRect before the call
 	// @return 0: light is not visible, 1:use scissor rect, 2: no scissor rect needed
-<<<<<<< HEAD
-	UE_NODISCARD static CORE_API uint32 ComputeProjectedSphereScissorRect(struct FIntRect& InOutScissorRect, FVector SphereOrigin, float Radius, FVector ViewOrigin, const FMatrix& ViewMatrix, const FMatrix& ProjMatrix);
-=======
 	UE_NODISCARD static CORE_API uint32 ComputeProjectedSphereScissorRect(FIntRect& InOutScissorRect, FVector SphereOrigin, float Radius, FVector ViewOrigin, const FMatrix& ViewMatrix, const FMatrix& ProjMatrix);
->>>>>>> d731a049
 
 	// @param ConeOrigin Cone origin
 	// @param ConeDirection Cone direction
@@ -2151,13 +2080,8 @@
 	 * @param Tolerance			Maximum allowed difference to 0.5 in order to truncate
 	 * @return					The truncated value
 	 */
-<<<<<<< HEAD
-	UE_NODISCARD static CORE_API float TruncateToHalfIfClose(float F, float Tolerance = SMALL_NUMBER);
-	UE_NODISCARD static CORE_API double TruncateToHalfIfClose(double F, double Tolerance = SMALL_NUMBER);
-=======
 	UE_NODISCARD static CORE_API float TruncateToHalfIfClose(float F, float Tolerance = UE_SMALL_NUMBER);
 	UE_NODISCARD static CORE_API double TruncateToHalfIfClose(double F, double Tolerance = UE_SMALL_NUMBER);
->>>>>>> d731a049
 
 	/**
 	* Converts a floating point number to the nearest integer, equidistant ties go to the value which is closest to an even value: 1.5 becomes 2, 0.5 becomes 0
@@ -2610,30 +2534,5 @@
 		return FMath::TruncToInt64(FloatValue);
 	}
 
-<<<<<<< HEAD
-// Convert array to a new type and clamps values to the Max of TDest type
-template<typename TDest, typename TSrc, typename InAllocatorType>
-TArray<TDest, InAllocatorType> ConvertArrayTypeClampMax(const TArray<TSrc, InAllocatorType>& From)
-{
-	//static_assert(!std::is_same<TDest, TSrc>::value, "Redundant call to ConvertArrayType");	// Unavoidable if supporting LWC toggle, but a useful check once LWC is locked to enabled.
-	if constexpr (std::is_same<TDest, TSrc>::value)
-	{
-		return From;
-	}
-	else
-	{
-		TArray<TDest, InAllocatorType> Converted;
-		Converted.Reserve(From.Num());
-		for (const TSrc& Item : From)
-		{
-			Converted.Add(FMath::Min(TNumericLimits<TDest>::Max(), static_cast<TDest>(Item)));
-		}
-		return Converted;
-	}
-}
-
-}
-=======
 } // namespace LWC
-} // namespace UE
->>>>>>> d731a049
+} // namespace UE