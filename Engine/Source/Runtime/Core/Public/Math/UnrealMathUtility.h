--- conflicted
+++ resolved
@@ -8,10 +8,6 @@
 #include "Templates/Decay.h"
 #include "Templates/IsFloatingPoint.h"
 #include "Templates/IsIntegral.h"
-<<<<<<< HEAD
-
-=======
->>>>>>> 6bbb88c8
 
 //#define IMPLEMENT_ASSIGNMENT_OPERATOR_MANUALLY
 
@@ -438,21 +434,13 @@
 	}
 
 	/** Converts a float to a nearest less or equal integer. */
-<<<<<<< HEAD
-	static FORCEINLINE float Floor(float F)
-=======
 	UE_NODISCARD static FORCEINLINE float Floor(float F)
->>>>>>> 6bbb88c8
 	{
 		return FloorToFloat(F);
 	}
 
 	/** Converts a double to a nearest less or equal integer. */
-<<<<<<< HEAD
-	static FORCEINLINE double Floor(double F)
-=======
 	UE_NODISCARD static FORCEINLINE double Floor(double F)
->>>>>>> 6bbb88c8
 	{
 		return FloorToDouble(F);
 	}
@@ -465,11 +453,7 @@
 	    typename IntegralType,
 	    typename TEnableIf<TIsIntegral<IntegralType>::Value>::Type* = nullptr
 	>
-<<<<<<< HEAD
-	static FORCEINLINE IntegralType Floor(IntegralType I)
-=======
 	UE_NODISCARD static constexpr FORCEINLINE IntegralType Floor(IntegralType I)
->>>>>>> 6bbb88c8
 	{
 	    return I;
 	}
@@ -500,32 +484,11 @@
 
 	/** Cubes the value */
 	template< class T > 
-<<<<<<< HEAD
-	UE_NODISCARD static FORCEINLINE T Clamp( const T X, const T Min, const T Max )
-=======
     UE_NODISCARD static constexpr FORCEINLINE T Cube( const T A )
->>>>>>> 6bbb88c8
 	{
 		return A*A*A;
 	}
 
-<<<<<<< HEAD
-	/** Wraps X to be between Min and Max, inclusive */
-	template< class T >
-	static FORCEINLINE T Wrap(const T X, const T Min, const T Max)
-	{
-		T Size = Max - Min;
-		T EndVal = X;
-		while (EndVal < Min)
-		{
-			EndVal += Size;
-		}
-
-		while (EndVal > Max)
-		{
-			EndVal -= Size;
-		}
-=======
 	/** Clamps X to be between Min and Max, inclusive */
 	template< class T >
 	UE_NODISCARD static constexpr FORCEINLINE T Clamp(const T X, const T Min, const T Max)
@@ -557,17 +520,12 @@
 		{
 			EndVal -= Size;
 		}
->>>>>>> 6bbb88c8
 		return EndVal;
 	}
 
 	/** Snaps a value to the nearest grid multiple */
 	template< class T >
-<<<<<<< HEAD
-	static FORCEINLINE T GridSnap(T Location, T Grid)
-=======
 	UE_NODISCARD static constexpr FORCEINLINE T GridSnap(T Location, T Grid)
->>>>>>> 6bbb88c8
 	{
 		return (Grid == T{}) ? Location : (Floor((Location + (Grid/(T)2)) / Grid) * Grid);
 	}
@@ -764,11 +722,7 @@
 	 * @param MaxAngleDegrees	"to" angle that defines the end of the range of valid angles
 	 * @return Returns clamped angle in the range -180..180.
 	 */
-<<<<<<< HEAD
-	static CORE_API float ClampAngle(float AngleDegrees, float MinAngleDegrees, float MaxAngleDegrees);
-=======
 	UE_NODISCARD static CORE_API float ClampAngle(float AngleDegrees, float MinAngleDegrees, float MaxAngleDegrees);
->>>>>>> 6bbb88c8
 
 	/** Find the smallest angle between two headings (in degrees) */
 	template<typename T, typename T2, TEMPLATE_REQUIRES(TOr<TIsFloatingPoint<T>, TIsFloatingPoint<T2>>::Value)>
