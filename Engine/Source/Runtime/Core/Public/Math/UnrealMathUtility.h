// Copyright Epic Games, Inc. All Rights Reserved.

#pragma once

#include "CoreTypes.h"
#include "Misc/AssertionMacros.h"
#include "HAL/PlatformMath.h"
#include "Math/MathFwd.h"
#include "Templates/Decay.h"
#include "Templates/IsFloatingPoint.h"
#include "Templates/IsIntegral.h"

// Assert on non finite numbers. Used to track NaNs.
#ifndef ENABLE_NAN_DIAGNOSTIC
	#if UE_BUILD_DEBUG
		#define ENABLE_NAN_DIAGNOSTIC 1
	#else
		#define ENABLE_NAN_DIAGNOSTIC 0
	#endif
#endif

/*-----------------------------------------------------------------------------
	Definitions.
-----------------------------------------------------------------------------*/

// Forward declarations.
struct  FTwoVectors;
struct FLinearColor;
template<typename ElementType>
class TRange;

/*-----------------------------------------------------------------------------
	Floating point constants.
-----------------------------------------------------------------------------*/

// These macros can have different values across modules inside a single codebase.
// Tell the IncludeTool static analyzer to ignore that divergence in state:
#define UE_INCLUDETOOL_IGNORE_INCONSISTENT_STATE

// Define this to 1 in a module's .Build.cs to make legacy names issue deprecation warnings.
#ifndef UE_DEPRECATE_LEGACY_MATH_CONSTANT_MACRO_NAMES
	#define UE_DEPRECATE_LEGACY_MATH_CONSTANT_MACRO_NAMES 0
#endif

// Define this to 0 in a module's .Build.cs to stop that module recognizing the old identifiers.
#ifndef UE_DEFINE_LEGACY_MATH_CONSTANT_MACRO_NAMES
	#define UE_DEFINE_LEGACY_MATH_CONSTANT_MACRO_NAMES 1
#endif

// Process for fixing up a module's use of legacy names:
//
// - Define UE_DEPRECATE_LEGACY_MATH_CONSTANT_MACRO_NAMES=1 to the module's .Build.cs.
// - Build and fix all warnings.
// - Remove UE_DEPRECATE_LEGACY_MATH_CONSTANT_MACRO_NAMES=1 from the module's .Build.cs.
// - Define UE_DEFINE_LEGACY_MATH_CONSTANT_MACRO_NAMES=0 from the module's .Build.cs to stop new usage of the legacy macros.

#if UE_DEFINE_LEGACY_MATH_CONSTANT_MACRO_NAMES
	#if UE_DEPRECATE_LEGACY_MATH_CONSTANT_MACRO_NAMES
		#define UE_PRIVATE_MATH_DEPRECATION(Before, After) UE_DEPRECATED_MACRO(5.1, "The " #Before " macro has been deprecated in favor of " #After ".")
	#else
		#define UE_PRIVATE_MATH_DEPRECATION(Before, After)
	#endif
<<<<<<< HEAD
=======

	#undef  PI
	#define PI										UE_PRIVATE_MATH_DEPRECATION(PI										, UE_PI										) UE_PI
	#define SMALL_NUMBER							UE_PRIVATE_MATH_DEPRECATION(SMALL_NUMBER							, UE_SMALL_NUMBER							) UE_SMALL_NUMBER
	#define KINDA_SMALL_NUMBER						UE_PRIVATE_MATH_DEPRECATION(KINDA_SMALL_NUMBER						, UE_KINDA_SMALL_NUMBER						) UE_KINDA_SMALL_NUMBER
	#define BIG_NUMBER								UE_PRIVATE_MATH_DEPRECATION(BIG_NUMBER								, UE_BIG_NUMBER								) UE_BIG_NUMBER
	#define EULERS_NUMBER							UE_PRIVATE_MATH_DEPRECATION(EULERS_NUMBER							, UE_EULERS_NUMBER							) UE_EULERS_NUMBER
	#define FLOAT_NON_FRACTIONAL					UE_PRIVATE_MATH_DEPRECATION(FLOAT_NON_FRACTIONAL					, UE_FLOAT_NON_FRACTIONAL					) UE_FLOAT_NON_FRACTIONAL
	#define DOUBLE_PI								UE_PRIVATE_MATH_DEPRECATION(DOUBLE_PI								, UE_DOUBLE_PI								) UE_DOUBLE_PI
	#define DOUBLE_SMALL_NUMBER						UE_PRIVATE_MATH_DEPRECATION(DOUBLE_SMALL_NUMBER						, UE_DOUBLE_SMALL_NUMBER					) UE_DOUBLE_SMALL_NUMBER
	#define DOUBLE_KINDA_SMALL_NUMBER				UE_PRIVATE_MATH_DEPRECATION(DOUBLE_KINDA_SMALL_NUMBER				, UE_DOUBLE_KINDA_SMALL_NUMBER				) UE_DOUBLE_KINDA_SMALL_NUMBER
	#define DOUBLE_BIG_NUMBER						UE_PRIVATE_MATH_DEPRECATION(DOUBLE_BIG_NUMBER						, UE_DOUBLE_BIG_NUMBER						) UE_DOUBLE_BIG_NUMBER
	#define DOUBLE_EULERS_NUMBER					UE_PRIVATE_MATH_DEPRECATION(DOUBLE_EULERS_NUMBER					, UE_DOUBLE_EULERS_NUMBER					) UE_DOUBLE_EULERS_NUMBER
	#define DOUBLE_UE_GOLDEN_RATIO					UE_PRIVATE_MATH_DEPRECATION(DOUBLE_UE_GOLDEN_RATIO					, UE_DOUBLE_GOLDEN_RATIO					) UE_DOUBLE_GOLDEN_RATIO
	#define DOUBLE_NON_FRACTIONAL					UE_PRIVATE_MATH_DEPRECATION(DOUBLE_NON_FRACTIONAL					, UE_DOUBLE_NON_FRACTIONAL					) UE_DOUBLE_NON_FRACTIONAL
	#define MAX_FLT									UE_PRIVATE_MATH_DEPRECATION(MAX_FLT									, UE_MAX_FLT								) UE_MAX_FLT
	#define INV_PI									UE_PRIVATE_MATH_DEPRECATION(INV_PI									, UE_INV_PI									) UE_INV_PI
	#define HALF_PI									UE_PRIVATE_MATH_DEPRECATION(HALF_PI									, UE_HALF_PI								) UE_HALF_PI
	#define TWO_PI									UE_PRIVATE_MATH_DEPRECATION(TWO_PI									, UE_TWO_PI									) UE_TWO_PI
	#define PI_SQUARED								UE_PRIVATE_MATH_DEPRECATION(PI_SQUARED								, UE_PI_SQUARED								) UE_PI_SQUARED
	#define DOUBLE_INV_PI							UE_PRIVATE_MATH_DEPRECATION(DOUBLE_INV_PI							, UE_DOUBLE_INV_PI							) UE_DOUBLE_INV_PI
	#define DOUBLE_HALF_PI							UE_PRIVATE_MATH_DEPRECATION(DOUBLE_HALF_PI							, UE_DOUBLE_HALF_PI							) UE_DOUBLE_HALF_PI
	#define DOUBLE_TWO_PI							UE_PRIVATE_MATH_DEPRECATION(DOUBLE_TWO_PI							, UE_DOUBLE_TWO_PI							) UE_DOUBLE_TWO_PI
	#define DOUBLE_PI_SQUARED						UE_PRIVATE_MATH_DEPRECATION(DOUBLE_PI_SQUARED						, UE_DOUBLE_PI_SQUARED						) UE_DOUBLE_PI_SQUARED
	#define DOUBLE_UE_SQRT_2						UE_PRIVATE_MATH_DEPRECATION(DOUBLE_UE_SQRT_2						, UE_DOUBLE_SQRT_2							) UE_DOUBLE_SQRT_2
	#define DOUBLE_UE_SQRT_3						UE_PRIVATE_MATH_DEPRECATION(DOUBLE_UE_SQRT_3						, UE_DOUBLE_SQRT_3							) UE_DOUBLE_SQRT_3
	#define DOUBLE_UE_INV_SQRT_2					UE_PRIVATE_MATH_DEPRECATION(DOUBLE_UE_INV_SQRT_2					, UE_DOUBLE_INV_SQRT_2						) UE_DOUBLE_INV_SQRT_2
	#define DOUBLE_UE_INV_SQRT_3					UE_PRIVATE_MATH_DEPRECATION(DOUBLE_UE_INV_SQRT_3					, UE_DOUBLE_INV_SQRT_3						) UE_DOUBLE_INV_SQRT_3
	#define DOUBLE_UE_HALF_SQRT_2					UE_PRIVATE_MATH_DEPRECATION(DOUBLE_UE_HALF_SQRT_2					, UE_DOUBLE_HALF_SQRT_2						) UE_DOUBLE_HALF_SQRT_2
	#define DOUBLE_UE_HALF_SQRT_3					UE_PRIVATE_MATH_DEPRECATION(DOUBLE_UE_HALF_SQRT_3					, UE_DOUBLE_HALF_SQRT_3						) UE_DOUBLE_HALF_SQRT_3
	#define DELTA									UE_PRIVATE_MATH_DEPRECATION(DELTA									, UE_DELTA									) UE_DELTA
	#define DOUBLE_DELTA							UE_PRIVATE_MATH_DEPRECATION(DOUBLE_DELTA							, UE_DOUBLE_DELTA							) UE_DOUBLE_DELTA
	#define FLOAT_NORMAL_THRESH						UE_PRIVATE_MATH_DEPRECATION(FLOAT_NORMAL_THRESH						, UE_FLOAT_NORMAL_THRESH					) UE_FLOAT_NORMAL_THRESH
	#define DOUBLE_NORMAL_THRESH					UE_PRIVATE_MATH_DEPRECATION(DOUBLE_NORMAL_THRESH					, UE_DOUBLE_NORMAL_THRESH					) UE_DOUBLE_NORMAL_THRESH
	#define THRESH_POINT_ON_PLANE					UE_PRIVATE_MATH_DEPRECATION(THRESH_POINT_ON_PLANE					, UE_THRESH_POINT_ON_PLANE					) UE_THRESH_POINT_ON_PLANE
	#define THRESH_POINT_ON_SIDE					UE_PRIVATE_MATH_DEPRECATION(THRESH_POINT_ON_SIDE					, UE_THRESH_POINT_ON_SIDE					) UE_THRESH_POINT_ON_SIDE
	#define THRESH_POINTS_ARE_SAME					UE_PRIVATE_MATH_DEPRECATION(THRESH_POINTS_ARE_SAME					, UE_THRESH_POINTS_ARE_SAME					) UE_THRESH_POINTS_ARE_SAME
	#define THRESH_POINTS_ARE_NEAR					UE_PRIVATE_MATH_DEPRECATION(THRESH_POINTS_ARE_NEAR					, UE_THRESH_POINTS_ARE_NEAR					) UE_THRESH_POINTS_ARE_NEAR
	#define THRESH_NORMALS_ARE_SAME					UE_PRIVATE_MATH_DEPRECATION(THRESH_NORMALS_ARE_SAME					, UE_THRESH_NORMALS_ARE_SAME				) UE_THRESH_NORMALS_ARE_SAME
	#define THRESH_UVS_ARE_SAME						UE_PRIVATE_MATH_DEPRECATION(THRESH_UVS_ARE_SAME						, UE_THRESH_UVS_ARE_SAME					) UE_THRESH_UVS_ARE_SAME
	#define THRESH_VECTORS_ARE_NEAR					UE_PRIVATE_MATH_DEPRECATION(THRESH_VECTORS_ARE_NEAR					, UE_THRESH_VECTORS_ARE_NEAR				) UE_THRESH_VECTORS_ARE_NEAR
	#define THRESH_SPLIT_POLY_WITH_PLANE			UE_PRIVATE_MATH_DEPRECATION(THRESH_SPLIT_POLY_WITH_PLANE			, UE_THRESH_SPLIT_POLY_WITH_PLANE			) UE_THRESH_SPLIT_POLY_WITH_PLANE
	#define THRESH_SPLIT_POLY_PRECISELY				UE_PRIVATE_MATH_DEPRECATION(THRESH_SPLIT_POLY_PRECISELY				, UE_THRESH_SPLIT_POLY_PRECISELY			) UE_THRESH_SPLIT_POLY_PRECISELY
	#define THRESH_ZERO_NORM_SQUARED				UE_PRIVATE_MATH_DEPRECATION(THRESH_ZERO_NORM_SQUARED				, UE_THRESH_ZERO_NORM_SQUARED				) UE_THRESH_ZERO_NORM_SQUARED
	#define THRESH_NORMALS_ARE_PARALLEL				UE_PRIVATE_MATH_DEPRECATION(THRESH_NORMALS_ARE_PARALLEL				, UE_THRESH_NORMALS_ARE_PARALLEL			) UE_THRESH_NORMALS_ARE_PARALLEL
	#define THRESH_NORMALS_ARE_ORTHOGONAL			UE_PRIVATE_MATH_DEPRECATION(THRESH_NORMALS_ARE_ORTHOGONAL			, UE_THRESH_NORMALS_ARE_ORTHOGONAL			) UE_THRESH_NORMALS_ARE_ORTHOGONAL
	#define THRESH_VECTOR_NORMALIZED				UE_PRIVATE_MATH_DEPRECATION(THRESH_VECTOR_NORMALIZED				, UE_THRESH_VECTOR_NORMALIZED				) UE_THRESH_VECTOR_NORMALIZED
	#define THRESH_QUAT_NORMALIZED					UE_PRIVATE_MATH_DEPRECATION(THRESH_QUAT_NORMALIZED					, UE_THRESH_QUAT_NORMALIZED					) UE_THRESH_QUAT_NORMALIZED
	#define DOUBLE_THRESH_POINT_ON_PLANE			UE_PRIVATE_MATH_DEPRECATION(DOUBLE_THRESH_POINT_ON_PLANE			, UE_DOUBLE_THRESH_POINT_ON_PLANE			) UE_DOUBLE_THRESH_POINT_ON_PLANE
	#define DOUBLE_THRESH_POINT_ON_SIDE				UE_PRIVATE_MATH_DEPRECATION(DOUBLE_THRESH_POINT_ON_SIDE				, UE_DOUBLE_THRESH_POINT_ON_SIDE			) UE_DOUBLE_THRESH_POINT_ON_SIDE
	#define DOUBLE_THRESH_POINTS_ARE_SAME			UE_PRIVATE_MATH_DEPRECATION(DOUBLE_THRESH_POINTS_ARE_SAME			, UE_DOUBLE_THRESH_POINTS_ARE_SAME			) UE_DOUBLE_THRESH_POINTS_ARE_SAME
	#define DOUBLE_THRESH_POINTS_ARE_NEAR			UE_PRIVATE_MATH_DEPRECATION(DOUBLE_THRESH_POINTS_ARE_NEAR			, UE_DOUBLE_THRESH_POINTS_ARE_NEAR			) UE_DOUBLE_THRESH_POINTS_ARE_NEAR
	#define DOUBLE_THRESH_NORMALS_ARE_SAME			UE_PRIVATE_MATH_DEPRECATION(DOUBLE_THRESH_NORMALS_ARE_SAME			, UE_DOUBLE_THRESH_NORMALS_ARE_SAME			) UE_DOUBLE_THRESH_NORMALS_ARE_SAME
	#define DOUBLE_THRESH_UVS_ARE_SAME				UE_PRIVATE_MATH_DEPRECATION(DOUBLE_THRESH_UVS_ARE_SAME				, UE_DOUBLE_THRESH_UVS_ARE_SAME				) UE_DOUBLE_THRESH_UVS_ARE_SAME
	#define DOUBLE_THRESH_VECTORS_ARE_NEAR			UE_PRIVATE_MATH_DEPRECATION(DOUBLE_THRESH_VECTORS_ARE_NEAR			, UE_DOUBLE_THRESH_VECTORS_ARE_NEAR			) UE_DOUBLE_THRESH_VECTORS_ARE_NEAR
	#define DOUBLE_THRESH_SPLIT_POLY_WITH_PLANE		UE_PRIVATE_MATH_DEPRECATION(DOUBLE_THRESH_SPLIT_POLY_WITH_PLANE		, UE_DOUBLE_THRESH_SPLIT_POLY_WITH_PLANE	) UE_DOUBLE_THRESH_SPLIT_POLY_WITH_PLANE
	#define DOUBLE_THRESH_SPLIT_POLY_PRECISELY		UE_PRIVATE_MATH_DEPRECATION(DOUBLE_THRESH_SPLIT_POLY_PRECISELY		, UE_DOUBLE_THRESH_SPLIT_POLY_PRECISELY		) UE_DOUBLE_THRESH_SPLIT_POLY_PRECISELY
	#define DOUBLE_THRESH_ZERO_NORM_SQUARED			UE_PRIVATE_MATH_DEPRECATION(DOUBLE_THRESH_ZERO_NORM_SQUARED			, UE_DOUBLE_THRESH_ZERO_NORM_SQUARED		) UE_DOUBLE_THRESH_ZERO_NORM_SQUARED
	#define DOUBLE_THRESH_NORMALS_ARE_PARALLEL		UE_PRIVATE_MATH_DEPRECATION(DOUBLE_THRESH_NORMALS_ARE_PARALLEL		, UE_DOUBLE_THRESH_NORMALS_ARE_PARALLEL		) UE_DOUBLE_THRESH_NORMALS_ARE_PARALLEL
	#define DOUBLE_THRESH_NORMALS_ARE_ORTHOGONAL	UE_PRIVATE_MATH_DEPRECATION(DOUBLE_THRESH_NORMALS_ARE_ORTHOGONAL	, UE_DOUBLE_THRESH_NORMALS_ARE_ORTHOGONAL	) UE_DOUBLE_THRESH_NORMALS_ARE_ORTHOGONAL
	#define DOUBLE_THRESH_VECTOR_NORMALIZED			UE_PRIVATE_MATH_DEPRECATION(DOUBLE_THRESH_VECTOR_NORMALIZED			, UE_DOUBLE_THRESH_VECTOR_NORMALIZED		) UE_DOUBLE_THRESH_VECTOR_NORMALIZED
	#define DOUBLE_THRESH_QUAT_NORMALIZED			UE_PRIVATE_MATH_DEPRECATION(DOUBLE_THRESH_QUAT_NORMALIZED			, UE_DOUBLE_THRESH_QUAT_NORMALIZED			) UE_DOUBLE_THRESH_QUAT_NORMALIZED
#endif

#undef UE_INCLUDETOOL_IGNORE_INCONSISTENT_STATE

#define UE_PI 					(3.1415926535897932f)	/* Extra digits if needed: 3.1415926535897932384626433832795f */
#define UE_SMALL_NUMBER			(1.e-8f)
#define UE_KINDA_SMALL_NUMBER	(1.e-4f)
#define UE_BIG_NUMBER			(3.4e+38f)
#define UE_EULERS_NUMBER		(2.71828182845904523536f)
#define UE_GOLDEN_RATIO			(1.6180339887498948482045868343656381f)	/* Also known as divine proportion, golden mean, or golden section - related to the Fibonacci Sequence = (1 + sqrt(5)) / 2 */
#define UE_FLOAT_NON_FRACTIONAL (8388608.f) /* All single-precision floating point numbers greater than or equal to this have no fractional value. */
>>>>>>> 4af6daef

	#undef  PI
	#define PI										UE_PRIVATE_MATH_DEPRECATION(PI										, UE_PI										) UE_PI
	#define SMALL_NUMBER							UE_PRIVATE_MATH_DEPRECATION(SMALL_NUMBER							, UE_SMALL_NUMBER							) UE_SMALL_NUMBER
	#define KINDA_SMALL_NUMBER						UE_PRIVATE_MATH_DEPRECATION(KINDA_SMALL_NUMBER						, UE_KINDA_SMALL_NUMBER						) UE_KINDA_SMALL_NUMBER
	#define BIG_NUMBER								UE_PRIVATE_MATH_DEPRECATION(BIG_NUMBER								, UE_BIG_NUMBER								) UE_BIG_NUMBER
	#define EULERS_NUMBER							UE_PRIVATE_MATH_DEPRECATION(EULERS_NUMBER							, UE_EULERS_NUMBER							) UE_EULERS_NUMBER
	#define FLOAT_NON_FRACTIONAL					UE_PRIVATE_MATH_DEPRECATION(FLOAT_NON_FRACTIONAL					, UE_FLOAT_NON_FRACTIONAL					) UE_FLOAT_NON_FRACTIONAL
	#define DOUBLE_PI								UE_PRIVATE_MATH_DEPRECATION(DOUBLE_PI								, UE_DOUBLE_PI								) UE_DOUBLE_PI
	#define DOUBLE_SMALL_NUMBER						UE_PRIVATE_MATH_DEPRECATION(DOUBLE_SMALL_NUMBER						, UE_DOUBLE_SMALL_NUMBER					) UE_DOUBLE_SMALL_NUMBER
	#define DOUBLE_KINDA_SMALL_NUMBER				UE_PRIVATE_MATH_DEPRECATION(DOUBLE_KINDA_SMALL_NUMBER				, UE_DOUBLE_KINDA_SMALL_NUMBER				) UE_DOUBLE_KINDA_SMALL_NUMBER
	#define DOUBLE_BIG_NUMBER						UE_PRIVATE_MATH_DEPRECATION(DOUBLE_BIG_NUMBER						, UE_DOUBLE_BIG_NUMBER						) UE_DOUBLE_BIG_NUMBER
	#define DOUBLE_EULERS_NUMBER					UE_PRIVATE_MATH_DEPRECATION(DOUBLE_EULERS_NUMBER					, UE_DOUBLE_EULERS_NUMBER					) UE_DOUBLE_EULERS_NUMBER
	#define DOUBLE_UE_GOLDEN_RATIO					UE_PRIVATE_MATH_DEPRECATION(DOUBLE_UE_GOLDEN_RATIO					, UE_DOUBLE_GOLDEN_RATIO					) UE_DOUBLE_GOLDEN_RATIO
	#define DOUBLE_NON_FRACTIONAL					UE_PRIVATE_MATH_DEPRECATION(DOUBLE_NON_FRACTIONAL					, UE_DOUBLE_NON_FRACTIONAL					) UE_DOUBLE_NON_FRACTIONAL
	#define MAX_FLT									UE_PRIVATE_MATH_DEPRECATION(MAX_FLT									, UE_MAX_FLT								) UE_MAX_FLT
	#define INV_PI									UE_PRIVATE_MATH_DEPRECATION(INV_PI									, UE_INV_PI									) UE_INV_PI
	#define HALF_PI									UE_PRIVATE_MATH_DEPRECATION(HALF_PI									, UE_HALF_PI								) UE_HALF_PI
	#define TWO_PI									UE_PRIVATE_MATH_DEPRECATION(TWO_PI									, UE_TWO_PI									) UE_TWO_PI
	#define PI_SQUARED								UE_PRIVATE_MATH_DEPRECATION(PI_SQUARED								, UE_PI_SQUARED								) UE_PI_SQUARED
	#define DOUBLE_INV_PI							UE_PRIVATE_MATH_DEPRECATION(DOUBLE_INV_PI							, UE_DOUBLE_INV_PI							) UE_DOUBLE_INV_PI
	#define DOUBLE_HALF_PI							UE_PRIVATE_MATH_DEPRECATION(DOUBLE_HALF_PI							, UE_DOUBLE_HALF_PI							) UE_DOUBLE_HALF_PI
	#define DOUBLE_TWO_PI							UE_PRIVATE_MATH_DEPRECATION(DOUBLE_TWO_PI							, UE_DOUBLE_TWO_PI							) UE_DOUBLE_TWO_PI
	#define DOUBLE_PI_SQUARED						UE_PRIVATE_MATH_DEPRECATION(DOUBLE_PI_SQUARED						, UE_DOUBLE_PI_SQUARED						) UE_DOUBLE_PI_SQUARED
	#define DOUBLE_UE_SQRT_2						UE_PRIVATE_MATH_DEPRECATION(DOUBLE_UE_SQRT_2						, UE_DOUBLE_SQRT_2							) UE_DOUBLE_SQRT_2
	#define DOUBLE_UE_SQRT_3						UE_PRIVATE_MATH_DEPRECATION(DOUBLE_UE_SQRT_3						, UE_DOUBLE_SQRT_3							) UE_DOUBLE_SQRT_3
	#define DOUBLE_UE_INV_SQRT_2					UE_PRIVATE_MATH_DEPRECATION(DOUBLE_UE_INV_SQRT_2					, UE_DOUBLE_INV_SQRT_2						) UE_DOUBLE_INV_SQRT_2
	#define DOUBLE_UE_INV_SQRT_3					UE_PRIVATE_MATH_DEPRECATION(DOUBLE_UE_INV_SQRT_3					, UE_DOUBLE_INV_SQRT_3						) UE_DOUBLE_INV_SQRT_3
	#define DOUBLE_UE_HALF_SQRT_2					UE_PRIVATE_MATH_DEPRECATION(DOUBLE_UE_HALF_SQRT_2					, UE_DOUBLE_HALF_SQRT_2						) UE_DOUBLE_HALF_SQRT_2
	#define DOUBLE_UE_HALF_SQRT_3					UE_PRIVATE_MATH_DEPRECATION(DOUBLE_UE_HALF_SQRT_3					, UE_DOUBLE_HALF_SQRT_3						) UE_DOUBLE_HALF_SQRT_3
	#define DELTA									UE_PRIVATE_MATH_DEPRECATION(DELTA									, UE_DELTA									) UE_DELTA
	#define DOUBLE_DELTA							UE_PRIVATE_MATH_DEPRECATION(DOUBLE_DELTA							, UE_DOUBLE_DELTA							) UE_DOUBLE_DELTA
	#define FLOAT_NORMAL_THRESH						UE_PRIVATE_MATH_DEPRECATION(FLOAT_NORMAL_THRESH						, UE_FLOAT_NORMAL_THRESH					) UE_FLOAT_NORMAL_THRESH
	#define DOUBLE_NORMAL_THRESH					UE_PRIVATE_MATH_DEPRECATION(DOUBLE_NORMAL_THRESH					, UE_DOUBLE_NORMAL_THRESH					) UE_DOUBLE_NORMAL_THRESH
	#define THRESH_POINT_ON_PLANE					UE_PRIVATE_MATH_DEPRECATION(THRESH_POINT_ON_PLANE					, UE_THRESH_POINT_ON_PLANE					) UE_THRESH_POINT_ON_PLANE
	#define THRESH_POINT_ON_SIDE					UE_PRIVATE_MATH_DEPRECATION(THRESH_POINT_ON_SIDE					, UE_THRESH_POINT_ON_SIDE					) UE_THRESH_POINT_ON_SIDE
	#define THRESH_POINTS_ARE_SAME					UE_PRIVATE_MATH_DEPRECATION(THRESH_POINTS_ARE_SAME					, UE_THRESH_POINTS_ARE_SAME					) UE_THRESH_POINTS_ARE_SAME
	#define THRESH_POINTS_ARE_NEAR					UE_PRIVATE_MATH_DEPRECATION(THRESH_POINTS_ARE_NEAR					, UE_THRESH_POINTS_ARE_NEAR					) UE_THRESH_POINTS_ARE_NEAR
	#define THRESH_NORMALS_ARE_SAME					UE_PRIVATE_MATH_DEPRECATION(THRESH_NORMALS_ARE_SAME					, UE_THRESH_NORMALS_ARE_SAME				) UE_THRESH_NORMALS_ARE_SAME
	#define THRESH_UVS_ARE_SAME						UE_PRIVATE_MATH_DEPRECATION(THRESH_UVS_ARE_SAME						, UE_THRESH_UVS_ARE_SAME					) UE_THRESH_UVS_ARE_SAME
	#define THRESH_VECTORS_ARE_NEAR					UE_PRIVATE_MATH_DEPRECATION(THRESH_VECTORS_ARE_NEAR					, UE_THRESH_VECTORS_ARE_NEAR				) UE_THRESH_VECTORS_ARE_NEAR
	#define THRESH_SPLIT_POLY_WITH_PLANE			UE_PRIVATE_MATH_DEPRECATION(THRESH_SPLIT_POLY_WITH_PLANE			, UE_THRESH_SPLIT_POLY_WITH_PLANE			) UE_THRESH_SPLIT_POLY_WITH_PLANE
	#define THRESH_SPLIT_POLY_PRECISELY				UE_PRIVATE_MATH_DEPRECATION(THRESH_SPLIT_POLY_PRECISELY				, UE_THRESH_SPLIT_POLY_PRECISELY			) UE_THRESH_SPLIT_POLY_PRECISELY
	#define THRESH_ZERO_NORM_SQUARED				UE_PRIVATE_MATH_DEPRECATION(THRESH_ZERO_NORM_SQUARED				, UE_THRESH_ZERO_NORM_SQUARED				) UE_THRESH_ZERO_NORM_SQUARED
	#define THRESH_NORMALS_ARE_PARALLEL				UE_PRIVATE_MATH_DEPRECATION(THRESH_NORMALS_ARE_PARALLEL				, UE_THRESH_NORMALS_ARE_PARALLEL			) UE_THRESH_NORMALS_ARE_PARALLEL
	#define THRESH_NORMALS_ARE_ORTHOGONAL			UE_PRIVATE_MATH_DEPRECATION(THRESH_NORMALS_ARE_ORTHOGONAL			, UE_THRESH_NORMALS_ARE_ORTHOGONAL			) UE_THRESH_NORMALS_ARE_ORTHOGONAL
	#define THRESH_VECTOR_NORMALIZED				UE_PRIVATE_MATH_DEPRECATION(THRESH_VECTOR_NORMALIZED				, UE_THRESH_VECTOR_NORMALIZED				) UE_THRESH_VECTOR_NORMALIZED
	#define THRESH_QUAT_NORMALIZED					UE_PRIVATE_MATH_DEPRECATION(THRESH_QUAT_NORMALIZED					, UE_THRESH_QUAT_NORMALIZED					) UE_THRESH_QUAT_NORMALIZED
	#define DOUBLE_THRESH_POINT_ON_PLANE			UE_PRIVATE_MATH_DEPRECATION(DOUBLE_THRESH_POINT_ON_PLANE			, UE_DOUBLE_THRESH_POINT_ON_PLANE			) UE_DOUBLE_THRESH_POINT_ON_PLANE
	#define DOUBLE_THRESH_POINT_ON_SIDE				UE_PRIVATE_MATH_DEPRECATION(DOUBLE_THRESH_POINT_ON_SIDE				, UE_DOUBLE_THRESH_POINT_ON_SIDE			) UE_DOUBLE_THRESH_POINT_ON_SIDE
	#define DOUBLE_THRESH_POINTS_ARE_SAME			UE_PRIVATE_MATH_DEPRECATION(DOUBLE_THRESH_POINTS_ARE_SAME			, UE_DOUBLE_THRESH_POINTS_ARE_SAME			) UE_DOUBLE_THRESH_POINTS_ARE_SAME
	#define DOUBLE_THRESH_POINTS_ARE_NEAR			UE_PRIVATE_MATH_DEPRECATION(DOUBLE_THRESH_POINTS_ARE_NEAR			, UE_DOUBLE_THRESH_POINTS_ARE_NEAR			) UE_DOUBLE_THRESH_POINTS_ARE_NEAR
	#define DOUBLE_THRESH_NORMALS_ARE_SAME			UE_PRIVATE_MATH_DEPRECATION(DOUBLE_THRESH_NORMALS_ARE_SAME			, UE_DOUBLE_THRESH_NORMALS_ARE_SAME			) UE_DOUBLE_THRESH_NORMALS_ARE_SAME
	#define DOUBLE_THRESH_UVS_ARE_SAME				UE_PRIVATE_MATH_DEPRECATION(DOUBLE_THRESH_UVS_ARE_SAME				, UE_DOUBLE_THRESH_UVS_ARE_SAME				) UE_DOUBLE_THRESH_UVS_ARE_SAME
	#define DOUBLE_THRESH_VECTORS_ARE_NEAR			UE_PRIVATE_MATH_DEPRECATION(DOUBLE_THRESH_VECTORS_ARE_NEAR			, UE_DOUBLE_THRESH_VECTORS_ARE_NEAR			) UE_DOUBLE_THRESH_VECTORS_ARE_NEAR
	#define DOUBLE_THRESH_SPLIT_POLY_WITH_PLANE		UE_PRIVATE_MATH_DEPRECATION(DOUBLE_THRESH_SPLIT_POLY_WITH_PLANE		, UE_DOUBLE_THRESH_SPLIT_POLY_WITH_PLANE	) UE_DOUBLE_THRESH_SPLIT_POLY_WITH_PLANE
	#define DOUBLE_THRESH_SPLIT_POLY_PRECISELY		UE_PRIVATE_MATH_DEPRECATION(DOUBLE_THRESH_SPLIT_POLY_PRECISELY		, UE_DOUBLE_THRESH_SPLIT_POLY_PRECISELY		) UE_DOUBLE_THRESH_SPLIT_POLY_PRECISELY
	#define DOUBLE_THRESH_ZERO_NORM_SQUARED			UE_PRIVATE_MATH_DEPRECATION(DOUBLE_THRESH_ZERO_NORM_SQUARED			, UE_DOUBLE_THRESH_ZERO_NORM_SQUARED		) UE_DOUBLE_THRESH_ZERO_NORM_SQUARED
	#define DOUBLE_THRESH_NORMALS_ARE_PARALLEL		UE_PRIVATE_MATH_DEPRECATION(DOUBLE_THRESH_NORMALS_ARE_PARALLEL		, UE_DOUBLE_THRESH_NORMALS_ARE_PARALLEL		) UE_DOUBLE_THRESH_NORMALS_ARE_PARALLEL
	#define DOUBLE_THRESH_NORMALS_ARE_ORTHOGONAL	UE_PRIVATE_MATH_DEPRECATION(DOUBLE_THRESH_NORMALS_ARE_ORTHOGONAL	, UE_DOUBLE_THRESH_NORMALS_ARE_ORTHOGONAL	) UE_DOUBLE_THRESH_NORMALS_ARE_ORTHOGONAL
	#define DOUBLE_THRESH_VECTOR_NORMALIZED			UE_PRIVATE_MATH_DEPRECATION(DOUBLE_THRESH_VECTOR_NORMALIZED			, UE_DOUBLE_THRESH_VECTOR_NORMALIZED		) UE_DOUBLE_THRESH_VECTOR_NORMALIZED
	#define DOUBLE_THRESH_QUAT_NORMALIZED			UE_PRIVATE_MATH_DEPRECATION(DOUBLE_THRESH_QUAT_NORMALIZED			, UE_DOUBLE_THRESH_QUAT_NORMALIZED			) UE_DOUBLE_THRESH_QUAT_NORMALIZED
#endif

<<<<<<< HEAD
#undef UE_INCLUDETOOL_IGNORE_INCONSISTENT_STATE

#define UE_PI 					(3.1415926535897932f)	/* Extra digits if needed: 3.1415926535897932384626433832795f */
#define UE_SMALL_NUMBER			(1.e-8f)
#define UE_KINDA_SMALL_NUMBER	(1.e-4f)
#define UE_BIG_NUMBER			(3.4e+38f)
#define UE_EULERS_NUMBER		(2.71828182845904523536f)
#define UE_GOLDEN_RATIO			(1.6180339887498948482045868343656381f)	/* Also known as divine proportion, golden mean, or golden section - related to the Fibonacci Sequence = (1 + sqrt(5)) / 2 */
#define UE_FLOAT_NON_FRACTIONAL (8388608.f) /* All single-precision floating point numbers greater than or equal to this have no fractional value. */


=======
>>>>>>> 4af6daef
#define UE_DOUBLE_PI					(3.141592653589793238462643383279502884197169399)
#define UE_DOUBLE_SMALL_NUMBER			(1.e-8)
#define UE_DOUBLE_KINDA_SMALL_NUMBER	(1.e-4)
#define UE_DOUBLE_BIG_NUMBER			(3.4e+38)
#define UE_DOUBLE_EULERS_NUMBER			(2.7182818284590452353602874713526624977572)
#define UE_DOUBLE_GOLDEN_RATIO			(1.6180339887498948482045868343656381)	/* Also known as divine proportion, golden mean, or golden section - related to the Fibonacci Sequence = (1 + sqrt(5)) / 2 */
#define UE_DOUBLE_NON_FRACTIONAL		(4503599627370496.0) /* All double-precision floating point numbers greater than or equal to this have no fractional value. 2^52 */

// Copied from float.h
#define UE_MAX_FLT 3.402823466e+38F

// Aux constants.
#define UE_INV_PI			(0.31830988618f)
#define UE_HALF_PI			(1.57079632679f)
#define UE_TWO_PI			(6.28318530717f)
#define UE_PI_SQUARED		(9.86960440108f)

#define UE_DOUBLE_INV_PI		(0.31830988618379067154)
#define UE_DOUBLE_HALF_PI		(1.57079632679489661923)
#define UE_DOUBLE_TWO_PI		(6.28318530717958647692)
#define UE_DOUBLE_PI_SQUARED	(9.86960440108935861883)

// Common square roots
#define UE_SQRT_2		(1.4142135623730950488016887242097f)
#define UE_SQRT_3		(1.7320508075688772935274463415059f)
#define UE_INV_SQRT_2	(0.70710678118654752440084436210485f)
#define UE_INV_SQRT_3	(0.57735026918962576450914878050196f)
#define UE_HALF_SQRT_2	(0.70710678118654752440084436210485f)
#define UE_HALF_SQRT_3	(0.86602540378443864676372317075294f)

#define UE_DOUBLE_SQRT_2		(1.4142135623730950488016887242097)
#define UE_DOUBLE_SQRT_3		(1.7320508075688772935274463415059)
#define UE_DOUBLE_INV_SQRT_2	(0.70710678118654752440084436210485)
#define UE_DOUBLE_INV_SQRT_3	(0.57735026918962576450914878050196)
#define UE_DOUBLE_HALF_SQRT_2	(0.70710678118654752440084436210485)
#define UE_DOUBLE_HALF_SQRT_3	(0.86602540378443864676372317075294)

<<<<<<< HEAD
=======
// Common metric unit conversion
#define UE_KM_TO_M   (1000.f)
#define UE_M_TO_KM   (0.001f)
#define UE_CM_TO_M   (0.01f)
#define UE_M_TO_CM   (100.f)
#define UE_CM2_TO_M2 (0.0001f)
#define UE_M2_TO_CM2 (10000.f)
>>>>>>> 4af6daef

// Magic numbers for numerical precision.
#define UE_DELTA		(0.00001f)
#define UE_DOUBLE_DELTA	(0.00001 )

/**
 * Lengths of normalized vectors (These are half their maximum values
 * to assure that dot products with normalized vectors don't overflow).
 */
#define UE_FLOAT_NORMAL_THRESH			(0.0001f)
#define UE_DOUBLE_NORMAL_THRESH			(0.0001)

//
// Magic numbers for numerical precision.
//
#define UE_THRESH_POINT_ON_PLANE				(0.10f)		/* Thickness of plane for front/back/inside test */
#define UE_THRESH_POINT_ON_SIDE					(0.20f)		/* Thickness of polygon side's side-plane for point-inside/outside/on side test */
#define UE_THRESH_POINTS_ARE_SAME				(0.00002f)	/* Two points are same if within this distance */
#define UE_THRESH_POINTS_ARE_NEAR				(0.015f)	/* Two points are near if within this distance and can be combined if imprecise math is ok */
#define UE_THRESH_NORMALS_ARE_SAME				(0.00002f)	/* Two normal points are same if within this distance */
#define UE_THRESH_UVS_ARE_SAME					(0.0009765625f)/* Two UV are same if within this threshold (1.0f/1024f) */
															/* Making this too large results in incorrect CSG classification and disaster */
#define UE_THRESH_VECTORS_ARE_NEAR				(0.0004f)	/* Two vectors are near if within this distance and can be combined if imprecise math is ok */
															/* Making this too large results in lighting problems due to inaccurate texture coordinates */
#define UE_THRESH_SPLIT_POLY_WITH_PLANE			(0.25f)		/* A plane splits a polygon in half */
#define UE_THRESH_SPLIT_POLY_PRECISELY			(0.01f)		/* A plane exactly splits a polygon */
#define UE_THRESH_ZERO_NORM_SQUARED				(0.0001f)	/* Size of a unit normal that is considered "zero", squared */
#define UE_THRESH_NORMALS_ARE_PARALLEL			(0.999845f)	/* Two unit vectors are parallel if abs(A dot B) is greater than or equal to this. This is roughly cosine(1.0 degrees). */
#define UE_THRESH_NORMALS_ARE_ORTHOGONAL		(0.017455f)	/* Two unit vectors are orthogonal (perpendicular) if abs(A dot B) is less than or equal this. This is roughly cosine(89.0 degrees). */

#define UE_THRESH_VECTOR_NORMALIZED				(0.01f)		/** Allowed error for a normalized vector (against squared magnitude) */
#define UE_THRESH_QUAT_NORMALIZED				(0.01f)		/** Allowed error for a normalized quaternion (against squared magnitude) */

// Double precision values
#define UE_DOUBLE_THRESH_POINT_ON_PLANE			(0.10)		/* Thickness of plane for front/back/inside test */
#define UE_DOUBLE_THRESH_POINT_ON_SIDE			(0.20)		/* Thickness of polygon side's side-plane for point-inside/outside/on side test */
#define UE_DOUBLE_THRESH_POINTS_ARE_SAME		(0.00002)	/* Two points are same if within this distance */
#define UE_DOUBLE_THRESH_POINTS_ARE_NEAR		(0.015)		/* Two points are near if within this distance and can be combined if imprecise math is ok */
#define UE_DOUBLE_THRESH_NORMALS_ARE_SAME		(0.00002)	/* Two normal points are same if within this distance */
#define UE_DOUBLE_THRESH_UVS_ARE_SAME			(0.0009765625)/* Two UV are same if within this threshold (1.0/1024.0) */
															/* Making this too large results in incorrect CSG classification and disaster */
#define UE_DOUBLE_THRESH_VECTORS_ARE_NEAR		(0.0004)	/* Two vectors are near if within this distance and can be combined if imprecise math is ok */
															/* Making this too large results in lighting problems due to inaccurate texture coordinates */
#define UE_DOUBLE_THRESH_SPLIT_POLY_WITH_PLANE	(0.25)		/* A plane splits a polygon in half */
#define UE_DOUBLE_THRESH_SPLIT_POLY_PRECISELY	(0.01)		/* A plane exactly splits a polygon */
#define UE_DOUBLE_THRESH_ZERO_NORM_SQUARED		(0.0001)	/* Size of a unit normal that is considered "zero", squared */
#define UE_DOUBLE_THRESH_NORMALS_ARE_PARALLEL	(0.999845)	/* Two unit vectors are parallel if abs(A dot B) is greater than or equal to this. This is roughly cosine(1.0 degrees). */
#define UE_DOUBLE_THRESH_NORMALS_ARE_ORTHOGONAL	(0.017455)	/* Two unit vectors are orthogonal (perpendicular) if abs(A dot B) is less than or equal this. This is roughly cosine(89.0 degrees). */

#define UE_DOUBLE_THRESH_VECTOR_NORMALIZED		(0.01)		/** Allowed error for a normalized vector (against squared magnitude) */
#define UE_DOUBLE_THRESH_QUAT_NORMALIZED		(0.01)		/** Allowed error for a normalized quaternion (against squared magnitude) */

/*-----------------------------------------------------------------------------
	Global functions.
-----------------------------------------------------------------------------*/

/**
 * Template helper for FMath::Lerp<>() and related functions.
 * By default, any type T is assumed to not need a custom Lerp implementation (Value=false).
 * However a class that requires custom functionality (eg FQuat) can specialize the template to define Value=true and
 * implement the Lerp() function and other similar functions and provide a custom implementation.
 * Example:
 * 
 *	template<> struct TCustomLerp< MyClass >
 *	{
 *		// Required to use our custom Lerp() function below.
 *		enum { Value = true };
 *
 *		// Implements for float Alpha param. You could also add overrides or make it a template param.
 *		static inline MyClass Lerp(const MyClass& A, const MyClass& B, const float& Alpha)
 *		{
 *			return MyClass::Lerp(A, B, Alpha); // Or do the computation here directly.
 *		}
 *	};
 */
template <typename T>
struct TCustomLerp
{
	constexpr static bool Value = false;
};

/**
 * Structure for all math helper functions, inherits from platform math to pick up platform-specific implementations
 * Check GenericPlatformMath.h for additional math functions
 */
struct FMath : public FPlatformMath
{
	// Random Number Functions

	/** Helper function for rand implementations. Returns a random number in [0..A) */
	UE_NODISCARD static FORCEINLINE int32 RandHelper(int32 A)
	{
		// Note that on some platforms RAND_MAX is a large number so we cannot do ((rand()/(RAND_MAX+1)) * A)
		// or else we may include the upper bound results, which should be excluded.
		return A > 0 ? Min(TruncToInt(FRand() * (float)A), A - 1) : 0;
	}

	UE_NODISCARD static FORCEINLINE int64 RandHelper64(int64 A)
	{
		// Note that on some platforms RAND_MAX is a large number so we cannot do ((rand()/(RAND_MAX+1)) * A)
		// or else we may include the upper bound results, which should be excluded.
		return A > 0 ? Min<int64>(TruncToInt(FRand() * (float)A), A - 1) : 0;
	}

	/** Helper function for rand implementations. Returns a random number >= Min and <= Max */
	UE_NODISCARD static FORCEINLINE int32 RandRange(int32 Min, int32 Max)
	{
		const int32 Range = (Max - Min) + 1;
		return Min + RandHelper(Range);
	}

	UE_NODISCARD static FORCEINLINE int64 RandRange(int64 Min, int64 Max)
	{
		const int64 Range = (Max - Min) + 1;
		return Min + RandHelper64(Range);
	}

	/** Util to generate a random number in a range. Overloaded to distinguish from int32 version, where passing a float is typically a mistake. */
	UE_NODISCARD static FORCEINLINE float RandRange(float InMin, float InMax)
	{
		return FRandRange(InMin, InMax);
	}

	UE_NODISCARD static FORCEINLINE double RandRange(double InMin, double InMax)
	{
		return FRandRange(InMin, InMax);
	}

	/** Util to generate a random number in a range. */
	UE_NODISCARD static FORCEINLINE float FRandRange(float InMin, float InMax)
	{
		return InMin + (InMax - InMin) * FRand();
	}

	/** Util to generate a random number in a range. */
	UE_NODISCARD static FORCEINLINE double FRandRange(double InMin, double InMax)
	{
		return InMin + (InMax - InMin) * FRand();	// LWC_TODO: Implement FRandDbl() for increased precision
	}

	RESOLVE_FLOAT_AMBIGUITY_2_ARGS(FRandRange);

	/** Util to generate a random boolean. */
	UE_NODISCARD static FORCEINLINE bool RandBool()
	{
		return (RandRange(0,1) == 1) ? true : false;
	}

	/** Return a uniformly distributed random unit length vector = point on the unit sphere surface. */
	UE_NODISCARD static FVector VRand();
	
	/**
	 * Returns a random unit vector, uniformly distributed, within the specified cone
	 * ConeHalfAngleRad is the half-angle of cone, in radians.  Returns a normalized vector. 
	 */
	UE_NODISCARD static CORE_API FVector VRandCone(FVector const& Dir, float ConeHalfAngleRad);

	/** 
	 * This is a version of VRandCone that handles "squished" cones, i.e. with different angle limits in the Y and Z axes.
	 * Assumes world Y and Z, although this could be extended to handle arbitrary rotations.
	 */
	UE_NODISCARD static CORE_API FVector VRandCone(FVector const& Dir, float HorizontalConeHalfAngleRad, float VerticalConeHalfAngleRad);

	/** Returns a random point, uniformly distributed, within the specified radius */
	UE_NODISCARD static CORE_API FVector2D RandPointInCircle(float CircleRadius);

	/** Returns a random point within the passed in bounding box */
	UE_NODISCARD static CORE_API FVector RandPointInBox(const FBox& Box);

	/** 
	 * Given a direction vector and a surface normal, returns the vector reflected across the surface normal.
	 * Produces a result like shining a laser at a mirror!
	 *
	 * @param Direction Direction vector the ray is coming from.
	 * @param SurfaceNormal A normal of the surface the ray should be reflected on.
	 *
	 * @returns Reflected vector.
	 */
	UE_NODISCARD static CORE_API FVector GetReflectionVector(const FVector& Direction, const FVector& SurfaceNormal);
	
	// Predicates

	/** Checks if value is within a range, exclusive on MaxValue) */
	template< class T, class U> 
	UE_NODISCARD static constexpr FORCEINLINE bool IsWithin(const T& TestValue, const U& MinValue, const U& MaxValue)
	{
		return ((TestValue >= MinValue) && (TestValue < MaxValue));
	}


	/** Checks if value is within a range, inclusive on MaxValue) */
	template< class T, class U> 
	UE_NODISCARD static constexpr FORCEINLINE bool IsWithinInclusive(const T& TestValue, const U& MinValue, const U& MaxValue)
	{
		return ((TestValue>=MinValue) && (TestValue <= MaxValue));
	}
	
	/**
	 *	Checks if two floating point numbers are nearly equal.
	 *	@param A				First number to compare
	 *	@param B				Second number to compare
	 *	@param ErrorTolerance	Maximum allowed difference for considering them as 'nearly equal'
	 *	@return					true if A and B are nearly equal
	 */
	UE_NODISCARD static FORCEINLINE bool IsNearlyEqual(float A, float B, float ErrorTolerance = UE_SMALL_NUMBER)
	{
		return Abs<float>( A - B ) <= ErrorTolerance;
	}

	UE_NODISCARD static FORCEINLINE bool IsNearlyEqual(double A, double B, double ErrorTolerance = UE_DOUBLE_SMALL_NUMBER)
	{
		return Abs<double>(A - B) <= ErrorTolerance;
	}

	RESOLVE_FLOAT_PREDICATE_AMBIGUITY_2_ARGS(IsNearlyEqual);
	RESOLVE_FLOAT_PREDICATE_AMBIGUITY_3_ARGS(IsNearlyEqual);

	/**
	 *	Checks if a floating point number is nearly zero.
	 *	@param Value			Number to compare
	 *	@param ErrorTolerance	Maximum allowed difference for considering Value as 'nearly zero'
	 *	@return					true if Value is nearly zero
	 */
	UE_NODISCARD static FORCEINLINE bool IsNearlyZero(float Value, float ErrorTolerance = UE_SMALL_NUMBER)
	{
		return Abs<float>( Value ) <= ErrorTolerance;
	}

	/**
	 *	Checks if a floating point number is nearly zero.
	 *	@param Value			Number to compare
	 *	@param ErrorTolerance	Maximum allowed difference for considering Value as 'nearly zero'
	 *	@return					true if Value is nearly zero
	 */
	UE_NODISCARD static FORCEINLINE bool IsNearlyZero(double Value, double ErrorTolerance = UE_DOUBLE_SMALL_NUMBER)
	{
		return Abs<double>( Value ) <= ErrorTolerance;
	}

	RESOLVE_FLOAT_PREDICATE_AMBIGUITY_2_ARGS(IsNearlyZero);

private:
	template<typename FloatType, typename IntegralType, IntegralType SignedBit>
	static inline bool TIsNearlyEqualByULP(FloatType A, FloatType B, int32 MaxUlps)
	{
		// Any comparison with NaN always fails.
		if (FMath::IsNaN(A) || FMath::IsNaN(B))
		{
			return false;
		}

		// If either number is infinite, then ignore ULP and do a simple equality test. 
		// The rationale being that two infinities, of the same sign, should compare the same 
		// no matter the ULP, but FLT_MAX and Inf should not, even if they're neighbors in
		// their bit representation.
		if (!FMath::IsFinite(A) || !FMath::IsFinite(B))
		{
			return A == B;
		}

		// Convert the integer representation of the float from sign + magnitude to
		// a signed number representation where 0 is 1 << 31. This allows us to compare
		// ULP differences around zero values.
		auto FloatToSignedNumber = [](IntegralType V) {
			if (V & SignedBit)
			{
				return ~V + 1;
			}
			else
			{
				return SignedBit | V;
			}
		};

		IntegralType SNA = FloatToSignedNumber(FMath::AsUInt(A));
		IntegralType SNB = FloatToSignedNumber(FMath::AsUInt(B));
		IntegralType Distance = (SNA >= SNB) ? (SNA - SNB) : (SNB - SNA);
		return Distance <= IntegralType(MaxUlps);
	}

public:

	/**
	 *	Check if two floating point numbers are nearly equal to within specific number of 
	 *	units of last place (ULP). A single ULP difference between two floating point numbers
	 *	means that they have an adjacent representation and that no other floating point number
	 *	can be constructed to fit between them. This enables making consistent comparisons 
	 *	based on representational distance between floating point numbers, regardless of 
	 *	their magnitude. 
	 *
	 *	Use when the two numbers vary greatly in range. Otherwise, if absolute tolerance is
	 *	required, use IsNearlyEqual instead.
	 *  
	 *	Note: Since IEEE 754 floating point operations are guaranteed to be exact to 0.5 ULP,
	 *	a value of 4 ought to be sufficient for all but the most complex float operations.
	 * 
	 *	@param A				First number to compare
	 *	@param B				Second number to compare
	 *	@param MaxUlps          The maximum ULP distance by which neighboring floating point 
	 *	                        numbers are allowed to differ.
	 *	@return					true if the two values are nearly equal.
	 */
	UE_NODISCARD static FORCEINLINE bool IsNearlyEqualByULP(float A, float B, int32 MaxUlps = 4)
	{
		return TIsNearlyEqualByULP<float, uint32, uint32(1U << 31)>(A, B, MaxUlps);
	}

	/**
	 *	Check if two floating point numbers are nearly equal to within specific number of
	 *	units of last place (ULP). A single ULP difference between two floating point numbers
	 *	means that they have an adjacent representation and that no other floating point number
	 *	can be constructed to fit between them. This enables making consistent comparisons
	 *	based on representational distance between floating point numbers, regardless of
	 *	their magnitude.
	 *
	 *	Note: Since IEEE 754 floating point operations are guaranteed to be exact to 0.5 ULP,
	 *	a value of 4 ought to be sufficient for all but the most complex float operations.
	 *
	 *	@param A				First number to compare
	 *	@param B				Second number to compare
	 *	@param MaxUlps          The maximum ULP distance by which neighboring floating point
	 *	                        numbers are allowed to differ.
	 *	@return					true if the two values are nearly equal.
	 */
	UE_NODISCARD static FORCEINLINE bool IsNearlyEqualByULP(double A, double B, int32 MaxUlps = 4)
	{
		return TIsNearlyEqualByULP<double, uint64, uint64(1ULL << 63)>(A, B, MaxUlps);
	}

	/**
	*	Checks whether a number is a power of two.
	*	@param Value	Number to check
	*	@return			true if Value is a power of two
	*/
	template <typename T>
	UE_NODISCARD static constexpr FORCEINLINE bool IsPowerOfTwo( T Value )
	{
		return ((Value & (Value - 1)) == (T)0);
	}

	/** Converts a float to a nearest less or equal integer. */
	UE_NODISCARD static FORCEINLINE float Floor(float F)
	{
		return FloorToFloat(F);
	}

	/** Converts a double to a nearest less or equal integer. */
	UE_NODISCARD static FORCEINLINE double Floor(double F)
	{
		return FloorToDouble(F);
	}

	/**
	 * Converts an integral type to a nearest less or equal integer.
	 * Unlike std::floor, it returns an IntegralType.
	 */
	template <
		typename IntegralType
<<<<<<< HEAD
		UE_CONSTRAINTS_BEGIN
			UE_CONSTRAINT(std::is_integral_v<IntegralType>)
		UE_CONSTRAINTS_END
=======
		UE_REQUIRES(std::is_integral_v<IntegralType>)
>>>>>>> 4af6daef
	>
	UE_NODISCARD static constexpr FORCEINLINE IntegralType Floor(IntegralType I)
	{
	    return I;
	}


	// Math Operations

	/** Returns highest of 3 values */
	template< class T > 
	UE_NODISCARD static constexpr FORCEINLINE T Max3( const T A, const T B, const T C )
	{
		return Max ( Max( A, B ), C );
	}

	/** Returns lowest of 3 values */
	template< class T > 
	UE_NODISCARD static constexpr FORCEINLINE T Min3( const T A, const T B, const T C )
	{
		return Min ( Min( A, B ), C );
	}

	template< class T > 
	UE_NODISCARD static constexpr FORCEINLINE int32 Max3Index( const T A, const T B, const T C )
	{
		return ( A > B ) ? ( ( A > C ) ? 0 : 2 ) : ( ( B > C ) ? 1 : 2 );
	}

	/** Returns index of the lowest value */
	template< class T > 
	UE_NODISCARD static constexpr FORCEINLINE int32 Min3Index( const T A, const T B, const T C )
	{
		return ( A < B ) ? ( ( A < C ) ? 0 : 2 ) : ( ( B < C ) ? 1 : 2 );
	}

	/** Multiples value by itself */
	template< class T > 
	UE_NODISCARD static constexpr FORCEINLINE T Square( const T A )
	{
		return A*A;
	}

	/** Cubes the value */
	template< class T > 
    UE_NODISCARD static constexpr FORCEINLINE T Cube( const T A )
	{
		return A*A*A;
	}

	/** Clamps X to be between Min and Max, inclusive */
	template< class T >
<<<<<<< HEAD
	UE_NODISCARD static constexpr FORCEINLINE T Clamp(const T X, const T Min, const T Max)
	{
		return (X < Min) ? Min : (X < Max) ? X : Max;
=======
	UE_NODISCARD static constexpr FORCEINLINE T Clamp(const T X, const T MinValue, const T MaxValue)
	{
		return Max(Min(X, MaxValue), MinValue);
>>>>>>> 4af6daef
	}
	/** Allow mixing float/double arguments, promoting to highest precision type. */
	MIX_FLOATS_3_ARGS(Clamp);
	
	/** Clamps X to be between Min and Max, inclusive. Explicitly defined here for floats/doubles because static analysis gets confused between template and int versions. */
	UE_NODISCARD static constexpr FORCEINLINE float Clamp(const float X, const float Min, const float Max) { return Clamp<float>(X, Min, Max); }
	UE_NODISCARD static constexpr FORCEINLINE double Clamp(const double X, const double Min, const double Max) { return Clamp<double>(X, Min, Max); }

	/** Clamps X to be between Min and Max, inclusive. Overload to support mixed int64/int32 types. */
	UE_NODISCARD static constexpr FORCEINLINE int64 Clamp(const int64 X, const int32 Min, const int32 Max) { return Clamp<int64>(X, Min, Max); }

	/** Wraps X to be between Min and Max, inclusive. */
	/** When X can wrap to both Min and Max, it will wrap to Min if it lies below the range and wrap to Max if it is above the range. */
	template< class T >
	UE_NODISCARD static constexpr FORCEINLINE T Wrap(const T X, const T Min, const T Max)
	{
		T Size = Max - Min;
		if (Size == 0)
		{
			// Guard against zero-sized ranges causing an infinite loop.
			return Max;
		}

		T EndVal = X;
		while (EndVal < Min)
		{
			EndVal += Size;
		}

		while (EndVal > Max)
		{
			EndVal -= Size;
		}
		return EndVal;
	}

	/** Snaps a value to the nearest grid multiple */
	template< class T >
	UE_NODISCARD static constexpr FORCEINLINE T GridSnap(T Location, T Grid)
	{
		return (Grid == T{}) ? Location : (Floor((Location + (Grid/(T)2)) / Grid) * Grid);
	}
	/** Allow mixing float/double arguments, promoting to highest precision type. */
	MIX_FLOATS_2_ARGS(GridSnap);

	/** Divides two integers and rounds up */
	template <class T>
	UE_NODISCARD static constexpr FORCEINLINE T DivideAndRoundUp(T Dividend, T Divisor)
	{
		return (Dividend + Divisor - 1) / Divisor;
	}

	/** Divides two integers and rounds down */
	template <class T>
	UE_NODISCARD static constexpr FORCEINLINE T DivideAndRoundDown(T Dividend, T Divisor)
	{
		return Dividend / Divisor;
	}

	/** Divides two integers and rounds to nearest */
	template <class T>
	UE_NODISCARD static constexpr FORCEINLINE T DivideAndRoundNearest(T Dividend, T Divisor)
	{
		return (Dividend >= 0)
			? (Dividend + Divisor / 2) / Divisor
			: (Dividend - Divisor / 2 + 1) / Divisor;
	}

	/**
	 * Computes the base 2 logarithm of the specified value
	 *
	 * @param Value the value to perform the log on
	 *
	 * @return the base 2 log of the value
	 */
	UE_NODISCARD static FORCEINLINE float Log2(float Value)
	{
		// Cached value for fast conversions
		constexpr float LogToLog2 = 1.44269502f; // 1.f / Loge(2.f)
		// Do the platform specific log and convert using the cached value
		return Loge(Value) * LogToLog2;
	}

	/**
	 * Computes the base 2 logarithm of the specified value
	 *
	 * @param Value the value to perform the log on
	 *
	 * @return the base 2 log of the value
	 */
	UE_NODISCARD static FORCEINLINE double Log2(double Value)
	{
		// Cached value for fast conversions
		constexpr double LogToLog2 = 1.4426950408889634; // 1.0 / Loge(2.0);
		// Do the platform specific log and convert using the cached value
		return Loge(Value) * LogToLog2;
	}

	/**
	* Computes the sine and cosine of a scalar value.
	*
	* @param ScalarSin	Pointer to where the Sin result should be stored
	* @param ScalarCos	Pointer to where the Cos result should be stored
	* @param Value  input angles 
	*/
	template <
		typename T
<<<<<<< HEAD
		UE_CONSTRAINTS_BEGIN
			UE_CONSTRAINT(std::is_floating_point_v<T>)
		UE_CONSTRAINTS_END
=======
		UE_REQUIRES(std::is_floating_point_v<T>)
>>>>>>> 4af6daef
	>
	static constexpr FORCEINLINE void SinCos(std::decay_t<T>* ScalarSin, std::decay_t<T>* ScalarCos, T  Value )
	{
		// Map Value to y in [-pi,pi], x = 2*pi*quotient + remainder.
		T quotient = (UE_INV_PI*0.5f)*Value;
		if (Value >= 0.0f)
		{
			quotient = (T)((int64)(quotient + 0.5f));
		}
		else
		{
			quotient = (T)((int64)(quotient - 0.5f));
		}
		T y = Value - UE_TWO_PI * quotient;

		// Map y to [-pi/2,pi/2] with sin(y) = sin(Value).
		T sign;
		if (y > UE_HALF_PI)
		{
			y = UE_PI - y;
			sign = -1.0f;
		}
		else if (y < -UE_HALF_PI)
		{
			y = -UE_PI - y;
			sign = -1.0f;
		}
		else
		{
			sign = +1.0f;
		}

		T y2 = y * y;

		// 11-degree minimax approximation
		*ScalarSin = ( ( ( ( (-2.3889859e-08f * y2 + 2.7525562e-06f) * y2 - 0.00019840874f ) * y2 + 0.0083333310f ) * y2 - 0.16666667f ) * y2 + 1.0f ) * y;

		// 10-degree minimax approximation
		T p = ( ( ( ( -2.6051615e-07f * y2 + 2.4760495e-05f ) * y2 - 0.0013888378f ) * y2 + 0.041666638f ) * y2 - 0.5f ) * y2 + 1.0f;
		*ScalarCos = sign*p;
	}

	static FORCEINLINE void SinCos(double* ScalarSin, double* ScalarCos, double Value)
	{
		// No approximations for doubles
		*ScalarSin = FMath::Sin(Value);
		*ScalarCos = FMath::Cos(Value);
	}

	template <
		typename T,
		typename U
<<<<<<< HEAD
		UE_CONSTRAINTS_BEGIN
			UE_CONSTRAINT(!std::is_same_v<T, U>)
		UE_CONSTRAINTS_END
=======
		UE_REQUIRES(!std::is_same_v<T, U>)
>>>>>>> 4af6daef
	>
	static FORCEINLINE void SinCos(T* ScalarSin, T* ScalarCos, U Value)
	{
		SinCos(ScalarSin, ScalarCos, T(Value));
	}


	// Note:  We use FASTASIN_HALF_PI instead of HALF_PI inside of FastASin(), since it was the value that accompanied the minimax coefficients below.
	// It is important to use exactly the same value in all places inside this function to ensure that FastASin(0.0f) == 0.0f.
	// For comparison:
	//		HALF_PI				== 1.57079632679f == 0x3fC90FDB
	//		FASTASIN_HALF_PI	== 1.5707963050f  == 0x3fC90FDA
#define FASTASIN_HALF_PI (1.5707963050f)
	/**
	* Computes the ASin of a scalar value.
	*
	* @param Value  input angle
	* @return ASin of Value
	*/
	UE_NODISCARD static FORCEINLINE float FastAsin(float Value)
	{
		// Clamp input to [-1,1].
		const bool nonnegative = (Value >= 0.0f);
		const float x = FMath::Abs(Value);
		float omx = 1.0f - x;
		if (omx < 0.0f)
		{
			omx = 0.0f;
		}
		const float root = FMath::Sqrt(omx);
		// 7-degree minimax approximation
		float result = ((((((-0.0012624911f * x + 0.0066700901f) * x - 0.0170881256f) * x + 0.0308918810f) * x - 0.0501743046f) * x + 0.0889789874f) * x - 0.2145988016f) * x + FASTASIN_HALF_PI;
		result *= root;  // acos(|x|)
		// acos(x) = pi - acos(-x) when x < 0, asin(x) = pi/2 - acos(x)
		return (nonnegative ? FASTASIN_HALF_PI - result : result - FASTASIN_HALF_PI);
	}
#undef FASTASIN_HALF_PI

	UE_NODISCARD static FORCEINLINE double FastAsin(double Value)
	{
		// TODO: add fast approximation
		return FMath::Asin(Value);
	}

	// Conversion Functions

	/** 
	 * Converts radians to degrees.
	 * @param	RadVal			Value in radians.
	 * @return					Value in degrees.
	 */
	template<class T>
	UE_NODISCARD static constexpr FORCEINLINE auto RadiansToDegrees(T const& RadVal) -> decltype(RadVal * (180.f / UE_PI))
	{
		return RadVal * (180.f / UE_PI);
	}

<<<<<<< HEAD
	static FORCEINLINE float RadiansToDegrees(float const& RadVal) { return RadVal * (180.f / UE_PI); }
	static FORCEINLINE double RadiansToDegrees(double const& RadVal) { return RadVal * (180.0 / UE_DOUBLE_PI); }
=======
	static constexpr FORCEINLINE float RadiansToDegrees(float const& RadVal) { return RadVal * (180.f / UE_PI); }
	static constexpr FORCEINLINE double RadiansToDegrees(double const& RadVal) { return RadVal * (180.0 / UE_DOUBLE_PI); }
>>>>>>> 4af6daef

	/** 
	 * Converts degrees to radians.
	 * @param	DegVal			Value in degrees.
	 * @return					Value in radians.
	 */
	template<class T>
	UE_NODISCARD static constexpr FORCEINLINE auto DegreesToRadians(T const& DegVal) -> decltype(DegVal * (UE_PI / 180.f))
	{
		return DegVal * (UE_PI / 180.f);
	}

<<<<<<< HEAD
	static FORCEINLINE float DegreesToRadians(float const& DegVal) { return DegVal * (UE_PI / 180.f); }
	static FORCEINLINE double DegreesToRadians(double const& DegVal) { return DegVal * (UE_DOUBLE_PI / 180.0); }
=======
	static constexpr FORCEINLINE float DegreesToRadians(float const& DegVal) { return DegVal * (UE_PI / 180.f); }
	static constexpr FORCEINLINE double DegreesToRadians(double const& DegVal) { return DegVal * (UE_DOUBLE_PI / 180.0); }
>>>>>>> 4af6daef

	/** 
	 * Clamps an arbitrary angle to be between the given angles.  Will clamp to nearest boundary.
	 * 
	 * @param MinAngleDegrees	"from" angle that defines the beginning of the range of valid angles (sweeping clockwise)
	 * @param MaxAngleDegrees	"to" angle that defines the end of the range of valid angles
	 * @return Returns clamped angle in the range -180..180.
	 */
	template<typename T>
	UE_NODISCARD static T ClampAngle(T AngleDegrees, T MinAngleDegrees, T MaxAngleDegrees);

	RESOLVE_FLOAT_AMBIGUITY_3_ARGS(ClampAngle);

	/** Find the smallest angle between two headings (in degrees) */
	template <
		typename T,
		typename T2
<<<<<<< HEAD
		UE_CONSTRAINTS_BEGIN
			UE_CONSTRAINT(std::is_floating_point_v<T> || std::is_floating_point_v<T2>)
		UE_CONSTRAINTS_END
=======
		UE_REQUIRES(std::is_floating_point_v<T> || std::is_floating_point_v<T2>)
>>>>>>> 4af6daef
	>
	UE_NODISCARD static constexpr auto FindDeltaAngleDegrees(T A1, T2 A2) -> decltype(A1 * A2)
	{
		// Find the difference
		auto Delta = A2 - A1;

		// If change is larger than 180
		if (Delta > 180.0f)
		{
			// Flip to negative equivalent
			Delta = Delta - 360.0f;
		}
		else if (Delta < -180.0f)
		{
			// Otherwise, if change is smaller than -180
			// Flip to positive equivalent
			Delta = Delta + 360.0f;
		}

		// Return delta in [-180,180] range
		return Delta;
	}

	/** Find the smallest angle between two headings (in radians) */
	template <
		typename T,
		typename T2
<<<<<<< HEAD
		UE_CONSTRAINTS_BEGIN
			UE_CONSTRAINT(std::is_floating_point_v<T> || std::is_floating_point_v<T2>)
		UE_CONSTRAINTS_END
=======
		UE_REQUIRES(std::is_floating_point_v<T> || std::is_floating_point_v<T2>)
>>>>>>> 4af6daef
	>
	UE_NODISCARD static constexpr auto FindDeltaAngleRadians(T A1, T2 A2) -> decltype(A1 * A2)
	{
		// Find the difference
		auto Delta = A2 - A1;

		// If change is larger than PI
		if (Delta > UE_PI)
		{
			// Flip to negative equivalent
			Delta = Delta - UE_TWO_PI;
		}
		else if (Delta < -UE_PI)
		{
			// Otherwise, if change is smaller than -PI
			// Flip to positive equivalent
			Delta = Delta + UE_TWO_PI;
		}

		// Return delta in [-PI,PI] range
		return Delta;
	}

	/** Given a heading which may be outside the +/- PI range, 'unwind' it back into that range. */
	template <
		typename T
<<<<<<< HEAD
		UE_CONSTRAINTS_BEGIN
			UE_CONSTRAINT(std::is_floating_point_v<T>)
		UE_CONSTRAINTS_END
=======
		UE_REQUIRES(std::is_floating_point_v<T>)
>>>>>>> 4af6daef
	>
	UE_NODISCARD static constexpr T UnwindRadians(T A)
	{
		while(A > UE_PI)
		{
			A -= UE_TWO_PI;
		}

		while(A < -UE_PI)
		{
			A += UE_TWO_PI;
		}

		return A;
	}

	/** Utility to ensure angle is between +/- 180 degrees by unwinding. */
	template <
		typename T
<<<<<<< HEAD
		UE_CONSTRAINTS_BEGIN
			UE_CONSTRAINT(std::is_floating_point_v<T>)
		UE_CONSTRAINTS_END
=======
		UE_REQUIRES(std::is_floating_point_v<T>)
>>>>>>> 4af6daef
	>
	UE_NODISCARD static constexpr T UnwindDegrees(T A)
	{
		while(A > 180.f)
		{
			A -= 360.f;
		}

		while(A < -180.f)
		{
			A += 360.f;
		}

		return A;
	}

	/** 
	 * Given two angles in degrees, 'wind' the rotation in Angle1 so that it avoids >180 degree flips.
	 * Good for winding rotations previously expressed as quaternions into a euler-angle representation.
	 * @param	InAngle0	The first angle that we wind relative to.
	 * @param	InOutAngle1	The second angle that we may wind relative to the first.
	 */
	static CORE_API void WindRelativeAnglesDegrees(float InAngle0, float& InOutAngle1);
	static CORE_API void WindRelativeAnglesDegrees(double InAngle0, double& InOutAngle1);

	/** Returns a new rotation component value
	 *
	 * @param InCurrent is the current rotation value
	 * @param InDesired is the desired rotation value
	 * @param InDeltaRate is the rotation amount to apply
	 *
	 * @return a new rotation component value
	 */
	UE_NODISCARD static CORE_API float FixedTurn(float InCurrent, float InDesired, float InDeltaRate);

	/** Converts given Cartesian coordinate pair to Polar coordinate system. */
	template<typename T>
	static FORCEINLINE void CartesianToPolar(const T X, const T Y, T& OutRad, T& OutAng)
	{
		OutRad = Sqrt(Square(X) + Square(Y));
		OutAng = Atan2(Y, X);
	}
	/** Converts given Cartesian coordinate pair to Polar coordinate system. */
	template<typename T>
	static FORCEINLINE void CartesianToPolar(const UE::Math::TVector2<T> InCart, UE::Math::TVector2<T>& OutPolar)
	{
		CartesianToPolar(InCart.X, InCart.Y, OutPolar.X, OutPolar.Y);
	}

	/** Converts given Polar coordinate pair to Cartesian coordinate system. */
	template<typename T>
	static FORCEINLINE void PolarToCartesian(const T Rad, const T Ang, T& OutX, T& OutY)
	{
		OutX = Rad * Cos(Ang);
		OutY = Rad * Sin(Ang);
	}
	/** Converts given Polar coordinate pair to Cartesian coordinate system. */
	template<typename T>
	static FORCEINLINE void PolarToCartesian(const UE::Math::TVector2<T> InPolar, UE::Math::TVector2<T>& OutCart)
	{
		PolarToCartesian(InPolar.X, InPolar.Y, OutCart.X, OutCart.Y);
	}

	/**
	 * Calculates the dotted distance of vector 'Direction' to coordinate system O(AxisX,AxisY,AxisZ).
	 *
	 * Orientation: (consider 'O' the first person view of the player, and 'Direction' a vector pointing to an enemy)
	 * - positive azimuth means enemy is on the right of crosshair. (negative means left).
	 * - positive elevation means enemy is on top of crosshair, negative means below.
	 *
	 * @Note: 'Azimuth' (.X) sign is changed to represent left/right and not front/behind. front/behind is the funtion's return value.
	 *
	 * @param	OutDotDist	.X = 'Direction' dot AxisX relative to plane (AxisX,AxisZ). (== Cos(Azimuth))
	 *						.Y = 'Direction' dot AxisX relative to plane (AxisX,AxisY). (== Sin(Elevation))
	 * @param	Direction	direction of target.
	 * @param	AxisX		X component of reference system.
	 * @param	AxisY		Y component of reference system.
	 * @param	AxisZ		Z component of reference system.
	 *
	 * @return	true if 'Direction' is facing AxisX (Direction dot AxisX >= 0.f)
	 */
	static CORE_API bool GetDotDistance(FVector2D &OutDotDist, const FVector &Direction, const FVector &AxisX, const FVector &AxisY, const FVector &AxisZ);

	/**
	 * Returns Azimuth and Elevation of vector 'Direction' in coordinate system O(AxisX,AxisY,AxisZ).
	 *
	 * Orientation: (consider 'O' the first person view of the player, and 'Direction' a vector pointing to an enemy)
	 * - positive azimuth means enemy is on the right of crosshair. (negative means left).
	 * - positive elevation means enemy is on top of crosshair, negative means below.
	 *
	 * @param	Direction		Direction of target.
	 * @param	AxisX			X component of reference system.
	 * @param	AxisY			Y component of reference system.
	 * @param	AxisZ			Z component of reference system.
	 *
	 * @return	FVector2D	X = Azimuth angle (in radians) (-PI, +PI)
	 *						Y = Elevation angle (in radians) (-PI/2, +PI/2)
	 */
	UE_NODISCARD static CORE_API FVector2D GetAzimuthAndElevation(const FVector &Direction, const FVector &AxisX, const FVector &AxisY, const FVector &AxisZ);

	// Interpolation Functions

	/** Calculates the percentage along a line from MinValue to MaxValue that Value is. */
	template <
		typename T,
		typename T2
<<<<<<< HEAD
		UE_CONSTRAINTS_BEGIN
			UE_CONSTRAINT(std::is_floating_point_v<T>)
		UE_CONSTRAINTS_END
=======
		UE_REQUIRES(std::is_floating_point_v<T>)
>>>>>>> 4af6daef
	>
	UE_NODISCARD static constexpr FORCEINLINE auto GetRangePct(T MinValue, T MaxValue, T2 Value)
	{
		// Avoid Divide by Zero.
		// But also if our range is a point, output whether Value is before or after.
		const T Divisor = MaxValue - MinValue;
		if (FMath::IsNearlyZero(Divisor))
		{
			using RetType = decltype(T() / T2());
			return (Value >= MaxValue) ? (RetType)1 : (RetType)0;
		}

		return (Value - MinValue) / Divisor;
	}

	/** Same as above, but taking a 2d vector as the range. */
	template <
		typename T,
		typename T2
<<<<<<< HEAD
		UE_CONSTRAINTS_BEGIN
			UE_CONSTRAINT(std::is_floating_point_v<T>)
		UE_CONSTRAINTS_END
=======
		UE_REQUIRES(std::is_floating_point_v<T>)
>>>>>>> 4af6daef
	>
	UE_NODISCARD static auto GetRangePct(UE::Math::TVector2<T> const& Range, T2 Value)
	{
		return GetRangePct(Range.X, Range.Y, Value);
	}
	
	/** Basically a Vector2d version of Lerp. */
	template <
		typename T,
		typename T2
<<<<<<< HEAD
		UE_CONSTRAINTS_BEGIN
			UE_CONSTRAINT(std::is_floating_point_v<T>)
		UE_CONSTRAINTS_END
=======
		UE_REQUIRES(std::is_floating_point_v<T>)
>>>>>>> 4af6daef
	>
	UE_NODISCARD static auto GetRangeValue(UE::Math::TVector2<T> const& Range, T2 Pct)
	{
		return Lerp(Range.X, Range.Y, Pct);
	}

	/** For the given Value clamped to the [Input:Range] inclusive, returns the corresponding percentage in [Output:Range] Inclusive. */
	template<typename T, typename T2>
	UE_NODISCARD static FORCEINLINE auto GetMappedRangeValueClamped(const UE::Math::TVector2<T>& InputRange, const UE::Math::TVector2<T>& OutputRange, const T2 Value)
	{
		using RangePctType = decltype(T() * T2());
		const RangePctType ClampedPct = Clamp<RangePctType>(GetRangePct(InputRange, Value), 0.f, 1.f);
		return GetRangeValue(OutputRange, ClampedPct);
	}

	/** Transform the given Value relative to the input range to the Output Range. */
	template<typename T, typename T2>
	UE_NODISCARD static FORCEINLINE auto GetMappedRangeValueUnclamped(const UE::Math::TVector2<T>& InputRange, const UE::Math::TVector2<T>& OutputRange, const T2 Value)
	{
		return GetRangeValue(OutputRange, GetRangePct(InputRange, Value));
	}

	template<class T>
	UE_NODISCARD static FORCEINLINE double GetRangePct(TRange<T> const& Range, T Value)
	{
		return GetRangePct(Range.GetLowerBoundValue(), Range.GetUpperBoundValue(), Value);
	}

	template<class T>
	UE_NODISCARD static FORCEINLINE T GetRangeValue(TRange<T> const& Range, T Pct)
	{
		return FMath::Lerp<T>(Range.GetLowerBoundValue(), Range.GetUpperBoundValue(), Pct);
	}

	template<class T>
	UE_NODISCARD static FORCEINLINE T GetMappedRangeValueClamped(const TRange<T>& InputRange, const TRange<T>& OutputRange, const T Value)
	{
		const T ClampedPct = FMath::Clamp<T>(GetRangePct(InputRange, Value), 0, 1);
		return GetRangeValue(OutputRange, ClampedPct);
	}

	/** Performs a linear interpolation between two values, Alpha ranges from 0-1 */
	template <
		typename T,
		typename U
<<<<<<< HEAD
		UE_CONSTRAINTS_BEGIN
			UE_CONSTRAINT(!TCustomLerp<T>::Value && (std::is_floating_point_v<U> || std::is_same_v<T, U>))
		UE_CONSTRAINTS_END
=======
		UE_REQUIRES(!TCustomLerp<T>::Value && (std::is_floating_point_v<U> || std::is_same_v<T, U>))
>>>>>>> 4af6daef
	>
	UE_NODISCARD static constexpr FORCEINLINE_DEBUGGABLE T Lerp( const T& A, const T& B, const U& Alpha )
	{
		return (T)(A + Alpha * (B-A));
	}

	/** Custom lerps defined for those classes not suited to the default implemenation. */
	template <
		typename T,
		typename U
<<<<<<< HEAD
		UE_CONSTRAINTS_BEGIN
			UE_CONSTRAINT(TCustomLerp<T>::Value)
		UE_CONSTRAINTS_END
=======
		UE_REQUIRES(TCustomLerp<T>::Value)
>>>>>>> 4af6daef
	>
	UE_NODISCARD static FORCEINLINE_DEBUGGABLE T Lerp(const T& A, const T& B, const U& Alpha)
	{
		return TCustomLerp<T>::Lerp(A, B, Alpha);
	}

	// Allow passing of differing A/B types.
	template <
		typename T1,
		typename T2,
		typename T3
<<<<<<< HEAD
		UE_CONSTRAINTS_BEGIN
			UE_CONSTRAINT(!std::is_same_v<T1, T2> && !TCustomLerp<T1>::Value && !TCustomLerp<T2>::Value)
		UE_CONSTRAINTS_END
=======
		UE_REQUIRES(!std::is_same_v<T1, T2> && !TCustomLerp<T1>::Value && !TCustomLerp<T2>::Value)
>>>>>>> 4af6daef
	>
	UE_NODISCARD static auto Lerp( const T1& A, const T2& B, const T3& Alpha ) -> decltype(A * B)
	{
		using ABType = decltype(A * B);
		return Lerp(ABType(A), ABType(B), Alpha);
	}

	/** Performs a linear interpolation between two values, Alpha ranges from 0-1. Handles full numeric range of T */
	template< class T > 
	UE_NODISCARD static constexpr FORCEINLINE_DEBUGGABLE T LerpStable( const T& A, const T& B, double Alpha )
	{
		return (T)((A * (1.0 - Alpha)) + (B * Alpha));
	}

	/** Performs a linear interpolation between two values, Alpha ranges from 0-1. Handles full numeric range of T */
	template< class T >
	UE_NODISCARD static constexpr FORCEINLINE_DEBUGGABLE T LerpStable(const T& A, const T& B, float Alpha)
	{
		return (T)((A * (1.0f - Alpha)) + (B * Alpha));
	}

	// Allow passing of differing A/B types.
	template <
		typename T1,
		typename T2,
		typename T3
<<<<<<< HEAD
		UE_CONSTRAINTS_BEGIN
			UE_CONSTRAINT(!std::is_same_v<T1, T2>)
		UE_CONSTRAINTS_END
=======
		UE_REQUIRES(!std::is_same_v<T1, T2>)
>>>>>>> 4af6daef
	>
	UE_NODISCARD static auto LerpStable( const T1& A, const T2& B, const T3& Alpha ) -> decltype(A * B)
	{
		using ABType = decltype(A * B);
		return LerpStable(ABType(A), ABType(B), Alpha);
	}
	
	/** Performs a 2D linear interpolation between four values values, FracX, FracY ranges from 0-1 */
	template <
		typename T,
		typename U
<<<<<<< HEAD
		UE_CONSTRAINTS_BEGIN
			UE_CONSTRAINT(!TCustomLerp<T>::Value && (std::is_floating_point_v<U> || std::is_same_v<T, U>))
		UE_CONSTRAINTS_END
=======
		UE_REQUIRES(!TCustomLerp<T>::Value && (std::is_floating_point_v<U> || std::is_same_v<T, U>))
>>>>>>> 4af6daef
	>
	UE_NODISCARD static constexpr FORCEINLINE_DEBUGGABLE T BiLerp(const T& P00,const T& P10,const T& P01,const T& P11, const U& FracX, const U& FracY)
	{
		return Lerp(
			Lerp(P00,P10,FracX),
			Lerp(P01,P11,FracX),
			FracY
			);
	}

	/** Custom lerps defined for those classes not suited to the default implemenation. */
	template <
		typename T,
		typename U
<<<<<<< HEAD
		UE_CONSTRAINTS_BEGIN
			UE_CONSTRAINT(TCustomLerp<T>::Value)
		UE_CONSTRAINTS_END
=======
		UE_REQUIRES(TCustomLerp<T>::Value)
>>>>>>> 4af6daef
	>
	UE_NODISCARD static FORCEINLINE_DEBUGGABLE T BiLerp(const T& P00, const T& P10, const T& P01, const T& P11, const U& FracX, const U& FracY)
	{
		return TCustomLerp<T>::BiLerp(P00, P10, P01, P11, FracX, FracY);
	}

	/**
	 * Performs a cubic interpolation
	 *
	 * @param  P - end points
	 * @param  T - tangent directions at end points
	 * @param  A - distance along spline
	 *
	 * @return  Interpolated value
	 */
	template <
		typename T,
		typename U
<<<<<<< HEAD
		UE_CONSTRAINTS_BEGIN
			UE_CONSTRAINT(!TCustomLerp<T>::Value && (std::is_floating_point_v<U> || std::is_same_v<T, U>))
		UE_CONSTRAINTS_END
=======
		UE_REQUIRES(!TCustomLerp<T>::Value && (std::is_floating_point_v<U> || std::is_same_v<T, U>))
>>>>>>> 4af6daef
	>
	UE_NODISCARD static constexpr FORCEINLINE_DEBUGGABLE T CubicInterp( const T& P0, const T& T0, const T& P1, const T& T1, const U& A )
	{
		const U A2 = A * A;
		const U A3 = A2 * A;

		return T((((2*A3)-(3*A2)+1) * P0) + ((A3-(2*A2)+A) * T0) + ((A3-A2) * T1) + (((-2*A3)+(3*A2)) * P1));
	}

	/** Custom lerps defined for those classes not suited to the default implemenation. */
	template <
		typename T,
		typename U
<<<<<<< HEAD
		UE_CONSTRAINTS_BEGIN
			UE_CONSTRAINT(TCustomLerp<T>::Value)
		UE_CONSTRAINTS_END
=======
		UE_REQUIRES(TCustomLerp<T>::Value)
>>>>>>> 4af6daef
	>
	UE_NODISCARD static FORCEINLINE_DEBUGGABLE T CubicInterp(const T& P0, const T& T0, const T& P1, const T& T1, const U& A)
	{
		return TCustomLerp<T>::CubicInterp(P0, T0, P1, T1, A);
	}

	/**
	 * Performs a first derivative cubic interpolation
	 *
	 * @param  P - end points
	 * @param  T - tangent directions at end points
	 * @param  A - distance along spline
	 *
	 * @return  Interpolated value
	 */
	template <
		typename T,
		typename U
<<<<<<< HEAD
		UE_CONSTRAINTS_BEGIN
			UE_CONSTRAINT(std::is_floating_point_v<U>)
		UE_CONSTRAINTS_END
=======
		UE_REQUIRES(std::is_floating_point_v<U>)
>>>>>>> 4af6daef
	>
	UE_NODISCARD static constexpr FORCEINLINE_DEBUGGABLE T CubicInterpDerivative( const T& P0, const T& T0, const T& P1, const T& T1, const U& A )
	{
		T a = 6.f*P0 + 3.f*T0 + 3.f*T1 - 6.f*P1;
		T b = -6.f*P0 - 4.f*T0 - 2.f*T1 + 6.f*P1;
		T c = T0;

		const U A2 = A * A;

		return T((a * A2) + (b * A) + c);
	}

	/**
	 * Performs a second derivative cubic interpolation
	 *
	 * @param  P - end points
	 * @param  T - tangent directions at end points
	 * @param  A - distance along spline
	 *
	 * @return  Interpolated value
	 */
	template <
		typename T,
		typename U
<<<<<<< HEAD
		UE_CONSTRAINTS_BEGIN
			UE_CONSTRAINT(std::is_floating_point_v<U>)
		UE_CONSTRAINTS_END
=======
		UE_REQUIRES(std::is_floating_point_v<U>)
>>>>>>> 4af6daef
	>
	UE_NODISCARD static constexpr FORCEINLINE_DEBUGGABLE T CubicInterpSecondDerivative( const T& P0, const T& T0, const T& P1, const T& T1, const U& A )
	{
		T a = 12.f*P0 + 6.f*T0 + 6.f*T1 - 12.f*P1;
		T b = -6.f*P0 - 4.f*T0 - 2.f*T1 + 6.f*P1;

		return (a * A) + b;
	}

	/** Interpolate between A and B, applying an ease in function.  Exp controls the degree of the curve. */
	template< class T >
	UE_NODISCARD static FORCEINLINE_DEBUGGABLE T InterpEaseIn(const T& A, const T& B, float Alpha, float Exp)
	{
		float const ModifiedAlpha = Pow(Alpha, Exp);
		return Lerp<T>(A, B, ModifiedAlpha);
	}

	/** Interpolate between A and B, applying an ease out function.  Exp controls the degree of the curve. */
	template< class T >
	UE_NODISCARD static FORCEINLINE_DEBUGGABLE T InterpEaseOut(const T& A, const T& B, float Alpha, float Exp)
	{
		float const ModifiedAlpha = 1.f - Pow(1.f - Alpha, Exp);
		return Lerp<T>(A, B, ModifiedAlpha);
	}

	/** Interpolate between A and B, applying an ease in/out function.  Exp controls the degree of the curve. */
	template< class T > 
	UE_NODISCARD static FORCEINLINE_DEBUGGABLE T InterpEaseInOut( const T& A, const T& B, float Alpha, float Exp )
	{
		return Lerp<T>(A, B, (Alpha < 0.5f) ?
			InterpEaseIn(0.f, 1.f, Alpha * 2.f, Exp) * 0.5f :
			InterpEaseOut(0.f, 1.f, Alpha * 2.f - 1.f, Exp) * 0.5f + 0.5f);
	}

	/** Interpolation between A and B, applying a step function. */
	template< class T >
	UE_NODISCARD static constexpr FORCEINLINE_DEBUGGABLE T InterpStep(const T& A, const T& B, float Alpha, int32 Steps)
	{
		if (Steps <= 1 || Alpha <= 0)
		{
			return A;
		}
		else if (Alpha >= 1)
		{
			return B;
		}

		const float StepsAsFloat = static_cast<float>(Steps);
		const float NumIntervals = StepsAsFloat - 1.f;
		float const ModifiedAlpha = FloorToFloat(Alpha * StepsAsFloat) / NumIntervals;
		return Lerp<T>(A, B, ModifiedAlpha);
	}

	/** Interpolation between A and B, applying a sinusoidal in function. */
	template< class T >
	UE_NODISCARD static FORCEINLINE_DEBUGGABLE T InterpSinIn(const T& A, const T& B, float Alpha)
	{
		float const ModifiedAlpha = -1.f * Cos(Alpha * UE_HALF_PI) + 1.f;
		return Lerp<T>(A, B, ModifiedAlpha);
	}
	
	/** Interpolation between A and B, applying a sinusoidal out function. */
	template< class T >
	UE_NODISCARD static FORCEINLINE_DEBUGGABLE T InterpSinOut(const T& A, const T& B, float Alpha)
	{
		float const ModifiedAlpha = Sin(Alpha * UE_HALF_PI);
		return Lerp<T>(A, B, ModifiedAlpha);
	}

	/** Interpolation between A and B, applying a sinusoidal in/out function. */
	template< class T >
	UE_NODISCARD static FORCEINLINE_DEBUGGABLE T InterpSinInOut(const T& A, const T& B, float Alpha)
	{
		return Lerp<T>(A, B, (Alpha < 0.5f) ?
			InterpSinIn(0.f, 1.f, Alpha * 2.f) * 0.5f :
			InterpSinOut(0.f, 1.f, Alpha * 2.f - 1.f) * 0.5f + 0.5f);
	}

	/** Interpolation between A and B, applying an exponential in function. */
	template< class T >
	UE_NODISCARD static FORCEINLINE_DEBUGGABLE T InterpExpoIn(const T& A, const T& B, float Alpha)
	{
		float const ModifiedAlpha = (Alpha == 0.f) ? 0.f : Pow(2.f, 10.f * (Alpha - 1.f));
		return Lerp<T>(A, B, ModifiedAlpha);
	}

	/** Interpolation between A and B, applying an exponential out function. */
	template< class T >
	UE_NODISCARD static FORCEINLINE_DEBUGGABLE T InterpExpoOut(const T& A, const T& B, float Alpha)
	{
		float const ModifiedAlpha = (Alpha == 1.f) ? 1.f : -Pow(2.f, -10.f * Alpha) + 1.f;
		return Lerp<T>(A, B, ModifiedAlpha);
	}

	/** Interpolation between A and B, applying an exponential in/out function. */
	template< class T >
	UE_NODISCARD static FORCEINLINE_DEBUGGABLE T InterpExpoInOut(const T& A, const T& B, float Alpha)
	{
		return Lerp<T>(A, B, (Alpha < 0.5f) ?
			InterpExpoIn(0.f, 1.f, Alpha * 2.f) * 0.5f :
			InterpExpoOut(0.f, 1.f, Alpha * 2.f - 1.f) * 0.5f + 0.5f);
	}

	/** Interpolation between A and B, applying a circular in function. */
	template< class T >
	UE_NODISCARD static FORCEINLINE_DEBUGGABLE T InterpCircularIn(const T& A, const T& B, float Alpha)
	{
		float const ModifiedAlpha = -1.f * (Sqrt(1.f - Alpha * Alpha) - 1.f);
		return Lerp<T>(A, B, ModifiedAlpha);
	}

	/** Interpolation between A and B, applying a circular out function. */
	template< class T >
	UE_NODISCARD static FORCEINLINE_DEBUGGABLE T InterpCircularOut(const T& A, const T& B, float Alpha)
	{
		Alpha -= 1.f;
		float const ModifiedAlpha = Sqrt(1.f - Alpha  * Alpha);
		return Lerp<T>(A, B, ModifiedAlpha);
	}

	/** Interpolation between A and B, applying a circular in/out function. */
	template< class T >
	UE_NODISCARD static FORCEINLINE_DEBUGGABLE T InterpCircularInOut(const T& A, const T& B, float Alpha)
	{
		return Lerp<T>(A, B, (Alpha < 0.5f) ?
			InterpCircularIn(0.f, 1.f, Alpha * 2.f) * 0.5f :
			InterpCircularOut(0.f, 1.f, Alpha * 2.f - 1.f) * 0.5f + 0.5f);
	}

	// Rotator specific interpolation
	// Similar to Lerp, but does not take the shortest path. Allows interpolation over more than 180 degrees.
	template< typename T, typename U >
	UE_NODISCARD static UE::Math::TRotator<T> LerpRange(const UE::Math::TRotator<T>& A, const UE::Math::TRotator<T>& B, U Alpha);

	/*
	 *	Cubic Catmull-Rom Spline interpolation. Based on http://www.cemyuksel.com/research/catmullrom_param/catmullrom.pdf 
	 *	Curves are guaranteed to pass through the control points and are easily chained together.
	 *	Equation supports abitrary parameterization. eg. Uniform=0,1,2,3 ; chordal= |Pn - Pn-1| ; centripetal = |Pn - Pn-1|^0.5
	 *	P0 - The control point preceding the interpolation range.
	 *	P1 - The control point starting the interpolation range.
	 *	P2 - The control point ending the interpolation range.
	 *	P3 - The control point following the interpolation range.
	 *	T0-3 - The interpolation parameters for the corresponding control points.		
	 *	T - The interpolation factor in the range 0 to 1. 0 returns P1. 1 returns P2.
	 */
	template< class U > 
	UE_NODISCARD static constexpr FORCEINLINE_DEBUGGABLE U CubicCRSplineInterp(const U& P0, const U& P1, const U& P2, const U& P3, const float T0, const float T1, const float T2, const float T3, const float T)
	{
		//Based on http://www.cemyuksel.com/research/catmullrom_param/catmullrom.pdf 
		float InvT1MinusT0 = 1.0f / (T1 - T0);
		U L01 = ( P0 * ((T1 - T) * InvT1MinusT0) ) + ( P1 * ((T - T0) * InvT1MinusT0) );
		float InvT2MinusT1 = 1.0f / (T2 - T1);
		U L12 = ( P1 * ((T2 - T) * InvT2MinusT1) ) + ( P2 * ((T - T1) * InvT2MinusT1) );
		float InvT3MinusT2 = 1.0f / (T3 - T2);
		U L23 = ( P2 * ((T3 - T) * InvT3MinusT2) ) + ( P3 * ((T - T2) * InvT3MinusT2) );

		float InvT2MinusT0 = 1.0f / (T2 - T0);
		U L012 = ( L01 * ((T2 - T) * InvT2MinusT0) ) + ( L12 * ((T - T0) * InvT2MinusT0) );
		float InvT3MinusT1 = 1.0f / (T3 - T1);
		U L123 = ( L12 * ((T3 - T) * InvT3MinusT1) ) + ( L23 * ((T - T1) * InvT3MinusT1) );

		return  ( ( L012 * ((T2 - T) * InvT2MinusT1) ) + ( L123 * ((T - T1) * InvT2MinusT1) ) );
	}

	/* Same as CubicCRSplineInterp but with additional saftey checks. If the checks fail P1 is returned. **/
	template< class U >
	UE_NODISCARD static constexpr FORCEINLINE_DEBUGGABLE U CubicCRSplineInterpSafe(const U& P0, const U& P1, const U& P2, const U& P3, const float T0, const float T1, const float T2, const float T3, const float T)
	{
		//Based on http://www.cemyuksel.com/research/catmullrom_param/catmullrom.pdf 
		float T1MinusT0 = (T1 - T0);
		float T2MinusT1 = (T2 - T1);
		float T3MinusT2 = (T3 - T2);
		float T2MinusT0 = (T2 - T0);
		float T3MinusT1 = (T3 - T1);
		if (FMath::IsNearlyZero(T1MinusT0) || FMath::IsNearlyZero(T2MinusT1) || FMath::IsNearlyZero(T3MinusT2) || FMath::IsNearlyZero(T2MinusT0) || FMath::IsNearlyZero(T3MinusT1))
		{
			//There's going to be a divide by zero here so just bail out and return P1
			return P1;
		}

		float InvT1MinusT0 = 1.0f / T1MinusT0;
		U L01 = (P0 * ((T1 - T) * InvT1MinusT0)) + (P1 * ((T - T0) * InvT1MinusT0));
		float InvT2MinusT1 = 1.0f / T2MinusT1;
		U L12 = (P1 * ((T2 - T) * InvT2MinusT1)) + (P2 * ((T - T1) * InvT2MinusT1));
		float InvT3MinusT2 = 1.0f / T3MinusT2;
		U L23 = (P2 * ((T3 - T) * InvT3MinusT2)) + (P3 * ((T - T2) * InvT3MinusT2));

		float InvT2MinusT0 = 1.0f / T2MinusT0;
		U L012 = (L01 * ((T2 - T) * InvT2MinusT0)) + (L12 * ((T - T0) * InvT2MinusT0));
		float InvT3MinusT1 = 1.0f / T3MinusT1;
		U L123 = (L12 * ((T3 - T) * InvT3MinusT1)) + (L23 * ((T - T1) * InvT3MinusT1));

		return  ((L012 * ((T2 - T) * InvT2MinusT1)) + (L123 * ((T - T1) * InvT2MinusT1)));
	}


	// Special-case interpolation

	/** Interpolate a normal vector Current to Target, by interpolating the angle between those vectors with constant step. */
	UE_NODISCARD static CORE_API FVector VInterpNormalRotationTo(const FVector& Current, const FVector& Target, float DeltaTime, float RotationSpeedDegrees);

	/** Interpolate vector from Current to Target with constant step */
	UE_NODISCARD static CORE_API FVector VInterpConstantTo(const FVector& Current, const FVector& Target, float DeltaTime, float InterpSpeed);

	/** Interpolate vector from Current to Target. Scaled by distance to Target, so it has a strong start speed and ease out. */
	UE_NODISCARD static CORE_API FVector VInterpTo( const FVector& Current, const FVector& Target, float DeltaTime, float InterpSpeed );
	
	/** Interpolate vector2D from Current to Target with constant step */
	UE_NODISCARD static CORE_API FVector2D Vector2DInterpConstantTo( const FVector2D& Current, const FVector2D& Target, float DeltaTime, float InterpSpeed );

	/** Interpolate vector2D from Current to Target. Scaled by distance to Target, so it has a strong start speed and ease out. */
	UE_NODISCARD static CORE_API FVector2D Vector2DInterpTo( const FVector2D& Current, const FVector2D& Target, float DeltaTime, float InterpSpeed );

	/** Interpolate rotator from Current to Target with constant step */
	UE_NODISCARD static CORE_API FRotator RInterpConstantTo( const FRotator& Current, const FRotator& Target, float DeltaTime, float InterpSpeed);

	/** Interpolate rotator from Current to Target. Scaled by distance to Target, so it has a strong start speed and ease out. */
	UE_NODISCARD static CORE_API FRotator RInterpTo( const FRotator& Current, const FRotator& Target, float DeltaTime, float InterpSpeed);

	/** Interpolate float from Current to Target with constant step */
	template<typename T1, typename T2 = T1, typename T3 = T2, typename T4 = T3>
	UE_NODISCARD static auto FInterpConstantTo( T1 Current, T2 Target, T3 DeltaTime, T4 InterpSpeed )
	{
		using RetType = decltype(T1() * T2() * T3() * T4());
	
		const RetType Dist = Target - Current;

		// If distance is too small, just set the desired location
		if( FMath::Square(Dist) < UE_SMALL_NUMBER )
		{
			return static_cast<RetType>(Target);
		}

		const RetType Step = InterpSpeed * DeltaTime;
		return Current + FMath::Clamp(Dist, -Step, Step);
	}

	/** Interpolate float from Current to Target. Scaled by distance to Target, so it has a strong start speed and ease out. */
	template<typename T1, typename T2 = T1, typename T3 = T2, typename T4 = T3>
	UE_NODISCARD static auto FInterpTo( T1  Current, T2 Target, T3 DeltaTime, T4 InterpSpeed )
	{
		using RetType = decltype(T1() * T2() * T3() * T4());
	
		// If no interp speed, jump to target value
		if( InterpSpeed <= 0.f )
		{
			return static_cast<RetType>(Target);
		}

		// Distance to reach
		const RetType Dist = Target - Current;

		// If distance is too small, just set the desired location
		if( FMath::Square(Dist) < UE_SMALL_NUMBER )
		{
			return static_cast<RetType>(Target);
		}

		// Delta Move, Clamp so we do not over shoot.
		const RetType DeltaMove = Dist * FMath::Clamp<RetType>(DeltaTime * InterpSpeed, 0.f, 1.f);

		return Current + DeltaMove;				
	}

	/** Interpolate Linear Color from Current to Target. Scaled by distance to Target, so it has a strong start speed and ease out. */
	UE_NODISCARD static CORE_API FLinearColor CInterpTo(const FLinearColor& Current, const FLinearColor& Target, float DeltaTime, float InterpSpeed);

	/** Interpolate quaternion from Current to Target with constant step (in radians) */
	template< class T >
	UE_NODISCARD static CORE_API UE::Math::TQuat<T> QInterpConstantTo(const UE::Math::TQuat<T>& Current, const UE::Math::TQuat<T>& Target, float DeltaTime, float InterpSpeed);

	/** Interpolate quaternion from Current to Target. Scaled by angle to Target, so it has a strong start speed and ease out. */
	template< class T >
	UE_NODISCARD static CORE_API UE::Math::TQuat<T> QInterpTo(const UE::Math::TQuat<T>& Current, const UE::Math::TQuat<T>& Target, float DeltaTime, float InterpSpeed);

	/**
	* Returns an approximation of Exp(-X) based on a Taylor expansion that has had the coefficients adjusted (using
	* optimisation) to minimise the error in the range 0 < X < 1, which is below 0.1%. Note that it returns exactly 1
	* when X is 0, and the return value is greater than the real value for values of X > 1 (but it still tends
	* to zero for large X). 
	*/
	template<class T>
	UE_NODISCARD static constexpr T InvExpApprox(T X)
	{
		constexpr T A(1.00746054f); // 1 / 1! in Taylor series
		constexpr T B(0.45053901f); // 1 / 2! in Taylor series
		constexpr T C(0.25724632f); // 1 / 3! in Taylor series
		return 1 / (1 + A * X + B * X * X + C * X * X * X);		
	}
	
	/**
	* Smooths a value using exponential damping towards a target. Works for any type that supports basic arithmetic operations.
	* 
	* An approximation is used that is accurate so long as InDeltaTime < 0.5 * InSmoothingTime
	* 
	* @param  InOutValue      The value to be smoothed
	* @param  InTargetValue   The target to smooth towards
	* @param  InDeltaTime     Time interval
	* @param  InSmoothingTime Timescale over which to smooth. Larger values result in more smoothed behaviour. Can be zero.
	*/
	template< class T >
    static constexpr void ExponentialSmoothingApprox(
        T&          InOutValue,
        const T&    InTargetValue,
        const float InDeltaTime,
        const float InSmoothingTime)
	{
		if (InSmoothingTime > UE_KINDA_SMALL_NUMBER)
		{
			const float A = InDeltaTime / InSmoothingTime;
			float Exp = InvExpApprox(A);
			InOutValue = InTargetValue + (InOutValue - InTargetValue) * Exp;
		}
		else
		{
			InOutValue = InTargetValue;
		}
	}

	/**
	 * Smooths a value using a critically damped spring. Works for any type that supports basic arithmetic operations.
	 * 
	 * Note that InSmoothingTime is the time lag when tracking constant motion (so if you tracked a predicted position 
	 * TargetVel * InSmoothingTime ahead, you'd match the target position)
	 *
	 * An approximation is used that is accurate so long as InDeltaTime < 0.5 * InSmoothingTime
	 * 
	 * When starting from zero velocity, the maximum velocity is reached after time InSmoothingTime * 0.5
	 *
	 * @param  InOutValue        The value to be smoothed
	 * @param  InOutValueRate    The rate of change of the value
	 * @param  InTargetValue     The target to smooth towards
	 * @param  InTargetValueRate The target rate of change smooth towards. Note that if this is discontinuous, then the output will have discontinuous velocity too.
	 * @param  InDeltaTime       Time interval
	 * @param  InSmoothingTime   Timescale over which to smooth. Larger values result in more smoothed behaviour. Can be zero.
	 */
	template< class T >
	static constexpr void CriticallyDampedSmoothing(
		T&          InOutValue,
		T&          InOutValueRate,
		const T&    InTargetValue,
	    const T&    InTargetValueRate,
		const float InDeltaTime,
		const float InSmoothingTime)
	{
		if (InSmoothingTime > UE_KINDA_SMALL_NUMBER)
		{
			// The closed form solution for critically damped motion towards zero is:
			//
			// x = ( x0 + t (v0 + w x0) ) exp(-w t)
			//
			// where w is the natural frequency, x0, v0 are x and dx/dt at time 0 (e.g. Brian Stone - Chatter and Machine Tools pdf)
			//
			// Differentiate to get velocity (remember d(v0)/dt = 0):
			//
			// v = ( v0 - w t (v0 + w x0) ) exp(-w t)
			//
			// We're damping towards a target, so convert - i.e. x = value - target
			//
			// Target velocity turns into an offset to the position
			T AdjustedTarget = InTargetValue + InTargetValueRate * InSmoothingTime;

			const float W = 2.0f / InSmoothingTime;
			const float A = W * InDeltaTime;
			// Approximation requires A < 1, so DeltaTime < SmoothingTime / 2
			const float Exp = InvExpApprox(A);
			T X0 = InOutValue - AdjustedTarget;
			// Target velocity turns into an offset to the position
			X0 -= InTargetValueRate * InSmoothingTime;		
			const T B = (InOutValueRate + X0 * W) * InDeltaTime;
			InOutValue = AdjustedTarget + (X0 + B) * Exp;
			InOutValueRate = (InOutValueRate - B * W) * Exp;
		}
		else if (InDeltaTime > 0.0f)
		{
			InOutValueRate = (InTargetValue - InOutValue) / InDeltaTime;
			InOutValue = InTargetValue;
		}
		else
		{
			InOutValue = InTargetValue;
			InOutValueRate = T(0);
		}
	}

	/**
	* Smooths a value using a spring damper towards a target.
	* 
	* The implementation uses approximations for Exp/Sin/Cos. These are accurate for all sensible values of 
	* InUndampedFrequency and DampingRatio so long as InDeltaTime < 1 / InUndampedFrequency (approximately), but
	* are generally well behaved even for larger timesteps etc. 
	* 
	* @param  InOutValue          The value to be smoothed
	* @param  InOutValueRate      The rate of change of the value
	* @param  InTargetValue       The target to smooth towards
	* @param  InTargetValueRate   The target rate of change smooth towards. Note that if this is discontinuous, then the output will have discontinuous velocity too.
	* @param  InDeltaTime         Time interval
	* @param  InUndampedFrequency Oscillation frequency when there is no damping. Proportional to the square root of the spring stiffness.
	* @param  InDampingRatio      1 is critical damping. <1 results in under-damped motion (i.e. with overshoot), and >1 results in over-damped motion. 
	*/
	template< class T >
	static void SpringDamper(
	    T&          InOutValue,
	    T&          InOutValueRate,
	    const T&    InTargetValue,
	    const T&    InTargetValueRate,
	    const float InDeltaTime,
	    const float InUndampedFrequency,
	    const float InDampingRatio)
	{
		if (InDeltaTime <= 0.0f)
		{
			return;
		}

		float W = InUndampedFrequency * UE_TWO_PI;
		// Handle special cases
		if (W < UE_SMALL_NUMBER) // no strength which means no damping either
		{
			InOutValue += InOutValueRate * InDeltaTime;
			return;
		}
		else if (InDampingRatio < UE_SMALL_NUMBER) // No damping at all
		{
			T Err = InOutValue - InTargetValue;
			const T B = InOutValueRate / W;
			float S, C;
			FMath::SinCos(&S, &C, W * InDeltaTime);
			InOutValue = InTargetValue + Err * C + B * S;
			InOutValueRate = InOutValueRate * C - Err * (W * S);
			return;
		}

		// Target velocity turns into an offset to the position
		float SmoothingTime = 2.0f / W;
		T AdjustedTarget = InTargetValue + InTargetValueRate * (InDampingRatio * SmoothingTime);
 		T Err = InOutValue - AdjustedTarget;

		// Handle the cases separately
		if (InDampingRatio > 1.0f) // Overdamped
		{
			const float WD = W * FMath::Sqrt(FMath::Square(InDampingRatio) - 1.0f);
			const T C2 = -(InOutValueRate + (W * InDampingRatio - WD) * Err) / (2.0f * WD);
			const T C1 = Err - C2;
			const float A1 = (WD - InDampingRatio * W);
			const float A2 = -(WD + InDampingRatio * W);
			// Note that A1 and A2 will always be negative. We will use an approximation for 1/Exp(-A * DeltaTime).
			const float A1_DT = -A1 * InDeltaTime;
			const float A2_DT = -A2 * InDeltaTime;
			// This approximation in practice will be good for all DampingRatios
			const float E1 = InvExpApprox(A1_DT);
			// As DampingRatio gets big, this approximation gets worse, but mere inaccuracy for overdamped motion is
			// not likely to be important, since we end up with 1 / BigNumber
			const float E2 = InvExpApprox(A2_DT);
			InOutValue = AdjustedTarget + E1 * C1 + E2 * C2;
			InOutValueRate = E1 * C1 * A1 + E2 * C2 * A2;
		}
		else if (InDampingRatio < 1.0f) // Underdamped
		{
			const float WD = W * FMath::Sqrt(1.0f - FMath::Square(InDampingRatio));
			const T A = Err;
			const T B = (InOutValueRate + Err * (InDampingRatio * W)) / WD;
			float S, C;
			FMath::SinCos(&S, &C, WD * InDeltaTime);
			const float E0 = InDampingRatio * W * InDeltaTime;
			// Needs E0 < 1 so DeltaTime < SmoothingTime / (2 * DampingRatio * Sqrt(1 - DampingRatio^2))
			const float E = InvExpApprox(E0);
			InOutValue = E * (A * C + B * S);
			InOutValueRate = -InOutValue * InDampingRatio * W;
			InOutValueRate += E * (B * (WD * C) - A * (WD * S));
			InOutValue += AdjustedTarget;
		}
		else // Critical damping
		{
			const T& C1 = Err;
			T C2 = InOutValueRate + Err * W;
			const float E0 = W * InDeltaTime;
			// Needs E0 < 1 so InDeltaTime < SmoothingTime / 2 
			float E = InvExpApprox(E0);
			InOutValue = AdjustedTarget + (C1 + C2 * InDeltaTime) * E;
			InOutValueRate = (C2 - C1 * W - C2 * (W * InDeltaTime)) * E;
		}
	}

	/**
	* Smooths a value using a spring damper towards a target.
	* 
	* The implementation uses approximations for Exp/Sin/Cos. These are accurate for all sensible values of 
	* DampingRatio and InSmoothingTime so long as InDeltaTime < 0.5 * InSmoothingTime, but are generally well behaved 
	* even for larger timesteps etc. 
	* 
	* @param  InOutValue        The value to be smoothed
	* @param  InOutValueRate    The rate of change of the value
	* @param  InTargetValue     The target to smooth towards
	* @param  InTargetValueRate The target rate of change smooth towards. Note that if this is discontinuous, then the output will have discontinuous velocity too.
	* @param  InDeltaTime       Time interval
	* @param  InSmoothingTime   Timescale over which to smooth. Larger values result in more smoothed behaviour. Can be zero.
	* @param  InDampingRatio    1 is critical damping. <1 results in under-damped motion (i.e. with overshoot), and >1 results in over-damped motion. 
	*/
	template< class T >
	static void SpringDamperSmoothing(
		T&          InOutValue,
		T&          InOutValueRate,
		const T&    InTargetValue,
		const T&    InTargetValueRate,
		const float InDeltaTime,
		const float InSmoothingTime,
		const float InDampingRatio)
	{
		if (InSmoothingTime < UE_SMALL_NUMBER)
		{
			if (InDeltaTime <= 0.0f)
			{
				return;
			}
			InOutValueRate = (InTargetValue - InOutValue) / InDeltaTime;
			InOutValue = InTargetValue;
			return;
		}

		// Undamped frequency
		float UndampedFrequency = 1.0f / (UE_PI * InSmoothingTime);
		SpringDamper(InOutValue, InOutValueRate, InTargetValue, InTargetValueRate, InDeltaTime, UndampedFrequency, InDampingRatio);
	}

	/**
	 * Simple function to create a pulsating scalar value
	 *
	 * @param  InCurrentTime  Current absolute time
	 * @param  InPulsesPerSecond  How many full pulses per second?
	 * @param  InPhase  Optional phase amount, between 0.0 and 1.0 (to synchronize pulses)
	 *
	 * @return  Pulsating value (0.0-1.0)
	 */
	UE_NODISCARD static float MakePulsatingValue( const double InCurrentTime, const float InPulsesPerSecond, const float InPhase = 0.0f )
	{
		return 0.5f + 0.5f * FMath::Sin( ( ( 0.25f + InPhase ) * UE_TWO_PI ) + ( (float)InCurrentTime * UE_TWO_PI ) * InPulsesPerSecond );
	}

	// Geometry intersection 

	/**
	 * Find the intersection of a ray and a plane.  The ray has a start point with an infinite length.  Assumes that the
	 * line and plane do indeed intersect; you must make sure they're not parallel before calling.
	 *
	 * @param RayOrigin	The start point of the ray
	 * @param RayDirection	The direction the ray is pointing (normalized vector)
	 * @param Plane	The plane to intersect with
	 *
	 * @return The point of intersection between the ray and the plane.
	 */
	template<typename FReal>
	UE_NODISCARD static UE::Math::TVector<FReal> RayPlaneIntersection(const UE::Math::TVector<FReal>& RayOrigin, const UE::Math::TVector<FReal>& RayDirection, const UE::Math::TPlane<FReal>& Plane);

	/**
	 * Find the intersection of a ray and a plane.  The ray has a start point with an infinite length.  Assumes that the
	 * line and plane do indeed intersect; you must make sure they're not parallel before calling.
	 *
	 * @param RayOrigin	The start point of the ray
	 * @param RayDirection	The direction the ray is pointing (normalized vector)
	 * @param Plane	The plane to intersect with
	 *
	 * @return The distance parameter along ray of the point of intersection between the ray and the plane.
	 */
	template<typename FReal>
	UE_NODISCARD static FReal RayPlaneIntersectionParam(const UE::Math::TVector<FReal>& RayOrigin, const UE::Math::TVector<FReal>& RayDirection, const UE::Math::TPlane<FReal>& Plane);

	/**
	 * Find the intersection of a line and an offset plane. Assumes that the
	 * line and plane do indeed intersect; you must make sure they're not
	 * parallel before calling.
	 *
	 * @param Point1 the first point defining the line
	 * @param Point2 the second point defining the line
	 * @param PlaneOrigin the origin of the plane
	 * @param PlaneNormal the normal of the plane
	 *
	 * @return The point of intersection between the line and the plane.
	 */
	template<typename FReal>
	UE_NODISCARD static UE::Math::TVector<FReal> LinePlaneIntersection(const UE::Math::TVector<FReal>& Point1, const UE::Math::TVector<FReal>& Point2, const UE::Math::TVector<FReal>& PlaneOrigin, const UE::Math::TVector<FReal>& PlaneNormal);

	/**
	 * Find the intersection of a line and a plane. Assumes that the line and
	 * plane do indeed intersect; you must make sure they're not parallel before
	 * calling.
	 *
	 * @param Point1 the first point defining the line
	 * @param Point2 the second point defining the line
	 * @param Plane the plane
	 *
	 * @return The point of intersection between the line and the plane.
	 */
	template<typename FReal>
	UE_NODISCARD static UE::Math::TVector<FReal> LinePlaneIntersection(const UE::Math::TVector<FReal>& Point1, const UE::Math::TVector<FReal>& Point2, const UE::Math::TPlane<FReal>& Plane);


	// @parma InOutScissorRect should be set to View.ViewRect before the call
	// @return 0: light is not visible, 1:use scissor rect, 2: no scissor rect needed
	UE_NODISCARD static CORE_API uint32 ComputeProjectedSphereScissorRect(FIntRect& InOutScissorRect, FVector SphereOrigin, float Radius, FVector ViewOrigin, const FMatrix& ViewMatrix, const FMatrix& ProjMatrix);

	// @param ConeOrigin Cone origin
	// @param ConeDirection Cone direction
	// @param ConeRadius Cone Radius
	// @param CosConeAngle Cos of the cone angle
	// @param SinConeAngle Sin of the cone angle
	// @return Minimal bounding sphere encompassing given cone
	template<typename FReal>
	UE_NODISCARD static UE::Math::TSphere<FReal> ComputeBoundingSphereForCone(UE::Math::TVector<FReal> const& ConeOrigin, UE::Math::TVector<FReal> const& ConeDirection, FReal ConeRadius, FReal CosConeAngle, FReal SinConeAngle);

	/** 
	 * Determine if a plane and an AABB intersect
	 * @param P - the plane to test
	 * @param AABB - the axis aligned bounding box to test
	 * @return if collision occurs
	 */
	UE_NODISCARD static CORE_API bool PlaneAABBIntersection(const FPlane& P, const FBox& AABB);

	/**
	 * Determine the position of an AABB relative to a plane:
	 * completely above (in the direction of the normal of the plane), completely below or intersects it
	 * @param P - the plane to test
	 * @param AABB - the axis aligned bounding box to test
	 * @return -1 if below, 1 if above, 0 if intersects
	 */
	UE_NODISCARD static CORE_API int32 PlaneAABBRelativePosition(const FPlane& P, const FBox& AABB);

	/**
	 * Performs a sphere vs box intersection test using Arvo's algorithm:
	 *
	 *	for each i in (x, y, z)
	 *		if (SphereCenter(i) < BoxMin(i)) d2 += (SphereCenter(i) - BoxMin(i)) ^ 2
	 *		else if (SphereCenter(i) > BoxMax(i)) d2 += (SphereCenter(i) - BoxMax(i)) ^ 2
	 *
	 * @param SphereCenter the center of the sphere being tested against the AABB
	 * @param RadiusSquared the size of the sphere being tested
	 * @param AABB the box being tested against
	 *
	 * @return Whether the sphere/box intersect or not.
	 */
	template<typename FReal>
	UE_NODISCARD static bool SphereAABBIntersection(const UE::Math::TVector<FReal>& SphereCenter,const FReal RadiusSquared,const UE::Math::TBox<FReal>& AABB);

	/**
	 * Converts a sphere into a point plus radius squared for the test above
	 */
	template<typename FReal>
	UE_NODISCARD static bool SphereAABBIntersection(const UE::Math::TSphere<FReal>& Sphere, const UE::Math::TBox<FReal>& AABB);

	/** Determines whether a point is inside a box. */
	template<typename FReal>
	UE_NODISCARD static bool PointBoxIntersection( const UE::Math::TVector<FReal>& Point, const UE::Math::TBox<FReal>& Box );

	/** Determines whether a line intersects a box. */
	template<typename FReal>
	UE_NODISCARD static bool LineBoxIntersection( const UE::Math::TBox<FReal>& Box, const UE::Math::TVector<FReal>& Start, const UE::Math::TVector<FReal>& End, const UE::Math::TVector<FReal>& Direction );

	/** Determines whether a line intersects a box. This overload avoids the need to do the reciprocal every time. */
	template<typename FReal>
	UE_NODISCARD static bool LineBoxIntersection( const UE::Math::TBox<FReal>& Box, const UE::Math::TVector<FReal>& Start, const UE::Math::TVector<FReal>& End, const UE::Math::TVector<FReal>& Direction, const UE::Math::TVector<FReal>& OneOverDirection );

	/* Swept-Box vs Box test */
	static CORE_API bool LineExtentBoxIntersection(const FBox& inBox, const FVector& Start, const FVector& End, const FVector& Extent, FVector& HitLocation, FVector& HitNormal, float& HitTime);

	/** Determines whether a line intersects a sphere. */
	template<typename FReal>
	UE_NODISCARD static bool LineSphereIntersection(const UE::Math::TVector<FReal>& Start,const UE::Math::TVector<FReal>& Dir, FReal Length,const UE::Math::TVector<FReal>& Origin, FReal Radius);

	/**
	 * Assumes the cone tip is at 0,0,0 (means the SphereCenter is relative to the cone tip)
	 * @return true: cone and sphere do intersect, false otherwise
	 */
	UE_NODISCARD static CORE_API bool SphereConeIntersection(const FVector& SphereCenter, float SphereRadius, const FVector& ConeAxis, float ConeAngleSin, float ConeAngleCos);

	/** Find the point on the line segment from LineStart to LineEnd which is closest to Point */
	UE_NODISCARD static CORE_API FVector ClosestPointOnLine(const FVector& LineStart, const FVector& LineEnd, const FVector& Point);

	/** Find the point on the infinite line between two points (LineStart, LineEnd) which is closest to Point */
	UE_NODISCARD static CORE_API FVector ClosestPointOnInfiniteLine(const FVector& LineStart, const FVector& LineEnd, const FVector& Point);

	/** Compute intersection point of three planes. Return 1 if valid, 0 if infinite. */
	template<typename FReal>
	UE_NODISCARD static bool IntersectPlanes3(UE::Math::TVector<FReal>& I, const UE::Math::TPlane<FReal>& P1, const UE::Math::TPlane<FReal>& P2, const UE::Math::TPlane<FReal>& P3 );

	/**
	 * Compute intersection point and direction of line joining two planes.
	 * Return 1 if valid, 0 if infinite.
	 */
	template<typename FReal>
	UE_NODISCARD static bool IntersectPlanes2(UE::Math::TVector<FReal>& I, UE::Math::TVector<FReal>& D, const UE::Math::TPlane<FReal>& P1, const UE::Math::TPlane<FReal>& P2);

	/**
	 * Calculates the distance of a given Point in world space to a given line,
	 * defined by the vector couple (Origin, Direction).
	 *
	 * @param	Point				Point to check distance to line
	 * @param	Direction			Vector indicating the direction of the line. Not required to be normalized.
	 * @param	Origin				Point of reference used to calculate distance
	 * @param	OutClosestPoint	optional point that represents the closest point projected onto Axis
	 *
	 * @return	distance of Point from line defined by (Origin, Direction)
	 */
	static CORE_API float PointDistToLine(const FVector &Point, const FVector &Direction, const FVector &Origin, FVector &OutClosestPoint);
	UE_NODISCARD static CORE_API float PointDistToLine(const FVector &Point, const FVector &Direction, const FVector &Origin);

	/**
	 * Returns closest point on a segment to a given point.
	 * The idea is to project point on line formed by segment.
	 * Then we see if the closest point on the line is outside of segment or inside.
	 *
	 * @param	Point			point for which we find the closest point on the segment
	 * @param	StartPoint		StartPoint of segment
	 * @param	EndPoint		EndPoint of segment
	 *
	 * @return	point on the segment defined by (StartPoint, EndPoint) that is closest to Point.
	 */
	UE_NODISCARD static CORE_API FVector ClosestPointOnSegment(const FVector &Point, const FVector &StartPoint, const FVector &EndPoint);

	/**
	* FVector2D version of ClosestPointOnSegment.
	* Returns closest point on a segment to a given 2D point.
	* The idea is to project point on line formed by segment.
	* Then we see if the closest point on the line is outside of segment or inside.
	*
	* @param	Point			point for which we find the closest point on the segment
	* @param	StartPoint		StartPoint of segment
	* @param	EndPoint		EndPoint of segment
	*
	* @return	point on the segment defined by (StartPoint, EndPoint) that is closest to Point.
	*/
	UE_NODISCARD static CORE_API FVector2D ClosestPointOnSegment2D(const FVector2D &Point, const FVector2D &StartPoint, const FVector2D &EndPoint);

	/**
	 * Returns distance from a point to the closest point on a segment.
	 *
	 * @param	Point			point to check distance for
	 * @param	StartPoint		StartPoint of segment
	 * @param	EndPoint		EndPoint of segment
	 *
	 * @return	closest distance from Point to segment defined by (StartPoint, EndPoint).
	 */
	UE_NODISCARD static CORE_API float PointDistToSegment(const FVector &Point, const FVector &StartPoint, const FVector &EndPoint);

	/**
	 * Returns square of the distance from a point to the closest point on a segment.
	 *
	 * @param	Point			point to check distance for
	 * @param	StartPoint		StartPoint of segment
	 * @param	EndPoint		EndPoint of segment
	 *
	 * @return	square of the closest distance from Point to segment defined by (StartPoint, EndPoint).
	 */
	UE_NODISCARD static CORE_API float PointDistToSegmentSquared(const FVector &Point, const FVector &StartPoint, const FVector &EndPoint);

	/** 
	 * Find closest points between 2 segments.
	 *
	 * If either segment may have a length of 0, use SegmentDistToSegmentSafe instance.
	 *
	 * @param	(A1, B1)	defines the first segment.
	 * @param	(A2, B2)	defines the second segment.
	 * @param	OutP1		Closest point on segment 1 to segment 2.
	 * @param	OutP2		Closest point on segment 2 to segment 1.
	 */
	static CORE_API void SegmentDistToSegment(FVector A1, FVector B1, FVector A2, FVector B2, FVector& OutP1, FVector& OutP2);

	/** 
	 * Find closest points between 2 segments.
	 *
	 * This is the safe version, and will check both segments' lengths.
	 * Use this if either (or both) of the segments lengths may be 0.
	 *
	 * @param	(A1, B1)	defines the first segment.
	 * @param	(A2, B2)	defines the second segment.
	 * @param	OutP1		Closest point on segment 1 to segment 2.
	 * @param	OutP2		Closest point on segment 2 to segment 1.
	 */
	static CORE_API void SegmentDistToSegmentSafe(FVector A1, FVector B1, FVector A2, FVector B2, FVector& OutP1, FVector& OutP2);

	/**
	 * returns the time (t) of the intersection of the passed segment and a plane (could be <0 or >1)
	 * @param StartPoint - start point of segment
	 * @param EndPoint   - end point of segment
	 * @param Plane		- plane to intersect with
	 * @return time(T) of intersection
	 */
	UE_NODISCARD static CORE_API float GetTForSegmentPlaneIntersect(const FVector& StartPoint, const FVector& EndPoint, const FPlane& Plane);

	/**
	 * Returns true if there is an intersection between the segment specified by StartPoint and Endpoint, and
	 * the plane on which polygon Plane lies. If there is an intersection, the point is placed in out_IntersectionPoint
	 * @param StartPoint - start point of segment
	 * @param EndPoint   - end point of segment
	 * @param Plane		- plane to intersect with
	 * @param out_IntersectionPoint - out var for the point on the segment that intersects the mesh (if any)
	 * @return true if intersection occurred
	 */
	static CORE_API bool SegmentPlaneIntersection(const FVector& StartPoint, const FVector& EndPoint, const FPlane& Plane, FVector& out_IntersectionPoint);


	/**
	* Returns true if there is an intersection between the segment specified by StartPoint and Endpoint, and
	* the Triangle defined by A, B and C. If there is an intersection, the point is placed in out_IntersectionPoint
	* @param StartPoint - start point of segment
	* @param EndPoint   - end point of segment
	* @param A, B, C	- points defining the triangle 
	* @param OutIntersectPoint - out var for the point on the segment that intersects the triangle (if any)
	* @param OutTriangleNormal - out var for the triangle normal
	* @return true if intersection occurred
	*/
	static CORE_API bool SegmentTriangleIntersection(const FVector& StartPoint, const FVector& EndPoint, const FVector& A, const FVector& B, const FVector& C, FVector& OutIntersectPoint, FVector& OutTriangleNormal);

	/**
	 * Returns true if there is an intersection between the segment specified by SegmentStartA and SegmentEndA, and
	 * the segment specified by SegmentStartB and SegmentEndB, in 2D space. If there is an intersection, the point is placed in out_IntersectionPoint
	 * @param SegmentStartA - start point of first segment
	 * @param SegmentEndA   - end point of first segment
	 * @param SegmentStartB - start point of second segment
	 * @param SegmentEndB   - end point of second segment
	 * @param out_IntersectionPoint - out var for the intersection point (if any)
	 * @return true if intersection occurred
	 */
	static CORE_API bool SegmentIntersection2D(const FVector& SegmentStartA, const FVector& SegmentEndA, const FVector& SegmentStartB, const FVector& SegmentEndB, FVector& out_IntersectionPoint);


	/**
	 * Returns closest point on a triangle to a point.
	 * The idea is to identify the halfplanes that the point is
	 * in relative to each triangle segment "plane"
	 *
	 * @param	Point			point to check distance for
	 * @param	A,B,C			counter clockwise ordering of points defining a triangle
	 *
	 * @return	Point on triangle ABC closest to given point
	 */
	UE_NODISCARD static CORE_API FVector ClosestPointOnTriangleToPoint(const FVector& Point, const FVector& A, const FVector& B, const FVector& C);

	/**
	 * Returns closest point on a tetrahedron to a point.
	 * The idea is to identify the halfplanes that the point is
	 * in relative to each face of the tetrahedron
	 *
	 * @param	Point			point to check distance for
	 * @param	A,B,C,D			four points defining a tetrahedron
	 *
	 * @return	Point on tetrahedron ABCD closest to given point
	 */
	UE_NODISCARD static CORE_API FVector ClosestPointOnTetrahedronToPoint(const FVector& Point, const FVector& A, const FVector& B, const FVector& C, const FVector& D);

	/** 
	 * Find closest point on a Sphere to a Line.
	 * When line intersects		Sphere, then closest point to LineOrigin is returned.
	 * @param SphereOrigin		Origin of Sphere
	 * @param SphereRadius		Radius of Sphere
	 * @param LineOrigin		Origin of line
	 * @param LineDir			Direction of line. Needs to be normalized!!
	 * @param OutClosestPoint	Closest point on sphere to given line.
	 */
	static CORE_API void SphereDistToLine(FVector SphereOrigin, float SphereRadius, FVector LineOrigin, FVector LineDir, FVector& OutClosestPoint);

	/**
	 * Calculates whether a Point is within a cone segment, and also what percentage within the cone (100% is along the center line, whereas 0% is along the edge)
	 *
	 * @param Point - The Point in question
	 * @param ConeStartPoint - the beginning of the cone (with the smallest radius)
	 * @param ConeLine - the line out from the start point that ends at the largest radius point of the cone
	 * @param RadiusAtStart - the radius at the ConeStartPoint (0 for a 'proper' cone)
	 * @param RadiusAtEnd - the largest radius of the cone
	 * @param PercentageOut - output variable the holds how much within the cone the point is (1 = on center line, 0 = on exact edge or outside cone).
	 *
	 * @return true if the point is within the cone, false otherwise.
	 */
	UE_NODISCARD static CORE_API bool GetDistanceWithinConeSegment(FVector Point, FVector ConeStartPoint, FVector ConeLine, float RadiusAtStart, float RadiusAtEnd, float &PercentageOut);

	/**
	 * Determines whether a given set of points are coplanar, with a tolerance. Any three points or less are always coplanar.
	 *
	 * @param Points - The set of points to determine coplanarity for.
	 * @param Tolerance - Larger numbers means more variance is allowed.
	 *
	 * @return Whether the points are relatively coplanar, based on the tolerance
	 */
	UE_NODISCARD static CORE_API bool PointsAreCoplanar(const TArray<FVector>& Points, const float Tolerance = 0.1f);

	/**
	 * Truncates a floating point number to half if closer than the given tolerance.
	 * @param F					Floating point number to truncate
	 * @param Tolerance			Maximum allowed difference to 0.5 in order to truncate
	 * @return					The truncated value
	 */
	UE_NODISCARD static CORE_API float TruncateToHalfIfClose(float F, float Tolerance = UE_SMALL_NUMBER);
	UE_NODISCARD static CORE_API double TruncateToHalfIfClose(double F, double Tolerance = UE_SMALL_NUMBER);

	/**
	* Converts a floating point number to the nearest integer, equidistant ties go to the value which is closest to an even value: 1.5 becomes 2, 0.5 becomes 0
	* @param F		Floating point value to convert
	* @return		The rounded integer
	*/
	UE_NODISCARD static CORE_API float RoundHalfToEven(float F);
	UE_NODISCARD static CORE_API double RoundHalfToEven(double F);

	/**
	* Converts a floating point number to the nearest integer, equidistant ties go to the value which is further from zero: -0.5 becomes -1.0, 0.5 becomes 1.0
	* @param F		Floating point value to convert
	* @return		The rounded integer
	*/
	UE_NODISCARD static CORE_API float RoundHalfFromZero(float F);
	UE_NODISCARD static CORE_API double RoundHalfFromZero(double F);

	/**
	* Converts a floating point number to the nearest integer, equidistant ties go to the value which is closer to zero: -0.5 becomes 0, 0.5 becomes 0
	* @param F		Floating point value to convert
	* @return		The rounded integer
	*/
	UE_NODISCARD static CORE_API float RoundHalfToZero(float F);
	UE_NODISCARD static CORE_API double RoundHalfToZero(double F);

	/**
	* Converts a floating point number to an integer which is further from zero, "larger" in absolute value: 0.1 becomes 1, -0.1 becomes -1
	* @param F		Floating point value to convert
	* @return		The rounded integer
	*/
	UE_NODISCARD static FORCEINLINE float RoundFromZero(float F)
	{
		return (F < 0.0f) ? FloorToFloat(F) : CeilToFloat(F);
	}

	UE_NODISCARD static FORCEINLINE double RoundFromZero(double F)
	{
		return (F < 0.0) ? FloorToDouble(F) : CeilToDouble(F);
	}

	/**
	* Converts a floating point number to an integer which is closer to zero, "smaller" in absolute value: 0.1 becomes 0, -0.1 becomes 0
	* @param F		Floating point value to convert
	* @return		The rounded integer
	*/
	UE_NODISCARD static FORCEINLINE float RoundToZero(float F)
	{
		return (F < 0.0f) ? CeilToFloat(F) : FloorToFloat(F);
	}

	UE_NODISCARD static FORCEINLINE double RoundToZero(double F)
	{
		return (F < 0.0) ? CeilToDouble(F) : FloorToDouble(F);
	}

	/**
	* Converts a floating point number to an integer which is more negative: 0.1 becomes 0, -0.1 becomes -1
	* @param F		Floating point value to convert
	* @return		The rounded integer
	*/
	UE_NODISCARD static FORCEINLINE float RoundToNegativeInfinity(float F)
	{
		return FloorToFloat(F);
	}

	UE_NODISCARD static FORCEINLINE double RoundToNegativeInfinity(double F)
	{
		return FloorToDouble(F);
	}

	/**
	* Converts a floating point number to an integer which is more positive: 0.1 becomes 1, -0.1 becomes 0
	* @param F		Floating point value to convert
	* @return		The rounded integer
	*/
	UE_NODISCARD static FORCEINLINE float RoundToPositiveInfinity(float F)
	{
		return CeilToFloat(F);
	}

	UE_NODISCARD static FORCEINLINE double RoundToPositiveInfinity(double F)
	{
		return CeilToDouble(F);
	}


	// Formatting functions

	/**
	 * Formats an integer value into a human readable string (i.e. 12345 becomes "12,345")
	 *
	 * @param	Val		The value to use
	 * @return	FString	The human readable string
	 */
	UE_NODISCARD static CORE_API FString FormatIntToHumanReadable(int32 Val);


	// Utilities

	/**
	 * Tests a memory region to see that it's working properly.
	 *
	 * @param BaseAddress	Starting address
	 * @param NumBytes		Number of bytes to test (will be rounded down to a multiple of 4)
	 * @return				true if the memory region passed the test
	 */
	UE_NODISCARD static CORE_API bool MemoryTest( void* BaseAddress, uint32 NumBytes );

	/**
	 * Evaluates a numerical equation.
	 *
	 * Operators and precedence: 1:+- 2:/% 3:* 4:^ 5:&|
	 * Unary: -
	 * Types: Numbers (0-9.), Hex ($0-$f)
	 * Grouping: ( )
	 *
	 * @param	Str			String containing the equation.
	 * @param	OutValue		Pointer to storage for the result.
	 * @return				1 if successful, 0 if equation fails.
	 */
	static CORE_API bool Eval( FString Str, float& OutValue );

	/**
	 * Computes the barycentric coordinates for a given point in a triangle, only considering the XY coordinates - simpler than the Compute versions
	 *
	 * @param	Point			point to convert to barycentric coordinates (in plane of ABC)
	 * @param	A,B,C			three non-collinear points defining a triangle in CCW
	 * 
	 * @return Vector containing the three weights a,b,c such that Point = a*A + b*B + c*C
	 *							                                or Point = A + b*(B-A) + c*(C-A) = (1-b-c)*A + b*B + c*C
	 */
	UE_NODISCARD static CORE_API FVector GetBaryCentric2D(const FVector& Point, const FVector& A, const FVector& B, const FVector& C);

	/**
	 * Computes the barycentric coordinates for a given point in a triangle - simpler than the Compute versions
	 *
	 * @param	Point			point to convert to barycentric coordinates (in plane of ABC)
	 * @param	A,B,C			three non-collinear points defining a triangle in CCW
	 *
	 * @return Vector containing the three weights a,b,c such that Point = a*A + b*B + c*C
	 *							                                or Point = A + b*(B-A) + c*(C-A) = (1-b-c)*A + b*B + c*C
	 */
	UE_NODISCARD static CORE_API FVector GetBaryCentric2D(const FVector2D& Point, const FVector2D& A, const FVector2D& B, const FVector2D& C);

	/**
	 * Computes the barycentric coordinates for a given point in a triangle
	 *
	 * @param	Point			point to convert to barycentric coordinates (in plane of ABC)
	 * @param	A,B,C			three non-collinear points defining a triangle in CCW
	 * 
	 * @return Vector containing the three weights a,b,c such that Point = a*A + b*B + c*C
	 *							                               or Point = A + b*(B-A) + c*(C-A) = (1-b-c)*A + b*B + c*C
	 */
	UE_NODISCARD static CORE_API FVector ComputeBaryCentric2D(const FVector& Point, const FVector& A, const FVector& B, const FVector& C);

	/**
	 * Computes the barycentric coordinates for a given point on a tetrahedron (3D)
	 *
	 * @param	Point			point to convert to barycentric coordinates
	 * @param	A,B,C,D			four points defining a tetrahedron
	 *
	 * @return Vector containing the four weights a,b,c,d such that Point = a*A + b*B + c*C + d*D
	 */
	UE_NODISCARD static CORE_API FVector4 ComputeBaryCentric3D(const FVector& Point, const FVector& A, const FVector& B, const FVector& C, const FVector& D);

	/** 32 bit values where BitFlag[x] == (1<<x) */
	static CORE_API const uint32 BitFlag[32];

	/** 
	 * Returns a smooth Hermite interpolation between 0 and 1 for the value X (where X ranges between A and B)
	 * Clamped to 0 for X <= A and 1 for X >= B.
	 *
	 * @param A Minimum value of X
	 * @param B Maximum value of X
	 * @param X Parameter
	 *
	 * @return Smoothed value between 0 and 1
	 */
	template<typename T>
	UE_NODISCARD static constexpr T SmoothStep(T A, T B, T X)
	{
		if (X < A)
		{
			return 0;
		}
		else if (X >= B)
		{
			return 1;
		}
		const T InterpFraction = (X - A) / (B - A);
		return InterpFraction * InterpFraction * (3.0f - 2.0f * InterpFraction);
	}

	/**
	 * Get a bit in memory created from bitflags (uint32 Value:1), used for EngineShowFlags,
	 * TestBitFieldFunctions() tests the implementation
	 */
<<<<<<< HEAD
	UE_NODISCARD static constexpr bool ExtractBoolFromBitfield(uint8* Ptr, uint32 Index)
=======
	UE_NODISCARD static constexpr bool ExtractBoolFromBitfield(const uint8* Ptr, uint32 Index)
>>>>>>> 4af6daef
	{
		const uint8* BytePtr = Ptr + Index / 8;
		uint8 Mask = (uint8)(1 << (Index & 0x7));

		return (*BytePtr & Mask) != 0;
	}

	/**
	 * Set a bit in memory created from bitflags (uint32 Value:1), used for EngineShowFlags,
	 * TestBitFieldFunctions() tests the implementation
	 */
	static constexpr void SetBoolInBitField(uint8* Ptr, uint32 Index, bool bSet)
	{
		uint8* BytePtr = Ptr + Index / 8;
		uint8 Mask = (uint8)(1 << (Index & 0x7));

		if(bSet)
		{
			*BytePtr |= Mask;
		}
		else
		{
			*BytePtr &= ~Mask;
		}
	}

	/**
	 * Handy to apply scaling in the editor
	 * @param Dst in and out
	 */
	static CORE_API void ApplyScaleToFloat(float& Dst, const FVector& DeltaScale, float Magnitude = 1.0f);

	// @param x assumed to be in this range: 0..1
	// @return 0..255
	UE_NODISCARD static uint8 Quantize8UnsignedByte(float x)
	{
		// 0..1 -> 0..255
		int32 Ret = (int32)(x * 255.f + 0.5f);

		check(Ret >= 0);
		check(Ret <= 255);

		return (uint8)Ret;
	}
	
	// @param x assumed to be in this range: -1..1
	// @return 0..255
	UE_NODISCARD static uint8 Quantize8SignedByte(float x)
	{
		// -1..1 -> 0..1
		float y = x * 0.5f + 0.5f;

		return Quantize8UnsignedByte(y);
	}

	// Use the Euclidean method to find the GCD
	UE_NODISCARD static constexpr int32 GreatestCommonDivisor(int32 a, int32 b)
	{
		while (b != 0)
		{
			int32 t = b;
			b = a % b;
			a = t;
		}
		return a;
	}

	// LCM = a/gcd * b
	// a and b are the number we want to find the lcm
	UE_NODISCARD static constexpr int32 LeastCommonMultiplier(int32 a, int32 b)
	{
		int32 CurrentGcd = GreatestCommonDivisor(a, b);
		return CurrentGcd == 0 ? 0 : (a / CurrentGcd) * b;
	}

	/**
	 * Generates a 1D Perlin noise from the given value.  Returns a continuous random value between -1.0 and 1.0.
	 *
	 * @param	Value	The input value that Perlin noise will be generated from.  This is usually a steadily incrementing time value.
	 *
	 * @return	Perlin noise in the range of -1.0 to 1.0
	 */
	UE_NODISCARD static CORE_API float PerlinNoise1D(float Value);

	/**
	* Generates a 2D Perlin noise sample at the given location.  Returns a continuous random value between -1.0 and 1.0.
	*
	* @param	Location	Where to sample
	*
	* @return	Perlin noise in the range of -1.0 to 1.0
	*/
	UE_NODISCARD static CORE_API float PerlinNoise2D(const FVector2D& Location);
	 

	/**
	* Generates a 3D Perlin noise sample at the given location.  Returns a continuous random value between -1.0 and 1.0.
	*
	* @param	Location	Where to sample
	*
	* @return	Perlin noise in the range of -1.0 to 1.0
	*/
	UE_NODISCARD static CORE_API float PerlinNoise3D(const FVector& Location);

	/**
	 * Calculates the new value in a weighted moving average series using the previous value and the weight
	 *
	 * @param CurrentSample - The value to blend with the previous sample to get a new weighted value
	 * @param PreviousSample - The last value from the series
	 * @param Weight - The weight to blend with
	 *
	 * @return the next value in the series
	 */
	template<typename T>
	UE_NODISCARD static inline T WeightedMovingAverage(T CurrentSample, T PreviousSample, T Weight)
	{
		Weight = Clamp<T>(Weight, 0.f, 1.f);
		T WAvg = (CurrentSample * Weight) + (PreviousSample * (1.f - Weight));
		return WAvg;
	}

	/**
	 * Calculates the new value in a weighted moving average series using the previous value and a weight range.
	 * The weight range is used to dynamically adjust based upon distance between the samples
	 * This allows you to smooth a value more aggressively for small noise and let large movements be smoothed less (or vice versa)
	 *
	 * @param CurrentSample - The value to blend with the previous sample to get a new weighted value
	 * @param PreviousSample - The last value from the series
	 * @param MaxDistance - Distance to use as the blend between min weight or max weight
	 * @param MinWeight - The weight use when the distance is small
	 * @param MaxWeight - The weight use when the distance is large
	 *
	 * @return the next value in the series
	 */
	template<typename T>
	UE_NODISCARD static inline T DynamicWeightedMovingAverage(T CurrentSample, T PreviousSample, T MaxDistance, T MinWeight, T MaxWeight)
	{
		// We need the distance between samples to determine how much of each weight to use
		const T Distance = Abs<T>(CurrentSample - PreviousSample);
		T Weight = MinWeight;
		if (MaxDistance > 0)
		{
			// Figure out the lerp value to use between the min/max weights
			const T LerpAlpha = Clamp<T>(Distance / MaxDistance, 0.f, 1.f);
			Weight = Lerp<T>(MinWeight, MaxWeight, LerpAlpha);
		}
		return WeightedMovingAverage(CurrentSample, PreviousSample, Weight);
	}
<<<<<<< HEAD
=======
	
	/**
	 * Calculate the inverse of an FMatrix44.  Src == Dst is allowed
	 *
	 * @param DstMatrix		FMatrix44 pointer to where the result should be stored
	 * @param SrcMatrix		FMatrix44 pointer to the Matrix to be inversed
	 * @return bool			returns false if matrix is not invertable and stores identity 
	 *
	 * Do not call this directly, use VectorMatrixInverse or Matrix::Inverse
	 * this is the fallback scalar implementation used by VectorMatrixInverse
	 */
	UE_NODISCARD static CORE_API bool MatrixInverse(FMatrix44f* DstMatrix, const FMatrix44f* SrcMatrix);
	UE_NODISCARD static CORE_API bool MatrixInverse(FMatrix44d* DstMatrix, const FMatrix44d* SrcMatrix);

>>>>>>> 4af6daef
};

// LWC Conversion helpers
namespace UE
{
namespace LWC
{

	// Convert array to a new type
	template<typename TDest, typename TSrc, typename InAllocatorType>
	TArray<TDest, InAllocatorType> ConvertArrayType(const TArray<TSrc, InAllocatorType>& From)
	{
		//static_assert(!std::is_same_v<TDest, TSrc>, "Redundant call to ConvertArrayType");	// Unavoidable if supporting LWC toggle, but a useful check once LWC is locked to enabled.
		if constexpr (std::is_same_v<TDest, TSrc>)
		{
			return From;
		}
		else
		{
			TArray<TDest, InAllocatorType> Converted;
			Converted.Reserve(From.Num());
			for (const TSrc& Item : From)
			{
				Converted.Add(static_cast<TDest>(Item));
			}
			return Converted;
		}
	}

	// Convert array to a new type and clamps values to the Max of TDest type
	template<typename TDest, typename TSrc, typename InAllocatorType>
	TArray<TDest, InAllocatorType> ConvertArrayTypeClampMax(const TArray<TSrc, InAllocatorType>& From)
<<<<<<< HEAD
	{
		//static_assert(!std::is_same_v<TDest, TSrc>, "Redundant call to ConvertArrayType");	// Unavoidable if supporting LWC toggle, but a useful check once LWC is locked to enabled.
		if constexpr (std::is_same_v<TDest, TSrc>)
		{
			return From;
		}
		else
		{
			TArray<TDest, InAllocatorType> Converted;
			Converted.Reserve(From.Num());
			for (const TSrc& Item : From)
			{
				Converted.Add(FMath::Min(TNumericLimits<TDest>::Max(), static_cast<TDest>(Item)));
			}
			return Converted;
		}
	}

	/*
	 * Floating point to integer conversions
	 */

	// Generic float type to int type, to enable specializations below.
	template<typename OutIntType, typename InFloatType>
	FORCEINLINE OutIntType FloatToIntCastChecked(InFloatType FloatValue)
	{
		static_assert(std::is_floating_point_v<InFloatType>, "Only floating point input type supported!");
		static_assert(std::is_integral_v<OutIntType>, "Only integral output type supported!");
		return (OutIntType)(FloatValue);
	}

	// float->int32
	template<>
	FORCEINLINE int32 FloatToIntCastChecked(float FloatValue)
	{
		// floats over 2^31 - 1 - 64 overflow int32 after conversion.
		checkf(FloatValue >= float(TNumericLimits<int32>::Lowest()) && FloatValue <= float(TNumericLimits<int32>::Max() - 64), TEXT("Input value %f will exceed int32 limits"), FloatValue);
		return FMath::TruncToInt32(FloatValue);
	}

=======
	{
		//static_assert(!std::is_same_v<TDest, TSrc>, "Redundant call to ConvertArrayType");	// Unavoidable if supporting LWC toggle, but a useful check once LWC is locked to enabled.
		if constexpr (std::is_same_v<TDest, TSrc>)
		{
			return From;
		}
		else
		{
			TArray<TDest, InAllocatorType> Converted;
			Converted.Reserve(From.Num());
			for (const TSrc& Item : From)
			{
				Converted.Add(FMath::Min(TNumericLimits<TDest>::Max(), static_cast<TDest>(Item)));
			}
			return Converted;
		}
	}

	/*
	 * Floating point to integer conversions
	 */

	// Generic float type to int type, to enable specializations below.
	template<typename OutIntType, typename InFloatType>
	FORCEINLINE OutIntType FloatToIntCastChecked(InFloatType FloatValue)
	{
		static_assert(std::is_floating_point_v<InFloatType>, "Only floating point input type supported!");
		static_assert(std::is_integral_v<OutIntType>, "Only integral output type supported!");
		return (OutIntType)(FloatValue);
	}

	// float->int32
	template<>
	FORCEINLINE int32 FloatToIntCastChecked(float FloatValue)
	{
		// floats over 2^31 - 1 - 64 overflow int32 after conversion.
		checkf(FloatValue >= float(TNumericLimits<int32>::Lowest()) && FloatValue <= float(TNumericLimits<int32>::Max() - 64), TEXT("Input value %f will exceed int32 limits"), FloatValue);
		return FMath::TruncToInt32(FloatValue);
	}

>>>>>>> 4af6daef
	// float->int64
	template<>
	FORCEINLINE int64 FloatToIntCastChecked(float FloatValue)
	{
		// floats over 2^63 - 1 - 2^39 overflow int64 after conversion.
		checkf(FloatValue >= float(TNumericLimits<int64>::Lowest()) && FloatValue <= float(TNumericLimits<int64>::Max() - (int64)549755813888), TEXT("Input value %f will exceed int64 limits"), FloatValue);
		return FMath::TruncToInt64(FloatValue);
	}

	// double->int32
	template<>
	FORCEINLINE int32 FloatToIntCastChecked(double FloatValue)
	{
		checkf(FloatValue >= double(TNumericLimits<int32>::Lowest()) && FloatValue <= double(TNumericLimits<int32>::Max()), TEXT("Input value %f will exceed int32 limits"), FloatValue);
		return FMath::TruncToInt32(FloatValue);
	}

	// double->int64
	template<>
	FORCEINLINE int64 FloatToIntCastChecked(double FloatValue)
	{
		// doubles over 2^63 - 1 - 512 overflow int64 after conversion.
		checkf(FloatValue >= double(TNumericLimits<int64>::Lowest()) && FloatValue <= double(TNumericLimits<int64>::Max() - 512), TEXT("Input value %f will exceed int64 limits"), FloatValue);
		return FMath::TruncToInt64(FloatValue);
	}

} // namespace LWC
} // namespace UE<|MERGE_RESOLUTION|>--- conflicted
+++ resolved
@@ -60,8 +60,6 @@
 	#else
 		#define UE_PRIVATE_MATH_DEPRECATION(Before, After)
 	#endif
-<<<<<<< HEAD
-=======
 
 	#undef  PI
 	#define PI										UE_PRIVATE_MATH_DEPRECATION(PI										, UE_PI										) UE_PI
@@ -135,85 +133,8 @@
 #define UE_EULERS_NUMBER		(2.71828182845904523536f)
 #define UE_GOLDEN_RATIO			(1.6180339887498948482045868343656381f)	/* Also known as divine proportion, golden mean, or golden section - related to the Fibonacci Sequence = (1 + sqrt(5)) / 2 */
 #define UE_FLOAT_NON_FRACTIONAL (8388608.f) /* All single-precision floating point numbers greater than or equal to this have no fractional value. */
->>>>>>> 4af6daef
-
-	#undef  PI
-	#define PI										UE_PRIVATE_MATH_DEPRECATION(PI										, UE_PI										) UE_PI
-	#define SMALL_NUMBER							UE_PRIVATE_MATH_DEPRECATION(SMALL_NUMBER							, UE_SMALL_NUMBER							) UE_SMALL_NUMBER
-	#define KINDA_SMALL_NUMBER						UE_PRIVATE_MATH_DEPRECATION(KINDA_SMALL_NUMBER						, UE_KINDA_SMALL_NUMBER						) UE_KINDA_SMALL_NUMBER
-	#define BIG_NUMBER								UE_PRIVATE_MATH_DEPRECATION(BIG_NUMBER								, UE_BIG_NUMBER								) UE_BIG_NUMBER
-	#define EULERS_NUMBER							UE_PRIVATE_MATH_DEPRECATION(EULERS_NUMBER							, UE_EULERS_NUMBER							) UE_EULERS_NUMBER
-	#define FLOAT_NON_FRACTIONAL					UE_PRIVATE_MATH_DEPRECATION(FLOAT_NON_FRACTIONAL					, UE_FLOAT_NON_FRACTIONAL					) UE_FLOAT_NON_FRACTIONAL
-	#define DOUBLE_PI								UE_PRIVATE_MATH_DEPRECATION(DOUBLE_PI								, UE_DOUBLE_PI								) UE_DOUBLE_PI
-	#define DOUBLE_SMALL_NUMBER						UE_PRIVATE_MATH_DEPRECATION(DOUBLE_SMALL_NUMBER						, UE_DOUBLE_SMALL_NUMBER					) UE_DOUBLE_SMALL_NUMBER
-	#define DOUBLE_KINDA_SMALL_NUMBER				UE_PRIVATE_MATH_DEPRECATION(DOUBLE_KINDA_SMALL_NUMBER				, UE_DOUBLE_KINDA_SMALL_NUMBER				) UE_DOUBLE_KINDA_SMALL_NUMBER
-	#define DOUBLE_BIG_NUMBER						UE_PRIVATE_MATH_DEPRECATION(DOUBLE_BIG_NUMBER						, UE_DOUBLE_BIG_NUMBER						) UE_DOUBLE_BIG_NUMBER
-	#define DOUBLE_EULERS_NUMBER					UE_PRIVATE_MATH_DEPRECATION(DOUBLE_EULERS_NUMBER					, UE_DOUBLE_EULERS_NUMBER					) UE_DOUBLE_EULERS_NUMBER
-	#define DOUBLE_UE_GOLDEN_RATIO					UE_PRIVATE_MATH_DEPRECATION(DOUBLE_UE_GOLDEN_RATIO					, UE_DOUBLE_GOLDEN_RATIO					) UE_DOUBLE_GOLDEN_RATIO
-	#define DOUBLE_NON_FRACTIONAL					UE_PRIVATE_MATH_DEPRECATION(DOUBLE_NON_FRACTIONAL					, UE_DOUBLE_NON_FRACTIONAL					) UE_DOUBLE_NON_FRACTIONAL
-	#define MAX_FLT									UE_PRIVATE_MATH_DEPRECATION(MAX_FLT									, UE_MAX_FLT								) UE_MAX_FLT
-	#define INV_PI									UE_PRIVATE_MATH_DEPRECATION(INV_PI									, UE_INV_PI									) UE_INV_PI
-	#define HALF_PI									UE_PRIVATE_MATH_DEPRECATION(HALF_PI									, UE_HALF_PI								) UE_HALF_PI
-	#define TWO_PI									UE_PRIVATE_MATH_DEPRECATION(TWO_PI									, UE_TWO_PI									) UE_TWO_PI
-	#define PI_SQUARED								UE_PRIVATE_MATH_DEPRECATION(PI_SQUARED								, UE_PI_SQUARED								) UE_PI_SQUARED
-	#define DOUBLE_INV_PI							UE_PRIVATE_MATH_DEPRECATION(DOUBLE_INV_PI							, UE_DOUBLE_INV_PI							) UE_DOUBLE_INV_PI
-	#define DOUBLE_HALF_PI							UE_PRIVATE_MATH_DEPRECATION(DOUBLE_HALF_PI							, UE_DOUBLE_HALF_PI							) UE_DOUBLE_HALF_PI
-	#define DOUBLE_TWO_PI							UE_PRIVATE_MATH_DEPRECATION(DOUBLE_TWO_PI							, UE_DOUBLE_TWO_PI							) UE_DOUBLE_TWO_PI
-	#define DOUBLE_PI_SQUARED						UE_PRIVATE_MATH_DEPRECATION(DOUBLE_PI_SQUARED						, UE_DOUBLE_PI_SQUARED						) UE_DOUBLE_PI_SQUARED
-	#define DOUBLE_UE_SQRT_2						UE_PRIVATE_MATH_DEPRECATION(DOUBLE_UE_SQRT_2						, UE_DOUBLE_SQRT_2							) UE_DOUBLE_SQRT_2
-	#define DOUBLE_UE_SQRT_3						UE_PRIVATE_MATH_DEPRECATION(DOUBLE_UE_SQRT_3						, UE_DOUBLE_SQRT_3							) UE_DOUBLE_SQRT_3
-	#define DOUBLE_UE_INV_SQRT_2					UE_PRIVATE_MATH_DEPRECATION(DOUBLE_UE_INV_SQRT_2					, UE_DOUBLE_INV_SQRT_2						) UE_DOUBLE_INV_SQRT_2
-	#define DOUBLE_UE_INV_SQRT_3					UE_PRIVATE_MATH_DEPRECATION(DOUBLE_UE_INV_SQRT_3					, UE_DOUBLE_INV_SQRT_3						) UE_DOUBLE_INV_SQRT_3
-	#define DOUBLE_UE_HALF_SQRT_2					UE_PRIVATE_MATH_DEPRECATION(DOUBLE_UE_HALF_SQRT_2					, UE_DOUBLE_HALF_SQRT_2						) UE_DOUBLE_HALF_SQRT_2
-	#define DOUBLE_UE_HALF_SQRT_3					UE_PRIVATE_MATH_DEPRECATION(DOUBLE_UE_HALF_SQRT_3					, UE_DOUBLE_HALF_SQRT_3						) UE_DOUBLE_HALF_SQRT_3
-	#define DELTA									UE_PRIVATE_MATH_DEPRECATION(DELTA									, UE_DELTA									) UE_DELTA
-	#define DOUBLE_DELTA							UE_PRIVATE_MATH_DEPRECATION(DOUBLE_DELTA							, UE_DOUBLE_DELTA							) UE_DOUBLE_DELTA
-	#define FLOAT_NORMAL_THRESH						UE_PRIVATE_MATH_DEPRECATION(FLOAT_NORMAL_THRESH						, UE_FLOAT_NORMAL_THRESH					) UE_FLOAT_NORMAL_THRESH
-	#define DOUBLE_NORMAL_THRESH					UE_PRIVATE_MATH_DEPRECATION(DOUBLE_NORMAL_THRESH					, UE_DOUBLE_NORMAL_THRESH					) UE_DOUBLE_NORMAL_THRESH
-	#define THRESH_POINT_ON_PLANE					UE_PRIVATE_MATH_DEPRECATION(THRESH_POINT_ON_PLANE					, UE_THRESH_POINT_ON_PLANE					) UE_THRESH_POINT_ON_PLANE
-	#define THRESH_POINT_ON_SIDE					UE_PRIVATE_MATH_DEPRECATION(THRESH_POINT_ON_SIDE					, UE_THRESH_POINT_ON_SIDE					) UE_THRESH_POINT_ON_SIDE
-	#define THRESH_POINTS_ARE_SAME					UE_PRIVATE_MATH_DEPRECATION(THRESH_POINTS_ARE_SAME					, UE_THRESH_POINTS_ARE_SAME					) UE_THRESH_POINTS_ARE_SAME
-	#define THRESH_POINTS_ARE_NEAR					UE_PRIVATE_MATH_DEPRECATION(THRESH_POINTS_ARE_NEAR					, UE_THRESH_POINTS_ARE_NEAR					) UE_THRESH_POINTS_ARE_NEAR
-	#define THRESH_NORMALS_ARE_SAME					UE_PRIVATE_MATH_DEPRECATION(THRESH_NORMALS_ARE_SAME					, UE_THRESH_NORMALS_ARE_SAME				) UE_THRESH_NORMALS_ARE_SAME
-	#define THRESH_UVS_ARE_SAME						UE_PRIVATE_MATH_DEPRECATION(THRESH_UVS_ARE_SAME						, UE_THRESH_UVS_ARE_SAME					) UE_THRESH_UVS_ARE_SAME
-	#define THRESH_VECTORS_ARE_NEAR					UE_PRIVATE_MATH_DEPRECATION(THRESH_VECTORS_ARE_NEAR					, UE_THRESH_VECTORS_ARE_NEAR				) UE_THRESH_VECTORS_ARE_NEAR
-	#define THRESH_SPLIT_POLY_WITH_PLANE			UE_PRIVATE_MATH_DEPRECATION(THRESH_SPLIT_POLY_WITH_PLANE			, UE_THRESH_SPLIT_POLY_WITH_PLANE			) UE_THRESH_SPLIT_POLY_WITH_PLANE
-	#define THRESH_SPLIT_POLY_PRECISELY				UE_PRIVATE_MATH_DEPRECATION(THRESH_SPLIT_POLY_PRECISELY				, UE_THRESH_SPLIT_POLY_PRECISELY			) UE_THRESH_SPLIT_POLY_PRECISELY
-	#define THRESH_ZERO_NORM_SQUARED				UE_PRIVATE_MATH_DEPRECATION(THRESH_ZERO_NORM_SQUARED				, UE_THRESH_ZERO_NORM_SQUARED				) UE_THRESH_ZERO_NORM_SQUARED
-	#define THRESH_NORMALS_ARE_PARALLEL				UE_PRIVATE_MATH_DEPRECATION(THRESH_NORMALS_ARE_PARALLEL				, UE_THRESH_NORMALS_ARE_PARALLEL			) UE_THRESH_NORMALS_ARE_PARALLEL
-	#define THRESH_NORMALS_ARE_ORTHOGONAL			UE_PRIVATE_MATH_DEPRECATION(THRESH_NORMALS_ARE_ORTHOGONAL			, UE_THRESH_NORMALS_ARE_ORTHOGONAL			) UE_THRESH_NORMALS_ARE_ORTHOGONAL
-	#define THRESH_VECTOR_NORMALIZED				UE_PRIVATE_MATH_DEPRECATION(THRESH_VECTOR_NORMALIZED				, UE_THRESH_VECTOR_NORMALIZED				) UE_THRESH_VECTOR_NORMALIZED
-	#define THRESH_QUAT_NORMALIZED					UE_PRIVATE_MATH_DEPRECATION(THRESH_QUAT_NORMALIZED					, UE_THRESH_QUAT_NORMALIZED					) UE_THRESH_QUAT_NORMALIZED
-	#define DOUBLE_THRESH_POINT_ON_PLANE			UE_PRIVATE_MATH_DEPRECATION(DOUBLE_THRESH_POINT_ON_PLANE			, UE_DOUBLE_THRESH_POINT_ON_PLANE			) UE_DOUBLE_THRESH_POINT_ON_PLANE
-	#define DOUBLE_THRESH_POINT_ON_SIDE				UE_PRIVATE_MATH_DEPRECATION(DOUBLE_THRESH_POINT_ON_SIDE				, UE_DOUBLE_THRESH_POINT_ON_SIDE			) UE_DOUBLE_THRESH_POINT_ON_SIDE
-	#define DOUBLE_THRESH_POINTS_ARE_SAME			UE_PRIVATE_MATH_DEPRECATION(DOUBLE_THRESH_POINTS_ARE_SAME			, UE_DOUBLE_THRESH_POINTS_ARE_SAME			) UE_DOUBLE_THRESH_POINTS_ARE_SAME
-	#define DOUBLE_THRESH_POINTS_ARE_NEAR			UE_PRIVATE_MATH_DEPRECATION(DOUBLE_THRESH_POINTS_ARE_NEAR			, UE_DOUBLE_THRESH_POINTS_ARE_NEAR			) UE_DOUBLE_THRESH_POINTS_ARE_NEAR
-	#define DOUBLE_THRESH_NORMALS_ARE_SAME			UE_PRIVATE_MATH_DEPRECATION(DOUBLE_THRESH_NORMALS_ARE_SAME			, UE_DOUBLE_THRESH_NORMALS_ARE_SAME			) UE_DOUBLE_THRESH_NORMALS_ARE_SAME
-	#define DOUBLE_THRESH_UVS_ARE_SAME				UE_PRIVATE_MATH_DEPRECATION(DOUBLE_THRESH_UVS_ARE_SAME				, UE_DOUBLE_THRESH_UVS_ARE_SAME				) UE_DOUBLE_THRESH_UVS_ARE_SAME
-	#define DOUBLE_THRESH_VECTORS_ARE_NEAR			UE_PRIVATE_MATH_DEPRECATION(DOUBLE_THRESH_VECTORS_ARE_NEAR			, UE_DOUBLE_THRESH_VECTORS_ARE_NEAR			) UE_DOUBLE_THRESH_VECTORS_ARE_NEAR
-	#define DOUBLE_THRESH_SPLIT_POLY_WITH_PLANE		UE_PRIVATE_MATH_DEPRECATION(DOUBLE_THRESH_SPLIT_POLY_WITH_PLANE		, UE_DOUBLE_THRESH_SPLIT_POLY_WITH_PLANE	) UE_DOUBLE_THRESH_SPLIT_POLY_WITH_PLANE
-	#define DOUBLE_THRESH_SPLIT_POLY_PRECISELY		UE_PRIVATE_MATH_DEPRECATION(DOUBLE_THRESH_SPLIT_POLY_PRECISELY		, UE_DOUBLE_THRESH_SPLIT_POLY_PRECISELY		) UE_DOUBLE_THRESH_SPLIT_POLY_PRECISELY
-	#define DOUBLE_THRESH_ZERO_NORM_SQUARED			UE_PRIVATE_MATH_DEPRECATION(DOUBLE_THRESH_ZERO_NORM_SQUARED			, UE_DOUBLE_THRESH_ZERO_NORM_SQUARED		) UE_DOUBLE_THRESH_ZERO_NORM_SQUARED
-	#define DOUBLE_THRESH_NORMALS_ARE_PARALLEL		UE_PRIVATE_MATH_DEPRECATION(DOUBLE_THRESH_NORMALS_ARE_PARALLEL		, UE_DOUBLE_THRESH_NORMALS_ARE_PARALLEL		) UE_DOUBLE_THRESH_NORMALS_ARE_PARALLEL
-	#define DOUBLE_THRESH_NORMALS_ARE_ORTHOGONAL	UE_PRIVATE_MATH_DEPRECATION(DOUBLE_THRESH_NORMALS_ARE_ORTHOGONAL	, UE_DOUBLE_THRESH_NORMALS_ARE_ORTHOGONAL	) UE_DOUBLE_THRESH_NORMALS_ARE_ORTHOGONAL
-	#define DOUBLE_THRESH_VECTOR_NORMALIZED			UE_PRIVATE_MATH_DEPRECATION(DOUBLE_THRESH_VECTOR_NORMALIZED			, UE_DOUBLE_THRESH_VECTOR_NORMALIZED		) UE_DOUBLE_THRESH_VECTOR_NORMALIZED
-	#define DOUBLE_THRESH_QUAT_NORMALIZED			UE_PRIVATE_MATH_DEPRECATION(DOUBLE_THRESH_QUAT_NORMALIZED			, UE_DOUBLE_THRESH_QUAT_NORMALIZED			) UE_DOUBLE_THRESH_QUAT_NORMALIZED
-#endif
-
-<<<<<<< HEAD
-#undef UE_INCLUDETOOL_IGNORE_INCONSISTENT_STATE
-
-#define UE_PI 					(3.1415926535897932f)	/* Extra digits if needed: 3.1415926535897932384626433832795f */
-#define UE_SMALL_NUMBER			(1.e-8f)
-#define UE_KINDA_SMALL_NUMBER	(1.e-4f)
-#define UE_BIG_NUMBER			(3.4e+38f)
-#define UE_EULERS_NUMBER		(2.71828182845904523536f)
-#define UE_GOLDEN_RATIO			(1.6180339887498948482045868343656381f)	/* Also known as divine proportion, golden mean, or golden section - related to the Fibonacci Sequence = (1 + sqrt(5)) / 2 */
-#define UE_FLOAT_NON_FRACTIONAL (8388608.f) /* All single-precision floating point numbers greater than or equal to this have no fractional value. */
-
-
-=======
->>>>>>> 4af6daef
+
+
 #define UE_DOUBLE_PI					(3.141592653589793238462643383279502884197169399)
 #define UE_DOUBLE_SMALL_NUMBER			(1.e-8)
 #define UE_DOUBLE_KINDA_SMALL_NUMBER	(1.e-4)
@@ -251,8 +172,6 @@
 #define UE_DOUBLE_HALF_SQRT_2	(0.70710678118654752440084436210485)
 #define UE_DOUBLE_HALF_SQRT_3	(0.86602540378443864676372317075294)
 
-<<<<<<< HEAD
-=======
 // Common metric unit conversion
 #define UE_KM_TO_M   (1000.f)
 #define UE_M_TO_KM   (0.001f)
@@ -260,7 +179,6 @@
 #define UE_M_TO_CM   (100.f)
 #define UE_CM2_TO_M2 (0.0001f)
 #define UE_M2_TO_CM2 (10000.f)
->>>>>>> 4af6daef
 
 // Magic numbers for numerical precision.
 #define UE_DELTA		(0.00001f)
@@ -619,13 +537,7 @@
 	 */
 	template <
 		typename IntegralType
-<<<<<<< HEAD
-		UE_CONSTRAINTS_BEGIN
-			UE_CONSTRAINT(std::is_integral_v<IntegralType>)
-		UE_CONSTRAINTS_END
-=======
 		UE_REQUIRES(std::is_integral_v<IntegralType>)
->>>>>>> 4af6daef
 	>
 	UE_NODISCARD static constexpr FORCEINLINE IntegralType Floor(IntegralType I)
 	{
@@ -678,15 +590,9 @@
 
 	/** Clamps X to be between Min and Max, inclusive */
 	template< class T >
-<<<<<<< HEAD
-	UE_NODISCARD static constexpr FORCEINLINE T Clamp(const T X, const T Min, const T Max)
-	{
-		return (X < Min) ? Min : (X < Max) ? X : Max;
-=======
 	UE_NODISCARD static constexpr FORCEINLINE T Clamp(const T X, const T MinValue, const T MaxValue)
 	{
 		return Max(Min(X, MaxValue), MinValue);
->>>>>>> 4af6daef
 	}
 	/** Allow mixing float/double arguments, promoting to highest precision type. */
 	MIX_FLOATS_3_ARGS(Clamp);
@@ -794,13 +700,7 @@
 	*/
 	template <
 		typename T
-<<<<<<< HEAD
-		UE_CONSTRAINTS_BEGIN
-			UE_CONSTRAINT(std::is_floating_point_v<T>)
-		UE_CONSTRAINTS_END
-=======
 		UE_REQUIRES(std::is_floating_point_v<T>)
->>>>>>> 4af6daef
 	>
 	static constexpr FORCEINLINE void SinCos(std::decay_t<T>* ScalarSin, std::decay_t<T>* ScalarCos, T  Value )
 	{
@@ -853,13 +753,7 @@
 	template <
 		typename T,
 		typename U
-<<<<<<< HEAD
-		UE_CONSTRAINTS_BEGIN
-			UE_CONSTRAINT(!std::is_same_v<T, U>)
-		UE_CONSTRAINTS_END
-=======
 		UE_REQUIRES(!std::is_same_v<T, U>)
->>>>>>> 4af6daef
 	>
 	static FORCEINLINE void SinCos(T* ScalarSin, T* ScalarCos, U Value)
 	{
@@ -917,13 +811,8 @@
 		return RadVal * (180.f / UE_PI);
 	}
 
-<<<<<<< HEAD
-	static FORCEINLINE float RadiansToDegrees(float const& RadVal) { return RadVal * (180.f / UE_PI); }
-	static FORCEINLINE double RadiansToDegrees(double const& RadVal) { return RadVal * (180.0 / UE_DOUBLE_PI); }
-=======
 	static constexpr FORCEINLINE float RadiansToDegrees(float const& RadVal) { return RadVal * (180.f / UE_PI); }
 	static constexpr FORCEINLINE double RadiansToDegrees(double const& RadVal) { return RadVal * (180.0 / UE_DOUBLE_PI); }
->>>>>>> 4af6daef
 
 	/** 
 	 * Converts degrees to radians.
@@ -936,13 +825,8 @@
 		return DegVal * (UE_PI / 180.f);
 	}
 
-<<<<<<< HEAD
-	static FORCEINLINE float DegreesToRadians(float const& DegVal) { return DegVal * (UE_PI / 180.f); }
-	static FORCEINLINE double DegreesToRadians(double const& DegVal) { return DegVal * (UE_DOUBLE_PI / 180.0); }
-=======
 	static constexpr FORCEINLINE float DegreesToRadians(float const& DegVal) { return DegVal * (UE_PI / 180.f); }
 	static constexpr FORCEINLINE double DegreesToRadians(double const& DegVal) { return DegVal * (UE_DOUBLE_PI / 180.0); }
->>>>>>> 4af6daef
 
 	/** 
 	 * Clamps an arbitrary angle to be between the given angles.  Will clamp to nearest boundary.
@@ -960,13 +844,7 @@
 	template <
 		typename T,
 		typename T2
-<<<<<<< HEAD
-		UE_CONSTRAINTS_BEGIN
-			UE_CONSTRAINT(std::is_floating_point_v<T> || std::is_floating_point_v<T2>)
-		UE_CONSTRAINTS_END
-=======
 		UE_REQUIRES(std::is_floating_point_v<T> || std::is_floating_point_v<T2>)
->>>>>>> 4af6daef
 	>
 	UE_NODISCARD static constexpr auto FindDeltaAngleDegrees(T A1, T2 A2) -> decltype(A1 * A2)
 	{
@@ -994,13 +872,7 @@
 	template <
 		typename T,
 		typename T2
-<<<<<<< HEAD
-		UE_CONSTRAINTS_BEGIN
-			UE_CONSTRAINT(std::is_floating_point_v<T> || std::is_floating_point_v<T2>)
-		UE_CONSTRAINTS_END
-=======
 		UE_REQUIRES(std::is_floating_point_v<T> || std::is_floating_point_v<T2>)
->>>>>>> 4af6daef
 	>
 	UE_NODISCARD static constexpr auto FindDeltaAngleRadians(T A1, T2 A2) -> decltype(A1 * A2)
 	{
@@ -1027,13 +899,7 @@
 	/** Given a heading which may be outside the +/- PI range, 'unwind' it back into that range. */
 	template <
 		typename T
-<<<<<<< HEAD
-		UE_CONSTRAINTS_BEGIN
-			UE_CONSTRAINT(std::is_floating_point_v<T>)
-		UE_CONSTRAINTS_END
-=======
 		UE_REQUIRES(std::is_floating_point_v<T>)
->>>>>>> 4af6daef
 	>
 	UE_NODISCARD static constexpr T UnwindRadians(T A)
 	{
@@ -1053,13 +919,7 @@
 	/** Utility to ensure angle is between +/- 180 degrees by unwinding. */
 	template <
 		typename T
-<<<<<<< HEAD
-		UE_CONSTRAINTS_BEGIN
-			UE_CONSTRAINT(std::is_floating_point_v<T>)
-		UE_CONSTRAINTS_END
-=======
 		UE_REQUIRES(std::is_floating_point_v<T>)
->>>>>>> 4af6daef
 	>
 	UE_NODISCARD static constexpr T UnwindDegrees(T A)
 	{
@@ -1166,13 +1026,7 @@
 	template <
 		typename T,
 		typename T2
-<<<<<<< HEAD
-		UE_CONSTRAINTS_BEGIN
-			UE_CONSTRAINT(std::is_floating_point_v<T>)
-		UE_CONSTRAINTS_END
-=======
 		UE_REQUIRES(std::is_floating_point_v<T>)
->>>>>>> 4af6daef
 	>
 	UE_NODISCARD static constexpr FORCEINLINE auto GetRangePct(T MinValue, T MaxValue, T2 Value)
 	{
@@ -1192,13 +1046,7 @@
 	template <
 		typename T,
 		typename T2
-<<<<<<< HEAD
-		UE_CONSTRAINTS_BEGIN
-			UE_CONSTRAINT(std::is_floating_point_v<T>)
-		UE_CONSTRAINTS_END
-=======
 		UE_REQUIRES(std::is_floating_point_v<T>)
->>>>>>> 4af6daef
 	>
 	UE_NODISCARD static auto GetRangePct(UE::Math::TVector2<T> const& Range, T2 Value)
 	{
@@ -1209,13 +1057,7 @@
 	template <
 		typename T,
 		typename T2
-<<<<<<< HEAD
-		UE_CONSTRAINTS_BEGIN
-			UE_CONSTRAINT(std::is_floating_point_v<T>)
-		UE_CONSTRAINTS_END
-=======
 		UE_REQUIRES(std::is_floating_point_v<T>)
->>>>>>> 4af6daef
 	>
 	UE_NODISCARD static auto GetRangeValue(UE::Math::TVector2<T> const& Range, T2 Pct)
 	{
@@ -1261,13 +1103,7 @@
 	template <
 		typename T,
 		typename U
-<<<<<<< HEAD
-		UE_CONSTRAINTS_BEGIN
-			UE_CONSTRAINT(!TCustomLerp<T>::Value && (std::is_floating_point_v<U> || std::is_same_v<T, U>))
-		UE_CONSTRAINTS_END
-=======
 		UE_REQUIRES(!TCustomLerp<T>::Value && (std::is_floating_point_v<U> || std::is_same_v<T, U>))
->>>>>>> 4af6daef
 	>
 	UE_NODISCARD static constexpr FORCEINLINE_DEBUGGABLE T Lerp( const T& A, const T& B, const U& Alpha )
 	{
@@ -1278,13 +1114,7 @@
 	template <
 		typename T,
 		typename U
-<<<<<<< HEAD
-		UE_CONSTRAINTS_BEGIN
-			UE_CONSTRAINT(TCustomLerp<T>::Value)
-		UE_CONSTRAINTS_END
-=======
 		UE_REQUIRES(TCustomLerp<T>::Value)
->>>>>>> 4af6daef
 	>
 	UE_NODISCARD static FORCEINLINE_DEBUGGABLE T Lerp(const T& A, const T& B, const U& Alpha)
 	{
@@ -1296,13 +1126,7 @@
 		typename T1,
 		typename T2,
 		typename T3
-<<<<<<< HEAD
-		UE_CONSTRAINTS_BEGIN
-			UE_CONSTRAINT(!std::is_same_v<T1, T2> && !TCustomLerp<T1>::Value && !TCustomLerp<T2>::Value)
-		UE_CONSTRAINTS_END
-=======
 		UE_REQUIRES(!std::is_same_v<T1, T2> && !TCustomLerp<T1>::Value && !TCustomLerp<T2>::Value)
->>>>>>> 4af6daef
 	>
 	UE_NODISCARD static auto Lerp( const T1& A, const T2& B, const T3& Alpha ) -> decltype(A * B)
 	{
@@ -1329,13 +1153,7 @@
 		typename T1,
 		typename T2,
 		typename T3
-<<<<<<< HEAD
-		UE_CONSTRAINTS_BEGIN
-			UE_CONSTRAINT(!std::is_same_v<T1, T2>)
-		UE_CONSTRAINTS_END
-=======
 		UE_REQUIRES(!std::is_same_v<T1, T2>)
->>>>>>> 4af6daef
 	>
 	UE_NODISCARD static auto LerpStable( const T1& A, const T2& B, const T3& Alpha ) -> decltype(A * B)
 	{
@@ -1347,13 +1165,7 @@
 	template <
 		typename T,
 		typename U
-<<<<<<< HEAD
-		UE_CONSTRAINTS_BEGIN
-			UE_CONSTRAINT(!TCustomLerp<T>::Value && (std::is_floating_point_v<U> || std::is_same_v<T, U>))
-		UE_CONSTRAINTS_END
-=======
 		UE_REQUIRES(!TCustomLerp<T>::Value && (std::is_floating_point_v<U> || std::is_same_v<T, U>))
->>>>>>> 4af6daef
 	>
 	UE_NODISCARD static constexpr FORCEINLINE_DEBUGGABLE T BiLerp(const T& P00,const T& P10,const T& P01,const T& P11, const U& FracX, const U& FracY)
 	{
@@ -1368,13 +1180,7 @@
 	template <
 		typename T,
 		typename U
-<<<<<<< HEAD
-		UE_CONSTRAINTS_BEGIN
-			UE_CONSTRAINT(TCustomLerp<T>::Value)
-		UE_CONSTRAINTS_END
-=======
 		UE_REQUIRES(TCustomLerp<T>::Value)
->>>>>>> 4af6daef
 	>
 	UE_NODISCARD static FORCEINLINE_DEBUGGABLE T BiLerp(const T& P00, const T& P10, const T& P01, const T& P11, const U& FracX, const U& FracY)
 	{
@@ -1393,13 +1199,7 @@
 	template <
 		typename T,
 		typename U
-<<<<<<< HEAD
-		UE_CONSTRAINTS_BEGIN
-			UE_CONSTRAINT(!TCustomLerp<T>::Value && (std::is_floating_point_v<U> || std::is_same_v<T, U>))
-		UE_CONSTRAINTS_END
-=======
 		UE_REQUIRES(!TCustomLerp<T>::Value && (std::is_floating_point_v<U> || std::is_same_v<T, U>))
->>>>>>> 4af6daef
 	>
 	UE_NODISCARD static constexpr FORCEINLINE_DEBUGGABLE T CubicInterp( const T& P0, const T& T0, const T& P1, const T& T1, const U& A )
 	{
@@ -1413,13 +1213,7 @@
 	template <
 		typename T,
 		typename U
-<<<<<<< HEAD
-		UE_CONSTRAINTS_BEGIN
-			UE_CONSTRAINT(TCustomLerp<T>::Value)
-		UE_CONSTRAINTS_END
-=======
 		UE_REQUIRES(TCustomLerp<T>::Value)
->>>>>>> 4af6daef
 	>
 	UE_NODISCARD static FORCEINLINE_DEBUGGABLE T CubicInterp(const T& P0, const T& T0, const T& P1, const T& T1, const U& A)
 	{
@@ -1438,13 +1232,7 @@
 	template <
 		typename T,
 		typename U
-<<<<<<< HEAD
-		UE_CONSTRAINTS_BEGIN
-			UE_CONSTRAINT(std::is_floating_point_v<U>)
-		UE_CONSTRAINTS_END
-=======
 		UE_REQUIRES(std::is_floating_point_v<U>)
->>>>>>> 4af6daef
 	>
 	UE_NODISCARD static constexpr FORCEINLINE_DEBUGGABLE T CubicInterpDerivative( const T& P0, const T& T0, const T& P1, const T& T1, const U& A )
 	{
@@ -1469,13 +1257,7 @@
 	template <
 		typename T,
 		typename U
-<<<<<<< HEAD
-		UE_CONSTRAINTS_BEGIN
-			UE_CONSTRAINT(std::is_floating_point_v<U>)
-		UE_CONSTRAINTS_END
-=======
 		UE_REQUIRES(std::is_floating_point_v<U>)
->>>>>>> 4af6daef
 	>
 	UE_NODISCARD static constexpr FORCEINLINE_DEBUGGABLE T CubicInterpSecondDerivative( const T& P0, const T& T0, const T& P1, const T& T1, const U& A )
 	{
@@ -2565,11 +2347,7 @@
 	 * Get a bit in memory created from bitflags (uint32 Value:1), used for EngineShowFlags,
 	 * TestBitFieldFunctions() tests the implementation
 	 */
-<<<<<<< HEAD
-	UE_NODISCARD static constexpr bool ExtractBoolFromBitfield(uint8* Ptr, uint32 Index)
-=======
 	UE_NODISCARD static constexpr bool ExtractBoolFromBitfield(const uint8* Ptr, uint32 Index)
->>>>>>> 4af6daef
 	{
 		const uint8* BytePtr = Ptr + Index / 8;
 		uint8 Mask = (uint8)(1 << (Index & 0x7));
@@ -2717,8 +2495,6 @@
 		}
 		return WeightedMovingAverage(CurrentSample, PreviousSample, Weight);
 	}
-<<<<<<< HEAD
-=======
 	
 	/**
 	 * Calculate the inverse of an FMatrix44.  Src == Dst is allowed
@@ -2733,7 +2509,6 @@
 	UE_NODISCARD static CORE_API bool MatrixInverse(FMatrix44f* DstMatrix, const FMatrix44f* SrcMatrix);
 	UE_NODISCARD static CORE_API bool MatrixInverse(FMatrix44d* DstMatrix, const FMatrix44d* SrcMatrix);
 
->>>>>>> 4af6daef
 };
 
 // LWC Conversion helpers
@@ -2766,7 +2541,6 @@
 	// Convert array to a new type and clamps values to the Max of TDest type
 	template<typename TDest, typename TSrc, typename InAllocatorType>
 	TArray<TDest, InAllocatorType> ConvertArrayTypeClampMax(const TArray<TSrc, InAllocatorType>& From)
-<<<<<<< HEAD
 	{
 		//static_assert(!std::is_same_v<TDest, TSrc>, "Redundant call to ConvertArrayType");	// Unavoidable if supporting LWC toggle, but a useful check once LWC is locked to enabled.
 		if constexpr (std::is_same_v<TDest, TSrc>)
@@ -2807,48 +2581,6 @@
 		return FMath::TruncToInt32(FloatValue);
 	}
 
-=======
-	{
-		//static_assert(!std::is_same_v<TDest, TSrc>, "Redundant call to ConvertArrayType");	// Unavoidable if supporting LWC toggle, but a useful check once LWC is locked to enabled.
-		if constexpr (std::is_same_v<TDest, TSrc>)
-		{
-			return From;
-		}
-		else
-		{
-			TArray<TDest, InAllocatorType> Converted;
-			Converted.Reserve(From.Num());
-			for (const TSrc& Item : From)
-			{
-				Converted.Add(FMath::Min(TNumericLimits<TDest>::Max(), static_cast<TDest>(Item)));
-			}
-			return Converted;
-		}
-	}
-
-	/*
-	 * Floating point to integer conversions
-	 */
-
-	// Generic float type to int type, to enable specializations below.
-	template<typename OutIntType, typename InFloatType>
-	FORCEINLINE OutIntType FloatToIntCastChecked(InFloatType FloatValue)
-	{
-		static_assert(std::is_floating_point_v<InFloatType>, "Only floating point input type supported!");
-		static_assert(std::is_integral_v<OutIntType>, "Only integral output type supported!");
-		return (OutIntType)(FloatValue);
-	}
-
-	// float->int32
-	template<>
-	FORCEINLINE int32 FloatToIntCastChecked(float FloatValue)
-	{
-		// floats over 2^31 - 1 - 64 overflow int32 after conversion.
-		checkf(FloatValue >= float(TNumericLimits<int32>::Lowest()) && FloatValue <= float(TNumericLimits<int32>::Max() - 64), TEXT("Input value %f will exceed int32 limits"), FloatValue);
-		return FMath::TruncToInt32(FloatValue);
-	}
-
->>>>>>> 4af6daef
 	// float->int64
 	template<>
 	FORCEINLINE int64 FloatToIntCastChecked(float FloatValue)
