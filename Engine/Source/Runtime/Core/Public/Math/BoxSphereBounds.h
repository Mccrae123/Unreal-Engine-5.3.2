// Copyright Epic Games, Inc. All Rights Reserved.

#pragma once

#include "CoreTypes.h"
#include "Math/UnrealMathUtility.h"
#include "Containers/UnrealString.h"
#include "Logging/LogMacros.h"
#include "Math/Vector.h"
#include "Math/Sphere.h"
#include "Math/Box.h"
#include "Misc/LargeWorldCoordinatesSerializer.h"

/**
 * Structure for a combined axis aligned bounding box and bounding sphere with the same origin. (28 bytes).
 */
namespace UE
{
namespace Math
{

template<typename T, typename TExtent>
struct TBoxSphereBounds
{
	using FReal = T;

	/** Holds the origin of the bounding box and sphere. */
	TVector<T>	Origin;

	/** Holds the extent of the bounding box. */
	TVector<TExtent> BoxExtent;

	/** Holds the radius of the bounding sphere. */
	TExtent SphereRadius;

public:

	/** Default constructor. */
	TBoxSphereBounds() { }

	/**
	 * Creates and initializes a new instance.
	 *
	 * @param EForceInit Force Init Enum.
	 */
	explicit FORCEINLINE TBoxSphereBounds( EForceInit )
		: Origin(ForceInit)
		, BoxExtent(ForceInit)
		, SphereRadius(0)
	{
		DiagnosticCheckNaN();
	}

	/**
	 * Creates and initializes a new instance from the specified parameters.
	 *
	 * @param InOrigin origin of the bounding box and sphere.
	 * @param InBoxExtent half size of box.
	 * @param InSphereRadius radius of the sphere.
	 */
	TBoxSphereBounds( const TVector<T>& InOrigin, const TVector<TExtent>& InBoxExtent, TExtent InSphereRadius )
		: Origin(InOrigin)
		, BoxExtent(InBoxExtent)
		, SphereRadius(InSphereRadius)
	{
		DiagnosticCheckNaN();
	}

	/**
	 * Creates and initializes a new instance from the given Box and Sphere.
	 *
	 * @param Box The bounding box.
	 * @param Sphere The bounding sphere.
	 */
	TBoxSphereBounds( const TBox<T>& Box, const TSphere<T>& Sphere )
	{
		TVector<T> LocalExtent;
		Box.GetCenterAndExtents(Origin, LocalExtent);
		BoxExtent = TVector<TExtent>(LocalExtent);

		SphereRadius = (TExtent)FMath::Min(LocalExtent.Size(), (Sphere.Center - Origin).Size() + Sphere.W);

		DiagnosticCheckNaN();
	}
	
	/**
	 * Creates and initializes a new instance the given Box.
	 *
	 * The sphere radius is taken from the extent of the box.
	 *
	 * @param Box The bounding box.
	 */
	TBoxSphereBounds( const TBox<T>& Box )
	{
		TVector<T> LocalExtent;
		Box.GetCenterAndExtents(Origin, LocalExtent);
		BoxExtent = TVector<TExtent>(LocalExtent);

		SphereRadius = BoxExtent.Size();

		DiagnosticCheckNaN();
	}

	/**
	 * Creates and initializes a new instance for the given sphere.
	 */
	TBoxSphereBounds( const TSphere<T>& Sphere )
	{
		Origin = Sphere.Center;
		SphereRadius = Sphere.W;
		BoxExtent = TVector<TExtent>(SphereRadius);

		DiagnosticCheckNaN();
	}

	/**
	 * Creates and initializes a new instance from the given set of points.
	 *
	 * The sphere radius is taken from the extent of the box.
	 *
	 * @param Points The points to be considered for the bounding box.
	 * @param NumPoints Number of points in the Points array.
	 */
	TBoxSphereBounds( const TVector<T>* Points, uint32 NumPoints );

	// Conversion to other type.
	template<typename TFrom, typename TExtentFrom, TEMPLATE_REQUIRES(!(std::is_same_v<T, TFrom> && std::is_same_v<TExtent, TExtentFrom>))>
	explicit TBoxSphereBounds(const TBoxSphereBounds<TFrom, TExtentFrom>& From) : TBoxSphereBounds<T, TExtent>(TVector<T>(From.Origin), TVector<TExtent>(From.BoxExtent), (TExtent)From.SphereRadius) {}

public:

	bool Serialize(FArchive &Ar);
	bool SerializeFromMismatchedTag(FName StructTag, FArchive &Ar);

	/**
	 * Constructs a bounding volume containing both this and B.
	 *
	 * @param Other The other bounding volume.
	 * @return The combined bounding volume.
	 */
	FORCEINLINE TBoxSphereBounds<T, TExtent> operator+( const TBoxSphereBounds<T, TExtent>& Other ) const;

	/**
	 * Compare bounding volume this and Other.
	 *
	 * @param Other The other bounding volume.
	 * @return true of they match.
	 */
	FORCEINLINE bool operator==(const TBoxSphereBounds<T, TExtent>& Other) const;
	
	/**
	 * Compare bounding volume this and Other.
	 *
	 * @param Other The other bounding volume.
	 * @return true of they do not match.
	 */	
	FORCEINLINE bool operator!=(const TBoxSphereBounds<T, TExtent>& Other) const;

public:

	/**
	 * Calculates the squared distance from a point to a bounding box
	 *
	 * @param Point The point.
	 * @return The distance.
	 */
	FORCEINLINE T ComputeSquaredDistanceFromBoxToPoint( const TVector<T>& Point ) const
	{
		TVector<T> Mins = Origin - BoxExtent;
		TVector<T> Maxs = Origin + BoxExtent;

		return ::ComputeSquaredDistanceFromBoxToPoint(Mins, Maxs, Point);
	}

	/**
	 * Test whether the spheres from two BoxSphereBounds intersect/overlap.
	 * 
	 * @param  A First BoxSphereBounds to test.
	 * @param  B Second BoxSphereBounds to test.
	 * @param  Tolerance Error tolerance added to test distance.
	 * @return true if spheres intersect, false otherwise.
	 */
	FORCEINLINE static bool SpheresIntersect(const TBoxSphereBounds<T, TExtent>& A, const TBoxSphereBounds<T, TExtent>& B, TExtent Tolerance = UE_KINDA_SMALL_NUMBER)
	{
		return (A.Origin - B.Origin).SizeSquared() <= FMath::Square(FMath::Max<TExtent>(0, A.SphereRadius + B.SphereRadius + Tolerance));
	}

	/**
	 * Test whether the boxes from two BoxSphereBounds intersect/overlap.
	 * 
	 * @param  A First BoxSphereBounds to test.
	 * @param  B Second BoxSphereBounds to test.
	 * @return true if boxes intersect, false otherwise.
	 */
	FORCEINLINE static bool BoxesIntersect(const TBoxSphereBounds<T, TExtent>& A, const TBoxSphereBounds<T, TExtent>& B)
	{
		return A.GetBox().Intersect(B.GetBox());
	}

	/**
	 * Gets the bounding box.
	 *
	 * @return The bounding box.
	 */
	FORCEINLINE TBox<T> GetBox() const
	{
		return TBox<T>(Origin - BoxExtent,Origin + BoxExtent);
	}

	/**
	 * Gets the extrema for the bounding box.
	 *
	 * @param Extrema 1 for positive extrema from the origin, else negative
	 * @return The boxes extrema
	 */
	TVector<T> GetBoxExtrema( uint32 Extrema ) const
	{
		if (Extrema)
		{
			return Origin + BoxExtent;
		}

		return Origin - BoxExtent;
	}

	/**
	 * Gets the bounding sphere.
	 *
	 * @return The bounding sphere.
	 */
	FORCEINLINE TSphere<T> GetSphere() const
	{
		return TSphere<T>(Origin,SphereRadius);
	}

	/**
	 * Increase the size of the box and sphere by a given size.
	 *
	 * @param ExpandAmount The size to increase by.
	 * @return A new box with the expanded size.
	 */
	FORCEINLINE TBoxSphereBounds<T, TExtent> ExpandBy(TExtent ExpandAmount ) const
	{
		return TBoxSphereBounds(Origin, BoxExtent + ExpandAmount, SphereRadius + ExpandAmount);
	}

	/**
	 * Gets a bounding volume transformed by a matrix.
	 *
	 * @param M The matrix.
	 * @return The transformed volume.
	 */
	TBoxSphereBounds<T, TExtent> TransformBy( const TMatrix<T>& M ) const;

	/**
	 * Gets a bounding volume transformed by a FTransform object.
	 *
	 * @param M The FTransform object.
	 * @return The transformed volume.
	 */
	TBoxSphereBounds<T, TExtent> TransformBy( const TTransform<T>& M ) const;

	/**
	 * Get a textual representation of this bounding box.
	 *
	 * @return Text describing the bounding box.
	 */
	FString ToString() const;

	/**
	 * Constructs a bounding volume containing both A and B.
	 *
	 * This is a legacy version of the function used to compute primitive bounds, to avoid the need to rebuild lighting after the change.
	 */
	friend TBoxSphereBounds<T, TExtent> Union( const TBoxSphereBounds<T, TExtent>& A,const TBoxSphereBounds<T, TExtent>& B )
	{
		return A + B;
	}

#if ENABLE_NAN_DIAGNOSTIC
	FORCEINLINE void DiagnosticCheckNaN() const
	{
		if (Origin.ContainsNaN())
		{
			logOrEnsureNanError(TEXT("Origin contains NaN: %s"), *Origin.ToString());
			const_cast<TBoxSphereBounds*>(this)->Origin = TVector<T>::ZeroVector;
		}
		if (BoxExtent.ContainsNaN())
		{
			logOrEnsureNanError(TEXT("BoxExtent contains NaN: %s"), *BoxExtent.ToString());
			const_cast<TBoxSphereBounds*>(this)->BoxExtent = TVector<TExtent>::ZeroVector;
		}
		if (FMath::IsNaN(SphereRadius) || !FMath::IsFinite(SphereRadius))
		{
			logOrEnsureNanError(TEXT("SphereRadius contains NaN: %f"), SphereRadius);
			const_cast<TBoxSphereBounds*>(this)->SphereRadius = 0.f;
		}
	}
#else
	FORCEINLINE void DiagnosticCheckNaN() const {}
#endif

	inline bool ContainsNaN() const
	{
		return Origin.ContainsNaN() || BoxExtent.ContainsNaN() || !FMath::IsFinite(SphereRadius);
	}
};


<<<<<<< HEAD
/* TBoxSphereBounds<T, TExtent> inline functions
 *****************************************************************************/

/**
 * Serializes the given bounding volume from or into the specified archive.
 *
 * @param Ar The archive to serialize from or into.
 * @param Bounds The bounding volume to serialize.
 * @return The archive..
 */
inline FArchive& operator<<(FArchive& Ar, TBoxSphereBounds<float, float>& Bounds)
{
	Ar << Bounds.Origin << Bounds.BoxExtent << Bounds.SphereRadius;
	return Ar;
}
=======
public:
	/**
	 * Utility class to build a TBoxSphereBounds by adding other math primitives.
	 * Correctly handles the initial insertion (instead of potentially adding the ZeroVector by default)
	 */
	struct Builder
	{
		FORCEINLINE Builder()
			: Box(ForceInitToZero)
		{
		}

		FORCEINLINE Builder& operator+=(const TBoxSphereBounds<T, TExtent>& OtherBounds)
		{
			Box += OtherBounds.GetBox();
			return *this;
		}

		FORCEINLINE Builder& operator+=(const TBox<T>& OtherBox)
		{
			Box += OtherBox;
			return *this;
		}

		FORCEINLINE Builder& operator+=(const TSphere<T>& Sphere)
		{
			Box += Sphere.Center + TVector<T>(Sphere.W);
			Box += Sphere.Center - TVector<T>(Sphere.W);
			return *this;
		}

		FORCEINLINE Builder& operator+=(const TVector<T>& Point)
		{
			Box += Point;
			return *this;
		}

		FORCEINLINE bool IsValid() const
		{
			return !!Box.IsValid;
		}

		FORCEINLINE operator TBoxSphereBounds<T, TExtent>() const
		{
			return TBoxSphereBounds<T, TExtent>(Box);
		}

	private:
		TBox<T> Box;
	};
};
>>>>>>> 4af6daef

/**
 * Serializes the given bounding volume from or into the specified archive.
 *
 * @param Ar The archive to serialize from or into.
 * @param Bounds The bounding volume to serialize.
 * @return The archive..
 */
inline FArchive& operator<<(FArchive& Ar, TBoxSphereBounds<double, double>& Bounds)
{
	Ar << Bounds.Origin << Bounds.BoxExtent;
	if (Ar.UEVer() >= EUnrealEngineObjectUE5Version::LARGE_WORLD_COORDINATES)
	{
		Ar << Bounds.SphereRadius;
	}
	else
	{
		checkf(Ar.IsLoading(), TEXT("float -> double conversion applied outside of load!"));
		// Stored as floats, so serialize float and copy.
		float Radius;
		Ar << Radius;
		Bounds.SphereRadius = Radius;
	}

<<<<<<< HEAD
	return Ar;
}

template<typename T, typename TExtent>
FORCEINLINE TBoxSphereBounds<T, TExtent>::TBoxSphereBounds( const TVector<T>* Points, uint32 NumPoints )
{
=======
/* TBoxSphereBounds<T, TExtent> inline functions
 *****************************************************************************/

/**
 * Serializes the given bounding volume from or into the specified archive.
 *
 * @param Ar The archive to serialize from or into.
 * @param Bounds The bounding volume to serialize.
 * @return The archive..
 */
inline FArchive& operator<<(FArchive& Ar, TBoxSphereBounds<float, float>& Bounds)
{
	Ar << Bounds.Origin << Bounds.BoxExtent << Bounds.SphereRadius;
	return Ar;
}

/**
 * Serializes the given bounding volume from or into the specified archive.
 *
 * @param Ar The archive to serialize from or into.
 * @param Bounds The bounding volume to serialize.
 * @return The archive..
 */
inline FArchive& operator<<(FArchive& Ar, TBoxSphereBounds<double, double>& Bounds)
{
	Ar << Bounds.Origin << Bounds.BoxExtent;
	if (Ar.UEVer() >= EUnrealEngineObjectUE5Version::LARGE_WORLD_COORDINATES)
	{
		Ar << Bounds.SphereRadius;
	}
	else
	{
		checkf(Ar.IsLoading(), TEXT("float -> double conversion applied outside of load!"));
		// Stored as floats, so serialize float and copy.
		float Radius;
		Ar << Radius;
		Bounds.SphereRadius = Radius;
	}

	return Ar;
}

template<typename T, typename TExtent>
FORCEINLINE TBoxSphereBounds<T, TExtent>::TBoxSphereBounds( const TVector<T>* Points, uint32 NumPoints )
{
>>>>>>> 4af6daef
	TBox<T> BoundingBox(ForceInit);

	// find an axis aligned bounding box for the points.
	for (uint32 PointIndex = 0; PointIndex < NumPoints; PointIndex++)
	{
		BoundingBox += Points[PointIndex];
	}

	TVector<T> LocalExtent;
	BoundingBox.GetCenterAndExtents(Origin, LocalExtent);
	BoxExtent = TVector<TExtent>(LocalExtent);

	// using the center of the bounding box as the origin of the sphere, find the radius of the bounding sphere.
	TExtent SquaredSphereRadius = 0;

	for (uint32 PointIndex = 0; PointIndex < NumPoints; PointIndex++)
	{
		SquaredSphereRadius = FMath::Max<TExtent>(SquaredSphereRadius, (Points[PointIndex] - Origin).SizeSquared());	// LWC_TODO: Precision loss
	}

	SphereRadius = FMath::Sqrt(SquaredSphereRadius);

	DiagnosticCheckNaN();
}

template<typename T, typename TExtent>
FORCEINLINE TBoxSphereBounds<T, TExtent> TBoxSphereBounds<T, TExtent>::operator+( const TBoxSphereBounds<T, TExtent>& Other ) const
{
	TBox<T> BoundingBox(ForceInit);

	BoundingBox += (this->Origin - this->BoxExtent);
	BoundingBox += (this->Origin + this->BoxExtent);
	BoundingBox += (Other.Origin - Other.BoxExtent);
	BoundingBox += (Other.Origin + Other.BoxExtent);

	// build a bounding sphere from the bounding box's origin and the radii of A and B.
	TBoxSphereBounds<T, TExtent> Result(BoundingBox);

	Result.SphereRadius = FMath::Min<TExtent>(Result.SphereRadius, FMath::Max<TExtent>((Origin - Result.Origin).Size() + SphereRadius, (Other.Origin - Result.Origin).Size() + Other.SphereRadius));
	Result.DiagnosticCheckNaN();

	return Result;
}

template<typename T, typename TExtent>
FORCEINLINE bool TBoxSphereBounds<T, TExtent>::operator==(const TBoxSphereBounds<T, TExtent>& Other) const
{
	return Origin == Other.Origin && BoxExtent == Other.BoxExtent &&  SphereRadius == Other.SphereRadius;
}

template<typename T, typename TExtent>
FORCEINLINE bool TBoxSphereBounds<T, TExtent>::operator!=(const TBoxSphereBounds<T, TExtent>& Other) const
{
	return !(*this == Other);
}

template<typename T, typename TExtent>
FORCEINLINE bool TBoxSphereBounds<T, TExtent>::Serialize(FArchive &Ar)
{
	Ar << *this;
	return true;
}

template<typename T, typename TExtent>
FORCEINLINE FString TBoxSphereBounds<T, TExtent>::ToString() const
{
	return FString::Printf(TEXT("Origin=%s, BoxExtent=(%s), SphereRadius=(%f)"), *Origin.ToString(), *BoxExtent.ToString(), SphereRadius);
}

template<typename T, typename TExtent>
TBoxSphereBounds<T, TExtent> TBoxSphereBounds<T, TExtent>::TransformBy(const TMatrix<T>& M) const
{
#if ENABLE_NAN_DIAGNOSTIC
	if (M.ContainsNaN())
	{
		logOrEnsureNanError(TEXT("Input Matrix contains NaN/Inf! %s"), *M.ToString());
		(const_cast<TMatrix<T>*>(&M))->SetIdentity();
	}
#endif

	TBoxSphereBounds<T> Result;

	const TVectorRegisterType<T> VecOrigin = VectorLoadFloat3(&Origin);
	const TVectorRegisterType<T> VecExtent = VectorLoadFloat3(&BoxExtent);

	const TVectorRegisterType<T> m0 = VectorLoadAligned(M.M[0]);
	const TVectorRegisterType<T> m1 = VectorLoadAligned(M.M[1]);
	const TVectorRegisterType<T> m2 = VectorLoadAligned(M.M[2]);
	const TVectorRegisterType<T> m3 = VectorLoadAligned(M.M[3]);

	TVectorRegisterType<T> NewOrigin = VectorMultiply(VectorReplicate(VecOrigin, 0), m0);
	NewOrigin = VectorMultiplyAdd(VectorReplicate(VecOrigin, 1), m1, NewOrigin);
	NewOrigin = VectorMultiplyAdd(VectorReplicate(VecOrigin, 2), m2, NewOrigin);
	NewOrigin = VectorAdd(NewOrigin, m3);

	TVectorRegisterType<T> NewExtent = VectorAbs(VectorMultiply(VectorReplicate(VecExtent, 0), m0));
	NewExtent = VectorAdd(NewExtent, VectorAbs(VectorMultiply(VectorReplicate(VecExtent, 1), m1)));
	NewExtent = VectorAdd(NewExtent, VectorAbs(VectorMultiply(VectorReplicate(VecExtent, 2), m2)));

	VectorStoreFloat3(NewExtent, &(Result.BoxExtent.X));
	VectorStoreFloat3(NewOrigin, &(Result.Origin.X));

	TVectorRegisterType<T> MaxRadius = VectorMultiply(m0, m0);
	MaxRadius = VectorMultiplyAdd(m1, m1, MaxRadius);
	MaxRadius = VectorMultiplyAdd(m2, m2, MaxRadius);
	MaxRadius = VectorMax(VectorMax(MaxRadius, VectorReplicate(MaxRadius, 1)), VectorReplicate(MaxRadius, 2));
	Result.SphereRadius = FMath::Sqrt(VectorGetComponent(MaxRadius, 0)) * SphereRadius;

	// For non-uniform scaling, computing sphere radius from a box results in a smaller sphere.
	T const BoxExtentMagnitude = FMath::Sqrt(VectorDot3Scalar(NewExtent, NewExtent));
	Result.SphereRadius = FMath::Min(Result.SphereRadius, BoxExtentMagnitude);

	Result.DiagnosticCheckNaN();
	return TBoxSphereBounds<T, TExtent>(Result);
}

/**
 * Gets a bounding volume transformed by a FTransform object.
 *
 * @param M The FTransform object.
 * @return The transformed volume.
 */
 template<typename T, typename TExtent>
TBoxSphereBounds<T, TExtent> TBoxSphereBounds<T, TExtent>::TransformBy(const TTransform<T>& M) const
{
#if ENABLE_NAN_DIAGNOSTIC
	M.DiagnosticCheckNaN_All();
#endif

	const TMatrix<T> Mat = M.ToMatrixWithScale();
	TBoxSphereBounds<T, TExtent> Result = TransformBy(Mat);
	return Result;
}

} // namespace UE::Math
} // namespace UE

template <> struct TIsPODType<FBoxSphereBounds3f> { enum { Value = true }; };
template <> struct TIsPODType<FBoxSphereBounds3d> { enum { Value = true }; };
template <> struct TIsUECoreVariant<FBoxSphereBounds3f> { enum { Value = true }; };
template <> struct TIsUECoreVariant<FBoxSphereBounds3d> { enum { Value = true }; };
template <> struct TIsUECoreVariant<FCompactBoxSphereBounds3d> { enum { Value = true }; };

template<>
inline bool FBoxSphereBounds3f::SerializeFromMismatchedTag(FName StructTag, FArchive& Ar)
{
	// Falls back to UseSerializeItem to convert per property.
	return false;
}

template<>
inline bool FBoxSphereBounds3d::SerializeFromMismatchedTag(FName StructTag, FArchive& Ar)
{
	// Falls back to UseSerializeItem to convert per property.
	return false;
}<|MERGE_RESOLUTION|>--- conflicted
+++ resolved
@@ -304,10 +304,61 @@
 	{
 		return Origin.ContainsNaN() || BoxExtent.ContainsNaN() || !FMath::IsFinite(SphereRadius);
 	}
+
+
+public:
+	/**
+	 * Utility class to build a TBoxSphereBounds by adding other math primitives.
+	 * Correctly handles the initial insertion (instead of potentially adding the ZeroVector by default)
+	 */
+	struct Builder
+	{
+		FORCEINLINE Builder()
+			: Box(ForceInitToZero)
+		{
+		}
+
+		FORCEINLINE Builder& operator+=(const TBoxSphereBounds<T, TExtent>& OtherBounds)
+		{
+			Box += OtherBounds.GetBox();
+			return *this;
+		}
+
+		FORCEINLINE Builder& operator+=(const TBox<T>& OtherBox)
+		{
+			Box += OtherBox;
+			return *this;
+		}
+
+		FORCEINLINE Builder& operator+=(const TSphere<T>& Sphere)
+		{
+			Box += Sphere.Center + TVector<T>(Sphere.W);
+			Box += Sphere.Center - TVector<T>(Sphere.W);
+			return *this;
+		}
+
+		FORCEINLINE Builder& operator+=(const TVector<T>& Point)
+		{
+			Box += Point;
+			return *this;
+		}
+
+		FORCEINLINE bool IsValid() const
+		{
+			return !!Box.IsValid;
+		}
+
+		FORCEINLINE operator TBoxSphereBounds<T, TExtent>() const
+		{
+			return TBoxSphereBounds<T, TExtent>(Box);
+		}
+
+	private:
+		TBox<T> Box;
+	};
 };
 
 
-<<<<<<< HEAD
 /* TBoxSphereBounds<T, TExtent> inline functions
  *****************************************************************************/
 
@@ -323,59 +374,6 @@
 	Ar << Bounds.Origin << Bounds.BoxExtent << Bounds.SphereRadius;
 	return Ar;
 }
-=======
-public:
-	/**
-	 * Utility class to build a TBoxSphereBounds by adding other math primitives.
-	 * Correctly handles the initial insertion (instead of potentially adding the ZeroVector by default)
-	 */
-	struct Builder
-	{
-		FORCEINLINE Builder()
-			: Box(ForceInitToZero)
-		{
-		}
-
-		FORCEINLINE Builder& operator+=(const TBoxSphereBounds<T, TExtent>& OtherBounds)
-		{
-			Box += OtherBounds.GetBox();
-			return *this;
-		}
-
-		FORCEINLINE Builder& operator+=(const TBox<T>& OtherBox)
-		{
-			Box += OtherBox;
-			return *this;
-		}
-
-		FORCEINLINE Builder& operator+=(const TSphere<T>& Sphere)
-		{
-			Box += Sphere.Center + TVector<T>(Sphere.W);
-			Box += Sphere.Center - TVector<T>(Sphere.W);
-			return *this;
-		}
-
-		FORCEINLINE Builder& operator+=(const TVector<T>& Point)
-		{
-			Box += Point;
-			return *this;
-		}
-
-		FORCEINLINE bool IsValid() const
-		{
-			return !!Box.IsValid;
-		}
-
-		FORCEINLINE operator TBoxSphereBounds<T, TExtent>() const
-		{
-			return TBoxSphereBounds<T, TExtent>(Box);
-		}
-
-	private:
-		TBox<T> Box;
-	};
-};
->>>>>>> 4af6daef
 
 /**
  * Serializes the given bounding volume from or into the specified archive.
@@ -400,60 +398,12 @@
 		Bounds.SphereRadius = Radius;
 	}
 
-<<<<<<< HEAD
 	return Ar;
 }
 
 template<typename T, typename TExtent>
 FORCEINLINE TBoxSphereBounds<T, TExtent>::TBoxSphereBounds( const TVector<T>* Points, uint32 NumPoints )
 {
-=======
-/* TBoxSphereBounds<T, TExtent> inline functions
- *****************************************************************************/
-
-/**
- * Serializes the given bounding volume from or into the specified archive.
- *
- * @param Ar The archive to serialize from or into.
- * @param Bounds The bounding volume to serialize.
- * @return The archive..
- */
-inline FArchive& operator<<(FArchive& Ar, TBoxSphereBounds<float, float>& Bounds)
-{
-	Ar << Bounds.Origin << Bounds.BoxExtent << Bounds.SphereRadius;
-	return Ar;
-}
-
-/**
- * Serializes the given bounding volume from or into the specified archive.
- *
- * @param Ar The archive to serialize from or into.
- * @param Bounds The bounding volume to serialize.
- * @return The archive..
- */
-inline FArchive& operator<<(FArchive& Ar, TBoxSphereBounds<double, double>& Bounds)
-{
-	Ar << Bounds.Origin << Bounds.BoxExtent;
-	if (Ar.UEVer() >= EUnrealEngineObjectUE5Version::LARGE_WORLD_COORDINATES)
-	{
-		Ar << Bounds.SphereRadius;
-	}
-	else
-	{
-		checkf(Ar.IsLoading(), TEXT("float -> double conversion applied outside of load!"));
-		// Stored as floats, so serialize float and copy.
-		float Radius;
-		Ar << Radius;
-		Bounds.SphereRadius = Radius;
-	}
-
-	return Ar;
-}
-
-template<typename T, typename TExtent>
-FORCEINLINE TBoxSphereBounds<T, TExtent>::TBoxSphereBounds( const TVector<T>* Points, uint32 NumPoints )
-{
->>>>>>> 4af6daef
 	TBox<T> BoundingBox(ForceInit);
 
 	// find an axis aligned bounding box for the points.
