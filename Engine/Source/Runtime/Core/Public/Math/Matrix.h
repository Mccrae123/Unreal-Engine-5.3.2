// Copyright Epic Games, Inc. All Rights Reserved.

#pragma once

#include "CoreTypes.h"
#include "HAL/UnrealMemory.h"
#include "Math/UnrealMathUtility.h"
#include "Containers/UnrealString.h"
#include "Math/Vector.h"
#include "Math/Vector4.h"
#include "Math/Plane.h"
#include "Math/Rotator.h"
#include "Math/Axis.h"
#include "Misc/LargeWorldCoordinatesSerializer.h"
#include "UObject/ObjectVersion.h"
#include <type_traits>

UE_DECLARE_LWC_TYPE(Quat, 4);

#ifdef _MSC_VER
#pragma warning (push)
// Ensure template functions don't generate shadowing warnings against global variables at the point of instantiation.
#pragma warning (disable : 4459)
#endif

/**
 * 4x4 matrix of floating point values.
 * Matrix-matrix multiplication happens with a pre-multiple of the transpose --
 * in other words, Res = Mat1.operator*(Mat2) means Res = Mat2^FArg * Mat1, as
 * opposed to Res = Mat1 * Mat2.
 * Matrix elements are accessed with M[RowIndex][ColumnIndex].
 */
namespace UE
{
namespace Math
{

template<typename T>
struct alignas(16) TMatrix
{
	static_assert(std::is_floating_point_v<T>, "T must be floating point");

public:
	using FReal = T;

	alignas(16) T M[4][4];


	CORE_API static const TMatrix Identity;


#if ENABLE_NAN_DIAGNOSTIC
	FORCEINLINE void DiagnosticCheckNaN() const
	{
		if (ContainsNaN())
		{
			logOrEnsureNanError(TEXT("FMatrix contains NaN: %s"), *ToString());
			*const_cast<TMatrix<T>*>(static_cast<const TMatrix<T>*>(this)) = TMatrix<T>(ForceInitToZero);
		}
	}
#else
	FORCEINLINE void DiagnosticCheckNaN() const {}
#endif


	// Constructors.
	FORCEINLINE TMatrix();

	/**
	 * Constructor.
	 *
	 * @param EForceInit Force Init Enum.
	 */
	explicit FORCEINLINE TMatrix(EForceInit)
	{
		FMemory::Memzero(this, sizeof(*this));
	}

	/**
	 * Constructor.
	 *
	 * @param InX X plane
	 * @param InY Y plane
	 * @param InZ Z plane
	 * @param InW W plane
	 */
	FORCEINLINE TMatrix(const TPlane<T>& InX, const TPlane<T>& InY, const TPlane<T>& InZ, const TPlane<T>& InW);

	/**
	 * Constructor.
	 *
	 * @param InX X vector
	 * @param InY Y vector
	 * @param InZ Z vector
	 * @param InW W vector
	 */
	FORCEINLINE TMatrix(const TVector<T>& InX, const TVector<T>& InY, const TVector<T>& InZ, const TVector<T>& InW);

	// Set this to the identity matrix
	inline void SetIdentity();

	/**
	 * Gets the result of multiplying a Matrix to this.
	 *
	 * @param Other The matrix to multiply this by.
	 * @return The result of multiplication.
	 */
	FORCEINLINE TMatrix<T> operator* (const TMatrix<T>& Other) const;

	/**
	 * Multiply this by a matrix.
	 *
	 * @param Other the matrix to multiply by this.
	 * @return reference to this after multiply.
	 */
	FORCEINLINE void operator*=(const TMatrix<T>& Other);

	/**
	 * Gets the result of adding a matrix to this.
	 *
	 * @param Other The Matrix to add.
	 * @return The result of addition.
	 */
	FORCEINLINE TMatrix<T> operator+ (const TMatrix<T>& Other) const;

	/**
	 * Adds to this matrix.
	 *
	 * @param Other The matrix to add to this.
	 * @return Reference to this after addition.
	 */
	FORCEINLINE void operator+=(const TMatrix<T>& Other);

	/**
	  * This isn't applying SCALE, just multiplying the value to all members - i.e. weighting
	  */
	FORCEINLINE TMatrix<T> operator* (T Other) const;

	/**
	 * Multiply this matrix by a weighting factor.
	 *
	 * @param other The weight.
	 * @return a reference to this after weighting.
	 */
	FORCEINLINE void operator*=(T Other);

	/**
	 * Checks whether two matrix are identical.
	 *
	 * @param Other The other matrix.
	 * @return true if two matrix are identical, otherwise false.
	 */
	inline bool operator==(const TMatrix<T>& Other) const;

	/**
	 * Checks whether another Matrix is equal to this, within specified tolerance.
	 *
	 * @param Other The other Matrix.
	 * @param Tolerance Error Tolerance.
	 * @return true if two Matrix are equal, within specified tolerance, otherwise false.
	 */
	inline bool Equals(const TMatrix<T>& Other, T Tolerance = KINDA_SMALL_NUMBER) const;

	/**
	 * Checks whether another Matrix is not equal to this, within specified tolerance.
	 *
	 * @param Other The other Matrix.
	 * @return true if two Matrix are not equal, within specified tolerance, otherwise false.
	 */
	inline bool operator!=(const TMatrix<T>& Other) const;

	// Homogeneous transform.
	FORCEINLINE TVector4<T> TransformFVector4(const TVector4<T>& V) const;

	/** Transform a location - will take into account translation part of the TMatrix<T>. */
	FORCEINLINE TVector4<T> TransformPosition(const TVector<T>& V) const;

	/** Inverts the matrix and then transforms V - correctly handles scaling in this matrix. */
	FORCEINLINE TVector<T> InverseTransformPosition(const TVector<T>& V) const;

	/**
	 *	Transform a direction vector - will not take into account translation part of the TMatrix<T>.
	 *	If you want to transform a surface normal (or plane) and correctly account for non-uniform scaling you should use TransformByUsingAdjointT.
	 */
	FORCEINLINE TVector4<T> TransformVector(const TVector<T>& V) const;

	/**
	 *	Transform a direction vector by the inverse of this matrix - will not take into account translation part.
	 *	If you want to transform a surface normal (or plane) and correctly account for non-uniform scaling you should use TransformByUsingAdjointT with adjoint of matrix inverse.
	 */
	FORCEINLINE TVector<T> InverseTransformVector(const TVector<T>& V) const;

	// Transpose.

	FORCEINLINE TMatrix<T> GetTransposed() const;

	// @return determinant of this matrix.

	inline T Determinant() const;

	/** @return the determinant of rotation 3x3 matrix */
	inline T RotDeterminant() const;

	/** Fast path, doesn't check for nil matrices in final release builds */
	inline TMatrix<T> InverseFast() const;

	/** Fast path, and handles nil matrices. */
	inline TMatrix<T> Inverse() const;

	inline TMatrix<T> TransposeAdjoint() const;

	// NOTE: There is some compiler optimization issues with WIN64 that cause FORCEINLINE to cause a crash
	// Remove any scaling from this matrix (ie magnitude of each row is 1) with error Tolerance
	inline void RemoveScaling(T Tolerance = SMALL_NUMBER);

	// Returns matrix after RemoveScaling with error Tolerance
	inline TMatrix<T> GetMatrixWithoutScale(T Tolerance = SMALL_NUMBER) const;

	/** Remove any scaling from this matrix (ie magnitude of each row is 1) and return the 3D scale vector that was initially present with error Tolerance */
	inline TVector<T> ExtractScaling(T Tolerance = SMALL_NUMBER);

	/** return a 3D scale vector calculated from this matrix (where each component is the magnitude of a row vector) with error Tolerance. */
	inline TVector<T> GetScaleVector(T Tolerance = SMALL_NUMBER) const;

	// Remove any translation from this matrix
	inline TMatrix<T> RemoveTranslation() const;

	/** Returns a matrix with an additional translation concatenated. */
	inline TMatrix<T> ConcatTranslation(const TVector<T>& Translation) const;

	/** Returns true if any element of this matrix is NaN */
	inline bool ContainsNaN() const;

	/** Scale the translation part of the matrix by the supplied vector. */
	inline void ScaleTranslation(const TVector<T>& Scale3D);

	/** @return the minimum magnitude of any row of the matrix. */
	inline T GetMinimumAxisScale() const;

	/** @return the maximum magnitude of any row of the matrix. */
	inline T GetMaximumAxisScale() const;

	/** Apply Scale to this matrix **/
	inline TMatrix<T> ApplyScale(T Scale) const;

	// @return the origin of the co-ordinate system
	inline TVector<T> GetOrigin() const;

	/**
	 * get axis of this matrix scaled by the scale of the matrix
	 *
	 * @param i index into the axis of the matrix
	 * @ return vector of the axis
	 */
	inline TVector<T> GetScaledAxis(EAxis::Type Axis) const;

	/**
	 * get axes of this matrix scaled by the scale of the matrix
	 *
	 * @param X axes returned to this param
	 * @param Y axes returned to this param
	 * @param Z axes returned to this param
	 */
	inline void GetScaledAxes(TVector<T>& X, TVector<T>& Y, TVector<T>& Z) const;

	/**
	 * get unit length axis of this matrix
	 *
	 * @param i index into the axis of the matrix
	 * @return vector of the axis
	 */
	inline TVector<T> GetUnitAxis(EAxis::Type Axis) const;

	/**
	 * get unit length axes of this matrix
	 *
	 * @param X axes returned to this param
	 * @param Y axes returned to this param
	 * @param Z axes returned to this param
	 */
	inline void GetUnitAxes(TVector<T>& X, TVector<T>& Y, TVector<T>& Z) const;

	/**
	 * set an axis of this matrix
	 *
	 * @param i index into the axis of the matrix
	 * @param Axis vector of the axis
	 */
	inline void SetAxis(int32 i, const TVector<T>& Axis);

	// Set the origin of the coordinate system to the given vector
	inline void SetOrigin(const TVector<T>& NewOrigin);

	/**
	 * Update the axes of the matrix if any value is NULL do not update that axis
	 *
	 * @param Axis0 set matrix row 0
	 * @param Axis1 set matrix row 1
	 * @param Axis2 set matrix row 2
	 * @param Origin set matrix row 3
	 */
	inline void SetAxes(const TVector<T>* Axis0 = NULL, const TVector<T>* Axis1 = NULL, const TVector<T>* Axis2 = NULL, const TVector<T>* Origin = NULL);


	/**
	 * get a column of this matrix
	 *
	 * @param i index into the column of the matrix
	 * @return vector of the column
	 */
	inline TVector<T> GetColumn(int32 i) const;

	/**
	 * Set a column of this matrix
	 *
	 * @param i index of the matrix column
	 * @param Value new value of the column
	 */
	inline void SetColumn(int32 i, TVector<T> Value);

	/** @return rotator representation of this matrix */
	CORE_API UE::Math::TRotator<T> Rotator() const;

	/**
	 * Transform a rotation matrix into a quaternion.
	 *
	 * @warning rotation part will need to be unit length for this to be right!
	 */
	CORE_API UE::Math::TQuat<T> ToQuat() const;

	// Frustum plane extraction.
	/** @param OuTPln the near plane of the Frustum of this matrix */
	FORCEINLINE bool GetFrustumNearPlane(TPlane<T>& OuTPln) const;

	/** @param OuTPln the far plane of the Frustum of this matrix */
	FORCEINLINE bool GetFrustumFarPlane(TPlane<T>& OuTPln) const;

	/** @param OuTPln the left plane of the Frustum of this matrix */
	FORCEINLINE bool GetFrustumLeftPlane(TPlane<T>& OuTPln) const;

	/** @param OuTPln the right plane of the Frustum of this matrix */
	FORCEINLINE bool GetFrustumRightPlane(TPlane<T>& OuTPln) const;

	/** @param OuTPln the top plane of the Frustum of this matrix */
	FORCEINLINE bool GetFrustumTopPlane(TPlane<T>& OuTPln) const;

	/** @param OuTPln the bottom plane of the Frustum of this matrix */
	FORCEINLINE bool GetFrustumBottomPlane(TPlane<T>& OuTPln) const;

	/**
	 * Utility for mirroring this transform across a certain plane, and flipping one of the axis as well.
	 */
	inline void Mirror(EAxis::Type MirrorAxis, EAxis::Type FlipAxis);

	/**
	 * Get a textual representation of the vector.
	 *
	 * @return Text describing the vector.
	 */
	FString ToString() const
	{
		FString Output;

		Output += FString::Printf(TEXT("[%g %g %g %g] "), M[0][0], M[0][1], M[0][2], M[0][3]);
		Output += FString::Printf(TEXT("[%g %g %g %g] "), M[1][0], M[1][1], M[1][2], M[1][3]);
		Output += FString::Printf(TEXT("[%g %g %g %g] "), M[2][0], M[2][1], M[2][2], M[2][3]);
		Output += FString::Printf(TEXT("[%g %g %g %g] "), M[3][0], M[3][1], M[3][2], M[3][3]);

		return Output;
	}

	/** Output ToString */
	void DebugPrint() const
	{
		UE_LOG(LogUnrealMath, Log, TEXT("%s"), *ToString());
	}

	/** For debugging purpose, could be changed */
	uint32 ComputeHash() const
	{
		uint32 Ret = 0;

		const uint32* Data = (uint32*)this;

		for (uint32 i = 0; i < 16; ++i)
		{
			Ret ^= Data[i] + i;
		}

		return Ret;
	}

	bool Serialize(FArchive& Ar)
	{
		//if (Ar.UEVer() >= VER_UE4_ADDED_NATIVE_SERIALIZATION_FOR_IMMUTABLE_STRUCTURES)
		{
			Ar << (TMatrix<T>&)*this;
			return true;
		}
		//return false;
	}
	
	bool SerializeFromMismatchedTag(FName StructTag, FArchive& Ar);

	/**
	 * Convert this Atom to the 3x4 transpose of the transformation matrix.
	 */
	void To3x4MatrixTranspose(T* Out) const
	{
		const T* RESTRICT Src = &(M[0][0]);
		T* RESTRICT Dest = Out;

		Dest[0] = Src[0];   // [0][0]
		Dest[1] = Src[4];   // [1][0]
		Dest[2] = Src[8];   // [2][0]
		Dest[3] = Src[12];  // [3][0]

		Dest[4] = Src[1];   // [0][1]
		Dest[5] = Src[5];   // [1][1]
		Dest[6] = Src[9];   // [2][1]
		Dest[7] = Src[13];  // [3][1]

		Dest[8] = Src[2];   // [0][2]
		Dest[9] = Src[6];   // [1][2]
		Dest[10] = Src[10]; // [2][2]
		Dest[11] = Src[14]; // [3][2]
	}

	// Conversion to other type.
	template<typename FArg, TEMPLATE_REQUIRES(!TIsSame<T, FArg>::Value)>
	explicit TMatrix(const TMatrix<FArg>& From)
	{
		// TODO: SIMD this?
		M[0][0] = (T)From.M[0][0]; M[0][1] = (T)From.M[0][1]; M[0][2] = (T)From.M[0][2]; M[0][3] = (T)From.M[0][3];
		M[1][0] = (T)From.M[1][0]; M[1][1] = (T)From.M[1][1]; M[1][2] = (T)From.M[1][2]; M[1][3] = (T)From.M[1][3];
		M[2][0] = (T)From.M[2][0]; M[2][1] = (T)From.M[2][1]; M[2][2] = (T)From.M[2][2]; M[2][3] = (T)From.M[2][3];
		M[3][0] = (T)From.M[3][0]; M[3][1] = (T)From.M[3][1]; M[3][2] = (T)From.M[3][2]; M[3][3] = (T)From.M[3][3];
		DiagnosticCheckNaN();
	}

private:

	/**
	 * Output an error message and trigger an ensure
	 */
	static void ErrorEnsure(const TCHAR* Message)
	{
		UE_LOG(LogUnrealMath, Error, TEXT("%s"), Message);
		ensureMsgf(false, TEXT("%s"), Message);
	}
};

#if !defined(_MSC_VER) || defined(__clang__) // MSVC can't forward declare explicit specializations
template<> CORE_API const FMatrix44f FMatrix44f::Identity;
template<> CORE_API const FMatrix44d FMatrix44d::Identity;
#endif


/**
 * Serializes the Matrix.
 *
 * @param Ar Reference to the serialization archive.
 * @param M Reference to the matrix being serialized.
 * @return Reference to the Archive after serialization.
 */
inline FArchive& operator<<(FArchive& Ar, TMatrix<float>& M)
{
	Ar << M.M[0][0] << M.M[0][1] << M.M[0][2] << M.M[0][3];
	Ar << M.M[1][0] << M.M[1][1] << M.M[1][2] << M.M[1][3];
	Ar << M.M[2][0] << M.M[2][1] << M.M[2][2] << M.M[2][3];
	Ar << M.M[3][0] << M.M[3][1] << M.M[3][2] << M.M[3][3];
	M.DiagnosticCheckNaN();
	return Ar;
}

/**
 * Serializes the Matrix.
 *
 * @param Ar Reference to the serialization archive.
 * @param M Reference to the matrix being serialized.
 * @return Reference to the Archive after serialization.
 */
inline FArchive& operator<<(FArchive& Ar, TMatrix<double>& M)
{
	if (Ar.UEVer() >= EUnrealEngineObjectUE5Version::LARGE_WORLD_COORDINATES)
	{
		Ar << M.M[0][0] << M.M[0][1] << M.M[0][2] << M.M[0][3];
		Ar << M.M[1][0] << M.M[1][1] << M.M[1][2] << M.M[1][3];
		Ar << M.M[2][0] << M.M[2][1] << M.M[2][2] << M.M[2][3];
		Ar << M.M[3][0] << M.M[3][1] << M.M[3][2] << M.M[3][3];
	}
	else
	{
		checkf(Ar.IsLoading(), TEXT("float -> double conversion applied outside of load!"));
		// Stored as floats, so serialize float and copy.
		for (int32 Row = 0; Row < 4; ++Row)
		{
			float Col0, Col1, Col2, Col3;
			Ar << Col0 << Col1 << Col2 << Col3;
			M.M[Row][0] = Col0;
			M.M[Row][1] = Col1;
			M.M[Row][2] = Col2;
			M.M[Row][3] = Col3;
		}
	}
	M.DiagnosticCheckNaN();
	return Ar;
}

template<typename T>
struct TBasisVectorMatrix : public TMatrix<T>
{
	using TMatrix<T>::M;

	// Create Basis matrix from 3 axis vectors and the origin
	TBasisVectorMatrix(const TVector<T>& XAxis,const TVector<T>& YAxis,const TVector<T>& ZAxis,const TVector<T>& Origin);

	// Conversion to other type.
	template<typename FArg, TEMPLATE_REQUIRES(!TIsSame<T, FArg>::Value)>
	explicit TBasisVectorMatrix(const TBasisVectorMatrix<FArg>& From) : TMatrix<T>(From) {}
};


<<<<<<< HEAD

struct FLookFromMatrix : FMatrix
{
	/**
	 * Creates a view matrix given an eye position, a direction to look in, and an up vector.
	 * Direction or up vectors need not be normalized.
	 * This does the same thing as FLookAtMatrix, except without completely destroying precision when position is large,
	 * Always use this instead of e.g., FLookAtMatrix(Pos, Pos + Dir,...);
	 */
	FLookFromMatrix(const FVector& EyePosition, const FVector& LookDirection, const FVector& UpVector);
};


struct FLookAtMatrix : FLookFromMatrix
=======
template<typename T>
struct TLookFromMatrix : public TMatrix<T>
>>>>>>> 6bbb88c8
{
	using TMatrix<T>::M;

	/**
	* Creates a view matrix given an eye position, a direction to look in, and an up vector.
	* Direction or up vectors need not be normalized.
	* This does the same thing as FLookAtMatrix, except without completely destroying precision when position is large,
	* Always use this instead of e.g., FLookAtMatrix(Pos, Pos + Dir,...);
	*/
	TLookFromMatrix(const TVector<T>& EyePosition, const TVector<T>& LookDirection, const TVector<T>& UpVector);

	// Conversion to other type.
	template<typename FArg, TEMPLATE_REQUIRES(!TIsSame<T, FArg>::Value)>
	explicit TLookFromMatrix(const TLookFromMatrix<FArg>& From) : TMatrix<T>(From) {}
};


template<typename T>
struct TLookAtMatrix : public TLookFromMatrix<T>
{
	using TLookFromMatrix<T>::M;

	/** 
<<<<<<< HEAD
	 * Creates a view matrix given an eye position, a position to look at, and an up vector. 
	 * Equivalent of FLookFromMatrix(EyePosition, LookAtPosition - EyePosition, UpVector)
	 * The up vector need not be normalized.
	 * This does the same thing as D3DXMatrixLookAtLH.
	 */
	FLookAtMatrix(const FVector& EyePosition, const FVector& LookAtPosition, const FVector& UpVector);
=======
	* Creates a view matrix given an eye position, a position to look at, and an up vector. 
	* Equivalent of FLookFromMatrix(EyePosition, LookAtPosition - EyePosition, UpVector)
	* The up vector need not be normalized.
	* This does the same thing as D3DXMatrixLookAtLH.
	*/
	TLookAtMatrix(const TVector<T>& EyePosition, const TVector<T>& LookAtPosition, const TVector<T>& UpVector);

	// Conversion to other type.
	template<typename FArg, TEMPLATE_REQUIRES(!TIsSame<T, FArg>::Value)>
	explicit TLookAtMatrix(const TLookAtMatrix<FArg>& From) : TLookFromMatrix<T>(From) {}
>>>>>>> 6bbb88c8
};


} // namespace UE::Core
} // namespace UE

UE_DECLARE_LWC_TYPE(Matrix, 44);
UE_DECLARE_LWC_TYPE(BasisVectorMatrix, 44);
UE_DECLARE_LWC_TYPE(LookFromMatrix, 44);
UE_DECLARE_LWC_TYPE(LookAtMatrix, 44);

#define UE_DECLARE_MATRIX_TYPE_TRAITS(TYPE)										\
template<> struct TIsPODType<F##TYPE##44f> { enum { Value = true }; };			\
template<> struct TIsUECoreVariant<F##TYPE##44f> { enum { Value = true }; };	\
template<> struct TIsPODType<F##TYPE##44d> { enum { Value = true }; };			\
template<> struct TIsUECoreVariant<F##TYPE##44d> { enum { Value = true }; };	\

UE_DECLARE_MATRIX_TYPE_TRAITS(Matrix);
UE_DECLARE_MATRIX_TYPE_TRAITS(BasisVectorMatrix);
UE_DECLARE_MATRIX_TYPE_TRAITS(LookFromMatrix);
UE_DECLARE_MATRIX_TYPE_TRAITS(LookAtMatrix);

#undef UE_DECLARE_MATRIX_TYPE_TRAITS

// Forward declare all explicit specializations (in UnrealMath.cpp)
template<> CORE_API FQuat4f FMatrix44f::ToQuat() const;
template<> CORE_API FQuat4d FMatrix44d::ToQuat() const;


// very high quality 4x4 matrix inverse
template<typename FArg, TEMPLATE_REQUIRES(std::is_floating_point<FArg>::value)>
static inline void Inverse4x4( double* dst, const FArg* src )
{
	const double s0  = (double)(src[ 0]); const double s1  = (double)(src[ 1]); const double s2  = (double)(src[ 2]); const double s3  = (double)(src[ 3]);
	const double s4  = (double)(src[ 4]); const double s5  = (double)(src[ 5]); const double s6  = (double)(src[ 6]); const double s7  = (double)(src[ 7]);
	const double s8  = (double)(src[ 8]); const double s9  = (double)(src[ 9]); const double s10 = (double)(src[10]); const double s11 = (double)(src[11]);
	const double s12 = (double)(src[12]); const double s13 = (double)(src[13]); const double s14 = (double)(src[14]); const double s15 = (double)(src[15]);

	double inv[16];
	inv[0]  =  s5 * s10 * s15 - s5 * s11 * s14 - s9 * s6 * s15 + s9 * s7 * s14 + s13 * s6 * s11 - s13 * s7 * s10;
	inv[1]  = -s1 * s10 * s15 + s1 * s11 * s14 + s9 * s2 * s15 - s9 * s3 * s14 - s13 * s2 * s11 + s13 * s3 * s10;
	inv[2]  =  s1 * s6  * s15 - s1 * s7  * s14 - s5 * s2 * s15 + s5 * s3 * s14 + s13 * s2 * s7  - s13 * s3 * s6;
	inv[3]  = -s1 * s6  * s11 + s1 * s7  * s10 + s5 * s2 * s11 - s5 * s3 * s10 - s9  * s2 * s7  + s9  * s3 * s6;
	inv[4]  = -s4 * s10 * s15 + s4 * s11 * s14 + s8 * s6 * s15 - s8 * s7 * s14 - s12 * s6 * s11 + s12 * s7 * s10;
	inv[5]  =  s0 * s10 * s15 - s0 * s11 * s14 - s8 * s2 * s15 + s8 * s3 * s14 + s12 * s2 * s11 - s12 * s3 * s10;
	inv[6]  = -s0 * s6  * s15 + s0 * s7  * s14 + s4 * s2 * s15 - s4 * s3 * s14 - s12 * s2 * s7  + s12 * s3 * s6;
	inv[7]  =  s0 * s6  * s11 - s0 * s7  * s10 - s4 * s2 * s11 + s4 * s3 * s10 + s8  * s2 * s7  - s8  * s3 * s6;
	inv[8]  =  s4 * s9  * s15 - s4 * s11 * s13 - s8 * s5 * s15 + s8 * s7 * s13 + s12 * s5 * s11 - s12 * s7 * s9;
	inv[9]  = -s0 * s9  * s15 + s0 * s11 * s13 + s8 * s1 * s15 - s8 * s3 * s13 - s12 * s1 * s11 + s12 * s3 * s9;
	inv[10] =  s0 * s5  * s15 - s0 * s7  * s13 - s4 * s1 * s15 + s4 * s3 * s13 + s12 * s1 * s7  - s12 * s3 * s5;
	inv[11] = -s0 * s5  * s11 + s0 * s7  * s9  + s4 * s1 * s11 - s4 * s3 * s9  - s8  * s1 * s7  + s8  * s3 * s5;
	inv[12] = -s4 * s9  * s14 + s4 * s10 * s13 + s8 * s5 * s14 - s8 * s6 * s13 - s12 * s5 * s10 + s12 * s6 * s9;
	inv[13] =  s0 * s9  * s14 - s0 * s10 * s13 - s8 * s1 * s14 + s8 * s2 * s13 + s12 * s1 * s10 - s12 * s2 * s9;
	inv[14] = -s0 * s5  * s14 + s0 * s6  * s13 + s4 * s1 * s14 - s4 * s2 * s13 - s12 * s1 * s6  + s12 * s2 * s5;
	inv[15] =  s0 * s5  * s10 - s0 * s6  * s9  - s4 * s1 * s10 + s4 * s2 * s9  + s8  * s1 * s6  - s8  * s2 * s5;

	double det = s0 * inv[0] + s1 * inv[4] + s2 * inv[8] + s3 * inv[12];
	if( det != 0.0 )
	{
		det = 1.0 / det;
	}
	for( int i = 0; i < 16; i++ )
	{
		dst[i] = inv[i] * det;
	}
}

#include "Math/Matrix.inl"

#ifdef _MSC_VER
#pragma warning (pop)
#endif<|MERGE_RESOLUTION|>--- conflicted
+++ resolved
@@ -521,25 +521,8 @@
 };
 
 
-<<<<<<< HEAD
-
-struct FLookFromMatrix : FMatrix
-{
-	/**
-	 * Creates a view matrix given an eye position, a direction to look in, and an up vector.
-	 * Direction or up vectors need not be normalized.
-	 * This does the same thing as FLookAtMatrix, except without completely destroying precision when position is large,
-	 * Always use this instead of e.g., FLookAtMatrix(Pos, Pos + Dir,...);
-	 */
-	FLookFromMatrix(const FVector& EyePosition, const FVector& LookDirection, const FVector& UpVector);
-};
-
-
-struct FLookAtMatrix : FLookFromMatrix
-=======
 template<typename T>
 struct TLookFromMatrix : public TMatrix<T>
->>>>>>> 6bbb88c8
 {
 	using TMatrix<T>::M;
 
@@ -563,14 +546,6 @@
 	using TLookFromMatrix<T>::M;
 
 	/** 
-<<<<<<< HEAD
-	 * Creates a view matrix given an eye position, a position to look at, and an up vector. 
-	 * Equivalent of FLookFromMatrix(EyePosition, LookAtPosition - EyePosition, UpVector)
-	 * The up vector need not be normalized.
-	 * This does the same thing as D3DXMatrixLookAtLH.
-	 */
-	FLookAtMatrix(const FVector& EyePosition, const FVector& LookAtPosition, const FVector& UpVector);
-=======
 	* Creates a view matrix given an eye position, a position to look at, and an up vector. 
 	* Equivalent of FLookFromMatrix(EyePosition, LookAtPosition - EyePosition, UpVector)
 	* The up vector need not be normalized.
@@ -581,7 +556,6 @@
 	// Conversion to other type.
 	template<typename FArg, TEMPLATE_REQUIRES(!TIsSame<T, FArg>::Value)>
 	explicit TLookAtMatrix(const TLookAtMatrix<FArg>& From) : TLookFromMatrix<T>(From) {}
->>>>>>> 6bbb88c8
 };
 
 
