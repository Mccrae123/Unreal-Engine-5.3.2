--- conflicted
+++ resolved
@@ -2212,12 +2212,6 @@
  * @return bool			returns false if matrix is not invertable and stores identity 
  *
  */
-<<<<<<< HEAD
-CORE_API void VectorMatrixInverse(FMatrix44f* DstMatrix, const FMatrix44f* SrcMatrix);
-CORE_API void VectorMatrixInverse(FMatrix44d* DstMatrix, const FMatrix44d* SrcMatrix);
-
-
-=======
 FORCEINLINE bool VectorMatrixInverse(FMatrix44d* DstMatrix, const FMatrix44d* SrcMatrix)
 {
 	return FMath::MatrixInverse(DstMatrix,SrcMatrix);
@@ -2226,7 +2220,6 @@
 {
 	return FMath::MatrixInverse(DstMatrix,SrcMatrix);
 }
->>>>>>> 4af6daef
 
 /**
  * Calculate Homogeneous transform.
