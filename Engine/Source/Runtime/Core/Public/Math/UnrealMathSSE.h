// Copyright Epic Games, Inc. All Rights Reserved.

#pragma once

#include "CoreTypes.h"

#if !WITH_DIRECTXMATH && !PLATFORM_ENABLE_VECTORINTRINSICS_NEON && !(defined(__cplusplus_cli) && !PLATFORM_HOLOLENS) && PLATFORM_ENABLE_VECTORINTRINSICS

struct VectorRegisterConstInit {};

// Define to pull in UnrealMathSSE.cpp, since conditions for this file are complex in VectorRegister.h
#define UE_USING_UNREALMATH_SSE 1

// We require SSE2
#include <emmintrin.h>

#ifndef UE_PLATFORM_MATH_USE_SSE4_1
#define UE_PLATFORM_MATH_USE_SSE4_1			PLATFORM_ALWAYS_HAS_SSE4_1
#endif

#ifndef UE_PLATFORM_MATH_USE_AVX
#define UE_PLATFORM_MATH_USE_AVX			PLATFORM_ALWAYS_HAS_AVX
#endif

#ifndef UE_PLATFORM_MATH_USE_AVX_2
#define UE_PLATFORM_MATH_USE_AVX_2			(PLATFORM_ALWAYS_HAS_AVX_2 && UE_PLATFORM_MATH_USE_AVX)
#endif

#ifndef UE_PLATFORM_MATH_USE_FMA3
#define UE_PLATFORM_MATH_USE_FMA3			PLATFORM_ALWAYS_HAS_FMA3
#endif

#ifndef UE_PLATFORM_MATH_USE_SVML
	#if defined(_MSC_VER) && !defined(__clang__)
		#define UE_PLATFORM_MATH_USE_SVML			(_MSC_VER >= 1920) // Support added to MSVC 2019 16.0+
	#else
		#define UE_PLATFORM_MATH_USE_SVML			0
	#endif // defined(_MSC_VER)
#endif

#ifndef UE_PLATFORM_MATH_USE_SVML_AVX
#define UE_PLATFORM_MATH_USE_SVML_AVX		(UE_PLATFORM_MATH_USE_SVML && UE_PLATFORM_MATH_USE_AVX)
#endif

// If SSE4.1 is enabled, need additional defines.
#if UE_PLATFORM_MATH_USE_SSE4_1
#include <smmintrin.h>
#endif

// If AVX is enabled, need additional defines.
#if UE_PLATFORM_MATH_USE_AVX || UE_PLATFORM_MATH_USE_SVML
#include <immintrin.h>
#endif

#define UE_SSE_FLOAT_ALIGNMENT	16

#if UE_PLATFORM_MATH_USE_AVX
#define UE_SSE_DOUBLE_ALIGNMENT 32 // required for __m256d
#else
#define UE_SSE_DOUBLE_ALIGNMENT 16
#endif

#include "Math/sse_mathfun.inl"

// We suppress static analysis warnings for the cast from (double*) to (float*) in VectorLoadFloat2
// and VectorLoadTwoPairsFloat below:
// -V:VectorLoadFloat2:615
// -V:VectorLoadTwoPairsFloat:615

/*=============================================================================
 *	Helpers:
 *============================================================================*/

/**
 *	float4 vector register type, where the first float (X) is stored in the lowest 32 bits, and so on.
 */

// 4 floats
typedef __m128	VectorRegister4Float;

// 4 int32s
typedef __m128i VectorRegister4Int;

// 2 doubles
typedef __m128d	VectorRegister2Double;


// 4 doubles
struct alignas(UE_SSE_DOUBLE_ALIGNMENT) VectorRegister4Double
{
#if !UE_PLATFORM_MATH_USE_AVX
	VectorRegister2Double XY;
	VectorRegister2Double ZW;

	FORCEINLINE VectorRegister2Double GetXY() const { return XY; }
	FORCEINLINE VectorRegister2Double GetZW() const { return ZW; }
#else
	union
	{
		struct
		{
			VectorRegister2Double XY;
			VectorRegister2Double ZW;
		};
		__m256d XYZW;
	};

	// Use in preference when reading XY or ZW to extract values, it's better on MSVC than the generated memory reads.
	FORCEINLINE VectorRegister2Double GetXY() const { return _mm256_extractf128_pd(XYZW, 0); } // { return _mm256_castpd256_pd128(XYZW); } // Possible MSVC compiler bug in optimized bugs when using this cast, but can be more efficient.
	FORCEINLINE VectorRegister2Double GetZW() const { return _mm256_extractf128_pd(XYZW, 1); }
#endif

	FORCEINLINE VectorRegister4Double() = default;

	FORCEINLINE VectorRegister4Double(const VectorRegister2Double& InXY, const VectorRegister2Double& InZW)
	{
#if UE_PLATFORM_MATH_USE_AVX
		XYZW = _mm256_setr_m128d(InXY, InZW);
#else
		XY = InXY;
		ZW = InZW;
#endif
	}

	FORCEINLINE constexpr VectorRegister4Double(VectorRegister2Double InXY, VectorRegister2Double InZW, VectorRegisterConstInit)
	: XY(InXY)
	, ZW(InZW)
	{}

	// Construct from a vector of 4 floats
	FORCEINLINE VectorRegister4Double(const VectorRegister4Float& FloatVector)
	{
#if !UE_PLATFORM_MATH_USE_AVX
		XY = _mm_cvtps_pd(FloatVector);
		ZW = _mm_cvtps_pd(_mm_movehl_ps(FloatVector, FloatVector));
#else
		XYZW = _mm256_cvtps_pd(FloatVector);
#endif
	}

	// Assign from a vector of 4 floats
	FORCEINLINE VectorRegister4Double& operator=(const VectorRegister4Float& FloatVector)
	{
#if !UE_PLATFORM_MATH_USE_AVX
		XY = _mm_cvtps_pd(FloatVector);
		ZW = _mm_cvtps_pd(_mm_movehl_ps(FloatVector, FloatVector));
#else
		XYZW = _mm256_cvtps_pd(FloatVector);
#endif
		return *this;
	}

#if UE_PLATFORM_MATH_USE_AVX
	// Convenience for things like 'Result = _mm256_add_pd(...)'
	FORCEINLINE VectorRegister4Double(const __m256d& Register)
	{
		XYZW = Register;
	}

	// Convenience for things like 'Result = _mm256_add_pd(...)'
	FORCEINLINE VectorRegister4Double& operator=(const __m256d& Register)
	{
		XYZW = Register;
		return *this;
	}

	// Convenience for passing VectorRegister4Double to _mm256_* functions without needing '.XYZW'
	FORCEINLINE operator __m256d() const
	{
		return XYZW;
	}
#endif

};


// Aliases
typedef VectorRegister4Int VectorRegister4i;
typedef VectorRegister4Float VectorRegister4f;
typedef VectorRegister4Double VectorRegister4d;
typedef VectorRegister2Double VectorRegister2d;
typedef VectorRegister4Double VectorRegister4;
#define VectorZeroVectorRegister() VectorZeroDouble()
#define VectorOneVectorRegister() VectorOneDouble()

// Backwards compatibility
typedef VectorRegister4 VectorRegister;
typedef VectorRegister4Int VectorRegisterInt;


// Forward declarations
VectorRegister4Float VectorLoadAligned(const float* Ptr);
VectorRegister4Double VectorLoadAligned(const double* Ptr);
void VectorStoreAligned(const VectorRegister4Float& Vec, float* Ptr);
void VectorStoreAligned(const VectorRegister4Double& Vec, double* Dst);


// Helper for conveniently aligning a float array for extraction from VectorRegister4Float
struct alignas(UE_SSE_FLOAT_ALIGNMENT) AlignedFloat4
{
	float V[4];

	FORCEINLINE AlignedFloat4(const VectorRegister4Float& Vec)
	{
		VectorStoreAligned(Vec, V);
	}

	FORCEINLINE float operator[](int32 Index) const { return V[Index]; }
	FORCEINLINE float& operator[](int32 Index) { return V[Index]; }

	FORCEINLINE VectorRegister4Float ToVectorRegister() const
	{
		return VectorLoadAligned(V);
	}
};


// Helper for conveniently aligning a double array for extraction from VectorRegister4Double
struct alignas(alignof(VectorRegister4Double)) AlignedDouble4
{
	double V[4];

	FORCEINLINE AlignedDouble4(const VectorRegister4Double& Vec)
	{
		VectorStoreAligned(Vec, V);
	}

	FORCEINLINE double operator[](int32 Index) const { return V[Index]; }
	FORCEINLINE double& operator[](int32 Index)		 { return V[Index]; }

	FORCEINLINE VectorRegister4Double ToVectorRegister() const
	{
		return VectorLoadAligned(V);
	}
};

typedef AlignedDouble4 AlignedRegister4;

#define DECLARE_VECTOR_REGISTER(X, Y, Z, W) MakeVectorRegister(X, Y, Z, W)

/**
 * @param A0	Selects which element (0-3) from 'A' into 1st slot in the result
 * @param A1	Selects which element (0-3) from 'A' into 2nd slot in the result
 * @param B2	Selects which element (0-3) from 'B' into 3rd slot in the result
 * @param B3	Selects which element (0-3) from 'B' into 4th slot in the result
 */
#define SHUFFLEMASK(A0,A1,B2,B3) ( (A0) | ((A1)<<2) | ((B2)<<4) | ((B3)<<6) )

#define SHUFFLEMASK2(A0,A1) ((A0) | ((A1)<<1))


FORCEINLINE VectorRegister2Double MakeVectorRegister2Double(double X, double Y)
{
	return _mm_setr_pd(X, Y);
}

// Bitwise equivalent from two 64-bit values.
FORCEINLINE VectorRegister2Double MakeVectorRegister2DoubleMask(uint64 X, uint64 Y)
{
	union { VectorRegister2Double Vd; __m128i Vi; } Result;
	// Note: this instruction only exists on 64-bit
	Result.Vi = _mm_set_epi64x(Y, X); // intentionally (Y,X), there is no 'setr' version.
	return Result.Vd;
}

/**
 * Returns a bitwise equivalent vector based on 4 DWORDs.
 *
 * @param X		1st uint32 component
 * @param Y		2nd uint32 component
 * @param Z		3rd uint32 component
 * @param W		4th uint32 component
 * @return		Bitwise equivalent vector with 4 floats
 */
FORCEINLINE VectorRegister4Float MakeVectorRegisterFloat( uint32 X, uint32 Y, uint32 Z, uint32 W )
{
 	union { VectorRegister4Float v; VectorRegister4Int i; } Tmp;
	Tmp.i = _mm_setr_epi32( X, Y, Z, W );
 	return Tmp.v;
}

FORCEINLINE VectorRegister4Double MakeVectorRegisterDouble(uint64 X, uint64 Y, uint64 Z, uint64 W)
{
	return VectorRegister4Double(MakeVectorRegister2DoubleMask(X, Y), MakeVectorRegister2DoubleMask(Z, W));
}

FORCEINLINE VectorRegister4Float MakeVectorRegister(uint32 X, uint32 Y, uint32 Z, uint32 W)
{
	return MakeVectorRegisterFloat(X, Y, Z, W);
}

// Nicer aliases
FORCEINLINE VectorRegister4Float MakeVectorRegisterFloatMask(uint32 X, uint32 Y, uint32 Z, uint32 W)
{
	return MakeVectorRegisterFloat(X, Y, Z, W);
}

FORCEINLINE VectorRegister4Double MakeVectorRegisterDoubleMask(uint64 X, uint64 Y, uint64 Z, uint64 W)
{
	return MakeVectorRegisterDouble(X, Y, Z, W);
}

/**
 * Returns a vector based on 4 FLOATs.
 *
 * @param X		1st float component
 * @param Y		2nd float component
 * @param Z		3rd float component
 * @param W		4th float component
 * @return		Vector of the 4 FLOATs
 */
FORCEINLINE VectorRegister4Float MakeVectorRegisterFloat(float X, float Y, float Z, float W)
{
	return _mm_setr_ps( X, Y, Z, W );
}

FORCEINLINE VectorRegister4Double MakeVectorRegisterDouble(double X, double Y, double Z, double W)
{
	VectorRegister4Double Result;
#if !UE_PLATFORM_MATH_USE_AVX
	Result.XY = _mm_setr_pd(X, Y);
	Result.ZW = _mm_setr_pd(Z, W);
#else
	Result = _mm256_setr_pd(X, Y, Z, W);
#endif
	return Result;
}

FORCEINLINE VectorRegister4Float MakeVectorRegister(float X, float Y, float Z, float W)
{
	return MakeVectorRegisterFloat(X, Y, Z, W);
}

FORCEINLINE VectorRegister4Double MakeVectorRegister(double X, double Y, double Z, double W)
{
	return MakeVectorRegisterDouble(X, Y, Z, W);
}

FORCEINLINE VectorRegister4Double MakeVectorRegisterDouble(const VectorRegister2Double& XY, const VectorRegister2Double& ZW)
{
	return VectorRegister4Double(XY, ZW);
}

// Make double register from float register
FORCEINLINE VectorRegister4Double MakeVectorRegisterDouble(const VectorRegister4Float& From)
{
	return VectorRegister4Double(From);
}

// Lossy conversion: double->float vector
FORCEINLINE VectorRegister4Float MakeVectorRegisterFloatFromDouble(const VectorRegister4Double& Vec4d)
{
#if !UE_PLATFORM_MATH_USE_AVX
	return _mm_movelh_ps(_mm_cvtpd_ps(Vec4d.XY), _mm_cvtpd_ps(Vec4d.ZW));
#else
	return _mm256_cvtpd_ps(Vec4d);
#endif
}

/**
* Returns a vector based on 4 int32.
*
* @param X		1st int32 component
* @param Y		2nd int32 component
* @param Z		3rd int32 component
* @param W		4th int32 component
* @return		Vector of the 4 int32
*/
FORCEINLINE VectorRegister4Int MakeVectorRegisterInt(int32 X, int32 Y, int32 Z, int32 W)
{
	return _mm_setr_epi32(X, Y, Z, W);
}

/**
* constexpr 4xint32 vector constant creation that bypasses SIMD intrinsic setter.
*
* Added new function instead of constexprifying MakeVectorRegisterInt to avoid small risk of impacting codegen.
* Long-term we should have a single constexpr MakeVectorRegisterInt.
*/
FORCEINLINE constexpr VectorRegister4Int MakeVectorRegisterIntConstant(int32 X, int32 Y, int32 Z, int32 W)
{
#if !PLATFORM_LITTLE_ENDIAN
#error Big-endian unimplemented
#elif defined(_MSC_VER) && !defined(__clang__)
    return {static_cast<char>(X >> 0), static_cast<char>(X >> 8), static_cast<char>(X >> 16), static_cast<char>(X >> 24),
            static_cast<char>(Y >> 0), static_cast<char>(Y >> 8), static_cast<char>(Y >> 16), static_cast<char>(Y >> 24), 
            static_cast<char>(Z >> 0), static_cast<char>(Z >> 8), static_cast<char>(Z >> 16), static_cast<char>(Z >> 24), 
            static_cast<char>(W >> 0), static_cast<char>(W >> 8), static_cast<char>(W >> 16), static_cast<char>(W >> 24)};
#else
	uint64 XY = uint64(uint32(X)) | (uint64(uint32(Y)) << 32);
	uint64 ZW = uint64(uint32(Z)) | (uint64(uint32(W)) << 32);
    return VectorRegister4Int { (long long)XY, (long long)ZW };
#endif
}

FORCEINLINE constexpr VectorRegister4Float MakeVectorRegisterFloatConstant(float X, float Y, float Z, float W)
{
	return VectorRegister4Float { X, Y, Z, W };
}

FORCEINLINE constexpr VectorRegister2Double MakeVectorRegister2DoubleConstant(double X, double Y)
{
	return VectorRegister2Double { X, Y };
}

/*=============================================================================
 *	Constants:
 *============================================================================*/

#include "Math/UnrealMathVectorConstants.h"

/*=============================================================================
 *	Intrinsics:
 *============================================================================*/

/**
 * Returns a vector with all zeros.
 *
 * @return		MakeVectorRegister(0.0f, 0.0f, 0.0f, 0.0f)
 */
FORCEINLINE VectorRegister4Float VectorZeroFloat(void)
{
	return _mm_setzero_ps();
}

FORCEINLINE VectorRegister4Double VectorZeroDouble(void)
{
	VectorRegister4Double Result;
#if !UE_PLATFORM_MATH_USE_AVX
	Result.XY = _mm_setzero_pd();
	Result.ZW = _mm_setzero_pd();
#else
	Result = _mm256_setzero_pd();
#endif
	return Result;
}

/**
 * Returns a vector with all ones.
 *
 * @return		MakeVectorRegister(1.0f, 1.0f, 1.0f, 1.0f)
 */
FORCEINLINE VectorRegister4Float VectorOneFloat(void)
{
	return GlobalVectorConstants::FloatOne;
}

FORCEINLINE VectorRegister4Double VectorOneDouble(void)
{
	return GlobalVectorConstants::DoubleOne;
}

/**
 * Returns an component from a vector.
 *
 * @param Vec				Vector register
 * @param ComponentIndex	Which component to get, X=0, Y=1, Z=2, W=3
 * @return					The component as a float
 */

template <uint32 ComponentIndex>
FORCEINLINE float VectorGetComponentImpl(const VectorRegister4Float& Vec)
{
	return (((float*)&(Vec))[ComponentIndex]);
}

// Specializations
template <> FORCEINLINE float VectorGetComponentImpl<0>(const VectorRegister4Float& Vec) { return _mm_cvtss_f32(Vec); }

template <uint32 ComponentIndex>
FORCEINLINE double VectorGetComponentImpl(const VectorRegister4Double& Vec)
{
#if !UE_PLATFORM_MATH_USE_AVX
	return (((double*)&(Vec.XY))[ComponentIndex]);
#else
	return (((double*)&(Vec.XYZW))[ComponentIndex]);
#endif
}

// Specializations
#if UE_PLATFORM_MATH_USE_AVX
// Lower latency than `vmovsd`, required since MSVC doesn't optimize the above impl well compared to clang/gcc. The latter basically generates something like this below (checked in godbolt).
template <> FORCEINLINE double VectorGetComponentImpl<0>(const VectorRegister4Double& Vec) { return _mm256_cvtsd_f64(Vec); }
template <> FORCEINLINE double VectorGetComponentImpl<1>(const VectorRegister4Double& Vec) { return _mm256_cvtsd_f64(_mm256_permute_pd(Vec, 1)); }
template <> FORCEINLINE double VectorGetComponentImpl<2>(const VectorRegister4Double& Vec) { return _mm_cvtsd_f64(_mm256_extractf128_pd(Vec, 1)); }
template <> FORCEINLINE double VectorGetComponentImpl<3>(const VectorRegister4Double& Vec) { return _mm_cvtsd_f64(_mm_permute_pd(_mm256_extractf128_pd(Vec, 1), 1)); }
#endif

#define VectorGetComponent(Vec, ComponentIndex) VectorGetComponentImpl<ComponentIndex>(Vec)

FORCEINLINE float VectorGetComponentDynamic(const VectorRegister4Float& Vec, uint32 ComponentIndex)
{
	return (((float*)&(Vec))[ComponentIndex]);
}

FORCEINLINE double VectorGetComponentDynamic(const VectorRegister4Double& Vec, uint32 ComponentIndex)
{
#if !UE_PLATFORM_MATH_USE_AVX
	return (((double*)&(Vec.XY))[ComponentIndex]);
#else
	return (((double*)&(Vec.XYZW))[ComponentIndex]);
#endif
}

/**
 * Loads 4 FLOATs from unaligned memory.
 *
 * @param Ptr	Unaligned memory pointer to the 4 FLOATs
 * @return		VectorRegister4Float(Ptr[0], Ptr[1], Ptr[2], Ptr[3])
 */

FORCEINLINE VectorRegister4Float VectorLoad(const float* Ptr)
{
	return _mm_loadu_ps((float*)(Ptr));
}

FORCEINLINE VectorRegister4Double VectorLoad(const double* Ptr)
{
	VectorRegister4Double Result;
#if !UE_PLATFORM_MATH_USE_AVX
	Result.XY = _mm_loadu_pd((double*)(Ptr));
	Result.ZW = _mm_loadu_pd((double*)(Ptr + 2));
#else
	Result = _mm256_loadu_pd((double*)Ptr);
#endif
	return Result;
}

/**
 * Loads 3 FLOATs from unaligned memory and sets W=0.
 *
 * @param Ptr	Unaligned memory pointer to the 3 FLOATs
 * @return		VectorRegister4Float(Ptr[0], Ptr[1], Ptr[2], 0)
 */
FORCEINLINE VectorRegister4Double VectorLoadFloat3(const double* Ptr)
{
#if !UE_PLATFORM_MATH_USE_AVX_2
	VectorRegister4Double Result;
	Result.XY = _mm_loadu_pd((double*)(Ptr));
	Result.ZW = _mm_load_sd((double*)(Ptr+2));
	return Result;
#else
	return _mm256_maskload_pd(Ptr, _mm256_castpd_si256(GlobalVectorConstants::DoubleXYZMask()));
#endif	
}

/**
 * Loads 3 FLOATs from unaligned memory and sets W=1.
 *
 * @param Ptr	Unaligned memory pointer to the 3 FLOATs
 * @return		VectorRegister4Float(Ptr[0], Ptr[1], Ptr[2], 1.0f)
 */
FORCEINLINE VectorRegister4Double VectorLoadFloat3_W1(const double* Ptr)
{
#if !UE_PLATFORM_MATH_USE_AVX_2
	VectorRegister4Double Result;
	Result.XY = _mm_loadu_pd((double*)(Ptr));
	Result.ZW = MakeVectorRegister2Double(Ptr[2], 1.0);
	return Result;
#else
	//return MakeVectorRegisterDouble(Ptr[0], Ptr[1], Ptr[2], 1.0);
	VectorRegister4Double Result;
	Result = _mm256_maskload_pd(Ptr, _mm256_castpd_si256(GlobalVectorConstants::DoubleXYZMask()));
	Result = _mm256_blend_pd(Result, VectorOneDouble(), 0b1000);
	return Result;
#endif	
}

/**
 * Loads 4 FLOATs from aligned memory.
 *
 * @param Ptr	Aligned memory pointer to the 4 FLOATs
 * @return		VectorRegister4Float(Ptr[0], Ptr[1], Ptr[2], Ptr[3])
 */
FORCEINLINE VectorRegister4Float VectorLoadAligned(const float* Ptr)
{
	return _mm_load_ps((const float*)(Ptr));
}

FORCEINLINE VectorRegister4Double VectorLoadAligned(const double* Ptr)
{
	VectorRegister4Double Result;
#if !UE_PLATFORM_MATH_USE_AVX
	Result.XY = _mm_load_pd((const double*)(Ptr));
	Result.ZW = _mm_load_pd((const double*)(Ptr + 2));
#else
	// AVX using unaligned here, since we don't ensure 32-byte alignment (not significant on most modern processors)
	Result = _mm256_loadu_pd(Ptr);
#endif
	return Result;
}

/**
 * Loads 1 float from unaligned memory and replicates it to all 4 elements.
 *
 * @param Ptr	Unaligned memory pointer to the float
 * @return		VectorRegister4Float(Ptr[0], Ptr[0], Ptr[0], Ptr[0])
 */
FORCEINLINE VectorRegister4Float VectorLoadFloat1(const float* Ptr)
{
#if !UE_PLATFORM_MATH_USE_AVX
	return _mm_load1_ps(Ptr);
#else
	return _mm_broadcast_ss(Ptr);
#endif
}

FORCEINLINE VectorRegister4Double VectorLoadDouble1(const double* Ptr)
{
	VectorRegister4Double Result;
#if !UE_PLATFORM_MATH_USE_AVX
	Result.XY = _mm_load1_pd(Ptr);
	Result.ZW = Result.XY;
#else
	Result = _mm256_broadcast_sd(Ptr);
#endif
	return Result;
}

/**
 * Loads 2 floats from unaligned memory into X and Y and duplicates them in Z and W.
 *
 * @param Ptr	Unaligned memory pointer to the floats
 * @return		VectorRegister4Float(Ptr[0], Ptr[1], Ptr[0], Ptr[1])
 */
FORCEINLINE VectorRegister4Float VectorLoadFloat2(const float* Ptr)
{
	// This intentionally casts to a double* to be able to load 64 bits of data using the "load 1 double" instruction to fill in the two 32-bit floats.
	return _mm_castpd_ps(_mm_load1_pd(reinterpret_cast<const double*>(Ptr))); // -V615
}

FORCEINLINE VectorRegister4Double VectorLoadFloat2(const double* Ptr)
{
	VectorRegister4Double Result;
#if !UE_PLATFORM_MATH_USE_AVX
	Result.XY = _mm_loadu_pd(Ptr);
	Result.ZW = Result.XY;
#else
	const __m128d Temp = _mm_loadu_pd(Ptr);
	Result = _mm256_set_m128d(Temp, Temp);
#endif
	return Result;
}

/** 
 * Loads 4 unaligned floats - 2 from the first pointer, 2 from the second, and packs
 * them in to 1 vector.
 *
 * @param Ptr1	Unaligned memory pointer to the first 2 floats
 * @param Ptr2	Unaligned memory pointer to the second 2 floats
 * @return		VectorRegister(Ptr1[0], Ptr1[1], Ptr2[0], Ptr2[1])
 */
FORCEINLINE VectorRegister4Float VectorLoadTwoPairsFloat(const float* Ptr1, const float* Ptr2)
{
	// This intentionally casts to a double* to be able to load 64 bits of data using the "load 1 double" instruction to fill in the two 32-bit floats.
	__m128 Ret = _mm_castpd_ps(_mm_load_sd(reinterpret_cast<const double*>(Ptr1))); // -V615
	Ret = _mm_loadh_pi(Ret, (__m64 const*)(Ptr2));
	return Ret;
}

FORCEINLINE VectorRegister4Double VectorLoadTwoPairsFloat(const double* Ptr1, const double* Ptr2)
{
	VectorRegister4Double Result;
#if !UE_PLATFORM_MATH_USE_AVX
	Result.XY = _mm_loadu_pd(Ptr1);
	Result.ZW = _mm_loadu_pd(Ptr2);
#else
	Result = _mm256_loadu2_m128d(Ptr2, Ptr1); // Note: arguments are (hi, lo)
#endif
	return Result;
}

/**
 * Propagates passed in float to all registers
 *
 * @param F		Float to set
 * @return		VectorRegister4Float(F,F,F,F)
 */
FORCEINLINE VectorRegister4Float VectorSetFloat1(float F)
{
	return _mm_set1_ps(F);
}

FORCEINLINE VectorRegister4Double VectorSetFloat1(double D)
{
	VectorRegister4Double Result;
#if !UE_PLATFORM_MATH_USE_AVX
	Result.XY = _mm_set1_pd(D);
	Result.ZW = Result.XY;
#else
	Result = _mm256_set1_pd(D);
#endif
	return Result;
}

/**
 * Stores a vector to memory (aligned or unaligned).
 *
 * @param Vec	Vector to store
 * @param Ptr	Memory pointer
 */
FORCEINLINE void VectorStore(const VectorRegister4Float& Vec, float* Ptr)
{
	_mm_storeu_ps(Ptr, Vec);
}

FORCEINLINE void VectorStore(const VectorRegister4Double& Vec, double* Dst)
{
#if !UE_PLATFORM_MATH_USE_AVX
	_mm_storeu_pd(Dst, Vec.XY);
	_mm_storeu_pd(Dst + 2, Vec.ZW);
#else
	_mm256_storeu_pd(Dst, Vec);
#endif
}

/**
 * Stores a vector to aligned memory.
 *
 * @param Vec	Vector to store
 * @param Ptr	Aligned memory pointer
 */
FORCEINLINE void VectorStoreAligned(const VectorRegister4Float& Vec, float* Dst)
{
	_mm_store_ps(Dst, Vec);
}

FORCEINLINE void VectorStoreAligned(const VectorRegister4Double& Vec, double* Dst)
{
#if !UE_PLATFORM_MATH_USE_AVX
	_mm_store_pd(Dst, Vec.XY);
	_mm_store_pd(Dst + 2, Vec.ZW);
#else
	// AVX using unaligned here, since we don't ensure 32-byte alignment (not significant on most modern processors)
	_mm256_storeu_pd(Dst, Vec);
#endif
}


/**
 * Performs non-temporal store of a vector to aligned memory without polluting the caches
 *
 * @param Vec	Vector to store
 * @param Ptr	Aligned memory pointer
 */
FORCEINLINE void VectorStoreAlignedStreamed(const VectorRegister4Float& Vec, float* Dst)
{
	_mm_stream_ps(Dst, Vec);
}

FORCEINLINE void VectorStoreAlignedStreamed(const VectorRegister4Double& Vec, double* Dst)
{
#if !UE_PLATFORM_MATH_USE_AVX
	_mm_stream_pd(Dst, Vec.XY);
	_mm_stream_pd(Dst + 2, Vec.ZW);
#else
	// AVX using two 128-bit stores since we don't require 32-byte alignment requirement for our data (so don't use _mm256_stream_pd)
	_mm_stream_pd(Dst, Vec.XY);
	_mm_stream_pd(Dst + 2, Vec.ZW);
#endif
}

/**
 * Stores the XYZ components of a vector to unaligned memory.
 *
 * @param Vec	Vector to store XYZ
 * @param Ptr	Unaligned memory pointer
 */
FORCEINLINE void VectorStoreFloat3( const VectorRegister4Float& Vec, float* Ptr )
{
	union { VectorRegister4Float v; float f[4]; } Tmp;
	Tmp.v = Vec;
	float* FloatPtr = (float*)(Ptr);
	FloatPtr[0] = Tmp.f[0];
	FloatPtr[1] = Tmp.f[1];
	FloatPtr[2] = Tmp.f[2];
}

FORCEINLINE void VectorStoreFloat3(const VectorRegister4Double& Vec, double* Dst)
{
#if !UE_PLATFORM_MATH_USE_AVX
	_mm_storeu_pd(Dst, Vec.XY);
	_mm_store_sd(Dst + 2, Vec.ZW);
#else
	_mm_storeu_pd(Dst, Vec.XY);
	_mm_store_sd(Dst + 2, Vec.ZW);
#endif
}

/**
 * Stores the X component of a vector to unaligned memory.
 *
 * @param Vec	Vector to store X
 * @param Ptr	Unaligned memory pointer
 */
FORCEINLINE void VectorStoreFloat1(const VectorRegister4Float& Vec, float* Ptr)
{
	_mm_store_ss(Ptr, Vec);
}

FORCEINLINE void VectorStoreFloat1(const VectorRegister4Double& Vec, double* Dst)
{
	_mm_store_sd(Dst, Vec.XY);
}

namespace SSEPermuteHelpers
{
	// These need to be #define and not constexpr to make them work with enable_if
#define InLane0(Index0, Index1)		((Index0) <= 1 && (Index1) <= 1)
#define InLane1(Index0, Index1)		((Index0) >= 2 && (Index1) >= 2)
#define InSameLane(Index0, Index1)	(InLane0(Index0, Index1) || InLane1(Index0, Index1))
#define OutOfLane(Index0, Index1)	(!InSameLane(Index0, Index1))

	/////////////////////////////////////////////////////////////////////////////////////////////////////////////////////////////////
	// Double swizzle
	/////////////////////////////////////////////////////////////////////////////////////////////////////////////////////////////////

	// Double Swizzle helpers
	// Templated swizzles required for double shuffles when using __m128d, since we have to break it down in to two separate operations.

	// [0,1]:[0,1]
	template<int Index0, int Index1, typename std::enable_if< (Index0 <= 1) && (Index1 <= 1), bool >::type = true>
	FORCEINLINE VectorRegister2Double SelectVectorSwizzle2(const VectorRegister4Double& Vec)
	{
		return _mm_shuffle_pd(Vec.GetXY(), Vec.GetXY(), SHUFFLEMASK2(Index0, Index1));
	}

	// [0,1]:[2,3]
	template<int Index0, int Index1, typename std::enable_if< (Index0 <= 1) && (Index1 >= 2), bool >::type = true>
	FORCEINLINE VectorRegister2Double SelectVectorSwizzle2(const VectorRegister4Double& Vec)
	{
		return _mm_shuffle_pd(Vec.GetXY(), Vec.GetZW(), SHUFFLEMASK2(Index0, Index1 - 2));
	}

	// [2,3]:[0,1]
	template<int Index0, int Index1, typename std::enable_if< (Index0 >= 2) && (Index1 <= 1), bool >::type = true>
	FORCEINLINE VectorRegister2Double SelectVectorSwizzle2(const VectorRegister4Double& Vec)
	{
		return _mm_shuffle_pd(Vec.GetZW(), Vec.GetXY(), SHUFFLEMASK2(Index0 - 2, Index1));
	}

	// [2,3]:[2,3]
	template<int Index0, int Index1, typename std::enable_if< (Index0 >= 2) && (Index1 >= 2), bool >::type = true>
	FORCEINLINE VectorRegister2Double SelectVectorSwizzle2(const VectorRegister4Double& Vec)
	{
		return _mm_shuffle_pd(Vec.GetZW(), Vec.GetZW(), SHUFFLEMASK2(Index0 - 2, Index1 - 2));
	}

	template<> FORCEINLINE VectorRegister2Double SelectVectorSwizzle2<0, 1>(const VectorRegister4Double& Vec) { return Vec.GetXY(); }
	template<> FORCEINLINE VectorRegister2Double SelectVectorSwizzle2<2, 3>(const VectorRegister4Double& Vec) { return Vec.GetZW(); }

#if UE_PLATFORM_MATH_USE_SSE4_1
	// blend can run on more ports than shuffle, so are preferable even if latency is claimed to be the same.
	template<> FORCEINLINE VectorRegister2Double SelectVectorSwizzle2<0, 3>(const VectorRegister4Double& Vec) { return _mm_blend_pd(Vec.GetXY(), Vec.GetZW(), SHUFFLEMASK2(0, 1)); }
	template<> FORCEINLINE VectorRegister2Double SelectVectorSwizzle2<2, 1>(const VectorRegister4Double& Vec) { return _mm_blend_pd(Vec.GetZW(), Vec.GetXY(), SHUFFLEMASK2(0, 1)); }
#endif // UE_PLATFORM_MATH_USE_SSE4_1


#if UE_PLATFORM_MATH_USE_AVX

	// Helper to swap lanes (128-bit pairs)
	constexpr int PERMUTE_LANE_MASK(int A, int B) { return (A == 0 ? 0x00 : 0x01) | (B == 0 ? (0x02 << 4) : (0x03 << 4)); }

	template<int Lane0, int Lane1>
	FORCEINLINE VectorRegister4Double PermuteLanes(const VectorRegister4Double& Vec)
	{
		static_assert(Lane0 >= 0 && Lane0 <= 1 && Lane1 >= 0 && Lane1 <= 1, "Invalid Index");
		return _mm256_permute2f128_pd(Vec, Vec, PERMUTE_LANE_MASK(Lane0, Lane1));
	}

	// Identity
	template<> FORCEINLINE VectorRegister4Double PermuteLanes<0, 1>(const VectorRegister4Double& Vec) { return Vec; }
#if !UE_PLATFORM_MATH_USE_AVX_2
	// On AVX1, permute2f128 can be quite slow, so look for alternatives (extract + insert). On AVX2, permute2f128 is more efficient and should equal or beat (extract + insert).
	// Sources: https://www.agner.org/optimize/instruction_tables.pdf, https://uops.info/table.html
	template<> FORCEINLINE VectorRegister4Double PermuteLanes<0, 0>(const VectorRegister4Double& Vec) { return _mm256_insertf128_pd(Vec, Vec.GetXY(), 1); } // copy XY to lane 1
	template<> FORCEINLINE VectorRegister4Double PermuteLanes<1, 0>(const VectorRegister4Double& Vec) { return _mm256_setr_m128d(Vec.GetZW(), Vec.GetXY()); } // swap XY and ZW
	template<> FORCEINLINE VectorRegister4Double PermuteLanes<1, 1>(const VectorRegister4Double& Vec) { return _mm256_insertf128_pd(Vec, Vec.GetZW(), 0); } // copy ZW to lane 0
#endif // !AVX2

	//
	// AVX2 _mm256_permute4x64_pd has a latency of 3-6, but there are some specializations using instructions which have a latency of 1 but are restricted to in-lane (128 bit) permutes.
	// AVX1 benefits from lower latency instructions here than the toggling between 128-bit and 256-bit operations of the generic implementation.

	constexpr int PERMUTE_MASK(int A, int B, int C, int D) { return ((A == 1 ? (1 << 0) : 0) | (B == 1 ? (1 << 1) : 0) | (C == 3 ? (1 << 2) : 0) | (D == 3 ? (1 << 3) : 0)); }

	// [0..1][0..1][2..3][2..3]
	template<int Index0, int Index1, int Index2, int Index3, typename std::enable_if< InLane0(Index0, Index1) && InLane1(Index2, Index3), bool >::type = true>
	FORCEINLINE VectorRegister4Double SelectVectorSwizzle(const VectorRegister4Double& Vec)
	{
		return _mm256_permute_pd(Vec, PERMUTE_MASK(Index0, Index1, Index2, Index3));
	}

	// [2..3][2..3][0..1][0..1]
	template <int Index0, int Index1, int Index2, int Index3, typename std::enable_if< InLane1(Index0, Index1) && InLane0(Index2, Index3), bool >::type = true>
	FORCEINLINE VectorRegister4Double SelectVectorSwizzle(const VectorRegister4Double& Vec)
	{
		// Permute lanes then use [lane0][lane1] swizzle
		return SelectVectorSwizzle<Index0 - 2, Index1 - 2, Index2 + 2, Index3 + 2>(PermuteLanes<1, 0>(Vec));
	}

	// [0..1][0..1][0..1][0..1]
	template <int Index0, int Index1, int Index2, int Index3, typename std::enable_if< InLane0(Index0, Index1) && InLane0(Index2, Index3), bool >::type = true>
	FORCEINLINE VectorRegister4Double SelectVectorSwizzle(const VectorRegister4Double& Vec)
	{
		// Permute lanes then use [lane0][lane1] swizzle
		return SelectVectorSwizzle<Index0, Index1, Index2 + 2, Index3 + 2>(PermuteLanes<0, 0>(Vec));
	}

	// [2..3][2..3][2..3][2..3]
	template <int Index0, int Index1, int Index2, int Index3, typename std::enable_if< InLane1(Index0, Index1) && InLane1(Index2, Index3), bool >::type = true>
	FORCEINLINE VectorRegister4Double SelectVectorSwizzle(const VectorRegister4Double& Vec)
	{
		// Permute lanes then use [lane0][lane1] swizzle
		return SelectVectorSwizzle<Index0 - 2, Index1 - 2, Index2, Index3>(PermuteLanes<1, 1>(Vec));
	}

	// Anything with out-of-lane pairs
	template<int Index0, int Index1, int Index2, int Index3, typename std::enable_if< OutOfLane(Index0, Index1) || OutOfLane(Index2, Index3), bool >::type = true>
	FORCEINLINE VectorRegister4Double SelectVectorSwizzle(const VectorRegister4Double& Vec)
	{
#if UE_PLATFORM_MATH_USE_AVX_2
		return _mm256_permute4x64_pd(Vec, SHUFFLEMASK(Index0, Index1, Index2, Index3));
#else
		return VectorRegister4Double(
			SelectVectorSwizzle2<Index0, Index1>(Vec),
			SelectVectorSwizzle2<Index2, Index3>(Vec)
		);
#endif
	}

	//
	// Specializations
	//
	template<> FORCEINLINE VectorRegister4Double SelectVectorSwizzle<0, 0, 2, 2>(const VectorRegister4Double& Vec) { return _mm256_movedup_pd(Vec); } // special instruction exists for this.
	template<> FORCEINLINE VectorRegister4Double SelectVectorSwizzle<0, 1, 2, 3>(const VectorRegister4Double& Vec) { return Vec; } // Identity
	template<> FORCEINLINE VectorRegister4Double SelectVectorSwizzle<2, 3, 0, 1>(const VectorRegister4Double& Vec) { return PermuteLanes<1, 0>(Vec); }
	template<> FORCEINLINE VectorRegister4Double SelectVectorSwizzle<0, 1, 0, 1>(const VectorRegister4Double& Vec) { return PermuteLanes<0, 0>(Vec); }
	template<> FORCEINLINE VectorRegister4Double SelectVectorSwizzle<2, 3, 2, 3>(const VectorRegister4Double& Vec) { return PermuteLanes<1, 1>(Vec); }

#endif // AVX

	// Double swizzle wrapper
	template<int Index0, int Index1, int Index2, int Index3>
	FORCEINLINE VectorRegister4Double VectorSwizzleTemplate(const VectorRegister4Double& Vec)
	{
		static_assert(Index0 >= 0 && Index0 <= 3 && Index1 >= 0 && Index1 <= 3 && Index2 >= 0 && Index2 <= 3 && Index3 >= 0 && Index3 <= 3, "Invalid Index");

#if UE_PLATFORM_MATH_USE_AVX
		return SelectVectorSwizzle<Index0, Index1, Index2, Index3>(Vec);
#else
		return VectorRegister4Double(
			SelectVectorSwizzle2<Index0, Index1>(Vec),
			SelectVectorSwizzle2<Index2, Index3>(Vec)
		);
#endif
	}

	// Specializations
	template<> FORCEINLINE VectorRegister4Double VectorSwizzleTemplate<0, 1, 2, 3>(const VectorRegister4Double& Vec) { return Vec; } // Identity

	/////////////////////////////////////////////////////////////////////////////////////////////////////////////////////////////////
	// Double replicate
	/////////////////////////////////////////////////////////////////////////////////////////////////////////////////////////////////

	template <int Index>
	FORCEINLINE VectorRegister2Double VectorReplicateImpl2(const VectorRegister2Double& Vec)
	{
		// Note: 2 doubles (VectorRegister2Double / m128d)
		return _mm_shuffle_pd(Vec, Vec, SHUFFLEMASK2(Index, Index));
	}

	// Double replicate (4 doubles)
	template <int Index, typename std::enable_if< (Index <= 1), bool >::type = true >
	FORCEINLINE VectorRegister4Double VectorReplicateImpl4(const VectorRegister4Double& Vec)
	{
		VectorRegister2Double Temp = VectorReplicateImpl2<Index>(Vec.GetXY());
		return VectorRegister4Double(Temp, Temp);
	}

	template <int Index, typename std::enable_if< (Index >= 2), bool >::type = true >
	FORCEINLINE VectorRegister4Double VectorReplicateImpl4(const VectorRegister4Double& Vec)
	{
		VectorRegister2Double Temp = VectorReplicateImpl2<Index - 2>(Vec.GetZW());
		return VectorRegister4Double(Temp, Temp);
	}

	//
	// Double replicate wrapper
	//
	template<int Index>
	FORCEINLINE VectorRegister4Double VectorReplicateTemplate(const VectorRegister4Double& Vec)
	{
		static_assert(Index >= 0 && Index <= 3, "Invalid Index");

#if UE_PLATFORM_MATH_USE_AVX_2
		return VectorSwizzleTemplate<Index, Index, Index, Index>(Vec);
#else
		return VectorReplicateImpl4<Index>(Vec);
#endif
	}

	/////////////////////////////////////////////////////////////////////////////////////////////////////////////////////////////////
	// Double shuffle
	/////////////////////////////////////////////////////////////////////////////////////////////////////////////////////////////////

#if UE_PLATFORM_MATH_USE_AVX

	//
	// Lane shuffle helper
	//
	template<int Lane0, int Lane1>
	FORCEINLINE VectorRegister4Double ShuffleLanes(const VectorRegister4Double& Vec1, const VectorRegister4Double& Vec2)
	{
		static_assert(Lane0 >= 0 && Lane0 <= 1 && Lane1 >= 0 && Lane1 <= 1, "Invalid Index");
		return _mm256_permute2f128_pd(Vec1, Vec2, PERMUTE_LANE_MASK(Lane0, Lane1));
	}

	// Lane shuffle helper specialization
	template<> FORCEINLINE VectorRegister4Double ShuffleLanes<0, 1>(const VectorRegister4Double& Vec1, const VectorRegister4Double& Vec2) { return _mm256_blend_pd(Vec1, Vec2, 0b1100); }
#if !UE_PLATFORM_MATH_USE_AVX_2
	// On AVX1, permute2f128 can be quite slow, so look for alternatives (extract + insert). On AVX2, permute2f128 is more efficient and should equal or beat (extract + insert).
	// Sources: https://www.agner.org/optimize/instruction_tables.pdf, https://uops.info/table.html
	template<> FORCEINLINE VectorRegister4Double ShuffleLanes<0, 0>(const VectorRegister4Double& Vec1, const VectorRegister4Double& Vec2) { return _mm256_insertf128_pd(Vec1, Vec2.GetXY(), 1); } // copy XY to lane 1
	template<> FORCEINLINE VectorRegister4Double ShuffleLanes<1, 0>(const VectorRegister4Double& Vec1, const VectorRegister4Double& Vec2) { return _mm256_setr_m128d(Vec1.GetZW(), Vec2.GetXY()); } // swap XY and ZW
	template<> FORCEINLINE VectorRegister4Double ShuffleLanes<1, 1>(const VectorRegister4Double& Vec1, const VectorRegister4Double& Vec2) { return _mm256_insertf128_pd(Vec2, Vec1.GetZW(), 0); } // copy ZW to lane 0
#endif // !AVX2

	//
	// Double shuffle helpers
	//

	// When index pairs are within the same lane, SelectVectorShuffle first efficiently blends elements from the two vectors,
	// then efficiently swizzles within 128-bit lanes using specializations for indices [0..1][0..1][2..3][2..3]
	// 
	// [0..1][0..1][2..3][2..3]
	template <int Index0, int Index1, int Index2, int Index3, typename std::enable_if< InLane0(Index0, Index1) && InLane1(Index2, Index3), bool >::type = true>
	FORCEINLINE VectorRegister4Double SelectVectorShuffle(const VectorRegister4Double& Vec1, const VectorRegister4Double& Vec2)
	{
		const VectorRegister4Double Blended = ShuffleLanes<0, 1>(Vec1, Vec2);
		return VectorSwizzleTemplate<Index0, Index1, Index2, Index3>(Blended);
	}

	// [2..3][2..3][0..1][0..1]
	template <int Index0, int Index1, int Index2, int Index3, typename std::enable_if< InLane1(Index0, Index1) && InLane0(Index2, Index3), bool >::type = true>
	FORCEINLINE VectorRegister4Double SelectVectorShuffle(const VectorRegister4Double& Vec1, const VectorRegister4Double& Vec2)
	{
		const VectorRegister4Double Blended = ShuffleLanes<1, 0>(Vec1, Vec2);
		return VectorSwizzleTemplate<Index0 - 2, Index1 - 2, Index2 + 2, Index3 + 2>(Blended);
	}

	// [0..1][0..1][0..1][0..1]
	template <int Index0, int Index1, int Index2, int Index3, typename std::enable_if< InLane0(Index0, Index1) && InLane0(Index2, Index3), bool >::type = true>
	FORCEINLINE VectorRegister4Double SelectVectorShuffle(const VectorRegister4Double& Vec1, const VectorRegister4Double& Vec2)
	{
		const VectorRegister4Double Blended = ShuffleLanes<0, 0>(Vec1, Vec2);
		return VectorSwizzleTemplate<Index0, Index1, Index2 + 2, Index3 + 2>(Blended);
	}

	// [2..3][2..3][2..3][2..3]
	template <int Index0, int Index1, int Index2, int Index3, typename std::enable_if< InLane1(Index0, Index1) && InLane1(Index2, Index3), bool >::type = true>
	FORCEINLINE VectorRegister4Double SelectVectorShuffle(const VectorRegister4Double& Vec1, const VectorRegister4Double& Vec2)
	{
		const VectorRegister4Double Blended = ShuffleLanes<1, 1>(Vec1, Vec2);
		return VectorSwizzleTemplate<Index0 - 2, Index1 - 2, Index2, Index3>(Blended);
	}

	//
	// Remaining cases have at least one pair doing a cross-lane swizzle.
	//

	template <int Index0, int Index1, int Index2, int Index3, typename std::enable_if< InSameLane(Index0, Index1) && OutOfLane(Index2, Index3), bool >::type = true>
	FORCEINLINE VectorRegister4Double SelectVectorShuffle(const VectorRegister4Double& Vec1, const VectorRegister4Double& Vec2)
	{
		const VectorRegister4Double Vec1_XY = VectorSwizzleTemplate<Index0, Index1, 2, 3>(Vec1);
		const VectorRegister2Double Vec2_ZW = SelectVectorSwizzle2<Index2, Index3>(Vec2);
		return _mm256_insertf128_pd(Vec1_XY, Vec2_ZW, 0x1);
	}

	template <int Index0, int Index1, int Index2, int Index3, typename std::enable_if< OutOfLane(Index0, Index1) && InSameLane(Index2, Index3), bool >::type = true>
	FORCEINLINE VectorRegister4Double SelectVectorShuffle(const VectorRegister4Double& Vec1, const VectorRegister4Double& Vec2)
	{
		const VectorRegister2Double Vec1_XY = SelectVectorSwizzle2<Index0, Index1>(Vec1);
		const VectorRegister4Double Vec2_ZW = VectorSwizzleTemplate<0, 1, Index2, Index3>(Vec2);
		return _mm256_insertf128_pd(Vec2_ZW, Vec1_XY, 0x0);
	}

	template <int Index0, int Index1, int Index2, int Index3, typename std::enable_if< OutOfLane(Index0, Index1) && OutOfLane(Index2, Index3), bool >::type = true>
	FORCEINLINE VectorRegister4Double SelectVectorShuffle(const VectorRegister4Double& Vec1, const VectorRegister4Double& Vec2)
	{
		return VectorRegister4Double(
			SelectVectorSwizzle2<Index0, Index1>(Vec1),
			SelectVectorSwizzle2<Index2, Index3>(Vec2)
		);
	}

	// AVX Double Shuffle specializations 
	// Shuffles of 128-bit pairs, ie combinations of [0,1][2,3].
	template<> FORCEINLINE VectorRegister4Double SelectVectorShuffle<0, 1, 0, 1>(const VectorRegister4Double& Vec1, const VectorRegister4Double& Vec2) { return ShuffleLanes<0, 0>(Vec1, Vec2); }
	template<> FORCEINLINE VectorRegister4Double SelectVectorShuffle<0, 1, 2, 3>(const VectorRegister4Double& Vec1, const VectorRegister4Double& Vec2) { return ShuffleLanes<0, 1>(Vec1, Vec2); }
	template<> FORCEINLINE VectorRegister4Double SelectVectorShuffle<2, 3, 0, 1>(const VectorRegister4Double& Vec1, const VectorRegister4Double& Vec2) { return ShuffleLanes<1, 0>(Vec1, Vec2); }
	template<> FORCEINLINE VectorRegister4Double SelectVectorShuffle<2, 3, 2, 3>(const VectorRegister4Double& Vec1, const VectorRegister4Double& Vec2) { return ShuffleLanes<1, 1>(Vec1, Vec2); }

#else

	// Non-AVX implementation
	template<int Index0, int Index1, int Index2, int Index3>
	FORCEINLINE VectorRegister4Double SelectVectorShuffle(const VectorRegister4Double& Vec1, const VectorRegister4Double& Vec2)
	{
		return VectorRegister4Double(
			SelectVectorSwizzle2<Index0, Index1>(Vec1),
			SelectVectorSwizzle2<Index2, Index3>(Vec2)
		);
	}

#endif // AVX

	//
	// Double shuffle wrapper
	//
	template<int Index0, int Index1, int Index2, int Index3>
	FORCEINLINE VectorRegister4Double VectorShuffleTemplate(const VectorRegister4Double& Vec1, const VectorRegister4Double& Vec2)
	{
		static_assert(Index0 >= 0 && Index0 <= 3 && Index1 >= 0 && Index1 <= 3 && Index2 >= 0 && Index2 <= 3 && Index3 >= 0 && Index3 <= 3, "Invalid Index");
		return SelectVectorShuffle<Index0, Index1, Index2, Index3>(Vec1, Vec2);
	}

	/////////////////////////////////////////////////////////////////////////////////////////////////////////////////////////////////
	// Float swizzle
	/////////////////////////////////////////////////////////////////////////////////////////////////////////////////////////////////

	template<int Index0, int Index1, int Index2, int Index3>
	FORCEINLINE VectorRegister4Float VectorSwizzleTemplate(const VectorRegister4Float& Vec)
	{
		VectorRegister4Float Result = _mm_shuffle_ps(Vec, Vec, SHUFFLEMASK(Index0, Index1, Index2, Index3));
		return Result;
	}

	// Float Swizzle specializations.
	// These can result in no-ops or simpler ops than shuffle which don't compete with the shuffle unit, or which can copy directly to the destination and avoid an intermediate mov.
	// See: https://stackoverflow.com/questions/56238197/what-is-the-difference-between-mm-movehdup-ps-and-mm-shuffle-ps-in-this-case
	template<> FORCEINLINE VectorRegister4Float VectorSwizzleTemplate<0, 1, 2, 3>(const VectorRegister4Float& Vec) { return Vec; }
	template<> FORCEINLINE VectorRegister4Float VectorSwizzleTemplate<0, 1, 0, 1>(const VectorRegister4Float& Vec) { return _mm_movelh_ps(Vec, Vec); }
	template<> FORCEINLINE VectorRegister4Float VectorSwizzleTemplate<2, 3, 2, 3>(const VectorRegister4Float& Vec) { return _mm_movehl_ps(Vec, Vec); }
	template<> FORCEINLINE VectorRegister4Float VectorSwizzleTemplate<0, 0, 1, 1>(const VectorRegister4Float& Vec) { return _mm_unpacklo_ps(Vec, Vec); }
	template<> FORCEINLINE VectorRegister4Float VectorSwizzleTemplate<2, 2, 3, 3>(const VectorRegister4Float& Vec) { return _mm_unpackhi_ps(Vec, Vec); }

#if UE_PLATFORM_MATH_USE_SSE4_1
	template<> FORCEINLINE VectorRegister4Float VectorSwizzleTemplate<0, 0, 2, 2>(const VectorRegister4Float& Vec) { return _mm_moveldup_ps(Vec); }
	template<> FORCEINLINE VectorRegister4Float VectorSwizzleTemplate<1, 1, 3, 3>(const VectorRegister4Float& Vec) { return _mm_movehdup_ps(Vec); }
#endif

#if UE_PLATFORM_MATH_USE_AVX_2
	template<> FORCEINLINE VectorRegister4Float VectorSwizzleTemplate<0, 0, 0, 0>(const VectorRegister4Float& Vec) { return _mm_broadcastss_ps(Vec); }
#endif

	/////////////////////////////////////////////////////////////////////////////////////////////////////////////////////////////////
	// Float replicate
	template<int Index>
	FORCEINLINE VectorRegister4Float VectorReplicateTemplate(const VectorRegister4Float& Vec)
	{
		static_assert(Index >= 0 && Index <= 3, "Invalid Index");
		return VectorSwizzleTemplate<Index, Index, Index, Index>(Vec);
	}

	/////////////////////////////////////////////////////////////////////////////////////////////////////////////////////////////////
	// Float shuffle
	template<int Index0, int Index1, int Index2, int Index3>
	FORCEINLINE VectorRegister4Float VectorShuffleTemplate(const VectorRegister4Float& Vec1, const VectorRegister4Float& Vec2)
	{
		static_assert(Index0 >= 0 && Index0 <= 3 && Index1 >= 0 && Index1 <= 3 && Index2 >= 0 && Index2 <= 3 && Index3 >= 0 && Index3 <= 3, "Invalid Index");
		return _mm_shuffle_ps(Vec1, Vec2, SHUFFLEMASK(Index0, Index1, Index2, Index3));
	}

	// Float Shuffle specializations
	template<> FORCEINLINE VectorRegister4Float VectorShuffleTemplate<0, 1, 0, 1>(const VectorRegister4Float& Vec1, const VectorRegister4Float& Vec2) { return _mm_movelh_ps(Vec1, Vec2); }
	template<> FORCEINLINE VectorRegister4Float VectorShuffleTemplate<2, 3, 2, 3>(const VectorRegister4Float& Vec1, const VectorRegister4Float& Vec2) { return _mm_movehl_ps(Vec2, Vec1); } // Note: movehl copies first from the 2nd argument

}; // namespace SSEPermuteHelpers

/**
 * Replicates one element into all four elements and returns the new vector.
 *
 * @param Vec			Source vector
 * @param ElementIndex	Index (0-3) of the element to replicate
 * @return				VectorRegister4Float( Vec[ElementIndex], Vec[ElementIndex], Vec[ElementIndex], Vec[ElementIndex] )
 */

#define VectorReplicate( Vec, ElementIndex )	SSEPermuteHelpers::VectorReplicateTemplate<ElementIndex>(Vec)

 /**
  * Swizzles the 4 components of a vector and returns the result.
  *
  * @param Vec		Source vector
  * @param X			Index for which component to use for X (literal 0-3)
  * @param Y			Index for which component to use for Y (literal 0-3)
  * @param Z			Index for which component to use for Z (literal 0-3)
  * @param W			Index for which component to use for W (literal 0-3)
  * @return			The swizzled vector
  */
#define VectorSwizzle( Vec, X, Y, Z, W )		SSEPermuteHelpers::VectorSwizzleTemplate<X,Y,Z,W>( Vec )

  /**
   * Creates a vector through selecting two components from each vector via a shuffle mask.
   *
   * @param Vec1		Source vector1
   * @param Vec2		Source vector2
   * @param X			Index for which component of Vector1 to use for X (literal 0-3)
   * @param Y			Index for which component of Vector1 to use for Y (literal 0-3)
   * @param Z			Index for which component of Vector2 to use for Z (literal 0-3)
   * @param W			Index for which component of Vector2 to use for W (literal 0-3)
   * @return			The swizzled vector
   */
#define VectorShuffle( Vec1, Vec2, X, Y, Z, W )		SSEPermuteHelpers::VectorShuffleTemplate<X,Y,Z,W>( Vec1, Vec2 )


/**
 * Returns the absolute value (component-wise).
 *
 * @param Vec			Source vector
 * @return				VectorRegister4Float( abs(Vec.x), abs(Vec.y), abs(Vec.z), abs(Vec.w) )
 */
FORCEINLINE VectorRegister4Float VectorAbs(const VectorRegister4Float& Vec)
{
	return _mm_and_ps(Vec, GlobalVectorConstants::SignMask());
}

FORCEINLINE VectorRegister4Double VectorAbs(const VectorRegister4Double& Vec)
{
	VectorRegister4Double Result;
#if !UE_PLATFORM_MATH_USE_AVX
	VectorRegister2Double DoubleSignMask2d = MakeVectorRegister2DoubleMask(~(uint64(1) << 63), ~(uint64(1) << 63));
	Result.XY = _mm_and_pd(Vec.XY, DoubleSignMask2d);
	Result.ZW = _mm_and_pd(Vec.ZW, DoubleSignMask2d);
#else
	Result = _mm256_and_pd(Vec, GlobalVectorConstants::DoubleSignMask());
#endif
	return Result;
}

/**
 * Returns the negated value (component-wise).
 *
 * @param Vec			Source vector
 * @return				VectorRegister4Float( -Vec.x, -Vec.y, -Vec.z, -Vec.w )
 */
FORCEINLINE VectorRegister4Float VectorNegate(const VectorRegister4Float& Vec)
{
	return _mm_sub_ps(_mm_setzero_ps(), Vec);
}

FORCEINLINE VectorRegister4Double VectorNegate(const VectorRegister4Double& Vec)
{
	VectorRegister4Double Result;
#if !UE_PLATFORM_MATH_USE_AVX
	Result.XY = _mm_sub_pd(_mm_setzero_pd(), Vec.XY);
	Result.ZW = _mm_sub_pd(_mm_setzero_pd(), Vec.ZW);
#else
	Result = _mm256_sub_pd(_mm256_setzero_pd(), Vec);
#endif
	return Result;
}

/**
 * Adds two vectors (component-wise) and returns the result.
 *
 * @param Vec1	1st vector
 * @param Vec2	2nd vector
 * @return		VectorRegister4Float( Vec1.x+Vec2.x, Vec1.y+Vec2.y, Vec1.z+Vec2.z, Vec1.w+Vec2.w )
 */

FORCEINLINE VectorRegister4Float VectorAdd( const VectorRegister4Float& Vec1, const VectorRegister4Float& Vec2 )
{
	return _mm_add_ps(Vec1, Vec2);
}

FORCEINLINE VectorRegister4Double VectorAdd(const VectorRegister4Double& Vec1, const VectorRegister4Double& Vec2)
{
	VectorRegister4Double Result;
#if !UE_PLATFORM_MATH_USE_AVX
	Result.XY = _mm_add_pd(Vec1.XY, Vec2.XY);
	Result.ZW = _mm_add_pd(Vec1.ZW, Vec2.ZW);
#else
	Result = _mm256_add_pd(Vec1, Vec2);
#endif
	return Result;
}

/**
 * Subtracts a vector from another (component-wise) and returns the result.
 *
 * @param Vec1	1st vector
 * @param Vec2	2nd vector
 * @return		VectorRegister4Float( Vec1.x-Vec2.x, Vec1.y-Vec2.y, Vec1.z-Vec2.z, Vec1.w-Vec2.w )
 */
FORCEINLINE VectorRegister4Float VectorSubtract( const VectorRegister4Float& Vec1, const VectorRegister4Float& Vec2 )
{
	return _mm_sub_ps(Vec1, Vec2);
}

FORCEINLINE VectorRegister4Double VectorSubtract(const VectorRegister4Double& Vec1, const VectorRegister4Double& Vec2)
{
	VectorRegister4Double Result;
#if !UE_PLATFORM_MATH_USE_AVX
	Result.XY = _mm_sub_pd(Vec1.XY, Vec2.XY);
	Result.ZW = _mm_sub_pd(Vec1.ZW, Vec2.ZW);
#else
	Result = _mm256_sub_pd(Vec1, Vec2);
#endif
	return Result;
}

/**
 * Multiplies two vectors (component-wise) and returns the result.
 *
 * @param Vec1	1st vector
 * @param Vec2	2nd vector
 * @return		VectorRegister4Float( Vec1.x*Vec2.x, Vec1.y*Vec2.y, Vec1.z*Vec2.z, Vec1.w*Vec2.w )
 */
FORCEINLINE VectorRegister4Float VectorMultiply( const VectorRegister4Float& Vec1, const VectorRegister4Float& Vec2 )
{
	return _mm_mul_ps(Vec1, Vec2);
}

FORCEINLINE VectorRegister4Double VectorMultiply(const VectorRegister4Double& Vec1, const VectorRegister4Double& Vec2)
{
	VectorRegister4Double Result;
#if !UE_PLATFORM_MATH_USE_AVX
	Result.XY = _mm_mul_pd(Vec1.XY, Vec2.XY);
	Result.ZW = _mm_mul_pd(Vec1.ZW, Vec2.ZW);
#else
	Result = _mm256_mul_pd(Vec1, Vec2);
#endif
	return Result;
}



/**
 * Multiplies two vectors (component-wise), adds in the third vector and returns the result. (A*B + C)
 *
 * @param A		1st vector
 * @param B		2nd vector
 * @param C		3rd vector
 * @return		VectorRegister4Float( A.x*B.x + C.x, A.y*B.y + C.y, A.z*B.z + C.z, A.w*B.w + C.w )
 */
FORCEINLINE VectorRegister4Float VectorMultiplyAdd(const VectorRegister4Float& A, const VectorRegister4Float& B, const VectorRegister4Float& C)
{
#if UE_PLATFORM_MATH_USE_FMA3
	return _mm_fmadd_ps(A, B, C);
#else
	return VectorAdd(VectorMultiply(A, B), C);
#endif
}

FORCEINLINE VectorRegister4Double VectorMultiplyAdd(const VectorRegister4Double& A, const VectorRegister4Double& B, const VectorRegister4Double& C)
{
#if UE_PLATFORM_MATH_USE_FMA3 && UE_PLATFORM_MATH_USE_AVX
	return _mm256_fmadd_pd(A, B, C);
#elif UE_PLATFORM_MATH_USE_FMA3
	VectorRegister4Double Result;
	Result.XY = _mm_fmadd_pd(A.XY, B.XY, C.XY);
	Result.ZW = _mm_fmadd_pd(A.ZW, B.ZW, C.ZW);
	return Result;
#else
	return VectorAdd(VectorMultiply(A, B), C);
#endif
}

/**
 * Multiplies two vectors (component-wise), negates the results and adds it to the third vector i.e. (-A*B + C) = (C - A*B)
 *
 * @param A		1st vector
 * @param B		2nd vector
 * @param C		3rd vector
 * @return		VectorRegister( C.x - A.x*B.x, C.y - A.y*B.y, C.z - A.z*B.z, C.w - A.w*B.w )
 */
FORCEINLINE VectorRegister4Float VectorNegateMultiplyAdd(const VectorRegister4Float& A, const VectorRegister4Float& B, const VectorRegister4Float& C)
{
#if UE_PLATFORM_MATH_USE_FMA3
	return _mm_fnmadd_ps(A, B, C);
#else
	return VectorSubtract(C, VectorMultiply(A, B));
#endif
}

FORCEINLINE VectorRegister4Double VectorNegateMultiplyAdd(const VectorRegister4Double& A, const VectorRegister4Double& B, const VectorRegister4Double& C)
{
#if UE_PLATFORM_MATH_USE_FMA3 && UE_PLATFORM_MATH_USE_AVX
	return _mm256_fnmadd_pd(A, B, C);
#elif UE_PLATFORM_MATH_USE_FMA3
	VectorRegister4Double Result;
	Result.XY = _mm_fnmadd_pd(A.XY, B.XY, C.XY);
	Result.ZW = _mm_fnmadd_pd(A.ZW, B.ZW, C.ZW);
	return Result;
#else
	return VectorSubtract(C, VectorMultiply(A, B));
#endif
}


/**
 * Divides two vectors (component-wise) and returns the result.
 *
 * @param Vec1	1st vector
 * @param Vec2	2nd vector
 * @return		VectorRegister4Float( Vec1.x/Vec2.x, Vec1.y/Vec2.y, Vec1.z/Vec2.z, Vec1.w/Vec2.w )
 */
FORCEINLINE VectorRegister4Float VectorDivide(const VectorRegister4Float& Vec1, const VectorRegister4Float& Vec2)
{
	return _mm_div_ps(Vec1, Vec2);
}

FORCEINLINE VectorRegister4Double VectorDivide(const VectorRegister4Double& Vec1, const VectorRegister4Double& Vec2)
{
	VectorRegister4Double Result;
#if !UE_PLATFORM_MATH_USE_AVX
	Result.XY = _mm_div_pd(Vec1.XY, Vec2.XY);
	Result.ZW = _mm_div_pd(Vec1.ZW, Vec2.ZW);
#else
	Result = _mm256_div_pd(Vec1, Vec2);
#endif
	return Result;
}

namespace SSEVectorHelperFuncs
{
	// Computes VectorDot3 but only with the result in the first (X) element of a VectorRegister4Float
	FORCEINLINE VectorRegister4Float InternalVectorDot3X(const VectorRegister4Float& Vec1, const VectorRegister4Float& Vec2)
	{
		// (X, Y, Z, W)
		VectorRegister4Float Prod = VectorMultiply(Vec1, Vec2);
		// (Y, Y, W, W)
		VectorRegister4Float Shuf = VectorSwizzle(Prod, 1, 1, 3, 3); // _mm_movehdup_ps on SSE4.1, shuffle otherwise
		// (X+Y, ???, ???, ???)
		VectorRegister4Float Sum = VectorAdd(Prod, Shuf);
		// (Z, W, Z, W)
		Shuf = VectorSwizzle(Prod, 2, 3, 2, 3); // _mm_movehl_ps
		// (X+Y+Z, ???, ???, ???)
		Sum = VectorAdd(Sum, Shuf);
		return Sum;
	}

	// Computes VectorDot3 but only with the result in the first (X) element of a VectorRegister4Double
	FORCEINLINE VectorRegister4Double InternalVectorDot3X_Full(const VectorRegister4Double& Vec1, const VectorRegister4Double& Vec2)
	{
		// (X, Y, Z, W)
		VectorRegister4Double Prod = VectorMultiply(Vec1, Vec2);
		// (Y, Y, W, W)
		VectorRegister4Double Shuf = VectorSwizzle(Prod, 1, 1, 3, 3); // fast in-lane permute on AVX (_mm256_permute_pd)
		// (X+Y, ???, ???, ???)
		VectorRegister4Double Sum = VectorAdd(Prod, Shuf);
		// (Z, W, Z, W)
		Shuf = VectorSwizzle(Prod, 2, 3, 2, 3); // various specializations exist for this depending on platform
		// (X+Y+Z, ???, ???, ???)
		Sum = VectorAdd(Sum, Shuf);

		return Sum;
	}

	// Computes VectorDot3 but only with the result in the first (X) element of a VectorRegister2Double (half of VectorRegister4Double)
	FORCEINLINE VectorRegister2Double InternalVectorDot3X_Half(const VectorRegister4Double& Vec1, const VectorRegister4Double& Vec2)
	{
		VectorRegister2Double T, A;

		// (X, Y)
		T = _mm_mul_pd(Vec1.XY, Vec2.XY);

		// (X + Z, Y + W)
#if UE_PLATFORM_MATH_USE_FMA3
		A = _mm_fmadd_pd(Vec1.ZW, Vec2.ZW, T);
#else
		A = _mm_add_pd(_mm_mul_pd(Vec1.ZW, Vec2.ZW), T);
#endif // UE_PLATFORM_MATH_USE_FMA3

		// (Y, X)  // Reverse of T
		T = _mm_shuffle_pd(T, T, SHUFFLEMASK2(1, 0));

		// (X + Z + Y, Y + W + X)
		T = _mm_add_pd(A, T);

		return T;
	}

} // namespace SSEVectorHelperFuncs


/**
 * Calculates the dot3 product of two vectors and returns a scalar value.
 *
 * @param Vec1	1st vector
 * @param Vec2	2nd vector
 * @return		d = dot3(Vec1.xyz, Vec2.xyz)
 */
<<<<<<< HEAD
FORCEINLINE VectorRegister VectorMultiplyAdd(const VectorRegister& Vec1, const VectorRegister& Vec2, const VectorRegister& Vec3)
{
#if PLATFORM_ALWAYS_HAS_FMA3
	return _mm_fmadd_ps(Vec1, Vec2, Vec3);
#else
	return _mm_add_ps(_mm_mul_ps(Vec1, Vec2), Vec3);
#endif
}

/**
 * Multiplies two vectors (component-wise), negates the results and adds it to the third vector i.e. -AB + C = C - AB
 *
 * @param Vec1	1st vector
 * @param Vec2	2nd vector
 * @param Vec3	3rd vector
 * @return		VectorRegister( Vec3.x - Vec1.x*Vec2.x, Vec3.y - Vec1.y*Vec2.y, Vec3.z - Vec1.z*Vec2.z, Vec3.w - Vec1.w*Vec2.w )
 */
FORCEINLINE VectorRegister VectorNegateMultiplyAdd(VectorRegister Vec1, VectorRegister Vec2, VectorRegister Vec3)
{
#if PLATFORM_ALWAYS_HAS_FMA3
	return _mm_fnmadd_ps(Vec1, Vec2, Vec3);
#else
	return _mm_sub_ps(Vec3, _mm_mul_ps(Vec1, Vec2));
#endif
}

=======
FORCEINLINE float VectorDot3Scalar(const VectorRegister4Float& Vec1, const VectorRegister4Float& Vec2)
{
	return VectorGetComponent(SSEVectorHelperFuncs::InternalVectorDot3X(Vec1, Vec2), 0);
}

FORCEINLINE double VectorDot3Scalar(const VectorRegister4Double& Vec1, const VectorRegister4Double& Vec2)
{
#if UE_PLATFORM_MATH_USE_AVX
	return VectorGetComponent(SSEVectorHelperFuncs::InternalVectorDot3X_Full(Vec1, Vec2), 0);
#else
	VectorRegister2Double T = SSEVectorHelperFuncs::InternalVectorDot3X_Half(Vec1, Vec2);
	// Extract first component
	return _mm_cvtsd_f64(T);
#endif
}
>>>>>>> 6bbb88c8

/**
 * Calculates the dot3 product of two vectors and returns a vector with the result in all 4 components.
 *
 * @param Vec1	1st vector
 * @param Vec2	2nd vector
 * @return		d = dot3(Vec1.xyz, Vec2.xyz), VectorRegister4Float( d, d, d, d )
 */
FORCEINLINE VectorRegister4Float VectorDot3(const VectorRegister4Float& Vec1, const VectorRegister4Float& Vec2)
{
	return VectorReplicate(SSEVectorHelperFuncs::InternalVectorDot3X(Vec1, Vec2), 0);
}

FORCEINLINE VectorRegister4Double VectorDot3(const VectorRegister4Double& Vec1, const VectorRegister4Double& Vec2)
{
#if UE_PLATFORM_MATH_USE_AVX
	return VectorReplicate(SSEVectorHelperFuncs::InternalVectorDot3X_Full(Vec1, Vec2), 0);
#else
	VectorRegister2Double T = SSEVectorHelperFuncs::InternalVectorDot3X_Half(Vec1, Vec2);
	// Replicate in half (X,X)
	T = _mm_shuffle_pd(T, T, SHUFFLEMASK2(0, 0));
	// Replicate in full (X,X,X,X)
	return VectorRegister4Double(T, T);
#endif	
}

/**
 * Calculates the dot4 product of two vectors and returns a vector with the result in all 4 components.
 *
 * @param Vec1	1st vector
 * @param Vec2	2nd vector
 * @return		d = dot4(Vec1, Vec2), VectorRegister4Float( d, d, d, d )
 */
FORCEINLINE VectorRegister4Float VectorDot4( const VectorRegister4Float& Vec1, const VectorRegister4Float& Vec2 )
{
	VectorRegister4Float R, T;
	R = VectorMultiply(Vec1, Vec2);		// (XX, YY, ZZ, WW)
	T = VectorSwizzle(R, 1, 0, 3, 2);	// (YY, XX, WW, ZZ)
	R = VectorAdd(R, T);				// (XX + YY, YY + XX, ZZ + WW, WW + ZZ)
	T = VectorSwizzle(R, 2, 3, 0, 1);	// (ZZ + WW, WW + ZZ, XX + YY, YY + XX)
	return VectorAdd(R, T);				// (XX + YY + ZZ + WW, YY + XX + WW + ZZ, ZZ + WW + XX + YY, WW + ZZ + YY + XX)
}

FORCEINLINE VectorRegister4Double VectorDot4(const VectorRegister4Double& Vec1, const VectorRegister4Double& Vec2)
{
#if UE_PLATFORM_MATH_USE_AVX
	// AVX implementation uses fast permutes
	VectorRegister4Double R, T;
	R = VectorMultiply(Vec1, Vec2);		// (XX, YY, ZZ, WW)
	T = VectorSwizzle(R, 1, 0, 3, 2);	// (YY, XX, WW, ZZ) // fast in-lane permute
	R = VectorAdd(R, T);				// (XX + YY, YY + XX, ZZ + WW, WW + ZZ)
	T = VectorSwizzle(R, 2, 3, 0, 1);	// (ZZ + WW, WW + ZZ, XX + YY, YY + XX) // lane-swap permute
	return VectorAdd(R, T);				// (XX + YY + ZZ + WW, YY + XX + WW + ZZ, ZZ + WW + XX + YY, WW + ZZ + YY + XX)
#else
	VectorRegister2Double T, A;

	// (X, Y)
	T = _mm_mul_pd(Vec1.XY, Vec2.XY);

	// (X + Z, Y + W)
#if UE_PLATFORM_MATH_USE_FMA3
	A = _mm_fmadd_pd(Vec1.ZW, Vec2.ZW, T);
#else
	A = _mm_add_pd(_mm_mul_pd(Vec1.ZW, Vec2.ZW), T);
#endif // UE_PLATFORM_MATH_USE_FMA3

	// (Y + W, X + Z)  // Reverse of A
	T = _mm_shuffle_pd(A, A, SHUFFLEMASK2(1, 0));

	// (X + Z + Y + W, Y + W + X + Z)
	T = _mm_add_pd(A, T);
	return VectorRegister4Double(T, T);
#endif
}

/**
 * Creates a four-part mask based on component-wise == compares of the input vectors
 *
 * @param Vec1	1st vector
 * @param Vec2	2nd vector
 * @return		VectorRegister4Float( Vec1.x == Vec2.x ? 0xFFFFFFFF : 0, same for yzw )
 */
FORCEINLINE VectorRegister4Float VectorCompareEQ(const VectorRegister4Float& Vec1, const VectorRegister4Float& Vec2)
{
	return _mm_cmpeq_ps(Vec1, Vec2);
}

FORCEINLINE VectorRegister4Double VectorCompareEQ(const VectorRegister4Double& Vec1, const VectorRegister4Double& Vec2)
{
	VectorRegister4Double Result;
#if !UE_PLATFORM_MATH_USE_AVX
	Result.XY = _mm_cmpeq_pd(Vec1.XY, Vec2.XY);
	Result.ZW = _mm_cmpeq_pd(Vec1.ZW, Vec2.ZW);
#else
	Result = _mm256_cmp_pd(Vec1, Vec2, _CMP_EQ_OQ);
#endif
	return Result;
}

/**
 * Creates a four-part mask based on component-wise != compares of the input vectors
 *
 * @param Vec1	1st vector
 * @param Vec2	2nd vector
 * @return		VectorRegister4Float( Vec1.x != Vec2.x ? 0xFFFFFFFF : 0, same for yzw )
 */
FORCEINLINE VectorRegister4Float VectorCompareNE(const VectorRegister4Float& Vec1, const VectorRegister4Float& Vec2)
{
	return _mm_cmpneq_ps(Vec1, Vec2);
}

FORCEINLINE VectorRegister4Double VectorCompareNE(const VectorRegister4Double& Vec1, const VectorRegister4Double& Vec2)
{
	VectorRegister4Double Result;
#if !UE_PLATFORM_MATH_USE_AVX
	Result.XY = _mm_cmpneq_pd(Vec1.XY, Vec2.XY);
	Result.ZW = _mm_cmpneq_pd(Vec1.ZW, Vec2.ZW);
#else
	// For X != Y, if either is NaN it should return true (this matches the normal C behavior). 
	// We use the *unordered* comparison operation that is true if either value is NaN.
	Result = _mm256_cmp_pd(Vec1, Vec2, _CMP_NEQ_UQ);
#endif
	return Result;
}

/**
 * Creates a four-part mask based on component-wise > compares of the input vectors
 *
 * @param Vec1	1st vector
 * @param Vec2	2nd vector
 * @return		VectorRegister4Float( Vec1.x > Vec2.x ? 0xFFFFFFFF : 0, same for yzw )
 */
FORCEINLINE VectorRegister4Float VectorCompareGT(const VectorRegister4Float& Vec1, const VectorRegister4Float& Vec2)
{
	return _mm_cmpgt_ps(Vec1, Vec2);
}

FORCEINLINE VectorRegister4Double VectorCompareGT(const VectorRegister4Double& Vec1, const VectorRegister4Double& Vec2)
{
	VectorRegister4Double Result;
#if !UE_PLATFORM_MATH_USE_AVX
	Result.XY = _mm_cmpgt_pd(Vec1.XY, Vec2.XY);
	Result.ZW = _mm_cmpgt_pd(Vec1.ZW, Vec2.ZW);
#else
	Result = _mm256_cmp_pd(Vec1, Vec2, _CMP_GT_OQ);
#endif
	return Result;
}

/**
 * Creates a four-part mask based on component-wise >= compares of the input vectors
 *
 * @param Vec1	1st vector
 * @param Vec2	2nd vector
 * @return		VectorRegister4Float( Vec1.x >= Vec2.x ? 0xFFFFFFFF : 0, same for yzw )
 */
FORCEINLINE VectorRegister4Float VectorCompareGE(const VectorRegister4Float& Vec1, const VectorRegister4Float& Vec2)
{
	return _mm_cmpge_ps(Vec1, Vec2);
}

FORCEINLINE VectorRegister4Double VectorCompareGE(const VectorRegister4Double& Vec1, const VectorRegister4Double& Vec2)
{
	VectorRegister4Double Result;
#if !UE_PLATFORM_MATH_USE_AVX
	Result.XY = _mm_cmpge_pd(Vec1.XY, Vec2.XY);
	Result.ZW = _mm_cmpge_pd(Vec1.ZW, Vec2.ZW);
#else
	Result = _mm256_cmp_pd(Vec1, Vec2, _CMP_GE_OQ);
#endif
	return Result;
}

 /**
 * Creates a four-part mask based on component-wise < compares of the input vectors
 *
 * @param Vec1	1st vector
 * @param Vec2	2nd vector
 * @return		VectorRegister4Float( Vec1.x < Vec2.x ? 0xFFFFFFFF : 0, same for yzw )
 */
FORCEINLINE VectorRegister4Float VectorCompareLT(const VectorRegister4Float& Vec1, const VectorRegister4Float& Vec2)
{
	return _mm_cmplt_ps(Vec1, Vec2);
}

FORCEINLINE VectorRegister4Double VectorCompareLT(const VectorRegister4Double& Vec1, const VectorRegister4Double& Vec2)
{
	VectorRegister4Double Result;
#if !UE_PLATFORM_MATH_USE_AVX
	Result.XY = _mm_cmplt_pd(Vec1.XY, Vec2.XY);
	Result.ZW = _mm_cmplt_pd(Vec1.ZW, Vec2.ZW);
#else
	Result = _mm256_cmp_pd(Vec1, Vec2, _CMP_LT_OQ);
#endif
	return Result;
}

 /**
 * Creates a four-part mask based on component-wise <= compares of the input vectors
 *
 * @param Vec1	1st vector
 * @param Vec2	2nd vector
 * @return		VectorRegister4Float( Vec1.x <= Vec2.x ? 0xFFFFFFFF : 0, same for yzw )
 */
FORCEINLINE VectorRegister4Float VectorCompareLE(const VectorRegister4Float& Vec1, const VectorRegister4Float& Vec2)
{
	return _mm_cmple_ps(Vec1, Vec2);
}

FORCEINLINE VectorRegister4Double VectorCompareLE(const VectorRegister4Double& Vec1, const VectorRegister4Double& Vec2)
{
	VectorRegister4Double Result;
#if !UE_PLATFORM_MATH_USE_AVX
	Result.XY = _mm_cmple_pd(Vec1.XY, Vec2.XY);
	Result.ZW = _mm_cmple_pd(Vec1.ZW, Vec2.ZW);
#else
	Result = _mm256_cmp_pd(Vec1, Vec2, _CMP_LE_OQ);
#endif
	return Result;
}

/**
 * Does a bitwise vector selection based on a mask (e.g., created from VectorCompareXX)
 *
 * @param Mask  Mask (when 1: use the corresponding bit from Vec1 otherwise from Vec2)
 * @param Vec1	1st vector
 * @param Vec2	2nd vector
 * @return		VectorRegister4Float( for each bit i: Mask[i] ? Vec1[i] : Vec2[i] )
 *
 */

FORCEINLINE VectorRegister4Float VectorSelect(const VectorRegister4Float& Mask, const VectorRegister4Float& Vec1, const VectorRegister4Float& Vec2 )
{
	return _mm_xor_ps(Vec2, _mm_and_ps(Mask, _mm_xor_ps(Vec1, Vec2)));
}

FORCEINLINE VectorRegister2Double VectorSelect(const VectorRegister2Double& Mask, const VectorRegister2Double& Vec1, const VectorRegister2Double& Vec2)
{
	return _mm_xor_pd(Vec2, _mm_and_pd(Mask, _mm_xor_pd(Vec1, Vec2)));
}

FORCEINLINE VectorRegister4Double VectorSelect(const VectorRegister4Double& Mask, const VectorRegister4Double& Vec1, const VectorRegister4Double& Vec2)
{
	VectorRegister4Double Result;
#if !UE_PLATFORM_MATH_USE_AVX
	Result.XY = VectorSelect(Mask.XY, Vec1.XY, Vec2.XY);
	Result.ZW = VectorSelect(Mask.ZW, Vec1.ZW, Vec2.ZW);
#else
	Result = _mm256_xor_pd(Vec2, _mm256_and_pd(Mask, _mm256_xor_pd(Vec1, Vec2)));
#endif
	return Result;
}

/**
 * Combines two vectors using bitwise OR (treating each vector as a 128 bit field)
 *
 * @param Vec1	1st vector
 * @param Vec2	2nd vector
 * @return		VectorRegister4Float( for each bit i: Vec1[i] | Vec2[i] )
 */
FORCEINLINE VectorRegister4Float VectorBitwiseOr(const VectorRegister4Float& Vec1, const VectorRegister4Float& Vec2)
{
	return _mm_or_ps(Vec1, Vec2);
}

FORCEINLINE VectorRegister4Double VectorBitwiseOr(const VectorRegister4Double& Vec1, const VectorRegister4Double& Vec2)
{
	VectorRegister4Double Result;
#if !UE_PLATFORM_MATH_USE_AVX
	Result.XY = _mm_or_pd(Vec1.XY, Vec2.XY);
	Result.ZW = _mm_or_pd(Vec1.ZW, Vec2.ZW);
#else
	Result = _mm256_or_pd(Vec1, Vec2);
#endif
	return Result;
}

/**
 * Combines two vectors using bitwise AND (treating each vector as a 128 bit field)
 *
 * @param Vec1	1st vector
 * @param Vec2	2nd vector
 * @return		VectorRegister4Float( for each bit i: Vec1[i] & Vec2[i] )
 */
FORCEINLINE VectorRegister4Float VectorBitwiseAnd(const VectorRegister4Float& Vec1, const VectorRegister4Float& Vec2)
{
	return _mm_and_ps(Vec1, Vec2);
}

FORCEINLINE VectorRegister4Double VectorBitwiseAnd(const VectorRegister4Double& Vec1, const VectorRegister4Double& Vec2)
{
	VectorRegister4Double Result;
#if !UE_PLATFORM_MATH_USE_AVX
	Result.XY = _mm_and_pd(Vec1.XY, Vec2.XY);
	Result.ZW = _mm_and_pd(Vec1.ZW, Vec2.ZW);
#else
	Result = _mm256_and_pd(Vec1, Vec2);
#endif
	return Result;
}

/**
 * Combines two vectors using bitwise XOR (treating each vector as a 128 bit field)
 *
 * @param Vec1	1st vector
 * @param Vec2	2nd vector
 * @return		VectorRegister4Float( for each bit i: Vec1[i] ^ Vec2[i] )
 */
FORCEINLINE VectorRegister4Float VectorBitwiseXor(const VectorRegister4Float& Vec1, const VectorRegister4Float& Vec2)
{
	return _mm_xor_ps(Vec1, Vec2);
}

FORCEINLINE VectorRegister4Double VectorBitwiseXor(const VectorRegister4Double& Vec1, const VectorRegister4Double& Vec2)
{
	VectorRegister4Double Result;
#if !UE_PLATFORM_MATH_USE_AVX
	Result.XY = _mm_xor_pd(Vec1.XY, Vec2.XY);
	Result.ZW = _mm_xor_pd(Vec1.ZW, Vec2.ZW);
#else
	Result = _mm256_xor_pd(Vec1, Vec2);
#endif
	return Result;
}

/**
 * Calculates the cross product of two vectors (XYZ components). W of the input should be 0, and will remain 0.
 *
 * @param Vec1	1st vector
 * @param Vec2	2nd vector
 * @return		cross(Vec1.xyz, Vec2.xyz). W of the input should be 0, and will remain 0.
 */
FORCEINLINE VectorRegister4Float VectorCross( const VectorRegister4Float& Vec1, const VectorRegister4Float& Vec2 )
{
	// YZX
	VectorRegister4Float A = VectorSwizzle(Vec2, 1, 2, 0, 3);
	VectorRegister4Float B = VectorSwizzle(Vec1, 1, 2, 0, 3);
	// XY, YZ, ZX
	A = VectorMultiply(A, Vec1);
	// XY-YX, YZ-ZY, ZX-XZ
	A = VectorNegateMultiplyAdd(B, Vec2, A);
	// YZ-ZY, ZX-XZ, XY-YX
	return VectorSwizzle(A, 1, 2, 0, 3);
}

FORCEINLINE VectorRegister4Double VectorCross(const VectorRegister4Double& Vec1, const VectorRegister4Double& Vec2)
{
<<<<<<< HEAD
	VectorRegister C = VectorMultiply(Vec1, _mm_shuffle_ps(Vec2, Vec2, SHUFFLEMASK(1, 2, 0, 3)));
	C = VectorNegateMultiplyAdd(_mm_shuffle_ps(Vec1, Vec1, SHUFFLEMASK(1, 2, 0, 3)), Vec2, C);
	C = _mm_shuffle_ps(C, C, SHUFFLEMASK(1, 2, 0, 3));
	return C;
=======
	// YZX
	VectorRegister4Double A = VectorSwizzle(Vec2, 1, 2, 0, 3);
	VectorRegister4Double B = VectorSwizzle(Vec1, 1, 2, 0, 3);
	// XY, YZ, ZX
	A = VectorMultiply(A, Vec1);
	// XY-YX, YZ-ZY, ZX-XZ
	A = VectorNegateMultiplyAdd(B, Vec2, A);
	// YZ-ZY, ZX-XZ, XY-YX
	return VectorSwizzle(A, 1, 2, 0, 3);
>>>>>>> 6bbb88c8
}

/**
 * Calculates x raised to the power of y (component-wise).
 *
 * @param Base		Base vector
 * @param Exponent	Exponent vector
 * @return			VectorRegister4Float( Base.x^Exponent.x, Base.y^Exponent.y, Base.z^Exponent.z, Base.w^Exponent.w )
 */
FORCEINLINE VectorRegister4Float VectorPow( const VectorRegister4Float& Base, const VectorRegister4Float& Exponent )
{
	// using SseMath library
	return SseMath_exp_ps(_mm_mul_ps(SseMath_log_ps(Base), Exponent));
/*
	// old version, keeping for reference in case something breaks and we need to debug it.
	union { VectorRegister4Float v; float f[4]; } B, E;
	B.v = Base;
	E.v = Exponent;
	return _mm_setr_ps( powf(B.f[0], E.f[0]), powf(B.f[1], E.f[1]), powf(B.f[2], E.f[2]), powf(B.f[3], E.f[3]) );
*/
}

FORCEINLINE VectorRegister4Double VectorPow(const VectorRegister4Double& Base, const VectorRegister4Double& Exponent)
{
	AlignedDouble4 Values(Base);
	AlignedDouble4 Exponents(Exponent);

	Values[0] = FMath::Pow(Values[0], Exponents[0]);
	Values[1] = FMath::Pow(Values[1], Exponents[1]);
	Values[2] = FMath::Pow(Values[2], Exponents[2]);
	Values[3] = FMath::Pow(Values[3], Exponents[3]);
	return Values.ToVectorRegister();
}

/**
* Returns an estimate of 1/sqrt(c) for each component of the vector
*
* @param Vector		Vector 
* @return			VectorRegister4Float(1/sqrt(t), 1/sqrt(t), 1/sqrt(t), 1/sqrt(t))
*/
//#define VectorReciprocalSqrt(Vec)		_mm_rsqrt_ps( Vec )

FORCEINLINE VectorRegister4Float VectorReciprocalSqrt(const VectorRegister4Float& Vec)
{
	return _mm_rsqrt_ps(Vec);
}

FORCEINLINE VectorRegister4Double VectorReciprocalSqrt(const VectorRegister4Double& Vec)
{
	// Not an estimate.
	VectorRegister4Double Result;
#if !UE_PLATFORM_MATH_USE_AVX
	Result.XY = _mm_sqrt_pd(Vec.XY);
	Result.ZW = _mm_sqrt_pd(Vec.ZW);
#else
	Result = _mm256_sqrt_pd(Vec);
#endif
	return VectorDivide(GlobalVectorConstants::DoubleOne, Result);
}

/**
 * Computes an estimate of the reciprocal of a vector (component-wise) and returns the result.
 *
 * @param Vec	1st vector
 * @return		VectorRegister4Float( (Estimate) 1.0f / Vec.x, (Estimate) 1.0f / Vec.y, (Estimate) 1.0f / Vec.z, (Estimate) 1.0f / Vec.w )
 */

FORCEINLINE VectorRegister4Float VectorReciprocal(const VectorRegister4Float& Vec)
{
	return _mm_rcp_ps(Vec);
}

FORCEINLINE VectorRegister4Double VectorReciprocal(const VectorRegister4Double& Vec)
{
	// Not an estimate.
	return VectorDivide(GlobalVectorConstants::DoubleOne, Vec);
}

/**
* Return Reciprocal Length of the vector (estimate)
*
* @param Vector		Vector 
* @return			VectorRegister4Float(rlen, rlen, rlen, rlen) when rlen = 1/sqrt(dot4(V))
*/
FORCEINLINE VectorRegister4Float VectorReciprocalLen( const VectorRegister4Float& Vector )
{
	VectorRegister4Float RecipLen = VectorDot4( Vector, Vector );
	return VectorReciprocalSqrt( RecipLen );
}

FORCEINLINE VectorRegister4Double VectorReciprocalLen(const VectorRegister4Double& Vector)
{
	VectorRegister4Double RecipLen = VectorDot4(Vector, Vector);
	return VectorReciprocalSqrt(RecipLen);
}

/**
* Return the reciprocal of the square root of each component
*
* @param Vector		Vector 
* @return			VectorRegister4Float(1/sqrt(Vec.X), 1/sqrt(Vec.Y), 1/sqrt(Vec.Z), 1/sqrt(Vec.W))
*/
FORCEINLINE VectorRegister4Float VectorReciprocalSqrtAccurate(const VectorRegister4Float& Vec)
{
	// Perform two passes of Newton-Raphson iteration on the hardware estimate
	//    v^-0.5 = x
	// => x^2 = v^-1
	// => 1/(x^2) = v
	// => F(x) = x^-2 - v
	//    F'(x) = -2x^-3

	//    x1 = x0 - F(x0)/F'(x0)
	// => x1 = x0 + 0.5 * (x0^-2 - Vec) * x0^3
	// => x1 = x0 + 0.5 * (x0 - Vec * x0^3)
	// => x1 = x0 + x0 * (0.5 - 0.5 * Vec * x0^2)

	const VectorRegister4Float OneHalf = GlobalVectorConstants::FloatOneHalf;
	const VectorRegister4Float VecDivBy2 = VectorMultiply(Vec, OneHalf);

	// Initial estimate
	const VectorRegister4Float x0 = VectorReciprocalSqrt(Vec);

	// First iteration
	VectorRegister4Float x1 = VectorMultiply(x0, x0);
	x1 = VectorSubtract(OneHalf, VectorMultiply(VecDivBy2, x1));
	x1 = VectorMultiplyAdd(x0, x1, x0);

	// Second iteration
	VectorRegister4Float x2 = VectorMultiply(x1, x1);
	x2 = VectorSubtract(OneHalf, VectorMultiply(VecDivBy2, x2));
	x2 = VectorMultiplyAdd(x1, x2, x1);

	return x2;
}

FORCEINLINE VectorRegister4Double VectorReciprocalSqrtAccurate(const VectorRegister4Double& Vec)
{
	VectorRegister4Double Result;
#if !UE_PLATFORM_MATH_USE_AVX
	Result.XY = _mm_sqrt_pd(Vec.XY);
	Result.ZW = _mm_sqrt_pd(Vec.ZW);
#else
	Result = _mm256_sqrt_pd(Vec);
#endif
	return VectorDivide(GlobalVectorConstants::DoubleOne, Result);
}

/**
 * Computes the reciprocal of a vector (component-wise) and returns the result.
 *
 * @param Vec	1st vector
 * @return		VectorRegister4Float( 1.0f / Vec.x, 1.0f / Vec.y, 1.0f / Vec.z, 1.0f / Vec.w )
 */
FORCEINLINE VectorRegister4Float VectorReciprocalAccurate(const VectorRegister4Float& Vec)
{
	// Perform two passes of Newton-Raphson iteration on the hardware estimate
	//   x1 = x0 - f(x0) / f'(x0)
	//
	//    1 / Vec = x
	// => x * Vec = 1 
	// => F(x) = x * Vec - 1
	//    F'(x) = Vec
	// => x1 = x0 - (x0 * Vec - 1) / Vec
	//
	// Since 1/Vec is what we're trying to solve, use an estimate for it, x0
	// => x1 = x0 - (x0 * Vec - 1) * x0 = 2 * x0 - Vec * x0^2 

	// Initial estimate
	const VectorRegister4Float x0 = VectorReciprocal(Vec);

	// First iteration
<<<<<<< HEAD
	const VectorRegister x0Squared = VectorMultiply(x0, x0);
	const VectorRegister x0Times2 = VectorAdd(x0, x0);
	const VectorRegister x1 = VectorNegateMultiplyAdd(Vec, x0Squared, x0Times2);

	// Second iteration
	const VectorRegister x1Squared = VectorMultiply(x1, x1);
	const VectorRegister x1Times2 = VectorAdd(x1, x1);
	const VectorRegister x2 = VectorNegateMultiplyAdd(Vec, x1Squared, x1Times2);
=======
	const VectorRegister4Float x0Squared = VectorMultiply(x0, x0);
	const VectorRegister4Float x0Times2 = VectorAdd(x0, x0);
	const VectorRegister4Float x1 = VectorNegateMultiplyAdd(Vec, x0Squared, x0Times2);

	// Second iteration
	const VectorRegister4Float x1Squared = VectorMultiply(x1, x1);
	const VectorRegister4Float x1Times2 = VectorAdd(x1, x1);
	const VectorRegister4Float x2 = VectorNegateMultiplyAdd(Vec, x1Squared, x1Times2);
>>>>>>> 6bbb88c8

	return x2;
}

FORCEINLINE VectorRegister4Double VectorReciprocalAccurate(const VectorRegister4Double& Vec)
{
	return VectorDivide(GlobalVectorConstants::DoubleOne, Vec);
}


/**
* Loads XYZ and sets W=0
*
* @param Vector	VectorRegister4Float
* @return		VectorRegister4Float(X, Y, Z, 0.0f)
*/
FORCEINLINE VectorRegister4Float VectorSet_W0(const VectorRegister4Float& Vec)
{
	return _mm_and_ps(Vec, GlobalVectorConstants::XYZMask());
}

FORCEINLINE VectorRegister4Double VectorSet_W0(const VectorRegister4Double& Vec)
{
	VectorRegister4Double Result;
#if !UE_PLATFORM_MATH_USE_AVX
	Result.XY = Vec.XY;
	Result.ZW = _mm_move_sd(_mm_setzero_pd(), Vec.ZW);
#else
	Result = _mm256_blend_pd(Vec, VectorZeroDouble(), 0b1000);
#endif
	return Result;
}

/**
* Loads XYZ and sets W=1
*
* @param Vector	VectorRegister4Float
* @return		VectorRegister4Float(X, Y, Z, 1.0f)
*/
FORCEINLINE VectorRegister4Float VectorSet_W1( const VectorRegister4Float& Vec)
{
	// Temp = (Vector[2]. Vector[3], 1.0f, 1.0f)
	VectorRegister4Float Temp = _mm_movehl_ps( VectorOneFloat(), Vec);

	// Return (Vector[0], Vector[1], Vector[2], 1.0f)
	return VectorShuffle(Vec, Temp, 0, 1, 0, 3 );
}

FORCEINLINE VectorRegister4Double VectorSet_W1(const VectorRegister4Double& Vec)
{
	VectorRegister4Double Result;
#if !UE_PLATFORM_MATH_USE_AVX
	Result.XY = Vec.XY;
	Result.ZW = _mm_move_sd(GlobalVectorConstants::DoubleOne2d, Vec.ZW);
#else
	Result = _mm256_blend_pd(Vec, VectorOneDouble(), 0b1000);
#endif
	return Result;
}

/**
 * Multiplies two 4x4 matrices.
 *
 * @param Result	Pointer to where the result should be stored
 * @param Matrix1	Pointer to the first matrix
 * @param Matrix2	Pointer to the second matrix
 */
CORE_API void VectorMatrixMultiply(FMatrix44f* Result, const FMatrix44f* Matrix1, const FMatrix44f* Matrix2);
CORE_API void VectorMatrixMultiply(FMatrix44d* Result, const FMatrix44d* Matrix1, const FMatrix44d* Matrix2);

/**
 * Calculate the inverse of an FMatrix.
 *
 * @param DstMatrix		FMatrix pointer to where the result should be stored
 * @param SrcMatrix		FMatrix pointer to the Matrix to be inversed
 */
CORE_API void VectorMatrixInverse(FMatrix44f* DstMatrix, const FMatrix44f* SrcMatrix);
CORE_API void VectorMatrixInverse(FMatrix44d* DstMatrix, const FMatrix44d* SrcMatrix);



/**
 * Calculate Homogeneous transform.
 *
 * @param VecP			VectorRegister4Float 
 * @param MatrixM		FMatrix pointer to the Matrix to apply transform
 * @return VectorRegister4Float = VecP*MatrixM
 */
FORCEINLINE VectorRegister4Float VectorTransformVector(const VectorRegister4Float& VecP, const FMatrix44f* MatrixM)
{
<<<<<<< HEAD
	const VectorRegister *A	= (const VectorRegister *) Matrix1;
	const VectorRegister *B	= (const VectorRegister *) Matrix2;
	VectorRegister *R		= (VectorRegister *) Result;
	VectorRegister Temp, R0, R1, R2;
=======
	const VectorRegister4Float *M = (const VectorRegister4Float *) MatrixM;
	VectorRegister4Float VTempX, VTempY, VTempZ, VTempW;

	// Splat x,y,z and w
	VTempX = VectorReplicate(VecP, 0);
	VTempY = VectorReplicate(VecP, 1);
	VTempZ = VectorReplicate(VecP, 2);
	VTempW = VectorReplicate(VecP, 3);
	// Mul by the matrix
	VTempX = VectorMultiply(VTempX, M[0]);
	VTempX = VectorMultiplyAdd(VTempY, M[1], VTempX);
	VTempX = VectorMultiplyAdd(VTempZ, M[2], VTempX);
	VTempX = VectorMultiplyAdd(VTempW, M[3], VTempX);

	return VTempX;
}
>>>>>>> 6bbb88c8

FORCEINLINE VectorRegister4Float VectorTransformVector(const VectorRegister4Float& VecP, const FMatrix44d* MatrixM)
{
	// Warning: FMatrix44d alignment may not match VectorRegister4Double, so you can't just cast to VectorRegister4Double*.
	typedef double Double4x4[4][4];
	const Double4x4& MRows = *((const Double4x4*)MatrixM);

	VectorRegister4Double M[4];
	M[0] = VectorLoad(MRows[0]);
	M[1] = VectorLoad(MRows[1]);
	M[2] = VectorLoad(MRows[2]);
	M[3] = VectorLoad(MRows[3]);

	VectorRegister4Double VTempX, VTempY, VTempZ, VTempW;
	VectorRegister4Double VecPDouble = VecP;

<<<<<<< HEAD
	// Fourth row of result (Matrix1[3] * Matrix2).
	Temp	= VectorMultiply( VectorReplicate( A[3], 0 ), B[0] );
	Temp	= VectorMultiplyAdd( VectorReplicate( A[3], 1 ), B[1], Temp );
	Temp	= VectorMultiplyAdd( VectorReplicate( A[3], 2 ), B[2], Temp );
	Temp	= VectorMultiplyAdd( VectorReplicate( A[3], 3 ), B[3], Temp );

	// Store result
	R[0] = R0;
	R[1] = R1;
	R[2] = R2;
	R[3] = Temp;
=======
	// Splat x,y,z and w
	VTempX = VectorReplicate(VecPDouble, 0);
	VTempY = VectorReplicate(VecPDouble, 1);
	VTempZ = VectorReplicate(VecPDouble, 2);
	VTempW = VectorReplicate(VecPDouble, 3);
	// Mul by the matrix
	VTempX = VectorMultiply(VTempX, M[0]);
	VTempX = VectorMultiplyAdd(VTempY, M[1], VTempX);
	VTempX = VectorMultiplyAdd(VTempZ, M[2], VTempX);
	VTempX = VectorMultiplyAdd(VTempW, M[3], VTempX);

	// LWC_TODO: this will be a lossy conversion.
	return MakeVectorRegisterFloatFromDouble(VTempX);
>>>>>>> 6bbb88c8
}

FORCEINLINE VectorRegister4Double VectorTransformVector(const VectorRegister4Double& VecP, const FMatrix44d* MatrixM)
{
	// Warning: FMatrix44d alignment may not match VectorRegister4Double, so you can't just cast to VectorRegister4Double*.
	typedef double Double4x4[4][4];
	const Double4x4& MRows = *((const Double4x4*)MatrixM);

	VectorRegister4Double M[4];
	M[0] = VectorLoad(MRows[0]);
	M[1] = VectorLoad(MRows[1]);
	M[2] = VectorLoad(MRows[2]);
	M[3] = VectorLoad(MRows[3]);

	VectorRegister4Double VTempX, VTempY, VTempZ, VTempW;

	// Splat x,y,z and w
	VTempX = VectorReplicate(VecP, 0);
	VTempY = VectorReplicate(VecP, 1);
	VTempZ = VectorReplicate(VecP, 2);
	VTempW = VectorReplicate(VecP, 3);
	// Mul by the matrix
	VTempX = VectorMultiply(VTempX, M[0]);
	VTempX = VectorMultiplyAdd(VTempY, M[1], VTempX);
	VTempX = VectorMultiplyAdd(VTempZ, M[2], VTempX);
	VTempX = VectorMultiplyAdd(VTempW, M[3], VTempX);

	return VTempX;
}

FORCEINLINE VectorRegister4Double VectorTransformVector(const VectorRegister4Double& VecP, const FMatrix44f* MatrixM)
{
	const VectorRegister4Float* M = (const VectorRegister4Float*) MatrixM;
	VectorRegister4Double VTempX, VTempY, VTempZ, VTempW;

	// Splat x,y,z and w
	VTempX = VectorReplicate(VecP, 0);
	VTempY = VectorReplicate(VecP, 1);
	VTempZ = VectorReplicate(VecP, 2);
	VTempW = VectorReplicate(VecP, 3);
	// Mul by the matrix
<<<<<<< HEAD
	VTempX = VectorMultiply(VTempX, M[0]);
	VTempX = VectorMultiplyAdd(VTempY, M[1], VTempX);
	VTempX = VectorMultiplyAdd(VTempZ, M[2], VTempX);
	VTempX = VectorMultiplyAdd(VTempW, M[3], VTempX);
=======
	VTempX = VectorMultiply(VTempX, VectorRegister4Double(M[0]));
	VTempX = VectorMultiplyAdd(VTempY, VectorRegister4Double(M[1]), VTempX);
	VTempX = VectorMultiplyAdd(VTempZ, VectorRegister4Double(M[2]), VTempX);
	VTempX = VectorMultiplyAdd(VTempW, VectorRegister4Double(M[3]), VTempX);
>>>>>>> 6bbb88c8

	return VTempX;
}

/**
 * Returns the minimum values of two vectors (component-wise).
 *
 * @param Vec1	1st vector
 * @param Vec2	2nd vector
 * @return		VectorRegister4Float( min(Vec1.x,Vec2.x), min(Vec1.y,Vec2.y), min(Vec1.z,Vec2.z), min(Vec1.w,Vec2.w) )
 */
FORCEINLINE VectorRegister4Float VectorMin(const VectorRegister4Float& Vec1, const VectorRegister4Float& Vec2)
{
	return _mm_min_ps(Vec1, Vec2);
}

FORCEINLINE VectorRegister4Double VectorMin(const VectorRegister4Double& Vec1, const VectorRegister4Double& Vec2)
{
	VectorRegister4Double Result;
#if !UE_PLATFORM_MATH_USE_AVX
	Result.XY = _mm_min_pd(Vec1.XY, Vec2.XY);
	Result.ZW = _mm_min_pd(Vec1.ZW, Vec2.ZW);
#else
	Result = _mm256_min_pd(Vec1, Vec2);
#endif
	return Result;
}

/**
 * Returns the maximum values of two vectors (component-wise).
 *
 * @param Vec1	1st vector
 * @param Vec2	2nd vector
 * @return		VectorRegister4Float( max(Vec1.x,Vec2.x), max(Vec1.y,Vec2.y), max(Vec1.z,Vec2.z), max(Vec1.w,Vec2.w) )
 */
FORCEINLINE VectorRegister4Float VectorMax(const VectorRegister4Float& Vec1, const VectorRegister4Float& Vec2)
{
	return _mm_max_ps(Vec1, Vec2);
}

FORCEINLINE VectorRegister4Double VectorMax(const VectorRegister4Double& Vec1, const VectorRegister4Double& Vec2)
{
	VectorRegister4Double Result;
#if !UE_PLATFORM_MATH_USE_AVX
	Result.XY = _mm_max_pd(Vec1.XY, Vec2.XY);
	Result.ZW = _mm_max_pd(Vec1.ZW, Vec2.ZW);
#else
	Result = _mm256_max_pd(Vec1, Vec2);
#endif
	return Result;
}

/**
* Creates a vector by combining two high components from each vector
*
* @param Vec1		Source vector1
* @param Vec2		Source vector2
* @return			The combined vector
*/
FORCEINLINE VectorRegister4Float VectorCombineHigh(const VectorRegister4Float& Vec1, const VectorRegister4Float& Vec2)
{
	return VectorShuffle(Vec1, Vec2, 2, 3, 2, 3);
}

FORCEINLINE VectorRegister4Double VectorCombineHigh(const VectorRegister4Double& Vec1, const VectorRegister4Double& Vec2)
{
	return VectorShuffle(Vec1, Vec2, 2, 3, 2, 3);
}

/**
* Creates a vector by combining two low components from each vector
*
* @param Vec1		Source vector1
* @param Vec2		Source vector2
* @return			The combined vector
*/
FORCEINLINE VectorRegister4Float VectorCombineLow(const VectorRegister4Float& Vec1, const VectorRegister4Float& Vec2)
{
	return VectorShuffle(Vec1, Vec2, 0, 1, 0, 1);
}

FORCEINLINE VectorRegister4Double VectorCombineLow(const VectorRegister4Double& Vec1, const VectorRegister4Double& Vec2)
{
	return VectorShuffle(Vec1, Vec2, 0, 1, 0, 1);
}

/**
 * Deinterleaves the components of the two given vectors such that the even components
 * are in one vector and the odds in another.
 *
 * @param Lo	[Even0, Odd0, Even1, Odd1]
 * @param Hi	[Even2, Odd2, Even3, Odd3]
 * @param OutEvens [Even0, Even1, Even2, Even3]
 * @param OutOdds [Odd0, Odd1, Odd2, Odd3]
*/
FORCEINLINE void VectorDeinterleave(VectorRegister4Float& RESTRICT OutEvens, VectorRegister4Float& RESTRICT OutOdds, const VectorRegister4Float& RESTRICT Lo, const VectorRegister4Float& RESTRICT Hi)
{
	OutEvens = VectorShuffle(Lo, Hi, 0, 2, 0, 2);
	OutOdds = VectorShuffle(Lo, Hi, 1, 3, 1, 3);
}

FORCEINLINE void VectorDeinterleave(VectorRegister4Double& RESTRICT OutEvens, VectorRegister4Double& RESTRICT OutOdds, const VectorRegister4Double& RESTRICT Lo, const VectorRegister4Double& RESTRICT Hi)
{
	OutEvens = VectorShuffle(Lo, Hi, 0, 2, 0, 2);
	OutOdds = VectorShuffle(Lo, Hi, 1, 3, 1, 3);
}


/**
 * Returns an integer bit-mask (0x00 - 0x0f) based on the sign-bit for each component in a vector.
 *
 * @param VecMask		Vector
 * @return				Bit 0 = sign(VecMask.x), Bit 1 = sign(VecMask.y), Bit 2 = sign(VecMask.z), Bit 3 = sign(VecMask.w)
 */
FORCEINLINE int VectorMaskBits(const VectorRegister4Float& VecMask)
{
	return _mm_movemask_ps(VecMask);
}

FORCEINLINE int VectorMaskBits(const VectorRegister4Double& VecMask)
{
#if !UE_PLATFORM_MATH_USE_AVX
	const int MaskXY = _mm_movemask_pd(VecMask.XY);
	const int MaskZW = _mm_movemask_pd(VecMask.ZW);
	return (MaskZW << 2) | (MaskXY);
#else
	return _mm256_movemask_pd(VecMask);
#endif
}

/**
 * Merges the XYZ components of one vector with the W component of another vector and returns the result.
 *
 * @param VecXYZ	Source vector for XYZ_
 * @param VecW		Source register for ___W (note: the fourth component is used, not the first)
 * @return			VectorRegister4Float(VecXYZ.x, VecXYZ.y, VecXYZ.z, VecW.w)
 */
FORCEINLINE VectorRegister4Float VectorMergeVecXYZ_VecW(const VectorRegister4Float& VecXYZ, const VectorRegister4Float& VecW)
{
	return VectorSelect(GlobalVectorConstants::XYZMask(), VecXYZ, VecW);
}

FORCEINLINE VectorRegister4Double VectorMergeVecXYZ_VecW(const VectorRegister4Double& VecXYZ, const VectorRegister4Double& VecW)
{
	//return VectorSelect(GlobalVectorConstants::DoubleXYZMask(), VecXYZ, VecW);
	return VectorRegister4Double(VecXYZ.XY, _mm_move_sd(VecW.ZW, VecXYZ.ZW));
}

/**
 * Loads 4 BYTEs from unaligned memory and converts them into 4 FLOATs.
 * IMPORTANT: You need to call VectorResetFloatRegisters() before using scalar FLOATs after you've used this intrinsic!
 *
 * @param Ptr			Unaligned memory pointer to the 4 BYTEs.
 * @return				VectorRegister4Float( float(Ptr[0]), float(Ptr[1]), float(Ptr[2]), float(Ptr[3]) )
 */
// Looks complex but is really quite straightforward:
// Load as 32-bit value, unpack 4x unsigned bytes to 4x 16-bit ints, then unpack again into 4x 32-bit ints, then convert to 4x floats
#define VectorLoadByte4( Ptr )			_mm_cvtepi32_ps(_mm_unpacklo_epi16(_mm_unpacklo_epi8(_mm_cvtsi32_si128(*(int32*)Ptr), _mm_setzero_si128()), _mm_setzero_si128()))

/**
* Loads 4 signed BYTEs from unaligned memory and converts them into 4 FLOATs.
* IMPORTANT: You need to call VectorResetFloatRegisters() before using scalar FLOATs after you've used this intrinsic!
*
* @param Ptr			Unaligned memory pointer to the 4 BYTEs.
* @return				VectorRegister4Float( float(Ptr[0]), float(Ptr[1]), float(Ptr[2]), float(Ptr[3]) )
*/
// Looks complex but is really quite straightforward:
// Load as 32-bit value, unpack 4x unsigned bytes to 4x 16-bit ints, then unpack again into 4x 32-bit ints, then convert to 4x floats
FORCEINLINE VectorRegister4Float VectorLoadSignedByte4(const void* Ptr)
{
	auto Temp = _mm_unpacklo_epi16(_mm_unpacklo_epi8(_mm_cvtsi32_si128(*(int32*)Ptr), _mm_setzero_si128()), _mm_setzero_si128());
	auto Mask = _mm_cmpgt_epi32(Temp, _mm_set1_epi32(127));
	auto Comp = _mm_and_si128(Mask, _mm_set1_epi32(~127));
	return _mm_cvtepi32_ps(_mm_or_si128(Comp, Temp));
}

/**
 * Loads 4 BYTEs from unaligned memory and converts them into 4 FLOATs in reversed order.
 * IMPORTANT: You need to call VectorResetFloatRegisters() before using scalar FLOATs after you've used this intrinsic!
 *
 * @param Ptr			Unaligned memory pointer to the 4 BYTEs.
 * @return				VectorRegister4Float( float(Ptr[3]), float(Ptr[2]), float(Ptr[1]), float(Ptr[0]) )
 */
FORCEINLINE VectorRegister4Float VectorLoadByte4Reverse( void* Ptr )
{
	VectorRegister4Float Temp = VectorLoadByte4(Ptr);
	return VectorSwizzle( Temp, 3, 2, 1, 0 );
}

/**
 * Converts the 4 FLOATs in the vector to 4 BYTEs, clamped to [0,255], and stores to unaligned memory.
 * IMPORTANT: You need to call VectorResetFloatRegisters() before using scalar FLOATs after you've used this intrinsic!
 *
 * @param Vec			Vector containing 4 FLOATs
 * @param Ptr			Unaligned memory pointer to store the 4 BYTEs.
 */
FORCEINLINE void VectorStoreByte4( const VectorRegister4Float& Vec, void* Ptr )
{
	// Looks complex but is really quite straightforward:
	// Convert 4x floats to 4x 32-bit ints, then pack into 4x 16-bit ints, then into 4x 8-bit unsigned ints, then store as a 32-bit value
	*(int32*)Ptr = _mm_cvtsi128_si32(_mm_packus_epi16(_mm_packs_epi32(_mm_cvttps_epi32(Vec), _mm_setzero_si128()), _mm_setzero_si128()));
}

/**
* Converts the 4 FLOATs in the vector to 4 BYTEs, clamped to [-127,127], and stores to unaligned memory.
* IMPORTANT: You need to call VectorResetFloatRegisters() before using scalar FLOATs after you've used this intrinsic!
*
* @param Vec			Vector containing 4 FLOATs
* @param Ptr			Unaligned memory pointer to store the 4 BYTEs.
*/
FORCEINLINE void VectorStoreSignedByte4(const VectorRegister4Float& Vec, void* Ptr)
{
	// Looks complex but is really quite straightforward:
	// Convert 4x floats to 4x 32-bit ints, then pack into 4x 16-bit ints, then into 4x 8-bit unsigned ints, then store as a 32-bit value
	*(int32*)Ptr = _mm_cvtsi128_si32(_mm_packs_epi16(_mm_packs_epi32(_mm_cvttps_epi32(Vec), _mm_setzero_si128()), _mm_setzero_si128()));
}


/**
* Loads packed RGB10A2(4 bytes) from unaligned memory and converts them into 4 FLOATs.
* IMPORTANT: You need to call VectorResetFloatRegisters() before using scalar FLOATs after you've used this intrinsic!
*
* @param Ptr			Unaligned memory pointer to the RGB10A2(4 bytes).
* @return				VectorRegister4Float with 4 FLOATs loaded from Ptr.
*/
FORCEINLINE VectorRegister4Float VectorLoadURGB10A2N(void* Ptr)
{
	VectorRegister4Float Tmp;

	Tmp = _mm_and_ps(_mm_load_ps1((const float *)Ptr), MakeVectorRegisterFloat(0x3FFu, 0x3FFu << 10, 0x3FFu << 20, 0x3u << 30));
	Tmp = _mm_xor_ps(Tmp, MakeVectorRegister(0, 0, 0, 0x80000000));
	Tmp = _mm_cvtepi32_ps(*(const VectorRegister4Int*)&Tmp);
	Tmp = _mm_add_ps(Tmp, MakeVectorRegister(0, 0, 0, 32768.0f*65536.0f));
	Tmp = _mm_mul_ps(Tmp, MakeVectorRegister(1.0f / 1023.0f, 1.0f / (1023.0f*1024.0f), 1.0f / (1023.0f*1024.0f*1024.0f), 1.0f / (3.0f*1024.0f*1024.0f*1024.0f)));

	return Tmp;
}

/**
* Converts the 4 FLOATs in the vector RGB10A2, clamped to [0, 1023] and [0, 3], and stores to unaligned memory.
* IMPORTANT: You need to call VectorResetFloatRegisters() before using scalar FLOATs after you've used this intrinsic!
*
* @param Vec			Vector containing 4 FLOATs
* @param Ptr			Unaligned memory pointer to store the packed RGBA16(8 bytes).
*/
FORCEINLINE void VectorStoreURGB10A2N(const VectorRegister4Float& Vec, void* Ptr)
{
	VectorRegister4Float Tmp;
	Tmp = _mm_max_ps(Vec, MakeVectorRegisterFloat(0.0f, 0.0f, 0.0f, 0.0f));
	Tmp = _mm_min_ps(Tmp, MakeVectorRegisterFloat(1.0f, 1.0f, 1.0f, 1.0f));
	Tmp = _mm_mul_ps(Tmp, MakeVectorRegisterFloat(1023.0f, 1023.0f*1024.0f*0.5f, 1023.0f*1024.0f*1024.0f, 3.0f*1024.0f*1024.0f*1024.0f*0.5f));

	VectorRegister4Int TmpI;
	TmpI = _mm_cvttps_epi32(Tmp);
	TmpI = _mm_and_si128(TmpI, MakeVectorRegisterInt(0x3FFu, 0x3FFu << (10 - 1), 0x3FFu << 20, 0x3u << (30 - 1)));

	VectorRegister4Int TmpI2;
	TmpI2 = _mm_shuffle_epi32(TmpI, _MM_SHUFFLE(3, 2, 3, 2));
	TmpI = _mm_or_si128(TmpI, TmpI2);

	TmpI2 = _mm_shuffle_epi32(TmpI, _MM_SHUFFLE(1, 1, 1, 1));
	TmpI2 = _mm_add_epi32(TmpI2, TmpI2);
	TmpI = _mm_or_si128(TmpI, TmpI2);

	_mm_store_ss((float *)Ptr, *(const VectorRegister4Float*)&TmpI);
}

/**
 * Loads packed RGBA16(8 bytes) from unaligned memory and converts them into 4 FLOATs.
 * IMPORTANT: You need to call VectorResetFloatRegisters() before using scalar FLOATs after you've used this intrinsic!
 *
 * @param Ptr			Unaligned memory pointer to the RGBA16(8 bytes).
 * @return				VectorRegister4Float with 4 FLOATs loaded from Ptr.
 */
#define VectorLoadURGBA16N( Ptr ) _mm_cvtepi32_ps(_mm_unpacklo_epi16(_mm_loadl_epi64((const __m128i*)Ptr), _mm_setzero_si128()))

/**
 * Loads packed signed RGBA16(8 bytes) from unaligned memory and converts them into 4 FLOATs.
 * IMPORTANT: You need to call VectorResetFloatRegisters() before using scalar FLOATs after you've used this intrinsic!
 *
 * @param Ptr			Unaligned memory pointer to the RGBA16(8 bytes).
 * @return				VectorRegister4Float with 4 FLOATs loaded from Ptr.
 */
FORCEINLINE VectorRegister4Float VectorLoadSRGBA16N(const void* Ptr)
{
	auto Temp = _mm_unpacklo_epi16(_mm_loadl_epi64((const __m128i*)Ptr), _mm_setzero_si128());
	auto Mask = _mm_cmpgt_epi32(Temp, _mm_set1_epi32(32767));
	auto Comp = _mm_and_si128(Mask, _mm_set1_epi32(~32767));
	return _mm_cvtepi32_ps(_mm_or_si128(Comp, Temp));
}

/**
* Converts the 4 FLOATs in the vector RGBA16, clamped to [0, 65535], and stores to unaligned memory.
* IMPORTANT: You need to call VectorResetFloatRegisters() before using scalar FLOATs after you've used this intrinsic!
*
* @param Vec			Vector containing 4 FLOATs
* @param Ptr			Unaligned memory pointer to store the packed RGB10A2(4 bytes).
*/
FORCEINLINE void VectorStoreURGBA16N(const VectorRegister4Float& Vec, void* Ptr)
{

	VectorRegister4Float Tmp;
	Tmp = _mm_max_ps(Vec, MakeVectorRegisterFloat(0.0f, 0.0f, 0.0f, 0.0f));
	Tmp = _mm_min_ps(Tmp, MakeVectorRegisterFloat(1.0f, 1.0f, 1.0f, 1.0f));
	Tmp = _mm_mul_ps(Tmp, MakeVectorRegisterFloat(65535.0f, 65535.0f, 65535.0f, 65535.0f));

	VectorRegister4Int TmpI = _mm_cvtps_epi32(Tmp);

	uint16* Out = (uint16*)Ptr;
	Out[0] = static_cast<int16>(_mm_extract_epi16(TmpI, 0));
	Out[1] = static_cast<int16>(_mm_extract_epi16(TmpI, 2));
	Out[2] = static_cast<int16>(_mm_extract_epi16(TmpI, 4));
	Out[3] = static_cast<int16>(_mm_extract_epi16(TmpI, 6));
}

/**
 * Returns non-zero if any element in Vec1 is greater than the corresponding element in Vec2, otherwise 0.
 *
 * @param Vec1			1st source vector
 * @param Vec2			2nd source vector
 * @return				Non-zero integer if (Vec1.x > Vec2.x) || (Vec1.y > Vec2.y) || (Vec1.z > Vec2.z) || (Vec1.w > Vec2.w)
 */
FORCEINLINE int VectorAnyGreaterThan(const VectorRegister4Float& Vec1, const VectorRegister4Float& Vec2)
{
	return VectorMaskBits(VectorCompareGT(Vec1, Vec2));
}

FORCEINLINE int VectorAnyGreaterThan(const VectorRegister4Double& Vec1, const VectorRegister4Double& Vec2)
{
	return VectorMaskBits(VectorCompareGT(Vec1, Vec2));
}

/**
 * Resets the floating point registers so that they can be used again.
 * Some intrinsics use these for MMX purposes (e.g. VectorLoadByte4 and VectorStoreByte4).
 */
// This is no longer necessary now that we don't use MMX instructions
#define VectorResetFloatRegisters()
// TODO: LWC: remove?

/**
 * Returns the control register.
 *
 * @return			The uint32 control register
 */
#define VectorGetControlRegister()		_mm_getcsr()

/**
 * Sets the control register.
 *
 * @param ControlStatus		The uint32 control status value to set
 */
#define	VectorSetControlRegister(ControlStatus) _mm_setcsr( ControlStatus )

/**
 * Control status bit to round all floating point math results towards zero.
 */
#define VECTOR_ROUND_TOWARD_ZERO		_MM_ROUND_TOWARD_ZERO

/**
* Multiplies two quaternions; the order matters.
*
* Order matters when composing quaternions: C = VectorQuaternionMultiply2(A, B) will yield a quaternion C = A * B
* that logically first applies B then A to any subsequent transformation (right first, then left).
*
* @param Quat1	Pointer to the first quaternion
* @param Quat2	Pointer to the second quaternion
* @return Quat1 * Quat2
*/
FORCEINLINE VectorRegister4Float VectorQuaternionMultiply2( const VectorRegister4Float& Quat1, const VectorRegister4Float& Quat2 )
{
	VectorRegister4Float Result = VectorMultiply(VectorReplicate(Quat1, 3), Quat2);
	Result = VectorMultiplyAdd( VectorMultiply(VectorReplicate(Quat1, 0), VectorSwizzle(Quat2, 3, 2, 1, 0)), GlobalVectorConstants::QMULTI_SIGN_MASK0, Result);
	Result = VectorMultiplyAdd( VectorMultiply(VectorReplicate(Quat1, 1), VectorSwizzle(Quat2, 2, 3, 0, 1)), GlobalVectorConstants::QMULTI_SIGN_MASK1, Result);
	Result = VectorMultiplyAdd( VectorMultiply(VectorReplicate(Quat1, 2), VectorSwizzle(Quat2, 1, 0, 3, 2)), GlobalVectorConstants::QMULTI_SIGN_MASK2, Result);

	return Result;
}

FORCEINLINE VectorRegister4Double VectorQuaternionMultiply2(const VectorRegister4Double& Quat1, const VectorRegister4Double& Quat2)
{
	VectorRegister4Double Result = VectorMultiply(VectorReplicate(Quat1, 3), Quat2);
	Result = VectorMultiplyAdd(VectorMultiply(VectorReplicate(Quat1, 0), VectorSwizzle(Quat2, 3, 2, 1, 0)), GlobalVectorConstants::DOUBLE_QMULTI_SIGN_MASK0, Result);
	Result = VectorMultiplyAdd(VectorMultiply(VectorReplicate(Quat1, 1), VectorSwizzle(Quat2, 2, 3, 0, 1)), GlobalVectorConstants::DOUBLE_QMULTI_SIGN_MASK1, Result);
	Result = VectorMultiplyAdd(VectorMultiply(VectorReplicate(Quat1, 2), VectorSwizzle(Quat2, 1, 0, 3, 2)), GlobalVectorConstants::DOUBLE_QMULTI_SIGN_MASK2, Result);

	return Result;
}

/**
* Multiplies two quaternions; the order matters.
*
* When composing quaternions: VectorQuaternionMultiply(C, A, B) will yield a quaternion C = A * B
* that logically first applies B then A to any subsequent transformation (right first, then left).
*
* @param Result	Pointer to where the result Quat1 * Quat2 should be stored
* @param Quat1	Pointer to the first quaternion (must not be the destination)
* @param Quat2	Pointer to the second quaternion (must not be the destination)
*/
FORCEINLINE void VectorQuaternionMultiply(VectorRegister4Float* RESTRICT Result, const VectorRegister4Float* RESTRICT Quat1, const VectorRegister4Float* RESTRICT Quat2)
{
	*Result = VectorQuaternionMultiply2(*Quat1, *Quat2);
}

FORCEINLINE void VectorQuaternionMultiply(VectorRegister4Double* RESTRICT Result, const VectorRegister4Double* RESTRICT Quat1, const VectorRegister4Double* RESTRICT Quat2)
{
	*Result = VectorQuaternionMultiply2(*Quat1, *Quat2);
}

// Returns true if the vector contains a component that is either NAN or +/-infinite.
FORCEINLINE bool VectorContainsNaNOrInfinite(const VectorRegister4Float& Vec)
{
	// https://en.wikipedia.org/wiki/IEEE_754-1985
	// Infinity is represented with all exponent bits set, with the correct sign bit.
	// NaN is represented with all exponent bits set, plus at least one fraction/significand bit set.
	// This means finite values will not have all exponent bits set, so check against those bits.

	union { float F; uint32 U; } InfUnion;
	InfUnion.U = 0x7F800000;
	const float Inf = InfUnion.F;
	const VectorRegister4Float FloatInfinity = MakeVectorRegisterFloat(Inf, Inf, Inf, Inf);

	// Mask off Exponent
	VectorRegister4Float ExpTest = VectorBitwiseAnd(Vec, FloatInfinity);
	// Compare to full exponent. If any are full exponent (not finite), the signs copied to the mask are non-zero, otherwise it's zero and finite.
	bool IsFinite = VectorMaskBits(VectorCompareEQ(ExpTest, FloatInfinity)) == 0;
	return !IsFinite;
}

FORCEINLINE bool VectorContainsNaNOrInfinite(const VectorRegister4Double& Vec)
{
	// https://en.wikipedia.org/wiki/IEEE_754-1985
	// Infinity is represented with all exponent bits set, with the correct sign bit.
	// NaN is represented with all exponent bits set, plus at least one fraction/significand bit set.
	// This means finite values will not have all exponent bits set, so check against those bits.

	union { double D; uint64 U; } InfUnion;
	InfUnion.U = 0x7FF0000000000000;
	const double Inf = InfUnion.D;
	const VectorRegister4Double DoubleInfinity = MakeVectorRegisterDouble(Inf, Inf, Inf, Inf);

	// Mask off Exponent
	VectorRegister4Double ExpTest = VectorBitwiseAnd(Vec, DoubleInfinity);
	// Compare to full exponent. If any are full exponent (not finite), the signs copied to the mask are non-zero, otherwise it's zero and finite.
	bool IsFinite = VectorMaskBits(VectorCompareEQ(ExpTest, DoubleInfinity)) == 0;
	return !IsFinite;
}

FORCEINLINE VectorRegister4Float VectorTruncate(const VectorRegister4Float& Vec)
{
#if UE_PLATFORM_MATH_USE_SSE4_1
	return _mm_round_ps(Vec, _MM_FROUND_TRUNC);
#else
	return _mm_cvtepi32_ps(_mm_cvttps_epi32(Vec));
#endif
}

FORCEINLINE VectorRegister2Double TruncateVectorRegister2d(const VectorRegister2Double& V)
{
#if UE_PLATFORM_MATH_USE_SSE4_1
	return _mm_round_pd(V, _MM_FROUND_TRUNC);
#else
	// TODO: LWC: Optimize
	// Note: SSE2 just has _mm_cvttsd_si64(), which extracts only the truncated lower element, so there is some extra shuffling to get both values out.
	int64 X = _mm_cvttsd_si64(V);
	int64 Y = _mm_cvttsd_si64(_mm_shuffle_pd(V, V, SHUFFLEMASK2(1, 0)));
	VectorRegister2Double A = _mm_cvtsi64_sd(V, X); // Converts to lowest element, copies upper.
	VectorRegister2Double B = _mm_cvtsi64_sd(V, Y); // Converts to lowest element, copies upper.
	return _mm_shuffle_pd(A, B, SHUFFLEMASK2(0, 0));
#endif // UE_PLATFORM_MATH_USE_SSE4_1	
}

FORCEINLINE VectorRegister4Double VectorTruncate(const VectorRegister4Double& V)
{
	VectorRegister4Double Result;
#if !UE_PLATFORM_MATH_USE_AVX
	Result.XY = TruncateVectorRegister2d(V.XY);
	Result.ZW = TruncateVectorRegister2d(V.ZW);
#else
	Result = _mm256_round_pd(V, _MM_FROUND_TO_ZERO | _MM_FROUND_NO_EXC);
#endif
	return Result;
}


FORCEINLINE VectorRegister4Float VectorCeil(const VectorRegister4Float& V)
{
#if UE_PLATFORM_MATH_USE_SSE4_1
	return _mm_ceil_ps(V);
#else
	const VectorRegister4Float Trunc = VectorTruncate(V);
	const VectorRegister4Float Frac = VectorSubtract(V, Trunc);
	const VectorRegister4Float FracMask = VectorCompareGT(Frac, (GlobalVectorConstants::FloatZero));
	const VectorRegister4Float Add = VectorSelect(FracMask, (GlobalVectorConstants::FloatOne), (GlobalVectorConstants::FloatZero));
	return VectorAdd(Trunc, Add);
#endif
}

FORCEINLINE VectorRegister4Double VectorCeil(const VectorRegister4Double& V)
{
#if UE_PLATFORM_MATH_USE_AVX
	VectorRegister4Double Result;
	Result = _mm256_round_pd(V, _MM_FROUND_TO_POS_INF | _MM_FROUND_NO_EXC);
	return Result;
#elif UE_PLATFORM_MATH_USE_SSE4_1
	VectorRegister4Double Result;
	Result.XY = _mm_ceil_pd(V.XY);
	Result.ZW = _mm_ceil_pd(V.ZW);
	return Result;
#else
	const VectorRegister4Double Trunc = VectorTruncate(V);
	const VectorRegister4Double Frac = VectorSubtract(V, Trunc);
	const VectorRegister4Double FracMask = VectorCompareGT(Frac, (GlobalVectorConstants::DoubleZero));
	const VectorRegister4Double Add = VectorSelect(FracMask, (GlobalVectorConstants::DoubleOne), (GlobalVectorConstants::DoubleZero));
	return VectorAdd(Trunc, Add);
#endif
}

FORCEINLINE VectorRegister4Float VectorFloor(const VectorRegister4Float& V)
{
#if UE_PLATFORM_MATH_USE_SSE4_1
	return _mm_floor_ps(V);
#else
	const VectorRegister4Float Trunc = VectorTruncate(V);
	const VectorRegister4Float Frac = VectorSubtract(V, Trunc);
	const VectorRegister4Float FracMask = VectorCompareLT(Frac, (GlobalVectorConstants::FloatZero));
	const VectorRegister4Float Add = VectorSelect(FracMask, (GlobalVectorConstants::FloatMinusOne), (GlobalVectorConstants::FloatZero));
	return VectorAdd(Trunc, Add);
#endif
}

FORCEINLINE VectorRegister4Double VectorFloor(const VectorRegister4Double& V)
{
<<<<<<< HEAD
	const VectorRegister Trunc = VectorTruncate(X);
	const VectorRegister Frac = VectorSubtract(X, Trunc);
	const VectorRegister FracMask = VectorCompareGT(Frac, (GlobalVectorConstants::FloatZero));
	const VectorRegister Add = VectorSelect(FracMask, (GlobalVectorConstants::FloatOne), (GlobalVectorConstants::FloatZero));
=======
#if UE_PLATFORM_MATH_USE_AVX
	VectorRegister4Double Result;
	Result = _mm256_round_pd(V, _MM_FROUND_TO_NEG_INF | _MM_FROUND_NO_EXC);
	return Result;
#elif UE_PLATFORM_MATH_USE_SSE4_1
	VectorRegister4Double Result;
	Result.XY = _mm_floor_pd(V.XY);
	Result.ZW = _mm_floor_pd(V.ZW);
	return Result;
#else
	const VectorRegister4Double Trunc = VectorTruncate(V);
	const VectorRegister4Double Frac = VectorSubtract(V, Trunc);
	const VectorRegister4Double FracMask = VectorCompareLT(Frac, (GlobalVectorConstants::DoubleZero));
	const VectorRegister4Double Add = VectorSelect(FracMask, (GlobalVectorConstants::DoubleMinusOne), (GlobalVectorConstants::DoubleZero));
>>>>>>> 6bbb88c8
	return VectorAdd(Trunc, Add);
#endif
}

FORCEINLINE VectorRegister4Float VectorMod(const VectorRegister4Float& X, const VectorRegister4Float& Y)
{
	// Check against invalid divisor
	VectorRegister4Float InvalidDivisorMask = VectorCompareLE(VectorAbs(Y), GlobalVectorConstants::SmallNumber);
	// Promote to doubles for better intermediate precision.
	VectorRegister4Double DoubleX = MakeVectorRegisterDouble(X);
	VectorRegister4Double DoubleY = MakeVectorRegisterDouble(Y);
	// R = X - (Y * (Trunc(X / Y))
	VectorRegister4Double Temp = VectorTruncate(VectorDivide(DoubleX, DoubleY));
	VectorRegister4Double DoubleResult = VectorNegateMultiplyAdd(DoubleY, Temp, DoubleX);
	// Convert back to floats. This is safe (in terms of not exceeding [-FLT_MAX,FLT_MAX]) because the answer is less than or equal to Abs(X) by definition.
	VectorRegister4Float Result = MakeVectorRegisterFloatFromDouble(DoubleResult);
	// Return 0 where divisor Y was too small	
	Result = VectorSelect(InvalidDivisorMask, GlobalVectorConstants::FloatZero, Result);
	return Result;
}

FORCEINLINE VectorRegister4Double VectorMod(const VectorRegister4Double& X, const VectorRegister4Double& Y)
{
	// Check against invalid divisor
	VectorRegister4Double InvalidDivisorMask = VectorCompareLE(VectorAbs(Y), GlobalVectorConstants::DoubleSmallNumber);
	// R = X - (Y * (Trunc(X / Y))
	VectorRegister4Double Temp = VectorTruncate(VectorDivide(X, Y));
	VectorRegister4Double DoubleResult = VectorNegateMultiplyAdd(Y, Temp, X);
	// Return 0 where divisor Y was too small
	VectorRegister4Double Result = VectorSelect(InvalidDivisorMask, GlobalVectorConstants::DoubleZero, DoubleResult);
	return Result;
}

FORCEINLINE VectorRegister4Float VectorSign(const VectorRegister4Float& X)
{
<<<<<<< HEAD
	const VectorRegister Trunc = VectorTruncate(X);
	const VectorRegister Frac = VectorSubtract(X, Trunc);
	const VectorRegister FracMask = VectorCompareLT(Frac, (GlobalVectorConstants::FloatZero));
	const VectorRegister Add = VectorSelect(FracMask, (GlobalVectorConstants::FloatMinusOne), (GlobalVectorConstants::FloatZero));
	return VectorAdd(Trunc, Add);
=======
	VectorRegister4Float Mask = VectorCompareGE(X, GlobalVectorConstants::FloatZero);
	return VectorSelect(Mask, GlobalVectorConstants::FloatOne, GlobalVectorConstants::FloatMinusOne);
>>>>>>> 6bbb88c8
}

FORCEINLINE VectorRegister4Double VectorSign(const VectorRegister4Double& X)
{
<<<<<<< HEAD
	VectorRegister Div = VectorDivide(X, Y);
	// Floats where abs(f) >= 2^23 have no fractional portion, and larger values would overflow VectorTruncate.
	VectorRegister NoFractionMask = VectorCompareGE(VectorAbs(Div), GlobalVectorConstants::FloatNonFractional);
	VectorRegister Temp = VectorSelect(NoFractionMask, Div, VectorTruncate(Div));
	VectorRegister Result = VectorNegateMultiplyAdd(Y, Temp, X);
	// Clamp to [-AbsY, AbsY] because of possible failures for very large numbers (>1e10) due to precision loss.
	VectorRegister AbsY = VectorAbs(Y);
	return VectorMax(VectorNegate(AbsY), VectorMin(Result, AbsY));
=======
	VectorRegister4Double Mask = VectorCompareGE(X, (GlobalVectorConstants::DoubleZero));
	return VectorSelect(Mask, GlobalVectorConstants::DoubleOne, GlobalVectorConstants::DoubleMinusOne);
>>>>>>> 6bbb88c8
}

FORCEINLINE VectorRegister4Float VectorStep(const VectorRegister4Float& X)
{
	VectorRegister4Float Mask = VectorCompareGE(X, GlobalVectorConstants::FloatZero);
	return VectorSelect(Mask, GlobalVectorConstants::FloatOne, GlobalVectorConstants::FloatZero);
}

FORCEINLINE VectorRegister4Double VectorStep(const VectorRegister4Double& X)
{
	VectorRegister4Double Mask = VectorCompareGE(X, GlobalVectorConstants::DoubleZero);
	return VectorSelect(Mask, GlobalVectorConstants::DoubleOne, GlobalVectorConstants::DoubleZero);
}

FORCEINLINE VectorRegister4Float VectorExp(const VectorRegister4Float& X)
{
#if UE_PLATFORM_MATH_USE_SVML
	return _mm_exp_ps(X);
#else
	return SseMath_exp_ps(X);
#endif
}

FORCEINLINE VectorRegister4Double VectorExp(const VectorRegister4Double& X)
{
#if UE_PLATFORM_MATH_USE_SVML_AVX
	return _mm256_exp_pd(X);
#elif UE_PLATFORM_MATH_USE_SVML
	return VectorRegister4Double(_mm_exp_pd(X.XY), _mm_exp_pd(X.ZW));
#else
	AlignedDouble4 Doubles(X);
	Doubles[0] = FMath::Exp(Doubles[0]);
	Doubles[1] = FMath::Exp(Doubles[1]);
	Doubles[2] = FMath::Exp(Doubles[2]);
	Doubles[3] = FMath::Exp(Doubles[3]);
	return Doubles.ToVectorRegister();
#endif
}

FORCEINLINE VectorRegister4Float VectorExp2(const VectorRegister4Float& X)
{
#if UE_PLATFORM_MATH_USE_SVML
	return _mm_exp2_ps(X);
#else
	AlignedFloat4 Floats(X);
	Floats[0] = FMath::Exp2(Floats[0]);
	Floats[1] = FMath::Exp2(Floats[1]);
	Floats[2] = FMath::Exp2(Floats[2]);
	Floats[3] = FMath::Exp2(Floats[3]);
	return Floats.ToVectorRegister();
#endif
}

FORCEINLINE VectorRegister4Double VectorExp2(const VectorRegister4Double& X)
{
#if UE_PLATFORM_MATH_USE_SVML_AVX
	return _mm256_exp2_pd(X);
#elif UE_PLATFORM_MATH_USE_SVML
	return VectorRegister4Double(_mm_exp2_pd(X.XY), _mm_exp2_pd(X.ZW));
#else
	AlignedDouble4 Doubles(X);
	Doubles[0] = FMath::Exp2(Doubles[0]);
	Doubles[1] = FMath::Exp2(Doubles[1]);
	Doubles[2] = FMath::Exp2(Doubles[2]);
	Doubles[3] = FMath::Exp2(Doubles[3]);
	return Doubles.ToVectorRegister();
#endif
}

FORCEINLINE VectorRegister4Float VectorLog(const VectorRegister4Float& X)
{
#if UE_PLATFORM_MATH_USE_SVML
	return _mm_log_ps(X);
#else
	return SseMath_log_ps(X);
#endif
}

FORCEINLINE VectorRegister4Double VectorLog(const VectorRegister4Double& X)
{
#if UE_PLATFORM_MATH_USE_SVML_AVX
	return _mm256_log_pd(X);
#elif UE_PLATFORM_MATH_USE_SVML
	return VectorRegister4Double(_mm_log_pd(X.XY), _mm_log_pd(X.ZW));
#else
	AlignedDouble4 Doubles(X);
	Doubles[0] = FMath::Loge(Doubles[0]);
	Doubles[1] = FMath::Loge(Doubles[1]);
	Doubles[2] = FMath::Loge(Doubles[2]);
	Doubles[3] = FMath::Loge(Doubles[3]);
	return Doubles.ToVectorRegister();
#endif
}

FORCEINLINE VectorRegister4Float VectorLog2(const VectorRegister4Float& X)
{
#if UE_PLATFORM_MATH_USE_SVML
	return _mm_log2_ps(X);
#else
	AlignedFloat4 Floats(X);
	Floats[0] = FMath::Log2(Floats[0]);
	Floats[1] = FMath::Log2(Floats[1]);
	Floats[2] = FMath::Log2(Floats[2]);
	Floats[3] = FMath::Log2(Floats[3]);
	return Floats.ToVectorRegister();
#endif
}

FORCEINLINE VectorRegister4Double VectorLog2(const VectorRegister4Double& X)
{
#if UE_PLATFORM_MATH_USE_SVML_AVX
	return _mm256_log2_pd(X);
#elif UE_PLATFORM_MATH_USE_SVML
	return VectorRegister4Double(_mm_log2_pd(X.XY), _mm_log2_pd(X.ZW));
#else
	AlignedDouble4 Doubles(X);
	Doubles[0] = FMath::Log2(Doubles[0]);
	Doubles[1] = FMath::Log2(Doubles[1]);
	Doubles[2] = FMath::Log2(Doubles[2]);
	Doubles[3] = FMath::Log2(Doubles[3]);
	return Doubles.ToVectorRegister();
#endif
}


/**
 * Using "static const float ..." or "static const VectorRegister4Float ..." in functions creates the branch and code to construct those constants.
 * Doing this in FORCEINLINE not only means you introduce a branch per static, but you bloat the inlined code immensely.
 * Defining these constants at the global scope causes them to be created at startup, and avoids the cost at the function level.
 * Doing it at the function level is okay for anything that is a simple "const float", but usage of "sqrt()" here forces actual function calls.
 */
namespace VectorSinConstantsSSE
{
	static const float p = 0.225f;
	static const float a = 7.58946609f; // 16 * sqrtf(p)
	static const float b = 1.63384342f; // (1 - p) / sqrtf(p)
	static const VectorRegister4Float A = MakeVectorRegisterFloatConstant(a, a, a, a);
	static const VectorRegister4Float B = MakeVectorRegisterFloatConstant(b, b, b, b);
}

FORCEINLINE VectorRegister4Float VectorSin(const VectorRegister4Float& V)
{
#if UE_PLATFORM_MATH_USE_SVML
	return _mm_sin_ps(V);
#else
	//Sine approximation using a squared parabola restrained to f(0) = 0, f(PI) = 0, f(PI/2) = 1.
	//based on a good discussion here http://forum.devmaster.net/t/fast-and-accurate-sine-cosine/9648
	//After approx 2.5 million tests comparing to sin(): 
	//Average error of 0.000128
	//Max error of 0.001091
	//
	// Error clarification - the *relative* error rises above 1.2% near
	// 0 and PI (as the result nears 0). This is enough to introduce 
	// harmonic distortion when used as an oscillator - VectorSinCos
	// doesn't cost that much more and is significantly more accurate.
	// (though don't use either for an oscillator if you care about perf)
	//
	// Also - other platforms (NEON) don't vectorize this as of January 2021,
	// so you'll get accuracy differences between platforms.
	//
	VectorRegister4Float y = VectorMultiply(V, GlobalVectorConstants::OneOverTwoPi);
	y = VectorSubtract(y, VectorFloor(VectorAdd(y, GlobalVectorConstants::FloatOneHalf)));
	y = VectorMultiply(VectorSinConstantsSSE::A, VectorMultiply(y, VectorSubtract(GlobalVectorConstants::FloatOneHalf, VectorAbs(y))));
	return VectorMultiply(y, VectorAdd(VectorSinConstantsSSE::B, VectorAbs(y)));
#endif
}

FORCEINLINE VectorRegister4Double VectorSin(const VectorRegister4Double& V)
{
#if UE_PLATFORM_MATH_USE_SVML_AVX
		return _mm256_sin_pd(V);
#elif UE_PLATFORM_MATH_USE_SVML
		return VectorRegister4Double(_mm_sin_pd(V.XY), _mm_sin_pd(V.ZW));
#else
	AlignedDouble4 Doubles(V);
	Doubles[0] = FMath::Sin(Doubles[0]);
	Doubles[1] = FMath::Sin(Doubles[1]);
	Doubles[2] = FMath::Sin(Doubles[2]);
	Doubles[3] = FMath::Sin(Doubles[3]);
	return Doubles.ToVectorRegister();
#endif
}

FORCEINLINE VectorRegister4Float VectorCos(const VectorRegister4Float& V)
{
#if UE_PLATFORM_MATH_USE_SVML
	return _mm_cos_ps(V);
#else
	return VectorSin(VectorAdd(V, GlobalVectorConstants::PiByTwo));
#endif
}

FORCEINLINE VectorRegister4Double VectorCos(const VectorRegister4Double& V)
{
#if UE_PLATFORM_MATH_USE_SVML_AVX
		return _mm256_cos_pd(V);
#elif UE_PLATFORM_MATH_USE_SVML
		return VectorRegister4Double(_mm_cos_pd(V.XY), _mm_cos_pd(V.ZW));
#else
	AlignedDouble4 Doubles(V);
	Doubles[0] = FMath::Cos(Doubles[0]);
	Doubles[1] = FMath::Cos(Doubles[1]);
	Doubles[2] = FMath::Cos(Doubles[2]);
	Doubles[3] = FMath::Cos(Doubles[3]);
	return Doubles.ToVectorRegister();
#endif
}

/**
* Computes the sine and cosine of each component of a Vector.
*
* @param VSinAngles	VectorRegister4Float Pointer to where the Sin result should be stored
* @param VCosAngles	VectorRegister4Float Pointer to where the Cos result should be stored
* @param VAngles VectorRegister4Float Pointer to the input angles
*/
FORCEINLINE void VectorSinCos(VectorRegister4Float* RESTRICT VSinAngles, VectorRegister4Float* RESTRICT VCosAngles, const VectorRegister4Float* RESTRICT VAngles)
{
#if UE_PLATFORM_MATH_USE_SVML
	*VSinAngles = _mm_sincos_ps(VCosAngles, *VAngles);
#else
	// Map to [-pi, pi]
	// X = A - 2pi * round(A/2pi)
	// Note the round(), not truncate(). In this case round() can round halfway cases using round-to-nearest-even OR round-to-nearest.

	// Quotient = round(A/2pi)
	VectorRegister4Float Quotient = VectorMultiply(*VAngles, GlobalVectorConstants::OneOverTwoPi);
	Quotient = _mm_cvtepi32_ps(_mm_cvtps_epi32(Quotient)); // round to nearest even is the default rounding mode but that's fine here.
	// X = A - 2pi * Quotient
<<<<<<< HEAD
	VectorRegister X = VectorNegateMultiplyAdd(GlobalVectorConstants::TwoPi, Quotient, *VAngles);
=======
	VectorRegister4Float X = VectorNegateMultiplyAdd(GlobalVectorConstants::TwoPi, Quotient, *VAngles);
>>>>>>> 6bbb88c8

	// Map in [-pi/2,pi/2]
	VectorRegister4Float sign = VectorBitwiseAnd(X, GlobalVectorConstants::SignBit());
	VectorRegister4Float c = VectorBitwiseOr(GlobalVectorConstants::Pi, sign);  // pi when x >= 0, -pi when x < 0
	VectorRegister4Float absx = VectorAbs(X);
	VectorRegister4Float rflx = VectorSubtract(c, X);
	VectorRegister4Float comp = VectorCompareGT(absx, GlobalVectorConstants::PiByTwo);
	X = VectorSelect(comp, rflx, X);
	sign = VectorSelect(comp, GlobalVectorConstants::FloatMinusOne, GlobalVectorConstants::FloatOne);

	const VectorRegister4Float XSquared = VectorMultiply(X, X);

	// 11-degree minimax approximation
	//*ScalarSin = (((((-2.3889859e-08f * y2 + 2.7525562e-06f) * y2 - 0.00019840874f) * y2 + 0.0083333310f) * y2 - 0.16666667f) * y2 + 1.0f) * y;
	const VectorRegister4Float SinCoeff0 = MakeVectorRegisterFloat(1.0f, -0.16666667f, 0.0083333310f, -0.00019840874f);
	const VectorRegister4Float SinCoeff1 = MakeVectorRegisterFloat(2.7525562e-06f, -2.3889859e-08f, /*unused*/ 0.f, /*unused*/ 0.f);

	VectorRegister4Float S;
	S = VectorReplicate(SinCoeff1, 1);
	S = VectorMultiplyAdd(XSquared, S, VectorReplicate(SinCoeff1, 0));
	S = VectorMultiplyAdd(XSquared, S, VectorReplicate(SinCoeff0, 3));
	S = VectorMultiplyAdd(XSquared, S, VectorReplicate(SinCoeff0, 2));
	S = VectorMultiplyAdd(XSquared, S, VectorReplicate(SinCoeff0, 1));
	S = VectorMultiplyAdd(XSquared, S, VectorReplicate(SinCoeff0, 0));
	*VSinAngles = VectorMultiply(S, X);

	// 10-degree minimax approximation
	//*ScalarCos = sign * (((((-2.6051615e-07f * y2 + 2.4760495e-05f) * y2 - 0.0013888378f) * y2 + 0.041666638f) * y2 - 0.5f) * y2 + 1.0f);
	const VectorRegister4Float CosCoeff0 = MakeVectorRegisterFloat(1.0f, -0.5f, 0.041666638f, -0.0013888378f);
	const VectorRegister4Float CosCoeff1 = MakeVectorRegisterFloat(2.4760495e-05f, -2.6051615e-07f, /*unused*/ 0.f, /*unused*/ 0.f);

	VectorRegister4Float C;
	C = VectorReplicate(CosCoeff1, 1);
	C = VectorMultiplyAdd(XSquared, C, VectorReplicate(CosCoeff1, 0));
	C = VectorMultiplyAdd(XSquared, C, VectorReplicate(CosCoeff0, 3));
	C = VectorMultiplyAdd(XSquared, C, VectorReplicate(CosCoeff0, 2));
	C = VectorMultiplyAdd(XSquared, C, VectorReplicate(CosCoeff0, 1));
	C = VectorMultiplyAdd(XSquared, C, VectorReplicate(CosCoeff0, 0));
	*VCosAngles = VectorMultiply(C, sign);
#endif
}

FORCEINLINE void VectorSinCos(VectorRegister4Double* RESTRICT VSinAngles, VectorRegister4Double* RESTRICT VCosAngles, const VectorRegister4Double* RESTRICT VAngles)
{
#if UE_PLATFORM_MATH_USE_SVML_AVX
	VSinAngles->XYZW = _mm256_sincos_pd(&(VCosAngles->XYZW), VAngles->XYZW);
#elif UE_PLATFORM_MATH_USE_SVML
	VSinAngles->XY = _mm_sincos_pd(&(VCosAngles->XY), VAngles->XY);
	VSinAngles->ZW = _mm_sincos_pd(&(VCosAngles->ZW), VAngles->ZW);
#else
	*VSinAngles = VectorSin(*VAngles);
	*VCosAngles = VectorCos(*VAngles);
#endif
}


FORCEINLINE VectorRegister4Float VectorTan(const VectorRegister4Float& X)
{
#if UE_PLATFORM_MATH_USE_SVML
	return _mm_tan_ps(X);
#else
	AlignedFloat4 Floats(X);
	Floats[0] = FMath::Tan(Floats[0]);
	Floats[1] = FMath::Tan(Floats[1]);
	Floats[2] = FMath::Tan(Floats[2]);
	Floats[3] = FMath::Tan(Floats[3]);
	return Floats.ToVectorRegister();
#endif
}

FORCEINLINE VectorRegister4Double VectorTan(const VectorRegister4Double& X)
{
#if UE_PLATFORM_MATH_USE_SVML_AVX
	return _mm256_tan_pd(X);
#elif UE_PLATFORM_MATH_USE_SVML
	return VectorRegister4Double(_mm_tan_pd(X.XY), _mm_tan_pd(X.ZW));
#else
	AlignedDouble4 Doubles(X);
	Doubles[0] = FMath::Tan(Doubles[0]);
	Doubles[1] = FMath::Tan(Doubles[1]);
	Doubles[2] = FMath::Tan(Doubles[2]);
	Doubles[3] = FMath::Tan(Doubles[3]);
	return Doubles.ToVectorRegister();
#endif
}

FORCEINLINE VectorRegister4Float VectorASin(const VectorRegister4Float& X)
{
#if UE_PLATFORM_MATH_USE_SVML
	return _mm_asin_ps(X);
#else
	AlignedFloat4 Floats(X);
	Floats[0] = FMath::Asin(Floats[0]);
	Floats[1] = FMath::Asin(Floats[1]);
	Floats[2] = FMath::Asin(Floats[2]);
	Floats[3] = FMath::Asin(Floats[3]);
	return Floats.ToVectorRegister();
#endif
}

FORCEINLINE VectorRegister4Double VectorASin(const VectorRegister4Double& X)
{
#if UE_PLATFORM_MATH_USE_SVML_AVX
	return _mm256_asin_pd(X);
#elif UE_PLATFORM_MATH_USE_SVML
	return VectorRegister4Double(_mm_asin_pd(X.XY), _mm_asin_pd(X.ZW));
#else
	AlignedDouble4 Doubles(X);
	Doubles[0] = FMath::Asin(Doubles[0]);
	Doubles[1] = FMath::Asin(Doubles[1]);
	Doubles[2] = FMath::Asin(Doubles[2]);
	Doubles[3] = FMath::Asin(Doubles[3]);
	return Doubles.ToVectorRegister();
#endif
}

FORCEINLINE VectorRegister4Float VectorACos(const VectorRegister4Float& X)
{
#if UE_PLATFORM_MATH_USE_SVML
	return _mm_acos_ps(X);
#else
	AlignedFloat4 Floats(X);
	Floats[0] = FMath::Acos(Floats[0]);
	Floats[1] = FMath::Acos(Floats[1]);
	Floats[2] = FMath::Acos(Floats[2]);
	Floats[3] = FMath::Acos(Floats[3]);
	return Floats.ToVectorRegister();
#endif
}

FORCEINLINE VectorRegister4Double VectorACos(const VectorRegister4Double& X)
{
#if UE_PLATFORM_MATH_USE_SVML_AVX
	return _mm256_acos_pd(X);
#elif UE_PLATFORM_MATH_USE_SVML
	return VectorRegister4Double(_mm_acos_pd(X.XY), _mm_acos_pd(X.ZW));
#else
	AlignedDouble4 Doubles(X);
	Doubles[0] = FMath::Acos(Doubles[0]);
	Doubles[1] = FMath::Acos(Doubles[1]);
	Doubles[2] = FMath::Acos(Doubles[2]);
	Doubles[3] = FMath::Acos(Doubles[3]);
	return Doubles.ToVectorRegister();
#endif
}

FORCEINLINE VectorRegister4Float VectorATan(const VectorRegister4Float& X)
{
#if UE_PLATFORM_MATH_USE_SVML
	return _mm_atan_ps(X);
#else
	AlignedFloat4 Floats(X);
	Floats[0] = FMath::Atan(Floats[0]);
	Floats[1] = FMath::Atan(Floats[1]);
	Floats[2] = FMath::Atan(Floats[2]);
	Floats[3] = FMath::Atan(Floats[3]);
	return Floats.ToVectorRegister();
#endif
}

FORCEINLINE VectorRegister4Double VectorATan(const VectorRegister4Double& X)
{
#if UE_PLATFORM_MATH_USE_SVML_AVX
	return _mm256_atan_pd(X);
#elif UE_PLATFORM_MATH_USE_SVML
	return VectorRegister4Double(_mm_atan_pd(X.XY), _mm_atan_pd(X.ZW));
#else
	AlignedDouble4 Doubles(X);
	Doubles[0] = FMath::Atan(Doubles[0]);
	Doubles[1] = FMath::Atan(Doubles[1]);
	Doubles[2] = FMath::Atan(Doubles[2]);
	Doubles[3] = FMath::Atan(Doubles[3]);
	return Doubles.ToVectorRegister();
#endif
}

FORCEINLINE VectorRegister4Float VectorATan2(const VectorRegister4Float& Y, const VectorRegister4Float& X)
{
#if UE_PLATFORM_MATH_USE_SVML
	return _mm_atan2_ps(Y, X);
#else
	AlignedFloat4 FloatsY(Y);
	AlignedFloat4 FloatsX(X);
	FloatsY[0] = FMath::Atan2(FloatsY[0], FloatsX[0]);
	FloatsY[1] = FMath::Atan2(FloatsY[1], FloatsX[1]);
	FloatsY[2] = FMath::Atan2(FloatsY[2], FloatsX[2]);
	FloatsY[3] = FMath::Atan2(FloatsY[3], FloatsX[3]);
	return FloatsY.ToVectorRegister();
#endif
}

FORCEINLINE VectorRegister4Double VectorATan2(const VectorRegister4Double& Y, const VectorRegister4Double& X)
{
#if UE_PLATFORM_MATH_USE_SVML_AVX
	return _mm256_atan2_pd(Y, X);
#elif UE_PLATFORM_MATH_USE_SVML
	return VectorRegister4Double(_mm_atan2_pd(Y.XY, X.XY), _mm_atan2_pd(Y.ZW, X.ZW));
#else
	AlignedDouble4 DoublesY(Y);
	AlignedDouble4 DoublesX(X);
	DoublesY[0] = FMath::Atan2(DoublesY[0], DoublesX[0]);
	DoublesY[1] = FMath::Atan2(DoublesY[1], DoublesX[1]);
	DoublesY[2] = FMath::Atan2(DoublesY[2], DoublesX[2]);
	DoublesY[3] = FMath::Atan2(DoublesY[3], DoublesX[3]);
	return DoublesY.ToVectorRegister();
#endif
}


//////////////////////////////////////////////////////////////////////////
//Integer ops

//Bitwise
/** = a & b */
#define VectorIntAnd(A, B)		_mm_and_si128(A, B)
/** = a | b */
#define VectorIntOr(A, B)		_mm_or_si128(A, B)
/** = a ^ b */
#define VectorIntXor(A, B)		_mm_xor_si128(A, B)
/** = (~a) & b */
#define VectorIntAndNot(A, B)	_mm_andnot_si128(A, B)
/** = ~a */
#define VectorIntNot(A)	_mm_xor_si128(A, GlobalVectorConstants::IntAllMask)

//Comparison
#define VectorIntCompareEQ(A, B)	_mm_cmpeq_epi32(A,B)
#define VectorIntCompareNEQ(A, B)	VectorIntNot(_mm_cmpeq_epi32(A,B))
#define VectorIntCompareGT(A, B)	_mm_cmpgt_epi32(A,B)
#define VectorIntCompareLT(A, B)	_mm_cmplt_epi32(A,B)
#define VectorIntCompareGE(A, B)	VectorIntNot(VectorIntCompareLT(A,B))
#define VectorIntCompareLE(A, B)	VectorIntNot(VectorIntCompareGT(A,B))


FORCEINLINE VectorRegister4Int VectorIntSelect(const VectorRegister4Int& Mask, const VectorRegister4Int& Vec1, const VectorRegister4Int& Vec2)
{
	return _mm_xor_si128(Vec2, _mm_and_si128(Mask, _mm_xor_si128(Vec1, Vec2)));
}

//Arithmetic
#define VectorIntAdd(A, B)	_mm_add_epi32(A, B)
#define VectorIntSubtract(A, B)	_mm_sub_epi32(A, B)

FORCEINLINE VectorRegister4Int VectorIntMultiply(const VectorRegister4Int& A, const VectorRegister4Int& B)
{
	//SSE2 doesn't have a multiply op for 4 32bit ints. Ugh.
	__m128i Temp0 = _mm_mul_epu32(A, B);
	__m128i Temp1 = _mm_mul_epu32(_mm_srli_si128(A, 4), _mm_srli_si128(B, 4));
	return _mm_unpacklo_epi32(_mm_shuffle_epi32(Temp0, _MM_SHUFFLE(0, 0, 2, 0)), _mm_shuffle_epi32(Temp1, _MM_SHUFFLE(0, 0, 2, 0)));
}

#define VectorIntNegate(A) VectorIntSubtract( GlobalVectorConstants::IntZero, A)

FORCEINLINE VectorRegister4Int VectorIntMin(const VectorRegister4Int& A, const VectorRegister4Int& B)
{
	VectorRegister4Int Mask = VectorIntCompareLT(A, B);
	return VectorIntSelect(Mask, A, B);
}

FORCEINLINE VectorRegister4Int VectorIntMax(const VectorRegister4Int& A, const VectorRegister4Int& B)
{
	VectorRegister4Int Mask = VectorIntCompareGT(A, B);
	return VectorIntSelect(Mask, A, B);
}

FORCEINLINE VectorRegister4Int VectorIntAbs(const VectorRegister4Int& A)
{
	VectorRegister4Int Mask = VectorIntCompareGE(A, GlobalVectorConstants::IntZero);
	return VectorIntSelect(Mask, A, VectorIntNegate(A));
}

#define VectorIntSign(A) VectorIntSelect( VectorIntCompareGE(A, GlobalVectorConstants::IntZero), GlobalVectorConstants::IntOne, GlobalVectorConstants::IntMinusOne )

#define VectorIntToFloat(A) _mm_cvtepi32_ps(A)

FORCEINLINE VectorRegister4Int VectorFloatToInt(const VectorRegister4Float& A)
{
	return _mm_cvttps_epi32(A);
}

// TODO: LWC: potential loss of data
FORCEINLINE VectorRegister4Int VectorFloatToInt(const VectorRegister4Double& A)
{
	return VectorFloatToInt( MakeVectorRegisterFloatFromDouble(A) );
}


//Loads and stores

/**
* Stores a vector to memory (aligned or unaligned).
*
* @param Vec	Vector to store
* @param Ptr	Memory pointer
*/
#define VectorIntStore( Vec, Ptr )			_mm_storeu_si128( (VectorRegister4Int*)(Ptr), Vec )

/**
* Loads 4 int32s from unaligned memory.
*
* @param Ptr	Unaligned memory pointer to the 4 int32s
* @return		VectorRegister4Int(Ptr[0], Ptr[1], Ptr[2], Ptr[3])
*/
#define VectorIntLoad( Ptr )				_mm_loadu_si128( (VectorRegister4Int*)(Ptr) )

/**
* Stores a vector to memory (aligned).
*
* @param Vec	Vector to store
* @param Ptr	Aligned Memory pointer
*/
#define VectorIntStoreAligned( Vec, Ptr )			_mm_store_si128( (VectorRegister4Int*)(Ptr), Vec )

/**
* Loads 4 int32s from aligned memory.
*
* @param Ptr	Aligned memory pointer to the 4 int32s
* @return		VectorRegister4Int(Ptr[0], Ptr[1], Ptr[2], Ptr[3])
*/
#define VectorIntLoadAligned( Ptr )				_mm_load_si128( (VectorRegister4Int*)(Ptr) )

/**
* Loads 1 int32 from unaligned memory into all components of a vector register.
*
* @param Ptr	Unaligned memory pointer to the 4 int32s
* @return		VectorRegister4Int(*Ptr, *Ptr, *Ptr, *Ptr)
*/
#define VectorIntLoad1( Ptr )	_mm_set1_epi32(*(Ptr))

#else

#define UE_USING_UNREALMATH_SSE 0

#endif<|MERGE_RESOLUTION|>--- conflicted
+++ resolved
@@ -1492,34 +1492,6 @@
  * @param Vec2	2nd vector
  * @return		d = dot3(Vec1.xyz, Vec2.xyz)
  */
-<<<<<<< HEAD
-FORCEINLINE VectorRegister VectorMultiplyAdd(const VectorRegister& Vec1, const VectorRegister& Vec2, const VectorRegister& Vec3)
-{
-#if PLATFORM_ALWAYS_HAS_FMA3
-	return _mm_fmadd_ps(Vec1, Vec2, Vec3);
-#else
-	return _mm_add_ps(_mm_mul_ps(Vec1, Vec2), Vec3);
-#endif
-}
-
-/**
- * Multiplies two vectors (component-wise), negates the results and adds it to the third vector i.e. -AB + C = C - AB
- *
- * @param Vec1	1st vector
- * @param Vec2	2nd vector
- * @param Vec3	3rd vector
- * @return		VectorRegister( Vec3.x - Vec1.x*Vec2.x, Vec3.y - Vec1.y*Vec2.y, Vec3.z - Vec1.z*Vec2.z, Vec3.w - Vec1.w*Vec2.w )
- */
-FORCEINLINE VectorRegister VectorNegateMultiplyAdd(VectorRegister Vec1, VectorRegister Vec2, VectorRegister Vec3)
-{
-#if PLATFORM_ALWAYS_HAS_FMA3
-	return _mm_fnmadd_ps(Vec1, Vec2, Vec3);
-#else
-	return _mm_sub_ps(Vec3, _mm_mul_ps(Vec1, Vec2));
-#endif
-}
-
-=======
 FORCEINLINE float VectorDot3Scalar(const VectorRegister4Float& Vec1, const VectorRegister4Float& Vec2)
 {
 	return VectorGetComponent(SSEVectorHelperFuncs::InternalVectorDot3X(Vec1, Vec2), 0);
@@ -1535,7 +1507,6 @@
 	return _mm_cvtsd_f64(T);
 #endif
 }
->>>>>>> 6bbb88c8
 
 /**
  * Calculates the dot3 product of two vectors and returns a vector with the result in all 4 components.
@@ -1883,12 +1854,6 @@
 
 FORCEINLINE VectorRegister4Double VectorCross(const VectorRegister4Double& Vec1, const VectorRegister4Double& Vec2)
 {
-<<<<<<< HEAD
-	VectorRegister C = VectorMultiply(Vec1, _mm_shuffle_ps(Vec2, Vec2, SHUFFLEMASK(1, 2, 0, 3)));
-	C = VectorNegateMultiplyAdd(_mm_shuffle_ps(Vec1, Vec1, SHUFFLEMASK(1, 2, 0, 3)), Vec2, C);
-	C = _mm_shuffle_ps(C, C, SHUFFLEMASK(1, 2, 0, 3));
-	return C;
-=======
 	// YZX
 	VectorRegister4Double A = VectorSwizzle(Vec2, 1, 2, 0, 3);
 	VectorRegister4Double B = VectorSwizzle(Vec1, 1, 2, 0, 3);
@@ -1898,7 +1863,6 @@
 	A = VectorNegateMultiplyAdd(B, Vec2, A);
 	// YZ-ZY, ZX-XZ, XY-YX
 	return VectorSwizzle(A, 1, 2, 0, 3);
->>>>>>> 6bbb88c8
 }
 
 /**
@@ -2070,16 +2034,6 @@
 	const VectorRegister4Float x0 = VectorReciprocal(Vec);
 
 	// First iteration
-<<<<<<< HEAD
-	const VectorRegister x0Squared = VectorMultiply(x0, x0);
-	const VectorRegister x0Times2 = VectorAdd(x0, x0);
-	const VectorRegister x1 = VectorNegateMultiplyAdd(Vec, x0Squared, x0Times2);
-
-	// Second iteration
-	const VectorRegister x1Squared = VectorMultiply(x1, x1);
-	const VectorRegister x1Times2 = VectorAdd(x1, x1);
-	const VectorRegister x2 = VectorNegateMultiplyAdd(Vec, x1Squared, x1Times2);
-=======
 	const VectorRegister4Float x0Squared = VectorMultiply(x0, x0);
 	const VectorRegister4Float x0Times2 = VectorAdd(x0, x0);
 	const VectorRegister4Float x1 = VectorNegateMultiplyAdd(Vec, x0Squared, x0Times2);
@@ -2088,7 +2042,6 @@
 	const VectorRegister4Float x1Squared = VectorMultiply(x1, x1);
 	const VectorRegister4Float x1Times2 = VectorAdd(x1, x1);
 	const VectorRegister4Float x2 = VectorNegateMultiplyAdd(Vec, x1Squared, x1Times2);
->>>>>>> 6bbb88c8
 
 	return x2;
 }
@@ -2179,12 +2132,6 @@
  */
 FORCEINLINE VectorRegister4Float VectorTransformVector(const VectorRegister4Float& VecP, const FMatrix44f* MatrixM)
 {
-<<<<<<< HEAD
-	const VectorRegister *A	= (const VectorRegister *) Matrix1;
-	const VectorRegister *B	= (const VectorRegister *) Matrix2;
-	VectorRegister *R		= (VectorRegister *) Result;
-	VectorRegister Temp, R0, R1, R2;
-=======
 	const VectorRegister4Float *M = (const VectorRegister4Float *) MatrixM;
 	VectorRegister4Float VTempX, VTempY, VTempZ, VTempW;
 
@@ -2201,7 +2148,6 @@
 
 	return VTempX;
 }
->>>>>>> 6bbb88c8
 
 FORCEINLINE VectorRegister4Float VectorTransformVector(const VectorRegister4Float& VecP, const FMatrix44d* MatrixM)
 {
@@ -2218,19 +2164,6 @@
 	VectorRegister4Double VTempX, VTempY, VTempZ, VTempW;
 	VectorRegister4Double VecPDouble = VecP;
 
-<<<<<<< HEAD
-	// Fourth row of result (Matrix1[3] * Matrix2).
-	Temp	= VectorMultiply( VectorReplicate( A[3], 0 ), B[0] );
-	Temp	= VectorMultiplyAdd( VectorReplicate( A[3], 1 ), B[1], Temp );
-	Temp	= VectorMultiplyAdd( VectorReplicate( A[3], 2 ), B[2], Temp );
-	Temp	= VectorMultiplyAdd( VectorReplicate( A[3], 3 ), B[3], Temp );
-
-	// Store result
-	R[0] = R0;
-	R[1] = R1;
-	R[2] = R2;
-	R[3] = Temp;
-=======
 	// Splat x,y,z and w
 	VTempX = VectorReplicate(VecPDouble, 0);
 	VTempY = VectorReplicate(VecPDouble, 1);
@@ -2244,7 +2177,6 @@
 
 	// LWC_TODO: this will be a lossy conversion.
 	return MakeVectorRegisterFloatFromDouble(VTempX);
->>>>>>> 6bbb88c8
 }
 
 FORCEINLINE VectorRegister4Double VectorTransformVector(const VectorRegister4Double& VecP, const FMatrix44d* MatrixM)
@@ -2286,17 +2218,10 @@
 	VTempZ = VectorReplicate(VecP, 2);
 	VTempW = VectorReplicate(VecP, 3);
 	// Mul by the matrix
-<<<<<<< HEAD
-	VTempX = VectorMultiply(VTempX, M[0]);
-	VTempX = VectorMultiplyAdd(VTempY, M[1], VTempX);
-	VTempX = VectorMultiplyAdd(VTempZ, M[2], VTempX);
-	VTempX = VectorMultiplyAdd(VTempW, M[3], VTempX);
-=======
 	VTempX = VectorMultiply(VTempX, VectorRegister4Double(M[0]));
 	VTempX = VectorMultiplyAdd(VTempY, VectorRegister4Double(M[1]), VTempX);
 	VTempX = VectorMultiplyAdd(VTempZ, VectorRegister4Double(M[2]), VTempX);
 	VTempX = VectorMultiplyAdd(VTempW, VectorRegister4Double(M[3]), VTempX);
->>>>>>> 6bbb88c8
 
 	return VTempX;
 }
@@ -2830,12 +2755,6 @@
 
 FORCEINLINE VectorRegister4Double VectorFloor(const VectorRegister4Double& V)
 {
-<<<<<<< HEAD
-	const VectorRegister Trunc = VectorTruncate(X);
-	const VectorRegister Frac = VectorSubtract(X, Trunc);
-	const VectorRegister FracMask = VectorCompareGT(Frac, (GlobalVectorConstants::FloatZero));
-	const VectorRegister Add = VectorSelect(FracMask, (GlobalVectorConstants::FloatOne), (GlobalVectorConstants::FloatZero));
-=======
 #if UE_PLATFORM_MATH_USE_AVX
 	VectorRegister4Double Result;
 	Result = _mm256_round_pd(V, _MM_FROUND_TO_NEG_INF | _MM_FROUND_NO_EXC);
@@ -2850,7 +2769,6 @@
 	const VectorRegister4Double Frac = VectorSubtract(V, Trunc);
 	const VectorRegister4Double FracMask = VectorCompareLT(Frac, (GlobalVectorConstants::DoubleZero));
 	const VectorRegister4Double Add = VectorSelect(FracMask, (GlobalVectorConstants::DoubleMinusOne), (GlobalVectorConstants::DoubleZero));
->>>>>>> 6bbb88c8
 	return VectorAdd(Trunc, Add);
 #endif
 }
@@ -2886,33 +2804,14 @@
 
 FORCEINLINE VectorRegister4Float VectorSign(const VectorRegister4Float& X)
 {
-<<<<<<< HEAD
-	const VectorRegister Trunc = VectorTruncate(X);
-	const VectorRegister Frac = VectorSubtract(X, Trunc);
-	const VectorRegister FracMask = VectorCompareLT(Frac, (GlobalVectorConstants::FloatZero));
-	const VectorRegister Add = VectorSelect(FracMask, (GlobalVectorConstants::FloatMinusOne), (GlobalVectorConstants::FloatZero));
-	return VectorAdd(Trunc, Add);
-=======
 	VectorRegister4Float Mask = VectorCompareGE(X, GlobalVectorConstants::FloatZero);
 	return VectorSelect(Mask, GlobalVectorConstants::FloatOne, GlobalVectorConstants::FloatMinusOne);
->>>>>>> 6bbb88c8
 }
 
 FORCEINLINE VectorRegister4Double VectorSign(const VectorRegister4Double& X)
 {
-<<<<<<< HEAD
-	VectorRegister Div = VectorDivide(X, Y);
-	// Floats where abs(f) >= 2^23 have no fractional portion, and larger values would overflow VectorTruncate.
-	VectorRegister NoFractionMask = VectorCompareGE(VectorAbs(Div), GlobalVectorConstants::FloatNonFractional);
-	VectorRegister Temp = VectorSelect(NoFractionMask, Div, VectorTruncate(Div));
-	VectorRegister Result = VectorNegateMultiplyAdd(Y, Temp, X);
-	// Clamp to [-AbsY, AbsY] because of possible failures for very large numbers (>1e10) due to precision loss.
-	VectorRegister AbsY = VectorAbs(Y);
-	return VectorMax(VectorNegate(AbsY), VectorMin(Result, AbsY));
-=======
 	VectorRegister4Double Mask = VectorCompareGE(X, (GlobalVectorConstants::DoubleZero));
 	return VectorSelect(Mask, GlobalVectorConstants::DoubleOne, GlobalVectorConstants::DoubleMinusOne);
->>>>>>> 6bbb88c8
 }
 
 FORCEINLINE VectorRegister4Float VectorStep(const VectorRegister4Float& X)
@@ -3141,11 +3040,7 @@
 	VectorRegister4Float Quotient = VectorMultiply(*VAngles, GlobalVectorConstants::OneOverTwoPi);
 	Quotient = _mm_cvtepi32_ps(_mm_cvtps_epi32(Quotient)); // round to nearest even is the default rounding mode but that's fine here.
 	// X = A - 2pi * Quotient
-<<<<<<< HEAD
-	VectorRegister X = VectorNegateMultiplyAdd(GlobalVectorConstants::TwoPi, Quotient, *VAngles);
-=======
 	VectorRegister4Float X = VectorNegateMultiplyAdd(GlobalVectorConstants::TwoPi, Quotient, *VAngles);
->>>>>>> 6bbb88c8
 
 	// Map in [-pi/2,pi/2]
 	VectorRegister4Float sign = VectorBitwiseAnd(X, GlobalVectorConstants::SignBit());
