--- conflicted
+++ resolved
@@ -3,25 +3,15 @@
 
 #pragma once
 
-<<<<<<< HEAD
-#include "CoreTypes.h"
-=======
 #include "HAL/Platform.h"
 #include "HAL/PlatformMath.h"
 #include "Math/MathFwd.h"
 #include "Math/UnrealMathUtility.h"
->>>>>>> d731a049
 
 #if !WITH_DIRECTXMATH && !PLATFORM_ENABLE_VECTORINTRINSICS_NEON && !(defined(__cplusplus_cli) && !PLATFORM_HOLOLENS) && PLATFORM_ENABLE_VECTORINTRINSICS
 
 struct VectorRegisterConstInit {};
 
-<<<<<<< HEAD
-// Define to pull in UnrealMathSSE.cpp, since conditions for this file are complex in VectorRegister.h
-#define UE_USING_UNREALMATH_SSE 1
-
-=======
->>>>>>> d731a049
 // We require SSE2
 #include <emmintrin.h>
 
@@ -71,11 +61,6 @@
 #define UE_SSE_DOUBLE_ALIGNMENT 16
 #endif
 
-<<<<<<< HEAD
-#include "Math/sse_mathfun.inl"
-
-=======
->>>>>>> d731a049
 // We suppress static analysis warnings for the cast from (double*) to (float*) in VectorLoadFloat2
 // and VectorLoadTwoPairsFloat below:
 // -V:VectorLoadFloat2:615
@@ -438,14 +423,11 @@
 	return VectorRegister4Float { X, Y, Z, W };
 }
 
-<<<<<<< HEAD
-=======
 #if defined(PRAGMA_ENABLE_MISSING_BRACES_WARNINGS)
 PRAGMA_ENABLE_MISSING_BRACES_WARNINGS
 #endif
 PRAGMA_RESTORE_UNSAFE_TYPECAST_WARNINGS
 
->>>>>>> d731a049
 FORCEINLINE constexpr VectorRegister2Double MakeVectorRegister2DoubleConstant(double X, double Y)
 {
 	return VectorRegister2Double { X, Y };
@@ -3488,14 +3470,6 @@
 * @return		VectorRegister4Int(*Ptr, *Ptr, *Ptr, *Ptr)
 */
 #define VectorIntLoad1( Ptr )	_mm_set1_epi32(*(Ptr))
-<<<<<<< HEAD
-
-#else
-
-#define UE_USING_UNREALMATH_SSE 0
-
-#endif
-=======
 #define VectorSetZero()								_mm_setzero_si128()
 #define VectorSet1(F)								_mm_set1_ps(F)
 #define VectorIntSet1(F)							_mm_set1_epi32(F)
@@ -3509,5 +3483,4 @@
 
 #endif
 
-// IWYU pragma: end_exports
->>>>>>> d731a049
+// IWYU pragma: end_exports