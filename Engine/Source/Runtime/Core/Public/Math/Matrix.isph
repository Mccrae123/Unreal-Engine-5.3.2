--- conflicted
+++ resolved
@@ -52,8 +52,6 @@
 	return Result;
 }
 
-<<<<<<< HEAD
-=======
 inline uniform FMatrix44f SetMatrix(const uniform FVector4f &R0, const uniform FVector4f &R1, const uniform FVector4f &R2, const uniform FVector4f &R3)
 {
 	const uniform FMatrix44f Result = {{ R0.V[0], R0.V[1], R0.V[2], R0.V[3],
@@ -63,7 +61,6 @@
 	return Result;
 }
 
->>>>>>> 6bbb88c8
 inline FMatrix SetMatrix(const FVector4 &R0, const FVector4 &R1, const FVector4 &R2, const FVector4 &R3)
 {
 	const FMatrix Result = {{ R0.V[0], R0.V[1], R0.V[2], R0.V[3],
@@ -73,11 +70,6 @@
 	return Result;
 }
 
-<<<<<<< HEAD
-inline FMatrix SetMatrix(const FVector4 &R0, const FVector4 &R1, const FVector4 &R2, const uniform FVector4 &R3)
-{
-	const FMatrix Result = {{ R0.V[0], R0.V[1], R0.V[2], R0.V[3],
-=======
 inline FMatrix44d SetMatrix(const FVector4d &R0, const FVector4d &R1, const FVector4d &R2, const uniform FVector4d &R3)
 {
 	const FMatrix44d Result = {{ R0.V[0], R0.V[1], R0.V[2], R0.V[3],
@@ -90,7 +82,6 @@
 inline FMatrix44f SetMatrix(const FVector4f &R0, const FVector4f &R1, const FVector4f &R2, const uniform FVector4f &R3)
 {
 	const FMatrix44f Result = {{ R0.V[0], R0.V[1], R0.V[2], R0.V[3],
->>>>>>> 6bbb88c8
 							R1.V[0], R1.V[1], R1.V[2], R1.V[3],
 							R2.V[0], R2.V[1], R2.V[2], R2.V[3],
 							R3.V[0], R3.V[1], R3.V[2], R3.V[3] }};
@@ -581,15 +572,9 @@
 	return Result;
 }
 
-<<<<<<< HEAD
-inline uniform FVector4 VectorTransformVector(const uniform FVector4 &VecP, const uniform FMatrix &M)
-{
-	uniform FVector4 VTempX, VTempY, VTempZ, VTempW;
-=======
 inline uniform FVector4d VectorTransformVector(const uniform FVector4d &VecP, const uniform FMatrix44d &M)
 {
 	uniform FVector4d VTempX, VTempY, VTempZ, VTempW;
->>>>>>> 6bbb88c8
 
 	// Splat x,y,z and w
 	VTempX = VectorReplicate(VecP, 0);
@@ -611,15 +596,6 @@
 	return VTempX;
 }
 
-<<<<<<< HEAD
-inline uniform FVector MatrixInverseTransformVector(const uniform FMatrix &M, const uniform FVector &V)
-{
-	const uniform FMatrix InvSelf = VectorMatrixInverse(M); // FMatrix::InverseFast();
-	return SetVector(VectorTransformVector(SetVector4(V, 0.0f), InvSelf));
-}
-
-inline uniform FMatrix MatrixReduceAdd(const varying FMatrix &M)
-=======
 inline uniform FVector4f VectorTransformVector(const uniform FVector4f &VecP, const uniform FMatrix44f &M)
 {
 	uniform FVector4f VTempX, VTempY, VTempZ, VTempW;
@@ -781,7 +757,6 @@
 }
 
 inline uniform FMatrix44f MatrixReduceAdd(const varying FMatrix44f &M)
->>>>>>> 6bbb88c8
 {
 	return SetMatrix(
 		SetVector4(reduce_add(M.M[0]), reduce_add(M.M[1]), reduce_add(M.M[2]), reduce_add(M.M[3])),
