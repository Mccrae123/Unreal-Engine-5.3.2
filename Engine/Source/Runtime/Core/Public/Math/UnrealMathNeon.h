--- conflicted
+++ resolved
@@ -896,27 +896,10 @@
 
 FORCEINLINE VectorRegister4Double VectorMultiplyAdd(VectorRegister4Double Vec1, VectorRegister4Double Vec2, VectorRegister4Double Acc)
 {
-<<<<<<< HEAD
-	return vfmaq_f32( Vec3, Vec1, Vec2 );
-}
-
-/**
- * Multiplies two vectors (component-wise), negates the results and adds it to the third vector i.e. -AB + C = C - AB
- *
- * @param Vec1	1st vector
- * @param Vec2	2nd vector
- * @param Vec3	3rd vector
- * @return		VectorRegister( Vec3.x - Vec1.x*Vec2.x, Vec3.y - Vec1.y*Vec2.y, Vec3.z - Vec1.z*Vec2.z, Vec3.w - Vec1.w*Vec2.w )
- */
-FORCEINLINE VectorRegister VectorNegateMultiplyAdd(VectorRegister Vec1, VectorRegister Vec2, VectorRegister Vec3)
-{
-	return vfmsq_f32(Vec3, Vec1, Vec2);
-=======
 	VectorRegister4Double Result;
 	Result.XY = vfmaq_f64(Acc.XY, Vec1.XY, Vec2.XY);
 	Result.ZW = vfmaq_f64(Acc.ZW, Vec1.ZW, Vec2.ZW);
 	return Result;
->>>>>>> 6bbb88c8
 }
 
 /**
@@ -1547,9 +1530,6 @@
  */
 FORCEINLINE VectorRegister4Float VectorCross( const VectorRegister4Float& Vec1, const VectorRegister4Float& Vec2 )
 {
-<<<<<<< HEAD
-	VectorRegister C = VectorMultiply(Vec1, VectorSwizzle(Vec2, 1, 2, 0, 3));
-=======
 	VectorRegister4Float C = VectorMultiply(Vec1, VectorSwizzle(Vec2, 1, 2, 0, 3));
 	C = VectorNegateMultiplyAdd(VectorSwizzle(Vec1, 1, 2, 0, 3), Vec2, C);
 	C = VectorSwizzle(C, 1, 2, 0, 3);
@@ -1559,7 +1539,6 @@
 FORCEINLINE VectorRegister4Double VectorCross(const VectorRegister4Double& Vec1, const VectorRegister4Double& Vec2)
 {
 	VectorRegister4Double C = VectorMultiply(Vec1, VectorSwizzle(Vec2, 1, 2, 0, 3));
->>>>>>> 6bbb88c8
 	C = VectorNegateMultiplyAdd(VectorSwizzle(Vec1, 1, 2, 0, 3), Vec2, C);
 	C = VectorSwizzle(C, 1, 2, 0, 3);
 	return C;
@@ -1699,13 +1678,8 @@
 	VectorRegister4Float Reciprocal = VectorReciprocal(Vec);
 
 	// First iteration
-<<<<<<< HEAD
-	VectorRegister Squared = VectorMultiply(Reciprocal, Reciprocal);
-	VectorRegister Double = VectorAdd(Reciprocal, Reciprocal);
-=======
 	VectorRegister4Float Squared = VectorMultiply(Reciprocal, Reciprocal);
 	VectorRegister4Float Double = VectorAdd(Reciprocal, Reciprocal);
->>>>>>> 6bbb88c8
 	Reciprocal = VectorNegateMultiplyAdd(Vec, Squared, Double);
 
 	// Second iteration
@@ -1716,11 +1690,7 @@
 
 FORCEINLINE VectorRegister4Double VectorReciprocalAccurate(const VectorRegister4Double& Vec)
 {
-<<<<<<< HEAD
-	return vdivq_f32(Vec1, Vec2);
-=======
 	return VectorDivide(GlobalVectorConstants::DoubleOne, Vec);
->>>>>>> 6bbb88c8
 }
 
 /**
@@ -1765,15 +1735,6 @@
 * @param ComponentIndex	Which component to get, X=0, Y=1, Z=2, W=3
 * @return					The component as a float
 */
-<<<<<<< HEAD
-FORCEINLINE float VectorGetComponent(VectorRegister Vec, int ElementIndex)
-{
-	MS_ALIGN(16) float Tmp[4] GCC_ALIGN(16);
-	VectorStore(Vec, Tmp);
-	return Tmp[ElementIndex];
-}
-
-=======
 template <uint32 ElementIndex>
 FORCEINLINE float VectorGetComponentImpl(VectorRegister4Float Vec)
 {
@@ -1812,7 +1773,6 @@
 	return Doubles[ElementIndex];
 }
 
->>>>>>> 6bbb88c8
 /**
  * Multiplies two 4x4 matrices.
  *
@@ -1855,18 +1815,11 @@
 
 FORCEINLINE void VectorMatrixMultiply(FMatrix44d* Result, const FMatrix44d* Matrix1, const FMatrix44d* Matrix2)
 {
-<<<<<<< HEAD
-	const VectorRegister *A	= (const VectorRegister *) Matrix1;
-	const VectorRegister *B	= (const VectorRegister *) Matrix2;
-	VectorRegister *R		= (VectorRegister *) Result;
-	VectorRegister Temp, R0, R1, R2;
-=======
 	float64x2x4_t A = vld1q_f64_x4((const double*)Matrix1);
 	float64x2x4_t B1 = vld1q_f64_x4((const double*)Matrix2);
 	float64x2x4_t B2 = vld1q_f64_x4((const double*)Matrix2 + 8);
 	float64_t* V = (float64_t*)&A;
 	float64x2x4_t R;
->>>>>>> 6bbb88c8
 
 	// First row of result (Matrix1[0] * Matrix2).
 	R.val[0] = vmulq_n_f64(B1.val[0], V[0]);
@@ -1906,18 +1859,6 @@
 	R.val[1] = vfmaq_n_f64(R.val[1], B2.val[3], V[3]);
 
 	// Fourth row of result (Matrix1[3] * Matrix2).
-<<<<<<< HEAD
-	Temp    = vmulq_lane_f32(       B[0], vget_low_f32(  A[3] ), 0 );
-	Temp    = vmlaq_lane_f32( Temp, B[1], vget_low_f32(  A[3] ), 1 );
-	Temp    = vmlaq_lane_f32( Temp, B[2], vget_high_f32( A[3] ), 0 );
-	Temp    = vmlaq_lane_f32( Temp, B[3], vget_high_f32( A[3] ), 1 );
-
-	// Store result
-	R[0] = R0;
-	R[1] = R1;
-	R[2] = R2;
-	R[3] = Temp;
-=======
 	R.val[2] = vmulq_n_f64(B1.val[0], V[4]);
 	R.val[2] = vfmaq_n_f64(R.val[2], B1.val[2], V[5]);
 	R.val[2] = vfmaq_n_f64(R.val[2], B2.val[0], V[6]);
@@ -1929,7 +1870,6 @@
 	R.val[3] = vfmaq_n_f64(R.val[3], B2.val[3], V[7]);
 
 	vst1q_f64_x4((double*)Result + 8, R);
->>>>>>> 6bbb88c8
 }
 
 /**
@@ -2159,23 +2099,10 @@
 	Result.XY = vfmaq_n_f64(Result.XY, M2.val[0], VecP.ZW[0]);
 	Result.XY = vfmaq_n_f64(Result.XY, M2.val[2], VecP.ZW[1]);
 
-<<<<<<< HEAD
-	// Splat x,y,z and w
-	VTempX = VectorReplicate(VecP, 0);
-	VTempY = VectorReplicate(VecP, 1);
-	VTempZ = VectorReplicate(VecP, 2);
-	VTempW = VectorReplicate(VecP, 3);
-	// Mul by the matrix
-	VTempX = VectorMultiply(VTempX, M[0]);
-	VTempX = VectorMultiplyAdd(VTempY, M[1], VTempX);
-	VTempX = VectorMultiplyAdd(VTempZ, M[2], VTempX);
-	VTempX = VectorMultiplyAdd(VTempW, M[3], VTempX);
-=======
 	Result.ZW = vmulq_n_f64(M1.val[1], VecP.XY[0]);
 	Result.ZW = vfmaq_n_f64(Result.ZW, M1.val[3], VecP.XY[1]);
 	Result.ZW = vfmaq_n_f64(Result.ZW, M2.val[1], VecP.ZW[0]);
 	Result.ZW = vfmaq_n_f64(Result.ZW, M2.val[3], VecP.ZW[1]);
->>>>>>> 6bbb88c8
 
 	return Result;
 }
@@ -2333,19 +2260,12 @@
 	}
 	else
 	{
-<<<<<<< HEAD
-		uint32_t buf[2];
-		vst1_u8( (uint8_t *)buf, f16x4 );
-		*(uint32_t *)Ptr = buf[0]; 
-		((uint32_t*)Ptr)[1] = buf[1];
-=======
 		alignas(16) uint16_t Buf[4];
 		vst1_u8( (uint8_t *)Buf, f16x4 );
 		for (int i = 0; i < 4; ++i)
 		{
 			((uint16_t*)Ptr)[i] = Buf[i];
 		}
->>>>>>> 6bbb88c8
 	}
 }
 
@@ -2358,22 +2278,14 @@
 */
 FORCEINLINE VectorRegister4Float VectorLoadURGB10A2N(void* Ptr)
 {
-<<<<<<< HEAD
-	MS_ALIGN(16) float V[4] GCC_ALIGN(16);
-=======
 	alignas(16) float V[4];
->>>>>>> 6bbb88c8
 	const uint32 E = *(uint32*)Ptr;
 	V[0] = float((E >> 00) & 0x3FF);
 	V[1] = float((E >> 10) & 0x3FF);
 	V[2] = float((E >> 20) & 0x3FF);
 	V[3] = float((E >> 30) & 0x3);
 
-<<<<<<< HEAD
-	VectorRegister Div = MakeVectorRegister(1.0f / 1023.0f, 1.0f / 1023.0f, 1.0f / 1023.0f, 1.0f / 3.0f);
-=======
 	VectorRegister4Float Div = MakeVectorRegister(1.0f / 1023.0f, 1.0f / 1023.0f, 1.0f / 1023.0f, 1.0f / 3.0f);
->>>>>>> 6bbb88c8
 	return VectorMultiply(MakeVectorRegister(V[0], V[1], V[2], V[3]), Div);
 }
 
@@ -2520,36 +2432,6 @@
 	// Note the round(), not truncate(). In this case round() can round halfway cases using round-to-nearest-even OR round-to-nearest.
 
 	// Quotient = round(A/2pi)
-<<<<<<< HEAD
-	VectorRegister Quotient = VectorMultiply(*VAngles, GlobalVectorConstants::OneOverTwoPi);
-#if PLATFORM_64BITS
-	Quotient = vcvtq_f32_s32(vcvtnq_s32_f32(Quotient)); // round to nearest even is the default rounding mode but that's fine here.
-#else
-	uint32x4_t SignMask = vdupq_n_u32(0x80000000);
-	float32x4_t Half = vbslq_f32(SignMask, Quotient, vdupq_n_f32(0.5f));
-	Quotient = vcvtq_f32_s32(vcvtq_s32_f32(VectorAdd(Quotient, Half))); // round to nearest even is the default rounding mode but that's fine here.
-#endif
-	// X = A - 2pi * Quotient
-	VectorRegister X = VectorNegateMultiplyAdd(GlobalVectorConstants::TwoPi, Quotient, *VAngles);
-
-	// Map in [-pi/2,pi/2]
-	VectorRegister sign = VectorBitwiseAnd(X, GlobalVectorConstants::SignBit);
-	VectorRegister c = VectorBitwiseOr(GlobalVectorConstants::Pi, sign);  // pi when x >= 0, -pi when x < 0
-	VectorRegister absx = VectorAbs(X);
-	VectorRegister rflx = VectorSubtract(c, X);
-	VectorRegister comp = VectorCompareGT(absx, GlobalVectorConstants::PiByTwo);
-	X = VectorSelect(comp, rflx, X);
-	sign = VectorSelect(comp, GlobalVectorConstants::FloatMinusOne, GlobalVectorConstants::FloatOne);
-
-	const VectorRegister XSquared = VectorMultiply(X, X);
-
-	// 11-degree minimax approximation
-	//*ScalarSin = (((((-2.3889859e-08f * y2 + 2.7525562e-06f) * y2 - 0.00019840874f) * y2 + 0.0083333310f) * y2 - 0.16666667f) * y2 + 1.0f) * y;
-	const VectorRegister SinCoeff0 = MakeVectorRegister(1.0f, -0.16666667f, 0.0083333310f, -0.00019840874f);
-	const VectorRegister SinCoeff1 = MakeVectorRegister(2.7525562e-06f, -2.3889859e-08f, /*unused*/ 0.f, /*unused*/ 0.f);
-
-	VectorRegister S;
-=======
 	VectorRegister4Float Quotient = VectorMultiply(*VAngles, GlobalVectorConstants::OneOverTwoPi);
 	Quotient = vcvtq_f32_s32(vcvtnq_s32_f32(Quotient)); // round to nearest even is the default rounding mode but that's fine here.
 
@@ -2573,7 +2455,6 @@
 	const VectorRegister4Float SinCoeff1 = MakeVectorRegister(2.7525562e-06f, -2.3889859e-08f, /*unused*/ 0.f, /*unused*/ 0.f);
 
 	VectorRegister4Float S;
->>>>>>> 6bbb88c8
 	S = VectorReplicate(SinCoeff1, 1);
 	S = VectorMultiplyAdd(XSquared, S, VectorReplicate(SinCoeff1, 0));
 	S = VectorMultiplyAdd(XSquared, S, VectorReplicate(SinCoeff0, 3));
@@ -2584,17 +2465,10 @@
 
 	// 10-degree minimax approximation
 	//*ScalarCos = sign * (((((-2.6051615e-07f * y2 + 2.4760495e-05f) * y2 - 0.0013888378f) * y2 + 0.041666638f) * y2 - 0.5f) * y2 + 1.0f);
-<<<<<<< HEAD
-	const VectorRegister CosCoeff0 = MakeVectorRegister(1.0f, -0.5f, 0.041666638f, -0.0013888378f);
-	const VectorRegister CosCoeff1 = MakeVectorRegister(2.4760495e-05f, -2.6051615e-07f, /*unused*/ 0.f, /*unused*/ 0.f);
-
-	VectorRegister C;
-=======
 	const VectorRegister4Float CosCoeff0 = MakeVectorRegister(1.0f, -0.5f, 0.041666638f, -0.0013888378f);
 	const VectorRegister4Float CosCoeff1 = MakeVectorRegister(2.4760495e-05f, -2.6051615e-07f, /*unused*/ 0.f, /*unused*/ 0.f);
 
 	VectorRegister4Float C;
->>>>>>> 6bbb88c8
 	C = VectorReplicate(CosCoeff1, 1);
 	C = VectorMultiplyAdd(XSquared, C, VectorReplicate(CosCoeff1, 0));
 	C = VectorMultiplyAdd(XSquared, C, VectorReplicate(CosCoeff0, 3));
@@ -2630,11 +2504,6 @@
 
 inline bool VectorContainsNaNOrInfinite(const VectorRegister4Double& Vec)
 {
-<<<<<<< HEAD
-	MS_ALIGN(16) float Val[4] GCC_ALIGN(16);
-	VectorStoreAligned(X, Val);
-	return MakeVectorRegister(FMath::Exp(Val[0]), FMath::Exp(Val[1]), FMath::Exp(Val[2]), FMath::Exp(Val[3]));
-=======
 	// https://en.wikipedia.org/wiki/IEEE_754-1985
 	// Infinity is represented with all exponent bits set, with the correct sign bit.
 	// NaN is represented with all exponent bits set, plus at least one fraction/significant bit set.
@@ -2657,42 +2526,24 @@
 	uint8x16_t ZeroVec = vdupq_n_u8(0);
 	//TODO: there must be a better instruction to just get the top bits or smth
 	return vgetq_lane_u32((uint32x4_t)vqtbx2q_u8(ZeroVec, *(uint8x16x2_t*)&InfTestRes, Table), 0) != 0;
->>>>>>> 6bbb88c8
 }
 
 //TODO: Vectorize
 FORCEINLINE VectorRegister4Float VectorExp(const VectorRegister4Float& X)
 {
-<<<<<<< HEAD
-	MS_ALIGN(16) float Val[4] GCC_ALIGN(16);
-	VectorStoreAligned(X, Val);
-	return MakeVectorRegister(FMath::Exp2(Val[0]), FMath::Exp2(Val[1]), FMath::Exp2(Val[2]), FMath::Exp2(Val[3]));
-=======
 	AlignedFloat4 Val(X);
 	return MakeVectorRegister(FMath::Exp(Val[0]), FMath::Exp(Val[1]), FMath::Exp(Val[2]), FMath::Exp(Val[3]));
->>>>>>> 6bbb88c8
 }
 
 FORCEINLINE VectorRegister4Double VectorExp(const VectorRegister4Double& X)
 {
-<<<<<<< HEAD
-	MS_ALIGN(16) float Val[4] GCC_ALIGN(16);
-	VectorStoreAligned(X, Val);
-	return MakeVectorRegister(FMath::Loge(Val[0]), FMath::Loge(Val[1]), FMath::Loge(Val[2]), FMath::Loge(Val[3]));
-=======
 	AlignedDouble4 Val(X);
 	return MakeVectorRegister(FMath::Exp(Val[0]), FMath::Exp(Val[1]), FMath::Exp(Val[2]), FMath::Exp(Val[3]));
->>>>>>> 6bbb88c8
 }
 
 //TODO: Vectorize
 FORCEINLINE VectorRegister4Float VectorExp2(const VectorRegister4Float& X)
 {
-<<<<<<< HEAD
-	MS_ALIGN(16) float Val[4] GCC_ALIGN(16);
-	VectorStoreAligned(X, Val);
-	return MakeVectorRegister(FMath::Log2(Val[0]), FMath::Log2(Val[1]), FMath::Log2(Val[2]), FMath::Log2(Val[3]));
-=======
 	AlignedFloat4 Val(X);
 	return MakeVectorRegister(FMath::Exp2(Val[0]), FMath::Exp2(Val[1]), FMath::Exp2(Val[2]), FMath::Exp2(Val[3]));
 }
@@ -2708,90 +2559,36 @@
 {
 	AlignedFloat4 Val(X);
 	return MakeVectorRegister(FMath::Loge(Val[0]), FMath::Loge(Val[1]), FMath::Loge(Val[2]), FMath::Loge(Val[3]));
->>>>>>> 6bbb88c8
 }
 
 FORCEINLINE VectorRegister4Double VectorLog(const VectorRegister4Double& X)
 {
-<<<<<<< HEAD
-	MS_ALIGN(16) float Val[4] GCC_ALIGN(16);
-	VectorStoreAligned(X, Val);
-	return MakeVectorRegister(FMath::Tan(Val[0]), FMath::Tan(Val[1]), FMath::Tan(Val[2]), FMath::Tan(Val[3]));
-=======
 	AlignedDouble4 Val(X);
 	return MakeVectorRegister(FMath::Loge(Val[0]), FMath::Loge(Val[1]), FMath::Loge(Val[2]), FMath::Loge(Val[3]));
->>>>>>> 6bbb88c8
 }
 
 //TODO: Vectorize
 FORCEINLINE VectorRegister4Float VectorLog2(const VectorRegister4Float& X)
 {
-<<<<<<< HEAD
-	MS_ALIGN(16) float Val[4] GCC_ALIGN(16);
-	VectorStoreAligned(X, Val);
-	return MakeVectorRegister(FMath::Asin(Val[0]), FMath::Asin(Val[1]), FMath::Asin(Val[2]), FMath::Asin(Val[3]));
-=======
 	AlignedFloat4 Val(X);
 	return MakeVectorRegister(FMath::Log2(Val[0]), FMath::Log2(Val[1]), FMath::Log2(Val[2]), FMath::Log2(Val[3]));
->>>>>>> 6bbb88c8
 }
 
 FORCEINLINE VectorRegister4Double VectorLog2(const VectorRegister4Double& X)
 {
-<<<<<<< HEAD
-	MS_ALIGN(16) float Val[4] GCC_ALIGN(16);
-	VectorStoreAligned(X, Val);
-	return MakeVectorRegister(FMath::Acos(Val[0]), FMath::Acos(Val[1]), FMath::Acos(Val[2]), FMath::Acos(Val[3]));
-=======
 	AlignedDouble4 Val(X);
 	return MakeVectorRegister(FMath::Log2(Val[0]), FMath::Log2(Val[1]), FMath::Log2(Val[2]), FMath::Log2(Val[3]));
->>>>>>> 6bbb88c8
 }
 
 //TODO: Vectorize
 FORCEINLINE VectorRegister4Float VectorTan(const VectorRegister4Float& X)
 {
-<<<<<<< HEAD
-	MS_ALIGN(16) float Val[4] GCC_ALIGN(16);
-	VectorStoreAligned(X, Val);
-	return MakeVectorRegister(FMath::Atan(Val[0]), FMath::Atan(Val[1]), FMath::Atan(Val[2]), FMath::Atan(Val[3]));
-=======
 	AlignedFloat4 Val(X);
 	return MakeVectorRegister(FMath::Tan(Val[0]), FMath::Tan(Val[1]), FMath::Tan(Val[2]), FMath::Tan(Val[3]));
->>>>>>> 6bbb88c8
 }
 
 FORCEINLINE VectorRegister4Double VectorTan(const VectorRegister4Double& X)
 {
-<<<<<<< HEAD
-	MS_ALIGN(16) float ValX[4] GCC_ALIGN(16);
-	VectorStoreAligned(X, ValX);
-	MS_ALIGN(16) float ValY[4] GCC_ALIGN(16);
-	VectorStoreAligned(Y, ValY);
-
-	return MakeVectorRegister(FMath::Atan2(ValX[0], ValY[0]),
-							  FMath::Atan2(ValX[1], ValY[1]),
-							  FMath::Atan2(ValX[2], ValY[2]),
-							  FMath::Atan2(ValX[3], ValY[3]));
-}
-
-FORCEINLINE VectorRegister VectorCeil(const VectorRegister& X)
-{
-	return vrndpq_f32(X);
-}
-
-FORCEINLINE VectorRegister VectorFloor(const VectorRegister& X)
-{
-	return vrndmq_f32(X);
-}
-
-FORCEINLINE VectorRegister VectorTruncate(const VectorRegister& X)
-{
-	return vrndq_f32(X);
-}
-
-FORCEINLINE VectorRegister VectorFractional(const VectorRegister& X)
-=======
 	AlignedDouble4 Val(X);
 	return MakeVectorRegister(FMath::Tan(Val[0]), FMath::Tan(Val[1]), FMath::Tan(Val[2]), FMath::Tan(Val[3]));
 }
@@ -2817,36 +2614,11 @@
 }
 
 FORCEINLINE VectorRegister4Double VectorACos(const VectorRegister4Double& X)
->>>>>>> 6bbb88c8
 {
 	AlignedDouble4 Val(X);
 	return MakeVectorRegister(FMath::Acos(Val[0]), FMath::Acos(Val[1]), FMath::Acos(Val[2]), FMath::Acos(Val[3]));
 }
 
-<<<<<<< HEAD
-FORCEINLINE VectorRegister VectorMod(const VectorRegister& X, const VectorRegister& Y)
-{
-	VectorRegister Div = VectorDivide(X, Y);
-	// Floats where abs(f) >= 2^23 have no fractional portion, and larger values would overflow VectorTruncate.
-	VectorRegister NoFractionMask = VectorCompareGE(VectorAbs(Div), GlobalVectorConstants::FloatNonFractional);
-	VectorRegister Temp = VectorSelect(NoFractionMask, Div, VectorTruncate(Div));
-	VectorRegister Result = VectorNegateMultiplyAdd(Y, Temp, X);
-	// Clamp to [-AbsY, AbsY] because of possible failures for very large numbers (>1e10) due to precision loss.
-	VectorRegister AbsY = VectorAbs(Y);
-	return vmaxnmq_f32(VectorNegate(AbsY), vminnmq_f32(Result, AbsY));
-}
-
-FORCEINLINE VectorRegister VectorSign(const VectorRegister& X)
-{
-	VectorRegister Mask = VectorCompareGE(X, (GlobalVectorConstants::FloatZero));
-	return VectorSelect(Mask, (GlobalVectorConstants::FloatOne), (GlobalVectorConstants::FloatMinusOne));
-}
-
-FORCEINLINE VectorRegister VectorStep(const VectorRegister& X)
-{
-	VectorRegister Mask = VectorCompareGE(X, (GlobalVectorConstants::FloatZero));
-	return VectorSelect(Mask, (GlobalVectorConstants::FloatOne), (GlobalVectorConstants::FloatZero));
-=======
 //TODO: Vectorize
 FORCEINLINE VectorRegister4Float VectorATan(const VectorRegister4Float& X)
 {
@@ -2977,21 +2749,11 @@
 {
 	VectorRegister4Double Mask = VectorCompareGE(X, GlobalVectorConstants::DoubleZero);
 	return VectorSelect(Mask, GlobalVectorConstants::DoubleOne, GlobalVectorConstants::DoubleZero);
->>>>>>> 6bbb88c8
 }
 
 namespace VectorSinConstantsNEON
 {
 	static const float p = 0.225f;
-<<<<<<< HEAD
-	static const float a = (16 * sqrtf(p));
-	static const float b = ((1 - p) / sqrtf(p));
-	static const VectorRegister A = MakeVectorRegister(a, a, a, a);
-	static const VectorRegister B = MakeVectorRegister(b, b, b, b);
-}
-
-FORCEINLINE VectorRegister VectorSin(const VectorRegister& X)
-=======
 	static const float a = 7.58946609f; // 16 * sqrtf(p)
 	static const float b = 1.63384342f; // (1 - p) / sqrtf(p)
 	static const VectorRegister4Float A = MakeVectorRegisterConstant(a, a, a, a);
@@ -2999,7 +2761,6 @@
 }
 
 FORCEINLINE VectorRegister4Float VectorSin(const VectorRegister4Float& X)
->>>>>>> 6bbb88c8
 {
 	//Sine approximation using a squared parabola restrained to f(0) = 0, f(PI) = 0, f(PI/2) = 1.
 	//based on a good discussion here http://forum.devmaster.net/t/fast-and-accurate-sine-cosine/9648
@@ -3013,21 +2774,12 @@
 	// doesn't cost that much more and is significantly more accurate.
 	// (though don't use either for an oscillator if you care about perf)
 
-<<<<<<< HEAD
-	VectorRegister Y = VectorMultiply(X, GlobalVectorConstants::OneOverTwoPi);
-=======
 	VectorRegister4Float Y = VectorMultiply(X, GlobalVectorConstants::OneOverTwoPi);
->>>>>>> 6bbb88c8
 	Y = VectorSubtract(Y, VectorFloor(VectorAdd(Y, GlobalVectorConstants::FloatOneHalf)));
 	Y = VectorMultiply(VectorSinConstantsNEON::A, VectorMultiply(Y, VectorSubtract(GlobalVectorConstants::FloatOneHalf, VectorAbs(Y))));
 	return VectorMultiply(Y, VectorAdd(VectorSinConstantsNEON::B, VectorAbs(Y)));
 }
 
-<<<<<<< HEAD
-FORCEINLINE VectorRegister VectorCos(const VectorRegister& X)
-{
-	return VectorSin(VectorAdd(X, GlobalVectorConstants::PiByTwo));
-=======
 FORCEINLINE VectorRegister4Double VectorSin(const VectorRegister4Double& X)
 {
 	AlignedDouble4 Doubles(X);
@@ -3057,7 +2809,6 @@
 {
 	*VSinAngles = VectorSin(*VAngles);
 	*VCosAngles = VectorCos(*VAngles);
->>>>>>> 6bbb88c8
 }
 
 /**
@@ -3067,27 +2818,16 @@
 * @param Ptr			Unaligned memory pointer to the RGBA16(8 bytes).
 * @return				VectorRegister4Float with 4 FLOATs loaded from Ptr.
 */
-<<<<<<< HEAD
-FORCEINLINE VectorRegister VectorLoadURGBA16N(uint16* E)
-{
-	MS_ALIGN(16) float V[4] GCC_ALIGN(16);
-=======
 FORCEINLINE VectorRegister4Float VectorLoadURGBA16N(const uint16* E)
 {
 	alignas(16) float V[4];
->>>>>>> 6bbb88c8
 	V[0] = float(E[0]);
 	V[1] = float(E[1]);
 	V[2] = float(E[2]);
 	V[3] = float(E[3]);
 
-<<<<<<< HEAD
-	VectorRegister Vec = VectorLoad(V);
-	VectorRegister Div = vdupq_n_f32(1.0f / 65535.0f);
-=======
 	VectorRegister4Float Vec = VectorLoad(V);
 	VectorRegister4Float Div = vdupq_n_f32(1.0f / 65535.0f);
->>>>>>> 6bbb88c8
 	return VectorMultiply(Vec, Div);
 }
 
@@ -3100,11 +2840,7 @@
 */
 FORCEINLINE VectorRegister4Float VectorLoadSRGBA16N(const void* Ptr)
 {
-<<<<<<< HEAD
-	MS_ALIGN(16) float V[4] GCC_ALIGN(16);
-=======
 	alignas(16) float V[4];
->>>>>>> 6bbb88c8
 	int16* E = (int16*)Ptr;
 
 	V[0] = float(E[0]);
@@ -3112,13 +2848,8 @@
 	V[2] = float(E[2]);
 	V[3] = float(E[3]);
 
-<<<<<<< HEAD
-	VectorRegister Vec = VectorLoad(V);
-	VectorRegister Div = vdupq_n_f32(1.0f / 32767.0f);
-=======
 	VectorRegister4Float Vec = VectorLoad(V);
 	VectorRegister4Float Div = vdupq_n_f32(1.0f / 32767.0f);
->>>>>>> 6bbb88c8
 	return VectorMultiply(Vec, Div);
 }
 
@@ -3129,17 +2860,6 @@
 * @param Vec			Vector containing 4 FLOATs
 * @param Ptr			Unaligned memory pointer to store the packed RGBA16(8 bytes).
 */
-<<<<<<< HEAD
-FORCEINLINE void VectorStoreURGBA16N(const VectorRegister& Vec, uint16* Out)
-{
-	VectorRegister Tmp;
-	Tmp = VectorMax(Vec, VectorZero());
-	Tmp = VectorMin(Tmp, VectorOne());
-	Tmp = VectorMultiplyAdd(Tmp, vdupq_n_f32(65535.0f), vdupq_n_f32(0.5f));
-	Tmp = VectorTruncate(Tmp);
-
-	MS_ALIGN(16) float F[4] GCC_ALIGN(16);
-=======
 FORCEINLINE void VectorStoreURGBA16N(const VectorRegister4Float& Vec, uint16* Out)
 {
 	VectorRegister4Float Tmp;
@@ -3149,7 +2869,6 @@
 	Tmp = VectorTruncate(Tmp);
 
 	alignas(16) float F[4];
->>>>>>> 6bbb88c8
 	VectorStoreAligned(Tmp, F);
 
 	Out[0] = (uint16)F[0];
