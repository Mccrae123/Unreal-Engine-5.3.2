--- conflicted
+++ resolved
@@ -84,16 +84,6 @@
 	FORCEINLINE TQuat(T InX, T InY, T InZ, T InW);
 
 	/**
-<<<<<<< HEAD
-	 * Creates and initializes a new quaternion from the XYZW values in the given VectorRegister.
-	 *
-	 * @param V XYZW components of the quaternion packed into a single VectorRegister
-	 */
-	explicit FORCEINLINE FQuat(const VectorRegister& V);
-
-	/**
-	 * Creates and initializes a new quaternion from the given matrix.
-=======
 	 * Initializes all elements to V
 	 */
 	template<TEMPLATE_REQUIRES(std::is_arithmetic<T>::value)>
@@ -106,7 +96,6 @@
 protected:
 	/**
 	 * Creates and initializes a new quaternion from the XYZW values in the given VectorRegister4Float.
->>>>>>> 6bbb88c8
 	 *
 	 * @param V XYZW components of the quaternion packed into a single VectorRegister4Float
 	 */
@@ -345,12 +334,6 @@
 	 * Avoids intrinsics to remain consistent with previous per-property comparison.
 	 */
 	bool Identical(const TQuat* Q, const uint32 PortFlags) const;
-
-	/**
-	 * Identical implementation for FQuat properties. 
-	 * Avoids intrinsics to remain consistent with previous per-property comparison.
-	 */
-	bool Identical(const FQuat* Q, const uint32 PortFlags) const;
 
  	/**
 	 * Checks whether two quaternions are identical.
@@ -856,19 +839,8 @@
 }
 
 
-<<<<<<< HEAD
-FORCEINLINE FQuat::FQuat(const VectorRegister& V)
-{
-	VectorStoreAligned(V, this);
-	DiagnosticCheckNaN();
-}
-
-
-FORCEINLINE FString FQuat::ToString() const
-=======
 template<typename T>
 FORCEINLINE FString TQuat<T>::ToString() const
->>>>>>> 6bbb88c8
 {
 	return FString::Printf(TEXT("X=%.9f Y=%.9f Z=%.9f W=%.9f"), X, Y, Z, W);
 }
@@ -917,16 +889,6 @@
 }
 
 
-<<<<<<< HEAD
-FORCEINLINE FQuat FQuat::operator+(const FQuat& Q) const
-{
-#if PLATFORM_ENABLE_VECTORINTRINSICS
-	VectorRegister A = VectorLoadAligned(this);
-	VectorRegister B = VectorLoadAligned(&Q);
-	return FQuat(VectorAdd(A, B));
-#else
-	return FQuat(X + Q.X, Y + Q.Y, Z + Q.Z, W + Q.W);
-=======
 template<typename T>
 FORCEINLINE TQuat<T> TQuat<T>::operator+(const TQuat<T>& Q) const
 {
@@ -936,7 +898,6 @@
 	return TQuat(VectorAdd(A, B));
 #else
 	return TQuat(X + Q.X, Y + Q.Y, Z + Q.Z, W + Q.W);
->>>>>>> 6bbb88c8
 #endif // PLATFORM_ENABLE_VECTORINTRINSICS
 }
 
@@ -945,13 +906,8 @@
 FORCEINLINE TQuat<T> TQuat<T>::operator+=(const TQuat<T>& Q)
 {
 #if PLATFORM_ENABLE_VECTORINTRINSICS
-<<<<<<< HEAD
-	VectorRegister A = VectorLoadAligned(this);
-	VectorRegister B = VectorLoadAligned(&Q);
-=======
 	QuatVectorRegister A = VectorLoadAligned(this);
 	QuatVectorRegister B = VectorLoadAligned(&Q);
->>>>>>> 6bbb88c8
 	VectorStoreAligned(VectorAdd(A, B), this);
 #else
 	this->X += Q.X;
@@ -970,19 +926,11 @@
 FORCEINLINE TQuat<T> TQuat<T>::operator-(const TQuat<T>& Q) const
 {
 #if PLATFORM_ENABLE_VECTORINTRINSICS
-<<<<<<< HEAD
-	VectorRegister A = VectorLoadAligned(this);
-	VectorRegister B = VectorLoadAligned(&Q);
-	return FQuat(VectorSubtract(A, B));
-#else
-	return FQuat(X - Q.X, Y - Q.Y, Z - Q.Z, W - Q.W);
-=======
 	QuatVectorRegister A = VectorLoadAligned(this);
 	QuatVectorRegister B = VectorLoadAligned(&Q);
 	return TQuat(VectorSubtract(A, B));
 #else
 	return TQuat(X - Q.X, Y - Q.Y, Z - Q.Z, W - Q.W);
->>>>>>> 6bbb88c8
 #endif // PLATFORM_ENABLE_VECTORINTRINSICS
 }
 
@@ -1023,13 +971,8 @@
 FORCEINLINE TQuat<T> TQuat<T>::operator-=(const TQuat<T>& Q)
 {
 #if PLATFORM_ENABLE_VECTORINTRINSICS
-<<<<<<< HEAD
-	VectorRegister A = VectorLoadAligned(this);
-	VectorRegister B = VectorLoadAligned(&Q);
-=======
 	QuatVectorRegister A = VectorLoadAligned(this);
 	QuatVectorRegister B = VectorLoadAligned(&Q);
->>>>>>> 6bbb88c8
 	VectorStoreAligned(VectorSubtract(A, B), this);
 #else
 	this->X -= Q.X;
@@ -1075,54 +1018,6 @@
 template<typename T>
 FORCEINLINE TQuat<T> operator*(const float Scale, const TQuat<T>& Q)
 {
-<<<<<<< HEAD
-#if PLATFORM_ENABLE_VECTORINTRINSICS
-	VectorRegister A = VectorLoadAligned(this);
-	VectorRegister B = VectorSetFloat1(Scale);
-	VectorStoreAligned(VectorMultiply(A, B), this);
-#else
-	X *= Scale;
-	Y *= Scale;
-	Z *= Scale;
-	W *= Scale;
-#endif // PLATFORM_ENABLE_VECTORINTRINSICS
-
-	DiagnosticCheckNaN();
-
-	return *this;
-}
-
-
-FORCEINLINE FQuat FQuat::operator*(const float Scale) const
-{
-#if PLATFORM_ENABLE_VECTORINTRINSICS
-	VectorRegister A = VectorLoadAligned(this);
-	VectorRegister B = VectorSetFloat1(Scale);
-	return FQuat(VectorMultiply(A, B));
-#else
-	return FQuat(Scale * X, Scale * Y, Scale * Z, Scale * W);
-#endif // PLATFORM_ENABLE_VECTORINTRINSICS
-}
-
-
-FORCEINLINE FQuat FQuat::operator/=(const float Scale)
-{
-#if PLATFORM_ENABLE_VECTORINTRINSICS
-	VectorRegister A = VectorLoadAligned(this);
-	VectorRegister B = VectorSetFloat1(Scale);
-	VectorStoreAligned(VectorDivide(A, B), this);
-#else
-	const float Recip = 1.0f / Scale;
-	X *= Recip;
-	Y *= Recip;
-	Z *= Recip;
-	W *= Recip;
-#endif // PLATFORM_ENABLE_VECTORINTRINSICS
-
-	DiagnosticCheckNaN();
-
-	return *this;
-=======
 	return Q.operator*(Scale);
 }
 
@@ -1131,36 +1026,16 @@
 FORCEINLINE TQuat<T> operator*(const double Scale, const TQuat<T>& Q)
 {
 	return Q.operator*(Scale);
->>>>>>> 6bbb88c8
 }
 
 template<typename T>
 FORCEINLINE bool TQuat<T>::Identical(const TQuat* Q, const uint32 PortFlags) const
 {
-<<<<<<< HEAD
-#if PLATFORM_ENABLE_VECTORINTRINSICS
-	VectorRegister A = VectorLoadAligned(this);
-	VectorRegister B = VectorSetFloat1(Scale);
-	return FQuat(VectorDivide(A, B));
-#else
-	const float Recip = 1.0f / Scale;
-	return FQuat(X * Recip, Y * Recip, Z * Recip, W * Recip);
-#endif // PLATFORM_ENABLE_VECTORINTRINSICS
-}
-
-FORCEINLINE bool FQuat::Identical(const FQuat* Q, const uint32 PortFlags) const
-{
 	return X == Q->X && Y == Q->Y && Z == Q->Z && W == Q->W;
 }
 
-FORCEINLINE bool FQuat::operator==(const FQuat& Q) const
-=======
-	return X == Q->X && Y == Q->Y && Z == Q->Z && W == Q->W;
-}
-
 template<typename T>
 FORCEINLINE bool TQuat<T>::operator==(const TQuat<T>& Q) const
->>>>>>> 6bbb88c8
 {
 #if PLATFORM_ENABLE_VECTORINTRINSICS
 	const QuatVectorRegister A = VectorLoadAligned(this);
@@ -1238,13 +1113,8 @@
 FORCEINLINE bool TQuat<T>::IsNormalized() const
 {
 #if PLATFORM_ENABLE_VECTORINTRINSICS
-<<<<<<< HEAD
-	VectorRegister A = VectorLoadAligned(this);
-	VectorRegister TestValue = VectorAbs(VectorSubtract(VectorOne(), VectorDot4(A, A)));
-=======
 	QuatVectorRegister A = VectorLoadAligned(this);
 	QuatVectorRegister TestValue = VectorAbs(VectorSubtract(VectorOne(), VectorDot4(A, A)));
->>>>>>> 6bbb88c8
 	return !VectorAnyGreaterThan(TestValue, GlobalVectorConstants::ThreshQuatNormalized);
 #else
 	return (FMath::Abs(1.f - SizeSquared()) < THRESH_QUAT_NORMALIZED);
@@ -1281,22 +1151,6 @@
 template<typename T>
 FORCEINLINE void TQuat<T>::ToAxisAndAngle(TVector<T>& Axis, double& Angle) const
 {
-<<<<<<< HEAD
-#if PLATFORM_ENABLE_VECTORINTRINSICS
-	FVector V;
-	VectorRegister A = VectorLoadAligned(this);
-	VectorRegister R = VectorNormalizeSafe(VectorSet_W0(A), GlobalVectorConstants::Float1000);
-	VectorStoreFloat3(R, &V);
-	return V;
-#else
-	const float SquareSum = X * X + Y * Y + Z * Z;
-	if (SquareSum < SMALL_NUMBER)
-	{
-		return FVector::XAxisVector;
-	}
-	const float Scale = FMath::InvSqrt(SquareSum);
-	return FVector(X * Scale, Y * Scale, Z * Scale);
-=======
 	Angle = (double)GetAngle();
 	Axis = GetRotationAxis();
 }
@@ -1318,7 +1172,6 @@
 	}
 	const T Scale = FMath::InvSqrt(SquareSum);
 	return TVector<T>(X * Scale, Y * Scale, Z * Scale);
->>>>>>> 6bbb88c8
 #endif // PLATFORM_ENABLE_VECTORINTRINSICS
 }
 
@@ -1362,15 +1215,9 @@
 	checkSlow(IsNormalized());
 
 #if PLATFORM_ENABLE_VECTORINTRINSICS
-<<<<<<< HEAD
-	return FQuat(VectorQuaternionInverse(VectorLoadAligned(this)));
-#else
-	return FQuat(-X, -Y, -Z, W);
-=======
 	return TQuat(VectorQuaternionInverse(VectorLoadAligned(this)));
 #else
 	return TQuat(-X, -Y, -Z, W);
->>>>>>> 6bbb88c8
 #endif // PLATFORM_ENABLE_VECTORINTRINSICS
 }
 
