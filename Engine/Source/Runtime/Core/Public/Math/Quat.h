// Copyright Epic Games, Inc. All Rights Reserved.

#pragma once

#include "CoreTypes.h"
#include "Misc/AssertionMacros.h"
#include "Math/UnrealMathUtility.h"
#include "Containers/UnrealString.h"
#include "Logging/LogMacros.h"
#include "Math/Vector.h"
#include "Math/VectorRegister.h"
#include "Math/Rotator.h"
#include "Math/Matrix.h"
#include "Misc/LargeWorldCoordinatesSerializer.h"
#include "UObject/ObjectVersion.h"

class Error;

namespace UE
{
namespace Math
{

/**
 * Floating point quaternion that can represent a rotation about an axis in 3-D space.
 * The X, Y, Z, W components also double as the Axis/Angle format.
 *
 * Order matters when composing quaternions: C = A * B will yield a quaternion C that logically
 * first applies B then A to any subsequent transformation (right first, then left).
 * Note that this is the opposite order of FTransform multiplication.
 *
 * Example: LocalToWorld = (LocalToWorld * DeltaRotation) will change rotation in local space by DeltaRotation.
 * Example: LocalToWorld = (DeltaRotation * LocalToWorld) will change rotation in world space by DeltaRotation.
 */

template<typename T>
struct alignas(16) TQuat
{
	// Can't have a TEMPLATE_REQUIRES in the declaration because of the forward declarations, so check for allowed types here.
	static_assert(TIsFloatingPoint<T>::Value, "TQuat only supports float and double types.");

public:
	/** Type of the template param (float or double) */
	using FReal = T;
	using QuatVectorRegister = TVectorRegisterType<T>;

	/** The quaternion's X-component. */
	T X;

	/** The quaternion's Y-component. */
	T Y;

	/** The quaternion's Z-component. */
	T Z;

	/** The quaternion's W-component. */
	T W;

public:

	/** Identity quaternion. */
	CORE_API static const TQuat<T> Identity;

public:

	/** Default constructor (no initialization). */
	FORCEINLINE TQuat() { }

	/**
	 * Creates and initializes a new quaternion, with the W component either 0 or 1.
	 *
	 * @param EForceInit Force init enum: if equal to ForceInitToZero then W is 0, otherwise W = 1 (creating an identity transform)
	 */
	explicit FORCEINLINE TQuat(EForceInit);

	/**
	 * Constructor.
	 *
	 * @param InX X component of the quaternion
	 * @param InY Y component of the quaternion
	 * @param InZ Z component of the quaternion
	 * @param InW W component of the quaternion
	 */
	FORCEINLINE TQuat(T InX, T InY, T InZ, T InW);

	/**
	 * Initializes all elements to V
	 */
	template<TEMPLATE_REQUIRES(std::is_arithmetic<T>::value)>
	explicit FORCEINLINE TQuat(T V)
	: X(V), Y(V), Z(V), W(V)
	{
		DiagnosticCheckNaN();
	}

protected:
	/**
	 * Creates and initializes a new quaternion from the XYZW values in the given VectorRegister4Float.
	 *
	 * @param V XYZW components of the quaternion packed into a single VectorRegister4Float
	 */
	explicit TQuat(const QuatVectorRegister& V);

public:

	FORCEINLINE static TQuat<T> MakeFromVectorRegister(const QuatVectorRegister& V) { return TQuat<T>(V); }

	/**
	 * Creates and initializes a new quaternion from the given rotator.
	 *
	 * @param R The rotator to initialize from.
	 */
	explicit TQuat(const TRotator<T>& R);

	FORCEINLINE static TQuat<T> MakeFromRotator(const TRotator<T>& R) { return TQuat<T>(R); }

	/**
	 * Creates and initializes a new quaternion from the given matrix.
	 *
	 * @param M The rotation matrix to initialize from.
	 */
	explicit TQuat(const TMatrix<T>& M);

	/**
	 * Creates and initializes a new quaternion from the a rotation around the given axis.
	 *
	 * @param Axis assumed to be a normalized vector
	 * @param Angle angle to rotate above the given axis (in radians)
	 */
	TQuat(TVector<T> Axis, T AngleRad);

public:

	/**
	 * Gets the result of adding a Quaternion to this.
	 * This is a component-wise addition; composing quaternions should be done via multiplication.
	 *
	 * @param Q The Quaternion to add.
	 * @return The result of addition.
	 */
	FORCEINLINE TQuat<T> operator+(const TQuat<T>& Q) const;

	/**
	 * Adds to this quaternion.
	 * This is a component-wise addition; composing quaternions should be done via multiplication.
	 *
	 * @param Other The quaternion to add to this.
	 * @return Result after addition.
	 */
	FORCEINLINE TQuat<T> operator+=(const TQuat<T>& Q);

	/**
	 * Gets the result of subtracting a Quaternion to this.
	 * This is a component-wise subtraction; composing quaternions should be done via multiplication.
	 *
	 * @param Q The Quaternion to subtract.
	 * @return The result of subtraction.
	 */
	FORCEINLINE TQuat<T> operator-(const TQuat<T>& Q) const;

	/**
	* Negates the quaternion. Note that this represents the same rotation.
	*
	* @return The result of negation.
	*/
	FORCEINLINE TQuat<T> operator-() const;

	/**
	 * Checks whether another Quaternion is equal to this, within specified tolerance.
	 *
	 * @param Q The other Quaternion.
	 * @param Tolerance Error tolerance for comparison with other Quaternion.
	 * @return true if two Quaternions are equal, within specified tolerance, otherwise false.
	 */
	FORCEINLINE bool Equals(const TQuat<T>& Q, T Tolerance=UE_KINDA_SMALL_NUMBER) const;

	/**
	 * Checks whether this Quaternion is an Identity Quaternion.
	 * Assumes Quaternion tested is normalized.
	 *
	 * @param Tolerance Error tolerance for comparison with Identity Quaternion.
	 * @return true if Quaternion is a normalized Identity Quaternion.
	 */
	FORCEINLINE bool IsIdentity(T Tolerance=UE_SMALL_NUMBER) const;

	/**
	 * Subtracts another quaternion from this.
	 * This is a component-wise subtraction; composing quaternions should be done via multiplication.
	 *
	 * @param Q The other quaternion.
	 * @return reference to this after subtraction.
	 */
	FORCEINLINE TQuat<T> operator-=(const TQuat<T>& Q);

	/**
	 * Gets the result of multiplying this by another quaternion (this * Q).
	 *
	 * Order matters when composing quaternions: C = A * B will yield a quaternion C that logically
	 * first applies B then A to any subsequent transformation (right first, then left).
	 *
	 * @param Q The Quaternion to multiply this by.
	 * @return The result of multiplication (this * Q).
	 */
	FORCEINLINE TQuat<T> operator*(const TQuat<T>& Q) const;

	/**
	 * Multiply this by a quaternion (this = this * Q).
	 *
	 * Order matters when composing quaternions: C = A * B will yield a quaternion C that logically
	 * first applies B then A to any subsequent transformation (right first, then left).
	 *
	 * @param Q the quaternion to multiply this by.
	 * @return The result of multiplication (this * Q).
	 */
	FORCEINLINE TQuat<T> operator*=(const TQuat<T>& Q);

	/**
	 * Rotate a vector by this quaternion.
	 *
	 * @param V the vector to be rotated
	 * @return vector after rotation
	 * @see RotateVector
	 */
	TVector<T> operator*(const TVector<T>& V) const;

	/** 
	 * Multiply this by a matrix.
	 * This matrix conversion came from
	 * http://www.m-hikari.com/ija/ija-password-2008/ija-password17-20-2008/aristidouIJA17-20-2008.pdf
	 * used for non-uniform scaling transform.
	 *
	 * @param M Matrix to multiply by.
	 * @return Matrix result after multiplication.
	 */	
	CORE_API TMatrix<T> operator*(const TMatrix<T>& M) const;
	
	/**
	 * Multiply this quaternion by a scaling factor.
	 *
	 * @param Scale The scaling factor.
	 * @return a reference to this after scaling.
	 */
	template<typename FArg, TEMPLATE_REQUIRES(std::is_arithmetic<FArg>::value)>
	FORCEINLINE TQuat<T> operator*=(const FArg Scale)
	{
#if PLATFORM_ENABLE_VECTORINTRINSICS
		QuatVectorRegister A = VectorLoadAligned(this);
		QuatVectorRegister B = VectorSetFloat1(Scale);
		VectorStoreAligned(VectorMultiply(A, B), this);
#else
		X *= Scale;
		Y *= Scale;
		Z *= Scale;
		W *= Scale;
#endif // PLATFORM_ENABLE_VECTORINTRINSICS

		DiagnosticCheckNaN();
		return *this;
	}

	/**
	 * Get the result of scaling this quaternion.
	 *
	 * @param Scale The scaling factor.
	 * @return The result of scaling.
	 */
	template<typename FArg, TEMPLATE_REQUIRES(std::is_arithmetic<FArg>::value)>
	FORCEINLINE TQuat<T> operator*(const FArg Scale) const
	{
#if PLATFORM_ENABLE_VECTORINTRINSICS
		QuatVectorRegister A = VectorLoadAligned(this);
		QuatVectorRegister B = VectorSetFloat1((T)Scale);
		return TQuat(VectorMultiply(A, B));
#else
		return TQuat(Scale * X, Scale * Y, Scale * Z, Scale * W);
#endif // PLATFORM_ENABLE_VECTORINTRINSICS
	}
	
	/**
	 * Divide this quaternion by scale.
	 *
	 * @param Scale What to divide by.
	 * @return a reference to this after scaling.
	 */
	template<typename FArg, TEMPLATE_REQUIRES(std::is_arithmetic<FArg>::value)>
	FORCEINLINE TQuat<T> operator/=(const FArg Scale)
	{
#if PLATFORM_ENABLE_VECTORINTRINSICS
		QuatVectorRegister A = VectorLoadAligned(this);
		QuatVectorRegister B = VectorSetFloat1((T)Scale);
		VectorStoreAligned(VectorDivide(A, B), this);
#else
		const T Recip = T(1.0f) / Scale;
		X *= Recip;
		Y *= Recip;
		Z *= Recip;
		W *= Recip;
#endif // PLATFORM_ENABLE_VECTORINTRINSICS

		DiagnosticCheckNaN();
		return *this;
	}

	/**
	 * Divide this quaternion by scale.
	 *
	 * @param Scale What to divide by.
	 * @return new Quaternion of this after division by scale.
	 */
	template<typename FArg, TEMPLATE_REQUIRES(std::is_arithmetic<FArg>::value)>
	FORCEINLINE TQuat<T> operator/(const FArg Scale) const
	{
#if PLATFORM_ENABLE_VECTORINTRINSICS
		QuatVectorRegister A = VectorLoadAligned(this);
		QuatVectorRegister B = VectorSetFloat1(Scale);
		return TQuat(VectorDivide(A, B));
#else
		const T Recip = 1.0f / Scale;
		return TQuat(X * Recip, Y * Recip, Z * Recip, W * Recip);
#endif // PLATFORM_ENABLE_VECTORINTRINSICS
	}

	/**
	 * Identical implementation for TQuat properties. 
	 * Avoids intrinsics to remain consistent with previous per-property comparison.
	 */
	bool Identical(const TQuat* Q, const uint32 PortFlags) const;

 	/**
	 * Checks whether two quaternions are identical.
	 * This is an exact comparison per-component;see Equals() for a comparison
	 * that allows for a small error tolerance and flipped axes of rotation.
	 *
	 * @param Q The other quaternion.
	 * @return true if two quaternion are identical, otherwise false.
	 * @see Equals
	 */
	bool operator==(const TQuat<T>& Q) const;

 	/**
	 * Checks whether two quaternions are not identical.
	 *
	 * @param Q The other quaternion.
	 * @return true if two quaternion are not identical, otherwise false.
	 */
	bool operator!=(const TQuat<T>& Q) const;

	/**
	 * Calculates dot product of two quaternions.
	 *
	 * @param Q The other quaternions.
	 * @return The dot product.
	 */
	T operator|(const TQuat<T>& Q) const;

public:

	/**
	 * Convert a vector of floating-point Euler angles (in degrees) into a Quaternion.
	 * 
	 * @param Euler the Euler angles
	 * @return constructed TQuat
	 */
	static CORE_API TQuat<T> MakeFromEuler(const TVector<T>& Euler);

	/** Convert a Quaternion into floating-point Euler angles (in degrees). */
	CORE_API TVector<T> Euler() const;

	/**
	 * Normalize this quaternion if it is large enough.
	 * If it is too small, returns an identity quaternion.
	 *
	 * @param Tolerance Minimum squared length of quaternion for normalization.
	 */
	FORCEINLINE void Normalize(T Tolerance = UE_SMALL_NUMBER);

	/**
	 * Get a normalized copy of this quaternion.
	 * If it is too small, returns an identity quaternion.
	 *
	 * @param Tolerance Minimum squared length of quaternion for normalization.
	 */
	FORCEINLINE TQuat<T> GetNormalized(T Tolerance = UE_SMALL_NUMBER) const;

	// Return true if this quaternion is normalized
	bool IsNormalized() const;

	/**
	 * Get the length of this quaternion.
	 *
	 * @return The length of this quaternion.
	 */
	FORCEINLINE T Size() const;

	/**
	 * Get the length squared of this quaternion.
	 *
	 * @return The length of this quaternion.
	 */
	FORCEINLINE T SizeSquared() const;


	/** Get the angle in radians of this quaternion */
	FORCEINLINE T GetAngle() const;

	/** 
	 * get the axis and angle of rotation of this quaternion
	 *
	 * @param Axis{out] Normalized rotation axis of the quaternion
	 * @param Angle{out] Angle of the quaternion in radians
	 * @warning : Requires this quaternion to be normalized.
	 */
	void ToAxisAndAngle(TVector<T>& Axis, float& Angle) const;
	void ToAxisAndAngle(TVector<T>& Axis, double& Angle) const;

	/**
	 * Get the rotation vector corresponding to this quaternion. 
	 * The direction of the vector represents the rotation axis, 
	 * and the magnitude the angle in radians.
	 * @warning : Requires this quaternion to be normalized.
	 */
	TVector<T> ToRotationVector() const;

	/**
	 * Constructs a quaternion corresponding to the rotation vector. 
	 * The direction of the vector represents the rotation axis, 
	 * and the magnitude the angle in radians.
	 */
	static TQuat<T> MakeFromRotationVector(const TVector<T>& RotationVector);

	/** 
	 * Get the swing and twist decomposition for a specified axis
	 *
	 * @param InTwistAxis Axis to use for decomposition
	 * @param OutSwing swing component quaternion
	 * @param OutTwist Twist component quaternion
	 * @warning assumes normalized quaternion and twist axis
	 */
	CORE_API void ToSwingTwist(const TVector<T>& InTwistAxis, TQuat<T>& OutSwing, TQuat<T>& OutTwist) const;

	/**
	 * Get the twist angle (in radians) for a specified axis
	 *
	 * @param TwistAxis Axis to use for decomposition
	 * @return Twist angle (in radians)
	 * @warning assumes normalized quaternion and twist axis
	 */
	CORE_API T GetTwistAngle(const TVector<T>& TwistAxis) const;

	/**
	 * Rotate a vector by this quaternion.
	 *
	 * @param V the vector to be rotated
	 * @return vector after rotation
	 */
	TVector<T> RotateVector(TVector<T> V) const;
	
	/**
	 * Rotate a vector by the inverse of this quaternion.
	 *
	 * @param V the vector to be rotated
	 * @return vector after rotation by the inverse of this quaternion.
	 */
	TVector<T> UnrotateVector(TVector<T> V) const;

	/**
	 * @return quaternion with W=0 and V=theta*v.
	 */
	CORE_API TQuat<T> Log() const;

	/**
	 * @note Exp should really only be used after Log.
	 * Assumes a quaternion with W=0 and V=theta*v (where |v| = 1).
	 * Exp(q) = (sin(theta)*v, cos(theta))
	 */
	CORE_API TQuat<T> Exp() const;

	/**
	 * @return inverse of this quaternion
	 * @warning : Requires this quaternion to be normalized.
	 */
	FORCEINLINE TQuat<T> Inverse() const;

	/**
	 * Enforce that the delta between this Quaternion and another one represents
	 * the shortest possible rotation angle
	 */
	void EnforceShortestArcWith(const TQuat<T>& OtherQuat);
	
	/** Get the forward direction (X axis) after it has been rotated by this Quaternion. */
	FORCEINLINE TVector<T> GetAxisX() const;

	/** Get the right direction (Y axis) after it has been rotated by this Quaternion. */
	FORCEINLINE TVector<T> GetAxisY() const;

	/** Get the up direction (Z axis) after it has been rotated by this Quaternion. */
	FORCEINLINE TVector<T> GetAxisZ() const;

	/** Get the forward direction (X axis) after it has been rotated by this Quaternion. */
	FORCEINLINE TVector<T> GetForwardVector() const;

	/** Get the right direction (Y axis) after it has been rotated by this Quaternion. */
	FORCEINLINE TVector<T> GetRightVector() const;

	/** Get the up direction (Z axis) after it has been rotated by this Quaternion. */
	FORCEINLINE TVector<T> GetUpVector() const;

	/** Convert a rotation into a unit vector facing in its direction. Equivalent to GetForwardVector(). */
	FORCEINLINE TVector<T> Vector() const;

	/** Get the TRotator<T> representation of this Quaternion. */
	CORE_API TRotator<T> Rotator() const;

	/** Get the TMatrix<T> representation of this Quaternion. */
	FORCEINLINE TMatrix<T> ToMatrix() const;

	/** Get the TMatrix<T> representation of this Quaternion and store it in Mat */
	CORE_API void ToMatrix(TMatrix<T>& Mat) const;

	/**
	 * Get the axis of rotation of the Quaternion.
	 * This is the axis around which rotation occurs to transform the canonical coordinate system to the target orientation.
	 * For the identity Quaternion which has no such rotation, TVector<T>(1,0,0) is returned.
	 */
	FORCEINLINE TVector<T> GetRotationAxis() const;

	/** Find the angular distance between two rotation quaternions (in radians) */
	FORCEINLINE T AngularDistance(const TQuat<T>& Q) const;

	/**
	 * Serializes the vector compressed for e.g. network transmission.
	 * @param Ar Archive to serialize to/ from.
	 * @return false to allow the ordinary struct code to run (this never happens).
	 */
	CORE_API bool NetSerialize(FArchive& Ar, class UPackageMap* Map, bool& bOutSuccess);

	/**
	 * Utility to check if there are any non-finite values (NaN or Inf) in this Quat.
	 *
	 * @return true if there are any non-finite values in this Quaternion, otherwise false.
	 */
	bool ContainsNaN() const;

	/**
	 * Get a textual representation of the vector.
	 *
	 * @return Text describing the vector.
	 */
	FString ToString() const;

	/**
	 * Initialize this TQuat from a FString. 
	 * The string is expected to contain X=, Y=, Z=, W=, otherwise 
	 * this TQuat will have indeterminate (invalid) values.
	 *
	 * @param InSourceString FString containing the quaternion values.
	 * @return true if the TQuat was initialized; false otherwise.
	 */
	bool InitFromString(const FString& InSourceString);

public:

#if ENABLE_NAN_DIAGNOSTIC
	FORCEINLINE void DiagnosticCheckNaN() const
	{
		if (ContainsNaN())
		{
			logOrEnsureNanError(TEXT("Quat contains NaN: %s"), *ToString());
			*const_cast<TQuat*>(this) = TQuat<T>(0.f, 0.f, 0.f, 1.f);
		}
	}

	FORCEINLINE void DiagnosticCheckNaN(const TCHAR* Message) const
	{
		if (ContainsNaN())
		{
			logOrEnsureNanError(TEXT("%s: Quat contains NaN: %s"), Message, *ToString());
			*const_cast<TQuat*>(this) = TQuat<T>(0.f, 0.f, 0.f, 1.f);
		}
	}
#else
	FORCEINLINE void DiagnosticCheckNaN() const {}
	FORCEINLINE void DiagnosticCheckNaN(const TCHAR* Message) const {}
#endif

public:

	/**
	 * Generates the 'smallest' (geodesic) rotation between two vectors of arbitrary length.
	 */
	static FORCEINLINE TQuat<T> FindBetween(const TVector<T>& Vector1, const TVector<T>& Vector2)
	{
		return FindBetweenVectors(Vector1, Vector2);
	}

	/**
	 * Generates the 'smallest' (geodesic) rotation between two normals (assumed to be unit length).
	 */
	static CORE_API TQuat<T> FindBetweenNormals(const TVector<T>& Normal1, const TVector<T>& Normal2);

	/**
	 * Generates the 'smallest' (geodesic) rotation between two vectors of arbitrary length.
	 */
	static CORE_API TQuat<T> FindBetweenVectors(const TVector<T>& Vector1, const TVector<T>& Vector2);

	/**
	 * Error measure (angle) between two quaternions, ranged [0..1].
	 * Returns the hypersphere-angle between two quaternions; alignment shouldn't matter, though 
	 * @note normalized input is expected.
	 */
	static FORCEINLINE T Error(const TQuat<T>& Q1, const TQuat<T>& Q2);

	/**
	 * TQuat<T>::Error with auto-normalization.
	 */
	static FORCEINLINE T ErrorAutoNormalize(const TQuat<T>& A, const TQuat<T>& B);

	/** 
	 * Fast Linear Quaternion Interpolation.
	 * Result is NOT normalized.
	 */
	static FORCEINLINE TQuat<T> FastLerp(const TQuat<T>& A, const TQuat<T>& B, const T Alpha);

	/** 
	 * Bi-Linear Quaternion interpolation.
	 * Result is NOT normalized.
	 */
	static FORCEINLINE TQuat<T> FastBilerp(const TQuat<T>& P00, const TQuat<T>& P10, const TQuat<T>& P01, const TQuat<T>& P11, T FracX, T FracY);


	/** Spherical interpolation. Will correct alignment. Result is NOT normalized. */
	static CORE_API TQuat<T> Slerp_NotNormalized(const TQuat<T>& Quat1, const TQuat<T>& Quat2, T Slerp);

	/** Spherical interpolation. Will correct alignment. Result is normalized. */
	static FORCEINLINE TQuat<T> Slerp(const TQuat<T>& Quat1, const TQuat<T>& Quat2, T Slerp)
	{
		return Slerp_NotNormalized(Quat1, Quat2, Slerp).GetNormalized();
	}

	/**
	 * Simpler Slerp that doesn't do any checks for 'shortest distance' etc.
	 * We need this for the cubic interpolation stuff so that the multiple Slerps dont go in different directions.
	 * Result is NOT normalized.
	 */
	static CORE_API TQuat<T> SlerpFullPath_NotNormalized(const TQuat<T>& quat1, const TQuat<T>& quat2, T Alpha);

	/**
	 * Simpler Slerp that doesn't do any checks for 'shortest distance' etc.
	 * We need this for the cubic interpolation stuff so that the multiple Slerps dont go in different directions.
	 * Result is normalized.
	 */
	static FORCEINLINE TQuat<T> SlerpFullPath(const TQuat<T>& quat1, const TQuat<T>& quat2, T Alpha)
	{
		return SlerpFullPath_NotNormalized(quat1, quat2, Alpha).GetNormalized();
	}
	
	/**
	 * Given start and end quaternions of quat1 and quat2, and tangents at those points tang1 and tang2, calculate the point at Alpha (between 0 and 1) between them. Result is normalized.
	 * This will correct alignment by ensuring that the shortest path is taken.
	 */
	static CORE_API TQuat<T> Squad(const TQuat<T>& quat1, const TQuat<T>& tang1, const TQuat<T>& quat2, const TQuat<T>& tang2, T Alpha);

	/**
	 * Simpler Squad that doesn't do any checks for 'shortest distance' etc.
	 * Given start and end quaternions of quat1 and quat2, and tangents at those points tang1 and tang2, calculate the point at Alpha (between 0 and 1) between them. Result is normalized.
	 */
	static CORE_API TQuat<T> SquadFullPath(const TQuat<T>& quat1, const TQuat<T>& tang1, const TQuat<T>& quat2, const TQuat<T>& tang2, T Alpha);

	/**
	 * Calculate tangents between given points
	 *
	 * @param PrevP quaternion at P-1
	 * @param P quaternion to return the tangent
	 * @param NextP quaternion P+1
	 * @param Tension @todo document
	 * @param OutTan Out control point
	 */
	static CORE_API void CalcTangents(const TQuat<T>& PrevP, const TQuat<T>& P, const TQuat<T>& NextP, T Tension, TQuat<T>& OutTan);

public:

	bool Serialize(FArchive& Ar)
	{
		Ar << (TQuat<T>&)*this;
		return true;
	}

	bool SerializeFromMismatchedTag(FName StructTag, FArchive& Ar);

	// Conversion to other type.
	template<typename FArg, TEMPLATE_REQUIRES(!TIsSame<T, FArg>::Value)>
	explicit TQuat(const TQuat<FArg>& From) : TQuat<T>((T)From.X, (T)From.Y, (T)From.Z, (T)From.W) {}
};

/**
 * Serializes the quaternion.
 *
 * @param Ar Reference to the serialization archive.
 * @param F Reference to the quaternion being serialized.
 * @return Reference to the Archive after serialization.
 */
inline FArchive& operator<<(FArchive& Ar, TQuat<float>& F)
{
	return Ar << F.X << F.Y << F.Z << F.W;
}

inline FArchive& operator<<(FArchive& Ar, TQuat<double>& F)
{
	if (Ar.UEVer() >= EUnrealEngineObjectUE5Version::LARGE_WORLD_COORDINATES)
<<<<<<< HEAD
	{
		return Ar << F.X << F.Y << F.Z << F.W;
	}
	else
	{
=======
	{
		return Ar << F.X << F.Y << F.Z << F.W;
	}
	else
	{
>>>>>>> d731a049
		checkf(Ar.IsLoading(), TEXT("float -> double conversion applied outside of load!"));
		// Stored as floats, so serialize float and copy.
		float X, Y, Z, W;
		Ar << X << Y << Z << W;
		if(Ar.IsLoading())
		{
			F = TQuat<double>(X, Y, Z, W);
		}
	}
	return Ar;
}

#if !defined(_MSC_VER) || defined(__clang__)  // MSVC can't forward declare explicit specializations
template<> CORE_API const FQuat4f FQuat4f::Identity;
template<> CORE_API const FQuat4d FQuat4d::Identity;
#endif
/* TQuat inline functions
 *****************************************************************************/
template<typename T>
inline TQuat<T>::TQuat(const UE::Math::TMatrix<T>& M)
{
	// If Matrix is NULL, return Identity quaternion. If any of them is 0, you won't be able to construct rotation
	// if you have two plane at least, we can reconstruct the frame using cross product, but that's a bit expensive op to do here
	// for now, if you convert to matrix from 0 scale and convert back, you'll lose rotation. Don't do that. 
	if (M.GetScaledAxis(EAxis::X).IsNearlyZero() || M.GetScaledAxis(EAxis::Y).IsNearlyZero() || M.GetScaledAxis(EAxis::Z).IsNearlyZero())
	{
		*this = TQuat<T>::Identity;
		return;
	}

#if !(UE_BUILD_SHIPPING || UE_BUILD_TEST)
	// Make sure the Rotation part of the Matrix is unit length.
	// Changed to this (same as RemoveScaling) from RotDeterminant as using two different ways of checking unit length matrix caused inconsistency. 
	if (!ensure((FMath::Abs(1.f - M.GetScaledAxis(EAxis::X).SizeSquared()) <= UE_KINDA_SMALL_NUMBER) && (FMath::Abs(1.f - M.GetScaledAxis(EAxis::Y).SizeSquared()) <= UE_KINDA_SMALL_NUMBER) && (FMath::Abs(1.f - M.GetScaledAxis(EAxis::Z).SizeSquared()) <= UE_KINDA_SMALL_NUMBER)))
	{
		*this = TQuat<T>::Identity;
		return;
	}
#endif

	//const MeReal *const t = (MeReal *) tm;
	T s;

	// Check diagonal (trace)
	const T tr = M.M[0][0] + M.M[1][1] + M.M[2][2];

	if (tr > 0.0f) 
	{
		T InvS = FMath::InvSqrt(tr + T(1.f));
		this->W = T(T(0.5f) * (T(1.f) / InvS));
		s = T(0.5f) * InvS;

		this->X = ((M.M[1][2] - M.M[2][1]) * s);
		this->Y = ((M.M[2][0] - M.M[0][2]) * s);
		this->Z = ((M.M[0][1] - M.M[1][0]) * s);
	} 
	else 
	{
		// diagonal is negative
		int32 i = 0;

		if (M.M[1][1] > M.M[0][0])
			i = 1;

		if (M.M[2][2] > M.M[i][i])
			i = 2;

		static constexpr int32 nxt[3] = { 1, 2, 0 };
		const int32 j = nxt[i];
		const int32 k = nxt[j];
 
		s = M.M[i][i] - M.M[j][j] - M.M[k][k] + T(1.0f);

		T InvS = FMath::InvSqrt(s);

		T qt[4];
		qt[i] = T(0.5f) * (T(1.f) / InvS);

		s = T(0.5f) * InvS;

		qt[3] = (M.M[j][k] - M.M[k][j]) * s;
		qt[j] = (M.M[i][j] + M.M[j][i]) * s;
		qt[k] = (M.M[i][k] + M.M[k][i]) * s;

		this->X = qt[0];
		this->Y = qt[1];
		this->Z = qt[2];
		this->W = qt[3];

		DiagnosticCheckNaN();
	}
}


template<typename T>
FORCEINLINE TQuat<T>::TQuat(const TRotator<T>& R)
{
	*this = R.Quaternion();
	DiagnosticCheckNaN();
}

template<typename T>
FORCEINLINE TVector<T> TQuat<T>::operator*(const TVector<T>& V) const
{
	return RotateVector(V);
}

/* TQuat inline functions
 *****************************************************************************/

template<typename T>
FORCEINLINE TQuat<T>::TQuat(EForceInit ZeroOrNot)
	:	X(0), Y(0), Z(0), W(ZeroOrNot == ForceInitToZero ? 0.0f : 1.0f)
{ }

template<typename T>
FORCEINLINE TQuat<T>::TQuat(T InX, T InY, T InZ, T InW)
	: X(InX)
	, Y(InY)
	, Z(InZ)
	, W(InW)
{
	static_assert(TIsFloatingPoint<T>::Value);
	DiagnosticCheckNaN();
}

template<typename T>
FORCEINLINE TQuat<T>::TQuat(const QuatVectorRegister& V)
{
	VectorStoreAligned(V, this);
	DiagnosticCheckNaN();
}


template<typename T>
FORCEINLINE FString TQuat<T>::ToString() const
{
	return FString::Printf(TEXT("X=%.9f Y=%.9f Z=%.9f W=%.9f"), X, Y, Z, W);
}

template<typename T>
inline bool TQuat<T>::InitFromString(const FString& InSourceString)
{
	X = Y = Z = 0.f;
	W = 1.f;

	const bool bSuccess
		=  FParse::Value(*InSourceString, TEXT("X="), X)
		&& FParse::Value(*InSourceString, TEXT("Y="), Y)
		&& FParse::Value(*InSourceString, TEXT("Z="), Z)
		&& FParse::Value(*InSourceString, TEXT("W="), W);
	DiagnosticCheckNaN();
	return bSuccess;
}

template<typename T>
FORCEINLINE TQuat<T>::TQuat(TVector<T> Axis, T AngleRad)
{
	const T half_a = 0.5f * AngleRad;
	T s, c;
	FMath::SinCos(&s, &c, half_a);

	X = s * Axis.X;
	Y = s * Axis.Y;
	Z = s * Axis.Z;
	W = c;

	DiagnosticCheckNaN();
}


template<typename T>
FORCEINLINE TQuat<T> TQuat<T>::operator+(const TQuat<T>& Q) const
{
#if PLATFORM_ENABLE_VECTORINTRINSICS
	QuatVectorRegister A = VectorLoadAligned(this);
	QuatVectorRegister B = VectorLoadAligned(&Q);
	return TQuat(VectorAdd(A, B));
#else
	return TQuat(X + Q.X, Y + Q.Y, Z + Q.Z, W + Q.W);
#endif // PLATFORM_ENABLE_VECTORINTRINSICS
}


template<typename T>
FORCEINLINE TQuat<T> TQuat<T>::operator+=(const TQuat<T>& Q)
{
#if PLATFORM_ENABLE_VECTORINTRINSICS
	QuatVectorRegister A = VectorLoadAligned(this);
	QuatVectorRegister B = VectorLoadAligned(&Q);
	VectorStoreAligned(VectorAdd(A, B), this);
#else
	this->X += Q.X;
	this->Y += Q.Y;
	this->Z += Q.Z;
	this->W += Q.W;
#endif // PLATFORM_ENABLE_VECTORINTRINSICS

	DiagnosticCheckNaN();

	return *this;
}


template<typename T>
FORCEINLINE TQuat<T> TQuat<T>::operator-(const TQuat<T>& Q) const
{
#if PLATFORM_ENABLE_VECTORINTRINSICS
	QuatVectorRegister A = VectorLoadAligned(this);
	QuatVectorRegister B = VectorLoadAligned(&Q);
	return TQuat(VectorSubtract(A, B));
#else
	return TQuat(X - Q.X, Y - Q.Y, Z - Q.Z, W - Q.W);
#endif // PLATFORM_ENABLE_VECTORINTRINSICS
}

template<typename T>
FORCEINLINE TQuat<T> TQuat<T>::operator-() const
{
#if PLATFORM_ENABLE_VECTORINTRINSICS
	return TQuat(VectorNegate(VectorLoadAligned(this)));
#else
	return TQuat(-X, -Y, -Z, -W);
#endif
}

template<typename T>
FORCEINLINE bool TQuat<T>::Equals(const TQuat<T>& Q, T Tolerance) const
{
#if PLATFORM_ENABLE_VECTORINTRINSICS
	const QuatVectorRegister ToleranceV = VectorLoadFloat1(&Tolerance);
	const QuatVectorRegister A = VectorLoadAligned(this);
	const QuatVectorRegister B = VectorLoadAligned(&Q);

	const QuatVectorRegister RotationSub = VectorAbs(VectorSubtract(A, B));
	const QuatVectorRegister RotationAdd = VectorAbs(VectorAdd(A, B));
	return !VectorAnyGreaterThan(RotationSub, ToleranceV) || !VectorAnyGreaterThan(RotationAdd, ToleranceV);
#else
	return (FMath::Abs(X - Q.X) <= Tolerance && FMath::Abs(Y - Q.Y) <= Tolerance && FMath::Abs(Z - Q.Z) <= Tolerance && FMath::Abs(W - Q.W) <= Tolerance)
		|| (FMath::Abs(X + Q.X) <= Tolerance && FMath::Abs(Y + Q.Y) <= Tolerance && FMath::Abs(Z + Q.Z) <= Tolerance && FMath::Abs(W + Q.W) <= Tolerance);
#endif // PLATFORM_ENABLE_VECTORINTRINSICS
}

template<typename T>
FORCEINLINE bool TQuat<T>::IsIdentity(T Tolerance) const
{
	return Equals(TQuat<T>::Identity, Tolerance);
}

template<typename T>
FORCEINLINE TQuat<T> TQuat<T>::operator-=(const TQuat<T>& Q)
{
#if PLATFORM_ENABLE_VECTORINTRINSICS
	QuatVectorRegister A = VectorLoadAligned(this);
	QuatVectorRegister B = VectorLoadAligned(&Q);
	VectorStoreAligned(VectorSubtract(A, B), this);
#else
	this->X -= Q.X;
	this->Y -= Q.Y;
	this->Z -= Q.Z;
	this->W -= Q.W;
#endif // PLATFORM_ENABLE_VECTORINTRINSICS

	DiagnosticCheckNaN();

	return *this;
}


template<typename T>
FORCEINLINE TQuat<T> TQuat<T>::operator*(const TQuat<T>& Q) const
{
	TQuat<T> Result;
	VectorQuaternionMultiply(&Result, this, &Q);
	
	Result.DiagnosticCheckNaN();
	
	return Result;
}


template<typename T>
FORCEINLINE TQuat<T> TQuat<T>::operator*=(const TQuat<T>& Q)
{
	QuatVectorRegister A = VectorLoadAligned(this);
	QuatVectorRegister B = VectorLoadAligned(&Q);
	QuatVectorRegister Result;
	VectorQuaternionMultiply(&Result, &A, &B);
	VectorStoreAligned(Result, this);

	DiagnosticCheckNaN();

	return *this; 
}


// Global operator for (float * Quat)
template<typename T>
FORCEINLINE TQuat<T> operator*(const float Scale, const TQuat<T>& Q)
{
	return Q.operator*(Scale);
}

// Global operator for (double * Quat)
template<typename T>
FORCEINLINE TQuat<T> operator*(const double Scale, const TQuat<T>& Q)
{
	return Q.operator*(Scale);
}

template<typename T>
FORCEINLINE bool TQuat<T>::Identical(const TQuat* Q, const uint32 PortFlags) const
{
	return X == Q->X && Y == Q->Y && Z == Q->Z && W == Q->W;
}

template<typename T>
FORCEINLINE bool TQuat<T>::operator==(const TQuat<T>& Q) const
{
#if PLATFORM_ENABLE_VECTORINTRINSICS
	const QuatVectorRegister A = VectorLoadAligned(this);
	const QuatVectorRegister B = VectorLoadAligned(&Q);
	return VectorMaskBits(VectorCompareEQ(A, B)) == 0x0F;
#else
	return X == Q.X && Y == Q.Y && Z == Q.Z && W == Q.W;
#endif // PLATFORM_ENABLE_VECTORINTRINSICS
}


template<typename T>
FORCEINLINE bool TQuat<T>::operator!=(const TQuat<T>& Q) const
{
#if PLATFORM_ENABLE_VECTORINTRINSICS
	const QuatVectorRegister A = VectorLoadAligned(this);
	const QuatVectorRegister B = VectorLoadAligned(&Q);
	return VectorMaskBits(VectorCompareNE(A, B)) != 0x00;
#else
	return X != Q.X || Y != Q.Y || Z != Q.Z || W != Q.W;
#endif // PLATFORM_ENABLE_VECTORINTRINSICS
}


template<typename T>
FORCEINLINE T TQuat<T>::operator|(const TQuat<T>& Q) const
{
	return X * Q.X + Y * Q.Y + Z * Q.Z + W * Q.W;
}


template<typename T>
FORCEINLINE void TQuat<T>::Normalize(T Tolerance)
{
#if PLATFORM_ENABLE_VECTORINTRINSICS
	const QuatVectorRegister Vector = VectorLoadAligned(this);

	const QuatVectorRegister SquareSum = VectorDot4(Vector, Vector);
	const QuatVectorRegister NonZeroMask = VectorCompareGE(SquareSum, VectorLoadFloat1(&Tolerance));
	const QuatVectorRegister InvLength = VectorReciprocalSqrtAccurate(SquareSum);
	const QuatVectorRegister NormalizedVector = VectorMultiply(InvLength, Vector);
	QuatVectorRegister Result = VectorSelect(NonZeroMask, NormalizedVector, GlobalVectorConstants::Float0001);

	VectorStoreAligned(Result, this);
#else
	const T SquareSum = X * X + Y * Y + Z * Z + W * W;

	if (SquareSum >= Tolerance)
	{
		const T Scale = FMath::InvSqrt(SquareSum);

		X *= Scale; 
		Y *= Scale; 
		Z *= Scale;
		W *= Scale;
	}
	else
	{
		*this = TQuat<T>::Identity;
	}
#endif // PLATFORM_ENABLE_VECTORINTRINSICS
}


template<typename T>
FORCEINLINE TQuat<T> TQuat<T>::GetNormalized(T Tolerance) const
{
	TQuat<T> Result(*this);
	Result.Normalize(Tolerance);
	return Result;
}


template<typename T>
FORCEINLINE bool TQuat<T>::IsNormalized() const
{
#if PLATFORM_ENABLE_VECTORINTRINSICS
	QuatVectorRegister A = VectorLoadAligned(this);
	QuatVectorRegister TestValue = VectorAbs(VectorSubtract(VectorOne(), VectorDot4(A, A)));
	return !VectorAnyGreaterThan(TestValue, GlobalVectorConstants::ThreshQuatNormalized);
#else
	return (FMath::Abs(1.f - SizeSquared()) < UE_THRESH_QUAT_NORMALIZED);
#endif // PLATFORM_ENABLE_VECTORINTRINSICS
}


template<typename T>
FORCEINLINE T TQuat<T>::Size() const
{
	return FMath::Sqrt(X * X + Y * Y + Z * Z + W * W);
}

template<typename T>
FORCEINLINE T TQuat<T>::SizeSquared() const
{
	return (X * X + Y * Y + Z * Z + W * W);
}

template<typename T>
FORCEINLINE T TQuat<T>::GetAngle() const
{
	return T(2.0) * FMath::Acos(W);
}


template<typename T>
FORCEINLINE void TQuat<T>::ToAxisAndAngle(TVector<T>& Axis, float& Angle) const
{
	Angle = (float)GetAngle();
	Axis = GetRotationAxis();
}

template<typename T>
FORCEINLINE void TQuat<T>::ToAxisAndAngle(TVector<T>& Axis, double& Angle) const
{
	Angle = (double)GetAngle();
	Axis = GetRotationAxis();
}

template<typename T>
FORCEINLINE TVector<T> TQuat<T>::ToRotationVector() const
{
	checkSlow(IsNormalized());
	TQuat<T> RotQ = Log();
	return TVector<T>(RotQ.X * 2.0f, RotQ.Y * 2.0f, RotQ.Z * 2.0f);
}

template<typename T>
FORCEINLINE TQuat<T> TQuat<T>::MakeFromRotationVector(const TVector<T>& RotationVector)
{
	TQuat<T> RotQ(RotationVector.X * 0.5f, RotationVector.Y * 0.5f, RotationVector.Z * 0.5f, 0.0f);
	return RotQ.Exp();
}

template<typename T>
FORCEINLINE TVector<T> TQuat<T>::GetRotationAxis() const
{
#if PLATFORM_ENABLE_VECTORINTRINSICS
	TVector<T> V;
	QuatVectorRegister A = VectorLoadAligned(this);
	QuatVectorRegister R = VectorNormalizeSafe(VectorSet_W0(A), GlobalVectorConstants::Float1000);
	VectorStoreFloat3(R, &V);
	return V;
#else
	const T SquareSum = X * X + Y * Y + Z * Z;
	if (SquareSum < UE_SMALL_NUMBER)
	{
		return TVector<T>::XAxisVector;
	}
	const T Scale = FMath::InvSqrt(SquareSum);
	return TVector<T>(X * Scale, Y * Scale, Z * Scale);
#endif // PLATFORM_ENABLE_VECTORINTRINSICS
}

template<typename T>
T TQuat<T>::AngularDistance(const TQuat<T>& Q) const
{
	T InnerProd = X*Q.X + Y*Q.Y + Z*Q.Z + W*Q.W;
	return FMath::Acos((2 * InnerProd * InnerProd) - 1.f);
}


template<typename T>
FORCEINLINE TVector<T> TQuat<T>::RotateVector(TVector<T> V) const
{	
	// http://people.csail.mit.edu/bkph/articles/Quaternions.pdf
	// V' = V + 2w(Q x V) + (2Q x (Q x V))
	// refactor:
	// V' = V + w(2(Q x V)) + (Q x (2(Q x V)))
	// T = 2(Q x V);
	// V' = V + w*(T) + (Q x T)

	const TVector<T> Q(X, Y, Z);
	const TVector<T> TT = 2.f * TVector<T>::CrossProduct(Q, V);
	const TVector<T> Result = V + (W * TT) + TVector<T>::CrossProduct(Q, TT);
	return Result;
}

template<typename T>
FORCEINLINE TVector<T> TQuat<T>::UnrotateVector(TVector<T> V) const
{	
	const TVector<T> Q(-X, -Y, -Z); // Inverse
	const TVector<T> TT = 2.f * TVector<T>::CrossProduct(Q, V);
	const TVector<T> Result = V + (W * TT) + TVector<T>::CrossProduct(Q, TT);
	return Result;
}


template<typename T>
FORCEINLINE TQuat<T> TQuat<T>::Inverse() const
{
	checkSlow(IsNormalized());

#if PLATFORM_ENABLE_VECTORINTRINSICS
	return TQuat(VectorQuaternionInverse(VectorLoadAligned(this)));
#else
	return TQuat(-X, -Y, -Z, W);
#endif // PLATFORM_ENABLE_VECTORINTRINSICS
}

template<typename T>
FORCEINLINE void TQuat<T>::EnforceShortestArcWith(const TQuat<T>& OtherQuat)
{
	const T DotResult = (OtherQuat | *this);
	const T Bias = FMath::FloatSelect(DotResult, T(1.0f), T(-1.0f));

	X *= Bias;
	Y *= Bias;
	Z *= Bias;
	W *= Bias;
}


template<typename T>
FORCEINLINE TVector<T> TQuat<T>::GetAxisX() const
{
	return RotateVector(TVector<T>(1.f, 0.f, 0.f));
}


template<typename T>
FORCEINLINE TVector<T> TQuat<T>::GetAxisY() const
{
	return RotateVector(TVector<T>(0.f, 1.f, 0.f));
}


template<typename T>
FORCEINLINE TVector<T> TQuat<T>::GetAxisZ() const
{
	return RotateVector(TVector<T>(0.f, 0.f, 1.f));
}


template<typename T>
FORCEINLINE TVector<T> TQuat<T>::GetForwardVector() const
{
	return GetAxisX();
}

template<typename T>
FORCEINLINE TVector<T> TQuat<T>::GetRightVector() const
{
	return GetAxisY();
}

template<typename T>
FORCEINLINE TVector<T> TQuat<T>::GetUpVector() const
{
	return GetAxisZ();
}

template<typename T>
FORCEINLINE TVector<T> TQuat<T>::Vector() const
{
	return GetAxisX();
}

template<typename T>
FORCEINLINE TMatrix<T> TQuat<T>::ToMatrix() const
{
	TMatrix<T> R;
	ToMatrix(R);
	return R;
}

template<typename T>
FORCEINLINE T TQuat<T>::Error(const TQuat<T>& Q1, const TQuat<T>& Q2)
{
	const T cosom = FMath::Abs(Q1.X * Q2.X + Q1.Y * Q2.Y + Q1.Z * Q2.Z + Q1.W * Q2.W);
	return (FMath::Abs(cosom) < 0.9999999f) ? FMath::Acos(cosom)*(1.f / UE_PI) : 0.0f;
}


template<typename T>
FORCEINLINE T TQuat<T>::ErrorAutoNormalize(const TQuat<T>& A, const TQuat<T>& B)
{
	TQuat<T> Q1 = A;
	Q1.Normalize();

	TQuat<T> Q2 = B;
	Q2.Normalize();

	return TQuat<T>::Error(Q1, Q2);
}

/**
 * Fast Linear Quaternion Interpolation.
 * Result is NOT normalized.
 */
template<typename T>
FORCEINLINE TQuat<T> TQuat<T>::FastLerp(const TQuat<T>& A, const TQuat<T>& B, const T Alpha)
{
	// To ensure the 'shortest route', we make sure the dot product between the both rotations is positive.
	const T DotResult = (A | B);
	const T Bias = FMath::FloatSelect(DotResult, T(1.0f), T(-1.0f));
	return (B * Alpha) + (A * (Bias * (1.f - Alpha)));
}


template<typename T>
FORCEINLINE TQuat<T> TQuat<T>::FastBilerp(const TQuat<T>& P00, const TQuat<T>& P10, const TQuat<T>& P01, const TQuat<T>& P11, T FracX, T FracY)
{
	return TQuat<T>::FastLerp(
		TQuat<T>::FastLerp(P00,P10,FracX),
		TQuat<T>::FastLerp(P01,P11,FracX),
		FracY
	);
}


template<typename T>
FORCEINLINE bool TQuat<T>::ContainsNaN() const
{
	return (!FMath::IsFinite(X) ||
			!FMath::IsFinite(Y) ||
			!FMath::IsFinite(Z) ||
			!FMath::IsFinite(W)
	);
}
	
/**
 * Creates a hash value from an FQuat.
 *
 * @param Quat the quat to create a hash value for
 * @return The hash value from the components
 */
template<typename T>
FORCEINLINE uint32 GetTypeHash(const TQuat<T>& Quat)
{
	// Note: this assumes there's no padding in Quat that could contain uncompared data.
	static_assert(sizeof(TQuat<T>) == sizeof(T[4]), "Unexpected padding in TQuat");
	return FCrc::MemCrc_DEPRECATED(&Quat, sizeof(Quat));
}

} // namespace UE::Math
} // namespace UE

UE_DECLARE_LWC_TYPE(Quat, 4);

template<> struct TIsPODType<FQuat4f> { enum { Value = true }; };
template<> struct TIsPODType<FQuat4d> { enum { Value = true }; };
template<> struct TIsUECoreVariant<FQuat4f> { enum { Value = true }; };
template<> struct TIsUECoreVariant<FQuat4d> { enum { Value = true }; };
template<> struct TCanBulkSerialize<FQuat4f> { enum { Value = true }; };
template<> struct TCanBulkSerialize<FQuat4d> { enum { Value = true }; };
DECLARE_INTRINSIC_TYPE_LAYOUT(FQuat4f);
DECLARE_INTRINSIC_TYPE_LAYOUT(FQuat4d);

// Forward declare all explicit specializations (in UnrealMath.cpp)
template<> CORE_API FRotator3f FQuat4f::Rotator() const;
template<> CORE_API FRotator3d FQuat4d::Rotator() const;



template<>
inline bool FQuat4f::SerializeFromMismatchedTag(FName StructTag, FArchive& Ar)
{
	return UE_SERIALIZE_VARIANT_FROM_MISMATCHED_TAG(Ar, Quat, Quat4f, Quat4d);
}

template<>
inline bool FQuat4d::SerializeFromMismatchedTag(FName StructTag, FArchive& Ar)
{
	return UE_SERIALIZE_VARIANT_FROM_MISMATCHED_TAG(Ar, Quat, Quat4d, Quat4f);
}


/* FMath inline functions
 *****************************************************************************/
 
 // TCustomLerp for FMath::Lerp()
template<typename T>
struct TCustomLerp< UE::Math::TQuat<T> >
{
	enum { Value = true };
	using QuatType = UE::Math::TQuat<T>;

	template<class U>
	static FORCEINLINE_DEBUGGABLE QuatType Lerp(const QuatType& A, const QuatType& B, const U& Alpha)
	{
		return QuatType::Slerp(A, B, (T)Alpha);
	}

	template<class U>
	static FORCEINLINE_DEBUGGABLE QuatType BiLerp(const QuatType& P00, const QuatType& P10, const QuatType& P01, const QuatType& P11, const U& FracX, const U& FracY)
	{
		QuatType Result;

		Result = Lerp(
			QuatType::Slerp_NotNormalized(P00, P10, (T)FracX),
			QuatType::Slerp_NotNormalized(P01, P11, (T)FracX),
			(T)FracY
		);

		return Result;
	}

	template<class U>
	static FORCEINLINE_DEBUGGABLE QuatType CubicInterp(const QuatType& P0, const QuatType& T0, const QuatType& P1, const QuatType& T1, const U& A)
	{
		return QuatType::Squad(P0, T0, P1, T1, (T)A);
	}

};<|MERGE_RESOLUTION|>--- conflicted
+++ resolved
@@ -707,19 +707,11 @@
 inline FArchive& operator<<(FArchive& Ar, TQuat<double>& F)
 {
 	if (Ar.UEVer() >= EUnrealEngineObjectUE5Version::LARGE_WORLD_COORDINATES)
-<<<<<<< HEAD
 	{
 		return Ar << F.X << F.Y << F.Z << F.W;
 	}
 	else
 	{
-=======
-	{
-		return Ar << F.X << F.Y << F.Z << F.W;
-	}
-	else
-	{
->>>>>>> d731a049
 		checkf(Ar.IsLoading(), TEXT("float -> double conversion applied outside of load!"));
 		// Stored as floats, so serialize float and copy.
 		float X, Y, Z, W;
