// Copyright Epic Games, Inc. All Rights Reserved.

#pragma once

#include "CoreTypes.h"
#include "Math/UnrealMathUtility.h"
#include "Containers/UnrealString.h"
#include "Math/IntPoint.h"
#include "Math/Vector2D.h"

namespace UE::Math
{

/**
 * Structure for integer rectangles in 2-d space.
 *
 * @todo Docs: The operators need better documentation, i.e. what does it mean to divide a rectangle?
 */
template <typename InIntType>
struct TIntRect
{
	using IntType = InIntType;
	using IntPointType = TIntPoint<IntType>;
	static_assert(std::is_integral_v<IntType>, "Only an integer types are supported.");

	union
	{
		struct
		{
			/** Holds the first pixel line/row (like in Win32 RECT). */
			IntPointType Min;

			/** Holds the last pixel line/row (like in Win32 RECT). */
			IntPointType Max;
		};

		UE_DEPRECATED(all, "For internal use only")
		IntPointType MinMax[2];
	};

	/** Constructor */
	TIntRect()
		: Min(ForceInit)
		, Max(ForceInit)
	{}

	/**
	 * Constructor
	 *
	 * @param X0 Minimum X coordinate.
	 * @param Y0 Minimum Y coordinate.
	 * @param X1 Maximum X coordinate.
	 * @param Y1 Maximum Y coordinate.
	 */
	TIntRect(IntType X0, IntType Y0, IntType X1, IntType Y1)
		: Min(X0, Y0)
		, Max(X1, Y1)
	{
	}

	/**
	 * Constructor
	 *
	 * @param InMin Minimum Point
	 * @param InMax Maximum Point
	 */
	TIntRect(IntPointType InMin, IntPointType InMax)
		: Min(InMin)
		, Max(InMax)
	{
	}

	TIntRect(const TIntRect& Other)
	{
		*this = Other;
	}

	TIntRect& operator=(const TIntRect& Other)
	{
		Min = Other.Min;
		Max = Other.Max;
		return *this;
	}

	/**
	 * Converts to another int type. Checks that the cast will succeed.
	 */
	template <typename OtherIntType>
	explicit TIntRect(TIntRect<OtherIntType> Other)
		: Min(IntPointType(Other.Min))
		, Max(IntPointType(Other.Max))
	{
	}

	/**
	 * Gets a specific point in this rectangle.
	 *
	 * @param PointIndex Index of Point in rectangle.
	 * @return Const reference to point in rectangle.
	 */
	const TIntRect& operator()(int32 PointIndex) const
	{
PRAGMA_DISABLE_DEPRECATION_WARNINGS
		return MinMax[PointIndex];
PRAGMA_ENABLE_DEPRECATION_WARNINGS
	}

	/**
	 * Gets a specific point in this rectangle.
	 *
	 * @param PointIndex Index of Point in rectangle.
	 * @return Reference to point in rectangle.
	 */
	TIntRect& operator()(int32 PointIndex)
	{
PRAGMA_DISABLE_DEPRECATION_WARNINGS
		return MinMax[PointIndex];
PRAGMA_ENABLE_DEPRECATION_WARNINGS
	}

	/**
	 * Compares Rectangles for equality.
	 *
	 * @param Other The Other Rectangle for comparison.
	 * @return true if the rectangles are equal, false otherwise..
	 */
	bool operator==(const TIntRect& Other) const
	{
		return Min == Other.Min && Max == Other.Max;
	}

	/**
	 * Compares Rectangles for inequality.
	 *
	 * @param Other The Other Rectangle for comparison.
	 * @return true if the rectangles are not equal, false otherwise..
	 */
	bool operator!=(const TIntRect& Other) const
	{
		return Min != Other.Min || Max != Other.Max;
	}

	/**
	 * Applies scaling to this rectangle.
	 *
	 * @param Scale What to multiply the rectangle by.
	 * @return Reference to this rectangle after scaling.
	 */
	TIntRect& operator*=(IntType Scale)
	{
		Min *= Scale;
		Max *= Scale;

		return *this;
	}

	/**
	 * Adds a point to this rectangle.
	 *
	 * @param Point The point to add onto both points in the rectangle.
	 * @return Reference to this rectangle after addition.
	 */
	TIntRect& operator+=(const IntPointType& Point)
	{
		Min += Point;
		Max += Point;

		return *this;
	}

	/**
	 * Subtracts a point from this rectangle.
	 *
	 * @param Point The point to subtract from both points in the rectangle.
	 * @return Reference to this rectangle after subtraction.
	 */
	TIntRect& operator-=(const IntPointType& Point)
	{
		Min -= Point;
		Max -= Point;

		return *this;
	}

	/**
	 * Gets the result of scaling on this rectangle.
	 *
	 * @param Scale What to multiply this rectangle by.
	 * @return New scaled rectangle.
	 */
	TIntRect operator*(IntType Scale) const
	{
		return TIntRect(Min * Scale, Max * Scale);
	}

	/**
	 * Gets the result of division on this rectangle.
	 *
	 * @param Div What to divide this rectangle by.
	 * @return New divided rectangle.
	 */
	TIntRect operator/(IntType Div) const
	{
		return TIntRect(Min / Div, Max / Div);
	}

	/**
	 * Gets the result of adding a point to this rectangle.
	 *
	 * @param Point The point to add to both points in the rectangle.
	 * @return New rectangle with point added to it.
	 */
	TIntRect operator+(const IntPointType& Point) const
	{
		return TIntRect(Min + Point, Max + Point);
	}

	/**
	 * Gets the result of dividing a point with this rectangle.
	 *
	 * @param Point The point to divide with.
	 * @return New rectangle with point divided.
	 */
	TIntRect operator/(const IntPointType& Point) const
	{
		return TIntRect(Min / Point, Max / Point);
	}

	/**
	 * Gets the result of subtracting a point from this rectangle.
	 *
	 * @param Point The point to subtract from both points in the rectangle.
	 * @return New rectangle with point subtracted from it.
	 */
	TIntRect operator-(const IntPointType& Point) const
	{
		return TIntRect(Min - Point, Max - Point);
	}

	/**
	 * Gets the result of adding two rectangles together.
	 *
	 * @param Other The other rectangle to add to this.
	 * @return New rectangle after both are added together.
	 */
	TIntRect operator+(const TIntRect& Other) const
	{
		return TIntRect(Min + Other.Min, Max + Other.Max);
	}

	/**
	 * Gets the result of subtracting a rectangle from this one.
	 *
	 * @param Other The other rectangle to subtract from this.
	 * @return New rectangle after one is subtracted from this.
	 */
	TIntRect operator-(const TIntRect& Other) const
	{
		return TIntRect(Min - Other.Min, Max - Other.Max);
	}

	/**
	 * Calculates the area of this rectangle.
	 *
	 * @return The area of this rectangle.
	 */
	IntType Area() const
	{
		return (Max.X - Min.X) * (Max.Y - Min.Y);
	}

	/**
	 * Creates a rectangle from the bottom part of this rectangle.
	 *
	 * @param InHeight Height of the new rectangle (<= rectangles original height).
	 * @return The new rectangle.
	 */

	TIntRect Bottom(IntType InHeight) const
	{
		return TIntRect(Min.X, FMath::Max(Min.Y, Max.Y - InHeight), Max.X, Max.Y);
	}

	/**
	 * Clip a rectangle using the bounds of another rectangle.
	 *
	 * @param Other The other rectangle to clip against.
	 */
	void Clip(const TIntRect& R)
	{
		Min.X = FMath::Max<IntType>(Min.X, R.Min.X);
		Min.Y = FMath::Max<IntType>(Min.Y, R.Min.Y);
		Max.X = FMath::Min<IntType>(Max.X, R.Max.X);
		Max.Y = FMath::Min<IntType>(Max.Y, R.Max.Y);

		// return zero area if not overlapping
		Max.X = FMath::Max<IntType>(Min.X, Max.X);
		Max.Y = FMath::Max<IntType>(Min.Y, Max.Y);
	}

	/** Combines the two rectanges. */
	void Union(const TIntRect& R)
	{
		Min.X = FMath::Min<IntType>(Min.X, R.Min.X);
		Min.Y = FMath::Min<IntType>(Min.Y, R.Min.Y);
		Max.X = FMath::Max<IntType>(Max.X, R.Max.X);
		Max.Y = FMath::Max<IntType>(Max.Y, R.Max.Y);
	}

<<<<<<< HEAD
	/** Returns true if the two rects have any overlap. */
=======
	/**
	 * Returns true if the two rects have any overlap.
	 *
	 * @param Other The rect to compare with.
	 * @return true if the rectangle overlaps the other rectangle, false otherwise.
	 *
	 * @note  This function assumes rects have open bounds, i.e. rects with
	 *        coincident borders on any edge will not overlap.
	 */
>>>>>>> 4af6daef
	bool Intersect(const TIntRect& Other) const
	{
		return Other.Min.X < Max.X&& Other.Max.X > Min.X && Other.Min.Y < Max.Y&& Other.Max.Y > Min.Y;
	}

	/**
	 * Test whether this rectangle contains a point.
	 *
	 * @param Point The point to test against.
	 * @return true if the rectangle contains the specified point, false otherwise.
	 *
	 * @note  This function assumes rects have half-open bounds, i.e. points are contained
	 *        by the minimum border of the box, but not the maximum border.
	 */
	bool Contains(IntPointType P) const
	{
		return P.X >= Min.X && P.X < Max.X&& P.Y >= Min.Y && P.Y < Max.Y;
	}

	/**
	 * Gets the Center and Extents of this rectangle.
	 *
	 * @param OutCenter Will contain the center point.
	 * @param OutExtent Will contain the extent.
	 */
	void GetCenterAndExtents(IntPointType& OutCenter, IntPointType& OutExtent) const
	{
		OutExtent.X = (Max.X - Min.X) / 2;
		OutExtent.Y = (Max.Y - Min.Y) / 2;

		OutCenter.X = Min.X + OutExtent.X;
		OutCenter.Y = Min.Y + OutExtent.Y;
	}

	/**
	 * Gets the Height of the rectangle.
	 *
	 * @return The Height of the rectangle.
	 */
	IntType Height() const
	{
		return (Max.Y - Min.Y);
	}


	/**
	 * Inflates or deflates the rectangle.
	 *
	 * @param Amount The amount to inflate or deflate the rectangle on each side.
	 */
	void InflateRect(IntType Amount)
	{
		Min.X -= Amount;
		Min.Y -= Amount;
		Max.X += Amount;
		Max.Y += Amount;
	}
	/**
	 * Adds to this rectangle to include a given point.
	 *
	 * @param Point The point to increase the rectangle to.
	 */
	void Include(IntPointType Point)
	{
		Min.X = FMath::Min(Min.X, Point.X);
		Min.Y = FMath::Min(Min.Y, Point.Y);
		Max.X = FMath::Max(Max.X, Point.X);
		Max.Y = FMath::Max(Max.Y, Point.Y);
	}

	/**
	 * Gets a new rectangle from the inner of this one.
	 *
	 * @param Shrink How much to remove from each point of this rectangle.
	 * @return New inner Rectangle.
	 */
	TIntRect Inner(IntPointType Shrink) const
	{
		return TIntRect(Min + Shrink, Max - Shrink);
	}
	/**
	 * Creates a rectangle from the right hand side of this rectangle.
	 *
	 * @param InWidth Width of the new rectangle (<= rectangles original width).
	 * @return The new rectangle.
	 */
	TIntRect Right(IntType InWidth) const
	{
		return TIntRect(FMath::Max(Min.X, Max.X - InWidth), Min.Y, Max.X, Max.Y);
	}

	/**
	 * Scales a rectangle using a floating point number.
	 *
	 * @param Fraction What to scale the rectangle by
	 * @return New scaled rectangle.
	 */
	TIntRect Scale(double Fraction) const
	{
		using Vec2D = UE::Math::TVector2<double>;
		const Vec2D Min2D = Vec2D((double)Min.X, (double)Min.Y) * Fraction;
		const Vec2D Max2D = Vec2D((double)Max.X, (double)Max.Y) * Fraction;

		return TIntRect(
			IntCastChecked<IntType>(FMath::FloorToInt64(Min2D.X)),
			IntCastChecked<IntType>(FMath::FloorToInt64(Min2D.Y)),
			IntCastChecked<IntType>(FMath::CeilToInt64(Max2D.X)),
			IntCastChecked<IntType>(FMath::CeilToInt64(Max2D.Y))
		);
	}

	/**
	 * Gets the distance from one corner of the rectangle to the other.
	 *
	 * @return The distance from one corner of the rectangle to the other.
	 */
	IntPointType Size() const
	{
		return IntPointType(Max.X - Min.X, Max.Y - Min.Y);
	}

	/**
	 * Get a textual representation of this rectangle.
	 *
	 * @return A string describing the rectangle.
	 */
	FString ToString() const
	{
		return FString::Printf(TEXT("Min=(%s) Max=(%s)"), *Min.ToString(), *Max.ToString());
	}

	/**
	 * Gets the width of the rectangle.
	 *
	 * @return The width of the rectangle.
	 */
	IntType Width() const
	{
		return Max.X - Min.X;
	}

	/**
	 * Returns true if the rectangle is 0 x 0.
	 *
	 * @return true if the rectangle is 0 x 0.
	 */
	bool IsEmpty() const
	{
		return Width() == 0 && Height() == 0;
	}

	/**
	 * Divides a rectangle and rounds up to the nearest integer.
	 *
	 * @param lhs The Rectangle to divide.
	 * @param Div What to divide by.
	 * @return New divided rectangle.
	 */
	static TIntRect DivideAndRoundUp(TIntRect lhs, IntType Div)
	{
		return DivideAndRoundUp(lhs, IntPointType(Div, Div));
	}

	static TIntRect DivideAndRoundUp(TIntRect lhs, IntPointType Div)
	{
		return TIntRect(lhs.Min / Div, IntPointType::DivideAndRoundUp(lhs.Max, Div));
	}

	/**
	 * Gets number of points in the Rectangle.
	 *
	 * @return Number of points in the Rectangle.
	 */
	static int32 Num()
	{
		return 2;
	}

public:

	/**
	 * Serializes the Rectangle.
	 *
	 * @param Ar The archive to serialize into.
	 * @param Rect The rectangle to serialize.
	 * @return Reference to the Archive after serialization.
	 */
	friend FArchive& operator<<( FArchive& Ar, TIntRect& Rect )
	{
		return Ar << Rect.Min.X << Rect.Min.Y << Rect.Max.X << Rect.Max.Y;
	}
};

template <typename IntType>
uint32 GetTypeHash(const TIntRect<IntType>& InRect)
{
	return HashCombine(GetTypeHash(InRect.Min), GetTypeHash(InRect.Max));
}

} //! namespace UE::Math

template <> struct TIsPODType<FInt32Rect> { enum { Value = true }; };
template <> struct TIsPODType<FUint32Rect> { enum { Value = true }; };

template <> struct TIsUECoreVariant<FInt32Rect>  { enum { Value = true }; };
template <> struct TIsUECoreVariant<FUint32Rect> { enum { Value = true }; };

template <> struct TIsPODType<FInt64Rect> { enum { Value = true }; };
template <> struct TIsPODType<FUint64Rect> { enum { Value = true }; };

template <> struct TIsUECoreVariant<FInt64Rect> { enum { Value = true }; };
template <> struct TIsUECoreVariant<FUint64Rect> { enum { Value = true }; };<|MERGE_RESOLUTION|>--- conflicted
+++ resolved
@@ -307,9 +307,6 @@
 		Max.Y = FMath::Max<IntType>(Max.Y, R.Max.Y);
 	}
 
-<<<<<<< HEAD
-	/** Returns true if the two rects have any overlap. */
-=======
 	/**
 	 * Returns true if the two rects have any overlap.
 	 *
@@ -319,7 +316,6 @@
 	 * @note  This function assumes rects have open bounds, i.e. rects with
 	 *        coincident borders on any edge will not overlap.
 	 */
->>>>>>> 4af6daef
 	bool Intersect(const TIntRect& Other) const
 	{
 		return Other.Min.X < Max.X&& Other.Max.X > Min.X && Other.Min.Y < Max.Y&& Other.Max.Y > Min.Y;
