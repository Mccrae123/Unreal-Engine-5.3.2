--- conflicted
+++ resolved
@@ -58,7 +58,6 @@
 		{
 			/** Vector's X component. */
 			T X;
-<<<<<<< HEAD
 
 			/** Vector's Y component. */
 			T Y;
@@ -67,16 +66,6 @@
 			T Z;
 		};
 
-=======
-
-			/** Vector's Y component. */
-			T Y;
-
-			/** Vector's Z component. */
-			T Z;
-		};
-
->>>>>>> d731a049
 		UE_DEPRECATED(all, "For internal use only")
 		T XYZ[3];
 	};
@@ -1147,11 +1136,7 @@
      */
 	bool NetSerialize(FArchive& Ar, class UPackageMap* Map, bool& bOutSuccess)
 	{
-<<<<<<< HEAD
-		if (Ar.EngineNetVer() >= HISTORY_SERIALIZE_DOUBLE_VECTORS_AS_DOUBLES)
-=======
 		if (Ar.EngineNetVer() >= HISTORY_SERIALIZE_DOUBLE_VECTORS_AS_DOUBLES && Ar.EngineNetVer() != HISTORY_21_AND_VIEWPITCH_ONLY_DO_NOT_USE)
->>>>>>> d731a049
 		{
 			Ar << X << Y << Z;
 		}
@@ -1715,11 +1700,7 @@
 FORCEINLINE void TVector<T>::ToDirectionAndLength(TVector<T>& OutDir, float& OutLength) const
 {
 	OutLength = (float)Size();
-<<<<<<< HEAD
-	if (OutLength > SMALL_NUMBER)
-=======
 	if (OutLength > UE_SMALL_NUMBER)
->>>>>>> d731a049
 	{
 		float OneOverLength = 1.0f / OutLength;
 		OutDir = TVector<T>(X * OneOverLength, Y * OneOverLength, Z * OneOverLength);
@@ -2627,33 +2608,15 @@
 inline bool FVector3f::SerializeFromMismatchedTag(FName StructTag, FStructuredArchive::FSlot Slot)
 {
 
-<<<<<<< HEAD
-FORCEINLINE FIntVector::FIntVector(FVector InVector)
-	: X(FMath::TruncToInt32(InVector.X))
-	, Y(FMath::TruncToInt32(InVector.Y))
-	, Z(FMath::TruncToInt32(InVector.Z))
-=======
 	return UE_SERIALIZE_VARIANT_FROM_MISMATCHED_TAG(Slot, Vector, Vector3f, Vector3d);
 }
 
 template<>
 inline bool FVector3d::SerializeFromMismatchedTag(FName StructTag, FStructuredArchive::FSlot Slot)
->>>>>>> d731a049
 {
 	return UE_SERIALIZE_VARIANT_FROM_MISMATCHED_TAG(Slot, Vector, Vector3d, Vector3f);
 }
 
-<<<<<<< HEAD
-template<>
-inline bool FVector3f::SerializeFromMismatchedTag(FName StructTag, FStructuredArchive::FSlot Slot)
-{
-
-	return UE_SERIALIZE_VARIANT_FROM_MISMATCHED_TAG(Slot, Vector, Vector3f, Vector3d);
-}
-
-template<>
-inline bool FVector3d::SerializeFromMismatchedTag(FName StructTag, FStructuredArchive::FSlot Slot)
-=======
 
 /* TVector2<T> inline functions
  *****************************************************************************/
@@ -2665,43 +2628,18 @@
 	: X(FMath::TruncToInt32(InVector.X))
 	, Y(FMath::TruncToInt32(InVector.Y))
 	, Z(FMath::TruncToInt32(InVector.Z))
->>>>>>> d731a049
-{
-	return UE_SERIALIZE_VARIANT_FROM_MISMATCHED_TAG(Slot, Vector, Vector3d, Vector3f);
-}
-
-<<<<<<< HEAD
-
-/* TVector2<T> inline functions
- *****************************************************************************/
-namespace UE {
-namespace Math {
-
-
-template<typename T>
-FORCEINLINE TVector2<T>::TVector2( const TVector<T>& V )
-	: X(V.X), Y(V.Y)
-=======
+{
+}
+
 template <>
 FORCEINLINE TIntVector3<uint32>::TIntVector3(FVector InVector)
 	: X(IntCastChecked<uint32, int64>(FMath::TruncToInt64(InVector.X)))
 	, Y(IntCastChecked<uint32, int64>(FMath::TruncToInt64(InVector.Y)))
 	, Z(IntCastChecked<uint32, int64>(FMath::TruncToInt64(InVector.Z)))
->>>>>>> d731a049
-{
-	DiagnosticCheckNaN();
-}
-
-template<typename T>
-<<<<<<< HEAD
-inline TVector<T> TVector2<T>::SphericalToUnitCartesian() const
-{
-    const T SinTheta = FMath::Sin(X);
-    return TVector<T>(FMath::Cos(Y) * SinTheta, FMath::Sin(Y) * SinTheta, FMath::Cos(X));
-}
-
-} // namespace UE::Math
-=======
+{
+}
+
+template<typename T>
 FORCEINLINE TVector2<T>::TVector2( const TVector<T>& V )
 	: X(V.X), Y(V.Y)
 {
@@ -2731,7 +2669,6 @@
 }
 } // namespace UE::LWC
 
->>>>>>> d731a049
 } // namespace UE
 
 #if PLATFORM_ENABLE_VECTORINTRINSICS
