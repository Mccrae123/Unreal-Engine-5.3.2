--- conflicted
+++ resolved
@@ -24,8 +24,6 @@
 #include "UObject/ObjectVersion.h"
 #include <type_traits>
 
-<<<<<<< HEAD
-=======
 #if PLATFORM_ENABLE_VECTORINTRINSICS
 #include "Math/VectorRegister.h"
 #endif
@@ -44,7 +42,6 @@
 
 template<typename T> struct TPlane;
 
->>>>>>> 6bbb88c8
 /**
  * A vector in 3-D space composed of components (X, Y, Z) with floating point precision.
  */
@@ -96,46 +93,6 @@
 	CORE_API static const TVector<T> RightVector;
 	
 	/** Unreal left vector (0,-1,0) */
-<<<<<<< HEAD
-	static CORE_API const FVector LeftVector;
-
-	/** Unit X axis vector (1,0,0) */
-	static CORE_API const FVector XAxisVector;
-
-	/** Unit Y axis vector (0,1,0) */
-	static CORE_API const FVector YAxisVector;
-
-	/** Unit Z axis vector (0,0,1) */
-	static CORE_API const FVector ZAxisVector;
-
-public:
-
-#if ENABLE_NAN_DIAGNOSTIC
-	FORCEINLINE void DiagnosticCheckNaN() const
-	{
-		if (ContainsNaN())
-		{
-			logOrEnsureNanError(TEXT("FVector contains NaN: %s"), *ToString());
-			*const_cast<FVector*>(this) = ZeroVector;
-		}
-	}
-
-	FORCEINLINE void DiagnosticCheckNaN(const TCHAR* Message) const
-	{
-		if (ContainsNaN())
-		{
-			logOrEnsureNanError(TEXT("%s: FVector contains NaN: %s"), Message, *ToString());
-			*const_cast<FVector*>(this) = ZeroVector;
-		}
-	}
-#else
-	FORCEINLINE void DiagnosticCheckNaN() const {}
-	FORCEINLINE void DiagnosticCheckNaN(const TCHAR* Message) const {}
-#endif
-
-	/** Default constructor (no initialization). */
-	FORCEINLINE FVector();
-=======
 	CORE_API static const TVector<T> LeftVector;
 	
 	/** Unit X axis vector (1,0,0) */
@@ -146,7 +103,6 @@
 	
 	/** Unit Z axis vector (0,0,1) */
 	CORE_API static const TVector<T> ZAxisVector;
->>>>>>> 6bbb88c8
 
 	/** @return Zero Vector (0,0,0) */
 	static inline TVector<T> Zero() { return ZeroVector; }
@@ -1371,15 +1327,9 @@
 template<typename T>
 inline bool TVector<T>::Coplanar(const TVector<T>& Base1, const TVector<T>& Normal1, const TVector<T>& Base2, const TVector<T>& Normal2, T ParallelCosineThreshold)
 {
-<<<<<<< HEAD
-	if      (!FVector::Parallel(Normal1,Normal2,ParallelCosineThreshold)) return false;
-	else if (FMath::Abs(FVector::PointPlaneDist (Base2,Base1,Normal1)) > THRESH_POINT_ON_PLANE) return false;
-	else return true;
-=======
     if      (!TVector<T>::Parallel(Normal1,Normal2,ParallelCosineThreshold)) return false;
     else if (FMath::Abs(TVector<T>::PointPlaneDist (Base2,Base1,Normal1)) > THRESH_POINT_ON_PLANE) return false;
     else return true;
->>>>>>> 6bbb88c8
 }
 
 template<typename T>
@@ -2700,11 +2650,6 @@
 template<typename T>
 inline TVector<T> TVector2<T>::SphericalToUnitCartesian() const
 {
-<<<<<<< HEAD
-	const float SinTheta = FMath::Sin(X);
-	return FVector(FMath::Cos(Y) * SinTheta, FMath::Sin(Y) * SinTheta, FMath::Cos(X));
-}
-=======
     const T SinTheta = FMath::Sin(X);
     return TVector<T>(FMath::Cos(Y) * SinTheta, FMath::Sin(Y) * SinTheta, FMath::Cos(X));
 }
@@ -2740,5 +2685,4 @@
 
 #ifdef _MSC_VER
 #pragma warning (pop)
-#endif
->>>>>>> 6bbb88c8
+#endif