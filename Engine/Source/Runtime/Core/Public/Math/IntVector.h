// Copyright Epic Games, Inc. All Rights Reserved.

#pragma once

#include "CoreTypes.h"
#include "Misc/Crc.h"
#include "Math/UnrealMathUtility.h"
#include "Containers/UnrealString.h"
#include "Serialization/StructuredArchive.h"
#include "Misc/LargeWorldCoordinatesSerializer.h"

namespace UE::Math
{

/**
 * Structure for integer vectors in 3-d space.
 */
template <typename InIntType>
struct TIntVector3
{
<<<<<<< HEAD
=======
	using IntType = InIntType;
	static_assert(std::is_integral_v<IntType>, "Only an integer types are supported.");

>>>>>>> d731a049
	union
	{
		struct
		{
			/** Holds the point's x-coordinate. */
<<<<<<< HEAD
			int32 X;

			/** Holds the point's y-coordinate. */
			int32 Y;

			/**  Holds the point's z-coordinate. */
			int32 Z;
		};

		UE_DEPRECATED(all, "For internal use only")
		int32 XYZ[3];
	};
=======
			IntType X;

			/** Holds the point's y-coordinate. */
			IntType Y;
>>>>>>> d731a049

			/**  Holds the point's z-coordinate. */
			IntType Z;
		};

		UE_DEPRECATED(all, "For internal use only")
		IntType XYZ[3];
	};

	/** An int point with zeroed values. */
	static const TIntVector3 ZeroValue;

	/** An int point with INDEX_NONE values. */
	static const TIntVector3 NoneValue;

	/**
	 * Default constructor (no initialization).
	 */
	TIntVector3() = default;

	/**
	 * Creates and initializes a new instance with the specified coordinates.
	 *
	 * @param InX The x-coordinate.
	 * @param InY The y-coordinate.
	 * @param InZ The z-coordinate.
	 */
	TIntVector3(IntType InX, IntType InY, IntType InZ )
		: X(InX)
		, Y(InY)
		, Z(InZ)
	{
	}

	/**
	 * Constructor
	 *
	 * @param InValue replicated to all components
	 */
	explicit TIntVector3(IntType InValue )
		: X(InValue)
		, Y(InValue)
		, Z(InValue)
	{
	}

	/**
	 * Constructor
	 *
	 * @param InVector float vector converted to int
	 */
	explicit TIntVector3( FVector InVector  );

	/**
	 * Constructor
	 *
	 * @param EForceInit Force init enum
	 */

	explicit TIntVector3( EForceInit )
		: X(0)
		, Y(0)
		, Z(0)
	{
	}

	/**
	 * Converts to another int type. Checks that the cast will succeed.
	 */
	template <typename OtherIntType>
	explicit TIntVector3(TIntVector3<OtherIntType> Other)
		: X(IntCastChecked<IntType>(Other.X))
		, Y(IntCastChecked<IntType>(Other.Y))
		, Z(IntCastChecked<IntType>(Other.Z))
	{
	}

	/**
	 * Gets specific component of a point.
	 *
	 * @param ComponentIndex Index of point component.
	 * @return const reference to component.
	 */
	const IntType& operator()(int32 ComponentIndex) const
	{
PRAGMA_DISABLE_DEPRECATION_WARNINGS
		return XYZ[ComponentIndex];
PRAGMA_ENABLE_DEPRECATION_WARNINGS
	}

	/**
	 * Gets specific component of a point.
	 *
	 * @param ComponentIndex Index of point component.
	 * @return reference to component.
	 */
	IntType& operator()(int32 ComponentIndex)
	{
PRAGMA_DISABLE_DEPRECATION_WARNINGS
		return XYZ[ComponentIndex];
PRAGMA_ENABLE_DEPRECATION_WARNINGS
	}

	/**
	 * Gets specific component of a point.
	 *
	 * @param ComponentIndex Index of point component.
	 * @return const reference to component.
	 */
	const IntType& operator[](int32 ComponentIndex) const
	{
PRAGMA_DISABLE_DEPRECATION_WARNINGS
		return XYZ[ComponentIndex];
PRAGMA_ENABLE_DEPRECATION_WARNINGS
	}

	/**
	 * Gets specific component of a point.
	 *
	 * @param ComponentIndex Index of point component.
	 * @return reference to component.
	 */
	IntType& operator[](int32 ComponentIndex)
	{
PRAGMA_DISABLE_DEPRECATION_WARNINGS
		return XYZ[ComponentIndex];
PRAGMA_ENABLE_DEPRECATION_WARNINGS
	}

	/**
	 * Compares points for equality.
	 *
	 * @param Other The other int point being compared.
	 * @return true if the points are equal, false otherwise..
	 */
	bool operator==(const TIntVector3& Other) const
	{
		return X == Other.X && Y == Other.Y && Z == Other.Z;
	}

	/**
	 * Compares points for inequality.
	 *
	 * @param Other The other int point being compared.
	 * @return true if the points are not equal, false otherwise..
	 */
	bool operator!=(const TIntVector3& Other) const
	{
		return X != Other.X || Y != Other.Y || Z != Other.Z;
	}

	/**
	 * Multiplies this vector with another vector, using component-wise multiplication.
	 *
	 * @param Other The point to multiply with.
	 * @return Reference to this point after multiplication.
	 */
	TIntVector3& operator*=(const TIntVector3& Other)
	{
		X *= Other.X;
		Y *= Other.Y;
		Z *= Other.Z;

		return *this;
	}

	/**
	 * Scales this point.
	 *
	 * @param Scale What to multiply the point by.
	 * @return Reference to this point after multiplication.
	 */
	TIntVector3& operator*=(IntType Scale)
	{
		X *= Scale;
		Y *= Scale;
		Z *= Scale;

		return *this;
	}

	/**
	 * Divides this point.
	 *
	 * @param Divisor What to divide the point by.
	 * @return Reference to this point after division.
	 */
	TIntVector3& operator/=(IntType Divisor)
	{
		X /= Divisor;
		Y /= Divisor;
		Z /= Divisor;

		return *this;
	}

	/**
	 * Adds to this point.
	 *
	 * @param Other The point to add to this point.
	 * @return Reference to this point after addition.
	 */
	TIntVector3& operator+=(const TIntVector3& Other)
	{
		X += Other.X;
		Y += Other.Y;
		Z += Other.Z;

		return *this;
	}

	/**
	 * Subtracts from this point.
	 *
	 * @param Other The point to subtract from this point.
	 * @return Reference to this point after subtraction.
	 */
	TIntVector3& operator-=(const TIntVector3& Other)
	{
		X -= Other.X;
		Y -= Other.Y;
		Z -= Other.Z;

		return *this;
	}

	/**
	 * Gets the result of component-wise multiplication of this point by another.
	 *
	 * @param Other The point to multiply with.
	 * @return The result of multiplication.
	 */
	TIntVector3 operator*(const TIntVector3& Other) const
	{
		return TIntVector3(*this) *= Other;
	}

	/**
	 * Gets the result of scaling on this point.
	 *
	 * @param Scale What to multiply the point by.
	 * @return A new scaled int point.
	 */
	TIntVector3 operator*(IntType Scale) const
	{
		return TIntVector3(*this) *= Scale;
	}

	/**
	 * Gets the result of division on this point.
	 *
	 * @param Divisor What to divide the point by.
	 * @return A new divided int point.
	 */
	TIntVector3 operator/(IntType Divisor) const
	{
		return TIntVector3(*this) /= Divisor;
	}

	/**
	 * Gets the result of addition on this point.
	 *
	 * @param Other The other point to add to this.
	 * @return A new combined int point.
	 */
	TIntVector3 operator+(const TIntVector3& Other) const
	{
		return TIntVector3(*this) += Other;
	}

	/**
	 * Gets the result of subtraction from this point.
	 *
	 * @param Other The other point to subtract from this.
	 * @return A new subtracted int point.
	 */
	TIntVector3 operator-(const TIntVector3& Other) const
	{
		return TIntVector3(*this) -= Other;
	}

	/**
	 * Shifts all components to the right.
	 *
	 * @param Shift The number of bits to shift.
	 * @return A new shifted int point.
	 */
	TIntVector3 operator>>(IntType Shift) const
	{
		return TIntVector3(X >> Shift, Y >> Shift, Z >> Shift);
	}

	/**
	 * Shifts all components to the left.
	 *
	 * @param Shift The number of bits to shift.
	 * @return A new shifted int point.
	 */
	TIntVector3 operator<<(IntType Shift) const
	{
		return TIntVector3(X << Shift, Y << Shift, Z << Shift);
	}

	/**
	 * Component-wise AND.
	 *
	 * @param Value Number to AND with the each component.
	 * @return A new shifted int point.
	 */
	TIntVector3 operator&(IntType Value) const
	{
		return TIntVector3(X & Value, Y & Value, Z & Value);
	}

	/**
	 * Component-wise OR.
	 *
	 * @param Value Number to OR with the each component.
	 * @return A new shifted int point.
	 */
	TIntVector3 operator|(IntType Value) const
	{
		return TIntVector3(X | Value, Y | Value, Z | Value);
	}

	/**
	 * Component-wise XOR.
	 *
	 * @param Value Number to XOR with the each component.
	 * @return A new shifted int point.
	 */
	TIntVector3 operator^(IntType Value) const
	{
		return TIntVector3(X ^ Value, Y ^ Value, Z ^ Value);
	}

	/**
	 * Is vector equal to zero.
	 * @return is zero
	*/
	bool IsZero() const
	{
		return *this == ZeroValue;
	}

	/**
	 * Gets the maximum value in the point.
	 *
	 * @return The maximum value in the point.
	 */
	IntType GetMax() const
	{
		return FMath::Max(FMath::Max(X, Y), Z);
	}

	/**
	 * Gets the minimum value in the point.
	 *
	 * @return The minimum value in the point.
	 */
	IntType GetMin() const
	{
		return FMath::Min(FMath::Min(X, Y), Z);
	}

	/**
	 * Gets the distance of this point from (0,0,0).
	 *
	 * @return The distance of this point from (0,0,0).
	 */
	IntType Size() const
	{
		int64 LocalX64 = (int64)X;
		int64 LocalY64 = (int64)Y;
		int64 LocalZ64 = (int64)Z;
		return IntType(FMath::Sqrt(double(LocalX64 * LocalX64 + LocalY64 * LocalY64 + LocalZ64 * LocalZ64)));
	}

	/**
	 * Get a textual representation of this vector.
	 *
	 * @return A string describing the vector.
	 */
	FString ToString() const
	{
		return FString::Printf(TEXT("X=%s Y=%s Z=%s"), *LexToString(X), *LexToString(Y), *LexToString(Z));
	}

	/**
	 * Divide an int point and round up the result.
	 *
	 * @param lhs The int point being divided.
	 * @param Divisor What to divide the int point by.
	 * @return A new divided int point.
	 */
	static TIntVector3 DivideAndRoundUp(TIntVector3 lhs, IntType Divisor)
	{
		return TIntVector3(FMath::DivideAndRoundUp(lhs.X, Divisor), FMath::DivideAndRoundUp(lhs.Y, Divisor), FMath::DivideAndRoundUp(lhs.Z, Divisor));
	}

	static TIntVector3 DivideAndRoundUp(TIntVector3 lhs, TIntVector3 Divisor)
	{
		return TIntVector3(FMath::DivideAndRoundUp(lhs.X, Divisor.X), FMath::DivideAndRoundUp(lhs.Y, Divisor.Y), FMath::DivideAndRoundUp(lhs.Z, Divisor.Z));
	}

	/**
	 * Gets the number of components a point has.
	 *
	 * @return Number of components point has.
	 */
	static int32 Num()
	{
		return 3;
	}

	/**
	 * Serializes the Vector3.
	 *
	 * @param Ar The archive to serialize into.
	 * @param Vector The vector to serialize.
	 * @return Reference to the Archive after serialization.
	 */
	friend FArchive& operator<<( FArchive& Ar, TIntVector3& Vector )
	{
		return Ar << Vector.X << Vector.Y << Vector.Z;
	}

	friend void operator<<(FStructuredArchive::FSlot Slot, TIntVector3& Vector)
	{
		FStructuredArchive::FRecord Record = Slot.EnterRecord();
		Record << SA_VALUE(TEXT("X"), Vector.X);
		Record << SA_VALUE(TEXT("Y"), Vector.Y);
		Record << SA_VALUE(TEXT("Z"), Vector.Z);
	}

	bool Serialize( FArchive& Ar )
	{
		Ar << *this;
		return true;
	}

	bool SerializeFromMismatchedTag(FName StructTag, FArchive& Ar);
};

<<<<<<< HEAD
/* FIntVector inline functions
 *****************************************************************************/

FORCEINLINE FIntVector::FIntVector()
{ }


FORCEINLINE FIntVector::FIntVector( int32 InX, int32 InY, int32 InZ )
	: X(InX)
	, Y(InY)
	, Z(InZ)
{ }


FORCEINLINE FIntVector::FIntVector( int32 InValue )
	: X(InValue)
	, Y(InValue)
	, Z(InValue)
{ }


FORCEINLINE FIntVector::FIntVector( EForceInit )
	: X(0)
	, Y(0)
	, Z(0)
{ }


FORCEINLINE const int32& FIntVector::operator()( int32 ComponentIndex ) const
{
PRAGMA_DISABLE_DEPRECATION_WARNINGS
	return XYZ[ComponentIndex];
PRAGMA_ENABLE_DEPRECATION_WARNINGS
}


FORCEINLINE int32& FIntVector::operator()( int32 ComponentIndex )
{
PRAGMA_DISABLE_DEPRECATION_WARNINGS
	return XYZ[ComponentIndex];
PRAGMA_ENABLE_DEPRECATION_WARNINGS
}


FORCEINLINE const int32& FIntVector::operator[]( int32 ComponentIndex ) const
{
PRAGMA_DISABLE_DEPRECATION_WARNINGS
	return XYZ[ComponentIndex];
PRAGMA_ENABLE_DEPRECATION_WARNINGS
}


FORCEINLINE int32& FIntVector::operator[]( int32 ComponentIndex )
{
PRAGMA_DISABLE_DEPRECATION_WARNINGS
	return XYZ[ComponentIndex];
PRAGMA_ENABLE_DEPRECATION_WARNINGS
}

FORCEINLINE bool FIntVector::operator==( const FIntVector& Other ) const
{
	return X==Other.X && Y==Other.Y && Z==Other.Z;
}


FORCEINLINE bool FIntVector::operator!=( const FIntVector& Other ) const
{
	return X!=Other.X || Y!=Other.Y || Z!=Other.Z;
}


FORCEINLINE FIntVector& FIntVector::operator*=( int32 Scale )
{
	X *= Scale;
	Y *= Scale;
	Z *= Scale;

	return *this;
}


FORCEINLINE FIntVector& FIntVector::operator/=( int32 Divisor )
{
	X /= Divisor;
	Y /= Divisor;
	Z /= Divisor;

	return *this;
}


FORCEINLINE FIntVector& FIntVector::operator+=( const FIntVector& Other )
{
	X += Other.X;
	Y += Other.Y;
	Z += Other.Z;

	return *this;
}


FORCEINLINE FIntVector& FIntVector::operator-=( const FIntVector& Other )
{
	X -= Other.X;
	Y -= Other.Y;
	Z -= Other.Z;

	return *this;
}


FORCEINLINE FIntVector& FIntVector::operator=( const FIntVector& Other )
{
	X = Other.X;
	Y = Other.Y;
	Z = Other.Z;

	return *this;
}


FORCEINLINE FIntVector FIntVector::operator*( int32 Scale ) const
{
	return FIntVector(*this) *= Scale;
}


FORCEINLINE FIntVector FIntVector::operator/( int32 Divisor ) const
{
	return FIntVector(*this) /= Divisor;
}


FORCEINLINE FIntVector FIntVector::operator+( const FIntVector& Other ) const
{
	return FIntVector(*this) += Other;
}

FORCEINLINE FIntVector FIntVector::operator-( const FIntVector& Other ) const
{
	return FIntVector(*this) -= Other;
}

FORCEINLINE FIntVector FIntVector::operator>>(int32 Shift) const
{
	return FIntVector(X >> Shift, Y >> Shift, Z >> Shift);
}

FORCEINLINE FIntVector FIntVector::operator<<(int32 Shift) const
{
	return FIntVector(X << Shift, Y << Shift, Z << Shift);
}

FORCEINLINE FIntVector FIntVector::operator&(int32 Value) const
=======
template <>
inline FString TIntVector3<int64>::ToString() const
>>>>>>> d731a049
{
	return FString::Printf(TEXT("X=%lld Y=%lld Z=%lld"), X, Y, Z);
}

template <>
inline FString TIntVector3<int32>::ToString() const
{
	return FString::Printf(TEXT("X=%d Y=%d Z=%d"), X, Y, Z);
}

template <>
inline FString TIntVector3<int16>::ToString() const
{
	return FString::Printf(TEXT("X=%d Y=%d Z=%d"), X, Y, Z);
}

template <>
inline FString TIntVector3<int8>::ToString() const
{
	return FString::Printf(TEXT("X=%d Y=%d Z=%d"), X, Y, Z);
}

template <>
inline FString TIntVector3<uint64>::ToString() const
{
	return FString::Printf(TEXT("X=%llu Y=%llu Z=%llu"), X, Y, Z);
}

template <>
inline FString TIntVector3<uint32>::ToString() const
{
	return FString::Printf(TEXT("X=%u Y=%u Z=%u"), X, Y, Z);
}

template <>
inline FString TIntVector3<uint16>::ToString() const
{
	return FString::Printf(TEXT("X=%u Y=%u Z=%u"), X, Y, Z);
}

template <>
inline FString TIntVector3<uint8>::ToString() const
{
	return FString::Printf(TEXT("X=%u Y=%u Z=%u"), X, Y, Z);
}

template <typename IntType>
const TIntVector3<IntType> TIntVector3<IntType>::ZeroValue(0, 0, 0);

template <typename IntType>
const TIntVector3<IntType> TIntVector3<IntType>::NoneValue(INDEX_NONE, INDEX_NONE, INDEX_NONE);

///////////////////////////////////////////////////////////////////////////////////////////////////

template <typename InIntType>
struct TIntVector2
{
	using IntType = InIntType;
	static_assert(std::is_integral_v<IntType>, "Only an integer types are supported.");

	union
	{
		struct
		{
			IntType X, Y;
		};

<<<<<<< HEAD
struct FIntVector2
{
	union
	{
		struct
		{
			int32 X, Y;
		};

		UE_DEPRECATED(all, "For internal use only")
		int32 XY[2];
=======
		UE_DEPRECATED(all, "For internal use only")
		IntType XY[2];
>>>>>>> d731a049
	};

	TIntVector2() = default;

	TIntVector2(IntType InX, IntType InY)
		: X(InX)
		, Y(InY)
	{
	}

	explicit TIntVector2(IntType InValue)
		: X(InValue)
		, Y(InValue)
	{
	}

	TIntVector2(EForceInit)
		: X(0)
		, Y(0)
	{
	}

<<<<<<< HEAD
	FORCEINLINE const int32& operator[](int32 ComponentIndex) const
	{
PRAGMA_DISABLE_DEPRECATION_WARNINGS
		return XY[ComponentIndex];
PRAGMA_ENABLE_DEPRECATION_WARNINGS
	}


	FORCEINLINE int32& operator[](int32 ComponentIndex)
	{
PRAGMA_DISABLE_DEPRECATION_WARNINGS
		return XY[ComponentIndex];
PRAGMA_ENABLE_DEPRECATION_WARNINGS
	}

	FORCEINLINE bool operator==(const FIntVector2& Other) const
=======
	/**
	 * Converts to another int type. Checks that the cast will succeed.
	 */
	template <typename OtherIntType>
	explicit TIntVector2(TIntVector2<OtherIntType> Other)
		: X(IntCastChecked<IntType>(Other.X))
		, Y(IntCastChecked<IntType>(Other.Y))
>>>>>>> d731a049
	{
	}

	const IntType& operator[](int32 ComponentIndex) const
	{
PRAGMA_DISABLE_DEPRECATION_WARNINGS
		return XY[ComponentIndex];
PRAGMA_ENABLE_DEPRECATION_WARNINGS
	}
<<<<<<< HEAD
};

struct FUintVector2
{
	union
	{
		struct
		{
			uint32 X, Y;
		};

		UE_DEPRECATED(all, "For internal use only")
		uint32 XY[2];
	};
=======
>>>>>>> d731a049

	IntType& operator[](int32 ComponentIndex)
	{
PRAGMA_DISABLE_DEPRECATION_WARNINGS
		return XY[ComponentIndex];
PRAGMA_ENABLE_DEPRECATION_WARNINGS
	}

	bool operator==(const TIntVector2& Other) const
	{
		return X==Other.X && Y==Other.Y;
	}

	bool operator!=(const TIntVector2& Other) const
	{
		return X!=Other.X || Y!=Other.Y;
	}

	/**
	 * Serializes the Vector2.
	 *
	 * @param Ar The archive to serialize into.
	 * @param Vector The vector to serialize.
	 * @return Reference to the Archive after serialization.
	 */
	friend FArchive& operator<<(FArchive& Ar, TIntVector2& Vector)
	{
		return Ar << Vector.X << Vector.Y;
	}

	bool Serialize(FArchive& Ar)
	{
<<<<<<< HEAD
PRAGMA_DISABLE_DEPRECATION_WARNINGS
		return XY[ComponentIndex];
PRAGMA_ENABLE_DEPRECATION_WARNINGS
=======
		Ar << *this;
		return true;
>>>>>>> d731a049
	}

	bool SerializeFromMismatchedTag(FName StructTag, FArchive& Ar);
};

<<<<<<< HEAD
	FORCEINLINE uint32& operator[](int32 ComponentIndex)
	{
PRAGMA_DISABLE_DEPRECATION_WARNINGS
		return XY[ComponentIndex];
PRAGMA_ENABLE_DEPRECATION_WARNINGS
	}

	FORCEINLINE bool operator==(const FUintVector2& Other) const
	{
		return X==Other.X && Y==Other.Y;
	}
=======
///////////////////////////////////////////////////////////////////////////////////////////////////
>>>>>>> d731a049

template <typename InIntType>
struct TIntVector4
{
	using IntType = InIntType;
	static_assert(std::is_integral_v<IntType>, "Only an integer types are supported.");

	union
	{
		struct
		{
			IntType X, Y, Z, W;
		};

<<<<<<< HEAD
struct FIntVector4
{
	union
	{
		struct
		{
			int32 X, Y, Z, W;
		};

		UE_DEPRECATED(all, "For internal use only")
		int32 XYZW[4];
=======
		UE_DEPRECATED(all, "For internal use only")
		IntType XYZW[4];
>>>>>>> d731a049
	};

	TIntVector4() = default;

	TIntVector4(IntType InX, IntType InY, IntType InZ, IntType InW)
		: X(InX)
		, Y(InY)
		, Z(InZ)
		, W(InW)
	{
	}

	explicit TIntVector4(IntType InValue)
		: X(InValue)
		, Y(InValue)
		, Z(InValue)
		, W(InValue)
	{
	}

<<<<<<< HEAD
	FORCEINLINE explicit FIntVector4(const FIntVector& InValue, int32 InW = 0)
=======
	explicit TIntVector4(const TIntVector3<IntType>& InValue, IntType InW = 0)
>>>>>>> d731a049
		: X(InValue.X)
		, Y(InValue.Y)
		, Z(InValue.Z)
		, W(InW)
	{
	}

<<<<<<< HEAD
	FORCEINLINE FIntVector4(EForceInit)
=======
	TIntVector4(EForceInit)
>>>>>>> d731a049
		: X(0)
		, Y(0)
		, Z(0)
		, W(0)
	{
	}

	/**
	 * Converts to another int type. Checks that the cast will succeed.
	 */
	template <typename OtherIntType>
	explicit TIntVector4(TIntVector4<OtherIntType> Other)
		: X(IntCastChecked<IntType>(Other.X))
		, Y(IntCastChecked<IntType>(Other.Y))
		, Z(IntCastChecked<IntType>(Other.Z))
		, W(IntCastChecked<IntType>(Other.W))
	{
	}

	/**
	 * Gets specific component of a point.
	 *
	 * @param ComponentIndex Index of point component.
	 * @return const reference to component.
	 */
	const IntType& operator()(int32 ComponentIndex) const
	{
PRAGMA_DISABLE_DEPRECATION_WARNINGS
		return XYZW[ComponentIndex];
PRAGMA_ENABLE_DEPRECATION_WARNINGS
	}

	/**
	 * Gets specific component of a point.
	 *
	 * @param ComponentIndex Index of point component.
	 * @return reference to component.
	 */
	IntType& operator()(int32 ComponentIndex)
	{
PRAGMA_DISABLE_DEPRECATION_WARNINGS
		return XYZW[ComponentIndex];
PRAGMA_ENABLE_DEPRECATION_WARNINGS
	}

	/**
	 * Gets specific component of a point.
	 *
	 * @param ComponentIndex Index of point component.
	 * @return const reference to component.
	 */
	const IntType& operator[](int32 ComponentIndex) const
	{
PRAGMA_DISABLE_DEPRECATION_WARNINGS
		return XYZW[ComponentIndex];
PRAGMA_ENABLE_DEPRECATION_WARNINGS
	}

	/**
	 * Gets specific component of a point.
	 *
	 * @param ComponentIndex Index of point component.
	 * @return reference to component.
	 */
	IntType& operator[](int32 ComponentIndex)
	{
PRAGMA_DISABLE_DEPRECATION_WARNINGS
		return XYZW[ComponentIndex];
PRAGMA_ENABLE_DEPRECATION_WARNINGS
	}

	/**
	 * Compares points for equality.
	 *
	 * @param Other The other int point being compared.
	 * @return true if the points are equal, false otherwise..
	 */
	bool operator==(const TIntVector4& Other) const
	{
		return X == Other.X && Y == Other.Y && Z == Other.Z && W == Other.W;
	}

	/**
	 * Compares points for inequality.
	 *
	 * @param Other The other int point being compared.
	 * @return true if the points are not equal, false otherwise..
	 */
	bool operator!=(const TIntVector4& Other) const
	{
		return X != Other.X || Y != Other.Y || Z != Other.Z || W != Other.W;
	}

	/**
	 * Multiplies this vector with another vector, using component-wise multiplication.
	 *
	 * @param Other The point to multiply with.
	 * @return Reference to this point after multiplication.
	 */
	TIntVector4& operator*=(const TIntVector4& Other)
	{
		X *= Other.X;
		Y *= Other.Y;
		Z *= Other.Z;
		W *= Other.W;

		return *this;
	}

	/**
	 * Scales this point.
	 *
	 * @param Scale What to multiply the point by.
	 * @return Reference to this point after multiplication.
	 */
	TIntVector4& operator*=(IntType Scale)
	{
		X *= Scale;
		Y *= Scale;
		Z *= Scale;
		W *= Scale;

		return *this;
	}

	/**
	 * Divides this point.
	 *
	 * @param Divisor What to divide the point by.
	 * @return Reference to this point after division.
	 */
	TIntVector4& operator/=(IntType Divisor)
	{
		X /= Divisor;
		Y /= Divisor;
		Z /= Divisor;
		W /= Divisor;

		return *this;
	}

	/**
	 * Adds to this point.
	 *
	 * @param Other The point to add to this point.
	 * @return Reference to this point after addition.
	 */
	TIntVector4& operator+=(const TIntVector4& Other)
	{
		X += Other.X;
		Y += Other.Y;
		Z += Other.Z;
		W += Other.W;

		return *this;
	}

	/**
	 * Subtracts from this point.
	 *
	 * @param Other The point to subtract from this point.
	 * @return Reference to this point after subtraction.
	 */
	TIntVector4& operator-=(const TIntVector4& Other)
	{
		X -= Other.X;
		Y -= Other.Y;
		Z -= Other.Z;
		W -= Other.W;

		return *this;
	}

	/**
	 * Assigns another point to this one.
	 *
	 * @param Other The point to assign this point from.
	 * @return Reference to this point after assignment.
	 */
	TIntVector4& operator=(const TIntVector4& Other)
	{
		X = Other.X;
		Y = Other.Y;
		Z = Other.Z;
		W = Other.W;

		return *this;
	}

	/**
	 * Gets the result of component-wise multiplication of this point by another.
	 *
	 * @param Other The point to multiply with.
	 * @return The result of multiplication.
	 */
	TIntVector4 operator*(const TIntVector4& Other) const
	{
		return TIntVector4(*this) *= Other;
	}

	/**
	 * Gets the result of scaling on this point.
	 *
	 * @param Scale What to multiply the point by.
	 * @return A new scaled int point.
	 */
	TIntVector4 operator*(IntType Scale) const
	{
		return TIntVector4(*this) *= Scale;
	}

	/**
	 * Gets the result of division on this point.
	 *
	 * @param Divisor What to divide the point by.
	 * @return A new divided int point.
	 */
	TIntVector4 operator/(IntType Divisor) const
	{
		return TIntVector4(*this) /= Divisor;
	}

	/**
	 * Gets the result of addition on this point.
	 *
	 * @param Other The other point to add to this.
	 * @return A new combined int point.
	 */
	TIntVector4 operator+(const TIntVector4& Other) const
	{
		return TIntVector4(*this) += Other;
	}

	/**
	 * Gets the result of subtraction from this point.
	 *
	 * @param Other The other point to subtract from this.
	 * @return A new subtracted int point.
	 */
	TIntVector4 operator-(const TIntVector4& Other) const
	{
		return TIntVector4(*this) -= Other;
	}

	/**
	 * Shifts all components to the right.
	 *
	 * @param Shift The number of bits to shift.
	 * @return A new shifted int point.
	 */
	TIntVector4 operator>>(IntType Shift) const
	{
		return TIntVector4(X >> Shift, Y >> Shift, Z >> Shift, W >> Shift);
	}

	/**
	 * Shifts all components to the left.
	 *
	 * @param Shift The number of bits to shift.
	 * @return A new shifted int point.
	 */
	TIntVector4 operator<<(IntType Shift) const
	{
		return TIntVector4(X << Shift, Y << Shift, Z << Shift, W << Shift);
	}

	/**
	 * Component-wise AND.
	 *
	 * @param Value Number to AND with the each component.
	 * @return A new shifted int point.
	 */
	TIntVector4 operator&(IntType Value) const
	{
		return TIntVector4(X & Value, Y & Value, Z & Value, W & Value);
	}

	/**
	 * Component-wise OR.
	 *
	 * @param Value Number to OR with the each component.
	 * @return A new shifted int point.
	 */
	TIntVector4 operator|(IntType Value) const
	{
		return TIntVector4(X | Value, Y | Value, Z | Value, W | Value);
	}

	/**
	 * Component-wise XOR.
	 *
	 * @param Value Number to XOR with the each component.
	 * @return A new shifted int point.
	 */
<<<<<<< HEAD
	FIntVector4 operator^(int32 Value) const;
};

FORCEINLINE const int32& FIntVector4::operator()(int32 ComponentIndex) const
{
PRAGMA_DISABLE_DEPRECATION_WARNINGS
	return XYZW[ComponentIndex];
PRAGMA_ENABLE_DEPRECATION_WARNINGS
}


FORCEINLINE int32& FIntVector4::operator()(int32 ComponentIndex)
{
PRAGMA_DISABLE_DEPRECATION_WARNINGS
	return XYZW[ComponentIndex];
PRAGMA_ENABLE_DEPRECATION_WARNINGS
}


FORCEINLINE const int32& FIntVector4::operator[](int32 ComponentIndex) const
{
PRAGMA_DISABLE_DEPRECATION_WARNINGS
	return XYZW[ComponentIndex];
PRAGMA_ENABLE_DEPRECATION_WARNINGS
}


FORCEINLINE int32& FIntVector4::operator[](int32 ComponentIndex)
{
PRAGMA_DISABLE_DEPRECATION_WARNINGS
	return XYZW[ComponentIndex];
PRAGMA_ENABLE_DEPRECATION_WARNINGS
}
=======
	TIntVector4 operator^(IntType Value) const
	{
		return TIntVector4(X ^ Value, Y ^ Value, Z ^ Value, W ^ Value);
	}
>>>>>>> d731a049

	/**
	* Serializes the Vector4.
	*
	* @param Ar The archive to serialize into.
	* @param Vector The vector to serialize.
	* @return Reference to the Archive after serialization.
	*/
	friend FArchive& operator<<(FArchive& Ar, TIntVector4& Vector)
	{
		return Ar << Vector.X << Vector.Y << Vector.Z << Vector.W;
	}

	friend void operator<<(FStructuredArchive::FSlot Slot, TIntVector4& Vector)
	{
		FStructuredArchive::FRecord Record = Slot.EnterRecord();
		Record << SA_VALUE(TEXT("X"), Vector.X);
		Record << SA_VALUE(TEXT("Y"), Vector.Y);
		Record << SA_VALUE(TEXT("Z"), Vector.Z);
		Record << SA_VALUE(TEXT("W"), Vector.W);
	}

	bool Serialize(FArchive& Ar)
	{
		Ar << *this;
		return true;
	}

	bool SerializeFromMismatchedTag(FName StructTag, FArchive& Ar);
};

/**
 * Creates a hash value from an IntVector2.
 *
 * @param Vector the vector to create a hash value for
 * @return The hash value from the components
 */
template<typename T>
uint32 GetTypeHash(const TIntVector2<T>& Vector)
{
	// Note: this assumes there's no padding in Vector that could contain uncompared data.
	return FCrc::MemCrc32(&Vector, sizeof(Vector));
}

/**
 * Creates a hash value from an IntVector3.
 *
 * @param Vector the vector to create a hash value for
 * @return The hash value from the components
 */
template<typename T>
uint32 GetTypeHash(const TIntVector3<T>& Vector)
{
	// Note: this assumes there's no padding in Vector that could contain uncompared data.
	return FCrc::MemCrc_DEPRECATED(&Vector, sizeof(Vector));
}

/**
 * Creates a hash value from an IntVector4.
 *
 * @param Vector the vector to create a hash value for
 * @return The hash value from the components
 */
template<typename T>
uint32 GetTypeHash(const TIntVector4<T>& Vector)
{
	// Note: this assumes there's no padding in Vector that could contain uncompared data.
	return FCrc::MemCrc32(&Vector, sizeof(Vector));
}

} //! namespace UE::Math

template <> struct TIsPODType<FInt32Vector2>  { enum { Value = true }; };
template <> struct TIsPODType<FUint32Vector2> { enum { Value = true }; };
template <> struct TIsPODType<FInt32Vector3>  { enum { Value = true }; };
template <> struct TIsPODType<FUint32Vector3> { enum { Value = true }; };
template <> struct TIsPODType<FInt32Vector4>  { enum { Value = true }; };
template <> struct TIsPODType<FUint32Vector4> { enum { Value = true }; };

template <> struct TIsUECoreVariant<FInt32Vector2>  { enum { Value = true }; };
template <> struct TIsUECoreVariant<FUint32Vector2> { enum { Value = true }; };
template <> struct TIsUECoreVariant<FInt32Vector3>  { enum { Value = true }; };
template <> struct TIsUECoreVariant<FUint32Vector3> { enum { Value = true }; };
template <> struct TIsUECoreVariant<FInt32Vector4>  { enum { Value = true }; };
template <> struct TIsUECoreVariant<FUint32Vector4> { enum { Value = true }; };

template <> struct TIsPODType<FInt64Vector2> { enum { Value = true }; };
template <> struct TIsPODType<FUint64Vector2> { enum { Value = true }; };
template <> struct TIsPODType<FInt64Vector3> { enum { Value = true }; };
template <> struct TIsPODType<FUint64Vector3> { enum { Value = true }; };
template <> struct TIsPODType<FInt64Vector4> { enum { Value = true }; };
template <> struct TIsPODType<FUint64Vector4> { enum { Value = true }; };

template <> struct TIsUECoreVariant<FInt64Vector2> { enum { Value = true }; };
template <> struct TIsUECoreVariant<FUint64Vector2> { enum { Value = true }; };
template <> struct TIsUECoreVariant<FInt64Vector3> { enum { Value = true }; };
template <> struct TIsUECoreVariant<FUint64Vector3> { enum { Value = true }; };
template <> struct TIsUECoreVariant<FInt64Vector4> { enum { Value = true }; };
template <> struct TIsUECoreVariant<FUint64Vector4> { enum { Value = true }; };


template<>
inline bool FInt32Vector2::SerializeFromMismatchedTag(FName StructTag, FArchive& Ar)
{
	return UE_SERIALIZE_VARIANT_FROM_MISMATCHED_TAG(Ar, IntVector2, Int32Vector2, Int64Vector2);
}

template<>
inline bool FInt64Vector2::SerializeFromMismatchedTag(FName StructTag, FArchive& Ar)
{
	return UE_SERIALIZE_VARIANT_FROM_MISMATCHED_TAG(Ar, IntVector2, Int64Vector2, Int32Vector2);
}

template<>
inline bool FUint32Vector2::SerializeFromMismatchedTag(FName StructTag, FArchive& Ar)
{
	return UE_SERIALIZE_VARIANT_FROM_MISMATCHED_TAG(Ar, UintVector2, Uint32Vector2, Uint64Vector2);
}

template<>
inline bool FUint64Vector2::SerializeFromMismatchedTag(FName StructTag, FArchive& Ar)
{
	return UE_SERIALIZE_VARIANT_FROM_MISMATCHED_TAG(Ar, UintVector2, Uint64Vector2, Uint32Vector2);
}

template<>
inline bool FInt32Vector3::SerializeFromMismatchedTag(FName StructTag, FArchive& Ar)
{
	return UE_SERIALIZE_VARIANT_FROM_MISMATCHED_TAG(Ar, IntVector, Int32Vector, Int64Vector);
}

template<>
inline bool FInt64Vector3::SerializeFromMismatchedTag(FName StructTag, FArchive& Ar)
{
	return UE_SERIALIZE_VARIANT_FROM_MISMATCHED_TAG(Ar, IntVector, Int64Vector, Int32Vector);
}

template<>
inline bool FUint32Vector3::SerializeFromMismatchedTag(FName StructTag, FArchive& Ar)
{
	return UE_SERIALIZE_VARIANT_FROM_MISMATCHED_TAG(Ar, UintVector, Uint32Vector, Uint64Vector);
}

template<>
inline bool FUint64Vector3::SerializeFromMismatchedTag(FName StructTag, FArchive& Ar)
{
	return UE_SERIALIZE_VARIANT_FROM_MISMATCHED_TAG(Ar, UintVector, Uint64Vector, Uint32Vector);
}

template<>
inline bool FInt32Vector4::SerializeFromMismatchedTag(FName StructTag, FArchive& Ar)
{
	return UE_SERIALIZE_VARIANT_FROM_MISMATCHED_TAG(Ar, IntVector4, Int32Vector4, Int64Vector4);
}

template<>
inline bool FInt64Vector4::SerializeFromMismatchedTag(FName StructTag, FArchive& Ar)
{
	return UE_SERIALIZE_VARIANT_FROM_MISMATCHED_TAG(Ar, IntVector4, Int64Vector4, Int32Vector4);
}

template<>
inline bool FUint32Vector4::SerializeFromMismatchedTag(FName StructTag, FArchive& Ar)
{
	return UE_SERIALIZE_VARIANT_FROM_MISMATCHED_TAG(Ar, UintVector4, Uint32Vector4, Uint64Vector4);
}

template<>
inline bool FUint64Vector4::SerializeFromMismatchedTag(FName StructTag, FArchive& Ar)
{
<<<<<<< HEAD
	union
	{
		struct
		{
			uint32 X, Y, Z, W;
		};

		UE_DEPRECATED(all, "For internal use only")
		uint32 XYZW[4];
	};

	FORCEINLINE FUintVector4()
	{
	}

	FORCEINLINE FUintVector4(uint32 InX, uint32 InY, uint32 InZ, uint32 InW)
		: X(InX)
		, Y(InY)
		, Z(InZ)
		, W(InW)
	{
	}

	FORCEINLINE explicit FUintVector4(uint32 InValue)
		: X(InValue)
		, Y(InValue)
		, Z(InValue)
		, W(InValue)
	{
	}

	FORCEINLINE FUintVector4(EForceInit)
		: X(0)
		, Y(0)
		, Z(0)
		, W(0)
	{
	}

	FORCEINLINE const uint32& operator[](int32 ComponentIndex) const
	{
PRAGMA_DISABLE_DEPRECATION_WARNINGS
		return XYZW[ComponentIndex];
PRAGMA_ENABLE_DEPRECATION_WARNINGS
	}


	FORCEINLINE uint32& operator[](int32 ComponentIndex)
	{
PRAGMA_DISABLE_DEPRECATION_WARNINGS
		return XYZW[ComponentIndex];
PRAGMA_ENABLE_DEPRECATION_WARNINGS
	}

	FORCEINLINE bool operator==(const FUintVector4& Other) const
	{
		return X==Other.X && Y==Other.Y && Z==Other.Z && W==Other.W;
	}


	FORCEINLINE bool operator!=(const FUintVector4& Other) const
	{
		return X!=Other.X || Y!=Other.Y || Z!=Other.Z || W!=Other.W;
	}
};

template <> struct TIsPODType<FIntVector> { enum { Value = true }; };
template <> struct TIsPODType<FIntVector4> { enum { Value = true }; };
template <> struct TIsPODType<FUintVector4> { enum { Value = true }; };
=======
	return UE_SERIALIZE_VARIANT_FROM_MISMATCHED_TAG(Ar, UintVector4, Uint64Vector4, Uint32Vector4);
}
>>>>>>> d731a049
<|MERGE_RESOLUTION|>--- conflicted
+++ resolved
@@ -18,36 +18,18 @@
 template <typename InIntType>
 struct TIntVector3
 {
-<<<<<<< HEAD
-=======
 	using IntType = InIntType;
 	static_assert(std::is_integral_v<IntType>, "Only an integer types are supported.");
 
->>>>>>> d731a049
 	union
 	{
 		struct
 		{
 			/** Holds the point's x-coordinate. */
-<<<<<<< HEAD
-			int32 X;
-
-			/** Holds the point's y-coordinate. */
-			int32 Y;
-
-			/**  Holds the point's z-coordinate. */
-			int32 Z;
-		};
-
-		UE_DEPRECATED(all, "For internal use only")
-		int32 XYZ[3];
-	};
-=======
 			IntType X;
 
 			/** Holds the point's y-coordinate. */
 			IntType Y;
->>>>>>> d731a049
 
 			/**  Holds the point's z-coordinate. */
 			IntType Z;
@@ -492,165 +474,8 @@
 	bool SerializeFromMismatchedTag(FName StructTag, FArchive& Ar);
 };
 
-<<<<<<< HEAD
-/* FIntVector inline functions
- *****************************************************************************/
-
-FORCEINLINE FIntVector::FIntVector()
-{ }
-
-
-FORCEINLINE FIntVector::FIntVector( int32 InX, int32 InY, int32 InZ )
-	: X(InX)
-	, Y(InY)
-	, Z(InZ)
-{ }
-
-
-FORCEINLINE FIntVector::FIntVector( int32 InValue )
-	: X(InValue)
-	, Y(InValue)
-	, Z(InValue)
-{ }
-
-
-FORCEINLINE FIntVector::FIntVector( EForceInit )
-	: X(0)
-	, Y(0)
-	, Z(0)
-{ }
-
-
-FORCEINLINE const int32& FIntVector::operator()( int32 ComponentIndex ) const
-{
-PRAGMA_DISABLE_DEPRECATION_WARNINGS
-	return XYZ[ComponentIndex];
-PRAGMA_ENABLE_DEPRECATION_WARNINGS
-}
-
-
-FORCEINLINE int32& FIntVector::operator()( int32 ComponentIndex )
-{
-PRAGMA_DISABLE_DEPRECATION_WARNINGS
-	return XYZ[ComponentIndex];
-PRAGMA_ENABLE_DEPRECATION_WARNINGS
-}
-
-
-FORCEINLINE const int32& FIntVector::operator[]( int32 ComponentIndex ) const
-{
-PRAGMA_DISABLE_DEPRECATION_WARNINGS
-	return XYZ[ComponentIndex];
-PRAGMA_ENABLE_DEPRECATION_WARNINGS
-}
-
-
-FORCEINLINE int32& FIntVector::operator[]( int32 ComponentIndex )
-{
-PRAGMA_DISABLE_DEPRECATION_WARNINGS
-	return XYZ[ComponentIndex];
-PRAGMA_ENABLE_DEPRECATION_WARNINGS
-}
-
-FORCEINLINE bool FIntVector::operator==( const FIntVector& Other ) const
-{
-	return X==Other.X && Y==Other.Y && Z==Other.Z;
-}
-
-
-FORCEINLINE bool FIntVector::operator!=( const FIntVector& Other ) const
-{
-	return X!=Other.X || Y!=Other.Y || Z!=Other.Z;
-}
-
-
-FORCEINLINE FIntVector& FIntVector::operator*=( int32 Scale )
-{
-	X *= Scale;
-	Y *= Scale;
-	Z *= Scale;
-
-	return *this;
-}
-
-
-FORCEINLINE FIntVector& FIntVector::operator/=( int32 Divisor )
-{
-	X /= Divisor;
-	Y /= Divisor;
-	Z /= Divisor;
-
-	return *this;
-}
-
-
-FORCEINLINE FIntVector& FIntVector::operator+=( const FIntVector& Other )
-{
-	X += Other.X;
-	Y += Other.Y;
-	Z += Other.Z;
-
-	return *this;
-}
-
-
-FORCEINLINE FIntVector& FIntVector::operator-=( const FIntVector& Other )
-{
-	X -= Other.X;
-	Y -= Other.Y;
-	Z -= Other.Z;
-
-	return *this;
-}
-
-
-FORCEINLINE FIntVector& FIntVector::operator=( const FIntVector& Other )
-{
-	X = Other.X;
-	Y = Other.Y;
-	Z = Other.Z;
-
-	return *this;
-}
-
-
-FORCEINLINE FIntVector FIntVector::operator*( int32 Scale ) const
-{
-	return FIntVector(*this) *= Scale;
-}
-
-
-FORCEINLINE FIntVector FIntVector::operator/( int32 Divisor ) const
-{
-	return FIntVector(*this) /= Divisor;
-}
-
-
-FORCEINLINE FIntVector FIntVector::operator+( const FIntVector& Other ) const
-{
-	return FIntVector(*this) += Other;
-}
-
-FORCEINLINE FIntVector FIntVector::operator-( const FIntVector& Other ) const
-{
-	return FIntVector(*this) -= Other;
-}
-
-FORCEINLINE FIntVector FIntVector::operator>>(int32 Shift) const
-{
-	return FIntVector(X >> Shift, Y >> Shift, Z >> Shift);
-}
-
-FORCEINLINE FIntVector FIntVector::operator<<(int32 Shift) const
-{
-	return FIntVector(X << Shift, Y << Shift, Z << Shift);
-}
-
-FORCEINLINE FIntVector FIntVector::operator&(int32 Value) const
-=======
 template <>
 inline FString TIntVector3<int64>::ToString() const
->>>>>>> d731a049
 {
 	return FString::Printf(TEXT("X=%lld Y=%lld Z=%lld"), X, Y, Z);
 }
@@ -718,22 +543,8 @@
 			IntType X, Y;
 		};
 
-<<<<<<< HEAD
-struct FIntVector2
-{
-	union
-	{
-		struct
-		{
-			int32 X, Y;
-		};
-
-		UE_DEPRECATED(all, "For internal use only")
-		int32 XY[2];
-=======
 		UE_DEPRECATED(all, "For internal use only")
 		IntType XY[2];
->>>>>>> d731a049
 	};
 
 	TIntVector2() = default;
@@ -756,24 +567,6 @@
 	{
 	}
 
-<<<<<<< HEAD
-	FORCEINLINE const int32& operator[](int32 ComponentIndex) const
-	{
-PRAGMA_DISABLE_DEPRECATION_WARNINGS
-		return XY[ComponentIndex];
-PRAGMA_ENABLE_DEPRECATION_WARNINGS
-	}
-
-
-	FORCEINLINE int32& operator[](int32 ComponentIndex)
-	{
-PRAGMA_DISABLE_DEPRECATION_WARNINGS
-		return XY[ComponentIndex];
-PRAGMA_ENABLE_DEPRECATION_WARNINGS
-	}
-
-	FORCEINLINE bool operator==(const FIntVector2& Other) const
-=======
 	/**
 	 * Converts to another int type. Checks that the cast will succeed.
 	 */
@@ -781,7 +574,6 @@
 	explicit TIntVector2(TIntVector2<OtherIntType> Other)
 		: X(IntCastChecked<IntType>(Other.X))
 		, Y(IntCastChecked<IntType>(Other.Y))
->>>>>>> d731a049
 	{
 	}
 
@@ -791,23 +583,6 @@
 		return XY[ComponentIndex];
 PRAGMA_ENABLE_DEPRECATION_WARNINGS
 	}
-<<<<<<< HEAD
-};
-
-struct FUintVector2
-{
-	union
-	{
-		struct
-		{
-			uint32 X, Y;
-		};
-
-		UE_DEPRECATED(all, "For internal use only")
-		uint32 XY[2];
-	};
-=======
->>>>>>> d731a049
 
 	IntType& operator[](int32 ComponentIndex)
 	{
@@ -840,34 +615,14 @@
 
 	bool Serialize(FArchive& Ar)
 	{
-<<<<<<< HEAD
-PRAGMA_DISABLE_DEPRECATION_WARNINGS
-		return XY[ComponentIndex];
-PRAGMA_ENABLE_DEPRECATION_WARNINGS
-=======
 		Ar << *this;
 		return true;
->>>>>>> d731a049
 	}
 
 	bool SerializeFromMismatchedTag(FName StructTag, FArchive& Ar);
 };
 
-<<<<<<< HEAD
-	FORCEINLINE uint32& operator[](int32 ComponentIndex)
-	{
-PRAGMA_DISABLE_DEPRECATION_WARNINGS
-		return XY[ComponentIndex];
-PRAGMA_ENABLE_DEPRECATION_WARNINGS
-	}
-
-	FORCEINLINE bool operator==(const FUintVector2& Other) const
-	{
-		return X==Other.X && Y==Other.Y;
-	}
-=======
 ///////////////////////////////////////////////////////////////////////////////////////////////////
->>>>>>> d731a049
 
 template <typename InIntType>
 struct TIntVector4
@@ -882,22 +637,8 @@
 			IntType X, Y, Z, W;
 		};
 
-<<<<<<< HEAD
-struct FIntVector4
-{
-	union
-	{
-		struct
-		{
-			int32 X, Y, Z, W;
-		};
-
-		UE_DEPRECATED(all, "For internal use only")
-		int32 XYZW[4];
-=======
 		UE_DEPRECATED(all, "For internal use only")
 		IntType XYZW[4];
->>>>>>> d731a049
 	};
 
 	TIntVector4() = default;
@@ -918,11 +659,7 @@
 	{
 	}
 
-<<<<<<< HEAD
-	FORCEINLINE explicit FIntVector4(const FIntVector& InValue, int32 InW = 0)
-=======
 	explicit TIntVector4(const TIntVector3<IntType>& InValue, IntType InW = 0)
->>>>>>> d731a049
 		: X(InValue.X)
 		, Y(InValue.Y)
 		, Z(InValue.Z)
@@ -930,11 +667,7 @@
 	{
 	}
 
-<<<<<<< HEAD
-	FORCEINLINE FIntVector4(EForceInit)
-=======
 	TIntVector4(EForceInit)
->>>>>>> d731a049
 		: X(0)
 		, Y(0)
 		, Z(0)
@@ -1229,46 +962,10 @@
 	 * @param Value Number to XOR with the each component.
 	 * @return A new shifted int point.
 	 */
-<<<<<<< HEAD
-	FIntVector4 operator^(int32 Value) const;
-};
-
-FORCEINLINE const int32& FIntVector4::operator()(int32 ComponentIndex) const
-{
-PRAGMA_DISABLE_DEPRECATION_WARNINGS
-	return XYZW[ComponentIndex];
-PRAGMA_ENABLE_DEPRECATION_WARNINGS
-}
-
-
-FORCEINLINE int32& FIntVector4::operator()(int32 ComponentIndex)
-{
-PRAGMA_DISABLE_DEPRECATION_WARNINGS
-	return XYZW[ComponentIndex];
-PRAGMA_ENABLE_DEPRECATION_WARNINGS
-}
-
-
-FORCEINLINE const int32& FIntVector4::operator[](int32 ComponentIndex) const
-{
-PRAGMA_DISABLE_DEPRECATION_WARNINGS
-	return XYZW[ComponentIndex];
-PRAGMA_ENABLE_DEPRECATION_WARNINGS
-}
-
-
-FORCEINLINE int32& FIntVector4::operator[](int32 ComponentIndex)
-{
-PRAGMA_DISABLE_DEPRECATION_WARNINGS
-	return XYZW[ComponentIndex];
-PRAGMA_ENABLE_DEPRECATION_WARNINGS
-}
-=======
 	TIntVector4 operator^(IntType Value) const
 	{
 		return TIntVector4(X ^ Value, Y ^ Value, Z ^ Value, W ^ Value);
 	}
->>>>>>> d731a049
 
 	/**
 	* Serializes the Vector4.
@@ -1439,77 +1136,5 @@
 template<>
 inline bool FUint64Vector4::SerializeFromMismatchedTag(FName StructTag, FArchive& Ar)
 {
-<<<<<<< HEAD
-	union
-	{
-		struct
-		{
-			uint32 X, Y, Z, W;
-		};
-
-		UE_DEPRECATED(all, "For internal use only")
-		uint32 XYZW[4];
-	};
-
-	FORCEINLINE FUintVector4()
-	{
-	}
-
-	FORCEINLINE FUintVector4(uint32 InX, uint32 InY, uint32 InZ, uint32 InW)
-		: X(InX)
-		, Y(InY)
-		, Z(InZ)
-		, W(InW)
-	{
-	}
-
-	FORCEINLINE explicit FUintVector4(uint32 InValue)
-		: X(InValue)
-		, Y(InValue)
-		, Z(InValue)
-		, W(InValue)
-	{
-	}
-
-	FORCEINLINE FUintVector4(EForceInit)
-		: X(0)
-		, Y(0)
-		, Z(0)
-		, W(0)
-	{
-	}
-
-	FORCEINLINE const uint32& operator[](int32 ComponentIndex) const
-	{
-PRAGMA_DISABLE_DEPRECATION_WARNINGS
-		return XYZW[ComponentIndex];
-PRAGMA_ENABLE_DEPRECATION_WARNINGS
-	}
-
-
-	FORCEINLINE uint32& operator[](int32 ComponentIndex)
-	{
-PRAGMA_DISABLE_DEPRECATION_WARNINGS
-		return XYZW[ComponentIndex];
-PRAGMA_ENABLE_DEPRECATION_WARNINGS
-	}
-
-	FORCEINLINE bool operator==(const FUintVector4& Other) const
-	{
-		return X==Other.X && Y==Other.Y && Z==Other.Z && W==Other.W;
-	}
-
-
-	FORCEINLINE bool operator!=(const FUintVector4& Other) const
-	{
-		return X!=Other.X || Y!=Other.Y || Z!=Other.Z || W!=Other.W;
-	}
-};
-
-template <> struct TIsPODType<FIntVector> { enum { Value = true }; };
-template <> struct TIsPODType<FIntVector4> { enum { Value = true }; };
-template <> struct TIsPODType<FUintVector4> { enum { Value = true }; };
-=======
 	return UE_SERIALIZE_VARIANT_FROM_MISMATCHED_TAG(Ar, UintVector4, Uint64Vector4, Uint32Vector4);
-}
->>>>>>> d731a049
+}