// Copyright Epic Games, Inc. All Rights Reserved.

#pragma once

#include "CoreTypes.h"
#include "Misc/Crc.h"
#include "Math/UnrealMathUtility.h"
#include "Containers/UnrealString.h"
#include "Serialization/StructuredArchive.h"
#include "Misc/LargeWorldCoordinatesSerializer.h"

namespace UE::Math
{

/**
 * Structure for integer vectors in 3-d space.
 */
template <typename InIntType>
struct TIntVector3
{
	using IntType = InIntType;
	static_assert(std::is_integral_v<IntType>, "Only an integer types are supported.");

	union
	{
		struct
		{
			/** Holds the point's x-coordinate. */
			IntType X;

			/** Holds the point's y-coordinate. */
			IntType Y;

			/**  Holds the point's z-coordinate. */
			IntType Z;
		};

		UE_DEPRECATED(all, "For internal use only")
		IntType XYZ[3];
	};

	/** An int point with zeroed values. */
	static const TIntVector3 ZeroValue;

	/** An int point with INDEX_NONE values. */
	static const TIntVector3 NoneValue;

	/**
	 * Default constructor (no initialization).
	 */
	TIntVector3() = default;

	/**
	 * Creates and initializes a new instance with the specified coordinates.
	 *
	 * @param InX The x-coordinate.
	 * @param InY The y-coordinate.
	 * @param InZ The z-coordinate.
	 */
	TIntVector3(IntType InX, IntType InY, IntType InZ )
		: X(InX)
		, Y(InY)
		, Z(InZ)
	{
	}

	/**
	 * Constructor
	 *
	 * @param InValue replicated to all components
	 */
	explicit TIntVector3(IntType InValue )
		: X(InValue)
		, Y(InValue)
		, Z(InValue)
	{
	}

	/**
	 * Constructor
	 *
	 * @param InVector float vector converted to int
	 */
	explicit TIntVector3( FVector InVector  );

	/**
	 * Constructor
	 *
	 * @param EForceInit Force init enum
	 */

	explicit TIntVector3( EForceInit )
		: X(0)
		, Y(0)
		, Z(0)
	{
	}

	/**
	 * Converts to another int type. Checks that the cast will succeed.
	 */
	template <typename OtherIntType>
	explicit TIntVector3(TIntVector3<OtherIntType> Other)
		: X(IntCastChecked<IntType>(Other.X))
		, Y(IntCastChecked<IntType>(Other.Y))
		, Z(IntCastChecked<IntType>(Other.Z))
	{
	}
<<<<<<< HEAD
=======

	// Workaround for clang deprecation warnings for deprecated XYZ member in implicitly-defined special member functions
PRAGMA_DISABLE_DEPRECATION_WARNINGS
	TIntVector3(TIntVector3&&) = default;
	TIntVector3(const TIntVector3&) = default;
	TIntVector3& operator=(TIntVector3&&) = default;
	TIntVector3& operator=(const TIntVector3&) = default;
PRAGMA_ENABLE_DEPRECATION_WARNINGS
>>>>>>> 4af6daef

	/**
	 * Gets specific component of a point.
	 *
	 * @param ComponentIndex Index of point component.
	 * @return const reference to component.
	 */
	const IntType& operator()(int32 ComponentIndex) const
	{
PRAGMA_DISABLE_DEPRECATION_WARNINGS
		return XYZ[ComponentIndex];
PRAGMA_ENABLE_DEPRECATION_WARNINGS
	}

	/**
	 * Gets specific component of a point.
	 *
	 * @param ComponentIndex Index of point component.
	 * @return reference to component.
	 */
	IntType& operator()(int32 ComponentIndex)
	{
PRAGMA_DISABLE_DEPRECATION_WARNINGS
		return XYZ[ComponentIndex];
PRAGMA_ENABLE_DEPRECATION_WARNINGS
	}

	/**
	 * Gets specific component of a point.
	 *
	 * @param ComponentIndex Index of point component.
	 * @return const reference to component.
	 */
	const IntType& operator[](int32 ComponentIndex) const
	{
PRAGMA_DISABLE_DEPRECATION_WARNINGS
		return XYZ[ComponentIndex];
PRAGMA_ENABLE_DEPRECATION_WARNINGS
	}

	/**
	 * Gets specific component of a point.
	 *
	 * @param ComponentIndex Index of point component.
	 * @return reference to component.
	 */
	IntType& operator[](int32 ComponentIndex)
	{
PRAGMA_DISABLE_DEPRECATION_WARNINGS
		return XYZ[ComponentIndex];
PRAGMA_ENABLE_DEPRECATION_WARNINGS
	}

	/**
	 * Compares points for equality.
	 *
	 * @param Other The other int point being compared.
	 * @return true if the points are equal, false otherwise..
	 */
	bool operator==(const TIntVector3& Other) const
	{
		return X == Other.X && Y == Other.Y && Z == Other.Z;
	}

	/**
	 * Compares points for inequality.
	 *
	 * @param Other The other int point being compared.
	 * @return true if the points are not equal, false otherwise..
	 */
	bool operator!=(const TIntVector3& Other) const
	{
		return X != Other.X || Y != Other.Y || Z != Other.Z;
	}

	/**
	 * Multiplies this vector with another vector, using component-wise multiplication.
	 *
	 * @param Other The point to multiply with.
	 * @return Reference to this point after multiplication.
	 */
	TIntVector3& operator*=(const TIntVector3& Other)
	{
		X *= Other.X;
		Y *= Other.Y;
		Z *= Other.Z;

		return *this;
	}

	/**
	 * Scales this point.
	 *
	 * @param Scale What to multiply the point by.
	 * @return Reference to this point after multiplication.
	 */
	TIntVector3& operator*=(IntType Scale)
	{
		X *= Scale;
		Y *= Scale;
		Z *= Scale;

		return *this;
	}

	/**
	 * Divides this point.
	 *
	 * @param Divisor What to divide the point by.
	 * @return Reference to this point after division.
	 */
	TIntVector3& operator/=(IntType Divisor)
	{
		X /= Divisor;
		Y /= Divisor;
		Z /= Divisor;

		return *this;
	}

	/**
	 * Remainder of division of this point.
	 *
	 * @param Divisor What to divide the point by.
	 * @return Reference to this point after remainder.
	 */
	TIntVector3& operator%=(IntType Divisor)
	{
		X %= Divisor;
		Y %= Divisor;
		Z %= Divisor;

		return *this;
	}

	/**
	 * Adds to this point.
	 *
	 * @param Other The point to add to this point.
	 * @return Reference to this point after addition.
	 */
	TIntVector3& operator+=(const TIntVector3& Other)
	{
		X += Other.X;
		Y += Other.Y;
		Z += Other.Z;

		return *this;
	}

	/**
	 * Subtracts from this point.
	 *
	 * @param Other The point to subtract from this point.
	 * @return Reference to this point after subtraction.
	 */
	TIntVector3& operator-=(const TIntVector3& Other)
	{
		X -= Other.X;
		Y -= Other.Y;
		Z -= Other.Z;

		return *this;
	}

	/**
	 * Gets the result of component-wise multiplication of this point by another.
	 *
	 * @param Other The point to multiply with.
	 * @return The result of multiplication.
	 */
	TIntVector3 operator*(const TIntVector3& Other) const
	{
		return TIntVector3(*this) *= Other;
	}

	/**
	 * Gets the result of scaling on this point.
	 *
	 * @param Scale What to multiply the point by.
	 * @return A new scaled int point.
	 */
	TIntVector3 operator*(IntType Scale) const
	{
		return TIntVector3(*this) *= Scale;
	}

	/**
	 * Gets the result of division on this point.
	 *
	 * @param Divisor What to divide the point by.
	 * @return A new divided int point.
	 */
	TIntVector3 operator/(IntType Divisor) const
	{
		return TIntVector3(*this) /= Divisor;
	}

	/**
	 * Gets the remainder of division on this point.
	 *
	 * @param Divisor What to divide the point by.
	 * @return A new remainder int point.
	 */
	TIntVector3 operator%(IntType Divisor) const
	{
		return TIntVector3(*this) %= Divisor;
	}

	/**
	 * Gets the result of addition on this point.
	 *
	 * @param Other The other point to add to this.
	 * @return A new combined int point.
	 */
	TIntVector3 operator+(const TIntVector3& Other) const
	{
		return TIntVector3(*this) += Other;
	}

	/**
	 * Gets the result of subtraction from this point.
	 *
	 * @param Other The other point to subtract from this.
	 * @return A new subtracted int point.
	 */
	TIntVector3 operator-(const TIntVector3& Other) const
	{
		return TIntVector3(*this) -= Other;
	}

	/**
	 * Shifts all components to the right.
	 *
	 * @param Shift The number of bits to shift.
	 * @return A new shifted int point.
	 */
	TIntVector3 operator>>(IntType Shift) const
	{
		return TIntVector3(X >> Shift, Y >> Shift, Z >> Shift);
	}

	/**
	 * Shifts all components to the left.
	 *
	 * @param Shift The number of bits to shift.
	 * @return A new shifted int point.
	 */
	TIntVector3 operator<<(IntType Shift) const
	{
		return TIntVector3(X << Shift, Y << Shift, Z << Shift);
	}

	/**
	 * Component-wise AND.
	 *
	 * @param Value Number to AND with the each component.
	 * @return A new shifted int point.
	 */
	TIntVector3 operator&(IntType Value) const
	{
		return TIntVector3(X & Value, Y & Value, Z & Value);
	}

	/**
	 * Component-wise OR.
	 *
	 * @param Value Number to OR with the each component.
	 * @return A new shifted int point.
	 */
	TIntVector3 operator|(IntType Value) const
	{
		return TIntVector3(X | Value, Y | Value, Z | Value);
	}

	/**
	 * Component-wise XOR.
	 *
	 * @param Value Number to XOR with the each component.
	 * @return A new shifted int point.
	 */
	TIntVector3 operator^(IntType Value) const
	{
		return TIntVector3(X ^ Value, Y ^ Value, Z ^ Value);
	}

	/**
	 * Is vector equal to zero.
	 * @return is zero
	*/
	bool IsZero() const
	{
		return *this == ZeroValue;
	}

	/**
	 * Gets the maximum value in the point.
	 *
	 * @return The maximum value in the point.
	 */
	IntType GetMax() const
	{
		return FMath::Max(FMath::Max(X, Y), Z);
	}

	/**
	 * Gets the minimum value in the point.
	 *
	 * @return The minimum value in the point.
	 */
	IntType GetMin() const
	{
		return FMath::Min(FMath::Min(X, Y), Z);
	}

	/**
	 * Gets the distance of this point from (0,0,0).
	 *
	 * @return The distance of this point from (0,0,0).
	 */
	IntType Size() const
	{
		int64 LocalX64 = (int64)X;
		int64 LocalY64 = (int64)Y;
		int64 LocalZ64 = (int64)Z;
		return IntType(FMath::Sqrt(double(LocalX64 * LocalX64 + LocalY64 * LocalY64 + LocalZ64 * LocalZ64)));
	}

	/**
	 * Get a textual representation of this vector.
	 *
	 * @return A string describing the vector.
	 */
	FString ToString() const
	{
		return FString::Printf(TEXT("X=%s Y=%s Z=%s"), *LexToString(X), *LexToString(Y), *LexToString(Z));
	}

	/**
	 * Divide an int point and round up the result.
	 *
	 * @param lhs The int point being divided.
	 * @param Divisor What to divide the int point by.
	 * @return A new divided int point.
	 */
	static TIntVector3 DivideAndRoundUp(TIntVector3 lhs, IntType Divisor)
	{
		return TIntVector3(FMath::DivideAndRoundUp(lhs.X, Divisor), FMath::DivideAndRoundUp(lhs.Y, Divisor), FMath::DivideAndRoundUp(lhs.Z, Divisor));
	}

	static TIntVector3 DivideAndRoundUp(TIntVector3 lhs, TIntVector3 Divisor)
	{
		return TIntVector3(FMath::DivideAndRoundUp(lhs.X, Divisor.X), FMath::DivideAndRoundUp(lhs.Y, Divisor.Y), FMath::DivideAndRoundUp(lhs.Z, Divisor.Z));
	}

	/**
	 * Gets the number of components a point has.
	 *
	 * @return Number of components point has.
	 */
	static int32 Num()
	{
		return 3;
	}

	/**
	 * Serializes the Vector3.
	 *
	 * @param Ar The archive to serialize into.
	 * @param Vector The vector to serialize.
	 * @return Reference to the Archive after serialization.
	 */
	friend FArchive& operator<<( FArchive& Ar, TIntVector3& Vector )
	{
		return Ar << Vector.X << Vector.Y << Vector.Z;
	}

	friend void operator<<(FStructuredArchive::FSlot Slot, TIntVector3& Vector)
	{
		FStructuredArchive::FRecord Record = Slot.EnterRecord();
		Record << SA_VALUE(TEXT("X"), Vector.X);
		Record << SA_VALUE(TEXT("Y"), Vector.Y);
		Record << SA_VALUE(TEXT("Z"), Vector.Z);
	}

	bool Serialize( FArchive& Ar )
	{
		Ar << *this;
		return true;
	}

	bool SerializeFromMismatchedTag(FName StructTag, FArchive& Ar);
};

template <>
inline FString TIntVector3<int64>::ToString() const
{
	return FString::Printf(TEXT("X=%lld Y=%lld Z=%lld"), X, Y, Z);
}

template <>
inline FString TIntVector3<int32>::ToString() const
{
	return FString::Printf(TEXT("X=%d Y=%d Z=%d"), X, Y, Z);
}

template <>
inline FString TIntVector3<int16>::ToString() const
{
	return FString::Printf(TEXT("X=%d Y=%d Z=%d"), X, Y, Z);
}

template <>
inline FString TIntVector3<int8>::ToString() const
{
	return FString::Printf(TEXT("X=%d Y=%d Z=%d"), X, Y, Z);
}

template <>
inline FString TIntVector3<uint64>::ToString() const
{
	return FString::Printf(TEXT("X=%llu Y=%llu Z=%llu"), X, Y, Z);
}

template <>
inline FString TIntVector3<uint32>::ToString() const
{
	return FString::Printf(TEXT("X=%u Y=%u Z=%u"), X, Y, Z);
}

template <>
inline FString TIntVector3<uint16>::ToString() const
{
	return FString::Printf(TEXT("X=%u Y=%u Z=%u"), X, Y, Z);
}

template <>
inline FString TIntVector3<uint8>::ToString() const
{
	return FString::Printf(TEXT("X=%u Y=%u Z=%u"), X, Y, Z);
}

template <typename IntType>
const TIntVector3<IntType> TIntVector3<IntType>::ZeroValue(0, 0, 0);

template <typename IntType>
const TIntVector3<IntType> TIntVector3<IntType>::NoneValue(INDEX_NONE, INDEX_NONE, INDEX_NONE);

///////////////////////////////////////////////////////////////////////////////////////////////////

template <typename InIntType>
struct TIntVector2
{
	using IntType = InIntType;
	static_assert(std::is_integral_v<IntType>, "Only an integer types are supported.");

	union
	{
		struct
		{
			IntType X, Y;
		};

		UE_DEPRECATED(all, "For internal use only")
		IntType XY[2];
	};

	TIntVector2() = default;

	TIntVector2(IntType InX, IntType InY)
		: X(InX)
		, Y(InY)
	{
	}

	explicit TIntVector2(IntType InValue)
		: X(InValue)
		, Y(InValue)
	{
	}

	TIntVector2(EForceInit)
		: X(0)
		, Y(0)
	{
	}

	/**
	 * Converts to another int type. Checks that the cast will succeed.
	 */
	template <typename OtherIntType>
	explicit TIntVector2(TIntVector2<OtherIntType> Other)
		: X(IntCastChecked<IntType>(Other.X))
		, Y(IntCastChecked<IntType>(Other.Y))
<<<<<<< HEAD
	{
	}

	const IntType& operator[](int32 ComponentIndex) const
=======
	{
	}

	// Workaround for clang deprecation warnings for deprecated XY member in implicitly-defined special member functions
PRAGMA_DISABLE_DEPRECATION_WARNINGS
	TIntVector2(TIntVector2&&) = default;
	TIntVector2(const TIntVector2&) = default;
	TIntVector2& operator=(TIntVector2&&) = default;
	TIntVector2& operator=(const TIntVector2&) = default;
PRAGMA_ENABLE_DEPRECATION_WARNINGS

	const IntType& operator[](int32 ComponentIndex) const
	{
PRAGMA_DISABLE_DEPRECATION_WARNINGS
		return XY[ComponentIndex];
PRAGMA_ENABLE_DEPRECATION_WARNINGS
	}

	IntType& operator[](int32 ComponentIndex)
	{
PRAGMA_DISABLE_DEPRECATION_WARNINGS
		return XY[ComponentIndex];
PRAGMA_ENABLE_DEPRECATION_WARNINGS
	}

	bool operator==(const TIntVector2& Other) const
	{
		return X==Other.X && Y==Other.Y;
	}

	bool operator!=(const TIntVector2& Other) const
>>>>>>> 4af6daef
	{
PRAGMA_DISABLE_DEPRECATION_WARNINGS
		return XY[ComponentIndex];
PRAGMA_ENABLE_DEPRECATION_WARNINGS
	}
<<<<<<< HEAD

	IntType& operator[](int32 ComponentIndex)
	{
PRAGMA_DISABLE_DEPRECATION_WARNINGS
		return XY[ComponentIndex];
PRAGMA_ENABLE_DEPRECATION_WARNINGS
	}

	bool operator==(const TIntVector2& Other) const
	{
		return X==Other.X && Y==Other.Y;
	}

	bool operator!=(const TIntVector2& Other) const
	{
		return X!=Other.X || Y!=Other.Y;
	}

	/**
	 * Serializes the Vector2.
	 *
	 * @param Ar The archive to serialize into.
	 * @param Vector The vector to serialize.
	 * @return Reference to the Archive after serialization.
	 */
	friend FArchive& operator<<(FArchive& Ar, TIntVector2& Vector)
	{
		return Ar << Vector.X << Vector.Y;
	}

	bool Serialize(FArchive& Ar)
	{
		Ar << *this;
		return true;
	}

	bool SerializeFromMismatchedTag(FName StructTag, FArchive& Ar);
};

///////////////////////////////////////////////////////////////////////////////////////////////////

template <typename InIntType>
struct TIntVector4
{
	using IntType = InIntType;
	static_assert(std::is_integral_v<IntType>, "Only an integer types are supported.");

	union
	{
		struct
		{
			IntType X, Y, Z, W;
		};

		UE_DEPRECATED(all, "For internal use only")
		IntType XYZW[4];
	};

	TIntVector4() = default;

=======

	/**
	 * Multiplies this vector with another vector, using component-wise multiplication.
	 *
	 * @param Other The point to multiply with.
	 * @return Reference to this point after multiplication.
	 */
	TIntVector2& operator*=(const TIntVector2& Other)
	{
		X *= Other.X;
		Y *= Other.Y;

		return *this;
	}

	/**
	 * Scales this point.
	 *
	 * @param Scale What to multiply the point by.
	 * @return Reference to this point after multiplication.
	 */
	TIntVector2& operator*=(IntType Scale)
	{
		X *= Scale;
		Y *= Scale;

		return *this;
	}

	/**
	 * Divides this point.
	 *
	 * @param Divisor What to divide the point by.
	 * @return Reference to this point after division.
	 */
	TIntVector2& operator/=(IntType Divisor)
	{
		X /= Divisor;
		Y /= Divisor;

		return *this;
	}

	/**
	 * Remainder of division of this point.
	 *
	 * @param Divisor What to divide the point by.
	 * @return Reference to this point after remainder.
	 */
	TIntVector2& operator%=(IntType Divisor)
	{
		X %= Divisor;
		Y %= Divisor;

		return *this;
	}

	/**
	 * Adds to this point.
	 *
	 * @param Other The point to add to this point.
	 * @return Reference to this point after addition.
	 */
	TIntVector2& operator+=(const TIntVector2& Other)
	{
		X += Other.X;
		Y += Other.Y;

		return *this;
	}

	/**
	 * Subtracts from this point.
	 *
	 * @param Other The point to subtract from this point.
	 * @return Reference to this point after subtraction.
	 */
	TIntVector2& operator-=(const TIntVector2& Other)
	{
		X -= Other.X;
		Y -= Other.Y;

		return *this;
	}

	/**
	 * Gets the result of component-wise multiplication of this point by another.
	 *
	 * @param Other The point to multiply with.
	 * @return The result of multiplication.
	 */
	TIntVector2 operator*(const TIntVector2& Other) const
	{
		return TIntVector2(*this) *= Other;
	}

	/**
	 * Gets the result of scaling on this point.
	 *
	 * @param Scale What to multiply the point by.
	 * @return A new scaled int point.
	 */
	TIntVector2 operator*(IntType Scale) const
	{
		return TIntVector2(*this) *= Scale;
	}

	/**
	 * Gets the result of division on this point.
	 *
	 * @param Divisor What to divide the point by.
	 * @return A new divided int point.
	 */
	TIntVector2 operator/(IntType Divisor) const
	{
		return TIntVector2(*this) /= Divisor;
	}

	/**
	 * Gets the remainder of division on this point.
	 *
	 * @param Divisor What to divide the point by.
	 * @return A new remainder int point.
	 */
	TIntVector2 operator%(IntType Divisor) const
	{
		return TIntVector2(*this) %= Divisor;
	}

	/**
	 * Gets the result of addition on this point.
	 *
	 * @param Other The other point to add to this.
	 * @return A new combined int point.
	 */
	TIntVector2 operator+(const TIntVector2& Other) const
	{
		return TIntVector2(*this) += Other;
	}

	/**
	 * Gets the result of subtraction from this point.
	 *
	 * @param Other The other point to subtract from this.
	 * @return A new subtracted int point.
	 */
	TIntVector2 operator-(const TIntVector2& Other) const
	{
		return TIntVector2(*this) -= Other;
	}

	/**
	 * Serializes the Vector2.
	 *
	 * @param Ar The archive to serialize into.
	 * @param Vector The vector to serialize.
	 * @return Reference to the Archive after serialization.
	 */
	friend FArchive& operator<<(FArchive& Ar, TIntVector2& Vector)
	{
		return Ar << Vector.X << Vector.Y;
	}

	bool Serialize(FArchive& Ar)
	{
		Ar << *this;
		return true;
	}

	bool SerializeFromMismatchedTag(FName StructTag, FArchive& Ar);
};

///////////////////////////////////////////////////////////////////////////////////////////////////

template <typename InIntType>
struct TIntVector4
{
	using IntType = InIntType;
	static_assert(std::is_integral_v<IntType>, "Only an integer types are supported.");

	union
	{
		struct
		{
			IntType X, Y, Z, W;
		};

		UE_DEPRECATED(all, "For internal use only")
		IntType XYZW[4];
	};

	TIntVector4() = default;

>>>>>>> 4af6daef
	TIntVector4(IntType InX, IntType InY, IntType InZ, IntType InW)
		: X(InX)
		, Y(InY)
		, Z(InZ)
		, W(InW)
	{
	}

	explicit TIntVector4(IntType InValue)
		: X(InValue)
		, Y(InValue)
		, Z(InValue)
		, W(InValue)
	{
	}

	explicit TIntVector4(const TIntVector3<IntType>& InValue, IntType InW = 0)
		: X(InValue.X)
		, Y(InValue.Y)
		, Z(InValue.Z)
		, W(InW)
	{
	}

	TIntVector4(EForceInit)
		: X(0)
		, Y(0)
		, Z(0)
		, W(0)
	{
	}

	/**
	 * Converts to another int type. Checks that the cast will succeed.
	 */
	template <typename OtherIntType>
	explicit TIntVector4(TIntVector4<OtherIntType> Other)
		: X(IntCastChecked<IntType>(Other.X))
		, Y(IntCastChecked<IntType>(Other.Y))
		, Z(IntCastChecked<IntType>(Other.Z))
		, W(IntCastChecked<IntType>(Other.W))
	{
	}

<<<<<<< HEAD
=======
	// Workaround for clang deprecation warnings for deprecated XYZW member in implicitly-defined special member functions
PRAGMA_DISABLE_DEPRECATION_WARNINGS
	TIntVector4(TIntVector4&&) = default;
	TIntVector4(const TIntVector4&) = default;
	TIntVector4& operator=(TIntVector4&&) = default;
	TIntVector4& operator=(const TIntVector4&) = default;
PRAGMA_ENABLE_DEPRECATION_WARNINGS

>>>>>>> 4af6daef
	/**
	 * Gets specific component of a point.
	 *
	 * @param ComponentIndex Index of point component.
	 * @return const reference to component.
	 */
	const IntType& operator()(int32 ComponentIndex) const
	{
PRAGMA_DISABLE_DEPRECATION_WARNINGS
		return XYZW[ComponentIndex];
PRAGMA_ENABLE_DEPRECATION_WARNINGS
	}

	/**
	 * Gets specific component of a point.
	 *
	 * @param ComponentIndex Index of point component.
	 * @return reference to component.
	 */
	IntType& operator()(int32 ComponentIndex)
	{
PRAGMA_DISABLE_DEPRECATION_WARNINGS
		return XYZW[ComponentIndex];
PRAGMA_ENABLE_DEPRECATION_WARNINGS
	}

	/**
	 * Gets specific component of a point.
	 *
	 * @param ComponentIndex Index of point component.
	 * @return const reference to component.
	 */
	const IntType& operator[](int32 ComponentIndex) const
	{
PRAGMA_DISABLE_DEPRECATION_WARNINGS
		return XYZW[ComponentIndex];
PRAGMA_ENABLE_DEPRECATION_WARNINGS
	}

	/**
	 * Gets specific component of a point.
	 *
	 * @param ComponentIndex Index of point component.
	 * @return reference to component.
	 */
	IntType& operator[](int32 ComponentIndex)
	{
PRAGMA_DISABLE_DEPRECATION_WARNINGS
		return XYZW[ComponentIndex];
PRAGMA_ENABLE_DEPRECATION_WARNINGS
	}

	/**
	 * Compares points for equality.
	 *
	 * @param Other The other int point being compared.
	 * @return true if the points are equal, false otherwise..
	 */
	bool operator==(const TIntVector4& Other) const
	{
		return X == Other.X && Y == Other.Y && Z == Other.Z && W == Other.W;
	}

	/**
	 * Compares points for inequality.
	 *
	 * @param Other The other int point being compared.
	 * @return true if the points are not equal, false otherwise..
	 */
	bool operator!=(const TIntVector4& Other) const
	{
		return X != Other.X || Y != Other.Y || Z != Other.Z || W != Other.W;
	}

	/**
	 * Multiplies this vector with another vector, using component-wise multiplication.
	 *
	 * @param Other The point to multiply with.
	 * @return Reference to this point after multiplication.
	 */
	TIntVector4& operator*=(const TIntVector4& Other)
	{
		X *= Other.X;
		Y *= Other.Y;
		Z *= Other.Z;
		W *= Other.W;

		return *this;
	}

	/**
	 * Scales this point.
	 *
	 * @param Scale What to multiply the point by.
	 * @return Reference to this point after multiplication.
	 */
	TIntVector4& operator*=(IntType Scale)
	{
		X *= Scale;
		Y *= Scale;
		Z *= Scale;
		W *= Scale;

		return *this;
	}

	/**
	 * Divides this point.
	 *
	 * @param Divisor What to divide the point by.
	 * @return Reference to this point after division.
	 */
	TIntVector4& operator/=(IntType Divisor)
	{
		X /= Divisor;
		Y /= Divisor;
		Z /= Divisor;
		W /= Divisor;

		return *this;
	}

	/**
	 * Remainder of division of this point.
	 *
	 * @param Divisor What to divide the point by.
	 * @return Reference to this point after remainder.
	 */
	TIntVector4& operator%=(IntType Divisor)
	{
		X %= Divisor;
		Y %= Divisor;
		Z %= Divisor;
		W %= Divisor;

		return *this;
	}

	/**
	 * Adds to this point.
	 *
	 * @param Other The point to add to this point.
	 * @return Reference to this point after addition.
	 */
	TIntVector4& operator+=(const TIntVector4& Other)
	{
		X += Other.X;
		Y += Other.Y;
		Z += Other.Z;
		W += Other.W;

		return *this;
	}

	/**
	 * Subtracts from this point.
	 *
	 * @param Other The point to subtract from this point.
	 * @return Reference to this point after subtraction.
	 */
	TIntVector4& operator-=(const TIntVector4& Other)
	{
		X -= Other.X;
		Y -= Other.Y;
		Z -= Other.Z;
		W -= Other.W;

		return *this;
	}

	/**
	 * Gets the result of component-wise multiplication of this point by another.
	 *
	 * @param Other The point to multiply with.
	 * @return The result of multiplication.
	 */
<<<<<<< HEAD
	TIntVector4& operator=(const TIntVector4& Other)
	{
		X = Other.X;
		Y = Other.Y;
		Z = Other.Z;
		W = Other.W;

		return *this;
	}

	/**
	 * Gets the result of component-wise multiplication of this point by another.
	 *
	 * @param Other The point to multiply with.
	 * @return The result of multiplication.
	 */
=======
>>>>>>> 4af6daef
	TIntVector4 operator*(const TIntVector4& Other) const
	{
		return TIntVector4(*this) *= Other;
	}

	/**
	 * Gets the result of scaling on this point.
	 *
	 * @param Scale What to multiply the point by.
	 * @return A new scaled int point.
	 */
	TIntVector4 operator*(IntType Scale) const
	{
		return TIntVector4(*this) *= Scale;
	}

	/**
	 * Gets the result of division on this point.
	 *
	 * @param Divisor What to divide the point by.
	 * @return A new divided int point.
	 */
	TIntVector4 operator/(IntType Divisor) const
	{
		return TIntVector4(*this) /= Divisor;
	}

	/**
	 * Gets the remainder of division on this point.
	 *
	 * @param Divisor What to divide the point by.
	 * @return A new remainder int point.
	 */
	TIntVector4 operator%(IntType Divisor) const
	{
		return TIntVector4(*this) %= Divisor;
	}

	/**
	 * Gets the result of addition on this point.
	 *
	 * @param Other The other point to add to this.
	 * @return A new combined int point.
	 */
	TIntVector4 operator+(const TIntVector4& Other) const
	{
		return TIntVector4(*this) += Other;
	}

	/**
	 * Gets the result of subtraction from this point.
	 *
	 * @param Other The other point to subtract from this.
	 * @return A new subtracted int point.
	 */
	TIntVector4 operator-(const TIntVector4& Other) const
	{
		return TIntVector4(*this) -= Other;
	}

	/**
	 * Shifts all components to the right.
	 *
	 * @param Shift The number of bits to shift.
	 * @return A new shifted int point.
	 */
	TIntVector4 operator>>(IntType Shift) const
	{
		return TIntVector4(X >> Shift, Y >> Shift, Z >> Shift, W >> Shift);
	}

	/**
	 * Shifts all components to the left.
	 *
	 * @param Shift The number of bits to shift.
	 * @return A new shifted int point.
	 */
	TIntVector4 operator<<(IntType Shift) const
	{
		return TIntVector4(X << Shift, Y << Shift, Z << Shift, W << Shift);
	}

	/**
	 * Component-wise AND.
	 *
	 * @param Value Number to AND with the each component.
	 * @return A new shifted int point.
	 */
	TIntVector4 operator&(IntType Value) const
	{
		return TIntVector4(X & Value, Y & Value, Z & Value, W & Value);
	}

	/**
	 * Component-wise OR.
	 *
	 * @param Value Number to OR with the each component.
	 * @return A new shifted int point.
	 */
	TIntVector4 operator|(IntType Value) const
	{
		return TIntVector4(X | Value, Y | Value, Z | Value, W | Value);
	}

	/**
	 * Component-wise XOR.
	 *
	 * @param Value Number to XOR with the each component.
	 * @return A new shifted int point.
	 */
	TIntVector4 operator^(IntType Value) const
	{
		return TIntVector4(X ^ Value, Y ^ Value, Z ^ Value, W ^ Value);
	}

	/**
	* Serializes the Vector4.
	*
	* @param Ar The archive to serialize into.
	* @param Vector The vector to serialize.
	* @return Reference to the Archive after serialization.
	*/
	friend FArchive& operator<<(FArchive& Ar, TIntVector4& Vector)
	{
		return Ar << Vector.X << Vector.Y << Vector.Z << Vector.W;
	}

	friend void operator<<(FStructuredArchive::FSlot Slot, TIntVector4& Vector)
	{
		FStructuredArchive::FRecord Record = Slot.EnterRecord();
		Record << SA_VALUE(TEXT("X"), Vector.X);
		Record << SA_VALUE(TEXT("Y"), Vector.Y);
		Record << SA_VALUE(TEXT("Z"), Vector.Z);
		Record << SA_VALUE(TEXT("W"), Vector.W);
	}

	bool Serialize(FArchive& Ar)
	{
		Ar << *this;
		return true;
	}

	bool SerializeFromMismatchedTag(FName StructTag, FArchive& Ar);
};

/**
 * Creates a hash value from an IntVector2.
 *
 * @param Vector the vector to create a hash value for
 * @return The hash value from the components
 */
template<typename T>
uint32 GetTypeHash(const TIntVector2<T>& Vector)
{
	// Note: this assumes there's no padding in Vector that could contain uncompared data.
	return FCrc::MemCrc32(&Vector, sizeof(Vector));
}

/**
 * Creates a hash value from an IntVector3.
 *
 * @param Vector the vector to create a hash value for
 * @return The hash value from the components
 */
template<typename T>
uint32 GetTypeHash(const TIntVector3<T>& Vector)
{
	// Note: this assumes there's no padding in Vector that could contain uncompared data.
	return FCrc::MemCrc_DEPRECATED(&Vector, sizeof(Vector));
}

/**
 * Creates a hash value from an IntVector4.
 *
 * @param Vector the vector to create a hash value for
 * @return The hash value from the components
 */
template<typename T>
uint32 GetTypeHash(const TIntVector4<T>& Vector)
{
	// Note: this assumes there's no padding in Vector that could contain uncompared data.
	return FCrc::MemCrc32(&Vector, sizeof(Vector));
}

} //! namespace UE::Math

template <> struct TIsPODType<FInt32Vector2>  { enum { Value = true }; };
template <> struct TIsPODType<FUint32Vector2> { enum { Value = true }; };
template <> struct TIsPODType<FInt32Vector3>  { enum { Value = true }; };
template <> struct TIsPODType<FUint32Vector3> { enum { Value = true }; };
template <> struct TIsPODType<FInt32Vector4>  { enum { Value = true }; };
template <> struct TIsPODType<FUint32Vector4> { enum { Value = true }; };

template <> struct TIsUECoreVariant<FInt32Vector2>  { enum { Value = true }; };
template <> struct TIsUECoreVariant<FUint32Vector2> { enum { Value = true }; };
template <> struct TIsUECoreVariant<FInt32Vector3>  { enum { Value = true }; };
template <> struct TIsUECoreVariant<FUint32Vector3> { enum { Value = true }; };
template <> struct TIsUECoreVariant<FInt32Vector4>  { enum { Value = true }; };
template <> struct TIsUECoreVariant<FUint32Vector4> { enum { Value = true }; };

template <> struct TIsPODType<FInt64Vector2> { enum { Value = true }; };
template <> struct TIsPODType<FUint64Vector2> { enum { Value = true }; };
template <> struct TIsPODType<FInt64Vector3> { enum { Value = true }; };
template <> struct TIsPODType<FUint64Vector3> { enum { Value = true }; };
template <> struct TIsPODType<FInt64Vector4> { enum { Value = true }; };
template <> struct TIsPODType<FUint64Vector4> { enum { Value = true }; };

template <> struct TIsUECoreVariant<FInt64Vector2> { enum { Value = true }; };
template <> struct TIsUECoreVariant<FUint64Vector2> { enum { Value = true }; };
template <> struct TIsUECoreVariant<FInt64Vector3> { enum { Value = true }; };
template <> struct TIsUECoreVariant<FUint64Vector3> { enum { Value = true }; };
template <> struct TIsUECoreVariant<FInt64Vector4> { enum { Value = true }; };
template <> struct TIsUECoreVariant<FUint64Vector4> { enum { Value = true }; };


template<>
inline bool FInt32Vector2::SerializeFromMismatchedTag(FName StructTag, FArchive& Ar)
{
	return UE_SERIALIZE_VARIANT_FROM_MISMATCHED_TAG(Ar, IntVector2, Int32Vector2, Int64Vector2);
}

template<>
inline bool FInt64Vector2::SerializeFromMismatchedTag(FName StructTag, FArchive& Ar)
{
	return UE_SERIALIZE_VARIANT_FROM_MISMATCHED_TAG(Ar, IntVector2, Int64Vector2, Int32Vector2);
}

template<>
inline bool FUint32Vector2::SerializeFromMismatchedTag(FName StructTag, FArchive& Ar)
{
	return UE_SERIALIZE_VARIANT_FROM_MISMATCHED_TAG(Ar, UintVector2, Uint32Vector2, Uint64Vector2);
}

template<>
inline bool FUint64Vector2::SerializeFromMismatchedTag(FName StructTag, FArchive& Ar)
{
	return UE_SERIALIZE_VARIANT_FROM_MISMATCHED_TAG(Ar, UintVector2, Uint64Vector2, Uint32Vector2);
}

template<>
inline bool FInt32Vector3::SerializeFromMismatchedTag(FName StructTag, FArchive& Ar)
{
	return UE_SERIALIZE_VARIANT_FROM_MISMATCHED_TAG(Ar, IntVector, Int32Vector, Int64Vector);
}

template<>
inline bool FInt64Vector3::SerializeFromMismatchedTag(FName StructTag, FArchive& Ar)
{
	return UE_SERIALIZE_VARIANT_FROM_MISMATCHED_TAG(Ar, IntVector, Int64Vector, Int32Vector);
}

template<>
inline bool FUint32Vector3::SerializeFromMismatchedTag(FName StructTag, FArchive& Ar)
{
	return UE_SERIALIZE_VARIANT_FROM_MISMATCHED_TAG(Ar, UintVector, Uint32Vector, Uint64Vector);
}

template<>
inline bool FUint64Vector3::SerializeFromMismatchedTag(FName StructTag, FArchive& Ar)
{
	return UE_SERIALIZE_VARIANT_FROM_MISMATCHED_TAG(Ar, UintVector, Uint64Vector, Uint32Vector);
}

template<>
inline bool FInt32Vector4::SerializeFromMismatchedTag(FName StructTag, FArchive& Ar)
{
	return UE_SERIALIZE_VARIANT_FROM_MISMATCHED_TAG(Ar, IntVector4, Int32Vector4, Int64Vector4);
}

template<>
inline bool FInt64Vector4::SerializeFromMismatchedTag(FName StructTag, FArchive& Ar)
{
	return UE_SERIALIZE_VARIANT_FROM_MISMATCHED_TAG(Ar, IntVector4, Int64Vector4, Int32Vector4);
}

template<>
inline bool FUint32Vector4::SerializeFromMismatchedTag(FName StructTag, FArchive& Ar)
{
	return UE_SERIALIZE_VARIANT_FROM_MISMATCHED_TAG(Ar, UintVector4, Uint32Vector4, Uint64Vector4);
}

template<>
inline bool FUint64Vector4::SerializeFromMismatchedTag(FName StructTag, FArchive& Ar)
{
	return UE_SERIALIZE_VARIANT_FROM_MISMATCHED_TAG(Ar, UintVector4, Uint64Vector4, Uint32Vector4);
}<|MERGE_RESOLUTION|>--- conflicted
+++ resolved
@@ -106,8 +106,6 @@
 		, Z(IntCastChecked<IntType>(Other.Z))
 	{
 	}
-<<<<<<< HEAD
-=======
 
 	// Workaround for clang deprecation warnings for deprecated XYZ member in implicitly-defined special member functions
 PRAGMA_DISABLE_DEPRECATION_WARNINGS
@@ -116,7 +114,6 @@
 	TIntVector3& operator=(TIntVector3&&) = default;
 	TIntVector3& operator=(const TIntVector3&) = default;
 PRAGMA_ENABLE_DEPRECATION_WARNINGS
->>>>>>> 4af6daef
 
 	/**
 	 * Gets specific component of a point.
@@ -611,12 +608,6 @@
 	explicit TIntVector2(TIntVector2<OtherIntType> Other)
 		: X(IntCastChecked<IntType>(Other.X))
 		, Y(IntCastChecked<IntType>(Other.Y))
-<<<<<<< HEAD
-	{
-	}
-
-	const IntType& operator[](int32 ComponentIndex) const
-=======
 	{
 	}
 
@@ -648,29 +639,158 @@
 	}
 
 	bool operator!=(const TIntVector2& Other) const
->>>>>>> 4af6daef
-	{
-PRAGMA_DISABLE_DEPRECATION_WARNINGS
-		return XY[ComponentIndex];
-PRAGMA_ENABLE_DEPRECATION_WARNINGS
-	}
-<<<<<<< HEAD
-
-	IntType& operator[](int32 ComponentIndex)
-	{
-PRAGMA_DISABLE_DEPRECATION_WARNINGS
-		return XY[ComponentIndex];
-PRAGMA_ENABLE_DEPRECATION_WARNINGS
-	}
-
-	bool operator==(const TIntVector2& Other) const
-	{
-		return X==Other.X && Y==Other.Y;
-	}
-
-	bool operator!=(const TIntVector2& Other) const
 	{
 		return X!=Other.X || Y!=Other.Y;
+	}
+
+	/**
+	 * Multiplies this vector with another vector, using component-wise multiplication.
+	 *
+	 * @param Other The point to multiply with.
+	 * @return Reference to this point after multiplication.
+	 */
+	TIntVector2& operator*=(const TIntVector2& Other)
+	{
+		X *= Other.X;
+		Y *= Other.Y;
+
+		return *this;
+	}
+
+	/**
+	 * Scales this point.
+	 *
+	 * @param Scale What to multiply the point by.
+	 * @return Reference to this point after multiplication.
+	 */
+	TIntVector2& operator*=(IntType Scale)
+	{
+		X *= Scale;
+		Y *= Scale;
+
+		return *this;
+	}
+
+	/**
+	 * Divides this point.
+	 *
+	 * @param Divisor What to divide the point by.
+	 * @return Reference to this point after division.
+	 */
+	TIntVector2& operator/=(IntType Divisor)
+	{
+		X /= Divisor;
+		Y /= Divisor;
+
+		return *this;
+	}
+
+	/**
+	 * Remainder of division of this point.
+	 *
+	 * @param Divisor What to divide the point by.
+	 * @return Reference to this point after remainder.
+	 */
+	TIntVector2& operator%=(IntType Divisor)
+	{
+		X %= Divisor;
+		Y %= Divisor;
+
+		return *this;
+	}
+
+	/**
+	 * Adds to this point.
+	 *
+	 * @param Other The point to add to this point.
+	 * @return Reference to this point after addition.
+	 */
+	TIntVector2& operator+=(const TIntVector2& Other)
+	{
+		X += Other.X;
+		Y += Other.Y;
+
+		return *this;
+	}
+
+	/**
+	 * Subtracts from this point.
+	 *
+	 * @param Other The point to subtract from this point.
+	 * @return Reference to this point after subtraction.
+	 */
+	TIntVector2& operator-=(const TIntVector2& Other)
+	{
+		X -= Other.X;
+		Y -= Other.Y;
+
+		return *this;
+	}
+
+	/**
+	 * Gets the result of component-wise multiplication of this point by another.
+	 *
+	 * @param Other The point to multiply with.
+	 * @return The result of multiplication.
+	 */
+	TIntVector2 operator*(const TIntVector2& Other) const
+	{
+		return TIntVector2(*this) *= Other;
+	}
+
+	/**
+	 * Gets the result of scaling on this point.
+	 *
+	 * @param Scale What to multiply the point by.
+	 * @return A new scaled int point.
+	 */
+	TIntVector2 operator*(IntType Scale) const
+	{
+		return TIntVector2(*this) *= Scale;
+	}
+
+	/**
+	 * Gets the result of division on this point.
+	 *
+	 * @param Divisor What to divide the point by.
+	 * @return A new divided int point.
+	 */
+	TIntVector2 operator/(IntType Divisor) const
+	{
+		return TIntVector2(*this) /= Divisor;
+	}
+
+	/**
+	 * Gets the remainder of division on this point.
+	 *
+	 * @param Divisor What to divide the point by.
+	 * @return A new remainder int point.
+	 */
+	TIntVector2 operator%(IntType Divisor) const
+	{
+		return TIntVector2(*this) %= Divisor;
+	}
+
+	/**
+	 * Gets the result of addition on this point.
+	 *
+	 * @param Other The other point to add to this.
+	 * @return A new combined int point.
+	 */
+	TIntVector2 operator+(const TIntVector2& Other) const
+	{
+		return TIntVector2(*this) += Other;
+	}
+
+	/**
+	 * Gets the result of subtraction from this point.
+	 *
+	 * @param Other The other point to subtract from this.
+	 * @return A new subtracted int point.
+	 */
+	TIntVector2 operator-(const TIntVector2& Other) const
+	{
+		return TIntVector2(*this) -= Other;
 	}
 
 	/**
@@ -715,201 +835,6 @@
 
 	TIntVector4() = default;
 
-=======
-
-	/**
-	 * Multiplies this vector with another vector, using component-wise multiplication.
-	 *
-	 * @param Other The point to multiply with.
-	 * @return Reference to this point after multiplication.
-	 */
-	TIntVector2& operator*=(const TIntVector2& Other)
-	{
-		X *= Other.X;
-		Y *= Other.Y;
-
-		return *this;
-	}
-
-	/**
-	 * Scales this point.
-	 *
-	 * @param Scale What to multiply the point by.
-	 * @return Reference to this point after multiplication.
-	 */
-	TIntVector2& operator*=(IntType Scale)
-	{
-		X *= Scale;
-		Y *= Scale;
-
-		return *this;
-	}
-
-	/**
-	 * Divides this point.
-	 *
-	 * @param Divisor What to divide the point by.
-	 * @return Reference to this point after division.
-	 */
-	TIntVector2& operator/=(IntType Divisor)
-	{
-		X /= Divisor;
-		Y /= Divisor;
-
-		return *this;
-	}
-
-	/**
-	 * Remainder of division of this point.
-	 *
-	 * @param Divisor What to divide the point by.
-	 * @return Reference to this point after remainder.
-	 */
-	TIntVector2& operator%=(IntType Divisor)
-	{
-		X %= Divisor;
-		Y %= Divisor;
-
-		return *this;
-	}
-
-	/**
-	 * Adds to this point.
-	 *
-	 * @param Other The point to add to this point.
-	 * @return Reference to this point after addition.
-	 */
-	TIntVector2& operator+=(const TIntVector2& Other)
-	{
-		X += Other.X;
-		Y += Other.Y;
-
-		return *this;
-	}
-
-	/**
-	 * Subtracts from this point.
-	 *
-	 * @param Other The point to subtract from this point.
-	 * @return Reference to this point after subtraction.
-	 */
-	TIntVector2& operator-=(const TIntVector2& Other)
-	{
-		X -= Other.X;
-		Y -= Other.Y;
-
-		return *this;
-	}
-
-	/**
-	 * Gets the result of component-wise multiplication of this point by another.
-	 *
-	 * @param Other The point to multiply with.
-	 * @return The result of multiplication.
-	 */
-	TIntVector2 operator*(const TIntVector2& Other) const
-	{
-		return TIntVector2(*this) *= Other;
-	}
-
-	/**
-	 * Gets the result of scaling on this point.
-	 *
-	 * @param Scale What to multiply the point by.
-	 * @return A new scaled int point.
-	 */
-	TIntVector2 operator*(IntType Scale) const
-	{
-		return TIntVector2(*this) *= Scale;
-	}
-
-	/**
-	 * Gets the result of division on this point.
-	 *
-	 * @param Divisor What to divide the point by.
-	 * @return A new divided int point.
-	 */
-	TIntVector2 operator/(IntType Divisor) const
-	{
-		return TIntVector2(*this) /= Divisor;
-	}
-
-	/**
-	 * Gets the remainder of division on this point.
-	 *
-	 * @param Divisor What to divide the point by.
-	 * @return A new remainder int point.
-	 */
-	TIntVector2 operator%(IntType Divisor) const
-	{
-		return TIntVector2(*this) %= Divisor;
-	}
-
-	/**
-	 * Gets the result of addition on this point.
-	 *
-	 * @param Other The other point to add to this.
-	 * @return A new combined int point.
-	 */
-	TIntVector2 operator+(const TIntVector2& Other) const
-	{
-		return TIntVector2(*this) += Other;
-	}
-
-	/**
-	 * Gets the result of subtraction from this point.
-	 *
-	 * @param Other The other point to subtract from this.
-	 * @return A new subtracted int point.
-	 */
-	TIntVector2 operator-(const TIntVector2& Other) const
-	{
-		return TIntVector2(*this) -= Other;
-	}
-
-	/**
-	 * Serializes the Vector2.
-	 *
-	 * @param Ar The archive to serialize into.
-	 * @param Vector The vector to serialize.
-	 * @return Reference to the Archive after serialization.
-	 */
-	friend FArchive& operator<<(FArchive& Ar, TIntVector2& Vector)
-	{
-		return Ar << Vector.X << Vector.Y;
-	}
-
-	bool Serialize(FArchive& Ar)
-	{
-		Ar << *this;
-		return true;
-	}
-
-	bool SerializeFromMismatchedTag(FName StructTag, FArchive& Ar);
-};
-
-///////////////////////////////////////////////////////////////////////////////////////////////////
-
-template <typename InIntType>
-struct TIntVector4
-{
-	using IntType = InIntType;
-	static_assert(std::is_integral_v<IntType>, "Only an integer types are supported.");
-
-	union
-	{
-		struct
-		{
-			IntType X, Y, Z, W;
-		};
-
-		UE_DEPRECATED(all, "For internal use only")
-		IntType XYZW[4];
-	};
-
-	TIntVector4() = default;
-
->>>>>>> 4af6daef
 	TIntVector4(IntType InX, IntType InY, IntType InZ, IntType InW)
 		: X(InX)
 		, Y(InY)
@@ -954,8 +879,6 @@
 	{
 	}
 
-<<<<<<< HEAD
-=======
 	// Workaround for clang deprecation warnings for deprecated XYZW member in implicitly-defined special member functions
 PRAGMA_DISABLE_DEPRECATION_WARNINGS
 	TIntVector4(TIntVector4&&) = default;
@@ -964,7 +887,6 @@
 	TIntVector4& operator=(const TIntVector4&) = default;
 PRAGMA_ENABLE_DEPRECATION_WARNINGS
 
->>>>>>> 4af6daef
 	/**
 	 * Gets specific component of a point.
 	 *
@@ -1141,25 +1063,6 @@
 	 * @param Other The point to multiply with.
 	 * @return The result of multiplication.
 	 */
-<<<<<<< HEAD
-	TIntVector4& operator=(const TIntVector4& Other)
-	{
-		X = Other.X;
-		Y = Other.Y;
-		Z = Other.Z;
-		W = Other.W;
-
-		return *this;
-	}
-
-	/**
-	 * Gets the result of component-wise multiplication of this point by another.
-	 *
-	 * @param Other The point to multiply with.
-	 * @return The result of multiplication.
-	 */
-=======
->>>>>>> 4af6daef
 	TIntVector4 operator*(const TIntVector4& Other) const
 	{
 		return TIntVector4(*this) *= Other;
