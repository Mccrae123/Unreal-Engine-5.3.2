--- conflicted
+++ resolved
@@ -97,12 +97,8 @@
 	*
 	* @param InPos Integer point used to set this vector.
 	*/
-<<<<<<< HEAD
-	FORCEINLINE TVector2<T>(FIntPoint InPos);
-=======
 	template <typename IntType>
 	FORCEINLINE TVector2<T>(TIntPoint<IntType> InPos);
->>>>>>> d731a049
 
 	/**
 	* Constructor which initializes all components to zero.
@@ -225,7 +221,6 @@
 	* @return true if the two vectors are equal, otherwise false.
 	*/
 	bool operator==(const TVector2<T>& V) const;
-<<<<<<< HEAD
 
 	/**
 	* Compares this vector against another for inequality.
@@ -234,15 +229,6 @@
 	* @return true if the two vectors are not equal, otherwise false.
 	*/
 	bool operator!=(const TVector2<T>& V) const;
-=======
-
-	/**
-	* Compares this vector against another for inequality.
-	*
-	* @param V The vector to compare against.
-	* @return true if the two vectors are not equal, otherwise false.
-	*/
-	bool operator!=(const TVector2<T>& V) const;
 
 	/**
 	* Deprecated comparison operator. Use ComponentwiseAllLessThan.
@@ -291,64 +277,39 @@
 	{
 		return ComponentwiseAllGreaterOrEqual(Other);
 	}
->>>>>>> d731a049
 
 	/**
 	* Checks whether both components of this vector are less than another.
 	*
 	* @param Other The vector to compare against.
-<<<<<<< HEAD
-	* @return true if this is the smaller vector, otherwise false.
-	*/
-	bool operator<(const TVector2<T>& Other) const;
-=======
 	* @return true if both components of this are less than Other, otherwise false.
 	*/
 	bool ComponentwiseAllLessThan(const TVector2<T>& Other) const;
->>>>>>> d731a049
 
 	/**
 	* Checks whether both components of this vector are greater than another.
 	*
 	* @param Other The vector to compare against.
-<<<<<<< HEAD
-	* @return true if this is the larger vector, otherwise false.
-	*/
-	bool operator>(const TVector2<T>& Other) const;
-=======
 	* @return true if both components of this are greater than Other, otherwise false.
 	*/
 	bool ComponentwiseAllGreaterThan(const TVector2<T>& Other) const;
->>>>>>> d731a049
 
 	/**
 	* Checks whether both components of this vector are less than or equal to another.
 	*
 	* @param Other The vector to compare against.
-<<<<<<< HEAD
-	* @return true if this vector is less than or equal to the other vector, otherwise false.
-	*/
-	bool operator<=(const TVector2<T>& Other) const;
-=======
 	* @return true if both components of this are less than or equal to Other, otherwise false.
 	*/
 	bool ComponentwiseAllLessOrEqual(const TVector2<T>& Other) const;
->>>>>>> d731a049
 
 	/**
 	* Checks whether both components of this vector are greater than or equal to another.
 	*
 	* @param Other The vector to compare against.
-<<<<<<< HEAD
-	* @return true if this vector is greater than or equal to the other vector, otherwise false.
-	*/
-	bool operator>=(const TVector2<T>& Other) const;
-=======
 	* @return true if both components of this are greater than or equal to Other, otherwise false.
 	*/
 	bool ComponentwiseAllGreaterOrEqual(const TVector2<T>& Other) const;
 
->>>>>>> d731a049
 
 	/**
 	* Gets a negated copy of the vector.
@@ -456,7 +417,6 @@
 	* @return The squared distance between two 2D points.
 	*/
 	FORCEINLINE static T DistSquared(const TVector2<T>& V1, const TVector2<T>& V2);
-<<<<<<< HEAD
 
 	/**
 	* Distance between two 2D points.
@@ -468,19 +428,6 @@
 	FORCEINLINE static T Distance(const TVector2<T>& V1, const TVector2<T>& V2);
 
 	/**
-=======
-
-	/**
-	* Distance between two 2D points.
-	*
-	* @param V1 The first point.
-	* @param V2 The second point.
-	* @return The distance between two 2D points.
-	*/
-	FORCEINLINE static T Distance(const TVector2<T>& V1, const TVector2<T>& V2);
-
-	/**
->>>>>>> d731a049
 	* Calculate the cross product of two vectors.
 	*
 	* @param A The first vector.
@@ -514,11 +461,7 @@
 	* @param Tolerance Error tolerance.
 	* @return true if the vectors are equal within specified tolerance, otherwise false.
 	*/
-<<<<<<< HEAD
-	bool Equals(const TVector2<T>& V, T Tolerance=KINDA_SMALL_NUMBER) const;
-=======
 	bool Equals(const TVector2<T>& V, T Tolerance=UE_KINDA_SMALL_NUMBER) const;
->>>>>>> d731a049
 
 	/**
 	* Set the values of the vector directly.
@@ -604,17 +547,6 @@
 	* @param Tolerance Minimum squared length of vector for normalization.
 	* @return A normalized copy of the vector if safe, (0,0) otherwise.
 	*/
-<<<<<<< HEAD
-	TVector2<T> GetSafeNormal(T Tolerance=SMALL_NUMBER) const;
-
-	/**
-	* Normalize this vector in-place if it is large enough, set it to (0,0) otherwise.
-	*
-	* @param Tolerance Minimum squared length of vector for normalization.
-	* @see GetSafeNormal()
-	*/
-	void Normalize(T Tolerance=SMALL_NUMBER);
-=======
 	TVector2<T> GetSafeNormal(T Tolerance=UE_SMALL_NUMBER) const;
 
 	/**
@@ -626,7 +558,6 @@
 	* @return true if the vector was normalized correctly, false if it was too small and set to zero.
 	*/
 	bool Normalize(T Tolerance=UE_SMALL_NUMBER);
->>>>>>> d731a049
 
 	/**
 	* Checks whether vector is near to zero within a specified tolerance.
@@ -634,11 +565,7 @@
 	* @param Tolerance Error tolerance.
 	* @return true if vector is in tolerance to zero, otherwise false.
 	*/
-<<<<<<< HEAD
-	bool IsNearlyZero(T Tolerance=KINDA_SMALL_NUMBER) const;
-=======
 	bool IsNearlyZero(T Tolerance=UE_KINDA_SMALL_NUMBER) const;
->>>>>>> d731a049
 
 	/**
 	* Util to convert this vector into a unit direction vector and its original length.
@@ -751,11 +678,7 @@
 	*/
 	bool NetSerialize(FArchive& Ar, class UPackageMap* Map, bool& bOutSuccess)
 	{
-<<<<<<< HEAD
-		if (Ar.EngineNetVer() >= HISTORY_SERIALIZE_DOUBLE_VECTORS_AS_DOUBLES)
-=======
 		if (Ar.EngineNetVer() >= HISTORY_SERIALIZE_DOUBLE_VECTORS_AS_DOUBLES && Ar.EngineNetVer() != HISTORY_21_AND_VIEWPITCH_ONLY_DO_NOT_USE)
->>>>>>> d731a049
 		{
 			Ar << X << Y;
 		}
@@ -893,12 +816,8 @@
 { }
 
 template<typename T>
-<<<<<<< HEAD
-FORCEINLINE TVector2<T>::TVector2(FIntPoint InPos)
-=======
 template<typename IntType>
 FORCEINLINE TVector2<T>::TVector2(TIntPoint<IntType> InPos)
->>>>>>> d731a049
 {
 	X = (T)InPos.X;
 	Y = (T)InPos.Y;
@@ -1020,41 +939,25 @@
 }
 
 template<typename T>
-<<<<<<< HEAD
-FORCEINLINE bool TVector2<T>::operator<(const TVector2<T>& Other) const
-=======
 FORCEINLINE bool TVector2<T>::ComponentwiseAllLessThan(const TVector2<T>& Other) const
->>>>>>> d731a049
 {
 	return X < Other.X && Y < Other.Y;
 }
 
 template<typename T>
-<<<<<<< HEAD
-FORCEINLINE bool TVector2<T>::operator>(const TVector2<T>& Other) const
-=======
 FORCEINLINE bool TVector2<T>::ComponentwiseAllGreaterThan(const TVector2<T>& Other) const
->>>>>>> d731a049
 {
 	return X > Other.X && Y > Other.Y;
 }
 
 template<typename T>
-<<<<<<< HEAD
-FORCEINLINE bool TVector2<T>::operator<=(const TVector2<T>& Other) const
-=======
 FORCEINLINE bool TVector2<T>::ComponentwiseAllLessOrEqual(const TVector2<T>& Other) const
->>>>>>> d731a049
 {
 	return X <= Other.X && Y <= Other.Y;
 }
 
 template<typename T>
-<<<<<<< HEAD
-FORCEINLINE bool TVector2<T>::operator>=(const TVector2<T>& Other) const
-=======
 FORCEINLINE bool TVector2<T>::ComponentwiseAllGreaterOrEqual(const TVector2<T>& Other) const
->>>>>>> d731a049
 {
 	return X >= Other.X && Y >= Other.Y;
 }
@@ -1199,11 +1102,7 @@
 }
 
 template<typename T>
-<<<<<<< HEAD
-FORCEINLINE void TVector2<T>::Normalize(T Tolerance)
-=======
 FORCEINLINE bool TVector2<T>::Normalize(T Tolerance)
->>>>>>> d731a049
 {
 	const T SquareSum = X*X + Y*Y;
 	if(SquareSum > Tolerance)
@@ -1222,11 +1121,7 @@
 FORCEINLINE void TVector2<T>::ToDirectionAndLength(TVector2<T> &OutDir, double &OutLength) const
 {
 	OutLength = Size();
-<<<<<<< HEAD
-	if (OutLength > SMALL_NUMBER)
-=======
 	if (OutLength > UE_SMALL_NUMBER)
->>>>>>> d731a049
 	{
 		T OneOverLength = 1.0f / OutLength;
 		OutDir = TVector2<T>(X*OneOverLength, Y*OneOverLength);
@@ -1302,14 +1197,10 @@
 	{
 		return TVector2<T>(FMath::RoundToFloat(X), FMath::RoundToFloat(Y));
 	}
-<<<<<<< HEAD
-	return TVector2<T>(FMath::RoundToDouble(X), FMath::RoundToDouble(Y));
-=======
 	else
 	{
 		return TVector2<T>(FMath::RoundToDouble(X), FMath::RoundToDouble(Y));
 	}
->>>>>>> d731a049
 }
 
 template<typename T>
@@ -1353,15 +1244,9 @@
 
 } // namespace UE::Math
 } // UE
-<<<<<<< HEAD
 
 UE_DECLARE_LWC_TYPE(Vector2,, FVector2D);
 
-=======
-
-UE_DECLARE_LWC_TYPE(Vector2,, FVector2D);
-
->>>>>>> d731a049
 template <> struct TIsPODType<FVector2f> { enum { Value = true }; };
 template <> struct TIsUECoreVariant<FVector2f> { enum { Value = true }; };
 template<> struct TCanBulkSerialize<FVector2f> { enum { Value = true }; };
