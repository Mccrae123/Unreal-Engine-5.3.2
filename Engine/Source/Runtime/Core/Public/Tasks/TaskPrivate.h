--- conflicted
+++ resolved
@@ -434,15 +434,7 @@
 
 				if (GetPipe() != nullptr)
 				{
-<<<<<<< HEAD
-					// execute before cancelling the low-level task as successful cancellation can release the last reference and destroy the task
-					// the low-level task wasn't scheduled, so successful execution and low-level task cancellation is guaranted
-					TryExecute();
-					verify(LowLevelTask.TryCancel());
-					return true;
-=======
 					FinishPipeExecution();
->>>>>>> d731a049
 				}
 
 				ExecutingThreadId.store(FThread::InvalidThreadId, std::memory_order_relaxed); // no need to sync with loads as they matter only if
