--- conflicted
+++ resolved
@@ -66,14 +66,6 @@
 		RHIThreadNormalPriLocalQueue,
 		RHIThreadHiPriLocalQueue,
 #endif
-<<<<<<< HEAD
-
-		Count
-	};
-
-	const TCHAR* ToString(EExtendedTaskPriority ExtendedPriority);
-	bool ToExtendedTaskPriority(const TCHAR* ExtendedPriorityStr, EExtendedTaskPriority& OutExtendedPriority);
-=======
 
 		Count
 	};
@@ -86,7 +78,6 @@
 		CORE_API void TranslatePriority(ENamedThreads::Type ThreadType, ETaskPriority& OutPriority, EExtendedTaskPriority& OutExtendedPriority);
 		CORE_API ENamedThreads::Type TranslatePriority(ETaskPriority Priority, EExtendedTaskPriority ExtendedPriority);
 	}
->>>>>>> 4af6daef
 
 	class FPipe;
 
@@ -135,11 +126,7 @@
 				}
 			}
 
-<<<<<<< HEAD
-			uint32 GetRefCount(std::memory_order MemoryOrder) const
-=======
 			uint32 GetRefCount(std::memory_order MemoryOrder = std::memory_order_relaxed) const
->>>>>>> 4af6daef
 			{
 				return RefCount.load(MemoryOrder);
 			}
@@ -153,7 +140,6 @@
 				: RefCount(InitRefCount)
 			{
 			}
-<<<<<<< HEAD
 
 			void Init(const TCHAR* InDebugName, ETaskPriority InPriority, EExtendedTaskPriority InExtendedPriority)
 			{
@@ -176,43 +162,13 @@
 				CaptureInheritedContext();
 			}
 
-=======
-
-			void Init(const TCHAR* InDebugName, ETaskPriority InPriority, EExtendedTaskPriority InExtendedPriority)
-			{
-				// store debug name, priority and an adaptor for task execution in low-level task. The task body can't be stored as this task implementation needs to do some accounting
-				// before the task is executed (e.g. maintainance of TLS "current task")
-				LowLevelTask.Init(InDebugName, InPriority,
-					[
-						this,
-						// releasing scheduler's task reference can cause task's automatic destruction and so must be done after the low-level task
-						// task is flagged as completed. The task is flagged as completed after the continuation is executed but before its destroyed.
-						// `Deleter` is captured by value and is destroyed along with the continuation, calling the given functor on destruction
-						Deleter = LowLevelTasks::TDeleter<FTaskBase, &FTaskBase::Release>{ this }
-					]
-					{
-						TryExecuteTask();
-					}
-				);
-				ExtendedPriority = InExtendedPriority;
-
-				CaptureInheritedContext();
-			}
-
->>>>>>> 4af6daef
 			virtual ~FTaskBase()
 			{
 				check(IsCompleted());
 				TaskTrace::Destroyed(GetTraceId());
 			}
 
-<<<<<<< HEAD
-			// will be called to execute the task, must be implemented by a derived class that should call `FTaskBase::TryExecute` and pass the task body
-			// @see TExecutableTask::TryExecuteTaskVirtual
-			virtual bool TryExecuteTaskVirtual() = 0;
-=======
 			virtual void ExecuteTask() = 0;
->>>>>>> 4af6daef
 
 		public:
 			// returns true if it's valid to wait for the task completion.
@@ -226,41 +182,24 @@
 			bool IsNamedThreadTask() const
 			{
 				return ExtendedPriority >= EExtendedTaskPriority::GameThreadNormalPri;
-<<<<<<< HEAD
 			}
 #endif
 
+			ETaskPriority GetPriority() const
+			{
+				return LowLevelTask.GetPriority();
+			}
+
 			EExtendedTaskPriority GetExtendedPriority() const
 			{
 				return ExtendedPriority;
-=======
->>>>>>> 4af6daef
-			}
-#endif
-
-<<<<<<< HEAD
+			}
+
 			// The task will be executed only when all prerequisites are completed. The task type must be a task handle that holds a pointer to
 			// FTaskBase as its `Pimpl` member (see Tasks::TTaskBase).
 			// Must not be called concurrently
 			bool AddPrerequisites(FTaskBase& Prerequisite)
 			{
-=======
-			ETaskPriority GetPriority() const
-			{
-				return LowLevelTask.GetPriority();
-			}
-
-			EExtendedTaskPriority GetExtendedPriority() const
-			{
-				return ExtendedPriority;
-			}
-
-			// The task will be executed only when all prerequisites are completed. The task type must be a task handle that holds a pointer to
-			// FTaskBase as its `Pimpl` member (see Tasks::TTaskBase).
-			// Must not be called concurrently
-			bool AddPrerequisites(FTaskBase& Prerequisite)
-			{
->>>>>>> 4af6daef
 				checkf(NumLocks.load(std::memory_order_relaxed) >= NumInitialLocks && NumLocks.load(std::memory_order_relaxed) < ExecutionFlag, TEXT("Prerequisites can be added only before the task is launched"));
 
 				// registering the task as a subsequent of the given prerequisite can cause its immediate launch by the prerequisite
@@ -277,11 +216,8 @@
 					return false;
 				}
 
-<<<<<<< HEAD
-=======
 				LLM_SCOPE_BYNAME(TEXT("Tasks/FTaskBase/AddPrerequisites"));
 
->>>>>>> 4af6daef
 				Prerequisite.AddRef(); // keep it alive until this task's execution
 				Prerequisites.Push(&Prerequisite); // release memory order
 				return true;
@@ -293,11 +229,7 @@
 			template<typename HigherLevelTaskType, decltype(std::declval<HigherLevelTaskType>().Pimpl)* = nullptr>
 			bool AddPrerequisites(const HigherLevelTaskType& Prerequisite)
 			{
-<<<<<<< HEAD
-				return AddPrerequisites(*Prerequisite.Pimpl);
-=======
 				return Prerequisite.IsValid() ? AddPrerequisites(*Prerequisite.Pimpl) : false;
->>>>>>> 4af6daef
 			}
 
 			// The task will be executed only when all prerequisites are completed.
@@ -334,10 +266,6 @@
 						Prerequisite = Prereq.Pimpl;
 					}
 
-<<<<<<< HEAD
-					if (Prerequisite->AddSubsequent(*this)) // acq_rel memory order
-					{
-=======
 					if (Prerequisite == nullptr)
 					{
 						++NumCompletedPrerequisites;
@@ -347,7 +275,6 @@
 					if (Prerequisite->AddSubsequent(*this)) // acq_rel memory order
 					{
 						LLM_SCOPE_BYNAME(TEXT("Tasks/FTaskBase/AddPrerequisites"));
->>>>>>> 4af6daef
 						Prerequisite->AddRef(); // keep it alive until this task's execution
 						Prerequisites.Push(Prerequisite); // release memory order
 					}
@@ -366,10 +293,7 @@
 			// returns false if the task is already completed and the subsequent wasn't added
 			bool AddSubsequent(FTaskBase& Subsequent)
 			{
-<<<<<<< HEAD
-=======
 				LLM_SCOPE_BYNAME(TEXT("Tasks/FTaskBase/AddSubsequent"));
->>>>>>> 4af6daef
 				TaskTrace::SubsequentAdded(GetTraceId(), Subsequent.GetTraceId()); // doesn't matter if we suceeded below, we need to record task dependency
 				return Subsequents.PushIfNotClosed(&Subsequent);
 			}
@@ -391,11 +315,7 @@
 
 			// Tries to schedule task execution. Returns false if the task has incomplete dependencies (prerequisites or is blocked by a pipe). 
 			// In this case the task will be automatically scheduled when all dependencies are completed.
-<<<<<<< HEAD
-			bool TryLaunch()
-=======
 			bool TryLaunch(uint64 TaskSize)
->>>>>>> 4af6daef
 			{
 				TaskTrace::Launched(GetTraceId(), LowLevelTask.GetDebugName(), true, TranslatePriority(LowLevelTask.GetPriority(), ExtendedPriority), TaskSize);
 				return TryUnlock();
@@ -407,19 +327,12 @@
 				return Subsequents.IsClosed();
 			}
 
-<<<<<<< HEAD
-			// Tries to pull out the task from the system and execute it. If the task is locked by either prerequisites or nested tasks, tries to retract and execute them recursively. 
-			// @return true if task is completed, not necessarily by retraction. If the task is being executed (or its dependency) in parallel, it doesn't wait for task completion and 
-			// returns false immediately.
-			CORE_API bool TryRetractAndExecute(uint32 RecursionDepth = 0);
-=======
 			// Tries to pull out the task from the system and execute it. If the task is locked by either prerequisites or nested tasks, tries to 
 			// retract and execute them recursively. 
 			// WARNING: the function can return `true` even if the task is not completed yet. The `true` means only that the task is already
 			// executed and has no other pending dependencies, but can be in the process of completion (concurrently). The caller still needs 
 			// to wait for completion explicitly.
 			CORE_API bool TryRetractAndExecute(FTimeout Timeout, uint32 RecursionDepth = 0);
->>>>>>> 4af6daef
 
 			// releases internal reference and maintains low-level task state. must be called iff the task was never launched, otherwise 
 			// the scheduler will do this in due course
@@ -438,53 +351,13 @@
 
 				if (Nested.AddSubsequent(*this)) // "release" memory order
 				{
-<<<<<<< HEAD
-=======
 					LLM_SCOPE_BYNAME(TEXT("Tasks/FTaskBase/AddNested"));
->>>>>>> 4af6daef
 					Nested.AddRef(); // keep it alive as we store it in `Prerequisites` and we can need it to try to retract it. it's released on closing the task
 					Prerequisites.Push(&Nested);
 				}
 				else
 				{
 					NumLocks.fetch_sub(1, std::memory_order_relaxed);
-<<<<<<< HEAD
-				}
-			}
-
-			// waits for task's completion, with optional timeout. Tries to retract the task and execute it in-place, if failed - blocks until the task 
-			// is completed by another thread. If timeout is zero, tries to retract the task and returns immedially after that. 
-			// `Wait(FTimespan::Zero())` still tries to retract and execute the task, use `IsCompleted()` to check for completeness. 
-			// The version w/o timeout is slightly more efficient.
-			// @return true if the task is completed
-			CORE_API void Wait();
-			CORE_API bool Wait(FTimespan Timeout);
-
-			// waits until the task is completed while executing other tasks
-			void BusyWait()
-			{
-				TaskTrace::FWaitingScope WaitingScope(GetTraceId());
-				TRACE_CPUPROFILER_EVENT_SCOPE(Tasks::BusyWait);
-				
-				if (!TryRetractAndExecute())
-				{
-					LowLevelTasks::BusyWaitUntil([this] { return IsCompleted(); });
-				}
-			}
-
-			// waits until the task is completed or waiting timed out, while executing other tasks
-			bool BusyWait(FTimespan InTimeout)
-			{
-				TaskTrace::FWaitingScope WaitingScope(GetTraceId());
-				TRACE_CPUPROFILER_EVENT_SCOPE(Tasks::BusyWait);
-
-				FTimeout Timeout{ InTimeout };
-				
-				if (TryRetractAndExecute())
-				{
-					return true;
-=======
->>>>>>> 4af6daef
 				}
 			}
 
@@ -515,15 +388,8 @@
 				TaskTrace::FWaitingScope WaitingScope(GetTraceId());
 				TRACE_CPUPROFILER_EVENT_SCOPE(Tasks::BusyWait);
 
-<<<<<<< HEAD
-				if (TryRetractAndExecute())
-				{
-					return true;
-				}
-=======
 				// ignore the result as we still have to make sure the task is completed upon returning from this function call
 				TryRetractAndExecute(FTimeout::Never());
->>>>>>> 4af6daef
 
 				LowLevelTasks::BusyWaitUntil(
 					[this, Condition = Forward<ConditionType>(Condition)]{ return IsCompleted() || Condition(); }
@@ -541,19 +407,10 @@
 			}
 
 		protected:
-<<<<<<< HEAD
-			using FTaskBodyType = void(*)(FTaskBase&);
-
-			// tries to get execution permission and if successful, executes given task body and completes the task if there're no pending nested tasks. 
-			// does all required accounting before/after task execution. the task can be deleted as a result of this call.
-			// @returns true if the task was executed by the current thread
-			FORCENOINLINE bool TryExecute(FTaskBodyType TaskBody)
-=======
 			// tries to get execution permission and if successful, executes given task body and completes the task if there're no pending nested tasks. 
 			// does all required accounting before/after task execution. the task can be deleted as a result of this call.
 			// @returns true if the task was executed by the current thread
 			bool TryExecuteTask()
->>>>>>> 4af6daef
 			{
 				if (!TrySetExecutionFlag())
 				{
@@ -574,14 +431,9 @@
 				}
 
 				{
-<<<<<<< HEAD
-					TaskTrace::FTaskTimingEventScope TaskEventScope(GetTraceId());
-					TaskBody(*this);
-=======
 					UE::FInheritedContextScope InheritedContextScope = RestoreInheritedContext();
 					TaskTrace::FTaskTimingEventScope TaskEventScope(GetTraceId());
 					ExecuteTask();
->>>>>>> 4af6daef
 				}
 
 				if (GetPipe() != nullptr)
@@ -632,25 +484,11 @@
 
 			CORE_API void ClearPipe();
 
-<<<<<<< HEAD
-			bool TryExecuteTask()
-			{
-				UE::FInheritedContextScope InheritedContextScope = RestoreInheritedContext();
-				return TryExecuteTaskVirtual();
-			}
-
 		private:
 			// A task can be locked for execution (by prerequisites or if it's not launched yet) or for completion (by nested tasks).
 			// This method is called to unlock the task and so can result in its scheduling (and execution) or completion
 			bool TryUnlock()
 			{
-=======
-		private:
-			// A task can be locked for execution (by prerequisites or if it's not launched yet) or for completion (by nested tasks).
-			// This method is called to unlock the task and so can result in its scheduling (and execution) or completion
-			bool TryUnlock()
-			{
->>>>>>> 4af6daef
 				FPipe* LocalPipe = GetPipe(); // cache data locally so we won't need to touch the member (read below)
 
 				uint32 PrevNumLocks = NumLocks.fetch_sub(1, std::memory_order_acq_rel); // `acq_rel` to make it happen after task 
@@ -683,14 +521,9 @@
 							FTaskBase* PrevPipedTask = TryPushIntoPipe();
 							if (PrevPipedTask != nullptr) // the pipe is blocked
 							{
-<<<<<<< HEAD
-								// the prev task in pipe's chain becomes this task's prerequisite, to enabled piped task retraction.
-								// no need to AddRef as it's already sorted in `FPipe::PushIntoPipe`
-=======
 								LLM_SCOPE_BYNAME(TEXT("Tasks/FTaskBase/AddPrerequisites"));
 								// the prev task in pipe's chain becomes this task's prerequisite, to enabled piped task retraction.
 								// its ref count already accounted for this ref. the ref will be released when the prereq is not needed anymore
->>>>>>> 4af6daef
 								Prerequisites.Push(PrevPipedTask);
 								return false;
 							}
@@ -704,11 +537,7 @@
 						// "inline" tasks are not scheduled but executed straight away
 						TryExecuteTask(); // result doesn't matter, this can fail if task retraction jumped in and got execution
 						// permission between this thread unlocked the task and tried to execute it
-<<<<<<< HEAD
-						verify(LowLevelTask.TryCancel());
-=======
 						ReleaseInternalReference();
->>>>>>> 4af6daef
 					}
 					else if (ExtendedPriority == EExtendedTaskPriority::TaskEvent)
 					{
@@ -719,11 +548,7 @@
 							// task events are used as an empty prerequisites/subsequents
 							ReleasePrerequisites();
 							Close();
-<<<<<<< HEAD
-							verify(LowLevelTask.TryCancel()); // releases the internal reference
-=======
 							ReleaseInternalReference();
->>>>>>> 4af6daef
 						}
 					}
 					else
@@ -835,38 +660,13 @@
 		};
 
 		// Task implementation that can be executed, as it stores task body. Generic version (for tasks that return non-void results).
-<<<<<<< HEAD
-		// In most cases it should be allocated on the heap and used with TRefCountPtr, e.g. @see FTaskHandle. With care, can be allocated on the stack, e.g. see 
-		// WaitingTask in FTaskBase::Wait().
-		// Implements memory allocation from a pooled fixed-size allocator tuned for the everage UE task size
-=======
 		// In most cases it should be allocated on the heap and used with TRefCountPtr, e.g. @see FTaskHandle. 
->>>>>>> 4af6daef
 		template<typename TaskBodyType, typename ResultType = TInvokeResult_T<TaskBodyType>, typename Enable = void>
 		class TExecutableTaskBase : public TTaskWithResult<ResultType>
 		{
 			UE_NONCOPYABLE(TExecutableTaskBase);
 
 		public:
-<<<<<<< HEAD
-			virtual bool TryExecuteTaskVirtual() override
-			{
-				return FTaskBase::TryExecute(
-					[](FTaskBase& Task)
-					{
-						TExecutableTaskBase& This = static_cast<TExecutableTaskBase&>(Task);
-						new(&This.ResultStorage) ResultType{ Invoke(*This.TaskBodyStorage.GetTypedPtr()) };
-
-						// destroy the task body as soon as we are done with it, as it can have captured data sensitive to destruction order
-						DestructItem(This.TaskBodyStorage.GetTypedPtr());
-					}
-				);
-			}
-
-		protected:
-			TExecutableTaskBase(const TCHAR* InDebugName, TaskBodyType&& TaskBody, ETaskPriority InPriority, EExtendedTaskPriority InExtendedPriority) :
-				TTaskWithResult<ResultType>(InDebugName, InPriority, InExtendedPriority, 2)
-=======
 			virtual void ExecuteTask() override final
 			{
 				new(&this->ResultStorage) ResultType{ Invoke(*TaskBodyStorage.GetTypedPtr()) };
@@ -878,7 +678,6 @@
 		protected:
 			TExecutableTaskBase(const TCHAR* InDebugName, TaskBodyType&& TaskBody, ETaskPriority InPriority, EExtendedTaskPriority InExtendedPriority) 
 				: TTaskWithResult<ResultType>(InDebugName, InPriority, InExtendedPriority, 2)
->>>>>>> 4af6daef
 				// 2 init refs: one for the initial reference (we don't increment it on passing to `TRefCountPtr`), and one for the internal 
 				// reference that keeps the task alive while it's in the system. is released either on task completion or by the scheduler after
 				// trying to execute the task
@@ -897,19 +696,12 @@
 			UE_NONCOPYABLE(TExecutableTaskBase);
 
 		public:
-<<<<<<< HEAD
-			virtual bool TryExecuteTaskVirtual() override
-			{
-				return TryExecute(
-					[](FTaskBase& Task)
-					{
-						TExecutableTaskBase& This = static_cast<TExecutableTaskBase&>(Task);
-						Invoke(*This.TaskBodyStorage.GetTypedPtr());
-
-						// destroy the task body as soon as we are done with it, as it can have captured data sensitive to destruction order
-						DestructItem(This.TaskBodyStorage.GetTypedPtr());
-					}
-				);
+			virtual void ExecuteTask() override final
+			{
+				Invoke(*TaskBodyStorage.GetTypedPtr());
+
+				// destroy the task body as soon as we are done with it, as it can have captured data sensitive to destruction order
+				DestructItem(TaskBodyStorage.GetTypedPtr());
 			}
 
 		protected:
@@ -922,26 +714,6 @@
 				new(&TaskBodyStorage) TaskBodyType(MoveTemp(TaskBody));
 			}
 
-=======
-			virtual void ExecuteTask() override final
-			{
-				Invoke(*TaskBodyStorage.GetTypedPtr());
-
-				// destroy the task body as soon as we are done with it, as it can have captured data sensitive to destruction order
-				DestructItem(TaskBodyStorage.GetTypedPtr());
-			}
-
-		protected:
-			TExecutableTaskBase(const TCHAR* InDebugName, TaskBodyType&& TaskBody, ETaskPriority InPriority, EExtendedTaskPriority InExtendedPriority) :
-				FTaskBase(2) // 2 init refs: one for the initial reference (we don't increment it on passing to `TRefCountPtr`), and one for the internal 
-				// reference that keeps the task alive while it's in the system. is released either on task completion or by the scheduler after
-				// trying to execute the task
-			{
-				Init(InDebugName, InPriority, InExtendedPriority);
-				new(&TaskBodyStorage) TaskBodyType(MoveTemp(TaskBody));
-			}
-
->>>>>>> 4af6daef
 		private:
 			TTypeCompatibleBytes<TaskBodyType> TaskBodyStorage;
 		};
@@ -963,10 +735,7 @@
 			// a helper that deduces the template argument
 			static TExecutableTask* Create(const TCHAR* InDebugName, TaskBodyType&& TaskBody, ETaskPriority InPriority, EExtendedTaskPriority InExtendedPriority)
 			{
-<<<<<<< HEAD
-=======
 				LLM_SCOPE_BYNAME(TEXT("Tasks/TExecutableTask/Create"));
->>>>>>> 4af6daef
 				return new TExecutableTask(InDebugName, MoveTemp(TaskBody), InPriority, InExtendedPriority);
 			}
 
@@ -992,10 +761,7 @@
 		public:
 			static FTaskEventBase* Create(const TCHAR* DebugName)
 			{
-<<<<<<< HEAD
-=======
 				LLM_SCOPE_BYNAME(TEXT("Tasks/FTaskEventBase/Create"));
->>>>>>> 4af6daef
 				return new FTaskEventBase(DebugName);
 			}
 
@@ -1006,65 +772,6 @@
 			FTaskEventBase(const TCHAR* InDebugName)
 				: FTaskBase(/*InitRefCount=*/ 1) // for the initial reference (we don't increment it on passing to `TRefCountPtr`)
 			{
-<<<<<<< HEAD
-				Init(InDebugName, ETaskPriority::Normal, EExtendedTaskPriority::TaskEvent);
-			}
-
-			virtual bool TryExecuteTaskVirtual() override
-			{
-				checkNoEntry(); // never executed because it doesn't have a task body
-				return true;
-			}
-		};
-
-		using FTaskEventBaseAllocator = TLockFreeFixedSizeAllocator_TLSCache<sizeof(FTaskEventBase), PLATFORM_CACHE_LINE_SIZE>;
-		CORE_API extern FTaskEventBaseAllocator TaskEventBaseAllocator;
-
-		inline void* FTaskEventBase::operator new(size_t Size)
-		{
-			return TaskEventBaseAllocator.Allocate();
-		}
-
-		inline void FTaskEventBase::operator delete(void* Ptr)
-		{
-			TaskEventBaseAllocator.Free(Ptr);
-		}
-
-		// task retraction of multiple tasks. 
-		// @return true if all tasks are completed
-		template<typename TaskCollectionType>
-		bool TryRetractAndExecute(const TaskCollectionType& Tasks)
-		{
-			bool bResult = true;
-
-			for (auto& Task : Tasks)
-			{
-				if (Task.IsValid() && !Task.Pimpl->TryRetractAndExecute())
-				{
-					bResult = false; // do not stop here to let this thread to help in executing tasks as much as possible, as it's waiting for their completion anyway
-				}
-			}
-
-			return bResult;
-		}
-
-		// task retraction of multiple tasks, with timeout. The timeout is rounded up to any successful task execution, which means that it can time out only in-between individual task
-		// retractions.
-		// @return true if all tasks are completed
-		template<typename TaskCollectionType>
-		bool TryRetractAndExecute(const TaskCollectionType& Tasks, FTimespan InTimeout)
-		{
-			FTimeout Timeout{ InTimeout };
-			bool bResult = true;
-
-			for (auto& Task : Tasks)
-			{
-				if (Task.IsValid() && !Task.Pimpl->TryRetractAndExecute())
-				{
-					bResult = false;  // do not stop here to let this thread to help in executing tasks as much as possible, as it's waiting for their completion anyway
-				}
-
-=======
 				TaskTrace::Created(GetTraceId(), sizeof(*this));
 				Init(InDebugName, ETaskPriority::Normal, EExtendedTaskPriority::TaskEvent);
 			}
@@ -1105,7 +812,6 @@
 					bResult = false;  // do not stop here to let this thread to help in executing tasks as much as possible, as it's waiting for their completion anyway
 				}
 
->>>>>>> 4af6daef
 				if (Timeout)
 				{
 					return false;
