// Copyright Epic Games, Inc. All Rights Reserved.

#pragma once

#include "CoreTypes.h"
#include "IO/IoContainerId.h"
#include "Containers/StringView.h"
#include "Containers/UnrealString.h"
#include "Logging/LogMacros.h"
#include "Templates/RefCounting.h"
#include "Templates/UnrealTemplate.h"
#include "Templates/TypeCompatibleBytes.h"
#include "HAL/PlatformAtomics.h"
#include "Memory/MemoryView.h"
#include "Misc/SecureHash.h"
#include "IO/IoHash.h"
#include "Misc/AES.h"
#include "Misc/IEngineCrypto.h"
#include "Serialization/FileRegions.h"
#include "Async/TaskGraphInterfaces.h"
<<<<<<< HEAD
=======
#include "GenericPlatform/GenericPlatformFile.h"
#include "Async/Future.h"
>>>>>>> 6bbb88c8

class FIoRequest;
class FIoDispatcher;
class FIoStoreReader;
<<<<<<< HEAD
class FIoStoreWriter;
=======
>>>>>>> 6bbb88c8
class FIoStoreEnvironment;

class FIoRequestImpl;
class FIoBatchImpl;
class FIoDispatcherImpl;
class FIoStoreWriterContextImpl;
class FIoStoreReaderImpl;
class IMappedFileHandle;
class IMappedFileRegion;
class FIoDirectoryIndexReaderImpl;
<<<<<<< HEAD
=======
struct IIoDispatcherBackend;
class FPackageId;
>>>>>>> 6bbb88c8

CORE_API DECLARE_LOG_CATEGORY_EXTERN(LogIoDispatcher, Log, All);

/*
 * I/O error code.
 */
enum class EIoErrorCode
{
	Ok,
	Unknown,
	InvalidCode,
	Cancelled,
	FileOpenFailed,
	FileNotOpen,
	ReadError,
	WriteError,
	NotFound,
	CorruptToc,
	UnknownChunkID,
	InvalidParameter,
	SignatureError,
<<<<<<< HEAD
	InvalidEncryptionKey
=======
	InvalidEncryptionKey,
	CompressionError,
>>>>>>> 6bbb88c8
};

/*
 * Get I/O error code description.
 */
static const TCHAR* GetIoErrorText(EIoErrorCode ErrorCode)
{
	static constexpr const TCHAR* ErrorCodeText[]
	{
		TEXT("OK"),
		TEXT("Unknown Status"),
		TEXT("Invalid Code"),
		TEXT("Cancelled"),
		TEXT("FileOpen Failed"),
		TEXT("File Not Open"),
		TEXT("Read Error"),
		TEXT("Write Error"),
		TEXT("Not Found"),
		TEXT("Corrupt Toc"),
		TEXT("Unknown ChunkID"),
		TEXT("Invalid Parameter"),
		TEXT("Signature Error"),
<<<<<<< HEAD
		TEXT("Invalid Encryption Key")
=======
		TEXT("Invalid Encryption Key"),
		TEXT("Compression Error")
>>>>>>> 6bbb88c8
	};

	return ErrorCodeText[static_cast<uint32>(ErrorCode)];
}

/**
 * I/O status with error code and message.
 */
class FIoStatus
{
public:
	CORE_API			FIoStatus();
	CORE_API			~FIoStatus();

	CORE_API			FIoStatus(EIoErrorCode Code, const FStringView& InErrorMessage);
	CORE_API			FIoStatus(EIoErrorCode Code);
	CORE_API FIoStatus&	operator=(const FIoStatus& Other);
	CORE_API FIoStatus&	operator=(const EIoErrorCode InErrorCode);

	CORE_API bool		operator==(const FIoStatus& Other) const;
			 bool		operator!=(const FIoStatus& Other) const { return !operator==(Other); }

	inline bool			IsOk() const { return ErrorCode == EIoErrorCode::Ok; }
	inline bool			IsCompleted() const { return ErrorCode != EIoErrorCode::Unknown; }
	inline EIoErrorCode	GetErrorCode() const { return ErrorCode; }
	CORE_API FString	ToString() const;

	CORE_API static const FIoStatus Ok;
	CORE_API static const FIoStatus Unknown;
	CORE_API static const FIoStatus Invalid;

private:
	static constexpr int32 MaxErrorMessageLength = 128;
	using FErrorMessage = TCHAR[MaxErrorMessageLength];

	EIoErrorCode	ErrorCode = EIoErrorCode::Ok;
	FErrorMessage	ErrorMessage;

	friend class FIoStatusBuilder;
};

/**
 * Helper to make it easier to generate meaningful error messages.
 */
class FIoStatusBuilder
{
	EIoErrorCode		StatusCode;
	FString				Message;
public:
	CORE_API explicit	FIoStatusBuilder(EIoErrorCode StatusCode);
	CORE_API			FIoStatusBuilder(const FIoStatus& InStatus, FStringView String);
	CORE_API			~FIoStatusBuilder();

	CORE_API			operator FIoStatus();

	CORE_API FIoStatusBuilder& operator<<(FStringView String);
};

CORE_API FIoStatusBuilder operator<<(const FIoStatus& Status, FStringView String);

/**
 * Optional I/O result or error status.
 */
template<typename T>
class TIoStatusOr
{
	template<typename U> friend class TIoStatusOr;

public:
	TIoStatusOr() : StatusValue(FIoStatus::Unknown) { }
	TIoStatusOr(const TIoStatusOr& Other);
	TIoStatusOr(TIoStatusOr&& Other);

	TIoStatusOr(FIoStatus InStatus);
	TIoStatusOr(const T& InValue);
	TIoStatusOr(T&& InValue);

	~TIoStatusOr();

	template <typename... ArgTypes>
	explicit TIoStatusOr(ArgTypes&&... Args);

	template<typename U>
	TIoStatusOr(const TIoStatusOr<U>& Other);

	TIoStatusOr<T>& operator=(const TIoStatusOr<T>& Other);
	TIoStatusOr<T>& operator=(TIoStatusOr<T>&& Other);
	TIoStatusOr<T>& operator=(const FIoStatus& OtherStatus);
	TIoStatusOr<T>& operator=(const T& OtherValue);
	TIoStatusOr<T>& operator=(T&& OtherValue);

	template<typename U>
	TIoStatusOr<T>& operator=(const TIoStatusOr<U>& Other);

	const FIoStatus&	Status() const;
	bool				IsOk() const;

	const T&			ValueOrDie();
	T					ConsumeValueOrDie();

	void				Reset();

private:
	FIoStatus				StatusValue;
	TTypeCompatibleBytes<T>	Value;
};

CORE_API void StatusOrCrash(const FIoStatus& Status);

template<typename T>
void TIoStatusOr<T>::Reset()
{
	EIoErrorCode ErrorCode = StatusValue.GetErrorCode();
	StatusValue = EIoErrorCode::Unknown;

	if (ErrorCode == EIoErrorCode::Ok)
	{
		((T*)&Value)->~T();
	}
}

template<typename T>
const T& TIoStatusOr<T>::ValueOrDie()
{
	if (!StatusValue.IsOk())
	{
		StatusOrCrash(StatusValue);
	}

	return *Value.GetTypedPtr();
}

template<typename T>
T TIoStatusOr<T>::ConsumeValueOrDie()
{
	if (!StatusValue.IsOk())
	{
		StatusOrCrash(StatusValue);
	}

	StatusValue = FIoStatus::Unknown;

	return MoveTemp(*Value.GetTypedPtr());
}

template<typename T>
TIoStatusOr<T>::TIoStatusOr(const TIoStatusOr& Other)
{
	StatusValue = Other.StatusValue;
	if (StatusValue.IsOk())
	{
		new(&Value) T(*(const T*)&Other.Value);
	}
}

template<typename T>
TIoStatusOr<T>::TIoStatusOr(TIoStatusOr&& Other)
{
	StatusValue = Other.StatusValue;
	if (StatusValue.IsOk())
	{
		new(&Value) T(MoveTempIfPossible(*(T*)&Other.Value));
		Other.StatusValue = EIoErrorCode::Unknown;
	}
}

template<typename T>
TIoStatusOr<T>::TIoStatusOr(FIoStatus InStatus)
{
	check(!InStatus.IsOk());
	StatusValue = InStatus;
}

template<typename T>
TIoStatusOr<T>::TIoStatusOr(const T& InValue)
{
	StatusValue = FIoStatus::Ok;
	new(&Value) T(InValue);
}

template<typename T>
TIoStatusOr<T>::TIoStatusOr(T&& InValue)
{
	StatusValue = FIoStatus::Ok;
	new(&Value) T(MoveTempIfPossible(InValue));
}

template <typename T>
template <typename... ArgTypes>
TIoStatusOr<T>::TIoStatusOr(ArgTypes&&... Args)
{
	StatusValue = FIoStatus::Ok;
	new(&Value) T(Forward<ArgTypes>(Args)...);
}

template<typename T>
TIoStatusOr<T>::~TIoStatusOr()
{
	Reset();
}

template<typename T>
bool TIoStatusOr<T>::IsOk() const
{
	return StatusValue.IsOk();
}

template<typename T>
const FIoStatus& TIoStatusOr<T>::Status() const
{
	return StatusValue;
}

template<typename T>
TIoStatusOr<T>&
TIoStatusOr<T>::operator=(const TIoStatusOr<T>& Other)
{
	if (&Other != this)
	{
		Reset();

		if (Other.StatusValue.IsOk())
		{
			new(&Value) T(*(const T*)&Other.Value);
			StatusValue = EIoErrorCode::Ok;
		}
		else
		{
			StatusValue = Other.StatusValue;
		}
	}

	return *this;
}

template<typename T>
TIoStatusOr<T>&
TIoStatusOr<T>::operator=(TIoStatusOr<T>&& Other)
{
	if (&Other != this)
	{
		Reset();
 
		if (Other.StatusValue.IsOk())
		{
			new(&Value) T(MoveTempIfPossible(*(T*)&Other.Value));
			Other.StatusValue = EIoErrorCode::Unknown;
			StatusValue = EIoErrorCode::Ok;
		}
		else
		{
			StatusValue = Other.StatusValue;
		}
	}

	return *this;
}

template<typename T>
TIoStatusOr<T>&
TIoStatusOr<T>::operator=(const FIoStatus& OtherStatus)
{
	check(!OtherStatus.IsOk());

	Reset();
	StatusValue = OtherStatus;

	return *this;
}

template<typename T>
TIoStatusOr<T>&
TIoStatusOr<T>::operator=(const T& OtherValue)
{
	if (&OtherValue != (T*)&Value)
	{
		Reset();
		
		new(&Value) T(OtherValue);
		StatusValue = EIoErrorCode::Ok;
	}

	return *this;
}

template<typename T>
TIoStatusOr<T>&
TIoStatusOr<T>::operator=(T&& OtherValue)
{
	if (&OtherValue != (T*)&Value)
	{
		Reset();
		
		new(&Value) T(MoveTempIfPossible(OtherValue));
		StatusValue = EIoErrorCode::Ok;
	}

	return *this;
}

template<typename T>
template<typename U>
TIoStatusOr<T>::TIoStatusOr(const TIoStatusOr<U>& Other)
:	StatusValue(Other.StatusValue)
{
	if (StatusValue.IsOk())
	{
		new(&Value) T(*(const U*)&Other.Value);
	}
}

template<typename T>
template<typename U>
TIoStatusOr<T>& TIoStatusOr<T>::operator=(const TIoStatusOr<U>& Other)
{
	Reset();

	if (Other.StatusValue.IsOk())
	{
		new(&Value) T(*(const U*)&Other.Value);
		StatusValue = EIoErrorCode::Ok;
	}
	else
	{
		StatusValue = Other.StatusValue;
	}

	return *this;
}

//////////////////////////////////////////////////////////////////////////

/** Helper used to manage creation of I/O store file handles etc
  */
class FIoStoreEnvironment
{
public:
	CORE_API FIoStoreEnvironment();
	CORE_API ~FIoStoreEnvironment();

	CORE_API void InitializeFileEnvironment(FStringView InPath, int32 InOrder = 0);

	CORE_API const FString& GetPath() const { return Path; }
	CORE_API int32 GetOrder() const { return Order; }

private:
	FString			Path;
	int32			Order = 0;
};

/** Reference to buffer data used by I/O dispatcher APIs
  */
class FIoBuffer
{
public:
	enum EAssumeOwnershipTag	{ AssumeOwnership };
	enum ECloneTag				{ Clone };
	enum EWrapTag				{ Wrap };

	CORE_API			FIoBuffer();
	CORE_API explicit	FIoBuffer(uint64 InSize);
	CORE_API			FIoBuffer(const void* Data, uint64 InSize, const FIoBuffer& OuterBuffer);

	CORE_API			FIoBuffer(EAssumeOwnershipTag,	const void* Data, uint64 InSize);
	CORE_API			FIoBuffer(ECloneTag,			const void* Data, uint64 InSize);
	CORE_API			FIoBuffer(EWrapTag,				const void* Data, uint64 InSize);

	// Note: we currently rely on implicit move constructor, thus we do not declare any
	//		 destructor or copy/assignment operators or copy constructors

	inline const uint8*	Data() const			{ return CorePtr->Data(); }
	inline uint8*		Data()					{ return CorePtr->Data(); }
	inline const uint8*	GetData() const			{ return CorePtr->Data(); }
	inline uint8*		GetData()				{ return CorePtr->Data(); }
	inline uint64		DataSize() const		{ return CorePtr->DataSize(); }
	inline uint64		GetSize() const			{ return CorePtr->DataSize(); }

	inline FMemoryView	GetView() const			{ return MakeMemoryView(CorePtr->Data(), CorePtr->DataSize()); }
	inline FMutableMemoryView GetMutableView()	{ return MakeMemoryView(CorePtr->Data(), CorePtr->DataSize()); }

	inline void			SetSize(uint64 InSize)	{ return CorePtr->SetSize(InSize); }

	inline bool			IsMemoryOwned() const	{ return CorePtr->IsMemoryOwned(); }

	inline void			EnsureOwned() const		{ if (!CorePtr->IsMemoryOwned()) { MakeOwned(); } }

	CORE_API void		MakeOwned() const;
	
	/**
	 * Relinquishes control of the internal buffer to the caller and removes it from the FIoBuffer.
	 * This allows the caller to assume ownership of the internal data and prevent it from being deleted along with 
	 * the FIoBuffer.
	 *
	 * NOTE: It is only valid to call this if the FIoBuffer currently owns the internal memory allocation, as the 
	 * point of the call is to take ownership of it. If the FIoBuffer is only wrapping the allocation then it will
	 * return a failed FIoStatus instead.
	 *
	 * @return A status wrapper around the memory pointer. Even if the status is valid the pointer might still be null.
	 */
	UE_NODISCARD CORE_API TIoStatusOr<uint8*> Release();

private:
	/** Core buffer object. For internal use only, used by FIoBuffer

		Contains all state pertaining to a buffer.
	  */
	struct BufCore
	{
					BufCore();
		CORE_API	~BufCore();

		explicit	BufCore(uint64 InSize);
					BufCore(const uint8* InData, uint64 InSize, bool InOwnsMemory);
					BufCore(const uint8* InData, uint64 InSize, const BufCore* InOuter);
					BufCore(ECloneTag, uint8* InData, uint64 InSize);

					BufCore(const BufCore& Rhs) = delete;
		
		BufCore& operator=(const BufCore& Rhs) = delete;

		inline uint8* Data()			{ return DataPtr; }
		inline uint64 DataSize() const	{ return DataSizeLow | (uint64(DataSizeHigh) << 32); }

		//

		void	SetDataAndSize(const uint8* InData, uint64 InSize);
		void	SetSize(uint64 InSize);

		void	MakeOwned();

		TIoStatusOr<uint8*> ReleaseMemory();

		inline void SetIsOwned(bool InOwnsMemory)
		{
			if (InOwnsMemory)
			{
				Flags |= OwnsMemory;
			}
			else
			{
				Flags &= ~OwnsMemory;
			}
		}

		inline uint32 AddRef() const
		{
			return uint32(FPlatformAtomics::InterlockedIncrement(&NumRefs));
		}

		inline uint32 Release() const
		{
#if DO_CHECK
			CheckRefCount();
#endif

			const int32 Refs = FPlatformAtomics::InterlockedDecrement(&NumRefs);
			if (Refs == 0)
			{
				delete this;
			}

			return uint32(Refs);
		}

		uint32 GetRefCount() const
		{
			return uint32(NumRefs);
		}

		bool IsMemoryOwned() const	{ return Flags & OwnsMemory; }

	private:
		CORE_API void				CheckRefCount() const;

		uint8*						DataPtr = nullptr;

		uint32						DataSizeLow = 0;
		mutable int32				NumRefs = 0;

		// Reference-counted outer "core", used for views into other buffer
		//
		// Ultimately this should probably just be an index into a pool
		TRefCountPtr<const BufCore>	OuterCore;

		// TODO: These two could be packed in the MSB of DataPtr on x64
		uint8		DataSizeHigh = 0;	// High 8 bits of size (40 bits total)
		uint8		Flags = 0;

		enum
		{
			OwnsMemory		= 1 << 0,	// Buffer memory is owned by this instance
			ReadOnlyBuffer	= 1 << 1,	// Buffer memory is immutable
			
			FlagsMask		= (1 << 2) - 1
		};

		void EnsureDataIsResident() {}

		void ClearFlags()
		{
			Flags = 0;
		}
	};

	// Reference-counted "core"
	//
	// Ultimately this should probably just be an index into a pool
	TRefCountPtr<BufCore>	CorePtr;
	
	friend class FIoBufferManager;
};

class FIoChunkHash
{
public:
	friend uint32 GetTypeHash(const FIoChunkHash& InChunkHash)
	{
		uint32 Result = 5381;
		for (int i = 0; i < sizeof Hash; ++i)
		{
			Result = Result * 33 + InChunkHash.Hash[i];
		}
		return Result;
	}

	friend FArchive& operator<<(FArchive& Ar, FIoChunkHash& ChunkHash)
	{
		Ar.Serialize(&ChunkHash.Hash, sizeof Hash);
		return Ar;
	}

	inline bool operator ==(const FIoChunkHash& Rhs) const
	{
		return 0 == FMemory::Memcmp(Hash, Rhs.Hash, sizeof Hash);
	}

	inline bool operator !=(const FIoChunkHash& Rhs) const
	{
		return !(*this == Rhs);
	}

	inline FString ToString() const
	{
		return BytesToHex(Hash, 20);
	}

	static FIoChunkHash HashBuffer(const void* Data, uint64 DataSize)
	{
		FIoChunkHash Result;
		FIoHash IoHash = FIoHash::HashBuffer(Data, DataSize);
		FMemory::Memcpy(Result.Hash, &IoHash, sizeof IoHash);
		FMemory::Memset(Result.Hash + 20, 0, 12);
		return Result;
	}

private:
	uint8	Hash[32];
};

/**
 * Addressable chunk types.
 * 
 * The enumerators have explicitly defined values here to encourage backward/forward
 * compatible updates. 
 * 
 * Also note that for certain discriminators, Zen Store will assume certain things
 * about the structure of the chunk ID so changes must be made carefully.
 * 
 */
enum class EIoChunkType : uint8
{
	Invalid = 0,
	ExportBundleData = 1,
	BulkData = 2,
	OptionalBulkData = 3,
	MemoryMappedBulkData = 4,
	ScriptObjects = 5,
	ContainerHeader = 6,
	ExternalFile = 7,
	ShaderCodeLibrary = 8,
	ShaderCode = 9,
	PackageStoreEntry = 10,
	DerivedData = 11,
	EditorDerivedData = 12,
	
	MAX
};

CORE_API FString LexToString(const EIoChunkType Type);

/**
 * Identifier to a chunk of data.
 */
class FIoChunkId
{
public:
	CORE_API static const FIoChunkId InvalidChunkId;

	friend uint32 GetTypeHash(FIoChunkId InId)
	{
		uint32 Hash = 5381;
		for (int i = 0; i < sizeof Id; ++i)
		{
			Hash = Hash * 33 + InId.Id[i];
		}
		return Hash;
	}

	friend FArchive& operator<<(FArchive& Ar, FIoChunkId& ChunkId)
	{
		Ar.Serialize(&ChunkId.Id, sizeof Id);
		return Ar;
	}

	template <typename CharType>
	friend TStringBuilderBase<CharType>& operator<<(TStringBuilderBase<CharType>& Builder, const FIoChunkId& ChunkId)
	{
		UE::String::BytesToHexLower(ChunkId.Id, Builder);
		return Builder;
	}

	inline bool operator ==(const FIoChunkId& Rhs) const
	{
		return 0 == FMemory::Memcmp(Id, Rhs.Id, sizeof Id);
	}

	inline bool operator !=(const FIoChunkId& Rhs) const
	{
		return !(*this == Rhs);
	}

	void Set(const void* InIdPtr, SIZE_T InSize)
	{
		check(InSize == sizeof Id);
		FMemory::Memcpy(Id, InIdPtr, sizeof Id);
	}

	void Set(FMemoryView InView)
	{
		check(InView.GetSize() == sizeof Id);
		FMemory::Memcpy(Id, InView.GetData(), sizeof Id);
	}

	inline bool IsValid() const
	{
		return *this != InvalidChunkId;
	}

	inline const uint8* GetData() const { return Id; }
	inline uint32		GetSize() const { return sizeof Id; }

	EIoChunkType GetChunkType() const
	{
		return static_cast<EIoChunkType>(Id[11]);
	}

	friend class FIoStoreReaderImpl;
	
private:
	static inline FIoChunkId CreateEmptyId()
	{
		FIoChunkId ChunkId;
		uint8 Data[12] = { 0 };
		ChunkId.Set(Data, sizeof Data);

		return ChunkId;
	}

	uint8	Id[12];
};

/**
 * Creates a chunk identifier (generic -- prefer specialized versions where possible)
 */
static FIoChunkId CreateIoChunkId(uint64 ChunkId, uint16 ChunkIndex, EIoChunkType IoChunkType)
{
	checkSlow(IoChunkType != EIoChunkType::ExternalFile);	// Use CreateExternalFileChunkId() instead

<<<<<<< HEAD
/**
 * Creates a chunk identifier,
 */
static FIoChunkId CreateIoChunkId(uint64 ChunkId, uint16 ChunkIndex, EIoChunkType IoChunkType)
{
	uint8 Data[12] = {0};

	*reinterpret_cast<uint64*>(&Data[0]) = ChunkId;
	*reinterpret_cast<uint16*>(&Data[8]) = ChunkIndex;
=======
	uint8 Data[12] = {0};

	*reinterpret_cast<uint64*>(&Data[0]) = ChunkId;
	*reinterpret_cast<uint16*>(&Data[8]) = NETWORK_ORDER16(ChunkIndex);
>>>>>>> 6bbb88c8
	*reinterpret_cast<uint8*>(&Data[11]) = static_cast<uint8>(IoChunkType);

	FIoChunkId IoChunkId;
	IoChunkId.Set(Data, 12);

	return IoChunkId;
}
<<<<<<< HEAD
=======

CORE_API FIoChunkId CreatePackageDataChunkId(const FPackageId& PackageId);
CORE_API FIoChunkId CreateExternalFileChunkId(const FStringView Filename);
>>>>>>> 6bbb88c8

//////////////////////////////////////////////////////////////////////////

class FIoReadOptions
{
public:
	FIoReadOptions() = default;

	FIoReadOptions(uint64 InOffset, uint64 InSize)
		: RequestedOffset(InOffset)
		, RequestedSize(InSize)
	{ }

	~FIoReadOptions() = default;

	void SetRange(uint64 Offset, uint64 Size)
	{
		RequestedOffset = Offset;
		RequestedSize	= Size;
	}

	void SetTargetVa(void* InTargetVa)
	{
		TargetVa = InTargetVa;
	}

	uint64 GetOffset() const
	{
		return RequestedOffset;
	}

	uint64 GetSize() const
	{
		return RequestedSize;
	}

	void* GetTargetVa() const
	{
		return TargetVa;
	}

private:
	uint64	RequestedOffset = 0;
	uint64	RequestedSize = ~uint64(0);
	void* TargetVa = nullptr;
<<<<<<< HEAD
	uint32	Flags = 0;
=======
>>>>>>> 6bbb88c8
};

//////////////////////////////////////////////////////////////////////////

/**
  */
class FIoRequest final
{
public:
	FIoRequest() = default;
	CORE_API ~FIoRequest();

	CORE_API FIoRequest(const FIoRequest& Other);
	CORE_API FIoRequest(FIoRequest&& Other);
	CORE_API FIoRequest& operator=(const FIoRequest& Other);
	CORE_API FIoRequest& operator=(FIoRequest&& Other);
	CORE_API FIoStatus						Status() const;
<<<<<<< HEAD
	CORE_API TIoStatusOr<FIoBuffer>			GetResult();
	CORE_API void							Cancel();
	CORE_API void							UpdatePriority(uint32 NewPriority);
=======
	CORE_API const FIoBuffer*				GetResult() const;
	CORE_API const FIoBuffer&				GetResultOrDie() const;
	CORE_API void							Cancel();
	CORE_API void							UpdatePriority(uint32 NewPriority);
	CORE_API void							Release();
>>>>>>> 6bbb88c8

private:
	FIoRequestImpl* Impl = nullptr;

	explicit FIoRequest(FIoRequestImpl* InImpl);

	friend class FIoDispatcher;
	friend class FIoDispatcherImpl;
	friend class FIoBatch;
};

using FIoReadCallback = TFunction<void(TIoStatusOr<FIoBuffer>)>;

enum EIoDispatcherPriority : int32
{
	IoDispatcherPriority_Min = INT32_MIN,
	IoDispatcherPriority_Low = INT32_MIN / 2,
	IoDispatcherPriority_Medium = 0,
	IoDispatcherPriority_High = INT32_MAX / 2,
	IoDispatcherPriority_Max = INT32_MAX
};

<<<<<<< HEAD
=======
inline int32 ConvertToIoDispatcherPriority(EAsyncIOPriorityAndFlags AIOP)
{
	int32 AIOPriorityToIoDispatcherPriorityMap[] = {
		IoDispatcherPriority_Min,
		IoDispatcherPriority_Low,
		IoDispatcherPriority_Medium - 1,
		IoDispatcherPriority_Medium,
		IoDispatcherPriority_High,
		IoDispatcherPriority_Max
	};
	static_assert(AIOP_NUM == UE_ARRAY_COUNT(AIOPriorityToIoDispatcherPriorityMap), "IoDispatcher and AIO priorities mismatch");
	return AIOPriorityToIoDispatcherPriorityMap[AIOP & AIOP_PRIORITY_MASK];
}

>>>>>>> 6bbb88c8
/** I/O batch

	This is a primitive used to group I/O requests for synchronization
	purposes
  */
class FIoBatch final
{
	friend class FIoDispatcher;
	friend class FIoDispatcherImpl;
<<<<<<< HEAD

public:
=======
	friend class FIoRequestStats;

public:
	CORE_API FIoBatch();
>>>>>>> 6bbb88c8
	CORE_API FIoBatch(FIoBatch&& Other);
	CORE_API ~FIoBatch();
	CORE_API FIoBatch& operator=(FIoBatch&& Other);
	CORE_API FIoRequest Read(const FIoChunkId& Chunk, FIoReadOptions Options, int32 Priority);
	CORE_API FIoRequest ReadWithCallback(const FIoChunkId& ChunkId, const FIoReadOptions& Options, int32 Priority, FIoReadCallback&& Callback);

	CORE_API void Issue();
	CORE_API void IssueWithCallback(TFunction<void()>&& Callback);
	CORE_API void IssueAndTriggerEvent(FEvent* Event);
	CORE_API void IssueAndDispatchSubsequents(FGraphEventRef Event);
<<<<<<< HEAD

	UE_DEPRECATED(4.26, "Use FIoDispatcher::NewBatch() instead")
	CORE_API FIoBatch();

	UE_DEPRECATED(4.26, "Use move assignment instead")
	CORE_API FIoBatch& operator=(const FIoBatch&);

	UE_DEPRECATED(4.26, "Remove this call")
	CORE_API bool IsValid() const
	{
		return true;
	}

	UE_DEPRECATED(4.26, "Specify priority on each Read()")
	CORE_API FIoRequest Read(const FIoChunkId& Chunk, FIoReadOptions Options)
	{
		return Read(Chunk, Options, IoDispatcherPriority_Medium);
	}

	UE_DEPRECATED(4.26, "Specify priority on each Read()")
	CORE_API void Issue(int32 Priority);

=======
>>>>>>> 6bbb88c8

private:
	FIoBatch(FIoDispatcherImpl& InDispatcher);
	FIoRequestImpl* ReadInternal(const FIoChunkId& ChunkId, const FIoReadOptions& Options, int32 Priority);

	FIoDispatcherImpl*	Dispatcher;
	FIoRequestImpl*		HeadRequest = nullptr;
	FIoRequestImpl*		TailRequest = nullptr;
};

/**
 * Mapped region.
 */
struct FIoMappedRegion
{
	IMappedFileHandle* MappedFileHandle = nullptr;
	IMappedFileRegion* MappedFileRegion = nullptr;
};

struct FIoDispatcherMountedContainer
{
	FIoStoreEnvironment Environment;
	FIoContainerId ContainerId;
};

struct FIoSignatureError
{
	FString ContainerName;
	int32 BlockIndex = INDEX_NONE;
	FSHAHash ExpectedHash;
	FSHAHash ActualHash;
};

DECLARE_MULTICAST_DELEGATE_OneParam(FIoSignatureErrorDelegate, const FIoSignatureError&);

struct FIoSignatureErrorEvent
{
	FCriticalSection CriticalSection;
	FIoSignatureErrorDelegate SignatureErrorDelegate;
};

<<<<<<< HEAD
=======
DECLARE_MULTICAST_DELEGATE_OneParam(FIoSignatureErrorDelegate, const FIoSignatureError&);

DECLARE_MULTICAST_DELEGATE_OneParam(FIoContainerMountedDelegate, const FIoContainerId&);

>>>>>>> 6bbb88c8
/** I/O dispatcher
  */
class FIoDispatcher final
{
public:
	DECLARE_EVENT_OneParam(FIoDispatcher, FIoContainerMountedEvent, const FIoDispatcherMountedContainer&);
	DECLARE_EVENT_OneParam(FIoDispatcher, FIoContainerUnmountedEvent, const FIoDispatcherMountedContainer&);

	CORE_API						FIoDispatcher();
	CORE_API						~FIoDispatcher();

<<<<<<< HEAD
	CORE_API FIoStatus				Mount(const FIoStoreEnvironment& Environment, const FGuid& EncryptionKeyGuid, const FAES::FAESKey& EncryptionKey);

	CORE_API FIoBatch				NewBatch();

	UE_DEPRECATED(4.26, "Remove this call")
	CORE_API void					FreeBatch(FIoBatch& Batch)
	{
	}
=======
	CORE_API void					Mount(TSharedRef<IIoDispatcherBackend> Backend);

	CORE_API FIoBatch				NewBatch();
>>>>>>> 6bbb88c8

	CORE_API TIoStatusOr<FIoMappedRegion> OpenMapped(const FIoChunkId& ChunkId, const FIoReadOptions& Options);

	// Polling methods
	CORE_API bool					DoesChunkExist(const FIoChunkId& ChunkId) const;
	CORE_API TIoStatusOr<uint64>	GetSizeForChunk(const FIoChunkId& ChunkId) const;
<<<<<<< HEAD
	CORE_API TArray<FIoDispatcherMountedContainer> GetMountedContainers() const;
=======
>>>>>>> 6bbb88c8
	CORE_API int64					GetTotalLoaded() const;


	// Events
<<<<<<< HEAD
	CORE_API FIoContainerMountedEvent& OnContainerMounted();
	CORE_API FIoSignatureErrorEvent& GetSignatureErrorEvent();
=======
	CORE_API FIoSignatureErrorDelegate& OnSignatureError();
>>>>>>> 6bbb88c8

	FIoDispatcher(const FIoDispatcher&) = default;
	FIoDispatcher& operator=(const FIoDispatcher&) = delete;

	static CORE_API bool IsInitialized();
	static CORE_API FIoStatus Initialize();
	static CORE_API void InitializePostSettings();
	static CORE_API void Shutdown();
	static CORE_API FIoDispatcher& Get();

private:
	FIoDispatcherImpl* Impl = nullptr;

	friend class FIoRequest;
	friend class FIoBatch;
	friend class FIoQueue;
};

//////////////////////////////////////////////////////////////////////////

class FIoDirectoryIndexHandle
{
	static constexpr uint32 InvalidHandle = ~uint32(0);
	static constexpr uint32 RootHandle = 0;

public:
	FIoDirectoryIndexHandle() = default;

	inline bool IsValid() const
	{
		return Handle != InvalidHandle;
	}

	inline bool operator<(FIoDirectoryIndexHandle Other) const
	{
		return Handle < Other.Handle;
	}

	inline bool operator==(FIoDirectoryIndexHandle Other) const
	{
		return Handle == Other.Handle;
	}

	inline friend uint32 GetTypeHash(FIoDirectoryIndexHandle InHandle)
	{
		return InHandle.Handle;
	}

	inline uint32 ToIndex() const
	{
		return Handle;
	}

	static inline FIoDirectoryIndexHandle FromIndex(uint32 Index)
	{
		return FIoDirectoryIndexHandle(Index);
	}

	static inline FIoDirectoryIndexHandle RootDirectory()
	{
		return FIoDirectoryIndexHandle(RootHandle);
	}

	static inline FIoDirectoryIndexHandle Invalid()
	{
		return FIoDirectoryIndexHandle(InvalidHandle);
	}

private:
	FIoDirectoryIndexHandle(uint32 InHandle)
		: Handle(InHandle) { }

	uint32 Handle = InvalidHandle;
};

using FDirectoryIndexVisitorFunction = TFunctionRef<bool(FString, const uint32)>;

class FIoDirectoryIndexReader
{
public:
	CORE_API FIoDirectoryIndexReader();
	CORE_API ~FIoDirectoryIndexReader();
	CORE_API FIoStatus Initialize(TArray<uint8>& InBuffer, FAES::FAESKey InDecryptionKey);

	CORE_API const FString& GetMountPoint() const;
	CORE_API FIoDirectoryIndexHandle GetChildDirectory(FIoDirectoryIndexHandle Directory) const;
	CORE_API FIoDirectoryIndexHandle GetNextDirectory(FIoDirectoryIndexHandle Directory) const;
	CORE_API FIoDirectoryIndexHandle GetFile(FIoDirectoryIndexHandle Directory) const;
	CORE_API FIoDirectoryIndexHandle GetNextFile(FIoDirectoryIndexHandle File) const;
	CORE_API FStringView GetDirectoryName(FIoDirectoryIndexHandle Directory) const;
	CORE_API FStringView GetFileName(FIoDirectoryIndexHandle File) const;
	CORE_API uint32 GetFileData(FIoDirectoryIndexHandle File) const;

	CORE_API bool IterateDirectoryIndex(FIoDirectoryIndexHandle Directory, const FString& Path, FDirectoryIndexVisitorFunction Visit) const;

private:
	UE_NONCOPYABLE(FIoDirectoryIndexReader);

	FIoDirectoryIndexReaderImpl* Impl;
};

//////////////////////////////////////////////////////////////////////////

struct FIoStoreWriterSettings
{
	FName CompressionMethod = NAME_None;
<<<<<<< HEAD
	uint64 CompressionBlockSize = 0;
	uint64 CompressionBlockAlignment = 0;
=======
	uint64 CompressionBlockSize = 64 << 10;
	uint64 CompressionBlockAlignment = 0;
	int32 CompressionMinBytesSaved = 0;
	int32 CompressionMinPercentSaved = 0;
	int32 CompressionMinSizeToConsiderDDC = 0;
>>>>>>> 6bbb88c8
	uint64 MemoryMappingAlignment = 0;
	uint64 MaxPartitionSize = 0;
	bool bEnableCsvOutput = false;
	bool bEnableFileRegions = false;
<<<<<<< HEAD
=======
	bool bCompressionEnableDDC = false;
>>>>>>> 6bbb88c8
};

enum class EIoContainerFlags : uint8
{
	None,
	Compressed	= (1 << 0),
	Encrypted	= (1 << 1),
	Signed		= (1 << 2),
	Indexed		= (1 << 3),
};
ENUM_CLASS_FLAGS(EIoContainerFlags);

struct FIoContainerSettings
{
	FIoContainerId ContainerId;
	EIoContainerFlags ContainerFlags = EIoContainerFlags::None;
	FGuid EncryptionKeyGuid;
	FAES::FAESKey EncryptionKey;
	FRSAKeyHandle SigningKey;
	bool bGenerateDiffPatch = false;

	bool IsCompressed() const
	{
		return !!(ContainerFlags & EIoContainerFlags::Compressed);
	}

	bool IsEncrypted() const
	{
		return !!(ContainerFlags & EIoContainerFlags::Encrypted);
	}

	bool IsSigned() const
	{
		return !!(ContainerFlags & EIoContainerFlags::Signed);
	}

	bool IsIndexed() const
	{
		return !!(ContainerFlags & EIoContainerFlags::Indexed);
	}
};

struct FIoStoreWriterResult
{
	FIoContainerId ContainerId;
	FString ContainerName;
	int64 TocSize = 0;
	int64 TocEntryCount = 0;
	int64 PaddingSize = 0;
	int64 UncompressedContainerSize = 0;
	int64 CompressedContainerSize = 0;
	int64 DirectoryIndexSize = 0;
	uint64 AddedChunksCount = 0;
	uint64 AddedChunksSize = 0;
	uint64 ModifiedChunksCount = 0;
	uint64 ModifiedChunksSize = 0;
	FName CompressionMethod = NAME_None;
	EIoContainerFlags ContainerFlags;
};

struct FIoWriteOptions
{
	FString FileName;
	const TCHAR* DebugName = nullptr;
	bool bForceUncompressed = false;
	bool bIsMemoryMapped = false;
};

class FIoStoreWriterContext
{
public:
	struct FProgress
	{
		uint64 TotalChunksCount = 0;
		uint64 HashedChunksCount = 0;
		uint64 CompressedChunksCount = 0;
		uint64 SerializedChunksCount = 0;
<<<<<<< HEAD
=======
		uint64 ScheduledCompressionTasksCount = 0;
		uint64 CompressionDDCHitCount = 0;
		uint64 CompressionDDCMissCount = 0;
>>>>>>> 6bbb88c8
	};

	CORE_API FIoStoreWriterContext();
	CORE_API ~FIoStoreWriterContext();

	UE_NODISCARD CORE_API FIoStatus Initialize(const FIoStoreWriterSettings& InWriterSettings);
<<<<<<< HEAD
=======
	CORE_API TSharedPtr<class IIoStoreWriter> CreateContainer(const TCHAR* InContainerPath, const FIoContainerSettings& InContainerSettings);
	CORE_API void Flush();
>>>>>>> 6bbb88c8
	CORE_API FProgress GetProgress() const;

private:
	FIoStoreWriterContextImpl* Impl;
};

class IIoStoreWriteRequest
{
public:
	virtual ~IIoStoreWriteRequest() = default;
	virtual void PrepareSourceBufferAsync(FGraphEventRef CompletionEvent) = 0;
	virtual uint64 GetOrderHint() = 0;
	virtual TArrayView<const FFileRegion> GetRegions() = 0;
<<<<<<< HEAD
	virtual FIoBuffer ConsumeSourceBuffer() = 0;
=======
	virtual const FIoBuffer* GetSourceBuffer() = 0;
	virtual void FreeSourceBuffer() = 0;
>>>>>>> 6bbb88c8
};

class IIoStoreWriter
{
public:
<<<<<<< HEAD
	CORE_API 			FIoStoreWriter(FIoStoreEnvironment& InEnvironment);
	CORE_API virtual	~FIoStoreWriter();

	FIoStoreWriter(const FIoStoreWriter&) = delete;
	FIoStoreWriter& operator=(const FIoStoreWriter&) = delete;

	UE_NODISCARD CORE_API FIoStatus	Initialize(const FIoStoreWriterContext& Context, const FIoContainerSettings& ContainerSettings, const TArray<TUniquePtr<FIoStoreReader>>& PatchSourceReaders = TArray<TUniquePtr<FIoStoreReader>>());
	CORE_API void Append(const FIoChunkId& ChunkId, FIoBuffer Chunk, const FIoWriteOptions& WriteOptions);
	CORE_API void Append(const FIoChunkId& ChunkId, IIoStoreWriteRequest* Request, const FIoWriteOptions& WriteOptions);
	UE_NODISCARD CORE_API TIoStatusOr<FIoStoreWriterResult> Flush();
=======
	CORE_API virtual ~IIoStoreWriter() = default;
>>>>>>> 6bbb88c8

	CORE_API virtual void EnableDiskLayoutOrdering(const TArray<TUniquePtr<FIoStoreReader>>& PatchSourceReaders = TArray<TUniquePtr<FIoStoreReader>>()) = 0;
	CORE_API virtual void Append(const FIoChunkId& ChunkId, FIoBuffer Chunk, const FIoWriteOptions& WriteOptions, uint64 OrderHint = MAX_uint64) = 0;
	CORE_API virtual void Append(const FIoChunkId& ChunkId, IIoStoreWriteRequest* Request, const FIoWriteOptions& WriteOptions) = 0;
	CORE_API virtual TIoStatusOr<FIoStoreWriterResult> GetResult() = 0;
};

struct FIoStoreTocChunkInfo
{
	FIoChunkId Id;
	FString FileName;
	FIoChunkHash Hash;
	uint64 Offset;
	uint64 Size;
	uint64 CompressedSize;
	int32 PartitionIndex;
<<<<<<< HEAD
	bool bForceUncompressed;
	bool bIsMemoryMapped;
	bool bIsCompressed;
=======
	EIoChunkType ChunkType;
	bool bHasValidFileName;
	bool bForceUncompressed;
	bool bIsMemoryMapped;
	bool bIsCompressed;
};

struct FIoStoreTocCompressedBlockInfo
{
	uint64 Offset;
	uint32 CompressedSize;
	uint32 UncompressedSize;
	uint8 CompressionMethodIndex;
};

struct FIoStoreCompressedBlockInfo
{
	FName CompressionMethod;
	uint32 CompressedSize;
	uint32 UncompressedSize;
};

struct FIoStoreCompressedReadResult
{
	FIoBuffer IoBuffer;
	TArray<FIoStoreCompressedBlockInfo> Blocks;
	uint64 UncompressedOffset;
	uint64 UncompressedSize;
>>>>>>> 6bbb88c8
};

class FIoStoreReader
{
public:
	CORE_API FIoStoreReader();
	CORE_API ~FIoStoreReader();

<<<<<<< HEAD
	UE_NODISCARD CORE_API FIoStatus Initialize(const FIoStoreEnvironment& InEnvironment, const TMap<FGuid, FAES::FAESKey>& InDecryptionKeys);
	CORE_API FIoContainerId GetContainerId() const;
=======
	UE_NODISCARD CORE_API FIoStatus Initialize(const TCHAR* ContainerPath, const TMap<FGuid, FAES::FAESKey>& InDecryptionKeys);
	CORE_API FIoContainerId GetContainerId() const;
	CORE_API uint32 GetVersion() const;
>>>>>>> 6bbb88c8
	CORE_API EIoContainerFlags GetContainerFlags() const;
	CORE_API FGuid GetEncryptionKeyGuid() const;
	CORE_API void EnumerateChunks(TFunction<bool(const FIoStoreTocChunkInfo&)>&& Callback) const;
	CORE_API TIoStatusOr<FIoStoreTocChunkInfo> GetChunkInfo(const FIoChunkId& Chunk) const;
	CORE_API TIoStatusOr<FIoStoreTocChunkInfo> GetChunkInfo(const uint32 TocEntryIndex) const;
	CORE_API TIoStatusOr<FIoBuffer> Read(const FIoChunkId& Chunk, const FIoReadOptions& Options) const;
	CORE_API TIoStatusOr<FIoStoreCompressedReadResult> ReadCompressed(const FIoChunkId& Chunk, const FIoReadOptions& Options) const;
	CORE_API TFuture<TIoStatusOr<FIoBuffer>> ReadAsync(const FIoChunkId& Chunk, const FIoReadOptions& Options) const;

	CORE_API const FIoDirectoryIndexReader& GetDirectoryIndexReader() const;

	CORE_API void GetFilenamesByBlockIndex(const TArray<int32>& InBlockIndexList, TArray<FString>& OutFileList) const;
	CORE_API void GetFilenames(TArray<FString>& OutFileList) const;

	CORE_API uint64 GetCompressionBlockSize() const;
	CORE_API const TArray<FName>& GetCompressionMethods() const;
	CORE_API void EnumerateCompressedBlocks(TFunction<bool(const FIoStoreTocCompressedBlockInfo&)>&& Callback) const;

	CORE_API const FIoDirectoryIndexReader& GetDirectoryIndexReader() const;

	CORE_API void GetFilenamesByBlockIndex(const TArray<int32>& InBlockIndexList, TArray<FString>& OutFileList) const;
	CORE_API void GetFilenames(TArray<FString>& OutFileList) const;

private:
	FIoStoreReaderImpl* Impl;
};
//////////////////////////////////////////////////////////////////////////<|MERGE_RESOLUTION|>--- conflicted
+++ resolved
@@ -18,19 +18,12 @@
 #include "Misc/IEngineCrypto.h"
 #include "Serialization/FileRegions.h"
 #include "Async/TaskGraphInterfaces.h"
-<<<<<<< HEAD
-=======
 #include "GenericPlatform/GenericPlatformFile.h"
 #include "Async/Future.h"
->>>>>>> 6bbb88c8
 
 class FIoRequest;
 class FIoDispatcher;
 class FIoStoreReader;
-<<<<<<< HEAD
-class FIoStoreWriter;
-=======
->>>>>>> 6bbb88c8
 class FIoStoreEnvironment;
 
 class FIoRequestImpl;
@@ -41,11 +34,8 @@
 class IMappedFileHandle;
 class IMappedFileRegion;
 class FIoDirectoryIndexReaderImpl;
-<<<<<<< HEAD
-=======
 struct IIoDispatcherBackend;
 class FPackageId;
->>>>>>> 6bbb88c8
 
 CORE_API DECLARE_LOG_CATEGORY_EXTERN(LogIoDispatcher, Log, All);
 
@@ -67,12 +57,8 @@
 	UnknownChunkID,
 	InvalidParameter,
 	SignatureError,
-<<<<<<< HEAD
-	InvalidEncryptionKey
-=======
 	InvalidEncryptionKey,
 	CompressionError,
->>>>>>> 6bbb88c8
 };
 
 /*
@@ -95,12 +81,8 @@
 		TEXT("Unknown ChunkID"),
 		TEXT("Invalid Parameter"),
 		TEXT("Signature Error"),
-<<<<<<< HEAD
-		TEXT("Invalid Encryption Key")
-=======
 		TEXT("Invalid Encryption Key"),
 		TEXT("Compression Error")
->>>>>>> 6bbb88c8
 	};
 
 	return ErrorCodeText[static_cast<uint32>(ErrorCode)];
@@ -779,22 +761,10 @@
 {
 	checkSlow(IoChunkType != EIoChunkType::ExternalFile);	// Use CreateExternalFileChunkId() instead
 
-<<<<<<< HEAD
-/**
- * Creates a chunk identifier,
- */
-static FIoChunkId CreateIoChunkId(uint64 ChunkId, uint16 ChunkIndex, EIoChunkType IoChunkType)
-{
-	uint8 Data[12] = {0};
-
-	*reinterpret_cast<uint64*>(&Data[0]) = ChunkId;
-	*reinterpret_cast<uint16*>(&Data[8]) = ChunkIndex;
-=======
 	uint8 Data[12] = {0};
 
 	*reinterpret_cast<uint64*>(&Data[0]) = ChunkId;
 	*reinterpret_cast<uint16*>(&Data[8]) = NETWORK_ORDER16(ChunkIndex);
->>>>>>> 6bbb88c8
 	*reinterpret_cast<uint8*>(&Data[11]) = static_cast<uint8>(IoChunkType);
 
 	FIoChunkId IoChunkId;
@@ -802,12 +772,9 @@
 
 	return IoChunkId;
 }
-<<<<<<< HEAD
-=======
 
 CORE_API FIoChunkId CreatePackageDataChunkId(const FPackageId& PackageId);
 CORE_API FIoChunkId CreateExternalFileChunkId(const FStringView Filename);
->>>>>>> 6bbb88c8
 
 //////////////////////////////////////////////////////////////////////////
 
@@ -853,10 +820,6 @@
 	uint64	RequestedOffset = 0;
 	uint64	RequestedSize = ~uint64(0);
 	void* TargetVa = nullptr;
-<<<<<<< HEAD
-	uint32	Flags = 0;
-=======
->>>>>>> 6bbb88c8
 };
 
 //////////////////////////////////////////////////////////////////////////
@@ -874,17 +837,11 @@
 	CORE_API FIoRequest& operator=(const FIoRequest& Other);
 	CORE_API FIoRequest& operator=(FIoRequest&& Other);
 	CORE_API FIoStatus						Status() const;
-<<<<<<< HEAD
-	CORE_API TIoStatusOr<FIoBuffer>			GetResult();
-	CORE_API void							Cancel();
-	CORE_API void							UpdatePriority(uint32 NewPriority);
-=======
 	CORE_API const FIoBuffer*				GetResult() const;
 	CORE_API const FIoBuffer&				GetResultOrDie() const;
 	CORE_API void							Cancel();
 	CORE_API void							UpdatePriority(uint32 NewPriority);
 	CORE_API void							Release();
->>>>>>> 6bbb88c8
 
 private:
 	FIoRequestImpl* Impl = nullptr;
@@ -907,8 +864,6 @@
 	IoDispatcherPriority_Max = INT32_MAX
 };
 
-<<<<<<< HEAD
-=======
 inline int32 ConvertToIoDispatcherPriority(EAsyncIOPriorityAndFlags AIOP)
 {
 	int32 AIOPriorityToIoDispatcherPriorityMap[] = {
@@ -923,7 +878,6 @@
 	return AIOPriorityToIoDispatcherPriorityMap[AIOP & AIOP_PRIORITY_MASK];
 }
 
->>>>>>> 6bbb88c8
 /** I/O batch
 
 	This is a primitive used to group I/O requests for synchronization
@@ -933,15 +887,10 @@
 {
 	friend class FIoDispatcher;
 	friend class FIoDispatcherImpl;
-<<<<<<< HEAD
-
-public:
-=======
 	friend class FIoRequestStats;
 
 public:
 	CORE_API FIoBatch();
->>>>>>> 6bbb88c8
 	CORE_API FIoBatch(FIoBatch&& Other);
 	CORE_API ~FIoBatch();
 	CORE_API FIoBatch& operator=(FIoBatch&& Other);
@@ -952,31 +901,6 @@
 	CORE_API void IssueWithCallback(TFunction<void()>&& Callback);
 	CORE_API void IssueAndTriggerEvent(FEvent* Event);
 	CORE_API void IssueAndDispatchSubsequents(FGraphEventRef Event);
-<<<<<<< HEAD
-
-	UE_DEPRECATED(4.26, "Use FIoDispatcher::NewBatch() instead")
-	CORE_API FIoBatch();
-
-	UE_DEPRECATED(4.26, "Use move assignment instead")
-	CORE_API FIoBatch& operator=(const FIoBatch&);
-
-	UE_DEPRECATED(4.26, "Remove this call")
-	CORE_API bool IsValid() const
-	{
-		return true;
-	}
-
-	UE_DEPRECATED(4.26, "Specify priority on each Read()")
-	CORE_API FIoRequest Read(const FIoChunkId& Chunk, FIoReadOptions Options)
-	{
-		return Read(Chunk, Options, IoDispatcherPriority_Medium);
-	}
-
-	UE_DEPRECATED(4.26, "Specify priority on each Read()")
-	CORE_API void Issue(int32 Priority);
-
-=======
->>>>>>> 6bbb88c8
 
 private:
 	FIoBatch(FIoDispatcherImpl& InDispatcher);
@@ -1018,13 +942,10 @@
 	FIoSignatureErrorDelegate SignatureErrorDelegate;
 };
 
-<<<<<<< HEAD
-=======
 DECLARE_MULTICAST_DELEGATE_OneParam(FIoSignatureErrorDelegate, const FIoSignatureError&);
 
 DECLARE_MULTICAST_DELEGATE_OneParam(FIoContainerMountedDelegate, const FIoContainerId&);
 
->>>>>>> 6bbb88c8
 /** I/O dispatcher
   */
 class FIoDispatcher final
@@ -1036,40 +957,20 @@
 	CORE_API						FIoDispatcher();
 	CORE_API						~FIoDispatcher();
 
-<<<<<<< HEAD
-	CORE_API FIoStatus				Mount(const FIoStoreEnvironment& Environment, const FGuid& EncryptionKeyGuid, const FAES::FAESKey& EncryptionKey);
+	CORE_API void					Mount(TSharedRef<IIoDispatcherBackend> Backend);
 
 	CORE_API FIoBatch				NewBatch();
-
-	UE_DEPRECATED(4.26, "Remove this call")
-	CORE_API void					FreeBatch(FIoBatch& Batch)
-	{
-	}
-=======
-	CORE_API void					Mount(TSharedRef<IIoDispatcherBackend> Backend);
-
-	CORE_API FIoBatch				NewBatch();
->>>>>>> 6bbb88c8
 
 	CORE_API TIoStatusOr<FIoMappedRegion> OpenMapped(const FIoChunkId& ChunkId, const FIoReadOptions& Options);
 
 	// Polling methods
 	CORE_API bool					DoesChunkExist(const FIoChunkId& ChunkId) const;
 	CORE_API TIoStatusOr<uint64>	GetSizeForChunk(const FIoChunkId& ChunkId) const;
-<<<<<<< HEAD
-	CORE_API TArray<FIoDispatcherMountedContainer> GetMountedContainers() const;
-=======
->>>>>>> 6bbb88c8
 	CORE_API int64					GetTotalLoaded() const;
 
 
 	// Events
-<<<<<<< HEAD
-	CORE_API FIoContainerMountedEvent& OnContainerMounted();
-	CORE_API FIoSignatureErrorEvent& GetSignatureErrorEvent();
-=======
 	CORE_API FIoSignatureErrorDelegate& OnSignatureError();
->>>>>>> 6bbb88c8
 
 	FIoDispatcher(const FIoDispatcher&) = default;
 	FIoDispatcher& operator=(const FIoDispatcher&) = delete;
@@ -1176,24 +1077,16 @@
 struct FIoStoreWriterSettings
 {
 	FName CompressionMethod = NAME_None;
-<<<<<<< HEAD
-	uint64 CompressionBlockSize = 0;
-	uint64 CompressionBlockAlignment = 0;
-=======
 	uint64 CompressionBlockSize = 64 << 10;
 	uint64 CompressionBlockAlignment = 0;
 	int32 CompressionMinBytesSaved = 0;
 	int32 CompressionMinPercentSaved = 0;
 	int32 CompressionMinSizeToConsiderDDC = 0;
->>>>>>> 6bbb88c8
 	uint64 MemoryMappingAlignment = 0;
 	uint64 MaxPartitionSize = 0;
 	bool bEnableCsvOutput = false;
 	bool bEnableFileRegions = false;
-<<<<<<< HEAD
-=======
 	bool bCompressionEnableDDC = false;
->>>>>>> 6bbb88c8
 };
 
 enum class EIoContainerFlags : uint8
@@ -1271,23 +1164,17 @@
 		uint64 HashedChunksCount = 0;
 		uint64 CompressedChunksCount = 0;
 		uint64 SerializedChunksCount = 0;
-<<<<<<< HEAD
-=======
 		uint64 ScheduledCompressionTasksCount = 0;
 		uint64 CompressionDDCHitCount = 0;
 		uint64 CompressionDDCMissCount = 0;
->>>>>>> 6bbb88c8
 	};
 
 	CORE_API FIoStoreWriterContext();
 	CORE_API ~FIoStoreWriterContext();
 
 	UE_NODISCARD CORE_API FIoStatus Initialize(const FIoStoreWriterSettings& InWriterSettings);
-<<<<<<< HEAD
-=======
 	CORE_API TSharedPtr<class IIoStoreWriter> CreateContainer(const TCHAR* InContainerPath, const FIoContainerSettings& InContainerSettings);
 	CORE_API void Flush();
->>>>>>> 6bbb88c8
 	CORE_API FProgress GetProgress() const;
 
 private:
@@ -1301,31 +1188,14 @@
 	virtual void PrepareSourceBufferAsync(FGraphEventRef CompletionEvent) = 0;
 	virtual uint64 GetOrderHint() = 0;
 	virtual TArrayView<const FFileRegion> GetRegions() = 0;
-<<<<<<< HEAD
-	virtual FIoBuffer ConsumeSourceBuffer() = 0;
-=======
 	virtual const FIoBuffer* GetSourceBuffer() = 0;
 	virtual void FreeSourceBuffer() = 0;
->>>>>>> 6bbb88c8
 };
 
 class IIoStoreWriter
 {
 public:
-<<<<<<< HEAD
-	CORE_API 			FIoStoreWriter(FIoStoreEnvironment& InEnvironment);
-	CORE_API virtual	~FIoStoreWriter();
-
-	FIoStoreWriter(const FIoStoreWriter&) = delete;
-	FIoStoreWriter& operator=(const FIoStoreWriter&) = delete;
-
-	UE_NODISCARD CORE_API FIoStatus	Initialize(const FIoStoreWriterContext& Context, const FIoContainerSettings& ContainerSettings, const TArray<TUniquePtr<FIoStoreReader>>& PatchSourceReaders = TArray<TUniquePtr<FIoStoreReader>>());
-	CORE_API void Append(const FIoChunkId& ChunkId, FIoBuffer Chunk, const FIoWriteOptions& WriteOptions);
-	CORE_API void Append(const FIoChunkId& ChunkId, IIoStoreWriteRequest* Request, const FIoWriteOptions& WriteOptions);
-	UE_NODISCARD CORE_API TIoStatusOr<FIoStoreWriterResult> Flush();
-=======
 	CORE_API virtual ~IIoStoreWriter() = default;
->>>>>>> 6bbb88c8
 
 	CORE_API virtual void EnableDiskLayoutOrdering(const TArray<TUniquePtr<FIoStoreReader>>& PatchSourceReaders = TArray<TUniquePtr<FIoStoreReader>>()) = 0;
 	CORE_API virtual void Append(const FIoChunkId& ChunkId, FIoBuffer Chunk, const FIoWriteOptions& WriteOptions, uint64 OrderHint = MAX_uint64) = 0;
@@ -1342,11 +1212,6 @@
 	uint64 Size;
 	uint64 CompressedSize;
 	int32 PartitionIndex;
-<<<<<<< HEAD
-	bool bForceUncompressed;
-	bool bIsMemoryMapped;
-	bool bIsCompressed;
-=======
 	EIoChunkType ChunkType;
 	bool bHasValidFileName;
 	bool bForceUncompressed;
@@ -1375,7 +1240,6 @@
 	TArray<FIoStoreCompressedBlockInfo> Blocks;
 	uint64 UncompressedOffset;
 	uint64 UncompressedSize;
->>>>>>> 6bbb88c8
 };
 
 class FIoStoreReader
@@ -1384,14 +1248,9 @@
 	CORE_API FIoStoreReader();
 	CORE_API ~FIoStoreReader();
 
-<<<<<<< HEAD
-	UE_NODISCARD CORE_API FIoStatus Initialize(const FIoStoreEnvironment& InEnvironment, const TMap<FGuid, FAES::FAESKey>& InDecryptionKeys);
-	CORE_API FIoContainerId GetContainerId() const;
-=======
 	UE_NODISCARD CORE_API FIoStatus Initialize(const TCHAR* ContainerPath, const TMap<FGuid, FAES::FAESKey>& InDecryptionKeys);
 	CORE_API FIoContainerId GetContainerId() const;
 	CORE_API uint32 GetVersion() const;
->>>>>>> 6bbb88c8
 	CORE_API EIoContainerFlags GetContainerFlags() const;
 	CORE_API FGuid GetEncryptionKeyGuid() const;
 	CORE_API void EnumerateChunks(TFunction<bool(const FIoStoreTocChunkInfo&)>&& Callback) const;
@@ -1410,11 +1269,6 @@
 	CORE_API const TArray<FName>& GetCompressionMethods() const;
 	CORE_API void EnumerateCompressedBlocks(TFunction<bool(const FIoStoreTocCompressedBlockInfo&)>&& Callback) const;
 
-	CORE_API const FIoDirectoryIndexReader& GetDirectoryIndexReader() const;
-
-	CORE_API void GetFilenamesByBlockIndex(const TArray<int32>& InBlockIndexList, TArray<FString>& OutFileList) const;
-	CORE_API void GetFilenames(TArray<FString>& OutFileList) const;
-
 private:
 	FIoStoreReaderImpl* Impl;
 };
