// Copyright Epic Games, Inc. All Rights Reserved.

#pragma once

#include "Async/Future.h"
#include "Async/TaskGraphInterfaces.h"
#include "Containers/Array.h"
#include "Containers/ArrayView.h"
#include "Containers/Map.h"
#include "Containers/StringFwd.h"
#include "Containers/StringView.h"
#include "Containers/UnrealString.h"
#include "CoreTypes.h"
#include "Delegates/Delegate.h"
#include "GenericPlatform/GenericPlatformFile.h"
#include "HAL/CriticalSection.h"
#include "HAL/PlatformAtomics.h"
#include "HAL/PlatformFile.h"
#include "HAL/UnrealMemory.h"
#include "IO/IoContainerId.h"
#include "IO/IoHash.h"
#include "Logging/LogMacros.h"
#include "Math/NumericLimits.h"
#include "Memory/MemoryFwd.h"
#include "Memory/MemoryView.h"
#include "Misc/AES.h"
#include "Misc/AssertionMacros.h"
#include "Misc/Build.h"
#include "Misc/ByteSwap.h"
#include "Misc/EnumClassFlags.h"
#include "Misc/Guid.h"
#include "Misc/IEngineCrypto.h"
#include "Misc/SecureHash.h"
#include "Serialization/Archive.h"
#include "Serialization/FileRegions.h"
<<<<<<< HEAD
#include "Async/TaskGraphInterfaces.h"
#include "GenericPlatform/GenericPlatformFile.h"
#include "Async/Future.h"

class FIoRequest;
class FIoDispatcher;
class FIoStoreReader;
class FIoStoreEnvironment;
=======
#include "String/BytesToHex.h"
#include "Tasks/Task.h"
#include "Templates/Function.h"
#include "Templates/RefCounting.h"
#include "Templates/SharedPointer.h"
#include "Templates/TypeCompatibleBytes.h"
#include "Templates/UniquePtr.h"
#include "Templates/UnrealTemplate.h"
#include "UObject/NameTypes.h"
#include "UObject/UnrealNames.h"
>>>>>>> d731a049

class FEvent;
class FIoBatchImpl;
class FIoDirectoryIndexReaderImpl;
class FIoDispatcher;
class FIoDispatcherImpl;
class FIoRequest;
class FIoRequestImpl;
class FIoStoreEnvironment;
class FIoStoreReader;
class FIoStoreReaderImpl;
class FIoStoreWriterContextImpl;
class FPackageId;
class IMappedFileHandle;
class IMappedFileRegion;
struct FFileRegion;
struct IIoDispatcherBackend;
<<<<<<< HEAD
class FPackageId;
=======
template <typename CharType> class TStringBuilderBase;
>>>>>>> d731a049

CORE_API DECLARE_LOG_CATEGORY_EXTERN(LogIoDispatcher, Log, All);

/*
 * I/O error code.
 */
enum class EIoErrorCode
{
	Ok,
	Unknown,
	InvalidCode,
	Cancelled,
	FileOpenFailed,
	FileNotOpen,
	ReadError,
	WriteError,
	NotFound,
	CorruptToc,
	UnknownChunkID,
	InvalidParameter,
	SignatureError,
	InvalidEncryptionKey,
	CompressionError,
};

/*
 * Get I/O error code description.
 */
static const TCHAR* GetIoErrorText(EIoErrorCode ErrorCode)
{
<<<<<<< HEAD
	static constexpr const TCHAR* ErrorCodeText[]
	{
		TEXT("OK"),
		TEXT("Unknown Status"),
		TEXT("Invalid Code"),
		TEXT("Cancelled"),
		TEXT("FileOpen Failed"),
		TEXT("File Not Open"),
		TEXT("Read Error"),
		TEXT("Write Error"),
		TEXT("Not Found"),
		TEXT("Corrupt Toc"),
		TEXT("Unknown ChunkID"),
		TEXT("Invalid Parameter"),
		TEXT("Signature Error"),
		TEXT("Invalid Encryption Key"),
		TEXT("Compression Error")
	};
=======
	extern CORE_API const TCHAR* const* GetIoErrorText_ErrorCodeText;
>>>>>>> d731a049

	return GetIoErrorText_ErrorCodeText[static_cast<uint32>(ErrorCode)];
}

/**
 * I/O status with error code and message.
 */
class FIoStatus
{
public:
	CORE_API			FIoStatus();
	CORE_API			~FIoStatus();

	CORE_API			FIoStatus(EIoErrorCode Code, const FStringView& InErrorMessage);
	CORE_API			FIoStatus(EIoErrorCode Code);
	CORE_API FIoStatus&	operator=(const FIoStatus& Other);
	CORE_API FIoStatus&	operator=(const EIoErrorCode InErrorCode);

	CORE_API bool		operator==(const FIoStatus& Other) const;
			 bool		operator!=(const FIoStatus& Other) const { return !operator==(Other); }

	inline bool			IsOk() const { return ErrorCode == EIoErrorCode::Ok; }
	inline bool			IsCompleted() const { return ErrorCode != EIoErrorCode::Unknown; }
	inline EIoErrorCode	GetErrorCode() const { return ErrorCode; }
	CORE_API FString	ToString() const;

	CORE_API static const FIoStatus Ok;
	CORE_API static const FIoStatus Unknown;
	CORE_API static const FIoStatus Invalid;

private:
	static constexpr int32 MaxErrorMessageLength = 128;
	using FErrorMessage = TCHAR[MaxErrorMessageLength];

	EIoErrorCode	ErrorCode = EIoErrorCode::Ok;
	FErrorMessage	ErrorMessage;

	friend class FIoStatusBuilder;
};

/**
 * Helper to make it easier to generate meaningful error messages.
 */
class FIoStatusBuilder
{
	EIoErrorCode		StatusCode;
	FString				Message;
public:
	CORE_API explicit	FIoStatusBuilder(EIoErrorCode StatusCode);
	CORE_API			FIoStatusBuilder(const FIoStatus& InStatus, FStringView String);
	CORE_API			~FIoStatusBuilder();

	CORE_API			operator FIoStatus();

	CORE_API FIoStatusBuilder& operator<<(FStringView String);
};

CORE_API FIoStatusBuilder operator<<(const FIoStatus& Status, FStringView String);

/**
 * Optional I/O result or error status.
 */
template<typename T>
class TIoStatusOr
{
	template<typename U> friend class TIoStatusOr;

public:
	TIoStatusOr() : StatusValue(FIoStatus::Unknown) { }
	TIoStatusOr(const TIoStatusOr& Other);
	TIoStatusOr(TIoStatusOr&& Other);

	TIoStatusOr(FIoStatus InStatus);
	TIoStatusOr(const T& InValue);
	TIoStatusOr(T&& InValue);

	~TIoStatusOr();

	template <typename... ArgTypes>
	explicit TIoStatusOr(ArgTypes&&... Args);

	template<typename U>
	TIoStatusOr(const TIoStatusOr<U>& Other);

	TIoStatusOr<T>& operator=(const TIoStatusOr<T>& Other);
	TIoStatusOr<T>& operator=(TIoStatusOr<T>&& Other);
	TIoStatusOr<T>& operator=(const FIoStatus& OtherStatus);
	TIoStatusOr<T>& operator=(const T& OtherValue);
	TIoStatusOr<T>& operator=(T&& OtherValue);

	template<typename U>
	TIoStatusOr<T>& operator=(const TIoStatusOr<U>& Other);

	const FIoStatus&	Status() const;
	bool				IsOk() const;

	const T&			ValueOrDie();
	T					ConsumeValueOrDie();

	void				Reset();

private:
	FIoStatus				StatusValue;
	TTypeCompatibleBytes<T>	Value;
};

CORE_API void StatusOrCrash(const FIoStatus& Status);

template<typename T>
void TIoStatusOr<T>::Reset()
{
	EIoErrorCode ErrorCode = StatusValue.GetErrorCode();
	StatusValue = EIoErrorCode::Unknown;

	if (ErrorCode == EIoErrorCode::Ok)
	{
		((T*)&Value)->~T();
	}
}

template<typename T>
const T& TIoStatusOr<T>::ValueOrDie()
{
	if (!StatusValue.IsOk())
	{
		StatusOrCrash(StatusValue);
	}

	return *Value.GetTypedPtr();
}

template<typename T>
T TIoStatusOr<T>::ConsumeValueOrDie()
{
	if (!StatusValue.IsOk())
	{
		StatusOrCrash(StatusValue);
	}

	StatusValue = FIoStatus::Unknown;

	return MoveTemp(*Value.GetTypedPtr());
}

template<typename T>
TIoStatusOr<T>::TIoStatusOr(const TIoStatusOr& Other)
{
	StatusValue = Other.StatusValue;
	if (StatusValue.IsOk())
	{
		new(&Value) T(*(const T*)&Other.Value);
	}
}

template<typename T>
TIoStatusOr<T>::TIoStatusOr(TIoStatusOr&& Other)
{
	StatusValue = Other.StatusValue;
	if (StatusValue.IsOk())
	{
		new(&Value) T(MoveTempIfPossible(*(T*)&Other.Value));
		Other.StatusValue = EIoErrorCode::Unknown;
	}
}

template<typename T>
TIoStatusOr<T>::TIoStatusOr(FIoStatus InStatus)
{
	check(!InStatus.IsOk());
	StatusValue = InStatus;
}

template<typename T>
TIoStatusOr<T>::TIoStatusOr(const T& InValue)
{
	StatusValue = FIoStatus::Ok;
	new(&Value) T(InValue);
}

template<typename T>
TIoStatusOr<T>::TIoStatusOr(T&& InValue)
{
	StatusValue = FIoStatus::Ok;
	new(&Value) T(MoveTempIfPossible(InValue));
}

template <typename T>
template <typename... ArgTypes>
TIoStatusOr<T>::TIoStatusOr(ArgTypes&&... Args)
{
	StatusValue = FIoStatus::Ok;
	new(&Value) T(Forward<ArgTypes>(Args)...);
}

template<typename T>
TIoStatusOr<T>::~TIoStatusOr()
{
	Reset();
}

template<typename T>
bool TIoStatusOr<T>::IsOk() const
{
	return StatusValue.IsOk();
}

template<typename T>
const FIoStatus& TIoStatusOr<T>::Status() const
{
	return StatusValue;
}

template<typename T>
TIoStatusOr<T>&
TIoStatusOr<T>::operator=(const TIoStatusOr<T>& Other)
{
	if (&Other != this)
	{
		Reset();

		if (Other.StatusValue.IsOk())
		{
			new(&Value) T(*(const T*)&Other.Value);
			StatusValue = EIoErrorCode::Ok;
		}
		else
		{
			StatusValue = Other.StatusValue;
		}
	}

	return *this;
}

template<typename T>
TIoStatusOr<T>&
TIoStatusOr<T>::operator=(TIoStatusOr<T>&& Other)
{
	if (&Other != this)
	{
		Reset();
 
		if (Other.StatusValue.IsOk())
		{
			new(&Value) T(MoveTempIfPossible(*(T*)&Other.Value));
			Other.StatusValue = EIoErrorCode::Unknown;
			StatusValue = EIoErrorCode::Ok;
		}
		else
		{
			StatusValue = Other.StatusValue;
		}
	}

	return *this;
}

template<typename T>
TIoStatusOr<T>&
TIoStatusOr<T>::operator=(const FIoStatus& OtherStatus)
{
	check(!OtherStatus.IsOk());

	Reset();
	StatusValue = OtherStatus;

	return *this;
}

template<typename T>
TIoStatusOr<T>&
TIoStatusOr<T>::operator=(const T& OtherValue)
{
	if (&OtherValue != (T*)&Value)
	{
		Reset();
		
		new(&Value) T(OtherValue);
		StatusValue = EIoErrorCode::Ok;
	}

	return *this;
}

template<typename T>
TIoStatusOr<T>&
TIoStatusOr<T>::operator=(T&& OtherValue)
{
	if (&OtherValue != (T*)&Value)
	{
		Reset();
		
		new(&Value) T(MoveTempIfPossible(OtherValue));
		StatusValue = EIoErrorCode::Ok;
	}

	return *this;
}

template<typename T>
template<typename U>
TIoStatusOr<T>::TIoStatusOr(const TIoStatusOr<U>& Other)
:	StatusValue(Other.StatusValue)
{
	if (StatusValue.IsOk())
	{
		new(&Value) T(*(const U*)&Other.Value);
	}
}

template<typename T>
template<typename U>
TIoStatusOr<T>& TIoStatusOr<T>::operator=(const TIoStatusOr<U>& Other)
{
	Reset();

	if (Other.StatusValue.IsOk())
	{
		new(&Value) T(*(const U*)&Other.Value);
		StatusValue = EIoErrorCode::Ok;
	}
	else
	{
		StatusValue = Other.StatusValue;
	}

	return *this;
}

//////////////////////////////////////////////////////////////////////////

/** Helper used to manage creation of I/O store file handles etc
  */
class FIoStoreEnvironment
{
public:
	CORE_API FIoStoreEnvironment();
	CORE_API ~FIoStoreEnvironment();

	CORE_API void InitializeFileEnvironment(FStringView InPath, int32 InOrder = 0);

	CORE_API const FString& GetPath() const { return Path; }
	CORE_API int32 GetOrder() const { return Order; }

private:
	FString			Path;
	int32			Order = 0;
};

/** Reference to buffer data used by I/O dispatcher APIs
  */
class FIoBuffer
{
public:
	enum EAssumeOwnershipTag	{ AssumeOwnership };
	enum ECloneTag				{ Clone };
	enum EWrapTag				{ Wrap };

	CORE_API			FIoBuffer();
	CORE_API explicit	FIoBuffer(uint64 InSize);
	CORE_API			FIoBuffer(const void* Data, uint64 InSize, const FIoBuffer& OuterBuffer);
	CORE_API			FIoBuffer(FMemoryView Memory, const FIoBuffer& OuterBuffer);

	CORE_API			FIoBuffer(EAssumeOwnershipTag,	const void* Data, uint64 InSize);
	CORE_API			FIoBuffer(EAssumeOwnershipTag,	FMemoryView Memory);
	CORE_API			FIoBuffer(ECloneTag,			const void* Data, uint64 InSize);
	CORE_API			FIoBuffer(ECloneTag,			FMemoryView Memory);
	CORE_API			FIoBuffer(EWrapTag,				const void* Data, uint64 InSize);
	CORE_API			FIoBuffer(EWrapTag,				FMemoryView Memory);

	// Note: we currently rely on implicit move constructor, thus we do not declare any
	//		 destructor or copy/assignment operators or copy constructors

	inline const uint8*	Data() const			{ return CorePtr->Data(); }
	inline uint8*		Data()					{ return CorePtr->Data(); }
	inline const uint8*	GetData() const			{ return CorePtr->Data(); }
	inline uint8*		GetData()				{ return CorePtr->Data(); }
	inline uint64		DataSize() const		{ return CorePtr->DataSize(); }
	inline uint64		GetSize() const			{ return CorePtr->DataSize(); }

	inline FMemoryView	GetView() const			{ return MakeMemoryView(CorePtr->Data(), CorePtr->DataSize()); }
	inline FMutableMemoryView GetMutableView()	{ return MakeMemoryView(CorePtr->Data(), CorePtr->DataSize()); }

	inline void			SetSize(uint64 InSize)	{ return CorePtr->SetSize(InSize); }

	inline bool			IsMemoryOwned() const	{ return CorePtr->IsMemoryOwned(); }

	inline void			EnsureOwned() const		{ if (!CorePtr->IsMemoryOwned()) { MakeOwned(); } }

	inline bool			operator!=(const FIoBuffer& Rhs) const { return DataSize() != Rhs.DataSize() || FMemory::Memcmp(GetData(), Rhs.GetData(), DataSize()) != 0; }

	CORE_API void		MakeOwned() const;
	
	/**
	 * Relinquishes control of the internal buffer to the caller and removes it from the FIoBuffer.
	 * This allows the caller to assume ownership of the internal data and prevent it from being deleted along with 
	 * the FIoBuffer.
	 *
	 * NOTE: It is only valid to call this if the FIoBuffer currently owns the internal memory allocation, as the 
	 * point of the call is to take ownership of it. If the FIoBuffer is only wrapping the allocation then it will
	 * return a failed FIoStatus instead.
	 *
	 * @return A status wrapper around the memory pointer. Even if the status is valid the pointer might still be null.
	 */
	UE_NODISCARD CORE_API TIoStatusOr<uint8*> Release();

private:
	/** Core buffer object. For internal use only, used by FIoBuffer

		Contains all state pertaining to a buffer.
	  */
	struct BufCore
	{
					BufCore();
		CORE_API	~BufCore();

		explicit	BufCore(uint64 InSize);
					BufCore(const uint8* InData, uint64 InSize, bool InOwnsMemory);
					BufCore(const uint8* InData, uint64 InSize, const BufCore* InOuter);
					BufCore(ECloneTag, uint8* InData, uint64 InSize);

					BufCore(const BufCore& Rhs) = delete;
		
		BufCore& operator=(const BufCore& Rhs) = delete;

		inline uint8* Data()			{ return DataPtr; }
		inline uint64 DataSize() const	{ return DataSizeLow | (uint64(DataSizeHigh) << 32); }

		//

		void	SetDataAndSize(const uint8* InData, uint64 InSize);
		void	SetSize(uint64 InSize);

		void	MakeOwned();

		TIoStatusOr<uint8*> ReleaseMemory();

		inline void SetIsOwned(bool InOwnsMemory)
		{
			if (InOwnsMemory)
			{
				Flags |= OwnsMemory;
			}
			else
			{
				Flags &= ~OwnsMemory;
			}
		}

		inline uint32 AddRef() const
		{
			return uint32(FPlatformAtomics::InterlockedIncrement(&NumRefs));
		}

		inline uint32 Release() const
		{
#if DO_CHECK
			CheckRefCount();
#endif

			const int32 Refs = FPlatformAtomics::InterlockedDecrement(&NumRefs);
			if (Refs == 0)
			{
				delete this;
			}

			return uint32(Refs);
		}

		uint32 GetRefCount() const
		{
			return uint32(NumRefs);
		}

		bool IsMemoryOwned() const	{ return Flags & OwnsMemory; }

	private:
		CORE_API void				CheckRefCount() const;

		uint8*						DataPtr = nullptr;

		uint32						DataSizeLow = 0;
		mutable int32				NumRefs = 0;

		// Reference-counted outer "core", used for views into other buffer
		//
		// Ultimately this should probably just be an index into a pool
		TRefCountPtr<const BufCore>	OuterCore;

		// TODO: These two could be packed in the MSB of DataPtr on x64
		uint8		DataSizeHigh = 0;	// High 8 bits of size (40 bits total)
		uint8		Flags = 0;

		enum
		{
			OwnsMemory		= 1 << 0,	// Buffer memory is owned by this instance
			ReadOnlyBuffer	= 1 << 1,	// Buffer memory is immutable
			
			FlagsMask		= (1 << 2) - 1
		};

		void EnsureDataIsResident() {}

		void ClearFlags()
		{
			Flags = 0;
		}
	};

	// Reference-counted "core"
	//
	// Ultimately this should probably just be an index into a pool
	TRefCountPtr<BufCore>	CorePtr;
	
	friend class FIoBufferManager;
};

class FIoChunkHash
{
public:
	friend uint32 GetTypeHash(const FIoChunkHash& InChunkHash)
	{
		uint32 Result = 5381;
		for (int i = 0; i < sizeof Hash; ++i)
		{
			Result = Result * 33 + InChunkHash.Hash[i];
		}
		return Result;
	}

	friend FArchive& operator<<(FArchive& Ar, FIoChunkHash& ChunkHash)
	{
		Ar.Serialize(&ChunkHash.Hash, sizeof Hash);
		return Ar;
	}

	inline bool operator ==(const FIoChunkHash& Rhs) const
	{
		return 0 == FMemory::Memcmp(Hash, Rhs.Hash, sizeof Hash);
	}

	inline bool operator !=(const FIoChunkHash& Rhs) const
	{
		return !(*this == Rhs);
	}

	inline FString ToString() const
	{
		return BytesToHex(Hash, 20);
	}

	static FIoChunkHash HashBuffer(const void* Data, uint64 DataSize)
	{
		FIoChunkHash Result;
		FIoHash IoHash = FIoHash::HashBuffer(Data, DataSize);
		FMemory::Memcpy(Result.Hash, &IoHash, sizeof IoHash);
		FMemory::Memset(Result.Hash + 20, 0, 12);
		return Result;
	}

private:
	uint8	Hash[32];
};

/**
 * Addressable chunk types.
 * 
 * The enumerators have explicitly defined values here to encourage backward/forward
 * compatible updates. 
 * 
 * Also note that for certain discriminators, Zen Store will assume certain things
 * about the structure of the chunk ID so changes must be made carefully.
 * 
 */
enum class EIoChunkType : uint8
{
	Invalid = 0,
	ExportBundleData = 1,
	BulkData = 2,
	OptionalBulkData = 3,
	MemoryMappedBulkData = 4,
	ScriptObjects = 5,
	ContainerHeader = 6,
	ExternalFile = 7,
	ShaderCodeLibrary = 8,
	ShaderCode = 9,
	PackageStoreEntry = 10,
	DerivedData = 11,
	EditorDerivedData = 12,
	
	MAX
};

CORE_API FString LexToString(const EIoChunkType Type);

/**
 * Identifier to a chunk of data.
 */
class FIoChunkId
{
public:
	CORE_API static const FIoChunkId InvalidChunkId;

	friend uint32 GetTypeHash(FIoChunkId InId)
	{
		uint32 Hash = 5381;
		for (int i = 0; i < sizeof Id; ++i)
		{
			Hash = Hash * 33 + InId.Id[i];
		}
		return Hash;
	}

	friend FArchive& operator<<(FArchive& Ar, FIoChunkId& ChunkId)
	{
		Ar.Serialize(&ChunkId.Id, sizeof Id);
		return Ar;
	}

	template <typename CharType>
	friend TStringBuilderBase<CharType>& operator<<(TStringBuilderBase<CharType>& Builder, const FIoChunkId& ChunkId)
	{
		UE::String::BytesToHexLower(ChunkId.Id, Builder);
		return Builder;
	}

	friend CORE_API FString LexToString(const FIoChunkId& Id);

	inline bool operator ==(const FIoChunkId& Rhs) const
	{
		return 0 == FMemory::Memcmp(Id, Rhs.Id, sizeof Id);
	}

	inline bool operator !=(const FIoChunkId& Rhs) const
	{
		return !(*this == Rhs);
	}

	void Set(const void* InIdPtr, SIZE_T InSize)
	{
		check(InSize == sizeof Id);
		FMemory::Memcpy(Id, InIdPtr, sizeof Id);
	}

	void Set(FMemoryView InView)
	{
		check(InView.GetSize() == sizeof Id);
		FMemory::Memcpy(Id, InView.GetData(), sizeof Id);
	}

	inline bool IsValid() const
	{
		return *this != InvalidChunkId;
	}

	inline const uint8* GetData() const { return Id; }
	inline uint32		GetSize() const { return sizeof Id; }

	EIoChunkType GetChunkType() const
	{
		return static_cast<EIoChunkType>(Id[11]);
	}

	friend class FIoStoreReaderImpl;
	
private:
	static inline FIoChunkId CreateEmptyId()
	{
		FIoChunkId ChunkId;
		uint8 Data[12] = { 0 };
		ChunkId.Set(Data, sizeof Data);

		return ChunkId;
	}

	uint8	Id[12];
};

/**
 * Creates a chunk identifier (generic -- prefer specialized versions where possible)
 */
static FIoChunkId CreateIoChunkId(uint64 ChunkId, uint16 ChunkIndex, EIoChunkType IoChunkType)
{
	checkSlow(IoChunkType != EIoChunkType::ExternalFile);	// Use CreateExternalFileChunkId() instead

	uint8 Data[12] = {0};

	*reinterpret_cast<uint64*>(&Data[0]) = ChunkId;
	*reinterpret_cast<uint16*>(&Data[8]) = NETWORK_ORDER16(ChunkIndex);
	*reinterpret_cast<uint8*>(&Data[11]) = static_cast<uint8>(IoChunkType);

	FIoChunkId IoChunkId;
	IoChunkId.Set(Data, 12);

	return IoChunkId;
}

CORE_API FIoChunkId CreatePackageDataChunkId(const FPackageId& PackageId);
CORE_API FIoChunkId CreateExternalFileChunkId(const FStringView Filename);

//////////////////////////////////////////////////////////////////////////

class FIoReadOptions
{
public:
	FIoReadOptions() = default;

	FIoReadOptions(uint64 InOffset, uint64 InSize)
		: RequestedOffset(InOffset)
		, RequestedSize(InSize)
	{ }
	
	FIoReadOptions(uint64 InOffset, uint64 InSize, void* InTargetVa)
		: RequestedOffset(InOffset)
		, RequestedSize(InSize)
		, TargetVa(InTargetVa)
	{ }

	~FIoReadOptions() = default;

	void SetRange(uint64 Offset, uint64 Size)
	{
		RequestedOffset = Offset;
		RequestedSize	= Size;
	}

	void SetTargetVa(void* InTargetVa)
	{
		TargetVa = InTargetVa;
	}

	uint64 GetOffset() const
	{
		return RequestedOffset;
	}

	uint64 GetSize() const
	{
		return RequestedSize;
	}

	void* GetTargetVa() const
	{
		return TargetVa;
	}

private:
	uint64	RequestedOffset = 0;
	uint64	RequestedSize = ~uint64(0);
	void* TargetVa = nullptr;
};

//////////////////////////////////////////////////////////////////////////

/**
  */
class FIoRequest final
{
public:
	FIoRequest() = default;
	CORE_API ~FIoRequest();

	CORE_API FIoRequest(const FIoRequest& Other);
	CORE_API FIoRequest(FIoRequest&& Other);
	CORE_API FIoRequest& operator=(const FIoRequest& Other);
	CORE_API FIoRequest& operator=(FIoRequest&& Other);
	CORE_API FIoStatus						Status() const;
	CORE_API const FIoBuffer*				GetResult() const;
	CORE_API const FIoBuffer&				GetResultOrDie() const;
	CORE_API void							Cancel();
	CORE_API void							UpdatePriority(uint32 NewPriority);
	CORE_API void							Release();

private:
	FIoRequestImpl* Impl = nullptr;

	explicit FIoRequest(FIoRequestImpl* InImpl);

	friend class FIoDispatcher;
	friend class FIoDispatcherImpl;
	friend class FIoBatch;
};

using FIoReadCallback = TFunction<void(TIoStatusOr<FIoBuffer>)>;

enum EIoDispatcherPriority : int32
{
	IoDispatcherPriority_Min = INT32_MIN,
	IoDispatcherPriority_Low = INT32_MIN / 2,
	IoDispatcherPriority_Medium = 0,
	IoDispatcherPriority_High = INT32_MAX / 2,
	IoDispatcherPriority_Max = INT32_MAX
};

inline int32 ConvertToIoDispatcherPriority(EAsyncIOPriorityAndFlags AIOP)
{
	int32 AIOPriorityToIoDispatcherPriorityMap[] = {
		IoDispatcherPriority_Min,
		IoDispatcherPriority_Low,
		IoDispatcherPriority_Medium - 1,
		IoDispatcherPriority_Medium,
		IoDispatcherPriority_High,
		IoDispatcherPriority_Max
	};
	static_assert(AIOP_NUM == UE_ARRAY_COUNT(AIOPriorityToIoDispatcherPriorityMap), "IoDispatcher and AIO priorities mismatch");
	return AIOPriorityToIoDispatcherPriorityMap[AIOP & AIOP_PRIORITY_MASK];
}

/** I/O batch

	This is a primitive used to group I/O requests for synchronization
	purposes
  */
class FIoBatch final
{
	friend class FIoDispatcher;
	friend class FIoDispatcherImpl;
	friend class FIoRequestStats;

public:
	CORE_API FIoBatch();
	CORE_API FIoBatch(FIoBatch&& Other);
	CORE_API ~FIoBatch();
	CORE_API FIoBatch& operator=(FIoBatch&& Other);
	CORE_API FIoRequest Read(const FIoChunkId& Chunk, FIoReadOptions Options, int32 Priority);
	CORE_API FIoRequest ReadWithCallback(const FIoChunkId& ChunkId, const FIoReadOptions& Options, int32 Priority, FIoReadCallback&& Callback);

	CORE_API void Issue();
	CORE_API void IssueWithCallback(TFunction<void()>&& Callback);
	CORE_API void IssueAndTriggerEvent(FEvent* Event);
	CORE_API void IssueAndDispatchSubsequents(FGraphEventRef Event);

private:
	FIoBatch(FIoDispatcherImpl& InDispatcher);
	FIoRequestImpl* ReadInternal(const FIoChunkId& ChunkId, const FIoReadOptions& Options, int32 Priority);

	FIoDispatcherImpl*	Dispatcher;
	FIoRequestImpl*		HeadRequest = nullptr;
	FIoRequestImpl*		TailRequest = nullptr;
};

/**
 * Mapped region.
 */
struct FIoMappedRegion
{
	IMappedFileHandle* MappedFileHandle = nullptr;
	IMappedFileRegion* MappedFileRegion = nullptr;
};

struct FIoDispatcherMountedContainer
{
	FIoStoreEnvironment Environment;
	FIoContainerId ContainerId;
};

struct FIoSignatureError
{
	FString ContainerName;
	int32 BlockIndex = INDEX_NONE;
	FSHAHash ExpectedHash;
	FSHAHash ActualHash;
};

DECLARE_MULTICAST_DELEGATE_OneParam(FIoSignatureErrorDelegate, const FIoSignatureError&);

struct FIoSignatureErrorEvent
{
	FCriticalSection CriticalSection;
	FIoSignatureErrorDelegate SignatureErrorDelegate;
};

DECLARE_MULTICAST_DELEGATE_OneParam(FIoSignatureErrorDelegate, const FIoSignatureError&);

DECLARE_MULTICAST_DELEGATE_OneParam(FIoContainerMountedDelegate, const FIoContainerId&);

/** I/O dispatcher
  */
class FIoDispatcher final
{
public:
	DECLARE_EVENT_OneParam(FIoDispatcher, FIoContainerMountedEvent, const FIoDispatcherMountedContainer&);
	DECLARE_EVENT_OneParam(FIoDispatcher, FIoContainerUnmountedEvent, const FIoDispatcherMountedContainer&);

	CORE_API						FIoDispatcher();
	CORE_API						~FIoDispatcher();

	CORE_API void					Mount(TSharedRef<IIoDispatcherBackend> Backend);

	CORE_API FIoBatch				NewBatch();

	CORE_API TIoStatusOr<FIoMappedRegion> OpenMapped(const FIoChunkId& ChunkId, const FIoReadOptions& Options);

	// Polling methods
	CORE_API bool					DoesChunkExist(const FIoChunkId& ChunkId) const;
	CORE_API TIoStatusOr<uint64>	GetSizeForChunk(const FIoChunkId& ChunkId) const;
	CORE_API int64					GetTotalLoaded() const;


	// Events
	CORE_API FIoSignatureErrorDelegate& OnSignatureError();

	FIoDispatcher(const FIoDispatcher&) = default;
	FIoDispatcher& operator=(const FIoDispatcher&) = delete;

	static CORE_API bool IsInitialized();
	static CORE_API FIoStatus Initialize();
	static CORE_API void InitializePostSettings();
	static CORE_API void Shutdown();
	static CORE_API FIoDispatcher& Get();

private:
	FIoDispatcherImpl* Impl = nullptr;

	friend class FIoRequest;
	friend class FIoBatch;
	friend class FIoQueue;
};

//////////////////////////////////////////////////////////////////////////

class FIoDirectoryIndexHandle
{
	static constexpr uint32 InvalidHandle = ~uint32(0);
	static constexpr uint32 RootHandle = 0;

public:
	FIoDirectoryIndexHandle() = default;

	inline bool IsValid() const
	{
		return Handle != InvalidHandle;
	}

	inline bool operator<(FIoDirectoryIndexHandle Other) const
	{
		return Handle < Other.Handle;
	}

	inline bool operator==(FIoDirectoryIndexHandle Other) const
	{
		return Handle == Other.Handle;
	}

	inline friend uint32 GetTypeHash(FIoDirectoryIndexHandle InHandle)
	{
		return InHandle.Handle;
	}

	inline uint32 ToIndex() const
	{
		return Handle;
	}

	static inline FIoDirectoryIndexHandle FromIndex(uint32 Index)
	{
		return FIoDirectoryIndexHandle(Index);
	}

	static inline FIoDirectoryIndexHandle RootDirectory()
	{
		return FIoDirectoryIndexHandle(RootHandle);
	}

	static inline FIoDirectoryIndexHandle Invalid()
	{
		return FIoDirectoryIndexHandle(InvalidHandle);
	}

private:
	FIoDirectoryIndexHandle(uint32 InHandle)
		: Handle(InHandle) { }

	uint32 Handle = InvalidHandle;
};

using FDirectoryIndexVisitorFunction = TFunctionRef<bool(FString, const uint32)>;

class FIoDirectoryIndexReader
{
public:
	CORE_API FIoDirectoryIndexReader();
	CORE_API ~FIoDirectoryIndexReader();
	CORE_API FIoStatus Initialize(TArray<uint8>& InBuffer, FAES::FAESKey InDecryptionKey);

	CORE_API const FString& GetMountPoint() const;
	CORE_API FIoDirectoryIndexHandle GetChildDirectory(FIoDirectoryIndexHandle Directory) const;
	CORE_API FIoDirectoryIndexHandle GetNextDirectory(FIoDirectoryIndexHandle Directory) const;
	CORE_API FIoDirectoryIndexHandle GetFile(FIoDirectoryIndexHandle Directory) const;
	CORE_API FIoDirectoryIndexHandle GetNextFile(FIoDirectoryIndexHandle File) const;
	CORE_API FStringView GetDirectoryName(FIoDirectoryIndexHandle Directory) const;
	CORE_API FStringView GetFileName(FIoDirectoryIndexHandle File) const;
	CORE_API uint32 GetFileData(FIoDirectoryIndexHandle File) const;

	CORE_API bool IterateDirectoryIndex(FIoDirectoryIndexHandle Directory, const FString& Path, FDirectoryIndexVisitorFunction Visit) const;

private:
	UE_NONCOPYABLE(FIoDirectoryIndexReader);

	FIoDirectoryIndexReaderImpl* Impl;
};

//////////////////////////////////////////////////////////////////////////

struct FIoStoreWriterSettings
{
	FName CompressionMethod = NAME_None;
	uint64 CompressionBlockSize = 64 << 10;
	uint64 CompressionBlockAlignment = 0;
	int32 CompressionMinBytesSaved = 0;
	int32 CompressionMinPercentSaved = 0;
	int32 CompressionMinSizeToConsiderDDC = 0;
	uint64 MemoryMappingAlignment = 0;
	uint64 MaxPartitionSize = 0;
	bool bEnableCsvOutput = false;
	bool bEnableFileRegions = false;
	bool bCompressionEnableDDC = false;
};

enum class EIoContainerFlags : uint8
{
	None,
	Compressed	= (1 << 0),
	Encrypted	= (1 << 1),
	Signed		= (1 << 2),
	Indexed		= (1 << 3),
};
ENUM_CLASS_FLAGS(EIoContainerFlags);

struct FIoContainerSettings
{
	FIoContainerId ContainerId;
	EIoContainerFlags ContainerFlags = EIoContainerFlags::None;
	FGuid EncryptionKeyGuid;
	FAES::FAESKey EncryptionKey;
	FRSAKeyHandle SigningKey;
	bool bGenerateDiffPatch = false;

	bool IsCompressed() const
	{
		return !!(ContainerFlags & EIoContainerFlags::Compressed);
	}

	bool IsEncrypted() const
	{
		return !!(ContainerFlags & EIoContainerFlags::Encrypted);
	}

	bool IsSigned() const
	{
		return !!(ContainerFlags & EIoContainerFlags::Signed);
	}

	bool IsIndexed() const
	{
		return !!(ContainerFlags & EIoContainerFlags::Indexed);
	}
};

struct FIoStoreWriterResult
{
	FIoContainerId ContainerId;
	FString ContainerName;
	int64 TocSize = 0;
	int64 TocEntryCount = 0;
	int64 PaddingSize = 0;
	int64 UncompressedContainerSize = 0;
	int64 CompressedContainerSize = 0;
	int64 DirectoryIndexSize = 0;
	uint64 AddedChunksCount = 0;
	uint64 AddedChunksSize = 0;
	uint64 ModifiedChunksCount = 0;
	uint64 ModifiedChunksSize = 0;
	FName CompressionMethod = NAME_None;
	EIoContainerFlags ContainerFlags;
};

struct FIoWriteOptions
{
	FString FileName;
	const TCHAR* DebugName = nullptr;
	bool bForceUncompressed = false;
	bool bIsMemoryMapped = false;
};

class FIoStoreWriterContext
{
public:
	struct FProgress
	{
		uint64 TotalChunksCount = 0;
		uint64 HashedChunksCount = 0;
		uint64 CompressedChunksCount = 0;
		uint64 SerializedChunksCount = 0;
		uint64 ScheduledCompressionTasksCount = 0;
		uint64 CompressionDDCHitCount = 0;
		uint64 CompressionDDCMissCount = 0;
	};

	CORE_API FIoStoreWriterContext();
	CORE_API ~FIoStoreWriterContext();

	UE_NODISCARD CORE_API FIoStatus Initialize(const FIoStoreWriterSettings& InWriterSettings);
	CORE_API TSharedPtr<class IIoStoreWriter> CreateContainer(const TCHAR* InContainerPath, const FIoContainerSettings& InContainerSettings);
	CORE_API void Flush();
	CORE_API FProgress GetProgress() const;

private:
	FIoStoreWriterContextImpl* Impl;
};

class IIoStoreWriteRequest
{
public:
	virtual ~IIoStoreWriteRequest() = default;
	virtual void PrepareSourceBufferAsync(FGraphEventRef CompletionEvent) = 0;
	virtual uint64 GetOrderHint() = 0;
	virtual TArrayView<const FFileRegion> GetRegions() = 0;
	virtual const FIoBuffer* GetSourceBuffer() = 0;
	virtual void FreeSourceBuffer() = 0;
};


struct FIoStoreTocChunkInfo
{
	FIoChunkId Id;
	FString FileName;
	FIoChunkHash Hash;
	uint64 Offset;
	uint64 Size;
	uint64 CompressedSize;
	int32 PartitionIndex;
	EIoChunkType ChunkType;
	bool bHasValidFileName;
	bool bForceUncompressed;
	bool bIsMemoryMapped;
	bool bIsCompressed;
};

struct FIoStoreTocCompressedBlockInfo
{
	uint64 Offset;
	uint32 CompressedSize;
	uint32 UncompressedSize;
	uint8 CompressionMethodIndex;
};

struct FIoStoreCompressedBlockInfo
{
	FName CompressionMethod;
	// The size of relevant data in the block (i.e. what you pass to decompress)
	uint32 CompressedSize;
	// The size of the _block_ after decompression. This is not adjusted for any FIoReadOptions used.
	uint32 UncompressedSize;
	// The size of the data this block takes in IoBuffer (i.e. after padding for decryption)
	uint32 AlignedSize;
	// Where in IoBuffer this block starts.
	uint64 OffsetInBuffer;
};

struct FIoStoreCompressedReadResult
{
	FIoBuffer IoBuffer;
	TArray<FIoStoreCompressedBlockInfo> Blocks;
	// There is where the data starts in IoBuffer (for when you pass in a data range via FIoReadOptions)
	uint64 UncompressedOffset = 0;
	// This is the total size requested via FIoReadOptions. Notably, if you requested a narrow range, you could
	// add up all the block uncompressed sizes and it would be larger than this.
	uint64 UncompressedSize = 0;
	// This is the total size of compressed data, which is less than IoBuffer size due to padding for decryption.
	uint64 TotalCompressedSize = 0;
};

<<<<<<< HEAD
=======

class IIoStoreWriterReferenceChunkDatabase
{
public:
	CORE_API virtual ~IIoStoreWriterReferenceChunkDatabase() = default;

	/*
	* Used by IIoStoreWriter to check and see if there's a reference chunk that matches the data that
	* IoStoreWriter wants to compress and write. Validity checks must be synchronous - if a chunk can't be
	* used for some reason (no matching chunk exists or otherwise), this function must return false and not 
	* call InCompletionCallback. The input parameters are all for match finding and validating.
	* 
	* Once a matching chunk is found, it is read from the source iostore container asynchronously, and upon
	* completion InCompletionCallback is called with the raw output from FIoStoreReader::ReadCompressed (i.e.
	* FIoStoreCompressedReadResult). Failures once the async read process has started are currently fatal due to needing
	* to rekick the BeginCompress for the chunk.
	* 
	* For the moment, changes in compression method are allowed.
	* 
	* RetrieveChunk is not currently thread safe and must be called from a single thread.
	* 
	* Chunks provided *MUST* decompress to bits that hash to the exact value provided in InChunkKey (i.e. be exactly the same bits),
	* and also be the same number of blocks (i.e. same CompressionBlockSize)
	*/
	CORE_API virtual bool RetrieveChunk(const TPair<FIoContainerId, FIoChunkHash>& InChunkKey, const FName& InCompressionMethod, uint64 InUncompressedSize, uint64 InNumChunkBlocks, TUniqueFunction<void(TIoStatusOr<FIoStoreCompressedReadResult>)> InCompletionCallback) = 0;
};


class IIoStoreWriter
{
public:
	CORE_API virtual ~IIoStoreWriter() = default;

	/**
	*	If a reference database is provided, the IoStoreWriter implementation may elect to reuse compressed blocks
	*	from previous containers instead of recompressing input data. This must be set before any writes are appended.
	*/
	CORE_API virtual void SetReferenceChunkDatabase(TSharedPtr<IIoStoreWriterReferenceChunkDatabase> ReferenceChunkDatabase) = 0;
	CORE_API virtual void EnableDiskLayoutOrdering(const TArray<TUniquePtr<FIoStoreReader>>& PatchSourceReaders = TArray<TUniquePtr<FIoStoreReader>>()) = 0;
	CORE_API virtual void Append(const FIoChunkId& ChunkId, FIoBuffer Chunk, const FIoWriteOptions& WriteOptions, uint64 OrderHint = MAX_uint64) = 0;
	CORE_API virtual void Append(const FIoChunkId& ChunkId, IIoStoreWriteRequest* Request, const FIoWriteOptions& WriteOptions) = 0;
	CORE_API virtual TIoStatusOr<FIoStoreWriterResult> GetResult() = 0;
	CORE_API virtual void EnumerateChunks(TFunction<bool(const FIoStoreTocChunkInfo&)>&& Callback) const = 0;
};

>>>>>>> d731a049
class FIoStoreReader
{
public:
	CORE_API FIoStoreReader();
	CORE_API ~FIoStoreReader();

	UE_NODISCARD CORE_API FIoStatus Initialize(const TCHAR* ContainerPath, const TMap<FGuid, FAES::FAESKey>& InDecryptionKeys);
	CORE_API FIoContainerId GetContainerId() const;
	CORE_API uint32 GetVersion() const;
	CORE_API EIoContainerFlags GetContainerFlags() const;
	CORE_API FGuid GetEncryptionKeyGuid() const;
	CORE_API void EnumerateChunks(TFunction<bool(const FIoStoreTocChunkInfo&)>&& Callback) const;
	CORE_API TIoStatusOr<FIoStoreTocChunkInfo> GetChunkInfo(const FIoChunkId& Chunk) const;
	CORE_API TIoStatusOr<FIoStoreTocChunkInfo> GetChunkInfo(const uint32 TocEntryIndex) const;

	// Reads the chunk off the disk, decrypting/decompressing as necessary.
	CORE_API TIoStatusOr<FIoBuffer> Read(const FIoChunkId& Chunk, const FIoReadOptions& Options) const;
	
	// As Read(), except returns a task that will contain the result after a .Wait/.BusyWait.
	CORE_API UE::Tasks::TTask<TIoStatusOr<FIoBuffer>> ReadAsync(const FIoChunkId& Chunk, const FIoReadOptions& Options) const;

	// Reads and decrypts if necessary the compressed blocks, but does _not_ decompress them. The totality of the data is stored
	// in FIoStoreCompressedReadResult::FIoBuffer as a contiguous buffer, however each block is padded during encryption, so
	// either use FIoStoreCompressedBlockInfo::AlignedSize to advance through the buffer, or use FIoStoreCompressedBlockInfo::OffsetInBuffer
	// directly.
	CORE_API TIoStatusOr<FIoStoreCompressedReadResult> ReadCompressed(const FIoChunkId& Chunk, const FIoReadOptions& Options) const;
<<<<<<< HEAD
	CORE_API TFuture<TIoStatusOr<FIoBuffer>> ReadAsync(const FIoChunkId& Chunk, const FIoReadOptions& Options) const;
=======
>>>>>>> d731a049

	CORE_API const FIoDirectoryIndexReader& GetDirectoryIndexReader() const;

	CORE_API void GetFilenamesByBlockIndex(const TArray<int32>& InBlockIndexList, TArray<FString>& OutFileList) const;
	CORE_API void GetFilenames(TArray<FString>& OutFileList) const;

	CORE_API uint64 GetCompressionBlockSize() const;
	CORE_API const TArray<FName>& GetCompressionMethods() const;
	CORE_API void EnumerateCompressedBlocks(TFunction<bool(const FIoStoreTocCompressedBlockInfo&)>&& Callback) const;
	CORE_API void EnumerateCompressedBlocksForChunk(const FIoChunkId& Chunk, TFunction<bool(const FIoStoreTocCompressedBlockInfo&)>&& Callback) const;

private:
	FIoStoreReaderImpl* Impl;
};
//////////////////////////////////////////////////////////////////////////<|MERGE_RESOLUTION|>--- conflicted
+++ resolved
@@ -33,16 +33,6 @@
 #include "Misc/SecureHash.h"
 #include "Serialization/Archive.h"
 #include "Serialization/FileRegions.h"
-<<<<<<< HEAD
-#include "Async/TaskGraphInterfaces.h"
-#include "GenericPlatform/GenericPlatformFile.h"
-#include "Async/Future.h"
-
-class FIoRequest;
-class FIoDispatcher;
-class FIoStoreReader;
-class FIoStoreEnvironment;
-=======
 #include "String/BytesToHex.h"
 #include "Tasks/Task.h"
 #include "Templates/Function.h"
@@ -53,7 +43,6 @@
 #include "Templates/UnrealTemplate.h"
 #include "UObject/NameTypes.h"
 #include "UObject/UnrealNames.h"
->>>>>>> d731a049
 
 class FEvent;
 class FIoBatchImpl;
@@ -71,11 +60,7 @@
 class IMappedFileRegion;
 struct FFileRegion;
 struct IIoDispatcherBackend;
-<<<<<<< HEAD
-class FPackageId;
-=======
 template <typename CharType> class TStringBuilderBase;
->>>>>>> d731a049
 
 CORE_API DECLARE_LOG_CATEGORY_EXTERN(LogIoDispatcher, Log, All);
 
@@ -106,28 +91,7 @@
  */
 static const TCHAR* GetIoErrorText(EIoErrorCode ErrorCode)
 {
-<<<<<<< HEAD
-	static constexpr const TCHAR* ErrorCodeText[]
-	{
-		TEXT("OK"),
-		TEXT("Unknown Status"),
-		TEXT("Invalid Code"),
-		TEXT("Cancelled"),
-		TEXT("FileOpen Failed"),
-		TEXT("File Not Open"),
-		TEXT("Read Error"),
-		TEXT("Write Error"),
-		TEXT("Not Found"),
-		TEXT("Corrupt Toc"),
-		TEXT("Unknown ChunkID"),
-		TEXT("Invalid Parameter"),
-		TEXT("Signature Error"),
-		TEXT("Invalid Encryption Key"),
-		TEXT("Compression Error")
-	};
-=======
 	extern CORE_API const TCHAR* const* GetIoErrorText_ErrorCodeText;
->>>>>>> d731a049
 
 	return GetIoErrorText_ErrorCodeText[static_cast<uint32>(ErrorCode)];
 }
@@ -1301,8 +1265,6 @@
 	uint64 TotalCompressedSize = 0;
 };
 
-<<<<<<< HEAD
-=======
 
 class IIoStoreWriterReferenceChunkDatabase
 {
@@ -1348,7 +1310,6 @@
 	CORE_API virtual void EnumerateChunks(TFunction<bool(const FIoStoreTocChunkInfo&)>&& Callback) const = 0;
 };
 
->>>>>>> d731a049
 class FIoStoreReader
 {
 public:
@@ -1375,10 +1336,6 @@
 	// either use FIoStoreCompressedBlockInfo::AlignedSize to advance through the buffer, or use FIoStoreCompressedBlockInfo::OffsetInBuffer
 	// directly.
 	CORE_API TIoStatusOr<FIoStoreCompressedReadResult> ReadCompressed(const FIoChunkId& Chunk, const FIoReadOptions& Options) const;
-<<<<<<< HEAD
-	CORE_API TFuture<TIoStatusOr<FIoBuffer>> ReadAsync(const FIoChunkId& Chunk, const FIoReadOptions& Options) const;
-=======
->>>>>>> d731a049
 
 	CORE_API const FIoDirectoryIndexReader& GetDirectoryIndexReader() const;
 
