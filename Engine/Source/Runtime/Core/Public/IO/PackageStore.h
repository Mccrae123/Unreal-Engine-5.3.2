--- conflicted
+++ resolved
@@ -40,15 +40,9 @@
 enum class EPackageStoreEntryStatus
 {
 	None,
-<<<<<<< HEAD
-	Ok,
-	Pending,
-	Missing,
-=======
 	Missing,
 	Pending,
 	Ok,
->>>>>>> d731a049
 };
 
 /**
@@ -62,11 +56,8 @@
 #if WITH_EDITOR
 	FName UncookedPackageName;
 	uint8 UncookedPackageHeaderExtension; // TODO: Can't include PackagePath.h
-<<<<<<< HEAD
-=======
 	FPackageStoreExportInfo OptionalSegmentExportInfo;
 	TArrayView<const FPackageId> OptionalSegmentImportedPackageIds;
->>>>>>> d731a049
 #endif
 };
 
@@ -77,11 +68,7 @@
 {
 	None		= 0,
 	Redirected	= 0x01,
-<<<<<<< HEAD
-	Optional	= 0x02,
-=======
 	AutoOptional= 0x02,
->>>>>>> d731a049
 };
 ENUM_CLASS_FLAGS(EPackageStoreEntryFlags);
 
@@ -116,13 +103,13 @@
 	/** Returns the package ID. */
 	FPackageId GetPackageId() const
 	{
-		return FPackageId::FromName(PackageName, IsOptional());
+		return FPackageId::FromName(PackageName);
 	}
 
 	/** Returns the source package ID. */
 	FPackageId GetSourcePackageId() const
 	{
-		return SourcePackageName.IsNone() ? FPackageId() : FPackageId::FromName(SourcePackageName, IsOptional());
+		return SourcePackageName.IsNone() ? FPackageId() : FPackageId::FromName(SourcePackageName);
 	}
 
 	FName GetSourcePackageName() const
@@ -136,17 +123,10 @@
 		return EnumHasAnyFlags(Flags, EPackageStoreEntryFlags::Redirected); 
 	}
 
-<<<<<<< HEAD
-	/** Returns whether this package is optional. */
-	bool IsOptional() const
-	{
-		return EnumHasAnyFlags(Flags, EPackageStoreEntryFlags::Optional);
-=======
 	/** Returns whether this package was saved as auto optional */
 	bool IsAutoOptional() const
 	{
 		return EnumHasAnyFlags(Flags, EPackageStoreEntryFlags::AutoOptional);
->>>>>>> d731a049
 	}
 
 	CORE_API friend FArchive& operator<<(FArchive& Ar, FPackageStoreEntryResource& PackageStoreEntry);
