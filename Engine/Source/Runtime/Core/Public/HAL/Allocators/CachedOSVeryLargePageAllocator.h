// Copyright Epic Games, Inc. All Rights Reserved.

#pragma once
#include "CoreTypes.h"
#include "HAL/CriticalSection.h"
#include "HAL/UnrealMemory.h"
#include "Containers/List.h"
#include "HAL/Allocators/CachedOSPageAllocator.h"
#include "HAL/PlatformMemory.h"


#if UE_USE_VERYLARGEPAGEALLOCATOR

#if PLATFORM_64BITS
#define CACHEDOSVERYLARGEPAGEALLOCATOR_BYTE_LIMIT (128*1024*1024)
#else
#define CACHEDOSVERYLARGEPAGEALLOCATOR_BYTE_LIMIT (16*1024*1024)
#endif
//#define CACHEDOSVERYLARGEPAGEALLOCATOR_MAX_CACHED_OS_FREES (CACHEDOSVERYLARGEPAGEALLOCATOR_BYTE_LIMIT/(1024*64))
#define CACHEDOSVERYLARGEPAGEALLOCATOR_MAX_CACHED_OS_FREES (256)


#ifndef UE_VERYLARGEPAGEALLOCATOR_TAKEONALL64KBALLOCATIONS
#define UE_VERYLARGEPAGEALLOCATOR_TAKEONALL64KBALLOCATIONS 0
#endif
<<<<<<< HEAD
=======

#ifndef UE_VERYLARGEPAGEALLOCATOR_RESERVED_SIZE_IN_GB
#define UE_VERYLARGEPAGEALLOCATOR_RESERVED_SIZE_IN_GB 2	//default to 2GB
#endif

>>>>>>> 3aae9151

#ifndef UE_VERYLARGEPAGEALLOCATOR_PAGESIZE_KB
#define UE_VERYLARGEPAGEALLOCATOR_PAGESIZE_KB 4096	//default to 4MB
#endif
class FCachedOSVeryLargePageAllocator
{
	// we make the address space twice as big as we need and use the 1st have for small pool allocations, the 2nd half is used for other allocations that are still == SizeOfSubPage
#if UE_VERYLARGEPAGEALLOCATOR_TAKEONALL64KBALLOCATIONS
<<<<<<< HEAD
	static const uint64 AddressSpaceToReserve = ((1024 * 1024) * 2048LL * 2LL);
#else
	static const uint64 AddressSpaceToReserve = ((1024 * 1024) * 2048LL);
=======
	static const uint64 AddressSpaceToReserve = ((1024LL * 1024LL * 1024LL) * UE_VERYLARGEPAGEALLOCATOR_RESERVED_SIZE_IN_GB * 2LL);
	static const uint64 AddressSpaceToReserveSmall = AddressSpaceToReserve / 2;
#else
	static const uint64 AddressSpaceToReserve = ((1024 * 1024 * 1024LL) * UE_VERYLARGEPAGEALLOCATOR_RESERVED_SIZE_IN_GB);
	static const uint64 AddressSpaceToReserveSmall = AddressSpaceToReserve;
>>>>>>> 3aae9151
#endif
	static const uint64 SizeOfLargePage = (UE_VERYLARGEPAGEALLOCATOR_PAGESIZE_KB * 1024);
	static const uint64 SizeOfSubPage = (1024 * 64);
	static const uint64 NumberOfLargePages = (AddressSpaceToReserve / SizeOfLargePage);
	static const uint64 NumberOfSubPagesPerLargePage = (SizeOfLargePage / SizeOfSubPage);
public:

	FCachedOSVeryLargePageAllocator()
		: bEnabled(true)
		, CachedFree(0)
	{
		Init();
	}

	~FCachedOSVeryLargePageAllocator()
	{
		// this leaks everything!
	}

	void* Allocate(SIZE_T Size, uint32 AllocationHint = 0, FCriticalSection* Mutex = nullptr);

	void Free(void* Ptr, SIZE_T Size, FCriticalSection* Mutex = nullptr);

	void FreeAll(FCriticalSection* Mutex = nullptr);

	uint64 GetCachedFreeTotal()
	{
		return CachedFree + CachedOSPageAllocator.GetCachedFreeTotal();
	}

	FORCEINLINE bool IsPartOf(const void* Ptr)
	{
<<<<<<< HEAD
		if ((uintptr_t)Ptr >= AddressSpaceReserved && (uintptr_t)Ptr < AddressSpaceReservedEndSmallPool)
=======
		if (((uintptr_t)Ptr - AddressSpaceReserved) < AddressSpaceToReserveSmall)
>>>>>>> 3aae9151
		{
			return true;
		}
		return false;
	}

private:

	void Init();

	bool bEnabled;
	uintptr_t	AddressSpaceReserved;
	uintptr_t	AddressSpaceReservedEndSmallPool;
	uintptr_t	AddressSpaceReservedEnd;
	uint64		CachedFree;

	FPlatformMemory::FPlatformVirtualMemoryBlock Block;

	struct FLargePage : public TIntrusiveLinkedList<FLargePage>
	{
		uintptr_t	FreeSubPages[NumberOfSubPagesPerLargePage];
		int32		NumberOfFreeSubPages;
		uint32		AllocationHint;

		uintptr_t	BaseAddress;

		void Init(void* InBaseAddress)
		{
			BaseAddress = (uintptr_t)InBaseAddress;
			NumberOfFreeSubPages = NumberOfSubPagesPerLargePage;
			uintptr_t Ptr = BaseAddress;
			for (int i = 0; i < NumberOfFreeSubPages; i++)
			{
				FreeSubPages[i] = Ptr;
				Ptr += SizeOfSubPage;
			}
		}

		void Free(void* Ptr)
		{
			FreeSubPages[NumberOfFreeSubPages++] = (uintptr_t)Ptr;
		}

		void* Allocate()
		{
			void* ret = nullptr;
			if (NumberOfFreeSubPages)
			{
				ret = (void*)FreeSubPages[--NumberOfFreeSubPages];
			}
			return ret;
		}
	};

	FLargePage*	FreeLargePagesHead[FMemory::AllocationHints::Max];				// no backing store

	FLargePage*	UsedLargePagesHead[FMemory::AllocationHints::Max];				// has backing store and is full

	FLargePage*	UsedLargePagesWithSpaceHead[FMemory::AllocationHints::Max];	// has backing store and still has room

	FLargePage	LargePagesArray[NumberOfLargePages];

	TCachedOSPageAllocator<CACHEDOSVERYLARGEPAGEALLOCATOR_MAX_CACHED_OS_FREES, CACHEDOSVERYLARGEPAGEALLOCATOR_BYTE_LIMIT> CachedOSPageAllocator;

};
CORE_API extern bool GEnableVeryLargePageAllocator;

#endif // UE_USE_VERYLARGEPAGEALLOCATOR<|MERGE_RESOLUTION|>--- conflicted
+++ resolved
@@ -23,14 +23,11 @@
 #ifndef UE_VERYLARGEPAGEALLOCATOR_TAKEONALL64KBALLOCATIONS
 #define UE_VERYLARGEPAGEALLOCATOR_TAKEONALL64KBALLOCATIONS 0
 #endif
-<<<<<<< HEAD
-=======
 
 #ifndef UE_VERYLARGEPAGEALLOCATOR_RESERVED_SIZE_IN_GB
 #define UE_VERYLARGEPAGEALLOCATOR_RESERVED_SIZE_IN_GB 2	//default to 2GB
 #endif
 
->>>>>>> 3aae9151
 
 #ifndef UE_VERYLARGEPAGEALLOCATOR_PAGESIZE_KB
 #define UE_VERYLARGEPAGEALLOCATOR_PAGESIZE_KB 4096	//default to 4MB
@@ -39,17 +36,11 @@
 {
 	// we make the address space twice as big as we need and use the 1st have for small pool allocations, the 2nd half is used for other allocations that are still == SizeOfSubPage
 #if UE_VERYLARGEPAGEALLOCATOR_TAKEONALL64KBALLOCATIONS
-<<<<<<< HEAD
-	static const uint64 AddressSpaceToReserve = ((1024 * 1024) * 2048LL * 2LL);
-#else
-	static const uint64 AddressSpaceToReserve = ((1024 * 1024) * 2048LL);
-=======
 	static const uint64 AddressSpaceToReserve = ((1024LL * 1024LL * 1024LL) * UE_VERYLARGEPAGEALLOCATOR_RESERVED_SIZE_IN_GB * 2LL);
 	static const uint64 AddressSpaceToReserveSmall = AddressSpaceToReserve / 2;
 #else
 	static const uint64 AddressSpaceToReserve = ((1024 * 1024 * 1024LL) * UE_VERYLARGEPAGEALLOCATOR_RESERVED_SIZE_IN_GB);
 	static const uint64 AddressSpaceToReserveSmall = AddressSpaceToReserve;
->>>>>>> 3aae9151
 #endif
 	static const uint64 SizeOfLargePage = (UE_VERYLARGEPAGEALLOCATOR_PAGESIZE_KB * 1024);
 	static const uint64 SizeOfSubPage = (1024 * 64);
@@ -82,11 +73,7 @@
 
 	FORCEINLINE bool IsPartOf(const void* Ptr)
 	{
-<<<<<<< HEAD
-		if ((uintptr_t)Ptr >= AddressSpaceReserved && (uintptr_t)Ptr < AddressSpaceReservedEndSmallPool)
-=======
 		if (((uintptr_t)Ptr - AddressSpaceReserved) < AddressSpaceToReserveSmall)
->>>>>>> 3aae9151
 		{
 			return true;
 		}
