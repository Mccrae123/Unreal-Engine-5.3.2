--- conflicted
+++ resolved
@@ -43,11 +43,7 @@
 	// Same as FPaths::IsUnderDirectory, but assume the paths are already full
 	// Also is *always* case insensitive since we are concerned with filtering and 
 	// not whether a directory actually exists.
-<<<<<<< HEAD
-	bool IsUnderDirectory(const FString& InPath, const FString& InDirectory);
-=======
 	CORE_API bool IsUnderDirectory(const FString& InPath, const FString& InDirectory);
->>>>>>> 4af6daef
 }
 
 struct FPersistentManagedFile
@@ -830,11 +826,7 @@
 // NOTE: This is templated rather than a polymorphic wrapper because a lot code expects the physical layer not to be a wrapper.
 // It also has the benefit of not needing updating every time a new function is added to IPlatformFile.
 template<class BaseClass>
-<<<<<<< HEAD
-class CORE_API TManagedStoragePlatformFile : public BaseClass
-=======
 class TManagedStoragePlatformFile : public BaseClass
->>>>>>> 4af6daef
 {
 private:
 	static bool IsReady()
