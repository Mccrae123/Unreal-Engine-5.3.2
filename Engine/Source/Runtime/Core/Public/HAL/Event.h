// Copyright Epic Games, Inc. All Rights Reserved.

#pragma once

#include "CoreTypes.h"
#include "Math/NumericLimits.h"
#include "Misc/Timespan.h"
#include "Templates/Atomic.h"
#include "Templates/SharedPointer.h"

/**
 * Interface for waitable events.
 *
 * This interface has platform-specific implementations that are used to wait for another
 * thread to signal that it is ready for the waiting thread to do some work. It can also
 * be used for telling groups of threads to exit.
 * 
 * Consider using FEventRef as a safer and more convenient alternative.
 */
class FEvent
{
public:

	/**
	 * Creates the event.
	 *
	 * Manually reset events stay triggered until reset.
	 * Named events share the same underlying event.
	 *
	 * @param bIsManualReset Whether the event requires manual reseting or not.
	 * @return true if the event was created, false otherwise.
	 */
	UE_DEPRECATED(5.0, "Direct creation of FEvent is discouraged for performance reasons. Please use FPlatformProcess::GetSynchEventFromPool/ReturnSynchEventToPool.")
	virtual bool Create( bool bIsManualReset = false ) = 0;

	/**
	 * Whether the signaled state of this event needs to be reset manually.
	 *
	 * @return true if the state requires manual resetting, false otherwise.
	 * @see Reset
	 */
	virtual bool IsManualReset() = 0;

	/**
	 * Triggers the event so any waiting threads are activated.
	 *
	 * @see IsManualReset, Reset
	 */
	virtual void Trigger() = 0;

	/**
	 * Resets the event to an untriggered (waitable) state.
	 *
	 * @see IsManualReset, Trigger
	 */
	virtual void Reset() = 0;

	/**
	 * Waits the specified amount of time for the event to be triggered.
	 *
	 * A wait time of MAX_uint32 is treated as infinite wait.
	 *
	 * @param WaitTime The time to wait (in milliseconds).
	 * @param bIgnoreThreadIdleStats If true, ignores ThreadIdleStats
	 * @return true if the event was triggered, false if the wait timed out.
	 */
	virtual bool Wait( uint32 WaitTime, const bool bIgnoreThreadIdleStats = false ) = 0;

	/**
	 * Waits an infinite amount of time for the event to be triggered.
	 *
	 * @return true if the event was triggered.
	 */
	bool Wait()
	{
		return Wait(MAX_uint32);
	}

	/**
	 * Waits the specified amount of time for the event to be triggered.
	 *
	 * @param WaitTime The time to wait.
	 * @param bIgnoreThreadIdleStats If true, ignores ThreadIdleStats
	 * @return true if the event was triggered, false if the wait timed out.
	 */
	bool Wait( const FTimespan& WaitTime, const bool bIgnoreThreadIdleStats = false )
	{
		check(WaitTime.GetTicks() >= 0);
		return Wait((uint32)FMath::Clamp<int64>(WaitTime.GetTicks() / ETimespan::TicksPerMillisecond, 0, MAX_uint32), bIgnoreThreadIdleStats);
	}

	/** Default constructor. */
	FEvent()
		: EventId( 0 )
		, EventStartCycles( 0 )
	{}

	/** Virtual destructor. */
	virtual ~FEvent() 
	{}

	// DO NOT MODIFY THESE

	/** Advances stats associated with this event. Used to monitor wait->trigger history. */
	CORE_API void AdvanceStats();

protected:
	/** Sends to the stats a special messages which encodes a wait for the event. */
	CORE_API void WaitForStats();

	/** Send to the stats a special message which encodes a trigger for the event. */
	CORE_API void TriggerForStats();

	/** Resets start cycles to 0. */
	CORE_API void ResetForStats();

	/** Counter used to generate an unique id for the events. */
	static CORE_API TAtomic<uint32> EventUniqueId;

	/** An unique id of this event. */
	uint32 EventId;

	/** Greater than 0, if the event called wait. */
	TAtomic<uint32> EventStartCycles;
};

enum class EEventMode { AutoReset, ManualReset };

/**
 * RAII-style pooled `FEvent`
 *
 * non-copyable, non-movable
 */
class FEventRef final
{
public:
	CORE_API explicit FEventRef(EEventMode Mode = EEventMode::AutoReset);

	CORE_API ~FEventRef();

	FEventRef(const FEventRef&) = delete;
	FEventRef& operator=(const FEventRef&) = delete;
	FEventRef(FEventRef&& Other) = delete;
	FEventRef& operator=(FEventRef&& Other) = delete;

	FEvent* operator->() const
	{
		return Event;
	}

	FEvent* Get()
	{
		return Event;
	}

private:
	FEvent* Event;
};

/**
 * RAII-style shared and pooled `FEvent`
 */
<<<<<<< HEAD
class CORE_API FSharedEventRef final
{
public:
	explicit FSharedEventRef(EEventMode Mode = EEventMode::AutoReset);
=======
class FSharedEventRef final
{
public:
	CORE_API explicit FSharedEventRef(EEventMode Mode = EEventMode::AutoReset);
>>>>>>> 4af6daef

	FEvent* operator->() const
	{
		return Ptr.Get();
	}

private:
	TSharedPtr<FEvent> Ptr;
};<|MERGE_RESOLUTION|>--- conflicted
+++ resolved
@@ -160,17 +160,10 @@
 /**
  * RAII-style shared and pooled `FEvent`
  */
-<<<<<<< HEAD
-class CORE_API FSharedEventRef final
-{
-public:
-	explicit FSharedEventRef(EEventMode Mode = EEventMode::AutoReset);
-=======
 class FSharedEventRef final
 {
 public:
 	CORE_API explicit FSharedEventRef(EEventMode Mode = EEventMode::AutoReset);
->>>>>>> 4af6daef
 
 	FEvent* operator->() const
 	{
