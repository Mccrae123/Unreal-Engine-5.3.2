// Copyright Epic Games, Inc. All Rights Reserved.

#pragma once

#include "CoreTypes.h"
#include "HAL/Allocators/CachedOSPageAllocator.h"
#include "HAL/Allocators/CachedOSVeryLargePageAllocator.h"
#include "HAL/Allocators/PooledVirtualMemoryAllocator.h"
#include "HAL/CriticalSection.h"
#include "HAL/LowLevelMemTracker.h"
#include "HAL/MemoryBase.h"
#include "HAL/PlatformMath.h"
#include "HAL/PlatformTLS.h"
#include "HAL/UnrealMemory.h"
#include "Math/NumericLimits.h"
#include "Misc/AssertionMacros.h"
#include "Misc/Fork.h"
#include "Templates/AlignmentTemplates.h"
#include "Templates/Atomic.h"

struct FGenericMemoryStats;

#define BINNED2_MAX_CACHED_OS_FREES (64)
#if PLATFORM_64BITS
	#define BINNED2_MAX_CACHED_OS_FREES_BYTE_LIMIT (64*1024*1024)
#else
	#define BINNED2_MAX_CACHED_OS_FREES_BYTE_LIMIT (16*1024*1024)
#endif

#define BINNED2_LARGE_ALLOC					65536		// Alignment of OS-allocated pointer - pool-allocated pointers will have a non-aligned pointer
#define BINNED2_MINIMUM_ALIGNMENT_SHIFT		4			// Alignment of blocks, expressed as a shift
#define BINNED2_MINIMUM_ALIGNMENT			16			// Alignment of blocks
#define BINNED2_MAX_SMALL_POOL_SIZE			(32768-16)	// Maximum block size in GMallocBinned2SmallBlockSizes
#define BINNED2_SMALL_POOL_COUNT			45


#define DEFAULT_GMallocBinned2PerThreadCaches 1
#define DEFAULT_GMallocBinned2LockFreeCaches 0
#define DEFAULT_GMallocBinned2BundleCount 64
#define DEFAULT_GMallocBinned2AllocExtra 32
#define BINNED2_MAX_GMallocBinned2MaxBundlesBeforeRecycle 8
#define DEFAULT_GMallocBinned2MoveOSFreesOffTimeCriticalThreads 1

#if !defined(AGGRESSIVE_MEMORY_SAVING)
	#error "AGGRESSIVE_MEMORY_SAVING must be defined"
#endif
#if AGGRESSIVE_MEMORY_SAVING
	#define DEFAULT_GMallocBinned2BundleSize 8192
#else
	#define DEFAULT_GMallocBinned2BundleSize BINNED2_LARGE_ALLOC
#endif

// When book keeping is at the end of FFreeBlock, MallocBinned2 cannot tell if the allocation comes from a large allocation (higher than 64KB, also named as "OSAllocation") 
// or from VeryLargePageAllocator that fell back to FCachedOSPageAllocator. In both cases the allocation (large or small) might be aligned to 64KB.
// bookKeeping at the end needs to be disabled if we want VeryLargePageAllocator to properly fallback to regular TCachedOSPageAllocator if needed
#ifndef BINNED2_BOOKKEEPING_AT_THE_END_OF_LARGEBLOCK
#define BINNED2_BOOKKEEPING_AT_THE_END_OF_LARGEBLOCK 0
#endif

// If we are emulating forking on a windows server or are a linux server, enable support for avoiding dirtying pages owned by the parent. 
#ifndef BINNED2_FORK_SUPPORT
	#define BINNED2_FORK_SUPPORT (UE_SERVER && (PLATFORM_UNIX || DEFAULT_SERVER_FAKE_FORKS))
#endif


#define BINNED2_ALLOW_RUNTIME_TWEAKING 0
#if BINNED2_ALLOW_RUNTIME_TWEAKING
	extern CORE_API int32 GMallocBinned2PerThreadCaches;
	extern CORE_API int32 GMallocBinned2BundleSize = DEFAULT_GMallocBinned2BundleSize;
	extern CORE_API int32 GMallocBinned2BundleCount = DEFAULT_GMallocBinned2BundleCount;
	extern CORE_API int32 GMallocBinned2MaxBundlesBeforeRecycle = BINNED2_MAX_GMallocBinned2MaxBundlesBeforeRecycle;
	extern CORE_API int32 GMallocBinned2AllocExtra = DEFAULT_GMallocBinned2AllocExtra;
	extern CORE_API int32 GMallocBinned2MoveOSFreesOffTimeCriticalThreads = DEFAULT_GMallocBinned2MoveOSFreesOffTimeCriticalThreads;

#else
	#define GMallocBinned2PerThreadCaches DEFAULT_GMallocBinned2PerThreadCaches
	#define GMallocBinned2BundleSize DEFAULT_GMallocBinned2BundleSize
	#define GMallocBinned2BundleCount DEFAULT_GMallocBinned2BundleCount
	#define GMallocBinned2MaxBundlesBeforeRecycle BINNED2_MAX_GMallocBinned2MaxBundlesBeforeRecycle
	#define GMallocBinned2AllocExtra DEFAULT_GMallocBinned2AllocExtra
	#define GMallocBinned2MoveOSFreesOffTimeCriticalThreads DEFAULT_GMallocBinned2MoveOSFreesOffTimeCriticalThreads
#endif


#ifndef BINNED2_ALLOCATOR_STATS
	#if UE_BUILD_SHIPPING && !WITH_EDITOR
		#define BINNED2_ALLOCATOR_STATS 0	
	#else
		#define BINNED2_ALLOCATOR_STATS 1
	#endif
#endif


#define BINNED2_ALLOCATOR_STATS_VALIDATION (BINNED2_ALLOCATOR_STATS && 0)

#if BINNED2_ALLOCATOR_STATS
//////////////////////////////////////////////////////////////////////////
// the following don't need a critical section because they are covered by the critical section called Mutex
extern TAtomic<int64> AllocatedSmallPoolMemory; // memory that's requested to be allocated by the game
extern TAtomic<int64> AllocatedOSSmallPoolMemory;
extern TAtomic<int64> AllocatedLargePoolMemory; // memory requests to the OS which don't fit in the small pool
extern TAtomic<int64> AllocatedLargePoolMemoryWAlignment; // when we allocate at OS level we need to align to a size
#endif
#if BINNED2_ALLOCATOR_STATS_VALIDATION
#include "Misc/ScopeLock.h"

extern int64 AllocatedSmallPoolMemoryValidation;
extern FCriticalSection ValidationCriticalSection;
extern int32 RecursionCounter;
#endif

// Canary value used in FFreeBlock
// A constant value unless we're compiled with fork support in which case there are two values identifying whether the page
// was allocated pre- or post-fork
enum class EBlockCanary : uint8
{
	Zero = 0x0, // Not clear why this is needed by FreeBundles
#if BINNED2_FORK_SUPPORT
	PreFork = 0xb7,
	PostFork = 0xca,
#else
	Value = 0xe3 
#endif
};


//
// Optimized virtual memory allocator.
//
class FMallocBinned2 : public FMalloc
{
	// Forward declares.
	struct FPoolInfo;
	struct PoolHashBucket;
	struct Private;

	/** Information about a piece of free memory. */
	struct FFreeBlock
	{
		FORCEINLINE FFreeBlock(uint32 InPageSize, uint16 InBlockSize, uint8 InPoolIndex, EBlockCanary InCanary)
			: BlockSize(InBlockSize)
			, PoolIndex(InPoolIndex)
			, CanaryAndForkState(InCanary)
			, NextFreeBlock(nullptr)
		{
			check(InPoolIndex < MAX_uint8 && InBlockSize <= MAX_uint16);
			NumFreeBlocks = InPageSize / InBlockSize;
			if (NumFreeBlocks * InBlockSize + sizeof(FFreeBlock) > InPageSize)
			{
				NumFreeBlocks--;
			}
			check(NumFreeBlocks * InBlockSize + sizeof(FFreeBlock) <= InPageSize);
		}

		FORCEINLINE uint32 GetNumFreeRegularBlocks() const
		{
			return NumFreeBlocks;
		}


		FORCEINLINE void* AllocateRegularBlock()
		{
			--NumFreeBlocks;
#if !UE_USE_VERYLARGEPAGEALLOCATOR || !BINNED2_BOOKKEEPING_AT_THE_END_OF_LARGEBLOCK
			if (IsAligned(this, BINNED2_LARGE_ALLOC))
			{
				return (uint8*)this + BINNED2_LARGE_ALLOC - (NumFreeBlocks + 1) * BlockSize;
			}
#else
			if (IsAligned(((uintptr_t)this)+sizeof(FFreeBlock), BINNED2_LARGE_ALLOC))
			{
				// The book keeping FreeBlock is at the end of the "page" so we align down to get to the beginning of the page
				uintptr_t ptr = AlignDown((uintptr_t)this, BINNED2_LARGE_ALLOC);
				// And we offset the returned pointer based on how many free blocks are left.
				return (uint8*) ptr + (NumFreeBlocks * BlockSize);
			}
#endif
			return (uint8*)this + (NumFreeBlocks)* BlockSize;
		}

		uint16 BlockSize;				// Size of the blocks that this list points to
		uint8 PoolIndex;				// Index of this pool

		// Normally this value just functions as a canary to detect invalid memory state.
		// When process forking is supported, it's still a canary but it has two valid values.
		// One value is used pre-fork and one post-fork and the value is used to avoid freeing memory in pages shared with the parent process.
		EBlockCanary CanaryAndForkState; 

		uint32 NumFreeBlocks;          // Number of consecutive free blocks here, at least 1.
		void*  NextFreeBlock;          // Next free block in another pool
	};

	struct FPoolList
	{
		FPoolList();

		void Clear();
		bool IsEmpty() const;

		      FPoolInfo& GetFrontPool();
		const FPoolInfo& GetFrontPool() const;

		void LinkToFront(FPoolInfo* Pool);

		FPoolInfo& PushNewPoolToFront(FMallocBinned2& Allocator, uint32 InBytes, uint32 InPoolIndex);

		void ValidateActivePools();
		void ValidateExhaustedPools();

	private:
		FPoolInfo* Front;
	};

	/** Pool table. */
	struct FPoolTable
	{
		FPoolList ActivePools;
		FPoolList ExhaustedPools;
		uint32    BlockSize;

		FPoolTable();
	};

	struct FPtrToPoolMapping
	{
		FPtrToPoolMapping()
			: PtrToPoolPageBitShift(0)
			, HashKeyShift(0)
			, PoolMask(0)
			, MaxHashBuckets(0)
		{
		}
		explicit FPtrToPoolMapping(uint32 InPageSize, uint64 InNumPoolsPerPage, uint64 AddressLimit)
		{
			Init(InPageSize, InNumPoolsPerPage, AddressLimit);
		}

		void Init(uint32 InPageSize, uint64 InNumPoolsPerPage, uint64 AddressLimit)
		{
			uint64 PoolPageToPoolBitShift = FPlatformMath::CeilLogTwo64(InNumPoolsPerPage);

			PtrToPoolPageBitShift = FPlatformMath::CeilLogTwo(InPageSize);
			HashKeyShift          = PtrToPoolPageBitShift + PoolPageToPoolBitShift;
			PoolMask              = (1ull << PoolPageToPoolBitShift) - 1;
			MaxHashBuckets        = AddressLimit >> HashKeyShift;
		}

		FORCEINLINE void GetHashBucketAndPoolIndices(const void* InPtr, uint32& OutBucketIndex, UPTRINT& OutBucketCollision, uint32& OutPoolIndex) const
		{
			OutBucketCollision = (UPTRINT)InPtr >> HashKeyShift;
			OutBucketIndex = uint32(OutBucketCollision & (MaxHashBuckets - 1));
			OutPoolIndex   = (uint32)(((UPTRINT)InPtr >> PtrToPoolPageBitShift) & PoolMask);
		}

		FORCEINLINE uint64 GetMaxHashBuckets() const
		{
			return MaxHashBuckets;
		}

	private:
		/** Shift to apply to a pointer to get the reference from the indirect tables */
		uint64 PtrToPoolPageBitShift;

		/** Shift required to get required hash table key. */
		uint64 HashKeyShift;

		/** Used to mask off the bits that have been used to lookup the indirect table */
		uint64 PoolMask;

		// PageSize dependent constants
		uint64 MaxHashBuckets;
	};

	FPtrToPoolMapping PtrToPoolMapping;

	// Pool tables for different pool sizes
	FPoolTable SmallPoolTables[BINNED2_SMALL_POOL_COUNT];

	PoolHashBucket* HashBuckets;
	PoolHashBucket* HashBucketFreeList;
	uint64 NumPoolsPerPage;
#if BINNED2_FORK_SUPPORT
	EBlockCanary CurrentCanary = EBlockCanary::PreFork; // The value of the canary for pages we have allocated this side of the fork 
	EBlockCanary OldCanary = EBlockCanary::PreFork;		// If we have forked, the value canary of old pages we should avoid touching 
#else 
	static constexpr EBlockCanary CurrentCanary = EBlockCanary::Value;
#endif

#if !PLATFORM_UNIX && !PLATFORM_ANDROID
#if UE_USE_VERYLARGEPAGEALLOCATOR
	FCachedOSVeryLargePageAllocator CachedOSPageAllocator;
#else
	TCachedOSPageAllocator<BINNED2_MAX_CACHED_OS_FREES, BINNED2_MAX_CACHED_OS_FREES_BYTE_LIMIT> CachedOSPageAllocator;
#endif
#else
	FPooledVirtualMemoryAllocator CachedOSPageAllocator;
#endif

	FCriticalSection Mutex;

	FORCEINLINE bool IsOSAllocation(const void* Ptr)
	{
#if UE_USE_VERYLARGEPAGEALLOCATOR && !PLATFORM_UNIX && !PLATFORM_ANDROID
		return !CachedOSPageAllocator.IsPartOf(Ptr) && IsAligned(Ptr, BINNED2_LARGE_ALLOC);
#else
		return IsAligned(Ptr, BINNED2_LARGE_ALLOC);
#endif
	}

	// This needs to be small enough to fit inside the smallest allocation handled by MallocBinned2, hence the union.
	struct FBundleNode
	{
		FBundleNode* NextNodeInCurrentBundle;

		// NextBundle ptr is valid when node is stored in FFreeBlockList in a thread-local list of reusable allocations.
		// Count is valid when node is stored in global recycler and caches the number of nodes in the list formed by NextNodeInCurrentBundle.
		union
		{
			FBundleNode* NextBundle;
			int32 Count;
		};
	};

	struct FBundle
	{
		FORCEINLINE FBundle()
		{
			Reset();
		}

		FORCEINLINE void Reset()
		{
			Head = nullptr;
			Count = 0;
		}

		FORCEINLINE void PushHead(FBundleNode* Node)
		{
			Node->NextNodeInCurrentBundle = Head;
			Node->NextBundle = nullptr;
			Head = Node;
			Count++;
		}

		FORCEINLINE FBundleNode* PopHead()
		{
			FBundleNode* Result = Head;

			Count--;
			Head = Head->NextNodeInCurrentBundle;
			return Result;
		}

		FBundleNode* Head;
		uint32       Count;
	};

	struct FFreeBlockList
	{
		// return true if we actually pushed it
		FORCEINLINE bool PushToFront(void* InPtr, uint32 InPoolIndex, uint32 InBlockSize)
		{
			checkSlow(InPtr);

			if (PartialBundle.Count >= (uint32)GMallocBinned2BundleCount || PartialBundle.Count * InBlockSize >= (uint32)GMallocBinned2BundleSize)
			{
				if (FullBundle.Head)
				{
					return false;
				}
				FullBundle = PartialBundle;
				PartialBundle.Reset();
			}
			PartialBundle.PushHead((FBundleNode*)InPtr);
			return true;
		}
		FORCEINLINE bool CanPushToFront(uint32 InPoolIndex, uint32 InBlockSize)
		{
			if (FullBundle.Head && (PartialBundle.Count >= (uint32)GMallocBinned2BundleCount || PartialBundle.Count * InBlockSize >= (uint32)GMallocBinned2BundleSize))
			{
				return false;
			}
			return true;
		}
		FORCEINLINE void* PopFromFront(uint32 InPoolIndex)
		{
			if (!PartialBundle.Head)
			{
				if (FullBundle.Head)
				{
					PartialBundle = FullBundle;
					FullBundle.Reset();
				}
			}
			return PartialBundle.Head ? PartialBundle.PopHead() : nullptr;
		}

		// tries to recycle the full bundle, if that fails, it is returned for freeing
		FBundleNode* RecyleFull(uint32 InPoolIndex);
		bool ObtainPartial(uint32 InPoolIndex);
		FBundleNode* PopBundles(uint32 InPoolIndex);
	private:
		FBundle PartialBundle;
		FBundle FullBundle;
	};

	struct FPerThreadFreeBlockLists
	{
		FORCEINLINE static FPerThreadFreeBlockLists* Get()
		{
			return FMallocBinned2::Binned2TlsSlot ? (FPerThreadFreeBlockLists*)FPlatformTLS::GetTlsValue(FMallocBinned2::Binned2TlsSlot) : nullptr;
		}
		static void SetTLS();
		static void ClearTLS();

		FPerThreadFreeBlockLists() 
#if BINNED2_ALLOCATOR_STATS
			: AllocatedMemory(0) 
#endif
		{ 
		}

		FORCEINLINE void* Malloc(uint32 InPoolIndex)
		{
			return FreeLists[InPoolIndex].PopFromFront(InPoolIndex);
		}
		// return true if the pointer was pushed
		FORCEINLINE bool Free(void* InPtr, uint32 InPoolIndex, uint32 InBlockSize)
		{
			return FreeLists[InPoolIndex].PushToFront(InPtr, InPoolIndex, InBlockSize);
		}		
		// return true if a pointer can be pushed
		FORCEINLINE bool CanFree(uint32 InPoolIndex, uint32 InBlockSize)
		{
			return FreeLists[InPoolIndex].CanPushToFront(InPoolIndex, InBlockSize);
		}
		// returns a bundle that needs to be freed if it can't be recycled
		FBundleNode* RecycleFullBundle(uint32 InPoolIndex)
		{
			return FreeLists[InPoolIndex].RecyleFull(InPoolIndex);
		}
		// returns true if we have anything to pop
		bool ObtainRecycledPartial(uint32 InPoolIndex)
		{
			return FreeLists[InPoolIndex].ObtainPartial(InPoolIndex);
		}
		FBundleNode* PopBundles(uint32 InPoolIndex)
		{
			return FreeLists[InPoolIndex].PopBundles(InPoolIndex);
		}
#if BINNED2_ALLOCATOR_STATS
	public:
		int64 AllocatedMemory;
		static int64 ConsolidatedMemory;
#endif
	private:
		FFreeBlockList FreeLists[BINNED2_SMALL_POOL_COUNT];
	};

	static FORCEINLINE FFreeBlock* GetPoolHeaderFromPointer(void* Ptr)
	{
#if !UE_USE_VERYLARGEPAGEALLOCATOR || !BINNED2_BOOKKEEPING_AT_THE_END_OF_LARGEBLOCK
		return (FFreeBlock*)AlignDown(Ptr, BINNED2_LARGE_ALLOC);
#else
		return (FFreeBlock*) (AlignDown((uintptr_t) Ptr, BINNED2_LARGE_ALLOC) + BINNED2_LARGE_ALLOC - sizeof(FFreeBlock));
#endif
	}

public:


	CORE_API FMallocBinned2();

	CORE_API virtual ~FMallocBinned2();

	// FMalloc interface.
	CORE_API virtual bool IsInternallyThreadSafe() const override;
	FORCEINLINE virtual void* Malloc(SIZE_T Size, uint32 Alignment) override
	{
#if BINNED2_ALLOCATOR_STATS_VALIDATION
		FScopeLock Lock(&ValidationCriticalSection);
		++RecursionCounter;
		void *Result = MallocInline(Size, Alignment);
		if ( !IsOSAllocation(Result))
		{
			SIZE_T OutSize;
			ensure( GetAllocationSize(Result, OutSize) );
			AllocatedSmallPoolMemoryValidation += OutSize;
			if (RecursionCounter==1)
			{
				check(GetTotalAllocatedSmallPoolMemory() == AllocatedSmallPoolMemoryValidation);
				if (GetTotalAllocatedSmallPoolMemory() != AllocatedSmallPoolMemoryValidation)
				{
					UE_DEBUG_BREAK();
				}
			}
		}
		--RecursionCounter;
		return Result;
#else
		return MallocInline(Size, Alignment);
#endif
	}
	FORCEINLINE void* MallocInline(SIZE_T Size, uint32 Alignment )
	{

#if UE_USE_VERYLARGEPAGEALLOCATOR && BINNED2_BOOKKEEPING_AT_THE_END_OF_LARGEBLOCK

		if (Alignment > BINNED2_MINIMUM_ALIGNMENT && (Size <= BINNED2_MAX_SMALL_POOL_SIZE))
		{
			Size = Align(Size, Alignment);
		}
#endif
		void* Result = nullptr;
		// Only allocate from the small pools if the size is small enough and the alignment isn't crazy large.
		// With large alignments, we'll waste a lot of memory allocating an entire page, but such alignments are highly unlikely in practice.
#if UE_USE_VERYLARGEPAGEALLOCATOR && BINNED2_BOOKKEEPING_AT_THE_END_OF_LARGEBLOCK
		if ((Size <= BINNED2_MAX_SMALL_POOL_SIZE)) // one branch, not two
#else
		if ((Size <= BINNED2_MAX_SMALL_POOL_SIZE) & (Alignment <= BINNED2_MINIMUM_ALIGNMENT)) // one branch, not two
#endif
		{
			FPerThreadFreeBlockLists* Lists = GMallocBinned2PerThreadCaches ? FPerThreadFreeBlockLists::Get() : nullptr;
			if (Lists)
			{
				uint32 PoolIndex = BoundSizeToPoolIndex(Size);
				uint32 BlockSize = PoolIndexToBlockSize(PoolIndex);
				Result = Lists->Malloc(PoolIndex);
#if BINNED2_ALLOCATOR_STATS
				if (Result)
				{
					Lists->AllocatedMemory += BlockSize;
				}
#endif
			}
		}
		if (Result == nullptr)
		{
			Result = MallocSelect(Size, Alignment);
		}

		return Result;
	}
	FORCEINLINE static bool UseSmallAlloc(SIZE_T Size, uint32 Alignment)
	{
#if UE_USE_VERYLARGEPAGEALLOCATOR && BINNED2_BOOKKEEPING_AT_THE_END_OF_LARGEBLOCK
		if (Alignment > BINNED2_MINIMUM_ALIGNMENT)
		{
			Size = Align(Size, Alignment);
		}
		bool bResult = (Size <= BINNED2_MAX_SMALL_POOL_SIZE);
#else
		bool bResult = ((Size <= BINNED2_MAX_SMALL_POOL_SIZE) & (Alignment <= BINNED2_MINIMUM_ALIGNMENT)); // one branch, not two
#endif
		return bResult;
	}
	FORCEINLINE void* MallocSelect(SIZE_T Size, uint32 Alignment)
	{
		void* Result;

		if (UseSmallAlloc(Size, Alignment))
		{
			Result = MallocExternalSmall(Size, Alignment);
		}
		else
		{
			Result = MallocExternalLarge(Size, Alignment);
		}

		return Result;
	}
	FORCEINLINE virtual void* Realloc(void* Ptr, SIZE_T NewSize, uint32 Alignment) override
	{
#if BINNED2_ALLOCATOR_STATS_VALIDATION
		bool bOldIsOsAllocation = IsOSAllocation(Ptr);
		SIZE_T OldSize;
		if (!bOldIsOsAllocation)
		{
			ensure(GetAllocationSize(Ptr, OldSize));
		}
		FScopeLock Lock(&ValidationCriticalSection);
		++RecursionCounter;
		void *Result = ReallocInline(Ptr, NewSize, Alignment);
		if ( !bOldIsOsAllocation )
		{
			AllocatedSmallPoolMemoryValidation -= OldSize;
		}
		if (!IsOSAllocation(Result))
		{
			SIZE_T OutSize;
			ensure(GetAllocationSize(Result, OutSize));
			AllocatedSmallPoolMemoryValidation += OutSize;
		}
		if (RecursionCounter == 1)
		{
			check(GetTotalAllocatedSmallPoolMemory() == AllocatedSmallPoolMemoryValidation);
			if (GetTotalAllocatedSmallPoolMemory() != AllocatedSmallPoolMemoryValidation)
			{
				UE_DEBUG_BREAK();
			}
		}
		--RecursionCounter;
		return Result;
#else
		return ReallocInline(Ptr, NewSize, Alignment);
#endif
	}
	FORCEINLINE void* ReallocInline(void* Ptr, SIZE_T NewSize, uint32 Alignment) 
	{
#if UE_USE_VERYLARGEPAGEALLOCATOR && BINNED2_BOOKKEEPING_AT_THE_END_OF_LARGEBLOCK
		if (Alignment > BINNED2_MINIMUM_ALIGNMENT && (NewSize <= BINNED2_MAX_SMALL_POOL_SIZE))
		{
			NewSize = Align(NewSize, Alignment);
		}
		if (NewSize <= BINNED2_MAX_SMALL_POOL_SIZE)
#else
if (NewSize <= BINNED2_MAX_SMALL_POOL_SIZE && Alignment <= BINNED2_MINIMUM_ALIGNMENT) // one branch, not two
#endif
		{
			FPerThreadFreeBlockLists* Lists = GMallocBinned2PerThreadCaches ? FPerThreadFreeBlockLists::Get() : nullptr;
			if (Lists && (!Ptr || !IsOSAllocation(Ptr)))
			{
				uint32 BlockSize = 0;
				uint32 PoolIndex = 0;

				bool bCanFree = true; // the nullptr is always "freeable"
				if (Ptr)
				{
					// Reallocate to a smaller/bigger pool if necessary
					FFreeBlock* Free = GetPoolHeaderFromPointer(Ptr);
					BlockSize = Free->BlockSize;
					PoolIndex = Free->PoolIndex;
					// If canary is invalid we will assert in ReallocExternal. Otherwise it's the pre-fork canary and we will allocate new memory without touching this allocation.
					bCanFree = Free->CanaryAndForkState == CurrentCanary;
					if (NewSize && bCanFree && NewSize <= BlockSize && (PoolIndex == 0 || NewSize > PoolIndexToBlockSize(PoolIndex - 1)))
					{
						return Ptr;
					}
					bCanFree = bCanFree && Lists->CanFree(PoolIndex, BlockSize);
				}
				if (bCanFree)
				{
					uint32 NewPoolIndex = BoundSizeToPoolIndex(NewSize);
					uint32 NewBlockSize = PoolIndexToBlockSize(NewPoolIndex);
					void* Result = NewSize ? Lists->Malloc(NewPoolIndex) : nullptr;
#if BINNED2_ALLOCATOR_STATS
					if (Result)
					{
						Lists->AllocatedMemory += NewBlockSize;
					}
#endif
					if (Result || !NewSize)
					{
						if (Result && Ptr)
						{
							FMemory::Memcpy(Result, Ptr, FPlatformMath::Min<SIZE_T>(NewSize, BlockSize));
						}
						if (Ptr)
						{
							bool bDidPush = Lists->Free(Ptr, PoolIndex, BlockSize);
							checkSlow(bDidPush);
#if BINNED2_ALLOCATOR_STATS
							Lists->AllocatedMemory -= BlockSize;
#endif
						}

						return Result;
					}
				}
			}
		}
		void* Result = ReallocExternal(Ptr, NewSize, Alignment);
		return Result;
	}

	FORCEINLINE virtual void Free(void* Ptr) override
	{
#if BINNED2_ALLOCATOR_STATS_VALIDATION
		FScopeLock Lock(&ValidationCriticalSection);
		++RecursionCounter;
		if (!IsOSAllocation(Ptr))
		{
			SIZE_T OutSize;
			ensure(GetAllocationSize(Ptr, OutSize));
			AllocatedSmallPoolMemoryValidation -= OutSize;
		}
		FreeInline(Ptr);
		if (RecursionCounter == 1)
		{
			check(GetTotalAllocatedSmallPoolMemory() == AllocatedSmallPoolMemoryValidation);
			if (GetTotalAllocatedSmallPoolMemory() != AllocatedSmallPoolMemoryValidation)
			{
				UE_DEBUG_BREAK();
			}
		}
		--RecursionCounter;
#else
		FreeInline(Ptr);
#endif
	}

	FORCEINLINE void FreeInline(void* Ptr)
	{
		if (!IsOSAllocation(Ptr))
		{
			FPerThreadFreeBlockLists* Lists = GMallocBinned2PerThreadCaches ? FPerThreadFreeBlockLists::Get() : nullptr;
			if (Lists)
			{
				FFreeBlock* BasePtr = GetPoolHeaderFromPointer(Ptr);
				int32 BlockSize = BasePtr->BlockSize;
				// If canary is invalid we will assert in FreeExternal. Otherwise it's the pre-fork canary and we will turn this free into a no-op.
				if (BasePtr->CanaryAndForkState == CurrentCanary && Lists->Free(Ptr, BasePtr->PoolIndex, BasePtr->BlockSize))
				{
#if BINNED2_ALLOCATOR_STATS
					Lists->AllocatedMemory -= BasePtr->BlockSize;
#endif
					return;
				}
			}
		}
		FreeExternal(Ptr);
	}
	FORCEINLINE virtual bool GetAllocationSize(void *Ptr, SIZE_T &SizeOut) override
	{
		if (!IsOSAllocation(Ptr))
		{
			const FFreeBlock* Free = GetPoolHeaderFromPointer(Ptr);
#if BINNED2_FORK_SUPPORT
			if (Free->CanaryAndForkState == CurrentCanary || Free->CanaryAndForkState == OldCanary)
#else
			if (Free->CanaryAndForkState == CurrentCanary)
#endif
			{
				SizeOut = Free->BlockSize;
				return true;
			}
		}
		return GetAllocationSizeExternal(Ptr, SizeOut);
	}

	FORCEINLINE virtual SIZE_T QuantizeSize(SIZE_T Count, uint32 Alignment) override
	{
		static_assert(DEFAULT_ALIGNMENT <= BINNED2_MINIMUM_ALIGNMENT, "DEFAULT_ALIGNMENT is assumed to be zero"); // used below
		checkSlow((Alignment & (Alignment - 1)) == 0); // Check the alignment is a power of two
		SIZE_T SizeOut;
		if ((Count <= BINNED2_MAX_SMALL_POOL_SIZE) & (Alignment <= BINNED2_MINIMUM_ALIGNMENT)) // one branch, not two
		{
			SizeOut = PoolIndexToBlockSize(BoundSizeToPoolIndex(Count));
		}
		else
		{
			Alignment = FPlatformMath::Max<uint32>(Alignment, OsAllocationGranularity);
			checkSlow(Alignment <= PageSize);
			SizeOut = Align(Count, Alignment);
		}
		check(SizeOut >= Count);
		return SizeOut;
	}

<<<<<<< HEAD
	virtual bool ValidateHeap() override;
	virtual void Trim(bool bTrimThreadCaches) override;
	virtual void SetupTLSCachesOnCurrentThread() override;
	virtual void ClearAndDisableTLSCachesOnCurrentThread() override;
	virtual const TCHAR* GetDescriptiveName() override;
	virtual void UpdateStats() override;
	virtual void OnMallocInitialized() override;
	virtual void OnPreFork() override;
	virtual void OnPostFork() override;
=======
	CORE_API virtual bool ValidateHeap() override;
	CORE_API virtual void Trim(bool bTrimThreadCaches) override;
	CORE_API virtual void SetupTLSCachesOnCurrentThread() override;
	CORE_API virtual void ClearAndDisableTLSCachesOnCurrentThread() override;
	CORE_API virtual const TCHAR* GetDescriptiveName() override;
	CORE_API virtual void UpdateStats() override;
	CORE_API virtual void OnMallocInitialized() override;
	CORE_API virtual void OnPreFork() override;
	CORE_API virtual void OnPostFork() override;
>>>>>>> 4af6daef
	// End FMalloc interface.

	CORE_API void FlushCurrentThreadCache();
	CORE_API void* MallocExternalSmall(SIZE_T Size, uint32 Alignment);
	CORE_API void* MallocExternalLarge(SIZE_T Size, uint32 Alignment);
	CORE_API void* ReallocExternal(void* Ptr, SIZE_T NewSize, uint32 Alignment);
	CORE_API void FreeExternal(void *Ptr);
	CORE_API bool GetAllocationSizeExternal(void* Ptr, SIZE_T& SizeOut);

	CORE_API void CanaryTest(const FFreeBlock* Block) const;
	CORE_API void CanaryFail(const FFreeBlock* Block) const;

	void CanaryTest(const FFreeBlock* Block) const;
	void CanaryFail(const FFreeBlock* Block) const;

#if BINNED2_ALLOCATOR_STATS
	CORE_API int64 GetTotalAllocatedSmallPoolMemory() const;
#endif
	CORE_API virtual void GetAllocatorStats( FGenericMemoryStats& out_Stats ) override;
	/** Dumps current allocator stats to the log. */
	CORE_API virtual void DumpAllocatorStats(class FOutputDevice& Ar) override;
	
	static CORE_API uint16 SmallBlockSizesReversed[BINNED2_SMALL_POOL_COUNT]; // this is reversed to get the smallest elements on our main cache line
	static CORE_API FMallocBinned2* MallocBinned2;
	static CORE_API uint32 Binned2TlsSlot;
	static CORE_API uint32 PageSize;
	static CORE_API uint32 OsAllocationGranularity;
	// Mapping of sizes to small table indices
	static CORE_API uint8 MemSizeToIndex[1 + (BINNED2_MAX_SMALL_POOL_SIZE >> BINNED2_MINIMUM_ALIGNMENT_SHIFT)];

	FORCEINLINE uint32 BoundSizeToPoolIndex(SIZE_T Size) 
	{
		auto Index = ((Size + BINNED2_MINIMUM_ALIGNMENT - 1) >> BINNED2_MINIMUM_ALIGNMENT_SHIFT);
		checkSlow(Index >= 0 && Index <= (BINNED2_MAX_SMALL_POOL_SIZE >> BINNED2_MINIMUM_ALIGNMENT_SHIFT)); // and it should be in the table
		uint32 PoolIndex = uint32(MemSizeToIndex[Index]);
		checkSlow(PoolIndex >= 0 && PoolIndex < BINNED2_SMALL_POOL_COUNT);
		return PoolIndex;
	}
	FORCEINLINE uint32 PoolIndexToBlockSize(uint32 PoolIndex)
	{
		return SmallBlockSizesReversed[BINNED2_SMALL_POOL_COUNT - PoolIndex - 1];
	}
};

#define BINNED2_INLINE (1)
#if BINNED2_INLINE // during development, it helps with iteration time to not include these here, but rather in the .cpp
	#if PLATFORM_USES_FIXED_GMalloc_CLASS && !FORCE_ANSI_ALLOCATOR && USE_MALLOC_BINNED2
		#define FMEMORY_INLINE_FUNCTION_DECORATOR  FORCEINLINE
		#define FMEMORY_INLINE_GMalloc (FMallocBinned2::MallocBinned2)
		#include "FMemory.inl" // IWYU pragma: export
	#endif
#endif
<|MERGE_RESOLUTION|>--- conflicted
+++ resolved
@@ -757,17 +757,6 @@
 		return SizeOut;
 	}
 
-<<<<<<< HEAD
-	virtual bool ValidateHeap() override;
-	virtual void Trim(bool bTrimThreadCaches) override;
-	virtual void SetupTLSCachesOnCurrentThread() override;
-	virtual void ClearAndDisableTLSCachesOnCurrentThread() override;
-	virtual const TCHAR* GetDescriptiveName() override;
-	virtual void UpdateStats() override;
-	virtual void OnMallocInitialized() override;
-	virtual void OnPreFork() override;
-	virtual void OnPostFork() override;
-=======
 	CORE_API virtual bool ValidateHeap() override;
 	CORE_API virtual void Trim(bool bTrimThreadCaches) override;
 	CORE_API virtual void SetupTLSCachesOnCurrentThread() override;
@@ -777,7 +766,6 @@
 	CORE_API virtual void OnMallocInitialized() override;
 	CORE_API virtual void OnPreFork() override;
 	CORE_API virtual void OnPostFork() override;
->>>>>>> 4af6daef
 	// End FMalloc interface.
 
 	CORE_API void FlushCurrentThreadCache();
@@ -789,9 +777,6 @@
 
 	CORE_API void CanaryTest(const FFreeBlock* Block) const;
 	CORE_API void CanaryFail(const FFreeBlock* Block) const;
-
-	void CanaryTest(const FFreeBlock* Block) const;
-	void CanaryFail(const FFreeBlock* Block) const;
 
 #if BINNED2_ALLOCATOR_STATS
 	CORE_API int64 GetTotalAllocatedSmallPoolMemory() const;
