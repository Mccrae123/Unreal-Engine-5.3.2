// Copyright Epic Games, Inc. All Rights Reserved.

#pragma once

#include "CoreTypes.h"
#include "Misc/AssertionMacros.h"
#include "HAL/MemoryBase.h"
#include "HAL/UnrealMemory.h"
#include "Math/NumericLimits.h"
#include "Templates/AlignmentTemplates.h"
#include "HAL/CriticalSection.h"
#include "HAL/PlatformTLS.h"
#include "HAL/Allocators/CachedOSPageAllocator.h"
#include "HAL/Allocators/CachedOSVeryLargePageAllocator.h"
#include "HAL/Allocators/PooledVirtualMemoryAllocator.h"
#include "HAL/PlatformMath.h"
#include "HAL/LowLevelMemTracker.h"
#include "Templates/Atomic.h"

#define BINNED2_MAX_CACHED_OS_FREES (64)
#if PLATFORM_64BITS
	#define BINNED2_MAX_CACHED_OS_FREES_BYTE_LIMIT (64*1024*1024)
#else
	#define BINNED2_MAX_CACHED_OS_FREES_BYTE_LIMIT (16*1024*1024)
#endif

#define BINNED2_LARGE_ALLOC					65536		// Alignment of OS-allocated pointer - pool-allocated pointers will have a non-aligned pointer
#define BINNED2_MINIMUM_ALIGNMENT_SHIFT		4			// Alignment of blocks, expressed as a shift
#define BINNED2_MINIMUM_ALIGNMENT			16			// Alignment of blocks
#define BINNED2_MAX_SMALL_POOL_SIZE			(32768-16)	// Maximum block size in GMallocBinned2SmallBlockSizes
#define BINNED2_SMALL_POOL_COUNT			45


#define DEFAULT_GMallocBinned2PerThreadCaches 1
#define DEFAULT_GMallocBinned2LockFreeCaches 0
#define DEFAULT_GMallocBinned2BundleCount 64
#define DEFAULT_GMallocBinned2AllocExtra 32
#define BINNED2_MAX_GMallocBinned2MaxBundlesBeforeRecycle 8
#define DEFAULT_GMallocBinned2MoveOSFreesOffTimeCriticalThreads 1

#if !defined(AGGRESSIVE_MEMORY_SAVING)
	#error "AGGRESSIVE_MEMORY_SAVING must be defined"
#endif
#if AGGRESSIVE_MEMORY_SAVING
	#define DEFAULT_GMallocBinned2BundleSize 8192
#else
	#define DEFAULT_GMallocBinned2BundleSize BINNED2_LARGE_ALLOC
#endif

#ifndef BINNED2_BOOKKEEPING_AT_THE_END_OF_LARGEBLOCK
#define BINNED2_BOOKKEEPING_AT_THE_END_OF_LARGEBLOCK 1
#endif


#define BINNED2_ALLOW_RUNTIME_TWEAKING 0
#if BINNED2_ALLOW_RUNTIME_TWEAKING
	extern CORE_API int32 GMallocBinned2PerThreadCaches;
	extern CORE_API int32 GMallocBinned2BundleSize = DEFAULT_GMallocBinned2BundleSize;
	extern CORE_API int32 GMallocBinned2BundleCount = DEFAULT_GMallocBinned2BundleCount;
	extern CORE_API int32 GMallocBinned2MaxBundlesBeforeRecycle = BINNED2_MAX_GMallocBinned2MaxBundlesBeforeRecycle;
	extern CORE_API int32 GMallocBinned2AllocExtra = DEFAULT_GMallocBinned2AllocExtra;
	extern CORE_API int32 GMallocBinned2MoveOSFreesOffTimeCriticalThreads = DEFAULT_GMallocBinned2MoveOSFreesOffTimeCriticalThreads;

#else
	#define GMallocBinned2PerThreadCaches DEFAULT_GMallocBinned2PerThreadCaches
	#define GMallocBinned2BundleSize DEFAULT_GMallocBinned2BundleSize
	#define GMallocBinned2BundleCount DEFAULT_GMallocBinned2BundleCount
	#define GMallocBinned2MaxBundlesBeforeRecycle BINNED2_MAX_GMallocBinned2MaxBundlesBeforeRecycle
	#define GMallocBinned2AllocExtra DEFAULT_GMallocBinned2AllocExtra
	#define GMallocBinned2MoveOSFreesOffTimeCriticalThreads DEFAULT_GMallocBinned2MoveOSFreesOffTimeCriticalThreads
#endif


#ifndef BINNED2_ALLOCATOR_STATS
	#if UE_BUILD_SHIPPING && !WITH_EDITOR
		#define BINNED2_ALLOCATOR_STATS 0	
	#else
		#define BINNED2_ALLOCATOR_STATS 1
	#endif
#endif


#define BINNED2_ALLOCATOR_STATS_VALIDATION (BINNED2_ALLOCATOR_STATS && 0)

#if BINNED2_ALLOCATOR_STATS
//////////////////////////////////////////////////////////////////////////
// the following don't need a critical section because they are covered by the critical section called Mutex
extern TAtomic<int64> AllocatedSmallPoolMemory; // memory that's requested to be allocated by the game
extern TAtomic<int64> AllocatedOSSmallPoolMemory;
extern TAtomic<int64> AllocatedLargePoolMemory; // memory requests to the OS which don't fit in the small pool
extern TAtomic<int64> AllocatedLargePoolMemoryWAlignment; // when we allocate at OS level we need to align to a size
#endif
#if BINNED2_ALLOCATOR_STATS_VALIDATION
#include "Misc/ScopeLock.h"
extern int64 AllocatedSmallPoolMemoryValidation;
extern FCriticalSection ValidationCriticalSection;
extern int32 RecursionCounter;
#endif


//
// Optimized virtual memory allocator.
//
class CORE_API FMallocBinned2 : public FMalloc
{
	struct Private;

	// Forward declares.
	struct FPoolInfo;
	struct PoolHashBucket;

	/** Information about a piece of free memory. */
	struct FFreeBlock
	{
		enum
		{
			CANARY_VALUE = 0xe3
		};

		FORCEINLINE FFreeBlock(uint32 InPageSize, uint16 InBlockSize, uint8 InPoolIndex)
			: BlockSize(InBlockSize)
			, PoolIndex(InPoolIndex)
			, Canary(CANARY_VALUE)
			, NextFreeBlock(nullptr)
		{
			check(InPoolIndex < MAX_uint8 && InBlockSize <= MAX_uint16);
			NumFreeBlocks = InPageSize / InBlockSize;
			if (NumFreeBlocks * InBlockSize + sizeof(FFreeBlock) > InPageSize)
			{
				NumFreeBlocks--;
			}
			check(NumFreeBlocks * InBlockSize + sizeof(FFreeBlock) <= InPageSize);
		}

		FORCEINLINE uint32 GetNumFreeRegularBlocks() const
		{
			return NumFreeBlocks;
		}
		FORCEINLINE bool IsCanaryOk() const
		{
			return Canary == FFreeBlock::CANARY_VALUE;
		}

		FORCEINLINE void CanaryTest() const
		{
			if (!IsCanaryOk())
			{
				CanaryFail();
			}
			//checkSlow(PoolIndex == BoundSizeToPoolIndex(BlockSize));
		}
		void CanaryFail() const;

		FORCEINLINE void* AllocateRegularBlock()
		{
			--NumFreeBlocks;
#if !UE_USE_VERYLARGEPAGEALLOCATOR || !BINNED2_BOOKKEEPING_AT_THE_END_OF_LARGEBLOCK
			if (IsAligned(this, BINNED2_LARGE_ALLOC))
			{
				return (uint8*)this + BINNED2_LARGE_ALLOC - (NumFreeBlocks + 1) * BlockSize;
			}
#else
			if (IsAligned(((uintptr_t)this)+sizeof(FFreeBlock), BINNED2_LARGE_ALLOC))
			{
				// The book keeping FreeBlock is at the end of the "page" so we align down to get to the beginning of the page
				uintptr_t ptr = AlignDown((uintptr_t)this, BINNED2_LARGE_ALLOC);
				// And we offset the returned pointer based on how many free blocks are left.
				return (uint8*) ptr + (NumFreeBlocks * BlockSize);
			}
#endif
			return (uint8*)this + (NumFreeBlocks)* BlockSize;
		}

		uint16 BlockSize;				// Size of the blocks that this list points to
		uint8 PoolIndex;				// Index of this pool
		uint8 Canary;					// Constant value of 0xe3
		uint32 NumFreeBlocks;          // Number of consecutive free blocks here, at least 1.
		void*  NextFreeBlock;          // Next free block in another pool
	};

	struct FPoolList
	{
		FPoolList();

		bool IsEmpty() const;

		      FPoolInfo& GetFrontPool();
		const FPoolInfo& GetFrontPool() const;

		void LinkToFront(FPoolInfo* Pool);

		FPoolInfo& PushNewPoolToFront(FMallocBinned2& Allocator, uint32 InBytes, uint32 InPoolIndex);

		void ValidateActivePools();
		void ValidateExhaustedPools();

	private:
		FPoolInfo* Front;
	};

	/** Pool table. */
	struct FPoolTable
	{
		FPoolList ActivePools;
		FPoolList ExhaustedPools;
		uint32    BlockSize;

		FPoolTable();
	};

	struct FPtrToPoolMapping
	{
		FPtrToPoolMapping()
			: PtrToPoolPageBitShift(0)
			, HashKeyShift(0)
			, PoolMask(0)
			, MaxHashBuckets(0)
		{
		}
		explicit FPtrToPoolMapping(uint32 InPageSize, uint64 InNumPoolsPerPage, uint64 AddressLimit)
		{
			Init(InPageSize, InNumPoolsPerPage, AddressLimit);
		}

		void Init(uint32 InPageSize, uint64 InNumPoolsPerPage, uint64 AddressLimit)
		{
			uint64 PoolPageToPoolBitShift = FPlatformMath::CeilLogTwo64(InNumPoolsPerPage);

			PtrToPoolPageBitShift = FPlatformMath::CeilLogTwo(InPageSize);
			HashKeyShift          = PtrToPoolPageBitShift + PoolPageToPoolBitShift;
			PoolMask              = (1ull << PoolPageToPoolBitShift) - 1;
			MaxHashBuckets        = AddressLimit >> HashKeyShift;
		}

		FORCEINLINE void GetHashBucketAndPoolIndices(const void* InPtr, uint32& OutBucketIndex, UPTRINT& OutBucketCollision, uint32& OutPoolIndex) const
		{
			OutBucketCollision = (UPTRINT)InPtr >> HashKeyShift;
			OutBucketIndex = uint32(OutBucketCollision & (MaxHashBuckets - 1));
			OutPoolIndex   = (uint32)(((UPTRINT)InPtr >> PtrToPoolPageBitShift) & PoolMask);
		}

		FORCEINLINE uint64 GetMaxHashBuckets() const
		{
			return MaxHashBuckets;
		}

	private:
		/** Shift to apply to a pointer to get the reference from the indirect tables */
		uint64 PtrToPoolPageBitShift;

		/** Shift required to get required hash table key. */
		uint64 HashKeyShift;

		/** Used to mask off the bits that have been used to lookup the indirect table */
		uint64 PoolMask;

		// PageSize dependent constants
		uint64 MaxHashBuckets;
	};

	FPtrToPoolMapping PtrToPoolMapping;

	// Pool tables for different pool sizes
	FPoolTable SmallPoolTables[BINNED2_SMALL_POOL_COUNT];

	PoolHashBucket* HashBuckets;
	PoolHashBucket* HashBucketFreeList;
	uint64 NumPoolsPerPage;

#if !PLATFORM_UNIX && !PLATFORM_ANDROID
#if UE_USE_VERYLARGEPAGEALLOCATOR
	FCachedOSVeryLargePageAllocator CachedOSPageAllocator;
#else
	TCachedOSPageAllocator<BINNED2_MAX_CACHED_OS_FREES, BINNED2_MAX_CACHED_OS_FREES_BYTE_LIMIT> CachedOSPageAllocator;
#endif
#else
	FPooledVirtualMemoryAllocator CachedOSPageAllocator;
#endif

	FCriticalSection Mutex;

	FORCEINLINE bool IsOSAllocation(const void* Ptr)
	{
<<<<<<< HEAD
#if UE_USE_VERYLARGEPAGEALLOCATOR && !PLATFORM_UNIX
=======
#if UE_USE_VERYLARGEPAGEALLOCATOR && !PLATFORM_UNIX && !PLATFORM_ANDROID
>>>>>>> 6bbb88c8
		return !CachedOSPageAllocator.IsPartOf(Ptr);
#else
		return IsAligned(Ptr, BINNED2_LARGE_ALLOC);
#endif
	}

	struct FBundleNode
	{
		FBundleNode* NextNodeInCurrentBundle;
		union
		{
			FBundleNode* NextBundle;
			int32 Count;
		};
	};

	struct FBundle
	{
		FORCEINLINE FBundle()
		{
			Reset();
		}

		FORCEINLINE void Reset()
		{
			Head = nullptr;
			Count = 0;
		}

		FORCEINLINE void PushHead(FBundleNode* Node)
		{
			Node->NextNodeInCurrentBundle = Head;
			Node->NextBundle = nullptr;
			Head = Node;
			Count++;
		}

		FORCEINLINE FBundleNode* PopHead()
		{
			FBundleNode* Result = Head;

			Count--;
			Head = Head->NextNodeInCurrentBundle;
			return Result;
		}

		FBundleNode* Head;
		uint32       Count;
	};
	static_assert(sizeof(FBundleNode) <= BINNED2_MINIMUM_ALIGNMENT, "Bundle nodes must fit into the smallest block size");

	struct FFreeBlockList
	{
		// return true if we actually pushed it
		FORCEINLINE bool PushToFront(void* InPtr, uint32 InPoolIndex, uint32 InBlockSize)
		{
			checkSlow(InPtr);

			if (PartialBundle.Count >= (uint32)GMallocBinned2BundleCount || PartialBundle.Count * InBlockSize >= (uint32)GMallocBinned2BundleSize)
			{
				if (FullBundle.Head)
				{
					return false;
				}
				FullBundle = PartialBundle;
				PartialBundle.Reset();
			}
			PartialBundle.PushHead((FBundleNode*)InPtr);
			return true;
		}
		FORCEINLINE bool CanPushToFront(uint32 InPoolIndex, uint32 InBlockSize)
		{
			if (FullBundle.Head && (PartialBundle.Count >= (uint32)GMallocBinned2BundleCount || PartialBundle.Count * InBlockSize >= (uint32)GMallocBinned2BundleSize))
			{
				return false;
			}
			return true;
		}
		FORCEINLINE void* PopFromFront(uint32 InPoolIndex)
		{
			if (!PartialBundle.Head)
			{
				if (FullBundle.Head)
				{
					PartialBundle = FullBundle;
					FullBundle.Reset();
				}
			}
			return PartialBundle.Head ? PartialBundle.PopHead() : nullptr;
		}

		// tries to recycle the full bundle, if that fails, it is returned for freeing
		FBundleNode* RecyleFull(uint32 InPoolIndex);
		bool ObtainPartial(uint32 InPoolIndex);
		FBundleNode* PopBundles(uint32 InPoolIndex);
	private:
		FBundle PartialBundle;
		FBundle FullBundle;
	};

	struct FPerThreadFreeBlockLists
	{
		FORCEINLINE static FPerThreadFreeBlockLists* Get()
		{
			return FMallocBinned2::Binned2TlsSlot ? (FPerThreadFreeBlockLists*)FPlatformTLS::GetTlsValue(FMallocBinned2::Binned2TlsSlot) : nullptr;
		}
		static void SetTLS();
		static void ClearTLS();

		FPerThreadFreeBlockLists() 
#if BINNED2_ALLOCATOR_STATS
			: AllocatedMemory(0) 
#endif
		{ }

		FORCEINLINE void* Malloc(uint32 InPoolIndex)
		{
			return FreeLists[InPoolIndex].PopFromFront(InPoolIndex);
		}
		// return true if the pointer was pushed
		FORCEINLINE bool Free(void* InPtr, uint32 InPoolIndex, uint32 InBlockSize)
		{
			return FreeLists[InPoolIndex].PushToFront(InPtr, InPoolIndex, InBlockSize);
		}		
		// return true if a pointer can be pushed
		FORCEINLINE bool CanFree(uint32 InPoolIndex, uint32 InBlockSize)
		{
			return FreeLists[InPoolIndex].CanPushToFront(InPoolIndex, InBlockSize);
		}
		// returns a bundle that needs to be freed if it can't be recycled
		FBundleNode* RecycleFullBundle(uint32 InPoolIndex)
		{
			return FreeLists[InPoolIndex].RecyleFull(InPoolIndex);
		}
		// returns true if we have anything to pop
		bool ObtainRecycledPartial(uint32 InPoolIndex)
		{
			return FreeLists[InPoolIndex].ObtainPartial(InPoolIndex);
		}
		FBundleNode* PopBundles(uint32 InPoolIndex)
		{
			return FreeLists[InPoolIndex].PopBundles(InPoolIndex);
		}
#if BINNED2_ALLOCATOR_STATS
	public:
		int64 AllocatedMemory;
		static int64 ConsolidatedMemory;
#endif
	private:
		FFreeBlockList FreeLists[BINNED2_SMALL_POOL_COUNT];
	};

	static FORCEINLINE FFreeBlock* GetPoolHeaderFromPointer(void* Ptr)
	{
#if !UE_USE_VERYLARGEPAGEALLOCATOR || !BINNED2_BOOKKEEPING_AT_THE_END_OF_LARGEBLOCK
		return (FFreeBlock*)AlignDown(Ptr, BINNED2_LARGE_ALLOC);
#else
		return (FFreeBlock*) (AlignDown((uintptr_t) Ptr, BINNED2_LARGE_ALLOC) + BINNED2_LARGE_ALLOC - sizeof(FFreeBlock));
#endif
	}

public:


	FMallocBinned2();

	virtual ~FMallocBinned2();

	// FMalloc interface.
	virtual bool IsInternallyThreadSafe() const override;
	FORCEINLINE virtual void* Malloc(SIZE_T Size, uint32 Alignment) override
	{
#if BINNED2_ALLOCATOR_STATS_VALIDATION
		FScopeLock Lock(&ValidationCriticalSection);
		++RecursionCounter;
		void *Result = MallocInline(Size, Alignment);
		if ( !IsOSAllocation(Result))
		{
			SIZE_T OutSize;
			ensure( GetAllocationSize(Result, OutSize) );
			AllocatedSmallPoolMemoryValidation += OutSize;
			if (RecursionCounter==1)
			{
				check(GetTotalAllocatedSmallPoolMemory() == AllocatedSmallPoolMemoryValidation);
				if (GetTotalAllocatedSmallPoolMemory() != AllocatedSmallPoolMemoryValidation)
				{
					UE_DEBUG_BREAK();
				}
			}
		}
		--RecursionCounter;
		return Result;
#else
		return MallocInline(Size, Alignment);
#endif
	}
	FORCEINLINE void* MallocInline(SIZE_T Size, uint32 Alignment )
	{

#if UE_USE_VERYLARGEPAGEALLOCATOR && BINNED2_BOOKKEEPING_AT_THE_END_OF_LARGEBLOCK

		if (Alignment > BINNED2_MINIMUM_ALIGNMENT && (Size <= BINNED2_MAX_SMALL_POOL_SIZE))
		{
			Size = Align(Size, Alignment);
		}
#endif
		void* Result = nullptr;
		// Only allocate from the small pools if the size is small enough and the alignment isn't crazy large.
		// With large alignments, we'll waste a lot of memory allocating an entire page, but such alignments are highly unlikely in practice.
#if UE_USE_VERYLARGEPAGEALLOCATOR && BINNED2_BOOKKEEPING_AT_THE_END_OF_LARGEBLOCK
		if ((Size <= BINNED2_MAX_SMALL_POOL_SIZE)) // one branch, not two
#else
		if ((Size <= BINNED2_MAX_SMALL_POOL_SIZE) & (Alignment <= BINNED2_MINIMUM_ALIGNMENT)) // one branch, not two
#endif
		{
			FPerThreadFreeBlockLists* Lists = GMallocBinned2PerThreadCaches ? FPerThreadFreeBlockLists::Get() : nullptr;
			if (Lists)
			{
				uint32 PoolIndex = BoundSizeToPoolIndex(Size);
				uint32 BlockSize = PoolIndexToBlockSize(PoolIndex);
				Result = Lists->Malloc(PoolIndex);
#if BINNED2_ALLOCATOR_STATS
				if (Result)
				{
					Lists->AllocatedMemory += BlockSize;
				}
#endif
			}
		}
		if (Result == nullptr)
		{
			Result = MallocSelect(Size, Alignment);
		}

		return Result;
	}
	FORCEINLINE static bool UseSmallAlloc(SIZE_T Size, uint32 Alignment)
	{
#if UE_USE_VERYLARGEPAGEALLOCATOR && BINNED2_BOOKKEEPING_AT_THE_END_OF_LARGEBLOCK
		if (Alignment > BINNED2_MINIMUM_ALIGNMENT)
		{
			Size = Align(Size, Alignment);
		}
		bool bResult = (Size <= BINNED2_MAX_SMALL_POOL_SIZE);
#else
		bool bResult = ((Size <= BINNED2_MAX_SMALL_POOL_SIZE) & (Alignment <= BINNED2_MINIMUM_ALIGNMENT)); // one branch, not two
#endif
		return bResult;
	}
	FORCEINLINE void* MallocSelect(SIZE_T Size, uint32 Alignment)
	{
		void* Result;

		if (UseSmallAlloc(Size, Alignment))
		{
			Result = MallocExternalSmall(Size, Alignment);
		}
		else
		{
			Result = MallocExternalLarge(Size, Alignment);
		}

		return Result;
	}
	FORCEINLINE virtual void* Realloc(void* Ptr, SIZE_T NewSize, uint32 Alignment) override
	{
#if BINNED2_ALLOCATOR_STATS_VALIDATION
		bool bOldIsOsAllocation = IsOSAllocation(Ptr);
		SIZE_T OldSize;
		if (!bOldIsOsAllocation)
		{
			ensure(GetAllocationSize(Ptr, OldSize));
		}
		FScopeLock Lock(&ValidationCriticalSection);
		++RecursionCounter;
		void *Result = ReallocInline(Ptr, NewSize, Alignment);
		if ( !bOldIsOsAllocation )
		{
			AllocatedSmallPoolMemoryValidation -= OldSize;
		}
		if (!IsOSAllocation(Result))
		{
			SIZE_T OutSize;
			ensure(GetAllocationSize(Result, OutSize));
			AllocatedSmallPoolMemoryValidation += OutSize;
		}
		if (RecursionCounter == 1)
		{
			check(GetTotalAllocatedSmallPoolMemory() == AllocatedSmallPoolMemoryValidation);
			if (GetTotalAllocatedSmallPoolMemory() != AllocatedSmallPoolMemoryValidation)
			{
				UE_DEBUG_BREAK();
			}
		}
		--RecursionCounter;
		return Result;
#else
		return ReallocInline(Ptr, NewSize, Alignment);
#endif
	}
	FORCEINLINE void* ReallocInline(void* Ptr, SIZE_T NewSize, uint32 Alignment) 
	{
#if UE_USE_VERYLARGEPAGEALLOCATOR && BINNED2_BOOKKEEPING_AT_THE_END_OF_LARGEBLOCK
		if (Alignment > BINNED2_MINIMUM_ALIGNMENT && (NewSize <= BINNED2_MAX_SMALL_POOL_SIZE))
		{
			NewSize = Align(NewSize, Alignment);
		}
		if (NewSize <= BINNED2_MAX_SMALL_POOL_SIZE)
#else
if (NewSize <= BINNED2_MAX_SMALL_POOL_SIZE && Alignment <= BINNED2_MINIMUM_ALIGNMENT) // one branch, not two
#endif
		{
			FPerThreadFreeBlockLists* Lists = GMallocBinned2PerThreadCaches ? FPerThreadFreeBlockLists::Get() : nullptr;
			if (Lists && (!Ptr || !IsOSAllocation(Ptr)))
			{
				uint32 BlockSize = 0;
				uint32 PoolIndex = 0;

				bool bCanFree = true; // the nullptr is always "freeable"
				if (Ptr)
				{
					// Reallocate to a smaller/bigger pool if necessary
					FFreeBlock* Free = GetPoolHeaderFromPointer(Ptr);
					BlockSize = Free->BlockSize;
					PoolIndex = Free->PoolIndex;
					bCanFree = Free->IsCanaryOk();
					if (NewSize && bCanFree && NewSize <= BlockSize && (PoolIndex == 0 || NewSize > PoolIndexToBlockSize(PoolIndex - 1)))
					{
						return Ptr;
					}
					bCanFree = bCanFree && Lists->CanFree(PoolIndex, BlockSize);
				}
				if (bCanFree)
				{
					uint32 NewPoolIndex = BoundSizeToPoolIndex(NewSize);
					uint32 NewBlockSize = PoolIndexToBlockSize(NewPoolIndex);
					void* Result = NewSize ? Lists->Malloc(NewPoolIndex) : nullptr;
#if BINNED2_ALLOCATOR_STATS
					if (Result)
					{
						Lists->AllocatedMemory += NewBlockSize;
					}
#endif
					if (Result || !NewSize)
					{
						if (Result && Ptr)
						{
							FMemory::Memcpy(Result, Ptr, FPlatformMath::Min<SIZE_T>(NewSize, BlockSize));
						}
						if (Ptr)
						{
							bool bDidPush = Lists->Free(Ptr, PoolIndex, BlockSize);
							checkSlow(bDidPush);
#if BINNED2_ALLOCATOR_STATS
							Lists->AllocatedMemory -= BlockSize;
#endif
						}

						return Result;
					}
				}
			}
		}
		void* Result = ReallocExternal(Ptr, NewSize, Alignment);
		return Result;
	}

	FORCEINLINE virtual void Free(void* Ptr) override
	{
#if BINNED2_ALLOCATOR_STATS_VALIDATION
		FScopeLock Lock(&ValidationCriticalSection);
		++RecursionCounter;
		if (!IsOSAllocation(Ptr))
		{
			SIZE_T OutSize;
			ensure(GetAllocationSize(Ptr, OutSize));
			AllocatedSmallPoolMemoryValidation -= OutSize;
		}
		FreeInline(Ptr);
		if (RecursionCounter == 1)
		{
			check(GetTotalAllocatedSmallPoolMemory() == AllocatedSmallPoolMemoryValidation);
			if (GetTotalAllocatedSmallPoolMemory() != AllocatedSmallPoolMemoryValidation)
			{
				UE_DEBUG_BREAK();
			}
		}
		--RecursionCounter;
#else
		FreeInline(Ptr);
#endif
	}

	FORCEINLINE void FreeInline(void* Ptr)
	{
		if (!IsOSAllocation(Ptr))
		{
			FPerThreadFreeBlockLists* Lists = GMallocBinned2PerThreadCaches ? FPerThreadFreeBlockLists::Get() : nullptr;
			if (Lists)
			{
				FFreeBlock* BasePtr = GetPoolHeaderFromPointer(Ptr);
				int32 BlockSize = BasePtr->BlockSize;
				if (BasePtr->IsCanaryOk() && Lists->Free(Ptr, BasePtr->PoolIndex, BasePtr->BlockSize))
				{
#if BINNED2_ALLOCATOR_STATS
					Lists->AllocatedMemory -= BasePtr->BlockSize;
#endif
					return;
				}
			}
		}
		FreeExternal(Ptr);
	}
	FORCEINLINE virtual bool GetAllocationSize(void *Ptr, SIZE_T &SizeOut) override
	{
		if (!IsOSAllocation(Ptr))
		{
			const FFreeBlock* Free = GetPoolHeaderFromPointer(Ptr);
			if (Free->IsCanaryOk())
			{
				SizeOut = Free->BlockSize;
				return true;
			}
		}
		return GetAllocationSizeExternal(Ptr, SizeOut);
	}

	FORCEINLINE virtual SIZE_T QuantizeSize(SIZE_T Count, uint32 Alignment) override
	{
		static_assert(DEFAULT_ALIGNMENT <= BINNED2_MINIMUM_ALIGNMENT, "DEFAULT_ALIGNMENT is assumed to be zero"); // used below
		checkSlow((Alignment & (Alignment - 1)) == 0); // Check the alignment is a power of two
		SIZE_T SizeOut;
		if ((Count <= BINNED2_MAX_SMALL_POOL_SIZE) & (Alignment <= BINNED2_MINIMUM_ALIGNMENT)) // one branch, not two
		{
			SizeOut = PoolIndexToBlockSize(BoundSizeToPoolIndex(Count));
		}
		else
		{
			Alignment = FPlatformMath::Max<uint32>(Alignment, OsAllocationGranularity);
			checkSlow(Alignment <= PageSize);
			SizeOut = Align(Count, Alignment);
		}
		check(SizeOut >= Count);
		return SizeOut;
	}

	virtual bool ValidateHeap() override;
	virtual void Trim(bool bTrimThreadCaches) override;
	virtual void SetupTLSCachesOnCurrentThread() override;
	virtual void ClearAndDisableTLSCachesOnCurrentThread() override;
	virtual const TCHAR* GetDescriptiveName() override;
	virtual void UpdateStats() override;
	// End FMalloc interface.

	void FlushCurrentThreadCache();
	void* MallocExternalSmall(SIZE_T Size, uint32 Alignment);
	void* MallocExternalLarge(SIZE_T Size, uint32 Alignment);
	void* ReallocExternal(void* Ptr, SIZE_T NewSize, uint32 Alignment);
	void FreeExternal(void *Ptr);
	bool GetAllocationSizeExternal(void* Ptr, SIZE_T& SizeOut);

#if BINNED2_ALLOCATOR_STATS
	int64 GetTotalAllocatedSmallPoolMemory() const;
#endif
	virtual void GetAllocatorStats( FGenericMemoryStats& out_Stats ) override;
	/** Dumps current allocator stats to the log. */
	virtual void DumpAllocatorStats(class FOutputDevice& Ar) override;
	
	static uint16 SmallBlockSizesReversed[BINNED2_SMALL_POOL_COUNT]; // this is reversed to get the smallest elements on our main cache line
	static FMallocBinned2* MallocBinned2;
	static uint32 Binned2TlsSlot;
	static uint32 PageSize;
	static uint32 OsAllocationGranularity;
	// Mapping of sizes to small table indices
	static uint8 MemSizeToIndex[1 + (BINNED2_MAX_SMALL_POOL_SIZE >> BINNED2_MINIMUM_ALIGNMENT_SHIFT)];

	FORCEINLINE uint32 BoundSizeToPoolIndex(SIZE_T Size) 
	{
		auto Index = ((Size + BINNED2_MINIMUM_ALIGNMENT - 1) >> BINNED2_MINIMUM_ALIGNMENT_SHIFT);
		checkSlow(Index >= 0 && Index <= (BINNED2_MAX_SMALL_POOL_SIZE >> BINNED2_MINIMUM_ALIGNMENT_SHIFT)); // and it should be in the table
		uint32 PoolIndex = uint32(MemSizeToIndex[Index]);
		checkSlow(PoolIndex >= 0 && PoolIndex < BINNED2_SMALL_POOL_COUNT);
		return PoolIndex;
	}
	FORCEINLINE uint32 PoolIndexToBlockSize(uint32 PoolIndex)
	{
		return SmallBlockSizesReversed[BINNED2_SMALL_POOL_COUNT - PoolIndex - 1];
	}
};

#define BINNED2_INLINE (1)
#if BINNED2_INLINE // during development, it helps with iteration time to not include these here, but rather in the .cpp
	#if PLATFORM_USES_FIXED_GMalloc_CLASS && !FORCE_ANSI_ALLOCATOR && USE_MALLOC_BINNED2
		#define FMEMORY_INLINE_FUNCTION_DECORATOR  FORCEINLINE
		#define FMEMORY_INLINE_GMalloc (FMallocBinned2::MallocBinned2)
		#include "FMemory.inl"
	#endif
#endif
<|MERGE_RESOLUTION|>--- conflicted
+++ resolved
@@ -281,11 +281,7 @@
 
 	FORCEINLINE bool IsOSAllocation(const void* Ptr)
 	{
-<<<<<<< HEAD
-#if UE_USE_VERYLARGEPAGEALLOCATOR && !PLATFORM_UNIX
-=======
 #if UE_USE_VERYLARGEPAGEALLOCATOR && !PLATFORM_UNIX && !PLATFORM_ANDROID
->>>>>>> 6bbb88c8
 		return !CachedOSPageAllocator.IsPartOf(Ptr);
 #else
 		return IsAligned(Ptr, BINNED2_LARGE_ALLOC);
