--- conflicted
+++ resolved
@@ -9,11 +9,6 @@
 #include "HAL/MemoryBase.h"
 #include "HAL/PlatformTLS.h"
 #include "Misc/Crc.h"
-<<<<<<< HEAD
-
-struct FGenericMemoryStats;
-=======
->>>>>>> 4af6daef
 
 struct FGenericMemoryStats;
 
@@ -153,13 +148,8 @@
 		UsedMalloc->OnPostFork();
 	}
 
-<<<<<<< HEAD
-	static constexpr SIZE_T MaxCallStackDepth = 64;
-	static constexpr SIZE_T CallStackEntriesToSkipCount = 2;
-=======
 	static constexpr inline SIZE_T MaxCallStackDepth = 64;
 	static constexpr inline SIZE_T CallStackEntriesToSkipCount = 2;
->>>>>>> 4af6daef
 
 	struct FCallStackInfo
 	{
