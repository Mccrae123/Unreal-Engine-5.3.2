--- conflicted
+++ resolved
@@ -148,15 +148,6 @@
 		return RunnableThread;
 	}
 
-	/**
-	 * @return a runnable thread that is executing this runnable, if return value is nullptr, it means the running thread can be game thread or a thread created outside the runnable interface
-	 */
-	static FRunnableThread* GetRunnableThread()
-	{
-		FRunnableThread* RunnableThread = (FRunnableThread*)FPlatformTLS::GetTlsValue(RunnableTlsSlot);
-		return RunnableThread;
-	}
-
 protected:
 
 	/**
@@ -177,11 +168,7 @@
 	CORE_API void SetTls();
 
 	/** Deletes all FTlsAutoCleanup objects created for this thread. */
-<<<<<<< HEAD
-	void FreeTls();
-=======
 	CORE_API void FreeTls();
->>>>>>> 4af6daef
 
 	/** Holds the name of the thread. */
 	FString ThreadName;
