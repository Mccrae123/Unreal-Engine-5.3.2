// Copyright Epic Games, Inc. All Rights Reserved.
// IWYU pragma: begin_exports
#pragma once

#include "Misc/Build.h"
#include "Misc/LargeWorldCoordinates.h"

// define all other platforms to be zero
//@port Define the platform here to be zero when compiling for other platforms
#if !defined(PLATFORM_WINDOWS)
	#define PLATFORM_WINDOWS 0
#endif
#if !defined(PLATFORM_MAC)
	#define PLATFORM_MAC 0
	// If PLATFORM_MAC is defined these will be set appropriately in
	// MacPlatform.h
	#define PLATFORM_MAC_X86 0
	#define PLATFORM_MAC_ARM64 0
#endif
#if !defined(PLATFORM_IOS)
	#define PLATFORM_IOS 0
#endif
#if !defined(PLATFORM_TVOS)
	#define PLATFORM_TVOS 0
#endif
#if !defined(PLATFORM_ANDROID)
	#define PLATFORM_ANDROID 0
#endif
#if !defined(PLATFORM_ANDROID_ARM)
	#define PLATFORM_ANDROID_ARM 0
#endif
#if !defined(PLATFORM_ANDROID_ARM64)
	#define PLATFORM_ANDROID_ARM64 0
#endif
#if !defined(PLATFORM_ANDROID_X86)
	#define PLATFORM_ANDROID_X86 0
#endif
#if !defined(PLATFORM_ANDROID_X64)
	#define PLATFORM_ANDROID_X64 0
#endif
#if !defined(PLATFORM_APPLE)
	#define PLATFORM_APPLE 0
#endif
#if !defined(PLATFORM_LINUX)
	#define PLATFORM_LINUX 0
#endif
#if !defined(PLATFORM_LINUXARM64)
	#define PLATFORM_LINUXARM64 0
#endif
#if !defined(PLATFORM_SWITCH)
	#define PLATFORM_SWITCH 0
#endif
#if !defined(PLATFORM_FREEBSD)
	#define PLATFORM_FREEBSD 0
#endif
#if !defined(PLATFORM_UNIX)
	#define PLATFORM_UNIX 0
#endif
#if !defined(PLATFORM_MICROSOFT)
	#define PLATFORM_MICROSOFT 0
#endif
#if !defined(PLATFORM_HOLOLENS)
#define PLATFORM_HOLOLENS 0
#endif

// Platform specific compiler pre-setup.
#include "PreprocessorHelpers.h"
#include COMPILED_PLATFORM_HEADER(PlatformCompilerPreSetup.h)

// Generic compiler pre-setup.
#include "GenericPlatform/GenericPlatformCompilerPreSetup.h"

// Whether the CPU is x86/x64 (i.e. both 32 and 64-bit variants)
#ifndef PLATFORM_CPU_X86_FAMILY
	#if (defined(_M_IX86) || defined(__i386__) || defined(_M_X64) || defined(__amd64__) || defined(__x86_64__)) && !defined(_M_ARM64EC)
		#define PLATFORM_CPU_X86_FAMILY	1
	#else
		#define PLATFORM_CPU_X86_FAMILY	0
	#endif
#endif

// Whether the CPU is AArch32/AArch64 (i.e. both 32 and 64-bit variants)
#ifndef PLATFORM_CPU_ARM_FAMILY
	#if (defined(__arm__) || defined(_M_ARM) || defined(__aarch64__) || defined(_M_ARM64) || defined(_M_ARM64EC))
		#define PLATFORM_CPU_ARM_FAMILY	1
	#else
		#define PLATFORM_CPU_ARM_FAMILY	0
	#endif
#endif

#if PLATFORM_APPLE
	#include <stddef.h> // needed for size_t
#endif

#include "GenericPlatform/GenericPlatform.h"

//------------------------------------------------------------------
// Setup macros for static code analysis
//------------------------------------------------------------------
#ifndef PLATFORM_COMPILER_CLANG
#if defined(__clang__)
#define PLATFORM_COMPILER_CLANG			1
#else
#define PLATFORM_COMPILER_CLANG			0
#endif // defined(__clang__)
#endif

#if PLATFORM_WINDOWS
	#include "Windows/WindowsPlatformCodeAnalysis.h"
#elif PLATFORM_COMPILER_CLANG
	#include "Clang/ClangPlatformCodeAnalysis.h"
#endif

#ifndef USING_ADDRESS_SANITISER
	#define USING_ADDRESS_SANITISER 0
#endif

#ifndef PLATFORM_HAS_ASAN_INCLUDE
	#define PLATFORM_HAS_ASAN_INCLUDE __has_include(<sanitizer/asan_interface.h>)
#endif

//---------------------------------------------------------
// Include main platform setup header (XXX/XXXPlatform.h)
//---------------------------------------------------------

#include COMPILED_PLATFORM_HEADER(Platform.h)

//------------------------------------------------------------------
// Finalize define setup
//------------------------------------------------------------------

// Base defines, must define these for the platform, there are no defaults
#ifndef PLATFORM_DESKTOP
	#error "PLATFORM_DESKTOP must be defined"
#endif
#ifndef PLATFORM_64BITS
	#error "PLATFORM_64BITS must be defined"
#endif

// Base defines, these have defaults
#ifndef PLATFORM_LITTLE_ENDIAN
	#define PLATFORM_LITTLE_ENDIAN				0
#endif
#ifndef PLATFORM_SUPPORTS_UNALIGNED_LOADS
	#define PLATFORM_SUPPORTS_UNALIGNED_LOADS	0
#endif
#ifndef PLATFORM_EXCEPTIONS_DISABLED
	#define PLATFORM_EXCEPTIONS_DISABLED		!PLATFORM_DESKTOP
#endif
#ifndef PLATFORM_SEH_EXCEPTIONS_DISABLED
	#define PLATFORM_SEH_EXCEPTIONS_DISABLED	0
#endif
#ifndef PLATFORM_SUPPORTS_PRAGMA_PACK
	#define PLATFORM_SUPPORTS_PRAGMA_PACK		0
#endif

// Defines for the availibility of the various levels of vector intrinsics.
// These may be set from UnrealBuildTool, otherwise each platform-specific platform.h is expected to set them appropriately.
#ifndef PLATFORM_ENABLE_VECTORINTRINSICS
	#define PLATFORM_ENABLE_VECTORINTRINSICS	0
#endif
// If PLATFORM_MAYBE_HAS_### is 1, then ### intrinsics are compilable.
// This does not guarantee that the intrinsics are runnable on all instances of the platform however; a runtime check such as cpuid may be required to confirm availability.
// If PLATFORM_ALWAYS_HAS_### is 1, then ## intrinsics will compile and run on all instances of the platform.  PLATFORM_ALWAYS_HAS_### == 1 implies PLATFORM_MAYBE_HAS_### == 1.

// UE5.2+ requires SSE4.2.
#ifndef PLATFORM_MAYBE_HAS_SSE4_1
	#define PLATFORM_MAYBE_HAS_SSE4_1			PLATFORM_CPU_X86_FAMILY
#endif
#ifndef PLATFORM_ALWAYS_HAS_SSE4_1
	#define PLATFORM_ALWAYS_HAS_SSE4_1			PLATFORM_CPU_X86_FAMILY
<<<<<<< HEAD
#endif
#ifndef PLATFORM_ALWAYS_HAS_SSE4_2
	#define PLATFORM_ALWAYS_HAS_SSE4_2			PLATFORM_CPU_X86_FAMILY
#endif
=======
#endif
#ifndef PLATFORM_ALWAYS_HAS_SSE4_2
	#define PLATFORM_ALWAYS_HAS_SSE4_2			PLATFORM_CPU_X86_FAMILY
#endif
>>>>>>> 4af6daef

#ifndef PLATFORM_MAYBE_HAS_AVX
	#define PLATFORM_MAYBE_HAS_AVX				0
#endif
#ifndef PLATFORM_ALWAYS_HAS_AVX
	#define PLATFORM_ALWAYS_HAS_AVX				0
#endif
#ifndef PLATFORM_ALWAYS_HAS_AVX_2
	#define PLATFORM_ALWAYS_HAS_AVX_2			0
#endif
#ifndef PLATFORM_ALWAYS_HAS_FMA3
	#define PLATFORM_ALWAYS_HAS_FMA3			0
#endif
#ifndef PLATFORM_ALWAYS_HAS_AESNI
	#define PLATFORM_ALWAYS_HAS_AESNI			0
#endif
#ifndef PLATFORM_ALWAYS_HAS_SHA
	#define PLATFORM_ALWAYS_HAS_SHA				0
#endif


#ifndef PLATFORM_HAS_CPUID
	#if defined(_M_IX86) || defined(__i386__) || defined(_M_X64) || defined(__x86_64__) || defined (__amd64__)
		#define PLATFORM_HAS_CPUID				1
	#else
		#define PLATFORM_HAS_CPUID				0
	#endif
#endif
#ifndef PLATFORM_ENABLE_POPCNT_INTRINSIC
	// PC is disabled by default, but linux and mac are enabled
	// if your min spec is an AMD cpu mid-2007 or Intel 2008, you should enable this
	#define PLATFORM_ENABLE_POPCNT_INTRINSIC 0
#endif
#ifndef PLATFORM_ENABLE_VECTORINTRINSICS_NEON
	#define PLATFORM_ENABLE_VECTORINTRINSICS_NEON	0
#endif
#ifndef UE_VALIDATE_FORMAT_STRINGS
	#define UE_VALIDATE_FORMAT_STRINGS 0
#endif
#ifndef PLATFORM_USE_LS_SPEC_FOR_WIDECHAR
	#define PLATFORM_USE_LS_SPEC_FOR_WIDECHAR	1
#endif
#ifndef PLATFORM_USE_SYSTEM_VSWPRINTF
	#define PLATFORM_USE_SYSTEM_VSWPRINTF		1
#endif
#ifndef PLATFORM_COMPILER_DISTINGUISHES_INT_AND_LONG
	#define PLATFORM_COMPILER_DISTINGUISHES_INT_AND_LONG			0
#endif
#ifndef PLATFORM_COMPILER_HAS_GENERIC_KEYWORD
	#define PLATFORM_COMPILER_HAS_GENERIC_KEYWORD	0
#endif
#ifndef PLATFORM_COMPILER_COMMON_LANGUAGE_RUNTIME_COMPILATION
	#define PLATFORM_COMPILER_COMMON_LANGUAGE_RUNTIME_COMPILATION 0
#endif
#ifndef PLATFORM_COMPILER_HAS_TCHAR_WMAIN
	#define PLATFORM_COMPILER_HAS_TCHAR_WMAIN 0
#endif
#ifndef PLATFORM_COMPILER_HAS_DECLTYPE_AUTO
	#define PLATFORM_COMPILER_HAS_DECLTYPE_AUTO 1
#endif
#ifdef _MSC_VER
	#define PLATFORM_COMPILER_HAS_IF_CONSTEXPR 1
	#ifndef __clang__
		#pragma deprecated("PLATFORM_COMPILER_HAS_IF_CONSTEXPR")
	#endif
#else
	#define PLATFORM_COMPILER_HAS_IF_CONSTEXPR 1 UE_DEPRECATED_MACRO(5.1, "PLATFORM_COMPILER_HAS_IF_CONSTEXPR has been deprecated and should be replaced with 1.")
#endif
#ifndef PLATFORM_COMPILER_HAS_FOLD_EXPRESSIONS
	#define PLATFORM_COMPILER_HAS_FOLD_EXPRESSIONS 0
#endif
#ifndef PLATFORM_COMPILER_HAS_GENERATED_COMPARISON_OPERATORS
	#define PLATFORM_COMPILER_HAS_GENERATED_COMPARISON_OPERATORS (__cplusplus >= 202002L)
#endif
#ifndef PLATFORM_TCHAR_IS_4_BYTES
	#define PLATFORM_TCHAR_IS_4_BYTES			0
#endif
#ifndef PLATFORM_WCHAR_IS_4_BYTES
	#define PLATFORM_WCHAR_IS_4_BYTES			0
#endif
// The PLATFORM_TCHAR_IS_CHAR16 macro really represents PLATFORM_WIDECHAR_IS_CHAR16 - it should be deprecated
#ifndef PLATFORM_TCHAR_IS_CHAR16
	#define PLATFORM_TCHAR_IS_CHAR16			0
#endif
#define PLATFORM_WIDECHAR_IS_CHAR16 PLATFORM_TCHAR_IS_CHAR16
#ifndef PLATFORM_TCHAR_IS_UTF8CHAR
	#define PLATFORM_TCHAR_IS_UTF8CHAR			USE_UTF8_TCHARS
#endif
#ifndef PLATFORM_UCS2CHAR_IS_UTF16CHAR
	// Currently true, but we don't want it to be true
	#define PLATFORM_UCS2CHAR_IS_UTF16CHAR		1
#endif
#ifndef PLATFORM_HAS_BSD_TIME
	#define PLATFORM_HAS_BSD_TIME				1
#endif
#ifndef PLATFORM_HAS_BSD_THREAD_CPUTIME
	#define PLATFORM_HAS_BSD_THREAD_CPUTIME		0
#endif
#ifndef PLATFORM_HAS_BSD_SOCKETS
	#define PLATFORM_HAS_BSD_SOCKETS			1
#endif
#ifndef PLATFORM_HAS_BSD_IPV6_SOCKETS
	#define PLATFORM_HAS_BSD_IPV6_SOCKETS			0
#endif
#ifndef PLATFORM_SUPPORTS_UDP_MULTICAST_GROUP
	#define PLATFORM_SUPPORTS_UDP_MULTICAST_GROUP	1
#endif
#ifndef PLATFORM_USE_PTHREADS
	#define PLATFORM_USE_PTHREADS				1
#endif
#ifndef PLATFORM_MAX_FILEPATH_LENGTH_DEPRECATED
	#define PLATFORM_MAX_FILEPATH_LENGTH_DEPRECATED		128			// Deprecated - prefer FPlatformMisc::GetMaxPathLength() instead.
#endif
#ifndef PLATFORM_SUPPORTS_TEXTURE_STREAMING
	#define PLATFORM_SUPPORTS_TEXTURE_STREAMING	1
#endif
#ifndef PLATFORM_SUPPORTS_VIRTUAL_TEXTURE_STREAMING
	#define PLATFORM_SUPPORTS_VIRTUAL_TEXTURE_STREAMING	0
#endif
#ifndef PLATFORM_SUPPORTS_VIRTUAL_TEXTURES
	#define PLATFORM_SUPPORTS_VIRTUAL_TEXTURES		0
#endif
#ifndef PLATFORM_SUPPORTS_VARIABLE_RATE_SHADING
	#define PLATFORM_SUPPORTS_VARIABLE_RATE_SHADING		0
#endif
#ifndef PLATFORM_REQUIRES_FILESERVER
	#define PLATFORM_REQUIRES_FILESERVER		0
#endif
#ifndef PLATFORM_SUPPORTS_MULTITHREADED_GC
	#define PLATFORM_SUPPORTS_MULTITHREADED_GC	1
#endif
#ifndef PLATFORM_HAS_BSD_SOCKET_FEATURE_IOCTL
	#define PLATFORM_HAS_BSD_SOCKET_FEATURE_IOCTL	1
#endif
#ifndef PLATFORM_HAS_BSD_SOCKET_FEATURE_POLL
	#define PLATFORM_HAS_BSD_SOCKET_FEATURE_POLL	0
#endif
#ifndef PLATFORM_HAS_BSD_SOCKET_FEATURE_SELECT
	#define PLATFORM_HAS_BSD_SOCKET_FEATURE_SELECT	1
#endif
#ifndef PLATFORM_HAS_BSD_SOCKET_FEATURE_WINSOCKETS
	#define PLATFORM_HAS_BSD_SOCKET_FEATURE_WINSOCKETS	0
#endif
#ifndef PLATFORM_HAS_BSD_SOCKET_FEATURE_GETHOSTNAME
	#define PLATFORM_HAS_BSD_SOCKET_FEATURE_GETHOSTNAME	1
#endif
#ifndef PLATFORM_HAS_BSD_SOCKET_FEATURE_GETADDRINFO
	#define PLATFORM_HAS_BSD_SOCKET_FEATURE_GETADDRINFO	1
#endif
#ifndef PLATFORM_HAS_BSD_SOCKET_FEATURE_GETNAMEINFO
	#define PLATFORM_HAS_BSD_SOCKET_FEATURE_GETNAMEINFO 1
#endif
#ifndef PLATFORM_HAS_BSD_SOCKET_FEATURE_CLOSE_ON_EXEC
	#define PLATFORM_HAS_BSD_SOCKET_FEATURE_CLOSE_ON_EXEC	0
#endif
#ifndef PLATFORM_HAS_BSD_SOCKET_FEATURE_MSG_DONTWAIT
	#define PLATFORM_HAS_BSD_SOCKET_FEATURE_MSG_DONTWAIT	0
#endif
#ifndef PLATFORM_HAS_BSD_SOCKET_FEATURE_RECVMMSG
	#define PLATFORM_HAS_BSD_SOCKET_FEATURE_RECVMMSG	0
#endif
#ifndef PLATFORM_HAS_BSD_SOCKET_FEATURE_TIMESTAMP
	#define PLATFORM_HAS_BSD_SOCKET_FEATURE_TIMESTAMP 0
#endif
#ifndef PLATFORM_HAS_BSD_SOCKET_FEATURE_NODELAY
	#define PLATFORM_HAS_BSD_SOCKET_FEATURE_NODELAY	1
#endif
#ifndef PLATFORM_HAS_NO_EPROCLIM
	#define PLATFORM_HAS_NO_EPROCLIM			0
#endif
#ifndef PLATFORM_USES_MICROSOFT_LIBC_FUNCTIONS
	#define PLATFORM_USES_MICROSOFT_LIBC_FUNCTIONS 0
#endif

#ifndef PLATFORM_SUPPORTS_DRAW_MESH_EVENTS
	#define PLATFORM_SUPPORTS_DRAW_MESH_EVENTS	1
#endif

#ifndef PLATFORM_USES_GLES
	#define PLATFORM_USES_GLES					0
#endif

#ifndef PLATFORM_SUPPORTS_GEOMETRY_SHADERS
	#define PLATFORM_SUPPORTS_GEOMETRY_SHADERS		1
#endif

#ifndef PLATFORM_SUPPORTS_MESH_SHADERS
	#define PLATFORM_SUPPORTS_MESH_SHADERS 0
#endif

#ifndef PLATFORM_SUPPORTS_BINDLESS_RENDERING
	#define PLATFORM_SUPPORTS_BINDLESS_RENDERING 0
#endif

#ifndef PLATFORM_BUILTIN_VERTEX_HALF_FLOAT
	#define PLATFORM_BUILTIN_VERTEX_HALF_FLOAT	1
#endif

#ifndef PLATFORM_SUPPORTS_TBB
	#define PLATFORM_SUPPORTS_TBB 0
#endif

#ifndef PLATFORM_SUPPORTS_BORDERLESS_WINDOW
	#define PLATFORM_SUPPORTS_BORDERLESS_WINDOW		0
#endif

#ifndef PLATFORM_MAX_CACHED_SYNC_FILE_HANDLES_PER_GENERIC_ASYNC_FILE_HANDLE
	#define PLATFORM_MAX_CACHED_SYNC_FILE_HANDLES_PER_GENERIC_ASYNC_FILE_HANDLE 4
#endif

#ifndef PLATFORM_FORCE_SINGLE_SYNC_FILE_HANDLE_PER_GENERIC_ASYNC_FILE_HANDLE
	#define PLATFORM_FORCE_SINGLE_SYNC_FILE_HANDLE_PER_GENERIC_ASYNC_FILE_HANDLE 0
#endif

#ifndef PLATFORM_SUPPORTS_JEMALLOC
	#define PLATFORM_SUPPORTS_JEMALLOC 0
#endif

#ifndef PLATFORM_SUPPORTS_MIMALLOC
	#define PLATFORM_SUPPORTS_MIMALLOC 0
#endif

#ifndef PLATFORM_CAN_SUPPORT_EDITORONLY_DATA
	#define PLATFORM_CAN_SUPPORT_EDITORONLY_DATA 0
#endif

#ifndef PLATFORM_SUPPORTS_NAMED_PIPES
	#define PLATFORM_SUPPORTS_NAMED_PIPES		0
#endif

#ifndef PLATFORM_USES_FIXED_RHI_CLASS
	#define PLATFORM_USES_FIXED_RHI_CLASS		0
#endif

#ifndef PLATFORM_USES_FIXED_GMalloc_CLASS
	#define PLATFORM_USES_FIXED_GMalloc_CLASS		0
#endif

#ifndef PLATFORM_USES_STACKBASED_MALLOC_CRASH
	#define PLATFORM_USES_STACKBASED_MALLOC_CRASH	0
#endif

#ifndef PLATFORM_SUPPORTS_MULTIPLE_NATIVE_WINDOWS
	#define PLATFORM_SUPPORTS_MULTIPLE_NATIVE_WINDOWS	1
#endif

#ifndef PLATFORM_HAS_TOUCH_MAIN_SCREEN
	#define PLATFORM_HAS_TOUCH_MAIN_SCREEN		0
#endif

#ifndef PLATFORM_SUPPORTS_STACK_SYMBOLS
	#define PLATFORM_SUPPORTS_STACK_SYMBOLS 0
#endif

#ifndef PLATFORM_HAS_128BIT_ATOMICS
	#define PLATFORM_HAS_128BIT_ATOMICS 0
#endif

#ifndef PLATFORM_USES_ANSI_STRING_FOR_EXTERNAL_PROFILING
	#define PLATFORM_USES_ANSI_STRING_FOR_EXTERNAL_PROFILING	1
#endif

#ifndef PLATFORM_IMPLEMENTS_BeginNamedEventStatic
	#define PLATFORM_IMPLEMENTS_BeginNamedEventStatic			0
#endif

#ifndef PLATFORM_HAS_UMA
	#define PLATFORM_HAS_UMA 0
#endif

#ifndef PLATFORM_NUM_AUDIODECOMPRESSION_PRECACHE_BUFFERS
	#define PLATFORM_NUM_AUDIODECOMPRESSION_PRECACHE_BUFFERS 2
#endif

#ifndef PLATFORM_SUPPORTS_EARLY_MOVIE_PLAYBACK
	#define PLATFORM_SUPPORTS_EARLY_MOVIE_PLAYBACK			0
#endif

#ifndef PLATFORM_UI_HAS_MOBILE_SCROLLBARS
	#define PLATFORM_UI_HAS_MOBILE_SCROLLBARS					0
#endif

#ifndef PLATFORM_UI_NEEDS_TOOLTIPS
	#define PLATFORM_UI_NEEDS_TOOLTIPS							1
#endif

#ifndef PLATFORM_UI_NEEDS_FOCUS_OUTLINES
	#define PLATFORM_UI_NEEDS_FOCUS_OUTLINES					1
#endif

#ifndef PLATFORM_LIMIT_MOBILE_BONE_MATRICES
	#define PLATFORM_LIMIT_MOBILE_BONE_MATRICES					0
#endif

#ifndef PLATFORM_WEAKLY_CONSISTENT_MEMORY
	#define PLATFORM_WEAKLY_CONSISTENT_MEMORY PLATFORM_CPU_ARM_FAMILY
#endif

#ifndef PLATFORM_NEEDS_RHIRESOURCELIST
	#define PLATFORM_NEEDS_RHIRESOURCELIST 1
#endif

#ifndef PLATFORM_USE_FULL_TASK_GRAPH
	#define PLATFORM_USE_FULL_TASK_GRAPH						1
#endif

#ifndef PLATFORM_USES_ANSI_MALLOC
	#define PLATFORM_USES_ANSI_MALLOC							1
#endif

#ifndef PLATFORM_USE_ANSI_POSIX_MALLOC
	#define PLATFORM_USE_ANSI_POSIX_MALLOC						0
#endif

#ifndef PLATFORM_USES__ALIGNED_MALLOC
	#define PLATFORM_USES__ALIGNED_MALLOC						0
#endif

#ifndef PLATFORM_USE_ANSI_MEMALIGN
	#define PLATFORM_USE_ANSI_MEMALIGN							0
#endif

#ifndef PLATFORM_IS_ANSI_MALLOC_THREADSAFE
	#define PLATFORM_IS_ANSI_MALLOC_THREADSAFE					0
#endif

#ifndef PLATFORM_SUPPORTS_OPUS_CODEC
	#define PLATFORM_SUPPORTS_OPUS_CODEC						1
#endif

#ifndef PLATFORM_SUPPORTS_VORBIS_CODEC
	#define PLATFORM_SUPPORTS_VORBIS_CODEC						1
#endif

#ifndef PLATFORM_USE_MINIMAL_HANG_DETECTION
	#define PLATFORM_USE_MINIMAL_HANG_DETECTION					0
#endif

#ifndef PLATFORM_USE_GENERIC_STRING_IMPLEMENTATION
	#define PLATFORM_USE_GENERIC_STRING_IMPLEMENTATION			1
#endif

#ifndef PLATFORM_ALLOW_ALLOCATIONS_IN_FASYNCWRITER_SERIALIZEBUFFERTOARCHIVE
	#define	PLATFORM_ALLOW_ALLOCATIONS_IN_FASYNCWRITER_SERIALIZEBUFFERTOARCHIVE 1
#endif

#ifndef PLATFORM_HAS_FPlatformVirtualMemoryBlock
	#define	PLATFORM_HAS_FPlatformVirtualMemoryBlock 1
#endif

#ifndef PLATFORM_BYPASS_PAK_PRECACHE
	#define PLATFORM_BYPASS_PAK_PRECACHE 0
#endif

#ifndef PLATFORM_SUPPORTS_FLIP_TRACKING
	#define PLATFORM_SUPPORTS_FLIP_TRACKING 0
#endif

#ifndef PLATFORM_USE_SHOWFLAGS_ALWAYS_BITFIELD
	#define	PLATFORM_USE_SHOWFLAGS_ALWAYS_BITFIELD				1
<<<<<<< HEAD
#endif

#ifndef PLATFORM_USE_CACHED_SLACK_MEMORY_IN_MEMORY_STATS
	#define	PLATFORM_USE_CACHED_SLACK_MEMORY_IN_MEMORY_STATS	0
#endif

#ifndef PLATFORM_SUPPORTS_LANDSCAPE_VISUAL_MESH_LOD_STREAMING
	#define PLATFORM_SUPPORTS_LANDSCAPE_VISUAL_MESH_LOD_STREAMING 0 UE_DEPRECATED_MACRO(5.1, "PLATFORM_SUPPORTS_LANDSCAPE_VISUAL_MESH_LOD_STREAMING has been deprecated and should be replaced with 0.")
#endif

#ifndef PLATFORM_USE_GENERIC_LAUNCH_IMPLEMENTATION
	#define PLATFORM_USE_GENERIC_LAUNCH_IMPLEMENTATION			0
#endif

#ifndef PLATFORM_USES_FIXED_HDR_SETTING
	#define PLATFORM_USES_FIXED_HDR_SETTING 0
#endif

#ifndef PLATFORM_MANAGES_HDR_SETTING
	#define PLATFORM_MANAGES_HDR_SETTING 0
#endif

#ifndef PLATFORM_SUPPORTS_COLORIZED_OUTPUT_DEVICE
	#define PLATFORM_SUPPORTS_COLORIZED_OUTPUT_DEVICE PLATFORM_DESKTOP
#endif

#ifndef PLATFORM_USE_PLATFORM_FILE_MANAGED_STORAGE_WRAPPER
	#define PLATFORM_USE_PLATFORM_FILE_MANAGED_STORAGE_WRAPPER	0
#endif

#ifndef PLATFORM_HAS_DIRECT_TEXTURE_MEMORY_ACCESS
	#define PLATFORM_HAS_DIRECT_TEXTURE_MEMORY_ACCESS 0
#endif

#ifndef PLATFORM_DIRECT_TEXTURE_MEMORY_ACCESS_LOCK_MODE 
	#define PLATFORM_DIRECT_TEXTURE_MEMORY_ACCESS_LOCK_MODE RLM_ReadOnly 
#endif

#ifndef PLATFORM_USE_REPORT_ENSURE
	#define PLATFORM_USE_REPORT_ENSURE PLATFORM_DESKTOP
#endif

#ifndef PLATFORM_USE_FALLBACK_PSO
	#define PLATFORM_USE_FALLBACK_PSO 0
#endif

#ifndef PLATFORM_USES_UNFAIR_LOCKS
	#define PLATFORM_USES_UNFAIR_LOCKS 0
#endif

#ifndef PLATFORM_HAS_FENV_H
	#define PLATFORM_HAS_FENV_H 1
#endif

#ifndef PLATFORM_REQUIRES_TYPELESS_RESOURCE_DISCARD_WORKAROUND
	#define PLATFORM_REQUIRES_TYPELESS_RESOURCE_DISCARD_WORKAROUND 0
#endif

#ifndef PLATFORM_CONSOLE_DYNAMIC_LINK
	#define PLATFORM_CONSOLE_DYNAMIC_LINK 0
#endif

#ifndef PLATFORM_MAC_ENABLE_EXPERIMENTAL_NANITE_SUPPORT
	#define PLATFORM_MAC_ENABLE_EXPERIMENTAL_NANITE_SUPPORT 0
=======
#endif

#ifndef PLATFORM_USE_CACHED_SLACK_MEMORY_IN_MEMORY_STATS
	#define	PLATFORM_USE_CACHED_SLACK_MEMORY_IN_MEMORY_STATS	0
#endif

#ifndef PLATFORM_SUPPORTS_LANDSCAPE_VISUAL_MESH_LOD_STREAMING
	#define PLATFORM_SUPPORTS_LANDSCAPE_VISUAL_MESH_LOD_STREAMING 0 UE_DEPRECATED_MACRO(5.1, "PLATFORM_SUPPORTS_LANDSCAPE_VISUAL_MESH_LOD_STREAMING has been deprecated and should be replaced with 0.")
#endif

#ifndef PLATFORM_USE_GENERIC_LAUNCH_IMPLEMENTATION
	#define PLATFORM_USE_GENERIC_LAUNCH_IMPLEMENTATION			0
#endif

#ifndef PLATFORM_USES_FIXED_HDR_SETTING
	#define PLATFORM_USES_FIXED_HDR_SETTING 0
#endif

#ifndef PLATFORM_MANAGES_HDR_SETTING
	#define PLATFORM_MANAGES_HDR_SETTING 0
#endif

#ifndef PLATFORM_SUPPORTS_COLORIZED_OUTPUT_DEVICE
	#define PLATFORM_SUPPORTS_COLORIZED_OUTPUT_DEVICE PLATFORM_DESKTOP
#endif

#ifndef PLATFORM_USE_PLATFORM_FILE_MANAGED_STORAGE_WRAPPER
	#define PLATFORM_USE_PLATFORM_FILE_MANAGED_STORAGE_WRAPPER	0
#endif

#ifndef PLATFORM_HAS_DIRECT_TEXTURE_MEMORY_ACCESS
	#define PLATFORM_HAS_DIRECT_TEXTURE_MEMORY_ACCESS 0
#endif

#ifndef PLATFORM_DIRECT_TEXTURE_MEMORY_ACCESS_LOCK_MODE 
	#define PLATFORM_DIRECT_TEXTURE_MEMORY_ACCESS_LOCK_MODE RLM_ReadOnly 
#endif

#ifndef PLATFORM_USE_REPORT_ENSURE
	#define PLATFORM_USE_REPORT_ENSURE PLATFORM_DESKTOP
#endif

#ifndef PLATFORM_USE_FALLBACK_PSO
	#define PLATFORM_USE_FALLBACK_PSO 0
#endif

#ifndef PLATFORM_USES_UNFAIR_LOCKS
	#define PLATFORM_USES_UNFAIR_LOCKS 0
#endif

#ifndef PLATFORM_HAS_FENV_H
	#define PLATFORM_HAS_FENV_H 1
#endif

#ifndef PLATFORM_REQUIRES_TYPELESS_RESOURCE_DISCARD_WORKAROUND
	#define PLATFORM_REQUIRES_TYPELESS_RESOURCE_DISCARD_WORKAROUND 0
#endif

#ifndef PLATFORM_CONSOLE_DYNAMIC_LINK
	#define PLATFORM_CONSOLE_DYNAMIC_LINK 0
>>>>>>> 4af6daef
#endif

// deprecated, do not use
#define PLATFORM_HAS_THREADSAFE_RHIGetRenderQueryResult	#
#define PLATFORM_SUPPORTS_RHI_THREAD #
#define PLATFORM_RHI_USES_CONTEXT_OBJECT # // deprecated, do not use; all platforms must use a context object
#define PLATFORM_SUPPORTS_PARALLEL_RHI_EXECUTE # // deprecated, do not use; see GRHISupportsParallelRHIExecute


//These are deprecated old defines that we want to make sure are not used
#define CONSOLE (#)
#define MOBILE (#)
#define PLATFORM_CONSOLE (#)

// These is computed, not predefined
#define PLATFORM_32BITS					(!PLATFORM_64BITS)

// not supported by the platform system yet or maybe ever
#define PLATFORM_VTABLE_AT_END_OF_CLASS 0

#ifndef VARARGS
	#define VARARGS									/* Functions with variable arguments */
#endif
#ifndef CDECL
	#define CDECL									/* Standard C function */
#endif
#ifndef STDCALL
	#define STDCALL									/* Standard calling convention */
#endif
#ifndef FORCEINLINE
	#define FORCEINLINE 							/* Force code to be inline */
#endif
#ifndef FORCENOINLINE
	#define FORCENOINLINE 							/* Force code to NOT be inline */
#endif
#ifndef RESTRICT
	#define RESTRICT __restrict						/* no alias hint */
#endif

/* Use before a function declaration to warn that callers should not ignore the return value */
#if !defined(UE_NODISCARD) && defined(__has_cpp_attribute)
	#if __has_cpp_attribute(nodiscard)
		#define UE_NODISCARD [[nodiscard]]
	#endif
#endif
#ifndef UE_NODISCARD
	#define UE_NODISCARD
#endif

// Use before a constructor declaration to warn when an unnamed temporary object is ignored, e.g. FScopeLock(CS); instead of FScopeLock Lock(CS);
// We can't just use UE_NODISCARD in this case because older compilers don't like [[nodiscard]] on constructors.
#if !defined(UE_NODISCARD_CTOR) && defined(__has_cpp_attribute)
	#if __has_cpp_attribute(nodiscard)
		#if (defined(_MSC_VER) && _MSC_VER >= 1924) || (defined(__clang__) && __clang_major__ >= 10)
			#define UE_NODISCARD_CTOR [[nodiscard]]
		#endif
	#endif
#endif

#ifndef UE_NODISCARD_CTOR
	#define UE_NODISCARD_CTOR
#endif

/* Use before a function declaration to indicate that the function never returns */
#if !defined(UE_NORETURN) && defined(__has_cpp_attribute)
	#if __has_cpp_attribute(noreturn)
		#define UE_NORETURN [[noreturn]]
	#endif
#endif
#ifndef UE_NORETURN
	#define UE_NORETURN
#endif

/* Macro wrapper for the consteval keyword which isn't yet present on all compilers - constexpr
   can be used as a workaround but is less strict and so may let some non-consteval code pass */
#if defined(__cpp_consteval)
	#define UE_CONSTEVAL consteval
#else
	#define UE_CONSTEVAL constexpr
#endif

<<<<<<< HEAD
=======
/* Use before a class data member declaration allow it to be overlapped with other non-static data members or base class subobjects of its class. */
#if !defined(UE_NO_UNIQUE_ADDRESS) && defined(__has_cpp_attribute)
	#if __has_cpp_attribute(no_unique_address)
		#define UE_NO_UNIQUE_ADDRESS [[no_unique_address]]
	#endif
#endif
#ifndef UE_NO_UNIQUE_ADDRESS
	#define UE_NO_UNIQUE_ADDRESS
#endif

>>>>>>> 4af6daef
/* Wrap a function signature in these to indicate that the function never returns nullptr */
#ifndef FUNCTION_NON_NULL_RETURN_START
	#define FUNCTION_NON_NULL_RETURN_START
#endif
#ifndef FUNCTION_NON_NULL_RETURN_END
	#define FUNCTION_NON_NULL_RETURN_END
#endif

/* Wrap lifetimebound annotations to indicate that a function argument must outlive a return value or constructed object */
#ifndef UE_LIFETIMEBOUND
	#define UE_LIFETIMEBOUND
#endif

/** Promise expression is true. Compiler can optimize accordingly with undefined behavior if wrong. Static analyzers understand this.  */
#ifndef UE_ASSUME
	#if defined(__clang__)
		#define UE_ASSUME(x) __builtin_assume(x)
	#elif defined(_MSC_VER)
		#define UE_ASSUME(x) __assume(x)
	#else
		#define UE_ASSUME(x)
	#endif
#endif

/** Branch prediction hints */
#ifndef LIKELY						/* Hints compiler that expression is likely to be true, much softer than UE_ASSUME - allows (penalized by worse performance) expression to be false */
	#if ( defined(__clang__) || defined(__GNUC__) ) && (PLATFORM_UNIX)	// effect of these on non-Linux platform has not been analyzed as of 2016-03-21
		#define LIKELY(x)			__builtin_expect(!!(x), 1)
	#else
		// the additional "!!" is added to silence "warning: equality comparison with exteraneous parenthese" messages on android
		#define LIKELY(x)			(!!(x))
	#endif
#endif

#ifndef UNLIKELY					/* Hints compiler that expression is unlikely to be true, allows (penalized by worse performance) expression to be true */
	#if ( defined(__clang__) || defined(__GNUC__) ) && (PLATFORM_UNIX)	// effect of these on non-Linux platform has not been analyzed as of 2016-03-21
		#define UNLIKELY(x)			__builtin_expect(!!(x), 0)
	#else
		// the additional "!!" is added to silence "warning: equality comparison with exteraneous parenthese" messages on android
		#define UNLIKELY(x)			(!!(x))
	#endif
#endif

// Optimization macros (uses __pragma to enable inside a #define).
#ifndef PRAGMA_DISABLE_OPTIMIZATION_ACTUAL
	#define PRAGMA_DISABLE_OPTIMIZATION_ACTUAL
	#define PRAGMA_ENABLE_OPTIMIZATION_ACTUAL
#endif

// Disable optimization of a specific function
#ifndef DISABLE_FUNCTION_OPTIMIZATION
	#define DISABLE_FUNCTION_OPTIMIZATION
#endif

// Enable/disable optimizations for a specific function to improve build times
#define BEGIN_FUNCTION_BUILD_OPTIMIZATION UE_DISABLE_OPTIMIZATION_SHIP
#define END_FUNCTION_BUILD_OPTIMIZATION   UE_ENABLE_OPTIMIZATION_SHIP

#ifndef FORCEINLINE_DEBUGGABLE_ACTUAL
	#define FORCEINLINE_DEBUGGABLE_ACTUAL inline
#endif

#ifndef DECLARE_UINT64
	#define DECLARE_UINT64(x) x##ULL	/* Define a 64 bit immediate int **/
#endif

// Backwater of the spec. All compilers support this except microsoft, and they will soon
#ifndef TYPENAME_OUTSIDE_TEMPLATE
	#define TYPENAME_OUTSIDE_TEMPLATE	typename
#endif

// Method modifiers
#ifndef ABSTRACT
	#define ABSTRACT
#endif
#ifndef CONSTEXPR
	#define CONSTEXPR constexpr
#endif
#ifndef IN
	#define IN
#endif
#ifndef OUT
	#define OUT
#endif

// String constants
#ifndef LINE_TERMINATOR
	#define LINE_TERMINATOR TEXT("\n")
#endif
#ifndef LINE_TERMINATOR_ANSI
	#define LINE_TERMINATOR_ANSI "\n"
#endif

// Alignment.
#ifndef GCC_PACK
	#define GCC_PACK(n)
#endif
#ifndef GCC_ALIGN
	#define GCC_ALIGN(n)
#endif
#ifndef MS_ALIGN
	#define MS_ALIGN(n)
#endif

// MSVC pragmas - used so other platforms can remove them easily (by not defining this)
#ifndef MSVC_PRAGMA
	#define MSVC_PRAGMA(...)
#endif


// Inlining
#ifndef PRAGMA_DISABLE_INLINING
	#define PRAGMA_DISABLE_INLINING
	#define PRAGMA_ENABLE_INLINING
#endif

// Cache control
#ifndef FLUSH_CACHE_LINE
	#define FLUSH_CACHE_LINE(x)
#endif

// Prefetch
#ifndef PLATFORM_CACHE_LINE_SIZE
	#define PLATFORM_CACHE_LINE_SIZE	64
#endif

// Compile-time warnings and errors. Use these as "#pragma COMPILER_WARNING("XYZ")". GCC does not expand macro parameters to _Pragma, so we can't wrap the #pragma part.
#ifdef _MSC_VER
	#define MSC_FORMAT_DIAGNOSTIC_HELPER_2(x) #x
	#define MSC_FORMAT_DIAGNOSTIC_HELPER(x) MSC_FORMAT_DIAGNOSTIC_HELPER_2(x)
	#define COMPILE_WARNING(x) __pragma(message(__FILE__ "(" MSC_FORMAT_DIAGNOSTIC_HELPER(__LINE__) "): warning: " x))
	#define COMPILE_ERROR(x) __pragma(message(__FILE__ "(" MSC_FORMAT_DIAGNOSTIC_HELPER(__LINE__) "): error: " x))
#else
	#define GCC_DIAGNOSTIC_HELPER(x) _Pragma(#x)
	#define COMPILE_WARNING(x) GCC_DIAGNOSTIC_HELPER(GCC warning x)
	#define COMPILE_ERROR(x) GCC_DIAGNOSTIC_HELPER(GCC error x)
#endif

// Tells the compiler to put the decorated function in a certain section (aka. segment) of the executable.
#ifndef PLATFORM_CODE_SECTION
	#define PLATFORM_CODE_SECTION(Name)
#endif

// These have to be forced inline on some OSes so the dynamic loader will not
// resolve to our allocators for the system libraries.
#ifndef OPERATOR_NEW_INLINE
	#define OPERATOR_NEW_INLINE FORCEINLINE
#endif

#ifndef OPERATOR_NEW_THROW_SPEC
	#define OPERATOR_NEW_THROW_SPEC
#endif
#ifndef OPERATOR_DELETE_THROW_SPEC
	#define OPERATOR_DELETE_THROW_SPEC
#endif
#ifndef OPERATOR_NEW_NOTHROW_SPEC
	#define OPERATOR_NEW_NOTHROW_SPEC throw()
#endif
#ifndef OPERATOR_DELETE_NOTHROW_SPEC
	#define OPERATOR_DELETE_NOTHROW_SPEC throw()
#endif

#ifndef checkAtCompileTime
	#define checkAtCompileTime(expr, msg) \
		EMIT_DEPRECATED_WARNING_MESSAGE("checkAtCompileTime is deprecated. Please use static_assert instead.") \
		static_assert(expr, #msg)
#endif

// DLL export and import definitions
#ifndef DLLEXPORT
	#define DLLEXPORT
	#define DLLIMPORT
#endif

// embedded app is not default (embedding UE4 in a native view, right now just for IOS and Android)
#ifndef BUILD_EMBEDDED_APP
	#define BUILD_EMBEDDED_APP  0
#endif
#ifndef FAST_BOOT_HACKS
	#define FAST_BOOT_HACKS  0
#endif

// Console ANSICHAR/TCHAR command line handling
#if PLATFORM_COMPILER_HAS_TCHAR_WMAIN
#define INT32_MAIN_INT32_ARGC_TCHAR_ARGV() int32 wmain(int32 ArgC, TCHAR* ArgV[])
#else
#define INT32_MAIN_INT32_ARGC_TCHAR_ARGV() \
int32 tchar_main(int32 ArgC, TCHAR* ArgV[]); \
int32 main(int32 ArgC, ANSICHAR* Utf8ArgV[]) \
{ \
	TCHAR** ArgV = new TCHAR*[ArgC]; \
	for (int32 a = 0; a < ArgC; a++) \
	{ \
		FUTF8ToTCHAR ConvertFromUtf8(Utf8ArgV[a]); \
		ArgV[a] = new TCHAR[ConvertFromUtf8.Length() + 1]; \
		FCString::Strcpy(ArgV[a], ConvertFromUtf8.Length() + 1, ConvertFromUtf8.Get()); \
	} \
	int32 Result = tchar_main(ArgC, ArgV); \
	for (int32 a = 0; a < ArgC; a++) \
	{ \
		delete[] ArgV[a]; \
	} \
	delete[] ArgV; \
	return Result; \
} \
int32 tchar_main(int32 ArgC, TCHAR* ArgV[])
#endif

//--------------------------------------------------------------------------------------------
// POD types refactor for porting old code:
//
// Replace 'FLOAT' with 'float'
// Replace 'DOUBLE' with 'double'
// Replace 'INT' with 'int32' (make sure not to replace INT text in localization strings!)
// Replace 'UINT' with 'uint32'
// Replace 'DWORD' with 'uint32' (DWORD is still used in Windows platform source files)
// Replace 'WORD' with 'uint16'
// Replace 'USHORT' with 'uint16'
// Replace 'SWORD' with 'int16'
// Replace 'QWORD' with 'uint64'
// Replace 'SQWORD' with 'int64'
// Replace 'BYTE' with 'uint8'
// Replace 'SBYTE' with 'int8'
// Replace 'BITFIELD' with 'uint32'
// Replace 'UBOOL' with 'bool'
// Replace 'FALSE' with 'false' and 'TRUE' with true.
// Make sure any platform API uses its own bool types.
// For example WinAPI uses BOOL, FALSE and TRUE otherwise sometimes it doesn't work properly
// or it doesn't compile.
// Replace 'ExtractUBOOLFromBitfield' with 'ExtractBoolFromBitfield'
// Replace 'SetUBOOLInBitField' with 'SetBoolInBitField'
// Replace 'ParseUBOOL' with 'FParse::Bool'
// Replace 'MINBYTE', with 'MIN_uint8'
// Replace 'MINWORD', with 'MIN_uint16'
// Replace 'MINDWORD', with 'MIN_uint32'
// Replace 'MINSBYTE', with 'MIN_int8'
// Replace 'MINSWORD', with 'MIN_int16'
// Replace 'MAXINT', with 'MAX_int32'
// Replace 'MAXBYTE', with 'MAX_uint8'
// Replace 'MAXWORD', with 'MAX_uint16'
// Replace 'MAXDWORD', with 'MAX_uint32'
// Replace 'MAXSBYTE', with 'MAX_int8'
// Replace 'MAXSWORD', with 'MAX_int16'
// Replace 'MAXINT', with 'MAX_int32'
//--------------------------------------------------------------------------------------------

//------------------------------------------------------------------
// Transfer the platform types to global types
//------------------------------------------------------------------

//~ Unsigned base types.
/// An 8-bit unsigned integer.
typedef FPlatformTypes::uint8		uint8;
/// A 16-bit unsigned integer.
typedef FPlatformTypes::uint16		uint16;
/// A 32-bit unsigned integer.
typedef FPlatformTypes::uint32		uint32;
/// A 64-bit unsigned integer.
typedef FPlatformTypes::uint64		uint64;

//~ Signed base types.
/// An 8-bit signed integer.
typedef	FPlatformTypes::int8		int8;
/// A 16-bit signed integer.
typedef FPlatformTypes::int16		int16;
/// A 32-bit signed integer.
typedef FPlatformTypes::int32		int32;
/// A 64-bit signed integer.
typedef FPlatformTypes::int64		int64;

//~ Character types.
/// An ANSI character. Normally a signed type.
typedef FPlatformTypes::ANSICHAR	ANSICHAR;
/// A wide character. Normally a signed type.
typedef FPlatformTypes::WIDECHAR	WIDECHAR;
/// Either ANSICHAR or WIDECHAR, depending on whether the platform supports wide characters or the requirements of the licensee.
typedef FPlatformTypes::TCHAR		TCHAR;
/// An 8-bit character containing a UTF8 (Unicode, 8-bit, variable-width) code unit.
typedef FPlatformTypes::UTF8CHAR	UTF8CHAR;
/// A 16-bit character containing a UCS2 (Unicode, 16-bit, fixed-width) code unit, used for compatibility with 'Windows TCHAR' across multiple platforms.
typedef FPlatformTypes::CHAR16		UCS2CHAR;
/// A 16-bit character containing a UTF16 (Unicode, 16-bit, variable-width) code unit.
typedef FPlatformTypes::CHAR16		UTF16CHAR;
/// A 32-bit character containing a UTF32 (Unicode, 32-bit, fixed-width) code unit.
typedef FPlatformTypes::CHAR32		UTF32CHAR;

/// An unsigned integer the same size as a pointer
typedef FPlatformTypes::UPTRINT UPTRINT;
/// A signed integer the same size as a pointer
typedef FPlatformTypes::PTRINT PTRINT;
/// An unsigned integer the same size as a pointer, the same as UPTRINT
typedef FPlatformTypes::SIZE_T SIZE_T;
/// An integer the same size as a pointer, the same as PTRINT
typedef FPlatformTypes::SSIZE_T SSIZE_T;

/// The type of the NULL constant.
typedef FPlatformTypes::TYPE_OF_NULL	TYPE_OF_NULL;
/// The type of the C++ nullptr keyword.
typedef FPlatformTypes::TYPE_OF_NULLPTR	TYPE_OF_NULLPTR;

//------------------------------------------------------------------
// Test the global types
//------------------------------------------------------------------
namespace TypeTests
{
	template <typename A, typename B>
	inline constexpr bool TAreTypesEqual_V = false;

	template <typename T>
	inline constexpr bool TAreTypesEqual_V<T, T> = true;

#if PLATFORM_TCHAR_IS_4_BYTES
	static_assert(sizeof(TCHAR) == 4, "TCHAR size must be 4 bytes.");
#elif PLATFORM_TCHAR_IS_UTF8CHAR
	static_assert(sizeof(TCHAR) == 1, "TCHAR size must be 1 byte.");
#else
	static_assert(sizeof(TCHAR) == 2, "TCHAR size must be 2 bytes.");
#endif

	static_assert(!PLATFORM_WCHAR_IS_4_BYTES || sizeof(wchar_t) == 4, "wchar_t size must be 4 bytes.");
	static_assert(PLATFORM_WCHAR_IS_4_BYTES || sizeof(wchar_t) == 2, "wchar_t size must be 2 bytes.");

	static_assert(PLATFORM_32BITS || PLATFORM_64BITS, "Type tests pointer size failed.");
	static_assert(PLATFORM_32BITS != PLATFORM_64BITS, "Type tests pointer exclusive failed.");
	static_assert(!PLATFORM_64BITS || sizeof(void*) == 8, "Pointer size is 64bit, but pointers are short.");
	static_assert(PLATFORM_64BITS || sizeof(void*) == 4, "Pointer size is 32bit, but pointers are long.");

	static_assert(char(-1) < char(0), "Unsigned char type test failed.");

	static_assert((!TAreTypesEqual_V<ANSICHAR, WIDECHAR>),  "ANSICHAR and WIDECHAR should be different types.");
	static_assert((!TAreTypesEqual_V<ANSICHAR, UTF8CHAR>),  "ANSICHAR and UTF8CHAR should be different types.");
#if !PLATFORM_UCS2CHAR_IS_UTF16CHAR
	// We want these types to be different, because we want to be able to determine whether an encoding
	// is fixed-width (UCS2CHAR) or variable-width (UTF16CHAR) at compile time.
	static_assert((!TAreTypesEqual_V<UCS2CHAR, UTF16CHAR>), "UCS2CHAR and UTF16CHAR should be different types.");
#else
	// We don't want these types to be equal, but while this macro exists, they ought to be equal
	static_assert(TAreTypesEqual_V<UCS2CHAR, UTF16CHAR>, "UCS2CHAR and UTF16CHAR are expected to be the same type.");
#endif
	static_assert((!TAreTypesEqual_V<ANSICHAR, UCS2CHAR>),  "ANSICHAR and UCS2CHAR should be different types.");
	static_assert((!TAreTypesEqual_V<WIDECHAR, UCS2CHAR>),  "WIDECHAR and UCS2CHAR should be different types.");
	static_assert(TAreTypesEqual_V<TCHAR, ANSICHAR> || TAreTypesEqual_V<TCHAR, WIDECHAR> || TAreTypesEqual_V<TCHAR, UTF8CHAR>, "TCHAR should either be ANSICHAR, WIDECHAR or UTF8CHAR.");

#if PLATFORM_WIDECHAR_IS_CHAR16
	static_assert(TAreTypesEqual_V<WIDECHAR, char16_t>, "WIDECHAR should be char16_t");
#else
	static_assert(TAreTypesEqual_V<WIDECHAR, wchar_t>, "WIDECHAR should be wchar_t");
#endif

	static_assert(sizeof(uint8) == 1, "uint8 type size test failed.");
	static_assert(int32(uint8(-1)) == 0xFF, "uint8 type sign test failed.");

	static_assert(sizeof(uint16) == 2, "uint16 type size test failed.");
	static_assert(int32(uint16(-1)) == 0xFFFF, "uint16 type sign test failed.");

	static_assert(sizeof(uint32) == 4, "uint32 type size test failed.");
	static_assert(int64(uint32(-1)) == int64(0xFFFFFFFF), "uint32 type sign test failed.");

	static_assert(sizeof(uint64) == 8, "uint64 type size test failed.");
	static_assert(uint64(-1) > uint64(0), "uint64 type sign test failed.");


	static_assert(sizeof(int8) == 1, "int8 type size test failed.");
	static_assert(int32(int8(-1)) == -1, "int8 type sign test failed.");

	static_assert(sizeof(int16) == 2, "int16 type size test failed.");
	static_assert(int32(int16(-1)) == -1, "int16 type sign test failed.");

	static_assert(sizeof(int32) == 4, "int32 type size test failed.");
	static_assert(int64(int32(-1)) == int64(-1), "int32 type sign test failed.");

	static_assert(sizeof(int64) == 8, "int64 type size test failed.");
	static_assert(int64(-1) < int64(0), "int64 type sign test failed.");

	static_assert(sizeof(ANSICHAR) == 1, "ANSICHAR type size test failed.");
	static_assert(int32(ANSICHAR(-1)) == -1, "ANSICHAR type sign test failed.");

	static_assert(sizeof(WIDECHAR) == 2 || sizeof(WIDECHAR) == 4, "WIDECHAR type size test failed.");

	static_assert(sizeof(UTF8CHAR)  == 1, "UTF8CHAR type size test failed.");
	static_assert(sizeof(UCS2CHAR)  == 2, "UCS2CHAR type size test failed.");
	static_assert(sizeof(UTF16CHAR) == 2, "UTF16CHAR type size test failed.");
	static_assert(sizeof(UTF32CHAR) == 4, "UTF32CHAR type size test failed.");

	static_assert(sizeof(PTRINT) == sizeof(void *), "PTRINT type size test failed.");
	static_assert(PTRINT(-1) < PTRINT(0), "PTRINT type sign test failed.");

	static_assert(sizeof(UPTRINT) == sizeof(void *), "UPTRINT type size test failed.");
	static_assert(UPTRINT(-1) > UPTRINT(0), "UPTRINT type sign test failed.");

	static_assert(sizeof(SIZE_T) == sizeof(void *), "SIZE_T type size test failed.");
	static_assert(SIZE_T(-1) > SIZE_T(0), "SIZE_T type sign test failed.");
}

// Platform specific compiler setup.
#include COMPILED_PLATFORM_HEADER(PlatformCompilerSetup.h)


#define UTF8TEXT_PASTE(x)  u8 ## x
#define UTF16TEXT_PASTE(x) u ## x
#if PLATFORM_WIDECHAR_IS_CHAR16
	#define WIDETEXT_PASTE(x)  UTF16TEXT_PASTE(x)
#else
	#define WIDETEXT_PASTE(x)  L ## x
#endif

// If we don't have a platform-specific define for the TEXT macro, define it now.
#if !defined(TEXT) && !UE_BUILD_DOCS
	#if PLATFORM_TCHAR_IS_UTF8CHAR
		#define TEXT_PASTE(x) UTF8TEXT(x)
	#else
		#define TEXT_PASTE(x) WIDETEXT(x)
	#endif
	#define TEXT(x) TEXT_PASTE(x)
<<<<<<< HEAD
#endif

namespace UE::Core::Private
{
	// Can't be constexpr because it involves casts
	template <SIZE_T N>
	FORCEINLINE auto ToUTF8Literal(const char(&Array)[N]) -> const UTF8CHAR(&)[N]
	{
		return (const UTF8CHAR(&)[N])Array;
	}

#if defined(__cpp_char8_t)
	// Can't be constexpr because it involves casts
	template <SIZE_T N>
	FORCEINLINE auto ToUTF8Literal(const char8_t (&Array)[N]) -> const UTF8CHAR(&)[N]
	{
		return (const UTF8CHAR (&)[N])Array;
	}
#endif

=======
#endif

namespace UE::Core::Private
{
	// Can't be constexpr because it involves casts
	template <SIZE_T N>
	FORCEINLINE auto ToUTF8Literal(const char(&Array)[N]) -> const UTF8CHAR(&)[N]
	{
		return (const UTF8CHAR(&)[N])Array;
	}

#if defined(__cpp_char8_t)
	// Can't be constexpr because it involves casts
	template <SIZE_T N>
	FORCEINLINE auto ToUTF8Literal(const char8_t (&Array)[N]) -> const UTF8CHAR(&)[N]
	{
		return (const UTF8CHAR (&)[N])Array;
	}
#endif

>>>>>>> 4af6daef
	FORCEINLINE constexpr UTF8CHAR ToUTF8Literal(unsigned long long Ch)
	{
		return (UTF8CHAR)Ch;
	}
}

#define UTF8TEXT(x) (UE::Core::Private::ToUTF8Literal(UTF8TEXT_PASTE(x)))
#define UTF16TEXT(x) UTF16TEXT_PASTE(x)
#define WIDETEXT(str) WIDETEXT_PASTE(str)

// IWYU pragma: end_exports<|MERGE_RESOLUTION|>--- conflicted
+++ resolved
@@ -169,17 +169,10 @@
 #endif
 #ifndef PLATFORM_ALWAYS_HAS_SSE4_1
 	#define PLATFORM_ALWAYS_HAS_SSE4_1			PLATFORM_CPU_X86_FAMILY
-<<<<<<< HEAD
 #endif
 #ifndef PLATFORM_ALWAYS_HAS_SSE4_2
 	#define PLATFORM_ALWAYS_HAS_SSE4_2			PLATFORM_CPU_X86_FAMILY
 #endif
-=======
-#endif
-#ifndef PLATFORM_ALWAYS_HAS_SSE4_2
-	#define PLATFORM_ALWAYS_HAS_SSE4_2			PLATFORM_CPU_X86_FAMILY
-#endif
->>>>>>> 4af6daef
 
 #ifndef PLATFORM_MAYBE_HAS_AVX
 	#define PLATFORM_MAYBE_HAS_AVX				0
@@ -540,7 +533,6 @@
 
 #ifndef PLATFORM_USE_SHOWFLAGS_ALWAYS_BITFIELD
 	#define	PLATFORM_USE_SHOWFLAGS_ALWAYS_BITFIELD				1
-<<<<<<< HEAD
 #endif
 
 #ifndef PLATFORM_USE_CACHED_SLACK_MEMORY_IN_MEMORY_STATS
@@ -601,72 +593,6 @@
 
 #ifndef PLATFORM_CONSOLE_DYNAMIC_LINK
 	#define PLATFORM_CONSOLE_DYNAMIC_LINK 0
-#endif
-
-#ifndef PLATFORM_MAC_ENABLE_EXPERIMENTAL_NANITE_SUPPORT
-	#define PLATFORM_MAC_ENABLE_EXPERIMENTAL_NANITE_SUPPORT 0
-=======
-#endif
-
-#ifndef PLATFORM_USE_CACHED_SLACK_MEMORY_IN_MEMORY_STATS
-	#define	PLATFORM_USE_CACHED_SLACK_MEMORY_IN_MEMORY_STATS	0
-#endif
-
-#ifndef PLATFORM_SUPPORTS_LANDSCAPE_VISUAL_MESH_LOD_STREAMING
-	#define PLATFORM_SUPPORTS_LANDSCAPE_VISUAL_MESH_LOD_STREAMING 0 UE_DEPRECATED_MACRO(5.1, "PLATFORM_SUPPORTS_LANDSCAPE_VISUAL_MESH_LOD_STREAMING has been deprecated and should be replaced with 0.")
-#endif
-
-#ifndef PLATFORM_USE_GENERIC_LAUNCH_IMPLEMENTATION
-	#define PLATFORM_USE_GENERIC_LAUNCH_IMPLEMENTATION			0
-#endif
-
-#ifndef PLATFORM_USES_FIXED_HDR_SETTING
-	#define PLATFORM_USES_FIXED_HDR_SETTING 0
-#endif
-
-#ifndef PLATFORM_MANAGES_HDR_SETTING
-	#define PLATFORM_MANAGES_HDR_SETTING 0
-#endif
-
-#ifndef PLATFORM_SUPPORTS_COLORIZED_OUTPUT_DEVICE
-	#define PLATFORM_SUPPORTS_COLORIZED_OUTPUT_DEVICE PLATFORM_DESKTOP
-#endif
-
-#ifndef PLATFORM_USE_PLATFORM_FILE_MANAGED_STORAGE_WRAPPER
-	#define PLATFORM_USE_PLATFORM_FILE_MANAGED_STORAGE_WRAPPER	0
-#endif
-
-#ifndef PLATFORM_HAS_DIRECT_TEXTURE_MEMORY_ACCESS
-	#define PLATFORM_HAS_DIRECT_TEXTURE_MEMORY_ACCESS 0
-#endif
-
-#ifndef PLATFORM_DIRECT_TEXTURE_MEMORY_ACCESS_LOCK_MODE 
-	#define PLATFORM_DIRECT_TEXTURE_MEMORY_ACCESS_LOCK_MODE RLM_ReadOnly 
-#endif
-
-#ifndef PLATFORM_USE_REPORT_ENSURE
-	#define PLATFORM_USE_REPORT_ENSURE PLATFORM_DESKTOP
-#endif
-
-#ifndef PLATFORM_USE_FALLBACK_PSO
-	#define PLATFORM_USE_FALLBACK_PSO 0
-#endif
-
-#ifndef PLATFORM_USES_UNFAIR_LOCKS
-	#define PLATFORM_USES_UNFAIR_LOCKS 0
-#endif
-
-#ifndef PLATFORM_HAS_FENV_H
-	#define PLATFORM_HAS_FENV_H 1
-#endif
-
-#ifndef PLATFORM_REQUIRES_TYPELESS_RESOURCE_DISCARD_WORKAROUND
-	#define PLATFORM_REQUIRES_TYPELESS_RESOURCE_DISCARD_WORKAROUND 0
-#endif
-
-#ifndef PLATFORM_CONSOLE_DYNAMIC_LINK
-	#define PLATFORM_CONSOLE_DYNAMIC_LINK 0
->>>>>>> 4af6daef
 #endif
 
 // deprecated, do not use
@@ -748,8 +674,6 @@
 	#define UE_CONSTEVAL constexpr
 #endif
 
-<<<<<<< HEAD
-=======
 /* Use before a class data member declaration allow it to be overlapped with other non-static data members or base class subobjects of its class. */
 #if !defined(UE_NO_UNIQUE_ADDRESS) && defined(__has_cpp_attribute)
 	#if __has_cpp_attribute(no_unique_address)
@@ -760,7 +684,6 @@
 	#define UE_NO_UNIQUE_ADDRESS
 #endif
 
->>>>>>> 4af6daef
 /* Wrap a function signature in these to indicate that the function never returns nullptr */
 #ifndef FUNCTION_NON_NULL_RETURN_START
 	#define FUNCTION_NON_NULL_RETURN_START
@@ -1175,7 +1098,6 @@
 		#define TEXT_PASTE(x) WIDETEXT(x)
 	#endif
 	#define TEXT(x) TEXT_PASTE(x)
-<<<<<<< HEAD
 #endif
 
 namespace UE::Core::Private
@@ -1196,28 +1118,6 @@
 	}
 #endif
 
-=======
-#endif
-
-namespace UE::Core::Private
-{
-	// Can't be constexpr because it involves casts
-	template <SIZE_T N>
-	FORCEINLINE auto ToUTF8Literal(const char(&Array)[N]) -> const UTF8CHAR(&)[N]
-	{
-		return (const UTF8CHAR(&)[N])Array;
-	}
-
-#if defined(__cpp_char8_t)
-	// Can't be constexpr because it involves casts
-	template <SIZE_T N>
-	FORCEINLINE auto ToUTF8Literal(const char8_t (&Array)[N]) -> const UTF8CHAR(&)[N]
-	{
-		return (const UTF8CHAR (&)[N])Array;
-	}
-#endif
-
->>>>>>> 4af6daef
 	FORCEINLINE constexpr UTF8CHAR ToUTF8Literal(unsigned long long Ch)
 	{
 		return (UTF8CHAR)Ch;
