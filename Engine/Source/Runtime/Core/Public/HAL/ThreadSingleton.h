--- conflicted
+++ resolved
@@ -73,11 +73,7 @@
 	virtual ~TThreadSingleton()
 	{
 		// Clean the dangling pointer from the TLS.
-<<<<<<< HEAD
-		check(GetTlsSlot() != 0xFFFFFFFF);
-=======
 		check(GetTlsSlot() != FPlatformTLS::InvalidTlsSlot);
->>>>>>> 4af6daef
 		if(((FTlsAutoCleanup*)FPlatformTLS::GetTlsValue(GetTlsSlot())) == static_cast<FTlsAutoCleanup*>(this))
 		{
 			FPlatformTLS::SetTlsValue(GetTlsSlot(), nullptr);
