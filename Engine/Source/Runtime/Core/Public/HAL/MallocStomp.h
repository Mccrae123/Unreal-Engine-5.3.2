// Copyright Epic Games, Inc. All Rights Reserved.

#pragma once

#include "CoreTypes.h"
#include "HAL/MemoryBase.h"

class FOutputDevice;
class UWorld;

/**
 * Stomp memory allocator support should be enabled in Core.Build.cs.
 * Run-time validation should be enabled using '-stompmalloc' command line argument.
 */

#if WITH_MALLOC_STOMP

#if PLATFORM_WINDOWS
	#include "Windows/WindowsHWrapper.h"
#endif

/**
 * Stomp memory allocator. It helps find the following errors:
 * - Read or writes off the end of an allocation.
 * - Read or writes off the beginning of an allocation.
 * - Read or writes after freeing an allocation. 
 */
class FMallocStomp final : public FMalloc
{
<<<<<<< HEAD
private:
#if PLATFORM_64BITS
	/** Expected value to be found in the sentinel. */
	static constexpr SIZE_T SentinelExpectedValue = 0xdeadbeefdeadbeef;
#else
	/** Expected value to be found in the sentinel. */
	static constexpr SIZE_T SentinelExpectedValue = 0xdeadbeef;
#endif
=======
	struct FAllocationData;
>>>>>>> 4af6daef

	const SIZE_T PageSize;

	/** If it is set to true, instead of focusing on overruns the allocator will focus on underruns. */
	const bool bUseUnderrunMode;

	UPTRINT VirtualAddressCursor = 0;
	SIZE_T VirtualAddressMax = 0;
	static constexpr SIZE_T VirtualAddressBlockSize = 1 * 1024 * 1024 * 1024; // 1 GB blocks

public:
	// FMalloc interface.
	explicit FMallocStomp(const bool InUseUnderrunMode = false);

	/**
	 * Allocates a block of a given number of bytes of memory with the required alignment.
	 * In the process it allocates as many pages as necessary plus one that will be protected
	 * making it unaccessible and causing an exception. The actual allocation will be pushed
	 * to the end of the last valid unprotected page. To deal with underrun errors a sentinel
	 * is added right before the allocation in page which is checked on free.
	 *
	 * @param Size Size in bytes of the memory block to allocate.
	 * @param Alignment Alignment in bytes of the memory block to allocate.
	 * @return A pointer to the beginning of the memory block.
	 */
	virtual void* Malloc(SIZE_T Size, uint32 Alignment) override;

	virtual void* TryMalloc(SIZE_T Size, uint32 Alignment) override;

	/**
	 * Changes the size of the memory block pointed to by OldPtr.
	 * The function may move the memory block to a new location.
	 *
	 * @param OldPtr Pointer to a memory block previously allocated with Malloc. 
	 * @param NewSize New size in bytes for the memory block.
	 * @param Alignment Alignment in bytes for the reallocation.
	 * @return A pointer to the reallocated memory block, which may be either the same as ptr or a new location.
	 */
	virtual void* Realloc(void* InPtr, SIZE_T NewSize, uint32 Alignment) override;

	virtual void* TryRealloc(void* InPtr, SIZE_T NewSize, uint32 Alignment) override;

	/**
	 * Frees a memory allocation and verifies the sentinel in the process.
	 *
	 * @param InPtr Pointer of the data to free.
	 */
	virtual void Free(void* InPtr) override;

	/**
	 * If possible determine the size of the memory allocated at the given address.
	 * This will included all the pages that were allocated so it will be far more
	 * than what's set on the FAllocationData.
	 *
	 * @param Original - Pointer to memory we are checking the size of
	 * @param SizeOut - If possible, this value is set to the size of the passed in pointer
	 * @return true if succeeded
	 */
	virtual bool GetAllocationSize(void *Original, SIZE_T &SizeOut) override;

	/**
	 * Dumps details about all allocations to an output device
	 *
	 * @param Ar	[in] Output device
	 */
	virtual void DumpAllocatorStats( FOutputDevice& Ar ) override
	{
		// No meaningful stats to dump.
	}

	/**
	 * Validates the allocator's heap
	 */
	virtual bool ValidateHeap() override
	{
		// Nothing to do here since validation happens as data is accessed
		// through page protection, and on each free checking the sentinel.
		return true;
	}

#if UE_ALLOW_EXEC_COMMANDS
	virtual bool Exec( UWorld* InWorld, const TCHAR* Cmd, FOutputDevice& Ar ) override
	{
		return false;
	}
#endif

	virtual const TCHAR* GetDescriptiveName() override
	{
		return TEXT( "Stomp" );
	}

	virtual bool IsInternallyThreadSafe() const override
	{
		// Stomp allocator is NOT thread-safe and must be externally-synchronized.
		return false;
	}
};

#endif // WITH_MALLOC_STOMP<|MERGE_RESOLUTION|>--- conflicted
+++ resolved
@@ -27,18 +27,7 @@
  */
 class FMallocStomp final : public FMalloc
 {
-<<<<<<< HEAD
-private:
-#if PLATFORM_64BITS
-	/** Expected value to be found in the sentinel. */
-	static constexpr SIZE_T SentinelExpectedValue = 0xdeadbeefdeadbeef;
-#else
-	/** Expected value to be found in the sentinel. */
-	static constexpr SIZE_T SentinelExpectedValue = 0xdeadbeef;
-#endif
-=======
 	struct FAllocationData;
->>>>>>> 4af6daef
 
 	const SIZE_T PageSize;
 
