--- conflicted
+++ resolved
@@ -93,9 +93,5 @@
 	* @param The platform file to insert.
 	* @return true if the platform file was inserted.
 	*/
-<<<<<<< HEAD
-	bool InsertPlatformFile(IPlatformFile* NewPlatformFile);
-=======
 	CORE_API bool InsertPlatformFile(IPlatformFile* NewPlatformFile);
->>>>>>> 4af6daef
 };