--- conflicted
+++ resolved
@@ -3,10 +3,7 @@
 #pragma once
 
 #include "CoreTypes.h"
-<<<<<<< HEAD
-=======
 #include "ProfilingDebugging/TagTrace.h"
->>>>>>> 6bbb88c8
 
 #ifndef ALLOW_LOW_LEVEL_MEM_TRACKER_IN_TEST
 	#define ALLOW_LOW_LEVEL_MEM_TRACKER_IN_TEST 0
@@ -14,19 +11,11 @@
 
 // LLM is currently incompatible with PLATFORM_USES_FIXED_GMalloc_CLASS, because LLM is activated way too early
 // Inability to use LLM with PLATFORM_USES_FIXED_GMalloc_CLASS is not a problem, because fixed GMalloc is only used in Test/Shipping builds
-<<<<<<< HEAD
-#define LLM_ENABLED_ON_PLATFORM PLATFORM_SUPPORTS_LLM && !PLATFORM_USES_FIXED_GMalloc_CLASS
-
-// *** enable/disable LLM here ***
-#if !defined(ENABLE_LOW_LEVEL_MEM_TRACKER) || !LLM_ENABLED_ON_PLATFORM 
-	#define ENABLE_LOW_LEVEL_MEM_TRACKER LLM_ENABLED_ON_PLATFORM && !UE_BUILD_SHIPPING && (!UE_BUILD_TEST || ALLOW_LOW_LEVEL_MEM_TRACKER_IN_TEST) && WITH_ENGINE && 1
-=======
 #define LLM_ENABLED_ON_PLATFORM (PLATFORM_SUPPORTS_LLM && !PLATFORM_USES_FIXED_GMalloc_CLASS)
 
 // *** enable/disable LLM here ***
 #if !defined(ENABLE_LOW_LEVEL_MEM_TRACKER) || !LLM_ENABLED_ON_PLATFORM 
 	#define ENABLE_LOW_LEVEL_MEM_TRACKER (LLM_ENABLED_ON_PLATFORM && !UE_BUILD_SHIPPING && (!UE_BUILD_TEST || ALLOW_LOW_LEVEL_MEM_TRACKER_IN_TEST) && WITH_ENGINE && 1)
->>>>>>> 6bbb88c8
 #endif
 
 #if ENABLE_LOW_LEVEL_MEM_TRACKER
@@ -50,11 +39,8 @@
 // Enable stat tags if: (1) Stats are allowed or (2) Asset tags are allowed (asset tags use the stat macros to record asset scopes)
 #define LLM_ENABLED_STAT_TAGS LLM_ALLOW_STATS || LLM_ALLOW_ASSETS_TAGS
 
-<<<<<<< HEAD
-=======
 #include "Containers/Array.h"
 #include "Containers/ArrayView.h"
->>>>>>> 6bbb88c8
 #include "HAL/CriticalSection.h"
 #include "Templates/AlignmentTemplates.h"
 #include "Templates/UnrealTemplate.h"
@@ -248,11 +234,7 @@
 	macro(WMFPlayer,							"WMFPlayer",					GET_STATFNAME(STAT_WMFPlayerLLM),							GET_STATFNAME(STAT_MediaStreamingSummaryLLM),	ELLMTag::MediaStreaming)\
 	macro(PlatformMMIO,							"MMIO",							GET_STATFNAME(STAT_PlatformMMIOLLM),						NAME_None,										-1)\
 	macro(PlatformVM,							"Virtual Memory",				GET_STATFNAME(STAT_PlatformVMLLM),							NAME_None,										-1)\
-<<<<<<< HEAD
-	macro(CustomName,							"CustomName",		GET_STATFNAME(STAT_CustomName),								NAME_None,										-1)\
-=======
 	macro(CustomName,							"CustomName",					GET_STATFNAME(STAT_CustomName),								NAME_None,										-1)\
->>>>>>> 6bbb88c8
 
 /*
  * Enum values to be passed in to LLM_SCOPE() macro
@@ -319,14 +301,6 @@
 /**
  * LLM scope macros
  */
-<<<<<<< HEAD
-#define LLM_SCOPE(Tag)												FLLMScope SCOPE_NAME(Tag, false /* bIsStatTag */, ELLMTagSet::None, ELLMTracker::Default);
-#define LLM_SCOPE_BYNAME(Tag) static FName PREPROCESSOR_JOIN(LLMScope_Name,__LINE__)(Tag);	\
-																	FLLMScope SCOPE_NAME(PREPROCESSOR_JOIN(LLMScope_Name,__LINE__), false /* bIsStatTag */, ELLMTagSet::None, ELLMTracker::Default);
-#define LLM_SCOPE_BYTAG(TagDeclName)								FLLMScope SCOPE_NAME(PREPROCESSOR_JOIN(LLMTagDeclaration_, TagDeclName).GetUniqueName(), false /* bIsStatTag */, ELLMTagSet::None, ELLMTracker::Default);
-#define LLM_PLATFORM_SCOPE(Tag)										FLLMScope SCOPE_NAME(Tag, false /* bIsStatTag */, ELLMTagSet::None, ELLMTracker::Platform);
-#define LLM_PLATFORM_SCOPE_BYNAME(Tag) static FName PREPROCESSOR_JOIN(LLMScope_Name,__LINE__)(Tag); \
-=======
 #define LLM_SCOPE(Tag)												FLLMScope SCOPE_NAME(Tag, false /* bIsStatTag */, ELLMTagSet::None, ELLMTracker::Default);\
 																	UE_MEMSCOPE(Tag) 
 #define LLM_SCOPE_BYNAME(Tag) 										static FName PREPROCESSOR_JOIN(LLMScope_Name,__LINE__)(Tag);\
@@ -336,32 +310,21 @@
 																	UE_MEMSCOPE(PREPROCESSOR_JOIN(LLMTagDeclaration_,TagDeclName).GetUniqueName());
 #define LLM_PLATFORM_SCOPE(Tag)										FLLMScope SCOPE_NAME(Tag, false /* bIsStatTag */, ELLMTagSet::None, ELLMTracker::Platform);
 #define LLM_PLATFORM_SCOPE_BYNAME(Tag) 								static FName PREPROCESSOR_JOIN(LLMScope_Name,__LINE__)(Tag);\
->>>>>>> 6bbb88c8
 																	FLLMScope SCOPE_NAME(PREPROCESSOR_JOIN(LLMLLMScope_NameScope,__LINE__), false /* bIsStatTag */, ELLMTagSet::None, ELLMTracker::Platform);
 #define LLM_PLATFORM_SCOPE_BYTAG(TagDeclName)						FLLMScope SCOPE_NAME(PREPROCESSOR_JOIN(LLMTagDeclaration_, TagDeclName).GetUniqueName(), false /* bIsStatTag */, ELLMTagSet::None, ELLMTracker::Platform);
 
  /**
  * LLM Pause scope macros
  */
-<<<<<<< HEAD
-#define LLM_SCOPED_PAUSE_TRACKING(AllocType) FLLMPauseScope SCOPE_NAME(ELLMTag::Untagged, false /* bIsStatTag */, 0, ELLMTracker::Max, AllocType);
-#define LLM_SCOPED_PAUSE_TRACKING_FOR_TRACKER(Tracker, AllocType) FLLMPauseScope SCOPE_NAME(ELLMTag::Untagged, false /* bIsStatTag */, 0, Tracker, AllocType);
-=======
 #define LLM_SCOPED_PAUSE_TRACKING(AllocType) 						FLLMPauseScope SCOPE_NAME(ELLMTag::Untagged, false /* bIsStatTag */, 0, ELLMTracker::Max, AllocType);
 #define LLM_SCOPED_PAUSE_TRACKING_FOR_TRACKER(Tracker, AllocType) 	FLLMPauseScope SCOPE_NAME(ELLMTag::Untagged, false /* bIsStatTag */, 0, Tracker, AllocType);
->>>>>>> 6bbb88c8
 #define LLM_SCOPED_PAUSE_TRACKING_WITH_ENUM_AND_AMOUNT(Tag, Amount, Tracker, AllocType) FLLMPauseScope SCOPE_NAME(Tag, false /* bIsStatTag */, Amount, Tracker, AllocType);
 
 /**
  * LLM realloc scope macros. Used when reallocating a pointer and you wish to retain the tagging from the source pointer
  */
-<<<<<<< HEAD
-#define LLM_REALLOC_SCOPE(Ptr) FLLMScopeFromPtr SCOPE_NAME(Ptr, ELLMTracker::Default);
-#define LLM_REALLOC_PLATFORM_SCOPE(Ptr) FLLMScopeFromPtr SCOPE_NAME(Ptr, ELLMTracker::Platform);
-=======
 #define LLM_REALLOC_SCOPE(Ptr)										FLLMScopeFromPtr SCOPE_NAME(Ptr, ELLMTracker::Default);
 #define LLM_REALLOC_PLATFORM_SCOPE(Ptr)								FLLMScopeFromPtr SCOPE_NAME(Ptr, ELLMTracker::Platform);
->>>>>>> 6bbb88c8
 
 /**
  * LLM tag dumping, to help with identifying mis-tagged items. Probably don't want to check in with these in use!
@@ -379,7 +342,6 @@
  * @param SummaryStatName - (Optional) - The name of the stat group to add on this tag's amount when publishing LLM data each frame, or NAME_None if no stat group should be added to.
  */
 #define LLM_DEFINE_TAG(UniqueNameWithUnderscores, ...) FLLMTagDeclaration PREPROCESSOR_JOIN(LLMTagDeclaration_, UniqueNameWithUnderscores)(TEXT(#UniqueNameWithUnderscores), ##__VA_ARGS__)
-<<<<<<< HEAD
 
  /**
   * Declare a tag which is defined elsewhere which can used in LLM_SCOPE_BYTAG or referenced by name in other LLM_SCOPEs.
@@ -388,26 +350,7 @@
   */
 #define LLM_DECLARE_TAG(UniqueNameWithUnderscores) extern FLLMTagDeclaration PREPROCESSOR_JOIN(LLMTagDeclaration_, UniqueNameWithUnderscores)
 #define LLM_DECLARE_TAG_API(UniqueNameWithUnderscores, ModuleAPI) extern ModuleAPI FLLMTagDeclaration PREPROCESSOR_JOIN(LLMTagDeclaration_, UniqueNameWithUnderscores)
-=======
->>>>>>> 6bbb88c8
-
- /**
-  * Declare a tag which is defined elsewhere which can used in LLM_SCOPE_BYTAG or referenced by name in other LLM_SCOPEs.
-  * @param UniqueName - The name of the tag for looking up by name, must be unique across all tags passed to LLM_DEFINE_TAG, LLM_SCOPE, or ELLMTag.
-  * @param ModuleName - (Optional, only in LLM_DECLARE_TAG_API) - The MODULENAME_API symbol to use to declare module linkage, aka ENGINE_API. If omitted, no module linkage will be used and the tag will create link errors if used from another module.
-  */
-#define LLM_DECLARE_TAG(UniqueNameWithUnderscores) extern FLLMTagDeclaration PREPROCESSOR_JOIN(LLMTagDeclaration_, UniqueNameWithUnderscores)
-#define LLM_DECLARE_TAG_API(UniqueNameWithUnderscores, ModuleAPI) extern ModuleAPI FLLMTagDeclaration PREPROCESSOR_JOIN(LLMTagDeclaration_, UniqueNameWithUnderscores)
-
-<<<<<<< HEAD
-class FLLMTagDeclaration;
-
-namespace UE
-{
-namespace LLMPrivate
-{
-
-=======
+
 /**
  * The BootStrap versions of LLM_DEFINE_TAG, LLM_SCOPE_BYTAG, and LLM_DECLARE_TAG support use in scopes during global
  * c++ constructors, before Main. These tags are slightly more expensive (even when LLM is disabled) in all
@@ -434,17 +377,13 @@
 namespace LLMPrivate
 {
 
->>>>>>> 6bbb88c8
 	class FTagData;
 	class FTagDataArray;
 	class FTagDataNameMap;
 	class FLLMCsvWriter;
 	class FLLMThreadState;
 	class FLLMTraceWriter;
-<<<<<<< HEAD
-=======
 	class FLLMCsvProfilerWriter;
->>>>>>> 6bbb88c8
 	class FLLMTracker;
 
 	namespace AllocatorPrivate
@@ -490,13 +429,6 @@
 			}
 		}
 
-<<<<<<< HEAD
-	private:
-		void* AllocPages(size_t Size);
-		void FreePages(void* Ptr, size_t Size);
-		int32 GetBinIndex(size_t Size) const;
-
-=======
 		LLMAllocFunction GetPlatformAlloc()
 		{
 			return PlatformAlloc;
@@ -511,7 +443,6 @@
 		void FreePages(void* Ptr, size_t Size);
 		int32 GetBinIndex(size_t Size) const;
 
->>>>>>> 6bbb88c8
 		FCriticalSection CriticalSection;
 		LLMAllocFunction PlatformAlloc;
 		LLMFreeFunction PlatformFree;
@@ -607,17 +538,10 @@
 	// get the top active tag for the given tracker
 	UE_DEPRECATED(4.27, "Tags have been changed to FNames and the old ELLMTag is now only the top-level coarse tag. Use GetActivateTagData instead to get the current Tag instead of its toplevel parent.")
 	int64 GetActiveTag(ELLMTracker Tracker);
-<<<<<<< HEAD
 
 	/** Get an opaque identifier for the top active tag for the given tracker */
 	const UE::LLMPrivate::FTagData* GetActiveTagData(ELLMTracker Tracker);
 
-=======
-
-	/** Get an opaque identifier for the top active tag for the given tracker */
-	const UE::LLMPrivate::FTagData* GetActiveTagData(ELLMTracker Tracker);
-
->>>>>>> 6bbb88c8
 	// register custom ELLMTags
 	void RegisterPlatformTag(int32 Tag, const TCHAR* Name, FName StatName, FName SummaryStatName, int32 ParentTag = -1);
 	void RegisterProjectTag(int32 Tag, const TCHAR* Name, FName StatName, FName SummaryStatName, int32 ParentTag = -1);
@@ -638,12 +562,9 @@
 
 	// Dump the display name of the current TagData for the given tracker to the output
 	uint64 DumpTag( ELLMTracker Tracker, const char* FileName, int LineNumber );
-<<<<<<< HEAD
-=======
 
 	// Publishes the active LLM stats in the active frame, useful for single targeted LLM snapshots
 	void PublishDataSingleFrame();
->>>>>>> 6bbb88c8
 
 private:
 	FLowLevelMemTracker();
@@ -659,15 +580,9 @@
 	/** Free all memory. This will put the tracker into a permanently disabled state */
 	void Clear();
 	void InitialiseProgramSize();
-<<<<<<< HEAD
 
 	class UE::LLMPrivate::FLLMTracker* GetTracker(ELLMTracker Tracker);
 
-=======
-
-	class UE::LLMPrivate::FLLMTracker* GetTracker(ELLMTracker Tracker);
-
->>>>>>> 6bbb88c8
 	void TickInternal();
 	void UpdateTags();
 	void SortTags(UE::LLMPrivate::FTagDataArray*& OutOldTagDatas);
@@ -681,11 +596,8 @@
 	void BootstrapTagDatas();
 	/** Called when we have detected enabled in processcommandline, or as late as possible if callers access features that require full initialisation before then */
 	void FinishInitialise();
-<<<<<<< HEAD
-=======
 	void InitialiseTagDatas_SetLLMTagNames();
 	void InitialiseTagDatas_FinishRegister();
->>>>>>> 6bbb88c8
 	void InitialiseTagDatas();
 	void ClearTagDatas();
 	void RegisterTagDeclaration(FLLMTagDeclaration& TagDeclaration);
@@ -706,10 +618,7 @@
 	friend class UE::LLMPrivate::FLLMTracker;
 	friend class UE::LLMPrivate::FLLMThreadState;
 	friend class UE::LLMPrivate::FLLMTraceWriter;
-<<<<<<< HEAD
-=======
 	friend class UE::LLMPrivate::FLLMCsvProfilerWriter;
->>>>>>> 6bbb88c8
 	friend void GlobalRegisterTagDeclaration(FLLMTagDeclaration& TagDeclaration);
 
 	UE::LLMPrivate::FLLMAllocator Allocator;
@@ -740,11 +649,8 @@
 	bool bFullyInitialised;
 	bool bConfigurationComplete;
 	bool bTagAdded;
-<<<<<<< HEAD
-=======
 	bool bAutoPublish;
 	bool bPublishSingleFrame;
->>>>>>> 6bbb88c8
 
 	static FLowLevelMemTracker* TrackerInstance;
 public: // really internal but needs to be visible for LLM_IF_ENABLED macro
@@ -759,24 +665,6 @@
 public:
 	FLLMScope(FName TagName, bool bIsStatTag, ELLMTagSet InTagSet, ELLMTracker InTracker)
 	{
-<<<<<<< HEAD
-		if (FLowLevelMemTracker::bIsDisabled)
-		{
-			bEnabled = false;
-			return;
-		}
-		Init(TagName, bIsStatTag, InTagSet, InTracker);
-	}
-	FLLMScope(ELLMTag TagEnum, bool bIsStatTag, ELLMTagSet InTagSet, ELLMTracker InTracker)
-	{
-		if (FLowLevelMemTracker::bIsDisabled)
-		{
-			bEnabled = false;
-			return;
-		}
-
-		Init(TagEnum, bIsStatTag, InTagSet, InTracker);
-=======
 		if (!FLowLevelMemTracker::bIsDisabled)
 		{
 			Init(TagName, bIsStatTag, InTagSet, InTracker);
@@ -789,40 +677,22 @@
 			Init(TagEnum, bIsStatTag, InTagSet, InTracker);
 		}
 
->>>>>>> 6bbb88c8
 	}
 
 	FLLMScope(const UE::LLMPrivate::FTagData* TagData, bool bIsStatTag, ELLMTagSet Set, ELLMTracker Tracker)
 	{
-<<<<<<< HEAD
-		if (FLowLevelMemTracker::bIsDisabled)
-		{
-			bEnabled = false;
-			return;
-		}
-		Init(TagData, bIsStatTag, Set, Tracker);
-=======
 		if (!FLowLevelMemTracker::bIsDisabled)
 		{
 			Init(TagData, bIsStatTag, Set, Tracker);
 		}
->>>>>>> 6bbb88c8
 	}
 
 	~FLLMScope()
 	{
-<<<<<<< HEAD
-		if (!bEnabled)
-		{
-			return;
-		}
-		Destruct();
-=======
 		if (bEnabled)
 		{
 			Destruct();
 		}
->>>>>>> 6bbb88c8
 	}
 
 protected:
@@ -831,17 +701,10 @@
 	void Init(const UE::LLMPrivate::FTagData* TagData, bool bIsStatTag, ELLMTagSet InTagSet, ELLMTracker InTracker);
 	void Destruct();
 
-<<<<<<< HEAD
-	ELLMTracker Tracker;
-	bool bEnabled;
-#if LLM_ALLOW_ASSETS_TAGS
-	bool bIsAssetTag;
-=======
 	ELLMTracker Tracker{};
 	bool bEnabled = false;
 #if LLM_ALLOW_ASSETS_TAGS
 	bool bIsAssetTag = false;
->>>>>>> 6bbb88c8
 #endif
 };
 
@@ -883,14 +746,6 @@
 	FLLMTagDeclaration(const TCHAR* InCPPName, const FName InDisplayName=NAME_None, FName InParentTagName = NAME_None, FName InStatName = NAME_None, FName InSummaryStatName = NAME_None);
 	FName GetUniqueName() const { return UniqueName; }
 
-<<<<<<< HEAD
-protected:
-	typedef void (*FCreationCallback)(FLLMTagDeclaration&);
-
-	static void SetCreationCallback(FCreationCallback InCallback);
-	static FCreationCallback& GetCreationCallback();
-	static FLLMTagDeclaration*& GetList();
-=======
 	typedef void (*FCreationCallback)(FLLMTagDeclaration&);
 protected:
 
@@ -898,7 +753,6 @@
 	static void ClearCreationCallbacks();
 	static TArrayView<FCreationCallback> GetCreationCallbacks();
 	static FLLMTagDeclaration* GetList();
->>>>>>> 6bbb88c8
 
 	void Register();
 
@@ -914,10 +768,7 @@
 	FLLMTagDeclaration* Next = nullptr;
 
 	friend class FLowLevelMemTracker;
-<<<<<<< HEAD
-=======
 	friend class FTagTrace;
->>>>>>> 6bbb88c8
 };
 
 
@@ -941,12 +792,9 @@
 	#define LLM_DEFINE_TAG(...)
 	#define LLM_DECLARE_TAG(...)
 	#define LLM_DECLARE_TAG_API(...)
-<<<<<<< HEAD
-=======
 	#define LLM_DEFINE_BOOTSTRAP_TAG(...)
 	#define LLM_SCOPE_BY_BOOTSTRAP_TAG(...)
 	#define LLM_DECLARE_BOOTSTRAP_TAG(...) 
 	#define LLM_DECLARE_BOOTSTRAP_TAG_API(...)
->>>>>>> 6bbb88c8
 
 #endif		// #if ENABLE_LOW_LEVEL_MEM_TRACKER