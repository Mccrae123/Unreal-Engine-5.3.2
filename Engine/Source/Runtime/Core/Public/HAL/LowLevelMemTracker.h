--- conflicted
+++ resolved
@@ -256,11 +256,7 @@
 
 	//------------------------------
 	// Platform tags
-<<<<<<< HEAD
-	PlatformTagStart = 108,
-=======
 	PlatformTagStart = 111,
->>>>>>> d731a049
 	PlatformTagEnd = 149,
 
 	//------------------------------
@@ -362,12 +358,9 @@
 #define LLM_DECLARE_TAG(UniqueNameWithUnderscores) extern FLLMTagDeclaration PREPROCESSOR_JOIN(LLMTagDeclaration_, UniqueNameWithUnderscores)
 #define LLM_DECLARE_TAG_API(UniqueNameWithUnderscores, ModuleAPI) extern ModuleAPI FLLMTagDeclaration PREPROCESSOR_JOIN(LLMTagDeclaration_, UniqueNameWithUnderscores)
 
-<<<<<<< HEAD
-=======
 /** Get the unique Name of a Tag, suitable for passing to LLM functions such as OnLowLevelAlloc that take a Tag UniqueName. */
 #define LLM_TAG_NAME(UniqueNameWithUnderscores) (PREPROCESSOR_JOIN(LLMTagDeclaration_, UniqueNameWithUnderscores).GetUniqueName())
 
->>>>>>> d731a049
 /**
  * The BootStrap versions of LLM_DEFINE_TAG, LLM_SCOPE_BYTAG, and LLM_DECLARE_TAG support use in scopes during global
  * c++ constructors, before Main. These tags are slightly more expensive (even when LLM is disabled) in all
@@ -611,9 +604,6 @@
 	void DumpToLog(EDumpFormat DumpFormat = EDumpFormat::PlainText, FOutputDevice* OutputDevice = nullptr);
 
 	void OnPreFork();
-
-	// Publishes the active LLM stats in the active frame, useful for single targeted LLM snapshots
-	void PublishDataSingleFrame();
 
 private:
 	FLowLevelMemTracker();
