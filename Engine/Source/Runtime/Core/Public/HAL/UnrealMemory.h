--- conflicted
+++ resolved
@@ -295,13 +295,9 @@
 	#endif
 
 	#define FMEMORY_INLINE_FUNCTION_DECORATOR FORCEINLINE
-<<<<<<< HEAD
-	#include "FMemory.inl" // IWYU pragma: export
-=======
 // IWYU pragma: begin_export
 	#include "FMemory.inl" // HEADER_UNIT_IGNORE - Causes circular includes
 // IWYU pragma: end_export
->>>>>>> 4af6daef
 #endif
 
 #if PLATFORM_USES_FIXED_GMalloc_CLASS && !FORCE_ANSI_ALLOCATOR && USE_MALLOC_BINNED2
