--- conflicted
+++ resolved
@@ -1143,16 +1143,12 @@
 	void SetThreadProperties()
 	{
 		ThreadId = FPlatformTLS::GetCurrentThreadId();
-<<<<<<< HEAD
-		if (IsInGameThread())
-=======
 		PRAGMA_DISABLE_DEPRECATION_WARNINGS
 		if (ThreadId == GGameThreadId)
->>>>>>> 6bbb88c8
 		{
 			ThreadType = EThreadType::Game;
 		}
-		else if (IsInActualRenderingThread())
+		else if (ThreadId == GRenderThreadId)
 		{
 			ThreadType = EThreadType::Renderer;
 		}
@@ -1589,26 +1585,6 @@
 #if PLATFORM_USES_ANSI_STRING_FOR_EXTERNAL_PROFILING
 			FPlatformMisc::BeginNamedEvent(FColor(0), InStatId.GetStatDescriptionANSI());
 #else
-<<<<<<< HEAD
-			FPlatformMisc::BeginNamedEvent( FColor( 0 ), InStatId.GetStatDescriptionWIDE() );
-#endif // PLATFORM_USES_ANSI_STRING_FOR_EXTERNAL_PROFILING
-			EmittedEvent |= NamedEvent;
-		}
-
-#if CPUPROFILERTRACE_ENABLED
-		if (GCycleStatsShouldEmitNamedEvents > 0 && UE_TRACE_CHANNELEXPR_IS_ENABLED(CpuChannel))
-		{
-			FCpuProfilerTrace::OutputBeginDynamicEvent(InStatId.GetStatDescriptionANSI()); //todo: Could we use FName index as event id?
-			EmittedEvent |= TraceEvent;
-		}
-#endif
-
-		if( (bAlways && FThreadStats::WillEverCollectData()) || FThreadStats::IsCollectingData() )
-		{
-			FName StatName = MinimalNameToName(StatMinimalName);
-			StatId = StatName;
-			FThreadStats::AddMessage( StatName, EStatOperation::CycleScopeStart );
-=======
 			FPlatformMisc::BeginNamedEvent(FColor(0), InStatId.GetStatDescriptionWIDE());
 #endif
 			EmittedEvent |= NamedEvent;
@@ -1657,7 +1633,6 @@
 			FName StatName = MinimalNameToName(StatMinimalName);
 			StatId = StatName;
 			FThreadStats::AddMessage(StatName, EStatOperation::CycleScopeStart);
->>>>>>> 6bbb88c8
 			EmittedEvent |= ThreadStatsEvent;
 		}
 	}
@@ -1683,11 +1658,7 @@
 	 */
 	FORCEINLINE_STATS void Stop()
 	{
-<<<<<<< HEAD
-		if ( EmittedEvent & NamedEvent )
-=======
 		if (EmittedEvent & NamedEvent)
->>>>>>> 6bbb88c8
 		{
 			FPlatformMisc::EndNamedEvent();
 		}
@@ -1699,11 +1670,7 @@
 		}
 #endif
 
-<<<<<<< HEAD
-		if(EmittedEvent & ThreadStatsEvent)
-=======
 		if (EmittedEvent & ThreadStatsEvent)
->>>>>>> 6bbb88c8
 		{
 			FThreadStats::AddMessage(StatId, EStatOperation::CycleScopeEnd);
 		}
