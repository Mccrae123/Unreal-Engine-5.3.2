--- conflicted
+++ resolved
@@ -6,13 +6,6 @@
 #include "HAL/MemoryBase.h"
 #include "HAL/ThreadSafeCounter.h"
 #include "Misc/Build.h"
-<<<<<<< HEAD
-
-class FOutputDevice;
-class UWorld;
-struct FGenericMemoryStats;
-=======
->>>>>>> 4af6daef
 
 #if STATS && UE_STATS_MEMORY_PROFILER_ENABLED
 
@@ -141,25 +134,6 @@
 	{ 
 		return UsedMalloc->GetDescriptiveName(); 
 	}
-<<<<<<< HEAD
-
-	virtual void OnMallocInitialized() override
-	{
-		UsedMalloc->OnMallocInitialized();
-	}
-
-	virtual void OnPreFork() override
-	{
-		UsedMalloc->OnPreFork();
-	}
-
-	virtual void OnPostFork() override
-	{
-		UsedMalloc->OnPostFork();
-	}
-};
-=======
->>>>>>> 4af6daef
 
 	virtual void OnMallocInitialized() override
 	{
