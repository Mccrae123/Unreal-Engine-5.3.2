--- conflicted
+++ resolved
@@ -514,15 +514,9 @@
 public:
 	/** Internal method to update the internal metadata. **/
 	UE_DEPRECATED(5.2, "Please use the overload that takes TArray64.")
-<<<<<<< HEAD
-	void ProcessMetaDataOnly(TArray<FStatMessage>& Data);
-=======
 	CORE_API void ProcessMetaDataOnly(TArray<FStatMessage>& Data);
 
 	CORE_API void ProcessMetaDataOnly(TArray64<FStatMessage>& Data);
->>>>>>> 4af6daef
-
-	void ProcessMetaDataOnly(TArray64<FStatMessage>& Data);
 
 	/** Toggles tracking the most memory expensive stats. */
 	CORE_API void ToggleFindMemoryExtensiveStats();
@@ -825,7 +819,7 @@
 /**
 * Contains helpers functions to manage complex stat messages.
 */
-struct CORE_API FComplexStatUtils
+struct FComplexStatUtils
 {
 	/** Accumulates a stat message into a complex stat message. */
 	static CORE_API void AddAndMinMax( FComplexStatMessage& Dest, const FStatMessage& Item, EComplexStatField::Type SumIndex, EComplexStatField::Type MaxIndex, EComplexStatField::Type MinIndex);
