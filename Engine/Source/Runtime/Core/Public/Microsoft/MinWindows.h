--- conflicted
+++ resolved
@@ -2,11 +2,7 @@
 #pragma once
 
 #if PLATFORM_WINDOWS
-<<<<<<< HEAD
-	#include "Windows/MinWindows.h"
-=======
 	#include "Windows/MinWindows.h" // HEADER_UNIT_IGNORE
->>>>>>> 4af6daef
 #else
 	#include "Microsoft/MinWindowsPrivate.h"
 #endif