// Copyright Epic Games, Inc. All Rights Reserved.
#pragma once

#include "HAL/Platform.h"

#if PLATFORM_WINDOWS
<<<<<<< HEAD
	#include "Windows/WindowsHWrapper.h"
=======
	#include "Windows/WindowsHWrapper.h" // HEADER_UNIT_IGNORE
>>>>>>> 4af6daef
#else
    #include "Microsoft/WindowsHWrapperPrivate.h"
#endif<|MERGE_RESOLUTION|>--- conflicted
+++ resolved
@@ -4,11 +4,7 @@
 #include "HAL/Platform.h"
 
 #if PLATFORM_WINDOWS
-<<<<<<< HEAD
-	#include "Windows/WindowsHWrapper.h"
-=======
 	#include "Windows/WindowsHWrapper.h" // HEADER_UNIT_IGNORE
->>>>>>> 4af6daef
 #else
     #include "Microsoft/WindowsHWrapperPrivate.h"
 #endif