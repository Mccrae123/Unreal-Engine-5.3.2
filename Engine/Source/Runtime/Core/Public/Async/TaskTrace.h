// Copyright Epic Games, Inc. All Rights Reserved.

#pragma once

#include "Containers/Array.h"
#include "HAL/Platform.h"
#include "Trace/Config.h"
#include "Trace/Trace.h"
#include "Trace/Detail/Channel.h"

namespace UE { namespace Trace { class FChannel; } }

#if !defined(UE_TASK_TRACE_ENABLED)
#if UE_TRACE_ENABLED && !IS_PROGRAM && !UE_BUILD_SHIPPING
#define UE_TASK_TRACE_ENABLED 1
#else
#define UE_TASK_TRACE_ENABLED 0
#endif
#endif

namespace ENamedThreads
{
	// Forward declare
	enum Type : int32;
}

namespace TaskTrace
{
	UE_TRACE_CHANNEL_EXTERN(TaskChannel);

	using FId = uint64;

	inline const FId InvalidId = ~FId(0);

	inline constexpr uint32 TaskTraceVersion = 1;

	FId CORE_API GenerateTaskId();

	void CORE_API Init();
	void CORE_API Created(FId TaskId, uint64 TaskSize); // optional, used only if a task was created but not launched immediately
	void CORE_API Launched(FId TaskId, const TCHAR* DebugName, bool bTracked, ENamedThreads::Type ThreadToExecuteOn, uint64 TaskSize);
	void CORE_API Scheduled(FId TaskId);
	void CORE_API SubsequentAdded(FId TaskId, FId SubsequentId);
	void CORE_API Started(FId TaskId);
	void CORE_API Finished(FId TaskId);
	void CORE_API Completed(FId TaskId);
	void CORE_API Destroyed(FId TaskId);

	struct FWaitingScope
	{
<<<<<<< HEAD
		explicit FWaitingScope(const TArray<FId>& Tasks); // waiting for given tasks completion
		explicit FWaitingScope(FId TaskId);
		~FWaitingScope();
=======
		CORE_API explicit FWaitingScope(const TArray<FId>& Tasks); // waiting for given tasks completion
		CORE_API explicit FWaitingScope(FId TaskId);
		CORE_API ~FWaitingScope();
	};

	struct FTaskTimingEventScope
	{
		CORE_API FTaskTimingEventScope(TaskTrace::FId InTaskId);
		CORE_API ~FTaskTimingEventScope();

	private:
		bool bIsActive = false;
		TaskTrace::FId TaskId = InvalidId;
>>>>>>> 4af6daef
	};

	struct CORE_API FTaskTimingEventScope
	{
		FTaskTimingEventScope(TaskTrace::FId InTaskId);
		~FTaskTimingEventScope();

	private:
		bool bIsActive = false;
		TaskTrace::FId TaskId = InvalidId;
	};

#if !UE_TASK_TRACE_ENABLED
	// NOOP implementation
	inline FId GenerateTaskId() { return InvalidId; }
	inline void Init() {}
	inline void Created(FId TaskId, uint64 TaskSize) {}
	inline void Launched(FId TaskId, const TCHAR* DebugName, bool bTracked, ENamedThreads::Type ThreadToExecuteOn, uint64 TaskSize) {}
	inline void Scheduled(FId TaskId) {}
	inline void SubsequentAdded(FId TaskId, FId SubsequentId) {}
	inline void Started(FId TaskId) {}
	inline void Finished(FId TaskId) {}
	inline void Completed(FId TaskId) {}
	inline void Destroyed(FId TaskId) {}
	inline FWaitingScope::FWaitingScope(const TArray<FId>& Tasks) {}
	inline FWaitingScope::FWaitingScope(FId TaskId) {}
	inline FWaitingScope::~FWaitingScope() {}
	inline FTaskTimingEventScope::FTaskTimingEventScope(TaskTrace::FId InTaskId) {}
	inline FTaskTimingEventScope::~FTaskTimingEventScope() {}
#endif // UE_TASK_TRACE_ENABLED
}
<|MERGE_RESOLUTION|>--- conflicted
+++ resolved
@@ -48,11 +48,6 @@
 
 	struct FWaitingScope
 	{
-<<<<<<< HEAD
-		explicit FWaitingScope(const TArray<FId>& Tasks); // waiting for given tasks completion
-		explicit FWaitingScope(FId TaskId);
-		~FWaitingScope();
-=======
 		CORE_API explicit FWaitingScope(const TArray<FId>& Tasks); // waiting for given tasks completion
 		CORE_API explicit FWaitingScope(FId TaskId);
 		CORE_API ~FWaitingScope();
@@ -62,17 +57,6 @@
 	{
 		CORE_API FTaskTimingEventScope(TaskTrace::FId InTaskId);
 		CORE_API ~FTaskTimingEventScope();
-
-	private:
-		bool bIsActive = false;
-		TaskTrace::FId TaskId = InvalidId;
->>>>>>> 4af6daef
-	};
-
-	struct CORE_API FTaskTimingEventScope
-	{
-		FTaskTimingEventScope(TaskTrace::FId InTaskId);
-		~FTaskTimingEventScope();
 
 	private:
 		bool bIsActive = false;
