// Copyright Epic Games, Inc. All Rights Reserved.

#pragma once
#include "Logging/LogMacros.h"
#include "Misc/EnumClassFlags.h"
#include "TaskDelegate.h"
#include "HAL/Event.h"
#include "CoreTypes.h"
#include <atomic>

#define LOWLEVEL_TASK_SIZE PLATFORM_CACHE_LINE_SIZE

namespace LowLevelTasks
{
	DECLARE_LOG_CATEGORY_EXTERN(LowLevelTasks, Log, All);

	enum class ETaskPriority : int8
	{
		High,
		Normal,
		Default = Normal,
		ForegroundCount,
		BackgroundHigh = ForegroundCount,
		BackgroundNormal,
		BackgroundLow,
		Count,
		Inherit, //Inherit the TaskPriority from the launching Task or the Default Priority if not launched from a Task.
	};

	inline const TCHAR* ToString(ETaskPriority Priority)
	{
		if (Priority < ETaskPriority::High || Priority >= ETaskPriority::Count)
		{
			return nullptr;
		}

		const TCHAR* TaskPriorityToStr[] =
		{
			TEXT("High"),
			TEXT("Normal"),
			TEXT("BackgroundHigh"),
			TEXT("BackgroundNormal"),
			TEXT("BackgroundLow")
		};
		return TaskPriorityToStr[(int32)Priority];
	}

	inline bool ToTaskPriority(const TCHAR* PriorityStr, ETaskPriority& OutPriority)
	{
		if (FCString::Stricmp(PriorityStr, ToString(ETaskPriority::High)) == 0)
		{
			OutPriority = ETaskPriority::High;
			return true;
		}

		if (FCString::Stricmp(PriorityStr, ToString(ETaskPriority::Normal)) == 0)
		{
			OutPriority = ETaskPriority::Normal;
			return true;
		}

		if (FCString::Stricmp(PriorityStr, ToString(ETaskPriority::BackgroundHigh)) == 0)
		{
			OutPriority = ETaskPriority::BackgroundHigh;
			return true;
		}

		if (FCString::Stricmp(PriorityStr, ToString(ETaskPriority::BackgroundNormal)) == 0)
		{
			OutPriority = ETaskPriority::BackgroundNormal;
			return true;
		}

		if (FCString::Stricmp(PriorityStr, ToString(ETaskPriority::BackgroundLow)) == 0)
		{
			OutPriority = ETaskPriority::BackgroundLow;
			return true;
		}

		return false;
	}

	enum class ECancellationFlags : int8
	{
		None					= 0 << 0,
		TryLaunchOnSuccess		= 1 << 0, // try to launch and the continuation immediately if it was not launched yet (requires PrelaunchCancellation to work)
		PrelaunchCancellation	= 1 << 1, // allow cancellation before a task has been launched (this also allows the optimization of TryLaunchOnSuccess)
		DefaultFlags			= TryLaunchOnSuccess | PrelaunchCancellation,
	};
	ENUM_CLASS_FLAGS(ECancellationFlags)

	enum class ETaskFlags : int8
	{
		AllowNothing		= 0 << 0,
		AllowBusyWaiting	= 1 << 0,
		AllowCancellation	= 1 << 1,
		AllowEverything		= AllowBusyWaiting | AllowCancellation,
		DefaultFlags		= AllowEverything,
	};
	ENUM_CLASS_FLAGS(ETaskFlags)

	/*																	       
	 * (I)nitThread:                                                        STORE(I)----------------------CAS(C)----------------------    
	 * (C)ancelingThread:                                                      --->|         Ready        |<-->|   CanceledAndReady   |   
	 *                                                                              ----------------------      ----------------------    
	 *                                                                                        |OR(L)                      |OR(L)               
	 *                                                                                        V                           V               
	 * (L)aunchingThread:   --------------------------------------------------CAS(E)----------------------CAS(C)----------------------    
	 * (C)ancelingThread:  |                      Running                     |<---|      Scheduled       |<-->|       Canceled       |   
	 * (E)xpeditingThread:  --------------------------------------------------      ----------------------      ----------------------    
	 *                                |OR(E)                      |OR(W)                      |OR(W)                      |OR(W)               
	 *                                V                           V                           V                           V               
	 * (W)orkerThread:      ---------------------- OR(E)----------------------      ----------------------      ---------------------- 	   
	 * (E)xpeditingThread: |      Expedited       |<---|      Expediting      |    |       Running        |    |  CanceledAndRunning  |	   
	 *                      ----------------------      ----------------------      ----------------------      ----------------------   
	 *                                |OR(W,E)                                                |OR(W)                      |OR(W)		   
	 *                                V                                                       V                           V			   
	 * (W)orkerThread:      ----------------------                                  ----------------------      ----------------------    
	 * (E)xpeditingThread: |ExpeditedAndCompleted |                                |       Completed      |    | CanceledAndCompleted |   
	 *                      ----------------------                                  ----------------------      ---------------------- 
	 */
	enum class ETaskState : int8
	{
		ReadyState		=  0,
		CanceledFlag	=  1 << 0,
		ScheduledFlag	=  1 << 1,
		RunningFlag		=  1 << 2,
		ExpeditingFlag	=  1 << 3,
		ExpeditedFlag	=  1 << 4,
		CompletedFlag	=  1 << 5,										//the default state when we create a handle
		Count			= (1 << 6) - 1,

		Ready					= ReadyState,							//means the Task is ready to be launched
		CanceledAndReady		= Ready | CanceledFlag,					//means the task was canceled and is ready to be launched (it still is required to be launched)
		Scheduled				= Ready | ScheduledFlag, 				//means the task is launched and therefore queued for execution by a worker
		Canceled				= CanceledAndReady | ScheduledFlag,		//means the task was canceled and launched and therefore queued for execution by a worker (which already might be executing it's continuation)
		Running					= Scheduled | RunningFlag,				//means the task is executing it's runnable and continuation by a worker
		CanceledAndRunning		= Canceled | RunningFlag,				//means the task is executing it's continuation  but the runnable was cancelled
		Expediting				= Running | ExpeditingFlag, 			//means the task is expediting and the scheduler has released it's reference to the expediting thread before that was finished
		Expedited				= Expediting | ExpeditedFlag, 			//means the task was expedited
		Completed				= Running | CompletedFlag,				//means the task is completed with execution 
		ExpeditedAndCompleted	= Expedited | CompletedFlag,			//means the task is completed with execution and the runnable was expedited
		CanceledAndCompleted	= CanceledAndRunning | CompletedFlag,	//means the task is completed with execution of it's continuation but the runnable was cancelled
	};
	ENUM_CLASS_FLAGS(ETaskState)

	/*
	* Generic implementation of a Deleter, it often comes up that one has to call a function to cleanup after a Task finished
	* this can be done by capturing a TDeleter like so: [Deleter(LowLevelTasks::TDeleter<Type, &Type::DeleteFunction>(value))](){}
	*/
	template<typename Type, void (Type::*DeleteFunction)()>
	class TDeleter
	{
		Type* Value;

	public:
		inline TDeleter(Type* InValue) : Value(InValue)
		{
		}

		inline TDeleter(const TDeleter&) = delete;
		inline TDeleter(TDeleter&& Other) : Value(Other.Value)
		{
			Other.Value = nullptr;
		}

<<<<<<< HEAD
=======
		UE_DEPRECATED(5.1, "TDeleter::GetValue() has been deprecated. Please update to TDeleter::operator->().")
>>>>>>> d731a049
		inline Type* GetValue() const
		{
			return Value;
		}

<<<<<<< HEAD
=======
		inline Type* operator->() const
		{
			return Value;
		}

>>>>>>> d731a049
		inline ~TDeleter() 
		{
			if(Value)
			{
				(Value->*DeleteFunction)();
			}
		}
	};

	/*
	* this class is just here to hide some variables away
	* because we don't want to become too close friends with the FScheduler
	*/
	class FTask;
	namespace Tasks_Impl
	{
	class FTaskBase
	{
		class FPackedDataAtomic;

		friend class ::LowLevelTasks::FTask;
		UE_NONCOPYABLE(FTaskBase); //means non movable

		union FPackedData
		{
			uintptr_t PackedData;
			struct
			{
				uintptr_t State				: 6;
				uintptr_t DebugName			: 53;
				uintptr_t Priority			: 3;
				uintptr_t Flags				: 2;
			};

		private:
			friend class FTaskBase::FPackedDataAtomic;
			FPackedData(uintptr_t InPackedData) : PackedData(InPackedData)
			{}

			constexpr FPackedData() 				
				: State((uintptr_t)ETaskState::CompletedFlag)
				, DebugName(0ull)
				, Priority((uintptr_t)ETaskPriority::Count)
				, Flags((uintptr_t)ETaskFlags::DefaultFlags)
			{
				static_assert(!PLATFORM_32BITS, "32bit Platforms are not supported");
				static_assert(uintptr_t(ETaskPriority::Count) <= (1ull << 3), "Not enough bits to store ETaskPriority");
				static_assert(uintptr_t(ETaskState::Count) <= (1ull << 6), "Not enough bits to store ETaskState");
				static_assert(uintptr_t(ETaskFlags::AllowEverything) < (1ull << 2), "Not enough bits to store ETaskFlags");
			}

		public:
			FPackedData(const TCHAR* InDebugName, ETaskPriority InPriority, ETaskState InState, ETaskFlags InFlags)
				: State((uintptr_t)InState)
				, DebugName(reinterpret_cast<uintptr_t>(InDebugName))
				, Priority((uintptr_t)InPriority)
				, Flags((uintptr_t)InFlags)
				
			{
				checkSlow(reinterpret_cast<uintptr_t>(InDebugName) < (1ull << 53));
				checkSlow((uintptr_t)InPriority < (1ull << 3));
				checkSlow((uintptr_t)InState < (1ull << 6));
				checkSlow((uintptr_t)InFlags < (1ull << 2));
				static_assert(sizeof(FPackedData) == sizeof(uintptr_t), "Packed data needs to be pointer size");
			}

			FPackedData(const FPackedData& Other, ETaskState State)
				: FPackedData(Other.GetDebugName(), Other.GetPriority(), State, Other.GetFlags())
			{
			}

			inline const TCHAR* GetDebugName() const
			{
				return reinterpret_cast<const TCHAR*>(DebugName);
			}

			inline ETaskPriority GetPriority() const
			{
				return ETaskPriority(Priority);
			}

			inline ETaskState GetState() const
			{
				return ETaskState(State);
			}

			inline ETaskFlags GetFlags() const
			{
				return ETaskFlags(Flags);
			}
		};

		class FPackedDataAtomic
		{
			std::atomic<uintptr_t> PackedData { FPackedData().PackedData };

		public:
			ETaskState fetch_or(ETaskState State, std::memory_order Order)
			{
				return ETaskState(FPackedData(PackedData.fetch_or(uintptr_t(State), Order)).State);
			}

			bool compare_exchange_strong(FPackedData& Expected, FPackedData Desired, std::memory_order Success, std::memory_order Failure)
			{
				return PackedData.compare_exchange_strong(Expected.PackedData, Desired.PackedData, Success, Failure);
			}

			bool compare_exchange_strong(FPackedData& Expected, FPackedData Desired, std::memory_order Order)
			{
				return PackedData.compare_exchange_strong(Expected.PackedData, Desired.PackedData, Order);
			}

			FPackedData load(std::memory_order Order) const
			{
				return PackedData.load(Order);
			}

			void store(const FPackedData& Expected, std::memory_order Order)
			{
				PackedData.store(Expected.PackedData, Order);
			}
		};

	private:
<<<<<<< HEAD
		using FTaskDelegate = TTaskDelegate<void(bool), LOWLEVEL_TASK_SIZE - sizeof(FPackedData) - sizeof(void*)>;
=======
		using FTaskDelegate = TTaskDelegate<FTask*(bool), LOWLEVEL_TASK_SIZE - sizeof(FPackedData) - sizeof(void*)>;
>>>>>>> d731a049
		FTaskDelegate Runnable;
		mutable void* UserData = nullptr;
		FPackedDataAtomic PackedData;

	private:
		FTaskBase() = default;
<<<<<<< HEAD

	private:
		inline bool IsCanceled() const { return PackedData.load(std::memory_order_relaxed).GetState() == ETaskState::Canceled; }
		inline bool IsScheduled() const { return PackedData.load(std::memory_order_relaxed).GetState() == ETaskState::Scheduled; }
=======
>>>>>>> d731a049
	};
	}

	/*
	* minimal low level task interface
	*/
	class FTask final : private Tasks_Impl::FTaskBase
	{		
		friend class FScheduler;
		UE_NONCOPYABLE(FTask); //means non movable

		static thread_local FTask* ActiveTask;

<<<<<<< HEAD
	public: //Public Interface
		//means the task is completed and this taskhandle can be recycled
=======
	public:

		/*
		* means the task is completed and this taskhandle can be recycled
		*/
>>>>>>> d731a049
		inline bool IsCompleted(std::memory_order MemoryOrder = std::memory_order_seq_cst) const
		{
			ETaskState State = PackedData.load(MemoryOrder).GetState();
			return EnumHasAnyFlags(State, ETaskState::CompletedFlag);
		}
		
		/*
		* means the task was canceled but might still need to be launched
		*/
		inline bool WasCanceled() const
		{
			ETaskState State = PackedData.load(std::memory_order_relaxed).GetState();
			return EnumHasAnyFlags(State, ETaskState::CanceledFlag);
		}

		/*
		* means the task was expedited or that it already completed
		*/
		inline bool WasExpedited() const
		{
			ETaskState State = PackedData.load(std::memory_order_acquire).GetState();
			return EnumHasAnyFlags(State, ETaskState::ExpeditedFlag | ETaskState::CompletedFlag);
		}

		/*
		* means the task is ready to be launched but might already been canceled 
		*/
		inline bool IsReady() const 
		{
			ETaskState State = PackedData.load(std::memory_order_relaxed).GetState();
			return !EnumHasAnyFlags(State, ~ETaskState::CanceledFlag); 
		}

<<<<<<< HEAD
#if PLATFORM_DESKTOP
		//get the currently active task if any
=======
#if PLATFORM_DESKTOP || !IS_MONOLITHIC
		/*
		* get the currently active task if any
		*/
>>>>>>> d731a049
		CORE_API static const FTask* GetActiveTask();
#else
		FORCEINLINE static const FTask* GetActiveTask()
		{
			return ActiveTask;
		}
#endif

<<<<<<< HEAD
		//try to cancel the task if it has not been launched yet and ExecuteTaskOnSuccess is true the continuation will run immediately.
		inline bool TryCancel(bool ExecuteTaskOnSuccess = true);

		//try to execute the task if it has not been launched yet the task will execute immediately.
=======
		/*
		* try to cancel the task if it has not been launched yet.
		*/
		inline bool TryCancel(ECancellationFlags CancellationFlags = ECancellationFlags::DefaultFlags);

		/*
		* try to revive a canceled task (as in reverting the cancellation as if it never happened).
		* if it had been canceled and the scheduler has not run it yet it succeeds.
		*/
		inline bool TryRevive();

		/*
		* try to expedite the task if succeded it will run immediately 
		* but it will not set the completed state until the scheduler has executed it, because the scheduler still holds a reference.
		* to check for completion in the context of expediting use WasExpedited. The TaskHandle canot be reused until IsCompleted returns true.
		* @param Continuation: optional Continuation that needs to be executed or scheduled by the caller (can only be non null if the operation returned true)
		*/
		inline bool TryExpedite();
		inline bool TryExpedite(FTask*& Continuation);

		/*
		* try to execute the task if it has not been launched yet the task will execute immediately.
		* @param Continuation: optional Continuation that needs to be executed or scheduled by the caller (can only be non null if the operation returned true)
		*/
>>>>>>> d731a049
		inline bool TryExecute();
		inline bool TryExecute(FTask*& Continuation);

		template<typename TRunnable>
		inline void Init(const TCHAR* InDebugName, ETaskPriority InPriority, TRunnable&& InRunnable, ETaskFlags Flags = ETaskFlags::DefaultFlags);

		template<typename TRunnable>
		inline void Init(const TCHAR* InDebugName, TRunnable&& InRunnable, ETaskFlags Flags = ETaskFlags::DefaultFlags);

		template<typename TRunnable, typename TContinuation>
		UE_DEPRECATED(5.1, "FTask::Init() has been deprecated. Please update to using a TDeleter.")
		inline void Init(const TCHAR* InDebugName, ETaskPriority InPriority, TRunnable&& InRunnable, TContinuation&& InContinuation, ETaskFlags Flags = ETaskFlags::DefaultFlags);

		template<typename TRunnable, typename TContinuation>
		UE_DEPRECATED(5.1, "FTask::Init() has been deprecated. Please update to using a TDeleter.")
		inline void Init(const TCHAR* InDebugName, TRunnable&& InRunnable, TContinuation&& InContinuation, ETaskFlags Flags = ETaskFlags::DefaultFlags);

		inline const TCHAR* GetDebugName() const;
		inline ETaskPriority GetPriority() const;
		inline bool IsBackgroundTask() const;
		inline bool AllowBusyWaiting() const;
<<<<<<< HEAD
=======
		inline bool AllowCancellation() const;
>>>>>>> d731a049

		struct FInitData
		{
			const TCHAR* DebugName;
			ETaskPriority Priority;
<<<<<<< HEAD
			bool bAllowBusyWaiting;
=======
			ETaskFlags Flags;
>>>>>>> d731a049
		};
		inline FInitData GetInitData() const;

		void* GetUserData() const { return UserData; }
		void SetUserData(void* NewUserData) const { UserData = NewUserData; }

	public:
		FTask() = default;
		inline ~FTask();

	private: //Interface of the Scheduler
		inline static bool PermitBackgroundWork()
		{
			return ActiveTask && ActiveTask->IsBackgroundTask();
		}

		inline bool TryPrepareLaunch();
		//after calling this function the task can be considered dead
<<<<<<< HEAD
		inline void ExecuteTask();
=======
		template<bool bIsExpeditingThread>
		inline void TryFinish();

		inline FTask* ExecuteTask();
>>>>>>> d731a049
		inline void InheritParentData(ETaskPriority& Priority);
	};

   /******************
	* IMPLEMENTATION *
	******************/

	inline ETaskPriority FTask::GetPriority() const 
	{ 
		return PackedData.load(std::memory_order_relaxed).GetPriority(); 
	}

	inline void FTask::InheritParentData(ETaskPriority& Priority)
<<<<<<< HEAD
	{
		const FTask* LocalActiveTask = FTask::GetActiveTask();
		if (LocalActiveTask != nullptr)
		{
			if (Priority == ETaskPriority::Inherit)
			{
				Priority = LocalActiveTask->GetPriority();
			}
			UserData = LocalActiveTask->GetUserData();
		}
		else
		{
			if (Priority == ETaskPriority::Inherit)
			{
				Priority = ETaskPriority::Default;
			}
			UserData = nullptr;
		}
	}

	template<typename TRunnable, typename TContinuation>
	inline void FTask::Init(const TCHAR* InDebugName, ETaskPriority InPriority, TRunnable&& InRunnable, TContinuation&& InContinuation, bool bAllowBusyWaiting)
	{
		checkf(IsCompleted(), TEXT("State: %d"), PackedData.load(std::memory_order_relaxed).GetState());
		checkSlow(!Runnable.IsSet());
		Runnable = [LocalRunnable = Forward<TRunnable>(InRunnable), LocalContinuation = Forward<TContinuation>(InContinuation)](const bool NotCanceled)
		{
			if (NotCanceled)
			{
				LocalRunnable();
			}
			LocalContinuation();
		};
		InheritParentData(InPriority);
		PackedData.store(FPackedData(InDebugName, InPriority, ETaskState::Ready, bAllowBusyWaiting), std::memory_order_release);
=======
	{
		const FTask* LocalActiveTask = FTask::GetActiveTask();
		if (LocalActiveTask != nullptr)
		{
			if (Priority == ETaskPriority::Inherit)
			{
				Priority = LocalActiveTask->GetPriority();
			}
			UserData = LocalActiveTask->GetUserData();
		}
		else
		{
			if (Priority == ETaskPriority::Inherit)
			{
				Priority = ETaskPriority::Default;
			}
			UserData = nullptr;
		}
>>>>>>> d731a049
	}

	template<typename TRunnable>
	inline void FTask::Init(const TCHAR* InDebugName, ETaskPriority InPriority, TRunnable&& InRunnable, ETaskFlags Flags)
	{
		checkf(IsCompleted(), TEXT("State: %d"), PackedData.load(std::memory_order_relaxed).GetState());
		checkSlow(!Runnable.IsSet());
<<<<<<< HEAD
		Runnable = [LocalRunnable = Forward<TRunnable>(InRunnable)](const bool NotCanceled)
		{
			if (NotCanceled)
			{
=======
		
		//if the Runnable returns an FTask* than enable symetric switching
		if constexpr (TIsSame<FTask*, decltype(UE::Core::Private::IsInvocable::DeclVal<TRunnable>()())>::Value)
		{
			Runnable = [LocalRunnable = Forward<TRunnable>(InRunnable)](const bool bNotCanceled) -> FTask*
			{
				if (bNotCanceled)
				{
					FTask* Task = LocalRunnable();
					return Task;
				}
				return nullptr;
			};
		}
		else
		{
			Runnable = [LocalRunnable = Forward<TRunnable>(InRunnable)](const bool bNotCanceled) -> FTask*
			{
				if (bNotCanceled)
				{
					LocalRunnable();
				}
				return nullptr;
			};
		}
		InheritParentData(InPriority);
		PackedData.store(FPackedData(InDebugName, InPriority, ETaskState::Ready, Flags), std::memory_order_release);
	}

	template<typename TRunnable, typename TContinuation>
	inline void FTask::Init(const TCHAR* InDebugName, ETaskPriority InPriority, TRunnable&& InRunnable, TContinuation&& InContinuation, ETaskFlags Flags)
	{
		checkf(IsCompleted(), TEXT("State: %d"), PackedData.load(std::memory_order_relaxed).GetState());
		checkSlow(!Runnable.IsSet());
		Runnable = [LocalRunnable = Forward<TRunnable>(InRunnable), LocalContinuation = Forward<TContinuation>(InContinuation)](const bool NotCanceled)
		{
			if (NotCanceled)
			{
>>>>>>> d731a049
				LocalRunnable();
			}
			LocalContinuation();
			return nullptr;
		};
		InheritParentData(InPriority);
<<<<<<< HEAD
		PackedData.store(FPackedData(InDebugName, InPriority, ETaskState::Ready, bAllowBusyWaiting), std::memory_order_release);
=======
		PackedData.store(FPackedData(InDebugName, InPriority, ETaskState::Ready, Flags), std::memory_order_release);
>>>>>>> d731a049
	}

	template<typename TRunnable, typename TContinuation>
	inline void FTask::Init(const TCHAR* InDebugName, TRunnable&& InRunnable, TContinuation&& InContinuation, ETaskFlags Flags)
	{
		Init(InDebugName, ETaskPriority::Default, Forward<TRunnable>(InRunnable), Forward<TContinuation>(InContinuation), Flags);
	}

	template<typename TRunnable>
	inline void FTask::Init(const TCHAR* InDebugName, TRunnable&& InRunnable, ETaskFlags Flags)
	{
		Init(InDebugName, ETaskPriority::Default, Forward<TRunnable>(InRunnable), Flags);
	}

	inline FTask::~FTask()
	{
		checkf(IsCompleted(), TEXT("State: %d"), PackedData.load(std::memory_order_relaxed).GetState());
	}

	inline bool FTask::TryPrepareLaunch()
	{
		return !EnumHasAnyFlags(PackedData.fetch_or(ETaskState::ScheduledFlag, std::memory_order_release), ETaskState::ScheduledFlag);
	}

<<<<<<< HEAD
	inline bool FTask::TryCancel(bool ExecuteTaskOnSuccess)
=======
	inline bool FTask::TryCancel(ECancellationFlags CancellationFlags)
>>>>>>> d731a049
	{
		bool bPrelaunchCancellation = EnumHasAnyFlags(CancellationFlags, ECancellationFlags::PrelaunchCancellation);
		bool bTryLaunchOnSuccess	= EnumHasAllFlags(CancellationFlags, ECancellationFlags::PrelaunchCancellation | ECancellationFlags::TryLaunchOnSuccess);

		FPackedData LocalPackedData = PackedData.load(std::memory_order_relaxed);
		FPackedData ReadyState(LocalPackedData, ETaskState::Ready);
		FPackedData ScheduledState(LocalPackedData, ETaskState::Scheduled);
		//to launch a canceled  task it has to go though TryPrepareLaunch which is doing the memory_order_release
		bool WasCanceled = EnumHasAnyFlags(LocalPackedData.GetFlags(), ETaskFlags::AllowCancellation)
			&& ((bPrelaunchCancellation && PackedData.compare_exchange_strong(ReadyState, FPackedData(LocalPackedData, ETaskState::CanceledAndReady), std::memory_order_acquire))
									    || PackedData.compare_exchange_strong(ScheduledState, FPackedData(LocalPackedData, ETaskState::Canceled), std::memory_order_acquire));

<<<<<<< HEAD
		if(ExecuteTaskOnSuccess && WasCanceled && TryPrepareLaunch())
=======
		if(bTryLaunchOnSuccess && WasCanceled && TryPrepareLaunch())
>>>>>>> d731a049
		{
			verifySlow(ExecuteTask() == nullptr);
			return true;
		}
		return WasCanceled;
	}

	inline bool FTask::TryRevive()
	{
		FPackedData LocalPackedData = PackedData.load(std::memory_order_relaxed);
		checkSlow(EnumHasAnyFlags(LocalPackedData.GetState(), ETaskState::CanceledFlag));
		if(EnumHasAnyFlags(LocalPackedData.GetState(), ETaskState::RunningFlag))
		{
			return false;
		}

		FPackedData CanceledReadyState(LocalPackedData, ETaskState::CanceledAndReady);
		FPackedData CanceledState(LocalPackedData, ETaskState::Canceled);
		return PackedData.compare_exchange_strong(CanceledReadyState, FPackedData(LocalPackedData, ETaskState::Ready), std::memory_order_release)
			|| PackedData.compare_exchange_strong(CanceledState, FPackedData(LocalPackedData, ETaskState::Scheduled), std::memory_order_release);
	}

	inline bool FTask::TryExecute(FTask*& OutContinuation)
	{
		if(TryPrepareLaunch())
		{
			OutContinuation  = ExecuteTask();
			return true;
		}
		return false;
	}

	inline bool FTask::TryExecute()
	{
		FTask* Continuation = nullptr;
		bool Result = TryExecute(Continuation);
		checkSlow(Continuation == nullptr);
		return Result;
	}

	template<bool bIsExpeditingThread>
	inline void FTask::TryFinish()
	{
		const ETaskState NextState = bIsExpeditingThread ? ETaskState::ExpeditedFlag | ETaskState::ExpeditingFlag : ETaskState::ExpeditingFlag;
		ETaskState PreviousState = PackedData.fetch_or(NextState, std::memory_order_acq_rel);
		if constexpr (bIsExpeditingThread)
		{
			checkSlow(PreviousState == ETaskState::Running || PreviousState == ETaskState::Expediting);
		}
		if(EnumHasAnyFlags(PreviousState, ETaskState::ExpeditingFlag))
		{
			FTaskDelegate LocalRunnable = MoveTemp(Runnable);
			//do not access the task again after this call
			//as by defitition the task can be considered dead
			PreviousState = PackedData.fetch_or(ETaskState::CompletedFlag, std::memory_order_seq_cst);
			checkSlow(PreviousState == ETaskState::Expedited);
		}
	}

	inline bool FTask::TryExpedite(FTask*& OutContinuation)
	{
<<<<<<< HEAD
		checkSlow(Runnable.IsSet());
		FTaskDelegate LocalRunnable;

		checkSlow(IsScheduled() || IsCanceled());
		FPackedData LocalPackedData = PackedData.load(std::memory_order_relaxed);
		FPackedData ScheduledState(LocalPackedData, ETaskState::Scheduled);
		const bool NotCanceled = PackedData.compare_exchange_strong(ScheduledState, FPackedData(LocalPackedData, ETaskState::Running), std::memory_order_relaxed);
		
		Runnable.CallAndMove(LocalRunnable, NotCanceled);

		checkSlow(!Runnable.IsSet());
		//do not access the task again after this call
		//as by defitition the task can be considered dead
		PackedData.store(FPackedData(LocalPackedData, NotCanceled ? ETaskState::Completed : ETaskState::CanceledAndCompleted), std::memory_order_seq_cst);
=======
		FPackedData LocalPackedData = PackedData.load(std::memory_order_relaxed);
		FPackedData ScheduledState(LocalPackedData, ETaskState::Scheduled);
		if(PackedData.compare_exchange_strong(ScheduledState, FPackedData(LocalPackedData, ETaskState::Running), std::memory_order_acquire))
		{
			OutContinuation  = Runnable(true);
			TryFinish<true>();
			return true;
		}
		return false;
	}

	inline bool FTask::TryExpedite()
	{
		FTask* Continuation = nullptr;
		bool Result = TryExpedite(Continuation);
		checkSlow(Continuation == nullptr);
		return Result;
	}

	inline FTask* FTask::ExecuteTask()
	{
		ETaskState PreviousState = PackedData.fetch_or(ETaskState::RunningFlag, std::memory_order_acquire);
		checkSlow(EnumHasAnyFlags(PreviousState, ETaskState::ScheduledFlag));

		FTask* Continuation = nullptr;
		if(!EnumHasAnyFlags(PreviousState, ETaskState::RunningFlag)) //we are running or canceled
		{
			FTaskDelegate LocalRunnable;
			Continuation = Runnable.CallAndMove(LocalRunnable, !EnumHasAnyFlags(PreviousState, ETaskState::CanceledFlag));
			//do not access the task again after this call
			//as by defitition the task can be considered dead
			PreviousState = PackedData.fetch_or(ETaskState::CompletedFlag, std::memory_order_seq_cst);
			checkSlow(PreviousState == ETaskState::Running || PreviousState == ETaskState::CanceledAndRunning);
		}
		else // we are expedited
		{
			checkSlow(PreviousState == ETaskState::Running || PreviousState == ETaskState::Expediting || PreviousState == ETaskState::Expedited);
			TryFinish<false>();
		}

		return Continuation;
>>>>>>> d731a049
	}

	inline const TCHAR* FTask::GetDebugName() const
	{
		return PackedData.load(std::memory_order_relaxed).GetDebugName(); 
	}

	inline bool FTask::IsBackgroundTask() const
	{
		return PackedData.load(std::memory_order_relaxed).GetPriority() >= ETaskPriority::ForegroundCount;
	}

	inline bool FTask::AllowBusyWaiting() const
	{
		return EnumHasAnyFlags(PackedData.load(std::memory_order_relaxed).GetFlags(), ETaskFlags::AllowBusyWaiting);
	}

	inline bool FTask::AllowCancellation() const
	{
		return EnumHasAnyFlags(PackedData.load(std::memory_order_relaxed).GetFlags(), ETaskFlags::AllowCancellation);
	}

	inline FTask::FInitData FTask::GetInitData() const
	{
		FPackedData LocalPackedData = PackedData.load(std::memory_order_relaxed);
		return { LocalPackedData.GetDebugName(), LocalPackedData.GetPriority(), LocalPackedData.GetFlags() };
	}

	inline FTask::FInitData FTask::GetInitData() const
	{
		FPackedData LocalPackedData = PackedData.load(std::memory_order_relaxed);
		return { LocalPackedData.GetDebugName(), LocalPackedData.GetPriority(), LocalPackedData.AllowBusyWaiting() };
	}

	enum class ESleepState
	{
		Affinity,
		Running,
		Drowsing,
		Sleeping,
	};

	/*
	* the struct is naturally 64 bytes aligned, the extra alignment just 
	* re-enforces this assumption and will error if it changes in the future
	*/
	struct alignas(64) FSleepEvent
	{
		FEventRef SleepEvent;
		std::atomic<ESleepState> SleepState { ESleepState::Running };
		FSleepEvent* Next = nullptr;
	};
}<|MERGE_RESOLUTION|>--- conflicted
+++ resolved
@@ -164,23 +164,17 @@
 			Other.Value = nullptr;
 		}
 
-<<<<<<< HEAD
-=======
 		UE_DEPRECATED(5.1, "TDeleter::GetValue() has been deprecated. Please update to TDeleter::operator->().")
->>>>>>> d731a049
 		inline Type* GetValue() const
 		{
 			return Value;
 		}
 
-<<<<<<< HEAD
-=======
 		inline Type* operator->() const
 		{
 			return Value;
 		}
 
->>>>>>> d731a049
 		inline ~TDeleter() 
 		{
 			if(Value)
@@ -305,24 +299,13 @@
 		};
 
 	private:
-<<<<<<< HEAD
-		using FTaskDelegate = TTaskDelegate<void(bool), LOWLEVEL_TASK_SIZE - sizeof(FPackedData) - sizeof(void*)>;
-=======
 		using FTaskDelegate = TTaskDelegate<FTask*(bool), LOWLEVEL_TASK_SIZE - sizeof(FPackedData) - sizeof(void*)>;
->>>>>>> d731a049
 		FTaskDelegate Runnable;
 		mutable void* UserData = nullptr;
 		FPackedDataAtomic PackedData;
 
 	private:
 		FTaskBase() = default;
-<<<<<<< HEAD
-
-	private:
-		inline bool IsCanceled() const { return PackedData.load(std::memory_order_relaxed).GetState() == ETaskState::Canceled; }
-		inline bool IsScheduled() const { return PackedData.load(std::memory_order_relaxed).GetState() == ETaskState::Scheduled; }
-=======
->>>>>>> d731a049
 	};
 	}
 
@@ -336,16 +319,11 @@
 
 		static thread_local FTask* ActiveTask;
 
-<<<<<<< HEAD
-	public: //Public Interface
-		//means the task is completed and this taskhandle can be recycled
-=======
 	public:
 
 		/*
 		* means the task is completed and this taskhandle can be recycled
 		*/
->>>>>>> d731a049
 		inline bool IsCompleted(std::memory_order MemoryOrder = std::memory_order_seq_cst) const
 		{
 			ETaskState State = PackedData.load(MemoryOrder).GetState();
@@ -379,15 +357,10 @@
 			return !EnumHasAnyFlags(State, ~ETaskState::CanceledFlag); 
 		}
 
-<<<<<<< HEAD
-#if PLATFORM_DESKTOP
-		//get the currently active task if any
-=======
 #if PLATFORM_DESKTOP || !IS_MONOLITHIC
 		/*
 		* get the currently active task if any
 		*/
->>>>>>> d731a049
 		CORE_API static const FTask* GetActiveTask();
 #else
 		FORCEINLINE static const FTask* GetActiveTask()
@@ -396,12 +369,6 @@
 		}
 #endif
 
-<<<<<<< HEAD
-		//try to cancel the task if it has not been launched yet and ExecuteTaskOnSuccess is true the continuation will run immediately.
-		inline bool TryCancel(bool ExecuteTaskOnSuccess = true);
-
-		//try to execute the task if it has not been launched yet the task will execute immediately.
-=======
 		/*
 		* try to cancel the task if it has not been launched yet.
 		*/
@@ -426,7 +393,6 @@
 		* try to execute the task if it has not been launched yet the task will execute immediately.
 		* @param Continuation: optional Continuation that needs to be executed or scheduled by the caller (can only be non null if the operation returned true)
 		*/
->>>>>>> d731a049
 		inline bool TryExecute();
 		inline bool TryExecute(FTask*& Continuation);
 
@@ -448,20 +414,13 @@
 		inline ETaskPriority GetPriority() const;
 		inline bool IsBackgroundTask() const;
 		inline bool AllowBusyWaiting() const;
-<<<<<<< HEAD
-=======
 		inline bool AllowCancellation() const;
->>>>>>> d731a049
 
 		struct FInitData
 		{
 			const TCHAR* DebugName;
 			ETaskPriority Priority;
-<<<<<<< HEAD
-			bool bAllowBusyWaiting;
-=======
 			ETaskFlags Flags;
->>>>>>> d731a049
 		};
 		inline FInitData GetInitData() const;
 
@@ -480,14 +439,10 @@
 
 		inline bool TryPrepareLaunch();
 		//after calling this function the task can be considered dead
-<<<<<<< HEAD
-		inline void ExecuteTask();
-=======
 		template<bool bIsExpeditingThread>
 		inline void TryFinish();
 
 		inline FTask* ExecuteTask();
->>>>>>> d731a049
 		inline void InheritParentData(ETaskPriority& Priority);
 	};
 
@@ -501,7 +456,6 @@
 	}
 
 	inline void FTask::InheritParentData(ETaskPriority& Priority)
-<<<<<<< HEAD
 	{
 		const FTask* LocalActiveTask = FTask::GetActiveTask();
 		if (LocalActiveTask != nullptr)
@@ -522,54 +476,11 @@
 		}
 	}
 
-	template<typename TRunnable, typename TContinuation>
-	inline void FTask::Init(const TCHAR* InDebugName, ETaskPriority InPriority, TRunnable&& InRunnable, TContinuation&& InContinuation, bool bAllowBusyWaiting)
+	template<typename TRunnable>
+	inline void FTask::Init(const TCHAR* InDebugName, ETaskPriority InPriority, TRunnable&& InRunnable, ETaskFlags Flags)
 	{
 		checkf(IsCompleted(), TEXT("State: %d"), PackedData.load(std::memory_order_relaxed).GetState());
 		checkSlow(!Runnable.IsSet());
-		Runnable = [LocalRunnable = Forward<TRunnable>(InRunnable), LocalContinuation = Forward<TContinuation>(InContinuation)](const bool NotCanceled)
-		{
-			if (NotCanceled)
-			{
-				LocalRunnable();
-			}
-			LocalContinuation();
-		};
-		InheritParentData(InPriority);
-		PackedData.store(FPackedData(InDebugName, InPriority, ETaskState::Ready, bAllowBusyWaiting), std::memory_order_release);
-=======
-	{
-		const FTask* LocalActiveTask = FTask::GetActiveTask();
-		if (LocalActiveTask != nullptr)
-		{
-			if (Priority == ETaskPriority::Inherit)
-			{
-				Priority = LocalActiveTask->GetPriority();
-			}
-			UserData = LocalActiveTask->GetUserData();
-		}
-		else
-		{
-			if (Priority == ETaskPriority::Inherit)
-			{
-				Priority = ETaskPriority::Default;
-			}
-			UserData = nullptr;
-		}
->>>>>>> d731a049
-	}
-
-	template<typename TRunnable>
-	inline void FTask::Init(const TCHAR* InDebugName, ETaskPriority InPriority, TRunnable&& InRunnable, ETaskFlags Flags)
-	{
-		checkf(IsCompleted(), TEXT("State: %d"), PackedData.load(std::memory_order_relaxed).GetState());
-		checkSlow(!Runnable.IsSet());
-<<<<<<< HEAD
-		Runnable = [LocalRunnable = Forward<TRunnable>(InRunnable)](const bool NotCanceled)
-		{
-			if (NotCanceled)
-			{
-=======
 		
 		//if the Runnable returns an FTask* than enable symetric switching
 		if constexpr (TIsSame<FTask*, decltype(UE::Core::Private::IsInvocable::DeclVal<TRunnable>()())>::Value)
@@ -608,18 +519,13 @@
 		{
 			if (NotCanceled)
 			{
->>>>>>> d731a049
 				LocalRunnable();
 			}
 			LocalContinuation();
 			return nullptr;
 		};
 		InheritParentData(InPriority);
-<<<<<<< HEAD
-		PackedData.store(FPackedData(InDebugName, InPriority, ETaskState::Ready, bAllowBusyWaiting), std::memory_order_release);
-=======
 		PackedData.store(FPackedData(InDebugName, InPriority, ETaskState::Ready, Flags), std::memory_order_release);
->>>>>>> d731a049
 	}
 
 	template<typename TRunnable, typename TContinuation>
@@ -644,11 +550,7 @@
 		return !EnumHasAnyFlags(PackedData.fetch_or(ETaskState::ScheduledFlag, std::memory_order_release), ETaskState::ScheduledFlag);
 	}
 
-<<<<<<< HEAD
-	inline bool FTask::TryCancel(bool ExecuteTaskOnSuccess)
-=======
 	inline bool FTask::TryCancel(ECancellationFlags CancellationFlags)
->>>>>>> d731a049
 	{
 		bool bPrelaunchCancellation = EnumHasAnyFlags(CancellationFlags, ECancellationFlags::PrelaunchCancellation);
 		bool bTryLaunchOnSuccess	= EnumHasAllFlags(CancellationFlags, ECancellationFlags::PrelaunchCancellation | ECancellationFlags::TryLaunchOnSuccess);
@@ -661,11 +563,7 @@
 			&& ((bPrelaunchCancellation && PackedData.compare_exchange_strong(ReadyState, FPackedData(LocalPackedData, ETaskState::CanceledAndReady), std::memory_order_acquire))
 									    || PackedData.compare_exchange_strong(ScheduledState, FPackedData(LocalPackedData, ETaskState::Canceled), std::memory_order_acquire));
 
-<<<<<<< HEAD
-		if(ExecuteTaskOnSuccess && WasCanceled && TryPrepareLaunch())
-=======
 		if(bTryLaunchOnSuccess && WasCanceled && TryPrepareLaunch())
->>>>>>> d731a049
 		{
 			verifySlow(ExecuteTask() == nullptr);
 			return true;
@@ -727,22 +625,6 @@
 
 	inline bool FTask::TryExpedite(FTask*& OutContinuation)
 	{
-<<<<<<< HEAD
-		checkSlow(Runnable.IsSet());
-		FTaskDelegate LocalRunnable;
-
-		checkSlow(IsScheduled() || IsCanceled());
-		FPackedData LocalPackedData = PackedData.load(std::memory_order_relaxed);
-		FPackedData ScheduledState(LocalPackedData, ETaskState::Scheduled);
-		const bool NotCanceled = PackedData.compare_exchange_strong(ScheduledState, FPackedData(LocalPackedData, ETaskState::Running), std::memory_order_relaxed);
-		
-		Runnable.CallAndMove(LocalRunnable, NotCanceled);
-
-		checkSlow(!Runnable.IsSet());
-		//do not access the task again after this call
-		//as by defitition the task can be considered dead
-		PackedData.store(FPackedData(LocalPackedData, NotCanceled ? ETaskState::Completed : ETaskState::CanceledAndCompleted), std::memory_order_seq_cst);
-=======
 		FPackedData LocalPackedData = PackedData.load(std::memory_order_relaxed);
 		FPackedData ScheduledState(LocalPackedData, ETaskState::Scheduled);
 		if(PackedData.compare_exchange_strong(ScheduledState, FPackedData(LocalPackedData, ETaskState::Running), std::memory_order_acquire))
@@ -784,7 +666,6 @@
 		}
 
 		return Continuation;
->>>>>>> d731a049
 	}
 
 	inline const TCHAR* FTask::GetDebugName() const
@@ -811,12 +692,6 @@
 	{
 		FPackedData LocalPackedData = PackedData.load(std::memory_order_relaxed);
 		return { LocalPackedData.GetDebugName(), LocalPackedData.GetPriority(), LocalPackedData.GetFlags() };
-	}
-
-	inline FTask::FInitData FTask::GetInitData() const
-	{
-		FPackedData LocalPackedData = PackedData.load(std::memory_order_relaxed);
-		return { LocalPackedData.GetDebugName(), LocalPackedData.GetPriority(), LocalPackedData.AllowBusyWaiting() };
 	}
 
 	enum class ESleepState
