// Copyright Epic Games, Inc. All Rights Reserved.

#pragma once 
#include "Async/Fundamental/Task.h"
#include "Async/Fundamental/TaskDelegate.h"
#include "Containers/Array.h"
#include "Containers/ArrayView.h"
#include "Containers/ContainerAllocationPolicies.h"
#include "HAL/CriticalSection.h"
#include "HAL/Event.h"
#include "HAL/PlatformAffinity.h"
#include "HAL/PlatformProcess.h"
#include "HAL/Thread.h"
#include "LocalQueue.h"
#include "Misc/AssertionMacros.h"
#include "Templates/Function.h"
#include "Templates/IsInvocable.h"
#include "Templates/UniquePtr.h"
#include "Templates/UnrealTemplate.h"
#include "Templates/UnrealTypeTraits.h"

#include <atomic>

namespace LowLevelTasks
{
	enum class EQueuePreference
	{
		GlobalQueuePreference,
		LocalQueuePreference,
		DefaultPreference = LocalQueuePreference,
	};

<<<<<<< HEAD
=======
	template<typename NodeType>
	using TAlignedArray = TArray<NodeType, TAlignedHeapAllocator<alignof(NodeType)>>;
>>>>>>> 4af6daef

	//implementation of a treiber stack
	//(https://en.wikipedia.org/wiki/Treiber_stack)
	template<typename NodeType>
	class TEventStack
	{
<<<<<<< HEAD
	private:
		struct FTopNode
		{
			uintptr_t Address  : 45; //all CPUs we care about use less than 48 bits for their addressing, and the lower 3 bits are unused due to alignment
			uintptr_t Revision : 19; //Tagging is used to avoid ABA (the wrap around is several minutes for this use-case (https://en.wikipedia.org/wiki/ABA_problem#Tagged_state_reference))
		};
		std::atomic<FTopNode> Top { FTopNode{0, 0} };

	public:
=======
		static constexpr uint32 EVENT_INDEX_NONE = -1;

		struct FTopNode
		{
			uint32 EventIndex;		// All events are stored in an array, so this allows us to pack node info into 32 bit as array index
			uint32 Revision;		// Tagging is used to avoid ABA (https://en.wikipedia.org/wiki/ABA_problem#Tagged_state_reference)
		};
		std::atomic<FTopNode> Top { FTopNode{EVENT_INDEX_NONE, 0} };
		TAlignedArray<NodeType>& NodesArray;

		uint32 GetNodeIndex(const NodeType* Node) const
		{
			return (Node == nullptr) ? EVENT_INDEX_NONE : uint32(Node - NodesArray.GetData());
		}

	public:
		TEventStack(TAlignedArray<NodeType>& NodesArray)
			: NodesArray(NodesArray)
		{
		}

>>>>>>> 4af6daef
		NodeType* Pop()
		{
			FTopNode LocalTop = Top.load(std::memory_order_acquire);
			while (true) 
			{			
<<<<<<< HEAD
				if (LocalTop.Address == 0)
=======
				if (LocalTop.EventIndex == EVENT_INDEX_NONE)
>>>>>>> 4af6daef
				{
					return nullptr;
				}
#if DO_CHECK
<<<<<<< HEAD
				int64 LastRevision = int64(LocalTop.Revision); 
#endif
				NodeType* Item = reinterpret_cast<NodeType*>(LocalTop.Address << 3);
				if (Top.compare_exchange_weak(LocalTop, FTopNode { reinterpret_cast<uintptr_t>(Item->Next.load(std::memory_order_relaxed)) >> 3, uintptr_t(LocalTop.Revision + 1) }, std::memory_order_acq_rel))
=======
				const int64 LastRevision = int64(LocalTop.Revision);
#endif
				NodeType* Item = &NodesArray[LocalTop.EventIndex];
				if (Top.compare_exchange_weak(LocalTop, FTopNode { GetNodeIndex(Item->Next.load(std::memory_order_relaxed)), uint32(LocalTop.Revision + 1) }, std::memory_order_relaxed, std::memory_order_relaxed))
>>>>>>> 4af6daef
				{
					Item->Next.store(nullptr, std::memory_order_relaxed);
					return Item;
				}
#if DO_CHECK
<<<<<<< HEAD
				int64 NewRevision = int64(LocalTop.Revision) < LastRevision ? ((1ll << 19) + int64(LocalTop.Revision)) : int64(LocalTop.Revision);
				ensureMsgf((NewRevision - LastRevision) < (1ll << 18), TEXT("Dangerously close to the wraparound: %d, %d"), LastRevision, NewRevision);
=======
				const int64 NewRevision = int64(LocalTop.Revision) < LastRevision ? (int64(UINT32_MAX) + int64(LocalTop.Revision)) : int64(LocalTop.Revision);
				ensureMsgf((NewRevision - LastRevision) < (1ll << 31), TEXT("Dangerously close to the wraparound: %d, %d"), LastRevision, NewRevision);
>>>>>>> 4af6daef
#endif
			}
		}

		void Push(NodeType* Item)
		{
			checkSlow(Item != nullptr);
<<<<<<< HEAD
#if !USING_CODE_ANALYSIS //MS SA thowing warning C6011 on Item->Next access, even when it is validated or branched over
			checkSlow(reinterpret_cast<uintptr_t>(Item) < (1ull << 48));
			checkSlow((reinterpret_cast<uintptr_t>(Item) & 0x7) == 0);
#endif
			checkSlow(Item->Next.load(std::memory_order_relaxed) == nullptr);

			FTopNode LocalTop = Top.load(std::memory_order_relaxed);
			while (true) 
			{
#if DO_CHECK
				int64 LastRevision = int64(LocalTop.Revision); 
#endif
				Item->Next.store(reinterpret_cast<NodeType*>(LocalTop.Address << 3), std::memory_order_relaxed);
				if (Top.compare_exchange_weak(LocalTop, FTopNode { reinterpret_cast<uintptr_t>(Item) >> 3, uintptr_t(LocalTop.Revision + 1) }, std::memory_order_acq_rel))
				{
					return;
				}
#if DO_CHECK
				int64 NewRevision = int64(LocalTop.Revision) < LastRevision ? ((1ll << 19) + int64(LocalTop.Revision)) : int64(LocalTop.Revision);
				ensureMsgf((NewRevision - LastRevision) < (1ll << 18), TEXT("Dangerously close to the wraparound: %d, %d"), LastRevision, NewRevision);
#endif
			}
		}
	};

=======
			checkSlow(Item->Next.load(std::memory_order_relaxed) == nullptr);
			checkfSlow((Item >= NodesArray.GetData()) && (Item < (NodesArray.GetData() + NodesArray.Num())), TEXT("Item doesn't belong to a Nodes Array"));

			FTopNode LocalTop = Top.load(std::memory_order_relaxed);
			while (true) 
			{
#if DO_CHECK
				const int64 LastRevision = int64(LocalTop.Revision);
#endif
				Item->Next.store((LocalTop.EventIndex == EVENT_INDEX_NONE) ? nullptr : &NodesArray[LocalTop.EventIndex], std::memory_order_relaxed);
				if (Top.compare_exchange_weak(LocalTop, FTopNode { GetNodeIndex(Item), uint32(LocalTop.Revision + 1) }, std::memory_order_release, std::memory_order_relaxed))
				{
					return;
				}
#if DO_CHECK
				const int64 NewRevision = int64(LocalTop.Revision) < LastRevision ? (int64(UINT32_MAX) + int64(LocalTop.Revision)) : int64(LocalTop.Revision);
				ensureMsgf((NewRevision - LastRevision) < (1ll << 31), TEXT("Dangerously close to the wraparound: %d, %d"), LastRevision, NewRevision);
#endif
			}
		}
	};

>>>>>>> 4af6daef
	class FSchedulerTls
	{
	protected:
		using FQueueRegistry	= TLocalQueueRegistry<>;
		using FLocalQueueType	= FQueueRegistry::TLocalQueue;

		enum class EWorkerType
		{
			None,
			Background,
			Foreground,
		};

		static thread_local FSchedulerTls* ActiveScheduler;
		static thread_local FLocalQueueType* LocalQueue;
		static thread_local EWorkerType WorkerType;
		// number of busy-waiting calls in the call-stack
		static thread_local uint32 BusyWaitingDepth;

	public:
		CORE_API bool IsWorkerThread() const;

		// returns true if the current thread execution is in the context of busy-waiting
		CORE_API static bool IsBusyWaiting();

		// returns the AffinityIndex of the thread LocalQueue
		CORE_API static uint32 GetAffinityIndex();

	protected:
		inline static bool IsBackgroundWorker()
		{
			return WorkerType == EWorkerType::Background;
		}
	};

	class FScheduler final : public FSchedulerTls
	{
		UE_NONCOPYABLE(FScheduler);
		static constexpr uint32 WorkerSpinCycles = 53;

		static CORE_API FScheduler Singleton;

		// using 16 bytes here because it fits the vtable and one additional pointer
		using FConditional = TTaskDelegate<bool(), 16>;

	public: // Public Interface of the Scheduler
		FORCEINLINE_DEBUGGABLE static FScheduler& Get();

		//start number of workers where 0 is the system default
		CORE_API void StartWorkers(uint32 NumForegroundWorkers = 0, uint32 NumBackgroundWorkers = 0, FThread::EForkable IsForkable = FThread::NonForkable, EThreadPriority InWorkerPriority = EThreadPriority::TPri_Normal, EThreadPriority InBackgroundPriority = EThreadPriority::TPri_BelowNormal, uint64 InWorkerAffinity = 0, uint64 InBackgroundAffinity = 0);
		CORE_API void StopWorkers(bool DrainGlobalQueue = true);
		CORE_API void RestartWorkers(uint32 NumForegroundWorkers = 0, uint32 NumBackgroundWorkers = 0, FThread::EForkable IsForkable = FThread::NonForkable, EThreadPriority WorkerPriority = EThreadPriority::TPri_Normal, EThreadPriority BackgroundPriority = EThreadPriority::TPri_BelowNormal, uint64 InWorkerAffinity = 0, uint64 InBackgroundAffinity = 0);

		//try to launch the task, the return value will specify if the task was in the ready state and has been launhced
		inline bool TryLaunch(FTask& Task, EQueuePreference QueuePreference = EQueuePreference::DefaultPreference, bool bWakeUpWorker = true);	

		//try to launch the task on a specific worker ID, the return value will specify if the task was in the ready state and has been launched
		inline bool TryLaunchAffinity(FTask& Task, uint32 AffinityIndex);	

		//tries to do some work until the Task is completed
		template<typename TaskType>
		inline void BusyWait(const TaskType& Task, bool ForceAllowBackgroundWork = false);

		//tries to do some work until the Conditional return true
		template<typename Conditional>
		inline void BusyWaitUntil(Conditional&& Cond, bool ForceAllowBackgroundWork = false);

		//tries to do some work until all the Tasks are completed
		//the template parameter can be any Type that has a const conversion operator to FTask
		template<typename TaskType>
		inline void BusyWait(const TArrayView<const TaskType>& Tasks, bool ForceAllowBackgroundWork = false);

		//number of instantiated workers
		inline uint32 GetNumWorkers() const;

		//get the worker priority set when workers were started
		inline EThreadPriority GetWorkerPriority() const { return WorkerPriority; }

		//get the background priority set when workers were started
		inline EThreadPriority GetBackgroundPriority() const { return BackgroundPriority; }
	public:
		FScheduler() = default;
		~FScheduler();

	private: 
		void ExecuteTask(FTask*& InOutTask);
		TUniquePtr<FThread> CreateWorker(bool bPermitBackgroundWork = false, FThread::EForkable IsForkable = FThread::NonForkable, FSleepEvent* ExternalWorkerEvent = nullptr, FSchedulerTls::FLocalQueueType* ExternalWorkerLocalQueue = nullptr, EThreadPriority Priority = EThreadPriority::TPri_Normal, uint64 InAffinity = 0);
		void WorkerMain(struct FSleepEvent* WorkerEvent, FSchedulerTls::FLocalQueueType* ExternalWorkerLocalQueue, uint32 WaitCycles, bool bPermitBackgroundWork);
		CORE_API void LaunchInternal(FTask& Task, EQueuePreference QueuePreference, bool bWakeUpWorker);
		CORE_API void BusyWaitInternal(const FConditional& Conditional, bool ForceAllowBackgroundWork);
		FORCENOINLINE bool TrySleeping(FSleepEvent* WorkerEvent, bool bStopOutOfWorkScope, bool Drowsing, bool bBackgroundWorker);
		inline bool WakeUpWorker(bool bBackgroundWorker);

		template<typename QueueType, FTask* (QueueType::*DequeueFunction)(bool, bool), bool bIsBusyWaiting>
		bool TryExecuteTaskFrom(QueueType* Queue, FSchedulerTls::FQueueRegistry::FOutOfWork& OutOfWork, bool bPermitBackgroundWork, bool bDisableThrottleStealing);

	private:
<<<<<<< HEAD
		template<typename ElementType>
		using TAlignedArray = TArray<ElementType, TAlignedHeapAllocator<alignof(ElementType)>>;
		TEventStack<FSleepEvent> 						SleepEventStack[2];
=======
		TEventStack<FSleepEvent> 						SleepEventStack[2] = { WorkerEvents , WorkerEvents };
>>>>>>> 4af6daef
		FSchedulerTls::FQueueRegistry 					QueueRegistry;
		FCriticalSection 								WorkerThreadsCS;
		TArray<TUniquePtr<FThread>>						WorkerThreads;
		TAlignedArray<FSchedulerTls::FLocalQueueType>	WorkerLocalQueues;
		TAlignedArray<FSleepEvent>						WorkerEvents;
		std::atomic_uint								ActiveWorkers { 0 };
		std::atomic_uint								NextWorkerId { 0 };
		uint64											WorkerAffinity = 0;
		uint64											BackgroundAffinity = 0;
		EThreadPriority									WorkerPriority = EThreadPriority::TPri_Normal;
		EThreadPriority									BackgroundPriority = EThreadPriority::TPri_BelowNormal;
		std::atomic_bool								TemporaryShutdown{ false };
	};

	FORCEINLINE_DEBUGGABLE bool TryLaunch(FTask& Task, EQueuePreference QueuePreference = EQueuePreference::DefaultPreference, bool bWakeUpWorker = true)
	{
		return FScheduler::Get().TryLaunch(Task, QueuePreference, bWakeUpWorker);
	}

	FORCEINLINE_DEBUGGABLE bool TryLaunchAffinity(FTask& Task, uint32 AffinityIndex)
<<<<<<< HEAD
	{
		return FScheduler::Get().TryLaunchAffinity(Task, AffinityIndex);
	}

	FORCEINLINE_DEBUGGABLE void BusyWaitForTask(const FTask& Task, bool ForceAllowBackgroundWork = false)
	{
=======
	{
		return FScheduler::Get().TryLaunchAffinity(Task, AffinityIndex);
	}

	FORCEINLINE_DEBUGGABLE void BusyWaitForTask(const FTask& Task, bool ForceAllowBackgroundWork = false)
	{
>>>>>>> 4af6daef
		FScheduler::Get().BusyWait(Task, ForceAllowBackgroundWork);
	}

	template<typename Conditional>
	FORCEINLINE_DEBUGGABLE void BusyWaitUntil(Conditional&& Cond, bool ForceAllowBackgroundWork = false)
	{
		FScheduler::Get().BusyWaitUntil<Conditional>(Forward<Conditional>(Cond), ForceAllowBackgroundWork);
	}

	template<typename TaskType>
	FORCEINLINE_DEBUGGABLE void BusyWaitForTasks(const TArrayView<const TaskType>& Tasks, bool ForceAllowBackgroundWork = false)
	{
		FScheduler::Get().BusyWait<TaskType>(Tasks, ForceAllowBackgroundWork);
	}

   /******************
	* IMPLEMENTATION *
	******************/
	inline bool FScheduler::TryLaunch(FTask& Task, EQueuePreference QueuePreference, bool bWakeUpWorker)
	{
		if(Task.TryPrepareLaunch())
		{
			LaunchInternal(Task, QueuePreference, bWakeUpWorker);
			return true;
		}
		return false;
	}

	inline bool FScheduler::TryLaunchAffinity(FTask& Task, uint32 AffinityIndex)
	{
		if(Task.TryPrepareLaunch())
		{
			return QueueRegistry.EnqueueAffinity(&Task, AffinityIndex);
		}
		return false;
	}

	inline uint32 FScheduler::GetNumWorkers() const
	{
		return ActiveWorkers.load(std::memory_order_relaxed);
	}

	template<typename TaskType>
	inline void FScheduler::BusyWait(const TaskType& Task, bool ForceAllowBackgroundWork)
	{
		if(!Task.IsCompleted())
		{
			FScheduler::BusyWaitInternal([&Task](){ return Task.IsCompleted(); }, ForceAllowBackgroundWork);
		}
	}

	template<typename Conditional>
	inline void FScheduler::BusyWaitUntil(Conditional&& Cond, bool ForceAllowBackgroundWork)
	{
		static_assert(TIsInvocable<Conditional>::Value, "Conditional is not invocable");
		static_assert(std::is_same_v<decltype(Cond()), bool>, "Conditional must return a boolean");
		
		if(!Cond())
		{
			FScheduler::BusyWaitInternal(Forward<Conditional>(Cond), ForceAllowBackgroundWork);
		}
	}

	template<typename TaskType>
	inline void FScheduler::BusyWait(const TArrayView<const TaskType>& Tasks, bool ForceAllowBackgroundWork)
	{
		auto AllTasksCompleted = [Index(0), &Tasks]() mutable
		{
			while (Index < Tasks.Num())
			{
				if (!Tasks[Index].IsCompleted())
				{
					return false;
				}
				Index++;
			}
			return true;
		};

		if (!AllTasksCompleted())
		{
			FScheduler::BusyWaitInternal([&AllTasksCompleted](){ return AllTasksCompleted(); }, ForceAllowBackgroundWork);
		}
	}

	inline bool FScheduler::TrySleeping(FSleepEvent* WorkerEvent, bool bStopOutOfWorkScope, bool bDrowsing, bool bBackgroundWorker)
	{
		ESleepState DrowsingState1 = ESleepState::Drowsing;
		ESleepState DrowsingState2 = ESleepState::Drowsing;
		ESleepState RunningState  = ESleepState::Running;
		ESleepState AffinityState  = ESleepState::Affinity;

		if(!bDrowsing && WorkerEvent->SleepState.compare_exchange_strong(DrowsingState1, ESleepState::Drowsing, std::memory_order_release)) //continue drowsing
		{
			verifySlow(bStopOutOfWorkScope);
			bDrowsing = true; // Alternative State one: ((Running -> Drowsing) -> Drowsing)
		}
		else if(WorkerEvent->SleepState.compare_exchange_strong(DrowsingState2, ESleepState::Sleeping, std::memory_order_release))
		{
			verifySlow(!bStopOutOfWorkScope);
			bDrowsing = false;
			WorkerEvent->SleepEvent->Wait(); // State two: ((Running -> Drowsing) -> Sleeping)
			checkf(WorkerEvent->SleepState.load(std::memory_order_relaxed) == ESleepState::Running, TEXT("Worker was supposed to be running or drowsing: %d"), WorkerEvent->SleepState.load(std::memory_order_relaxed));
		}
		else if(WorkerEvent->SleepState.compare_exchange_strong(AffinityState, ESleepState::Drowsing, std::memory_order_release)) //continue drowsing
		{
			bDrowsing = true; // Alternative State one: ((Running -> Drowsing) -> Drowsing)
		}
		else if(WorkerEvent->SleepState.compare_exchange_strong(RunningState, ESleepState::Drowsing, std::memory_order_release))
		{
			bDrowsing = true;
			SleepEventStack[bBackgroundWorker].Push(WorkerEvent); // State one: (Running -> Drowsing)
		}
		else
		{
			checkf(false, TEXT("Worker was supposed to be running or drowsing: %d"), WorkerEvent->SleepState.load(std::memory_order_relaxed));
		}

		return bDrowsing;
	}

	inline bool FScheduler::WakeUpWorker(bool bBackgroundWorker)
	{
		while (FSleepEvent* WorkerEvent = SleepEventStack[bBackgroundWorker].Pop())
		{
			ESleepState SleepState = WorkerEvent->SleepState.exchange(ESleepState::Running, std::memory_order_acquire);
			if (SleepState == ESleepState::Sleeping)
			{
				WorkerEvent->SleepEvent->Trigger(); 
				return true; // Solving State two: (((Running -> Drowsing) -> Sleeping) -> Running)
			}
			else if (SleepState == ESleepState::Drowsing)
			{
				return true; // Solving State one: (Running -> Drowsing) -> Running  OR ((Running -> Drowsing) -> Drowsing) -> Running
			} 
		}
		return false;
	}

	inline FScheduler& FScheduler::Get()
	{
		return Singleton;
	}

	inline FScheduler::~FScheduler()
	{
		StopWorkers();
	}
}
<|MERGE_RESOLUTION|>--- conflicted
+++ resolved
@@ -30,28 +30,14 @@
 		DefaultPreference = LocalQueuePreference,
 	};
 
-<<<<<<< HEAD
-=======
 	template<typename NodeType>
 	using TAlignedArray = TArray<NodeType, TAlignedHeapAllocator<alignof(NodeType)>>;
->>>>>>> 4af6daef
 
 	//implementation of a treiber stack
 	//(https://en.wikipedia.org/wiki/Treiber_stack)
 	template<typename NodeType>
 	class TEventStack
 	{
-<<<<<<< HEAD
-	private:
-		struct FTopNode
-		{
-			uintptr_t Address  : 45; //all CPUs we care about use less than 48 bits for their addressing, and the lower 3 bits are unused due to alignment
-			uintptr_t Revision : 19; //Tagging is used to avoid ABA (the wrap around is several minutes for this use-case (https://en.wikipedia.org/wiki/ABA_problem#Tagged_state_reference))
-		};
-		std::atomic<FTopNode> Top { FTopNode{0, 0} };
-
-	public:
-=======
 		static constexpr uint32 EVENT_INDEX_NONE = -1;
 
 		struct FTopNode
@@ -73,44 +59,27 @@
 		{
 		}
 
->>>>>>> 4af6daef
 		NodeType* Pop()
 		{
 			FTopNode LocalTop = Top.load(std::memory_order_acquire);
 			while (true) 
 			{			
-<<<<<<< HEAD
-				if (LocalTop.Address == 0)
-=======
 				if (LocalTop.EventIndex == EVENT_INDEX_NONE)
->>>>>>> 4af6daef
 				{
 					return nullptr;
 				}
 #if DO_CHECK
-<<<<<<< HEAD
-				int64 LastRevision = int64(LocalTop.Revision); 
-#endif
-				NodeType* Item = reinterpret_cast<NodeType*>(LocalTop.Address << 3);
-				if (Top.compare_exchange_weak(LocalTop, FTopNode { reinterpret_cast<uintptr_t>(Item->Next.load(std::memory_order_relaxed)) >> 3, uintptr_t(LocalTop.Revision + 1) }, std::memory_order_acq_rel))
-=======
 				const int64 LastRevision = int64(LocalTop.Revision);
 #endif
 				NodeType* Item = &NodesArray[LocalTop.EventIndex];
 				if (Top.compare_exchange_weak(LocalTop, FTopNode { GetNodeIndex(Item->Next.load(std::memory_order_relaxed)), uint32(LocalTop.Revision + 1) }, std::memory_order_relaxed, std::memory_order_relaxed))
->>>>>>> 4af6daef
 				{
 					Item->Next.store(nullptr, std::memory_order_relaxed);
 					return Item;
 				}
 #if DO_CHECK
-<<<<<<< HEAD
-				int64 NewRevision = int64(LocalTop.Revision) < LastRevision ? ((1ll << 19) + int64(LocalTop.Revision)) : int64(LocalTop.Revision);
-				ensureMsgf((NewRevision - LastRevision) < (1ll << 18), TEXT("Dangerously close to the wraparound: %d, %d"), LastRevision, NewRevision);
-=======
 				const int64 NewRevision = int64(LocalTop.Revision) < LastRevision ? (int64(UINT32_MAX) + int64(LocalTop.Revision)) : int64(LocalTop.Revision);
 				ensureMsgf((NewRevision - LastRevision) < (1ll << 31), TEXT("Dangerously close to the wraparound: %d, %d"), LastRevision, NewRevision);
->>>>>>> 4af6daef
 #endif
 			}
 		}
@@ -118,33 +87,6 @@
 		void Push(NodeType* Item)
 		{
 			checkSlow(Item != nullptr);
-<<<<<<< HEAD
-#if !USING_CODE_ANALYSIS //MS SA thowing warning C6011 on Item->Next access, even when it is validated or branched over
-			checkSlow(reinterpret_cast<uintptr_t>(Item) < (1ull << 48));
-			checkSlow((reinterpret_cast<uintptr_t>(Item) & 0x7) == 0);
-#endif
-			checkSlow(Item->Next.load(std::memory_order_relaxed) == nullptr);
-
-			FTopNode LocalTop = Top.load(std::memory_order_relaxed);
-			while (true) 
-			{
-#if DO_CHECK
-				int64 LastRevision = int64(LocalTop.Revision); 
-#endif
-				Item->Next.store(reinterpret_cast<NodeType*>(LocalTop.Address << 3), std::memory_order_relaxed);
-				if (Top.compare_exchange_weak(LocalTop, FTopNode { reinterpret_cast<uintptr_t>(Item) >> 3, uintptr_t(LocalTop.Revision + 1) }, std::memory_order_acq_rel))
-				{
-					return;
-				}
-#if DO_CHECK
-				int64 NewRevision = int64(LocalTop.Revision) < LastRevision ? ((1ll << 19) + int64(LocalTop.Revision)) : int64(LocalTop.Revision);
-				ensureMsgf((NewRevision - LastRevision) < (1ll << 18), TEXT("Dangerously close to the wraparound: %d, %d"), LastRevision, NewRevision);
-#endif
-			}
-		}
-	};
-
-=======
 			checkSlow(Item->Next.load(std::memory_order_relaxed) == nullptr);
 			checkfSlow((Item >= NodesArray.GetData()) && (Item < (NodesArray.GetData() + NodesArray.Num())), TEXT("Item doesn't belong to a Nodes Array"));
 
@@ -167,7 +109,6 @@
 		}
 	};
 
->>>>>>> 4af6daef
 	class FSchedulerTls
 	{
 	protected:
@@ -265,13 +206,7 @@
 		bool TryExecuteTaskFrom(QueueType* Queue, FSchedulerTls::FQueueRegistry::FOutOfWork& OutOfWork, bool bPermitBackgroundWork, bool bDisableThrottleStealing);
 
 	private:
-<<<<<<< HEAD
-		template<typename ElementType>
-		using TAlignedArray = TArray<ElementType, TAlignedHeapAllocator<alignof(ElementType)>>;
-		TEventStack<FSleepEvent> 						SleepEventStack[2];
-=======
 		TEventStack<FSleepEvent> 						SleepEventStack[2] = { WorkerEvents , WorkerEvents };
->>>>>>> 4af6daef
 		FSchedulerTls::FQueueRegistry 					QueueRegistry;
 		FCriticalSection 								WorkerThreadsCS;
 		TArray<TUniquePtr<FThread>>						WorkerThreads;
@@ -292,21 +227,12 @@
 	}
 
 	FORCEINLINE_DEBUGGABLE bool TryLaunchAffinity(FTask& Task, uint32 AffinityIndex)
-<<<<<<< HEAD
 	{
 		return FScheduler::Get().TryLaunchAffinity(Task, AffinityIndex);
 	}
 
 	FORCEINLINE_DEBUGGABLE void BusyWaitForTask(const FTask& Task, bool ForceAllowBackgroundWork = false)
 	{
-=======
-	{
-		return FScheduler::Get().TryLaunchAffinity(Task, AffinityIndex);
-	}
-
-	FORCEINLINE_DEBUGGABLE void BusyWaitForTask(const FTask& Task, bool ForceAllowBackgroundWork = false)
-	{
->>>>>>> 4af6daef
 		FScheduler::Get().BusyWait(Task, ForceAllowBackgroundWork);
 	}
 
