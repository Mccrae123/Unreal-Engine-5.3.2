// Copyright 1998-2014 Epic Games, Inc. All Rights Reserved.

#pragma once

#include "ModuleInterface.h"
#include "Delegate.h"
#include "Boilerplate/ModuleBoilerplate.h"


#if !IS_MONOLITHIC
	/** If true, we are reloading a class for HotReload */
	extern CORE_API bool GIsHotReload;
#endif


/**
 * Enumerates reasons for failed module loads.
 */
enum class EModuleLoadResult
{
	/** Module loaded successfully. */
	Success,

	/** The specified module file could not be found. */
	FileNotFound,

	/** The specified module file is incompatible with the module system. */
	FileIncompatible,

	/** The operating system failed to load the module file. */
	CouldNotBeLoadedByOS,

	/** Module initialization failed. */
	FailedToInitialize
};


/**
 * Enumerates possible results of a compilation operation.
 *
 * This enum has to be compatible with the one defined in the
 * UE4\Engine\Source\Programs\UnrealBuildTool\System\ExternalExecution.cs file
 * to keep communication between UHT, UBT and Editor compiling processes valid.
 */
namespace ECompilationResult
{
	enum Type
	{
		Succeeded = 0,
		FailedDueToHeaderChange = 1,
		OtherCompilationError = 2
	};
}


/**
 * Enumerates compilation methods for modules.
 */
enum class EModuleCompileMethod
{
	Runtime,
	External,
	Unknown
};


/**
 * Enumerates reasons for modules to change.
 *
 * Values of this type will be passed into OnModuleChanged() delegates.
 */
enum class EModuleChangeReason
{
	/** A module has been loaded and is ready to be used. */
	ModuleLoaded,

	/* A module has been unloaded and should no longer be used. */
	ModuleUnloaded,

	/** The paths controlling which plug-ins are loaded have been changed and the given module has been found, but not yet loaded. */
	PluginDirectoryChanged
};


/**
 * Structure for reporting module statuses.
 */
struct FModuleStatus
{
	/** Default constructor. */
	FModuleStatus()
		: bIsLoaded(false)
		, bIsGameModule(false)
	{ }

	/** Short name for this module. */
	FString Name;

	/** Full path to this module file on disk. */
	FString FilePath;

	/** Whether the module is currently loaded or not. */
	bool bIsLoaded;

	/** Whether this module contains game play code. */
	bool bIsGameModule;

	/** The compilation method of this module. */
	FString CompilationMethod;
};

/**
 * Class for managing Sync/Async calls to UBT with the option to rebuild UBT.
 * Separated from ModuleManager in prep for merging this into the UBT calling code in DesktopPlatform.
 */
class CORE_API FUBTInvoker
{
public:	

	/** Returns the filename for UBT including the path */
	static FString GetUnrealBuildToolExecutableFilename();

	/** Returns true if tool was invoked properly */
	static bool InvokeUnrealBuildToolSync(const FString& InCmdLineParams, FOutputDevice &Ar, bool bSkipBuildUBT, int32& OutReturnCode, FString& OutProcOutput);

	/** Launches UnrealBuildTool with the specified command line parameters */
	static FProcHandle InvokeUnrealBuildToolAsync(const FString& InCmdLineParams, FOutputDevice &Ar, void*& OutReadPipe, void*& OutWritePipe, bool bSkipBuildUBT = false);

	/** Builds unreal build tool using a compiler specific to the currently running platform */
	static bool BuildUnrealBuildTool(FOutputDevice &Ar);

	/** Returns the path to the unreal build tool source code */
	static FString GetUnrealBuildToolSourceCodePath();	
};

/**
 * Implements the module manager.
 *
 * The module manager is used to load and unload modules, as well as to keep track of all of the
 * modules that are currently loaded. You can access this singleton using FModuleManager::Get().
 */
class CORE_API FModuleManager
	: private FSelfRegisteringExec
{
public:

	/**
	 * Destructor.
	 */
	~FModuleManager();

	/**
	 * Gets the singleton instance of the module manager.
	 *
	 * @return The module manager instance.
	 */
	static FModuleManager& Get( );

public:

	/**
	 * Abandons a loaded module, leaving it loaded in memory but no longer tracking it in the module manager.
	 *
	 * @param InModuleName The name of the module to abandon.  Should not include path, extension or platform/configuration info.  This is just the "module name" part of the module file name.
	 * @see IsModuleLoaded, LoadModule, LoadModuleWithFailureReason, UnloadModule
	 */
	void AbandonModule( const FName InModuleName );

	/**
	 * Adds a module to our list of modules, unless it's already known.
	 *
	 * This method is used by the plug-in manager to register a plug-in module.
	 *
	 * @param InModuleName The base name of the module file.  Should not include path, extension or platform/configuration info.  This is just the "name" part of the module file name.  Names should be globally unique.
	 * @param InBinariesDirectory The directory where to find this file, or an empty string to search in the default locations.  This parameter is used by the plugin system to locate plugin binaries.
	 */
	void AddModule( const FName InModuleName );

	/**
	 * Gets the specified module.
	 *
	 * @param InModuleName Name of the module to return.
	 * @return 	The module, or nullptr if the module is not loaded.
	 * @see GetModuleChecked, GetModulePtr
	 */
	TSharedPtr<IModuleInterface> GetModule( const FName InModuleName );

	/**
	 * Checks whether the specified module is currently loaded.
	 *
	 * This is an O(1) operation.
	 *
	 * @param InModuleName The base name of the module file.  Should not include path, extension or platform/configuration info.  This is just the "module name" part of the module file name.  Names should be globally unique.
	 * @return true if module is currently loaded, false otherwise.
	 * @see AbandonModule, LoadModule, LoadModuleWithFailureReason, UnloadModule
	 */
	bool IsModuleLoaded( const FName InModuleName ) const;

	/**
	 * Loads the specified module.
	 *
	 * @param InModuleName The base name of the module file.  Should not include path, extension or platform/configuration info.  This is just the "module name" part of the module file name.  Names should be globally unique.
	 * @param bWasReloaded Indicates that the module has been reloaded (default = false).
	 * @return The loaded module, or nullptr if the load operation failed.
	 * @see AbandonModule, IsModuleLoaded, LoadModuleChecked, LoadModulePtr, LoadModuleWithFailureReason, UnloadModule
	 */
	TSharedPtr<IModuleInterface> LoadModule( const FName InModuleName, const bool bWasReloaded = false );

	/**
	 * Loads a module in memory then calls PostLoad.
	 *
	 * @param InModuleName The name of the module to load.
	 * @param Ar The archive to receive error messages, if any.
	 * @return true on success, false otherwise.
	 * @see UnloadOrAbandonModuleWithCallback
	 */
	bool LoadModuleWithCallback( const FName InModuleName, FOutputDevice &Ar );

	/**
	 * Loads the specified module and returns a result.
	 *
	 * @param InModuleName The base name of the module file.  Should not include path, extension or platform/configuration info.  This is just the "module name" part of the module file name.  Names should be globally unique.
	 * @param OutFailureReason Will contain the result.
	 * @param bWasReloaded Indicates that the module has been reloaded (default = false).
	 * @return The loaded module (null if the load operation failed).
	 * @see AbandonModule, IsModuleLoaded, LoadModule, LoadModuleChecked, LoadModulePtr, UnloadModule
	 */
	TSharedPtr<IModuleInterface> LoadModuleWithFailureReason( const FName InModuleName, EModuleLoadResult& OutFailureReason, const bool bWasReloaded = false );

	/**
	 * Queries information about a specific module name.
	 *
	 * @param InModuleName Module to query status for.
	 * @param OutModuleStatus Status of the specified module.
	 * @return true if the module was found and the OutModuleStatus is valid, false otherwise.
	 * @see QueryModules
	 */
	bool QueryModule( const FName InModuleName, FModuleStatus& OutModuleStatus );

	/**
	 * Queries information about all of the currently known modules.
	 *
	 * @param OutModuleStatuses Status of all modules.
	 * @see QueryModule
	 */
	void QueryModules( TArray<FModuleStatus>& OutModuleStatuses );

	/**
	 * Unloads a specific module
	 *
	 * @param InModuleName The name of the module to unload.  Should not include path, extension or platform/configuration info.  This is just the "module name" part of the module file name.
	 * @param bIsShutdown Is this unload module call occurring at shutdown (default = false).
	 * @return true if module was unloaded successfully, false otherwise.
	 * @see AbandonModule, IsModuleLoaded, LoadModule, LoadModuleWithFailureReason
	 */
	bool UnloadModule( const FName InModuleName, bool bIsShutdown = false );

	/**
	 * Calls PreUnload then either unloads or abandons a module in memory, depending on whether the module supports unloading.
	 *
	 * @param InModuleName The name of the module to unload.
	 * @param Ar The archive to receive error messages, if any.
	 * @see LoadModuleWithCallback
	 */
	void UnloadOrAbandonModuleWithCallback( const FName InModuleName, FOutputDevice &Ar );

public:

	/**
	  * Gets a module by name, checking to ensure it exists.
	  *
	  * This method checks whether the module actually exists. If the module does not exist, an assertion will be triggered.
	  *
	  * @param ModuleName The module to get.
	  * @return The interface to the module.
	  * @see GetModulePtr, LoadModulePtr, LoadModuleChecked
	  */
	template<typename TModuleInterface>
	static TModuleInterface& GetModuleChecked( const FName ModuleName )
	{
		FModuleManager& ModuleManager = FModuleManager::Get();

		checkf(ModuleManager.IsModuleLoaded(ModuleName), TEXT("Tried to get module interface for unloaded module: '%s'"), *(ModuleName.ToString()));
		return (TModuleInterface&)(*ModuleManager.GetModule(ModuleName));
	}

	/**
	  * Gets a module by name.
	  *
	  * @param ModuleName The module to get.
	  * @return The interface to the module, or nullptr if the module was not found.
	  * @see GetModuleChecked, LoadModulePtr, LoadModuleChecked
	  */
	template<typename TModuleInterface>
	static TModuleInterface* GetModulePtr( const FName ModuleName )
	{
		FModuleManager& ModuleManager = FModuleManager::Get();

		if (!ModuleManager.IsModuleLoaded(ModuleName))
		{
			return nullptr;
		}

		return (TModuleInterface*)(ModuleManager.GetModule(ModuleName).Get());
	}

	/**
	  * Loads a module by name, checking to ensure it exists.
	  *
	  * This method checks whether the module actually exists. If the module does not exist, an assertion will be triggered.
	  * If the module was already loaded previously, the existing instance will be returned.
	  *
	  * @param ModuleName The module to find and load
	  * @return	Returns the module interface, casted to the specified typename
	  * @see GetModulePtr, LoadModulePtr, LoadModuleChecked
	  */
	template<typename TModuleInterface>
	static TModuleInterface& LoadModuleChecked( const FName ModuleName )
	{
		FModuleManager& ModuleManager = FModuleManager::Get();

		if (!ModuleManager.IsModuleLoaded(ModuleName))
		{
			ModuleManager.LoadModule(ModuleName);
		}

		return GetModuleChecked<TModuleInterface>(ModuleName);
	}

	/**
	  * Loads a module by name.
	  *
	  * @param ModuleName The module to find and load.
	  * @return The interface to the module, or nullptr if the module was not found.
	  * @see GetModulePtr, GetModuleChecked, LoadModuleChecked
	  */
	template<typename TModuleInterface>
	static TModuleInterface* LoadModulePtr( const FName ModuleName )
	{
		FModuleManager& ModuleManager = FModuleManager::Get();

		if (!ModuleManager.IsModuleLoaded(ModuleName))
		{
			ModuleManager.LoadModule(ModuleName);
		}

		return GetModulePtr<TModuleInterface>(ModuleName);
	}

public:

	/**
	 * Finds module files on the disk for loadable modules matching the specified wildcard.
	 *
	 * @param WildcardWithoutExtension Filename part (no path, no extension, no build config info) to search for.
	 * @param OutModules List of modules found.
	 */
	void FindModules( const TCHAR* WildcardWithoutExtension, TArray<FName>& OutModules );

	/**
	 * Gets the number of loaded modules.
	 *
	 * @return The number of modules.
	 */
	int32 GetModuleCount( ) const
	{
		return Modules.Num();
	}

	/**
	 * Module manager ticking is only used to check for asynchronously compiled modules that may need to be reloaded
	 */
	void Tick( );

	/**
	 * Unloads modules during the shutdown process.
	 *
	 * This method is Usually called at various points while exiting an application.
	 */
	void UnloadModulesAtShutdown( );

	/**
	 * Checks for the solution file using the hard-coded location on disk
	 * Used to determine whether source code is potentially available for recompiles
	 * 
	 * @return	True if the solution file is found (source code MAY BE available)
	 */
	bool IsSolutionFilePresent();

	/**
	 * Returns the full path of the solution file
	 * 
	 * @return	SolutionFilepath
	 */
	FString GetSolutionFilepath();

	/**
	 * Tries to recompile the specified module.  If the module is loaded, it will first be unloaded (then reloaded after,
	 * if the recompile was successful.)
	 *
	 * @param InModuleName Name of the module to recompile.
	 * @param bReloadAfterRecompile If true, the module will automatically be reloaded after a successful compile.  Otherwise, you'll need to load it yourself after.
	 * @param Ar Output device for logging compilation status.
	 * @return	Returns true if the module was successfully recompiled (and reloaded, if it was previously loaded).
	 */
	bool RecompileModule( const FName InModuleName, const bool bReloadAfterRecompile, FOutputDevice &Ar );

	/** @return	Returns true if an asynchronous compile is currently in progress */
	bool IsCurrentlyCompiling() const;

	/**
	 * Declares a type of delegates that is executed after a module recompile has finished.
	 *
	 * The first argument signals whether compilation has finished.
	 * The second argument shows whether compilation was successful or not.
	 */
	DECLARE_DELEGATE_TwoParams( FRecompileModulesCallback, bool, bool );

	/**
	 * Tries to recompile the specified modules in the background.  When recompiling finishes, the specified callback
	 * delegate will be triggered, passing along a bool that tells you whether the compile action succeeded.  This
	 * function never tries to unload modules or to reload the modules after they finish compiling.  You should do
	 * that yourself in the recompile completion callback!
	 *
	 * @param ModuleNames Names of the modules to recompile
	 * @param RecompileModulesCallback Callback function to execute after compilation finishes (whether successful or not.)
	 * @param bWaitForCompletion True if the function should not return until recompilation attempt has finished and callbacks have fired
	 * @param Ar Output device for logging compilation status
	 * @return	True if the recompile action was kicked off successfully.  If this returns false, then the recompile callback will never fire.  In the case where bWaitForCompletion=false, this will also return false if the compilation failed for any reason.
	 */
	bool RecompileModulesAsync( const TArray< FName > ModuleNames, const FRecompileModulesCallback& RecompileModulesCallback, const bool bWaitForCompletion, FOutputDevice &Ar );

	/** Request that any current compilation operation be abandoned. */
	void RequestStopCompilation()
	{
		bRequestCancelCompilation = true;
	}

	/**
	 * Tries to compile the specified game project. Not used for recompiling modules that are already loaded.
	 *
	 * @param GameProjectFilename The filename (including path) of the game project to compile.
	 * @param Ar Output device for logging compilation status.
	 * @return Returns true if the project was successfully compiled.
	 */
	bool CompileGameProject( const FString& GameProjectFilename, FOutputDevice &Ar );

	/**
	 * Tries to compile the specified game projects editor. Not used for recompiling modules that are already loaded.
	 *
	 * @param GameProjectFilename The filename (including path) of the game project to compile.
	 * @param Ar Output device for logging compilation status.
	 * @return	Returns true if the project was successfully compiled
	 */
	bool CompileGameProjectEditor( const FString& GameProjectFilename, FOutputDevice &Ar );

	/**
	 * Tries to compile the specified game project. Not used for recompiling modules that are already loaded.
	 *
	 * @param GameProjectFilename The filename (including path) of the game project for which to generate code projects.
	 * @param Ar Output device for logging compilation status.
	 * @return	Returns true if the project was successfully compiled.
	 */
	bool GenerateCodeProjectFiles( const FString& GameProjectFilename, FOutputDevice &Ar );	

	/** Delegate that's used by the module manager to initialize a registered module that we statically linked with (monolithic only) */
	DECLARE_DELEGATE_RetVal( IModuleInterface*, FInitializeStaticallyLinkedModule )

	/**
	 * Registers an initializer for a module that is statically linked.
	 *
	 * @param InModuleName The name of this module.
	 * @param InInitializerDelegate The delegate that will be called to initialize an instance of this module.
	 */
	void RegisterStaticallyLinkedModule( const FName InModuleName, const FInitializeStaticallyLinkedModule& InInitializerDelegate )
	{
		StaticallyLinkedModuleInitializers.Add( InModuleName, InInitializerDelegate );
	}

	/**
	 * Called by the engine at startup to let the Module Manager know that it's now
	 * safe to process new UObjects discovered by loading C++ modules.
	 */
	void StartProcessingNewlyLoadedObjects();

	/** Adds an engine binaries directory. */
	void AddBinariesDirectory(const TCHAR *InDirectory, bool bIsGameDirectory);

	/**
	 *	Set the game binaries directory
	 *
	 *	@param InDirectory The game binaries directory.
	 */
	void SetGameBinariesDirectory(const TCHAR* InDirectory);

	/**
	 * Checks to see if the specified module exists and is compatible with the current engine version. 
	 *
	 * @param InModuleName The base name of the module file.
	 * @return true if module exists and is up to date, false otherwise.
	 */
	bool IsModuleUpToDate( const FName InModuleName ) const;

	/**
	 * Determines whether the specified module contains UObjects.  The module must already be loaded into
	 * memory before calling this function.
	 *
	 * @param ModuleName Name of the loaded module to check.
	 * @return True if the module was found to contain UObjects, or false if it did not (or wasn't loaded.)
	 */
	bool DoesLoadedModuleHaveUObjects( const FName ModuleName );

	/**
	 * Gets the build configuration for compiling modules, as required by UBT.
	 *
	 * @return	Configuration name for UBT.
	 */
	static const TCHAR *GetUBTConfiguration( );

public:

	/**
	 * Gets an event delegate that is executed when the set of known modules changed, i.e. upon module load or unload.
	 *
	 * The first parameter is the name of the module that changed.
	 * The second parameter is the reason for the change.
	 *
	 * @return The event delegate.
	 */
	DECLARE_EVENT_TwoParams(FModuleManager, FModulesChangedEvent, FName, EModuleChangeReason);
	FModulesChangedEvent& OnModulesChanged( )
	{
		return ModulesChangedEvent;
	}

	/**
	 * Gets an event delegate that is executed when compilation of a module has started.
	 *
	 * @return The event delegate.
	 */
	DECLARE_EVENT(FModuleManager, FModuleCompilerStartedEvent);
	FModuleCompilerStartedEvent& OnModuleCompilerStarted( )
	{
		return ModuleCompilerStartedEvent;
	}

	/**
	 * Gets an event delegate that is executed when compilation of a module has finished.
	 *
	 * The first parameter is the result of the compilation operation.
	 * The second parameter determines whether the log should be shown.
	 *
	 * @return The event delegate.
	 */
	DECLARE_EVENT_ThreeParams(FModuleManager, FModuleCompilerFinishedEvent, const FString&, ECompilationResult::Type, bool);
	FModuleCompilerFinishedEvent& OnModuleCompilerFinished()
	{
		return ModuleCompilerFinishedEvent;
	}

	/**
	 * Gets a multicast delegate that is executed when any UObjects need processing after a module was loaded.
	 *
	 * @return The delegate.
	 */
	FSimpleMulticastDelegate& OnProcessLoadedObjectsCallback()
	{
		return ProcessLoadedObjectsCallback;
	}

	/**
	 * Gets a delegate that is executed when a module containing UObjects has been loaded.
	 *
	 * The first parameter is the name of the loaded module.
	 *
	 * @return The event delegate.
	 */
	DECLARE_DELEGATE_RetVal_OneParam(bool, FIsPackageLoadedCallback, FName);
	FIsPackageLoadedCallback& IsPackageLoadedCallback()
	{
		return IsPackageLoaded;
	}

public:

	/**
	* @return true if the UBT executable exists (in Rocket) or source code is available to compile it (in non-Rocket)
	*/
	bool IsUnrealBuildToolAvailable();

public:

	// FSelfRegisteringExec interface.

	virtual bool Exec( UWorld* Inworld, const TCHAR* Cmd, FOutputDevice& Ar ) override;

protected:

	/**
	 * Hidden constructor.
	 *
	 * Use the static Get function to return the singleton instance.
	 */
	FModuleManager( )
		: bCanProcessNewlyLoadedObjects(false)
//		,  ModuleCompileProcessHandle(nullptr)
		, ModuleCompileReadPipe(nullptr)
		, bRequestCancelCompilation(false)
	{ }

protected:

	/**
	 * Helper structure to hold on to module state while asynchronously recompiling DLLs
	 */
	struct FModuleToRecompile
	{
		/** Name of the module */
		FString ModuleName;

		/** Desired module file name suffix, or empty string if not needed */
		FString ModuleFileSuffix;

		/** The module file name to use after a compilation succeeds, or an empty string if not changing */
		FString NewModuleFilename;
	};

	/**
	 * Helper structure to store the compile time and method for a module
	 */
	struct FModuleCompilationData
	{
		/** A flag set when the data it updated - loaded modules don't update this info until they are compiled or just before they unload */
		bool bIsValid;

		/** Has a timestamp been set for the .dll file */
		bool bHasFileTimeStamp;

		/** Last known timestamp for the .dll file */
		FDateTime FileTimeStamp;

		/** Last known compilation method of the .dll file */
		EModuleCompileMethod CompileMethod;

		FModuleCompilationData()
			: bIsValid(false)
			, bHasFileTimeStamp(false)
			, CompileMethod(EModuleCompileMethod::Unknown)
		{ }
	};

	/**
	 * Information about a single module (may or may not be loaded.)
	 */
	class FModuleInfo
	{
	public:

		/** The original file name of the module, without any suffixes added */
		FString OriginalFilename;

		/** File name of this module (.dll file name) */
		FString Filename;

		/** Handle to this module (DLL handle), if it's currently loaded */
		void* Handle;

		/** The module object for this module.  We actually *own* this module, so it's lifetime is controlled by the scope of this shared pointer. */
		TSharedPtr< IModuleInterface > Module;

		/** True if this module was unloaded at shutdown time, and we never want it to be loaded again */
		bool bWasUnloadedAtShutdown;

		/** Arbitrary number that encodes the load order of this module, so we can shut them down in reverse order. */
		int32 LoadOrder;

		/** Last know compilation data for this module - undefined if CompileData.bIsValid is false */
		FModuleCompilationData CompileData;

		/** static that tracks the current load number. Incremented whenever we add a new module*/
		static int32 CurrentLoadOrder;

	public:

		/** Constructor */
		FModuleInfo()
			: Handle( nullptr ),
			  bWasUnloadedAtShutdown( false ),
			  LoadOrder(CurrentLoadOrder++)
		{ }
	};

	/** Type definition for maps of module names to module infos. */
	typedef TMap<FName, TSharedRef<FModuleInfo>> FModuleMap;

	/**
	 * Tries to recompile the specified DLL using UBT. Does not interact with modules. This is a low level routine.
	 *
	 * @param ModuleNames List of modules to recompile, including the module name and optional file suffix.
	 * @param Ar Output device for logging compilation status.
	 */
	bool RecompileModuleDLLs( const TArray< FModuleToRecompile >& ModuleNames, FOutputDevice &Ar );

	/**
	 * Generates a unique file name for the specified module name by adding a random suffix and checking for file collisions.
	 */
	void MakeUniqueModuleFilename( const FName InModuleName, FString& UniqueSuffix, FString& UniqueModuleFileName );

	/** @returns Static: Returns arguments to pass to UnrealBuildTool when compiling modules */
	FString MakeUBTArgumentsForModuleCompiling();

	/** 
	 *	Starts compiling DLL files for one or more modules.
	 *
	 *	@param GameName The name of the game.
	 *	@param ModuleNames The list of modules to compile.
	 *	@param InRecompileModulesCallback Callback function to make when module recompiles.
	 *	@param Ar
	 *	@param bInFailIfGeneratedCodeChanges If true, fail the compilation if generated headers change.
	 *	@param InAdditionalCmdLineArgs Additional arguments to pass to UBT.
	 *	@return true if successful, false otherwise.
	 */
	bool StartCompilingModuleDLLs( const FString& GameName, const TArray< FModuleToRecompile >& ModuleNames, 
		const FRecompileModulesCallback& InRecompileModulesCallback, FOutputDevice& Ar, bool bInFailIfGeneratedCodeChanges, 
		const FString& InAdditionalCmdLineArgs = FString() );

	/** Launches UnrealBuildTool with the specified command line parameters */
	bool InvokeUnrealBuildToolForCompile(const FString& InCmdLineParams, FOutputDevice &Ar);	

	/** Checks to see if a pending compilation action has completed and optionally waits for it to finish.  If completed, fires any appropriate callbacks and reports status provided bFireEvents is true. */
	void CheckForFinishedModuleDLLCompile( const bool bWaitForCompletion, bool& bCompileStillInProgress, bool& bCompileSucceeded, FOutputDevice& Ar, const FText& SlowTaskOverrideTest = FText::GetEmpty(), bool bFireEvents = true );

	/** Compares file versions between the current executing engine version and the specified dll */
	static bool CheckModuleCompatibility(const TCHAR *Filename);

	/** Called during CheckForFinishedModuleDLLCompile() for each successfully recomplied module */
	void OnModuleCompileSucceeded(FName ModuleName, TSharedRef<FModuleInfo> ModuleInfo);

	/** Called when the compile data for a module need to be update in memory and written to config */
	void UpdateModuleCompileData(FName ModuleName, TSharedRef<FModuleInfo> ModuleInfo);

	/** Called when a new module is added to the manager to get the saved compile data from config */
	static void ReadModuleCompilationInfoFromConfig(FName ModuleName, TSharedRef<FModuleInfo> ModuleInfo);

	/** Saves the module's compile data to config */
	static void WriteModuleCompilationInfoToConfig(FName ModuleName, TSharedRef<FModuleInfo> ModuleInfo);

	/** Access the module's file and read the timestamp from the file system. Returns true if the timestamp was read successfully. */
	static bool GetModuleFileTimeStamp(TSharedRef<const FModuleInfo> ModuleInfo, FDateTime& OutFileTimeStamp);

	/** Finds modules matching a given name wildcard. */
	void FindModulePaths(const TCHAR *NamePattern, TMap<FName, FString> &OutModulePaths) const;

	/** Finds modules matching a given name wildcard within a given directory. */
	void FindModulePathsInDirectory(const FString &DirectoryName, bool bIsGameDirectory, const TCHAR *NamePattern, TMap<FName, FString> &OutModulePaths) const;

private:

	/** Map of all modules.  Maps the case-insensitive module name to information about that module, loaded or not. */
	FModuleMap Modules;

	/** Map of module names to a delegate that can initialize each respective statically linked module */
	typedef TMap< FName, FInitializeStaticallyLinkedModule > FStaticallyLinkedModuleInitializerMap;
	FStaticallyLinkedModuleInitializerMap StaticallyLinkedModuleInitializers;

	/** True if module manager should automatically register new UObjects discovered while loading C++ modules */
	bool bCanProcessNewlyLoadedObjects;

	/** Multicast delegate that will broadcast a notification when modules are loaded, unloaded, or
	    our set of known modules changes */
	FModulesChangedEvent ModulesChangedEvent;
	
	/** Multicast delegate which will broadcast a notification when the compiler starts */
	FModuleCompilerStartedEvent ModuleCompilerStartedEvent;
	
	/** Multicast delegate which will broadcast a notification when the compiler finishes */
	FModuleCompilerFinishedEvent ModuleCompilerFinishedEvent;

	/** Multicast delegate called to process any new loaded objects. */
	FSimpleMulticastDelegate ProcessLoadedObjectsCallback;

	/** When compiling a module using an external application, stores the handle to the process that is running */
	FProcHandle ModuleCompileProcessHandle;

	/** When compiling a module using an external application, this is the process read pipe handle */
	void* ModuleCompileReadPipe;

	/** When compiling a module using an external application, this is the text that was read from the read pipe handle */
	FString ModuleCompileReadPipeText;

	/** Callback to execute after an asynchronous recompile has completed (whether successful or not.) */
	FRecompileModulesCallback RecompileModulesCallback;

	/** When module manager is linked against an application that supports UObjects, this delegate will be primed
	    at startup to provide information about whether a UObject package is loaded into memory. */
	FIsPackageLoadedCallback IsPackageLoaded;

	/** Array of modules that we're currently recompiling */
	TArray< FModuleToRecompile > ModulesBeingCompiled;

	/** Array of modules that we're going to recompile */
	TArray< FModuleToRecompile > ModulesThatWereBeingRecompiled;

	/** true if we should attempt to cancel the current async compilation */
	bool bRequestCancelCompilation;

	/** Array of engine binaries directories. */
	TArray<FString> EngineBinariesDirectories;

	/** Array of game binaries directories. */
	TArray<FString> GameBinariesDirectories;
};

/**
 * Utility class for registering modules that are statically linked.
 */
template< class ModuleClass >
class FStaticallyLinkedModuleRegistrant
{
public:

	/**
	 * Explicit constructor that registers a statically linked module
	 */
	FStaticallyLinkedModuleRegistrant( const ANSICHAR* InModuleName )
	{
		// Create a delegate to our InitializeModule method
		FModuleManager::FInitializeStaticallyLinkedModule InitializerDelegate = FModuleManager::FInitializeStaticallyLinkedModule::CreateRaw(
				this, &FStaticallyLinkedModuleRegistrant<ModuleClass>::InitializeModule );

		// Register this module
		FModuleManager::Get().RegisterStaticallyLinkedModule(
			FName( InModuleName ),	// Module name
			InitializerDelegate );	// Initializer delegate
	}
	
	/**
	 * Creates and initializes this statically linked module.
	 *
	 * The module manager calls this function through the delegate that was created
	 * in the @see FStaticallyLinkedModuleRegistrant constructor.
	 *
	 * @return A pointer to a new instance of the module.
	 */
	IModuleInterface* InitializeModule( )
	{
		return new ModuleClass();
	}
};


/**
 * Function pointer type for InitializeModule().
 *
 * All modules must have an InitializeModule() function. Usually this is declared automatically using
 * the IMPLEMENT_MODULE macro below. The function must be declared using as 'extern "C"' so that the
 * name remains undecorated. The object returned will be "owned" by the caller, and will be deleted
 * by the caller before the module is unloaded.
 */
typedef IModuleInterface* ( *FInitializeModuleFunctionPtr )( void );


/**
 * A default minimal implementation of a module that does nothing at startup and shutdown
 */
class FDefaultModuleImpl
	: public IModuleInterface
{ };


/**
 * Default minimal module class for gameplay modules.  Does nothing at startup and shutdown.
 */
class FDefaultGameModuleImpl
	: public FDefaultModuleImpl
{
	/**
	 * Returns true if this module hosts gameplay code
	 *
	 * @return True for "gameplay modules", or false for engine code modules, plug-ins, etc.
	 */
	virtual bool IsGameModule() const override
	{
		return true;
	}
};


/**
 * Module implementation boilerplate for regular modules.
 *
 * This macro is used to expose a module's main class to the rest of the engine.
 * You must use this macro in one of your modules C++ modules, in order for the 'InitializeModule'
 * function to be declared in such a way that the engine can find it. Also, this macro will handle
 * the case where a module is statically linked with the engine instead of dynamically loaded.
 *
 * This macro is intended for modules that do NOT contain gameplay code.
 * If your module does contain game classes, use IMPLEMENT_GAME_MODULE instead.
 *
 * Usage:   IMPLEMENT_MODULE(<My Module Class>, <Module name string>)
 *
 * @see IMPLEMENT_GAME_MODULE
 */
#if IS_MONOLITHIC

	// If we're linking monolithically we assume all modules are linked in with the main binary.
	#define IMPLEMENT_MODULE( ModuleImplClass, ModuleName ) \
		/** Global registrant object for this module when linked statically */ \
		static FStaticallyLinkedModuleRegistrant< ModuleImplClass > ModuleRegistrant##ModuleName( #ModuleName ); \
		/** Implement an empty function so that if this module is built as a statically linked lib, */ \
		/** static initialization for this lib can be forced by referencing this symbol */ \
		void EmptyLinkFunctionForStaticInitialization##ModuleName(){} \
		PER_MODULE_BOILERPLATE_ANYLINK(ModuleImplClass, ModuleName)

#else

	#define IMPLEMENT_MODULE( ModuleImplClass, ModuleName ) \
		\
		/**/ \
		/* InitializeModule function, called by module manager after this module's DLL has been loaded */ \
		/**/ \
		/* @return	Returns an instance of this module */ \
		/**/ \
		extern "C" DLLEXPORT IModuleInterface* InitializeModule() \
		{ \
			return new ModuleImplClass(); \
		} \
		PER_MODULE_BOILERPLATE \
		PER_MODULE_BOILERPLATE_ANYLINK(ModuleImplClass, ModuleName)

#endif //IS_MONOLITHIC


/**
 * Module implementation boilerplate for game play code modules.
 *
 * This macro works like IMPLEMENT_MODULE but is specifically used for modules that contain game play code.
 * If your module does not contain game classes, use IMPLEMENT_MODULE instead.
 *
 * Usage:   IMPLEMENT_GAME_MODULE(<My Game Module Class>, <Game Module name string>)
 *
 * @see IMPLEMENT_MODULE
 */
#define IMPLEMENT_GAME_MODULE( ModuleImplClass, ModuleName ) \
	IMPLEMENT_MODULE( ModuleImplClass, ModuleName )


/**
 * Macro for declaring the engine directory to check for foreign or nested projects.
 */
#if PLATFORM_DESKTOP
	#ifdef UE_ENGINE_DIRECTORY
		#define IMPLEMENT_FOREIGN_ENGINE_DIR() const TCHAR *GForeignEngineDir = TEXT( PREPROCESSOR_TO_STRING(UE_ENGINE_DIRECTORY) );
	#else
		#define IMPLEMENT_FOREIGN_ENGINE_DIR() const TCHAR *GForeignEngineDir = nullptr;
	#endif
#else
	#define IMPLEMENT_FOREIGN_ENGINE_DIR() 
#endif

<<<<<<< HEAD
=======
/**
 * Macro for declaring the GIsDebugGame variable for monolithic development builds. NB: This define, and the UE_BUILD_DEVELOPMENT_WITH_DEBUGGAME defines like it, should NEVER be 
 * directly used or defined for engine code, because it prevents sharing the same build products with the development build (important for Rocket build sizes). In modular builds, 
 * DebugGame modules will be loaded by specifying the -debug parameter on the command-line.
 */
#if IS_MONOLITHIC && UE_BUILD_DEVELOPMENT
	#if UE_BUILD_DEVELOPMENT_WITH_DEBUGGAME
		#define IMPLEMENT_DEBUGGAME() extern const bool GIsDebugGame = true;
	#else
		#define IMPLEMENT_DEBUGGAME() extern const bool GIsDebugGame = false;
	#endif
#else
	#define IMPLEMENT_DEBUGGAME()
#endif 

>>>>>>> 81f58720
#if IS_PROGRAM

	#if IS_MONOLITHIC
		#define IMPLEMENT_APPLICATION( ModuleName, GameName ) \
			/* For monolithic builds, we must statically define the game's name string (See Core.h) */ \
			TCHAR GGameName[64] = TEXT( GameName ); \
			IMPLEMENT_DEBUGGAME() \
			IMPLEMENT_FOREIGN_ENGINE_DIR() \
			IMPLEMENT_GAME_MODULE(FDefaultGameModuleImpl, ModuleName) \
			PER_MODULE_BOILERPLATE \
			FEngineLoop GEngineLoop;

	#else		

		#define IMPLEMENT_APPLICATION( ModuleName, GameName ) \
			/* For non-monolithic programs, we must set the game's name string before main starts (See Core.h) */ \
			struct FAutoSet##ModuleName \
			{ \
				FAutoSet##ModuleName() \
				{ \
					FCString::Strncpy(GGameName, TEXT( GameName ), ARRAY_COUNT(GGameName)); \
				} \
			} AutoSet##ModuleName; \
			PER_MODULE_BOILERPLATE \
			PER_MODULE_BOILERPLATE_ANYLINK(FDefaultGameModuleImpl, ModuleName) \
			FEngineLoop GEngineLoop;
	#endif

#else

/** IMPLEMENT_PRIMARY_GAME_MODULE must be used for at least one game module in your game.  It sets the "name"
    your game when compiling in monolithic mode. This is passed in by UBT from the .uproject name, and manually specifying a 
	name is no longer necessary. */
#if IS_MONOLITHIC
	#if PLATFORM_DESKTOP

		#define IMPLEMENT_PRIMARY_GAME_MODULE( ModuleImplClass, ModuleName, DEPRECATED_GameName ) \
			/* For monolithic builds, we must statically define the game's name string (See Core.h) */ \
			TCHAR GGameName[64] = TEXT( PREPROCESSOR_TO_STRING(UE_PROJECT_NAME) ); \
			/* Implement the GIsGameAgnosticExe variable (See Core.h). */ \
			bool GIsGameAgnosticExe = false; \
			IMPLEMENT_DEBUGGAME() \
			IMPLEMENT_FOREIGN_ENGINE_DIR() \
			IMPLEMENT_GAME_MODULE( ModuleImplClass, ModuleName ) \
			PER_MODULE_BOILERPLATE \
			void UELinkerFixupCheat() \
			{ \
				extern void UELinkerFixups(); \
				UELinkerFixups(); \
			}

	#else	//PLATFORM_DESKTOP

		#define IMPLEMENT_PRIMARY_GAME_MODULE( ModuleImplClass, ModuleName, DEPRECATED_GameName ) \
			/* For monolithic builds, we must statically define the game's name string (See Core.h) */ \
			TCHAR GGameName[64] = TEXT( PREPROCESSOR_TO_STRING(UE_PROJECT_NAME) ); \
<<<<<<< HEAD
=======
			IMPLEMENT_DEBUGGAME() \
>>>>>>> 81f58720
			PER_MODULE_BOILERPLATE \
			IMPLEMENT_FOREIGN_ENGINE_DIR() \
			IMPLEMENT_GAME_MODULE( ModuleImplClass, ModuleName ) \
			/* Implement the GIsGameAgnosticExe variable (See Core.h). */ \
			bool GIsGameAgnosticExe = false; \

	#endif	//PLATFORM_DESKTOP

#else	//IS_MONOLITHIC

	#define IMPLEMENT_PRIMARY_GAME_MODULE( ModuleImplClass, ModuleName, GameName ) \
		/* Nothing special to do for modular builds.  The game name will be set via the command-line */ \
		IMPLEMENT_GAME_MODULE( ModuleImplClass, ModuleName )
#endif	//IS_MONOLITHIC

#endif<|MERGE_RESOLUTION|>--- conflicted
+++ resolved
@@ -958,8 +958,6 @@
 	#define IMPLEMENT_FOREIGN_ENGINE_DIR() 
 #endif
 
-<<<<<<< HEAD
-=======
 /**
  * Macro for declaring the GIsDebugGame variable for monolithic development builds. NB: This define, and the UE_BUILD_DEVELOPMENT_WITH_DEBUGGAME defines like it, should NEVER be 
  * directly used or defined for engine code, because it prevents sharing the same build products with the development build (important for Rocket build sizes). In modular builds, 
@@ -975,7 +973,6 @@
 	#define IMPLEMENT_DEBUGGAME()
 #endif 
 
->>>>>>> 81f58720
 #if IS_PROGRAM
 
 	#if IS_MONOLITHIC
@@ -1032,10 +1029,7 @@
 		#define IMPLEMENT_PRIMARY_GAME_MODULE( ModuleImplClass, ModuleName, DEPRECATED_GameName ) \
 			/* For monolithic builds, we must statically define the game's name string (See Core.h) */ \
 			TCHAR GGameName[64] = TEXT( PREPROCESSOR_TO_STRING(UE_PROJECT_NAME) ); \
-<<<<<<< HEAD
-=======
 			IMPLEMENT_DEBUGGAME() \
->>>>>>> 81f58720
 			PER_MODULE_BOILERPLATE \
 			IMPLEMENT_FOREIGN_ENGINE_DIR() \
 			IMPLEMENT_GAME_MODULE( ModuleImplClass, ModuleName ) \
