// Copyright 1998-2015 Epic Games, Inc. All Rights Reserved.

#pragma once

#include "../../../Launch/Resources/Version.h"

// This number identifies a particular API revision, and is used to determine module compatibility. Hotfixes should retain the API version of the original release.
// This define is parsed by the build tools, and should be a number or BUILT_FROM_CHANGELIST.
#if BUILT_FROM_CHANGELIST > 0
	#if ENGINE_IS_LICENSEE_VERSION
		#define MODULE_API_VERSION BUILT_FROM_CHANGELIST
	#else
<<<<<<< HEAD
		#define MODULE_API_VERSION 2579680 /* Or hotfix compatibility changelist */
=======
		#define MODULE_API_VERSION BUILT_FROM_CHANGELIST /* Or hotfix compatibility changelist */
>>>>>>> a8a797ea
	#endif
#else
	#define MODULE_API_VERSION 0
#endif

// Check that the API version has been set manually for a hotfix release
#if ENGINE_IS_LICENSEE_VERSION == 0 && ENGINE_PATCH_VERSION > 0 && BUILT_FROM_CHANGELIST > 0 && MODULE_API_VERSION == BUILT_FROM_CHANGELIST
	#error MODULE_API_VERSION must be manually defined for hotfix builds
#endif<|MERGE_RESOLUTION|>--- conflicted
+++ resolved
@@ -10,11 +10,7 @@
 	#if ENGINE_IS_LICENSEE_VERSION
 		#define MODULE_API_VERSION BUILT_FROM_CHANGELIST
 	#else
-<<<<<<< HEAD
-		#define MODULE_API_VERSION 2579680 /* Or hotfix compatibility changelist */
-=======
 		#define MODULE_API_VERSION BUILT_FROM_CHANGELIST /* Or hotfix compatibility changelist */
->>>>>>> a8a797ea
 	#endif
 #else
 	#define MODULE_API_VERSION 0
