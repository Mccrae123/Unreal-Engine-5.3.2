--- conflicted
+++ resolved
@@ -28,46 +28,9 @@
 	#define OPERATOR_NEW_MSVC_PRAGMA
 #endif
 
-#if defined(__cpp_aligned_new)
-
-	#define REPLACEMENT_OPERATOR_ALIGNED_NEW_AND_DELETE \
-		OPERATOR_NEW_MSVC_PRAGMA void* operator new  ( size_t Size, std::align_val_t Alignment                        ) OPERATOR_NEW_THROW_SPEC      { return FMemory::Malloc( Size ? Size : 1, (std::size_t)Alignment ); } \
-		OPERATOR_NEW_MSVC_PRAGMA void* operator new[]( size_t Size, std::align_val_t Alignment                        ) OPERATOR_NEW_THROW_SPEC      { return FMemory::Malloc( Size ? Size : 1, (std::size_t)Alignment ); } \
-		OPERATOR_NEW_MSVC_PRAGMA void* operator new  ( size_t Size, std::align_val_t Alignment, const std::nothrow_t& ) OPERATOR_NEW_NOTHROW_SPEC    { return FMemory::Malloc( Size ? Size : 1, (std::size_t)Alignment ); } \
-		OPERATOR_NEW_MSVC_PRAGMA void* operator new[]( size_t Size, std::align_val_t Alignment, const std::nothrow_t& ) OPERATOR_NEW_NOTHROW_SPEC    { return FMemory::Malloc( Size ? Size : 1, (std::size_t)Alignment ); } \
-		void operator delete  ( void* Ptr,                          std::align_val_t Alignment                        ) OPERATOR_DELETE_THROW_SPEC   { FMemory::Free( Ptr ); } \
-		void operator delete[]( void* Ptr,                          std::align_val_t Alignment                        ) OPERATOR_DELETE_THROW_SPEC   { FMemory::Free( Ptr ); } \
-		void operator delete  ( void* Ptr,                          std::align_val_t Alignment, const std::nothrow_t& ) OPERATOR_DELETE_NOTHROW_SPEC { FMemory::Free( Ptr ); } \
-		void operator delete[]( void* Ptr,                          std::align_val_t Alignment, const std::nothrow_t& ) OPERATOR_DELETE_NOTHROW_SPEC { FMemory::Free( Ptr ); } \
-		void operator delete  ( void* Ptr,             size_t Size, std::align_val_t Alignment                        ) OPERATOR_DELETE_THROW_SPEC   { FMemory::Free( Ptr ); } \
-		void operator delete[]( void* Ptr,             size_t Size, std::align_val_t Alignment                        ) OPERATOR_DELETE_THROW_SPEC   { FMemory::Free( Ptr ); } \
-		void operator delete  ( void* Ptr,             size_t Size, std::align_val_t Alignment, const std::nothrow_t& ) OPERATOR_DELETE_NOTHROW_SPEC { FMemory::Free( Ptr ); } \
-		void operator delete[]( void* Ptr,             size_t Size, std::align_val_t Alignment, const std::nothrow_t& ) OPERATOR_DELETE_NOTHROW_SPEC { FMemory::Free( Ptr ); }
-
-#else
-
-	#define REPLACEMENT_OPERATOR_ALIGNED_NEW_AND_DELETE
-
-#endif
-
 #if !FORCE_ANSI_ALLOCATOR
 static_assert(__STDCPP_DEFAULT_NEW_ALIGNMENT__ <= 16, "Expecting 16-byte default operator new alignment - alignments > 16 may have bloat");
 #define REPLACEMENT_OPERATOR_NEW_AND_DELETE \
-<<<<<<< HEAD
-	OPERATOR_NEW_MSVC_PRAGMA void* operator new  ( size_t Size                        ) OPERATOR_NEW_THROW_SPEC      { return FMemory::Malloc( Size ? Size : 1 ); } \
-	OPERATOR_NEW_MSVC_PRAGMA void* operator new[]( size_t Size                        ) OPERATOR_NEW_THROW_SPEC      { return FMemory::Malloc( Size ? Size : 1 ); } \
-	OPERATOR_NEW_MSVC_PRAGMA void* operator new  ( size_t Size, const std::nothrow_t& ) OPERATOR_NEW_NOTHROW_SPEC    { return FMemory::Malloc( Size ? Size : 1 ); } \
-	OPERATOR_NEW_MSVC_PRAGMA void* operator new[]( size_t Size, const std::nothrow_t& ) OPERATOR_NEW_NOTHROW_SPEC    { return FMemory::Malloc( Size ? Size : 1 ); } \
-	void operator delete  ( void* Ptr )                                                 OPERATOR_DELETE_THROW_SPEC   { FMemory::Free( Ptr ); } \
-	void operator delete[]( void* Ptr )                                                 OPERATOR_DELETE_THROW_SPEC   { FMemory::Free( Ptr ); } \
-	void operator delete  ( void* Ptr, const std::nothrow_t& )                          OPERATOR_DELETE_NOTHROW_SPEC { FMemory::Free( Ptr ); } \
-	void operator delete[]( void* Ptr, const std::nothrow_t& )                          OPERATOR_DELETE_NOTHROW_SPEC { FMemory::Free( Ptr ); } \
-	void operator delete  ( void* Ptr, size_t Size )                                    OPERATOR_DELETE_THROW_SPEC   { FMemory::Free( Ptr ); } \
-	void operator delete[]( void* Ptr, size_t Size )                                    OPERATOR_DELETE_THROW_SPEC   { FMemory::Free( Ptr ); } \
-	void operator delete  ( void* Ptr, size_t Size, const std::nothrow_t& )             OPERATOR_DELETE_NOTHROW_SPEC { FMemory::Free( Ptr ); } \
-	void operator delete[]( void* Ptr, size_t Size, const std::nothrow_t& )             OPERATOR_DELETE_NOTHROW_SPEC { FMemory::Free( Ptr ); } \
-	REPLACEMENT_OPERATOR_ALIGNED_NEW_AND_DELETE
-=======
 	OPERATOR_NEW_MSVC_PRAGMA void* operator new  ( size_t Size                                                    ) OPERATOR_NEW_THROW_SPEC      { return FMemory::Malloc( Size ? Size : 1, __STDCPP_DEFAULT_NEW_ALIGNMENT__ ); } \
 	OPERATOR_NEW_MSVC_PRAGMA void* operator new[]( size_t Size                                                    ) OPERATOR_NEW_THROW_SPEC      { return FMemory::Malloc( Size ? Size : 1, __STDCPP_DEFAULT_NEW_ALIGNMENT__ ); } \
 	OPERATOR_NEW_MSVC_PRAGMA void* operator new  ( size_t Size,                             const std::nothrow_t& ) OPERATOR_NEW_NOTHROW_SPEC    { return FMemory::Malloc( Size ? Size : 1, __STDCPP_DEFAULT_NEW_ALIGNMENT__ ); } \
@@ -92,7 +55,6 @@
 	void operator delete[]( void* Ptr,             size_t Size, std::align_val_t Alignment                        ) OPERATOR_DELETE_THROW_SPEC   { FMemory::Free( Ptr ); } \
 	void operator delete  ( void* Ptr,             size_t Size, std::align_val_t Alignment, const std::nothrow_t& ) OPERATOR_DELETE_NOTHROW_SPEC { FMemory::Free( Ptr ); } \
 	void operator delete[]( void* Ptr,             size_t Size, std::align_val_t Alignment, const std::nothrow_t& ) OPERATOR_DELETE_NOTHROW_SPEC { FMemory::Free( Ptr ); }
->>>>>>> 6bbb88c8
 #else
 	#define REPLACEMENT_OPERATOR_NEW_AND_DELETE
 #endif
