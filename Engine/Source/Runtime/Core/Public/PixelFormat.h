--- conflicted
+++ resolved
@@ -101,16 +101,12 @@
 	PF_R64_UINT				=84,
 	PF_R9G9B9EXP5			=85,
 	PF_P010					=86,
-<<<<<<< HEAD
-	PF_MAX					=87,
-=======
 	PF_ASTC_4x4_NORM_RG		=87, // RG format stored in LA endpoints for better precision (requires RHI support for texture swizzle)
 	PF_ASTC_6x6_NORM_RG		=88,	
 	PF_ASTC_8x8_NORM_RG		=89,	
 	PF_ASTC_10x10_NORM_RG	=90,	
 	PF_ASTC_12x12_NORM_RG	=91,	
 	PF_MAX					=92,
->>>>>>> 4af6daef
 };
 #define FOREACH_ENUM_EPIXELFORMAT(op) \
 	op(PF_Unknown) \
@@ -197,9 +193,6 @@
 	op(PF_R32G32B32_SINT) \
 	op(PF_R32G32B32F) \
 	op(PF_R8_SINT) \
-<<<<<<< HEAD
-	op(PF_R64_UINT)
-=======
 	op(PF_R64_UINT) \
 	op(PF_R9G9B9EXP5) \
 	op(PF_P010) \
@@ -208,7 +201,6 @@
 	op(PF_ASTC_8x8_NORM_RG) \
 	op(PF_ASTC_10x10_NORM_RG) \
 	op(PF_ASTC_12x12_NORM_RG)
->>>>>>> 4af6daef
 
 // Defines which channel is valid for each pixel format
 enum class EPixelFormatChannelFlags : uint8
@@ -270,11 +262,6 @@
 // type conversion warnings
 #define UE_PIXELFORMAT_TO_UINT8(argument) static_cast<uint8>(argument)
 
-<<<<<<< HEAD
-FORCEINLINE bool IsHDR(EPixelFormat PixelFormat)
-{
-	return PixelFormat == PF_FloatRGBA || PixelFormat == PF_BC6H || PixelFormat == PF_R16F || PixelFormat == PF_R32_FLOAT || PixelFormat == PF_A32B32G32R32F;
-=======
 FORCEINLINE bool IsASTCBlockCompressedTextureFormat(EPixelFormat PixelFormat)
 {
 	switch (PixelFormat)
@@ -320,7 +307,6 @@
 {
 	return PixelFormat == PF_FloatRGBA || PixelFormat == PF_BC6H || PixelFormat == PF_R16F || PixelFormat == PF_R32_FLOAT || PixelFormat == PF_A32B32G32R32F
 		|| PixelFormat == PF_ASTC_4x4_HDR || PixelFormat == PF_ASTC_6x6_HDR || PixelFormat == PF_ASTC_8x8_HDR || PixelFormat == PF_ASTC_10x10_HDR || PixelFormat == PF_ASTC_12x12_HDR;
->>>>>>> 4af6daef
 }
 
 FORCEINLINE bool IsInteger(EPixelFormat PixelFormat)
@@ -348,8 +334,6 @@
 	return false;
 }
 
-<<<<<<< HEAD
-=======
 static bool IsFloatFormat(EPixelFormat Format)
 {
 	switch (Format)
@@ -394,7 +378,6 @@
 	return false;
 }
 
->>>>>>> 4af6daef
 FORCEINLINE bool IsDXTCBlockCompressedTextureFormat(EPixelFormat PixelFormat)
 {
 	switch (PixelFormat)
