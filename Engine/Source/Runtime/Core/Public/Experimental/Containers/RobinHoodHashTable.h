// Copyright Epic Games, Inc. All Rights Reserved.
#pragma once

// Implementation of Robin Hood hash table.
#include "CoreMinimal.h"
#include "Containers/Map.h"
#include "Templates/UnrealTemplate.h"

#define RUN_HASHTABLE_CONCURENCY_CHECKS UE_BUILD_DEBUG

#if RUN_HASHTABLE_CONCURENCY_CHECKS
#define CHECK_CONCURRENT_ACCESS(x) check(x)
#else
#define CHECK_CONCURRENT_ACCESS(x)
#endif

namespace Experimental
{

namespace RobinHoodHashTable_Private
{
	template<typename, typename, typename, typename>
	class TRobinHoodHashTable;
}

class FHashType
{
public:
	explicit FHashType() : Hash(InvalidHash) {}

	inline bool operator == (FHashType Other) const
	{
		return Hash == Other.Hash;
	}

	inline bool operator != (FHashType Other) const
	{
		return Hash != Other.Hash;
	}

private:
	template<typename, typename, typename, typename>
	friend class RobinHoodHashTable_Private::TRobinHoodHashTable;

	using IntType = uint32;

	inline explicit FHashType(IntType InHash) : Hash(InHash)
	{
		checkSlow(!(InHash & InvalidHash));
	}

	inline bool IsOccupied() const
	{
		return Hash != InvalidHash;
	}

	inline bool IsFree() const
	{
		return Hash == InvalidHash;
	}

	inline IntType AsUInt() const
	{
		return Hash;
	}

	static constexpr const IntType InvalidHash = (IntType(1)) << (sizeof(IntType) * 8 - 1);
	IntType Hash;
};

class FHashElementId
{
public:
	FHashElementId() : Index(INDEX_NONE) {}
	inline FHashElementId(int32 InIndex) : Index(InIndex) {}

	inline int32 GetIndex() const
	{
		return Index;
	}

	inline bool IsValid() const
	{
		return Index != INDEX_NONE;
	}

private:
	int32 Index;
};

namespace RobinHoodHashTable_Private
{
	template<typename HashMapAllocator>
	class TFreeList
	{
		using IndexType = int32;

		struct FSpan
		{
			IndexType Start;
			IndexType End;
		};

		TArray<FSpan, HashMapAllocator> FreeList;

	public:
		TFreeList()
		{
			Empty();
		}

		void Push(IndexType NodeIndex)
		{
			//find the index that points to our right side node
			int Index = 1; //exclude the dummy
			int Size = FreeList.Num() - 1;

			//start with binary search for larger lists
			while (Size > 32)
			{
				const int LeftoverSize = Size % 2;
				Size = Size / 2;

				const int CheckIndex = Index + Size;
				const int IndexIfLess = CheckIndex + LeftoverSize;

				Index = FreeList[CheckIndex].Start > NodeIndex ? IndexIfLess : Index;
			}

			//small size array optimization
			int ArrayEnd = Index + Size;
			while (Index < ArrayEnd)
			{
				if (FreeList[Index].Start < NodeIndex)
				{
					break;
				}
				Index++;
			}

			//can we merge with the right node
			if (Index < FreeList.Num() && FreeList[Index].End + 1 == NodeIndex)
			{
				FreeList[Index].End = NodeIndex;

				//are we filling the gap between the left and right node
				if (FreeList[Index - 1].Start - 1 == NodeIndex)
				{
					FreeList[Index - 1].Start = FreeList[Index].Start;
					FreeList.RemoveAt(Index);
				}
				return;
			}

			//can we merge with the left node
			if (FreeList[Index - 1].Start - 1 == NodeIndex)
			{
				FreeList[Index - 1].Start = NodeIndex;
				return;
			}

			//we are node that could not be merged
			FreeList.Insert(FSpan{ NodeIndex , NodeIndex }, Index);
		}

		IndexType Pop()
		{
			FSpan& Span = FreeList.Last();
			IndexType Index = Span.Start;
			checkSlow(Index != INDEX_NONE);
			if (Span.Start == Span.End)
			{
				FreeList.Pop();
				return Index;
			}
			else
			{
				Span.Start++;
				return Index;
			}
		}

		void Empty()
		{
			FreeList.Reset(1);
			//push a dummy
			FreeList.Push(FSpan{ INDEX_NONE, INDEX_NONE });
		}

		int Num() const
		{
			//includes one dummy
			return FreeList.Num() - 1;
		}

		SIZE_T GetAllocatedSize() const
		{
			return FreeList.GetAllocatedSize();
		}
	};

	struct FUnitType
	{
	};

	template<typename KeyType, typename ValueType>
	class TKeyValue
	{
		using FindValueType = ValueType*;
		using ElementType = TPair<const KeyType, ValueType>;

		template<typename, typename, typename, typename>
		friend class TRobinHoodHashTable;

		template<typename DeducedKeyType, typename DeducedValueType>
		inline TKeyValue(DeducedKeyType&& InKey, DeducedValueType&& InVal)
		: Pair(Forward<DeducedKeyType>(InKey)
		, Forward<DeducedValueType>(InVal))
		{
		}

		ElementType Pair;

		inline FindValueType FindImpl()
		{
			return &Pair.Value;
		}

		inline ElementType& GetElement()
		{
			return Pair;
		}

		inline const ElementType& GetElement() const
		{
			return Pair;
		}

		inline const KeyType& GetKey() const
		{
			return Pair.Key;
		}
	};

	template<typename KeyType>
	class TKeyValue<KeyType, FUnitType>
	{
		using FindValueType = const KeyType*;
		using ElementType = const KeyType;

		template<typename, typename, typename, typename>
		friend class TRobinHoodHashTable;

		template<typename DeducedKeyType>
		inline TKeyValue(DeducedKeyType&& InKey, FUnitType&&)
		: Key(Forward<DeducedKeyType>(InKey))
		{
		}

		ElementType Key;

		inline FindValueType FindImpl() const
		{
			return &Key;
		}

		inline ElementType& GetElement() const
		{
			return Key;
		}

		inline const KeyType& GetKey() const
		{
			return Key;
		}
	};

	template<typename KeyType, typename ValueType, typename Hasher, typename HashMapAllocator>
	class TRobinHoodHashTable
	{
	protected:
		using KeyValueType = RobinHoodHashTable_Private::TKeyValue<KeyType, ValueType>;
		using FindValueType = typename KeyValueType::FindValueType;
		using ElementType = typename KeyValueType::ElementType;
		using IndexType = uint32;
		using SizeType = SIZE_T;

		static constexpr const IndexType LoadFactorDivisor = 3;
		static constexpr const IndexType LoadFactorQuotient = 5;
		static constexpr const IndexType InvalidIndex = ~IndexType(0);

		struct FData
		{
			FData() = default;
			FData(const FData&) = default;
			FData& operator=(const FData&) = default;
			~FData()
			{
				Empty();
			}

			SizeType GetAllocatedSize() const
			{
				return KeyVals.GetAllocatedSize() + FreeList.GetAllocatedSize();
			}

			template<typename DeducedKeyType, typename DeducedValueType>
			inline IndexType Allocate(DeducedKeyType&& Key, DeducedValueType&& Val, FHashType Hash)
			{
				CHECK_CONCURRENT_ACCESS(FPlatformAtomics::InterlockedIncrement(&ConcurrentWriters) == 1);
				CHECK_CONCURRENT_ACCESS(FPlatformAtomics::InterlockedIncrement(&ConcurrentReaders) == 1);
				IndexType Index;
				if (FreeList.Num() > 0)
				{
					Index = FreeList.Pop();
					new (&KeyVals[Index]) KeyValueType{ Forward<DeducedKeyType>(Key), Forward<DeducedValueType>(Val) };
					Hashes[Index] = Hash;

				}
				else
				{
					Index = KeyVals.Num();
					KeyVals.Push(KeyValueType{ Forward<DeducedKeyType>(Key), Forward<DeducedValueType>(Val) });
					Hashes.Push(Hash);
				}
				checkSlow(Index != InvalidIndex);
				CHECK_CONCURRENT_ACCESS(FPlatformAtomics::InterlockedDecrement(&ConcurrentReaders) == 0);
				CHECK_CONCURRENT_ACCESS(FPlatformAtomics::InterlockedDecrement(&ConcurrentWriters) == 0);
				return Index;
			}

			inline void Deallocate(IndexType Index)
			{
				CHECK_CONCURRENT_ACCESS(FPlatformAtomics::InterlockedIncrement(&ConcurrentWriters) == 1);
				CHECK_CONCURRENT_ACCESS(FPlatformAtomics::InterlockedIncrement(&ConcurrentReaders) == 1);
				FreeList.Push(Index);
				Hashes[Index] = FHashType();
				KeyVals[Index].~KeyValueType();
				CHECK_CONCURRENT_ACCESS(FPlatformAtomics::InterlockedDecrement(&ConcurrentReaders) == 0);
				CHECK_CONCURRENT_ACCESS(FPlatformAtomics::InterlockedDecrement(&ConcurrentWriters) == 0);
				//TODO shrink KeyValue Array.
				//As the FreeList is sorted backwards this would work as follows:
				// - go though the FreeList front to back as long as the FreeList entry is the last
				// - than pop-off the last KeyValue WITHOUT calling its destructor again
				// - remove the entry from the FreeList (probably remove the entire span at the end of iteration, as its tail would need to be moved)
			}

			inline const KeyValueType& Get(IndexType Index) const
			{
<<<<<<< HEAD
				CHECK_CONCURRENT_ACCESS(ConcurrentWriters == 0);
				CHECK_CONCURRENT_ACCESS(FPlatformAtomics::InterlockedIncrement(&ConcurrentReaders) >= 1);
#if DO_GUARD_SLOW
				for (IndexType Idx : FreeList)
				{
					checkSlow(Idx != Index);
				}
#endif
				CHECK_CONCURRENT_ACCESS(FPlatformAtomics::InterlockedDecrement(&ConcurrentReaders) >= 0);
				CHECK_CONCURRENT_ACCESS(ConcurrentWriters == 0);
=======
>>>>>>> 24776ab6
				return KeyVals[Index];
			}

			inline KeyValueType& Get(IndexType Index)
			{
<<<<<<< HEAD
				CHECK_CONCURRENT_ACCESS(ConcurrentWriters == 0);
				CHECK_CONCURRENT_ACCESS(FPlatformAtomics::InterlockedIncrement(&ConcurrentReaders) >= 1);
#if DO_GUARD_SLOW
				for (IndexType Idx : FreeList)
				{
					checkSlow(Idx != Index);
				}
#endif
				CHECK_CONCURRENT_ACCESS(FPlatformAtomics::InterlockedDecrement(&ConcurrentReaders) >= 0);
				CHECK_CONCURRENT_ACCESS(ConcurrentWriters == 0);
=======
>>>>>>> 24776ab6
				return KeyVals[Index];
			}

			inline SizeType Num() const
			{
				return SizeType(KeyVals.Num()) - SizeType(FreeList.Num());
			}

			inline IndexType GetMaxIndex() const
			{
				return KeyVals.Num();
			}

			struct FIteratorState
			{
				IndexType Index;

				inline bool operator ==(const FIteratorState& Rhs) const
				{
					return Index == Rhs.Index;
				}

				inline bool operator !=(const FIteratorState& Rhs) const
				{
					return Index != Rhs.Index;
				}
			};

			inline FIteratorState Next(FIteratorState State) const
			{
				for (;;)
				{
					State.Index = (State.Index + 1) & InvalidIndex;
					if (State.Index >= uint32(KeyVals.Num()) || Hashes[State.Index].IsOccupied())
					{
						return FIteratorState{ State.Index };
					}
				}
			}

			inline FIteratorState Start() const
			{
				return Next(FIteratorState{ InvalidIndex });
			}

			inline FIteratorState End() const
			{
				return FIteratorState{ IndexType(KeyVals.Num()) };
			}

			void Empty()
			{
				FIteratorState Iter = Start();
				FIteratorState EndIter = End();
				while (Iter != EndIter)
				{
					KeyVals[Iter.Index].~KeyValueType();
					Iter = Next(Iter);
				}
				KeyVals.SetNumUnsafeInternal(0);
				KeyVals.Empty();
				FreeList.Empty();
			}

			void Reserve(SizeType ReserveNum)
			{
				KeyVals.Reserve(ReserveNum);
			}

#if RUN_HASHTABLE_CONCURENCY_CHECKS
			mutable int ConcurrentReaders = 0;
			mutable int ConcurrentWriters = 0;
#endif
			TArray<KeyValueType, HashMapAllocator> KeyVals;
			TArray<FHashType, HashMapAllocator> Hashes;
			TFreeList<HashMapAllocator> FreeList;
		};

		inline IndexType ModTableSize(IndexType HashValue) const
		{
			return HashValue & SizePow2Minus1;
		}

		inline void InsertIntoTable(IndexType Index, FHashType Hash)
		{
			IndexType InsertIndex = Index;
			FHashType InsertHash = Hash;
			IndexType CurrentBucket = ModTableSize(Hash.AsUInt());
			IndexType InsertDistance = 0;
			for (;;)
			{
				IndexType OtherDistance = ModTableSize(CurrentBucket - HashData[CurrentBucket].AsUInt());

				checkSlow(HashData[CurrentBucket].IsFree() || OtherDistance <= MaximumDistance);
				checkSlow(CurrentBucket == (ModTableSize(ModTableSize(HashData[CurrentBucket].AsUInt()) + OtherDistance)));

				if (HashData[CurrentBucket].IsFree())
				{
					if (InsertDistance > MaximumDistance)
					{
						MaximumDistance = InsertDistance;
					}

					IndexData[CurrentBucket] = InsertIndex;
					HashData[CurrentBucket] = InsertHash;
					break;
				}
				else if (OtherDistance < InsertDistance)
				{
					if (InsertDistance > MaximumDistance)
					{
						MaximumDistance = InsertDistance;
					}

					IndexType OtherIndex = IndexData[CurrentBucket];
					FHashType OtherHash = HashData[CurrentBucket];
					IndexData[CurrentBucket] = InsertIndex;
					HashData[CurrentBucket] = InsertHash;

					InsertDistance = OtherDistance;
					InsertIndex = OtherIndex;
					InsertHash = OtherHash;
				}
				InsertDistance++;
				CurrentBucket = ModTableSize(CurrentBucket + 1);
			}
		}

	protected:
		template<typename DeducedKeyType, typename DeducedValueType>
		inline FHashElementId FindOrAddIdByHash(FHashType HashValue, DeducedKeyType&& Key, DeducedValueType&& Val, bool& bIsAlreadyInMap)
		{
			CHECK_CONCURRENT_ACCESS(FPlatformAtomics::InterlockedIncrement(&ConcurrentWriters) == 1);
			CHECK_CONCURRENT_ACCESS(FPlatformAtomics::InterlockedIncrement(&ConcurrentReaders) == 1);

			checkSlow(HashValue == ComputeHash(Key));
			IndexType BucketIndex = ModTableSize(HashValue.AsUInt());
			const IndexType EndBucketIndex = ModTableSize(HashValue.AsUInt() + MaximumDistance + 1);
			do
			{
				if (HashValue == HashData[BucketIndex])
				{
					if (Hasher::Matches(Key, KeyValueData.Get(IndexData[BucketIndex]).GetKey()))
					{
						CHECK_CONCURRENT_ACCESS(FPlatformAtomics::InterlockedDecrement(&ConcurrentReaders) == 0);
						CHECK_CONCURRENT_ACCESS(FPlatformAtomics::InterlockedDecrement(&ConcurrentWriters) == 0);
						bIsAlreadyInMap = true;
						return IndexData[BucketIndex];
					}
				}

				BucketIndex = ModTableSize(BucketIndex + 1);
			} while (BucketIndex != EndBucketIndex);

			if ((KeyValueData.Num() * LoadFactorQuotient) >= (SizePow2Minus1 * LoadFactorDivisor))
			{
				TArray<IndexType> IndexDataOld = MoveTemp(IndexData);
				TArray<FHashType> HashDataOld = MoveTemp(HashData);
				IndexType OldSizePow2Minus1 = SizePow2Minus1;
				SizePow2Minus1 = SizePow2Minus1 * 2 + 1;
				MaximumDistance = 0;
				IndexData.Reserve(SizePow2Minus1 + 1); 
				IndexData.AddUninitialized(SizePow2Minus1 + 1);
				HashData.Reserve(SizePow2Minus1 + 1);  
				HashData.AddDefaulted(SizePow2Minus1 + 1);

				for (IndexType Index = 0; Index <= OldSizePow2Minus1; Index++)
				{
					if (HashDataOld[Index].IsOccupied())
					{
						InsertIntoTable(IndexDataOld[Index], HashDataOld[Index]);
					}
				}
			}

			IndexType InsertIndex = KeyValueData.Allocate(Forward<DeducedKeyType>(Key), Forward<DeducedValueType>(Val), HashValue);
			InsertIntoTable(InsertIndex, HashValue);

			CHECK_CONCURRENT_ACCESS(FPlatformAtomics::InterlockedDecrement(&ConcurrentReaders) == 0);
			CHECK_CONCURRENT_ACCESS(FPlatformAtomics::InterlockedDecrement(&ConcurrentWriters) == 0);

			bIsAlreadyInMap = false;
			return FHashElementId(InsertIndex);
		}

		template<typename DeducedKeyType, typename DeducedValueType>
		inline FHashElementId FindOrAddId(DeducedKeyType&& Key, DeducedValueType&& Val, bool& bIsAlreadyInMap)
		{
			FHashType HashValue = ComputeHash(Key);
			return FindOrAddIdByHash(HashValue, Forward<DeducedKeyType>(Key), Forward<DeducedValueType>(Val), bIsAlreadyInMap);
		}

		template<typename DeducedKeyType, typename DeducedValueType>
		inline FindValueType FindOrAdd(DeducedKeyType&& Key, DeducedValueType&& Val, bool& bIsAlreadyInMap)
		{
			FHashElementId Id = FindOrAddId(Forward<DeducedKeyType>(Key), Forward<DeducedValueType>(Val), bIsAlreadyInMap);
			return KeyValueData.Get(Id.GetIndex()).FindImpl();
		}

		TRobinHoodHashTable()
		{
			IndexData.Reserve(1); IndexData.AddUninitialized();
			HashData.Reserve(1);  HashData.AddDefaulted();
		}

		TRobinHoodHashTable(const TRobinHoodHashTable& Other)
		{
			SizePow2Minus1 = Other.SizePow2Minus1;
			MaximumDistance = Other.MaximumDistance;
			KeyValueData = Other.KeyValueData;

			IndexData.Reserve(SizePow2Minus1 + 1); 
			IndexData.AddUninitialized(SizePow2Minus1 + 1);
			HashData.Reserve(SizePow2Minus1 + 1);  
			HashData.AddUninitialized(SizePow2Minus1 + 1);

			for (uint32 Idx = 0; Idx <= SizePow2Minus1; Idx++)
			{
				IndexData[Idx] = Other.IndexData[Idx];
				HashData[Idx] = Other.HashData[Idx];
			}
		}

		TRobinHoodHashTable& operator=(const TRobinHoodHashTable& Other)
		{
			if (this != &Other)
			{
				SizePow2Minus1 = Other.SizePow2Minus1;
				MaximumDistance = Other.MaximumDistance;
				KeyValueData = Other.KeyValueData;

				IndexData.Reserve(SizePow2Minus1 + 1); 
				IndexData.AddUninitialized(SizePow2Minus1 + 1);
				HashData.Reserve(SizePow2Minus1 + 1);  
				HashData.AddUninitialized(SizePow2Minus1 + 1);

				for (uint32 Idx = 0; Idx <= SizePow2Minus1; Idx++)
				{
					IndexData[Idx] = Other.IndexData[Idx];
					HashData[Idx] = Other.HashData[Idx];
				}
			}

			return *this;
		}

		TRobinHoodHashTable(TRobinHoodHashTable&& Other)
		{
			SizePow2Minus1 = Other.SizePow2Minus1;
			MaximumDistance = Other.MaximumDistance;
			KeyValueData = MoveTemp(Other.KeyValueData);

			IndexData = MoveTemp(Other.IndexData);
			HashData = MoveTemp(Other.HashData);

			Other.Empty();
		}

		TRobinHoodHashTable& operator=(TRobinHoodHashTable&& Other)
		{
			if (this != &Other)
			{
				SizePow2Minus1 = Other.SizePow2Minus1;
				MaximumDistance = Other.MaximumDistance;
				KeyValueData = MoveTemp(Other.KeyValueData);

				IndexData = MoveTemp(Other.IndexData);
				HashData = MoveTemp(Other.HashData);

				Other.Empty();
			}

			return *this;
		}

	public:
		inline FHashType ComputeHash(const KeyType& Key) const
		{
			typename FHashType::IntType HashValue = Hasher::GetKeyHash(Key);
			constexpr typename FHashType::IntType HashBits = (~(1 << (sizeof(typename FHashType::IntType) * 8 - 1)));
			return FHashType(HashValue & HashBits);
		}

		class FIteratorType
		{
			typename FData::FIteratorState State;
			FData& Data;

			template<typename, typename, typename, typename>
			friend class TRobinHoodHashTable;

			inline FIteratorType(FData& InData, bool bIsStartIterator) : Data(InData)
			{
				if (bIsStartIterator)
				{
					State = Data.Start();
				}
				else
				{
					State = Data.End();
				}
			}

		public:
			inline bool operator ==(const FIteratorType& Rhs) const
			{
				return State == Rhs.State && &Data == &Rhs.Data;
			}

			inline bool operator !=(const FIteratorType& Rhs) const
			{
				return State != Rhs.State || &Data != &Rhs.Data;
			}

			inline ElementType& operator*() const
			{
				return Data.Get(State.Index).GetElement();
			}

			inline FIteratorType& operator++()
			{
				State = Data.Next(State);
				return *this;
			}
		};

		inline FIteratorType begin()
		{
			return FIteratorType(KeyValueData, true);
		}

		inline FIteratorType end()
		{
			return FIteratorType(KeyValueData, false);
		}

		class FConstIteratorType
		{
			typename FData::FIteratorState State;
			const FData& Data;

			template<typename, typename, typename, typename>
			friend class TRobinHoodHashTable;

			inline FConstIteratorType(const FData& InData, bool bIsStartIterator) : Data(InData)
			{
				if (bIsStartIterator)
				{
					State = Data.Start();
				}
				else
				{
					State = Data.End();
				}
			}

		public:
			inline bool operator ==(const FConstIteratorType& Rhs) const
			{
				return State == Rhs.State && &Data == &Rhs.Data;
			}

			inline bool operator !=(const FConstIteratorType& Rhs) const
			{
				return State != Rhs.State || &Data != &Rhs.Data;
			}

			inline const ElementType& operator*() const
			{
				return Data.Get(State.Index).GetElement();
			}

			inline FConstIteratorType& operator++()
			{
				State = Data.Next(State);
				return *this;
			}
		};

		inline FConstIteratorType begin() const
		{
			return FConstIteratorType(KeyValueData, true);
		}

		inline FConstIteratorType end() const
		{
			return FConstIteratorType(KeyValueData, false);
		}

		SizeType GetAllocatedSize() const
		{
			return KeyValueData.GetAllocatedSize() + IndexData.GetAllocatedSize() + HashData.GetAllocatedSize();
		}

		inline int32 Num() const
		{
			return KeyValueData.Num();
		}

		inline IndexType GetMaxIndex() const
		{
			return KeyValueData.GetMaxIndex();
		}

		inline ElementType& GetByElementId(FHashElementId Id)
		{
			return KeyValueData.Get(Id.GetIndex()).GetElement();
		}

		inline const ElementType& GetByElementId(FHashElementId Id) const
		{
			return KeyValueData.Get(Id.GetIndex()).GetElement();
		}

		inline FHashElementId FindIdByHash(const FHashType HashValue, const KeyType& ComparableKey) const
		{
			CHECK_CONCURRENT_ACCESS(ConcurrentWriters == 0);
			CHECK_CONCURRENT_ACCESS(FPlatformAtomics::InterlockedIncrement(&ConcurrentReaders) >= 1);

			checkSlow(HashValue == ComputeHash(ComparableKey));
			IndexType BucketIndex = ModTableSize(HashValue.AsUInt());
			const IndexType EndBucketIndex = ModTableSize(HashValue.AsUInt() + MaximumDistance + 1);
			do
			{
				if (HashValue == HashData[BucketIndex])
				{
					if (Hasher::Matches(ComparableKey, KeyValueData.Get(IndexData[BucketIndex]).GetKey()))
					{
						CHECK_CONCURRENT_ACCESS(FPlatformAtomics::InterlockedDecrement(&ConcurrentReaders) >= 0);
						CHECK_CONCURRENT_ACCESS(ConcurrentWriters == 0);
						return FHashElementId(IndexData[BucketIndex]);
					}
				}

				BucketIndex = ModTableSize(BucketIndex + 1);
			} while (BucketIndex != EndBucketIndex);

			CHECK_CONCURRENT_ACCESS(FPlatformAtomics::InterlockedDecrement(&ConcurrentReaders) >= 0);
			CHECK_CONCURRENT_ACCESS(ConcurrentWriters == 0);

			return FHashElementId();
		}

		inline FHashElementId FindId(const KeyType& Key) const
		{
			const FHashType HashValue = ComputeHash(Key);
			return FindIdByHash(HashValue, Key);
		}

		FindValueType FindByHash(const FHashType HashValue, const KeyType& Key)
		{
			FHashElementId Id = FindIdByHash(HashValue, Key);
			if (Id.IsValid())
			{
				return KeyValueData.GetByElementId(Id).FindImpl();
			}

			return nullptr;
		}

		FindValueType Find(const KeyType& Key)
		{
			FHashElementId Id = FindId(Key);
			if (Id.IsValid())
			{
				return KeyValueData.Get(Id.GetIndex()).FindImpl();
			}

			return nullptr;
		}

		const FindValueType FindByHash(const FHashType HashValue, const KeyType& Key) const
		{
			FHashElementId Id = FindIdByHash(HashValue, Key);
			if (Id.IsValid())
			{
				return KeyValueData.Get(Id.GetIndex()).FindImpl();
			}

			return nullptr;
		}

		const FindValueType Find(const KeyType& Key) const
		{
			FHashElementId Id = FindId(Key);
			if (Id.IsValid())
			{
				return KeyValueData.Get(Id.GetIndex()).FindImpl();
			}

			return nullptr;
		}

		bool RemoveByHash(const FHashType HashValue, const KeyType& ComparableKey)
		{
			CHECK_CONCURRENT_ACCESS(FPlatformAtomics::InterlockedIncrement(&ConcurrentWriters) == 1);
			CHECK_CONCURRENT_ACCESS(FPlatformAtomics::InterlockedIncrement(&ConcurrentReaders) == 1);

			bool bIsFoundInMap = false;
			checkSlow(HashValue == ComputeHash(ComparableKey))
			IndexType BucketIndex = ModTableSize(HashValue.AsUInt());
			const IndexType EndBucketIndex = ModTableSize(HashValue.AsUInt() + MaximumDistance + 1);
			do
			{
				if (HashValue == HashData[BucketIndex])
				{
					if (Hasher::Matches(ComparableKey, KeyValueData.Get(IndexData[BucketIndex]).GetKey()))
					{
						KeyValueData.Deallocate(IndexData[BucketIndex]);
						HashData[BucketIndex] = FHashType();
						bIsFoundInMap = true;
						break;
					}
				}

				BucketIndex = ModTableSize(BucketIndex + 1);
			} while (BucketIndex != EndBucketIndex);

			if (bIsFoundInMap && (KeyValueData.Num() * LoadFactorQuotient * 4) < (SizePow2Minus1 * LoadFactorDivisor))
			{
				TArray<IndexType> IndexDataOld = MoveTemp(IndexData);
				TArray<FHashType> HashDataOld = MoveTemp(HashData);
				IndexType OldSizePow2Minus1 = SizePow2Minus1;
				SizePow2Minus1 = SizePow2Minus1 / 2;
				MaximumDistance = 0;
				IndexData.Reserve(SizePow2Minus1 + 1); 
				IndexData.AddUninitialized(SizePow2Minus1 + 1);
				HashData.Reserve(SizePow2Minus1 + 1);  
				HashData.AddDefaulted(SizePow2Minus1 + 1);

				for (IndexType Index = 0; Index <= OldSizePow2Minus1; Index++)
				{
					if (HashDataOld[Index].IsOccupied())
					{
						InsertIntoTable(IndexDataOld[Index], HashDataOld[Index]);
					}
				}
			}

			CHECK_CONCURRENT_ACCESS(FPlatformAtomics::InterlockedDecrement(&ConcurrentReaders) == 0);
			CHECK_CONCURRENT_ACCESS(FPlatformAtomics::InterlockedDecrement(&ConcurrentWriters) == 0);

			return bIsFoundInMap;
		}

		bool Remove(const KeyType& Key)
		{
			const FHashType HashValue = ComputeHash(Key);
			return RemoveByHash(HashValue);
		}

		inline bool RemoveByElementId(FHashElementId Id)
		{
			CHECK_CONCURRENT_ACCESS(FPlatformAtomics::InterlockedIncrement(&ConcurrentWriters) == 1);
			CHECK_CONCURRENT_ACCESS(FPlatformAtomics::InterlockedIncrement(&ConcurrentReaders) == 1);
			
			bool bIsFoundInMap = false;
			FHashType HashValue = KeyValueData.Hashes[Id.GetIndex()];
			IndexType BucketIndex = ModTableSize(HashValue.AsUInt());
			const IndexType EndBucketIndex = ModTableSize(HashValue.AsUInt() + MaximumDistance + 1);
			do
			{
				if (Id.GetIndex() == IndexData[BucketIndex])
				{
					checkSlow(HashData[BucketIndex] == HashValue);
					KeyValueData.Deallocate(IndexData[BucketIndex]);
					HashData[BucketIndex] = FHashType();
					bIsFoundInMap = true;
					break;
				}

				BucketIndex = ModTableSize(BucketIndex + 1);
			} while (BucketIndex != EndBucketIndex);

			if (bIsFoundInMap && (KeyValueData.Num() * LoadFactorQuotient * 4) < (SizePow2Minus1 * LoadFactorDivisor))
			{
				TArray<IndexType> IndexDataOld = MoveTemp(IndexData);
				TArray<FHashType> HashDataOld = MoveTemp(HashData);
				IndexType OldSizePow2Minus1 = SizePow2Minus1;
				SizePow2Minus1 = SizePow2Minus1 / 2;
				MaximumDistance = 0;
				IndexData.Reserve(SizePow2Minus1 + 1);
				IndexData.AddUninitialized(SizePow2Minus1 + 1);
				HashData.Reserve(SizePow2Minus1 + 1);
				HashData.AddDefaulted(SizePow2Minus1 + 1);

				for (IndexType Index = 0; Index <= OldSizePow2Minus1; Index++)
				{
					if (HashDataOld[Index].IsOccupied())
					{
						InsertIntoTable(IndexDataOld[Index], HashDataOld[Index]);
					}
				}
			}

			CHECK_CONCURRENT_ACCESS(FPlatformAtomics::InterlockedDecrement(&ConcurrentReaders) == 0);
			CHECK_CONCURRENT_ACCESS(FPlatformAtomics::InterlockedDecrement(&ConcurrentWriters) == 0);

			return bIsFoundInMap;
		}

		void Empty()
		{
			CHECK_CONCURRENT_ACCESS(FPlatformAtomics::InterlockedIncrement(&ConcurrentWriters) == 1);
			CHECK_CONCURRENT_ACCESS(FPlatformAtomics::InterlockedIncrement(&ConcurrentReaders) == 1);

			IndexData.Empty(1); 
			IndexData.AddUninitialized();
			HashData.Empty(1); 
			HashData.AddDefaulted();
			KeyValueData.Empty();
			SizePow2Minus1 = 0;
			MaximumDistance = 0;

			CHECK_CONCURRENT_ACCESS(FPlatformAtomics::InterlockedDecrement(&ConcurrentReaders) == 0);
			CHECK_CONCURRENT_ACCESS(FPlatformAtomics::InterlockedDecrement(&ConcurrentWriters) == 0);
		}

		void Reserve(SizeType ReserveNum)
		{
			CHECK_CONCURRENT_ACCESS(FPlatformAtomics::InterlockedIncrement(&ConcurrentWriters) == 1);
			CHECK_CONCURRENT_ACCESS(FPlatformAtomics::InterlockedIncrement(&ConcurrentReaders) == 1);

			if (ReserveNum > KeyValueData.Num())
			{
				KeyValueData.Reserve(ReserveNum);

				IndexType NewSizePow2Minus1 = SizePow2Minus1;
				while ((ReserveNum * LoadFactorQuotient) >= (NewSizePow2Minus1 * LoadFactorDivisor))
				{
					NewSizePow2Minus1 = NewSizePow2Minus1 * 2 + 1;
				}

				if (NewSizePow2Minus1 > SizePow2Minus1)
				{
					TArray<IndexType> IndexDataOld = MoveTemp(IndexData);
					TArray<FHashType> HashDataOld = MoveTemp(HashData);
					IndexType OldSizePow2Minus1 = SizePow2Minus1;
					SizePow2Minus1 = NewSizePow2Minus1;
					MaximumDistance = 0;
					IndexData.Reserve(SizePow2Minus1 + 1); 
					IndexData.AddUninitialized(SizePow2Minus1 + 1);
					HashData.Reserve(SizePow2Minus1 + 1);  
					HashData.AddDefaulted(SizePow2Minus1 + 1);

					for (IndexType Index = 0; Index <= OldSizePow2Minus1; Index++)
					{
						if (HashDataOld[Index].IsOccupied())
						{
							InsertIntoTable(IndexDataOld[Index], HashDataOld[Index]);
						}
					}
				}
			}

			CHECK_CONCURRENT_ACCESS(FPlatformAtomics::InterlockedDecrement(&ConcurrentReaders) == 0);
			CHECK_CONCURRENT_ACCESS(FPlatformAtomics::InterlockedDecrement(&ConcurrentWriters) == 0);
		}

	private:
		FData KeyValueData;

		TArray<IndexType, HashMapAllocator> IndexData;
		TArray<FHashType, HashMapAllocator> HashData;

		IndexType SizePow2Minus1 = 0;
		IndexType MaximumDistance = 0;

#if RUN_HASHTABLE_CONCURENCY_CHECKS
		mutable int ConcurrentReaders = 0;
		mutable int ConcurrentWriters = 0;
#endif
	};
}

template<typename KeyType, typename ValueType, typename Hasher = TDefaultMapHashableKeyFuncs<KeyType, ValueType, false>, typename HashMapAllocator = FDefaultAllocator>
class TRobinHoodHashMap : public RobinHoodHashTable_Private::TRobinHoodHashTable<KeyType, ValueType, Hasher, HashMapAllocator>
{
	using Base = typename RobinHoodHashTable_Private::TRobinHoodHashTable<KeyType, ValueType, Hasher, HashMapAllocator>;
	using IndexType = typename Base::IndexType;
	using FindValueType = typename Base::FindValueType;

public:
	TRobinHoodHashMap() : Base()
	{
		static_assert(sizeof(Base) == sizeof(TRobinHoodHashMap), "This class should only limit the interface and not implement anything");
	}

	TRobinHoodHashMap(const TRobinHoodHashMap& Other) = default;
	TRobinHoodHashMap& operator=(const TRobinHoodHashMap& Other) = default;
	TRobinHoodHashMap(TRobinHoodHashMap&& Other) = default;
	TRobinHoodHashMap& operator=(TRobinHoodHashMap&& Other) = default;

	FHashElementId FindOrAddIdByHash(FHashType HashValue, const KeyType& Key, const ValueType& Val, bool& bIsAlreadyInMap)
	{
		return Base::FindOrAddIdByHash(HashValue, Key, Val, bIsAlreadyInMap);
	}

	FHashElementId FindOrAddIdByHash(FHashType HashValue, const KeyType& Key, ValueType&& Val, bool& bIsAlreadyInMap)
	{
		return Base::FindOrAddIdByHash(HashValue, Key, MoveTemp(Val), bIsAlreadyInMap);
	}

	FHashElementId FindOrAddIdByHash(FHashType HashValue, KeyType&& Key, const ValueType& Val, bool& bIsAlreadyInMap)
	{
		return Base::FindOrAddIdByHash(HashValue, MoveTemp(Key), Val, bIsAlreadyInMap);
	}

	FHashElementId FindOrAddIdByHash(FHashType HashValue, KeyType&& Key, ValueType&& Val, bool& bIsAlreadyInMap)
	{
		return Base::FindOrAddIdByHash(HashValue, MoveTemp(Key), MoveTemp(Val), bIsAlreadyInMap);
	}

	FHashElementId FindOrAddId(const KeyType& Key, const ValueType& Val, bool& bIsAlreadyInMap)
	{
		return Base::FindOrAddId(Key, Val, bIsAlreadyInMap);
	}

	FHashElementId FindOrAddId(const KeyType& Key, ValueType&& Val, bool& bIsAlreadyInMap)
	{
		return Base::FindOrAddId(Key, MoveTemp(Val), bIsAlreadyInMap);
	}

	FHashElementId FindOrAddId(KeyType&& Key, const ValueType& Val, bool& bIsAlreadyInMap)
	{
		return Base::FindOrAddId(MoveTemp(Key), Val);
	}

	FHashElementId FindOrAddId(KeyType&& Key, ValueType&& Val, bool& bIsAlreadyInMap)
	{
		return Base::FindOrAddId(MoveTemp(Key), MoveTemp(Val), bIsAlreadyInMap);
	}

	FindValueType FindOrAdd(const KeyType& Key, const ValueType& Val, bool& bIsAlreadyInMap)
	{
		return Base::FindOrAdd(Key, Val, bIsAlreadyInMap);
	}

	FindValueType FindOrAdd(const KeyType& Key, ValueType&& Val, bool& bIsAlreadyInMap)
	{
		return Base::FindOrAdd(Key, MoveTemp(Val), bIsAlreadyInMap);
	}

	FindValueType FindOrAdd(KeyType&& Key, const ValueType& Val, bool& bIsAlreadyInMap)
	{
		return Base::FindOrAdd(MoveTemp(Key), Val, bIsAlreadyInMap);
	}

	FindValueType FindOrAdd(KeyType&& Key, ValueType&& Val, bool& bIsAlreadyInMap)
	{
		return Base::FindOrAdd(MoveTemp(Key), MoveTemp(Val), bIsAlreadyInMap);
	}

	FHashElementId FindOrAddIdByHash(FHashType HashValue, const KeyType& Key, const ValueType& Val)
	{
		bool bIsAlreadyInMap;
		return Base::FindOrAddIdByHash(HashValue, Key, Val, bIsAlreadyInMap);
	}

	FHashElementId FindOrAddIdByHash(FHashType HashValue, const KeyType& Key, ValueType&& Val)
	{
		bool bIsAlreadyInMap;
		return Base::FindOrAddIdByHash(HashValue, Key, MoveTemp(Val), bIsAlreadyInMap);
	}

	FHashElementId FindOrAddIdByHash(FHashType HashValue, KeyType&& Key, const ValueType& Val)
	{
		bool bIsAlreadyInMap;
		return Base::FindOrAddIdByHash(HashValue, MoveTemp(Key), Val, bIsAlreadyInMap);
	}

	FHashElementId FindOrAddIdByHash(FHashType HashValue, KeyType&& Key, ValueType&& Val)
	{
		bool bIsAlreadyInMap;
		return Base::FindOrAddIdByHash(HashValue, MoveTemp(Key), MoveTemp(Val), bIsAlreadyInMap);
	}

	FHashElementId FindOrAddId(const KeyType& Key, const ValueType& Val)
	{
		bool bIsAlreadyInMap;
		return Base::FindOrAddId(Key, Val, bIsAlreadyInMap);
	}

	FHashElementId FindOrAddId(const KeyType& Key, ValueType&& Val)
	{
		bool bIsAlreadyInMap;
		return Base::FindOrAddId(Key, MoveTemp(Val), bIsAlreadyInMap);
	}

	FHashElementId FindOrAddId(KeyType&& Key, const ValueType& Val)
	{
		bool bIsAlreadyInMap;
		return Base::FindOrAddId(MoveTemp(Key), Val);
	}

	FHashElementId FindOrAddId(KeyType&& Key, ValueType&& Val)
	{
		bool bIsAlreadyInMap;
		return Base::FindOrAddId(MoveTemp(Key), MoveTemp(Val), bIsAlreadyInMap);
	}

	FindValueType FindOrAdd(const KeyType& Key, const ValueType& Val)
	{
		bool bIsAlreadyInMap;
		return Base::FindOrAdd(Key, Val, bIsAlreadyInMap);
	}

	FindValueType FindOrAdd(const KeyType& Key, ValueType&& Val)
	{
		bool bIsAlreadyInMap;
		return Base::FindOrAdd(Key, MoveTemp(Val), bIsAlreadyInMap);
	}

	FindValueType FindOrAdd(KeyType&& Key, const ValueType& Val)
	{
		bool bIsAlreadyInMap;
		return Base::FindOrAdd(MoveTemp(Key), Val, bIsAlreadyInMap);
	}

	FindValueType FindOrAdd(KeyType&& Key, ValueType&& Val)
	{
		bool bIsAlreadyInMap;
		return Base::FindOrAdd(MoveTemp(Key), MoveTemp(Val), bIsAlreadyInMap);
	}
};

template<typename KeyType, typename Hasher = DefaultKeyFuncs<KeyType, false>, typename HashMapAllocator = FDefaultAllocator>
class TRobinHoodHashSet : public RobinHoodHashTable_Private::TRobinHoodHashTable<KeyType, RobinHoodHashTable_Private::FUnitType, Hasher, HashMapAllocator>
{
	using Unit = RobinHoodHashTable_Private::FUnitType;
	using Base = typename RobinHoodHashTable_Private::TRobinHoodHashTable<KeyType, Unit, Hasher, HashMapAllocator>;
	using IndexType = typename Base::IndexType;
	using FindValueType = typename Base::FindValueType;

public:
	TRobinHoodHashSet() : Base()
	{
		static_assert(sizeof(Base) == sizeof(TRobinHoodHashSet), "This class should only limit the interface and not implement anything");
	}

	TRobinHoodHashSet(const TRobinHoodHashSet& Other) = default;
	TRobinHoodHashSet& operator=(const TRobinHoodHashSet& Other) = default;
	TRobinHoodHashSet(TRobinHoodHashSet&& Other) = default;
	TRobinHoodHashSet& operator=(TRobinHoodHashSet&& Other) = default;

	FHashElementId FindOrAddIdByHash(FHashType HashValue, const KeyType& Key, bool& bIsAlreadyInSet)
	{
		return Base::FindOrAddIdByHash(HashValue, Key, Unit(), bIsAlreadyInSet);
	}

	FHashElementId FindOrAddIdByHash(FHashType HashValue, KeyType&& Key, bool& bIsAlreadyInSet)
	{
		return Base::FindOrAddIdByHash(HashValue, MoveTemp(Key), Unit(), bIsAlreadyInSet);
	}

	FHashElementId FindOrAddId(const KeyType& Key, bool& bIsAlreadyInSet)
	{
		return Base::FindOrAddId(Key, Unit(), bIsAlreadyInSet);
	}

	FHashElementId FindOrAddId(KeyType&& Key, bool& bIsAlreadyInSet)
	{
		return Base::FindOrAddId(MoveTemp(Key), Unit(), bIsAlreadyInSet);
	}

	FindValueType FindOrAdd(const KeyType& Key, bool& bIsAlreadyInSet)
	{
		return Base::FindOrAdd(Key, Unit(), bIsAlreadyInSet);
	}

	FindValueType FindOrAdd(KeyType&& Key, bool& bIsAlreadyInSet)
	{
		return Base::FindOrAdd(MoveTemp(Key), Unit(), bIsAlreadyInSet);
	}

	FHashElementId FindOrAddIdByHash(FHashType HashValue, const KeyType& Key)
	{
		bool bIsAlreadyInSet;
		return Base::FindOrAddIdByHash(HashValue, Key, Unit(), bIsAlreadyInSet);
	}

	FHashElementId FindOrAddIdByHash(FHashType HashValue, KeyType&& Key)
	{
		bool bIsAlreadyInSet;
		return Base::FindOrAddIdByHash(HashValue, MoveTemp(Key), Unit(), bIsAlreadyInSet);
	}

	FHashElementId FindOrAddId(const KeyType& Key)
	{
		bool bIsAlreadyInSet;
		return Base::FindOrAddId(Key, Unit(), bIsAlreadyInSet);
	}

	FHashElementId FindOrAddId(KeyType&& Key)
	{
		bool bIsAlreadyInSet;
		return Base::FindOrAddId(MoveTemp(Key), Unit(), bIsAlreadyInSet);
	}

	FindValueType FindOrAdd(const KeyType& Key)
	{
		bool bIsAlreadyInSet;
		return Base::FindOrAdd(Key, Unit(), bIsAlreadyInSet);
	}

	FindValueType FindOrAdd(KeyType&& Key)
	{
		bool bIsAlreadyInSet;
		return Base::FindOrAdd(MoveTemp(Key), Unit(), bIsAlreadyInSet);
	}
};

};

#undef CHECK_CONCURRENT_ACCESS
#undef RUN_HASHTABLE_CONCURENCY_CHECKS<|MERGE_RESOLUTION|>--- conflicted
+++ resolved
@@ -347,37 +347,11 @@
 
 			inline const KeyValueType& Get(IndexType Index) const
 			{
-<<<<<<< HEAD
-				CHECK_CONCURRENT_ACCESS(ConcurrentWriters == 0);
-				CHECK_CONCURRENT_ACCESS(FPlatformAtomics::InterlockedIncrement(&ConcurrentReaders) >= 1);
-#if DO_GUARD_SLOW
-				for (IndexType Idx : FreeList)
-				{
-					checkSlow(Idx != Index);
-				}
-#endif
-				CHECK_CONCURRENT_ACCESS(FPlatformAtomics::InterlockedDecrement(&ConcurrentReaders) >= 0);
-				CHECK_CONCURRENT_ACCESS(ConcurrentWriters == 0);
-=======
->>>>>>> 24776ab6
 				return KeyVals[Index];
 			}
 
 			inline KeyValueType& Get(IndexType Index)
 			{
-<<<<<<< HEAD
-				CHECK_CONCURRENT_ACCESS(ConcurrentWriters == 0);
-				CHECK_CONCURRENT_ACCESS(FPlatformAtomics::InterlockedIncrement(&ConcurrentReaders) >= 1);
-#if DO_GUARD_SLOW
-				for (IndexType Idx : FreeList)
-				{
-					checkSlow(Idx != Index);
-				}
-#endif
-				CHECK_CONCURRENT_ACCESS(FPlatformAtomics::InterlockedDecrement(&ConcurrentReaders) >= 0);
-				CHECK_CONCURRENT_ACCESS(ConcurrentWriters == 0);
-=======
->>>>>>> 24776ab6
 				return KeyVals[Index];
 			}
 
@@ -843,7 +817,7 @@
 			FHashElementId Id = FindId(Key);
 			if (Id.IsValid())
 			{
-				return KeyValueData.Get(Id.GetIndex()).FindImpl();
+				return KeyValueData.GetByElementId(Id).FindImpl();
 			}
 
 			return nullptr;
