--- conflicted
+++ resolved
@@ -95,11 +95,7 @@
 
 namespace RobinHoodHashTable_Private
 {
-<<<<<<< HEAD
-	template<typename HashMapAllocator>
-=======
 	template<typename AllocatorType>
->>>>>>> 6bbb88c8
 	class TFreeList
 	{
 		using IndexType = int32;
@@ -110,12 +106,8 @@
 			IndexType End;
 		};
 
-<<<<<<< HEAD
-		TArray<FSpan, HashMapAllocator> FreeList;
-=======
 		TArray<FSpan, AllocatorType> FreeList;
 		int32 NumElements = 0;
->>>>>>> 6bbb88c8
 
 	public:
 		TFreeList()
@@ -125,11 +117,8 @@
 
 		void Push(IndexType NodeIndex)
 		{
-<<<<<<< HEAD
-=======
 			++NumElements;
 
->>>>>>> 6bbb88c8
 			//find the index that points to our right side node
 			int Index = 1; //exclude the dummy
 			int Size = FreeList.Num() - 1;
@@ -147,11 +136,7 @@
 			}
 
 			//small size array optimization
-<<<<<<< HEAD
-			int ArrayEnd = Index + Size;
-=======
 			int ArrayEnd = FMath::Min(Index + Size + 1, FreeList.Num());
->>>>>>> 6bbb88c8
 			while (Index < ArrayEnd)
 			{
 				if (FreeList[Index].Start < NodeIndex)
@@ -188,11 +173,8 @@
 
 		IndexType Pop()
 		{
-<<<<<<< HEAD
-=======
 			--NumElements;
 
->>>>>>> 6bbb88c8
 			FSpan& Span = FreeList.Last();
 			IndexType Index = Span.Start;
 			checkSlow(Index != INDEX_NONE);
@@ -208,8 +190,6 @@
 			}
 		}
 
-<<<<<<< HEAD
-=======
 		bool Contains(IndexType Index) const
 		{
 			for (int i = FreeList.Num() - 1; i > -0; i--)
@@ -223,26 +203,17 @@
 			return false;
 		}
 
->>>>>>> 6bbb88c8
 		void Empty()
 		{
 			FreeList.Reset(1);
 			//push a dummy
 			FreeList.Push(FSpan{ INDEX_NONE, INDEX_NONE });
-<<<<<<< HEAD
-=======
 			NumElements = 0;
->>>>>>> 6bbb88c8
 		}
 
 		int Num() const
 		{
-<<<<<<< HEAD
-			//includes one dummy
-			return FreeList.Num() - 1;
-=======
 			return NumElements;
->>>>>>> 6bbb88c8
 		}
 
 		SIZE_T GetAllocatedSize() const
@@ -414,27 +385,21 @@
 
 			inline const KeyValueType& Get(IndexType Index) const
 			{
-<<<<<<< HEAD
-=======
 				CHECK_CONCURRENT_ACCESS(ConcurrentWriters == 0);
 				CHECK_CONCURRENT_ACCESS(FPlatformAtomics::InterlockedIncrement(&ConcurrentReaders) >= 1);
 				CHECK_CONCURRENT_ACCESS(Contains(Index));
 				CHECK_CONCURRENT_ACCESS(FPlatformAtomics::InterlockedDecrement(&ConcurrentReaders) >= 0);
 				CHECK_CONCURRENT_ACCESS(ConcurrentWriters == 0);
->>>>>>> 6bbb88c8
 				return KeyVals[Index];
 			}
 
 			inline KeyValueType& Get(IndexType Index)
 			{
-<<<<<<< HEAD
-=======
 				CHECK_CONCURRENT_ACCESS(ConcurrentWriters == 0);
 				CHECK_CONCURRENT_ACCESS(FPlatformAtomics::InterlockedIncrement(&ConcurrentReaders) >= 1);
 				CHECK_CONCURRENT_ACCESS(Contains(Index));
 				CHECK_CONCURRENT_ACCESS(FPlatformAtomics::InterlockedDecrement(&ConcurrentReaders) >= 0);
 				CHECK_CONCURRENT_ACCESS(ConcurrentWriters == 0);
->>>>>>> 6bbb88c8
 				return KeyVals[Index];
 			}
 
@@ -511,11 +476,7 @@
 #endif
 			TArray<KeyValueType, HashMapAllocator> KeyVals;
 			TArray<FHashType, HashMapAllocator> Hashes;
-<<<<<<< HEAD
-			TFreeList<HashMapAllocator> FreeList;
-=======
 			TFreeList<InlineOneAllocatorType> FreeList;
->>>>>>> 6bbb88c8
 		};
 
 		inline IndexType ModTableSize(IndexType HashValue) const
@@ -895,14 +856,11 @@
 			return KeyValueData.Get(Id.GetIndex()).GetElement();
 		}
 
-<<<<<<< HEAD
-=======
 		inline bool ContainsElementId(FHashElementId Id) const
 		{
 			return KeyValueData.Contains(Id.GetIndex());
 		}
 
->>>>>>> 6bbb88c8
 		inline FHashElementId FindIdByHash(const FHashType HashValue, const KeyType& ComparableKey) const
 		{
 			CHECK_CONCURRENT_ACCESS(ConcurrentWriters == 0);
@@ -943,11 +901,7 @@
 			FHashElementId Id = FindIdByHash(HashValue, Key);
 			if (Id.IsValid())
 			{
-<<<<<<< HEAD
-				return KeyValueData.GetByElementId(Id).FindImpl();
-=======
 				return KeyValueData.Get(Id.GetIndex()).FindImpl();
->>>>>>> 6bbb88c8
 			}
 
 			return nullptr;
@@ -956,17 +910,6 @@
 		FindValueType Find(const KeyType& Key)
 		{
 			FHashElementId Id = FindId(Key);
-			if (Id.IsValid())
-			{
-				return KeyValueData.GetByElementId(Id).FindImpl();
-			}
-
-			return nullptr;
-		}
-
-		const FindValueType FindByHash(const FHashType HashValue, const KeyType& Key) const
-		{
-			FHashElementId Id = FindIdByHash(HashValue, Key);
 			if (Id.IsValid())
 			{
 				return KeyValueData.Get(Id.GetIndex()).FindImpl();
@@ -1052,11 +995,7 @@
 		bool Remove(const KeyType& Key)
 		{
 			const FHashType HashValue = ComputeHash(Key);
-<<<<<<< HEAD
-			return RemoveByHash(HashValue);
-=======
 			return RemoveByHash(HashValue, Key);
->>>>>>> 6bbb88c8
 		}
 
 		inline bool RemoveByElementId(FHashElementId Id)
