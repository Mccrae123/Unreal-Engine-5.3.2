// Copyright 1998-2019 Epic Games, Inc. All Rights Reserved.

#pragma once

#include "CoreTypes.h"

<<<<<<< HEAD
#if !IS_PROGRAM && !UE_BUILD_SHIPPING && (PLATFORM_WINDOWS || PLATFORM_UNIX || PLATFORM_MAC || PLATFORM_PS4 || PLATFORM_XBOXONE)
=======
#if !IS_PROGRAM && !UE_BUILD_SHIPPING && (PLATFORM_WINDOWS || PLATFORM_UNIX || PLATFORM_APPLE || PLATFORM_PS4 || PLATFORM_XBOXONE || PLATFORM_ANDROID || PLATFORM_SWITCH)
>>>>>>> 66a035ff
#define LOGTRACE_ENABLED 1
#else
#define LOGTRACE_ENABLED 0
#endif

#if LOGTRACE_ENABLED
#include "ProfilingDebugging/FormatArgsTrace.h"

struct FLogCategoryBase;

struct FLogTrace
{
	CORE_API static void OutputLogCategory(const FLogCategoryBase* Category, const TCHAR* Name, ELogVerbosity::Type DefaultVerbosity);
	CORE_API static void OutputLogMessageSpec(const void* LogPoint, const FLogCategoryBase* Category, ELogVerbosity::Type Verbosity, const ANSICHAR* File, int32 Line, const TCHAR* Format);

	template <typename... Types>
	static void OutputLogMessage(const void* LogPoint, Types... FormatArgs)
	{
		uint8 FormatArgsBuffer[3072];
		uint16 FormatArgsSize = FFormatArgsTrace::EncodeArguments(FormatArgsBuffer, FormatArgs...);
		if (FormatArgsSize)
		{
			OutputLogMessageInternal(LogPoint, FormatArgsSize, FormatArgsBuffer);
		}
	}

private:
	CORE_API static void OutputLogMessageInternal(const void* LogPoint, uint16 EncodedFormatArgsSize, uint8* EncodedFormatArgs);
};

#define TRACE_LOG_CATEGORY(Category, Name, DefaultVerbosity) \
	FLogTrace::OutputLogCategory(Category, Name, DefaultVerbosity);

#define TRACE_LOG_MESSAGE(Category, Verbosity, Format, ...) \
	static bool PREPROCESSOR_JOIN(__LogPoint, __LINE__); \
	if (!PREPROCESSOR_JOIN(__LogPoint, __LINE__)) \
	{ \
		FLogTrace::OutputLogMessageSpec(&PREPROCESSOR_JOIN(__LogPoint, __LINE__), &Category, ELogVerbosity::Verbosity, __FILE__, __LINE__, Format); \
		PREPROCESSOR_JOIN(__LogPoint, __LINE__) = true; \
	} \
	FLogTrace::OutputLogMessage(&PREPROCESSOR_JOIN(__LogPoint, __LINE__), ##__VA_ARGS__);

#else
#define TRACE_LOG_CATEGORY(Category, Name, DefaultVerbosity)
#define TRACE_LOG_MESSAGE(Category, Verbosity, Format, ...)
#endif<|MERGE_RESOLUTION|>--- conflicted
+++ resolved
@@ -4,11 +4,7 @@
 
 #include "CoreTypes.h"
 
-<<<<<<< HEAD
-#if !IS_PROGRAM && !UE_BUILD_SHIPPING && (PLATFORM_WINDOWS || PLATFORM_UNIX || PLATFORM_MAC || PLATFORM_PS4 || PLATFORM_XBOXONE)
-=======
 #if !IS_PROGRAM && !UE_BUILD_SHIPPING && (PLATFORM_WINDOWS || PLATFORM_UNIX || PLATFORM_APPLE || PLATFORM_PS4 || PLATFORM_XBOXONE || PLATFORM_ANDROID || PLATFORM_SWITCH)
->>>>>>> 66a035ff
 #define LOGTRACE_ENABLED 1
 #else
 #define LOGTRACE_ENABLED 0
