--- conflicted
+++ resolved
@@ -213,7 +213,6 @@
 		check(NumMotionConstraints == Verts.Num());
 		const FPointWeightMap* const MaxDistances = PhysMesh.FindWeightMap(EWeightMapTargetCommon::MaxDistance);
 		if (MaxDistances && MaxDistances->Num())
-<<<<<<< HEAD
 		{
 			for(int32 ConstraintIndex = 0; ConstraintIndex < NumMotionConstraints; ++ConstraintIndex)
 			{
@@ -222,23 +221,10 @@
 			}
 		}
 		else
-=======
->>>>>>> 3aae9151
 		{
 			for(int32 ConstraintIndex = 0; ConstraintIndex < NumMotionConstraints; ++ConstraintIndex)
 			{
 				physx::PxVec4& Constraint = MotionConstraints[ConstraintIndex];
-<<<<<<< HEAD
-=======
-				Constraint = physx::PxVec4(U2PVector(SkinnedVerts[ConstraintIndex]), (*MaxDistances)[ConstraintIndex]);
-			}
-		}
-		else
-		{
-			for(int32 ConstraintIndex = 0; ConstraintIndex < NumMotionConstraints; ++ConstraintIndex)
-			{
-				physx::PxVec4& Constraint = MotionConstraints[ConstraintIndex];
->>>>>>> 3aae9151
 				Constraint = physx::PxVec4(U2PVector(SkinnedVerts[ConstraintIndex]), TNumericLimits<float>::Max());
 			}
 		}
