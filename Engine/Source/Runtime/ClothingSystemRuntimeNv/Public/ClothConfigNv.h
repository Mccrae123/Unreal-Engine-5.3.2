--- conflicted
+++ resolved
@@ -86,15 +86,6 @@
 	/** Return whether to pre-compute inverse masses. */
 	virtual bool NeedsInverseMasses() const override { return true; }
 
-<<<<<<< HEAD
-	/** Return whether to pre-compute self collision data. */
-	virtual bool NeedsSelfCollisionData() const override { return SelfCollisionRadius > 0.0f && SelfCollisionStiffness > 0.0f; }
-
-	/** Return whether to pre-compute inverse masses. */
-	virtual bool NeedsInverseMasses() const override { return true; }
-
-=======
->>>>>>> 4af6daef
 	/** Return whether to pre-compute the long range attachment tethers. */
 	virtual bool NeedsTethers() const override { return false; }
 
