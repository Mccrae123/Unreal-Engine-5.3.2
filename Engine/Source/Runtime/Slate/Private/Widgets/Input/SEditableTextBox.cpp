--- conflicted
+++ resolved
@@ -68,13 +68,8 @@
 					.AllowContextMenu( InArgs._AllowContextMenu )
 					.OnContextMenuOpening( InArgs._OnContextMenuOpening )
 					.ContextMenuExtender( InArgs._ContextMenuExtender )
-<<<<<<< HEAD
-					.OnTextChanged( InArgs._OnTextChanged )
-					.OnTextCommitted( InArgs._OnTextCommitted )
-=======
 					.OnTextChanged(this, &SEditableTextBox::OnEditableTextChanged)
 					.OnTextCommitted(this, &SEditableTextBox::OnEditableTextCommitted)
->>>>>>> 90fae962
 					.MinDesiredWidth( InArgs._MinDesiredWidth )
 					.SelectAllTextOnCommit( InArgs._SelectAllTextOnCommit )
 					.OnKeyCharHandler( InArgs._OnKeyCharHandler )			
