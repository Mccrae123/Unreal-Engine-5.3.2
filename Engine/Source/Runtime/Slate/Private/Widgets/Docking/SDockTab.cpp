--- conflicted
+++ resolved
@@ -994,8 +994,6 @@
 	{
 		LastActivationTime = FSlateApplication::Get().GetCurrentTime();
 	}
-<<<<<<< HEAD
-=======
 }
 
 
@@ -1015,5 +1013,4 @@
 			ParentStack->SetTabWellHidden(false);
 		}
 	}
->>>>>>> 4af6daef
 }