--- conflicted
+++ resolved
@@ -984,13 +984,8 @@
 	else if (Key == EKeys::Delete && !OwnerWidget->IsTextReadOnly())
 	{
 		// @Todo: Slate keybindings support more than one set of keys. 
-<<<<<<< HEAD
-		// Delete to next word boundary (Ctrl+Delete)
-		if (InKeyEvent.IsControlDown() && !InKeyEvent.IsAltDown() && !InKeyEvent.IsShiftDown())
-=======
 		// Delete to next word boundary (Ctrl+Delete), only if there is no Text Selected in that case we carry on with a normal delete.
 		if (!AnyTextSelected() && InKeyEvent.IsControlDown() && !InKeyEvent.IsAltDown() && !InKeyEvent.IsShiftDown())
->>>>>>> a1e6ec07
 		{
 			if (OwnerWidget->IsTextPassword())
 			{
