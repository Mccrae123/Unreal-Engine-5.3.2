--- conflicted
+++ resolved
@@ -92,10 +92,7 @@
 					SNew( STextBlock )
 					.TextStyle( FAppStyle::Get(), "NormalText" )
 					.Text( LabelText )
-<<<<<<< HEAD
-=======
 					.OverflowPolicy(Column.OverflowPolicy)
->>>>>>> 4af6daef
 				];
 		}
 
