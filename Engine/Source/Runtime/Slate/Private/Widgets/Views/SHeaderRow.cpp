--- conflicted
+++ resolved
@@ -450,8 +450,6 @@
 	Style = InArgs._Style;
 	OnGetMaxRowSizeForColumn = InArgs._OnGetMaxRowSizeForColumn;
 	ResizeMode = InArgs._ResizeMode;
-	bCanSelectGeneratedColumn = InArgs._CanSelectGeneratedColumn;
-	OnHiddenColumnsListChanged = InArgs._OnHiddenColumnsListChanged;
 
 	SplitterHandleSize =   Style->SplitterHandleSize;
 	if (InArgs._SplitterHandleSize.IsSet())
@@ -650,8 +648,6 @@
 	return false;
 }
 
-<<<<<<< HEAD
-=======
 bool SHeaderRow::IsColumnVisible(const FName& InColumnId) const
 {
 	for (const FColumn& SomeColumn : Columns)
@@ -664,7 +660,6 @@
 	return false;
 }
 
->>>>>>> 6bbb88c8
 FReply SHeaderRow::OnMouseButtonUp(const FGeometry& MyGeometry, const FPointerEvent& MouseEvent)
 {
 	if (bCanSelectGeneratedColumn && MouseEvent.GetEffectingButton() == EKeys::RightMouseButton)
@@ -676,10 +671,7 @@
 		FMenuBuilder MenuBuilder(CloseAfterSelection, nullptr);
 		OnGenerateSelectColumnsSubMenu(MenuBuilder);
 
-<<<<<<< HEAD
-=======
 		FSlateApplication::Get().CloseToolTip();
->>>>>>> 6bbb88c8
 		FSlateApplication::Get().PushMenu(AsShared(), WidgetPath, MenuBuilder.MakeWidget(), SummonLocation, FPopupTransitionEffect(FPopupTransitionEffect::ContextMenu));
 		return FReply::Handled();
 	}
@@ -917,10 +909,6 @@
 		}
 	}
 
-<<<<<<< HEAD
-	// Create a box to contain widgets for each column
-	SetContent( Box );
-=======
 	if(Style->HorizontalSeparatorBrush.GetDrawType() != ESlateBrushDrawType::NoDrawType && Style->HorizontalSeparatorThickness > 0)
 	{
 		// Create a box to contain widgets for each column
@@ -942,7 +930,6 @@
 	{
 		SetContent(HeaderContent);
 	}
->>>>>>> 6bbb88c8
 }
 
 void SHeaderRow::OnGenerateSelectColumnsSubMenu(FMenuBuilder& InSubMenuBuilder)
@@ -991,8 +978,6 @@
 	return IsColumnGenerated(ColumnId) ? ECheckBoxState::Checked : ECheckBoxState::Unchecked;
 }
 
-<<<<<<< HEAD
-=======
 void SHeaderRow::SetShowGeneratedColumn(const FName& ColumnId, bool InShow)
 {
 	// Only column that doesn't have a ShouldGenerateWidget, can be toggled
@@ -1016,5 +1001,4 @@
 	}
 }
 
->>>>>>> 6bbb88c8
 #undef LOCTEXT_NAMESPACE