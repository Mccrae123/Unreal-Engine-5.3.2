--- conflicted
+++ resolved
@@ -120,12 +120,6 @@
 	ThumbSizeFraction = InThumbSizeFraction;
 
 	// If you have no thumb, then it's effectively the size of the whole track
-<<<<<<< HEAD
-	if (ThumbSizeFraction == 0.0f)
-	{
-		ThumbSizeFraction = 1.0f;
-	}
-=======
 	if (ThumbSizeFraction == 0.0f && !bIsAlwaysVisible)
 	{
 		ThumbSizeFraction = 1.0f;
@@ -134,7 +128,6 @@
 	{
 		ThumbSizeFraction = 0.0f;
 	}
->>>>>>> 15f50b57
 }
 
 bool SScrollBarTrack::IsNeeded() const
