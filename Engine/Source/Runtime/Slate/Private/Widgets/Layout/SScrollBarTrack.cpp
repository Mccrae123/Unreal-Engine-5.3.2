// Copyright 1998-2019 Epic Games, Inc. All Rights Reserved.

#include "Widgets/Layout/SScrollBarTrack.h"
#include "Layout/ArrangedChildren.h"

static const int32 NUM_SCROLLBAR_SLOTS = 3;

void SScrollBarTrack::Construct(const FArguments& InArgs)
{
	OffsetFraction = 0;
	ThumbSizeFraction = 1.0; // default to zero offset from the top with a full track thumb (scrolling not needed)
	MinThumbSize = 35;
	Orientation = InArgs._Orientation;

	// This panel only supports 3 children!
	for (int32 CurChild = 0; CurChild < NUM_SCROLLBAR_SLOTS; ++CurChild)
	{
		Children.Add(new FSlot());
	}

	Children[TOP_SLOT_INDEX]
		[
			InArgs._TopSlot.Widget
		];

	Children[BOTTOM_SLOT_INDEX]
		[
			InArgs._BottomSlot.Widget
		];

	Children[THUMB_SLOT_INDEX]
		[
			InArgs._ThumbSlot.Widget
		];
}

SScrollBarTrack::FTrackSizeInfo SScrollBarTrack::GetTrackSizeInfo(const FGeometry& InTrackGeometry) const
{
	const float CurrentMinThumbSize = ThumbSizeFraction <= 0.0f ? 0.0f : MinThumbSize;
	return FTrackSizeInfo(InTrackGeometry, Orientation, CurrentMinThumbSize, this->ThumbSizeFraction, this->OffsetFraction);
}

void SScrollBarTrack::OnArrangeChildren(const FGeometry& AllottedGeometry, FArrangedChildren& ArrangedChildren) const
{
	const float Width = AllottedGeometry.Size.X;
	const float Height = AllottedGeometry.Size.Y;

	// We only need to show all three children when the thumb is visible, otherwise we only need to show the track
	if (IsNeeded())
	{
		FTrackSizeInfo TrackSizeInfo = this->GetTrackSizeInfo(AllottedGeometry);

		// Arrange top half of the track
		FVector2D ChildSize = (Orientation == Orient_Horizontal)
			? FVector2D(TrackSizeInfo.ThumbStart, Height)
			: FVector2D(Width, TrackSizeInfo.ThumbStart);

		FVector2D ChildPos(0, 0);
		ArrangedChildren.AddWidget(
			AllottedGeometry.MakeChild(Children[TOP_SLOT_INDEX].GetWidget(), ChildPos, ChildSize)
			);

		// Arrange bottom half of the track
		ChildPos = (Orientation == Orient_Horizontal)
			? FVector2D(TrackSizeInfo.GetThumbEnd(), 0)
			: FVector2D(0, TrackSizeInfo.GetThumbEnd());

		ChildSize = (Orientation == Orient_Horizontal)
			? FVector2D(AllottedGeometry.GetLocalSize().X - TrackSizeInfo.GetThumbEnd(), Height)
			: FVector2D(Width, AllottedGeometry.GetLocalSize().Y - TrackSizeInfo.GetThumbEnd());

		ArrangedChildren.AddWidget(
			AllottedGeometry.MakeChild(Children[BOTTOM_SLOT_INDEX].GetWidget(), ChildPos, ChildSize)
			);

		// Arrange the thumb
		ChildPos = (Orientation == Orient_Horizontal)
			? FVector2D(TrackSizeInfo.ThumbStart, 0)
			: FVector2D(0, TrackSizeInfo.ThumbStart);

		ChildSize = (Orientation == Orient_Horizontal)
			? FVector2D(TrackSizeInfo.ThumbSize, Height)
			: FVector2D(Width, TrackSizeInfo.ThumbSize);

		ArrangedChildren.AddWidget(
			AllottedGeometry.MakeChild(Children[THUMB_SLOT_INDEX].GetWidget(), ChildPos, ChildSize)
			);
	}
	else
	{
		// No thumb is visible, so just show the top half of the track at the current width/height
		ArrangedChildren.AddWidget(
			AllottedGeometry.MakeChild(Children[TOP_SLOT_INDEX].GetWidget(), FVector2D(0, 0), FVector2D(Width, Height))
			);
	}
}

FVector2D SScrollBarTrack::ComputeDesiredSize(float) const
{
	if (Orientation == Orient_Horizontal)
	{
		const float DesiredHeight = FMath::Max3(Children[0].GetWidget()->GetDesiredSize().Y, Children[1].GetWidget()->GetDesiredSize().Y, Children[2].GetWidget()->GetDesiredSize().Y);
		return FVector2D(MinThumbSize, DesiredHeight);
	}
	else
	{
		const float DesiredWidth = FMath::Max3(Children[0].GetWidget()->GetDesiredSize().X, Children[1].GetWidget()->GetDesiredSize().X, Children[2].GetWidget()->GetDesiredSize().X);
		return FVector2D(DesiredWidth, MinThumbSize);
	}
}

FChildren* SScrollBarTrack::GetChildren()
{
	return &Children;
}

void SScrollBarTrack::SetSizes(float InThumbOffsetFraction, float InThumbSizeFraction)
{
	OffsetFraction = InThumbOffsetFraction;
	ThumbSizeFraction = InThumbSizeFraction;

	// If you have no thumb, then it's effectively the size of the whole track
	if (ThumbSizeFraction == 0.0f && !bIsAlwaysVisible)
	{
		ThumbSizeFraction = 1.0f;
	}
	else if (ThumbSizeFraction > 1.0f && bIsAlwaysVisible)
	{
		ThumbSizeFraction = 0.0f;
	}
<<<<<<< HEAD

	Invalidate(EInvalidateWidget::Paint);
=======
>>>>>>> 271e2139
}

bool SScrollBarTrack::IsNeeded() const
{
	// We use a small epsilon here to avoid the scroll bar showing up when all of the content is already in view, due to
	// floating point precision when the scroll bar state is set
	return ThumbSizeFraction < (1.0f - KINDA_SMALL_NUMBER) || bIsAlwaysVisible;
}

float SScrollBarTrack::DistanceFromTop() const
{
	return OffsetFraction;
}

float SScrollBarTrack::DistanceFromBottom() const
{
	return 1.0f - (OffsetFraction + ThumbSizeFraction);
}

float SScrollBarTrack::GetMinThumbSize() const
{
	return MinThumbSize;
}

float SScrollBarTrack::GetThumbSizeFraction() const
{
	return ThumbSizeFraction;
}

void SScrollBarTrack::SetIsAlwaysVisible(bool InIsAlwaysVisible)
{
	if (bIsAlwaysVisible != InIsAlwaysVisible)
	{
		bIsAlwaysVisible = InIsAlwaysVisible;
		Invalidate(EInvalidateWidget::Layout);
	}
}<|MERGE_RESOLUTION|>--- conflicted
+++ resolved
@@ -128,11 +128,8 @@
 	{
 		ThumbSizeFraction = 0.0f;
 	}
-<<<<<<< HEAD
 
-	Invalidate(EInvalidateWidget::Paint);
-=======
->>>>>>> 271e2139
+	Invalidate(EInvalidateWidget::Layout);
 }
 
 bool SScrollBarTrack::IsNeeded() const
