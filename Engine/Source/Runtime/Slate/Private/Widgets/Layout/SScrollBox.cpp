--- conflicted
+++ resolved
@@ -136,10 +136,6 @@
 	
 	];
 
-<<<<<<< HEAD
-	ScrollBar->SetState( 0.0f, 1.0f );
-}
-=======
 
 	if (InArgs._ExternalScrollbar.IsValid())
 	{
@@ -161,7 +157,6 @@
 				ScrollBar.ToSharedRef()
 			];
 	}
->>>>>>> 3f3b556c
 
 
 
