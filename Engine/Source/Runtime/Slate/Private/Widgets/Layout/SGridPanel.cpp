--- conflicted
+++ resolved
@@ -255,18 +255,9 @@
 
 			// Figure out the size of this slot; takes row span into account.
 			// We use the properties of partial sums arrays to achieve this.
-			// Row/column span may be an arbitrarily large value above 1, so clamp it to the array bounds.
-			const int32 LastColumnIdx = FMath::Min(CurSlot.GetColumn() + CurSlot.GetColumnSpan(), FinalColumns.Num() - 1);
-			const int32 LastRowIdx = FMath::Min(CurSlot.GetRow() + CurSlot.GetRowSpan(), FinalRows.Num() - 1);
 			const FVector2D CellSize(
-<<<<<<< HEAD
-				FinalColumns[LastColumnIdx] - ThisCellOffset.X,
-				FinalRows[LastRowIdx] - ThisCellOffset.Y
-			);
-=======
 				FinalColumns[CurSlot.GetColumn() + CurSlot.GetColumnSpan()] - ThisCellOffset.X,
 				FinalRows[CurSlot.GetRow() + CurSlot.GetRowSpan()] - ThisCellOffset.Y);
->>>>>>> d731a049
 
 			// Do the standard arrangement of elements within a slot
 			// Takes care of alignment and padding.
@@ -413,24 +404,14 @@
 	// We need an extra cell at the end for easily figuring out the size across any number of cells
 	// by doing Columns[End] - Columns[Start] or Rows[End] - Rows[Start].
 	// The first Columns[]/Rows[] entry will be 0.
-<<<<<<< HEAD
-	// For a grid with 2 rows (index 0 and 1), we need 3 slots, thus the + 2 here.
-
-	const int32 NumColumnsRequiredForThisSlot = InSlot->GetColumn() + 2;
-=======
 
 	const int32 NumColumnsRequiredForThisSlot = InSlot->GetColumn() + InSlot->GetColumnSpan() + 1;
->>>>>>> d731a049
 	if (NumColumnsRequiredForThisSlot > Columns.Num())
 	{
 		Columns.AddZeroed(NumColumnsRequiredForThisSlot - Columns.Num());
 	}
 
-<<<<<<< HEAD
-	const int32 NumRowsRequiredForThisSlot = InSlot->GetRow() + 2;
-=======
 	const int32 NumRowsRequiredForThisSlot = InSlot->GetRow() + InSlot->GetRowSpan() + 1;
->>>>>>> d731a049
 	if (NumRowsRequiredForThisSlot > Rows.Num())
 	{
 		Rows.AddZeroed(NumRowsRequiredForThisSlot - Rows.Num());
@@ -461,27 +442,12 @@
 			const FVector2D SlotDesiredSize = CurSlot.GetWidget()->GetDesiredSize() + CurSlot.GetPadding().GetDesiredSize();
 
 			// If the slot has a (colspan, rowspan) of (1,1) it will only affect that slot.
-<<<<<<< HEAD
-			// For larger spans, the slots size will be evenly distributed across all the affected slots.
-			// For spans that are past the end of the slot array, only distribute to the size to existing columns, eg.
-			// | [0] | [1] | [2] |
-			// | S=1 |   Span=5  | <- size is only distributed between columns 1 and 2, until more slots exist
-			const int32 MaxColumns = FMath::Min(CurSlot.GetColumn() + CurSlot.GetColumnSpan(), OutColumns.Num());
-			const int32 MaxRows = FMath::Min(CurSlot.GetRow() + CurSlot.GetRowSpan(), OutRows.Num());
-
-			const FVector2D SizeContribution(SlotDesiredSize.X / (MaxColumns - CurSlot.GetColumn()), SlotDesiredSize.Y / (MaxRows - CurSlot.GetRow()));
-
-			// Distribute the size contributions over all the columns and rows that this slot spans
-			DistributeSizeContributions(SizeContribution.X, OutColumns, CurSlot.GetColumn(), MaxColumns);
-			DistributeSizeContributions(SizeContribution.Y, OutRows, CurSlot.GetRow(), MaxRows);
-=======
 			// For larger spans, the slot's size will be evenly distributed across all the affected slots.
 			const FVector2D SizeContribution(SlotDesiredSize.X / CurSlot.GetColumnSpan(), SlotDesiredSize.Y / CurSlot.GetRowSpan());
 
 			// Distribute the size contributions over all the columns and rows that this slot spans
 			DistributeSizeContributions(SizeContribution.X, OutColumns, CurSlot.GetColumn(), CurSlot.GetColumn() + CurSlot.GetColumnSpan());
 			DistributeSizeContributions(SizeContribution.Y, OutRows, CurSlot.GetRow(), CurSlot.GetRow() + CurSlot.GetRowSpan());
->>>>>>> d731a049
 		}
 	}
 }
