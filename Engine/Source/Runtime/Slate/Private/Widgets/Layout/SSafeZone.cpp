--- conflicted
+++ resolved
@@ -68,7 +68,6 @@
 	FDisplayMetrics Metrics;
 	FSlateApplication::Get().GetDisplayMetrics( Metrics );
 
-<<<<<<< HEAD
 	const FMargin DeviceSafeMargin =
 #if PLATFORM_IOS
 		// Hack: This is a temp solution to support iPhoneX safeArea. TitleSafePaddingSize and ActionSafePaddingSize should be FVector4 and use them separately.
@@ -81,9 +80,6 @@
 		FMargin(Metrics.ActionSafePaddingSize.X, Metrics.ActionSafePaddingSize.Y);
 #endif
 
-=======
-	const FMargin DeviceSafeMargin = bIsTitleSafe ? FMargin(Metrics.TitleSafePaddingSize) : FMargin(Metrics.ActionSafePaddingSize);
->>>>>>> 40ff9d61
 
 #if WITH_EDITOR
 	if ( OverrideScreenSize.IsSet() )
