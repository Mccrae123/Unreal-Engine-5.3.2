// Copyright 1998-2018 Epic Games, Inc. All Rights Reserved.

#include "Widgets/Layout/SScaleBox.h"
#include "Layout/LayoutUtils.h"
#include "Framework/Application/SlateApplication.h"
#include "Widgets/SViewport.h"
#include "Misc/CoreDelegates.h"


/* SScaleBox interface
 *****************************************************************************/

void SScaleBox::Construct( const SScaleBox::FArguments& InArgs )
{
	Stretch = InArgs._Stretch;
	RefreshSafeZoneScale();

	StretchDirection = InArgs._StretchDirection;
	UserSpecifiedScale = InArgs._UserSpecifiedScale;
	IgnoreInheritedScale = InArgs._IgnoreInheritedScale;
	bSingleLayoutPass = InArgs._SingleLayoutPass;

	LastIncomingScale = 1.0f;
	LastAreaSize = FVector2D(0, 0);
	LastFinalOffset = FVector2D(0, 0);

	ChildSlot
	.HAlign(InArgs._HAlign)
	.VAlign(InArgs._VAlign)
	[
		InArgs._Content.Widget
	];

	OnSafeFrameChangedHandle = FCoreDelegates::OnSafeFrameChangedEvent.AddSP(this, &SScaleBox::RefreshSafeZoneScale);
}

SScaleBox::~SScaleBox()
{
	FCoreDelegates::OnSafeFrameChangedEvent.Remove(OnSafeFrameChangedHandle);
}

/* SWidget overrides
 *****************************************************************************/

void SScaleBox::OnArrangeChildren( const FGeometry& AllottedGeometry, FArrangedChildren& ArrangedChildren ) const
{
	const EVisibility ChildVisibility = ChildSlot.GetWidget()->GetVisibility();
	if ( ArrangedChildren.Accepts(ChildVisibility) )
	{
		const FVector2D AreaSize = AllottedGeometry.GetLocalSize();
		FVector2D SlotWidgetDesiredSize = ChildSlot.GetWidget()->GetDesiredSize();

		float FinalScale = 1;

		bool bAllowFullLayout = true;

		if ( bSingleLayoutPass && LastContentDesiredSize.IsSet() && LastFinalScale.IsSet() && LastAreaSize.Equals(AreaSize) && FMath::IsNearlyEqual(LastIncomingScale, AllottedGeometry.Scale) )
		{
			if ( SlotWidgetDesiredSize.Equals(LastContentDesiredSize.GetValue()) )
			{
				bAllowFullLayout = false;
				FinalScale = LastFinalScale.GetValue();
			}
		}

		if ( bAllowFullLayout )
		{
			const EStretch::Type CurrentStretch = Stretch.Get();
			const EStretchDirection::Type CurrentStretchDirection = StretchDirection.Get();

			bool bRequiresAnotherPrepass = CurrentStretch != EStretch::UserSpecified && CurrentStretch != EStretch::ScaleBySafeZone;

			if ( SlotWidgetDesiredSize.X != 0 && SlotWidgetDesiredSize.Y != 0 )
			{
				switch ( CurrentStretch )
				{
				case EStretch::None:
					bRequiresAnotherPrepass = false;
					break;
				case EStretch::Fill:
					SlotWidgetDesiredSize = AreaSize;
					bRequiresAnotherPrepass = false;
					break;
				case EStretch::ScaleToFit:
					FinalScale = FMath::Min(AreaSize.X / SlotWidgetDesiredSize.X, AreaSize.Y / SlotWidgetDesiredSize.Y);
					break;
				case EStretch::ScaleToFitX:
					FinalScale = AreaSize.X / SlotWidgetDesiredSize.X;
					break;
				case EStretch::ScaleToFitY:
					FinalScale = AreaSize.Y / SlotWidgetDesiredSize.Y;
					break;
				case EStretch::ScaleToFill:
					FinalScale = FMath::Max(AreaSize.X / SlotWidgetDesiredSize.X, AreaSize.Y / SlotWidgetDesiredSize.Y);
					break;
				case EStretch::ScaleBySafeZone:
					FinalScale = SafeZoneScale;
					bRequiresAnotherPrepass = false;
					break;
				case EStretch::UserSpecified:
					FinalScale = UserSpecifiedScale.Get(1.0f);
					bRequiresAnotherPrepass = false;
					break;
				}

				switch ( CurrentStretchDirection )
				{
				case EStretchDirection::DownOnly:
					FinalScale = FMath::Min(FinalScale, 1.0f);
					break;
				case EStretchDirection::UpOnly:
					FinalScale = FMath::Max(FinalScale, 1.0f);
					break;
				case EStretchDirection::Both:
					break;
				}

				// Force full layout calculations when the previously calculated final scale is zero
				if (!FMath::IsNearlyZero(FinalScale) || !bSingleLayoutPass)
				{
					LastFinalScale = FinalScale;
				}
				else
				{
					LastFinalScale.Reset();
				}
			}
			else
			{
				LastFinalScale.Reset();
			}

			if ( IgnoreInheritedScale.Get(false) && AllottedGeometry.Scale != 0 )
			{
				FinalScale /= AllottedGeometry.Scale;
			}

			LastFinalOffset = FVector2D(0, 0);

			// If we're just filling, there's no scale applied, we're just filling the area.
			if ( CurrentStretch != EStretch::Fill )
			{
				const FMargin SlotPadding(ChildSlot.SlotPadding.Get());
				AlignmentArrangeResult XResult = AlignChild<Orient_Horizontal>(AreaSize.X, ChildSlot, SlotPadding, FinalScale, false);
				AlignmentArrangeResult YResult = AlignChild<Orient_Vertical>(AreaSize.Y, ChildSlot, SlotPadding, FinalScale, false);

				LastFinalOffset = FVector2D(XResult.Offset, YResult.Offset) / FinalScale;

				// If the layout horizontally is fill, then we need the desired size to be the whole size of the widget, 
				// but scale the inverse of the scale we're applying.
				if ( ChildSlot.HAlignment == HAlign_Fill )
				{
					SlotWidgetDesiredSize.X = AreaSize.X / FinalScale;
				}

				// If the layout vertically is fill, then we need the desired size to be the whole size of the widget, 
				// but scale the inverse of the scale we're applying.
				if ( ChildSlot.VAlignment == VAlign_Fill )
				{
					SlotWidgetDesiredSize.Y = AreaSize.Y / FinalScale;
				}
			}

			LastAreaSize = AreaSize;
			LastIncomingScale = AllottedGeometry.Scale;
			LastSlotWidgetDesiredSize = SlotWidgetDesiredSize;

			if ( bRequiresAnotherPrepass )
			{
				// We need to run another pre-pass now that we know the final scale.
				// This will allow things that don't scale linearly (such as text) to update their size and layout correctly.
				//
				// NOTE: This step is pretty expensive especially if you're nesting scale boxes.
				ChildSlot.GetWidget()->SlatePrepass(AllottedGeometry.GetAccumulatedLayoutTransform().GetScale() * FinalScale);

				LastContentDesiredSize = ChildSlot.GetWidget()->GetDesiredSize();
			}
			else
			{
				LastContentDesiredSize.Reset();
				LastFinalScale.Reset();
			}
		}

		ArrangedChildren.AddWidget(ChildVisibility, AllottedGeometry.MakeChild(
			ChildSlot.GetWidget(),
			LastFinalOffset,
			LastSlotWidgetDesiredSize,
			FinalScale
		) );
	}
}

int32 SScaleBox::OnPaint( const FPaintArgs& Args, const FGeometry& AllottedGeometry, const FSlateRect& MyCullingRect, FSlateWindowElementList& OutDrawElements, int32 LayerId, const FWidgetStyle& InWidgetStyle, bool bParentEnabled ) const
{
	bool bClippingNeeded = false;

	if (GetClipping() == EWidgetClipping::Inherit)
	{
		const EStretch::Type CurrentStretch = Stretch.Get();

		// There are a few stretch modes that require we clip, even if the user didn't set the property.
		switch (CurrentStretch)
		{
		case EStretch::ScaleToFitX:
		case EStretch::ScaleToFitY:
		case EStretch::ScaleToFill:
			bClippingNeeded = true;
			break;
		}
	}

	if (bClippingNeeded)
	{
		OutDrawElements.PushClip(FSlateClippingZone(AllottedGeometry));
		FGeometry HitTestGeometry = AllottedGeometry;
		HitTestGeometry.AppendTransform(FSlateLayoutTransform(Args.GetWindowToDesktopTransform()));
		Args.GetGrid().PushClip(FSlateClippingZone(HitTestGeometry));
	}

	int32 MaxLayerId = SCompoundWidget::OnPaint(Args, AllottedGeometry, MyCullingRect, OutDrawElements, LayerId, InWidgetStyle, bParentEnabled);

	if (bClippingNeeded)
	{
		OutDrawElements.PopClip();
		Args.GetGrid().PopClip();
	}

	return MaxLayerId;
}

void SScaleBox::SetContent(TSharedRef<SWidget> InContent)
{
	ChildSlot
	[
		InContent
	];
}

void SScaleBox::SetHAlign(EHorizontalAlignment HAlign)
{
	ChildSlot.HAlignment = HAlign;
}

void SScaleBox::SetVAlign(EVerticalAlignment VAlign)
{
	ChildSlot.VAlignment = VAlign;
}

void SScaleBox::SetStretchDirection(EStretchDirection::Type InStretchDirection)
{
	StretchDirection = InStretchDirection;
}

void SScaleBox::SetStretch(EStretch::Type InStretch)
{
	Stretch = InStretch;
	RefreshSafeZoneScale();
}

void SScaleBox::SetUserSpecifiedScale(float InUserSpecifiedScale)
{
	UserSpecifiedScale = InUserSpecifiedScale;
}

void SScaleBox::SetIgnoreInheritedScale(bool InIgnoreInheritedScale)
{
	IgnoreInheritedScale = InIgnoreInheritedScale;
}

FVector2D SScaleBox::ComputeDesiredSize(float InScale) const
{
	float LayoutScale = GetLayoutScale();
	if (IgnoreInheritedScale.Get(false))
	{
		return LayoutScale * SCompoundWidget::ComputeDesiredSize(InScale) / InScale;
	}
	return LayoutScale * SCompoundWidget::ComputeDesiredSize(InScale);
}

float SScaleBox::GetRelativeLayoutScale(const FSlotBase& Child, float LayoutScaleMultiplier) const
{
	if ( IgnoreInheritedScale.Get(false) )
	{
		return GetLayoutScale() / LayoutScaleMultiplier;
	}

	return GetLayoutScale();
}

float SScaleBox::GetLayoutScale() const
{
	const EStretch::Type CurrentStretch = Stretch.Get();
	
	switch (CurrentStretch)
	{
	case EStretch::ScaleBySafeZone:
		return SafeZoneScale;
	case EStretch::UserSpecified:
		return UserSpecifiedScale.Get(1.0f);
	default:
		if ( bSingleLayoutPass )
		{
			if ( LastFinalScale.IsSet() )
			{
				return LastFinalScale.GetValue();
			}
		}

		// Because our scale is determined by our size, we always report a scale of 1.0 here, 
		// as reporting our actual scale can cause a feedback loop whereby the calculated size changes each frame.
		// We workaround this by forcibly pre-passing our child content a second time once we know its final scale in OnArrangeChildren.
		return 1.0f;
	}
}

void SScaleBox::RefreshSafeZoneScale()
{
	float ScaleDownBy = 0.f;

	if (Stretch.Get() == EStretch::ScaleBySafeZone)
	{
		TSharedPtr<SViewport> GameViewport = FSlateApplication::Get().GetGameViewport();
		if (GameViewport.IsValid())
		{
			TSharedPtr<ISlateViewport> ViewportInterface = GameViewport->GetViewportInterface().Pin();
			if (ViewportInterface.IsValid())
			{
				const FIntPoint ViewportSize = ViewportInterface->GetSize();

				FDisplayMetrics Metrics;
				FSlateApplication::Get().GetDisplayMetrics(Metrics);

<<<<<<< HEAD
				// Safe zones are uniform, so the axis we check is irrelevant
#if PLATFORM_IOS
				// FVector4(X,Y,Z,W) being used like FMargin(left, top, right, bottom)
				// Consequence: Left and Right safe zones are represented by X and Z.
				const float LeftSafeZone = Metrics.TitleSafePaddingSize.X;
				const float RightSafeZone = Metrics.TitleSafePaddingSize.Z;
				ScaleDownBy = (LeftSafeZone + RightSafeZone) / (float)ViewportSize.X;
#else
				ScaleDownBy = (Metrics.TitleSafePaddingSize.X * 2.f) / (float)ViewportSize.X;
#endif
=======
				const float SafeZoneScaleX = (Metrics.TitleSafePaddingSize.X + Metrics.TitleSafePaddingSize.Z) / (float)ViewportSize.X;
				const float SafeZoneScaleY = (Metrics.TitleSafePaddingSize.Y + Metrics.TitleSafePaddingSize.W) / (float)ViewportSize.Y;

				// In order to deal with non-uniform safe-zones we take the largest scale as the amount to scale down by.
				ScaleDownBy = FMath::Max(SafeZoneScaleX, SafeZoneScaleY);
>>>>>>> 40ff9d61
			}
		}
	}

	SafeZoneScale = 1.f - ScaleDownBy;
}<|MERGE_RESOLUTION|>--- conflicted
+++ resolved
@@ -331,7 +331,6 @@
 				FDisplayMetrics Metrics;
 				FSlateApplication::Get().GetDisplayMetrics(Metrics);
 
-<<<<<<< HEAD
 				// Safe zones are uniform, so the axis we check is irrelevant
 #if PLATFORM_IOS
 				// FVector4(X,Y,Z,W) being used like FMargin(left, top, right, bottom)
@@ -342,13 +341,6 @@
 #else
 				ScaleDownBy = (Metrics.TitleSafePaddingSize.X * 2.f) / (float)ViewportSize.X;
 #endif
-=======
-				const float SafeZoneScaleX = (Metrics.TitleSafePaddingSize.X + Metrics.TitleSafePaddingSize.Z) / (float)ViewportSize.X;
-				const float SafeZoneScaleY = (Metrics.TitleSafePaddingSize.Y + Metrics.TitleSafePaddingSize.W) / (float)ViewportSize.Y;
-
-				// In order to deal with non-uniform safe-zones we take the largest scale as the amount to scale down by.
-				ScaleDownBy = FMath::Max(SafeZoneScaleX, SafeZoneScaleY);
->>>>>>> 40ff9d61
 			}
 		}
 	}
