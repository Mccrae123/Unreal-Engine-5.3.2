--- conflicted
+++ resolved
@@ -333,16 +333,11 @@
 
 				// Safe zones are uniform, so the axis we check is irrelevant
 #if PLATFORM_IOS
-<<<<<<< HEAD
-				// Hack: This is a temp solution to support iPhoneX safeArea.
-				ScaleDownBy = (Metrics.TitleSafePaddingSize.X + Metrics.TitleSafePaddingSize.Y) / (float)ViewportSize.X;
-=======
 				// FVector4(X,Y,Z,W) being used like FMargin(left, top, right, bottom)
 				// Consequence: Left and Right safe zones are represented by X and Z.
 				const float LeftSafeZone = Metrics.TitleSafePaddingSize.X;
 				const float RightSafeZone = Metrics.TitleSafePaddingSize.Z;
 				ScaleDownBy = (LeftSafeZone + RightSafeZone) / (float)ViewportSize.X;
->>>>>>> e3a25b20
 #else
 				ScaleDownBy = (Metrics.TitleSafePaddingSize.X * 2.f) / (float)ViewportSize.X;
 #endif
