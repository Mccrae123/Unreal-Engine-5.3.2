// Copyright 1998-2019 Epic Games, Inc. All Rights Reserved.

#include "Widgets/Layout/SScaleBox.h"
#include "Layout/LayoutUtils.h"
#include "Framework/Application/SlateApplication.h"
#include "Widgets/SViewport.h"
#include "Misc/CoreDelegates.h"
#include "Widgets/SWidget.h"


/* SScaleBox interface
 *****************************************************************************/

void SScaleBox::Construct(const SScaleBox::FArguments& InArgs)
{
	bHasCustomPrepass = true;

	Stretch = InArgs._Stretch;

	StretchDirection = InArgs._StretchDirection;
	UserSpecifiedScale = InArgs._UserSpecifiedScale;
	IgnoreInheritedScale = InArgs._IgnoreInheritedScale;

	LastFinalOffset = FVector2D(0, 0);

	ChildSlot
	.HAlign(InArgs._HAlign)
	.VAlign(InArgs._VAlign)
	[
		InArgs._Content.Widget
	];

#if WITH_EDITOR
	OverrideScreenSize = InArgs._OverrideScreenSize;
	FSlateApplication::Get().OnDebugSafeZoneChanged.AddSP(this, &SScaleBox::DebugSafeAreaUpdated);
#endif

	RefreshSafeZoneScale();
	OnSafeFrameChangedHandle = FCoreDelegates::OnSafeFrameChangedEvent.AddSP(this, &SScaleBox::RefreshSafeZoneScale);
}

SScaleBox::~SScaleBox()
{
	FCoreDelegates::OnSafeFrameChangedEvent.Remove(OnSafeFrameChangedHandle);
}

<<<<<<< HEAD
/* SWidget overrides
 *****************************************************************************/
void SScaleBox::OnArrangeChildren( const FGeometry& AllottedGeometry, FArrangedChildren& ArrangedChildren ) const
=======
bool SScaleBox::CustomPrepass(float LayoutScaleMultiplier)
{
	SWidget& ChildSlotWidget = ChildSlot.GetWidget().Get();

	const bool bNeedsNormalizingPrepassOrLocalGeometry = DoesScaleRequireNormalizingPrepassOrLocalGeometry();

	//bool bCanRenderThisFrame = true;

	// If we need a normalizing prepass, or we've yet to give the child a chance to generate a desired
	// size, do that now.
	if (bNeedsNormalizingPrepassOrLocalGeometry || !LastAllocatedArea.IsSet())
	{
		ChildSlotWidget.SlatePrepass(LayoutScaleMultiplier);

		NormalizedContentDesiredSize = ChildSlotWidget.GetDesiredSize();
	}
	else
	{
		NormalizedContentDesiredSize.Reset();
	}

	TOptional<float> NewComputedContentScale;

	if (bNeedsNormalizingPrepassOrLocalGeometry)
	{
		if (LastAllocatedArea.IsSet())
		{
			NewComputedContentScale = ComputeContentScale(LastPaintGeometry.GetValue());
		}
	}
	else
	{
		// If we don't need the area, send a false geometry.
		static const FGeometry NullGeometry;
		NewComputedContentScale = ComputeContentScale(NullGeometry);
	}

	if (bNeedsNormalizingPrepassOrLocalGeometry)
	{
		ChildSlotWidget.InvalidatePrepass();
	}

	// Extract the incoming scale out of the layout scale if 
	if (NewComputedContentScale.IsSet())
	{
		if (IgnoreInheritedScale.Get(false) && LayoutScaleMultiplier != 0)
		{
			NewComputedContentScale = NewComputedContentScale.GetValue() / LayoutScaleMultiplier;
		}
	}

	ComputedContentScale = NewComputedContentScale;

	return true;
}

bool SScaleBox::DoesScaleRequireNormalizingPrepassOrLocalGeometry() const
>>>>>>> a1e6ec07
{
	const EStretch::Type CurrentStretch = Stretch.Get();
	switch (CurrentStretch)
	{
<<<<<<< HEAD
		const FVector2D AreaSize = AllottedGeometry.GetLocalSize();

		const FVector2D CurrentWidgetDesiredSize = ChildSlot.GetWidget()->GetDesiredSize();
		FVector2D SlotWidgetDesiredSize = CurrentWidgetDesiredSize;
	
		float FinalScale = 1;
=======
	case EStretch::None:
	case EStretch::Fill:
	case EStretch::ScaleBySafeZone:
	case EStretch::UserSpecified:
		return false;
	default:
		return true;
	}
}

bool SScaleBox::IsDesiredSizeDependentOnAreaAndScale() const
{
	const EStretch::Type CurrentStretch = Stretch.Get();
	switch (CurrentStretch)
	{
	case EStretch::ScaleToFitX:
	case EStretch::ScaleToFitY:
		return true;
	default:
		return false;
	}
}
>>>>>>> a1e6ec07

float SScaleBox::ComputeContentScale(const FGeometry& PaintGeometry) const
{
	const EStretch::Type CurrentStretch = Stretch.Get();
	const EStretchDirection::Type CurrentStretchDirection = StretchDirection.Get();

	switch (CurrentStretch)
	{
	case EStretch::ScaleBySafeZone:
		return SafeZoneScale;
	case EStretch::UserSpecified:
		return UserSpecifiedScale.Get(1.0f);
	}

	float FinalScale = 1;

	const FVector2D ChildDesiredSize = ChildSlot.GetWidget()->GetDesiredSize();

	if (ChildDesiredSize.X != 0 && ChildDesiredSize.Y != 0)
	{
		switch (CurrentStretch)
		{
		case EStretch::ScaleToFit:
		{
			//FVector2D LocalSnappedArea = PaintGeometry.LocalToRoundedLocal(PaintGeometry.GetLocalSize()) - PaintGeometry.LocalToRoundedLocal(FVector2D(0, 0));
			//FinalScale = FMath::Min(LocalSnappedArea.X / ChildDesiredSize.X, LocalSnappedArea.Y / ChildDesiredSize.Y);
			FinalScale = FMath::Min(PaintGeometry.GetLocalSize().X / ChildDesiredSize.X, PaintGeometry.GetLocalSize().Y / ChildDesiredSize.Y);
			break;
		}
		case EStretch::ScaleToFitX:
			FinalScale = PaintGeometry.GetLocalSize().X / ChildDesiredSize.X;
			break;
		case EStretch::ScaleToFitY:
			FinalScale = PaintGeometry.GetLocalSize().Y / ChildDesiredSize.Y;
			break;
		case EStretch::Fill:
			break;
		case EStretch::ScaleToFill:
			FinalScale = FMath::Max(PaintGeometry.GetLocalSize().X / ChildDesiredSize.X, PaintGeometry.GetLocalSize().Y / ChildDesiredSize.Y);
			break;
		}

		switch (CurrentStretchDirection)
		{
		case EStretchDirection::DownOnly:
			FinalScale = FMath::Min(FinalScale, 1.0f);
			break;
		case EStretchDirection::UpOnly:
			FinalScale = FMath::Max(FinalScale, 1.0f);
			break;
		case EStretchDirection::Both:
			break;
		}
	}

	return FinalScale;
}

void SScaleBox::OnArrangeChildren(const FGeometry& AllottedGeometry, FArrangedChildren& ArrangedChildren) const
{
	const EVisibility ChildVisibility = ChildSlot.GetWidget()->GetVisibility();
	if (ArrangedChildren.Accepts(ChildVisibility))
	{
		const FVector2D AreaSize = AllottedGeometry.GetLocalSize();

		const FVector2D CurrentWidgetDesiredSize = ChildSlot.GetWidget()->GetDesiredSize();
		FVector2D SlotWidgetDesiredSize = CurrentWidgetDesiredSize;

		const EStretch::Type CurrentStretch = Stretch.Get();
		const EStretchDirection::Type CurrentStretchDirection = StretchDirection.Get();

		if (CurrentStretch == EStretch::Fill)
		{
			SlotWidgetDesiredSize = AreaSize;
		}

		if (ComputedContentScale.IsSet())
		{
			LastFinalOffset = FVector2D(0, 0);
			float FinalScale = ComputedContentScale.GetValue();

			// If we're just filling, there's no scale applied, we're just filling the area.
			if (CurrentStretch != EStretch::Fill)
			{
				const FMargin SlotPadding(ChildSlot.SlotPadding.Get());
				AlignmentArrangeResult XResult = AlignChild<Orient_Horizontal>(AreaSize.X, ChildSlot, SlotPadding, FinalScale, false);
				AlignmentArrangeResult YResult = AlignChild<Orient_Vertical>(AreaSize.Y, ChildSlot, SlotPadding, FinalScale, false);

				LastFinalOffset = FVector2D(XResult.Offset, YResult.Offset) / FinalScale;

				// If the layout horizontally is fill, then we need the desired size to be the whole size of the widget, 
				// but scale the inverse of the scale we're applying.
				if (ChildSlot.HAlignment == HAlign_Fill)
				{
					SlotWidgetDesiredSize.X = AreaSize.X / FinalScale;
				}

				// If the layout vertically is fill, then we need the desired size to be the whole size of the widget, 
				// but scale the inverse of the scale we're applying.
				if (ChildSlot.VAlignment == VAlign_Fill)
				{
					SlotWidgetDesiredSize.Y = AreaSize.Y / FinalScale;
				}
			}

<<<<<<< HEAD
			LastAreaSize = AreaSize;
			LastIncomingScale = AllottedGeometry.Scale;
		

			if ( bRequiresAnotherPrepass)
			{
				SWidget* ChildSlotWidget = &ChildSlot.GetWidget().Get();
				// We need to run another pre-pass now that we know the final scale.
				// This will allow things that don't scale linearly (such as text) to update their size and layout correctly.
				//
				// NOTE: This step is pretty expensive especially if you're nesting scale boxes.

				const float NewPrepassScaleMultiplier = AllottedGeometry.GetAccumulatedLayoutTransform().GetScale() * FinalScale;

				//if(ChildSlotWidget->GetPrepassLayoutScaleMultiplier() != NewPrepassScaleMultiplier)
				{
					ChildSlotWidget->InvalidatePrepass();
					ChildSlotWidget->SlatePrepass(NewPrepassScaleMultiplier);

					LastContentDesiredSize = ChildSlotWidget->GetDesiredSize();

					if (SlotWidgetDesiredSize != LastSlotWidgetDesiredSize)
					{
						const_cast<SScaleBox*>(this)->Invalidate(EInvalidateWidget::Layout);
					}
				}
			}
			else
			{
				LastContentDesiredSize.Reset();
				LastFinalScale.Reset();
			}

			LastSlotWidgetDesiredSize = SlotWidgetDesiredSize;
=======
			ArrangedChildren.AddWidget(ChildVisibility, AllottedGeometry.MakeChild(
				ChildSlot.GetWidget(),
				LastFinalOffset,
				SlotWidgetDesiredSize,
				FinalScale
			));
		}
		else if (GSlateIsOnFastUpdatePath)
		{
			// If we're unable to draw it at a scale yet, we need to process the draw request anyway
			// since the object is visible, we can't just ignore the update for paint since we're
			// on the fast path.
			ArrangedChildren.AddWidget(ChildVisibility, AllottedGeometry.MakeChild(
				ChildSlot.GetWidget(),
				FVector2D(0, 0),
				FVector2D(0, 0),
				0
			));
>>>>>>> a1e6ec07
		}
	}
}

int32 SScaleBox::OnPaint( const FPaintArgs& Args, const FGeometry& AllottedGeometry, const FSlateRect& MyCullingRect, FSlateWindowElementList& OutDrawElements, int32 LayerId, const FWidgetStyle& InWidgetStyle, bool bParentEnabled ) const
{
	// We need another layout pass if the incoming allocated geometry is different from last frames.
	if (!LastAllocatedArea.IsSet() || !AllottedGeometry.GetLocalSize().Equals(LastAllocatedArea.GetValue()))
	{
		LastAllocatedArea = AllottedGeometry.GetLocalSize();
		LastPaintGeometry = AllottedGeometry;

		if (DoesScaleRequireNormalizingPrepassOrLocalGeometry())
		{
			const_cast<SScaleBox*>(this)->Invalidate(EInvalidateWidgetReason::Layout);
			const_cast<SScaleBox*>(this)->InvalidatePrepass();
		}
	}

	bool bClippingNeeded = false;

	if (GetClipping() == EWidgetClipping::Inherit)
	{
		const EStretch::Type CurrentStretch = Stretch.Get();

		// There are a few stretch modes that require we clip, even if the user didn't set the property.
		switch (CurrentStretch)
		{
		case EStretch::ScaleToFitX:
		case EStretch::ScaleToFitY:
		case EStretch::ScaleToFill:
			bClippingNeeded = true;
			break;
		}
	}

	if (bClippingNeeded)
	{
		OutDrawElements.PushClip(FSlateClippingZone(AllottedGeometry));
		FGeometry HitTestGeometry = AllottedGeometry;
		HitTestGeometry.AppendTransform(FSlateLayoutTransform(Args.GetWindowToDesktopTransform()));
	}

	int32 MaxLayerId = SCompoundWidget::OnPaint(Args, AllottedGeometry, MyCullingRect, OutDrawElements, LayerId, InWidgetStyle, bParentEnabled);

	if (bClippingNeeded)
	{
		OutDrawElements.PopClip();
	}

	return MaxLayerId;
}

void SScaleBox::SetContent(TSharedRef<SWidget> InContent)
{
	ChildSlot
	[
		InContent
	];
}

void SScaleBox::SetHAlign(EHorizontalAlignment HAlign)
{
	if(ChildSlot.HAlignment != HAlign)
	{
		ChildSlot.HAlignment = HAlign;
		Invalidate(EInvalidateWidgetReason::Layout);
	}
}

void SScaleBox::SetVAlign(EVerticalAlignment VAlign)
{
	if(ChildSlot.VAlignment != VAlign)
	{
		ChildSlot.VAlignment = VAlign;
		Invalidate(EInvalidateWidgetReason::Layout);
	}
}

void SScaleBox::SetStretchDirection(EStretchDirection::Type InStretchDirection)
{
	if (SetAttribute(StretchDirection, TAttribute<EStretchDirection::Type>(InStretchDirection), EInvalidateWidgetReason::Layout))
	{
		InvalidatePrepass();
	}
}

void SScaleBox::SetStretch(EStretch::Type InStretch)
{
	if (SetAttribute(Stretch, TAttribute<EStretch::Type>(InStretch), EInvalidateWidgetReason::Layout))
	{
		// This function invalidates the prepass.
		RefreshSafeZoneScale();
		check(NeedsPrepass());
	}
}

void SScaleBox::SetUserSpecifiedScale(float InUserSpecifiedScale)
{
	if (SetAttribute(UserSpecifiedScale, TAttribute<float>(InUserSpecifiedScale), EInvalidateWidgetReason::Layout))
	{
		InvalidatePrepass();
	}
}

void SScaleBox::SetIgnoreInheritedScale(bool InIgnoreInheritedScale)
{
	if (SetAttribute(IgnoreInheritedScale, TAttribute<bool>(InIgnoreInheritedScale), EInvalidateWidgetReason::Layout))
	{
		InvalidatePrepass();
	}
}

FVector2D SScaleBox::ComputeDesiredSize(float InScale) const
{
	if (DoesScaleRequireNormalizingPrepassOrLocalGeometry())
	{
		if (NormalizedContentDesiredSize.IsSet())
		{
			FVector2D ContentDesiredSizeValue = NormalizedContentDesiredSize.GetValue();

			if (IsDesiredSizeDependentOnAreaAndScale())
			{
				// SUPER SPECIAL CASE - 
				// In the special case that we're only fitting one dimension, we can have the opposite dimension desire the growth of the
				// expected scale, if we can get that extra space, awesome.
				if (ComputedContentScale.IsSet() && ComputedContentScale.GetValue() != 0)
				{
					const EStretch::Type CurrentStretch = Stretch.Get();

					switch (CurrentStretch)
					{
					case EStretch::ScaleToFitX:
						ContentDesiredSizeValue.Y = ContentDesiredSizeValue.Y * ComputedContentScale.GetValue();
						break;
					case EStretch::ScaleToFitY:
						ContentDesiredSizeValue.X = ContentDesiredSizeValue.X * ComputedContentScale.GetValue();
						break;
					}
				}
			}

<<<<<<< HEAD
	switch (CurrentStretch)
	{
	case EStretch::ScaleToFitX:
		ExpectedLayoutScale = ComputedDesiredSize.X == 0.0f ? 1.0f : FMath::Max(1.0f, GetTickSpaceGeometry().GetLocalSize().X / ComputedDesiredSize.X);
		break;
	case EStretch::ScaleToFitY:
		ExpectedLayoutScale = ComputedDesiredSize.Y == 0.0f ? 1.0f : FMath::Max(1.0f, GetTickSpaceGeometry().GetLocalSize().Y / ComputedDesiredSize.Y);
		break;
=======
			// If we require a normalizing pre-pass, we can never allow the scaled content's desired size to affect
			// the area we return that we need, otherwise, we'll be introducing hysteresis.
			return ContentDesiredSizeValue;
		}
>>>>>>> a1e6ec07
	}
	// If we don't need a normalizing prepass, then we can safely just multiply
	// the desired size of the children by the computed content scale, so that we request the now larger or smaller
	// area that we need - this area is a constant scale, either by safezone or user scale.
	else if (ComputedContentScale.IsSet())
	{
		return SCompoundWidget::ComputeDesiredSize(InScale) * ComputedContentScale.GetValue();
	}
	
	return SCompoundWidget::ComputeDesiredSize(InScale);
}

float SScaleBox::GetRelativeLayoutScale(const FSlotBase& Child, float LayoutScaleMultiplier) const
{
	return ComputedContentScale.IsSet() ? ComputedContentScale.GetValue() : 1.0f;
}

void SScaleBox::RefreshSafeZoneScale()
{
	float ScaleDownBy = 0.f;
	FMargin SafeMargin(0, 0, 0, 0);
	FVector2D ScaleBy(1, 1);

#if WITH_EDITOR
	if (OverrideScreenSize.IsSet() && !OverrideScreenSize.GetValue().IsZero())
	{
		FSlateApplication::Get().GetSafeZoneSize(SafeMargin, OverrideScreenSize.GetValue());
		ScaleBy = OverrideScreenSize.GetValue();
	}
	else
#endif
	{
		if (Stretch.Get() == EStretch::ScaleBySafeZone)
		{
			TSharedPtr<SViewport> GameViewport = FSlateApplication::Get().GetGameViewport();
			if (GameViewport.IsValid())
			{
				TSharedPtr<ISlateViewport> ViewportInterface = GameViewport->GetViewportInterface().Pin();
				if (ViewportInterface.IsValid())
				{
					const FIntPoint ViewportSize = ViewportInterface->GetSize();

					FSlateApplication::Get().GetSafeZoneSize(SafeMargin, ViewportSize);
					ScaleBy = ViewportSize;
				}
			}
		}
	}

	const float SafeZoneScaleX = FMath::Max(SafeMargin.Left, SafeMargin.Right)/ (float)ScaleBy.X;
	const float SafeZoneScaleY = FMath::Max(SafeMargin.Top, SafeMargin.Bottom) / (float)ScaleBy.Y;

	// In order to deal with non-uniform safe-zones we take the largest scale as the amount to scale down by.
	ScaleDownBy = FMath::Max(SafeZoneScaleX, SafeZoneScaleY);

	SafeZoneScale = 1.f - ScaleDownBy;

	Invalidate(EInvalidateWidgetReason::Layout);
	InvalidatePrepass();
}

#if WITH_EDITOR

void SScaleBox::DebugSafeAreaUpdated(const FMargin& NewSafeZone, bool bShouldRecacheMetrics)
{
	RefreshSafeZoneScale();
}

void SScaleBox::SetOverrideScreenInformation(TOptional<FVector2D> InScreenSize)
{
	OverrideScreenSize = InScreenSize;
	RefreshSafeZoneScale();
}

#endif<|MERGE_RESOLUTION|>--- conflicted
+++ resolved
@@ -44,11 +44,6 @@
 	FCoreDelegates::OnSafeFrameChangedEvent.Remove(OnSafeFrameChangedHandle);
 }
 
-<<<<<<< HEAD
-/* SWidget overrides
- *****************************************************************************/
-void SScaleBox::OnArrangeChildren( const FGeometry& AllottedGeometry, FArrangedChildren& ArrangedChildren ) const
-=======
 bool SScaleBox::CustomPrepass(float LayoutScaleMultiplier)
 {
 	SWidget& ChildSlotWidget = ChildSlot.GetWidget().Get();
@@ -106,19 +101,10 @@
 }
 
 bool SScaleBox::DoesScaleRequireNormalizingPrepassOrLocalGeometry() const
->>>>>>> a1e6ec07
 {
 	const EStretch::Type CurrentStretch = Stretch.Get();
 	switch (CurrentStretch)
 	{
-<<<<<<< HEAD
-		const FVector2D AreaSize = AllottedGeometry.GetLocalSize();
-
-		const FVector2D CurrentWidgetDesiredSize = ChildSlot.GetWidget()->GetDesiredSize();
-		FVector2D SlotWidgetDesiredSize = CurrentWidgetDesiredSize;
-	
-		float FinalScale = 1;
-=======
 	case EStretch::None:
 	case EStretch::Fill:
 	case EStretch::ScaleBySafeZone:
@@ -141,7 +127,6 @@
 		return false;
 	}
 }
->>>>>>> a1e6ec07
 
 float SScaleBox::ComputeContentScale(const FGeometry& PaintGeometry) const
 {
@@ -247,42 +232,6 @@
 				}
 			}
 
-<<<<<<< HEAD
-			LastAreaSize = AreaSize;
-			LastIncomingScale = AllottedGeometry.Scale;
-		
-
-			if ( bRequiresAnotherPrepass)
-			{
-				SWidget* ChildSlotWidget = &ChildSlot.GetWidget().Get();
-				// We need to run another pre-pass now that we know the final scale.
-				// This will allow things that don't scale linearly (such as text) to update their size and layout correctly.
-				//
-				// NOTE: This step is pretty expensive especially if you're nesting scale boxes.
-
-				const float NewPrepassScaleMultiplier = AllottedGeometry.GetAccumulatedLayoutTransform().GetScale() * FinalScale;
-
-				//if(ChildSlotWidget->GetPrepassLayoutScaleMultiplier() != NewPrepassScaleMultiplier)
-				{
-					ChildSlotWidget->InvalidatePrepass();
-					ChildSlotWidget->SlatePrepass(NewPrepassScaleMultiplier);
-
-					LastContentDesiredSize = ChildSlotWidget->GetDesiredSize();
-
-					if (SlotWidgetDesiredSize != LastSlotWidgetDesiredSize)
-					{
-						const_cast<SScaleBox*>(this)->Invalidate(EInvalidateWidget::Layout);
-					}
-				}
-			}
-			else
-			{
-				LastContentDesiredSize.Reset();
-				LastFinalScale.Reset();
-			}
-
-			LastSlotWidgetDesiredSize = SlotWidgetDesiredSize;
-=======
 			ArrangedChildren.AddWidget(ChildVisibility, AllottedGeometry.MakeChild(
 				ChildSlot.GetWidget(),
 				LastFinalOffset,
@@ -301,7 +250,6 @@
 				FVector2D(0, 0),
 				0
 			));
->>>>>>> a1e6ec07
 		}
 	}
 }
@@ -444,21 +392,10 @@
 				}
 			}
 
-<<<<<<< HEAD
-	switch (CurrentStretch)
-	{
-	case EStretch::ScaleToFitX:
-		ExpectedLayoutScale = ComputedDesiredSize.X == 0.0f ? 1.0f : FMath::Max(1.0f, GetTickSpaceGeometry().GetLocalSize().X / ComputedDesiredSize.X);
-		break;
-	case EStretch::ScaleToFitY:
-		ExpectedLayoutScale = ComputedDesiredSize.Y == 0.0f ? 1.0f : FMath::Max(1.0f, GetTickSpaceGeometry().GetLocalSize().Y / ComputedDesiredSize.Y);
-		break;
-=======
 			// If we require a normalizing pre-pass, we can never allow the scaled content's desired size to affect
 			// the area we return that we need, otherwise, we'll be introducing hysteresis.
 			return ContentDesiredSizeValue;
 		}
->>>>>>> a1e6ec07
 	}
 	// If we don't need a normalizing prepass, then we can safely just multiply
 	// the desired size of the children by the computed content scale, so that we request the now larger or smaller
