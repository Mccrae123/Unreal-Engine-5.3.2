--- conflicted
+++ resolved
@@ -106,7 +106,6 @@
 }
 
 void SBox::SetMinAspectRatio(TAttribute<FOptionalSize> InMinAspectRatio)
-<<<<<<< HEAD
 {
 	if (!MinAspectRatio.IdenticalTo(InMinAspectRatio))
 	{
@@ -116,30 +115,8 @@
 }
 
 void SBox::SetMaxAspectRatio(TAttribute<FOptionalSize> InMaxAspectRatio)
-=======
->>>>>>> a1e6ec07
-{
-	if (!MinAspectRatio.IdenticalTo(InMinAspectRatio))
-	{
-		MinAspectRatio = InMinAspectRatio;
-		Invalidate(EInvalidateWidget::LayoutAndVolatility);
-	}
-}
-
-void SBox::SetMaxAspectRatio(TAttribute<FOptionalSize> InMaxAspectRatio)
-{
-<<<<<<< HEAD
-	if (WidthOverride.IsSet() && HeightOverride.IsSet() && InvalidateReason != EInvalidateWidget::Visibility)
-	{
-		// Done.  We don't need to notify anyone else that our desired size has changed.
-	}
-	else
-	{
-		SPanel::ChildLayoutChanged(InvalidateReason);
-	}
-=======
+{
 	SetAttribute(MaxAspectRatio, InMaxAspectRatio, EInvalidateWidgetReason::Layout);
->>>>>>> a1e6ec07
 }
 
 FVector2D SBox::ComputeDesiredSize( float ) const
