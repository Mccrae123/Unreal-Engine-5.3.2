--- conflicted
+++ resolved
@@ -62,11 +62,7 @@
 	const FVector2D ScaleOrigin = RenderScaleOrigin.Get() * AllottedGeometry.GetLocalSize();
 	const FVector2D Offset = VisualOffset.Get() * AllottedGeometry.GetLocalSize();
 	// create the render transform as a scale around ScaleOrigin and offset it by Offset.
-<<<<<<< HEAD
-	const auto SlateRenderTransform = Concatenate(Inverse(ScaleOrigin), FVector2D(RenderScale.Get()), ScaleOrigin, Offset);
-=======
 	const FVector2D SlateRenderTransform = Concatenate<FVector2D, FVector2D, FVector2D, FVector2D>(Inverse(ScaleOrigin), FVector2D(RenderScale.Get()), ScaleOrigin, Offset);
->>>>>>> d731a049
 	// This will append the render transform to the layout transform, and we only use it for rendering.
 	FGeometry ModifiedGeometry = AllottedGeometry.MakeChild(AllottedGeometry.GetLocalSize(), FSlateLayoutTransform(SlateRenderTransform));
 	
