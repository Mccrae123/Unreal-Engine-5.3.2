// Copyright 1998-2016 Epic Games, Inc. All Rights Reserved.

#include "SlatePrivatePCH.h"
#include "Menu.h"
#include "SPopup.h"
#include "SMenuAnchor.h"

#define LOCTEXT_NAMESPACE "MenuStack"

namespace FMenuStackDefs
{
	/** Maximum size of menus as a fraction of the work area height */
	const float MaxMenuScreenHeightFraction = 0.8f;
	const float AnimationDuration = 0.15f;
}

/** Overlay widget class used to hold menu contents and display them on top of the current window */
class SMenuPanel : public SOverlay
{
public:
	SLATE_BEGIN_ARGS(SMenuPanel)
	{
		_Visibility = EVisibility::SelfHitTestInvisible;
	}

	SLATE_END_ARGS()

	void Construct(const FArguments& InArgs)
	{
		SOverlay::Construct(SOverlay::FArguments());
	}

	void PushMenu(TSharedRef<FMenuBase> InMenu, const FVector2D& InLocation)
	{
		check(InMenu->GetContent().IsValid());

		TSharedPtr<SWindow> ParentWindow = InMenu->GetParentWindow();
		check(ParentWindow.IsValid());

		// Transform InLocation into a position local to this panel (assumes the panel is in an overlay that covers the whole of the panel window) 
		FVector2D PanelInScreen = ParentWindow->GetRectInScreen().GetTopLeft();
		FVector2D PanelInWindow = ParentWindow->GetLocalToScreenTransform().Inverse().TransformPoint(PanelInScreen);
		FVector2D LocationInWindow = ParentWindow->GetLocalToScreenTransform().Inverse().TransformPoint(InLocation);
		FVector2D LocationInPanel = LocationInWindow - PanelInWindow;

		// Add the new menu into a slot on this panel and set the padding so that its position is correct
		AddSlot()
		.HAlign(HAlign_Left)
		.VAlign(VAlign_Top)
		.Padding(LocationInPanel.X, LocationInPanel.Y, 0, 0)
		[
			InMenu->GetContent().ToSharedRef()
		];

		// Make sure that the menu will remove itself from the panel when dismissed
		InMenu->GetOnMenuDismissed().AddSP(this, &SMenuPanel::OnMenuClosed);
	}

	void OnMenuClosed(TSharedRef<IMenu> InMenu)
	{
		RemoveSlot(InMenu->GetContent().ToSharedRef());
	}
};


namespace
{
	/** Widget that wraps any menu created in FMenuStack to provide default key handling, focus tracking and helps us spot menus in widget paths */
	DECLARE_DELEGATE_RetVal_OneParam(FReply, FOnKeyDown, FKey)
	DECLARE_DELEGATE_OneParam(FOnMenuLostFocus, const FWidgetPath&)
	class SMenuContentWrapper : public SCompoundWidget
	{
	public:
		SLATE_BEGIN_ARGS(SMenuContentWrapper) 
				: _MenuContent()
				, _OnKeyDown()
				, _OptionalMinMenuWidth()
				, _OptionalMinMenuHeight()
			{}

			SLATE_DEFAULT_SLOT(FArguments, MenuContent)
			SLATE_EVENT(FOnKeyDown, OnKeyDown)
			SLATE_EVENT(FOnMenuLostFocus, OnMenuLostFocus)
			SLATE_ARGUMENT(FOptionalSize, OptionalMinMenuWidth)
			SLATE_ARGUMENT(FOptionalSize, OptionalMinMenuHeight)
		SLATE_END_ARGS()

		/** Construct this widget */
		void Construct(const FArguments& InArgs)
		{
			// The visibility of the content wrapper should match that of the provided content
			Visibility = AccessWidgetVisibilityAttribute(InArgs._MenuContent.Widget);

			OnKeyDownDelegate = InArgs._OnKeyDown;
			OnMenuLostFocus = InArgs._OnMenuLostFocus;
			ChildSlot
			[
				SNew(SBox)
				.MinDesiredWidth(InArgs._OptionalMinMenuWidth)
				.MaxDesiredHeight(InArgs._OptionalMinMenuHeight)
				[
				InArgs._MenuContent.Widget
				]
			];
		}

		virtual void OnFocusChanging(const FWeakWidgetPath& PreviousFocusPath, const FWidgetPath& NewWidgetPath) override
		{
			// if focus changed and this menu content had focus (or one of its children did) then inform the stack via the OnMenuLostFocus event
			if (OnMenuLostFocus.IsBound() && PreviousFocusPath.ContainsWidget(AsShared()))
			{
				return OnMenuLostFocus.Execute(NewWidgetPath);
			}
		}

	private:

		/** This widget must support keyboard focus */
		virtual bool SupportsKeyboardFocus() const override
		{
			return true;
		}

		virtual FReply OnKeyDown( const FGeometry& MyGeometry, const FKeyEvent& InKeyEvent ) override
		{
			if (OnKeyDownDelegate.IsBound())
			{
				return OnKeyDownDelegate.Execute(InKeyEvent.GetKey());
			}

			return FReply::Unhandled();
		}

		/** Delegate to forward keys down events on the menu */
		FOnKeyDown OnKeyDownDelegate;

		/** Delegate to inform the stack that a menu has lost focus and might need to be closed */
		FOnMenuLostFocus OnMenuLostFocus;
	};


	/** Global handler used to handle key presses on popup menus */
	FReply OnMenuKeyDown(const FKey Key)
	{
		if (Key == EKeys::Escape)
		{
			FSlateApplication::Get().DismissAllMenus();
			return FReply::Handled();
		}

		return FReply::Unhandled();
	}

}	// anon namespace


TSharedRef<SWindow> FMenuStack::PushMenu( const TSharedRef<SWindow>& ParentWindow, const TSharedRef<SWidget>& InContent, const FVector2D& SummonLocation, const FPopupTransitionEffect& TransitionEffect, const bool bFocusImmediately, const bool bShouldAutoSize, const FVector2D& WindowSize, const FVector2D& SummonLocationSize)
{
	// Deprecated method that is no longer called by its deprecated counterpart in FSlateApplication so it will only create a dummy message warning the caller not to use this method
	// Backwards compatibility of the API is taken care of by FSlateApplication.
	ensureMsgf(false, TEXT("PushMenu() returning an SWindow is deprecated. Use Push() that returns an IMenu instead."));

	FSlateRect Anchor(SummonLocation, SummonLocation + SummonLocationSize);
	FVector2D ExpectedSize(300, 200);
	FVector2D AdjustedSummonLocation = FSlateApplication::Get().CalculatePopupWindowPosition(Anchor, ExpectedSize, Orient_Vertical);

	TSharedRef<SWindow> NewMenuWindow =
		SNew(SWindow)
		.Type(EWindowType::Menu)
		.IsPopupWindow(true)
		.SizingRule(bShouldAutoSize ? ESizingRule::Autosized : ESizingRule::UserSized)
		.ScreenPosition(AdjustedSummonLocation)
		.AutoCenter(EAutoCenter::None)
		.ClientSize(ExpectedSize)
		.FocusWhenFirstShown(true)
		.ActivateWhenFirstShown(true)
		[
			SNew(SVerticalBox)
			+ SVerticalBox::Slot()
			.VAlign(VAlign_Center)
			.HAlign(HAlign_Center)
			[
				SNew(STextBlock)
				.Text(LOCTEXT("PushMenuDeprecatedWarning", "WARNING: PushMenu() returning an SWindow is deprecated. Use Push() that returns an IMenu instead."))
			]
		];

	FSlateApplication::Get().AddWindowAsNativeChild(NewMenuWindow, ParentWindow, true);

	return NewMenuWindow;
}

TSharedRef<IMenu> FMenuStack::Push(const FWidgetPath& InOwnerPath, const TSharedRef<SWidget>& InContent, const FVector2D& SummonLocation, const FPopupTransitionEffect& TransitionEffect, const bool bFocusImmediately, const FVector2D& SummonLocationSize, TOptional<EPopupMethod> InMethod, const bool bIsCollapsedByParent, const bool bEnablePerPixelTransparency)
{
	// We want to ensure that when the window is restored to restore the current keyboard focus
	InOwnerPath.GetWindow()->SetWidgetToFocusOnActivate(FSlateApplication::Get().GetKeyboardFocusedWidget());

	FSlateRect Anchor(SummonLocation, SummonLocation + SummonLocationSize);
	TSharedPtr<IMenu> ParentMenu;

	if (HasMenus())
	{
		// Find a menu in the stack in InOwnerPath to determine the level to insert this 
		ParentMenu = FindMenuInWidgetPath(InOwnerPath);
		check(HostWindow.IsValid());
	}

	if (!ParentMenu.IsValid())
	{
		// pushing a new root menu (leave ParentMenu invalid)

		// The active method is determined when a new root menu is pushed
		ActiveMethod = InMethod.IsSet() ? FPopupMethodReply::UseMethod(InMethod.GetValue()) : QueryPopupMethod(InOwnerPath);

		// The host window is determined when a new root menu is pushed
		// This must be set prior to PushInternal below, as it will be referenced if the menu being created is a new root menu.
		SetHostPath(InOwnerPath);
	}

	TGuardValue<bool> Guard(bHostWindowGuard, true);
	return PushInternal(ParentMenu, InContent, Anchor, TransitionEffect, bFocusImmediately, ActiveMethod.GetShouldThrottle(), bIsCollapsedByParent, bEnablePerPixelTransparency);
}

TSharedRef<IMenu> FMenuStack::Push(const TSharedPtr<IMenu>& InParentMenu, const TSharedRef<SWidget>& InContent, const FVector2D& SummonLocation, const FPopupTransitionEffect& TransitionEffect, const bool bFocusImmediately, const FVector2D& SummonLocationSize, const bool bIsCollapsedByParent, const bool bEnablePerPixelTransparency)
{
	check(Stack.Contains(InParentMenu));
	check(HostWindow.IsValid());

	FSlateRect Anchor(SummonLocation, SummonLocation + SummonLocationSize);

	return PushInternal(InParentMenu, InContent, Anchor, TransitionEffect, bFocusImmediately, EShouldThrottle::Yes, bIsCollapsedByParent, bEnablePerPixelTransparency);
}

TSharedRef<IMenu> FMenuStack::PushHosted(const FWidgetPath& InOwnerPath, const TSharedRef<IMenuHost>& InMenuHost, const TSharedRef<SWidget>& InContent, TSharedPtr<SWidget>& OutWrappedContent, const FPopupTransitionEffect& TransitionEffect, EShouldThrottle ShouldThrottle, const bool bIsCollapsedByParent)
{
	TSharedPtr<IMenu> ParentMenu;

	if (HasMenus())
	{
		// Find a menu in the stack in InOwnerPath to determine the level to insert this 
		ParentMenu = FindMenuInWidgetPath(InOwnerPath);
		check(HostWindow.IsValid());
	}

	if (!ParentMenu.IsValid())
	{
		// pushing a new root menu (leave ParentMenu invalid)

		// The active method is determined when a new root menu is pushed and hosted menus are always UseCurrentWindow
		ActiveMethod = FPopupMethodReply::UseMethod(EPopupMethod::UseCurrentWindow);

		// The host window is determined when a new root menu is pushed
		SetHostPath(InOwnerPath);
	}

	return PushHosted(ParentMenu, InMenuHost, InContent, OutWrappedContent, TransitionEffect, ShouldThrottle);
}

TSharedRef<IMenu> FMenuStack::PushHosted(const TSharedPtr<IMenu>& InParentMenu, const TSharedRef<IMenuHost>& InMenuHost, const TSharedRef<SWidget>& InContent, TSharedPtr<SWidget>& OutWrappedContent, const FPopupTransitionEffect& TransitionEffect, EShouldThrottle ShouldThrottle, const bool bIsCollapsedByParent)
{
	check(HostWindow.IsValid());

	// Create a FMenuInHostWidget
	TSharedRef<SWidget> WrappedContent = WrapContent(InContent);
	TSharedRef<FMenuInHostWidget> OutMenu = MakeShareable(new FMenuInHostWidget(InMenuHost, WrappedContent, bIsCollapsedByParent));
	PendingNewMenu = OutMenu;

	// Set the returned content - this must be drawn by the hosting widget until the menu gets dismissed and calls IMenuHost::OnMenuDismissed on its host
	OutWrappedContent = WrappedContent;

	// Register to get a callback when it's dismissed - to fixup stack
	OutMenu->GetOnMenuDismissed().AddRaw(this, &FMenuStack::OnMenuDestroyed);

	PostPush(InParentMenu, OutMenu, ShouldThrottle);

	PendingNewMenu.Reset();

	return OutMenu;
}

TSharedRef<IMenu> FMenuStack::PushInternal(const TSharedPtr<IMenu>& InParentMenu, const TSharedRef<SWidget>& InContent, FSlateRect Anchor, const FPopupTransitionEffect& TransitionEffect, const bool bFocusImmediately, EShouldThrottle ShouldThrottle, const bool bIsCollapsedByParent, const bool bEnablePerPixelTransparency)
{
	FPrePushArgs PrePushArgs;
	PrePushArgs.Content = InContent;
	PrePushArgs.Anchor = Anchor;
	PrePushArgs.TransitionEffect = TransitionEffect;
	PrePushArgs.bFocusImmediately = bFocusImmediately;
	PrePushArgs.bIsCollapsedByParent = bIsCollapsedByParent;

	// Pre-push stage
	//   Determines correct layout
	//   Wraps content
	//   Other common setup steps needed by all (non-hosted) menus
	const FPrePushResults PrePushResults = PrePush(PrePushArgs);

	// Menu object creation stage
	TSharedRef<FMenuBase> OutMenu = ActiveMethod.GetPopupMethod() == EPopupMethod::CreateNewWindow
		? PushNewWindow(InParentMenu, PrePushResults, bEnablePerPixelTransparency)
		: PushPopup(InParentMenu, PrePushResults);

	// Post-push stage
	//   Updates the stack and content map member variables
	PostPush(InParentMenu, OutMenu, ShouldThrottle);

	PendingNewMenu.Reset();

	return OutMenu;
}

FMenuStack::FPrePushResults FMenuStack::PrePush(const FPrePushArgs& InArgs)
{
	FPrePushResults OutResults;
	OutResults.bIsCollapsedByParent = InArgs.bIsCollapsedByParent;
	OutResults.bFocusImmediately = InArgs.bFocusImmediately;
	if (InArgs.bFocusImmediately)
	{
		OutResults.WidgetToFocus = InArgs.Content;
	}

	// Only enable window position/size transitions if we're running at a decent frame rate
	OutResults.bAllowAnimations = FSlateApplication::Get().AreMenuAnimationsEnabled() && FSlateApplication::Get().IsRunningAtTargetFrameRate();

	// Calc the max height available on screen for the menu
	float MaxHeight;
	if (ActiveMethod.GetPopupMethod() == EPopupMethod::CreateNewWindow)
	{
		FSlateRect WorkArea = FSlateApplication::Get().GetWorkArea(InArgs.Anchor);
		MaxHeight = FMenuStackDefs::MaxMenuScreenHeightFraction * WorkArea.GetSize().Y;
	}
	else
	{
		MaxHeight = FMenuStackDefs::MaxMenuScreenHeightFraction * HostWindow->GetClientSizeInScreen().Y;
	}

	bool bAnchorSetsMinWidth = InArgs.TransitionEffect.SlideDirection == FPopupTransitionEffect::ComboButton;

	// Wrap menu content in a box needed for various sizing and tracking purposes
	FOptionalSize OptionalMinWidth = bAnchorSetsMinWidth ? InArgs.Anchor.GetSize().X : FOptionalSize();
	FOptionalSize OptionalMinHeight = MaxHeight;

	// Wrap content in an SPopup before the rest of the wrapping process - should make menus appear on top using deferred presentation
	TSharedRef<SWidget> TempContent = SNew(SPopup)[InArgs.Content.ToSharedRef()];

	OutResults.WrappedContent = WrapContent(TempContent, OptionalMinWidth, OptionalMinHeight);

	// @todo slate: Assumes that popup is not Scaled up or down from application scale.
	OutResults.WrappedContent->SlatePrepass(FSlateApplication::Get().GetApplicationScale());
	// @todo slate: Doesn't take into account potential window border size
	OutResults.ExpectedSize = OutResults.WrappedContent->GetDesiredSize();

	EOrientation Orientation = (InArgs.TransitionEffect.SlideDirection == FPopupTransitionEffect::SubMenu) ? Orient_Horizontal : Orient_Vertical;

	// Calculate the correct position for the menu based on the popup method
	if (ActiveMethod.GetPopupMethod() == EPopupMethod::CreateNewWindow)
	{
		// Places the menu's window in the work area
		OutResults.AnimStartLocation = OutResults.AnimFinalLocation = FSlateApplication::Get().CalculatePopupWindowPosition(InArgs.Anchor, OutResults.ExpectedSize, Orientation);
	}
	else
	{
		// Places the menu's content in the host window
		const FVector2D ProposedPlacement(
			Orientation == Orient_Horizontal ? InArgs.Anchor.Right : InArgs.Anchor.Left,
			Orientation == Orient_Horizontal ? InArgs.Anchor.Top : InArgs.Anchor.Bottom);

		OutResults.AnimStartLocation = OutResults.AnimFinalLocation =
			ComputePopupFitInRect(InArgs.Anchor, FSlateRect(ProposedPlacement, ProposedPlacement + OutResults.ExpectedSize), Orientation, HostWindow->GetClientRectInScreen());
	}

	// Start the pop-up menu at an offset location, then animate it to its target location over time
	// @todo: Anims aren't supported or attempted - this is legacy code left in in case we reinstate menu anims
	if (OutResults.bAllowAnimations)
	{
		const bool bSummonRight = OutResults.AnimFinalLocation.X >= OutResults.AnimStartLocation.X;
		const bool bSummonBelow = OutResults.AnimFinalLocation.Y >= OutResults.AnimStartLocation.Y;
		const int32 SummonDirectionX = bSummonRight ? 1 : -1;
		const int32 SummonDirectionY = bSummonBelow ? 1 : -1;

		switch (InArgs.TransitionEffect.SlideDirection)
		{
		case FPopupTransitionEffect::None:
			// No sliding
			break;

		case FPopupTransitionEffect::ComboButton:
			OutResults.AnimStartLocation.Y = FMath::Max(OutResults.AnimStartLocation.Y + 30.0f * SummonDirectionY, 0.0f);
			break;

		case FPopupTransitionEffect::TopMenu:
			OutResults.AnimStartLocation.Y = FMath::Max(OutResults.AnimStartLocation.Y + 60.0f * SummonDirectionY, 0.0f);
			break;

		case FPopupTransitionEffect::SubMenu:
			OutResults.AnimStartLocation.X += 60.0f * SummonDirectionX;
			break;

		case FPopupTransitionEffect::TypeInPopup:
			OutResults.AnimStartLocation.Y = FMath::Max(OutResults.AnimStartLocation.Y + 30.0f * SummonDirectionY, 0.0f);
			break;

		case FPopupTransitionEffect::ContextMenu:
			OutResults.AnimStartLocation.X += 30.0f * SummonDirectionX;
			OutResults.AnimStartLocation.Y += 50.0f * SummonDirectionY;
			break;
		}
	}

	// Release the mouse so that context can be properly restored upon closing menus.  See CL 1411833 before changing this.
	if (InArgs.bFocusImmediately)
	{
		FSlateApplication::Get().ReleaseMouseCapture();
	}

	return OutResults;
}

TSharedRef<FMenuBase> FMenuStack::PushNewWindow(TSharedPtr<IMenu> InParentMenu, const FPrePushResults& InPrePushResults, const bool bEnablePerPixelTransparency)
{
	check(ActiveMethod.GetPopupMethod() == EPopupMethod::CreateNewWindow);

	// Start pop-up windows out transparent, then fade them in over time
#if ALPHA_BLENDED_WINDOWS
	const EWindowTransparency Transparency(bEnablePerPixelTransparency ? EWindowTransparency::PerPixel : InPrePushResults.bAllowAnimations ? EWindowTransparency::PerWindow : EWindowTransparency::None);
#else
	const EWindowTransparency Transparency(InPrePushResults.bAllowAnimations ? EWindowTransparency::PerWindow : EWindowTransparency::None);
#endif

	const float InitialWindowOpacity = InPrePushResults.bAllowAnimations ? 0.0f : 1.0f;
	const float TargetWindowOpacity = 1.0f;

	// Create a new window for the menu
	TSharedRef<SWindow> NewMenuWindow = SNew(SWindow)
		.Type(EWindowType::Menu)
		.IsPopupWindow(true)
		.SizingRule(ESizingRule::Autosized)
		.ScreenPosition(InPrePushResults.AnimStartLocation)
		.AutoCenter(EAutoCenter::None)
		.ClientSize(InPrePushResults.ExpectedSize)
		.InitialOpacity(InitialWindowOpacity)
		.SupportsTransparency(Transparency)
		.FocusWhenFirstShown(InPrePushResults.bFocusImmediately)
		.ActivateWhenFirstShown(InPrePushResults.bFocusImmediately)
		[
			InPrePushResults.WrappedContent.ToSharedRef()
		];

	PendingNewWindow = NewMenuWindow;

	if (InPrePushResults.bFocusImmediately && InPrePushResults.WidgetToFocus.IsValid())
	{
		// Focus the unwrapped content rather than just the window
		NewMenuWindow->SetWidgetToFocusOnActivate(InPrePushResults.WidgetToFocus);
	}

	TSharedRef<FMenuInWindow> Menu = MakeShareable(new FMenuInWindow(NewMenuWindow, InPrePushResults.WrappedContent.ToSharedRef(), InPrePushResults.bIsCollapsedByParent));
	PendingNewMenu = Menu;

	TSharedPtr<SWindow> ParentWindow;
	if (InParentMenu.IsValid())
	{
		ParentWindow = InParentMenu->GetParentWindow();
	}
	else
	{
		ParentWindow = HostWindow;
	}

	FSlateApplication::Get().AddWindowAsNativeChild(NewMenuWindow, ParentWindow.ToSharedRef(), true);

	// Kick off the intro animation!
	// @todo: Anims aren't supported or attempted - this is legacy code left in in case we reinstate menu anims
	if (InPrePushResults.bAllowAnimations)
	{
		FCurveSequence Sequence;
		Sequence.AddCurve(0, FMenuStackDefs::AnimationDuration, ECurveEaseFunction::CubicOut);
		NewMenuWindow->MorphToPosition(Sequence, TargetWindowOpacity, InPrePushResults.AnimFinalLocation);
	}

	PendingNewWindow.Reset();

	return Menu;
}

TSharedRef<FMenuBase> FMenuStack::PushPopup(TSharedPtr<IMenu> InParentMenu, const FPrePushResults& InPrePushResults)
{
	check(ActiveMethod.GetPopupMethod() == EPopupMethod::UseCurrentWindow);

	// Create a FMenuInPopup
	check(InPrePushResults.WrappedContent.IsValid());
	TSharedRef<FMenuInPopup> Menu = MakeShareable(new FMenuInPopup(InPrePushResults.WrappedContent.ToSharedRef(), InPrePushResults.bIsCollapsedByParent));
	PendingNewMenu = Menu;

	// Register to get callback when it's dismissed - to fixup stack
	Menu->GetOnMenuDismissed().AddRaw(this, &FMenuStack::OnMenuDestroyed);

	// Add it to a slot on the menus panel widget
	HostWindowPopupPanel->PushMenu(Menu, InPrePushResults.AnimFinalLocation);

	if (InPrePushResults.bFocusImmediately && InPrePushResults.WidgetToFocus.IsValid())
	{
		FSlateApplication::Get().SetKeyboardFocus(InPrePushResults.WidgetToFocus, EFocusCause::SetDirectly);
	}

	return Menu;
}

void FMenuStack::PostPush(TSharedPtr<IMenu> InParentMenu, TSharedRef<FMenuBase> InMenu, EShouldThrottle ShouldThrottle )
{
	// Determine at which index we insert this new menu in the stack
	int32 InsertIndex = 0;
	if (InParentMenu.IsValid())
	{
		int32 ParentIndex = Stack.IndexOfByKey(InParentMenu);
		check(ParentIndex != INDEX_NONE);

		InsertIndex = ParentIndex + 1;
	}

	// Insert before dismissing others to stop the stack accidentally emptying briefly mid-push and reseting some state
	Stack.Insert(InMenu, InsertIndex);
	CachedContentMap.Add(InMenu->GetContent(), InMenu);

	// Dismiss menus after the insert point
	if (Stack.Num() > InsertIndex + 1)
	{
		DismissFrom(Stack[InsertIndex + 1]);

		// tidy the stack data now (it will happen via callbacks from the dismissed menus but that might be delayed)
		for (int32 StackIndex = Stack.Num() - 1; StackIndex > InsertIndex; --StackIndex)
		{
			CachedContentMap.Remove(Stack[StackIndex]->GetContent());
			Stack.RemoveAt(StackIndex);
		}
	}

	// When a new menu is pushed, if we are not already in responsive mode for Slate UI, enter it now
	// to ensure the menu is responsive in low FPS situations
	if (!ThrottleHandle.IsValid() && ShouldThrottle == EShouldThrottle::Yes)
	{
		ThrottleHandle = FSlateThrottleManager::Get().EnterResponsiveMode();
	}
}

FPopupMethodReply FMenuStack::QueryPopupMethod(const FWidgetPath& PathToQuery)
{
	for (int32 WidgetIndex = PathToQuery.Widgets.Num() - 1; WidgetIndex >= 0; --WidgetIndex)
	{
		FPopupMethodReply PopupMethod = PathToQuery.Widgets[WidgetIndex].Widget->OnQueryPopupMethod();
		if (PopupMethod.IsEventHandled())
		{
			return PopupMethod;
		}
	}

	return FPopupMethodReply::UseMethod(EPopupMethod::CreateNewWindow);
}

void FMenuStack::Dismiss(int32 FirstStackIndexToRemove)
{
	// deprecated
	DismissInternal(FirstStackIndexToRemove);
}

void FMenuStack::DismissFrom(const TSharedPtr<IMenu>& InFromMenu)
{
	int32 Index = Stack.IndexOfByKey(InFromMenu);
	if (Index != INDEX_NONE)
	{
		DismissInternal(Index);
	}
}

void FMenuStack::DismissAll()
{
	const int32 TopLevel = 0;
	DismissInternal(TopLevel);
}

void FMenuStack::DismissInternal(int32 FirstStackIndexToRemove)
{
	// Dismiss the stack in reverse order so we destroy children before parents (causes focusing issues if done the other way around)
	for ( int32 StackIndex = Stack.Num() - 1; StackIndex >= FirstStackIndexToRemove; --StackIndex )
	{
<<<<<<< HEAD
		if (Stack.IsValidIndex(StackIndex))
=======
		if ( Stack.IsValidIndex(StackIndex) )
>>>>>>> e58dcb1b
		{
			Stack[StackIndex]->Dismiss();
		}
	}
}

void FMenuStack::SetHostPath(const FWidgetPath& InOwnerPath)
{
	if (bHostWindowGuard)
	{
		return;
	}

	if ( HostPopupLayer.IsValid() )
	{
		if ( !InOwnerPath.ContainsWidget(HostPopupLayer->GetHost()) )
		{
			HostPopupLayer->Remove();
			HostPopupLayer.Reset();
			HostWindowPopupPanel.Reset();
		}
	}

	HostWindow = InOwnerPath.IsValid() ? InOwnerPath.GetWindow() : TSharedPtr<SWindow>();

	if ( HostWindow.IsValid() && !HostWindowPopupPanel.IsValid() )
	{
		TSharedRef<SMenuPanel> NewHostWindowPopupPanel = SNew(SMenuPanel);
		for ( int i = InOwnerPath.Widgets.Num() - 1; i >= 0; i-- )
		{
			const TSharedRef<SWidget>& HostWidget = InOwnerPath.Widgets[i].Widget;
			HostPopupLayer = HostWidget->OnVisualizePopup(NewHostWindowPopupPanel);
			if ( HostPopupLayer.IsValid() )
			{
				HostWindowPopupPanel = NewHostWindowPopupPanel;
				break;
			}
		}
	}
}

void FMenuStack::OnMenuDestroyed(TSharedRef<IMenu> InMenu)
{
	int32 Index = Stack.IndexOfByKey(InMenu);
	if (Index != INDEX_NONE)
	{
		// Dismiss menus below this one
		for (int32 StackIndex = Stack.Num() - 1; StackIndex > Index; --StackIndex)
		{
			Stack[StackIndex]->Dismiss();	// this will cause OnMenuDestroyed() to re-enter
		}

		// Clean up the stack and content map arrays
		for (int32 StackIndex = Stack.Num() - 1; StackIndex >= Index; --StackIndex)
		{
			CachedContentMap.Remove(Stack[StackIndex]->GetContent());
			Stack.RemoveAt(StackIndex);
		}

		// Leave responsive mode once the last menu closes
		if (Stack.Num() == 0)
		{
			if (ThrottleHandle.IsValid())
			{
				FSlateThrottleManager::Get().LeaveResponsiveMode(ThrottleHandle);
			}

			SetHostPath(FWidgetPath());
		}
	}
}

void FMenuStack::OnMenuContentLostFocus(const FWidgetPath& InFocussedPath)
{
	// In UseCurrentWindow mode we must look for focus moving from menus
	// Window activation messages will make menus collapse when in CreateNewWindow mode
	// However, we cannot rely on window activation messages because they might not be generated on Mac.
	// So, always do this focus/collapse code, even in CreateNewWindow mode.
	if (HasMenus() && !PendingNewMenu.IsValid())
	{
		// If focus is switching determine which of our menus it is in, if any
		TSharedPtr<IMenu> FocussedMenu = FindMenuInWidgetPath(InFocussedPath);

		if (FocussedMenu.IsValid())
		{
			// dismiss menus below FocussedMenu
			int32 FocussedIndex = Stack.IndexOfByKey(FocussedMenu);
			check(FocussedIndex != INDEX_NONE);

			for (int32 DismissIndex = FocussedIndex + 1; DismissIndex < Stack.Num(); DismissIndex++)
			{
				if (Stack[DismissIndex]->IsCollapsedByParent())
				{
					DismissFrom(Stack[DismissIndex]);
					break;
				}
			}
		}
		else
		{
			// Focus has moved outside all menus - collapse the stack
			DismissAll();
		}
	}
}

TSharedRef<SWidget> FMenuStack::WrapContent(TSharedRef<SWidget> InContent, FOptionalSize OptionalMinWidth, FOptionalSize OptionalMinHeight)
{
	// Wrap menu content in a box that limits its maximum height
	// and in a SMenuContentWrapper that handles key presses and focus changes.
	return SNew(SMenuContentWrapper)
		.OnKeyDown_Static(&OnMenuKeyDown)
		.OnMenuLostFocus_Raw(this, &FMenuStack::OnMenuContentLostFocus)
		.OptionalMinMenuWidth(OptionalMinWidth)
		.OptionalMinMenuHeight(OptionalMinHeight)
		.MenuContent()
		[
				InContent
		];
}

TSharedPtr<IMenu> FMenuStack::FindMenuInWidgetPath(const FWidgetPath& PathToQuery) const
{
	for (int32 PathIndex = PathToQuery.Widgets.Num() - 1; PathIndex >= 0; --PathIndex)
	{
		TSharedPtr<const SWidget> Widget = PathToQuery.Widgets[PathIndex].Widget;
		const TSharedPtr<FMenuBase>* FoundMenu = CachedContentMap.Find(Widget);
		if (FoundMenu != nullptr)
		{
			return *FoundMenu;
		}
	}
	return TSharedPtr<IMenu>();
}

void FMenuStack::RemoveWindow( TSharedRef<SWindow> WindowToRemove )
{
	// deprecated
	OnWindowDestroyed(WindowToRemove);
}

void FMenuStack::OnWindowDestroyed(TSharedRef<SWindow> InWindow)
{
	if (HostWindow == InWindow)
	{
		// If the host window is destroyed, collapse the whole stack and reset all state
		Stack.Empty();
		CachedContentMap.Empty();

		SetHostPath(FWidgetPath());
	}
	else
	{
		// A window was requested to be destroyed, so make sure it's not in the menu stack to avoid it
		// becoming a parent to a freshly-created window!
		TSharedPtr<IMenu> Menu = FindMenuFromWindow(InWindow);

		if (Menu.IsValid())
		{
			OnMenuDestroyed(Menu.ToSharedRef());
		}
	}
}

void FMenuStack::OnWindowActivated( TSharedRef<SWindow> ActivatedWindow )
{
	if (ActivatedWindow != PendingNewWindow && HasMenus())
	{
		TWeakPtr<IMenu> ActivatedMenu = FindMenuFromWindow(ActivatedWindow);

		if (ActivatedMenu.IsValid())
		{
			// Dismiss menus below ActivatedMenu
			int32 ActivatedIndex = Stack.IndexOfByKey(ActivatedMenu);
			check(ActivatedIndex != INDEX_NONE);

			for (int32 DismissIndex = ActivatedIndex + 1; DismissIndex < Stack.Num(); DismissIndex++)
			{
				if (Stack[DismissIndex]->IsCollapsedByParent())
				{
					DismissFrom(Stack[DismissIndex]);
					break;
				}
			}
		}
		else
		{
			// Activated a window that isn't a menu - collapse the stack
			DismissAll();
		}
	}
}


int32 FMenuStack::FindLocationInStack( TSharedPtr<SWindow> WindowToFind ) const
{
	// deprecated
	if (WindowToFind.IsValid())
	{
		TWeakPtr<IMenu> Menu = FindMenuFromWindow(WindowToFind.ToSharedRef());

		return Stack.IndexOfByKey(Menu);
	}

	// The window was not found
	return INDEX_NONE;
}

TSharedPtr<IMenu> FMenuStack::FindMenuFromWindow(TSharedRef<SWindow> InWindow) const
{
	const TSharedPtr<FMenuBase>* FoundMenu = Stack.FindByPredicate([InWindow](TSharedPtr<FMenuBase> Menu) { return Menu->GetOwnedWindow() == InWindow; });
	if (FoundMenu != nullptr)
	{
		return *FoundMenu;
	}
	return TSharedPtr<IMenu>();
}

FSlateRect FMenuStack::GetToolTipForceFieldRect(TSharedRef<IMenu> InMenu, const FWidgetPath& PathContainingMenu) const
{
	FSlateRect ForceFieldRect(0, 0, 0, 0);

	int32 StackLevel = Stack.IndexOfByKey(InMenu);

	if (StackLevel != INDEX_NONE)
	{
		for (int32 StackLevelIndex = StackLevel + 1; StackLevelIndex < Stack.Num(); ++StackLevelIndex)
		{
			TSharedPtr<SWidget> MenuContent = Stack[StackLevelIndex]->GetContent();
			if (MenuContent.IsValid())
			{
				FWidgetPath WidgetPath = PathContainingMenu.GetPathDownTo(MenuContent.ToSharedRef());
				if (!WidgetPath.IsValid())
				{
					FSlateApplication::Get().GeneratePathToWidgetChecked(MenuContent.ToSharedRef(), WidgetPath);
				}
				if (WidgetPath.IsValid())
				{
					const FGeometry& ContentGeometry = WidgetPath.Widgets.Last().Geometry;
					ForceFieldRect = ForceFieldRect.Expand(ContentGeometry.GetClippingRect());
				}
			}
		}
	}

	return ForceFieldRect;
}

bool FMenuStack::HasMenus() const
{
	return Stack.Num() > 0;
}

bool FMenuStack::HasOpenSubMenus( const TSharedRef<SWindow>& Window ) const
{
	// deprecated
	TWeakPtr<IMenu> Menu = FindMenuFromWindow(Window);
	if (Menu.IsValid())
	{
		return Menu != Stack.Last();
	}
	return false;
}

bool FMenuStack::HasOpenSubMenus(TSharedPtr<IMenu> InMenu) const
{
	int32 StackIndex = Stack.IndexOfByKey(InMenu);
	return StackIndex != INDEX_NONE && StackIndex < Stack.Num() - 1;
}

int32 FMenuStack::GetNumStackLevels() const
{
	return Stack.Num();
}

TSharedPtr<SWindow> FMenuStack::GetHostWindow() const
{
	return HostWindow;
}


FMenuWindowList& FMenuStack::GetWindowsAtStackLevel( const int32 StackLevelIndex )
{
	// deprecated
	// can't support this so return an empty list
	ensure(false);
	static FMenuWindowList EmptyList;
	return EmptyList;
}

#undef LOCTEXT_NAMESPACE<|MERGE_RESOLUTION|>--- conflicted
+++ resolved
@@ -581,11 +581,7 @@
 	// Dismiss the stack in reverse order so we destroy children before parents (causes focusing issues if done the other way around)
 	for ( int32 StackIndex = Stack.Num() - 1; StackIndex >= FirstStackIndexToRemove; --StackIndex )
 	{
-<<<<<<< HEAD
-		if (Stack.IsValidIndex(StackIndex))
-=======
 		if ( Stack.IsValidIndex(StackIndex) )
->>>>>>> e58dcb1b
 		{
 			Stack[StackIndex]->Dismiss();
 		}
