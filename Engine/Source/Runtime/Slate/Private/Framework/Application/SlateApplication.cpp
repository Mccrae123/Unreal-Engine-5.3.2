--- conflicted
+++ resolved
@@ -2174,9 +2174,6 @@
 {
 	RegisterViewport(InViewport);
 	
-<<<<<<< HEAD
-	ActivateGameViewport();
-=======
 	if (GameViewportWidget != InViewport)
 	{
 		InViewport->SetActive(true);
@@ -2197,7 +2194,6 @@
 			ParentWindow->SetViewport(SlateViewport.Pin().ToSharedRef());
 		}
 	}
->>>>>>> e58dcb1b
 }
 
 void FSlateApplication::UnregisterGameViewport()
@@ -5651,20 +5647,6 @@
 			ActiveModalWindow->FlashWindow();
 		}
 
-<<<<<<< HEAD
-		// Notify the GameViewport that it's been activated if it's a descendant of the top level window were activating 
-		if (GameViewportWidget.IsValid())
-		{
-			TSharedPtr<SViewport> GameViewportWidgetPtr = GameViewportWidget.Pin();
-			FWidgetPath PathToViewport;
-			// If we cannot find the window it could have been destroyed.
-			if (FSlateWindowHelper::FindPathToWidget(SlateWindows, GameViewportWidgetPtr.ToSharedRef(), PathToViewport, EVisibility::All))
-			{
-				if (PathToViewport.GetWindow() == ActiveTopLevelWindow)
-				{
-					// Activate the viewport and process the reply 
-					FReply ViewportActivatedReply = GameViewportWidgetPtr->OnViewportActivated(ActivateEvent);
-=======
 		
 		TSharedRef<SWindow> Window = ActivateEvent.GetAffectedWindow();
 		TSharedPtr<ISlateViewport> Viewport = Window->GetViewport();
@@ -5681,7 +5663,6 @@
 				{
 					// Activate the viewport and process the reply 
 					FReply ViewportActivatedReply = Viewport->OnViewportActivated(ActivateEvent);
->>>>>>> e58dcb1b
 					if (ViewportActivatedReply.IsEventHandled())
 					{
 						ProcessReply(PathToViewport, ViewportActivatedReply, nullptr, nullptr);
@@ -5707,12 +5688,6 @@
 		// Switch worlds for the activated window
 		FScopedSwitchWorldHack SwitchWorld( ActivateEvent.GetAffectedWindow() );
 		ActivateEvent.GetAffectedWindow()->OnIsActiveChanged( ActivateEvent );
-		
-		// Notify the GameViewport that it's been deactivated
-		if (GameViewportWidget.IsValid())
-		{
-			GameViewportWidget.Pin()->OnViewportDeactivated(ActivateEvent);
-		}
 
 		TSharedRef<SWindow> Window = ActivateEvent.GetAffectedWindow();
 		TSharedPtr<ISlateViewport> Viewport = Window->GetViewport();
