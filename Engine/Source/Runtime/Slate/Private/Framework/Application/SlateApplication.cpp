// Copyright 1998-2018 Epic Games, Inc. All Rights Reserved.


#include "Framework/Application/SlateApplication.h"
#include "Rendering/SlateDrawBuffer.h"
#include "Misc/CommandLine.h"
#include "Misc/ScopeLock.h"
#include "Misc/TimeGuard.h"
#include "Misc/ConfigCacheIni.h"
#include "Misc/CoreDelegates.h"
#include "Misc/App.h"
#include "Modules/ModuleManager.h"
#include "InputCoreModule.h"
#include "Layout/LayoutUtils.h"
#include "Sound/ISlateSoundDevice.h"
#include "Sound/NullSlateSoundDevice.h"
#include "Framework/Text/PlatformTextField.h"
#include "Framework/Application/NavigationConfig.h"
#include "Widgets/SWeakWidget.h"
#include "Widgets/Images/SImage.h"
#include "Widgets/Layout/SBox.h"
#include "Widgets/SToolTip.h"
#include "Widgets/SViewport.h"
#include "Framework/Application/SWindowTitleBar.h"
#include "Input/HittestGrid.h"
#include "Stats/SlateStats.h"
#include "Framework/Application/HardwareCursor.h"
#include "HAL/PlatformApplicationMisc.h"

#include "Framework/Application/IWidgetReflector.h"
#include "Framework/Commands/GenericCommands.h"
#include "Framework/Notifications/NotificationManager.h"
#include "Framework/Application/IInputProcessor.h"
#include "GenericPlatform/ITextInputMethodSystem.h"
#include "ToolboxModule.h"
#include "Framework/Docking/TabCommands.h"
#include "HAL/LowLevelMemTracker.h"
#include "Math/UnitConversion.h"
#include "HAL/LowLevelMemTracker.h"
#include "ProfilingDebugging/CsvProfiler.h"

#ifndef SLATE_HAS_WIDGET_REFLECTOR
	#define SLATE_HAS_WIDGET_REFLECTOR !(UE_BUILD_TEST || UE_BUILD_SHIPPING) && PLATFORM_DESKTOP
#endif

#if PLATFORM_WINDOWS
#include "Windows/WindowsHWrapper.h"
#endif

CSV_DECLARE_CATEGORY_MODULE_EXTERN(CORE_API, Basic);

class FEventRouter
{

// @todo slate : making too many event copies when translating events( i.e. Translate<EventType>::PointerEvent ).
// @todo slate : Widget Reflector should log: (1) Every process reply (2) Every time the event is handled and by who.
// @todo slate : Remove remaining [&]-style mass captures.
// @todo slate : Eliminate all ad-hoc uses of SetEventPath()
// @todo slate : Remove CALL_WIDGET_FUNCTION

public:

	class FDirectPolicy
	{
	public:
		FDirectPolicy( const FWidgetAndPointer& InTarget, const FWidgetPath& InRoutingPath )
		: bEventSent(false)
		, RoutingPath(InRoutingPath)
			, WidgetsUnderCursor(&RoutingPath)
			, Target(InTarget)
		{
		}

		FDirectPolicy(const FWidgetAndPointer& InTarget, const FWidgetPath& InRoutingPath, const FWidgetPath* InWidgetsUnderCursor)
			: bEventSent(false)
			, RoutingPath(InRoutingPath)
			, WidgetsUnderCursor(InWidgetsUnderCursor)
		, Target(InTarget)
		{
		}

		bool ShouldKeepGoing() const
		{
			return !bEventSent;
		}

		void Next()
		{
			bEventSent = true;
		}

		FWidgetAndPointer GetWidget() const
		{
			return Target;
		}

		const FWidgetPath& GetRoutingPath() const
		{
			return RoutingPath;
		}

		const FWidgetPath* GetWidgetsUnderCursor() const
		{
			return WidgetsUnderCursor;
		}

	private:
		bool bEventSent;
		const FWidgetPath& RoutingPath;
		const FWidgetPath* WidgetsUnderCursor;
		const FWidgetAndPointer& Target;
	};

	class FToLeafmostPolicy
	{
	public:
		FToLeafmostPolicy( const FWidgetPath& InRoutingPath )
		: bEventSent(false)
		, RoutingPath(InRoutingPath)
		{
		}

		bool ShouldKeepGoing() const
		{
			return !bEventSent && RoutingPath.Widgets.Num() > 0;
		}

		void Next()
		{
			bEventSent = true;
		}

		FWidgetAndPointer GetWidget() const
		{
			const int32 WidgetIndex = RoutingPath.Widgets.Num()-1;
			return FWidgetAndPointer(RoutingPath.Widgets[WidgetIndex], RoutingPath.VirtualPointerPositions[WidgetIndex]);
		}

		const FWidgetPath& GetRoutingPath() const
		{
			return RoutingPath;
		}

		const FWidgetPath* GetWidgetsUnderCursor() const
		{
			return &RoutingPath;
		}

	private:
		bool bEventSent;
		const FWidgetPath& RoutingPath;
	};

	class FTunnelPolicy
	{
	public:
		FTunnelPolicy( const FWidgetPath& InRoutingPath )
		: WidgetIndex(0)
		, RoutingPath(InRoutingPath)
		{
		}

		bool ShouldKeepGoing() const
		{
			return WidgetIndex < RoutingPath.Widgets.Num();
		}

		void Next()
		{
			++WidgetIndex;
		}

		FWidgetAndPointer GetWidget() const
		{
			return FWidgetAndPointer(RoutingPath.Widgets[WidgetIndex], RoutingPath.VirtualPointerPositions[WidgetIndex]);
		}
		
		const FWidgetPath& GetRoutingPath() const
		{
			return RoutingPath;
		}

		const FWidgetPath* GetWidgetsUnderCursor() const
		{
			return &RoutingPath;
		}

	private:
		int32 WidgetIndex;
		const FWidgetPath& RoutingPath;
	};

	class FBubblePolicy
	{
	public:
		FBubblePolicy( const FWidgetPath& InRoutingPath )
		: WidgetIndex( InRoutingPath.Widgets.Num()-1 )
		, RoutingPath (InRoutingPath)
		{
		}

		bool ShouldKeepGoing() const
		{
			return WidgetIndex >= 0;
		}

		void Next()
		{
			--WidgetIndex;
		}

		FWidgetAndPointer GetWidget() const
		{
			return FWidgetAndPointer(RoutingPath.Widgets[WidgetIndex], RoutingPath.VirtualPointerPositions[WidgetIndex]);
		}

		const FWidgetPath& GetRoutingPath() const
		{
			return RoutingPath;
		}

		const FWidgetPath* GetWidgetsUnderCursor() const
		{
			return &RoutingPath;
		}
	
	private:
		int32 WidgetIndex;
		const FWidgetPath& RoutingPath;
	};

	static void LogEvent( FSlateApplication* ThisApplication, const FInputEvent& Event, const FReplyBase& Reply )
	{
		TSharedPtr<IWidgetReflector> Reflector = ThisApplication->WidgetReflectorPtr.Pin();
		if (Reflector.IsValid() && Reply.IsEventHandled())
		{
			Reflector->OnEventProcessed( Event, Reply );
		}
	}

	/**
	 * Route an event along a focus path (as opposed to PointerPath)
	 *
	 * Focus paths are used focus devices.(e.g. Keyboard or Game Pads)
	 * Focus paths change when the user navigates focus (e.g. Tab or
	 * Shift Tab, clicks on a focusable widget, or navigation with keyboard/game pad.)
	 */
	template< typename RoutingPolicyType, typename FuncType, typename EventType >
	static FReply RouteAlongFocusPath( FSlateApplication* ThisApplication, RoutingPolicyType RoutingPolicy, EventType KeyEventCopy, const FuncType& Lambda )
	{
		return Route<FReply>(ThisApplication, RoutingPolicy, KeyEventCopy, Lambda);
	}

	/**
	 * Route an event based on the Routing Policy.
	 */
	template< typename ReplyType, typename RoutingPolicyType, typename EventType, typename FuncType >
	static ReplyType Route( FSlateApplication* ThisApplication, RoutingPolicyType RoutingPolicy, EventType EventCopy, const FuncType& Lambda )
	{
		ReplyType Reply = ReplyType::Unhandled();
		const FWidgetPath& RoutingPath = RoutingPolicy.GetRoutingPath();
		const FWidgetPath* WidgetsUnderCursor = RoutingPolicy.GetWidgetsUnderCursor();
		
		EventCopy.SetEventPath( RoutingPath );

		for ( ; !Reply.IsEventHandled() && RoutingPolicy.ShouldKeepGoing(); RoutingPolicy.Next() )
		{
			const FWidgetAndPointer& ArrangedWidget = RoutingPolicy.GetWidget();
			const EventType TranslatedEvent = Translate<EventType>::PointerEvent( ArrangedWidget.PointerPosition, EventCopy );
			Reply = Lambda( ArrangedWidget, TranslatedEvent ).SetHandler( ArrangedWidget.Widget );
			ProcessReply(ThisApplication, RoutingPath, Reply, WidgetsUnderCursor, &TranslatedEvent);
		}

		LogEvent(ThisApplication, EventCopy, Reply);

		return Reply;
	}

	static void ProcessReply( FSlateApplication* Application, const FWidgetPath& RoutingPath, const FNoReply& Reply, const FWidgetPath* WidgetsUnderCursor, const FInputEvent* )
	{
	}

	static void ProcessReply( FSlateApplication* Application, const FWidgetPath& RoutingPath, const FCursorReply& Reply, const FWidgetPath* WidgetsUnderCursor, const FInputEvent* )
	{
	}

	static void ProcessReply( FSlateApplication* Application, const FWidgetPath& RoutingPath, const FReply& Reply, const FWidgetPath* WidgetsUnderCursor, const FInputEvent* PointerEvent )
	{
		Application->ProcessReply(RoutingPath, Reply, WidgetsUnderCursor, nullptr, PointerEvent->GetUserIndex());
	}

	static void ProcessReply( FSlateApplication* Application, const FWidgetPath& RoutingPath, const FReply& Reply, const FWidgetPath* WidgetsUnderCursor, const FPointerEvent* PointerEvent )
	{
		Application->ProcessReply(RoutingPath, Reply, WidgetsUnderCursor, PointerEvent, PointerEvent->GetUserIndex());
	}

	template<typename EventType>
	struct Translate
	{
		static EventType PointerEvent( const TSharedPtr<FVirtualPointerPosition>& InPosition, const EventType& InEvent )
		{
			// Most events do not do any coordinate translation.
			return InEvent;
		}
	};

};


template<>
struct FEventRouter::Translate<FPointerEvent>
{
	static  FPointerEvent PointerEvent( const TSharedPtr<FVirtualPointerPosition>& InPosition, const FPointerEvent& InEvent )
	{
		// Pointer events are translated into the virtual window space. For 3D Widget Components this means
		if ( !InPosition.IsValid() )
		{
			return InEvent;
		}
		else
		{
			return FPointerEvent::MakeTranslatedEvent<FPointerEvent>( InEvent, *InPosition );
		}
	}
};


FSlateUser::FSlateUser(int32 InUserIndex, bool InVirtualUser)
	: UserIndex(InUserIndex)
	, bVirtualUser(InVirtualUser)
	, FocusVersion(0)
{
	UE_LOG(LogSlate, Log, TEXT("New Slate User Created.  User Index %d, Is Virtual User: %d"), UserIndex, bVirtualUser);
	FocusWidgetPathWeak = FWidgetPath();
	FocusCause = EFocusCause::Cleared;
	ShowFocus = false;
}

FSlateUser::~FSlateUser()
{
	UE_LOG(LogSlate, Log, TEXT("Slate User Destroyed.  User Index %d, Is Virtual User: %d"), UserIndex, bVirtualUser);
}

TSharedPtr<SWidget> FSlateUser::GetFocusedWidget() const
{
	if ( FocusWidgetPathWeak.IsValid() )
	{
		return FocusWidgetPathWeak.GetLastWidget().Pin();
	}

	return TSharedPtr<SWidget>();
}

void FSlateUser::SetFocusPath(const FWidgetPath& InWidgetPath, EFocusCause InCause, bool InShowFocus)
{
	FocusWidgetPathStrong.Reset();
	FocusWidgetPathWeak = InWidgetPath;
	FocusCause = InCause;
	ShowFocus = InShowFocus;
}

void FSlateUser::FinishFrame()
{
	FocusWidgetPathStrong.Reset();
}

void FSlateUser::NotifyWindowDestroyed(TSharedRef<SWindow> DestroyedWindow)
{
	if (FocusWidgetPathStrong.IsValid() && FocusWidgetPathStrong->IsValid() && DestroyedWindow == FocusWidgetPathStrong->GetWindow())
	{
		FocusWidgetPathStrong.Reset();
	}
}

FSlateVirtualUser::FSlateVirtualUser(int32 InUserIndex, int32 InVirtualUserIndex)
	: UserIndex(InUserIndex)
	, VirtualUserIndex(InVirtualUserIndex)
{
}

FSlateVirtualUser::~FSlateVirtualUser()
{
	if ( FSlateApplication::IsInitialized() )
	{
		FSlateApplication::Get().UnregisterUser(UserIndex);
	}
}


DECLARE_CYCLE_STAT( TEXT("Message Tick Time"), STAT_SlateMessageTick, STATGROUP_Slate );
DECLARE_CYCLE_STAT( TEXT("Update Tooltip Time"), STAT_SlateUpdateTooltip, STATGROUP_Slate );
DECLARE_CYCLE_STAT( TEXT("Total Slate Tick Time"), STAT_SlateTickTime, STATGROUP_Slate );
DECLARE_CYCLE_STAT( TEXT("SlatePrepass"), STAT_SlatePrepass, STATGROUP_Slate );
DECLARE_CYCLE_STAT( TEXT("Draw Window And Children Time"), STAT_SlateDrawWindowTime, STATGROUP_Slate );
DECLARE_CYCLE_STAT( TEXT("TickRegisteredWidgets"), STAT_SlateTickRegisteredWidgets, STATGROUP_Slate );
DECLARE_CYCLE_STAT( TEXT("PreTickEvent"), STAT_SlatePreTickEvent, STATGROUP_Slate );
DECLARE_CYCLE_STAT( TEXT("QueryCursor"), STAT_SlateQueryCursor, STATGROUP_Slate);

DECLARE_CYCLE_STAT(TEXT("ShowVirtualKeyboard"), STAT_ShowVirtualKeyboard, STATGROUP_Slate);

DECLARE_CYCLE_STAT(TEXT("ProcessKeyDown"), STAT_ProcessKeyDown, STATGROUP_Slate);
DECLARE_CYCLE_STAT(TEXT("ProcessKeyUp"), STAT_ProcessKeyUp, STATGROUP_Slate);
DECLARE_CYCLE_STAT(TEXT("ProcessKeyChar"), STAT_ProcessKeyChar, STATGROUP_Slate);
DECLARE_CYCLE_STAT(TEXT("ProcessKeyChar (route focus)"), STAT_ProcessKeyChar_RouteAlongFocusPath, STATGROUP_Slate);
DECLARE_CYCLE_STAT(TEXT("ProcessKeyChar (call OnKeyChar)"), STAT_ProcessKeyChar_Call_OnKeyChar, STATGROUP_Slate);

DECLARE_CYCLE_STAT(TEXT("ProcessAnalogInput"), STAT_ProcessAnalogInput, STATGROUP_Slate);
DECLARE_CYCLE_STAT(TEXT("ProcessMouseButtonDown"), STAT_ProcessMouseButtonDown, STATGROUP_Slate);
DECLARE_CYCLE_STAT(TEXT("ProcessMouseButtonDoubleClick"), STAT_ProcessMouseButtonDoubleClick, STATGROUP_Slate);
DECLARE_CYCLE_STAT(TEXT("ProcessMouseButtonUp"), STAT_ProcessMouseButtonUp, STATGROUP_Slate);
DECLARE_CYCLE_STAT(TEXT("ProcessMouseWheelGesture"), STAT_ProcessMouseWheelGesture, STATGROUP_Slate);
DECLARE_CYCLE_STAT(TEXT("ProcessMouseMove"), STAT_ProcessMouseMove, STATGROUP_Slate);


SLATE_DECLARE_CYCLE_COUNTER(GSlateTotalTickTime, "Total Slate Tick Time");
SLATE_DECLARE_CYCLE_COUNTER(GMessageTickTime, "Message Tick Time");
SLATE_DECLARE_CYCLE_COUNTER(GUpdateTooltipTime, "Update Tooltip Time");
SLATE_DECLARE_CYCLE_COUNTER(GSlateSynthesizeMouseMove, "Synthesize Mouse Move");
SLATE_DECLARE_CYCLE_COUNTER(GTickWidgets, "TickWidgets");
SLATE_DECLARE_CYCLE_COUNTER(GSlateTickNotificationManager, "NotificationManager Tick");
SLATE_DECLARE_CYCLE_COUNTER(GSlateDrawWindows, "DrawWindows");
SLATE_DECLARE_CYCLE_COUNTER(GSlateDrawWindowAndChildren, "Draw Window And Children");
SLATE_DECLARE_CYCLE_COUNTER(GSlateRendererDrawWindows, "Renderer DrawWindows");
SLATE_DECLARE_CYCLE_COUNTER(GSlateDrawPrepass, "DrawPrepass");
SLATE_DECLARE_CYCLE_COUNTER(GSlatePrepassWindowAndChildren, "Prepass Window And Children");

// Slate Event Logging is enabled to allow crash log dumping
#define LOG_SLATE_EVENTS 0


#if LOG_SLATE_EVENTS
	#define LOG_EVENT_CONTENT( EventType, AdditionalContent, WidgetOrReply ) LogSlateEvent(EventLogger, EventType, AdditionalContent, WidgetOrReply);
	
	#define LOG_EVENT( EventType, WidgetOrReply ) LOG_EVENT_CONTENT( EventType, FString(), WidgetOrReply )
	static void LogSlateEvent( const TSharedPtr<IEventLogger>& EventLogger, EEventLog::Type Event, const FString& AdditionalContent, const TSharedPtr<SWidget>& HandlerWidget )
	{
		if (EventLogger.IsValid())
		{
			EventLogger->Log( Event, AdditionalContent, HandlerWidget );
		}
	}

	static void LogSlateEvent( const TSharedPtr<IEventLogger>& EventLogger, EEventLog::Type Event, const FString& AdditionalContent, const FReply& InReply )
	{
		if ( EventLogger.IsValid() && InReply.IsEventHandled() )
		{
			EventLogger->Log( Event, AdditionalContent, InReply.GetHandler() );
		}
	}
#else
	#define LOG_EVENT_CONTENT( EventType, AdditionalContent, WidgetOrReply )
	
	#define LOG_EVENT( Event, WidgetOrReply ) CheckReplyCorrectness(WidgetOrReply);
	static void CheckReplyCorrectness(const TSharedPtr<SWidget>& HandlerWidget)
	{
	}
	static void CheckReplyCorrectness(const FReply& InReply)
	{
		check( !InReply.IsEventHandled() || InReply.GetHandler().IsValid() );
	}
#endif


namespace SlateDefs
{
	// How far tool tips should be offset from the mouse cursor position, in pixels
	static const FVector2D ToolTipOffsetFromMouse( 12.0f, 8.0f );

	// How far tool tips should be pushed out from a force field border, in pixels
	static const FVector2D ToolTipOffsetFromForceField( 4.0f, 3.0f );
}


/** True if we should allow throttling based on mouse movement activity.  int32 instead of bool only for console variable system. */
TAutoConsoleVariable<int32> ThrottleWhenMouseIsMoving( 
	TEXT( "Slate.ThrottleWhenMouseIsMoving" ),
	false,
	TEXT( "Whether to attempt to increase UI responsiveness based on mouse cursor movement." ) );

/** Minimum sustained average frame rate required before we consider the editor to be "responsive" for a smooth UI experience */
TAutoConsoleVariable<int32> TargetFrameRateForResponsiveness(
	TEXT( "Slate.TargetFrameRateForResponsiveness" ),
	35,	// Frames per second
	TEXT( "Minimum sustained average frame rate required before we consider the editor to be \"responsive\" for a smooth UI experience" ) );

/** Whether Slate should go to sleep when there are no active timers and the user is idle */
TAutoConsoleVariable<int32> AllowSlateToSleep(
	TEXT("Slate.AllowSlateToSleep"),
	true,
	TEXT("Whether Slate should go to sleep when there are no active timers and the user is idle"));

/** The amount of time that must pass without any user action before Slate is put to sleep (provided that there are no active timers). */
TAutoConsoleVariable<float> SleepBufferPostInput(
	TEXT("Slate.SleepBufferPostInput"),
	0.0f,
	TEXT("The amount of time that must pass without any user action before Slate is put to sleep (provided that there are no active timers)."));

int32 GEnableSyntheticMouseMoves = 1;
FAutoConsoleVariableRef CVarEnableSyntheticMouseMoves(
	TEXT("Slate.EnableSyntheticMouseMoves"),
	GEnableSyntheticMouseMoves,
	TEXT("")
);

int32 GEnableCursorQueries = 1;
FAutoConsoleVariableRef CVarAllowCursorQueries(
	TEXT("Slate.EnableCursorQueries"),
	GEnableCursorQueries,
	TEXT("")
);

//////////////////////////////////////////////////////////////////////////
bool FSlateApplication::MouseCaptorHelper::HasCapture() const
{
	for (auto PointerPathPair : PointerIndexToMouseCaptorWeakPathMap)
	{
		if (PointerPathPair.Value.IsValid())
		{
			return true;
		}
	}
	return false;
}

bool FSlateApplication::MouseCaptorHelper::HasCaptureForUser(uint32 UserIndex) const
{
	for ( auto PointerPathPair : PointerIndexToMouseCaptorWeakPathMap )
	{
		const FUserAndPointer& UserAndPointer = PointerPathPair.Key;
		if ( UserAndPointer.UserIndex == UserIndex )
		{
			if ( PointerPathPair.Value.IsValid() )
			{
				return true;
			}
		}
	}

	return false;
}

bool FSlateApplication::MouseCaptorHelper::HasCaptureForPointerIndex(uint32 UserIndex, uint32 PointerIndex) const
{
	const FWeakWidgetPath* MouseCaptorWeakPath = PointerIndexToMouseCaptorWeakPathMap.Find(FUserAndPointer(UserIndex, PointerIndex));
	return MouseCaptorWeakPath && MouseCaptorWeakPath->IsValid();
}

bool FSlateApplication::MouseCaptorHelper::DoesWidgetHaveMouseCaptureByUser(const TSharedPtr<const SWidget> Widget, int32 UserIndex, TOptional<int32> PointerIndex) const
{
	for ( const auto& PointerPathPair : PointerIndexToMouseCaptorWeakPathMap )
	{
		const FUserAndPointer& UserAndPointer = PointerPathPair.Key;
		if ( UserAndPointer.UserIndex == UserIndex )
		{
			// If the pointer index is set, filter on that as well.
			if ( PointerIndex.IsSet() && UserAndPointer.PointerIndex != PointerIndex.GetValue() )
			{
				continue;
			}

			if ( PointerPathPair.Value.IsValid() )
			{
				TSharedPtr<SWidget> LastWidget = PointerPathPair.Value.GetLastWidget().Pin();
				if ( LastWidget == Widget )
				{
					return true;
				}
			}
		}
	}

	return false;
}

bool FSlateApplication::MouseCaptorHelper::DoesWidgetHaveMouseCapture(const TSharedPtr<const SWidget> Widget) const
{
	for ( const auto& IndexPathPair : PointerIndexToMouseCaptorWeakPathMap )
	{
		TSharedPtr<SWidget> LastWidget = IndexPathPair.Value.GetLastWidget().Pin();
		if ( LastWidget == Widget )
		{
			return true;
		}
	}

	return false;
}

TSharedPtr< SWidget > FSlateApplication::MouseCaptorHelper::ToSharedWidget(uint32 UserIndex, uint32 PointerIndex) const
{
	// If the path is valid then get the last widget, this is the current mouse captor
	TSharedPtr< SWidget > SharedWidgetPtr;
	const FWeakWidgetPath* MouseCaptorWeakPath = PointerIndexToMouseCaptorWeakPathMap.Find( FUserAndPointer(UserIndex,PointerIndex) );
	if (MouseCaptorWeakPath && MouseCaptorWeakPath->IsValid() )
	{
		TWeakPtr< SWidget > WeakWidgetPtr = MouseCaptorWeakPath->GetLastWidget();
		SharedWidgetPtr = WeakWidgetPtr.Pin();
	}

	return SharedWidgetPtr;
}

TArray<TSharedRef<SWidget>> FSlateApplication::MouseCaptorHelper::ToSharedWidgets() const
{
	TArray<TSharedRef<SWidget>> Widgets;
	Widgets.Empty(PointerIndexToMouseCaptorWeakPathMap.Num());

	for (const auto& IndexPathPair : PointerIndexToMouseCaptorWeakPathMap)
	{
		TSharedPtr<SWidget> LastWidget = IndexPathPair.Value.GetLastWidget().Pin();
		if (LastWidget.IsValid())
		{
			Widgets.Add(LastWidget.ToSharedRef());
		}
	}
	return Widgets;
}

TSharedPtr< SWidget > FSlateApplication::MouseCaptorHelper::ToSharedWindow(uint32 UserIndex, uint32 PointerIndex)
{
	// if the path is valid then we can get the window the current mouse captor belongs to
	FWidgetPath MouseCaptorPath = ToWidgetPath( UserIndex, PointerIndex );
	if ( MouseCaptorPath.IsValid() )
	{
		return MouseCaptorPath.GetWindow();
	}

	return TSharedPtr< SWidget >();
}

bool FSlateApplication::MouseCaptorHelper::SetMouseCaptor(uint32 UserIndex, uint32 PointerIndex, const FWidgetPath& EventPath, TSharedPtr< SWidget > Widget)
{
	// Caller is trying to set a new mouse captor, so invalidate the current one - when the function finishes
	// it still may not have a valid captor widget, this is ok
	InvalidateCaptureForPointer(UserIndex, PointerIndex);

	if ( Widget.IsValid() )
	{
		TSharedRef< SWidget > WidgetRef = Widget.ToSharedRef();
		FWidgetPath NewMouseCaptorPath = EventPath.GetPathDownTo( WidgetRef );

		const auto IsPathToCaptorFound = []( const FWidgetPath& PathToTest, const TSharedRef<SWidget>& WidgetToFind )
		{
			return PathToTest.Widgets.Num() > 0 && PathToTest.Widgets.Last().Widget == WidgetToFind;
		};

		FWeakWidgetPath MouseCaptorWeakPath;
		if ( IsPathToCaptorFound( NewMouseCaptorPath, WidgetRef ) )
		{
			MouseCaptorWeakPath = NewMouseCaptorPath;
		}
		else if (EventPath.Widgets.Num() > 0)
		{
			// If the target widget wasn't found on the event path then start the search from the root
			NewMouseCaptorPath = EventPath.GetPathDownTo( EventPath.Widgets[0].Widget );
			NewMouseCaptorPath.ExtendPathTo( FWidgetMatcher( WidgetRef ) );
			
			MouseCaptorWeakPath = IsPathToCaptorFound( NewMouseCaptorPath, WidgetRef )
				? NewMouseCaptorPath
				: FWeakWidgetPath();
		}
		else
		{
			ensureMsgf(EventPath.Widgets.Num() > 0, TEXT("An unknown widget is attempting to set capture to %s"), *Widget->ToString() );
		}

		if (MouseCaptorWeakPath.IsValid())
		{
			PointerIndexToMouseCaptorWeakPathMap.Add(FUserAndPointer(UserIndex,PointerIndex), MouseCaptorWeakPath);
			return true;
		}
	}

	return false;
}

void FSlateApplication::MouseCaptorHelper::InvalidateCaptureForAllPointers()
{
	TArray<FUserAndPointer> PointerIndices;
	PointerIndexToMouseCaptorWeakPathMap.GenerateKeyArray(PointerIndices);
	for (FUserAndPointer UserAndPointer : PointerIndices)
	{
		InvalidateCaptureForPointer(UserAndPointer.UserIndex, UserAndPointer.PointerIndex);
	}
}

void FSlateApplication::MouseCaptorHelper::InvalidateCaptureForUser(uint32 UserIndex)
{
	TArray<FUserAndPointer> PointerIndices;
	PointerIndexToMouseCaptorWeakPathMap.GenerateKeyArray(PointerIndices);
	for ( FUserAndPointer UserAndPointer : PointerIndices )
	{
		if ( UserAndPointer.UserIndex == UserIndex )
		{
			InvalidateCaptureForPointer(UserAndPointer.UserIndex, UserAndPointer.PointerIndex);
		}
	}
}

FWidgetPath FSlateApplication::MouseCaptorHelper::ToWidgetPath( FWeakWidgetPath::EInterruptedPathHandling::Type InterruptedPathHandling, const FPointerEvent* PointerEvent )
{
	FWidgetPath WidgetPath;
	const FWeakWidgetPath* MouseCaptorWeakPath = PointerIndexToMouseCaptorWeakPathMap.Find(FUserAndPointer(PointerEvent->GetUserIndex(), PointerEvent->GetPointerIndex()));
	if ( MouseCaptorWeakPath && MouseCaptorWeakPath->IsValid() )
	{
		if ( MouseCaptorWeakPath->ToWidgetPath( WidgetPath, InterruptedPathHandling, PointerEvent ) == FWeakWidgetPath::EPathResolutionResult::Truncated )
		{
			// If the path was truncated then it means this widget is no longer part of the active set,
			// so we make sure to invalidate its capture
			InvalidateCaptureForPointer(PointerEvent->GetUserIndex(), PointerEvent->GetPointerIndex());
		}
	}

	return WidgetPath;
}

FWidgetPath FSlateApplication::MouseCaptorHelper::ToWidgetPath(uint32 UserIndex, uint32 PointerIndex, FWeakWidgetPath::EInterruptedPathHandling::Type InterruptedPathHandling)
{
	FWidgetPath WidgetPath;
	const FWeakWidgetPath* MouseCaptorWeakPath = PointerIndexToMouseCaptorWeakPathMap.Find(FUserAndPointer(UserIndex, PointerIndex));
	if (MouseCaptorWeakPath && MouseCaptorWeakPath->IsValid() )
	{
		if ( MouseCaptorWeakPath->ToWidgetPath( WidgetPath, InterruptedPathHandling ) == FWeakWidgetPath::EPathResolutionResult::Truncated )
		{
			// If the path was truncated then it means this widget is no longer part of the active set,
			// so we make sure to invalidate its capture
			InvalidateCaptureForPointer(UserIndex, PointerIndex);
		}
	}

	return WidgetPath;
}

void FSlateApplication::MouseCaptorHelper::InvalidateCaptureForPointer(uint32 UserIndex, uint32 PointerIndex)
{
	InformCurrentCaptorOfCaptureLoss(UserIndex, PointerIndex);
	PointerIndexToMouseCaptorWeakPathMap.Remove( FUserAndPointer(UserIndex, PointerIndex) );
}

TArray<FWidgetPath> FSlateApplication::MouseCaptorHelper::ToWidgetPaths()
{
	TArray<FWidgetPath> WidgetPaths;
	TArray<FUserAndPointer> PointerIndices;
	PointerIndexToMouseCaptorWeakPathMap.GenerateKeyArray(PointerIndices);
	for (auto Index : PointerIndices)
	{
		WidgetPaths.Add(ToWidgetPath(Index.UserIndex,Index.PointerIndex));
	}
	return WidgetPaths;
}

FWeakWidgetPath FSlateApplication::MouseCaptorHelper::ToWeakPath(uint32 UserIndex, uint32 PointerIndex) const
{
	const FWeakWidgetPath* MouseCaptorWeakPath = PointerIndexToMouseCaptorWeakPathMap.Find(FUserAndPointer(UserIndex,PointerIndex));
	if (MouseCaptorWeakPath)
	{
		return *MouseCaptorWeakPath;
	}
	return FWeakWidgetPath();
}

void FSlateApplication::MouseCaptorHelper::InformCurrentCaptorOfCaptureLoss(uint32 UserIndex,uint32 PointerIndex) const
{
	// if we have a path to a widget then it is the current mouse captor and needs to know it has lost capture
	const FWeakWidgetPath* MouseCaptorWeakPath = PointerIndexToMouseCaptorWeakPathMap.Find(FUserAndPointer(UserIndex,PointerIndex));
	if (MouseCaptorWeakPath && MouseCaptorWeakPath->IsValid() )
	{
		TWeakPtr< SWidget > WeakWidgetPtr = MouseCaptorWeakPath->GetLastWidget();
		TSharedPtr< SWidget > SharedWidgetPtr = WeakWidgetPtr.Pin();
		if ( SharedWidgetPtr.IsValid() )
		{
			FCaptureLostEvent CaptureLostEvent(UserIndex, PointerIndex);
			SharedWidgetPtr->OnMouseCaptureLost(CaptureLostEvent);
		}
	}
}

//////////////////////////////////////////////////////////////////////////

void FSlateApplication::FDragDetector::StartDragDetection(const FWidgetPath& PathToWidget, int32 UserIndex, int32 PointerIndex, FKey DragButton, FVector2D StartLocation)
{
	PointerIndexToDragState.Add(FUserAndPointer(UserIndex, PointerIndex), FDragDetectionState(PathToWidget, UserIndex, PointerIndex, DragButton, StartLocation));
}

bool FSlateApplication::FDragDetector::IsDetectingDrag(const FPointerEvent& PointerEvent)
{
	FUserAndPointer UserAndPointer(PointerEvent.GetUserIndex(), PointerEvent.GetPointerIndex());
	FDragDetectionState* DetectionState = PointerIndexToDragState.Find(UserAndPointer);

	if ( DetectionState )
	{
		return true;
	}

	return false;
}

bool FSlateApplication::FDragDetector::DetectDrag(const FPointerEvent& PointerEvent, float InDragTriggerDistance, FWeakWidgetPath*& OutWeakWidgetPath)
{
	FUserAndPointer UserAndPointer(PointerEvent.GetUserIndex(), PointerEvent.GetPointerIndex());
	FDragDetectionState* DetectionState = PointerIndexToDragState.Find(UserAndPointer);

	if ( DetectionState )
	{
		if ( DetectionState->DetectDragUserIndex == PointerEvent.GetUserIndex() &&
			 DetectionState->DetectDragPointerIndex == PointerEvent.GetPointerIndex() )
		{
			const FVector2D DragDelta = DetectionState->DetectDragStartLocation - PointerEvent.GetScreenSpacePosition();
			const bool bDragDetected = ( DragDelta.SizeSquared() > FMath::Square(InDragTriggerDistance) );
			if ( bDragDetected )
			{
				OutWeakWidgetPath = &DetectionState->DetectDragForWidget;
				return true;
			}
		}
	}

	OutWeakWidgetPath = nullptr;
	return false;
}

void FSlateApplication::FDragDetector::OnPointerRelease(const FPointerEvent& PointerEvent)
{
	FUserAndPointer UserAndPointer(PointerEvent.GetUserIndex(), PointerEvent.GetPointerIndex());
	FDragDetectionState* DetectionState = PointerIndexToDragState.Find(UserAndPointer);

	if ( DetectionState )
	{
		if ( DetectionState->DetectDragButton == PointerEvent.GetEffectingButton() && 
			 DetectionState->DetectDragUserIndex == PointerEvent.GetUserIndex() && 
			 DetectionState->DetectDragPointerIndex == PointerEvent.GetPointerIndex() )
		{
			// The user has released the button (or finger) that was supposed to start the drag; stop detecting it.
			PointerIndexToDragState.Remove(UserAndPointer);
		}
	}
}

void FSlateApplication::FDragDetector::ResetDetection()
{
	PointerIndexToDragState.Reset();
}

//////////////////////////////////////////////////////////////////////////

FDelegateHandle FPopupSupport::RegisterClickNotification( const TSharedRef<SWidget>& NotifyWhenClickedOutsideMe, const FOnClickedOutside& InNotification )
{
	// If the subscriber or a zone object is destroyed, the subscription is
	// no longer active. Clean it up here so that consumers of this API have an
	// easy time with resource management.
	struct { void operator()( TArray<FClickSubscriber>& Notifications ) {
		for ( int32 SubscriberIndex=0; SubscriberIndex < Notifications.Num(); )
		{
			if ( !Notifications[SubscriberIndex].ShouldKeep() )
			{
				Notifications.RemoveAtSwap(SubscriberIndex);
			}
			else
			{
				SubscriberIndex++;
			}		
		}
	}} ClearOutStaleNotifications;
	
	ClearOutStaleNotifications( ClickZoneNotifications );

	// Add a new notification.
	ClickZoneNotifications.Add( FClickSubscriber( NotifyWhenClickedOutsideMe, InNotification ) );

	return ClickZoneNotifications.Last().Notification.GetHandle();
}

void FPopupSupport::UnregisterClickNotification( FDelegateHandle Handle )
{
	for (int32 SubscriptionIndex=0; SubscriptionIndex < ClickZoneNotifications.Num();)
	{
		if (ClickZoneNotifications[SubscriptionIndex].Notification.GetHandle() == Handle)
		{
			ClickZoneNotifications.RemoveAtSwap(SubscriptionIndex);
		}
		else
		{
			SubscriptionIndex++;
		}
	}	
}

void FPopupSupport::SendNotifications( const FWidgetPath& WidgetsUnderCursor )
{
	struct FArrangedWidgetMatcher
	{
		FArrangedWidgetMatcher( const TSharedRef<SWidget>& InWidgetToMatch )
		: WidgetToMatch( InWidgetToMatch )
		{}

		bool operator()(const FArrangedWidget& Candidate) const
		{
			return WidgetToMatch == Candidate.Widget;
		}

		const TSharedRef<SWidget>& WidgetToMatch;
	};

	// For each subscription, if the widget in question is not being clicked, send the notification.
	// i.e. Notifications are saying "some widget outside you was clicked".
	for (int32 SubscriberIndex=0; SubscriberIndex < ClickZoneNotifications.Num(); ++SubscriberIndex)
	{
		FClickSubscriber& Subscriber = ClickZoneNotifications[SubscriberIndex];
		if (Subscriber.DetectClicksOutsideMe.IsValid())
		{
			// Did we click outside the region in this subscription? If so send the notification.
			FArrangedWidgetMatcher Matcher(Subscriber.DetectClicksOutsideMe.Pin().ToSharedRef());
			const bool bClickedOutsideOfWidget = WidgetsUnderCursor.Widgets.GetInternalArray().IndexOfByPredicate(Matcher) == INDEX_NONE;
			if ( bClickedOutsideOfWidget )
			{
				Subscriber.Notification.ExecuteIfBound();
			}
		}
	}
}

void FSlateApplication::SetPlatformApplication(const TSharedRef<class GenericApplication>& InPlatformApplication)
{
	PlatformApplication->SetMessageHandler(MakeShareable(new FGenericApplicationMessageHandler()));

	PlatformApplication = InPlatformApplication;
	PlatformApplication->SetMessageHandler(CurrentApplication.ToSharedRef());
}

void FSlateApplication::OverridePlatformApplication(TSharedPtr<class GenericApplication> InPlatformApplication)
{
	PlatformApplication = InPlatformApplication;
}

void FSlateApplication::Create()
{
	GSlateFastWidgetPath = GIsEditor ? 0 : 1;

	Create(MakeShareable(FPlatformApplicationMisc::CreateApplication()));
}

TSharedRef<FSlateApplication> FSlateApplication::Create(const TSharedRef<class GenericApplication>& InPlatformApplication)
{
	EKeys::Initialize();

	FCoreStyle::ResetToDefault();

	CurrentApplication = MakeShareable( new FSlateApplication() );
	CurrentBaseApplication = CurrentApplication;

	PlatformApplication = InPlatformApplication;
	PlatformApplication->SetMessageHandler( CurrentApplication.ToSharedRef() );

	// The grid needs to know the size and coordinate system of the desktop.
	// Some monitor setups have a primary monitor on the right and below the
	// left one, so the leftmost upper right monitor can be something like (-1280, -200)Synt
	{
		// Get an initial value for the VirtualDesktop geometry
		CurrentApplication->VirtualDesktopRect = []()
		{
			FDisplayMetrics DisplayMetrics;
			FSlateApplicationBase::Get().GetDisplayMetrics(DisplayMetrics);
			const FPlatformRect& VirtualDisplayRect = DisplayMetrics.VirtualDisplayRect;
			return FSlateRect(VirtualDisplayRect.Left, VirtualDisplayRect.Top, VirtualDisplayRect.Right, VirtualDisplayRect.Bottom);
		}();

		// Sign up for updates from the OS. Polling this every frame is too expensive on at least some OSs.
		PlatformApplication->OnDisplayMetricsChanged().AddSP(CurrentApplication.ToSharedRef(), &FSlateApplication::OnVirtualDesktopSizeChanged);
	}

	return CurrentApplication.ToSharedRef();
}

void FSlateApplication::Shutdown(bool bShutdownPlatform)
{
	if (FSlateApplication::IsInitialized())
	{
		CurrentApplication->OnShutdown();
		CurrentApplication->DestroyRenderer();
		CurrentApplication->Renderer.Reset();

		if (bShutdownPlatform)
		{
			PlatformApplication->DestroyApplication();
		}

		PlatformApplication.Reset();
		CurrentApplication.Reset();
		CurrentBaseApplication.Reset();
	}
}

TSharedPtr<FSlateApplication> FSlateApplication::CurrentApplication = nullptr;

FSlateApplication::FSlateApplication()
	: SynthesizeMouseMovePending(0)
	, bAppIsActive(true)
	, bSlateWindowActive(true)
	, Scale( 1.0f )
	, DragTriggerDistance( 0 )
	, CursorRadius( 0.0f )
	, LastUserInteractionTime( 0.0 )
	, LastUserInteractionTimeForThrottling( 0.0 )
	, LastMouseMoveTime( 0.0 )
	, SlateSoundDevice( MakeShareable(new FNullSlateSoundDevice()) )
	, CurrentTime( FPlatformTime::Seconds() )
	, LastTickTime( 0.0 )
	, AverageDeltaTime( 1.0f / 30.0f )	// Prime the running average with a typical frame rate so it doesn't have to spin up from zero
	, AverageDeltaTimeForResponsiveness( 1.0f / 30.0f )
	, OnExitRequested()
	, EventLogger( TSharedPtr<IEventLogger>() )
	, NumExternalModalWindowsActive( 0 )
#if PLATFORM_UI_NEEDS_TOOLTIPS
	, bAllowToolTips( true )
#else
	, bAllowToolTips( false )
#endif
	, ToolTipDelay( 0.15f )
	, ToolTipFadeInDuration( 0.1f )
	, ToolTipSummonTime( 0.0 )
	, DesiredToolTipLocation( FVector2D::ZeroVector )
	, ToolTipOffsetDirection( EToolTipOffsetDirection::Undetermined )
	, bRequestLeaveDebugMode( false )
	, bLeaveDebugForSingleStep( false )
	, CVarAllowToolTips(
		TEXT( "Slate.AllowToolTips" ),
		bAllowToolTips,
		TEXT( "Whether to allow tool-tips to spawn at all." ) )
	, CVarToolTipDelay(
		TEXT( "Slate.ToolTipDelay" ),
		ToolTipDelay,
		TEXT( "Delay in seconds before a tool-tip is displayed near the mouse cursor when hovering over widgets that supply tool-tip data." ) )
	, CVarToolTipFadeInDuration(
		TEXT( "Slate.ToolTipFadeInDuration" ),
		ToolTipFadeInDuration,
		TEXT( "How long it takes for a tool-tip to fade in, in seconds." ) )
	, bIsExternalUIOpened( false )
	, SlateTextField( nullptr )
	, bIsFakingTouch(FParse::Param(FCommandLine::Get(), TEXT("simmobile")) || FParse::Param(FCommandLine::Get(), TEXT("faketouches")))
	, bIsGameFakingTouch( false )
	, bIsFakingTouched( false )
	, bTouchFallbackToMouse( true )
	, bSoftwareCursorAvailable( false )	
	, bQueryCursorRequested( false )
	, bMenuAnimationsEnabled( true )
	, AppIcon( FCoreStyle::Get().GetBrush("DefaultAppIcon") )
	, VirtualDesktopRect( 0,0,0,0 )
	, NavigationConfig(MakeShared<FNavigationConfig>())
	, SimulateGestures(false, (int32)EGestureEvent::Count)
	, ProcessingInput(0)
	, InputManager(MakeShared<FSlateDefaultInputMapping>())
{
#if WITH_UNREAL_DEVELOPER_TOOLS
	FModuleManager::Get().LoadModule(TEXT("Settings"));
#endif

	SetupPhysicalSensitivities();

	if (GConfig)
	{
		GConfig->GetBool(TEXT("MobileSlateUI"), TEXT("bTouchFallbackToMouse"), bTouchFallbackToMouse, GEngineIni);
		GConfig->GetBool(TEXT("CursorControl"), TEXT("bAllowSoftwareCursor"), bSoftwareCursorAvailable, GEngineIni);
	}

	bRenderOffScreen = FParse::Param(FCommandLine::Get(), TEXT("RenderOffScreen"));

	// causes InputCore to initialize, even if statically linked
	FInputCoreModule& InputCore = FModuleManager::LoadModuleChecked<FInputCoreModule>(TEXT("InputCore"));

	FGenericCommands::Register();
	FTabCommands::Register();

	NormalExecutionGetter.BindRaw( this, &FSlateApplication::IsNormalExecution );

	PointerIndexPositionMap.Add(FUserAndPointer(0, CursorPointerIndex), FVector2D::ZeroVector);
	PointerIndexLastPositionMap.Add(FUserAndPointer(0, CursorPointerIndex), FVector2D::ZeroVector);

	// Add the standard 'default' user because there's always 1 user.
	RegisterUser(MakeShareable(new FSlateUser(0, false)));

	NavigationConfig->OnRegister();

	SimulateGestures[(int32)EGestureEvent::LongPress] = true;

#if WITH_EDITOR
	OnDebugSafeZoneChanged.AddRaw(this, &FSlateApplication::UpdateCustomSafeZone);
#endif
}

FSlateApplication::~FSlateApplication()
{
	FTabCommands::Unregister();
	FGenericCommands::Unregister();
	
	if (SlateTextField != nullptr)
	{
		delete SlateTextField;
		SlateTextField = nullptr;
	}

#if WITH_EDITOR
	OnDebugSafeZoneChanged.RemoveAll(this);
#endif
}

void FSlateApplication::SetupPhysicalSensitivities()
{
	const float DragTriggerDistanceInInches = FUnitConversion::Convert(1.0f, EUnit::Millimeters, EUnit::Inches);
	FPlatformApplicationMisc::ConvertInchesToPixels(DragTriggerDistanceInInches, DragTriggerDistance);

	// TODO Rather than allow people to request the DragTriggerDistance directly, we should
	// probably store a drag trigger distance for touch and mouse, and force users to pass
	// the pointer event they're checking for, and if that pointer event is touch, use touch
	// and if not touch, return mouse.
#if PLATFORM_DESKTOP
	DragTriggerDistance = FMath::Max(DragTriggerDistance, 5.0f);
#else
	DragTriggerDistance = FMath::Max(DragTriggerDistance, 10.0f);
#endif

	FGestureDetector::LongPressAllowedMovement = DragTriggerDistance;
}

void FSlateApplication::InitHighDPI()
{
	IConsoleVariable* CVar = IConsoleManager::Get().FindConsoleVariable(TEXT("EnableHighDPIAwareness"));

	if (CVar)
	{
		bool bRequestEnableHighDPI = true;
		if (GIsEditor)
		{
			GConfig->GetBool(TEXT("HDPI"), TEXT("EnableHighDPIAwareness"), bRequestEnableHighDPI, GEditorSettingsIni);
		}
		else
		{
			GConfig->GetBool(TEXT("/Script/Engine.UserInterfaceSettings"), TEXT("bAllowHighDPIInGameMode"), bRequestEnableHighDPI, GEngineIni);
		}

		const bool bEnableHighDPI = bRequestEnableHighDPI && !FParse::Param(FCommandLine::Get(), TEXT("nohighdpi"));

		// Set the cvar here for other systems that need it.
		CVar->Set(bEnableHighDPI);

		// High DPI must be enabled before any windows are shown.
		if (bEnableHighDPI)
		{
			FPlatformApplicationMisc::SetHighDPIMode();
		}
	}
}

const FStyleNode* FSlateApplication::GetRootStyle() const
{
	return RootStyleNode;
}

bool FSlateApplication::InitializeRenderer( TSharedRef<FSlateRenderer> InRenderer, bool bQuietMode )
{
	Renderer = InRenderer;
	bool bResult = Renderer->Initialize();
	if (!bResult && !bQuietMode)
	{
		FPlatformMisc::MessageBoxExt(EAppMsgType::Ok, *NSLOCTEXT("SlateD3DRenderer", "ProblemWithGraphicsCard", "There is a problem with your graphics card. Please ensure your card meets the minimum system requirements and that you have the latest drivers installed.").ToString(), *NSLOCTEXT("SlateD3DRenderer", "UnsupportedVideoCardErrorTitle", "Unsupported Graphics Card").ToString());
	}
	return bResult;
}

void FSlateApplication::InitializeSound( const TSharedRef<ISlateSoundDevice>& InSlateSoundDevice )
{
	SlateSoundDevice = InSlateSoundDevice;
}

void FSlateApplication::DestroyRenderer()
{
	if( Renderer.IsValid() )
	{
		Renderer->Destroy();
	}
}

/**
 * Called when the user closes the outermost frame (ie quitting the app). Uses standard UE4 global variable
 * so normal UE4 applications work as expected
 */
static void OnRequestExit()
{
	GIsRequestingExit = true;
}

void FSlateApplication::PlaySound( const FSlateSound& SoundToPlay, int32 UserIndex ) const
{
	SlateSoundDevice->PlaySound(SoundToPlay, UserIndex);
}

float FSlateApplication::GetSoundDuration(const FSlateSound& Sound) const
{
	return SlateSoundDevice->GetSoundDuration(Sound);
}

FVector2D FSlateApplication::GetCursorPos() const
{
	if ( ICursor* Cursor = PlatformApplication->Cursor.Get() )
	{
		return !Cursor->GetPosition().ContainsNaN() ? Cursor->GetPosition() : FVector2D::ZeroVector;
	}

	const int32 UserIndex = 0;
	return PointerIndexPositionMap.FindRef(FUserAndPointer(UserIndex, CursorPointerIndex));
}

FVector2D FSlateApplication::GetLastCursorPos() const
{
	const int32 UserIndex = 0;
	return PointerIndexLastPositionMap.FindRef(FUserAndPointer(UserIndex, CursorPointerIndex));
}

void FSlateApplication::SetCursorPos( const FVector2D& MouseCoordinate )
{
	if (ICursor* Cursor = PlatformApplication->Cursor.Get())
	{
		return Cursor->SetPosition( MouseCoordinate.X, MouseCoordinate.Y );
	}
}

FWidgetPath FSlateApplication::LocateWindowUnderMouse( FVector2D ScreenspaceMouseCoordinate, const TArray< TSharedRef< SWindow > >& Windows, bool bIgnoreEnabledStatus )
{
	// First, give the OS a chance to tell us which window to use, in case a child window is not guaranteed to stay on top of its parent window
	TSharedPtr<FGenericWindow> NativeWindowUnderMouse = PlatformApplication->GetWindowUnderCursor();
	if (NativeWindowUnderMouse.IsValid())
	{
		TSharedPtr<SWindow> Window = FSlateWindowHelper::FindWindowByPlatformWindow(Windows, NativeWindowUnderMouse.ToSharedRef());
		if (Window.IsValid())
		{
			FWidgetPath PathToLocatedWidget = LocateWidgetInWindow(ScreenspaceMouseCoordinate, Window.ToSharedRef(), bIgnoreEnabledStatus);
			if (PathToLocatedWidget.IsValid())
			{
				return PathToLocatedWidget;
			}
		}
	}

	bool bPrevWindowWasModal = false;

	for (int32 WindowIndex = Windows.Num() - 1; WindowIndex >= 0; --WindowIndex)
	{ 
		const TSharedRef<SWindow>& Window = Windows[WindowIndex];

		if ( !Window->IsVisible() || Window->IsWindowMinimized())
		{
			continue;
		}
		
		// Hittest the window's children first.
		FWidgetPath ResultingPath = LocateWindowUnderMouse(ScreenspaceMouseCoordinate, Window->GetChildWindows(), bIgnoreEnabledStatus);
		if (ResultingPath.IsValid())
		{
			return ResultingPath;
		}

		// If none of the children were hit, hittest the parent.

		// Only accept input if the current window accepts input and the current window is not under a modal window or an interactive tooltip

		if (!bPrevWindowWasModal)
		{
			FWidgetPath PathToLocatedWidget = LocateWidgetInWindow(ScreenspaceMouseCoordinate, Window, bIgnoreEnabledStatus);
			if (PathToLocatedWidget.IsValid())
			{
				return PathToLocatedWidget;
			}
		}
	}
	
	return FWidgetPath();
}

bool FSlateApplication::IsWindowHousingInteractiveTooltip(const TSharedRef<const SWindow>& WindowToTest) const
{
	const TSharedPtr<IToolTip> ActiveToolTipPtr = ActiveToolTip.Pin();
	const TSharedPtr<SWindow> ToolTipWindowPtr = ToolTipWindow.Pin();
	const bool bIsHousingInteractiveTooltip =
		WindowToTest == ToolTipWindowPtr &&
		ActiveToolTipPtr.IsValid() &&
		ActiveToolTipPtr->IsInteractive();

	return bIsHousingInteractiveTooltip;
}

void FSlateApplication::DrawWindows()
{
	SLATE_CYCLE_COUNTER_SCOPE(GSlateDrawWindows);
	SCOPED_NAMED_EVENT_TEXT("Slate::DrawWindows", FColor::Magenta);
	PrivateDrawWindows();
}

struct FDrawWindowArgs
{
	FDrawWindowArgs( FSlateDrawBuffer& InDrawBuffer, const FWidgetPath& InWidgetsToVisualizeUnderCursor )
		: OutDrawBuffer( InDrawBuffer )
		, WidgetsToVisualizeUnderCursor(InWidgetsToVisualizeUnderCursor)
	{}

	FSlateDrawBuffer& OutDrawBuffer;
	const FWidgetPath& WidgetsToVisualizeUnderCursor;
};


void FSlateApplication::DrawWindowAndChildren( const TSharedRef<SWindow>& WindowToDraw, FDrawWindowArgs& DrawWindowArgs )
{
	// On Mac, where child windows can be on screen even if their parent is hidden or minimized, we want to always draw child windows.
	// On other platforms we set bDrawChildWindows to true only if we draw the current window.
	bool bDrawChildWindows = PLATFORM_MAC;

	// Only draw visible windows or in off-screen rendering mode
	if (bRenderOffScreen || (WindowToDraw->IsVisible() && (!WindowToDraw->IsWindowMinimized() || FApp::UseVRFocus())) )
	{
	
		// Switch to the appropriate world for drawing
		FScopedSwitchWorldHack SwitchWorld( WindowToDraw );

		// Draw Prep
		FSlateWindowElementList& WindowElementList = DrawWindowArgs.OutDrawBuffer.AddWindowElementList(WindowToDraw);

		// Drawing is done in window space, so null out the positions and keep the size.
		FGeometry WindowGeometry = WindowToDraw->GetWindowGeometryInWindow();
		int32 MaxLayerId = 0;
		{
			WindowToDraw->GetHittestGrid()->ClearGridForNewFrame(VirtualDesktopRect);

			{
				SCOPED_NAMED_EVENT_TEXT("Slate::DrawWindow", FColor::Magenta);
				
			MaxLayerId = WindowToDraw->PaintWindow(
				FPaintArgs(WindowToDraw.Get(), *WindowToDraw->GetHittestGrid(), WindowToDraw->GetPositionInScreen(), GetCurrentTime(), GetDeltaTime()),
				WindowGeometry, WindowToDraw->GetClippingRectangleInWindow(),
				WindowElementList,
				0,
				FWidgetStyle(),
					WindowToDraw->IsEnabled());
			}

			// Draw drag drop operation if it's windowless.
			if ( IsDragDropping() && DragDropContent->IsWindowlessOperation() )
			{
				TSharedPtr<SWindow> DragDropWindow = DragDropWindowPtr.Pin();
				if ( DragDropWindow.IsValid() && DragDropWindow == WindowToDraw )
				{
					TSharedPtr<SWidget> DecoratorWidget = DragDropContent->GetDefaultDecorator();
					if ( DecoratorWidget.IsValid() && DecoratorWidget->GetVisibility().IsVisible() )
					{
						const float WindowRootScale = GetApplicationScale() * DragDropWindow->GetNativeWindow()->GetDPIScaleFactor();

						DecoratorWidget->SetVisibility(EVisibility::HitTestInvisible);
						DecoratorWidget->SlatePrepass(WindowRootScale);

						FVector2D DragDropContentInWindowSpace = WindowToDraw->GetWindowGeometryInScreen().AbsoluteToLocal(DragDropContent->GetDecoratorPosition()) * WindowRootScale;
						const FGeometry DragDropContentGeometry = FGeometry::MakeRoot(DecoratorWidget->GetDesiredSize(), FSlateLayoutTransform(DragDropContentInWindowSpace));

						DecoratorWidget->Paint(
							FPaintArgs(WindowToDraw.Get(), *WindowToDraw->GetHittestGrid(), WindowToDraw->GetPositionInScreen(), GetCurrentTime(), GetDeltaTime()),
							DragDropContentGeometry, WindowToDraw->GetClippingRectangleInWindow(),
							WindowElementList,
							++MaxLayerId,
							FWidgetStyle(),
							WindowToDraw->IsEnabled());
					}
				}
			}

			// Draw Software Cursor
			TSharedPtr<SWindow> CursorWindow = CursorWindowPtr.Pin();
			if (CursorWindow.IsValid() && WindowToDraw == CursorWindow)
			{
				TSharedPtr<SWidget> CursorWidget = CursorWidgetPtr.Pin();
				
				if (CursorWidget.IsValid())
				{
					CursorWidget->SlatePrepass(GetApplicationScale()*CursorWindow->GetNativeWindow()->GetDPIScaleFactor());

					FVector2D CursorPosInWindowSpace = WindowToDraw->GetWindowGeometryInScreen().AbsoluteToLocal(GetCursorPos());
					CursorPosInWindowSpace += (CursorWidget->GetDesiredSize() * -0.5);
					const FGeometry CursorGeometry = FGeometry::MakeRoot(CursorWidget->GetDesiredSize(), FSlateLayoutTransform(CursorPosInWindowSpace));

					CursorWidget->Paint(
						FPaintArgs(WindowToDraw.Get(), *WindowToDraw->GetHittestGrid(), WindowToDraw->GetPositionInScreen(), GetCurrentTime(), GetDeltaTime()),
						CursorGeometry, WindowToDraw->GetClippingRectangleInWindow(),
						WindowElementList,
						++MaxLayerId,
						FWidgetStyle(),
						WindowToDraw->IsEnabled());
				}
			}
		}

#if SLATE_HAS_WIDGET_REFLECTOR

		// The widget reflector may want to paint some additional stuff as part of the Widget introspection that it performs.
		// For example: it may draw layout rectangles for hovered widgets.
		const bool bVisualizeLayoutUnderCursor = DrawWindowArgs.WidgetsToVisualizeUnderCursor.IsValid();
		const bool bCapturingFromThisWindow = bVisualizeLayoutUnderCursor && DrawWindowArgs.WidgetsToVisualizeUnderCursor.TopLevelWindow == WindowToDraw;
		TSharedPtr<IWidgetReflector> WidgetReflector = WidgetReflectorPtr.Pin();
		if ( bCapturingFromThisWindow || (WidgetReflector.IsValid() && WidgetReflector->ReflectorNeedsToDrawIn(WindowToDraw)) )
		{
			MaxLayerId = WidgetReflector->Visualize( DrawWindowArgs.WidgetsToVisualizeUnderCursor, WindowElementList, MaxLayerId );
		}

		// Visualize pointer presses and pressed keys for demo-recording purposes.
		const bool bVisualiseMouseClicks = WidgetReflector.IsValid() && PlatformApplication->Cursor.IsValid() && PlatformApplication->Cursor->GetType() != EMouseCursor::None;
		if (bVisualiseMouseClicks )
		{
			MaxLayerId = WidgetReflector->VisualizeCursorAndKeys( WindowElementList, MaxLayerId );
		}

#endif

		// This window is visible, so draw its child windows as well
		bDrawChildWindows = true;
	}

	if (bDrawChildWindows)
	{
		// Draw the child windows
		const TArray< TSharedRef<SWindow> >& WindowChildren = WindowToDraw->GetChildWindows();
		for (int32 ChildIndex=0; ChildIndex < WindowChildren.Num(); ++ChildIndex)
		{
			DrawWindowAndChildren( WindowChildren[ChildIndex], DrawWindowArgs );
		}
	}
}

static void PrepassWindowAndChildren( TSharedRef<SWindow> WindowToPrepass )
{
	if (UNLIKELY(!FApp::CanEverRender()))
	{
		return;
	}

	if ( WindowToPrepass->IsVisible() && !WindowToPrepass->IsWindowMinimized() )
	{
		SLATE_CYCLE_COUNTER_SCOPE_CUSTOM(GSlatePrepassWindowAndChildren, WindowToPrepass->GetCreatedInLocation());
		FScopedSwitchWorldHack SwitchWorld(WindowToPrepass);
		
		{
			SCOPE_CYCLE_COUNTER(STAT_SlatePrepass);
			WindowToPrepass->SlatePrepass(FSlateApplication::Get().GetApplicationScale() * WindowToPrepass->GetNativeWindow()->GetDPIScaleFactor());
		}

		if ( WindowToPrepass->IsAutosized() )
		{
			WindowToPrepass->Resize(WindowToPrepass->GetDesiredSizeDesktopPixels());
		}

		for ( const TSharedRef<SWindow>& ChildWindow : WindowToPrepass->GetChildWindows() )
		{
			PrepassWindowAndChildren(ChildWindow);
		}
	}
}

void FSlateApplication::DrawPrepass( TSharedPtr<SWindow> DrawOnlyThisWindow )
{
	SLATE_CYCLE_COUNTER_SCOPE(GSlateDrawPrepass);
	TSharedPtr<SWindow> ActiveModalWindow = GetActiveModalWindow();

	if (ActiveModalWindow.IsValid())
	{
		PrepassWindowAndChildren( ActiveModalWindow.ToSharedRef() );

		for (TArray< TSharedRef<SWindow> >::TConstIterator CurrentWindowIt(SlateWindows); CurrentWindowIt; ++CurrentWindowIt)
		{
			const TSharedRef<SWindow>& CurrentWindow = *CurrentWindowIt;
			if (CurrentWindow->IsTopmostWindow())
			{
				PrepassWindowAndChildren( CurrentWindow );
			}
		}

		TArray< TSharedRef<SWindow> > NotificationWindows;
		FSlateNotificationManager::Get().GetWindows(NotificationWindows);
		for (auto CurrentWindowIt(NotificationWindows.CreateIterator()); CurrentWindowIt; ++CurrentWindowIt)
		{
			PrepassWindowAndChildren(*CurrentWindowIt );
		}
	}
	else if (DrawOnlyThisWindow.IsValid())
	{
		PrepassWindowAndChildren(DrawOnlyThisWindow.ToSharedRef());
	}
	else
	{
		// Draw all windows
		for (const TSharedRef<SWindow>& CurrentWindow : SlateWindows)
		{
			PrepassWindowAndChildren(CurrentWindow);
		}
	}
}

TArray<SWindow*> GatherAllDescendants(const TArray< TSharedRef<SWindow> >& InWindowList)
{
	TArray<SWindow*> GatheredDescendants;
	GatheredDescendants.Reserve(InWindowList.Num());
	for (const TSharedRef<SWindow>& Window : InWindowList)
	{
		GatheredDescendants.Add(&Window.Get());
	}

	for (const TSharedRef<SWindow>& SomeWindow : InWindowList)
	{
		GatheredDescendants.Append(GatherAllDescendants(SomeWindow->GetChildWindows()));
	}

	return GatheredDescendants;
}

void FSlateApplication::PrivateDrawWindows( TSharedPtr<SWindow> DrawOnlyThisWindow )
{
	check(Renderer.IsValid());

	// Grab a scope lock around access to the resource proxy map, just to ensure we never cross over
	// with the loading thread.
	FScopeLock ScopeLock(Renderer->GetResourceCriticalSection());

	FWidgetPath WidgetsToVisualizeUnderCursor;
	
#if SLATE_HAS_WIDGET_REFLECTOR
	// Is user expecting visual feedback from the Widget Reflector?
	const bool bVisualizeLayoutUnderCursor = WidgetReflectorPtr.IsValid() && WidgetReflectorPtr.Pin()->IsVisualizingLayoutUnderCursor();
	if (bVisualizeLayoutUnderCursor)
	{
		WidgetsToVisualizeUnderCursor =
			WidgetsUnderCursorLastEvent.FindRef(FUserAndPointer(CursorUserIndex, CursorPointerIndex)).ToWidgetPath();
	}
#endif

	{
		// Prepass the window
		SCOPED_NAMED_EVENT_TEXT("Slate::Prepass", FColor::Magenta);
		DrawPrepass( DrawOnlyThisWindow );
	}

	FDrawWindowArgs DrawWindowArgs( Renderer->GetDrawBuffer(), WidgetsToVisualizeUnderCursor);

	{
		SCOPE_CYCLE_COUNTER( STAT_SlateDrawWindowTime );

		TSharedPtr<SWindow> ActiveModalWindow = GetActiveModalWindow(); 

		if (ActiveModalWindow.IsValid())
		{
			DrawWindowAndChildren( ActiveModalWindow.ToSharedRef(), DrawWindowArgs );

			for( TArray< TSharedRef<SWindow> >::TConstIterator CurrentWindowIt( SlateWindows ); CurrentWindowIt; ++CurrentWindowIt )
			{
				const TSharedRef<SWindow>& CurrentWindow = *CurrentWindowIt;
				if ( CurrentWindow->IsTopmostWindow() )
				{
					DrawWindowAndChildren(CurrentWindow, DrawWindowArgs);
				}
			}

			TArray< TSharedRef<SWindow> > NotificationWindows;
			FSlateNotificationManager::Get().GetWindows(NotificationWindows);
			for( auto CurrentWindowIt( NotificationWindows.CreateIterator() ); CurrentWindowIt; ++CurrentWindowIt )
			{
				DrawWindowAndChildren(*CurrentWindowIt, DrawWindowArgs);
			}	
		}
		else if( DrawOnlyThisWindow.IsValid() )
		{
			DrawWindowAndChildren( DrawOnlyThisWindow.ToSharedRef(), DrawWindowArgs );
		}
		else
		{
			// Draw all windows
			for( TArray< TSharedRef<SWindow> >::TConstIterator CurrentWindowIt( SlateWindows ); CurrentWindowIt; ++CurrentWindowIt )
			{
				TSharedRef<SWindow> CurrentWindow = *CurrentWindowIt;
				// Only draw visible windows or in off-screen rendering mode
				if (bRenderOffScreen || CurrentWindow->IsVisible() )
				{
					DrawWindowAndChildren( CurrentWindow, DrawWindowArgs );
				}
			}
		}
	}

	// This is potentially dangerous on the movie playback thread that slate sometimes runs on
	if(!IsInSlateThread())
	{
		// Some windows may have been destroyed/removed.
		// Do not attempt to draw any windows that have been removed.
		TArray<SWindow*> AllWindows = GatherAllDescendants(SlateWindows);
		DrawWindowArgs.OutDrawBuffer.RemoveUnusedWindowElement(AllWindows);
	}

	{	
		SLATE_CYCLE_COUNTER_SCOPE(GSlateRendererDrawWindows);
		Renderer->DrawWindows( DrawWindowArgs.OutDrawBuffer );
	}
}

void FSlateApplication::PollGameDeviceState()
{
	if( ActiveModalWindows.Num() == 0 && !GIntraFrameDebuggingGameThread )
	{
		// Don't poll when a modal window open or intra frame debugging is happening
		PlatformApplication->PollGameDeviceState( GetDeltaTime() );
	}
}

void FSlateApplication::FinishedInputThisFrame()
{
	const float DeltaTime = GetDeltaTime();

	if (PlatformApplication->Cursor.IsValid())
	{
		InputPreProcessors.Tick(DeltaTime, *this, PlatformApplication->Cursor.ToSharedRef());
	}

	// All the input events have been processed.

	// Any widgets that may have received pointer input events
	// are given a chance to process accumulated values.
	if (MouseCaptor.HasCapture())
	{
		TArray<TSharedRef<SWidget>> Captors = MouseCaptor.ToSharedWidgets();
		for (const auto & Captor : Captors )
		{
			Captor->OnFinishedPointerInput();
		}
	}
	else
	{
		for( auto LastWidgetIterator = WidgetsUnderCursorLastEvent.CreateConstIterator(); LastWidgetIterator; ++LastWidgetIterator )
		{
			FWeakWidgetPath Path = LastWidgetIterator.Value();

			for ( const TWeakPtr<SWidget>& WidgetPtr : Path.Widgets )
			{
				const TSharedPtr<SWidget>& Widget = WidgetPtr.Pin();
				if (Widget.IsValid())
				{
					Widget->OnFinishedPointerInput();
				}
				else
				{
					break;
				}
			}
		}
	}

	// Any widgets that may have received key events
	// are given a chance to process accumulated values.
	ForEachUser([&] (FSlateUser* User) {
		const FWeakWidgetPath& WidgetPath = User->GetWeakFocusPath();
		for ( const TWeakPtr<SWidget>& WidgetPtr : WidgetPath.Widgets )
		{
			const TSharedPtr<SWidget>& Widget = WidgetPtr.Pin();
			if ( Widget.IsValid() )
			{
				Widget->OnFinishedKeyInput();
			}
			else
			{
				break;
			}
		}
	});

	ForEachUser([&] (FSlateUser* User) {
		User->FinishFrame();
	});
}

void FSlateApplication::Tick(ESlateTickType TickType)
{
	LLM_SCOPE(ELLMTag::UI);

	SCOPE_TIME_GUARD(TEXT("FSlateApplication::Tick"));
	CSV_SCOPED_TIMING_STAT(Basic, Slate_Tick);

	// It is not valid to tick Slate on any other thread but the game thread unless we are only updating time
	check(IsInGameThread() || TickType == ESlateTickType::TimeOnly);

	FScopeLock SlateTickAccess(&SlateTickCriticalSection);

	SCOPED_NAMED_EVENT_TEXT("Slate::Tick", FColor::Magenta);

	{
		SCOPE_CYCLE_COUNTER(STAT_SlateTickTime);
		SLATE_CYCLE_COUNTER_SCOPE(GSlateTotalTickTime);

		const float DeltaTime = GetDeltaTime();

		if (TickType == ESlateTickType::All)
		{
			TickPlatform(DeltaTime);
		}
		TickApplication(TickType, DeltaTime);
	}

	// Update Slate Stats
	SLATE_STATS_END_FRAME(GetCurrentTime());
}

void FSlateApplication::TickPlatform(float DeltaTime)
{
	SCOPED_NAMED_EVENT_TEXT("Slate::TickPlatform", FColor::Magenta);

	{
		SCOPE_CYCLE_COUNTER(STAT_SlateMessageTick);

		// We need to pump messages here so that slate can receive input.  
		if ( ( ActiveModalWindows.Num() > 0 ) || GIntraFrameDebuggingGameThread )
		{
			// We only need to pump messages for slate when a modal window or blocking mode is active is up because normally message pumping is handled in FEngineLoop::Tick
			PlatformApplication->PumpMessages(DeltaTime);

			if ( FCoreDelegates::StarvedGameLoop.IsBound() )
			{
				FCoreDelegates::StarvedGameLoop.Execute();
			}
		}

		PlatformApplication->Tick(DeltaTime);

		PlatformApplication->ProcessDeferredEvents(DeltaTime);
	}
}

void FSlateApplication::TickApplication(ESlateTickType TickType, float DeltaTime)
{
	if (Renderer.IsValid())
	{
		// Release any temporary material or texture resources we may have cached and are reporting to prevent
		// GC on those resources.  We don't need to force it, we just need to let the ones used last frame to
		// be queued up to be released.
		Renderer->ReleaseAccessedResources(/* Flush State */ false);
	}

	if(TickType == ESlateTickType::All)
	{
	{
		SCOPE_CYCLE_COUNTER(STAT_SlatePreTickEvent);
		PreTickEvent.Broadcast(DeltaTime);
	}
<<<<<<< HEAD

		// The widget locking the cursor to its bounds may have been reshaped.
		// Check if the widget was reshaped and update the cursor lock
		// bounds if needed.
		UpdateCursorLockRegion();

=======

		// The widget locking the cursor to its bounds may have been reshaped.
		// Check if the widget was reshaped and update the cursor lock
		// bounds if needed.
		UpdateCursorLockRegion();

>>>>>>> 8e4a36c9
		//FPlatformMisc::BeginNamedEvent(FColor::Magenta, "Slate::CaptureAndToolTipUpdate");
	// When Slate captures the mouse, it is up to us to set the cursor 
	// because the OS assumes that we own the mouse.
		if (GEnableCursorQueries && (MouseCaptor.HasCapture() || bQueryCursorRequested))
		{
			SCOPE_CYCLE_COUNTER(STAT_SlateQueryCursor);
			QueryCursor();
		}

		{
			SCOPE_CYCLE_COUNTER(STAT_SlateUpdateTooltip);

			// Update tool tip, if we have one
			const bool AllowSpawningOfToolTips = false;
			UpdateToolTip(AllowSpawningOfToolTips);
		}
	}

	// Advance time
	LastTickTime = CurrentTime;
	CurrentTime = FPlatformTime::Seconds();

	// Update average time between ticks.  This is used to monitor how responsive the application "feels".
	// Note that we calculate this before we apply the max quantum clamping below, because we want to store
	// the actual frame rate, even if it is very low.
	if (TickType == ESlateTickType::All)
	{
		// Scalar percent of new delta time that contributes to running average.  Use a lower value to add more smoothing
		// to the average frame rate.  A value of 1.0 will disable smoothing.
		const float RunningAverageScale = 0.1f;

		AverageDeltaTime = AverageDeltaTime * ( 1.0f - RunningAverageScale ) + GetDeltaTime() * RunningAverageScale;

		// Don't update average delta time if we're in an exceptional situation, such as when throttling mode
		// is active, because the measured tick time will not be representative of the application's performance.
		// In these cases, the cached average delta time from before the throttle activated will be used until
		// throttling has finished.
		if( FSlateThrottleManager::Get().IsAllowingExpensiveTasks() )
		{
			// Clamp to avoid including huge hitchy frames in our average
			const float ClampedDeltaTime = FMath::Clamp( GetDeltaTime(), 0.0f, 1.0f );
			AverageDeltaTimeForResponsiveness = AverageDeltaTimeForResponsiveness * ( 1.0f - RunningAverageScale ) + ClampedDeltaTime * RunningAverageScale;
		}
	}

	// Handle large quantums
	const double MaxQuantumBeforeClamp = 1.0 / 8.0;		// 8 FPS
	if( GetDeltaTime() > MaxQuantumBeforeClamp )
	{
		LastTickTime = CurrentTime - MaxQuantumBeforeClamp;
	}

	if (TickType == ESlateTickType::All)
	{
		const bool bNeedsSyntheticMouseMouse = SynthesizeMouseMovePending > 0;

		if (GEnableSyntheticMouseMoves && bNeedsSyntheticMouseMouse && (!GIsGameThreadIdInitialized || IsInGameThread())) 
		{
			// Force a mouse move event to make sure all widgets know whether there is a mouse cursor hovering over them
			SynthesizeMouseMove();
			--SynthesizeMouseMovePending;
		}

		// Update auto-throttling based on elapsed time since user interaction
		ThrottleApplicationBasedOnMouseMovement();

		TSharedPtr<SWindow> ActiveModalWindow = GetActiveModalWindow();

		const float SleepThreshold = SleepBufferPostInput.GetValueOnGameThread();
		const double TimeSinceInput = LastTickTime - LastUserInteractionTime;
		const double TimeSinceMouseMove = LastTickTime - LastMouseMoveTime;
	
		const bool bIsUserIdle = (TimeSinceInput > SleepThreshold) && (TimeSinceMouseMove > SleepThreshold);
		const bool bAnyActiveTimersPending = AnyActiveTimersArePending();
		if (bAnyActiveTimersPending)
		{
			// Some UI might slide under the cursor. To a widget, this is
			// as if the cursor moved over it.
			QueueSynthesizedMouseMove();
		}
		// Generate any simulated gestures that we've detected.
		ForEachUser([&] (FSlateUser* User) {
			User->GestureDetector.GenerateGestures(*this, SimulateGestures);
		});

		// Check if any element lists used for caching need to be released
		{
				for (int32 CacheIndex = 0; CacheIndex < ReleasedCachedElementLists.Num(); CacheIndex++)
			{
					if (ReleasedCachedElementLists[CacheIndex]->IsInUse() == false)
				{
						ensure(ReleasedCachedElementLists[CacheIndex].IsUnique());
					ReleasedCachedElementLists[CacheIndex].Reset();
					ReleasedCachedElementLists.RemoveAtSwap(CacheIndex, 1, false);
					CacheIndex--;
				}
			}
		}

		// skip tick/draw if we are idle and there are no active timers registered that we need to drive slate for.
		// This effectively means the slate application is totally idle and we don't need to update the UI.
		// This relies on Widgets properly registering for Active timer when they need something to happen even
		// when the user is not providing any input (ie, animations, viewport rendering, async polling, etc).
		bIsSlateAsleep = true;
		if (!AllowSlateToSleep.GetValueOnGameThread() || bAnyActiveTimersPending || !bIsUserIdle || bNeedsSyntheticMouseMouse || FApp::UseVRFocus())
		{
			bIsSlateAsleep = false; // if we get here, then Slate is not sleeping

			// Update any notifications - this needs to be done after windows have updated themselves 
			// (so they know their size)
			{
				SLATE_CYCLE_COUNTER_SCOPE(GSlateTickNotificationManager);
				FSlateNotificationManager::Get().Tick();
			}

			// Draw all windows
			DrawWindows();
		}

		PostTickEvent.Broadcast(DeltaTime);
	}
}


void FSlateApplication::PumpMessages()
{
	PlatformApplication->PumpMessages( GetDeltaTime() );
}

void FSlateApplication::ThrottleApplicationBasedOnMouseMovement()
{
	bool bShouldThrottle = false;
	if( ThrottleWhenMouseIsMoving.GetValueOnGameThread() )	// Interpreted as bool here
	{
		// We only want to engage the throttle for a short amount of time after the mouse stops moving
		const float TimeToThrottleAfterMouseStops = 0.1f;

		// After a key or mouse button is pressed, we'll leave the throttle disengaged for awhile so the
		// user can use the keys to navigate in a viewport, for example.
		const float MinTimeSinceButtonPressToThrottle = 1.0f;

		// Use a small movement threshold to avoid engaging the throttle when the user bumps the mouse
		const float MinMouseMovePixelsBeforeThrottle = 2.0f;

		const FVector2D& CursorPos = GetCursorPos();
		static FVector2D LastCursorPos = GetCursorPos();
		//static double LastMouseMoveTime = FPlatformTime::Seconds();
		static bool bIsMouseMoving = false;
		if( CursorPos != LastCursorPos )
		{
			// Did the cursor move far enough that we care?
			if( bIsMouseMoving || ( CursorPos - LastCursorPos ).SizeSquared() >= MinMouseMovePixelsBeforeThrottle * MinMouseMovePixelsBeforeThrottle )
			{
				bIsMouseMoving = true;
				LastMouseMoveTime = this->GetCurrentTime();
				LastCursorPos = CursorPos;
			}
		}

		const float TimeSinceLastUserInteraction = CurrentTime - LastUserInteractionTimeForThrottling;
		const float TimeSinceLastMouseMove = CurrentTime - LastMouseMoveTime;
		if( TimeSinceLastMouseMove < TimeToThrottleAfterMouseStops )
		{
			// Only throttle if a Slate window is currently active.  If a Wx window (such as Matinee) is
			// being used, we don't want to throttle
			if( this->GetActiveTopLevelWindow().IsValid() )
			{
				// Only throttle if the user hasn't pressed a button in awhile
				if( TimeSinceLastUserInteraction > MinTimeSinceButtonPressToThrottle )
				{
					// If a widget has the mouse captured, then we won't bother throttling
					if( !MouseCaptor.HasCapture() )
					{
						// If there is no Slate window under the mouse, then we won't engage throttling
						if( LocateWindowUnderMouse( GetCursorPos(), GetInteractiveTopLevelWindows() ).IsValid() )
						{
							bShouldThrottle = true;
						}
					}
				}
			}
		}
		else
		{
			// Mouse hasn't moved in a bit, so reset our movement state
			bIsMouseMoving = false;
			LastCursorPos = CursorPos;
		}
	}

	if( bShouldThrottle )
	{
		if( !UserInteractionResponsivnessThrottle.IsValid() )
		{
			// Engage throttling
			UserInteractionResponsivnessThrottle = FSlateThrottleManager::Get().EnterResponsiveMode();
		}
	}
	else
	{
		if( UserInteractionResponsivnessThrottle.IsValid() )
		{
			// Disengage throttling
			FSlateThrottleManager::Get().LeaveResponsiveMode( UserInteractionResponsivnessThrottle );
		}
	}
}

FWidgetPath FSlateApplication::LocateWidgetInWindow(FVector2D ScreenspaceMouseCoordinate, const TSharedRef<SWindow>& Window, bool bIgnoreEnabledStatus) const
{
	const bool bAcceptsInput = Window->IsVisible() && (Window->AcceptsInput() || IsWindowHousingInteractiveTooltip(Window));
	if (bAcceptsInput && Window->IsScreenspaceMouseWithin(ScreenspaceMouseCoordinate))
	{
		TArray<FWidgetAndPointer> WidgetsAndCursors = Window->GetHittestGrid()->GetBubblePath(ScreenspaceMouseCoordinate, GetCursorRadius(), bIgnoreEnabledStatus);
		return FWidgetPath(MoveTemp(WidgetsAndCursors));
	}
	else
	{
		return FWidgetPath();
	}
}


TSharedRef<SWindow> FSlateApplication::AddWindow( TSharedRef<SWindow> InSlateWindow, const bool bShowImmediately )
{
	// Add the Slate window to the Slate application's top-level window array.  Note that neither the Slate window
	// or the native window are ready to be used yet, however we need to make sure they're in the Slate window
	// array so that we can properly respond to OS window messages as soon as they're sent.  For example, a window
	// activation message may be sent by the OS as soon as the window is shown (in the Init function), and if we
	// don't add the Slate window to our window list, we wouldn't be able to route that message to the window.

	FSlateWindowHelper::ArrangeWindowToFront(SlateWindows, InSlateWindow);
	TSharedRef<FGenericWindow> NewWindow = MakeWindow( InSlateWindow, bShowImmediately );

	if( bShowImmediately )
	{
		InSlateWindow->ShowWindow();

		//@todo Slate: Potentially dangerous and annoying if all slate windows that are created steal focus.
		if( InSlateWindow->SupportsKeyboardFocus() && InSlateWindow->IsFocusedInitially() )
		{
			InSlateWindow->GetNativeWindow()->SetWindowFocus();
		}
	}

	return InSlateWindow;
}

TSharedRef< FGenericWindow > FSlateApplication::MakeWindow( TSharedRef<SWindow> InSlateWindow, const bool bShowImmediately )
{
	// When rendering off-screen don't render to screen, create a dummy generic window
	if (bRenderOffScreen)
	{
		TSharedRef< FGenericWindow > NewWindow = MakeShareable(new FGenericWindow());
		InSlateWindow->SetNativeWindow(NewWindow);
		return NewWindow;
	}

	TSharedPtr<FGenericWindow> NativeParent = nullptr;
	TSharedPtr<SWindow> ParentWindow = InSlateWindow->GetParentWindow();
	if ( ParentWindow.IsValid() )
	{
		NativeParent = ParentWindow->GetNativeWindow();
	}

	TSharedRef< FGenericWindowDefinition > Definition = MakeShareable( new FGenericWindowDefinition() );

	Definition->Type = InSlateWindow->GetType();

	const FVector2D Size = InSlateWindow->GetInitialDesiredSizeInScreen();
	Definition->WidthDesiredOnScreen = Size.X;
	Definition->HeightDesiredOnScreen = Size.Y;

	const FVector2D Position = InSlateWindow->GetInitialDesiredPositionInScreen();
	Definition->XDesiredPositionOnScreen = Position.X;
	Definition->YDesiredPositionOnScreen = Position.Y;

	Definition->HasOSWindowBorder = InSlateWindow->HasOSWindowBorder();
	Definition->TransparencySupport = InSlateWindow->GetTransparencySupport();
	Definition->AppearsInTaskbar = InSlateWindow->AppearsInTaskbar();
	Definition->IsTopmostWindow = InSlateWindow->IsTopmostWindow();
	Definition->AcceptsInput = InSlateWindow->AcceptsInput();
	Definition->ActivationPolicy = InSlateWindow->ActivationPolicy();
	Definition->FocusWhenFirstShown = InSlateWindow->IsFocusedInitially();

	Definition->HasCloseButton = InSlateWindow->HasCloseBox();
	Definition->SupportsMinimize = InSlateWindow->HasMinimizeBox();
	Definition->SupportsMaximize = InSlateWindow->HasMaximizeBox();

	Definition->IsModalWindow = InSlateWindow->IsModalWindow();
	Definition->IsRegularWindow = InSlateWindow->IsRegularWindow();
	Definition->HasSizingFrame = InSlateWindow->HasSizingFrame();
	Definition->SizeWillChangeOften = InSlateWindow->SizeWillChangeOften();
	Definition->ShouldPreserveAspectRatio = InSlateWindow->ShouldPreserveAspectRatio();
	Definition->ExpectedMaxWidth = InSlateWindow->GetExpectedMaxWidth();
	Definition->ExpectedMaxHeight = InSlateWindow->GetExpectedMaxHeight();

	Definition->Title = InSlateWindow->GetTitle().ToString();
	Definition->Opacity = InSlateWindow->GetOpacity();
	Definition->CornerRadius = InSlateWindow->GetCornerRadius();

	Definition->SizeLimits = InSlateWindow->GetSizeLimits();

	Definition->bManualDPI = InSlateWindow->IsManualManageDPIChanges();

	TSharedRef< FGenericWindow > NewWindow = PlatformApplication->MakeWindow();

	if (LIKELY(FApp::CanEverRender()))
	{
		InSlateWindow->SetNativeWindow(NewWindow);

		InSlateWindow->SetCachedScreenPosition( Position );
		InSlateWindow->SetCachedSize( Size );

		PlatformApplication->InitializeWindow( NewWindow, Definition, NativeParent, bShowImmediately );

		ITextInputMethodSystem* const TextInputMethodSystem = PlatformApplication->GetTextInputMethodSystem();
		if ( TextInputMethodSystem )
		{
			TextInputMethodSystem->ApplyDefaults( NewWindow );
		}
	}
	else
	{
		InSlateWindow->SetNativeWindow(MakeShareable(new FGenericWindow()));
	}

	return NewWindow;
}

bool FSlateApplication::CanAddModalWindow() const
{
	// A modal window cannot be opened until the renderer has been created.
	return CanDisplayWindows();
}

bool FSlateApplication::CanDisplayWindows() const
{
	// The renderer must be created and global shaders be available
	return Renderer.IsValid() && Renderer->AreShadersInitialized();
}

EUINavigation FSlateApplication::GetNavigationDirectionFromKey(const FKeyEvent& InKeyEvent) const
{
	return NavigationConfig->GetNavigationDirectionFromKey(InKeyEvent);
}

EUINavigation FSlateApplication::GetNavigationDirectionFromAnalog(const FAnalogInputEvent& InAnalogEvent)
{
	return NavigationConfig->GetNavigationDirectionFromAnalog(InAnalogEvent);
}

void FSlateApplication::AddModalWindow( TSharedRef<SWindow> InSlateWindow, const TSharedPtr<const SWidget> InParentWidget, bool bSlowTaskWindow )
{
	if( !CanAddModalWindow() )
	{
		// Bail out.  The incoming window will never be added, and no native window will be created.
		return;
	}

	if( GIsRunningUnattendedScript && !bSlowTaskWindow )
	{
		UE_LOG(LogSlate, Warning, TEXT("A modal window tried to take control while running in unattended script mode. The window was canceled."));
		if (FPlatformMisc::IsDebuggerPresent())
		{
			UE_DEBUG_BREAK();
		}
		else
		{
			FDebug::DumpStackTraceToLog();
		}
		return;
	}

#if WITH_EDITOR
    FCoreDelegates::PreSlateModal.Broadcast();
#endif
    // Push the active modal window onto the stack.
	ActiveModalWindows.AddUnique( InSlateWindow );

	// Close the open tooltip when a new window is open.  Tooltips from non-modal windows can be dangerous and cause rentrancy into code that shouldnt execute in a modal state.
	CloseToolTip();

	// Set the modal flag on the window
	InSlateWindow->SetAsModalWindow();
	
	// Make sure we aren't in the middle of using a slate draw buffer
	Renderer->FlushCommands();

	// In slow task windows, depending on the frequency with which the window is updated, it could be quite some time 
	// before the window is ticked (and drawn) so we hide the window by default and the slow task window will show it when needed
	const bool bShowWindow = !bSlowTaskWindow;

	// Create the new window
	// Note: generally a modal window should not be added without a parent but 
	// due to this being called from wxWidget editors, this is not always possible
	if( InParentWidget.IsValid() )
	{
		// Find the window of the parent widget
		FWidgetPath WidgetPath;
		GeneratePathToWidgetChecked( InParentWidget.ToSharedRef(), WidgetPath );
		AddWindowAsNativeChild( InSlateWindow, WidgetPath.GetWindow(), bShowWindow );
	}
	else
	{
		AddWindow( InSlateWindow, bShowWindow );
	}

	if ( ActiveModalWindows.Num() == 1 )
	{
		// Signal that a slate modal window has opened so external windows may be disabled as well
		ModalWindowStackStartedDelegate.ExecuteIfBound();
	}

	// Release mouse capture here in case the new modal window has been added in one of the mouse button
	// event callbacks. Otherwise it will be unresponsive until the next mouse up event.
	ReleaseMouseCapture();

	// Clear the cached pressed mouse buttons, in case a new modal window has been added between the mouse down and mouse up of another window.
	PressedMouseButtons.Empty();

	// Also force the platform capture off as the call to ReleaseMouseCapture() above still relies on mouse up messages to clear the capture
	PlatformApplication->SetCapture( nullptr );

	// Disable high precision mouse mode when a modal window is added.  On some OS'es even when a window is diabled, raw input is sent to it.
	PlatformApplication->SetHighPrecisionMouseMode( false, nullptr );

	// Block on all modal windows unless its a slow task.  In that case the game thread is allowed to run.
	if( !bSlowTaskWindow )
	{
		// Show the cursor if it was previously hidden so users can interact with the window
		if ( PlatformApplication->Cursor.IsValid() )
		{
			PlatformApplication->Cursor->Show( true );
		}
		
		// Since the engine tick is paused here we have to end any outstanding frames.
		// That will put us in a clean state for the Slate Tick loop below.
		Renderer->EndFrame();

		//Throttle loop data
		float LastLoopTime = (float)FPlatformTime::Seconds();
		const float MinThrottlePeriod = (1.0f / 60.0f); //Throttle the loop to a maximum of 60Hz

		// Tick slate from here in the event that we should not return until the modal window is closed.
		while( InSlateWindow == GetActiveModalWindow() )
		{
			//Throttle the loop
			const float CurrentLoopTime = FPlatformTime::Seconds();
			const float SleepTime = MinThrottlePeriod - (CurrentLoopTime-LastLoopTime);
			LastLoopTime = CurrentLoopTime;
			if (SleepTime > 0.0f)
			{
				// Sleep a bit to not eat up all CPU time
				FPlatformProcess::Sleep(SleepTime);
			}

			const float DeltaTime = GetDeltaTime();

			// Tick any other systems that need to update during modal dialogs
			ModalLoopTickEvent.Broadcast(DeltaTime);

			{
				SCOPE_CYCLE_COUNTER(STAT_SlateTickTime);
				SLATE_CYCLE_COUNTER_SCOPE(GSlateTotalTickTime);

				// Tick and pump messages for the platform.
				TickPlatform(DeltaTime);

				// It's possible that during ticking the platform we'll find out the modal dialog was closed.
				// in which case we need to abort the current flow.
				if ( InSlateWindow != GetActiveModalWindow() )
				{
					break;
				}
				
				// Slate's Tick does not issue Begin/EndFrame so we'll do it ourselves.
				Renderer->BeginFrame();

				// Tick and render Slate
				TickApplication(ESlateTickType::All, DeltaTime);
				
				Renderer->EndFrame();
			}

			// Update Slate Stats
			SLATE_STATS_END_FRAME(GetCurrentTime());

			// Synchronize the game thread and the render thread so that the render thread doesn't get too far behind.
			Renderer->Sync();
		}
		
		// When we let the engine Tick as normal we need to restore the state as before.
		// So we'll start a frame.
		Renderer->BeginFrame();
	}
}

void FSlateApplication::SetModalWindowStackStartedDelegate(FModalWindowStackStarted StackStartedDelegate)
{
	ModalWindowStackStartedDelegate = StackStartedDelegate;
}

void FSlateApplication::SetModalWindowStackEndedDelegate(FModalWindowStackEnded StackEndedDelegate)
{
	ModalWindowStackEndedDelegate = StackEndedDelegate;
}

TSharedRef<SWindow> FSlateApplication::AddWindowAsNativeChild( TSharedRef<SWindow> InSlateWindow, TSharedRef<SWindow> InParentWindow, const bool bShowImmediately )
{
	// @VREDITOR HACK
	// Parent window must already have been added
	//checkSlow(FSlateWindowHelper::ContainsWindow(SlateWindows, InParentWindow));

	// Add the Slate window to the Slate application's top-level window array.  Note that neither the Slate window
	// or the native window are ready to be used yet, however we need to make sure they're in the Slate window
	// array so that we can properly respond to OS window messages as soon as they're sent.  For example, a window
	// activation message may be sent by the OS as soon as the window is shown (in the Init function), and if we
	// don't add the Slate window to our window list, we wouldn't be able to route that message to the window.
	InParentWindow->AddChildWindow( InSlateWindow );

	// Only make native generic windows if the parent has one. Nullrhi makes only generic windows, whose handles are always null
	if ( InParentWindow->GetNativeWindow()->GetOSWindowHandle() || !FApp::CanEverRender() )
	{
		TSharedRef<FGenericWindow> NewWindow = MakeWindow(InSlateWindow, bShowImmediately);

		if ( bShowImmediately )
		{
			InSlateWindow->ShowWindow();

			//@todo Slate: Potentially dangerous and annoying if all slate windows that are created steal focus.
			if ( InSlateWindow->SupportsKeyboardFocus() && InSlateWindow->IsFocusedInitially() )
			{
				InSlateWindow->GetNativeWindow()->SetWindowFocus();
			}
		}
	}

	return InSlateWindow;
}

TSharedPtr<IMenu> FSlateApplication::PushMenu(const TSharedRef<SWidget>& InParentWidget, const FWidgetPath& InOwnerPath, const TSharedRef<SWidget>& InContent, const FVector2D& SummonLocation, const FPopupTransitionEffect& TransitionEffect, const bool bFocusImmediately, const FVector2D& SummonLocationSize, TOptional<EPopupMethod> Method, const bool bIsCollapsedByParent)
{
	// Caller supplied a valid path? Pass it to the menu stack.
	if (InOwnerPath.IsValid())
	{
		return MenuStack.Push(InOwnerPath, InContent, SummonLocation, TransitionEffect, bFocusImmediately, SummonLocationSize, Method, bIsCollapsedByParent);
	}

	// If the caller doesn't specify a valid event path we'll generate one from InParentWidget
	FWidgetPath WidgetPath;
	if (GeneratePathToWidgetUnchecked(InParentWidget, WidgetPath))
	{
		return MenuStack.Push(WidgetPath, InContent, SummonLocation, TransitionEffect, bFocusImmediately, SummonLocationSize, Method, bIsCollapsedByParent);
	}

	UE_LOG(LogSlate, Warning, TEXT("Menu could not be pushed.  A path to the parent widget(%s) could not be found"), *InParentWidget->ToString());
	return TSharedPtr<IMenu>();
}

TSharedPtr<IMenu> FSlateApplication::PushMenu(const TSharedPtr<IMenu>& InParentMenu, const TSharedRef<SWidget>& InContent, const FVector2D& SummonLocation, const FPopupTransitionEffect& TransitionEffect, const bool bFocusImmediately, const FVector2D& SummonLocationSize, const bool bIsCollapsedByParent)
{
	return MenuStack.Push(InParentMenu, InContent, SummonLocation, TransitionEffect, bFocusImmediately, SummonLocationSize, bIsCollapsedByParent);
}

TSharedPtr<IMenu> FSlateApplication::PushHostedMenu(const TSharedRef<SWidget>& InParentWidget, const FWidgetPath& InOwnerPath, const TSharedRef<IMenuHost>& InMenuHost, const TSharedRef<SWidget>& InContent, TSharedPtr<SWidget>& OutWrappedContent, const FPopupTransitionEffect& TransitionEffect, EShouldThrottle ShouldThrottle, const bool bIsCollapsedByParent)
{
	// Caller supplied a valid path? Pass it to the menu stack.
	if (InOwnerPath.IsValid())
	{
		return MenuStack.PushHosted(InOwnerPath, InMenuHost, InContent, OutWrappedContent, TransitionEffect, ShouldThrottle, bIsCollapsedByParent);
	}

	// If the caller doesn't specify a valid event path we'll generate one from InParentWidget
	FWidgetPath WidgetPath;
	if (GeneratePathToWidgetUnchecked(InParentWidget, WidgetPath))
	{
		return MenuStack.PushHosted(WidgetPath, InMenuHost, InContent, OutWrappedContent, TransitionEffect, ShouldThrottle, bIsCollapsedByParent);
	}

	return TSharedPtr<IMenu>();
}

TSharedPtr<IMenu> FSlateApplication::PushHostedMenu(const TSharedPtr<IMenu>& InParentMenu, const TSharedRef<IMenuHost>& InMenuHost, const TSharedRef<SWidget>& InContent, TSharedPtr<SWidget>& OutWrappedContent, const FPopupTransitionEffect& TransitionEffect, EShouldThrottle ShouldThrottle, const bool bIsCollapsedByParent)
{
	return MenuStack.PushHosted(InParentMenu, InMenuHost, InContent, OutWrappedContent, TransitionEffect, ShouldThrottle, bIsCollapsedByParent);
}

bool FSlateApplication::HasOpenSubMenus(TSharedPtr<IMenu> InMenu) const
{
	return MenuStack.HasOpenSubMenus(InMenu);
}

bool FSlateApplication::AnyMenusVisible() const
{
	return MenuStack.HasMenus();
}

TSharedPtr<IMenu> FSlateApplication::FindMenuInWidgetPath(const FWidgetPath& InWidgetPath) const
{
	return MenuStack.FindMenuInWidgetPath(InWidgetPath);
}

TSharedPtr<SWindow> FSlateApplication::GetVisibleMenuWindow() const
{
	return MenuStack.GetHostWindow();
}

void FSlateApplication::DismissAllMenus()
{
	MenuStack.DismissAll();
}

void FSlateApplication::DismissMenu(const TSharedPtr<IMenu>& InFromMenu)
{
	MenuStack.DismissFrom(InFromMenu);
}

void FSlateApplication::DismissMenuByWidget(const TSharedRef<SWidget>& InWidgetInMenu)
{
	FWidgetPath WidgetPath;
	if (GeneratePathToWidgetUnchecked(InWidgetInMenu, WidgetPath))
	{
		TSharedPtr<IMenu> Menu = MenuStack.FindMenuInWidgetPath(WidgetPath);
		if (Menu.IsValid())
		{
			MenuStack.DismissFrom(Menu);
		}
	}
}

void FSlateApplication::RequestDestroyWindow( TSharedRef<SWindow> InWindowToDestroy )
{
	ForEachUser([&] (FSlateUser* User) {
		User->NotifyWindowDestroyed(InWindowToDestroy);
	});

	// Logging to track down window shutdown issues with movie loading threads. Too spammy in editor builds with all the windows
#if !WITH_EDITOR
	UE_LOG(LogSlate, Log, TEXT("Request Window '%s' being destroyed"), *InWindowToDestroy->GetTitle().ToString() );
#endif
	struct local
	{
		static void Helper( const TSharedRef<SWindow> WindowToDestroy, TArray< TSharedRef<SWindow> >& OutWindowDestroyQueue)
		{
			/** @return the list of this window's child windows */
			TArray< TSharedRef<SWindow> >& ChildWindows = WindowToDestroy->GetChildWindows();

			// Children need to be destroyed first. 
			if( ChildWindows.Num() > 0 )
			{
				for( int32 ChildIndex = 0; ChildIndex < ChildWindows.Num(); ++ChildIndex )
				{	
					// Recursively request that the window is destroyed which will also queue any children of children etc...
					Helper( ChildWindows[ ChildIndex ], OutWindowDestroyQueue );
				}
			}

			OutWindowDestroyQueue.AddUnique( WindowToDestroy );
		}
	};

	local::Helper( InWindowToDestroy, WindowDestroyQueue );

	DestroyWindowsImmediately();
}

void FSlateApplication::DestroyWindowImmediately( TSharedRef<SWindow> WindowToDestroy ) 
{
	// Request that the window and its children are destroyed
	RequestDestroyWindow( WindowToDestroy );

	DestroyWindowsImmediately();
}


void FSlateApplication::ExternalModalStart()
{
	if( NumExternalModalWindowsActive++ == 0 )
	{
		// Close all open menus.
		DismissAllMenus();

		// Close tool-tips
		CloseToolTip();

		// Tick and render Slate so that it can destroy any menu windows if necessary before we disable.
		Tick();
		Renderer->Sync();

		if( ActiveModalWindows.Num() > 0 )
		{
			// There are still modal windows so only enable the new active modal window.
			GetActiveModalWindow()->EnableWindow( false );
		}
		else
		{
			// We are creating a modal window so all other windows need to be disabled.
			for( TArray< TSharedRef<SWindow> >::TIterator CurrentWindowIt( SlateWindows ); CurrentWindowIt; ++CurrentWindowIt )
			{
				TSharedRef<SWindow> CurrentWindow = ( *CurrentWindowIt );
				CurrentWindow->EnableWindow( false );
			}
		}
	}
}


void FSlateApplication::ExternalModalStop()
{
	check(NumExternalModalWindowsActive > 0);
	if( --NumExternalModalWindowsActive == 0 )
	{
		if( ActiveModalWindows.Num() > 0 )
		{
			// There are still modal windows so only enable the new active modal window.
			GetActiveModalWindow()->EnableWindow( true );
		}
		else
		{
			// We are creating a modal window so all other windows need to be disabled.
			for( TArray< TSharedRef<SWindow> >::TIterator CurrentWindowIt( SlateWindows ); CurrentWindowIt; ++CurrentWindowIt )
			{
				TSharedRef<SWindow> CurrentWindow = ( *CurrentWindowIt );
				CurrentWindow->EnableWindow( true );
			}
		}
	}
}

void FSlateApplication::InvalidateAllViewports()
{
	Renderer->InvalidateAllViewports();
}

void FSlateApplication::RegisterGameViewport( TSharedRef<SViewport> InViewport )
{
	RegisterViewport(InViewport);
	
	if (GameViewportWidget != InViewport)
	{
		InViewport->SetActive(true);
		GameViewportWidget = InViewport;
	}
	
	ActivateGameViewport();
}

void FSlateApplication::RegisterViewport(TSharedRef<SViewport> InViewport)
{
	TSharedPtr<SWindow> ParentWindow = FindWidgetWindow(InViewport);
	if (ParentWindow.IsValid())
	{
		TWeakPtr<ISlateViewport> SlateViewport = InViewport->GetViewportInterface();
		if (ensure(SlateViewport.IsValid()))
		{
			ParentWindow->SetViewport(SlateViewport.Pin().ToSharedRef());
		}
	}
}

void FSlateApplication::UnregisterGameViewport()
{
	ResetToDefaultPointerInputSettings();

	bIsFakingTouched = false;
	bIsGameFakingTouch = false;

	if (GameViewportWidget.IsValid())
	{
		GameViewportWidget.Pin()->SetActive(false);
	}
	GameViewportWidget.Reset();
}

void FSlateApplication::RegisterVirtualWindow(TSharedRef<SWindow> InWindow)
{
	SlateVirtualWindows.AddUnique(InWindow);
}

void FSlateApplication::UnregisterVirtualWindow(TSharedRef<SWindow> InWindow)
{
	SlateVirtualWindows.Remove(InWindow);
}

void FSlateApplication::FlushRenderState()
{
	if ( Renderer.IsValid() )
	{
		// Release any temporary material or texture resources we may have cached and are reporting to prevent
		// GC on those resources.  If the game viewport is being unregistered, we need to flush these resources
		// to allow for them to be GC'ed.
		Renderer->ReleaseAccessedResources(/* Flush State */ true);
	}
}

TSharedPtr<SViewport> FSlateApplication::GetGameViewport() const
{
	return GameViewportWidget.Pin();
}

int32 FSlateApplication::GetUserIndexForKeyboard() const
{
	return InputManager->GetUserIndexForKeyboard();
}
 
int32 FSlateApplication::GetUserIndexForController(int32 ControllerId) const
{
	return InputManager->GetUserIndexForController(ControllerId);
}

void FSlateApplication::SetInputManager(TSharedRef<ISlateInputManager> InInputManager)
{
	InputManager = InInputManager;
}

void FSlateApplication::SetUserFocusToGameViewport(uint32 UserIndex, EFocusCause ReasonFocusIsChanging /* = EFocusCause::SetDirectly*/)
{
	TSharedPtr<SViewport> CurrentGameViewportWidget = GameViewportWidget.Pin();
	if (CurrentGameViewportWidget.IsValid())
	{
		SetUserFocus(UserIndex, CurrentGameViewportWidget, ReasonFocusIsChanging);
	}
}

void FSlateApplication::SetAllUserFocusToGameViewport(EFocusCause ReasonFocusIsChanging /* = EFocusCause::SetDirectly*/)
{
	TSharedPtr< SViewport > CurrentGameViewportWidget = GameViewportWidget.Pin();

	if (CurrentGameViewportWidget.IsValid())
	{
		FWidgetPath PathToWidget;
		FSlateWindowHelper::FindPathToWidget(SlateWindows, CurrentGameViewportWidget.ToSharedRef(), /*OUT*/ PathToWidget);

		ForEachUser([&] (FSlateUser* User) {
			SetUserFocus(User, PathToWidget, ReasonFocusIsChanging);
		});
	}
}

void FSlateApplication::ActivateGameViewport()
{
	// Only focus the window if the application is active, if not the application activation sequence will take care of it.
	if (bAppIsActive && GameViewportWidget.IsValid())
	{
		TSharedRef<SViewport> GameViewportWidgetRef = GameViewportWidget.Pin().ToSharedRef();
		
		FWidgetPath PathToViewport;
		// If we cannot find the window it could have been destroyed.
		if (FSlateWindowHelper::FindPathToWidget(SlateWindows, GameViewportWidgetRef, PathToViewport, EVisibility::All))
		{
			TSharedRef<SWindow> Window = PathToViewport.GetWindow();

			// Set keyboard focus on the actual OS window for the top level Slate window in the viewport path
			// This is needed because some OS messages are only sent to the window with keyboard focus
			// Slate will translate the message and send it to the actual widget with focus.
			// Without this we don't get WM_KEYDOWN or WM_CHAR messages in play in viewport sessions.
			Window->GetNativeWindow()->SetWindowFocus();

			// Activate the viewport and process the reply 
			FWindowActivateEvent ActivateEvent(FWindowActivateEvent::EA_Activate, Window);
			FReply ViewportActivatedReply = GameViewportWidgetRef->OnViewportActivated(ActivateEvent);
			if (ViewportActivatedReply.IsEventHandled())
			{
				ProcessReply(PathToViewport, ViewportActivatedReply, nullptr, nullptr);
			}
		}
	}
}

bool FSlateApplication::SetUserFocus(uint32 UserIndex, const TSharedPtr<SWidget>& WidgetToFocus, EFocusCause ReasonFocusIsChanging /* = EFocusCause::SetDirectly*/)
{
	const bool bValidWidget = WidgetToFocus.IsValid();
	ensureMsgf(bValidWidget, TEXT("Attempting to focus an invalid widget. If your intent is to clear focus use ClearUserFocus()"));
	if (bValidWidget)
	{
		if (FSlateUser* User = GetOrCreateUser(UserIndex))
		{
		FWidgetPath PathToWidget;
		const bool bFound = FSlateWindowHelper::FindPathToWidget(SlateWindows, WidgetToFocus.ToSharedRef(), /*OUT*/ PathToWidget);
		if (bFound)
		{
				return SetUserFocus(User, PathToWidget, ReasonFocusIsChanging);
		}
		else
		{
			const bool bFoundVirtual = FSlateWindowHelper::FindPathToWidget(SlateVirtualWindows, WidgetToFocus.ToSharedRef(), /*OUT*/ PathToWidget);
				if (bFoundVirtual)
			{
					return SetUserFocus(User, PathToWidget, ReasonFocusIsChanging);
			}
			else
			{
				//ensureMsgf(bFound, TEXT("Attempting to focus a widget that isn't in the tree and visible: %s. If your intent is to clear focus use ClearUserFocus()"), WidgetToFocus->ToString());
			}
		}
	}
	}

	return false;
}

void FSlateApplication::SetAllUserFocus(const TSharedPtr<SWidget>& WidgetToFocus, EFocusCause ReasonFocusIsChanging /*= EFocusCause::SetDirectly*/)
{
	const bool bValidWidget = WidgetToFocus.IsValid();
	ensureMsgf(bValidWidget, TEXT("Attempting to focus an invalid widget. If your intent is to clear focus use ClearAllUserFocus()"));
	if (bValidWidget)
	{
		FWidgetPath PathToWidget;
		const bool bFound = FSlateWindowHelper::FindPathToWidget(SlateWindows, WidgetToFocus.ToSharedRef(), /*OUT*/ PathToWidget);
		if (bFound)
		{
			SetAllUserFocus(PathToWidget, ReasonFocusIsChanging);
		}
		else
		{
			//ensureMsgf(bFound, TEXT("Attempting to focus a widget that isn't in the tree and visible: %s. If your intent is to clear focus use ClearAllUserFocus()"), WidgetToFocus->ToString());
		}
	}
}

TSharedPtr<SWidget> FSlateApplication::GetUserFocusedWidget(uint32 UserIndex) const
{
	if ( const FSlateUser* User = GetUser(UserIndex) )
	{
		return User->GetFocusedWidget();
	}

	return TSharedPtr<SWidget>();
}

void FSlateApplication::ClearUserFocus(uint32 UserIndex, EFocusCause ReasonFocusIsChanging /* = EFocusCause::SetDirectly*/)
{
	SetUserFocus(UserIndex, FWidgetPath(), ReasonFocusIsChanging);
}

void FSlateApplication::ClearAllUserFocus(EFocusCause ReasonFocusIsChanging /*= EFocusCause::SetDirectly*/)
{
	SetAllUserFocus(FWidgetPath(), ReasonFocusIsChanging);
}

bool FSlateApplication::SetKeyboardFocus(const TSharedPtr< SWidget >& OptionalWidgetToFocus, EFocusCause ReasonFocusIsChanging /* = EFocusCause::SetDirectly*/)
{
	return SetUserFocus(GetUserIndexForKeyboard(), OptionalWidgetToFocus, ReasonFocusIsChanging);
}

void FSlateApplication::ClearKeyboardFocus(const EFocusCause ReasonFocusIsChanging)
{
	SetUserFocus(GetUserIndexForKeyboard(), FWidgetPath(), ReasonFocusIsChanging);
}

void FSlateApplication::ResetToDefaultInputSettings()
{
	ProcessReply(FWidgetPath(), FReply::Handled().ClearUserFocus(true), nullptr, nullptr);
	ResetToDefaultPointerInputSettings();
}

void FSlateApplication::ResetToDefaultPointerInputSettings()
{
	TArray<FWidgetPath> CaptorPaths = MouseCaptor.ToWidgetPaths();
	for (const FWidgetPath& MouseCaptorPath : CaptorPaths )
	{
		ProcessReply(MouseCaptorPath, FReply::Handled().ReleaseMouseCapture(), nullptr, nullptr);
	}

	ProcessReply(FWidgetPath(), FReply::Handled().ReleaseMouseLock(), nullptr, nullptr);

	if ( PlatformApplication->Cursor.IsValid() )
	{
		PlatformApplication->Cursor->SetType(EMouseCursor::Default);
	}
}

void* FSlateApplication::GetMouseCaptureWindow() const
{
	return PlatformApplication->GetCapture();
}

void FSlateApplication::ReleaseMouseCapture()
{
	MouseCaptor.InvalidateCaptureForAllPointers();
}

void FSlateApplication::ReleaseMouseCaptureForUser(int32 UserIndex)
{
	MouseCaptor.InvalidateCaptureForUser(UserIndex);
}

FDelegateHandle FSlateApplication::RegisterOnWindowActionNotification(const FOnWindowAction& Notification)
{
	OnWindowActionNotifications.Add(Notification);
	return OnWindowActionNotifications.Last().GetHandle();
}

void FSlateApplication::UnregisterOnWindowActionNotification(FDelegateHandle Handle)
{
	for (int32 Index = 0; Index < OnWindowActionNotifications.Num();)
	{
		if (OnWindowActionNotifications[Index].GetHandle() == Handle)
		{
			OnWindowActionNotifications.RemoveAtSwap(Index);
		}
		else
		{
			Index++;
		}
	}
}

TSharedPtr<SWindow> FSlateApplication::FindBestParentWindowForDialogs(const TSharedPtr<SWidget>& InWidget, const ESlateParentWindowSearchMethod InParentWindowSearchMethod)
{
	TSharedPtr<SWindow> ParentWindow = ( InWidget.IsValid() ) ? FindWidgetWindow(InWidget.ToSharedRef()) : TSharedPtr<SWindow>();

	if ( !ParentWindow.IsValid() )
	{
		// First check the active top level window.
		TSharedPtr<SWindow> ActiveTopWindow = GetActiveTopLevelWindow();
		if ( ActiveTopWindow.IsValid() && ActiveTopWindow->IsRegularWindow() && InParentWindowSearchMethod == ESlateParentWindowSearchMethod::ActiveWindow )
		{
			ParentWindow = ActiveTopWindow;
		}
		else
		{
			// If the active top level window isn't a good host, lets just try and find the first
			// reasonable window we can host new dialogs off of.
			for ( TSharedPtr<SWindow> SlateWindow : SlateWindows )
			{
				if ( SlateWindow->IsVisible() && SlateWindow->IsRegularWindow() )
				{
					ParentWindow = SlateWindow;
					break;
				}
			}
		}
	}

	return ParentWindow;
}

const void* FSlateApplication::FindBestParentWindowHandleForDialogs(const TSharedPtr<SWidget>& InWidget, const ESlateParentWindowSearchMethod InParentWindowSearchMethod)
{
	TSharedPtr<SWindow> ParentWindow = FindBestParentWindowForDialogs(InWidget, InParentWindowSearchMethod);

	const void* ParentWindowWindowHandle = nullptr;
	if ( ParentWindow.IsValid() && ParentWindow->GetNativeWindow().IsValid() )
	{
		ParentWindowWindowHandle = ParentWindow->GetNativeWindow()->GetOSWindowHandle();
	}

	return ParentWindowWindowHandle;
}

const TSet<FKey> FSlateApplication::GetPressedMouseButtons() const
{
	return PressedMouseButtons;
}

TSharedPtr<SWindow> FSlateApplication::GetActiveTopLevelWindow() const
{
	return ActiveTopLevelWindow.Pin();
}

TSharedPtr<SWindow> FSlateApplication::GetActiveModalWindow() const
{
	return (ActiveModalWindows.Num() > 0) ? ActiveModalWindows.Last() : nullptr;
}

bool FSlateApplication::SetKeyboardFocus(const FWidgetPath& InFocusPath, const EFocusCause InCause /*= EFocusCause::SetDirectly*/)
{
	return SetUserFocus(GetUserIndexForKeyboard(), InFocusPath, InCause);
}

bool FSlateApplication::SetUserFocus(const uint32 InUserIndex, const FWidgetPath& InFocusPath, const EFocusCause InCause)
{
	return SetUserFocus(GetOrCreateUser(InUserIndex), InFocusPath, InCause);
}

bool FSlateApplication::SetUserFocus(FSlateUser* User, const FWidgetPath& InFocusPath, const EFocusCause InCause)
{
	if ( !User )
	{
		return false;
	}

	if (InFocusPath.IsValid())
	{
		TSharedRef<SWindow> Window = InFocusPath.GetWindow();
		if (ActiveModalWindows.Num() != 0 && !(Window->IsDescendantOf(GetActiveModalWindow()) || ActiveModalWindows.Top() == Window))
		{
			UE_LOG(LogSlate, Warning, TEXT("Ignoring SetUserFocus because it's not an active modal Window (user %i not set to %s."), User->GetUserIndex(), *InFocusPath.GetLastWidget()->ToString());
			return false;
		}
	}

	TSharedPtr<IWidgetReflector> WidgetReflector = WidgetReflectorPtr.Pin();
	const bool bReflectorShowingFocus = WidgetReflector.IsValid() && WidgetReflector->IsShowingFocus();

	// Get the old Widget information
	const FWeakWidgetPath OldFocusedWidgetPath = User->GetWeakFocusPath();
	TSharedPtr<SWidget> OldFocusedWidget = OldFocusedWidgetPath.IsValid() ? OldFocusedWidgetPath.GetLastWidget().Pin() : TSharedPtr< SWidget >();

	// Get the new widget information by finding the first widget in the path that supports focus
	FWidgetPath NewFocusedWidgetPath;
	TSharedPtr<SWidget> NewFocusedWidget;

	if (InFocusPath.IsValid())
	{
		//UE_LOG(LogSlate, Warning, TEXT("Focus for user %i seeking focus path:\n%s"), InUserIndex, *InFocusPath.ToString());

		for (int32 WidgetIndex = InFocusPath.Widgets.Num() - 1; WidgetIndex >= 0; --WidgetIndex)
		{
			const FArrangedWidget& WidgetToFocus = InFocusPath.Widgets[WidgetIndex];

			// Does this widget support keyboard focus?  If so, then we'll go ahead and set it!
			if (WidgetToFocus.Widget->SupportsKeyboardFocus())
			{
				// Is we aren't changing focus then simply return
				if (WidgetToFocus.Widget == OldFocusedWidget)
				{
					//UE_LOG(LogSlate, Warning, TEXT("--Focus Has Not Changed--"));
					return false;
				}
				NewFocusedWidget = WidgetToFocus.Widget;
				NewFocusedWidgetPath = InFocusPath.GetPathDownTo(NewFocusedWidget.ToSharedRef());
				break;
			}
		}
	}

	User->FocusVersion++;
	int32 CurrentFocusVersion = User->FocusVersion;

	// Notify widgets in the old focus path that focus is changing
	if (OldFocusedWidgetPath.IsValid())
	{
		FScopedSwitchWorldHack SwitchWorld(OldFocusedWidgetPath.Window.Pin());

		for (int32 ChildIndex = 0; ChildIndex < OldFocusedWidgetPath.Widgets.Num(); ++ChildIndex)
		{
			TSharedPtr<SWidget> SomeWidget = OldFocusedWidgetPath.Widgets[ChildIndex].Pin();
			if (SomeWidget.IsValid())
			{
				SomeWidget->OnFocusChanging(OldFocusedWidgetPath, NewFocusedWidgetPath, FFocusEvent(InCause, User->GetUserIndex()));

				// If focus setting is interrupted, stop what we're doing, as someone has already changed the focus path.
				if ( CurrentFocusVersion != User->FocusVersion )
				{
					return false;
				}
			}
		}
	}

	// Notify widgets in the new focus path that focus is changing
	if (NewFocusedWidgetPath.IsValid())
	{
		FScopedSwitchWorldHack SwitchWorld(NewFocusedWidgetPath.GetWindow());

		for (int32 ChildIndex = 0; ChildIndex < NewFocusedWidgetPath.Widgets.Num(); ++ChildIndex)
		{
			TSharedPtr<SWidget> SomeWidget = NewFocusedWidgetPath.Widgets[ChildIndex].Widget;
			if (SomeWidget.IsValid())
			{
				SomeWidget->OnFocusChanging(OldFocusedWidgetPath, NewFocusedWidgetPath, FFocusEvent(InCause, User->GetUserIndex()));

				// If focus setting is interrupted, stop what we're doing, as someone has already changed the focus path.
				if ( CurrentFocusVersion != User->FocusVersion )
				{
					return false;
				}
			}
		}
	}

	//UE_LOG(LogSlate, Warning, TEXT("Focus for user %i set to %s."), User->GetUserIndex(), NewFocusedWidget.IsValid() ? *NewFocusedWidget->ToString() : TEXT("Invalid"));

	// Figure out if we should show focus for this focus entry
	bool ShowFocus = false;
	if (NewFocusedWidgetPath.IsValid())
	{
		ShowFocus = InCause == EFocusCause::Navigation;
		for (int32 WidgetIndex = NewFocusedWidgetPath.Widgets.Num() - 1; WidgetIndex >= 0; --WidgetIndex)
		{
			TOptional<bool> QueryShowFocus = NewFocusedWidgetPath.Widgets[WidgetIndex].Widget->OnQueryShowFocus(InCause);
			if ( QueryShowFocus.IsSet())
			{
				ShowFocus = QueryShowFocus.GetValue();
				break;
			}
		}
	}

	// Store a weak widget path to the widget that's taking focus
	User->SetFocusPath(NewFocusedWidgetPath, InCause, ShowFocus);

	// Let the old widget know that it lost keyboard focus
	if (OldFocusedWidget.IsValid())
	{
		// Switch worlds for widgets in the old path
		FScopedSwitchWorldHack SwitchWorld(OldFocusedWidgetPath.Window.Pin());

		// Let previously-focused widget know that it's losing focus
		OldFocusedWidget->OnFocusLost(FFocusEvent(InCause, User->GetUserIndex()));
	}

#if SLATE_HAS_WIDGET_REFLECTOR
	if (bReflectorShowingFocus)
	{
		WidgetReflector->SetWidgetsToVisualize(NewFocusedWidgetPath);
	}
#endif

	// Let the new widget know that it's received keyboard focus
	if (NewFocusedWidget.IsValid())
	{
		TSharedPtr<SWindow> FocusedWindow = NewFocusedWidgetPath.GetWindow();

		// Switch worlds for widgets in the new path
		FScopedSwitchWorldHack SwitchWorld(FocusedWindow);

		// Set ActiveTopLevelWindow to the newly focused window
		ActiveTopLevelWindow = FocusedWindow;
		
		const FArrangedWidget& WidgetToFocus = NewFocusedWidgetPath.Widgets.Last();

		FReply Reply = NewFocusedWidget->OnFocusReceived(WidgetToFocus.Geometry, FFocusEvent(InCause, User->GetUserIndex()));
		if (Reply.IsEventHandled())
		{
			ProcessReply(InFocusPath, Reply, nullptr, nullptr, User->GetUserIndex());
		}
	}

	return true;
}


void FSlateApplication::SetAllUserFocus(const FWidgetPath& InFocusPath, const EFocusCause InCause)
{
	ForEachUser([&] (FSlateUser* User) {
		SetUserFocus(User, InFocusPath, InCause);
	});
}

void FSlateApplication::SetAllUserFocusAllowingDescendantFocus(const FWidgetPath& InFocusPath, const EFocusCause InCause)
{
	TSharedRef<SWidget> FocusWidget = InFocusPath.Widgets.Last().Widget;

	ForEachUser([&] (FSlateUser* User) {
		const FWeakWidgetPath& WidgetPath = User->GetWeakFocusPath();
		if (!WidgetPath.ContainsWidget(FocusWidget))
		{
			SetUserFocus(User, InFocusPath, InCause);
		}
	});
}

FModifierKeysState FSlateApplication::GetModifierKeys() const
{
	return PlatformApplication->GetModifierKeys();
}


void FSlateApplication::OnShutdown()
{
	CloseAllWindowsImmediately();
}

void FSlateApplication::CloseAllWindowsImmediately()
{
	DragDropContent.Reset();

	// Clean up our tooltip window
	TSharedPtr< SWindow > PinnedToolTipWindow(ToolTipWindow.Pin());
	if (PinnedToolTipWindow.IsValid())
	{
		PinnedToolTipWindow->RequestDestroyWindow();
		ToolTipWindow.Reset();
	}

	for (int32 WindowIndex = 0; WindowIndex < SlateWindows.Num(); ++WindowIndex)
	{
		// Destroy all top level windows.  This will also request that all children of each window be destroyed
		RequestDestroyWindow(SlateWindows[WindowIndex]);
	}

	DestroyWindowsImmediately();
}

void FSlateApplication::DestroyWindowsImmediately()
{
	// Destroy any windows that were queued for deletion.

	// Thomas.Sarkanen: I've changed this from a for() to a while() loop so that it is now valid to call RequestDestroyWindow()
	// in the callstack of another call to RequestDestroyWindow(). Previously this would cause a stack overflow, as the
	// WindowDestroyQueue would be continually added to each time the for() loop ran.
	while ( WindowDestroyQueue.Num() > 0 )
	{
		TSharedRef<SWindow> CurrentWindow = WindowDestroyQueue[0];
		WindowDestroyQueue.Remove(CurrentWindow);
		if( ActiveModalWindows.Num() > 0 && ActiveModalWindows.Contains( CurrentWindow ) )
		{
			ActiveModalWindows.Remove( CurrentWindow );

			if( ActiveModalWindows.Num() > 0 )
			{
				// There are still modal windows so only enable the new active modal window.
				GetActiveModalWindow()->EnableWindow( true );
			}
			else
			{
				//  There are no modal windows so renable all slate windows
				for ( TArray< TSharedRef<SWindow> >::TConstIterator SlateWindowIter( SlateWindows ); SlateWindowIter; ++SlateWindowIter )
				{
					// All other windows need to be re-enabled BEFORE a modal window is destroyed or focus will not be set correctly
					(*SlateWindowIter)->EnableWindow( true );
				}

				// Signal that all slate modal windows are closed
				ModalWindowStackEndedDelegate.ExecuteIfBound();
			}
		}

		// Any window being destroyed should be removed from the menu stack if its in it
		MenuStack.OnWindowDestroyed(CurrentWindow);

		// Perform actual cleanup of the window
		PrivateDestroyWindow( CurrentWindow );
	}

	WindowDestroyQueue.Empty();
}


void FSlateApplication::SetExitRequestedHandler( const FSimpleDelegate& OnExitRequestedHandler )
{
	OnExitRequested = OnExitRequestedHandler;
}


bool FSlateApplication::GeneratePathToWidgetUnchecked( TSharedRef<const SWidget> InWidget, FWidgetPath& OutWidgetPath, EVisibility VisibilityFilter ) const
{
	if ( !FSlateWindowHelper::FindPathToWidget(SlateWindows, InWidget, OutWidgetPath, VisibilityFilter) )
	{
		return FSlateWindowHelper::FindPathToWidget(SlateVirtualWindows, InWidget, OutWidgetPath, VisibilityFilter);
	}

	return true;
}


void FSlateApplication::GeneratePathToWidgetChecked( TSharedRef<const SWidget> InWidget, FWidgetPath& OutWidgetPath, EVisibility VisibilityFilter ) const
{
	if ( !FSlateWindowHelper::FindPathToWidget(SlateWindows, InWidget, OutWidgetPath, VisibilityFilter) )
	{
		const bool bWasFound = FSlateWindowHelper::FindPathToWidget(SlateVirtualWindows, InWidget, OutWidgetPath, VisibilityFilter);
		check(bWasFound);
	}
}


TSharedPtr<SWindow> FSlateApplication::FindWidgetWindow( TSharedRef<const SWidget> InWidget ) const
{
	FWidgetPath WidgetPath;
	return FindWidgetWindow( InWidget, WidgetPath );
}


TSharedPtr<SWindow> FSlateApplication::FindWidgetWindow( TSharedRef<const SWidget> InWidget, FWidgetPath& OutWidgetPath ) const
{
	// If the user wants a widget path back populate it instead
	if ( !FSlateWindowHelper::FindPathToWidget(SlateWindows, InWidget, OutWidgetPath, EVisibility::All) )
	{
		if ( !FSlateWindowHelper::FindPathToWidget(SlateVirtualWindows, InWidget, OutWidgetPath, EVisibility::All) )
		{
			return nullptr;
		}
	}

	return OutWidgetPath.TopLevelWindow;
}

void FSlateApplication::ProcessExternalReply(const FWidgetPath& CurrentEventPath, const FReply TheReply, const uint32 UserIndex, const uint32 PointerIndex)
{
	if (PointerIndex == FSlateApplicationBase::CursorPointerIndex)
	{
		FPointerEvent MouseEvent(
			UserIndex,
			PointerIndex,
			GetCursorPos(),
			GetLastCursorPos(),
			PressedMouseButtons,
			EKeys::Invalid,
			0,
			PlatformApplication->GetModifierKeys()
		);

		const FWeakWidgetPath& LastWidgetsUnderCursor = WidgetsUnderCursorLastEvent.FindRef(FUserAndPointer(UserIndex, PointerIndex));
	
		const FWidgetPath* PathToWidgetPtr = nullptr;
		FWidgetPath PathToWidget;
		if (LastWidgetsUnderCursor.IsValid())
		{
			PathToWidget = LastWidgetsUnderCursor.ToWidgetPath();
			PathToWidgetPtr = &PathToWidget;
		}

		ProcessReply(CurrentEventPath, TheReply, PathToWidgetPtr, &MouseEvent, UserIndex);
	}
	else
	{
		ProcessReply(CurrentEventPath, TheReply, nullptr, nullptr, UserIndex);
	}
}

void FSlateApplication::ProcessReply( const FWidgetPath& CurrentEventPath, const FReply& TheReply, const FWidgetPath* WidgetsUnderMouse, const FPointerEvent* InMouseEvent, const uint32 UserIndex )
{
	const TSharedPtr<FDragDropOperation> ReplyDragDropContent = TheReply.GetDragDropContent();
	const bool bStartingDragDrop = ReplyDragDropContent.IsValid();
	const bool bIsVirtualInteraction = CurrentEventPath.IsValid() ? CurrentEventPath.GetWindow()->IsVirtualWindow() : false;

	// Release mouse capture if requested or if we are starting a drag and drop.
	// Make sure to only clobber WidgetsUnderCursor if we actually had a mouse capture.
	uint32 PointerIndex = InMouseEvent != nullptr ? InMouseEvent->GetPointerIndex() : CursorPointerIndex;

	if (MouseCaptor.HasCaptureForPointerIndex(UserIndex,PointerIndex) && (TheReply.ShouldReleaseMouse() || bStartingDragDrop) )
	{
		WidgetsUnderCursorLastEvent.Add( FUserAndPointer(UserIndex,PointerIndex), MouseCaptor.ToWeakPath(UserIndex,PointerIndex) );
		MouseCaptor.InvalidateCaptureForPointer(UserIndex,PointerIndex);

		// If mouse capture changes, we should refresh the cursor state.
		bQueryCursorRequested = true;
	}

	// Clear focus is requested.
	if (TheReply.ShouldReleaseUserFocus())
	{
		if (TheReply.AffectsAllUsers())
		{
			ForEachUser([&] (FSlateUser* User) {
				SetUserFocus(User, FWidgetPath(), TheReply.GetFocusCause());
			});
		}
		else
		{
			SetUserFocus(UserIndex, FWidgetPath(), TheReply.GetFocusCause());
		}
	}

	if (TheReply.ShouldEndDragDrop())
	{
		CancelDragDrop();
	}

	if ( bStartingDragDrop )
	{
		checkf( !this->DragDropContent.IsValid(), TEXT("Drag and Drop already in progress!") );
		check( true == TheReply.IsEventHandled() );
		check( WidgetsUnderMouse != nullptr );
		check( InMouseEvent != nullptr );
		DragDropContent = ReplyDragDropContent;

		const FWeakWidgetPath& LastWidgetsUnderCursor = WidgetsUnderCursorLastEvent.FindRef(FUserAndPointer(UserIndex, PointerIndex));

		// We have entered drag and drop mode.
		// Pretend that the mouse left all the previously hovered widgets, and a drag entered them.
		FEventRouter::Route<FNoReply>(this, FEventRouter::FBubblePolicy(*WidgetsUnderMouse), *InMouseEvent, [](const FArrangedWidget& SomeWidget, const FPointerEvent& PointerEvent)
		{
			SomeWidget.Widget->OnMouseLeave( PointerEvent );
			return FNoReply();
		});

		FEventRouter::Route<FNoReply>(this, FEventRouter::FBubblePolicy(*WidgetsUnderMouse), FDragDropEvent( *InMouseEvent, ReplyDragDropContent ), [](const FArrangedWidget& SomeWidget, const FDragDropEvent& DragDropEvent )
		{
			SomeWidget.Widget->OnDragEnter( SomeWidget.Geometry, DragDropEvent );
			return FNoReply();
		});
	}
	
	// Setting mouse capture, mouse position, and locking the mouse
	// are all operations that we shouldn't do if our application isn't Active (The OS ignores half of it, and we'd be in a half state)
	// We do allow the release of capture and lock when deactivated, this is innocuous of some platforms but required on others when 
	// the Application deactivated before the window. (Mac is an example of this)
	if (bAppIsActive || bIsVirtualInteraction)
	{
		TSharedPtr<SWidget> RequestedMouseCaptor = TheReply.GetMouseCaptor();

		// Do not capture the mouse if we are also starting a drag and drop.
		if (RequestedMouseCaptor.IsValid() && !bStartingDragDrop)
		{
			if ( MouseCaptor.SetMouseCaptor(UserIndex, PointerIndex, CurrentEventPath, RequestedMouseCaptor) )
			{
				if (WidgetsUnderMouse)
				{
					const FWeakWidgetPath& LastWidgetsUnderCursor = WidgetsUnderCursorLastEvent.FindRef(FUserAndPointer(UserIndex, PointerIndex));

					if (LastWidgetsUnderCursor.IsValid())
					{
						for (int32 WidgetIndex = LastWidgetsUnderCursor.Widgets.Num() - 1; WidgetIndex >= 0; --WidgetIndex)
						{
							TSharedPtr<SWidget> SomeWidgetPreviouslyUnderCursor = LastWidgetsUnderCursor.Widgets[WidgetIndex].Pin();

							if (SomeWidgetPreviouslyUnderCursor.IsValid())
							{
								if (SomeWidgetPreviouslyUnderCursor != RequestedMouseCaptor)
								{
									// Note that the event's pointer position is not translated.
									SomeWidgetPreviouslyUnderCursor->OnMouseLeave(*InMouseEvent);
									LOG_EVENT(EEventLog::MouseLeave, SomeWidgetPreviouslyUnderCursor);
								}
								else
								{
									// Done routing mouse leave
									break;
								}
							}
						}
					}
				}
			}
			// When the cursor capture state changes we need to refresh cursor state.
			bQueryCursorRequested = true;
		}

		if ( !bIsVirtualInteraction && CurrentEventPath.IsValid() && RequestedMouseCaptor.IsValid())
		{
			// If the mouse is being captured or released, toggle high precision raw input if requested by the reply.
			// Raw input is only used with mouse capture
			if (TheReply.ShouldUseHighPrecisionMouse())
			{
				const TSharedRef< SWindow> Window = CurrentEventPath.GetWindow();
				PlatformApplication->SetCapture(Window->GetNativeWindow());
				PlatformApplication->SetHighPrecisionMouseMode(true, Window->GetNativeWindow());

				// When the cursor capture state changes we need to refresh cursor state.
				bQueryCursorRequested = true;
			}
		}

		TOptional<FIntPoint> RequestedMousePos = TheReply.GetRequestedMousePos();
		if (RequestedMousePos.IsSet())
		{
			const FVector2D Position = RequestedMousePos.GetValue();
			PointerIndexPositionMap.Add(FUserAndPointer(UserIndex, PointerIndex), Position);
			PointerIndexLastPositionMap.Add(FUserAndPointer(UserIndex, PointerIndex), Position);
			SetCursorPos(Position);
		}

		if (TheReply.GetMouseLockWidget().IsValid())
		{
			// The reply requested mouse lock so tell the native application to lock the mouse to the widget receiving the event
			LockCursor(TheReply.GetMouseLockWidget());
		}
	}

	// Releasing high precision mode.  @HACKISH We can only support high precision mode on true mouse hardware cursors
	// but if the user index isn't 0, there's no way it's the real mouse so we should ignore this if it's not user 0,
	// because that means it's a virtual controller.
	if ( UserIndex == 0 && !bIsVirtualInteraction )
	{
		if ( CurrentEventPath.IsValid() && TheReply.ShouldReleaseMouse() && !TheReply.ShouldUseHighPrecisionMouse() )
		{
			if ( PlatformApplication->IsUsingHighPrecisionMouseMode() )
			{
				PlatformApplication->SetHighPrecisionMouseMode(false, nullptr);
				PlatformApplication->SetCapture(nullptr);

				// When the cursor capture state changes we need to refresh cursor state.
				bQueryCursorRequested = true;
			}
		}
	}

	// Releasing Mouse Lock
	if (TheReply.ShouldReleaseMouseLock())
	{
		LockCursor(nullptr);
	}
	
	// If we have a valid Navigation request attempt the navigation.
	if (TheReply.GetNavigationDestination().IsValid() || TheReply.GetNavigationType() != EUINavigation::Invalid)
	{
		FWidgetPath NavigationSource;
		if (TheReply.GetNavigationSource() == ENavigationSource::WidgetUnderCursor)
		{
			NavigationSource = *WidgetsUnderMouse;
		}
		else if(const FSlateUser* User = GetOrCreateUser(UserIndex))
		{
			TSharedRef<FWidgetPath> EventPathRef = User->GetFocusPath();
			NavigationSource = EventPathRef.Get();
		}

		if (NavigationSource.IsValid())
		{
			if (TheReply.GetNavigationDestination().IsValid())
			{
				const bool bAlwaysHandleNavigationAttempt = false;
				ExecuteNavigation(NavigationSource, TheReply.GetNavigationDestination(), UserIndex, bAlwaysHandleNavigationAttempt);
			}
			else
			{
				FNavigationEvent NavigationEvent(PlatformApplication->GetModifierKeys(), UserIndex, TheReply.GetNavigationType(), TheReply.GetNavigationGenesis());

				FNavigationReply NavigationReply = FNavigationReply::Escape();
				for (int32 WidgetIndex = NavigationSource.Widgets.Num() - 1; WidgetIndex >= 0; --WidgetIndex)
				{
					FArrangedWidget& SomeWidgetGettingEvent = NavigationSource.Widgets[WidgetIndex];
					if (SomeWidgetGettingEvent.Widget->IsEnabled())
					{
						NavigationReply = SomeWidgetGettingEvent.Widget->OnNavigation(SomeWidgetGettingEvent.Geometry, NavigationEvent).SetHandler(SomeWidgetGettingEvent.Widget);
						if (NavigationReply.GetBoundaryRule() != EUINavigationRule::Escape || WidgetIndex == 0)
						{
							AttemptNavigation(NavigationSource, NavigationEvent, NavigationReply, SomeWidgetGettingEvent);
							break;
						}
					}
				}
			}
		}
	}

	if ( TheReply.GetDetectDragRequest().IsValid() )
	{
		checkSlow(InMouseEvent);

		DragDetector.StartDragDetection(
			WidgetsUnderMouse->GetPathDownTo(TheReply.GetDetectDragRequest().ToSharedRef()),
			InMouseEvent->GetUserIndex(),
			InMouseEvent->GetPointerIndex(),
			TheReply.GetDetectDragRequestButton(),
			InMouseEvent->GetScreenSpacePosition());
	}

	// Set focus if requested.
	TSharedPtr<SWidget> RequestedFocusRecepient = TheReply.GetUserFocusRecepient();
	if (TheReply.ShouldSetUserFocus() || RequestedFocusRecepient.IsValid())
	{
		if (TheReply.AffectsAllUsers())
		{
			ForEachUser([&] (FSlateUser* User) {
				SetUserFocus(User->GetUserIndex(), RequestedFocusRecepient, TheReply.GetFocusCause());
			});
		}
		else
		{
			SetUserFocus(UserIndex, RequestedFocusRecepient, TheReply.GetFocusCause());
		}
	}
}

void FSlateApplication::LockCursor(const TSharedPtr<SWidget>& Widget)
{
	if (PlatformApplication->Cursor.IsValid())
	{
		if (Widget.IsValid())
		{
			// Get a path to this widget so we know the position and size of its geometry
			FWidgetPath WidgetPath;
			const bool bFoundWidget = GeneratePathToWidgetUnchecked(Widget.ToSharedRef(), WidgetPath);
			if ( ensureMsgf(bFoundWidget, TEXT("Attempting to LockCursor() to widget but could not find widget %s"), *Widget->ToString()) )
			{
				LockCursorToPath(WidgetPath);
			}
		}
		else
		{
			UnlockCursor();
		}
	}
}

void FSlateApplication::LockCursorToPath(const FWidgetPath& WidgetPath)
{
	// The last widget in the path should be the widget we are locking the cursor to
	const FArrangedWidget& WidgetGeom = WidgetPath.Widgets[WidgetPath.Widgets.Num() - 1];

	TSharedRef<SWindow> Window = WidgetPath.GetWindow();
	// Do not attempt to lock the cursor to the window if its not in the foreground.  It would cause annoying side effects
	if (Window->GetNativeWindow()->IsForegroundWindow())
	{
		const FSlateRect SlateClipRect = WidgetGeom.Geometry.GetLayoutBoundingRect();
		CursorLock.LastComputedBounds = SlateClipRect;
		CursorLock.PathToLockingWidget = WidgetPath;
			
		// Generate a screen space clip rect based on the widgets geometry
#if PLATFORM_DESKTOP
		const bool bIsBorderlessGameWindow = Window->GetNativeWindow()->IsDefinitionValid() && Window->GetNativeWindow()->GetDefinition().Type == EWindowType::GameWindow && !Window->GetNativeWindow()->GetDefinition().HasOSWindowBorder;
		const int32 ClipRectAdjustment = bIsBorderlessGameWindow ? 1 : 0;
#else
		const int32 ClipRectAdjustment = 0;
#endif

		// Note: We round the upper left coordinate of the clip rect so we guarantee the rect is inside the geometry of the widget.  If we truncated when there is a half pixel we would cause the clip
		// rect to be half a pixel larger than the geometry and cause the mouse to go outside of the geometry.
		RECT ClipRect;
		ClipRect.left = FMath::RoundToInt(SlateClipRect.Left + ClipRectAdjustment);
		ClipRect.top = FMath::RoundToInt(SlateClipRect.Top + ClipRectAdjustment);
		ClipRect.right = FMath::TruncToInt(SlateClipRect.Right - ClipRectAdjustment);
		ClipRect.bottom = FMath::TruncToInt(SlateClipRect.Bottom - ClipRectAdjustment);

		// Lock the mouse to the widget
		PlatformApplication->Cursor->Lock(&ClipRect);
	}
}

void FSlateApplication::UnlockCursor()
{
	// Unlock the mouse
	PlatformApplication->Cursor->Lock(nullptr);
	CursorLock.PathToLockingWidget = FWeakWidgetPath();
}

void FSlateApplication::UpdateCursorLockRegion()
{
	if(CursorLock.PathToLockingWidget.IsValid())
	{
	const FWidgetPath PathToWidget = CursorLock.PathToLockingWidget.ToWidgetPath(FWeakWidgetPath::EInterruptedPathHandling::ReturnInvalid);
	if (PathToWidget.IsValid())
	{
		const FSlateRect ComputedClipRect = PathToWidget.Widgets.Last().Geometry.GetLayoutBoundingRect();
		if (ComputedClipRect != CursorLock.LastComputedBounds)
		{
			LockCursorToPath(PathToWidget);
		}
	}
}
}

void FSlateApplication::SetLastUserInteractionTime(double InCurrentTime)
{
	if (LastUserInteractionTime != InCurrentTime)
	{
		LastUserInteractionTime = InCurrentTime;
		LastUserInteractionTimeUpdateEvent.Broadcast(LastUserInteractionTime);
	}
}

void FSlateApplication::QueryCursor()
{
	bQueryCursorRequested = false;

	// The slate loading widget thread is not allowed to execute this code 
	// as it is unsafe to read the hittest grid in another thread
	if ( PlatformApplication->Cursor.IsValid() && IsInGameThread() )
	{
		// drag-drop overrides cursor
		FCursorReply CursorReply = FCursorReply::Unhandled();
		if ( IsDragDropping() )
		{
			CursorReply = DragDropContent->OnCursorQuery();
		}
		
		if (!CursorReply.IsEventHandled())
		{
			FWidgetPath WidgetsToQueryForCursor;
			const TSharedPtr<SWindow> ActiveModalWindow = GetActiveModalWindow();

			const FVector2D CurrentCursorPosition = GetCursorPos();
			const FVector2D LastCursorPosition = GetLastCursorPos();
			const FPointerEvent CursorEvent(
				CursorPointerIndex,
				CurrentCursorPosition,
				LastCursorPosition,
				CurrentCursorPosition - LastCursorPosition,
				PressedMouseButtons,
				PlatformApplication->GetModifierKeys()
				);

			// Query widgets with mouse capture for the cursor
			if (MouseCaptor.HasCaptureForPointerIndex(CursorUserIndex, CursorPointerIndex))
			{
				FWidgetPath MouseCaptorPath = MouseCaptor.ToWidgetPath( FWeakWidgetPath::EInterruptedPathHandling::Truncate, &CursorEvent);
				if ( MouseCaptorPath.IsValid() )
				{
					TSharedRef< SWindow > CaptureWindow = MouseCaptorPath.GetWindow();

					// Never query the mouse captor path if it is outside an active modal window
					if ( !ActiveModalWindow.IsValid() || ( CaptureWindow == ActiveModalWindow || CaptureWindow->IsDescendantOf(ActiveModalWindow) ) )
					{
						WidgetsToQueryForCursor = MouseCaptorPath;
					}
				}
			}
			else
			{
				WidgetsToQueryForCursor = LocateWindowUnderMouse( GetCursorPos(), GetInteractiveTopLevelWindows() );
			}

			if (WidgetsToQueryForCursor.IsValid())
			{
				// Switch worlds for widgets in the current path
				FScopedSwitchWorldHack SwitchWorld( WidgetsToQueryForCursor );

				for (int32 WidgetIndex = WidgetsToQueryForCursor.Widgets.Num() - 1; WidgetIndex >= 0; --WidgetIndex)
				{
					const FArrangedWidget& ArrangedWidget = WidgetsToQueryForCursor.Widgets[WidgetIndex];

					CursorReply = ArrangedWidget.Widget->OnCursorQuery(ArrangedWidget.Geometry, CursorEvent);
					if (CursorReply.IsEventHandled())
					{
						if (!CursorReply.GetCursorWidget().IsValid())
						{
							for (; WidgetIndex >= 0; --WidgetIndex)
							{
								TOptional<TSharedRef<SWidget>> CursorWidget = WidgetsToQueryForCursor.Widgets[WidgetIndex].Widget->OnMapCursor(CursorReply);
								if (CursorWidget.IsSet())
								{
									CursorReply.SetCursorWidget(WidgetsToQueryForCursor.GetWindow(), CursorWidget.GetValue());
									break;
								}
							}
						}
						break;
					}
				}

				if (!CursorReply.IsEventHandled() && WidgetsToQueryForCursor.IsValid())
				{
					// Query was NOT handled, and we are still over a slate window.
					CursorReply = FCursorReply::Cursor(EMouseCursor::Default);
				}
			}
			else
			{
				// Set the default cursor when there isn't an active window under the cursor and the mouse isn't captured
				CursorReply = FCursorReply::Cursor(EMouseCursor::Default);
			}
		}
		ProcessCursorReply(CursorReply);
	}
}

void FSlateApplication::ProcessCursorReply(const FCursorReply& CursorReply)
{
	if (CursorReply.IsEventHandled())
	{
		CursorWidgetPtr = CursorReply.GetCursorWidget();
		if (CursorReply.GetCursorWidget().IsValid())
		{
			CursorReply.GetCursorWidget()->SetVisibility(EVisibility::HitTestInvisible);
			CursorWindowPtr = CursorReply.GetCursorWindow();
			PlatformApplication->Cursor->SetType(EMouseCursor::Custom);
		}
		else
		{
			CursorWindowPtr.Reset();
			PlatformApplication->Cursor->SetType(CursorReply.GetCursorType());
		}
	}
	else
	{
		CursorWindowPtr.Reset();
		CursorWidgetPtr.Reset();
	}
}

void FSlateApplication::SpawnToolTip( const TSharedRef<IToolTip>& InToolTip, const FVector2D& InSpawnLocation )
{
	// Close existing tool tip, if we have one
	CloseToolTip();

	// Spawn the new tool tip
	{
		TSharedPtr< SWindow > NewToolTipWindow( ToolTipWindow.Pin() );
		if( !NewToolTipWindow.IsValid() )
		{
			// Create the tool tip window
			NewToolTipWindow = SWindow::MakeToolTipWindow();

			// Don't show the window yet.  We'll set it up with some content first!
			const bool bShowImmediately = false;
			AddWindow( NewToolTipWindow.ToSharedRef(), bShowImmediately );
		}

		NewToolTipWindow->SetContent
		(
			SNew(SWeakWidget)
			.PossiblyNullContent(InToolTip->AsWidget())
		);

		// Move the window again to recalculate popup window position if necessary (tool tip may spawn outside of the monitors work area)
		// and in that case we need to adjust it
		DesiredToolTipLocation = InSpawnLocation;
		{
			// Make sure the desired size is valid
			NewToolTipWindow->SlatePrepass(FSlateApplication::Get().GetApplicationScale()*NewToolTipWindow->GetNativeWindow()->GetDPIScaleFactor());

			// already handled
			const bool bAutoAdjustForDPIScale = false;

			FSlateRect Anchor(DesiredToolTipLocation.X, DesiredToolTipLocation.Y, DesiredToolTipLocation.X, DesiredToolTipLocation.Y);
			DesiredToolTipLocation = CalculateTooltipWindowPosition(Anchor, NewToolTipWindow->GetDesiredSizeDesktopPixels(), bAutoAdjustForDPIScale);

			// MoveWindowTo will adjust the window's position, if needed
			NewToolTipWindow->MoveWindowTo( DesiredToolTipLocation );
		}

		NewToolTipWindow->SetOpacity(0.0f);

		// Show the window
		NewToolTipWindow->ShowWindow();

		// Keep a weak reference to the tool tip window
		ToolTipWindow = NewToolTipWindow;

		// Keep track of when this tool tip was spawned
		ToolTipSummonTime = FPlatformTime::Seconds();
	}
}

void FSlateApplication::CloseToolTip()
{
	// Notify the source widget that its tooltip is closing
	{
		TSharedPtr<SWidget> SourceWidget = ActiveToolTipWidgetSource.Pin();
		if (SourceWidget.IsValid())
		{
			SourceWidget->OnToolTipClosing();
		}
	}

	// Notify the active tooltip that it's being closed.
	TSharedPtr<IToolTip> StableActiveToolTip = ActiveToolTip.Pin();
	if ( StableActiveToolTip.IsValid() )
	{
		StableActiveToolTip->OnClosed();
	}

	// If the tooltip had a new window holding it, hide the window.
	TSharedPtr< SWindow > PinnedToolTipWindow( ToolTipWindow.Pin() );
	if( PinnedToolTipWindow.IsValid() && PinnedToolTipWindow->IsVisible() )
	{
		// Hide the tool tip window.  We don't destroy the window, because we want to reuse it for future tool tips.
		PinnedToolTipWindow->HideWindow();
	}

	ActiveToolTip.Reset();
	ActiveToolTipWidgetSource.Reset();

	ToolTipOffsetDirection = EToolTipOffsetDirection::Undetermined;
}

void FSlateApplication::UpdateToolTip( bool AllowSpawningOfNewToolTips )
{
	// Don't do anything if tooltips are not enabled.
	if ( !bAllowToolTips )
	{
		// The user may have disabled this while a tooltip was visible, like during a menu to game transition, if this
		// happens we need to close the tool tip if it's still visible.
		if ( ActiveToolTip.IsValid() )
		{
			CloseToolTip();
		}

		return;
	}

	SCOPE_CYCLE_COUNTER(STAT_SlateUpdateTooltip);
	SLATE_CYCLE_COUNTER_SCOPE(GUpdateTooltipTime);

	const bool bCheckForToolTipChanges =
		IsInGameThread() &&					// We should never allow the slate loading thread to create new windows or interact with the hittest grid
		!IsUsingHighPrecisionMouseMovment() && // If we are using HighPrecision movement then we can't rely on the OS cursor to be accurate
		!IsDragDropping() &&				// We must not currently be in the middle of a drag-drop action
		PlatformApplication->IsCursorDirectlyOverSlateWindow(); // The cursor must be over a Slate window
	
	// We still want to show tooltips for widgets that are disabled
	const bool bIgnoreEnabledStatus = true;

	float DPIScaleFactor = 1.0f;
	
	FWidgetPath WidgetsToQueryForToolTip;
	// We don't show any tooltips when drag and dropping or when another app is active
	if (bCheckForToolTipChanges)
	{
		// Ask each widget under the Mouse if they have a tool tip to show.
		FWidgetPath WidgetsUnderMouse = LocateWindowUnderMouse( GetCursorPos(), GetInteractiveTopLevelWindows(), bIgnoreEnabledStatus );
		// Don't attempt to show tooltips inside an existing tooltip
		if (!WidgetsUnderMouse.IsValid() || WidgetsUnderMouse.GetWindow() != ToolTipWindow.Pin())
		{
			WidgetsToQueryForToolTip = WidgetsUnderMouse;
			if (false)// @na (WidgetsUnderMouse.IsValid())
			{
				DPIScaleFactor = WidgetsUnderMouse.GetWindow()->GetNativeWindow()->GetDPIScaleFactor();
			}
		}
	}

	bool bHaveForceFieldRect = false;
	FSlateRect ForceFieldRect;

	TSharedPtr<IToolTip> NewToolTip;
	TSharedPtr<SWidget> WidgetProvidingNewToolTip;
	for ( int32 WidgetIndex=WidgetsToQueryForToolTip.Widgets.Num()-1; WidgetIndex >= 0; --WidgetIndex )
	{
		FArrangedWidget* CurWidgetGeometry = &WidgetsToQueryForToolTip.Widgets[WidgetIndex];
		const TSharedRef<SWidget>& CurWidget = CurWidgetGeometry->Widget;

		if( !NewToolTip.IsValid() )
		{
			TSharedPtr< IToolTip > WidgetToolTip = CurWidget->GetToolTip();

			// Make sure the tool-tip currently is displaying something before spawning it.
			if( WidgetToolTip.IsValid() && !WidgetToolTip->IsEmpty() )
			{
				WidgetProvidingNewToolTip = CurWidget;
				NewToolTip = WidgetToolTip;
			}
		}

		// Keep track of the root most widget with a tool-tip force field enabled
		if( CurWidget->HasToolTipForceField() )
		{
			if( !bHaveForceFieldRect )
			{
				bHaveForceFieldRect = true;
				ForceFieldRect = CurWidgetGeometry->Geometry.GetLayoutBoundingRect();
			}
			else
			{
				// Grow the rect to encompass this geometry.  Usually, the parent's rect should always be inclusive
				// of it's child though.  Just is kind of just being paranoid.
				ForceFieldRect = ForceFieldRect.Expand( CurWidgetGeometry->Geometry.GetLayoutBoundingRect() );
			}
			ForceFieldRect = (1.0f / DPIScaleFactor) * ForceFieldRect;
		}
	}

	// Did the tool tip change from last time?
	const bool bToolTipChanged = (NewToolTip != ActiveToolTip.Pin());
	
	// Any widgets that wish to handle visualizing the tooltip get a chance here.
	TSharedPtr<SWidget> NewTooltipVisualizer;
	if (bToolTipChanged)
	{
		// Remove existing tooltip if there is one.
		if (TooltipVisualizerPtr.IsValid())
		{
			TooltipVisualizerPtr.Pin()->OnVisualizeTooltip( nullptr );
		}

		// Notify the new tooltip that it's about to be opened.
		if ( NewToolTip.IsValid() )
		{
			NewToolTip->OnOpening();
		}

		TSharedPtr<SWidget> NewToolTipWidget = NewToolTip.IsValid() ? NewToolTip->AsWidget() : TSharedPtr<SWidget>();

		bool bOnVisualizeTooltipHandled = false;
		// Some widgets might want to provide an alternative Tooltip Handler.
		for ( int32 WidgetIndex=WidgetsToQueryForToolTip.Widgets.Num()-1; !bOnVisualizeTooltipHandled && WidgetIndex >= 0; --WidgetIndex )
		{
			const FArrangedWidget& CurWidgetGeometry = WidgetsToQueryForToolTip.Widgets[WidgetIndex];
			bOnVisualizeTooltipHandled = CurWidgetGeometry.Widget->OnVisualizeTooltip( NewToolTipWidget );
			if (bOnVisualizeTooltipHandled)
			{
				// Someone is taking care of visualizing this tooltip
				NewTooltipVisualizer = CurWidgetGeometry.Widget;
			}
		}
	}


	// If a widget under the cursor has a tool-tip forcefield active, then go through any menus
	// in the menu stack that are above that widget's window, and make sure those windows also
	// prevent the tool-tip from encroaching.  This prevents tool-tips from drawing over sub-menus
	// spawned from menu items in a different window, for example.
	if( bHaveForceFieldRect && WidgetsToQueryForToolTip.IsValid() )
	{
		TSharedPtr<IMenu> MenuInPath = MenuStack.FindMenuInWidgetPath(WidgetsToQueryForToolTip);

		if (MenuInPath.IsValid())
		{
			ForceFieldRect = ForceFieldRect.Expand(MenuStack.GetToolTipForceFieldRect(MenuInPath.ToSharedRef(), WidgetsToQueryForToolTip));
		}
	}

	{
		TSharedPtr<IToolTip> ActiveToolTipPtr = ActiveToolTip.Pin();
		if ( ( ActiveToolTipPtr.IsValid() && !ActiveToolTipPtr->IsInteractive() ) || ( NewToolTip.IsValid() && NewToolTip != ActiveToolTip.Pin() ) )
		{
			// Keep track of where we want tool tips to be positioned
			DesiredToolTipLocation = GetLastCursorPos() + SlateDefs::ToolTipOffsetFromMouse;
		}
	}

	TSharedPtr< SWindow > ToolTipWindowPtr = ToolTipWindow.Pin();
	if ( ToolTipWindowPtr.IsValid() )
	{
		// already handled
		const bool bAutoAdjustForDPIScale = false;

		FSlateRect Anchor(DesiredToolTipLocation.X, DesiredToolTipLocation.Y, DesiredToolTipLocation.X, DesiredToolTipLocation.Y);
		DesiredToolTipLocation = CalculatePopupWindowPosition( Anchor, ToolTipWindowPtr->GetDesiredSizeDesktopPixels(), bAutoAdjustForDPIScale );
	}

	// Repel tool-tip from a force field, if necessary
	if( bHaveForceFieldRect )
	{
		FVector2D ToolTipShift;
		ToolTipShift.X = ( ForceFieldRect.Right + SlateDefs::ToolTipOffsetFromForceField.X ) - DesiredToolTipLocation.X;
		ToolTipShift.Y = ( ForceFieldRect.Bottom + SlateDefs::ToolTipOffsetFromForceField.Y ) - DesiredToolTipLocation.Y;

		// Make sure the tool-tip needs to be offset
		if( ToolTipShift.X > 0.0f && ToolTipShift.Y > 0.0f )
		{
			// Find the best edge to move the tool-tip towards
			if( ToolTipOffsetDirection == EToolTipOffsetDirection::Right ||
				( ToolTipOffsetDirection == EToolTipOffsetDirection::Undetermined && ToolTipShift.X < ToolTipShift.Y ) )
			{
				// Move right
				DesiredToolTipLocation.X += ToolTipShift.X;
				ToolTipOffsetDirection = EToolTipOffsetDirection::Right;
			}
			else
			{
				// Move down
				DesiredToolTipLocation.Y += ToolTipShift.Y;
				ToolTipOffsetDirection = EToolTipOffsetDirection::Down;
			}
		}
	}

	// The tool tip changed...
	if ( bToolTipChanged )
	{
		// Close any existing tooltips; Unless the current tooltip is interactive and we don't have a valid tooltip to replace it
		TSharedPtr<IToolTip> ActiveToolTipPtr = ActiveToolTip.Pin();
		if ( NewToolTip.IsValid() || ( ActiveToolTipPtr.IsValid() && !ActiveToolTipPtr->IsInteractive() ) )
		{
			CloseToolTip();
			
			if (NewTooltipVisualizer.IsValid())
			{
				TooltipVisualizerPtr = NewTooltipVisualizer;
			}
			else if( bAllowToolTips && AllowSpawningOfNewToolTips )
			{
				// Spawn a new one if we have it
				if( NewToolTip.IsValid() )
				{
					SpawnToolTip( NewToolTip.ToSharedRef(), DesiredToolTipLocation );
				}
			}
			else
			{
				NewToolTip = nullptr;
			}

			ActiveToolTip = NewToolTip;
			ActiveToolTipWidgetSource = WidgetProvidingNewToolTip;
		}
	}

	// Do we have a tool tip window?
	if( ToolTipWindow.IsValid() )
	{
		// Only enable tool-tip transitions if we're running at a decent frame rate
		const bool bAllowInstantToolTips = false;
		const bool bAllowAnimations = !bAllowInstantToolTips && FSlateApplication::Get().IsRunningAtTargetFrameRate();

		// How long since the tool tip was summoned?
		const float TimeSinceSummon = FPlatformTime::Seconds() - ToolTipDelay - ToolTipSummonTime;
		const float ToolTipOpacity = bAllowInstantToolTips ? 1.0f : FMath::Clamp< float >( TimeSinceSummon / ToolTipFadeInDuration, 0.0f, 1.0f );

		// Update window opacity
		TSharedRef< SWindow > PinnedToolTipWindow( ToolTipWindow.Pin().ToSharedRef() );
		PinnedToolTipWindow->SetOpacity( ToolTipOpacity );

		// How far tool tips should slide
		const FVector2D SlideDistance( 30.0f, 5.0f );

		// Apply steep inbound curve to the movement, so it looks like it quickly decelerating
		const float SlideProgress = bAllowAnimations ? FMath::Pow( 1.0f - ToolTipOpacity, 3.0f ) : 0.0f;

		FVector2D WindowLocation = DesiredToolTipLocation + SlideProgress * SlideDistance;
		if( WindowLocation != PinnedToolTipWindow->GetPositionInScreen() )
		{
			// already handled
			const bool bAutoAdjustForDPIScale = false;

			// Avoid the edges of the desktop
			FSlateRect Anchor(WindowLocation.X, WindowLocation.Y, WindowLocation.X, WindowLocation.Y);
			WindowLocation = CalculateTooltipWindowPosition(Anchor, PinnedToolTipWindow->GetDesiredSizeDesktopPixels(), bAutoAdjustForDPIScale);

			// Update the tool tip window positioning
			// SetCachedScreenPosition is a hack (issue tracked as TTP #347070) which is needed because code in TickWindowAndChildren()/DrawPrepass()
			// assumes GetPositionInScreen() to correspond to the new window location in the same tick. This is true on Windows, but other
			// OSes (Linux in particular) may not update cached screen position until next time events are polled.
			PinnedToolTipWindow->SetCachedScreenPosition( WindowLocation );
			PinnedToolTipWindow->MoveWindowTo( WindowLocation );
		}
	}
}

TArray< TSharedRef<SWindow> > FSlateApplication::GetInteractiveTopLevelWindows()
{
	if (ActiveModalWindows.Num() > 0)
	{
		// If we have modal windows, only the topmost modal window and its children are interactive.
		TArray< TSharedRef<SWindow>, TInlineAllocator<1> > OutWindows;
		OutWindows.Add( ActiveModalWindows.Last().ToSharedRef() );
		return TArray< TSharedRef<SWindow> >(OutWindows);
	}
	else
	{
		// No modal windows? All windows are interactive.
		return SlateWindows;
	}
}

void FSlateApplication::GetAllVisibleWindowsOrdered(TArray< TSharedRef<SWindow> >& OutWindows)
{
	for( TArray< TSharedRef<SWindow> >::TConstIterator CurrentWindowIt( SlateWindows ); CurrentWindowIt; ++CurrentWindowIt )
	{
		TSharedRef<SWindow> CurrentWindow = *CurrentWindowIt;
		if ( CurrentWindow->IsVisible() && !CurrentWindow->IsWindowMinimized() )
		{
			GetAllVisibleChildWindows(OutWindows, CurrentWindow);
		}
	}
}

void FSlateApplication::GetAllVisibleChildWindows(TArray< TSharedRef<SWindow> >& OutWindows, TSharedRef<SWindow> CurrentWindow)
{
	if ( CurrentWindow->IsVisible() && !CurrentWindow->IsWindowMinimized() )
	{
		OutWindows.Add(CurrentWindow);

		const TArray< TSharedRef<SWindow> >& WindowChildren = CurrentWindow->GetChildWindows();
		for (int32 ChildIndex=0; ChildIndex < WindowChildren.Num(); ++ChildIndex)
		{
			GetAllVisibleChildWindows( OutWindows, WindowChildren[ChildIndex] );
		}
	}
}

bool FSlateApplication::IsDragDropping() const
{
	return DragDropContent.IsValid();
}

TSharedPtr<FDragDropOperation> FSlateApplication::GetDragDroppingContent() const
{
	return DragDropContent;
}

void FSlateApplication::CancelDragDrop()
{
	if (!IsDragDropping())
	{
		return;
	}

	for( auto LastWidgetIterator = WidgetsUnderCursorLastEvent.CreateConstIterator(); LastWidgetIterator; ++LastWidgetIterator)
	{
		
		FWidgetPath WidgetsToDragLeave = LastWidgetIterator.Value().ToWidgetPath(FWeakWidgetPath::EInterruptedPathHandling::Truncate);
		if(WidgetsToDragLeave.IsValid())
		{
			const FDragDropEvent DragDropEvent(FPointerEvent(), DragDropContent);
			for(int32 WidgetIndex = WidgetsToDragLeave.Widgets.Num() - 1; WidgetIndex >= 0; --WidgetIndex)
			{
				WidgetsToDragLeave.Widgets[WidgetIndex].Widget->OnDragLeave(DragDropEvent);
			}
		}
	}

	WidgetsUnderCursorLastEvent.Empty();
	DragDropContent.Reset();
}

void FSlateApplication::EnterDebuggingMode()
{
	bRequestLeaveDebugMode = false;

	// Note it is ok to hold a reference here as the game viewport should not be destroyed while in debugging mode
	TSharedPtr<SViewport> PreviousGameViewport;

	// Disable any game viewports while we are in debug mode so that mouse capture is released and the cursor is visible
	// We need to retain the keyboard input for debugging purposes, so this is called directly rather than calling UnregisterGameViewport which resets input.
	if (GameViewportWidget.IsValid())
	{
		PreviousGameViewport = GameViewportWidget.Pin();
		PreviousGameViewport->SetActive(false);
		GameViewportWidget.Reset();
	}

	Renderer->FlushCommands();
	
	// We are about to start an in stack tick. Make sure the rendering thread isn't already behind
	Renderer->Sync();

#if WITH_EDITORONLY_DATA
	// Flag that we're about to enter the first frame of intra-frame debugging.
	GFirstFrameIntraFrameDebugging = true;
#endif	//WITH_EDITORONLY_DATA

	// Tick slate from here in the event that we should not return until the modal window is closed.
	while (!bRequestLeaveDebugMode)
	{
		// Tick and render Slate
		Tick();

		// Synchronize the game thread and the render thread so that the render thread doesn't get too far behind.
		Renderer->Sync();

#if WITH_EDITORONLY_DATA
		// We are done with the first frame
		GFirstFrameIntraFrameDebugging = false;

		// If we are requesting leaving debugging mode, leave it now.
		GIntraFrameDebuggingGameThread = !bRequestLeaveDebugMode;
#endif	//WITH_EDITORONLY_DATA
	}

	bRequestLeaveDebugMode = false;
	
	if ( PreviousGameViewport.IsValid() )
	{
		check(!GameViewportWidget.IsValid());

		// When in single step mode, register the game viewport so we can unregister it later
		// but do not do any of the other stuff like locking or capturing the mouse.
		if( bLeaveDebugForSingleStep )
		{
			GameViewportWidget = PreviousGameViewport;
		}
		else
		{
			// If we had a game viewport before debugging, re-register it now to capture the mouse and lock the cursor
			RegisterGameViewport( PreviousGameViewport.ToSharedRef() );
		}
	}

	bLeaveDebugForSingleStep = false;
}

void FSlateApplication::LeaveDebuggingMode( bool bLeavingForSingleStep )
{
	bRequestLeaveDebugMode = true;
	bLeaveDebugForSingleStep = bLeavingForSingleStep;
}

bool FSlateApplication::IsWindowInDestroyQueue(TSharedRef<SWindow> Window) const
{
	return WindowDestroyQueue.Contains(Window);
}

void FSlateApplication::SynthesizeMouseMove()
{
	SLATE_CYCLE_COUNTER_SCOPE(GSlateSynthesizeMouseMove);
	// The slate loading widget thread is not allowed to execute this code 
	// as it is unsafe to read the hittest grid in another thread
	if (PlatformApplication->Cursor.IsValid() && IsInGameThread())
	{
		// Synthetic mouse events accomplish two goals:
		// 1) The UI can change even if the mouse doesn't move.
		//    Synthesizing a mouse move sends out events.
		//    In this case, the current and previous position will be the same.
		//
		// 2) The mouse moves, but the OS decided not to send us an event.
		//    e.g. Mouse moved outside of our window.
		//    In this case, the previous and current positions differ.

		FPointerEvent MouseEvent
		(
			CursorPointerIndex,
			GetCursorPos(),
			GetLastCursorPos(),
			PressedMouseButtons,
			EKeys::Invalid,
			0,
			PlatformApplication->GetModifierKeys()
		);

		ProcessMouseMoveEvent(MouseEvent, true);
	}
}

void FSlateApplication::QueueSynthesizedMouseMove()
{
	SynthesizeMouseMovePending = 2;
}

void FSlateApplication::OnLogSlateEvent(EEventLog::Type Event, const FString& AdditionalContent)
{
#if LOG_SLATE_EVENTS
	if (EventLogger.IsValid())
	{
		LOG_EVENT_CONTENT(Event, AdditionalContent, TSharedPtr<SWidget>());
	}
#endif
}

void FSlateApplication::OnLogSlateEvent(EEventLog::Type Event, const FText& AdditionalContent )
{
#if LOG_SLATE_EVENTS
	if (EventLogger.IsValid())
	{
		LOG_EVENT_CONTENT(Event, AdditionalContent.ToString(), TSharedPtr<SWidget>());
	}
#endif
};

void FSlateApplication::SetSlateUILogger(TSharedPtr<IEventLogger> InEventLogger)
{
#if LOG_SLATE_EVENTS
	EventLogger = InEventLogger;
#endif
}

void FSlateApplication::SetUnhandledKeyDownEventHandler( const FOnKeyEvent& NewHandler )
{
	UnhandledKeyDownEventHandler = NewHandler;
}

float FSlateApplication::GetDragTriggerDistance() const
{
	return DragTriggerDistance;
}

float FSlateApplication::GetDragTriggerDistanceSquared() const
{
	return DragTriggerDistance * DragTriggerDistance;
}

bool FSlateApplication::HasTraveledFarEnoughToTriggerDrag(const FPointerEvent& PointerEvent, const FVector2D ScreenSpaceOrigin) const
{
	return ( PointerEvent.GetScreenSpacePosition() - ScreenSpaceOrigin ).SizeSquared() >= ( DragTriggerDistance * DragTriggerDistance );
}

void FSlateApplication::SetDragTriggerDistance( float ScreenPixels )
{
	DragTriggerDistance = ScreenPixels;
}

bool FSlateApplication::RegisterInputPreProcessor(TSharedPtr<IInputProcessor> InputProcessor, const int32 Index /*= INDEX_NONE*/)
{
	bool bResult = false;
	if ( InputProcessor.IsValid() )
	{
		bResult = InputPreProcessors.Add(InputProcessor, Index);
	}

	return bResult;
}

void FSlateApplication::UnregisterInputPreProcessor(TSharedPtr<IInputProcessor> InputProcessor)
{
	InputPreProcessors.Remove(InputProcessor);
}

void FSlateApplication::SetCursorRadius(float NewRadius)
{
	CursorRadius = FMath::Max<float>(0.0f, NewRadius);
}

float FSlateApplication::GetCursorRadius() const
{
	return CursorRadius;
}

void FSlateApplication::SetAllowTooltips(bool bCanShow)
{
	bAllowToolTips = bCanShow ? 1 : 0;
}

bool FSlateApplication::GetAllowTooltips() const
{
	return bAllowToolTips != 0;
}

FVector2D FSlateApplication::CalculateTooltipWindowPosition( const FSlateRect& InAnchorRect, const FVector2D& InSize, bool bAutoAdjustForDPIScale) const
{
	// first use the CalculatePopupWindowPosition and if cursor is not inside it, proceed with it to avoid behavior change.
	FVector2D PopupPosition = CalculatePopupWindowPosition(InAnchorRect, InSize, bAutoAdjustForDPIScale);
	FVector2D Cursor = GetCursorPos();
	if (PopupPosition.X > Cursor.X || PopupPosition.X + InSize.X < Cursor.X ||
		PopupPosition.Y > Cursor.Y || PopupPosition.Y + InSize.Y < Cursor.Y)
	{
		return PopupPosition;
	}

	const FPlatformRect WorkAreaFinderRect (Cursor.X, Cursor.Y, Cursor.X + 1.0f, Cursor.Y + 1.0f);
	const FPlatformRect PlatformWorkArea = PlatformApplication->GetWorkArea(WorkAreaFinderRect);

	const FSlateRect WorkAreaRect( 
		PlatformWorkArea.Left, 
		PlatformWorkArea.Top, 
		PlatformWorkArea.Left+(PlatformWorkArea.Right - PlatformWorkArea.Left), 
		PlatformWorkArea.Top+(PlatformWorkArea.Bottom - PlatformWorkArea.Top) );

	float DPIScale = 1.0f; 

	if (bAutoAdjustForDPIScale)
	{
		DPIScale = FPlatformApplicationMisc::GetDPIScaleFactorAtPoint(Cursor.X, Cursor.Y);
	}

	// We want the Tooltip to appear in a 'comfortable' distance. The following vector: 'TooltipCursorOffset' 
	// is used to move away from the cursor tip position. If we wouldn't do this the Tooltip would directly
	// appear at the tip of the cursor. The coefficients 16 and 12 are estimated empirical.
	const FVector2D TooltipCursorOffset(16 * DPIScale, 12 * DPIScale);

	// Calculate the new position of the Tooltip by starting at the Top/Left corner.
	FVector2D ToolTipLocation = Cursor - TooltipCursorOffset - InSize;

	// Adjust the horizontal position so that it will be inside the work area.
	if ( ToolTipLocation.X < WorkAreaRect.Left )
	{
		ToolTipLocation.X += (InSize.X + 2.0 * TooltipCursorOffset.X);
	}

	// Adjust the vertical position so that it will be inside the work area.
	if ( ToolTipLocation.Y < WorkAreaRect.Top )
	{
		ToolTipLocation.Y += (InSize.Y + 2.0 * TooltipCursorOffset.Y);
	}

	return ToolTipLocation;
}

FVector2D FSlateApplication::CalculatePopupWindowPosition( const FSlateRect& InAnchor, const FVector2D& InSize, bool bAutoAdjustForDPIScale, const FVector2D& InProposedPlacement, const EOrientation Orientation) const
{
	FVector2D CalculatedPopUpWindowPosition( 0, 0 );

	float DPIScale = 1.0f; 

	if (bAutoAdjustForDPIScale)
	{
		DPIScale = FPlatformApplicationMisc::GetDPIScaleFactorAtPoint(InAnchor.Left, InAnchor.Top);
	}

	FVector2D AdjustedSize = InSize * DPIScale;

	FPlatformRect AnchorRect;
	AnchorRect.Left = InAnchor.Left;
	AnchorRect.Top = InAnchor.Top;
	AnchorRect.Right = InAnchor.Right;
	AnchorRect.Bottom = InAnchor.Bottom;

	EPopUpOrientation::Type PopUpOrientation = EPopUpOrientation::Horizontal;

	if ( Orientation == EOrientation::Orient_Vertical )
	{
		PopUpOrientation =  EPopUpOrientation::Vertical;
	}

	if ( PlatformApplication->TryCalculatePopupWindowPosition( AnchorRect, AdjustedSize, InProposedPlacement, PopUpOrientation, /*OUT*/&CalculatedPopUpWindowPosition ) )
	{
		return CalculatedPopUpWindowPosition/DPIScale;
	}
	else
	{
		// Calculate the rectangle around our work area
		// Use our own rect.  This window as probably doesn't have a size or position yet.
		// Use a size of 1 to get the closest monitor to the start point
		FPlatformRect WorkAreaFinderRect(AnchorRect);
		WorkAreaFinderRect.Left = AnchorRect.Left + 1;
		WorkAreaFinderRect.Top = AnchorRect.Top + 1;
		const FPlatformRect PlatformWorkArea = PlatformApplication->GetWorkArea(WorkAreaFinderRect);

		const FSlateRect WorkAreaRect( 
			PlatformWorkArea.Left, 
			PlatformWorkArea.Top, 
			PlatformWorkArea.Left+(PlatformWorkArea.Right - PlatformWorkArea.Left), 
			PlatformWorkArea.Top+(PlatformWorkArea.Bottom - PlatformWorkArea.Top) );

		FVector2D ProposedPlacement = InProposedPlacement;

		if (ProposedPlacement.IsZero())
		{
		// Assume natural left-to-right, top-to-bottom flow; position popup below and to the right.
			ProposedPlacement = FVector2D(
			Orientation == Orient_Horizontal ? AnchorRect.Right : AnchorRect.Left,
			Orientation == Orient_Horizontal ? AnchorRect.Top : AnchorRect.Bottom);
		}

		return ComputePopupFitInRect(InAnchor, FSlateRect(ProposedPlacement, ProposedPlacement+AdjustedSize), Orientation, WorkAreaRect) / DPIScale;
	}
}

bool FSlateApplication::IsRunningAtTargetFrameRate() const
{
	const float MinimumDeltaTime = 1.0f / TargetFrameRateForResponsiveness.GetValueOnGameThread();
	return ( AverageDeltaTimeForResponsiveness <= MinimumDeltaTime ) || !IsNormalExecution();
}


bool FSlateApplication::AreMenuAnimationsEnabled() const
{
	return bMenuAnimationsEnabled;
}


void FSlateApplication::EnableMenuAnimations( const bool bEnableAnimations )
{
	bMenuAnimationsEnabled = bEnableAnimations;
}


void FSlateApplication::SetAppIcon(const FSlateBrush* const InAppIcon)
{
	check(InAppIcon);
	AppIcon = InAppIcon;
}


const FSlateBrush* FSlateApplication::GetAppIcon() const
{
	return AppIcon;
}


void FSlateApplication::ShowVirtualKeyboard( bool bShow, int32 UserIndex, TSharedPtr<IVirtualKeyboardEntry> TextEntryWidget )
{
	SCOPE_CYCLE_COUNTER(STAT_ShowVirtualKeyboard);

	if(SlateTextField == nullptr)
	{
		SlateTextField = new FPlatformTextField();
	}

	SlateTextField->ShowVirtualKeyboard(bShow, UserIndex, TextEntryWidget);
}

bool FSlateApplication::AllowMoveCursor()
{
	if (SlateTextField == nullptr)
	{
		SlateTextField = new FPlatformTextField();
	}

	return SlateTextField->AllowMoveCursor();
}

FSlateRect FSlateApplication::GetPreferredWorkArea() const
{
	if ( const FSlateUser* User = GetUser(GetUserIndexForKeyboard()) )
	{
		const FWeakWidgetPath& FocusedWidgetPath = User->GetWeakFocusPath();

		// First see if we have a focused widget
		if ( FocusedWidgetPath.IsValid() && FocusedWidgetPath.Window.IsValid() )
		{
			const FVector2D WindowPos = FocusedWidgetPath.Window.Pin()->GetPositionInScreen();
			const FVector2D WindowSize = FocusedWidgetPath.Window.Pin()->GetSizeInScreen();
			return GetWorkArea(FSlateRect(WindowPos.X, WindowPos.Y, WindowPos.X + WindowSize.X, WindowPos.Y + WindowSize.Y));
		}
	}

	// no focus widget, so use mouse position if there are windows present in the work area
	const FVector2D CursorPos = GetCursorPos();
	const FSlateRect WorkArea = GetWorkArea(FSlateRect(CursorPos.X, CursorPos.Y, CursorPos.X + 1.0f, CursorPos.Y + 1.0f));

	if ( FSlateWindowHelper::CheckWorkAreaForWindows(SlateWindows, WorkArea) )
	{
		return WorkArea;
	}

	// If we can't find a window where the cursor is at, try finding a main window.
	TSharedPtr<SWindow> ActiveTop = GetActiveTopLevelWindow();
	if ( ActiveTop.IsValid() )
	{
		// Use the current top level windows rect
		return GetWorkArea(ActiveTop->GetRectInScreen());
	}

	// If we can't find a top level window check for an active modal window
	TSharedPtr<SWindow> ActiveModal = GetActiveModalWindow();
	if ( ActiveModal.IsValid() )
	{
		// Use the current active modal windows rect
		return GetWorkArea(ActiveModal->GetRectInScreen());
	}

	// no windows on work area - default to primary display
	FDisplayMetrics DisplayMetrics;
	GetDisplayMetrics(DisplayMetrics);

	const FPlatformRect& DisplayRect = DisplayMetrics.PrimaryDisplayWorkAreaRect;
	return FSlateRect((float)DisplayRect.Left, (float)DisplayRect.Top, (float)DisplayRect.Right, (float)DisplayRect.Bottom);
}

FSlateRect FSlateApplication::GetWorkArea( const FSlateRect& InRect ) const
{
	FPlatformRect InPlatformRect;
	InPlatformRect.Left = FMath::TruncToInt(InRect.Left);
	InPlatformRect.Top = FMath::TruncToInt(InRect.Top);
	InPlatformRect.Right = FMath::TruncToInt(InRect.Right);
	InPlatformRect.Bottom = FMath::TruncToInt(InRect.Bottom);

	const FPlatformRect OutPlatformRect = PlatformApplication->GetWorkArea( InPlatformRect );
	return FSlateRect( OutPlatformRect.Left, OutPlatformRect.Top, OutPlatformRect.Right, OutPlatformRect.Bottom );
}

bool FSlateApplication::SupportsSourceAccess() const
{
	if(QuerySourceCodeAccessDelegate.IsBound())
	{
		return QuerySourceCodeAccessDelegate.Execute();
	}
	return false;
}

void FSlateApplication::GotoLineInSource(const FString& FileName, int32 LineNumber) const
{
	if ( SupportsSourceAccess() )
	{
		if(SourceCodeAccessDelegate.IsBound())
		{
			SourceCodeAccessDelegate.Execute(FileName, LineNumber, 0);
		}
	}
}

void FSlateApplication::ForceRedrawWindow(const TSharedRef<SWindow>& InWindowToDraw)
{
	PrivateDrawWindows( InWindowToDraw );
}

bool FSlateApplication::TakeScreenshot(const TSharedRef<SWidget>& Widget, TArray<FColor>&OutColorData, FIntVector& OutSize)
{
	return TakeScreenshot(Widget, FIntRect(), OutColorData, OutSize);
}

bool FSlateApplication::TakeScreenshot(const TSharedRef<SWidget>& Widget, const FIntRect& InnerWidgetArea, TArray<FColor>& OutColorData, FIntVector& OutSize)
{
	// We can't screenshot the widget unless there's a valid window handle to draw it in.
	TSharedPtr<SWindow> WidgetWindow = FSlateApplication::Get().FindWidgetWindow(Widget);
	if ( !WidgetWindow.IsValid() )
	{
		return false;
	}

	TSharedRef<SWindow> CurrentWindowRef = WidgetWindow.ToSharedRef();

	FWidgetPath WidgetPath;
	FSlateApplication::Get().GeneratePathToWidgetChecked(Widget, WidgetPath);

	FArrangedWidget ArrangedWidget = WidgetPath.FindArrangedWidget(Widget).Get(FArrangedWidget::NullWidget);
	FVector2D Position = ArrangedWidget.Geometry.AbsolutePosition;
	FVector2D Size = ArrangedWidget.Geometry.GetDrawSize();
	FVector2D WindowPosition = WidgetWindow->GetPositionInScreen();

	FIntRect ScreenshotRect = InnerWidgetArea.IsEmpty() ? FIntRect(0, 0, (int32)Size.X, (int32)Size.Y) : InnerWidgetArea;

	ScreenshotRect.Min.X += ( Position.X - WindowPosition.X );
	ScreenshotRect.Min.Y += ( Position.Y - WindowPosition.Y );
	ScreenshotRect.Max.X += ( Position.X - WindowPosition.X );
	ScreenshotRect.Max.Y += ( Position.Y - WindowPosition.Y );

	Renderer->PrepareToTakeScreenshot(ScreenshotRect, &OutColorData);
	PrivateDrawWindows(WidgetWindow);

	OutSize.X = ScreenshotRect.Size().X;
	OutSize.Y = ScreenshotRect.Size().Y;

	return (OutSize.X != 0 && OutSize.Y != 0);
}

TSharedPtr< FSlateWindowElementList > FSlateApplication::GetCachableElementList(const TSharedPtr<SWindow>& CurrentWindow, const ILayoutCache* LayoutCache)
{
	TSharedPtr<FCacheElementPools> Pools = CachedElementLists.FindRef(LayoutCache);
	if ( !Pools.IsValid() )
	{
		Pools = MakeShareable( new FCacheElementPools() );
		CachedElementLists.Add(LayoutCache, Pools);
	}

	TSharedPtr< FSlateWindowElementList > NextElementList = Pools->GetNextCachableElementList(CurrentWindow);

	// Cached buffers don't always report their references, just while the buffer is in use, and by the owning SInvalidation panel.
	NextElementList->SetShouldReportReferencesToGC(false);

	return NextElementList;
}

TSharedPtr< FSlateWindowElementList > FSlateApplication::FCacheElementPools::GetNextCachableElementList(const TSharedPtr<SWindow>& CurrentWindow)
{
	TSharedPtr< FSlateWindowElementList > NextElementList;

	// Move any inactive element lists in the active pool to the inactive pool.
	for ( int32 i = ActiveCachedElementListPool.Num() - 1; i >= 0; i-- )
	{
		if ( ActiveCachedElementListPool[i]->IsCachedRenderDataInUse() == false )
		{
			InactiveCachedElementListPool.Add(ActiveCachedElementListPool[i]);
			ActiveCachedElementListPool.RemoveAtSwap(i, 1, false);
		}
	}

	// Remove inactive lists that don't belong to this window.
	for ( int32 i = InactiveCachedElementListPool.Num() - 1; i >= 0; i-- )
	{
		if (InactiveCachedElementListPool[i]->GetPaintWindow() != CurrentWindow.Get())
		{
			InactiveCachedElementListPool.RemoveAtSwap(i, 1, false);
		}
	}

	// Create a new element list if none are available, or use an existing one.
	if ( InactiveCachedElementListPool.Num() == 0 )
	{
		NextElementList = MakeShareable(new FSlateWindowElementList(CurrentWindow));
	}
	else
	{
		NextElementList = InactiveCachedElementListPool[0];
		NextElementList->ResetElementBuffers();

		InactiveCachedElementListPool.RemoveAtSwap(0, 1, false);
	}

	ActiveCachedElementListPool.Add(NextElementList);

	return NextElementList;
}

bool FSlateApplication::FCacheElementPools::IsInUse() const
{
	bool bInUse = false;
	for ( TSharedPtr< FSlateWindowElementList > ElementList : InactiveCachedElementListPool )
	{
		bInUse |= ElementList->IsCachedRenderDataInUse();
	}

	for ( TSharedPtr< FSlateWindowElementList > ElementList : ActiveCachedElementListPool )
	{
		bInUse |= ElementList->IsCachedRenderDataInUse();
	}

	return bInUse;
}

void FSlateApplication::ReleaseResourcesForLayoutCache(const ILayoutCache* LayoutCache)
{
	TSharedPtr<FCacheElementPools> Pools = CachedElementLists.FindRef(LayoutCache);
	if ( Pools.IsValid() )
	{
		ReleasedCachedElementLists.Add(Pools);
	}

	CachedElementLists.Remove(LayoutCache);

	// Release the rendering related resources.
	Renderer->ReleaseCachingResourcesFor(LayoutCache);
}

TSharedRef<FSlateVirtualUser> FSlateApplication::FindOrCreateVirtualUser(int32 VirtualUserIndex)
{
	// Ensure we have a large enough array to add the new virtual user.
	if ( VirtualUserIndex >= VirtualUsers.Num() )
	{
		VirtualUsers.SetNum(VirtualUserIndex + 1);
	}

	TSharedPtr<FSlateVirtualUser> VirtualUser = VirtualUsers[VirtualUserIndex].Pin();
	if ( VirtualUser.IsValid() )
	{
		return VirtualUser.ToSharedRef();
	}

	// Register new virtual user with slates standard set of users.
	int32 NextVirtualUserIndex = SlateApplicationDefs::MaxHardwareUsers;
	while ( GetUser(NextVirtualUserIndex) )
	{
		NextVirtualUserIndex++;
	}

	TSharedRef<FSlateUser> NewUser = MakeShareable(new FSlateUser(NextVirtualUserIndex, true));
	RegisterUser(NewUser);

	// Make a virtual user handle that can be released automatically when all virtual users
	// of this same user index are collected.
	VirtualUser = MakeShareable(new FSlateVirtualUser(NewUser->GetUserIndex(), VirtualUserIndex));

	// Update the virtual user array, so we can get this user back later.
	VirtualUsers[VirtualUserIndex] = VirtualUser;

	return VirtualUser.ToSharedRef();
}

FSlateUser* FSlateApplication::GetOrCreateUser(int32 UserIndex)
{
	if (UserIndex < 0)
	{
		return nullptr;
	}

	if (FSlateUser* User = GetUser(UserIndex))
	{
		return User;
	}

	TSharedRef<FSlateUser> NewUser = MakeShared<FSlateUser>(UserIndex, false);
	RegisterUser(NewUser);

	return &NewUser.Get();
}

void FSlateApplication::RegisterUser(TSharedRef<FSlateUser> NewUser)
{
	if ( NewUser->UserIndex == -1 )
	{
		int32 Index = Users.Add(NewUser);
		NewUser->UserIndex = Index;
	}
	else
	{
		// Ensure we have a large enough array to add the new user.
		if ( NewUser->GetUserIndex() >= Users.Num() )
		{
			Users.SetNum(NewUser->GetUserIndex() + 1);
		}

		if ( FSlateUser* ExistingUser = Users[NewUser->GetUserIndex()].Get() )
		{
			// Migrate any state we know about that needs to be maintained if the
			// user is replaced.
			NewUser->FocusWidgetPathWeak = ExistingUser->FocusWidgetPathWeak;
			NewUser->FocusCause = ExistingUser->FocusCause;
			NewUser->ShowFocus = ExistingUser->ShowFocus;
		}

		// Replace the user that's at this index with the new user.
		Users[NewUser->GetUserIndex()] = NewUser;
	}

	//NavigationConfig->OnUserAdded(NewUser->GetUserIndex());

	UE_LOG(LogSlate, Log, TEXT("Slate User Registered.  User Index %d, Is Virtual User: %d"), NewUser->UserIndex, NewUser->bVirtualUser);
	UserRegisteredEvent.Broadcast(NewUser->GetUserIndex());
}

void FSlateApplication::UnregisterUser(int32 UserIndex)
{
	if ( UserIndex < Users.Num() )
	{
		UE_LOG(LogSlate, Log, TEXT("Slate User Unregistered.  User Index %d"), UserIndex);

		ClearUserFocus(UserIndex, EFocusCause::SetDirectly);
		Users[UserIndex].Reset();

		NavigationConfig->OnUserRemoved(UserIndex);
	}
}

void FSlateApplication::ForEachUser(TFunctionRef<void(FSlateUser*)> InPredicate, bool bIncludeVirtualUsers)
{
	for ( int32 UserIndex = 0; UserIndex < Users.Num(); UserIndex++ )
	{
		if ( FSlateUser* User = Users[UserIndex].Get() )
		{
			// Ignore virtual users unless told not to.
			if ( !bIncludeVirtualUsers && User->IsVirtualUser() )
			{
				continue;
			}

			InPredicate(User);
		}
	}
}


/* FSlateApplicationBase interface
 *****************************************************************************/

FVector2D FSlateApplication::GetCursorSize( ) const
{
	if ( PlatformApplication->Cursor.IsValid() )
	{
		int32 X;
		int32 Y;
		PlatformApplication->Cursor->GetSize( X, Y );
		return FVector2D( X, Y );
	}

	return FVector2D( 1.0f, 1.0f );
}

EVisibility FSlateApplication::GetSoftwareCursorVis( ) const
{
	const TSharedPtr<ICursor>& Cursor = PlatformApplication->Cursor;
	if (bSoftwareCursorAvailable && Cursor.IsValid() && Cursor->GetType() != EMouseCursor::None)
	{
		return EVisibility::HitTestInvisible;
	}
	return EVisibility::Hidden;
}

TSharedPtr< SWidget > FSlateApplication::GetKeyboardFocusedWidget() const
{
	if ( const FSlateUser* User = GetUser(GetUserIndexForKeyboard()) )
	{
		return User->GetFocusedWidget();
	}

	return TSharedPtr< SWidget >();
}

TSharedPtr<SWidget> FSlateApplication::GetMouseCaptorImpl() const
{
	return MouseCaptor.ToSharedWidget(CursorUserIndex, CursorPointerIndex);
}

bool FSlateApplication::HasAnyMouseCaptor() const
{
	return MouseCaptor.HasCapture();
}

bool FSlateApplication::HasUserMouseCapture(int32 UserIndex) const
{
	return MouseCaptor.HasCaptureForUser(UserIndex);
}

bool FSlateApplication::DoesWidgetHaveMouseCaptureByUser(const TSharedPtr<const SWidget> Widget, int32 UserIndex, TOptional<int32> PointerIndex) const
{
	return MouseCaptor.DoesWidgetHaveMouseCaptureByUser(Widget, UserIndex, PointerIndex);
}

bool FSlateApplication::DoesWidgetHaveMouseCapture(const TSharedPtr<const SWidget> Widget) const
{
	return MouseCaptor.DoesWidgetHaveMouseCapture(Widget);
}

TOptional<EFocusCause> FSlateApplication::HasUserFocus(const TSharedPtr<const SWidget> Widget, int32 UserIndex) const
{
	if ( const FSlateUser* User = GetUser(UserIndex) )
	{
		if ( User->GetFocusedWidget() == Widget )
		{
			return User->FocusCause;
		}
	}

	return TOptional<EFocusCause>();
}

TOptional<EFocusCause> FSlateApplication::HasAnyUserFocus(const TSharedPtr<const SWidget> Widget) const
{
	for ( int32 UserIndex = 0; UserIndex < Users.Num(); UserIndex++ )
	{
		if ( const FSlateUser* User = Users[UserIndex].Get() )
		{
			if ( User->GetFocusedWidget() == Widget )
			{
				return User->FocusCause;
			}
		}
	}

	return TOptional<EFocusCause>();
}

bool FSlateApplication::IsWidgetDirectlyHovered(const TSharedPtr<const SWidget> Widget) const
{
	for( auto LastWidgetIterator = WidgetsUnderCursorLastEvent.CreateConstIterator(); LastWidgetIterator; ++LastWidgetIterator )
	{
		const FWeakWidgetPath& WeakPath = LastWidgetIterator.Value();
		if( WeakPath.IsValid() && Widget == WeakPath.GetLastWidget().Pin() )
		{
			return true;
		}
	}
	return false;
}

bool FSlateApplication::ShowUserFocus(const TSharedPtr<const SWidget> Widget) const
{
	for ( int32 UserIndex = 0; UserIndex < Users.Num(); UserIndex++ )
	{
		if ( const FSlateUser* User = Users[UserIndex].Get() )
		{
			TSharedPtr<SWidget> FocusedWidget = User->GetFocusedWidget();
			if ( FocusedWidget == Widget )
			{
				return User->ShowFocus;
			}
		}
	}

	return false;
}

bool FSlateApplication::HasUserFocusedDescendants(const TSharedRef< const SWidget >& Widget, int32 UserIndex) const
{
	if ( const FSlateUser* User = GetUser(UserIndex) )
	{
		TSharedPtr<SWidget> FocusedWidget = User->GetFocusedWidget();
		if ( FocusedWidget != Widget )
		{
			const FWeakWidgetPath& FocusedWidgetPath = User->GetWeakFocusPath();
			if ( FocusedWidgetPath.ContainsWidget(Widget) )
		{
			return true;
		}
	}
	}

	return false;
}

bool FSlateApplication::HasFocusedDescendants( const TSharedRef< const SWidget >& Widget ) const
{
	for ( int32 UserIndex = 0; UserIndex < Users.Num(); UserIndex++ )
	{
		if ( const FSlateUser* User = Users[UserIndex].Get() )
		{
			TSharedPtr<SWidget> FocusedWidget = User->GetFocusedWidget();
			if ( FocusedWidget != Widget )
			{
				const FWeakWidgetPath& FocusedWidgetPath = User->GetWeakFocusPath();
				if ( FocusedWidgetPath.ContainsWidget(Widget) )
			{
				return true;
			}
		}
	}
	}
	return false;
}

bool FSlateApplication::IsExternalUIOpened()
{
	return bIsExternalUIOpened;
}


TSharedRef<SWidget> FSlateApplication::MakeImage( const TAttribute<const FSlateBrush*>& Image, const TAttribute<FSlateColor>& Color, const TAttribute<EVisibility>& Visibility ) const
{
	return SNew(SImage)
		.ColorAndOpacity(Color)
		.Image(Image)
		.Visibility(Visibility);
}


TSharedRef<SWidget> FSlateApplication::MakeWindowTitleBar( const TSharedRef<SWindow>& Window, const TSharedPtr<SWidget>& CenterContent, EHorizontalAlignment CenterContentAlignment, TSharedPtr<IWindowTitleBar>& OutTitleBar ) const
{
	TSharedRef<SWindowTitleBar> TitleBar = SNew(SWindowTitleBar, Window, CenterContent, CenterContentAlignment)
		.Visibility(EVisibility::SelfHitTestInvisible);

	OutTitleBar = TitleBar;

	return TitleBar;
}


TSharedRef<IToolTip> FSlateApplication::MakeToolTip(const TAttribute<FText>& ToolTipText)
{
	return SNew(SToolTip)
		.Text(ToolTipText);
}


TSharedRef<IToolTip> FSlateApplication::MakeToolTip( const FText& ToolTipText )
{
	return SNew(SToolTip)
		.Text(ToolTipText);
}

/* FGenericApplicationMessageHandler interface
 *****************************************************************************/

bool FSlateApplication::ShouldProcessUserInputMessages( const TSharedPtr< FGenericWindow >& PlatformWindow ) const
{
	TSharedPtr< SWindow > Window;
	if ( PlatformWindow.IsValid() )
	{
		Window = FSlateWindowHelper::FindWindowByPlatformWindow( SlateWindows, PlatformWindow.ToSharedRef() );
	}

	if (ActiveModalWindows.Num() == 0 ||
		(Window.IsValid() &&
		(Window->IsDescendantOf(GetActiveModalWindow()) || ActiveModalWindows.Top() == Window)))
	{
		return true;
	}
	return false;
}

bool FSlateApplication::OnKeyChar( const TCHAR Character, const bool IsRepeat )
{
	FCharacterEvent CharacterEvent( Character, PlatformApplication->GetModifierKeys(), 0, IsRepeat );
	return ProcessKeyCharEvent( CharacterEvent );
}

bool FSlateApplication::ProcessKeyCharEvent( FCharacterEvent& InCharacterEvent )
{
	SCOPE_CYCLE_COUNTER(STAT_ProcessKeyChar);

	TScopeCounter<int32> BeginInput(ProcessingInput);

	FReply Reply = FReply::Unhandled();

	// NOTE: We intentionally don't reset LastUserInteractionTimeForThrottling here so that the UI can be responsive while typing

	// Bubble the key event
	if ( FSlateUser* User = GetOrCreateUser(InCharacterEvent.GetUserIndex()) )
	{
		TSharedRef<FWidgetPath> EventPathRef = User->GetFocusPath();
		const FWidgetPath& EventPath = EventPathRef.Get();

		// Switch worlds for widgets in the current path
		FScopedSwitchWorldHack SwitchWorld(EventPath);

		{
			SCOPE_CYCLE_COUNTER(STAT_ProcessKeyChar_RouteAlongFocusPath);
			Reply = FEventRouter::RouteAlongFocusPath(this, FEventRouter::FBubblePolicy(EventPath), InCharacterEvent, [] (const FArrangedWidget& SomeWidgetGettingEvent, const FCharacterEvent& Event)
			{
				SCOPE_CYCLE_COUNTER(STAT_ProcessKeyChar_Call_OnKeyChar);
				return SomeWidgetGettingEvent.Widget->IsEnabled()
					? SomeWidgetGettingEvent.Widget->OnKeyChar(SomeWidgetGettingEvent.Geometry, Event)
					: FReply::Unhandled();
			});
		}

		LOG_EVENT_CONTENT(EEventLog::KeyChar, FString::Printf(TEXT("%c"), InCharacterEvent.GetCharacter()), Reply);
	}

	return Reply.IsEventHandled();
}

bool FSlateApplication::OnKeyDown( const int32 KeyCode, const uint32 CharacterCode, const bool IsRepeat ) 
{
	FKey const Key = FInputKeyManager::Get().GetKeyFromCodes( KeyCode, CharacterCode );
	FKeyEvent KeyEvent(Key, PlatformApplication->GetModifierKeys(), GetUserIndexForKeyboard(), IsRepeat, CharacterCode, KeyCode);

	return ProcessKeyDownEvent( KeyEvent );
}

bool FSlateApplication::ProcessKeyDownEvent( FKeyEvent& InKeyEvent )
{
	TScopeCounter<int32> BeginInput(ProcessingInput);

	SCOPE_CYCLE_COUNTER(STAT_ProcessKeyDown);

#if WITH_EDITOR
	//Send the key input to all pre input key down listener function
	if (OnApplicationPreInputKeyDownListenerEvent.IsBound())
	{
		OnApplicationPreInputKeyDownListenerEvent.Broadcast(InKeyEvent);
	}
#endif //WITH_EDITOR

	QueueSynthesizedMouseMove();

	// Analog cursor gets first chance at the input
	if (InputPreProcessors.HandleKeyDownEvent(*this, InKeyEvent))
	{
		return true;
	}

	FReply Reply = FReply::Unhandled();

	SetLastUserInteractionTime(this->GetCurrentTime());
	
	if (IsDragDropping() && InKeyEvent.GetKey() == EKeys::Escape)
	{
		// Pressing ESC while drag and dropping terminates the drag drop.
		CancelDragDrop();
		Reply = FReply::Handled();
	}
	else
	{
		LastUserInteractionTimeForThrottling = LastUserInteractionTime;

#if SLATE_HAS_WIDGET_REFLECTOR
		// If we are inspecting, pressing ESC exits inspection mode.
		if ( InKeyEvent.GetKey() == EKeys::Escape )
		{
			TSharedPtr<IWidgetReflector> WidgetReflector = WidgetReflectorPtr.Pin();
			const bool bIsWidgetReflectorPicking = WidgetReflector.IsValid() && WidgetReflector->IsInPickingMode();
			if ( bIsWidgetReflectorPicking )
			{
					WidgetReflector->OnWidgetPicked();
					Reply = FReply::Handled();

					return Reply.IsEventHandled();
			}
		}
#endif

#if !(UE_BUILD_SHIPPING || UE_BUILD_TEST)
		// Ctrl+Shift+~ summons the Toolbox.
		if (InKeyEvent.GetKey() == EKeys::Tilde && InKeyEvent.IsControlDown() && InKeyEvent.IsShiftDown())
		{
			IToolboxModule* ToolboxModule = FModuleManager::LoadModulePtr<IToolboxModule>("Toolbox");
			if (ToolboxModule)
			{
				ToolboxModule->SummonToolbox();
			}
		}

#endif //!(UE_BUILD_SHIPPING || UE_BUILD_TEST)

		// Bubble the keyboard event
		if ( FSlateUser* User = GetOrCreateUser(InKeyEvent.GetUserIndex()) )
		{
			TSharedRef<FWidgetPath> EventPathRef = User->GetFocusPath();
			const FWidgetPath& EventPath = EventPathRef.Get();

			// Switch worlds for widgets inOnPreviewMouseButtonDown the current path
			FScopedSwitchWorldHack SwitchWorld(EventPath);

			// Tunnel the keyboard event
			Reply = FEventRouter::RouteAlongFocusPath(this, FEventRouter::FTunnelPolicy(EventPath), InKeyEvent, [] (const FArrangedWidget& CurrentWidget, const FKeyEvent& Event)
			{
				return ( CurrentWidget.Widget->IsEnabled() )
					? CurrentWidget.Widget->OnPreviewKeyDown(CurrentWidget.Geometry, Event)
					: FReply::Unhandled();
			});

			// Send out key down events.
			if ( !Reply.IsEventHandled() )
			{
				Reply = FEventRouter::RouteAlongFocusPath(this, FEventRouter::FBubblePolicy(EventPath), InKeyEvent, [] (const FArrangedWidget& SomeWidgetGettingEvent, const FKeyEvent& Event)
				{
					return ( SomeWidgetGettingEvent.Widget->IsEnabled() )
						? SomeWidgetGettingEvent.Widget->OnKeyDown(SomeWidgetGettingEvent.Geometry, Event)
						: FReply::Unhandled();
				});
			}

			LOG_EVENT_CONTENT(EEventLog::KeyDown, InKeyEvent.GetKey().ToString(), Reply);

			// If the key event was not processed by any widget...
			if ( !Reply.IsEventHandled() && UnhandledKeyDownEventHandler.IsBound() )
			{
				Reply = UnhandledKeyDownEventHandler.Execute(InKeyEvent);
			}
		}
	}

	return Reply.IsEventHandled();
}

bool FSlateApplication::OnKeyUp( const int32 KeyCode, const uint32 CharacterCode, const bool IsRepeat )
{
	FKey const Key = FInputKeyManager::Get().GetKeyFromCodes( KeyCode, CharacterCode );
	FKeyEvent KeyEvent(Key, PlatformApplication->GetModifierKeys(), GetUserIndexForKeyboard(), IsRepeat, CharacterCode, KeyCode);

	return ProcessKeyUpEvent( KeyEvent );
}

bool FSlateApplication::ProcessKeyUpEvent( FKeyEvent& InKeyEvent )
{
	SCOPE_CYCLE_COUNTER(STAT_ProcessKeyUp);

	TScopeCounter<int32> BeginInput(ProcessingInput);

	QueueSynthesizedMouseMove();

	// Analog cursor gets first chance at the input
	if (InputPreProcessors.HandleKeyUpEvent(*this, InKeyEvent))
	{
		return true;
	}

	FReply Reply = FReply::Unhandled();

	SetLastUserInteractionTime(this->GetCurrentTime());
	
	LastUserInteractionTimeForThrottling = LastUserInteractionTime;

	// Bubble the key event
	if ( FSlateUser* User = GetOrCreateUser(InKeyEvent.GetUserIndex()) )
	{
		TSharedRef<FWidgetPath> EventPathRef = User->GetFocusPath();
		const FWidgetPath& EventPath = EventPathRef.Get();

		// Switch worlds for widgets in the current path
		FScopedSwitchWorldHack SwitchWorld(EventPath);

		Reply = FEventRouter::RouteAlongFocusPath(this, FEventRouter::FBubblePolicy(EventPath), InKeyEvent, [] (const FArrangedWidget& SomeWidgetGettingEvent, const FKeyEvent& Event)
		{
			return ( SomeWidgetGettingEvent.Widget->IsEnabled() )
				? SomeWidgetGettingEvent.Widget->OnKeyUp(SomeWidgetGettingEvent.Geometry, Event)
				: FReply::Unhandled();
		});

		LOG_EVENT_CONTENT(EEventLog::KeyUp, InKeyEvent.GetKey().ToString(), Reply);
	}

	return Reply.IsEventHandled();
}

bool FSlateApplication::ProcessAnalogInputEvent(FAnalogInputEvent& InAnalogInputEvent)
{
	SCOPE_CYCLE_COUNTER(STAT_ProcessAnalogInput);

	TScopeCounter<int32> BeginInput(ProcessingInput);

	QueueSynthesizedMouseMove();

	FReply Reply = FReply::Unhandled();

	// Analog cursor gets first chance at the input
	if (InputPreProcessors.HandleAnalogInputEvent(*this, InAnalogInputEvent))
	{
		Reply = FReply::Handled();
	}

	if (!Reply.IsEventHandled())
	{
		if (FSlateUser* User = GetOrCreateUser(InAnalogInputEvent.GetUserIndex()))
		{
			TSharedRef<FWidgetPath> EventPathRef = User->GetFocusPath();
			const FWidgetPath& EventPath = EventPathRef.Get();

			InAnalogInputEvent.SetEventPath(EventPath);

			// Switch worlds for widgets in the current path
			FScopedSwitchWorldHack SwitchWorld(EventPath);

			Reply = FEventRouter::RouteAlongFocusPath(this, FEventRouter::FBubblePolicy(EventPath), InAnalogInputEvent, [](const FArrangedWidget& SomeWidgetGettingEvent, const FAnalogInputEvent& Event)
			{
				return (SomeWidgetGettingEvent.Widget->IsEnabled())
					? SomeWidgetGettingEvent.Widget->OnAnalogValueChanged(SomeWidgetGettingEvent.Geometry, Event)
					: FReply::Unhandled();
			});

		LOG_EVENT_CONTENT(EEventLog::AnalogInput, InAnalogInputEvent.GetKey().ToString(), Reply);

			QueueSynthesizedMouseMove();
		}
	}

	// If no one handled this, it was probably motion in the deadzone.  Don't treat it as activity.
	if (Reply.IsEventHandled())
	{
		SetLastUserInteractionTime(this->GetCurrentTime());
		LastUserInteractionTimeForThrottling = LastUserInteractionTime;
		return true;
	}
	else
	{
		return false;
	}
}

FKey TranslateMouseButtonToKey( const EMouseButtons::Type Button )
{
	FKey Key = EKeys::Invalid;

	switch( Button )
	{
	case EMouseButtons::Left:
		Key = EKeys::LeftMouseButton;
		break;
	case EMouseButtons::Middle:
		Key = EKeys::MiddleMouseButton;
		break;
	case EMouseButtons::Right:
		Key = EKeys::RightMouseButton;
		break;
	case EMouseButtons::Thumb01:
		Key = EKeys::ThumbMouseButton;
		break;
	case EMouseButtons::Thumb02:
		Key = EKeys::ThumbMouseButton2;
		break;
	}

	return Key;
}

#if PLATFORM_DESKTOP || PLATFORM_HTML5

void FSlateApplication::SetGameIsFakingTouchEvents(const bool bIsFaking, FVector2D* CursorLocation)
{
	if ( bIsGameFakingTouch != bIsFaking )
	{
		if (bIsFakingTouched && !bIsFaking && bIsGameFakingTouch && !bIsFakingTouch)
		{
			OnTouchEnded((CursorLocation ? *CursorLocation : PlatformApplication->Cursor->GetPosition()), 0, 0);
		}

		bIsGameFakingTouch = bIsFaking;
	}
}

#endif

bool FSlateApplication::IsFakingTouchEvents() const
{
	return bIsFakingTouch || bIsGameFakingTouch;
}

bool FSlateApplication::OnMouseDown(const TSharedPtr< FGenericWindow >& PlatformWindow, const EMouseButtons::Type Button)
{
	return OnMouseDown(PlatformWindow, Button, GetCursorPos());
}

bool FSlateApplication::OnMouseDown( const TSharedPtr< FGenericWindow >& PlatformWindow, const EMouseButtons::Type Button, const FVector2D CursorPos )
{
	// convert to touch event if we are faking it	
	if (bIsFakingTouch || bIsGameFakingTouch)
	{
		bIsFakingTouched = true;
		return OnTouchStarted( PlatformWindow, PlatformApplication->Cursor->GetPosition(), 1.0f, 0, 0 );
	}

	FKey Key = TranslateMouseButtonToKey( Button );

	FPointerEvent MouseEvent(
		CursorPointerIndex,
		CursorPos,
		GetLastCursorPos(),
		PressedMouseButtons,
		Key,
		0,
		PlatformApplication->GetModifierKeys()
		);

	return ProcessMouseButtonDownEvent( PlatformWindow, MouseEvent );
}

bool FSlateApplication::ProcessMouseButtonDownEvent( const TSharedPtr< FGenericWindow >& PlatformWindow, FPointerEvent& MouseEvent )
{
	SCOPE_CYCLE_COUNTER(STAT_ProcessMouseButtonDown);
	
	TScopeCounter<int32> BeginInput(ProcessingInput);

#if WITH_EDITOR
	//Send the key input to all pre input key down listener function
	if (OnApplicationMousePreInputButtonDownListenerEvent.IsBound())
	{
		OnApplicationMousePreInputButtonDownListenerEvent.Broadcast(MouseEvent);
	}
#endif //WITH_EDITOR

	QueueSynthesizedMouseMove();
	SetLastUserInteractionTime(this->GetCurrentTime());
	LastUserInteractionTimeForThrottling = LastUserInteractionTime;
	
	if (PlatformWindow.IsValid())
	{
		PlatformApplication->SetCapture(PlatformWindow);
	}
	PressedMouseButtons.Add( MouseEvent.GetEffectingButton() );

	// Input preprocessors get the first chance at the input
	if (InputPreProcessors.HandleMouseButtonDownEvent(*this, MouseEvent))
	{
		return true;
	}

	bool bInGame = false;

	// Only process mouse down messages if we are not drag/dropping
	if ( !IsDragDropping() )
	{
		FReply Reply = FReply::Unhandled();
		if (MouseCaptor.HasCaptureForPointerIndex(MouseEvent.GetUserIndex(), MouseEvent.GetPointerIndex()))
		{
			FWidgetPath MouseCaptorPath = MouseCaptor.ToWidgetPath( FWeakWidgetPath::EInterruptedPathHandling::Truncate, &MouseEvent );
			FArrangedWidget& MouseCaptorWidget = MouseCaptorPath.Widgets.Last();

			// Switch worlds widgets in the current path
			FScopedSwitchWorldHack SwitchWorld(MouseCaptorPath);
			bInGame = FApp::IsGame();

			Reply = FEventRouter::Route<FReply>(this, FEventRouter::FToLeafmostPolicy(MouseCaptorPath), MouseEvent, [] (const FArrangedWidget& InMouseCaptorWidget, const FPointerEvent& Event)
			{
				return InMouseCaptorWidget.Widget->OnPreviewMouseButtonDown(InMouseCaptorWidget.Geometry, Event);
			});

			if ( !Reply.IsEventHandled() )
			{
				Reply = FEventRouter::Route<FReply>(this, FEventRouter::FToLeafmostPolicy(MouseCaptorPath), MouseEvent,
					[this] (const FArrangedWidget& InMouseCaptorWidget, const FPointerEvent& Event)
				{
					FReply TempReply = FReply::Unhandled();
					if ( Event.IsTouchEvent() )
					{
						TempReply = InMouseCaptorWidget.Widget->OnTouchStarted(InMouseCaptorWidget.Geometry, Event);
					}
					if ( !Event.IsTouchEvent() || ( !TempReply.IsEventHandled() && this->bTouchFallbackToMouse ) )
					{
						TempReply = InMouseCaptorWidget.Widget->OnMouseButtonDown(InMouseCaptorWidget.Geometry, Event);
					}
					return TempReply;
				});
			}
			LOG_EVENT(EEventLog::MouseButtonDown, Reply);
		}
		else
		{
			FWidgetPath WidgetsUnderCursor = LocateWindowUnderMouse( MouseEvent.GetScreenSpacePosition(), GetInteractiveTopLevelWindows() );

			PopupSupport.SendNotifications( WidgetsUnderCursor );

			// Switch worlds widgets in the current path
			FScopedSwitchWorldHack SwitchWorld(WidgetsUnderCursor);
			bInGame = FApp::IsGame();

			Reply = RoutePointerDownEvent(WidgetsUnderCursor, MouseEvent);
		}

		// See if expensive tasks should be throttled.  By default on mouse down expensive tasks are throttled
		// to ensure Slate responsiveness in low FPS situations
		if (Reply.IsEventHandled() && !bInGame && !MouseEvent.IsTouchEvent())
		{
			// Enter responsive mode if throttling should occur and its not already happening
			if( Reply.ShouldThrottle() && !MouseButtonDownResponsivnessThrottle.IsValid() )
			{
				MouseButtonDownResponsivnessThrottle = FSlateThrottleManager::Get().EnterResponsiveMode();
			}
			else if( !Reply.ShouldThrottle() && MouseButtonDownResponsivnessThrottle.IsValid() )
			{
				// Leave responsive mode if a widget chose not to throttle
				FSlateThrottleManager::Get().LeaveResponsiveMode( MouseButtonDownResponsivnessThrottle );
			}
		}
	}

	return true;
}

FReply FSlateApplication::RoutePointerDownEvent(FWidgetPath& WidgetsUnderPointer, FPointerEvent& PointerEvent)
{
	TScopeCounter<int32> BeginInput(ProcessingInput);
	
	// Ensure the cursor location(s) get set to an initial value
	PointerIndexPositionMap.Add(FUserAndPointer(PointerEvent.GetUserIndex(), PointerEvent.GetPointerIndex()), PointerEvent.GetScreenSpacePosition());
	PointerIndexLastPositionMap.Add(FUserAndPointer(PointerEvent.GetUserIndex(), PointerEvent.GetPointerIndex()), PointerEvent.GetScreenSpacePosition());

#if PLATFORM_MAC
	NSWindow* ActiveWindow = [ NSApp keyWindow ];
	const bool bNeedToActivateWindow = ( ActiveWindow == nullptr );
#else
	const bool bNeedToActivateWindow = false;
#endif

	const TSharedPtr<SWidget> PreviouslyFocusedWidget = GetKeyboardFocusedWidget();

	FReply Reply = FEventRouter::Route<FReply>( this, FEventRouter::FTunnelPolicy( WidgetsUnderPointer ), PointerEvent, []( const FArrangedWidget TargetWidget, const FPointerEvent& Event )
	{
		return TargetWidget.Widget->OnPreviewMouseButtonDown( TargetWidget.Geometry, Event );
	} );

	if( !Reply.IsEventHandled() )
	{
		Reply = FEventRouter::Route<FReply>( this, FEventRouter::FBubblePolicy( WidgetsUnderPointer ), PointerEvent, [this]( const FArrangedWidget TargetWidget, const FPointerEvent& Event )
		{
			FReply ThisReply = FReply::Unhandled();
			if( !ThisReply.IsEventHandled() )
			{
				if( Event.IsTouchEvent() )
				{
					ThisReply = TargetWidget.Widget->OnTouchStarted( TargetWidget.Geometry, Event );
				}
				if( !Event.IsTouchEvent() || ( !ThisReply.IsEventHandled() && this->bTouchFallbackToMouse ) )
				{
					ThisReply = TargetWidget.Widget->OnMouseButtonDown( TargetWidget.Geometry, Event );
				}
			}
			return ThisReply;
		} );

		// When we perform a touch begin, we need to also send a mouse enter as if it were a cursor.
		if (PointerEvent.IsTouchEvent() && !IsFakingTouchEvents())
		{
			for (int32 WidgetIndex = WidgetsUnderPointer.Widgets.Num() - 1; WidgetIndex >= 0; --WidgetIndex)
			{
				const FArrangedWidget& TargetWidget = WidgetsUnderPointer.Widgets[WidgetIndex];

				TargetWidget.Widget->OnMouseEnter(TargetWidget.Geometry, PointerEvent);
			}
		}
	}
	LOG_EVENT( EEventLog::MouseButtonDown, Reply );

	// If none of the widgets requested keyboard focus to be set (or set the keyboard focus explicitly), set it to the leaf-most widget under the mouse.
	// On Mac we prevent the OS from activating the window on mouse down, so we have full control and can activate only if there's nothing draggable under the mouse cursor.
	const bool bFocusChangedByEventHandler = PreviouslyFocusedWidget != GetKeyboardFocusedWidget();
	if( ( !bFocusChangedByEventHandler || bNeedToActivateWindow ) &&
		( !Reply.GetUserFocusRecepient().IsValid()
#if PLATFORM_MAC
			|| (
				PointerEvent.GetEffectingButton() == EKeys::LeftMouseButton &&
				!DragDetector.IsDetectingDrag(PointerEvent)
			)
#endif
		)
	)
	{
		for ( int32 WidgetIndex = WidgetsUnderPointer.Widgets.Num() - 1; WidgetIndex >= 0; --WidgetIndex )
		{
			FArrangedWidget& CurWidget = WidgetsUnderPointer.Widgets[WidgetIndex];
			if ( CurWidget.Widget->SupportsKeyboardFocus() )
			{
				FWidgetPath NewFocusedWidgetPath = WidgetsUnderPointer.GetPathDownTo(CurWidget.Widget);
				SetUserFocus(PointerEvent.GetUserIndex(), NewFocusedWidgetPath, EFocusCause::Mouse);
				break;
			}
		}

#if PLATFORM_MAC
		const bool bIsVirtualInteraction = WidgetsUnderPointer.TopLevelWindow.IsValid() ? WidgetsUnderPointer.TopLevelWindow->IsVirtualWindow() : false;
		if ( !bIsVirtualInteraction )
		{
			TSharedPtr<SWindow> TopLevelWindow = WidgetsUnderPointer.TopLevelWindow;
			if ( bNeedToActivateWindow || ( TopLevelWindow.IsValid() && TopLevelWindow->GetNativeWindow()->GetOSWindowHandle() != ActiveWindow ) )
			{
				// Clicking on a context menu should not activate anything
				// @todo: This needs to be updated when we have window type in SWindow and we no longer have to guess if WidgetsUnderCursor.TopLevelWindow is a menu
				const bool bIsContextMenu = TopLevelWindow.IsValid() && !TopLevelWindow->IsRegularWindow() && TopLevelWindow->HasMinimizeBox() && TopLevelWindow->HasMaximizeBox();
				if ( !bIsContextMenu && PointerEvent.GetEffectingButton() == EKeys::LeftMouseButton && !DragDetector.IsDetectingDrag(PointerEvent) && ActiveWindow == [NSApp keyWindow] )
				{
					MouseCaptorHelper Captor = MouseCaptor;
					FPlatformApplicationMisc::ActivateApplication();
					if ( TopLevelWindow.IsValid() )
					{
						TopLevelWindow->BringToFront(true);
					}
					MouseCaptor = Captor;
				}
			}
		}
#endif
	}

	return Reply;
}


FReply FSlateApplication::RoutePointerUpEvent(FWidgetPath& WidgetsUnderPointer, FPointerEvent& PointerEvent)
{
	TScopeCounter<int32> BeginInput(ProcessingInput);

	FReply Reply = FReply::Unhandled();

	// Update the drag detector, this release may stop a drag detection.
	DragDetector.OnPointerRelease(PointerEvent);

	const bool bIsDragDropping = IsDragDropping();

	if (MouseCaptor.HasCaptureForPointerIndex(PointerEvent.GetUserIndex(), PointerEvent.GetPointerIndex()))
	{
		FWidgetPath MouseCaptorPath = MouseCaptor.ToWidgetPath( FWeakWidgetPath::EInterruptedPathHandling::Truncate, &PointerEvent );
		if ( ensureMsgf(MouseCaptorPath.Widgets.Num() > 0, TEXT("A window had a widget with mouse capture. That entire window has been dismissed before the mouse up could be processed.")) )
		{
			// Switch worlds widgets in the current path
			FScopedSwitchWorldHack SwitchWorld( MouseCaptorPath );

			Reply =
				FEventRouter::Route<FReply>( this, FEventRouter::FToLeafmostPolicy(MouseCaptorPath), PointerEvent, [this]( const FArrangedWidget& TargetWidget, const FPointerEvent& Event )
				{
					FReply TempReply = FReply::Unhandled();
					if (Event.IsTouchEvent())
					{
						TempReply = TargetWidget.Widget->OnTouchEnded(TargetWidget.Geometry, Event);
					}

					if (!Event.IsTouchEvent() || (!TempReply.IsEventHandled() && this->bTouchFallbackToMouse))
					{
						TempReply = TargetWidget.Widget->OnMouseButtonUp( TargetWidget.Geometry, Event );
					}
					
					if ( Event.IsTouchEvent() && !IsFakingTouchEvents() )
					{
						// Generate a Leave event when a touch ends as well, since a touch can enter a widget and then end inside it
						TargetWidget.Widget->OnMouseLeave(Event);
					}

					return TempReply;
				});

			// For touch events, we always invalidate capture for the pointer.  There's no reason to ever maintain capture for
			// fingers no longer in contact with the screen.
			if ( PointerEvent.IsTouchEvent() )
			{
				MouseCaptor.InvalidateCaptureForPointer(PointerEvent.GetUserIndex(), PointerEvent.GetPointerIndex());
			}

			LOG_EVENT( EEventLog::MouseButtonUp, Reply );
		}
	}
	else
	{
		FWidgetPath LocalWidgetsUnderCursor = WidgetsUnderPointer.IsValid() ? WidgetsUnderPointer : LocateWindowUnderMouse( PointerEvent.GetScreenSpacePosition(), GetInteractiveTopLevelWindows() );

		// Switch worlds widgets in the current path
		FScopedSwitchWorldHack SwitchWorld( LocalWidgetsUnderCursor );
		
		// Cache the drag drop content and reset the pointer in case OnMouseButtonUpMessage re-enters as a result of OnDrop
		TSharedPtr< FDragDropOperation > LocalDragDropContent = DragDropContent;
		DragDropContent.Reset();

		Reply = FEventRouter::Route<FReply>(this, FEventRouter::FBubblePolicy(LocalWidgetsUnderCursor), PointerEvent, [&] (const FArrangedWidget& CurWidget, const FPointerEvent& Event)
		{
			if ( bIsDragDropping )
			{
				return CurWidget.Widget->OnDrop(CurWidget.Geometry, FDragDropEvent(Event, LocalDragDropContent));
			}

			FReply TempReply = FReply::Unhandled();

			if ( Event.IsTouchEvent() )
			{
				TempReply = CurWidget.Widget->OnTouchEnded(CurWidget.Geometry, Event);
			}

			if ( !Event.IsTouchEvent() || ( !TempReply.IsEventHandled() && bTouchFallbackToMouse ) )
			{
				TempReply =  CurWidget.Widget->OnMouseButtonUp(CurWidget.Geometry, Event);
			}

			return TempReply;
		});

		// When we perform a touch end, we need to also send a mouse leave as if it were a cursor.
		if (PointerEvent.IsTouchEvent() && !IsFakingTouchEvents())
		{
			for (int32 WidgetIndex = LocalWidgetsUnderCursor.Widgets.Num() - 1; WidgetIndex >= 0; --WidgetIndex)
			{
				LocalWidgetsUnderCursor.Widgets[WidgetIndex].Widget->OnMouseLeave(PointerEvent);
			}
			}

		LOG_EVENT( bIsDragDropping ? EEventLog::DragDrop : EEventLog::MouseButtonUp, Reply );

		// If we were dragging, notify the content
		if ( bIsDragDropping )
		{
			// @todo slate : depending on SetEventPath() is not ideal.
			PointerEvent.SetEventPath( LocalWidgetsUnderCursor );
			LocalDragDropContent->OnDrop( Reply.IsEventHandled(), PointerEvent );

			WidgetsUnderCursorLastEvent.Remove( FUserAndPointer( PointerEvent.GetUserIndex(), PointerEvent.GetPointerIndex() ) );
		}
	}

#if PLATFORM_MAC
	// Make sure the application and its front window are activated if user wasn't drag & dropping between windows
	if (PointerEvent.GetEffectingButton() == EKeys::LeftMouseButton && !bIsDragDropping)
	{
		TSharedPtr<SWindow> ActiveWindow = GetActiveTopLevelWindow();
		if (ActiveWindow.IsValid() && !ActiveWindow->GetNativeWindow()->IsForegroundWindow() && !ActiveWindow->GetNativeWindow()->IsMinimized())
		{
			FPlatformApplicationMisc::ActivateApplication();

			if (!ActiveWindow->IsVirtualWindow())
			{
				ActiveWindow->BringToFront(true);
			}
		}
		else if ([NSApp keyWindow] == nullptr)
		{
			FPlatformApplicationMisc::ActivateApplication();
		}
	}
#endif

	return Reply;
}

bool FSlateApplication::RoutePointerMoveEvent(const FWidgetPath& WidgetsUnderPointer, FPointerEvent& PointerEvent, bool bIsSynthetic)
{
	TScopeCounter<int32> BeginInput(ProcessingInput);

	PointerIndexPositionMap.Add(FUserAndPointer(PointerEvent.GetUserIndex(), PointerEvent.GetPointerIndex()), PointerEvent.GetScreenSpacePosition());

	bool bHandled = false;

	FWeakWidgetPath LastWidgetsUnderCursor;

	// User asked us to detect a drag.
	bool bDragDetected = false;
	bool bShouldStartDetectingDrag = true;

#if WITH_EDITOR
	//@TODO VREDITOR - Remove and move to interaction component
	if (OnDragDropCheckOverride.IsBound())
	{
		bShouldStartDetectingDrag = OnDragDropCheckOverride.Execute();
	}
#endif 

	if ( !bIsSynthetic && bShouldStartDetectingDrag )
	{
		FWeakWidgetPath* DetectDragForWidget;
		bDragDetected = DragDetector.DetectDrag(PointerEvent, GetDragTriggerDistance(), DetectDragForWidget);
		if ( bDragDetected )
		{
			FWidgetPath DragDetectPath = DetectDragForWidget->ToWidgetPath(FWeakWidgetPath::EInterruptedPathHandling::ReturnInvalid);
			const TSharedPtr<SWidget> DragDetectRequestor = DetectDragForWidget->IsValid() ? DetectDragForWidget->GetLastWidget().Pin() : nullptr;
			if ( DragDetectPath.IsValid() && DragDetectRequestor.IsValid() )
			{
				FWidgetAndPointer DetectDragForMe = DragDetectPath.FindArrangedWidgetAndCursor(DragDetectRequestor.ToSharedRef()).Get(FWidgetAndPointer());

				// A drag has been triggered. The cursor exited some widgets as a result.
				// This assignment ensures that we will send OnLeave notifications to those widgets.
				LastWidgetsUnderCursor = *DetectDragForWidget;

				DragDetector.ResetDetection();
				
				// Switch worlds widgets in the current path
				FScopedSwitchWorldHack SwitchWorld(DragDetectPath);

				// Send an OnDragDetected to the widget that requested drag-detection.
				FReply Reply = FEventRouter::Route<FReply>(this, FEventRouter::FDirectPolicy(DetectDragForMe, DragDetectPath, &WidgetsUnderPointer), PointerEvent, [] (const FArrangedWidget& InDetectDragForMe, const FPointerEvent& TranslatedMouseEvent)
				{
					return InDetectDragForMe.Widget->OnDragDetected(InDetectDragForMe.Geometry, TranslatedMouseEvent);
				});
				
				LOG_EVENT(EEventLog::DragDetected, Reply);
			}
			else
			{
				bDragDetected = false;
			}
		}
	}


	if (bDragDetected)
	{
		// When a drag was detected, we pretend that the widgets under the mouse last time around.
		// We have set LastWidgetsUnderCursor accordingly when the drag was detected above.
	}
	else
	{
		// No Drag Detection
		LastWidgetsUnderCursor = WidgetsUnderCursorLastEvent.FindRef( FUserAndPointer( PointerEvent.GetUserIndex(), PointerEvent.GetPointerIndex() ) );
	}

	FWidgetPath MouseCaptorPath;
	if ( MouseCaptor.HasCaptureForPointerIndex(PointerEvent.GetUserIndex(), PointerEvent.GetPointerIndex()) )
	{
		MouseCaptorPath = MouseCaptor.ToWidgetPath(FWeakWidgetPath::EInterruptedPathHandling::ReturnInvalid, &PointerEvent);
	}

	// Send out mouse leave events
	// If we are doing a drag and drop, we will send this event instead.
	{
		FDragDropEvent DragDropEvent( PointerEvent, DragDropContent );
		// Switch worlds widgets in the current path
		FScopedSwitchWorldHack SwitchWorld( LastWidgetsUnderCursor.Window.Pin() );

		for ( int32 WidgetIndex = LastWidgetsUnderCursor.Widgets.Num()-1; WidgetIndex >=0; --WidgetIndex )
		{
			// Guards for cases where WidgetIndex can become invalid due to MouseMove being re-entrant.
			while ( WidgetIndex >= LastWidgetsUnderCursor.Widgets.Num() )
			{
				WidgetIndex--;
			}

			if ( WidgetIndex >= 0 )
			{
				const TSharedPtr<SWidget>& SomeWidgetPreviouslyUnderCursor = LastWidgetsUnderCursor.Widgets[WidgetIndex].Pin();
				if( SomeWidgetPreviouslyUnderCursor.IsValid() )
				{
					TOptional<FArrangedWidget> FoundWidget = WidgetsUnderPointer.FindArrangedWidget( SomeWidgetPreviouslyUnderCursor.ToSharedRef() );
					const bool bWidgetNoLongerUnderMouse = !FoundWidget.IsSet();
					if ( bWidgetNoLongerUnderMouse )
					{
						// Widget is no longer under cursor, so send a MouseLeave.
						// The widget might not even be in the hierarchy any more!
						// Thus, we cannot translate the PointerPosition into the appropriate space for this event.
						if ( IsDragDropping() )
						{
							// Note that the event's pointer position is not translated.
							SomeWidgetPreviouslyUnderCursor->OnDragLeave( DragDropEvent );
							LOG_EVENT( EEventLog::DragLeave, SomeWidgetPreviouslyUnderCursor );

							// Reset the cursor override
							DragDropEvent.GetOperation()->SetCursorOverride( TOptional<EMouseCursor::Type>() );
						}
						else
						{
							// Only fire mouse leave events for widgets inside the captor path, or whoever if there is no captor path.
							if ( MouseCaptorPath.IsValid() == false || MouseCaptorPath.ContainsWidget(SomeWidgetPreviouslyUnderCursor.ToSharedRef()) )
							{
								// Note that the event's pointer position is not translated.
								SomeWidgetPreviouslyUnderCursor->OnMouseLeave(PointerEvent);
								LOG_EVENT(EEventLog::MouseLeave, SomeWidgetPreviouslyUnderCursor);
							}
						}			
					}
				}
			}
		}
	}


	if (MouseCaptorPath.IsValid())
	{
		if ( !bIsSynthetic )
		{
			// Switch worlds widgets in the current path
			FScopedSwitchWorldHack SwitchWorld( MouseCaptorPath );

			FEventRouter::Route<FNoReply>(this, FEventRouter::FBubblePolicy(WidgetsUnderPointer), PointerEvent, [&MouseCaptorPath, &LastWidgetsUnderCursor] (const FArrangedWidget& WidgetUnderCursor, const FPointerEvent& Event)
			{
				if ( !LastWidgetsUnderCursor.ContainsWidget(WidgetUnderCursor.Widget) )
				{
					if ( MouseCaptorPath.ContainsWidget(WidgetUnderCursor.Widget) )
					{
						WidgetUnderCursor.Widget->OnMouseEnter(WidgetUnderCursor.Geometry, Event);
					}
				}
				return FNoReply();
			});

			FReply Reply = FEventRouter::Route<FReply>(this, FEventRouter::FToLeafmostPolicy(MouseCaptorPath), PointerEvent, [this] (const FArrangedWidget& MouseCaptorWidget, const FPointerEvent& Event)
			{
				FReply TempReply = FReply::Unhandled();
				if ( Event.IsTouchEvent() )
				{
					TempReply = MouseCaptorWidget.Widget->OnTouchMoved(MouseCaptorWidget.Geometry, Event);
				}
				if ( !Event.IsTouchEvent() || ( !TempReply.IsEventHandled() && this->bTouchFallbackToMouse ) )
				{
					TempReply = MouseCaptorWidget.Widget->OnMouseMove(MouseCaptorWidget.Geometry, Event);
				}
				return TempReply;
			});
			bHandled = Reply.IsEventHandled();
		}
	}
	else
	{	
		// Switch worlds widgets in the current path
		FScopedSwitchWorldHack SwitchWorld( WidgetsUnderPointer );

		// Send out mouse enter events.
		if (IsDragDropping())
		{
			FDragDropEvent DragDropEvent( PointerEvent, DragDropContent );
			FEventRouter::Route<FNoReply>( this, FEventRouter::FBubblePolicy(WidgetsUnderPointer), DragDropEvent, [&LastWidgetsUnderCursor](const FArrangedWidget& WidgetUnderCursor, const FDragDropEvent& InDragDropEvent)
			{
				if ( !LastWidgetsUnderCursor.ContainsWidget(WidgetUnderCursor.Widget) )
				{
					WidgetUnderCursor.Widget->OnDragEnter( WidgetUnderCursor.Geometry, InDragDropEvent );
				}
				return FNoReply();
			} );
		}
		else
		{
			FEventRouter::Route<FNoReply>(this, FEventRouter::FBubblePolicy(WidgetsUnderPointer), PointerEvent, [&LastWidgetsUnderCursor] (const FArrangedWidget& WidgetUnderCursor, const FPointerEvent& Event)
			{
				if ( !LastWidgetsUnderCursor.ContainsWidget(WidgetUnderCursor.Widget) )
				{
					WidgetUnderCursor.Widget->OnMouseEnter( WidgetUnderCursor.Geometry, Event );
				}
				return FNoReply();
			} );
		}
		
		// Bubble the MouseMove event.
		FReply Reply = FEventRouter::Route<FReply>(this, FEventRouter::FBubblePolicy(WidgetsUnderPointer), PointerEvent, [&](const FArrangedWidget& CurWidget, const FPointerEvent& Event)
		{
			FReply TempReply = FReply::Unhandled();

			if (IsDragDropping())
			{
				TempReply = CurWidget.Widget->OnDragOver(CurWidget.Geometry, FDragDropEvent(Event, DragDropContent));
			}
			else
			{
			if (Event.IsTouchEvent())
			{
				TempReply = CurWidget.Widget->OnTouchMoved( CurWidget.Geometry, Event );
			}
			if (!TempReply.IsEventHandled())
			{
					TempReply = CurWidget.Widget->OnMouseMove(CurWidget.Geometry, Event);
				}

			}

			return TempReply;
		});

		LOG_EVENT( IsDragDropping() ? EEventLog::DragOver : EEventLog::MouseMove, Reply )

			bHandled = Reply.IsEventHandled();
	}

	// Give the current drag drop operation a chance to do something
	// custom (e.g. update the Drag/Drop preview based on content)
	if (IsDragDropping())
	{
		FDragDropEvent DragDropEvent( PointerEvent, DragDropContent );
		//@TODO VREDITOR - Remove and move to interaction component
#if WITH_EDITOR
		if (OnDragDropCheckOverride.IsBound() && DragDropEvent.GetOperation().IsValid())
		{
			DragDropEvent.GetOperation()->SetDecoratorVisibility(false);
			DragDropEvent.GetOperation()->SetCursorOverride(EMouseCursor::None);
			DragDropContent->SetCursorOverride(EMouseCursor::None);
		}
#endif
		FScopedSwitchWorldHack SwitchWorld( WidgetsUnderPointer );
		DragDropContent->OnDragged( DragDropEvent );

		// Update the window we're under for rendering the drag drop operation if
		// it's a windowless drag drop operation.
		if ( WidgetsUnderPointer.IsValid() )
		{
			DragDropWindowPtr = WidgetsUnderPointer.GetWindow();
		}
		else
		{
			DragDropWindowPtr = nullptr;
		}

		// Don't update the cursor for the platform if we don't have a valid cursor on this platform
		if ( PlatformApplication->Cursor.IsValid() )
		{
			FCursorReply CursorReply = DragDropContent->OnCursorQuery();
			if ( !CursorReply.IsEventHandled() )
			{
				// Set the default cursor when there isn't an active window under the cursor and the mouse isn't captured
				CursorReply = FCursorReply::Cursor(EMouseCursor::Default);
			}

			ProcessCursorReply(CursorReply);
		}
	}
	else
	{
		DragDropWindowPtr = nullptr;
	}

	WidgetsUnderCursorLastEvent.Add(FUserAndPointer(PointerEvent.GetUserIndex(), PointerEvent.GetPointerIndex()), FWeakWidgetPath(WidgetsUnderPointer));
	PointerIndexLastPositionMap.Add(FUserAndPointer(PointerEvent.GetUserIndex(), PointerEvent.GetPointerIndex()), PointerEvent.GetScreenSpacePosition());

	return bHandled;
}

bool FSlateApplication::OnMouseDoubleClick( const TSharedPtr< FGenericWindow >& PlatformWindow, const EMouseButtons::Type Button )
{
	return OnMouseDoubleClick(PlatformWindow, Button, GetCursorPos());
}

bool FSlateApplication::OnMouseDoubleClick( const TSharedPtr< FGenericWindow >& PlatformWindow, const EMouseButtons::Type Button, const FVector2D CursorPos )
{
	if (bIsFakingTouch || bIsGameFakingTouch)
	{
		bIsFakingTouched = true;
		return OnTouchStarted(PlatformWindow, PlatformApplication->Cursor->GetPosition(), 1.0f, 0, 0);
	}

	FKey Key = TranslateMouseButtonToKey( Button );

	FPointerEvent MouseEvent(
		CursorPointerIndex,
		CursorPos,
		GetLastCursorPos(),
		PressedMouseButtons,
		Key,
		0,
		PlatformApplication->GetModifierKeys()
		);

	return ProcessMouseButtonDoubleClickEvent( PlatformWindow, MouseEvent );
}

bool FSlateApplication::ProcessMouseButtonDoubleClickEvent( const TSharedPtr< FGenericWindow >& PlatformWindow, FPointerEvent& InMouseEvent )
{
	SCOPE_CYCLE_COUNTER(STAT_ProcessMouseButtonDoubleClick);

	QueueSynthesizedMouseMove();
	SetLastUserInteractionTime(this->GetCurrentTime());
	LastUserInteractionTimeForThrottling = LastUserInteractionTime;
	
	PlatformApplication->SetCapture( PlatformWindow );
	PressedMouseButtons.Add( InMouseEvent.GetEffectingButton() );

	if (MouseCaptor.HasCaptureForPointerIndex(InMouseEvent.GetUserIndex(), InMouseEvent.GetPointerIndex()))
	{
		// If a widget has mouse capture, we've opted to simply treat this event as a mouse down
		return ProcessMouseButtonDownEvent(PlatformWindow, InMouseEvent);
	}
	
	FWidgetPath WidgetsUnderCursor = LocateWindowUnderMouse(InMouseEvent.GetScreenSpacePosition(), GetInteractiveTopLevelWindows());

	FReply Reply = RoutePointerDoubleClickEvent( WidgetsUnderCursor, InMouseEvent );

	return Reply.IsEventHandled();
}


FReply FSlateApplication::RoutePointerDoubleClickEvent(FWidgetPath& WidgetsUnderPointer, FPointerEvent& PointerEvent)
{
	TScopeCounter<int32> BeginInput(ProcessingInput);

	FReply Reply = FReply::Unhandled();

	// Switch worlds widgets in the current path
	FScopedSwitchWorldHack SwitchWorld( WidgetsUnderPointer );

	Reply = FEventRouter::Route<FReply>( this, FEventRouter::FBubblePolicy( WidgetsUnderPointer ), PointerEvent, []( const FArrangedWidget& TargetWidget, const FPointerEvent& Event )
	{
		return TargetWidget.Widget->OnMouseButtonDoubleClick( TargetWidget.Geometry, Event );
	} );

	LOG_EVENT( EEventLog::MouseButtonDoubleClick, Reply );

	return Reply;
}


bool FSlateApplication::OnMouseUp( const EMouseButtons::Type Button )
{
	return OnMouseUp(Button, GetCursorPos());
}

bool FSlateApplication::OnMouseUp( const EMouseButtons::Type Button, const FVector2D CursorPos )
{
	// convert to touch event if we are faking it	
	if (bIsFakingTouch || bIsGameFakingTouch)
	{
		bIsFakingTouched = false;
		return OnTouchEnded(PlatformApplication->Cursor->GetPosition(), 0, 0);
	}

	FKey Key = TranslateMouseButtonToKey( Button );

	FPointerEvent MouseEvent(
		CursorPointerIndex,
		CursorPos,
		GetLastCursorPos(),
		PressedMouseButtons,
		Key,
		0,
		PlatformApplication->GetModifierKeys()
		);

	return ProcessMouseButtonUpEvent( MouseEvent );
}

bool FSlateApplication::ProcessMouseButtonUpEvent( FPointerEvent& MouseEvent )
{
	SCOPE_CYCLE_COUNTER(STAT_ProcessMouseButtonUp);

	QueueSynthesizedMouseMove();
	SetLastUserInteractionTime(this->GetCurrentTime());
	LastUserInteractionTimeForThrottling = LastUserInteractionTime;
	PressedMouseButtons.Remove( MouseEvent.GetEffectingButton() );

	// Input preprocessors get the first chance at the input
	if (InputPreProcessors.HandleMouseButtonUpEvent(*this, MouseEvent))
	{
		return true;
	}

	// An empty widget path is passed in.  As an optimization, one will be generated only if a captured mouse event isn't routed
	FWidgetPath EmptyPath;
	const bool bHandled = RoutePointerUpEvent( EmptyPath, MouseEvent ).IsEventHandled();

	// If in responsive mode throttle, leave it on mouse up.
	if( MouseButtonDownResponsivnessThrottle.IsValid() )
	{
		FSlateThrottleManager::Get().LeaveResponsiveMode( MouseButtonDownResponsivnessThrottle );
	}

	if ( PressedMouseButtons.Num() == 0 )
	{
		// Release Capture
		PlatformApplication->SetCapture( nullptr );
//		MouseCaptor.InvalidateCaptureForPointer(MouseEvent.GetUserIndex(), MouseEvent.GetPointerIndex());
	}

	return bHandled;
}

bool FSlateApplication::OnMouseWheel( const float Delta )
{
	return OnMouseWheel(Delta, GetCursorPos());
}

bool FSlateApplication::OnMouseWheel( const float Delta, const FVector2D CursorPos )
{
	FPointerEvent MouseWheelEvent(
		CursorPointerIndex,
		CursorPos,
		CursorPos,
		PressedMouseButtons,
		EKeys::Invalid,
		Delta,
		PlatformApplication->GetModifierKeys()
		);

	return ProcessMouseWheelOrGestureEvent( MouseWheelEvent, nullptr );
}

bool FSlateApplication::ProcessMouseWheelOrGestureEvent( FPointerEvent& InWheelEvent, const FPointerEvent* InGestureEvent )
{
	SCOPE_CYCLE_COUNTER(STAT_ProcessMouseWheelGesture);

	QueueSynthesizedMouseMove();

	bool bShouldProcessEvent = false;

	if ( InGestureEvent )
	{
		switch ( InGestureEvent->GetGestureType() )
		{
		case EGestureEvent::LongPress:
			bShouldProcessEvent = true;
			break;
		default:
			bShouldProcessEvent = InGestureEvent->GetGestureDelta() != FVector2D::ZeroVector;
			break;
		}
	}
	else
	{
		bShouldProcessEvent = InWheelEvent.GetWheelDelta() != 0;
	}
	
	if ( !bShouldProcessEvent )
	{
		return false;
	}

	SetLastUserInteractionTime(this->GetCurrentTime());
	
	// NOTE: We intentionally don't reset LastUserInteractionTimeForThrottling here so that the UI can be responsive while scrolling

	FWidgetPath EventPath = LocateWindowUnderMouse(InWheelEvent.GetScreenSpacePosition(), GetInteractiveTopLevelWindows());

	return RouteMouseWheelOrGestureEvent(EventPath, InWheelEvent, InGestureEvent).IsEventHandled();
}

FReply FSlateApplication::RouteMouseWheelOrGestureEvent(const FWidgetPath& WidgetsUnderPointer, const FPointerEvent& InWheelEvent, const FPointerEvent* InGestureEvent)
{
	TScopeCounter<int32> BeginInput(ProcessingInput);

	FWidgetPath MouseCaptorPath;
	if ( MouseCaptor.HasCaptureForPointerIndex(InWheelEvent.GetUserIndex(), InWheelEvent.GetPointerIndex()) )
	{
		MouseCaptorPath = MouseCaptor.ToWidgetPath(FWeakWidgetPath::EInterruptedPathHandling::ReturnInvalid, &InWheelEvent);
	}

	const FWidgetPath& EventPath = MouseCaptorPath.IsValid() ? MouseCaptorPath : WidgetsUnderPointer;

	// Switch worlds widgets in the current path
	FScopedSwitchWorldHack SwitchWorld(EventPath);

	FReply Reply = FEventRouter::Route<FReply>(this, FEventRouter::FBubblePolicy(EventPath), InWheelEvent, [&InGestureEvent] (const FArrangedWidget& CurWidget, const FPointerEvent& Event)
	{
		FReply TempReply = FReply::Unhandled();
		// Gesture event gets first shot, if slate doesn't respond to it, we'll try the wheel event.
		if ( InGestureEvent != nullptr )
		{
			TempReply = CurWidget.Widget->OnTouchGesture(CurWidget.Geometry, *InGestureEvent);
		}

		// Send the mouse wheel event if we haven't already handled the gesture version of this event.
		if ( !TempReply.IsEventHandled() && Event.GetWheelDelta() != 0 )
		{
			TempReply = CurWidget.Widget->OnMouseWheel(CurWidget.Geometry, Event);
		}

		return TempReply;
	});

	LOG_EVENT(InGestureEvent ? EEventLog::TouchGesture : EEventLog::MouseWheel, Reply);

	return Reply;
}

bool FSlateApplication::OnMouseMove()
{
	// convert to touch event if we are faking it	
	if (bIsFakingTouched)
	{
		return OnTouchMoved(PlatformApplication->Cursor->GetPosition(), 1.0f, 0, 0);
	}
	else if (!bIsGameFakingTouch && bIsFakingTouch)
	{
		return false;
	}

	bool Result = true;
	const FVector2D CurrentCursorPosition = GetCursorPos();
	const FVector2D LastCursorPosition = GetLastCursorPos();
	if ( LastCursorPosition != CurrentCursorPosition )
	{
		LastMouseMoveTime = GetCurrentTime();

		FPointerEvent MouseEvent(
			CursorPointerIndex,
			CurrentCursorPosition,
			LastCursorPosition,
			PressedMouseButtons,
			EKeys::Invalid,
			0,
			PlatformApplication->GetModifierKeys()
			);

		if (InputPreProcessors.HandleMouseMoveEvent(*this, MouseEvent))
		{
			return true;
		}

		Result = ProcessMouseMoveEvent( MouseEvent );
	}

	return Result;
}

bool FSlateApplication::OnRawMouseMove( const int32 X, const int32 Y )
{
	if (bIsFakingTouched)
	{
		return OnTouchMoved(GetCursorPos(), 1.0f, 0, 0);
	}
	
	if ( X != 0 || Y != 0 )
	{
		FPointerEvent MouseEvent(
			CursorPointerIndex,
			GetCursorPos(),
			GetLastCursorPos(),
			FVector2D( X, Y ), 
			PressedMouseButtons,
			PlatformApplication->GetModifierKeys()
		);

		if (InputPreProcessors.HandleMouseMoveEvent(*this, MouseEvent))
		{
			return true;
		}

		ProcessMouseMoveEvent(MouseEvent);
	}
	
	return true;
}

bool FSlateApplication::ProcessMouseMoveEvent( FPointerEvent& MouseEvent, bool bIsSynthetic )
{
	SCOPE_CYCLE_COUNTER(STAT_ProcessMouseMove);

	if ( !bIsSynthetic )
	{
		QUICK_SCOPE_CYCLE_COUNTER(STAT_ProcessMouseMove_Tooltip);

		QueueSynthesizedMouseMove();

		// Detecting a mouse move of zero delta is our way of filtering out synthesized move events
		const bool AllowSpawningOfToolTips = true;
		UpdateToolTip( AllowSpawningOfToolTips );
		
		// Guard against synthesized mouse moves and only track user interaction if the cursor pos changed
		SetLastUserInteractionTime(this->GetCurrentTime());
	}

	// When the event came from the OS, we are guaranteed to be over a slate window.
	// Otherwise, we are synthesizing a MouseMove ourselves, and must verify that the
	// cursor is indeed over a Slate window.
	const bool bOverSlateWindow = !bIsSynthetic || PlatformApplication->IsCursorDirectlyOverSlateWindow();
	
	FWidgetPath WidgetsUnderCursor = bOverSlateWindow
		? LocateWindowUnderMouse(MouseEvent.GetScreenSpacePosition(), GetInteractiveTopLevelWindows())
		: FWidgetPath();

	bool bResult;

	{
		QUICK_SCOPE_CYCLE_COUNTER(STAT_ProcessMouseMove_RoutePointerMoveEvent);
		bResult = RoutePointerMoveEvent(WidgetsUnderCursor, MouseEvent, bIsSynthetic);
	}

	return bResult;
}

bool FSlateApplication::OnCursorSet()
{
	bQueryCursorRequested = true;
	return true;
}

void FSlateApplication::NavigateToWidget(const uint32 UserIndex, const TSharedPtr<SWidget>& NavigationDestination, ENavigationSource NavigationSource)
{
	if (NavigationDestination.IsValid())
	{
		FWidgetPath NavigationSourceWP;
		if (NavigationSource == ENavigationSource::WidgetUnderCursor)
		{
			NavigationSourceWP = LocateWindowUnderMouse(GetCursorPos(), GetInteractiveTopLevelWindows());
		}
		else if (const FSlateUser* User = GetOrCreateUser(UserIndex))
		{
			NavigationSourceWP = User->FocusWidgetPathWeak.ToWidgetPath();
		}

		if (NavigationSourceWP.IsValid())
		{
			bool bAlwaysHandleNavigationAttempt = false;
			ExecuteNavigation(NavigationSourceWP, NavigationDestination, UserIndex, bAlwaysHandleNavigationAttempt);
		}
	}
}

bool FSlateApplication::AttemptNavigation(const FWidgetPath& NavigationSource, const FNavigationEvent& NavigationEvent, const FNavigationReply& NavigationReply, const FArrangedWidget& BoundaryWidget)
{
	if ( !NavigationSource.IsValid() )
	{
		return false;
	}

	TSharedPtr<SWidget> DestinationWidget = TSharedPtr<SWidget>();
	bool bAlwaysHandleNavigationAttempt = false;

	EUINavigation NavigationType = NavigationEvent.GetNavigationType();
	if ( NavigationReply.GetBoundaryRule() == EUINavigationRule::Explicit )
	{
		DestinationWidget = NavigationReply.GetFocusRecipient();
		bAlwaysHandleNavigationAttempt = true;
	}
	else if ( NavigationReply.GetBoundaryRule() == EUINavigationRule::Custom )
	{
		const FNavigationDelegate& FocusDelegate = NavigationReply.GetFocusDelegate();
		if ( FocusDelegate.IsBound() )
		{
			DestinationWidget = FocusDelegate.Execute(NavigationType);
			bAlwaysHandleNavigationAttempt = true;
		}
	}
	else
	{
		// Find the next widget
		if (NavigationType == EUINavigation::Next || NavigationType == EUINavigation::Previous)
		{
			// Fond the next widget
			FWeakWidgetPath WeakNavigationSource(NavigationSource);
			FWidgetPath NewFocusedWidgetPath = WeakNavigationSource.ToNextFocusedPath(NavigationType, NavigationReply, BoundaryWidget);

			// Resolve the Widget Path
			FArrangedWidget& NewFocusedArrangedWidget = NewFocusedWidgetPath.Widgets.Last();
			DestinationWidget = NewFocusedArrangedWidget.Widget;
		}
		else
		{
			// Resolve the Widget Path
			const FArrangedWidget& FocusedArrangedWidget = NavigationSource.Widgets.Last();

			// Switch worlds for widgets in the current path 
			FScopedSwitchWorldHack SwitchWorld(NavigationSource);

			DestinationWidget = NavigationSource.GetWindow()->GetHittestGrid()->FindNextFocusableWidget(FocusedArrangedWidget, NavigationType, NavigationReply, BoundaryWidget);
		}
	}

	return ExecuteNavigation(NavigationSource, DestinationWidget, NavigationEvent.GetUserIndex(), bAlwaysHandleNavigationAttempt);
}

bool FSlateApplication::ExecuteNavigation(const FWidgetPath& NavigationSource, TSharedPtr<SWidget> DestinationWidget, const uint32 UserIndex, bool bAlwaysHandleNavigationAttempt)
{
	bool bHandled = false;

	// Give the custom viewport navigation event handler a chance to handle the navigation if the NavigationSource is contained within it.
	TSharedPtr<ISlateViewport> Viewport = NavigationSource.GetWindow()->GetViewport();
	if (Viewport.IsValid())
	{
		TSharedPtr<SWidget> ViewportWidget = Viewport->GetWidget().Pin();
		if (ViewportWidget.IsValid())
		{
			if (NavigationSource.ContainsWidget(ViewportWidget.ToSharedRef()))
			{
				bHandled = Viewport->HandleNavigation(UserIndex, DestinationWidget);
			}
		}
	}

	// Set controller focus if the navigation hasn't been handled have a valid widget
	if (!bHandled)
	{
		if (DestinationWidget.IsValid())
	{
		SetUserFocus(UserIndex, DestinationWidget, EFocusCause::Navigation);
		bHandled = true;
	}
		else if (bAlwaysHandleNavigationAttempt)
		{
			bHandled = true;
		}
	}

	return bHandled;
}

bool FSlateApplication::OnControllerAnalog( FGamepadKeyNames::Type KeyName, int32 ControllerId, float AnalogValue )
{
	FKey Key(KeyName);
	check(Key.IsValid());

	int32 UserIndex = GetUserIndexForController(ControllerId);
	
	FAnalogInputEvent AnalogInputEvent(Key, PlatformApplication->GetModifierKeys(), UserIndex, false, 0, 0, AnalogValue);

	return ProcessAnalogInputEvent(AnalogInputEvent);
}

bool FSlateApplication::OnControllerButtonPressed( FGamepadKeyNames::Type KeyName, int32 ControllerId, bool IsRepeat )
{
	FKey Key(KeyName);
	check(Key.IsValid());

	int32 UserIndex = GetUserIndexForController(ControllerId);

	FKeyEvent KeyEvent(Key, PlatformApplication->GetModifierKeys(), UserIndex, IsRepeat, 0, 0);

	return ProcessKeyDownEvent(KeyEvent);
}

bool FSlateApplication::OnControllerButtonReleased( FGamepadKeyNames::Type KeyName, int32 ControllerId, bool IsRepeat )
{
	FKey Key(KeyName);
	check(Key.IsValid());

	int32 UserIndex = GetUserIndexForController(ControllerId);
	
	FKeyEvent KeyEvent(Key, PlatformApplication->GetModifierKeys(),UserIndex, IsRepeat,  0, 0);

	return ProcessKeyUpEvent(KeyEvent);
}

bool FSlateApplication::OnTouchGesture( EGestureEvent GestureType, const FVector2D &Delta, const float MouseWheelDelta, bool bIsDirectionInvertedFromDevice )
{
	const FVector2D CurrentCursorPosition = GetCursorPos();
	
	FPointerEvent GestureEvent(
		CurrentCursorPosition,
		CurrentCursorPosition,
		PressedMouseButtons,
		PlatformApplication->GetModifierKeys(),
		GestureType,
		Delta,
		bIsDirectionInvertedFromDevice
	);
	
	FPointerEvent MouseWheelEvent(
		CursorPointerIndex,
		CurrentCursorPosition,
		CurrentCursorPosition,
		PressedMouseButtons,
		EKeys::Invalid,
		MouseWheelDelta,
		PlatformApplication->GetModifierKeys()
	);
	
	return ProcessMouseWheelOrGestureEvent( MouseWheelEvent, &GestureEvent );
}

bool FSlateApplication::OnTouchStarted( const TSharedPtr< FGenericWindow >& PlatformWindow, const FVector2D& Location, float Force, int32 TouchIndex, int32 ControllerId )
{
	// Don't process touches that overlap or surpass with the cursor pointer index.
	if (TouchIndex >= ((int32)ETouchIndex::CursorPointerIndex))
	{
#if !(UE_BUILD_SHIPPING || UE_BUILD_TEST)
		// Only log when the touch starts, we don't want to spam the logs.
		UE_LOG(LogSlate, Warning, TEXT("Maxium Touch Index Exceeded, %d, the maxium index allowed is %d"), TouchIndex, (((int32)ETouchIndex::CursorPointerIndex) - 1));
#endif
		return false;
	}

	FPointerEvent PointerEvent(
		ControllerId,
		TouchIndex,
		Location,
		Location,
		Force,
		true);
	ProcessTouchStartedEvent( PlatformWindow, PointerEvent );

	if ( FSlateUser* User = GetUser(ControllerId) )
	{
		User->GestureDetector.OnTouchStarted(TouchIndex, Location);
	}

	return true;
}

void FSlateApplication::ProcessTouchStartedEvent( const TSharedPtr< FGenericWindow >& PlatformWindow, FPointerEvent& InTouchEvent )
{
	// Add or Update the entry if the finger has been added to the surface.
	FUserAndPointer UserAndIndex(InTouchEvent.GetUserIndex(), InTouchEvent.GetPointerIndex());
	PointerIndexLastPositionMap.Add(UserAndIndex, InTouchEvent.GetScreenSpacePosition());

	const FWeakWidgetPath& LastWidgetsUnderCursor = WidgetsUnderCursorLastEvent.FindRef(UserAndIndex);
	if (LastWidgetsUnderCursor.IsValid())
	{
		FWidgetPath SafeWidgetPath = LastWidgetsUnderCursor.ToWidgetPath();
<<<<<<< HEAD

		FEventRouter::Route<FNoReply>(this, FEventRouter::FBubblePolicy(SafeWidgetPath), InTouchEvent, [] (const FArrangedWidget& SomeWidget, const FPointerEvent& PointerEvent)
		{
			SomeWidget.Widget->OnMouseLeave(PointerEvent);
			return FNoReply();
		});

		WidgetsUnderCursorLastEvent.Remove(UserAndIndex);
	}

=======

		FEventRouter::Route<FNoReply>(this, FEventRouter::FBubblePolicy(SafeWidgetPath), InTouchEvent, [] (const FArrangedWidget& SomeWidget, const FPointerEvent& PointerEvent)
		{
			SomeWidget.Widget->OnMouseLeave(PointerEvent);
			return FNoReply();
		});

		WidgetsUnderCursorLastEvent.Remove(UserAndIndex);
	}

>>>>>>> 8e4a36c9
	ProcessMouseButtonDownEvent(PlatformWindow, InTouchEvent);
}

bool FSlateApplication::OnTouchMoved( const FVector2D& Location, float Force, int32 TouchIndex, int32 ControllerId )
{
	// Don't process touches that overlap or surpass with the cursor pointer index.
	if (TouchIndex >= ((int32)ETouchIndex::CursorPointerIndex))
	{
		return false;
	}

	const FVector2D* LastLocationPtr = PointerIndexLastPositionMap.Find(FUserAndPointer(ControllerId, TouchIndex));
	const FVector2D LastLocation = LastLocationPtr ? *LastLocationPtr : Location;

	FPointerEvent PointerEvent(
		ControllerId,
		TouchIndex,
		Location,
		LastLocation,
		Force,
		true);
	ProcessTouchMovedEvent(PointerEvent);

	if ( FSlateUser* User = GetUser(ControllerId) )
	{
		User->GestureDetector.OnTouchMoved(TouchIndex, Location);
	}

	return true;
}

void FSlateApplication::ProcessTouchMovedEvent( FPointerEvent& PointerEvent )
{
	ProcessMouseMoveEvent(PointerEvent);
}

bool FSlateApplication::OnTouchEnded( const FVector2D& Location, int32 TouchIndex, int32 ControllerId )
{
	// Don't process touches that overlap or surpass with the cursor pointer index.
	if (TouchIndex >= ((int32)ETouchIndex::CursorPointerIndex))
	{
		return false;
	}

	FPointerEvent PointerEvent(
		ControllerId,
		TouchIndex,
		Location,
		Location,
		0.0f,
		true);
	ProcessTouchEndedEvent(PointerEvent);

	if ( FSlateUser* User = GetUser(ControllerId) )
	{
		User->GestureDetector.OnTouchEnded(TouchIndex, Location);
	}

	return true;
}

void FSlateApplication::ShouldSimulateGesture(EGestureEvent Gesture, bool bEnable)
{
	check(FGestureDetector::IsGestureSupported(Gesture));

	SimulateGestures[(uint8)Gesture] = bEnable;
}

void FSlateApplication::ProcessTouchEndedEvent( FPointerEvent& PointerEvent )
{
	ProcessMouseButtonUpEvent(PointerEvent);

	// Remove the entry if the finger has been removed from the surface.
	PointerIndexLastPositionMap.Remove(FUserAndPointer(PointerEvent.GetUserIndex(), PointerEvent.GetPointerIndex()));
}

bool FSlateApplication::OnMotionDetected(const FVector& Tilt, const FVector& RotationRate, const FVector& Gravity, const FVector& Acceleration, int32 ControllerId)
{
	FMotionEvent MotionEvent( 
		ControllerId,
		Tilt,
		RotationRate,
		Gravity,
		Acceleration
		);
	ProcessMotionDetectedEvent(MotionEvent);

	return true;
}

void FSlateApplication::ProcessMotionDetectedEvent( FMotionEvent& MotionEvent )
{
	QueueSynthesizedMouseMove();
	SetLastUserInteractionTime(this->GetCurrentTime());
	
	if ( FSlateUser* User = GetOrCreateUser(MotionEvent.GetUserIndex()) )
	{
		if (InputPreProcessors.HandleMotionDetectedEvent(*this, MotionEvent))
		{
			return;
		}

		if ( User->HasValidFocusPath() )
		{
			/* Get the controller focus target for this user */
			TSharedRef<FWidgetPath> EventPathRef = User->GetFocusPath();
			const FWidgetPath& EventPath = EventPathRef.Get();

			FScopedSwitchWorldHack SwitchWorld(EventPath);

			FReply Reply = FEventRouter::Route<FReply>(this, FEventRouter::FBubblePolicy(EventPath), MotionEvent, [] (const FArrangedWidget& SomeWidget, const FMotionEvent& InMotionEvent)
			{
				return SomeWidget.Widget->OnMotionDetected(SomeWidget.Geometry, InMotionEvent);
			});
		}
	}
}

bool FSlateApplication::OnSizeChanged( const TSharedRef< FGenericWindow >& PlatformWindow, const int32 Width, const int32 Height, bool bWasMinimized )
{
	TSharedPtr< SWindow > Window = FSlateWindowHelper::FindWindowByPlatformWindow( SlateWindows, PlatformWindow );

	if ( Window.IsValid() )
	{
		Window->SetCachedSize( FVector2D( Width, Height ) );

		Renderer->RequestResize( Window, Width, Height );

		if (FPlatformProperties::HasFixedResolution())
		{
			Renderer->SetSystemResolution(Width, Height);
		}

		if ( !bWasMinimized && Window->IsRegularWindow() && !Window->HasOSWindowBorder() && Window->IsVisible() && Window->IsDrawingEnabled() )
		{
			PrivateDrawWindows( Window );
		}

		if( !bWasMinimized && Window->IsVisible() && Window->IsRegularWindow() && Window->IsAutosized() )
		{
			// Reduces flickering due to one frame lag when windows are resized automatically
			Renderer->FlushCommands();
		}

		// Inform the notification manager we have activated a window - it may want to force notifications 
		// back to the front of the z-order
		FSlateNotificationManager::Get().ForceNotificationsInFront( Window.ToSharedRef() );
	}

	return true;
}

void FSlateApplication::OnOSPaint( const TSharedRef< FGenericWindow >& PlatformWindow )
{
	TSharedPtr< SWindow > Window = FSlateWindowHelper::FindWindowByPlatformWindow( SlateWindows, PlatformWindow );
	PrivateDrawWindows( Window );
	Renderer->FlushCommands();
}

FWindowSizeLimits FSlateApplication::GetSizeLimitsForWindow(const TSharedRef<FGenericWindow>& Window) const
{
	TSharedPtr<SWindow> SlateWindow = FSlateWindowHelper::FindWindowByPlatformWindow(SlateWindows, Window);
	if (SlateWindow.IsValid())
	{
		return SlateWindow->GetSizeLimits();
	}
	else
	{
		return FWindowSizeLimits();
	}

}

void FSlateApplication::OnResizingWindow( const TSharedRef< FGenericWindow >& PlatformWindow )
{
	// Flush the rendering command queue to ensure that there aren't pending viewport draw commands for the old viewport size.
	Renderer->FlushCommands();
}

bool FSlateApplication::BeginReshapingWindow( const TSharedRef< FGenericWindow >& PlatformWindow )
{
	if(!IsExternalUIOpened())
	{
		if (!ThrottleHandle.IsValid())
		{
			ThrottleHandle = FSlateThrottleManager::Get().EnterResponsiveMode();
		}

		return true;
	}

	return false;
}

void FSlateApplication::FinishedReshapingWindow( const TSharedRef< FGenericWindow >& PlatformWindow )
{
	if (ThrottleHandle.IsValid())
	{
		FSlateThrottleManager::Get().LeaveResponsiveMode(ThrottleHandle);
	}
}

void FSlateApplication::SignalSystemDPIChanged(const TSharedRef<FGenericWindow>& PlatformWindow)
{
#if WITH_EDITOR
	TSharedPtr< SWindow > SlateWindow = FSlateWindowHelper::FindWindowByPlatformWindow(SlateWindows, PlatformWindow);

	if (SlateWindow.IsValid() && SlateWindow->IsRegularWindow())
	{
		OnSignalSystemDPIChangedEvent.Broadcast(SlateWindow.ToSharedRef());
	}
#endif
}

void FSlateApplication::HandleDPIScaleChanged(const TSharedRef<FGenericWindow>& PlatformWindow)
{
#if WITH_EDITOR
	TSharedPtr< SWindow > SlateWindow = FSlateWindowHelper::FindWindowByPlatformWindow(SlateWindows, PlatformWindow);

	if (SlateWindow.IsValid() && SlateWindow->IsRegularWindow())
	{
		OnWindowDPIScaleChangedEvent.Broadcast(SlateWindow.ToSharedRef());
	}
#endif
}

void FSlateApplication::OnMovedWindow( const TSharedRef< FGenericWindow >& PlatformWindow, const int32 X, const int32 Y )
{
	TSharedPtr< SWindow > Window = FSlateWindowHelper::FindWindowByPlatformWindow( SlateWindows, PlatformWindow );

	if ( Window.IsValid() )
	{
		Window->SetCachedScreenPosition( FVector2D( X, Y ) );
	}
}

FWindowActivateEvent::EActivationType TranslationWindowActivationMessage( const EWindowActivation ActivationType )
{
	FWindowActivateEvent::EActivationType Result = FWindowActivateEvent::EA_Activate;

	switch( ActivationType )
	{
	case EWindowActivation::Activate:
		Result = FWindowActivateEvent::EA_Activate;
		break;
	case EWindowActivation::ActivateByMouse:
		Result = FWindowActivateEvent::EA_ActivateByMouse;
		break;
	case EWindowActivation::Deactivate:
		Result = FWindowActivateEvent::EA_Deactivate;
		break;
	default:
		check( false );
	}

	return Result;
}

bool FSlateApplication::OnWindowActivationChanged( const TSharedRef< FGenericWindow >& PlatformWindow, const EWindowActivation ActivationType )
{
	TSharedPtr< SWindow > Window = FSlateWindowHelper::FindWindowByPlatformWindow( SlateWindows, PlatformWindow );

	if ( !Window.IsValid() )
	{
		return false;
	}

	FWindowActivateEvent::EActivationType TranslatedActivationType = TranslationWindowActivationMessage( ActivationType );
	FWindowActivateEvent WindowActivateEvent( TranslatedActivationType, Window.ToSharedRef() );

	return ProcessWindowActivatedEvent( WindowActivateEvent );
}

bool FSlateApplication::ProcessWindowActivatedEvent( const FWindowActivateEvent& ActivateEvent )
{
	//UE_LOG(LogSlate, Warning, TEXT("Window being %s: %p"), ActivateEvent.GetActivationType() == FWindowActivateEvent::EA_Deactivate ? TEXT("Deactivated") : TEXT("Activated"), &(ActivateEvent.GetAffectedWindow().Get()));

	TSharedPtr<SWindow> ActiveModalWindow = GetActiveModalWindow();

	if ( ActivateEvent.GetActivationType() != FWindowActivateEvent::EA_Deactivate )
	{
		ReleaseMouseCapture();

		const bool bActivatedByMouse = ActivateEvent.GetActivationType() == FWindowActivateEvent::EA_ActivateByMouse;
		
		// Only window activate by mouse is considered a user interaction
		if (bActivatedByMouse)
		{
			SetLastUserInteractionTime(this->GetCurrentTime());
		}
		
		// Widgets that happen to be under the mouse need to update if activation changes
		// This also serves as a force redraw which is needed when restoring a window that was previously inactive.
		QueueSynthesizedMouseMove();

		// NOTE: The window is brought to front even when a modal window is active and this is not the modal window one of its children 
		// The reason for this is so that the Slate window order is in sync with the OS window order when a modal window is open.  This is important so that when the modal window closes the proper window receives input from Slate.
		// If you change this be sure to test windows are activated properly and receive input when they are opened when a modal dialog is open.
		FSlateWindowHelper::BringWindowToFront(SlateWindows, ActivateEvent.GetAffectedWindow());

		// Do not process activation messages unless we have no modal windows or the current window is modal
		if( !ActiveModalWindow.IsValid() || ActivateEvent.GetAffectedWindow() == ActiveModalWindow || ActivateEvent.GetAffectedWindow()->IsDescendantOf(ActiveModalWindow) )
		{
			// Window being ACTIVATED
			{
				// Switch worlds widgets in the current path
				FScopedSwitchWorldHack SwitchWorld( ActivateEvent.GetAffectedWindow() );
				ActivateEvent.GetAffectedWindow()->OnIsActiveChanged( ActivateEvent );
			}

			if ( ActivateEvent.GetAffectedWindow()->IsRegularWindow() )
			{
				ActiveTopLevelWindow = ActivateEvent.GetAffectedWindow();
			}

			// A Slate window was activated
			bSlateWindowActive = true;


			{
				FScopedSwitchWorldHack SwitchWorld( ActivateEvent.GetAffectedWindow() );
				// let the menu stack know of new window being activated.  We may need to close menus as a result
				MenuStack.OnWindowActivated( ActivateEvent.GetAffectedWindow() );
			}

			// Inform the notification manager we have activated a window - it may want to force notifications 
			// back to the front of the z-order
			FSlateNotificationManager::Get().ForceNotificationsInFront( ActivateEvent.GetAffectedWindow() );

			// As we've just been activated, attempt to restore the resolution that the engine previously cached.
			// This allows us to force ourselves back to the correct resolution after alt-tabbing out of a fullscreen
			// window and then going back in again.
			Renderer->RestoreSystemResolution(ActivateEvent.GetAffectedWindow());

			// Synthesize mouse move to resume rendering in the next tick if Slate is sleeping
			QueueSynthesizedMouseMove();
		}
		else
		{
			// An attempt is being made to activate another window when a modal window is running
			ActiveModalWindow->BringToFront();
			ActiveModalWindow->FlashWindow();
		}

		
		TSharedRef<SWindow> Window = ActivateEvent.GetAffectedWindow();
		TSharedPtr<ISlateViewport> Viewport = Window->GetViewport();
		if (Viewport.IsValid())
		{
			TSharedPtr<SWidget> ViewportWidgetPtr = Viewport->GetWidget().Pin();
			if (ViewportWidgetPtr.IsValid())
			{
				TArray< TSharedRef<SWindow> > JustThisWindow;
				JustThisWindow.Add(Window);

				FWidgetPath PathToViewport;
				if (FSlateWindowHelper::FindPathToWidget(JustThisWindow, ViewportWidgetPtr.ToSharedRef(), PathToViewport, EVisibility::All))
				{
					// Activate the viewport and process the reply 
					FReply ViewportActivatedReply = Viewport->OnViewportActivated(ActivateEvent);
					if (ViewportActivatedReply.IsEventHandled())
					{
						ProcessReply(PathToViewport, ViewportActivatedReply, nullptr, nullptr);
					}
				}
			}
		}
	}
	else
	{
		// Window being DEACTIVATED

		// If our currently-active top level window was deactivated, take note of that
		if ( ActivateEvent.GetAffectedWindow()->IsRegularWindow() &&
			ActivateEvent.GetAffectedWindow() == ActiveTopLevelWindow.Pin() )
		{
			ActiveTopLevelWindow.Reset();
		}

		// A Slate window was deactivated.  Currently there is no active Slate window
		bSlateWindowActive = false;

		// Switch worlds for the activated window
		FScopedSwitchWorldHack SwitchWorld( ActivateEvent.GetAffectedWindow() );
		ActivateEvent.GetAffectedWindow()->OnIsActiveChanged( ActivateEvent );

		TSharedRef<SWindow> Window = ActivateEvent.GetAffectedWindow();
		TSharedPtr<ISlateViewport> Viewport = Window->GetViewport();
		if (Viewport.IsValid())
		{
			Viewport->OnViewportDeactivated(ActivateEvent);
		}

		// A window was deactivated; mouse capture should be cleared
		ResetToDefaultPointerInputSettings();
	}

	return true;
}

bool FSlateApplication::OnApplicationActivationChanged( const bool IsActive )
{
	ProcessApplicationActivationEvent( IsActive );
	return true;
}

void FSlateApplication::ProcessApplicationActivationEvent(bool InAppActivated)
{
	const bool UserSwitchedAway = bAppIsActive && !InAppActivated;

	bAppIsActive = InAppActivated;

	// If the user switched to a different application then we should dismiss our pop-ups.  In the case
	// where a user clicked on a different Slate window, OnWindowActivatedMessage() will be call MenuStack.OnWindowActivated()
	// to destroy any windows in our stack that are no longer appropriate to be displayed.
	if (UserSwitchedAway)
	{
		// Close pop-up menus
		DismissAllMenus();

		// Close tool-tips
		CloseToolTip();

		// No slate window is active when our entire app becomes inactive
		bSlateWindowActive = false;

		// If we have a slate-only drag-drop occurring, stop the drag drop.
		if (IsDragDropping() && !DragDropContent->IsExternalOperation())
		{
			DragDropContent.Reset();
		}
	}
	else
	{
		//Ensure that slate ticks/renders next frame
		QueueSynthesizedMouseMove();
	}

	OnApplicationActivationStateChanged().Broadcast(InAppActivated);
}

void FSlateApplication::SetNavigationConfig(TSharedRef<FNavigationConfig> InNavigationConfig)
{
	NavigationConfig->OnUnregister();
	NavigationConfig = InNavigationConfig;
	NavigationConfig->OnRegister();
}

bool FSlateApplication::OnConvertibleLaptopModeChanged()
{
	EConvertibleLaptopMode NewMode = FPlatformMisc::GetConvertibleLaptopMode();

	// Notify that we want the mobile experience when in tablet mode, otherwise use mouse and keyboard
	if (!(FParse::Param(FCommandLine::Get(), TEXT("simmobile")) || FParse::Param(FCommandLine::Get(), TEXT("faketouches"))))
	{
		// Not sure what the correct long-term strategy is. Use bIsFakingTouch for now to get things going.
		if (NewMode == EConvertibleLaptopMode::Tablet)
		{
			bIsFakingTouch = true;
		}
		else
		{
			bIsFakingTouch = false;
		}
	}

	FCoreDelegates::PlatformChangedLaptopMode.Broadcast(NewMode);

	return true;
}


EWindowZone::Type FSlateApplication::GetWindowZoneForPoint( const TSharedRef< FGenericWindow >& PlatformWindow, const int32 X, const int32 Y )
{
	TSharedPtr< SWindow > Window = FSlateWindowHelper::FindWindowByPlatformWindow( SlateWindows, PlatformWindow );

	if ( Window.IsValid() )
	{
		return Window->GetCurrentWindowZone( FVector2D( X, Y ) );
	}

	return EWindowZone::NotInWindow;
}


void FSlateApplication::PrivateDestroyWindow( const TSharedRef<SWindow>& DestroyedWindow )
{
	WindowBeingDestroyedEvent.Broadcast(*DestroyedWindow);

	// Notify the window that it is going to be destroyed.  The window must be completely intact when this is called 
	// because delegates are allowed to leave Slate here
	DestroyedWindow->NotifyWindowBeingDestroyed();

	// Release rendering resources.  
	// This MUST be done before destroying the native window as the native window is required to be valid before releasing rendering resources with some API's
	Renderer->OnWindowDestroyed( DestroyedWindow );

	// Destroy the native window
	DestroyedWindow->DestroyWindowImmediately();

	// Remove the window and all its children from the Slate window list
	FSlateWindowHelper::RemoveWindowFromList(SlateWindows, DestroyedWindow);

	// Shutdown the application if there are no more windows
	{
		bool bAnyRegularWindows = false;
		for( auto WindowIter( SlateWindows.CreateConstIterator() ); WindowIter; ++WindowIter )
		{
			auto Window = *WindowIter;
			if( Window->IsRegularWindow() )
			{
				bAnyRegularWindows = true;
				break;
			}
		}

		if (!bAnyRegularWindows)
		{
			OnExitRequested.ExecuteIfBound();
		}
	}
}

void FSlateApplication::OnWindowClose( const TSharedRef< FGenericWindow >& PlatformWindow )
{
	TSharedPtr< SWindow > Window = FSlateWindowHelper::FindWindowByPlatformWindow( SlateWindows, PlatformWindow );

	if ( Window.IsValid() )
	{
		bool bCanCloseWindow = true;
		TSharedPtr< SViewport > CurrentGameViewportWidget = GameViewportWidget.Pin();
		if (CurrentGameViewportWidget.IsValid())
		{
			TSharedPtr< ISlateViewport > SlateViewport = CurrentGameViewportWidget->GetViewportInterface().Pin();
			if (SlateViewport.IsValid())
			{
				bCanCloseWindow = !SlateViewport->OnRequestWindowClose().bIsHandled;
			}
		}
		
		if (bCanCloseWindow)
		{
		    Window->RequestDestroyWindow();
		}	 
	}
}

EDropEffect::Type FSlateApplication::OnDragEnterText( const TSharedRef< FGenericWindow >& Window, const FString& Text )
{
	const TSharedPtr< FExternalDragOperation > DragDropOperation = FExternalDragOperation::NewText( Text );
	const TSharedPtr< SWindow > EffectingWindow = FSlateWindowHelper::FindWindowByPlatformWindow( SlateWindows, Window );

	EDropEffect::Type Result = EDropEffect::None;
	if ( DragDropOperation.IsValid() && EffectingWindow.IsValid() )
	{
		Result = OnDragEnter( EffectingWindow.ToSharedRef(), DragDropOperation.ToSharedRef() );
	}

	return Result;
}

EDropEffect::Type FSlateApplication::OnDragEnterFiles( const TSharedRef< FGenericWindow >& Window, const TArray< FString >& Files )
{
	const TSharedPtr< FExternalDragOperation > DragDropOperation = FExternalDragOperation::NewFiles( Files );
	const TSharedPtr< SWindow > EffectingWindow = FSlateWindowHelper::FindWindowByPlatformWindow( SlateWindows, Window );

	EDropEffect::Type Result = EDropEffect::None;
	if ( DragDropOperation.IsValid() && EffectingWindow.IsValid() )
	{
		Result = OnDragEnter( EffectingWindow.ToSharedRef(), DragDropOperation.ToSharedRef() );
	}

	return Result;
}

EDropEffect::Type FSlateApplication::OnDragEnterExternal( const TSharedRef< FGenericWindow >& Window, const FString& Text, const TArray< FString >& Files )
{
	const TSharedPtr< FExternalDragOperation > DragDropOperation = FExternalDragOperation::NewOperation( Text, Files );
	const TSharedPtr< SWindow > EffectingWindow = FSlateWindowHelper::FindWindowByPlatformWindow( SlateWindows, Window );

	EDropEffect::Type Result = EDropEffect::None;
	if ( DragDropOperation.IsValid() && EffectingWindow.IsValid() )
	{
		Result = OnDragEnter( EffectingWindow.ToSharedRef(), DragDropOperation.ToSharedRef() );
	}

	return Result;
}

EDropEffect::Type FSlateApplication::OnDragEnter( const TSharedRef< SWindow >& Window, const TSharedRef<FExternalDragOperation>& DragDropOperation )
{
	// We are encountering a new drag and drop operation.
	// Assume we cannot handle it.
	DragIsHandled = false;

	const FVector2D CurrentCursorPosition = GetCursorPos();
	const FVector2D LastCursorPosition = GetLastCursorPos();

	// Tell slate to enter drag and drop mode.
	// Make a faux mouse event for slate, so we can initiate a drag and drop.
	FDragDropEvent DragDropEvent(
		FPointerEvent(
		CursorPointerIndex,
		CurrentCursorPosition,
		LastCursorPosition,
		PressedMouseButtons,
		EKeys::Invalid,
		0,
		PlatformApplication->GetModifierKeys() ),
		DragDropOperation
	);

	ProcessDragEnterEvent( Window, DragDropEvent );
	return EDropEffect::None;
}

bool FSlateApplication::ProcessDragEnterEvent( TSharedRef<SWindow> WindowEntered, FDragDropEvent& DragDropEvent )
{
	SetLastUserInteractionTime(this->GetCurrentTime());
	
	FWidgetPath WidgetsUnderCursor = LocateWindowUnderMouse( DragDropEvent.GetScreenSpacePosition(), GetInteractiveTopLevelWindows() );

	// Switch worlds for widgets in the current path
	FScopedSwitchWorldHack SwitchWorld( WidgetsUnderCursor );

	FReply TriggerDragDropReply = FReply::Handled().BeginDragDrop( DragDropEvent.GetOperation().ToSharedRef() );
	ProcessReply( WidgetsUnderCursor, TriggerDragDropReply, &WidgetsUnderCursor, &DragDropEvent );

	PointerIndexLastPositionMap.Add(FUserAndPointer(DragDropEvent.GetUserIndex(), DragDropEvent.GetPointerIndex()), DragDropEvent.GetScreenSpacePosition());

	return true;
}

EDropEffect::Type FSlateApplication::OnDragOver( const TSharedPtr< FGenericWindow >& Window )
{
	EDropEffect::Type Result = EDropEffect::None;

	if ( IsDragDropping() )
	{
		bool MouseMoveHandled = true;
		FVector2D CursorMovementDelta( 0, 0 );
		const FVector2D CurrentCursorPosition = GetCursorPos();
		const FVector2D LastCursorPosition = GetLastCursorPos();

		if ( LastCursorPosition != CurrentCursorPosition )
		{
			FPointerEvent MouseEvent(
				CursorPointerIndex,
				CurrentCursorPosition,
				LastCursorPosition,
				PressedMouseButtons,
				EKeys::Invalid,
				0,
				PlatformApplication->GetModifierKeys()
			);

			MouseMoveHandled = ProcessMouseMoveEvent( MouseEvent );
			CursorMovementDelta = MouseEvent.GetCursorDelta();
		}

		// Slate is now in DragAndDrop mode. It is tracking the payload.
		// We just need to convey mouse movement.
		if ( CursorMovementDelta.SizeSquared() > 0 )
		{
			DragIsHandled = MouseMoveHandled;
		}

		if ( DragIsHandled )
		{
			Result = EDropEffect::Copy;
		}
	}

	return Result;
}

void FSlateApplication::OnDragLeave( const TSharedPtr< FGenericWindow >& Window )
{
	DragDropContent.Reset();
}

EDropEffect::Type FSlateApplication::OnDragDrop( const TSharedPtr< FGenericWindow >& Window )
{
	EDropEffect::Type Result = EDropEffect::None;

	if ( IsDragDropping() )
	{
		FPointerEvent MouseEvent(
			CursorPointerIndex,
			GetCursorPos(),
			GetLastCursorPos(),
			PressedMouseButtons,
			EKeys::LeftMouseButton,
			0,
			PlatformApplication->GetModifierKeys()
			);

		// User dropped into a Slate window. Slate is already in drag and drop mode.
		// It knows what to do based on a mouse up.
		if ( ProcessMouseButtonUpEvent( MouseEvent ) )
{
			Result = EDropEffect::Copy;
		}
	}

	return Result;
}

bool FSlateApplication::OnWindowAction( const TSharedRef< FGenericWindow >& PlatformWindow, const EWindowAction::Type InActionType)
{
	// Return false to tell the OS layer that it should ignore the action

	if (IsExternalUIOpened())
	{
		return false;
	}

	bool bResult = true;

	for (int32 Index = 0; Index < OnWindowActionNotifications.Num(); Index++)
	{
		if (OnWindowActionNotifications[Index].IsBound())
		{
			if (OnWindowActionNotifications[Index].Execute(PlatformWindow, InActionType))
			{
				// If the delegate returned true, it means that it wants the OS layer to stop processing the action
				bResult = false;
			}
		}
	}

	return bResult;
}

void FSlateApplication::OnVirtualDesktopSizeChanged(const FDisplayMetrics& NewDisplayMetric)
{
	const FPlatformRect& VirtualDisplayRect = NewDisplayMetric.VirtualDisplayRect;
	VirtualDesktopRect = FSlateRect(
		VirtualDisplayRect.Left,
		VirtualDisplayRect.Top,
		VirtualDisplayRect.Right,
		VirtualDisplayRect.Bottom);
}


/* 
 *****************************************************************************/

TSharedRef<FSlateApplication> FSlateApplication::InitializeAsStandaloneApplication(const TSharedRef<FSlateRenderer>& PlatformRenderer)
{
	return InitializeAsStandaloneApplication(PlatformRenderer, MakeShareable(FPlatformApplicationMisc::CreateApplication()));
}


TSharedRef<FSlateApplication> FSlateApplication::InitializeAsStandaloneApplication(const TSharedRef< class FSlateRenderer >& PlatformRenderer, const TSharedRef<class GenericApplication>& InPlatformApplication)
{
	// create the platform slate application (what FSlateApplication::Get() returns)
	TSharedRef<FSlateApplication> Slate = FSlateApplication::Create(InPlatformApplication);

	// initialize renderer
	FSlateApplication::Get().InitializeRenderer(PlatformRenderer);

	// set the normal UE4 GIsRequestingExit when outer frame is closed
	FSlateApplication::Get().SetExitRequestedHandler(FSimpleDelegate::CreateStatic(&OnRequestExit));

	return Slate;
}

void FSlateApplication::SetWidgetReflector(const TSharedRef<IWidgetReflector>& WidgetReflector)
{
	if ( SourceCodeAccessDelegate.IsBound() )
	{
		WidgetReflector->SetSourceAccessDelegate(SourceCodeAccessDelegate);
	}

	if ( AssetAccessDelegate.IsBound() )
	{
		WidgetReflector->SetAssetAccessDelegate(AssetAccessDelegate);
	}

	WidgetReflectorPtr = WidgetReflector;
}

void FSlateApplication::NavigateFromWidgetUnderCursor(const uint32 InUserIndex, EUINavigation InNavigationType, TSharedRef<SWindow> InWindow)
{
	if (InNavigationType != EUINavigation::Invalid)
	{
		FWidgetPath PathToLocatedWidget = LocateWidgetInWindow(GetCursorPos(), InWindow, false);
		if (PathToLocatedWidget.IsValid())
		{
			TSharedPtr<SWidget> WidgetToNavFrom = PathToLocatedWidget.Widgets.Last().Widget;

			if (WidgetToNavFrom.IsValid())
			{
				FSlateApplication::Get().ProcessReply(PathToLocatedWidget, FReply::Handled().SetNavigation(InNavigationType, ENavigationGenesis::User, ENavigationSource::WidgetUnderCursor), &PathToLocatedWidget, nullptr, InUserIndex);
			}
		}
	}
}

void FSlateApplication::InputPreProcessorsHelper::Tick(const float DeltaTime, FSlateApplication& SlateApp, TSharedRef<ICursor> Cursor)
{
	for (TSharedPtr<IInputProcessor> InputPreProcessor : InputPreProcessorList)
	{
		InputPreProcessor->Tick(DeltaTime, SlateApp, Cursor);
	}
}

bool FSlateApplication::InputPreProcessorsHelper::HandleKeyDownEvent(FSlateApplication& SlateApp, const FKeyEvent& InKeyEvent)
{
	for (TSharedPtr<IInputProcessor> InputPreProcessor : InputPreProcessorList)
	{
		if (InputPreProcessor->HandleKeyDownEvent(SlateApp, InKeyEvent))
		{
			return true;
		}
	}

	return false;
}

bool FSlateApplication::InputPreProcessorsHelper::HandleKeyUpEvent(FSlateApplication& SlateApp, const FKeyEvent& InKeyEvent)
{
	for (TSharedPtr<IInputProcessor> InputPreProcessor : InputPreProcessorList)
	{
		if (InputPreProcessor.IsValid())
		{
			if (InputPreProcessor->HandleKeyUpEvent(SlateApp, InKeyEvent))
			{
				return true;
			}
		}
	}

	return false;
}

bool FSlateApplication::InputPreProcessorsHelper::HandleAnalogInputEvent(FSlateApplication& SlateApp, const FAnalogInputEvent& InAnalogInputEvent)
{
	for (TSharedPtr<IInputProcessor> InputPreProcessor : InputPreProcessorList)
	{
		if (InputPreProcessor->HandleAnalogInputEvent(SlateApp, InAnalogInputEvent))
		{
			return true;
		}
	}

	return false;
}

bool FSlateApplication::InputPreProcessorsHelper::HandleMouseMoveEvent(FSlateApplication& SlateApp, const FPointerEvent& MouseEvent)
{
	for (TSharedPtr<IInputProcessor> InputPreProcessor : InputPreProcessorList)
	{
		if (InputPreProcessor->HandleMouseMoveEvent(SlateApp, MouseEvent))
		{
			return true;
		}
	}

	return false;
}

bool FSlateApplication::InputPreProcessorsHelper::HandleMouseButtonDownEvent(FSlateApplication& SlateApp, const FPointerEvent& MouseEvent)
{
	for (TSharedPtr<IInputProcessor> InputPreProcessor : InputPreProcessorList)
	{
		if (InputPreProcessor->HandleMouseButtonDownEvent(SlateApp, MouseEvent))
		{
			return true;
		}
	}

	return false;
}

bool FSlateApplication::InputPreProcessorsHelper::HandleMouseButtonUpEvent(FSlateApplication& SlateApp, const FPointerEvent& MouseEvent)
{
	for (TSharedPtr<IInputProcessor> InputPreProcessor : InputPreProcessorList)
	{
		if (InputPreProcessor->HandleMouseButtonUpEvent(SlateApp, MouseEvent))
		{
			return true;
		}
	}

	return false;
}

bool FSlateApplication::InputPreProcessorsHelper::HandleMotionDetectedEvent(FSlateApplication& SlateApp, const FMotionEvent& MotionEvent)
{
	for (TSharedPtr<IInputProcessor> InputPreProcessor : InputPreProcessorList)
	{
		if (InputPreProcessor->HandleMotionDetectedEvent(SlateApp, MotionEvent))
		{
			return true;
		}
	}

	return false;
}

bool FSlateApplication::InputPreProcessorsHelper::Add(TSharedPtr<IInputProcessor> InputProcessor, const int32 Index /*= INDEX_NONE*/)
	{
	bool bResult = false;
	if (Index == INDEX_NONE)
		{
		InputPreProcessorList.AddUnique(InputProcessor);
		bResult = true;
		}
	else if (InputPreProcessorList.Find(InputProcessor) == INDEX_NONE)
		{
		InputPreProcessorList.Insert(InputProcessor, Index);
		bResult = true;
		}

	return bResult;
	}

void FSlateApplication::InputPreProcessorsHelper::Remove(TSharedPtr<IInputProcessor> InputProcessor)
{
	InputPreProcessorList.Remove(InputProcessor);
}

void FSlateApplication::InputPreProcessorsHelper::RemoveAll()
{
	InputPreProcessorList.Reset();
}
<|MERGE_RESOLUTION|>--- conflicted
+++ resolved
@@ -1747,21 +1747,12 @@
 		SCOPE_CYCLE_COUNTER(STAT_SlatePreTickEvent);
 		PreTickEvent.Broadcast(DeltaTime);
 	}
-<<<<<<< HEAD
 
 		// The widget locking the cursor to its bounds may have been reshaped.
 		// Check if the widget was reshaped and update the cursor lock
 		// bounds if needed.
 		UpdateCursorLockRegion();
 
-=======
-
-		// The widget locking the cursor to its bounds may have been reshaped.
-		// Check if the widget was reshaped and update the cursor lock
-		// bounds if needed.
-		UpdateCursorLockRegion();
-
->>>>>>> 8e4a36c9
 		//FPlatformMisc::BeginNamedEvent(FColor::Magenta, "Slate::CaptureAndToolTipUpdate");
 	// When Slate captures the mouse, it is up to us to set the cursor 
 	// because the OS assumes that we own the mouse.
@@ -6459,7 +6450,6 @@
 	if (LastWidgetsUnderCursor.IsValid())
 	{
 		FWidgetPath SafeWidgetPath = LastWidgetsUnderCursor.ToWidgetPath();
-<<<<<<< HEAD
 
 		FEventRouter::Route<FNoReply>(this, FEventRouter::FBubblePolicy(SafeWidgetPath), InTouchEvent, [] (const FArrangedWidget& SomeWidget, const FPointerEvent& PointerEvent)
 		{
@@ -6470,18 +6460,6 @@
 		WidgetsUnderCursorLastEvent.Remove(UserAndIndex);
 	}
 
-=======
-
-		FEventRouter::Route<FNoReply>(this, FEventRouter::FBubblePolicy(SafeWidgetPath), InTouchEvent, [] (const FArrangedWidget& SomeWidget, const FPointerEvent& PointerEvent)
-		{
-			SomeWidget.Widget->OnMouseLeave(PointerEvent);
-			return FNoReply();
-		});
-
-		WidgetsUnderCursorLastEvent.Remove(UserAndIndex);
-	}
-
->>>>>>> 8e4a36c9
 	ProcessMouseButtonDownEvent(PlatformWindow, InTouchEvent);
 }
 
