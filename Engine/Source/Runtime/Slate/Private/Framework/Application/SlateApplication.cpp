// Copyright 1998-2014 Epic Games, Inc. All Rights Reserved.


#include "SlatePrivatePCH.h"
#include "SWindowTitleBar.h"
#include "HittestGrid.h"

#include "IWidgetReflector.h"
#include "GenericCommands.h"
#include "NotificationManager.h"



class FEventRouter
{

// @todo slate : making too many event copies when translating events( i.e. Translate<EventType>::PointerEvent ).



// @todo slate : Widget Reflector should log: (1) Every process reply (2) Every time the event is handled and by who.

// @todo slate : Remove remaining [&]-style mass captures.

// @todo slate : Eliminate all ad-hoc uses of SetEventPath()

// @todo slate : Remove CALL_WIDGET_FUNCTION

public:

	class FDirectPolicy
	{
	public:
		FDirectPolicy( const FWidgetAndPointer& InTarget, const FWidgetPath& InRoutingPath )
		: bEventSent(false)
		, RoutingPath(InRoutingPath)
		, Target(InTarget)
		{
		}

		bool ShouldKeepGoing() const
		{
			return !bEventSent;
		}

		void Next()
		{
			bEventSent = true;
		}

		FWidgetAndPointer GetWidget() const
		{
			return Target;
		}

		const FWidgetPath& GetRoutingPath() const
		{
			return RoutingPath;
		}

	private:
		bool bEventSent;
		const FWidgetPath& RoutingPath;
		const FWidgetAndPointer& Target;
	};

	class FToLeafmostPolicy
	{
	public:
		FToLeafmostPolicy( const FWidgetPath& InRoutingPath )
		: bEventSent(false)
		, RoutingPath(InRoutingPath)
		{
		}

		bool ShouldKeepGoing() const
		{
			return !bEventSent && RoutingPath.Widgets.Num() > 0;
		}

		void Next()
		{
			bEventSent = true;
		}

		FWidgetAndPointer GetWidget() const
		{
			const int32 WidgetIndex = RoutingPath.Widgets.Num()-1;
			return FWidgetAndPointer(RoutingPath.Widgets[WidgetIndex], RoutingPath.VirtualPointerPositions[WidgetIndex]);
		}

		const FWidgetPath& GetRoutingPath() const
		{
			return RoutingPath;
		}

	private:
		bool bEventSent;
		const FWidgetPath& RoutingPath;
	};

	class FTunnelPolicy
	{
	public:
		FTunnelPolicy( const FWidgetPath& InRoutingPath )
		: WidgetIndex(0)
		, RoutingPath(InRoutingPath)
		{
		}

		bool ShouldKeepGoing() const
		{
			return WidgetIndex < RoutingPath.Widgets.Num();
		}

		void Next()
		{
			++WidgetIndex;
		}

		FWidgetAndPointer GetWidget() const
		{
			return FWidgetAndPointer(RoutingPath.Widgets[WidgetIndex], RoutingPath.VirtualPointerPositions[WidgetIndex]);
		}
		
		const FWidgetPath& GetRoutingPath() const
		{
			return RoutingPath;
		}


	private:
		int32 WidgetIndex;
		const FWidgetPath& RoutingPath;
	};

	class FBubblePolicy
	{
	public:
		FBubblePolicy( const FWidgetPath& InRoutingPath )
		: WidgetIndex( InRoutingPath.Widgets.Num()-1 )
		, RoutingPath (InRoutingPath)
		{
		}

		bool ShouldKeepGoing() const
		{
			return WidgetIndex >= 0;
		}

		void Next()
		{
			--WidgetIndex;
		}

		FWidgetAndPointer GetWidget() const
		{
			return FWidgetAndPointer(RoutingPath.Widgets[WidgetIndex], RoutingPath.VirtualPointerPositions[WidgetIndex]);
		}

		const FWidgetPath& GetRoutingPath() const
		{
			return RoutingPath;
		}
	
	private:
		int32 WidgetIndex;
		const FWidgetPath& RoutingPath;
	};

	static void LogEvent( FSlateApplication* ThisApplication, const FInputEvent& Event, const FReplyBase& Reply )
	{
		TSharedPtr<IWidgetReflector> Reflector = ThisApplication->WidgetReflectorPtr.Pin();
		if (Reflector.IsValid() && Reply.IsEventHandled())
		{
			Reflector->OnEventProcessed( Event, Reply );
		}
	}

	/**
	 * Route an event along a focus path (as opposed to PointerPath)
	 *
	 * Focus paths are used focus devices.(e.g. Keyboard or Game Pads)
	 * Focus paths change when the user navigates focus (e.g. Tab or
	 * Shift Tab, clicks on a focusable widget, or navigation with keyboard/game pad.)
	 */
	template< typename RoutingPolicyType, typename FuncType, typename EventType >
	static FReply RouteAlongFocusPath( FSlateApplication* ThisApplication, RoutingPolicyType RoutingPolicy, EventType KeyEventCopy, const FuncType& Lambda )
	{
		return Route<FReply>(ThisApplication, RoutingPolicy, KeyEventCopy, Lambda);
	}

	/**
	 * Route an event based on the Routing Policy.
	 */
	template< typename ReplyType, typename RoutingPolicyType, typename EventType, typename FuncType >
	static ReplyType Route( FSlateApplication* ThisApplication, RoutingPolicyType RoutingPolicy, EventType EventCopy, const FuncType& Lambda )
	{
		ReplyType Reply = ReplyType::Unhandled();
		const FWidgetPath& RoutingPath = RoutingPolicy.GetRoutingPath();
		
		EventCopy.SetEventPath( RoutingPath );

		for ( ; !Reply.IsEventHandled() && RoutingPolicy.ShouldKeepGoing(); RoutingPolicy.Next() )
		{
			const FWidgetAndPointer& ArrangedWidget = RoutingPolicy.GetWidget();
			const EventType TranslatedEvent = Translate<EventType>::PointerEvent( ArrangedWidget.PointerPosition, EventCopy );
			Reply = Lambda( ArrangedWidget, TranslatedEvent ).SetHandler( ArrangedWidget.Widget );
			ProcessReply(ThisApplication, RoutingPath, Reply, &RoutingPath, &TranslatedEvent);
		}

		LogEvent(ThisApplication, EventCopy, Reply);

		return Reply;
	}

	static void ProcessReply( FSlateApplication* Application, const FWidgetPath& RoutingPath, const FNoReply& Reply, const FWidgetPath* WidgetsUnderCursor, const FInputEvent* )
	{
	}

	static void ProcessReply( FSlateApplication* Application, const FWidgetPath& RoutingPath, const FCursorReply& Reply, const FWidgetPath* WidgetsUnderCursor, const FInputEvent* )
	{
	}

	static void ProcessReply( FSlateApplication* Application, const FWidgetPath& RoutingPath, const FReply& Reply, const FWidgetPath* WidgetsUnderCursor, const FInputEvent* PointerEvent )
	{
		Application->ProcessReply(RoutingPath, Reply, WidgetsUnderCursor, NULL);
	}

	static void ProcessReply( FSlateApplication* Application, const FWidgetPath& RoutingPath, const FReply& Reply, const FWidgetPath* WidgetsUnderCursor, const FPointerEvent* PointerEvent )
	{
		Application->ProcessReply(RoutingPath, Reply, WidgetsUnderCursor, PointerEvent);
	}

	template<typename EventType>
	struct Translate
	{
		static EventType PointerEvent( const TSharedPtr<FVirtualPointerPosition>& InPosition, const EventType& InEvent )
		{
			// Most events do not do any coordinate translation.
			return InEvent;
		}
	};

};

template<>
struct FEventRouter::Translate<FPointerEvent>
{
	static  FPointerEvent PointerEvent( const TSharedPtr<FVirtualPointerPosition>& InPosition, const FPointerEvent& InEvent )
	{
		// Pointer events are translated into the virtual window space. For 3D Widget Components this means
		if ( !InPosition.IsValid() )
		{
			return InEvent;
		}
		else
		{
			return FPointerEvent::MakeTranslatedEvent<FPointerEvent>( InEvent, *InPosition );
		}
	}
};


DECLARE_CYCLE_STAT( TEXT("Message Tick Time"), STAT_SlateMessageTick, STATGROUP_Slate );
DECLARE_CYCLE_STAT( TEXT("Update Tooltip Time"), STAT_SlateUpdateTooltip, STATGROUP_Slate );
DECLARE_CYCLE_STAT( TEXT("Tick Window And Children Time"), STAT_SlateTickWindowAndChildren, STATGROUP_Slate );
DECLARE_CYCLE_STAT( TEXT("Total Slate Tick Time"), STAT_SlateTickTime, STATGROUP_Slate );
DECLARE_CYCLE_STAT( TEXT("SlatePrepass"), STAT_SlateCacheDesiredSize, STATGROUP_Slate );
DECLARE_CYCLE_STAT( TEXT("TickWidgets"), STAT_SlateTickWidgets, STATGROUP_Slate );
DECLARE_CYCLE_STAT( TEXT("DrawWindows"), STAT_SlateDrawWindowTime, STATGROUP_Slate );


// Slate Event Logging is enabled to allow crash log dumping
#define LOG_SLATE_EVENTS 0


#if LOG_SLATE_EVENTS
	#define LOG_EVENT_CONTENT( EventType, AdditionalContent, WidgetOrReply ) LogSlateEvent(EventLogger, EventType, AdditionalContent, WidgetOrReply);
	
	#define LOG_EVENT( EventType, WidgetOrReply ) LOG_EVENT_CONTENT( EventType, FString(), WidgetOrReply )
	static void LogSlateEvent( const TSharedPtr<IEventLogger>& EventLogger, EEventLog::Type Event, const FString& AdditionalContent, const TSharedPtr<SWidget>& HandlerWidget )
	{
		if (EventLogger.IsValid())
		{
			EventLogger->Log( Event, AdditionalContent, HandlerWidget );
		}
	}

	static void LogSlateEvent( const TSharedPtr<IEventLogger>& EventLogger, EEventLog::Type Event, const FString& AdditionalContent, const FReply& InReply )
	{
		if ( EventLogger.IsValid() && InReply.IsEventHandled() )
		{
			EventLogger->Log( Event, AdditionalContent, InReply.GetHandler() );
		}
	}
#else
	#define LOG_EVENT_CONTENT( EventType, AdditionalContent, WidgetOrReply )
	
	#define LOG_EVENT( Event, WidgetOrReply ) CheckReplyCorrectness(WidgetOrReply);
	static void CheckReplyCorrectness(const TSharedPtr<SWidget>& HandlerWidget)
	{
	}
	static void CheckReplyCorrectness(const FReply& InReply)
	{
		check( !InReply.IsEventHandled() || InReply.GetHandler().IsValid() );
	}
#endif

namespace SlateDefs
{
	// How far tool tips should be offset from the mouse cursor position, in pixels
	static const FVector2D ToolTipOffsetFromMouse( 12.0f, 8.0f );

	// How far tool tips should be pushed out from a force field border, in pixels
	static const FVector2D ToolTipOffsetFromForceField( 4.0f, 3.0f );
}

/** True if we should allow throttling based on mouse movement activity.  int32 instead of bool only for console variable system. */
TAutoConsoleVariable<int32> ThrottleWhenMouseIsMoving( 
	TEXT( "Slate.ThrottleWhenMouseIsMoving" ),
	false,
	TEXT( "Whether to attempt to increase UI responsiveness based on mouse cursor movement." ) );

/** Minimum sustained average frame rate required before we consider the editor to be "responsive" for a smooth UI experience */
TAutoConsoleVariable<int32> TargetFrameRateForResponsiveness(
	TEXT( "Slate.TargetFrameRateForResponsiveness" ),
	35,	// Frames per second
	TEXT( "Minimum sustained average frame rate required before we consider the editor to be \"responsive\" for a smooth UI experience" ) );

TAutoConsoleVariable<int32> SkipSecondPrepass(
	TEXT("Slate.SkipSecondPrepass"),
	0,
	TEXT("Whether to skip the second Slate PrePass call (the one right before rendering)."));

//////////////////////////////////////////////////////////////////////////
bool FSlateApplication::MouseCaptorHelper::HasCapture() const
{
	for (auto PointerPathPair : PointerIndexToMouseCaptorWeakPathMap)
	{
		if (PointerPathPair.Value.IsValid())
		{
			return true;
		}
	}
	return false;
}

bool FSlateApplication::MouseCaptorHelper::HasCaptureForPointerIndex(uint32 PointerIndex) const
{
	const FWeakWidgetPath* MouseCaptorWeakPath = PointerIndexToMouseCaptorWeakPathMap.Find(PointerIndex);
	return MouseCaptorWeakPath && MouseCaptorWeakPath->IsValid();
}

TSharedPtr< SWidget > FSlateApplication::MouseCaptorHelper::ToSharedWidget(uint32 PointerIndex) const
{
	// If the path is valid then get the last widget, this is the current mouse captor
	TSharedPtr< SWidget > SharedWidgetPtr;
	const FWeakWidgetPath* MouseCaptorWeakPath = PointerIndexToMouseCaptorWeakPathMap.Find(PointerIndex);
	if (MouseCaptorWeakPath && MouseCaptorWeakPath->IsValid() )
	{
		TWeakPtr< SWidget > WeakWidgetPtr = MouseCaptorWeakPath->GetLastWidget();
		SharedWidgetPtr = WeakWidgetPtr.Pin();
	}

	return SharedWidgetPtr;
}

TArray<TSharedRef<SWidget>> FSlateApplication::MouseCaptorHelper::ToSharedWidgets() const
{
	TArray<TSharedRef<SWidget>> Widgets;
	for (auto IndexPathPair : PointerIndexToMouseCaptorWeakPathMap)
	{
		TSharedPtr<SWidget> LastWidget = IndexPathPair.Value.GetLastWidget().Pin();
		if (LastWidget.IsValid())
		{
			Widgets.Add(LastWidget.ToSharedRef());
		}
	}
	return Widgets;
}

TSharedPtr< SWidget > FSlateApplication::MouseCaptorHelper::ToSharedWindow(uint32 PointerIndex)
{
	// if the path is valid then we can get the window the current mouse captor belongs to
	FWidgetPath MouseCaptorPath = ToWidgetPath(PointerIndex);
	if ( MouseCaptorPath.IsValid() )
	{
		return MouseCaptorPath.GetWindow();
	}

	return TSharedPtr< SWidget >();
}

void FSlateApplication::MouseCaptorHelper::SetMouseCaptor(uint32 PointerIndex, const FWidgetPath& EventPath, TSharedPtr< SWidget > Widget)
{
	// Caller is trying to set a new mouse captor, so invalidate the current one - when the function finishes
	// it still may not have a valid captor widget, this is ok
	InvalidateCaptureForPointer(PointerIndex);

	if ( Widget.IsValid() )
	{
		TSharedRef< SWidget > WidgetRef = Widget.ToSharedRef();
		FWidgetPath NewMouseCaptorPath = EventPath.GetPathDownTo( WidgetRef );

		const auto IsPathToCaptorFound = []( const FWidgetPath& PathToTest, const TSharedRef<SWidget>& WidgetToFind )
		{
			return PathToTest.Widgets.Num() > 0 && PathToTest.Widgets.Last().Widget == WidgetToFind;
		};

		FWeakWidgetPath MouseCaptorWeakPath;
		if ( IsPathToCaptorFound( NewMouseCaptorPath, WidgetRef ) )
		{
			MouseCaptorWeakPath = NewMouseCaptorPath;
		}
		else
		{
			// If the target widget wasn't found on the event path then start the search from the root
			NewMouseCaptorPath = EventPath.GetPathDownTo( EventPath.Widgets[0].Widget );
			NewMouseCaptorPath.ExtendPathTo( FWidgetMatcher( WidgetRef ) );
			
			MouseCaptorWeakPath = IsPathToCaptorFound( NewMouseCaptorPath, WidgetRef )
				? NewMouseCaptorPath
				: FWeakWidgetPath();
		}

		if (MouseCaptorWeakPath.IsValid())
		{
			PointerIndexToMouseCaptorWeakPathMap.Add(PointerIndex, MouseCaptorWeakPath);
		}
	}
}

void FSlateApplication::MouseCaptorHelper::InvalidateCaptureForAllPointers()
{
	TArray<uint32> PointerIndices;
	PointerIndexToMouseCaptorWeakPathMap.GenerateKeyArray(PointerIndices);
	for (auto Index : PointerIndices)
	{
		InvalidateCaptureForPointer(Index);
	}
}

FWidgetPath FSlateApplication::MouseCaptorHelper::ToWidgetPath( FWeakWidgetPath::EInterruptedPathHandling::Type InterruptedPathHandling, const FPointerEvent* PointerEvent )
{
	FWidgetPath WidgetPath;
	const FWeakWidgetPath* MouseCaptorWeakPath = PointerIndexToMouseCaptorWeakPathMap.Find(PointerEvent->GetPointerIndex());
	if ( MouseCaptorWeakPath->IsValid() )
	{
		if ( MouseCaptorWeakPath->ToWidgetPath( WidgetPath, InterruptedPathHandling, PointerEvent ) == FWeakWidgetPath::EPathResolutionResult::Truncated )
		{
			// If the path was truncated then it means this widget is no longer part of the active set,
			// so we make sure to invalidate its capture
			InvalidateCaptureForPointer(PointerEvent->GetPointerIndex());
		}
	}

	return WidgetPath;
}

FWidgetPath FSlateApplication::MouseCaptorHelper::ToWidgetPath(uint32 PointerIndex, FWeakWidgetPath::EInterruptedPathHandling::Type InterruptedPathHandling)
{
	FWidgetPath WidgetPath;
	const FWeakWidgetPath* MouseCaptorWeakPath = PointerIndexToMouseCaptorWeakPathMap.Find(PointerIndex);
	if (MouseCaptorWeakPath && MouseCaptorWeakPath->IsValid() )
	{
		if ( MouseCaptorWeakPath->ToWidgetPath( WidgetPath, InterruptedPathHandling ) == FWeakWidgetPath::EPathResolutionResult::Truncated )
		{
			// If the path was truncated then it means this widget is no longer part of the active set,
			// so we make sure to invalidate its capture
			InvalidateCaptureForPointer(PointerIndex);
		}
	}

	return WidgetPath;
}

void FSlateApplication::MouseCaptorHelper::InvalidateCaptureForPointer(uint32 PointerIndex)
{
	InformCurrentCaptorOfCaptureLoss(PointerIndex);
	PointerIndexToMouseCaptorWeakPathMap.Remove(PointerIndex);
}

TArray<FWidgetPath> FSlateApplication::MouseCaptorHelper::ToWidgetPaths()
{
	TArray<FWidgetPath> WidgetPaths;
	TArray<uint32> PointerIndices;
	PointerIndexToMouseCaptorWeakPathMap.GenerateKeyArray(PointerIndices);
	for (auto Index : PointerIndices)
	{
		WidgetPaths.Add(ToWidgetPath(Index));
	}
	return WidgetPaths;
}

FWeakWidgetPath FSlateApplication::MouseCaptorHelper::ToWeakPath(uint32 PointerIndex) const
{
	const FWeakWidgetPath* MouseCaptorWeakPath = PointerIndexToMouseCaptorWeakPathMap.Find(PointerIndex);
	if (MouseCaptorWeakPath)
	{
		return *MouseCaptorWeakPath;
	}
	return FWeakWidgetPath();
}

void FSlateApplication::MouseCaptorHelper::InformCurrentCaptorOfCaptureLoss(uint32 PointerIndex) const
{
	// if we have a path to a widget then it is the current mouse captor and needs to know it has lost capture
	const FWeakWidgetPath* MouseCaptorWeakPath = PointerIndexToMouseCaptorWeakPathMap.Find(PointerIndex);
	if (MouseCaptorWeakPath && MouseCaptorWeakPath->IsValid() )
	{
		TWeakPtr< SWidget > WeakWidgetPtr = MouseCaptorWeakPath->GetLastWidget();
		TSharedPtr< SWidget > SharedWidgetPtr = WeakWidgetPtr.Pin();
		if ( SharedWidgetPtr.IsValid() )
		{
			SharedWidgetPtr->OnMouseCaptureLost();
		}
	}
}

//////////////////////////////////////////////////////////////////////////
void FPopupSupport::RegisterClickNotification( const TSharedRef<SWidget>& NotifyWhenClickedOutsideMe, const FOnClickedOutside& InNotification )
{
	// If the subscriber or a zone object is destroyed, the subscription is
	// no longer active. Clean it up here so that consumers of this API have an
	// easy time with resource management.
	struct { void operator()( TArray<FClickSubscriber>& Notifications ) {
		for ( int32 SubscriberIndex=0; SubscriberIndex < Notifications.Num(); )
		{
			if ( !Notifications[SubscriberIndex].ShouldKeep() )
			{
				Notifications.RemoveAtSwap(SubscriberIndex);
			}
			else
			{
				SubscriberIndex++;
			}		
		}
	}} ClearOutStaleNotifications;
	
	ClearOutStaleNotifications( ClickZoneNotifications );

	// Add a new notification.
	ClickZoneNotifications.Add( FClickSubscriber( NotifyWhenClickedOutsideMe, InNotification ) );
}

void FPopupSupport::UnregisterClickNotification( const FOnClickedOutside& InNotification )
{
	for (int32 SubscriptionIndex=0; SubscriptionIndex < ClickZoneNotifications.Num();)
	{
		if (ClickZoneNotifications[SubscriptionIndex].Notification == InNotification)
		{
			ClickZoneNotifications.RemoveAtSwap(SubscriptionIndex);
		}
		else
		{
			SubscriptionIndex++;
		}
	}	
}

void FPopupSupport::SendNotifications( const FWidgetPath& WidgetsUnderCursor )
{
	struct FArrangedWidgetMatcher
	{
		FArrangedWidgetMatcher( const TSharedRef<SWidget>& InWidgetToMatch )
		: WidgetToMatch( InWidgetToMatch )
		{}

		bool operator()(const FArrangedWidget& Candidate) const
		{
			return WidgetToMatch == Candidate.Widget;
		}

		const TSharedRef<SWidget>& WidgetToMatch;
	};

	// For each subscription, if the widget in question is not being clicked, send the notification.
	// i.e. Notifications are saying "some widget outside you was clicked".
	for (int32 SubscriberIndex=0; SubscriberIndex < ClickZoneNotifications.Num(); ++SubscriberIndex)
	{
		FClickSubscriber& Subscriber = ClickZoneNotifications[SubscriberIndex];
		if (Subscriber.DetectClicksOutsideMe.IsValid())
		{
			// Did we click outside the region in this subscription? If so send the notification.
			FArrangedWidgetMatcher Matcher(Subscriber.DetectClicksOutsideMe.Pin().ToSharedRef());
			const bool bClickedOutsideOfWidget = WidgetsUnderCursor.Widgets.GetInternalArray().IndexOfByPredicate(Matcher) == INDEX_NONE;
			if ( bClickedOutsideOfWidget )
			{
				Subscriber.Notification.ExecuteIfBound();
			}
		}
	}
}

void FSlateApplication::Create()
{
	Create(MakeShareable(FPlatformMisc::CreateApplication()));
}


TSharedRef<FSlateApplication> FSlateApplication::Create(const TSharedRef<class GenericApplication>& InPlatformApplication)
{
	EKeys::Initialize();

	FCoreStyle::ResetToDefault();

	CurrentApplication = MakeShareable( new FSlateApplication() );
	CurrentBaseApplication = CurrentApplication;

	PlatformApplication = InPlatformApplication;
	PlatformApplication->SetMessageHandler( CurrentApplication.ToSharedRef() );

	// The grid needs to know the size and coordinate system of the desktop.
	// Some monitor setups have a primary monitor on the right and below the
	// left one, so the leftmost upper right monitor can be something like (-1280, -200)
	{
		// Get an initial value for the VirtualDesktop geometry
		CurrentApplication->VirtualDesktopRect = []()
		{
			FDisplayMetrics DisplayMetrics;
			FSlateApplicationBase::Get().GetDisplayMetrics(DisplayMetrics);
			const FPlatformRect& VirtualDisplayRect = DisplayMetrics.VirtualDisplayRect;
			return FSlateRect(VirtualDisplayRect.Left, VirtualDisplayRect.Top, VirtualDisplayRect.Right, VirtualDisplayRect.Bottom);
		}();

		// Sign up for updates from the OS. Polling this every frame is too expensive on at least some OSs.
		PlatformApplication->OnDisplayMetricsChanged().AddSP(CurrentApplication.ToSharedRef(), &FSlateApplication::OnVirtualDesktopSizeChanged);
	}

	return CurrentApplication.ToSharedRef();
}

void FSlateApplication::Shutdown()
{
	if (FSlateApplication::IsInitialized())
	{
		CurrentApplication->OnShutdown();
		CurrentApplication->DestroyRenderer();
		CurrentApplication->Renderer.Reset();
		PlatformApplication->DestroyApplication();
		PlatformApplication.Reset();
		CurrentApplication.Reset();
		CurrentBaseApplication.Reset();
	}
}


TSharedPtr<FSlateApplication> FSlateApplication::CurrentApplication = NULL;

FSlateApplication::FSlateApplication()
	: bAppIsActive(true)
	, bSlateWindowActive(true)
	, Scale( 1.0f )
	, DragTriggerDistnace( 5.0f )
	, LastUserInteractionTimeForThrottling( 0.0 )
	, SlateSoundDevice( MakeShareable(new FNullSlateSoundDevice()) )
	, CurrentTime( FPlatformTime::Seconds() )
	, LastTickTime( 0.0 )
	, AverageDeltaTime( 1.0f / 30.0f )	// Prime the running average with a typical frame rate so it doesn't have to spin up from zero
	, AverageDeltaTimeForResponsiveness( 1.0f / 30.0f )
	, OnExitRequested()
	, EventLogger( TSharedPtr<IEventLogger>() )
	, NumExternalModalWindowsActive( 0 )
	, bAllowToolTips( true )
	, ToolTipDelay( 0.15f )
	, ToolTipFadeInDuration( 0.1f )
	, ToolTipSummonTime( 0.0 )
	, DesiredToolTipLocation( FVector2D::ZeroVector )
	, ToolTipOffsetDirection( EToolTipOffsetDirection::Undetermined )
	, bRequestLeaveDebugMode( false )
	, bLeaveDebugForSingleStep( false )
	, CVarAllowToolTips(
		TEXT( "Slate.AllowToolTips" ),
		bAllowToolTips,
		TEXT( "Whether to allow tool-tips to spawn at all." ) )
	, CVarToolTipDelay(
		TEXT( "Slate.ToolTipDelay" ),
		ToolTipDelay,
		TEXT( "Delay in seconds before a tool-tip is displayed near the mouse cursor when hovering over widgets that supply tool-tip data." ) )
	, CVarToolTipFadeInDuration(
		TEXT( "Slate.ToolTipFadeInDuration" ),
		ToolTipFadeInDuration,
		TEXT( "How long it takes for a tool-tip to fade in, in seconds." ) )
	, bIsExternalUIOpened( false )
	, SlateTextField( NULL )
	, bIsFakingTouch(FParse::Param(FCommandLine::Get(), TEXT("simmobile")) || FParse::Param(FCommandLine::Get(), TEXT("faketouches")))
	, bIsGameFakingTouch( false )
	, bIsFakingTouched( false )
	, bTouchFallbackToMouse( true )
	, bMenuAnimationsEnabled( true )
	, AppIcon( FCoreStyle::Get().GetBrush("DefaultAppIcon") )
	, VirtualDesktopRect( 0,0,0,0 )
	, HittestGrid( MakeShareable( new FHittestGrid() ) )
{
#if WITH_UNREAL_DEVELOPER_TOOLS
	FModuleManager::Get().LoadModule(TEXT("Settings"));
#endif	

	if (GConfig)
	{	
		GConfig->GetBool(TEXT("MobileSlateUI"),TEXT("bTouchFallbackToMouse"),bTouchFallbackToMouse,GEngineIni);
	}

	// causes InputCore to initialize, even if statically linked
	FInputCoreModule& InputCore = FModuleManager::LoadModuleChecked<FInputCoreModule>(TEXT("InputCore"));

	FGenericCommands::Register();

	NormalExecutionGetter.BindRaw( this, &FSlateApplication::IsNormalExecution );
	PointerIndexLastPositionMap.Add(CursorPointerIndex, FVector2D::ZeroVector);
}

FSlateApplication::~FSlateApplication()
{
	if (SlateTextField != NULL)
	{
		delete SlateTextField;
		SlateTextField = NULL;
	}
}

const FStyleNode* FSlateApplication::GetRootStyle() const
{
	return RootStyleNode;
}

void FSlateApplication::InitializeRenderer( TSharedRef<FSlateRenderer> InRenderer )
{
	Renderer = InRenderer;
	Renderer->Initialize();
}

void FSlateApplication::InitializeSound( const TSharedRef<ISlateSoundDevice>& InSlateSoundDevice )
{
	SlateSoundDevice = InSlateSoundDevice;
}

void FSlateApplication::DestroyRenderer()
{
	if( Renderer.IsValid() )
	{
		Renderer->Destroy();
	}
}

/**
 * Called when the user closes the outermost frame (ie quitting the app). Uses standard UE4 global variable
 * so normal UE4 applications work as expected
 */
static void OnRequestExit()
{
	GIsRequestingExit = true;
}

void FSlateApplication::PlaySound( const FSlateSound& SoundToPlay, int32 UserIndex ) const
{
	SlateSoundDevice->PlaySound(SoundToPlay, UserIndex);
}

float FSlateApplication::GetSoundDuration(const FSlateSound& Sound) const
	{
	return SlateSoundDevice->GetSoundDuration(Sound);
}

FVector2D FSlateApplication::GetCursorPos() const
{
	if ( PlatformApplication->Cursor.IsValid() )
	{
		return PlatformApplication->Cursor->GetPosition();
	}

	return FVector2D( 0, 0 );
}

FVector2D FSlateApplication::GetLastCursorPos() const
{
	return PointerIndexLastPositionMap[CursorPointerIndex];
}

void FSlateApplication::SetCursorPos( const FVector2D& MouseCoordinate )
{
	if ( PlatformApplication->Cursor.IsValid() )
	{
		return PlatformApplication->Cursor->SetPosition( MouseCoordinate.X, MouseCoordinate.Y );
	}
}

FWidgetPath FSlateApplication::LocateWindowUnderMouse( FVector2D ScreenspaceMouseCoordinate, const TArray< TSharedRef< SWindow > >& Windows, bool bIgnoreEnabledStatus )
{
	bool bPrevWindowWasModal = false;
	FArrangedChildren OutWidgetPath(EVisibility::Visible);

	for( int32 WindowIndex=Windows.Num()-1; WindowIndex >= 0 && OutWidgetPath.Num() == 0; --WindowIndex )
	{
		const TSharedRef<SWindow>& Window = Windows[ WindowIndex ];

		// Hittest the window's children first.
		FWidgetPath ResultingPath = LocateWindowUnderMouse( ScreenspaceMouseCoordinate, Window->GetChildWindows(), bIgnoreEnabledStatus );
		if ( ResultingPath.IsValid() )
		{
			return ResultingPath;
		}

		// If none of the children were hit, hittest the parent.

		// Only accept input if the current window accepts input and the current window is not under a modal window or an interactive tooltip
		
		const bool AcceptsInput = Window->AcceptsInput() || IsWindowHousingInteractiveTooltip(Window);

		if ( Window->IsVisible() && AcceptsInput && Window->IsScreenspaceMouseWithin(ScreenspaceMouseCoordinate) && !bPrevWindowWasModal )
		{
			const TArray<FWidgetAndPointer> WidgetsAndCursors = HittestGrid->GetBubblePath( ScreenspaceMouseCoordinate, bIgnoreEnabledStatus );
			return FWidgetPath( WidgetsAndCursors );
		}
	}

	return FWidgetPath();
}

bool FSlateApplication::IsWindowHousingInteractiveTooltip(const TSharedRef<const SWindow>& WindowToTest) const
{
	const TSharedPtr<IToolTip> ActiveToolTipPtr = ActiveToolTip.Pin();
	const TSharedPtr<SWindow> ToolTipWindowPtr = ToolTipWindow.Pin();
	const bool bIsHousingInteractiveTooltip =
		WindowToTest == ToolTipWindowPtr &&
		ActiveToolTipPtr.IsValid() &&
		ActiveToolTipPtr->IsInteractive();

	return bIsHousingInteractiveTooltip;
}

/** 
 * Ticks a single slate window
 *
 * @param WindowToTick	The window to tick
 */
void FSlateApplication::TickWindowAndChildren( TSharedRef<SWindow> WindowToTick )
{
	if ( WindowToTick->IsVisible() && !WindowToTick->IsWindowMinimized() )
	{
		// Switch to the appropriate world for ticking
		FScopedSwitchWorldHack SwitchWorld( WindowToTick );

		// Measure all the widgets before we tick, and update their DesiredSize.  This is
		// needed so that Tick() can call ArrangeChildren(), then pass valid widget metrics into
		// the Tick() function.
		
		{
			SCOPE_CYCLE_COUNTER( STAT_SlateCacheDesiredSize )
			WindowToTick->SlatePrepass();
		}

		if (WindowToTick->IsAutosized())
		{
			WindowToTick->ReshapeWindow(WindowToTick->GetPositionInScreen(), WindowToTick->GetDesiredSize());
		}

		{
			SCOPE_CYCLE_COUNTER( STAT_SlateTickWidgets )
			// Tick this window and all of the widgets in this window
			WindowToTick->TickWidgetsRecursively( WindowToTick->GetWindowGeometryInScreen(), GetCurrentTime(), GetDeltaTime() );
		}

		// Tick all of this window's child windows.
		const TArray< TSharedRef<SWindow> >& WindowChildren = WindowToTick->GetChildWindows();
		for ( int32 ChildIndex=0; ChildIndex < WindowChildren.Num(); ++ChildIndex )
		{
			TickWindowAndChildren( WindowChildren[ChildIndex] );
		}
	}
}

void FSlateApplication::DrawWindows()
{
	PrivateDrawWindows();
}

struct FDrawWindowArgs
{
	FDrawWindowArgs( FSlateDrawBuffer& InDrawBuffer, const FWidgetPath& InWidgetsUnderCursor )
		: OutDrawBuffer( InDrawBuffer )
		, WidgetsUnderCursor( InWidgetsUnderCursor )
	{}

	TArray<FGenericWindow*, TInlineAllocator<10> > OutDrawnWindows;
	FSlateDrawBuffer& OutDrawBuffer;
	const FWidgetPath& WidgetsUnderCursor;
};


void FSlateApplication::DrawWindowAndChildren( const TSharedRef<SWindow>& WindowToDraw, FDrawWindowArgs& DrawWindowArgs )
{
	// Only draw visible windows
	if( WindowToDraw->IsVisible() && !WindowToDraw->IsWindowMinimized() )
	{
		// Switch to the appropriate world for drawing
		FScopedSwitchWorldHack SwitchWorld( WindowToDraw );

		FSlateWindowElementList& WindowElementList = DrawWindowArgs.OutDrawBuffer.AddWindowElementList( WindowToDraw );

		// Drawing is done in window space, so null out the positions and keep the size.
		FGeometry WindowGeometry = WindowToDraw->GetWindowGeometryInWindow();
		int32 MaxLayerId = 0;
		{
			MaxLayerId = WindowToDraw->PaintWindow(
				FPaintArgs(WindowToDraw, *HittestGrid, WindowToDraw->GetPositionInScreen()),
				WindowGeometry, WindowToDraw->GetClippingRectangleInWindow(),
				WindowElementList,
				0,
				FWidgetStyle(),
				WindowToDraw->IsEnabled() );
		}


		for (int32 UserIndex = 0; UserIndex < ARRAY_COUNT(UserFocusedWidgetPaths); UserIndex++)
		{
			FWidgetPath ControllerFocusPath = UserFocusedWidgetPaths[UserIndex].ToWidgetPath();

			if (ControllerFocusPath.IsValid() && ControllerFocusPath.GetWindow() == WindowToDraw && FocusCause == EFocusCause::Navigation)
			{
				MaxLayerId = DrawFocus(ControllerFocusPath, WindowElementList, MaxLayerId);
			}
		}

		// The widget reflector may want to paint some additional stuff as part of the Widget introspection that it performs.
		// For example: it may draw layout rectangles for hovered widgets.
		const bool bVisualizeLayoutUnderCursor = DrawWindowArgs.WidgetsUnderCursor.IsValid();
		const bool bCapturingFromThisWindow = bVisualizeLayoutUnderCursor && DrawWindowArgs.WidgetsUnderCursor.TopLevelWindow == WindowToDraw;
		TSharedPtr<IWidgetReflector> WidgetReflector = WidgetReflectorPtr.Pin();
		if ( bCapturingFromThisWindow || (WidgetReflector.IsValid() && WidgetReflector->ReflectorNeedsToDrawIn(WindowToDraw)) )
		{
			MaxLayerId = WidgetReflector->Visualize( DrawWindowArgs.WidgetsUnderCursor, WindowElementList, MaxLayerId );
		}

		// Keep track of windows that we're actually going to be presenting, so we can mark
		// them as 'drawn' afterwards.
		FGenericWindow* NativeWindow = WindowToDraw->GetNativeWindow().Get();
		DrawWindowArgs.OutDrawnWindows.Add( NativeWindow );

		// Draw the child windows
		const TArray< TSharedRef<SWindow> >& WindowChildren = WindowToDraw->GetChildWindows();
		for (int32 ChildIndex=0; ChildIndex < WindowChildren.Num(); ++ChildIndex)
		{
			DrawWindowAndChildren( WindowChildren[ChildIndex], DrawWindowArgs );
		}
	}
}

static void DrawWindowPrepass( TSharedRef<SWindow> WindowToDraw )
{
	FScopedSwitchWorldHack SwitchWorld( WindowToDraw );

	{
		SCOPE_CYCLE_COUNTER(STAT_SlateCacheDesiredSize);
		WindowToDraw->SlatePrepass();
	}

	if (WindowToDraw->IsAutosized())
	{
		WindowToDraw->ReshapeWindow(WindowToDraw->GetPositionInScreen(), WindowToDraw->GetDesiredSize());
	}
}

void FSlateApplication::DrawPrepass( TSharedPtr<SWindow> DrawOnlyThisWindow )
{
	TSharedPtr<SWindow> ActiveModalWindow = GetActiveModalWindow();

	if (ActiveModalWindow.IsValid())
	{
		DrawWindowPrepass( ActiveModalWindow.ToSharedRef() );

		for (TArray< TSharedRef<SWindow> >::TConstIterator CurrentWindowIt(SlateWindows); CurrentWindowIt; ++CurrentWindowIt)
		{
			const TSharedRef<SWindow>& CurrentWindow = *CurrentWindowIt;
			if (CurrentWindow->IsTopmostWindow())
			{
				DrawWindowPrepass( CurrentWindow );
			}
		}

		TArray< TSharedRef<SWindow> > NotificationWindows;
		FSlateNotificationManager::Get().GetWindows(NotificationWindows);
		for (auto CurrentWindowIt(NotificationWindows.CreateIterator()); CurrentWindowIt; ++CurrentWindowIt)
		{
			DrawWindowPrepass(*CurrentWindowIt );
		}
	}
	else if (DrawOnlyThisWindow.IsValid())
	{
		DrawWindowPrepass( DrawOnlyThisWindow.ToSharedRef() );
	}
	else
	{
		// Draw all windows
		for (TArray< TSharedRef<SWindow> >::TConstIterator CurrentWindowIt(SlateWindows); CurrentWindowIt; ++CurrentWindowIt)
		{
			TSharedRef<SWindow> CurrentWindow = *CurrentWindowIt;
			if (CurrentWindow->IsVisible() && !CurrentWindow->IsWindowMinimized())
			{
				DrawWindowPrepass(CurrentWindow );
			}
		}
	}
}

void FSlateApplication::PrivateDrawWindows( TSharedPtr<SWindow> DrawOnlyThisWindow )
{
	check(Renderer.IsValid());

	// Is user expecting visual feedback from the Widget Reflector?
	const bool bVisualizeLayoutUnderCursor = WidgetReflectorPtr.IsValid() && WidgetReflectorPtr.Pin()->IsVisualizingLayoutUnderCursor();

	FWidgetPath WidgetsUnderCursor = bVisualizeLayoutUnderCursor
		? WidgetsUnderCursorLastEvent.ToWidgetPath()
		: FWidgetPath();

	if ( !SkipSecondPrepass.GetValueOnGameThread() )
	{
		DrawPrepass( DrawOnlyThisWindow );
	}

	FDrawWindowArgs DrawWindowArgs( Renderer->GetDrawBuffer(), WidgetsUnderCursor );

	{
		SCOPE_CYCLE_COUNTER( STAT_SlateDrawWindowTime );

		const bool bClearHittestGrid = !DrawOnlyThisWindow.IsValid();
		if ( bClearHittestGrid )
		{
			HittestGrid->BeginFrame( VirtualDesktopRect );
		}

		TSharedPtr<SWindow> ActiveModalWindow = GetActiveModalWindow(); 

		if (ActiveModalWindow.IsValid())
		{
			DrawWindowAndChildren( ActiveModalWindow.ToSharedRef(), DrawWindowArgs );

			for( TArray< TSharedRef<SWindow> >::TConstIterator CurrentWindowIt( SlateWindows ); CurrentWindowIt; ++CurrentWindowIt )
			{
				const TSharedRef<SWindow>& CurrentWindow = *CurrentWindowIt;
				if ( CurrentWindow->IsTopmostWindow() )
				{
					DrawWindowAndChildren(CurrentWindow, DrawWindowArgs);
				}
			}

			TArray< TSharedRef<SWindow> > NotificationWindows;
			FSlateNotificationManager::Get().GetWindows(NotificationWindows);
			for( auto CurrentWindowIt( NotificationWindows.CreateIterator() ); CurrentWindowIt; ++CurrentWindowIt )
			{
				DrawWindowAndChildren(*CurrentWindowIt, DrawWindowArgs);
			}	
		}
		else if( DrawOnlyThisWindow.IsValid() )
		{
			DrawWindowAndChildren( DrawOnlyThisWindow.ToSharedRef(), DrawWindowArgs );
		}
		else
		{
			// Draw all windows
			for( TArray< TSharedRef<SWindow> >::TConstIterator CurrentWindowIt( SlateWindows ); CurrentWindowIt; ++CurrentWindowIt )
			{
				TSharedRef<SWindow> CurrentWindow = *CurrentWindowIt;
				if ( CurrentWindow->IsVisible() )
				{
					DrawWindowAndChildren( CurrentWindow, DrawWindowArgs );
				}
			}
		}
	}

	Renderer->DrawWindows( DrawWindowArgs.OutDrawBuffer );
}

void FSlateApplication::PollGameDeviceState()
{
	if( ActiveModalWindows.Num() == 0 && !GIntraFrameDebuggingGameThread )
	{
		// Don't poll when a modal window open or intra frame debugging is happening
		PlatformApplication->PollGameDeviceState( GetDeltaTime() );
	}
}

void FSlateApplication::FinishedInputThisFrame()
{
	const float DeltaTime = GetDeltaTime();

	// All the input events have been processed.

	// Any widgets that may have received pointer input events
	// are given a chance to process accumulated values.
	if (MouseCaptor.HasCapture())
	{
		TArray<TSharedRef<SWidget>> Captors = MouseCaptor.ToSharedWidgets();
		for (const auto & Captor : Captors )
		{
			Captor->OnFinishedPointerInput();
		}
	}
	else
	{
		for ( const TWeakPtr<SWidget>& WidgetPtr : WidgetsUnderCursorLastEvent.Widgets )
		{
			const TSharedPtr<SWidget>& Widget = WidgetPtr.Pin();
			if (Widget.IsValid())
			{
				Widget->OnFinishedPointerInput();
			}
			else
			{
				break;
			}
		}
	}

	// Any widgets that may have recieved key events
	// are given a chance to process accumulated values.
	for (int32 SlateUserIndex = 0; SlateUserIndex < SlateApplicationDefs::MaxUsers; ++SlateUserIndex)
	{
		for (const TWeakPtr<SWidget>& WidgetPtr : UserFocusedWidgetPaths[SlateUserIndex].Widgets)
		{
			const TSharedPtr<SWidget>& Widget = WidgetPtr.Pin();
			if (Widget.IsValid())
			{
				Widget->OnFinishedKeyInput();
			}
			else
			{
				break;
			}
		}
	}
}

/**
 * Ticks this application
 */
void FSlateApplication::Tick()
{
	SCOPE_CYCLE_COUNTER( STAT_SlateTickTime );
	
	{
		const float DeltaTime = GetDeltaTime();

		SCOPE_CYCLE_COUNTER( STAT_SlateMessageTick );

		// We need to pump messages here so that slate can receive input.  
		if( (ActiveModalWindows.Num() > 0) || GIntraFrameDebuggingGameThread )
		{
			// We only need to pump messages for slate when a modal window or blocking mode is active is up because normally message pumping is handled in FEngineLoop::Tick
			PlatformApplication->PumpMessages( DeltaTime );

			if (FCoreDelegates::StarvedGameLoop.IsBound())
			{
				FCoreDelegates::StarvedGameLoop.Execute();
			}
		}

		PlatformApplication->Tick( DeltaTime );

		PlatformApplication->ProcessDeferredEvents( DeltaTime );
	}

	// When Slate captures the mouse, it is up to us to set the cursor 
	// because the OS assumes that we own the mouse.
	if (MouseCaptor.HasCapture())
	{
		QueryCursor();
	}

	{
		SCOPE_CYCLE_COUNTER( STAT_SlateUpdateTooltip );

		// Update tool tip, if we have one
		const bool AllowSpawningOfToolTips = false;
		UpdateToolTip( AllowSpawningOfToolTips );
	}


	// Advance time
	LastTickTime = CurrentTime;
	CurrentTime = FPlatformTime::Seconds();

	// Update average time between ticks.  This is used to monitor how responsive the application "feels".
	// Note that we calculate this before we apply the max quantum clamping below, because we want to store
	// the actual frame rate, even if it is very low.
	{
		// Scalar percent of new delta time that contributes to running average.  Use a lower value to add more smoothing
		// to the average frame rate.  A value of 1.0 will disable smoothing.
		const float RunningAverageScale = 0.1f;

		AverageDeltaTime = AverageDeltaTime * ( 1.0f - RunningAverageScale ) + GetDeltaTime() * RunningAverageScale;

		// Don't update average delta time if we're in an exceptional situation, such as when throttling mode
		// is active, because the measured tick time will not be representative of the application's performance.
		// In these cases, the cached average delta time from before the throttle activated will be used until
		// throttling has finished.
		if( FSlateThrottleManager::Get().IsAllowingExpensiveTasks() )
		{
			// Clamp to avoid including huge hitchy frames in our average
			const float ClampedDeltaTime = FMath::Clamp( GetDeltaTime(), 0.0f, 1.0f );
			AverageDeltaTimeForResponsiveness = AverageDeltaTimeForResponsiveness * ( 1.0f - RunningAverageScale ) + ClampedDeltaTime * RunningAverageScale;
		}
	}

	// Handle large quantums
	const double MaxQuantumBeforeClamp = 1.0 / 8.0;		// 8 FPS
	if( GetDeltaTime() > MaxQuantumBeforeClamp )
	{
		LastTickTime = CurrentTime - MaxQuantumBeforeClamp;
	}

	// Force a mouse move event to make sure all widgets know whether there is a mouse cursor hovering over them
	SynthesizeMouseMove();

	// Update auto-throttling based on elapsed time since user interaction
	ThrottleApplicationBasedOnMouseMovement();

	TSharedPtr<SWindow> ActiveModalWindow = GetActiveModalWindow();

	{
		SCOPE_CYCLE_COUNTER( STAT_SlateTickWindowAndChildren );

		if ( ActiveModalWindow.IsValid() )
		{
			// There is a modal window, and we just need to tick it.
			TickWindowAndChildren( ActiveModalWindow.ToSharedRef() );
			// And also tick any top-level windows.
			for( TArray< TSharedRef<SWindow> >::TIterator CurrentWindowIt( SlateWindows ); CurrentWindowIt; ++CurrentWindowIt )
			{
				TSharedRef<SWindow>& CurrentWindow = *CurrentWindowIt;
				if (CurrentWindow->IsTopmostWindow())
				{
					TickWindowAndChildren(CurrentWindow);
				}
			}
			// also tick the notification manager's windows
			TArray< TSharedRef<SWindow> > NotificationWindows;
			FSlateNotificationManager::Get().GetWindows(NotificationWindows);
			for( auto CurrentWindowIt( NotificationWindows.CreateIterator() ); CurrentWindowIt; ++CurrentWindowIt )
			{
				TickWindowAndChildren(*CurrentWindowIt);
			}		
		}
		else
		{
			// No modal window; tick all slate windows.
			for( TArray< TSharedRef<SWindow> >::TIterator CurrentWindowIt( SlateWindows ); CurrentWindowIt; ++CurrentWindowIt )
			{
				TSharedRef<SWindow>& CurrentWindow = *CurrentWindowIt;
				TickWindowAndChildren( CurrentWindow );
			}
		}
	}

	// Update any notifications - this needs to be done after windows have updated themselves 
	// (so they know their size)
	FSlateNotificationManager::Get().Tick();

	// Draw all windows
	DrawWindows();
}


void FSlateApplication::PumpMessages()
{
	PlatformApplication->PumpMessages( GetDeltaTime() );
}


void FSlateApplication::ThrottleApplicationBasedOnMouseMovement()
{
	bool bShouldThrottle = false;
	if( ThrottleWhenMouseIsMoving.GetValueOnGameThread() )	// Interpreted as bool here
	{
		// We only want to engage the throttle for a short amount of time after the mouse stops moving
		const float TimeToThrottleAfterMouseStops = 0.1f;

		// After a key or mouse button is pressed, we'll leave the throttle disengaged for awhile so the
		// user can use the keys to navigate in a viewport, for example.
		const float MinTimeSinceButtonPressToThrottle = 1.0f;

		// Use a small movement threshold to avoid engaging the throttle when the user bumps the mouse
		const float MinMouseMovePixelsBeforeThrottle = 2.0f;

		const FVector2D& CursorPos = GetCursorPos();
		static FVector2D LastCursorPos = GetCursorPos();
		static double LastMouseMoveTime = FPlatformTime::Seconds();
		static bool bIsMouseMoving = false;
		if( CursorPos != LastCursorPos )
		{
			// Did the cursor move far enough that we care?
			if( bIsMouseMoving || ( CursorPos - LastCursorPos ).SizeSquared() >= MinMouseMovePixelsBeforeThrottle * MinMouseMovePixelsBeforeThrottle )
			{
				bIsMouseMoving = true;
				LastMouseMoveTime = this->GetCurrentTime();
				LastCursorPos = CursorPos;
			}
		}

		const float TimeSinceLastUserInteraction = CurrentTime - LastUserInteractionTimeForThrottling;
		const float TimeSinceLastMouseMove = CurrentTime - LastMouseMoveTime;
		if( TimeSinceLastMouseMove < TimeToThrottleAfterMouseStops )
		{
			// Only throttle if a Slate window is currently active.  If a Wx window (such as Matinee) is
			// being used, we don't want to throttle
			if( this->GetActiveTopLevelWindow().IsValid() )
			{
				// Only throttle if the user hasn't pressed a button in awhile
				if( TimeSinceLastUserInteraction > MinTimeSinceButtonPressToThrottle )
				{
					// If a widget has the mouse captured, then we won't bother throttling
					if( !MouseCaptor.HasCapture() )
					{
						// If there is no Slate window under the mouse, then we won't engage throttling
						if( LocateWindowUnderMouse( GetCursorPos(), GetInteractiveTopLevelWindows() ).IsValid() )
						{
							bShouldThrottle = true;
						}
					}
				}
			}
		}
		else
		{
			// Mouse hasn't moved in a bit, so reset our movement state
			bIsMouseMoving = false;
			LastCursorPos = CursorPos;
		}
	}

	if( bShouldThrottle )
	{
		if( !UserInteractionResponsivnessThrottle.IsValid() )
		{
			// Engage throttling
			UserInteractionResponsivnessThrottle = FSlateThrottleManager::Get().EnterResponsiveMode();
		}
	}
	else
	{
		if( UserInteractionResponsivnessThrottle.IsValid() )
		{
			// Disengage throttling
			FSlateThrottleManager::Get().LeaveResponsiveMode( UserInteractionResponsivnessThrottle );
		}
	}
}


TSharedRef<SWindow> FSlateApplication::AddWindow( TSharedRef<SWindow> InSlateWindow, const bool bShowImmediately )
{
	// Add the Slate window to the Slate application's top-level window array.  Note that neither the Slate window
	// or the native window are ready to be used yet, however we need to make sure they're in the Slate window
	// array so that we can properly respond to OS window messages as soon as they're sent.  For example, a window
	// activation message may be sent by the OS as soon as the window is shown (in the Init function), and if we
	// don't add the Slate window to our window list, we wouldn't be able to route that message to the window.

	FSlateWindowHelper::ArrangeWindowToFront(SlateWindows, InSlateWindow);
	TSharedRef<FGenericWindow> NewWindow = MakeWindow( InSlateWindow, bShowImmediately );

	if( bShowImmediately )
	{
		InSlateWindow->ShowWindow();

		//@todo Slate: Potentially dangerous and annoying if all slate windows that are created steal focus.
		if( InSlateWindow->SupportsKeyboardFocus() && InSlateWindow->IsFocusedInitially() )
		{
			InSlateWindow->GetNativeWindow()->SetWindowFocus();
		}
	}

	return InSlateWindow;
}

TSharedRef< FGenericWindow > FSlateApplication::MakeWindow( TSharedRef<SWindow> InSlateWindow, const bool bShowImmediately )
{
	TSharedPtr<FGenericWindow> NativeParent = NULL;
	TSharedPtr<SWindow> ParentWindow = InSlateWindow->GetParentWindow();
	if ( ParentWindow.IsValid() )
	{
		NativeParent = ParentWindow->GetNativeWindow();
	}

	TSharedRef< FGenericWindowDefinition > Definition = MakeShareable( new FGenericWindowDefinition() );

	const FVector2D Size = InSlateWindow->GetInitialDesiredSizeInScreen();
	Definition->WidthDesiredOnScreen = Size.X;
	Definition->HeightDesiredOnScreen = Size.Y;

	const FVector2D Position = InSlateWindow->GetInitialDesiredPositionInScreen();
	Definition->XDesiredPositionOnScreen = Position.X;
	Definition->YDesiredPositionOnScreen = Position.Y;

	Definition->HasOSWindowBorder = InSlateWindow->HasOSWindowBorder();
	Definition->SupportsTransparency = InSlateWindow->SupportsTransparency();
	Definition->AppearsInTaskbar = InSlateWindow->AppearsInTaskbar();
	Definition->IsTopmostWindow = InSlateWindow->IsTopmostWindow();
	Definition->AcceptsInput = InSlateWindow->AcceptsInput();
	Definition->ActivateWhenFirstShown = InSlateWindow->ActivateWhenFirstShown();

	Definition->SupportsMinimize = InSlateWindow->HasMinimizeBox();
	Definition->SupportsMaximize = InSlateWindow->HasMaximizeBox();

    Definition->IsModalWindow = InSlateWindow->IsModalWindow();
	Definition->IsRegularWindow = InSlateWindow->IsRegularWindow();
	Definition->HasSizingFrame = InSlateWindow->HasSizingFrame();
	Definition->SizeWillChangeOften = InSlateWindow->SizeWillChangeOften();
	Definition->ExpectedMaxWidth = InSlateWindow->GetExpectedMaxWidth();
	Definition->ExpectedMaxHeight = InSlateWindow->GetExpectedMaxHeight();

	Definition->Title = InSlateWindow->GetTitle().ToString();
	Definition->Opacity = InSlateWindow->GetOpacity();
	Definition->CornerRadius = InSlateWindow->GetCornerRadius();

	TSharedRef< FGenericWindow > NewWindow = PlatformApplication->MakeWindow();

	InSlateWindow->SetNativeWindow( NewWindow );

	InSlateWindow->SetCachedScreenPosition( Position );
	InSlateWindow->SetCachedSize( Size );

	PlatformApplication->InitializeWindow( NewWindow, Definition, NativeParent, bShowImmediately );

	ITextInputMethodSystem* const TextInputMethodSystem = PlatformApplication->GetTextInputMethodSystem();
	if ( TextInputMethodSystem )
	{
		TextInputMethodSystem->ApplyDefaults( NewWindow );
	}

	return NewWindow;
}

bool FSlateApplication::CanAddModalWindow() const
{
	// A modal window cannot be opened until the renderer has been created.
	return CanDisplayWindows();
}

bool FSlateApplication::CanDisplayWindows() const
{
	// The renderer must be created and global shaders be available
	return Renderer.IsValid() && Renderer->AreShadersInitialized();
}

/**
 * Adds a modal window to the application.  
 * In most cases, this function does not return until the modal window is closed (the only exception is a modal window for slow tasks)  
 *
 * @param InSlateWindow  A SlateWindow to which to add a native window.
 */
void FSlateApplication::AddModalWindow( TSharedRef<SWindow> InSlateWindow, const TSharedPtr<const SWidget> InParentWidget, bool bSlowTaskWindow )
{
	if( !CanAddModalWindow() )
	{
		// Bail out.  The incoming window will never be added, and no native window will be created.
		return;
	}

	// If we are spawning a modal window, we don't want to allow the possibility of input events being routed to non-modal geometry that existed on the hittest grid last frame.
	// To this end we clear the grid now. This means that input events that occur on the first frame will be missed, however since the user couldn't even see the window yet, this is ok.
	// @todo slate : switch to FHittestGrid per window
	HittestGrid->BeginFrame( VirtualDesktopRect );

	// Push the active modal window onto the stack.  
	ActiveModalWindows.AddUnique( InSlateWindow );

	// Close the open tooltip when a new window is open.  Tooltips from non-modal windows can be dangerous and cause rentrancy into code that shouldnt execute in a modal state.
	CloseToolTip();

	// Set the modal flag on the window
	InSlateWindow->SetAsModalWindow();
	
	// Make sure we aren't in the middle of using a slate draw buffer
	Renderer->FlushCommands();

	// In slow task windows, depending on the frequency with which the window is updated, it could be quite some time 
	// before the window is ticked (and drawn) so we hide the window by default and the slow task window will show it when needed
	const bool bShowWindow = !bSlowTaskWindow;

	// Create the new window
	// Note: generally a modal window should not be added without a parent but 
	// due to this being called from wxWidget editors, this is not always possible
	if( InParentWidget.IsValid() )
	{
		// Find the window of the parent widget
		FWidgetPath WidgetPath;
		GeneratePathToWidgetChecked( InParentWidget.ToSharedRef(), WidgetPath );
		AddWindowAsNativeChild( InSlateWindow, WidgetPath.GetWindow(), bShowWindow );
	}
	else
	{
		AddWindow( InSlateWindow, bShowWindow );
	}

	if ( ActiveModalWindows.Num() == 1 )
	{
		// Signal that a slate modal window has opened so external windows may be disabled as well
		ModalWindowStackStartedDelegate.ExecuteIfBound();
	}

	// Release mouse capture here in case the new modal window has been added in one of the mouse button
	// event callbacks. Otherwise it will be unresponsive until the next mouse up event.
	ReleaseMouseCapture();

	// Clear the cached pressed mouse buttons, in case a new modal window has been added between the mouse down and mouse up of another window.
	PressedMouseButtons.Empty();

	// Also force the platform capture off as the call to ReleaseMouseCapture() above still relies on mouse up messages to clear the capture
	PlatformApplication->SetCapture( NULL );

	// Disable high precision mouse mode when a modal window is added.  On some OS'es even when a window is diabled, raw input is sent to it.
	PlatformApplication->SetHighPrecisionMouseMode( false, NULL );

	// Block on all modal windows unless its a slow task.  In that case the game thread is allowed to run.
	if( !bSlowTaskWindow )
	{
		// Show the cursor if it was previously hidden so users can interact with the window
		if ( PlatformApplication->Cursor.IsValid() )
		{
			PlatformApplication->Cursor->Show( true );
		}

		// Tick slate from here in the event that we should not return until the modal window is closed.
		while( InSlateWindow == GetActiveModalWindow() )
		{
			// Tick and render Slate
			Tick();

			// Synchronize the game thread and the render thread so that the render thread doesn't get too far behind.
			Renderer->Sync();
		}
	}
}

void FSlateApplication::SetModalWindowStackStartedDelegate(FModalWindowStackStarted StackStartedDelegate)
{
	ModalWindowStackStartedDelegate = StackStartedDelegate;
}

void FSlateApplication::SetModalWindowStackEndedDelegate(FModalWindowStackEnded StackEndedDelegate)
{
	ModalWindowStackEndedDelegate = StackEndedDelegate;
}

TSharedRef<SWindow> FSlateApplication::AddWindowAsNativeChild( TSharedRef<SWindow> InSlateWindow, TSharedRef<SWindow> InParentWindow, const bool bShowImmediately )
{
	// Parent window must already have been added
	checkSlow(FSlateWindowHelper::ContainsWindow(SlateWindows, InParentWindow));

	// Add the Slate window to the Slate application's top-level window array.  Note that neither the Slate window
	// or the native window are ready to be used yet, however we need to make sure they're in the Slate window
	// array so that we can properly respond to OS window messages as soon as they're sent.  For example, a window
	// activation message may be sent by the OS as soon as the window is shown (in the Init function), and if we
	// don't add the Slate window to our window list, we wouldn't be able to route that message to the window.
	InParentWindow->AddChildWindow( InSlateWindow );
	TSharedRef<FGenericWindow> NewWindow = MakeWindow( InSlateWindow, bShowImmediately );

	if( bShowImmediately )
	{
		InSlateWindow->ShowWindow();

		//@todo Slate: Potentially dangerous and annoying if all slate windows that are created steal focus.
		if( InSlateWindow->SupportsKeyboardFocus() && InSlateWindow->IsFocusedInitially() )
		{
			InSlateWindow->GetNativeWindow()->SetWindowFocus();
		}
	}

	return InSlateWindow;
}


TSharedRef<SWindow> FSlateApplication::PushMenu( const TSharedRef<SWidget>& InParentContent, const TSharedRef<SWidget>& InContent, const FVector2D& SummonLocation, const FPopupTransitionEffect& TransitionEffect, const bool bFocusImmediately, const bool bShouldAutoSize, const FVector2D& WindowSize, const FVector2D& SummonLocationSize )
{
	FWidgetPath WidgetPath;
	GeneratePathToWidgetChecked( InParentContent, WidgetPath );

#if !(UE_BUILD_SHIPPING && WITH_EDITOR)
	// The would-be parent of the new menu being pushed is about to be destroyed.  Any children added to an about to be destroyed window will also be destroyed
	if (IsWindowInDestroyQueue( WidgetPath.GetWindow() ))
	{
		UE_LOG(LogSlate, Warning, TEXT("FSlateApplication::PushMenu() called when parent window queued for destroy. New menu will be destroyed."));
	}
#endif

	return MenuStack.PushMenu( WidgetPath.GetWindow(), InContent, SummonLocation, TransitionEffect, bFocusImmediately, bShouldAutoSize, WindowSize, SummonLocationSize );
}

bool FSlateApplication::HasOpenSubMenus( TSharedRef<SWindow> Window ) const
{
	return MenuStack.HasOpenSubMenus(Window);
}

bool FSlateApplication::AnyMenusVisible() const
{
	return MenuStack.GetNumStackLevels() > 0;
}

void FSlateApplication::DismissAllMenus()
{
	MenuStack.Dismiss();
}

void FSlateApplication::DismissMenu( TSharedRef<SWindow> MenuWindowToDismiss )
{
	int32 Location = MenuStack.FindLocationInStack( MenuWindowToDismiss );
	// Dismiss everything starting at the window to dismiss
	MenuStack.Dismiss( Location );
}

int32 FSlateApplication::GetLocationInMenuStack( TSharedRef<SWindow> WindowToFind ) const
{
	return MenuStack.FindLocationInStack( WindowToFind );
}

/**
 * Destroying windows has implications on some OSs ( e.g. destroying Win32 HWNDs can cause events to be lost ).
 * Slate strictly controls when windows are destroyed. 
 *
 * @param WindowToDestroy  Window to queue for destruction.  This will also queue children of this window for destruction
 */
void FSlateApplication::RequestDestroyWindow( TSharedRef<SWindow> InWindowToDestroy )
{
	struct local
	{
		static void Helper( const TSharedRef<SWindow> WindowToDestroy, TArray< TSharedRef<SWindow> >& OutWindowDestroyQueue)
		{
			/** @return the list of this window's child windows */
			TArray< TSharedRef<SWindow> >& ChildWindows = WindowToDestroy->GetChildWindows();

			// Children need to be destroyed first. 
			if( ChildWindows.Num() > 0 )
			{
				for( int32 ChildIndex = 0; ChildIndex < ChildWindows.Num(); ++ChildIndex )
				{	
					// Recursively request that the window is destroyed which will also queue any children of children etc...
					Helper( ChildWindows[ ChildIndex ], OutWindowDestroyQueue );
				}
			}

			OutWindowDestroyQueue.AddUnique( WindowToDestroy );
		}
	};

	local::Helper( InWindowToDestroy, WindowDestroyQueue );

	DestroyWindowsImmediately();
}

void FSlateApplication::DestroyWindowImmediately( TSharedRef<SWindow> WindowToDestroy ) 
{
	// Request that the window and its children are destroyed
	RequestDestroyWindow( WindowToDestroy );

	DestroyWindowsImmediately();
}

/**
 * Disable Slate components when an external, non-slate, modal window is brought up.  In the case of multiple
 * external modal windows, we will only increment our tracking counter.
 */
void FSlateApplication::ExternalModalStart()
{
	if( NumExternalModalWindowsActive++ == 0 )
	{
		// Close all open menus.
		DismissAllMenus();

		// Close tool-tips
		CloseToolTip();

		// Tick and render Slate so that it can destroy any menu windows if necessary before we disable.
		Tick();
		Renderer->Sync();

		if( ActiveModalWindows.Num() > 0 )
		{
			// There are still modal windows so only enable the new active modal window.
			GetActiveModalWindow()->EnableWindow( false );
		}
		else
		{
			// We are creating a modal window so all other windows need to be disabled.
			for( TArray< TSharedRef<SWindow> >::TIterator CurrentWindowIt( SlateWindows ); CurrentWindowIt; ++CurrentWindowIt )
			{
				TSharedRef<SWindow> CurrentWindow = ( *CurrentWindowIt );
				CurrentWindow->EnableWindow( false );
			}
		}
	}
}

/**
 * Re-enable disabled Slate components when a non-slate modal window is dismissed.  Slate components
 * will only be re-enabled when all tracked external modal windows have been dismissed.
 */
void FSlateApplication::ExternalModalStop()
{
	check(NumExternalModalWindowsActive > 0);
	if( --NumExternalModalWindowsActive == 0 )
	{
		if( ActiveModalWindows.Num() > 0 )
		{
			// There are still modal windows so only enable the new active modal window.
			GetActiveModalWindow()->EnableWindow( true );
		}
		else
		{
			// We are creating a modal window so all other windows need to be disabled.
			for( TArray< TSharedRef<SWindow> >::TIterator CurrentWindowIt( SlateWindows ); CurrentWindowIt; ++CurrentWindowIt )
			{
				TSharedRef<SWindow> CurrentWindow = ( *CurrentWindowIt );
				CurrentWindow->EnableWindow( true );
			}
		}
	}
}

void FSlateApplication::InvalidateAllViewports()
{
	Renderer->InvalidateAllViewports();
}


void FSlateApplication::RegisterGameViewport( TSharedRef<SViewport> InViewport )
{
	GameViewportWidget = InViewport;

	FWidgetPath PathToViewport;
	// If we cannot find the window it could have been destroyed.
	if (FSlateWindowHelper::FindPathToWidget(SlateWindows, InViewport, PathToViewport, EVisibility::All))
	{
		FReply Reply = FReply::Handled().SetUserFocus(InViewport, EFocusCause::SetDirectly);
	
		// Set keyboard focus on the actual OS window for the top level Slate window in the viewport path
		// This is needed because some OS messages are only sent to the window with keyboard focus
		// Slate will translate the message and send it to the actual widget with focus.
		// Without this we don't get WM_KEYDOWN or WM_CHAR messages in play in viewport sessions.
		PathToViewport.GetWindow()->GetNativeWindow()->SetWindowFocus();

		ProcessReply( PathToViewport, Reply, NULL, NULL );
	}
}


void FSlateApplication::UnregisterGameViewport()
{
	ResetToDefaultInputSettings();
	GameViewportWidget.Reset();
}

TSharedPtr<SViewport> FSlateApplication::GetGameViewport() const
{
	return GameViewportWidget.Pin();
}

int32 FSlateApplication::GetUserIndexForKeyboard() const
{
	//@Todo Slate: Fix this to actual be a map and add API for the user to edit the mapping.
	// HACK! Just directly mapping the keyboard to User Index 0.
	return 0;
}
 
int32 FSlateApplication::GetUserIndexForController(int32 ControllerId) const
{
	//@Todo Slate: Fix this to actual be a map and add API for the user to edit the mapping.
	// HACK! Just directly mapping a controller to a User Index.
	return ControllerId;
}

void FSlateApplication::SetUserFocusToGameViewport(uint32 UserIndex, EFocusCause ReasonFocusIsChanging /* = EFocusCause::SetDirectly*/)
{
	TSharedPtr<SViewport> CurrentGameViewportWidget = GameViewportWidget.Pin();
	if (CurrentGameViewportWidget.IsValid())
	{
		SetUserFocus(UserIndex, CurrentGameViewportWidget, ReasonFocusIsChanging);
	}
}

void FSlateApplication::SetFocusToGameViewport()
{
	SetUserFocusToGameViewport(GetUserIndexForKeyboard(), EFocusCause::SetDirectly);
}

void FSlateApplication::SetAllUserFocusToGameViewport(EFocusCause ReasonFocusIsChanging /* = EFocusCause::SetDirectly*/)
{
	TSharedPtr< SViewport > CurrentGameViewportWidget = GameViewportWidget.Pin();

	if (CurrentGameViewportWidget.IsValid())
	{
		FWidgetPath PathToWidget;
		FSlateWindowHelper::FindPathToWidget(SlateWindows, CurrentGameViewportWidget.ToSharedRef(), /*OUT*/ PathToWidget);

		for (int32 SlateUserIndex = 0; SlateUserIndex < SlateApplicationDefs::MaxUsers; ++SlateUserIndex)
		{
			SetUserFocus(SlateUserIndex, PathToWidget, ReasonFocusIsChanging);
		}
	}
}

void FSlateApplication::SetJoystickCaptorToGameViewport()
{
	SetAllUserFocusToGameViewport();
}

void FSlateApplication::SetUserFocus(uint32 UserIndex, const TSharedPtr<SWidget>& WidgetToFocus, EFocusCause ReasonFocusIsChanging /* = EFocusCause::SetDirectly*/)
{
	FWidgetPath PathToWidget;
	if (WidgetToFocus.IsValid())
	{
		FSlateWindowHelper::FindPathToWidget(SlateWindows, WidgetToFocus.ToSharedRef(), /*OUT*/ PathToWidget);
	}
	SetUserFocus(UserIndex, PathToWidget, ReasonFocusIsChanging);
}

TSharedPtr<SWidget> FSlateApplication::GetUserFocusedWidget(uint32 UserIndex) const
{
	return UserFocusedWidgetPaths[UserIndex].IsValid() ? UserFocusedWidgetPaths[UserIndex].GetLastWidget().Pin() : TSharedPtr<SWidget>();
}

TSharedPtr<SWidget> FSlateApplication::GetJoystickCaptor(uint32 UserIndex) const
{
	return GetUserFocusedWidget(UserIndex);
}

void FSlateApplication::ClearUserFocus(uint32 UserIndex, EFocusCause ReasonFocusIsChanging /* = EFocusCause::SetDirectly*/)
{
	SetUserFocus(UserIndex, FWidgetPath(), ReasonFocusIsChanging);
}

void FSlateApplication::ReleaseJoystickCapture(uint32 UserIndex)
{
	ClearUserFocus(UserIndex);
}

void FSlateApplication::SetKeyboardFocus(const TSharedPtr< SWidget >& OptionalWidgetToFocus, EFocusCause ReasonFocusIsChanging /* = EFocusCause::SetDirectly*/)
{
	SetUserFocus(GetUserIndexForKeyboard(), OptionalWidgetToFocus, ReasonFocusIsChanging);
}

void FSlateApplication::ClearKeyboardFocus(const EFocusCause ReasonFocusIsChanging)
{
	SetUserFocus(GetUserIndexForKeyboard(), FWidgetPath(), ReasonFocusIsChanging);
}

void FSlateApplication::ResetToDefaultInputSettings()
{
	for (auto MouseCaptorPath : MouseCaptor.ToWidgetPaths())
	{
		ProcessReply(MouseCaptorPath, FReply::Handled().ReleaseMouseCapture(), NULL, NULL);
	}
	
	ProcessReply(FWidgetPath(), FReply::Handled().ClearUserFocus(true), NULL, NULL);

	ProcessReply(FWidgetPath(), FReply::Handled().ReleaseMouseLock(), NULL, NULL);

	if ( PlatformApplication->Cursor.IsValid() )
	{
		PlatformApplication->Cursor->SetType(EMouseCursor::Default);
	}
}


void* FSlateApplication::GetMouseCaptureWindow( void ) const
{
	return PlatformApplication->GetCapture();
}


void FSlateApplication::ReleaseMouseCapture()
{
	MouseCaptor.InvalidateCaptureForAllPointers();
}

TSharedPtr<SWindow> FSlateApplication::GetActiveTopLevelWindow() const
{
	return ActiveTopLevelWindow.Pin();
}


TSharedPtr<SWindow> FSlateApplication::GetActiveModalWindow() const
{
	return (ActiveModalWindows.Num() > 0) ? ActiveModalWindows.Last() : NULL;
}

bool FSlateApplication::SetKeyboardFocus(const FWidgetPath& InFocusPath, const EFocusCause InCause /*= EFocusCause::SetDirectly*/)
{
	return SetUserFocus(GetUserIndexForKeyboard(), InFocusPath, InCause);
}

bool FSlateApplication::SetUserFocus(const uint32 InUserIndex, const FWidgetPath& InFocusPath, const EFocusCause InCause)
{
	check(InUserIndex >= 0 && InUserIndex < SlateApplicationDefs::MaxUsers);

	TSharedPtr<IWidgetReflector> WidgetReflector = WidgetReflectorPtr.Pin();
	const bool bReflectorShowingFocus = WidgetReflector.IsValid() && WidgetReflector->IsShowingFocus();

	// Get the old Widget information
	const FWeakWidgetPath OldFocusedWidgetPath = UserFocusedWidgetPaths[InUserIndex];
	TSharedPtr<SWidget> OldFocusedWidget = OldFocusedWidgetPath.IsValid() ? OldFocusedWidgetPath.GetLastWidget().Pin() : TSharedPtr< SWidget >();

	// Get the new widget information by finding the first widget in the path that supports focus
	FWidgetPath NewFocusedWidgetPath;
	TSharedPtr<SWidget> NewFocusedWidget;

	if (InFocusPath.IsValid())
	{
		for (int32 WidgetIndex = InFocusPath.Widgets.Num() - 1; WidgetIndex >= 0; --WidgetIndex)
		{
			const FArrangedWidget& WidgetToFocus = InFocusPath.Widgets[WidgetIndex];

			// Does this widget support keyboard focus?  If so, then we'll go ahead and set it!
			if (WidgetToFocus.Widget->SupportsKeyboardFocus())
			{
				// Is we aren't changing focus then simply return
				if (WidgetToFocus.Widget == OldFocusedWidget)
				{
					return false;
				}
				NewFocusedWidget = WidgetToFocus.Widget;
				NewFocusedWidgetPath = InFocusPath.GetPathDownTo(NewFocusedWidget.ToSharedRef());
				break;
			}
		}
	}

	// Notify widgets in the old focus path that focus is changing
	if (OldFocusedWidgetPath.IsValid())
	{
		FScopedSwitchWorldHack SwitchWorld(OldFocusedWidgetPath.Window.Pin());

		for (int32 ChildIndex = 0; ChildIndex < OldFocusedWidgetPath.Widgets.Num(); ++ChildIndex)
		{
			TSharedPtr<SWidget> SomeWidget = OldFocusedWidgetPath.Widgets[ChildIndex].Pin();
			if (SomeWidget.IsValid())
			{
				SomeWidget->OnFocusChanging(OldFocusedWidgetPath, NewFocusedWidgetPath);

				//@Todo slate: Remove this backwards compatibility code as doon as the deprecated functionality in Swidget is removed
				// Run the deprecated function to maintain backwards compatibility for now.
				SomeWidget->OnFocusChanging(OldFocusedWidgetPath, NewFocusedWidgetPath);
			}
		}
	}

	// Notify widgets in the new focus path that focus is changing
	if (NewFocusedWidgetPath.IsValid())
	{
		FScopedSwitchWorldHack SwitchWorld(NewFocusedWidgetPath.GetWindow());

		for (int32 ChildIndex = 0; ChildIndex < NewFocusedWidgetPath.Widgets.Num(); ++ChildIndex)
		{
			TSharedPtr<SWidget> SomeWidget = NewFocusedWidgetPath.Widgets[ChildIndex].Widget;
			if (SomeWidget.IsValid())
			{
				SomeWidget->OnFocusChanging(OldFocusedWidgetPath, NewFocusedWidgetPath);

				//@Todo slate: Remove this backwards compatibility code as doon as the deprecated functionality in Swidget is removed
				// Run the deprecated function to maintain backwards compatibility for now.
				SomeWidget->OnFocusChanging(OldFocusedWidgetPath, NewFocusedWidgetPath);
			}
		}
	}

	// Store a weak widget path to the widget that's taking focus
	UserFocusedWidgetPaths[InUserIndex] = FWeakWidgetPath(NewFocusedWidgetPath);
	//@Todo Slate: Refactor focus cause to be stored for all users!
	FocusCause = InCause;

	// Let the old widget know that it lost keyboard focus
	if(OldFocusedWidget.IsValid())
	{
		// Switch worlds for widgets in the old path
		FScopedSwitchWorldHack SwitchWorld(OldFocusedWidgetPath.Window.Pin());

		// Let previously-focused widget know that it's losing focus
		OldFocusedWidget->OnFocusLost(FFocusEvent(InCause));

		//@Todo slate: Remove this backwards compatibility code as doon as the deprecated functionality in Swidget is removed
		// Run the deprecated function to maintain backwards compatibility for now.
		OldFocusedWidget->OnFocusLost(FFocusEvent(InCause));
	}

	if (bReflectorShowingFocus)
	{
		WidgetReflector->SetWidgetsToVisualize(NewFocusedWidgetPath);
	}

	// Let the new widget know that it's received keyboard focus
	if (NewFocusedWidget.IsValid())
	{
		TSharedPtr<SWindow> FocusedWindow = NewFocusedWidgetPath.GetWindow();
		
		// Switch worlds for widgets in the new path
		FScopedSwitchWorldHack SwitchWorld(FocusedWindow);
		
		const FArrangedWidget& WidgetToFocus = NewFocusedWidgetPath.Widgets.Last();

		FReply Reply = NewFocusedWidget->OnFocusReceived(WidgetToFocus.Geometry, FFocusEvent(InCause));
		if (Reply.IsEventHandled())
		{
			ProcessReply(InFocusPath, Reply, NULL, NULL);
		}
		//@Todo slate: Remove this backwards compatibility code as soon as the deprecated functionality in Swidget is removed
		// Run the deprecated function to maintain backwards compatibility for now.
		else
		{
			FReply Reply = NewFocusedWidget->OnFocusReceived(WidgetToFocus.Geometry, FFocusEvent(InCause));
			if (Reply.IsEventHandled())
			{
				ProcessReply(InFocusPath, Reply, NULL, NULL);
			}
		}
		
		// Set the windows restore state.
		//@Todo Slate: We need to store the full focus state 
		//@Todo Slate: Why are we chacking FocusedWindow != NewFocusedWidget?
		if (FocusedWindow.IsValid() && FocusedWindow != NewFocusedWidget)
		{
			FocusedWindow->SetWidgetToFocusOnActivate(NewFocusedWidget);
		}
	}

	return true;
}


FModifierKeysState FSlateApplication::GetModifierKeys() const
{
	return PlatformApplication->GetModifierKeys();
}


void FSlateApplication::OnShutdown()
{
	// Clean up our tooltip window
	TSharedPtr< SWindow > PinnedToolTipWindow( ToolTipWindow.Pin() );
	if( PinnedToolTipWindow.IsValid() )
	{
		PinnedToolTipWindow->RequestDestroyWindow();
		ToolTipWindow.Reset();
	}

	for( int32 WindowIndex = 0; WindowIndex < SlateWindows.Num(); ++WindowIndex )
	{
		// Destroy all top level windows.  This will also request that all children of each window be destroyed
		RequestDestroyWindow( SlateWindows[WindowIndex] );
	}

	DestroyWindowsImmediately();
}


void FSlateApplication::DestroyWindowsImmediately()
{
	// Destroy any windows that were queued for deletion.

	// Thomas.Sarkanen: I've changed this from a for() to a while() loop so that it is now valid to call RequestDestroyWindow()
	// in the callstack of another call to RequestDestroyWindow(). Previously this would cause a stack overflow, as the
	// WindowDestroyQueue would be continually added to each time the for() loop ran.
	while ( WindowDestroyQueue.Num() > 0 )
	{
		TSharedRef<SWindow> CurrentWindow = WindowDestroyQueue[0];
		WindowDestroyQueue.Remove(CurrentWindow);
		if( ActiveModalWindows.Num() > 0 && ActiveModalWindows.Contains( CurrentWindow ) )
		{
			ActiveModalWindows.Remove( CurrentWindow );

			if( ActiveModalWindows.Num() > 0 )
			{
				// There are still modal windows so only enable the new active modal window.
				GetActiveModalWindow()->EnableWindow( true );
			}
			else
			{
				//  There are no modal windows so renable all slate windows
				for ( TArray< TSharedRef<SWindow> >::TConstIterator SlateWindowIter( SlateWindows ); SlateWindowIter; ++SlateWindowIter )
				{
					// All other windows need to be re-enabled BEFORE a modal window is destroyed or focus will not be set correctly
					(*SlateWindowIter)->EnableWindow( true );
				}

				// Signal that all slate modal windows are closed
				ModalWindowStackEndedDelegate.ExecuteIfBound();
			}
		}

		// Any window being destroyed should be removed from the menu stack if its in it
		MenuStack.RemoveWindow( CurrentWindow );

		// Perform actual cleanup of the window
		PrivateDestroyWindow( CurrentWindow );
	}

	WindowDestroyQueue.Empty();
}


void FSlateApplication::SetExitRequestedHandler( const FSimpleDelegate& OnExitRequestedHandler )
{
	OnExitRequested = OnExitRequestedHandler;
}


bool FSlateApplication::GeneratePathToWidgetUnchecked( TSharedRef< const SWidget > InWidget, FWidgetPath& OutWidgetPath, EVisibility VisibilityFilter ) const
{
	return FSlateWindowHelper::FindPathToWidget(SlateWindows, InWidget, OutWidgetPath, VisibilityFilter);
}


void FSlateApplication::GeneratePathToWidgetChecked( TSharedRef< const SWidget > InWidget, FWidgetPath& OutWidgetPath, EVisibility VisibilityFilter ) const
{
	const bool bWasFound = FSlateWindowHelper::FindPathToWidget(SlateWindows, InWidget, OutWidgetPath, VisibilityFilter);
	check( bWasFound );
}


TSharedPtr<SWindow> FSlateApplication::FindWidgetWindow( TSharedRef< const SWidget > InWidget ) const
{
	FWidgetPath WidgetPath;
	return FindWidgetWindow( InWidget, WidgetPath );
}


TSharedPtr<SWindow> FSlateApplication::FindWidgetWindow( TSharedRef< const SWidget > InWidget, FWidgetPath& OutWidgetPath ) const
{
	// If the user wants a widget path back populate it instead
	const bool bWasFound = FSlateWindowHelper::FindPathToWidget(SlateWindows, InWidget, OutWidgetPath, EVisibility::All);
	if( bWasFound )
	{
		return OutWidgetPath.TopLevelWindow;
	}
	return NULL;
}


void FSlateApplication::ProcessReply( const FWidgetPath& CurrentEventPath, const FReply TheReply, const FWidgetPath* WidgetsUnderMouse, const FPointerEvent* InMouseEvent, uint32 UserIndex )
{
	const TSharedPtr<FDragDropOperation> ReplyDragDropContent = TheReply.GetDragDropContent();
	const bool bStartingDragDrop = ReplyDragDropContent.IsValid();

	// Release mouse capture if requested or if we are starting a drag and drop.
	// Make sure to only clobber WidgetsUnderCursor if we actually had a mouse capture.
	uint32 PointerIndex = InMouseEvent != nullptr ? InMouseEvent->GetPointerIndex() : CursorPointerIndex;
	if (MouseCaptor.HasCaptureForPointerIndex(PointerIndex) && (TheReply.ShouldReleaseMouse() || bStartingDragDrop) )
	{
		WidgetsUnderCursorLastEvent = MouseCaptor.ToWeakPath(PointerIndex);
		MouseCaptor.InvalidateCaptureForPointer(PointerIndex);
	}

	// Clear focus is requested.
	if (TheReply.ShouldReleaseUserFocus())
	{
		if (TheReply.AffectsAllUsers())
		{
			for (int32 SlateUserIndex = 0; SlateUserIndex < SlateApplicationDefs::MaxUsers; ++SlateUserIndex)
			{
				SetUserFocus(SlateUserIndex, FWidgetPath(), TheReply.GetFocusCause());
			}
		}
		else
		{
			SetUserFocus(UserIndex, FWidgetPath(), TheReply.GetFocusCause());
		}
	}

	if (TheReply.ShouldEndDragDrop())
	{
		DragDropContent.Reset();
	}

	if ( bStartingDragDrop )
	{
		checkf( !this->DragDropContent.IsValid(), TEXT("Drag and Drop already in progress!") );
		check( true == TheReply.IsEventHandled() );
		check( WidgetsUnderMouse != NULL );
		check( InMouseEvent != NULL );
		DragDropContent = ReplyDragDropContent;

		// We have entered drag and drop mode.
		// Pretend that the mouse left all the previously hovered widgets, and a drag entered them.
		FEventRouter::Route<FNoReply>(this, FEventRouter::FBubblePolicy(*WidgetsUnderMouse), *InMouseEvent, [](const FArrangedWidget& SomeWidget, const FPointerEvent& PointerEvent)
		{
			SomeWidget.Widget->OnMouseLeave( PointerEvent );
			return FNoReply();
		});

		FEventRouter::Route<FNoReply>(this, FEventRouter::FBubblePolicy(*WidgetsUnderMouse), FDragDropEvent( *InMouseEvent, ReplyDragDropContent ), [](const FArrangedWidget& SomeWidget, const FDragDropEvent& DragDropEvent )
		{
			SomeWidget.Widget->OnDragEnter( SomeWidget.Geometry, DragDropEvent );
			return FNoReply();
		});
	}
	
	TSharedPtr<SWidget> RequestedMouseCaptor = TheReply.GetMouseCaptor();
	// Do not capture the mouse if we are also starting a drag and drop.
	if( RequestedMouseCaptor.IsValid() && !bStartingDragDrop )
	{
		MouseCaptor.SetMouseCaptor(PointerIndex, CurrentEventPath, RequestedMouseCaptor );
	}
	
	if( CurrentEventPath.IsValid() && ( TheReply.ShouldReleaseMouse() || RequestedMouseCaptor.IsValid() ) )
	{
		// If the mouse is being captured or released, toggle high precision raw input if requested by the reply.
		// Raw input is only used with mouse capture
		const TSharedRef< SWindow> Window = CurrentEventPath.GetWindow();

		if ( TheReply.ShouldUseHighPrecisionMouse() )
		{
			PlatformApplication->SetCapture( Window->GetNativeWindow() );
			PlatformApplication->SetHighPrecisionMouseMode( true, Window->GetNativeWindow() );
		}
		else if ( PlatformApplication->IsUsingHighPrecisionMouseMode() )
		{
			PlatformApplication->SetHighPrecisionMouseMode( false, NULL );
			PlatformApplication->SetCapture( NULL );
		}
	}

	TOptional<FIntPoint> RequestedMousePos = TheReply.GetRequestedMousePos();
	if( RequestedMousePos.IsSet() )
	{
		const FVector2D Position = RequestedMousePos.GetValue();
		PointerIndexLastPositionMap.Add(CursorPointerIndex, Position);
		SetCursorPos( Position );
	}

	if( TheReply.GetMouseLockWidget().IsValid() )
	{
		// The reply requested mouse lock so tell the native application to lock the mouse to the widget receiving the event
		LockCursor( TheReply.GetMouseLockWidget() );
	}
	else if( TheReply.ShouldReleaseMouseLock() )
	{
		// Unlock the mouse
		LockCursor( NULL );
	}
	
	// If we have a valid Navigation request and enough time has passed since the last navigation then try to navigate.
	if (TheReply.GetNavigationType() != EUINavigation::Invalid)
	{
		TSharedPtr<SWidget> FocusedWidget = GetUserFocusedWidget(UserIndex);
		if (FocusedWidget.IsValid())
		{
			FNavigationEvent NavigationEvent(UserIndex, TheReply.GetNavigationType());

			FWidgetPath EventPath = UserFocusedWidgetPaths[UserIndex].ToWidgetPath();

			FNavigationReply NavigationReply = FNavigationReply::Escape();
			for (int32 WidgetIndex = EventPath.Widgets.Num() - 1; WidgetIndex >= 0; --WidgetIndex)
			{
				FArrangedWidget& SomeWidgetGettingEvent = EventPath.Widgets[WidgetIndex];
				if (SomeWidgetGettingEvent.Widget->IsEnabled())
				{
					NavigationReply = SomeWidgetGettingEvent.Widget->OnNavigation(SomeWidgetGettingEvent.Geometry, NavigationEvent).SetHandler(SomeWidgetGettingEvent.Widget);
					if (NavigationReply.GetBoundaryRule() != EUINavigationRule::Escape || WidgetIndex == 0)
					{
						AttemptNavigation(NavigationEvent, NavigationReply, SomeWidgetGettingEvent);
						break;
					}
				}
			}
		}
	}

	if ( TheReply.GetDetectDragRequest().IsValid() )
	{
		DragDetector.DetectDragForWidget = WidgetsUnderMouse->GetPathDownTo( TheReply.GetDetectDragRequest().ToSharedRef() );
		DragDetector.DetectDragButton = TheReply.GetDetectDragRequestButton();
		DragDetector.DetectDragStartLocation = InMouseEvent->GetScreenSpacePosition();
	}

	// Set focus if requested.
	TSharedPtr<SWidget> RequestedFocusRecepient = TheReply.GetUserFocusRecepient();
	if (TheReply.ShouldSetUserFocus() || RequestedFocusRecepient.IsValid())
	{
		FWidgetPath NewFocusedWidgetPath;
		GeneratePathToWidgetUnchecked(RequestedFocusRecepient.ToSharedRef(), NewFocusedWidgetPath);

		if (TheReply.AffectsAllUsers())
		{
			for (int32 SlateUserIndex = 0; SlateUserIndex < SlateApplicationDefs::MaxUsers; ++SlateUserIndex)
			{
				SetUserFocus(SlateUserIndex, NewFocusedWidgetPath, TheReply.GetFocusCause());
			}
		}
		else
		{
			SetUserFocus(UserIndex, NewFocusedWidgetPath, TheReply.GetFocusCause());
		}
	}
}

void FSlateApplication::LockCursor( const TSharedPtr<SWidget>& Widget )
{
	if ( PlatformApplication->Cursor.IsValid() )
	{
		if( Widget.IsValid() )
		{
			// Get a path to this widget so we know the position and size of its geometry
			FWidgetPath WidgetPath;
			const bool bFoundWidthToLockTo = GeneratePathToWidgetUnchecked( Widget.ToSharedRef(), WidgetPath );
			if ( bFoundWidthToLockTo )
			{
				// The last widget in the path should be the widget we are locking the cursor to
				FArrangedWidget& WidgetGeom = WidgetPath.Widgets[WidgetPath.Widgets.Num() - 1];

				TSharedRef<SWindow> Window = WidgetPath.GetWindow();
				// Do not attempt to lock the cursor to the window if its not in the foreground.  It would cause annoying side effects
				if (Window->GetNativeWindow()->IsForegroundWindow())
				{
					check(WidgetGeom.Widget == Widget);

					FSlateRect SlateClipRect = WidgetGeom.Geometry.GetClippingRect();

					// Generate a screen space clip rect based on the widgets geometry

					// Note: We round the upper left coordinate of the clip rect so we guarantee the rect is inside the geometry of the widget.  If we truncated when there is a half pixel we would cause the clip
					// rect to be half a pixel larger than the geometry and cause the mouse to go outside of the geometry.
					RECT ClipRect;
					ClipRect.left = FMath::RoundToInt(SlateClipRect.Left);
					ClipRect.top = FMath::RoundToInt(SlateClipRect.Top);
					ClipRect.right = FMath::TruncToInt(SlateClipRect.Right);
					ClipRect.bottom = FMath::TruncToInt(SlateClipRect.Bottom);

					// Lock the mouse to the widget
					PlatformApplication->Cursor->Lock(&ClipRect);
				}
			}
			else
			{
				ensureMsgf( false, TEXT("Attempting to LockCursor() to widget but could not find widget %s"), *Widget->ToString() );
			}
		}
		else
		{
			// Unlock the mouse
			PlatformApplication->Cursor->Lock( NULL );
		}
	}
}

void FSlateApplication::QueryCursor()
{
	if ( PlatformApplication->Cursor.IsValid() )
	{
		// drag-drop overrides cursor
		FCursorReply CursorResult = FCursorReply::Unhandled();

		if(IsDragDropping())
		{
			CursorResult = DragDropContent->OnCursorQuery();
			if (CursorResult.IsEventHandled())
			{
				// Query was handled, so we should set the cursor.
				PlatformApplication->Cursor->SetType( CursorResult.GetCursor() );
			}
		}
		
		if(!CursorResult.IsEventHandled())
		{
			FWidgetPath WidgetsToQueryForCursor;
			const TSharedPtr<SWindow> ActiveModalWindow = GetActiveModalWindow();

			const FVector2D CurrentCursorPosition = GetCursorPos();
			const FVector2D LastCursorPosition = GetLastCursorPos();
			const FPointerEvent CursorEvent(
				CursorPointerIndex,
				CurrentCursorPosition,
				LastCursorPosition,
				CurrentCursorPosition - LastCursorPosition,
				PressedMouseButtons,
				PlatformApplication->GetModifierKeys()
				);

			// Query widgets with mouse capture for the cursor
			if (MouseCaptor.HasCaptureForPointerIndex(CursorPointerIndex))
			{
				FWidgetPath MouseCaptorPath = MouseCaptor.ToWidgetPath( FWeakWidgetPath::EInterruptedPathHandling::Truncate, &CursorEvent);
				if ( MouseCaptorPath.IsValid() )
				{
					TSharedRef< SWindow > CaptureWindow = MouseCaptorPath.GetWindow();

					// Never query the mouse captor path if it is outside an active modal window
					if ( !ActiveModalWindow.IsValid() || ( CaptureWindow == ActiveModalWindow || CaptureWindow->IsDescendantOf(ActiveModalWindow) ) )
					{
						WidgetsToQueryForCursor = MouseCaptorPath;
					}
				}
			}
			else
			{
				WidgetsToQueryForCursor = LocateWindowUnderMouse( GetCursorPos(), GetInteractiveTopLevelWindows() );
			}

			if (WidgetsToQueryForCursor.IsValid())
			{
				// Switch worlds for widgets in the current path
				FScopedSwitchWorldHack SwitchWorld( WidgetsToQueryForCursor );

				const FVector2D CurrentCursorPosition = GetCursorPos();
				const FVector2D LastCursorPosition = GetLastCursorPos();
				const FPointerEvent CursorEvent(
					CursorPointerIndex,
					CurrentCursorPosition,
					LastCursorPosition,
					CurrentCursorPosition - LastCursorPosition,
					PressedMouseButtons,
					PlatformApplication->GetModifierKeys()
				);

				CursorResult = FEventRouter::Route<FCursorReply>(this, FEventRouter::FBubblePolicy(WidgetsToQueryForCursor), CursorEvent, [](const FArrangedWidget& WidgetToQuery, const FPointerEvent& PointerEvent)
				{
					return WidgetToQuery.Widget->OnCursorQuery( WidgetToQuery.Geometry, PointerEvent );
				});

				if (CursorResult.IsEventHandled())
				{
					// Query was handled, so we should set the cursor.
					PlatformApplication->Cursor->SetType( CursorResult.GetCursor() );
				}
				else if (WidgetsToQueryForCursor.IsValid())
				{
					// Query was NOT handled, and we are still over a slate window.
					PlatformApplication->Cursor->SetType(EMouseCursor::Default);
				}
			}
			else
			{
				// Set the default cursor when there isn't an active window under the cursor and the mouse isn't captured
				PlatformApplication->Cursor->SetType(EMouseCursor::Default);
			}
		}
	}
}

void FSlateApplication::SpawnToolTip( const TSharedRef<IToolTip>& InToolTip, const FVector2D& InSpawnLocation )
{
	// Close existing tool tip, if we have one
	CloseToolTip();

	// Spawn the new tool tip
	{
		TSharedPtr< SWindow > NewToolTipWindow( ToolTipWindow.Pin() );
		if( !NewToolTipWindow.IsValid() )
		{
			// Create the tool tip window
			NewToolTipWindow = SWindow::MakeToolTipWindow();

			// Don't show the window yet.  We'll set it up with some content first!
			const bool bShowImmediately = false;
			AddWindow( NewToolTipWindow.ToSharedRef(), bShowImmediately );
		}

		NewToolTipWindow->SetContent
		(
			SNew(SWeakWidget)
			.PossiblyNullContent(InToolTip->AsWidget())
		);

		// Move the window again to recalculate popup window position if necessary (tool tip may spawn outside of the monitors work area)
		// and in that case we need to adjust it
		DesiredToolTipLocation = InSpawnLocation;
		{
			// Make sure the desired size is valid
			NewToolTipWindow->SlatePrepass();

			FSlateRect Anchor(DesiredToolTipLocation.X, DesiredToolTipLocation.Y, DesiredToolTipLocation.X, DesiredToolTipLocation.Y);
			DesiredToolTipLocation = CalculatePopupWindowPosition( Anchor, NewToolTipWindow->GetDesiredSize() );

			// MoveWindowTo will adjust the window's position, if needed
			NewToolTipWindow->MoveWindowTo( DesiredToolTipLocation );
		}


		// Show the window
		NewToolTipWindow->ShowWindow();

		// Keep a weak reference to the tool tip window
		ToolTipWindow = NewToolTipWindow;

		// Keep track of when this tool tip was spawned
		ToolTipSummonTime = FPlatformTime::Seconds();
	}
}

void FSlateApplication::CloseToolTip()
{
	TSharedPtr< SWindow > PinnedToolTipWindow( ToolTipWindow.Pin() );
	if( PinnedToolTipWindow.IsValid() && PinnedToolTipWindow->IsVisible() )
	{
		// Notify the source widget that it's tooltip is closing
		if (SWidget* SourceWidget = ActiveToolTipWidgetSource.Pin().Get())
		{
			SourceWidget->OnToolTipClosing();
		}

		// Hide the tool tip window.  We don't destroy the window, because we want to reuse it for future tool tips.
		PinnedToolTipWindow->HideWindow();

		ActiveToolTip.Reset();
		ActiveToolTipWidgetSource.Reset();
	}
	ToolTipOffsetDirection = EToolTipOffsetDirection::Undetermined;
}

void FSlateApplication::UpdateToolTip( bool AllowSpawningOfNewToolTips )
{
	const bool bCheckForToolTipChanges =
		bAllowToolTips &&					// Tool-tips must be enabled
		!IsUsingHighPrecisionMouseMovment() && // If we are using HighPrecision movement then we can't rely on the OS cursor to be accurate
		!IsDragDropping();					// We must not currently be in the middle of a drag-drop action
	
	// We still want to show tooltips for widgets that are disabled
	const bool bIgnoreEnabledStatus = true;

	FWidgetPath WidgetsToQueryForToolTip;
	// We don't show any tooltips when drag and dropping or when another app is active
	if (bCheckForToolTipChanges)
	{
		// Ask each widget under the Mouse if they have a tool tip to show.
		FWidgetPath WidgetsUnderMouse = LocateWindowUnderMouse( GetCursorPos(), GetInteractiveTopLevelWindows(), bIgnoreEnabledStatus );
		// Don't attempt to show tooltips inside an existing tooltip
		if (!WidgetsUnderMouse.IsValid() || WidgetsUnderMouse.GetWindow() != ToolTipWindow.Pin())
		{
			WidgetsToQueryForToolTip = WidgetsUnderMouse;
		}
	}

	bool bHaveForceFieldRect = false;
	FSlateRect ForceFieldRect;

	TSharedPtr<IToolTip> NewToolTip;
	TSharedPtr<SWidget> WidgetProvidingNewToolTip;
	for ( int32 WidgetIndex=WidgetsToQueryForToolTip.Widgets.Num()-1; WidgetIndex >= 0; --WidgetIndex )
	{
		FArrangedWidget* CurWidgetGeometry = &WidgetsToQueryForToolTip.Widgets[WidgetIndex];
		const TSharedRef<SWidget>& CurWidget = CurWidgetGeometry->Widget;

		if( !NewToolTip.IsValid() )
		{
			TSharedPtr< IToolTip > WidgetToolTip = CurWidget->GetToolTip();

			// Make sure the tool-tip currently is displaying something before spawning it.
			if( WidgetToolTip.IsValid() && !WidgetToolTip->IsEmpty() )
			{
				WidgetProvidingNewToolTip = CurWidget;
				NewToolTip = WidgetToolTip;
			}
		}

		// Keep track of the root most widget with a tool-tip force field enabled
		if( CurWidget->HasToolTipForceField() )
		{
			if( !bHaveForceFieldRect )
			{
				bHaveForceFieldRect = true;
				ForceFieldRect = CurWidgetGeometry->Geometry.GetClippingRect();				
			}
			else
			{
				// Grow the rect to encompass this geometry.  Usually, the parent's rect should always be inclusive
				// of it's child though.  Just is kind of just being paranoid.
				ForceFieldRect = ForceFieldRect.Expand( CurWidgetGeometry->Geometry.GetClippingRect() );
			}
		}
	}

	// Did the tool tip change from last time?
	const bool bToolTipChanged = (NewToolTip != ActiveToolTip.Pin());
	
	// Any widgets that wish to handle visualizing the tooltip get a change here.
	TSharedPtr<SWidget> NewTooltipVisualizer;
	if (bToolTipChanged)
	{
		// Remove existing tooltip if there is one.
		if (TooltipVisualizerPtr.IsValid())
		{
			TooltipVisualizerPtr.Pin()->OnVisualizeTooltip( NULL );
		}

		bool bOnVisualizeTooltipHandled = false;
		// Some widgets might want to provide an alternative Tooltip Handler.
		for ( int32 WidgetIndex=WidgetsToQueryForToolTip.Widgets.Num()-1; !bOnVisualizeTooltipHandled && WidgetIndex >= 0; --WidgetIndex )
		{
			const FArrangedWidget& CurWidgetGeometry = WidgetsToQueryForToolTip.Widgets[WidgetIndex];
			bOnVisualizeTooltipHandled = CurWidgetGeometry.Widget->OnVisualizeTooltip( NewToolTip.IsValid() ? NewToolTip->AsWidget() : TSharedPtr<SWidget>() );
			if (bOnVisualizeTooltipHandled)
			{
				// Someone is taking care of visualizing this tooltip
				NewTooltipVisualizer = CurWidgetGeometry.Widget;
			}
		}
	}


	// If a widget under the cursor has a tool-tip forcefield active, then go through any menus
	// in the menu stack that are above that widget's window, and make sure those windows also
	// prevent the tool-tip from encroaching.  This prevents tool-tips from drawing over sub-menus
	// spawned from menu items in a different window, for example.
	if( bHaveForceFieldRect && WidgetsToQueryForToolTip.IsValid() )
	{
		const int32 MenuStackLevel = MenuStack.FindLocationInStack( WidgetsToQueryForToolTip.GetWindow() );

		// Also check widgets in pop-up menus owned by this window
		for( int32 CurStackLevel = MenuStackLevel + 1; CurStackLevel < MenuStack.GetNumStackLevels(); ++CurStackLevel )
		{
			FMenuWindowList& Windows = MenuStack.GetWindowsAtStackLevel( CurStackLevel );

			for( FMenuWindowList::TConstIterator WindowIt( Windows ); WindowIt; ++WindowIt )
			{
				TSharedPtr< SWindow > CurWindow = *WindowIt;
				if( CurWindow.IsValid() )
				{
					const FGeometry& WindowGeometry = CurWindow->GetWindowGeometryInScreen();
					ForceFieldRect = ForceFieldRect.Expand( WindowGeometry.GetClippingRect() );
				}
			}
		}
	}

	{
		TSharedPtr<IToolTip> ActiveToolTipPtr = ActiveToolTip.Pin();
		if ( ( ActiveToolTipPtr.IsValid() && !ActiveToolTipPtr->IsInteractive() ) || ( NewToolTip.IsValid() && NewToolTip != ActiveToolTip.Pin() ) )
		{
			// Keep track of where we want tool tips to be positioned
			DesiredToolTipLocation = GetLastCursorPos() + SlateDefs::ToolTipOffsetFromMouse;
		}
	}

	TSharedPtr< SWindow > ToolTipWindowPtr = ToolTipWindow.Pin();
	if ( ToolTipWindowPtr.IsValid() )
	{
		FSlateRect Anchor(DesiredToolTipLocation.X, DesiredToolTipLocation.Y, DesiredToolTipLocation.X, DesiredToolTipLocation.Y);
		DesiredToolTipLocation = CalculatePopupWindowPosition( Anchor, ToolTipWindowPtr->GetDesiredSize() );
	}

	// Repel tool-tip from a force field, if necessary
	if( bHaveForceFieldRect )
	{
		FVector2D ToolTipShift;
		ToolTipShift.X = ( ForceFieldRect.Right + SlateDefs::ToolTipOffsetFromForceField.X ) - DesiredToolTipLocation.X;
		ToolTipShift.Y = ( ForceFieldRect.Bottom + SlateDefs::ToolTipOffsetFromForceField.Y ) - DesiredToolTipLocation.Y;

		// Make sure the tool-tip needs to be offset
		if( ToolTipShift.X > 0.0f && ToolTipShift.Y > 0.0f )
		{
			// Find the best edge to move the tool-tip towards
			if( ToolTipOffsetDirection == EToolTipOffsetDirection::Right ||
				( ToolTipOffsetDirection == EToolTipOffsetDirection::Undetermined && ToolTipShift.X < ToolTipShift.Y ) )
			{
				// Move right
				DesiredToolTipLocation.X += ToolTipShift.X;
				ToolTipOffsetDirection = EToolTipOffsetDirection::Right;
			}
			else
			{
				// Move down
				DesiredToolTipLocation.Y += ToolTipShift.Y;
				ToolTipOffsetDirection = EToolTipOffsetDirection::Down;
			}
		}
	}

	// The tool tip changed...
	if ( bToolTipChanged )
	{
		// Close any existing tooltips; Unless the current tooltip is interactive and we don't have a valid tooltip to replace it
		TSharedPtr<IToolTip> ActiveToolTipPtr = ActiveToolTip.Pin();
		if ( NewToolTip.IsValid() || ( ActiveToolTipPtr.IsValid() && !ActiveToolTipPtr->IsInteractive() ) )
		{
			CloseToolTip();
			
			if (NewTooltipVisualizer.IsValid())
			{
				TooltipVisualizerPtr = NewTooltipVisualizer;
			}
			else if( bAllowToolTips && AllowSpawningOfNewToolTips )
			{
				// Spawn a new one if we have it
				if( NewToolTip.IsValid() )
				{
					SpawnToolTip( NewToolTip.ToSharedRef(), DesiredToolTipLocation );
				}
			}
			else
			{
				NewToolTip = NULL;
			}

			ActiveToolTip = NewToolTip;
			ActiveToolTipWidgetSource = WidgetProvidingNewToolTip;
		}
	}

	// Do we have a tool tip window?
	if( ToolTipWindow.IsValid() )
	{
		// Only enable tool-tip transitions if we're running at a decent frame rate
		const bool bAllowInstantToolTips = false;
		const bool bAllowAnimations = !bAllowInstantToolTips && FSlateApplication::Get().IsRunningAtTargetFrameRate();

		// How long since the tool tip was summoned?
		const float TimeSinceSummon = FPlatformTime::Seconds() - ToolTipDelay - ToolTipSummonTime;
		const float ToolTipOpacity = bAllowInstantToolTips ? 1.0f : FMath::Clamp< float >( TimeSinceSummon / ToolTipFadeInDuration, 0.0f, 1.0f );

		// Update window opacity
		TSharedRef< SWindow > PinnedToolTipWindow( ToolTipWindow.Pin().ToSharedRef() );
		PinnedToolTipWindow->SetOpacity( ToolTipOpacity );

		// How far tool tips should slide
		const FVector2D SlideDistance( 30.0f, 5.0f );

		// Apply steep inbound curve to the movement, so it looks like it quickly decelerating
		const float SlideProgress = bAllowAnimations ? FMath::Pow( 1.0f - ToolTipOpacity, 3.0f ) : 0.0f;

		FVector2D WindowLocation = DesiredToolTipLocation + SlideProgress * SlideDistance;
		if( WindowLocation != PinnedToolTipWindow->GetPositionInScreen() )
		{
			// Avoid the edges of the desktop
			FSlateRect Anchor(WindowLocation.X, WindowLocation.Y, WindowLocation.X, WindowLocation.Y);
			WindowLocation = CalculatePopupWindowPosition( Anchor, PinnedToolTipWindow->GetDesiredSize() );

			// Update the tool tip window positioning
			// SetCachedScreenPosition is a hack (issue tracked as TTP #347070) which is needed because code in TickWindowAndChildren()/DrawPrepass()
			// assumes GetPositionInScreen() to correspond to the new window location in the same tick. This is true on Windows, but other
			// OSes (Linux in particular) may not update cached screen position until next time events are polled.
			PinnedToolTipWindow->SetCachedScreenPosition( WindowLocation );
			PinnedToolTipWindow->MoveWindowTo( WindowLocation );
		}
	}
}

int32 FSlateApplication::DrawFocus( const FWidgetPath& FocusPath, FSlateWindowElementList& WindowElementList, int32 InLayerId ) const
{
	// Widgets where being focused matters draw themselves differently when focused.
	// When the user navigates focus, we draw focus for everything, so the user can see what they are doing.
	const FArrangedWidget& FocusedWidgetGeomertry = FocusPath.Widgets.Last();

	// The FGeometry we get is from a WidgetPath, so it's rooted in desktop space.
	// We need to APPEND a transform to the Geometry to essentially undo this root transform
	// and get us back into Window Space.
	// This is nonstandard so we have to go through some hoops and a specially exposed method 
	// in FPaintGeometry to allow appending layout transforms.
	FPaintGeometry WindowSpaceGeometry = FocusedWidgetGeomertry.Geometry.ToPaintGeometry();
	WindowSpaceGeometry.AppendTransform(TransformCast<FSlateLayoutTransform>(Inverse(FocusPath.GetWindow()->GetPositionInScreen())));

	FSlateDrawElement::MakeBox(
		WindowElementList,
		InLayerId++,
		WindowSpaceGeometry,
		FCoreStyle::Get().GetBrush("FocusRectangle"),
		FocusPath.GetWindow()->GetClippingRectangleInWindow(),
		ESlateDrawEffect::None,
		FColor(255,255,255,128)
	);

	return InLayerId;
}

TArray< TSharedRef<SWindow> > FSlateApplication::GetInteractiveTopLevelWindows()
{
	if (ActiveModalWindows.Num() > 0)
	{
		// If we have modal windows, only the topmost modal window and its children are interactive.
		TArray< TSharedRef<SWindow>, TInlineAllocator<1> > OutWindows;
		OutWindows.Add( ActiveModalWindows.Last().ToSharedRef() );
		return TArray< TSharedRef<SWindow> >(OutWindows);
	}
	else
	{
		// No modal windows? All windows are interactive.
		return SlateWindows;
	}
}

void FSlateApplication::GetAllVisibleWindowsOrdered(TArray< TSharedRef<SWindow> >& OutWindows)
{
	for( TArray< TSharedRef<SWindow> >::TConstIterator CurrentWindowIt( SlateWindows ); CurrentWindowIt; ++CurrentWindowIt )
	{
		TSharedRef<SWindow> CurrentWindow = *CurrentWindowIt;
		if ( CurrentWindow->IsVisible() )
		{
			GetAllVisibleChildWindows(OutWindows, CurrentWindow);
		}
	}
}

void FSlateApplication::GetAllVisibleChildWindows(TArray< TSharedRef<SWindow> >& OutWindows, TSharedRef<SWindow> CurrentWindow)
{
	if ( CurrentWindow->IsVisible() )
	{
		OutWindows.Add(CurrentWindow);

		const TArray< TSharedRef<SWindow> >& WindowChildren = CurrentWindow->GetChildWindows();
		for (int32 ChildIndex=0; ChildIndex < WindowChildren.Num(); ++ChildIndex)
		{
			GetAllVisibleChildWindows( OutWindows, WindowChildren[ChildIndex] );
		}
	}
}

bool FSlateApplication::IsDragDropping() const
{
	return DragDropContent.IsValid();
}

TSharedPtr<FDragDropOperation> FSlateApplication::GetDragDroppingContent() const
{
	return DragDropContent;
}

void FSlateApplication::EndDragDrop()
{
	DragDropContent.Reset();
}

void FSlateApplication::EnterDebuggingMode()
{
	bRequestLeaveDebugMode = false;

	// Note it is ok to hold a reference here as the game viewport should not be destroyed while in debugging mode
	TSharedPtr<SViewport> PreviousGameViewport;

	// Disable any game viewports while we are in debug mode so that mouse capture is released and the cursor is visible
	if (GameViewportWidget.IsValid())
	{
		PreviousGameViewport = GameViewportWidget.Pin();
		UnregisterGameViewport();
	}

	Renderer->FlushCommands();
	
	// We are about to start an in stack tick. Make sure the rendering thread isn't already behind
	Renderer->Sync();

#if WITH_EDITORONLY_DATA
	// Flag that we're about to enter the first frame of intra-frame debugging.
	GFirstFrameIntraFrameDebugging = true;
#endif	//WITH_EDITORONLY_DATA

	// Tick slate from here in the event that we should not return until the modal window is closed.
	while (!bRequestLeaveDebugMode)
	{
		// Tick and render Slate
		Tick();

		// Synchronize the game thread and the render thread so that the render thread doesn't get too far behind.
		Renderer->Sync();

#if WITH_EDITORONLY_DATA
		// We are done with the first frame
		GFirstFrameIntraFrameDebugging = false;

		// If we are requesting leaving debugging mode, leave it now.
		GIntraFrameDebuggingGameThread = !bRequestLeaveDebugMode;
#endif	//WITH_EDITORONLY_DATA
	}

	bRequestLeaveDebugMode = false;
	
	if ( PreviousGameViewport.IsValid() )
	{
		check(!GameViewportWidget.IsValid());

		// When in single step mode, register the game viewport so we can unregister it later
		// but do not do any of the other stuff like locking or capturing the mouse.
		if( bLeaveDebugForSingleStep )
		{
			GameViewportWidget = PreviousGameViewport;
		}
		else
		{
			// If we had a game viewport before debugging, re-register it now to capture the mouse and lock the cursor
			RegisterGameViewport( PreviousGameViewport.ToSharedRef() );
		}
	}

	bLeaveDebugForSingleStep = false;
}

void FSlateApplication::LeaveDebuggingMode(  bool bLeavingForSingleStep )
{
	bRequestLeaveDebugMode = true;
	bLeaveDebugForSingleStep = bLeavingForSingleStep;
}

bool FSlateApplication::IsWindowInDestroyQueue(TSharedRef<SWindow> Window) const
{
	return WindowDestroyQueue.Contains(Window);
}

void FSlateApplication::SynthesizeMouseMove()
{
	if (PlatformApplication->Cursor.IsValid())
	{
		// Synthetic mouse events accomplish two goals:
		// 1) The UI can change even if the mosue doesn't move.
		//    Synthesizing a mouse move sends out events.
		//    In this case, the current and previous position will be the same.
		//
		// 2) The mouse moves, but the OS decided not to send us an event.
		//    e.g. Mouse moved outside of our window.
		//    In this case, the previous and current positions differ.

		FPointerEvent MouseEvent
		(
			CursorPointerIndex,
			GetCursorPos(),
			GetLastCursorPos(),
			PressedMouseButtons,
			EKeys::Invalid,
			0,
			PlatformApplication->GetModifierKeys()
		);

		ProcessMouseMoveEvent(MouseEvent, true);
	}
}

void FSlateApplication::OnLogSlateEvent(EEventLog::Type Elovent, const FString& AdditionalContent)
{
#if LOG_SLATE_EVENTS
	if (EventLogger.IsValid())
	{
		LOG_EVENT_CONTENT(Event, AdditionalContent, NULL);
	}
#endif
}

void FSlateApplication::OnLogSlateEvent(EEventLog::Type Event, const FText& AdditionalContent )
{
#if LOG_SLATE_EVENTS
	if (EventLogger.IsValid())
	{
		LOG_EVENT_CONTENT(Event, AdditionalContent.ToString(), NULL);
	}
#endif
};

void FSlateApplication::SetSlateUILogger(TSharedPtr<IEventLogger> InEventLogger)
{
#if LOG_SLATE_EVENTS
	EventLogger = InEventLogger;
#endif
}

void FSlateApplication::SetUnhandledKeyDownEventHandler( const FOnKeyEvent& NewHandler )
{
	UnhandledKeyDownEventHandler = NewHandler;
}

float FSlateApplication::GetDragTriggerDistnace() const
{
	return DragTriggerDistnace;
}

void FSlateApplication::SetDragTriggerDistnace( float ScreenPixels )
{
	DragTriggerDistnace = ScreenPixels;
}

FVector2D FSlateApplication::CalculatePopupWindowPosition( const FSlateRect& InAnchor, const FVector2D& InSize, const EOrientation Orientation ) const
{
	// Do nothing if this window has no size
	if (InSize == FVector2D::ZeroVector)
	{
		return FVector2D(InAnchor.Left, InAnchor.Top);
	}

	FVector2D CalculatedPopUpWindowPosition( 0, 0 );

	FPlatformRect AnchorRect;
	AnchorRect.Left = InAnchor.Left;
	AnchorRect.Top = InAnchor.Top;
	AnchorRect.Right = InAnchor.Right;
	AnchorRect.Bottom = InAnchor.Bottom;

	EPopUpOrientation::Type PopUpOrientation = EPopUpOrientation::Horizontal;

	if ( Orientation == EOrientation::Orient_Vertical )
	{
		PopUpOrientation =  EPopUpOrientation::Vertical;
	}

	if ( PlatformApplication->TryCalculatePopupWindowPosition( AnchorRect, InSize, PopUpOrientation, /*OUT*/&CalculatedPopUpWindowPosition ) )
	{
		return CalculatedPopUpWindowPosition;
	}
	else
	{
		// Calculate the rectangle around our work area
		// Use our own rect.  This window as probably doesn't have a size or position yet.
		// Use a size of 1 to get the closest monitor to the start point
		AnchorRect.Left = InAnchor.Left + 1;
		AnchorRect.Top = InAnchor.Top + 1;
		const FPlatformRect PlatformWorkArea = PlatformApplication->GetWorkArea( AnchorRect );

		FSlateRect WorkAreaRect( 
			PlatformWorkArea.Left, 
			PlatformWorkArea.Top, 
			PlatformWorkArea.Left+(PlatformWorkArea.Right - PlatformWorkArea.Left), 
			PlatformWorkArea.Top+(PlatformWorkArea.Bottom - PlatformWorkArea.Top) );

		// In the direction we are opening, see if there is enough room. If there is not, flip the opening direction along the same axis.
		FVector2D NewPosition = FVector2D::ZeroVector;
		if ( Orientation == Orient_Horizontal )
		{
			const bool bFitsRight = InAnchor.Right + InSize.X < WorkAreaRect.Right;
			const bool bFitsLeft = InAnchor.Left - InSize.X >= WorkAreaRect.Left;

			if ( bFitsRight || !bFitsLeft )
			{
				// The menu fits to the right of the anchor or it does not fit to the left, display to the right
				NewPosition = FVector2D(InAnchor.Right, InAnchor.Top);
			}
			else
			{
				// The menu does not fit to the right of the anchor but it does fit to the left, display to the left
				NewPosition = FVector2D(InAnchor.Left - InSize.X, InAnchor.Top);
			}
		}
		else
		{
			const bool bFitsDown = InAnchor.Bottom + InSize.Y < WorkAreaRect.Bottom;
			const bool bFitsUp = InAnchor.Top - InSize.Y >= WorkAreaRect.Top;

			if ( bFitsDown || !bFitsUp )
			{
				// The menu fits below the anchor or it does not fit above, display below
				NewPosition = FVector2D(InAnchor.Left, InAnchor.Bottom);
			}
			else
			{
				// The menu does not fit below the anchor but it does fit above, display above
				NewPosition = FVector2D(InAnchor.Left, InAnchor.Top - InSize.Y);
			}

			if ( !bFitsDown && !bFitsUp )
			{
				NewPosition.X = InAnchor.Right;
			}
		}

		// Adjust the position of popup windows so they do not go out of the visible area of the monitor(s)
		// This can happen along the opposite axis that we are opening with
		// Assumes this window has a valid size
		// Adjust any menus that my not fit on the screen where they are opened
		FVector2D StartPos = NewPosition;
		FVector2D EndPos = NewPosition+InSize;
		FVector2D Adjust = FVector2D::ZeroVector;
		if (StartPos.X < WorkAreaRect.Left)
		{
			// Window is clipped by the left side of the work area
			Adjust.X = WorkAreaRect.Left - StartPos.X;
		}

		if (StartPos.Y < WorkAreaRect.Top)
		{
			// Window is clipped by the top of the work area
			Adjust.Y = WorkAreaRect.Top - StartPos.Y;
		}

		if (EndPos.X > WorkAreaRect.Right)
		{
			// Window is clipped by the right side of the work area
			Adjust.X = WorkAreaRect.Right - EndPos.X;
		}

		if (EndPos.Y > WorkAreaRect.Bottom)
		{
			// Window is clipped by the bottom of the work area
			Adjust.Y = WorkAreaRect.Bottom - EndPos.Y;
		}

		NewPosition += Adjust;

		return NewPosition;
	}
}

bool FSlateApplication::IsRunningAtTargetFrameRate() const
{
	const float MinimumDeltaTime = 1.0f / TargetFrameRateForResponsiveness.GetValueOnGameThread();
	return ( AverageDeltaTimeForResponsiveness <= MinimumDeltaTime ) || !IsNormalExecution();
}


bool FSlateApplication::AreMenuAnimationsEnabled() const
{
	return bMenuAnimationsEnabled;
}


void FSlateApplication::EnableMenuAnimations( const bool bEnableAnimations )
{
	bMenuAnimationsEnabled = bEnableAnimations;
}


void FSlateApplication::SetAppIcon(const FSlateBrush* const InAppIcon)
{
	check(InAppIcon);
	AppIcon = InAppIcon;
}


const FSlateBrush* FSlateApplication::GetAppIcon() const
{
	return AppIcon;
}


void FSlateApplication::ShowVirtualKeyboard( bool bShow, TSharedPtr<IVirtualKeyboardEntry> TextEntryWidget )
{
	if(SlateTextField == nullptr)
	{
		SlateTextField = new FPlatformTextField();
	}

	SlateTextField->ShowVirtualKeyboard(bShow, TextEntryWidget);
}

FSlateRect FSlateApplication::GetPreferredWorkArea() const
{
	const FWeakWidgetPath & FocusedWidgetPath = UserFocusedWidgetPaths[GetUserIndexForKeyboard()];

	// First see if we have a focused widget
	if( FocusedWidgetPath.IsValid() && FocusedWidgetPath.Window.IsValid() )
	{
		const FVector2D WindowPos = FocusedWidgetPath.Window.Pin()->GetPositionInScreen();
		const FVector2D WindowSize = FocusedWidgetPath.Window.Pin()->GetSizeInScreen();
		return GetWorkArea( FSlateRect( WindowPos.X, WindowPos.Y, WindowPos.X + WindowSize.X, WindowPos.Y + WindowSize.Y ) );
	}
	else
	{
		// no focus widget, so use mouse position if there are windows present in the work area
		const FVector2D CursorPos = GetCursorPos();
		const FSlateRect WorkArea = GetWorkArea( FSlateRect( CursorPos.X, CursorPos.Y, CursorPos.X + 1.0f, CursorPos.Y + 1.0f ) );

		if (FSlateWindowHelper::CheckWorkAreaForWindows(SlateWindows, WorkArea))
		{
			return WorkArea;
		}

		// If we can't find a window where the cursor is at, try finding a main window.
		TSharedPtr<SWindow> ActiveTop = GetActiveTopLevelWindow();
		if ( ActiveTop.IsValid() )
		{
			// Use the current top level windows rect
			return GetWorkArea( ActiveTop->GetRectInScreen() );
		}
		
		// If we can't find a top level window check for an active modal window
		TSharedPtr<SWindow> ActiveModal = GetActiveModalWindow();
		if ( ActiveModal.IsValid() )
		{
			// Use the current active modal windows rect
			return GetWorkArea( ActiveModal->GetRectInScreen() );
		}

		// no windows on work area - default to primary display
		FDisplayMetrics DisplayMetrics;
		GetDisplayMetrics( DisplayMetrics );
		const FPlatformRect& DisplayRect = DisplayMetrics.PrimaryDisplayWorkAreaRect;
		return FSlateRect( (float)DisplayRect.Left, (float)DisplayRect.Top, (float)DisplayRect.Right, (float)DisplayRect.Bottom );
	}
}

FSlateRect FSlateApplication::GetWorkArea( const FSlateRect& InRect ) const
{
	FPlatformRect InPlatformRect;
	InPlatformRect.Left = FMath::TruncToInt(InRect.Left);
	InPlatformRect.Top = FMath::TruncToInt(InRect.Top);
	InPlatformRect.Right = FMath::TruncToInt(InRect.Right);
	InPlatformRect.Bottom = FMath::TruncToInt(InRect.Bottom);

	const FPlatformRect OutPlatformRect = PlatformApplication->GetWorkArea( InPlatformRect );
	return FSlateRect( OutPlatformRect.Left, OutPlatformRect.Top, OutPlatformRect.Right, OutPlatformRect.Bottom );
}

bool FSlateApplication::SupportsSourceAccess() const
{
	if(QuerySourceCodeAccessDelegate.IsBound())
	{
		return QuerySourceCodeAccessDelegate.Execute();
	}
	return false;
}

void FSlateApplication::GotoLineInSource(const FString& FileName, int32 LineNumber) const
{
	if ( SupportsSourceAccess() )
	{
		if(SourceCodeAccessDelegate.IsBound())
		{
			SourceCodeAccessDelegate.Execute(FileName, LineNumber, 0);
		}
	}
}

void FSlateApplication::ForceRedrawWindow(TSharedRef<SWindow>& InWindowToDraw)
{
	PrivateDrawWindows( InWindowToDraw );
}

bool FSlateApplication::TakeScreenshot(TSharedRef<SWidget>& Widget, TArray<FColor>&OutColorData, FIntVector& OutSize)
{
	return TakeScreenshot(Widget, FIntRect(), OutColorData, OutSize);
}

bool FSlateApplication::TakeScreenshot(TSharedRef<SWidget>& Widget, const FIntRect& InnerWidgetArea, TArray<FColor>& OutColorData, FIntVector& OutSize)
{
	// We can't screenshot the widget unless there's a valid window handle to draw it in.
	TSharedPtr<SWindow> WidgetWindow = FSlateApplication::Get().FindWidgetWindow(Widget);
	if ( !WidgetWindow.IsValid() )
	{
		return false;
	}

	TSharedRef<SWindow> CurrentWindowRef = WidgetWindow.ToSharedRef();

	FWidgetPath WidgetPath;
	FSlateApplication::Get().GeneratePathToWidgetChecked(Widget, WidgetPath);

	FArrangedWidget ArrangedWidget = WidgetPath.FindArrangedWidget(Widget).Get(FArrangedWidget::NullWidget);
	FVector2D Position = ArrangedWidget.Geometry.AbsolutePosition;
	FVector2D Size = ArrangedWidget.Geometry.GetDrawSize();
	FVector2D WindowPosition = WidgetWindow->GetPositionInScreen();

	FIntRect ScreenshotRect = InnerWidgetArea.IsEmpty() ? FIntRect(0, 0, (int32)Size.X, (int32)Size.Y) : InnerWidgetArea;

	ScreenshotRect.Min.X += ( Position.X - WindowPosition.X );
	ScreenshotRect.Min.Y += ( Position.Y - WindowPosition.Y );
	ScreenshotRect.Max.X += ( Position.X - WindowPosition.X );
	ScreenshotRect.Max.Y += ( Position.Y - WindowPosition.Y );

	Renderer->PrepareToTakeScreenshot(ScreenshotRect, &OutColorData);
	PrivateDrawWindows(WidgetWindow);

	OutSize.X = ScreenshotRect.Size().X;
	OutSize.Y = ScreenshotRect.Size().Y;

	return true;
}


/* FSlateApplicationBase interface
 *****************************************************************************/

FVector2D FSlateApplication::GetCursorSize( ) const
{
	if ( PlatformApplication->Cursor.IsValid() )
	{
		int32 X;
		int32 Y;
		PlatformApplication->Cursor->GetSize( X, Y );
		return FVector2D( X, Y );
	}

	return FVector2D( 1.0f, 1.0f );
}


TSharedPtr< SWidget > FSlateApplication::GetKeyboardFocusedWidget() const
{
	if( UserFocusedWidgetPaths[GetUserIndexForKeyboard()].IsValid() )
	{
		return UserFocusedWidgetPaths[GetUserIndexForKeyboard()].GetLastWidget().Pin();
	}

	return TSharedPtr< SWidget >();
}

TSharedPtr<SWidget> FSlateApplication::GetMouseCaptorImpl() const
{
	return MouseCaptor.ToSharedWidget(CursorPointerIndex);
}

bool FSlateApplication::HasAnyMouseCaptor() const
{
	return MouseCaptor.HasCapture();
}

bool FSlateApplication::HasMouseCapture(const TSharedPtr<const SWidget> Widget) const
{
	for (auto CaptureWidget : MouseCaptor.ToSharedWidgets())
	{
		if (Widget == CaptureWidget)
		{
			return true;
		}
	}
	return false;
}

bool FSlateApplication::HasFocusedDescendants( const TSharedRef< const SWidget >& Widget ) const
{
	for (int32 UserIndex = 0; UserIndex < SlateApplicationDefs::MaxUsers; ++UserIndex)
	{
		const FWeakWidgetPath & FocusedWidgetPath = UserFocusedWidgetPaths[UserIndex];
		if (FocusedWidgetPath.IsValid() && FocusedWidgetPath.GetLastWidget().Pin() != Widget && FocusedWidgetPath.ContainsWidget(Widget))
		{
			return true;
		}
	}
	return false;
}


TSharedRef<SWidget> FSlateApplication::MakeImage( const TAttribute<const FSlateBrush*>& Image, const TAttribute<FSlateColor>& Color, const TAttribute<EVisibility>& Visibility ) const
{
	return SNew(SImage)
		.ColorAndOpacity(Color)
		.Image(Image)
		.Visibility(Visibility);
}


TSharedRef<SWidget> FSlateApplication::MakeWindowTitleBar( const TSharedRef<SWindow>& Window, const TSharedPtr<SWidget>& CenterContent, EHorizontalAlignment CenterContentAlignment, TSharedPtr<IWindowTitleBar>& OutTitleBar ) const
{
	TSharedRef<SWindowTitleBar> TitleBar = SNew(SWindowTitleBar, Window, CenterContent, CenterContentAlignment)
		.Visibility(EVisibility::SelfHitTestInvisible);

	OutTitleBar = TitleBar;

	return TitleBar;
}


TSharedRef<IToolTip> FSlateApplication::MakeToolTip( const TAttribute<FString>& ToolTipString )
{
	return SNew(SToolTip)
		.Text(ToolTipString);
}


TSharedRef<IToolTip> FSlateApplication::MakeToolTip(const TAttribute<FText>& ToolTipText)
{
	return SNew(SToolTip)
		.Text(ToolTipText);
}


TSharedRef<IToolTip> FSlateApplication::MakeToolTip( const FText& ToolTipText )
{
	return SNew(SToolTip)
		.Text(ToolTipText);
}


/* FGenericApplicationMessageHandler interface
 *****************************************************************************/

bool FSlateApplication::ShouldProcessUserInputMessages( const TSharedPtr< FGenericWindow >& PlatformWindow ) const
{
	TSharedPtr< SWindow > Window;
	if ( PlatformWindow.IsValid() )
	{
		Window = FSlateWindowHelper::FindWindowByPlatformWindow( SlateWindows, PlatformWindow.ToSharedRef() );
	}

	if ( ActiveModalWindows.Num() == 0 || 
		( Window.IsValid() &&
			( Window->IsDescendantOf( GetActiveModalWindow() ) || ActiveModalWindows.Contains( Window ) ) ) )
	{
		return true;
	}
	return false;
}

bool FSlateApplication::OnKeyChar( const TCHAR Character, const bool IsRepeat )
{
	FCharacterEvent CharacterEvent( Character, PlatformApplication->GetModifierKeys(), 0, IsRepeat );
	return ProcessKeyCharEvent( CharacterEvent );
}

bool FSlateApplication::ProcessKeyCharEvent( FCharacterEvent& InCharacterEvent )
{
	FReply Reply = FReply::Unhandled();

	// NOTE: We intentionally don't reset LastUserInteractionTimeForThrottling here so that the UI can be responsive while typing

	// Bubble the key event
	FWidgetPath EventPath = UserFocusedWidgetPaths[InCharacterEvent.GetUserIndex()].ToWidgetPath();
	
	// Switch worlds for widgets in the current path
	FScopedSwitchWorldHack SwitchWorld( EventPath );

	Reply = FEventRouter::RouteAlongFocusPath( this, FEventRouter::FBubblePolicy(EventPath), InCharacterEvent, []( const FArrangedWidget& SomeWidgetGettingEvent, const FCharacterEvent& Event )
	{
		return SomeWidgetGettingEvent.Widget->IsEnabled()
			? SomeWidgetGettingEvent.Widget->OnKeyChar( SomeWidgetGettingEvent.Geometry, Event )
			: FReply::Unhandled();
	});

	LOG_EVENT_CONTENT( EEventLog::KeyChar, FString::Printf(TEXT("%c"), InCharacterEvent.GetCharacter()), Reply );

	return Reply.IsEventHandled();
}

bool FSlateApplication::OnKeyDown( const int32 KeyCode, const uint32 CharacterCode, const bool IsRepeat ) 
{
	FKey const Key = FInputKeyManager::Get().GetKeyFromCodes( KeyCode, CharacterCode );
	FKeyEvent KeyEvent(Key, PlatformApplication->GetModifierKeys(), GetUserIndexForKeyboard(), IsRepeat, CharacterCode, KeyCode);

	return ProcessKeyDownEvent( KeyEvent );
}

bool FSlateApplication::ProcessKeyDownEvent( FKeyEvent& InKeyEvent )
{
	FReply Reply = FReply::Unhandled();

	LastUserInteractionTime = this->GetCurrentTime();
	
	if (IsDragDropping() && InKeyEvent.GetKey() == EKeys::Escape)
	{
		// Pressing ESC while drag and dropping terminates the drag drop.
		DragDropContent.Reset();
		Reply = FReply::Handled();
	}
	else
	{
		LastUserInteractionTimeForThrottling = LastUserInteractionTime;

		// If we are inspecting, pressing ESC exits inspection mode.
		if ( InKeyEvent.GetKey() == EKeys::Escape )
		{
			TSharedPtr<IWidgetReflector> WidgetReflector = WidgetReflectorPtr.Pin();
			const bool bIsWidgetReflectorPicking = WidgetReflector.IsValid() && WidgetReflector->IsInPickingMode();
			if ( bIsWidgetReflectorPicking )
			{
					WidgetReflector->OnWidgetPicked();
					Reply = FReply::Handled();

					return Reply.IsEventHandled();
				}
			}

		// Bubble the keyboard event
		FWidgetPath EventPath = UserFocusedWidgetPaths[InKeyEvent.GetUserIndex()].ToWidgetPath();

		// Switch worlds for widgets inOnPreviewMouseButtonDown the current path
		FScopedSwitchWorldHack SwitchWorld( EventPath );

		TSharedPtr<SWidget> WidgetToLog;

		Reply = FReply::Unhandled();

		// Tunnel the keyboard event
		Reply = FEventRouter::RouteAlongFocusPath( this, FEventRouter::FTunnelPolicy(EventPath), InKeyEvent, []( const FArrangedWidget& CurrentWidget, const FKeyEvent& Event )
		{
			return (CurrentWidget.Widget->IsEnabled())
				? CurrentWidget.Widget->OnPreviewKeyDown( CurrentWidget.Geometry, Event )
				: FReply::Unhandled();
		});

		// Send out key down events.
		if (!Reply.IsEventHandled())
		{
			Reply = FEventRouter::RouteAlongFocusPath(this, FEventRouter::FBubblePolicy(EventPath), InKeyEvent, [](const FArrangedWidget& SomeWidgetGettingEvent, const FKeyEvent& Event)
			{
				return (SomeWidgetGettingEvent.Widget->IsEnabled())
					? SomeWidgetGettingEvent.Widget->OnKeyDown( SomeWidgetGettingEvent.Geometry, Event )
					: FReply::Unhandled();
			});
		}

		LOG_EVENT_CONTENT( EEventLog::KeyDown, GetKeyName(InKeyEvent.GetKey()).ToString(), Reply );

		// If the key event was not processed by any widget...
		if (!Reply.IsEventHandled() && UnhandledKeyDownEventHandler.IsBound())
		{
			Reply = UnhandledKeyDownEventHandler.Execute( InKeyEvent );
		}
	}

	return Reply.IsEventHandled();
}

bool FSlateApplication::OnKeyUp( const int32 KeyCode, const uint32 CharacterCode, const bool IsRepeat )
{
	FKey const Key = FInputKeyManager::Get().GetKeyFromCodes( KeyCode, CharacterCode );
	FKeyEvent KeyEvent(Key, PlatformApplication->GetModifierKeys(), GetUserIndexForKeyboard(), IsRepeat, CharacterCode, KeyCode);

	return ProcessKeyUpEvent( KeyEvent );
}

bool FSlateApplication::ProcessKeyUpEvent( FKeyEvent& InKeyEvent )
{
	FReply Reply = FReply::Unhandled();

	LastUserInteractionTime = this->GetCurrentTime();
	
	LastUserInteractionTimeForThrottling = LastUserInteractionTime;

	// Bubble the key event
	FWidgetPath EventPath = UserFocusedWidgetPaths[InKeyEvent.GetUserIndex()].ToWidgetPath();

	// Switch worlds for widgets in the current path
	FScopedSwitchWorldHack SwitchWorld( EventPath );

	Reply = FEventRouter::RouteAlongFocusPath(this, FEventRouter::FBubblePolicy(EventPath), InKeyEvent, [](const FArrangedWidget& SomeWidgetGettingEvent, const FKeyEvent& Event)
	{
		return (SomeWidgetGettingEvent.Widget->IsEnabled())
			? SomeWidgetGettingEvent.Widget->OnKeyUp( SomeWidgetGettingEvent.Geometry, Event )
			: FReply::Unhandled();
	});

	LOG_EVENT_CONTENT( EEventLog::KeyUp, GetKeyName(InKeyEvent.GetKey()).ToString(), Reply );

	return Reply.IsEventHandled();
}

bool FSlateApplication::ProcessAnalogInputEvent(FAnalogInputEvent& InAnalogInputEvent)
{
	FReply Reply = FReply::Unhandled();

	LastUserInteractionTime = this->GetCurrentTime();

	LastUserInteractionTimeForThrottling = LastUserInteractionTime;

	// Bubble the key event
	FWidgetPath EventPath = UserFocusedWidgetPaths[InAnalogInputEvent.GetUserIndex()].ToWidgetPath();
	InAnalogInputEvent.SetEventPath(EventPath);

	// Switch worlds for widgets in the current path
	FScopedSwitchWorldHack SwitchWorld(EventPath);

	Reply = FEventRouter::RouteAlongFocusPath(this, FEventRouter::FBubblePolicy(EventPath), InAnalogInputEvent, [](const FArrangedWidget& SomeWidgetGettingEvent, const FAnalogInputEvent& Event)
	{
		return (SomeWidgetGettingEvent.Widget->IsEnabled())
			? SomeWidgetGettingEvent.Widget->OnAnalogValueChanged(SomeWidgetGettingEvent.Geometry, Event)
			: FReply::Unhandled();
	});

	LOG_EVENT_CONTENT(EEventLog::AnalogInput, GetKeyName(InAnalogInputEvent.GetKey()).ToString(), Reply);

	return Reply.IsEventHandled();
}

FKey TranslateMouseButtonToKey( const EMouseButtons::Type Button )
{
	FKey Key = EKeys::Invalid;

	switch( Button )
	{
	case EMouseButtons::Left:
		Key = EKeys::LeftMouseButton;
		break;
	case EMouseButtons::Middle:
		Key = EKeys::MiddleMouseButton;
		break;
	case EMouseButtons::Right:
		Key = EKeys::RightMouseButton;
		break;
	case EMouseButtons::Thumb01:
		Key = EKeys::ThumbMouseButton;
		break;
	case EMouseButtons::Thumb02:
		Key = EKeys::ThumbMouseButton2;
		break;
	}

	return Key;
}

void FSlateApplication::SetGameIsFakingTouchEvents(const bool bIsFaking, FVector2D* CursorLocation)
{
	if (bIsFakingTouched && !bIsFaking && bIsGameFakingTouch && !bIsFakingTouch)
	{
		OnTouchEnded((CursorLocation ? *CursorLocation : PlatformApplication->Cursor->GetPosition()), 0, 0);
	}
	bIsGameFakingTouch = bIsFaking;
}

bool FSlateApplication::IsFakingTouchEvents() const
{
	return bIsFakingTouch || bIsGameFakingTouch;
}


bool FSlateApplication::OnMouseDown( const TSharedPtr< FGenericWindow >& PlatformWindow, const EMouseButtons::Type Button )
{
	// convert to touch event if we are faking it	
	if (bIsFakingTouch || bIsGameFakingTouch)
	{
		bIsFakingTouched = true;
		return OnTouchStarted( PlatformWindow, PlatformApplication->Cursor->GetPosition(), 0, 0 );
	}

	FKey Key = TranslateMouseButtonToKey( Button );

	FPointerEvent MouseEvent(
		CursorPointerIndex,
		GetCursorPos(),
		GetLastCursorPos(),
		PressedMouseButtons,
		Key,
		0,
		PlatformApplication->GetModifierKeys()
		);

	return ProcessMouseButtonDownEvent( PlatformWindow, MouseEvent );
}

bool FSlateApplication::ProcessMouseButtonDownEvent( const TSharedPtr< FGenericWindow >& PlatformWindow, FPointerEvent& MouseEvent )
{
	LastUserInteractionTime = this->GetCurrentTime();
	LastUserInteractionTimeForThrottling = LastUserInteractionTime;
	
	PlatformApplication->SetCapture( PlatformWindow );
	PressedMouseButtons.Add( MouseEvent.GetEffectingButton() );

	bool bInGame = false;

	// Only process mouse down messages if we are not drag/dropping
	if ( !IsDragDropping() )
	{
		FReply Reply = FReply::Unhandled();
		if (MouseCaptor.HasCaptureForPointerIndex(MouseEvent.GetPointerIndex()))
		{
			FWidgetPath MouseCaptorPath = MouseCaptor.ToWidgetPath( FWeakWidgetPath::EInterruptedPathHandling::Truncate, &MouseEvent );
			FArrangedWidget& MouseCaptorWidget = MouseCaptorPath.Widgets.Last();

			// Switch worlds widgets in the current path
			FScopedSwitchWorldHack SwitchWorld( MouseCaptorPath );
			bInGame = FApp::IsGame();

			Reply = FEventRouter::Route<FReply>( this, FEventRouter::FToLeafmostPolicy(MouseCaptorPath), MouseEvent, []( const FArrangedWidget& MouseCaptorWidget, const FPointerEvent& Event )
			{
				return MouseCaptorWidget.Widget->OnPreviewMouseButtonDown( MouseCaptorWidget.Geometry, Event );
			});
			
			if (!Reply.IsEventHandled())
			{
				Reply = FEventRouter::Route<FReply>( this, FEventRouter::FToLeafmostPolicy(MouseCaptorPath), MouseEvent,
					[this]( const FArrangedWidget& MouseCaptorWidget, const FPointerEvent& Event )
					{
						FReply TempReply = FReply::Unhandled();
						if ( Event.IsTouchEvent() )
						{
							TempReply = MouseCaptorWidget.Widget->OnTouchStarted( MouseCaptorWidget.Geometry, Event );
						}
						if ( !Event.IsTouchEvent() || ( !TempReply.IsEventHandled() && this->bTouchFallbackToMouse ) )
						{
							TempReply = MouseCaptorWidget.Widget->OnMouseButtonDown( MouseCaptorWidget.Geometry, Event );
						}
						return TempReply;
					} );
			}
			LOG_EVENT( EEventLog::MouseButtonDown, Reply );
		}
		else
		{
			FWidgetPath WidgetsUnderCursor = LocateWindowUnderMouse( MouseEvent.GetScreenSpacePosition(), GetInteractiveTopLevelWindows() );

#if PLATFORM_MAC
			NSWindow* ActiveWindow = [NSApp keyWindow];
#endif
			PopupSupport.SendNotifications( WidgetsUnderCursor );

			// Switch worlds widgets in the current path
			FScopedSwitchWorldHack SwitchWorld( WidgetsUnderCursor );
			bInGame = FApp::IsGame();

			const TSharedPtr<SWidget> PreviouslyFocusedWidget = GetKeyboardFocusedWidget();

			Reply = FEventRouter::Route<FReply>(this, FEventRouter::FTunnelPolicy(WidgetsUnderCursor), MouseEvent, [](const FArrangedWidget TargetWidget, const FPointerEvent& Event)
			{
				return TargetWidget.Widget->OnPreviewMouseButtonDown(TargetWidget.Geometry, Event);
			});

			if ( !Reply.IsEventHandled() )
			{
				Reply = FEventRouter::Route<FReply>(this, FEventRouter::FBubblePolicy(WidgetsUnderCursor), MouseEvent, [this](const FArrangedWidget TargetWidget, const FPointerEvent& Event)
				{
					FReply ThisReply = FReply::Unhandled();
					if (!ThisReply.IsEventHandled())
					{
						if (Event.IsTouchEvent())
						{
							ThisReply = TargetWidget.Widget->OnTouchStarted( TargetWidget.Geometry, Event );
						}
						if (!Event.IsTouchEvent() || (!ThisReply.IsEventHandled() && this->bTouchFallbackToMouse))
						{
							ThisReply = TargetWidget.Widget->OnMouseButtonDown( TargetWidget.Geometry, Event );
						}
					}
					return ThisReply;
				});
			}
			LOG_EVENT( EEventLog::MouseButtonDown, Reply );

			// If none of the widgets requested keyboard focus to be set (or set the keyboard focus explicitly), set it to the leaf-most widget under the mouse.
			// On Mac we prevent the OS from activating the window on mouse down, so we have full control and can activate only if there's nothing draggable under the mouse cursor.
			const bool bFocusChangedByEventHandler = PreviouslyFocusedWidget != GetKeyboardFocusedWidget();
<<<<<<< HEAD
			if ((!Reply.GetFocusRecepient().IsValid() || (PLATFORM_MAC && MouseEvent.GetEffectingButton() == EKeys::LeftMouseButton && !DragDetector.DetectDragForWidget.IsValid())) && !bFocusChangedByEventHandler)
=======
			if ((!Reply.GetUserFocusRecepient().IsValid() || (PLATFORM_MAC && MouseEvent.GetEffectingButton() == EKeys::LeftMouseButton && !DragDetector.DetectDragForWidget.IsValid())) && !bFocusChangedByEventHandler)
>>>>>>> 972e0610
			{
				// The event handler for OnMouseButton down may have altered the widget hierarchy.
				// Refresh the previously-cached widget path.
				WidgetsUnderCursor = LocateWindowUnderMouse( MouseEvent.GetScreenSpacePosition(), GetInteractiveTopLevelWindows() );

				bool bFocusCandidateFound = false;
				for( int32 WidgetIndex = WidgetsUnderCursor.Widgets.Num()-1; !bFocusCandidateFound && WidgetIndex >= 0 ; --WidgetIndex )
				{
					FArrangedWidget& CurWidget = WidgetsUnderCursor.Widgets[WidgetIndex];
					if (CurWidget.Widget->SupportsKeyboardFocus())
					{
						bFocusCandidateFound = true;
						FWidgetPath NewFocusedWidgetPath = WidgetsUnderCursor.GetPathDownTo( CurWidget.Widget );
						SetKeyboardFocus( NewFocusedWidgetPath, EFocusCause::Mouse );
					}
				}

#if PLATFORM_MAC
				if (MouseEvent.GetEffectingButton() == EKeys::LeftMouseButton && WidgetsUnderCursor.TopLevelWindow.IsValid() && !DragDetector.DetectDragForWidget.IsValid() && ActiveWindow == [NSApp keyWindow])
				{
					MouseCaptorHelper Captor = MouseCaptor;
					FPlatformMisc::ActivateApplication();
					WidgetsUnderCursor.TopLevelWindow->BringToFront(true);
					MouseCaptor = Captor;
				}
#endif
			}
		}

		// See if expensive tasks should be throttled.  By default on mouse down expensive tasks are throttled
		// to ensure Slate responsiveness in low FPS situations
		if (Reply.IsEventHandled() && !bInGame && !MouseEvent.IsTouchEvent())
		{
			// Enter responsive mode if throttling should occur and its not already happening
			if( Reply.ShouldThrottle() && !MouseButtonDownResponsivnessThrottle.IsValid() )
			{
				MouseButtonDownResponsivnessThrottle = FSlateThrottleManager::Get().EnterResponsiveMode();
			}
			else if( !Reply.ShouldThrottle() && MouseButtonDownResponsivnessThrottle.IsValid() )
			{
				// Leave responsive mode if a widget chose not to throttle
				FSlateThrottleManager::Get().LeaveResponsiveMode( MouseButtonDownResponsivnessThrottle );
			}
		}
	}

	PointerIndexLastPositionMap.Add(MouseEvent.GetPointerIndex(), MouseEvent.GetScreenSpacePosition());
	return true;
}

bool FSlateApplication::OnMouseDoubleClick( const TSharedPtr< FGenericWindow >& PlatformWindow, const EMouseButtons::Type Button )
{
	if (bIsFakingTouch || bIsGameFakingTouch)
	{
		bIsFakingTouched = true;
		return OnTouchStarted(PlatformWindow, PlatformApplication->Cursor->GetPosition(), 0, 0);
	}

	FKey Key = TranslateMouseButtonToKey( Button );

	FPointerEvent MouseEvent(
		CursorPointerIndex,
		GetCursorPos(),
		GetLastCursorPos(),
		PressedMouseButtons,
		Key,
		0,
		PlatformApplication->GetModifierKeys()
		);

	return ProcessMouseButtonDoubleClickEvent( PlatformWindow, MouseEvent );
}

bool FSlateApplication::ProcessMouseButtonDoubleClickEvent( const TSharedPtr< FGenericWindow >& PlatformWindow, FPointerEvent& InMouseEvent )
{
	LastUserInteractionTime = this->GetCurrentTime();
	LastUserInteractionTimeForThrottling = LastUserInteractionTime;
	
	PlatformApplication->SetCapture( PlatformWindow );
	PressedMouseButtons.Add( InMouseEvent.GetEffectingButton() );

	FWidgetPath WidgetsUnderCursor = LocateWindowUnderMouse( InMouseEvent.GetScreenSpacePosition(), GetInteractiveTopLevelWindows() );

	// Switch worlds widgets in the current path
	FScopedSwitchWorldHack SwitchWorld( WidgetsUnderCursor );

	FReply Reply = FEventRouter::Route<FReply>( this, FEventRouter::FBubblePolicy(WidgetsUnderCursor), InMouseEvent, [](const FArrangedWidget& TargetWidget, const FPointerEvent& Event)
	{
		return TargetWidget.Widget->OnMouseButtonDoubleClick( TargetWidget.Geometry, Event );
	} );


	LOG_EVENT( EEventLog::MouseButtonDoubleClick, Reply );

	PointerIndexLastPositionMap.Add(InMouseEvent.GetPointerIndex(), InMouseEvent.GetScreenSpacePosition());
	return Reply.IsEventHandled();
}

bool FSlateApplication::OnMouseUp( const EMouseButtons::Type Button )
{
	// convert to touch event if we are faking it	
	if (bIsFakingTouch || bIsGameFakingTouch)
	{
		bIsFakingTouched = false;
		return OnTouchEnded(PlatformApplication->Cursor->GetPosition(), 0, 0);
	}

	FKey Key = TranslateMouseButtonToKey( Button );

	FPointerEvent MouseEvent(
		CursorPointerIndex,
		GetCursorPos(),
		GetLastCursorPos(),
		PressedMouseButtons,
		Key,
		0,
		PlatformApplication->GetModifierKeys()
		);

	return ProcessMouseButtonUpEvent( MouseEvent );
}

bool FSlateApplication::ProcessMouseButtonUpEvent( FPointerEvent& MouseEvent )
{
	LastUserInteractionTime = this->GetCurrentTime();
	LastUserInteractionTimeForThrottling = LastUserInteractionTime;
	PressedMouseButtons.Remove( MouseEvent.GetEffectingButton() );

	if (DragDetector.DetectDragForWidget.IsValid() && MouseEvent.GetEffectingButton() == DragDetector.DetectDragButton )
	{
		// The user has release the button that was supposed to start the drag; stop detecting it.
		DragDetector = FDragDetector();
	}

	if (MouseCaptor.HasCaptureForPointerIndex(MouseEvent.GetPointerIndex()))
	{
		//FWidgetPath MouseCaptorPath = MouseCaptor.ToWidgetPath(MouseEvent.GetPointerIndex());
		FWidgetPath MouseCaptorPath = MouseCaptor.ToWidgetPath( FWeakWidgetPath::EInterruptedPathHandling::Truncate, &MouseEvent );
		if ( ensureMsg(MouseCaptorPath.Widgets.Num() > 0, TEXT("A window had a widget with mouse capture. That entire window has been dismissed before the mouse up could be processed.")) )
		{
#if PLATFORM_MAC
			NSWindow* ActiveNativeWindow = [NSApp keyWindow];
#endif
<<<<<<< HEAD
			FArrangedWidget& MouseCaptorWidget = MouseCaptorPath.Widgets.Last();
			MouseEvent.SetEventPath(MouseCaptorPath);

=======
>>>>>>> 972e0610
			// Switch worlds widgets in the current path
			FScopedSwitchWorldHack SwitchWorld( MouseCaptorPath );

			FReply Reply = FEventRouter::Route<FReply>( this, FEventRouter::FToLeafmostPolicy(MouseCaptorPath), MouseEvent, [this]( const FArrangedWidget& TargetWidget, const FPointerEvent& Event )
			{
				FReply TempReply = FReply::Unhandled();
				if (Event.IsTouchEvent())
			{
					TempReply = TargetWidget.Widget->OnTouchEnded( TargetWidget.Geometry, Event );
			}
				if (!Event.IsTouchEvent() || (!TempReply.IsEventHandled() && this->bTouchFallbackToMouse))
			{
					TempReply = TargetWidget.Widget->OnMouseButtonUp( TargetWidget.Geometry, Event );
			}
				return TempReply;
			});

#if PLATFORM_MAC
			// Activate a window under the mouse if it's inactive and mouse up didn't bring any window to front
			TSharedPtr<SWindow> ActiveWindow = GetActiveTopLevelWindow();
			if (MouseEvent.GetEffectingButton() == EKeys::LeftMouseButton && MouseCaptorPath.TopLevelWindow.IsValid() && ActiveWindow != MouseCaptorPath.TopLevelWindow && ActiveNativeWindow == [NSApp keyWindow])
			{
				MouseCaptorPath.TopLevelWindow->BringToFront(true);
			}
<<<<<<< HEAD
			ProcessReply(MouseCaptorPath, Reply, &MouseCaptorPath, &MouseEvent);
#if PLATFORM_MAC
			// Activate a window under the mouse if it's inactive and mouse up didn't bring any window to front
			TSharedPtr<SWindow> ActiveWindow = GetActiveTopLevelWindow();
			if (MouseEvent.GetEffectingButton() == EKeys::LeftMouseButton && MouseCaptorPath.TopLevelWindow.IsValid() && ActiveWindow != MouseCaptorPath.TopLevelWindow && ActiveNativeWindow == [NSApp keyWindow])
			{
				MouseCaptorPath.TopLevelWindow->BringToFront(true);
			}
=======
>>>>>>> 972e0610
#endif
			LOG_EVENT( EEventLog::MouseButtonUp, Reply );
		}
	}
	else
	{
		FWidgetPath WidgetsUnderCursor = LocateWindowUnderMouse( MouseEvent.GetScreenSpacePosition(), GetInteractiveTopLevelWindows() );

		// Cache the drag drop content and reset the pointer in case OnMouseButtonUpMessage re-enters as a result of OnDrop
		const bool bIsDragDropping = IsDragDropping();
		TSharedPtr< FDragDropOperation > LocalDragDropContent = DragDropContent;
		DragDropContent.Reset();

		// Switch worlds widgets in the current path
		FScopedSwitchWorldHack SwitchWorld( WidgetsUnderCursor );
		
		FReply Reply = FEventRouter::Route<FReply>( this, FEventRouter::FBubblePolicy(WidgetsUnderCursor), MouseEvent, [&](const FArrangedWidget& CurWidget, const FPointerEvent& Event)
		{
			FReply TempReply = FReply::Unhandled();
			if (Event.IsTouchEvent())
			{
				TempReply = CurWidget.Widget->OnTouchEnded( CurWidget.Geometry, Event );
			}
			if (!Event.IsTouchEvent() || (!TempReply.IsEventHandled() && bTouchFallbackToMouse))
			{
				TempReply = (bIsDragDropping)
					? CurWidget.Widget->OnDrop( CurWidget.Geometry, FDragDropEvent( Event, LocalDragDropContent ) )
					: CurWidget.Widget->OnMouseButtonUp( CurWidget.Geometry, Event );
			}
			return TempReply;		
		});

		LOG_EVENT( bIsDragDropping ? EEventLog::DragDrop : EEventLog::MouseButtonUp, Reply );

		// If we were dragging, notify the content
		if ( bIsDragDropping )
		{
			// @todo slate : depending on SetEventPath() is not ideal.
			MouseEvent.SetEventPath( WidgetsUnderCursor );
			LocalDragDropContent->OnDrop( Reply.IsEventHandled(), MouseEvent );
		}
	}

	// If in responsive mode throttle, leave it on mouse up.
	if( MouseButtonDownResponsivnessThrottle.IsValid() )
	{
		FSlateThrottleManager::Get().LeaveResponsiveMode( MouseButtonDownResponsivnessThrottle );
	}

	if ( PressedMouseButtons.Num() == 0 )
	{
		// Release Capture
		PlatformApplication->SetCapture( NULL );
	}

	return true;
}

bool FSlateApplication::OnMouseWheel( const float Delta )
{
	const FVector2D CurrentCursorPosition = GetCursorPos();

	FPointerEvent MouseWheelEvent(
		CursorPointerIndex,
		CurrentCursorPosition,
		CurrentCursorPosition,
		PressedMouseButtons,
		EKeys::Invalid,
		Delta,
		PlatformApplication->GetModifierKeys()
		);

	return ProcessMouseWheelOrGestureEvent( MouseWheelEvent, NULL );
}

bool FSlateApplication::ProcessMouseWheelOrGestureEvent( FPointerEvent& InWheelEvent, const FPointerEvent* InGestureEvent )
{
	const bool bShouldProcessEvent = InWheelEvent.GetWheelDelta() != 0 ||
		(InGestureEvent!=NULL && InGestureEvent->GetGestureDelta()!=FVector2D::ZeroVector);
	
	if ( !bShouldProcessEvent )
	{
		return false;
	}

	LastUserInteractionTime = this->GetCurrentTime();
	
	// NOTE: We intentionally don't reset LastUserInteractionTimeForThrottling here so that the UI can be responsive while scrolling

	FWidgetPath EventPath = ( MouseCaptor.HasCaptureForPointerIndex(InWheelEvent.GetPointerIndex()) )
		? MouseCaptor.ToWidgetPath(InWheelEvent.GetPointerIndex())
		: LocateWindowUnderMouse( InWheelEvent.GetScreenSpacePosition(), GetInteractiveTopLevelWindows() );

	// Switch worlds widgets in the current path
	FScopedSwitchWorldHack SwitchWorld( EventPath );

	FReply Reply = FEventRouter::Route<FReply>( this, FEventRouter::FBubblePolicy(EventPath), InWheelEvent, [&InGestureEvent](const FArrangedWidget& CurWidget, const FPointerEvent& Event)
	{
		FReply TempReply = FReply::Unhandled();
		// Gesture event gets first shot, if slate doesn't respond to it, we'll try the wheel event.
		if( InGestureEvent!=NULL )
		{
			TempReply = CurWidget.Widget->OnTouchGesture( CurWidget.Geometry, *InGestureEvent );
		}
		
		// Send the mouse wheel event if we haven't already handled the gesture version of this event.
		if( !TempReply.IsEventHandled() )
		{
			TempReply = CurWidget.Widget->OnMouseWheel( CurWidget.Geometry, Event );
		}

		return TempReply;
	} );

	LOG_EVENT( bIsGestureEvent ? EEventLog::TouchGesture : EEventLog::MouseWheel, Reply );

	return Reply.IsEventHandled();
}

bool FSlateApplication::OnMouseMove()
{
	// convert to touch event if we are faking it	
	if (bIsFakingTouched)
	{
		return OnTouchMoved(PlatformApplication->Cursor->GetPosition(), 0, 0);
	}
	else if (!bIsGameFakingTouch && bIsFakingTouch)
	{
		return false;
	}

	bool Result = true;
	const FVector2D CurrentCursorPosition = GetCursorPos();
	const FVector2D LastCursorPosition = GetLastCursorPos();
	if ( LastCursorPosition != CurrentCursorPosition )
	{
		FPointerEvent MouseEvent(
			CursorPointerIndex,
			CurrentCursorPosition,
			LastCursorPosition,
			PressedMouseButtons,
			EKeys::Invalid,
			0,
			PlatformApplication->GetModifierKeys()
			);

		Result = ProcessMouseMoveEvent( MouseEvent );
	}

	return Result;
}

bool FSlateApplication::OnRawMouseMove( const int32 X, const int32 Y )
{
	if ( X != 0 || Y != 0 )
	{
		FPointerEvent MouseEvent(
			CursorPointerIndex,
			GetCursorPos(),
			GetLastCursorPos(),
			FVector2D( X, Y ), 
			PressedMouseButtons,
			PlatformApplication->GetModifierKeys()
		);

		ProcessMouseMoveEvent(MouseEvent);
	}
	
	return true;
}

bool FSlateApplication::ProcessMouseMoveEvent( FPointerEvent& MouseEvent, bool bIsSynthetic )
{
	if ( !bIsSynthetic )
	{
		// Detecting a mouse move of zero delta is our way of filtering out synthesized move events
		const bool AllowSpawningOfToolTips = true;
		UpdateToolTip( AllowSpawningOfToolTips );
		
		// Guard against synthesized mouse moves and only track user interaction if the cursor pos changed
		LastUserInteractionTime = this->GetCurrentTime();
	}

	FWidgetPath WidgetsUnderCursor = LocateWindowUnderMouse( MouseEvent.GetScreenSpacePosition(), GetInteractiveTopLevelWindows() );
	bool bHandled = false;

	FWeakWidgetPath LastWidgetsUnderCursor;

	// User asked us to detect a drag.
	bool bDragDetected = false;
	if( DragDetector.DetectDragForWidget.IsValid() )
	{	
		const FVector2D DragDelta = (DragDetector.DetectDragStartLocation - MouseEvent.GetScreenSpacePosition());
		bDragDetected = ( DragDelta.Size() > FSlateApplication::Get().GetDragTriggerDistnace() );
		if (bDragDetected)
		{
			FWidgetPath DragDetectPath = DragDetector.DetectDragForWidget.ToWidgetPath();
			if( DragDetectPath.IsValid() && DragDetector.DetectDragForWidget.GetLastWidget().IsValid() )
			{
				FWidgetAndPointer DetectDragForMe = DragDetectPath.FindArrangedWidgetAndCursor(DragDetector.DetectDragForWidget.GetLastWidget().Pin().ToSharedRef()).Get(FWidgetAndPointer());

				// A drag has been triggered. The cursor exited some widgets as a result.
				// This assignment ensures that we will send OnLeave notifications to those widgets.
				LastWidgetsUnderCursor = DragDetector.DetectDragForWidget;

				// We're finished with the drag detect.
				DragDetector = FDragDetector();

				// Send an OnDragDetected to the widget that requested drag-detection.
				
				// Switch worlds widgets in the current path
				FScopedSwitchWorldHack SwitchWorld( DragDetectPath );

				FReply Reply = FEventRouter::Route<FReply>(this, FEventRouter::FDirectPolicy(DetectDragForMe,DragDetectPath), MouseEvent, []( const FArrangedWidget& DetectDragForMe, const FPointerEvent& TranslatedMouseEvent )
				{
					return DetectDragForMe.Widget->OnDragDetected(DetectDragForMe.Geometry, TranslatedMouseEvent );
				});
				
				LOG_EVENT( EEventLog::DragDetected, Reply );
			}
			else
			{
				bDragDetected = false;
			}
		}		
	}


	if (bDragDetected)
	{
		// When a drag was detected, we pretend that the widgets under the mouse last time around.
		// We have set LastWidgetsUnderCursor accordingly when the drag was detected above.
	}
	else
	{
		// No Drag Detection
		LastWidgetsUnderCursor = WidgetsUnderCursorLastEvent;
	}

	// Send out mouse leave events
	// If we are doing a drag and drop, we will send this event instead.
	{
		FDragDropEvent DragDropEvent( MouseEvent, DragDropContent );
		// Switch worlds widgets in the current path
		FScopedSwitchWorldHack SwitchWorld( LastWidgetsUnderCursor.Window.Pin() );

		for ( int32 WidgetIndex = LastWidgetsUnderCursor.Widgets.Num()-1; WidgetIndex >=0; --WidgetIndex )
		{
			// Guards for cases where WidgetIndex can become invalid due to MouseMove being re-entrant.
			while ( WidgetIndex >= LastWidgetsUnderCursor.Widgets.Num() )
			{
				WidgetIndex--;
			}

			if ( WidgetIndex >= 0 )
			{
				const TSharedPtr<SWidget>& SomeWidgetPreviouslyUnderCursor = LastWidgetsUnderCursor.Widgets[WidgetIndex].Pin();
				if( SomeWidgetPreviouslyUnderCursor.IsValid() )
				{
					TOptional<FArrangedWidget> FoundWidget = WidgetsUnderCursor.FindArrangedWidget( SomeWidgetPreviouslyUnderCursor.ToSharedRef() );
					const bool bWidgetNoLongerUnderMouse = !FoundWidget.IsSet();
					if ( bWidgetNoLongerUnderMouse )
					{
						// Widget is no longer under cursor, so send a MouseLeave.
						// The widget might not even be in the hierarchy any more!
						// Thus, we cannot translate the PointerPosition into the appropriate space for this event.
						if ( IsDragDropping() )
						{
							// Note that the event's pointer position is not translated.
							SomeWidgetPreviouslyUnderCursor->OnDragLeave( DragDropEvent );
							LOG_EVENT( EEventLog::DragLeave, SomeWidgetPreviouslyUnderCursor );

							// Reset the cursor override
							DragDropEvent.GetOperation()->SetCursorOverride( TOptional<EMouseCursor::Type>() );
						}
						else
						{
							// Note that the event's pointer position is not translated.
							SomeWidgetPreviouslyUnderCursor->OnMouseLeave( MouseEvent );
							LOG_EVENT( EEventLog::MouseLeave, SomeWidgetPreviouslyUnderCursor );
						}			
					}
				}
			}
		}
	}


	FWidgetPath MouseCaptorPath;
	if (MouseCaptor.HasCaptureForPointerIndex(MouseEvent.GetPointerIndex()))
	{
		//MouseCaptorPath = MouseCaptor.ToWidgetPath(MouseEvent.GetPointerIndex(), FWeakWidgetPath::EInterruptedPathHandling::ReturnInvalid);
		MouseCaptorPath = MouseCaptor.ToWidgetPath(FWeakWidgetPath::EInterruptedPathHandling::ReturnInvalid, &MouseEvent );
	}

	if (MouseCaptorPath.IsValid())
	{
		if ( !bIsSynthetic )
		{
<<<<<<< HEAD
			FArrangedWidget& MouseCaptorWidget = MouseCaptorPath.Widgets.Last();
			MouseEvent.SetEventPath(MouseCaptorPath);

			// Switch worlds widgets in the current path
			FScopedSwitchWorldHack SwitchWorld(MouseCaptorPath);

			FReply Reply = FReply::Unhandled();
			if (MouseEvent.IsTouchEvent())
			{
				Reply = MouseCaptorWidget.Widget->OnTouchMoved(MouseCaptorWidget.Geometry, MouseEvent).SetHandler(MouseCaptorWidget.Widget);
			}
			if (!MouseEvent.IsTouchEvent() || (!Reply.IsEventHandled() && bTouchFallbackToMouse))
			{
				Reply = MouseCaptorWidget.Widget->OnMouseMove(MouseCaptorWidget.Geometry, MouseEvent).SetHandler(MouseCaptorWidget.Widget);
			}
			ProcessReply(MouseCaptorPath, Reply, &MouseCaptorPath, &MouseEvent);
=======
			// Switch worlds widgets in the current path
			FScopedSwitchWorldHack SwitchWorld( MouseCaptorPath );
			
			FReply Reply = FEventRouter::Route<FReply>( this, FEventRouter::FToLeafmostPolicy(MouseCaptorPath), MouseEvent, [this]( const FArrangedWidget& MouseCaptorWidget, const FPointerEvent& Event )
			{
				FReply TempReply = FReply::Unhandled();
				if (Event.IsTouchEvent())
				{
					TempReply = MouseCaptorWidget.Widget->OnTouchMoved( MouseCaptorWidget.Geometry, Event );
				}
				if (!Event.IsTouchEvent() || (!TempReply.IsEventHandled() && this->bTouchFallbackToMouse))
				{
					TempReply = MouseCaptorWidget.Widget->OnMouseMove( MouseCaptorWidget.Geometry, Event );
				}
				return TempReply;
			} );
>>>>>>> 972e0610
			bHandled = Reply.IsEventHandled();
		}
	}
	else
	{	
		// Switch worlds widgets in the current path
		FScopedSwitchWorldHack SwitchWorld( WidgetsUnderCursor );

		// Send out mouse enter events.
		if (IsDragDropping())
		{
			FDragDropEvent DragDropEvent( MouseEvent, DragDropContent );
			FEventRouter::Route<FNoReply>( this, FEventRouter::FBubblePolicy(WidgetsUnderCursor), DragDropEvent, [&LastWidgetsUnderCursor](const FArrangedWidget& WidgetUnderCursor, const FDragDropEvent& DragDropEvent)
			{
				if ( !LastWidgetsUnderCursor.ContainsWidget(WidgetUnderCursor.Widget) )
				{
					WidgetUnderCursor.Widget->OnDragEnter( WidgetUnderCursor.Geometry, DragDropEvent );
				}
				return FNoReply();
			} );
		}
		else
		{
			FEventRouter::Route<FNoReply>( this, FEventRouter::FBubblePolicy(WidgetsUnderCursor), MouseEvent, [&LastWidgetsUnderCursor](const FArrangedWidget& WidgetUnderCursor, const FPointerEvent& PointerEvent)
			{
				if ( !LastWidgetsUnderCursor.ContainsWidget(WidgetUnderCursor.Widget) )
				{
					WidgetUnderCursor.Widget->OnMouseEnter( WidgetUnderCursor.Geometry, PointerEvent );
				}
				return FNoReply();
			} );
		}
		
		// Bubble the MouseMove event.
		FReply Reply = FEventRouter::Route<FReply>(this, FEventRouter::FBubblePolicy(WidgetsUnderCursor), MouseEvent, [&](const FArrangedWidget& CurWidget, const FPointerEvent& Event)
		{
			FReply TempReply = FReply::Unhandled();

			if (Event.IsTouchEvent())
			{
				TempReply = CurWidget.Widget->OnTouchMoved( CurWidget.Geometry, Event );
			}
			if (!TempReply.IsEventHandled())
			{
				TempReply = (IsDragDropping())
					? CurWidget.Widget->OnDragOver( CurWidget.Geometry, FDragDropEvent( Event, DragDropContent ) )
					: CurWidget.Widget->OnMouseMove( CurWidget.Geometry, Event );
			}

			return TempReply;
		});

		LOG_EVENT( IsDragDropping() ? EEventLog::DragOver : EEventLog::MouseMove, Reply )

			bHandled = Reply.IsEventHandled();
	}

	// Give the current drag drop operation a chance to do something
	// custom (e.g. update the Drag/Drop preview based on content)
	if (IsDragDropping())
	{
		FDragDropEvent DragDropEvent( MouseEvent, DragDropContent );
		FScopedSwitchWorldHack SwitchWorld( WidgetsUnderCursor );
		DragDropContent->OnDragged( DragDropEvent );

		// check the drag-drop operation for a cursor switch (on Windows, the OS thinks the mouse is
		// captured so we wont get QueryCursor calls for drag/drops internal to the Slate application)
		FCursorReply CursorResult = DragDropContent->OnCursorQuery();
		if (CursorResult.IsEventHandled())
		{
			// Query was handled, so we should set the cursor.
			PlatformApplication->Cursor->SetType( CursorResult.GetCursor() );
		}
		else
		{
			// reset the cursor to default for drag-drops
			PlatformApplication->Cursor->SetType( EMouseCursor::Default );
		}
	}

	WidgetsUnderCursorLastEvent = FWeakWidgetPath( WidgetsUnderCursor );

	PointerIndexLastPositionMap.Add(MouseEvent.GetPointerIndex(), MouseEvent.GetScreenSpacePosition());
	return bHandled;
}

bool FSlateApplication::OnCursorSet()
{
	QueryCursor();
	return true;
}

FKey TranslateControllerButtonToKey( EControllerButtons::Type Button )
{
	FKey Key = EKeys::Invalid;

	switch ( Button )
	{
	case EControllerButtons::LeftAnalogY: Key = EKeys::Gamepad_LeftY; break;
	case EControllerButtons::LeftAnalogX: Key = EKeys::Gamepad_LeftX; break;

	case EControllerButtons::RightAnalogY: Key = EKeys::Gamepad_RightY; break;
	case EControllerButtons::RightAnalogX: Key = EKeys::Gamepad_RightX; break;

	case EControllerButtons::LeftTriggerAnalog: Key = EKeys::Gamepad_LeftTriggerAxis; break;
	case EControllerButtons::RightTriggerAnalog: Key = EKeys::Gamepad_RightTriggerAxis; break;

	case EControllerButtons::FaceButtonBottom: Key = EKeys::Gamepad_FaceButton_Bottom; break;
	case EControllerButtons::FaceButtonRight: Key = EKeys::Gamepad_FaceButton_Right; break;
	case EControllerButtons::FaceButtonLeft: Key = EKeys::Gamepad_FaceButton_Left; break;
	case EControllerButtons::FaceButtonTop: Key = EKeys::Gamepad_FaceButton_Top; break;

	case EControllerButtons::LeftShoulder: Key = EKeys::Gamepad_LeftShoulder; break;
	case EControllerButtons::RightShoulder: Key = EKeys::Gamepad_RightShoulder; break;
	case EControllerButtons::SpecialLeft: Key = EKeys::Gamepad_Special_Left; break;
	case EControllerButtons::SpecialRight: Key = EKeys::Gamepad_Special_Right; break;
	case EControllerButtons::LeftThumb: Key = EKeys::Gamepad_LeftThumbstick; break;
	case EControllerButtons::RightThumb: Key = EKeys::Gamepad_RightThumbstick; break;
	case EControllerButtons::LeftTriggerThreshold: Key = EKeys::Gamepad_LeftTrigger; break;
	case EControllerButtons::RightTriggerThreshold: Key = EKeys::Gamepad_RightTrigger; break;

	case EControllerButtons::DPadUp: Key = EKeys::Gamepad_DPad_Up; break;
	case EControllerButtons::DPadDown: Key = EKeys::Gamepad_DPad_Down; break;
	case EControllerButtons::DPadLeft: Key = EKeys::Gamepad_DPad_Left; break;
	case EControllerButtons::DPadRight: Key = EKeys::Gamepad_DPad_Right; break;

	case EControllerButtons::LeftStickUp: Key = EKeys::Gamepad_LeftStick_Up; break;
	case EControllerButtons::LeftStickDown: Key = EKeys::Gamepad_LeftStick_Down; break;
	case EControllerButtons::LeftStickLeft: Key = EKeys::Gamepad_LeftStick_Left; break;
	case EControllerButtons::LeftStickRight: Key = EKeys::Gamepad_LeftStick_Right; break;

	case EControllerButtons::RightStickUp: Key = EKeys::Gamepad_RightStick_Up; break;
	case EControllerButtons::RightStickDown: Key = EKeys::Gamepad_RightStick_Down; break;
	case EControllerButtons::RightStickLeft: Key = EKeys::Gamepad_RightStick_Left; break;
	case EControllerButtons::RightStickRight: Key = EKeys::Gamepad_RightStick_Right; break;

	case EControllerButtons::GlobalMenu: Key = EKeys::Global_Menu; break;
	case EControllerButtons::GlobalView: Key = EKeys::Global_View; break;
	case EControllerButtons::GlobalPause: Key = EKeys::Global_Pause; break;
	case EControllerButtons::GlobalPlay: Key = EKeys::Global_Play; break;
	case EControllerButtons::GlobalBack: Key = EKeys::Global_Back; break;

	case EControllerButtons::AndroidBack: Key = EKeys::Android_Back; break;

	case EControllerButtons::Invalid: Key = EKeys::Invalid; break;
	}

	return Key;
}

bool FSlateApplication::AttemptNavigation(const FNavigationEvent& NavigationEvent, const FNavigationReply& NavigationReply, const FArrangedWidget& BoundaryWidget)
{
	TSharedPtr<SWidget> FocusedWidget = GetUserFocusedWidget(NavigationEvent.GetUserIndex());
	TSharedPtr<SWidget> NewFocusedWidget = TSharedPtr<SWidget>();
	if (FocusedWidget.IsValid())
	{
		EUINavigation NavigationType = NavigationEvent.GetNavigationType();

		// If the FocusedWidget is the Boundary widget we don't need to do any complex work. 
		if (FocusedWidget == NavigationReply.GetHandler())
		{
			if (NavigationReply.GetBoundaryRule() == EUINavigationRule::Explicit)
			{
				NewFocusedWidget = NavigationReply.GetFocusRecipient();
			}
			else if (NavigationReply.GetBoundaryRule() == EUINavigationRule::Custom)
			{
				const FNavigationDelegate& FocusDelegate = NavigationReply.GetFocusDelegate();
				if (FocusDelegate.IsBound())
				{
					NewFocusedWidget = FocusDelegate.Execute(NavigationType);
				}
			}
			// If it's not explicit or custom we do noting.
			// This is an optimization because wrapping and stopping on the widget that is currently focused can't go anywhere.
		}
		else
		{
			// Get the controller focus target for this user
			FWeakWidgetPath FocusedWeakWidgetPath = UserFocusedWidgetPaths[NavigationEvent.GetUserIndex()];

			// Find the next widget
			if (NavigationType == EUINavigation::Next || NavigationType == EUINavigation::Previous)
			{
				// Fond the next widget
				FWidgetPath NewFocusedWidgetPath = FocusedWeakWidgetPath.ToNextFocusedPath(NavigationType);

				// Resolve the Widget Path
				FArrangedWidget& NewFocusedArrangedWidget = NewFocusedWidgetPath.Widgets.Last();
				NewFocusedWidget = NewFocusedArrangedWidget.Widget;
			}
			else
			{
				// Resolve the Widget Path
				FWidgetPath FocusedWidgetPath = FocusedWeakWidgetPath.ToWidgetPath();
				FArrangedWidget& FocusedArrangedWidget = FocusedWidgetPath.Widgets.Last();

				// Switch worlds for widgets in the current path 
				FScopedSwitchWorldHack SwitchWorld(FocusedWidgetPath);

				NewFocusedWidget = HittestGrid->FindNextFocusableWidget(FocusedArrangedWidget, NavigationType, NavigationReply, BoundaryWidget);
			}
		}
	}
	
	// Set controller focus if we have a valid widget
	if (NewFocusedWidget.IsValid())
	{
		SetUserFocus(NavigationEvent.GetUserIndex(), NewFocusedWidget, EFocusCause::Navigation);
		return true;
	}

	return false;
}

bool FSlateApplication::OnControllerAnalog( EControllerButtons::Type Button, int32 ControllerId, float AnalogValue )
{
	FKey Key = TranslateControllerButtonToKey(Button);
	int32 UserIndex = GetUserIndexForController(ControllerId);

	FAnalogInputEvent AnalogInputEvent(Key, PlatformApplication->GetModifierKeys(), UserIndex, false, 0, 0, AnalogValue);

	return ProcessAnalogInputEvent(AnalogInputEvent);
}

bool FSlateApplication::OnControllerButtonPressed( EControllerButtons::Type Button, int32 ControllerId, bool IsRepeat )
{
	FKey Key = TranslateControllerButtonToKey(Button);
	int32 UserIndex = GetUserIndexForController(ControllerId);

	FKeyEvent KeyEvent(Key, PlatformApplication->GetModifierKeys(), UserIndex, IsRepeat, 0, 0);

	return ProcessKeyDownEvent(KeyEvent);
}

bool FSlateApplication::OnControllerButtonReleased( EControllerButtons::Type Button, int32 ControllerId, bool IsRepeat )
{
	FKey Key = TranslateControllerButtonToKey(Button);
	int32 UserIndex = GetUserIndexForController(ControllerId);
	
	FKeyEvent KeyEvent(Key, PlatformApplication->GetModifierKeys(),UserIndex, IsRepeat,  0, 0);

	return ProcessKeyUpEvent(KeyEvent);
}

bool FSlateApplication::OnTouchGesture( EGestureEvent::Type GestureType, const FVector2D &Delta, const float MouseWheelDelta )
{
	const FVector2D CurrentCursorPosition = GetCursorPos();
	
	FPointerEvent GestureEvent(
		CurrentCursorPosition,
		CurrentCursorPosition,
		PressedMouseButtons,
		PlatformApplication->GetModifierKeys(),
		GestureType,
		Delta
	);
	
	FPointerEvent MouseWheelEvent(
		CursorPointerIndex,
		CurrentCursorPosition,
		CurrentCursorPosition,
		PressedMouseButtons,
		EKeys::Invalid,
		MouseWheelDelta,
		PlatformApplication->GetModifierKeys()
	);
	
	return ProcessMouseWheelOrGestureEvent( MouseWheelEvent, &GestureEvent );
}

bool FSlateApplication::OnTouchStarted( const TSharedPtr< FGenericWindow >& PlatformWindow, const FVector2D& Location, int32 TouchIndex, int32 ControllerId )
{
	FPointerEvent PointerEvent(
		ControllerId,
		TouchIndex,
		Location,
		Location,
		true);
	ProcessTouchStartedEvent( PlatformWindow, PointerEvent );

	return true;
}

void FSlateApplication::ProcessTouchStartedEvent( const TSharedPtr< FGenericWindow >& PlatformWindow, FPointerEvent& PointerEvent )
{
	ProcessMouseButtonDownEvent( PlatformWindow, PointerEvent );
}

bool FSlateApplication::OnTouchMoved( const FVector2D& Location, int32 TouchIndex, int32 ControllerId )
{
	FVector2D LastLocation = PointerIndexLastPositionMap.Contains(TouchIndex) ? 
		PointerIndexLastPositionMap[TouchIndex] : Location;
	FPointerEvent PointerEvent(
		ControllerId,
		TouchIndex,
		Location,
		LastLocation,
		true);
	ProcessTouchMovedEvent(PointerEvent);

	return true;
}

void FSlateApplication::ProcessTouchMovedEvent( FPointerEvent& PointerEvent )
{
	ProcessMouseMoveEvent(PointerEvent);
}

bool FSlateApplication::OnTouchEnded( const FVector2D& Location, int32 TouchIndex, int32 ControllerId )
{
	FPointerEvent PointerEvent(
		ControllerId,
		TouchIndex,
		Location,
		Location,
		true);
	ProcessTouchEndedEvent(PointerEvent);

	return true;
}

void FSlateApplication::ProcessTouchEndedEvent( FPointerEvent& PointerEvent )
{
	ProcessMouseButtonUpEvent(PointerEvent);
}

bool FSlateApplication::OnMotionDetected(const FVector& Tilt, const FVector& RotationRate, const FVector& Gravity, const FVector& Acceleration, int32 ControllerId)
{
	FMotionEvent MotionEvent( 
		ControllerId,
		Tilt,
		RotationRate,
		Gravity,
		Acceleration
		);
	ProcessMotionDetectedEvent(MotionEvent);

	return true;
}

void FSlateApplication::ProcessMotionDetectedEvent( FMotionEvent& MotionEvent )
{
	LastUserInteractionTime = this->GetCurrentTime();
	
	if (MotionEvent.GetUserIndex() < ARRAY_COUNT(UserFocusedWidgetPaths) && UserFocusedWidgetPaths[MotionEvent.GetUserIndex()].IsValid())
	{
		/* Get the controller focus target for this user */
		FWidgetPath PathToWidget = UserFocusedWidgetPaths[MotionEvent.GetUserIndex()].ToWidgetPath();
		FArrangedWidget& ArrangedWidget = PathToWidget.Widgets.Last();

		/* Switch worlds for widgets in the current path */
		FScopedSwitchWorldHack SwitchWorld(PathToWidget);

		/* Send the message to the widget */
		FReply Reply = ArrangedWidget.Widget->OnMotionDetected(ArrangedWidget.Geometry, MotionEvent).SetHandler(ArrangedWidget.Widget);
		ProcessReply(PathToWidget, Reply, NULL, NULL, MotionEvent.GetUserIndex());
	}
}

bool FSlateApplication::OnSizeChanged( const TSharedRef< FGenericWindow >& PlatformWindow, const int32 Width, const int32 Height, bool bWasMinimized )
{
	TSharedPtr< SWindow > Window = FSlateWindowHelper::FindWindowByPlatformWindow( SlateWindows, PlatformWindow );

	if ( Window.IsValid() )
	{
		Window->SetCachedSize( FVector2D( Width, Height ) );

		Renderer->RequestResize( Window, Width, Height );

		if ( !bWasMinimized && Window->IsRegularWindow() && !Window->HasOSWindowBorder() && Window->IsVisible() )
		{
			PrivateDrawWindows( Window );
		}

		if( !bWasMinimized && Window->IsVisible() && Window->IsRegularWindow() && Window->IsAutosized() )
		{
			// Reduces flickering due to one frame lag when windows are resized automatically
			Renderer->FlushCommands();
		}

		// Inform the notification manager we have activated a window - it may want to force notifications 
		// back to the front of the z-order
		FSlateNotificationManager::Get().ForceNotificationsInFront( Window.ToSharedRef() );
	}

	return true;
}

void FSlateApplication::OnOSPaint( const TSharedRef< FGenericWindow >& PlatformWindow )
{
	TSharedPtr< SWindow > Window = FSlateWindowHelper::FindWindowByPlatformWindow( SlateWindows, PlatformWindow );
	PrivateDrawWindows( Window );
	Renderer->FlushCommands();
}

void FSlateApplication::OnResizingWindow( const TSharedRef< FGenericWindow >& PlatformWindow )
{
	// Flush the rendering command queue to ensure that there aren't pending viewport draw commands for the old viewport size.
	Renderer->FlushCommands();
}

bool FSlateApplication::BeginReshapingWindow( const TSharedRef< FGenericWindow >& PlatformWindow )
{
	if(!IsExternalUIOpened())
	{
		if (!ThrottleHandle.IsValid())
		{
			ThrottleHandle = FSlateThrottleManager::Get().EnterResponsiveMode();
		}

		return true;
	}

	return false;
}

void FSlateApplication::FinishedReshapingWindow( const TSharedRef< FGenericWindow >& PlatformWindow )
{
	if (ThrottleHandle.IsValid())
	{
		FSlateThrottleManager::Get().LeaveResponsiveMode(ThrottleHandle);
	}
}

void FSlateApplication::OnMovedWindow( const TSharedRef< FGenericWindow >& PlatformWindow, const int32 X, const int32 Y )
{
	TSharedPtr< SWindow > Window = FSlateWindowHelper::FindWindowByPlatformWindow( SlateWindows, PlatformWindow );

	if ( Window.IsValid() )
	{
		Window->SetCachedScreenPosition( FVector2D( X, Y ) );
	}
}

FWindowActivateEvent::EActivationType TranslationWindowActivationMessage( const EWindowActivation::Type ActivationType )
{
	FWindowActivateEvent::EActivationType Result = FWindowActivateEvent::EA_Activate;

	switch( ActivationType )
	{
	case EWindowActivation::Activate:
		Result = FWindowActivateEvent::EA_Activate;
		break;
	case EWindowActivation::ActivateByMouse:
		Result = FWindowActivateEvent::EA_ActivateByMouse;
		break;
	case EWindowActivation::Deactivate:
		Result = FWindowActivateEvent::EA_Deactivate;
		break;
	default:
		check( false );
	}

	return Result;
}

bool FSlateApplication::OnWindowActivationChanged( const TSharedRef< FGenericWindow >& PlatformWindow, const EWindowActivation::Type ActivationType )
{
	TSharedPtr< SWindow > Window = FSlateWindowHelper::FindWindowByPlatformWindow( SlateWindows, PlatformWindow );

	if ( !Window.IsValid() )
	{
		return false;
	}

	FWindowActivateEvent::EActivationType TranslatedActivationType = TranslationWindowActivationMessage( ActivationType );
	FWindowActivateEvent WindowActivateEvent( TranslatedActivationType, Window.ToSharedRef() );

	return ProcessWindowActivatedEvent( WindowActivateEvent );
}

bool FSlateApplication::ProcessWindowActivatedEvent( const FWindowActivateEvent& ActivateEvent )
{
	TSharedPtr<SWindow> ActiveModalWindow = GetActiveModalWindow();

	if ( ActivateEvent.GetActivationType() != FWindowActivateEvent::EA_Deactivate )
	{
		// Only window activate considered a user interaction
		LastUserInteractionTime = this->GetCurrentTime();
		
		// NOTE: The window is brought to front even when a modal window is active and this is not the modal window one of its children 
		// The reason for this is so that the Slate window order is in sync with the OS window order when a modal window is open.  This is important so that when the modal window closes the proper window receives input from Slate.
		// If you change this be sure to test windows are activated properly and receive input when they are opened when a modal dialog is open.
		FSlateWindowHelper::BringWindowToFront(SlateWindows, ActivateEvent.GetAffectedWindow());

		// Do not process activation messages unless we have no modal windows or the current window is modal
		if( !ActiveModalWindow.IsValid() || ActivateEvent.GetAffectedWindow() == ActiveModalWindow || ActivateEvent.GetAffectedWindow()->IsDescendantOf(ActiveModalWindow) )
		{
			// Window being ACTIVATED
			{
				// Switch worlds widgets in the current path
				FScopedSwitchWorldHack SwitchWorld( ActivateEvent.GetAffectedWindow() );
				ActivateEvent.GetAffectedWindow()->OnIsActiveChanged( ActivateEvent );
			}

			if ( ActivateEvent.GetAffectedWindow()->IsRegularWindow() )
			{
				ActiveTopLevelWindow = ActivateEvent.GetAffectedWindow();
			}

			// A Slate window was activated
			bSlateWindowActive = true;

			if (ActivateEvent.GetAffectedWindow()->IsFocusedInitially() && ActivateEvent.GetAffectedWindow()->SupportsKeyboardFocus() )
			{
				// Set keyboard focus on the window being activated.
				{
					FWidgetPath PathToWindowBeingActivated;
					GeneratePathToWidgetChecked( ActivateEvent.GetAffectedWindow(), PathToWindowBeingActivated );

					if( ActivateEvent.GetActivationType() == FWindowActivateEvent::EA_ActivateByMouse )
					{
						SetKeyboardFocus(PathToWindowBeingActivated, EFocusCause::Mouse);
					}
					else
					{
						SetKeyboardFocus(PathToWindowBeingActivated, EFocusCause::WindowActivate);
					}
				}

			}

			{
				FScopedSwitchWorldHack SwitchWorld( ActivateEvent.GetAffectedWindow() );
				// let the menu stack know of new window being activated.  We may need to close menus as a result
				MenuStack.OnWindowActivated( ActivateEvent.GetAffectedWindow() );
			}

			// Inform the notification manager we have activated a window - it may want to force notifications 
			// back to the front of the z-order
			FSlateNotificationManager::Get().ForceNotificationsInFront( ActivateEvent.GetAffectedWindow() );

			// As we've just been activated, attempt to restore the resolution that the engine previously cached.
			// This allows us to force ourselves back to the correct resolution after alt-tabbing out of a fullscreen
			// window and then going back in again.
			Renderer->RestoreSystemResolution(ActivateEvent.GetAffectedWindow());
		}
		else
		{
			// An attempt is being made to activate another window when a modal window is running
			ActiveModalWindow->BringToFront();
			ActiveModalWindow->FlashWindow();
		}
	}
	else
	{
		// Window being DEACTIVATED

		// If our currently-active top level window was deactivated, take note of that
		if ( ActivateEvent.GetAffectedWindow()->IsRegularWindow() &&
			ActivateEvent.GetAffectedWindow() == ActiveTopLevelWindow.Pin() )
		{
			ActiveTopLevelWindow.Reset();
		}

		// A Slate window was deactivated.  Currently there is no active Slate window
		bSlateWindowActive = false;

		// Switch worlds for the activated window
		FScopedSwitchWorldHack SwitchWorld( ActivateEvent.GetAffectedWindow() );
		ActivateEvent.GetAffectedWindow()->OnIsActiveChanged( ActivateEvent );

		// A window was deactivated; mouse capture should be cleared
		ResetToDefaultInputSettings();
	}

	return true;
}

bool FSlateApplication::OnApplicationActivationChanged( const bool IsActive )
{
	ProcessApplicationActivationEvent( IsActive );
	return true;
}

void FSlateApplication::ProcessApplicationActivationEvent( bool InAppActivated )
{
	const bool UserSwitchedAway = bAppIsActive && !InAppActivated;

	bAppIsActive = InAppActivated;


	// If the user switched to a different application then we should dismiss our pop-ups.  In the case
	// where a user clicked on a different Slate window, OnWindowActivatedMessage() will be call MenuStack.OnWindowActivated()
	// to destroy any windows in our stack that are no longer appropriate to be displayed.
	if( UserSwitchedAway )
	{
		// Close pop-up menus
		DismissAllMenus();

		// Close tool-tips
		CloseToolTip();

		// No slate window is active when our entire app becomes inactive
		bSlateWindowActive = false;

		// Clear keyboard focus when the app is deactivated
		ClearKeyboardFocus(EFocusCause::OtherWidgetLostFocus);

		// If we have a slate-only drag-drop occurring, stop the drag drop.
		if ( IsDragDropping() && !DragDropContent->IsExternalOperation() )
		{
			DragDropContent.Reset();
		}
	}
}


bool FSlateApplication::OnConvertibleDeviceModeChanged(const EConvertibleLaptopModes NewMode)
{
	// Notify that we want the mobile experience when in tablet mode, otherwise use mouse and keyboard
	if (!(FParse::Param(FCommandLine::Get(), TEXT("simmobile")) || FParse::Param(FCommandLine::Get(), TEXT("faketouches"))))
	{
		// Not sure what the correct long-term strategy is. Use bIsFakingTouch for now to get things going.
		if (NewMode == EConvertibleLaptopModes::Tablet)
		{
			bIsFakingTouch = true;
		}
		else
		{
			bIsFakingTouch = false;
		}
	}

	return true;
}


EWindowZone::Type FSlateApplication::GetWindowZoneForPoint( const TSharedRef< FGenericWindow >& PlatformWindow, const int32 X, const int32 Y )
{
	TSharedPtr< SWindow > Window = FSlateWindowHelper::FindWindowByPlatformWindow( SlateWindows, PlatformWindow );

	if ( Window.IsValid() )
	{
		return Window->GetCurrentWindowZone( FVector2D( X, Y ) );
	}

	return EWindowZone::NotInWindow;
}


void FSlateApplication::PrivateDestroyWindow( const TSharedRef<SWindow>& DestroyedWindow )
{
	// Notify the window that it is going to be destroyed.  The window must be completely intact when this is called 
	// because delegates are allowed to leave Slate here
	DestroyedWindow->NotifyWindowBeingDestroyed();

	// Release rendering resources.  
	// This MUST be done before destroying the native window as the native window is required to be valid before releasing rendering resources with some API's
	Renderer->OnWindowDestroyed( DestroyedWindow );

	// Destroy the native window
	DestroyedWindow->DestroyWindowImmediately();

	// Remove the window and all its children from the Slate window list
	FSlateWindowHelper::RemoveWindowFromList(SlateWindows, DestroyedWindow);

	// Shutdown the application if there are no more windows
	{
		bool bAnyRegularWindows = false;
		for( auto WindowIter( SlateWindows.CreateConstIterator() ); WindowIter; ++WindowIter )
		{
			auto Window = *WindowIter;
			if( Window->IsRegularWindow() )
			{
				bAnyRegularWindows = true;
				break;
			}
		}

		if (!bAnyRegularWindows)
		{
			OnExitRequested.ExecuteIfBound();
		}
	}
}

void FSlateApplication::OnWindowClose( const TSharedRef< FGenericWindow >& PlatformWindow )
{
	TSharedPtr< SWindow > Window = FSlateWindowHelper::FindWindowByPlatformWindow( SlateWindows, PlatformWindow );

	if ( Window.IsValid() )
	{
		Window->RequestDestroyWindow();
	}
}

EDropEffect::Type FSlateApplication::OnDragEnterText( const TSharedRef< FGenericWindow >& Window, const FString& Text )
{
	const TSharedPtr< FExternalDragOperation > DragDropOperation = FExternalDragOperation::NewText( Text );
	const TSharedPtr< SWindow > EffectingWindow = FSlateWindowHelper::FindWindowByPlatformWindow( SlateWindows, Window );

	EDropEffect::Type Result = EDropEffect::None;
	if ( DragDropOperation.IsValid() && EffectingWindow.IsValid() )
	{
		Result = OnDragEnter( EffectingWindow.ToSharedRef(), DragDropOperation.ToSharedRef() );
	}

	return Result;
}

EDropEffect::Type FSlateApplication::OnDragEnterFiles( const TSharedRef< FGenericWindow >& Window, const TArray< FString >& Files )
{
	const TSharedPtr< FExternalDragOperation > DragDropOperation = FExternalDragOperation::NewFiles( Files );
	const TSharedPtr< SWindow > EffectingWindow = FSlateWindowHelper::FindWindowByPlatformWindow( SlateWindows, Window );

	EDropEffect::Type Result = EDropEffect::None;
	if ( DragDropOperation.IsValid() && EffectingWindow.IsValid() )
	{
		Result = OnDragEnter( EffectingWindow.ToSharedRef(), DragDropOperation.ToSharedRef() );
	}

	return Result;
}

EDropEffect::Type FSlateApplication::OnDragEnter( const TSharedRef< SWindow >& Window, const TSharedRef<FExternalDragOperation>& DragDropOperation )
{
	// We are encountering a new drag and drop operation.
	// Assume we cannot handle it.
	DragIsHandled = false;

	const FVector2D CurrentCursorPosition = GetCursorPos();
	const FVector2D LastCursorPosition = GetLastCursorPos();

	// Tell slate to enter drag and drop mode.
	// Make a faux mouse event for slate, so we can initiate a drag and drop.
	FDragDropEvent DragDropEvent(
		FPointerEvent(
		CursorPointerIndex,
		CurrentCursorPosition,
		LastCursorPosition,
		PressedMouseButtons,
		EKeys::Invalid,
		0,
		PlatformApplication->GetModifierKeys() ),
		DragDropOperation
	);

	ProcessDragEnterEvent( Window, DragDropEvent );
	return EDropEffect::None;
}

bool FSlateApplication::ProcessDragEnterEvent( TSharedRef<SWindow> WindowEntered, FDragDropEvent& DragDropEvent )
{
	LastUserInteractionTime = this->GetCurrentTime();
	
	FWidgetPath WidgetsUnderCursor = LocateWindowUnderMouse( DragDropEvent.GetScreenSpacePosition(), GetInteractiveTopLevelWindows() );

	// Switch worlds for widgets in the current path
	FScopedSwitchWorldHack SwitchWorld( WidgetsUnderCursor );

	FReply TriggerDragDropReply = FReply::Handled().BeginDragDrop( DragDropEvent.GetOperation().ToSharedRef() );
	ProcessReply( WidgetsUnderCursor, TriggerDragDropReply, &WidgetsUnderCursor, &DragDropEvent );

	PointerIndexLastPositionMap.Add(DragDropEvent.GetPointerIndex(), DragDropEvent.GetScreenSpacePosition());
	return true;
}

EDropEffect::Type FSlateApplication::OnDragOver( const TSharedPtr< FGenericWindow >& Window )
{
	EDropEffect::Type Result = EDropEffect::None;

	if ( IsDragDropping() )
	{
		bool MouseMoveHandled = true;
		FVector2D CursorMovementDelta( 0, 0 );
		const FVector2D CurrentCursorPosition = GetCursorPos();
		const FVector2D LastCursorPosition = GetLastCursorPos();

		if ( LastCursorPosition != CurrentCursorPosition )
		{
			FPointerEvent MouseEvent(
				CursorPointerIndex,
				CurrentCursorPosition,
				LastCursorPosition,
				PressedMouseButtons,
				EKeys::Invalid,
				0,
				PlatformApplication->GetModifierKeys()
			);

			MouseMoveHandled = ProcessMouseMoveEvent( MouseEvent );
			CursorMovementDelta = MouseEvent.GetCursorDelta();
		}

		// Slate is now in DragAndDrop mode. It is tracking the payload.
		// We just need to convey mouse movement.
		if ( CursorMovementDelta.SizeSquared() > 0 )
		{
			DragIsHandled = MouseMoveHandled;
		}

		if ( DragIsHandled )
		{
			Result = EDropEffect::Copy;
		}
	}

	return Result;
}

void FSlateApplication::OnDragLeave( const TSharedPtr< FGenericWindow >& Window )
{
	DragDropContent.Reset();
}

EDropEffect::Type FSlateApplication::OnDragDrop( const TSharedPtr< FGenericWindow >& Window )
{
	EDropEffect::Type Result = EDropEffect::None;

	if ( IsDragDropping() )
	{
		FPointerEvent MouseEvent(
			CursorPointerIndex,
			GetCursorPos(),
			GetLastCursorPos(),
			PressedMouseButtons,
			EKeys::LeftMouseButton,
			0,
			PlatformApplication->GetModifierKeys()
			);

		// User dropped into a Slate window. Slate is already in drag and drop mode.
		// It knows what to do based on a mouse up.
		if ( ProcessMouseButtonUpEvent( MouseEvent ) )
{
			Result = EDropEffect::Copy;
		}
	}

	return Result;
}

bool FSlateApplication::OnWindowAction( const TSharedRef< FGenericWindow >& PlatformWindow, const EWindowAction::Type InActionType)
{
	return !IsExternalUIOpened();
}

void FSlateApplication::OnVirtualDesktopSizeChanged(const FDisplayMetrics& NewDisplayMetric)
{
	const FPlatformRect& VirtualDisplayRect = NewDisplayMetric.VirtualDisplayRect;
	VirtualDesktopRect = FSlateRect(
		VirtualDisplayRect.Left,
		VirtualDisplayRect.Top,
		VirtualDisplayRect.Right,
		VirtualDisplayRect.Bottom);
}


/* 
 *****************************************************************************/

TSharedRef<FSlateApplication> FSlateApplication::InitializeAsStandaloneApplication(const TSharedRef<FSlateRenderer>& PlatformRenderer)
{
	return InitializeAsStandaloneApplication(PlatformRenderer, MakeShareable(FPlatformMisc::CreateApplication()));
}


TSharedRef<FSlateApplication> FSlateApplication::InitializeAsStandaloneApplication(const TSharedRef< class FSlateRenderer >& PlatformRenderer, const TSharedRef<class GenericApplication>& PlatformApplication)
{
	// create the platform slate application (what FSlateApplication::Get() returns)
	TSharedRef<FSlateApplication> Slate = FSlateApplication::Create(PlatformApplication);

	// initialize renderer
	FSlateApplication::Get().InitializeRenderer(PlatformRenderer);

	// set the normal UE4 GIsRequestingExit when outer frame is closed
	FSlateApplication::Get().SetExitRequestedHandler(FSimpleDelegate::CreateStatic(&OnRequestExit));

	return Slate;
}

void FSlateApplication::SetWidgetReflector(const TSharedRef<IWidgetReflector>& WidgetReflector)
{
	if (SourceCodeAccessDelegate.IsBound())
	{
		WidgetReflector->SetSourceAccessDelegate(SourceCodeAccessDelegate);
	}

	WidgetReflectorPtr = WidgetReflector;
}<|MERGE_RESOLUTION|>--- conflicted
+++ resolved
@@ -3698,11 +3698,7 @@
 			// If none of the widgets requested keyboard focus to be set (or set the keyboard focus explicitly), set it to the leaf-most widget under the mouse.
 			// On Mac we prevent the OS from activating the window on mouse down, so we have full control and can activate only if there's nothing draggable under the mouse cursor.
 			const bool bFocusChangedByEventHandler = PreviouslyFocusedWidget != GetKeyboardFocusedWidget();
-<<<<<<< HEAD
-			if ((!Reply.GetFocusRecepient().IsValid() || (PLATFORM_MAC && MouseEvent.GetEffectingButton() == EKeys::LeftMouseButton && !DragDetector.DetectDragForWidget.IsValid())) && !bFocusChangedByEventHandler)
-=======
 			if ((!Reply.GetUserFocusRecepient().IsValid() || (PLATFORM_MAC && MouseEvent.GetEffectingButton() == EKeys::LeftMouseButton && !DragDetector.DetectDragForWidget.IsValid())) && !bFocusChangedByEventHandler)
->>>>>>> 972e0610
 			{
 				// The event handler for OnMouseButton down may have altered the widget hierarchy.
 				// Refresh the previously-cached widget path.
@@ -3846,12 +3842,6 @@
 #if PLATFORM_MAC
 			NSWindow* ActiveNativeWindow = [NSApp keyWindow];
 #endif
-<<<<<<< HEAD
-			FArrangedWidget& MouseCaptorWidget = MouseCaptorPath.Widgets.Last();
-			MouseEvent.SetEventPath(MouseCaptorPath);
-
-=======
->>>>>>> 972e0610
 			// Switch worlds widgets in the current path
 			FScopedSwitchWorldHack SwitchWorld( MouseCaptorPath );
 
@@ -3876,17 +3866,6 @@
 			{
 				MouseCaptorPath.TopLevelWindow->BringToFront(true);
 			}
-<<<<<<< HEAD
-			ProcessReply(MouseCaptorPath, Reply, &MouseCaptorPath, &MouseEvent);
-#if PLATFORM_MAC
-			// Activate a window under the mouse if it's inactive and mouse up didn't bring any window to front
-			TSharedPtr<SWindow> ActiveWindow = GetActiveTopLevelWindow();
-			if (MouseEvent.GetEffectingButton() == EKeys::LeftMouseButton && MouseCaptorPath.TopLevelWindow.IsValid() && ActiveWindow != MouseCaptorPath.TopLevelWindow && ActiveNativeWindow == [NSApp keyWindow])
-			{
-				MouseCaptorPath.TopLevelWindow->BringToFront(true);
-			}
-=======
->>>>>>> 972e0610
 #endif
 			LOG_EVENT( EEventLog::MouseButtonUp, Reply );
 		}
@@ -4186,24 +4165,6 @@
 	{
 		if ( !bIsSynthetic )
 		{
-<<<<<<< HEAD
-			FArrangedWidget& MouseCaptorWidget = MouseCaptorPath.Widgets.Last();
-			MouseEvent.SetEventPath(MouseCaptorPath);
-
-			// Switch worlds widgets in the current path
-			FScopedSwitchWorldHack SwitchWorld(MouseCaptorPath);
-
-			FReply Reply = FReply::Unhandled();
-			if (MouseEvent.IsTouchEvent())
-			{
-				Reply = MouseCaptorWidget.Widget->OnTouchMoved(MouseCaptorWidget.Geometry, MouseEvent).SetHandler(MouseCaptorWidget.Widget);
-			}
-			if (!MouseEvent.IsTouchEvent() || (!Reply.IsEventHandled() && bTouchFallbackToMouse))
-			{
-				Reply = MouseCaptorWidget.Widget->OnMouseMove(MouseCaptorWidget.Geometry, MouseEvent).SetHandler(MouseCaptorWidget.Widget);
-			}
-			ProcessReply(MouseCaptorPath, Reply, &MouseCaptorPath, &MouseEvent);
-=======
 			// Switch worlds widgets in the current path
 			FScopedSwitchWorldHack SwitchWorld( MouseCaptorPath );
 			
@@ -4220,7 +4181,6 @@
 				}
 				return TempReply;
 			} );
->>>>>>> 972e0610
 			bHandled = Reply.IsEventHandled();
 		}
 	}
