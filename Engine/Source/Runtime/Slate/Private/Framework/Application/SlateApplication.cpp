// Copyright 1998-2015 Epic Games, Inc. All Rights Reserved.


#include "SlatePrivatePCH.h"
#include "SWindowTitleBar.h"
#include "HittestGrid.h"
#include "SlateStats.h"

#include "IWidgetReflector.h"
#include "GenericCommands.h"
#include "NotificationManager.h"
#include "IInputProcessor.h"
#include "ToolboxModule.h"
#include "TabCommands.h"

<<<<<<< HEAD
=======
#define SLATE_HAS_WIDGET_REFLECTOR !UE_BUILD_SHIPPING || PLATFORM_DESKTOP

>>>>>>> a8a797ea
extern SLATECORE_API TOptional<FShortRect> GSlateScissorRect;

class FEventRouter
{

// @todo slate : making too many event copies when translating events( i.e. Translate<EventType>::PointerEvent ).



// @todo slate : Widget Reflector should log: (1) Every process reply (2) Every time the event is handled and by who.

// @todo slate : Remove remaining [&]-style mass captures.

// @todo slate : Eliminate all ad-hoc uses of SetEventPath()

// @todo slate : Remove CALL_WIDGET_FUNCTION

public:

	class FDirectPolicy
	{
	public:
		FDirectPolicy( const FWidgetAndPointer& InTarget, const FWidgetPath& InRoutingPath )
		: bEventSent(false)
		, RoutingPath(InRoutingPath)
		, Target(InTarget)
		{
		}

		bool ShouldKeepGoing() const
		{
			return !bEventSent;
		}

		void Next()
		{
			bEventSent = true;
		}

		FWidgetAndPointer GetWidget() const
		{
			return Target;
		}

		const FWidgetPath& GetRoutingPath() const
		{
			return RoutingPath;
		}

	private:
		bool bEventSent;
		const FWidgetPath& RoutingPath;
		const FWidgetAndPointer& Target;
	};

	class FToLeafmostPolicy
	{
	public:
		FToLeafmostPolicy( const FWidgetPath& InRoutingPath )
		: bEventSent(false)
		, RoutingPath(InRoutingPath)
		{
		}

		bool ShouldKeepGoing() const
		{
			return !bEventSent && RoutingPath.Widgets.Num() > 0;
		}

		void Next()
		{
			bEventSent = true;
		}

		FWidgetAndPointer GetWidget() const
		{
			const int32 WidgetIndex = RoutingPath.Widgets.Num()-1;
			return FWidgetAndPointer(RoutingPath.Widgets[WidgetIndex], RoutingPath.VirtualPointerPositions[WidgetIndex]);
		}

		const FWidgetPath& GetRoutingPath() const
		{
			return RoutingPath;
		}

	private:
		bool bEventSent;
		const FWidgetPath& RoutingPath;
	};

	class FTunnelPolicy
	{
	public:
		FTunnelPolicy( const FWidgetPath& InRoutingPath )
		: WidgetIndex(0)
		, RoutingPath(InRoutingPath)
		{
		}

		bool ShouldKeepGoing() const
		{
			return WidgetIndex < RoutingPath.Widgets.Num();
		}

		void Next()
		{
			++WidgetIndex;
		}

		FWidgetAndPointer GetWidget() const
		{
			return FWidgetAndPointer(RoutingPath.Widgets[WidgetIndex], RoutingPath.VirtualPointerPositions[WidgetIndex]);
		}
		
		const FWidgetPath& GetRoutingPath() const
		{
			return RoutingPath;
		}


	private:
		int32 WidgetIndex;
		const FWidgetPath& RoutingPath;
	};

	class FBubblePolicy
	{
	public:
		FBubblePolicy( const FWidgetPath& InRoutingPath )
		: WidgetIndex( InRoutingPath.Widgets.Num()-1 )
		, RoutingPath (InRoutingPath)
		{
		}

		bool ShouldKeepGoing() const
		{
			return WidgetIndex >= 0;
		}

		void Next()
		{
			--WidgetIndex;
		}

		FWidgetAndPointer GetWidget() const
		{
			return FWidgetAndPointer(RoutingPath.Widgets[WidgetIndex], RoutingPath.VirtualPointerPositions[WidgetIndex]);
		}

		const FWidgetPath& GetRoutingPath() const
		{
			return RoutingPath;
		}
	
	private:
		int32 WidgetIndex;
		const FWidgetPath& RoutingPath;
	};

	static void LogEvent( FSlateApplication* ThisApplication, const FInputEvent& Event, const FReplyBase& Reply )
	{
		TSharedPtr<IWidgetReflector> Reflector = ThisApplication->WidgetReflectorPtr.Pin();
		if (Reflector.IsValid() && Reply.IsEventHandled())
		{
			Reflector->OnEventProcessed( Event, Reply );
		}
	}

	/**
	 * Route an event along a focus path (as opposed to PointerPath)
	 *
	 * Focus paths are used focus devices.(e.g. Keyboard or Game Pads)
	 * Focus paths change when the user navigates focus (e.g. Tab or
	 * Shift Tab, clicks on a focusable widget, or navigation with keyboard/game pad.)
	 */
	template< typename RoutingPolicyType, typename FuncType, typename EventType >
	static FReply RouteAlongFocusPath( FSlateApplication* ThisApplication, RoutingPolicyType RoutingPolicy, EventType KeyEventCopy, const FuncType& Lambda )
	{
		return Route<FReply>(ThisApplication, RoutingPolicy, KeyEventCopy, Lambda);
	}

	/**
	 * Route an event based on the Routing Policy.
	 */
	template< typename ReplyType, typename RoutingPolicyType, typename EventType, typename FuncType >
	static ReplyType Route( FSlateApplication* ThisApplication, RoutingPolicyType RoutingPolicy, EventType EventCopy, const FuncType& Lambda )
	{
		ReplyType Reply = ReplyType::Unhandled();
		const FWidgetPath& RoutingPath = RoutingPolicy.GetRoutingPath();
		
		EventCopy.SetEventPath( RoutingPath );

		for ( ; !Reply.IsEventHandled() && RoutingPolicy.ShouldKeepGoing(); RoutingPolicy.Next() )
		{
			const FWidgetAndPointer& ArrangedWidget = RoutingPolicy.GetWidget();
			const EventType TranslatedEvent = Translate<EventType>::PointerEvent( ArrangedWidget.PointerPosition, EventCopy );
			Reply = Lambda( ArrangedWidget, TranslatedEvent ).SetHandler( ArrangedWidget.Widget );
			ProcessReply(ThisApplication, RoutingPath, Reply, &RoutingPath, &TranslatedEvent);
		}

		LogEvent(ThisApplication, EventCopy, Reply);

		return Reply;
	}

	static void ProcessReply( FSlateApplication* Application, const FWidgetPath& RoutingPath, const FNoReply& Reply, const FWidgetPath* WidgetsUnderCursor, const FInputEvent* )
	{
	}

	static void ProcessReply( FSlateApplication* Application, const FWidgetPath& RoutingPath, const FCursorReply& Reply, const FWidgetPath* WidgetsUnderCursor, const FInputEvent* )
	{
	}

	static void ProcessReply( FSlateApplication* Application, const FWidgetPath& RoutingPath, const FReply& Reply, const FWidgetPath* WidgetsUnderCursor, const FInputEvent* PointerEvent )
	{
		Application->ProcessReply(RoutingPath, Reply, WidgetsUnderCursor, nullptr, PointerEvent->GetUserIndex());
	}

	static void ProcessReply( FSlateApplication* Application, const FWidgetPath& RoutingPath, const FReply& Reply, const FWidgetPath* WidgetsUnderCursor, const FPointerEvent* PointerEvent )
	{
		Application->ProcessReply(RoutingPath, Reply, WidgetsUnderCursor, PointerEvent, PointerEvent->GetUserIndex());
	}

	template<typename EventType>
	struct Translate
	{
		static EventType PointerEvent( const TSharedPtr<FVirtualPointerPosition>& InPosition, const EventType& InEvent )
		{
			// Most events do not do any coordinate translation.
			return InEvent;
		}
	};

};


template<>
struct FEventRouter::Translate<FPointerEvent>
{
	static  FPointerEvent PointerEvent( const TSharedPtr<FVirtualPointerPosition>& InPosition, const FPointerEvent& InEvent )
	{
		// Pointer events are translated into the virtual window space. For 3D Widget Components this means
		if ( !InPosition.IsValid() )
		{
			return InEvent;
		}
		else
		{
			return FPointerEvent::MakeTranslatedEvent<FPointerEvent>( InEvent, *InPosition );
		}
	}
};


DECLARE_CYCLE_STAT( TEXT("Message Tick Time"), STAT_SlateMessageTick, STATGROUP_Slate );
DECLARE_CYCLE_STAT( TEXT("Update Tooltip Time"), STAT_SlateUpdateTooltip, STATGROUP_Slate );
DECLARE_CYCLE_STAT( TEXT("Tick Window And Children Time"), STAT_SlateTickWindowAndChildren, STATGROUP_Slate );
DECLARE_CYCLE_STAT( TEXT("Total Slate Tick Time"), STAT_SlateTickTime, STATGROUP_Slate );
DECLARE_CYCLE_STAT( TEXT("SlatePrepass"), STAT_SlatePrepass, STATGROUP_Slate );
DECLARE_CYCLE_STAT( TEXT("Draw Window And Children Time"), STAT_SlateDrawWindowTime, STATGROUP_Slate );
DECLARE_CYCLE_STAT( TEXT("TickWidgets"), STAT_SlateTickWidgets, STATGROUP_Slate );
DECLARE_CYCLE_STAT( TEXT("TickRegisteredWidgets"), STAT_SlateTickRegisteredWidgets, STATGROUP_Slate );

SLATE_DECLARE_CYCLE_COUNTER(GSlateTotalTickTime, "Total Slate Tick Time");
SLATE_DECLARE_CYCLE_COUNTER(GMessageTickTime, "Message Tick Time");
SLATE_DECLARE_CYCLE_COUNTER(GUpdateTooltipTime, "Update Tooltip Time");
SLATE_DECLARE_CYCLE_COUNTER(GSlateSynthesizeMouseMove, "Synthesize Mouse Move");
SLATE_DECLARE_CYCLE_COUNTER(GTickWindowAndChildrenTime, "Tick Window And Children Time");
SLATE_DECLARE_CYCLE_COUNTER(GTickWidgets, "TickWidgets");
SLATE_DECLARE_CYCLE_COUNTER(GSlateTickNotificationManager, "NotificationManager Tick");
SLATE_DECLARE_CYCLE_COUNTER(GSlateDrawWindows, "DrawWindows");
SLATE_DECLARE_CYCLE_COUNTER(GSlateDrawWindowAndChildren, "Draw Window And Children");
SLATE_DECLARE_CYCLE_COUNTER(GSlateRendererDrawWindows, "Renderer DrawWindows");
SLATE_DECLARE_CYCLE_COUNTER(GSlateDrawPrepass, "DrawPrepass");
SLATE_DECLARE_CYCLE_COUNTER(GSlatePrepassWindowAndChildren, "Prepass Window And Children");

// Slate Event Logging is enabled to allow crash log dumping
#define LOG_SLATE_EVENTS 0


#if LOG_SLATE_EVENTS
	#define LOG_EVENT_CONTENT( EventType, AdditionalContent, WidgetOrReply ) LogSlateEvent(EventLogger, EventType, AdditionalContent, WidgetOrReply);
	
	#define LOG_EVENT( EventType, WidgetOrReply ) LOG_EVENT_CONTENT( EventType, FString(), WidgetOrReply )
	static void LogSlateEvent( const TSharedPtr<IEventLogger>& EventLogger, EEventLog::Type Event, const FString& AdditionalContent, const TSharedPtr<SWidget>& HandlerWidget )
	{
		if (EventLogger.IsValid())
		{
			EventLogger->Log( Event, AdditionalContent, HandlerWidget );
		}
	}

	static void LogSlateEvent( const TSharedPtr<IEventLogger>& EventLogger, EEventLog::Type Event, const FString& AdditionalContent, const FReply& InReply )
	{
		if ( EventLogger.IsValid() && InReply.IsEventHandled() )
		{
			EventLogger->Log( Event, AdditionalContent, InReply.GetHandler() );
		}
	}
#else
	#define LOG_EVENT_CONTENT( EventType, AdditionalContent, WidgetOrReply )
	
	#define LOG_EVENT( Event, WidgetOrReply ) CheckReplyCorrectness(WidgetOrReply);
	static void CheckReplyCorrectness(const TSharedPtr<SWidget>& HandlerWidget)
	{
	}
	static void CheckReplyCorrectness(const FReply& InReply)
	{
		check( !InReply.IsEventHandled() || InReply.GetHandler().IsValid() );
	}
#endif


namespace SlateDefs
{
	// How far tool tips should be offset from the mouse cursor position, in pixels
	static const FVector2D ToolTipOffsetFromMouse( 12.0f, 8.0f );

	// How far tool tips should be pushed out from a force field border, in pixels
	static const FVector2D ToolTipOffsetFromForceField( 4.0f, 3.0f );

	// When true we will clear keyboard focus from widgets within the game view port when the window loses focus
	static bool ClearGameViewportFocusWhenWindowLosesFocus = false;
}


/** True if we should allow throttling based on mouse movement activity.  int32 instead of bool only for console variable system. */
TAutoConsoleVariable<int32> ThrottleWhenMouseIsMoving( 
	TEXT( "Slate.ThrottleWhenMouseIsMoving" ),
	false,
	TEXT( "Whether to attempt to increase UI responsiveness based on mouse cursor movement." ) );

/** Minimum sustained average frame rate required before we consider the editor to be "responsive" for a smooth UI experience */
TAutoConsoleVariable<int32> TargetFrameRateForResponsiveness(
	TEXT( "Slate.TargetFrameRateForResponsiveness" ),
	35,	// Frames per second
	TEXT( "Minimum sustained average frame rate required before we consider the editor to be \"responsive\" for a smooth UI experience" ) );

/** Whether to skip the second Slate PrePass call (the one right before rendering). */
TAutoConsoleVariable<int32> SkipSecondPrepass(
	TEXT("Slate.SkipSecondPrepass"),
	0,
	TEXT("Whether to skip the second Slate PrePass call (the one right before rendering)."));

/** Whether Slate should go to sleep when there are no active timers and the user is idle */
TAutoConsoleVariable<int32> AllowSlateToSleep(
	TEXT("Slate.AllowSlateToSleep"),
	true,
	TEXT("Whether Slate should go to sleep when there are no active timers and the user is idle"));

/** The amount of time that must pass without any user action before Slate is put to sleep (provided that there are no active timers). */
TAutoConsoleVariable<float> SleepBufferPostInput(
	TEXT("Slate.SleepBufferPostInput"),
	0.0f,
	TEXT("The amount of time that must pass without any user action before Slate is put to sleep (provided that there are no active timers)."));

//////////////////////////////////////////////////////////////////////////
bool FSlateApplication::MouseCaptorHelper::HasCapture() const
{
	for (auto PointerPathPair : PointerIndexToMouseCaptorWeakPathMap)
	{
		if (PointerPathPair.Value.IsValid())
		{
			return true;
		}
	}
	return false;
}

bool FSlateApplication::MouseCaptorHelper::HasCaptureForPointerIndex(uint32 UserIndex, uint32 PointerIndex) const
{
	const FWeakWidgetPath* MouseCaptorWeakPath = PointerIndexToMouseCaptorWeakPathMap.Find( FUserAndPointer(UserIndex,PointerIndex) );
	return MouseCaptorWeakPath && MouseCaptorWeakPath->IsValid();
}

TSharedPtr< SWidget > FSlateApplication::MouseCaptorHelper::ToSharedWidget(uint32 UserIndex, uint32 PointerIndex) const
{
	// If the path is valid then get the last widget, this is the current mouse captor
	TSharedPtr< SWidget > SharedWidgetPtr;
	const FWeakWidgetPath* MouseCaptorWeakPath = PointerIndexToMouseCaptorWeakPathMap.Find( FUserAndPointer(UserIndex,PointerIndex) );
	if (MouseCaptorWeakPath && MouseCaptorWeakPath->IsValid() )
	{
		TWeakPtr< SWidget > WeakWidgetPtr = MouseCaptorWeakPath->GetLastWidget();
		SharedWidgetPtr = WeakWidgetPtr.Pin();
	}

	return SharedWidgetPtr;
}

TArray<TSharedRef<SWidget>> FSlateApplication::MouseCaptorHelper::ToSharedWidgets() const
{
	TArray<TSharedRef<SWidget>> Widgets;
	for (auto IndexPathPair : PointerIndexToMouseCaptorWeakPathMap)
	{
		TSharedPtr<SWidget> LastWidget = IndexPathPair.Value.GetLastWidget().Pin();
		if (LastWidget.IsValid())
		{
			Widgets.Add(LastWidget.ToSharedRef());
		}
	}
	return Widgets;
}

TSharedPtr< SWidget > FSlateApplication::MouseCaptorHelper::ToSharedWindow(uint32 UserIndex, uint32 PointerIndex)
{
	// if the path is valid then we can get the window the current mouse captor belongs to
	FWidgetPath MouseCaptorPath = ToWidgetPath( UserIndex, PointerIndex );
	if ( MouseCaptorPath.IsValid() )
	{
		return MouseCaptorPath.GetWindow();
	}

	return TSharedPtr< SWidget >();
}

void FSlateApplication::MouseCaptorHelper::SetMouseCaptor(uint32 UserIndex, uint32 PointerIndex, const FWidgetPath& EventPath, TSharedPtr< SWidget > Widget)
{
	// Caller is trying to set a new mouse captor, so invalidate the current one - when the function finishes
	// it still may not have a valid captor widget, this is ok
	InvalidateCaptureForPointer(UserIndex, PointerIndex);

	if ( Widget.IsValid() )
	{
		TSharedRef< SWidget > WidgetRef = Widget.ToSharedRef();
		FWidgetPath NewMouseCaptorPath = EventPath.GetPathDownTo( WidgetRef );

		const auto IsPathToCaptorFound = []( const FWidgetPath& PathToTest, const TSharedRef<SWidget>& WidgetToFind )
		{
			return PathToTest.Widgets.Num() > 0 && PathToTest.Widgets.Last().Widget == WidgetToFind;
		};

		FWeakWidgetPath MouseCaptorWeakPath;
		if ( IsPathToCaptorFound( NewMouseCaptorPath, WidgetRef ) )
		{
			MouseCaptorWeakPath = NewMouseCaptorPath;
		}
		else if (EventPath.Widgets.Num() > 0)
		{
			// If the target widget wasn't found on the event path then start the search from the root
			NewMouseCaptorPath = EventPath.GetPathDownTo( EventPath.Widgets[0].Widget );
			NewMouseCaptorPath.ExtendPathTo( FWidgetMatcher( WidgetRef ) );
			
			MouseCaptorWeakPath = IsPathToCaptorFound( NewMouseCaptorPath, WidgetRef )
				? NewMouseCaptorPath
				: FWeakWidgetPath();
		}
		else
		{
			ensureMsgf(EventPath.Widgets.Num() > 0, TEXT("An unknown widget is attempting to set capture to %s"), *Widget->ToString() );
		}

		if (MouseCaptorWeakPath.IsValid())
		{
			PointerIndexToMouseCaptorWeakPathMap.Add(FUserAndPointer(UserIndex,PointerIndex), MouseCaptorWeakPath);
		}
	}
}

void FSlateApplication::MouseCaptorHelper::InvalidateCaptureForAllPointers()
{
	TArray<FUserAndPointer> PointerIndices;
	PointerIndexToMouseCaptorWeakPathMap.GenerateKeyArray(PointerIndices);
	for (FUserAndPointer UserAndPointer : PointerIndices)
	{
		InvalidateCaptureForPointer(UserAndPointer.UserIndex, UserAndPointer.PointerIndex);
	}
}

FWidgetPath FSlateApplication::MouseCaptorHelper::ToWidgetPath( FWeakWidgetPath::EInterruptedPathHandling::Type InterruptedPathHandling, const FPointerEvent* PointerEvent )
{
	FWidgetPath WidgetPath;
	const FWeakWidgetPath* MouseCaptorWeakPath = PointerIndexToMouseCaptorWeakPathMap.Find(FUserAndPointer(PointerEvent->GetUserIndex(),PointerEvent->GetPointerIndex()));
	if ( MouseCaptorWeakPath->IsValid() )
	{
		if ( MouseCaptorWeakPath->ToWidgetPath( WidgetPath, InterruptedPathHandling, PointerEvent ) == FWeakWidgetPath::EPathResolutionResult::Truncated )
		{
			// If the path was truncated then it means this widget is no longer part of the active set,
			// so we make sure to invalidate its capture
			InvalidateCaptureForPointer(PointerEvent->GetUserIndex(), PointerEvent->GetPointerIndex());
		}
	}

	return WidgetPath;
}

FWidgetPath FSlateApplication::MouseCaptorHelper::ToWidgetPath(uint32 UserIndex, uint32 PointerIndex, FWeakWidgetPath::EInterruptedPathHandling::Type InterruptedPathHandling)
{
	FWidgetPath WidgetPath;
	const FWeakWidgetPath* MouseCaptorWeakPath = PointerIndexToMouseCaptorWeakPathMap.Find(FUserAndPointer(UserIndex,PointerIndex));
	if (MouseCaptorWeakPath && MouseCaptorWeakPath->IsValid() )
	{
		if ( MouseCaptorWeakPath->ToWidgetPath( WidgetPath, InterruptedPathHandling ) == FWeakWidgetPath::EPathResolutionResult::Truncated )
		{
			// If the path was truncated then it means this widget is no longer part of the active set,
			// so we make sure to invalidate its capture
			InvalidateCaptureForPointer(UserIndex,PointerIndex);
		}
	}

	return WidgetPath;
}

void FSlateApplication::MouseCaptorHelper::InvalidateCaptureForPointer(uint32 UserIndex, uint32 PointerIndex)
{
	InformCurrentCaptorOfCaptureLoss(UserIndex, PointerIndex);
	PointerIndexToMouseCaptorWeakPathMap.Remove( FUserAndPointer(UserIndex, PointerIndex) );
}

TArray<FWidgetPath> FSlateApplication::MouseCaptorHelper::ToWidgetPaths()
{
	TArray<FWidgetPath> WidgetPaths;
	TArray<FUserAndPointer> PointerIndices;
	PointerIndexToMouseCaptorWeakPathMap.GenerateKeyArray(PointerIndices);
	for (auto Index : PointerIndices)
	{
		WidgetPaths.Add(ToWidgetPath(Index.UserIndex,Index.PointerIndex));
	}
	return WidgetPaths;
}

FWeakWidgetPath FSlateApplication::MouseCaptorHelper::ToWeakPath(uint32 UserIndex, uint32 PointerIndex) const
{
	const FWeakWidgetPath* MouseCaptorWeakPath = PointerIndexToMouseCaptorWeakPathMap.Find(FUserAndPointer(UserIndex,PointerIndex));
	if (MouseCaptorWeakPath)
	{
		return *MouseCaptorWeakPath;
	}
	return FWeakWidgetPath();
}

void FSlateApplication::MouseCaptorHelper::InformCurrentCaptorOfCaptureLoss(uint32 UserIndex,uint32 PointerIndex) const
{
	// if we have a path to a widget then it is the current mouse captor and needs to know it has lost capture
	const FWeakWidgetPath* MouseCaptorWeakPath = PointerIndexToMouseCaptorWeakPathMap.Find(FUserAndPointer(UserIndex,PointerIndex));
	if (MouseCaptorWeakPath && MouseCaptorWeakPath->IsValid() )
	{
		TWeakPtr< SWidget > WeakWidgetPtr = MouseCaptorWeakPath->GetLastWidget();
		TSharedPtr< SWidget > SharedWidgetPtr = WeakWidgetPtr.Pin();
		if ( SharedWidgetPtr.IsValid() )
		{
			SharedWidgetPtr->OnMouseCaptureLost();
		}
	}
}

//////////////////////////////////////////////////////////////////////////
FDelegateHandle FPopupSupport::RegisterClickNotification( const TSharedRef<SWidget>& NotifyWhenClickedOutsideMe, const FOnClickedOutside& InNotification )
{
	// If the subscriber or a zone object is destroyed, the subscription is
	// no longer active. Clean it up here so that consumers of this API have an
	// easy time with resource management.
	struct { void operator()( TArray<FClickSubscriber>& Notifications ) {
		for ( int32 SubscriberIndex=0; SubscriberIndex < Notifications.Num(); )
		{
			if ( !Notifications[SubscriberIndex].ShouldKeep() )
			{
				Notifications.RemoveAtSwap(SubscriberIndex);
			}
			else
			{
				SubscriberIndex++;
			}		
		}
	}} ClearOutStaleNotifications;
	
	ClearOutStaleNotifications( ClickZoneNotifications );

	// Add a new notification.
	ClickZoneNotifications.Add( FClickSubscriber( NotifyWhenClickedOutsideMe, InNotification ) );

	return ClickZoneNotifications.Last().Notification.GetHandle();
}

void FPopupSupport::UnregisterClickNotification( FDelegateHandle Handle )
{
	for (int32 SubscriptionIndex=0; SubscriptionIndex < ClickZoneNotifications.Num();)
	{
		if (ClickZoneNotifications[SubscriptionIndex].Notification.GetHandle() == Handle)
		{
			ClickZoneNotifications.RemoveAtSwap(SubscriptionIndex);
		}
		else
		{
			SubscriptionIndex++;
		}
	}	
}

void FPopupSupport::SendNotifications( const FWidgetPath& WidgetsUnderCursor )
{
	struct FArrangedWidgetMatcher
	{
		FArrangedWidgetMatcher( const TSharedRef<SWidget>& InWidgetToMatch )
		: WidgetToMatch( InWidgetToMatch )
		{}

		bool operator()(const FArrangedWidget& Candidate) const
		{
			return WidgetToMatch == Candidate.Widget;
		}

		const TSharedRef<SWidget>& WidgetToMatch;
	};

	// For each subscription, if the widget in question is not being clicked, send the notification.
	// i.e. Notifications are saying "some widget outside you was clicked".
	for (int32 SubscriberIndex=0; SubscriberIndex < ClickZoneNotifications.Num(); ++SubscriberIndex)
	{
		FClickSubscriber& Subscriber = ClickZoneNotifications[SubscriberIndex];
		if (Subscriber.DetectClicksOutsideMe.IsValid())
		{
			// Did we click outside the region in this subscription? If so send the notification.
			FArrangedWidgetMatcher Matcher(Subscriber.DetectClicksOutsideMe.Pin().ToSharedRef());
			const bool bClickedOutsideOfWidget = WidgetsUnderCursor.Widgets.GetInternalArray().IndexOfByPredicate(Matcher) == INDEX_NONE;
			if ( bClickedOutsideOfWidget )
			{
				Subscriber.Notification.ExecuteIfBound();
			}
		}
	}
}

void FSlateApplication::Create()
{
	Create(MakeShareable(FPlatformMisc::CreateApplication()));
}


TSharedRef<FSlateApplication> FSlateApplication::Create(const TSharedRef<class GenericApplication>& InPlatformApplication)
{
	EKeys::Initialize();

	FCoreStyle::ResetToDefault();

	CurrentApplication = MakeShareable( new FSlateApplication() );
	CurrentBaseApplication = CurrentApplication;

	PlatformApplication = InPlatformApplication;
	PlatformApplication->SetMessageHandler( CurrentApplication.ToSharedRef() );

	// The grid needs to know the size and coordinate system of the desktop.
	// Some monitor setups have a primary monitor on the right and below the
	// left one, so the leftmost upper right monitor can be something like (-1280, -200)
	{
		// Get an initial value for the VirtualDesktop geometry
		CurrentApplication->VirtualDesktopRect = []()
		{
			FDisplayMetrics DisplayMetrics;
			FSlateApplicationBase::Get().GetDisplayMetrics(DisplayMetrics);
			const FPlatformRect& VirtualDisplayRect = DisplayMetrics.VirtualDisplayRect;
			return FSlateRect(VirtualDisplayRect.Left, VirtualDisplayRect.Top, VirtualDisplayRect.Right, VirtualDisplayRect.Bottom);
		}();

		// Sign up for updates from the OS. Polling this every frame is too expensive on at least some OSs.
		PlatformApplication->OnDisplayMetricsChanged().AddSP(CurrentApplication.ToSharedRef(), &FSlateApplication::OnVirtualDesktopSizeChanged);
	}

	return CurrentApplication.ToSharedRef();
}

void FSlateApplication::Shutdown()
{
	if (FSlateApplication::IsInitialized())
	{
		CurrentApplication->OnShutdown();
		CurrentApplication->DestroyRenderer();
		CurrentApplication->Renderer.Reset();
		PlatformApplication->DestroyApplication();
		PlatformApplication.Reset();
		CurrentApplication.Reset();
		CurrentBaseApplication.Reset();
	}
}

TSharedPtr<FSlateApplication> FSlateApplication::CurrentApplication = nullptr;

FSlateApplication::FSlateApplication()
	: SynthesizeMouseMovePending(0)
	, bAppIsActive(true)
	, bSlateWindowActive(true)
	, Scale( 1.0f )
	, DragTriggerDistance( 5.0f )
	, CursorRadius( 0.0f )
	, LastUserInteractionTime( 0.0 )
	, LastUserInteractionTimeForThrottling( 0.0 )
	, LastMouseMoveTime( 0.0 )
	, SlateSoundDevice( MakeShareable(new FNullSlateSoundDevice()) )
	, CurrentTime( FPlatformTime::Seconds() )
	, LastTickTime( 0.0 )
	, AverageDeltaTime( 1.0f / 30.0f )	// Prime the running average with a typical frame rate so it doesn't have to spin up from zero
	, AverageDeltaTimeForResponsiveness( 1.0f / 30.0f )
	, OnExitRequested()
	, EventLogger( TSharedPtr<IEventLogger>() )
	, NumExternalModalWindowsActive( 0 )
	, bAllowToolTips( true )
	, ToolTipDelay( 0.15f )
	, ToolTipFadeInDuration( 0.1f )
	, ToolTipSummonTime( 0.0 )
	, DesiredToolTipLocation( FVector2D::ZeroVector )
	, ToolTipOffsetDirection( EToolTipOffsetDirection::Undetermined )
	, bRequestLeaveDebugMode( false )
	, bLeaveDebugForSingleStep( false )
	, CVarAllowToolTips(
		TEXT( "Slate.AllowToolTips" ),
		bAllowToolTips,
		TEXT( "Whether to allow tool-tips to spawn at all." ) )
	, CVarToolTipDelay(
		TEXT( "Slate.ToolTipDelay" ),
		ToolTipDelay,
		TEXT( "Delay in seconds before a tool-tip is displayed near the mouse cursor when hovering over widgets that supply tool-tip data." ) )
	, CVarToolTipFadeInDuration(
		TEXT( "Slate.ToolTipFadeInDuration" ),
		ToolTipFadeInDuration,
		TEXT( "How long it takes for a tool-tip to fade in, in seconds." ) )
	, bIsExternalUIOpened( false )
	, SlateTextField( nullptr )
	, bIsFakingTouch(FParse::Param(FCommandLine::Get(), TEXT("simmobile")) || FParse::Param(FCommandLine::Get(), TEXT("faketouches")))
	, bIsGameFakingTouch( false )
	, bIsFakingTouched( false )
	, bTouchFallbackToMouse( true )
	, bSoftwareCursorAvailable( false )	
	, bMenuAnimationsEnabled( true )
	, AppIcon( FCoreStyle::Get().GetBrush("DefaultAppIcon") )
	, VirtualDesktopRect( 0,0,0,0 )
{
#if WITH_UNREAL_DEVELOPER_TOOLS
	FModuleManager::Get().LoadModule(TEXT("Settings"));
#endif	

	if (GConfig)
	{	
		GConfig->GetBool(TEXT("MobileSlateUI"),TEXT("bTouchFallbackToMouse"),bTouchFallbackToMouse,GEngineIni);
		GConfig->GetBool(TEXT("CursorControl"), TEXT("bAllowSoftwareCursor"), bSoftwareCursorAvailable, GEngineIni);
	}


	// causes InputCore to initialize, even if statically linked
	FInputCoreModule& InputCore = FModuleManager::LoadModuleChecked<FInputCoreModule>(TEXT("InputCore"));

	FGenericCommands::Register();
	FTabCommands::Register();

	NormalExecutionGetter.BindRaw( this, &FSlateApplication::IsNormalExecution );
	PointerIndexLastPositionMap.Add(CursorPointerIndex, FVector2D::ZeroVector);
}

FSlateApplication::~FSlateApplication()
{
	FTabCommands::Unregister();
	FGenericCommands::Unregister();
	
	if (SlateTextField != nullptr)
	{
		delete SlateTextField;
		SlateTextField = nullptr;
	}
}

const FStyleNode* FSlateApplication::GetRootStyle() const
{
	return RootStyleNode;
}

void FSlateApplication::InitializeRenderer( TSharedRef<FSlateRenderer> InRenderer )
{
	Renderer = InRenderer;
	Renderer->Initialize();
}

void FSlateApplication::InitializeSound( const TSharedRef<ISlateSoundDevice>& InSlateSoundDevice )
{
	SlateSoundDevice = InSlateSoundDevice;
}

void FSlateApplication::DestroyRenderer()
{
	if( Renderer.IsValid() )
	{
		Renderer->Destroy();
	}
}

/**
 * Called when the user closes the outermost frame (ie quitting the app). Uses standard UE4 global variable
 * so normal UE4 applications work as expected
 */
static void OnRequestExit()
{
	GIsRequestingExit = true;
}

void FSlateApplication::PlaySound( const FSlateSound& SoundToPlay, int32 UserIndex ) const
{
	SlateSoundDevice->PlaySound(SoundToPlay, UserIndex);
}

float FSlateApplication::GetSoundDuration(const FSlateSound& Sound) const
	{
	return SlateSoundDevice->GetSoundDuration(Sound);
}

FVector2D FSlateApplication::GetCursorPos() const
{
	if ( PlatformApplication->Cursor.IsValid() )
	{
		return PlatformApplication->Cursor->GetPosition();
	}

	return FVector2D( 0, 0 );
}

FVector2D FSlateApplication::GetLastCursorPos() const
{
	return PointerIndexLastPositionMap[CursorPointerIndex];
}

void FSlateApplication::SetCursorPos( const FVector2D& MouseCoordinate )
{
	if ( PlatformApplication->Cursor.IsValid() )
	{
		return PlatformApplication->Cursor->SetPosition( MouseCoordinate.X, MouseCoordinate.Y );
	}
}

FWidgetPath FSlateApplication::LocateWindowUnderMouse( FVector2D ScreenspaceMouseCoordinate, const TArray< TSharedRef< SWindow > >& Windows, bool bIgnoreEnabledStatus )
{
	bool bPrevWindowWasModal = false;

	for (int32 WindowIndex = Windows.Num() - 1; WindowIndex >= 0; --WindowIndex)
	{ 
		const TSharedRef<SWindow>& Window = Windows[WindowIndex];

		// Hittest the window's children first.
		FWidgetPath ResultingPath = LocateWindowUnderMouse(ScreenspaceMouseCoordinate, Window->GetChildWindows(), bIgnoreEnabledStatus);
		if (ResultingPath.IsValid())
		{
			return ResultingPath;
		}

		// If none of the children were hit, hittest the parent.

		// Only accept input if the current window accepts input and the current window is not under a modal window or an interactive tooltip

		if (!bPrevWindowWasModal)
		{
			FWidgetPath PathToLocatedWidget = LocateWidgetInWindow(ScreenspaceMouseCoordinate, Window, bIgnoreEnabledStatus);
			if (PathToLocatedWidget.IsValid())
			{
				return PathToLocatedWidget;
			}
		}
	}
	
	return FWidgetPath();
}

bool FSlateApplication::IsWindowHousingInteractiveTooltip(const TSharedRef<const SWindow>& WindowToTest) const
{
	const TSharedPtr<IToolTip> ActiveToolTipPtr = ActiveToolTip.Pin();
	const TSharedPtr<SWindow> ToolTipWindowPtr = ToolTipWindow.Pin();
	const bool bIsHousingInteractiveTooltip =
		WindowToTest == ToolTipWindowPtr &&
		ActiveToolTipPtr.IsValid() &&
		ActiveToolTipPtr->IsInteractive();

	return bIsHousingInteractiveTooltip;
}

void FSlateApplication::TickWindowAndChildren( TSharedRef<SWindow> WindowToTick )
{
	SLATE_CYCLE_COUNTER_SCOPE_CUSTOM(GTickWindowAndChildrenTime, WindowToTick->GetCreatedInLocation());
	if ( WindowToTick->IsVisible() && !WindowToTick->IsWindowMinimized() )
	{
		// Switch to the appropriate world for ticking
		FScopedSwitchWorldHack SwitchWorld( WindowToTick );

		// Measure all the widgets before we tick, and update their DesiredSize.  This is
		// needed so that Tick() can call ArrangeChildren(), then pass valid widget metrics into
		// the Tick() function.
		
		{
			SCOPE_CYCLE_COUNTER( STAT_SlatePrepass );
			WindowToTick->SlatePrepass(GetApplicationScale());
		}

		if (WindowToTick->IsAutosized())
		{
			WindowToTick->Resize(WindowToTick->GetDesiredSize());
		}

		{
			SCOPE_CYCLE_COUNTER( STAT_SlateTickWidgets );
			SLATE_CYCLE_COUNTER_SCOPE(GTickWidgets);
			// Tick this window and all of the widgets in this window
			WindowToTick->TickWidgetsRecursively( WindowToTick->GetWindowGeometryInScreen(), GetCurrentTime(), GetDeltaTime() );
		}

		// Tick all of this window's child windows.
		const TArray< TSharedRef<SWindow> >& WindowChildren = WindowToTick->GetChildWindows();
		for ( int32 ChildIndex=0; ChildIndex < WindowChildren.Num(); ++ChildIndex )
		{
			TickWindowAndChildren( WindowChildren[ChildIndex] );
		}
	}
}

void FSlateApplication::DrawWindows()
{
	SLATE_CYCLE_COUNTER_SCOPE(GSlateDrawWindows);
	PrivateDrawWindows();
}

struct FDrawWindowArgs
{
	FDrawWindowArgs( FSlateDrawBuffer& InDrawBuffer, const FWidgetPath& InWidgetsUnderCursor )
		: OutDrawBuffer( InDrawBuffer )
		, WidgetsUnderCursor( InWidgetsUnderCursor )
	{}

	FSlateDrawBuffer& OutDrawBuffer;
	const FWidgetPath& WidgetsUnderCursor;
};


void FSlateApplication::DrawWindowAndChildren( const TSharedRef<SWindow>& WindowToDraw, FDrawWindowArgs& DrawWindowArgs )
{
	SLATE_CYCLE_COUNTER_SCOPE_CUSTOM(GSlateDrawWindowAndChildren, WindowToDraw->GetCreatedInLocation());
	// Only draw visible windows
	if( WindowToDraw->IsVisible() && !WindowToDraw->IsWindowMinimized() )
	{
		// Switch to the appropriate world for drawing
		FScopedSwitchWorldHack SwitchWorld( WindowToDraw );

		FSlateWindowElementList& WindowElementList = DrawWindowArgs.OutDrawBuffer.AddWindowElementList( WindowToDraw );

		// Drawing is done in window space, so null out the positions and keep the size.
		FGeometry WindowGeometry = WindowToDraw->GetWindowGeometryInWindow();
		int32 MaxLayerId = 0;
		{
			WindowToDraw->GetHittestGrid()->ClearGridForNewFrame( VirtualDesktopRect );
			MaxLayerId = WindowToDraw->PaintWindow(
				FPaintArgs(WindowToDraw, *WindowToDraw->GetHittestGrid(), WindowToDraw->GetPositionInScreen(), GetCurrentTime(), GetDeltaTime()),
				WindowGeometry, WindowToDraw->GetClippingRectangleInWindow(),
				WindowElementList,
				0,
				FWidgetStyle(),
				WindowToDraw->IsEnabled() );

			// Draw drag drop operation if it's windowless.
			if ( IsDragDropping() && DragDropContent->IsWindowlessOperation() )
			{
				TSharedPtr<SWindow> DragDropWindow = DragDropWindowPtr.Pin();
				if ( DragDropWindow.IsValid() && DragDropWindow == WindowToDraw )
				{
					TSharedPtr<SWidget> DecoratorWidget = DragDropContent->GetDefaultDecorator();
					if ( DecoratorWidget.IsValid() && DecoratorWidget->GetVisibility().IsVisible() )
					{
						DecoratorWidget->SetVisibility(EVisibility::HitTestInvisible);
						DecoratorWidget->SlatePrepass();

						FVector2D DragDropContentInWindowSpace = WindowToDraw->GetWindowGeometryInScreen().AbsoluteToLocal(DragDropContent->GetDecoratorPosition());
						const FGeometry DragDropContentGeometry = FGeometry::MakeRoot(DecoratorWidget->GetDesiredSize(), FSlateLayoutTransform(DragDropContentInWindowSpace));

						DecoratorWidget->Paint(
							FPaintArgs(WindowToDraw, *WindowToDraw->GetHittestGrid(), WindowToDraw->GetPositionInScreen(), GetCurrentTime(), GetDeltaTime()),
							DragDropContentGeometry, WindowToDraw->GetClippingRectangleInWindow(),
							WindowElementList,
							++MaxLayerId,
							FWidgetStyle(),
							WindowToDraw->IsEnabled());
					}
				}
			}

			// Draw Software Cursor
			TSharedPtr<SWindow> CursorWindow = CursorWindowPtr.Pin();
			if (CursorWindow.IsValid() && WindowToDraw == CursorWindow)
			{
				TSharedPtr<SWidget> CursorWidget = CursorWidgetPtr.Pin();
				
				if (CursorWidget.IsValid())
				{
					CursorWidget->SlatePrepass(GetApplicationScale());

					FVector2D CursorPosInWindowSpace = WindowToDraw->GetWindowGeometryInScreen().AbsoluteToLocal(GetCursorPos());
					CursorPosInWindowSpace += (CursorWidget->GetDesiredSize() * -0.5);
					const FGeometry CursorGeometry = FGeometry::MakeRoot(CursorWidget->GetDesiredSize(), FSlateLayoutTransform(CursorPosInWindowSpace));

					CursorWidget->Paint(
						FPaintArgs(WindowToDraw, *WindowToDraw->GetHittestGrid(), WindowToDraw->GetPositionInScreen(), GetCurrentTime(), GetDeltaTime()),
						CursorGeometry, WindowToDraw->GetClippingRectangleInWindow(),
						WindowElementList,
						++MaxLayerId,
						FWidgetStyle(),
						WindowToDraw->IsEnabled());
				}
			}
		}

#if SLATE_HAS_WIDGET_REFLECTOR

		// The widget reflector may want to paint some additional stuff as part of the Widget introspection that it performs.
		// For example: it may draw layout rectangles for hovered widgets.
		const bool bVisualizeLayoutUnderCursor = DrawWindowArgs.WidgetsUnderCursor.IsValid();
		const bool bCapturingFromThisWindow = bVisualizeLayoutUnderCursor && DrawWindowArgs.WidgetsUnderCursor.TopLevelWindow == WindowToDraw;
		TSharedPtr<IWidgetReflector> WidgetReflector = WidgetReflectorPtr.Pin();
		if ( bCapturingFromThisWindow || (WidgetReflector.IsValid() && WidgetReflector->ReflectorNeedsToDrawIn(WindowToDraw)) )
		{
			MaxLayerId = WidgetReflector->Visualize( DrawWindowArgs.WidgetsUnderCursor, WindowElementList, MaxLayerId );
		}

		// Visualize pointer presses and pressed keys for demo-recording purposes.
		const bool bVisualiseMouseClicks = WidgetReflector.IsValid() && PlatformApplication->Cursor.IsValid() && PlatformApplication->Cursor->GetType() != EMouseCursor::None;
		if (bVisualiseMouseClicks )
		{
			MaxLayerId = WidgetReflector->VisualizeCursorAndKeys( WindowElementList, MaxLayerId );
		}

#endif

		// Draw the child windows
		const TArray< TSharedRef<SWindow> >& WindowChildren = WindowToDraw->GetChildWindows();
		for (int32 ChildIndex=0; ChildIndex < WindowChildren.Num(); ++ChildIndex)
		{
			DrawWindowAndChildren( WindowChildren[ChildIndex], DrawWindowArgs );
		}
	}
}

static void PrepassWindowAndChildren( TSharedRef<SWindow> WindowToPrepass )
{
	SLATE_CYCLE_COUNTER_SCOPE_CUSTOM(GSlatePrepassWindowAndChildren, WindowToPrepass->GetCreatedInLocation());
	FScopedSwitchWorldHack SwitchWorld( WindowToPrepass );

	{
		SCOPE_CYCLE_COUNTER(STAT_SlatePrepass);
		WindowToPrepass->SlatePrepass(FSlateApplication::Get().GetApplicationScale());
	}

	if (WindowToPrepass->IsAutosized())
	{
		WindowToPrepass->Resize(WindowToPrepass->GetDesiredSize());
	}

	for (const TSharedRef<SWindow>& ChildWindow : WindowToPrepass->GetChildWindows() )
	{
		PrepassWindowAndChildren(ChildWindow);
	}
}

void FSlateApplication::DrawPrepass( TSharedPtr<SWindow> DrawOnlyThisWindow )
{
	SLATE_CYCLE_COUNTER_SCOPE(GSlateDrawPrepass);
	TSharedPtr<SWindow> ActiveModalWindow = GetActiveModalWindow();

	if (ActiveModalWindow.IsValid())
	{
		PrepassWindowAndChildren( ActiveModalWindow.ToSharedRef() );

		for (TArray< TSharedRef<SWindow> >::TConstIterator CurrentWindowIt(SlateWindows); CurrentWindowIt; ++CurrentWindowIt)
		{
			const TSharedRef<SWindow>& CurrentWindow = *CurrentWindowIt;
			if (CurrentWindow->IsTopmostWindow())
			{
				PrepassWindowAndChildren( CurrentWindow );
			}
		}

		TArray< TSharedRef<SWindow> > NotificationWindows;
		FSlateNotificationManager::Get().GetWindows(NotificationWindows);
		for (auto CurrentWindowIt(NotificationWindows.CreateIterator()); CurrentWindowIt; ++CurrentWindowIt)
		{
			PrepassWindowAndChildren(*CurrentWindowIt );
		}
	}
	else if (DrawOnlyThisWindow.IsValid())
	{
		PrepassWindowAndChildren( DrawOnlyThisWindow.ToSharedRef() );
	}
	else
	{
		// Draw all windows
		for (const TSharedRef<SWindow>& CurrentWindow : SlateWindows)
		{
			if (CurrentWindow->IsVisible() && !CurrentWindow->IsWindowMinimized())
			{
				PrepassWindowAndChildren(CurrentWindow );
			}
		}
	}
}


TArray<TSharedRef<SWindow>> GatherAllDescendants(const TArray< TSharedRef<SWindow> >& InWindowList)
{
	TArray<TSharedRef<SWindow>> GatheredDescendants(InWindowList);

	for (const TSharedRef<SWindow>& SomeWindow : InWindowList)
	{
		GatheredDescendants.Append( GatherAllDescendants( SomeWindow->GetChildWindows() ) );
	}
	
	return GatheredDescendants;
}

void FSlateApplication::PrivateDrawWindows( TSharedPtr<SWindow> DrawOnlyThisWindow )
{
	check(Renderer.IsValid());

#if SLATE_HAS_WIDGET_REFLECTOR
	// Is user expecting visual feedback from the Widget Reflector?
	const bool bVisualizeLayoutUnderCursor = WidgetReflectorPtr.IsValid() && WidgetReflectorPtr.Pin()->IsVisualizingLayoutUnderCursor();
#else
	const bool bVisualizeLayoutUnderCursor = false;
#endif

	FWidgetPath WidgetsUnderCursor = bVisualizeLayoutUnderCursor
		? WidgetsUnderCursorLastEvent.FindRef(FUserAndPointer(CursorUserIndex,CursorPointerIndex)).ToWidgetPath()
		: FWidgetPath();

	if ( !SkipSecondPrepass.GetValueOnGameThread() )
	{
		DrawPrepass( DrawOnlyThisWindow );
	}

	FDrawWindowArgs DrawWindowArgs( Renderer->GetDrawBuffer(), WidgetsUnderCursor );

	{
		SCOPE_CYCLE_COUNTER( STAT_SlateDrawWindowTime );

		TSharedPtr<SWindow> ActiveModalWindow = GetActiveModalWindow(); 

		if (ActiveModalWindow.IsValid())
		{
			DrawWindowAndChildren( ActiveModalWindow.ToSharedRef(), DrawWindowArgs );

			for( TArray< TSharedRef<SWindow> >::TConstIterator CurrentWindowIt( SlateWindows ); CurrentWindowIt; ++CurrentWindowIt )
			{
				const TSharedRef<SWindow>& CurrentWindow = *CurrentWindowIt;
				if ( CurrentWindow->IsTopmostWindow() )
				{
					DrawWindowAndChildren(CurrentWindow, DrawWindowArgs);
				}
			}

			TArray< TSharedRef<SWindow> > NotificationWindows;
			FSlateNotificationManager::Get().GetWindows(NotificationWindows);
			for( auto CurrentWindowIt( NotificationWindows.CreateIterator() ); CurrentWindowIt; ++CurrentWindowIt )
			{
				DrawWindowAndChildren(*CurrentWindowIt, DrawWindowArgs);
			}	
		}
		else if( DrawOnlyThisWindow.IsValid() )
		{
			DrawWindowAndChildren( DrawOnlyThisWindow.ToSharedRef(), DrawWindowArgs );
		}
		else
		{
			// Draw all windows
			for( TArray< TSharedRef<SWindow> >::TConstIterator CurrentWindowIt( SlateWindows ); CurrentWindowIt; ++CurrentWindowIt )
			{
				TSharedRef<SWindow> CurrentWindow = *CurrentWindowIt;
				if ( CurrentWindow->IsVisible() )
				{
					DrawWindowAndChildren( CurrentWindow, DrawWindowArgs );
				}
			}
		}
	}


	// Some windows may have been destroyed/removed.
	// Do not attempt to draw any windows that have been removed.
	TArray<TSharedRef<SWindow>> AllWindows = GatherAllDescendants(SlateWindows);
	DrawWindowArgs.OutDrawBuffer.GetWindowElementLists().RemoveAll([&]( TSharedPtr<FSlateWindowElementList>& Candidate )
	{
		TSharedPtr<SWindow> CandidateWindow = Candidate->GetWindow();
		return !CandidateWindow.IsValid() || !AllWindows.Contains(CandidateWindow.ToSharedRef());
	});

	{	
		SLATE_CYCLE_COUNTER_SCOPE(GSlateRendererDrawWindows);
		Renderer->DrawWindows( DrawWindowArgs.OutDrawBuffer );
	}
}

void FSlateApplication::PollGameDeviceState()
{
	if( ActiveModalWindows.Num() == 0 && !GIntraFrameDebuggingGameThread )
	{
		// Don't poll when a modal window open or intra frame debugging is happening
		PlatformApplication->PollGameDeviceState( GetDeltaTime() );
	}
}

void FSlateApplication::FinishedInputThisFrame()
{
	const float DeltaTime = GetDeltaTime();

	if (InputPreProcessor.IsValid() && PlatformApplication->Cursor.IsValid())
	{
		InputPreProcessor->Tick(DeltaTime, *this, PlatformApplication->Cursor.ToSharedRef());
	}

	// All the input events have been processed.

	// Any widgets that may have received pointer input events
	// are given a chance to process accumulated values.
	if (MouseCaptor.HasCapture())
	{
		TArray<TSharedRef<SWidget>> Captors = MouseCaptor.ToSharedWidgets();
		for (const auto & Captor : Captors )
		{
			Captor->OnFinishedPointerInput();
		}
	}
	else
	{
		for( auto LastWidgetIterator = WidgetsUnderCursorLastEvent.CreateConstIterator(); LastWidgetIterator; ++LastWidgetIterator )
		{
			FWeakWidgetPath Path = LastWidgetIterator.Value();

			for ( const TWeakPtr<SWidget>& WidgetPtr : Path.Widgets )
			{
				const TSharedPtr<SWidget>& Widget = WidgetPtr.Pin();
				if (Widget.IsValid())
				{
					Widget->OnFinishedPointerInput();
				}
				else
				{
					break;
				}
			}
		}
	}

	// Any widgets that may have recieved key events
	// are given a chance to process accumulated values.
	for (int32 SlateUserIndex = 0; SlateUserIndex < SlateApplicationDefs::MaxUsers; ++SlateUserIndex)
	{
		const FUserFocusEntry& UserFocusEntry = UserFocusEntries[SlateUserIndex];
		for (const TWeakPtr<SWidget>& WidgetPtr : UserFocusEntry.WidgetPath.Widgets)
		{
			const TSharedPtr<SWidget>& Widget = WidgetPtr.Pin();
			if (Widget.IsValid())
			{
				Widget->OnFinishedKeyInput();
			}
			else
			{
				break;
			}
		}
	}
}


extern SLATECORE_API int32 bFoldTick;


void FSlateApplication::Tick()
{
	{
	SCOPE_CYCLE_COUNTER( STAT_SlateTickTime );
	SLATE_CYCLE_COUNTER_SCOPE(GSlateTotalTickTime);
	
	{
		const float DeltaTime = GetDeltaTime();

		SCOPE_CYCLE_COUNTER( STAT_SlateMessageTick );

		// We need to pump messages here so that slate can receive input.  
		if( (ActiveModalWindows.Num() > 0) || GIntraFrameDebuggingGameThread )
		{
			// We only need to pump messages for slate when a modal window or blocking mode is active is up because normally message pumping is handled in FEngineLoop::Tick
			PlatformApplication->PumpMessages( DeltaTime );

			if (FCoreDelegates::StarvedGameLoop.IsBound())
			{
				FCoreDelegates::StarvedGameLoop.Execute();
			}
		}

		PlatformApplication->Tick( DeltaTime );

		PlatformApplication->ProcessDeferredEvents( DeltaTime );
	}

	// The widget locking the cursor to its bounds may have been reshaped.
	// Check if the widget was reshaped and update the cursor lock
	// bounds if needed.
	UpdateCursorLockRegion();

	// When Slate captures the mouse, it is up to us to set the cursor 
	// because the OS assumes that we own the mouse.
	if (MouseCaptor.HasCapture())
	{
		QueryCursor();
	}

	{
		SCOPE_CYCLE_COUNTER( STAT_SlateUpdateTooltip );
		SLATE_CYCLE_COUNTER_SCOPE(GUpdateTooltipTime);

		// Update tool tip, if we have one
		const bool AllowSpawningOfToolTips = false;
		UpdateToolTip( AllowSpawningOfToolTips );
	}


	// Advance time
	LastTickTime = CurrentTime;
	CurrentTime = FPlatformTime::Seconds();

	// Update average time between ticks.  This is used to monitor how responsive the application "feels".
	// Note that we calculate this before we apply the max quantum clamping below, because we want to store
	// the actual frame rate, even if it is very low.
	{
		// Scalar percent of new delta time that contributes to running average.  Use a lower value to add more smoothing
		// to the average frame rate.  A value of 1.0 will disable smoothing.
		const float RunningAverageScale = 0.1f;

		AverageDeltaTime = AverageDeltaTime * ( 1.0f - RunningAverageScale ) + GetDeltaTime() * RunningAverageScale;

		// Don't update average delta time if we're in an exceptional situation, such as when throttling mode
		// is active, because the measured tick time will not be representative of the application's performance.
		// In these cases, the cached average delta time from before the throttle activated will be used until
		// throttling has finished.
		if( FSlateThrottleManager::Get().IsAllowingExpensiveTasks() )
		{
			// Clamp to avoid including huge hitchy frames in our average
			const float ClampedDeltaTime = FMath::Clamp( GetDeltaTime(), 0.0f, 1.0f );
			AverageDeltaTimeForResponsiveness = AverageDeltaTimeForResponsiveness * ( 1.0f - RunningAverageScale ) + ClampedDeltaTime * RunningAverageScale;
		}
	}

	// Handle large quantums
	const double MaxQuantumBeforeClamp = 1.0 / 8.0;		// 8 FPS
	if( GetDeltaTime() > MaxQuantumBeforeClamp )
	{
		LastTickTime = CurrentTime - MaxQuantumBeforeClamp;
	}

	const bool bNeedsSyntheticMouseMouse = SynthesizeMouseMovePending > 0;
	if (bNeedsSyntheticMouseMouse && (!GIsGameThreadIdInitialized || GGameThreadId == FPlatformTLS::GetCurrentThreadId())) // IsInGameThread actually includes 2 threads (main and slate loading) 
	{
		// Force a mouse move event to make sure all widgets know whether there is a mouse cursor hovering over them
		SynthesizeMouseMove();
		--SynthesizeMouseMovePending;
	}

	// Update auto-throttling based on elapsed time since user interaction
	ThrottleApplicationBasedOnMouseMovement();

	TSharedPtr<SWindow> ActiveModalWindow = GetActiveModalWindow();

	const float SleepThreshold = SleepBufferPostInput.GetValueOnGameThread();
	const double TimeSinceInput = LastTickTime - LastUserInteractionTime;
	const double TimeSinceMouseMove = LastTickTime - LastMouseMoveTime;
	
	const bool bIsUserIdle = (TimeSinceInput > SleepThreshold) && (TimeSinceMouseMove > SleepThreshold);
	const bool bAnyActiveTimersPending = AnyActiveTimersArePending();
	if (bAnyActiveTimersPending)
	{
		// Some UI might slide under the cursor. To a widget, this is
		// as if the cursor moved over it.
		QueueSynthesizedMouseMove();
	}

	// skip tick/draw if we are idle and there are no active timers registered that we need to drive slate for.
	// This effectively means the slate application is totally idle and we don't need to update the UI.
	// This relies on Widgets properly registering for Active timer when they need something to happen even
	// when the user is not providing any input (ie, animations, viewport rendering, async polling, etc).
	bIsSlateAsleep = true;
	if (!AllowSlateToSleep.GetValueOnGameThread() || bAnyActiveTimersPending || !bIsUserIdle || bNeedsSyntheticMouseMouse)
	{
		bIsSlateAsleep = false; // if we get here, then Slate is not sleeping
		if (!bFoldTick)
		{
			SCOPE_CYCLE_COUNTER(STAT_SlateTickWindowAndChildren);
			SLATE_CYCLE_COUNTER_SCOPE(GTickWindowAndChildrenTime);

			if ( ActiveModalWindow.IsValid() )
			{
				// There is a modal window, and we just need to tick it.
				TickWindowAndChildren(ActiveModalWindow.ToSharedRef());
				// And also tick any topmost windows (like tooltips, etc)
				for ( TArray< TSharedRef<SWindow> >::TIterator CurrentWindowIt(SlateWindows); CurrentWindowIt; ++CurrentWindowIt )
				{
					TSharedRef<SWindow>& CurrentWindow = *CurrentWindowIt;
					if ( CurrentWindow->IsTopmostWindow() )
					{
						TickWindowAndChildren(CurrentWindow);
					}
				}
				// also tick the notification manager's windows
				TArray< TSharedRef<SWindow> > NotificationWindows;
				FSlateNotificationManager::Get().GetWindows(NotificationWindows);
				for ( auto CurrentWindowIt(NotificationWindows.CreateIterator()); CurrentWindowIt; ++CurrentWindowIt )
				{
					TickWindowAndChildren(*CurrentWindowIt);
				}
			}
			else
			{
				// No modal window; tick all slate windows.
				for ( TArray< TSharedRef<SWindow> >::TIterator CurrentWindowIt(SlateWindows); CurrentWindowIt; ++CurrentWindowIt )
				{
					TSharedRef<SWindow>& CurrentWindow = *CurrentWindowIt;
					TickWindowAndChildren(CurrentWindow);
				}
			}
		}

		// Update any notifications - this needs to be done after windows have updated themselves 
		// (so they know their size)
		{
			SLATE_CYCLE_COUNTER_SCOPE(GSlateTickNotificationManager);
			FSlateNotificationManager::Get().Tick();
		}

		// Draw all windows
		DrawWindows();
	}
	}

	// Update Slate Stats
	SLATE_STATS_END_FRAME(GetCurrentTime());
}


void FSlateApplication::PumpMessages()
{
	PlatformApplication->PumpMessages( GetDeltaTime() );
}


void FSlateApplication::ThrottleApplicationBasedOnMouseMovement()
{
	bool bShouldThrottle = false;
	if( ThrottleWhenMouseIsMoving.GetValueOnGameThread() )	// Interpreted as bool here
	{
		// We only want to engage the throttle for a short amount of time after the mouse stops moving
		const float TimeToThrottleAfterMouseStops = 0.1f;

		// After a key or mouse button is pressed, we'll leave the throttle disengaged for awhile so the
		// user can use the keys to navigate in a viewport, for example.
		const float MinTimeSinceButtonPressToThrottle = 1.0f;

		// Use a small movement threshold to avoid engaging the throttle when the user bumps the mouse
		const float MinMouseMovePixelsBeforeThrottle = 2.0f;

		const FVector2D& CursorPos = GetCursorPos();
		static FVector2D LastCursorPos = GetCursorPos();
		//static double LastMouseMoveTime = FPlatformTime::Seconds();
		static bool bIsMouseMoving = false;
		if( CursorPos != LastCursorPos )
		{
			// Did the cursor move far enough that we care?
			if( bIsMouseMoving || ( CursorPos - LastCursorPos ).SizeSquared() >= MinMouseMovePixelsBeforeThrottle * MinMouseMovePixelsBeforeThrottle )
			{
				bIsMouseMoving = true;
				LastMouseMoveTime = this->GetCurrentTime();
				LastCursorPos = CursorPos;
			}
		}

		const float TimeSinceLastUserInteraction = CurrentTime - LastUserInteractionTimeForThrottling;
		const float TimeSinceLastMouseMove = CurrentTime - LastMouseMoveTime;
		if( TimeSinceLastMouseMove < TimeToThrottleAfterMouseStops )
		{
			// Only throttle if a Slate window is currently active.  If a Wx window (such as Matinee) is
			// being used, we don't want to throttle
			if( this->GetActiveTopLevelWindow().IsValid() )
			{
				// Only throttle if the user hasn't pressed a button in awhile
				if( TimeSinceLastUserInteraction > MinTimeSinceButtonPressToThrottle )
				{
					// If a widget has the mouse captured, then we won't bother throttling
					if( !MouseCaptor.HasCapture() )
					{
						// If there is no Slate window under the mouse, then we won't engage throttling
						if( LocateWindowUnderMouse( GetCursorPos(), GetInteractiveTopLevelWindows() ).IsValid() )
						{
							bShouldThrottle = true;
						}
					}
				}
			}
		}
		else
		{
			// Mouse hasn't moved in a bit, so reset our movement state
			bIsMouseMoving = false;
			LastCursorPos = CursorPos;
		}
	}

	if( bShouldThrottle )
	{
		if( !UserInteractionResponsivnessThrottle.IsValid() )
		{
			// Engage throttling
			UserInteractionResponsivnessThrottle = FSlateThrottleManager::Get().EnterResponsiveMode();
		}
	}
	else
	{
		if( UserInteractionResponsivnessThrottle.IsValid() )
		{
			// Disengage throttling
			FSlateThrottleManager::Get().LeaveResponsiveMode( UserInteractionResponsivnessThrottle );
		}
	}
}

FWidgetPath FSlateApplication::LocateWidgetInWindow(FVector2D ScreenspaceMouseCoordinate, const TSharedRef<SWindow>& Window, bool bIgnoreEnabledStatus) const
{
	const bool bAcceptsInput = Window->IsVisible() && (Window->AcceptsInput() || IsWindowHousingInteractiveTooltip(Window));
	if (bAcceptsInput && Window->IsScreenspaceMouseWithin(ScreenspaceMouseCoordinate))
	{
		const TArray<FWidgetAndPointer> WidgetsAndCursors = Window->GetHittestGrid()->GetBubblePath(ScreenspaceMouseCoordinate, GetCursorRadius(), bIgnoreEnabledStatus);
		return FWidgetPath(WidgetsAndCursors);
	}
	else
	{
		return FWidgetPath();
	}
}


TSharedRef<SWindow> FSlateApplication::AddWindow( TSharedRef<SWindow> InSlateWindow, const bool bShowImmediately )
{
	// Add the Slate window to the Slate application's top-level window array.  Note that neither the Slate window
	// or the native window are ready to be used yet, however we need to make sure they're in the Slate window
	// array so that we can properly respond to OS window messages as soon as they're sent.  For example, a window
	// activation message may be sent by the OS as soon as the window is shown (in the Init function), and if we
	// don't add the Slate window to our window list, we wouldn't be able to route that message to the window.

	FSlateWindowHelper::ArrangeWindowToFront(SlateWindows, InSlateWindow);
	TSharedRef<FGenericWindow> NewWindow = MakeWindow( InSlateWindow, bShowImmediately );

	if( bShowImmediately )
	{
		InSlateWindow->ShowWindow();

		//@todo Slate: Potentially dangerous and annoying if all slate windows that are created steal focus.
		if( InSlateWindow->SupportsKeyboardFocus() && InSlateWindow->IsFocusedInitially() )
		{
			InSlateWindow->GetNativeWindow()->SetWindowFocus();
		}
	}

	return InSlateWindow;
}

TSharedRef< FGenericWindow > FSlateApplication::MakeWindow( TSharedRef<SWindow> InSlateWindow, const bool bShowImmediately )
{
	TSharedPtr<FGenericWindow> NativeParent = nullptr;
	TSharedPtr<SWindow> ParentWindow = InSlateWindow->GetParentWindow();
	if ( ParentWindow.IsValid() )
	{
		NativeParent = ParentWindow->GetNativeWindow();
	}

	TSharedRef< FGenericWindowDefinition > Definition = MakeShareable( new FGenericWindowDefinition() );

	const FVector2D Size = InSlateWindow->GetInitialDesiredSizeInScreen();
	Definition->WidthDesiredOnScreen = Size.X;
	Definition->HeightDesiredOnScreen = Size.Y;

	const FVector2D Position = InSlateWindow->GetInitialDesiredPositionInScreen();
	Definition->XDesiredPositionOnScreen = Position.X;
	Definition->YDesiredPositionOnScreen = Position.Y;

	Definition->HasOSWindowBorder = InSlateWindow->HasOSWindowBorder();
	Definition->TransparencySupport = InSlateWindow->GetTransparencySupport();
	Definition->AppearsInTaskbar = InSlateWindow->AppearsInTaskbar();
	Definition->IsTopmostWindow = InSlateWindow->IsTopmostWindow();
	Definition->AcceptsInput = InSlateWindow->AcceptsInput();
	Definition->ActivateWhenFirstShown = InSlateWindow->ActivateWhenFirstShown();
	Definition->FocusWhenFirstShown = InSlateWindow->IsFocusedInitially();

	Definition->HasCloseButton = InSlateWindow->HasCloseBox();
	Definition->SupportsMinimize = InSlateWindow->HasMinimizeBox();
	Definition->SupportsMaximize = InSlateWindow->HasMaximizeBox();

	Definition->IsModalWindow = InSlateWindow->IsModalWindow();
	Definition->IsRegularWindow = InSlateWindow->IsRegularWindow();
	Definition->HasSizingFrame = InSlateWindow->HasSizingFrame();
	Definition->SizeWillChangeOften = InSlateWindow->SizeWillChangeOften();
	Definition->ExpectedMaxWidth = InSlateWindow->GetExpectedMaxWidth();
	Definition->ExpectedMaxHeight = InSlateWindow->GetExpectedMaxHeight();

	Definition->Title = InSlateWindow->GetTitle().ToString();
	Definition->Opacity = InSlateWindow->GetOpacity();
	Definition->CornerRadius = InSlateWindow->GetCornerRadius();

	Definition->SizeLimits = InSlateWindow->GetSizeLimits();

	TSharedRef< FGenericWindow > NewWindow = PlatformApplication->MakeWindow();

	InSlateWindow->SetNativeWindow( NewWindow );

	InSlateWindow->SetCachedScreenPosition( Position );
	InSlateWindow->SetCachedSize( Size );

	PlatformApplication->InitializeWindow( NewWindow, Definition, NativeParent, bShowImmediately );

	ITextInputMethodSystem* const TextInputMethodSystem = PlatformApplication->GetTextInputMethodSystem();
	if ( TextInputMethodSystem )
	{
		TextInputMethodSystem->ApplyDefaults( NewWindow );
	}

	return NewWindow;
}

bool FSlateApplication::CanAddModalWindow() const
{
	// A modal window cannot be opened until the renderer has been created.
	return CanDisplayWindows();
}

bool FSlateApplication::CanDisplayWindows() const
{
	// The renderer must be created and global shaders be available
	return Renderer.IsValid() && Renderer->AreShadersInitialized();
}


void FSlateApplication::AddModalWindow( TSharedRef<SWindow> InSlateWindow, const TSharedPtr<const SWidget> InParentWidget, bool bSlowTaskWindow )
{
	if( !CanAddModalWindow() )
	{
		// Bail out.  The incoming window will never be added, and no native window will be created.
		return;
	}



	// Push the active modal window onto the stack.  
	ActiveModalWindows.AddUnique( InSlateWindow );

	// Close the open tooltip when a new window is open.  Tooltips from non-modal windows can be dangerous and cause rentrancy into code that shouldnt execute in a modal state.
	CloseToolTip();

	// Set the modal flag on the window
	InSlateWindow->SetAsModalWindow();
	
	// Make sure we aren't in the middle of using a slate draw buffer
	Renderer->FlushCommands();

	// In slow task windows, depending on the frequency with which the window is updated, it could be quite some time 
	// before the window is ticked (and drawn) so we hide the window by default and the slow task window will show it when needed
	const bool bShowWindow = !bSlowTaskWindow;

	// Create the new window
	// Note: generally a modal window should not be added without a parent but 
	// due to this being called from wxWidget editors, this is not always possible
	if( InParentWidget.IsValid() )
	{
		// Find the window of the parent widget
		FWidgetPath WidgetPath;
		GeneratePathToWidgetChecked( InParentWidget.ToSharedRef(), WidgetPath );
		AddWindowAsNativeChild( InSlateWindow, WidgetPath.GetWindow(), bShowWindow );
	}
	else
	{
		AddWindow( InSlateWindow, bShowWindow );
	}

	if ( ActiveModalWindows.Num() == 1 )
	{
		// Signal that a slate modal window has opened so external windows may be disabled as well
		ModalWindowStackStartedDelegate.ExecuteIfBound();
	}

	// Release mouse capture here in case the new modal window has been added in one of the mouse button
	// event callbacks. Otherwise it will be unresponsive until the next mouse up event.
	ReleaseMouseCapture();

	// Clear the cached pressed mouse buttons, in case a new modal window has been added between the mouse down and mouse up of another window.
	PressedMouseButtons.Empty();

	// Also force the platform capture off as the call to ReleaseMouseCapture() above still relies on mouse up messages to clear the capture
	PlatformApplication->SetCapture( nullptr );

	// Disable high precision mouse mode when a modal window is added.  On some OS'es even when a window is diabled, raw input is sent to it.
	PlatformApplication->SetHighPrecisionMouseMode( false, nullptr );

	// Block on all modal windows unless its a slow task.  In that case the game thread is allowed to run.
	if( !bSlowTaskWindow )
	{
		// Show the cursor if it was previously hidden so users can interact with the window
		if ( PlatformApplication->Cursor.IsValid() )
		{
			PlatformApplication->Cursor->Show( true );
		}

		// Tick slate from here in the event that we should not return until the modal window is closed.
		while( InSlateWindow == GetActiveModalWindow() )
		{
			// Tick and render Slate
			Tick();

			// Synchronize the game thread and the render thread so that the render thread doesn't get too far behind.
			Renderer->Sync();
		}
	}
}

void FSlateApplication::SetModalWindowStackStartedDelegate(FModalWindowStackStarted StackStartedDelegate)
{
	ModalWindowStackStartedDelegate = StackStartedDelegate;
}

void FSlateApplication::SetModalWindowStackEndedDelegate(FModalWindowStackEnded StackEndedDelegate)
{
	ModalWindowStackEndedDelegate = StackEndedDelegate;
}

TSharedRef<SWindow> FSlateApplication::AddWindowAsNativeChild( TSharedRef<SWindow> InSlateWindow, TSharedRef<SWindow> InParentWindow, const bool bShowImmediately )
{
	// Parent window must already have been added
	checkSlow(FSlateWindowHelper::ContainsWindow(SlateWindows, InParentWindow));

	// Add the Slate window to the Slate application's top-level window array.  Note that neither the Slate window
	// or the native window are ready to be used yet, however we need to make sure they're in the Slate window
	// array so that we can properly respond to OS window messages as soon as they're sent.  For example, a window
	// activation message may be sent by the OS as soon as the window is shown (in the Init function), and if we
	// don't add the Slate window to our window list, we wouldn't be able to route that message to the window.
	InParentWindow->AddChildWindow( InSlateWindow );
	TSharedRef<FGenericWindow> NewWindow = MakeWindow( InSlateWindow, bShowImmediately );

	if( bShowImmediately )
	{
		InSlateWindow->ShowWindow();

		//@todo Slate: Potentially dangerous and annoying if all slate windows that are created steal focus.
		if( InSlateWindow->SupportsKeyboardFocus() && InSlateWindow->IsFocusedInitially() )
		{
			InSlateWindow->GetNativeWindow()->SetWindowFocus();
		}
	}

	return InSlateWindow;
}


TSharedRef<SWindow> FSlateApplication::PushMenu( const TSharedRef<SWidget>& InParentContent, const TSharedRef<SWidget>& InContent, const FVector2D& SummonLocation, const FPopupTransitionEffect& TransitionEffect, const bool bFocusImmediately, const bool bShouldAutoSize, const FVector2D& WindowSize, const FVector2D& SummonLocationSize )
{
#if !(UE_BUILD_SHIPPING && WITH_EDITOR)
	// The would-be parent of the new menu being pushed is about to be destroyed.  Any children added to an about to be destroyed window will also be destroyed
	FWidgetPath WidgetPath;
	GeneratePathToWidgetChecked(InParentContent, WidgetPath);
	if (IsWindowInDestroyQueue( WidgetPath.GetWindow() ))
	{
		UE_LOG(LogSlate, Warning, TEXT("FSlateApplication::PushMenu() called when parent window queued for destroy. New menu will be destroyed."));
	}
#endif

	// This is a DEPRECATED version of PushMenu(). It creates a new menu but forces the popup method to EPopupMethod::CreateNewWindow

	// Wrap content in a fixed size box if autosizing isn't wanted
	TSharedRef<SWidget> WappedContent = InContent;
	if (!bShouldAutoSize)
	{
		WappedContent = SNew(SBox)
			.WidthOverride(WindowSize.X)
			.HeightOverride(WindowSize.Y)
			[
				InContent
			];
	}

	TSharedPtr<IMenu> Menu = PushMenu(InParentContent, FWidgetPath(), WappedContent, SummonLocation, TransitionEffect, bFocusImmediately, SummonLocationSize, EPopupMethod::CreateNewWindow);
	TSharedPtr<SWindow> Window = Menu->GetOwnedWindow();
	check(Window.IsValid());

	return Window.ToSharedRef();
}

TSharedPtr<IMenu> FSlateApplication::PushMenu(const TSharedRef<SWidget>& InParentWidget, const FWidgetPath& InOwnerPath, const TSharedRef<SWidget>& InContent, const FVector2D& SummonLocation, const FPopupTransitionEffect& TransitionEffect, const bool bFocusImmediately, const FVector2D& SummonLocationSize, TOptional<EPopupMethod> Method, const bool bIsCollapsedByParent)
{
	// Caller supplied a valid path? Pass it to the menu stack.
	if (InOwnerPath.IsValid())
	{
		return MenuStack.Push(InOwnerPath, InContent, SummonLocation, TransitionEffect, bFocusImmediately, SummonLocationSize, Method, bIsCollapsedByParent);
	}

	// If the caller doesn't specify a valid event path we'll generate one from InParentWidget
	FWidgetPath WidgetPath;
	if (GeneratePathToWidgetUnchecked(InParentWidget, WidgetPath))
	{
		return MenuStack.Push(WidgetPath, InContent, SummonLocation, TransitionEffect, bFocusImmediately, SummonLocationSize, Method, bIsCollapsedByParent);
	}

	return TSharedPtr<IMenu>();
}

TSharedPtr<IMenu> FSlateApplication::PushMenu(const TSharedPtr<IMenu>& InParentMenu, const TSharedRef<SWidget>& InContent, const FVector2D& SummonLocation, const FPopupTransitionEffect& TransitionEffect, const bool bFocusImmediately, const FVector2D& SummonLocationSize, const bool bIsCollapsedByParent)
{
	return MenuStack.Push(InParentMenu, InContent, SummonLocation, TransitionEffect, bFocusImmediately, SummonLocationSize, bIsCollapsedByParent);
}

TSharedPtr<IMenu> FSlateApplication::PushHostedMenu(const TSharedRef<SWidget>& InParentWidget, const FWidgetPath& InOwnerPath, const TSharedRef<IMenuHost>& InMenuHost, const TSharedRef<SWidget>& InContent, TSharedPtr<SWidget>& OutWrappedContent, const FPopupTransitionEffect& TransitionEffect, const bool bIsCollapsedByParent)
{
	// Caller supplied a valid path? Pass it to the menu stack.
	if (InOwnerPath.IsValid())
	{
		return MenuStack.PushHosted(InOwnerPath, InMenuHost, InContent, OutWrappedContent, TransitionEffect, bIsCollapsedByParent);
	}

	// If the caller doesn't specify a valid event path we'll generate one from InParentWidget
	FWidgetPath WidgetPath;
	if (GeneratePathToWidgetUnchecked(InParentWidget, WidgetPath))
	{
		return MenuStack.PushHosted(WidgetPath, InMenuHost, InContent, OutWrappedContent, TransitionEffect, bIsCollapsedByParent);
	}

	return TSharedPtr<IMenu>();
}

TSharedPtr<IMenu> FSlateApplication::PushHostedMenu(const TSharedPtr<IMenu>& InParentMenu, const TSharedRef<IMenuHost>& InMenuHost, const TSharedRef<SWidget>& InContent, TSharedPtr<SWidget>& OutWrappedContent, const FPopupTransitionEffect& TransitionEffect, const bool bIsCollapsedByParent)
{
	return MenuStack.PushHosted(InParentMenu, InMenuHost, InContent, OutWrappedContent, TransitionEffect, bIsCollapsedByParent);
}

bool FSlateApplication::HasOpenSubMenus( TSharedRef<SWindow> Window ) const
{
	// deprecated
	TSharedPtr<IMenu> Menu = MenuStack.FindMenuFromWindow(Window);
	if (Menu.IsValid())
	{
		return MenuStack.HasOpenSubMenus(Menu);
	}
	return false;
}

bool FSlateApplication::HasOpenSubMenus(TSharedPtr<IMenu> InMenu) const
{
	return MenuStack.HasOpenSubMenus(InMenu);
}

bool FSlateApplication::AnyMenusVisible() const
{
	return MenuStack.HasMenus();
}

TSharedPtr<SWindow> FSlateApplication::GetVisibleMenuWindow() const
{
	return MenuStack.GetHostWindow();
}

void FSlateApplication::DismissAllMenus()
{
	MenuStack.DismissAll();
}

void FSlateApplication::DismissMenu( TSharedRef<SWindow> MenuWindowToDismiss )
{
	// deprecated
	TSharedPtr<IMenu> Menu = MenuStack.FindMenuFromWindow(MenuWindowToDismiss);
	if (Menu.IsValid())
	{
		DismissMenu(Menu);
	}
}

void FSlateApplication::DismissMenu(const TSharedPtr<IMenu>& InFromMenu)
{
	MenuStack.DismissFrom(InFromMenu);
}

void FSlateApplication::DismissMenuByWidget(const TSharedRef<SWidget>& InWidgetInMenu)
{
	FWidgetPath WidgetPath;
	if (GeneratePathToWidgetUnchecked(InWidgetInMenu, WidgetPath))
	{
		TSharedPtr<IMenu> Menu = MenuStack.FindMenuInWidgetPath(WidgetPath);
		if (Menu.IsValid())
		{
			MenuStack.DismissFrom(Menu);
		}
	}
}

int32 FSlateApplication::GetLocationInMenuStack( TSharedRef<SWindow> WindowToFind ) const
{
	// DEPRECATED
	return MenuStack.FindLocationInStack(WindowToFind);
}


void FSlateApplication::RequestDestroyWindow( TSharedRef<SWindow> InWindowToDestroy )
{
	struct local
	{
		static void Helper( const TSharedRef<SWindow> WindowToDestroy, TArray< TSharedRef<SWindow> >& OutWindowDestroyQueue)
		{
			/** @return the list of this window's child windows */
			TArray< TSharedRef<SWindow> >& ChildWindows = WindowToDestroy->GetChildWindows();

			// Children need to be destroyed first. 
			if( ChildWindows.Num() > 0 )
			{
				for( int32 ChildIndex = 0; ChildIndex < ChildWindows.Num(); ++ChildIndex )
				{	
					// Recursively request that the window is destroyed which will also queue any children of children etc...
					Helper( ChildWindows[ ChildIndex ], OutWindowDestroyQueue );
				}
			}

			OutWindowDestroyQueue.AddUnique( WindowToDestroy );
		}
	};

	local::Helper( InWindowToDestroy, WindowDestroyQueue );

	DestroyWindowsImmediately();
}

void FSlateApplication::DestroyWindowImmediately( TSharedRef<SWindow> WindowToDestroy ) 
{
	// Request that the window and its children are destroyed
	RequestDestroyWindow( WindowToDestroy );

	DestroyWindowsImmediately();
}


void FSlateApplication::ExternalModalStart()
{
	if( NumExternalModalWindowsActive++ == 0 )
	{
		// Close all open menus.
		DismissAllMenus();

		// Close tool-tips
		CloseToolTip();

		// Tick and render Slate so that it can destroy any menu windows if necessary before we disable.
		Tick();
		Renderer->Sync();

		if( ActiveModalWindows.Num() > 0 )
		{
			// There are still modal windows so only enable the new active modal window.
			GetActiveModalWindow()->EnableWindow( false );
		}
		else
		{
			// We are creating a modal window so all other windows need to be disabled.
			for( TArray< TSharedRef<SWindow> >::TIterator CurrentWindowIt( SlateWindows ); CurrentWindowIt; ++CurrentWindowIt )
			{
				TSharedRef<SWindow> CurrentWindow = ( *CurrentWindowIt );
				CurrentWindow->EnableWindow( false );
			}
		}
	}
}


void FSlateApplication::ExternalModalStop()
{
	check(NumExternalModalWindowsActive > 0);
	if( --NumExternalModalWindowsActive == 0 )
	{
		if( ActiveModalWindows.Num() > 0 )
		{
			// There are still modal windows so only enable the new active modal window.
			GetActiveModalWindow()->EnableWindow( true );
		}
		else
		{
			// We are creating a modal window so all other windows need to be disabled.
			for( TArray< TSharedRef<SWindow> >::TIterator CurrentWindowIt( SlateWindows ); CurrentWindowIt; ++CurrentWindowIt )
			{
				TSharedRef<SWindow> CurrentWindow = ( *CurrentWindowIt );
				CurrentWindow->EnableWindow( true );
			}
		}
	}
}

void FSlateApplication::InvalidateAllViewports()
{
	Renderer->InvalidateAllViewports();
}


void FSlateApplication::RegisterGameViewport( TSharedRef<SViewport> InViewport )
{
	InViewport->SetActive(true);
	GameViewportWidget = InViewport;
	
	FWidgetPath PathToViewport;
	// If we cannot find the window it could have been destroyed.
	if (FSlateWindowHelper::FindPathToWidget(SlateWindows, InViewport, PathToViewport, EVisibility::All))
	{
		FReply Reply = FReply::Handled().SetUserFocus(InViewport, EFocusCause::SetDirectly, true);
	
		// Set keyboard focus on the actual OS window for the top level Slate window in the viewport path
		// This is needed because some OS messages are only sent to the window with keyboard focus
		// Slate will translate the message and send it to the actual widget with focus.
		// Without this we don't get WM_KEYDOWN or WM_CHAR messages in play in viewport sessions.
		PathToViewport.GetWindow()->GetNativeWindow()->SetWindowFocus();

		ProcessReply( PathToViewport, Reply, nullptr, nullptr );
	}
}


void FSlateApplication::UnregisterGameViewport()
{
	ResetToDefaultInputSettings();

	if (GameViewportWidget.IsValid())
	{
		GameViewportWidget.Pin()->SetActive(false);
	}
	GameViewportWidget.Reset();
}

void FSlateApplication::FlushRenderState()
{
	// Flush any render commands because we're about to release shader accesses and not keep them alive.
	Renderer->FlushCommands();

	// Release any temporary material or texture resources we may have cached and are reporting to prevent
	// GC on those resources.  If the game viewport is being unregistered, we need to flush these resources
	// to allow for them to be GC'ed.
	Renderer->ReleaseAccessedResources();
}

TSharedPtr<SViewport> FSlateApplication::GetGameViewport() const
{
	return GameViewportWidget.Pin();
}

int32 FSlateApplication::GetUserIndexForKeyboard() const
{
	//@Todo Slate: Fix this to actual be a map and add API for the user to edit the mapping.
	// HACK! Just directly mapping the keyboard to User Index 0.
	return 0;
}
 
int32 FSlateApplication::GetUserIndexForController(int32 ControllerId) const
{
	//@Todo Slate: Fix this to actual be a map and add API for the user to edit the mapping.
	// HACK! Just directly mapping a controller to a User Index.
	return ControllerId;
}

void FSlateApplication::SetUserFocusToGameViewport(uint32 UserIndex, EFocusCause ReasonFocusIsChanging /* = EFocusCause::SetDirectly*/)
{
	TSharedPtr<SViewport> CurrentGameViewportWidget = GameViewportWidget.Pin();
	if (CurrentGameViewportWidget.IsValid())
	{
		SetUserFocus(UserIndex, CurrentGameViewportWidget, ReasonFocusIsChanging);
	}
}

void FSlateApplication::SetFocusToGameViewport()
{
	SetUserFocusToGameViewport(GetUserIndexForKeyboard(), EFocusCause::SetDirectly);
}

void FSlateApplication::SetAllUserFocusToGameViewport(EFocusCause ReasonFocusIsChanging /* = EFocusCause::SetDirectly*/)
{
	TSharedPtr< SViewport > CurrentGameViewportWidget = GameViewportWidget.Pin();

	if (CurrentGameViewportWidget.IsValid())
	{
		FWidgetPath PathToWidget;
		FSlateWindowHelper::FindPathToWidget(SlateWindows, CurrentGameViewportWidget.ToSharedRef(), /*OUT*/ PathToWidget);

		for (int32 SlateUserIndex = 0; SlateUserIndex < SlateApplicationDefs::MaxUsers; ++SlateUserIndex)
		{
			SetUserFocus(SlateUserIndex, PathToWidget, ReasonFocusIsChanging);
		}
	}
}

void FSlateApplication::SetJoystickCaptorToGameViewport()
{
	SetAllUserFocusToGameViewport();
}

void FSlateApplication::SetUserFocus(uint32 UserIndex, const TSharedPtr<SWidget>& WidgetToFocus, EFocusCause ReasonFocusIsChanging /* = EFocusCause::SetDirectly*/)
{
	const bool bValidWidget = WidgetToFocus.IsValid();
	ensureMsgf(bValidWidget, TEXT("Attempting to focus an invalid widget. If your intent is to clear focus use ClearUserFocus()"));
	if (bValidWidget)
	{
		FWidgetPath PathToWidget;
		const bool bFound = FSlateWindowHelper::FindPathToWidget(SlateWindows, WidgetToFocus.ToSharedRef(), /*OUT*/ PathToWidget);
		if (bFound)
		{
			SetUserFocus(UserIndex, PathToWidget, ReasonFocusIsChanging);
		}
		else
		{
			//ensureMsgf(bFound, TEXT("Attempting to focus a widget that isn't in the tree and visible: %s. If your intent is to clear focus use ClearUserFocus()"), WidgetToFocus->ToString());
		}
	}
}

void FSlateApplication::SetAllUserFocus(const TSharedPtr<SWidget>& WidgetToFocus, EFocusCause ReasonFocusIsChanging /*= EFocusCause::SetDirectly*/)
{
	const bool bValidWidget = WidgetToFocus.IsValid();
	ensureMsgf(bValidWidget, TEXT("Attempting to focus an invalid widget. If your intent is to clear focus use ClearAllUserFocus()"));
	if (bValidWidget)
	{
		FWidgetPath PathToWidget;
		const bool bFound = FSlateWindowHelper::FindPathToWidget(SlateWindows, WidgetToFocus.ToSharedRef(), /*OUT*/ PathToWidget);
		if (bFound)
		{
			SetAllUserFocus(PathToWidget, ReasonFocusIsChanging);
		}
		else
		{
			//ensureMsgf(bFound, TEXT("Attempting to focus a widget that isn't in the tree and visible: %s. If your intent is to clear focus use ClearAllUserFocus()"), WidgetToFocus->ToString());
		}
	}
}

TSharedPtr<SWidget> FSlateApplication::GetUserFocusedWidget(uint32 UserIndex) const
{
	const FUserFocusEntry& UserFocusEntry = UserFocusEntries[UserIndex];
	return UserFocusEntry.WidgetPath.IsValid() ? UserFocusEntry.WidgetPath.GetLastWidget().Pin() : TSharedPtr<SWidget>();
}

TSharedPtr<SWidget> FSlateApplication::GetJoystickCaptor(uint32 UserIndex) const
{
	return GetUserFocusedWidget(UserIndex);
}

void FSlateApplication::ClearUserFocus(uint32 UserIndex, EFocusCause ReasonFocusIsChanging /* = EFocusCause::SetDirectly*/)
{
	SetUserFocus(UserIndex, FWidgetPath(), ReasonFocusIsChanging);
}

void FSlateApplication::ClearAllUserFocus(EFocusCause ReasonFocusIsChanging /*= EFocusCause::SetDirectly*/)
{
	SetAllUserFocus(FWidgetPath(), ReasonFocusIsChanging);
}

void FSlateApplication::ReleaseJoystickCapture(uint32 UserIndex)
{
	ClearUserFocus(UserIndex);
}

void FSlateApplication::SetKeyboardFocus(const TSharedPtr< SWidget >& OptionalWidgetToFocus, EFocusCause ReasonFocusIsChanging /* = EFocusCause::SetDirectly*/)
{
	SetUserFocus(GetUserIndexForKeyboard(), OptionalWidgetToFocus, ReasonFocusIsChanging);
}

void FSlateApplication::ClearKeyboardFocus(const EFocusCause ReasonFocusIsChanging)
{
	SetUserFocus(GetUserIndexForKeyboard(), FWidgetPath(), ReasonFocusIsChanging);
}

void FSlateApplication::ResetToDefaultInputSettings()
{
	ProcessReply(FWidgetPath(), FReply::Handled().ClearUserFocus(true), nullptr, nullptr);
	ResetToDefaultPointerInputSettings();
}

void FSlateApplication::ResetToDefaultPointerInputSettings()
{
	for (auto MouseCaptorPath : MouseCaptor.ToWidgetPaths())
	{
		ProcessReply(MouseCaptorPath, FReply::Handled().ReleaseMouseCapture(), nullptr, nullptr);
	}

	ProcessReply(FWidgetPath(), FReply::Handled().ReleaseMouseLock(), nullptr, nullptr);

	if ( PlatformApplication->Cursor.IsValid() )
	{
		PlatformApplication->Cursor->SetType(EMouseCursor::Default);
	}
}

void* FSlateApplication::GetMouseCaptureWindow( void ) const
{
	return PlatformApplication->GetCapture();
}


void FSlateApplication::ReleaseMouseCapture()
{
	MouseCaptor.InvalidateCaptureForAllPointers();
}

TSharedPtr<SWindow> FSlateApplication::GetActiveTopLevelWindow() const
{
	return ActiveTopLevelWindow.Pin();
}


TSharedPtr<SWindow> FSlateApplication::GetActiveModalWindow() const
{
	return (ActiveModalWindows.Num() > 0) ? ActiveModalWindows.Last() : nullptr;
}

bool FSlateApplication::SetKeyboardFocus(const FWidgetPath& InFocusPath, const EFocusCause InCause /*= EFocusCause::SetDirectly*/)
{
	return SetUserFocus(GetUserIndexForKeyboard(), InFocusPath, InCause);
}

bool FSlateApplication::SetUserFocus(const uint32 InUserIndex, const FWidgetPath& InFocusPath, const EFocusCause InCause)
{
	check(InUserIndex >= 0 && InUserIndex < SlateApplicationDefs::MaxUsers);

	FUserFocusEntry& UserFocusEntry = UserFocusEntries[InUserIndex];

	TSharedPtr<IWidgetReflector> WidgetReflector = WidgetReflectorPtr.Pin();
	const bool bReflectorShowingFocus = WidgetReflector.IsValid() && WidgetReflector->IsShowingFocus();

	// Get the old Widget information
	const FWeakWidgetPath OldFocusedWidgetPath = UserFocusEntry.WidgetPath;
	TSharedPtr<SWidget> OldFocusedWidget = OldFocusedWidgetPath.IsValid() ? OldFocusedWidgetPath.GetLastWidget().Pin() : TSharedPtr< SWidget >();

	// Get the new widget information by finding the first widget in the path that supports focus
	FWidgetPath NewFocusedWidgetPath;
	TSharedPtr<SWidget> NewFocusedWidget;

	if (InFocusPath.IsValid())
	{
		for (int32 WidgetIndex = InFocusPath.Widgets.Num() - 1; WidgetIndex >= 0; --WidgetIndex)
		{
			const FArrangedWidget& WidgetToFocus = InFocusPath.Widgets[WidgetIndex];

			// Does this widget support keyboard focus?  If so, then we'll go ahead and set it!
			if (WidgetToFocus.Widget->SupportsKeyboardFocus())
			{
				// Is we aren't changing focus then simply return
				if (WidgetToFocus.Widget == OldFocusedWidget)
				{
					return false;
				}
				NewFocusedWidget = WidgetToFocus.Widget;
				NewFocusedWidgetPath = InFocusPath.GetPathDownTo(NewFocusedWidget.ToSharedRef());
				break;
			}
		}
	}

	// Notify widgets in the old focus path that focus is changing
	if (OldFocusedWidgetPath.IsValid())
	{
		FScopedSwitchWorldHack SwitchWorld(OldFocusedWidgetPath.Window.Pin());

		for (int32 ChildIndex = 0; ChildIndex < OldFocusedWidgetPath.Widgets.Num(); ++ChildIndex)
		{
			TSharedPtr<SWidget> SomeWidget = OldFocusedWidgetPath.Widgets[ChildIndex].Pin();
			if (SomeWidget.IsValid())
			{
				SomeWidget->OnFocusChanging(OldFocusedWidgetPath, NewFocusedWidgetPath);
			}
		}
	}

	// Notify widgets in the new focus path that focus is changing
	if (NewFocusedWidgetPath.IsValid())
	{
		FScopedSwitchWorldHack SwitchWorld(NewFocusedWidgetPath.GetWindow());

		for (int32 ChildIndex = 0; ChildIndex < NewFocusedWidgetPath.Widgets.Num(); ++ChildIndex)
		{
			TSharedPtr<SWidget> SomeWidget = NewFocusedWidgetPath.Widgets[ChildIndex].Widget;
			if (SomeWidget.IsValid())
			{
				SomeWidget->OnFocusChanging(OldFocusedWidgetPath, NewFocusedWidgetPath);
			}
		}
	}

	//UE_LOG(LogSlate, Warning, TEXT("Focus for user %i set to %s."), InUserIndex, NewFocusedWidget.IsValid() ? *NewFocusedWidget->ToString() : TEXT("Invalid"));

	// Store a weak widget path to the widget that's taking focus
	UserFocusEntry.WidgetPath = FWeakWidgetPath(NewFocusedWidgetPath);

	// Store the cause of the focus
	UserFocusEntry.FocusCause = InCause;

	// Figure out if we should show focus for this focus entry
	UserFocusEntry.ShowFocus = false;
	if (NewFocusedWidgetPath.IsValid())
	{
		UserFocusEntry.ShowFocus = InCause == EFocusCause::Navigation;
		for (int32 WidgetIndex = NewFocusedWidgetPath.Widgets.Num() - 1; WidgetIndex >= 0; --WidgetIndex)
		{
			TOptional<bool> ShowFocus = NewFocusedWidgetPath.Widgets[WidgetIndex].Widget->OnQueryShowFocus(InCause);
			if (ShowFocus.IsSet())
			{
				UserFocusEntry.ShowFocus = ShowFocus.GetValue();
				break;
			}
		}
	}

	// Let the old widget know that it lost keyboard focus
	if(OldFocusedWidget.IsValid())
	{
		// Switch worlds for widgets in the old path
		FScopedSwitchWorldHack SwitchWorld(OldFocusedWidgetPath.Window.Pin());

		// Let previously-focused widget know that it's losing focus
		OldFocusedWidget->OnFocusLost(FFocusEvent(InCause, InUserIndex));
	}

	if (bReflectorShowingFocus)
	{
		WidgetReflector->SetWidgetsToVisualize(NewFocusedWidgetPath);
	}

	// Let the new widget know that it's received keyboard focus
	if (NewFocusedWidget.IsValid())
	{
		TSharedPtr<SWindow> FocusedWindow = NewFocusedWidgetPath.GetWindow();
		
		// Set the windows restore state - we do this before calling OnFocusReceived to ensure that if
		// OnFocusReceived returns a new UserFocus, the WidgetToFocusOnActivate will get set correctly
		//@Todo Slate: We need to store the full focus state
		//@Todo Slate: Why are we checking FocusedWindow != NewFocusedWidget?
		if (FocusedWindow.IsValid() && FocusedWindow != NewFocusedWidget)
		{
			FocusedWindow->SetWidgetToFocusOnActivate(NewFocusedWidget);
		}

		// Switch worlds for widgets in the new path
		FScopedSwitchWorldHack SwitchWorld(FocusedWindow);
		
		const FArrangedWidget& WidgetToFocus = NewFocusedWidgetPath.Widgets.Last();

		FReply Reply = NewFocusedWidget->OnFocusReceived(WidgetToFocus.Geometry, FFocusEvent(InCause, InUserIndex));
		if (Reply.IsEventHandled())
		{
			ProcessReply(InFocusPath, Reply, nullptr, nullptr);
		}
	}

	return true;
}


void FSlateApplication::SetAllUserFocus(const FWidgetPath& InFocusPath, const EFocusCause InCause)
{
	for (int32 SlateUserIndex = 0; SlateUserIndex < SlateApplicationDefs::MaxUsers; ++SlateUserIndex)
	{
		SetUserFocus(SlateUserIndex, InFocusPath, InCause);
	}
}


FModifierKeysState FSlateApplication::GetModifierKeys() const
{
	return PlatformApplication->GetModifierKeys();
}


void FSlateApplication::OnShutdown()
{
	CloseAllWindowsImmediately();
}

void FSlateApplication::CloseAllWindowsImmediately()
{
	// Clean up our tooltip window
	TSharedPtr< SWindow > PinnedToolTipWindow(ToolTipWindow.Pin());
	if (PinnedToolTipWindow.IsValid())
	{
		PinnedToolTipWindow->RequestDestroyWindow();
		ToolTipWindow.Reset();
	}

	for (int32 WindowIndex = 0; WindowIndex < SlateWindows.Num(); ++WindowIndex)
	{
		// Destroy all top level windows.  This will also request that all children of each window be destroyed
		RequestDestroyWindow(SlateWindows[WindowIndex]);
	}

	DestroyWindowsImmediately();
}

void FSlateApplication::DestroyWindowsImmediately()
{
	// Destroy any windows that were queued for deletion.

	// Thomas.Sarkanen: I've changed this from a for() to a while() loop so that it is now valid to call RequestDestroyWindow()
	// in the callstack of another call to RequestDestroyWindow(). Previously this would cause a stack overflow, as the
	// WindowDestroyQueue would be continually added to each time the for() loop ran.
	while ( WindowDestroyQueue.Num() > 0 )
	{
		TSharedRef<SWindow> CurrentWindow = WindowDestroyQueue[0];
		WindowDestroyQueue.Remove(CurrentWindow);
		if( ActiveModalWindows.Num() > 0 && ActiveModalWindows.Contains( CurrentWindow ) )
		{
			ActiveModalWindows.Remove( CurrentWindow );

			if( ActiveModalWindows.Num() > 0 )
			{
				// There are still modal windows so only enable the new active modal window.
				GetActiveModalWindow()->EnableWindow( true );
			}
			else
			{
				//  There are no modal windows so renable all slate windows
				for ( TArray< TSharedRef<SWindow> >::TConstIterator SlateWindowIter( SlateWindows ); SlateWindowIter; ++SlateWindowIter )
				{
					// All other windows need to be re-enabled BEFORE a modal window is destroyed or focus will not be set correctly
					(*SlateWindowIter)->EnableWindow( true );
				}

				// Signal that all slate modal windows are closed
				ModalWindowStackEndedDelegate.ExecuteIfBound();
			}
		}

		// Any window being destroyed should be removed from the menu stack if its in it
		MenuStack.OnWindowDestroyed(CurrentWindow);

		// Perform actual cleanup of the window
		PrivateDestroyWindow( CurrentWindow );
	}

	WindowDestroyQueue.Empty();
}


void FSlateApplication::SetExitRequestedHandler( const FSimpleDelegate& OnExitRequestedHandler )
{
	OnExitRequested = OnExitRequestedHandler;
}


bool FSlateApplication::GeneratePathToWidgetUnchecked( TSharedRef< const SWidget > InWidget, FWidgetPath& OutWidgetPath, EVisibility VisibilityFilter ) const
{
	return FSlateWindowHelper::FindPathToWidget(SlateWindows, InWidget, OutWidgetPath, VisibilityFilter);
}


void FSlateApplication::GeneratePathToWidgetChecked( TSharedRef< const SWidget > InWidget, FWidgetPath& OutWidgetPath, EVisibility VisibilityFilter ) const
{
	const bool bWasFound = FSlateWindowHelper::FindPathToWidget(SlateWindows, InWidget, OutWidgetPath, VisibilityFilter);
	check( bWasFound );
}


TSharedPtr<SWindow> FSlateApplication::FindWidgetWindow( TSharedRef< const SWidget > InWidget ) const
{
	FWidgetPath WidgetPath;
	return FindWidgetWindow( InWidget, WidgetPath );
}


TSharedPtr<SWindow> FSlateApplication::FindWidgetWindow( TSharedRef< const SWidget > InWidget, FWidgetPath& OutWidgetPath ) const
{
	// If the user wants a widget path back populate it instead
	const bool bWasFound = FSlateWindowHelper::FindPathToWidget(SlateWindows, InWidget, OutWidgetPath, EVisibility::All);
	if( bWasFound )
	{
		return OutWidgetPath.TopLevelWindow;
	}
	return nullptr;
}


void FSlateApplication::ProcessReply( const FWidgetPath& CurrentEventPath, const FReply TheReply, const FWidgetPath* WidgetsUnderMouse, const FPointerEvent* InMouseEvent, uint32 UserIndex )
{
	const TSharedPtr<FDragDropOperation> ReplyDragDropContent = TheReply.GetDragDropContent();
	const bool bStartingDragDrop = ReplyDragDropContent.IsValid();

	// Release mouse capture if requested or if we are starting a drag and drop.
	// Make sure to only clobber WidgetsUnderCursor if we actually had a mouse capture.
	uint32 PointerIndex = InMouseEvent != nullptr ? InMouseEvent->GetPointerIndex() : CursorPointerIndex;

	if (MouseCaptor.HasCaptureForPointerIndex(UserIndex,PointerIndex) && (TheReply.ShouldReleaseMouse() || bStartingDragDrop) )
	{
		WidgetsUnderCursorLastEvent.Add( FUserAndPointer(UserIndex,PointerIndex), MouseCaptor.ToWeakPath(UserIndex,PointerIndex) );
		MouseCaptor.InvalidateCaptureForPointer(UserIndex,PointerIndex);
	}

	// Clear focus is requested.
	if (TheReply.ShouldReleaseUserFocus())
	{
		if (TheReply.AffectsAllUsers())
		{
			for (int32 SlateUserIndex = 0; SlateUserIndex < SlateApplicationDefs::MaxUsers; ++SlateUserIndex)
			{
				SetUserFocus(SlateUserIndex, FWidgetPath(), TheReply.GetFocusCause());
			}
		}
		else
		{
			SetUserFocus(UserIndex, FWidgetPath(), TheReply.GetFocusCause());
		}
	}

	if (TheReply.ShouldEndDragDrop())
	{
		CancelDragDrop();
	}

	if ( bStartingDragDrop )
	{
		checkf( !this->DragDropContent.IsValid(), TEXT("Drag and Drop already in progress!") );
		check( true == TheReply.IsEventHandled() );
		check( WidgetsUnderMouse != nullptr );
		check( InMouseEvent != nullptr );
		DragDropContent = ReplyDragDropContent;

		// We have entered drag and drop mode.
		// Pretend that the mouse left all the previously hovered widgets, and a drag entered them.
		FEventRouter::Route<FNoReply>(this, FEventRouter::FBubblePolicy(*WidgetsUnderMouse), *InMouseEvent, [](const FArrangedWidget& SomeWidget, const FPointerEvent& PointerEvent)
		{
			SomeWidget.Widget->OnMouseLeave( PointerEvent );
			return FNoReply();
		});

		FEventRouter::Route<FNoReply>(this, FEventRouter::FBubblePolicy(*WidgetsUnderMouse), FDragDropEvent( *InMouseEvent, ReplyDragDropContent ), [](const FArrangedWidget& SomeWidget, const FDragDropEvent& DragDropEvent )
		{
			SomeWidget.Widget->OnDragEnter( SomeWidget.Geometry, DragDropEvent );
			return FNoReply();
		});
	}
	
	TSharedPtr<SWidget> RequestedMouseCaptor = TheReply.GetMouseCaptor();
	// Do not capture the mouse if we are also starting a drag and drop.
	if( RequestedMouseCaptor.IsValid() && !bStartingDragDrop )
	{
		MouseCaptor.SetMouseCaptor(UserIndex, PointerIndex, CurrentEventPath, RequestedMouseCaptor );
	}
	
	if( CurrentEventPath.IsValid() && ( TheReply.ShouldReleaseMouse() || RequestedMouseCaptor.IsValid() ) )
	{
		// If the mouse is being captured or released, toggle high precision raw input if requested by the reply.
		// Raw input is only used with mouse capture
		const TSharedRef< SWindow> Window = CurrentEventPath.GetWindow();

		if ( TheReply.ShouldUseHighPrecisionMouse() )
		{
			PlatformApplication->SetCapture( Window->GetNativeWindow() );
			PlatformApplication->SetHighPrecisionMouseMode( true, Window->GetNativeWindow() );
		}
		else if ( PlatformApplication->IsUsingHighPrecisionMouseMode() )
		{
			PlatformApplication->SetHighPrecisionMouseMode( false, nullptr );
			PlatformApplication->SetCapture( nullptr );
		}
	}

	TOptional<FIntPoint> RequestedMousePos = TheReply.GetRequestedMousePos();
	if( RequestedMousePos.IsSet() )
	{
		const FVector2D Position = RequestedMousePos.GetValue();
		PointerIndexLastPositionMap.Add(CursorPointerIndex, Position);
		SetCursorPos( Position );
	}

	if( TheReply.GetMouseLockWidget().IsValid() )
	{
		// The reply requested mouse lock so tell the native application to lock the mouse to the widget receiving the event
		LockCursor( TheReply.GetMouseLockWidget() );
	}
	else if( TheReply.ShouldReleaseMouseLock() )
	{
		// Unlock the mouse
		LockCursor( nullptr );
	}
	
	// If we have a valid Navigation request and enough time has passed since the last navigation then try to navigate.
	if (TheReply.GetNavigationType() != EUINavigation::Invalid)
	{
		TSharedPtr<SWidget> FocusedWidget = GetUserFocusedWidget(UserIndex);
		if (FocusedWidget.IsValid())
		{
			FNavigationEvent NavigationEvent(UserIndex, TheReply.GetNavigationType());

			const FUserFocusEntry& UserFocusEntry = UserFocusEntries[UserIndex];
			FWidgetPath EventPath = UserFocusEntry.WidgetPath.ToWidgetPath();

			FNavigationReply NavigationReply = FNavigationReply::Escape();
			for (int32 WidgetIndex = EventPath.Widgets.Num() - 1; WidgetIndex >= 0; --WidgetIndex)
			{
				FArrangedWidget& SomeWidgetGettingEvent = EventPath.Widgets[WidgetIndex];
				if (SomeWidgetGettingEvent.Widget->IsEnabled())
				{
					NavigationReply = SomeWidgetGettingEvent.Widget->OnNavigation(SomeWidgetGettingEvent.Geometry, NavigationEvent).SetHandler(SomeWidgetGettingEvent.Widget);
					if (NavigationReply.GetBoundaryRule() != EUINavigationRule::Escape || WidgetIndex == 0)
					{
						AttemptNavigation(NavigationEvent, NavigationReply, SomeWidgetGettingEvent);
						break;
					}
				}
			}
		}
	}

	if ( TheReply.GetDetectDragRequest().IsValid() )
	{
		DragDetector.DetectDragForWidget = WidgetsUnderMouse->GetPathDownTo( TheReply.GetDetectDragRequest().ToSharedRef() );
		DragDetector.DetectDragButton = TheReply.GetDetectDragRequestButton();
		DragDetector.DetectDragStartLocation = InMouseEvent->GetScreenSpacePosition();
	}

	// Set focus if requested.
	TSharedPtr<SWidget> RequestedFocusRecepient = TheReply.GetUserFocusRecepient();
	if (TheReply.ShouldSetUserFocus() || RequestedFocusRecepient.IsValid())
	{
		if (TheReply.AffectsAllUsers())
		{
			for (int32 SlateUserIndex = 0; SlateUserIndex < SlateApplicationDefs::MaxUsers; ++SlateUserIndex)
			{
				SetUserFocus(SlateUserIndex, RequestedFocusRecepient, TheReply.GetFocusCause());
			}
		}
		else
		{
			SetUserFocus(UserIndex, RequestedFocusRecepient, TheReply.GetFocusCause());
		}
	}
}

void FSlateApplication::LockCursor(const TSharedPtr<SWidget>& Widget)
{
	if (PlatformApplication->Cursor.IsValid())
	{
		if (Widget.IsValid())
		{
			// Get a path to this widget so we know the position and size of its geometry
			FWidgetPath WidgetPath;
			const bool bFoundWidget = GeneratePathToWidgetUnchecked(Widget.ToSharedRef(), WidgetPath);
			if ( ensureMsgf(bFoundWidget, TEXT("Attempting to LockCursor() to widget but could not find widget %s"), *Widget->ToString()) )
			{
				LockCursorToPath(WidgetPath);
			}
		}
		else
		{
			UnlockCursor();
		}
	}
}

void FSlateApplication::LockCursorToPath(const FWidgetPath& WidgetPath)
{
	// The last widget in the path should be the widget we are locking the cursor to
	const FArrangedWidget& WidgetGeom = WidgetPath.Widgets[WidgetPath.Widgets.Num() - 1];

	TSharedRef<SWindow> Window = WidgetPath.GetWindow();
	// Do not attempt to lock the cursor to the window if its not in the foreground.  It would cause annoying side effects
	if (Window->GetNativeWindow()->IsForegroundWindow())
	{
		const FSlateRect SlateClipRect = WidgetGeom.Geometry.GetClippingRect();
		CursorLock.LastComputedBounds = SlateClipRect;
		CursorLock.PathToLockingWidget = WidgetPath;
			
		// Generate a screen space clip rect based on the widgets geometry

		// Note: We round the upper left coordinate of the clip rect so we guarantee the rect is inside the geometry of the widget.  If we truncated when there is a half pixel we would cause the clip
		// rect to be half a pixel larger than the geometry and cause the mouse to go outside of the geometry.
		RECT ClipRect;
		ClipRect.left = FMath::RoundToInt(SlateClipRect.Left);
		ClipRect.top = FMath::RoundToInt(SlateClipRect.Top);
		ClipRect.right = FMath::TruncToInt(SlateClipRect.Right);
		ClipRect.bottom = FMath::TruncToInt(SlateClipRect.Bottom);

		// Lock the mouse to the widget
		PlatformApplication->Cursor->Lock(&ClipRect);
	}
}

void FSlateApplication::UnlockCursor()
{
	// Unlock the mouse
	PlatformApplication->Cursor->Lock(nullptr);
	CursorLock.PathToLockingWidget = FWeakWidgetPath();
}

void FSlateApplication::UpdateCursorLockRegion()
{
	const FWidgetPath PathToWidget = CursorLock.PathToLockingWidget.ToWidgetPath(FWeakWidgetPath::EInterruptedPathHandling::ReturnInvalid);
	if (PathToWidget.IsValid())
	{
		const FSlateRect ComputedClipRect = PathToWidget.Widgets.Last().Geometry.GetClippingRect();
		if (ComputedClipRect != CursorLock.LastComputedBounds)
		{
			LockCursorToPath(PathToWidget);
		}
	}
}

void FSlateApplication::QueryCursor()
{
	if ( PlatformApplication->Cursor.IsValid() )
	{
		// drag-drop overrides cursor
		FCursorReply CursorReply = FCursorReply::Unhandled();
		if(IsDragDropping())
		{
			CursorReply = DragDropContent->OnCursorQuery();
		}
		
		if (!CursorReply.IsEventHandled())
		{
			FWidgetPath WidgetsToQueryForCursor;
			const TSharedPtr<SWindow> ActiveModalWindow = GetActiveModalWindow();

			const FVector2D CurrentCursorPosition = GetCursorPos();
			const FVector2D LastCursorPosition = GetLastCursorPos();
			const FPointerEvent CursorEvent(
				CursorPointerIndex,
				CurrentCursorPosition,
				LastCursorPosition,
				CurrentCursorPosition - LastCursorPosition,
				PressedMouseButtons,
				PlatformApplication->GetModifierKeys()
				);

			// Query widgets with mouse capture for the cursor
			if (MouseCaptor.HasCaptureForPointerIndex(CursorUserIndex, CursorPointerIndex))
			{
				FWidgetPath MouseCaptorPath = MouseCaptor.ToWidgetPath( FWeakWidgetPath::EInterruptedPathHandling::Truncate, &CursorEvent);
				if ( MouseCaptorPath.IsValid() )
				{
					TSharedRef< SWindow > CaptureWindow = MouseCaptorPath.GetWindow();

					// Never query the mouse captor path if it is outside an active modal window
					if ( !ActiveModalWindow.IsValid() || ( CaptureWindow == ActiveModalWindow || CaptureWindow->IsDescendantOf(ActiveModalWindow) ) )
					{
						WidgetsToQueryForCursor = MouseCaptorPath;
					}
				}
			}
			else
			{
				WidgetsToQueryForCursor = LocateWindowUnderMouse( GetCursorPos(), GetInteractiveTopLevelWindows() );
			}

			if (WidgetsToQueryForCursor.IsValid())
			{
				// Switch worlds for widgets in the current path
				FScopedSwitchWorldHack SwitchWorld( WidgetsToQueryForCursor );

				for (int32 WidgetIndex = WidgetsToQueryForCursor.Widgets.Num() - 1; WidgetIndex >= 0; --WidgetIndex)
				{
					const FArrangedWidget& ArrangedWidget = WidgetsToQueryForCursor.Widgets[WidgetIndex];
					CursorReply = ArrangedWidget.Widget->OnCursorQuery(ArrangedWidget.Geometry, CursorEvent);
					if (CursorReply.IsEventHandled())
					{
						if (!CursorReply.GetCursorWidget().IsValid())
						{
							for (; WidgetIndex >= 0; --WidgetIndex)
							{
								TOptional<TSharedRef<SWidget>> CursorWidget = WidgetsToQueryForCursor.Widgets[WidgetIndex].Widget->OnMapCursor(CursorReply);
								if (CursorWidget.IsSet())
								{
									CursorReply.SetCursorWidget(WidgetsToQueryForCursor.GetWindow(), CursorWidget.GetValue());
									break;
								}
							}
						}
						break;
					}
				}

				if (!CursorReply.IsEventHandled() && WidgetsToQueryForCursor.IsValid())
				{
					// Query was NOT handled, and we are still over a slate window.
					CursorReply = FCursorReply::Cursor(EMouseCursor::Default);
				}
			}
			else
			{
				// Set the default cursor when there isn't an active window under the cursor and the mouse isn't captured
				CursorReply = FCursorReply::Cursor(EMouseCursor::Default);
			}
		}
		ProcessCursorReply(CursorReply);
	}
}

void FSlateApplication::ProcessCursorReply(const FCursorReply& CursorReply)
{
	if (CursorReply.IsEventHandled())
	{
		CursorWidgetPtr = CursorReply.GetCursorWidget();
		if (CursorReply.GetCursorWidget().IsValid())
		{
			CursorReply.GetCursorWidget()->SetVisibility(EVisibility::HitTestInvisible);
			CursorWindowPtr = CursorReply.GetCursorWindow();
			PlatformApplication->Cursor->SetType(EMouseCursor::None);
		}
		else
		{
			CursorWindowPtr.Reset();
			PlatformApplication->Cursor->SetType(CursorReply.GetCursorType());
		}
	}
	else
	{
		CursorWindowPtr.Reset();
		CursorWidgetPtr.Reset();
	}
}

void FSlateApplication::SpawnToolTip( const TSharedRef<IToolTip>& InToolTip, const FVector2D& InSpawnLocation )
{
	// Close existing tool tip, if we have one
	CloseToolTip();

	// Spawn the new tool tip
	{
		TSharedPtr< SWindow > NewToolTipWindow( ToolTipWindow.Pin() );
		if( !NewToolTipWindow.IsValid() )
		{
			// Create the tool tip window
			NewToolTipWindow = SWindow::MakeToolTipWindow();

			// Don't show the window yet.  We'll set it up with some content first!
			const bool bShowImmediately = false;
			AddWindow( NewToolTipWindow.ToSharedRef(), bShowImmediately );
		}

		NewToolTipWindow->SetContent
		(
			SNew(SWeakWidget)
			.PossiblyNullContent(InToolTip->AsWidget())
		);

		// Move the window again to recalculate popup window position if necessary (tool tip may spawn outside of the monitors work area)
		// and in that case we need to adjust it
		DesiredToolTipLocation = InSpawnLocation;
		{
			// Make sure the desired size is valid
			NewToolTipWindow->SlatePrepass(FSlateApplication::Get().GetApplicationScale());

			FSlateRect Anchor(DesiredToolTipLocation.X, DesiredToolTipLocation.Y, DesiredToolTipLocation.X, DesiredToolTipLocation.Y);
			DesiredToolTipLocation = CalculatePopupWindowPosition( Anchor, NewToolTipWindow->GetDesiredSize() );

			// MoveWindowTo will adjust the window's position, if needed
			NewToolTipWindow->MoveWindowTo( DesiredToolTipLocation );
		}

		NewToolTipWindow->SetOpacity(0.0f);

		// Show the window
		NewToolTipWindow->ShowWindow();

		// Keep a weak reference to the tool tip window
		ToolTipWindow = NewToolTipWindow;

		// Keep track of when this tool tip was spawned
		ToolTipSummonTime = FPlatformTime::Seconds();
	}
}

void FSlateApplication::CloseToolTip()
{
	// Notify the source widget that its tooltip is closing
	if ( SWidget* SourceWidget = ActiveToolTipWidgetSource.Pin().Get() )
	{
		SourceWidget->OnToolTipClosing();
	}

	// Notify the active tooltip that it's being closed.
	TSharedPtr<IToolTip> StableActiveToolTip = ActiveToolTip.Pin();
	if ( StableActiveToolTip.IsValid() )
	{
		StableActiveToolTip->OnClosed();
	}

	// If the tooltip had a new window holding it, hide the window.
	TSharedPtr< SWindow > PinnedToolTipWindow( ToolTipWindow.Pin() );
	if( PinnedToolTipWindow.IsValid() && PinnedToolTipWindow->IsVisible() )
	{
		// Hide the tool tip window.  We don't destroy the window, because we want to reuse it for future tool tips.
		PinnedToolTipWindow->HideWindow();
	}

	ActiveToolTip.Reset();
	ActiveToolTipWidgetSource.Reset();

	ToolTipOffsetDirection = EToolTipOffsetDirection::Undetermined;
}

void FSlateApplication::UpdateToolTip( bool AllowSpawningOfNewToolTips )
{
	const bool bCheckForToolTipChanges =
		bAllowToolTips &&					// Tool-tips must be enabled
		!IsUsingHighPrecisionMouseMovment() && // If we are using HighPrecision movement then we can't rely on the OS cursor to be accurate
		!IsDragDropping();					// We must not currently be in the middle of a drag-drop action
	
	// We still want to show tooltips for widgets that are disabled
	const bool bIgnoreEnabledStatus = true;

	FWidgetPath WidgetsToQueryForToolTip;
	// We don't show any tooltips when drag and dropping or when another app is active
	if (bCheckForToolTipChanges)
	{
		// Ask each widget under the Mouse if they have a tool tip to show.
		FWidgetPath WidgetsUnderMouse = LocateWindowUnderMouse( GetCursorPos(), GetInteractiveTopLevelWindows(), bIgnoreEnabledStatus );
		// Don't attempt to show tooltips inside an existing tooltip
		if (!WidgetsUnderMouse.IsValid() || WidgetsUnderMouse.GetWindow() != ToolTipWindow.Pin())
		{
			WidgetsToQueryForToolTip = WidgetsUnderMouse;
		}
	}

	bool bHaveForceFieldRect = false;
	FSlateRect ForceFieldRect;

	TSharedPtr<IToolTip> NewToolTip;
	TSharedPtr<SWidget> WidgetProvidingNewToolTip;
	for ( int32 WidgetIndex=WidgetsToQueryForToolTip.Widgets.Num()-1; WidgetIndex >= 0; --WidgetIndex )
	{
		FArrangedWidget* CurWidgetGeometry = &WidgetsToQueryForToolTip.Widgets[WidgetIndex];
		const TSharedRef<SWidget>& CurWidget = CurWidgetGeometry->Widget;

		if( !NewToolTip.IsValid() )
		{
			TSharedPtr< IToolTip > WidgetToolTip = CurWidget->GetToolTip();

			// Make sure the tool-tip currently is displaying something before spawning it.
			if( WidgetToolTip.IsValid() && !WidgetToolTip->IsEmpty() )
			{
				WidgetProvidingNewToolTip = CurWidget;
				NewToolTip = WidgetToolTip;
			}
		}

		// Keep track of the root most widget with a tool-tip force field enabled
		if( CurWidget->HasToolTipForceField() )
		{
			if( !bHaveForceFieldRect )
			{
				bHaveForceFieldRect = true;
				ForceFieldRect = CurWidgetGeometry->Geometry.GetClippingRect();				
			}
			else
			{
				// Grow the rect to encompass this geometry.  Usually, the parent's rect should always be inclusive
				// of it's child though.  Just is kind of just being paranoid.
				ForceFieldRect = ForceFieldRect.Expand( CurWidgetGeometry->Geometry.GetClippingRect() );
			}
		}
	}

	// Did the tool tip change from last time?
	const bool bToolTipChanged = (NewToolTip != ActiveToolTip.Pin());
	
	// Any widgets that wish to handle visualizing the tooltip get a chance here.
	TSharedPtr<SWidget> NewTooltipVisualizer;
	if (bToolTipChanged)
	{
		// Remove existing tooltip if there is one.
		if (TooltipVisualizerPtr.IsValid())
		{
			TooltipVisualizerPtr.Pin()->OnVisualizeTooltip( nullptr );
		}

		// Notify the new tooltip that it's about to be opened.
		if ( NewToolTip.IsValid() )
		{
			NewToolTip->OnOpening();
		}

		TSharedPtr<SWidget> NewToolTipWidget = NewToolTip.IsValid() ? NewToolTip->AsWidget() : TSharedPtr<SWidget>();

		bool bOnVisualizeTooltipHandled = false;
		// Some widgets might want to provide an alternative Tooltip Handler.
		for ( int32 WidgetIndex=WidgetsToQueryForToolTip.Widgets.Num()-1; !bOnVisualizeTooltipHandled && WidgetIndex >= 0; --WidgetIndex )
		{
			const FArrangedWidget& CurWidgetGeometry = WidgetsToQueryForToolTip.Widgets[WidgetIndex];
			bOnVisualizeTooltipHandled = CurWidgetGeometry.Widget->OnVisualizeTooltip( NewToolTipWidget );
			if (bOnVisualizeTooltipHandled)
			{
				// Someone is taking care of visualizing this tooltip
				NewTooltipVisualizer = CurWidgetGeometry.Widget;
			}
		}
	}


	// If a widget under the cursor has a tool-tip forcefield active, then go through any menus
	// in the menu stack that are above that widget's window, and make sure those windows also
	// prevent the tool-tip from encroaching.  This prevents tool-tips from drawing over sub-menus
	// spawned from menu items in a different window, for example.
	if( bHaveForceFieldRect && WidgetsToQueryForToolTip.IsValid() )
	{
		TSharedPtr<IMenu> MenuInPath = MenuStack.FindMenuInWidgetPath(WidgetsToQueryForToolTip);

		if (MenuInPath.IsValid())
		{
			ForceFieldRect = ForceFieldRect.Expand(MenuStack.GetToolTipForceFieldRect(MenuInPath.ToSharedRef(), WidgetsToQueryForToolTip));
		}
	}

	{
		TSharedPtr<IToolTip> ActiveToolTipPtr = ActiveToolTip.Pin();
		if ( ( ActiveToolTipPtr.IsValid() && !ActiveToolTipPtr->IsInteractive() ) || ( NewToolTip.IsValid() && NewToolTip != ActiveToolTip.Pin() ) )
		{
			// Keep track of where we want tool tips to be positioned
			DesiredToolTipLocation = GetLastCursorPos() + SlateDefs::ToolTipOffsetFromMouse;
		}
	}

	TSharedPtr< SWindow > ToolTipWindowPtr = ToolTipWindow.Pin();
	if ( ToolTipWindowPtr.IsValid() )
	{
		FSlateRect Anchor(DesiredToolTipLocation.X, DesiredToolTipLocation.Y, DesiredToolTipLocation.X, DesiredToolTipLocation.Y);
		DesiredToolTipLocation = CalculatePopupWindowPosition( Anchor, ToolTipWindowPtr->GetDesiredSize() );
	}

	// Repel tool-tip from a force field, if necessary
	if( bHaveForceFieldRect )
	{
		FVector2D ToolTipShift;
		ToolTipShift.X = ( ForceFieldRect.Right + SlateDefs::ToolTipOffsetFromForceField.X ) - DesiredToolTipLocation.X;
		ToolTipShift.Y = ( ForceFieldRect.Bottom + SlateDefs::ToolTipOffsetFromForceField.Y ) - DesiredToolTipLocation.Y;

		// Make sure the tool-tip needs to be offset
		if( ToolTipShift.X > 0.0f && ToolTipShift.Y > 0.0f )
		{
			// Find the best edge to move the tool-tip towards
			if( ToolTipOffsetDirection == EToolTipOffsetDirection::Right ||
				( ToolTipOffsetDirection == EToolTipOffsetDirection::Undetermined && ToolTipShift.X < ToolTipShift.Y ) )
			{
				// Move right
				DesiredToolTipLocation.X += ToolTipShift.X;
				ToolTipOffsetDirection = EToolTipOffsetDirection::Right;
			}
			else
			{
				// Move down
				DesiredToolTipLocation.Y += ToolTipShift.Y;
				ToolTipOffsetDirection = EToolTipOffsetDirection::Down;
			}
		}
	}

	// The tool tip changed...
	if ( bToolTipChanged )
	{
		// Close any existing tooltips; Unless the current tooltip is interactive and we don't have a valid tooltip to replace it
		TSharedPtr<IToolTip> ActiveToolTipPtr = ActiveToolTip.Pin();
		if ( NewToolTip.IsValid() || ( ActiveToolTipPtr.IsValid() && !ActiveToolTipPtr->IsInteractive() ) )
		{
			CloseToolTip();
			
			if (NewTooltipVisualizer.IsValid())
			{
				TooltipVisualizerPtr = NewTooltipVisualizer;
			}
			else if( bAllowToolTips && AllowSpawningOfNewToolTips )
			{
				// Spawn a new one if we have it
				if( NewToolTip.IsValid() )
				{
					SpawnToolTip( NewToolTip.ToSharedRef(), DesiredToolTipLocation );
				}
			}
			else
			{
				NewToolTip = nullptr;
			}

			ActiveToolTip = NewToolTip;
			ActiveToolTipWidgetSource = WidgetProvidingNewToolTip;
		}
	}

	// Do we have a tool tip window?
	if( ToolTipWindow.IsValid() )
	{
		// Only enable tool-tip transitions if we're running at a decent frame rate
		const bool bAllowInstantToolTips = false;
		const bool bAllowAnimations = !bAllowInstantToolTips && FSlateApplication::Get().IsRunningAtTargetFrameRate();

		// How long since the tool tip was summoned?
		const float TimeSinceSummon = FPlatformTime::Seconds() - ToolTipDelay - ToolTipSummonTime;
		const float ToolTipOpacity = bAllowInstantToolTips ? 1.0f : FMath::Clamp< float >( TimeSinceSummon / ToolTipFadeInDuration, 0.0f, 1.0f );

		// Update window opacity
		TSharedRef< SWindow > PinnedToolTipWindow( ToolTipWindow.Pin().ToSharedRef() );
		PinnedToolTipWindow->SetOpacity( ToolTipOpacity );

		// How far tool tips should slide
		const FVector2D SlideDistance( 30.0f, 5.0f );

		// Apply steep inbound curve to the movement, so it looks like it quickly decelerating
		const float SlideProgress = bAllowAnimations ? FMath::Pow( 1.0f - ToolTipOpacity, 3.0f ) : 0.0f;

		FVector2D WindowLocation = DesiredToolTipLocation + SlideProgress * SlideDistance;
		if( WindowLocation != PinnedToolTipWindow->GetPositionInScreen() )
		{
			// Avoid the edges of the desktop
			FSlateRect Anchor(WindowLocation.X, WindowLocation.Y, WindowLocation.X, WindowLocation.Y);
			WindowLocation = CalculatePopupWindowPosition( Anchor, PinnedToolTipWindow->GetDesiredSize() );

			// Update the tool tip window positioning
			// SetCachedScreenPosition is a hack (issue tracked as TTP #347070) which is needed because code in TickWindowAndChildren()/DrawPrepass()
			// assumes GetPositionInScreen() to correspond to the new window location in the same tick. This is true on Windows, but other
			// OSes (Linux in particular) may not update cached screen position until next time events are polled.
			PinnedToolTipWindow->SetCachedScreenPosition( WindowLocation );
			PinnedToolTipWindow->MoveWindowTo( WindowLocation );
		}
	}
}

TArray< TSharedRef<SWindow> > FSlateApplication::GetInteractiveTopLevelWindows()
{
	if (ActiveModalWindows.Num() > 0)
	{
		// If we have modal windows, only the topmost modal window and its children are interactive.
		TArray< TSharedRef<SWindow>, TInlineAllocator<1> > OutWindows;
		OutWindows.Add( ActiveModalWindows.Last().ToSharedRef() );
		return TArray< TSharedRef<SWindow> >(OutWindows);
	}
	else
	{
		// No modal windows? All windows are interactive.
		return SlateWindows;
	}
}

void FSlateApplication::GetAllVisibleWindowsOrdered(TArray< TSharedRef<SWindow> >& OutWindows)
{
	for( TArray< TSharedRef<SWindow> >::TConstIterator CurrentWindowIt( SlateWindows ); CurrentWindowIt; ++CurrentWindowIt )
	{
		TSharedRef<SWindow> CurrentWindow = *CurrentWindowIt;
		if ( CurrentWindow->IsVisible() )
		{
			GetAllVisibleChildWindows(OutWindows, CurrentWindow);
		}
	}
}

void FSlateApplication::GetAllVisibleChildWindows(TArray< TSharedRef<SWindow> >& OutWindows, TSharedRef<SWindow> CurrentWindow)
{
	if ( CurrentWindow->IsVisible() )
	{
		OutWindows.Add(CurrentWindow);

		const TArray< TSharedRef<SWindow> >& WindowChildren = CurrentWindow->GetChildWindows();
		for (int32 ChildIndex=0; ChildIndex < WindowChildren.Num(); ++ChildIndex)
		{
			GetAllVisibleChildWindows( OutWindows, WindowChildren[ChildIndex] );
		}
	}
}

bool FSlateApplication::IsDragDropping() const
{
	return DragDropContent.IsValid();
}

TSharedPtr<FDragDropOperation> FSlateApplication::GetDragDroppingContent() const
{
	return DragDropContent;
}

void FSlateApplication::CancelDragDrop()
{
	for( auto LastWidgetIterator = WidgetsUnderCursorLastEvent.CreateConstIterator(); LastWidgetIterator; ++LastWidgetIterator)
	{
		
		FWidgetPath WidgetsToDragLeave = LastWidgetIterator.Value().ToWidgetPath(FWeakWidgetPath::EInterruptedPathHandling::Truncate);
		if(WidgetsToDragLeave.IsValid())
		{
			const FDragDropEvent DragDropEvent(FPointerEvent(), DragDropContent);
			for(int32 WidgetIndex = WidgetsToDragLeave.Widgets.Num() - 1; WidgetIndex >= 0; --WidgetIndex)
			{
				WidgetsToDragLeave.Widgets[WidgetIndex].Widget->OnDragLeave(DragDropEvent);
			}
		}
	}

	WidgetsUnderCursorLastEvent.Empty();
	DragDropContent.Reset();
}

void FSlateApplication::EnterDebuggingMode()
{
	bRequestLeaveDebugMode = false;

	// Note it is ok to hold a reference here as the game viewport should not be destroyed while in debugging mode
	TSharedPtr<SViewport> PreviousGameViewport;

	// Disable any game viewports while we are in debug mode so that mouse capture is released and the cursor is visible
	if (GameViewportWidget.IsValid())
	{
		PreviousGameViewport = GameViewportWidget.Pin();
		UnregisterGameViewport();
	}

	Renderer->FlushCommands();
	
	// We are about to start an in stack tick. Make sure the rendering thread isn't already behind
	Renderer->Sync();

#if WITH_EDITORONLY_DATA
	// Flag that we're about to enter the first frame of intra-frame debugging.
	GFirstFrameIntraFrameDebugging = true;
#endif	//WITH_EDITORONLY_DATA


	// The scissor rect stack must be reset when re-entering the tick loop to avoid graphical artifacts with existing clip rects applied new widgets
	TOptional<FShortRect> PreviousScissorRect = GSlateScissorRect;
	GSlateScissorRect.Reset();

	// Tick slate from here in the event that we should not return until the modal window is closed.
	while (!bRequestLeaveDebugMode)
	{
		// Tick and render Slate
		Tick();

		// Synchronize the game thread and the render thread so that the render thread doesn't get too far behind.
		Renderer->Sync();

#if WITH_EDITORONLY_DATA
		// We are done with the first frame
		GFirstFrameIntraFrameDebugging = false;

		// If we are requesting leaving debugging mode, leave it now.
		GIntraFrameDebuggingGameThread = !bRequestLeaveDebugMode;
#endif	//WITH_EDITORONLY_DATA
	}

	bRequestLeaveDebugMode = false;
	
	if ( PreviousGameViewport.IsValid() )
	{
		check(!GameViewportWidget.IsValid());

		// When in single step mode, register the game viewport so we can unregister it later
		// but do not do any of the other stuff like locking or capturing the mouse.
		if( bLeaveDebugForSingleStep )
		{
			GameViewportWidget = PreviousGameViewport;
		}
		else
		{
			// If we had a game viewport before debugging, re-register it now to capture the mouse and lock the cursor
			RegisterGameViewport( PreviousGameViewport.ToSharedRef() );
		}
	}

	// Reset the scissor rect back to what it was before we started debugging
	GSlateScissorRect = PreviousScissorRect;

	bLeaveDebugForSingleStep = false;
}

void FSlateApplication::LeaveDebuggingMode(  bool bLeavingForSingleStep )
{
	bRequestLeaveDebugMode = true;
	bLeaveDebugForSingleStep = bLeavingForSingleStep;
}

bool FSlateApplication::IsWindowInDestroyQueue(TSharedRef<SWindow> Window) const
{
	return WindowDestroyQueue.Contains(Window);
}

void FSlateApplication::SynthesizeMouseMove()
{
	SLATE_CYCLE_COUNTER_SCOPE(GSlateSynthesizeMouseMove);
	if (PlatformApplication->Cursor.IsValid())
	{
		// Synthetic mouse events accomplish two goals:
		// 1) The UI can change even if the mosue doesn't move.
		//    Synthesizing a mouse move sends out events.
		//    In this case, the current and previous position will be the same.
		//
		// 2) The mouse moves, but the OS decided not to send us an event.
		//    e.g. Mouse moved outside of our window.
		//    In this case, the previous and current positions differ.

		FPointerEvent MouseEvent
		(
			CursorPointerIndex,
			GetCursorPos(),
			GetLastCursorPos(),
			PressedMouseButtons,
			EKeys::Invalid,
			0,
			PlatformApplication->GetModifierKeys()
		);

		ProcessMouseMoveEvent(MouseEvent, true);
	}
}

void FSlateApplication::QueueSynthesizedMouseMove()
{
	SynthesizeMouseMovePending = 2;
}

void FSlateApplication::OnLogSlateEvent(EEventLog::Type Event, const FString& AdditionalContent)
{
#if LOG_SLATE_EVENTS
	if (EventLogger.IsValid())
	{
		LOG_EVENT_CONTENT(Event, AdditionalContent, nullptr);
	}
#endif
}

void FSlateApplication::OnLogSlateEvent(EEventLog::Type Event, const FText& AdditionalContent )
{
#if LOG_SLATE_EVENTS
	if (EventLogger.IsValid())
	{
		LOG_EVENT_CONTENT(Event, AdditionalContent.ToString(), nullptr);
	}
#endif
};

void FSlateApplication::SetSlateUILogger(TSharedPtr<IEventLogger> InEventLogger)
{
#if LOG_SLATE_EVENTS
	EventLogger = InEventLogger;
#endif
}

void FSlateApplication::SetUnhandledKeyDownEventHandler( const FOnKeyEvent& NewHandler )
{
	UnhandledKeyDownEventHandler = NewHandler;
}

float FSlateApplication::GetDragTriggerDistance() const
{
	return DragTriggerDistance;
}

void FSlateApplication::SetDragTriggerDistance( float ScreenPixels )
{
	DragTriggerDistance = ScreenPixels;
}

void FSlateApplication::SetInputPreProcessor(bool bEnable, TSharedPtr<class IInputProcessor> NewInputProcessor)
{
	if (bEnable && NewInputProcessor.IsValid())
	{
		InputPreProcessor = NewInputProcessor;
	}
	else
	{
		InputPreProcessor.Reset();
	}
}

void FSlateApplication::SetCursorRadius(float NewRadius)
{
	CursorRadius = FMath::Max<float>(0.0f, NewRadius);
}

float FSlateApplication::GetCursorRadius() const
{
	return CursorRadius;
}

FVector2D FSlateApplication::CalculatePopupWindowPosition( const FSlateRect& InAnchor, const FVector2D& InSize, const EOrientation Orientation ) const
{
	FVector2D CalculatedPopUpWindowPosition( 0, 0 );

	FPlatformRect AnchorRect;
	AnchorRect.Left = InAnchor.Left;
	AnchorRect.Top = InAnchor.Top;
	AnchorRect.Right = InAnchor.Right;
	AnchorRect.Bottom = InAnchor.Bottom;

	EPopUpOrientation::Type PopUpOrientation = EPopUpOrientation::Horizontal;

	if ( Orientation == EOrientation::Orient_Vertical )
	{
		PopUpOrientation =  EPopUpOrientation::Vertical;
	}

	if ( PlatformApplication->TryCalculatePopupWindowPosition( AnchorRect, InSize, PopUpOrientation, /*OUT*/&CalculatedPopUpWindowPosition ) )
	{
		return CalculatedPopUpWindowPosition;
	}
	else
	{
		// Calculate the rectangle around our work area
		// Use our own rect.  This window as probably doesn't have a size or position yet.
		// Use a size of 1 to get the closest monitor to the start point
		FPlatformRect WorkAreaFinderRect(AnchorRect);
		WorkAreaFinderRect.Left = AnchorRect.Left + 1;
		WorkAreaFinderRect.Top = AnchorRect.Top + 1;
		const FPlatformRect PlatformWorkArea = PlatformApplication->GetWorkArea(WorkAreaFinderRect);

		const FSlateRect WorkAreaRect( 
			PlatformWorkArea.Left, 
			PlatformWorkArea.Top, 
			PlatformWorkArea.Left+(PlatformWorkArea.Right - PlatformWorkArea.Left), 
			PlatformWorkArea.Top+(PlatformWorkArea.Bottom - PlatformWorkArea.Top) );

		// Assume natural left-to-right, top-to-bottom flow; position popup below and to the right.
		const FVector2D ProposedPlacement(
			Orientation == Orient_Horizontal ? AnchorRect.Right : AnchorRect.Left,
			Orientation == Orient_Horizontal ? AnchorRect.Top : AnchorRect.Bottom);

		return ComputePopupFitInRect(InAnchor, FSlateRect(ProposedPlacement, ProposedPlacement+InSize), Orientation, WorkAreaRect);
	}
}

bool FSlateApplication::IsRunningAtTargetFrameRate() const
{
	const float MinimumDeltaTime = 1.0f / TargetFrameRateForResponsiveness.GetValueOnGameThread();
	return ( AverageDeltaTimeForResponsiveness <= MinimumDeltaTime ) || !IsNormalExecution();
}


bool FSlateApplication::AreMenuAnimationsEnabled() const
{
	return bMenuAnimationsEnabled;
}


void FSlateApplication::EnableMenuAnimations( const bool bEnableAnimations )
{
	bMenuAnimationsEnabled = bEnableAnimations;
}


void FSlateApplication::SetAppIcon(const FSlateBrush* const InAppIcon)
{
	check(InAppIcon);
	AppIcon = InAppIcon;
}


const FSlateBrush* FSlateApplication::GetAppIcon() const
{
	return AppIcon;
}


void FSlateApplication::ShowVirtualKeyboard( bool bShow, int32 UserIndex, TSharedPtr<IVirtualKeyboardEntry> TextEntryWidget )
{
	if(SlateTextField == nullptr)
	{
		SlateTextField = new FPlatformTextField();
	}

	SlateTextField->ShowVirtualKeyboard(bShow, UserIndex, TextEntryWidget);
}

FSlateRect FSlateApplication::GetPreferredWorkArea() const
{
	const FWeakWidgetPath & FocusedWidgetPath = UserFocusEntries[GetUserIndexForKeyboard()].WidgetPath;

	// First see if we have a focused widget
	if( FocusedWidgetPath.IsValid() && FocusedWidgetPath.Window.IsValid() )
	{
		const FVector2D WindowPos = FocusedWidgetPath.Window.Pin()->GetPositionInScreen();
		const FVector2D WindowSize = FocusedWidgetPath.Window.Pin()->GetSizeInScreen();
		return GetWorkArea( FSlateRect( WindowPos.X, WindowPos.Y, WindowPos.X + WindowSize.X, WindowPos.Y + WindowSize.Y ) );
	}
	else
	{
		// no focus widget, so use mouse position if there are windows present in the work area
		const FVector2D CursorPos = GetCursorPos();
		const FSlateRect WorkArea = GetWorkArea( FSlateRect( CursorPos.X, CursorPos.Y, CursorPos.X + 1.0f, CursorPos.Y + 1.0f ) );

		if (FSlateWindowHelper::CheckWorkAreaForWindows(SlateWindows, WorkArea))
		{
			return WorkArea;
		}

		// If we can't find a window where the cursor is at, try finding a main window.
		TSharedPtr<SWindow> ActiveTop = GetActiveTopLevelWindow();
		if ( ActiveTop.IsValid() )
		{
			// Use the current top level windows rect
			return GetWorkArea( ActiveTop->GetRectInScreen() );
		}
		
		// If we can't find a top level window check for an active modal window
		TSharedPtr<SWindow> ActiveModal = GetActiveModalWindow();
		if ( ActiveModal.IsValid() )
		{
			// Use the current active modal windows rect
			return GetWorkArea( ActiveModal->GetRectInScreen() );
		}

		// no windows on work area - default to primary display
		FDisplayMetrics DisplayMetrics;
		GetDisplayMetrics( DisplayMetrics );
		const FPlatformRect& DisplayRect = DisplayMetrics.PrimaryDisplayWorkAreaRect;
		return FSlateRect( (float)DisplayRect.Left, (float)DisplayRect.Top, (float)DisplayRect.Right, (float)DisplayRect.Bottom );
	}
}

FSlateRect FSlateApplication::GetWorkArea( const FSlateRect& InRect ) const
{
	FPlatformRect InPlatformRect;
	InPlatformRect.Left = FMath::TruncToInt(InRect.Left);
	InPlatformRect.Top = FMath::TruncToInt(InRect.Top);
	InPlatformRect.Right = FMath::TruncToInt(InRect.Right);
	InPlatformRect.Bottom = FMath::TruncToInt(InRect.Bottom);

	const FPlatformRect OutPlatformRect = PlatformApplication->GetWorkArea( InPlatformRect );
	return FSlateRect( OutPlatformRect.Left, OutPlatformRect.Top, OutPlatformRect.Right, OutPlatformRect.Bottom );
}

bool FSlateApplication::SupportsSourceAccess() const
{
	if(QuerySourceCodeAccessDelegate.IsBound())
	{
		return QuerySourceCodeAccessDelegate.Execute();
	}
	return false;
}

void FSlateApplication::GotoLineInSource(const FString& FileName, int32 LineNumber) const
{
	if ( SupportsSourceAccess() )
	{
		if(SourceCodeAccessDelegate.IsBound())
		{
			SourceCodeAccessDelegate.Execute(FileName, LineNumber, 0);
		}
	}
}

void FSlateApplication::ForceRedrawWindow(const TSharedRef<SWindow>& InWindowToDraw)
{
	PrivateDrawWindows( InWindowToDraw );
}

bool FSlateApplication::TakeScreenshot(const TSharedRef<SWidget>& Widget, TArray<FColor>&OutColorData, FIntVector& OutSize)
{
	return TakeScreenshot(Widget, FIntRect(), OutColorData, OutSize);
}

bool FSlateApplication::TakeScreenshot(const TSharedRef<SWidget>& Widget, const FIntRect& InnerWidgetArea, TArray<FColor>& OutColorData, FIntVector& OutSize)
{
	// We can't screenshot the widget unless there's a valid window handle to draw it in.
	TSharedPtr<SWindow> WidgetWindow = FSlateApplication::Get().FindWidgetWindow(Widget);
	if ( !WidgetWindow.IsValid() )
	{
		return false;
	}

	TSharedRef<SWindow> CurrentWindowRef = WidgetWindow.ToSharedRef();

	FWidgetPath WidgetPath;
	FSlateApplication::Get().GeneratePathToWidgetChecked(Widget, WidgetPath);

	FArrangedWidget ArrangedWidget = WidgetPath.FindArrangedWidget(Widget).Get(FArrangedWidget::NullWidget);
	FVector2D Position = ArrangedWidget.Geometry.AbsolutePosition;
	FVector2D Size = ArrangedWidget.Geometry.GetDrawSize();
	FVector2D WindowPosition = WidgetWindow->GetPositionInScreen();

	FIntRect ScreenshotRect = InnerWidgetArea.IsEmpty() ? FIntRect(0, 0, (int32)Size.X, (int32)Size.Y) : InnerWidgetArea;

	ScreenshotRect.Min.X += ( Position.X - WindowPosition.X );
	ScreenshotRect.Min.Y += ( Position.Y - WindowPosition.Y );
	ScreenshotRect.Max.X += ( Position.X - WindowPosition.X );
	ScreenshotRect.Max.Y += ( Position.Y - WindowPosition.Y );

	Renderer->PrepareToTakeScreenshot(ScreenshotRect, &OutColorData);
	PrivateDrawWindows(WidgetWindow);

	OutSize.X = ScreenshotRect.Size().X;
	OutSize.Y = ScreenshotRect.Size().Y;

	return true;
}


/* FSlateApplicationBase interface
 *****************************************************************************/

FVector2D FSlateApplication::GetCursorSize( ) const
{
	if ( PlatformApplication->Cursor.IsValid() )
	{
		int32 X;
		int32 Y;
		PlatformApplication->Cursor->GetSize( X, Y );
		return FVector2D( X, Y );
	}

	return FVector2D( 1.0f, 1.0f );
}

EVisibility FSlateApplication::GetSoftwareCursorVis( ) const
{
	const TSharedPtr<ICursor>& Cursor = PlatformApplication->Cursor;
	if (bSoftwareCursorAvailable && Cursor.IsValid() && Cursor->GetType() != EMouseCursor::None)
	{
		return EVisibility::HitTestInvisible;
	}
	return EVisibility::Hidden;
}

TSharedPtr< SWidget > FSlateApplication::GetKeyboardFocusedWidget() const
{
	const FUserFocusEntry& UserFocusEntry = UserFocusEntries[GetUserIndexForKeyboard()];
	if (UserFocusEntry.WidgetPath.IsValid())
	{
		return UserFocusEntry.WidgetPath.GetLastWidget().Pin();
	}

	return TSharedPtr< SWidget >();
}

TSharedPtr<SWidget> FSlateApplication::GetMouseCaptorImpl() const
{
	return MouseCaptor.ToSharedWidget(CursorUserIndex,CursorPointerIndex);
}

bool FSlateApplication::HasAnyMouseCaptor() const
{
	return MouseCaptor.HasCapture();
}

bool FSlateApplication::HasMouseCapture(const TSharedPtr<const SWidget> Widget) const
{
	for (auto CaptureWidget : MouseCaptor.ToSharedWidgets())
	{
		if (Widget == CaptureWidget)
		{
			return true;
		}
	}
	return false;
}

TOptional<EFocusCause> FSlateApplication::HasUserFocus(const TSharedPtr<const SWidget> Widget, int32 UserIndex) const
{
	const FUserFocusEntry& UserFocusEntry = UserFocusEntries[UserIndex];
	const FWeakWidgetPath & FocusedWidgetPath = UserFocusEntry.WidgetPath;
	if (FocusedWidgetPath.IsValid() && FocusedWidgetPath.GetLastWidget().Pin() == Widget)
	{
		TOptional<EFocusCause> FocusReason(UserFocusEntry.FocusCause);
		return FocusReason;
	}
	return TOptional<EFocusCause>();
}

TOptional<EFocusCause> FSlateApplication::HasAnyUserFocus(const TSharedPtr<const SWidget> Widget) const
{
	for (int32 UserIndex = 0; UserIndex < SlateApplicationDefs::MaxUsers; ++UserIndex)
	{
		const FUserFocusEntry& UserFocusEntry = UserFocusEntries[UserIndex];
		const FWeakWidgetPath & FocusedWidgetPath = UserFocusEntry.WidgetPath;
		if (FocusedWidgetPath.IsValid() && FocusedWidgetPath.GetLastWidget().Pin() == Widget)
		{
			TOptional<EFocusCause> FocusReason(UserFocusEntry.FocusCause);
			return FocusReason;
		}
	}
	return TOptional<EFocusCause>();
}

bool FSlateApplication::IsWidgetDirectlyHovered(const TSharedPtr<const SWidget> Widget) const
{
	for( auto LastWidgetIterator = WidgetsUnderCursorLastEvent.CreateConstIterator(); LastWidgetIterator; ++LastWidgetIterator )
	{
		const FWeakWidgetPath& WeakPath = LastWidgetIterator.Value();
		if( WeakPath.IsValid() && Widget == WeakPath.GetLastWidget().Pin() )
		{
			return true;
		}
	}
	return false;
}

bool FSlateApplication::ShowUserFocus(const TSharedPtr<const SWidget> Widget) const
{
	for (int32 UserIndex = 0; UserIndex < SlateApplicationDefs::MaxUsers; ++UserIndex)
	{
		const FUserFocusEntry& UserFocusEntry = UserFocusEntries[UserIndex];
		const FWeakWidgetPath & FocusedWidgetPath = UserFocusEntry.WidgetPath;
		if (FocusedWidgetPath.IsValid() && FocusedWidgetPath.GetLastWidget().Pin() == Widget)
		{
			return UserFocusEntry.ShowFocus;
		}
	}

	return false;
}

bool FSlateApplication::HasUserFocusedDescendants(const TSharedRef< const SWidget >& Widget, int32 UserIndex) const
{
	const FUserFocusEntry& UserFocusEntry = UserFocusEntries[UserIndex];
	const FWeakWidgetPath & FocusedWidgetPath = UserFocusEntry.WidgetPath;
	if ( FocusedWidgetPath.IsValid() && FocusedWidgetPath.GetLastWidget().Pin() != Widget && FocusedWidgetPath.ContainsWidget(Widget) )
	{
		return true;
	}

	return false;
}

bool FSlateApplication::HasFocusedDescendants( const TSharedRef< const SWidget >& Widget ) const
{
	for (int32 UserIndex = 0; UserIndex < SlateApplicationDefs::MaxUsers; ++UserIndex)
	{
		const FUserFocusEntry& UserFocusEntry = UserFocusEntries[UserIndex];
		const FWeakWidgetPath & FocusedWidgetPath = UserFocusEntry.WidgetPath;
		if (FocusedWidgetPath.IsValid() && FocusedWidgetPath.GetLastWidget().Pin() != Widget && FocusedWidgetPath.ContainsWidget(Widget))
		{
			return true;
		}
	}
	return false;
}


bool FSlateApplication::IsExternalUIOpened()
{
	return bIsExternalUIOpened;
}


TSharedRef<SWidget> FSlateApplication::MakeImage( const TAttribute<const FSlateBrush*>& Image, const TAttribute<FSlateColor>& Color, const TAttribute<EVisibility>& Visibility ) const
{
	return SNew(SImage)
		.ColorAndOpacity(Color)
		.Image(Image)
		.Visibility(Visibility);
}


TSharedRef<SWidget> FSlateApplication::MakeWindowTitleBar( const TSharedRef<SWindow>& Window, const TSharedPtr<SWidget>& CenterContent, EHorizontalAlignment CenterContentAlignment, TSharedPtr<IWindowTitleBar>& OutTitleBar ) const
{
	TSharedRef<SWindowTitleBar> TitleBar = SNew(SWindowTitleBar, Window, CenterContent, CenterContentAlignment)
		.Visibility(EVisibility::SelfHitTestInvisible);

	OutTitleBar = TitleBar;

	return TitleBar;
}


TSharedRef<IToolTip> FSlateApplication::MakeToolTip( const TAttribute<FString>& ToolTipString )
{
	PRAGMA_DISABLE_DEPRECATION_WARNINGS

	return SNew(SToolTip)
		.Text(ToolTipString);

	PRAGMA_ENABLE_DEPRECATION_WARNINGS
}


TSharedRef<IToolTip> FSlateApplication::MakeToolTip(const TAttribute<FText>& ToolTipText)
{
	return SNew(SToolTip)
		.Text(ToolTipText);
}


TSharedRef<IToolTip> FSlateApplication::MakeToolTip( const FText& ToolTipText )
{
	return SNew(SToolTip)
		.Text(ToolTipText);
}


/* FGenericApplicationMessageHandler interface
 *****************************************************************************/

bool FSlateApplication::ShouldProcessUserInputMessages( const TSharedPtr< FGenericWindow >& PlatformWindow ) const
{
	TSharedPtr< SWindow > Window;
	if ( PlatformWindow.IsValid() )
	{
		Window = FSlateWindowHelper::FindWindowByPlatformWindow( SlateWindows, PlatformWindow.ToSharedRef() );
	}

	if ( ActiveModalWindows.Num() == 0 || 
		( Window.IsValid() &&
			( Window->IsDescendantOf( GetActiveModalWindow() ) || ActiveModalWindows.Contains( Window ) ) ) )
	{
		return true;
	}
	return false;
}

bool FSlateApplication::OnKeyChar( const TCHAR Character, const bool IsRepeat )
{
	FCharacterEvent CharacterEvent( Character, PlatformApplication->GetModifierKeys(), 0, IsRepeat );
	return ProcessKeyCharEvent( CharacterEvent );
}

bool FSlateApplication::ProcessKeyCharEvent( FCharacterEvent& InCharacterEvent )
{
	FReply Reply = FReply::Unhandled();

	// NOTE: We intentionally don't reset LastUserInteractionTimeForThrottling here so that the UI can be responsive while typing

	// Bubble the key event
	FWidgetPath EventPath = UserFocusEntries[InCharacterEvent.GetUserIndex()].WidgetPath.ToWidgetPath();
	
	// Switch worlds for widgets in the current path
	FScopedSwitchWorldHack SwitchWorld( EventPath );

	Reply = FEventRouter::RouteAlongFocusPath( this, FEventRouter::FBubblePolicy(EventPath), InCharacterEvent, []( const FArrangedWidget& SomeWidgetGettingEvent, const FCharacterEvent& Event )
	{
		return SomeWidgetGettingEvent.Widget->IsEnabled()
			? SomeWidgetGettingEvent.Widget->OnKeyChar( SomeWidgetGettingEvent.Geometry, Event )
			: FReply::Unhandled();
	});

	LOG_EVENT_CONTENT( EEventLog::KeyChar, FString::Printf(TEXT("%c"), InCharacterEvent.GetCharacter()), Reply );

	return Reply.IsEventHandled();
}

bool FSlateApplication::OnKeyDown( const int32 KeyCode, const uint32 CharacterCode, const bool IsRepeat ) 
{
	FKey const Key = FInputKeyManager::Get().GetKeyFromCodes( KeyCode, CharacterCode );
	FKeyEvent KeyEvent(Key, PlatformApplication->GetModifierKeys(), GetUserIndexForKeyboard(), IsRepeat, CharacterCode, KeyCode);

	return ProcessKeyDownEvent( KeyEvent );
}

bool FSlateApplication::ProcessKeyDownEvent( FKeyEvent& InKeyEvent )
{
	QueueSynthesizedMouseMove();

	// Analog cursor gets first chance at the input
	if (InputPreProcessor.IsValid() && InputPreProcessor->HandleKeyDownEvent(*this, InKeyEvent))
	{
		return true;
	}

	FReply Reply = FReply::Unhandled();

	LastUserInteractionTime = this->GetCurrentTime();
	
	if (IsDragDropping() && InKeyEvent.GetKey() == EKeys::Escape)
	{
		// Pressing ESC while drag and dropping terminates the drag drop.
		CancelDragDrop();
		Reply = FReply::Handled();
	}
	else
	{
		LastUserInteractionTimeForThrottling = LastUserInteractionTime;

#if SLATE_HAS_WIDGET_REFLECTOR
		// If we are inspecting, pressing ESC exits inspection mode.
		if ( InKeyEvent.GetKey() == EKeys::Escape )
		{
			TSharedPtr<IWidgetReflector> WidgetReflector = WidgetReflectorPtr.Pin();
			const bool bIsWidgetReflectorPicking = WidgetReflector.IsValid() && WidgetReflector->IsInPickingMode();
			if ( bIsWidgetReflectorPicking )
			{
					WidgetReflector->OnWidgetPicked();
					Reply = FReply::Handled();

					return Reply.IsEventHandled();
			}
		}
#endif

#if !(UE_BUILD_SHIPPING || UE_BUILD_TEST)
		// Ctrl+Shift+~ summons the Toolbox.
		if (InKeyEvent.GetKey() == EKeys::Tilde && InKeyEvent.IsControlDown() && InKeyEvent.IsShiftDown())
		{
			IToolboxModule* ToolboxModule = FModuleManager::LoadModulePtr<IToolboxModule>("Toolbox");
			if (ToolboxModule)
			{
				ToolboxModule->SummonToolbox();
			}
		}

#endif //!(UE_BUILD_SHIPPING || UE_BUILD_TEST)

		// Bubble the keyboard event
		FWidgetPath EventPath = UserFocusEntries[InKeyEvent.GetUserIndex()].WidgetPath.ToWidgetPath();

		// Switch worlds for widgets inOnPreviewMouseButtonDown the current path
		FScopedSwitchWorldHack SwitchWorld( EventPath );

		// Tunnel the keyboard event
		Reply = FEventRouter::RouteAlongFocusPath( this, FEventRouter::FTunnelPolicy(EventPath), InKeyEvent, []( const FArrangedWidget& CurrentWidget, const FKeyEvent& Event )
		{
			return (CurrentWidget.Widget->IsEnabled())
				? CurrentWidget.Widget->OnPreviewKeyDown( CurrentWidget.Geometry, Event )
				: FReply::Unhandled();
		});

		// Send out key down events.
		if (!Reply.IsEventHandled())
		{
			Reply = FEventRouter::RouteAlongFocusPath(this, FEventRouter::FBubblePolicy(EventPath), InKeyEvent, [](const FArrangedWidget& SomeWidgetGettingEvent, const FKeyEvent& Event)
			{
				return (SomeWidgetGettingEvent.Widget->IsEnabled())
					? SomeWidgetGettingEvent.Widget->OnKeyDown( SomeWidgetGettingEvent.Geometry, Event )
					: FReply::Unhandled();
			});
		}

		LOG_EVENT_CONTENT( EEventLog::KeyDown, GetKeyName(InKeyEvent.GetKey()).ToString(), Reply );

		// If the key event was not processed by any widget...
		if (!Reply.IsEventHandled() && UnhandledKeyDownEventHandler.IsBound())
		{
			Reply = UnhandledKeyDownEventHandler.Execute( InKeyEvent );
		}
	}

	return Reply.IsEventHandled();
}

bool FSlateApplication::OnKeyUp( const int32 KeyCode, const uint32 CharacterCode, const bool IsRepeat )
{
	FKey const Key = FInputKeyManager::Get().GetKeyFromCodes( KeyCode, CharacterCode );
	FKeyEvent KeyEvent(Key, PlatformApplication->GetModifierKeys(), GetUserIndexForKeyboard(), IsRepeat, CharacterCode, KeyCode);

	return ProcessKeyUpEvent( KeyEvent );
}

bool FSlateApplication::ProcessKeyUpEvent( FKeyEvent& InKeyEvent )
{
	QueueSynthesizedMouseMove();

	// Analog cursor gets first chance at the input
	if (InputPreProcessor.IsValid() && InputPreProcessor->HandleKeyUpEvent(*this, InKeyEvent))
	{
		return true;
	}

	FReply Reply = FReply::Unhandled();

	LastUserInteractionTime = this->GetCurrentTime();
	
	LastUserInteractionTimeForThrottling = LastUserInteractionTime;

	// Bubble the key event
	FWidgetPath EventPath = UserFocusEntries[InKeyEvent.GetUserIndex()].WidgetPath.ToWidgetPath();

	// Switch worlds for widgets in the current path
	FScopedSwitchWorldHack SwitchWorld( EventPath );

	Reply = FEventRouter::RouteAlongFocusPath(this, FEventRouter::FBubblePolicy(EventPath), InKeyEvent, [](const FArrangedWidget& SomeWidgetGettingEvent, const FKeyEvent& Event)
	{
		return (SomeWidgetGettingEvent.Widget->IsEnabled())
			? SomeWidgetGettingEvent.Widget->OnKeyUp( SomeWidgetGettingEvent.Geometry, Event )
			: FReply::Unhandled();
	});

	LOG_EVENT_CONTENT( EEventLog::KeyUp, GetKeyName(InKeyEvent.GetKey()).ToString(), Reply );

	return Reply.IsEventHandled();
}

bool FSlateApplication::ProcessAnalogInputEvent(FAnalogInputEvent& InAnalogInputEvent)
{
	QueueSynthesizedMouseMove();

	// Analog cursor gets first chance at the input
	if (InputPreProcessor.IsValid() && InputPreProcessor->HandleAnalogInputEvent(*this, InAnalogInputEvent))
	{
		return true;
	}

	FReply Reply = FReply::Unhandled();

	LastUserInteractionTime = this->GetCurrentTime();

	LastUserInteractionTimeForThrottling = LastUserInteractionTime;

	// Bubble the key event
	FWidgetPath EventPath = UserFocusEntries[InAnalogInputEvent.GetUserIndex()].WidgetPath.ToWidgetPath();
	InAnalogInputEvent.SetEventPath(EventPath);

	// Switch worlds for widgets in the current path
	FScopedSwitchWorldHack SwitchWorld(EventPath);

	Reply = FEventRouter::RouteAlongFocusPath(this, FEventRouter::FBubblePolicy(EventPath), InAnalogInputEvent, [](const FArrangedWidget& SomeWidgetGettingEvent, const FAnalogInputEvent& Event)
	{
		return (SomeWidgetGettingEvent.Widget->IsEnabled())
			? SomeWidgetGettingEvent.Widget->OnAnalogValueChanged(SomeWidgetGettingEvent.Geometry, Event)
			: FReply::Unhandled();
	});

	LOG_EVENT_CONTENT(EEventLog::AnalogInput, GetKeyName(InAnalogInputEvent.GetKey()).ToString(), Reply);

	QueueSynthesizedMouseMove();

	return Reply.IsEventHandled();
}

FKey TranslateMouseButtonToKey( const EMouseButtons::Type Button )
{
	FKey Key = EKeys::Invalid;

	switch( Button )
	{
	case EMouseButtons::Left:
		Key = EKeys::LeftMouseButton;
		break;
	case EMouseButtons::Middle:
		Key = EKeys::MiddleMouseButton;
		break;
	case EMouseButtons::Right:
		Key = EKeys::RightMouseButton;
		break;
	case EMouseButtons::Thumb01:
		Key = EKeys::ThumbMouseButton;
		break;
	case EMouseButtons::Thumb02:
		Key = EKeys::ThumbMouseButton2;
		break;
	}

	return Key;
}

void FSlateApplication::SetGameIsFakingTouchEvents(const bool bIsFaking, FVector2D* CursorLocation)
{
	if (bIsFakingTouched && !bIsFaking && bIsGameFakingTouch && !bIsFakingTouch)
	{
		OnTouchEnded((CursorLocation ? *CursorLocation : PlatformApplication->Cursor->GetPosition()), 0, 0);
	}
	bIsGameFakingTouch = bIsFaking;
}

bool FSlateApplication::IsFakingTouchEvents() const
{
	return bIsFakingTouch || bIsGameFakingTouch;
}


bool FSlateApplication::OnMouseDown( const TSharedPtr< FGenericWindow >& PlatformWindow, const EMouseButtons::Type Button )
{
	// convert to touch event if we are faking it	
	if (bIsFakingTouch || bIsGameFakingTouch)
	{
		bIsFakingTouched = true;
		return OnTouchStarted( PlatformWindow, PlatformApplication->Cursor->GetPosition(), 0, 0 );
	}

	FKey Key = TranslateMouseButtonToKey( Button );

	FPointerEvent MouseEvent(
		CursorPointerIndex,
		GetCursorPos(),
		GetLastCursorPos(),
		PressedMouseButtons,
		Key,
		0,
		PlatformApplication->GetModifierKeys()
		);

	return ProcessMouseButtonDownEvent( PlatformWindow, MouseEvent );
}

bool FSlateApplication::ProcessMouseButtonDownEvent( const TSharedPtr< FGenericWindow >& PlatformWindow, FPointerEvent& MouseEvent )
{
	QueueSynthesizedMouseMove();
	LastUserInteractionTime = this->GetCurrentTime();
	LastUserInteractionTimeForThrottling = LastUserInteractionTime;
	
	if (PlatformWindow.IsValid())
	{
		PlatformApplication->SetCapture(PlatformWindow);
	}
	PressedMouseButtons.Add( MouseEvent.GetEffectingButton() );

	bool bInGame = false;

	// Only process mouse down messages if we are not drag/dropping
	if ( !IsDragDropping() )
	{
		FReply Reply = FReply::Unhandled();
		if (MouseCaptor.HasCaptureForPointerIndex(MouseEvent.GetUserIndex(), MouseEvent.GetPointerIndex()))
		{
			FWidgetPath MouseCaptorPath = MouseCaptor.ToWidgetPath( FWeakWidgetPath::EInterruptedPathHandling::Truncate, &MouseEvent );
			FArrangedWidget& MouseCaptorWidget = MouseCaptorPath.Widgets.Last();

			// Switch worlds widgets in the current path
			FScopedSwitchWorldHack SwitchWorld(MouseCaptorPath);
			bInGame = FApp::IsGame();

			Reply = FEventRouter::Route<FReply>(this, FEventRouter::FToLeafmostPolicy(MouseCaptorPath), MouseEvent, [] (const FArrangedWidget& InMouseCaptorWidget, const FPointerEvent& Event)
			{
				return InMouseCaptorWidget.Widget->OnPreviewMouseButtonDown(InMouseCaptorWidget.Geometry, Event);
			});

			if ( !Reply.IsEventHandled() )
			{
				Reply = FEventRouter::Route<FReply>(this, FEventRouter::FToLeafmostPolicy(MouseCaptorPath), MouseEvent,
					[this] (const FArrangedWidget& InMouseCaptorWidget, const FPointerEvent& Event)
				{
					FReply TempReply = FReply::Unhandled();
					if ( Event.IsTouchEvent() )
					{
						TempReply = InMouseCaptorWidget.Widget->OnTouchStarted(InMouseCaptorWidget.Geometry, Event);
					}
					if ( !Event.IsTouchEvent() || ( !TempReply.IsEventHandled() && this->bTouchFallbackToMouse ) )
					{
						TempReply = InMouseCaptorWidget.Widget->OnMouseButtonDown(InMouseCaptorWidget.Geometry, Event);
					}
					return TempReply;
				});
			}
			LOG_EVENT(EEventLog::MouseButtonDown, Reply);
		}
		else
		{
			FWidgetPath WidgetsUnderCursor = LocateWindowUnderMouse( MouseEvent.GetScreenSpacePosition(), GetInteractiveTopLevelWindows() );

			PopupSupport.SendNotifications( WidgetsUnderCursor );

			// Switch worlds widgets in the current path
			FScopedSwitchWorldHack SwitchWorld(WidgetsUnderCursor);
			bInGame = FApp::IsGame();

			Reply = RoutePointerDownEvent(WidgetsUnderCursor, MouseEvent);
		}

		// See if expensive tasks should be throttled.  By default on mouse down expensive tasks are throttled
		// to ensure Slate responsiveness in low FPS situations
		if (Reply.IsEventHandled() && !bInGame && !MouseEvent.IsTouchEvent())
		{
			// Enter responsive mode if throttling should occur and its not already happening
			if( Reply.ShouldThrottle() && !MouseButtonDownResponsivnessThrottle.IsValid() )
			{
				MouseButtonDownResponsivnessThrottle = FSlateThrottleManager::Get().EnterResponsiveMode();
			}
			else if( !Reply.ShouldThrottle() && MouseButtonDownResponsivnessThrottle.IsValid() )
			{
				// Leave responsive mode if a widget chose not to throttle
				FSlateThrottleManager::Get().LeaveResponsiveMode( MouseButtonDownResponsivnessThrottle );
			}
		}
	}

	PointerIndexLastPositionMap.Add(MouseEvent.GetPointerIndex(), MouseEvent.GetScreenSpacePosition());
	return true;
}

FReply FSlateApplication::RoutePointerDownEvent(FWidgetPath& WidgetsUnderPointer, FPointerEvent& PointerEvent)
{
	const TSharedPtr<SWidget> PreviouslyFocusedWidget = GetKeyboardFocusedWidget();

	FReply Reply = FEventRouter::Route<FReply>(this, FEventRouter::FTunnelPolicy(WidgetsUnderPointer), PointerEvent, [] (const FArrangedWidget TargetWidget, const FPointerEvent& Event)
	{
		return TargetWidget.Widget->OnPreviewMouseButtonDown(TargetWidget.Geometry, Event);
	});

	if ( !Reply.IsEventHandled() )
	{
		Reply = FEventRouter::Route<FReply>(this, FEventRouter::FBubblePolicy(WidgetsUnderPointer), PointerEvent, [this] (const FArrangedWidget TargetWidget, const FPointerEvent& Event)
		{
			FReply ThisReply = FReply::Unhandled();
			if ( !ThisReply.IsEventHandled() )
			{
				if ( Event.IsTouchEvent() )
				{
					ThisReply = TargetWidget.Widget->OnTouchStarted(TargetWidget.Geometry, Event);
				}
				if ( !Event.IsTouchEvent() || ( !ThisReply.IsEventHandled() && this->bTouchFallbackToMouse ) )
				{
					ThisReply = TargetWidget.Widget->OnMouseButtonDown(TargetWidget.Geometry, Event);
				}
			}
			return ThisReply;
		});
	}
	LOG_EVENT(EEventLog::MouseButtonDown, Reply);

#if PLATFORM_MAC
		NSWindow* ActiveWindow = [NSApp keyWindow];
		const bool bNeedToActivateWindow = (ActiveWindow == nullptr);
#else
		const bool bNeedToActivateWindow = false;
#endif

	// If none of the widgets requested keyboard focus to be set (or set the keyboard focus explicitly), set it to the leaf-most widget under the mouse.
	// On Mac we prevent the OS from activating the window on mouse down, so we have full control and can activate only if there's nothing draggable under the mouse cursor.
	const bool bFocusChangedByEventHandler = PreviouslyFocusedWidget != GetKeyboardFocusedWidget();
	if ((!Reply.GetUserFocusRecepient().IsValid() || (PLATFORM_MAC && PointerEvent.GetEffectingButton() == EKeys::LeftMouseButton && !DragDetector.DetectDragForWidget.IsValid()))
		&& (!bFocusChangedByEventHandler || bNeedToActivateWindow))
	{
		// The event handler for OnMouseButton down may have altered the widget hierarchy.
		// Refresh the previously-cached widget path.
		WidgetsUnderPointer = LocateWindowUnderMouse(PointerEvent.GetScreenSpacePosition(), GetInteractiveTopLevelWindows());

		bool bFocusCandidateFound = false;
		for ( int32 WidgetIndex = WidgetsUnderPointer.Widgets.Num() - 1; !bFocusCandidateFound && WidgetIndex >= 0; --WidgetIndex )
		{
			FArrangedWidget& CurWidget = WidgetsUnderPointer.Widgets[WidgetIndex];
			if ( CurWidget.Widget->SupportsKeyboardFocus() )
			{
				bFocusCandidateFound = true;
				FWidgetPath NewFocusedWidgetPath = WidgetsUnderPointer.GetPathDownTo(CurWidget.Widget);
				SetKeyboardFocus(NewFocusedWidgetPath, EFocusCause::Mouse);
			}
		}

#if PLATFORM_MAC
		TSharedPtr<SWindow> TopLevelWindow = WidgetsUnderPointer.TopLevelWindow;
		if ( bNeedToActivateWindow && TopLevelWindow.IsValid() )
		{
			// Clicking on a context menu should not activate anything
			// @todo: This needs to be updated when we have window type in SWindow and we no longer have to guess if WidgetsUnderCursor.TopLevelWindow is a menu
			const bool bIsContextMenu = !TopLevelWindow->IsRegularWindow() && TopLevelWindow->HasMinimizeBox() && TopLevelWindow->HasMaximizeBox();
			if ( !bIsContextMenu && PointerEvent.GetEffectingButton() == EKeys::LeftMouseButton && !DragDetector.DetectDragForWidget.IsValid() && ActiveWindow == [NSApp keyWindow] )
			{
				MouseCaptorHelper Captor = MouseCaptor;
				FPlatformMisc::ActivateApplication();
				TopLevelWindow->BringToFront(true);
				MouseCaptor = Captor;
			}
		}
#endif
	}

	return Reply;
}


void FSlateApplication::RoutePointerUpEvent(FWidgetPath& WidgetsUnderPointer, FPointerEvent& PointerEvent)
{
	if (MouseCaptor.HasCaptureForPointerIndex(PointerEvent.GetUserIndex(), PointerEvent.GetPointerIndex()))
	{
		//FWidgetPath MouseCaptorPath = MouseCaptor.ToWidgetPath(PointerEvent.GetPointerIndex());
		FWidgetPath MouseCaptorPath = MouseCaptor.ToWidgetPath( FWeakWidgetPath::EInterruptedPathHandling::Truncate, &PointerEvent );
		if ( ensureMsgf(MouseCaptorPath.Widgets.Num() > 0, TEXT("A window had a widget with mouse capture. That entire window has been dismissed before the mouse up could be processed.")) )
		{
#if PLATFORM_MAC
			NSWindow* ActiveNativeWindow = [NSApp keyWindow];
#endif
			// Switch worlds widgets in the current path
			FScopedSwitchWorldHack SwitchWorld( MouseCaptorPath );

			FReply Reply =
				FEventRouter::Route<FReply>( this, FEventRouter::FToLeafmostPolicy(MouseCaptorPath), PointerEvent, [this]( const FArrangedWidget& TargetWidget, const FPointerEvent& Event )
				{
					FReply TempReply = FReply::Unhandled();
					if (Event.IsTouchEvent())
					{
						TempReply = TargetWidget.Widget->OnTouchEnded( TargetWidget.Geometry, Event );
					}

					if (!Event.IsTouchEvent() || (!TempReply.IsEventHandled() && this->bTouchFallbackToMouse))
					{
						TempReply = TargetWidget.Widget->OnMouseButtonUp( TargetWidget.Geometry, Event );
					}
					return TempReply;
				});

#if PLATFORM_MAC
			// Activate a window under the mouse if it's inactive and mouse up didn't bring any window to front
			TSharedPtr<SWindow> ActiveWindow = GetActiveTopLevelWindow();
			if ( PointerEvent.GetEffectingButton() == EKeys::LeftMouseButton && MouseCaptorPath.TopLevelWindow.IsValid() && ActiveWindow != MouseCaptorPath.TopLevelWindow
				&& ActiveNativeWindow == [NSApp keyWindow] && ![(NSWindow*)MouseCaptorPath.TopLevelWindow->GetNativeWindow()->GetOSWindowHandle() isMiniaturized] )
			{
				MouseCaptorPath.TopLevelWindow->BringToFront(true);
			}
#endif
			LOG_EVENT( EEventLog::MouseButtonUp, Reply );
		}
	}
	else
	{
		FWidgetPath LocalWidgetsUnderCursor = WidgetsUnderPointer.IsValid() ? WidgetsUnderPointer : LocateWindowUnderMouse( PointerEvent.GetScreenSpacePosition(), GetInteractiveTopLevelWindows() );

		// Switch worlds widgets in the current path
		FScopedSwitchWorldHack SwitchWorld( LocalWidgetsUnderCursor );
		
		// Cache the drag drop content and reset the pointer in case OnMouseButtonUpMessage re-enters as a result of OnDrop
		const bool bIsDragDropping = IsDragDropping();
		TSharedPtr< FDragDropOperation > LocalDragDropContent = DragDropContent;
		DragDropContent.Reset();

		FReply Reply = FEventRouter::Route<FReply>( this, FEventRouter::FBubblePolicy(LocalWidgetsUnderCursor), PointerEvent, [&](const FArrangedWidget& CurWidget, const FPointerEvent& Event)
		{
			FReply TempReply = FReply::Unhandled();
			if (Event.IsTouchEvent())
			{
				TempReply = CurWidget.Widget->OnTouchEnded( CurWidget.Geometry, Event );
			}
			if (!Event.IsTouchEvent() || (!TempReply.IsEventHandled() && bTouchFallbackToMouse))
			{
				TempReply = (bIsDragDropping)
					? CurWidget.Widget->OnDrop( CurWidget.Geometry, FDragDropEvent( Event, LocalDragDropContent ) )
					: CurWidget.Widget->OnMouseButtonUp( CurWidget.Geometry, Event );
			}
			return TempReply;		
		});

		LOG_EVENT( bIsDragDropping ? EEventLog::DragDrop : EEventLog::MouseButtonUp, Reply );

		// If we were dragging, notify the content
		if ( bIsDragDropping )
		{
			// @todo slate : depending on SetEventPath() is not ideal.
			PointerEvent.SetEventPath( LocalWidgetsUnderCursor );
			LocalDragDropContent->OnDrop( Reply.IsEventHandled(), PointerEvent );

			WidgetsUnderCursorLastEvent.Remove( FUserAndPointer( PointerEvent.GetUserIndex(), PointerEvent.GetPointerIndex() ) );
		}

	}
}

bool FSlateApplication::RoutePointerMoveEvent(const FWidgetPath& WidgetsUnderPointer, FPointerEvent& PointerEvent, bool bIsSynthetic)
{
	bool bHandled = false;

	FWeakWidgetPath LastWidgetsUnderCursor;

	// User asked us to detect a drag.
	bool bDragDetected = false;
	if( DragDetector.DetectDragForWidget.IsValid() )
	{	
		const FVector2D DragDelta = (DragDetector.DetectDragStartLocation - PointerEvent.GetScreenSpacePosition());
		bDragDetected = ( DragDelta.Size() > FSlateApplication::Get().GetDragTriggerDistance() );
		if (bDragDetected)
		{
			FWidgetPath DragDetectPath = DragDetector.DetectDragForWidget.ToWidgetPath(FWeakWidgetPath::EInterruptedPathHandling::ReturnInvalid);
			const TSharedPtr<SWidget> DragDetectRequestor = DragDetector.DetectDragForWidget.GetLastWidget().Pin();
			if (DragDetectPath.IsValid() && DragDetectRequestor.IsValid())
			{
				FWidgetAndPointer DetectDragForMe = DragDetectPath.FindArrangedWidgetAndCursor(DragDetectRequestor.ToSharedRef()).Get(FWidgetAndPointer());

				// A drag has been triggered. The cursor exited some widgets as a result.
				// This assignment ensures that we will send OnLeave notifications to those widgets.
				LastWidgetsUnderCursor = DragDetector.DetectDragForWidget;

				// We're finished with the drag detect.
				DragDetector = FDragDetector();

				// Send an OnDragDetected to the widget that requested drag-detection.
				
				// Switch worlds widgets in the current path
				FScopedSwitchWorldHack SwitchWorld( DragDetectPath );

				FReply Reply = FEventRouter::Route<FReply>(this, FEventRouter::FDirectPolicy(DetectDragForMe,DragDetectPath), PointerEvent, []( const FArrangedWidget& InDetectDragForMe, const FPointerEvent& TranslatedMouseEvent )
				{
					return InDetectDragForMe.Widget->OnDragDetected(InDetectDragForMe.Geometry, TranslatedMouseEvent );
				});
				
				LOG_EVENT( EEventLog::DragDetected, Reply );
			}
			else
			{
				bDragDetected = false;
			}
		}		
	}


	if (bDragDetected)
	{
		// When a drag was detected, we pretend that the widgets under the mouse last time around.
		// We have set LastWidgetsUnderCursor accordingly when the drag was detected above.
	}
	else
	{
		// No Drag Detection
		LastWidgetsUnderCursor = WidgetsUnderCursorLastEvent.FindRef( FUserAndPointer( PointerEvent.GetUserIndex(), PointerEvent.GetPointerIndex() ) );
	}

	// Send out mouse leave events
	// If we are doing a drag and drop, we will send this event instead.
	{
		FDragDropEvent DragDropEvent( PointerEvent, DragDropContent );
		// Switch worlds widgets in the current path
		FScopedSwitchWorldHack SwitchWorld( LastWidgetsUnderCursor.Window.Pin() );

		for ( int32 WidgetIndex = LastWidgetsUnderCursor.Widgets.Num()-1; WidgetIndex >=0; --WidgetIndex )
		{
			// Guards for cases where WidgetIndex can become invalid due to MouseMove being re-entrant.
			while ( WidgetIndex >= LastWidgetsUnderCursor.Widgets.Num() )
			{
				WidgetIndex--;
			}

			if ( WidgetIndex >= 0 )
			{
				const TSharedPtr<SWidget>& SomeWidgetPreviouslyUnderCursor = LastWidgetsUnderCursor.Widgets[WidgetIndex].Pin();
				if( SomeWidgetPreviouslyUnderCursor.IsValid() )
				{
					TOptional<FArrangedWidget> FoundWidget = WidgetsUnderPointer.FindArrangedWidget( SomeWidgetPreviouslyUnderCursor.ToSharedRef() );
					const bool bWidgetNoLongerUnderMouse = !FoundWidget.IsSet();
					if ( bWidgetNoLongerUnderMouse )
					{
						// Widget is no longer under cursor, so send a MouseLeave.
						// The widget might not even be in the hierarchy any more!
						// Thus, we cannot translate the PointerPosition into the appropriate space for this event.
						if ( IsDragDropping() )
						{
							// Note that the event's pointer position is not translated.
							SomeWidgetPreviouslyUnderCursor->OnDragLeave( DragDropEvent );
							LOG_EVENT( EEventLog::DragLeave, SomeWidgetPreviouslyUnderCursor );

							// Reset the cursor override
							DragDropEvent.GetOperation()->SetCursorOverride( TOptional<EMouseCursor::Type>() );
						}
						else
						{
							// Note that the event's pointer position is not translated.
							SomeWidgetPreviouslyUnderCursor->OnMouseLeave( PointerEvent );
							LOG_EVENT( EEventLog::MouseLeave, SomeWidgetPreviouslyUnderCursor );
						}			
					}
				}
			}
		}
	}


	FWidgetPath MouseCaptorPath;
	if (MouseCaptor.HasCaptureForPointerIndex(PointerEvent.GetUserIndex(), PointerEvent.GetPointerIndex()))
	{
		//MouseCaptorPath = MouseCaptor.ToWidgetPath(MouseEvent.GetPointerIndex(), FWeakWidgetPath::EInterruptedPathHandling::ReturnInvalid);
		MouseCaptorPath = MouseCaptor.ToWidgetPath(FWeakWidgetPath::EInterruptedPathHandling::ReturnInvalid, &PointerEvent );
	}

	if (MouseCaptorPath.IsValid())
	{
		if ( !bIsSynthetic )
		{
			// Switch worlds widgets in the current path
			FScopedSwitchWorldHack SwitchWorld( MouseCaptorPath );
			
			FReply Reply = FEventRouter::Route<FReply>( this, FEventRouter::FToLeafmostPolicy(MouseCaptorPath), PointerEvent, [this]( const FArrangedWidget& MouseCaptorWidget, const FPointerEvent& Event )
			{
				FReply TempReply = FReply::Unhandled();
				if (Event.IsTouchEvent())
				{
					TempReply = MouseCaptorWidget.Widget->OnTouchMoved( MouseCaptorWidget.Geometry, Event );
				}
				if (!Event.IsTouchEvent() || (!TempReply.IsEventHandled() && this->bTouchFallbackToMouse))
				{
					TempReply = MouseCaptorWidget.Widget->OnMouseMove( MouseCaptorWidget.Geometry, Event );
				}
				return TempReply;
			} );
			bHandled = Reply.IsEventHandled();
		}
	}
	else
	{	
		// Switch worlds widgets in the current path
		FScopedSwitchWorldHack SwitchWorld( WidgetsUnderPointer );

		// Send out mouse enter events.
		if (IsDragDropping())
		{
			FDragDropEvent DragDropEvent( PointerEvent, DragDropContent );
			FEventRouter::Route<FNoReply>( this, FEventRouter::FBubblePolicy(WidgetsUnderPointer), DragDropEvent, [&LastWidgetsUnderCursor](const FArrangedWidget& WidgetUnderCursor, const FDragDropEvent& InDragDropEvent)
			{
				if ( !LastWidgetsUnderCursor.ContainsWidget(WidgetUnderCursor.Widget) )
				{
					WidgetUnderCursor.Widget->OnDragEnter( WidgetUnderCursor.Geometry, InDragDropEvent );
				}
				return FNoReply();
			} );
		}
		else
		{
			FEventRouter::Route<FNoReply>(this, FEventRouter::FBubblePolicy(WidgetsUnderPointer), PointerEvent, [&LastWidgetsUnderCursor] (const FArrangedWidget& WidgetUnderCursor, const FPointerEvent& Event)
			{
				if ( !LastWidgetsUnderCursor.ContainsWidget(WidgetUnderCursor.Widget) )
				{
					WidgetUnderCursor.Widget->OnMouseEnter( WidgetUnderCursor.Geometry, Event );
				}
				return FNoReply();
			} );
		}
		
		// Bubble the MouseMove event.
		FReply Reply = FEventRouter::Route<FReply>(this, FEventRouter::FBubblePolicy(WidgetsUnderPointer), PointerEvent, [&](const FArrangedWidget& CurWidget, const FPointerEvent& Event)
		{
			FReply TempReply = FReply::Unhandled();

			if (Event.IsTouchEvent())
			{
				TempReply = CurWidget.Widget->OnTouchMoved( CurWidget.Geometry, Event );
			}
			if (!TempReply.IsEventHandled())
			{
				TempReply = (IsDragDropping())
					? CurWidget.Widget->OnDragOver( CurWidget.Geometry, FDragDropEvent( Event, DragDropContent ) )
					: CurWidget.Widget->OnMouseMove( CurWidget.Geometry, Event );
			}

			return TempReply;
		});

		LOG_EVENT( IsDragDropping() ? EEventLog::DragOver : EEventLog::MouseMove, Reply )

			bHandled = Reply.IsEventHandled();
	}

	// Give the current drag drop operation a chance to do something
	// custom (e.g. update the Drag/Drop preview based on content)
	if (IsDragDropping())
	{
		FDragDropEvent DragDropEvent( PointerEvent, DragDropContent );
		FScopedSwitchWorldHack SwitchWorld( WidgetsUnderPointer );
		DragDropContent->OnDragged( DragDropEvent );

		// Update the window we're under for rendering the drag drop operation if
		// it's a windowless drag drop operation.
		if ( WidgetsUnderPointer.IsValid() )
		{
			DragDropWindowPtr = WidgetsUnderPointer.GetWindow();
		}
		else
		{
			DragDropWindowPtr = nullptr;
		}

		// Don't update the cursor for the platform if we don't have a valid cursor on this platform
		if ( PlatformApplication->Cursor.IsValid() )
		{
			FCursorReply CursorReply = DragDropContent->OnCursorQuery();
			if ( !CursorReply.IsEventHandled() )
			{
				// Set the default cursor when there isn't an active window under the cursor and the mouse isn't captured
				CursorReply = FCursorReply::Cursor(EMouseCursor::Default);
			}

			ProcessCursorReply(CursorReply);
		}
	}
	else
	{
		DragDropWindowPtr = nullptr;
	}

	WidgetsUnderCursorLastEvent.Add( FUserAndPointer( PointerEvent.GetUserIndex(), PointerEvent.GetPointerIndex() ), FWeakWidgetPath( WidgetsUnderPointer ) );

	PointerIndexLastPositionMap.Add(PointerEvent.GetPointerIndex(), PointerEvent.GetScreenSpacePosition());
	return bHandled;
}

bool FSlateApplication::OnMouseDoubleClick( const TSharedPtr< FGenericWindow >& PlatformWindow, const EMouseButtons::Type Button )
{
	if (bIsFakingTouch || bIsGameFakingTouch)
	{
		bIsFakingTouched = true;
		return OnTouchStarted(PlatformWindow, PlatformApplication->Cursor->GetPosition(), 0, 0);
	}

	FKey Key = TranslateMouseButtonToKey( Button );

	FPointerEvent MouseEvent(
		CursorPointerIndex,
		GetCursorPos(),
		GetLastCursorPos(),
		PressedMouseButtons,
		Key,
		0,
		PlatformApplication->GetModifierKeys()
		);

	return ProcessMouseButtonDoubleClickEvent( PlatformWindow, MouseEvent );
}

bool FSlateApplication::ProcessMouseButtonDoubleClickEvent( const TSharedPtr< FGenericWindow >& PlatformWindow, FPointerEvent& InMouseEvent )
{
	QueueSynthesizedMouseMove();
	LastUserInteractionTime = this->GetCurrentTime();
	LastUserInteractionTimeForThrottling = LastUserInteractionTime;
	
	PlatformApplication->SetCapture( PlatformWindow );
	PressedMouseButtons.Add( InMouseEvent.GetEffectingButton() );

	FWidgetPath WidgetsUnderCursor = LocateWindowUnderMouse( InMouseEvent.GetScreenSpacePosition(), GetInteractiveTopLevelWindows() );

	// Switch worlds widgets in the current path
	FScopedSwitchWorldHack SwitchWorld( WidgetsUnderCursor );

	FReply Reply = FEventRouter::Route<FReply>( this, FEventRouter::FBubblePolicy(WidgetsUnderCursor), InMouseEvent, [](const FArrangedWidget& TargetWidget, const FPointerEvent& Event)
	{
		return TargetWidget.Widget->OnMouseButtonDoubleClick( TargetWidget.Geometry, Event );
	} );


	LOG_EVENT( EEventLog::MouseButtonDoubleClick, Reply );

	PointerIndexLastPositionMap.Add(InMouseEvent.GetPointerIndex(), InMouseEvent.GetScreenSpacePosition());

	return Reply.IsEventHandled();
}

bool FSlateApplication::OnMouseUp( const EMouseButtons::Type Button )
{
	// convert to touch event if we are faking it	
	if (bIsFakingTouch || bIsGameFakingTouch)
	{
		bIsFakingTouched = false;
		return OnTouchEnded(PlatformApplication->Cursor->GetPosition(), 0, 0);
	}

	FKey Key = TranslateMouseButtonToKey( Button );

	FPointerEvent MouseEvent(
		CursorPointerIndex,
		GetCursorPos(),
		GetLastCursorPos(),
		PressedMouseButtons,
		Key,
		0,
		PlatformApplication->GetModifierKeys()
		);

	return ProcessMouseButtonUpEvent( MouseEvent );
}

bool FSlateApplication::ProcessMouseButtonUpEvent( FPointerEvent& MouseEvent )
{
	QueueSynthesizedMouseMove();
	LastUserInteractionTime = this->GetCurrentTime();
	LastUserInteractionTimeForThrottling = LastUserInteractionTime;
	PressedMouseButtons.Remove( MouseEvent.GetEffectingButton() );

	if (DragDetector.DetectDragForWidget.IsValid() && MouseEvent.GetEffectingButton() == DragDetector.DetectDragButton )
	{
		// The user has release the button that was supposed to start the drag; stop detecting it.
		DragDetector = FDragDetector();
	}

	// An empty widget path is passed in.  As an optimization, one will be generated only if a captured mouse event isnt routed
	FWidgetPath EmptyPath;
	RoutePointerUpEvent( EmptyPath, MouseEvent );
	

	// If in responsive mode throttle, leave it on mouse up.
	if( MouseButtonDownResponsivnessThrottle.IsValid() )
	{
		FSlateThrottleManager::Get().LeaveResponsiveMode( MouseButtonDownResponsivnessThrottle );
	}

	if ( PressedMouseButtons.Num() == 0 )
	{
		// Release Capture
		PlatformApplication->SetCapture( nullptr );
	}

	return true;
}

bool FSlateApplication::OnMouseWheel( const float Delta )
{
	const FVector2D CurrentCursorPosition = GetCursorPos();

	FPointerEvent MouseWheelEvent(
		CursorPointerIndex,
		CurrentCursorPosition,
		CurrentCursorPosition,
		PressedMouseButtons,
		EKeys::Invalid,
		Delta,
		PlatformApplication->GetModifierKeys()
		);

	return ProcessMouseWheelOrGestureEvent( MouseWheelEvent, nullptr );
}

bool FSlateApplication::ProcessMouseWheelOrGestureEvent( FPointerEvent& InWheelEvent, const FPointerEvent* InGestureEvent )
{
	QueueSynthesizedMouseMove();

	const bool bShouldProcessEvent = InWheelEvent.GetWheelDelta() != 0 ||
		(InGestureEvent != nullptr && InGestureEvent->GetGestureDelta()!=FVector2D::ZeroVector);
	
	if ( !bShouldProcessEvent )
	{
		return false;
	}

	LastUserInteractionTime = this->GetCurrentTime();
	
	// NOTE: We intentionally don't reset LastUserInteractionTimeForThrottling here so that the UI can be responsive while scrolling

	FWidgetPath EventPath = ( MouseCaptor.HasCaptureForPointerIndex(InWheelEvent.GetUserIndex(), InWheelEvent.GetPointerIndex()) )
		? MouseCaptor.ToWidgetPath( InWheelEvent.GetUserIndex(), InWheelEvent.GetPointerIndex() )
		: LocateWindowUnderMouse( InWheelEvent.GetScreenSpacePosition(), GetInteractiveTopLevelWindows() );

	// Switch worlds widgets in the current path
	FScopedSwitchWorldHack SwitchWorld( EventPath );

	FReply Reply = FEventRouter::Route<FReply>( this, FEventRouter::FBubblePolicy(EventPath), InWheelEvent, [&InGestureEvent](const FArrangedWidget& CurWidget, const FPointerEvent& Event)
	{
		FReply TempReply = FReply::Unhandled();
		// Gesture event gets first shot, if slate doesn't respond to it, we'll try the wheel event.
		if( InGestureEvent != nullptr )
		{
			TempReply = CurWidget.Widget->OnTouchGesture( CurWidget.Geometry, *InGestureEvent );
		}
		
		// Send the mouse wheel event if we haven't already handled the gesture version of this event.
		if( !TempReply.IsEventHandled() )
		{
			TempReply = CurWidget.Widget->OnMouseWheel( CurWidget.Geometry, Event );
		}

		return TempReply;
	} );

	LOG_EVENT( bIsGestureEvent ? EEventLog::TouchGesture : EEventLog::MouseWheel, Reply );

	return Reply.IsEventHandled();
}

bool FSlateApplication::OnMouseMove()
{
	// convert to touch event if we are faking it	
	if (bIsFakingTouched)
	{
		return OnTouchMoved(PlatformApplication->Cursor->GetPosition(), 0, 0);
	}
	else if (!bIsGameFakingTouch && bIsFakingTouch)
	{
		return false;
	}

<<<<<<< HEAD
	case EControllerButtons::Touch0: Key = EKeys::Steam_Touch_0; break;
	case EControllerButtons::Touch1: Key = EKeys::Steam_Touch_1; break;
	case EControllerButtons::Touch2: Key = EKeys::Steam_Touch_2; break;
	case EControllerButtons::Touch3: Key = EKeys::Steam_Touch_3; break;
	case EControllerButtons::BackLeft: Key = EKeys::Steam_Back_Left; break;
	case EControllerButtons::BackRight: Key = EKeys::Steam_Back_Right; break;

	case EControllerButtons::GlobalMenu: Key = EKeys::Global_Menu; break;
	case EControllerButtons::GlobalView: Key = EKeys::Global_View; break;
	case EControllerButtons::GlobalPause: Key = EKeys::Global_Pause; break;
	case EControllerButtons::GlobalPlay: Key = EKeys::Global_Play; break;
	case EControllerButtons::GlobalBack: Key = EKeys::Global_Back; break;
=======
	bool Result = true;
	const FVector2D CurrentCursorPosition = GetCursorPos();
	const FVector2D LastCursorPosition = GetLastCursorPos();
	if ( LastCursorPosition != CurrentCursorPosition )
	{
		LastMouseMoveTime = GetCurrentTime();
>>>>>>> a8a797ea

		FPointerEvent MouseEvent(
			CursorPointerIndex,
			CurrentCursorPosition,
			LastCursorPosition,
			PressedMouseButtons,
			EKeys::Invalid,
			0,
			PlatformApplication->GetModifierKeys()
			);

		Result = ProcessMouseMoveEvent( MouseEvent );
	}

	return Result;
}

bool FSlateApplication::OnRawMouseMove( const int32 X, const int32 Y )
{
	if ( X != 0 || Y != 0 )
	{
		FPointerEvent MouseEvent(
			CursorPointerIndex,
			GetCursorPos(),
			GetLastCursorPos(),
			FVector2D( X, Y ), 
			PressedMouseButtons,
			PlatformApplication->GetModifierKeys()
		);

		ProcessMouseMoveEvent(MouseEvent);
	}
	
	return true;
}

bool FSlateApplication::ProcessMouseMoveEvent( FPointerEvent& MouseEvent, bool bIsSynthetic )
{
	if ( !bIsSynthetic )
	{
		QueueSynthesizedMouseMove();

		// Detecting a mouse move of zero delta is our way of filtering out synthesized move events
		const bool AllowSpawningOfToolTips = true;
		UpdateToolTip( AllowSpawningOfToolTips );
		
		// Guard against synthesized mouse moves and only track user interaction if the cursor pos changed
		LastUserInteractionTime = this->GetCurrentTime();
	}

	// When the event came from the OS, we are guaranteed to be over a slate window.
	// Otherwise, we are synthesizing a MouseMove ourselves, and must verify that the
	// cursor is indeed over a Slate window.
	const bool bOverSlateWindow = !bIsSynthetic || PlatformApplication->IsCursorDirectlyOverSlateWindow();
	
	FWidgetPath WidgetsUnderCursor = bOverSlateWindow
		? LocateWindowUnderMouse(MouseEvent.GetScreenSpacePosition(), GetInteractiveTopLevelWindows())
		: FWidgetPath();

	return RoutePointerMoveEvent( WidgetsUnderCursor, MouseEvent, bIsSynthetic );
}

bool FSlateApplication::OnCursorSet()
{
	QueryCursor();
	return true;
}

bool FSlateApplication::AttemptNavigation(const FNavigationEvent& NavigationEvent, const FNavigationReply& NavigationReply, const FArrangedWidget& BoundaryWidget)
{
	// Get the controller focus target for this user
	FWeakWidgetPath FocusedWeakWidgetPath = UserFocusEntries[NavigationEvent.GetUserIndex()].WidgetPath;
	TSharedPtr<SWidget> FocusedWidget = FocusedWeakWidgetPath.IsValid() ? FocusedWeakWidgetPath.GetLastWidget().Pin() : TSharedPtr<SWidget>();

	TSharedPtr<SWidget> NewFocusedWidget = TSharedPtr<SWidget>();
	if (FocusedWidget.IsValid())
	{
		EUINavigation NavigationType = NavigationEvent.GetNavigationType();

		if ( NavigationReply.GetBoundaryRule() == EUINavigationRule::Explicit )
		{
			NewFocusedWidget = NavigationReply.GetFocusRecipient();
		}
		else if ( NavigationReply.GetBoundaryRule() == EUINavigationRule::Custom )
		{
			const FNavigationDelegate& FocusDelegate = NavigationReply.GetFocusDelegate();
			if ( FocusDelegate.IsBound() )
			{
				NewFocusedWidget = FocusDelegate.Execute(NavigationType);
			}
		}
		else
		{
			// Find the next widget
			if (NavigationType == EUINavigation::Next || NavigationType == EUINavigation::Previous)
			{
				// Fond the next widget
				FWidgetPath NewFocusedWidgetPath = FocusedWeakWidgetPath.ToNextFocusedPath(NavigationType);

				// Resolve the Widget Path
				FArrangedWidget& NewFocusedArrangedWidget = NewFocusedWidgetPath.Widgets.Last();
				NewFocusedWidget = NewFocusedArrangedWidget.Widget;
			}
			else
			{
				// Resolve the Widget Path
				FWidgetPath FocusedWidgetPath = FocusedWeakWidgetPath.ToWidgetPath();
				FArrangedWidget& FocusedArrangedWidget = FocusedWidgetPath.Widgets.Last();

				// Switch worlds for widgets in the current path 
				FScopedSwitchWorldHack SwitchWorld(FocusedWidgetPath);

				NewFocusedWidget = FocusedWidgetPath.GetWindow()->GetHittestGrid()->FindNextFocusableWidget(FocusedArrangedWidget, NavigationType, NavigationReply, BoundaryWidget);
			}
		}
	}

	// Set controller focus if we have a valid widget
	if (NewFocusedWidget.IsValid())
	{
		SetUserFocus(NavigationEvent.GetUserIndex(), NewFocusedWidget, EFocusCause::Navigation);
		return true;
	}

	return false;
}

bool FSlateApplication::OnControllerAnalog( FGamepadKeyNames::Type KeyName, int32 ControllerId, float AnalogValue )
{
	FKey Key(KeyName);
	check(Key.IsValid());

	int32 UserIndex = GetUserIndexForController(ControllerId);
	
	FAnalogInputEvent AnalogInputEvent(Key, PlatformApplication->GetModifierKeys(), UserIndex, false, 0, 0, AnalogValue);

	return ProcessAnalogInputEvent(AnalogInputEvent);
}

bool FSlateApplication::OnControllerButtonPressed( FGamepadKeyNames::Type KeyName, int32 ControllerId, bool IsRepeat )
{
	FKey Key(KeyName);
	check(Key.IsValid());

	int32 UserIndex = GetUserIndexForController(ControllerId);

	FKeyEvent KeyEvent(Key, PlatformApplication->GetModifierKeys(), UserIndex, IsRepeat, 0, 0);

	return ProcessKeyDownEvent(KeyEvent);
}

bool FSlateApplication::OnControllerButtonReleased( FGamepadKeyNames::Type KeyName, int32 ControllerId, bool IsRepeat )
{
	FKey Key(KeyName);
	check(Key.IsValid());

	int32 UserIndex = GetUserIndexForController(ControllerId);
	
	FKeyEvent KeyEvent(Key, PlatformApplication->GetModifierKeys(),UserIndex, IsRepeat,  0, 0);

	return ProcessKeyUpEvent(KeyEvent);
}

bool FSlateApplication::OnTouchGesture( EGestureEvent::Type GestureType, const FVector2D &Delta, const float MouseWheelDelta )
{
	const FVector2D CurrentCursorPosition = GetCursorPos();
	
	FPointerEvent GestureEvent(
		CurrentCursorPosition,
		CurrentCursorPosition,
		PressedMouseButtons,
		PlatformApplication->GetModifierKeys(),
		GestureType,
		Delta
	);
	
	FPointerEvent MouseWheelEvent(
		CursorPointerIndex,
		CurrentCursorPosition,
		CurrentCursorPosition,
		PressedMouseButtons,
		EKeys::Invalid,
		MouseWheelDelta,
		PlatformApplication->GetModifierKeys()
	);
	
	return ProcessMouseWheelOrGestureEvent( MouseWheelEvent, &GestureEvent );
}

bool FSlateApplication::OnTouchStarted( const TSharedPtr< FGenericWindow >& PlatformWindow, const FVector2D& Location, int32 TouchIndex, int32 ControllerId )
{
	FPointerEvent PointerEvent(
		ControllerId,
		TouchIndex,
		Location,
		Location,
		true);
	ProcessTouchStartedEvent( PlatformWindow, PointerEvent );

	return true;
}

void FSlateApplication::ProcessTouchStartedEvent( const TSharedPtr< FGenericWindow >& PlatformWindow, FPointerEvent& PointerEvent )
{
	ProcessMouseButtonDownEvent( PlatformWindow, PointerEvent );
}

bool FSlateApplication::OnTouchMoved( const FVector2D& Location, int32 TouchIndex, int32 ControllerId )
{
	FVector2D LastLocation = PointerIndexLastPositionMap.Contains(TouchIndex) ? 
		PointerIndexLastPositionMap[TouchIndex] : Location;
	FPointerEvent PointerEvent(
		ControllerId,
		TouchIndex,
		Location,
		LastLocation,
		true);
	ProcessTouchMovedEvent(PointerEvent);

	return true;
}

void FSlateApplication::ProcessTouchMovedEvent( FPointerEvent& PointerEvent )
{
	ProcessMouseMoveEvent(PointerEvent);
}

bool FSlateApplication::OnTouchEnded( const FVector2D& Location, int32 TouchIndex, int32 ControllerId )
{
	FPointerEvent PointerEvent(
		ControllerId,
		TouchIndex,
		Location,
		Location,
		true);
	ProcessTouchEndedEvent(PointerEvent);

	return true;
}

void FSlateApplication::ProcessTouchEndedEvent( FPointerEvent& PointerEvent )
{
	ProcessMouseButtonUpEvent(PointerEvent);
}

bool FSlateApplication::OnMotionDetected(const FVector& Tilt, const FVector& RotationRate, const FVector& Gravity, const FVector& Acceleration, int32 ControllerId)
{
	FMotionEvent MotionEvent( 
		ControllerId,
		Tilt,
		RotationRate,
		Gravity,
		Acceleration
		);
	ProcessMotionDetectedEvent(MotionEvent);

	return true;
}

void FSlateApplication::ProcessMotionDetectedEvent( FMotionEvent& MotionEvent )
{
	QueueSynthesizedMouseMove();
	LastUserInteractionTime = this->GetCurrentTime();
	
	if (MotionEvent.GetUserIndex() < ARRAY_COUNT(UserFocusEntries) && UserFocusEntries[MotionEvent.GetUserIndex()].WidgetPath.IsValid())
	{
		/* Get the controller focus target for this user */
		const FWidgetPath PathToWidget = UserFocusEntries[MotionEvent.GetUserIndex()].WidgetPath.ToWidgetPath();
		
		FScopedSwitchWorldHack SwitchWorld(PathToWidget);

		FReply Reply = FEventRouter::Route<FReply>(this, FEventRouter::FBubblePolicy(PathToWidget), MotionEvent, [] (const FArrangedWidget& SomeWidget, const FMotionEvent& InMotionEvent)
		{
			return SomeWidget.Widget->OnMotionDetected(SomeWidget.Geometry, InMotionEvent);
		});
	}
}

bool FSlateApplication::OnSizeChanged( const TSharedRef< FGenericWindow >& PlatformWindow, const int32 Width, const int32 Height, bool bWasMinimized )
{
	TSharedPtr< SWindow > Window = FSlateWindowHelper::FindWindowByPlatformWindow( SlateWindows, PlatformWindow );

	if ( Window.IsValid() )
	{
		Window->SetCachedSize( FVector2D( Width, Height ) );

		Renderer->RequestResize( Window, Width, Height );

		if ( !bWasMinimized && Window->IsRegularWindow() && !Window->HasOSWindowBorder() && Window->IsVisible() )
		{
			PrivateDrawWindows( Window );
		}

		if( !bWasMinimized && Window->IsVisible() && Window->IsRegularWindow() && Window->IsAutosized() )
		{
			// Reduces flickering due to one frame lag when windows are resized automatically
			Renderer->FlushCommands();
		}

		// Inform the notification manager we have activated a window - it may want to force notifications 
		// back to the front of the z-order
		FSlateNotificationManager::Get().ForceNotificationsInFront( Window.ToSharedRef() );
	}

	return true;
}

void FSlateApplication::OnOSPaint( const TSharedRef< FGenericWindow >& PlatformWindow )
{
	TSharedPtr< SWindow > Window = FSlateWindowHelper::FindWindowByPlatformWindow( SlateWindows, PlatformWindow );
	PrivateDrawWindows( Window );
	Renderer->FlushCommands();
}

FWindowSizeLimits FSlateApplication::GetSizeLimitsForWindow(const TSharedRef<FGenericWindow>& Window) const
{
	TSharedPtr<SWindow> SlateWindow = FSlateWindowHelper::FindWindowByPlatformWindow(SlateWindows, Window);
	if (SlateWindow.IsValid())
	{
		return SlateWindow->GetSizeLimits();
	}
	else
	{
		return FWindowSizeLimits();
	}

}

void FSlateApplication::OnResizingWindow( const TSharedRef< FGenericWindow >& PlatformWindow )
{
	// Flush the rendering command queue to ensure that there aren't pending viewport draw commands for the old viewport size.
	Renderer->FlushCommands();
}

bool FSlateApplication::BeginReshapingWindow( const TSharedRef< FGenericWindow >& PlatformWindow )
{
	if(!IsExternalUIOpened())
	{
		if (!ThrottleHandle.IsValid())
		{
			ThrottleHandle = FSlateThrottleManager::Get().EnterResponsiveMode();
		}

		return true;
	}

	return false;
}

void FSlateApplication::FinishedReshapingWindow( const TSharedRef< FGenericWindow >& PlatformWindow )
{
	if (ThrottleHandle.IsValid())
	{
		FSlateThrottleManager::Get().LeaveResponsiveMode(ThrottleHandle);
	}
}

void FSlateApplication::OnMovedWindow( const TSharedRef< FGenericWindow >& PlatformWindow, const int32 X, const int32 Y )
{
	TSharedPtr< SWindow > Window = FSlateWindowHelper::FindWindowByPlatformWindow( SlateWindows, PlatformWindow );

	if ( Window.IsValid() )
	{
		Window->SetCachedScreenPosition( FVector2D( X, Y ) );
	}
}

FWindowActivateEvent::EActivationType TranslationWindowActivationMessage( const EWindowActivation::Type ActivationType )
{
	FWindowActivateEvent::EActivationType Result = FWindowActivateEvent::EA_Activate;

	switch( ActivationType )
	{
	case EWindowActivation::Activate:
		Result = FWindowActivateEvent::EA_Activate;
		break;
	case EWindowActivation::ActivateByMouse:
		Result = FWindowActivateEvent::EA_ActivateByMouse;
		break;
	case EWindowActivation::Deactivate:
		Result = FWindowActivateEvent::EA_Deactivate;
		break;
	default:
		check( false );
	}

	return Result;
}

bool FSlateApplication::OnWindowActivationChanged( const TSharedRef< FGenericWindow >& PlatformWindow, const EWindowActivation::Type ActivationType )
{
	TSharedPtr< SWindow > Window = FSlateWindowHelper::FindWindowByPlatformWindow( SlateWindows, PlatformWindow );

	if ( !Window.IsValid() )
	{
		return false;
	}

	FWindowActivateEvent::EActivationType TranslatedActivationType = TranslationWindowActivationMessage( ActivationType );
	FWindowActivateEvent WindowActivateEvent( TranslatedActivationType, Window.ToSharedRef() );

	return ProcessWindowActivatedEvent( WindowActivateEvent );
}

bool FSlateApplication::ProcessWindowActivatedEvent( const FWindowActivateEvent& ActivateEvent )
{
	TSharedPtr<SWindow> ActiveModalWindow = GetActiveModalWindow();

	if ( ActivateEvent.GetActivationType() != FWindowActivateEvent::EA_Deactivate )
	{
		// Only window activate by mouse is considered a user interaction
		if (ActivateEvent.GetActivationType() == FWindowActivateEvent::EA_ActivateByMouse)
		{
			LastUserInteractionTime = this->GetCurrentTime();
		}
		
		// NOTE: The window is brought to front even when a modal window is active and this is not the modal window one of its children 
		// The reason for this is so that the Slate window order is in sync with the OS window order when a modal window is open.  This is important so that when the modal window closes the proper window receives input from Slate.
		// If you change this be sure to test windows are activated properly and receive input when they are opened when a modal dialog is open.
		FSlateWindowHelper::BringWindowToFront(SlateWindows, ActivateEvent.GetAffectedWindow());

		// Do not process activation messages unless we have no modal windows or the current window is modal
		if( !ActiveModalWindow.IsValid() || ActivateEvent.GetAffectedWindow() == ActiveModalWindow || ActivateEvent.GetAffectedWindow()->IsDescendantOf(ActiveModalWindow) )
		{
			// Window being ACTIVATED
			{
				// Switch worlds widgets in the current path
				FScopedSwitchWorldHack SwitchWorld( ActivateEvent.GetAffectedWindow() );
				ActivateEvent.GetAffectedWindow()->OnIsActiveChanged( ActivateEvent );
			}

			if ( ActivateEvent.GetAffectedWindow()->IsRegularWindow() )
			{
				ActiveTopLevelWindow = ActivateEvent.GetAffectedWindow();
			}

			// A Slate window was activated
			bSlateWindowActive = true;


			{
				FScopedSwitchWorldHack SwitchWorld( ActivateEvent.GetAffectedWindow() );
				// let the menu stack know of new window being activated.  We may need to close menus as a result
				MenuStack.OnWindowActivated( ActivateEvent.GetAffectedWindow() );
			}

			// Inform the notification manager we have activated a window - it may want to force notifications 
			// back to the front of the z-order
			FSlateNotificationManager::Get().ForceNotificationsInFront( ActivateEvent.GetAffectedWindow() );

			// As we've just been activated, attempt to restore the resolution that the engine previously cached.
			// This allows us to force ourselves back to the correct resolution after alt-tabbing out of a fullscreen
			// window and then going back in again.
			Renderer->RestoreSystemResolution(ActivateEvent.GetAffectedWindow());
		}
		else
		{
			// An attempt is being made to activate another window when a modal window is running
			ActiveModalWindow->BringToFront();
			ActiveModalWindow->FlashWindow();
		}
	}
	else
	{
		// Window being DEACTIVATED

		// If our currently-active top level window was deactivated, take note of that
		if ( ActivateEvent.GetAffectedWindow()->IsRegularWindow() &&
			ActivateEvent.GetAffectedWindow() == ActiveTopLevelWindow.Pin() )
		{
			ActiveTopLevelWindow.Reset();
		}

		// A Slate window was deactivated.  Currently there is no active Slate window
		bSlateWindowActive = false;

		// Switch worlds for the activated window
		FScopedSwitchWorldHack SwitchWorld( ActivateEvent.GetAffectedWindow() );
		ActivateEvent.GetAffectedWindow()->OnIsActiveChanged( ActivateEvent );

		// A window was deactivated; mouse capture should be cleared
		ResetToDefaultPointerInputSettings();
	}

	return true;
}

bool FSlateApplication::OnApplicationActivationChanged( const bool IsActive )
{
	ProcessApplicationActivationEvent( IsActive );
	return true;
}

void FSlateApplication::ProcessApplicationActivationEvent( bool InAppActivated )
{
	const bool UserSwitchedAway = bAppIsActive && !InAppActivated;

	bAppIsActive = InAppActivated;


	// If the user switched to a different application then we should dismiss our pop-ups.  In the case
	// where a user clicked on a different Slate window, OnWindowActivatedMessage() will be call MenuStack.OnWindowActivated()
	// to destroy any windows in our stack that are no longer appropriate to be displayed.
	if (UserSwitchedAway)
	{
		// Close pop-up menus
		DismissAllMenus();

		// Close tool-tips
		CloseToolTip();

		// No slate window is active when our entire app becomes inactive
		bSlateWindowActive = false;

		// Clear keyboard focus when the app is deactivated, if the widget isn't a child of the game viewport.
		bool bClearKeyboardFocus = true;

		if (!SlateDefs::ClearGameViewportFocusWhenWindowLosesFocus && GameViewportWidget.IsValid())
		{
			FUserFocusEntry& UserFocusEntry = UserFocusEntries[GetUserIndexForKeyboard()];
			bClearKeyboardFocus = !(UserFocusEntry.WidgetPath.ContainsWidget(GameViewportWidget.Pin().ToSharedRef()));
		}
		if (bClearKeyboardFocus)
		{
			ClearKeyboardFocus(EFocusCause::OtherWidgetLostFocus);
		}

		// If we have a slate-only drag-drop occurring, stop the drag drop.
		if ( IsDragDropping() && !DragDropContent->IsExternalOperation() )
		{
			DragDropContent.Reset();
		}
	}
}


bool FSlateApplication::OnConvertibleLaptopModeChanged()
{
	EConvertibleLaptopMode NewMode = FPlatformMisc::GetConvertibleLaptopMode();

	// Notify that we want the mobile experience when in tablet mode, otherwise use mouse and keyboard
	if (!(FParse::Param(FCommandLine::Get(), TEXT("simmobile")) || FParse::Param(FCommandLine::Get(), TEXT("faketouches"))))
	{
		// Not sure what the correct long-term strategy is. Use bIsFakingTouch for now to get things going.
		if (NewMode == EConvertibleLaptopMode::Tablet)
		{
			bIsFakingTouch = true;
		}
		else
		{
			bIsFakingTouch = false;
		}
	}

	FCoreDelegates::PlatformChangedLaptopMode.Broadcast(NewMode);

	return true;
}


EWindowZone::Type FSlateApplication::GetWindowZoneForPoint( const TSharedRef< FGenericWindow >& PlatformWindow, const int32 X, const int32 Y )
{
	TSharedPtr< SWindow > Window = FSlateWindowHelper::FindWindowByPlatformWindow( SlateWindows, PlatformWindow );

	if ( Window.IsValid() )
	{
		return Window->GetCurrentWindowZone( FVector2D( X, Y ) );
	}

	return EWindowZone::NotInWindow;
}


void FSlateApplication::PrivateDestroyWindow( const TSharedRef<SWindow>& DestroyedWindow )
{
	// Notify the window that it is going to be destroyed.  The window must be completely intact when this is called 
	// because delegates are allowed to leave Slate here
	DestroyedWindow->NotifyWindowBeingDestroyed();

	// Release rendering resources.  
	// This MUST be done before destroying the native window as the native window is required to be valid before releasing rendering resources with some API's
	Renderer->OnWindowDestroyed( DestroyedWindow );

	// Destroy the native window
	DestroyedWindow->DestroyWindowImmediately();

	// Remove the window and all its children from the Slate window list
	FSlateWindowHelper::RemoveWindowFromList(SlateWindows, DestroyedWindow);

	// Shutdown the application if there are no more windows
	{
		bool bAnyRegularWindows = false;
		for( auto WindowIter( SlateWindows.CreateConstIterator() ); WindowIter; ++WindowIter )
		{
			auto Window = *WindowIter;
			if( Window->IsRegularWindow() )
			{
				bAnyRegularWindows = true;
				break;
			}
		}

		if (!bAnyRegularWindows)
		{
			OnExitRequested.ExecuteIfBound();
		}
	}
}

void FSlateApplication::OnWindowClose( const TSharedRef< FGenericWindow >& PlatformWindow )
{
	TSharedPtr< SWindow > Window = FSlateWindowHelper::FindWindowByPlatformWindow( SlateWindows, PlatformWindow );

	if ( Window.IsValid() )
	{
		Window->RequestDestroyWindow();
	}
}

EDropEffect::Type FSlateApplication::OnDragEnterText( const TSharedRef< FGenericWindow >& Window, const FString& Text )
{
	const TSharedPtr< FExternalDragOperation > DragDropOperation = FExternalDragOperation::NewText( Text );
	const TSharedPtr< SWindow > EffectingWindow = FSlateWindowHelper::FindWindowByPlatformWindow( SlateWindows, Window );

	EDropEffect::Type Result = EDropEffect::None;
	if ( DragDropOperation.IsValid() && EffectingWindow.IsValid() )
	{
		Result = OnDragEnter( EffectingWindow.ToSharedRef(), DragDropOperation.ToSharedRef() );
	}

	return Result;
}

EDropEffect::Type FSlateApplication::OnDragEnterFiles( const TSharedRef< FGenericWindow >& Window, const TArray< FString >& Files )
{
	const TSharedPtr< FExternalDragOperation > DragDropOperation = FExternalDragOperation::NewFiles( Files );
	const TSharedPtr< SWindow > EffectingWindow = FSlateWindowHelper::FindWindowByPlatformWindow( SlateWindows, Window );

	EDropEffect::Type Result = EDropEffect::None;
	if ( DragDropOperation.IsValid() && EffectingWindow.IsValid() )
	{
		Result = OnDragEnter( EffectingWindow.ToSharedRef(), DragDropOperation.ToSharedRef() );
	}

	return Result;
}

EDropEffect::Type FSlateApplication::OnDragEnter( const TSharedRef< SWindow >& Window, const TSharedRef<FExternalDragOperation>& DragDropOperation )
{
	// We are encountering a new drag and drop operation.
	// Assume we cannot handle it.
	DragIsHandled = false;

	const FVector2D CurrentCursorPosition = GetCursorPos();
	const FVector2D LastCursorPosition = GetLastCursorPos();

	// Tell slate to enter drag and drop mode.
	// Make a faux mouse event for slate, so we can initiate a drag and drop.
	FDragDropEvent DragDropEvent(
		FPointerEvent(
		CursorPointerIndex,
		CurrentCursorPosition,
		LastCursorPosition,
		PressedMouseButtons,
		EKeys::Invalid,
		0,
		PlatformApplication->GetModifierKeys() ),
		DragDropOperation
	);

	ProcessDragEnterEvent( Window, DragDropEvent );
	return EDropEffect::None;
}

bool FSlateApplication::ProcessDragEnterEvent( TSharedRef<SWindow> WindowEntered, FDragDropEvent& DragDropEvent )
{
	LastUserInteractionTime = this->GetCurrentTime();
	
	FWidgetPath WidgetsUnderCursor = LocateWindowUnderMouse( DragDropEvent.GetScreenSpacePosition(), GetInteractiveTopLevelWindows() );

	// Switch worlds for widgets in the current path
	FScopedSwitchWorldHack SwitchWorld( WidgetsUnderCursor );

	FReply TriggerDragDropReply = FReply::Handled().BeginDragDrop( DragDropEvent.GetOperation().ToSharedRef() );
	ProcessReply( WidgetsUnderCursor, TriggerDragDropReply, &WidgetsUnderCursor, &DragDropEvent );

	PointerIndexLastPositionMap.Add(DragDropEvent.GetPointerIndex(), DragDropEvent.GetScreenSpacePosition());
	return true;
}

EDropEffect::Type FSlateApplication::OnDragOver( const TSharedPtr< FGenericWindow >& Window )
{
	EDropEffect::Type Result = EDropEffect::None;

	if ( IsDragDropping() )
	{
		bool MouseMoveHandled = true;
		FVector2D CursorMovementDelta( 0, 0 );
		const FVector2D CurrentCursorPosition = GetCursorPos();
		const FVector2D LastCursorPosition = GetLastCursorPos();

		if ( LastCursorPosition != CurrentCursorPosition )
		{
			FPointerEvent MouseEvent(
				CursorPointerIndex,
				CurrentCursorPosition,
				LastCursorPosition,
				PressedMouseButtons,
				EKeys::Invalid,
				0,
				PlatformApplication->GetModifierKeys()
			);

			MouseMoveHandled = ProcessMouseMoveEvent( MouseEvent );
			CursorMovementDelta = MouseEvent.GetCursorDelta();
		}

		// Slate is now in DragAndDrop mode. It is tracking the payload.
		// We just need to convey mouse movement.
		if ( CursorMovementDelta.SizeSquared() > 0 )
		{
			DragIsHandled = MouseMoveHandled;
		}

		if ( DragIsHandled )
		{
			Result = EDropEffect::Copy;
		}
	}

	return Result;
}

void FSlateApplication::OnDragLeave( const TSharedPtr< FGenericWindow >& Window )
{
	DragDropContent.Reset();
}

EDropEffect::Type FSlateApplication::OnDragDrop( const TSharedPtr< FGenericWindow >& Window )
{
	EDropEffect::Type Result = EDropEffect::None;

	if ( IsDragDropping() )
	{
		FPointerEvent MouseEvent(
			CursorPointerIndex,
			GetCursorPos(),
			GetLastCursorPos(),
			PressedMouseButtons,
			EKeys::LeftMouseButton,
			0,
			PlatformApplication->GetModifierKeys()
			);

		// User dropped into a Slate window. Slate is already in drag and drop mode.
		// It knows what to do based on a mouse up.
		if ( ProcessMouseButtonUpEvent( MouseEvent ) )
{
			Result = EDropEffect::Copy;
		}
	}

	return Result;
}

bool FSlateApplication::OnWindowAction( const TSharedRef< FGenericWindow >& PlatformWindow, const EWindowAction::Type InActionType)
{
	return !IsExternalUIOpened();
}

void FSlateApplication::OnVirtualDesktopSizeChanged(const FDisplayMetrics& NewDisplayMetric)
{
	const FPlatformRect& VirtualDisplayRect = NewDisplayMetric.VirtualDisplayRect;
	VirtualDesktopRect = FSlateRect(
		VirtualDisplayRect.Left,
		VirtualDisplayRect.Top,
		VirtualDisplayRect.Right,
		VirtualDisplayRect.Bottom);
}


/* 
 *****************************************************************************/

TSharedRef<FSlateApplication> FSlateApplication::InitializeAsStandaloneApplication(const TSharedRef<FSlateRenderer>& PlatformRenderer)
{
	return InitializeAsStandaloneApplication(PlatformRenderer, MakeShareable(FPlatformMisc::CreateApplication()));
}


TSharedRef<FSlateApplication> FSlateApplication::InitializeAsStandaloneApplication(const TSharedRef< class FSlateRenderer >& PlatformRenderer, const TSharedRef<class GenericApplication>& InPlatformApplication)
{
	// create the platform slate application (what FSlateApplication::Get() returns)
	TSharedRef<FSlateApplication> Slate = FSlateApplication::Create(InPlatformApplication);

	// initialize renderer
	FSlateApplication::Get().InitializeRenderer(PlatformRenderer);

	// set the normal UE4 GIsRequestingExit when outer frame is closed
	FSlateApplication::Get().SetExitRequestedHandler(FSimpleDelegate::CreateStatic(&OnRequestExit));

	return Slate;
}

void FSlateApplication::SetWidgetReflector(const TSharedRef<IWidgetReflector>& WidgetReflector)
{
	if ( SourceCodeAccessDelegate.IsBound() )
	{
		WidgetReflector->SetSourceAccessDelegate(SourceCodeAccessDelegate);
	}

	if ( AssetAccessDelegate.IsBound() )
	{
		WidgetReflector->SetAssetAccessDelegate(AssetAccessDelegate);
	}

	WidgetReflectorPtr = WidgetReflector;
}

#undef SLATE_HAS_WIDGET_REFLECTOR<|MERGE_RESOLUTION|>--- conflicted
+++ resolved
@@ -13,11 +13,8 @@
 #include "ToolboxModule.h"
 #include "TabCommands.h"
 
-<<<<<<< HEAD
-=======
 #define SLATE_HAS_WIDGET_REFLECTOR !UE_BUILD_SHIPPING || PLATFORM_DESKTOP
 
->>>>>>> a8a797ea
 extern SLATECORE_API TOptional<FShortRect> GSlateScissorRect;
 
 class FEventRouter
@@ -4749,27 +4746,12 @@
 		return false;
 	}
 
-<<<<<<< HEAD
-	case EControllerButtons::Touch0: Key = EKeys::Steam_Touch_0; break;
-	case EControllerButtons::Touch1: Key = EKeys::Steam_Touch_1; break;
-	case EControllerButtons::Touch2: Key = EKeys::Steam_Touch_2; break;
-	case EControllerButtons::Touch3: Key = EKeys::Steam_Touch_3; break;
-	case EControllerButtons::BackLeft: Key = EKeys::Steam_Back_Left; break;
-	case EControllerButtons::BackRight: Key = EKeys::Steam_Back_Right; break;
-
-	case EControllerButtons::GlobalMenu: Key = EKeys::Global_Menu; break;
-	case EControllerButtons::GlobalView: Key = EKeys::Global_View; break;
-	case EControllerButtons::GlobalPause: Key = EKeys::Global_Pause; break;
-	case EControllerButtons::GlobalPlay: Key = EKeys::Global_Play; break;
-	case EControllerButtons::GlobalBack: Key = EKeys::Global_Back; break;
-=======
 	bool Result = true;
 	const FVector2D CurrentCursorPosition = GetCursorPos();
 	const FVector2D LastCursorPosition = GetLastCursorPos();
 	if ( LastCursorPosition != CurrentCursorPosition )
 	{
 		LastMouseMoveTime = GetCurrentTime();
->>>>>>> a8a797ea
 
 		FPointerEvent MouseEvent(
 			CursorPointerIndex,
