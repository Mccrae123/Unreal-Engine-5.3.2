--- conflicted
+++ resolved
@@ -41,15 +41,11 @@
 #include "Math/UnitConversion.h"
 #include "HAL/LowLevelMemTracker.h"
 #include "ProfilingDebugging/CsvProfiler.h"
-<<<<<<< HEAD
-#include "Trace/SlateTrace.h"
-=======
 #include "ProfilingDebugging/StallDetector.h"
 #include "Types/ReflectionMetadata.h"
 #include "Trace/SlateTrace.h"
 #include "Styling/StarshipCoreStyle.h"
 #include "Styling/UMGCoreStyle.h"
->>>>>>> 6bbb88c8
 
 #ifndef SLATE_HAS_WIDGET_REFLECTOR
 	#define SLATE_HAS_WIDGET_REFLECTOR !(UE_BUILD_TEST || UE_BUILD_SHIPPING) && PLATFORM_DESKTOP
@@ -402,28 +398,6 @@
 		for (; !Reply.IsEventHandled() && RoutingPolicy.ShouldKeepGoing(); RoutingPolicy.Next())
 		{
 			const FWidgetAndPointer& ArrangedWidget = RoutingPolicy.GetWidget();
-<<<<<<< HEAD
-
-#if PLATFORM_COMPILER_HAS_IF_CONSTEXPR
-			if constexpr (Translate<EventType>::TranslationNeeded())
-			{
-				const EventType TranslatedEvent = Translate<EventType>::PointerEvent(ArrangedWidget.PointerPosition, EventCopy);
-				Reply = Lambda(ArrangedWidget, TranslatedEvent).SetHandler(ArrangedWidget.Widget);
-				ProcessReply(ThisApplication, RoutingPath, Reply, WidgetsUnderCursor, &TranslatedEvent);
-			}
-			else
-			{
-				Reply = Lambda(ArrangedWidget, EventCopy).SetHandler(ArrangedWidget.Widget);
-				ProcessReply(ThisApplication, RoutingPath, Reply, WidgetsUnderCursor, &EventCopy);
-			}
-#else
-			const EventType TranslatedEvent = Translate<EventType>::PointerEvent(ArrangedWidget.PointerPosition, EventCopy);
-			Reply = Lambda(ArrangedWidget, TranslatedEvent).SetHandler(ArrangedWidget.Widget);
-			ProcessReply(ThisApplication, RoutingPath, Reply, WidgetsUnderCursor, &TranslatedEvent);
-#endif
-		}
-
-=======
 
 			if constexpr (Translate<EventType>::TranslationNeeded())
 			{
@@ -438,7 +412,6 @@
 			}
 		}
 
->>>>>>> 6bbb88c8
 		return Reply;
 	}
 
@@ -464,11 +437,7 @@
 	struct Translate
 	{
 		static constexpr bool TranslationNeeded() { return false; }
-<<<<<<< HEAD
-		static EventType PointerEvent( const TSharedPtr<FVirtualPointerPosition>& InPosition, const EventType& InEvent )
-=======
 		static EventType PointerEvent( const FWidgetAndPointer& InPosition, const EventType& InEvent )
->>>>>>> 6bbb88c8
 		{
 			// Most events do not do any coordinate translation.
 			return InEvent;
@@ -486,11 +455,7 @@
 struct FEventRouter::Translate<FPointerEvent>
 {
 	static constexpr bool TranslationNeeded() { return true; }
-<<<<<<< HEAD
-	static  FPointerEvent PointerEvent( const TSharedPtr<FVirtualPointerPosition>& InPosition, const FPointerEvent& InEvent )
-=======
 	static  FPointerEvent PointerEvent( const FWidgetAndPointer& InPosition, const FPointerEvent& InEvent )
->>>>>>> 6bbb88c8
 	{
 		// Pointer events are translated into the virtual window space. For 3D Widget Components this means
 		if ( !InPosition.GetPointerPosition().IsSet() )
@@ -569,8 +534,6 @@
 	TEXT("Slate.RequireFocusForGamepadInput"),
 	bRequireFocusForGamepadInput,
 	TEXT("Whether gamepad input should be ignored by the engine if the application is not currently active")
-<<<<<<< HEAD
-=======
 );
 
 static bool TransformFullscreenMouseInput = true;
@@ -578,7 +541,6 @@
 	TEXT("Slate.Transform.FullscreenMouseInput"),
 	TransformFullscreenMouseInput,
 	TEXT("Set true to transform mouse input to account for viewport stretching at fullscreen resolutions not natively supported by the monitor.")
->>>>>>> 6bbb88c8
 );
 
 #if PLATFORM_UI_NEEDS_TOOLTIPS
@@ -1010,23 +972,15 @@
 {
 	if (TSharedPtr<FSlateUser> SlateUser = GetUser(CursorUserIndex))
 	{
-<<<<<<< HEAD
-		bool bIsUsingPlatformCursor = SlateUser->GetCursor() == PlatformApplication->Cursor;
-=======
 		const bool bIsUsingPlatformCursor = SlateUser->GetCursor() == PlatformApplication->Cursor;
->>>>>>> 6bbb88c8
 
 		if (bIsUsingPlatformCursor != bUsePlatformCursor)
 		{
 			if (PlatformApplication && PlatformApplication->Cursor)
 			{
-<<<<<<< HEAD
-				SlateUser->OverrideCursor(bUsePlatformCursor ? PlatformApplication->Cursor : MakeShared<FFauxSlateCursor>());
-=======
 				PlatformMouseMovementEvents = 0;
 				SlateUser->OverrideCursor(bUsePlatformCursor ? PlatformApplication->Cursor : MakeShared<FFauxSlateCursor>());
 				UE_LOG(LogSlate, Log, TEXT("User[%d] UsePlatformCursorForCursorUser(%s)"), SlateUser->GetUserIndex(), bUsePlatformCursor ? TEXT("true") : TEXT("false"));
->>>>>>> 6bbb88c8
 			}
 		}
 	}
@@ -1184,8 +1138,6 @@
 			MaxLayerId = WidgetReflector->Visualize( DrawWindowArgs.WidgetsToVisualizeUnderCursor, WindowElementList, MaxLayerId );
 		}
 
-<<<<<<< HEAD
-=======
 #endif
 
 #if WITH_SLATE_DEBUGGING
@@ -1193,7 +1145,6 @@
 		{
 			UE::Slate::Private::VerifyWidgetLayerId(WindowToDraw);
 		}
->>>>>>> 6bbb88c8
 #endif
 
 		// This window is visible, so draw its child windows as well
@@ -1606,9 +1557,6 @@
 		// be queued up to be released.
 		Renderer->ReleaseAccessedResources(/* Flush State */ false);
 	}
-
-	// We clear all pending Updates from last frame
-	FSlateInvalidationRoot::ClearAllWidgetUpdatesPending();
 
 	{
 		SCOPE_CYCLE_COUNTER(STAT_SlatePreTickEvent);
@@ -3216,11 +3164,7 @@
 		{
 			SomeWidget.Widget->OnMouseLeave( PointerEvent );
 #if WITH_SLATE_DEBUGGING
-<<<<<<< HEAD
-			FSlateDebugging::BroadcastNoReplyInputEvent(ESlateDebuggingInputEvent::MouseLeave, SomeWidget.Widget);
-=======
 			FSlateDebugging::BroadcastNoReplyInputEvent(ESlateDebuggingInputEvent::MouseLeave, &PointerEvent, SomeWidget.Widget);
->>>>>>> 6bbb88c8
 #endif
 			return FNoReply();
 		}, ESlateDebuggingInputEvent::MouseLeave);
@@ -3230,11 +3174,7 @@
 		{
 			SomeWidget.Widget->OnDragEnter( SomeWidget.Geometry, DragDropEvent );
 #if WITH_SLATE_DEBUGGING
-<<<<<<< HEAD
-			FSlateDebugging::BroadcastNoReplyInputEvent(ESlateDebuggingInputEvent::DragEnter, SomeWidget.Widget);
-=======
 			FSlateDebugging::BroadcastNoReplyInputEvent(ESlateDebuggingInputEvent::DragEnter, &DragDropEvent, SomeWidget.Widget);
->>>>>>> 6bbb88c8
 #endif
 			return FNoReply();
 		}, ESlateDebuggingInputEvent::DragEnter);
@@ -4402,11 +4342,7 @@
 				{
 					const FReply TempReply = SomeWidgetGettingEvent.Widget->OnKeyChar(SomeWidgetGettingEvent.Geometry, Event);
 #if WITH_SLATE_DEBUGGING
-<<<<<<< HEAD
-					FSlateDebugging::BroadcastInputEvent(ESlateDebuggingInputEvent::KeyChar, TempReply, SomeWidgetGettingEvent.Widget, Event.GetCharacter());
-=======
 					FSlateDebugging::BroadcastInputEvent(ESlateDebuggingInputEvent::KeyChar, &Event, TempReply, SomeWidgetGettingEvent.Widget, Event.GetCharacter());
->>>>>>> 6bbb88c8
 #endif
 					return TempReply;
 				}
@@ -4496,22 +4432,14 @@
 			{
 				const FReply TempReply = CurrentWidget.Widget->OnPreviewKeyDown(CurrentWidget.Geometry, Event);
 #if WITH_SLATE_DEBUGGING
-<<<<<<< HEAD
-				FSlateDebugging::BroadcastInputEvent(ESlateDebuggingInputEvent::PreviewKeyDown, TempReply, CurrentWidget.Widget, Event.GetKey().GetFName());
-=======
 				FSlateDebugging::BroadcastInputEvent(ESlateDebuggingInputEvent::PreviewKeyDown, &Event, TempReply, CurrentWidget.Widget, Event.GetKey().GetFName());
->>>>>>> 6bbb88c8
 #endif
 				return TempReply;
 			}
 			else
 			{
 #if WITH_SLATE_DEBUGGING
-<<<<<<< HEAD
-				FSlateDebugging::BroadcastNoReplyInputEvent(ESlateDebuggingInputEvent::PreviewKeyDown, CurrentWidget.Widget);
-=======
 				FSlateDebugging::BroadcastNoReplyInputEvent(ESlateDebuggingInputEvent::PreviewKeyDown, &Event, CurrentWidget.Widget);
->>>>>>> 6bbb88c8
 #endif
 			}
 			return FReply::Unhandled();
@@ -4526,22 +4454,14 @@
 				{
 					const FReply TempReply = SomeWidgetGettingEvent.Widget->OnKeyDown(SomeWidgetGettingEvent.Geometry, Event);
 #if WITH_SLATE_DEBUGGING
-<<<<<<< HEAD
-					FSlateDebugging::BroadcastInputEvent(ESlateDebuggingInputEvent::KeyDown, TempReply, SomeWidgetGettingEvent.Widget, Event.GetKey().GetFName());
-=======
 					FSlateDebugging::BroadcastInputEvent(ESlateDebuggingInputEvent::KeyDown, &Event, TempReply, SomeWidgetGettingEvent.Widget, Event.GetKey().GetFName());
->>>>>>> 6bbb88c8
 #endif
 					return TempReply;
 				}
 				else
 				{
 #if WITH_SLATE_DEBUGGING
-<<<<<<< HEAD
-					FSlateDebugging::BroadcastNoReplyInputEvent(ESlateDebuggingInputEvent::KeyDown, SomeWidgetGettingEvent.Widget);
-=======
 					FSlateDebugging::BroadcastNoReplyInputEvent(ESlateDebuggingInputEvent::KeyDown, &Event, SomeWidgetGettingEvent.Widget);
->>>>>>> 6bbb88c8
 #endif
 				}
 
@@ -4816,11 +4736,7 @@
 			{
 				const FReply TempReply = InMouseCaptorWidget.Widget->OnPreviewMouseButtonDown(InMouseCaptorWidget.Geometry, Event);
 #if WITH_SLATE_DEBUGGING
-<<<<<<< HEAD
-				FSlateDebugging::BroadcastInputEvent(ESlateDebuggingInputEvent::PreviewMouseButtonDown, TempReply, InMouseCaptorWidget.Widget);
-=======
 				FSlateDebugging::BroadcastInputEvent(ESlateDebuggingInputEvent::PreviewMouseButtonDown, &Event, TempReply, InMouseCaptorWidget.Widget);
->>>>>>> 6bbb88c8
 #endif
 				return TempReply;
 			}, ESlateDebuggingInputEvent::PreviewMouseButtonDown);
@@ -4905,11 +4821,7 @@
 	{
 		const FReply TempReply = TargetWidget.Widget->OnPreviewMouseButtonDown(TargetWidget.Geometry, Event);
 #if WITH_SLATE_DEBUGGING
-<<<<<<< HEAD
-		FSlateDebugging::BroadcastInputEvent(ESlateDebuggingInputEvent::PreviewMouseButtonDown, TempReply, TargetWidget.Widget);
-=======
 		FSlateDebugging::BroadcastInputEvent(ESlateDebuggingInputEvent::PreviewMouseButtonDown, &Event, TempReply, TargetWidget.Widget);
->>>>>>> 6bbb88c8
 #endif
 		return TempReply;
 	}, ESlateDebuggingInputEvent::PreviewMouseButtonDown);
@@ -5272,18 +5184,6 @@
 				{
 					if (MouseCaptorPath.ContainsWidget(WidgetUnderCursor.GetWidgetPtr()))
 					{
-<<<<<<< HEAD
-						if (MouseCaptorPath.ContainsWidget(WidgetUnderCursor.Widget))
-						{
-							WidgetUnderCursor.Widget->OnMouseEnter(WidgetUnderCursor.Geometry, Event);
-#if WITH_SLATE_DEBUGGING
-							FSlateDebugging::BroadcastNoReplyInputEvent(ESlateDebuggingInputEvent::MouseEnter, WidgetUnderCursor.Widget);
-#endif
-						}
-					}
-					return FNoReply();
-				}, ESlateDebuggingInputEvent::MouseEnter);
-=======
 						WidgetUnderCursor.Widget->OnMouseEnter(WidgetUnderCursor.Geometry, Event);
 #if WITH_SLATE_DEBUGGING
 						FSlateDebugging::BroadcastNoReplyInputEvent(ESlateDebuggingInputEvent::MouseEnter, &Event, WidgetUnderCursor.Widget);
@@ -5292,7 +5192,6 @@
 				}
 				return FNoReply();
 			}, ESlateDebuggingInputEvent::MouseEnter);
->>>>>>> 6bbb88c8
 
 		FReply Reply = FEventRouter::Route<FReply>(this, FEventRouter::FToLeafmostPolicy(MouseCaptorPath), TransformedPointerEvent, [this, bIsSynthetic](const FArrangedWidget& MouseCaptorWidget, const FPointerEvent& Event)
 			{
@@ -5305,11 +5204,7 @@
 					{
 						TempReply = MouseCaptorWidget.Widget->OnTouchForceChanged(MouseCaptorWidget.Geometry, Event);
 #if WITH_SLATE_DEBUGGING
-<<<<<<< HEAD
-							FSlateDebugging::BroadcastInputEvent(ESlateDebuggingInputEvent::TouchForceChanged, TempReply, MouseCaptorWidget.Widget);
-=======
 						FSlateDebugging::BroadcastInputEvent(ESlateDebuggingInputEvent::TouchForceChanged, &Event, TempReply, MouseCaptorWidget.Widget);
->>>>>>> 6bbb88c8
 #endif
 						bAllowMouseFallback = false;
 					}
@@ -5317,23 +5212,9 @@
 					{
 						TempReply = MouseCaptorWidget.Widget->OnTouchFirstMove(MouseCaptorWidget.Geometry, Event);
 #if WITH_SLATE_DEBUGGING
-<<<<<<< HEAD
-							FSlateDebugging::BroadcastInputEvent(ESlateDebuggingInputEvent::TouchFirstMove, TempReply, MouseCaptorWidget.Widget);
-#endif
-							bAllowMouseFallback = false;
-						}
-						else
-						{
-							TempReply = MouseCaptorWidget.Widget->OnTouchMoved(MouseCaptorWidget.Geometry, Event);
-#if WITH_SLATE_DEBUGGING
-							FSlateDebugging::BroadcastInputEvent(ESlateDebuggingInputEvent::TouchMoved, TempReply, MouseCaptorWidget.Widget);
-#endif
-						}
-=======
 						FSlateDebugging::BroadcastInputEvent(ESlateDebuggingInputEvent::TouchFirstMove, &Event, TempReply, MouseCaptorWidget.Widget);
 #endif
 						bAllowMouseFallback = false;
->>>>>>> 6bbb88c8
 					}
 					else
 					{
@@ -5342,12 +5223,6 @@
 						FSlateDebugging::BroadcastInputEvent(ESlateDebuggingInputEvent::TouchMoved, &Event, TempReply, MouseCaptorWidget.Widget);
 #endif
 					}
-<<<<<<< HEAD
-					return TempReply;
-				}, ESlateDebuggingInputEvent::MouseEnter);
-			bHandled = Reply.IsEventHandled();
-		}
-=======
 				}
 				if ((!Event.IsTouchEvent() && bAllowMouseFallback) || (!TempReply.IsEventHandled() && this->bTouchFallbackToMouse))
 				{
@@ -5363,7 +5238,6 @@
 				return TempReply;
 			}, ESlateDebuggingInputEvent::MouseEnter);
 		bHandled = Reply.IsEventHandled();
->>>>>>> 6bbb88c8
 	}
 	else
 	{
@@ -5382,11 +5256,7 @@
 				{
 					WidgetUnderCursor.Widget->OnDragEnter(WidgetUnderCursor.Geometry, InDragDropEvent);
 #if WITH_SLATE_DEBUGGING
-<<<<<<< HEAD
-					FSlateDebugging::BroadcastNoReplyInputEvent(ESlateDebuggingInputEvent::DragEnter, WidgetUnderCursor.Widget);
-=======
 					FSlateDebugging::BroadcastNoReplyInputEvent(ESlateDebuggingInputEvent::DragEnter, &InDragDropEvent, WidgetUnderCursor.Widget);
->>>>>>> 6bbb88c8
 #endif
 				}
 				return FNoReply();
@@ -5400,11 +5270,7 @@
 				{
 					WidgetUnderCursor.Widget->OnMouseEnter(WidgetUnderCursor.Geometry, Event);
 #if WITH_SLATE_DEBUGGING
-<<<<<<< HEAD
-					FSlateDebugging::BroadcastNoReplyInputEvent(ESlateDebuggingInputEvent::MouseEnter, WidgetUnderCursor.Widget);
-=======
 					FSlateDebugging::BroadcastNoReplyInputEvent(ESlateDebuggingInputEvent::MouseEnter, &Event, WidgetUnderCursor.Widget);
->>>>>>> 6bbb88c8
 #endif
 				}
 				return FNoReply();
@@ -5433,11 +5299,7 @@
 					{
 						TempReply = CurWidget.Widget->OnTouchForceChanged(CurWidget.Geometry, Event);
 #if WITH_SLATE_DEBUGGING
-<<<<<<< HEAD
-						FSlateDebugging::BroadcastInputEvent(ESlateDebuggingInputEvent::TouchForceChanged, TempReply, CurWidget.Widget);
-=======
 						FSlateDebugging::BroadcastInputEvent(ESlateDebuggingInputEvent::TouchForceChanged, &Event, TempReply, CurWidget.Widget);
->>>>>>> 6bbb88c8
 #endif
 						bAllowMouseFallback = false;
 					}
@@ -5445,11 +5307,7 @@
 					{
 						TempReply = CurWidget.Widget->OnTouchFirstMove(CurWidget.Geometry, Event);
 #if WITH_SLATE_DEBUGGING
-<<<<<<< HEAD
-						FSlateDebugging::BroadcastInputEvent(ESlateDebuggingInputEvent::TouchFirstMove, TempReply, CurWidget.Widget);
-=======
 						FSlateDebugging::BroadcastInputEvent(ESlateDebuggingInputEvent::TouchFirstMove, &Event, TempReply, CurWidget.Widget);
->>>>>>> 6bbb88c8
 #endif
 						bAllowMouseFallback = false;
 					}
@@ -5457,11 +5315,7 @@
 					{
 						TempReply = CurWidget.Widget->OnTouchMoved(CurWidget.Geometry, Event);
 #if WITH_SLATE_DEBUGGING
-<<<<<<< HEAD
-						FSlateDebugging::BroadcastInputEvent(ESlateDebuggingInputEvent::TouchMoved, TempReply, CurWidget.Widget);
-=======
 						FSlateDebugging::BroadcastInputEvent(ESlateDebuggingInputEvent::TouchMoved, &Event, TempReply, CurWidget.Widget);
->>>>>>> 6bbb88c8
 #endif
 					}
 				}
@@ -5781,11 +5635,6 @@
 	
 	// Force the cursor user index to use the platform cursor since we've been notified that the platform 
 	// cursor position has changed. This is done intentionally after getting the positions in order to avoid
-<<<<<<< HEAD
-	// false positives. 
-
-	UsePlatformCursorForCursorUser(true);
-=======
 	// false positives.
 
 	// NOTE: When we swap out the real OS cursor for the faux slate cursor ie. UsePlatformCursorForCursorUser(false)
@@ -5803,7 +5652,6 @@
 	{
 		UsePlatformCursorForCursorUser(true);
 	}
->>>>>>> 6bbb88c8
 	
 	if ( LastCursorPosition != CurrentCursorPosition )
 	{
@@ -6311,11 +6159,7 @@
 				{
 					const FReply TempReply = SomeWidget.Widget->OnMotionDetected(SomeWidget.Geometry, InMotionEvent);
 #if WITH_SLATE_DEBUGGING
-<<<<<<< HEAD
-					FSlateDebugging::BroadcastInputEvent(ESlateDebuggingInputEvent::MotionDetected, TempReply, SomeWidget.Widget);
-=======
 					FSlateDebugging::BroadcastInputEvent(ESlateDebuggingInputEvent::MotionDetected, &InMotionEvent, TempReply, SomeWidget.Widget);
->>>>>>> 6bbb88c8
 #endif
 					return TempReply;
 				}, ESlateDebuggingInputEvent::MotionDetected);
