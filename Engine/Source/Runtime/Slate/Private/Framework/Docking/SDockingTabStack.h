--- conflicted
+++ resolved
@@ -71,15 +71,9 @@
 
 	// TabStack methods
 
-<<<<<<< HEAD
-	void OpenTab(const TSharedRef<SDockTab>& InTab, int32 InsertAtLocation = INDEX_NONE, bool bKeepInactive = false);
-
-	void AddTabWidget(const TSharedRef<SDockTab>& InTab, int32 AtLocation = INDEX_NONE, bool bKeepInactive = false);
-=======
 	SLATE_API void OpenTab(const TSharedRef<SDockTab>& InTab, int32 InsertAtLocation = INDEX_NONE, bool bKeepInactive = false);
 
 	SLATE_API void AddTabWidget(const TSharedRef<SDockTab>& InTab, int32 AtLocation = INDEX_NONE, bool bKeepInactive = false);
->>>>>>> 4af6daef
 
 	SLATE_API void AddSidebarTab(const TSharedRef<SDockTab>& InTab);
 
@@ -88,9 +82,6 @@
 
 	SLATE_API bool IsTabPinnedInSidebar(const TSharedRef<SDockTab>& InTab);
 	SLATE_API void SetTabPinnedInSidebar(const TSharedRef<SDockTab>& InTab, bool bPinnedInSidebar);
-
-	bool IsTabPinnedInSidebar(const TSharedRef<SDockTab>& InTab);
-	void SetTabPinnedInSidebar(const TSharedRef<SDockTab>& InTab, bool bPinnedInSidebar);
 
 	/** @return true if the specified tab can be moved to a sidebar */
 	SLATE_API bool CanMoveTabToSideBar(TSharedRef<SDockTab> Tab) const;
@@ -329,9 +320,6 @@
 	/** Called when this stack is resized. */
 	SLATE_API virtual void OnResized() override;
 
-	/** Called when this stack is resized. */
-	virtual void OnResized() override;
-
 #if DEBUG_TAB_MANAGEMENT
 	SLATE_API FString ShowPersistentTabs() const;
 #endif
