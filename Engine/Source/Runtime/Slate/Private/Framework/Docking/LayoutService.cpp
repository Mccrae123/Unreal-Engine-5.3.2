--- conflicted
+++ resolved
@@ -224,18 +224,6 @@
 	}
 }
 
-<<<<<<< HEAD
-void FLayoutSaveRestore::SaveToConfig( const FString& InConfigFileName, const TSharedRef<FTabManager::FLayout>& InLayoutToSave )
-{
-	// Only save to config if it's not the FTabManager::FLayout::NullLayout
-	if (InLayoutToSave->GetLayoutName() != FTabManager::FLayout::NullLayout->GetLayoutName())
-	{
-		const FString LayoutAsString = FLayoutSaveRestore::PrepareLayoutStringForIni(InLayoutToSave->ToString());
-		GConfig->SetString(EditorLayoutsSectionName, *InLayoutToSave->GetLayoutName().ToString(), *LayoutAsString, InConfigFileName);
-	}
-}
-
-
 TSharedRef<FTabManager::FLayout> FLayoutSaveRestore::LoadFromConfig(const FString& InConfigFileName, const TSharedRef<FTabManager::FLayout>& InDefaultLayout,
 	const EOutputCanBeNullptr InPrimaryAreaOutputCanBeNullptr)
 {
@@ -244,16 +232,6 @@
 }
 
 
-=======
-TSharedRef<FTabManager::FLayout> FLayoutSaveRestore::LoadFromConfig(const FString& InConfigFileName, const TSharedRef<FTabManager::FLayout>& InDefaultLayout,
-	const EOutputCanBeNullptr InPrimaryAreaOutputCanBeNullptr)
-{
-	TArray<FString> DummyArray;
-	return FLayoutSaveRestore::LoadFromConfigPrivate(InConfigFileName, InDefaultLayout, InPrimaryAreaOutputCanBeNullptr, false, DummyArray);
-}
-
-
->>>>>>> 6bbb88c8
 TSharedRef<FTabManager::FLayout> FLayoutSaveRestore::LoadFromConfig(const FString& InConfigFileName,
 	const TSharedRef<FTabManager::FLayout>& InDefaultLayout, const EOutputCanBeNullptr InPrimaryAreaOutputCanBeNullptr, TArray<FString>& OutRemovedOlderLayoutVersions)
 {
@@ -265,17 +243,11 @@
 	const EOutputCanBeNullptr InPrimaryAreaOutputCanBeNullptr, const bool bInRemoveOlderLayoutVersions, TArray<FString>& OutRemovedOlderLayoutVersions)
 {
 	const FString LayoutNameString = InDefaultLayout->GetLayoutName().ToString();
-<<<<<<< HEAD
-	// If the Key (InDefaultLayout->GetLayoutName()) already exists in the section EditorLayoutsSectionName of the file InConfigFileName, try to load the layout from that file
-	FString UserLayoutString;
-	if (GConfig->GetString(EditorLayoutsSectionName, *LayoutNameString, UserLayoutString, InConfigFileName) && !UserLayoutString.IsEmpty())
-=======
 
 	TSharedPtr<FTabManager::FLayout> UserLayout;
 
 	// First try to load from JSON, then INI if that does not exist
 	if (!LoadLayoutFromJson(InConfigFileName, LayoutNameString, UserLayout))
->>>>>>> 6bbb88c8
 	{
 		FString IniLayoutString;
 		// If the Key (InDefaultLayout->GetLayoutName()) already exists in the section GetEditorLayoutsSectionName() of the file InConfigFileName, try to load the layout from that file
@@ -292,54 +264,7 @@
 		TSharedPtr<FTabManager::FArea> PrimaryArea = UserLayout->GetPrimaryArea().Pin();
 		if (PrimaryArea.IsValid() && (InPrimaryAreaOutputCanBeNullptr != EOutputCanBeNullptr::IfNoOpenTabValid || FGlobalTabmanager::Get()->HasValidOpenTabs(PrimaryArea.ToSharedRef())))
 		{
-			// Return UserLayout in the following 2 cases:
-			// - By default (PrimaryAreaOutputCanBeNullptr = Never or IfNoTabValid)
-			// - For the case of PrimaryAreaOutputCanBeNullptr = IfNoOpenTabValid, only if the primary area has at least a valid open tab
-			if (InPrimaryAreaOutputCanBeNullptr != EOutputCanBeNullptr::IfNoOpenTabValid
-				|| FGlobalTabmanager::Get()->HasValidOpenTabs(UserLayout->GetPrimaryArea().Pin().ToSharedRef()))
-			{
-				return UserLayout.ToSharedRef();
-			}
-		}
-	}
-	// If the file layout could not be loaded and the caller wants to remove old fields
-	else if (bInRemoveOlderLayoutVersions)
-	{
-		// If File and Section exist
-		if (FConfigSection* ConfigSection = GConfig->GetSectionPrivate(EditorLayoutsSectionName, /*Force*/false, /*Const*/true, InConfigFileName))
-		{
-			// If Key does not exist (i.e., Section does but not contain that Key)
-			if (!ConfigSection->Find(*LayoutNameString))
-			{
-				// Create LayoutKeyToRemove
-				FString LayoutKeyToRemove;
-				for (int32 Index = LayoutNameString.Len() - 1; Index > 0; --Index)
-				{
-					if (LayoutNameString[Index] != TCHAR('.') && (LayoutNameString[Index] < TCHAR('0') || LayoutNameString[Index] > TCHAR('9')))
-					{
-						LayoutKeyToRemove = LayoutNameString.Left(Index+1);
-						break;
-					}
-				}
-				// Look for older versions of this Key
-				OutRemovedOlderLayoutVersions.Empty();
-				for (const auto& SectionPair : *ConfigSection/*->ArrayOfStructKeys*/)
-				{
-					FString CurrentKey = SectionPair.Key.ToString();
-					if (CurrentKey.Len() > LayoutKeyToRemove.Len() && CurrentKey.Left(LayoutKeyToRemove.Len()) == LayoutKeyToRemove)
-					{
-						OutRemovedOlderLayoutVersions.Emplace(std::move(CurrentKey));
-					}
-				}
-				// Remove older versions of this Key
-				for (const FString& KeyToRemove : OutRemovedOlderLayoutVersions)
-				{
-					GConfig->RemoveKey(EditorLayoutsSectionName, *KeyToRemove, InConfigFileName);
-					UE_LOG(LogLayoutService, Warning, TEXT("While key \"%s\" was not found, and older version exists (key \"%s\"). This means section \"%s\" was"
-						" created with a previous version of UE and is no longer compatible. The old key has been removed and updated with the new one."),
-						*LayoutNameString, *KeyToRemove, EditorLayoutsSectionName);
-				}
-			}
+			return UserLayout.ToSharedRef();
 		}
 	}
 	// If the file layout could not be loaded and the caller wants to remove old fields
