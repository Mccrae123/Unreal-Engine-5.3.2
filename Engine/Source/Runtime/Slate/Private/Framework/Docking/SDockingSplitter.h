// Copyright Epic Games, Inc. All Rights Reserved.

#pragma once

#include "CoreMinimal.h"
#include "Widgets/DeclarativeSyntaxSupport.h"
#include "Framework/Docking/TabManager.h"
#include "Framework/Docking/SDockingNode.h"

class SDockingTabStack;

/** Dynamic N-way splitter that provides the resizing functionality in the docking framework. */
class SDockingSplitter : public SDockingNode
{
public:
	SLATE_BEGIN_ARGS(SDockingSplitter){}
	SLATE_END_ARGS()

	SLATE_API void Construct( const FArguments& InArgs, const TSharedRef<FTabManager::FSplitter>& PersistentNode );

	virtual Type GetNodeType() const override
	{
		return SDockingNode::DockSplitter;
	}

	/**
	 * Add a new child dock node at the desired location.
	 * Assumes this DockNode is a splitter.
	 *
	 * @param InChild      The DockNode child to add.
	 * @param InLocation   Index at which to add; INDEX_NONE (default) adds to the end of the list
	 */
	SLATE_API void AddChildNode( const TSharedRef<SDockingNode>& InChild, int32 InLocation = INDEX_NONE);

	/**
	 * Replace the child InChildToReplace with Replacement
	 *
	 * @param InChildToReplace     The child of this node to replace
	 * @param Replacement          What to replace with
	 */
	SLATE_API void ReplaceChild( const TSharedRef<SDockingNode>& InChildToReplace, const TSharedRef<SDockingNode>& Replacement );

	/**
	 * Remove a child node from the splitter
	 * 
	 * @param ChildToRemove    The child node to remove from this splitter
	 */
	SLATE_API void RemoveChild( const TSharedRef<SDockingNode>& ChildToRemove );
	
	/**
	 * Remove a child at this index
	 *
	 * @param IndexOfChildToRemove    Remove a child at this index
	 */
	SLATE_API void RemoveChildAt( int32 IndexOfChildToRemove );

	/**
	 * Inserts NodeToPlace next to RelativeToMe.
	 * Next to means above, below, left or right of RelativeToMe.
	 *
	 * @param NodeToPlace        The node to insert.
	 * @param Direction          Where to insert relative to the other node
	 * @param RelativeToMove     Insert relative to this node.
	 */
	SLATE_API void PlaceNode( const TSharedRef<SDockingNode>& NodeToPlace, SDockingNode::RelativeDirection Direction, const TSharedRef<SDockingNode>& RelativeToMe );

	/** Sets the orientation of this splitter */
	SLATE_API void SetOrientation(EOrientation NewOrientation);

	/** Gets an array of all child dock nodes */
	SLATE_API const TArray< TSharedRef<SDockingNode> >& GetChildNodes() const;

	/** Gets an array of all child dock nodes and all of their child dock nodes and so on */
	SLATE_API TArray< TSharedRef<SDockingNode> > GetChildNodesRecursively() const;
	
	/** Recursively searches through all children looking for child tabs */
	SLATE_API virtual TArray< TSharedRef<SDockTab> > GetAllChildTabs() const override;

	/** Gets the number of tabs in all children recursively */
	SLATE_API virtual int32 GetNumTabs() const override;

	/** Should this node auto-size or be a percentage of its parent size */
	SLATE_API virtual SSplitter::ESizeRule GetSizeRule() const override;

	/** Gets the size coefficient of a given child dock node */
	SLATE_API float GetSizeCoefficientForSlot(int32 Index) const;

	/** Gets the orientation of this splitter */
	SLATE_API EOrientation GetOrientation() const;

	SLATE_API virtual TSharedPtr<FTabManager::FLayoutNode> GatherPersistentLayout() const override;

	/**
	 * The tab stack which would be appropriate to use for showing the minimize/maximize/close buttons.
	 * On Windows it is the upper right most. On Mac the upper left most.
	 */
	SLATE_API TSharedRef<SDockingTabStack> FindTabStackToHouseWindowControls() const;

	/** Which tab stack is appropriate for showing the app icon. */
	SLATE_API TSharedRef<SDockingTabStack> FindTabStackToHouseWindowIcon() const;

protected:

	/** Is the docking direction (left, right, above, below) match the orientation (horizontal vs. vertical) */
	static SLATE_API bool DoesDirectionMatchOrientation( SDockingNode::RelativeDirection InDirection, EOrientation InOrientation );

	static SLATE_API SDockingNode::ECleanupRetVal MostResponsibility( SDockingNode::ECleanupRetVal A, SDockingNode::ECleanupRetVal B );

	SLATE_API virtual SDockingNode::ECleanupRetVal CleanUpNodes() override;

<<<<<<< HEAD
	virtual void OnResized() override;

	float ComputeChildCoefficientTotal() const;
=======
	SLATE_API virtual void OnResized() override;

	SLATE_API float ComputeChildCoefficientTotal() const;
>>>>>>> 4af6daef

	enum class ETabStackToFind
	{
		UpperLeft,
		UpperRight
	};

	/** Helper: Finds the upper left or the upper right tab stack in the hierarchy */
	SLATE_API TSharedRef<SDockingNode> FindTabStack(ETabStackToFind FindMe) const;

	/** The SSplitter widget that SDockingSplitter wraps. */
	TSharedPtr<SSplitter> Splitter;
	
	/** The DockNode children. All these children are kept in sync with the SSplitter's children via the use of the public interface for adding, removing and replacing children. */
	TArray< TSharedRef<class SDockingNode> > Children;

	/**
	 *   As the Dock area is updating after clean up of any added, removed, or newly shown Dock areas or tabs,
	 *   the tabs/tab well may need adjusting. Use this for post clean up docked tab adjustments.
	 */
<<<<<<< HEAD
	void AdjustDockedTabsIfNeeded();
=======
	SLATE_API void AdjustDockedTabsIfNeeded();
>>>>>>> 4af6daef
};

<|MERGE_RESOLUTION|>--- conflicted
+++ resolved
@@ -108,15 +108,9 @@
 
 	SLATE_API virtual SDockingNode::ECleanupRetVal CleanUpNodes() override;
 
-<<<<<<< HEAD
-	virtual void OnResized() override;
-
-	float ComputeChildCoefficientTotal() const;
-=======
 	SLATE_API virtual void OnResized() override;
 
 	SLATE_API float ComputeChildCoefficientTotal() const;
->>>>>>> 4af6daef
 
 	enum class ETabStackToFind
 	{
@@ -137,10 +131,6 @@
 	 *   As the Dock area is updating after clean up of any added, removed, or newly shown Dock areas or tabs,
 	 *   the tabs/tab well may need adjusting. Use this for post clean up docked tab adjustments.
 	 */
-<<<<<<< HEAD
-	void AdjustDockedTabsIfNeeded();
-=======
 	SLATE_API void AdjustDockedTabsIfNeeded();
->>>>>>> 4af6daef
 };
 
