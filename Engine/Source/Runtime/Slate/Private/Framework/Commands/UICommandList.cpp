--- conflicted
+++ resolved
@@ -66,11 +66,8 @@
 
 void FUICommandList::MapAction(const TSharedPtr< const FUICommandInfo > InUICommandInfo, const FUIAction& InUIAction, const FUIActionContext& InUIActionContext)
 {
-<<<<<<< HEAD
-=======
 	LLM_SCOPE_BYTAG(UI_Slate);
 	
->>>>>>> 4af6daef
 	if (!ensure(InUICommandInfo.IsValid()))
 	{
 		return;
