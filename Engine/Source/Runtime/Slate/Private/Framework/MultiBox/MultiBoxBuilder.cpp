--- conflicted
+++ resolved
@@ -315,16 +315,6 @@
 	MultiBox->AddMultiBlock( NewMenuEntryBlock );
 }
 
-void FMenuBuilder::AddWrapperSubMenu( const FText& InMenuLabel, const FText& InToolTip, const FOnGetContent& InSubMenu, const FSlateIcon& InIcon, const FUIAction& UIAction )
-{
-	ApplySectionBeginning();
-
-	const bool bIsSubMenu = true;
-	TSharedRef< FMenuEntryBlock > NewMenuEntryBlock( new FMenuEntryBlock( NAME_None, UIAction, InMenuLabel, InToolTip, InSubMenu, ExtenderStack.Top(), bIsSubMenu, false, bCloseSelfOnly, InIcon ) );
-
-	MultiBox->AddMultiBlock( NewMenuEntryBlock );
-}
-
 void FMenuBuilder::AddWrapperSubMenu( const FText& InMenuLabel, const FText& InToolTip, const TSharedPtr<SWidget>& InSubMenu, const FSlateIcon& InIcon )
 {
 	ApplySectionBeginning();
@@ -370,16 +360,7 @@
 void FMenuBuilder::ApplySectionBeginning()
 {
 	if (bSectionNeedsToBeApplied)
-<<<<<<< HEAD
-	{			
-        // Do not count search block, which starts as invisible
-		if( MultiBox->GetBlocks().Num() > 1 || FMultiBoxSettings::DisplayMultiboxHooks.Get() )
-		{
-			MultiBox->AddMultiBlock( MakeShareable( new FMenuSeparatorBlock(CurrentSectionExtensionHook, /* bInIsPartOfHeading=*/ true) ) );
-		}
-=======
-	{
->>>>>>> 6bbb88c8
+	{
 		if (!CurrentSectionHeadingText.IsEmpty())
 		{
 			MultiBox->AddMultiBlock( MakeShareable( new FHeadingBlock(CurrentSectionExtensionHook, CurrentSectionHeadingText) ) );
