// Copyright 1998-2018 Epic Games, Inc. All Rights Reserved.

#include "MacMenu.h"
#include "Framework/Application/SlateApplication.h"
#include "CocoaThread.h"
#include "MacApplication.h"
#include "Misc/ScopeLock.h"
#include "HAL/PlatformApplicationMisc.h"

struct FMacMenuItemState
{
	TSharedPtr<const FMenuEntryBlock> Block;
	EMultiBlockType::Type Type;
	NSString* Title;
	NSString* KeyEquivalent;
	uint32 KeyModifiers;
	NSImage* Icon;
	bool IsSubMenu;
	bool IsEnabled;
	uint32 State;

	FMacMenuItemState() : Type(EMultiBlockType::None), Title(nil), KeyEquivalent(nil), KeyModifiers(0), Icon(nil), IsSubMenu(false), IsEnabled(false), State(0) {}
	~FMacMenuItemState()
	{
		if (Title) [Title release];
		if (KeyEquivalent) [KeyEquivalent release];
		if (Icon) [Icon release];
	}
};

static TMap<FMacMenu*, TSharedPtr<TArray<FMacMenuItemState>>> GCachedMenuState;
static FCriticalSection GCachedMenuStateCS;

@interface FMacMenuItem : NSMenuItem
@property (assign) TSharedPtr<const FMenuEntryBlock> MenuEntryBlock;
- (void)performAction;
@end

@implementation FMacMenuItem

- (id)initWithMenuEntryBlock:(TSharedPtr< const FMenuEntryBlock >)Block
{
	self = [super initWithTitle:@"" action:nil keyEquivalent:@""];
	self.MenuEntryBlock = Block;
	return self;
}

- (void)performAction
{
	FCocoaMenu* CocoaMenu = [[self menu] isKindOfClass:[FCocoaMenu class]] ? (FCocoaMenu*)[self menu] : nil;
	if ( !CocoaMenu || ![CocoaMenu isHighlightingKeyEquivalent] )
	{
		FSlateMacMenu::ExecuteMenuItemAction(self.MenuEntryBlock.ToSharedRef());
	}
}

@end

@implementation FMacMenu

- (id)initWithMenuEntryBlock:(TSharedPtr< const FMenuEntryBlock >)Block
{
	self = [super initWithTitle:@""];
	[self setDelegate:self];
	self.MenuEntryBlock = Block;
	FScopeLock Lock(&GCachedMenuStateCS);
	GCachedMenuState.Add(self, TSharedPtr<TArray<FMacMenuItemState>>(new TArray<FMacMenuItemState>()));
	return self;
}

- (void)menuNeedsUpdate:(NSMenu*)Menu
{
	FSlateMacMenu::UpdateMenu(self);
}

- (void)menuWillOpen:(NSMenu*)Menu
{
	FPlatformApplicationMisc::bChachedMacMenuStateNeedsUpdate = true;
	
	GameThreadCall(^{
		FSlateApplication::Get().ClearKeyboardFocus( EFocusCause::WindowActivate );
	}, @[ NSDefaultRunLoopMode ], false);

}

- (void)dealloc
{
	FScopeLock Lock(&GCachedMenuStateCS);
	GCachedMenuState.Remove(self);
	[super dealloc];
}

@end

void FSlateMacMenu::CleanupOnShutdown()
{
	FScopeLock Lock(&GCachedMenuStateCS);
	GCachedMenuState.Reset();
}

void FSlateMacMenu::UpdateWithMultiBox(const TSharedPtr< FMultiBox > MultiBox)
{
	// The dispatch block can't handle TSharedPtr correctly, so we use a small trick to pass MultiBox safely
	struct FSafeMultiBoxPass
	{
		TSharedPtr<FMultiBox> MultiBox;
	};
	FSafeMultiBoxPass* SafeMultiBoxPtr = new FSafeMultiBoxPass;
	SafeMultiBoxPtr->MultiBox = MultiBox;

	MainThreadCall(^{
		FScopeLock Lock(&GCachedMenuStateCS);

		if (!FPlatformApplicationMisc::UpdateCachedMacMenuState)
		{
			FPlatformApplicationMisc::UpdateCachedMacMenuState = UpdateCachedState;
		}

		int32 NumItems = [[NSApp mainMenu] numberOfItems];
		FText HelpTitle = NSLOCTEXT("MainMenu", "HelpMenu", "Help");
		FText WindowLabel = NSLOCTEXT("MainMenu", "WindowMenu", "Window");
		for (int32 Index = NumItems - 1; Index > 0; Index--)
		{
			[[NSApp mainMenu] removeItemAtIndex:Index];
		}
		GCachedMenuState.Reset();
		
		if( SafeMultiBoxPtr->MultiBox.IsValid() )
		{
			const TArray<TSharedRef<const FMultiBlock> >& MenuBlocks = SafeMultiBoxPtr->MultiBox->GetBlocks();

			for (int32 Index = 0; Index < MenuBlocks.Num(); Index++)
			{
				TSharedRef<const FMenuEntryBlock> Block = StaticCastSharedRef<const FMenuEntryBlock>(MenuBlocks[Index]);
				FMacMenu* Menu = [[[FMacMenu alloc] initWithMenuEntryBlock:Block] autorelease];
				NSString* Title = FSlateMacMenu::GetMenuItemTitle(Block);
				[Menu setTitle:Title];

				NSMenuItem* MenuItem = [[NSMenuItem new] autorelease];
				[MenuItem setTitle:Title];
				[[NSApp mainMenu] addItem:MenuItem];
				[MenuItem setSubmenu:Menu];

				const bool bIsWindowMenu = (WindowLabel.ToString().Compare(FString(Title)) == 0);
				if (bIsWindowMenu)
				{
					[NSApp setWindowsMenu:nil];

					[Menu removeAllItems];

					NSMenuItem* MinimizeItem = [[[NSMenuItem alloc] initWithTitle:@"Minimize" action:@selector(miniaturize:) keyEquivalent:@"m"] autorelease];
					NSMenuItem* ZoomItem = [[[NSMenuItem alloc] initWithTitle:@"Zoom" action:@selector(zoom:) keyEquivalent:@""] autorelease];
					NSMenuItem* CloseItem = [[[NSMenuItem alloc] initWithTitle:@"Close" action:@selector(performClose:) keyEquivalent:@"w"] autorelease];
					NSMenuItem* BringAllToFrontItem = [[[NSMenuItem alloc] initWithTitle:@"Bring All to Front" action:@selector(arrangeInFront:) keyEquivalent:@""] autorelease];

					[Menu addItem:MinimizeItem];
					[Menu addItem:ZoomItem];
					[Menu addItem:CloseItem];
					[Menu addItem:[NSMenuItem separatorItem]];
					[Menu addItem:BringAllToFrontItem];
					[Menu addItem:[NSMenuItem separatorItem]];

					[NSApp setWindowsMenu:Menu];
					[Menu addItem:[NSMenuItem separatorItem]];
				}
			}

			delete SafeMultiBoxPtr;
		}

		FPlatformApplicationMisc::bChachedMacMenuStateNeedsUpdate = true;
	}, NSDefaultRunLoopMode, false);
}

void FSlateMacMenu::UpdateMenu(FMacMenu* Menu)
{
	MainThreadCall(^{
		FScopeLock Lock(&GCachedMenuStateCS);

		FText WindowLabel = NSLOCTEXT("MainMenu", "WindowMenu", "Window");
		const bool bIsWindowMenu = (WindowLabel.ToString().Compare(FString([Menu title])) == 0);
		int32 ItemIndexOffset = 0;
		if (bIsWindowMenu)
		{
			int32 SeparatorIndex = 0;
			for (NSMenuItem* Item in [Menu itemArray])
			{
				SeparatorIndex += [Item isSeparatorItem] ? 1 : 0;
				ItemIndexOffset++;
				if (SeparatorIndex == 3)
				{
					break;
				}
			}
		}

		TSharedPtr<TArray<FMacMenuItemState>> MenuState = GCachedMenuState[Menu];
		int32 ItemIndexAdjust = 0;
		for (int32 Index = 0; Index < MenuState->Num(); Index++)
		{
			FMacMenuItemState& MenuItemState = (*MenuState)[Index];
			const int32 ItemIndex = (bIsWindowMenu ? Index + ItemIndexOffset : Index) - ItemIndexAdjust;
			NSMenuItem* MenuItem = [Menu numberOfItems] > ItemIndex ? [Menu itemAtIndex:ItemIndex] : nil;

			if (MenuItemState.Type == EMultiBlockType::MenuEntry)
			{
				if (MenuItem && (![MenuItem isKindOfClass:[FMacMenuItem class]] || (MenuItemState.IsSubMenu && [MenuItem submenu] == nil) || (!MenuItemState.IsSubMenu && [MenuItem submenu] != nil)))
				{
					[Menu removeItem:MenuItem];
					MenuItem = nil;
				}
				if (!MenuItem)
				{
					MenuItem = [[[FMacMenuItem alloc] initWithMenuEntryBlock:MenuItemState.Block] autorelease];

					if (MenuItemState.IsSubMenu)
					{
						FMacMenu* SubMenu = [[[FMacMenu alloc] initWithMenuEntryBlock:MenuItemState.Block] autorelease];
						[MenuItem setSubmenu:SubMenu];
					}

					if ([Menu numberOfItems] > ItemIndex)
					{
						[Menu insertItem:MenuItem atIndex:ItemIndex];
					}
					else
					{
						[Menu addItem:MenuItem];
					}
				}

				[MenuItem setTitle:MenuItemState.Title];

				[MenuItem setKeyEquivalent:MenuItemState.KeyEquivalent];
				[MenuItem setKeyEquivalentModifierMask:MenuItemState.KeyModifiers];

				if (bIsWindowMenu)
				{
					NSImage* MenuImage = MenuItemState.Icon;
					if(MenuImage)
					{
						[MenuItem setImage:MenuImage];
					}
				}
				else
				{
					[MenuItem setImage:nil];
				}

                [MenuItem setTarget:MenuItem];
                if(!MenuItemState.IsSubMenu)
                {
                   if(MenuItemState.IsEnabled)
                    {
                        [MenuItem setAction:@selector(performAction)];
                    }
                    else
                    {
                        [MenuItem setAction:nil];
                    }
                }
				
				if (!MenuItemState.IsSubMenu)
				{
					[MenuItem setState:MenuItemState.State];
				}
			}
			else if (MenuItemState.Type == EMultiBlockType::MenuSeparator)
			{
				if (MenuItem && ![MenuItem isSeparatorItem])
				{
					[Menu removeItem:MenuItem];
				}
				else if (!MenuItem)
				{
					if ([Menu numberOfItems] > ItemIndex)
					{
						[Menu insertItem:[NSMenuItem separatorItem] atIndex:ItemIndex];
					}
					else
					{
						[Menu addItem:[NSMenuItem separatorItem]];
					}
				}
			}
			else
			{
				// If it's a type we skip, update ItemIndexAdjust so we can properly calculate item's index in NSMenu
				ItemIndexAdjust++;
			}
		}
	});
}

void FSlateMacMenu::UpdateCachedState()
{
	if (FMacApplication::MenuBarShutdownFunc == nullptr)
	{
		FMacApplication::MenuBarShutdownFunc = &FSlateMacMenu::CleanupOnShutdown;
	}

	bool bShouldUpdate = false;

	// @todo: Ideally this would ask global tab manager if there's any active tab, but that cannot be done reliably at the moment
	// so instead we assume that as long as there's any visible, regular window open, we do have some menu to show/update.
<<<<<<< HEAD
=======
	if(!GIsSlowTask)
>>>>>>> e3a25b20
	{
		MacApplication->GetWindowsArrayMutex().Lock();
		const TArray<TSharedRef<FMacWindow>>&AllWindows = MacApplication->GetAllWindows();
		for (auto Window : AllWindows)
		{
			if (Window->IsRegularWindow() && Window->IsVisible())
			{
				bShouldUpdate = true;
				break;
			}
		}
		MacApplication->GetWindowsArrayMutex().Unlock();
    }
	

	if (bShouldUpdate)
	{
		FScopeLock Lock(&GCachedMenuStateCS);

		for (TMap<FMacMenu*, TSharedPtr<TArray<FMacMenuItemState>>>::TIterator It(GCachedMenuState); It; ++It)
		{
			FMacMenu* Menu = It.Key();
			TSharedPtr<TArray<FMacMenuItemState>> MenuState = It.Value();

			TSharedRef<SWidget> Widget = SNullWidget::NullWidget;
			if (!Menu.MultiBox.IsValid())
			{
				TSharedPtr<const FMenuEntryBlock> MenuEntryBlock = Menu.MenuEntryBlock.Pin();
				if (MenuEntryBlock.IsValid())
				{
					if (MenuEntryBlock->MenuBuilder.IsBound())
					{
						Widget = MenuEntryBlock->MenuBuilder.Execute();
					}
					else
					{
						const bool bShouldCloseWindowAfterMenuSelection = true;
						FMenuBuilder MenuBuilder(bShouldCloseWindowAfterMenuSelection, MenuEntryBlock->GetActionList(), MenuEntryBlock->Extender);
						{
							// Have the menu fill its contents
							MenuEntryBlock->EntryBuilder.ExecuteIfBound(MenuBuilder);
						}
						Widget = MenuBuilder.MakeWidget();
					}

					if (Widget->GetType() == FName(TEXT("SMultiBoxWidget")))
					{
						Menu.MultiBox = TSharedPtr<const FMultiBox>(StaticCastSharedRef<SMultiBoxWidget>(Widget)->GetMultiBox());
					}
					else
					{
						UE_LOG(LogMac, Warning, TEXT("Unsupported type of menu widget in FSlateMacMenu::UpdateCachedState(): %s"), *Widget->GetType().ToString());
					}
				}
			}

			if (Menu.MultiBox.IsValid())
			{
				const TArray<TSharedRef<const FMultiBlock>>& MenuBlocks = Menu.MultiBox.Pin()->GetBlocks();
				for (int32 Index = MenuState->Num(); MenuBlocks.Num() > MenuState->Num(); Index++)
				{
					MenuState->Add(FMacMenuItemState());
				}
				for (int32 Index = 0; Index < MenuBlocks.Num(); Index++)
				{
					FMacMenuItemState& ItemState = (*MenuState)[Index];
					ItemState.Type = MenuBlocks[Index]->GetType();

					if (ItemState.Type == EMultiBlockType::MenuEntry)
					{
						TSharedRef<const FMenuEntryBlock> Block = StaticCastSharedRef<const FMenuEntryBlock>(MenuBlocks[Index]);
						ItemState.Block = Block;
						ItemState.Title = [FSlateMacMenu::GetMenuItemTitle(Block) retain];
						ItemState.KeyEquivalent = [FSlateMacMenu::GetMenuItemKeyEquivalent(Block, &ItemState.KeyModifiers) retain];
						if (!ItemState.Icon)
						{
							SCOPED_AUTORELEASE_POOL;
							ItemState.Icon = [FSlateMacMenu::GetMenuItemIcon(Block) retain];
						}
						ItemState.IsSubMenu = Block->bIsSubMenu;
						ItemState.IsEnabled = FSlateMacMenu::IsMenuItemEnabled(Block);
						ItemState.State = ItemState.IsSubMenu ? 0 : FSlateMacMenu::GetMenuItemState(Block);
					}
				}
			}
		}
	}
}

void FSlateMacMenu::ExecuteMenuItemAction(const TSharedRef< const class FMenuEntryBlock >& Block)
{
    TSharedPtr< const class FMenuEntryBlock>* MenuBlock = new TSharedPtr< const class FMenuEntryBlock>(Block);
	if (!FPlatformApplicationMisc::bMacApplicationModalMode)
	{
		GameThreadCall(^{
			TSharedPtr< const FUICommandList > ActionList = (*MenuBlock)->GetActionList();
			if (ActionList.IsValid() && (*MenuBlock)->GetAction().IsValid())
			{
				ActionList->ExecuteAction((*MenuBlock)->GetAction().ToSharedRef());
			}
			else
			{
				// There is no action list or action associated with this block via a UI command.  Execute any direct action we have
				(*MenuBlock)->GetDirectActions().Execute();
			}
			delete MenuBlock;
		}, @[ NSDefaultRunLoopMode ], false);
	}
}

static const TSharedRef<SWidget> FindTextBlockWidget(TSharedRef<SWidget> Content)
{
	if (Content->GetType() == FName(TEXT("STextBlock")))
	{
		return Content;
	}

	FChildren* Children = Content->GetChildren();
	int32 NumChildren = Children->Num();

	for (int32 Index=0; Index < NumChildren; ++Index)
	{
		const TSharedRef<SWidget> Found = FindTextBlockWidget(Children->GetChildAt(Index));
		if (Found != SNullWidget::NullWidget)
		{
			return Found;
		}
	}
	return SNullWidget::NullWidget;
}

NSString* FSlateMacMenu::GetMenuItemTitle(const TSharedRef<const FMenuEntryBlock>& Block)
{
	TAttribute<FText> Label;
	if (!Block->LabelOverride.IsBound() && Block->LabelOverride.Get().IsEmpty() && Block->GetAction().IsValid())
	{
		Label = Block->GetAction()->GetLabel();
	}
	else if (!Block->LabelOverride.Get().IsEmpty())
	{
		Label = Block->LabelOverride;
	}
	else if (Block->EntryWidget.IsValid())
	{
		const TSharedRef<SWidget>& TextBlockWidget = FindTextBlockWidget(Block->EntryWidget.ToSharedRef());
		if (TextBlockWidget != SNullWidget::NullWidget)
		{
			Label = StaticCastSharedRef<STextBlock>(TextBlockWidget)->GetText();
		}
	}

	return Label.Get().ToString().GetNSString();
}

NSImage* FSlateMacMenu::GetMenuItemIcon(const TSharedRef<const FMenuEntryBlock>& Block)
{
	NSImage* MenuImage = nil;
	FSlateIcon Icon;
	if (Block->IconOverride.IsSet())
	{
		Icon = Block->IconOverride;
	}
	else if (Block->GetAction().IsValid() && Block->GetAction()->GetIcon().IsSet())
	{
		Icon = Block->GetAction()->GetIcon();
	}
	if (Icon.IsSet())
	{
		if (Icon.GetIcon())
		{
			FSlateBrush const* IconBrush = Icon.GetIcon();
			FName ResourceName = IconBrush->GetResourceName();
			MenuImage = [[[NSImage alloc] initWithContentsOfFile:ResourceName.ToString().GetNSString()] autorelease];
			if (MenuImage)
			{
				[MenuImage setSize:NSMakeSize(16.0f, 16.0f)];
			}
		}
	}
	return MenuImage;
}

NSString* FSlateMacMenu::GetMenuItemKeyEquivalent(const TSharedRef<const class FMenuEntryBlock>& Block, uint32* OutModifiers)
{
	*OutModifiers = 0;

	if (Block->GetAction().IsValid())
	{
		const TSharedRef<const FInputChord> Chord = Block->GetAction()->GetFirstValidChord();
		if (Chord->IsValidChord())
		{
			if (Chord->NeedsControl())
			{
				*OutModifiers |= NSControlKeyMask;
			}
			if (Chord->NeedsShift())
			{
				*OutModifiers |= NSShiftKeyMask;
			}
			if (Chord->NeedsAlt())
			{
				*OutModifiers |= NSAlternateKeyMask;
			}
			if (Chord->NeedsCommand())
			{
				*OutModifiers |= NSCommandKeyMask;
			}

			FString KeyString = Chord->GetKeyText().ToString().ToLower();
			return KeyString.GetNSString();
		}
	}

	return @"";
}

bool FSlateMacMenu::IsMenuItemEnabled(const TSharedRef<const class FMenuEntryBlock>& Block)
{
	TSharedPtr<const FUICommandList> ActionList = Block->GetActionList();
	TSharedPtr<const FUICommandInfo> Action = Block->GetAction();
	const FUIAction& DirectActions = Block->GetDirectActions();

	bool bEnabled = true;
	if (ActionList.IsValid() && Action.IsValid())
	{
		bEnabled = ActionList->CanExecuteAction(Action.ToSharedRef());
	}
	else
	{
		// There is no action list or action associated with this block via a UI command.  Execute any direct action we have
		bEnabled = DirectActions.CanExecute();
	}
    
    if(FPlatformApplicationMisc::bMacApplicationModalMode)
    {
        bEnabled = false;
    }

	return bEnabled;
}

int32 FSlateMacMenu::GetMenuItemState(const TSharedRef<const class FMenuEntryBlock>& Block)
{
	TSharedPtr<const FUICommandList> ActionList = Block->GetActionList();
	TSharedPtr<const FUICommandInfo> Action = Block->GetAction();
	const FUIAction& DirectActions = Block->GetDirectActions();

	ECheckBoxState CheckState = ECheckBoxState::Unchecked;
	if (ActionList.IsValid() && Action.IsValid())
	{
		CheckState = ActionList->GetCheckState(Action.ToSharedRef());
	}
	else
	{
		// There is no action list or action associated with this block via a UI command.  Execute any direct action we have
		CheckState = DirectActions.GetCheckState();
	}

	switch(CheckState)
	{
	case ECheckBoxState::Checked:
		return NSOnState;
	case ECheckBoxState::Undetermined:
		return NSMixedState;
	default:
		break;
	}
	return NSOffState;
}<|MERGE_RESOLUTION|>--- conflicted
+++ resolved
@@ -303,10 +303,7 @@
 
 	// @todo: Ideally this would ask global tab manager if there's any active tab, but that cannot be done reliably at the moment
 	// so instead we assume that as long as there's any visible, regular window open, we do have some menu to show/update.
-<<<<<<< HEAD
-=======
 	if(!GIsSlowTask)
->>>>>>> e3a25b20
 	{
 		MacApplication->GetWindowsArrayMutex().Lock();
 		const TArray<TSharedRef<FMacWindow>>&AllWindows = MacApplication->GetAllWindows();
