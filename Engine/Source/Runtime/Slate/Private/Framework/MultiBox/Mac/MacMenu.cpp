--- conflicted
+++ resolved
@@ -234,17 +234,6 @@
 					[MenuItem setImage:nil];
 				}
 
-<<<<<<< HEAD
-				if (MenuItemState.IsEnabled)
-				{
-					[MenuItem setTarget:MenuItem];
-                    if(!MenuItemState.IsSubMenu)
-                    {
-                        [MenuItem setAction:@selector(performAction)];
-                    }
-				}
-
-=======
                 [MenuItem setTarget:MenuItem];
                 if(!MenuItemState.IsSubMenu)
                 {
@@ -258,7 +247,6 @@
                     }
                 }
 				
->>>>>>> 9f6ccf49
 				if (!MenuItemState.IsSubMenu)
 				{
 					[MenuItem setState:MenuItemState.State];
