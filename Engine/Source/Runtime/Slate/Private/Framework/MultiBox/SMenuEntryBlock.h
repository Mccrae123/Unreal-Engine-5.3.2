// Copyright Epic Games, Inc. All Rights Reserved.

#pragma once

#include "CoreMinimal.h"
#include "Misc/Attribute.h"
#include "Layout/Visibility.h"
#include "Widgets/DeclarativeSyntaxSupport.h"
#include "Input/Reply.h"
#include "Styling/SlateColor.h"
#include "Widgets/SWidget.h"
#include "Textures/SlateIcon.h"
#include "Framework/Commands/UICommandInfo.h"
#include "Framework/Commands/UICommandList.h"
#include "Framework/MultiBox/MultiBox.h"
#include "Framework/MultiBox/MultiBoxBuilder.h"

class FActiveTimerHandle;

/**
 * Menu entry MultiBlock
 */
class FMenuEntryBlock
	: public FMultiBlock
{

public:

	/**
	 * Constructor
	 *
	 * @param	InCommand			The command associated with this menu entry
	 * @param	InCommandList		The list of commands that are mapped to delegates so that we know what to execute when this menu entry is activated
	 * @param	InLabelOverride		Optional label override.  If omitted, then the action's label will be used instead.
	 * @param	InToolTipOverride	Optional tool tip override.	 If omitted, then the action's label will be used instead.
	 * @param	InIconOverride		Optional icon to use for the tool bar image.  If omitted, then the action's icon will be used instead.
	 * @param	bInShouldCloseWindowAfterMenuSelection	In the case of a submenu, whether it should close after an item is selected
	 * @param	bInInvertLabelOnHover	Whether to invert the label text's color on hover
	 */
	FMenuEntryBlock( const FName& InExtensionHook, const TSharedPtr< const FUICommandInfo > InCommand, TSharedPtr< const FUICommandList > InCommandList, const TAttribute<FText>& InLabelOverride = TAttribute<FText>(), const TAttribute<FText>& InToolTipOverride = TAttribute<FText>(), const FSlateIcon& InIconOverride = FSlateIcon(), bool bInCloseSelfOnly = false, bool bInShouldCloseWindowAfterMenuSelection = true);


	/**
	 * Constructor
	 *
	 * @param	InLabel				The label to display in the menu
	 * @param	InToolTip			The tool tip to display when the menu entry is hovered over
 	 * @param	InEntryBuilder		Menu builder object for the menu to add.
	 * @param	InExtender			The menu extender class to pass down to child menus
	 * @param	bInSubMenu			True if this menu entry spawns a sub-menu instead of activating a command
	 * @param	bInSubMenuOnClick	True if this menu entry spawns a sub-menu only by clicking on it
	 * @param	InCommandList		The list of commands bound to delegates that should be executed for menu entries
	 * @param	InIcon				The icon to display to the left of the label
	 * @param	bInShouldCloseWindowAfterMenuSelection	In the case of a submenu, whether it should close after an item is selected
	 * @param	bInInvertLabelOnHover	Whether to invert the label text's color on hover
	 */
	FMenuEntryBlock( const FName& InExtensionHook, const TAttribute<FText>& InLabel, const TAttribute<FText>& InToolTip, const FNewMenuDelegate& InEntryBuilder, TSharedPtr<FExtender> InExtender, bool bInSubMenu, bool bInSubMenuOnClick, TSharedPtr< const FUICommandList > InCommandList, bool bInCloseSelfOnly, const FSlateIcon& InIcon = FSlateIcon(), bool bInShouldCloseWindowAfterMenuSelection = true);
	

	/**
	 * Constructor
	 *
	 * @param	InLabel				The label to display in the menu
	 * @param	InToolTip			The tool tip to display when the menu entry is hovered over
 	 * @param	InMenuBuilder		Menu widget object to add.
	 * @param	InExtender			The menu extender class to pass down to child menus
	 * @param	bInSubMenu			True if this menu entry spawns a sub-menu instead of activating a command
	 * @param	bInSubMenuOnClick	True if this menu entry spawns a sub-menu only by clicking on it
	 * @param	InCommandList		The list of commands bound to delegates that should be executed for menu entries
	 * @param	InIcon				The icon to display to the left of the label
	 * @param	bInShouldCloseWindowAfterMenuSelection	In the case of a submenu, whether it should close after an item is selected
	 * @param	bInInvertLabelOnHover	Whether to invert the label text's color on hover
	 */
	FMenuEntryBlock( const FName& InExtensionHook, const TAttribute<FText>& InLabel, const TAttribute<FText>& InToolTip, const FOnGetContent& InMenuBuilder, TSharedPtr<FExtender> InExtender, bool bInSubMenu, bool bInSubMenuOnClick, TSharedPtr< const FUICommandList > InCommandList, bool bInCloseSelfOnly, const FSlateIcon& InIcon = FSlateIcon(), bool bInShouldCloseWindowAfterMenuSelection = true);

	/**
	 * Constructor
	 *
	 * @param	InLabel				The label to display in the menu
	 * @param	InToolTip			The tool tip to display when the menu entry is hovered over
 	 * @param	InEntryWidget		Menu widget object to add.
	 * @param	InExtender			The menu extender class to pass down to child menus
	 * @param	bInSubMenu			True if this menu entry spawns a sub-menu instead of activating a command
	 * @param	bInSubMenuOnClick	True if this menu entry spawns a sub-menu only by clicking on it
	 * @param	InCommandList		The list of commands bound to delegates that should be executed for menu entries
	 * @param	InIcon				The icon to display to the left of the label
	 * @param	bInShouldCloseWindowAfterMenuSelection	In the case of a submenu, whether it should close after an item is selected
	 * @param	bInInvertLabelOnHover	Whether to invert the label text's color on hover
	 */
	FMenuEntryBlock( const FName& InExtensionHook, const TAttribute<FText>& InLabel, const TAttribute<FText>& InToolTip, const TSharedPtr<SWidget>& InEntryWidget, TSharedPtr<FExtender> InExtender, bool bInSubMenu, bool bInSubMenuOnClick, TSharedPtr< const FUICommandList > InCommandList, bool bInCloseSelfOnly, const FSlateIcon& InIcon = FSlateIcon(), bool bInShouldCloseWindowAfterMenuSelection = true);


	/**
	 * Constructor for use with dynamic menu entries that do not have commands
	 *
	 * @param	InLabel				The label to display in the menu
 	 * @param	InToolTip			The tool tip to display when the menu entry is hovered over
 	 * @param	InIcon				The icon to display to the left of the label
	 * @param	InUIAction			UI action to take when this menu item is clicked as well as to determine if the menu entry can be executed or appears "checked"
	 * @param	InUserInterfaceActionType	Type of interface action
	 * @param	bInShouldCloseWindowAfterMenuSelection	In the case of a submenu, whether it should close after an item is selected
	 * @param	bInInvertLabelOnHover	Whether to invert the label text's color on hover
	 * @param	InCommandList		The list of commands bound to delegates that should be executed for menu entries
	 */
	FMenuEntryBlock( const FName& InExtensionHook, const TAttribute<FText>& InLabel, const TAttribute<FText>& InToolTip, const FNewMenuDelegate& InEntryBuilder, TSharedPtr<FExtender> InExtender, bool bInSubMenu, bool bInSubMenuOnClick, const FSlateIcon& InIcon, const FUIAction& InUIAction, const EUserInterfaceActionType InUserInterfaceActionType, bool bInCloseSelfOnly, bool bInShouldCloseWindowAfterMenuSelection = true, TSharedPtr< const FUICommandList > InCommandList = nullptr );

	FMenuEntryBlock( const FName& InExtensionHook, const TAttribute<FText>& InLabel, const TAttribute<FText>& InToolTip, const FSlateIcon& InIcon, const FUIAction& InUIAction, const EUserInterfaceActionType InUserInterfaceActionType, bool bInCloseSelfOnly, bool bInShouldCloseWindowAfterMenuSelection = true);

	FMenuEntryBlock( const FName& InExtensionHook, const FUIAction& UIAction, const TSharedRef< SWidget > Contents, const TAttribute<FText>& InToolTip, const EUserInterfaceActionType InUserInterfaceActionType, bool bInCloseSelfOnly, bool bInShouldCloseWindowAfterMenuSelection = true);

	FMenuEntryBlock( const FName& InExtensionHook, const TSharedRef< SWidget > Contents, const FNewMenuDelegate& InEntryBuilder, TSharedPtr<FExtender> InExtender, bool bInSubMenu, bool bInSubMenuOnClick, TSharedPtr< const FUICommandList > InCommandList, bool bInCloseSelfOnly, bool bInShouldCloseWindowAfterMenuSelection = true);

	FMenuEntryBlock( const FName& InExtensionHook, const FUIAction& UIAction, const TSharedRef< SWidget > Contents, const FNewMenuDelegate& InEntryBuilder, TSharedPtr<FExtender> InExtender, bool bInSubMenu, TSharedPtr< const FUICommandList > InCommandList, bool bInCloseSelfOnly, bool bInShouldCloseWindowAfterMenuSelection = true);

	FMenuEntryBlock( const FName& InExtensionHook, const FUIAction& UIAction, const TAttribute<FText>& InLabel, const TAttribute<FText>& InToolTip, const FOnGetContent& InMenuBuilder, TSharedPtr<FExtender> InExtender, bool bInSubMenu, bool bInSubMenuOnClick, bool bInCloseSelfOnly, const FSlateIcon& InIcon = FSlateIcon(), bool bInShouldCloseWindowAfterMenuSelection = true);

<<<<<<< HEAD
=======
	/** Construct a menu entry given param struct */
	FMenuEntryBlock(const FMenuEntryParams& InMenuEntryParams);

>>>>>>> 6bbb88c8
	/** FMultiBlock interface */
	virtual void CreateMenuEntry(class FMenuBuilder& MenuBuilder) const override;
	virtual bool HasIcon() const override;

	/** Returns whether this menu entry block opens a sub-menu. */
	bool IsSubMenu() const { return bIsSubMenu; }

	/** Sets whether the menu search algorithm should walk down this menu sub-menus. */
	void SetRecursivelySearchable(bool bInRecursivelySearchable) { bIsRecursivelySearchable = bInRecursivelySearchable; }

	/** Returns whether the menu search algorithm should walk down this menu sub-menus. */
	bool IsRecursivelySearchable() const { return bIsRecursivelySearchable; }

private:

	/** FMultiBlock private interface */
	virtual TSharedRef< class IMultiBlockBaseWidget > ConstructWidget() const override;

private:

	// Friend our corresponding widget class
	friend class SMenuEntryBlock;
	friend class FSlateMacMenu;

	/** Optional overridden text label for this menu entry.  If not set, then the action's label will be used instead. */
	TAttribute<FText> LabelOverride;

	/** Optional overridden tool tip for this menu entry.  If not set, then the action's tool tip will be used instead. */
	TAttribute<FText> ToolTipOverride;

	/** Optional overridden input binding text for this menu entry.  If not set, then the UI action's binding will be used if available. */
	TAttribute<FText> InputBindingOverride;

	/** Optional overridden icon for this tool bar button.  IF not set, then the action's icon will be used instead. */
	FSlateIcon IconOverride;

	/** Optional menu entry builder associated with this entry for building sub-menus and pull down menus */
	FNewMenuDelegate EntryBuilder;

	/** Delegate that returns an entire menu */
	FOnGetContent MenuBuilder;

	/** Widget to be added to the menu */
	TSharedPtr<SWidget> EntryWidget;

	/** True if this menu entry opens a sub-menu */
	bool bIsSubMenu;

	/** True if the search algorithm should walk down this menu sub menus. Usually true, unless the menu has circular/infinite expansion (happens in some menus generated on the fly by reflection). */
	bool bIsRecursivelySearchable;

	/** True if this menu entry opens a sub-menu by clicking on it only */
	bool bOpenSubMenuOnClick;

	/** In the case where a command is not bound, the user interface action type to use.  If a command is bound, we
	    simply use the action type associated with that command. */
	EUserInterfaceActionType UserInterfaceActionType;

	/** True if the menu should close itself and all its children or the entire open menu stack */
	bool bCloseSelfOnly;

	/** An extender that this menu entry should pass down to its children, so they get extended properly */
	TSharedPtr<FExtender> Extender;

	/** For submenus, whether the menu should be closed after something is selected */
	bool bShouldCloseWindowAfterMenuSelection;

	/** Whether to invert the label text's color on hover */
	bool bInvertLabelOnHover;
};




/**
 * Menu entry MultiBlock widget
 */
class SLATE_API SMenuEntryBlock
	: public SMultiBlockBaseWidget
{

public:

	SLATE_BEGIN_ARGS( SMenuEntryBlock ){}

	SLATE_END_ARGS()


	/**
	 * Builds this MultiBlock widget up from the MultiBlock associated with it
	 */
	virtual void BuildMultiBlockWidget(const ISlateStyle* StyleSet, const FName& StyleName) override;

	/**
	 * Construct this widget
	 *
	 * @param	InArgs	The declaration data for this widget
	 */
	void Construct( const FArguments& InArgs );

	/**
	 * Called to create content for a pull-down or sub-menu window when it's summoned by the user
	 *
	 * @return	The widget content for the new menu
	 */
	TSharedRef< SWidget > MakeNewMenuWidget() const;


protected:
	/** Struct for creating menu entry widgets */
	struct FMenuEntryBuildParams
	{
		/** The owning multibox */
		TSharedPtr< const FMultiBox > MultiBox;
		/** Our menu entry block */
		TSharedPtr< const FMenuEntryBlock > MenuEntryBlock;
		/** UI Command associated with the menu entry */
		TSharedPtr< const FUICommandInfo > UICommand;
		/** The text to display */
		TAttribute<FText> Label;
		/** The tooltip to display */
		TAttribute<FText> ToolTip;
		/** The input binding to display */
		TAttribute<FText> InputBinding;
		/** The style set to use */
		const ISlateStyle* StyleSet;
		/** The style name to use */
		FName StyleName;
	};


	/**
	 * Called by Slate when this menu entry's button is clicked
	 */
	FReply OnMenuItemButtonClicked();

	/**
	 * Called when a checkbox in the menu item or the menu item itself is clicked
	 *
	 * @param bCheckBoxClicked	true if a check box was clicked and not the menu item.  We dont close the menu when a check box is clicked
	 */
	void OnClicked( bool bCheckBoxClicked );

	/**
	 * Called by Slate to determine if this menu entry is enabled
	 * 
	 * @return True if the menu entry is enabled, false otherwise
	 */
	bool IsEnabled() const;

	/**
	 * Called by Slate to determine if this menu entry is enabled (during menu editing)
	 * 
	 * @return True if the menu entry is enabled, false otherwise
	 */
	bool IsEnabledDuringEditMode() const;

	/**
	 * Called by Slate when this check box button is toggled in a menu entry
	 */
	void OnCheckStateChanged( const ECheckBoxState NewCheckedState );

	/**
	 * Called by slate to determine if this menu entry should appear checked
	 *
	 * @return true if it should be checked, false if not.
	 */
	ECheckBoxState IsChecked() const;

	/**
	 * In the case that we have an icon to show.  This function is called to get the image that indicates the menu item should appear checked
	 * If we can show an actual check box, this function is not called
	 */
	const FSlateBrush* OnGetCheckImage() const;

	// SWidget interface
	virtual void OnMouseEnter( const FGeometry& MyGeometry, const FPointerEvent& MouseEvent ) override;
	virtual void OnMouseLeave( const FPointerEvent& MouseEvent ) override;
	virtual FReply OnKeyDown( const FGeometry& MyGeometry, const FKeyEvent& KeyEvent ) override;
	//virtual void Tick( const FGeometry& AllottedGeometry, const double InCurrentTime, const float InDeltaTime ) override;
	// End of SWidget interface


	/**
	 * Called to get the appropriate border for Buttons on Menu Bars based on whether or not submenu is open
	 *
	 * @return	The appropriate border to use
	 */
	const FSlateBrush* GetMenuBarButtonBorder() const;
	FSlateColor GetMenuBarForegroundColor() const;

	/**
	 * Called to create content for a pull-down menu widget
	 *
	 * @param InBuildParams	Parameters for how to build the widget
	 * @return	The widget content for the new menu
	 */
	TSharedRef< SWidget > BuildMenuBarWidget( const FMenuEntryBuildParams& InBuildParams );
	
	/**
	* Finds the STextBlock that gets displayed in the UI
	*
	* @param Content	Widget to check for an STextBlock
	* @return	The STextBlock widget found
	*/
	TSharedRef<SWidget> FindTextBlockWidget(TSharedRef<SWidget> Content);

	/**
	 * Called to create content for a menu entry inside a pull-down, context, or sub-menu
	 *
	 * @param InBuildParams	Parameters for how to build the widget
	 * @return The widget content for the new menu
	 */
	TSharedRef< SWidget > BuildMenuEntryWidget( const FMenuEntryBuildParams& InBuildParams );

	/**
	 * Called to create content for a sub-menu widget (entry in a menu that opens another menu to the right of it)
	 *
	 * @param InBuildParams	Parameters for how to build the widget
	 * @return The widget content for the new menu
	 */
	TSharedRef< SWidget > BuildSubMenuWidget( const FMenuEntryBuildParams& InBuildParams );

	/**
	 * Requests that the sub-menu associated with this widget be toggled on or off.
	 * It does not immediately toggle the menu.  After a set amount of time is passed the menu will toggle
	 *
	 * @param bOpenMenu	true to open the menu, false to close the menu if one is currently open
	 * @param bClobber true if we want to open a menu when another menu is already open
	 */
	void RequestSubMenuToggle( bool bOpenMenu, const bool bClobber );

	/**
	 * Cancels any open requests to toggle a sub-menu       
	 */
	void CancelPendingSubMenu();

	/**
	 * Returns whether or the sub-menu entry should appear hovered.  If the sub-menu is open we will always show the menu as hovered to indicate which sub-menu is open
	 * In the case that the user is interacting in this menu we do not show the menu as hovered because we need to show what the user is actually selecting
	 */
	bool ShouldSubMenuAppearHovered() const;
	
	/**
	 * Called to query the tool tip text for this widget, but will return an empty text for menu bar items
	 * when a menu for that menu bar is already open
	 *
	 * @param	ToolTipText	Tool tip text to display, if possible
	 *
	 * @return	Tool tip text, or an empty text if filtered out
	 */
	FText GetFilteredToolTipText( TAttribute<FText> ToolTipText ) const;


	// Gets the visibility of the menu item
	EVisibility GetVisibility() const;

	/** Get the selection color when the entry is hovered */
	FSlateColor TintOnHover() const;

	/** Get the inverted foreground color when the entry is hovered */
	FSlateColor InvertOnHover() const;

	/** Updates state machine for sub-menu opening logic.  Called in the widget's Tick as well as on demand in some cases. */
	//void UpdateSubMenuState();

private:
	const FSlateBrush* GetCheckBoxImageBrushFromStyle(const FCheckBoxStyle* Style) const;

	/** One-off delayed active timer to update the open/closed state of the sub menu. */
	EActiveTimerReturnType UpdateSubMenuState(double InCurrentTime, float InDeltaTime, bool bWantsOpen);

	/** The handle to the active timer to update the sub-menu state */
	TWeakPtr<FActiveTimerHandle> ActiveTimerHandle;

	/** The brush to use when an item should appear checked */
	const FSlateBrush* CheckedImage;
	/** The brush to use when an item should appear unchecked */
	const FSlateBrush* UncheckedImage;
	/** For pull-down or sub-menu entries, this stores a weak reference to the menu anchor widget that we'll use to summon the menu */
	TWeakPtr< SMenuAnchor > MenuAnchor;
	
	const FButtonStyle* MenuBarButtonStyle;
};<|MERGE_RESOLUTION|>--- conflicted
+++ resolved
@@ -114,12 +114,9 @@
 
 	FMenuEntryBlock( const FName& InExtensionHook, const FUIAction& UIAction, const TAttribute<FText>& InLabel, const TAttribute<FText>& InToolTip, const FOnGetContent& InMenuBuilder, TSharedPtr<FExtender> InExtender, bool bInSubMenu, bool bInSubMenuOnClick, bool bInCloseSelfOnly, const FSlateIcon& InIcon = FSlateIcon(), bool bInShouldCloseWindowAfterMenuSelection = true);
 
-<<<<<<< HEAD
-=======
 	/** Construct a menu entry given param struct */
 	FMenuEntryBlock(const FMenuEntryParams& InMenuEntryParams);
 
->>>>>>> 6bbb88c8
 	/** FMultiBlock interface */
 	virtual void CreateMenuEntry(class FMenuBuilder& MenuBuilder) const override;
 	virtual bool HasIcon() const override;
