--- conflicted
+++ resolved
@@ -127,12 +127,6 @@
 	/** Returns whether this menu entry block opens a sub-menu. */
 	bool IsSubMenu() const { return bIsSubMenu; }
 
-<<<<<<< HEAD
-	/** Returns whether this menu entry block opens a sub-menu. */
-	bool IsSubMenu() const { return bIsSubMenu; }
-
-=======
->>>>>>> 4af6daef
 	/** Sets whether the menu search algorithm should walk down this menu sub-menus. */
 	void SetRecursivelySearchable(bool bInRecursivelySearchable) { bIsRecursivelySearchable = bInRecursivelySearchable; }
 
@@ -235,14 +229,6 @@
 	 * @return	The widget content for the new menu
 	 */
 	SLATE_API TSharedRef< SWidget > MakeNewMenuWidget() const;
-
-
-	/**
-	 * Called to create content for a pull-down or sub-menu window when it's summoned by the user
-	 *
-	 * @return	The widget content for the new menu
-	 */
-	TSharedRef< SWidget > MakeNewMenuWidget() const;
 
 
 protected:
