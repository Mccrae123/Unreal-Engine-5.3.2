// Copyright 1998-2019 Epic Games, Inc. All Rights Reserved.

#include "Framework/Text/TextLayout.h"
#include "Fonts/FontCache.h"
#include "HAL/IConsoleManager.h"
#include "Framework/Application/SlateApplication.h"
#include "Framework/Text/TextHitPoint.h"
#include "Framework/Text/ILayoutBlock.h"
#include "Internationalization/BreakIterator.h"
#include "Framework/Text/ShapedTextCache.h"

DECLARE_CYCLE_STAT(TEXT("Text Layout"), STAT_SlateTextLayout, STATGROUP_Slate);

static TAutoConsoleVariable<int32> CVarDefaultTextFlowDirection(
	TEXT("Slate.DefaultTextFlowDirection"),
	static_cast<int32>(ETextFlowDirection::Auto),
	TEXT("0: Auto (default), 1: LeftToRight, 2: RightToLeft."),
	ECVF_Default
	);

ETextFlowDirection GetDefaultTextFlowDirection()
{
	const int32 DefaultTextFlowDirectionAsInt = CVarDefaultTextFlowDirection.AsVariable()->GetInt();
	if (DefaultTextFlowDirectionAsInt >= static_cast<int32>(ETextFlowDirection::Auto) && DefaultTextFlowDirectionAsInt <= static_cast<int32>(ETextFlowDirection::RightToLeft))
	{
		return static_cast<ETextFlowDirection>(DefaultTextFlowDirectionAsInt);
	}
	return ETextFlowDirection::Auto;
}


FTextLayout::FBreakCandidate FTextLayout::CreateBreakCandidate( int32& OutRunIndex, FLineModel& Line, int32 PreviousBreak, int32 CurrentBreak )
{
	const FRunTextContext RunTextContext(TextShapingMethod, Line.TextBaseDirection, Line.ShapedTextCache);

	bool SuccessfullyMeasuredSlice = false;
	int16 MaxAboveBaseline = 0;
	int16 MaxBelowBaseline = 0;
	FVector2D BreakSize( ForceInitToZero );
	FVector2D BreakSizeWithoutTrailingWhitespace( ForceInitToZero );
	float FirstTrailingWhitespaceCharWidth = 0.0f;
	int32 WhitespaceStopIndex = CurrentBreak;
	int8 Kerning = 0;

	if ( Line.Runs.IsValidIndex( OutRunIndex ) )
	{
		FRunModel& Run = Line.Runs[ OutRunIndex ];
		const FTextRange Range = Run.GetTextRange();
		int32 BeginIndex = FMath::Max( PreviousBreak, Range.BeginIndex );

		if ( BeginIndex > 0 )
		{
			Kerning = Run.GetKerning( BeginIndex, Scale, RunTextContext );
		}
	}

	// We need to consider the Runs when detecting and measuring the text lengths of Lines because
	// the font style used makes a difference.
	const int32 FirstRunIndexChecked = OutRunIndex;
	for (; OutRunIndex < Line.Runs.Num(); OutRunIndex++)
	{
		FRunModel& Run = Line.Runs[ OutRunIndex ];
		const FTextRange Range = Run.GetTextRange();

		FVector2D SliceSize;
		FVector2D SliceSizeWithoutTrailingWhitespace;
		int32 StopIndex = PreviousBreak;

		WhitespaceStopIndex = StopIndex = FMath::Min( Range.EndIndex, CurrentBreak );
		int32 BeginIndex = FMath::Max( PreviousBreak, Range.BeginIndex );

		while( WhitespaceStopIndex > BeginIndex && FText::IsWhitespace( (*Line.Text)[ WhitespaceStopIndex - 1 ] ) )
		{
			--WhitespaceStopIndex;
		}

		if ( BeginIndex == StopIndex )
		{
			// This slice is empty, no need to adjust anything
			SliceSize = SliceSizeWithoutTrailingWhitespace = FVector2D::ZeroVector;
		}
		else if ( BeginIndex == WhitespaceStopIndex )
		{
			// This slice contains only whitespace, no need to adjust SliceSizeWithoutTrailingWhitespace
			SliceSize = Run.Measure( BeginIndex, StopIndex, Scale, RunTextContext );
			SliceSizeWithoutTrailingWhitespace = FVector2D::ZeroVector;
		}
		else if ( WhitespaceStopIndex != StopIndex )
		{
			// This slice contains trailing whitespace, measure the text size, then add on the whitespace size
			SliceSize = SliceSizeWithoutTrailingWhitespace = Run.Measure( BeginIndex, WhitespaceStopIndex, Scale, RunTextContext );
			const float WhitespaceWidth = Run.Measure( WhitespaceStopIndex, StopIndex, Scale, RunTextContext ).X;
			SliceSize.X += WhitespaceWidth;

			// We also need to measure the width of the first piece of trailing whitespace
			if ( WhitespaceStopIndex + 1 == StopIndex )
			{
				// Only have one piece of whitespace
				FirstTrailingWhitespaceCharWidth = WhitespaceWidth;
			}
			else
			{
				// Deliberately use the run version of Measure as we don't want the run model to cache this measurement since it may be out of order and break the binary search
				FirstTrailingWhitespaceCharWidth = Run.GetRun()->Measure( WhitespaceStopIndex, WhitespaceStopIndex + 1, Scale, RunTextContext ).X;
			}
		}
		else
		{
			// This slice contains no whitespace, both sizes are the same and can use the same measurement
			SliceSize = SliceSizeWithoutTrailingWhitespace = Run.Measure( BeginIndex, StopIndex, Scale, RunTextContext );
		}

		BreakSize.X += SliceSize.X; // We accumulate the slice widths
		BreakSizeWithoutTrailingWhitespace.X += SliceSizeWithoutTrailingWhitespace.X; // We accumulate the slice widths

		// Get the baseline and flip it's sign; Baselines are generally negative
		const int16 Baseline = -(Run.GetBaseLine( Scale ));

		// For the height of the slice we need to take into account the largest value below and above the baseline and add those together
		MaxAboveBaseline = FMath::Max( MaxAboveBaseline, (int16)( Run.GetMaxHeight( Scale ) - Baseline ) );
		MaxBelowBaseline = FMath::Max( MaxBelowBaseline, Baseline );

		if ( StopIndex == CurrentBreak )
		{
			SuccessfullyMeasuredSlice = true;

			if ( OutRunIndex < Line.Runs.Num() && StopIndex == Line.Runs[ OutRunIndex ].GetTextRange().EndIndex )
			{
				++OutRunIndex;
			}
			break;
		}
	}
	
#if DO_CHECK
	if (!SuccessfullyMeasuredSlice)
	{
		FString AnonymizedText;
		AnonymizedText.Reserve(Line.Text->Len());
		for (const TCHAR Char : *Line.Text)
		{
			if (Char == TCHAR('\\'))
			{
				AnonymizedText += TEXT("\\\\");
			}
			else if (FChar::IsWhitespace(Char) || FChar::IsPunct(Char))
			{
				AnonymizedText += Char;
			}
			else if (FChar::IsDigit(Char))
			{
				AnonymizedText += TEXT("0");
			}
			else if (FChar::IsLower(Char))
			{
				AnonymizedText += TEXT("a");
			}
			else
			{
				AnonymizedText += TEXT("A");
			}
		}

		FString RunDebugData;
		for (int32 RunIndex = 0; RunIndex < Line.Runs.Num(); ++RunIndex)
		{
			const FRunModel& Run = Line.Runs[RunIndex];
			const FTextRange RunRange = Run.GetTextRange();
			RunDebugData.Append(FString::Printf(TEXT("\t\t[%d] - Range: {%d, %d}\n"), RunIndex, RunRange.BeginIndex, RunRange.EndIndex));
		}

		checkf(SuccessfullyMeasuredSlice, TEXT("Failed to measure a slice of text!\n\tDebug Source: %s\n\tAnonymized Text: %s\n\tStart Index: %d\n\tEnd Index: %d\n\tStart Run Index: %d\n\tLine Runs:\n%s"), *DebugSourceInfo.Get(FString()), *AnonymizedText, PreviousBreak, CurrentBreak, FirstRunIndexChecked, *RunDebugData);
	}
#endif // DO_CHECK

	BreakSize.Y = BreakSizeWithoutTrailingWhitespace.Y = MaxAboveBaseline + MaxBelowBaseline;

	FBreakCandidate BreakCandidate;
	BreakCandidate.ActualSize = BreakSize;
	BreakCandidate.TrimmedWidth = BreakSizeWithoutTrailingWhitespace.X;
	BreakCandidate.ActualRange = FTextRange( PreviousBreak, CurrentBreak );
	BreakCandidate.TrimmedRange = FTextRange( PreviousBreak, WhitespaceStopIndex );
	BreakCandidate.FirstTrailingWhitespaceCharWidth = FirstTrailingWhitespaceCharWidth;
	BreakCandidate.MaxAboveBaseline = MaxAboveBaseline;
	BreakCandidate.MaxBelowBaseline = MaxBelowBaseline;
	BreakCandidate.Kerning = Kerning;

#if TEXT_LAYOUT_DEBUG
	BreakCandidate.DebugSlice = FString( BreakCandidate.Range.EndIndex - BreakCandidate.Range.BeginIndex, (**Line.Text) + BreakCandidate.Range.BeginIndex );
#endif

	return BreakCandidate;
}

void FTextLayout::CreateLineViewBlocks( int32 LineModelIndex, const int32 StopIndex, const float WrappedLineWidth, const TOptional<float>& JustificationWidth, int32& OutRunIndex, int32& OutRendererIndex, int32& OutPreviousBlockEnd, TArray< TSharedRef< ILayoutBlock > >& OutSoftLine )
{
	const FLineModel& LineModel = LineModels[ LineModelIndex ];

	const FRunTextContext RunTextContext(TextShapingMethod, LineModel.TextBaseDirection, LineModel.ShapedTextCache);

	int16 MaxAboveBaseline = 0;
	int16 MaxBelowBaseline = 0;

	int32 CurrentLineBegin = OutPreviousBlockEnd;
	if (OutRunIndex < LineModel.Runs.Num())
	{
		CurrentLineBegin = FMath::Max(CurrentLineBegin, LineModel.Runs[OutRunIndex].GetTextRange().BeginIndex);
	}

	int32 CurrentLineEnd = StopIndex;
	if (CurrentLineEnd == INDEX_NONE)
	{
		CurrentLineEnd = (LineModel.Runs.Num() > 0) ? LineModel.Runs.Last().GetTextRange().EndIndex : 0;
	}
	
	// KerningOnly shaping implies LTR only text, so we can skip the bidirectional detection and splitting
	TextBiDi::ETextDirection LineTextDirection = TextBiDi::ETextDirection::LeftToRight;
	TArray<TextBiDi::FTextDirectionInfo> TextDirectionInfos;
	if (TextShapingMethod != ETextShapingMethod::KerningOnly)
	{
		// The bidirectional text detection tells us the correct order for the blocks of text with regard to the base direction of the current line
		LineTextDirection = TextBiDiDetection->ComputeTextDirection(**LineModel.Text, CurrentLineBegin, CurrentLineEnd - CurrentLineBegin, LineModel.TextBaseDirection, TextDirectionInfos);
	}

	// Ensure there is at least one directional block. This can happen when using KerningOnly shaping (since we skip the bidirectional detection), or for empty strings that are run through the bidirectional detection.
	if (TextDirectionInfos.Num() == 0)
	{
		TextBiDi::FTextDirectionInfo TextDirectionInfo;
		TextDirectionInfo.StartIndex = CurrentLineBegin;
		TextDirectionInfo.Length = CurrentLineEnd - CurrentLineBegin;
		TextDirectionInfo.TextDirection = TextBiDi::ETextDirection::LeftToRight;
		TextDirectionInfos.Add(MoveTemp(TextDirectionInfo));
	}

	// We always add the runs to the line in ascending index order, so re-order a copy of the text direction data so that we can iterate it forwards by ascending index
	// We'll re-sort the line into the correct visual order once we've finished generating the blocks
	int32 CurrentSortedTextDirectionInfoIndex = 0;
	TArray<TextBiDi::FTextDirectionInfo> SortedTextDirectionInfos = TextDirectionInfos;
	SortedTextDirectionInfos.Sort([](const TextBiDi::FTextDirectionInfo& InFirst, const TextBiDi::FTextDirectionInfo& InSecond) -> bool
	{
		return InFirst.StartIndex < InSecond.StartIndex;
	});

	FTextRange SoftLineRange = FTextRange(MAX_int32, MIN_int32);
	for (; OutRunIndex < LineModel.Runs.Num(); )
	{
		const FRunModel& Run = LineModel.Runs[ OutRunIndex ];
		const FTextRange RunRange = Run.GetTextRange();

		int32 BlockBeginIndex = FMath::Max( OutPreviousBlockEnd, RunRange.BeginIndex );
		int32 BlockStopIndex = RunRange.EndIndex;

		// Blocks can only contain text with the same reading direction
		TextBiDi::ETextDirection BlockTextDirection = TextBiDi::ETextDirection::LeftToRight;
		int32 CurrentTextDirectionStopIndex = 0;
		if (CurrentSortedTextDirectionInfoIndex < SortedTextDirectionInfos.Num())
		{
			const TextBiDi::FTextDirectionInfo& CurrentTextDirectionInfo = SortedTextDirectionInfos[CurrentSortedTextDirectionInfoIndex];
			CurrentTextDirectionStopIndex = CurrentTextDirectionInfo.StartIndex + CurrentTextDirectionInfo.Length;

			checkf(BlockBeginIndex >= CurrentTextDirectionInfo.StartIndex, TEXT("Debug Source: %s"), *DebugSourceInfo.Get(FString()));

			BlockStopIndex = FMath::Min(BlockStopIndex, CurrentTextDirectionStopIndex);
			BlockTextDirection = CurrentTextDirectionInfo.TextDirection;
		}

		TSharedPtr< IRunRenderer > BlockRenderer = nullptr;

		if ( OutRendererIndex != INDEX_NONE )
		{
			// Grab the currently active renderer
			const FTextRunRenderer& Renderer = LineModel.RunRenderers[OutRendererIndex];

			// Check to see if the last block was rendered with the same renderer
			if ( OutPreviousBlockEnd >= Renderer.Range.BeginIndex )
			{
				//If the renderer ends before our directional run...
				if ( Renderer.Range.EndIndex <= BlockStopIndex )
				{
					// Adjust the stopping point of the block to be the end of the renderer range,
					// since highlights need their own block segments
					BlockStopIndex = Renderer.Range.EndIndex;
					BlockRenderer = Renderer.Renderer;
				}
				else
				{
					// This whole run is encompassed by the renderer
					BlockRenderer = Renderer.Renderer;
				}
			}
			else
			{
				// Does the renderer range begin before our directional run ends?
				if ( Renderer.Range.BeginIndex <= BlockStopIndex )
				{
					// then adjust the current block stopping point to just before the renderer range begins,
					// since renderers need their own block segments
					BlockStopIndex = Renderer.Range.BeginIndex;
					BlockRenderer = nullptr;
				}
			}
		}

		if (StopIndex != INDEX_NONE)
		{
			BlockStopIndex = FMath::Min(StopIndex, BlockStopIndex);
		}

		// Have we reached the end of this bidirectional block?
		if (BlockStopIndex == CurrentTextDirectionStopIndex)
		{
			++CurrentSortedTextDirectionInfoIndex;
		}

		const bool IsLastBlock = BlockStopIndex == StopIndex;

		checkf(BlockBeginIndex <= BlockStopIndex, TEXT("Debug Source: %s"), *DebugSourceInfo.Get(FString()));

		// Add the new block
		{
			FBlockDefinition BlockDefine;
			BlockDefine.ActualRange = FTextRange(BlockBeginIndex, BlockStopIndex);
			BlockDefine.Renderer = BlockRenderer;

			OutSoftLine.Add( Run.CreateBlock( BlockDefine, Scale, FLayoutBlockTextContext(RunTextContext, BlockTextDirection) ) );
			OutPreviousBlockEnd = BlockStopIndex;

			// Update the soft line bounds based on this new block (needed within this loop due to bi-directional text, as the extents of the line array are not always the start and end of the range)
			const FTextRange& BlockRange = OutSoftLine.Last()->GetTextRange();
			SoftLineRange.BeginIndex = FMath::Min(SoftLineRange.BeginIndex, BlockRange.BeginIndex);
			SoftLineRange.EndIndex   = FMath::Max(SoftLineRange.EndIndex, BlockRange.EndIndex);
		}

		// Get the baseline and flip it's sign; Baselines are generally negative
		const int16 Baseline = -(Run.GetBaseLine( Scale ));

		// For the height of the slice we need to take into account the largest value below and above the baseline and add those together
		MaxAboveBaseline = FMath::Max( MaxAboveBaseline, (int16)( Run.GetMaxHeight( Scale ) - Baseline ) );
		MaxBelowBaseline = FMath::Max( MaxBelowBaseline, Baseline );

		if ( BlockStopIndex == RunRange.EndIndex )
		{
			++OutRunIndex;
		}

		if ( OutRendererIndex != INDEX_NONE && BlockStopIndex == LineModel.RunRenderers[ OutRendererIndex ].Range.EndIndex )
		{
			++OutRendererIndex;

			if ( OutRendererIndex >= LineModel.RunRenderers.Num() )
			{
				OutRendererIndex = INDEX_NONE;
			}
		}

		if ( IsLastBlock )
		{
			break;
		}
	}

	FVector2D LineSize( ForceInitToZero );
	
	// Use a negative scroll offset since positive scrolling moves things negatively in screen space
	FVector2D CurrentOffset(-ScrollOffset.X, TextLayoutSize.Height - ScrollOffset.Y);

	if ( OutSoftLine.Num() > 0 )
	{
		// Re-order the blocks based on their visual direction
		if (OutSoftLine.Num() > 1 && LineTextDirection != TextBiDi::ETextDirection::LeftToRight)
		{
			TArray<TSharedRef<ILayoutBlock>> VisualSoftLine;
			VisualSoftLine.Reserve(OutSoftLine.Num());

			TArray<TSharedRef<ILayoutBlock>> CurrentVisualSoftLine;
			for (const TextBiDi::FTextDirectionInfo& VisualTextDirectionInfo : TextDirectionInfos)
			{
				const int32 VisualTextEndIndex = VisualTextDirectionInfo.StartIndex + VisualTextDirectionInfo.Length;

				for (int32 CurrentBlockStartIndex = VisualTextDirectionInfo.StartIndex; CurrentBlockStartIndex < VisualTextEndIndex; )
				{
					const TSharedRef<ILayoutBlock>* FoundLineBlock = OutSoftLine.FindByPredicate([&](const TSharedRef<ILayoutBlock>& InLineBlock) -> bool
					{
						return !InLineBlock->GetTextRange().IsEmpty() && InLineBlock->GetTextRange().BeginIndex == CurrentBlockStartIndex;
					});

					checkf(FoundLineBlock, TEXT("Debug Source: %s"), *DebugSourceInfo.Get(FString()));

					const TSharedRef<ILayoutBlock>& FoundLineBlockRef = *FoundLineBlock;
					if (VisualTextDirectionInfo.TextDirection == TextBiDi::ETextDirection::LeftToRight)
					{
						CurrentVisualSoftLine.Add(FoundLineBlockRef);
					}
					else
					{
						CurrentVisualSoftLine.Insert(FoundLineBlockRef, 0);
					}
					CurrentBlockStartIndex = FoundLineBlockRef->GetTextRange().EndIndex;
				}

				VisualSoftLine.Append(MoveTemp(CurrentVisualSoftLine));
				CurrentVisualSoftLine.Reset();
			}

			OutSoftLine = MoveTemp(VisualSoftLine);
		}

		float CurrentHorizontalPos = 0.0f;
		for (int32 Index = 0; Index < OutSoftLine.Num(); Index++)
		{
			const TSharedRef< ILayoutBlock > Block = OutSoftLine[ Index ];
			const TSharedRef< IRun > Run = Block->GetRun();

			const int16 BlockBaseline = Run->GetBaseLine(Scale);
			const int16 VerticalOffset = MaxAboveBaseline - Block->GetSize().Y - BlockBaseline;
			const int8 BlockKerning = Run->GetKerning(Block->GetTextRange().BeginIndex, Scale, RunTextContext);

			Block->SetLocationOffset(FVector2D(CurrentOffset.X + CurrentHorizontalPos + BlockKerning, CurrentOffset.Y + VerticalOffset));

			CurrentHorizontalPos += Block->GetSize().X;
		}

		const float UnscaleLineHeight = MaxAboveBaseline + MaxBelowBaseline;

		LineSize.X = CurrentHorizontalPos;
		LineSize.Y = UnscaleLineHeight * LineHeightPercentage;

		FTextLayout::FLineView LineView;
		LineView.Offset = CurrentOffset;
		LineView.Size = LineSize;
		LineView.TextHeight = UnscaleLineHeight;
		LineView.JustificationWidth = JustificationWidth.Get(LineView.Size.X);
		LineView.Range = SoftLineRange;
		LineView.TextBaseDirection = LineModel.TextBaseDirection;
		LineView.ModelIndex = LineModelIndex;
		LineView.Blocks.Append( OutSoftLine );

		LineViews.Add( LineView );

		// Does this new line view require justification?
		// Any text that visually doesn't justify left requires justification, but so does a line that visually starts with RTL text as we may 
		// need to adjust for the trailing whitespace on that soft-wrapped line (which will be visually leading whitespace for RTL text)
		if (CalculateLineViewVisualJustification(LineView) != ETextJustify::Left || LineView.Blocks[0]->GetTextContext().TextDirection == TextBiDi::ETextDirection::RightToLeft)
		{
			LineViewsToJustify.Add(LineViews.Num() - 1);
		}
	}

	TextLayoutSize.DrawWidth = FMath::Max( TextLayoutSize.DrawWidth, LineSize.X ); // DrawWidth is the size of the longest line + the Margin
	TextLayoutSize.WrappedWidth = FMath::Max( TextLayoutSize.WrappedWidth, (StopIndex == INDEX_NONE) ? LineSize.X : WrappedLineWidth ); // WrappedWidth is the size of the longest line + the Margin + any trailing whitespace width
	TextLayoutSize.Height += LineSize.Y; // Height is the total height of all lines
}

void FTextLayout::JustifyLayout()
{
	if (LineViewsToJustify.Num() == 0)
	{
		return;
	}

	const float LayoutWidthNoMargin = FMath::Max(TextLayoutSize.DrawWidth, ViewSize.X * Scale) - (Margin.GetTotalSpaceAlong<Orient_Horizontal>() * Scale);

	for (const int32 LineViewIndex : LineViewsToJustify)
	{
		FLineView& LineView = LineViews[LineViewIndex];

		const ETextJustify::Type VisualJustification = CalculateLineViewVisualJustification(LineView);

		// The JustificationWidth of a line omits any trailing whitespace that might have been left over from soft-wrapping the text
		// We only want to use this (rather than the full line width) when the justification is at odds with the text flow direction at the edge being justified
		// That is, when right-justifying LTR text we will use the JustificationWidth as the trailing whitespace is visually on the right, but when 
		// right-justifying RTL text we will use the full line width as the trailing whitespace is visually on the left
		float LineJustificationWidth = LineView.JustificationWidth;
		if ((VisualJustification == ETextJustify::Right && LineView.Blocks.Last()->GetTextContext().TextDirection == TextBiDi::ETextDirection::RightToLeft) ||
			(VisualJustification == ETextJustify::Left && LineView.Blocks[0]->GetTextContext().TextDirection == TextBiDi::ETextDirection::LeftToRight))
		{
			LineJustificationWidth = LineView.Size.X;
		}

		FVector2D OffsetAdjustment = FVector2D::ZeroVector;
		switch (VisualJustification)
		{
		case ETextJustify::Left:
			{
				const float ExtraSpace = LineView.Size.X - LineJustificationWidth;
				OffsetAdjustment.X = -ExtraSpace;
			}
			break;

		case ETextJustify::Center:
			{
				const float ExtraSpace = LayoutWidthNoMargin - LineJustificationWidth;
				OffsetAdjustment.X = ExtraSpace * 0.5f;
			}
			break;

		case ETextJustify::Right:
			{
				const float ExtraSpace = LayoutWidthNoMargin - LineJustificationWidth;
				OffsetAdjustment.X = ExtraSpace;
			}
			break;

		default:
			checkf(false, TEXT("Unknown ETextJustify"));
			break;
		}

		LineView.Offset += OffsetAdjustment;

		for (const TSharedRef< ILayoutBlock >& Block : LineView.Blocks)
		{
			Block->SetLocationOffset( Block->GetLocationOffset() + OffsetAdjustment );
		}
	}
}

float FTextLayout::GetWrappingDrawWidth() const
{
	checkf(WrappingWidth >= 0, TEXT("Debug Source: %s"), *DebugSourceInfo.Get(FString()));
	return FMath::Max( 0.01f, ( WrappingWidth - Margin.GetTotalSpaceAlong<Orient_Horizontal>() ) * Scale );
}

void FTextLayout::FlowLayout()
{
	const float WrappingDrawWidth = GetWrappingDrawWidth();

	TArray< TSharedRef< ILayoutBlock > > SoftLine;
	for (int32 LineModelIndex = 0; LineModelIndex < LineModels.Num(); LineModelIndex++)
	{
		FLineModel& LineModel = LineModels[ LineModelIndex ];
		CalculateLineTextDirection(LineModel);
		FlushLineTextShapingCache(LineModel);
		CreateLineWrappingCache(LineModel);

		FlowLineLayout(LineModelIndex, WrappingDrawWidth, SoftLine);
	}
}

void FTextLayout::MarginLayout()
{
	// Add on the margins to the layout size
	const float MarginWidth = Margin.GetTotalSpaceAlong<Orient_Horizontal>() * Scale;
	const float MarginHeight = Margin.GetTotalSpaceAlong<Orient_Vertical>() * Scale;
	TextLayoutSize.DrawWidth += MarginWidth;
	TextLayoutSize.WrappedWidth += MarginWidth;
	TextLayoutSize.Height += MarginHeight;

	// Adjust the lines to be offset
	FVector2D OffsetAdjustment = FVector2D(Margin.Left, Margin.Top) * Scale;
	for (FLineView& LineView : LineViews)
	{
		LineView.Offset += OffsetAdjustment;

		for (const TSharedRef< ILayoutBlock >& Block : LineView.Blocks)
		{
			Block->SetLocationOffset( Block->GetLocationOffset() + OffsetAdjustment );
		}
	}
}

void FTextLayout::FlowLineLayout(const int32 LineModelIndex, const float WrappingDrawWidth, TArray<TSharedRef<ILayoutBlock>>& SoftLine)
{
	const FLineModel& LineModel = LineModels[ LineModelIndex ];

	int32 CurrentRunIndex = 0;
	int32 PreviousBlockEnd = 0;

	int32 CurrentRendererIndex = 0;
	if ( CurrentRendererIndex >= LineModel.RunRenderers.Num() )
	{
		CurrentRendererIndex = INDEX_NONE;
	}

	const bool IsWrapping = WrappingWidth > 0.0f;

	// if the Line doesn't have any BreakCandidates, or we're not wrapping text
	if (!IsWrapping || LineModel.BreakCandidates.Num() == 0 )
	{
		//Then iterate over all of its runs
		CreateLineViewBlocks( LineModelIndex, INDEX_NONE, 0.0f, TOptional<float>(), /*OUT*/CurrentRunIndex, /*OUT*/CurrentRendererIndex, /*OUT*/PreviousBlockEnd, SoftLine );
		checkf(CurrentRunIndex == LineModel.Runs.Num(), TEXT("Debug Source: %s"), *DebugSourceInfo.Get(FString()));
		SoftLine.Reset();
	}
	else
	{
		float CurrentWidth = 0.0f;
		for (int32 BreakIndex = 0; BreakIndex < LineModel.BreakCandidates.Num(); BreakIndex++)
		{
			const FBreakCandidate& Break = LineModel.BreakCandidates[ BreakIndex ];

			const bool IsLastBreak = BreakIndex + 1 == LineModel.BreakCandidates.Num();
			const bool IsFirstBreakOnSoftLine = CurrentWidth == 0.0f;
			const int8 Kerning = ( IsFirstBreakOnSoftLine ) ? Break.Kerning : 0;
			const bool BreakDoesFit = CurrentWidth + Break.ActualSize.X + Kerning <= WrappingDrawWidth;
			const bool BreakWithoutTrailingWhitespaceDoesFit = CurrentWidth + Break.TrimmedWidth + Kerning <= WrappingDrawWidth;

			if ( WrappingPolicy == ETextWrappingPolicy::AllowPerCharacterWrapping && !BreakWithoutTrailingWhitespaceDoesFit && IsFirstBreakOnSoftLine )
			{
				const FRunTextContext RunTextContext(TextShapingMethod, LineModel.TextBaseDirection, LineModel.ShapedTextCache);

				// This is a single word that's too long to fit onto a line, so we'll fallback to wrapping this word at grapheme cluster boundaries - this may require more than a single split
				const int32 NonBreakingStringIndexOffset = PreviousBlockEnd;
				const FString NonBreakingString = FString(Break.TrimmedRange.EndIndex - NonBreakingStringIndexOffset, **LineModel.Text + NonBreakingStringIndexOffset);
				GraphemeBreakIterator->SetString(NonBreakingString);

				CurrentWidth = 0.0f;
				for (int32 PreviousBreak = 0, CurrentBreak = GraphemeBreakIterator->MoveToNext(); CurrentBreak != INDEX_NONE;)
				{
					// The break range may span multiple runs
					float BreakWidth = 0.0f;
					for (int32 BreakRunIndex = CurrentRunIndex; BreakRunIndex < LineModel.Runs.Num(); ++BreakRunIndex)
					{
						const FRunModel& RunModel = LineModel.Runs[CurrentRunIndex];
						const FTextRange RunRange = RunModel.GetTextRange();

						const int32 StartIndex = FMath::Max(RunRange.BeginIndex - NonBreakingStringIndexOffset, PreviousBreak);
						const int32 StopIndex = FMath::Max(StartIndex, FMath::Min(RunRange.EndIndex - NonBreakingStringIndexOffset, CurrentBreak));

						BreakWidth += RunModel.GetRun()->Measure(StartIndex + NonBreakingStringIndexOffset, StopIndex + NonBreakingStringIndexOffset, Scale, RunTextContext).X;

						if (StopIndex == CurrentBreak)
						{
							break;
						}
					}

					bool bAdvanceIterator = true;

					const bool IsLastGraphemeBreak = CurrentBreak == NonBreakingString.Len();
					const bool IsFirstGraphemeBreakOnSoftLine = CurrentWidth == 0.0f;
					const bool GraphemeBreakDoesFit = CurrentWidth + BreakWidth <= WrappingDrawWidth;
					
					// TODO : This probably needs to be handled differently
					// if your break fits, 
					// and you're the last grapheme, 
					// and you have another break candidate available, 
					// and that break candidate fits on the line (excluding trailing whitespace), 
					// then hand over responsibility of adding the line to the next iteration of the outer loop
					if (GraphemeBreakDoesFit && IsLastGraphemeBreak && BreakIndex + 1 < LineModel.BreakCandidates.Num())
					{
						const bool NextBreakWithoutTrailingWhitespaceDoesFit = CurrentWidth + BreakWidth + LineModel.BreakCandidates[BreakIndex + 1].TrimmedWidth + Kerning <= WrappingDrawWidth;
						if (NextBreakWithoutTrailingWhitespaceDoesFit)
						{
							break;
						}
					}

					if (!GraphemeBreakDoesFit || IsLastGraphemeBreak)
					{
						bool bHasTrailingText = IsLastGraphemeBreak;

						int32 CurrentBlockEnd = INDEX_NONE;
						if (IsLastGraphemeBreak && (GraphemeBreakDoesFit || IsFirstGraphemeBreakOnSoftLine))
						{
							bHasTrailingText = false;

							// Use the actual range if we've reached the end of the string, as that includes any trailing whitespace that we want to include on this line
							CurrentBlockEnd = Break.ActualRange.EndIndex;
						}
						else if (IsFirstGraphemeBreakOnSoftLine)
						{
							// We mustn't break without adding any grapheme clusters as that would cause an infinite loop
							CurrentBlockEnd = CurrentBreak + NonBreakingStringIndexOffset;
						}
						else
						{
							bAdvanceIterator = false; // Don't advance the iterator in this case since we need to include the current grapheme cluster on the line after we split
							CurrentBlockEnd = PreviousBreak + NonBreakingStringIndexOffset;
						}
						
						CreateLineViewBlocks(LineModelIndex, CurrentBlockEnd, CurrentWidth, TOptional<float>(), /*OUT*/CurrentRunIndex, /*OUT*/CurrentRendererIndex, /*OUT*/PreviousBlockEnd, SoftLine);

						if (CurrentRunIndex < LineModel.Runs.Num() && CurrentBlockEnd == LineModel.Runs[CurrentRunIndex].GetTextRange().EndIndex)
						{
							++CurrentRunIndex;
						}

						PreviousBlockEnd = CurrentBlockEnd;

						CurrentWidth = 0.0f;
						SoftLine.Reset();

						// Add any trailing text
						if (bHasTrailingText)
						{
							CurrentBlockEnd = Break.ActualRange.EndIndex;
							CreateLineViewBlocks(LineModelIndex, CurrentBlockEnd, CurrentWidth, TOptional<float>(), /*OUT*/CurrentRunIndex, /*OUT*/CurrentRendererIndex, /*OUT*/PreviousBlockEnd, SoftLine);

							if (CurrentRunIndex < LineModel.Runs.Num() && CurrentBlockEnd == LineModel.Runs[CurrentRunIndex].GetTextRange().EndIndex)
							{
								++CurrentRunIndex;
							}

							PreviousBlockEnd = CurrentBlockEnd;

							CurrentWidth = 0.0f;
							SoftLine.Reset();

							// Always advance the iterator when we've finished processing the text so that we exit the loop
							bAdvanceIterator = true;
						}
					}
					else
					{
						CurrentWidth += BreakWidth;
					}

					if (bAdvanceIterator)
					{
						PreviousBreak = CurrentBreak;
						CurrentBreak = GraphemeBreakIterator->MoveToNext();
					}
				}

				GraphemeBreakIterator->ClearString();
			}
			else if ( !BreakDoesFit || IsLastBreak )
			{
				const bool IsFirstBreak = BreakIndex == 0;

				const FBreakCandidate& FinalBreakOnSoftLine = ( !IsFirstBreak && !IsFirstBreakOnSoftLine && !BreakWithoutTrailingWhitespaceDoesFit ) ? LineModel.BreakCandidates[ --BreakIndex ] : Break;
				
				// We want the wrapped line width to contain the first piece of trailing whitespace for a line, however we only do this if we have trailing whitespace
				// otherwise very long non-breaking words can cause the wrapped line width to expand beyond the desired wrap width
				float WrappedLineWidth = CurrentWidth;
				if ( BreakWithoutTrailingWhitespaceDoesFit )
				{
					// This break has trailing whitespace
					WrappedLineWidth += ( FinalBreakOnSoftLine.TrimmedWidth + FinalBreakOnSoftLine.FirstTrailingWhitespaceCharWidth );
				}
				else
				{
					// This break is longer than the wrapping point, so make sure and clamp the line size to the given wrapping width
					WrappedLineWidth += FinalBreakOnSoftLine.ActualSize.X;
					WrappedLineWidth = FMath::Min(WrappedLineWidth, WrappingDrawWidth);
				}

				// We want wrapped lines to ignore any trailing whitespace when justifying
				// If FinalBreakOnSoftLine isn't the current Break, then the size of FinalBreakOnSoftLine (including its trailing whitespace) will have already
				// been added to CurrentWidth, so we need to remove that again before adding the trimmed width (which is the width we should justify with)
				// We should not attempt to adjust the last break on a soft-line as that might have explicit trailing whitespace
				TOptional<float> JustifiedLineWidth;
				if ( &FinalBreakOnSoftLine != &LineModel.BreakCandidates.Last() )
				{
					JustifiedLineWidth = CurrentWidth - (&FinalBreakOnSoftLine == &Break ? 0.0f : FinalBreakOnSoftLine.ActualSize.X) + FinalBreakOnSoftLine.TrimmedWidth;
				}

				CreateLineViewBlocks( LineModelIndex, FinalBreakOnSoftLine.ActualRange.EndIndex, WrappedLineWidth, JustifiedLineWidth, /*OUT*/CurrentRunIndex, /*OUT*/CurrentRendererIndex, /*OUT*/PreviousBlockEnd, SoftLine );

				if ( CurrentRunIndex < LineModel.Runs.Num() && FinalBreakOnSoftLine.ActualRange.EndIndex == LineModel.Runs[ CurrentRunIndex ].GetTextRange().EndIndex )
				{
					++CurrentRunIndex;
				}

				PreviousBlockEnd = FinalBreakOnSoftLine.ActualRange.EndIndex;

				CurrentWidth = 0.0f;
				SoftLine.Reset();
			} 
			else
			{
				CurrentWidth += Break.ActualSize.X;
			}
		}
	}
}

void FTextLayout::FlowHighlights()
{
	// FlowLayout must have been called first
	checkf(!(DirtyFlags & ETextLayoutDirtyState::Layout), TEXT("Debug Source: %s"), *DebugSourceInfo.Get(FString()));

	for (FLineView& LineView : LineViews)
	{
		LineView.UnderlayHighlights.Empty();
		LineView.OverlayHighlights.Empty();

		FLineModel& LineModel = LineModels[LineView.ModelIndex];
		
		const FRunTextContext RunTextContext(TextShapingMethod, LineModel.TextBaseDirection, LineModel.ShapedTextCache);

		// Insert each highlighter into every line view that's within its range, either as an underlay, or as an overlay
		for (FTextLineHighlight& LineHighlight : LineModel.LineHighlights)
		{
			if (LineHighlight.LineIndex != LineView.ModelIndex)
			{
				continue;
			}

			const FTextRange LineViewHighlightRange = LineView.Range.Intersect(LineHighlight.Range);
			if (LineViewHighlightRange.IsEmpty() && LineViewHighlightRange != LineView.Range)
			{
				continue;
			}

			FLineViewHighlight LineViewHighlight;
			LineViewHighlight.OffsetX = 0.0f;
			LineViewHighlight.Width = 0.0f;
			LineViewHighlight.Highlighter = LineHighlight.Highlighter;

			bool bHasStartedHighlighting = false;
			float RunningBlockOffset = LineViewHighlight.OffsetX;

			auto AppendLineViewHighlight = [&LineHighlight, &LineView, &LineViewHighlight, &LineViewHighlightRange]()
			{
				if (LineViewHighlightRange.IsEmpty() || LineViewHighlight.Width > 0.0f)
				{
					if (LineHighlight.ZOrder < 0)
					{
						LineView.UnderlayHighlights.Add(LineViewHighlight);
					}
					else
					{
						LineView.OverlayHighlights.Add(LineViewHighlight);
					}
				}
			};

			auto AppendLineViewHighlightAndReset = [&AppendLineViewHighlight, &LineViewHighlight, &RunningBlockOffset]()
			{
				AppendLineViewHighlight();

				LineViewHighlight.OffsetX = RunningBlockOffset;
				LineViewHighlight.Width = 0.0f;
			};

			for (int32 CurrentBlockIndex = 0; CurrentBlockIndex < LineView.Blocks.Num(); ++CurrentBlockIndex)
			{
				const TSharedRef<ILayoutBlock>& Block = LineView.Blocks[CurrentBlockIndex];
				const FTextRange& BlockTextRange = Block->GetTextRange();
				const TSharedRef<IRun> Run = Block->GetRun();

				const float CurrentBlockRunningOffset = RunningBlockOffset;
				RunningBlockOffset += Block->GetSize().X;

				const FTextRange IntersectedRange = BlockTextRange.Intersect(LineViewHighlightRange);
				const bool bBlockIsHighlighted = !IntersectedRange.IsEmpty() || IntersectedRange == LineViewHighlightRange;
				const bool bBlockIsFullyHighlighted = IntersectedRange == BlockTextRange;

				if (bBlockIsHighlighted)
				{
					// This block should be part of the highlight... but how?
					if (!bHasStartedHighlighting)
					{
						// This block is the start of the highlight
						bHasStartedHighlighting = true;

						LineViewHighlight.OffsetX = CurrentBlockRunningOffset;

						// The width always includes size of the intersecting text
						if (!IntersectedRange.IsEmpty())
						{
							LineViewHighlight.Width += Run->Measure(IntersectedRange.BeginIndex, IntersectedRange.EndIndex, Scale, RunTextContext).X;

							// In LTR text, the space before the start of the text is added as an offset
							// In RTL text, the space after the end of the text (which is visually on the left) is added as an offset
							if (Block->GetTextContext().TextDirection == TextBiDi::ETextDirection::LeftToRight)
							{
								LineViewHighlight.OffsetX += Run->Measure(BlockTextRange.BeginIndex, IntersectedRange.BeginIndex, Scale, RunTextContext).X;
							}
							else
							{
								LineViewHighlight.OffsetX += Run->Measure(IntersectedRange.EndIndex, BlockTextRange.EndIndex, Scale, RunTextContext).X;
							}
						}
					}
					else
					{
						// Test to see whether the current highlight covered the RHS of the previous block
						const bool bPrevBlockHighlightedRHS = (LineViewHighlight.OffsetX + LineViewHighlight.Width) >= CurrentBlockRunningOffset;

						// This block is part of an existing highlight... but should it split the current visual highlight?
						if (bBlockIsFullyHighlighted)
						{
							if (bPrevBlockHighlightedRHS)
							{
								// Fully highlighted blocks following a block that highlighted its RHS can continue the current visual highlight, so just append its width
								LineViewHighlight.Width += Block->GetSize().X;
							}
							else
							{
								// Fully highlighted blocks following a visual gap highlighted block have to start a new visual highlight
								AppendLineViewHighlightAndReset();

								LineViewHighlight.OffsetX = CurrentBlockRunningOffset;
								LineViewHighlight.Width += Block->GetSize().X;
							}
						}
						else
						{
							// When the text flow direction doesn't match the block text flow direction, we'll need to apply an offset to compensate for the selection potentially starting mid-way through the block
							float BlockHighlightOffsetAdjustment = 0.0f;
							if (Block->GetTextContext().TextDirection != Block->GetTextContext().BaseDirection)
							{
								// In LTR text, the space before the start of the text is added as an offset
								// In RTL text, the space after the end of the text (which is visually on the left) is added as an offset
								if (Block->GetTextContext().TextDirection == TextBiDi::ETextDirection::LeftToRight)
								{
									BlockHighlightOffsetAdjustment += Run->Measure(BlockTextRange.BeginIndex, IntersectedRange.BeginIndex, Scale, RunTextContext).X;
								}
								else
								{
									BlockHighlightOffsetAdjustment += Run->Measure(IntersectedRange.EndIndex, BlockTextRange.EndIndex, Scale, RunTextContext).X;
								}
							}

							// Append the partial width to the current visual highlight before starting another
							float BlockHighlightWidth = 0.0f;
							if (!IntersectedRange.IsEmpty())
							{
								BlockHighlightWidth += Run->Measure(IntersectedRange.BeginIndex, IntersectedRange.EndIndex, Scale, RunTextContext).X;
							}

							// Test to see whether the extra highlight will cover the LHS of this block
							const bool bBlockHighlighsLHS = BlockHighlightOffsetAdjustment == 0.0f;

							// Partially highlighted blocks can continue the current visual highlight if it highlighted the RHS of the previous block, and this block highlights its LHS
							const bool bIsVisuallyContiguous = bPrevBlockHighlightedRHS && bBlockHighlighsLHS;
							
							if (bIsVisuallyContiguous)
							{
								// Append the partial width to the current visual highlight before starting another
								LineViewHighlight.Width += BlockHighlightWidth;
								AppendLineViewHighlightAndReset();
							}
							else
							{
								// There's a visual gap, so we need to end this visual highlight and start another
								AppendLineViewHighlightAndReset();
								LineViewHighlight.OffsetX = CurrentBlockRunningOffset + BlockHighlightOffsetAdjustment;
								LineViewHighlight.Width += BlockHighlightWidth;
							}
						}
					}
				}
				else
				{
					// This block is not part of the current highlight... end any current highlight
					AppendLineViewHighlightAndReset();
				}
			}

			// Append any trailing highlight
			AppendLineViewHighlight();
		}
	}
}

void FTextLayout::EndLayout()
{
	for (FLineModel& LineModel : LineModels)
	{
		EndLineLayout(LineModel);
	}
}

void FTextLayout::EndLineLayout(FLineModel& LineModel)
{
	for (FRunModel& RunModel : LineModel.Runs)
	{
		RunModel.EndLayout();
	}
}

void FTextLayout::BeginLayout()
{
	for (FLineModel& LineModel : LineModels)
	{
		BeginLineLayout(LineModel);
	}
}

void FTextLayout::BeginLineLayout(FLineModel& LineModel)
{
	for (FRunModel& RunModel : LineModel.Runs)
	{
		RunModel.BeginLayout();
	}
}

void FTextLayout::ClearView()
{
	TextLayoutSize = FTextLayoutSize();
	LineViews.Empty();
	LineViewsToJustify.Empty();
}

void FTextLayout::CalculateTextDirection()
{
	for (FLineModel& LineModel : LineModels)
	{
		CalculateLineTextDirection(LineModel);
	}
}

void FTextLayout::CalculateLineTextDirection(FLineModel& LineModel) const
{
	if (!(LineModel.DirtyFlags & ELineModelDirtyState::TextBaseDirection))
	{
		return;
	}

	switch(TextFlowDirection)
	{
	case ETextFlowDirection::Auto:
		// KerningOnly shaping implies LTR only text, so we can skip the text direction detection
		LineModel.TextBaseDirection = (TextShapingMethod == ETextShapingMethod::KerningOnly) ? TextBiDi::ETextDirection::LeftToRight : TextBiDi::ComputeBaseDirection(*LineModel.Text);
		break;
	case ETextFlowDirection::LeftToRight:
		LineModel.TextBaseDirection = TextBiDi::ETextDirection::LeftToRight;
		break;
	case ETextFlowDirection::RightToLeft:
		LineModel.TextBaseDirection = TextBiDi::ETextDirection::RightToLeft;
		break;
	default:
		break;
	}
	
	LineModel.DirtyFlags &= ~ELineModelDirtyState::TextBaseDirection;
}

ETextJustify::Type FTextLayout::CalculateLineViewVisualJustification(const FLineView& LineView) const
{
	// Work out the visual justification to use for this line
	ETextJustify::Type VisualJustification = Justification;
	if (LineView.TextBaseDirection == TextBiDi::ETextDirection::RightToLeft)
	{
		if (VisualJustification == ETextJustify::Left)
		{
			VisualJustification = ETextJustify::Right;
		}
		else if (VisualJustification == ETextJustify::Right)
		{
			VisualJustification = ETextJustify::Left;
		}
	}
	return VisualJustification;
}

void FTextLayout::CreateWrappingCache()
{
	for (FLineModel& LineModel : LineModels)
	{
		CreateLineWrappingCache(LineModel);
	}
}

void FTextLayout::CreateLineWrappingCache(FLineModel& LineModel)
{
	if (!(LineModel.DirtyFlags & ELineModelDirtyState::WrappingInformation))
	{
		return;
	}

	LineModel.BreakCandidates.Empty();
	LineModel.DirtyFlags &= ~ELineModelDirtyState::WrappingInformation;

	for (int32 RunIndex = 0; RunIndex < LineModel.Runs.Num(); RunIndex++)
	{
		LineModel.Runs[RunIndex].ClearCache();
	}

	const bool IsWrapping = WrappingWidth > 0.0f;
	if (!IsWrapping)
	{
		return;
	}

	// If we've not yet been provided with a custom line break iterator, then just use the default one
	if (!LineBreakIterator.IsValid())
	{
		LineBreakIterator = FBreakIterator::CreateLineBreakIterator();
	}

	LineBreakIterator->SetString( **LineModel.Text );

	int32 PreviousBreak = 0;
	int32 CurrentBreak = 0;
	int32 CurrentRunIndex = 0;

	while( ( CurrentBreak = LineBreakIterator->MoveToNext() ) != INDEX_NONE )
	{
		LineModel.BreakCandidates.Add( CreateBreakCandidate(/*OUT*/CurrentRunIndex, LineModel, PreviousBreak, CurrentBreak) );
		PreviousBreak = CurrentBreak;
	}

	LineBreakIterator->ClearString();
}

void FTextLayout::FlushTextShapingCache()
{
	for (FLineModel& LineModel : LineModels)
	{
		FlushLineTextShapingCache(LineModel);
	}
}

void FTextLayout::FlushLineTextShapingCache(FLineModel& LineModel)
{
	if (!(LineModel.DirtyFlags & ELineModelDirtyState::ShapingCache))
	{
		return;
	}

	LineModel.ShapedTextCache->Clear();
	LineModel.DirtyFlags &= ~ELineModelDirtyState::ShapingCache;
}

void FTextLayout::DirtyAllLineModels(const ELineModelDirtyState::Flags InDirtyFlags)
{
	for (FLineModel& LineModel : LineModels)
	{
		LineModel.DirtyFlags |= InDirtyFlags;
	}
}

FTextLayout::FTextLayout()
	: LineModels()
	, LineViews()
	, LineViewsToJustify()
	, DirtyFlags( ETextLayoutDirtyState::None )
	, TextShapingMethod( GetDefaultTextShapingMethod() )
	, TextFlowDirection( GetDefaultTextFlowDirection() )
	, Scale( 1.0f )
	, WrappingWidth( 0 )
	, WrappingPolicy( ETextWrappingPolicy::DefaultWrapping )
	, Margin()
	, Justification( ETextJustify::Left )
	, LineHeightPercentage( 1.0f )
	, TextLayoutSize()
	, ViewSize( ForceInitToZero )
	, ScrollOffset( ForceInitToZero )
	, LineBreakIterator() // Initialized in FTextLayout::CreateWrappingCache if no custom iterator is provided
	, GraphemeBreakIterator(FBreakIterator::CreateCharacterBoundaryIterator())
	, WordBreakIterator(FBreakIterator::CreateWordBreakIterator())
	, TextBiDiDetection(TextBiDi::CreateTextBiDi())
{

}

void FTextLayout::UpdateIfNeeded()
{
	const bool bHasChangedLayout = !!(DirtyFlags & ETextLayoutDirtyState::Layout);
	const bool bHasChangedHighlights = !!(DirtyFlags & ETextLayoutDirtyState::Highlights);

	if ( bHasChangedLayout )
	{
		// if something has changed then create a new View
		UpdateLayout();
	}

	// If the layout has changed, we always need to update the highlights
	if ( bHasChangedLayout || bHasChangedHighlights)
	{
		UpdateHighlights();
	}
}

void FTextLayout::UpdateLayout()
{
	SCOPE_CYCLE_COUNTER(STAT_SlateTextLayout);

	ClearView();
	BeginLayout();

	FlowLayout();
	JustifyLayout();
	MarginLayout();

	EndLayout();

	DirtyFlags &= ~ETextLayoutDirtyState::Layout;
}

void FTextLayout::UpdateHighlights()
{
	FlowHighlights();

	DirtyFlags &= ~ETextLayoutDirtyState::Highlights;
}

void FTextLayout::DirtyRunLayout(const TSharedRef<const IRun>& Run)
{
	for (int32 LineModelIndex = 0; LineModelIndex < LineModels.Num(); LineModelIndex++)
	{
		FLineModel& LineModel = LineModels[LineModelIndex];

		if (!(LineModel.DirtyFlags & ELineModelDirtyState::WrappingInformation))
		{
			for (int32 RunIndex = 0; RunIndex < LineModel.Runs.Num(); RunIndex++)
			{
				if (LineModel.Runs[RunIndex].GetRun() == Run)
				{
					LineModel.Runs[RunIndex].ClearCache();
					break;
				}
			}
		}
	}

	DirtyFlags |= ETextLayoutDirtyState::Layout;
}

void FTextLayout::DirtyLayout()
{
	DirtyFlags |= ETextLayoutDirtyState::Layout;

	// Clear out the entire cache so it gets regenerated on the text call to FlowLayout
	DirtyAllLineModels(ELineModelDirtyState::All);
}

bool FTextLayout::IsLayoutDirty() const
{
	return !!(DirtyFlags & ETextLayoutDirtyState::Layout);
}

void FTextLayout::ClearRunRenderers()
{
	for (int32 Index = 0; Index < LineModels.Num(); Index++)
	{
		if (LineModels[ Index ].RunRenderers.Num() )
		{
			LineModels[ Index ].RunRenderers.Empty();
			DirtyFlags |= ETextLayoutDirtyState::Layout;
		}
	}
}

void FTextLayout::SetRunRenderers( const TArray< FTextRunRenderer >& Renderers )
{
	ClearRunRenderers();

	for (int32 Index = 0; Index < Renderers.Num(); Index++)
	{
		AddRunRenderer( Renderers[ Index ] );
	}
}

void FTextLayout::AddRunRenderer( const FTextRunRenderer& Renderer )
{
	checkf(LineModels.IsValidIndex(Renderer.LineIndex), TEXT("Renderers must be for a valid Line Index!\n\tDebug Source: %s"), *DebugSourceInfo.Get(FString()));

	FLineModel& LineModel = LineModels[ Renderer.LineIndex ];

	// Renderers needs to be in order and not overlap
	bool bWasInserted = false;
	for (int32 Index = 0; Index < LineModel.RunRenderers.Num() && !bWasInserted; Index++)
	{
		if ( LineModel.RunRenderers[ Index ].Range.BeginIndex > Renderer.Range.BeginIndex )
		{
			checkf(Index == 0 || LineModel.RunRenderers[Index - 1].Range.EndIndex <= Renderer.Range.BeginIndex, TEXT("Renderers cannot overlap!\n\tDebug Source: %s"), *DebugSourceInfo.Get(FString()));
			LineModel.RunRenderers.Insert( Renderer, FMath::Max(0, Index - 1) );
			bWasInserted = true;
		}
		else if ( LineModel.RunRenderers[ Index ].Range.EndIndex > Renderer.Range.EndIndex )
		{
			checkf(LineModel.RunRenderers[Index].Range.BeginIndex >= Renderer.Range.EndIndex, TEXT("Renderers cannot overlap!\n\tDebug Source: %s"), *DebugSourceInfo.Get(FString()));
			LineModel.RunRenderers.Insert( Renderer, FMath::Max(0, Index - 1) );
			bWasInserted = true;
		}
	}

	if ( !bWasInserted )
	{
		LineModel.RunRenderers.Add( Renderer );
	}

	DirtyFlags |= ETextLayoutDirtyState::Layout;
}

void FTextLayout::RemoveRunRenderer( const FTextRunRenderer& Renderer )
{
	checkf(LineModels.IsValidIndex(Renderer.LineIndex), TEXT("Renderers must be for a valid Line Index!\n\tDebug Source: %s"), *DebugSourceInfo.Get(FString()));

	FLineModel& LineModel = LineModels[Renderer.LineIndex];

	bool bWasRemoved = false;
	for (int32 Index = 0; Index < LineModel.RunRenderers.Num(); ++Index)
	{
		if (LineModel.RunRenderers[Index] == Renderer)
		{
			LineModel.RunRenderers.RemoveAt(Index, 1, /*bAllowShrinking*/false);
			bWasRemoved = true;
			break;
		}
	}

	if (bWasRemoved)
	{
		DirtyFlags |= ETextLayoutDirtyState::Layout;
	}
}

void FTextLayout::ClearLineHighlights()
{
	for (int32 Index = 0; Index < LineModels.Num(); Index++)
	{
		if (LineModels[ Index ].LineHighlights.Num())
		{
			LineModels[ Index ].LineHighlights.Empty();
			DirtyFlags |= ETextLayoutDirtyState::Highlights;
		}
	}
}

void FTextLayout::SetLineHighlights( const TArray< FTextLineHighlight >& Highlights )
{
	ClearLineHighlights();

	for (int32 Index = 0; Index < Highlights.Num(); Index++)
	{
		AddLineHighlight( Highlights[ Index ] );
	}
}

void FTextLayout::AddLineHighlight( const FTextLineHighlight& Highlight )
{
	checkf(LineModels.IsValidIndex(Highlight.LineIndex), TEXT("Highlights must be for a valid Line Index!\n\tDebug Source: %s"), *DebugSourceInfo.Get(FString()));
	checkf(Highlight.ZOrder, TEXT("The highlight Z-order must be <0 to create an underlay, or >0 to create an overlay!\n\tDebug Source: %s"), *DebugSourceInfo.Get(FString()));

	FLineModel& LineModel = LineModels[ Highlight.LineIndex ];

	// Try and maintain a stable sorted z-order - highlights with the same z-order should just render in the order they were added
	bool bWasInserted = false;
	for (int32 Index = 0; Index < LineModel.LineHighlights.Num() && !bWasInserted; Index++)
	{
		if ( LineModel.LineHighlights[ Index ].ZOrder > Highlight.ZOrder )
		{
			LineModel.LineHighlights.Insert( Highlight, FMath::Max(0, Index - 1) );
			bWasInserted = true;
		}
	}

	if ( !bWasInserted )
	{
		LineModel.LineHighlights.Add( Highlight );
	}

	DirtyFlags |= ETextLayoutDirtyState::Highlights;
}

void FTextLayout::RemoveLineHighlight( const FTextLineHighlight& Highlight )
{
	checkf(LineModels.IsValidIndex(Highlight.LineIndex), TEXT("Highlights must be for a valid Line Index!\n\tDebug Source: %s"), *DebugSourceInfo.Get(FString()));
	checkf(Highlight.ZOrder, TEXT("The highlight Z-order must be <0 to create an underlay, or >0 to create an overlay!\n\tDebug Source: %s"), *DebugSourceInfo.Get(FString()));

	FLineModel& LineModel = LineModels[Highlight.LineIndex];

	bool bWasRemoved = false;
	for (int32 Index = 0; Index < LineModel.LineHighlights.Num(); ++Index)
	{
		if (LineModel.LineHighlights[Index] == Highlight)
		{
			LineModel.LineHighlights.RemoveAt(Index, 1, /*bAllowShrinking*/false);
			bWasRemoved = true;
			break;
		}
	}

	if (bWasRemoved)
	{
		DirtyFlags |= ETextLayoutDirtyState::Highlights;
	}
}

FTextLocation FTextLayout::GetTextLocationAt( const FLineView& LineView, const FVector2D& Relative, ETextHitPoint* const OutHitPoint ) const
{
	for (int32 BlockIndex = 0; BlockIndex < LineView.Blocks.Num(); BlockIndex++)
	{
		const TSharedRef< ILayoutBlock >& Block = LineView.Blocks[ BlockIndex ];
		const int32 TextIndex = Block->GetRun()->GetTextIndexAt(Block, FVector2D(Relative.X, Block->GetLocationOffset().Y), Scale, OutHitPoint);

		if ( TextIndex == INDEX_NONE )
		{
			continue;
		}

		return FTextLocation( LineView.ModelIndex, TextIndex );
	}

	const FLineModel& LineModel = LineModels[ LineView.ModelIndex ];
	const int32 LineTextLength = LineModel.Text->Len();
	if ( LineTextLength == 0 || !LineView.Blocks.Num() )
	{
		if(OutHitPoint)
		{
			*OutHitPoint = ETextHitPoint::WithinText;
		}
		return FTextLocation( LineView.ModelIndex, 0 );
	}
	else if (Relative.X < LineView.Blocks[0]->GetLocationOffset().X)
	{
		const auto& Block = LineView.Blocks[0];
		const FTextRange BlockRange = Block->GetTextRange();
		const FLayoutBlockTextContext BlockContext = Block->GetTextContext();
		if (BlockContext.TextDirection == TextBiDi::ETextDirection::LeftToRight)
		{
			if(OutHitPoint)
			{
				*OutHitPoint = ETextHitPoint::LeftGutter;
			}
			return FTextLocation(LineView.ModelIndex, BlockRange.BeginIndex);
		}
		else
		{
			if(OutHitPoint)
			{
				*OutHitPoint = ETextHitPoint::RightGutter;
			}
			return FTextLocation(LineView.ModelIndex, BlockRange.EndIndex);
		}
	}
	else
	{
		const auto& Block = LineView.Blocks.Last();
		const FTextRange BlockRange = Block->GetTextRange();
		const FLayoutBlockTextContext BlockContext = Block->GetTextContext();
		if (BlockContext.TextDirection == TextBiDi::ETextDirection::LeftToRight)
		{
			if(OutHitPoint)
			{
				*OutHitPoint = ETextHitPoint::RightGutter;
			}
			return FTextLocation(LineView.ModelIndex, BlockRange.EndIndex);
		}
		else
		{
			if(OutHitPoint)
			{
				*OutHitPoint = ETextHitPoint::LeftGutter;
			}
			return FTextLocation(LineView.ModelIndex, BlockRange.BeginIndex);
		}
	}
}

int32 FTextLayout::GetLineViewIndexForTextLocation(const TArray< FTextLayout::FLineView >& InLineViews, const FTextLocation& Location, const bool bPerformInclusiveBoundsCheck) const
{
	const int32 LineModelIndex = Location.GetLineIndex();
	const int32 Offset = Location.GetOffset();

	if (!LineModels.IsValidIndex(LineModelIndex))
	{
		return INDEX_NONE;
	}

	const FLineModel& LineModel = LineModels[LineModelIndex];
	for(int32 Index = 0; Index < InLineViews.Num(); Index++)
	{
		const FTextLayout::FLineView& LineView = InLineViews[Index];

		if(LineView.ModelIndex == LineModelIndex)
		{
			// Simple case where we're either the start of, or are contained within, the line view
			if(Offset == 0 || LineModel.Text->IsEmpty() || LineView.Range.Contains(Offset))
			{
				return Index;
			}

			// If we're the last line, then we also need to test for the end index being part of the range
			const bool bIsLastLineForModel = Index == (InLineViews.Num() - 1) || InLineViews[Index + 1].ModelIndex != LineModelIndex;
			if((bIsLastLineForModel || bPerformInclusiveBoundsCheck) && LineView.Range.EndIndex == Offset)
			{
				return Index;
			}
		}
	}

	return INDEX_NONE;
}

FTextLocation FTextLayout::GetTextLocationAt( const FVector2D& Relative, ETextHitPoint* const OutHitPoint ) const
{
	// Early out if we have no LineViews
	if (LineViews.Num() == 0)
	{
		return FTextLocation(0,0);
	}

	// Iterate until we find a LineView that is below our expected Y location
	int32 ViewIndex;
	for (ViewIndex = 0; ViewIndex < LineViews.Num(); ViewIndex++)
	{
		const FLineView& LineView = LineViews[ ViewIndex ];

		if (LineView.Offset.Y > Relative.Y)
		{
			// Set the ViewIndex back to the previous line, but not lower than the first line
			ViewIndex = FMath::Max( 0, ViewIndex - 1 );
			break;
		}
	}

	//if none of the lines are below our expected Y location then...
	if (ViewIndex >= LineViews.Num())
	{
		// just use the very last line
		ViewIndex = LineViews.Num() - 1;
		const FLineView& LineView = LineViews[ ViewIndex ];
		return GetTextLocationAt( LineView, Relative, OutHitPoint );
	}
	else 
	{
		// if the current LineView does not encapsulate our expected Y location then jump to the next LineView
		// if we aren't already at the last LineView
		const FLineView& LineView = LineViews[ ViewIndex ];
		if ((LineView.Offset.Y + LineView.Size.Y) < Relative.Y && ViewIndex < LineViews.Num() - 1)
		{
			++ViewIndex;
		}
	}

	const FLineView& LineView = LineViews[ ViewIndex ];
	return GetTextLocationAt( LineView, FVector2D(Relative.X, LineView.Offset.Y), OutHitPoint );
}

FVector2D FTextLayout::GetLocationAt( const FTextLocation& Location, const bool bPerformInclusiveBoundsCheck ) const
{
	const int32 LineModelIndex = Location.GetLineIndex();
	const int32 Offset = Location.GetOffset();

	// Find the LineView which encapsulates the location's offset
	const int32 LineViewIndex = GetLineViewIndexForTextLocation( LineViews, Location, bPerformInclusiveBoundsCheck );

	// if we failed to find a LineView for the location, early out
	if ( !LineViews.IsValidIndex( LineViewIndex ) )
	{
		return FVector2D( ForceInitToZero );
	}

	const FTextLayout::FLineView& LineView = LineViews[ LineViewIndex ];

	//Iterate over the LineView's blocks...
	for (int32 BlockIndex = 0; BlockIndex < LineView.Blocks.Num(); BlockIndex++)
	{
		const TSharedRef< ILayoutBlock >& Block = LineView.Blocks[ BlockIndex ];
		const FTextRange& BlockRange = Block->GetTextRange();

		//if the block's range contains the specified locations offset...
		if (BlockRange.InclusiveContains(Offset))
		{
			// Ask the block for the exact screen location
			const FVector2D ScreenLocation = Block->GetRun()->GetLocationAt( Block, Offset - BlockRange.BeginIndex, Scale );

			// if the block was unable to provide a location continue iterating
			if ( ScreenLocation.IsZero() )
			{
				continue;
			}

			return ScreenLocation;
		}
	}

	// Failed to find the screen location
	return FVector2D( ForceInitToZero );
}

bool FTextLayout::InsertAt(const FTextLocation& Location, TCHAR Character)
{
	const int32 InsertLocation = Location.GetOffset();
	const int32 LineIndex = Location.GetLineIndex();

	if (!LineModels.IsValidIndex(LineIndex))
	{
		return false;
	}

	FLineModel& LineModel = LineModels[LineIndex];

	LineModel.Text->InsertAt(InsertLocation, Character);
	LineModel.DirtyFlags |= ELineModelDirtyState::All;

	bool RunIsAfterInsertLocation = false;
	for (int32 RunIndex = 0; RunIndex < LineModel.Runs.Num(); RunIndex++)
	{
		FRunModel& RunModel = LineModel.Runs[ RunIndex ];
		const FTextRange& RunRange = RunModel.GetTextRange();

		const bool bIsLastRun = RunIndex == LineModel.Runs.Num() - 1;
		if (RunRange.Contains(InsertLocation) || (bIsLastRun && !RunIsAfterInsertLocation))
		{
			checkf(RunIsAfterInsertLocation == false, TEXT("Debug Source: %s"), *DebugSourceInfo.Get(FString()));
			RunIsAfterInsertLocation = true;

			if ((RunModel.GetRun()->GetRunAttributes() & ERunAttributes::SupportsText) != ERunAttributes::None)
			{
				RunModel.SetTextRange( FTextRange( RunRange.BeginIndex, RunRange.EndIndex + 1 ) );
			}
			else
			{
				// Non-text runs are supposed to have a single dummy character in them
				checkf(RunRange.Len() == 1, TEXT("Debug Source: %s"), *DebugSourceInfo.Get(FString()));

				// This run doesn't support text, so we need to insert a new text run before or after the current run depending on the insertion point
				const bool bIsInsertingToTheLeft = InsertLocation == RunRange.BeginIndex;
				if (bIsInsertingToTheLeft)
				{
					// Insert the new text run to the left of the non-text run
					TSharedRef<IRun> NewTextRun = CreateDefaultTextRun( LineModel.Text, FTextRange( RunRange.BeginIndex, RunRange.BeginIndex + 1 ) );
					RunModel.SetTextRange( FTextRange( RunRange.BeginIndex + 1, RunRange.EndIndex + 1 ) );
					LineModel.Runs.Insert( NewTextRun, RunIndex++ );
				}
				else
				{
					// Insert the new text run to the right of the non-text run
					TSharedRef<IRun> NewTextRun = CreateDefaultTextRun( LineModel.Text, FTextRange( RunRange.EndIndex, RunRange.EndIndex + 1 ) );
					LineModel.Runs.Insert( NewTextRun, ++RunIndex );
				}
			}
		}
		else if (RunIsAfterInsertLocation)
		{
			FTextRange NewRange = RunRange;
			NewRange.Offset(1);
			RunModel.SetTextRange(NewRange);
		}
	}

	DirtyFlags |= ETextLayoutDirtyState::Layout;
	return true;
}

bool FTextLayout::InsertAt(const FTextLocation& Location, const FString& Text)
{
	const int32 InsertLocation = Location.GetOffset();
	const int32 LineIndex = Location.GetLineIndex();

	if (!LineModels.IsValidIndex(LineIndex))
	{
		return false;
	}

	FLineModel& LineModel = LineModels[LineIndex];

	LineModel.Text->InsertAt(InsertLocation, Text);
	LineModel.DirtyFlags |= ELineModelDirtyState::All;

	bool RunIsAfterInsertLocation = false;
	for (int32 RunIndex = 0; RunIndex < LineModel.Runs.Num(); RunIndex++)
	{
		FRunModel& RunModel = LineModel.Runs[ RunIndex ];
		const FTextRange& RunRange = RunModel.GetTextRange();

		const bool bIsLastRun = RunIndex == LineModel.Runs.Num() - 1;
		if (RunRange.Contains(InsertLocation) || (bIsLastRun && !RunIsAfterInsertLocation))
		{
			checkf(RunIsAfterInsertLocation == false, TEXT("Debug Source: %s"), *DebugSourceInfo.Get(FString()));
			RunIsAfterInsertLocation = true;

			if ((RunModel.GetRun()->GetRunAttributes() & ERunAttributes::SupportsText) != ERunAttributes::None)
			{
				RunModel.SetTextRange( FTextRange( RunRange.BeginIndex, RunRange.EndIndex + Text.Len() ) );
			}
			else
			{
				// Non-text runs are supposed to have a single dummy character in them
				checkf(RunRange.Len() == 1, TEXT("Debug Source: %s"), *DebugSourceInfo.Get(FString()));

				// This run doesn't support text, so we need to insert a new text run before or after the current run depending on the insertion point
				const bool bIsInsertingToTheLeft = InsertLocation == RunRange.BeginIndex;
				if (bIsInsertingToTheLeft)
				{
					// Insert the new text run to the left of the non-text run
					TSharedRef<IRun> NewTextRun = CreateDefaultTextRun( LineModel.Text, FTextRange( RunRange.BeginIndex, RunRange.BeginIndex + Text.Len() ) );
					// Move the Non-Text Run to right to free space for the new run.
					RunModel.SetTextRange( FTextRange( RunRange.BeginIndex + Text.Len(), RunRange.EndIndex + Text.Len() ) );
					LineModel.Runs.Insert( NewTextRun, RunIndex++ );
				}
				else
				{
					// Insert the new text run to the right of the non-text run
					TSharedRef<IRun> NewTextRun = CreateDefaultTextRun( LineModel.Text, FTextRange( RunRange.EndIndex, RunRange.EndIndex + Text.Len() ) );
					LineModel.Runs.Insert( NewTextRun, ++RunIndex );
				}
			}
		}
		else if (RunIsAfterInsertLocation)
		{
			FTextRange NewRange = RunRange;
			NewRange.Offset(Text.Len());
			RunModel.SetTextRange(NewRange);
		}
	}

	DirtyFlags |= ETextLayoutDirtyState::Layout;
	return true;
}

bool FTextLayout::InsertAt(const FTextLocation& Location, TSharedRef<IRun> InRun, const bool bAlwaysKeepRightRun)
{
	const int32 InsertLocation = Location.GetOffset();
	const int32 LineIndex = Location.GetLineIndex();

	if (!LineModels.IsValidIndex(LineIndex))
	{
		return false;
	}

	FLineModel& LineModel = LineModels[LineIndex];

	FString NewRunText;
	InRun->AppendTextTo(NewRunText);

	LineModel.Text->InsertAt(InsertLocation, NewRunText);
	LineModel.DirtyFlags |= ELineModelDirtyState::All;

	bool RunIsAfterInsertLocation = false;
	for (int32 RunIndex = 0; RunIndex < LineModel.Runs.Num(); RunIndex++)
	{
		const TSharedRef<IRun> Run = LineModel.Runs[RunIndex].GetRun();
		const FTextRange& RunRange = Run->GetTextRange();

		const bool bIsLastRun = RunIndex == LineModel.Runs.Num() - 1;
		if (RunRange.Contains(InsertLocation) || (bIsLastRun && !RunIsAfterInsertLocation))
		{
			checkf(RunIsAfterInsertLocation == false, TEXT("Debug Source: %s"), *DebugSourceInfo.Get(FString()));
			RunIsAfterInsertLocation = true;

			const int32 InsertLocationEnd = InsertLocation + NewRunText.Len();

			// This run contains the insertion point, so we need to split it
			TSharedPtr<IRun> LeftRun;
			TSharedPtr<IRun> RightRun;
			if ((Run->GetRunAttributes() & ERunAttributes::SupportsText) != ERunAttributes::None)
			{
				LeftRun = Run->Clone();
				LeftRun->SetTextRange(FTextRange(RunRange.BeginIndex, InsertLocation));

				RightRun = Run;
				RightRun->SetTextRange(FTextRange(InsertLocationEnd, RunRange.EndIndex + NewRunText.Len()));
			}
			else
			{
				// Non-text runs are supposed to have a single dummy character in them
				checkf(RunRange.Len() == 1, TEXT("Debug Source: %s"), *DebugSourceInfo.Get(FString()));

				// This run doesn't support text, so we need to insert a new text run before or after the current run depending on the insertion point
				const bool bIsInsertingToTheLeft = InsertLocation == RunRange.BeginIndex;
				if (bIsInsertingToTheLeft)
				{
					// Insert the new text run to the left of the non-text run
					LeftRun = CreateDefaultTextRun(LineModel.Text, FTextRange(RunRange.BeginIndex, InsertLocation));
				
					RightRun = Run;
					RightRun->SetTextRange(FTextRange(InsertLocationEnd, RunRange.EndIndex + NewRunText.Len()));
				}
				else
				{
					// Insert the new text run to the right of the non-text run
					LeftRun = Run;

					RightRun = CreateDefaultTextRun(LineModel.Text, FTextRange(InsertLocationEnd, RunRange.EndIndex + NewRunText.Len()));
				}
			}

			InRun->Move(LineModel.Text, FTextRange(InsertLocation, InsertLocationEnd));

			// Remove the old run (it may get re-added again as the right hand run)
			LineModel.Runs.RemoveAt(RunIndex--, 1, /*bAllowShrinking*/false);

			// Insert the new runs at the correct place, and then skip over these new array entries
			const bool LeftRunHasText = !LeftRun->GetTextRange().IsEmpty();
			const bool RightRunHasText = !RightRun->GetTextRange().IsEmpty();
			if (LeftRunHasText)
			{
				LineModel.Runs.Insert(LeftRun.ToSharedRef(), ++RunIndex);
			}
			LineModel.Runs.Insert(InRun, ++RunIndex);
			if (RightRunHasText || bAlwaysKeepRightRun)
			{
				LineModel.Runs.Insert(RightRun.ToSharedRef(), ++RunIndex);
			}
		}
		else if (RunIsAfterInsertLocation)
		{
			FTextRange NewRange = RunRange;
			NewRange.Offset(NewRunText.Len());
			Run->SetTextRange(NewRange);
		}
	}

	DirtyFlags |= ETextLayoutDirtyState::Layout;
	return true;
}

bool FTextLayout::JoinLineWithNextLine(int32 LineIndex)
{
	if (!LineModels.IsValidIndex(LineIndex) || !LineModels.IsValidIndex(LineIndex + 1))
	{
		return false;
	}

	//Grab both lines we are supposed to join
	FLineModel& LineModel = LineModels[LineIndex];
	FLineModel& NextLineModel = LineModels[LineIndex + 1];

	//If the next line is empty we'll just remove it
	if (NextLineModel.Text->Len() == 0)
	{
		return RemoveLine(LineIndex + 1);
	}

	const int32 LineLength = LineModel.Text->Len();

	//Append the next line to the current line
	LineModel.Text->InsertAt(LineLength, NextLineModel.Text.Get());

	//Dirty the current line
	LineModel.DirtyFlags |= ELineModelDirtyState::All;

	//Iterate through all of the next lines runs and bring them over to the current line
	for (int32 RunIndex = 0; RunIndex < NextLineModel.Runs.Num(); RunIndex++)
	{
		const TSharedRef<IRun> Run = NextLineModel.Runs[RunIndex].GetRun();
		FTextRange NewRange = Run->GetTextRange();

		if (!NewRange.IsEmpty())
		{
			NewRange.Offset(LineLength);

			Run->Move(LineModel.Text, NewRange);
			LineModel.Runs.Add(FRunModel(Run));
		}
	}

	//Remove the next line from the list of line models
	LineModels.RemoveAt(LineIndex + 1, 1, /*bAllowShrinking*/false);

	DirtyFlags |= ETextLayoutDirtyState::Layout;
	return true;
}

bool FTextLayout::SplitLineAt(const FTextLocation& Location)
{
	int32 BreakLocation = Location.GetOffset();
	int32 LineIndex = Location.GetLineIndex();

	if (!LineModels.IsValidIndex(LineIndex))
	{
		return false;
	}

	FLineModel& LineModel = LineModels[LineIndex];

	FLineModel LeftLineModel(MakeShareable(new FString(BreakLocation, **LineModel.Text)));
	FLineModel RightLineModel(MakeShareable(new FString(LineModel.Text->Len() - BreakLocation, **LineModel.Text + BreakLocation)));

	checkf(LeftLineModel.Text->Len() == BreakLocation, TEXT("Debug Source: %s"), *DebugSourceInfo.Get(FString()));

	bool RunIsToTheLeftOfTheBreakLocation = true;
	for (int32 RunIndex = 0; RunIndex < LineModel.Runs.Num(); RunIndex++)
	{
		const TSharedRef<IRun> Run = LineModel.Runs[RunIndex].GetRun();
		const FTextRange& RunRange = Run->GetTextRange();
		
		const bool bIsLastRun = RunIndex == LineModel.Runs.Num() - 1;
		if (RunRange.Contains(BreakLocation) || (bIsLastRun && RunIsToTheLeftOfTheBreakLocation))
		{
			checkf(RunIsToTheLeftOfTheBreakLocation == true, TEXT("Debug Source: %s"), *DebugSourceInfo.Get(FString()));
			RunIsToTheLeftOfTheBreakLocation = false;

			TSharedPtr<IRun> LeftRun;
			TSharedPtr<IRun> RightRun;
			if ((Run->GetRunAttributes() & ERunAttributes::SupportsText) != ERunAttributes::None)
			{
				LeftRun = Run->Clone();
				LeftRun->Move(LeftLineModel.Text, FTextRange(RunRange.BeginIndex, LeftLineModel.Text->Len()));
				
				RightRun = Run;
				RightRun->Move(RightLineModel.Text, FTextRange(0, RunRange.EndIndex - LeftLineModel.Text->Len()));
			}
			else
			{
				// Non-text runs are supposed to have a single dummy character in them
				checkf(RunRange.Len() == 1, TEXT("Debug Source: %s"), *DebugSourceInfo.Get(FString()));

				// This run doesn't support text, so we need to insert a new text run before or after the current run depending on the insertion point
				const bool bIsInsertingToTheLeft = BreakLocation == RunRange.BeginIndex;
				if (bIsInsertingToTheLeft)
				{
					// Insert the new text run to the left of the non-text run
					LeftRun = CreateDefaultTextRun(LeftLineModel.Text, FTextRange(RunRange.BeginIndex, LeftLineModel.Text->Len()));
				
					RightRun = Run;
					RightRun->Move(RightLineModel.Text, FTextRange(0, RunRange.EndIndex - LeftLineModel.Text->Len()));
				}
				else
				{
					// Insert the new text run to the right of the non-text run
					LeftRun = Run;
					LeftRun->Move(LeftLineModel.Text, FTextRange(RunRange.BeginIndex, LeftLineModel.Text->Len()));

					RightRun = CreateDefaultTextRun(RightLineModel.Text, FTextRange(0, RunRange.EndIndex - LeftLineModel.Text->Len()));
				}
			}

			LeftLineModel.Runs.Add(FRunModel(LeftRun.ToSharedRef()));
			RightLineModel.Runs.Add(FRunModel(RightRun.ToSharedRef()));
		}
		else if (RunIsToTheLeftOfTheBreakLocation)
		{
			Run->Move(LeftLineModel.Text, RunRange);
			LeftLineModel.Runs.Add(FRunModel(Run));
		}
		else
		{
			// This run is after the break, so adjust the range to match that of RHS of the split (RightLineModel)
			// We can do this by subtracting the LeftLineModel text size, since that's the LHS of the split
			FTextRange NewRange = RunRange;
			NewRange.Offset(-LeftLineModel.Text->Len());

			Run->Move(RightLineModel.Text, NewRange);
			RightLineModel.Runs.Add(FRunModel(Run));
		}
	}

	LineModels[LineIndex] = LeftLineModel;
	LineModels.Insert(RightLineModel, LineIndex + 1);

	DirtyFlags |= ETextLayoutDirtyState::Layout;
	return true;
}

bool FTextLayout::RemoveAt( const FTextLocation& Location, int32 Count )
{
	int32 RemoveLocation = Location.GetOffset();
	int32 LineIndex = Location.GetLineIndex();

	if (!LineModels.IsValidIndex(LineIndex))
	{
		return false;
	}

	FLineModel& LineModel = LineModels[LineIndex];

	//Make sure we aren't trying to remove more characters then we have
	Count = RemoveLocation + Count > LineModel.Text->Len() ? Count - ((RemoveLocation + Count) - LineModel.Text->Len()) : Count;

	if (Count == 0)
	{
		return false;
	}

	LineModel.Text->RemoveAt(RemoveLocation, Count);
	LineModel.DirtyFlags |= ELineModelDirtyState::All;

	const FTextRange RemoveTextRange(RemoveLocation, RemoveLocation + Count);
	for (int32 RunIndex = LineModel.Runs.Num() - 1; RunIndex >= 0; --RunIndex)
	{
		FRunModel& RunModel = LineModel.Runs[RunIndex];
		const FTextRange RunRange = RunModel.GetTextRange();

		const FTextRange IntersectedRangeToRemove = RunRange.Intersect(RemoveTextRange);
		if (IntersectedRangeToRemove.IsEmpty() && RunRange.BeginIndex >= RemoveTextRange.EndIndex)
		{
			// The whole run is contained to the right of the removal range, just adjust its range by the amount of text that was removed
			FTextRange NewRange = RunRange;
			NewRange.Offset(-Count);
			RunModel.SetTextRange(NewRange);
		}
		else if (!IntersectedRangeToRemove.IsEmpty())
		{
			const int32 RunLength = RunRange.Len();
			const int32 IntersectedLength = IntersectedRangeToRemove.Len();
			if (RunLength == IntersectedLength)
			{
				// The text for this entire run has been removed, so remove this run
				LineModel.Runs.RemoveAt(RunIndex);

				// Every line needs at least one run - if we just removed the last run for this line, add a new default text run with a zero range
				if (LineModel.Runs.Num() == 0)
				{
					TSharedRef<IRun> NewTextRun = CreateDefaultTextRun(LineModel.Text, FTextRange(0, 0));
					LineModel.Runs.Add(NewTextRun);
				}
			}
			else if (RunRange.BeginIndex > RemoveTextRange.BeginIndex)
			{
				// Some of this run has been removed, and this run is the right hand part of the removal
				// So we need to adjust the range so that we start at the removal point since the text has been removed from the beginning of this run
				const FTextRange NewRange(RemoveTextRange.BeginIndex, RunRange.EndIndex - Count);
				checkf(!NewRange.IsEmpty(), TEXT("Debug Source: %s"), *DebugSourceInfo.Get(FString()));
				RunModel.SetTextRange(NewRange);
			}
			else
			{
				// Some of this run has been removed, and this run is the left hand part of the removal
				// So we need to adjust the range by the amount of text that has been removed from the end of this run
				const FTextRange NewRange(RunRange.BeginIndex, RunRange.EndIndex - IntersectedLength);
				checkf(!NewRange.IsEmpty(), TEXT("Debug Source: %s"), *DebugSourceInfo.Get(FString()));
				RunModel.SetTextRange(NewRange);
			}

			if (RunRange.BeginIndex <= RemoveTextRange.BeginIndex)
			{
				// break since we don't need to process the runs to the left of the removal point
				break;
			}
		}
		else if(IntersectedRangeToRemove.IsEmpty() && RunRange.IsEmpty() && RemoveTextRange.Contains(RunRange.BeginIndex) && RemoveTextRange.Contains(RunRange.EndIndex))
		{
			// empty run that was inside our removed range, safe to remove
			LineModel.Runs.RemoveAt(RunIndex);
		}
	}

	DirtyFlags |= ETextLayoutDirtyState::Layout;
	return true;
}

bool FTextLayout::RemoveLine(int32 LineIndex)
{
	if (!LineModels.IsValidIndex(LineIndex))
	{
		return false;
	}

	LineModels.RemoveAt(LineIndex);

	// If our layout is clean, then we can remove this line immediately (and efficiently)
	// If our layout is dirty, then we might as well wait as the next UpdateLayout call will remove it
	if (!(DirtyFlags & ETextLayoutDirtyState::Layout))
	{
		//Lots of room for additional optimization
		float OffsetAdjustment = 0.0f;
		float HeightAdjustment = 0.0f;

		for (int32 ViewIndex = 0; ViewIndex < LineViews.Num(); ViewIndex++)
		{
			FLineView& LineView = LineViews[ViewIndex];

			if (LineView.ModelIndex == LineIndex)
			{
				HeightAdjustment += LineView.Size.Y;

				if (LineViews.IsValidIndex(ViewIndex + 1))
				{
					OffsetAdjustment += (LineViews[ViewIndex + 1].Offset.Y - LineView.Offset.Y);
				}

				LineViews.RemoveAt(ViewIndex);
				LineViewsToJustify.Remove(ViewIndex);
				--ViewIndex;
			}
			else if (LineView.ModelIndex > LineIndex)
			{
				//We've removed a line model so update the LineView indices
				--LineView.ModelIndex;
				LineView.Offset.Y -= OffsetAdjustment;

				for (const TSharedRef< ILayoutBlock >& Block : LineView.Blocks)
				{
					FVector2D BlockOffset = Block->GetLocationOffset();
					BlockOffset.Y -= OffsetAdjustment;
					Block->SetLocationOffset(BlockOffset);
				}
			}
		}

		TextLayoutSize.Height -= HeightAdjustment;
	}

	return true;
}

void FTextLayout::AddLine( const TSharedRef< FString >& Text, const TArray< TSharedRef< IRun > >& Runs )
{
	AddLine(FNewLineData(Text, Runs));
}

void FTextLayout::AddLine( const FNewLineData& NewLine )
{
	{
		FLineModel LineModel( NewLine.Text );

		for (const auto& Run : NewLine.Runs)
		{
			LineModel.Runs.Add( FRunModel( Run ) );
		}

		LineModels.Add( LineModel );
	}

	// If our layout is clean, then we can add this new line immediately (and efficiently)
	// If our layout is dirty, then we might as well wait as the next UpdateLayout call will add it
	if (!(DirtyFlags & ETextLayoutDirtyState::Layout))
	{
		const int32 LineModelIndex = LineModels.Num() - 1;
		FLineModel& LineModel = LineModels[LineModelIndex];

		CalculateLineTextDirection(LineModel);
		FlushLineTextShapingCache(LineModel);
		CreateLineWrappingCache(LineModel);

		BeginLineLayout(LineModel);

		const int32 FirstNewLineViewIndex = LineViews.Num() + 1;

		TArray<TSharedRef<ILayoutBlock>> SoftLine;
		FlowLineLayout(LineModelIndex, GetWrappingDrawWidth(), SoftLine);

		// Apply the current margin to the newly added lines
		{
			const FVector2D MarginOffsetAdjustment = FVector2D(Margin.Left, Margin.Top) * Scale;

			for (int32 LineViewIndex = FirstNewLineViewIndex; LineViewIndex < LineViews.Num(); ++LineViewIndex)
			{
				FLineView& LineView = LineViews[LineViewIndex];
				if (LineView.ModelIndex == LineModelIndex)
				{
					LineView.Offset += MarginOffsetAdjustment;
				}
			}

			for (const TSharedRef< ILayoutBlock >& Block : SoftLine)
			{
				Block->SetLocationOffset( Block->GetLocationOffset() + MarginOffsetAdjustment );
			}
		}

		// We need to re-justify all lines, as the new line view(s) added by this line model may have affected everything
		JustifyLayout();

		EndLineLayout(LineModel);
	}
}

void FTextLayout::AddLines( const TArray<FNewLineData>& NewLines )
{
	for (const auto& NewLine : NewLines)
	{
		FLineModel LineModel( NewLine.Text );

		for (const auto& Run : NewLine.Runs)
		{
			LineModel.Runs.Add( FRunModel( Run ) );
		}

		LineModels.Add( LineModel );
	}

	// If our layout is clean, then we can add this new line immediately (and efficiently)
	// If our layout is dirty, then we might as well wait as the next UpdateLayout call will add it
	if (!(DirtyFlags & ETextLayoutDirtyState::Layout))
	{
		const int32 FirstNewLineModelIndex = LineModels.Num() - NewLines.Num();

		for (int32 LineModelIndex = FirstNewLineModelIndex; LineModelIndex < LineModels.Num(); ++LineModelIndex)
		{
			FLineModel& LineModel = LineModels[LineModelIndex];
			BeginLineLayout(LineModel);
		}

		for (int32 LineModelIndex = FirstNewLineModelIndex; LineModelIndex < LineModels.Num(); ++LineModelIndex)
		{
			FLineModel& LineModel = LineModels[LineModelIndex];

			CalculateLineTextDirection(LineModel);
			FlushLineTextShapingCache(LineModel);
			CreateLineWrappingCache(LineModel);

			const int32 FirstNewLineViewIndex = LineViews.Num() + 1;

			TArray<TSharedRef<ILayoutBlock>> SoftLine;
			FlowLineLayout(LineModelIndex, GetWrappingDrawWidth(), SoftLine);

			// Apply the current margin to the newly added lines
			{
				const FVector2D MarginOffsetAdjustment = FVector2D(Margin.Left, Margin.Top) * Scale;

				for (int32 LineViewIndex = FirstNewLineViewIndex; LineViewIndex < LineViews.Num(); ++LineViewIndex)
				{
					FLineView& LineView = LineViews[LineViewIndex];
					if (LineView.ModelIndex == LineModelIndex)
					{
						LineView.Offset += MarginOffsetAdjustment;
					}
				}

				for (const TSharedRef< ILayoutBlock >& Block : SoftLine)
				{
					Block->SetLocationOffset( Block->GetLocationOffset() + MarginOffsetAdjustment );
				}
			}
		}

		// We need to re-justify all lines, as the new line view(s) added by this line model may have affected everything
		JustifyLayout();

		for (int32 LineModelIndex = FirstNewLineModelIndex; LineModelIndex < LineModels.Num(); ++LineModelIndex)
		{
			FLineModel& LineModel = LineModels[LineModelIndex];
			EndLineLayout(LineModel);
		}
	}
}

void FTextLayout::ClearLines()
{
	LineModels.Empty();
	ClearView();
	DirtyFlags |= ETextLayoutDirtyState::Layout;
}

bool FTextLayout::IsEmpty() const
{
	return (LineModels.Num() == 0 || (LineModels.Num() == 1 && LineModels[0].Text->Len() == 0));
}

int32 FTextLayout::GetLineCount() const
{
	return LineModels.Num();
}

void FTextLayout::GetAsText(FString& DisplayText, FTextOffsetLocations* const OutTextOffsetLocations) const
{
	GetAsTextAndOffsets(&DisplayText, OutTextOffsetLocations);
}

void FTextLayout::GetAsText(FText& DisplayText, FTextOffsetLocations* const OutTextOffsetLocations) const
{
	FString DisplayString;
	GetAsText(DisplayString, OutTextOffsetLocations);
	DisplayText = FText::FromString(DisplayString);
}

void FTextLayout::GetTextOffsetLocations(FTextOffsetLocations& OutTextOffsetLocations) const
{
	GetAsTextAndOffsets(nullptr, &OutTextOffsetLocations);
}

void FTextLayout::GetAsTextAndOffsets(FString* const OutDisplayText, FTextOffsetLocations* const OutTextOffsetLocations) const
{
	int32 DisplayTextLength = 0;

	if (OutTextOffsetLocations)
	{
		OutTextOffsetLocations->OffsetData.Reserve(LineModels.Num());
	}

	static const int32 LineTerminatorLength = FCString::Strlen(LINE_TERMINATOR);

	for (int32 LineModelIndex = 0; LineModelIndex < LineModels.Num(); LineModelIndex++)
	{
		const FLineModel& LineModel = LineModels[LineModelIndex];

		// Append line terminator to the end of the previous line
		if (LineModelIndex > 0)
		{
			if (OutDisplayText)
			{
				*OutDisplayText += LINE_TERMINATOR;
			}
			DisplayTextLength += LineTerminatorLength;
		}

		int32 LineLength = 0;
		for (int32 RunIndex = 0; RunIndex < LineModel.Runs.Num(); RunIndex++)
		{
			const FRunModel& Run = LineModel.Runs[RunIndex];
			if (OutDisplayText)
			{
				Run.AppendTextTo(*OutDisplayText);
			}
			LineLength += Run.GetTextRange().Len();
		}

		if (OutTextOffsetLocations)
		{
			OutTextOffsetLocations->OffsetData.Add(FTextOffsetLocations::FOffsetEntry(DisplayTextLength, LineLength));
		}

		DisplayTextLength += LineLength;
	}
}

void GetRangeAsTextFromLine(FString& DisplayText, const FTextLayout::FLineModel& LineModel, const FTextRange& Range)
{
	for (int32 RunIndex = 0; RunIndex < LineModel.Runs.Num(); RunIndex++)
	{
		const FTextLayout::FRunModel& Run = LineModel.Runs[RunIndex];
		const FTextRange& RunRange = Run.GetTextRange();

		const FTextRange IntersectRange = RunRange.Intersect(Range);

		if (!IntersectRange.IsEmpty())
		{
			Run.AppendTextTo(DisplayText, IntersectRange);
		}
		else if (RunRange.BeginIndex > Range.EndIndex)
		{
			//We're past the selection range so we can stop
			break;
		}
	}
}

void FTextLayout::GetSelectionAsText(FString& DisplayText, const FTextSelection& Selection) const
{
	int32 SelectionBeginningLineIndex = Selection.GetBeginning().GetLineIndex();
	int32 SelectionBeginningLineOffset = Selection.GetBeginning().GetOffset();

	int32 SelectionEndLineIndex = Selection.GetEnd().GetLineIndex();
	int32 SelectionEndLineOffset = Selection.GetEnd().GetOffset();

	if (LineModels.IsValidIndex(SelectionBeginningLineIndex) && LineModels.IsValidIndex(SelectionEndLineIndex))
	{
		if (SelectionBeginningLineIndex == SelectionEndLineIndex)
		{
			const FTextRange SelectionRange(SelectionBeginningLineOffset, SelectionEndLineOffset);
			const FLineModel& LineModel = LineModels[SelectionBeginningLineIndex];

			GetRangeAsTextFromLine(DisplayText, LineModel, SelectionRange);
		}
		else
		{
			for (int32 LineIndex = SelectionBeginningLineIndex; LineIndex <= SelectionEndLineIndex; LineIndex++)
			{
				if (LineIndex == SelectionBeginningLineIndex)
				{
					const FLineModel& LineModel = LineModels[SelectionBeginningLineIndex];
					const FTextRange SelectionRange(SelectionBeginningLineOffset, LineModel.Text->Len());

					GetRangeAsTextFromLine(DisplayText, LineModel, SelectionRange);
				}
				else if (LineIndex == SelectionEndLineIndex)
				{
					const FLineModel& LineModel = LineModels[SelectionEndLineIndex];
					const FTextRange SelectionRange(0, SelectionEndLineOffset);

					GetRangeAsTextFromLine(DisplayText, LineModel, SelectionRange);
				}
				else
				{
					const FLineModel& LineModel = LineModels[LineIndex];
					const FTextRange SelectionRange(0, LineModel.Text->Len());

					GetRangeAsTextFromLine(DisplayText, LineModel, SelectionRange);
				}

				if (LineIndex != SelectionEndLineIndex)
				{
					DisplayText += LINE_TERMINATOR;
				}
			}
		}
	}
}

FTextSelection FTextLayout::GetWordAt(const FTextLocation& Location) const
{
	const int32 LineIndex = Location.GetLineIndex();
	const int32 Offset = Location.GetOffset();

	if (!LineModels.IsValidIndex(LineIndex))
	{
		return FTextSelection();
	}

	const FLineModel& LineModel = LineModels[LineIndex];

	WordBreakIterator->SetString(**LineModel.Text);

	int32 PreviousBreak = (Offset < LineModel.Text->Len()) ? WordBreakIterator->MoveToCandidateAfter(Offset) : WordBreakIterator->ResetToEnd();
	int32 CurrentBreak = 0;

	while ((CurrentBreak = WordBreakIterator->MoveToPrevious()) != INDEX_NONE)
	{
		bool HasLetter = false;
		for (int32 Index = CurrentBreak; Index < PreviousBreak; Index++)
		{
			if (!FText::IsWhitespace((*LineModel.Text)[Index]))
			{
				HasLetter = true;
				break;
			}
		}

		if (HasLetter)
		{
			break;
		}

		PreviousBreak = CurrentBreak;
	}

	WordBreakIterator->ClearString();

	if (PreviousBreak == CurrentBreak || CurrentBreak == INDEX_NONE)
	{
		return FTextSelection();
	}

	return FTextSelection(FTextLocation(LineIndex, CurrentBreak), FTextLocation(LineIndex, PreviousBreak));
}

void FTextLayout::SetVisibleRegion( const FVector2D& InViewSize, const FVector2D& InScrollOffset )
{
	if (ViewSize != InViewSize)
	{
		ViewSize = InViewSize;
		
		if (LineViewsToJustify.Num() > 0)
		{
			// If the view size has changed, we may need to update our positions based on our justification
			DirtyFlags |= ETextLayoutDirtyState::Layout;
		}
	}
	
	if (ScrollOffset != InScrollOffset)
	{
		const FVector2D PreviousScrollOffset = ScrollOffset;
		ScrollOffset = InScrollOffset;

		// Use a negative scroll offset since positive scrolling moves things negatively in screen space
		const FVector2D OffsetAdjustment = -(ScrollOffset - PreviousScrollOffset);

		for (FLineView& LineView : LineViews)
		{
			LineView.Offset += OffsetAdjustment;

			for (const TSharedRef< ILayoutBlock >& Block : LineView.Blocks)
			{
				Block->SetLocationOffset( Block->GetLocationOffset() + OffsetAdjustment );
			}
		}
	}
}

void FTextLayout::SetLineBreakIterator( TSharedPtr<IBreakIterator> InLineBreakIterator )
{
	LineBreakIterator = InLineBreakIterator;
	DirtyFlags |= ETextLayoutDirtyState::Layout;

	// Changing the line break iterator will affect the wrapping information for *all lines*
	// Clear out the entire cache so it gets regenerated on the text call to FlowLayout
	DirtyAllLineModels(ELineModelDirtyState::WrappingInformation);
}

void FTextLayout::SetMargin( const FMargin& InMargin )
{
	if ( Margin == InMargin )
	{
		return;
	}

	Margin = InMargin;
	DirtyFlags |= ETextLayoutDirtyState::Layout;
}

void FTextLayout::SetScale( float Value )
{
	if (FMath::IsNaN(Value))
	{
		Value = 0.0;
	}

	if (Scale != Value)
	{
		Scale = Value;
		DirtyFlags |= ETextLayoutDirtyState::Layout;

		// Changing the scale will affect the wrapping information for *all lines*
		// Clear out the entire cache so it gets regenerated on the text call to FlowLayout
		DirtyAllLineModels(ELineModelDirtyState::WrappingInformation | ELineModelDirtyState::ShapingCache);
	}
}

void FTextLayout::SetTextShapingMethod( const ETextShapingMethod InTextShapingMethod )
{
	if ( TextShapingMethod == InTextShapingMethod )
	{
		return;
	}

	TextShapingMethod = InTextShapingMethod;
	DirtyFlags |= ETextLayoutDirtyState::Layout;

	// Changing the shaping method will affect the wrapping information for *all lines*
	// Clear out the entire cache so it gets regenerated on the text call to FlowLayout
	// Also clear our the base direction for each line, as the shaping method can affect that
	DirtyAllLineModels(ELineModelDirtyState::WrappingInformation | ELineModelDirtyState::TextBaseDirection | ELineModelDirtyState::ShapingCache);
}

void FTextLayout::SetTextFlowDirection( const ETextFlowDirection InTextFlowDirection )
{
	if ( TextFlowDirection == InTextFlowDirection )
	{
		return;
	}

	TextFlowDirection = InTextFlowDirection;
	DirtyFlags |= ETextLayoutDirtyState::Layout;

	// Changing the flow direction will affect the wrapping information for *all lines*
	// Clear out the entire cache so it gets regenerated on the text call to FlowLayout
	// Also clear our the base direction for each line, as the flow direction can affect that
	DirtyAllLineModels(ELineModelDirtyState::WrappingInformation | ELineModelDirtyState::TextBaseDirection | ELineModelDirtyState::ShapingCache);
}

void FTextLayout::SetJustification( ETextJustify::Type Value )
{
	if ( Justification == Value )
	{
		return;
	}

	Justification = Value;
	DirtyFlags |= ETextLayoutDirtyState::Layout;
}

ETextJustify::Type FTextLayout::GetVisualJustification() const
{
	return LineViews.Num() > 0 ? CalculateLineViewVisualJustification(LineViews[0]) : GetJustification();
}

void FTextLayout::SetLineHeightPercentage( float Value )
{
	if ( LineHeightPercentage != Value )
	{
		LineHeightPercentage = Value; 
		DirtyFlags |= ETextLayoutDirtyState::Layout;
	}
}

void FTextLayout::SetWrappingWidth( float Value )
{
	const bool WasWrapping = WrappingWidth > 0.0f;
	const bool IsWrapping = Value > 0.0f;

	if ( WrappingWidth != Value )
	{
		WrappingWidth = Value; 
		DirtyFlags |= ETextLayoutDirtyState::Layout;

		if ( WasWrapping != IsWrapping )
		{
			// Changing from wrapping/not-wrapping will affect the wrapping information for *all lines*
			// Clear out the entire cache so it gets regenerated on the text call to FlowLayout
			DirtyAllLineModels(ELineModelDirtyState::WrappingInformation);
		}
	}
}

void FTextLayout::SetWrappingPolicy(ETextWrappingPolicy Value)
{
	if (WrappingPolicy != Value)
	{
		WrappingPolicy = Value;
		DirtyFlags |= ETextLayoutDirtyState::Layout;
	}
}

void FTextLayout::SetDebugSourceInfo(const TAttribute<FString>& InDebugSourceInfo)
{
	DebugSourceInfo = InDebugSourceInfo;
#if !UE_BUILD_SHIPPING
	DebugSourceInfo.Get(FString());
#endif	// !UE_BUILD_SHIPPING
}

FVector2D FTextLayout::GetSize() const
{
	return TextLayoutSize.GetDrawSize() * Inverse(Scale);
}

FVector2D FTextLayout::GetDrawSize() const
{
	return TextLayoutSize.GetDrawSize();
}

FVector2D FTextLayout::GetWrappedSize() const
{
	return TextLayoutSize.GetWrappedSize() * Inverse(Scale);
}

FVector2D FTextLayout::GetWrappedDrawSize() const
{
	return TextLayoutSize.GetWrappedSize();
}

FTextLayout::~FTextLayout()
{

}

FTextLayout::FLineModel::FLineModel( const TSharedRef< FString >& InText ) 
	: Text( InText )
	, ShapedTextCache( FShapedTextCache::Create(FSlateApplication::Get().GetRenderer()->GetFontCache()))
	, TextBaseDirection( TextBiDi::ETextDirection::LeftToRight )
	, Runs()
	, BreakCandidates()
	, RunRenderers()
	, DirtyFlags( ELineModelDirtyState::All )
{
}

void FTextLayout::FRunModel::ClearCache()
{
	MeasuredRanges.Empty();
	MeasuredRangeSizes.Empty();
}

void FTextLayout::FRunModel::AppendTextTo(FString& Text) const
{
	Run->AppendTextTo(Text);
}

void FTextLayout::FRunModel::AppendTextTo(FString& Text, const FTextRange& Range) const
{
	Run->AppendTextTo(Text, Range);
}

TSharedRef< ILayoutBlock > FTextLayout::FRunModel::CreateBlock( const FBlockDefinition& BlockDefine, float InScale, const FLayoutBlockTextContext& InTextContext ) const
{
	const FTextRange& SizeRange = BlockDefine.ActualRange;

	if ( MeasuredRanges.Num() == 0 )
	{
		FTextRange RunRange = Run->GetTextRange();
		return Run->CreateBlock( BlockDefine.ActualRange.BeginIndex, BlockDefine.ActualRange.EndIndex, Run->Measure( SizeRange.BeginIndex, SizeRange.EndIndex, InScale, InTextContext ), InTextContext, BlockDefine.Renderer );
	}

	int32 StartRangeIndex = 0;
	int32 EndRangeIndex = 0;

	if ( MeasuredRanges.Num() > 16 )
	{
		if ( SizeRange.BeginIndex != 0 )
		{
			StartRangeIndex = BinarySearchForBeginIndex( MeasuredRanges, SizeRange.BeginIndex );
			check( StartRangeIndex != INDEX_NONE);
		}

		EndRangeIndex = StartRangeIndex;
		if ( StartRangeIndex != MeasuredRanges.Num() - 1 )
		{
			EndRangeIndex = BinarySearchForEndIndex( MeasuredRanges, StartRangeIndex, SizeRange.EndIndex );
			check( EndRangeIndex != INDEX_NONE);
		}
	}
	else
	{
		const int32 MaxValidIndex = MeasuredRanges.Num() - 1;

		if ( SizeRange.BeginIndex != 0 )
		{
			bool FoundBeginIndexMatch = false;
			for (; StartRangeIndex < MaxValidIndex; StartRangeIndex++)
			{
				FoundBeginIndexMatch = MeasuredRanges[ StartRangeIndex ].BeginIndex >= SizeRange.BeginIndex;
				if ( FoundBeginIndexMatch ) 
				{
					break;
				}
			}
			check( FoundBeginIndexMatch == true || StartRangeIndex == MaxValidIndex );
		}

		EndRangeIndex = StartRangeIndex;
		if ( StartRangeIndex != MaxValidIndex )
		{
			bool FoundEndIndexMatch = false;
			for (; EndRangeIndex < MeasuredRanges.Num(); EndRangeIndex++)
			{
				FoundEndIndexMatch = MeasuredRanges[ EndRangeIndex ].EndIndex >= SizeRange.EndIndex;
				if ( FoundEndIndexMatch ) 
				{
					break;
				}
			}
			check( FoundEndIndexMatch == true || EndRangeIndex == MaxValidIndex );
		}
	}

	FVector2D BlockSize( ForceInitToZero );
	if ( StartRangeIndex == EndRangeIndex )
	{
		if ( MeasuredRanges[ StartRangeIndex ].BeginIndex == SizeRange.BeginIndex && 
			MeasuredRanges[ StartRangeIndex ].EndIndex == SizeRange.EndIndex )
		{
			BlockSize += FVector2D(MeasuredRangeSizes[StartRangeIndex]);
		}
		else
		{
			BlockSize += Run->Measure( SizeRange.BeginIndex, SizeRange.EndIndex, InScale, InTextContext );
		}
	}
	else
	{
		if ( MeasuredRanges[ StartRangeIndex ].BeginIndex == SizeRange.BeginIndex )
		{
			BlockSize += FVector2D(MeasuredRangeSizes[StartRangeIndex]);
		}
		else
		{
			BlockSize += Run->Measure( SizeRange.BeginIndex, MeasuredRanges[ StartRangeIndex ].EndIndex, InScale, InTextContext );
		}

		for (int32 Index = StartRangeIndex + 1; Index < EndRangeIndex; Index++)
		{
			BlockSize.X += MeasuredRangeSizes[Index].X;
			BlockSize.Y = FMath::Max(MeasuredRangeSizes[Index].Y, BlockSize.Y);
		}

		if ( MeasuredRanges[ EndRangeIndex ].EndIndex == SizeRange.EndIndex )
		{
			BlockSize.X += MeasuredRangeSizes[EndRangeIndex].X;
			BlockSize.Y = FMath::Max(MeasuredRangeSizes[EndRangeIndex].Y, BlockSize.Y);
		}
		else
		{
			FVector2D Size = Run->Measure( MeasuredRanges[ EndRangeIndex ].BeginIndex, SizeRange.EndIndex, InScale, InTextContext );
			BlockSize.X += Size.X;
			BlockSize.Y = FMath::Max( Size.Y, BlockSize.Y );
		}
	}

	return Run->CreateBlock( BlockDefine.ActualRange.BeginIndex, BlockDefine.ActualRange.EndIndex, BlockSize, InTextContext, BlockDefine.Renderer );
}

int32 FTextLayout::FRunModel::BinarySearchForEndIndex( const TArray< FTextRange >& Ranges, int32 RangeBeginIndex, int32 EndIndex )
{
	int32 Min = RangeBeginIndex;
	int32 Mid = 0;
	int32 Max = Ranges.Num() - 1;
	while (Max >= Min)
	{
		Mid = Min + ((Max - Min) / 2);
		if ( Ranges[Mid].EndIndex == EndIndex )
		{
			return Mid; 
		}
		else if ( Ranges[Mid].EndIndex < EndIndex )
		{
			Min = Mid + 1;
		}
		else
		{
			Max = Mid - 1;
		}
	}

	return Mid;
}

int32 FTextLayout::FRunModel::BinarySearchForBeginIndex( const TArray< FTextRange >& Ranges, int32 BeginIndex )
{
	int32 Min = 0;
	int32 Mid = 0;
	int32 Max = Ranges.Num() - 1;
	while (Max >= Min)
	{
		Mid = Min + ((Max - Min) / 2);
		if ( Ranges[Mid].BeginIndex == BeginIndex )
		{
			return Mid; 
		}
		else if ( Ranges[Mid].BeginIndex < BeginIndex )
		{
			Min = Mid + 1;
		}
		else
		{
			Max = Mid - 1;
		}
	}

	return Mid;
}

int8 FTextLayout::FRunModel::GetKerning(int32 CurrentIndex, float InScale, const FRunTextContext& InTextContext)
{
	return Run->GetKerning(CurrentIndex, InScale, InTextContext);
}

FVector2D FTextLayout::FRunModel::Measure(int32 BeginIndex, int32 EndIndex, float InScale, const FRunTextContext& InTextContext)
{
	FVector2D Size = Run->Measure(BeginIndex, EndIndex, InScale, InTextContext);

	MeasuredRanges.Add( FTextRange( BeginIndex, EndIndex ) );
<<<<<<< HEAD
	MeasuredRangeSizes.Add(FVector4(Size, FVector2D::ZeroVector));
=======
	MeasuredRangeSizes.Add(Size);
>>>>>>> a1e6ec07

	return Size;
}

int16 FTextLayout::FRunModel::GetMaxHeight(float InScale) const
{
	return Run->GetMaxHeight(InScale);
}

int16 FTextLayout::FRunModel::GetBaseLine( float InScale ) const
{
	return Run->GetBaseLine(InScale);
}

FTextRange FTextLayout::FRunModel::GetTextRange() const
{
	return Run->GetTextRange();
}

void FTextLayout::FRunModel::SetTextRange( const FTextRange& Value )
{
	Run->SetTextRange( Value );
}

void FTextLayout::FRunModel::EndLayout()
{
	Run->EndLayout();
}

void FTextLayout::FRunModel::BeginLayout()
{
	Run->BeginLayout();
}

TSharedRef< IRun > FTextLayout::FRunModel::GetRun() const
{
	return Run;
}

FTextLayout::FRunModel::FRunModel( const TSharedRef< IRun >& InRun )
	: Run( InRun )
{
	SLATE_CROSS_THREAD_CHECK();
}

int32 FTextLayout::FTextOffsetLocations::TextLocationToOffset(const FTextLocation& InLocation) const
{
	const int32 LineIndex = InLocation.GetLineIndex();
	if(LineIndex >= 0 && LineIndex < OffsetData.Num())
	{
		const FOffsetEntry& OffsetEntry = OffsetData[LineIndex];
		return OffsetEntry.FlatStringIndex + InLocation.GetOffset();
	}
	return INDEX_NONE;
}

FTextLocation FTextLayout::FTextOffsetLocations::OffsetToTextLocation(const int32 InOffset) const
{
	for(int32 OffsetEntryIndex = 0; OffsetEntryIndex < OffsetData.Num(); ++OffsetEntryIndex)
	{
		const FOffsetEntry& OffsetEntry = OffsetData[OffsetEntryIndex];
		const FTextRange FlatLineRange(OffsetEntry.FlatStringIndex, OffsetEntry.FlatStringIndex + OffsetEntry.DocumentLineLength);
		if(FlatLineRange.InclusiveContains(InOffset))
		{
			const int32 OffsetWithinLine = InOffset - OffsetEntry.FlatStringIndex;
			return FTextLocation(OffsetEntryIndex, OffsetWithinLine);
		}
	}
	return FTextLocation();
}

int32 FTextLayout::FTextOffsetLocations::GetTextLength() const
{
	if(OffsetData.Num())
	{
		const FOffsetEntry& OffsetEntry = OffsetData.Last();
		return OffsetEntry.FlatStringIndex + OffsetEntry.DocumentLineLength;
	}
	return 0;
}<|MERGE_RESOLUTION|>--- conflicted
+++ resolved
@@ -2781,11 +2781,7 @@
 	FVector2D Size = Run->Measure(BeginIndex, EndIndex, InScale, InTextContext);
 
 	MeasuredRanges.Add( FTextRange( BeginIndex, EndIndex ) );
-<<<<<<< HEAD
-	MeasuredRangeSizes.Add(FVector4(Size, FVector2D::ZeroVector));
-=======
 	MeasuredRangeSizes.Add(Size);
->>>>>>> a1e6ec07
 
 	return Size;
 }
