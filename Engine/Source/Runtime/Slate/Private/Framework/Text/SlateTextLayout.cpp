--- conflicted
+++ resolved
@@ -126,13 +126,8 @@
 		//#jira UE - 49124 Cursor in virtual keyboard and UMG don't match
 		if (FSlateApplication::Get().AllowMoveCursor())
 		{
-<<<<<<< HEAD
-			const int32 HighestOverlayLayerId = OnPaintHighlights( Args, LineView, LineView.OverlayHighlights, DefaultTextStyle, AllottedGeometry, MyCullingRect, OutDrawElements, HighestBlockLayerId, InWidgetStyle, bParentEnabled );
-			HighestLayerId = FMath::Max( HighestLayerId, HighestOverlayLayerId );
-=======
 			const int32 HighestOverlayLayerId = OnPaintHighlights(Args, LineView, LineView.OverlayHighlights, DefaultTextStyle, AllottedGeometry, MyCullingRect, OutDrawElements, HighestBlockLayerId, InWidgetStyle, bParentEnabled);
 			HighestLayerId = FMath::Max(HighestLayerId, HighestOverlayLayerId);
->>>>>>> e3a25b20
 		}
 	}
 
