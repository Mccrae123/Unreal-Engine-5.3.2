--- conflicted
+++ resolved
@@ -69,38 +69,11 @@
 
 	int32 HighestLayerId = LayerId;
 
-<<<<<<< HEAD
-	auto IsLineViewVisible = [&AllottedGeometry, &InverseScale, &MyCullingRect](const FTextLayout::FLineView& LineView, bool bTestForVerticallyClippedLine = false)
-=======
 	auto IsVisible = [&AllottedGeometry, &InverseScale, &MyCullingRect](FVector2D Offset, FVector2D Size)
->>>>>>> 4af6daef
 	{
 		// Is this line visible?  This checks if the culling rect, which represents the AABB around the last clipping rect, intersects the 
 		// line of text, this requires that we get the text line into render space.
 		// TODO perhaps save off this line view rect during text layout?
-<<<<<<< HEAD
-		const FVector2D LocalLineOffset = LineView.Offset * InverseScale;
-		FSlateRect LineViewRect(AllottedGeometry.GetRenderBoundingRect(FSlateRect(LocalLineOffset, LocalLineOffset + (LineView.Size * InverseScale))));
-
-		if (!bTestForVerticallyClippedLine)
-		{
-			return FSlateRect::DoRectanglesIntersect(LineViewRect, MyCullingRect);
-		}
-		else
-		{
-			// We only care about vertically clipped lines. Horizontal clipping will be replaced with an ellipsis
-			// So make the left and right side the same as the clip rect to avoid the test failing due to being larger horizontally
-
-			FSlateRect GeometryRect = AllottedGeometry.GetRenderBoundingRect();
-			LineViewRect.Left = GeometryRect.Left;
-			LineViewRect.Right = GeometryRect.Right;
-
-			return FSlateRect::IsRectangleContained(GeometryRect, LineViewRect);
-		}
-
-	};
-
-=======
 		const FVector2D LocalLineOffset = Offset * InverseScale;
 		FSlateRect Rect(AllottedGeometry.GetRenderBoundingRect(FSlateRect(LocalLineOffset, LocalLineOffset + (Size * InverseScale))));
 
@@ -118,20 +91,14 @@
 	}
 
 	const bool bIsMultiline = LineViews.Num() > 1;
->>>>>>> 4af6daef
 	for (int32 LineIndex = 0; LineIndex < LineViews.Num(); ++LineIndex)
 	{
 		const FTextLayout::FLineView& LineView = LineViews[LineIndex];
 
 		ETextOverflowPolicy OverflowPolicy = TextOverflowPolicyOverride.Get(DefaultTextStyle.OverflowPolicy);
-<<<<<<< HEAD
-
-		if (!IsLineViewVisible(LineView))
-=======
 		ETextOverflowDirection OverflowDirection = ETextOverflowDirection::NoOverflow;
 
 		if (!IsVisible(LineView.Offset, LineView.Size))
->>>>>>> 4af6daef
 		{
 			continue;
 		}
@@ -143,17 +110,6 @@
 		const int32 TextLayer = BlockDebugLayer + 1;
 		int32 HighestBlockLayerId = TextLayer;
 
-<<<<<<< HEAD
-		const ETextJustify::Type VisualJustification = CalculateLineViewVisualJustification(LineView);
-		ETextOverflowDirection OverflowDirection = VisualJustification == ETextJustify::Left ? ETextOverflowDirection::LeftToRight : (VisualJustification == ETextJustify::Right ? ETextOverflowDirection::RightToLeft : ETextOverflowDirection::NoOverflow);
-
-		bool bForceEllipsisDueToClippedLine = false;
-	
-		if (OverflowPolicy == ETextOverflowPolicy::Ellipsis && LineViews.Num() > 1)
-		{
-			// Force the ellipsis to be on when the next line in a multi line text layout is clipped. This forces an ellipsis on this line even when its not clipped to indicate that an entire line or more is clipped
-			bForceEllipsisDueToClippedLine = LineViews.IsValidIndex(LineIndex + 1) ? !IsLineViewVisible(LineViews[LineIndex + 1], true) : false;
-=======
 		bool bIsLastVisibleLine = false;
 		bool bIsNextLineClipped = false;
 		if (OverflowPolicy == ETextOverflowPolicy::Ellipsis)
@@ -205,7 +161,6 @@
 		{
 			OverflowDirection = ETextOverflowDirection::NoOverflow;
 			OverflowPolicy = ETextOverflowPolicy::Clip;
->>>>>>> 4af6daef
 		}
 
 		// Render every block for this line
@@ -234,12 +189,8 @@
 #endif
 
 			FTextArgs TextArgs(LineView, Block, DefaultTextStyle, OverflowPolicy, OverflowDirection);
-<<<<<<< HEAD
-			TextArgs.bForceEllipsisDueToClippedLine = bForceEllipsisDueToClippedLine;
-=======
 			TextArgs.bIsLastVisibleBlock = bIsLastVisibleLine && BlockIndex == LastVisibleBlockIndex;
 			TextArgs.bIsNextBlockClipped = bIsNextLineClipped && (LineView.Blocks.IsValidIndex(BlockIndex + NextBlockOffset) ? TextArgs.bIsLastVisibleBlock : true);
->>>>>>> 4af6daef
 
 			const TSharedRef< ISlateRun > Run = StaticCastSharedRef< ISlateRun >( Block->GetRun() );
 
