// Copyright Epic Games, Inc. All Rights Reserved.

#include "Framework/Notifications/SlateAsyncTaskNotificationImpl.h"

#include "Widgets/Notifications/INotificationWidget.h"
#include "Framework/Notifications/NotificationManager.h"

#include "Widgets/SCompoundWidget.h"
#include "Widgets/Input/SButton.h"
#include "Widgets/Input/SHyperlink.h"
#include "Widgets/Text/STextBlock.h"
#include "Widgets/Layout/SBox.h"
#include "Widgets/Layout/SBorder.h"
#include "Widgets/Images/SImage.h"
#include "Widgets/Images/SThrobber.h"

#include "Misc/App.h"
#include "Misc/ScopeLock.h"
#include "Templates/Atomic.h"

#define LOCTEXT_NAMESPACE "SlateAsyncTaskNotification"

/*
 * FSlateAsyncTaskNotificationImpl
 */

FSlateAsyncTaskNotificationImpl::FSlateAsyncTaskNotificationImpl() : PromptAction(EAsyncTaskNotificationPromptAction::None)
{
	
}

FSlateAsyncTaskNotificationImpl::~FSlateAsyncTaskNotificationImpl()
{
	FTSTicker::GetCoreTicker().RemoveTicker(TickerHandle);
}

void FSlateAsyncTaskNotificationImpl::Initialize(const FAsyncTaskNotificationConfig& InConfig)
{
	NotificationConfig = InConfig;
	
	// Note: FCoreAsyncTaskNotificationImpl guarantees this is being called from the game thread

	// Initialize the UI if the Notification is not headless
	if (!NotificationConfig.bIsHeadless)
	{
		// Register the ticker to update the notification ever frame
		TickerHandle = FTSTicker::GetCoreTicker().AddTicker(FTickerDelegate::CreateSP(this, &FSlateAsyncTaskNotificationImpl::TickNotification));

		// Register this as a Staged Notification (Allows notifications to remain open even after this is destroyed)
		FSlateNotificationManager::Get().RegisterStagedNotification(AsShared());

		PromptAction = FApp::IsUnattended() ? EAsyncTaskNotificationPromptAction::Unattended : EAsyncTaskNotificationPromptAction::None;
		bCanCancelAttr = InConfig.bCanCancel;
		bKeepOpenOnSuccessAttr = InConfig.bKeepOpenOnSuccess;
		bKeepOpenOnFailureAttr = InConfig.bKeepOpenOnFailure;
		SyncAttributes();

		// Mark the notification as pending so the UI can initialize
		PreviousCompletionState = EAsyncTaskNotificationState::None;
		SetPendingCompletionState(EAsyncTaskNotificationState::Pending); 
	}

	
	// This calls UpdateNotification to update the UI initialized above
	FCoreAsyncTaskNotificationImpl::Initialize(InConfig);
}

void FSlateAsyncTaskNotificationImpl::DestroyCurrentNotification()
{
	if(OwningNotification)
	{
		// Perform the normal automatic fadeout
		OwningNotification->ExpireAndFadeout();

		// Release our reference to our owner so that everything can be destroyed
		OwningNotification.Reset();
	}
}

void FSlateAsyncTaskNotificationImpl::CreateNewNotificationItem(EAsyncTaskNotificationState NewNotificationState)
{
	DestroyCurrentNotification();
	
	switch (NewNotificationState)
	{
	case EAsyncTaskNotificationState::Pending:
		CreatePendingNotification();
		break;
	case EAsyncTaskNotificationState::Failure:
		CreateFailureNotification();
		break;
	case EAsyncTaskNotificationState::Success:
		CreateSuccessNotification();
		break;
	case EAsyncTaskNotificationState::Prompt:
		CreatePromptNotification();
		break;
	}

}

void FSlateAsyncTaskNotificationImpl::SetOwner(TSharedPtr<SNotificationItem> InOwningNotification)
{
	OwningNotification = InOwningNotification;

	// Update the notification here to make sure it has the correct Text/Subtext/Hyperlink etc
	UpdateNotification();
}

TSharedPtr<SNotificationItem> FSlateAsyncTaskNotificationImpl::SetupNotificationItem(FNotificationInfo& NotificationInfo)
{
	NotificationInfo.FadeOutDuration = NotificationConfig.FadeOutDuration;
	NotificationInfo.ExpireDuration = NotificationConfig.ExpireDuration;
	NotificationInfo.FadeInDuration = NotificationConfig.FadeInDuration;
	NotificationInfo.bFireAndForget = false;

	TSharedPtr<SNotificationItem> NotificationItem = FSlateNotificationManager::Get().AddNotification(NotificationInfo);
	check(NotificationItem);
	
	SetOwner(NotificationItem);
	return NotificationItem;
}

void FSlateAsyncTaskNotificationImpl::CreatePendingNotification()
{
	FNotificationInfo NotificationInfo(FText::GetEmpty());

	// Pending Notifications have a throbber to show progress
	NotificationInfo.bUseThrobber = true;
	
	AddCancelButton(NotificationInfo, SNotificationItem::CS_Pending);
	
	TSharedPtr<SNotificationItem> NotificationItem = SetupNotificationItem(NotificationInfo);
}

void FSlateAsyncTaskNotificationImpl::CreateSuccessNotification()
{
	FNotificationInfo NotificationInfo(FText::GetEmpty());

	NotificationInfo.Image = FAppStyle::Get().GetBrush("NotificationList.SuccessImage");
	AddCloseButton(NotificationInfo);
	
	TSharedPtr<SNotificationItem> NotificationItem = SetupNotificationItem(NotificationInfo);
}

void FSlateAsyncTaskNotificationImpl::CreateFailureNotification()
{
	FNotificationInfo NotificationInfo(FText::GetEmpty());
	
	NotificationInfo.Image = FAppStyle::Get().GetBrush("NotificationList.FailImage");
	AddCloseButton(NotificationInfo);

	TSharedPtr<SNotificationItem> NotificationItem = SetupNotificationItem(NotificationInfo);
}

void FSlateAsyncTaskNotificationImpl::CreatePromptNotification()
{
	FNotificationInfo NotificationInfo(FText::GetEmpty());

	AddPromptButton(NotificationInfo);
	
	AddCancelButton(NotificationInfo, SNotificationItem::CS_None);
	
	TSharedPtr<SNotificationItem> NotificationItem = SetupNotificationItem(NotificationInfo);
}

void FSlateAsyncTaskNotificationImpl::AddPromptButton(FNotificationInfo &NotificationInfo)
{
	if(GetPromptButtonVisibility() == EVisibility::Visible)
	{
		FNotificationButtonInfo PromptButtonInfo(
		PromptText,
		FText::GetEmpty(),
		FSimpleDelegate::CreateSP(this, &FSlateAsyncTaskNotificationImpl::OnPromptButtonClicked),
		SNotificationItem::CS_None
		);
	
		NotificationInfo.ButtonDetails.Add(PromptButtonInfo);
	}
}


void FSlateAsyncTaskNotificationImpl::AddCancelButton(FNotificationInfo &NotificationInfo, SNotificationItem::ECompletionState VisibleInState)
{
	if(GetCancelButtonVisibility() == EVisibility::Visible)
	{
		FNotificationButtonInfo CancelButtonInfo(
		LOCTEXT("CancelButton", "Cancel"),
		FText::GetEmpty(),
		FSimpleDelegate::CreateSP(this, &FSlateAsyncTaskNotificationImpl::OnCancelButtonClicked),
		VisibleInState
		);
	
		NotificationInfo.ButtonDetails.Add(CancelButtonInfo);
	}
}

void FSlateAsyncTaskNotificationImpl::AddCloseButton(FNotificationInfo &NotificationInfo)
{
	if(GetCloseButtonVisibility() == EVisibility::Visible)
	{
		FNotificationButtonInfo CloseButtonInfo(
		LOCTEXT("CloseButton", "Close"),
		FText::GetEmpty(),
		FSimpleDelegate::CreateSP(this, &FSlateAsyncTaskNotificationImpl::OnCloseButtonClicked)
		);

		CloseButtonInfo.VisibilityOnSuccess = EVisibility::Visible;
		CloseButtonInfo.VisibilityOnFail = EVisibility::Visible;
		
		NotificationInfo.ButtonDetails.Add(CloseButtonInfo);
	}
}

void FSlateAsyncTaskNotificationImpl::SyncAttributes()
{
	FScopeLock Lock(&AttributesCS);

	bCanCancel = bCanCancelAttr.Get(false);
	bKeepOpenOnSuccess = bKeepOpenOnSuccessAttr.Get(false);
	bKeepOpenOnFailure = bKeepOpenOnFailureAttr.Get(false);
}

void FSlateAsyncTaskNotificationImpl::OnSetCompletionState(SNotificationItem::ECompletionState InState)
{
	check(InState == GetNotificationCompletionState());

	// If we completed and we aren't keeping the notification open (which will show the Close button), then expire the notification immediately
	if ((InState == SNotificationItem::CS_Success || InState == SNotificationItem::CS_Fail) && GetCloseButtonVisibility() == EVisibility::Collapsed)
	{
		DestroyCurrentNotification();

		FSlateNotificationManager::Get().UnregisterStagedNotification(AsShared());
	}

	// Reset the `PromptAction` state when changing completion state
	PromptAction = FApp::IsUnattended() ? EAsyncTaskNotificationPromptAction::Unattended : EAsyncTaskNotificationPromptAction::None;
}

void FSlateAsyncTaskNotificationImpl::SetPendingCompletionState(const EAsyncTaskNotificationState InPendingCompletionState)
{
	FScopeLock Lock(&CompletionCS);

	// Set the completion state
	PendingCompletionState = InPendingCompletionState;
}

void FSlateAsyncTaskNotificationImpl::SetCanCancel(const TAttribute<bool>& InCanCancel)
{
	if (!NotificationConfig.bIsHeadless)
	{
		FScopeLock Lock(&AttributesCS);

		bCanCancelAttr = InCanCancel;
	}
}

void FSlateAsyncTaskNotificationImpl::SetKeepOpenOnSuccess(const TAttribute<bool>& InKeepOpenOnSuccess)
{
	if (!NotificationConfig.bIsHeadless)
	{
		FScopeLock Lock(&AttributesCS);

		bKeepOpenOnSuccessAttr = InKeepOpenOnSuccess;
	}
}

void FSlateAsyncTaskNotificationImpl::SetKeepOpenOnFailure(const TAttribute<bool>& InKeepOpenOnFailure)
{
	if (!NotificationConfig.bIsHeadless)
	{
		FScopeLock Lock(&AttributesCS);

		bKeepOpenOnFailureAttr = InKeepOpenOnFailure;
	}
}

bool FSlateAsyncTaskNotificationImpl::IsCancelButtonEnabled() const
{
	return bCanCancel && PromptAction == EAsyncTaskNotificationPromptAction::None;
}

EVisibility FSlateAsyncTaskNotificationImpl::GetCancelButtonVisibility() const
{
	return (bCanCancel && (State == EAsyncTaskNotificationState::Pending || State == EAsyncTaskNotificationState::Prompt))
		? EVisibility::Visible
		: EVisibility::Collapsed;
}

void FSlateAsyncTaskNotificationImpl::OnCancelButtonClicked()
{
	PromptAction = EAsyncTaskNotificationPromptAction::Cancel;
}

bool FSlateAsyncTaskNotificationImpl::IsPromptButtonEnabled() const
{
	return PromptAction == EAsyncTaskNotificationPromptAction::None;
}

EVisibility FSlateAsyncTaskNotificationImpl::GetPromptButtonVisibility() const
{
	return (!FApp::IsUnattended() && State == EAsyncTaskNotificationState::Prompt)
		? EVisibility::Visible
		: EVisibility::Collapsed;
}

void FSlateAsyncTaskNotificationImpl::OnPromptButtonClicked()
{
	PromptAction = EAsyncTaskNotificationPromptAction::Continue;
}

FText FSlateAsyncTaskNotificationImpl::GetPromptButtonText() const
{
	return PromptText;
}

EVisibility FSlateAsyncTaskNotificationImpl::GetCloseButtonVisibility() const
{
	return (!FApp::IsUnattended() && ((bKeepOpenOnSuccess && State == EAsyncTaskNotificationState::Success) || (bKeepOpenOnFailure && State == EAsyncTaskNotificationState::Failure)))
		? EVisibility::Visible
		: EVisibility::Collapsed;
}

void FSlateAsyncTaskNotificationImpl::OnCloseButtonClicked()
{
	if (OwningNotification)
	{
		// Expire the notification immediately and ensure it fades quickly so that clicking the buttons feels responsive
		OwningNotification->SetExpireDuration(0.0f);
		OwningNotification->SetFadeOutDuration(0.5f);
		OwningNotification->ExpireAndFadeout();

		// Release our reference to our owner so that everything can be destroyed
		OwningNotification.Reset();

		// Unregister the Staged Notification to complete the cleanup
		FSlateNotificationManager::Get().UnregisterStagedNotification(AsShared());
	}
}

void FSlateAsyncTaskNotificationImpl::OnHyperlinkClicked() const
{
	Hyperlink.ExecuteIfBound();
}

FText FSlateAsyncTaskNotificationImpl::GetHyperlinkText() const
{
	return HyperlinkText;
}

EVisibility FSlateAsyncTaskNotificationImpl::GetHyperlinkVisibility() const
{
	return Hyperlink.IsBound() ? EVisibility::Visible : EVisibility::Collapsed;
}

SNotificationItem::ECompletionState FSlateAsyncTaskNotificationImpl::GetNotificationCompletionState() const
{
	if (OwningNotification)
	{
		return OwningNotification->GetCompletionState();
	}
	return SNotificationItem::CS_None;
}

void FSlateAsyncTaskNotificationImpl::UpdateNotification()
{
	FCoreAsyncTaskNotificationImpl::UpdateNotification();
	
	if (!NotificationConfig.bIsHeadless)
	{
		// Update the notification UI only if the state hasn't changed (i.e this notification will not be deleted)
		if(OwningNotification && State == PreviousCompletionState)
		{
			/* Slate requries the notification to be updated from the main thread, so we add a one frame ticker for it */
			FTSTicker::GetCoreTicker().AddTicker(FTickerDelegate::CreateStatic(&FSlateAsyncTaskNotificationImpl::UpdateNotificationDeferred, OwningNotification, TitleText, ProgressText, Hyperlink, HyperlinkText));
		}

		// Set the Pending Completion State in case the notification has to change
		SetPendingCompletionState(State);
	}
}

bool FSlateAsyncTaskNotificationImpl::UpdateNotificationDeferred(float InDeltaTime, TSharedPtr<SNotificationItem> OwningNotification, FText TitleText, FText ProgressText, FSimpleDelegate Hyperlink, FText HyperlinkText)
{
	OwningNotification->SetText(TitleText);
	OwningNotification->SetSubText(ProgressText);
	OwningNotification->SetHyperlink(Hyperlink, HyperlinkText);

	// We only want this function to tick once
	return false;
}

EAsyncTaskNotificationPromptAction FSlateAsyncTaskNotificationImpl::GetPromptAction() const
{
	if(NotificationConfig.bIsHeadless)
	{
		return EAsyncTaskNotificationPromptAction::Unattended;
	}
	return PromptAction;
}

bool FSlateAsyncTaskNotificationImpl::TickNotification(float InDeltaTime)
{
	SyncAttributes();
	
	EAsyncTaskNotificationState CompletionStateToApply = EAsyncTaskNotificationState::None;
	{
		FScopeLock Lock(&CompletionCS);

		if (PendingCompletionState.IsSet())
		{
			CompletionStateToApply = PendingCompletionState.GetValue();
			PendingCompletionState.Reset();
		}
	}

	// Create a new notification if the state changed to a valid state
	if (PreviousCompletionState != CompletionStateToApply && CompletionStateToApply != EAsyncTaskNotificationState::None)
	{
		// Reset the State of the previous notification if it was 'Pending', to make any misleading buttons disappear
		if(OwningNotification && PreviousCompletionState == EAsyncTaskNotificationState::Pending)
		{
			OwningNotification->SetCompletionState(SNotificationItem::CS_None);
		}
		
		PreviousCompletionState = CompletionStateToApply;

		// Create a new notification based on the new state
		CreateNewNotificationItem(CompletionStateToApply);

		if(OwningNotification)
		{
			SNotificationItem::ECompletionState OwningCompletionState = SNotificationItem::CS_None;
<<<<<<< HEAD
			switch (State)
=======
			switch (CompletionStateToApply)
>>>>>>> 4af6daef
			{
			case EAsyncTaskNotificationState::Pending:
				OwningCompletionState = SNotificationItem::CS_Pending;
				break;
			case EAsyncTaskNotificationState::Failure:
				OwningCompletionState = SNotificationItem::CS_Fail;
				break;
			case EAsyncTaskNotificationState::Success:
				OwningCompletionState = SNotificationItem::CS_Success;
				break;
			case EAsyncTaskNotificationState::Prompt:
				OwningNotification->Pulse(FLinearColor(0.f, 0.f, 1.f));

				break;
			}
			if (OwningCompletionState != SNotificationItem::CS_None && OwningCompletionState != OwningNotification->GetCompletionState())
			{
				OwningNotification->SetCompletionState(OwningCompletionState);
				OnSetCompletionState(OwningCompletionState);

				// We don't need the ticker anymore if the notification is complete
				if(OwningCompletionState == SNotificationItem::CS_Success || OwningCompletionState == SNotificationItem::CS_Fail)
				{
					return false;
				}
			}
		}
	}

	return true;
}

#undef LOCTEXT_NAMESPACE<|MERGE_RESOLUTION|>--- conflicted
+++ resolved
@@ -431,11 +431,7 @@
 		if(OwningNotification)
 		{
 			SNotificationItem::ECompletionState OwningCompletionState = SNotificationItem::CS_None;
-<<<<<<< HEAD
-			switch (State)
-=======
 			switch (CompletionStateToApply)
->>>>>>> 4af6daef
 			{
 			case EAsyncTaskNotificationState::Pending:
 				OwningCompletionState = SNotificationItem::CS_Pending;
