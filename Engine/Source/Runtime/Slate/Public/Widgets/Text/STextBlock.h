--- conflicted
+++ resolved
@@ -220,11 +220,7 @@
 	ETextTransformPolicy GetTransformPolicy() const { return GetTransformPolicyImpl(); }
 
 	/** Sets the overflow policy for this text block */
-<<<<<<< HEAD
-	void SetOverflowPolicy(TOptional<ETextOverflowPolicy> InOverflowPolicy);
-=======
 	SLATE_API void SetOverflowPolicy(TOptional<ETextOverflowPolicy> InOverflowPolicy);
->>>>>>> 4af6daef
 
 	/** See ShadowOffset attribute */
 	SLATE_API void SetShadowOffset(TAttribute<FVector2D> InShadowOffset);
@@ -279,11 +275,7 @@
 	SLATE_API ETextTransformPolicy GetTransformPolicyImpl() const;
 	
 	/** Gets the current shadow offset */
-<<<<<<< HEAD
-	FVector2f GetShadowOffset() const;
-=======
 	SLATE_API FVector2f GetShadowOffset() const;
->>>>>>> 4af6daef
 
 	/** Gets the current shadow color and opacity */
 	SLATE_API FLinearColor GetShadowColorAndOpacity() const;
