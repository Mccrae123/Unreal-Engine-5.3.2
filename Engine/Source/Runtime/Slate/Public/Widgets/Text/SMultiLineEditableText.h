--- conflicted
+++ resolved
@@ -265,11 +265,7 @@
 	 * @param InLineIndex   Index of the line
 	 * @param OutTextLine   FString of the line
 	 */
-<<<<<<< HEAD
-	void GetTextLine(const int32 InLineIndex, FString& OutTextLine) const;
-=======
 	SLATE_API void GetTextLine(const int32 InLineIndex, FString& OutTextLine) const;
->>>>>>> 4af6daef
 	
 	/**
 	 * Sets the text that appears when there is no text in the text box
@@ -291,23 +287,12 @@
 	/** Get the total number of search results (0 if none) */
 	SLATE_API int32 GetNumSearchResults() const;
 
-	/** Get the index of the search result (0 if none) */
-	int32 GetSearchResultIndex() const;
-
-	/** Get the total number of search results (0 if none) */
-	int32 GetNumSearchResults() const;
-
 	/** See attribute TextStyle */
 	SLATE_API void SetTextStyle(const FTextBlockStyle* InTextStyle);
 
 	/** See attribute Font */
-<<<<<<< HEAD
-	void SetFont(const TAttribute< FSlateFontInfo >& InNewFont);
-	FSlateFontInfo GetFont() const;
-=======
 	SLATE_API void SetFont(const TAttribute< FSlateFontInfo >& InNewFont);
 	SLATE_API FSlateFontInfo GetFont() const;
->>>>>>> 4af6daef
 
 	/** See TextShapingMethod attribute */
 	SLATE_API void SetTextShapingMethod(const TOptional<ETextShapingMethod>& InTextShapingMethod);
@@ -335,9 +320,6 @@
 
 	/** Sets the overflow policy for this text block */
 	SLATE_API void SetOverflowPolicy(TOptional<ETextOverflowPolicy> InOverflowPolicy);
-
-	/** Sets the overflow policy for this text block */
-	void SetOverflowPolicy(TOptional<ETextOverflowPolicy> InOverflowPolicy);
 
 	/** See the AllowContextMenu attribute */
 	SLATE_API void SetAllowContextMenu(const TAttribute< bool >& InAllowContextMenu);
@@ -358,9 +340,6 @@
 	/** Get the number of Text Lines */
 	SLATE_API int32 GetTextLineCount();
 
-	/** Get the number of Text Lines */
-	int32 GetTextLineCount();
-
 	/**
 	 * Sets whether to select all text when the user clicks to give focus on the widget
 	 *
@@ -396,11 +375,7 @@
 	SLATE_API void SelectAllText();
 
 	/** Select a block of text */
-<<<<<<< HEAD
-	void SelectText(const FTextLocation& InSelectionStart, const FTextLocation& InCursorLocation);
-=======
 	SLATE_API void SelectText(const FTextLocation& InSelectionStart, const FTextLocation& InCursorLocation);
->>>>>>> 4af6daef
 	
 	/** Clear the active text selection */
 	SLATE_API void ClearSelection();
@@ -414,12 +389,6 @@
 	/** Delete any currently selected text */
 	SLATE_API void DeleteSelectedText();
 
-	/** Get the current selection */
-	FTextSelection GetSelection() const;
-
-	/** Delete any currently selected text */
-	void DeleteSelectedText();
-
 	/** Insert the given text at the current cursor position, correctly taking into account new line characters */
 	SLATE_API void InsertTextAtCursor(const FText& InText);
 	SLATE_API void InsertTextAtCursor(const FString& InString);
@@ -459,12 +428,6 @@
 
 	/** Get the character at Location */
 	SLATE_API TCHAR GetCharacterAt(const FTextLocation& Location) const;
-
-	/** Get the interaction position of the cursor (where to insert, delete, etc, text from/to) */
-	FTextLocation GetCursorLocation() const;
-
-	/** Get the character at Location */
-	TCHAR GetCharacterAt(const FTextLocation& Location) const;
 
 	/** Get the horizontal scroll bar widget */
 	SLATE_API TSharedPtr<const SScrollBar> GetHScrollBar() const;
@@ -566,17 +529,10 @@
 
 protected:
 	/** Called to begin an undoable editable text transaction, marked as protected for use with FScopedEditableTextTransaction only */
-<<<<<<< HEAD
-	void BeginEditTransaction();
-
-	/** Called to end an undoable editable text transaction, marked as protected for use with FScopedEditableTextTransaction only */
-	void EndEditTransaction();
-=======
 	SLATE_API void BeginEditTransaction();
 
 	/** Called to end an undoable editable text transaction, marked as protected for use with FScopedEditableTextTransaction only */
 	SLATE_API void EndEditTransaction();
->>>>>>> 4af6daef
 
 protected:
 	/** The text layout that deals with the editable text */
