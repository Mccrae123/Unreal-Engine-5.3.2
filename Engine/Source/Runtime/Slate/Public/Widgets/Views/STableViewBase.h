// Copyright Epic Games, Inc. All Rights Reserved.

#pragma once

#include "CoreMinimal.h"
#include "Misc/Attribute.h"
#include "Layout/Geometry.h"
#include "Input/CursorReply.h"
#include "Input/Reply.h"
#include "Widgets/SCompoundWidget.h"
#include "Framework/SlateDelegates.h"
#include "Framework/Layout/IScrollableWidget.h"
#include "Framework/Views/ITypedTableView.h"
#include "Framework/Layout/InertialScrollManager.h"
#include "Framework/Layout/Overscroll.h"
#include "Styling/SlateTypes.h"

#include "STableViewBase.generated.h"

class FPaintArgs;
class FSlateWindowElementList;
class ITableRow;
class SHeaderRow;
class SListPanel;
class SScrollBar;
enum class EConsumeMouseWheel : uint8;
enum class ESlateVisibility : uint8;
struct FScrollBarStyle;

/** If the list panel is arranging items as tiles, this enum dictates how the items should be aligned (basically, where any extra space is placed) */
UENUM(BlueprintType)
enum class EListItemAlignment : uint8
{
	/** Items are distributed evenly along the line (any extra space is added as padding between the items) */
	EvenlyDistributed UMETA(DisplayName = "Evenly (Padding)"),

	/** Items are distributed evenly along the line (any extra space is used to scale up the size of the item proportionally.) */
	EvenlySize UMETA(DisplayName = "Evenly (Size)"),

	/** Items are distributed evenly along the line, any extra space is used to scale up width of the items proportionally.) */
	EvenlyWide UMETA(DisplayName = "Evenly (Wide)"),

	/** Items are left aligned on the line (any extra space is added to the right of the items) */
	LeftAligned,

	/** Items are right aligned on the line (any extra space is added to the left of the items) */
	RightAligned,

	/** Items are center aligned on the line (any extra space is halved and added to the left of the items) */
	CenterAligned,

	/** Items are evenly stretched to distribute any extra space on the line */
	Fill,
};

DECLARE_DELEGATE_OneParam(
	FOnTableViewScrolled,
	double );	/** Scroll offset from the beginning of the list in items */

/** Abstracts away the need to distinguish between X or Y when calculating table layout elements */
struct FTableViewDimensions
{
<<<<<<< HEAD
	FTableViewDimensions(EOrientation InOrientation);
	FTableViewDimensions(EOrientation InOrientation, float X, float Y);
	FTableViewDimensions(EOrientation InOrientation, const UE::Slate::FDeprecateVector2DParameter& Size);
=======
	SLATE_API FTableViewDimensions(EOrientation InOrientation);
	SLATE_API FTableViewDimensions(EOrientation InOrientation, float X, float Y);
	SLATE_API FTableViewDimensions(EOrientation InOrientation, const UE::Slate::FDeprecateVector2DParameter& Size);
>>>>>>> 4af6daef

	UE::Slate::FDeprecateVector2DResult ToVector2D() const
	{
		return Orientation == Orient_Vertical ? FVector2f(LineAxis, ScrollAxis) : FVector2f(ScrollAxis, LineAxis);
	}

	FTableViewDimensions operator+(const FTableViewDimensions& Other) const
	{
		return FTableViewDimensions(Orientation, ToVector2D() + Other.ToVector2D());
	}

	EOrientation Orientation = Orient_Vertical;

	/** The dimension along the scrolling axis of the table view (Y when oriented vertically, X when horizontal) */
	float ScrollAxis = 0.f;
	
	/** The dimension orthogonal to the scroll axis, along which lines of items are created. Only really relevant for tile views. */
	float LineAxis = 0.f;
};

/**
 * Contains ListView functionality that does not depend on the type of data being observed by the ListView.
 */
class STableViewBase
	: public SCompoundWidget
	, public IScrollableWidget
{
public:

	/** Create the child widgets that comprise the list */
<<<<<<< HEAD
	void ConstructChildren( const TAttribute<float>& InItemWidth, const TAttribute<float>& InItemHeight, const TAttribute<EListItemAlignment>& InItemAlignment, const TSharedPtr<SHeaderRow>& InHeaderRow, const TSharedPtr<SScrollBar>& InScrollBar, EOrientation InScrollOrientation, const FOnTableViewScrolled& InOnTableViewScrolled, const FScrollBarStyle* InScrollBarStyle = nullptr, const bool bInPreventThrottling = false );
=======
	SLATE_API void ConstructChildren( const TAttribute<float>& InItemWidth, const TAttribute<float>& InItemHeight, const TAttribute<EListItemAlignment>& InItemAlignment, const TSharedPtr<SHeaderRow>& InHeaderRow, const TSharedPtr<SScrollBar>& InScrollBar, EOrientation InScrollOrientation, const FOnTableViewScrolled& InOnTableViewScrolled, const FScrollBarStyle* InScrollBarStyle = nullptr, const bool bInPreventThrottling = false );
>>>>>>> 4af6daef

	/** Sets the item height */
	SLATE_API void SetItemHeight(TAttribute<float> Height);

	/** Sets the item width */
	SLATE_API void SetItemWidth(TAttribute<float> Width);

	/**
	 * Invoked by the scrollbar when the user scrolls.
	 *
	 * @param InScrollOffsetFraction  The location to which the user scrolled as a fraction (between 0 and 1) of total height of the content.
	 */
	SLATE_API void ScrollBar_OnUserScrolled( float InScrollOffsetFraction );

	/** @return The number of Widgets we currently have generated. */
	SLATE_API int32 GetNumGeneratedChildren() const;

	SLATE_API TSharedPtr<SHeaderRow> GetHeaderRow() const;

	/** @return Returns true if the user is currently interactively scrolling the view by holding
		        the right mouse button and dragging. */
	SLATE_API bool IsRightClickScrolling() const;

	/** @return Returns true if the user is currently interactively scrolling the view by holding
		        either mouse button and dragging. */
	SLATE_API bool IsUserScrolling() const;

	/**
	 * Mark the list as dirty so that it will refresh its widgets on next tick.
	 * Note that refreshing will only generate/release widgets as needed from any deltas in the list items source.
	 */
	SLATE_API virtual void RequestListRefresh();

	/** Completely wipe existing widgets and fully regenerate them on next tick. */
	virtual void RebuildList() = 0;

	/** Return true if there is currently a refresh pending, false otherwise */
	SLATE_API bool IsPendingRefresh() const;

	/** Is this list backing a tree or just a standalone list */
	const ETableViewMode::Type TableViewMode;

	/** Scrolls the view to the top */
	SLATE_API void ScrollToTop();

	/** Scrolls the view to the bottom */
	SLATE_API void ScrollToBottom();

	/** Returns whether the attached scrollbar is scrolling */
	SLATE_API bool IsScrolling() const;

	/** Returns whether the attached scrollbar is scrolling */
	bool IsScrolling() const;

	/** Gets the scroll offset of this view (in items) */
	SLATE_API float GetScrollOffset() const;

	/** Set the scroll offset of this view (in items) */
	SLATE_API void SetScrollOffset( const float InScrollOffset );

	/** Reset the inertial scroll velocity accumulated in the InertialScrollManager */
	SLATE_API void EndInertialScrolling();

	/** Add the scroll offset of this view (in items) */
	SLATE_API void AddScrollOffset(const float InScrollOffsetDelta, bool RefreshList = false);

	SLATE_API EVisibility GetScrollbarVisibility() const;

	SLATE_API void SetScrollbarVisibility(const EVisibility InVisibility);

	/** Returns true if scrolling is possible; false if the view is big enough to fit all the content. */
	SLATE_API bool IsScrollbarNeeded() const;

	/** Returns true if scrolling is possible; false if the view is big enough to fit all the content. */
	bool IsScrollbarNeeded() const;

	/** Sets the fixed offset in items to always apply to the top/left (depending on orientation) of the list. */
	SLATE_API void SetFixedLineScrollOffset(TOptional<double> InFixedLineScrollOffset);

	/** Sets whether the list should lerp between scroll offsets or jump instantly between them. */
	SLATE_API void SetIsScrollAnimationEnabled(bool bInEnableScrollAnimation);

	/** Sets whether to permit overscroll on this list view */
	SLATE_API void SetAllowOverscroll(EAllowOverscroll InAllowOverscroll);

	/** Enables/disables being able to scroll with the right mouse button. */
	SLATE_API void SetIsRightClickScrollingEnabled(const bool bInEnableRightClickScrolling);

	/** Sets whether to permit overscroll on this list view */
	void SetAllowOverscroll(EAllowOverscroll InAllowOverscroll);

	/** Enables/disables being able to scroll with the right mouse button. */
	void SetIsRightClickScrollingEnabled(const bool bInEnableRightClickScrolling);

	/** Sets the multiplier applied when wheel scrolling. Higher numbers will cover more distance per click of the wheel. */
	SLATE_API void SetWheelScrollMultiplier(float NewWheelScrollMultiplier);

	/** Sets the Background Brush */
	SLATE_API void SetBackgroundBrush(const TAttribute<const FSlateBrush*>& InBackgroundBrush);

public:

	// SWidget interface

	SLATE_API virtual void OnFocusLost( const FFocusEvent& InFocusEvent ) override;
	SLATE_API virtual void OnMouseCaptureLost(const FCaptureLostEvent& CaptureLostEvent) override;
	SLATE_API virtual bool SupportsKeyboardFocus() const override;
	SLATE_API virtual void Tick( const FGeometry& AllottedGeometry, const double InCurrentTime, const float InDeltaTime ) override;
	SLATE_API virtual FReply OnPreviewMouseButtonDown( const FGeometry& MyGeometry, const FPointerEvent& MouseEvent ) override;
	SLATE_API virtual FReply OnMouseButtonDown( const FGeometry& MyGeometry, const FPointerEvent& MouseEvent ) override;
	SLATE_API virtual FReply OnMouseButtonDoubleClick( const FGeometry& InMyGeometry, const FPointerEvent& InMouseEvent ) override;
	SLATE_API virtual FReply OnMouseButtonUp( const FGeometry& MyGeometry, const FPointerEvent& MouseEvent ) override;
	SLATE_API virtual void OnMouseEnter( const FGeometry& MyGeometry, const FPointerEvent& MouseEvent ) override;
	SLATE_API virtual void OnMouseLeave( const FPointerEvent& MouseEvent ) override;
	SLATE_API virtual FReply OnMouseMove( const FGeometry& MyGeometry, const FPointerEvent& MouseEvent ) override;
	SLATE_API virtual FReply OnMouseWheel( const FGeometry& MyGeometry, const FPointerEvent& MouseEvent ) override;
	SLATE_API virtual FReply OnKeyDown( const FGeometry& MyGeometry, const FKeyEvent& InKeyEvent ) override;
	SLATE_API virtual FCursorReply OnCursorQuery( const FGeometry& MyGeometry, const FPointerEvent& CursorEvent ) const override;
	SLATE_API virtual int32 OnPaint(const FPaintArgs& Args, const FGeometry& AllottedGeometry, const FSlateRect& MyCullingRect, FSlateWindowElementList& OutDrawElements, int32 LayerId, const FWidgetStyle& InWidgetStyle, bool bParentEnabled) const override;
	SLATE_API virtual bool ComputeVolatility() const override;
	SLATE_API virtual FReply OnTouchStarted( const FGeometry& MyGeometry, const FPointerEvent& InTouchEvent ) override;
	SLATE_API virtual FReply OnTouchMoved( const FGeometry& MyGeometry, const FPointerEvent& InTouchEvent ) override;
	SLATE_API virtual FReply OnTouchEnded( const FGeometry& MyGeometry, const FPointerEvent& InTouchEvent ) override;

public:

	// IScrollableWidget interface

	SLATE_API virtual FVector2D GetScrollDistance() override;
	SLATE_API virtual FVector2D GetScrollDistanceRemaining() override;
	SLATE_API virtual TSharedRef<class SWidget> GetScrollWidget() override;

protected:

	SLATE_API STableViewBase( ETableViewMode::Type InTableViewMode );

	/** Returns the "true" scroll offset where the list will ultimately settle (and may already be). */
	SLATE_API double GetTargetScrollOffset() const;

	/**
	 * Scroll the list view by some number of screen units.
	 *
	 * @param MyGeometry      The geometry of the ListView at the time
	 * @param ScrollByAmount  The amount to scroll by in Slate Screen Units.
	 * @param AllowOverscroll Should we allow scrolling past the beginning/end of the list?
	 *
	 * @return The amount actually scrolled in items
	 */
	SLATE_API virtual float ScrollBy( const FGeometry& MyGeometry, float ScrollByAmount, EAllowOverscroll InAllowOverscroll );

	/**
	 * Scroll the view to an offset and resets the inertial scroll velocity 
	 *
	 * @param InScrollOffset       Offset into the total list length to scroll down.
	 *
	 * @return The amount actually scrolled
	 */
	SLATE_API virtual float ScrollTo( float InScrollOffset);

	/** Insert WidgetToInsert at the top of the view. */
	SLATE_API void InsertWidget( const TSharedRef<ITableRow> & WidgetToInset );

	/** Add a WidgetToAppend to the bottom of the view. */
<<<<<<< HEAD
	void AppendWidget( const TSharedRef<ITableRow>& WidgetToAppend );

	const FChildren* GetConstructedTableItems() const;
=======
	SLATE_API void AppendWidget( const TSharedRef<ITableRow>& WidgetToAppend );

	SLATE_API const FChildren* GetConstructedTableItems() const;
>>>>>>> 4af6daef

	/**
	 * Remove all the widgets from the view.
	 */
	SLATE_API void ClearWidgets();

	/** Insert WidgetToInsert at the top of the pinned view. */
	SLATE_API void InsertPinnedWidget(const TSharedRef<SWidget>& WidgetToInset);

	/** Add a WidgetToAppend to the bottom of the pinned view. */
	SLATE_API void AppendPinnedWidget(const TSharedRef<SWidget>& WidgetToAppend);

	/**
	 * Remove all the pinned widgets from the view.
	 */
	SLATE_API void ClearPinnedWidgets();

	/** Insert WidgetToInsert at the top of the pinned view. */
	void InsertPinnedWidget(const TSharedRef<SWidget>& WidgetToInset);

	/** Add a WidgetToAppend to the bottom of the pinned view. */
	void AppendPinnedWidget(const TSharedRef<SWidget>& WidgetToAppend);

	/**
	 * Remove all the pinned widgets from the view.
	 */
	void ClearPinnedWidgets();

	/**
	 * Get the uniform item width.
	 */
	SLATE_API float GetItemWidth() const;

	/**
	 * Get the uniform item height that is enforced by ListViews.
	 */
	SLATE_API float GetItemHeight() const;

	/**
	* Get the uniform item
	*/
<<<<<<< HEAD
	UE::Slate::FDeprecateVector2DResult GetItemSize() const;
=======
	SLATE_API UE::Slate::FDeprecateVector2DResult GetItemSize() const;
>>>>>>> 4af6daef

	/** @return the number of items that can fit on the screen */
	SLATE_API virtual float GetNumLiveWidgets() const;

	/**
	 * Get the number of items that can fit in the view along the line axis (orthogonal to the scroll axis) before creating a new line.
	 * Default is 1, but may be more in subclasses (like STileView)
	 */
	SLATE_API virtual int32 GetNumItemsPerLine() const;

	/**
	 * Get the offset of the first list item.
	 */
	SLATE_API virtual float GetFirstLineScrollOffset() const;

	/**
	 * Get the offset of the first list item.
	 */
	virtual float GetFirstLineScrollOffset() const;

	/*
	 * Right click down
	 */
	virtual void OnRightMouseButtonDown(const FPointerEvent& MouseEvent) {}

	/**
	 * Opens a context menu as the result of a right click if OnContextMenuOpening is bound and we are not right click scrolling.
	 */
	SLATE_API virtual void OnRightMouseButtonUp(const FPointerEvent& MouseEvent);
	
	/**
	 * Get the scroll rate in items that best approximates a constant physical scroll rate.
	 */
	SLATE_API float GetScrollRateInItems() const;

	/**
	 * Remove any items that are no longer in the list from the selection set.
	 */
	virtual void UpdateSelectionSet() = 0;

	/** Internal request for a layout update on the next tick (i.e. a refresh without implication that the source items have changed) */
	SLATE_API void RequestLayoutRefresh();

	/** Information about the outcome of the WidgetRegeneratePass */
	struct FReGenerateResults
	{
		FReGenerateResults(double InNewScrollOffset, double InLengthGenerated, double InItemsOnScreen, bool AtEndOfList)
			: NewScrollOffset(InNewScrollOffset)
			, LengthOfGeneratedItems(InLengthGenerated)
			, ExactNumLinesOnScreen(InItemsOnScreen)
			, bGeneratedPastLastItem(AtEndOfList)
		{}

		/** The scroll offset that we actually use might not be what the user asked for */
		double NewScrollOffset = 0.;

		/** The total length along the scroll axis of the widgets that we have generated to represent the visible subset of the items*/
		double LengthOfGeneratedItems = 0.;

		/** How many lines are fitting on the screen, including fractions */
		double ExactNumLinesOnScreen = 0.;

		/** True when we have generated  */
		bool bGeneratedPastLastItem = false;
	};
	/**
	 * Update generate Widgets for Items as needed and clean up any Widgets that are no longer needed.
	 * Re-arrange the visible widget order as necessary.
	 */
	virtual FReGenerateResults ReGenerateItems( const FGeometry& MyGeometry ) = 0;

	/** @return how many items there are in the TArray being observed */
	virtual int32 GetNumItemsBeingObserved() const = 0;

	/** @return how many pinned items are in the table */
<<<<<<< HEAD
	int32 GetNumPinnedItems() const;

	EVisibility GetPinnedItemsVisiblity() const;
=======
	SLATE_API int32 GetNumPinnedItems() const;

	SLATE_API EVisibility GetPinnedItemsVisiblity() const;
>>>>>>> 4af6daef

	enum class EScrollIntoViewResult
	{
		/** The function scrolled an item (if set) into view (or the item was already in view) */
		Success,
		/** The function did not have enough data to scroll the given item into view, so it should be deferred until the next Tick */
		Deferred,
		/** The function failed to scroll to the specified item.*/
		Failure
	};

	/**
	 * If there is a pending request to scroll an item into view, do so.
	 * 
	 * @param ListViewGeometry  The geometry of the listView; can be useful for centering the item.
	 */
	virtual EScrollIntoViewResult ScrollIntoView(const FGeometry& ListViewGeometry) = 0;

	/**
	 * Called when an item has entered the visible geometry to check to see if the ItemScrolledIntoView delegate should be fired.
	 */
	virtual void NotifyItemScrolledIntoView() = 0;

	/**
	 * Called when CurrentScrollOffset == TargetScrollOffset at the end of a ::Tick
	 */
	virtual void NotifyFinishedScrolling() = 0;

	/** Util Function so templates classes don't need to include SlateApplication */
	SLATE_API void NavigateToWidget(const uint32 UserIndex, const TSharedPtr<SWidget>& NavigationDestination, ENavigationSource NavigationSource = ENavigationSource::FocusedWidget) const;

	/** Util function to find the child index under the given position. */
	SLATE_API int32 FindChildUnderPosition(FArrangedChildren& ArrangedChildren, const FVector2D& ArrangedSpacePosition) const;

	/** The panel which holds the visible widgets in this list */
	TSharedPtr< SListPanel > ItemsPanel;

	/** The panel which holds the pinned widgets in this list */
	TSharedPtr< SListPanel > PinnedItemsPanel;

	/** The scroll bar widget */
	TSharedPtr< SScrollBar > ScrollBar;

	/** Delegate to call when the table view is scrolled */
	FOnTableViewScrolled OnTableViewScrolled;

	/** 
	 * The fixed offset in lines to always apply to the top/left (depending on orientation) of the list.
	 * If provided, all non-inertial means of scrolling will settle with exactly this offset of the topmost entry.
	 * Ex: A value of 0.25 would cause the topmost full entry to be offset down by a quarter length of the preceeding entry.
	 */
	TOptional<double> FixedLineScrollOffset;

	/** True to lerp smoothly between offsets when the desired scroll offset changes. */
	bool bEnableAnimatedScrolling = false;

	/** True to allow right click drag scrolling. */
	bool bEnableRightClickScrolling = true;

	/** The currently displayed scroll offset from the beginning of the list in items. */
	double CurrentScrollOffset = 0.;

	/** 
	 * The raw desired scroll offset from the beginning of the list in items.
	 * Does not incorporate the FixedLineScrollOffset. Use GetTargetScrollOffset() to know the final target offset to display.
	 * Note: If scroll animation is disabled and there is no FixedLineScrollOffset, this is identical to both the CurrentScrollOffset and the target offset.
	 */
	double DesiredScrollOffset = 0.;

	/** Did the user start an interaction in this list? */
	bool bStartedTouchInteraction;

	/** How much we scrolled while the rmb has been held */
	float AmountScrolledWhileRightMouseDown;

	/** The location in screenspace the view was pressed */
	FVector2f PressedScreenSpacePosition;

	/** The amount we have scrolled this tick cycle */
	float TickScrollDelta;

	/** Information about the widgets we generated during the last regenerate pass */
	FReGenerateResults LastGenerateResults;

	/** Last time we scrolled, did we end up at the end of the list. */
	bool bWasAtEndOfList;

	/** What the list's geometry was the last time a refresh occurred. */
	FGeometry PanelGeometryLastTick;

	/** Delegate to invoke when the context menu should be opening. If it is nullptr, a context menu will not be summoned. */
	FOnContextMenuOpening OnContextMenuOpening;

	/** The selection mode that this tree/list is in. Note that it is up to the generated ITableRows to respect this setting. */
	TAttribute<ESelectionMode::Type> SelectionMode;

	/** Column headers that describe which columns this list shows */
	TSharedPtr< SHeaderRow > HeaderRow;

	/** Helper object to manage inertial scrolling */
	FInertialScrollManager InertialScrollManager;

	/**	The current position of the software cursor */
	FVector2f SoftwareCursorPosition;

	/**	Whether the software cursor should be drawn in the viewport */
	bool bShowSoftwareCursor;

	/** How much to scroll when using mouse wheel */
	float WheelScrollMultiplier;

	/** The layout and scroll orientation of the list */
	EOrientation Orientation = Orient_Vertical;

	/** Passing over the clipping to SListPanel */
	SLATE_API virtual void OnClippingChanged() override;

	/** Brush resource representing the background area of the view */
	FInvalidatableBrushAttribute BackgroundBrush;

protected:

	/** Check whether the current state of the table warrants inertial scroll by the specified amount */
	SLATE_API bool CanUseInertialScroll( float ScrollAmount ) const;

	/** Active timer to update the inertial scroll */
	SLATE_API EActiveTimerReturnType UpdateInertialScroll(double InCurrentTime, float InDeltaTime);

	/** One-off active timer to refresh the contents of the table as needed */
	SLATE_API EActiveTimerReturnType EnsureTickToRefresh(double InCurrentTime, float InDeltaTime);

	/** Whether the active timer to update the inertial scrolling is currently registered */
	bool bIsScrollingActiveTimerRegistered;

protected:

	FOverscroll Overscroll;

	/** Whether to permit overscroll on this list view */
	EAllowOverscroll AllowOverscroll;

	/** How we should handle scrolling with the mouse wheel */
	EConsumeMouseWheel ConsumeMouseWheel;

private:
	/** When true, a refresh should occur the next tick */
	bool bItemsNeedRefresh = false;
};


namespace TableViewHelpers
{
	/**
	 * Helper for implementing an efficient version of an item that is not in the tree
	 * view, and therefore does not to know about parent wires.
	 */
	SLATE_API const TBitArray<>& GetEmptyBitArray();
}<|MERGE_RESOLUTION|>--- conflicted
+++ resolved
@@ -60,15 +60,9 @@
 /** Abstracts away the need to distinguish between X or Y when calculating table layout elements */
 struct FTableViewDimensions
 {
-<<<<<<< HEAD
-	FTableViewDimensions(EOrientation InOrientation);
-	FTableViewDimensions(EOrientation InOrientation, float X, float Y);
-	FTableViewDimensions(EOrientation InOrientation, const UE::Slate::FDeprecateVector2DParameter& Size);
-=======
 	SLATE_API FTableViewDimensions(EOrientation InOrientation);
 	SLATE_API FTableViewDimensions(EOrientation InOrientation, float X, float Y);
 	SLATE_API FTableViewDimensions(EOrientation InOrientation, const UE::Slate::FDeprecateVector2DParameter& Size);
->>>>>>> 4af6daef
 
 	UE::Slate::FDeprecateVector2DResult ToVector2D() const
 	{
@@ -99,11 +93,7 @@
 public:
 
 	/** Create the child widgets that comprise the list */
-<<<<<<< HEAD
-	void ConstructChildren( const TAttribute<float>& InItemWidth, const TAttribute<float>& InItemHeight, const TAttribute<EListItemAlignment>& InItemAlignment, const TSharedPtr<SHeaderRow>& InHeaderRow, const TSharedPtr<SScrollBar>& InScrollBar, EOrientation InScrollOrientation, const FOnTableViewScrolled& InOnTableViewScrolled, const FScrollBarStyle* InScrollBarStyle = nullptr, const bool bInPreventThrottling = false );
-=======
 	SLATE_API void ConstructChildren( const TAttribute<float>& InItemWidth, const TAttribute<float>& InItemHeight, const TAttribute<EListItemAlignment>& InItemAlignment, const TSharedPtr<SHeaderRow>& InHeaderRow, const TSharedPtr<SScrollBar>& InScrollBar, EOrientation InScrollOrientation, const FOnTableViewScrolled& InOnTableViewScrolled, const FScrollBarStyle* InScrollBarStyle = nullptr, const bool bInPreventThrottling = false );
->>>>>>> 4af6daef
 
 	/** Sets the item height */
 	SLATE_API void SetItemHeight(TAttribute<float> Height);
@@ -155,9 +145,6 @@
 	/** Returns whether the attached scrollbar is scrolling */
 	SLATE_API bool IsScrolling() const;
 
-	/** Returns whether the attached scrollbar is scrolling */
-	bool IsScrolling() const;
-
 	/** Gets the scroll offset of this view (in items) */
 	SLATE_API float GetScrollOffset() const;
 
@@ -177,9 +164,6 @@
 	/** Returns true if scrolling is possible; false if the view is big enough to fit all the content. */
 	SLATE_API bool IsScrollbarNeeded() const;
 
-	/** Returns true if scrolling is possible; false if the view is big enough to fit all the content. */
-	bool IsScrollbarNeeded() const;
-
 	/** Sets the fixed offset in items to always apply to the top/left (depending on orientation) of the list. */
 	SLATE_API void SetFixedLineScrollOffset(TOptional<double> InFixedLineScrollOffset);
 
@@ -191,12 +175,6 @@
 
 	/** Enables/disables being able to scroll with the right mouse button. */
 	SLATE_API void SetIsRightClickScrollingEnabled(const bool bInEnableRightClickScrolling);
-
-	/** Sets whether to permit overscroll on this list view */
-	void SetAllowOverscroll(EAllowOverscroll InAllowOverscroll);
-
-	/** Enables/disables being able to scroll with the right mouse button. */
-	void SetIsRightClickScrollingEnabled(const bool bInEnableRightClickScrolling);
 
 	/** Sets the multiplier applied when wheel scrolling. Higher numbers will cover more distance per click of the wheel. */
 	SLATE_API void SetWheelScrollMultiplier(float NewWheelScrollMultiplier);
@@ -267,15 +245,9 @@
 	SLATE_API void InsertWidget( const TSharedRef<ITableRow> & WidgetToInset );
 
 	/** Add a WidgetToAppend to the bottom of the view. */
-<<<<<<< HEAD
-	void AppendWidget( const TSharedRef<ITableRow>& WidgetToAppend );
-
-	const FChildren* GetConstructedTableItems() const;
-=======
 	SLATE_API void AppendWidget( const TSharedRef<ITableRow>& WidgetToAppend );
 
 	SLATE_API const FChildren* GetConstructedTableItems() const;
->>>>>>> 4af6daef
 
 	/**
 	 * Remove all the widgets from the view.
@@ -293,17 +265,6 @@
 	 */
 	SLATE_API void ClearPinnedWidgets();
 
-	/** Insert WidgetToInsert at the top of the pinned view. */
-	void InsertPinnedWidget(const TSharedRef<SWidget>& WidgetToInset);
-
-	/** Add a WidgetToAppend to the bottom of the pinned view. */
-	void AppendPinnedWidget(const TSharedRef<SWidget>& WidgetToAppend);
-
-	/**
-	 * Remove all the pinned widgets from the view.
-	 */
-	void ClearPinnedWidgets();
-
 	/**
 	 * Get the uniform item width.
 	 */
@@ -317,11 +278,7 @@
 	/**
 	* Get the uniform item
 	*/
-<<<<<<< HEAD
-	UE::Slate::FDeprecateVector2DResult GetItemSize() const;
-=======
 	SLATE_API UE::Slate::FDeprecateVector2DResult GetItemSize() const;
->>>>>>> 4af6daef
 
 	/** @return the number of items that can fit on the screen */
 	SLATE_API virtual float GetNumLiveWidgets() const;
@@ -336,11 +293,6 @@
 	 * Get the offset of the first list item.
 	 */
 	SLATE_API virtual float GetFirstLineScrollOffset() const;
-
-	/**
-	 * Get the offset of the first list item.
-	 */
-	virtual float GetFirstLineScrollOffset() const;
 
 	/*
 	 * Right click down
@@ -397,15 +349,9 @@
 	virtual int32 GetNumItemsBeingObserved() const = 0;
 
 	/** @return how many pinned items are in the table */
-<<<<<<< HEAD
-	int32 GetNumPinnedItems() const;
-
-	EVisibility GetPinnedItemsVisiblity() const;
-=======
 	SLATE_API int32 GetNumPinnedItems() const;
 
 	SLATE_API EVisibility GetPinnedItemsVisiblity() const;
->>>>>>> 4af6daef
 
 	enum class EScrollIntoViewResult
 	{
