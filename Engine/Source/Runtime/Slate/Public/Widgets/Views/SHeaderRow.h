--- conflicted
+++ resolved
@@ -177,10 +177,7 @@
 			, HeaderComboVisibility (InArgs._HeaderComboVisibility )
 			, CellHAlignment( InArgs._HAlignCell )
 			, CellVAlignment( InArgs._VAlignCell )
-<<<<<<< HEAD
-=======
 			, OverflowPolicy(InArgs._OverflowPolicy)
->>>>>>> 4af6daef
 			, InitialSortMode( InArgs._InitialSortMode )
 			, SortMode( InArgs._SortMode )
 			, SortPriority( InArgs._SortPriority )
@@ -266,11 +263,8 @@
 		EHorizontalAlignment CellHAlignment;
 		EVerticalAlignment CellVAlignment;
 
-<<<<<<< HEAD
-=======
 		ETextOverflowPolicy OverflowPolicy;
 
->>>>>>> 4af6daef
 		TAttribute< EColumnSortMode::Type > InitialSortMode;
 		TAttribute< EColumnSortMode::Type > SortMode;
 		TAttribute< EColumnSortPriority::Type > SortPriority;
