// Copyright Epic Games, Inc. All Rights Reserved.
 
#pragma once

#include "CoreMinimal.h"
#include "InputCoreTypes.h"
#include "Layout/Visibility.h"
#include "Widgets/DeclarativeSyntaxSupport.h"
#include "Input/Reply.h"
#include "Styling/SlateTypes.h"
#include "Framework/SlateDelegates.h"
#include "Widgets/Text/STextBlock.h"
#include "Widgets/Views/STableViewBase.h"
#include "Framework/Views/TableViewTypeTraits.h"
#include "Framework/Layout/Overscroll.h"
#include "Widgets/Views/SListView.h"

/**
 * A TileView widget is a list which arranges its items horizontally until there is no more space then creates a new row.
 * Items are spaced evenly horizontally.
 */
template <typename ItemType>
class STileView : public SListView<ItemType>
{
public:
	typedef typename TListTypeTraits< ItemType >::NullableType NullableItemType;

	typedef typename TSlateDelegates< ItemType >::FOnGenerateRow FOnGenerateRow;
	typedef typename TSlateDelegates< ItemType >::FOnItemScrolledIntoView FOnItemScrolledIntoView;
	typedef typename TSlateDelegates< ItemType >::FOnMouseButtonClick FOnMouseButtonClick;
	typedef typename TSlateDelegates< ItemType >::FOnMouseButtonDoubleClick FOnMouseButtonDoubleClick;
	typedef typename TSlateDelegates< NullableItemType >::FOnSelectionChanged FOnSelectionChanged;
	typedef typename TSlateDelegates< ItemType >::FIsSelectableOrNavigable FIsSelectableOrNavigable;

	typedef typename TSlateDelegates< ItemType >::FOnItemToString_Debug FOnItemToString_Debug; 

	using FOnWidgetToBeRemoved = typename SListView<ItemType>::FOnWidgetToBeRemoved;

public:

	SLATE_BEGIN_ARGS(STileView<ItemType>)
		: _OnGenerateTile()
		, _OnTileReleased()
		, _ItemHeight(128)
		, _ItemWidth(128)
		, _ItemAlignment(EListItemAlignment::EvenlyDistributed)
		, _OnContextMenuOpening()
		, _OnMouseButtonClick()
		, _OnMouseButtonDoubleClick()
		, _OnSelectionChanged()
		, _OnIsSelectableOrNavigable()
		, _SelectionMode(ESelectionMode::Multi)
		, _ClearSelectionOnClick(true)
		, _ExternalScrollbar()
		, _Orientation(Orient_Vertical)
		, _EnableAnimatedScrolling(false)
		, _ScrollbarVisibility(EVisibility::Visible)
		, _ScrollbarDragFocusCause(EFocusCause::Mouse)
		, _AllowOverscroll(EAllowOverscroll::Yes)
		, _ScrollBarStyle(&FAppStyle::Get().GetWidgetStyle<FScrollBarStyle>("ScrollBar"))
		, _ConsumeMouseWheel(EConsumeMouseWheel::WhenScrollingPossible)
		, _WheelScrollMultiplier(GetGlobalScrollAmount())
		, _HandleGamepadEvents(true)
		, _HandleDirectionalNavigation(true)
		, _IsFocusable(true)
		, _OnItemToString_Debug()
		, _OnEnteredBadState()
		, _WrapHorizontalNavigation(true)
		{
			this->_Clipping = EWidgetClipping::ClipToBounds;
		}

		SLATE_EVENT( FOnGenerateRow, OnGenerateTile )

		SLATE_EVENT( FOnWidgetToBeRemoved, OnTileReleased )

		SLATE_EVENT( FOnTableViewScrolled, OnTileViewScrolled )

		SLATE_EVENT( FOnItemScrolledIntoView, OnItemScrolledIntoView )

		SLATE_ITEMS_SOURCE_ARGUMENT( ItemType, ListItemsSource )

		SLATE_ATTRIBUTE( float, ItemHeight )

		SLATE_ATTRIBUTE( float, ItemWidth )

		SLATE_ATTRIBUTE( EListItemAlignment, ItemAlignment )

		SLATE_EVENT( FOnContextMenuOpening, OnContextMenuOpening )

		SLATE_EVENT( FOnMouseButtonClick, OnMouseButtonClick )

		SLATE_EVENT( FOnMouseButtonDoubleClick, OnMouseButtonDoubleClick )

		SLATE_EVENT( FOnSelectionChanged, OnSelectionChanged )

		SLATE_EVENT( FIsSelectableOrNavigable, OnIsSelectableOrNavigable)

		SLATE_ATTRIBUTE( ESelectionMode::Type, SelectionMode )

		SLATE_ARGUMENT ( bool, ClearSelectionOnClick )

		SLATE_ARGUMENT( TSharedPtr<SScrollBar>, ExternalScrollbar )

		SLATE_ARGUMENT(EOrientation, Orientation)

		SLATE_ARGUMENT( bool, EnableAnimatedScrolling)

		SLATE_ARGUMENT( TOptional<double>, FixedLineScrollOffset )

		SLATE_ATTRIBUTE(EVisibility, ScrollbarVisibility)

		SLATE_ARGUMENT(EFocusCause, ScrollbarDragFocusCause)

		SLATE_ARGUMENT( EAllowOverscroll, AllowOverscroll );

		SLATE_STYLE_ARGUMENT( FScrollBarStyle, ScrollBarStyle );

		SLATE_ARGUMENT( EConsumeMouseWheel, ConsumeMouseWheel );

		SLATE_ARGUMENT( float, WheelScrollMultiplier );

		SLATE_ARGUMENT( bool, HandleGamepadEvents );

		SLATE_ARGUMENT( bool, HandleDirectionalNavigation );

		SLATE_ATTRIBUTE(bool, IsFocusable)

		/** Assign this to get more diagnostics from the list view. */
		SLATE_EVENT(FOnItemToString_Debug, OnItemToString_Debug)

		SLATE_EVENT(FOnTableViewBadState, OnEnteredBadState);
		
		SLATE_ARGUMENT(bool, WrapHorizontalNavigation);

	SLATE_END_ARGS()

	/**
	 * Construct this widget
	 *
	 * @param	InArgs	The declaration data for this widget
	 */
	void Construct( const typename STileView<ItemType>::FArguments& InArgs )
	{
		this->Clipping = InArgs._Clipping;

		this->OnGenerateRow = InArgs._OnGenerateTile;
		this->OnRowReleased = InArgs._OnTileReleased;
		this->OnItemScrolledIntoView = InArgs._OnItemScrolledIntoView;
		
<<<<<<< HEAD
		this->SetItemsSource(InArgs._ListItemsSource);
=======
		this->SetItemsSource(InArgs.MakeListItemsSource(this->SharedThis(this)));
>>>>>>> 4af6daef
		this->OnContextMenuOpening = InArgs._OnContextMenuOpening;
		this->OnClick = InArgs._OnMouseButtonClick;
		this->OnDoubleClick = InArgs._OnMouseButtonDoubleClick;
		this->OnSelectionChanged = InArgs._OnSelectionChanged;
		this->OnIsSelectableOrNavigable = InArgs._OnIsSelectableOrNavigable;
		this->SelectionMode = InArgs._SelectionMode;

		this->bClearSelectionOnClick = InArgs._ClearSelectionOnClick;

		this->AllowOverscroll = InArgs._AllowOverscroll;
		this->ConsumeMouseWheel = InArgs._ConsumeMouseWheel;
		this->WheelScrollMultiplier = InArgs._WheelScrollMultiplier;

		this->bHandleGamepadEvents = InArgs._HandleGamepadEvents;
		this->bHandleDirectionalNavigation = InArgs._HandleDirectionalNavigation;
		this->IsFocusable = InArgs._IsFocusable;

		this->bEnableAnimatedScrolling = InArgs._EnableAnimatedScrolling;
		this->FixedLineScrollOffset = InArgs._FixedLineScrollOffset;

		this->OnItemToString_Debug = InArgs._OnItemToString_Debug.IsBound()
			? InArgs._OnItemToString_Debug
			: SListView< ItemType >::GetDefaultDebugDelegate();
		this->OnEnteredBadState = InArgs._OnEnteredBadState;

		this->bWrapHorizontalNavigation = InArgs._WrapHorizontalNavigation;

		// Check for any parameters that the coder forgot to specify.
		FString ErrorString;
		{
			if ( !this->OnGenerateRow.IsBound() )
			{
				ErrorString += TEXT("Please specify an OnGenerateTile. \n");
			}

			if ( !this->HasValidItemsSource() )
			{
				ErrorString += TEXT("Please specify a ListItemsSource. \n");
			}
		}

		if (ErrorString.Len() > 0)
		{
			// Let the coder know what they forgot
			this->ChildSlot
				.HAlign(HAlign_Center)
				.VAlign(VAlign_Center)
				[
					SNew(STextBlock)
					.Text(FText::FromString(ErrorString))
				];
		}
		else
		{
			// Make the TableView
			this->ConstructChildren(InArgs._ItemWidth, InArgs._ItemHeight, InArgs._ItemAlignment, TSharedPtr<SHeaderRow>(), InArgs._ExternalScrollbar, InArgs._Orientation, InArgs._OnTileViewScrolled, InArgs._ScrollBarStyle);
			if (this->ScrollBar.IsValid())
			{
				this->ScrollBar->SetDragFocusCause(InArgs._ScrollbarDragFocusCause);
				this->ScrollBar->SetUserVisibility(InArgs._ScrollbarVisibility);
			}
			this->AddMetadata(MakeShared<TTableViewMetadata<ItemType>>(this->SharedThis(this)));
		}
	}

	STileView( ETableViewMode::Type InListMode = ETableViewMode::Tile )
	: SListView<ItemType>( InListMode )
	{
	}

public:

	// SWidget overrides

	virtual FNavigationReply OnNavigation(const FGeometry& MyGeometry, const FNavigationEvent& InNavigationEvent) override
	{
		if (this->HasValidItemsSource() && this->bHandleDirectionalNavigation && (this->bHandleGamepadEvents || InNavigationEvent.GetNavigationGenesis() != ENavigationGenesis::Controller))
		{
			const TArrayView<const ItemType>& ItemsSourceRef = this->GetItems();

			const int32 NumItemsPerLine = GetNumItemsPerLine();
			const int32 CurSelectionIndex = (!TListTypeTraits<ItemType>::IsPtrValid(this->SelectorItem)) ? 0 : ItemsSourceRef.Find(TListTypeTraits<ItemType>::NullableItemTypeConvertToItemType(this->SelectorItem));
			int32 AttemptSelectIndex = -1;

			const EUINavigation NavType = InNavigationEvent.GetNavigationType();
			if ((this->Orientation == Orient_Vertical && NavType == EUINavigation::Left) ||
				(this->Orientation == Orient_Horizontal && NavType == EUINavigation::Up))
			{
				if (bWrapHorizontalNavigation || (CurSelectionIndex % NumItemsPerLine) > 0)
				{
					AttemptSelectIndex = CurSelectionIndex - 1;
				}
			}
			else if ((this->Orientation == Orient_Vertical && NavType == EUINavigation::Right) ||
				(this->Orientation == Orient_Horizontal && NavType == EUINavigation::Down))
			{
				if (bWrapHorizontalNavigation || (CurSelectionIndex % NumItemsPerLine) < (NumItemsPerLine - 1))
				{
					AttemptSelectIndex = CurSelectionIndex + 1;
				}
			}

			// If it's valid we'll scroll it into view and return an explicit widget in the FNavigationReply
			if (ItemsSourceRef.IsValidIndex(AttemptSelectIndex))
			{
				this->NavigationSelect(ItemsSourceRef[AttemptSelectIndex], InNavigationEvent);
				return FNavigationReply::Explicit(nullptr);
			}
		}
		
		return SListView<ItemType>::OnNavigation(MyGeometry, InNavigationEvent);
	}

public:	

	virtual STableViewBase::FReGenerateResults ReGenerateItems( const FGeometry& MyGeometry ) override
	{
		// Clear all the items from our panel. We will re-add them in the correct order momentarily.
		this->ClearWidgets();
		
<<<<<<< HEAD
		const TArrayView<const ItemType> tems = this->GetItems();
		if (tems.Num() > 0)
=======
		const TArrayView<const ItemType> Items = this->GetItems();
		if (Items.Num() > 0)
>>>>>>> 4af6daef
		{
			// Item width and height is constant by design.
			FTableViewDimensions TileDimensions = GetTileDimensions();
			FTableViewDimensions AllottedDimensions(this->Orientation, MyGeometry.GetLocalSize());

<<<<<<< HEAD
			const int32 NumItems = tems.Num();
=======
			const int32 NumItems = Items.Num();
>>>>>>> 4af6daef
			const int32 NumItemsPerLine = GetNumItemsPerLine();
			const int32 NumItemsPaddedToFillLastLine = (NumItems % NumItemsPerLine != 0)
				? NumItems + NumItemsPerLine - NumItems % NumItemsPerLine
				: NumItems;

			const double LinesPerScreen = AllottedDimensions.ScrollAxis / TileDimensions.ScrollAxis;
			const double EndOfListOffset = NumItemsPaddedToFillLastLine - NumItemsPerLine * LinesPerScreen;
			const double ClampedScrollOffset = FMath::Clamp(this->CurrentScrollOffset, 0.0, EndOfListOffset);
			const float LayoutScaleMultiplier = MyGeometry.GetAccumulatedLayoutTransform().GetScale();
			
			// Once we run out of vertical and horizontal space, we stop generating widgets.
			FTableViewDimensions DimensionsUsedSoFar(this->Orientation);
			
			// Index of the item at which we start generating based on how far scrolled down we are
			int32 StartIndex = FMath::Max( 0, FMath::FloorToInt32(ClampedScrollOffset / NumItemsPerLine) * NumItemsPerLine);

			// Let the WidgetGenerator know that we are starting a pass so that it can keep track of data items and widgets.
			this->WidgetGenerator.OnBeginGenerationPass();

			// Actually generate the widgets.
			bool bIsAtEndOfList = false;
			bool bHasFilledAvailableArea = false;
			bool bNewLine = true;
			bool bFirstLine = true;
			double NumLinesShownOnScreen = 0;
			for( int32 ItemIndex = StartIndex; !bHasFilledAvailableArea && ItemIndex < NumItems; ++ItemIndex )
			{
<<<<<<< HEAD
				const ItemType& CurItem = tems[ItemIndex];
=======
				const ItemType& CurItem = Items[ItemIndex];
>>>>>>> 4af6daef

				if (bNewLine)
				{
					bNewLine = false;
					
					float LineFraction = 1.f;
					if (bFirstLine)
					{
						bFirstLine = false;
						LineFraction -= (float)FMath::Fractional(ClampedScrollOffset / NumItemsPerLine);
					}

					DimensionsUsedSoFar.ScrollAxis += TileDimensions.ScrollAxis * LineFraction;
					
					if (DimensionsUsedSoFar.ScrollAxis > AllottedDimensions.ScrollAxis)
					{
						NumLinesShownOnScreen += FMath::Max(1.0f - ((DimensionsUsedSoFar.ScrollAxis - AllottedDimensions.ScrollAxis) / TileDimensions.ScrollAxis), 0.0f);
					}
					else
					{
						NumLinesShownOnScreen += LineFraction;
					}
				}

				SListView<ItemType>::GenerateWidgetForItem(CurItem, ItemIndex, StartIndex, LayoutScaleMultiplier);

				// The widget used up some of the available space for the current line
				DimensionsUsedSoFar.LineAxis += TileDimensions.LineAxis;

				bIsAtEndOfList = ItemIndex >= NumItems - 1;

				if (DimensionsUsedSoFar.LineAxis + TileDimensions.LineAxis > AllottedDimensions.LineAxis)
				{
					// A new line of widgets was completed - time to start another one
					DimensionsUsedSoFar.LineAxis = 0;
					bNewLine = true;
				}

				if (bIsAtEndOfList || bNewLine)
				{
					// We've filled all the available area when we've finished a line that's partially clipped by the end of the view
					const float FloatPrecisionOffset = 0.001f;
					bHasFilledAvailableArea = DimensionsUsedSoFar.ScrollAxis > AllottedDimensions.ScrollAxis + FloatPrecisionOffset;
				}
			}

			// We have completed the generation pass. The WidgetGenerator will clean up unused Widgets.
			this->WidgetGenerator.OnEndGenerationPass();

			const float TotalGeneratedLineAxisSize = (float)(FMath::CeilToFloat(NumLinesShownOnScreen) * TileDimensions.ScrollAxis);
			return STableViewBase::FReGenerateResults(ClampedScrollOffset, TotalGeneratedLineAxisSize, NumLinesShownOnScreen, bIsAtEndOfList && !bHasFilledAvailableArea);
		}

		return STableViewBase::FReGenerateResults(0, 0, 0, false);

	}

	virtual int32 GetNumItemsBeingObserved() const override
	{
		const int32 NumItemsBeingObserved = this->GetItems().Num();
		const int32 NumItemsPerLine = GetNumItemsPerLine();
		
		int32 NumEmptySpacesAtEnd = 0;
		if ( NumItemsPerLine > 0 )
		{
			NumEmptySpacesAtEnd = NumItemsPerLine - (NumItemsBeingObserved % NumItemsPerLine);
			if ( NumEmptySpacesAtEnd >= NumItemsPerLine )
			{
				NumEmptySpacesAtEnd = 0;
			}
		}

		return NumItemsBeingObserved + NumEmptySpacesAtEnd;
	}

protected:

	FTableViewDimensions GetTileDimensions() const
	{
		return FTableViewDimensions(this->Orientation, this->GetItemWidth(), this->GetItemHeight());
	}

	virtual float ScrollBy( const FGeometry& MyGeometry, float ScrollByAmountInSlateUnits, EAllowOverscroll InAllowOverscroll ) override
	{
		const bool bWholeListVisible = this->DesiredScrollOffset == 0 && this->bWasAtEndOfList;
		if (InAllowOverscroll == EAllowOverscroll::Yes && this->Overscroll.ShouldApplyOverscroll(this->DesiredScrollOffset == 0, this->bWasAtEndOfList, ScrollByAmountInSlateUnits))
		{
			const float UnclampedScrollDelta = ScrollByAmountInSlateUnits / (float)GetNumItemsPerLine();
			const float ActuallyScrolledBy = this->Overscroll.ScrollBy(MyGeometry, UnclampedScrollDelta);
			if (ActuallyScrolledBy != 0.0f)
			{
				this->RequestListRefresh();
			}
			return ActuallyScrolledBy;
		}
		else if (!bWholeListVisible)
		{
			const double NewScrollOffset = this->DesiredScrollOffset + ((ScrollByAmountInSlateUnits * (float)GetNumItemsPerLine()) / GetTileDimensions().ScrollAxis);

			return this->ScrollTo( (float)NewScrollOffset );
		}

		return 0.f;
	}

	virtual int32 GetNumItemsPerLine() const override
	{
		FTableViewDimensions PanelDimensions(this->Orientation, this->PanelGeometryLastTick.GetLocalSize());
		FTableViewDimensions TileDimensions = GetTileDimensions();

		const int32 NumItemsPerLine = TileDimensions.LineAxis > 0 ? FMath::FloorToInt(PanelDimensions.LineAxis / TileDimensions.LineAxis) : 1;
		return FMath::Max(1, NumItemsPerLine);
	}

	/**
	 * If there is a pending request to scroll an item into view, do so.
	 *
	 * @param ListViewGeometry  The geometry of the listView; can be useful for centering the item.
	 */
	virtual typename SListView<ItemType>::EScrollIntoViewResult ScrollIntoView(const FGeometry& ListViewGeometry) override
	{
		if (TListTypeTraits<ItemType>::IsPtrValid(this->ItemToScrollIntoView) && this->HasValidItemsSource())
		{
			const int32 IndexOfItem = this->GetItems().Find(TListTypeTraits<ItemType>::NullableItemTypeConvertToItemType(this->ItemToScrollIntoView));
			if (IndexOfItem != INDEX_NONE)
			{
				const float NumLinesInView = FTableViewDimensions(this->Orientation, ListViewGeometry.GetLocalSize()).ScrollAxis / GetTileDimensions().ScrollAxis;

				double NumLiveWidgets = this->GetNumLiveWidgets();
				if (NumLiveWidgets == 0 && this->IsPendingRefresh())
				{
					// Use the last number of widgets on screen to estimate if we actually need to scroll.
					NumLiveWidgets = this->LastGenerateResults.ExactNumLinesOnScreen;

					// If we still don't have any widgets, we're not in a situation where we can scroll an item into view
					// (probably as nothing has been generated yet), so we'll defer this again until the next frame
					if (NumLiveWidgets == 0)
					{
						return SListView<ItemType>::EScrollIntoViewResult::Deferred;
					}
				}

				this->EndInertialScrolling();

				// Only scroll the item into view if it's not already in the visible range
				const int32 NumItemsPerLine = GetNumItemsPerLine();
				const double ScrollLineOffset = this->GetTargetScrollOffset() / NumItemsPerLine;
				const int32 LineOfItem = FMath::FloorToInt((float)IndexOfItem / (float)NumItemsPerLine);
				const int32 NumFullLinesInView = FMath::FloorToInt32(ScrollLineOffset + NumLinesInView) - FMath::CeilToInt32(ScrollLineOffset);
				
				const double MinDisplayedLine = this->bNavigateOnScrollIntoView ? FMath::FloorToDouble(ScrollLineOffset) : FMath::CeilToDouble(ScrollLineOffset);
				const double MaxDisplayedLine = this->bNavigateOnScrollIntoView ? FMath::CeilToDouble(ScrollLineOffset + NumFullLinesInView) : FMath::FloorToDouble(ScrollLineOffset + NumFullLinesInView);

				if (LineOfItem < MinDisplayedLine || LineOfItem > MaxDisplayedLine)
				{
					// Set the line with the item at the beginning of the view area
					float NewLineOffset = (float)LineOfItem;
					// Center the line in the view area
					NewLineOffset -= NumLinesInView * 0.5f;
					// Convert the line offset into an item offset
					double NewScrollOffset = NewLineOffset * (double)NumItemsPerLine;
					// And clamp the scroll offset within the allowed limits
					NewScrollOffset = FMath::Clamp(NewScrollOffset, 0., (double)GetNumItemsBeingObserved() - (double)NumItemsPerLine * NumLinesInView);

					this->SetScrollOffset((float)NewScrollOffset);
				}
				else if (this->bNavigateOnScrollIntoView)
				{
					// Make sure the line containing the existing entry for this item is fully in view
					if (LineOfItem == MinDisplayedLine)
					{
						// This line is clipped at the top/left, so set it as the new offset
						this->SetScrollOffset((float)(LineOfItem * NumItemsPerLine) - (this->FixedLineScrollOffset.IsSet() && LineOfItem > 0 ? 0.f : this->NavigationScrollOffset));
					}
					else if (LineOfItem == MaxDisplayedLine)
					{
						// This line is clipped at the end, so we need to advance just enough to bring it fully into view
						// Since all tiles are required to be of the same size, this is straightforward
						const float NewLineOffset = (float)LineOfItem - NumLinesInView + 1.f + (this->FixedLineScrollOffset.IsSet() ? 0.f : this->NavigationScrollOffset);
						this->SetScrollOffset(NewLineOffset * (float)NumItemsPerLine);
					}
				}

				this->RequestListRefresh();

				this->ItemToNotifyWhenInView = this->ItemToScrollIntoView;
			}

			TListTypeTraits<ItemType>::ResetPtr(this->ItemToScrollIntoView);
		}

		if (TListTypeTraits<ItemType>::IsPtrValid(this->ItemToNotifyWhenInView))
		{
			if (this->bEnableAnimatedScrolling)
			{
				// When we have a target item we're shooting for, we haven't succeeded with the scroll until a widget for it exists
				const bool bHasWidgetForItem = this->WidgetFromItem(TListTypeTraits<ItemType>::NullableItemTypeConvertToItemType(this->ItemToNotifyWhenInView)).IsValid();
				return bHasWidgetForItem ? SListView<ItemType>::EScrollIntoViewResult::Success : SListView<ItemType>::EScrollIntoViewResult::Deferred;
			}
		}

		return SListView<ItemType>::EScrollIntoViewResult::Success;
	}

	/** Should the left and right navigations be handled as a wrap when hitting the bounds. (you'll move to the previous / next row when appropriate) */
	bool bWrapHorizontalNavigation = true;
};<|MERGE_RESOLUTION|>--- conflicted
+++ resolved
@@ -148,11 +148,7 @@
 		this->OnRowReleased = InArgs._OnTileReleased;
 		this->OnItemScrolledIntoView = InArgs._OnItemScrolledIntoView;
 		
-<<<<<<< HEAD
-		this->SetItemsSource(InArgs._ListItemsSource);
-=======
 		this->SetItemsSource(InArgs.MakeListItemsSource(this->SharedThis(this)));
->>>>>>> 4af6daef
 		this->OnContextMenuOpening = InArgs._OnContextMenuOpening;
 		this->OnClick = InArgs._OnMouseButtonClick;
 		this->OnDoubleClick = InArgs._OnMouseButtonDoubleClick;
@@ -273,23 +269,14 @@
 		// Clear all the items from our panel. We will re-add them in the correct order momentarily.
 		this->ClearWidgets();
 		
-<<<<<<< HEAD
-		const TArrayView<const ItemType> tems = this->GetItems();
-		if (tems.Num() > 0)
-=======
 		const TArrayView<const ItemType> Items = this->GetItems();
 		if (Items.Num() > 0)
->>>>>>> 4af6daef
 		{
 			// Item width and height is constant by design.
 			FTableViewDimensions TileDimensions = GetTileDimensions();
 			FTableViewDimensions AllottedDimensions(this->Orientation, MyGeometry.GetLocalSize());
 
-<<<<<<< HEAD
-			const int32 NumItems = tems.Num();
-=======
 			const int32 NumItems = Items.Num();
->>>>>>> 4af6daef
 			const int32 NumItemsPerLine = GetNumItemsPerLine();
 			const int32 NumItemsPaddedToFillLastLine = (NumItems % NumItemsPerLine != 0)
 				? NumItems + NumItemsPerLine - NumItems % NumItemsPerLine
@@ -317,11 +304,7 @@
 			double NumLinesShownOnScreen = 0;
 			for( int32 ItemIndex = StartIndex; !bHasFilledAvailableArea && ItemIndex < NumItems; ++ItemIndex )
 			{
-<<<<<<< HEAD
-				const ItemType& CurItem = tems[ItemIndex];
-=======
 				const ItemType& CurItem = Items[ItemIndex];
->>>>>>> 4af6daef
 
 				if (bNewLine)
 				{
