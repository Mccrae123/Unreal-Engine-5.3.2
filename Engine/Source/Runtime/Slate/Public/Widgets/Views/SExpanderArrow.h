--- conflicted
+++ resolved
@@ -20,11 +20,7 @@
  */
 class SExpanderArrow : public SCompoundWidget
 {
-<<<<<<< HEAD
-	SLATE_DECLARE_WIDGET(SExpanderArrow, SCompoundWidget)
-=======
 	SLATE_DECLARE_WIDGET_API(SExpanderArrow, SCompoundWidget, SLATE_API)
->>>>>>> 4af6daef
 public:
 
 	SLATE_BEGIN_ARGS( SExpanderArrow )
@@ -42,13 +38,8 @@
 		SLATE_ATTRIBUTE(bool, ShouldDrawWires)
 	SLATE_END_ARGS()
 
-<<<<<<< HEAD
-	SExpanderArrow();
-	void Construct( const FArguments& InArgs, const TSharedPtr<class ITableRow>& TableRow );
-=======
 	SLATE_API SExpanderArrow();
 	SLATE_API void Construct( const FArguments& InArgs, const TSharedPtr<class ITableRow>& TableRow );
->>>>>>> 4af6daef
 
 protected:
 
