--- conflicted
+++ resolved
@@ -165,11 +165,7 @@
 
 		SLATE_EVENT( FOnSetExpansionRecursive, OnSetExpansionRecursive )
 
-<<<<<<< HEAD
-		SLATE_ARGUMENT( const TArray<ItemType>*, TreeItemsSource )
-=======
 		SLATE_ITEMS_SOURCE_ARGUMENT( ItemType, TreeItemsSource )
->>>>>>> 4af6daef
 
 		SLATE_ATTRIBUTE( float, ItemHeight )
 
@@ -228,12 +224,9 @@
 
 		/** If true, Show the current hierarchy of items pinned at the top of the Tree View */
 		SLATE_ATTRIBUTE(bool, ShouldStackHierarchyHeaders)
-<<<<<<< HEAD
-=======
 	
 		/** Callback delegate to have first chance handling of the OnKeyDown event */
 		SLATE_EVENT(FOnKeyDown, OnKeyDownHandler)
->>>>>>> 4af6daef
 
 	SLATE_END_ARGS()
 
@@ -340,11 +333,7 @@
 		: SListView< ItemType >( ETableViewMode::Tree )
 		, bTreeItemsAreDirty( true )
 	{
-<<<<<<< HEAD
-		this->SetItemsSource(&LinearizedItems);
-=======
 		SListView<ItemType>::SetItemsSource(&LinearizedItems);
->>>>>>> 4af6daef
 	}
 
 public:
