// Copyright Epic Games, Inc. All Rights Reserved.

#pragma once

#include "CoreMinimal.h"
#include "Misc/Attribute.h"
#include "Layout/Margin.h"
#include "Layout/Visibility.h"
#include "Widgets/DeclarativeSyntaxSupport.h"
#include "Styling/SlateColor.h"
#include "Input/Reply.h"
#include "Widgets/SWidget.h"
#include "Styling/StyleDefaults.h"
#include "Animation/CurveSequence.h"
#include "Widgets/Layout/SBorder.h"
#include "Framework/Docking/TabManager.h"

class FActiveTimerHandle;
class SDockingArea;
class SDockingTabStack;
class SDockingTabWell;
class SImage;
class STextBlock;
class SToolTip;

/** How will this tab be used. */
enum ETabRole : uint8
{
	MajorTab,
	PanelTab,
	NomadTab,
	DocumentTab,
	NumRoles
};

	/** The cause of a tab activation */
enum ETabActivationCause : uint8
{
	UserClickedOnTab,
	SetDirectly
};

class FMenuBuilder;

/**
 * A tab widget that also holds on to some content that should be shown when this tab is selected.
 * Intended to be used in conjunction with SDockingTabStack.
 */
class SLATE_API SDockTab : public SBorder
{
	friend class FTabManager;
	friend class STabSidebar;
public:

	/** Invoked when a tab is closing */
	DECLARE_DELEGATE_OneParam(FOnTabClosedCallback, TSharedRef<SDockTab>);
	
	/** Invoked when a tab is activated */
	DECLARE_DELEGATE_TwoParams(FOnTabActivatedCallback, TSharedRef<SDockTab>, ETabActivationCause);

	/** Invoked when a tab is renamed */
	DECLARE_DELEGATE_OneParam(FOnTabRenamed, TSharedRef<SDockTab>);

	/** Invoked w`en this tab should save some information about its content. */
	DECLARE_DELEGATE(FOnPersistVisualState);

	/** Delegate called before a tab is closed.  Returning false will prevent the tab from closing */
	DECLARE_DELEGATE_RetVal( bool, FCanCloseTab );

	/** Invoked to add entries to the tab context menu */
	DECLARE_DELEGATE_OneParam(FExtendContextMenu, FMenuBuilder&);

	SLATE_BEGIN_ARGS(SDockTab)
		: _Content()
		, _TabWellContentLeft()
		, _TabWellContentRight()
		, _ContentPadding(0.f)
		, _TabRole(ETabRole::PanelTab)
		, _Label()
		, _LabelSuffix()
		, _OnTabClosed()
		, _OnTabActivated()
		, _OnTabRelocated()
		, _OnTabDraggedOverDockArea()
		, _ShouldAutosize(false)
		, _OnCanCloseTab()
		, _CanEverClose(true)
		, _OnPersistVisualState()
		, _TabColorScale(FLinearColor::Transparent)
		, _ForegroundColor(FSlateColor::UseStyle())
		, _IconColor()
		{}

		SLATE_DEFAULT_SLOT( FArguments, Content )
		SLATE_NAMED_SLOT( FArguments, TabWellContentLeft )
		SLATE_NAMED_SLOT( FArguments, TabWellContentRight )
		SLATE_ATTRIBUTE( FMargin, ContentPadding )
		SLATE_ARGUMENT( ETabRole, TabRole )
		SLATE_ATTRIBUTE( FText, Label )
		SLATE_ATTRIBUTE(FText, LabelSuffix)
		UE_DEPRECATED(5.0, "Tab icons are now being managed by tab spawners and toolkits. In the rare case you need to set an icon manually, use SetTabIcon() instead")
		FArguments& Icon(const FSlateBrush* InIcon)
		{
			return Me();
		}

		SLATE_EVENT( FOnTabClosedCallback, OnTabClosed )
		SLATE_EVENT( FOnTabActivatedCallback, OnTabActivated )
		SLATE_EVENT( FSimpleDelegate, OnTabRelocated )
		SLATE_EVENT( FSimpleDelegate, OnTabDraggedOverDockArea )
		SLATE_ARGUMENT( bool, ShouldAutosize )
		/** When the close button is pressed, checks whether the tab can be closed in that moment. Example: Show dialog and ask user whether they're sure to close. */
		SLATE_EVENT( FCanCloseTab, OnCanCloseTab )
		/** Whether this tab can ever be closed. Example: certain programs may want to show tabs for the lifetime of the program. */
		SLATE_ARGUMENT( bool, CanEverClose )
		SLATE_EVENT( FOnPersistVisualState, OnPersistVisualState )
		SLATE_EVENT( FExtendContextMenu, OnExtendContextMenu )
		/** Invoked when a tab is closed from a drawer. This does not mean the tab or its contents is destroyed, just hidden. Use OnTabClosed for that */
		SLATE_EVENT( FSimpleDelegate, OnTabDrawerClosed)
		SLATE_ATTRIBUTE( FLinearColor, TabColorScale )
		SLATE_ATTRIBUTE( FSlateColor, ForegroundColor )
		SLATE_ATTRIBUTE( FLinearColor, IconColor)
	SLATE_END_ARGS()



	/** Construct the widget from the declaration. */
	void Construct( const FArguments& InArgs );

	// SWidget interface
	virtual FReply OnMouseButtonDown( const FGeometry& MyGeometry, const FPointerEvent& MouseEvent ) override;
	virtual FReply OnMouseButtonDoubleClick( const FGeometry& MyGeometry, const FPointerEvent& MouseEvent ) override;
	virtual FReply OnDragDetected( const FGeometry& MyGeometry, const FPointerEvent& MouseEvent  ) override;
	virtual FReply OnMouseButtonUp( const FGeometry& MyGeometry, const FPointerEvent& MouseEvent ) override;
	virtual void OnDragEnter( const FGeometry& MyGeometry, const FDragDropEvent& DragDropEvent ) override;
	virtual void OnDragLeave( const FDragDropEvent& DragDropEvent ) override;
	virtual FReply OnDrop( const FGeometry& MyGeometry, const FDragDropEvent& DragDropEvent ) override;
	virtual FReply OnTouchStarted( const FGeometry& MyGeometry, const FPointerEvent& InTouchEvent ) override;
	virtual FReply OnTouchEnded( const FGeometry& MyGeometry, const FPointerEvent& InTouchEvent ) override;
	// End of SWidget interface

	// SBorder interface
	virtual void SetContent(TSharedRef<SWidget> InContent) override;
	// End of SBorder interface

	/** Content that appears in the TabWell to the left of the tabs */
	void SetLeftContent(TSharedRef<SWidget> InContent);
	/** Content that appears in the TabWell to the right of the tabs */
	void SetRightContent(TSharedRef<SWidget> InContent);
	/** Content that appears on the right side of the title bar in the window this stack is in */
	void SetTitleBarRightContent(TSharedRef<SWidget> InContent);

	/** @return True if this tab is currently focused */
	bool IsActive() const;

	/** @return True if this tab appears active; False otherwise */
	bool IsForeground() const;

	/** @return the Foreground color that this widget sets; unset options if the widget does not set a foreground color */
	virtual FSlateColor GetForegroundColor() const;

	/** Add any entries specific to this tab to the tab context menu */
	void ExtendContextMenu(FMenuBuilder& MenuBuilder);

	/** Is this an MajorTab? A tool panel tab? */
	ETabRole GetTabRole() const;

	/** Similar to GetTabRole() but returns the correct role for UI style and user input purposes */
	ETabRole GetVisualTabRole() const;

	/**
	 * What should the content area look like for this type of tab?
	 * Documents, Apps, and Tool Panels have different backgrounds.
	 */
	const FSlateBrush* GetContentAreaBrush() const;

	/** Depending on the tabs we put into the tab well, we want a different background brush. */
	const FSlateBrush* GetTabWellBrush() const;

	/** @return the content associated with this tab */
	TSharedRef<SWidget> GetContent();
	TSharedRef<SWidget> GetLeftContent();
	TSharedRef<SWidget> GetRightContent();
	TSharedRef<SWidget> GetTitleBarRightContent();

	/** Padding around the content when it is presented by the SDockingTabStack */
	FMargin GetContentPadding() const;

	/** Gets this tab's layout identifier */
	const FTabId GetLayoutIdentifier() const;

	/** Sets the tab's tab well parent, or resets it if nothing is passed in */
	void SetParent(TSharedPtr<SDockingTabWell> Parent = TSharedPtr<SDockingTabWell>());

	/** Gets the tab's tab well parent, or nothing, if it has none */
	TSharedPtr<SDockingTabWell> GetParent() const;

	/** Gets the dock tab stack this dockable tab resides within, if any */
	TSharedPtr<SDockingTabStack> GetParentDockTabStack() const;

	/** Gets the dock area that this resides in */
	TSharedPtr<class SDockingArea> GetDockArea() const;

	/** Get the window in which this tab's tabmanager has placed it */
	TSharedPtr<SWindow> GetParentWindow() const;

	/** The width that this tab will overlap with side-by-side tabs. */
	float GetOverlapWidth() const;

	/** The label on the tab */
	FText GetTabLabel() const;

	/** The label that appears on the tab. */
	void SetLabel( const TAttribute<FText>& InTabLabel );

	/** Get Label Suffix */
	FText GetTabLabelSuffix() const;

	/** Set Label Suffix.  A second text field at the end of the Label that takes precedence and isn't lost when space is restricted */
	void SetTabLabelSuffix(const TAttribute<FText>& InTabLabelSuffix);

	/** The tooltip text that appears on the tab. */
	void SetTabToolTipWidget(TSharedPtr<SToolTip> InTabToolTipWidget);

	/** Gets the tab icon */
	const FSlateBrush* GetTabIcon() const;

	/** Sets the tab icon */
	void SetTabIcon( const TAttribute<const FSlateBrush*> InTabIcon );

	/** Should this tab be sized based on its content. */
	bool ShouldAutosize() const;

	/** Set whether this tab should be sized based on its content. */
	void SetShouldAutosize(const bool bNewShouldAutosize);

<<<<<<< HEAD
	/** @return true if the tab can be closed */
=======
	/** @return true if the tab can be closed right now. Example: Callback could ask user via dialog. */
>>>>>>> d731a049
	bool CanCloseTab() const;

	/** Requests that the tab be closed.  Tabs may prevent closing depending on their state */	
	bool RequestCloseTab();

	/** A chance for the tab's content to save any internal layout info */
	void PersistVisualState();

	/** 
	 * Pulls this tab out of it's parent tab stack and destroys it
	 * Note: This does not check if its safe to remove the tab.  Use RequestCloseTab to do this safely.
	 */
	void RemoveTabFromParent();

	/** Protected constructor; Widgets may only be constructed via a FArguments (i.e.: SNew(SDockTab) ) */
	SDockTab();

	/** 
	 * Make this tab active in its tabwell 
	 * @param	InActivationMethod	How this tab was activated.
	 */
	void ActivateInParent(ETabActivationCause InActivationCause);

	/** Set the tab manager that is controlling this tab */
	void SetTabManager( const TSharedPtr<FTabManager>& InTabManager );

	/**
	 * Set the custom code to execute for saving visual state in this tab.
	 * e.g. ContentBrowser saves the visible filters.OnExtendContextMenu
	 */
	void SetOnPersistVisualState( const FOnPersistVisualState& Handler );

	/** Set the handler to be invoked when the user requests that this tab be closed. */
	void SetCanCloseTab( const FCanCloseTab& InOnTabClosing );

	/** Set the handler that will be invoked when the tab is closed */
	void SetOnTabClosed( const FOnTabClosedCallback& InDelegate );

	/** Set the handler that will be invoked when the tab is activated */
	void SetOnTabActivated( const FOnTabActivatedCallback& InDelegate );

	/** Set the handler that will be invoked when the tab is relocated to a new tab well */
	void SetOnTabRelocated(const FSimpleDelegate InDelegate);

	/** Set the handler that will be invoked when the tab is dragged over dock area */
	void SetOnTabDraggedOverDockArea(const FSimpleDelegate InDelegate);

	/** Set the handler that will be invoked when the tab is renamed */
	void SetOnTabRenamed(const FOnTabRenamed& InDelegate);

	/** Set the handler that will be invoked when the tab is opened from a drawer */
	void SetOnTabDrawerOpened(const FSimpleDelegate InDelegate);

	/** Set the handler that will be invoked when the tab is closed from a drawer */
	void SetOnTabDrawerClosed(const FSimpleDelegate InDelegate);

	/** Set the handler for extending the tab context menu */
	void SetOnExtendContextMenu( const FExtendContextMenu& Handler );

	/** Get the tab manager currently managing this tab. Note that a user move the tab between Tab Managers, so this return value may change. */
	UE_DEPRECATED(5.0, "The tab manager is not guaranteed to exist, which will cause GetTabManager() to crash. Use GetTabManagerPtr() instead.")
	TSharedRef<FTabManager> GetTabManager() const;

	/** Get the tab manager currently managing this tab. Note that a user move the tab between Tab Managers, so this return value may change. */
	TSharedPtr<FTabManager> GetTabManagerPtr() const;

	/** Draws attention to the tab. */
	void DrawAttention();

	/** Provide a default tab label in case the spawner did not set one. */
	void ProvideDefaultLabel( const FText& InDefaultLabel );

	/** Play an animation showing this tab as opening */
	void PlaySpawnAnim();

	/** Flash the tab, used for drawing attention to it */
	void FlashTab();

	/** Used by the drag/drop operation to signal to this tab what it is dragging over. */
	void SetDraggedOverDockArea( const TSharedPtr<SDockingArea>& Area );

	/** 
	 * Check to see whether this tab has a sibling tab with the given tab ID
	 * 
	 * @param	SiblingTabId				The ID of the tab we want to find
	 * @param	TreatIndexNoneAsWildcard	Note that this variable only takes effect if SiblingTabId has an InstanceId of INDEX_NONE.
	 *										If true, we will consider this a "wildcard" search (matching any tab with the correct TabType, regardless 
	 *										of its InstanceId). If false, we will explicitly look for a tab with an InstanceId of INDEX_NONE
	 */
	bool HasSiblingTab(const FTabId& SiblingTabId, const bool TreatIndexNoneAsWildcard = true) const;

	/** Updates the 'last activated' time to the current time */
	void UpdateActivationTime();

	/** Returns the time this tab was last activated */
	double GetLastActivationTime()
	{
		return LastActivationTime;
	}

protected:
	/** Provide a default tab icon. */
	void ProvideDefaultIcon(const FSlateBrush* InDefaultIcon);

	/** @return the style currently applied to the dock tab */
	const FDockTabStyle& GetCurrentStyle() const;

	/** @return the image brush that best represents this tab's in its current state */
	const FSlateBrush* GetImageBrush() const;

	/** @return the padding for the tab widget */
	FMargin GetTabPadding() const;

	/** @return the image brush for the tab's color overlay */
	const FSlateBrush* GetColorOverlayImageBrush() const;

	/** @return The visibility of the active tab indicator */
	EVisibility GetActiveTabIndicatorVisibility() const;

	/** @return Returns a color to scale the background of this tab by */
	FSlateColor GetTabColor() const;

	/** @return Returns the color of this tab's icon */
	FSlateColor GetIconColor() const;

	/** @return the image brush for the tab's flasher overlay */
	const FSlateBrush* GetFlashOverlayImageBrush() const;

	/** @return Returns a color to flash the background of this tab with */
	FSlateColor GetFlashColor() const;

	/** Called when the close button is clicked on the tab. */
	FReply OnCloseButtonClicked();

	/** The close button tooltip showing the appropriate close command shortcut */
	FText GetCloseButtonToolTipText() const;

	/** Specify the TabId that was used to spawn this tab. */
	void SetLayoutIdentifier( const FTabId& TabId );

	/** @return if the close button should be visible. */
	EVisibility HandleIsCloseButtonVisible() const;

	/** @return the size the tab icon should be */
	TOptional<FVector2D> GetTabIconSize() const;

	/** @return the padding for the tab icon border */
	FMargin GetTabIconBorderPadding() const;

private:
	/** Activates the tab in its tab well */
	EActiveTimerReturnType TriggerActivateTab( double InCurrentTime, float InDeltaTime );

	EActiveTimerReturnType OnHandleUpdateStyle(double InCurrentTime, float InDeltaTime);

	void OnParentSet();

	void UpdateTabStyle();

	void OnTabDrawerOpened();
	void OnTabDrawerClosed();

	void NotifyTabRelocated();

	/** The handle to the active tab activation tick */
	TWeakPtr<FActiveTimerHandle> DragDropTimerHandle;
	TWeakPtr<FActiveTimerHandle> UpdateStyleTimerHandle;
protected:

	/** The tab manager that created this tab. */
	TWeakPtr<FTabManager> MyTabManager;

	/** The stuff to show when this tab is selected */
	TSharedRef<SWidget> Content;
	TSharedRef<SWidget> TabWellContentLeft;
	TSharedRef<SWidget> TabWellContentRight;
	TSharedRef<SWidget> TitleBarContentRight;
	
	/** The tab's layout identifier */
	FTabId LayoutIdentifier;

	/** Is this an MajorTab? A tool panel tab? */
	ETabRole TabRole;

	/** Determines whether the close button for the tab is shown. */
	bool bCanEverClose;

	/** The tab's parent tab well. Null if it is a floating tab. */
	TWeakPtr<SDockingTabWell> ParentPtr;

	/** The label on the tab */
	TAttribute<FText> TabLabel;

	/** A second text field at the end of the Label that takes precedence and isn't lost when space is restricted */
	TAttribute<FText> TabLabelSuffix;

	/** The icon on the tab */
	TAttribute<const FSlateBrush*> TabIcon;
	
	/** Callback to call when this tab is destroyed */
	FOnTabClosedCallback OnTabClosed;

	/** Callback to call when this tab is activated */
	FOnTabActivatedCallback OnTabActivated;

	/** Delegate to execute to determine if we can close this tab */
	FCanCloseTab OnCanCloseTab;

	FSimpleDelegate OnTabDrawerClosedEvent;

	FSimpleDelegate OnTabDrawerOpenedEvent;

	FSimpleDelegate OnTabRelocated;

	FSimpleDelegate OnTabDraggedOverDockArea;

	FExtendContextMenu OnExtendContextMenu;

	/**
	 * Invoked during the Save Visual State pass; gives this tab a chance to save misc info about visual state.
	 * e.g. Content Browser might save the current filters, current folder, whether some panel is collapsed, etc.
	 */
	FOnPersistVisualState OnPersistVisualState;

	/** Invoked when the tab is renamed */
	FOnTabRenamed OnTabRenamed;

	/** The styles used to draw the tab in its various states */
	const FDockTabStyle* MajorTabStyle;
	const FDockTabStyle* GenericTabStyle;

	TAttribute<FMargin> ContentAreaPadding;

	/** Should this tab be auto-sized based on its content? */
	bool bShouldAutosize;

	/** Color of this tab */
	TAttribute<FLinearColor> TabColorScale;

	/** Color of this tab's icon */
	TAttribute<FLinearColor> IconColor;

	/** @return the scaling of the tab based on the opening/closing animation */
	FVector2D GetAnimatedScale() const;

	/** Animation that shows the tab opening up */
	FCurveSequence SpawnAnimCurve;

	/** Animation that causes the tab to flash */
	FCurveSequence FlashTabCurve;

	/** Get the desired color of tab. These change during flashing. */
	float GetFlashValue() const;

	/** The dock area this tab is currently being dragged over. Used in nomad tabs to change style */
	TSharedPtr<SDockingArea> DraggedOverDockingArea;

	/** Widget used to show the label on the tab */
	TSharedPtr<STextBlock> LabelWidget;
	TSharedPtr<STextBlock> LabelSuffix;

	/** Widget used to show the icon on the tab */
	TSharedPtr<SImage> IconWidget;
	
	/** Time this tab was last activated */
	double LastActivationTime;
};<|MERGE_RESOLUTION|>--- conflicted
+++ resolved
@@ -234,11 +234,7 @@
 	/** Set whether this tab should be sized based on its content. */
 	void SetShouldAutosize(const bool bNewShouldAutosize);
 
-<<<<<<< HEAD
-	/** @return true if the tab can be closed */
-=======
 	/** @return true if the tab can be closed right now. Example: Callback could ask user via dialog. */
->>>>>>> d731a049
 	bool CanCloseTab() const;
 
 	/** Requests that the tab be closed.  Tabs may prevent closing depending on their state */	
