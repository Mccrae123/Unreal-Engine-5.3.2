// Copyright Epic Games, Inc. All Rights Reserved.

#pragma once

#include "CoreMinimal.h"
#include "Misc/Attribute.h"
#include "Input/Reply.h"
#include "Widgets/DeclarativeSyntaxSupport.h"
#include "Widgets/SLeafWidget.h"
#include "Framework/SlateDelegates.h"

class FPaintArgs;
class FSlateWindowElementList;
struct FSlateBrush;

/**
 * Implements the color wheel widget.
 */
class SColorWheel
	: public SLeafWidget
{
public:

	SLATE_BEGIN_ARGS(SColorWheel)
		: _SelectedColor()
		, _OnMouseCaptureBegin()
		, _OnMouseCaptureEnd()
		, _OnValueChanged()
	{ }
	
		/** The current color selected by the user. */
		SLATE_ATTRIBUTE(FLinearColor, SelectedColor)
		
		/** Invoked when the mouse is pressed and a capture begins. */
		SLATE_EVENT(FSimpleDelegate, OnMouseCaptureBegin)

		/** Invoked when the mouse is released and a capture ends. */
		SLATE_EVENT(FSimpleDelegate, OnMouseCaptureEnd)

		/** Invoked when a new value is selected on the color wheel. */
		SLATE_EVENT(FOnLinearColorValueChanged, OnValueChanged)

	SLATE_END_ARGS()
	
public:
	SLATE_API SColorWheel();

	/**
	 * Construct this widget.
	 *
	 * @param InArgs The declaration data for this widget.
	 */
	SLATE_API void Construct(const FArguments& InArgs);

public:

	//~ SWidget overrides

	SLATE_API virtual FVector2D ComputeDesiredSize(float) const override;
	SLATE_API virtual FReply OnMouseButtonDoubleClick(const FGeometry& InMyGeometry, const FPointerEvent& InMouseEvent) override;
	SLATE_API virtual FReply OnMouseButtonDown(const FGeometry& MyGeometry, const FPointerEvent& MouseEvent) override;
	SLATE_API virtual FReply OnMouseButtonUp(const FGeometry& MyGeometry, const FPointerEvent& MouseEvent) override;
	SLATE_API virtual FReply OnMouseMove(const FGeometry& MyGeometry, const FPointerEvent& MouseEvent) override;
	SLATE_API virtual int32 OnPaint(const FPaintArgs& Args, const FGeometry& AllottedGeometry, const FSlateRect& MyCullingRect, FSlateWindowElementList& OutDrawElements, int32 LayerId, const FWidgetStyle& InWidgetStyle, bool bParentEnabled) const override;
	
protected:

	/**
	 * Calculates the position of the color selection indicator.
	 *
	 * @return The position relative to the widget.
	 */
<<<<<<< HEAD
	UE::Slate::FDeprecateVector2DResult CalcRelativePositionFromCenter() const;
=======
	SLATE_API UE::Slate::FDeprecateVector2DResult CalcRelativePositionFromCenter() const;
>>>>>>> 4af6daef

	/**
	 * Performs actions according to mouse click / move
	 *
	 * @return	True if the mouse action occurred within the color wheel radius
	 */
	SLATE_API bool ProcessMouseAction(const FGeometry& MyGeometry, const FPointerEvent& MouseEvent, bool bProcessWhenOutsideColorWheel);

private:

	/** The color wheel image to show. */
	const FSlateBrush* Image;
	
	/** The current color selected by the user. */
	TSlateAttribute<FLinearColor, EInvalidateWidgetReason::Paint> SelectedColor;

	/** The color selector image to show. */
	const FSlateBrush* SelectorImage;

private:

	/** Invoked when the mouse is pressed and a capture begins. */
	FSimpleDelegate OnMouseCaptureBegin;

	/** Invoked when the mouse is let up and a capture ends. */
	FSimpleDelegate OnMouseCaptureEnd;

	/** Invoked when a new value is selected on the color wheel. */
	FOnLinearColorValueChanged OnValueChanged;
};<|MERGE_RESOLUTION|>--- conflicted
+++ resolved
@@ -70,11 +70,7 @@
 	 *
 	 * @return The position relative to the widget.
 	 */
-<<<<<<< HEAD
-	UE::Slate::FDeprecateVector2DResult CalcRelativePositionFromCenter() const;
-=======
 	SLATE_API UE::Slate::FDeprecateVector2DResult CalcRelativePositionFromCenter() const;
->>>>>>> 4af6daef
 
 	/**
 	 * Performs actions according to mouse click / move
