--- conflicted
+++ resolved
@@ -15,15 +15,9 @@
 class FPaintArgs;
 class FSlateWindowElementList;
 
-<<<<<<< HEAD
-class SLATE_API SGridPanel : public SPanel
-{
-	SLATE_DECLARE_WIDGET(SGridPanel, SPanel)
-=======
 class SGridPanel : public SPanel
 {
 	SLATE_DECLARE_WIDGET_API(SGridPanel, SPanel, SLATE_API)
->>>>>>> 4af6daef
 
 public:
 	// Used by the mandatory named parameter in FSlot
@@ -39,7 +33,7 @@
 		int32 TheLayer;
 	};
 
-	class SLATE_API FSlot : public TBasicLayoutWidgetSlot<FSlot>
+	class FSlot : public TBasicLayoutWidgetSlot<FSlot>
 	{
 		friend SGridPanel;
 
@@ -71,11 +65,7 @@
 				SLATE_ARGUMENT(TOptional<FVector2D>, Nudge)
 			SLATE_SLOT_END_ARGS()
 
-<<<<<<< HEAD
-			void Construct(const FChildren& SlotOwner, FSlotArguments&& InArgs);
-=======
 			SLATE_API void Construct(const FChildren& SlotOwner, FSlotArguments&& InArgs);
->>>>>>> 4af6daef
 
 		public:
 			/** Which column in the grid this cell belongs to */
@@ -196,11 +186,7 @@
 	/**
 	 * Used by declarative syntax to create a Slot in the specified Column, Row and Layer.
 	 */
-<<<<<<< HEAD
-	static FSlot::FSlotArguments Slot( int32 Column, int32 Row, Layer InLayer = Layer(0) );
-=======
 	static SLATE_API FSlot::FSlotArguments Slot( int32 Column, int32 Row, Layer InLayer = Layer(0) );
->>>>>>> 4af6daef
 
 	using FScopedWidgetSlotArguments = TPanelChildren<FSlot>::FScopedWidgetSlotArguments;
 	/**
@@ -208,11 +194,7 @@
 	 *
 	 * @return A reference to the newly-added slot
 	 */
-<<<<<<< HEAD
-	FScopedWidgetSlotArguments AddSlot( int32 Column, int32 Row, Layer InLayer = Layer(0) );
-=======
 	SLATE_API FScopedWidgetSlotArguments AddSlot( int32 Column, int32 Row, Layer InLayer = Layer(0) );
->>>>>>> 4af6daef
 
 	/**
 	* Removes a slot from this panel which contains the specified SWidget
@@ -314,11 +296,7 @@
 	 * @param The newly-allocated slot to insert.
 	 * @return The index where the slot should be inserted.
 	 */
-<<<<<<< HEAD
-	int32 FindInsertSlotLocation( const FSlot* InSlot );
-=======
 	SLATE_API int32 FindInsertSlotLocation( const FSlot* InSlot );
->>>>>>> 4af6daef
 
 	/** Compute the sizes of columns and rows needed to fit all the slots in this grid. */
 	SLATE_API void ComputeDesiredCellSizes( TArray<float>& OutColumns, TArray<float>& OutRows ) const;
@@ -332,11 +310,7 @@
 	 * @param InSlot The slot that has just changed.
 	 * @param bSlotLayerChanged Whether the slot layer changed.
 	 */
-<<<<<<< HEAD
-	void NotifySlotChanged(const FSlot* InSlot, bool bSlotLayerChanged = false);
-=======
 	SLATE_API void NotifySlotChanged(const FSlot* InSlot, bool bSlotLayerChanged = false);
->>>>>>> 4af6daef
 
 private:
 
