--- conflicted
+++ resolved
@@ -90,13 +90,8 @@
 
 public:
 
-<<<<<<< HEAD
-	SSafeZone();
-	virtual ~SSafeZone();
-=======
 	SLATE_API SSafeZone();
 	SLATE_API virtual ~SSafeZone();
->>>>>>> 4af6daef
 
 	SLATE_API void Construct( const FArguments& InArgs );
 	
