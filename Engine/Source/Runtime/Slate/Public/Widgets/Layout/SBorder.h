--- conflicted
+++ resolved
@@ -130,9 +130,6 @@
 	/** Gets the color and opacity of the background image of this border. */
 	FSlateColor GetBorderBackgroundColor() const { return BorderBackgroundColorAttribute.Get(); }
 
-	/** Gets the color and opacity of the background image of this border. */
-	FSlateColor GetBorderBackgroundColor() const { return BorderBackgroundColorAttribute.Get(); }
-
 	/** Set the desired size scale multiplier */
 	SLATE_API void SetDesiredSizeScale(TAttribute<FVector2D> InDesiredSizeScale);
 	
@@ -148,19 +145,8 @@
 	/** Set whether or not to show the disabled effect when this border is disabled */
 	SLATE_API void SetShowEffectWhenDisabled(TAttribute<bool> InShowEffectWhenDisabled);
 
-<<<<<<< HEAD
-	/** Set whether or not to show the disabled effect when this border is disabled */
-	void SetShowEffectWhenDisabled(TAttribute<bool> InShowEffectWhenDisabled);
-
-	/** Set the image to draw for this border. */
-	void SetBorderImage(TAttribute<const FSlateBrush*> InBorderImage);
-=======
 	/** Set the image to draw for this border. */
 	SLATE_API void SetBorderImage(TAttribute<const FSlateBrush*> InBorderImage);
-
-	/** Get the image to draw for this border. */
-	const FSlateBrush* GetBorderImage() const { return BorderImageAttribute.Get(); }
->>>>>>> 4af6daef
 
 	/** Get the image to draw for this border. */
 	const FSlateBrush* GetBorderImage() const { return BorderImageAttribute.Get(); }
