// Copyright Epic Games, Inc. All Rights Reserved.

#pragma once

#include "CoreMinimal.h"
#include "Misc/Attribute.h"
#include "Widgets/DeclarativeSyntaxSupport.h"
#include "Widgets/SCompoundWidget.h"

class FArrangedChildren;
class FPaintArgs;
class FSlateWindowElementList;

/**
 * Enables visual effects (zooming, sliding, fading, etc.) to be applied to arbitrary widget content.
 * 
 * Unless specified properties do not affect layout.
 */
class SFxWidget : public SCompoundWidget
{
public:
	SLATE_BEGIN_ARGS( SFxWidget )
		: _RenderScale( 1.0f )
		, _RenderScaleOrigin( FVector2D::ZeroVector )
		, _LayoutScale( 1.0f )
		, _VisualOffset( FVector2D::ZeroVector )
		, _IgnoreClipping( true )
		, _ColorAndOpacity( FLinearColor::White )
		, _HAlign( HAlign_Center )
		, _VAlign( VAlign_Center )
		, _Content()
	{}

		/** Scale the visuals of this widget. Geometry is not affected. */
		SLATE_ATTRIBUTE( float, RenderScale )

		/** The origin of the visual scale transform in the 0..1 range (0 being upper left, 1 being lower right)  */
		SLATE_ATTRIBUTE( FVector2D, RenderScaleOrigin )

		/** Just like visual scale only affects Geometry. */
		SLATE_ATTRIBUTE( float, LayoutScale )

		/** Offset the widget by some fraction of its size in either dimension. */
		SLATE_ATTRIBUTE( FVector2D, VisualOffset )

		/** Should the FX widget disable all clipping and show through regardless of its parents' bounds.*/
		SLATE_ATTRIBUTE( bool, IgnoreClipping )

		/** Multiply the contents of the SFxWidget by this color and opacity when drawing */
		SLATE_ATTRIBUTE( FLinearColor, ColorAndOpacity )

		/** The horizontal alignment of the child widget */
		SLATE_ARGUMENT( EHorizontalAlignment, HAlign )

		/** The vertical alignment of the child widget */
		SLATE_ARGUMENT( EVerticalAlignment, VAlign )

		/** The content that should be modified. */
		SLATE_DEFAULT_SLOT( FArguments, Content )

	SLATE_END_ARGS()

<<<<<<< HEAD
	SFxWidget();

	void Construct( const FArguments& InArgs );

	/** @see VisualOffset */
	void SetVisualOffset( TAttribute<FVector2D> InOffset );
=======
	SLATE_API SFxWidget();

	SLATE_API void Construct( const FArguments& InArgs );

	/** @see VisualOffset */
	SLATE_API void SetVisualOffset( TAttribute<FVector2D> InOffset );
>>>>>>> 4af6daef

	/** @see VisualOffset */
	SLATE_API void SetVisualOffset( FVector InOffset );

	/** @see RenderScale */
<<<<<<< HEAD
	void SetRenderScale( TAttribute<float> InScale );
=======
	SLATE_API void SetRenderScale( TAttribute<float> InScale );
>>>>>>> 4af6daef

	/** @see RenderScale */
	SLATE_API void SetRenderScale( float InScale );

	

protected:
<<<<<<< HEAD
	virtual int32 OnPaint( const FPaintArgs& Args, const FGeometry& AllottedGeometry, const FSlateRect& MyCullingRect, FSlateWindowElementList& OutDrawElements, int32 LayerId, const FWidgetStyle& InWidgetStyle, bool bParentEnabled ) const override;
	virtual FVector2D ComputeDesiredSize(float) const override;
	virtual void OnArrangeChildren( const FGeometry& AllottedGeometry, FArrangedChildren& ArrangedChildren ) const override;
=======
	SLATE_API virtual int32 OnPaint( const FPaintArgs& Args, const FGeometry& AllottedGeometry, const FSlateRect& MyCullingRect, FSlateWindowElementList& OutDrawElements, int32 LayerId, const FWidgetStyle& InWidgetStyle, bool bParentEnabled ) const override;
	SLATE_API virtual FVector2D ComputeDesiredSize(float) const override;
	SLATE_API virtual void OnArrangeChildren( const FGeometry& AllottedGeometry, FArrangedChildren& ArrangedChildren ) const override;
>>>>>>> 4af6daef

	TSlateAttribute<float, EInvalidateWidgetReason::Paint> RenderScale;
	TSlateAttribute<FVector2D, EInvalidateWidgetReason::Paint> RenderScaleOrigin;
	TSlateAttribute<float, EInvalidateWidgetReason::Layout> LayoutScale;
	TSlateAttribute<FVector2D, EInvalidateWidgetReason::Paint> VisualOffset;
	TSlateAttribute<bool, EInvalidateWidgetReason::Paint> bIgnoreClipping;
};<|MERGE_RESOLUTION|>--- conflicted
+++ resolved
@@ -60,31 +60,18 @@
 
 	SLATE_END_ARGS()
 
-<<<<<<< HEAD
-	SFxWidget();
-
-	void Construct( const FArguments& InArgs );
-
-	/** @see VisualOffset */
-	void SetVisualOffset( TAttribute<FVector2D> InOffset );
-=======
 	SLATE_API SFxWidget();
 
 	SLATE_API void Construct( const FArguments& InArgs );
 
 	/** @see VisualOffset */
 	SLATE_API void SetVisualOffset( TAttribute<FVector2D> InOffset );
->>>>>>> 4af6daef
 
 	/** @see VisualOffset */
 	SLATE_API void SetVisualOffset( FVector InOffset );
 
 	/** @see RenderScale */
-<<<<<<< HEAD
-	void SetRenderScale( TAttribute<float> InScale );
-=======
 	SLATE_API void SetRenderScale( TAttribute<float> InScale );
->>>>>>> 4af6daef
 
 	/** @see RenderScale */
 	SLATE_API void SetRenderScale( float InScale );
@@ -92,15 +79,9 @@
 	
 
 protected:
-<<<<<<< HEAD
-	virtual int32 OnPaint( const FPaintArgs& Args, const FGeometry& AllottedGeometry, const FSlateRect& MyCullingRect, FSlateWindowElementList& OutDrawElements, int32 LayerId, const FWidgetStyle& InWidgetStyle, bool bParentEnabled ) const override;
-	virtual FVector2D ComputeDesiredSize(float) const override;
-	virtual void OnArrangeChildren( const FGeometry& AllottedGeometry, FArrangedChildren& ArrangedChildren ) const override;
-=======
 	SLATE_API virtual int32 OnPaint( const FPaintArgs& Args, const FGeometry& AllottedGeometry, const FSlateRect& MyCullingRect, FSlateWindowElementList& OutDrawElements, int32 LayerId, const FWidgetStyle& InWidgetStyle, bool bParentEnabled ) const override;
 	SLATE_API virtual FVector2D ComputeDesiredSize(float) const override;
 	SLATE_API virtual void OnArrangeChildren( const FGeometry& AllottedGeometry, FArrangedChildren& ArrangedChildren ) const override;
->>>>>>> 4af6daef
 
 	TSlateAttribute<float, EInvalidateWidgetReason::Paint> RenderScale;
 	TSlateAttribute<FVector2D, EInvalidateWidgetReason::Paint> RenderScaleOrigin;
