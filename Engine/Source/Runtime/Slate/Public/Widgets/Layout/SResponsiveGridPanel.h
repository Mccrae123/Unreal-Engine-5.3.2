// Copyright Epic Games, Inc. All Rights Reserved.
#pragma once

#include "CoreMinimal.h"
#include "Layout/Visibility.h"
#include "Widgets/DeclarativeSyntaxSupport.h"
#include "SlotBase.h"
#include "Widgets/SWidget.h"
#include "Layout/Children.h"
#include "Widgets/SPanel.h"

class FArrangedChildren;
class FPaintArgs;
class FSlateWindowElementList;

/**
 *  !!!!!!!!!!!!!!!!!   EXPERIMENTAL  !!!!!!!!!!!!!!!!!   
 * These sizes are subject to change in the future 
 */
namespace SResponsiveGridSize
{
	enum Type
	{
		Mobile = 0,
		Tablet = 768,
		MediumDevice = 992,
		LargeDevice = 1200,
	};
}

/**
 *  !!!!!!!!!!!!!!!!!   EXPERIMENTAL  !!!!!!!!!!!!!!!!!   
 * The SResponsiveGridPanel is still in development and the API may change drastically in the future
 * or maybe removed entirely.
 */
<<<<<<< HEAD
class SLATE_API SResponsiveGridPanel : public SPanel
{
	SLATE_DECLARE_WIDGET(SResponsiveGridPanel, SPanel)
=======
class SResponsiveGridPanel : public SPanel
{
	SLATE_DECLARE_WIDGET_API(SResponsiveGridPanel, SPanel, SLATE_API)
>>>>>>> 4af6daef
public:

	class FSlot : public TBasicLayoutWidgetSlot< FSlot >
	{
	private:
		friend SResponsiveGridPanel;
		struct FColumnLayout
		{
			float LayoutSize;
			int32 Span;
			int32 Offset;
		};

	public:
		/** Default values for a slot. */
		FSlot(int32 Row)
			: TBasicLayoutWidgetSlot<FSlot>(HAlign_Fill, VAlign_Fill)
			, RowParam(FMath::Max(0, Row))
			, ColumnLayouts()
		{ }


		SLATE_SLOT_BEGIN_ARGS(FSlot, TBasicLayoutWidgetSlot<FSlot>)
			/** How many columns this slot spans over */
			FSlot::FSlotArguments& ColumnSpan(float LayoutSize, int32 ColumnSpan, int32 ColumnOffset = 0)
			{
				FColumnLayout ColumnLayout;
				ColumnLayout.LayoutSize = LayoutSize;
				ColumnLayout.Span = FMath::Max(0, ColumnSpan);
				ColumnLayout.Offset = ColumnOffset;

				bool Inserted = false;
				for (int32 Index = 0; Index < ColumnLayouts.Num(); Index++)
				{
					if (ColumnLayout.LayoutSize < ColumnLayouts[Index].LayoutSize)
					{
						ColumnLayouts.Insert(ColumnLayout, Index);
						Inserted = true;
						break;
					}
				}

				if (!Inserted)
				{
					ColumnLayouts.Add(ColumnLayout);
				}

				return *this;
			}
		
			/** Layout information for the column */
			TArray<FColumnLayout> ColumnLayouts;
		SLATE_SLOT_END_ARGS()

		void Construct(const FChildren& SlotOwner, FSlotArguments&& InArgs)
		{
			TBasicLayoutWidgetSlot<FSlot>::Construct(SlotOwner, MoveTemp(InArgs));
			ColumnLayouts = MoveTemp(InArgs.ColumnLayouts);
		}

	private:
		/** The panel that contains this slot */
		TWeakPtr<SResponsiveGridPanel> Panel;

		/** The row index*/
		int32 RowParam;

		/** Layout information for the column */
		TArray<FColumnLayout> ColumnLayouts;
	};

	/**
	 * Used by declarative syntax to create a Slot
	 */
	static FSlot::FSlotArguments Slot(int32 Row)
	{
		return FSlot::FSlotArguments(MakeUnique<FSlot>(Row));
	}

	SLATE_BEGIN_ARGS(SResponsiveGridPanel)
		: _ColumnGutter(0)
		, _RowGutter(0)
		{
			_Visibility = EVisibility::SelfHitTestInvisible;
		}

		SLATE_ARGUMENT(float, ColumnGutter)
		SLATE_ARGUMENT(float, RowGutter)

		SLATE_SLOT_ARGUMENT(FSlot, Slots)

		/** Specify a row to stretch instead of sizing to content. */
		FArguments& FillRow(int32 RowId, float Coefficient)
		{
			if (RowFillCoefficients.Num() <= RowId)
			{
				RowFillCoefficients.AddZeroed(RowId - RowFillCoefficients.Num() + 1);
			}
			RowFillCoefficients[RowId] = Coefficient;
			return Me();
		}

		/** Coefficients for rows that need to stretch instead of size to content */
		TArray<float> RowFillCoefficients;

	SLATE_END_ARGS()

	SLATE_API SResponsiveGridPanel();

	/** Removes all rows from the panel */
	SLATE_API void ClearChildren();
	
	SLATE_API void Construct( const FArguments& InArgs, int32 TotalColumns );

	using FScopedWidgetSlotArguments = TPanelChildren<FSlot>::FScopedWidgetSlotArguments;
<<<<<<< HEAD
	FScopedWidgetSlotArguments AddSlot(int32 Row);
=======
	SLATE_API FScopedWidgetSlotArguments AddSlot(int32 Row);
>>>>>>> 4af6daef

	SLATE_API bool RemoveSlot(const TSharedRef<SWidget>& SlotWidget);

	SLATE_API void SetRowFill(int32 RowId, float Coefficient);

public:

	//~ SWidget interface

	SLATE_API virtual int32 OnPaint( const FPaintArgs& Args, const FGeometry& AllottedGeometry, const FSlateRect& MyCullingRect, FSlateWindowElementList& OutDrawElements, int32 LayerId, const FWidgetStyle& InWidgetStyle, bool bParentEnabled ) const override;
	SLATE_API virtual void OnArrangeChildren( const FGeometry& AllottedGeometry, FArrangedChildren& ArrangedChildren ) const override;
	SLATE_API virtual void CacheDesiredSize(float) override;
	SLATE_API virtual FChildren* GetChildren() override;

protected:
	//~ Begin SWidget overrides.
<<<<<<< HEAD
	virtual FVector2D ComputeDesiredSize(float) const override;
=======
	SLATE_API virtual FVector2D ComputeDesiredSize(float) const override;
>>>>>>> 4af6daef
	//~ End SWidget overrides.

private:

	/**
	 * Given an array of values, re-populate the array such that every contains the partial sums up to that element.
	 * i.e. Array[N] = Array.Sum(0 .. N-1)
	 *
	 * The resulting array is 1-element longer.
	 */
	static SLATE_API void ComputePartialSums( TArray<float>& TurnMeIntoPartialSums );
	
	/** Given a SizeContribution, distribute it to the elements in DistributeOverMe at indexes from [StartIndex .. UpperBound) */
	static SLATE_API void DistributeSizeContributions( float SizeContribution, TArray<float>& DistributeOverMe, int32 StartIndex, int32 UpperBound );

	/**
	 * Return the location where to insert the slot. INDEX_NONE if we insert it at the end.
	 */
<<<<<<< HEAD
	int32 FindInsertSlotLocation(SResponsiveGridPanel::FSlot* InSlot) const;
=======
	SLATE_API int32 FindInsertSlotLocation(SResponsiveGridPanel::FSlot* InSlot) const;
>>>>>>> 4af6daef

	/** Compute the sizes of columns and rows needed to fit all the slots in this grid. */
	SLATE_API void ComputeDesiredCellSizes(float AvailableWidth, TArray<float>& OutColumns, TArray<float>& OutRows, TArray<float>& OutRowToSlot) const;

	/** Draw the debug grid of rows and colummns; useful for inspecting the GridPanel's logic. See OnPaint() for parameter meaning */
<<<<<<< HEAD
	int32 LayoutDebugPaint(const FGeometry& AllottedGeometry, const FSlateRect& MyCullingRect, FSlateWindowElementList& OutDrawElements, int32 LayerId ) const;
=======
	SLATE_API int32 LayoutDebugPaint(const FGeometry& AllottedGeometry, const FSlateRect& MyCullingRect, FSlateWindowElementList& OutDrawElements, int32 LayerId ) const;
>>>>>>> 4af6daef

private:

	/** The rows*/
	TPanelChildren<FSlot> Slots;

	int32 TotalColumns;
	float ColumnGutter;
	float RowGutter;

	/** Fill coefficients for the rows */
	TArray<float> RowFillCoefficients;

	/** Total desires size along each axis. */
	FVector2D TotalDesiredSizes;

	mutable float PreviousWidth;
};<|MERGE_RESOLUTION|>--- conflicted
+++ resolved
@@ -33,15 +33,9 @@
  * The SResponsiveGridPanel is still in development and the API may change drastically in the future
  * or maybe removed entirely.
  */
-<<<<<<< HEAD
-class SLATE_API SResponsiveGridPanel : public SPanel
-{
-	SLATE_DECLARE_WIDGET(SResponsiveGridPanel, SPanel)
-=======
 class SResponsiveGridPanel : public SPanel
 {
 	SLATE_DECLARE_WIDGET_API(SResponsiveGridPanel, SPanel, SLATE_API)
->>>>>>> 4af6daef
 public:
 
 	class FSlot : public TBasicLayoutWidgetSlot< FSlot >
@@ -157,11 +151,7 @@
 	SLATE_API void Construct( const FArguments& InArgs, int32 TotalColumns );
 
 	using FScopedWidgetSlotArguments = TPanelChildren<FSlot>::FScopedWidgetSlotArguments;
-<<<<<<< HEAD
-	FScopedWidgetSlotArguments AddSlot(int32 Row);
-=======
 	SLATE_API FScopedWidgetSlotArguments AddSlot(int32 Row);
->>>>>>> 4af6daef
 
 	SLATE_API bool RemoveSlot(const TSharedRef<SWidget>& SlotWidget);
 
@@ -178,11 +168,7 @@
 
 protected:
 	//~ Begin SWidget overrides.
-<<<<<<< HEAD
-	virtual FVector2D ComputeDesiredSize(float) const override;
-=======
 	SLATE_API virtual FVector2D ComputeDesiredSize(float) const override;
->>>>>>> 4af6daef
 	//~ End SWidget overrides.
 
 private:
@@ -201,21 +187,13 @@
 	/**
 	 * Return the location where to insert the slot. INDEX_NONE if we insert it at the end.
 	 */
-<<<<<<< HEAD
-	int32 FindInsertSlotLocation(SResponsiveGridPanel::FSlot* InSlot) const;
-=======
 	SLATE_API int32 FindInsertSlotLocation(SResponsiveGridPanel::FSlot* InSlot) const;
->>>>>>> 4af6daef
 
 	/** Compute the sizes of columns and rows needed to fit all the slots in this grid. */
 	SLATE_API void ComputeDesiredCellSizes(float AvailableWidth, TArray<float>& OutColumns, TArray<float>& OutRows, TArray<float>& OutRowToSlot) const;
 
 	/** Draw the debug grid of rows and colummns; useful for inspecting the GridPanel's logic. See OnPaint() for parameter meaning */
-<<<<<<< HEAD
-	int32 LayoutDebugPaint(const FGeometry& AllottedGeometry, const FSlateRect& MyCullingRect, FSlateWindowElementList& OutDrawElements, int32 LayerId ) const;
-=======
 	SLATE_API int32 LayoutDebugPaint(const FGeometry& AllottedGeometry, const FSlateRect& MyCullingRect, FSlateWindowElementList& OutDrawElements, int32 LayerId ) const;
->>>>>>> 4af6daef
 
 private:
 
