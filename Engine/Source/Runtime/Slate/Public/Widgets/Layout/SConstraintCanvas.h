--- conflicted
+++ resolved
@@ -146,11 +146,7 @@
 	 */
 	SLATE_API void Construct( const FArguments& InArgs );
 
-<<<<<<< HEAD
-	static FSlot::FSlotArguments Slot();
-=======
 	static SLATE_API FSlot::FSlotArguments Slot();
->>>>>>> 4af6daef
 
 	using FScopedWidgetSlotArguments = TPanelChildren<FSlot>::FScopedWidgetSlotArguments;
 	/**
@@ -158,11 +154,7 @@
 	 *
 	 * @return The added slot.
 	 */
-<<<<<<< HEAD
-	FScopedWidgetSlotArguments AddSlot();
-=======
 	SLATE_API FScopedWidgetSlotArguments AddSlot();
->>>>>>> 4af6daef
 
 	/**
 	 * Removes a particular content slot.
