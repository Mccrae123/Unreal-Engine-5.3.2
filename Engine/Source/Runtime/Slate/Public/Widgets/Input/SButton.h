--- conflicted
+++ resolved
@@ -23,15 +23,9 @@
 /**
  * Slate's Buttons are clickable Widgets that can contain arbitrary widgets as its Content().
  */
-<<<<<<< HEAD
-class SLATE_API SButton : public SBorder
-{
-	SLATE_DECLARE_WIDGET(SButton, SBorder)
-=======
 class SButton : public SBorder
 {
 	SLATE_DECLARE_WIDGET_API(SButton, SBorder, SLATE_API)
->>>>>>> 4af6daef
 
 #if WITH_ACCESSIBILITY
 	// Allow the accessible button to "click" this button
@@ -127,11 +121,7 @@
 	SLATE_END_ARGS()
 
 protected:
-<<<<<<< HEAD
-		SButton();
-=======
 		SLATE_API SButton();
->>>>>>> 4af6daef
 
 public:
 	/**
@@ -150,11 +140,7 @@
 	}
 
 	/** @return the Foreground color that this widget sets when this widget or any of its ancestors are disabled; unset options if the widget does not set a foreground color */
-<<<<<<< HEAD
-	virtual FSlateColor GetDisabledForegroundColor() const final;
-=======
 	SLATE_API virtual FSlateColor GetDisabledForegroundColor() const final;
->>>>>>> 4af6daef
 
 	/**
 	 * Returns true if this button is currently pressed
@@ -175,11 +161,7 @@
 	SLATE_API void Construct( const FArguments& InArgs );
 
 	/** See ContentPadding attribute */
-<<<<<<< HEAD
-	void SetContentPadding(TAttribute<FMargin> InContentPadding);
-=======
 	SLATE_API void SetContentPadding(TAttribute<FMargin> InContentPadding);
->>>>>>> 4af6daef
 
 	/** See HoveredSound attribute */
 	SLATE_API void SetHoveredSound(TOptional<FSlateSound> InHoveredSound);
@@ -207,28 +189,9 @@
 	SLATE_API void SimulateClick();
 #endif // !UE_BUILD_SHIPPING
 
-#if !UE_BUILD_SHIPPING
-	void SimulateClick();
-#endif // !UE_BUILD_SHIPPING
-
 public:
 
 	//~ SWidget overrides
-<<<<<<< HEAD
-	virtual int32 OnPaint(const FPaintArgs& Args, const FGeometry& AllottedGeometry, const FSlateRect& MyCullingRect, FSlateWindowElementList& OutDrawElements, int32 LayerId, const FWidgetStyle& InWidgetStyle, bool bParentEnabled) const override;
-	virtual bool SupportsKeyboardFocus() const override;
-	virtual void OnFocusLost( const FFocusEvent& InFocusEvent ) override;
-	virtual FReply OnKeyDown( const FGeometry& MyGeometry, const FKeyEvent& InKeyEvent ) override;
-	virtual FReply OnKeyUp( const FGeometry& MyGeometry, const FKeyEvent& InKeyEvent ) override;
-	virtual FReply OnMouseButtonDown( const FGeometry& MyGeometry, const FPointerEvent& MouseEvent ) override;
-	virtual FReply OnMouseButtonDoubleClick(const FGeometry& InMyGeometry, const FPointerEvent& InMouseEvent) override;
-	virtual FReply OnMouseButtonUp( const FGeometry& MyGeometry, const FPointerEvent& MouseEvent ) override;
-	virtual FReply OnMouseMove( const FGeometry& MyGeometry, const FPointerEvent& MouseEvent ) override;
-	virtual void OnMouseEnter( const FGeometry& MyGeometry, const FPointerEvent& MouseEvent ) override;
-	virtual void OnMouseLeave( const FPointerEvent& MouseEvent ) override;
-	virtual void OnMouseCaptureLost(const FCaptureLostEvent& CaptureLostEvent) override;
-	virtual bool IsInteractable() const override;
-=======
 	SLATE_API virtual int32 OnPaint(const FPaintArgs& Args, const FGeometry& AllottedGeometry, const FSlateRect& MyCullingRect, FSlateWindowElementList& OutDrawElements, int32 LayerId, const FWidgetStyle& InWidgetStyle, bool bParentEnabled) const override;
 	SLATE_API virtual bool SupportsKeyboardFocus() const override;
 	SLATE_API virtual void OnFocusLost( const FFocusEvent& InFocusEvent ) override;
@@ -242,30 +205,15 @@
 	SLATE_API virtual void OnMouseLeave( const FPointerEvent& MouseEvent ) override;
 	SLATE_API virtual void OnMouseCaptureLost(const FCaptureLostEvent& CaptureLostEvent) override;
 	SLATE_API virtual bool IsInteractable() const override;
->>>>>>> 4af6daef
 #if WITH_ACCESSIBILITY
 	SLATE_API virtual TSharedRef<FSlateAccessibleWidget> CreateAccessibleWidget() override;
 #endif
-<<<<<<< HEAD
-private:
-	virtual FVector2D ComputeDesiredSize(float) const override;
-=======
 protected:
 	SLATE_API virtual FVector2D ComputeDesiredSize(float) const override;
->>>>>>> 4af6daef
 	//~ SWidget
 
 protected:
 	/** Press the button */
-<<<<<<< HEAD
-	virtual void Press();
-
-	/** Release the button */
-	virtual void Release();
-
-	/** Execute the "OnClicked" delegate, and get the reply */
-	FReply ExecuteOnClick();
-=======
 	SLATE_API virtual void Press();
 
 	/** Release the button */
@@ -273,27 +221,11 @@
 
 	/** Execute the "OnClicked" delegate, and get the reply */
 	SLATE_API FReply ExecuteOnClick();
->>>>>>> 4af6daef
 
 	/** @return combines the user-specified margin and the button's internal margin. */
 	SLATE_API FMargin GetCombinedPadding() const;
 
 	/** @return True if the disabled effect should be shown. */
-<<<<<<< HEAD
-	bool GetShowDisabledEffect() const;
-
-	/** Utility function to translate other input click methods to regular ones. */
-	TEnumAsByte<EButtonClickMethod::Type> GetClickMethodFromInputType(const FPointerEvent& MouseEvent) const;
-
-	/** Utility function to determine if the incoming mouse event is for a precise tap or click */
-	bool IsPreciseTapOrClick(const FPointerEvent& MouseEvent) const;
-
-	/** Play the pressed sound */
-	void PlayPressedSound() const;
-
-	/** Play the hovered sound */
-	void PlayHoverSound() const;
-=======
 	SLATE_API bool GetShowDisabledEffect() const;
 
 	/** Utility function to translate other input click methods to regular ones. */
@@ -307,7 +239,6 @@
 
 	/** Play the hovered sound */
 	SLATE_API void PlayHoverSound() const;
->>>>>>> 4af6daef
 
 	/** Set if this button can be focused */
 	void SetIsFocusable(bool bInIsFocusable)
@@ -315,11 +246,7 @@
 		bIsFocusable = bInIsFocusable;
 	}
 
-<<<<<<< HEAD
-	void ExecuteHoverStateChanged(bool bPlaySound);
-=======
 	SLATE_API void ExecuteHoverStateChanged(bool bPlaySound);
->>>>>>> 4af6daef
 
 protected:
 	/** @return the BorderForegroundColor attribute. */
@@ -338,15 +265,6 @@
 	TSlateAttributeRef<bool> GetAppearPressedAttribute() const { return TSlateAttributeRef<bool>(SharedThis(this), AppearPressedAttribute); }
 
 private:
-<<<<<<< HEAD
-	void UpdatePressStateChanged();
-
-	void UpdatePadding();
-	void UpdateShowDisabledEffect();
-	void UpdateBorderImage();
-	void UpdateForegroundColor();
-	void UpdateDisabledForegroundColor();
-=======
 	SLATE_API void UpdatePressStateChanged();
 
 	SLATE_API void UpdatePadding();
@@ -354,7 +272,6 @@
 	SLATE_API void UpdateBorderImage();
 	SLATE_API void UpdateForegroundColor();
 	SLATE_API void UpdateDisabledForegroundColor();
->>>>>>> 4af6daef
 
 protected:
 #if WITH_EDITORONLY_DATA
