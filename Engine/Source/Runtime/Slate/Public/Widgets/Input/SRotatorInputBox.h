--- conflicted
+++ resolved
@@ -93,9 +93,6 @@
 		SLATE_EVENT(FSimpleDelegate, OnBeginSliderMovement)
 
 		/** Called when the slider for any axis is released */
-<<<<<<< HEAD
-		SLATE_EVENT( FOnNumericValueChanged, OnEndSliderMovement )
-=======
 		SLATE_EVENT(FOnNumericValueChanged, OnEndSliderMovement)
 	
 		/** Called when the slider begins to move on pitch */
@@ -115,7 +112,6 @@
 
 		/** Called when the slider for roll is released */
 		SLATE_EVENT( FOnNumericValueChanged, OnRollEndSliderMovement )
->>>>>>> 4af6daef
 
 		/** Provide custom type functionality for the rotator */
 		SLATE_ARGUMENT( TSharedPtr< INumericTypeInterface<NumericType> >, TypeInterface )
@@ -172,13 +168,8 @@
 				.Value( InArgs._Roll )
 				.OnValueChanged( InArgs._OnRollChanged )
 				.OnValueCommitted( InArgs._OnRollCommitted )
-<<<<<<< HEAD
-				.OnBeginSliderMovement( InArgs._OnBeginSliderMovement )
-				.OnEndSliderMovement( InArgs._OnEndSliderMovement )
-=======
 				.OnBeginSliderMovement( InArgs._OnRollBeginSliderMovement )
 				.OnEndSliderMovement( InArgs._OnRollEndSliderMovement )
->>>>>>> 4af6daef
 				.UndeterminedString( NSLOCTEXT("SRotatorInputBox", "MultipleValues", "Multiple Values") )
 				.ToolTipText_Lambda([RollAttr = InArgs._Roll]
 				{
@@ -209,13 +200,8 @@
 				.Value( InArgs._Pitch )
 				.OnValueChanged( InArgs._OnPitchChanged )
 				.OnValueCommitted( InArgs._OnPitchCommitted )
-<<<<<<< HEAD
-				.OnBeginSliderMovement( InArgs._OnBeginSliderMovement )
-				.OnEndSliderMovement( InArgs._OnEndSliderMovement )
-=======
 				.OnBeginSliderMovement( CreatePerComponentSliderMovementEvent( InArgs._OnBeginSliderMovement, InArgs._OnPitchBeginSliderMovement ) )
 				.OnEndSliderMovement( CreatePerComponentSliderMovementEvent< FOnNumericValueChanged, NumericType >( InArgs._OnEndSliderMovement, InArgs._OnPitchEndSliderMovement ) )
->>>>>>> 4af6daef
 				.UndeterminedString( NSLOCTEXT("SRotatorInputBox", "MultipleValues", "Multiple Values") )
 				.ToolTipText_Lambda([PitchAttr = InArgs._Pitch]
 				{
@@ -246,13 +232,8 @@
 				.Value( InArgs._Yaw )
 				.OnValueChanged( InArgs._OnYawChanged )
 				.OnValueCommitted( InArgs._OnYawCommitted )
-<<<<<<< HEAD
-				.OnBeginSliderMovement( InArgs._OnBeginSliderMovement )
-				.OnEndSliderMovement( InArgs._OnEndSliderMovement )
-=======
 				.OnBeginSliderMovement( InArgs._OnYawBeginSliderMovement )
 				.OnEndSliderMovement( InArgs._OnYawEndSliderMovement )
->>>>>>> 4af6daef
 				.UndeterminedString( NSLOCTEXT("SRotatorInputBox", "MultipleValues", "Multiple Values") )
 				.ToolTipText_Lambda([YawAttr = InArgs._Yaw]
 				{
@@ -269,9 +250,6 @@
 			]
 		];
 
-<<<<<<< HEAD
-	}	
-=======
 	}
 
 	/**
@@ -293,7 +271,6 @@
 		}
 		return OnComponentSliderMovement;
 	}
->>>>>>> 4af6daef
 };
 
 /**
