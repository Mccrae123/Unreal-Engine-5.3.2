--- conflicted
+++ resolved
@@ -81,10 +81,7 @@
 		, _SupportDynamicSliderMinValue(false)
 		, _SliderExponent(1.f)
 		, _EnableWheel(true)
-<<<<<<< HEAD
-=======
 		, _BroadcastValueChangesPerKey(false)
->>>>>>> 4af6daef
 		, _Font(FCoreStyle::Get().GetFontStyle(TEXT("NormalFont")))
 		, _ContentPadding(FMargin(2.0f, 1.0f))
 		, _OnValueChanged()
@@ -135,11 +132,8 @@
 		SLATE_ATTRIBUTE(NumericType, SliderExponentNeutralValue)
 		/** Whether this spin box should have mouse wheel feature enabled, defaults to true */
 		SLATE_ARGUMENT(bool, EnableWheel)
-<<<<<<< HEAD
-=======
 		/** True to broadcast every time we type */
 		SLATE_ARGUMENT(bool, BroadcastValueChangesPerKey)
->>>>>>> 4af6daef
 		/** Step to increment or decrement the value by when scrolling the mouse wheel. If not specified will determine automatically */
 		SLATE_ATTRIBUTE(TOptional< NumericType >, WheelStep)
 		/** Font used to display text in the slider */
@@ -190,14 +184,11 @@
 
 		SetForegroundColor(InArgs._Style->ForegroundColor);
 		Interface = InArgs._TypeInterface.IsValid() ? InArgs._TypeInterface : MakeShareable(new TDefaultNumericTypeInterface<NumericType>);
-<<<<<<< HEAD
-=======
 
 		if (InArgs._TypeInterface.IsValid() && Interface->GetOnSettingChanged())
 		{
 			Interface->GetOnSettingChanged()->AddSP(this, &SSpinBox::ResetCachedValueString);
 		}
->>>>>>> 4af6daef
 
 		ValueAttribute = InArgs._Value;
 		OnValueChanged = InArgs._OnValueChanged;
@@ -225,10 +216,7 @@
 		OnDynamicSliderMinValueChanged = InArgs._OnDynamicSliderMinValueChanged;
 
 		bEnableWheel = InArgs._EnableWheel;
-<<<<<<< HEAD
-=======
 		bBroadcastValueChangesPerKey = InArgs._BroadcastValueChangesPerKey;
->>>>>>> 4af6daef
 		WheelStep = InArgs._WheelStep;
 
 		bPreventThrottling = InArgs._PreventThrottling;
@@ -659,13 +647,8 @@
 					const double Sign = (MouseEvent.GetCursorDelta().X > 0) ? 1.0 : -1.0;
 					if (LinearDeltaSensitivity.IsSet() && LinearDeltaSensitivity.Get() != 0 && Delta.IsSet() && Delta.Get() > 0)
 					{
-<<<<<<< HEAD
-						const double MouseDelta = FMath::Abs(MouseEvent.GetCursorDelta().X / LinearDeltaSensitivity.Get());
-						NewValue = InternalValue + (Sign * MouseDelta * FMath::Pow((double)Delta.Get(), SliderExponent.Get()));
-=======
 						const double MouseDelta = FMath::Abs(MouseEvent.GetCursorDelta().X / (float)LinearDeltaSensitivity.Get());
 						NewValue = InternalValue + (Sign * MouseDelta * FMath::Pow((double)Delta.Get(), (double)SliderExponent.Get()));
->>>>>>> 4af6daef
 					}
 					else
 					{
@@ -692,7 +675,6 @@
 	 * @return  Returns whether the event was handled, along with other possible actions
 	 */
 	virtual FReply OnMouseWheel(const FGeometry& MyGeometry, const FPointerEvent& MouseEvent) override
-<<<<<<< HEAD
 	{
 		if (bEnableWheel && PointerDraggingSliderIndex == INDEX_NONE && HasKeyboardFocus())
 		{
@@ -731,46 +713,6 @@
 
 	virtual FCursorReply OnCursorQuery(const FGeometry& MyGeometry, const FPointerEvent& CursorEvent) const override
 	{
-=======
-	{
-		if (bEnableWheel && PointerDraggingSliderIndex == INDEX_NONE && HasKeyboardFocus())
-		{
-			// If there is no WheelStep defined, we use 1.0 (Or 0.1 if slider range is <= 10)
-			constexpr bool bIsIntegral = TIsIntegral<NumericType>::Value;
-			const bool bIsSmallStep = !bIsIntegral && (GetMaxSliderValue() - GetMinSliderValue()) <= 10.0;
-			double Step = WheelStep.IsSet() && WheelStep.Get().IsSet() ? WheelStep.Get().GetValue() : (bIsSmallStep ? 0.1 : 1.0);
-
-			if (MouseEvent.IsControlDown())
-			{
-				// If no value is set for WheelSmallStep, we use the DefaultStep divided by 10
-				Step /= 10.0;
-			}
-			else if (MouseEvent.IsShiftDown())
-			{
-				// If no value is set for WheelBigStep, we use the DefaultStep multiplied by 10
-				Step *= 10.0;
-			}
-
-			const double Sign = (MouseEvent.GetWheelDelta() > 0) ? 1.0 : -1.0;
-			const double NewValue = InternalValue + (Sign * Step);
-			const NumericType RoundedNewValue = RoundIfIntegerValue(NewValue);
-
-			// First SetText is to update the value before calling CommitValue. Otherwise, when the text lose
-			// focus from the CommitValue, it will override the value we just committed.
-			// The second SetText is to update the text to the InternalValue since it could have been clamped.
-			EditableText->SetText(FText::FromString(Interface->ToString((NumericType)NewValue)));
-			CommitValue(RoundedNewValue, NewValue, CommittedViaSpin, ETextCommit::OnEnter);
-			EditableText->SetText(FText::FromString(Interface->ToString((NumericType)InternalValue)));
-
-			return FReply::Handled();
-		}
-
-		return FReply::Unhandled();
-	}
-
-	virtual FCursorReply OnCursorQuery(const FGeometry& MyGeometry, const FPointerEvent& CursorEvent) const override
-	{
->>>>>>> 4af6daef
 		const bool bEnableSlider = GetEnableSlider();
 
 		if (!bEnableSlider)
@@ -1283,8 +1225,6 @@
 	/** Used to prevent per-frame re-conversion of the cached numeric value to a string. */
 	FString CachedValueString;
 
-<<<<<<< HEAD
-=======
 	/** Reset the cached string when the value is the same but the display format changed (through the callback). */
 	void ResetCachedValueString() 
 	{ 
@@ -1293,7 +1233,6 @@
 		CachedValueString = Interface->ToString(CachedExternalValue);
 	}
 
->>>>>>> 4af6daef
 	/** Whetever the interfaced setting changed and the CachedValueString needs to be recomputed. */
 	mutable bool bCachedValueStringDirty;
 
@@ -1311,12 +1250,9 @@
 
 	/** Does this spin box have the mouse wheel feature enabled? */
 	bool bEnableWheel = true;
-<<<<<<< HEAD
-=======
 
 	/** True to broadcast every time we type. */
 	bool bBroadcastValueChangesPerKey = false;
->>>>>>> 4af6daef
 };
 
 template<typename NumericType>
