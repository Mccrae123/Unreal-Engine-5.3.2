--- conflicted
+++ resolved
@@ -94,11 +94,7 @@
 		, _DisplayToggle(false)
 		, _ToggleChecked(ECheckBoxState::Checked)
 		, _TogglePadding(FMargin(1.f,0.f,1.f,0.f) )
-<<<<<<< HEAD
-	{}		
-=======
 	{}
->>>>>>> d731a049
 
 		/** Style to use for the editable text box within this widget */
 		SLATE_STYLE_ARGUMENT( FEditableTextBoxStyle, EditableTextBoxStyle )
