--- conflicted
+++ resolved
@@ -36,13 +36,8 @@
 	SLATE_API void SetContent(TSharedPtr<SWidget> InWidget);
 
 private:
-<<<<<<< HEAD
-	virtual bool ComputeVolatility() const override;
-	virtual void OnArrangeChildren(const FGeometry& AllottedGeometry, FArrangedChildren& ArrangedChildren) const override;
-=======
 	SLATE_API virtual bool ComputeVolatility() const override;
 	SLATE_API virtual void OnArrangeChildren(const FGeometry& AllottedGeometry, FArrangedChildren& ArrangedChildren) const override;
->>>>>>> 4af6daef
 
 	SLATE_API virtual FVector2D ComputeDesiredSize(float) const override;
 
