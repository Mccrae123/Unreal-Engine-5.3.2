// Copyright Epic Games, Inc. All Rights Reserved.

#pragma once

#include "CoreMinimal.h"
#include "Misc/Attribute.h"
#include "Layout/Visibility.h"
#include "SlotBase.h"
#include "Widgets/SWidget.h"
#include "Layout/Children.h"
#include "Widgets/DeclarativeSyntaxSupport.h"
#include "Widgets/SPanel.h"

class FArrangedChildren;
class FPaintArgs;
class FSlateWindowElementList;

/**
 * Canvas is a layout widget that allows you to arbitrary position and size child widgets in a relative coordinate space
 */
<<<<<<< HEAD
class SLATE_API SCanvas : public SPanel
{
	SLATE_DECLARE_WIDGET(SCanvas, SPanel)
=======
class SCanvas : public SPanel
{
	SLATE_DECLARE_WIDGET_API(SCanvas, SPanel, SLATE_API)
>>>>>>> 4af6daef

public:

	/**
	 * Canvas slots allow child widgets to be positioned and sized
	 *
	 * Horizontal Alignment 
	 *  Given a top aligned slot, where '+' represents the 
	 *  anchor point defined by PositionAttr.
	 *  
	 *   Left				Center				Right
	 *	+ _ _ _ _            _ _ + _ _          _ _ _ _ +
	 *	|		  |		   | 		   |	  |		    |
	 *	| _ _ _ _ |        | _ _ _ _ _ |	  | _ _ _ _ |
	 * 
	 *  Note: FILL is NOT supported.
	 *
	 * Vertical Alignment 
	 *   Given a left aligned slot, where '+' represents the 
	 *   anchor point defined by PositionAttr.
	 *  
	 *   Top				Center			  Bottom
	 *	+_ _ _ _ _          _ _ _ _ _		 _ _ _ _ _ 
	 *	|		  |		   | 		 |		|		  |
	 *	| _ _ _ _ |        +		 |		|		  |
	 *					   | _ _ _ _ |		+ _ _ _ _ |
	 * 
	 *  Note: FILL is NOT supported.
	 */
<<<<<<< HEAD
	class SLATE_API FSlot : public TWidgetSlotWithAttributeSupport<FSlot>, public TAlignmentWidgetSlotMixin<FSlot>
=======
	class FSlot : public TWidgetSlotWithAttributeSupport<FSlot>, public TAlignmentWidgetSlotMixin<FSlot>
>>>>>>> 4af6daef
	{
	public:
		SLATE_SLOT_BEGIN_ARGS_OneMixin(FSlot, TSlotBase<FSlot>, TAlignmentWidgetSlotMixin<FSlot>)
			SLATE_ATTRIBUTE(FVector2D, Position)
			SLATE_ATTRIBUTE(FVector2D, Size)
		SLATE_SLOT_END_ARGS()

		void SetPosition( TAttribute<FVector2D> InPosition )
		{
			Position.Assign(*this, MoveTemp(InPosition));
		}
		FVector2D GetPosition() const
		{
			return Position.Get();
		}

		void SetSize( TAttribute<FVector2D> InSize )
		{
			Size.Assign(*this, MoveTemp(InSize));
		}
		FVector2D GetSize() const
		{
			return Size.Get();
		}

	public:
#if WITH_EDITORONLY_DATA
		UE_DEPRECATED(5.0, "Direct access to PositionAttr is now deprecated. Use the getter or setter.")
		TSlateDeprecatedTAttribute<FVector2D> PositionAttr;
		UE_DEPRECATED(5.0, "Direct access to SizeAttr is now deprecated. Use the getter or setter.")
		TSlateDeprecatedTAttribute<FVector2D> SizeAttr;
#endif

	public:
		/** Default values for a slot. */
		FSlot()
			: TWidgetSlotWithAttributeSupport<FSlot>()
			, TAlignmentWidgetSlotMixin<FSlot>(HAlign_Left, VAlign_Top)
			, Position(*this, FVector2D::ZeroVector)
			, Size(*this, FVector2D(1.0f, 1.0f))
		{ }

<<<<<<< HEAD
		void Construct(const FChildren& SlotOwner, FSlotArguments&& InArg);
		static void RegisterAttributes(FSlateWidgetSlotAttributeInitializer& AttributeInitializer);
=======
		SLATE_API void Construct(const FChildren& SlotOwner, FSlotArguments&& InArg);
		static SLATE_API void RegisterAttributes(FSlateWidgetSlotAttributeInitializer& AttributeInitializer);
>>>>>>> 4af6daef

	private:
		/** Position */
		TSlateSlotAttribute<FVector2D> Position;

		/** Size */
		TSlateSlotAttribute<FVector2D> Size;
	};

	SLATE_BEGIN_ARGS( SCanvas )
		{
			_Visibility = EVisibility::SelfHitTestInvisible;
		}

		SLATE_SLOT_ARGUMENT( FSlot, Slots )

	SLATE_END_ARGS()

	SLATE_API SCanvas();

	/**
	 * Construct this widget
	 *
	 * @param	InArgs	The declaration data for this widget
	 */
	SLATE_API void Construct( const FArguments& InArgs );

<<<<<<< HEAD
	static FSlot::FSlotArguments Slot();
=======
	static SLATE_API FSlot::FSlotArguments Slot();
>>>>>>> 4af6daef

	using FScopedWidgetSlotArguments = TPanelChildren<FSlot>::FScopedWidgetSlotArguments;
	/**
	 * Adds a content slot.
	 *
	 * @return The added slot.
	 */
<<<<<<< HEAD
	FScopedWidgetSlotArguments AddSlot();
=======
	SLATE_API FScopedWidgetSlotArguments AddSlot();
>>>>>>> 4af6daef

	/**
	 * Removes a particular content slot.
	 *
	 * @param SlotWidget The widget in the slot to remove.
	 */
	SLATE_API int32 RemoveSlot( const TSharedRef<SWidget>& SlotWidget );

	/**
	 * Removes all slots from the panel.
	 */
	SLATE_API void ClearChildren();

public:

	//~ SWidget overrides
<<<<<<< HEAD
	virtual void OnArrangeChildren( const FGeometry& AllottedGeometry, FArrangedChildren& ArrangedChildren ) const override;
	virtual int32 OnPaint( const FPaintArgs& Args, const FGeometry& AllottedGeometry, const FSlateRect& MyCullingRect, FSlateWindowElementList& OutDrawElements, int32 LayerId, const FWidgetStyle& InWidgetStyle, bool bParentEnabled ) const override;
	virtual FChildren* GetChildren() override;

protected:
	//~ Begin SWidget overrides.
	virtual FVector2D ComputeDesiredSize(float) const override;
=======
	SLATE_API virtual void OnArrangeChildren( const FGeometry& AllottedGeometry, FArrangedChildren& ArrangedChildren ) const override;
	SLATE_API virtual int32 OnPaint( const FPaintArgs& Args, const FGeometry& AllottedGeometry, const FSlateRect& MyCullingRect, FSlateWindowElementList& OutDrawElements, int32 LayerId, const FWidgetStyle& InWidgetStyle, bool bParentEnabled ) const override;
	SLATE_API virtual FChildren* GetChildren() override;

protected:
	//~ Begin SWidget overrides.
	SLATE_API virtual FVector2D ComputeDesiredSize(float) const override;
>>>>>>> 4af6daef
	//~ End SWidget overrides.

protected:

	/** The canvas widget's children. */
	TPanelChildren< FSlot > Children;
};<|MERGE_RESOLUTION|>--- conflicted
+++ resolved
@@ -18,15 +18,9 @@
 /**
  * Canvas is a layout widget that allows you to arbitrary position and size child widgets in a relative coordinate space
  */
-<<<<<<< HEAD
-class SLATE_API SCanvas : public SPanel
-{
-	SLATE_DECLARE_WIDGET(SCanvas, SPanel)
-=======
 class SCanvas : public SPanel
 {
 	SLATE_DECLARE_WIDGET_API(SCanvas, SPanel, SLATE_API)
->>>>>>> 4af6daef
 
 public:
 
@@ -56,11 +50,7 @@
 	 * 
 	 *  Note: FILL is NOT supported.
 	 */
-<<<<<<< HEAD
-	class SLATE_API FSlot : public TWidgetSlotWithAttributeSupport<FSlot>, public TAlignmentWidgetSlotMixin<FSlot>
-=======
 	class FSlot : public TWidgetSlotWithAttributeSupport<FSlot>, public TAlignmentWidgetSlotMixin<FSlot>
->>>>>>> 4af6daef
 	{
 	public:
 		SLATE_SLOT_BEGIN_ARGS_OneMixin(FSlot, TSlotBase<FSlot>, TAlignmentWidgetSlotMixin<FSlot>)
@@ -103,13 +93,8 @@
 			, Size(*this, FVector2D(1.0f, 1.0f))
 		{ }
 
-<<<<<<< HEAD
-		void Construct(const FChildren& SlotOwner, FSlotArguments&& InArg);
-		static void RegisterAttributes(FSlateWidgetSlotAttributeInitializer& AttributeInitializer);
-=======
 		SLATE_API void Construct(const FChildren& SlotOwner, FSlotArguments&& InArg);
 		static SLATE_API void RegisterAttributes(FSlateWidgetSlotAttributeInitializer& AttributeInitializer);
->>>>>>> 4af6daef
 
 	private:
 		/** Position */
@@ -137,11 +122,7 @@
 	 */
 	SLATE_API void Construct( const FArguments& InArgs );
 
-<<<<<<< HEAD
-	static FSlot::FSlotArguments Slot();
-=======
 	static SLATE_API FSlot::FSlotArguments Slot();
->>>>>>> 4af6daef
 
 	using FScopedWidgetSlotArguments = TPanelChildren<FSlot>::FScopedWidgetSlotArguments;
 	/**
@@ -149,11 +130,7 @@
 	 *
 	 * @return The added slot.
 	 */
-<<<<<<< HEAD
-	FScopedWidgetSlotArguments AddSlot();
-=======
 	SLATE_API FScopedWidgetSlotArguments AddSlot();
->>>>>>> 4af6daef
 
 	/**
 	 * Removes a particular content slot.
@@ -170,15 +147,6 @@
 public:
 
 	//~ SWidget overrides
-<<<<<<< HEAD
-	virtual void OnArrangeChildren( const FGeometry& AllottedGeometry, FArrangedChildren& ArrangedChildren ) const override;
-	virtual int32 OnPaint( const FPaintArgs& Args, const FGeometry& AllottedGeometry, const FSlateRect& MyCullingRect, FSlateWindowElementList& OutDrawElements, int32 LayerId, const FWidgetStyle& InWidgetStyle, bool bParentEnabled ) const override;
-	virtual FChildren* GetChildren() override;
-
-protected:
-	//~ Begin SWidget overrides.
-	virtual FVector2D ComputeDesiredSize(float) const override;
-=======
 	SLATE_API virtual void OnArrangeChildren( const FGeometry& AllottedGeometry, FArrangedChildren& ArrangedChildren ) const override;
 	SLATE_API virtual int32 OnPaint( const FPaintArgs& Args, const FGeometry& AllottedGeometry, const FSlateRect& MyCullingRect, FSlateWindowElementList& OutDrawElements, int32 LayerId, const FWidgetStyle& InWidgetStyle, bool bParentEnabled ) const override;
 	SLATE_API virtual FChildren* GetChildren() override;
@@ -186,7 +154,6 @@
 protected:
 	//~ Begin SWidget overrides.
 	SLATE_API virtual FVector2D ComputeDesiredSize(float) const override;
->>>>>>> 4af6daef
 	//~ End SWidget overrides.
 
 protected:
