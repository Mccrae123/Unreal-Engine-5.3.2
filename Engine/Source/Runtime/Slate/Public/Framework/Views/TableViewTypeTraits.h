--- conflicted
+++ resolved
@@ -80,11 +80,7 @@
 	};
 };
 template <typename T>
-<<<<<<< HEAD
-struct TIsValidListItem<T*, typename TEnableIf<TPointerIsConvertibleFromTo<T, FField>::Value>::Type>
-=======
 struct TIsValidListItem<TFieldPath<T>>
->>>>>>> 421d6516
 {
 	enum
 	{
@@ -99,11 +95,7 @@
  */
 template <typename T, typename Enable=void> struct TListTypeTraits
 {
-<<<<<<< HEAD
-	static_assert(TIsValidListItem<T>::Value, "Item type T must be a UObjectBase pointer, FField pointer, TSharedRef, or TSharedPtr.");
-=======
 	static_assert(TIsValidListItem<T>::Value, "Item type T must be a UObjectBase pointer, TFieldPath, TSharedRef, or TSharedPtr.");
->>>>>>> 421d6516
 };
 
 
@@ -443,32 +435,6 @@
 
 
 /**
-<<<<<<< HEAD
- * Lists of pointer types only work if the pointers are deriving from UObject*.
- * In addition to testing and setting the pointers to null, Lists of UObjects
- * will serialize the objects they are holding onto.
- */
-template <typename T>
-struct TListTypeTraits<T*, typename TEnableIf<TPointerIsConvertibleFromTo<T, FField>::Value>::Type>
-{
-public:
-	typedef T* NullableType;
-
-	using MapKeyFuncs = TDefaultMapHashableKeyFuncs<T*, TSharedRef<ITableRow>, false>;
-	using MapKeyFuncsSparse = TDefaultMapHashableKeyFuncs<T*, FSparseItemInfo, false>;
-	using SetKeyFuncs = DefaultKeyFuncs<T*>;
-
-	template<typename U>
-	static void AddReferencedObjects(FReferenceCollector& Collector,
-		TArray<T*>& ItemsWithGeneratedWidgets,
-		TSet<T*>& SelectedItems,
-		TMap< const U*, T* >& WidgetToItemMap)
-	{
-		// Serialize generated items
-		for (T* Item : ItemsWithGeneratedWidgets)
-		{
-			if (Item)
-=======
  * Pointer-related functionality (e.g. setting to null, testing for null) specialized for TFieldPaths.
  */
 template <typename T> struct TListTypeTraits< TFieldPath<T> >
@@ -489,7 +455,6 @@
 		for (TFieldPath<T>& Item : ItemsWithGeneratedWidgets)
 		{
 			if (Item != nullptr)
->>>>>>> 421d6516
 			{
 				Item->AddReferencedObjects(Collector);
 			}
@@ -499,48 +464,22 @@
 		// Also, we cannot AddReferencedObject to the Keys of the ItemToWidgetMap or we end up with keys being set to 0 when the UObject is destroyed which generate an invalid id in the map.
 		for (auto& It : WidgetToItemMap)
 		{
-<<<<<<< HEAD
-			if (It.Value)
-=======
 			if (It.Value != nullptr)
->>>>>>> 421d6516
 			{
 				It.Value->AddReferencedObjects(Collector);
 			}
 		}
 
 		// Serialize the selected items
-<<<<<<< HEAD
-		for (T* Item : SelectedItems)
-		{
-			if (Item)
-=======
 		for (TFieldPath<T>& Item : SelectedItems)
 		{
 			if (Item != nullptr)
->>>>>>> 421d6516
 			{
 				Item->AddReferencedObjects(Collector);
 			}
 		}
 	}
 
-<<<<<<< HEAD
-	static bool IsPtrValid(T* InPtr) { return InPtr != nullptr; }
-
-	static void ResetPtr(T*& InPtr) { InPtr = nullptr; }
-
-	static T* MakeNullPtr() { return nullptr; }
-
-	static T* NullableItemTypeConvertToItemType(T* InPtr) { return InPtr; }
-
-	static FString DebugDump(T* InPtr)
-	{
-		return InPtr ? FString::Printf(TEXT("0x%08x [%s]"), InPtr, *InPtr->GetName()) : FString(TEXT("nullptr"));
-	}
-
-	typedef FGCObject SerializerType;
-=======
 	static bool IsPtrValid(const TFieldPath<T>& InPtr)
 	{
 		return !!InPtr.Get();
@@ -568,5 +507,4 @@
 	}
 
 	class SerializerType {};
->>>>>>> 421d6516
 };