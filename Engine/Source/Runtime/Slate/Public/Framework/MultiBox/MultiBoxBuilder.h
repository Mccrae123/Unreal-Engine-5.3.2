--- conflicted
+++ resolved
@@ -239,11 +239,7 @@
 	*
 	* @return  New widget object
 	*/
-<<<<<<< HEAD
-	virtual TSharedRef< class SWidget > MakeWidget( FMultiBox::FOnMakeMultiBoxBuilderOverride* InMakeMultiBoxBuilderOverride = nullptr, uint32 MaxHeight = INT_MAX) override;
-=======
 	virtual TSharedRef< class SWidget > MakeWidget( FMultiBox::FOnMakeMultiBoxBuilderOverride* InMakeMultiBoxBuilderOverride = nullptr, uint32 MaxHeight = 1000) override;
->>>>>>> 90fae962
 
 	/**
 	 * Adds a menu separator
