--- conflicted
+++ resolved
@@ -72,11 +72,7 @@
 	 * @param	InOnTextChanged			Called when the text is changed interactively
 	 * @param	bInReadOnly				Whether or not the text block is read only
 	 */
-<<<<<<< HEAD
-	void AddVerifiedEditableText(const FText& InLabel, const FText& InToolTip, const FSlateIcon& InIcon, const TAttribute< FText >& InTextAttribute, const FOnVerifyTextChanged& InOnVerifyTextChanged, const FOnTextCommitted& InOnTextCommitted = FOnTextCommitted(), const FOnTextChanged& InOnTextChanged = FOnTextChanged(), bool bInReadOnly = false);
-=======
 	SLATE_API void AddVerifiedEditableText(const FText& InLabel, const FText& InToolTip, const FSlateIcon& InIcon, const TAttribute< FText >& InTextAttribute, const FOnVerifyTextChanged& InOnVerifyTextChanged, const FOnTextCommitted& InOnTextCommitted = FOnTextCommitted(), const FOnTextChanged& InOnTextChanged = FOnTextChanged(), bool bInReadOnly = false);
->>>>>>> 4af6daef
 
 	/**
 	 * Creates a widget for this MultiBox
@@ -204,7 +200,6 @@
 
 	/** True if this menu entry opens a sub-menu */
 	bool bIsSubMenu = false;
-<<<<<<< HEAD
 
 	/** True if the search algorithm should walk down this menu sub menus. Usually true, unless the menu has circular/infinite expansion (happens in some menus generated on the fly by reflection). */
 	bool bIsRecursivelySearchable = true;;
@@ -216,19 +211,6 @@
 		simply use the action type associated with that command. */
 	EUserInterfaceActionType UserInterfaceActionType;
 
-=======
-
-	/** True if the search algorithm should walk down this menu sub menus. Usually true, unless the menu has circular/infinite expansion (happens in some menus generated on the fly by reflection). */
-	bool bIsRecursivelySearchable = true;;
-
-	/** True if this menu entry opens a sub-menu by clicking on it only */
-	bool bOpenSubMenuOnClick = false;
-
-	/** In the case where a command is not bound, the user interface action type to use.  If a command is bound, we
-		simply use the action type associated with that command. */
-	EUserInterfaceActionType UserInterfaceActionType;
-
->>>>>>> 4af6daef
 	/** True if the menu should close itself and all its children or the entire open menu stack */
 	bool bCloseSelfOnly = false;
 
@@ -284,11 +266,7 @@
 	 * @param	UserInterfaceActionType	Type of interface action
 	 * @param	InTutorialHighlightName	Optional name to identify this widget and highlight during tutorials
 	 */
-<<<<<<< HEAD
-	void AddMenuEntry( const TAttribute<FText>& InLabel, const TAttribute<FText>& InToolTip, const FSlateIcon& InIcon, const FUIAction& UIAction, FName InExtensionHook = NAME_None, const EUserInterfaceActionType UserInterfaceActionType = EUserInterfaceActionType::Button, FName InTutorialHighlightName = NAME_None );
-=======
 	SLATE_API void AddMenuEntry( const TAttribute<FText>& InLabel, const TAttribute<FText>& InToolTip, const FSlateIcon& InIcon, const FUIAction& UIAction, FName InExtensionHook = NAME_None, const EUserInterfaceActionType UserInterfaceActionType = EUserInterfaceActionType::Button, FName InTutorialHighlightName = NAME_None );
->>>>>>> 4af6daef
 	
 	/**
 	 * Adds a menu entry with a custom widget
@@ -300,17 +278,10 @@
 	 * @param	UserInterfaceActionType	Type of interface action
 	 * @param	InTutorialHighlightName	Optional name to identify this widget and highlight during tutorials
 	 */
-<<<<<<< HEAD
-	void AddMenuEntry( const FUIAction& UIAction, const TSharedRef< SWidget > Contents, const FName& InExtensionHook = NAME_None, const TAttribute<FText>& InToolTip = TAttribute<FText>(), const EUserInterfaceActionType UserInterfaceActionType = EUserInterfaceActionType::Button, FName InTutorialHighlightName = NAME_None );
-=======
 	SLATE_API void AddMenuEntry( const FUIAction& UIAction, const TSharedRef< SWidget > Contents, const FName& InExtensionHook = NAME_None, const TAttribute<FText>& InToolTip = TAttribute<FText>(), const EUserInterfaceActionType UserInterfaceActionType = EUserInterfaceActionType::Button, FName InTutorialHighlightName = NAME_None );
 
 	/** Adds a menu entry with given param struct */
 	SLATE_API void AddMenuEntry( const FMenuEntryParams& InMenuEntryParams );
->>>>>>> 4af6daef
-
-	/** Adds a menu entry with given param struct */
-	void AddMenuEntry( const FMenuEntryParams& InMenuEntryParams );
 
 protected:
 	/** True if clicking on a menu entry closes itself only and its children and not the entire stack */
@@ -407,11 +378,7 @@
 	 * @param	bSearchable			If true, widget will be searchable (default == true)
 	 * @param	InToolTipText	Optional tooltip text to be added to the widget and label
 	 */
-<<<<<<< HEAD
-	void AddWidget( TSharedRef<SWidget> InWidget, const FText& Label, bool bNoIndent = false, bool bSearchable = true, const TAttribute<FText>& InToolTipText = FText());
-=======
 	SLATE_API void AddWidget( TSharedRef<SWidget> InWidget, const FText& Label, bool bNoIndent = false, bool bSearchable = true, const TAttribute<FText>& InToolTipText = FText());
->>>>>>> 4af6daef
 
 	/**
 	* Adds the widget the multibox will use for searching
@@ -499,11 +466,7 @@
 	 * @param	InToolTip			The tooltip that should be shown when the menu is hovered over
 	 * @param	InPullDownMenu		Pull down menu object for the menu to add.
 	 */
-<<<<<<< HEAD
-	void AddPullDownMenu( const TAttribute<FText>& InMenuLabel, const TAttribute<FText>& InToolTip, const FNewMenuDelegate& InPullDownMenu, FName InExtensionHook = NAME_None, FName InTutorialHighlightName = NAME_None);
-=======
 	SLATE_API void AddPullDownMenu( const TAttribute<FText>& InMenuLabel, const TAttribute<FText>& InToolTip, const FNewMenuDelegate& InPullDownMenu, FName InExtensionHook = NAME_None, FName InTutorialHighlightName = NAME_None);
->>>>>>> 4af6daef
 
 	/**
 	 * Adds a pull down menu
@@ -512,11 +475,7 @@
 	 * @param	InToolTip				The tooltip that should be shown when the menu is hovered over
 	 * @param	InMenuContentGenerator	Delegate that generates a widget for this pulldown menu's content.  Called when the menu is summoned.
 	 */
-<<<<<<< HEAD
-	void AddPullDownMenu(const TAttribute<FText>& InMenuLabel, const TAttribute<FText>& InToolTip, const FOnGetContent& InMenuContentGenerator, FName InExtensionHook = NAME_None, FName InTutorialHighlightName = NAME_None);
-=======
 	SLATE_API void AddPullDownMenu(const TAttribute<FText>& InMenuLabel, const TAttribute<FText>& InToolTip, const FOnGetContent& InMenuContentGenerator, FName InExtensionHook = NAME_None, FName InTutorialHighlightName = NAME_None);
->>>>>>> 4af6daef
 
 protected:
 	/** FMultiBoxBuilder interface */
@@ -558,9 +517,6 @@
 
 	void SetLabelVisibility( EVisibility InLabelVisibility ) { LabelVisibility  = InLabelVisibility ; }
 
-<<<<<<< HEAD
-	void SetIsFocusable(bool bInIsFocusable);
-=======
 	SLATE_API void SetIsFocusable(bool bInIsFocusable);
 
 	/**
@@ -570,7 +526,6 @@
 	 */
 	SLATE_API virtual void AddToolBarButton(FButtonArgs& ButtonArgs);
 
->>>>>>> 4af6daef
 
 	/**
 	 * Adds a tool bar button
@@ -615,11 +570,7 @@
 	 * @param	InCommand				The command associated with this tool bar button
 	 * @param	InTutorialHighlightName	Name to identify this widget and highlight during tutorials
 	 */
-<<<<<<< HEAD
-	void AddToolbarStackButton(const TSharedPtr< const FUICommandInfo > InCommand, FName InTutorialHighlightName = NAME_None);
-=======
 	SLATE_API void AddToolbarStackButton(const TSharedPtr< const FUICommandInfo > InCommand, FName InTutorialHighlightName = NAME_None);
->>>>>>> 4af6daef
 
 	/**
 	 * Adds any widget to the toolbar
