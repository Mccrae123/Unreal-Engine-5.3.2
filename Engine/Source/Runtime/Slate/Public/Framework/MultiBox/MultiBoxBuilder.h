--- conflicted
+++ resolved
@@ -187,17 +187,10 @@
 
 	/** Delegate that returns an entire menu */
 	FOnGetContent MenuBuilder;
-<<<<<<< HEAD
 
 	/** Widget to be added to the menu */
 	TSharedPtr<SWidget> EntryWidget;
 
-=======
-
-	/** Widget to be added to the menu */
-	TSharedPtr<SWidget> EntryWidget;
-
->>>>>>> d731a049
 	/** True if this menu entry opens a sub-menu */
 	bool bIsSubMenu = false;
 
