--- conflicted
+++ resolved
@@ -190,11 +190,7 @@
 	 *
 	 * @return ECheckBoxState::Checked if it should be checked, ECheckBoxState::Unchecked if not.
 	 */
-<<<<<<< HEAD
-	ECheckBoxState GetCheckState() const;
-=======
 	SLATE_API ECheckBoxState GetCheckState() const;
->>>>>>> 4af6daef
 
 	/**
 	 * Called by Slate to determine if this button is enabled
