// Copyright Epic Games, Inc. All Rights Reserved.

#pragma once

#include "CoreMinimal.h"
#include "SlateFwd.h"
#include "Layout/Visibility.h"
#include "Widgets/DeclarativeSyntaxSupport.h"
#include "Input/Reply.h"
#include "Widgets/SWidget.h"
#include "Widgets/Layout/SLinkedBox.h"
#include "Widgets/SCompoundWidget.h"
#include "Widgets/Layout/SMenuOwner.h"
#include "Widgets/Layout/SUniformWrapPanel.h"
#include "Framework/Commands/UIAction.h"
#include "Framework/Commands/UICommandInfo.h"
#include "Framework/Commands/UICommandList.h"
#include "Framework/MultiBox/MultiBoxDefs.h"

class FDropPreviewBlock;
class ITableRow;
class SClippingHorizontalBox;
class SHorizontalBox;
class SMultiBoxWidget;
class STableViewBase;
class SVerticalBox;
class UToolMenuBase;
class SUniformWrapPanel;
class FToolBarComboButtonBlock;

namespace MultiBoxConstants
{	
	/** The time that a mouse should be hovered over a sub-menu before it automatically opens */
	const float SubMenuOpenTime = 0.0f;

	/** When a sub-menu is already open (for at least SubMenuClobberMinLifetime), the time that a mouse
	    should be hovered over another sub-menu entry before dismissing the first menu and opening
		the new one; this doesn't apply to short-lived sub-menus, see below */
	const float SubMenuClobberTime = 0.5f;

	/** The time that a sub-menu needs to remain open in order for the SubMenuClobberTime to apply;
	    menus open shorter than this min lifetime will be instantly dismissed */
	const float SubMenuClobberMinLifetime = 0.5f;

	//const FName MenuItemFont = "MenuItem.Font";
	//const FName MenuBindingFont = "MenuItem.BindingFont";

	//const FName EditableTextFont = "MenuItem.Font";

	/** Minimum widget of an editable text box within a multi-box */
	const float EditableTextMinWidth = 30.0f;
}

/**
 * MultiBlock (abstract).  Wraps a "block" of useful UI functionality that can be added to a MultiBox.
 */
class SLATE_API FMultiBlock
	: public TSharedFromThis< FMultiBlock >		// Enables this->AsShared()
{

public:

	struct FMultiBlockParams
	{
		/** Direct processing of actions. Will use these actions if there is not UICommand associated with this block that handles actions*/
		FUIAction DirectActions;

		/** The action associated with this block (can be null for some actions) */
		const TSharedPtr< const FUICommandInfo > Action;

		/** The list of mappings from command info to delegates that should be called. This is here for quick access. Can be null for some widgets*/
		const TSharedPtr< const FUICommandList > ActionList;

		/** Optional extension hook which is used for debug display purposes, so users can see what hooks are where */
		FName ExtensionHook;

		/** Type of MultiBlock */
		EMultiBlockType Type = EMultiBlockType::None;

		/** Whether this block is part of the heading blocks for a section */
		bool bIsPartOfHeading = false;
	};

	/**
	 * Constructor
 	 *
	 * @param InCommand		The command info that describes what action to take when this block is activated
	 * @param InCommandList	The list of mappings from command info to delegates so we can find the delegates to process for the provided action
	 */
	FMultiBlock( const TSharedPtr< const FUICommandInfo > InCommand, TSharedPtr< const FUICommandList > InCommandList, FName InExtensionHook = NAME_None, EMultiBlockType InType = EMultiBlockType::None, bool bInIsPartOfHeading = false)
		: Action( InCommand )
		, ActionList( InCommandList )
		, ExtensionHook( InExtensionHook )
		, Type( InType )
		, TutorialHighlightName( NAME_None )
		, bSearchable(true)
		, bIsPartOfHeading(bInIsPartOfHeading)
	{
	}

	/**
	 * Constructor
	 *
	 * @param InAction	UI action delegates that should be used in place of UI commands (dynamic menu items)
	 */
	FMultiBlock( const FUIAction& InAction,  FName InExtensionHook = NAME_None, EMultiBlockType InType = EMultiBlockType::None, bool bInIsPartOfHeading = false, TSharedPtr< const FUICommandList > InCommandList = nullptr )
		: DirectActions( InAction )
		, ActionList( InCommandList )
		, ExtensionHook( InExtensionHook )
		, Type( InType )
		, TutorialHighlightName( NAME_None )
		, bSearchable(true)
		, bIsPartOfHeading(bInIsPartOfHeading)
	{
	}

	/**
	 * Constructor
	 *
	 * @param InMultiBlockParams	Bundle of params for construction
	 */
	FMultiBlock(const FMultiBlockParams& InMultiBlockParams)
		: DirectActions(InMultiBlockParams.DirectActions)
		, Action(InMultiBlockParams.Action)
		, ActionList(InMultiBlockParams.ActionList)
		, ExtensionHook(InMultiBlockParams.ExtensionHook)
		, Type(InMultiBlockParams.Type)
		, TutorialHighlightName(NAME_None)
		, bSearchable(true)
		, bIsPartOfHeading(InMultiBlockParams.bIsPartOfHeading)
	{
		check(Action.IsValid() || DirectActions.IsBound());
	}

	virtual ~FMultiBlock()
	{
	}

	/**
	 * Returns the action list associated with this block
	 * 
	 * @return The action list or null if one does not exist for this block
	 */
	TSharedPtr< const FUICommandList > GetActionList() const { return ActionList; }

	/**
	 * Returns the action associated with this block
	 * 
	 * @return The action for this block or null if one does not exist
	 */
	TSharedPtr< const FUICommandInfo> GetAction() const { return Action; }

	/**
	 * Returns the direct actions for this block.  Delegates may be unbound if this block has a UICommand
	 *
	 * @return DirectActions for this block
	 */
	const FUIAction& GetDirectActions() const { return DirectActions; }

	/** Creates a menu entry that is representative of this block */
	virtual void CreateMenuEntry(class FMenuBuilder& MenuBuilder) const { }

	/** Group blocks interface */
	virtual bool IsGroupStartBlock() const { return false; }
	virtual bool IsGroupEndBlock() const { return false; }
	virtual bool HasIcon() const { return false; }

	/** Set the tutorial highlight name for this menu entry */
	void SetTutorialHighlightName(FName InTutorialName)
	{
		TutorialHighlightName = InTutorialName;
	}

	/** Get the tutorial highlight name for this menu entry */
	FName GetTutorialHighlightName() const
	{
		return TutorialHighlightName;
	}

	/** Sets the style name which will be used for this block instead of the owning multibox's style */
	void SetStyleNameOverride(FName InStyleNameOverride)
	{
		StyleNameOverride = InStyleNameOverride;
	}

	/** Gets the style name which will be used for this block instead of the owning multibox's style */
	FName GetStyleNameOverride() const
	{
		return StyleNameOverride;
	}

	/**
	 * Creates a MultiBlock widget for this MultiBlock
	 *
	 * @param	InOwnerMultiBoxWidget	The widget that will own the new MultiBlock widget
	 * @param	InLocation				The location information for the MultiBlock widget
	 *
	 * @return  MultiBlock widget object
	 */
	TSharedRef<class IMultiBlockBaseWidget> MakeWidget(TSharedRef< class SMultiBoxWidget > InOwnerMultiBoxWidget, EMultiBlockLocation::Type InLocation, bool bSectionContainsIcons, TSharedPtr<SWidget> OptionsBlockWidget) const;

	/**
	 * Gets the type of this MultiBox
	 *
	 * @return	The MultiBlock's type
	 */
	const EMultiBlockType GetType() const
	{
		return Type;
	}

	/**
	 * Is this block a separator
	 *
	 * @return	True if block is a separator
	 */
	bool IsSeparator() const
	{
		return Type == EMultiBlockType::Separator;
	}

	/**
	 * Is this block a heading block or a block that belongs to a heading such as a separator
	 *
	 * @return	True if block is part of a section heading's blocks
	 */
	bool IsPartOfHeading() const
	{
		return (Type == EMultiBlockType::Heading) || bIsPartOfHeading;
	}

	/**
	* Sets the searchable state of this block
	*
	* @param	bSearchable		The searchable state to set
	*/
	void SetSearchable(bool bSearchable);

	/**
	* Gets the searchable state of this block
	*
	* @return	Whether this block is searchable
	*/
	bool GetSearchable() const;

	/** Gets the extension hook so users can see what hooks are where */
	FName GetExtensionHook() const { return ExtensionHook; }

private:
	/**
	 * Allocates a widget for this type of MultiBlock.  Override this in derived classes.
	 *
	 * @return  MultiBlock widget object
	 */
	virtual TSharedRef< class IMultiBlockBaseWidget > ConstructWidget() const = 0;

	/**
 	 * Gets any aligment overrides for this block
	 *
	 * @param OutHorizontalAligment	Horizontal alignment override
	 * @param OutVerticalAlignment	Vertical Alignment override 
	 * @param bOutAutoWidth		Fill or Auto width override
	 * @return true if overrides should be applied, false to use defaults 
 	 */ 
	virtual bool GetAlignmentOverrides(EHorizontalAlignment& OutHorizontalAlignment, EVerticalAlignment& OutVerticalAlignment, bool& bOutAutoWidth) const { return false; }
private:

	// We're friends with SMultiBoxWidget so that it can call MakeWidget() directly
	friend class SMultiBoxWidget;	

	/** Direct processing of actions. Will use these actions if there is not UICommand associated with this block that handles actions*/
	FUIAction DirectActions;

	/** The action associated with this block (can be null for some actions) */
	const TSharedPtr< const FUICommandInfo > Action;

	/** The list of mappings from command info to delegates that should be called. This is here for quick access. Can be null for some widgets*/
	const TSharedPtr< const FUICommandList > ActionList;

	/** Optional extension hook which is used for debug display purposes, so users can see what hooks are where */
	FName ExtensionHook;

	/** Type of MultiBlock */
	EMultiBlockType Type;

	/** Name to identify a widget for tutorials */
	FName TutorialHighlightName;

	FName StyleNameOverride;

	/** Whether this block can be searched */
	bool bSearchable;

	/** Whether this block is part of the heading blocks for a section */
	bool bIsPartOfHeading;
};




/**
 * MultiBox.  Contains a list of MultiBlocks that provide various functionality.
 */
class SLATE_API FMultiBox
	: public TSharedFromThis< FMultiBox >		// Enables this->AsShared()
{

public:
	virtual ~FMultiBox();

	/**
	 * Creates a new multibox instance
	 */
	static TSharedRef<FMultiBox> Create( const EMultiBoxType InType,  FMultiBoxCustomization InCustomization, const bool bInShouldCloseWindowAfterMenuSelection );

	/**
	 * Gets the type of this MultiBox
	 *
	 * @return	The MultiBox's type
	 */
	const EMultiBoxType GetType() const
	{
		return Type;
	}

	/**
	 * Gets whether or not the window that contains this multibox should be destroyed after the user clicks on a menu item in this box
	 *
	 * @return	True if window should be closed automatically when the user clicks on a menu item, otherwise false
	 */
	bool ShouldCloseWindowAfterMenuSelection() const
	{
		return bShouldCloseWindowAfterMenuSelection;
	}

	/**
	 * Adds a MultiBlock to this MultiBox, to the end of the list
	 */
	void AddMultiBlock( TSharedRef< const FMultiBlock > InBlock );

	/**
	 * Adds a MultiBlock to this MultiBox, to the front of the list
	 */
	void AddMultiBlockToFront(TSharedRef< const FMultiBlock > InBlock);

	/**
	 * Removes a MultiBlock from the list for user customization
	 */
	void RemoveCustomMultiBlock( TSharedRef< const FMultiBlock> InBlock );

	/**
	 * Inserts a MultiBlock to the list for user customization
	 */
	void InsertCustomMultiBlock( TSharedRef<const FMultiBlock> InBlock, int32 Index );

	DECLARE_DELEGATE_TwoParams( FOnMakeMultiBoxBuilderOverride, const TSharedRef<FMultiBox>&, const TSharedRef<SMultiBoxWidget>& );

	DECLARE_DELEGATE_RetVal_ThreeParams(TSharedRef<SWidget>, FOnModifyBlockWidgetAfterMake, const TSharedRef<SMultiBoxWidget>&, const FMultiBlock&, const TSharedRef<SWidget>& );

	/**
	 * Allow further modifications to the block's widget after it has been made
	 */
	FOnModifyBlockWidgetAfterMake ModifyBlockWidgetAfterMake;

	/**
	 * Creates a MultiBox widget for this MultiBox
	 *
	 * @return  MultiBox widget object
	 */
	TSharedRef< class SMultiBoxWidget > MakeWidget( bool bSearchable, FOnMakeMultiBoxBuilderOverride* InMakeMultiBoxBuilderOverride = nullptr, TAttribute<float> InMaxHeight = TAttribute<float>() );


	/**
	 * Access this MultiBox's list of blocks
	 *
	 * @return	Our list of MultiBlocks
	 */
	const TArray< TSharedRef< const FMultiBlock > >& GetBlocks() const
	{
		return Blocks;
	}
	
	/** @return The style set used by the multibox widgets */
	const ISlateStyle* GetStyleSet() const { return StyleSet; }

	/** @return The style name used by the multibox widgets */
	const FName& GetStyleName() const { return StyleName; }

	/** Sets the style to use on the multibox widgets */
	void SetStyle( const ISlateStyle* InStyleSet, const FName& InStyleName )
	{
		StyleSet  = InStyleSet;
		StyleName = InStyleName;
	}

	/** @return The customization name for this box */
	FName GetCustomizationName() const;

	/**
	 * Creates a block from the provided command that is compatible with this box 
	 *
	 * @param Command	The UI command to create the block from
	 * @return The created multi block.  If null, this command could not be placed in this block
	 */
	TSharedPtr<FMultiBlock> MakeMultiBlockFromCommand( TSharedPtr<const FUICommandInfo> Command, bool bCommandMustBeBound ) const;

	/**
	 * Finds an existing block by name and type
	 *
	 * @param InName The name to search for
	  * @param InType The type to match during the search
	 */
	TSharedPtr<const FMultiBlock> FindBlockFromNameAndType(const FName InName, const EMultiBlockType InType) const;

	/** @return Is being editing */
	bool IsInEditMode() const;

	/** @return The tool menu associated with this multi box */
	UToolMenuBase* GetToolMenu() const;

	/**
	 * Only callable during edit mode
	 * @return Index of section heading or separator
	 */
	int32 GetSectionEditBounds(const int32 Index, int32& OutSectionEndIndex) const;

	DECLARE_DELEGATE_OneParam(FEditSelectionChangedDelegate, TSharedRef<const FMultiBlock>);

	/** Delegate to call while editing when selected block has changed */
	const FEditSelectionChangedDelegate& OnEditSelectionChanged() const { return EditSelectionChanged; }

	/** Delegate to call while editing when selected block has changed */
	FEditSelectionChangedDelegate& OnEditSelectionChanged() { return EditSelectionChanged; }

	/** Weak reference to tool menu that created this multibox */
	TWeakObjectPtr<UToolMenuBase> WeakToolMenu;

	/* Whether the MultiBox has a search widget */
	bool bHasSearchWidget;

<<<<<<< HEAD
=======
	/** Whether the MultiBox can be focused. */
	bool bIsFocusable;

	/* Returns the last command list used */
	const TSharedPtr<const FUICommandList> GetLastCommandList() const { return CommandLists.Num() > 0 ? CommandLists.Last() : nullptr; }

>>>>>>> 6bbb88c8
private:
	
	/**
	 * Constructor
	 *
	 * @param	InType	Type of MultiBox
	 * @param	bInShouldCloseWindowAfterMenuSelection	Sets whether or not the window that contains this multibox should be destroyed after the user clicks on a menu item in this box
	 */
	FMultiBox( const EMultiBoxType InType,  FMultiBoxCustomization InCustomization, const bool bInShouldCloseWindowAfterMenuSelection );

	/**
	 * @return true if this box can be customized by a user
	 */
	bool IsCustomizable() const;

private:

	/** All command lists in this box */
	TArray< TSharedPtr<const FUICommandList> > CommandLists;

	/** Ordered list of blocks */
	TArray< TSharedRef< const FMultiBlock > > Blocks;

	/** The style set to use with the widgets in the MultiBox */
	const ISlateStyle* StyleSet;

	/** The style name to use with the widgets in the MultiBox */
	FName StyleName;

	/** Type of MultiBox */
	EMultiBoxType Type;

	/** Delegate to call while editing when selected block has changed */
	FEditSelectionChangedDelegate EditSelectionChanged;

	/** True if window that owns any widgets created from this multibox should be closed automatically after the user commits to a menu choice */
	bool bShouldCloseWindowAfterMenuSelection;
};



/**
 * MultiBlock Slate widget interface
 */
class SLATE_API IMultiBlockBaseWidget
{

public:

	/**
	 * Interprets this object as a SWidget
	 *
	 * @return  Widget reference
	 */
	virtual TSharedRef<SWidget> AsWidget() = 0;


	/**
	 * Interprets this object as a SWidget
	 *
	 * @return  Widget reference
	 */
	virtual TSharedRef<const SWidget> AsWidget() const = 0;

	/**
	 * Associates the owner MultiBox widget with this widget
	 *
	 * @param	InOwnerMultiBoxWidget		The MultiBox widget that owns us
	 */
	virtual void SetOwnerMultiBoxWidget(TSharedRef<SMultiBoxWidget> InOwnerMultiBoxWidget ) = 0;

	/**
	 * Associates this widget with a MultiBlock
	 *
	 * @param	InMultiBlock	The MultiBlock we'll be associated with
	 */
	virtual void SetMultiBlock(TSharedRef<const FMultiBlock> InMultiBlock) = 0;

	/**
	 * Adds a dropdown widget for options associated with this widget. The usage of this is block specific
	 *
	 * @param	InOptionsBlockWidget	The options block to associate with this widget
	 */
	virtual void SetOptionsBlockWidget(TSharedPtr<SWidget> InOptionsBlockWidget) = 0;

	/**
	 * Builds this MultiBlock widget up from the MultiBlock associated with it
	 *
	 * @param	StyleSet	The Slate style to use to build the widget
	 * @param	StyleName	The style name to use from the StyleSet
	 */
	virtual void BuildMultiBlockWidget(const ISlateStyle* StyleSet, const FName& StyleName) = 0;

	/**
	 * Sets the blocks location relative to the other blocks
	 * 
	 * @param InLocation	The MultiBlocks location
	 * @param bSectionContainsIcons Does the section contain icons?
	 */
	virtual void SetMultiBlockLocation(EMultiBlockLocation::Type InLocation, bool bSectionContainsIcons) = 0;

	/**
	 * Returns this MultiBlocks location
	 */
	virtual EMultiBlockLocation::Type GetMultiBlockLocation() = 0;

	/**
	 * Returns true if editing this widget
	 */
	virtual bool IsInEditMode() const = 0;
};



/**
 * MultiBlock Slate base widget (pure virtual).  You'll derive your own MultiBlock class from this base class.
 */
class SLATE_API SMultiBlockBaseWidget
	: public IMultiBlockBaseWidget,
	  public SCompoundWidget
{

public:
	TSharedPtr<const FMultiBlock> GetBlock() const { return MultiBlock; }

	/** IMultiBlockBaseWidget interface */
	virtual TSharedRef< SWidget > AsWidget() override;
	virtual TSharedRef< const SWidget > AsWidget() const override;
	virtual void SetOwnerMultiBoxWidget(TSharedRef<SMultiBoxWidget> InOwnerMultiBoxWidget) override;
	virtual void SetMultiBlock(TSharedRef<const FMultiBlock> InMultiBlock) override;
	virtual void SetOptionsBlockWidget(TSharedPtr<SWidget> InOptionsBlock) override;
	virtual void SetMultiBlockLocation(EMultiBlockLocation::Type InLocation, bool bInSectionContainsIcons) override;
	virtual EMultiBlockLocation::Type GetMultiBlockLocation() override;
	virtual bool IsInEditMode() const override;

	/** SWidget Interface */
	virtual void OnDragEnter(const FGeometry& MyGeometry, const FDragDropEvent& DragDropEvent) override;
	virtual FReply OnDragOver(const FGeometry& MyGeometry, const FDragDropEvent& DragDropEvent) override;
	virtual FReply OnDrop(const FGeometry& MyGeometry, const FDragDropEvent& DragDropEvent) override;
protected:

	/** Weak reference back to the MultiBox widget that owns us */
	TWeakPtr<SMultiBoxWidget> OwnerMultiBoxWidget;

	/** The MultiBlock we're associated with */
	TSharedPtr<const FMultiBlock> MultiBlock;

	TSharedPtr<SWidget> OptionsBlockWidget;

	/** The MultiBlocks location relative to the other blocks in the set */
	EMultiBlockLocation::Type Location;

	/** Does the section this block resides in contain blocks with icons? */
	bool bSectionContainsIcons;
};

/**
 * MultiBox Slate widget
 */
class SLATE_API SMultiBoxWidget
	: public SMenuOwner
{

public:

	SLATE_BEGIN_ARGS( SMultiBoxWidget )
		: _ContentScale( FVector2D::UnitVector )
		{}

		/** Content scaling factor */
		SLATE_ATTRIBUTE( FVector2D, ContentScale )

	SLATE_END_ARGS()

	/**
	 * Construct this widget
	 *
	 * @param	InArgs	The declaration data for this widget
	 */
	void Construct( const FArguments& InArgs );

	/**
	 * Associates this widget with a MultiBox
	 *
	 * @param	InMultiBox	The MultiBox we'll be associated with
	 */
	void SetMultiBox( TSharedRef< FMultiBox > InMultiBox )
	{
		MultiBox = InMultiBox;
	}

	/**
	* Sets new content for the SMultiBoxWidget
	*
	* @param	InContent	The new content to place in the ChildSlot
	*/
	void SetContent( TSharedRef< SWidget > InContent )
	{	
		ChildSlot
		[
			InContent 
		];
	}

	/**
	 * Access the MultiBox associated with this widget
	 */
	TSharedRef< const FMultiBox > GetMultiBox() const
	{
		return MultiBox.ToSharedRef();
	}

	/**
	* Sets the searchable state of this multibox
	*
	* @param	bSearchable		The searchable state to set
	*/
	void SetSearchable(bool bSearchable);
	/**
	* Gets the searchable state of this multibox
	*
	* @return	Whether this block is searchable
	*/
	bool GetSearchable() const;

	/**
	 * @return the the LinkedBoxManager
	 */
	TSharedRef<FLinkedBoxManager> GetLinkedBoxManager() { return LinkedBoxManager.ToSharedRef(); }

	/**
	* Sets optional maximum height of widget
	*/
	void SetMaxHeight(TAttribute<float> InMaxHeight) { MaxHeight = InMaxHeight; }

	/**
	 * Builds this MultiBox widget up from the MultiBox associated with it
	 */
	void BuildMultiBoxWidget();

	/** Generates the tiles for an STileView for button rows */
	TSharedRef<ITableRow> GenerateTiles(TSharedPtr<SWidget> Item, const TSharedRef<STableViewBase>& OwnerTable);

	/** Gets the maximum item width and height of the consituent widgets */
	float GetItemWidth() const;
	float GetItemHeight() const;

	/** Event handler for clicking the wrap button */
	TSharedRef<SWidget> OnWrapButtonClicked();

	const ISlateStyle* GetStyleSet() const { return MultiBox->GetStyleSet(); }
	const FName& GetStyleName() const { return MultiBox->GetStyleName(); }

	/**
	 * Called when a user drags a UI command into a multiblock in this widget
	 */
	void OnCustomCommandDragEnter( TSharedRef<const FMultiBlock> MultiBlock, const FGeometry& MyGeometry, const FDragDropEvent& DragDropEvent );

	/**
	 * Called when a user drags a UI command within multiblock in this widget
	 */
	void OnCustomCommandDragged( TSharedRef<const FMultiBlock> MultiBlock, const FGeometry& MyGeometry, const FDragDropEvent& DragDropEvent );

	/**
	 * Called when a user drops a UI command in this widget
	 */
	void OnCustomCommandDropped();
	
	/**
	 * Called after a drag was initiated from this box but was dropped elsewhere
	 */
	void OnDropExternal();

	/** Helper function used to transfer focus to the next/previous widget */
	static FReply FocusNextWidget(EUINavigation NavigationType);

	/** SWidget interface */
	virtual FReply OnDragOver( const FGeometry& MyGeometry, const FDragDropEvent& DragDropEvent ) override;
	virtual FReply OnDrop( const FGeometry& MyGeometry, const FDragDropEvent& DragDropEvent ) override;
	virtual bool SupportsKeyboardFocus() const override;
	virtual FReply OnFocusReceived( const FGeometry& MyGeometry, const FFocusEvent& InFocusEvent ) override;
	virtual FReply OnKeyDown( const FGeometry& MyGeometry, const FKeyEvent& KeyEvent ) override;
	virtual FReply OnKeyChar(const FGeometry& MyGeometry, const FCharacterEvent& InCharacterEvent) override;
	virtual bool OnVisualizeTooltip(const TSharedPtr<SWidget>& TooltipContent) override;

	/**
	* Starts a search and makes the search box visible
	*
	* @param	InChar		The first character typed in
	*/
	void BeginSearch(const TCHAR InChar);

	/**
	* Resets the search to be empty
	*/
	void ResetSearch();

	/**
	* Changes visibility of widgets in the multibox
	*/
	void FilterMultiBoxEntries();

	/**
	* Get the text to search by
	*
	* @return	The text currently being searched
	*/
	FText GetSearchText() const;

	/**
	* Get the SSearchText widget holding the search text
	*
	* @return	The widget to get
	*/
	TSharedPtr<SWidget> GetSearchTextWidget();

	/**
	* Set the block widget holding the search text
	*
	* @param	BlockWidget		The widget to set
	*/
	void SetSearchBlockWidget(TSharedPtr<SWidget>);

	/**
	* Adds a widget to SearchElement map, making the widget searchable
	*
	* @param	BlockWidget			The widget to add
	* @param	BlockDisplayText	The display text of the widget to search by
	*/
	UE_DEPRECATED(4.26, "AddSearchElement is deprecated as non-searchable elements also need to be stored, use AddElement instead")
	void AddSearchElement( TSharedPtr<SWidget>, FText );

	/**
	* Adds a widget to MultiBoxWidgets map, to access and modify its visibility based on search filters
	*
	* @param	BlockWidget			The widget to add
	* @param	BlockDisplayText	The display text of the widget to search by
	  @param    bSearchable			Whether the text is searchable
	*/
	void AddElement(TSharedPtr<SWidget> BlockWidget, FText BlockDisplayText, bool bInSearchable = true);

	/**
	 * @return True if the passed in block is being dragged
	 */
	bool IsBlockBeingDragged( TSharedPtr<const FMultiBlock> Block ) const;

	/**
	 * @return The visibility of customization widgets for a block
	 */
	EVisibility GetCustomizationVisibility(TWeakPtr<const FMultiBlock> BlockWeakPtr, TWeakPtr<SWidget> BlockWidgetWeakPtr) const;

	/**
	 * @return The visibility of the drop location indicator of a drag and drop for a block
	 */
	EVisibility GetCustomizationBorderDragVisibility(const FName InBlockName, const EMultiBlockType InBlockType, bool& bOutInsertAfter) const;

	/**
	 * Records the time that the multibox last summoned a menu
	 */
	void SetSummonedMenuTime(double InSummonedMenuTime);

	/**
	 * @return The last recorded time that the multibox summoned a menu
	 */
	double GetSummonedMenuTime() const;

private:
	/** Adds a block Widget to this widget */
	void AddBlockWidget(const FMultiBlock& Block, TSharedPtr<SHorizontalBox> HorizontalBox, TSharedPtr<SVerticalBox> VerticalBox, EMultiBlockLocation::Type InLocation, bool bSectionContainsIcons, TSharedPtr<const FToolBarComboButtonBlock> OptionsBlock);

	/**
	 * Updates the preview block being dragged.  The drag area is where the users dragged block will be dropped
	 */
	void UpdateDropAreaPreviewBlock( TSharedRef<const FMultiBlock> MultiBlock, TSharedPtr<FUICommandDragDropOp> DragDropContent, const FGeometry& DragArea, const FVector2D& DragPos );

	/** Creates the SearchTextWidget if the MultiBox has requested one */
	void CreateSearchTextWidget();

	/** Called when the SearchText changes */
	void OnFilterTextChanged(const FText& InFilterText);

<<<<<<< HEAD
=======
	/**
	 * Walks the sub-menus and adds new searchable blocks representing the flattened structure of any nested sub-menus.
	 * Enables recursive search over sub-menus. Allows work of traversing sub-menus to be deferred until search is requested.
	 * 
	 * @param MaxRecursionLevels Maximum depth of nested sub-menus to walk when flattening
	 */
	void FlattenSubMenusRecursive(uint32 MaxRecursionLevels);

>>>>>>> 6bbb88c8
private:
	/** A preview of a block being dragged */
	struct FDraggedMultiBlockPreview
	{
		/** Name of entry being dragged */
		FName BlockName;
		/** Type of entry being dragged */
		EMultiBlockType BlockType;
		/** Preview block for the command */
		TSharedPtr<class FDropPreviewBlock> PreviewBlock;
		/** Index into the block list where the block will be added*/
		int32 InsertIndex;
		// Vertical for menus and vertical toolbars, horizontally otherwise
		EOrientation InsertOrientation;

		FDraggedMultiBlockPreview()
			: BlockType(EMultiBlockType::None)
			, InsertIndex( INDEX_NONE )
		{}

		void Reset()
		{
			BlockName = NAME_None;
			BlockType = EMultiBlockType::None;
			PreviewBlock.Reset();
			InsertIndex = INDEX_NONE;
		}

		bool IsSameBlockAs(const FName InName, const EMultiBlockType InType) const
		{
			return BlockName == InName && BlockType == InType;
		}

		bool IsValid() const { return BlockName != NAME_None && BlockType != EMultiBlockType::None && PreviewBlock.IsValid() && InsertIndex != INDEX_NONE; }
	};

	/** Contains information about sub-menu block widgets that were pulled and flatten in the parent menu to enable searching the entire menu tree from the top. */
	struct FFlattenSearchableBlockInfo
	{
		/** The block widget searchable text along with its ancestor menu searchable texts. Ex. ["Menu_X", "Sub_Menu_Y", "BlockText"] */
		TArray<FText> SearchableTextHierarchyComponents;

		/** The flatten widget wrapping the block widget that was built for the associated block. The flatten widget adds a 'hierarchy tip' widget to indicate the real location of this item in the hierarchy. */
		TSharedPtr<SWidget> Widget;

		/** Whether the hierarchy tip widget is visible in the flatten search result. This tip let the user know the real location of this item in the hierarchy. */
		EVisibility HierarchyTipVisibility = EVisibility::Collapsed;
	};

	/** The MultiBox we're associated with */
	TSharedPtr< FMultiBox > MultiBox;

	/** An array of widgets used for an STileView if used */
	TArray< TSharedPtr<SWidget> > TileViewWidgets;

	/** Box panel used for horizontally-oriented boxes, e.g., horizontal toolbar or menu bar */
	TSharedPtr<SHorizontalBox> MainHorizontalBox;

	/** Box panel used for vertically-oriented boxes, e.g., vertical toolbar or menu */
	TSharedPtr<SVerticalBox> MainVerticalBox;

	/** Specialized box widget to handle clipping of toolbars and menubars */
	TSharedPtr<class SClippingHorizontalBox> ClippedHorizontalBox;

	/** Specialized box widget to handle clipping of toolbars and menubars */
	TSharedPtr<SUniformWrapPanel> UniformToolbarPanel;

	/** A preview of a block being dragged inside this box */
	FDraggedMultiBlockPreview DragPreview;

<<<<<<< HEAD
	/* The multibox widgets that are contained, linked to their display text */
	TMap<TSharedPtr<SWidget>, FText > MultiBoxWidgets;
=======
	/** The multibox widgets that are contained, linked to their searchable text hierarchies. */
	TMap<TSharedPtr<SWidget>, TArray<FText>> MultiBoxWidgets;

	/** The set of searchable blocks found in this multibox sub-menus that were collected and flatten in this multibox to support recursively searching this multibox hierarchy. */
	TMap<TSharedPtr<const FMultiBlock>, TSharedPtr<FFlattenSearchableBlockInfo>> FlattenSearchableBlocks;

	/** Whether the set in FlattenSearchableBlocks has already been populated. */
	bool bDidFlattenSearchableBlocks = false;

	/** The set of searchable blocks widgets that were added from the list of flatten blocks collecteto display search results from this multibox hierarchy. */
	TMap<TSharedPtr<SWidget>, TSharedPtr<FFlattenSearchableBlockInfo>> FlattenSearchableWidgets;

	/** The list of visible hierarchy tips text (associated with flatten search widgets) in the search result. This is used to group sub-items matching the searched text and avoid showing the same tip several times. */
	TSet<FString> VisibleFlattenHierarchyTips;
>>>>>>> 6bbb88c8

	/* The search widget to be displayed at the top of the multibox */
	TSharedPtr<SSearchBox> SearchTextWidget;

	/* The search widget to be displayed at the top of the multibox */
	TSharedPtr<SWidget> SearchBlockWidget;

	/* The text being searched for */
	FText SearchText;

	/** Whether this multibox can be searched */
	bool bSearchable;

	/** The time when the multibox last summoned a menu */
	double SummonedMenuTime = 0.0;

	/** Optional maximum height of widget */
	TAttribute<float> MaxHeight;

	/** Allows Menu Elementes to size properly */
	TSharedPtr<FLinkedBoxManager> LinkedBoxManager;
};<|MERGE_RESOLUTION|>--- conflicted
+++ resolved
@@ -438,15 +438,12 @@
 	/* Whether the MultiBox has a search widget */
 	bool bHasSearchWidget;
 
-<<<<<<< HEAD
-=======
 	/** Whether the MultiBox can be focused. */
 	bool bIsFocusable;
 
 	/* Returns the last command list used */
 	const TSharedPtr<const FUICommandList> GetLastCommandList() const { return CommandLists.Num() > 0 ? CommandLists.Last() : nullptr; }
 
->>>>>>> 6bbb88c8
 private:
 	
 	/**
@@ -828,8 +825,6 @@
 	/** Called when the SearchText changes */
 	void OnFilterTextChanged(const FText& InFilterText);
 
-<<<<<<< HEAD
-=======
 	/**
 	 * Walks the sub-menus and adds new searchable blocks representing the flattened structure of any nested sub-menus.
 	 * Enables recursive search over sub-menus. Allows work of traversing sub-menus to be deferred until search is requested.
@@ -838,7 +833,6 @@
 	 */
 	void FlattenSubMenusRecursive(uint32 MaxRecursionLevels);
 
->>>>>>> 6bbb88c8
 private:
 	/** A preview of a block being dragged */
 	struct FDraggedMultiBlockPreview
@@ -909,10 +903,6 @@
 	/** A preview of a block being dragged inside this box */
 	FDraggedMultiBlockPreview DragPreview;
 
-<<<<<<< HEAD
-	/* The multibox widgets that are contained, linked to their display text */
-	TMap<TSharedPtr<SWidget>, FText > MultiBoxWidgets;
-=======
 	/** The multibox widgets that are contained, linked to their searchable text hierarchies. */
 	TMap<TSharedPtr<SWidget>, TArray<FText>> MultiBoxWidgets;
 
@@ -927,7 +917,6 @@
 
 	/** The list of visible hierarchy tips text (associated with flatten search widgets) in the search result. This is used to group sub-items matching the searched text and avoid showing the same tip several times. */
 	TSet<FString> VisibleFlattenHierarchyTips;
->>>>>>> 6bbb88c8
 
 	/* The search widget to be displayed at the top of the multibox */
 	TSharedPtr<SSearchBox> SearchTextWidget;
