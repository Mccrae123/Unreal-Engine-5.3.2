--- conflicted
+++ resolved
@@ -234,11 +234,7 @@
 	*
 	* @param	bSearchable		The searchable state to set
 	*/
-<<<<<<< HEAD
-	void SetSearchable(bool bSearchable);
-=======
 	SLATE_API void SetSearchable(bool bSearchable);
->>>>>>> 4af6daef
 
 	/**
 	* Gets the searchable state of this block
@@ -315,11 +311,7 @@
 	/**
 	 * Creates a new multibox instance
 	 */
-<<<<<<< HEAD
-	static TSharedRef<FMultiBox> Create( const EMultiBoxType InType,  FMultiBoxCustomization InCustomization, const bool bInShouldCloseWindowAfterMenuSelection );
-=======
 	static SLATE_API TSharedRef<FMultiBox> Create( const EMultiBoxType InType,  FMultiBoxCustomization InCustomization, const bool bInShouldCloseWindowAfterMenuSelection );
->>>>>>> 4af6daef
 
 	/**
 	 * Gets the type of this MultiBox
@@ -818,16 +810,6 @@
 	 */
 	SLATE_API double GetSummonedMenuTime() const;
 
-	/**
-	 * Records the time that the multibox last summoned a menu
-	 */
-	void SetSummonedMenuTime(double InSummonedMenuTime);
-
-	/**
-	 * @return The last recorded time that the multibox summoned a menu
-	 */
-	double GetSummonedMenuTime() const;
-
 private:
 	/** Adds a block Widget to this widget */
 	SLATE_API void AddBlockWidget(const FMultiBlock& Block, TSharedPtr<SHorizontalBox> HorizontalBox, TSharedPtr<SVerticalBox> VerticalBox, EMultiBlockLocation::Type InLocation, bool bSectionContainsIcons, TSharedPtr<const FToolBarComboButtonBlock> OptionsBlock);
@@ -850,14 +832,6 @@
 	 * @param MaxRecursionLevels Maximum depth of nested sub-menus to walk when flattening
 	 */
 	SLATE_API void FlattenSubMenusRecursive(uint32 MaxRecursionLevels);
-
-	/**
-	 * Walks the sub-menus and adds new searchable blocks representing the flattened structure of any nested sub-menus.
-	 * Enables recursive search over sub-menus. Allows work of traversing sub-menus to be deferred until search is requested.
-	 * 
-	 * @param MaxRecursionLevels Maximum depth of nested sub-menus to walk when flattening
-	 */
-	void FlattenSubMenusRecursive(uint32 MaxRecursionLevels);
 
 private:
 	/** A preview of a block being dragged */
