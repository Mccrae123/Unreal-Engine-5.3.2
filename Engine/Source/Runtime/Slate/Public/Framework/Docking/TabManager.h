// Copyright Epic Games, Inc. All Rights Reserved.

#pragma once

#include "CoreMinimal.h"
#include "SlateFwd.h"
#include "Containers/Ticker.h"
#include "Misc/Attribute.h"
#include "Textures/SlateIcon.h"
#include "Widgets/SWindow.h"
#include "Framework/Docking/WorkspaceItem.h"
#include "Framework/Commands/UIAction.h"

class FJsonObject;
class FMenuBuilder;
class FNamePermissionList;
class FMultiBox;
class FProxyTabmanager;
class SDockingArea;
class SDockingTabStack;
class FLayoutExtender;
struct FTabMatcher;
struct FSidebarTabLists;

DECLARE_MULTICAST_DELEGATE_TwoParams(
	FOnActiveTabChanged,
	/** Newly active tab */
	TSharedPtr<SDockTab>,
	/** Previously active tab */
	TSharedPtr<SDockTab> );
	

enum class ESidebarLocation : uint8
{
	/** Tab is in a sidebar on the left side of its parent area */
	Left,
	/** Tab is in a sidebar on the right side of its parent area */
	Right,

	/** Tab is not in a sidebar */
	None,
};


enum class ETabIdFlags : uint8
{
	None            = 0x0,  // No flags
	SaveLayout      = 0x1,  // This tab should be included when saving the Slate layout
};

ENUM_CLASS_FLAGS(ETabIdFlags);

struct FTabId
{
	FTabId()
		: InstanceId(INDEX_NONE)
		, Flags(ETabIdFlags::SaveLayout)
	{ }

	FTabId(const FName InTabType, const int32 InInstanceId)
		: TabType(InTabType)
		, InstanceId(InInstanceId)
		, Flags(ETabIdFlags::SaveLayout)
	{ }

	FTabId(const FName InTabType)
		: TabType(InTabType)
		, InstanceId(INDEX_NONE)
		, Flags(ETabIdFlags::SaveLayout)
	{ }

	FTabId(const FName InTabType, const ETabIdFlags InFlags)
		: TabType(InTabType)
		, InstanceId(INDEX_NONE)
		, Flags(InFlags)
	{ }

	/** Document tabs allow multiple instances of the same tab type. The placement rules for these tabs are left up for the specific use-cases. These tabs are not persisted. */
	bool IsTabPersistable() const
	{
		return InstanceId == INDEX_NONE;
	}

	bool operator==(const FTabId& Other) const
	{
		return TabType == Other.TabType && (InstanceId == INDEX_NONE || Other.InstanceId == INDEX_NONE || InstanceId == Other.InstanceId) ;
	}

	bool ShouldSaveLayout() const { return EnumHasAnyFlags(Flags, ETabIdFlags::SaveLayout); }

	FString ToString() const
	{
		// This function is useful to allow saving the layout on disk.
		// Alternative: We could save (InstanceId == INDEX_NONE) ? TabType.ToString() : FString::Printf( TEXT("%s : %d"), *(TabType.ToString()), InstanceId ), which would include the InstanceId.
		// Problem: InstanceId depends on the Editor/Slate runtime session rather than the layout itself. I.e., this would lead to the exact same layout being saved differently, depending
		// on how many tabs were opened/closed before arriving to that final layout, or in the order in which those tabs were created.
		// Conclusion: We do not want to save the InstanceId, which is session-dependent rather than layout-dependent.
		// More detailed explanation: When the Editor is opened, InstanceId is a static value starting in 0 and increasing every time a new FTabID is created (but not decreased when one is
		// closed). Loading/saving layouts do not reset this number either (and there is no point in doing so given that it is a runtime variable). E.g., opening and closing the same tab
		// multiple times will lead to higher InstanceId numbers in the final layout. In addition, creating tab A and then B would lead to A::InstanceId = 0, B::InstanceId = 1. While creating
		// B first and A latter would lead to the opposite values. Any of these examples would wrongly make 2 exact layouts look "different" if we saved the InstanceIds.
		return TabType.ToString();
	}

	FText ToText() const
	{
		FFormatNamedArguments Args;
		Args.Add( TEXT("TabType"), FText::FromName( TabType ) );
		Args.Add( TEXT("InstanceIdNumber"), FText::AsNumber( InstanceId ) );

		return (InstanceId == INDEX_NONE)
			? FText::FromName( TabType )
			: FText::Format( NSLOCTEXT("TabManager", "TabIdFormat", "{TabType} : {InstanceIdNumber}"), Args );
	}

	friend uint32 GetTypeHash(const FTabId& In)
	{
		return GetTypeHash(In.TabType) ^ In.InstanceId;
	}

	FName TabType;
	int32 InstanceId;

	private:
	ETabIdFlags Flags;
};


class FSpawnTabArgs
{
	public:
	FSpawnTabArgs( const TSharedPtr<SWindow>& InOwnerWindow, const FTabId& InTabBeingSpawenedId )
	: TabIdBeingSpawned(InTabBeingSpawenedId)
	, OwnerWindow(InOwnerWindow)
	{
	}

	const TSharedPtr<SWindow>& GetOwnerWindow() const
	{
		return OwnerWindow;
	}

	const FTabId& GetTabId() const 
	{
		return TabIdBeingSpawned;
	}

	private:
	FTabId TabIdBeingSpawned;
	TSharedPtr<SWindow> OwnerWindow;
};


/**
 * Invoked when a tab needs to be spawned.
 */
DECLARE_DELEGATE_RetVal_OneParam( TSharedRef<SDockTab>, FOnSpawnTab, const FSpawnTabArgs& );
DECLARE_DELEGATE_RetVal_OneParam(bool, FCanSpawnTab, const FSpawnTabArgs&);
/**
 * Allows users to provide custom logic when searching for a tab to reuse.
 * The TabId that is being searched for is provided as a courtesy, but does not have to be respected.
 */
DECLARE_DELEGATE_RetVal_OneParam( TSharedPtr<SDockTab>, FOnFindTabToReuse, const FTabId& )

<<<<<<< HEAD
struct SLATE_API FMinorTabConfig
=======
struct FMinorTabConfig
>>>>>>> 4af6daef
{
public:
	FMinorTabConfig()
	{
	}

	FMinorTabConfig(const FName& InTabID)
		: TabId(InTabID)
	{
	}

	FName TabId;

	FText TabLabel;

	FText TabTooltip;

	FSlateIcon TabIcon;

	FOnSpawnTab OnSpawnTab;

	FCanSpawnTab CanSpawnTab;

	FOnFindTabToReuse OnFindTabToReuse;

	TSharedPtr<FWorkspaceItem> WorkspaceGroup;
};

/** An enum to describe how TabSpawnerEntries will be handled by menus. */
namespace ETabSpawnerMenuType
{
	enum Type
	{
		Enabled,		// Display this spawner in menus
		Disabled,		// Display this spawner in menus, but make it disabled
		Hidden,			// Do not display this spawner in menus, it will be invoked manually
	};
}

struct FTabSpawnerEntry : public FWorkspaceItem
{
	FTabSpawnerEntry(const FName& InTabType, const FOnSpawnTab& InSpawnTabMethod, const FCanSpawnTab& InCanSpawnTab)
		: FWorkspaceItem(FText(), FSlateIcon(), false)
		, TabType(InTabType)
		, OnSpawnTab(InSpawnTabMethod)
		, CanSpawnTab(InCanSpawnTab)
		, OnFindTabToReuse()
		, MenuType(ETabSpawnerMenuType::Enabled)
		, bAutoGenerateMenuEntry(true)
		, bCanSidebarTab(true)
		, SpawnedTabPtr()
	{
	}

	FTabSpawnerEntry& SetIcon( const FSlateIcon& InIcon)
	{
		Icon = InIcon;
		return *this;
	}

	FTabSpawnerEntry& SetDisplayNameAttribute(const TAttribute<FText>& InLegibleName)
	{
		DisplayNameAttribute = InLegibleName;
		return *this;
	}

	FTabSpawnerEntry& SetTooltipTextAttribute(const TAttribute<FText>& InTooltipText)
	{
		TooltipTextAttribute = InTooltipText;
		return *this;
	}

	FTabSpawnerEntry& SetDisplayName( const FText& InLegibleName )
	{
		DisplayNameAttribute = InLegibleName;
		return *this;
	}

	FTabSpawnerEntry& SetTooltipText( const FText& InTooltipText )
	{
		TooltipTextAttribute = InTooltipText;
		return *this;
	}

	FTabSpawnerEntry& SetGroup( const TSharedRef<FWorkspaceItem>& InGroup )
	{
		InGroup->AddItem(SharedThis(this));
		return *this;
	}

	FTabSpawnerEntry& SetReuseTabMethod( const FOnFindTabToReuse& InReuseTabMethod )
	{
		OnFindTabToReuse = InReuseTabMethod;
		return *this;
	}

	FTabSpawnerEntry& SetMenuType( const TAttribute<ETabSpawnerMenuType::Type>& InMenuType )
	{
		MenuType = InMenuType;
		return *this;
	}

	FTabSpawnerEntry& SetAutoGenerateMenuEntry( bool bInAutoGenerateMenuEntry )
	{
		bAutoGenerateMenuEntry = bInAutoGenerateMenuEntry;
		return *this;
	}

	FTabSpawnerEntry& SetCanSidebarTab(bool bInCanSidebarTab)
	{
		bCanSidebarTab = bInCanSidebarTab;
		return *this;
	}

	bool CanSidebarTab() const
	{
		return bCanSidebarTab;
	}

	virtual TSharedPtr<FTabSpawnerEntry> AsSpawnerEntry() override
	{
		return SharedThis(this);
	}

	const FName GetTabType() const
	{
		return TabType;
	};

<<<<<<< HEAD
=======
	const bool IsHidden() const
	{
		return MenuType.Get() == ETabSpawnerMenuType::Hidden;
	}

>>>>>>> 4af6daef
private:
	FName TabType;
	FOnSpawnTab OnSpawnTab;
	FCanSpawnTab CanSpawnTab;
	/** When this method is not provided, we assume that the tab should only allow 0 or 1 instances */
	FOnFindTabToReuse OnFindTabToReuse;
	/** Whether this menu item should be enabled, disabled, or hidden */
	TAttribute<ETabSpawnerMenuType::Type> MenuType;
	/** Whether to automatically generate a menu entry for this tab spawner */
	bool bAutoGenerateMenuEntry;
	/** Whether or not this tab can ever be in a sidebar */
	bool bCanSidebarTab;

	TWeakPtr<SDockTab> SpawnedTabPtr;

	FORCENOINLINE bool IsSoleTabInstanceSpawned() const
	{
		// Items that allow multiple instances need a custom way to find and reuse tabs.
		return SpawnedTabPtr.IsValid();
	}

	friend class FTabManager;
};


namespace ETabState
{
	enum Type
	{
		OpenedTab = 0x1 << 0,
		ClosedTab = 0x1 << 1,
		SidebarTab = 0x1 << 2,

		/**
		 * InvalidTab refers to tabs that were not recognized by the Editor (e.g., LiveLink when its plugin its disabled).
		 */
		InvalidTab = 0x1 << 3
	};
}

enum class EOutputCanBeNullptr
{
	/**
	 * RestoreArea_Helper() will always return a SWidget. It will return an "Unrecognized Tab" dummy SWidget if it cannot find the way to create the desired SWidget.
	 * Default behavior and the only one used before UE 4.24.
	 * This is the most strict condition and will never return nullptr.
	 */
	Never,
	/**
	 * RestoreArea_Helper() will return nullptr if its parent FTabManager::FStack does not contain at least a valid tab.
	 * Useful for docked SWidgets that contain closed Tabs.
	 * With IfNoTabValid, if a previously docked Tab is re-opened (i.e., its ETabState value changes from ClosedTab to OpenedTab), it will be displayed in the same place
	 * it was placed before being initially closed. However, with IfNoOpenTabValid, if that Tab were re-opened, it might be instead displayed in a new standalone SWidget.
	 */
	IfNoTabValid,
	/**
	 * RestoreArea_Helper() will return nullptr if its parent FTabManager::FStack does not contain at least a valid tab whose ETabState is set to OpenedTab.
	 * Useful for standalone SWidgets that otherwise will display a blank UI with no Tabs on it.
	 * This is the most relaxed condition and the one that will return nullptr the most.
	 */
	IfNoOpenTabValid
};


class FTabManager : public TSharedFromThis<FTabManager>
{
	friend class FGlobalTabmanager;
	public:

		class FStack;
		class FSplitter;
		class FArea;
		class FLayout;

		DECLARE_DELEGATE_OneParam( FOnPersistLayout, const TSharedRef<FLayout>& );

		class FLayoutNode : public TSharedFromThis<FLayoutNode>
		{
			friend class FTabManager;

		public:

			virtual ~FLayoutNode() { }
			
			SLATE_API virtual TSharedPtr<FStack> AsStack();

			SLATE_API virtual TSharedPtr<FSplitter> AsSplitter();

			SLATE_API virtual TSharedPtr<FArea> AsArea();

			float GetSizeCoefficient() const { return SizeCoefficient; }

		protected:
			FLayoutNode()
			: SizeCoefficient(1.0f)
			{
			}

			float SizeCoefficient;
		};

		struct FTab
		{
			FTab(const FTabId& InTabId, ETabState::Type InTabState)
				: TabId(InTabId)
				, TabState(InTabState)
				, SidebarLocation(ESidebarLocation::None)
				, SidebarSizeCoefficient(0.0f)
				, bPinnedInSidebar(false)
			{
				check(InTabState != ETabState::SidebarTab);
			}

			FTab(const FTabId& InTabId, ETabState::Type InTabState, ESidebarLocation InSidebarLocation, float InSidebarSizeCoefficient, bool bInPinnedInSidebar)
				: TabId(InTabId)
				, TabState(InTabState)
				, SidebarLocation(InSidebarLocation)
				, SidebarSizeCoefficient(InSidebarSizeCoefficient)
				, bPinnedInSidebar(bInPinnedInSidebar)
			{
				check(InTabState != ETabState::SidebarTab || InSidebarLocation != ESidebarLocation::None);
			}

			bool operator==( const FTab& Other ) const
			{
				return this->TabId == Other.TabId && this->TabState == Other.TabState && this->SidebarLocation == Other.SidebarLocation;
			}

			FTabId TabId;
			ETabState::Type TabState;
			ESidebarLocation SidebarLocation;
			float SidebarSizeCoefficient;
			bool bPinnedInSidebar;
		};

		class FStack : public FLayoutNode
		{
				friend class FTabManager;
				friend class FLayout;
				friend class SDockingTabStack;

			public:				
				TSharedRef<FStack> AddTab(const FName TabType, ETabState::Type InTabState)
				{
					check(InTabState != ETabState::SidebarTab);
					Tabs.Add(FTab( FTabId(TabType), InTabState));
					return SharedThis(this);
				}

				TSharedRef<FStack> AddTab(const FTabId TabId, ETabState::Type InTabState)
				{
					check(InTabState != ETabState::SidebarTab);

					Tabs.Add(FTab(TabId, InTabState));

					return SharedThis(this);
				}

				TSharedRef<FStack> AddTab(const FName TabType, ETabState::Type InTabState, ESidebarLocation InSidebarLocation, float SidebarSizeCoefficient, bool bPinnedInSidebar=false)
				{
					check(InTabState != ETabState::SidebarTab || InSidebarLocation != ESidebarLocation::None);
					Tabs.Add(FTab(FTabId(TabType), InTabState, InSidebarLocation, SidebarSizeCoefficient, bPinnedInSidebar));
					return SharedThis(this);
				}

				TSharedRef<FStack> AddTab(const FTabId TabId, ETabState::Type InTabState, ESidebarLocation InSidebarLocation, float SidebarSizeCoefficient, bool bPinnedInSidebar=false)
				{
					check(InTabState != ETabState::SidebarTab || InSidebarLocation != ESidebarLocation::None);

					Tabs.Add(FTab(TabId, InTabState, InSidebarLocation, SidebarSizeCoefficient, bPinnedInSidebar));

					return SharedThis(this);
				}

				TSharedRef<FStack> AddTab(const FTab& Tab)
				{
					Tabs.Add(Tab);
					return SharedThis(this);
				}

				TSharedRef<FStack> SetSizeCoefficient( const float InSizeCoefficient )
				{
					SizeCoefficient = InSizeCoefficient;
					return SharedThis(this);
				}

				TSharedRef<FStack> SetHideTabWell( const bool InHideTabWell )
				{
					bHideTabWell = InHideTabWell;
					return SharedThis(this);
				}

				TSharedRef<FStack> SetForegroundTab( const FTabId& TabId )
				{
					ForegroundTabId = TabId;
					return SharedThis(this);
				}

				virtual TSharedPtr<FStack> AsStack() override
				{
					return SharedThis(this);
				}

				virtual ~FStack()
				{
				}

				TSharedRef<FStack> SetExtensionId(FName InExtensionId)
				{
					ExtensionId = InExtensionId;
					return SharedThis(this);
				}

				FName GetExtensionId() const
				{
					return ExtensionId;
				}

			protected:

				FStack()
				: Tabs()
				, bHideTabWell(false)
				, ForegroundTabId(NAME_None)
				{
				}

				TArray<FTab> Tabs;
				bool bHideTabWell;
				FTabId ForegroundTabId;
				FName ExtensionId;
		};


		class FSplitter : public FLayoutNode
		{
				friend class FTabManager;
				friend class FLayoutExtender;
		
			public:

				TSharedRef<FSplitter> Split( TSharedRef<FLayoutNode> InNode )
				{
					ChildNodes.Add(InNode);
					return SharedThis(this);
				}

				TSharedRef<FSplitter> InsertBefore(TSharedRef<FLayoutNode> NodeToInsertBefore, TSharedRef<FLayoutNode> NodeToInsert)
				{
					int32 InsertAtIndex = ChildNodes.Find(NodeToInsertBefore);
					check(InsertAtIndex != INDEX_NONE);
					ChildNodes.Insert(NodeToInsert, InsertAtIndex);
					return SharedThis(this);
				}

				TSharedRef<FSplitter> InsertAfter(TSharedRef<FLayoutNode> NodeToInsertAfter, TSharedRef<FLayoutNode> NodeToInsert)
				{
					int32 InsertAtIndex = ChildNodes.Find(NodeToInsertAfter);
					check(InsertAtIndex != INDEX_NONE);
					ChildNodes.Insert(NodeToInsert, InsertAtIndex + 1);
					return SharedThis(this);
				}


				TSharedRef<FSplitter> SetSizeCoefficient( const float InSizeCoefficient )
				{
					SizeCoefficient = InSizeCoefficient;
					return SharedThis(this);
				}

				TSharedRef<FSplitter> SetOrientation( const EOrientation InOrientation )
				{
					Orientation = InOrientation;
					return SharedThis(this);
				}

				virtual TSharedPtr<FSplitter> AsSplitter() override
				{
					return SharedThis(this);
				}

				EOrientation GetOrientation() const { return Orientation; }

				virtual ~FSplitter()
				{
				}

			protected:
				FSplitter()
				: Orientation(Orient_Horizontal)
				{
				}

				EOrientation Orientation;
				TArray< TSharedRef<FLayoutNode> > ChildNodes;
		};


		class FArea : public FSplitter
		{
				friend class FTabManager;
		
			public:			
				enum EWindowPlacement
				{
					Placement_NoWindow,
					Placement_Automatic,
					Placement_Specified
				};

				TSharedRef<FArea> Split( TSharedRef<FLayoutNode> InNode )
				{
					ChildNodes.Add(InNode);
					return SharedThis(this);
				}
				
				TSharedRef<FArea> SplitAt( int32 Index, TSharedRef<FLayoutNode> InNode )
				{
					check(Index >= 0);
					ChildNodes.Insert(InNode, FMath::Min(Index, ChildNodes.Num()));
					return SharedThis(this);
				}

				TSharedRef<FArea> SetOrientation( const EOrientation InOrientation )
				{
					Orientation = InOrientation;
					return SharedThis(this);
				}

				TSharedRef<FArea> SetWindow( FVector2D InPosition, bool IsMaximized )
				{
					WindowPlacement = Placement_Specified;
					UnscaledWindowPosition = InPosition;
					bIsMaximized = IsMaximized;
					return SharedThis(this);
				}

				TSharedRef<FArea> SetExtensionId( FName InExtensionId )
				{
					ExtensionId = InExtensionId;
					return SharedThis(this);
				}

				FName GetExtensionId() const
				{
					return ExtensionId;
				}

				virtual TSharedPtr<FArea> AsArea() override
				{
					return SharedThis(this);
				}

				virtual ~FArea()
				{
				}

			protected:
				FArea( const float InWidth, const float InHeight )
				: WindowPlacement(Placement_Automatic)
				, UnscaledWindowPosition(FVector2D(0.0, 0.0))
				, UnscaledWindowSize(InWidth, InHeight)
				, bIsMaximized( false )
				{
				}

				EWindowPlacement WindowPlacement;
				FVector2D UnscaledWindowPosition;
				FVector2D UnscaledWindowSize;
				bool bIsMaximized;
				FName ExtensionId;
		};


		class FLayout : public TSharedFromThis<FLayout>
		{
				friend class FTabManager;
				
			public:

				static SLATE_API const TSharedRef<FTabManager::FLayout> NullLayout; /** A dummy layout meant to spawn nothing during (e.g., asset editor) initialization */

				TSharedRef<FLayout> AddArea( const TSharedRef<FArea>& InArea )
				{
					Areas.Add( InArea );
					return SharedThis(this);
				}

				const TWeakPtr<FArea>& GetPrimaryArea() const
				{
					return PrimaryArea;
				}
				
			public:
				static SLATE_API TSharedPtr<FTabManager::FLayout> NewFromString( const FString& LayoutAsText );
				static SLATE_API TSharedPtr<FTabManager::FLayout> NewFromJson( const TSharedPtr<FJsonObject>& LayoutAsJson );
				SLATE_API FName GetLayoutName() const;
				SLATE_API TSharedRef<FJsonObject> ToJson() const;
				SLATE_API FString ToString() const;

				SLATE_API void ProcessExtensions(const FLayoutExtender& Extender);

			protected:
				static SLATE_API TSharedRef<class FJsonObject> PersistToString_Helper(const TSharedRef<FLayoutNode>& NodeToPersist);
				static SLATE_API TSharedRef<FLayoutNode> NewFromString_Helper( TSharedPtr<FJsonObject> JsonObject );

				FLayout(const FName& InLayoutName)
					: LayoutName(InLayoutName)
				{}

				TWeakPtr< FArea > PrimaryArea;
				TArray< TSharedRef<FArea> > Areas;
				/** The layout will be saved into a config file with this name. E.g. LevelEditorLayout or MaterialEditorLayout */
				FName LayoutName;
		};	


		friend class FPrivateApi;
		class FPrivateApi
		{
			public:
				FPrivateApi( FTabManager& InTabManager )
				: TabManager( InTabManager )
				{
				}

				TSharedPtr<SWindow> GetParentWindow() const;
				void OnDockAreaCreated( const TSharedRef<SDockingArea>& NewlyCreatedDockArea );
				/** Notify the tab manager that a tab has been relocated. If the tab now lives in a new window, the NewOwnerWindow should be a valid pointer. */
				void OnTabRelocated( const TSharedRef<SDockTab>& RelocatedTab, const TSharedPtr<SWindow>& NewOwnerWindow );
				void OnTabOpening( const TSharedRef<SDockTab>& TabBeingOpened );
				void OnTabClosing( const TSharedRef<SDockTab>& TabBeingClosed );
				void OnDockAreaClosing( const TSharedRef<SDockingArea>& DockAreaThatIsClosing );
				void OnTabManagerClosing();
				bool CanTabLeaveTabWell(const TSharedRef<const SDockTab>& TabToTest) const;
				const TArray< TWeakPtr<SDockingArea> >& GetLiveDockAreas() const;
				/**
				 * Notify the tab manager that the NewForegroundTab was brought to front and the BackgroundedTab was send to the background as a result.
				 */
				void OnTabForegrounded( const TSharedPtr<SDockTab>& NewForegroundTab, const TSharedPtr<SDockTab>& BackgroundedTab );

				void ShowWindows();
				void HideWindows();

			private:
				FTabManager& TabManager;
				
		};

		SLATE_API FTabManager::FPrivateApi& GetPrivateApi();

	public:
		class FSearchPreference
		{
		public:
			virtual TSharedPtr<SDockTab> Search(const FTabManager& Manager, FName PlaceholderId, const TSharedRef<SDockTab>& UnmanagedTab) const = 0;
			virtual ~FSearchPreference() {}
		};

		class FRequireClosedTab : public FSearchPreference
		{
		public:
			SLATE_API virtual TSharedPtr<SDockTab> Search(const FTabManager& Manager, FName PlaceholderId, const TSharedRef<SDockTab>& UnmanagedTab) const override;
		};

		class FLiveTabSearch : public FSearchPreference
		{
		public:
			SLATE_API FLiveTabSearch(FName InSearchForTabId = NAME_None);

			SLATE_API virtual TSharedPtr<SDockTab> Search(const FTabManager& Manager, FName PlaceholderId, const TSharedRef<SDockTab>& UnmanagedTab) const override;

		private:
			FName SearchForTabId;
		};

		class FLastMajorOrNomadTab : public FSearchPreference
		{
		public:
			SLATE_API FLastMajorOrNomadTab(FName InFallbackTabId);

			SLATE_API virtual TSharedPtr<SDockTab> Search(const FTabManager& Manager, FName PlaceholderId, const TSharedRef<SDockTab>& UnmanagedTab) const override;
		private:
			FName FallbackTabId;
		};

	public:
		static TSharedRef<FLayout> NewLayout( const FName LayoutName )
		{
			return MakeShareable( new FLayout(LayoutName) );
		}
		
		static TSharedRef<FArea> NewPrimaryArea()
		{
			TSharedRef<FArea>Area = MakeShareable( new FArea(0,0) );
			Area->WindowPlacement = FArea::Placement_NoWindow;
			return Area;
		}

		static TSharedRef<FArea> NewArea( const float Width, const float Height )
		{
			return MakeShareable( new FArea( Width, Height ) );
		}

		static TSharedRef<FArea> NewArea( const FVector2D& WindowSize )
		{
			return MakeShareable( new FArea( UE_REAL_TO_FLOAT(WindowSize.X), UE_REAL_TO_FLOAT(WindowSize.Y) ) );
		}
		
		static TSharedRef<FStack> NewStack() 
		{
			return MakeShareable( new FStack() );
		}
		
		static TSharedRef<FSplitter> NewSplitter()
		{
			return MakeShareable( new FSplitter() );
		}

		static void RegisterDefaultTabWindowSize(const FTabId& TabName, const FVector2D DefaultSize)
		{
			DefaultTabWindowSizeMap.Add(TabName, DefaultSize);
		}

		static void UnregisterDefaultTabWindowSize(const FTabId& TabName)
		{
			DefaultTabWindowSizeMap.Remove(TabName);
		}

		SLATE_API void SetOnPersistLayout( const FOnPersistLayout& InHandler );

		/** Close all live areas and wipe all the persisted areas. */
		SLATE_API void CloseAllAreas();

		/** Gather the persistent layout */
		SLATE_API TSharedRef<FTabManager::FLayout> PersistLayout() const;

		/** Gather the persistent layout and execute the custom delegate for saving it to persistent storage (e.g. into config files) */
		SLATE_API void SavePersistentLayout();

		/** Request a deferred save of the layout. */
		SLATE_API void RequestSavePersistentLayout();

		/** Clears the request for a deferred save of the layout */
		SLATE_API void ClearPendingLayoutSave();

		/** Request a deferred save of the layout. */
		void RequestSavePersistentLayout();

		/**
		 * Register a new tab spawner with the tab manager.  The spawner will be called when anyone calls
		 * InvokeTab().
		 * @param TabId The TabId to register the spawner for.
		 * @param OnSpawnTab The callback that will be used to spawn the tab.
		 * @param CanSpawnTab The callback that will be used to ask if spawning the tab is allowed
		 * @return The registration entry for the spawner.
		 */
		SLATE_API FTabSpawnerEntry& RegisterTabSpawner(const FName TabId, const FOnSpawnTab& OnSpawnTab, const FCanSpawnTab& CanSpawnTab = FCanSpawnTab());

		/**
		 * Unregisters the tab spawner matching the provided TabId.
		 * @param TabId The TabId to remove the spawner for.
		 * @return true if a spawner was found for this TabId, otherwise false.
		 */
		SLATE_API bool UnregisterTabSpawner( const FName TabId );

		/**
		 * Unregisters all tab spawners.
		 */
		SLATE_API void UnregisterAllTabSpawners();

		SLATE_API TSharedPtr<SWidget> RestoreFrom(const TSharedRef<FLayout>& Layout, const TSharedPtr<SWindow>& ParentWindow, const bool bEmbedTitleAreaContent = false,
			const EOutputCanBeNullptr RestoreAreaOutputCanBeNullptr = EOutputCanBeNullptr::Never);

		SLATE_API void PopulateLocalTabSpawnerMenu( FMenuBuilder& PopulateMe );

		SLATE_API void PopulateTabSpawnerMenu(FMenuBuilder& PopulateMe, TSharedRef<FWorkspaceItem> MenuStructure);

		SLATE_API void PopulateTabSpawnerMenu( FMenuBuilder& PopulateMe, TSharedRef<FWorkspaceItem> MenuStructure, bool bIncludeOrphanedMenus);

		SLATE_API void PopulateTabSpawnerMenu( FMenuBuilder &PopulateMe, const FName& TabType );

		SLATE_API virtual void DrawAttention( const TSharedRef<SDockTab>& TabToHighlight );

		struct ESearchPreference
		{
			enum Type
			{
				PreferLiveTab,
				RequireClosedTab
			};
		};

		/** Insert a new UnmanagedTab document tab next to an existing tab (closed or open) that has the PlaceholdId. Give the New tab NewTabId */
<<<<<<< HEAD
		void InsertNewDocumentTab( FName PlaceholderId, FName NewTabId, const FSearchPreference& SearchPreference, const TSharedRef<SDockTab>& UnmanagedTab );
=======
		SLATE_API void InsertNewDocumentTab( FName PlaceholderId, FName NewTabId, const FSearchPreference& SearchPreference, const TSharedRef<SDockTab>& UnmanagedTab );
>>>>>>> 4af6daef

		/** Insert a new UnmanagedTab document tab next to an existing tab (closed or open) that has the PlaceholdId. */
		SLATE_API void InsertNewDocumentTab( FName PlaceholderId, const FSearchPreference& SearchPreference, const TSharedRef<SDockTab>& UnmanagedTab );
		
		/** Insert a new UnmanagedTab document tab next to an existing tab (closed or open) that has the PlaceholdId. */
		SLATE_API void InsertNewDocumentTab(FName PlaceholderId, ESearchPreference::Type SearchPreference, const TSharedRef<SDockTab>& UnmanagedTab);

		/**
		 * Much like InsertNewDocumentTab, but the UnmanagedTab is not seen by the user as newly-created.
		 * e.g. Opening an restores multiple previously opened documents; these are not seen as new tabs.
		 */
<<<<<<< HEAD
		void RestoreDocumentTab(FName PlaceholderId, ESearchPreference::Type SearchPreference, const TSharedRef<SDockTab>& UnmanagedTab);
=======
		SLATE_API void RestoreDocumentTab(FName PlaceholderId, ESearchPreference::Type SearchPreference, const TSharedRef<SDockTab>& UnmanagedTab);
>>>>>>> 4af6daef

		/**
		 * Try to open tab if it is closed at the last known location.  If it already exists, it will draw attention to the tab.
		 *
		 * @param TabId The tab identifier.
		 * @param bInvokeAsInactive	Leave the tab inactive instead of drawing attention to it
		 * @return The existing or newly spawned tab instance if successful.
		 */
<<<<<<< HEAD
		virtual TSharedPtr<SDockTab> TryInvokeTab(const FTabId& TabId, bool bInvokeAsInactive = false);
=======
		SLATE_API virtual TSharedPtr<SDockTab> TryInvokeTab(const FTabId& TabId, bool bInvokeAsInactive = false);
>>>>>>> 4af6daef

		/**
		 * Finds the first instance of an existing tab with the given tab id.
		 *
		 * @param TabId The tab identifier.
		 * @return The existing tab instance if found, otherwise null.
		 */
		SLATE_API TSharedPtr<SDockTab> FindExistingLiveTab(const FTabId& TabId) const;

		SLATE_API virtual ~FTabManager();

		/** Sets whether or not this tab manager supports a custom menu bar for the active major tab that will be shown on top of the major tab area in the window this tab manager resides in. */
		SLATE_API void SetAllowWindowMenuBar(bool bInAllowWindowMenuBar);

		/** Whether or not this tab manager supports a custom menu bar for the active major tab that will be shown on top of the major tab area in the window this tab manager resides in. */
		bool AllowsWindowMenuBar() const { return bAllowPerWindowMenu; }

		/**
		 * Set the multi-box to use for generating a global menu bar.  The implementation is platform and setting specific
		 * On Mac the menu bar appears globally at the top of the desktop in all cases regardless of whether or not SetAllowWindowMenuBar is called.  On other desktop platforms the menu appears at the top of the window this tab manager is a part of only if SetAllowWindowMenuBar(true) is called.
		 * @param NewMenuMutliBox The multi-box to generate the global menu bar from.
		 */
		SLATE_API void SetMenuMultiBox(const TSharedPtr<FMultiBox> NewMenuMutliBox, const TSharedPtr<SWidget> MenuWidget);

		/**
		 * Update the native, global menu bar if it is being used.
		 * @param bForce Used to force an update even if the parent window doesn't contain the widget with keyboard focus.
		 */
		SLATE_API void UpdateMainMenu(TSharedPtr<SDockTab> ForTab, const bool bForce);

		/** Provide a tab that will be the main tab and cannot be closed.
		 *  Prefer using the version that takes in a TabID so you can set the MainTab before it is actually created
		 */
		SLATE_API void SetMainTab(const TSharedRef<const SDockTab>& InTab);

		/** Provide a tab that will be the main tab and cannot be closed. */
		SLATE_API void SetMainTab(const FTabId& InMainTabID);
	
		/* Prevent or allow all tabs to be drag */
		void SetCanDoDragOperation(bool CanDoDragOperation) { bCanDoDragOperation = CanDoDragOperation; }
		
		/* Return true if we can do drag operation */
		bool GetCanDoDragOperation() { return bCanDoDragOperation; }

		/** @return if the provided tab can be closed. */
		SLATE_API bool IsTabCloseable(const TSharedRef<const SDockTab>& InTab) const;

		/** @return true if a tab is ever allowed in a sidebar */
		SLATE_API bool IsTabAllowedInSidebar(const FTabId TabId) const;

		/**
		 * Temporarily moves all open tabs in this tab manager to a sidebar or restores them from a temporary state
		 */
		SLATE_API void ToggleSidebarOpenTabs();

		/** @return The local workspace menu root */
		SLATE_API const TSharedRef<FWorkspaceItem> GetLocalWorkspaceMenuRoot() const;

		/** Adds a category to the local workspace menu by name */
		SLATE_API TSharedRef<FWorkspaceItem> AddLocalWorkspaceMenuCategory( const FText& CategoryTitle );

		/** Adds an existing workspace item to the local workspace menu */
		SLATE_API void AddLocalWorkspaceMenuItem( const TSharedRef<FWorkspaceItem>& CategoryItem );

		/** Clears all categories in the local workspace menu */
		SLATE_API void ClearLocalWorkspaceMenuCategories();

		/** @return true if the tab has a factory registered for it that allows it to be spawned. */
		SLATE_API bool HasTabSpawner(FName TabId) const;

		/** Returns the owner tab (if it exists) */
		TSharedPtr<SDockTab> GetOwnerTab() { return OwnerTabPtr.Pin(); }

		/** Returns filter for additional control over available tabs */
<<<<<<< HEAD
		TSharedRef<FNamePermissionList>& GetTabPermissionList();
=======
		SLATE_API TSharedRef<FNamePermissionList>& GetTabPermissionList();

		SLATE_API FUIAction GetUIActionForTabSpawnerMenuEntry(TSharedPtr<FTabSpawnerEntry> InTabMenuEntry);

		/** Return an array of all tab spawners that should have menu items in the main menu. */
		SLATE_API TArray< TWeakPtr<FTabSpawnerEntry> > CollectSpawners();

		/** Find a tab spawner by name. */
		SLATE_API TSharedPtr<FTabSpawnerEntry> FindTabSpawnerFor(FName TabId);
>>>>>>> 4af6daef

		/** Find a tab spawner by name. */
		SLATE_API const TSharedPtr<const FTabSpawnerEntry> FindTabSpawnerFor(FName TabId) const;

	protected:
		SLATE_API void InvokeTabForMenu( FName TabId );

	protected:
		
<<<<<<< HEAD
		void InsertDocumentTab( FName PlaceholderId, const FSearchPreference& SearchPreference, const TSharedRef<SDockTab>& UnmanagedTab, bool bPlaySpawnAnim );
		void InsertDocumentTab( FName PlaceholderId, FName NewTabId, const FSearchPreference& SearchPreference, const TSharedRef<SDockTab>& UnmanagedTab, bool bPlaySpawnAnim );
=======
		SLATE_API void InsertDocumentTab( FName PlaceholderId, const FSearchPreference& SearchPreference, const TSharedRef<SDockTab>& UnmanagedTab, bool bPlaySpawnAnim );
		SLATE_API void InsertDocumentTab( FName PlaceholderId, FName NewTabId, const FSearchPreference& SearchPreference, const TSharedRef<SDockTab>& UnmanagedTab, bool bPlaySpawnAnim );
>>>>>>> 4af6daef

		SLATE_API virtual void OpenUnmanagedTab(FName PlaceholderId, const FSearchPreference& SearchPreference, const TSharedRef<SDockTab>& UnmanagedTab);
			
		SLATE_API void PopulateTabSpawnerMenu_Helper( FMenuBuilder& PopulateMe, struct FPopulateTabSpawnerMenu_Args Args );

		SLATE_API void MakeSpawnerMenuEntry( FMenuBuilder &PopulateMe, const TSharedPtr<FTabSpawnerEntry> &InSpawnerNode );

<<<<<<< HEAD
		TSharedPtr<SDockTab> InvokeTab_Internal(const FTabId& TabId, bool bInvokeAsInactive = false);
=======
		SLATE_API TSharedPtr<SDockTab> InvokeTab_Internal(const FTabId& TabId, bool bInvokeAsInactive = false);
>>>>>>> 4af6daef

		/** Finds the last major or nomad tab in a particular window. */
		SLATE_API TSharedPtr<SDockTab> FindLastTabInWindow(TSharedPtr<SWindow> Window) const;

		SLATE_API TSharedPtr<SDockingTabStack> FindPotentiallyClosedTab( const FTabId& ClosedTabId );

		typedef TMap< FName, TSharedRef<FTabSpawnerEntry> > FTabSpawner;
		
		static TSharedRef<FTabManager> New( const TSharedPtr<SDockTab>& InOwnerTab, const TSharedRef<FTabSpawner>& InNomadTabSpawner )
		{
			return MakeShareable( new FTabManager(InOwnerTab, InNomadTabSpawner) );
		}

		SLATE_API FTabManager( const TSharedPtr<SDockTab>& InOwnerTab, const TSharedRef<FTabManager::FTabSpawner> & InNomadTabSpawner );

		SLATE_API TSharedPtr<SDockingArea> RestoreArea(
			const TSharedRef<FArea>& AreaToRestore, const TSharedPtr<SWindow>& InParentWindow, const bool bEmbedTitleAreaContent = false, const EOutputCanBeNullptr OutputCanBeNullptr = EOutputCanBeNullptr::Never);

		SLATE_API TSharedPtr<class SDockingNode> RestoreArea_Helper(const TSharedRef<FLayoutNode>& LayoutNode, const TSharedPtr<SWindow>& ParentWindow, const bool bEmbedTitleAreaContent, FSidebarTabLists& OutSidebarTabs, const EOutputCanBeNullptr OutputCanBeNullptr = EOutputCanBeNullptr::Never);

		/**
		 * Use CanRestoreSplitterContent + RestoreSplitterContent when the output of its internal RestoreArea_Helper can be a nullptr.
		 * Usage example:
		 *		TArray<TSharedRef<SDockingNode>> DockingNodes;
		 *		if (CanRestoreSplitterContent(DockingNodes, SplitterNode, ParentWindow, OutputCanBeNullptr))
		 *		{
		 *			// Create SplitterWidget only if it will be filled with at least 1 DockingNodes
		 *			TSharedRef<SDockingSplitter> SplitterWidget = SNew(SDockingSplitter, SplitterNode);
		 *			// Restore content
		 *			RestoreSplitterContent(DockingNodes, SplitterWidget);
		 *		}
		 */
		SLATE_API bool CanRestoreSplitterContent(TArray<TSharedRef<class SDockingNode>>& DockingNodes, const TSharedRef<FSplitter>& SplitterNode, const TSharedPtr<SWindow>& ParentWindow, FSidebarTabLists& OutSidebarTabs, const EOutputCanBeNullptr OutputCanBeNullptr);
		SLATE_API void RestoreSplitterContent(const TArray<TSharedRef<class SDockingNode>>& DockingNodes, const TSharedRef<class SDockingSplitter>& SplitterWidget);

		/**
		 * Use this standalone RestoreSplitterContent when the output of its internal RestoreArea_Helper cannot be a nullptr.
		 */
		SLATE_API void RestoreSplitterContent(const TSharedRef<FSplitter>& SplitterNode, const TSharedRef<class SDockingSplitter>& SplitterWidget, const TSharedPtr<SWindow>& ParentWindow, FSidebarTabLists& OutSidebarTabs);
		
		SLATE_API bool IsValidTabForSpawning( const FTab& SomeTab ) const;
		SLATE_API bool IsAllowedTab(const FTabId& TabId) const;
		SLATE_API bool IsAllowedTabType(const FName TabType) const;

		SLATE_API TSharedPtr<SDockTab> SpawnTab(const FTabId& TabId, const TSharedPtr<SWindow>& ParentWindow, const bool bCanOutputBeNullptr = false);

		SLATE_API TSharedPtr<class SDockingTabStack> FindTabInLiveAreas( const FTabMatcher& TabMatcher ) const;
		static SLATE_API TSharedPtr<class SDockingTabStack> FindTabInLiveArea( const FTabMatcher& TabMatcher, const TSharedRef<SDockingArea>& InArea );

		template<typename MatchFunctorType> static bool HasAnyMatchingTabs( const TSharedRef<FTabManager::FLayoutNode>& SomeNode, const MatchFunctorType& Matcher );

	public:
		/**
		 * It searches for valid and open tabs on SomeNode.
		 * @return It returns true if there is at least a valid open tab in the input SomeNode.
		 */
		SLATE_API bool HasValidOpenTabs( const TSharedRef<FTabManager::FLayoutNode>& SomeNode ) const;

	protected:
		SLATE_API bool HasValidTabs( const TSharedRef<FTabManager::FLayoutNode>& SomeNode ) const;

		/**
		 * It sets the desired (or all) tabs in the FTabManager::FLayoutNode to the desired value.
		 * @param SomeNode The area whose tabs will be modified.
		 * @param NewTabState The new TabState value.
		 * @param OriginalTabState Only the tabs with this value will be modified. Use ETabState::AnyTab to modify them all.
		 */
		SLATE_API void SetTabsTo(const TSharedRef<FTabManager::FLayoutNode>& SomeNode, const ETabState::Type NewTabState, const ETabState::Type OriginalTabState) const;

		/**
		 * Notify the tab manager that the NewForegroundTab was brought to front and the BackgroundedTab was send to the background as a result.
		 */
		SLATE_API virtual void OnTabForegrounded( const TSharedPtr<SDockTab>& NewForegroundTab, const TSharedPtr<SDockTab>& BackgroundedTab );
		SLATE_API virtual void OnTabRelocated( const TSharedRef<SDockTab>& RelocatedTab, const TSharedPtr<SWindow>& NewOwnerWindow );
		SLATE_API virtual void OnTabOpening( const TSharedRef<SDockTab>& TabBeingOpened );
		SLATE_API virtual void OnTabClosing( const TSharedRef<SDockTab>& TabBeingClosed );
		/** Invoked when a tab manager is closing down. */
		SLATE_API virtual void OnTabManagerClosing();
		/** Check these all tabs to see if it is OK to close them. Ignore the TabsToIgnore */
		SLATE_API virtual bool CanCloseManager( const TSet< TSharedRef<SDockTab> >& TabsToIgnore = TSet< TSharedRef<SDockTab> >() );

		static SLATE_API void GetAllStacks( const TSharedRef<SDockingArea>& InDockArea, TArray< TSharedRef<SDockingTabStack> >& OutTabStacks );

		/** @return the stack that is under NodeToSearchUnder and contains TabIdToFind; Invalid pointer if not found. */
		static SLATE_API TSharedPtr<FTabManager::FStack> FindTabUnderNode( const FTabMatcher& Matcher, const TSharedRef<FTabManager::FLayoutNode>& NodeToSearchUnder );
		SLATE_API int32 FindTabInCollapsedAreas( const FTabMatcher& Matcher );
		SLATE_API void RemoveTabFromCollapsedAreas( const FTabMatcher& Matcher );

		/** Called when tab(s) have been added or windows created */
		SLATE_API virtual void UpdateStats();
		
		/** Called at the end of RestoreFrom for tab managers to complete any work after all tabs have been restored */
		virtual void FinishRestore() {};

	private:
		/** Checks all dock areas and adds up the number of open tabs and unique parent windows in the manager */
		SLATE_API void GetRecordableStats( int32& OutTabCount, TArray<TSharedPtr<SWindow>>& OutUniqueParentWindows ) const;

	protected:
		FTabSpawner TabSpawner;
		TSharedRef<FTabSpawner> NomadTabSpawner;

		SLATE_API bool HasTabSpawnerFor(FName TabId) const;

		TArray< TWeakPtr<SDockingArea> > DockAreas;
		/**
		 * CollapsedDockAreas refers to areas that were closed (e.g., by the user).
		 * We save its location so they can be re-opened in the same location if the user opens thems again.
		 */
		TArray< TSharedRef<FTabManager::FArea> > CollapsedDockAreas;
		/**
		 * InvalidDockAreas refers to areas that were not recognized by the Editor (e.g., LiveLink when its plugin its disabled).
		 * We save its location so they can be re-opened whenever they are recognized again (e.g., if its related plugin is re-enabled).
		 */
		TArray< TSharedRef<FTabManager::FArea> > InvalidDockAreas;

		/** The root for the local editor's tab spawner workspace menu */
		TSharedPtr<FWorkspaceItem> LocalWorkspaceMenuRoot;

		/** A Major tab that contains this TabManager's widgets. */
		TWeakPtr<SDockTab> OwnerTabPtr;

		/** The current menu multi-box for the tab, used to construct platform native main menus */
		TSharedPtr<FMultiBox> MenuMultiBox;
		TSharedPtr<SWidget> MenuWidget;

		/** Protected private API that must only be accessed by the docking framework internals */
		TSharedRef<FPrivateApi> PrivateApi;

		/** The name of the layout being used */
		FName ActiveLayoutName;

		/** Invoked when the tab manager is about to close */
		FOnPersistLayout OnPersistLayout_Handler;

		/**
		 * Instance ID for document tabs. Allows us to distinguish between different document tabs at runtime.
		 * This ID is never meant to be persisted, simply used to disambiguate between different documents, since most of thenm
		 * will have the same Tab Type (which is usually document).
		 */
		int32 LastDocumentUID;

		/** The fallback size for a window */
		SLATE_API const static FVector2D FallbackWindowSize;

		/** Default tab window sizes for newly-created tabs */
		static SLATE_API TMap<FTabId, FVector2D> DefaultTabWindowSizeMap;

		/** Returns the default window size for the TabId, or the fallback window size if it wasn't registered */
		static SLATE_API FVector2D GetDefaultTabWindowSize(const FTabId& TabId);

<<<<<<< HEAD
=======
		/** The ID of the main tab, which cannot be closed*/
		FTabId MainNonCloseableTabID;
>>>>>>> 4af6daef

		/** To keep track of any pending tabs that want to be the main tab, but don't have their ID set yet */
		TSharedPtr<const SDockTab> PendingMainNonClosableTab;

		/** If true, this tab manager will always have one non-closable tab */
		bool bEnforceMainTab = false;

		/** The last window we docked a nomad or major tab into */
		TWeakPtr<SWindow> LastMajorDockWindow;

		/* Prevent or allow Drag operation. */
		bool bCanDoDragOperation = true;

		/** Whether or not this tab manager puts any registered menus in the windows menu bar area */
		bool bAllowPerWindowMenu = false;

		/** Handle to a pending layout save. */
		FTSTicker::FDelegateHandle PendingLayoutSaveHandle;

		/** Allow systems to dynamically hide tabs */
		TSharedRef<FNamePermissionList> TabPermissionList;

		/** Tabs which have been temporarily put in the a sidebar */
		TArray<TWeakPtr<SDockTab>> TemporarilySidebaredTabs;
};



class FProxyTabmanager;


class FGlobalTabmanager : public FTabManager
{
public:	

	static SLATE_API const TSharedRef<FGlobalTabmanager>& Get();

	/** Subscribe to notifications about the active tab changing */
	SLATE_API FDelegateHandle OnActiveTabChanged_Subscribe( const FOnActiveTabChanged::FDelegate& InDelegate );

	/** Unsubscribe to notifications about the active tab changing */
	SLATE_API void OnActiveTabChanged_Unsubscribe( FDelegateHandle Handle );

	/** Subscribe to notifications about a foreground tab changing */
	SLATE_API FDelegateHandle OnTabForegrounded_Subscribe(const FOnActiveTabChanged::FDelegate& InDelegate);

	/** Unsubscribe to notifications about a foreground tab changing */
	SLATE_API void OnTabForegrounded_Unsubscribe(FDelegateHandle Handle);

	/** @return the currently active tab; NULL pointer if there is no active tab */
	SLATE_API TSharedPtr<SDockTab> GetActiveTab() const;

	/** Can the manager activate this Tab as the new active tab? */
	SLATE_API bool CanSetAsActiveTab(const TSharedPtr<SDockTab>& Tab);

	/** Activate the NewActiveTab. If NewActiveTab is NULL, the active tab is cleared. */
	SLATE_API void SetActiveTab( const TSharedPtr<SDockTab>& NewActiveTab );

	/**
	 * Register a new normad tab spawner with the tab manager.  The spawner will be called when anyone calls
	 * InvokeTab().
	 * A nomad tab is a tab that can be placed with major tabs or minor tabs in any tab well
	 * @param TabId The TabId to register the spawner for.
	 * @param OnSpawnTab The callback that will be used to spawn the tab.
	 * @param CanSpawnTab The callback that will be used to ask if spawning the tab is allowed
	 * @return The registration entry for the spawner.
	 */
	SLATE_API FTabSpawnerEntry& RegisterNomadTabSpawner( const FName TabId, const FOnSpawnTab& OnSpawnTab, const FCanSpawnTab& CanSpawnTab = FCanSpawnTab());

	SLATE_API void UnregisterNomadTabSpawner( const FName TabId );

	SLATE_API void SetApplicationTitle( const FText& AppTitle );

	SLATE_API const FText& GetApplicationTitle() const;

	static TSharedRef<FGlobalTabmanager> New()
	{
		return MakeShareable( new FGlobalTabmanager() );
	}

	SLATE_API virtual bool CanCloseManager( const TSet< TSharedRef<SDockTab> >& TabsToIgnore = TSet< TSharedRef<SDockTab> >()) override;

	/** Gets the major tab for the manager */
	SLATE_API TSharedPtr<SDockTab> GetMajorTabForTabManager(const TSharedRef<FTabManager>& ChildManager);

	/** 
	 * Gets the tab manager that a major tab owns. The returned tab manager is the tab manager that manages the minor tabs for a major tab.
	 * Note: this is not the same as DockTab->GetTabManager(). That function returns the tab manager the major tab is in
	 */
	SLATE_API TSharedPtr<FTabManager> GetTabManagerForMajorTab(const TSharedPtr<SDockTab> DockTab) const;

	/** Draw the user's attention to a child tab manager */
	SLATE_API void DrawAttentionToTabManager( const TSharedRef<FTabManager>& ChildManager );

	SLATE_API TSharedRef<FTabManager> NewTabManager( const TSharedRef<SDockTab>& InOwnerTab );
	
	/**
	 * Update the native, global menu bar if it is being used for a specific tab managed by the global tab manager.
	 * @param ForTab The tab to update the main menu.
	 * @param bForce Used to force an update even if the parent window doesn't contain the widget with keyboard focus.
	 */
	SLATE_API void UpdateMainMenu(const TSharedRef<SDockTab>& ForTab, bool const bForce);

	/** Persist and serialize the layout of every TabManager and the custom visual state of every Tab. */
	SLATE_API void SaveAllVisualState();

	/** Provide a window under which all other windows in this application should nest. */
	SLATE_API void SetRootWindow( const TSharedRef<SWindow> InRootWindow );

	/** The window under which all other windows in our app nest; might be null */
	SLATE_API TSharedPtr<SWindow> GetRootWindow() const;

	/** Adds a legacy tab type to the tab type redirection map so tabs loaded with this type will be automatically converted to the new type */
	SLATE_API void AddLegacyTabType(FName InLegacyTabType, FName InNewTabType);

	/** Returns true if the specified tab type is registered as a legacy tab */
	SLATE_API bool IsLegacyTabType(FName InTabType) const;

	/** If the specified TabType is deprecated, returns the new replacement tab type. Otherwise, returns InTabType */
	SLATE_API FName GetTabTypeForPotentiallyLegacyTab(FName InTabType) const;

	/** Returns the highest number of tabs that were open simultaneously during this session */
	int32 GetMaximumTabCount() const { return AllTabsMaxCount; }

	/** Returns the highest number of parent windows that were open simultaneously during this session */
	int32 GetMaximumWindowCount() const { return AllAreasWindowMaxCount; }

	SLATE_API void SetProxyTabManager(TSharedPtr<FProxyTabmanager> InProxyTabManager);

	DECLARE_DELEGATE(FOnOverrideDockableAreaRestore);
	/** Used to override dockable area restoration behavior */
	FOnOverrideDockableAreaRestore OnOverrideDockableAreaRestore_Handler;

protected:
	SLATE_API virtual void OnTabForegrounded( const TSharedPtr<SDockTab>& NewForegroundTab, const TSharedPtr<SDockTab>& BackgroundedTab ) override;
	SLATE_API virtual void OnTabRelocated( const TSharedRef<SDockTab>& RelocatedTab, const TSharedPtr<SWindow>& NewOwnerWindow ) override;
	SLATE_API virtual void OnTabClosing( const TSharedRef<SDockTab>& TabBeingClosed ) override;
	SLATE_API virtual void UpdateStats() override;

	SLATE_API virtual void OpenUnmanagedTab(FName PlaceholderId, const FSearchPreference& SearchPreference, const TSharedRef<SDockTab>& UnmanagedTab) override;

	SLATE_API virtual void FinishRestore() override;

public:
	SLATE_API virtual void OnTabManagerClosing() override;


private:
	
	/** Pairs of Major Tab and the TabManager that manages tabs within it. */
	struct FSubTabManager
	{
		FSubTabManager( const TSharedRef<SDockTab>& InMajorTab, const TSharedRef<FTabManager>& InTabManager )
		: MajorTab( InMajorTab )
		, TabManager( InTabManager )
		{
		}

		TWeakPtr<SDockTab> MajorTab;
		TWeakPtr<FTabManager> TabManager;
	};

	struct FindByTab
	{
		FindByTab(const TSharedRef<SDockTab>& InTabToFind)
			: TabToFind(InTabToFind)
		{
		}

		bool operator()(const FGlobalTabmanager::FSubTabManager& TabManagerPair) const
		{
			return TabManagerPair.TabManager.IsValid() && TabManagerPair.MajorTab.IsValid() && TabManagerPair.MajorTab.Pin() == TabToFind;
		}

		const TSharedRef<SDockTab>& TabToFind;
	};

	struct FindByManager
	{
		FindByManager(const TSharedRef<FTabManager>& InManagerToFind)
			: ManagerToFind(InManagerToFind)
		{
		}

		bool operator()(const FGlobalTabmanager::FSubTabManager& TabManagerPair) const
		{
			return TabManagerPair.TabManager.IsValid() && TabManagerPair.MajorTab.IsValid() && TabManagerPair.TabManager.Pin() == ManagerToFind;
		}

		const TSharedRef<FTabManager>& ManagerToFind;
	};

	FGlobalTabmanager()
	: FTabManager( TSharedPtr<SDockTab>(), MakeShareable( new FTabSpawner() ) )
		, AllTabsMaxCount(0)
		, AllAreasWindowMaxCount(0)
	{
	}

	TArray< FSubTabManager > SubTabManagers;

	/** The currently active tab; NULL if there is no active tab. */
	TWeakPtr<SDockTab> ActiveTabPtr;

	FOnActiveTabChanged OnActiveTabChanged;

	FOnActiveTabChanged TabForegrounded;

	FText AppTitle;

	/** A window under which all of the windows in this application will nest. */
	TWeakPtr<SWindow> RootWindowPtr;

	/** A map that correlates deprecated tab types to new tab types */
	TMap<FName, FName> LegacyTabTypeRedirectionMap;

	/** Keeps track of the running-maximum number of tabs in all dock areas and sub-managers during this session */
	int32 AllTabsMaxCount;

	/** Keeps track of the running-maximum number of unique parent windows in all dock areas and sub-managers during this session */
	int32 AllAreasWindowMaxCount;

	/**  */
	TSharedPtr<FProxyTabmanager> ProxyTabManager;
};

//#HACK VREDITOR - Had to introduce the proxy tab manager to steal asset tabs.

DECLARE_MULTICAST_DELEGATE_TwoParams(FIsTabSupportedEvent, FTabId /* TabId */, bool& /* bOutIsSupported */ );
DECLARE_MULTICAST_DELEGATE_OneParam(FOnTabEvent, TSharedPtr<SDockTab>);


class FProxyTabmanager : public FTabManager
{
public:

	FProxyTabmanager(TSharedRef<SWindow> InParentWindow)
		: FTabManager(TSharedPtr<SDockTab>(), MakeShareable(new FTabSpawner()))
		, ParentWindow(InParentWindow)
	{
		bCanDoDragOperation = false;
	}

	SLATE_API virtual void OpenUnmanagedTab(FName PlaceholderId, const FSearchPreference& SearchPreference, const TSharedRef<SDockTab>& UnmanagedTab) override;
	SLATE_API virtual void DrawAttention(const TSharedRef<SDockTab>& TabToHighlight) override;
	
	SLATE_API bool IsTabSupported( const FTabId TabId ) const;
	SLATE_API void SetParentWindow(TSharedRef<SWindow> InParentWindow);

public:
	FIsTabSupportedEvent OnIsTabSupported;
	FOnTabEvent OnTabOpened;
	FOnTabEvent OnAttentionDrawnToTab;

private:
	TWeakPtr<SWindow> ParentWindow;
};<|MERGE_RESOLUTION|>--- conflicted
+++ resolved
@@ -162,11 +162,7 @@
  */
 DECLARE_DELEGATE_RetVal_OneParam( TSharedPtr<SDockTab>, FOnFindTabToReuse, const FTabId& )
 
-<<<<<<< HEAD
-struct SLATE_API FMinorTabConfig
-=======
 struct FMinorTabConfig
->>>>>>> 4af6daef
 {
 public:
 	FMinorTabConfig()
@@ -296,14 +292,11 @@
 		return TabType;
 	};
 
-<<<<<<< HEAD
-=======
 	const bool IsHidden() const
 	{
 		return MenuType.Get() == ETabSpawnerMenuType::Hidden;
 	}
 
->>>>>>> 4af6daef
 private:
 	FName TabType;
 	FOnSpawnTab OnSpawnTab;
@@ -850,9 +843,6 @@
 		/** Clears the request for a deferred save of the layout */
 		SLATE_API void ClearPendingLayoutSave();
 
-		/** Request a deferred save of the layout. */
-		void RequestSavePersistentLayout();
-
 		/**
 		 * Register a new tab spawner with the tab manager.  The spawner will be called when anyone calls
 		 * InvokeTab().
@@ -898,11 +888,7 @@
 		};
 
 		/** Insert a new UnmanagedTab document tab next to an existing tab (closed or open) that has the PlaceholdId. Give the New tab NewTabId */
-<<<<<<< HEAD
-		void InsertNewDocumentTab( FName PlaceholderId, FName NewTabId, const FSearchPreference& SearchPreference, const TSharedRef<SDockTab>& UnmanagedTab );
-=======
 		SLATE_API void InsertNewDocumentTab( FName PlaceholderId, FName NewTabId, const FSearchPreference& SearchPreference, const TSharedRef<SDockTab>& UnmanagedTab );
->>>>>>> 4af6daef
 
 		/** Insert a new UnmanagedTab document tab next to an existing tab (closed or open) that has the PlaceholdId. */
 		SLATE_API void InsertNewDocumentTab( FName PlaceholderId, const FSearchPreference& SearchPreference, const TSharedRef<SDockTab>& UnmanagedTab );
@@ -914,11 +900,7 @@
 		 * Much like InsertNewDocumentTab, but the UnmanagedTab is not seen by the user as newly-created.
 		 * e.g. Opening an restores multiple previously opened documents; these are not seen as new tabs.
 		 */
-<<<<<<< HEAD
-		void RestoreDocumentTab(FName PlaceholderId, ESearchPreference::Type SearchPreference, const TSharedRef<SDockTab>& UnmanagedTab);
-=======
 		SLATE_API void RestoreDocumentTab(FName PlaceholderId, ESearchPreference::Type SearchPreference, const TSharedRef<SDockTab>& UnmanagedTab);
->>>>>>> 4af6daef
 
 		/**
 		 * Try to open tab if it is closed at the last known location.  If it already exists, it will draw attention to the tab.
@@ -927,11 +909,7 @@
 		 * @param bInvokeAsInactive	Leave the tab inactive instead of drawing attention to it
 		 * @return The existing or newly spawned tab instance if successful.
 		 */
-<<<<<<< HEAD
-		virtual TSharedPtr<SDockTab> TryInvokeTab(const FTabId& TabId, bool bInvokeAsInactive = false);
-=======
 		SLATE_API virtual TSharedPtr<SDockTab> TryInvokeTab(const FTabId& TabId, bool bInvokeAsInactive = false);
->>>>>>> 4af6daef
 
 		/**
 		 * Finds the first instance of an existing tab with the given tab id.
@@ -1006,9 +984,6 @@
 		TSharedPtr<SDockTab> GetOwnerTab() { return OwnerTabPtr.Pin(); }
 
 		/** Returns filter for additional control over available tabs */
-<<<<<<< HEAD
-		TSharedRef<FNamePermissionList>& GetTabPermissionList();
-=======
 		SLATE_API TSharedRef<FNamePermissionList>& GetTabPermissionList();
 
 		SLATE_API FUIAction GetUIActionForTabSpawnerMenuEntry(TSharedPtr<FTabSpawnerEntry> InTabMenuEntry);
@@ -1018,7 +993,6 @@
 
 		/** Find a tab spawner by name. */
 		SLATE_API TSharedPtr<FTabSpawnerEntry> FindTabSpawnerFor(FName TabId);
->>>>>>> 4af6daef
 
 		/** Find a tab spawner by name. */
 		SLATE_API const TSharedPtr<const FTabSpawnerEntry> FindTabSpawnerFor(FName TabId) const;
@@ -1028,13 +1002,8 @@
 
 	protected:
 		
-<<<<<<< HEAD
-		void InsertDocumentTab( FName PlaceholderId, const FSearchPreference& SearchPreference, const TSharedRef<SDockTab>& UnmanagedTab, bool bPlaySpawnAnim );
-		void InsertDocumentTab( FName PlaceholderId, FName NewTabId, const FSearchPreference& SearchPreference, const TSharedRef<SDockTab>& UnmanagedTab, bool bPlaySpawnAnim );
-=======
 		SLATE_API void InsertDocumentTab( FName PlaceholderId, const FSearchPreference& SearchPreference, const TSharedRef<SDockTab>& UnmanagedTab, bool bPlaySpawnAnim );
 		SLATE_API void InsertDocumentTab( FName PlaceholderId, FName NewTabId, const FSearchPreference& SearchPreference, const TSharedRef<SDockTab>& UnmanagedTab, bool bPlaySpawnAnim );
->>>>>>> 4af6daef
 
 		SLATE_API virtual void OpenUnmanagedTab(FName PlaceholderId, const FSearchPreference& SearchPreference, const TSharedRef<SDockTab>& UnmanagedTab);
 			
@@ -1042,11 +1011,7 @@
 
 		SLATE_API void MakeSpawnerMenuEntry( FMenuBuilder &PopulateMe, const TSharedPtr<FTabSpawnerEntry> &InSpawnerNode );
 
-<<<<<<< HEAD
-		TSharedPtr<SDockTab> InvokeTab_Internal(const FTabId& TabId, bool bInvokeAsInactive = false);
-=======
 		SLATE_API TSharedPtr<SDockTab> InvokeTab_Internal(const FTabId& TabId, bool bInvokeAsInactive = false);
->>>>>>> 4af6daef
 
 		/** Finds the last major or nomad tab in a particular window. */
 		SLATE_API TSharedPtr<SDockTab> FindLastTabInWindow(TSharedPtr<SWindow> Window) const;
@@ -1198,11 +1163,8 @@
 		/** Returns the default window size for the TabId, or the fallback window size if it wasn't registered */
 		static SLATE_API FVector2D GetDefaultTabWindowSize(const FTabId& TabId);
 
-<<<<<<< HEAD
-=======
 		/** The ID of the main tab, which cannot be closed*/
 		FTabId MainNonCloseableTabID;
->>>>>>> 4af6daef
 
 		/** To keep track of any pending tabs that want to be the main tab, but don't have their ID set yet */
 		TSharedPtr<const SDockTab> PendingMainNonClosableTab;
