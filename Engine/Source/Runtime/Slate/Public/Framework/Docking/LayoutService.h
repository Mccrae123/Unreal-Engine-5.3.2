--- conflicted
+++ resolved
@@ -81,11 +81,7 @@
 	 * @param bAllowFallback Whether a config should be considered valid if EditorLayoutsSectionName is missing but DefaultEditorLayoutsSectionName is found
 	 * @return Whether the file is a valid layout config file.
 	 */
-<<<<<<< HEAD
-	static bool IsValidConfig(const FString& InConfigFileName, bool bAllowFallback = true);
-=======
 	static SLATE_API bool IsValidConfig(const FString& InConfigFileName, bool bAllowFallback = true);
->>>>>>> 4af6daef
 
 private:
 
