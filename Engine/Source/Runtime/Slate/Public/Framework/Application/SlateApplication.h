--- conflicted
+++ resolved
@@ -300,11 +300,7 @@
 	 *
 	 * @param MouseCoordinate		The new position.
 	 */
-<<<<<<< HEAD
-	void SetCursorPos( const FVector2D& MouseCoordinate ) override;
-=======
 	SLATE_API void SetCursorPos( const FVector2D& MouseCoordinate ) override;
->>>>>>> 4af6daef
 
 	/** 
 	 * Replace the IPlatformTextField implementation with a custom one.  The implementation used by default is platform specific.
@@ -394,11 +390,7 @@
 	 * @param Method				An optional popup method override. If not set, the widgets in the InOwnerPath will be queried for this.
 	 * @param bIsCollapsedByParent	Is this menu collapsed when a parent menu receives focus/activation? If false, only focus/activation outside the entire stack will auto collapse it.
 	 */
-<<<<<<< HEAD
-	TSharedPtr<IMenu> PushMenu(const TSharedRef<SWidget>& InParentWidget, const FWidgetPath& InOwnerPath, const TSharedRef<SWidget>& InContent, const UE::Slate::FDeprecateVector2DParameter& SummonLocation, const FPopupTransitionEffect& TransitionEffect, const bool bFocusImmediately = true, const UE::Slate::FDeprecateVector2DParameter& SummonLocationSize = FVector2f::ZeroVector, TOptional<EPopupMethod> Method = TOptional<EPopupMethod>(), const bool bIsCollapsedByParent = true);
-=======
 	SLATE_API TSharedPtr<IMenu> PushMenu(const TSharedRef<SWidget>& InParentWidget, const FWidgetPath& InOwnerPath, const TSharedRef<SWidget>& InContent, const UE::Slate::FDeprecateVector2DParameter& SummonLocation, const FPopupTransitionEffect& TransitionEffect, const bool bFocusImmediately = true, const UE::Slate::FDeprecateVector2DParameter& SummonLocationSize = FVector2f::ZeroVector, TOptional<EPopupMethod> Method = TOptional<EPopupMethod>(), const bool bIsCollapsedByParent = true);
->>>>>>> 4af6daef
 
 	/**
 	 * Creates a new Menu and adds it to the menu stack under the specified parent menu.
@@ -412,11 +404,7 @@
 	 * @param SummonLocationSize	An optional rect which describes an area in which the menu may not appear
 	 * @param bIsCollapsedByParent	Is this menu collapsed when a parent menu receives focus/activation? If false, only focus/activation outside the entire stack will auto collapse it.
 	 */
-<<<<<<< HEAD
-	TSharedPtr<IMenu> PushMenu(const TSharedPtr<IMenu>& InParentMenu, const TSharedRef<SWidget>& InContent, const UE::Slate::FDeprecateVector2DParameter& SummonLocation, const FPopupTransitionEffect& TransitionEffect, const bool bFocusImmediately = true, const UE::Slate::FDeprecateVector2DParameter& SummonLocationSize = FVector2f::ZeroVector, const bool bIsCollapsedByParent = true);
-=======
 	SLATE_API TSharedPtr<IMenu> PushMenu(const TSharedPtr<IMenu>& InParentMenu, const TSharedRef<SWidget>& InContent, const UE::Slate::FDeprecateVector2DParameter& SummonLocation, const FPopupTransitionEffect& TransitionEffect, const bool bFocusImmediately = true, const UE::Slate::FDeprecateVector2DParameter& SummonLocationSize = FVector2f::ZeroVector, const bool bIsCollapsedByParent = true);
->>>>>>> 4af6daef
 
 	/**
 	 * Creates a new hosted Menu and adds it to the menu stack.
@@ -608,11 +596,6 @@
 #endif // WITH_SLATE_DEBUGGING
 
 	/**
-	 * True if transforming mouse input coordinates to account for fullscreen distortions
-	 */
-	bool GetTransformFullscreenMouseInput() const; 
-
-	/**
 	 * Sets specified user focus to the SWidget passed in.
 	 *
 	 * @param UserIndex Index of the user to change focus for
@@ -869,11 +852,7 @@
 	 *								If horizontal it will attempt to open below the anchor but will open above if there is no room.
 	 * @return The adjusted position
 	 */
-<<<<<<< HEAD
-	virtual UE::Slate::FDeprecateVector2DResult CalculatePopupWindowPosition( const FSlateRect& InAnchor, const UE::Slate::FDeprecateVector2DParameter& InSize, bool bAutoAdjustForDPIScale = true, const UE::Slate::FDeprecateVector2DParameter& InProposedPlacement = FVector2f::ZeroVector, const EOrientation Orientation = Orient_Vertical) const;
-=======
 	SLATE_API virtual UE::Slate::FDeprecateVector2DResult CalculatePopupWindowPosition( const FSlateRect& InAnchor, const UE::Slate::FDeprecateVector2DParameter& InSize, bool bAutoAdjustForDPIScale = true, const UE::Slate::FDeprecateVector2DParameter& InProposedPlacement = FVector2f::ZeroVector, const EOrientation Orientation = Orient_Vertical) const;
->>>>>>> 4af6daef
 
 	/**
 	 * Calculates the tooltip window position.
@@ -882,11 +861,7 @@
 	 * @param InSize The size of the tooltip window.
 	 * @return The suggested position.
 	 */
-<<<<<<< HEAD
-	virtual UE::Slate::FDeprecateVector2DResult CalculateTooltipWindowPosition( const FSlateRect& InAnchorRect, const UE::Slate::FDeprecateVector2DParameter& InSize, bool bAutoAdjustForDPIScale) const;
-=======
 	SLATE_API virtual UE::Slate::FDeprecateVector2DResult CalculateTooltipWindowPosition( const FSlateRect& InAnchorRect, const UE::Slate::FDeprecateVector2DParameter& InSize, bool bAutoAdjustForDPIScale) const;
->>>>>>> 4af6daef
 
 	/**
 	 * Is the window in the app's destroy queue? If so it will be destroyed next tick.
@@ -972,11 +947,7 @@
 	 * 
 	 * @return true if taking the screenshot was successful.
 	 */
-<<<<<<< HEAD
-	bool TakeScreenshot(const TSharedRef<SWidget>& Widget, TArray<FColor>& OutColorData, FIntVector& OutSize);
-=======
 	SLATE_API bool TakeScreenshot(const TSharedRef<SWidget>& Widget, TArray<FColor>& OutColorData, FIntVector& OutSize);
->>>>>>> 4af6daef
 	
 	/**
 	 * Takes a screenshot of the widget writing the results into the color buffer provided.  This is to be used with HDR buffers
@@ -984,11 +955,7 @@
 	 *
 	 * @return true if taking the screenshot was successful.
 	 */
-<<<<<<< HEAD
-	bool TakeHDRScreenshot(const TSharedRef<SWidget>& Widget, TArray<FLinearColor>& OutColorData, FIntVector& OutSize);
-=======
 	SLATE_API bool TakeHDRScreenshot(const TSharedRef<SWidget>& Widget, TArray<FLinearColor>& OutColorData, FIntVector& OutSize);
->>>>>>> 4af6daef
 
 	/**
 	 * Takes a screenshot of the widget writing the results into the color buffer provided, this version allows you to provide 
@@ -1006,14 +973,6 @@
 	*/
 	SLATE_API bool TakeHDRScreenshot(const TSharedRef<SWidget>& Widget, const FIntRect& InnerWidgetArea, TArray<FLinearColor>& OutColorData, FIntVector& OutSize);
 
-	/**
-	  * Takes a screenshot of the widget writing the results into the color buffer provided, this version allows you to provide
-	  * an inner area to screenshot.  Note that the format is BGRA.  The size of the resulting image is also output.
-	  *
-	  * @return true if taking the screenshot was successful.
-	*/
-	bool TakeHDRScreenshot(const TSharedRef<SWidget>& Widget, const FIntRect& InnerWidgetArea, TArray<FLinearColor>& OutColorData, FIntVector& OutSize);
-
 	/** Gets the user at the given index, null if the user does not exist. */
 	FORCEINLINE TSharedPtr<const FSlateUser> GetUser(int32 UserIndex) const
 	{
@@ -1023,11 +982,7 @@
 	{
 		return Users.IsValidIndex(UserIndex) ? Users[UserIndex] : nullptr;
 	}
-<<<<<<< HEAD
-	TSharedPtr<FSlateUser> GetUser(FPlatformUserId PlatformUser);
-=======
 	SLATE_API TSharedPtr<FSlateUser> GetUser(FPlatformUserId PlatformUser);
->>>>>>> 4af6daef
 	FORCEINLINE TSharedPtr<const FSlateUser> GetUser(const FInputEvent& InputEvent) const { return GetUser(InputEvent.GetUserIndex()); }
 	FORCEINLINE TSharedPtr<FSlateUser> GetUser(const FInputEvent& InputEvent) { return GetUser(InputEvent.GetUserIndex()); }
 	
@@ -1050,15 +1005,9 @@
 		return nullptr;
 	}
 	
-<<<<<<< HEAD
-	TSharedPtr<FSlateUser> GetUserFromPlatformUser(FPlatformUserId PlatformUser);
-	
-	TSharedPtr<const FSlateUser> GetUserFromPlatformUser(FPlatformUserId PlatformUser) const;
-=======
 	SLATE_API TSharedPtr<FSlateUser> GetUserFromPlatformUser(FPlatformUserId PlatformUser);
 	
 	SLATE_API TSharedPtr<const FSlateUser> GetUserFromPlatformUser(FPlatformUserId PlatformUser) const;
->>>>>>> 4af6daef
 
 	/** Get the standard 'default' user (there's always guaranteed to be at least one). */
 	FORCEINLINE TSharedPtr<const FSlateUser> GetCursorUser() const
@@ -1120,59 +1069,33 @@
 	SLATE_API TSharedRef<FSlateUser> RegisterNewUser(FPlatformUserId PlatformUserId, bool bIsVirtual = false);
 
 	/**
-	 * Register a new user with Slate.  Normally this is unnecessary as Slate automatically adds
-	 * a user entry if it gets input from a controller for that index.  Might happen if the user
-	 * allocates the virtual user.
-	 */
-	TSharedRef<FSlateUser> RegisterNewUser(FPlatformUserId PlatformUserId, bool bIsVirtual = false);
-
-	/**
 	 * Locates the SlateUser object corresponding to the index, creating a new one if it doesn't exist.
 	 * Asserts if given an invalid (ie, negative) index.
 	 */
-<<<<<<< HEAD
-	TSharedRef<FSlateUser> GetOrCreateUser(int32 UserIndex);
-=======
 	SLATE_API TSharedRef<FSlateUser> GetOrCreateUser(int32 UserIndex);
->>>>>>> 4af6daef
 	
 	/**
 	 * Locates the SlateUser object corresponding to the index, creating a new one if it doesn't exist.
 	 * Asserts if given an invalid (ie, negative) index.
 	 */
-<<<<<<< HEAD
-	TSharedRef<FSlateUser> GetOrCreateUser(FPlatformUserId PlatformUserId);
-=======
 	SLATE_API TSharedRef<FSlateUser> GetOrCreateUser(FPlatformUserId PlatformUserId);
->>>>>>> 4af6daef
 
 	/**
 	 * Locates the SlateUser object corresponding to the input device id, creating a new one if it doesn't exist.
 	 * This will call GetOrCreateUser for the owning Platform User of the given input device.
 	 * Asserts if given an invalid (ie, negative) index.
 	 */
-<<<<<<< HEAD
-	TSharedRef<FSlateUser> GetOrCreateUser(FInputDeviceId DeviceId);
-=======
 	SLATE_API TSharedRef<FSlateUser> GetOrCreateUser(FInputDeviceId DeviceId);
->>>>>>> 4af6daef
 	
 	FORCEINLINE TSharedRef<FSlateUser> GetOrCreateUser(const FInputEvent& InputEvent) { return GetOrCreateUser(InputEvent.GetUserIndex()); }
 
 	friend class FEventRouter;
 
 	/** Transforms a pointer event to account for non-standard viewport resolutions */
-<<<<<<< HEAD
-	FPointerEvent TransformPointerEvent(const FPointerEvent& PointerEvent, const TSharedPtr<SWindow>& Window) const;
-
-	virtual bool DoesWidgetHaveMouseCaptureByUser(const TSharedPtr<const SWidget> Widget, int32 UserIndex, TOptional<int32> PointerIndex) const override;
-	virtual bool DoesWidgetHaveMouseCapture(const TSharedPtr<const SWidget> Widget) const override;
-=======
 	SLATE_API FPointerEvent TransformPointerEvent(const FPointerEvent& PointerEvent, const TSharedPtr<SWindow>& Window) const;
 
 	SLATE_API virtual bool DoesWidgetHaveMouseCaptureByUser(const TSharedPtr<const SWidget> Widget, int32 UserIndex, TOptional<int32> PointerIndex) const override;
 	SLATE_API virtual bool DoesWidgetHaveMouseCapture(const TSharedPtr<const SWidget> Widget) const override;
->>>>>>> 4af6daef
 
 	SLATE_API virtual TOptional<EFocusCause> HasUserFocus(const TSharedPtr<const SWidget> Widget, int32 UserIndex) const override;
 	SLATE_API virtual TOptional<EFocusCause> HasAnyUserFocus(const TSharedPtr<const SWidget> Widget) const override;
@@ -1225,11 +1148,7 @@
 	/** Engages or disengages application throttling based on user behavior */
 	SLATE_API void ThrottleApplicationBasedOnMouseMovement();
 
-<<<<<<< HEAD
-	virtual FWidgetPath LocateWidgetInWindow(UE::Slate::FDeprecateVector2DParameter ScreenspaceMouseCoordinate, const TSharedRef<SWindow>& Window, bool bIgnoreEnabledStatus, int32 UserIndex) const override;
-=======
 	SLATE_API virtual FWidgetPath LocateWidgetInWindow(UE::Slate::FDeprecateVector2DParameter ScreenspaceMouseCoordinate, const TSharedRef<SWindow>& Window, bool bIgnoreEnabledStatus, int32 UserIndex) const override;
->>>>>>> 4af6daef
 
 	/**
 	 * Sets up any values that need to be based on the physical dimensions of the device.  
@@ -1438,11 +1357,7 @@
 	 * @param	InToolTip           Widget to display.
 	 * @param	InSpawnLocation     Screen space location to show the tool tip (window top left)
 	 */
-<<<<<<< HEAD
-	void SpawnToolTip( const TSharedRef<IToolTip>& InToolTip, const UE::Slate::FDeprecateVector2DParameter& InSpawnLocation );
-=======
 	SLATE_API void SpawnToolTip( const TSharedRef<IToolTip>& InToolTip, const UE::Slate::FDeprecateVector2DParameter& InSpawnLocation );
->>>>>>> 4af6daef
 
 	/** Closes the open tool-tip, if a tool-tip is open */
 	SLATE_API void CloseToolTip();
@@ -1481,13 +1396,8 @@
 	SLATE_API float GetDragTriggerDistanceSquared() const;
 
 	/** @return true if the difference between the ScreenSpaceOrigin and the ScreenSpacePosition is larger than the trigger distance for dragging in Slate. */
-<<<<<<< HEAD
-	bool HasTraveledFarEnoughToTriggerDrag(const FPointerEvent& PointerEvent, const UE::Slate::FDeprecateVector2DParameter ScreenSpaceOrigin) const;
-	bool HasTraveledFarEnoughToTriggerDrag(const FPointerEvent& PointerEvent, const UE::Slate::FDeprecateVector2DParameter ScreenSpaceOrigin, EOrientation Orientation) const;
-=======
 	SLATE_API bool HasTraveledFarEnoughToTriggerDrag(const FPointerEvent& PointerEvent, const UE::Slate::FDeprecateVector2DParameter ScreenSpaceOrigin) const;
 	SLATE_API bool HasTraveledFarEnoughToTriggerDrag(const FPointerEvent& PointerEvent, const UE::Slate::FDeprecateVector2DParameter ScreenSpaceOrigin, EOrientation Orientation) const;
->>>>>>> 4af6daef
 
 	/** Set the size of the deadzone for dragging in screen pixels */
 	SLATE_API void SetDragTriggerDistance( float ScreenPixels );
@@ -1566,15 +1476,9 @@
 	virtual bool GetSoftwareCursorAvailable() const override { return bSoftwareCursorAvailable; }
 	SLATE_API virtual EVisibility GetSoftwareCursorVis() const override;
 
-<<<<<<< HEAD
-	virtual UE::Slate::FDeprecateVector2DResult GetCursorPos() const override;
-	virtual UE::Slate::FDeprecateVector2DResult GetLastCursorPos() const override;
-	virtual UE::Slate::FDeprecateVector2DResult GetCursorSize() const override;
-=======
 	SLATE_API virtual UE::Slate::FDeprecateVector2DResult GetCursorPos() const override;
 	SLATE_API virtual UE::Slate::FDeprecateVector2DResult GetLastCursorPos() const override;
 	SLATE_API virtual UE::Slate::FDeprecateVector2DResult GetCursorSize() const override;
->>>>>>> 4af6daef
 
 	SLATE_API virtual TSharedPtr<SWidget> GetKeyboardFocusedWidget() const override;
 
@@ -1591,27 +1495,6 @@
 
 	//~ Begin FSlateApplicationBase Interface
 
-<<<<<<< HEAD
-	virtual bool HasAnyMouseCaptor() const override;
-	virtual bool HasUserMouseCapture(int32 UserIndex) const override;
-	virtual FSlateRect GetPreferredWorkArea() const override;
-	virtual bool HasFocusedDescendants( const TSharedRef<const SWidget>& Widget ) const override;
-	virtual bool HasUserFocusedDescendants(const TSharedRef< const SWidget >& Widget, int32 UserIndex) const override;
-	virtual bool IsExternalUIOpened() override;
-	virtual FWidgetPath LocateWindowUnderMouse( UE::Slate::FDeprecateVector2DParameter ScreenspaceMouseCoordinate, const TArray<TSharedRef<SWindow>>& Windows, bool bIgnoreEnabledStatus = false, int32 UserIndex = INDEX_NONE) override;
-	virtual bool IsWindowHousingInteractiveTooltip(const TSharedRef<const SWindow>& WindowToTest) const override;
-	virtual TSharedRef<SImage> MakeImage( const TAttribute<const FSlateBrush*>& Image, const TAttribute<FSlateColor>& Color, const TAttribute<EVisibility>& Visibility ) const override;
-	virtual TSharedRef<SWidget> MakeWindowTitleBar(const FWindowTitleBarArgs& InArgs, TSharedPtr<IWindowTitleBar>& OutTitleBar) const override;
-	virtual TSharedRef<IToolTip> MakeToolTip( const TAttribute<FText>& ToolTipText ) override;
-	virtual TSharedRef<IToolTip> MakeToolTip( const FText& ToolTipText ) override;
-	virtual void RequestDestroyWindow( TSharedRef<SWindow> WindowToDestroy ) override;
-	virtual bool SetKeyboardFocus( const FWidgetPath& InFocusPath, const EFocusCause InCause ) override;
-	virtual bool SetUserFocus(const uint32 InUserIndex, const FWidgetPath& InFocusPath, const EFocusCause InCause) override;
-	virtual void SetAllUserFocus(const FWidgetPath& InFocusPath, const EFocusCause InCause) override;
-	virtual void SetAllUserFocusAllowingDescendantFocus(const FWidgetPath& InFocusPath, const EFocusCause InCause) override;
-	virtual TSharedPtr<SWidget> GetUserFocusedWidget(uint32 UserIndex) const override;
-	virtual TSharedPtr<SWidget> GetCurrentDebugContextWidget() const override;
-=======
 	SLATE_API virtual bool HasAnyMouseCaptor() const override;
 	SLATE_API virtual bool HasUserMouseCapture(int32 UserIndex) const override;
 	SLATE_API virtual FSlateRect GetPreferredWorkArea() const override;
@@ -1631,7 +1514,6 @@
 	SLATE_API virtual void SetAllUserFocusAllowingDescendantFocus(const FWidgetPath& InFocusPath, const EFocusCause InCause) override;
 	SLATE_API virtual TSharedPtr<SWidget> GetUserFocusedWidget(uint32 UserIndex) const override;
 	SLATE_API virtual TSharedPtr<SWidget> GetCurrentDebugContextWidget() const override;
->>>>>>> 4af6daef
 	virtual const TArray<TSharedRef<SWindow>> GetTopLevelWindows() const override { return SlateWindows; }
 
 	DECLARE_EVENT_OneParam(FSlateApplication, FApplicationActivationStateChangedEvent, const bool /*IsActive*/)
@@ -1641,59 +1523,6 @@
 
 	//~ Begin FGenericApplicationMessageHandler Interface
 
-<<<<<<< HEAD
-	virtual bool ShouldProcessUserInputMessages( const TSharedPtr< FGenericWindow >& PlatformWindow ) const override;
-	virtual bool OnKeyChar( const TCHAR Character, const bool IsRepeat ) override;
-	virtual bool OnKeyDown( const int32 KeyCode, const uint32 CharacterCode, const bool IsRepeat ) override;
-	virtual bool OnKeyUp( const int32 KeyCode, const uint32 CharacterCode, const bool IsRepeat ) override;
-	virtual void OnInputLanguageChanged() override;
-	virtual bool OnMouseDown( const TSharedPtr< FGenericWindow >& PlatformWindow, const EMouseButtons::Type Button ) override;
-	virtual bool OnMouseDown( const TSharedPtr< FGenericWindow >& PlatformWindow, const EMouseButtons::Type Button, const FVector2D CursorPos ) override;
-	virtual bool OnMouseUp( const EMouseButtons::Type Button ) override;
-	virtual bool OnMouseUp( const EMouseButtons::Type Button, const FVector2D CursorPos ) override;
-	virtual bool OnMouseDoubleClick( const TSharedPtr< FGenericWindow >& PlatformWindow, const EMouseButtons::Type Button ) override;
-	virtual bool OnMouseDoubleClick( const TSharedPtr< FGenericWindow >& PlatformWindow, const EMouseButtons::Type Button, const FVector2D CursorPos ) override;
-	virtual bool OnMouseWheel( const float Delta ) override;
-	virtual bool OnMouseWheel( const float Delta, const FVector2D CursorPos ) override;
-	virtual bool OnMouseMove() override;
-	virtual bool OnRawMouseMove( const int32 X, const int32 Y ) override;
-	virtual bool OnCursorSet() override;
-	virtual bool OnTouchGesture( EGestureEvent GestureType, const FVector2D& Delta, float WheelDelta, bool bIsDirectionInvertedFromDevice ) override;
-	virtual bool OnTouchStarted( const TSharedPtr< FGenericWindow >& Window, const FVector2D& Location, float Force, int32 TouchIndex, FPlatformUserId PlatformUserId, FInputDeviceId DeviceId ) override;
-	virtual bool OnTouchMoved( const FVector2D& Location, float Force, int32 TouchIndex, FPlatformUserId PlatformUserId, FInputDeviceId DeviceID ) override;
-	virtual bool OnTouchEnded( const FVector2D& Location, int32 TouchIndex, FPlatformUserId PlatformUserId, FInputDeviceId DeviceID ) override;
-	virtual bool OnTouchForceChanged(const FVector2D& Location, float Force, int32 TouchIndex, FPlatformUserId PlatformUserId, FInputDeviceId DeviceID) override;
-	virtual bool OnTouchFirstMove(const FVector2D& Location, float Force, int32 TouchIndex, FPlatformUserId PlatformUserId, FInputDeviceId DeviceID) override;
-	virtual void ShouldSimulateGesture(EGestureEvent Gesture, bool bEnable) override;
-	virtual bool OnMotionDetected(const FVector& Tilt, const FVector& RotationRate, const FVector& Gravity, const FVector& Acceleration, FPlatformUserId PlatformUserId, FInputDeviceId InputDeviceId) override;
-	virtual bool OnControllerAnalog(FGamepadKeyNames::Type KeyName, FPlatformUserId PlatformUserId, FInputDeviceId InputDeviceId, float AnalogValue) override;
-	virtual bool OnControllerButtonPressed(FGamepadKeyNames::Type KeyName, FPlatformUserId PlatformUserId, FInputDeviceId InputDeviceId, bool IsRepeat) override;
-	virtual bool OnControllerButtonReleased(FGamepadKeyNames::Type KeyName, FPlatformUserId PlatformUserId, FInputDeviceId InputDeviceId, bool IsRepeat) override;
-	virtual bool OnSizeChanged( const TSharedRef< FGenericWindow >& PlatformWindow, const int32 Width, const int32 Height, bool bWasMinimized = false ) override;
-	virtual void OnOSPaint( const TSharedRef< FGenericWindow >& PlatformWindow ) override;
-	virtual FWindowSizeLimits GetSizeLimitsForWindow(const TSharedRef<FGenericWindow>& Window) const override;
-	virtual void OnResizingWindow( const TSharedRef< FGenericWindow >& PlatformWindow ) override;
-	virtual bool BeginReshapingWindow( const TSharedRef< FGenericWindow >& PlatformWindow ) override;
-	virtual void FinishedReshapingWindow( const TSharedRef< FGenericWindow >& PlatformWindow ) override;
-	virtual void SignalSystemDPIChanged(const TSharedRef<FGenericWindow>& Window) override;
-	virtual void HandleDPIScaleChanged(const TSharedRef<FGenericWindow>& Window) override;
-	virtual void OnMovedWindow( const TSharedRef< FGenericWindow >& PlatformWindow, const int32 X, const int32 Y ) override;
-	virtual bool OnWindowActivationChanged( const TSharedRef< FGenericWindow >& PlatformWindow, const EWindowActivation ActivationType ) override;
-	virtual bool OnApplicationActivationChanged( const bool IsActive ) override;
-	virtual bool OnConvertibleLaptopModeChanged() override;
-	virtual EWindowZone::Type GetWindowZoneForPoint( const TSharedRef< FGenericWindow >& PlatformWindow, const int32 X, const int32 Y ) override;
-	virtual void OnWindowClose( const TSharedRef< FGenericWindow >& PlatformWindow ) override;
-	virtual EDropEffect::Type OnDragEnterText( const TSharedRef< FGenericWindow >& Window, const FString& Text ) override;
-	virtual EDropEffect::Type OnDragEnterFiles( const TSharedRef< FGenericWindow >& Window, const TArray< FString >& Files ) override;
-	virtual EDropEffect::Type OnDragEnterExternal( const TSharedRef< FGenericWindow >& Window, const FString& Text, const TArray< FString >& Files ) override;
-
-	EDropEffect::Type OnDragEnter( const TSharedRef< SWindow >& Window, const TSharedRef<FExternalDragOperation>& DragDropOperation );
-
-	virtual EDropEffect::Type OnDragOver( const TSharedPtr< FGenericWindow >& Window ) override;
-	virtual void OnDragLeave( const TSharedPtr< FGenericWindow >& Window ) override;
-	virtual EDropEffect::Type OnDragDrop( const TSharedPtr< FGenericWindow >& Window ) override;
-	virtual bool OnWindowAction( const TSharedRef< FGenericWindow >& PlatformWindow, const EWindowAction::Type InActionType ) override;
-=======
 	SLATE_API virtual bool ShouldProcessUserInputMessages( const TSharedPtr< FGenericWindow >& PlatformWindow ) const override;
 	SLATE_API virtual bool OnKeyChar( const TCHAR Character, const bool IsRepeat ) override;
 	SLATE_API virtual bool OnKeyDown( const int32 KeyCode, const uint32 CharacterCode, const bool IsRepeat ) override;
@@ -1745,7 +1574,6 @@
 	SLATE_API virtual void OnDragLeave( const TSharedPtr< FGenericWindow >& Window ) override;
 	SLATE_API virtual EDropEffect::Type OnDragDrop( const TSharedPtr< FGenericWindow >& Window ) override;
 	SLATE_API virtual bool OnWindowAction( const TSharedRef< FGenericWindow >& PlatformWindow, const EWindowAction::Type InActionType ) override;
->>>>>>> 4af6daef
 
 public:
 
@@ -1815,27 +1643,7 @@
 	 */
 	SLATE_API FInputDeviceId GetInputDeviceIdForKeyboard() const;
 
-	/**
-	 * @return InputDeviceId that the mouse is mapped to
-	 */
-	FInputDeviceId GetInputDeviceIdForMouse() const;
-
-	/**
-	 * @return InputDeviceId that the keyboard is mapped to
-	 */
-	FInputDeviceId GetInputDeviceIdForKeyboard() const;
-
 	/** @return int user index that this controller is mapped to. */
-<<<<<<< HEAD
-	int32 GetUserIndexForController(int32 ControllerId) const;
-
-	/** @return Gets the slate user index that this input device is mapped to */	
-	TOptional<int32> GetUserIndexForInputDevice(FInputDeviceId InputDeviceId) const;
-	/** @return Gets the slate user index that this platform user id mapped to*/	
-	TOptional<int32> GetUserIndexForPlatformUser(FPlatformUserId PlatformUser) const;
-	
-	TOptional<int32> GetUserIndexForController(int32 ControllerId, FKey InKey) const;
-=======
 	SLATE_API int32 GetUserIndexForController(int32 ControllerId) const;
 
 	/** @return Gets the slate user index that this input device is mapped to */	
@@ -1844,7 +1652,6 @@
 	SLATE_API TOptional<int32> GetUserIndexForPlatformUser(FPlatformUserId PlatformUser) const;
 	
 	SLATE_API TOptional<int32> GetUserIndexForController(int32 ControllerId, FKey InKey) const;
->>>>>>> 4af6daef
 
 	/** Establishes the input mapping object used to map input sources to SlateUser indices */
 	SLATE_API void SetInputManager(TSharedRef<ISlateInputManager> InputManager);
@@ -2201,13 +2008,9 @@
 
 	/** Platform mouse movement event count. */
 	uint64 PlatformMouseMovementEvents = 0;
-<<<<<<< HEAD
-		
-=======
 
 	/** Constant delta time used on every Slate widget Tick if CVarSlateUseFixedDeltaTime is enabled. */
 	static SLATE_API double FixedDeltaTime;
->>>>>>> 4af6daef
 	/**
 	 * A helper class to wrap the list of input pre-processors. 
 	 */
