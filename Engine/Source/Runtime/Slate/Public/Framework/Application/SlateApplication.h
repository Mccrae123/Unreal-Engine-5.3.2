// Copyright 1998-2017 Epic Games, Inc. All Rights Reserved.

#pragma once

#include "CoreMinimal.h"
#include "Misc/Attribute.h"
#include "InputCoreTypes.h"
#include "HAL/IConsoleManager.h"
#include "Framework/Application/IMenu.h"
#include "Layout/Visibility.h"
#include "GenericPlatform/GenericWindow.h"
#include "Styling/SlateColor.h"
#include "Layout/SlateRect.h"
#include "GenericPlatform/GenericApplicationMessageHandler.h"
#include "GenericPlatform/GenericApplication.h"
#include "Input/Events.h"
#include "Input/DragAndDrop.h"
#include "Input/Reply.h"
#include "Widgets/SWidget.h"
#include "Widgets/SWindow.h"
#include "Application/SlateWindowHelper.h"
#include "Rendering/SlateRenderer.h"
#include "Application/SlateApplicationBase.h"
#include "Application/ThrottleManager.h"
#include "Widgets/IToolTip.h"
#include "Layout/WidgetPath.h"
#include "Logging/IEventLogger.h"
#include "Framework/Application/MenuStack.h"
#include "Framework/SlateDelegates.h"

class FNavigationConfig;
class IInputInterface;
class IInputProcessor;
class IPlatformTextField;
class ISlateSoundDevice;
class ITextInputMethodSystem;
class IVirtualKeyboardEntry;
class IWidgetReflector;
class SViewport;

/** A Delegate for querying whether source code access is possible */
DECLARE_DELEGATE_RetVal(bool, FQueryAccessSourceCode);

/** Delegates for when modal windows open or close */
DECLARE_DELEGATE(FModalWindowStackStarted)
DECLARE_DELEGATE(FModalWindowStackEnded)

/** Delegate for when window action occurs (ClickedNonClientArea, Maximize, Restore, WindowMenu). Return true if the OS layer should stop processing the action. */
DECLARE_DELEGATE_RetVal_TwoParams(bool, FOnWindowAction, const TSharedRef<FGenericWindow>&, EWindowAction::Type);

DECLARE_DELEGATE_RetVal(bool, FDragDropCheckingOverride);

extern SLATE_API const FName NAME_UnrealOS;


/** Allow widgets to find out when someone clicked outside them. Currently needed by MenuAnchros. */
class SLATE_API FPopupSupport
{
	public:

	/**
	 * Given a WidgetPath that was clicked, send notifications to any subscribers that were not under the mouse.
	 * i.e. Send the "Someone clicked outside me" notifications.
	 */
	void SendNotifications( const FWidgetPath& WidgetsUnderCursor );

	/**
	* Register for a notification when the user clicks outside a specific widget.
	*
	* @param NotifyWhenClickedOutsideMe    When the user clicks outside this widget, fire a notification.
	* @param InNotification                The notification to invoke.
	*/
	FDelegateHandle RegisterClickNotification(const TSharedRef<SWidget>& NotifyWhenClickedOutsideMe, const FOnClickedOutside& InNotification);

	/**
	* NOTE: Only necessary if notification no longer desired.
	*       Stale notifications are cleaned up automatically.
	*
	* Unregister the notification because it is no longer desired.
	*/
	void UnregisterClickNotification(FDelegateHandle InHandle);

	private:

	/** A single subscription about clicks happening outside the widget. */
	struct FClickSubscriber
	{
		FClickSubscriber( const TSharedRef<SWidget>& DetectClicksOutsideThisWidget, const FOnClickedOutside& InNotification )
		: DetectClicksOutsideMe( DetectClicksOutsideThisWidget )
		, Notification( InNotification )
		{}

		bool ShouldKeep() const
		{
			return DetectClicksOutsideMe.IsValid() && Notification.IsBound();
		}

		/** If a click occurs outside this widget, we'll send the notification */
		TWeakPtr<SWidget> DetectClicksOutsideMe;
		/** Notification to send */
		FOnClickedOutside Notification;
	};

	/** List of subscriptions that want to be notified when the user clicks outside a certain widget. */
	TArray<FClickSubscriber> ClickZoneNotifications;
};



/**
 * A representation of a slate input providing user.  We allocate a slate user as new input sources are
 * discovered.
 */
class SLATE_API FSlateUser
{
public:
	FSlateUser(int32 InUserIndex, bool InVirtualUser);
	virtual ~FSlateUser();

	FORCEINLINE int32 GetUserIndex() const { return UserIndex; }
	FORCEINLINE bool IsVirtualUser() const { return bVirtualUser; }

	TSharedPtr<SWidget> GetFocusedWidget() const;

private:
	/** The index the user was assigned. */
	int32 UserIndex;

	/** Is this a virtual user?  Virtual users are generally ignored in most operations that affect all users. */
	bool bVirtualUser;

	struct FUserFocusEntry
	{
		/** A weak path to the widget currently focused by a user, if any. */
		FWeakWidgetPath WidgetPath;
		/** Reason a widget was focused by a user, if any. */
		EFocusCause FocusCause;
		/** If we should show this focus */
		bool ShowFocus;
	};

	FUserFocusEntry Focus;

	friend class FSlateApplication;
};

/**
 * Represents a virtual user of slate.
 */
class SLATE_API FSlateVirtualUser
{
public:
	FSlateVirtualUser(int32 InUserIndex, int32 InVirtualUserIndex);
	virtual ~FSlateVirtualUser();

	FORCEINLINE int32 GetUserIndex() const { return UserIndex; }
	FORCEINLINE int32 GetVirtualUserIndex() const { return UserIndex; }

private:

	/** The index the user was assigned. */
	int32 UserIndex;

	/** The index the user was assigned. */
	int32 VirtualUserIndex;
};

enum class ESlateTickType : uint8
{
	/** Tick time only */
	TimeOnly,

	/** Update time, tick and paint widgets, and process input */
	All,
};

class SLATE_API FSlateApplication
	: public FSlateApplicationBase
	, public FGenericApplicationMessageHandler
{
public:

	/** Virtual destructor. */
	virtual ~FSlateApplication();

public:

	/**
	 * Returns the running average delta time (smoothed over several frames)
	 *
	 * @return  The average time delta
	 */
	const float GetAverageDeltaTime() const
	{
		return AverageDeltaTime;
	}

	/**
	 * Returns the real time delta since Slate last ticked widgets
	 *
	 * @return  The time delta since last tick
	 */
	const float GetDeltaTime() const
	{
		return (float)( CurrentTime - LastTickTime );
	}

	/**
	 * Returns the running average delta time (smoothed over several frames)
	 * Unlike GetAverageDeltaTime() it excludes exceptional
	 * situations, such as when throttling mode is active.
	 *
	 * @return  The average time delta
	 */
	float GetAverageDeltaTimeForResponsiveness() const
	{
		return AverageDeltaTimeForResponsiveness;
	}

public:

	static void Create();
	static TSharedRef<FSlateApplication> Create(const TSharedRef<class GenericApplication>& InPlatformApplication);

	static TSharedRef<FSlateApplication> InitializeAsStandaloneApplication(const TSharedRef< class FSlateRenderer >& PlatformRenderer);
	
	static TSharedRef<FSlateApplication> InitializeAsStandaloneApplication(const TSharedRef< class FSlateRenderer >& PlatformRenderer, const TSharedRef<class GenericApplication>& InPlatformApplication);

	/**
	 * Returns true if a Slate application instance is currently initialized and ready
	 *
	 * @return  True if Slate application is initialized
	 */
	static bool IsInitialized()
	{
		return CurrentApplication.IsValid();
	}

	/**
	 * Returns the current instance of the application. The application should have been initialized before
	 * this method is called
	 *
	 * @return  Reference to the application
	 */
	static FSlateApplication& Get()
	{
		check( IsInGameThread() || IsInSlateThread() );
		return *CurrentApplication;
	}

	static void Shutdown(bool bShutdownPlatform = true);

	/** @return the global tab manager */
	static TSharedRef<class FGlobalTabmanager> GetGlobalTabManager();

	/** @return the root style node, which is the entry point to the style graph representing all the current style rules. */
	const class FStyleNode* GetRootStyle() const;

	/**
	 * Initializes the renderer responsible for drawing all elements in this application
	 *
	 * @param InRenderer The renderer to use.
	 * @param bQuietMode Don't show any message boxes when initialization fails.
	 */
	virtual bool InitializeRenderer( TSharedRef<FSlateRenderer> InRenderer, bool bQuietMode = false );

	/** Set the slate sound provider that the slate app should use. */
	virtual void InitializeSound( const TSharedRef<ISlateSoundDevice>& InSlateSoundDevice );

	void DestroyRenderer();

	/** Play SoundToPlay. Interrupt previous sound if one is playing. */
	void PlaySound( const FSlateSound& SoundToPlay, int32 UserIndex = 0 ) const;

	/** @return The duration of the given sound resource */
	float GetSoundDuration(const FSlateSound& Sound) const;

	IInputInterface* GetInputInterface() const { return PlatformApplication->GetInputInterface(); }

	/** @return Whether or not the current platform supports system help */
	bool SupportsSystemHelp() const { return PlatformApplication->SupportsSystemHelp(); }

	void ShowSystemHelp() { PlatformApplication->ShowSystemHelp(); }

	/** @return The text input method interface for this application */
	ITextInputMethodSystem *GetTextInputMethodSystem() const { return PlatformApplication->GetTextInputMethodSystem(); }

	/** 
	 * Sets the position of the cursor.
	 *
	 * @param MouseCoordinate		The new position.
	 */
	void SetCursorPos( const FVector2D& MouseCoordinate );

	/** Polls game devices for input */
	void PollGameDeviceState();

	/** Occurs before Tick(), after all pointer and keyboard input has been processed. */
	void FinishedInputThisFrame();

	/** Ticks this application */
	void Tick(ESlateTickType TickType = ESlateTickType::All);

	/** Pumps OS messages when a modal window or intra-frame debugging session exists */
	void PumpMessages();

	/** Returns true if this slate application is ready to open modal windows */
	bool CanAddModalWindow() const;

	/** Returns true if this slate application is ready to display windows. */
	bool CanDisplayWindows() const;

	virtual EUINavigation GetNavigationDirectionFromKey( const FKeyEvent& InKeyEvent ) const override;
	
	/**
	 * Adds a modal window to the application.  
	 * In most cases, this function does not return until the modal window is closed (the only exception is a modal window for slow tasks)  
	 *
	 * @param InSlateWindow		A SlateWindow to which to add a native window.
	 * @param InParentWindow	The parent of the modal window.  All modal windows must have a parent.
	 * @param bSlowTaskWindow	true if the window is for a slow task and this function should return before the window is closed
	 */
	void AddModalWindow( TSharedRef<SWindow> InSlateWindow, const TSharedPtr<const SWidget> InParentWidget, bool bSlowTaskWindow = false );

	/** Sets the delegate for when a modal window stack begins */
	void SetModalWindowStackStartedDelegate(FModalWindowStackStarted StackStartedDelegate);

	/** Sets the delegate for when a modal window stack ends */
	void SetModalWindowStackEndedDelegate(FModalWindowStackEnded StackEndedDelegate);

	/**
	 * Associates a top level Slate Window with a native window, and "natively" parents that window to the specified Slate window.
	 * Although the window still a top level window in Slate, it will be considered a child window to the operating system.
	 *
	 * @param	InSlateWindow		A Slate window to which to add a native window.
	 * @param	InParentWindow		Slate window that the window being added should be a native child of
	 * @param	bShowImmediately	True to show the window.  Pass false if you're going to call ShowWindow() yourself later.
	 *
	 * @return a reference to the SWindow that was just added.
	 */
	TSharedRef<SWindow> AddWindowAsNativeChild( TSharedRef<SWindow> InSlateWindow, TSharedRef<SWindow> InParentWindow, const bool bShowImmediately = true );

	/**
	 * Creates a new Menu and adds it to the menu stack.
	 * Menus are always auto-sized. Use fixed-size content if a fixed size is required.
	 *
	 * @param InParentWidget		The parent of the menu. If the stack isn't empty, PushMenu will attempt to determine the stack level for the new menu by looking of an open menu in the parent's path.
	 * @param InOwnerPath			Optional full widget path of the parent if one is available. If an invalid path is given PushMenu will attempt to generate a path to the InParentWidget
	 * @param InContent				The content to be placed inside the new menu
	 * @param SummonLocation		The location where this menu should be summoned
	 * @param TransitionEffect		Animation to use when the popup appears
	 * @param bFocusImmediately		Should the popup steal focus when shown?
	 * @param SummonLocationSize	An optional rect which describes an area in which the menu may not appear
	 * @param Method				An optional popup method override. If not set, the widgets in the InOwnerPath will be queried for this.
	 * @param bIsCollapsedByParent	Is this menu collapsed when a parent menu receives focus/activation? If false, only focus/activation outside the entire stack will auto collapse it.
	 */
	TSharedPtr<IMenu> PushMenu(const TSharedRef<SWidget>& InParentWidget, const FWidgetPath& InOwnerPath, const TSharedRef<SWidget>& InContent, const FVector2D& SummonLocation, const FPopupTransitionEffect& TransitionEffect, const bool bFocusImmediately = true, const FVector2D& SummonLocationSize = FVector2D::ZeroVector, TOptional<EPopupMethod> Method = TOptional<EPopupMethod>(), const bool bIsCollapsedByParent = true);

	/**
	 * Creates a new Menu and adds it to the menu stack under the specified parent menu.
	 * Menus are always auto-sized. Use fixed-size content if a fixed size is required.
	 *
	 * @param InParentMenu			The parent of the menu. Must be a valid menu in the stack.
	 * @param InContent				The content to be placed inside the new menu
	 * @param SummonLocation		The location where this menu should be summoned
	 * @param TransitionEffect		Animation to use when the popup appears
	 * @param bFocusImmediately		Should the popup steal focus when shown?
	 * @param SummonLocationSize	An optional rect which describes an area in which the menu may not appear
	 * @param bIsCollapsedByParent	Is this menu collapsed when a parent menu receives focus/activation? If false, only focus/activation outside the entire stack will auto collapse it.
	 */
	TSharedPtr<IMenu> PushMenu(const TSharedPtr<IMenu>& InParentMenu, const TSharedRef<SWidget>& InContent, const FVector2D& SummonLocation, const FPopupTransitionEffect& TransitionEffect, const bool bFocusImmediately = true, const FVector2D& SummonLocationSize = FVector2D::ZeroVector, const bool bIsCollapsedByParent = true);

	/**
	 * Creates a new hosted Menu and adds it to the menu stack.
	 * Hosted menus are drawn by an external host widget.
	 * 
	 * @param InParentMenu			The parent of the menu. Must be a valid menu in the stack.
	 * @param InOwnerPath			Optional full widget path of the parent if one is available. If an invalid path is given PushMenu will attempt to generate a path to the InParentWidget
	 * @param InMenuHost			The host widget that draws the menu's content
	 * @param InContent				The content to be placed inside the new menu
	 * @param OutWrappedContent		Returns the InContent wrapped with widgets needed by the menu stack system. This is what should be drawn by the host after this call.
	 * @param TransitionEffect		Animation to use when the popup appears
	 * @param ShouldThrottle		Should we throttle engine ticking to maximize the menu responsiveness
	 * @param bIsCollapsedByParent	Is this menu collapsed when a parent menu receives focus/activation? If false, only focus/activation outside the entire stack will auto collapse it.
	 */
	TSharedPtr<IMenu> PushHostedMenu(const TSharedRef<SWidget>& InParentWidget, const FWidgetPath& InOwnerPath, const TSharedRef<IMenuHost>& InMenuHost, const TSharedRef<SWidget>& InContent, TSharedPtr<SWidget>& OutWrappedContent, const FPopupTransitionEffect& TransitionEffect, EShouldThrottle ShouldThrottle, const bool bIsCollapsedByParent = true);
	
	/**
	 * Creates a new hosted child Menu and adds it to the menu stack under the specified parent menu.
	 * Hosted menus are drawn by an external host widget.
	 * 
	 * @param InParentMenu			The parent menu for this menu
	 * @param InMenuHost			The host widget that draws the menu's content
	 * @param InContent				The menu's content
	 * @param OutWrappedContent		Returns the InContent wrapped with widgets needed by the menu stack system. This is what should be drawn by the host after this call.
	 * @param TransitionEffect		Animation to use when the popup appears
	 * @param ShouldThrottle		Should we throttle engine ticking to maximize the menu responsiveness
	 * @param bIsCollapsedByParent	Is this menu collapsed when a parent menu receives focus/activation? If false, only focus/activation outside the entire stack will auto collapse it.
	 */	
	TSharedPtr<IMenu> PushHostedMenu(const TSharedPtr<IMenu>& InParentMenu, const TSharedRef<IMenuHost>& InMenuHost, const TSharedRef<SWidget>& InContent, TSharedPtr<SWidget>& OutWrappedContent, const FPopupTransitionEffect& TransitionEffect, EShouldThrottle ShouldThrottle, const bool bIsCollapsedByParent = true);

	/** @return Returns whether the menu has child menus. */
	bool HasOpenSubMenus(TSharedPtr<IMenu> InMenu) const;

	/** @return	Returns true if there are any pop-up menus summoned */
	bool AnyMenusVisible() const;

	/**
	 * Attempt to locate a menu that contains the specified widget
	 *
	 * @param InWidgetPath Path to the widget to use for the search
	 * @return the menu in which the widget resides, or nullptr
	 */
	TSharedPtr<IMenu> FindMenuInWidgetPath(const FWidgetPath& InWidgetPath) const;

	/** @return	Returns a ptr to the window that is currently the host of the menu stack or null if no menus are visible */
	TSharedPtr<SWindow> GetVisibleMenuWindow() const;

	/** Dismisses all open menus */
	void DismissAllMenus();

	/**
	 * Dismisses a menu and all its children
	 *
	 * @param InFromMenu	The menu to dismiss, any children, grandchildren etc will also be dismissed
	 */
	void DismissMenu(const TSharedPtr<IMenu>& InFromMenu);

	/**
	 * Dismisses a menu and all its children. The menu is determined by looking for menus in the parent chain of the widget.
	 *
	 * @param InWidgetInMenu	The widget whose path is search upwards for a menu. That menu will then be dismissed.
	 */
	void DismissMenuByWidget(const TSharedRef<SWidget>& InWidgetInMenu);

	/**
	 * HACK: Don't use this unless shutting down a game viewport
	 * Game viewport windows need to be destroyed instantly or else the viewport could tick and access deleted data
	 *
	 * @param WindowToDestroy		Window for destruction
	 */
	void DestroyWindowImmediately( TSharedRef<SWindow> WindowToDestroy );

	/**
	 * Disable Slate components when an external, non-slate, modal window is brought up.  In the case of multiple
	 * external modal windows, we will only increment our tracking counter.
	 */
	void ExternalModalStart();

	/**
	 * Re-enable disabled Slate components when a non-slate modal window is dismissed.  Slate components
	 * will only be re-enabled when all tracked external modal windows have been dismissed.
	 */
	void ExternalModalStop();

	/** Delegate for retainer widgets to know when they should update */
	DECLARE_EVENT_OneParam(FSlateApplication, FSlateTickEvent, float);
	FSlateTickEvent& OnPreTick()  { return PreTickEvent; }

	/** Delegate for after slate application ticks. */
	FSlateTickEvent& OnPostTick()  { return PostTickEvent; }

	/** 
	 * Removes references to FViewportRHI's.  
	 * This has to be done explicitly instead of using the FRenderResource mechanism because FViewportRHI's are managed by the game thread.
	 * This is needed before destroying the RHI device. 
	 */
	void InvalidateAllViewports();

	/**
	 * Registers a game viewport with the Slate application so that specific messages can be routed directly to a viewport
	 * 
	 * @param InViewport	The viewport to register.  Note there is currently only one registered viewport
	 */
	void RegisterGameViewport( TSharedRef<SViewport> InViewport );

	/**
	 * Registers a viewport with the Slate application so that specific messages can be routed directly to a viewport
	 * This is for all viewports, there can be multiple of these as opposed to the singular "Game Viewport"
	 * 
	 * @param InViewport	The viewport to register.  Note there is currently only one registered viewport
	 */
	void RegisterViewport(TSharedRef<SViewport> InViewport);

	/**
	 * Returns the game viewport registered with the slate application
	 *
	 * @return registered game viewport
	 */
	TSharedPtr<SViewport> GetGameViewport() const;

	/** 
	 * Unregisters the current game viewport from Slate.  This method sends a final deactivation message to the viewport
	 * to allow it to do a final cleanup before being closed.
	 */
	void UnregisterGameViewport();

	/**
	 * Register another window that may be visible in a non-top level way that still needs to be able to maintain focus paths.
	 * Generally speaking - this is for Virtual Windows that are created to render in the 3D world slate content.
	 */
	void RegisterVirtualWindow(TSharedRef<SWindow> InWindow);

	/**
	 * Unregister a virtual window.
	 */
	void UnregisterVirtualWindow(TSharedRef<SWindow> InWindow);

	/**
	 * Flushes the render state of slate, releasing accesses and flushing all render commands.
	 */
	void FlushRenderState();

	/**
	 * Sets specified user focus to the SWidget representing the currently active game viewport
	 */
	void SetUserFocusToGameViewport(uint32 UserIndex, EFocusCause ReasonFocusIsChanging = EFocusCause::SetDirectly);

	/**
	 * Sets all users focus to the SWidget representing the currently active game viewport
	 */
	void SetAllUserFocusToGameViewport(EFocusCause ReasonFocusIsChanging = EFocusCause::SetDirectly);

	/**
	 * Activates the Game Viewport if it is properly childed under a window
	 */
	void ActivateGameViewport();

	/**
	 * Sets specified user focus to the SWidget passed in.
	 *
	 * @param UserIndex Index of the user to change focus for
	 * @param WidgetToFocus the widget to set focus to
	 * @param ReasonFocusIsChanging the contextual reason for the focus change
	 */
	bool SetUserFocus(uint32 UserIndex, const TSharedPtr<SWidget>& WidgetToFocus, EFocusCause ReasonFocusIsChanging = EFocusCause::SetDirectly);

	/**
	 * Sets focus for all users to the SWidget passed in.
	 *
	 * @param WidgetToFocus the widget to set focus to
	 * @param ReasonFocusIsChanging the contextual reason for the focus change
	 */
	void SetAllUserFocus(const TSharedPtr<SWidget>& WidgetToFocus, EFocusCause ReasonFocusIsChanging = EFocusCause::SetDirectly);

	/** Releases the users focus from whatever it currently is on. */
	void ClearUserFocus(uint32 UserIndex, EFocusCause ReasonFocusIsChanging = EFocusCause::SetDirectly);

	/** Releases the focus for all users from whatever it currently is on. */
	void ClearAllUserFocus(EFocusCause ReasonFocusIsChanging = EFocusCause::SetDirectly);

	/**
	 * Sets the Keyboard focus to the specified SWidget
	 */
	bool SetKeyboardFocus(const TSharedPtr<SWidget>& OptionalWidgetToFocus, EFocusCause ReasonFocusIsChanging = EFocusCause::SetDirectly);

	/**
	 * Clears keyboard focus, if any widget is currently focused
	 *
	 * @param ReasonFocusIsChanging The reason that keyboard focus is changing
	 */
	void ClearKeyboardFocus(const EFocusCause ReasonFocusIsChanging = EFocusCause::SetDirectly);

#if WITH_EDITOR
	/**
	* Gets a delegate that is invoked before the input key get process by slate widgets bubble system.
	* Its read only and you cannot mark the input as handled.
	*/
	DECLARE_EVENT_OneParam(FSlateApplication, FOnApplicationPreInputKeyDownListener, const FKeyEvent&);
	FOnApplicationPreInputKeyDownListener& OnApplicationPreInputKeyDownListener() { return OnApplicationPreInputKeyDownListenerEvent; }

	/**
	* Gets a delegate that is invoked before the mouse input button down get process by slate widgets bubble system.
	* Its read only and you cannot mark the input as handled.
	*/
	DECLARE_EVENT_OneParam(FSlateApplication, FOnApplicationMousePreInputButtonDownListener, const FPointerEvent&);
	FOnApplicationMousePreInputButtonDownListener& OnApplicationMousePreInputButtonDownListener() { return OnApplicationMousePreInputButtonDownListenerEvent; }

#endif //WITH_EDITOR

	/**
	 * Returns the current modifier keys state
	 *
	 * @return  State of modifier keys
	 */
	FModifierKeysState GetModifierKeys() const;

	/**
	 *	Restores all input settings to their original values
	 * 
	 *  Clears all user focus
	 *  Shows the mouse, clears any locks and captures, turns off high precision input
	 */
	void ResetToDefaultInputSettings();
	
	/**
	 *	Restores all pointer input settings to their original values
	 * 
	 *  Shows the mouse, clears any locks and captures, turns off high precision input
	 */
	void ResetToDefaultPointerInputSettings();

	/**
	 * Mouse capture
	 */

	/** returning platform-specific value designating window that captures mouse, or nullptr if mouse isn't captured */
	virtual void* GetMouseCaptureWindow() const;

	/** Releases the mouse capture from whatever it currently is on - for all users for all pointers. */
	void ReleaseMouseCapture();

	/** Releases the mouse capture from whatever it currently is on for a particular user. */
	void ReleaseMouseCaptureForUser(int32 UserIndex);

	/** @return The active modal window or nullptr if there is no modal window. */
	TSharedPtr<SWindow> GetActiveModalWindow() const;

	/**
	 * Assign a delegate to be called when this application is requesting an exit (e.g. when the last window is closed).
	 *
	 * @param OnExitRequestHandler  Function to execute when the application wants to quit
	 */
	void SetExitRequestedHandler( const FSimpleDelegate& OnExitRequestedHandler );
		
	/**
	 * @todo slate: Remove this method or make it private.
	 * Searches for the specified widget and generates a full path to it.  Note that this is
	 * a relatively slow operation!  It can fail, in which case OutWidgetPath.IsValid() will be false.
	 * 
	 * @param  InWidget       Widget to generate a path to
	 * @param  OutWidgetPath  The generated widget path
	 * @param  VisibilityFilter	Widgets must have this type of visibility to be included the path
	 */
	bool GeneratePathToWidgetUnchecked( TSharedRef< const SWidget > InWidget, FWidgetPath& OutWidgetPath, EVisibility VisibilityFilter = EVisibility::Visible ) const;
	
	/**
	 * @todo slate: Remove this method or make it private.
	 * Searches for the specified widget and generates a full path to it.  Note that this is
	 * a relatively slow operation!  Asserts if the widget isn't found.
	 * 
	 * @param  InWidget       Widget to generate a path to
	 * @param  OutWidgetPath  The generated widget path
	 * @param  VisibilityFilter	Widgets must have this type of visibility to be included the path
	 */
	void GeneratePathToWidgetChecked( TSharedRef< const SWidget > InWidget, FWidgetPath& OutWidgetPath, EVisibility VisibilityFilter = EVisibility::Visible ) const;
	
	/**
	 * Finds the window that the provided widget resides in
	 * 
	 * @param InWidget		The widget to find the window for
	 * @return The window where the widget resides, or null if the widget wasn't found.  Remember, a widget might not be found simply because its parent decided not to report the widget in ArrangeChildren.
	 */
	TSharedPtr<SWindow> FindWidgetWindow( TSharedRef< const SWidget > InWidget ) const;

	/**
	 * Finds the window that the provided widget resides in
	 * 
	 * @param InWidget		The widget to find the window for
	 * @param OutWidgetPath Full widget path generated 
	 * @return The window where the widget resides, or null if the widget wasn't found.  Remember, a widget might not be found simply because its parent decided not to report the widget in ArrangeChildren.
	 */
	TSharedPtr<SWindow> FindWidgetWindow( TSharedRef< const SWidget > InWidget, FWidgetPath& OutWidgetPath) const;

	/**
	 * @return True if the application is currently routing high precision mouse movement events (OS specific)
	 * If this value is true, the mouse is captured and hidden by the widget that originally made the request.
	 */
	bool IsUsingHighPrecisionMouseMovment() const { return PlatformApplication.IsValid() ? PlatformApplication->IsUsingHighPrecisionMouseMode() : false; }
	
	/**
	 * @return True if the last mouse event was from a trackpad.
	 */
	bool IsUsingTrackpad() const { return PlatformApplication.IsValid() ? PlatformApplication->IsUsingTrackpad() : false; }

	/**
	 * @return True if there is a mouse device attached
	 */
	bool IsMouseAttached() const { return PlatformApplication.IsValid() ? PlatformApplication->IsMouseAttached() : false; }

	/**
	 * @return True if there is a gamepad attached
	 */
	bool IsGamepadAttached() const { return PlatformApplication.IsValid() ? PlatformApplication->IsGamepadAttached() : false; }

	/**
	 * Sets the widget reflector.
	 *
	 * @param WidgetReflector The widget reflector to set.
	 */
	void SetWidgetReflector( const TSharedRef<IWidgetReflector>& WidgetReflector );

	/** @param AccessDelegate The delegate to pass along to the widget reflector */
	void SetWidgetReflectorSourceAccessDelegate(FAccessSourceCode AccessDelegate)
	{
		SourceCodeAccessDelegate = AccessDelegate;
	}

	/** @param QueryAccessDelegate The delegate to pass along to the widget reflector */
	void SetWidgetReflectorQuerySourceAccessDelegate(FQueryAccessSourceCode QueryAccessDelegate)
	{
		QuerySourceCodeAccessDelegate = QueryAccessDelegate;
	}

	/** @param AccessDelegate The delegate to pass along to the widget reflector */
	void SetWidgetReflectorAssetAccessDelegate(FAccessAsset AccessDelegate)
	{
		AssetAccessDelegate = AccessDelegate;
	}

	/** @param Scale  Sets the ratio SlateUnit / ScreenPixel */
	void SetApplicationScale( float InScale ){ Scale = InScale; }

	virtual void GetInitialDisplayMetrics( FDisplayMetrics& OutDisplayMetrics ) const { PlatformApplication->GetInitialDisplayMetrics( OutDisplayMetrics ); }

	/** Are we drag-dropping right now? */
	bool IsDragDropping() const;

	/** Get the current drag-dropping content */
	TSharedPtr<class FDragDropOperation> GetDragDroppingContent() const;

	/** Cancels any in flight drag and drops */
	void CancelDragDrop();

	/**
	 * Returns the attribute that can be used by widgets to check if the application is in normal execution mode
	 * Don't hold a reference to this anywhere that can exist when this application closes
	 */
	const TAttribute<bool>& GetNormalExecutionAttribute() const { return NormalExecutionGetter; }

	/**
	 * @return true if not in debugging mode
	 */
	bool IsNormalExecution() const { return !GIntraFrameDebuggingGameThread; }

	/**
	 * @return true if in debugging mode
	 */
	bool InKismetDebuggingMode() const { return GIntraFrameDebuggingGameThread; }

	/**
	 * Enters debugging mode which is a special state that causes the
	 * Slate application to tick in place which in the middle of a stack frame
	 */
	void EnterDebuggingMode();

	/**
	 * Leaves debugging mode
	 *
	 * @param bLeavingDebugForSingleStep	Whether or not we are leaving debug mode due to single stepping
	 */
	void LeaveDebuggingMode( bool bLeavingDebugForSingleStep = false );
	
	/**
	 * Calculates the popup window position from the passed in window position and size. 
	 * Adjusts position for popup windows which are outside of the work area of the monitor where they reside
	 *
	 * @param InAnchor	The current(suggseted) window position and size of an area which may not be covered by the popup.
	 * @param InSize		The size of the window
	 * @param Orientation	The direction of the popup.
	 *						If vertical it will attempt to open below the anchor but will open above if there is no room.
	 *						If horizontal it will attempt to open below the anchor but will open above if there is no room.
	 * @return The adjusted position
	 */
	virtual FVector2D CalculatePopupWindowPosition( const FSlateRect& InAnchor, const FVector2D& InSize, const EOrientation Orientation = Orient_Vertical ) const;


	/**
	 * Is the window in the app's destroy queue? If so it will be destroyed next tick.
	 *
	 * @param Window		The window to find in the destroy list
	 * @return				true if Window is in the destroy queue
	 */
	bool IsWindowInDestroyQueue(TSharedRef<SWindow> Window) const;

	/** @return	Returns true if the application's average frame rate is at least as high as our target frame rate that satisfies our requirement for a smooth and responsive UI experience */
	bool IsRunningAtTargetFrameRate() const;

	/** @return Returns true if transition effects for new menus and windows should be played */
	bool AreMenuAnimationsEnabled() const;

	/** 
	 * Sets whether transition effects for new menus and windows should be played.  This can be called at any time.
	 *
	 * @param	bEnableAnimations	True if animations should be used, otherwise false.
	 */
	void EnableMenuAnimations( const bool bEnableAnimations );

	void SetPlatformApplication(const TSharedRef<class GenericApplication>& InPlatformApplication);

	/** Set the global application icon */
	void SetAppIcon(const FSlateBrush* const InAppIcon);

	/** Sets the display state of external UI such as Steam. */
	void ExternalUIChange(bool bIsOpening)
	{
		bIsExternalUIOpened = bIsOpening;
	}

	/**
	 * Shows or hides an onscreen keyboard
	 *
	 * @param bShow	true to show the keyboard, false to hide it
	 * @param TextEntryWidget The widget that will receive the input from the virtual keyboard
	 */
	void ShowVirtualKeyboard( bool bShow, int32 UserIndex, TSharedPtr<IVirtualKeyboardEntry> TextEntryWidget = nullptr );

	/** Get the work area that has the largest intersection with the specified rectangle */
	FSlateRect GetWorkArea( const FSlateRect& InRect ) const;

	/**
	 * Shows or hides an onscreen keyboard
	 *
	 * @param bShow	true to show the keyboard, false to hide it
	 */
	virtual void NativeApp_ShowKeyboard( bool bShow, FString InitialString = "", int32 SelectionStart = -1, int32 SelectionEnd = -1 )
	{
		// empty default functionality
	}

	/** @return true if the current platform allows source code access */
	bool SupportsSourceAccess() const;

	/** Opens the current platform's code editing IDE (if necessary) and focuses the specified line in the specified file. Will only work if SupportsSourceAccess() returns true */
	void GotoLineInSource(const FString& FileName, int32 LineNumber) const;

	/** @return Service that supports popups; helps with auto-hiding of popups */
	FPopupSupport& GetPopupSupport() { return PopupSupport; }

	/**
	 * Forces the window to redraw immediately.
	 */
	void ForceRedrawWindow( const TSharedRef<SWindow>& InWindowToDraw );

	/**
	 * Takes a screenshot of the widget writing the results into the color buffer provided.  Note that the format is BGRA.
	 * the size of the resulting image is also output.
	 * 
	 * @return true if taking the screenshot was successful.
	 */
	bool TakeScreenshot(const TSharedRef<SWidget>& Widget, TArray<FColor>&OutColorData, FIntVector& OutSize);

	/**
	 * Takes a screenshot of the widget writing the results into the color buffer provided, this version allows you to provide 
	 * an inner area to screenshot.  Note that the format is BGRA.  The size of the resulting image is also output.
	 *
	 * @return true if taking the screenshot was successful.
	 */
	bool TakeScreenshot(const TSharedRef<SWidget>& Widget, const FIntRect& InnerWidgetArea, TArray<FColor>& OutColorData, FIntVector& OutSize);

	/**
	 * 
	 */
	TSharedPtr< FSlateWindowElementList > GetCachableElementList(const TSharedPtr<SWindow>& CurrentWindow, const ILayoutCache* LayoutCache);

	/**
	 * Once a layout cache is destroyed it needs to free any resources it was using in a safe way to prevent
	 * any in-flight rendering from being interrupted by referencing resources that go away.  So when a layout
	 * cache is destroyed it should call this function so any associated resources can be collected when it's safe.
	 */
	void ReleaseResourcesForLayoutCache(const ILayoutCache* LayoutCache);

	/**
	 * @return a handle for the existing or newly created virtual slate user.  This is handy when you need to create
	 * virtual hardware users for slate components in the virtual world that may need to be interacted with with virtual hardware.
	 */
	TSharedRef<FSlateVirtualUser> FindOrCreateVirtualUser(int32 VirtualUserIndex);

	/**
	 * 
	 */
	void UnregisterUser(int32 UserIndex);

	/**
	 * Allows you do some operations for every registered user.
	 */
	void ForEachUser(TFunctionRef<void(FSlateUser*)> InPredicate, bool bIncludeVirtualUsers = false);

protected:
	/**
	 * Register a user with Slate.  Normally this is unnecessary as Slate automatically adds
	 * a user entry if it gets input from a controller for that index.  Might happen if the user
	 * allocates the virtual user.
	 */
	void RegisterUser(TSharedRef<FSlateUser> User);

	/**
	 * Gets the user at the given index, null if the user does not exist.
	 */
	FORCEINLINE const FSlateUser* GetUser(int32 UserIndex) const
	{
		return (UserIndex >= 0 && UserIndex < Users.Num()) ? Users[UserIndex].Get() : nullptr;
	}

	/**
	 * Gets the user at the given index, null if the user does not exist.
	 */
	FORCEINLINE FSlateUser* GetUser(int32 UserIndex)
	{
		return ( UserIndex >= 0 && UserIndex < Users.Num() ) ? Users[UserIndex].Get() : nullptr;
	}

	/**
	 * Locates the SlateUser object corresponding to the index, if one can't be found, it will create a slate user at
	 * the provided index.  If the index is less than 0, null is returned.
	 */
	FORCEINLINE FSlateUser* GetOrCreateUser(int32 UserIndex)
	{
		if ( UserIndex < 0 )
		{
			return nullptr;
		}

		if ( FSlateUser* User = GetUser(UserIndex) )
		{
			return User;
		}

		TSharedRef<FSlateUser> NewUser = MakeShareable(new FSlateUser(UserIndex, false));
		RegisterUser(NewUser);

		return &NewUser.Get();
	}

	friend class FAnalogCursor;
	friend class FEventRouter;

	virtual bool DoesWidgetHaveMouseCaptureByUser(const TSharedPtr<const SWidget> Widget, int32 UserIndex, TOptional<int32> PointerIndex) const override;
	virtual bool DoesWidgetHaveMouseCapture(const TSharedPtr<const SWidget> Widget) const override;

	virtual TOptional<EFocusCause> HasUserFocus(const TSharedPtr<const SWidget> Widget, int32 UserIndex) const override;
	virtual TOptional<EFocusCause> HasAnyUserFocus(const TSharedPtr<const SWidget> Widget) const override;
	virtual bool IsWidgetDirectlyHovered(const TSharedPtr<const SWidget> Widget) const override;
	virtual bool ShowUserFocus(const TSharedPtr<const SWidget> Widget) const override;

	/**
	 * Pumps and ticks the platform.
	 */
	void TickPlatform(float DeltaTime);

	/**
	 * Ticks and paints the actual Slate portion of the application.
	 */
	void TickApplication(ESlateTickType TickType, float DeltaTime);

	/** Draws Slate windows. Should only be called by the application's main loop or renderer. */
	void DrawWindows();

	/**
	 * Draws slate windows, optionally only drawing the passed in window
	 */
	void PrivateDrawWindows( TSharedPtr<SWindow> DrawOnlyThisWindow = nullptr );

	/**
	 * Pre-pass step before drawing windows to compute geometry size and reshape autosized windows
	 */
	void DrawPrepass( TSharedPtr<SWindow> DrawOnlyThisWindow );

	/**
	 * Draws a window and its children
	 */
	void DrawWindowAndChildren( const TSharedRef<SWindow>& WindowToDraw, struct FDrawWindowArgs& DrawWindowArgs );

	/**
	 * Gets all visible child windows of a window.
	 */
	void GetAllVisibleChildWindows(TArray< TSharedRef<SWindow> >& OutWindows, TSharedRef<SWindow> CurrentWindow);


	/** Engages or disengages application throttling based on user behavior */
	void ThrottleApplicationBasedOnMouseMovement();

	virtual FWidgetPath LocateWidgetInWindow(FVector2D ScreenspaceMouseCoordinate, const TSharedRef<SWindow>& Window, bool bIgnoreEnabledStatus) const override;

public:

	/**
	 * Called by the native application in response to a mouse move. Routs the event to Slate Widgets.
	 *
	 * @param  InMouseEvent  Mouse event
	 * @param  bIsSynthetic  True when the even is synthesized by slate.
	 * @return  Was this event handled by the Slate application?
	 */
	bool ProcessMouseMoveEvent( FPointerEvent& MouseEvent, bool bIsSynthetic = false );

	/**
	 * Called by the native application in response to a mouse button press. Routs the event to Slate Widgets.
	 *
	 * @param  PlatformWindow  The platform window the event originated from, used to set focus at the platform level. 
	 *                         If Invalid the Mouse event will work but there will be no effect on the platform.
	 * @param  InMouseEvent    Mouse event
	 * @return  Was this event handled by the Slate application?
	 */
	bool ProcessMouseButtonDownEvent(const TSharedPtr< FGenericWindow >& PlatformWindow, FPointerEvent& InMouseEvent);

	/**
	 * Called by the native application in response to a mouse button release. Routs the event to Slate Widgets.
	 *
	 * @param  InMouseEvent  Mouse event
	 * @return  Was this event handled by the Slate application?
	 */
	bool ProcessMouseButtonUpEvent( FPointerEvent& MouseEvent );

	/**
	 * Called by the native application in response to a mouse release. Routs the event to Slate Widgets.
	 *
	 * @param  InMouseEvent  Mouse event
	 * @return  Was this event handled by the Slate application?
	 */
	bool ProcessMouseButtonDoubleClickEvent( const TSharedPtr< FGenericWindow >& PlatformWindow, FPointerEvent& InMouseEvent );
	
	/**
	 * Called by the native application in response to a mouse wheel spin or a touch gesture. Routs the event to Slate Widgets.
	 *
	 * @param  InWheelEvent    Mouse wheel event details
	 * @param  InGestureEvent  Optional gesture event details
	 * @return  Was this event handled by the Slate application?
	 */
	bool ProcessMouseWheelOrGestureEvent( FPointerEvent& InWheelEvent, const FPointerEvent* InGestureEvent );

	/**
	 * Called when a character is entered
	 *
	 * @param  InCharacterEvent  Character event
	 * @return  Was this event handled by the Slate application?
	 */
	bool ProcessKeyCharEvent( FCharacterEvent& InCharacterEvent );

	/**
	 * Called when a key is pressed
	 *
	 * @param  InKeyEvent  Keyb event
	 * @return  Was this event handled by the Slate application?
	 */
	bool ProcessKeyDownEvent( FKeyEvent& InKeyEvent );

	/**
	 * Called when a key is released
	 *
	 * @param  InKeyEvent  Key event
	 * @return  Was this event handled by the Slate application?
	 */
	bool ProcessKeyUpEvent( FKeyEvent& InKeyEvent );
	
	/**
	 * Called when a analog input values change
	 *
	 * @param  InAnalogInputEvent Analog input event
	 * @return  Was this event handled by the Slate application?
	 */
	bool ProcessAnalogInputEvent(FAnalogInputEvent& InAnalogInputEvent);

	/**
	 * Called when a drag from an external (non-slate) source enters a window
	 *
	 * @param WindowEntered  The window that was entered by the drag and drop
	 * @param DragDropEvent  Describes the mouse state (position, pressed buttons, etc) and associated payload
	 * @return true if the drag enter was handled and can be processed by some widget in this window; false otherwise
	 */
	bool ProcessDragEnterEvent( TSharedRef<SWindow> WindowEntered, FDragDropEvent& DragDropEvent );

	/**
	 * Called when a touchpad touch is started (finger down) when polling game device state
	 * 
	 * @param ControllerEvent	The touch event generated
	 */
	void ProcessTouchStartedEvent( const TSharedPtr< FGenericWindow >& PlatformWindow, FPointerEvent& InTouchEvent );

	/**
	 * Called when a touchpad touch is moved  (finger moved) when polling game device state
	 * 
	 * @param ControllerEvent	The touch event generated
	 */
	void ProcessTouchMovedEvent( FPointerEvent& InTouchEvent );

	/**
	 * Called when a touchpad touch is ended (finger lifted) when polling game device state
	 * 
	 * @param ControllerEvent	The touch event generated
	 */
	void ProcessTouchEndedEvent( FPointerEvent& InTouchEvent );

	/**
	 * Called when motion is detected (controller or device) when polling game device state
	 * 
	 * @param MotionEvent		The motion event generated
	 */
	void ProcessMotionDetectedEvent( FMotionEvent& InMotionEvent );

	/**
	 * Called by the native application in response to an activation or deactivation. 
	 *
	 * @param ActivateEvent Information about the window activation/deactivation
	 * @return  Was this event handled by the Slate application?
	 */
	bool ProcessWindowActivatedEvent( const FWindowActivateEvent& ActivateEvent );
	
	/**
	 * Called when the application is activated (i.e. one of its windows becomes active) or deactivated.
	 *
	 * @param InAppActivated Whether the application was activated.
	 */
	void ProcessApplicationActivationEvent( bool InAppActivated );

	/**
	 * Returns true if the we're currently processing mouse, keyboard, touch or gamepad input.
	 */
	bool IsProcessingInput() const { return ProcessingInput > 0; }

public:

	void SetNavigationConfig( TSharedRef<FNavigationConfig> Config );

	/** Called when the slate application is being shut down. */
	void OnShutdown();

	/** Closes all active windows immediately */
	void CloseAllWindowsImmediately();

	/**
	 * Destroy the native and slate windows in the array provided.
	 *
	 * @param WindowsToDestroy   Destroy these windows
	 */
	void DestroyWindowsImmediately();

	/**
	 * Apply any requests from the Reply to the application. E.g. Capture mouse
	 *
	 * @param CurrentEventPath   The WidgetPath along which the reply-generated event was routed
	 * @param TheReply           The reply generated by an event that was being processed.
	 * @param WidgetsUnderMouse  Optional widgets currently under the mouse; initiating drag and drop needs access to widgets under the mouse.
	 * @param InMouseEvent       Optional mouse event that caused this action.
	 * @param UserIndex			 User index that generated the event we are replying to (defaults to 0, at least for now)
	 */
	void ProcessReply(const FWidgetPath& CurrentEventPath, const FReply TheReply, const FWidgetPath* WidgetsUnderMouse, const FPointerEvent* InMouseEvent, const uint32 UserIndex = 0);
	
	/** Bubble a request for which cursor to display for widgets under the mouse or the widget that captured the mouse. */
	void QueryCursor();

	/**
	 * Apply any requests from the CursorReply
	 *
	 * @param CursorReply        The reply generated by an event that was being processed.
	 */
	void ProcessCursorReply(const FCursorReply& CursorReply);
	
	/**
	 * Spawns a tool tip window.  If an existing tool tip window is open, it will be dismissed first.
	 *
	 * @param	InToolTip           Widget to display.
	 * @param	InSpawnLocation     Screen space location to show the tool tip (window top left)
	 */
	void SpawnToolTip( const TSharedRef<IToolTip>& InToolTip, const FVector2D& InSpawnLocation );

	/** Closes the open tool-tip, if a tool-tip is open */
	void CloseToolTip();

	/**
	 * Updates tool tip
	 */
	void UpdateToolTip( bool AllowSpawningOfNewToolTips );

	/** @return an array of top-level windows that can be interacted with. e.g. when a modal window is up, only return the modal window */
	TArray< TSharedRef<SWindow> > GetInteractiveTopLevelWindows();

	/** Gets all visible slate windows ordered from back to front based on child hierarchies */
	void GetAllVisibleWindowsOrdered(TArray< TSharedRef<SWindow> >& OutWindows);
	
	/** Tell the slate application to log a string to it's ui log */
	void OnLogSlateEvent(enum EEventLog::Type Event, const FString& AdditionalContent = FString());

	/** Tell the slate application to log a FText to it's ui log */
	void OnLogSlateEvent(enum EEventLog::Type Event, const FText& AdditionalContent );

	/** Sets the slate event logger */
	void SetSlateUILogger(TSharedPtr<class IEventLogger> InEventLogger = TSharedPtr<class IEventLogger>());

	/** @return true if mouse events are being turned into touch events, and touch UI should be forced on */
	bool IsFakingTouchEvents() const;

	/** Sets whether the application is treating mouse events as imitating touch events.  Optional CursorLocation can be supplied to override the platform's belief of where the cursor is */
	void SetGameIsFakingTouchEvents(const bool bIsFaking, FVector2D* CursorLocation = nullptr);

	/** Sets the handler for otherwise unhandled key down events. This is used by the editor to provide a global action list, if the key was not consumed by any widget. */
	void SetUnhandledKeyDownEventHandler( const FOnKeyEvent& NewHandler );

	/** @return the last time a user interacted with a keyboard, mouse, touch device, or controller */
	double GetLastUserInteractionTime() const { return LastUserInteractionTime; }

	DECLARE_EVENT_OneParam(FSlateApplication, FSlateLastUserInteractionTimeUpdateEvent, double);
	/** @return Gets the event for LasterUserInteractionTime update */
	FSlateLastUserInteractionTimeUpdateEvent& GetLastUserInteractionTimeUpdateEvent() { return LastUserInteractionTimeUpdateEvent; }

	/** @return the deadzone size for dragging in screen pixels (aka virtual desktop pixels) */
	float GetDragTriggerDistance() const;

	/** Set the size of the deadzone for dragging in screen pixels */
	void SetDragTriggerDistance( float ScreenPixels );
	
	/** Set the analog cursor to be enabled or disabled. */
	void SetInputPreProcessor(bool bEnable, TSharedPtr<class IInputProcessor> NewInputProcessor = nullptr);

	/** Sets the hit detection radius of the cursor */
	void SetCursorRadius(float NewRadius);

	/** Getter for the cursor radius */
	float GetCursorRadius() const;
	
public:

	//~ Begin FSlateApplicationBase Interface

	virtual bool IsActive() const override
	{
		return bAppIsActive;
	}

	virtual TSharedRef<SWindow> AddWindow( TSharedRef<SWindow> InSlateWindow, const bool bShowImmediately = true ) override;

	virtual void ArrangeWindowToFrontVirtual( TArray<TSharedRef<SWindow>>& Windows, const TSharedRef<SWindow>& WindowToBringToFront ) override
	{
		FSlateWindowHelper::ArrangeWindowToFront(Windows, WindowToBringToFront);
	}

	virtual bool FindPathToWidget( TSharedRef<const SWidget> InWidget, FWidgetPath& OutWidgetPath, EVisibility VisibilityFilter = EVisibility::Visible ) override
	{
		if ( !FSlateWindowHelper::FindPathToWidget(GetInteractiveTopLevelWindows(), InWidget, OutWidgetPath, VisibilityFilter) )
		{
			return FSlateWindowHelper::FindPathToWidget(SlateVirtualWindows, InWidget, OutWidgetPath, VisibilityFilter);
		}

		return true;
	}

	virtual const double GetCurrentTime() const override
	{
		return CurrentTime;
	}

	virtual TSharedPtr<SWindow> GetActiveTopLevelWindow() const override;
	virtual const FSlateBrush* GetAppIcon() const override;

	virtual float GetApplicationScale() const override
	{
		return Scale;
	}

	virtual FVector2D GetCursorPos() const override;
	virtual FVector2D GetLastCursorPos() const override;
	virtual FVector2D GetCursorSize() const override;	

	virtual bool GetSoftwareCursorAvailable() const override
	{
		return bSoftwareCursorAvailable;
	}

	virtual EVisibility GetSoftwareCursorVis() const override;	
	virtual TSharedPtr<SWidget> GetKeyboardFocusedWidget() const override;

	virtual EWindowTransparency GetWindowTransparencySupport() const override
	{
		return PlatformApplication->GetWindowTransparencySupport();
	}

protected:

	virtual TSharedPtr< SWidget > GetMouseCaptorImpl() const override;

public:

	//~ Begin FSlateApplicationBase Interface

	virtual bool HasAnyMouseCaptor() const override;
	virtual bool HasUserMouseCapture(int32 UserIndex) const override;
	virtual FSlateRect GetPreferredWorkArea() const override;
	virtual bool HasFocusedDescendants( const TSharedRef<const SWidget>& Widget ) const override;
	virtual bool HasUserFocusedDescendants(const TSharedRef< const SWidget >& Widget, int32 UserIndex) const override;
	virtual bool IsExternalUIOpened() override;
	virtual FWidgetPath LocateWindowUnderMouse( FVector2D ScreenspaceMouseCoordinate, const TArray<TSharedRef<SWindow>>& Windows, bool bIgnoreEnabledStatus = false ) override;
	virtual bool IsWindowHousingInteractiveTooltip(const TSharedRef<const SWindow>& WindowToTest) const override;
	virtual TSharedRef<SWidget> MakeImage( const TAttribute<const FSlateBrush*>& Image, const TAttribute<FSlateColor>& Color, const TAttribute<EVisibility>& Visibility ) const override;
	virtual TSharedRef<SWidget> MakeWindowTitleBar( const TSharedRef<SWindow>& Window, const TSharedPtr<SWidget>& CenterContent, EHorizontalAlignment CenterContentAlignment, TSharedPtr<IWindowTitleBar>& OutTitleBar ) const override;
	virtual TSharedRef<IToolTip> MakeToolTip( const TAttribute<FText>& ToolTipText ) override;
	virtual TSharedRef<IToolTip> MakeToolTip( const FText& ToolTipText ) override;
	virtual void RequestDestroyWindow( TSharedRef<SWindow> WindowToDestroy ) override;
	virtual bool SetKeyboardFocus( const FWidgetPath& InFocusPath, const EFocusCause InCause ) override;
	virtual bool SetUserFocus(const uint32 InUserIndex, const FWidgetPath& InFocusPath, const EFocusCause InCause) override;
	virtual void SetAllUserFocus(const FWidgetPath& InFocusPath, const EFocusCause InCause) override;
	virtual void SetAllUserFocusAllowingDescendantFocus(const FWidgetPath& InFocusPath, const EFocusCause InCause) override;
	virtual TSharedPtr<SWidget> GetUserFocusedWidget(uint32 UserIndex) const override;

	DECLARE_EVENT_OneParam(FSlateApplication, FApplicationActivationStateChangedEvent, const bool /*IsActive*/)
	virtual FApplicationActivationStateChangedEvent& OnApplicationActivationStateChanged() { return ApplicationActivationStateChangedEvent; }

public:

	//~ Begin FGenericApplicationMessageHandler Interface

	virtual bool ShouldProcessUserInputMessages( const TSharedPtr< FGenericWindow >& PlatformWindow ) const override;
	virtual bool OnKeyChar( const TCHAR Character, const bool IsRepeat ) override;
	virtual bool OnKeyDown( const int32 KeyCode, const uint32 CharacterCode, const bool IsRepeat ) override;
	virtual bool OnKeyUp( const int32 KeyCode, const uint32 CharacterCode, const bool IsRepeat ) override;
	virtual bool OnMouseDown( const TSharedPtr< FGenericWindow >& PlatformWindow, const EMouseButtons::Type Button ) override;
	virtual bool OnMouseDown( const TSharedPtr< FGenericWindow >& PlatformWindow, const EMouseButtons::Type Button, const FVector2D CursorPos ) override;
	virtual bool OnMouseUp( const EMouseButtons::Type Button ) override;
	virtual bool OnMouseUp( const EMouseButtons::Type Button, const FVector2D CursorPos ) override;
	virtual bool OnMouseDoubleClick( const TSharedPtr< FGenericWindow >& PlatformWindow, const EMouseButtons::Type Button ) override;
	virtual bool OnMouseDoubleClick( const TSharedPtr< FGenericWindow >& PlatformWindow, const EMouseButtons::Type Button, const FVector2D CursorPos ) override;
	virtual bool OnMouseWheel( const float Delta ) override;
	virtual bool OnMouseWheel( const float Delta, const FVector2D CursorPos ) override;
	virtual bool OnMouseMove() override;
	virtual bool OnRawMouseMove( const int32 X, const int32 Y ) override;
	virtual bool OnCursorSet() override;
	virtual bool OnControllerAnalog( FGamepadKeyNames::Type KeyName, int32 ControllerId, float AnalogValue ) override;
	virtual bool OnControllerButtonPressed( FGamepadKeyNames::Type KeyName, int32 ControllerId, bool IsRepeat ) override;
	virtual bool OnControllerButtonReleased( FGamepadKeyNames::Type KeyName, int32 ControllerId, bool IsRepeat ) override;
	virtual bool OnTouchGesture( EGestureEvent::Type GestureType, const FVector2D& Delta, float WheelDelta, bool bIsDirectionInvertedFromDevice ) override;
	virtual bool OnTouchStarted( const TSharedPtr< FGenericWindow >& PlatformWindow, const FVector2D& Location, int32 TouchIndex, int32 ControllerId ) override;
	virtual bool OnTouchMoved( const FVector2D& Location, int32 TouchIndex, int32 ControllerId ) override;
	virtual bool OnTouchEnded( const FVector2D& Location, int32 TouchIndex, int32 ControllerId ) override;
	virtual bool OnMotionDetected(const FVector& Tilt, const FVector& RotationRate, const FVector& Gravity, const FVector& Acceleration, int32 ControllerId) override;
	virtual bool OnSizeChanged( const TSharedRef< FGenericWindow >& PlatformWindow, const int32 Width, const int32 Height, bool bWasMinimized = false ) override;
	virtual void OnOSPaint( const TSharedRef< FGenericWindow >& PlatformWindow ) override;
	virtual FWindowSizeLimits GetSizeLimitsForWindow(const TSharedRef<FGenericWindow>& Window) const override;
	virtual void OnResizingWindow( const TSharedRef< FGenericWindow >& PlatformWindow ) override;
	virtual bool BeginReshapingWindow( const TSharedRef< FGenericWindow >& PlatformWindow ) override;
	virtual void FinishedReshapingWindow( const TSharedRef< FGenericWindow >& PlatformWindow ) override;
	virtual void OnMovedWindow( const TSharedRef< FGenericWindow >& PlatformWindow, const int32 X, const int32 Y ) override;
	virtual bool OnWindowActivationChanged( const TSharedRef< FGenericWindow >& PlatformWindow, const EWindowActivation::Type ActivationType ) override;
	virtual bool OnApplicationActivationChanged( const bool IsActive ) override;
	virtual bool OnConvertibleLaptopModeChanged() override;
	virtual EWindowZone::Type GetWindowZoneForPoint( const TSharedRef< FGenericWindow >& PlatformWindow, const int32 X, const int32 Y ) override;
	virtual void OnWindowClose( const TSharedRef< FGenericWindow >& PlatformWindow ) override;
	virtual EDropEffect::Type OnDragEnterText( const TSharedRef< FGenericWindow >& Window, const FString& Text ) override;
	virtual EDropEffect::Type OnDragEnterFiles( const TSharedRef< FGenericWindow >& Window, const TArray< FString >& Files ) override;
	virtual EDropEffect::Type OnDragEnterExternal( const TSharedRef< FGenericWindow >& Window, const FString& Text, const TArray< FString >& Files ) override;

	EDropEffect::Type OnDragEnter( const TSharedRef< SWindow >& Window, const TSharedRef<FExternalDragOperation>& DragDropOperation );

	virtual EDropEffect::Type OnDragOver( const TSharedPtr< FGenericWindow >& Window ) override;
	virtual void OnDragLeave( const TSharedPtr< FGenericWindow >& Window ) override;
	virtual EDropEffect::Type OnDragDrop( const TSharedPtr< FGenericWindow >& Window ) override;
	virtual bool OnWindowAction( const TSharedRef< FGenericWindow >& PlatformWindow, const EWindowAction::Type InActionType ) override;

public:

	/**
	 * Directly routes a pointer down event to the widgets in the specified widget path
	 *
	 * @param WidgetsUnderPointer	The path of widgets the event is routed to.
	 * @param PointerEvent		The event data that is is routed to the widget path
	 * 
	 * @return The reply returned by the widget that handled the event
	 */
	FReply RoutePointerDownEvent(FWidgetPath& WidgetsUnderPointer, FPointerEvent& PointerEvent);

	/**
	 * Directly routes a pointer up event to the widgets in the specified widget path
	 *
	 * @param WidgetsUnderPointer	The path of widgets the event is routed to.
	 * @param PointerEvent		The event data that is is routed to the widget path
	 *
	 * @return The reply from the event
	 */
	FReply RoutePointerUpEvent(FWidgetPath& WidgetsUnderPointer, FPointerEvent& PointerEvent);

	/**
	 * Directly routes a pointer move event to the widgets in the specified widget path
	 *
	 * @param WidgetsUnderPointer	The path of widgets the event is routed to.
	 * @param PointerEvent		The event data that is is routed to the widget path
	 * @param bIsSynthetic		Whether or not the move event is synthetic.  Synthetic pointer moves used simulate an event without the pointer actually moving 
	 */
	bool RoutePointerMoveEvent( const FWidgetPath& WidgetsUnderPointer, FPointerEvent& PointerEvent, bool bIsSynthetic );

	/**
	 * Directly routes a pointer double click event to the widgets in the specified widget path
	 *
	 * @param WidgetsUnderPointer	The path of widgets the event is routed to.
	 * @param PointerEvent		The event data that is is routed to the widget path
	 */
	FReply RoutePointerDoubleClickEvent( FWidgetPath& WidgetsUnderPointer, FPointerEvent& PointerEvent );

	/**
	 * Directly routes a pointer mouse wheel or gesture event to the widgets in the specified widget path.
	 * 
	 * @param WidgetsUnderPointer	The path of widgets the event is routed to.
	 * @param InWheelEvent			The event data that is is routed to the widget path
	 * @param InGestureEvent		The event data that is is routed to the widget path
	 */
	FReply RouteMouseWheelOrGestureEvent(const FWidgetPath& WidgetsUnderPointer, const FPointerEvent& InWheelEvent, const FPointerEvent* InGestureEvent = nullptr);

	/**
	 * @return int user index that the keyboard is mapped to. -1 if the keyboard isn't mapped
	 */
	int32 GetUserIndexForKeyboard() const;

	/** 
	 * @return int user index that this controller is mapped to. -1 if the controller isn't mapped
	 */
	int32 GetUserIndexForController(int32 ControllerId) const;

	/**
	 * Register for a notification when the window action occurs.
	 *
	 * @param Notification          The notification to invoke.
	 *
	 * @return Handle to the registered delegate.
	 */
	FDelegateHandle RegisterOnWindowActionNotification(const FOnWindowAction& Notification);


	/** Event type for when Slate is ticking during a modal dialog loop */
	DECLARE_EVENT_OneParam(FSlateApplication, FOnModalLoopTickEvent, float);

	/**
	 * Get the FOnModalLoopTickEvent for the Slate Application. Allows clients to register for callbacks during modal dialog loops.
	 *
	 * @return The application's FOnModalLoopTickEvent.
	 */
	FOnModalLoopTickEvent& GetOnModalLoopTickEvent() { return ModalLoopTickEvent; }

	/**
	* Unregister the notification because it is no longer desired.
	*
	* @param Handle                Hanlde to the delegate to unregister.
	*/
	void UnregisterOnWindowActionNotification(FDelegateHandle Handle);

	/**
	 * Destroys an SWindow, removing it and all its children from the Slate window list.  Notifies the native window to destroy itself and releases rendering resources
	 *
	 * @param InUserIndex The user that is doing the navigation
	 * @param NavigationDestination The navigation destination widget
	 * @param NavigationSource The source type of the navigation
	 */
	void NavigateToWidget(const uint32 UserIndex, const TSharedPtr<SWidget>& NavigationDestination, ENavigationSource NavigationSource = ENavigationSource::FocusedWidget);

	/**
	 * Destroys an SWindow, removing it and all its children from the Slate window list.  Notifies the native window to destroy itself and releases rendering resources
	 *
	 * @param InUserIndex The user that is doing the navigation
	 * @param InNavigationType The navigation type / direction
	 * @param InWindow The window to do the navigation within
	 */
	void NavigateFromWidgetUnderCursor(const uint32 InUserIndex, EUINavigation InNavigationType, TSharedRef<SWindow> InWindow);

	/**
	* Given an optional widget, try and get the most suitable parent window to use with dialogs (such as file and directory pickers).
	* This will first try and get the window that owns the widget (if provided), before falling back to using the MainFrame window.
	*/
	TSharedPtr<SWindow> FindBestParentWindowForDialogs(const TSharedPtr<SWidget>& InWidget);

	/**
	* Given an optional widget, try and get the most suitable parent window handle to use with dialogs (such as file and directory pickers).
	* This will first try and get the window that owns the widget (if provided), before falling back to using the MainFrame window.
	*/
	const void* FindBestParentWindowHandleForDialogs(const TSharedPtr<SWidget>& InWidget);

public:
	FDragDropCheckingOverride OnDragDropCheckOverride;

private:

	TSharedRef< FGenericWindow > MakeWindow( TSharedRef<SWindow> InSlateWindow, const bool bShowImmediately );

	/**
	 * Destroys an SWindow, removing it and all its children from the Slate window list.  Notifies the native window to destroy itself and releases rendering resources
	 *
	 * @param DestroyedWindow The window to destroy
	 */
	void PrivateDestroyWindow( const TSharedRef<SWindow>& DestroyedWindow );

	/**
	 * Attempts to navigate to the next widget in the direction specified
	 *
	 * @return if a new widget was navigated too
	 */
	bool AttemptNavigation(const FWidgetPath& NavigationSource, const FNavigationEvent& NavigationEvent, const FNavigationReply& NavigationReply, const FArrangedWidget& BoundaryWidget);

	/**
	 * Executes a navigate to the specified widget if possible
	 *
	 * @return if the widget was navigated too
	 */
	bool ExecuteNavigation(const FWidgetPath& NavigationSource, TSharedPtr<SWidget> DestinationWidget, const uint32 UserIndex);

private:

	bool SetUserFocus(FSlateUser* User, const FWidgetPath& InFocusPath, const EFocusCause InCause);

	/** Lock the cursor such that it cannot leave the bounds of the specified widget. Null widget implies no cursor lock. */
	void LockCursor(const TSharedPtr<SWidget>& Widget);

	/**
	 * Lock the cursor such that it cannot leave the bounds of the leaf-most widget of the specified path.
	 * Assumes a valid path.
	 */
	void LockCursorToPath(const FWidgetPath& WidgetPath);

	/** Clear any cursor locks */
	void UnlockCursor();

	/** Make sure that the cursor lock region matcher the locking widget's geometry */
	void UpdateCursorLockRegion();

	/** State related to cursor locking. */
	struct
	{
		/** Path to widget that currently holds the cursor lock; invalid path if no cursor lock. */
		FWeakWidgetPath PathToLockingWidget;

		/** Desktop Space Rect that bounds the cursor. */
		FSlateRect LastComputedBounds;
	} CursorLock;

private:

	/** Sets the LastUserInteractionTime and fires off the LastUserInteractionTimeUpdateEvent */
	void SetLastUserInteractionTime(const double InCurrentTime);

private:

	// Hidden default constructor.
	FSlateApplication();

private:
	/** Represents a single user and pointer index for a device 
	 *  Used to uniquely track widget state per user and per device
	 */
	struct FUserAndPointer
	{
		uint32 UserIndex;
		uint32 PointerIndex;
		
		FUserAndPointer( uint32 InUserIndex, uint32 InPointerIndex )
			: UserIndex( InUserIndex )
			, PointerIndex( InPointerIndex )
		{}

		bool operator==( const FUserAndPointer& Other ) const
		{
			return UserIndex == Other.UserIndex && PointerIndex == Other.PointerIndex;
		}

		friend uint32 GetTypeHash( const FUserAndPointer& UserAndPointer )
		{
			return UserAndPointer.UserIndex << 16 | UserAndPointer.PointerIndex;
		}
	};

	/**
	 * Creates a mouse move event for the last known cursor position.  This should be called every tick to make
	 * sure that widgets that appear (or vanish from) underneath the cursor have hover state set appropriately.
	 */
	void SynthesizeMouseMove();

	/** Signal that a synthesized mouse move will be required after this operation. */
	void QueueSynthesizedMouseMove();

	/**
	 * Will be invoked when the size of the geometry of the virtual
	 * desktop changes (e.g. resolution change or monitors re-arranged)
	 */
	void OnVirtualDesktopSizeChanged(const FDisplayMetrics& NewDisplayMetric);

	/** Application singleton */
	static TSharedPtr< FSlateApplication > CurrentApplication;

	TSet<FKey> PressedMouseButtons;

	/** After processing an event or performing an active timer, we need to synthesize a mouse move. @see SynthesizeMouseMove */
	int32 SynthesizeMouseMovePending;

	/** true when the slate app is active; i.e. the current foreground window is from our Slate app*/
	bool bAppIsActive;

	/** true if any slate window is currently active (not just top level windows) */
	bool bSlateWindowActive;

	/** Application-wide scale for supporting monitors of varying pixel density */
	float Scale;

	/** The dead zone distance in virtual desktop pixels (a.k.a screen pixels) that the user has to move their finder before it is considered a drag.*/
	float DragTriggerDistance;

	/** All the top-level windows owned by this application; they are tracked here in a platform-agnostic way. */
	TArray< TSharedRef<SWindow> > SlateWindows;

	/** All the virtual windows, which can be anywhere - likely inside the virtual world. */
	TArray< TSharedRef<SWindow> > SlateVirtualWindows;

	/** The currently active slate window that is a top-level window (full fledged window; not a menu or tooltip)*/
	TWeakPtr<SWindow> ActiveTopLevelWindow;
	
	/** List of active modal windows.  The last item in the list is the top-most modal window */
	TArray< TSharedPtr<SWindow> > ActiveModalWindows;

	/** These windows will be destroyed next tick. */
	TArray< TSharedRef<SWindow> > WindowDestroyQueue;
	
	/** The stack of menus that are open */
	FMenuStack MenuStack;

	/** A vertical slice through the tree of widgets on screen; it represents widgets that were under the cursor last time an event was processed */
	TMap<FUserAndPointer, FWeakWidgetPath> WidgetsUnderCursorLastEvent;

	/**
	 * A helper class to wrap the weak path functionality. The advantage of using this
	 * class is that the path can be validated and the current mouse captor (if any) can
	 * be informed they have lost mouse capture in the case of a number of events, such as
	 * application losing focus, or the widget being hidden.
	 */
	class MouseCaptorHelper
	{
	public:
		/**
		 * Returns whether or not there are any active pointer captures.
		 */
		bool HasCapture() const;

		/**
		* Returns whether or not the particular UserIndex has capture.
		*/
		bool HasCaptureForUser(uint32 UserIndex) const;

		/**
		 * Returns whether or not the particular PointerIndex has capture.
		 */
		bool HasCaptureForPointerIndex(uint32 UserIndex, uint32 PointerIndex) const;

		bool DoesWidgetHaveMouseCapture(const TSharedPtr<const SWidget> Widget) const;
		bool DoesWidgetHaveMouseCaptureByUser(const TSharedPtr<const SWidget> Widget, int32 UserIndex, TOptional<int32> PointerIndex) const;

		/**
		 * Sets a new mouse captor widget for a specific pointer index, invalidating the previous one if any and calling
		 * its OnMouseCaptureLost() handler.
		 *
		 * @param PointerIndex	The index of the pointer which initiated the capture.
		 * @param EventPath		The path to the event.
		 * @param Widget		The widget that wants to capture the mouse.
		 */
		void SetMouseCaptor(uint32 UserIndex, uint32 PointerIndex, const FWidgetPath& EventPath, TSharedPtr< SWidget > Widget );

		/** Invalidates all current mouse captors. Calls OnMouseCaptureLost() on the current mouse captor if one exists */
		void InvalidateCaptureForAllPointers();

		/** Invalidates a specific mouse captor. Calls OnMouseCaptureLost() on the specific mouse captor if one exists */
		void InvalidateCaptureForPointer(uint32 UserIndex, uint32 PointIndex);

		/** Invalidates a specific mouse captor. Calls OnMouseCaptureLost() on the specific mouse captor if one exists */
		void InvalidateCaptureForUser(uint32 UserIndex);

		/**
		 * Retrieves a resolved FWidgetPath for a specific pointer index, if possible.
		 * If the path is invalid or truncated (i.e. the widget is no longer relevant) then the current mouse captor's
		 * OnMouseCaptureLost() handler is called and the path is invalidated.
		 *
		 * @param PointerIndex				The index of the pointer which has capture.
		 * @param InterruptedPathHandling	How to handled incomplete paths. "Truncate" will return a partial path, "ReturnInvalid" will return an empty path.
		 */
		FWidgetPath ToWidgetPath(uint32 UserIndex, uint32 PointerIndex, FWeakWidgetPath::EInterruptedPathHandling::Type InterruptedPathHandling = FWeakWidgetPath::EInterruptedPathHandling::Truncate );

		FWidgetPath ToWidgetPath( FWeakWidgetPath::EInterruptedPathHandling::Type InterruptedPathHandling = FWeakWidgetPath::EInterruptedPathHandling::Truncate, const FPointerEvent* PointerEvent = nullptr );

		/**
		 * Retrieves an array of the resolved widget paths for any active captures.
		 */
		TArray<FWidgetPath> ToWidgetPaths();

		/** Retrieves the weak path for a current mouse captor with a specific pointer index */
		FWeakWidgetPath ToWeakPath(uint32 UserIndex, uint32 PointerIndex) const;
		

		/* Walks the weak path and retrieves the widget that is set as the current mouse captor with a specific pointer index */
		TSharedPtr< SWidget > ToSharedWidget(uint32 UserIndex, uint32 PointerIndex) const;

		/*
		 * Retrieves an array of shared widget pointers for the active mouse captures.
		 */
		TArray<TSharedRef<SWidget>> ToSharedWidgets() const;

		/* Walks the weak path and retrieves the window for the widget belonging to the mouse captor with the specified pointer index */
		TSharedPtr< SWidget > ToSharedWindow(uint32 UserIndex, uint32 PointerIndex);

	protected:
		/** Call the OnMouseCaptureLost() handler for the widget captured by the specific pointer index */
		void InformCurrentCaptorOfCaptureLoss(uint32 UserIndex, uint32 PointerIndex) const;

		/** A map of pointer indices to weak widget paths for the active mouse captures */
		TMap<FUserAndPointer, FWeakWidgetPath> PointerIndexToMouseCaptorWeakPathMap;
	};
	/** The current mouse captor for the application, if any. */
	MouseCaptorHelper MouseCaptor;

	/** An input preprocessor, gets an opportunity to parse input before anything else. */
	TSharedPtr<IInputProcessor> InputPreProcessor;
	
	/** The cursor widget and window to render that cursor for the current software cursor.*/
	TWeakPtr<SWindow> CursorWindowPtr;
	TWeakPtr<SWidget> CursorWidgetPtr;

	/** The hit-test radius of the cursor. Default value is 0. */
	float CursorRadius;

	/**
	 * All users currently registered with Slate.  Normally this is 1, but in a 
	 * situation where multiple users are providing input you need to track ui state
	 * of each user separately.
	 */
	TArray<TSharedPtr<FSlateUser>> Users;

	/**
	 * Weak pointers to the allocated virtual users.
	 */
	TArray<TWeakPtr<FSlateVirtualUser>> VirtualUsers;

	typedef FSlateUser::FUserFocusEntry FUserFocusEntry;

	/**
	 * Application throttling
	 */

	/** Holds a current request to ensure Slate is responsive in low FPS situations, based in mouse button pressed state */
	FThrottleRequest MouseButtonDownResponsivnessThrottle;

	/** Separate throttle handle that engages automatically based on mouse movement and other user behavior */
	FThrottleRequest UserInteractionResponsivnessThrottle;

	/** The last real time that the user pressed a key or mouse button */
	double LastUserInteractionTime;

	/** Subset of LastUserInteractionTime that is used only when considering when to throttle */
	double LastUserInteractionTimeForThrottling;

	/** Delegate that gets called for LastUserInteractionTime Update */
	FSlateLastUserInteractionTimeUpdateEvent LastUserInteractionTimeUpdateEvent;

	/** Used when considering whether to put Slate to sleep */
	double LastMouseMoveTime;

	/** Helper for detecting when a drag should begin */
	class FDragDetector
	{
	public:
		FDragDetector()
		{
		}

		void StartDragDetection(const FWidgetPath& PathToWidget, int32 UserIndex, int32 PointerIndex, FKey DragButton, FVector2D StartLocation);
		bool IsDetectingDrag(const FPointerEvent& PointerEvent);
		bool DetectDrag(const FPointerEvent& PointerEvent, float DragTriggerDistance, FWeakWidgetPath*& OutWeakWidgetPath);
		void OnPointerRelease(const FPointerEvent& PointerEvent);
		void ResetDetection();

	private:

		struct FDragDetectionState
		{
			FDragDetectionState()
				: DetectDragStartLocation(FVector2D::ZeroVector)
				, DetectDragButton(EKeys::Invalid)
				, DetectDragUserIndex(INDEX_NONE)
				, DetectDragPointerIndex(INDEX_NONE)
			{
			}

			FDragDetectionState(const FWidgetPath& PathToWidget, int32 UserIndex, int32 PointerIndex, FKey DragButton, FVector2D StartLocation)
				: DetectDragForWidget(PathToWidget)
				, DetectDragStartLocation(StartLocation)
				, DetectDragButton(DragButton)
				, DetectDragUserIndex(UserIndex)
				, DetectDragPointerIndex(PointerIndex)
			{
			}

			/** If not null, a widget has request that we detect a drag being triggered in this widget and send an OnDragDetected() event*/
			FWeakWidgetPath DetectDragForWidget;
			/** Location from which be begin detecting the drag */
			FVector2D DetectDragStartLocation;
			/** Button that must be pressed to trigger the drag */
			FKey DetectDragButton;
			/** User index of the drag operation */
			int32 DetectDragUserIndex;
			/** Pointer index of the drag operation */
			int32 DetectDragPointerIndex;
		};

		/** A map of pointer indices drag states currently being tracked. */
		TMap<FUserAndPointer, FDragDetectionState> PointerIndexToDragState;
	};

	FDragDetector DragDetector;

	/** Support for auto-dismissing pop-ups */
	FPopupSupport PopupSupport;
	
	/** Pointer to the currently registered game viewport widget if any */
	TWeakPtr<SViewport> GameViewportWidget;

	TSharedPtr<ISlateSoundDevice> SlateSoundDevice;

	/** The current cached absolute real time, right before we tick widgets */
	double CurrentTime;

	/** Last absolute real time that we ticked */
	double LastTickTime;

	/** Running average time in seconds between calls to Tick (used for monitoring responsiveness) */
	float AverageDeltaTime;

	/** Average delta time for application responsiveness tracking.  This is like AverageDeltaTime, but it excludes frame
	    deltas spent while the the application is in a throttled state */
	float AverageDeltaTimeForResponsiveness;

	
	/**
	 * Provides a platform-agnostic method for requesting that the application exit.
	 * Implementations should assign a handler that terminates the process when this delegate is invoked.
	 */
	FSimpleDelegate OnExitRequested;
	
	/** A Widget that introspects the current UI hierarchy */
	TWeakPtr<IWidgetReflector> WidgetReflectorPtr;

	/** Delegate for accessing source code, to pass to any widget inspectors. */
	FAccessSourceCode SourceCodeAccessDelegate;

	/** Delegate for querying if source code access is available */
	FQueryAccessSourceCode QuerySourceCodeAccessDelegate;

	/** Delegate for accessing assets, to pass to any widget inspectors. */
	FAccessAsset AssetAccessDelegate;

	/** System for logging all relevant slate events to a log file */
	TSharedPtr<class IEventLogger> EventLogger;

	/** Allows us to track the number of non-slate modal windows active. */
	int32 NumExternalModalWindowsActive;

	/** List of delegates that need to be called when the window action occurs. */
	TArray<FOnWindowAction> OnWindowActionNotifications;

	/**
	 * Tool-tips
	 */

	/** Window that we'll re-use for spawned tool tips */
	TWeakPtr< SWindow > ToolTipWindow;

	/** Widget that last visualized the tooltip;  */
	TWeakPtr< SWidget > TooltipVisualizerPtr;

	/** The tool tip that is currently being displayed; can be invalid (i.e. not showing tooltip) */
	TWeakPtr<IToolTip> ActiveToolTip;

	/** The widget that sourced the currently active tooltip widget */
	TWeakPtr<SWidget> ActiveToolTipWidgetSource;

	/** Whether tool-tips are allowed to spawn at all.  Used only for debugging purposes. */
	int32 bAllowToolTips;

	/** How long before the tool tip should start fading in? */
	float ToolTipDelay;

	/** Tool-tip fade-in duration */
	float ToolTipFadeInDuration;

	/** Absolute real time that the current tool-tip window was summoned */
	double ToolTipSummonTime;

	/** Desired tool tip position in screen space, updated whenever the mouse moves */
	FVector2D DesiredToolTipLocation;

	/** Direction that tool-tip is being repelled from a force field in.  We cache this to avoid tool-tips
	    teleporting between different offset directions as the user moves the mouse cursor around. */
	struct EToolTipOffsetDirection
	{
		enum Type
		{
			Undetermined, Down, Right
		};
	};
	EToolTipOffsetDirection::Type ToolTipOffsetDirection;

	/** The top of the Style tree. */
	const class FStyleNode* RootStyleNode;

	/**
	 * Drag and Drop (DragDrop)
	 */
	
	/** When not null, the content of the current drag drop operation. */
	TSharedPtr< FDragDropOperation > DragDropContent;

	/** The window the drag drop content is over. */
	TWeakPtr< SWindow > DragDropWindowPtr;

	/** Whether or not we are requesting that we leave debugging mode after the tick is complete */
	bool bRequestLeaveDebugMode;
	/** Whether or not we need to leave debug mode for single stepping */
	bool bLeaveDebugForSingleStep;
	TAttribute<bool> NormalExecutionGetter;

	/**
	 * Console objects
	 */

	/** AllowToolTips console variable **/
	FAutoConsoleVariableRef CVarAllowToolTips;
	/** ToolTipDelay console variable **/
	FAutoConsoleVariableRef CVarToolTipDelay;
	/** ToolTipFadeInDuration console variable **/
	FAutoConsoleVariableRef CVarToolTipFadeInDuration;

	/**
	 * Modal Windows
	 */

	/** Delegates for when modal windows open or close */
	FModalWindowStackStarted ModalWindowStackStartedDelegate;
	FModalWindowStackEnded ModalWindowStackEndedDelegate;

	/** Keeps track of whether or not the UI for services such as Steam is open. */
	bool bIsExternalUIOpened;

	/** Handle to a throttle request made to ensure the window is responsive in low FPS situations */
	FThrottleRequest ThrottleHandle;

	/** When an drag and drop is happening, we keep track of whether slate knew what to do with the payload on last mouse move */
	bool DragIsHandled;

	TMap<uint32, FVector2D> PointerIndexLastPositionMap;

	/**
	 * Virtual keyboard text field
	 */
	IPlatformTextField* SlateTextField;

	/** For desktop platforms that want to test touch style input, pass -faketouches or -simmobile on the commandline to set this */
	bool bIsFakingTouch;

	/** For games that want to allow mouse to imitate touch */
	bool bIsGameFakingTouch;

	/**For desktop platforms that the touch move event be called when this variable is true */
	bool bIsFakingTouched;

	/** Delegate for when a key down event occurred but was not handled in any other way by ProcessKeyDownMessage */
	FOnKeyEvent UnhandledKeyDownEventHandler;

	/** controls whether unhandled touch events fall back to sending mouse events */
	bool bTouchFallbackToMouse;

	/** .ini controlled option to allow or disallow software cursor rendering */
	bool bSoftwareCursorAvailable;

	/** The OS or actions taken by the user may require we refresh the current state of the cursor. */
	bool bQueryCursorRequested;

	/**
	 * Slate look and feel
	 */

	/** Globally enables or disables transition effects for pop-up menus (menu stacks) */
	bool bMenuAnimationsEnabled;

	/** The icon to use on application windows */
	const FSlateBrush *AppIcon;

	FApplicationActivationStateChangedEvent ApplicationActivationStateChangedEvent;
	//
	// Hittest 2.0
	//

	// The rectangle that bounds all the physical monitors given their arrangement.
	// Info comes from the native platform.
	// e.g. On windows the origin (coordinates X=0, Y=0) is the upper left of the primary monitor,
	// but there could be another monitor on any of the sides.
	FSlateRect VirtualDesktopRect;

	//
	// Invalidation Support
	//

	class FCacheElementPools
	{
	public:
		TSharedPtr< FSlateWindowElementList > GetNextCachableElementList(const TSharedPtr<SWindow>& CurrentWindow );
		bool IsInUse() const;

	private:
		TArray< TSharedPtr< FSlateWindowElementList > > ActiveCachedElementListPool;
		TArray< TSharedPtr< FSlateWindowElementList > > InactiveCachedElementListPool;
	};

	TMap< const ILayoutCache*, TSharedPtr<FCacheElementPools> > CachedElementLists;
	TArray< TSharedPtr<FCacheElementPools> > ReleasedCachedElementLists;

	/** Configured fkeys to control navigation */
	TSharedRef<FNavigationConfig> NavigationConfig;

	/** Delegate for pre slate tick */
	FSlateTickEvent PreTickEvent;

	/** Delegate for post slate Tick */
	FSlateTickEvent PostTickEvent;

	/** Delegate for slate Tick during modal dialogs */
	FOnModalLoopTickEvent ModalLoopTickEvent;

	/** Critical section to avoid multiple threads calling Slate Tick when we're synchronizing between the Slate Loading Thread and the Game Thread. */
	FCriticalSection SlateTickCriticalSection;

<<<<<<< HEAD
	/** Delegate for custom navigation behavior */
	FCustomNavigationHandler CustomNavigationEvent;
	
=======
>>>>>>> 50b84fc1
	/** Are we currently processing input in slate?  If so this value will be greater than 0. */
	int32 ProcessingInput;

#if WITH_EDITOR
	/**
	* Delegate that is invoked before the input key get process by slate widgets bubble system.
	* User Function cannot mark the input as handled.
	*/
	FOnApplicationPreInputKeyDownListener OnApplicationPreInputKeyDownListenerEvent;

	/**
	* Delegate that is invoked before the mouse input button get process by slate widgets bubble system.
	* User Function cannot mark the input as handled.
	*/
	FOnApplicationMousePreInputButtonDownListener OnApplicationMousePreInputButtonDownListenerEvent;
#endif // WITH_EDITOR
};<|MERGE_RESOLUTION|>--- conflicted
+++ resolved
@@ -2013,12 +2013,6 @@
 	/** Critical section to avoid multiple threads calling Slate Tick when we're synchronizing between the Slate Loading Thread and the Game Thread. */
 	FCriticalSection SlateTickCriticalSection;
 
-<<<<<<< HEAD
-	/** Delegate for custom navigation behavior */
-	FCustomNavigationHandler CustomNavigationEvent;
-	
-=======
->>>>>>> 50b84fc1
 	/** Are we currently processing input in slate?  If so this value will be greater than 0. */
 	int32 ProcessingInput;
 
