// Copyright Epic Games, Inc. All Rights Reserved.
#pragma once

#include "CoreMinimal.h"
#include "SlateGlobals.h"
#include "Widgets/SWidget.h"
#include "Framework/Text/IRun.h"
#include "Framework/Text/TextLayout.h"
#include "Framework/Text/ILayoutBlock.h"
#include "Framework/Text/ISlateRun.h"

class FArrangedChildren;
class FPaintArgs;
class FSlateWindowElementList;
struct FTextBlockStyle;
enum class ETextHitPoint : uint8;

#if WITH_FANCY_TEXT

class FSlateWidgetRun : public ISlateRun, public TSharedFromThis< FSlateWidgetRun >
{
public:

	struct FWidgetRunInfo
	{
		TSharedRef< SWidget > Widget;
		TAttribute< int16 > Baseline;
		TOptional< FVector2D > Size;

		FWidgetRunInfo( const TSharedRef< SWidget >& InWidget, const TAttribute< int16 >& InBaseline, TOptional< FVector2D > InSize = TOptional< FVector2D >() )
			: Widget( InWidget )
			, Baseline( InBaseline )
			, Size( InSize )
		{

		}
	};

	static SLATE_API TSharedRef< FSlateWidgetRun > Create(const TSharedRef<class FTextLayout>& TextLayout, const FRunInfo& InRunInfo, const TSharedRef< const FString >& InText, const FWidgetRunInfo& InWidgetInfo);

	static SLATE_API TSharedRef< FSlateWidgetRun > Create(const TSharedRef<class FTextLayout>& TextLayout, const FRunInfo& InRunInfo, const TSharedRef< const FString >& InText, const FWidgetRunInfo& InWidgetInfo, const FTextRange& InRange);

	virtual ~FSlateWidgetRun() {}

<<<<<<< HEAD
	virtual FTextRange GetTextRange() const override;
	virtual void SetTextRange( const FTextRange& Value ) override;
	virtual int16 GetBaseLine( float Scale ) const override;
	virtual int16 GetMaxHeight( float Scale ) const override;
	virtual FVector2D Measure( int32 StartIndex, int32 EndIndex, float Scale, const FRunTextContext& TextContext ) const override;
	virtual int8 GetKerning(int32 CurrentIndex, float Scale, const FRunTextContext& TextContext) const override;
	virtual TSharedRef< ILayoutBlock > CreateBlock( int32 StartIndex, int32 EndIndex, FVector2D Size, const FLayoutBlockTextContext& TextContext, const TSharedPtr< IRunRenderer >& Renderer ) override;
	virtual int32 OnPaint(const FPaintArgs& PaintArgs, const FTextArgs& TextArgs, const FGeometry& AllottedGeometry, const FSlateRect& MyCullingRect, FSlateWindowElementList& OutDrawElements, int32 LayerId, const FWidgetStyle& InWidgetStyle, bool bParentEnabled) const override;
	virtual const TArray< TSharedRef<SWidget> >& GetChildren() override;
	virtual void ArrangeChildren( const TSharedRef< ILayoutBlock >& Block, const FGeometry& AllottedGeometry, FArrangedChildren& ArrangedChildren ) const override;
	virtual int32 GetTextIndexAt( const TSharedRef< ILayoutBlock >& Block, const FVector2D& Location, float Scale, ETextHitPoint* const OutHitPoint = nullptr ) const override;
	virtual FVector2D GetLocationAt( const TSharedRef< ILayoutBlock >& Block, int32 Offset, float Scale ) const override;
=======
	SLATE_API virtual FTextRange GetTextRange() const override;
	SLATE_API virtual void SetTextRange( const FTextRange& Value ) override;
	SLATE_API virtual int16 GetBaseLine( float Scale ) const override;
	SLATE_API virtual int16 GetMaxHeight( float Scale ) const override;
	SLATE_API virtual FVector2D Measure( int32 StartIndex, int32 EndIndex, float Scale, const FRunTextContext& TextContext ) const override;
	SLATE_API virtual int8 GetKerning(int32 CurrentIndex, float Scale, const FRunTextContext& TextContext) const override;
	SLATE_API virtual TSharedRef< ILayoutBlock > CreateBlock( int32 StartIndex, int32 EndIndex, FVector2D Size, const FLayoutBlockTextContext& TextContext, const TSharedPtr< IRunRenderer >& Renderer ) override;
	SLATE_API virtual int32 OnPaint(const FPaintArgs& PaintArgs, const FTextArgs& TextArgs, const FGeometry& AllottedGeometry, const FSlateRect& MyCullingRect, FSlateWindowElementList& OutDrawElements, int32 LayerId, const FWidgetStyle& InWidgetStyle, bool bParentEnabled) const override;
	SLATE_API virtual const TArray< TSharedRef<SWidget> >& GetChildren() override;
	SLATE_API virtual void ArrangeChildren( const TSharedRef< ILayoutBlock >& Block, const FGeometry& AllottedGeometry, FArrangedChildren& ArrangedChildren ) const override;
	SLATE_API virtual int32 GetTextIndexAt( const TSharedRef< ILayoutBlock >& Block, const FVector2D& Location, float Scale, ETextHitPoint* const OutHitPoint = nullptr ) const override;
	SLATE_API virtual FVector2D GetLocationAt( const TSharedRef< ILayoutBlock >& Block, int32 Offset, float Scale ) const override;
>>>>>>> 4af6daef
	virtual void BeginLayout() override {}
	virtual void EndLayout() override {}
	SLATE_API virtual void Move(const TSharedRef<FString>& NewText, const FTextRange& NewRange) override;
	SLATE_API virtual TSharedRef<IRun> Clone() const override;
	SLATE_API virtual void AppendTextTo(FString& Text) const override;
	SLATE_API virtual void AppendTextTo(FString& AppendToText, const FTextRange& PartialRange) const override;
	SLATE_API virtual const FRunInfo& GetRunInfo() const override;
	SLATE_API virtual ERunAttributes GetRunAttributes() const override;

protected:

	SLATE_API FSlateWidgetRun(const TSharedRef<class FTextLayout>& TextLayout, const FRunInfo& InRunInfo, const TSharedRef< const FString >& InText, const FWidgetRunInfo& InWidgetInfo);

	SLATE_API FSlateWidgetRun(const TSharedRef<class FTextLayout>& TextLayout, const FRunInfo& InRunInfo, const TSharedRef< const FString >& InText, const FWidgetRunInfo& InWidgetInfo, const FTextRange& InRange);

	SLATE_API FSlateWidgetRun( const FSlateWidgetRun& Run );

private:

	TWeakPtr<class FTextLayout> TextLayout;
	FRunInfo RunInfo;
	TSharedRef< const FString > Text;
	FTextRange Range;
	FWidgetRunInfo Info;
	TArray< TSharedRef<SWidget> > Children;

	mutable FVector2D WidgetSize;

};
#endif //WITH_FANCY_TEXT<|MERGE_RESOLUTION|>--- conflicted
+++ resolved
@@ -42,20 +42,6 @@
 
 	virtual ~FSlateWidgetRun() {}
 
-<<<<<<< HEAD
-	virtual FTextRange GetTextRange() const override;
-	virtual void SetTextRange( const FTextRange& Value ) override;
-	virtual int16 GetBaseLine( float Scale ) const override;
-	virtual int16 GetMaxHeight( float Scale ) const override;
-	virtual FVector2D Measure( int32 StartIndex, int32 EndIndex, float Scale, const FRunTextContext& TextContext ) const override;
-	virtual int8 GetKerning(int32 CurrentIndex, float Scale, const FRunTextContext& TextContext) const override;
-	virtual TSharedRef< ILayoutBlock > CreateBlock( int32 StartIndex, int32 EndIndex, FVector2D Size, const FLayoutBlockTextContext& TextContext, const TSharedPtr< IRunRenderer >& Renderer ) override;
-	virtual int32 OnPaint(const FPaintArgs& PaintArgs, const FTextArgs& TextArgs, const FGeometry& AllottedGeometry, const FSlateRect& MyCullingRect, FSlateWindowElementList& OutDrawElements, int32 LayerId, const FWidgetStyle& InWidgetStyle, bool bParentEnabled) const override;
-	virtual const TArray< TSharedRef<SWidget> >& GetChildren() override;
-	virtual void ArrangeChildren( const TSharedRef< ILayoutBlock >& Block, const FGeometry& AllottedGeometry, FArrangedChildren& ArrangedChildren ) const override;
-	virtual int32 GetTextIndexAt( const TSharedRef< ILayoutBlock >& Block, const FVector2D& Location, float Scale, ETextHitPoint* const OutHitPoint = nullptr ) const override;
-	virtual FVector2D GetLocationAt( const TSharedRef< ILayoutBlock >& Block, int32 Offset, float Scale ) const override;
-=======
 	SLATE_API virtual FTextRange GetTextRange() const override;
 	SLATE_API virtual void SetTextRange( const FTextRange& Value ) override;
 	SLATE_API virtual int16 GetBaseLine( float Scale ) const override;
@@ -68,7 +54,6 @@
 	SLATE_API virtual void ArrangeChildren( const TSharedRef< ILayoutBlock >& Block, const FGeometry& AllottedGeometry, FArrangedChildren& ArrangedChildren ) const override;
 	SLATE_API virtual int32 GetTextIndexAt( const TSharedRef< ILayoutBlock >& Block, const FVector2D& Location, float Scale, ETextHitPoint* const OutHitPoint = nullptr ) const override;
 	SLATE_API virtual FVector2D GetLocationAt( const TSharedRef< ILayoutBlock >& Block, int32 Offset, float Scale ) const override;
->>>>>>> 4af6daef
 	virtual void BeginLayout() override {}
 	virtual void EndLayout() override {}
 	SLATE_API virtual void Move(const TSharedRef<FString>& NewText, const FTextRange& NewRange) override;
