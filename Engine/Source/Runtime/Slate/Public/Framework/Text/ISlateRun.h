--- conflicted
+++ resolved
@@ -13,29 +13,6 @@
 struct FTextBlockStyle;
 
 struct FTextArgs
-<<<<<<< HEAD
-{
-	FTextArgs(const FTextLayout::FLineView& InLine, const TSharedRef<ILayoutBlock>& InBlock, const FTextBlockStyle& InDefaultStyle, ETextOverflowPolicy InOverflowPolicy, ETextOverflowDirection InOverflowDirection)
-		: Line(InLine)
-		, Block(InBlock)
-		, DefaultStyle(InDefaultStyle)
-		, OverflowPolicy(InOverflowPolicy)
-		, OverflowDirection(InOverflowDirection)
-		, bForceEllipsisDueToClippedLine(false)
-	{}
-
-	const FTextLayout::FLineView& Line;
-	const TSharedRef< ILayoutBlock >& Block;
-	const FTextBlockStyle& DefaultStyle;
-	ETextOverflowPolicy OverflowPolicy;
-	ETextOverflowDirection OverflowDirection;
-	bool bForceEllipsisDueToClippedLine;
-
-};
-
-class SLATE_API ISlateRun : public IRun
-{
-=======
 {
 	FTextArgs(const FTextLayout::FLineView& InLine, const TSharedRef<ILayoutBlock>& InBlock, const FTextBlockStyle& InDefaultStyle, ETextOverflowPolicy InOverflowPolicy, ETextOverflowDirection InOverflowDirection)
 		: Line(InLine)
@@ -59,7 +36,6 @@
 
 class ISlateRun : public IRun
 {
->>>>>>> 4af6daef
 public:
 	virtual int32 OnPaint(const FPaintArgs& PaintArgs, const FTextArgs& TextArgs, const FGeometry& AllottedGeometry, const FSlateRect& MyCullingRect, FSlateWindowElementList& OutDrawElements, int32 LayerId, const FWidgetStyle& InWidgetStyle, bool bParentEnabled) const = 0;
 
