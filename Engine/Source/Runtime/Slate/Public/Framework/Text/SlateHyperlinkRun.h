--- conflicted
+++ resolved
@@ -70,11 +70,7 @@
 
 	SLATE_API virtual TSharedRef< ILayoutBlock > CreateBlock( int32 StartIndex, int32 EndIndex, FVector2D Size, const FLayoutBlockTextContext& TextContext, const TSharedPtr< IRunRenderer >& Renderer ) override;
 
-<<<<<<< HEAD
-	virtual int32 OnPaint(const FPaintArgs& PaintArgs, const FTextArgs& TextArgs, const FGeometry& AllottedGeometry, const FSlateRect& MyCullingRect, FSlateWindowElementList& OutDrawElements, int32 LayerId, const FWidgetStyle& InWidgetStyle, bool bParentEnabled) const override;
-=======
 	SLATE_API virtual int32 OnPaint(const FPaintArgs& PaintArgs, const FTextArgs& TextArgs, const FGeometry& AllottedGeometry, const FSlateRect& MyCullingRect, FSlateWindowElementList& OutDrawElements, int32 LayerId, const FWidgetStyle& InWidgetStyle, bool bParentEnabled) const override;
->>>>>>> 4af6daef
 
 	SLATE_API virtual const TArray< TSharedRef<SWidget> >& GetChildren() override;
 
