--- conflicted
+++ resolved
@@ -389,11 +389,6 @@
 	SLATE_API FVector2D GetViewSize() const;
 
 	/**
-	 * Get the size of the text layout that can actually be seen from the parent widget
-	 */
-	FVector2D GetViewSize() const;
-
-	/**
 	 * Get the size of the text layout, including any lines which extend beyond the wrapping boundaries (eg, lines with lots of trailing whitespace, or lines with no break candidates)
 	 * @note This value is scaled
 	 */
@@ -441,8 +436,6 @@
 
 	SLATE_API void SetTextOverflowPolicy(const TOptional<ETextOverflowPolicy> InTextOverflowPolicy);
 
-	void SetTextOverflowPolicy(const TOptional<ETextOverflowPolicy> InTextOverflowPolicy);
-
 	FORCEINLINE FMargin GetMargin() const { return Margin; }
 	SLATE_API void SetMargin( const FMargin& InMargin );
 
@@ -468,11 +461,7 @@
 		TArray<TSharedRef<IRun>> Runs;
 	};
 
-<<<<<<< HEAD
-	void AddLine( const FNewLineData& NewLine );
-=======
 	SLATE_API void AddLine( const FNewLineData& NewLine );
->>>>>>> 4af6daef
 
 	SLATE_API void AddLines( const TArray<FNewLineData>& NewLines );
 
