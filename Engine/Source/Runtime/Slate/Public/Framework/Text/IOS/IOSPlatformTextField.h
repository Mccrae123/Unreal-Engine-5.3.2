--- conflicted
+++ resolved
@@ -41,10 +41,6 @@
     NSString* CachedPlaceholderContents;
     FKeyboardConfig CachedKeyboardConfig;
     
-<<<<<<< HEAD
-#ifdef __IPHONE_8_0
-=======
->>>>>>> 7d5968f5
     UIAlertController* AlertController;
 }
 
