// Copyright Epic Games, Inc. All Rights Reserved.

#pragma once

#include "CoreMinimal.h"
#include "Input/CursorReply.h"
#include "Input/Reply.h"
#include "Framework/Layout/InertialScrollManager.h"

class FSlateWindowElementList;
class SWidget;

/**
 * Interface for widgets that can be used with FScrollyZoomy.
 */
class IScrollableZoomable
{
public:

	/**
	 * Override this to scroll your widget's content.
	 *
	 * @param Offset The 2D offset to scroll by.
	 * @return True if anything was scrolled.
	 */
	virtual bool ScrollBy(const FVector2D& Offset) = 0;

	/**
	 * Override this to zoom your widget's content.
	 *
	 * @param Amount The amount to zoom by.
	 * @return True if anything was zoomed.
	 */
	virtual bool ZoomBy(const float Amount) = 0;
};


/**
 * Utility class that adds scrolling and zooming functionality to a widget.
 *
 * Derived your widget class from IScrollableZoomable, then embed an
 * instance of FScrollyZoomy as a widget member variable, and call this
 * class's event handlers from your own widget's event handler callbacks.
 */
class FScrollyZoomy
{
public:

	/**
	 * Create and initialize a new instance.
	 *
	 * @param InUseInertialScrolling Whether inertial scrolling should be used (default = true).
	 */
	SLATE_API FScrollyZoomy(const bool InUseInertialScrolling = true);

	/** 
	 * Should be called every frame to update simulation state.
	 *
	 * @param DeltaTime Time that's passed.
	 * @param ScrollableZoomable Interface to the widget to scroll/zoom.
	 */
	SLATE_API void Tick(const float DeltaTime, IScrollableZoomable& ScrollableZoomable);

	/**
	 * Should be called when a mouse button is pressed.
	 *
	 * @param MouseEvent The mouse event passed to a widget's OnMouseButtonDown function.
	 * @return If FReply::Handled is returned, that should be passed as the result of the calling function.
	 */
	SLATE_API FReply OnMouseButtonDown(const FPointerEvent& MouseEvent);

	/**
	 * Should be called when a mouse button is released.
	 *
	 * @param MyWidget Pointer to the widget that owns this object.
	 * @param MyGeometry Geometry of the widget we're scrolling.
	 * @param MouseEvent The mouse event passed to a widget's OnMouseButtonUp function.
	 * @return If FReply::Handled is returned, that should be passed as the result of the calling function.
	 */
	SLATE_API FReply OnMouseButtonUp(const TSharedRef<SWidget> MyWidget, const FGeometry& MyGeometry, const FPointerEvent& MouseEvent);
		
	/**
	 * Should be called when a mouse move event occurs.
	 *
	 * @param MyWidget Pointer to the widget that owns this object.
	 * @param ScrollableZoomable Interface to the widget to scroll/zoom.
	 * @param MyGeometry Geometry of the widget we're scrolling.
	 * @param MouseEvent The mouse event passed to a widget's OnMouseMove function.
	 * @return If FReply::Handled is returned, that should be passed as the result of the calling function.
	 */
	SLATE_API FReply OnMouseMove(const TSharedRef<SWidget> MyWidget, IScrollableZoomable& ScrollableZoomable, const FGeometry& MyGeometry, const FPointerEvent& MouseEvent);

	/**
	 * Should be called from your widget's OnMouseLeave override.
	 *
	 * @param MyWidget Pointer to the widget that owns this object.
	 * @param MouseEvent The mouse leave event that was passed to the widget's OnMouseLeave function.
	 */
	SLATE_API void OnMouseLeave(const TSharedRef<SWidget> MyWidget, const FPointerEvent& MouseEvent);
		
	/**
	 * Should be called by your widget when the mouse wheel is used
	 *
	 * @param MouseEvent	The event passed to your widget's OnMouseWheel function.
	 * @param ScrollableZoomable	Interface to the widget to scroll/zoom.
	 * @return If FReply::Handled is returned, that should be passed as the result of the calling function.
	 */
	SLATE_API FReply OnMouseWheel(const FPointerEvent& MouseEvent, IScrollableZoomable& ScrollableZoomable);

	/**
	 * Call this from your widget's OnCursorQuery function.
	 *
	 * @return The cursor reply to pass back.
	 */
	SLATE_API FCursorReply OnCursorQuery() const;

	/**
	 * Whether the user is actively scrolling.
	 *
	 * @return true if the user is scrolling, false otherwise.
	 */
	SLATE_API bool IsRightClickScrolling() const;

	/**
	 * Whether a software cursor should be rendered.
	 *
	 * This method should be called from your widget's OnPaint function.
	 *
	 * @return true if a software cursor should be rendered, false otherwise.
	 * @see GetSoftwareCursorPosition
	 */
	SLATE_API bool NeedsSoftwareCursor() const;

	/**
	 * Get the position of the software cursor (when NeedsSoftwareCursor is true).
	 *
	 * This method should be called from your widget's OnPaint function.
	 *
	 * @return Cursor position.
	 * @see NeedsSoftwareCursor
	 */
<<<<<<< HEAD
	UE::Slate::FDeprecateVector2DResult GetSoftwareCursorPosition() const;
=======
	SLATE_API UE::Slate::FDeprecateVector2DResult GetSoftwareCursorPosition() const;
>>>>>>> 4af6daef

	/**
	 * Call this from your widget's OnPaint to paint a software cursor, if needed 
	 *
	 * @param AllottedGeometry Widget geometry passed into OnPaint.
	 * @param MyCullingRect Widget clipping rect passed into OnPaint.
	 * @param OutDrawElements The draw element list.
	 * @param LayerId Layer identifier.
	 * @return New layer Identifier.
	 */
	SLATE_API int32 PaintSoftwareCursorIfNeeded(const FGeometry& AllottedGeometry, const FSlateRect& MyCullingRect, FSlateWindowElementList& OutDrawElements, int32 LayerId) const;

private:

	/** How much we scrolled while the right mouse button has been held. */
	float AmountScrolledWhileRightMouseDown;

	/** Whether the software cursor should be drawn in the view port. */
	bool bShowSoftwareCursor;

	/** The current position of the software cursor. */
	FVector2f SoftwareCursorPosition;

	/** Whether inertial scrolling is enabled. */
	bool UseInertialScrolling;

	/** Tracks simulation state for horizontal scrolling. */
	FInertialScrollManager HorizontalIntertia;

	/** Tracks simulation state for vertical scrolling. */
	FInertialScrollManager VerticalIntertia;
};<|MERGE_RESOLUTION|>--- conflicted
+++ resolved
@@ -139,11 +139,7 @@
 	 * @return Cursor position.
 	 * @see NeedsSoftwareCursor
 	 */
-<<<<<<< HEAD
-	UE::Slate::FDeprecateVector2DResult GetSoftwareCursorPosition() const;
-=======
 	SLATE_API UE::Slate::FDeprecateVector2DResult GetSoftwareCursorPosition() const;
->>>>>>> 4af6daef
 
 	/**
 	 * Call this from your widget's OnPaint to paint a software cursor, if needed 
