// Copyright Epic Games, Inc. All Rights Reserved.

#pragma once

#include "CoreMinimal.h"
#include "Misc/Attribute.h"
#include "InputCoreTypes.h"
#include "Layout/Visibility.h"
#include "Textures/SlateIcon.h"
#include "Trace/SlateMemoryTags.h"
#include "Framework/Commands/InputChord.h"
#include "UICommandInfo.generated.h"

class FBindingContext;
class FUICommandInfo;

/** Types of user interfaces that can be associated with a user interface action */
UENUM(BlueprintType)
enum class EUserInterfaceActionType : uint8
{
	/** An action which should not be associated with a user interface action */
	None,

	/** Momentary buttons or menu items.  These support enable state, and execute a delegate when clicked. */
	Button,

	/** Toggleable buttons or menu items that store on/off state.  These support enable state, and execute a delegate when toggled. */
	ToggleButton,
		
	/** Radio buttons are similar to toggle buttons in that they are for menu items that store on/off state.  However they should be used to indicate that menu items in a group can only be in one state */
	RadioButton,

	/** Similar to Button but will display a readonly checkbox next to the item. */
	Check,

	/** Similar to Button but has the checkbox area collapsed */
	CollapsedButton
};

UENUM()
enum class EMultipleKeyBindingIndex : uint8
{
	Primary = 0,
	Secondary,
	NumChords
};

class FUICommandInfo;


/**
 *
 */
class FUICommandInfoDecl
{
	friend class FBindingContext;

public:

	SLATE_API FUICommandInfoDecl& DefaultChord( const FInputChord& InDefaultChord, const EMultipleKeyBindingIndex InChordIndex = EMultipleKeyBindingIndex::Primary);
	SLATE_API FUICommandInfoDecl& UserInterfaceType( EUserInterfaceActionType InType );
	SLATE_API FUICommandInfoDecl& Icon( const FSlateIcon& InIcon );
	SLATE_API FUICommandInfoDecl& Description( const FText& InDesc );

	SLATE_API operator TSharedPtr<FUICommandInfo>() const;
	SLATE_API operator TSharedRef<FUICommandInfo>() const;

public:

	SLATE_API FUICommandInfoDecl( const TSharedRef<class FBindingContext>& InContext, const FName InCommandName, const FText& InLabel, const FText& InDesc, const FName InBundle = NAME_None);

private:

	TSharedPtr<class FUICommandInfo> Info;
	const TSharedRef<FBindingContext>& Context;
};

DECLARE_MULTICAST_DELEGATE_OneParam(FOnBindingContextChanged, const FBindingContext&);

/**
 * Represents a context in which input bindings are valid
 */
class FBindingContext
	: public TSharedFromThis<FBindingContext>
{
public:
	/**
	 * Constructor
	 *
	 * @param InContextName		The name of the context
	 * @param InContextDesc		The localized description of the context
	 * @param InContextParent	Optional parent context.  Bindings are not allowed to be the same between parent and child contexts
	 * @param InStyleSetName	The style set to find the icons in, eg) FCoreStyle::Get().GetStyleSetName()
	 */
	FBindingContext( const FName InContextName, const FText& InContextDesc, const FName InContextParent, const FName InStyleSetName )
		: ContextName( InContextName )
		, ContextParent( InContextParent )
		, ContextDesc( InContextDesc )
		, StyleSetName( InStyleSetName )
	{
		check(!InStyleSetName.IsNone());
	}

	FBindingContext(const FBindingContext&) = default;
	FBindingContext(FBindingContext&&) = default;
	FBindingContext& operator=(const FBindingContext&) = default;
	FBindingContext& operator=(FBindingContext&&) = default;

	/**
	 * Creates a new command declaration used to populate commands with data
	 */
	SLATE_API FUICommandInfoDecl NewCommand( const FName InCommandName, const FText& InCommandLabel, const FText& InCommandDesc );

	/**
	 * @return The name of the context
	 */
	FName GetContextName() const { return ContextName; }

	/**
	 * @return The name of the parent context (or NAME_None if there isnt one)
	 */
	FName GetContextParent() const { return ContextParent; }

	/**
	 * @return The name of the style set to find the icons in
	 */
	FName GetStyleSetName() const { return StyleSetName; }

	/**
	 * @return The localized description of this context
	 */
	const FText& GetContextDesc() const { return ContextDesc; }

	/**
	 * Adds a new command bundle to this context that can be referenced by name
	 * from commands within the context.
	 *
	 * @param Name A unique identifier for the bundle in this context
	 * @param Desc A localized description of the bundle
	 */
	SLATE_API void AddBundle(const FName Name, const FText& Desc);

	/**
	 * Gets a localized label of a command bundle
	 *
	 * @param Name The name of the bundle to get a label for
	 * @return The localized label of the bundle
	 */
	SLATE_API const FText& GetBundleLabel(const FName Name);

	friend uint32 GetTypeHash( const FBindingContext& Context )
	{
		return GetTypeHash( Context.ContextName );
	}

	bool operator==( const FBindingContext& Other ) const
	{
		return ContextName == Other.ContextName;
	}

	/** A delegate that is called when commands are registered or unregistered with a binding context */
	static SLATE_API FOnBindingContextChanged CommandsChanged;

private:

	/** The name of the context */
	FName ContextName;

	/** The name of the parent context */
	FName ContextParent;

	/** The description of the context */
	FText ContextDesc;

	/** The style set to find the icons in */
	FName StyleSetName;

	/** A list of command bundles and their friendly names that can be referenced in this context */
	TMap<FName, FText> Bundles;
};


class FUICommandInfo
{
	friend class FInputBindingManager;
	friend class FUICommandInfoDecl;

public:

	/**
	 * Creates and initializes a new instance.
	 *
	 * @param InBindingContext The name of the binding context to use.
	 */
<<<<<<< HEAD
	FUICommandInfo( const FName InBindingContext )
		: BindingContext( InBindingContext )
		, UserInterfaceType( EUserInterfaceActionType::Button )
		, bUseLongDisplayName( true )
	{
		LLM_SCOPE_BYTAG(UI_Slate);

		ActiveChords.Empty(2);
		ActiveChords.Add(TSharedRef<FInputChord>(new FInputChord));
		ActiveChords.Add(TSharedRef<FInputChord>(new FInputChord));

		DefaultChords.Init(FInputChord(EKeys::Invalid, EModifierKey::None), 2);
	}
=======
	SLATE_API FUICommandInfo(const FName InBindingContext);
>>>>>>> 4af6daef

	/**
	 * Returns the friendly, localized string name of the first valid chord in the key bindings list that is required to perform the command
	 *
	 * @return	Localized friendly text for the chord
	 */
	SLATE_API const FText GetInputText() const;

	/**
	 * @return	Returns the active chord at the specified index for this command
	 */
	const TSharedRef<const FInputChord> GetActiveChord(const EMultipleKeyBindingIndex InChordIndex) const { return ActiveChords[static_cast<uint8>(InChordIndex)]; }
	
	/**
	* @return	Checks if there is an active chord for this command matching the input chord
	*/
	const bool HasActiveChord(const FInputChord InChord) const { return *ActiveChords[static_cast<uint8>(EMultipleKeyBindingIndex::Primary)] == InChord ||
																	*ActiveChords[static_cast<uint8>(EMultipleKeyBindingIndex::Secondary)] == InChord; }

	/**
	* @return	Checks if there is an active chord for this command matching the input chord
	*/
	const TSharedRef<const FInputChord> GetFirstValidChord() const {
		return ActiveChords[static_cast<uint8>(EMultipleKeyBindingIndex::Primary)]->IsValidChord()
				? ActiveChords[static_cast<uint8>(EMultipleKeyBindingIndex::Primary)]
				: ActiveChords[static_cast<uint8>(EMultipleKeyBindingIndex::Secondary)];
	}

	/**
	* @return	Checks if there is an active chord for this command matching the input chord
	*/
	const bool HasDefaultChord(const FInputChord InChord) const {
		return (DefaultChords[static_cast<uint8>(EMultipleKeyBindingIndex::Primary)] == InChord) ||
			(DefaultChords[static_cast<uint8>(EMultipleKeyBindingIndex::Secondary)] == InChord);
	}

	const FInputChord& GetDefaultChord(const EMultipleKeyBindingIndex InChordIndex) const { return DefaultChords[static_cast<uint8>(InChordIndex)]; }

	/** Utility function to make an FUICommandInfo */
	static SLATE_API void MakeCommandInfo( const TSharedRef<class FBindingContext>& InContext, TSharedPtr< FUICommandInfo >& OutCommand, const FName InCommandName, const FText& InCommandLabel, const FText& InCommandDesc, const FSlateIcon& InIcon, const EUserInterfaceActionType InUserInterfaceType, const FInputChord& InDefaultChord, const FInputChord& InAlternateDefaultChord = FInputChord(), const FName InBundle = NAME_None);

	/** Utility function to unregister an FUICommandInfo */
	static SLATE_API void UnregisterCommandInfo(const TSharedRef<class FBindingContext>& InContext, const TSharedRef<FUICommandInfo>& InCommand);

	/** @return The display label for this command */
	const FText& GetLabel() const { return Label; }

	/** @return The description of this command */
	const FText& GetDescription() const { return Description; }

	/** @return The icon to used when this command is displayed in UI that shows icons */
	const FSlateIcon& GetIcon() const { return Icon; }

	/** @return The type of command this is.  Used to determine what UI to create for it */
	EUserInterfaceActionType GetUserInterfaceType() const { return UserInterfaceType; }
	
	/** @return The name of the command */
	FName GetCommandName() const { return CommandName; }

	/** @return The name of the context where the command is valid */
	FName GetBindingContext() const { return BindingContext; }

	/** @return The name of the bundle this command is assigned to */
	FName GetBundle() const { return Bundle; }

	/** @return True if should we use long names for when getting text for input chords */
	bool GetUseLongDisplayName() const { return bUseLongDisplayName; }

	/** Sets if we should use a long display name or not */
	void SetUseLongDisplayName(const bool bInUseLongDisplayName) { bUseLongDisplayName = bInUseLongDisplayName; }

	/** Sets the new active chord for this command */
	SLATE_API void SetActiveChord( const FInputChord& NewChord, const EMultipleKeyBindingIndex InChordIndex );

	/** Removes the active chord from this command */
	SLATE_API void RemoveActiveChord(const EMultipleKeyBindingIndex InChordIndex);

	/** 
	 * Makes a tooltip for this command.
	 * @param	InText	Optional dynamic text to be displayed in the tooltip.
	 * @return	The tooltip widget
	 */
	SLATE_API TSharedRef<class SToolTip> MakeTooltip( const TAttribute<FText>& InText = TAttribute<FText>() , const TAttribute< EVisibility >& InToolTipVisibility = TAttribute<EVisibility>()) const;

private:

	/** Input commands that executes this action */
	TArray<TSharedRef<FInputChord>> ActiveChords;

	/** Default display name of the command */
	FText Label;

	/** Localized help text for this command */
	FText Description;

	/** The default input chords for this command (can be invalid) */
	TArray<FInputChord> DefaultChords;

	/** Brush name for icon to use in tool bars and menu items to represent this command */
	FSlateIcon Icon;

	/** Brush name for icon to use in tool bars and menu items to represent this command in its toggled on (checked) state*/
	FName UIStyle;

	/** Name of the command */
	FName CommandName;

	/** The context in which this command is active */
	FName BindingContext;

	/** The bundle to group this command into. The bundle must have been added to the BindingContext first. */
	FName Bundle;

	/** The type of user interface to associated with this action */
	EUserInterfaceActionType UserInterfaceType;

	/** True if should we use long names for when getting text for input chords */
	bool bUseLongDisplayName;
};<|MERGE_RESOLUTION|>--- conflicted
+++ resolved
@@ -192,23 +192,7 @@
 	 *
 	 * @param InBindingContext The name of the binding context to use.
 	 */
-<<<<<<< HEAD
-	FUICommandInfo( const FName InBindingContext )
-		: BindingContext( InBindingContext )
-		, UserInterfaceType( EUserInterfaceActionType::Button )
-		, bUseLongDisplayName( true )
-	{
-		LLM_SCOPE_BYTAG(UI_Slate);
-
-		ActiveChords.Empty(2);
-		ActiveChords.Add(TSharedRef<FInputChord>(new FInputChord));
-		ActiveChords.Add(TSharedRef<FInputChord>(new FInputChord));
-
-		DefaultChords.Init(FInputChord(EKeys::Invalid, EModifierKey::None), 2);
-	}
-=======
 	SLATE_API FUICommandInfo(const FName InBindingContext);
->>>>>>> 4af6daef
 
 	/**
 	 * Returns the friendly, localized string name of the first valid chord in the key bindings list that is required to perform the command
