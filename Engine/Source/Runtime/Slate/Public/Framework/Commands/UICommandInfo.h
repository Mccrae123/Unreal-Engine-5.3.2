// Copyright Epic Games, Inc. All Rights Reserved.

#pragma once

#include "CoreMinimal.h"
#include "Misc/Attribute.h"
#include "InputCoreTypes.h"
#include "Layout/Visibility.h"
#include "Textures/SlateIcon.h"
#include "Framework/Commands/InputChord.h"
#include "UICommandInfo.generated.h"

class FBindingContext;
class FUICommandInfo;

/** Types of user interfaces that can be associated with a user interface action */
UENUM(BlueprintType)
enum class EUserInterfaceActionType : uint8
{
	/** An action which should not be associated with a user interface action */
	None,

	/** Momentary buttons or menu items.  These support enable state, and execute a delegate when clicked. */
	Button,

	/** Toggleable buttons or menu items that store on/off state.  These support enable state, and execute a delegate when toggled. */
	ToggleButton,
		
	/** Radio buttons are similar to toggle buttons in that they are for menu items that store on/off state.  However they should be used to indicate that menu items in a group can only be in one state */
	RadioButton,

	/** Similar to Button but will display a readonly checkbox next to the item. */
	Check,

	/** Similar to Button but has the checkbox area collapsed */
	CollapsedButton
};

UENUM()
enum class EMultipleKeyBindingIndex : uint8
{
	Primary = 0,
	Secondary,
	NumChords
};

class FUICommandInfo;


/**
 *
 */
class SLATE_API FUICommandInfoDecl
{
	friend class FBindingContext;

public:

	FUICommandInfoDecl& DefaultChord( const FInputChord& InDefaultChord, const EMultipleKeyBindingIndex InChordIndex = EMultipleKeyBindingIndex::Primary);
	FUICommandInfoDecl& UserInterfaceType( EUserInterfaceActionType InType );
	FUICommandInfoDecl& Icon( const FSlateIcon& InIcon );
	FUICommandInfoDecl& Description( const FText& InDesc );

	operator TSharedPtr<FUICommandInfo>() const;
	operator TSharedRef<FUICommandInfo>() const;

public:

	FUICommandInfoDecl( const TSharedRef<class FBindingContext>& InContext, const FName InCommandName, const FText& InLabel, const FText& InDesc, const FName InBundle = NAME_None);

private:

	TSharedPtr<class FUICommandInfo> Info;
	const TSharedRef<FBindingContext>& Context;
};

DECLARE_MULTICAST_DELEGATE_OneParam(FOnBindingContextChanged, const FBindingContext&);

/**
 * Represents a context in which input bindings are valid
 */
class SLATE_API FBindingContext
	: public TSharedFromThis<FBindingContext>
{
public:
	/**
	 * Constructor
	 *
	 * @param InContextName		The name of the context
	 * @param InContextDesc		The localized description of the context
	 * @param InContextParent	Optional parent context.  Bindings are not allowed to be the same between parent and child contexts
	 * @param InStyleSetName	The style set to find the icons in, eg) FCoreStyle::Get().GetStyleSetName()
	 */
	FBindingContext( const FName InContextName, const FText& InContextDesc, const FName InContextParent, const FName InStyleSetName )
		: ContextName( InContextName )
		, ContextParent( InContextParent )
		, ContextDesc( InContextDesc )
		, StyleSetName( InStyleSetName )
	{
		check(!InStyleSetName.IsNone());
	}

	FBindingContext( const FBindingContext &Other )
		: ContextName( Other.ContextName )
		, ContextParent( Other.ContextParent )
		, ContextDesc( Other.ContextDesc )
		, StyleSetName( Other.StyleSetName )
	{}

	/**
	 * Creates a new command declaration used to populate commands with data
	 */
	FUICommandInfoDecl NewCommand( const FName InCommandName, const FText& InCommandLabel, const FText& InCommandDesc );

	/**
	 * @return The name of the context
	 */
	FName GetContextName() const { return ContextName; }

	/**
	 * @return The name of the parent context (or NAME_None if there isnt one)
	 */
	FName GetContextParent() const { return ContextParent; }

	/**
	 * @return The name of the style set to find the icons in
	 */
	FName GetStyleSetName() const { return StyleSetName; }

	/**
	 * @return The localized description of this context
	 */
	const FText& GetContextDesc() const { return ContextDesc; }

	/**
	 * Adds a new command bundle to this context that can be referenced by name
	 * from commands within the context.
	 *
	 * @param Name A unique identifier for the bundle in this context
	 * @param Desc A localized description of the bundle
	 */
	void AddBundle(const FName Name, const FText& Desc);

	/**
	 * Gets a localized label of a command bundle
	 *
	 * @param Name The name of the bundle to get a label for
	 * @return The localized label of the bundle
	 */
	const FText& GetBundleLabel(const FName Name);

	friend uint32 GetTypeHash( const FBindingContext& Context )
	{
		return GetTypeHash( Context.ContextName );
	}

	bool operator==( const FBindingContext& Other ) const
	{
		return ContextName == Other.ContextName;
	}

	/** A delegate that is called when commands are registered or unregistered with a binding context */
	static FOnBindingContextChanged CommandsChanged;

private:

	/** The name of the context */
	FName ContextName;

	/** The name of the parent context */
	FName ContextParent;

	/** The description of the context */
	FText ContextDesc;

	/** The style set to find the icons in */
	FName StyleSetName;

	/** A list of command bundles and their friendly names that can be referenced in this context */
	TMap<FName, FText> Bundles;
};


class SLATE_API FUICommandInfo
{
	friend class FInputBindingManager;
	friend class FUICommandInfoDecl;

public:

	/**
	 * Creates and initializes a new instance.
	 *
	 * @param InBindingContext The name of the binding context to use.
	 */
	FUICommandInfo( const FName InBindingContext )
		: BindingContext( InBindingContext )
		, UserInterfaceType( EUserInterfaceActionType::Button )
		, bUseLongDisplayName( true )
	{
		ActiveChords.Empty(2);
		ActiveChords.Add(TSharedRef<FInputChord>(new FInputChord));
		ActiveChords.Add(TSharedRef<FInputChord>(new FInputChord));

		DefaultChords.Init(FInputChord(EKeys::Invalid, EModifierKey::None), 2);
	}

	/**
	 * Returns the friendly, localized string name of the first valid chord in the key bindings list that is required to perform the command
	 *
	 * @return	Localized friendly text for the chord
	 */
	const FText GetInputText() const;

	/**
	 * @return	Returns the active chord at the specified index for this command
	 */
	const TSharedRef<const FInputChord> GetActiveChord(const EMultipleKeyBindingIndex InChordIndex) const { return ActiveChords[static_cast<uint8>(InChordIndex)]; }
	
	/**
	* @return	Checks if there is an active chord for this command matching the input chord
	*/
	const bool HasActiveChord(const FInputChord InChord) const { return *ActiveChords[static_cast<uint8>(EMultipleKeyBindingIndex::Primary)] == InChord ||
																	*ActiveChords[static_cast<uint8>(EMultipleKeyBindingIndex::Secondary)] == InChord; }

	/**
	* @return	Checks if there is an active chord for this command matching the input chord
	*/
	const TSharedRef<const FInputChord> GetFirstValidChord() const {
		return ActiveChords[static_cast<uint8>(EMultipleKeyBindingIndex::Primary)]->IsValidChord()
				? ActiveChords[static_cast<uint8>(EMultipleKeyBindingIndex::Primary)]
				: ActiveChords[static_cast<uint8>(EMultipleKeyBindingIndex::Secondary)];
	}

	/**
	* @return	Checks if there is an active chord for this command matching the input chord
	*/
	const bool HasDefaultChord(const FInputChord InChord) const {
		return (DefaultChords[static_cast<uint8>(EMultipleKeyBindingIndex::Primary)] == InChord) ||
			(DefaultChords[static_cast<uint8>(EMultipleKeyBindingIndex::Secondary)] == InChord);
	}

	const FInputChord& GetDefaultChord(const EMultipleKeyBindingIndex InChordIndex) const { return DefaultChords[static_cast<uint8>(InChordIndex)]; }

	/** Utility function to make an FUICommandInfo */
	static void MakeCommandInfo( const TSharedRef<class FBindingContext>& InContext, TSharedPtr< FUICommandInfo >& OutCommand, const FName InCommandName, const FText& InCommandLabel, const FText& InCommandDesc, const FSlateIcon& InIcon, const EUserInterfaceActionType InUserInterfaceType, const FInputChord& InDefaultChord, const FInputChord& InAlternateDefaultChord = FInputChord(), const FName InBundle = NAME_None);

	/** Utility function to unregister an FUICommandInfo */
	static void UnregisterCommandInfo(const TSharedRef<class FBindingContext>& InContext, const TSharedRef<FUICommandInfo>& InCommand);

	/** @return The display label for this command */
	const FText& GetLabel() const { return Label; }

	/** @return The description of this command */
	const FText& GetDescription() const { return Description; }

	/** @return The icon to used when this command is displayed in UI that shows icons */
	const FSlateIcon& GetIcon() const { return Icon; }

	/** @return The type of command this is.  Used to determine what UI to create for it */
	EUserInterfaceActionType GetUserInterfaceType() const { return UserInterfaceType; }
	
	/** @return The name of the command */
	FName GetCommandName() const { return CommandName; }

	/** @return The name of the context where the command is valid */
	FName GetBindingContext() const { return BindingContext; }

	/** @return The name of the bundle this command is assigned to */
	FName GetBundle() const { return Bundle; }

<<<<<<< HEAD
=======
	/** @return True if should we use long names for when getting text for input chords */
	bool GetUseLongDisplayName() const { return bUseLongDisplayName; }

	/** Sets if we should use a long display name or not */
	void SetUseLongDisplayName(const bool bInUseLongDisplayName) { bUseLongDisplayName = bInUseLongDisplayName; }

>>>>>>> 6bbb88c8
	/** Sets the new active chord for this command */
	void SetActiveChord( const FInputChord& NewChord, const EMultipleKeyBindingIndex InChordIndex );

	/** Removes the active chord from this command */
	void RemoveActiveChord(const EMultipleKeyBindingIndex InChordIndex);

	/** 
	 * Makes a tooltip for this command.
	 * @param	InText	Optional dynamic text to be displayed in the tooltip.
	 * @return	The tooltip widget
	 */
	TSharedRef<class SToolTip> MakeTooltip( const TAttribute<FText>& InText = TAttribute<FText>() , const TAttribute< EVisibility >& InToolTipVisibility = TAttribute<EVisibility>()) const;

private:

	/** Input commands that executes this action */
	TArray<TSharedRef<FInputChord>> ActiveChords;

	/** Default display name of the command */
	FText Label;

	/** Localized help text for this command */
	FText Description;

	/** The default input chords for this command (can be invalid) */
	TArray<FInputChord> DefaultChords;

	/** Brush name for icon to use in tool bars and menu items to represent this command */
	FSlateIcon Icon;

	/** Brush name for icon to use in tool bars and menu items to represent this command in its toggled on (checked) state*/
	FName UIStyle;

	/** Name of the command */
	FName CommandName;

	/** The context in which this command is active */
	FName BindingContext;

	/** The bundle to group this command into. The bundle must have been added to the BindingContext first. */
	FName Bundle;

	/** The type of user interface to associated with this action */
	EUserInterfaceActionType UserInterfaceType;

	/** True if should we use long names for when getting text for input chords */
	bool bUseLongDisplayName;
};<|MERGE_RESOLUTION|>--- conflicted
+++ resolved
@@ -269,15 +269,12 @@
 	/** @return The name of the bundle this command is assigned to */
 	FName GetBundle() const { return Bundle; }
 
-<<<<<<< HEAD
-=======
 	/** @return True if should we use long names for when getting text for input chords */
 	bool GetUseLongDisplayName() const { return bUseLongDisplayName; }
 
 	/** Sets if we should use a long display name or not */
 	void SetUseLongDisplayName(const bool bInUseLongDisplayName) { bUseLongDisplayName = bInUseLongDisplayName; }
 
->>>>>>> 6bbb88c8
 	/** Sets the new active chord for this command */
 	void SetActiveChord( const FInputChord& NewChord, const EMultipleKeyBindingIndex InChordIndex );
 
