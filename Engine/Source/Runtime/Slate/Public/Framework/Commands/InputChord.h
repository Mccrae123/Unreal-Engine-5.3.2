--- conflicted
+++ resolved
@@ -178,22 +178,14 @@
 	 *
 	 * @return A localized string.
 	 */
-<<<<<<< HEAD
-	FText GetInputText(const bool bLongDisplayName = true) const;
-=======
 	SLATE_API FText GetInputText(const bool bLongDisplayName = true) const;
->>>>>>> 4af6daef
 	
 	/**
 	 * Gets the key represented as a localized string.
 	 *
 	 * @return A localized string.
 	 */
-<<<<<<< HEAD
-	FText GetKeyText(const bool bLongDisplayName = true) const;
-=======
 	SLATE_API FText GetKeyText(const bool bLongDisplayName = true) const;
->>>>>>> 4af6daef
 
 	/**
 	 * Gets the localized string for the modifier portion of the coord. 
