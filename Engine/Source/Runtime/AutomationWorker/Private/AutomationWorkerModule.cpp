// Copyright Epic Games, Inc. All Rights Reserved.

#include "AutomationWorkerModule.h"

#include "AutomationAnalytics.h"
#include "AutomationWorkerMessages.h"
#include "AutomationTestExcludelist.h"
#include "HAL/FileManager.h"
#include "MessageEndpoint.h"
#include "MessageEndpointBuilder.h"
#include "JsonObjectConverter.h"
#include "Misc/FileHelper.h"
#include "Misc/Paths.h"
#include "Misc/App.h"
#include "Modules/ModuleManager.h"

#if WITH_ENGINE
	#include "Engine/Engine.h"
	#include "Engine/GameViewportClient.h"
	#include "ImageUtils.h"
	#include "Tests/AutomationCommon.h"
	#include "UnrealClient.h"
	#include "RHIFeatureLevel.h"
	#include "RHIStrings.h"
#endif

#if WITH_EDITOR
	#include "AssetRegistry/AssetRegistryModule.h"
#endif


#define LOCTEXT_NAMESPACE "AutomationTest"

DEFINE_LOG_CATEGORY_STATIC(LogAutomationWorker, Log, All);

IMPLEMENT_MODULE(FAutomationWorkerModule, AutomationWorker);


/* IModuleInterface interface
 *****************************************************************************/

void FAutomationWorkerModule::StartupModule()
{
	Initialize();

	FAutomationTestFramework::Get().PreTestingEvent.AddRaw(this, &FAutomationWorkerModule::HandlePreTestingEvent);
	FAutomationTestFramework::Get().PostTestingEvent.AddRaw(this, &FAutomationWorkerModule::HandlePostTestingEvent);
}

void FAutomationWorkerModule::ShutdownModule()
{
	FAutomationTestFramework::Get().PreTestingEvent.RemoveAll(this);
	FAutomationTestFramework::Get().PostTestingEvent.RemoveAll(this);
}

bool FAutomationWorkerModule::SupportsDynamicReloading()
{
	return true;
}


/* IAutomationWorkerModule interface
 *****************************************************************************/

void FAutomationWorkerModule::Tick()
{
	//execute latent commands from the previous frame.  Gives the rest of the engine a turn to tick before closing the test
	bool bAllLatentCommandsComplete  = ExecuteLatentCommands();
	if (bAllLatentCommandsComplete)
	{
		//if we were running the latent commands as a result of executing a network command, report that we are now done
		if (bExecutingNetworkCommandResults)
		{
			ReportNetworkCommandComplete();
			bExecutingNetworkCommandResults = false;
		}

		//if the controller has requested the next network command be executed
		if (bExecuteNextNetworkCommand)
		{
			//execute network commands if there are any queued up and our role is appropriate
			bool bAllNetworkCommandsComplete = ExecuteNetworkCommands();
			if (bAllNetworkCommandsComplete)
			{
				ReportTestComplete();
			}

			//we've now executed a network command which may have enqueued further latent actions
			bExecutingNetworkCommandResults = true;

			//do not execute anything else until expressly told to by the controller
			bExecuteNextNetworkCommand = false;
		}
	}

	if (MessageEndpoint.IsValid())
	{
		MessageEndpoint->ProcessInbox();
	}
}


/* ISessionManager implementation
 *****************************************************************************/

bool FAutomationWorkerModule::ExecuteLatentCommands()
{
	bool bAllLatentCommandsComplete = false;
	
	if (GIsAutomationTesting)
	{
		// Ensure that latent automation commands have time to execute
		bAllLatentCommandsComplete = FAutomationTestFramework::Get().ExecuteLatentCommands();
	}
	
	return bAllLatentCommandsComplete;
}


bool FAutomationWorkerModule::ExecuteNetworkCommands()
{
	bool bAllLatentCommandsComplete = false;
	
	if (GIsAutomationTesting)
	{
		// Ensure that latent automation commands have time to execute
		bAllLatentCommandsComplete = FAutomationTestFramework::Get().ExecuteNetworkCommands();
	}

	return bAllLatentCommandsComplete;
}


void FAutomationWorkerModule::Initialize()
{
	if (FPlatformProcess::SupportsMultithreading())
	{
		// initialize messaging
		MessageEndpoint = FMessageEndpoint::Builder("FAutomationWorkerModule")
			.Handling<FAutomationWorkerFindWorkers>(this, &FAutomationWorkerModule::HandleFindWorkersMessage)
			.Handling<FAutomationWorkerNextNetworkCommandReply>(this, &FAutomationWorkerModule::HandleNextNetworkCommandReplyMessage)
			.Handling<FAutomationWorkerPing>(this, &FAutomationWorkerModule::HandlePingMessage)
			.Handling<FAutomationWorkerResetTests>(this, &FAutomationWorkerModule::HandleResetTests)
			.Handling<FAutomationWorkerRequestTests>(this, &FAutomationWorkerModule::HandleRequestTestsMessage)
			.Handling<FAutomationWorkerRunTests>(this, &FAutomationWorkerModule::HandleRunTestsMessage)
			.Handling<FAutomationWorkerImageComparisonResults>(this, &FAutomationWorkerModule::HandleScreenShotCompared)
			.Handling<FAutomationWorkerTestDataResponse>(this, &FAutomationWorkerModule::HandleTestDataRetrieved)
			.Handling<FAutomationWorkerStopTests>(this, &FAutomationWorkerModule::HandleStopTestsMessage)
			.WithInbox();

		if (MessageEndpoint.IsValid())
		{
			MessageEndpoint->Subscribe<FAutomationWorkerFindWorkers>();
		}

		bExecuteNextNetworkCommand = true;		
	}
	else
	{
		bExecuteNextNetworkCommand = false;
	}
	ExecutionCount = INDEX_NONE;
	bExecutingNetworkCommandResults = false;
	bSendAnalytics = false;

	FParse::Value(FCommandLine::Get(), TEXT("-DeviceTag="), DeviceTag);
}

void FAutomationWorkerModule::ReportNetworkCommandComplete()
{
	if (GIsAutomationTesting)
	{
		MessageEndpoint->Send(FMessageEndpoint::MakeMessage<FAutomationWorkerRequestNextNetworkCommand>(ExecutionCount), TestRequesterAddress);
		if (StopTestEvent.IsBound())
		{
			// this is a local test; the message to continue will never arrive, so lets not wait for it
			bExecuteNextNetworkCommand = true;
		}
	}
}

void FAutomationWorkerModule::ReportTestComplete()
{
	if (GIsAutomationTesting)
	{
		//see if there are any more network commands left to execute
		bool bAllLatentCommandsComplete = FAutomationTestFramework::Get().ExecuteLatentCommands();

		FString TestFullName = FAutomationTestFramework::Get().GetCurrentTest()->GetTestFullName();

		//structure to track error/warning/log messages
		FAutomationTestExecutionInfo ExecutionInfo;

		bool bSuccess = FAutomationTestFramework::Get().StopTest(ExecutionInfo);

		if (StopTestEvent.IsBound())
		{
			StopTestEvent.Execute(bSuccess, TestName, ExecutionInfo);
		}
		else
		{
			// send the results to the controller
			FAutomationWorkerRunTestsReply* Message = FMessageEndpoint::MakeMessage<FAutomationWorkerRunTestsReply>();

			Message->TestName = TestName;
			Message->ExecutionCount = ExecutionCount;
			Message->State = bSuccess ? EAutomationState::Success : EAutomationState::Fail;
			Message->Duration = ExecutionInfo.Duration;
			Message->Entries = ExecutionInfo.GetEntries();
			Message->WarningTotal = ExecutionInfo.GetWarningTotal();
			Message->ErrorTotal = ExecutionInfo.GetErrorTotal();

			// sending though the endpoint will free Message memory, so analytics need to be sent first
			if (bSendAnalytics)
			{
				if (!FAutomationAnalytics::IsInitialized())
				{
					FAutomationAnalytics::Initialize();
				}
				FAutomationAnalytics::FireEvent_AutomationTestResults(Message, BeautifiedTestName);
				SendAnalyticsEvents(ExecutionInfo.AnalyticsItems);
			}

			if (ExecutionInfo.TelemetryItems.Num() > 0)
			{
				HandleTelemetryData(ExecutionInfo.TelemetryStorage, TestFullName, ExecutionInfo.TelemetryItems);
			}

			MessageEndpoint->Send(Message, TestRequesterAddress);
		}


		// reset local state
		TestRequesterAddress.Invalidate();
		ExecutionCount = INDEX_NONE;
		TestName.Empty();
		StopTestEvent.Unbind();
	}
}


void FAutomationWorkerModule::SendTests( const FMessageAddress& ControllerAddress )
{
	LLM_SCOPE_BYNAME(TEXT("AutomationTest/Worker"));
	FAutomationWorkerRequestTestsReplyComplete* Reply = FMessageEndpoint::MakeMessage<FAutomationWorkerRequestTestsReplyComplete>();
	for( int32 TestIndex = 0; TestIndex < TestInfo.Num(); TestIndex++ )
	{
		Reply->Tests.Emplace(FAutomationWorkerSingleTestReply(TestInfo[TestIndex]));
	}

	UE_LOG(LogAutomationWorker, Log, TEXT("Set %d tests to %s"), TestInfo.Num(), *ControllerAddress.ToString());

	MessageEndpoint->Send(Reply, ControllerAddress);
}


/* FAutomationWorkerModule callbacks
 *****************************************************************************/

void FAutomationWorkerModule::HandleFindWorkersMessage(const FAutomationWorkerFindWorkers& Message, const TSharedRef<IMessageContext, ESPMode::ThreadSafe>& Context)
{
	UE_LOG(LogAutomationWorker, Log, TEXT("Received FindWorkersMessage from %s"), *Context->GetSender().ToString());

	// Set the Instance name to be the same as the session browser. This information should be shared at some point
	if ((Message.SessionId == FApp::GetSessionId()) && (Message.Changelist == 10000))
	{
#if WITH_EDITOR
		//If the asset registry is loading assets then we'll wait for it to stop before running our automation tests.
		FAssetRegistryModule& AssetRegistryModule = FModuleManager::LoadModuleChecked<FAssetRegistryModule>("AssetRegistry");
		if (AssetRegistryModule.Get().IsLoadingAssets())
		{
			if (!AssetRegistryModule.Get().OnFilesLoaded().IsBoundToObject(this))
			{
				AssetRegistryModule.Get().OnFilesLoaded().AddLambda([this, Context] {
						SendWorkerFound(Context->GetSender());
					}
				);
				GLog->Logf(ELogVerbosity::Log, TEXT("...Forcing Asset Registry Load For Automation"));
			}
		}
		else
#endif
		{
			//If the registry is not loading then we'll just go ahead and run our tests.
			SendWorkerFound(Context->GetSender());
		}
	}
}


void FAutomationWorkerModule::SendWorkerFound(const FMessageAddress& ControllerAddress)
{
	FAutomationWorkerFindWorkersResponse* Response = FMessageEndpoint::MakeMessage<FAutomationWorkerFindWorkersResponse>();

	FString OSMajorVersionString, OSSubVersionString;
	FPlatformMisc::GetOSVersions(OSMajorVersionString, OSSubVersionString);

	FString OSVersionString = OSMajorVersionString + TEXT(" ") + OSSubVersionString;
	FString CPUModelString = FPlatformMisc::GetCPUBrand().TrimStart();

	FString DeviceName = DeviceTag.IsEmpty() ? FPlatformProcess::ComputerName() : DeviceTag;
	FString DeviceId = FPlatformMisc::GetDeviceId().IsEmpty() ? DeviceName : FPlatformMisc::GetDeviceId();

	Response->DeviceName = DeviceName;
	Response->InstanceName = FString::Printf(TEXT("%s-%s-%s"), *DeviceId, *FApp::GetSessionId().ToString(), *FApp::GetInstanceId().ToString());
	Response->Platform = FPlatformProperties::PlatformName();
	Response->SessionId = FApp::GetSessionId();
	Response->OSVersionName = OSVersionString;
	Response->ModelName = FPlatformMisc::GetDefaultDeviceProfileName();
	Response->GPUName = FPlatformMisc::GetPrimaryGPUBrand();
	Response->CPUModelName = CPUModelString;
	Response->RAMInGB = FPlatformMemory::GetPhysicalGBRam();
	Response->RHIName = FApp::GetGraphicsRHI();
#if WITH_ENGINE && WITH_AUTOMATION_TESTS
	Response->RenderModeName = AutomationCommon::GetRenderDetailsString();
#else
	Response->RenderModeName = TEXT("Unknown");
#endif

	MessageEndpoint->Send(Response, ControllerAddress);
}


void FAutomationWorkerModule::HandleNextNetworkCommandReplyMessage( const FAutomationWorkerNextNetworkCommandReply& Message, const TSharedRef<IMessageContext, ESPMode::ThreadSafe>& Context )
{
	UE_LOG(LogAutomationWorker, Log, TEXT("Received NextNetworkCommandReplyMessage from %s"), *Context->GetSender().ToString());

	// Allow the next command to execute
	bExecuteNextNetworkCommand = true;

	// We should never be executing sub-commands of a network command when we're waiting for a cue for the next network command
	check(bExecutingNetworkCommandResults == false);
}


void FAutomationWorkerModule::HandlePingMessage( const FAutomationWorkerPing& Message, const TSharedRef<IMessageContext, ESPMode::ThreadSafe>& Context )
{
	MessageEndpoint->Send(FMessageEndpoint::MakeMessage<FAutomationWorkerPong>(), Context->GetSender());
}


void FAutomationWorkerModule::HandleResetTests( const FAutomationWorkerResetTests& Message, const TSharedRef<IMessageContext, ESPMode::ThreadSafe>& Context )
{
	UE_LOG(LogAutomationWorker, Log, TEXT("Received ResetTests from %s"), *Context->GetSender().ToString());

	FAutomationTestFramework::Get().ResetTests();
}


void FAutomationWorkerModule::HandleRequestTestsMessage( const FAutomationWorkerRequestTests& Message, const TSharedRef<IMessageContext, ESPMode::ThreadSafe>& Context )
{
	UE_LOG(LogAutomationWorker, Log, TEXT("Received RequestTestsMessage from %s"), *Context->GetSender().ToString());

	FAutomationTestFramework::Get().LoadTestModules();
	FAutomationTestFramework::Get().SetDeveloperDirectoryIncluded(Message.DeveloperDirectoryIncluded);
	FAutomationTestFramework::Get().SetRequestedTestFilter(Message.RequestedTestFlags);
	FAutomationTestFramework::Get().GetValidTestNames( TestInfo );

	SendTests(Context->GetSender());
}


void FAutomationWorkerModule::HandlePreTestingEvent()
{
#if WITH_ENGINE
	FAutomationTestFramework::Get().OnScreenshotCaptured().BindRaw(this, &FAutomationWorkerModule::HandleScreenShotCapturedWithName);
	FAutomationTestFramework::Get().OnScreenshotAndTraceCaptured().BindRaw(this, &FAutomationWorkerModule::HandleScreenShotAndTraceCapturedWithName);
#endif
}


void FAutomationWorkerModule::HandlePostTestingEvent()
{
#if WITH_ENGINE
	FAutomationTestFramework::Get().OnScreenshotAndTraceCaptured().Unbind();
	FAutomationTestFramework::Get().OnScreenshotCaptured().Unbind();
#endif
}


void FAutomationWorkerModule::HandleScreenShotCompared(const FAutomationWorkerImageComparisonResults& Message, const TSharedRef<IMessageContext, ESPMode::ThreadSafe>& Context)
{
	UE_LOG(LogAutomationWorker, Log, TEXT("Received ScreenShotCompared from %s"), *Context->GetSender().ToString());

	// Image comparison finished.
	FAutomationScreenshotCompareResults CompareResults;
	CompareResults.UniqueId = Message.UniqueId;
	CompareResults.bWasNew = Message.bNew;
	CompareResults.bWasSimilar = Message.bSimilar;
	CompareResults.MaxLocalDifference = Message.MaxLocalDifference;
	CompareResults.GlobalDifference = Message.GlobalDifference;
	CompareResults.ErrorMessage = Message.ErrorMessage;

	FAutomationTestFramework::Get().NotifyScreenshotComparisonComplete(CompareResults);
}

void FAutomationWorkerModule::HandleTestDataRetrieved(const FAutomationWorkerTestDataResponse& Message, const TSharedRef<IMessageContext, ESPMode::ThreadSafe>& Context)
{
	UE_LOG(LogAutomationWorker, Log, TEXT("Received TestDataRetrieved from %s"), *Context->GetSender().ToString());

	FAutomationTestFramework::Get().NotifyTestDataRetrieved(Message.bIsNew, Message.JsonData);
}

void FAutomationWorkerModule::HandlePerformanceDataRetrieved(const FAutomationWorkerPerformanceDataResponse& Message, const TSharedRef<IMessageContext, ESPMode::ThreadSafe>& Context)
{
	UE_LOG(LogAutomationWorker, Log, TEXT("Received PerformanceDataRetrieved from %s"), *Context->GetSender().ToString());

	FAutomationTestFramework::Get().NotifyPerformanceDataRetrieved(Message.bSuccess, Message.ErrorMessage);
}

#if WITH_ENGINE
void FAutomationWorkerModule::HandleScreenShotCapturedWithName(const TArray<FColor>& RawImageData, const FAutomationScreenshotData& Data)
{
	HandleScreenShotAndTraceCapturedWithName(RawImageData, TArray<uint8>(), Data);
}

void FAutomationWorkerModule::HandleScreenShotAndTraceCapturedWithName(const TArray<FColor>& RawImageData, const TArray<uint8>& CapturedFrameTrace, const FAutomationScreenshotData& Data)
{
#if WITH_AUTOMATION_TESTS
	LLM_SCOPE_BYNAME(TEXT("AutomationTest/ImageCompare"));
	int32 NewHeight = Data.Height;
	int32 NewWidth = Data.Width;

	TArray64<uint8> CompressedBitmap;
	FImageUtils::PNGCompressImageArray(NewWidth, NewHeight, TArrayView64<const FColor>(RawImageData.GetData(), RawImageData.Num()), CompressedBitmap);

	FAutomationScreenshotMetadata Metadata(Data);
		
	// Send the screen shot if we have a target
	if (TestRequesterAddress.IsValid())
	{
		FAutomationWorkerScreenImage* Message = FMessageEndpoint::MakeMessage<FAutomationWorkerScreenImage>();

		Message->ScreenShotName = Data.ScreenshotName;
		Message->ScreenImage = CompressedBitmap;
		Message->FrameTrace = CapturedFrameTrace;
		Message->Metadata = Metadata;

		UE_LOG(LogAutomationWorker, Log, TEXT("Sending screenshot %s to %s"), *Message->ScreenShotName, *TestRequesterAddress.ToString());

		MessageEndpoint->Send(Message, TestRequesterAddress);
	}
	else
	{
		//Save locally
		const bool bTree = true;

		FString LocalFile = AutomationCommon::GetLocalPathForScreenshot(Data.ScreenshotName);
		FString LocalTraceFile = FPaths::ChangeExtension(LocalFile, TEXT(".rdc"));
		FString DirectoryPath = FPaths::GetPath(LocalFile);

		UE_LOG(LogAutomationWorker, Log, TEXT("Saving screenshot %s as %s"),*Data.ScreenshotName, *LocalFile);

		if (!IFileManager::Get().MakeDirectory(*DirectoryPath, bTree))
		{
			UE_LOG(LogAutomationWorker, Error, TEXT("Failed to create directory %s for incoming screenshot"), *DirectoryPath);
			return;
		}

		if (!FFileHelper::SaveArrayToFile(CompressedBitmap, *LocalFile))
		{
			uint32 WriteErrorCode = FPlatformMisc::GetLastError();
			TCHAR WriteErrorBuffer[2048];
			FPlatformMisc::GetSystemErrorMessage(WriteErrorBuffer, 2048, WriteErrorCode);
			UE_LOG(LogAutomationWorker, Warning, TEXT("Fail to save screenshot to %s. WriteError: %u (%s)"), *LocalFile, WriteErrorCode, WriteErrorBuffer);
			return;
		}

		if (CapturedFrameTrace.Num() > 0)
		{
			if (!FFileHelper::SaveArrayToFile(CapturedFrameTrace, *LocalTraceFile))
			{
				uint32 WriteErrorCode = FPlatformMisc::GetLastError();
				TCHAR WriteErrorBuffer[2048];
				FPlatformMisc::GetSystemErrorMessage(WriteErrorBuffer, 2048, WriteErrorCode);
				UE_LOG(LogAutomationWorker, Warning, TEXT("Failed to save frame trace to %s. WriteError: %u (%s)"), *LocalTraceFile, WriteErrorCode, WriteErrorBuffer);
			}
		}

		FString Json;
		if ( FJsonObjectConverter::UStructToJsonObjectString(Metadata, Json) )
		{
			FString MetadataPath = FPaths::ChangeExtension(LocalFile, TEXT("json"));
			FFileHelper::SaveStringToFile(Json, *MetadataPath, FFileHelper::EEncodingOptions::ForceUTF8WithoutBOM);
		}
	}
#endif // WITH_AUTOMATION_TESTS
}
#endif

<<<<<<< HEAD
FString GetRHIForAutomation()
{
	// Remove any extra information in () from RHI string
	FString RHI = FApp::GetGraphicsRHI();
	int Pos;
	if (RHI.FindChar(*TEXT("("), Pos))
	{
		RHI = RHI.Left(Pos).TrimEnd();
	}
	return RHI;
=======
TSet<FName> GetRHIForAutomation()
{
	FString RHI = FApp::GetGraphicsRHI();
#if WITH_ENGINE
	FString FeatureLevel = LexToString(GMaxRHIFeatureLevel);
#else
	FString FeatureLevel = TEXT("N/A");
#endif

	if (RHI.IsEmpty())
	{
		RHI = FParse::Param(FCommandLine::Get(), TEXT("nullrhi"))? LexToString(ETEST_RHI_Options::Null) : TEXT("N/A");
	}
	else
	{
		// Remove any extra information in () from RHI string
		int Pos;
		if (RHI.FindChar(*TEXT("("), Pos))
		{
			RHI = RHI.Left(Pos).TrimEnd();
		}
	}

	return TSet<FName> {FName(RHI), FName(FeatureLevel)};
}

bool FAutomationWorkerModule::IsTestExcluded(const FString& InTestToRun, FString* OutReason, bool* OutWarn) const
{
	FName SkipReason;
	UAutomationTestExcludelist* Excludelist = UAutomationTestExcludelist::Get();
	static const TSet<FName> RHI = GetRHIForAutomation();
	if (Excludelist->IsTestExcluded(InTestToRun, RHI, &SkipReason, OutWarn))
	{
		if (OutReason)
		{
			(*OutReason) = (SkipReason.IsNone() ? TEXT("unknown reason") : SkipReason.ToString());
			(*OutReason) += TEXT(" [config]");
		}

		return true;
	}

	return false;
>>>>>>> 4af6daef
}

void FAutomationWorkerModule::HandleRunTestsMessage( const FAutomationWorkerRunTests& Message, const TSharedRef<IMessageContext, ESPMode::ThreadSafe>& Context )
{
	UE_LOG(LogAutomationWorker, Log, TEXT("Received RunTests %s from %s"), *Message.BeautifiedTestName, *Context->GetSender().ToString());

	LLM_SCOPE_BYNAME(TEXT("AutomationTest/Worker"));
	
	if (TestRequesterAddress.IsValid() && !TestName.IsEmpty())
	{
		if (TestRequesterAddress == Context->GetSender())
		{
			UE_LOG(LogAutomationWorker, Log, TEXT("Worker is already running test '%s' from %s. Request is ignored."), *BeautifiedTestName, *TestRequesterAddress.ToString());
			return;
		}

		FString LogMessage = FString::Format(TEXT("Worker is already running test '%s' from %s. '%s' won't be run."), 
			{ *BeautifiedTestName, *TestRequesterAddress.ToString(), *Message.BeautifiedTestName });
		UE_LOG(LogAutomationWorker, Warning, TEXT("%s"), *LogMessage);

		// Let the sender know it won't happen
		FAutomationWorkerRunTestsReply* OutMessage = FMessageEndpoint::MakeMessage<FAutomationWorkerRunTestsReply>();
		OutMessage->TestName = Message.TestName;
		OutMessage->ExecutionCount = Message.ExecutionCount;
		OutMessage->State = EAutomationState::Skipped;
		OutMessage->Entries.Add(FAutomationExecutionEntry(FAutomationEvent(EAutomationEventType::Error, LogMessage)));
		OutMessage->ErrorTotal = 1;
		MessageEndpoint->Send(OutMessage, Context->GetSender());

		return;
	}

	// Do we need to skip the test
<<<<<<< HEAD
	FName SkipReason;
	bool bWarn(false);
	UAutomationTestExcludelist* Excludelist = UAutomationTestExcludelist::Get();
	static FString RHI = GetRHIForAutomation();
	if (Excludelist->IsTestExcluded(Message.FullTestPath, RHI, &SkipReason, &bWarn))
	{
		FString SkippingMessage = FString::Format(TEXT("Test Skipped. Name={{0}} Reason={{1}} Path={{2}}"),
			{ *Message.BeautifiedTestName, *SkipReason.ToString(), *Message.FullTestPath });
=======
	FString SkipReason;
	bool bWarn(false);
	FAutomationTestFramework& AutomationTestFramework = FAutomationTestFramework::Get();
	if (!AutomationTestFramework.CanRunTestInEnvironment(Message.TestName, &SkipReason, &bWarn)
		|| IsTestExcluded(Message.FullTestPath, &SkipReason, &bWarn))
	{
		FString SkippingMessage = FString::Format(TEXT("Test Skipped. Name={{0}} Reason={{1}} Path={{2}}"),
			{ *Message.BeautifiedTestName, *SkipReason, *Message.FullTestPath });

>>>>>>> 4af6daef
		if (bWarn)
		{
			UE_LOG(LogAutomationWorker, Warning, TEXT("%s"), *SkippingMessage);
		}
		else
		{
			UE_LOG(LogAutomationWorker, Display, TEXT("%s"), *SkippingMessage);
		}

		FAutomationWorkerRunTestsReply* OutMessage = FMessageEndpoint::MakeMessage<FAutomationWorkerRunTestsReply>();
		OutMessage->TestName = Message.TestName;
		OutMessage->ExecutionCount = Message.ExecutionCount;
		OutMessage->State = EAutomationState::Skipped;
<<<<<<< HEAD
		OutMessage->Entries.Add(FAutomationExecutionEntry(FAutomationEvent(EAutomationEventType::Info, FString::Printf(TEXT("Skipping test because of exclude list: %s"), *SkipReason.ToString()))));
=======
		OutMessage->Entries.Add(FAutomationExecutionEntry(FAutomationEvent(EAutomationEventType::Info, FString::Printf(TEXT("Skipping test: %s"), *SkipReason))));
>>>>>>> 4af6daef
		MessageEndpoint->Send(OutMessage, Context->GetSender());

		return;
	}

	ExecutionCount = Message.ExecutionCount;
	TestName = Message.TestName;
	BeautifiedTestName = Message.BeautifiedTestName;
	bSendAnalytics = Message.bSendAnalytics;
	TestRequesterAddress = Context->GetSender();

	// Always allow the first network command to execute
	bExecuteNextNetworkCommand = true;

	// We are not executing network command sub-commands right now
	bExecutingNetworkCommandResults = false;

	FAutomationTestFramework::Get().StartTestByName(Message.TestName, Message.RoleIndex);
}


void FAutomationWorkerModule::HandleStopTestsMessage(const FAutomationWorkerStopTests& Message, const TSharedRef<IMessageContext, ESPMode::ThreadSafe>& Context)
{
	UE_LOG(LogAutomationWorker, Log, TEXT("Received StopTests from %s"), *Context->GetSender().ToString());

	if (GIsAutomationTesting)
	{
		FAutomationTestFramework::Get().DequeueAllCommands();
	}
	ReportTestComplete();
}


//dispatches analytics events to the data collector
void FAutomationWorkerModule::SendAnalyticsEvents(TArray<FString>& InAnalyticsItems)
{
	for (int32 i = 0; i < InAnalyticsItems.Num(); ++i)
	{
		FString EventString = InAnalyticsItems[i];
		if( EventString.EndsWith( TEXT( ",PERF" ) ) )
		{
			// Chop the ",PERF" off the end
			EventString.LeftInline( EventString.Len() - 5, false );

			FAutomationPerformanceSnapshot PerfSnapshot;
			PerfSnapshot.FromCommaDelimitedString( EventString );
			
			RecordPerformanceAnalytics( PerfSnapshot );
		}
	}
}

void FAutomationWorkerModule::HandleTelemetryData(const FString& StorageName, const FString& InTestName, const TArray<FAutomationTelemetryData>& InItems)
{
	FAutomationWorkerTelemetryData* Message = FMessageEndpoint::MakeMessage<FAutomationWorkerTelemetryData>();

	Message->Storage = StorageName;
	Message->Platform = FPlatformProperties::PlatformName();
	Message->Configuration = LexToString(FApp::GetBuildConfiguration());
	Message->TestName = InTestName;
	for (const FAutomationTelemetryData& Item : InItems)
	{
		Message->Items.Add(FAutomationWorkerTelemetryItem(Item));
	}

	UE_LOG(LogAutomationWorker, Log, TEXT("Sending Telemetry Data for %s"), *Message->TestName);

	MessageEndpoint->Send(Message, TestRequesterAddress);
}

void FAutomationWorkerModule::RecordPerformanceAnalytics( const FAutomationPerformanceSnapshot& PerfSnapshot )
{
	// @todo: Pass in additional performance capture data from incoming FAutomationPerformanceSnapshot!

	FAutomationAnalytics::FireEvent_FPSCapture(PerfSnapshot);
}

#undef LOCTEXT_NAMESPACE<|MERGE_RESOLUTION|>--- conflicted
+++ resolved
@@ -488,18 +488,6 @@
 }
 #endif
 
-<<<<<<< HEAD
-FString GetRHIForAutomation()
-{
-	// Remove any extra information in () from RHI string
-	FString RHI = FApp::GetGraphicsRHI();
-	int Pos;
-	if (RHI.FindChar(*TEXT("("), Pos))
-	{
-		RHI = RHI.Left(Pos).TrimEnd();
-	}
-	return RHI;
-=======
 TSet<FName> GetRHIForAutomation()
 {
 	FString RHI = FApp::GetGraphicsRHI();
@@ -543,7 +531,6 @@
 	}
 
 	return false;
->>>>>>> 4af6daef
 }
 
 void FAutomationWorkerModule::HandleRunTestsMessage( const FAutomationWorkerRunTests& Message, const TSharedRef<IMessageContext, ESPMode::ThreadSafe>& Context )
@@ -577,16 +564,6 @@
 	}
 
 	// Do we need to skip the test
-<<<<<<< HEAD
-	FName SkipReason;
-	bool bWarn(false);
-	UAutomationTestExcludelist* Excludelist = UAutomationTestExcludelist::Get();
-	static FString RHI = GetRHIForAutomation();
-	if (Excludelist->IsTestExcluded(Message.FullTestPath, RHI, &SkipReason, &bWarn))
-	{
-		FString SkippingMessage = FString::Format(TEXT("Test Skipped. Name={{0}} Reason={{1}} Path={{2}}"),
-			{ *Message.BeautifiedTestName, *SkipReason.ToString(), *Message.FullTestPath });
-=======
 	FString SkipReason;
 	bool bWarn(false);
 	FAutomationTestFramework& AutomationTestFramework = FAutomationTestFramework::Get();
@@ -596,7 +573,6 @@
 		FString SkippingMessage = FString::Format(TEXT("Test Skipped. Name={{0}} Reason={{1}} Path={{2}}"),
 			{ *Message.BeautifiedTestName, *SkipReason, *Message.FullTestPath });
 
->>>>>>> 4af6daef
 		if (bWarn)
 		{
 			UE_LOG(LogAutomationWorker, Warning, TEXT("%s"), *SkippingMessage);
@@ -610,11 +586,7 @@
 		OutMessage->TestName = Message.TestName;
 		OutMessage->ExecutionCount = Message.ExecutionCount;
 		OutMessage->State = EAutomationState::Skipped;
-<<<<<<< HEAD
-		OutMessage->Entries.Add(FAutomationExecutionEntry(FAutomationEvent(EAutomationEventType::Info, FString::Printf(TEXT("Skipping test because of exclude list: %s"), *SkipReason.ToString()))));
-=======
 		OutMessage->Entries.Add(FAutomationExecutionEntry(FAutomationEvent(EAutomationEventType::Info, FString::Printf(TEXT("Skipping test: %s"), *SkipReason))));
->>>>>>> 4af6daef
 		MessageEndpoint->Send(OutMessage, Context->GetSender());
 
 		return;
