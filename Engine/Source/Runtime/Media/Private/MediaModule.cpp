--- conflicted
+++ resolved
@@ -27,41 +27,11 @@
 class FMediaModule
 	: public IMediaModule
 {
-<<<<<<< HEAD
-	struct FPlatformInfo
-	{
-		FPlatformInfo()
-		{ }
-
-		FPlatformInfo(const FName& PlatformName, const FGuid& PlatformGuid, IMediaInfo* MediaInfo)
-			: Name(PlatformName), Guid(PlatformGuid), Info(MediaInfo)
-		{ }
-
-		FName Name;
-		FGuid Guid;
-		IMediaInfo* Info;
-	};
-=======
->>>>>>> 6bbb88c8
 
 public:
 
 	//~ IMediaModule interface
 
-<<<<<<< HEAD
-	virtual void RegisterPlatform(const FName& PlatformName, const FGuid& PlatformGuid, IMediaInfo *MediaInfo) override
-	{
-		PlatformInfo.Add(FPlatformInfo(PlatformName, PlatformGuid, MediaInfo));
-	}
-
-	virtual FName GetPlatformName(const FGuid& PlatformGuid) const override
-	{
-		for (const FPlatformInfo& Info : PlatformInfo)
-		{
-			if (Info.Guid == PlatformGuid)
-			{
-				return Info.Name;
-=======
 	virtual FName GetPlatformName(const FGuid& PlatformGuid) const override
 	{
 		for (auto& Pair : FDataDrivenPlatformInfoRegistry::GetAllPlatformInfos())
@@ -69,7 +39,6 @@
 			if (Pair.Value.GlobalIdentifier == PlatformGuid)
 			{
 				return Pair.Key;
->>>>>>> 6bbb88c8
 			}
 		}
 		return FName();
@@ -77,18 +46,7 @@
 
 	virtual FGuid GetPlatformGuid(const FName& PlatformName) const override
 	{
-<<<<<<< HEAD
-		for (const FPlatformInfo& Info : PlatformInfo)
-		{
-			if (Info.Name == PlatformName)
-			{
-				return Info.Guid;
-			}
-		}
-		return FGuid();
-=======
 		return FDataDrivenPlatformInfoRegistry::GetPlatformInfo(PlatformName).GlobalIdentifier;
->>>>>>> 6bbb88c8
 	}
 
 	virtual const TArray<IMediaCaptureSupport*>& GetCaptureSupports() const override
@@ -249,17 +207,6 @@
 		{
 			TickerThread = FRunnableThread::Create(&Ticker, TEXT("FMediaTicker"));
 		}
-
-		TArray<FName> Modules;
-		FModuleManager::Get().FindModules(TEXT("*MediaInfo"), Modules);
-
-		for (int32 Index = 0; Index < Modules.Num(); Index++)
-		{
-			if (IMediaInfo* MediaInfo = FModuleManager::LoadModulePtr<IMediaInfo>(Modules[Index]))
-			{
-				MediaInfo->Initialize(this);
-			}
-		}
 	}
 
 	virtual void ShutdownModule() override
@@ -317,12 +264,6 @@
 
 	/** The media clock's time source. */
 	TSharedPtr<IMediaTimeSource, ESPMode::ThreadSafe> TimeSource;
-
-<<<<<<< HEAD
-	/** List of supported platforms */
-	TArray<FPlatformInfo> PlatformInfo;
 };
 
-=======
->>>>>>> 6bbb88c8
 IMPLEMENT_MODULE(FMediaModule, Media);