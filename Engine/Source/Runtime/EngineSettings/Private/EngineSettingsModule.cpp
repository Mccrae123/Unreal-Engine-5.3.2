// Copyright Epic Games, Inc. All Rights Reserved.

#include "Modules/ModuleManager.h"
#include "UObject/UnrealType.h"
#include "ConsoleSettings.h"
#include "GameNetworkManagerSettings.h"
#include "GameMapsSettings.h"
#include "GameSessionSettings.h"
#include "GeneralEngineSettings.h"
#include "GeneralProjectSettings.h"
#include "HudSettings.h"
#include "Misc/ConfigCacheIni.h"


/**
 * Implements the EngineSettings module.
 */
class FEngineSettingsModule
	: public IModuleInterface
{
public:

	// IModuleInterface interface

	virtual void StartupModule( ) override { }
	virtual void ShutdownModule( ) override { }

	virtual bool SupportsDynamicReloading( ) override
	{
		return true;
	}
};


/* Class constructors
 *****************************************************************************/

UConsoleSettings::UConsoleSettings( const FObjectInitializer& ObjectInitializer )
	: Super(ObjectInitializer)
{ }


UGameMapsSettings::UGameMapsSettings( const FObjectInitializer& ObjectInitializer )
	: Super(ObjectInitializer)
	, bUseSplitscreen(true)
	, TwoPlayerSplitscreenLayout(ETwoPlayerSplitScreenType::Horizontal)
	, ThreePlayerSplitscreenLayout(EThreePlayerSplitScreenType::FavorTop)
	, bOffsetPlayerGamepadIds(false)
{ }


UGameNetworkManagerSettings::UGameNetworkManagerSettings( const FObjectInitializer& ObjectInitializer )
	: Super(ObjectInitializer)
{ }


UGameSessionSettings::UGameSessionSettings( const FObjectInitializer& ObjectInitializer )
	: Super(ObjectInitializer)
{ }


UGeneralEngineSettings::UGeneralEngineSettings( const FObjectInitializer& ObjectInitializer )
	: Super(ObjectInitializer)
{ }


UGeneralProjectSettings::UGeneralProjectSettings( const FObjectInitializer& ObjectInitializer )
	: Super(ObjectInitializer)
	, bShouldWindowPreserveAspectRatio(true)
	, bUseBorderlessWindow(false)
	, bStartInVR(false)
	, bAllowWindowResize(true)
	, bAllowClose(true)
	, bAllowMaximize(true)
	, bAllowMinimize(true)
	, EyeOffsetForFakeStereoRenderingDevice(0.0320000005f)
<<<<<<< HEAD
	, FOVForFakeStereoRenderingDevice(100)
=======
	, FOVForFakeStereoRenderingDevice(90)
>>>>>>> 4af6daef
{ }


UHudSettings::UHudSettings( const FObjectInitializer& ObjectInitializer )
	: Super(ObjectInitializer)
{ }


/* Static functions
 *****************************************************************************/

FString UGameMapsSettings::GetGameDefaultMap( )
{
	return IsRunningDedicatedServer()
		? GetDefault<UGameMapsSettings>()->ServerDefaultMap.GetLongPackageName()
		: GetDefault<UGameMapsSettings>()->GameDefaultMap.GetLongPackageName();
}


FString UGameMapsSettings::GetGlobalDefaultGameMode( )
{
	UGameMapsSettings* GameMapsSettings = Cast<UGameMapsSettings>(UGameMapsSettings::StaticClass()->GetDefaultObject());

	return IsRunningDedicatedServer() && GameMapsSettings->GlobalDefaultServerGameMode.IsValid()
		? GameMapsSettings->GlobalDefaultServerGameMode.ToString()
		: GameMapsSettings->GlobalDefaultGameMode.ToString();
}

FString UGameMapsSettings::GetGameModeForName(const FString& GameModeName)
{
	UGameMapsSettings* GameMapsSettings = Cast<UGameMapsSettings>(UGameMapsSettings::StaticClass()->GetDefaultObject());

	// Look to see if this should be remapped from a shortname to full class name
	for (const FGameModeName& Alias : GameMapsSettings->GameModeClassAliases)
	{
		if (GameModeName == Alias.Name)
		{
			// switch GameClassName to the full name
			return Alias.GameMode.ToString();
		}
	}

	// Check deprecated config
	FConfigSection* GameModeSection = GConfig->GetSectionPrivate(TEXT("/Script/Engine.GameMode"), false, true, GGameIni);
	
	if (GameModeSection)
	{
		TArray<FString> ConfigLines;
		GameModeSection->MultiFind(TEXT("GameModeClassAliases"), ConfigLines);

		if (ConfigLines.Num())
		{
			UE_LOG(LogLoad, Warning, TEXT("GameMode::GameModeClassAliases are deprecated, move to GameMapsSettings"));

			for (FString& ConfigString : ConfigLines)
			{
				FString ModeName, ModePath;
				if (FParse::Value(*ConfigString, TEXT("ShortName="), ModeName) && FParse::Value(*ConfigString, TEXT("GameClassName="), ModePath))
				{
					if (ModeName == GameModeName)
					{
						return ModePath;
					}
				}
			}

		}
	}

	return GameModeName;
}

FString UGameMapsSettings::GetGameModeForMapName(const FString& MapName)
{
	UGameMapsSettings* GameMapsSettings = Cast<UGameMapsSettings>(UGameMapsSettings::StaticClass()->GetDefaultObject());

	// See if we have a per-prefix default specified
	for (const FGameModeName& Prefix : GameMapsSettings->GameModeMapPrefixes)
	{
		if ((Prefix.Name.Len() > 0) && MapName.StartsWith(Prefix.Name))
		{
			return Prefix.GameMode.ToString();
		}
	}

	// Check deprecated config
	FConfigSection* GameModeSection = GConfig->GetSectionPrivate(TEXT("/Script/Engine.WorldSettings"), false, true, GGameIni);

	if (GameModeSection)
	{
		TArray<FString> ConfigLines;
		GameModeSection->MultiFind(TEXT("DefaultMapPrefixes"), ConfigLines);

		if (ConfigLines.Num())
		{
			UE_LOG(LogLoad, Warning, TEXT("GameMode::DefaultMapPrefixes are deprecated, move to GameMapsSettings::GameModeMapPrefixes"));

			for (FString& ConfigString : ConfigLines)
			{
				FString Prefix, ModePath;
				if (FParse::Value(*ConfigString, TEXT("Prefix="), Prefix) && FParse::Value(*ConfigString, TEXT("GameMode="), ModePath))
				{
					if (MapName.StartsWith(Prefix))
					{
						return ModePath;
					}
				}
			}

		}
	}

	return FString();
}

void UGameMapsSettings::SetGameDefaultMap( const FString& NewMap )
{
	UGameMapsSettings* GameMapsSettings = Cast<UGameMapsSettings>(UGameMapsSettings::StaticClass()->GetDefaultObject());

	if (IsRunningDedicatedServer())
	{
		GameMapsSettings->ServerDefaultMap = NewMap;
	}
	else
	{
		GameMapsSettings->GameDefaultMap = NewMap;
	}
}

void UGameMapsSettings::SetGlobalDefaultGameMode( const FString& NewGameMode )
{
	UGameMapsSettings* GameMapsSettings = Cast<UGameMapsSettings>(UGameMapsSettings::StaticClass()->GetDefaultObject());
	
	GameMapsSettings->GlobalDefaultGameMode = NewGameMode;
}

UGameMapsSettings* UGameMapsSettings::GetGameMapsSettings()
{
	return GetMutableDefault<UGameMapsSettings>();
}

void UGameMapsSettings::SetSkipAssigningGamepadToPlayer1(bool bSkipFirstPlayer)
{
	bOffsetPlayerGamepadIds = bSkipFirstPlayer;
}

bool UGameMapsSettings::GetSkipAssigningGamepadToPlayer1() const
{
	return bOffsetPlayerGamepadIds;
}

// Backwards compat for map strings
void FixMapAssetRef(FSoftObjectPath& MapAssetReference)
{
	const FString AssetRefStr = MapAssetReference.ToString();
	int32 DummyIndex;
	if (!AssetRefStr.IsEmpty() && !AssetRefStr.FindLastChar(TEXT('.'), DummyIndex))
	{
		FString MapName, MapPath;
		AssetRefStr.Split(TEXT("/"), &MapPath, &MapName, ESearchCase::IgnoreCase, ESearchDir::FromEnd);
		MapAssetReference.SetPath(FString::Printf(TEXT("%s/%s.%s"),*MapPath, *MapName, *MapName));
	}
};

void UGameMapsSettings::PostInitProperties()
{
	Super::PostInitProperties();

#if WITH_EDITORONLY_DATA
	FixMapAssetRef(EditorStartupMap);
#endif
	FixMapAssetRef(GameDefaultMap);
	FixMapAssetRef(ServerDefaultMap);
	FixMapAssetRef(TransitionMap);
}

void UGameMapsSettings::PostReloadConfig( FProperty* PropertyThatWasLoaded )
{
	if (PropertyThatWasLoaded)
	{
#if WITH_EDITORONLY_DATA
		if (PropertyThatWasLoaded->GetFName() == GET_MEMBER_NAME_CHECKED(UGameMapsSettings, EditorStartupMap))
		{
			FixMapAssetRef(EditorStartupMap);
		}
		else
#endif
		if (PropertyThatWasLoaded->GetFName() == GET_MEMBER_NAME_CHECKED(UGameMapsSettings, GameDefaultMap))
		{
			FixMapAssetRef(GameDefaultMap);
		}
		else if (PropertyThatWasLoaded->GetFName() == GET_MEMBER_NAME_CHECKED(UGameMapsSettings, ServerDefaultMap))
		{
			FixMapAssetRef(ServerDefaultMap);
		}
		else if (PropertyThatWasLoaded->GetFName() == GET_MEMBER_NAME_CHECKED(UGameMapsSettings, TransitionMap))
		{
			FixMapAssetRef(TransitionMap);
		}
	}
	else
	{
#if WITH_EDITORONLY_DATA
		FixMapAssetRef(EditorStartupMap);
#endif
		FixMapAssetRef(GameDefaultMap);
		FixMapAssetRef(ServerDefaultMap);
		FixMapAssetRef(TransitionMap);
	}
}


IMPLEMENT_MODULE(FEngineSettingsModule, EngineSettings);<|MERGE_RESOLUTION|>--- conflicted
+++ resolved
@@ -74,11 +74,7 @@
 	, bAllowMaximize(true)
 	, bAllowMinimize(true)
 	, EyeOffsetForFakeStereoRenderingDevice(0.0320000005f)
-<<<<<<< HEAD
-	, FOVForFakeStereoRenderingDevice(100)
-=======
 	, FOVForFakeStereoRenderingDevice(90)
->>>>>>> 4af6daef
 { }
 
 
