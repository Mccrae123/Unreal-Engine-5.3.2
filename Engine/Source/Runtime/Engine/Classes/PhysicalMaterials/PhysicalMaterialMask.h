// Copyright Epic Games, Inc. All Rights Reserved.

#pragma once

#include "CoreMinimal.h"
#include "UObject/ObjectMacros.h"
#include "UObject/Object.h"
#include "Engine/EngineTypes.h"
#include "Engine/Texture.h"
#include "EngineDefines.h"
#include "PhysicsSettingsEnums.h"
#include "Physics/PhysicsInterfaceCore.h"
#include "PhysicalMaterialMask.generated.h"

struct FPropertyChangedEvent;

/**
 * Physical material masks are used to map multiple physical materials to a single rendering material
 */
UCLASS(BlueprintType, Blueprintable, CollapseCategories, HideCategories = Object, MinimalAPI)
class UPhysicalMaterialMask : public UObject
{
	GENERATED_UCLASS_BODY()

	//
	// Object properties.
	//
#if WITH_EDITORONLY_DATA

	UPROPERTY(VisibleAnywhere, Instanced, Category = ImportSettings)
	TObjectPtr<class UAssetImportData> AssetImportData;

	/** Mask input texture, square aspect ratio recommended. Recognized mask colors include: white, black, red, green, yellow, cyan, turquoise, and magenta. */
	UPROPERTY(VisibleAnywhere, BlueprintReadOnly, Category = TextureSource)
	TObjectPtr<UTexture> MaskTexture;

#endif

	/** StaticMesh UV channel index to use when performing lookups with this mask. */
	UPROPERTY(EditAnywhere, BlueprintReadWrite, Category = TextureSource)
	int32 UVChannelIndex;

	/** The addressing mode to use for the X axis. */
	UPROPERTY(EditAnywhere, BlueprintReadWrite, meta = (DisplayName = "X-axis Tiling Method"), Category = TextureSource)
	TEnumAsByte<enum TextureAddress> AddressX;

	/** The addressing mode to use for the Y axis. */
	UPROPERTY(EditAnywhere, BlueprintReadWrite, meta = (DisplayName = "Y-axis Tiling Method"), Category = TextureSource)
	TEnumAsByte<enum TextureAddress> AddressY;

	static ENGINE_API uint32 INVALID_MASK_INDEX;

public:

	//~ Begin UObject Interface
#if WITH_EDITOR
	ENGINE_API virtual void PostEditChangeProperty(FPropertyChangedEvent& PropertyChangedEvent) override;
#endif // WITH_EDITOR
	ENGINE_API virtual void PostInitProperties() override;
	ENGINE_API virtual void PostLoad() override;
	ENGINE_API virtual void FinishDestroy() override;
	//~ End UObject Interface

	ENGINE_API virtual ~UPhysicalMaterialMask();
	ENGINE_API UPhysicalMaterialMask(FVTableHelper& Helper);

#if WITH_EDITOR
	// Helper method to set mask texture
	ENGINE_API void SetMaskTexture(UTexture* InMaskTexture, const FString& InTextureFilename);

	// Dump mask data to log display.
	ENGINE_API void DumpMaskData();
#endif // WITH_EDITOR

	TUniquePtr<FPhysicsMaterialMaskHandle> MaterialMaskHandle;

	/** Get the physics-interface derived version of this material */
<<<<<<< HEAD
	FPhysicsMaterialMaskHandle& GetPhysicsMaterialMask();
=======
	ENGINE_API FPhysicsMaterialMaskHandle& GetPhysicsMaterialMask();
>>>>>>> 4af6daef

	// Helper method to generate mask data used at runtime based on mask texture
	ENGINE_API void GenerateMaskData(TArray<uint32>& OutMaskData, int32& OutSizeX, int32& OutSizeY) const;

	// Helper method to query phys mat index at a given UV position in mask data
	static ENGINE_API uint32 GetPhysMatIndex(const TArray<uint32>& MaskData, int32 SizeX, int32 SizeY, int32 AddressX, int32 AddressY, float U, float V);
};
<|MERGE_RESOLUTION|>--- conflicted
+++ resolved
@@ -75,11 +75,7 @@
 	TUniquePtr<FPhysicsMaterialMaskHandle> MaterialMaskHandle;
 
 	/** Get the physics-interface derived version of this material */
-<<<<<<< HEAD
-	FPhysicsMaterialMaskHandle& GetPhysicsMaterialMask();
-=======
 	ENGINE_API FPhysicsMaterialMaskHandle& GetPhysicsMaterialMask();
->>>>>>> 4af6daef
 
 	// Helper method to generate mask data used at runtime based on mask texture
 	ENGINE_API void GenerateMaskData(TArray<uint32>& OutMaskData, int32& OutSizeX, int32& OutSizeY) const;
