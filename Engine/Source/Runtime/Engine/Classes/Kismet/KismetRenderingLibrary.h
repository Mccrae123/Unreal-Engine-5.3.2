--- conflicted
+++ resolved
@@ -206,22 +206,15 @@
 	UFUNCTION(BlueprintPure, Category="Rendering", meta = (DisplayName = "Calculate Projection Matrix (Minimal View Info)", ScriptMethod = "CalculateProjectionMatrix"))
 	static ENGINE_API FMatrix CalculateProjectionMatrix(const FMinimalViewInfo& MinimalViewInfo);
 
-<<<<<<< HEAD
-	/** Enables or disables the path tracer for all viewports simulatenously.
-=======
 	/** Enables or disables the path tracer for the current Game Viewport.
->>>>>>> 4af6daef
 	 * This command is equivalent to setting ShowFlag.PathTracing, but is accessible even from shipping builds.
 	 */
 	UFUNCTION(BlueprintCallable, Category = "Rendering", meta = (Keywords="EnablePathTracing"))
 	static ENGINE_API void EnablePathTracing(bool bEnablePathTracer);
-<<<<<<< HEAD
-=======
 
 	/** Forces the path tracer to restart sample accumulation.
 	 * This can be used to force the path tracer to compute a new frame in situations where it can not detect a change in the scene automatically.
 	 */
 	UFUNCTION(BlueprintCallable, Category = "Rendering", meta = (Keywords = "PathTracing"))
 	static ENGINE_API void RefreshPathTracingOutput();
->>>>>>> 4af6daef
 };