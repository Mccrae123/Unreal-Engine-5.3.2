--- conflicted
+++ resolved
@@ -52,11 +52,7 @@
 
 	// --- Create Object
 	UFUNCTION(BlueprintCallable, Category = "Spawning", meta = (BlueprintInternalUseOnly = "true", DefaultToSelf = "Outer"))
-<<<<<<< HEAD
-	static UObject* SpawnObject(TSubclassOf<UObject> ObjectClass, UObject* Outer);
-=======
 	static ENGINE_API UObject* SpawnObject(TSubclassOf<UObject> ObjectClass, UObject* Outer);
->>>>>>> 4af6daef
 
 	// --- Spawning functions ------------------------------
 
@@ -66,19 +62,11 @@
 
 	/** Spawns an instance of an actor class, but does not automatically run its construction script.  */
 	UFUNCTION(BlueprintCallable, Category = "Spawning", meta = (WorldContext = "WorldContextObject", UnsafeDuringActorConstruction = "true", BlueprintInternalUseOnly = "true"))
-<<<<<<< HEAD
-	static class AActor* BeginDeferredActorSpawnFromClass(const UObject* WorldContextObject, TSubclassOf<AActor> ActorClass, const FTransform& SpawnTransform, ESpawnActorCollisionHandlingMethod CollisionHandlingOverride = ESpawnActorCollisionHandlingMethod::Undefined, AActor* Owner = nullptr, ESpawnActorScaleMethod TransformScaleMethod = ESpawnActorScaleMethod::MultiplyWithRoot);
-
-	/** 'Finish' spawning an actor.  This will run the construction script. */
-	UFUNCTION(BlueprintCallable, Category="Spawning", meta=(UnsafeDuringActorConstruction = "true", BlueprintInternalUseOnly = "true"))
-	static class AActor* FinishSpawningActor(class AActor* Actor, const FTransform& SpawnTransform, ESpawnActorScaleMethod TransformScaleMethod = ESpawnActorScaleMethod::MultiplyWithRoot);
-=======
 	static ENGINE_API class AActor* BeginDeferredActorSpawnFromClass(const UObject* WorldContextObject, TSubclassOf<AActor> ActorClass, const FTransform& SpawnTransform, ESpawnActorCollisionHandlingMethod CollisionHandlingOverride = ESpawnActorCollisionHandlingMethod::Undefined, AActor* Owner = nullptr, ESpawnActorScaleMethod TransformScaleMethod = ESpawnActorScaleMethod::MultiplyWithRoot);
 
 	/** 'Finish' spawning an actor.  This will run the construction script. */
 	UFUNCTION(BlueprintCallable, Category="Spawning", meta=(UnsafeDuringActorConstruction = "true", BlueprintInternalUseOnly = "true"))
 	static ENGINE_API class AActor* FinishSpawningActor(class AActor* Actor, const FTransform& SpawnTransform, ESpawnActorScaleMethod TransformScaleMethod = ESpawnActorScaleMethod::MultiplyWithRoot);
->>>>>>> 4af6daef
 
 	// --- Actor functions ------------------------------
 
@@ -157,8 +145,7 @@
 	 * Indexes up to this can be use as PlayerStateIndex parameters for other functions.
 	 */
 	UFUNCTION(BlueprintPure, Category="Game", meta = (WorldContext="WorldContextObject", UnsafeDuringActorConstruction="true"))
-<<<<<<< HEAD
-	static int32 GetNumPlayerStates(const UObject* WorldContextObject);
+	static ENGINE_API int32 GetNumPlayerStates(const UObject* WorldContextObject);
 
 	/**
 	 * Returns the player state at the given index in the game state's PlayerArray. 
@@ -168,7 +155,7 @@
 	 * @param PlayerStateIndex	Index into the game state's PlayerArray
 	 */
 	UFUNCTION(BlueprintPure, Category = "Game", meta = (WorldContext = "WorldContextObject", UnsafeDuringActorConstruction = "true"))
-	static class APlayerState* GetPlayerState(const UObject* WorldContextObject, int32 PlayerStateIndex);
+	static ENGINE_API class APlayerState* GetPlayerState(const UObject* WorldContextObject, int32 PlayerStateIndex);
 
 	/**
 	 * Returns the player state that matches the passed in online id, or null for an invalid one.
@@ -177,57 +164,21 @@
 	 * @param UniqueId	The player's unique net/online id
 	 */
 	UFUNCTION(BlueprintPure, Category = "Game", meta = (WorldContext = "WorldContextObject", UnsafeDuringActorConstruction = "true"))
-	static class APlayerState* GetPlayerStateFromUniqueNetId(const UObject* WorldContextObject, const FUniqueNetIdRepl& UniqueId);
+	static ENGINE_API class APlayerState* GetPlayerStateFromUniqueNetId(const UObject* WorldContextObject, const FUniqueNetIdRepl& UniqueId);
 
 	/**
 	 * Returns the total number of available player controllers, including remote players when called on a server.
 	 * Indexes up to this can be used as PlayerIndex parameters for the following functions.
 	 */
 	UFUNCTION(BlueprintPure, Category = "Game", meta = (WorldContext = "WorldContextObject", UnsafeDuringActorConstruction = "true"))
-	static int32 GetNumPlayerControllers(const UObject* WorldContextObject);
+	static ENGINE_API int32 GetNumPlayerControllers(const UObject* WorldContextObject);
 
 	/**
 	 * Returns the number of fully initialized local players, this will be 0 on dedicated servers.
 	 * Indexes up to this can be used as PlayerIndex parameters for the following functions, and you are guaranteed to get a local player controller.
 	 */
 	UFUNCTION(BlueprintPure, Category = "Game", meta = (WorldContext = "WorldContextObject", UnsafeDuringActorConstruction = "true"))
-	static int32 GetNumLocalPlayerControllers(const UObject* WorldContextObject);
-=======
-	static ENGINE_API int32 GetNumPlayerStates(const UObject* WorldContextObject);
-
-	/**
-	 * Returns the player state at the given index in the game state's PlayerArray. 
-	 * This will work on both the client and server and the index will be consistent.
-	 * After initial replication, all clients and the server will have access to PlayerStates for all connected players.
-	 *
-	 * @param PlayerStateIndex	Index into the game state's PlayerArray
-	 */
-	UFUNCTION(BlueprintPure, Category = "Game", meta = (WorldContext = "WorldContextObject", UnsafeDuringActorConstruction = "true"))
-	static ENGINE_API class APlayerState* GetPlayerState(const UObject* WorldContextObject, int32 PlayerStateIndex);
-
-	/**
-	 * Returns the player state that matches the passed in online id, or null for an invalid one.
-	 * This will work on both the client and server for local and remote players.
-	 *
-	 * @param UniqueId	The player's unique net/online id
-	 */
-	UFUNCTION(BlueprintPure, Category = "Game", meta = (WorldContext = "WorldContextObject", UnsafeDuringActorConstruction = "true"))
-	static ENGINE_API class APlayerState* GetPlayerStateFromUniqueNetId(const UObject* WorldContextObject, const FUniqueNetIdRepl& UniqueId);
-
-	/**
-	 * Returns the total number of available player controllers, including remote players when called on a server.
-	 * Indexes up to this can be used as PlayerIndex parameters for the following functions.
-	 */
-	UFUNCTION(BlueprintPure, Category = "Game", meta = (WorldContext = "WorldContextObject", UnsafeDuringActorConstruction = "true"))
-	static ENGINE_API int32 GetNumPlayerControllers(const UObject* WorldContextObject);
-
-	/**
-	 * Returns the number of fully initialized local players, this will be 0 on dedicated servers.
-	 * Indexes up to this can be used as PlayerIndex parameters for the following functions, and you are guaranteed to get a local player controller.
-	 */
-	UFUNCTION(BlueprintPure, Category = "Game", meta = (WorldContext = "WorldContextObject", UnsafeDuringActorConstruction = "true"))
 	static ENGINE_API int32 GetNumLocalPlayerControllers(const UObject* WorldContextObject);
->>>>>>> 4af6daef
 
 	/** 
 	 * Returns the player controller found while iterating through the local and available remote player controllers.
@@ -237,11 +188,7 @@
 	 * @param PlayerIndex	Index in the player controller list, starting first with local players and then available remote ones
 	 */
 	UFUNCTION(BlueprintPure, Category="Game", meta=(WorldContext="WorldContextObject", UnsafeDuringActorConstruction="true"))
-<<<<<<< HEAD
-	static class APlayerController* GetPlayerController(const UObject* WorldContextObject, int32 PlayerIndex);
-=======
 	static ENGINE_API class APlayerController* GetPlayerController(const UObject* WorldContextObject, int32 PlayerIndex);
->>>>>>> 4af6daef
 
 	/**
 	 * Returns the pawn for the player controller at the specified player index.
@@ -271,61 +218,6 @@
 	static ENGINE_API class APlayerCameraManager* GetPlayerCameraManager(const UObject* WorldContextObject, int32 PlayerIndex);
 
 	/** 
-<<<<<<< HEAD
-	 * Returns the player controller with the specified physical controller ID. This only works for local players.
-	 *
-	 * @param ControllerID	Physical controller ID, the same value returned from Get Player Controller ID
-	 */
-	UFUNCTION(BlueprintPure, Category="Game", meta=(DisplayName="Get Local Player Controller From ID", WorldContext="WorldContextObject", UnsafeDuringActorConstruction="true"))
-	static class APlayerController* GetPlayerControllerFromID(const UObject* WorldContextObject, int32 ControllerID);
-
-	/** 
-	 * Returns the player controller with the specified physical controller ID. This only works for local players.
-	 *
-	 * @param ControllerID	Physical controller ID, the same value returned from Get Player Controller ID
-	 */
-	UFUNCTION(BlueprintPure, Category="Game", meta=(DisplayName="Get Local Player Controller From Platform User", WorldContext="WorldContextObject", UnsafeDuringActorConstruction="true"))
-	static APlayerController* GetPlayerControllerFromPlatformUser(const UObject* WorldContextObject, FPlatformUserId UserId);
-
-	/** 
-	 * Create a new local player for this game, for cases like local multiplayer.
-	 *
-	 * @param ControllerId             The ID of the physical controller that the should control the newly created player. A value of -1 specifies to use the next available ID
-	 * @param bSpawnPlayerController   Whether a player controller should be spawned immediately for this player. If false a player controller will not be created automatically until transition to the next map.
-	 * @return                         The created player controller if one is created.
-	 */
-	UFUNCTION(BlueprintCallable, Category = "Game", meta = (DisplayName="Create Local Player", WorldContext = "WorldContextObject", AdvancedDisplay = "2", UnsafeDuringActorConstruction = "true"))
-	static class APlayerController* CreatePlayer(const UObject* WorldContextObject, int32 ControllerId = -1, bool bSpawnPlayerController = true);
-	
-	/** 
-	 * Create a new local player for this game, for cases like local multiplayer.
-	 *
-	 * @param UserId             	   The platform user id that should control the newly created player. A valude of PLATFRMUSERID_NONE specifies to use the next available ID	
-	 * @param bSpawnPlayerController   Whether a player controller should be spawned immediately for this player. If false a player controller will not be created automatically until transition to the next map.
-	 * @return                         The created player controller if one is created.
-	 */
-	UFUNCTION(BlueprintCallable, Category = "Game", meta = (AutoCreateRefTerm="UserId", DisplayName="Create Local Player For Platform User", WorldContext = "WorldContextObject", AdvancedDisplay = "2", UnsafeDuringActorConstruction = "true"))
-	static class APlayerController* CreatePlayerFromPlatformUser(const UObject* WorldContextObject, FPlatformUserId UserId, bool bSpawnPlayerController = true);
-
-	/** 
-	 * Removes a local player from this game.
-	 *
-	 * @param Player			The player controller of the player to be removed
-	 * @param bDestroyPawn		Whether the controlled pawn should be deleted as well
-	 */
-	UFUNCTION(BlueprintCallable, Category = "Game", meta = (DisplayName="Remove Local Player", UnsafeDuringActorConstruction = "true"))
-	static void RemovePlayer(APlayerController* Player, bool bDestroyPawn);
-
-	/**
-	 * Gets what physical controller ID a player is using. This only works for local player controllers.
-	 *
-	 * @param Player	The player controller of the player to get the ID of
-	 * @return			The ID of the passed in player. -1 if there is no physical controller assigned to the passed in player
-	 */
-	UFUNCTION(BlueprintPure, Category="Game", meta=(DisplayName="Get Local Player Controller ID", UnsafeDuringActorConstruction="true"))
-	static int32 GetPlayerControllerID(APlayerController* Player);
-
-=======
 	 * Determines if any local player controller's camera is within range of the specified location.
 	 * @param Location		The location from which test range
 	 * @param MaximumRange	The distance away from Location to test range
@@ -388,7 +280,6 @@
 	UFUNCTION(BlueprintPure, Category="Game", meta=(DisplayName="Get Local Player Controller ID", UnsafeDuringActorConstruction="true"))
 	static ENGINE_API int32 GetPlayerControllerID(APlayerController* Player);
 
->>>>>>> 4af6daef
 	/**
 	 * Sets what physical controller ID a player should be using. This only works for local player controllers.
 	 *
@@ -396,11 +287,7 @@
 	 * @param ControllerId		The controller ID to assign to this player
 	 */
 	UFUNCTION(BlueprintCallable, Category="Game", meta=(DisplayName="Set Local Player Controller ID",UnsafeDuringActorConstruction="true"))
-<<<<<<< HEAD
-	static void SetPlayerControllerID(APlayerController* Player, int32 ControllerId);
-=======
 	static ENGINE_API void SetPlayerControllerID(APlayerController* Player, int32 ControllerId);
->>>>>>> 4af6daef
 	
 	/**
 	 * Sets what platform user id a player should be using. This only works for local player controllers.
@@ -409,11 +296,7 @@
 	 * @param PlatformUserId	The platform user id to assign this player
 	 */
 	UFUNCTION(BlueprintCallable, Category="Game", meta=(DisplayName="Set Local Player Controller Platform User Id",UnsafeDuringActorConstruction="true"))
-<<<<<<< HEAD
-	static void SetPlayerPlatformUserId(APlayerController* PlayerController, FPlatformUserId UserId);
-=======
 	static ENGINE_API void SetPlayerPlatformUserId(APlayerController* PlayerController, FPlatformUserId UserId);
->>>>>>> 4af6daef
 
 	// --- Level Streaming functions ------------------------
 	
@@ -494,13 +377,6 @@
 	 */
 	UFUNCTION(BlueprintPure, meta = (DisplayName = "IsA"), Category = "Utilities")
 	static ENGINE_API bool ObjectIsA(const UObject* Object, TSubclassOf<UObject> ObjectClass);
-
-	/**
-	 * Returns whether or not the object passed in is of (or inherits from) the class type.
-	 * @return True if the object is of (or inherits from) the class type.
-	 */
-	UFUNCTION(BlueprintPure, meta = (DisplayName = "IsA"), Category = "Utilities")
-	static bool ObjectIsA(const UObject* Object, TSubclassOf<UObject> ObjectClass);
 
 	/**
 	 * Gets the current global time dilation.
@@ -780,11 +656,7 @@
 	 * @param bIsUISound - True if sound is UI related, else false
 	 */
 	UFUNCTION(BlueprintCallable, BlueprintCosmetic, Category="Audio", meta=( WorldContext="WorldContextObject", AdvancedDisplay = "2", UnsafeDuringActorConstruction = "true" ))
-<<<<<<< HEAD
-	static void PlaySound2D(const UObject* WorldContextObject, USoundBase* Sound, float VolumeMultiplier = 1.f, float PitchMultiplier = 1.f, float StartTime = 0.f, USoundConcurrency* ConcurrencySettings = nullptr, const AActor* OwningActor = nullptr, bool bIsUISound = true);
-=======
 	static ENGINE_API void PlaySound2D(const UObject* WorldContextObject, USoundBase* Sound, float VolumeMultiplier = 1.f, float PitchMultiplier = 1.f, float StartTime = 0.f, USoundConcurrency* ConcurrencySettings = nullptr, const AActor* OwningActor = nullptr, bool bIsUISound = true);
->>>>>>> 4af6daef
 
 	/**
 	 * This function allows users to create Audio Components with settings specifically for non-spatialized,
@@ -836,11 +708,7 @@
 	 *						to do a concurrency limit per owner.
 	 */
 	UFUNCTION(BlueprintCallable, Category="Audio", meta=(WorldContext="WorldContextObject", AdvancedDisplay = "3", UnsafeDuringActorConstruction = "true", Keywords = "play"))
-<<<<<<< HEAD
-	static void PlaySoundAtLocation(const UObject* WorldContextObject, USoundBase* Sound, FVector Location, FRotator Rotation, float VolumeMultiplier = 1.f, float PitchMultiplier = 1.f, float StartTime = 0.f, class USoundAttenuation* AttenuationSettings = nullptr, USoundConcurrency* ConcurrencySettings = nullptr, const AActor* OwningActor = nullptr, const UInitialActiveSoundParams* InitialParams = nullptr);
-=======
 	static ENGINE_API void PlaySoundAtLocation(const UObject* WorldContextObject, USoundBase* Sound, FVector Location, FRotator Rotation, float VolumeMultiplier = 1.f, float PitchMultiplier = 1.f, float StartTime = 0.f, class USoundAttenuation* AttenuationSettings = nullptr, USoundConcurrency* ConcurrencySettings = nullptr, const AActor* OwningActor = nullptr, const UInitialActiveSoundParams* InitialParams = nullptr);
->>>>>>> 4af6daef
 
 	static void PlaySoundAtLocation(const UObject* WorldContextObject, USoundBase* Sound, FVector Location, float VolumeMultiplier = 1.f, float PitchMultiplier = 1.f, float StartTime = 0.f, class USoundAttenuation* AttenuationSettings = nullptr, USoundConcurrency* ConcurrencySettings = nullptr, const UInitialActiveSoundParams* InitialParams = nullptr)
 	{
@@ -1058,21 +926,6 @@
 	UFUNCTION(BlueprintCallable, Category = "Audio", meta = (WorldContext = "WorldContextObject"))
 	static ENGINE_API bool SetActiveSpatialPluginByName(const UObject* WorldContextObject, FName InPluginName);
 
-<<<<<<< HEAD
-	/** Get list of available Audio Spatialization Plugin names */
-	UFUNCTION(BlueprintCallable, Category = "Audio", meta = (WorldContext = "WorldContextObject"))
-	static TArray<FName> GetAvailableSpatialPluginNames(const UObject* WorldContextObject);
-
-	/** Get currently active Audio Spatialization Plugin name */
-	UFUNCTION(BlueprintCallable, Category = "Audio", meta = (WorldContext = "WorldContextObject"))
-	static FName GetActiveSpatialPluginName(const UObject* WorldContextObject);
-
-	/** Get list of available Audio Spatialization Plugins */
-	UFUNCTION(BlueprintCallable, Category = "Audio", meta = (WorldContext = "WorldContextObject"))
-	static bool SetActiveSpatialPluginByName(const UObject* WorldContextObject, FName InPluginName);
-
-=======
->>>>>>> 4af6daef
 	/** Primes the sound waves in the given USoundClass, caching the first chunk of streamed audio. */
 	UFUNCTION(BlueprintCallable, Category = "Audio")
 	static ENGINE_API void PrimeAllSoundsInSoundClass(class USoundClass* InSoundClass);
@@ -1358,32 +1211,6 @@
 
 	/** Returns the frame delta time in seconds, adjusted by time dilation. */
 	UFUNCTION(BlueprintPure, Category = "Utilities|Time", meta = (WorldContext="WorldContextObject"))
-<<<<<<< HEAD
-	static double GetWorldDeltaSeconds(const UObject* WorldContextObject);
-
-	/** Returns time in seconds since world was brought up for play, adjusted by time dilation and IS stopped when game pauses */
-	UFUNCTION(BlueprintPure, Category="Utilities|Time", meta=(WorldContext="WorldContextObject"))
-	static double GetTimeSeconds(const UObject* WorldContextObject);
-
-	/** Returns time in seconds since world was brought up for play, adjusted by time dilation and IS NOT stopped when game pauses */
-	UFUNCTION(BlueprintPure, Category="Utilities|Time", meta=(WorldContext="WorldContextObject"))
-	static double GetUnpausedTimeSeconds(const UObject* WorldContextObject);
-
-	/** Returns time in seconds since world was brought up for play, does NOT stop when game pauses, NOT dilated/clamped */
-	UFUNCTION(BlueprintPure, Category="Utilities|Time", meta=(WorldContext="WorldContextObject"))
-	static double GetRealTimeSeconds(const UObject* WorldContextObject);
-	
-	/** Returns time in seconds since world was brought up for play, IS stopped when game pauses, NOT dilated/clamped. */
-	UFUNCTION(BlueprintPure, Category="Utilities|Time", meta=(WorldContext="WorldContextObject"))
-	static double GetAudioTimeSeconds(const UObject* WorldContextObject);
-
-	UE_DEPRECATED(5.1, "This method has been deprecated and will be removed. Use the double version instead.")
-	static void GetAccurateRealTime(int32& Seconds, float& PartialSeconds);
-
-	/** Returns time in seconds since the application was started. Unlike the other time functions this is accurate to the exact time this function is called instead of set once per frame. */
-	UFUNCTION(BlueprintPure, Category="Utilities|Time")
-	static void GetAccurateRealTime(int32& Seconds, double& PartialSeconds);
-=======
 	static ENGINE_API double GetWorldDeltaSeconds(const UObject* WorldContextObject);
 
 	/** Returns time in seconds since world was brought up for play, adjusted by time dilation and IS stopped when game pauses */
@@ -1408,7 +1235,6 @@
 	/** Returns time in seconds since the application was started. Unlike the other time functions this is accurate to the exact time this function is called instead of set once per frame. */
 	UFUNCTION(BlueprintPure, Category="Utilities|Time")
 	static ENGINE_API void GetAccurateRealTime(int32& Seconds, double& PartialSeconds);
->>>>>>> 4af6daef
 
 	/*~ DVRStreaming API */
 	
@@ -1590,16 +1416,6 @@
 	static ENGINE_API bool DeprojectSceneCaptureToWorld(ASceneCapture2D const* SceneCapture2D, const FVector2D& TargetUV, FVector& WorldPosition, FVector& WorldDirection);
 
 	/** 
-	 * Transforms the given 2D UV coordinate into a 3D world-space point and direction.
-	 * @param SceneCapture2D	Deproject using this scene capture's view.
-	 * @param ScreenPosition	UV in scene capture render target to deproject.
-	 * @param WorldPosition		(out) Corresponding 3D position on camera near plane, in world space.
-	 * @param WorldDirection	(out) World space direction vector away from the camera at the given 2d point.
-	 */
-	UFUNCTION(BlueprintPure, Category = "Camera", meta = (Keywords = "unproject"))
-	static bool DeprojectSceneCaptureToWorld(ASceneCapture2D const* SceneCapture2D, const FVector2D& TargetUV, FVector& WorldPosition, FVector& WorldDirection);
-
-	/** 
 	 * Transforms the given 3D world-space point into a its 2D screen space coordinate. 
 	 * @param Player			Project using this player's view.
 	 * @param WorldPosition		World position to project.
