--- conflicted
+++ resolved
@@ -699,11 +699,7 @@
 	 *						to do a concurrency limit per owner.
 	 */
 	UFUNCTION(BlueprintCallable, Category="Audio", meta=(WorldContext="WorldContextObject", AdvancedDisplay = "3", UnsafeDuringActorConstruction = "true", Keywords = "play"))
-<<<<<<< HEAD
-	static void PlaySoundAtLocation(const UObject* WorldContextObject, USoundBase* Sound, FVector Location, FRotator Rotation, float VolumeMultiplier = 1.f, float PitchMultiplier = 1.f, float StartTime = 0.f, class USoundAttenuation* AttenuationSettings = nullptr, USoundConcurrency* ConcurrencySettings = nullptr, const AActor* OwningActor = nullptr, UInitialActiveSoundParams* InitialParams = nullptr);
-=======
 	static void PlaySoundAtLocation(const UObject* WorldContextObject, USoundBase* Sound, FVector Location, FRotator Rotation, float VolumeMultiplier = 1.f, float PitchMultiplier = 1.f, float StartTime = 0.f, class USoundAttenuation* AttenuationSettings = nullptr, USoundConcurrency* ConcurrencySettings = nullptr, const AActor* OwningActor = nullptr, const UInitialActiveSoundParams* InitialParams = nullptr);
->>>>>>> d731a049
 
 	static void PlaySoundAtLocation(const UObject* WorldContextObject, USoundBase* Sound, FVector Location, float VolumeMultiplier = 1.f, float PitchMultiplier = 1.f, float StartTime = 0.f, class USoundAttenuation* AttenuationSettings = nullptr, USoundConcurrency* ConcurrencySettings = nullptr, const UInitialActiveSoundParams* InitialParams = nullptr)
 	{
@@ -909,8 +905,6 @@
 	UFUNCTION(BlueprintCallable, Category = "Audio")
 	static void PrimeSound(USoundBase* InSound);
 
-<<<<<<< HEAD
-=======
 	/** Get list of available Audio Spatialization Plugin names */
 	UFUNCTION(BlueprintCallable, Category = "Audio", meta = (WorldContext = "WorldContextObject"))
 	static TArray<FName> GetAvailableSpatialPluginNames(const UObject* WorldContextObject);
@@ -923,7 +917,6 @@
 	UFUNCTION(BlueprintCallable, Category = "Audio", meta = (WorldContext = "WorldContextObject"))
 	static bool SetActiveSpatialPluginByName(const UObject* WorldContextObject, FName InPluginName);
 
->>>>>>> d731a049
 	/** Primes the sound waves in the given USoundClass, caching the first chunk of streamed audio. */
 	UFUNCTION(BlueprintCallable, Category = "Audio")
 	static void PrimeAllSoundsInSoundClass(class USoundClass* InSoundClass);
