// Copyright Epic Games, Inc. All Rights Reserved.

#pragma once

#include "CoreMinimal.h"
#include "UObject/ObjectMacros.h"
#include "UObject/Object.h"
#include "Templates/SubclassOf.h"
#include "Engine/EngineTypes.h"
#include "UObject/Interface.h"
#include "GameFramework/Actor.h"
#include "CollisionQueryParams.h"
#include "Engine/LatentActionManager.h"
#include "GameFramework/PlayerController.h"
#include "Kismet/BlueprintFunctionLibrary.h"
#include "Kismet/KismetSystemLibrary.h"
#include "Sound/DialogueTypes.h"
#include "GameplayStaticsTypes.h"
#include "Particles/WorldPSCPool.h"
#include "GameplayStatics.generated.h"

class UAudioComponent;
class UBlueprint;
class UDecalComponent;
class UDialogueWave;
class UParticleSystem;
class UParticleSystemComponent;
class USaveGame;
class USceneComponent;
class USoundAttenuation;
class USoundBase;
class USoundConcurrency;
class UStaticMesh;
class FMemoryReader;

struct FDialogueContext;


/** Delegate called from AsyncLoadGameFromSlot. First two parameters are passed in SlotName and UserIndex, third parameter is a bool indicating success (true) or failure (false). */
DECLARE_DELEGATE_ThreeParams(FAsyncSaveGameToSlotDelegate, const FString&, const int32, bool);

/** Delegate called from AsyncLoadGameFromSlot. First two parameters are passed in SlotName and UserIndex, third parameter is the returned SaveGame, or null if it failed to load. */
DECLARE_DELEGATE_ThreeParams(FAsyncLoadGameFromSlotDelegate, const FString&, const int32, USaveGame*);

/** Static class with useful gameplay utility functions that can be called from both Blueprint and C++ */
UCLASS()
class ENGINE_API UGameplayStatics : public UBlueprintFunctionLibrary
{
	GENERATED_UCLASS_BODY()

	// --- Create Object
	UFUNCTION(BlueprintCallable, Category = "Spawning", meta = (BlueprintInternalUseOnly = "true"))
	static UObject* SpawnObject(TSubclassOf<UObject> ObjectClass, UObject* Outer);

	// --- Spawning functions ------------------------------

	/** Spawns an instance of a blueprint, but does not automatically run its construction script.  */
	UFUNCTION(BlueprintCallable, Category="Spawning", meta=(WorldContext="WorldContextObject", UnsafeDuringActorConstruction = "true", BlueprintInternalUseOnly = "true", DeprecatedFunction, DeprecationMessage="Use BeginSpawningActorFromClass"))
	static class AActor* BeginSpawningActorFromBlueprint(const UObject* WorldContextObject, const class UBlueprint* Blueprint, const FTransform& SpawnTransform, bool bNoCollisionFail);

	UE_DEPRECATED(4.9, "This function is deprecated. Please use BeginDeferredActorSpawnFromClass instead.")
	UFUNCTION(BlueprintCallable, Category="Spawning", meta=(WorldContext="WorldContextObject", UnsafeDuringActorConstruction = "true", BlueprintInternalUseOnly = "true"))
	static class AActor* BeginSpawningActorFromClass(const UObject* WorldContextObject, TSubclassOf<AActor> ActorClass, const FTransform& SpawnTransform, bool bNoCollisionFail = false, AActor* Owner = nullptr);

	/** Spawns an instance of an actor class, but does not automatically run its construction script.  */
	UFUNCTION(BlueprintCallable, Category = "Spawning", meta = (WorldContext = "WorldContextObject", UnsafeDuringActorConstruction = "true", BlueprintInternalUseOnly = "true"))
	static class AActor* BeginDeferredActorSpawnFromClass(const UObject* WorldContextObject, TSubclassOf<AActor> ActorClass, const FTransform& SpawnTransform, ESpawnActorCollisionHandlingMethod CollisionHandlingOverride = ESpawnActorCollisionHandlingMethod::Undefined, AActor* Owner = nullptr);

	/** 'Finish' spawning an actor.  This will run the construction script. */
	UFUNCTION(BlueprintCallable, Category="Spawning", meta=(UnsafeDuringActorConstruction = "true", BlueprintInternalUseOnly = "true"))
	static class AActor* FinishSpawningActor(class AActor* Actor, const FTransform& SpawnTransform);

	// --- Actor functions ------------------------------

	/** Find the average location (centroid) of an array of Actors */
	UFUNCTION(BlueprintCallable, Category="Utilities|Transformation")
	static FVector GetActorArrayAverageLocation(const TArray<AActor*>& Actors);

	/** Bind the bounds of an array of Actors */
	UFUNCTION(BlueprintCallable, Category="Collision")
	static void GetActorArrayBounds(const TArray<AActor*>& Actors, bool bOnlyCollidingComponents, FVector& Center, FVector& BoxExtent);
	
	/** 
	 *	Find the first Actor in the world of the specified class. 
	 *	This is a slow operation, use with caution e.g. do not use every frame.
	 *	@param	ActorClass	Class of Actor to find. Must be specified or result will be empty.
	 *	@return				Actor of the specified class.
	 */
	UFUNCTION(BlueprintCallable, Category="Utilities", meta=(WorldContext="WorldContextObject", DeterminesOutputType="ActorClass"))
	static class AActor* GetActorOfClass(const UObject* WorldContextObject, TSubclassOf<AActor> ActorClass);

	/** 
	 *	Find all Actors in the world of the specified class. 
	 *	This is a slow operation, use with caution e.g. do not use every frame.
	 *	@param	ActorClass	Class of Actor to find. Must be specified or result array will be empty.
	 *	@param	OutActors	Output array of Actors of the specified class.
	 */
	UFUNCTION(BlueprintCallable, Category="Utilities",  meta=(WorldContext="WorldContextObject", DeterminesOutputType="ActorClass", DynamicOutputParam="OutActors"))
	static void GetAllActorsOfClass(const UObject* WorldContextObject, TSubclassOf<AActor> ActorClass, TArray<AActor*>& OutActors);

	/** 
	 *	Find all Actors in the world with the specified interface.
	 *	This is a slow operation, use with caution e.g. do not use every frame.
	 *	@param	Interface	Interface to find. Must be specified or result array will be empty.
	 *	@param	OutActors	Output array of Actors of the specified interface.
	 */
	UFUNCTION(BlueprintCallable, Category="Utilities",  meta=(WorldContext="WorldContextObject", DeterminesOutputType="Interface", DynamicOutputParam="OutActors"))
	static void GetAllActorsWithInterface(const UObject* WorldContextObject, TSubclassOf<UInterface> Interface, TArray<AActor*>& OutActors);

	/**
	 *	Find all Actors in the world with the specified tag.
	 *	This is a slow operation, use with caution e.g. do not use every frame.
	 *	@param	Tag			Tag to find. Must be specified or result array will be empty.
	 *	@param	OutActors	Output array of Actors of the specified tag.
	 */
	UFUNCTION(BlueprintCallable, Category="Utilities",  meta=(WorldContext="WorldContextObject"))
	static void GetAllActorsWithTag(const UObject* WorldContextObject, FName Tag, TArray<AActor*>& OutActors);

	/**
	 *	Find all Actors in the world of the specified class with the specified tag.
	 *	This is a slow operation, use with caution e.g. do not use every frame.
	 *	@param	Tag			Tag to find. Must be specified or result array will be empty.
	 *	@param	ActorClass	Class of Actor to find. Must be specified or result array will be empty.
	 *	@param	OutActors	Output array of Actors of the specified tag.
	 */
	UFUNCTION(BlueprintCallable, Category = "Utilities", meta = (WorldContext="WorldContextObject", DeterminesOutputType="ActorClass", DynamicOutputParam="OutActors"))
	static void GetAllActorsOfClassWithTag(const UObject* WorldContextObject, TSubclassOf<AActor> ActorClass, FName Tag, TArray<AActor*>& OutActors);

	/**
	 *	Returns an Actor nearest to Origin from ActorsToCheck array.
	 *	@param	Origin			World Location from which the distance is measured.
	 *	@param	ActorsToCheck	Array of Actors to examine and return Actor nearest to Origin.
	 *	@param	Distance	Distance from Origin to the returned Actor.
	 *	@return				Nearest Actor.
	 */
	UFUNCTION(BlueprintPure, Category = "Utilities")
	static AActor* FindNearestActor(FVector Origin, const TArray<AActor*>& ActorsToCheck, float& Distance);

	// --- Player functions ------------------------------

	/** Returns the game instance object  */
	UFUNCTION(BlueprintPure, Category="Game", meta=(WorldContext="WorldContextObject"))
	static class UGameInstance* GetGameInstance(const UObject* WorldContextObject);

	/** Returns the player controller at the specified player index */
	UFUNCTION(BlueprintPure, Category="Game", meta=(WorldContext="WorldContextObject", UnsafeDuringActorConstruction="true"))
	static class APlayerController* GetPlayerController(const UObject* WorldContextObject, int32 PlayerIndex);

	/** Returns the player controller that has the given controller ID */
	UFUNCTION(BlueprintPure, Category = "Game", meta = (WorldContext = "WorldContextObject", UnsafeDuringActorConstruction = "true"))
	static class APlayerController* GetPlayerControllerFromID(const UObject* WorldContextObject, int32 ControllerID);

	/** Returns the player pawn at the specified player index */
	UFUNCTION(BlueprintPure, Category="Game", meta=(WorldContext="WorldContextObject", UnsafeDuringActorConstruction="true"))
	static class APawn* GetPlayerPawn(const UObject* WorldContextObject, int32 PlayerIndex);

	/** Returns the player character (NULL if the player pawn doesn't exist OR is not a character) at the specified player index */
	UFUNCTION(BlueprintPure, Category="Game", meta=(WorldContext="WorldContextObject", UnsafeDuringActorConstruction="true"))
	static class ACharacter* GetPlayerCharacter(const UObject* WorldContextObject, int32 PlayerIndex);

	/** Returns the player's camera manager for the specified player index */
	UFUNCTION(BlueprintPure, Category="Game", meta=(WorldContext="WorldContextObject", UnsafeDuringActorConstruction="true"))
	static class APlayerCameraManager* GetPlayerCameraManager(const UObject* WorldContextObject, int32 PlayerIndex);

	/** Create a new player for this game.  
	 *  @param ControllerId             The ID of the controller that the should control the newly created player.  A value of -1 specifies to use the next available ID
	 *  @param bSpawnPlayerController   Whether a player controller should be spawned immediately for this player. If false a player controller will not be created automatically until transition to the next map.
	 *  @return                         The created player controller if one is created. 
	 */
	UFUNCTION(BlueprintCallable, Category="Game", meta=(WorldContext="WorldContextObject", AdvancedDisplay="2", UnsafeDuringActorConstruction="true"))
	static class APlayerController* CreatePlayer(const UObject* WorldContextObject, int32 ControllerId = -1, bool bSpawnPlayerController = true);

	/** Removes a player from this game.  
	 *  @param Player			The player controller of the player to be removed
	 *  @param bDestroyPawn		Whether the controlled pawn should be deleted as well
	 */
	UFUNCTION(BlueprintCallable, Category="Game", meta=(UnsafeDuringActorConstruction="true"))
	static void RemovePlayer(APlayerController* Player, bool bDestroyPawn);

	/** 
	* Gets what controller ID a Player is using
	* @param Player		The player controller of the player to get the ID of
	* @return			The ID of the passed in player. -1 if there is no controller for the passed in player
	*/
	UFUNCTION(BlueprintPure, Category="Game", meta=(UnsafeDuringActorConstruction="true"))
	static int32 GetPlayerControllerID(APlayerController* Player);

	/** 
	 * Sets what controller ID a Player should be using
	 * @param Player			The player controller of the player to change the controller ID of
	 * @param ControllerId		The controller ID to assign to this player
	 */
	UFUNCTION(BlueprintCallable, Category="Game", meta=(UnsafeDuringActorConstruction="true"))
	static void SetPlayerControllerID(APlayerController* Player, int32 ControllerId);

	// --- Level Streaming functions ------------------------
	
	/** Stream the level (by Name); Calling again before it finishes has no effect */
	UFUNCTION(BlueprintCallable, meta=(WorldContext="WorldContextObject", Latent = "", LatentInfo = "LatentInfo", DisplayName = "Load Stream Level (by Name)"), Category="Game")
	static void LoadStreamLevel(const UObject* WorldContextObject, FName LevelName, bool bMakeVisibleAfterLoad, bool bShouldBlockOnLoad, FLatentActionInfo LatentInfo);

	/** Stream the level (by Object Reference); Calling again before it finishes has no effect */
	UFUNCTION(BlueprintCallable, meta=(WorldContext="WorldContextObject", Latent = "", LatentInfo = "LatentInfo", DisplayName = "Load Stream Level (by Object Reference)"), Category="Game")
	static void LoadStreamLevelBySoftObjectPtr(const UObject* WorldContextObject, const TSoftObjectPtr<UWorld> Level, bool bMakeVisibleAfterLoad, bool bShouldBlockOnLoad, FLatentActionInfo LatentInfo);
	
	/** Unload a streamed in level (by Name)*/
	UFUNCTION(BlueprintCallable, meta=(WorldContext="WorldContextObject", Latent = "", LatentInfo = "LatentInfo", DisplayName = "Unload Stream Level (by Name)"), Category="Game")
	static void UnloadStreamLevel(const UObject* WorldContextObject, FName LevelName, FLatentActionInfo LatentInfo, bool bShouldBlockOnUnload);

	/** Unload a streamed in level (by Object Reference)*/
	UFUNCTION(BlueprintCallable, meta=(WorldContext="WorldContextObject", Latent = "", LatentInfo = "LatentInfo", DisplayName = "Unload Stream Level (by Object Reference)"), Category="Game")
	static void UnloadStreamLevelBySoftObjectPtr(const UObject* WorldContextObject, const TSoftObjectPtr<UWorld> Level, FLatentActionInfo LatentInfo, bool bShouldBlockOnUnload);
	
	/** Returns level streaming object with specified level package name */
	UFUNCTION(BlueprintPure, meta=(WorldContext="WorldContextObject"), Category="Game")
	static class ULevelStreaming* GetStreamingLevel(const UObject* WorldContextObject, FName PackageName);

	/** Flushes level streaming in blocking fashion and returns when all sub-levels are loaded / visible / hidden */
	UFUNCTION(BlueprintCallable, meta=(WorldContext="WorldContextObject"), Category = "Game")
	static void FlushLevelStreaming(const UObject* WorldContextObject);
		
	/** Cancels all currently queued streaming packages */
	UFUNCTION(BlueprintCallable, Category = "Game")
	static void CancelAsyncLoading();


	/**
	 * Travel to another level
	 *
	 * @param	LevelName			the level to open
	 * @param	bAbsolute			if true options are reset, if false options are carried over from current level
	 * @param	Options				a string of options to use for the travel URL
	 */
	UFUNCTION(BlueprintCallable, meta=(WorldContext="WorldContextObject", AdvancedDisplay = "2", DisplayName = "Open Level (by Name)"), Category="Game")
	static void OpenLevel(const UObject* WorldContextObject, FName LevelName, bool bAbsolute = true, FString Options = FString(TEXT("")));

	/**
	 * Travel to another level
	 *
	 * @param	Level				the level to open
	 * @param	bAbsolute			if true options are reset, if false options are carried over from current level
	 * @param	Options				a string of options to use for the travel URL
	 */
	UFUNCTION(BlueprintCallable, meta=(WorldContext="WorldContextObject", AdvancedDisplay = "2", DisplayName = "Open Level (by Object Reference)"), Category="Game")
	static void OpenLevelBySoftObjectPtr(const UObject* WorldContextObject, const TSoftObjectPtr<UWorld> Level, bool bAbsolute = true, FString Options = FString(TEXT("")));
	
	/**
	* Get the name of the currently-open level.
	*
	* @param bRemovePrefixString	remove any streaming- or editor- added prefixes from the level name.
	*/
	UFUNCTION(BlueprintCallable, meta = (WorldContext = "WorldContextObject", AdvancedDisplay = "1"), Category = "Game")
	static FString GetCurrentLevelName(const UObject* WorldContextObject, bool bRemovePrefixString = true);

	// --- Global functions ------------------------------

	/** Returns the current GameModeBase or Null if it can't be retrieved, such as on the client */
	UFUNCTION(BlueprintPure, Category="Game", meta=(WorldContext="WorldContextObject"))
	static class AGameModeBase* GetGameMode(const UObject* WorldContextObject);

	/** Returns the current GameStateBase or Null if it can't be retrieved */
	UFUNCTION(BlueprintPure, Category="Game", meta=(WorldContext="WorldContextObject"))
	static class AGameStateBase* GetGameState(const UObject* WorldContextObject);

	/** Returns the class of a passed in Object, will always be valid if Object is not NULL */
	UFUNCTION(BlueprintPure, meta=(DisplayName = "GetClass", DeterminesOutputType = "Object"), Category="Utilities")
	static class UClass *GetObjectClass(const UObject *Object);

	/**
	 * Gets the current global time dilation.
	 * @return Current time dilation.
	 */
	UFUNCTION(BlueprintPure, Category="Utilities|Time", meta=(WorldContext="WorldContextObject") )
	static float GetGlobalTimeDilation(const UObject* WorldContextObject);

	/**
	 * Sets the global time dilation.
	 * @param	TimeDilation	value to set the global time dilation to
	 */
	UFUNCTION(BlueprintCallable, Category="Utilities|Time", meta=(WorldContext="WorldContextObject") )
	static void SetGlobalTimeDilation(const UObject* WorldContextObject, float TimeDilation);

	/**
	 * Sets the game's paused state
	 * @param	bPaused		Whether the game should be paused or not
	 * @return	Whether the game was successfully paused/unpaused
	 */
	UFUNCTION(BlueprintCallable, Category="Game", meta=(WorldContext="WorldContextObject") )
	static bool SetGamePaused(const UObject* WorldContextObject, bool bPaused);

	/**
	 * Returns the game's paused state
	 * @return	Whether the game is currently paused or not
	 */
	UFUNCTION(BlueprintPure, Category="Game", meta=(WorldContext="WorldContextObject") )
	static bool IsGamePaused(const UObject* WorldContextObject);

	/**
	 * Enables split screen
	 * @param	bDisable		Whether the viewport should split screen between local players or not
	 */
	UFUNCTION(BlueprintCallable, Category = "Viewport", meta = (WorldContext = "WorldContextObject"))
	static void SetForceDisableSplitscreen(const UObject* WorldContextObject, bool bDisable);

	/**
	 * Returns the split screen state
	 * @return	Whether the game viewport is split screen or not
	 */
	UFUNCTION(BlueprintPure, Category = "Viewport", meta = (WorldContext = "WorldContextObject"))
	static bool IsSplitscreenForceDisabled(const UObject* WorldContextObject);

	/**
	 * Enabled rendering of the world
	 * @param	bEnable		Whether the world should be rendered or not
	 */
	UFUNCTION(BlueprintCallable, Category = "Rendering", meta = (WorldContext = "WorldContextObject"))
	static void SetEnableWorldRendering(const UObject* WorldContextObject, bool bEnable);

	/**
	 * Returns the world rendering state
	 * @return	Whether the world should be rendered or not
	 */
	UFUNCTION(BlueprintCallable, Category = "Rendering", meta = (WorldContext = "WorldContextObject"))
	static bool GetEnableWorldRendering(const UObject* WorldContextObject);

	/**
	 * Returns the current viewport mouse capture mode
	 */
	UFUNCTION(BlueprintPure, Category = "Utilities", meta = (WorldContext = "WorldContextObject"))
	static EMouseCaptureMode GetViewportMouseCaptureMode(const UObject* WorldContextObject);

	/**
	 * Sets the current viewport mouse capture mode
	 */
	UFUNCTION(BlueprintCallable, Category = "Utilities", meta = (WorldContext = "WorldContextObject"))
	static void SetViewportMouseCaptureMode(const UObject* WorldContextObject, const EMouseCaptureMode MouseCaptureMode);

	/** Hurt locally authoritative actors within the radius. Will only hit components that block the Visibility channel.
	 * @param BaseDamage - The base damage to apply, i.e. the damage at the origin.
	 * @param Origin - Epicenter of the damage area.
	 * @param DamageRadius - Radius of the damage area, from Origin
	 * @param DamageTypeClass - Class that describes the damage that was done.
	 * @param IgnoreActors - List of Actors to ignore
	 * @param DamageCauser - Actor that actually caused the damage (e.g. the grenade that exploded).  This actor will not be damaged and it will not block damage.
	 * @param InstigatedByController - Controller that was responsible for causing this damage (e.g. player who threw the grenade)
	 * @param bFullDamage - if true, damage not scaled based on distance from Origin
	 * @param DamagePreventionChannel - Damage will not be applied to victim if there is something between the origin and the victim which blocks traces on this channel
	 * @return true if damage was applied to at least one actor.
	 */
	UFUNCTION(BlueprintCallable, BlueprintAuthorityOnly, Category="Game|Damage", meta=(WorldContext="WorldContextObject", AutoCreateRefTerm="IgnoreActors"))
	static bool ApplyRadialDamage(const UObject* WorldContextObject, float BaseDamage, const FVector& Origin, float DamageRadius, TSubclassOf<class UDamageType> DamageTypeClass, const TArray<AActor*>& IgnoreActors, AActor* DamageCauser = NULL, AController* InstigatedByController = NULL, bool bDoFullDamage = false, ECollisionChannel DamagePreventionChannel = ECC_Visibility);
	
	/** Hurt locally authoritative actors within the radius. Will only hit components that block the Visibility channel.
	 * @param BaseDamage - The base damage to apply, i.e. the damage at the origin.
	 * @param Origin - Epicenter of the damage area.
	 * @param DamageInnerRadius - Radius of the full damage area, from Origin
	 * @param DamageOuterRadius - Radius of the minimum damage area, from Origin
	 * @param DamageFalloff - Falloff exponent of damage from DamageInnerRadius to DamageOuterRadius
	 * @param DamageTypeClass - Class that describes the damage that was done.
	 * @param IgnoreActors - List of Actors to ignore
	 * @param DamageCauser - Actor that actually caused the damage (e.g. the grenade that exploded)
	 * @param InstigatedByController - Controller that was responsible for causing this damage (e.g. player who threw the grenade)
	 * @param bFullDamage - if true, damage not scaled based on distance from Origin
	 * @param DamagePreventionChannel - Damage will not be applied to victim if there is something between the origin and the victim which blocks traces on this channel
	 * @return true if damage was applied to at least one actor.
	 */
	UFUNCTION(BlueprintCallable, BlueprintAuthorityOnly, Category="Game|Damage", meta=(WorldContext="WorldContextObject", AutoCreateRefTerm="IgnoreActors"))
	static bool ApplyRadialDamageWithFalloff(const UObject* WorldContextObject, float BaseDamage, float MinimumDamage, const FVector& Origin, float DamageInnerRadius, float DamageOuterRadius, float DamageFalloff, TSubclassOf<class UDamageType> DamageTypeClass, const TArray<AActor*>& IgnoreActors, AActor* DamageCauser = NULL, AController* InstigatedByController = NULL, ECollisionChannel DamagePreventionChannel = ECC_Visibility);
	

	/** Hurts the specified actor with the specified impact.
	 * @param DamagedActor - Actor that will be damaged.
	 * @param BaseDamage - The base damage to apply.
	 * @param HitFromDirection - Direction the hit came FROM
	 * @param HitInfo - Collision or trace result that describes the hit
	 * @param EventInstigator - Controller that was responsible for causing this damage (e.g. player who shot the weapon)
	 * @param DamageCauser - Actor that actually caused the damage (e.g. the grenade that exploded)
	 * @param DamageTypeClass - Class that describes the damage that was done.
	 * @return Actual damage the ended up being applied to the actor.
	 */
	UFUNCTION(BlueprintCallable, BlueprintAuthorityOnly, Category="Game|Damage")
	static float ApplyPointDamage(AActor* DamagedActor, float BaseDamage, const FVector& HitFromDirection, const FHitResult& HitInfo, AController* EventInstigator, AActor* DamageCauser, TSubclassOf<class UDamageType> DamageTypeClass);

	/** Hurts the specified actor with generic damage.
	 * @param DamagedActor - Actor that will be damaged.
	 * @param BaseDamage - The base damage to apply.
	 * @param EventInstigator - Controller that was responsible for causing this damage (e.g. player who shot the weapon)
	 * @param DamageCauser - Actor that actually caused the damage (e.g. the grenade that exploded)
	 * @param DamageTypeClass - Class that describes the damage that was done.
	 * @return Actual damage the ended up being applied to the actor.
	 */
	UFUNCTION(BlueprintCallable, BlueprintAuthorityOnly, Category="Game|Damage")
	static float ApplyDamage(AActor* DamagedActor, float BaseDamage, AController* EventInstigator, AActor* DamageCauser, TSubclassOf<class UDamageType> DamageTypeClass);

	// --- Camera functions ------------------------------

	/** Plays an in-world camera shake that affects all nearby local players, with distance-based attenuation. Does not replicate.
	 * @param WorldContextObject - Object that we can obtain a world context from
	 * @param Shake - Camera shake asset to use
	 * @param Epicenter - location to place the effect in world space
	 * @param InnerRadius - Cameras inside this radius are ignored
	 * @param OuterRadius - Cameras outside of InnerRadius and inside this are effected
	 * @param Falloff - Affects falloff of effect as it nears OuterRadius
	 * @param bOrientShakeTowardsEpicenter - Changes the rotation of shake to point towards epicenter instead of forward
	 */
	UFUNCTION(BlueprintCallable, Category="Game|Feedback", meta=(WorldContext="WorldContextObject", UnsafeDuringActorConstruction = "true"))
	static void PlayWorldCameraShake(const UObject* WorldContextObject, TSubclassOf<class UCameraShakeBase> Shake, FVector Epicenter, float InnerRadius, float OuterRadius, float Falloff = 1.f, bool bOrientShakeTowardsEpicenter = false);

	// --- Particle functions ------------------------------

	/** Plays the specified effect at the given location and rotation, fire and forget. The system will go away when the effect is complete. Does not replicate.
	 * @param WorldContextObject - Object that we can obtain a world context from
	 * @param EmitterTemplate - particle system to create
	 * @param Location - location to place the effect in world space
	 * @param Rotation - rotation to place the effect in world space	
	 * @param Scale - scale to create the effect at
	 * @param bAutoDestroy - Whether the component will automatically be destroyed when the particle system completes playing or whether it can be reactivated
	 * @param PoolingMethod - Method used for pooling this component. Defaults to none.
	 * @param bAutoActivate - Whether the component will be automatically activated on creation.
	 */
	UFUNCTION(BlueprintCallable, Category="Effects|Components|ParticleSystem", meta=(Keywords = "particle system", WorldContext="WorldContextObject", UnsafeDuringActorConstruction = "true"))
	static UParticleSystemComponent* SpawnEmitterAtLocation(const UObject* WorldContextObject, UParticleSystem* EmitterTemplate, FVector Location, FRotator Rotation = FRotator::ZeroRotator, FVector Scale = FVector(1.f), bool bAutoDestroy = true, EPSCPoolMethod PoolingMethod = EPSCPoolMethod::None, bool bAutoActivateSystem = true);

	// Backwards compatible version of SpawnEmitterAttached for C++ without Scale
	static UParticleSystemComponent* SpawnEmitterAtLocation(const UObject* WorldContextObject, UParticleSystem* EmitterTemplate, FVector Location, FRotator Rotation, bool bAutoDestroy, EPSCPoolMethod PoolingMethod = EPSCPoolMethod::None, bool bAutoActivateSystem =true);

	/** Plays the specified effect at the given location and rotation, fire and forget. The system will go away when the effect is complete. Does not replicate.
	 * @param World - The World to spawn in
	 * @param EmitterTemplate - particle system to create
	 * @param SpawnTransform - transform with which to place the effect in world space
	 * @param bAutoDestroy - Whether the component will automatically be destroyed when the particle system completes playing or whether it can be reactivated
	 * @param PoolingMethod - Method used for pooling this component. Defaults to none.
	 * @param bAutoActivate - Whether the component will be automatically activated on creation.
	 */
	static UParticleSystemComponent* SpawnEmitterAtLocation(UWorld* World, UParticleSystem* EmitterTemplate, const FTransform& SpawnTransform, bool bAutoDestroy = true, EPSCPoolMethod PoolingMethod = EPSCPoolMethod::None, bool bAutoActivate = true);

private:
	static UParticleSystemComponent* InternalSpawnEmitterAtLocation(UWorld* World, UParticleSystem* EmitterTemplate, FVector Location, FRotator Rotation, FVector Scale, bool bAutoDestroy, EPSCPoolMethod PoolingMethod = EPSCPoolMethod::None, bool bAutoActivate = true);

public:

	/** Plays the specified effect attached to and following the specified component. The system will go away when the effect is complete. Does not replicate.
	* @param EmitterTemplate - particle system to create
	 * @param AttachComponent - Component to attach to.
	 * @param AttachPointName - Optional named point within the AttachComponent to spawn the emitter at
	 * @param Location - Depending on the value of LocationType this is either a relative offset from the attach component/point or an absolute world location that will be translated to a relative offset (if LocationType is KeepWorldPosition).
	 * @param Rotation - Depending on the value of LocationType this is either a relative offset from the attach component/point or an absolute world rotation that will be translated to a relative offset (if LocationType is KeepWorldPosition).
	 * @param Scale - Depending on the value of LocationType this is either a relative scale from the attach component or an absolute world scale that will be translated to a relative scale (if LocationType is KeepWorldPosition).
	 * @param LocationType - Specifies whether Location is a relative offset or an absolute world position
	 * @param bAutoDestroy - Whether the component will automatically be destroyed when the particle system completes playing or whether it can be reactivated
	 * @param PoolingMethod - Method used for pooling this component. Defaults to none.
	 * @param bAutoActivate - Whether the component will be automatically activated on creation.
	 */
	UFUNCTION(BlueprintCallable, Category="Effects|Components|ParticleSystem", meta=(Keywords = "particle system", UnsafeDuringActorConstruction = "true"))
	static UParticleSystemComponent* SpawnEmitterAttached(class UParticleSystem* EmitterTemplate, class USceneComponent* AttachToComponent, FName AttachPointName = NAME_None, FVector Location = FVector(ForceInit), FRotator Rotation = FRotator::ZeroRotator, FVector Scale = FVector(1.f), EAttachLocation::Type LocationType = EAttachLocation::KeepRelativeOffset, bool bAutoDestroy = true, EPSCPoolMethod PoolingMethod = EPSCPoolMethod::None, bool bAutoActivate=true);

	// Backwards compatible version of SpawnEmitterAttached for C++ without Scale
	static UParticleSystemComponent* SpawnEmitterAttached(class UParticleSystem* EmitterTemplate, class USceneComponent* AttachToComponent, FName AttachPointName, FVector Location, FRotator Rotation, EAttachLocation::Type LocationType, bool bAutoDestroy = true, EPSCPoolMethod PoolingMethod = EPSCPoolMethod::None, bool bAutoActivate=true);

	// --- Sound functions ------------------------------
	
	/**
	 * Determines if any audio listeners are within range of the specified location
	 * @param Location		The location to potentially play a sound at
	 * @param MaximumRange	The maximum distance away from Location that a listener can be
	 * @note This will always return false if there is no audio device, or the audio device is disabled.
	 */
	UFUNCTION(BlueprintCallable, Category = "Audio", meta = (WorldContext = "WorldContextObject"))
	static bool AreAnyListenersWithinRange(const UObject* WorldContextObject, const FVector& Location, float MaximumRange);
	

	/**
	 * Finds and returns the position of the closest listener to the specified location
	 * @param Location						The location from which we'd like to find the closest listener, in world space.
	 * @param MaximumRange					The maximum distance away from Location that a listener can be.
	 * @param bAllowAttenuationOverride		True for the adjusted listener position (if attenuation override is set), false for the raw listener position (for panning)
	 * @param ListenerPosition				[Out] The position of the closest listener in world space, if found.
	 * @return true if we've successfully found a listener within MaximumRange of Location, otherwise false.
 	 * @note This will always return false if there is no audio device, or the audio device is disabled.
	 */
	UFUNCTION(BlueprintCallable, Category = "Audio", meta = (WorldContext = "WorldContextObject"))
	static bool GetClosestListenerLocation(const UObject* WorldContextObject, const FVector& Location, float MaximumRange, const bool bAllowAttenuationOverride, FVector& ListenerPosition);

	/**
	* Sets a global pitch modulation scalar that will apply to all non-UI sounds
	*
	* * Fire and Forget.
	* * Not Replicated.
	* @param PitchModulation - A pitch modulation value to globally set.
	* @param TimeSec - A time value to linearly interpolate the global modulation pitch over from it's current value.
	*/
	UFUNCTION(BlueprintCallable, BlueprintCosmetic, Category = "Audio", meta = (WorldContext = "WorldContextObject"))
	static void SetGlobalPitchModulation(const UObject* WorldContextObject, float PitchModulation, float TimeSec);

	/** 
	* Linearly interpolates the attenuation distance scale value from it's current attenuation distance override value 
	* (1.0f it not overridden) to its new attenuation distance override, over the given amount of time
	*
	* * Fire and Forget.
	* * Not Replicated.
	* @param SoundClass - Sound class to to use to set the attenuation distance scale on.
	* @param DistanceAttenuationScale - A scalar for the attenuation distance used for computing distance attenuation. 
	* @param TimeSec - A time value to linearly interpolate from the current distance attenuation scale value to the new value.
	*/
	UFUNCTION(BlueprintCallable, BlueprintCosmetic, Category = "Audio", meta = (WorldContext = "WorldContextObject"))
	static void SetSoundClassDistanceScale(const UObject* WorldContextObject, USoundClass* SoundClass, float DistanceAttenuationScale, float TimeSec = 0.0f);


	/**
	* Sets the global listener focus parameters, which will scale focus behavior of sounds based on their focus azimuth
	* settings in their attenuation settings.
	*
	* * Fire and Forget.
	* * Not Replicated.
	* @param FocusAzimuthScale - An angle scale value used to scale the azimuth angle that defines where sounds are in-focus.
	* @param NonFocusAzimuthScale- An angle scale value used to scale the azimuth angle that defines where sounds are out-of-focus.
	* @param FocusDistanceScale - A distance scale value to use for sounds which are in-focus. Values < 1.0 will reduce perceived 
	*							  distance to sounds, values > 1.0 will increase perceived distance to in-focus sounds.
	* @param NonFocusDistanceScale - A distance scale value to use for sounds which are out-of-focus. Values < 1.0 will reduce 
	*								 perceived distance to sounds, values > 1.0 will increase perceived distance to in-focus sounds.
	* @param FocusVolumeScale- A volume attenuation value to use for sounds which are in-focus.
	* @param NonFocusVolumeScale- A volume attenuation value to use for sounds which are out-of-focus.
	* @param FocusPriorityScale - A priority scale value (> 0.0) to use for sounds which are in-focus. Values < 1.0 will reduce
	*							  the priority of in-focus sounds, values > 1.0 will increase the priority of in-focus sounds.
	* @param NonFocusPriorityScale - A priority scale value (> 0.0) to use for sounds which are out-of-focus. Values < 1.0 will
	*								 reduce the priority of sounds out-of-focus sounds, values > 1.0 will increase the priority of
	*								 out-of-focus sounds.
	*/
	UFUNCTION(BlueprintCallable, BlueprintCosmetic, Category = "Audio", meta = (WorldContext = "WorldContextObject"))
	static void SetGlobalListenerFocusParameters(const UObject* WorldContextObject, float FocusAzimuthScale = 1.0f, float NonFocusAzimuthScale = 1.0f, float FocusDistanceScale = 1.0f, float NonFocusDistanceScale = 1.0f, float FocusVolumeScale = 1.0f, float NonFocusVolumeScale = 1.0f, float FocusPriorityScale = 1.0f, float NonFocusPriorityScale = 1.0f);

	/**
	 * Plays a sound directly with no attenuation, perfect for UI sounds.
	 *
	 * * Fire and Forget.
	 * * Not Replicated.
	 * @param Sound - Sound to play.
	 * @param VolumeMultiplier - A linear scalar multiplied with the volume, in order to make the sound louder or softer.
	 * @param PitchMultiplier - A linear scalar multiplied with the pitch.
	 * @param StartTime - How far in to the sound to begin playback at
<<<<<<< HEAD
	 * @param ConcurrencySettings - Override concurrency settings package to play sound with
	 * @param OwningActor - The actor to use as the "owner" for concurrency settings purposes. Allows PlaySound calls to do a concurrency limit per owner.
=======
 	 * @param ConcurrencySettings - Override concurrency settings package to play sound with
	 * @param OwningActor - The actor to use as the "owner" for concurrency settings purposes. 
	 *						Allows PlaySound calls to do a concurrency limit per owner.
>>>>>>> 3aae9151
	 * @param bIsUISound - True if sound is UI related, else false
	 */
	UFUNCTION(BlueprintCallable, BlueprintCosmetic, Category="Audio", meta=( WorldContext="WorldContextObject", AdvancedDisplay = "2", UnsafeDuringActorConstruction = "true" ))
	static void PlaySound2D(const UObject* WorldContextObject, USoundBase* Sound, float VolumeMultiplier = 1.f, float PitchMultiplier = 1.f, float StartTime = 0.f, USoundConcurrency* ConcurrencySettings = nullptr, AActor* OwningActor = nullptr, bool bIsUISound = true);

	/**
	 * This function allows users to create Audio Components with settings specifically for non-spatialized,
	 * non-distance-attenuated sounds. Audio Components created using this function by default will not have 
	 * Spatialization applied. Sound instances will begin playing upon spawning this Audio Component.
	 *
	 * * Not Replicated.
	 * @param Sound - Sound to play.
	 * @param VolumeMultiplier - A linear scalar multiplied with the volume, in order to make the sound louder or softer.
	 * @param PitchMultiplier - A linear scalar multiplied with the pitch.
	 * @param StartTime - How far in to the sound to begin playback at
	 * @param ConcurrencySettings - Override concurrency settings package to play sound with
	 * @param PersistAcrossLevelTransition - Whether the sound should continue to play when the map it was played in is unloaded
	 * @param bAutoDestroy - Whether the returned audio component will be automatically cleaned up when the sound finishes 
	 *						 (by completing or stopping) or whether it can be reactivated
	 * @return An audio component to manipulate the spawned sound
	 */
	UFUNCTION(BlueprintCallable, BlueprintCosmetic, Category="Audio", meta=( WorldContext="WorldContextObject", AdvancedDisplay = "2", UnsafeDuringActorConstruction = "true", Keywords = "play" ))
	static UAudioComponent* SpawnSound2D(const UObject* WorldContextObject, USoundBase* Sound, float VolumeMultiplier = 1.f, float PitchMultiplier = 1.f, float StartTime = 0.f, USoundConcurrency* ConcurrencySettings = nullptr, bool bPersistAcrossLevelTransition = false, bool bAutoDestroy = true);

	/**
	 * This function allows users to create Audio Components in advance of playback with settings specifically for non-spatialized,
	 * non-distance-attenuated sounds. Audio Components created using this function by default will not have Spatialization applied.
	 * @param Sound - Sound to create.
	 * @param VolumeMultiplier - A linear scalar multiplied with the volume, in order to make the sound louder or softer.
	 * @param PitchMultiplier - A linear scalar multiplied with the pitch.
	 * @param StartTime - How far into the sound to begin playback at
	 * @param ConcurrencySettings - Override concurrency settings package to play sound with
	 * @param PersistAcrossLevelTransition - Whether the sound should continue to play when the map it was played in is unloaded
	 * @param bAutoDestroy - Whether the returned audio component will be automatically cleaned up when the sound finishes 
	 *						 (by completing or stopping), or whether it can be reactivated
	 * @return An audio component to manipulate the created sound
	 */
	UFUNCTION(BlueprintCallable, BlueprintCosmetic, Category="Audio", meta=( WorldContext="WorldContextObject", AdvancedDisplay = "2", UnsafeDuringActorConstruction = "true", Keywords = "play" ))
	static UAudioComponent* CreateSound2D(const UObject* WorldContextObject, USoundBase* Sound, float VolumeMultiplier = 1.f, float PitchMultiplier = 1.f, float StartTime = 0.f, USoundConcurrency* ConcurrencySettings = nullptr, bool bPersistAcrossLevelTransition = false, bool bAutoDestroy = true);

	/**
	 * Plays a sound at the given location. This is a fire and forget sound and does not travel with any actor. 
	 * Replication is also not handled at this point.
	 * @param Sound - sound to play
	 * @param Location - World position to play sound at
	 * @param Rotation - World rotation to play sound at
	 * @param VolumeMultiplier - A linear scalar multiplied with the volume, in order to make the sound louder or softer.
	 * @param PitchMultiplier - A linear scalar multiplied with the pitch.
	 * @param StartTime - How far in to the sound to begin playback at
	 * @param AttenuationSettings - Override attenuation settings package to play sound with
	 * @param ConcurrencySettings - Override concurrency settings package to play sound with
	 * @param OwningActor - The actor to use as the "owner" for concurrency settings purposes. Allows PlaySound calls
	 *						to do a concurrency limit per owner.
	 */
	UFUNCTION(BlueprintCallable, Category="Audio", meta=(WorldContext="WorldContextObject", AdvancedDisplay = "3", UnsafeDuringActorConstruction = "true", Keywords = "play"))
	static void PlaySoundAtLocation(const UObject* WorldContextObject, USoundBase* Sound, FVector Location, FRotator Rotation, float VolumeMultiplier = 1.f, float PitchMultiplier = 1.f, float StartTime = 0.f, class USoundAttenuation* AttenuationSettings = nullptr, USoundConcurrency* ConcurrencySettings = nullptr, AActor* OwningActor = nullptr);

	static void PlaySoundAtLocation(const UObject* WorldContextObject, USoundBase* Sound, FVector Location, float VolumeMultiplier = 1.f, float PitchMultiplier = 1.f, float StartTime = 0.f, class USoundAttenuation* AttenuationSettings = nullptr, USoundConcurrency* ConcurrencySettings = nullptr)
	{
		PlaySoundAtLocation(WorldContextObject, Sound, Location, FRotator::ZeroRotator, VolumeMultiplier, PitchMultiplier, StartTime, AttenuationSettings, ConcurrencySettings);
	}

	/**
	 * Spawns a sound at the given location. This does not travel with any actor. Replication is also not handled at this point.
	 * @param Sound - sound to play
	 * @param Location - World position to play sound at
	 * @param Rotation - World rotation to play sound at
	 * @param VolumeMultiplier - A linear scalar multiplied with the volume, in order to make the sound louder or softer.
	 * @param PitchMultiplier - A linear scalar multiplied with the pitch.
	 * @param StartTime - How far in to the sound to begin playback at
	 * @param AttenuationSettings - Override attenuation settings package to play sound with
	 * @param ConcurrencySettings - Override concurrency settings package to play sound with
	 * @param bAutoDestroy - Whether the returned audio component will be automatically cleaned up when the sound finishes 
	 *						 (by completing or stopping) or whether it can be reactivated
	 * @return An audio component to manipulate the spawned sound
	 */
	UFUNCTION(BlueprintCallable, Category="Audio", meta=(WorldContext="WorldContextObject", AdvancedDisplay = "3", UnsafeDuringActorConstruction = "true", Keywords = "play"))
	static UAudioComponent* SpawnSoundAtLocation(const UObject* WorldContextObject, USoundBase* Sound, FVector Location, FRotator Rotation = FRotator::ZeroRotator, float VolumeMultiplier = 1.f, float PitchMultiplier = 1.f, float StartTime = 0.f, class USoundAttenuation* AttenuationSettings = nullptr, USoundConcurrency* ConcurrencySettings = nullptr, bool bAutoDestroy = true);

	/** This function allows users to create and play Audio Components attached to a specific Scene Component. 
	 *  Useful for spatialized and/or distance-attenuated sounds that need to follow another object in space.
	 * @param Sound - sound to play
	 * @param AttachComponent - Component to attach to.
	 * @param AttachPointName - Optional named point within the AttachComponent to play the sound at
	 * @param Location - Depending on the value of Location Type this is either a relative offset from 
	 *					 the attach component/point or an absolute world position that will be translated to a relative offset
	 * @param Rotation - Depending on the value of Location Type this is either a relative offset from
	 *					 the attach component/point or an absolute world rotation that will be translated to a relative offset
	 * @param LocationType - Specifies whether Location is a relative offset or an absolute world position
	 * @param bStopWhenAttachedToDestroyed - Specifies whether the sound should stop playing when the
	 *										 owner of the attach to component is destroyed.
	 * @param VolumeMultiplier - A linear scalar multiplied with the volume, in order to make the sound louder or softer.
	 * @param PitchMultiplier - A linear scalar multiplied with the pitch.
	 * @param StartTime - How far in to the sound to begin playback at
	 * @param AttenuationSettings - Override attenuation settings package to play sound with
	 * @param ConcurrencySettings - Override concurrency settings package to play sound with
	 * @param bAutoDestroy - Whether the returned audio component will be automatically cleaned up when the sound finishes
	 *						 (by completing or stopping) or whether it can be reactivated
	 * @return An audio component to manipulate the spawned sound
	 */
	UFUNCTION(BlueprintCallable, Category="Audio", meta=(AdvancedDisplay = "2", UnsafeDuringActorConstruction = "true", Keywords = "play"))
	static UAudioComponent* SpawnSoundAttached(USoundBase* Sound, USceneComponent* AttachToComponent, FName AttachPointName = NAME_None, FVector Location = FVector(ForceInit), FRotator Rotation = FRotator::ZeroRotator, EAttachLocation::Type LocationType = EAttachLocation::KeepRelativeOffset, bool bStopWhenAttachedToDestroyed = false, float VolumeMultiplier = 1.f, float PitchMultiplier = 1.f, float StartTime = 0.f, USoundAttenuation* AttenuationSettings = nullptr, USoundConcurrency* ConcurrencySettings = nullptr, bool bAutoDestroy = true);

	static class UAudioComponent* SpawnSoundAttached(USoundBase* Sound, USceneComponent* AttachToComponent, FName AttachPointName, FVector Location, EAttachLocation::Type LocationType = EAttachLocation::KeepRelativeOffset, bool bStopWhenAttachedToDestroyed = false, float VolumeMultiplier = 1.f, float PitchMultiplier = 1.f, float StartTime = 0.f, USoundAttenuation* AttenuationSettings = nullptr, USoundConcurrency* ConcurrencySettings = nullptr, bool bAutoDestroy = true)
	{
		return SpawnSoundAttached(Sound, AttachToComponent, AttachPointName, Location, FRotator::ZeroRotator, LocationType, bStopWhenAttachedToDestroyed, VolumeMultiplier, PitchMultiplier, StartTime, AttenuationSettings, ConcurrencySettings, bAutoDestroy);
	}

	/**
	 * Plays a dialogue directly with no attenuation, perfect for UI.
	 *
	 * * Fire and Forget.
	 * * Not Replicated.
	 * @param Dialogue - dialogue to play
	 * @param Context - context the dialogue is to play in
	 * @param VolumeMultiplier - A linear scalar multiplied with the volume, in order to make the sound louder or softer.
	 * @param PitchMultiplier - A linear scalar multiplied with the pitch.
	 * @param StartTime - How far in to the dialogue to begin playback at
	 */
	UFUNCTION(BlueprintCallable, BlueprintCosmetic, Category="Audio", meta=( WorldContext="WorldContextObject", AdvancedDisplay = "3", UnsafeDuringActorConstruction = "true" ))
	static void PlayDialogue2D(const UObject* WorldContextObject, UDialogueWave* Dialogue, const struct FDialogueContext& Context, float VolumeMultiplier = 1.f, float PitchMultiplier = 1.f, float StartTime = 0.f);

	/**
	 * Spawns a DialogueWave, a special type of Asset that requires Context data in order to resolve a specific SoundBase,
	 * which is then passed on to the new Audio Component. Audio Components created using this function by default will not
	 * have Spatialization applied. Sound instances will begin playing upon spawning this Audio Component.
	 *
	 * * Not Replicated.
	 * @param Dialogue - dialogue to play
	 * @param Context - context the dialogue is to play in
	 * @param VolumeMultiplier - A linear scalar multiplied with the volume, in order to make the sound louder or softer.
	 * @param PitchMultiplier - A linear scalar multiplied with the pitch.
	 * @param StartTime - How far in to the dialogue to begin playback at
	 * @param bAutoDestroy - Whether the returned audio component will be automatically cleaned up when the sound
	 *						 finishes (by completing or stopping) or whether it can be reactivated
	 * @return An audio component to manipulate the spawned sound
	 */
	UFUNCTION(BlueprintCallable, BlueprintCosmetic, Category="Audio", meta=( WorldContext="WorldContextObject", AdvancedDisplay = "3", UnsafeDuringActorConstruction = "true", Keywords = "play" ))
	static UAudioComponent* SpawnDialogue2D(const UObject* WorldContextObject, UDialogueWave* Dialogue, const struct FDialogueContext& Context, float VolumeMultiplier = 1.f, float PitchMultiplier = 1.f, float StartTime = 0.f, bool bAutoDestroy = true);

	/** Plays a dialogue at the given location. This is a fire and forget sound and does not travel with any actor. 
	 *	Replication is also not handled at this point.
	 * @param Dialogue - dialogue to play
	 * @param Context - context the dialogue is to play in
	 * @param Location - World position to play dialogue at
	 * @param Rotation - World rotation to play dialogue at
	 * @param VolumeMultiplier - A linear scalar multiplied with the volume, in order to make the sound louder or softer.
	 * @param PitchMultiplier - A linear scalar multiplied with the pitch.
	 * @param StartTime - How far in to the dialogue to begin playback at
	 * @param AttenuationSettings - Override attenuation settings package to play sound with
	 */
	UFUNCTION(BlueprintCallable, Category="Audio", meta=(WorldContext="WorldContextObject", AdvancedDisplay = "4", UnsafeDuringActorConstruction = "true"))
	static void PlayDialogueAtLocation(const UObject* WorldContextObject, class UDialogueWave* Dialogue, const FDialogueContext& Context, FVector Location, FRotator Rotation, float VolumeMultiplier = 1.f, float PitchMultiplier = 1.f, float StartTime = 0.f, USoundAttenuation* AttenuationSettings = nullptr);

	static void PlayDialogueAtLocation(const UObject* WorldContextObject, UDialogueWave* Dialogue, const FDialogueContext& Context, FVector Location, float VolumeMultiplier = 1.f, float PitchMultiplier = 1.f, float StartTime = 0.f, USoundAttenuation* AttenuationSettings = nullptr)
	{
		PlayDialogueAtLocation(WorldContextObject, Dialogue, Context, Location, FRotator::ZeroRotator, VolumeMultiplier, PitchMultiplier, StartTime, AttenuationSettings);
	}

	/** Spawns a DialogueWave, a special type of Asset that requires Context data in order to resolve a specific SoundBase,
	 *  which is then passed on to the new Audio Component. This function allows users to create and play Audio Components at a
	 *  specific World Location and Rotation. Useful for spatialized and/or distance-attenuated dialogue.
	 * @param Dialogue - Dialogue to play
	 * @param Context - Context the dialogue is to play in
	 * @param Location - World position to play dialogue at
	 * @param Rotation - World rotation to play dialogue at
	 * @param VolumeMultiplier - A linear scalar multiplied with the volume, in order to make the sound louder or softer.
	 * @param PitchMultiplier - A linear scalar multiplied with the pitch.
	 * @param StartTime - How far into the dialogue to begin playback at
	 * @param AttenuationSettings - Override attenuation settings package to play sound with
	 * @param bAutoDestroy - Whether the returned audio component will be automatically cleaned up when the sound finishes
	 *						 (by completing or stopping) or whether it can be reactivated
	 * @return Audio Component to manipulate the playing dialogue with
	 */
	UFUNCTION(BlueprintCallable, Category="Audio", meta=(WorldContext="WorldContextObject", AdvancedDisplay = "4", UnsafeDuringActorConstruction = "true", Keywords = "play"))
	static UAudioComponent* SpawnDialogueAtLocation(const UObject* WorldContextObject, UDialogueWave* Dialogue, const struct FDialogueContext& Context, FVector Location, FRotator Rotation = FRotator::ZeroRotator, float VolumeMultiplier = 1.f, float PitchMultiplier = 1.f, float StartTime = 0.f, USoundAttenuation* AttenuationSettings = nullptr, bool bAutoDestroy = true);

	/** Spawns a DialogueWave, a special type of Asset that requires Context data in order to resolve a specific SoundBase,
	 *	which is then passed on to the new Audio Component. This function allows users to create and play Audio Components
	 *	attached to a specific Scene Component. Useful for spatialized and/or distance-attenuated dialogue that needs to 
	 *	follow another object in space.
	 * @param Dialogue - dialogue to play
	 * @param Context - context the dialogue is to play in
	 * @param AttachComponent - Component to attach to.
	 * @param AttachPointName - Optional named point within the AttachComponent to play the sound at
	 * @param Location - Depending on the value of Location Type this is either a relative offset from the 
	 *					 attach component/point or an absolute world position that will be translated to a relative offset
	 * @param Rotation - Depending on the value of Location Type this is either a relative offset from the 
	 *					 attach component/point or an absolute world rotation that will be translated to a relative offset
	 * @param LocationType - Specifies whether Location is a relative offset or an absolute world position
	 * @param bStopWhenAttachedToDestroyed - Specifies whether the sound should stop playing when the owner its attached
	 *										 to is destroyed.
	 * @param VolumeMultiplier - A linear scalar multiplied with the volume, in order to make the sound louder or softer.
	 * @param PitchMultiplier - A linear scalar multiplied with the pitch.
	 * @param StartTime - How far in to the dialogue to begin playback at
	 * @param AttenuationSettings - Override attenuation settings package to play sound with
	 * @param bAutoDestroy - Whether the returned audio component will be automatically cleaned up when the sound finishes 
	 *						 (by completing or stopping) or whether it can be reactivated
	 * @return Audio Component to manipulate the playing dialogue with
	 */
	UFUNCTION(BlueprintCallable, Category="Audio", meta=(AdvancedDisplay = "2", UnsafeDuringActorConstruction = "true", Keywords = "play"))
	static UAudioComponent* SpawnDialogueAttached(UDialogueWave* Dialogue, const FDialogueContext& Context, USceneComponent* AttachToComponent, FName AttachPointName = NAME_None, FVector Location = FVector(ForceInit), FRotator Rotation = FRotator::ZeroRotator, EAttachLocation::Type LocationType = EAttachLocation::KeepRelativeOffset, bool bStopWhenAttachedToDestroyed = false, float VolumeMultiplier = 1.f, float PitchMultiplier = 1.f, float StartTime = 0.f, USoundAttenuation* AttenuationSettings = nullptr, bool bAutoDestroy = true);

	static UAudioComponent* SpawnDialogueAttached(UDialogueWave* Dialogue, const FDialogueContext& Context, USceneComponent* AttachToComponent, FName AttachPointName, FVector Location, EAttachLocation::Type LocationType = EAttachLocation::KeepRelativeOffset, bool bStopWhenAttachedToDestroyed = false, float VolumeMultiplier = 1.f, float PitchMultiplier = 1.f, float StartTime = 0.f, USoundAttenuation* AttenuationSettings = nullptr, bool bAutoDestroy = true)
	{
		return SpawnDialogueAttached(Dialogue, Context, AttachToComponent, AttachPointName, Location, FRotator::ZeroRotator, LocationType, bStopWhenAttachedToDestroyed, VolumeMultiplier, PitchMultiplier, StartTime, AttenuationSettings, bAutoDestroy);
	}

	/** Plays a force feedback effect at the given location. This is a fire and forget effect and does not travel with any actor. Replication is also not handled at this point.
	 * @param ForceFeedbackEffect - effect to play
	 * @param Location - World position to center the effect at
	 * @param Rotation - World rotation to center the effect at
	 * @param IntensityMultiplier - Intensity multiplier 
	 * @param StartTime - How far in to the feedback effect to begin playback at
	 * @param AttenuationSettings - Override attenuation settings package to play effect with
	 * @param bAutoDestroy - Whether the returned force feedback component will be automatically cleaned up when the feedback pattern finishes (by completing or stopping) or whether it can be reactivated
	 * @return Force Feedback Component to manipulate the playing feedback effect with
	 */
	UFUNCTION(BlueprintCallable, Category="ForceFeedback", meta=(WorldContext="WorldContextObject", AdvancedDisplay = "3", UnsafeDuringActorConstruction = "true", Keywords = "play"))
	static UForceFeedbackComponent* SpawnForceFeedbackAtLocation(const UObject* WorldContextObject, UForceFeedbackEffect* ForceFeedbackEffect, FVector Location, FRotator Rotation = FRotator::ZeroRotator, bool bLooping = false, float IntensityMultiplier = 1.f, float StartTime = 0.f, UForceFeedbackAttenuation* AttenuationSettings = nullptr, bool bAutoDestroy = true);

	/** Plays a force feedback effect attached to and following the specified component. This is a fire and forget effect. Replication is also not handled at this point.
	 * @param ForceFeedbackEffect - effect to play
	 * @param AttachComponent - Component to attach to.
	 * @param AttachPointName - Optional named point within the AttachComponent to attach to
	 * @param Location - Depending on the value of Location Type this is either a relative offset from the attach component/point or an absolute world position that will be translated to a relative offset
	 * @param Rotation - Depending on the value of Location Type this is either a relative offset from the attach component/point or an absolute world rotation that will be translated to a relative offset
	 * @param LocationType - Specifies whether Location is a relative offset or an absolute world position
	 * @param bStopWhenAttachedToDestroyed - Specifies whether the feedback effect should stop playing when the owner of the attach to component is destroyed.
	 * @param IntensityMultiplier - Intensity multiplier 
	 * @param StartTime - How far in to the feedback effect to begin playback at
	 * @param AttenuationSettings - Override attenuation settings package to play effect with
	 * @param bAutoDestroy - Whether the returned force feedback component will be automatically cleaned up when the feedback patern finishes (by completing or stopping) or whether it can be reactivated
	 * @return Force Feedback Component to manipulate the playing feedback effect with
	*/
	UFUNCTION(BlueprintCallable, Category="ForceFeedback", meta=(AdvancedDisplay = "2", UnsafeDuringActorConstruction = "true", Keywords = "play"))
	static UForceFeedbackComponent* SpawnForceFeedbackAttached(UForceFeedbackEffect* ForceFeedbackEffect, USceneComponent* AttachToComponent, FName AttachPointName = NAME_None, FVector Location = FVector(ForceInit), FRotator Rotation = FRotator::ZeroRotator, EAttachLocation::Type LocationType = EAttachLocation::KeepRelativeOffset, bool bStopWhenAttachedToDestroyed = false, bool bLooping = false, float IntensityMultiplier = 1.f, float StartTime = 0.f, class UForceFeedbackAttenuation* AttenuationSettings = nullptr, bool bAutoDestroy = true);

	/**
	 * Will set subtitles to be enabled or disabled.
	 * @param bEnabled will enable subtitle drawing if true, disable if false.
	 */
	UFUNCTION(BlueprintCallable, Category = "Audio|Subtitles")
	static void SetSubtitlesEnabled(bool bEnabled);

	/**
	 * Returns whether or not subtitles are currently enabled.
	 * @return true if subtitles are enabled.
	 */
	UFUNCTION(BlueprintPure, Category = "Audio|Subtitles")
	static bool AreSubtitlesEnabled();

	// --- Audio Functions ----------------------------
	/** Set the sound mix of the audio system for special EQing */
	UFUNCTION(BlueprintCallable, Category="Audio", meta=(WorldContext = "WorldContextObject"))
	static void SetBaseSoundMix(const UObject* WorldContextObject, class USoundMix* InSoundMix);

	/** Primes the sound, caching the first chunk of streamed audio. */
	UFUNCTION(BlueprintCallable, Category = "Audio")
	static void PrimeSound(USoundBase* InSound);

	/** Primes the sound sound waves in the given USoundClass, caching the first chunk of streamed audio. **/
	UFUNCTION(BlueprintCallable, Category = "Audio")
	static void PrimeAllSoundsInSoundClass(class USoundClass* InSoundClass);

	/** Iterate through all soundwaves an release and handles to retained chunks. (if the chunk is not being played, the chunk will be up for eviction) **/
	UFUNCTION(BlueprintCallable, Category = "Audio")
	static void UnRetainAllSoundsInSoundClass(class USoundClass* InSoundClass);

	/** Overrides the sound class adjuster in the given sound mix. If the sound class does not exist in the input sound mix, 
	 *	the sound class adjuster will be added to the list of active sound mix modifiers. 
	 * @param InSoundMixModifier The sound mix to modify.
	 * @param InSoundClass The sound class to override (or add) in the sound mix.
	 * @param Volume The volume scale to set the sound class adjuster to.
	 * @param Pitch The pitch scale to set the sound class adjuster to.
	 * @param FadeInTime The interpolation time to use to go from the current sound class adjuster values to the new values.
	 * @param bApplyToChildren Whether or not to apply this override to the sound class' children or to just the specified sound class.
	 */
	UFUNCTION(BlueprintCallable, Category = "Audio", meta = (WorldContext = "WorldContextObject"))
	static void SetSoundMixClassOverride(const UObject* WorldContextObject, class USoundMix* InSoundMixModifier, class USoundClass* InSoundClass, float Volume = 1.0f, float Pitch = 1.0f, float FadeInTime = 1.0f, bool bApplyToChildren = true);

	/** Clears any existing override of the Sound Class Adjuster in the given Sound Mix
	 * @param InSoundMixModifier The sound mix to modify.
	 * @param InSoundClass The sound class in the sound mix to clear overrides from.
	 * @param FadeOutTime The interpolation time to use to go from the current sound class adjuster override values to the non-override values.
	*/
	UFUNCTION(BlueprintCallable, Category = "Audio", meta = (WorldContext = "WorldContextObject"))
	static void ClearSoundMixClassOverride(const UObject* WorldContextObject, class USoundMix* InSoundMixModifier, class USoundClass* InSoundClass, float FadeOutTime = 1.0f);

	/** Push a sound mix modifier onto the audio system 
	 * @param InSoundMixModifier The Sound Mix Modifier to add to the system
	 */
	UFUNCTION(BlueprintCallable, Category="Audio", meta=(WorldContext = "WorldContextObject"))
	static void PushSoundMixModifier(const UObject* WorldContextObject, class USoundMix* InSoundMixModifier);

	/** Pop a sound mix modifier from the audio system 
	 *	@param InSoundMixModifier The Sound Mix Modifier to remove from the system
	 */
	UFUNCTION(BlueprintCallable, Category="Audio", meta=(WorldContext = "WorldContextObject"))
	static void PopSoundMixModifier(const UObject* WorldContextObject, class USoundMix* InSoundMixModifier);

	/** Clear all sound mix modifiers from the audio system */
	UFUNCTION(BlueprintCallable, Category="Audio", meta=(WorldContext = "WorldContextObject"))
	static void ClearSoundMixModifiers(const UObject* WorldContextObject);

	/** Activates a Reverb Effect without the need for an Audio Volume
	 * @param ReverbEffect Reverb Effect to use
	 * @param TagName Tag to associate with Reverb Effect
	 * @param Priority Priority of the Reverb Effect
	 * @param Volume Volume level of Reverb Effect
	 * @param FadeTime Time before Reverb Effect is fully active
	 */
	UFUNCTION(BlueprintCallable, Category="Audio", meta=(WorldContext = "WorldContextObject", AdvancedDisplay = "2"))
	static void ActivateReverbEffect(const UObject* WorldContextObject, class UReverbEffect* ReverbEffect, FName TagName, float Priority = 0.f, float Volume = 0.5f, float FadeTime = 2.f);

	/**
	 * Deactivates a Reverb Effect that was applied outside of an Audio Volume
	 *
	 * @param TagName Tag associated with Reverb Effect to remove
	 */
	UFUNCTION(BlueprintCallable, Category="Audio", meta=(WorldContext = "WorldContextObject"))
	static void DeactivateReverbEffect(const UObject* WorldContextObject, FName TagName);

	/** 
	 * Returns the highest priority reverb settings currently active from any source (Audio Volumes or manual settings). 
	 */
	UFUNCTION(BlueprintCallable, Category = "Audio", meta = (WorldContext = "WorldContextObject"))
	static class UReverbEffect* GetCurrentReverbEffect(const UObject* WorldContextObject);

	/**
	 * Sets the max number of voices (also known as "channels") dynamically by percentage. E.g. if you want to temporarily
	 * reduce voice count by 50%, use 0.50. Later, you can return to the original max voice count by using 1.0.
	 * @param MaxChannelCountScale The percentage of the original voice count to set the max number of voices to
	 */
	UFUNCTION(BlueprintCallable, Category = "Audio", meta = (WorldContext = "WorldContextObject"))
	static void SetMaxAudioChannelsScaled(const UObject* WorldContextObject, float MaxChannelCountScale);

	/**
	 * Retrieves the max voice count currently used by the audio engine.
	 */
	UFUNCTION(BlueprintCallable, Category = "Audio", meta = (WorldContext = "WorldContextObject"))
	static int32 GetMaxAudioChannelCount(const UObject* WorldContextObject);


	// --- Decal functions ------------------------------

	/** Spawns a decal at the given location and rotation, fire and forget. Does not replicate.
	 * @param DecalMaterial - decal's material
	 * @param DecalSize - size of decal
	 * @param Location - location to place the decal in world space
	 * @param Rotation - rotation to place the decal in world space	
	 * @param LifeSpan - destroy decal component after time runs out (0 = infinite)
	 */
	UFUNCTION(BlueprintCallable, BlueprintCosmetic, Category="Rendering|Components|Decal", meta=(WorldContext="WorldContextObject", UnsafeDuringActorConstruction = "true"))
	static UDecalComponent* SpawnDecalAtLocation(const UObject* WorldContextObject, class UMaterialInterface* DecalMaterial, FVector DecalSize, FVector Location, FRotator Rotation = FRotator(-90, 0, 0), float LifeSpan = 0);

	/** Spawns a decal attached to and following the specified component. Does not replicate.
	 * @param DecalMaterial - decal's material
	 * @param DecalSize - size of decal
	 * @param AttachComponent - Component to attach to.
	 * @param AttachPointName - Optional named point within the AttachComponent to spawn the emitter at
	 * @param Location - Depending on the value of Location Type this is either a relative offset from the attach component/point or an absolute world position that will be translated to a relative offset
	 * @param Rotation - Depending on the value of LocationType this is either a relative offset from the attach component/point or an absolute world rotation that will be translated to a realative offset
	 * @param LocationType - Specifies whether Location is a relative offset or an absolute world position
	 * @param LifeSpan - destroy decal component after time runs out (0 = infinite)
	 */
	UFUNCTION(BlueprintCallable, BlueprintCosmetic, Category="Rendering|Components|Decal", meta=(UnsafeDuringActorConstruction = "true"))
	static UDecalComponent* SpawnDecalAttached(class UMaterialInterface* DecalMaterial, FVector DecalSize, class USceneComponent* AttachToComponent, FName AttachPointName = NAME_None, FVector Location = FVector(ForceInit), FRotator Rotation = FRotator::ZeroRotator, EAttachLocation::Type LocationType = EAttachLocation::KeepRelativeOffset, float LifeSpan = 0);

	/** Extracts data from a HitResult. 
	 * @param Hit			The source HitResult.
	 * @param bBlockingHit	True if there was a blocking hit, false otherwise.
	 * @param bInitialOverlap True if the hit started in an initial overlap. In this case some other values should be interpreted differently. Time will be 0, ImpactPoint will equal Location, and normals will be equal and indicate a depenetration vector.
	 * @param Time			'Time' of impact along trace direction ranging from [0.0 to 1.0) if there is a hit, indicating time between start and end. Equals 1.0 if there is no hit.
	 * @param Distance		The distance from the TraceStart to the Location in world space. This value is 0 if there was an initial overlap (trace started inside another colliding object).
	 * @param Location		Location of the hit in world space. If this was a swept shape test, this is the location where we can place the shape in the world where it will not penetrate.
	 * @param Normal		Normal of the hit in world space, for the object that was swept (e.g. for a sphere trace this points towards the sphere's center). Equal to ImpactNormal for line tests.
	 * @param ImpactPoint	Location of the actual contact point of the trace shape with the surface of the hit object. Equal to Location in the case of an initial overlap.
	 * @param ImpactNormal	Normal of the hit in world space, for the object that was hit by the sweep.
	 * @param PhysMat		Physical material that was hit. Must set bReturnPhysicalMaterial to true in the query params for this to be returned.
	 * @param HitActor		Actor hit by the trace.
	 * @param HitComponent	PrimitiveComponent hit by the trace.
	 * @param HitBoneName	Name of the bone hit (valid only if we hit a skeletal mesh).
	 * @param HitItem		Primitive-specific data recording which item in the primitive was hit
	 * @param ElementIndex	If colliding with a primitive with multiple parts, index of the part that was hit.
	 * @param FaceIndex		If colliding with trimesh or landscape, index of face that was hit.
	 */
	UFUNCTION(BlueprintPure, Category = "Collision", meta=(NativeBreakFunc, AdvancedDisplay="3"))
	static void BreakHitResult(const struct FHitResult& Hit, bool& bBlockingHit, bool& bInitialOverlap, float& Time, float& Distance, FVector& Location, FVector& ImpactPoint, FVector& Normal, FVector& ImpactNormal, class UPhysicalMaterial*& PhysMat, class AActor*& HitActor, class UPrimitiveComponent*& HitComponent, FName& HitBoneName, int32& HitItem, int32& ElementIndex, int32& FaceIndex, FVector& TraceStart, FVector& TraceEnd);

	/** 
	 *	Create a HitResult struct
	 * @param Hit			The source HitResult.
	 * @param bBlockingHit	True if there was a blocking hit, false otherwise.
	 * @param bInitialOverlap True if the hit started in an initial overlap. In this case some other values should be interpreted differently. Time will be 0, ImpactPoint will equal Location, and normals will be equal and indicate a depenetration vector.
	 * @param Time			'Time' of impact along trace direction ranging from [0.0 to 1.0) if there is a hit, indicating time between start and end. Equals 1.0 if there is no hit.
	 * @param Distance		The distance from the TraceStart to the Location in world space. This value is 0 if there was an initial overlap (trace started inside another colliding object).
	 * @param Location		Location of the hit in world space. If this was a swept shape test, this is the location where we can place the shape in the world where it will not penetrate.
	 * @param Normal		Normal of the hit in world space, for the object that was swept (e.g. for a sphere trace this points towards the sphere's center). Equal to ImpactNormal for line tests.
	 * @param ImpactPoint	Location of the actual contact point of the trace shape with the surface of the hit object. Equal to Location in the case of an initial overlap.
	 * @param ImpactNormal	Normal of the hit in world space, for the object that was hit by the sweep.
	 * @param PhysMat		Physical material that was hit. Must set bReturnPhysicalMaterial to true in the query params for this to be returned.
	 * @param HitActor		Actor hit by the trace.
	 * @param HitComponent	PrimitiveComponent hit by the trace.
	 * @param HitBoneName	Name of the bone hit (valid only if we hit a skeletal mesh).
	 * @param HitItem		Primitive-specific data recording which item in the primitive was hit
	 * @param ElementIndex	If colliding with a primitive with multiple parts, index of the part that was hit.
	 * @param FaceIndex		If colliding with trimesh or landscape, index of face that was hit.
	 */
	UFUNCTION(BlueprintPure, Category = "Collision", meta = (NativeMakeFunc, AdvancedDisplay="2", Normal="0,0,1", ImpactNormal="0,0,1"))
	static FHitResult MakeHitResult(bool bBlockingHit, bool bInitialOverlap, float Time, float Distance, FVector Location, FVector ImpactPoint, FVector Normal, FVector ImpactNormal, class UPhysicalMaterial* PhysMat, class AActor* HitActor, class UPrimitiveComponent* HitComponent, FName HitBoneName, int32 HitItem, int32 ElementIndex, int32 FaceIndex, FVector TraceStart, FVector TraceEnd);


	/** Returns the EPhysicalSurface type of the given Hit. 
	 * To edit surface type for your project, use ProjectSettings/Physics/PhysicalSurface section
	 */
	UFUNCTION(BlueprintPure, Category="Collision")
	static EPhysicalSurface GetSurfaceType(const struct FHitResult& Hit);

	/** 
	 *	Try and find the UV for a collision impact. Note this ONLY works if 'Support UV From Hit Results' is enabled in Physics Settings.
	 */
	UFUNCTION(BlueprintPure, Category = "Collision")
	static bool FindCollisionUV(const struct FHitResult& Hit, int32 UVChannel, FVector2D& UV);

	// --- Save Game functions ------------------------------

	/** 
	 * Create a new, empty SaveGame object to set data on and then pass to SaveGameToSlot.
	 * @param	SaveGameClass	Class of SaveGame to create
	 * @return					New SaveGame object to write data to
	 */
	UFUNCTION(BlueprintCallable, Category="SaveGame", meta=(DeterminesOutputType="SaveGameClass"))
	static USaveGame* CreateSaveGameObject(TSubclassOf<USaveGame> SaveGameClass);

	/** 
	 * Serialize our USaveGame object into a given array of bytes
	 * @note This will write out all non-transient properties, the SaveGame property flag is not checked
	 * 
	 * @param SaveGameObject	Object that contains data about the save game that we want to write out
	 * @param OutSaveData		Byte array that is written into
	 * @return					Whether we successfully wrote data
	 */
	static bool SaveGameToMemory(USaveGame* SaveGameObject, TArray<uint8>& OutSaveData);

	/** 
	 * Save the contents of the buffer to a platform-specific save slot/file 
	 * @param InSaveData		Data to save
	 * @param SlotName			Name of save game slot to save to.
	 * @param UserIndex			For some platforms, master user index to identify the user doing the saving.
	 * @return					Whether we successfully saved this information
	 */
	static bool SaveDataToSlot(const TArray<uint8>& InSaveData, const FString& SlotName, const int32 UserIndex);

	/** 
	 * Schedule an async save to a specific slot. UAsyncActionHandleSaveGame::AsyncSaveGameToSlot is the blueprint version of this.
	 * This will do the serialize on the game thread, the platform-specific write on a worker thread, then call the complete delegate on the game thread.
	 * The passed in delegate will be copied to a worker thread so make sure any payload is thread safe to copy by value.
	 *
	 * @param SaveGameObject	Object that contains data about the save game that we want to write out.
	 * @param SlotName			Name of the save game slot to load from.
	 * @param UserIndex			For some platforms, master user index to identify the user doing the loading.
	 * @param SavedDelegate		Delegate that will be called on game thread when save succeeds or fails.
	 */
	static void AsyncSaveGameToSlot(USaveGame* SaveGameObject, const FString& SlotName, const int32 UserIndex, FAsyncSaveGameToSlotDelegate SavedDelegate = FAsyncSaveGameToSlotDelegate());

	/** 
	 * Save the contents of the SaveGameObject to a platform-specific save slot/file.
	 * @note This will write out all non-transient properties, the SaveGame property flag is not checked
	 *
	 * @param SaveGameObject	Object that contains data about the save game that we want to write out
	 * @param SlotName			Name of save game slot to save to.
	 * @param UserIndex			For some platforms, master user index to identify the user doing the saving.
	 * @return					Whether we successfully saved this information
	 */
	UFUNCTION(BlueprintCallable, Category="SaveGame")
	static bool SaveGameToSlot(USaveGame* SaveGameObject, const FString& SlotName, const int32 UserIndex);

	/**
	 * See if a save game exists with the specified name.
	 * @param SlotName			Name of save game slot.
	 * @param UserIndex			For some platforms, master user index to identify the user doing the saving.
	 */
	UFUNCTION(BlueprintCallable, Category="SaveGame")
	static bool DoesSaveGameExist(const FString& SlotName, const int32 UserIndex);

	/**
	 * Tries to load a SaveGame object from a given array of bytes.
	 * @param InSaveData		The array containing the serialized USaveGame data to load
	 * @return					Object containing loaded game state (nullptr if load fails)
	 */
	static USaveGame* LoadGameFromMemory(const TArray<uint8>& InSaveData);

	/**
	 * Load contents from a slot/file into a buffer of save data.
	 * @param OutSaveData		Data buffer to load into
	 * @param SlotName			Name of save game slot to save to.
	 * @param UserIndex			For some platforms, master user index to identify the user doing the saving.
	 * @return					Whether valid save data was found and loaded.
	 */
	static bool LoadDataFromSlot(TArray<uint8>& OutSaveData, const FString& SlotName, const int32 UserIndex);

	/** 
	 * Schedule an async load of a specific slot. UAsyncActionHandleSaveGame::AsyncLoadGameFromSlot is the blueprint version of this.
	 * This will do the platform-specific read on a worker thread, the serialize and creation on the game thread, and then will call the passed in delegate
	 * The passed in delegate will be copied to a worker thread so make sure any payload is thread safe to copy by value
	 *
	 * @param SlotName			Name of the save game slot to load from.
	 * @param UserIndex			For some platforms, master user index to identify the user doing the loading.
	 * @param LoadedDelegate	Delegate that will be called on game thread when load succeeds or fails.
	 */
	static void AsyncLoadGameFromSlot(const FString& SlotName, const int32 UserIndex, FAsyncLoadGameFromSlotDelegate LoadedDelegate);

	/** 
	 * Load the contents from a given slot.
	 * @param SlotName			Name of the save game slot to load from.
	 * @param UserIndex			For some platforms, master user index to identify the user doing the loading.
	 * @return					Object containing loaded game state (nullptr if load fails)
	 */
	UFUNCTION(BlueprintCallable, Category="SaveGame")
	static USaveGame* LoadGameFromSlot(const FString& SlotName, const int32 UserIndex);

	/** 
	 * Takes the provided buffer and consumes it, parsing past the internal header data, returning a MemoryReader
	 * that has: 1) been set up with all the related header information, and 2) offset to where tagged USaveGame object 
	 * serialization begins. NOTE: that the returned object has a reference to the supplied data - scope them 
	 * accordingly.
	 *
	 * @param SaveData			A byte array, presumably produced by one of the SaveGame functions here.
	 * @return					A memory reader, wrapping SaveData, offset to the point past the header data.
	 */
	static FMemoryReader StripSaveGameHeader(const TArray<uint8>& SaveData);

	/**
	 * Delete a save game in a particular slot.
	 * @param SlotName			Name of save game slot to delete.
	 * @param UserIndex			For some platforms, master user index to identify the user doing the deletion.
	 * @return					True if a file was actually able to be deleted. use DoesSaveGameExist to distinguish between delete failures and failure due to file not existing.
	 */
	UFUNCTION(BlueprintCallable, Category = "SaveGame")
	static bool DeleteGameInSlot(const FString& SlotName, const int32 UserIndex);

	/** Returns the frame delta time in seconds, adjusted by time dilation. */
	UFUNCTION(BlueprintPure, Category = "Utilities|Time", meta = (WorldContext="WorldContextObject"))
	static float GetWorldDeltaSeconds(const UObject* WorldContextObject);

	/** Returns time in seconds since world was brought up for play, adjusted by time dilation and IS stopped when game pauses */
	UFUNCTION(BlueprintPure, Category="Utilities|Time", meta=(WorldContext="WorldContextObject"))
	static float GetTimeSeconds(const UObject* WorldContextObject);

	/** Returns time in seconds since world was brought up for play, adjusted by time dilation and IS NOT stopped when game pauses */
	UFUNCTION(BlueprintPure, Category="Utilities|Time", meta=(WorldContext="WorldContextObject"))
	static float GetUnpausedTimeSeconds(const UObject* WorldContextObject);

	/** Returns time in seconds since world was brought up for play, does NOT stop when game pauses, NOT dilated/clamped */
	UFUNCTION(BlueprintPure, Category="Utilities|Time", meta=(WorldContext="WorldContextObject"))
	static float GetRealTimeSeconds(const UObject* WorldContextObject);
	
	/** Returns time in seconds since world was brought up for play, IS stopped when game pauses, NOT dilated/clamped. */
	UFUNCTION(BlueprintPure, Category="Utilities|Time", meta=(WorldContext="WorldContextObject"))
	static float GetAudioTimeSeconds(const UObject* WorldContextObject);

	/** Returns time in seconds since the application was started. Unlike the other time functions this is accurate to the exact time this function is called instead of set once per frame. */
	UFUNCTION(BlueprintPure, Category="Utilities|Time")
	static void GetAccurateRealTime(int32& Seconds, float& PartialSeconds);

	/*~ DVRStreaming API */
	
	/**
	 * Toggle live DVR streaming.
	 * @param Enable			If true enable streaming, otherwise disable.
	 */
	UFUNCTION(BlueprintCallable, Category="Game", meta=(Enable="true"))
	static void EnableLiveStreaming(bool Enable);

	/**
	 * Returns the string name of the current platform, to perform different behavior based on platform. 
	 * (Platform names include Windows, Mac, IOS, Android, PS4, XboxOne, Linux) */
	UFUNCTION(BlueprintPure, Category="Game")
	static FString GetPlatformName();

	/**
	 * Calculates an launch velocity for a projectile to hit a specified point.
	 * @param TossVelocity		(output) Result launch velocity.
	 * @param StartLocation		Intended launch location
	 * @param EndLocation		Desired landing location
	 * @param LaunchSpeed		Desired launch speed
	 * @param OverrideGravityZ	Optional gravity override.  0 means "do not override".
	 * @param TraceOption		Controls whether or not to validate a clear path by tracing along the calculated arc
	 * @param CollisionRadius	Radius of the projectile (assumed spherical), used when tracing
	 * @param bFavorHighArc		If true and there are 2 valid solutions, will return the higher arc.  If false, will favor the lower arc.
	 * @param bDrawDebug		When true, a debug arc is drawn (red for an invalid arc, green for a valid arc)
	 * @return					Returns false if there is no valid solution or the valid solutions are blocked.  Returns true otherwise.
	 */
	UFUNCTION(BlueprintCallable, Category="Game|Components|ProjectileMovement", DisplayName="SuggestProjectileVelocity", meta=(WorldContext="WorldContextObject"))
	static bool BlueprintSuggestProjectileVelocity(const UObject* WorldContextObject, FVector& TossVelocity, FVector StartLocation, FVector EndLocation, float LaunchSpeed, float OverrideGravityZ, ESuggestProjVelocityTraceOption::Type TraceOption, float CollisionRadius, bool bFavorHighArc, bool bDrawDebug);

	/** Native version, has more options than the Blueprint version. */
	static bool SuggestProjectileVelocity(const UObject* WorldContextObject, FVector& TossVelocity, FVector StartLocation, FVector EndLocation, float TossSpeed, bool bHighArc = false, float CollisionRadius = 0.f, float OverrideGravityZ = 0, ESuggestProjVelocityTraceOption::Type TraceOption = ESuggestProjVelocityTraceOption::TraceFullPath, const FCollisionResponseParams& ResponseParam = FCollisionResponseParams::DefaultResponseParam, const TArray<AActor*>& ActorsToIgnore = TArray<AActor*>(), bool bDrawDebug = false);

	/**
	* Predict the arc of a virtual projectile affected by gravity with collision checks along the arc. Returns a list of positions of the simulated arc and the destination reached by the simulation.
	* Returns true if it hit something.
	*
	* @param OutPathPositions			Predicted projectile path. Ordered series of positions from StartPos to the end. Includes location at point of impact if it hit something.
	* @param OutHit						Predicted hit result, if the projectile will hit something
	* @param OutLastTraceDestination	Goal position of the final trace it did. Will not be in the path if there is a hit.
	* @param StartPos					First start trace location
	* @param LaunchVelocity				Velocity the "virtual projectile" is launched at
	* @param bTracePath					Trace along the entire path to look for blocking hits
	* @param ProjectileRadius			Radius of the virtual projectile to sweep against the environment
	* @param ObjectTypes				ObjectTypes to trace against, if bTracePath is true.
	* @param bTraceComplex				Use TraceComplex (trace against triangles not primitives)
	* @param ActorsToIgnore				Actors to exclude from the traces
	* @param DrawDebugType				Debug type (one-frame, duration, persistent)
	* @param DrawDebugTime				Duration of debug lines (only relevant for DrawDebugType::Duration)
	* @param SimFrequency				Determines size of each sub-step in the simulation (chopping up MaxSimTime)
	* @param MaxSimTime					Maximum simulation time for the virtual projectile.
	* @param OverrideGravityZ			Optional override of Gravity (if 0, uses WorldGravityZ)
	* @return							True if hit something along the path if tracing for collision.
	*/
	UFUNCTION(BlueprintCallable, Category = "Game", DisplayName="Predict Projectile Path By ObjectType", meta = (WorldContext = "WorldContextObject", AutoCreateRefTerm = "ActorsToIgnore", AdvancedDisplay = "DrawDebugTime, DrawDebugType, SimFrequency, MaxSimTime, OverrideGravityZ", bTracePath = true))
	static bool Blueprint_PredictProjectilePath_ByObjectType(const UObject* WorldContextObject, FHitResult& OutHit, TArray<FVector>& OutPathPositions, FVector& OutLastTraceDestination, FVector StartPos, FVector LaunchVelocity, bool bTracePath, float ProjectileRadius, const TArray<TEnumAsByte<EObjectTypeQuery> >& ObjectTypes, bool bTraceComplex, const TArray<AActor*>& ActorsToIgnore, EDrawDebugTrace::Type DrawDebugType, float DrawDebugTime, float SimFrequency = 15.f, float MaxSimTime = 2.f, float OverrideGravityZ = 0);

	/**
	* Predict the arc of a virtual projectile affected by gravity with collision checks along the arc. Returns a list of positions of the simulated arc and the destination reached by the simulation.
	* Returns true if it hit something (if tracing with collision).
	*
	* @param OutPathPositions			Predicted projectile path. Ordered series of positions from StartPos to the end. Includes location at point of impact if it hit something.
	* @param OutHit						Predicted hit result, if the projectile will hit something
	* @param OutLastTraceDestination	Goal position of the final trace it did. Will not be in the path if there is a hit.
	* @param StartPos					First start trace location
	* @param LaunchVelocity				Velocity the "virtual projectile" is launched at
	* @param bTracePath					Trace along the entire path to look for blocking hits
	* @param ProjectileRadius			Radius of the virtual projectile to sweep against the environment
	* @param TraceChannel				TraceChannel to trace against, if bTracePath is true.
	* @param bTraceComplex				Use TraceComplex (trace against triangles not primitives)
	* @param ActorsToIgnore				Actors to exclude from the traces
	* @param DrawDebugType				Debug type (one-frame, duration, persistent)
	* @param DrawDebugTime				Duration of debug lines (only relevant for DrawDebugType::Duration)
	* @param SimFrequency				Determines size of each sub-step in the simulation (chopping up MaxSimTime)
	* @param MaxSimTime					Maximum simulation time for the virtual projectile.
	* @param OverrideGravityZ			Optional override of Gravity (if 0, uses WorldGravityZ)
	* @return							True if hit something along the path (if tracing with collision).
	*/
	UFUNCTION(BlueprintCallable, Category = "Game", DisplayName="Predict Projectile Path By TraceChannel", meta = (WorldContext = "WorldContextObject", AutoCreateRefTerm = "ActorsToIgnore", AdvancedDisplay = "DrawDebugTime, DrawDebugType, SimFrequency, MaxSimTime, OverrideGravityZ", TraceChannel = ECC_WorldDynamic, bTracePath = true))
	static bool Blueprint_PredictProjectilePath_ByTraceChannel(const UObject* WorldContextObject, FHitResult& OutHit, TArray<FVector>& OutPathPositions, FVector& OutLastTraceDestination, FVector StartPos, FVector LaunchVelocity, bool bTracePath, float ProjectileRadius, TEnumAsByte<ECollisionChannel> TraceChannel, bool bTraceComplex, const TArray<AActor*>& ActorsToIgnore, EDrawDebugTrace::Type DrawDebugType, float DrawDebugTime, float SimFrequency = 15.f, float MaxSimTime = 2.f, float OverrideGravityZ = 0);

	/**
	* Predict the arc of a virtual projectile affected by gravity with collision checks along the arc.
	* Returns true if it hit something.
	*
	* @param PredictParams				Input params to the trace (start location, velocity, time to simulate, etc).
	* @param PredictResult				Output result of the trace (Hit result, array of location/velocity/times for each trace step, etc).
	* @return							True if hit something along the path (if tracing with collision).
	*/
	static bool PredictProjectilePath(const UObject* WorldContextObject, const FPredictProjectilePathParams& PredictParams, FPredictProjectilePathResult& PredictResult);

	/**
	* Deprecated version, use version with input/output struct params instead.
	*/
	UE_DEPRECATED(4.15, "PredictProjectilePath with many parameters has been deprecated in favor of the version taking single input parameter and output result structs.")
	static bool PredictProjectilePath(const UObject* WorldContextObject, FHitResult& OutHit, TArray<FVector>& OutPathPositions, FVector& OutLastTraceDestination, FVector StartPos, FVector LaunchVelocity, bool bTracePath, float ProjectileRadius, const TArray<TEnumAsByte<EObjectTypeQuery> >& ObjectTypes, bool bTraceComplex, const TArray<AActor*>& ActorsToIgnore, EDrawDebugTrace::Type DrawDebugType, float DrawDebugTime, float SimFrequency = 15.f, float MaxSimTime = 2.f, float OverrideGravityZ = 0);

	/**
	* Predict the arc of a virtual projectile affected by gravity with collision checks along the arc.
	* Returns true if it hit something.
	*
	* @param PredictParams				Input params to the trace (start location, velocity, time to simulate, etc).
	* @param PredictResult				Output result of the trace (Hit result, array of location/velocity/times for each trace step, etc).
	* @return							True if hit something along the path (if tracing with collision).
	*/
	UFUNCTION(BlueprintCallable, Category = "Game", DisplayName="Predict Projectile Path (Advanced)", meta = (WorldContext = "WorldContextObject"))
	static bool Blueprint_PredictProjectilePath_Advanced(const UObject* WorldContextObject, const FPredictProjectilePathParams& PredictParams, FPredictProjectilePathResult& PredictResult);

	/**
	* Returns the launch velocity needed for a projectile at rest at StartPos to land on EndPos.
	* Assumes a medium arc (e.g. 45 deg on level ground). Projectile velocity is variable and unconstrained.
	* Does no tracing.
	*
	* @param OutLaunchVelocity			Returns the launch velocity required to reach the EndPos
	* @param StartPos					Start position of the simulation
	* @param EndPos						Desired end location for the simulation
	* @param OverrideGravityZ			Optional override of WorldGravityZ
	* @param ArcParam					Change height of arc between 0.0-1.0 where 0.5 is the default medium arc, 0 is up, and 1 is directly toward EndPos.
	*/
	UFUNCTION(BlueprintCallable, Category = "Game", DisplayName = "SuggestProjectileVelocity Custom Arc", meta = (WorldContext = "WorldContextObject", AdvancedDisplay = "OverrideGravityZ, ArcParam"))
	static bool SuggestProjectileVelocity_CustomArc(const UObject* WorldContextObject, FVector& OutLaunchVelocity, FVector StartPos, FVector EndPos, float OverrideGravityZ = 0, float ArcParam = 0.5f);

	/** Returns world origin current location. */
	UFUNCTION(BlueprintPure, Category="Game", meta=(WorldContext="WorldContextObject") )
	static FIntVector GetWorldOriginLocation(const UObject* WorldContextObject);
	
	/** Requests a new location for a world origin. */
	UFUNCTION(BlueprintCallable, Category="Game", meta=(WorldContext="WorldContextObject"))
	static void SetWorldOriginLocation(const UObject* WorldContextObject, FIntVector NewLocation);

	/** Returns origin based position for local world location. */
	UFUNCTION(BlueprintPure, Category = "Game", meta = (WorldContext = "WorldContextObject"))
	static FVector RebaseLocalOriginOntoZero(UObject* WorldContextObject, FVector WorldLocation);

	/** Returns local location for origin based position. */
	UFUNCTION(BlueprintPure, Category = "Game", meta = (WorldContext = "WorldContextObject"))
	static FVector RebaseZeroOriginOntoLocal(UObject* WorldContextObject, FVector WorldLocation);

	/**
	* Counts how many grass foliage instances overlap a given sphere.
	*
	* @param	Mesh			The static mesh we are interested in counting.
	* @param	CenterPosition	The center position of the sphere.
	* @param	Radius			The radius of the sphere.
	*
	* @return Number of foliage instances with their mesh set to Mesh that overlap the sphere.
	*/
	UFUNCTION(BlueprintCallable, Category = "Foliage", meta = (WorldContext = "WorldContextObject", UnsafeDuringActorConstruction = "true"))
	static int32 GrassOverlappingSphereCount(const UObject* WorldContextObject, const UStaticMesh* StaticMesh, FVector CenterPosition, float Radius);

	/** 
	 * Transforms the given 2D screen space coordinate into a 3D world-space point and direction.
	 * @param Player			Deproject using this player's view.
	 * @param ScreenPosition	2D screen space to deproject.
	 * @param WorldPosition		(out) Corresponding 3D position in world space.
	 * @param WorldDirection	(out) World space direction vector away from the camera at the given 2d point.
	 */
	UFUNCTION(BlueprintPure, Category = "Utilities", meta = (Keywords = "unproject"))
	static bool DeprojectScreenToWorld(APlayerController const* Player, const FVector2D& ScreenPosition, FVector& WorldPosition, FVector& WorldDirection);

	/** 
	 * Transforms the given 3D world-space point into a its 2D screen space coordinate. 
	 * @param Player			Project using this player's view.
	 * @param WorldPosition		World position to project.
	 * @param ScreenPosition	(out) Corresponding 2D position in screen space
	 * @param bPlayerViewportRelative	Should this be relative to the player viewport subregion (useful when using player attached widgets in split screen)
	 */
	UFUNCTION(BlueprintPure, Category = "Utilities")
	static bool ProjectWorldToScreen(APlayerController const* Player, const FVector& WorldPosition, FVector2D& ScreenPosition, bool bPlayerViewportRelative = false);

	/**
	 * Returns the View Matrix, Projection Matrix and the View x Projection Matrix for a given view
	 * @param DesiredView			FMinimalViewInfo struct for a camera.
	 * @param ViewMatrix			(out) Corresponding View Matrix
	 * @param ProjectionMatrix		(out) Corresponding Projection Matrix
	 * @param ViewProjectionMatrix	(out) Corresponding View x Projection Matrix
	 */
	UFUNCTION(BlueprintPure, Category = "Utilities")
	static void GetViewProjectionMatrix(FMinimalViewInfo DesiredView, FMatrix &ViewMatrix, FMatrix &ProjectionMatrix, FMatrix &ViewProjectionMatrix);

	/**
	 * Calculate view-projection matrices from a specified view target
	 */
	static void CalculateViewProjectionMatricesFromViewTarget(AActor* InViewTarget, FMatrix& OutViewMatrix, FMatrix& OutProjectionMatrix, FMatrix& OutViewProjectionMatrix);

	/**
	 * Calculate view-projection matrices from a specified MinimalViewInfo and optional custom projection matrix
	 */
	static void CalculateViewProjectionMatricesFromMinimalView(const FMinimalViewInfo& MinimalViewInfo, const TOptional<FMatrix>& CustomProjectionMatrix, FMatrix& OutViewMatrix, FMatrix& OutProjectionMatrix, FMatrix& OutViewProjectionMatrix);

	//~ Utility functions for interacting with Options strings

	//~=========================================================================
	//~ URL Parsing

	static bool GrabOption( FString& Options, FString& ResultString );

	/** 
	 * Break up a key=value pair into its key and value. 
	 * @param Pair			The string containing a pair to split apart.
	 * @param Key			(out) Key portion of Pair. If no = in string will be the same as Pair.
	 * @param Value			(out) Value portion of Pair. If no = in string will be empty.
	 */
	UFUNCTION(BlueprintPure, Category="Game Options", meta=(BlueprintThreadSafe))
	static void GetKeyValue( const FString& Pair, FString& Key, FString& Value );

	/** 
	 * Find an option in the options string and return it.
	 * @param Options		The string containing the options.
	 * @param Key			The key to find the value of in Options.
	 * @return				The value associated with Key if Key found in Options string.
	 */
	UFUNCTION(BlueprintPure, Category="Game Options", meta=(BlueprintThreadSafe))
	static FString ParseOption( FString Options, const FString& Key );

	/** 
	 * Returns whether a key exists in an options string.
	 * @param Options		The string containing the options.
	 * @param Key			The key to determine if it exists in Options.
	 * @return				Whether Key was found in Options.
	 */
	UFUNCTION(BlueprintPure, Category="Game Options", meta=(BlueprintThreadSafe))
	static bool HasOption( FString Options, const FString& InKey );

	/** 
	 * Find an option in the options string and return it as an integer.
	 * @param Options		The string containing the options.
	 * @param Key			The key to find the value of in Options.
	 * @return				The value associated with Key as an integer if Key found in Options string, otherwise DefaultValue.
	 */
	UFUNCTION(BlueprintPure, Category="Game Options", meta=(BlueprintThreadSafe))
	static int32 GetIntOption( const FString& Options, const FString& Key, int32 DefaultValue);

	//~=========================================================================
	//~ Launch Options Parsing

	/**
	* Checks the commandline to see if the desired option was specified on the commandline (e.g. -demobuild)
	* @return				True if the launch option was specified on the commandline, false otherwise
	*/
	UFUNCTION(BlueprintPure, Category = "Utilities")
	static bool HasLaunchOption(const FString& OptionToCheck);

	/**
	 * If accessibility is enabled, have the platform announce a string to the player.
	 * These announcements can be interrupted by system accessibiliity announcements or other accessibility announcement requests.
	 * This should be used judiciously as flooding a player with announcements can be overrwhelming and confusing.
	 * Try to make announcements concise and clear.
	 * NOTE: Currently only supported on Win10, Mac, iOS
	*/
	UFUNCTION(BlueprintCallable, Category = "Utilities")
	static void AnnounceAccessibleString(const FString& AnnouncementString);
};
<|MERGE_RESOLUTION|>--- conflicted
+++ resolved
@@ -538,14 +538,9 @@
 	 * @param VolumeMultiplier - A linear scalar multiplied with the volume, in order to make the sound louder or softer.
 	 * @param PitchMultiplier - A linear scalar multiplied with the pitch.
 	 * @param StartTime - How far in to the sound to begin playback at
-<<<<<<< HEAD
-	 * @param ConcurrencySettings - Override concurrency settings package to play sound with
-	 * @param OwningActor - The actor to use as the "owner" for concurrency settings purposes. Allows PlaySound calls to do a concurrency limit per owner.
-=======
  	 * @param ConcurrencySettings - Override concurrency settings package to play sound with
 	 * @param OwningActor - The actor to use as the "owner" for concurrency settings purposes. 
 	 *						Allows PlaySound calls to do a concurrency limit per owner.
->>>>>>> 3aae9151
 	 * @param bIsUISound - True if sound is UI related, else false
 	 */
 	UFUNCTION(BlueprintCallable, BlueprintCosmetic, Category="Audio", meta=( WorldContext="WorldContextObject", AdvancedDisplay = "2", UnsafeDuringActorConstruction = "true" ))
