--- conflicted
+++ resolved
@@ -458,8 +458,6 @@
 }
 
 KISMET_MATH_FORCEINLINE
-<<<<<<< HEAD
-=======
 int64 UKismetMathLibrary::Percent_Int64Int64(int64 A, int64 B)
 {
 	if (B == 0)
@@ -472,7 +470,6 @@
 }
 
 KISMET_MATH_FORCEINLINE
->>>>>>> d731a049
 double UKismetMathLibrary::Fraction(double A)
 {
 	return FMath::Fractional(A);
@@ -617,21 +614,13 @@
 KISMET_MATH_FORCEINLINE
 double UKismetMathLibrary::GetPI()
 {
-<<<<<<< HEAD
-	return DOUBLE_PI;
-=======
 	return UE_DOUBLE_PI;
->>>>>>> d731a049
 }
 
 KISMET_MATH_FORCEINLINE
 double UKismetMathLibrary::GetTAU()
 {
-<<<<<<< HEAD
-	return 2.0 * DOUBLE_PI;
-=======
 	return 2.0 * UE_DOUBLE_PI;
->>>>>>> d731a049
 }
 
 KISMET_MATH_FORCEINLINE
@@ -697,71 +686,43 @@
 KISMET_MATH_FORCEINLINE
 double UKismetMathLibrary::DegSin(double A)
 {
-<<<<<<< HEAD
-	return FMath::Sin(DOUBLE_PI/(180.0) * A);
-=======
 	return FMath::Sin(UE_DOUBLE_PI/(180.0) * A);
->>>>>>> d731a049
 }
 
 KISMET_MATH_FORCEINLINE
 double UKismetMathLibrary::DegAsin(double A)
 {
-<<<<<<< HEAD
-	return (180.0)/DOUBLE_PI * FMath::Asin(A);
-=======
 	return (180.0)/UE_DOUBLE_PI * FMath::Asin(A);
->>>>>>> d731a049
 }
 
 KISMET_MATH_FORCEINLINE
 double UKismetMathLibrary::DegCos(double A)
 {
-<<<<<<< HEAD
-	return FMath::Cos(DOUBLE_PI/(180.0) * A);
-=======
 	return FMath::Cos(UE_DOUBLE_PI/(180.0) * A);
->>>>>>> d731a049
 }
 
 KISMET_MATH_FORCEINLINE
 double UKismetMathLibrary::DegAcos(double A)
 {
-<<<<<<< HEAD
-	return (180.0)/DOUBLE_PI * FMath::Acos(A);
-=======
 	return (180.0)/UE_DOUBLE_PI * FMath::Acos(A);
->>>>>>> d731a049
 }
 
 KISMET_MATH_FORCEINLINE
 double UKismetMathLibrary::DegTan(double A)
 {
-<<<<<<< HEAD
-	return FMath::Tan(DOUBLE_PI/(180.0) * A);
-=======
 	return FMath::Tan(UE_DOUBLE_PI/(180.0) * A);
->>>>>>> d731a049
 }
 
 KISMET_MATH_FORCEINLINE
 double UKismetMathLibrary::DegAtan(double A)
 {
-<<<<<<< HEAD
-	return (180.0)/DOUBLE_PI * FMath::Atan(A);
-=======
 	return (180.0)/UE_DOUBLE_PI * FMath::Atan(A);
->>>>>>> d731a049
 }
 
 KISMET_MATH_FORCEINLINE
 double UKismetMathLibrary::DegAtan2(double Y, double X)
 {
-<<<<<<< HEAD
-	return (180.0)/DOUBLE_PI * FMath::Atan2(Y, X);
-=======
 	return (180.0)/UE_DOUBLE_PI * FMath::Atan2(Y, X);
->>>>>>> d731a049
 }
 
 KISMET_MATH_FORCEINLINE
@@ -859,11 +820,7 @@
 KISMET_MATH_FORCEINLINE
 double UKismetMathLibrary::MultiplyByPi(double Value)
 {
-<<<<<<< HEAD
-	return Value * DOUBLE_PI;
-=======
 	return Value * UE_DOUBLE_PI;
->>>>>>> d731a049
 }
 
 KISMET_MATH_FORCEINLINE
