// Copyright Epic Games, Inc. All Rights Reserved.

#pragma once

#include "CoreMinimal.h"
#include "UObject/ObjectMacros.h"
#include "UObject/Object.h"
#include "Templates/SubclassOf.h"
#include "Engine/EngineTypes.h"
#include "UObject/UnrealType.h"
#include "UObject/ScriptMacros.h"
#include "UObject/Interface.h"
#include "UObject/TextProperty.h"
#include "UObject/SoftObjectPtr.h"
#include "UObject/PropertyAccessUtil.h"
#include "Engine/LatentActionManager.h"
#include "Kismet/BlueprintFunctionLibrary.h"
#include "Engine/CollisionProfile.h"
#include "KismetSystemLibrary.generated.h"

class AActor;
class ACameraActor;
class APlayerController;
class UPrimitiveComponent;
class USceneComponent;

UENUM(BlueprintType)
namespace EDrawDebugTrace
{
	enum Type
	{
		None, 
		ForOneFrame, 
		ForDuration, 
		Persistent
	};
}

/** Enum used to indicate desired behavior for MoveComponentTo latent function. */
UENUM()
namespace EMoveComponentAction
{
	enum Type
	{
		/** Move to target over specified time. */
		Move, 
		/** If currently moving, stop. */
		Stop,
		/** If currently moving, return to where you started, over the time elapsed so far. */
		Return
	};
}

UENUM()
namespace EQuitPreference
{
	enum Type
	{
		/** Exit the game completely. */
		Quit,
		/** Move the application to the background. */
		Background,
	};
}

USTRUCT(BlueprintInternalUseOnly)
struct FGenericStruct
{
	GENERATED_USTRUCT_BODY()

	UPROPERTY()
	int32 Data;
};

UCLASS(meta=(ScriptName="SystemLibrary"))
class ENGINE_API UKismetSystemLibrary : public UBlueprintFunctionLibrary
{
	GENERATED_UCLASS_BODY()

	// --- Globally useful functions ------------------------------
	/** Prints a stack trace to the log, so you can see how a blueprint got to this node */
	UFUNCTION(BlueprintCallable, CustomThunk, Category="Development|Editor", meta=(Keywords = "ScriptTrace"))
	static void StackTrace();
	static void StackTraceImpl(const FFrame& StackFrame);
	DECLARE_FUNCTION(execStackTrace)
	{
		P_FINISH;
		StackTraceImpl(Stack);
	}

	// Return true if the object is usable : non-null and not pending kill
	UFUNCTION(BlueprintPure, Category = "Utilities")
	static bool IsValid(const UObject* Object);

	// Return true if the class is usable : non-null and not pending kill
	UFUNCTION(BlueprintPure, Category = "Utilities")
	static bool IsValidClass(UClass* Class);

	// Returns the actual object name.
	UFUNCTION(BlueprintPure, Category = "Utilities")
	static FString GetObjectName(const UObject* Object);

	// Returns the full path to the specified object.
	UFUNCTION(BlueprintPure, Category="Utilities")
	static FString GetPathName(const UObject* Object);

	// Returns the display name (or actor label), for displaying as a debugging aid.
	// Note: In editor builds, this is the actor label.  In non-editor builds, this is the actual object name.  This function should not be used to uniquely identify actors!
	// It is not localized and should not be used for display to an end user of a game.
	UFUNCTION(BlueprintPure, Category="Utilities")
	static FString GetDisplayName(const UObject* Object);

	// Returns the display name of a class
	UFUNCTION(BlueprintPure, Category = "Utilities", meta = (DisplayName = "Get Display Name"))
	static FString GetClassDisplayName(UClass* Class);

	// Returns the outer object of an object.
	UFUNCTION(BlueprintPure, Category = "Utilities")
	static UObject* GetOuterObject(const UObject* Object);

	// Engine build number, for displaying to end users.
	UFUNCTION(BlueprintPure, Category="Development", meta=(BlueprintThreadSafe))
	static FString GetEngineVersion();

	/** Get the name of the current game  */
	UFUNCTION(BlueprintPure, Category="Game", meta=(BlueprintThreadSafe))
	static FString GetGameName();

	/** Get the directory of the current project */
	UFUNCTION(BlueprintPure, Category="Utilities|Paths", meta=(BlueprintThreadSafe))
	static FString GetProjectDirectory();

	/** Get the content directory of the current project */
	UFUNCTION(BlueprintPure, Category="Utilities|Paths", meta=(BlueprintThreadSafe))
	static FString GetProjectContentDirectory();

	/** Get the saved directory of the current project */
	UFUNCTION(BlueprintPure, Category="Utilities|Paths", meta=(BlueprintThreadSafe))
	static FString GetProjectSavedDirectory();

	/* Converts passed in filename to use a relative path */
	UFUNCTION(BlueprintPure, Category="Utilities|Paths")
	static FString ConvertToRelativePath(const FString& Filename);

	/* Converts passed in filename to use a absolute path */
	UFUNCTION(BlueprintPure, Category="Utilities|Paths")
	static FString ConvertToAbsolutePath(const FString& Filename);

	/* Convert all / and \ to TEXT("/") */
	UFUNCTION(BlueprintPure, Category="Utilities|Paths", meta=(BlueprintThreadSafe))
	static FString NormalizeFilename(const FString& InFilename);

	/**
	 * Retrieves the game's platform-specific bundle identifier or package name of the game
	 *
	 * @return The game's bundle identifier or package name.
	 */
	UFUNCTION(BlueprintPure, Category="Game", meta=(Keywords = "bundle id package name"))
	static FString GetGameBundleId();

	/** Get the current user name from the OS */
	UFUNCTION(BlueprintPure, Category="Utilities|Platform")
	static FString GetPlatformUserName();

	UFUNCTION(BlueprintPure, Category="Utilities")
	static bool DoesImplementInterface(UObject* TestObject, TSubclassOf<UInterface> Interface);

	/** 
	 * Get the current game time, in seconds. This stops when the game is paused and is affected by slomo. 
	 * 
	 * @param WorldContextObject	World context
	 */
	UFUNCTION(BlueprintPure, Category="Utilities|Time", meta=(WorldContext="WorldContextObject") )
	static float GetGameTimeInSeconds(UObject* WorldContextObject);

	/** Returns the value of GFrameCounter, a running count of the number of frames that have occurred. */
	UFUNCTION(BlueprintPure, Category = "Utilities")
	static int64 GetFrameCount();

	/** Returns whether the world this object is in is the host or not */
	UFUNCTION(BlueprintPure, Category="Networking", meta=(WorldContext="WorldContextObject") )
	static bool IsServer(UObject* WorldContextObject);

	/** Returns whether this is running on a dedicated server */
	UFUNCTION(BlueprintPure, Category="Networking", meta=(WorldContext="WorldContextObject"))
	static bool IsDedicatedServer(UObject* WorldContextObject);

	/** Returns whether this game instance is stand alone (no networking). */
	UFUNCTION(BlueprintPure, Category="Networking", meta=(WorldContext="WorldContextObject"))
	static bool IsStandalone(UObject* WorldContextObject);
	
	/** Returns whether this is a build that is packaged for distribution */
	UFUNCTION(BlueprintPure, Category="Development", meta=(BlueprintThreadSafe))
	static bool IsPackagedForDistribution();

	/** Returns the platform specific unique device id */
	UFUNCTION(BlueprintPure, Category="Utilities|Platform", meta = (DeprecatedFunction, DeprecationMessage = "Use GetDeviceId instead"))
	static FString GetUniqueDeviceId();

	/** Returns the platform specific unique device id */
	UFUNCTION(BlueprintPure, Category="Utilities|Platform")
	static FString GetDeviceId();

	/** Converts an interfance into an object */
	UFUNCTION(BlueprintPure, meta=(DisplayName = "ToObject (interface)", CompactNodeTitle = "->"), Category="Utilities")
	static UObject* Conv_InterfaceToObject(const FScriptInterface& Interface); 

	/** Builds a SoftObjectPath struct. Generally you should be using Soft Object References/Ptr types instead */
	UFUNCTION(BlueprintPure, Category = "SoftObjectPath", meta = (Keywords = "construct build", NativeMakeFunc, BlueprintThreadSafe))
	static FSoftObjectPath MakeSoftObjectPath(const FString& PathString);

	/** Gets the path string out of a Soft Object Path */
	UFUNCTION(BlueprintPure, Category = "SoftObjectPath", meta = (NativeBreakFunc, BlueprintThreadSafe))
	static void BreakSoftObjectPath(FSoftObjectPath InSoftObjectPath, FString& PathString);

	/** Converts a Soft Object Path into a base Soft Object Reference, this is not guaranteed to be resolvable */
	UFUNCTION(BlueprintPure, meta = (DisplayName = "ToSoftObjectReference (SoftObjectPath)", CompactNodeTitle = "->"), Category = "Utilities")
	static TSoftObjectPtr<UObject> Conv_SoftObjPathToSoftObjRef(const FSoftObjectPath& SoftObjectPath);

	/** Builds a SoftClassPath struct. Generally you should be using Soft Class References/Ptr types instead */
	UFUNCTION(BlueprintPure, Category = "SoftClassPath", meta = (Keywords = "construct build", NativeMakeFunc, BlueprintThreadSafe))
	static FSoftClassPath MakeSoftClassPath(const FString& PathString);

	/** Gets the path string out of a Soft Class Path */
	UFUNCTION(BlueprintPure, Category = "SoftClassPath", meta = (NativeBreakFunc, BlueprintThreadSafe))
	static void BreakSoftClassPath(FSoftClassPath InSoftClassPath, FString& PathString);

	/** Converts a Soft Class Path into a base Soft Class Reference, this is not guaranteed to be resolvable */
	UFUNCTION(BlueprintPure, meta = (DisplayName = "ToSoftClassReference (SoftClassPath)", CompactNodeTitle = "->"), Category = "Utilities")
	static TSoftClassPtr<UObject> Conv_SoftClassPathToSoftClassRef(const FSoftClassPath& SoftClassPath);

	/** Returns true if the Soft Object Reference is not null */
	UFUNCTION(BlueprintPure, Category = "Utilities", meta = (BlueprintThreadSafe))
	static bool IsValidSoftObjectReference(const TSoftObjectPtr<UObject>& SoftObjectReference);

	/** Converts a Soft Object Reference to a string. The other direction is not provided because it cannot be validated */
	UFUNCTION(BlueprintPure, meta = (DisplayName = "ToString (SoftObjectReference)", CompactNodeTitle = "->", BlueprintThreadSafe), Category = "Utilities")
	static FString Conv_SoftObjectReferenceToString(const TSoftObjectPtr<UObject>& SoftObjectReference);

	/** Returns true if the values are equal (A == B) */
	UFUNCTION(BlueprintPure, meta = (DisplayName = "Equal (SoftObjectReference)", CompactNodeTitle = "==", BlueprintThreadSafe), Category = "Utilities")
	static bool EqualEqual_SoftObjectReference(const TSoftObjectPtr<UObject>& A, const TSoftObjectPtr<UObject>& B);

	/** Returns true if the values are not equal (A != B) */
	UFUNCTION(BlueprintPure, meta = (DisplayName = "NotEqual (SoftObjectReference)", CompactNodeTitle = "!=", BlueprintThreadSafe), Category = "Utilities")
	static bool NotEqual_SoftObjectReference(const TSoftObjectPtr<UObject>& A, const TSoftObjectPtr<UObject>& B);

	/** Resolves or loads a Soft Object Reference immediately, this will cause hitches and Async Load Asset should be used if possible */
	UFUNCTION(BlueprintCallable, Category = "Utilities", meta = (DeterminesOutputType = "Asset"))
	static UObject* LoadAsset_Blocking(TSoftObjectPtr<UObject> Asset);

	/** Returns true if the Soft Class Reference is not null */
	UFUNCTION(BlueprintPure, Category = "Utilities", meta = (BlueprintThreadSafe))
	static bool IsValidSoftClassReference(const TSoftClassPtr<UObject>& SoftClassReference);

	/** Converts a Soft Class Reference to a string. The other direction is not provided because it cannot be validated */
	UFUNCTION(BlueprintPure, meta = (DisplayName = "ToString (SoftObjectReference)", CompactNodeTitle = "->", BlueprintThreadSafe), Category = "Utilities")
	static FString Conv_SoftClassReferenceToString(const TSoftClassPtr<UObject>& SoftClassReference);

	/** Returns true if the values are equal (A == B) */
	UFUNCTION(BlueprintPure, meta = (DisplayName = "Equal (SoftClassReference)", CompactNodeTitle = "==", BlueprintThreadSafe), Category = "Utilities")
	static bool EqualEqual_SoftClassReference(const TSoftClassPtr<UObject>& A, const TSoftClassPtr<UObject>& B);

	/** Returns true if the values are not equal (A != B) */
	UFUNCTION(BlueprintPure, meta = (DisplayName = "NotEqual (SoftClassReference)", CompactNodeTitle = "!=", BlueprintThreadSafe), Category = "Utilities")
	static bool NotEqual_SoftClassReference(const TSoftClassPtr<UObject>& A, const TSoftClassPtr<UObject>& B);

	/** Resolves or loads a Soft Class Reference immediately, this will cause hitches and Async Load Class Asset should be used if possible */
	UFUNCTION(BlueprintCallable, Category = "Utilities", meta = (DeterminesOutputType = "AssetClass"))
	static UClass* LoadClassAsset_Blocking(TSoftClassPtr<UObject> AssetClass);

	// Internal functions used by K2Node_LoadAsset and K2Node_ConvertAsset

	UFUNCTION(BlueprintPure, meta = (BlueprintInternalUseOnly = "true"), Category = "Utilities")
	static UObject* Conv_SoftObjectReferenceToObject(const TSoftObjectPtr<UObject>& SoftObject);

	UFUNCTION(BlueprintPure, meta = (BlueprintInternalUseOnly = "true"), Category = "Utilities")
	static TSubclassOf<UObject> Conv_SoftClassReferenceToClass(const TSoftClassPtr<UObject>& SoftClass);

	UFUNCTION(BlueprintPure, meta = (BlueprintInternalUseOnly = "true"), Category = "Utilities")
	static TSoftObjectPtr<UObject> Conv_ObjectToSoftObjectReference(UObject* Object);

	UFUNCTION(BlueprintPure, meta = (BlueprintInternalUseOnly = "true"), Category = "Utilities")
	static TSoftClassPtr<UObject> Conv_ClassToSoftClassReference(const TSubclassOf<UObject>& Class);

	DECLARE_DYNAMIC_DELEGATE_OneParam(FOnAssetLoaded, class UObject*, Loaded);

	UFUNCTION(BlueprintCallable, meta = (Latent, LatentInfo = "LatentInfo", WorldContext = "WorldContextObject", BlueprintInternalUseOnly = "true"), Category = "Utilities")
	static void LoadAsset(UObject* WorldContextObject, TSoftObjectPtr<UObject> Asset, FOnAssetLoaded OnLoaded, FLatentActionInfo LatentInfo);

	DECLARE_DYNAMIC_DELEGATE_OneParam(FOnAssetClassLoaded, TSubclassOf<UObject>, Loaded);

	UFUNCTION(BlueprintCallable, meta = (Latent, LatentInfo = "LatentInfo", WorldContext = "WorldContextObject", BlueprintInternalUseOnly = "true"), Category = "Utilities")
	static void LoadAssetClass(UObject* WorldContextObject, TSoftClassPtr<UObject> AssetClass, FOnAssetClassLoaded OnLoaded, FLatentActionInfo LatentInfo);

	/**
	 * Creates a literal integer
	 * @param	Value	value to set the integer to
	 * @return	The literal integer
	 */
	UFUNCTION(BlueprintPure, Category="Math|Integer", meta=(BlueprintThreadSafe))
	static int32 MakeLiteralInt(int32 Value);

	/**
	 * Creates a literal float
	 * @param	Value	value to set the float to
	 * @return	The literal float
	 */
	UFUNCTION(BlueprintPure, Category="Math|Float", meta=(BlueprintThreadSafe))
	static float MakeLiteralFloat(float Value);

	/**
	 * Creates a literal bool
	 * @param	Value	value to set the bool to
	 * @return	The literal bool
	 */
	UFUNCTION(BlueprintPure, Category="Math|Boolean", meta=(BlueprintThreadSafe))
	static bool MakeLiteralBool(bool Value);

	/**
	 * Creates a literal name
	 * @param	Value	value to set the name to
	 * @return	The literal name
	 */
	UFUNCTION(BlueprintPure, Category="Utilities|Name", meta=(BlueprintThreadSafe))
	static FName MakeLiteralName(FName Value);

	/**
	 * Creates a literal byte
	 * @param	Value	value to set the byte to
	 * @return	The literal byte
	 */
	UFUNCTION(BlueprintPure, Category="Math|Byte", meta=(BlueprintThreadSafe))
	static uint8 MakeLiteralByte(uint8 Value);

	/**
	 * Creates a literal string
	 * @param	Value	value to set the string to
	 * @return	The literal string
	 */
	UFUNCTION(BlueprintPure, Category="Utilities|String", meta=(BlueprintThreadSafe))
	static FString MakeLiteralString(FString Value);

	/**
	 * Creates a literal FText
	 * @param	Value	value to set the FText to
	 * @return	The literal FText
	 */
	UFUNCTION(BlueprintPure, Category="Utilities|Text", meta=(BlueprintThreadSafe))
	static FText MakeLiteralText(FText Value);

	/**
	 * Prints a string to the log, and optionally, to the screen
	 * If Print To Log is true, it will be visible in the Output Log window.  Otherwise it will be logged only as 'Verbose', so it generally won't show up.
	 *
	 * @param	InString		The string to log out
	 * @param	bPrintToScreen	Whether or not to print the output to the screen
	 * @param	bPrintToLog		Whether or not to print the output to the log
	 * @param	bPrintToConsole	Whether or not to print the output to the console
	 * @param	TextColor		Whether or not to print the output to the console
	 * @param	Duration		The display duration (if Print to Screen is True). Using negative number will result in loading the duration time from the config.
	 */
	UFUNCTION(BlueprintCallable, meta=(WorldContext="WorldContextObject", CallableWithoutWorldContext, Keywords = "log print", AdvancedDisplay = "2", DevelopmentOnly), Category="Utilities|String")
	static void PrintString(UObject* WorldContextObject, const FString& InString = FString(TEXT("Hello")), bool bPrintToScreen = true, bool bPrintToLog = true, FLinearColor TextColor = FLinearColor(0.0, 0.66, 1.0), float Duration = 2.f);

	/**
	 * Prints text to the log, and optionally, to the screen
	 * If Print To Log is true, it will be visible in the Output Log window.  Otherwise it will be logged only as 'Verbose', so it generally won't show up.
	 *
	 * @param	InText			The text to log out
	 * @param	bPrintToScreen	Whether or not to print the output to the screen
	 * @param	bPrintToLog		Whether or not to print the output to the log
	 * @param	bPrintToConsole	Whether or not to print the output to the console
	 * @param	TextColor		Whether or not to print the output to the console
	 * @param	Duration		The display duration (if Print to Screen is True). Using negative number will result in loading the duration time from the config.
	 */
	UFUNCTION(BlueprintCallable, meta=(WorldContext="WorldContextObject", CallableWithoutWorldContext, Keywords = "log", AdvancedDisplay = "2", DevelopmentOnly), Category="Utilities|Text")
	static void PrintText(UObject* WorldContextObject, const FText InText = INVTEXT("Hello"), bool bPrintToScreen = true, bool bPrintToLog = true, FLinearColor TextColor = FLinearColor(0.0, 0.66, 1.0), float Duration = 2.f);

	/**
	 * Prints a warning string to the log and the screen. Meant to be used as a way to inform the user that they misused the node.
	 *
	 * WARNING!! Don't change the signature of this function without fixing up all nodes using it in the compiler
	 *
	 * @param	InString		The string to log out
	 */
	UFUNCTION(BlueprintCallable, meta=(BlueprintInternalUseOnly = "TRUE"))
	static void PrintWarning(const FString& InString);

	/** Sets the game window title */
	UFUNCTION(BlueprintCallable, Category = "Utilities")
	static void SetWindowTitle(const FText& Title);

	/**
	 * Executes a console command, optionally on a specific controller
	 * 
	 * @param	Command			Command to send to the console
	 * @param	SpecificPlayer	If specified, the console command will be routed through the specified player
	 */
	UFUNCTION(BlueprintCallable, Category="Development",meta=(WorldContext="WorldContextObject"))
	static void ExecuteConsoleCommand(UObject* WorldContextObject, const FString& Command, class APlayerController* SpecificPlayer = NULL );

	/**
	 * Attempts to retrieve the value of the specified float console variable, if it exists.
	 * 
	 * @param	VariableName	Name of the console variable to find.
	 * @return	The value if found, 0 otherwise.
	 */
	UFUNCTION(BlueprintCallable, Category="Development")
	static float GetConsoleVariableFloatValue(const FString& VariableName);

	/**
	 * Attempts to retrieve the value of the specified integer console variable, if it exists.
	 * 
	 * @param	VariableName	Name of the console variable to find.
	 * @return	The value if found, 0 otherwise.
	 */
	UFUNCTION(BlueprintCallable, Category="Development")
	static int32 GetConsoleVariableIntValue(const FString& VariableName);

	/**
	 * Evaluates, if it exists, whether the specified integer console variable has a non-zero value (true) or not (false).
	 *
	 * @param	VariableName	Name of the console variable to find.
	 * @return	True if found and has a non-zero value, false otherwise.
	 */
	UFUNCTION(BlueprintCallable, Category="Development")
	static bool GetConsoleVariableBoolValue(const FString& VariableName);

	/** 
	 *	Exit the current game 
	 * @param	SpecificPlayer	The specific player to quit the game. If not specified, player 0 will quit.
	 * @param	QuitPreference	Form of quitting.
	 * @param	bIgnorePlatformRestrictions	Ignores and best-practices based on platform (e.g PS4 games should never quit). Non-shipping only
	 */
	UFUNCTION(BlueprintCallable, Category="Game",meta=(WorldContext="WorldContextObject"))
	static void QuitGame(UObject* WorldContextObject, class APlayerController* SpecificPlayer, TEnumAsByte<EQuitPreference::Type> QuitPreference, bool bIgnorePlatformRestrictions);
	
#if WITH_EDITOR
	/**
	 *	Exit the editor
	 */
	UFUNCTION(BlueprintCallable, Category="Development")
	static void QuitEditor();
#endif	// WITH_EDITOR

	//=============================================================================
	// Latent Actions

	/** 
	 * Perform a latent action with a delay (specified in seconds).  Calling again while it is counting down will be ignored.
	 * 
	 * @param WorldContext	World context.
	 * @param Duration 		length of delay (in seconds).
	 * @param LatentInfo 	The latent action.
	 */
	UFUNCTION(BlueprintCallable, Category="Utilities|FlowControl", meta=(Latent, WorldContext="WorldContextObject", LatentInfo="LatentInfo", Duration="0.2", Keywords="sleep"))
	static void	Delay(UObject* WorldContextObject, float Duration, struct FLatentActionInfo LatentInfo );

	/** 
	 * Perform a latent action with a retriggerable delay (specified in seconds).  Calling again while it is counting down will reset the countdown to Duration.
	 * 
	 * @param WorldContext	World context.
	 * @param Duration 		length of delay (in seconds).
	 * @param LatentInfo 	The latent action.
	 */
	UFUNCTION(BlueprintCallable, meta=(Latent, LatentInfo="LatentInfo", WorldContext="WorldContextObject", Duration="0.2", Keywords="sleep"), Category="Utilities|FlowControl")
	static void RetriggerableDelay(UObject* WorldContextObject, float Duration, FLatentActionInfo LatentInfo);

	/*
	 * Interpolate a component to the specified relative location and rotation over the course of OverTime seconds. 
	 * @param Component						Component to interpolate
	 * @param TargetRelativeLocation		Relative target location
	 * @param TargetRelativeRotation		Relative target rotation
	 * @param bEaseOut						if true we will ease out (ie end slowly) during interpolation
	 * @param bEaseIn						if true we will ease in (ie start slowly) during interpolation
	 * @param OverTime						duration of interpolation
	 * @param bForceShortestRotationPath	if true we will always use the shortest path for rotation
	 * @param MoveAction					required movement behavior @see EMoveComponentAction
	 * @param LatentInfo					The latent action
	 */
	UFUNCTION(BlueprintCallable, meta=(Latent, LatentInfo="LatentInfo", WorldContext="WorldContextObject", ExpandEnumAsExecs="MoveAction", OverTime="0.2"), Category="Components")
	static void MoveComponentTo(USceneComponent* Component, FVector TargetRelativeLocation, FRotator TargetRelativeRotation, bool bEaseOut, bool bEaseIn, float OverTime, bool bForceShortestRotationPath, TEnumAsByte<EMoveComponentAction::Type> MoveAction, FLatentActionInfo LatentInfo);

	// --- Timer functions with delegate input ----------

	/**
	 * Set a timer to execute delegate. Setting an existing timer will reset that timer with updated parameters.
	 * @param Event						Event. Can be a K2 function or a Custom Event.
	 * @param Time						How long to wait before executing the delegate, in seconds. Setting a timer to <= 0 seconds will clear it if it is set.
	 * @param bLooping					True to keep executing the delegate every Time seconds, false to execute delegate only once.
	 * @param InitialStartDelay			Initial delay passed to the timer manager, in seconds.
	 * @param InitialStartDelayVariance	Use this to add some variance to when the timer starts in lieu of doing a random range on the InitialStartDelay input, in seconds. 
	 * @return							The timer handle to pass to other timer functions to manipulate this timer.
	 */
	UFUNCTION(BlueprintCallable, meta=(DisplayName = "Set Timer by Event", ScriptName = "SetTimerDelegate", AdvancedDisplay="InitialStartDelay, InitialStartDelayVariance"), Category="Utilities|Time")
	static FTimerHandle K2_SetTimerDelegate(UPARAM(DisplayName="Event") FTimerDynamicDelegate Delegate, float Time, bool bLooping, float InitialStartDelay = 0.f, float InitialStartDelayVariance = 0.f);

	/**
	 * Clears a set timer.
	 * @param Event  Can be a K2 function or a Custom Event.
	 */
	UFUNCTION(BlueprintCallable, meta=(DeprecatedFunction, DeprecationMessage = "Use Clear Timer by Handle", DisplayName = "Clear Timer by Event", ScriptName = "ClearTimerDelegate"), Category="Utilities|Time")
	static void K2_ClearTimerDelegate(UPARAM(DisplayName="Event") FTimerDynamicDelegate Delegate);

	/**
	 * Pauses a set timer at its current elapsed time.
	 * @param Event  Can be a K2 function or a Custom Event.
	 */
	UFUNCTION(BlueprintCallable, meta=(DeprecatedFunction, DeprecationMessage = "Use Pause Timer by Handle", DisplayName = "Pause Timer by Event", ScriptName = "PauseTimerDelegate"), Category="Utilities|Time")
	static void K2_PauseTimerDelegate(UPARAM(DisplayName="Event") FTimerDynamicDelegate Delegate);

	/**
	 * Resumes a paused timer from its current elapsed time.
	 * @param Event  Can be a K2 function or a Custom Event.
	 */
	UFUNCTION(BlueprintCallable, meta=(DeprecatedFunction, DeprecationMessage = "Use Unpause Timer by Handle", DisplayName = "Unpause Timer by Event", ScriptName = "UnPauseTimerDelegate"), Category="Utilities|Time")
	static void K2_UnPauseTimerDelegate(UPARAM(DisplayName="Event") FTimerDynamicDelegate Delegate);

	/**
	 * Returns true if a timer exists and is active for the given delegate, false otherwise.
	 * @param Event  Can be a K2 function or a Custom Event.
	 * @return				True if the timer exists and is active.
	 */
	UFUNCTION(BlueprintPure, meta=(DeprecatedFunction, DeprecationMessage = "Use Is Timer Active by Handle", DisplayName = "Is Timer Active by Event", ScriptName = "IsTimerActiveDelegate"), Category="Utilities|Time")
	static bool K2_IsTimerActiveDelegate(UPARAM(DisplayName="Event") FTimerDynamicDelegate Delegate);

	/**
	 * Returns true if a timer exists and is paused for the given delegate, false otherwise.
	 * @param Event  Can be a K2 function or a Custom Event.
	 * @return				True if the timer exists and is paused.
	 */
	UFUNCTION(BlueprintPure, meta=(DeprecatedFunction, DeprecationMessage = "Use Is Timer Paused by Handle", DisplayName = "Is Timer Paused by Event", ScriptName = "IsTimerPausedDelegate"), Category = "Utilities|Time")
	static bool K2_IsTimerPausedDelegate(UPARAM(DisplayName="Event") FTimerDynamicDelegate Delegate);

	/**
	 * Returns true is a timer for the given delegate exists, false otherwise.
	 * @param Event  Can be a K2 function or a Custom Event.
	 * @return				True if the timer exists.
	 */
	UFUNCTION(BlueprintPure, meta=(DeprecatedFunction, DeprecationMessage = "Use Does Timer Exist by Handle", DisplayName = "Does Timer Exist by Event", ScriptName = "TimerExistsDelegate"), Category = "Utilities|Time")
	static bool K2_TimerExistsDelegate(UPARAM(DisplayName="Event") FTimerDynamicDelegate Delegate);
	
	/**
	 * Returns elapsed time for the given delegate (time since current countdown iteration began).
	 * @param Event  Can be a K2 function or a Custom Event.
	 * @return				How long has elapsed since the current iteration of the timer began.
	 */
	UFUNCTION(BlueprintPure, meta=(DeprecatedFunction, DeprecationMessage = "Use Get Timer Elapsed Time by Handle", DisplayName = "Get Timer Elapsed Time by Event", ScriptName = "GetTimerElapsedTimeDelegate"), Category="Utilities|Time")
	static float K2_GetTimerElapsedTimeDelegate(UPARAM(DisplayName="Event") FTimerDynamicDelegate Delegate);

	/**
	 * Returns time until the timer will next execute its delegate.
	 * @param Event  Can be a K2 function or a Custom Event.
	 * @return				How long is remaining in the current iteration of the timer.
	 */
	UFUNCTION(BlueprintPure, meta=(DeprecatedFunction, DeprecationMessage = "Use Get Timer Remaining Time by Handle", DisplayName = "Get Timer Remaining Time by Event", ScriptName = "GetTimerRemainingTimeDelegate"), Category="Utilities|Time")
	static float K2_GetTimerRemainingTimeDelegate(UPARAM(DisplayName="Event") FTimerDynamicDelegate Delegate);

	// --- Timer functions with handle input ----------

	/**
	 * Returns whether the timer handle is valid. This does not indicate that there is an active timer that this handle references, but rather that it once referenced a valid timer.
	 * @param Handle		The handle of the timer to check validity of.
	 * @return				Whether the timer handle is valid.
	 */
	UFUNCTION(BlueprintPure, meta=(DisplayName = "Is Valid", ScriptName = "IsValidTimerHandle"), Category="Utilities|Time")
	static bool K2_IsValidTimerHandle(FTimerHandle Handle);

	/**
	 * Invalidate the supplied TimerHandle and return it.
	 * @param Handle		The handle of the timer to invalidate.
	 * @return				Return the invalidated timer handle for convenience.
	 */
	UFUNCTION(BlueprintCallable, meta=(DisplayName = "Invalidate", ScriptName = "InvalidateTimerHandle"), Category="Utilities|Time")
	static FTimerHandle K2_InvalidateTimerHandle(UPARAM(ref) FTimerHandle& Handle);

	/**
	 * Clears a set timer.
	 * @param Handle		The handle of the timer to clear.
	 */
	UFUNCTION(BlueprintCallable, meta=(DisplayName = "Clear Timer by Handle", ScriptName = "ClearTimerHandle", WorldContext="WorldContextObject", DeprecatedFunction, DeprecationMessage = "Use Clear and Invalidate Timer by Handle. Note: you no longer need to reset your handle yourself after switching to the new function."), Category="Utilities|Time")
	static void K2_ClearTimerHandle(UObject* WorldContextObject, FTimerHandle Handle);

	/**
	 * Clears a set timer.
	 * @param Handle		The handle of the timer to clear.
	 */
	UFUNCTION(BlueprintCallable, meta=(DisplayName = "Clear and Invalidate Timer by Handle", ScriptName = "ClearAndInvalidateTimerHandle", WorldContext="WorldContextObject"), Category="Utilities|Time")
	static void K2_ClearAndInvalidateTimerHandle(UObject* WorldContextObject, UPARAM(ref) FTimerHandle& Handle);

	/**
	 * Pauses a set timer at its current elapsed time.
	 * @param Handle		The handle of the timer to pause.
	 */
	UFUNCTION(BlueprintCallable, meta=(DisplayName = "Pause Timer by Handle", ScriptName = "PauseTimerHandle", WorldContext="WorldContextObject"), Category="Utilities|Time")
	static void K2_PauseTimerHandle(UObject* WorldContextObject, FTimerHandle Handle);

	/**
	 * Resumes a paused timer from its current elapsed time.
	 * @param Handle		The handle of the timer to unpause.
	 */
	UFUNCTION(BlueprintCallable, meta=(DisplayName = "Unpause Timer by Handle", ScriptName = "UnPauseTimerHandle", WorldContext="WorldContextObject"), Category="Utilities|Time")
	static void K2_UnPauseTimerHandle(UObject* WorldContextObject, FTimerHandle Handle);

	/**
	 * Returns true if a timer exists and is active for the given handle, false otherwise.
	 * @param Handle		The handle of the timer to check whether it is active.
	 * @return				True if the timer exists and is active.
	 */
	UFUNCTION(BlueprintPure, meta=(DisplayName = "Is Timer Active by Handle", ScriptName = "IsTimerActiveHandle", WorldContext="WorldContextObject"), Category="Utilities|Time")
	static bool K2_IsTimerActiveHandle(UObject* WorldContextObject, FTimerHandle Handle);

	/**
	 * Returns true if a timer exists and is paused for the given handle, false otherwise.
	 * @param Handle		The handle of the timer to check whether it is paused.
	 * @return				True if the timer exists and is paused.
	 */
	UFUNCTION(BlueprintPure, meta=(DisplayName = "Is Timer Paused by Handle", ScriptName = "IsTimerPausedHandle", WorldContext="WorldContextObject"), Category = "Utilities|Time")
	static bool K2_IsTimerPausedHandle(UObject* WorldContextObject, FTimerHandle Handle);

	/**
	 * Returns true is a timer for the given handle exists, false otherwise.
	 * @param Handle		The handle to check whether it exists.
 	 * @return				True if the timer exists.
	 */
	UFUNCTION(BlueprintPure, meta=(DisplayName = "Does Timer Exist by Handle", ScriptName = "TimerExistsHandle", WorldContext="WorldContextObject"), Category = "Utilities|Time")
	static bool K2_TimerExistsHandle(UObject* WorldContextObject, FTimerHandle Handle);
	
	/**
	 * Returns elapsed time for the given handle (time since current countdown iteration began).
	 * @param Handle		The handle of the timer to get the elapsed time of.
	 * @return				How long has elapsed since the current iteration of the timer began.
	 */
	UFUNCTION(BlueprintPure, meta=(DisplayName = "Get Timer Elapsed Time by Handle", ScriptName = "GetTimerElapsedTimeHandle", WorldContext="WorldContextObject"), Category="Utilities|Time")
	static float K2_GetTimerElapsedTimeHandle(UObject* WorldContextObject, FTimerHandle Handle);

	/**
	 * Returns time until the timer will next execute its handle.
	 * @param Handle		The handle of the timer to time remaining of.
	 * @return				How long is remaining in the current iteration of the timer.
	 */
	UFUNCTION(BlueprintPure, meta=(DisplayName = "Get Timer Remaining Time by Handle", ScriptName = "GetTimerRemainingTimeHandle", WorldContext="WorldContextObject"), Category="Utilities|Time")
	static float K2_GetTimerRemainingTimeHandle(UObject* WorldContextObject, FTimerHandle Handle);

	// --- Timer functions ------------------------------

	/**
	 * Set a timer to execute delegate. Setting an existing timer will reset that timer with updated parameters.
	 * @param Object					Object that implements the delegate function. Defaults to self (this blueprint)
	 * @param FunctionName				Delegate function name. Can be a K2 function or a Custom Event.
	 * @param Time						How long to wait before executing the delegate, in seconds. Setting a timer to <= 0 seconds will clear it if it is set.
	 * @param bLooping					true to keep executing the delegate every Time seconds, false to execute delegate only once.
	 * @param InitialStartDelay			Initial delay passed to the timer manager to allow some variance in when the timer starts, in seconds.
	 * @param InitialStartDelayVariance	Use this to add some variance to when the timer starts in lieu of doing a random range on the InitialStartDelay input, in seconds.
	 * @return							The timer handle to pass to other timer functions to manipulate this timer.
	 */
	UFUNCTION(BlueprintCallable, meta=(DisplayName = "Set Timer by Function Name", ScriptName = "SetTimer", DefaultToSelf = "Object", AdvancedDisplay="InitialStartDelay, InitialStartDelayVariance"), Category="Utilities|Time")
	static FTimerHandle K2_SetTimer(UObject* Object, FString FunctionName, float Time, bool bLooping, float InitialStartDelay = 0.f, float InitialStartDelayVariance = 0.f);

	/**
	 * Clears a set timer.
	 * @param Object		Object that implements the delegate function. Defaults to self (this blueprint)
	 * @param FunctionName	Delegate function name. Can be a K2 function or a Custom Event.
	 */
	UFUNCTION(BlueprintCallable, meta=(DisplayName = "Clear Timer by Function Name", ScriptName = "ClearTimer", DefaultToSelf = "Object"), Category="Utilities|Time")
	static void K2_ClearTimer(UObject* Object, FString FunctionName);

	/**
	 * Pauses a set timer at its current elapsed time.
	 * @param Object		Object that implements the delegate function. Defaults to self (this blueprint)
	 * @param FunctionName	Delegate function name. Can be a K2 function or a Custom Event.
	 */
	UFUNCTION(BlueprintCallable, meta=(DisplayName = "Pause Timer by Function Name", ScriptName = "PauseTimer", DefaultToSelf = "Object"), Category="Utilities|Time")
	static void K2_PauseTimer(UObject* Object, FString FunctionName);

	/**
	 * Resumes a paused timer from its current elapsed time.
	 * @param Object		Object that implements the delegate function. Defaults to self (this blueprint)
	 * @param FunctionName	Delegate function name. Can be a K2 function or a Custom Event.
	 */
	UFUNCTION(BlueprintCallable, meta=(DisplayName = "Unpause Timer by Function Name", ScriptName = "UnPauseTimer", DefaultToSelf = "Object"), Category="Utilities|Time")
	static void K2_UnPauseTimer(UObject* Object, FString FunctionName);

	/**
	 * Returns true if a timer exists and is active for the given delegate, false otherwise.
	 * @param Object		Object that implements the delegate function. Defaults to self (this blueprint)
	 * @param FunctionName	Delegate function name. Can be a K2 function or a Custom Event.
	 * @return				True if the timer exists and is active.
	 */
	UFUNCTION(BlueprintPure, meta=(DisplayName = "Is Timer Active by Function Name", ScriptName = "IsTimerActive", DefaultToSelf = "Object"), Category="Utilities|Time")
	static bool K2_IsTimerActive(UObject* Object, FString FunctionName);

	/**
	* Returns true if a timer exists and is paused for the given delegate, false otherwise.
	* @param Object		Object that implements the delegate function. Defaults to self (this blueprint)
	* @param FunctionName	Delegate function name. Can be a K2 function or a Custom Event.
	* @return				True if the timer exists and is paused.
	*/
	UFUNCTION(BlueprintPure, meta = (DisplayName = "Is Timer Paused by Function Name", ScriptName = "IsTimerPaused", DefaultToSelf = "Object"), Category = "Utilities|Time")
	static bool K2_IsTimerPaused(UObject* Object, FString FunctionName);

	/**
	* Returns true is a timer for the given delegate exists, false otherwise.
	* @param Object		Object that implements the delegate function. Defaults to self (this blueprint)
	* @param FunctionName	Delegate function name. Can be a K2 function or a Custom Event.
	* @return				True if the timer exists.
	*/
	UFUNCTION(BlueprintPure, meta = (DisplayName = "Does Timer Exist by Function Name", ScriptName = "TimerExists", DefaultToSelf = "Object"), Category = "Utilities|Time")
	static bool K2_TimerExists(UObject* Object, FString FunctionName);
	
	/**
	 * Returns elapsed time for the given delegate (time since current countdown iteration began).
	 * @param Object		Object that implements the delegate function. Defaults to self (this blueprint)
	 * @param FunctionName	Delegate function name. Can be a K2 function or a Custom Event.
	 * @return				How long has elapsed since the current iteration of the timer began.
	 */
	UFUNCTION(BlueprintPure, meta=(DisplayName = "Get Timer Elapsed Time by Function Name", ScriptName = "GetTimerElapsedTime", DefaultToSelf = "Object"), Category="Utilities|Time")
	static float K2_GetTimerElapsedTime(UObject* Object, FString FunctionName);

	/**
	 * Returns time until the timer will next execute its delegate.
	 * @param Object		Object that implements the delegate function. Defaults to self (this blueprint)
	 * @param FunctionName	Delegate function name. Can be a K2 function or a Custom Event.
	 * @return				How long is remaining in the current iteration of the timer.
	 */
	UFUNCTION(BlueprintPure, meta=(DisplayName = "Get Timer Remaining Time by Function Name", ScriptName = "GetTimerRemainingTime", DefaultToSelf = "Object"), Category="Utilities|Time")
	static float K2_GetTimerRemainingTime(UObject* Object, FString FunctionName);


	// --- 'Set property by name' functions ------------------------------

	/** Set an int32 property by name */
	UFUNCTION(BlueprintCallable, meta=(BlueprintInternalUseOnly = "true"))
	static void SetIntPropertyByName(UObject* Object, FName PropertyName, int32 Value);
	
	/** Set an int64 property by name */
	UFUNCTION(BlueprintCallable, meta=(BlueprintInternalUseOnly = "true"))
	static void SetInt64PropertyByName(UObject* Object, FName PropertyName, int64 Value);

	/** Set an uint8 or enum property by name */
	UFUNCTION(BlueprintCallable, meta=(BlueprintInternalUseOnly = "true"))
	static void SetBytePropertyByName(UObject* Object, FName PropertyName, uint8 Value);

	/** Set a float property by name */
	UFUNCTION(BlueprintCallable, meta=(BlueprintInternalUseOnly = "true"))
	static void SetFloatPropertyByName(UObject* Object, FName PropertyName, float Value);

	/** Set a bool property by name */
	UFUNCTION(BlueprintCallable, meta=(BlueprintInternalUseOnly = "true"))
	static void SetBoolPropertyByName(UObject* Object, FName PropertyName, bool Value);

	/** Set an OBJECT property by name */
	UFUNCTION(BlueprintCallable, meta=(BlueprintInternalUseOnly = "true"))
	static void SetObjectPropertyByName(UObject* Object, FName PropertyName, UObject* Value);

	/** Set a CLASS property by name */
	UFUNCTION(BlueprintCallable, meta = (BlueprintInternalUseOnly = "true"))
	static void SetClassPropertyByName(UObject* Object, FName PropertyName, TSubclassOf<UObject> Value);

	/** Set an INTERFACE property by name */
	UFUNCTION(BlueprintCallable, Category = "Collision", meta = (BlueprintInternalUseOnly = "true"))
	static void SetInterfacePropertyByName(UObject* Object, FName PropertyName, const FScriptInterface& Value);

	/** Set a NAME property by name */
	UFUNCTION(BlueprintCallable, meta=(BlueprintInternalUseOnly = "true", AutoCreateRefTerm = "Value" ))
	static void SetNamePropertyByName(UObject* Object, FName PropertyName, const FName& Value);

	/** Set a SOFTOBJECT property by name */
	UFUNCTION(BlueprintCallable, meta = (BlueprintInternalUseOnly = "true", AutoCreateRefTerm = "Value"))
	static void SetSoftObjectPropertyByName(UObject* Object, FName PropertyName, const TSoftObjectPtr<UObject>& Value);

	/** Set a SOFTCLASS property by name */
	UFUNCTION(BlueprintCallable, meta = (BlueprintInternalUseOnly = "true", AutoCreateRefTerm = "Value"))
	static void SetSoftClassPropertyByName(UObject* Object, FName PropertyName, const TSoftClassPtr<UObject>& Value);

	/** Set a STRING property by name */
	UFUNCTION(BlueprintCallable, meta=(BlueprintInternalUseOnly = "true", AutoCreateRefTerm = "Value" ))
	static void SetStringPropertyByName(UObject* Object, FName PropertyName, const FString& Value);

	/** Set a TEXT property by name */
	UFUNCTION(BlueprintCallable, meta=(BlueprintInternalUseOnly = "true", AutoCreateRefTerm = "Value" ))
	static void SetTextPropertyByName(UObject* Object, FName PropertyName, const FText& Value);

	/** Set a VECTOR property by name */
	UFUNCTION(BlueprintCallable, meta=(BlueprintInternalUseOnly = "true", AutoCreateRefTerm = "Value" ))
	static void SetVectorPropertyByName(UObject* Object, FName PropertyName, const FVector& Value);

	/** Set a ROTATOR property by name */
	UFUNCTION(BlueprintCallable, meta=(BlueprintInternalUseOnly = "true", AutoCreateRefTerm = "Value" ))
	static void SetRotatorPropertyByName(UObject* Object, FName PropertyName, const FRotator& Value);

	/** Set a LINEAR COLOR property by name */
	UFUNCTION(BlueprintCallable, meta=(BlueprintInternalUseOnly = "true", AutoCreateRefTerm = "Value" ))
	static void SetLinearColorPropertyByName(UObject* Object, FName PropertyName, const FLinearColor& Value);

	/** Set a TRANSFORM property by name */
	UFUNCTION(BlueprintCallable, meta=(BlueprintInternalUseOnly = "true", AutoCreateRefTerm = "Value" ))
	static void SetTransformPropertyByName(UObject* Object, FName PropertyName, const FTransform& Value);

	/** Set a CollisionProfileName property by name */
	UFUNCTION(BlueprintCallable, CustomThunk, meta = (BlueprintInternalUseOnly = "true", AutoCreateRefTerm = "Value"))
	static void SetCollisionProfileNameProperty(UObject* Object, FName PropertyName, const FCollisionProfileName& Value);

	/** Set a SOFTOBJECT property by name */
	UFUNCTION(BlueprintCallable, meta = (BlueprintInternalUseOnly = "true", AutoCreateRefTerm = "Value"))
	static void SetFieldPathPropertyByName(UObject* Object, FName PropertyName, const TFieldPath<FField>& Value);

	DECLARE_FUNCTION(execSetCollisionProfileNameProperty)
	{
		P_GET_OBJECT(UObject, OwnerObject);
		P_GET_PROPERTY(FNameProperty, StructPropertyName);

		Stack.StepCompiledIn<FStructProperty>(NULL);
		void* SrcStructAddr = Stack.MostRecentPropertyAddress;

		P_FINISH;
		P_NATIVE_BEGIN;
		Generic_SetStructurePropertyByName(OwnerObject, StructPropertyName, SrcStructAddr);
		P_NATIVE_END;
	}

	/** Set a custom structure property by name */
	UFUNCTION(BlueprintCallable, CustomThunk, meta = (BlueprintInternalUseOnly = "true", CustomStructureParam = "Value", AutoCreateRefTerm = "Value"))
	static void SetStructurePropertyByName(UObject* Object, FName PropertyName, const FGenericStruct& Value);

	static void Generic_SetStructurePropertyByName(UObject* OwnerObject, FName StructPropertyName, const void* SrcStructAddr);

	/** Based on UKismetArrayLibrary::execSetArrayPropertyByName */
	DECLARE_FUNCTION(execSetStructurePropertyByName)
	{
		P_GET_OBJECT(UObject, OwnerObject);
		P_GET_PROPERTY(FNameProperty, StructPropertyName);

		Stack.StepCompiledIn<FStructProperty>(NULL);
		void* SrcStructAddr = Stack.MostRecentPropertyAddress;

		P_FINISH;
		P_NATIVE_BEGIN;
		Generic_SetStructurePropertyByName(OwnerObject, StructPropertyName, SrcStructAddr);
		P_NATIVE_END;
	}

	// --- Collision functions ------------------------------

	/**
	 * Returns an array of actors that overlap the given sphere.
	 * @param WorldContext	World context
	 * @param SpherePos		Center of sphere.
	 * @param SphereRadius	Size of sphere.
	 * @param Filter		Option to restrict results to only static or only dynamic.  For efficiency.
	 * @param ClassFilter	If set, will only return results of this class or subclasses of it.
	 * @param ActorsToIgnore		Ignore these actors in the list
	 * @param OutActors		Returned array of actors. Unsorted.
	 * @return				true if there was an overlap that passed the filters, false otherwise.
	 */
	UFUNCTION(BlueprintCallable, Category="Collision", meta=(WorldContext="WorldContextObject", AutoCreateRefTerm="ActorsToIgnore", DisplayName = "SphereOverlapActors"))
	static bool SphereOverlapActors(UObject* WorldContextObject, const FVector SpherePos, float SphereRadius, const TArray<TEnumAsByte<EObjectTypeQuery> > & ObjectTypes, UClass* ActorClassFilter, const TArray<AActor*>& ActorsToIgnore, TArray<class AActor*>& OutActors);

	/**
	 * Returns an array of components that overlap the given sphere.
	 * @param WorldContext	World context
	 * @param SpherePos		Center of sphere.
	 * @param SphereRadius	Size of sphere.
	 * @param Filter		Option to restrict results to only static or only dynamic.  For efficiency.
	 * @param ClassFilter	If set, will only return results of this class or subclasses of it.
	 * @param ActorsToIgnore		Ignore these actors in the list
	 * @param OutActors		Returned array of actors. Unsorted.
	 * @return				true if there was an overlap that passed the filters, false otherwise.
	 */
	UFUNCTION(BlueprintCallable, Category="Collision", meta=(WorldContext="WorldContextObject", AutoCreateRefTerm="ActorsToIgnore", DisplayName="SphereOverlapComponents"))
	static bool SphereOverlapComponents(UObject* WorldContextObject, const FVector SpherePos, float SphereRadius, const TArray<TEnumAsByte<EObjectTypeQuery> > & ObjectTypes, UClass* ComponentClassFilter, const TArray<AActor*>& ActorsToIgnore, TArray<class UPrimitiveComponent*>& OutComponents);
	

	/**
	 * Returns an array of actors that overlap the given axis-aligned box.
	 * @param WorldContext	World context
	 * @param BoxPos		Center of box.
	 * @param BoxExtent		Extents of box.
	 * @param Filter		Option to restrict results to only static or only dynamic.  For efficiency.
	 * @param ClassFilter	If set, will only return results of this class or subclasses of it.
	 * @param ActorsToIgnore		Ignore these actors in the list
	 * @param OutActors		Returned array of actors. Unsorted.
	 * @return				true if there was an overlap that passed the filters, false otherwise.
	 */
	UFUNCTION(BlueprintCallable, Category="Collision", meta=(WorldContext="WorldContextObject", AutoCreateRefTerm="ActorsToIgnore", DisplayName="BoxOverlapActors"))
	static bool BoxOverlapActors(UObject* WorldContextObject, const FVector BoxPos, FVector BoxExtent, const TArray<TEnumAsByte<EObjectTypeQuery> > & ObjectTypes, UClass* ActorClassFilter, const TArray<AActor*>& ActorsToIgnore, TArray<class AActor*>& OutActors);

	/**
	 * Returns an array of components that overlap the given axis-aligned box.
	 * @param WorldContext	World context
	 * @param BoxPos		Center of box.
	 * @param BoxExtent		Extents of box.
	 * @param Filter		Option to restrict results to only static or only dynamic.  For efficiency.
	 * @param ClassFilter	If set, will only return results of this class or subclasses of it.
	 * @param ActorsToIgnore		Ignore these actors in the list
	 * @param OutActors		Returned array of actors. Unsorted.
	 * @return				true if there was an overlap that passed the filters, false otherwise.
	 */
	UFUNCTION(BlueprintCallable, Category="Collision", meta=(WorldContext="WorldContextObject", AutoCreateRefTerm="ActorsToIgnore", DisplayName="BoxOverlapComponents"))
	static bool BoxOverlapComponents(UObject* WorldContextObject, const FVector BoxPos, FVector Extent, const TArray<TEnumAsByte<EObjectTypeQuery> > & ObjectTypes, UClass* ComponentClassFilter, const TArray<AActor*>& ActorsToIgnore, TArray<class UPrimitiveComponent*>& OutComponents);


	/**
	 * Returns an array of actors that overlap the given capsule.
	 * @param WorldContext	World context
	 * @param CapsulePos	Center of the capsule.
	 * @param Radius		Radius of capsule hemispheres and radius of center cylinder portion.
	 * @param HalfHeight	Half-height of the capsule (from center of capsule to tip of hemisphere.
	 * @param Filter		Option to restrict results to only static or only dynamic.  For efficiency.
	 * @param ClassFilter	If set, will only return results of this class or subclasses of it.
	 * @param ActorsToIgnore		Ignore these actors in the list
	 * @param OutActors		Returned array of actors. Unsorted.
	 * @return				true if there was an overlap that passed the filters, false otherwise.
	 */
	UFUNCTION(BlueprintCallable, Category="Collision", meta=(WorldContext="WorldContextObject", AutoCreateRefTerm="ActorsToIgnore", DisplayName="CapsuleOverlapActors"))
	static bool CapsuleOverlapActors(UObject* WorldContextObject, const FVector CapsulePos, float Radius, float HalfHeight, const TArray<TEnumAsByte<EObjectTypeQuery> > & ObjectTypes, UClass* ActorClassFilter, const TArray<AActor*>& ActorsToIgnore, TArray<class AActor*>& OutActors);

	/**
	 * Returns an array of components that overlap the given capsule.
	 * @param WorldContext	World context
	 * @param CapsulePos	Center of the capsule.
	 * @param Radius		Radius of capsule hemispheres and radius of center cylinder portion.
	 * @param HalfHeight	Half-height of the capsule (from center of capsule to tip of hemisphere.
	 * @param Filter		Option to restrict results to only static or only dynamic.  For efficiency.
	 * @param ClassFilter	If set, will only return results of this class or subclasses of it.
	 * @param ActorsToIgnore		Ignore these actors in the list
	 * @param OutActors		Returned array of actors. Unsorted.
	 * @return				true if there was an overlap that passed the filters, false otherwise.
	 */
	UFUNCTION(BlueprintCallable, Category="Collision", meta=(WorldContext="WorldContextObject", AutoCreateRefTerm="ActorsToIgnore", DisplayName="CapsuleOverlapComponents") )
	static bool CapsuleOverlapComponents(UObject* WorldContextObject, const FVector CapsulePos, float Radius, float HalfHeight, const TArray<TEnumAsByte<EObjectTypeQuery> > & ObjectTypes, UClass* ComponentClassFilter, const TArray<AActor*>& ActorsToIgnore, TArray<class UPrimitiveComponent*>& OutComponents);


	/**
	 * Returns an array of actors that overlap the given component.
	 * @param Component				Component to test with.
	 * @param ComponentTransform	Defines where to place the component for overlap testing.
	 * @param Filter				Option to restrict results to only static or only dynamic.  For efficiency.
	 * @param ClassFilter			If set, will only return results of this class or subclasses of it.
	 * @param ActorsToIgnore		Ignore these actors in the list
	 * @param OutActors				Returned array of actors. Unsorted.
	 * @return						true if there was an overlap that passed the filters, false otherwise.
	 */
	UFUNCTION(BlueprintCallable, Category="Collision", meta=(AutoCreateRefTerm="ActorsToIgnore", DisplayName="ComponentOverlapActors"))
	static bool ComponentOverlapActors(UPrimitiveComponent* Component, const FTransform& ComponentTransform, const TArray<TEnumAsByte<EObjectTypeQuery> > & ObjectTypes, UClass* ActorClassFilter, const TArray<AActor*>& ActorsToIgnore, TArray<class AActor*>& OutActors);

	/**
	 * Returns an array of components that overlap the given component.
	 * @param Component				Component to test with.
	 * @param ComponentTransform	Defines where to place the component for overlap testing.
	 * @param Filter				Option to restrict results to only static or only dynamic.  For efficiency.
	 * @param ClassFilter			If set, will only return results of this class or subclasses of it.
	 * @param ActorsToIgnore		Ignore these actors in the list
	 * @param OutActors				Returned array of actors. Unsorted.
	 * @return						true if there was an overlap that passed the filters, false otherwise.
	 */
	UFUNCTION(BlueprintCallable, Category="Collision", meta=(AutoCreateRefTerm="ActorsToIgnore", DisplayName="ComponentOverlapComponents"))
	static bool ComponentOverlapComponents(UPrimitiveComponent* Component, const FTransform& ComponentTransform, const TArray<TEnumAsByte<EObjectTypeQuery> > & ObjectTypes, UClass* ComponentClassFilter, const TArray<AActor*>& ActorsToIgnore, TArray<class UPrimitiveComponent*>& OutComponents);


	/**
	 * Does a collision trace along the given line and returns the first blocking hit encountered.
	 * This trace finds the objects that RESPONDS to the given TraceChannel
	 * 
	 * @param WorldContext	World context
	 * @param Start			Start of line segment.
	 * @param End			End of line segment.
	 * @param TraceChannel	
	 * @param bTraceComplex	True to test against complex collision, false to test against simplified collision.
	 * @param OutHit		Properties of the trace hit.
	 * @return				True if there was a hit, false otherwise.
	 */
	UFUNCTION(BlueprintCallable, Category="Collision", meta=(bIgnoreSelf="true", WorldContext="WorldContextObject", AutoCreateRefTerm="ActorsToIgnore", DisplayName="LineTraceByChannel", AdvancedDisplay="TraceColor,TraceHitColor,DrawTime", Keywords="raycast"))
	static bool LineTraceSingle(UObject* WorldContextObject, const FVector Start, const FVector End, ETraceTypeQuery TraceChannel, bool bTraceComplex, const TArray<AActor*>& ActorsToIgnore, EDrawDebugTrace::Type DrawDebugType, FHitResult& OutHit, bool bIgnoreSelf, FLinearColor TraceColor = FLinearColor::Red, FLinearColor TraceHitColor = FLinearColor::Green, float DrawTime = 5.0f);
	
	/**
	 * Does a collision trace along the given line and returns all hits encountered up to and including the first blocking hit.
	 * This trace finds the objects that RESPOND to the given TraceChannel
	 * 
	 * @param WorldContext	World context
	 * @param Start			Start of line segment.
	 * @param End			End of line segment.
	 * @param TraceChannel	The channel to trace
	 * @param bTraceComplex	True to test against complex collision, false to test against simplified collision.
	 * @param OutHit		Properties of the trace hit.
	 * @return				True if there was a blocking hit, false otherwise.
	 */
	UFUNCTION(BlueprintCallable, Category="Collision", meta=(bIgnoreSelf="true", WorldContext="WorldContextObject", AutoCreateRefTerm="ActorsToIgnore", DisplayName = "MultiLineTraceByChannel", AdvancedDisplay="TraceColor,TraceHitColor,DrawTime", Keywords="raycast"))
	static bool LineTraceMulti(UObject* WorldContextObject, const FVector Start, const FVector End, ETraceTypeQuery TraceChannel, bool bTraceComplex, const TArray<AActor*>& ActorsToIgnore, EDrawDebugTrace::Type DrawDebugType, TArray<FHitResult>& OutHits, bool bIgnoreSelf, FLinearColor TraceColor = FLinearColor::Red, FLinearColor TraceHitColor = FLinearColor::Green, float DrawTime = 5.0f);

	/**
	 * Sweeps a sphere along the given line and returns the first blocking hit encountered.
	 * This trace finds the objects that RESPONDS to the given TraceChannel
	 * 
	 * @param Start			Start of line segment.
	 * @param End			End of line segment.
	 * @param Radius		Radius of the sphere to sweep
	 * @param TraceChannel	
	 * @param bTraceComplex	True to test against complex collision, false to test against simplified collision.
	 * @param OutHit		Properties of the trace hit.
	 * @return				True if there was a hit, false otherwise.
	 */
	UFUNCTION(BlueprintCallable, Category="Collision", meta=(bIgnoreSelf="true", WorldContext="WorldContextObject", AutoCreateRefTerm="ActorsToIgnore", DisplayName = "SphereTraceByChannel", AdvancedDisplay="TraceColor,TraceHitColor,DrawTime", Keywords="sweep"))
	static bool SphereTraceSingle(UObject* WorldContextObject, const FVector Start, const FVector End, float Radius, ETraceTypeQuery TraceChannel, bool bTraceComplex, const TArray<AActor*>& ActorsToIgnore, EDrawDebugTrace::Type DrawDebugType, FHitResult& OutHit, bool bIgnoreSelf, FLinearColor TraceColor = FLinearColor::Red, FLinearColor TraceHitColor = FLinearColor::Green, float DrawTime = 5.0f);

	/**
	 * Sweeps a sphere along the given line and returns all hits encountered up to and including the first blocking hit.
	 * This trace finds the objects that RESPOND to the given TraceChannel
	 * 
	 * @param WorldContext	World context
	 * @param Start			Start of line segment.
	 * @param End			End of line segment.
	 * @param Radius		Radius of the sphere to sweep
	 * @param TraceChannel	
	 * @param bTraceComplex	True to test against complex collision, false to test against simplified collision.
	 * @param OutHits		A list of hits, sorted along the trace from start to finish.  The blocking hit will be the last hit, if there was one.
	 * @return				True if there was a blocking hit, false otherwise.
	 */
	UFUNCTION(BlueprintCallable, Category="Collision", meta=(bIgnoreSelf="true", WorldContext="WorldContextObject", AutoCreateRefTerm="ActorsToIgnore", DisplayName = "MultiSphereTraceByChannel", AdvancedDisplay="TraceColor,TraceHitColor,DrawTime", Keywords="sweep"))
	static bool SphereTraceMulti(UObject* WorldContextObject, const FVector Start, const FVector End, float Radius, ETraceTypeQuery TraceChannel, bool bTraceComplex, const TArray<AActor*>& ActorsToIgnore, EDrawDebugTrace::Type DrawDebugType, TArray<FHitResult>& OutHits, bool bIgnoreSelf, FLinearColor TraceColor = FLinearColor::Red, FLinearColor TraceHitColor = FLinearColor::Green, float DrawTime = 5.0f);

	/**
	* Sweeps a box along the given line and returns the first blocking hit encountered.
	* This trace finds the objects that RESPONDS to the given TraceChannel
	*
	* @param Start			Start of line segment.
	* @param End			End of line segment.
	* @param HalfSize	    Distance from the center of box along each axis
	* @param Orientation	Orientation of the box
	* @param TraceChannel
	* @param bTraceComplex	True to test against complex collision, false to test against simplified collision.
	* @param OutHit			Properties of the trace hit.
	* @return				True if there was a hit, false otherwise.
	*/
	UFUNCTION(BlueprintCallable, Category = "Collision", meta = (bIgnoreSelf = "true", WorldContext="WorldContextObject", AutoCreateRefTerm = "ActorsToIgnore", DisplayName = "BoxTraceByChannel", AdvancedDisplay="TraceColor,TraceHitColor,DrawTime", Keywords="sweep"))
	static bool BoxTraceSingle(UObject* WorldContextObject, const FVector Start, const FVector End, const FVector HalfSize, const FRotator Orientation, ETraceTypeQuery TraceChannel, bool bTraceComplex, const TArray<AActor*>& ActorsToIgnore, EDrawDebugTrace::Type DrawDebugType, FHitResult& OutHit, bool bIgnoreSelf, FLinearColor TraceColor = FLinearColor::Red, FLinearColor TraceHitColor = FLinearColor::Green, float DrawTime = 5.0f);

	/**
	* Sweeps a box along the given line and returns all hits encountered.
	* This trace finds the objects that RESPONDS to the given TraceChannel
	*
	* @param Start			Start of line segment.
	* @param End			End of line segment.
	* @param HalfSize	    Distance from the center of box along each axis
	* @param Orientation	Orientation of the box
	* @param TraceChannel
	* @param bTraceComplex	True to test against complex collision, false to test against simplified collision.
	* @param OutHits		A list of hits, sorted along the trace from start to finish. The blocking hit will be the last hit, if there was one.
	* @return				True if there was a blocking hit, false otherwise.
	*/
	UFUNCTION(BlueprintCallable, Category = "Collision", meta = (bIgnoreSelf = "true", WorldContext="WorldContextObject", AutoCreateRefTerm = "ActorsToIgnore", DisplayName = "MultiBoxTraceByChannel", AdvancedDisplay="TraceColor,TraceHitColor,DrawTime", Keywords="sweep"))
	static bool BoxTraceMulti(UObject* WorldContextObject, const FVector Start, const FVector End, FVector HalfSize, const FRotator Orientation, ETraceTypeQuery TraceChannel, bool bTraceComplex, const TArray<AActor*>& ActorsToIgnore, EDrawDebugTrace::Type DrawDebugType, TArray<FHitResult>& OutHits, bool bIgnoreSelf, FLinearColor TraceColor = FLinearColor::Red, FLinearColor TraceHitColor = FLinearColor::Green, float DrawTime = 5.0f);

	
	/**
	 * Sweeps a capsule along the given line and returns the first blocking hit encountered.
	 * This trace finds the objects that RESPOND to the given TraceChannel
	 * 
	 * @param WorldContext	World context
	 * @param Start			Start of line segment.
	 * @param End			End of line segment.
	 * @param Radius		Radius of the capsule to sweep
	 * @param HalfHeight	Distance from center of capsule to tip of hemisphere endcap.
	 * @param TraceChannel	
	 * @param bTraceComplex	True to test against complex collision, false to test against simplified collision.
	 * @param OutHit		Properties of the trace hit.
	 * @return				True if there was a hit, false otherwise.
	 */
	UFUNCTION(BlueprintCallable, Category="Collision", meta=(bIgnoreSelf="true", WorldContext="WorldContextObject", AutoCreateRefTerm="ActorsToIgnore", DisplayName = "CapsuleTraceByChannel", AdvancedDisplay="TraceColor,TraceHitColor,DrawTime", Keywords="sweep"))
	static bool CapsuleTraceSingle(UObject* WorldContextObject, const FVector Start, const FVector End, float Radius, float HalfHeight, ETraceTypeQuery TraceChannel, bool bTraceComplex, const TArray<AActor*>& ActorsToIgnore, EDrawDebugTrace::Type DrawDebugType, FHitResult& OutHit, bool bIgnoreSelf, FLinearColor TraceColor = FLinearColor::Red, FLinearColor TraceHitColor = FLinearColor::Green, float DrawTime = 5.0f);

	/**
	 * Sweeps a capsule along the given line and returns all hits encountered up to and including the first blocking hit.
	 * This trace finds the objects that RESPOND to the given TraceChannel
	 * 
	 * @param WorldContext	World context
	 * @param Start			Start of line segment.
	 * @param End			End of line segment.
	 * @param Radius		Radius of the capsule to sweep
	 * @param HalfHeight	Distance from center of capsule to tip of hemisphere endcap.
	 * @param TraceChannel	
	 * @param bTraceComplex	True to test against complex collision, false to test against simplified collision.
	 * @param OutHits		A list of hits, sorted along the trace from start to finish.  The blocking hit will be the last hit, if there was one.
	 * @return				True if there was a blocking hit, false otherwise.
	 */
	UFUNCTION(BlueprintCallable, Category="Collision", meta=(bIgnoreSelf="true", WorldContext="WorldContextObject", AutoCreateRefTerm="ActorsToIgnore", DisplayName = "MultiCapsuleTraceByChannel", AdvancedDisplay="TraceColor,TraceHitColor,DrawTime", Keywords="sweep"))
	static bool CapsuleTraceMulti(UObject* WorldContextObject, const FVector Start, const FVector End, float Radius, float HalfHeight, ETraceTypeQuery TraceChannel, bool bTraceComplex, const TArray<AActor*>& ActorsToIgnore, EDrawDebugTrace::Type DrawDebugType, TArray<FHitResult>& OutHits, bool bIgnoreSelf, FLinearColor TraceColor = FLinearColor::Red, FLinearColor TraceHitColor = FLinearColor::Green, float DrawTime = 5.0f);

	/**
	 * Does a collision trace along the given line and returns the first hit encountered.
	 * This only finds objects that are of a type specified by ObjectTypes.
	 * 
	 * @param WorldContext	World context
	 * @param Start			Start of line segment.
	 * @param End			End of line segment.
	 * @param ObjectTypes	Array of Object Types to trace 
	 * @param bTraceComplex	True to test against complex collision, false to test against simplified collision.
	 * @param OutHit		Properties of the trace hit.
	 * @return				True if there was a hit, false otherwise.
	 */
	UFUNCTION(BlueprintCallable, Category="Collision", meta=(bIgnoreSelf="true", WorldContext="WorldContextObject", AutoCreateRefTerm="ActorsToIgnore", DisplayName = "LineTraceForObjects", AdvancedDisplay="TraceColor,TraceHitColor,DrawTime", Keywords="raycast"))
	static bool LineTraceSingleForObjects(UObject* WorldContextObject, const FVector Start, const FVector End, const TArray<TEnumAsByte<EObjectTypeQuery> > & ObjectTypes, bool bTraceComplex, const TArray<AActor*>& ActorsToIgnore, EDrawDebugTrace::Type DrawDebugType, FHitResult& OutHit, bool bIgnoreSelf, FLinearColor TraceColor = FLinearColor::Red, FLinearColor TraceHitColor = FLinearColor::Green, float DrawTime = 5.0f );
	
	/**
	 * Does a collision trace along the given line and returns all hits encountered.
	 * This only finds objects that are of a type specified by ObjectTypes.
	 * 
	 * @param WorldContext	World context
	 * @param Start			Start of line segment.
	 * @param End			End of line segment.
	 * @param ObjectTypes	Array of Object Types to trace 
	 * @param bTraceComplex	True to test against complex collision, false to test against simplified collision.
	 * @param OutHit		Properties of the trace hit.
	 * @return				True if there was a hit, false otherwise.
	 */
	UFUNCTION(BlueprintCallable, Category="Collision", meta=(bIgnoreSelf="true", WorldContext="WorldContextObject", AutoCreateRefTerm="ActorsToIgnore", DisplayName = "MultiLineTraceForObjects", AdvancedDisplay="TraceColor,TraceHitColor,DrawTime", Keywords="raycast"))
	static bool LineTraceMultiForObjects(UObject* WorldContextObject, const FVector Start, const FVector End, const TArray<TEnumAsByte<EObjectTypeQuery> > & ObjectTypes, bool bTraceComplex, const TArray<AActor*>& ActorsToIgnore, EDrawDebugTrace::Type DrawDebugType, TArray<FHitResult>& OutHits, bool bIgnoreSelf, FLinearColor TraceColor = FLinearColor::Red, FLinearColor TraceHitColor = FLinearColor::Green, float DrawTime = 5.0f);

	/**
	 * Sweeps a sphere along the given line and returns the first hit encountered.
	 * This only finds objects that are of a type specified by ObjectTypes.
	 * 
	 * @param Start			Start of line segment.
	 * @param End			End of line segment.
	 * @param Radius		Radius of the sphere to sweep
	 * @param ObjectTypes	Array of Object Types to trace 
	 * @param bTraceComplex	True to test against complex collision, false to test against simplified collision.
	 * @param OutHit		Properties of the trace hit.
	 * @return				True if there was a hit, false otherwise.
	 */
	UFUNCTION(BlueprintCallable, Category="Collision", meta=(bIgnoreSelf="true", WorldContext="WorldContextObject", AutoCreateRefTerm="ActorsToIgnore", DisplayName = "SphereTraceForObjects", AdvancedDisplay="TraceColor,TraceHitColor,DrawTime", Keywords="sweep"))
	static bool SphereTraceSingleForObjects(UObject* WorldContextObject, const FVector Start, const FVector End, float Radius, const TArray<TEnumAsByte<EObjectTypeQuery> > & ObjectTypes, bool bTraceComplex, const TArray<AActor*>& ActorsToIgnore, EDrawDebugTrace::Type DrawDebugType, FHitResult& OutHit, bool bIgnoreSelf, FLinearColor TraceColor = FLinearColor::Red, FLinearColor TraceHitColor = FLinearColor::Green, float DrawTime = 5.0f);

	/**
	 * Sweeps a sphere along the given line and returns all hits encountered.
	 * This only finds objects that are of a type specified by ObjectTypes.
	 * 
	 * @param WorldContext	World context
	 * @param Start			Start of line segment.
	 * @param End			End of line segment.
	 * @param Radius		Radius of the sphere to sweep
	 * @param ObjectTypes	Array of Object Types to trace 
	 * @param bTraceComplex	True to test against complex collision, false to test against simplified collision.
	 * @param OutHits		A list of hits, sorted along the trace from start to finish.  The blocking hit will be the last hit, if there was one.
	 * @return				True if there was a hit, false otherwise.
	 */
	UFUNCTION(BlueprintCallable, Category="Collision", meta=(bIgnoreSelf="true", WorldContext="WorldContextObject", AutoCreateRefTerm="ActorsToIgnore", DisplayName = "MultiSphereTraceForObjects", AdvancedDisplay="TraceColor,TraceHitColor,DrawTime", Keywords="sweep"))
	static bool SphereTraceMultiForObjects(UObject* WorldContextObject, const FVector Start, const FVector End, float Radius, const TArray<TEnumAsByte<EObjectTypeQuery> > & ObjectTypes, bool bTraceComplex, const TArray<AActor*>& ActorsToIgnore, EDrawDebugTrace::Type DrawDebugType, TArray<FHitResult>& OutHits, bool bIgnoreSelf, FLinearColor TraceColor = FLinearColor::Red, FLinearColor TraceHitColor = FLinearColor::Green, float DrawTime = 5.0f);
	

	/**
	* Sweeps a box along the given line and returns the first hit encountered.
	* This only finds objects that are of a type specified by ObjectTypes.
	*
	* @param Start			Start of line segment.
	* @param End			End of line segment.
	* @param Orientation	
	* @param HalfSize		Radius of the sphere to sweep
	* @param ObjectTypes	Array of Object Types to trace
	* @param bTraceComplex	True to test against complex collision, false to test against simplified collision.
	* @param OutHit			Properties of the trace hit.
	* @return				True if there was a hit, false otherwise.
	*/
	UFUNCTION(BlueprintCallable, Category = "Collision", meta = (bIgnoreSelf = "true", WorldContext="WorldContextObject", AutoCreateRefTerm = "ActorsToIgnore", DisplayName = "BoxTraceForObjects", AdvancedDisplay="TraceColor,TraceHitColor,DrawTime", Keywords="sweep"))
	static bool BoxTraceSingleForObjects(UObject* WorldContextObject, const FVector Start, const FVector End, const FVector HalfSize, const FRotator Orientation, const TArray<TEnumAsByte<EObjectTypeQuery> > & ObjectTypes, bool bTraceComplex, const TArray<AActor*>& ActorsToIgnore, EDrawDebugTrace::Type DrawDebugType, FHitResult& OutHit, bool bIgnoreSelf, FLinearColor TraceColor = FLinearColor::Red, FLinearColor TraceHitColor = FLinearColor::Green, float DrawTime = 5.0f);


	/**
	* Sweeps a box along the given line and returns all hits encountered.
	* This only finds objects that are of a type specified by ObjectTypes.
	*
	* @param Start			Start of line segment.
	* @param End			End of line segment.
	* @param Orientation
	* @param HalfSize		Radius of the sphere to sweep
	* @param ObjectTypes	Array of Object Types to trace
	* @param bTraceComplex	True to test against complex collision, false to test against simplified collision.
	* @param OutHits		A list of hits, sorted along the trace from start to finish.  The blocking hit will be the last hit, if there was one.
	* @return				True if there was a hit, false otherwise.
	*/
	UFUNCTION(BlueprintCallable, Category = "Collision", meta = (bIgnoreSelf = "true", WorldContext="WorldContextObject", AutoCreateRefTerm = "ActorsToIgnore", DisplayName = "MultiBoxTraceForObjects", AdvancedDisplay="TraceColor,TraceHitColor,DrawTime", Keywords="sweep"))
	static bool BoxTraceMultiForObjects(UObject* WorldContextObject, const FVector Start, const FVector End, const FVector HalfSize, const FRotator Orientation, const TArray<TEnumAsByte<EObjectTypeQuery> > & ObjectTypes, bool bTraceComplex, const TArray<AActor*>& ActorsToIgnore, EDrawDebugTrace::Type DrawDebugType, TArray<FHitResult>& OutHits, bool bIgnoreSelf, FLinearColor TraceColor = FLinearColor::Red, FLinearColor TraceHitColor = FLinearColor::Green, float DrawTime = 5.0f);

	/**
	 * Sweeps a capsule along the given line and returns the first hit encountered.
	 * This only finds objects that are of a type specified by ObjectTypes.
	 * 
	 * @param WorldContext	World context
	 * @param Start			Start of line segment.
	 * @param End			End of line segment.
	 * @param Radius		Radius of the capsule to sweep
	 * @param HalfHeight	Distance from center of capsule to tip of hemisphere endcap.
	 * @param ObjectTypes	Array of Object Types to trace 
	 * @param bTraceComplex	True to test against complex collision, false to test against simplified collision.
	 * @param OutHit		Properties of the trace hit.
	 * @return				True if there was a hit, false otherwise.
	 */
	UFUNCTION(BlueprintCallable, Category="Collision", meta=(bIgnoreSelf="true", WorldContext="WorldContextObject", AutoCreateRefTerm="ActorsToIgnore", DisplayName = "CapsuleTraceForObjects", AdvancedDisplay="TraceColor,TraceHitColor,DrawTime", Keywords="sweep"))
	static bool CapsuleTraceSingleForObjects(UObject* WorldContextObject, const FVector Start, const FVector End, float Radius, float HalfHeight, const TArray<TEnumAsByte<EObjectTypeQuery> > & ObjectTypes, bool bTraceComplex, const TArray<AActor*>& ActorsToIgnore, EDrawDebugTrace::Type DrawDebugType, FHitResult& OutHit, bool bIgnoreSelf, FLinearColor TraceColor = FLinearColor::Red, FLinearColor TraceHitColor = FLinearColor::Green, float DrawTime = 5.0f);

	/**
	 * Sweeps a capsule along the given line and returns all hits encountered.
	 * This only finds objects that are of a type specified by ObjectTypes.
	 * 
	 * @param WorldContext	World context
	 * @param Start			Start of line segment.
	 * @param End			End of line segment.
	 * @param Radius		Radius of the capsule to sweep
	 * @param HalfHeight	Distance from center of capsule to tip of hemisphere endcap.
	 * @param ObjectTypes	Array of Object Types to trace 
	 * @param bTraceComplex	True to test against complex collision, false to test against simplified collision.
	 * @param OutHits		A list of hits, sorted along the trace from start to finish.  The blocking hit will be the last hit, if there was one.
	 * @return				True if there was a hit, false otherwise.
	 */
	UFUNCTION(BlueprintCallable, Category="Collision", meta=(bIgnoreSelf="true", WorldContext="WorldContextObject", AutoCreateRefTerm="ActorsToIgnore", DisplayName = "MultiCapsuleTraceForObjects", AdvancedDisplay="TraceColor,TraceHitColor,DrawTime", Keywords="sweep"))
	static bool CapsuleTraceMultiForObjects(UObject* WorldContextObject, const FVector Start, const FVector End, float Radius, float HalfHeight, const TArray<TEnumAsByte<EObjectTypeQuery> > & ObjectTypes, bool bTraceComplex, const TArray<AActor*>& ActorsToIgnore, EDrawDebugTrace::Type DrawDebugType, TArray<FHitResult>& OutHits, bool bIgnoreSelf, FLinearColor TraceColor = FLinearColor::Red, FLinearColor TraceHitColor = FLinearColor::Green, float DrawTime = 5.0f);

	// BY PROFILE

	/**
	* Trace a ray against the world using a specific profile and return the first blocking hit
	*
	* @param WorldContext	World context
	* @param Start			Start of line segment.
	* @param End			End of line segment.
	* @param ProfileName	The 'profile' used to determine which components to hit
	* @param bTraceComplex	True to test against complex collision, false to test against simplified collision.
	* @param OutHit			Properties of the trace hit.
	* @return				True if there was a hit, false otherwise.
	*/
	UFUNCTION(BlueprintCallable, Category = "Collision", meta = (bIgnoreSelf = "true", WorldContext = "WorldContextObject", AutoCreateRefTerm = "ActorsToIgnore", DisplayName = "LineTraceByProfile", AdvancedDisplay = "TraceColor,TraceHitColor,DrawTime", Keywords = "raycast"))
	static bool LineTraceSingleByProfile(UObject* WorldContextObject, const FVector Start, const FVector End, FName ProfileName, bool bTraceComplex, const TArray<AActor*>& ActorsToIgnore, EDrawDebugTrace::Type DrawDebugType, FHitResult& OutHit, bool bIgnoreSelf, FLinearColor TraceColor = FLinearColor::Red, FLinearColor TraceHitColor = FLinearColor::Green, float DrawTime = 5.0f);

	/**
	*  Trace a ray against the world using a specific profile and return overlapping hits and then first blocking hit
	*  Results are sorted, so a blocking hit (if found) will be the last element of the array
	*  Only the single closest blocking result will be generated, no tests will be done after that
	*
	* @param WorldContext	World context
	* @param Start			Start of line segment.
	* @param End			End of line segment.
	* @param ProfileName	The 'profile' used to determine which components to hit
	* @param bTraceComplex	True to test against complex collision, false to test against simplified collision.
	* @param OutHit		Properties of the trace hit.
	* @return				True if there was a blocking hit, false otherwise.
	*/
	UFUNCTION(BlueprintCallable, Category = "Collision", meta = (bIgnoreSelf = "true", WorldContext = "WorldContextObject", AutoCreateRefTerm = "ActorsToIgnore", DisplayName = "MultiLineTraceByProfile", AdvancedDisplay = "TraceColor,TraceHitColor,DrawTime", Keywords = "raycast"))
	static bool LineTraceMultiByProfile(UObject* WorldContextObject, const FVector Start, const FVector End, FName ProfileName, bool bTraceComplex, const TArray<AActor*>& ActorsToIgnore, EDrawDebugTrace::Type DrawDebugType, TArray<FHitResult>& OutHits, bool bIgnoreSelf, FLinearColor TraceColor = FLinearColor::Red, FLinearColor TraceHitColor = FLinearColor::Green, float DrawTime = 5.0f);

	/**
	*  Sweep a sphere against the world and return the first blocking hit using a specific profile
	*
	* @param Start			Start of line segment.
	* @param End			End of line segment.
	* @param Radius			Radius of the sphere to sweep
	* @param ProfileName	The 'profile' used to determine which components to hit
	* @param bTraceComplex	True to test against complex collision, false to test against simplified collision.
	* @param OutHit			Properties of the trace hit.
	* @return				True if there was a hit, false otherwise.
	*/
	UFUNCTION(BlueprintCallable, Category = "Collision", meta = (bIgnoreSelf = "true", WorldContext = "WorldContextObject", AutoCreateRefTerm = "ActorsToIgnore", DisplayName = "SphereTraceByProfile", AdvancedDisplay = "TraceColor,TraceHitColor,DrawTime", Keywords = "sweep"))
	static bool SphereTraceSingleByProfile(UObject* WorldContextObject, const FVector Start, const FVector End, float Radius, FName ProfileName, bool bTraceComplex, const TArray<AActor*>& ActorsToIgnore, EDrawDebugTrace::Type DrawDebugType, FHitResult& OutHit, bool bIgnoreSelf, FLinearColor TraceColor = FLinearColor::Red, FLinearColor TraceHitColor = FLinearColor::Green, float DrawTime = 5.0f);

	/**
	*  Sweep a sphere against the world and return all initial overlaps using a specific profile, then overlapping hits and then first blocking hit
	*  Results are sorted, so a blocking hit (if found) will be the last element of the array
	*  Only the single closest blocking result will be generated, no tests will be done after that
	*
	* @param WorldContext	World context
	* @param Start			Start of line segment.
	* @param End			End of line segment.
	* @param Radius		Radius of the sphere to sweep
	* @param ProfileName	The 'profile' used to determine which components to hit
	* @param bTraceComplex	True to test against complex collision, false to test against simplified collision.
	* @param OutHits		A list of hits, sorted along the trace from start to finish.  The blocking hit will be the last hit, if there was one.
	* @return				True if there was a blocking hit, false otherwise.
	*/
	UFUNCTION(BlueprintCallable, Category = "Collision", meta = (bIgnoreSelf = "true", WorldContext = "WorldContextObject", AutoCreateRefTerm = "ActorsToIgnore", DisplayName = "MultiSphereTraceByProfile", AdvancedDisplay = "TraceColor,TraceHitColor,DrawTime", Keywords = "sweep"))
	static bool SphereTraceMultiByProfile(UObject* WorldContextObject, const FVector Start, const FVector End, float Radius, FName ProfileName, bool bTraceComplex, const TArray<AActor*>& ActorsToIgnore, EDrawDebugTrace::Type DrawDebugType, TArray<FHitResult>& OutHits, bool bIgnoreSelf, FLinearColor TraceColor = FLinearColor::Red, FLinearColor TraceHitColor = FLinearColor::Green, float DrawTime = 5.0f);

	/**
	*  Sweep a box against the world and return the first blocking hit using a specific profile
	*
	* @param Start			Start of line segment.
	* @param End			End of line segment.
	* @param HalfSize	    Distance from the center of box along each axis
	* @param Orientation	Orientation of the box
	* @param ProfileName	The 'profile' used to determine which components to hit
	* @param bTraceComplex	True to test against complex collision, false to test against simplified collision.
	* @param OutHit			Properties of the trace hit.
	* @return				True if there was a hit, false otherwise.
	*/
	UFUNCTION(BlueprintCallable, Category = "Collision", meta = (bIgnoreSelf = "true", WorldContext = "WorldContextObject", AutoCreateRefTerm = "ActorsToIgnore", DisplayName = "BoxTraceByProfile", AdvancedDisplay = "TraceColor,TraceHitColor,DrawTime", Keywords = "sweep"))
	static bool BoxTraceSingleByProfile(UObject* WorldContextObject, const FVector Start, const FVector End, const FVector HalfSize, const FRotator Orientation, FName ProfileName, bool bTraceComplex, const TArray<AActor*>& ActorsToIgnore, EDrawDebugTrace::Type DrawDebugType, FHitResult& OutHit, bool bIgnoreSelf, FLinearColor TraceColor = FLinearColor::Red, FLinearColor TraceHitColor = FLinearColor::Green, float DrawTime = 5.0f);

	/**
	*  Sweep a box against the world and return all initial overlaps using a specific profile, then overlapping hits and then first blocking hit
	*  Results are sorted, so a blocking hit (if found) will be the last element of the array
	*  Only the single closest blocking result will be generated, no tests will be done after that
	*
	* @param Start			Start of line segment.
	* @param End			End of line segment.
	* @param HalfSize	    Distance from the center of box along each axis
	* @param Orientation	Orientation of the box
	* @param ProfileName	The 'profile' used to determine which components to hit
	* @param bTraceComplex	True to test against complex collision, false to test against simplified collision.
	* @param OutHits		A list of hits, sorted along the trace from start to finish. The blocking hit will be the last hit, if there was one.
	* @return				True if there was a blocking hit, false otherwise.
	*/
	UFUNCTION(BlueprintCallable, Category = "Collision", meta = (bIgnoreSelf = "true", WorldContext = "WorldContextObject", AutoCreateRefTerm = "ActorsToIgnore", DisplayName = "MultiBoxTraceByProfile", AdvancedDisplay = "TraceColor,TraceHitColor,DrawTime", Keywords = "sweep"))
	static bool BoxTraceMultiByProfile(UObject* WorldContextObject, const FVector Start, const FVector End, FVector HalfSize, const FRotator Orientation, FName ProfileName, bool bTraceComplex, const TArray<AActor*>& ActorsToIgnore, EDrawDebugTrace::Type DrawDebugType, TArray<FHitResult>& OutHits, bool bIgnoreSelf, FLinearColor TraceColor = FLinearColor::Red, FLinearColor TraceHitColor = FLinearColor::Green, float DrawTime = 5.0f);


	/**
	*  Sweep a capsule against the world and return the first blocking hit using a specific profile
	*
	* @param WorldContext	World context
	* @param Start			Start of line segment.
	* @param End			End of line segment.
	* @param Radius			Radius of the capsule to sweep
	* @param HalfHeight		Distance from center of capsule to tip of hemisphere endcap.
	* @param ProfileName	The 'profile' used to determine which components to hit
	* @param bTraceComplex	True to test against complex collision, false to test against simplified collision.
	* @param OutHit			Properties of the trace hit.
	* @return				True if there was a hit, false otherwise.
	*/
	UFUNCTION(BlueprintCallable, Category = "Collision", meta = (bIgnoreSelf = "true", WorldContext = "WorldContextObject", AutoCreateRefTerm = "ActorsToIgnore", DisplayName = "CapsuleTraceByProfile", AdvancedDisplay = "TraceColor,TraceHitColor,DrawTime", Keywords = "sweep"))
	static bool CapsuleTraceSingleByProfile(UObject* WorldContextObject, const FVector Start, const FVector End, float Radius, float HalfHeight, FName ProfileName, bool bTraceComplex, const TArray<AActor*>& ActorsToIgnore, EDrawDebugTrace::Type DrawDebugType, FHitResult& OutHit, bool bIgnoreSelf, FLinearColor TraceColor = FLinearColor::Red, FLinearColor TraceHitColor = FLinearColor::Green, float DrawTime = 5.0f);

	/**
	*  Sweep a capsule against the world and return all initial overlaps using a specific profile, then overlapping hits and then first blocking hit
	*  Results are sorted, so a blocking hit (if found) will be the last element of the array
	*  Only the single closest blocking result will be generated, no tests will be done after that
	*
	* @param WorldContext	World context
	* @param Start			Start of line segment.
	* @param End			End of line segment.
	* @param Radius			Radius of the capsule to sweep
	* @param HalfHeight		Distance from center of capsule to tip of hemisphere endcap.
	* @param ProfileName	The 'profile' used to determine which components to hit
	* @param bTraceComplex	True to test against complex collision, false to test against simplified collision.
	* @param OutHits		A list of hits, sorted along the trace from start to finish.  The blocking hit will be the last hit, if there was one.
	* @return				True if there was a blocking hit, false otherwise.
	*/
	UFUNCTION(BlueprintCallable, Category = "Collision", meta = (bIgnoreSelf = "true", WorldContext = "WorldContextObject", AutoCreateRefTerm = "ActorsToIgnore", DisplayName = "MultiCapsuleTraceByProfile", AdvancedDisplay = "TraceColor,TraceHitColor,DrawTime", Keywords = "sweep"))
	static bool CapsuleTraceMultiByProfile(UObject* WorldContextObject, const FVector Start, const FVector End, float Radius, float HalfHeight, FName ProfileName, bool bTraceComplex, const TArray<AActor*>& ActorsToIgnore, EDrawDebugTrace::Type DrawDebugType, TArray<FHitResult>& OutHits, bool bIgnoreSelf, FLinearColor TraceColor = FLinearColor::Red, FLinearColor TraceHitColor = FLinearColor::Green, float DrawTime = 5.0f);



	/**
	 * Returns an array of unique actors represented by the given list of components.
	 * @param ComponentList		List of components.
	 * @param ClassFilter		If set, will only return results of this class or subclasses of it.
	 * @param OutActorList		Start of line segment.
	 */
	UFUNCTION(BlueprintCallable, Category="Utilities")
	static void GetActorListFromComponentList(const TArray<class UPrimitiveComponent*>& ComponentList, UClass* ActorClassFilter, TArray<class AActor*>& OutActorList);


	// --- Debug drawing functions ------------------------------

	/** Draw a debug line */
	UFUNCTION(BlueprintCallable, Category="Rendering|Debug", meta=(WorldContext="WorldContextObject", DevelopmentOnly))
	static void DrawDebugLine(UObject* WorldContextObject, const FVector LineStart, const FVector LineEnd, FLinearColor LineColor, float Duration=0.f, float Thickness = 0.f);

	/** Draw a debug circle! */
	UFUNCTION(BlueprintCallable, Category="Rendering|Debug", meta=(WorldContext="WorldContextObject", DevelopmentOnly))
	static void DrawDebugCircle(UObject* WorldContextObject, FVector Center, float Radius, int32 NumSegments=12, FLinearColor LineColor = FLinearColor::White, float Duration=0.f, float Thickness=0.f, FVector YAxis=FVector(0.f,1.f,0.f),FVector ZAxis=FVector(0.f,0.f,1.f), bool bDrawAxis=false);
	
	/** Draw a debug point */
	UFUNCTION(BlueprintCallable, Category="Rendering|Debug", meta=(WorldContext="WorldContextObject", DevelopmentOnly))
	static void DrawDebugPoint(UObject* WorldContextObject, const FVector Position, float Size, FLinearColor PointColor, float Duration=0.f);

	/** Draw directional arrow, pointing from LineStart to LineEnd. */
	UFUNCTION(BlueprintCallable, Category="Rendering|Debug", meta=(WorldContext="WorldContextObject", DevelopmentOnly))
	static void DrawDebugArrow(UObject* WorldContextObject, const FVector LineStart, const FVector LineEnd, float ArrowSize, FLinearColor LineColor, float Duration=0.f, float Thickness = 0.f);

	/** Draw a debug box */
	UFUNCTION(BlueprintCallable, Category="Rendering|Debug", meta=(WorldContext="WorldContextObject", DevelopmentOnly))
	static void DrawDebugBox(UObject* WorldContextObject, const FVector Center, FVector Extent, FLinearColor LineColor, const FRotator Rotation=FRotator::ZeroRotator, float Duration=0.f, float Thickness = 0.f);

	/** Draw a debug coordinate system. */
	UFUNCTION(BlueprintCallable, Category="Rendering|Debug", meta=(WorldContext="WorldContextObject", DevelopmentOnly))
	static void DrawDebugCoordinateSystem(UObject* WorldContextObject, const FVector AxisLoc, const FRotator AxisRot, float Scale=1.f, float Duration=0.f, float Thickness = 0.f);

	/** Draw a debug sphere */
	UFUNCTION(BlueprintCallable, Category="Rendering|Debug", meta=(WorldContext="WorldContextObject", DevelopmentOnly))
	static void DrawDebugSphere(UObject* WorldContextObject, const FVector Center, float Radius=100.f, int32 Segments=12, FLinearColor LineColor = FLinearColor::White, float Duration=0.f, float Thickness = 0.f);

	/** Draw a debug cylinder */
	UFUNCTION(BlueprintCallable, Category="Rendering|Debug", meta=(WorldContext="WorldContextObject", DevelopmentOnly))
	static void DrawDebugCylinder(UObject* WorldContextObject, const FVector Start, const FVector End, float Radius=100.f, int32 Segments=12, FLinearColor LineColor = FLinearColor::White, float Duration=0.f, float Thickness = 0.f);
	
	/** Draw a debug cone */
	UFUNCTION(BlueprintCallable, Category="Rendering|Debug", meta=(WorldContext="WorldContextObject", DeprecatedFunction, DeprecationMessage="DrawDebugCone has been changed to use degrees for angles instead of radians. Place a new DrawDebugCone node and pass your angles as degrees.", DevelopmentOnly))
	static void DrawDebugCone(UObject* WorldContextObject, const FVector Origin, const FVector Direction, float Length, float AngleWidth, float AngleHeight, int32 NumSides, FLinearColor LineColor, float Duration = 0.f, float Thickness = 0.f);

	/** 
	 * Draw a debug cone 
	 * Angles are specified in degrees
	 */
	UFUNCTION(BlueprintCallable, Category="Rendering|Debug", meta=(WorldContext="WorldContextObject", DisplayName="DrawDebugCone", DevelopmentOnly))
	static void DrawDebugConeInDegrees(UObject* WorldContextObject, const FVector Origin, const FVector Direction, float Length=100.f, float AngleWidth=45.f, float AngleHeight=45.f, int32 NumSides = 12, FLinearColor LineColor = FLinearColor::White, float Duration=0.f, float Thickness = 0.f);

	/** Draw a debug capsule */
	UFUNCTION(BlueprintCallable, Category="Rendering|Debug", meta=(WorldContext="WorldContextObject", DevelopmentOnly))
	static void DrawDebugCapsule(UObject* WorldContextObject, const FVector Center, float HalfHeight, float Radius, const FRotator Rotation, FLinearColor LineColor = FLinearColor::White, float Duration=0.f, float Thickness = 0.f);

	/** Draw a debug string at a 3d world location. */
	UFUNCTION(BlueprintCallable, Category="Rendering|Debug", meta=(WorldContext="WorldContextObject", DevelopmentOnly))
	static void DrawDebugString(UObject* WorldContextObject, const FVector TextLocation, const FString& Text, class AActor* TestBaseActor = NULL, FLinearColor TextColor = FLinearColor::White, float Duration=0.f);
	/** 
	 * Removes all debug strings. 
	 *
	 * @param WorldContext	World context
	 */
	UFUNCTION(BlueprintCallable, Category="Rendering|Debug", meta=(WorldContext="WorldContextObject", DevelopmentOnly))
	static void FlushDebugStrings(UObject* WorldContextObject);

	/** Draws a debug plane. */
	UFUNCTION(BlueprintCallable, Category="Rendering|Debug", meta=(WorldContext="WorldContextObject", DevelopmentOnly))
	static void DrawDebugPlane(UObject* WorldContextObject, const FPlane& PlaneCoordinates, const FVector Location, float Size, FLinearColor PlaneColor = FLinearColor::White, float Duration=0.f);

	/** 
	 * Flush all persistent debug lines and shapes.
	 *
	 * @param WorldContext	World context
	 */
	UFUNCTION(BlueprintCallable, Category="Rendering|Debug", meta=(WorldContext="WorldContextObject", DevelopmentOnly))
	static void FlushPersistentDebugLines(UObject* WorldContextObject);

	/** Draws a debug frustum. */
	UFUNCTION(BlueprintCallable, Category="Rendering|Debug", meta=(WorldContext="WorldContextObject", DevelopmentOnly))
	static void DrawDebugFrustum(UObject* WorldContextObject, const FTransform& FrustumTransform, FLinearColor FrustumColor = FLinearColor::White, float Duration=0.f, float Thickness = 0.f);

	/** Draw a debug camera shape. */
	UFUNCTION(BlueprintCallable, Category="Rendering|Debug", meta=(DevelopmentOnly))
	static void DrawDebugCamera(const ACameraActor* CameraActor, FLinearColor CameraColor = FLinearColor::White, float Duration=0.f);

	/* Draws a 2D Histogram of size 'DrawSize' based FDebugFloatHistory struct, using DrawTransform for the position in the world. */
	UFUNCTION(BlueprintCallable, Category = "Rendering|Debug", meta=(WorldContext="WorldContextObject", DevelopmentOnly))
	static void DrawDebugFloatHistoryTransform(UObject* WorldContextObject, const FDebugFloatHistory& FloatHistory, const FTransform& DrawTransform, FVector2D DrawSize, FLinearColor DrawColor = FLinearColor::White, float Duration = 0.f);

	/* Draws a 2D Histogram of size 'DrawSize' based FDebugFloatHistory struct, using DrawLocation for the location in the world, rotation will face camera of first player. */
	UFUNCTION(BlueprintCallable, Category = "Rendering|Debug", meta=(WorldContext="WorldContextObject", DevelopmentOnly))
	static void DrawDebugFloatHistoryLocation(UObject* WorldContextObject, const FDebugFloatHistory& FloatHistory, FVector DrawLocation, FVector2D DrawSize, FLinearColor DrawColor = FLinearColor::White, float Duration = 0.f);

	UFUNCTION(BlueprintCallable, Category = "Rendering|Debug", meta=(DevelopmentOnly))
	static FDebugFloatHistory AddFloatHistorySample(float Value, const FDebugFloatHistory& FloatHistory);
	
	/** Mark as modified. */
	UFUNCTION(BlueprintCallable, Category="Development|Editor")
	static void CreateCopyForUndoBuffer(UObject* ObjectToModify);

	/** Get bounds */
	UFUNCTION(BlueprintPure, Category="Collision")
	static void GetComponentBounds(const USceneComponent* Component, FVector& Origin, FVector& BoxExtent, float& SphereRadius);

	UFUNCTION(BlueprintPure, Category="Collision", meta=(DeprecatedFunction))
	static void GetActorBounds(const AActor* Actor, FVector& Origin, FVector& BoxExtent);

	/**
	 * Get the clamped state of r.DetailMode, see console variable help (allows for scalability, cannot be used in construction scripts)
	 * 0: low, show only object with DetailMode low or higher
	 * 1: medium, show all object with DetailMode medium or higher
	 * 2: high, show all objects
	 */
	UFUNCTION(BlueprintPure, Category="Rendering", meta=(UnsafeDuringActorConstruction = "true"))
	static int32 GetRenderingDetailMode();

	/**
	 * Get the clamped state of r.MaterialQualityLevel, see console variable help (allows for scalability, cannot be used in construction scripts)
	 * 0: low
	 * 1: high
	 * 2: medium
	 */
	UFUNCTION(BlueprintPure, Category="Rendering|Material", meta=(UnsafeDuringActorConstruction = "true"))
	static int32 GetRenderingMaterialQualityLevel();

	/**
	 * Gets the list of support fullscreen resolutions.
	 * @return true if successfully queried the device for available resolutions.
	 */
	UFUNCTION(BlueprintCallable, Category="Rendering")
	static bool GetSupportedFullscreenResolutions(TArray<FIntPoint>& Resolutions);

	/**
	* Gets the list of windowed resolutions which are convenient for the current primary display size.
	* @return true if successfully queried the device for available resolutions.
	*/
	UFUNCTION(BlueprintCallable, Category="Rendering")
	static bool GetConvenientWindowedResolutions(TArray<FIntPoint>& Resolutions);

	/**
	 * Gets the smallest Y resolution we want to support in the UI, clamped within reasons
	 * @return value in pixels
	 */
	UFUNCTION(BlueprintPure, Category="Rendering", meta=(UnsafeDuringActorConstruction = "true"))
	static int32 GetMinYResolutionForUI();

	/**
	* Gets the smallest Y resolution we want to support in the 3D view, clamped within reasons
	* @return value in pixels
	*/
	UFUNCTION(BlueprintPure, Category = "Rendering", meta = (UnsafeDuringActorConstruction = "true"))
	static int32 GetMinYResolutionFor3DView();

	// Opens the specified URL in the platform's web browser of choice
	UFUNCTION(BlueprintCallable, Category = "Utilities|Platform")
	static void LaunchURL(const FString& URL);

	UFUNCTION(BlueprintCallable, Category = "Utilities|Platform")
	static bool CanLaunchURL(const FString& URL);

	// Deletes all unreferenced objects, keeping only referenced objects (this command will be queued and happen at the end of the frame)
	// Note: This can be a slow operation, and should only be performed where a hitch would be acceptable
	UFUNCTION(BlueprintCallable, Category = "Utilities|Platform")
	static void CollectGarbage();

	/**
	 * Will show an ad banner (iAd on iOS, or AdMob on Android) on the top or bottom of screen, on top of the GL view (doesn't resize the view)
	 * (iOS and Android only)
	 *
	 * @param AdIdIndex The index of the ID to select for the ad to show
	 * @param bShowOnBottomOfScreen If true, the iAd will be shown at the bottom of the screen, top otherwise
	 */
	UFUNCTION(BlueprintCallable, Category = "Utilities|Platform")
	static void ShowAdBanner(int32 AdIdIndex, bool bShowOnBottomOfScreen);

	/**
	* Retrieves the total number of Ad IDs that can be selected between
	*/
	UFUNCTION(BlueprintPure, Category = "Utilities|Platform", meta = (DisplayName = "Get Ad ID Count"))
	static int32 GetAdIDCount();

	/**
	 * Hides the ad banner (iAd on iOS, or AdMob on Android). Will force close the ad if it's open
	 * (iOS and Android only)
	 */
	UFUNCTION(BlueprintCallable, Category = "Utilities|Platform")
	static void HideAdBanner();

	/**
	 * Forces closed any displayed ad. Can lead to loss of revenue
	 * (iOS and Android only)
	 */
	UFUNCTION(BlueprintCallable, Category = "Utilities|Platform")
	static void ForceCloseAdBanner();

	/**
	* Will load a fullscreen interstitial AdMob ad. Call this before using ShowInterstitialAd
	* (Android only)
	*
	* @param AdIdIndex The index of the ID to select for the ad to show
	*/
	UFUNCTION(BlueprintCallable, Category = "Utilities|Platform")
	static void LoadInterstitialAd(int32 AdIdIndex);

	/**
	* Returns true if the requested interstitial ad is loaded and ready
	* (Android only)
	*/
	UFUNCTION(BlueprintCallable, Category = "Utilities|Platform")
	static bool IsInterstitialAdAvailable();

	/**
	* Returns true if the requested interstitial ad has been successfully requested (false if load request fails)
	* (Android only)
	*/
	UFUNCTION(BlueprintCallable, Category = "Utilities|Platform")
	static bool IsInterstitialAdRequested();

	/**
	* Shows the loaded interstitial ad (loaded with LoadInterstitialAd)
	* (Android only)
	*/
	UFUNCTION(BlueprintCallable, Category = "Utilities|Platform")
	static void ShowInterstitialAd();

	/**
	 * Displays the built-in leaderboard GUI (iOS and Android only; this function may be renamed or moved in a future release)
	 */
	UFUNCTION(BlueprintCallable, Category = "Utilities|Platform")
	static void ShowPlatformSpecificLeaderboardScreen(const FString& CategoryName);

	/**
	 * Displays the built-in achievements GUI (iOS and Android only; this function may be renamed or moved in a future release)
	 *
	 * @param SpecificPlayer Specific player's achievements to show. May not be supported on all platforms. If null, defaults to the player with ControllerId 0
	 */
	UFUNCTION(BlueprintCallable, Category = "Utilities|Platform")
	static void ShowPlatformSpecificAchievementsScreen(class APlayerController* SpecificPlayer);

	/**
	 * Returns whether the player is logged in to the currently active online subsystem.
	 *
	 * @param Player Specific player's login status to get. May not be supported on all platforms. If null, defaults to the player with ControllerId 0.
	 */
	UFUNCTION(BlueprintPure, Category = "Online")
	static bool IsLoggedIn(APlayerController* SpecificPlayer);

	/**
	 * Returns true if screen saver is enabled.
	 *
	 */
	UFUNCTION(BlueprintCallable, Category = "Utilities|Platform")
	static bool IsScreensaverEnabled();

	/**
	 * Allows or inhibits screensaver
	 * @param	bAllowScreenSaver		If false, don't allow screensaver if possible, otherwise allow default behavior
	 */
	UFUNCTION(BlueprintCallable, Category = "Utilities|Platform")
	static void ControlScreensaver(bool bAllowScreenSaver);

	/**
	 * Allows or inhibits system default handling of volume up and volume down buttons (Android only)
	 * @param	bEnabled				If true, allow Android to handle volume up and down events
	 */
	UFUNCTION(BlueprintCallable, Category = "Utilities|Platform")
	static void SetVolumeButtonsHandledBySystem(bool bEnabled);

	/**
	 * Returns true if system default handling of volume up and volume down buttons enabled (Android only)
	 */
	UFUNCTION(BlueprintPure, Category = "Utilities|Platform")
	static bool GetVolumeButtonsHandledBySystem();

	/**
	 * Resets the gamepad to player controller id assignments (Android and iOS only)
	 */
	UFUNCTION(BlueprintCallable, Category = "Utilities|Platform")
	static void ResetGamepadAssignments();

	/*
	 * Resets the gamepad assignment to player controller id (Android and iOS only)
	 */
	UFUNCTION(BlueprintCallable, Category = "Utilities|Platform")
	static void ResetGamepadAssignmentToController(int32 ControllerId);

	/**
	 * Returns true if controller id assigned to a gamepad (Android and iOS only)
	 */
	UFUNCTION(BlueprintPure, Category = "Utilities|Platform")
	static bool IsControllerAssignedToGamepad(int32 ControllerId);

	/**
	* Returns name of controller if assigned to a gamepad (or None if not assigned) (Android and iOS only)
	*/
	UFUNCTION(BlueprintPure, Category = "Utilities|Platform")
	static FString GetGamepadControllerName(int32 ControllerId);

	/**
	 * Sets the state of the transition message rendered by the viewport. (The blue text displayed when the game is paused and so forth.)
	 *
	 * @param WorldContextObject	World context
	 * @param State					set true to suppress transition message
	 */
	UFUNCTION(BlueprintCallable, Category = "Utilities", meta = (WorldContext="WorldContextObject"))
	static void SetSuppressViewportTransitionMessage(UObject* WorldContextObject, bool bState);

	/**
	 * Returns an array of the user's preferred languages in order of preference
	 * @return An array of language IDs ordered from most preferred to least
	 */
	UFUNCTION(BlueprintCallable, Category = "Utilities|Platform")
	static TArray<FString> GetPreferredLanguages();
	
	/**
	 * Get the default language (for localization) used by this platform
	 * @note This is typically the same as GetDefaultLocale unless the platform distinguishes between the two
	 * @note This should be returned in IETF language tag form:
	 *  - A two-letter ISO 639-1 language code (eg, "zh")
	 *  - An optional four-letter ISO 15924 script code (eg, "Hans")
	 *  - An optional two-letter ISO 3166-1 country code (eg, "CN")
	 * @return The language as an IETF language tag (eg, "zh-Hans-CN")
	 */
	UFUNCTION(BlueprintPure, Category = "Utilities|Platform")
	static FString GetDefaultLanguage();

	/**
	 * Get the default locale (for internationalization) used by this platform
	 * @note This should be returned in IETF language tag form:
	 *  - A two-letter ISO 639-1 language code (eg, "zh")
	 *  - An optional four-letter ISO 15924 script code (eg, "Hans")
	 *  - An optional two-letter ISO 3166-1 country code (eg, "CN")
	 * @return The locale as an IETF language tag (eg, "zh-Hans-CN")
	 */
	UFUNCTION(BlueprintPure, Category = "Utilities|Platform")
	static FString GetDefaultLocale();

	/**
	* Returns the currency code associated with the device's locale
	* @return the currency code associated with the device's locale
	*/
	UFUNCTION(BlueprintCallable, Category = "Utilities|Platform")
	static FString GetLocalCurrencyCode();

	/**
	* Returns the currency symbol associated with the device's locale
	* @return the currency symbol associated with the device's locale
	*/
	UFUNCTION(BlueprintCallable, Category = "Utilities|Platform")
	static FString GetLocalCurrencySymbol();

	/**
	 * Requests permission to send remote notifications to the user's device.
	 * (Android and iOS only)
	 */
	UFUNCTION(BlueprintCallable, Category = "Utilities|Platform")
	static void RegisterForRemoteNotifications();

	/**
	* Requests Requests unregistering from receiving remote notifications to the user's device.
	* (Android only)
	*/
	UFUNCTION(BlueprintCallable, Category = "Utilities|Platform")
	static void UnregisterForRemoteNotifications();

	/**
	 * Tells the engine what the user is doing for debug, analytics, etc.
	 */
	UFUNCTION(BlueprintCallable, Category = "Utilities")
	static void SetUserActivity(const FUserActivity& UserActivity);

	/**
	 * Returns the command line that the process was launched with.
	 */
	UFUNCTION(BlueprintCallable, Category="Utilities")
	static FString GetCommandLine();

	/**
	 * Returns true if running unattended (-unattended is on the command line)
	 *
	 * @return	Unattended state
	 */
	UFUNCTION(BlueprintPure, Category = "Utilities")
	static bool IsUnattended();

	// --- Property Access ---------------------------

#if WITH_EDITOR
<<<<<<< HEAD
	/**
	 * Attempts to retrieve the value of a named property from the given object.
	 *
	 * @param Object The object you want to retrieve a property value from.
	 * @param PropertyName The name of the object property to retrieve the value from.
	 * @param PropertyValue The retrieved property value, if found.
	 *
	 * @return Whether the property value was found and correctly retrieved.
	 */
    UFUNCTION(BlueprintCallable, CustomThunk, Category = "Utilities", meta=(CustomStructureParam="PropertyValue", BlueprintInternalUseOnly="true"))
    static bool GetEditorProperty(UObject* Object, const FName PropertyName, int32& PropertyValue);
	static bool Generic_GetEditorProperty(const UObject* Object, const FProperty* Property, void* ValuePtr);
	DECLARE_FUNCTION(execGetEditorProperty);

	/**
	 * Attempts to set the value of a named property on the given object.
	 *
	 * @param Object The object you want to set a property value on.
	 * @param PropertyName The name of the object property to set the value of.
	 * @param PropertyValue The property value to set.
	 * @param ChangeNotifyMode When to emit property change notifications.
	 *
	 * @return Whether the property value was found and correctly set.
	 */
    UFUNCTION(BlueprintCallable, CustomThunk, Category = "Utilities", meta=(CustomStructureParam="PropertyValue", AdvancedDisplay="ChangeNotifyMode", BlueprintInternalUseOnly="true"))
    static bool SetEditorProperty(UObject* Object, const FName PropertyName, const int32& PropertyValue, const EPropertyAccessChangeNotifyMode ChangeNotifyMode);
	static bool Generic_SetEditorProperty(UObject* Object, const FProperty* Property, const void* ValuePtr, const EPropertyAccessChangeNotifyMode ChangeNotifyMode);
=======
	/** Read the value of a named property on the given object to the given value pointer */
    UFUNCTION(BlueprintCallable, CustomThunk, Category = "Properties", meta=(CustomStructureParam="ValuePtr", BlueprintInternalUseOnly="true"))
    static bool GetEditorProperty(UObject* Object, const FName PropertyName, int32& ValuePtr);
	static bool Generic_GetEditorProperty(const UObject* Object, const FProperty* ObjectProp, void* ValuePtr, const FProperty* ValueProp);
	DECLARE_FUNCTION(execGetEditorProperty);

	/** Write the value of the given value pointer to a named property on the given object */
    UFUNCTION(BlueprintCallable, CustomThunk, Category = "Properties", meta=(CustomStructureParam="ValuePtr", BlueprintInternalUseOnly="true"))
    static bool SetEditorProperty(UObject* Object, const FName PropertyName, const int32& ValuePtr);
	static bool Generic_SetEditorProperty(UObject* Object, const FProperty* ObjectProp, const void* ValuePtr, const FProperty* ValueProp);
>>>>>>> fa8a8d0d
	DECLARE_FUNCTION(execSetEditorProperty);
#endif

	// --- Transactions ------------------------------

	/**
	 * Begin a new undo transaction. An undo transaction is defined as all actions which take place when the user selects "undo" a single time.
	 * @note If there is already an active transaction in progress, then this increments that transaction's action counter instead of beginning a new transaction.
	 * @note You must call TransactObject before modifying each object that should be included in this undo transaction.
	 * @note Only available in the editor.
	 * 
	 * @param	Context			The context for the undo session. Typically the tool/editor that caused the undo operation.
	 * @param	Description		The description for the undo session. This is the text that will appear in the "Edit" menu next to the Undo item.
	 * @param	PrimaryObject	The primary object that the undo session operators on (can be null, and mostly is).
	 *
	 * @return	The number of active actions when BeginTransaction was called (values greater than 0 indicate that there was already an existing undo transaction in progress), or -1 on failure.
	 */
	UFUNCTION(BlueprintCallable, Category = "Transactions")
	static int32 BeginTransaction(const FString& Context, FText Description, UObject* PrimaryObject);

	/**
	 * Attempt to end the current undo transaction. Only successful if the transaction's action counter is 1.
	 * @note Only available in the editor.
	 * 
	 * @return	The number of active actions when EndTransaction was called (a value of 1 indicates that the transaction was successfully closed), or -1 on failure.
	 */
	UFUNCTION(BlueprintCallable, Category = "Transactions")
	static int32 EndTransaction();

	/**
	 * Cancel the current transaction, and no longer capture actions to be placed in the undo buffer.
	 * @note Only available in the editor.
	 *
	 * @param	Index		The action counter to cancel transactions from (as returned by a call to BeginTransaction).
	 */
	UFUNCTION(BlueprintCallable, Category = "Transactions")
	static void CancelTransaction(const int32 Index);

	/**
	 * Notify the current transaction (if any) that this object is about to be modified and should be placed into the undo buffer.
	 * @note Internally this calls Modify on the given object, so will also mark the owner package dirty.
	 * @note Only available in the editor.
	 *
	 * @param	Object		The object that is about to be modified.
	 */
	UFUNCTION(BlueprintCallable, Category = "Transactions")
	static void TransactObject(UObject* Object);

	/**
	 * Notify the current transaction (if any) that this object is about to be modified and should be snapshot for intermediate update.
	 * @note Internally this calls SnapshotTransactionBuffer on the given object.
	 * @note Only available in the editor.
	 *
	 * @param	Object		The object that is about to be modified.
	 */
	UFUNCTION(BlueprintCallable, Category = "Transactions")
	static void SnapshotObject(UObject* Object);

	// --- Asset Manager ------------------------------

	/** Returns the Object associated with a Primary Asset Id, this will only return a valid object if it is in memory, it will not load it */
	UFUNCTION(BlueprintPure, Category = "AssetManager", meta=(ScriptMethod="GetObject"))
	static UObject* GetObjectFromPrimaryAssetId(FPrimaryAssetId PrimaryAssetId);

	/** Returns the Blueprint Class associated with a Primary Asset Id, this will only return a valid object if it is in memory, it will not load it */
	UFUNCTION(BlueprintPure, Category = "AssetManager", meta=(ScriptMethod="GetClass"))
	static TSubclassOf<UObject> GetClassFromPrimaryAssetId(FPrimaryAssetId PrimaryAssetId);

	/** Returns the Object Id associated with a Primary Asset Id, this works even if the asset is not loaded */
	UFUNCTION(BlueprintPure, Category = "AssetManager", meta=(ScriptMethod="GetSoftObjectReference"))
	static TSoftObjectPtr<UObject> GetSoftObjectReferenceFromPrimaryAssetId(FPrimaryAssetId PrimaryAssetId);

	/** Returns the Blueprint Class Id associated with a Primary Asset Id, this works even if the asset is not loaded */
	UFUNCTION(BlueprintPure, Category = "AssetManager", meta=(ScriptMethod="GetSoftClassReference"))
	static TSoftClassPtr<UObject> GetSoftClassReferenceFromPrimaryAssetId(FPrimaryAssetId PrimaryAssetId);

	/** Returns the Primary Asset Id for an Object, this can return an invalid one if not registered */
	UFUNCTION(BlueprintPure, Category = "AssetManager")
	static FPrimaryAssetId GetPrimaryAssetIdFromObject(UObject* Object);

	/** Returns the Primary Asset Id for a Class, this can return an invalid one if not registered */
	UFUNCTION(BlueprintPure, Category = "AssetManager")
	static FPrimaryAssetId GetPrimaryAssetIdFromClass(TSubclassOf<UObject> Class);

	/** Returns the Primary Asset Id for a Soft Object Reference, this can return an invalid one if not registered */
	UFUNCTION(BlueprintPure, Category = "AssetManager")
	static FPrimaryAssetId GetPrimaryAssetIdFromSoftObjectReference(TSoftObjectPtr<UObject> SoftObjectReference);

	/** Returns the Primary Asset Id for a Soft Class Reference, this can return an invalid one if not registered */
	UFUNCTION(BlueprintPure, Category = "AssetManager")
	static FPrimaryAssetId GetPrimaryAssetIdFromSoftClassReference(TSoftClassPtr<UObject> SoftClassReference);

	/** Returns list of PrimaryAssetIds for a PrimaryAssetType */
	UFUNCTION(BlueprintCallable, Category = "AssetManager", meta=(ScriptMethod))
	static void GetPrimaryAssetIdList(FPrimaryAssetType PrimaryAssetType, TArray<FPrimaryAssetId>& OutPrimaryAssetIdList);

	/** Returns true if the Primary Asset Id is valid */
	UFUNCTION(BlueprintPure, Category = "AssetManager", meta=(ScriptMethod="IsValid", ScriptOperator="bool", BlueprintThreadSafe))
	static bool IsValidPrimaryAssetId(FPrimaryAssetId PrimaryAssetId);

	/** Converts a Primary Asset Id to a string. The other direction is not provided because it cannot be validated */
	UFUNCTION(BlueprintPure, meta = (DisplayName = "ToString (PrimaryAssetId)", CompactNodeTitle = "->", ScriptMethod="ToString", BlueprintThreadSafe), Category = "AssetManager")
	static FString Conv_PrimaryAssetIdToString(FPrimaryAssetId PrimaryAssetId);

	/** Returns true if the values are equal (A == B) */
	UFUNCTION(BlueprintPure, meta = (DisplayName = "Equal (PrimaryAssetId)", CompactNodeTitle = "==", ScriptOperator="==", BlueprintThreadSafe), Category = "AssetManager")
	static bool EqualEqual_PrimaryAssetId(FPrimaryAssetId A, FPrimaryAssetId B);

	/** Returns true if the values are not equal (A != B) */
	UFUNCTION(BlueprintPure, meta = (DisplayName = "NotEqual (PrimaryAssetId)", CompactNodeTitle = "!=", ScriptOperator="!=", BlueprintThreadSafe), Category = "AssetManager")
	static bool NotEqual_PrimaryAssetId(FPrimaryAssetId A, FPrimaryAssetId B);

	/** Returns list of Primary Asset Ids for a PrimaryAssetType */
	UFUNCTION(BlueprintPure, Category = "AssetManager", meta=(ScriptMethod="IsValid", ScriptOperator="bool", BlueprintThreadSafe))
	static bool IsValidPrimaryAssetType(FPrimaryAssetType PrimaryAssetType);

	/** Converts a Primary Asset Type to a string. The other direction is not provided because it cannot be validated */
	UFUNCTION(BlueprintPure, meta = (DisplayName = "ToString (PrimaryAssetType)", CompactNodeTitle = "->", ScriptMethod="ToString", BlueprintThreadSafe), Category = "AssetManager")
	static FString Conv_PrimaryAssetTypeToString(FPrimaryAssetType PrimaryAssetType);

	/** Returns true if the values are equal (A == B) */
	UFUNCTION(BlueprintPure, meta = (DisplayName = "Equal (PrimaryAssetType)", CompactNodeTitle = "==", ScriptOperator="==", BlueprintThreadSafe), Category = "AssetManager")
	static bool EqualEqual_PrimaryAssetType(FPrimaryAssetType A, FPrimaryAssetType B);

	/** Returns true if the values are not equal (A != B) */
	UFUNCTION(BlueprintPure, meta = (DisplayName = "NotEqual (PrimaryAssetType)", CompactNodeTitle = "!=", ScriptOperator="!=", BlueprintThreadSafe), Category = "AssetManager")
	static bool NotEqual_PrimaryAssetType(FPrimaryAssetType A, FPrimaryAssetType B);

	/** Unloads a primary asset, which allows it to be garbage collected if nothing else is referencing it */
	UFUNCTION(BlueprintCallable, Category = "AssetManager", meta=(ScriptMethod="Unload"))
	static void UnloadPrimaryAsset(FPrimaryAssetId PrimaryAssetId);

	/** Unloads a primary asset, which allows it to be garbage collected if nothing else is referencing it */
	UFUNCTION(BlueprintCallable, Category = "AssetManager")
	static void UnloadPrimaryAssetList(const TArray<FPrimaryAssetId>& PrimaryAssetIdList);

	/** 
	 * Returns the list of loaded bundles for a given Primary Asset. This will return false if the asset is not loaded at all.
	 * If ForceCurrentState is true it will return the current state even if a load is in process
	 */
	UFUNCTION(BlueprintCallable, Category = "AssetManager", meta=(ScriptMethod))
	static bool GetCurrentBundleState(FPrimaryAssetId PrimaryAssetId, bool bForceCurrentState, TArray<FName>& OutBundles);

	/** 
	 * Returns the list of assets that are in a given bundle state. Required Bundles must be specified
	 * If ExcludedBundles is not empty, it will not return any assets in those bundle states
	 * If ValidTypes is not empty, it will only return assets of those types
	 * If ForceCurrentState is true it will use the current state even if a load is in process
	 */
	UFUNCTION(BlueprintCallable, Category = "AssetManager", meta=(AutoCreateRefTerm = "ExcludedBundles, ValidTypes"))
	static void GetPrimaryAssetsWithBundleState(const TArray<FName>& RequiredBundles, const TArray<FName>& ExcludedBundles, const TArray<FPrimaryAssetType>& ValidTypes, bool bForceCurrentState, TArray<FPrimaryAssetId>& OutPrimaryAssetIdList);
};



//////////////////////////////////////////////////////////////////////////
// UKismetSystemLibrary inlines


FORCEINLINE_DEBUGGABLE bool UKismetSystemLibrary::IsValid(const UObject* Object)
{
	return ::IsValid(Object);
}

FORCEINLINE_DEBUGGABLE bool UKismetSystemLibrary::IsValidClass(UClass* Class)
{
	return ::IsValid(Class);
}

FORCEINLINE int32 UKismetSystemLibrary::MakeLiteralInt(int32 Value)
{
	return Value;
}

FORCEINLINE float UKismetSystemLibrary::MakeLiteralFloat(float Value)
{
	return Value;
}

FORCEINLINE bool UKismetSystemLibrary::MakeLiteralBool(bool Value)
{
	return Value;
}

FORCEINLINE FName UKismetSystemLibrary::MakeLiteralName(FName Value)
{
	return Value;
}

FORCEINLINE uint8 UKismetSystemLibrary::MakeLiteralByte(uint8 Value)
{
	return Value;
}

FORCEINLINE FString UKismetSystemLibrary::MakeLiteralString(FString Value)
{
	return Value;
}

FORCEINLINE FText UKismetSystemLibrary::MakeLiteralText(FText Value)
{
	return Value;
}<|MERGE_RESOLUTION|>--- conflicted
+++ resolved
@@ -1741,7 +1741,6 @@
 	// --- Property Access ---------------------------
 
 #if WITH_EDITOR
-<<<<<<< HEAD
 	/**
 	 * Attempts to retrieve the value of a named property from the given object.
 	 *
@@ -1753,7 +1752,7 @@
 	 */
     UFUNCTION(BlueprintCallable, CustomThunk, Category = "Utilities", meta=(CustomStructureParam="PropertyValue", BlueprintInternalUseOnly="true"))
     static bool GetEditorProperty(UObject* Object, const FName PropertyName, int32& PropertyValue);
-	static bool Generic_GetEditorProperty(const UObject* Object, const FProperty* Property, void* ValuePtr);
+	static bool Generic_GetEditorProperty(const UObject* Object, const FProperty* ObjectProp, void* ValuePtr, const FProperty* ValueProp);
 	DECLARE_FUNCTION(execGetEditorProperty);
 
 	/**
@@ -1768,19 +1767,7 @@
 	 */
     UFUNCTION(BlueprintCallable, CustomThunk, Category = "Utilities", meta=(CustomStructureParam="PropertyValue", AdvancedDisplay="ChangeNotifyMode", BlueprintInternalUseOnly="true"))
     static bool SetEditorProperty(UObject* Object, const FName PropertyName, const int32& PropertyValue, const EPropertyAccessChangeNotifyMode ChangeNotifyMode);
-	static bool Generic_SetEditorProperty(UObject* Object, const FProperty* Property, const void* ValuePtr, const EPropertyAccessChangeNotifyMode ChangeNotifyMode);
-=======
-	/** Read the value of a named property on the given object to the given value pointer */
-    UFUNCTION(BlueprintCallable, CustomThunk, Category = "Properties", meta=(CustomStructureParam="ValuePtr", BlueprintInternalUseOnly="true"))
-    static bool GetEditorProperty(UObject* Object, const FName PropertyName, int32& ValuePtr);
-	static bool Generic_GetEditorProperty(const UObject* Object, const FProperty* ObjectProp, void* ValuePtr, const FProperty* ValueProp);
-	DECLARE_FUNCTION(execGetEditorProperty);
-
-	/** Write the value of the given value pointer to a named property on the given object */
-    UFUNCTION(BlueprintCallable, CustomThunk, Category = "Properties", meta=(CustomStructureParam="ValuePtr", BlueprintInternalUseOnly="true"))
-    static bool SetEditorProperty(UObject* Object, const FName PropertyName, const int32& ValuePtr);
-	static bool Generic_SetEditorProperty(UObject* Object, const FProperty* ObjectProp, const void* ValuePtr, const FProperty* ValueProp);
->>>>>>> fa8a8d0d
+	static bool Generic_SetEditorProperty(UObject* Object, const FProperty* ObjectProp, const void* ValuePtr, const FProperty* ValueProp, const EPropertyAccessChangeNotifyMode ChangeNotifyMode);
 	DECLARE_FUNCTION(execSetEditorProperty);
 #endif
 
