--- conflicted
+++ resolved
@@ -108,21 +108,12 @@
 
 	// Returns the full path to the specified object as a string
 	UFUNCTION(BlueprintPure, Category="Utilities", meta = (DisplayName = "Get Object Path String"))
-<<<<<<< HEAD
-	static FString GetPathName(const UObject* Object);
-
-	// Returns the full path to the specified object as a Soft Object Path
-	UFUNCTION(BlueprintPure, Category = "Utilities")
-	static FSoftObjectPath GetSoftObjectPath(const UObject* Object);
-
-=======
 	static ENGINE_API FString GetPathName(const UObject* Object);
 
 	// Returns the full path to the specified object as a Soft Object Path
 	UFUNCTION(BlueprintPure, Category = "Utilities")
 	static ENGINE_API FSoftObjectPath GetSoftObjectPath(const UObject* Object);
 
->>>>>>> 4af6daef
 	// Returns the full file system path to a UObject
 	// If given a non-asset UObject, it will return an empty string
 	UFUNCTION(BlueprintPure, Category = "Utilities|Paths")
@@ -136,13 +127,6 @@
 
 	// Returns the display name of a class
 	UFUNCTION(BlueprintPure, Category = "Utilities", meta = (DisplayName = "Get Class Display Name"))
-<<<<<<< HEAD
-	static FString GetClassDisplayName(const UClass* Class);
-
-	// Returns the full path to the specified class as a Soft Class Path (that can be used as a Soft Object Path)
-	UFUNCTION(BlueprintPure, Category = "Utilities")
-	static FSoftClassPath GetSoftClassPath(const UClass* Class);
-=======
 	static ENGINE_API FString GetClassDisplayName(const UClass* Class);
 
 	// Returns the full path to the specified class as a Soft Class Path (that can be used as a Soft Object Path)
@@ -160,7 +144,6 @@
 	// Returns the full path to the specified enum as a Top Level Asset Path used by asset utilities
 	UFUNCTION(BlueprintPure, Category = "Utilities", DisplayName = "Get Enum Path Name (Top Level Asset Path)", meta=(ScriptMethod="GetEnumPathName"))
 	static FTopLevelAssetPath GetEnumTopLevelAssetPath(const UEnum* Enum);
->>>>>>> 4af6daef
 
 	// Returns the outer object of an object.
 	UFUNCTION(BlueprintPure, Category = "Utilities")
@@ -177,14 +160,6 @@
 	// Build configuration, for displaying to end users in diagnostics.
 	UFUNCTION(BlueprintPure, Category = "Development", meta = (BlueprintThreadSafe))
 	static ENGINE_API FString GetBuildConfiguration();
-
-	// Build version, for displaying to end users in diagnostics.
-	UFUNCTION(BlueprintPure, Category="Development", meta=(BlueprintThreadSafe))
-	static FString GetBuildVersion();
-
-	// Build configuration, for displaying to end users in diagnostics.
-	UFUNCTION(BlueprintPure, Category = "Development", meta = (BlueprintThreadSafe))
-	static FString GetBuildConfiguration();
 
 	/** Get the name of the current game  */
 	UFUNCTION(BlueprintPure, Category="Game", meta=(BlueprintThreadSafe))
@@ -240,11 +215,7 @@
 	 * @param WorldContextObject	World context
 	 */
 	UFUNCTION(BlueprintPure, Category="Utilities|Time", meta=(WorldContext="WorldContextObject") )
-<<<<<<< HEAD
-	static double GetGameTimeInSeconds(const UObject* WorldContextObject);
-=======
 	static ENGINE_API double GetGameTimeInSeconds(const UObject* WorldContextObject);
->>>>>>> 4af6daef
 
 	/** Returns the value of GFrameCounter, a running count of the number of frames that have occurred. */
 	UFUNCTION(BlueprintPure, Category = "Utilities")
@@ -276,19 +247,11 @@
 	/** Returns whether we currently have more than one local player. */
 	UE_DEPRECATED(5.0, "IsSplitScreen was only ever checking if there are more than one local player. Use HasMultipleLocalPlayers instead.")
 	UFUNCTION(BlueprintPure, Category = "Viewport", meta = (WorldContext = "WorldContextObject", DeprecatedFunction, DeprecationMessage = "Use HasMultipleLocalPlayers instead"))
-<<<<<<< HEAD
-	static bool IsSplitScreen(const UObject* WorldContextObject);
-=======
 	static ENGINE_API bool IsSplitScreen(const UObject* WorldContextObject);
 
 	/** Returns whether there are currently multiple local players in the given world */
 	UFUNCTION(BlueprintPure, Category = "Viewport", meta = (WorldContext = "WorldContextObject"))
 	static ENGINE_API bool HasMultipleLocalPlayers(const UObject* WorldContextObject);
->>>>>>> 4af6daef
-
-	/** Returns whether there are currently multiple local players in the given world */
-	UFUNCTION(BlueprintPure, Category = "Viewport", meta = (WorldContext = "WorldContextObject"))
-	static bool HasMultipleLocalPlayers(const UObject* WorldContextObject);
 
 	/** Returns whether this is a build that is packaged for distribution */
 	UFUNCTION(BlueprintPure, Category="Development", meta=(BlueprintThreadSafe))
@@ -306,39 +269,8 @@
 	UFUNCTION(BlueprintPure, meta=(DisplayName = "Cast To Class", DeterminesOutputType = "Class"), Category="Utilities")
 	static ENGINE_API UClass* Conv_ObjectToClass(UObject* Object, TSubclassOf<UObject> Class);
 
-	/** Casts from an object to a class, this will only work if the object is already a class */
-	UFUNCTION(BlueprintPure, meta=(DisplayName = "Cast To Class", DeterminesOutputType = "Class"), Category="Utilities")
-	static UClass* Conv_ObjectToClass(UObject* Object, TSubclassOf<UObject> Class);
-
 	/** Converts an interfance into an object */
 	UFUNCTION(BlueprintPure, meta=(DisplayName = "To Object (Interface)", CompactNodeTitle = "->", BlueprintAutocast), Category="Utilities")
-<<<<<<< HEAD
-	static UObject* Conv_InterfaceToObject(const FScriptInterface& Interface); 
-
-	/** Builds a Soft Object Path struct from a string that contains a full /folder/packagename.object path */
-	UFUNCTION(BlueprintPure, Category = "Utilities", meta = (Keywords = "construct build", NativeMakeFunc, BlueprintThreadSafe, BlueprintAutocast))
-	static FSoftObjectPath MakeSoftObjectPath(const FString& PathString);
-
-	/** Gets the path string out of a Soft Object Path */
-	UFUNCTION(BlueprintPure, Category = "Utilities", meta = (NativeBreakFunc, BlueprintThreadSafe, BlueprintAutocast))
-	static void BreakSoftObjectPath(FSoftObjectPath InSoftObjectPath, FString& PathString);
-
-	/** Converts a Soft Object Path into a base Soft Object Reference, this is not guaranteed to be resolvable */
-	UFUNCTION(BlueprintPure, meta = (DisplayName = "To Soft Object Reference"), Category = "Utilities")
-	static TSoftObjectPtr<UObject> Conv_SoftObjPathToSoftObjRef(const FSoftObjectPath& SoftObjectPath);
-
-	/** Converts a Soft Object Reference into a Soft Object Path */
-	UFUNCTION(BlueprintPure, meta = (DisplayName = "To Soft Object Path", CompactNodeTitle = "->", BlueprintAutocast), Category = "Utilities")
-	static FSoftObjectPath Conv_SoftObjRefToSoftObjPath(TSoftObjectPtr<UObject> SoftObjectReference);
-
-	/** Builds a TopLevelAssetPath struct from single Path string or from PackageName and AssetName string. */
-	UFUNCTION(BlueprintPure, Category = "Utilities", meta = (Keywords = "construct build", NativeMakeFunc, BlueprintThreadSafe, BlueprintAutocast))
-	static FORCENOINLINE FTopLevelAssetPath MakeTopLevelAssetPath(UPARAM(DisplayName="FullPathOrPackageName") const FString& PackageName, const FString& AssetName);
-
-	/** Gets the path string out of a TopLevelAssetPath */
-	UFUNCTION(BlueprintPure, Category = "Utilities", meta = (NativeBreakFunc, BlueprintThreadSafe, BlueprintAutocast))
-	static void BreakTopLevelAssetPath(const FTopLevelAssetPath& TopLevelAssetPath, FString& PathString);
-=======
 	static ENGINE_API UObject* Conv_InterfaceToObject(const FScriptInterface& Interface); 
 
 	/** Builds a Soft Object Path struct from a string that contains a full /folder/packagename.object path */
@@ -364,7 +296,6 @@
 	/** Gets the path string out of a TopLevelAssetPath */
 	UFUNCTION(BlueprintPure, Category = "Utilities", meta = (NativeBreakFunc, BlueprintThreadSafe, BlueprintAutocast))
 	static ENGINE_API void BreakTopLevelAssetPath(const FTopLevelAssetPath& TopLevelAssetPath, FString& PathString);
->>>>>>> 4af6daef
 
 	/**
 	 * Builds a Soft Class Path struct from a string that contains a full /folder/packagename.class path.
@@ -378,21 +309,12 @@
 	static ENGINE_API void BreakSoftClassPath(FSoftClassPath InSoftClassPath, FString& PathString);
 
 	/** Converts a Soft Class Path into a base Soft Class Reference, this is not guaranteed to be resolvable */
-<<<<<<< HEAD
-	UFUNCTION(BlueprintPure, meta = (DisplayName = "To Soft Class Reference"), Category = "Utilities")
-	static TSoftClassPtr<UObject> Conv_SoftClassPathToSoftClassRef(const FSoftClassPath& SoftClassPath);
-=======
 	UFUNCTION(BlueprintPure, meta = (DisplayName = "To Soft Class Reference", BlueprintThreadSafe), Category = "Utilities")
 	static ENGINE_API TSoftClassPtr<UObject> Conv_SoftClassPathToSoftClassRef(const FSoftClassPath& SoftClassPath);
 
 	/** Converts a Soft Class Reference into a Soft Class Path (which can be used like a Soft Object Path) */
 	UFUNCTION(BlueprintPure, meta = (DisplayName = "To Soft Class Path", CompactNodeTitle = "->", BlueprintThreadSafe, BlueprintAutocast), Category = "Utilities")
 	static ENGINE_API FSoftClassPath Conv_SoftObjRefToSoftClassPath(TSoftClassPtr<UObject> SoftClassReference);
->>>>>>> 4af6daef
-
-	/** Converts a Soft Object Reference into a Soft Class Path (which can be used like a Soft Object Path) */
-	UFUNCTION(BlueprintPure, meta = (DisplayName = "To Soft Class Path", CompactNodeTitle = "->", BlueprintAutocast), Category = "Utilities")
-	static FSoftClassPath Conv_SoftObjRefToSoftClassPath(TSoftClassPtr<UObject> SoftClassReference);
 
 	/** Returns true if the Soft Object Reference is not null */
 	UFUNCTION(BlueprintPure, Category = "Utilities", meta = (BlueprintThreadSafe))
@@ -400,11 +322,7 @@
 
 	/** Converts a Soft Object Reference to a path string */
 	UFUNCTION(BlueprintPure, meta = (DisplayName = "To String (SoftObjectReference)", CompactNodeTitle = "->", BlueprintThreadSafe, BlueprintAutocast), Category = "Utilities")
-<<<<<<< HEAD
-	static FString Conv_SoftObjectReferenceToString(const TSoftObjectPtr<UObject>& SoftObjectReference);
-=======
 	static ENGINE_API FString Conv_SoftObjectReferenceToString(const TSoftObjectPtr<UObject>& SoftObjectReference);
->>>>>>> 4af6daef
 
 	/** Returns true if the values are equal (A == B) */
 	UFUNCTION(BlueprintPure, meta = (DisplayName = "Equal (SoftObjectReference)", CompactNodeTitle = "==", BlueprintThreadSafe), Category = "Utilities")
@@ -422,11 +340,6 @@
 	UFUNCTION(BlueprintPure, Category = "Utilities", meta = (BlueprintThreadSafe))
 	static ENGINE_API bool IsValidSoftClassReference(const TSoftClassPtr<UObject>& SoftClassReference);
 
-<<<<<<< HEAD
-	/** Converts a Soft Class Reference to a path string */
-	UFUNCTION(BlueprintPure, meta = (DisplayName = "To String (SoftClassReference)", CompactNodeTitle = "->", BlueprintThreadSafe, BlueprintAutocast), Category = "Utilities")
-	static FString Conv_SoftClassReferenceToString(const TSoftClassPtr<UObject>& SoftClassReference);
-=======
 	/** Converts a Soft Class Reference to a Top Level Asset Path used by asset utilities */
 	UFUNCTION(BlueprintPure, meta = (BlueprintThreadSafe, BlueprintAutocast), Category = "Utilities")
 	static ENGINE_API FTopLevelAssetPath GetSoftClassTopLevelAssetPath(TSoftClassPtr<UObject> SoftClassReference);
@@ -434,7 +347,6 @@
 	/** Converts a Soft Class Reference to a path string */
 	UFUNCTION(BlueprintPure, meta = (DisplayName = "To String (SoftClassReference)", CompactNodeTitle = "->", BlueprintThreadSafe, BlueprintAutocast), Category = "Utilities")
 	static ENGINE_API FString Conv_SoftClassReferenceToString(const TSoftClassPtr<UObject>& SoftClassReference);
->>>>>>> 4af6daef
 
 	/** Returns true if the values are equal (A == B) */
 	UFUNCTION(BlueprintPure, meta = (DisplayName = "Equal (SoftClassReference)", CompactNodeTitle = "==", BlueprintThreadSafe), Category = "Utilities")
@@ -497,11 +409,7 @@
 	 * @return	The literal float
 	 */
 	UE_DEPRECATED(5.1, "This method has been deprecated and will be removed.")
-<<<<<<< HEAD
-	static float MakeLiteralFloat(float Value);
-=======
 	static ENGINE_API float MakeLiteralFloat(float Value);
->>>>>>> 4af6daef
 
 	/**
 	 * Creates a literal float (double-precision)
@@ -509,11 +417,7 @@
 	 * @return	The literal float (double-precision)
 	 */
 	UFUNCTION(BlueprintPure, Category = "Math|Float", meta = (BlueprintThreadSafe, DisplayName = "Make Literal Float"))
-<<<<<<< HEAD
-	static double MakeLiteralDouble(double Value);
-=======
 	static ENGINE_API double MakeLiteralDouble(double Value);
->>>>>>> 4af6daef
 
 	/**
 	 * Creates a literal bool
@@ -578,11 +482,7 @@
 	 * @param	Key				If a non-empty key is provided, the message will replace any existing on-screen messages with the same key.
 	 */
 	UFUNCTION(BlueprintCallable, meta=(WorldContext="WorldContextObject", CallableWithoutWorldContext, Keywords = "log print", AdvancedDisplay = "2", DevelopmentOnly), Category="Development")
-<<<<<<< HEAD
-	static void PrintString(const UObject* WorldContextObject, const FString& InString = FString(TEXT("Hello")), bool bPrintToScreen = true, bool bPrintToLog = true, FLinearColor TextColor = FLinearColor(0.0, 0.66, 1.0), float Duration = 2.f, const FName Key = NAME_None);
-=======
 	static ENGINE_API void PrintString(const UObject* WorldContextObject, const FString& InString = FString(TEXT("Hello")), bool bPrintToScreen = true, bool bPrintToLog = true, FLinearColor TextColor = FLinearColor(0.0, 0.66, 1.0), float Duration = 2.f, const FName Key = NAME_None);
->>>>>>> 4af6daef
 
 	/**
 	 * Prints text to the log, and optionally, to the screen
@@ -597,11 +497,7 @@
 	 * @param	Key				If a non-empty key is provided, the message will replace any existing on-screen messages with the same key.
 	 */
 	UFUNCTION(BlueprintCallable, meta=(WorldContext="WorldContextObject", CallableWithoutWorldContext, Keywords = "log", AdvancedDisplay = "2", DevelopmentOnly), Category="Development")
-<<<<<<< HEAD
-	static void PrintText(const UObject* WorldContextObject, const FText InText = INVTEXT("Hello"), bool bPrintToScreen = true, bool bPrintToLog = true, FLinearColor TextColor = FLinearColor(0.0, 0.66, 1.0), float Duration = 2.f, const FName Key = NAME_None);
-=======
 	static ENGINE_API void PrintText(const UObject* WorldContextObject, const FText InText = INVTEXT("Hello"), bool bPrintToScreen = true, bool bPrintToLog = true, FLinearColor TextColor = FLinearColor(0.0, 0.66, 1.0), float Duration = 2.f, const FName Key = NAME_None);
->>>>>>> 4af6daef
 
 	/**
 	 * Prints a warning string to the log and the screen. Meant to be used as a way to inform the user that they misused the node.
@@ -634,15 +530,6 @@
 	 */
 	UFUNCTION(BlueprintCallable, Category="Development")
 	static ENGINE_API FString GetConsoleVariableStringValue(const FString& VariableName);
-
-	/**
-	 * Attempts to retrieve the value of the specified string console variable, if it exists.
-	 * 
-	 * @param	VariableName	Name of the console variable to find.
-	 * @return	The value if found, empty string otherwise.
-	 */
-	UFUNCTION(BlueprintCallable, Category="Development")
-	static FString GetConsoleVariableStringValue(const FString& VariableName);
 
 	/**
 	 * Attempts to retrieve the value of the specified float console variable, if it exists.
@@ -1014,11 +901,7 @@
 
 	/** Set a float property by name */
 	UE_DEPRECATED(5.0, "This method has been deprecated and will be removed. Use the double version instead.")
-<<<<<<< HEAD
-	static void SetFloatPropertyByName(UObject* Object, FName PropertyName, float Value);
-=======
 	static ENGINE_API void SetFloatPropertyByName(UObject* Object, FName PropertyName, float Value);
->>>>>>> 4af6daef
 
 	/** Set a double property by name */
 	UFUNCTION(BlueprintCallable, meta = (BlueprintInternalUseOnly = "true"))
@@ -1068,10 +951,6 @@
 	UFUNCTION(BlueprintCallable, meta = (BlueprintInternalUseOnly = "true", AutoCreateRefTerm = "Value"))
 	static ENGINE_API void SetVector3fPropertyByName(UObject* Object, FName PropertyName, const FVector3f& Value);
 
-	/** Set a VECTOR3F property by name */
-	UFUNCTION(BlueprintCallable, meta = (BlueprintInternalUseOnly = "true", AutoCreateRefTerm = "Value"))
-	static void SetVector3fPropertyByName(UObject* Object, FName PropertyName, const FVector3f& Value);
-
 	/** Set a ROTATOR property by name */
 	UFUNCTION(BlueprintCallable, meta=(BlueprintInternalUseOnly = "true", AutoCreateRefTerm = "Value" ))
 	static ENGINE_API void SetRotatorPropertyByName(UObject* Object, FName PropertyName, const FRotator& Value);
@@ -1094,11 +973,7 @@
 
 	/** Set a SOFTOBJECT property by name */
 	UFUNCTION(BlueprintCallable, meta = (BlueprintInternalUseOnly = "true", AutoCreateRefTerm = "Value"))
-<<<<<<< HEAD
-	static void SetFieldPathPropertyByName(UObject* Object, FName PropertyName, const TFieldPath<FField>& Value);
-=======
 	static ENGINE_API void SetFieldPathPropertyByName(UObject* Object, FName PropertyName, const TFieldPath<FField>& Value);
->>>>>>> 4af6daef
 
 	DECLARE_FUNCTION(execSetCollisionProfileNameProperty);
 
@@ -1107,11 +982,7 @@
 	static ENGINE_API void SetStructurePropertyByName(UObject* Object, FName PropertyName, const FGenericStruct& Value);
 
 	UE_DEPRECATED(5.2, "Function has been deprecated.")
-<<<<<<< HEAD
-	static void Generic_SetStructurePropertyByName(UObject* OwnerObject, FName StructPropertyName, const void* SrcStructAddr);
-=======
 	static ENGINE_API void Generic_SetStructurePropertyByName(UObject* OwnerObject, FName StructPropertyName, const void* SrcStructAddr);
->>>>>>> 4af6daef
 
 	/** Based on UKismetArrayLibrary::execSetArrayPropertyByName */
 	DECLARE_FUNCTION(execSetStructurePropertyByName);
@@ -2181,11 +2052,7 @@
 
 	/** Converts a Primary Asset Id to a string. The other direction is not provided because it cannot be validated */
 	UFUNCTION(BlueprintPure, meta = (DisplayName = "To String (PrimaryAssetId)", CompactNodeTitle = "->", ScriptMethod="ToString", BlueprintThreadSafe, BlueprintAutocast), Category = "AssetManager")
-<<<<<<< HEAD
-	static FString Conv_PrimaryAssetIdToString(FPrimaryAssetId PrimaryAssetId);
-=======
 	static ENGINE_API FString Conv_PrimaryAssetIdToString(FPrimaryAssetId PrimaryAssetId);
->>>>>>> 4af6daef
 
 	/** Returns true if the values are equal (A == B) */
 	UFUNCTION(BlueprintPure, meta = (DisplayName = "Equal (PrimaryAssetId)", CompactNodeTitle = "==", ScriptOperator="==", BlueprintThreadSafe), Category = "AssetManager")
@@ -2201,11 +2068,7 @@
 
 	/** Converts a Primary Asset Type to a string. The other direction is not provided because it cannot be validated */
 	UFUNCTION(BlueprintPure, meta = (DisplayName = "To String (PrimaryAssetType)", CompactNodeTitle = "->", ScriptMethod="ToString", BlueprintThreadSafe, BlueprintAutocast), Category = "AssetManager")
-<<<<<<< HEAD
-	static FString Conv_PrimaryAssetTypeToString(FPrimaryAssetType PrimaryAssetType);
-=======
 	static ENGINE_API FString Conv_PrimaryAssetTypeToString(FPrimaryAssetType PrimaryAssetType);
->>>>>>> 4af6daef
 
 	/** Returns true if the values are equal (A == B) */
 	UFUNCTION(BlueprintPure, meta = (DisplayName = "Equal (PrimaryAssetType)", CompactNodeTitle = "==", ScriptOperator="==", BlueprintThreadSafe), Category = "AssetManager")
@@ -2237,11 +2100,7 @@
 	 * If ForceCurrentState is true it will use the current state even if a load is in process
 	 */
 	UFUNCTION(BlueprintCallable, Category = "AssetManager", meta=(AutoCreateRefTerm = "ExcludedBundles, ValidTypes"))
-<<<<<<< HEAD
-	static void GetPrimaryAssetsWithBundleState(const TArray<FName>& RequiredBundles, const TArray<FName>& ExcludedBundles, const TArray<FPrimaryAssetType>& ValidTypes, bool bForceCurrentState, TArray<FPrimaryAssetId>& OutPrimaryAssetIdList);
-=======
 	static ENGINE_API void GetPrimaryAssetsWithBundleState(const TArray<FName>& RequiredBundles, const TArray<FName>& ExcludedBundles, const TArray<FPrimaryAssetType>& ValidTypes, bool bForceCurrentState, TArray<FPrimaryAssetId>& OutPrimaryAssetIdList);
->>>>>>> 4af6daef
 
 	/**
 	 * Builds an ARFilter struct. You should be using ClassPaths and RecursiveClassPathsExclusionSet, ClassNames and RecursiveClassesExclusionSet are deprecated.
@@ -2252,11 +2111,7 @@
 	UFUNCTION(BlueprintPure, Category = "Utilities", 
 		meta = (Keywords = "construct build", NativeMakeFunc, BlueprintThreadSafe, AdvancedDisplay = "5", 
 		AutoCreateRefTerm = "PackageNames, PackagePaths, SoftObjectPaths, ClassNames, ClassPaths, RecursiveClassPathsExclusionSet, RecursiveClassesExclusionSet"))
-<<<<<<< HEAD
-	static FARFilter MakeARFilter(
-=======
 	static ENGINE_API FARFilter MakeARFilter(
->>>>>>> 4af6daef
 		const TArray<FName>& PackageNames, 
 		const TArray<FName>& PackagePaths, 
 		const TArray<FSoftObjectPath>& SoftObjectPaths, 
@@ -2276,11 +2131,7 @@
 	 * @param RecursiveClassesExclusionSet [DEPRECATED] - Class names are now represented by path names. Please use the RecursiveClassPathsExclusionSet output instead.
 	 */
 	UFUNCTION(BlueprintPure, Category = "Utilities", meta = (NativeBreakFunc, BlueprintThreadSafe, AdvancedDisplay = "6"))
-<<<<<<< HEAD
-	static void BreakARFilter(
-=======
 	static ENGINE_API void BreakARFilter(
->>>>>>> 4af6daef
 		FARFilter InARFilter,
 		TArray<FName>& PackageNames,
 		TArray<FName>& PackagePaths,
