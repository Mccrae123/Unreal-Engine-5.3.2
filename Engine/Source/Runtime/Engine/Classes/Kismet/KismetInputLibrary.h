--- conflicted
+++ resolved
@@ -36,13 +36,8 @@
 	FSlateModifierKeysState(const FModifierKeysState& InModifierKeysState);	
 };
 
-<<<<<<< HEAD
-UCLASS(meta=(ScriptName="InputLibrary"))
-class ENGINE_API UKismetInputLibrary : public UBlueprintFunctionLibrary
-=======
 UCLASS(meta=(ScriptName="InputLibrary"), MinimalAPI)
 class UKismetInputLibrary : public UBlueprintFunctionLibrary
->>>>>>> 4af6daef
 {
 	GENERATED_UCLASS_BODY()
 
@@ -160,11 +155,7 @@
 	 * Returns the display name of the key.
 	 */
 	UFUNCTION(BlueprintPure, meta = (DisplayName = "Get Key Display Name"), Category="Input|Key")
-<<<<<<< HEAD
-	static FText Key_GetDisplayName(const FKey& Key, bool bLongDisplayName = true);
-=======
 	static ENGINE_API FText Key_GetDisplayName(const FKey& Key, bool bLongDisplayName = true);
->>>>>>> 4af6daef
 
 	/**
 	 * Returns whether or not this character is an auto-repeated keystroke
@@ -271,34 +262,6 @@
 	/** Returns a snapshot of the cached modifier-keys state for the application. */
 	UFUNCTION(BlueprintPure, Category = "Input|ModifierKeys")
 	static ENGINE_API FSlateModifierKeysState GetModifierKeysState();
-
-	/**
-	 * Returns true if either shift key was down when the key state was captured 
-	 */
-	UFUNCTION(BlueprintPure, meta=( DisplayName = "Is Shift Down" ), Category="Input|ModifierKeys")
-	static bool ModifierKeysState_IsShiftDown(const FSlateModifierKeysState& KeysState);
-
-	/**
-	 * Returns true if either control key was down when the key state was captured 
-	 */
-	UFUNCTION(BlueprintPure, meta=( DisplayName = "Is Control Down" ), Category="Input|ModifierKeys")
-	static bool ModifierKeysState_IsControlDown(const FSlateModifierKeysState& KeysState);
-
-	/**
-	 * Returns true if either alt key was down when the key state was captured 
-	 */
-	UFUNCTION(BlueprintPure, meta=( DisplayName = "Is Alt Down" ), Category="Input|ModifierKeys")
-	static bool ModifierKeysState_IsAltDown(const FSlateModifierKeysState& KeysState);
-
-	/**
-	 * Returns true if either command key was down when the key state was captured 
-	 */
-	UFUNCTION(BlueprintPure, meta=( DisplayName = "Is Command Down" ), Category="Input|ModifierKeys")
-	static bool ModifierKeysState_IsCommandDown(const FSlateModifierKeysState& KeysState);
-
-	/** Returns a snapshot of the cached modifier-keys state for the application. */
-	UFUNCTION(BlueprintPure, Category = "Input|ModifierKeys")
-	static FSlateModifierKeysState GetModifierKeysState();
 
 	/** @return The display name of the input chord */
 	UFUNCTION(BlueprintPure, meta = (DisplayName = "Get Input Chord Display Name"), Category = "Input|Key")
