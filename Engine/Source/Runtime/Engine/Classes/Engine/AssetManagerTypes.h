// Copyright Epic Games, Inc. All Rights Reserved.

#pragma once

#include "CoreMinimal.h"
#include "UObject/PrimaryAssetId.h"
#include "AssetRegistry/AssetData.h"
#include "AssetRegistry/AssetBundleData.h"
#include "EngineTypes.h"
#include "AssetManagerTypes.generated.h"

/** Rule about when to cook/ship a primary asset */
UENUM()
enum class EPrimaryAssetCookRule : uint8
{
	/** Nothing is known about this asset specifically. It will cook if something else depends on it. */
	Unknown,

	/** Asset should never be cooked/shipped in any situation. An error will be generated if something depends on it. */
	NeverCook,

	/** Asset will be cooked in development if something else depends on it, but will never be cooked in a production build. */
	DevelopmentCook,

	/** Asset will always be cooked in development, but should never be cooked in a production build. */
	DevelopmentAlwaysCook,

	/** Asset will always be cooked, in both production and development. */
	AlwaysCook,
};

/** Structure defining rules for what to do with assets, this is defined per type and can be overridden per asset */
USTRUCT()
struct FPrimaryAssetRules
{
	GENERATED_BODY()
	
	/** Primary Assets with a higher priority will take precedence over lower priorities when assigning management for referenced assets. If priorities match, both will manage the same Secondary Asset. */
	UPROPERTY(EditAnywhere, Category = Rules)
	int32 Priority;

	/** Assets will be put into this Chunk ID specifically, if set to something other than -1. The default Chunk is Chunk 0. */
	UPROPERTY(EditAnywhere, Category = Rules, meta = (DisplayName = "Chunk ID"))
	int32 ChunkId;

	/** If true, this rule will apply to all referenced Secondary Assets recursively, as long as they are not managed by a higher-priority Primary Asset. */
	UPROPERTY(EditAnywhere, Category = Rules)
	bool bApplyRecursively;

	/** Rule describing when this asset should be cooked. */
	UPROPERTY(EditAnywhere, Category = Rules)
	EPrimaryAssetCookRule CookRule;

	FPrimaryAssetRules() 
		: Priority(-1), ChunkId(-1), bApplyRecursively(true), CookRule(EPrimaryAssetCookRule::Unknown)
	{
	}

	bool operator==(const FPrimaryAssetRules& Other) const
	{
		return Priority == Other.Priority
			&& bApplyRecursively == Other.bApplyRecursively
			&& ChunkId == Other.ChunkId
			&& CookRule == Other.CookRule;
	}

	/** Checks if all rules are the same as the default. If so this will be ignored. */
	ENGINE_API bool IsDefault() const;

	/** Override non-default rules from an override struct. */
	ENGINE_API void OverrideRules(const FPrimaryAssetRules& OverrideRules);

	/** Propagate cook rules from parent to child, won't override non-default values. */
	ENGINE_API void PropagateCookRules(const FPrimaryAssetRules& ParentRules);
};

/** Structure defining overrides to rules */
struct FPrimaryAssetRulesExplicitOverride
{
	FPrimaryAssetRules Rules;
	uint8 bOverridePriority:1;
	uint8 bOverrideApplyRecursively:1;
	uint8 bOverrideChunkId:1;
	uint8 bOverrideCookRule:1;

	FPrimaryAssetRulesExplicitOverride()
		: bOverridePriority(false), bOverrideApplyRecursively(false), bOverrideChunkId(false), bOverrideCookRule(false)
	{
	}

	bool HasAnyOverride() const { return bOverridePriority || bOverrideApplyRecursively || bOverrideChunkId || bOverrideCookRule; }

	/** Override non-default rules from an override struct. */
	ENGINE_API void OverrideRulesExplicitly(FPrimaryAssetRules& RulesToOverride) const;
};

/** Structure with publicly exposed information about an asset type. These can be loaded out of a config file. */
USTRUCT()
struct FPrimaryAssetTypeInfo
{
	GENERATED_BODY()

	// Loaded out of ini or set via ScanPathsForPrimaryAssets

	/** The logical name for this type of Primary Asset */
	UPROPERTY(EditAnywhere, Category = AssetType)
	FName PrimaryAssetType;

#if WITH_EDITOR
	const TSoftClassPtr<UObject>& GetAssetBaseClass() const { return AssetBaseClass; }
	void SetAssetBaseClass(const TSoftClassPtr<UObject>& InAssetBaseClass) { AssetBaseClass = InAssetBaseClass; }
#endif //if WITH_EDITOR

private:
	/** Base Class of all assets of this type */
	UPROPERTY(EditAnywhere, Category = AssetType, meta = (AllowAbstract))
	TSoftClassPtr<UObject> AssetBaseClass;

public:
	/** Base Class of all assets of this type */
	UPROPERTY(Transient)
	TObjectPtr<UClass> AssetBaseClassLoaded;

	/** True if the assets loaded are blueprints classes, false if they are normal UObjects */
	UPROPERTY(EditAnywhere, Category = AssetType)
	bool bHasBlueprintClasses;

	/** True if this type is editor only. Disable this to consider content that is part of the engine or engine plugins. */
	UPROPERTY(EditAnywhere, Category = AssetType)
	bool bIsEditorOnly;

#if WITH_EDITOR
	const TArray<FDirectoryPath>& GetDirectories() const { return Directories; }
	TArray<FDirectoryPath>& GetDirectories() { return Directories; }

<<<<<<< HEAD
	TArray<FSoftObjectPath>& GetSpecificAssets() { return SpecificAssets; }
=======
	const TArray<FSoftObjectPath>& GetSpecificAssets() const { return SpecificAssets; }
>>>>>>> d731a049
#endif //if WITH_EDITOR

private:
	/** Directories to search for this asset type */
	UPROPERTY(EditAnywhere, Category = AssetType, meta = (RelativeToGameContentDir, LongPackageName))
	TArray<FDirectoryPath> Directories;

	/** Individual assets to scan */
	UPROPERTY(EditAnywhere, Category = AssetType)
	TArray<FSoftObjectPath> SpecificAssets;

public:
	/** Default management rules for this type, individual assets can be overridden */
	UPROPERTY(EditAnywhere, Category = Rules, meta = (ShowOnlyInnerProperties))
	FPrimaryAssetRules Rules;

	/** Combination of directories and individual assets to search for this asset type. Will have the Directories and Assets added to it but may include virtual paths */
	UPROPERTY(Transient)
	TArray<FString> AssetScanPaths;

	/** True if this is an asset created at runtime that has no on disk representation. Cannot be set in config */
	UPROPERTY(Transient)
	bool bIsDynamicAsset;

	/** Number of tracked assets of that type */
	UPROPERTY(Transient)
	int32 NumberOfAssets;

	FPrimaryAssetTypeInfo() : AssetBaseClass(UObject::StaticClass()), AssetBaseClassLoaded(UObject::StaticClass()), bHasBlueprintClasses(false), bIsEditorOnly(false),  bIsDynamicAsset(false), NumberOfAssets(0) {}

	FPrimaryAssetTypeInfo(FName InPrimaryAssetType, UClass* InAssetBaseClass, bool bInHasBlueprintClasses, bool bInIsEditorOnly)
		: PrimaryAssetType(InPrimaryAssetType), AssetBaseClass(InAssetBaseClass), AssetBaseClassLoaded(InAssetBaseClass), bHasBlueprintClasses(bInHasBlueprintClasses), bIsEditorOnly(bInIsEditorOnly), bIsDynamicAsset(false), NumberOfAssets(0)
	{
	}

	FPrimaryAssetTypeInfo(FName InPrimaryAssetType, UClass* InAssetBaseClass, bool bInHasBlueprintClasses, bool bInIsEditorOnly, TArray<FDirectoryPath>&& InDirectories, TArray<FSoftObjectPath>&& InSpecificAssets)
		: PrimaryAssetType(InPrimaryAssetType)
		, AssetBaseClass(InAssetBaseClass)
		, AssetBaseClassLoaded(InAssetBaseClass)
		, bHasBlueprintClasses(bInHasBlueprintClasses)
		, bIsEditorOnly(bInIsEditorOnly)
		, Directories(MoveTemp(InDirectories))
		, SpecificAssets(MoveTemp(InSpecificAssets))
		, bIsDynamicAsset(false)
		, NumberOfAssets(0)
	{
	}

	/** Fills out transient variables based on parsed ones. Sets status bools saying rather data is valid, and rather it had to synchronously load the base class */
	ENGINE_API void FillRuntimeData(bool& bIsValid, bool& bBaseClassWasLoaded);

	/** Very temporary workaround for the gamefeatures subsystem needing to modify directories **/
	friend class UGameFeaturesSubsystem;
};

/** Information about a package chunk, computed by the asset manager or read out of the cooked asset registry */
struct FAssetManagerChunkInfo
{
	/** Packages/PrimaryAssets that were explicitly added to a chunk */
	TSet<FAssetIdentifier> ExplicitAssets;

	/** All packages/Primary Assets in a chunk, includes everything in Explicit plus recursively added ones */
	TSet<FAssetIdentifier> AllAssets;
};

/** Filter options that can be use to restrict the types of asset processed in various asset manager functionality */
enum class EAssetManagerFilter : int32
{
	// Default filter, process everything
	Default			= 0,

	// Only process assets that are unloaded (have no active or pending bundle assignments)
	UnloadedOnly	= 0x00000001
};

ENUM_CLASS_FLAGS(EAssetManagerFilter);

/** Delegate that can be used to do extra filtering on asset registry searches. Return true if it should be included */
DECLARE_DELEGATE_RetVal_TwoParams(bool, FAssetManagerShouldIncludeDelegate, const struct FAssetData&, const struct FAssetManagerSearchRules&);

/** Rules for how to scan the asset registry for assets matching path and type descriptions */
USTRUCT(BlueprintType)
struct FAssetManagerSearchRules
{
	GENERATED_BODY()

	/** List of top-level directories and specific assets to search, must be paths starting with /, directories should not have a trailing / */
	UPROPERTY(EditAnywhere, BlueprintReadWrite, Category = Default)
	TArray<FString> AssetScanPaths;

	/** Optional list of include wildcard patterns using * that will get matched against full package path. If there are any at least one of these must match */
	UPROPERTY(EditAnywhere, BlueprintReadWrite, Category = Default)
	TArray<FString> IncludePatterns;

	/** Optional list of exclude wildcard patterns that can use *, if any of these match it will be excluded */
	UPROPERTY(EditAnywhere, BlueprintReadWrite, Category = Default)
	TArray<FString> ExcludePatterns;

	/** Assets must inherit from this class, for blueprints this should be the instance base class */
	UPROPERTY(EditAnywhere, BlueprintReadWrite, Category = Default)
	TObjectPtr<UClass> AssetBaseClass = nullptr;

	/** True if scanning for blueprints, false for all other assets */
	UPROPERTY(EditAnywhere, BlueprintReadWrite, Category = Default)
	bool bHasBlueprintClasses = false;

	/** True if this should force a synchronous scan of the disk even if an async scan is in progress */
	UPROPERTY(EditAnywhere, BlueprintReadWrite, Category = Default)
	bool bForceSynchronousScan = false;
	
	/** True if AssetScanPaths are real paths that do not need expansion */
	UPROPERTY(EditAnywhere, BlueprintReadWrite, Category = Default)
	bool bSkipVirtualPathExpansion = false;

	/** True if this test should skip the ShouldIncludeInAssetSearch function on AssetManager */
	UPROPERTY(EditAnywhere, BlueprintReadWrite, Category = Default)
	bool bSkipManagerIncludeCheck = false;

	/** Native filter delegate to call on asset data, if bound it should return true if asset should be included in results */
	FAssetManagerShouldIncludeDelegate ShouldIncludeDelegate;

	/** Returns true if there are any rules set that need to be verified */
	ENGINE_API bool AreRulesSet() const;
};<|MERGE_RESOLUTION|>--- conflicted
+++ resolved
@@ -133,11 +133,7 @@
 	const TArray<FDirectoryPath>& GetDirectories() const { return Directories; }
 	TArray<FDirectoryPath>& GetDirectories() { return Directories; }
 
-<<<<<<< HEAD
-	TArray<FSoftObjectPath>& GetSpecificAssets() { return SpecificAssets; }
-=======
 	const TArray<FSoftObjectPath>& GetSpecificAssets() const { return SpecificAssets; }
->>>>>>> d731a049
 #endif //if WITH_EDITOR
 
 private:
