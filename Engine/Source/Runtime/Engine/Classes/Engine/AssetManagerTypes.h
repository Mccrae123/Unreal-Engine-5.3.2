// Copyright Epic Games, Inc. All Rights Reserved.

#pragma once

#include "CoreMinimal.h"
#include "UObject/PrimaryAssetId.h"
#include "AssetData.h"
#include "AssetBundleData.h"
#include "EngineTypes.h"
#include "AssetManagerTypes.generated.h"

/** Rule about when to cook/ship a primary asset */
UENUM()
enum class EPrimaryAssetCookRule : uint8
{
	/** Nothing is known about this asset specifically. It will cook if something else depends on it. */
	Unknown,

	/** Asset should never be cooked/shipped in any situation. An error will be generated if something depends on it. */
	NeverCook,

	/** Asset will be cooked in development if something else depends on it, but will never be cooked in a production build. */
	DevelopmentCook,

	/** Asset will always be cooked in development, but should never be cooked in a production build. */
	DevelopmentAlwaysCook,

	/** Asset will always be cooked, in both production and development. */
	AlwaysCook,
};

/** Structure defining rules for what to do with assets, this is defined per type and can be overridden per asset */
USTRUCT()
struct FPrimaryAssetRules
{
	GENERATED_BODY()
	
	/** Primary Assets with a higher priority will take precedence over lower priorities when assigning management for referenced assets. If priorities match, both will manage the same Secondary Asset. */
	UPROPERTY(EditAnywhere, Category = Rules)
	int32 Priority;

	/** Assets will be put into this Chunk ID specifically, if set to something other than -1. The default Chunk is Chunk 0. */
	UPROPERTY(EditAnywhere, Category = Rules, meta = (DisplayName = "Chunk ID"))
	int32 ChunkId;

	/** If true, this rule will apply to all referenced Secondary Assets recursively, as long as they are not managed by a higher-priority Primary Asset. */
	UPROPERTY(EditAnywhere, Category = Rules)
	bool bApplyRecursively;

	/** Rule describing when this asset should be cooked. */
	UPROPERTY(EditAnywhere, Category = Rules)
	EPrimaryAssetCookRule CookRule;

	FPrimaryAssetRules() 
		: Priority(-1), ChunkId(-1), bApplyRecursively(true), CookRule(EPrimaryAssetCookRule::Unknown)
	{
	}

	bool operator==(const FPrimaryAssetRules& Other) const
	{
		return Priority == Other.Priority
			&& bApplyRecursively == Other.bApplyRecursively
			&& ChunkId == Other.ChunkId
			&& CookRule == Other.CookRule;
	}

	/** Checks if all rules are the same as the default. If so this will be ignored. */
	ENGINE_API bool IsDefault() const;

	/** Override non-default rules from an override struct. */
	ENGINE_API void OverrideRules(const FPrimaryAssetRules& OverrideRules);

	/** Propagate cook rules from parent to child, won't override non-default values. */
	ENGINE_API void PropagateCookRules(const FPrimaryAssetRules& ParentRules);
};

/** Structure defining overrides to rules */
struct FPrimaryAssetRulesExplicitOverride
{
	FPrimaryAssetRules Rules;
	uint8 bOverridePriority:1;
	uint8 bOverrideApplyRecursively:1;
	uint8 bOverrideChunkId:1;
	uint8 bOverrideCookRule:1;

	FPrimaryAssetRulesExplicitOverride()
		: bOverridePriority(false), bOverrideApplyRecursively(false), bOverrideChunkId(false), bOverrideCookRule(false)
	{
	}

	bool HasAnyOverride() const { return bOverridePriority || bOverrideApplyRecursively || bOverrideChunkId || bOverrideCookRule; }

	/** Override non-default rules from an override struct. */
	ENGINE_API void OverrideRulesExplicitly(FPrimaryAssetRules& RulesToOverride) const;
};

/** Structure with publicly exposed information about an asset type. These can be loaded out of a config file. */
USTRUCT()
struct FPrimaryAssetTypeInfo
{
	GENERATED_BODY()

	// Loaded out of ini or set via ScanPathsForPrimaryAssets

	/** The logical name for this type of Primary Asset */
	UPROPERTY(EditAnywhere, Category = AssetType)
	FName PrimaryAssetType;

#if WITH_EDITOR
	const TSoftClassPtr<UObject>& GetAssetBaseClass() const { return AssetBaseClass; }
	void SetAssetBaseClass(const TSoftClassPtr<UObject>& InAssetBaseClass) { AssetBaseClass = InAssetBaseClass; }
#endif //if WITH_EDITOR

private:
	/** Base Class of all assets of this type */
	UPROPERTY(EditAnywhere, Category = AssetType, meta = (AllowAbstract))
	TSoftClassPtr<UObject> AssetBaseClass;

public:
	/** Base Class of all assets of this type */
	UPROPERTY(Transient)
	TObjectPtr<UClass> AssetBaseClassLoaded;

	/** True if the assets loaded are blueprints classes, false if they are normal UObjects */
	UPROPERTY(EditAnywhere, Category = AssetType)
	bool bHasBlueprintClasses;

	/** True if this type is editor only */
	UPROPERTY(EditAnywhere, Category = AssetType)
	bool bIsEditorOnly;

#if WITH_EDITOR
	TArray<FDirectoryPath>& GetDirectories() { return Directories; }

	TArray<FSoftObjectPath>& GetSpecificAssets() { return SpecificAssets; }
#endif //if WITH_EDITOR

private:
	/** Directories to search for this asset type */
	UPROPERTY(EditAnywhere, Category = AssetType, meta = (RelativeToGameContentDir, LongPackageName))
	TArray<FDirectoryPath> Directories;

	/** Individual assets to scan */
	UPROPERTY(EditAnywhere, Category = AssetType)
	TArray<FSoftObjectPath> SpecificAssets;

public:
	/** Default management rules for this type, individual assets can be overridden */
	UPROPERTY(EditAnywhere, Category = Rules, meta = (ShowOnlyInnerProperties))
	FPrimaryAssetRules Rules;

	/** Combination of directories and individual assets to search for this asset type. Will have the Directories and Assets added to it but may include virtual paths */
	UPROPERTY(Transient)
	TArray<FString> AssetScanPaths;

	/** True if this is an asset created at runtime that has no on disk representation. Cannot be set in config */
	UPROPERTY(Transient)
	bool bIsDynamicAsset;

	/** Number of tracked assets of that type */
	UPROPERTY(Transient)
	int32 NumberOfAssets;

	FPrimaryAssetTypeInfo() : AssetBaseClass(UObject::StaticClass()), AssetBaseClassLoaded(UObject::StaticClass()), bHasBlueprintClasses(false), bIsEditorOnly(false),  bIsDynamicAsset(false), NumberOfAssets(0) {}

	FPrimaryAssetTypeInfo(FName InPrimaryAssetType, UClass* InAssetBaseClass, bool bInHasBlueprintClasses, bool bInIsEditorOnly)
		: PrimaryAssetType(InPrimaryAssetType), AssetBaseClass(InAssetBaseClass), AssetBaseClassLoaded(InAssetBaseClass), bHasBlueprintClasses(bInHasBlueprintClasses), bIsEditorOnly(bInIsEditorOnly), bIsDynamicAsset(false), NumberOfAssets(0)
	{
	}

	FPrimaryAssetTypeInfo(FName InPrimaryAssetType, UClass* InAssetBaseClass, bool bInHasBlueprintClasses, bool bInIsEditorOnly, TArray<FDirectoryPath>&& InDirectories, TArray<FSoftObjectPath>&& InSpecificAssets)
		: PrimaryAssetType(InPrimaryAssetType)
		, AssetBaseClass(InAssetBaseClass)
		, AssetBaseClassLoaded(InAssetBaseClass)
		, bHasBlueprintClasses(bInHasBlueprintClasses)
		, bIsEditorOnly(bInIsEditorOnly)
		, Directories(MoveTemp(InDirectories))
		, SpecificAssets(MoveTemp(InSpecificAssets))
		, bIsDynamicAsset(false)
		, NumberOfAssets(0)
	{
	}

	/** Fills out transient variables based on parsed ones. Sets status bools saying rather data is valid, and rather it had to synchronously load the base class */
	ENGINE_API void FillRuntimeData(bool& bIsValid, bool& bBaseClassWasLoaded);

	/** Very temporary workaround for the gamefeatures subsystem needing to modify directories **/
	friend class UGameFeaturesSubsystem;
};

/** Information about a package chunk, computed by the asset manager or read out of the cooked asset registry */
struct FAssetManagerChunkInfo
{
	/** Packages/PrimaryAssets that were explicitly added to a chunk */
	TSet<FAssetIdentifier> ExplicitAssets;

	/** All packages/Primary Assets in a chunk, includes everything in Explicit plus recursively added ones */
	TSet<FAssetIdentifier> AllAssets;
};

/** Filter options that can be use to restrict the types of asset processed in various asset manager functionality */
enum class EAssetManagerFilter : int32
{
	// Default filter, process everything
	Default			= 0,

	// Only process assets that are unloaded (have no active or pending bundle assignments)
	UnloadedOnly	= 0x00000001
};

ENUM_CLASS_FLAGS(EAssetManagerFilter);

/** Delegate that can be used to do extra filtering on asset registry searches. Return true if it should be included */
DECLARE_DELEGATE_RetVal_TwoParams(bool, FAssetManagerShouldIncludeDelegate, const struct FAssetData&, const struct FAssetManagerSearchRules&);

/** Rules for how to scan the asset registry for assets matching path and type descriptions */
USTRUCT(BlueprintType)
struct FAssetManagerSearchRules
{
	GENERATED_BODY()

	/** List of top-level directories and specific assets to search, must be paths starting with /, directories should not have a trailing / */
	UPROPERTY(EditAnywhere, BlueprintReadWrite, Category = Default)
	TArray<FString> AssetScanPaths;

	/** Optional list of include wildcard patterns using * that will get matched against full package path. If there are any at least one of these must match */
	UPROPERTY(EditAnywhere, BlueprintReadWrite, Category = Default)
	TArray<FString> IncludePatterns;

	/** Optional list of exclude wildcard patterns that can use *, if any of these match it will be excluded */
	UPROPERTY(EditAnywhere, BlueprintReadWrite, Category = Default)
	TArray<FString> ExcludePatterns;

	/** Assets must inherit from this class, for blueprints this should be the instance base class */
	UPROPERTY(EditAnywhere, BlueprintReadWrite, Category = Default)
<<<<<<< HEAD
	UClass* AssetBaseClass = nullptr;
=======
	TObjectPtr<UClass> AssetBaseClass = nullptr;
>>>>>>> 6bbb88c8

	/** True if scanning for blueprints, false for all other assets */
	UPROPERTY(EditAnywhere, BlueprintReadWrite, Category = Default)
	bool bHasBlueprintClasses = false;

	/** True if this should force a synchronous scan of the disk even if an async scan is in progress */
	UPROPERTY(EditAnywhere, BlueprintReadWrite, Category = Default)
	bool bForceSynchronousScan = false;
	
	/** True if AssetScanPaths are real paths that do not need expansion */
	UPROPERTY(EditAnywhere, BlueprintReadWrite, Category = Default)
	bool bSkipVirtualPathExpansion = false;

	/** True if this test should skip the ShouldIncludeInAssetSearch function on AssetManager */
	UPROPERTY(EditAnywhere, BlueprintReadWrite, Category = Default)
	bool bSkipManagerIncludeCheck = false;

	/** Native filter delegate to call on asset data, if bound it should return true if asset should be included in results */
	FAssetManagerShouldIncludeDelegate ShouldIncludeDelegate;

	/** Returns true if there are any rules set that need to be verified */
	ENGINE_API bool AreRulesSet() const;
};<|MERGE_RESOLUTION|>--- conflicted
+++ resolved
@@ -233,11 +233,7 @@
 
 	/** Assets must inherit from this class, for blueprints this should be the instance base class */
 	UPROPERTY(EditAnywhere, BlueprintReadWrite, Category = Default)
-<<<<<<< HEAD
-	UClass* AssetBaseClass = nullptr;
-=======
 	TObjectPtr<UClass> AssetBaseClass = nullptr;
->>>>>>> 6bbb88c8
 
 	/** True if scanning for blueprints, false for all other assets */
 	UPROPERTY(EditAnywhere, BlueprintReadWrite, Category = Default)
