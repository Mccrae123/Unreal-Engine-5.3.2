--- conflicted
+++ resolved
@@ -25,11 +25,8 @@
 #include "SkeletalMeshLODSettings.h"
 #include "Animation/NodeMappingProviderInterface.h"
 #include "Animation/SkinWeightProfile.h"
-<<<<<<< HEAD
-=======
 #include "Engine/StreamableRenderAsset.h"
 #include "RenderAssetUpdate.h"
->>>>>>> a1e6ec07
 
 #include "SkeletalMesh.generated.h"
 
@@ -49,10 +46,7 @@
 class FSkeletalMeshLODRenderData;
 class FSkinWeightVertexBuffer;
 struct FSkinWeightProfileInfo;
-<<<<<<< HEAD
-=======
 class FSkeletalMeshUpdate;
->>>>>>> a1e6ec07
 
 #if WITH_APEX_CLOTHING
 
@@ -1297,19 +1291,11 @@
 	/* 
 	 * Returns total number of LOD
 	 */
-<<<<<<< HEAD
-	int32 GetLODNum() const { return LODInfo.Num();  }
+	int32 GetLODNum() const { check(LODInfo.Num() <= MAX_MESH_LOD_COUNT); return LODInfo.Num();  }
 
 public:
 	const TArray<FSkinWeightProfileInfo>& GetSkinWeightProfiles() const { return SkinWeightProfiles; }
 
-=======
-	int32 GetLODNum() const { check(LODInfo.Num() <= MAX_MESH_LOD_COUNT); return LODInfo.Num();  }
-
-public:
-	const TArray<FSkinWeightProfileInfo>& GetSkinWeightProfiles() const { return SkinWeightProfiles; }
-
->>>>>>> a1e6ec07
 #if WITH_EDITOR
 	TArray<FSkinWeightProfileInfo>& GetSkinWeightProfiles() { return SkinWeightProfiles; }	
 	void AddSkinWeightProfile(const FSkinWeightProfileInfo& Profile) { SkinWeightProfiles.Add(Profile); }
