--- conflicted
+++ resolved
@@ -135,11 +135,8 @@
 	RayTracingMinLOD = 1llu << 54,
 	ClothLODBiasMode = 1llu << 55,
 	DefaultMeshDeformer = 1llu << 56,
-<<<<<<< HEAD
-=======
 	OverlayMaterial = 1llu << 57,
 	OverlayMaterialMaxDrawDistance = 1llu << 58,
->>>>>>> 4af6daef
 	All = MAX_uint64
 };
 
@@ -421,13 +418,8 @@
  *
  * @see https://docs.unrealengine.com/latest/INT/Engine/Content/Types/SkeletalMeshes/
  */
-<<<<<<< HEAD
-UCLASS(hidecategories=Object, BlueprintType)
-class ENGINE_API USkeletalMesh : public USkinnedAsset, public IInterface_CollisionDataProvider, public IInterface_AssetUserData, public INodeMappingProviderInterface
-=======
 UCLASS(hidecategories=Object, BlueprintType, MinimalAPI)
 class USkeletalMesh : public USkinnedAsset, public IInterface_CollisionDataProvider, public IInterface_AssetUserData, public INodeMappingProviderInterface
->>>>>>> 4af6daef
 {
 	GENERATED_UCLASS_BODY()
 
@@ -450,15 +442,9 @@
 	UE_DEPRECATED(5.0, "This must be protected for async build, always use the accessors even internally.")
 	TUniquePtr<FSkeletalMeshRenderData> SkeletalMeshRenderData;
 
-<<<<<<< HEAD
-	FSkeletalMeshRenderData* GetSkeletalMeshRenderData() const;
-
-	void SetSkeletalMeshRenderData(TUniquePtr<FSkeletalMeshRenderData>&& InSkeletalMeshRenderData);
-=======
 	ENGINE_API FSkeletalMeshRenderData* GetSkeletalMeshRenderData() const;
 
 	ENGINE_API void SetSkeletalMeshRenderData(TUniquePtr<FSkeletalMeshRenderData>&& InSkeletalMeshRenderData);
->>>>>>> 4af6daef
 
 #if WITH_EDITORONLY_DATA
 public:
@@ -515,11 +501,7 @@
 	
 
 	/* Fill the OutMesh with the imported data */
-<<<<<<< HEAD
-	void LoadLODImportedData(const int32 LODIndex, FSkeletalMeshImportData& OutMesh) const;
-=======
 	ENGINE_API void LoadLODImportedData(const int32 LODIndex, FSkeletalMeshImportData& OutMesh) const;
->>>>>>> 4af6daef
 
 	/* Fill the asset LOD entry with the InMesh. */
 	ENGINE_API void SaveLODImportedData(const int32 LODIndex, FSkeletalMeshImportData& InMesh);
@@ -559,11 +541,6 @@
 	// End USkeletalMeshEditorData public skeletalmesh API
 	//////////////////////////////////////////////////////////////////////////
 
-<<<<<<< HEAD
-	/** Get the number of imported vertices. This returns 0 if GetImportedModel() returns a nullptr.
-	  * This is the number of vertices as they appear in the source asset, for example 8 for a cube. */
-	int32 GetNumImportedVertices() const;
-=======
 	/* Structure that defines parameters passed into the commit mesh description function */
 	struct FCommitMeshDescriptionParams
 	{
@@ -584,7 +561,6 @@
 	/** Get the number of imported vertices. This returns 0 if GetImportedModel() returns a nullptr.
 	  * This is the number of vertices as they appear in the source asset, for example 8 for a cube. */
 	ENGINE_API int32 GetNumImportedVertices() const;
->>>>>>> 4af6daef
 
 	/** Get the imported data for this skeletal mesh. */
 	virtual FSkeletalMeshModel* GetImportedModel() const override
@@ -608,15 +584,6 @@
 
 #if WITH_EDITOR
     /** Warn if the platform supports the minimal number of per vertex bone weights */
-<<<<<<< HEAD
-	void ValidateBoneWeights(const ITargetPlatform* TargetPlatform);
-	virtual void BeginCacheForCookedPlatformData(const ITargetPlatform* TargetPlatform) override;
-	virtual void ClearAllCachedCookedPlatformData() override;
-#endif
-
-	/** Get the data to use for rendering. USkinnedAsset interface. */
-	virtual FSkeletalMeshRenderData* GetResourceForRendering() const override;
-=======
 	ENGINE_API void ValidateBoneWeights(const ITargetPlatform* TargetPlatform);
 	ENGINE_API virtual void BeginCacheForCookedPlatformData(const ITargetPlatform* TargetPlatform) override;
 	ENGINE_API virtual void ClearAllCachedCookedPlatformData() override;
@@ -624,7 +591,6 @@
 
 	/** Get the data to use for rendering. USkinnedAsset interface. */
 	ENGINE_API virtual FSkeletalMeshRenderData* GetResourceForRendering() const override;
->>>>>>> 4af6daef
 
 	/** Skeleton of this skeletal mesh **/
 	UE_DEPRECATED(4.27, "Please do not access this member directly; use USkeletalMesh::GetSkeleton() or USkeletalMesh::SetSkeleton().")
@@ -729,11 +695,7 @@
 public:
 	/** Get the extended bounds of this mesh (imported bounds plus bounds extension). USkinnedAsset interface. */
 	UFUNCTION(BlueprintCallable, Category = Mesh)
-<<<<<<< HEAD
-	virtual FBoxSphereBounds GetBounds() const override;
-=======
 	ENGINE_API virtual FBoxSphereBounds GetBounds() const override;
->>>>>>> 4af6daef
 
 	/** Get the original imported bounds of the skel mesh */
 	UFUNCTION(BlueprintCallable, Category = Mesh)
@@ -786,11 +748,7 @@
 	}
 
 	/* Return true if this skeletalmesh was never build since its creation. USkinnedAsset interface. */
-<<<<<<< HEAD
-	virtual bool IsInitialBuildDone() const override;
-=======
 	ENGINE_API virtual bool IsInitialBuildDone() const override;
->>>>>>> 4af6daef
 
 	/* Return true if the reduction settings are setup to reduce a LOD*/
 	ENGINE_API bool IsReductionActive(int32 LODIndex) const;
@@ -832,11 +790,7 @@
 	}
 
 	UFUNCTION(BlueprintSetter)
-<<<<<<< HEAD
-	void SetMaterials(const TArray<FSkeletalMaterial>& InMaterials);
-=======
 	ENGINE_API void SetMaterials(const TArray<FSkeletalMaterial>& InMaterials);
->>>>>>> 4af6daef
 
 #if WITH_EDITORONLY_DATA
 	/** List of bones that should be mirrored. */
@@ -897,10 +851,6 @@
 
 	static FName GetQualityLevelMinLodMemberName()
 	{
-<<<<<<< HEAD
-		WaitUntilAsyncPropertyReleased(ESkeletalMeshAsyncProperties::SkelMirrorTable, ESkinnedAssetAsyncPropertyLockType::ReadOnly);
-=======
->>>>>>> 4af6daef
 		PRAGMA_DISABLE_DEPRECATION_WARNINGS
 		return GET_MEMBER_NAME_CHECKED(USkeletalMesh, MinQualityLevelLOD);
 		PRAGMA_ENABLE_DEPRECATION_WARNINGS
@@ -913,19 +863,7 @@
 		PRAGMA_ENABLE_DEPRECATION_WARNINGS
 	}
 
-<<<<<<< HEAD
-private:
-	/** Struct containing information for each LOD level, such as materials to use, and when use the LOD. */
-	UE_DEPRECATED(5.0, "This must be protected for async build, always use the accessors even internally.")
-	UPROPERTY(EditAnywhere, EditFixedSize, Category=LevelOfDetail)
-	TArray<struct FSkeletalMeshLODInfo> LODInfo;
-
-#if !WITH_EDITOR
-	/** Acceleration struct used for faster socket lookups */
-	struct FSocketInfo
-=======
 	void SetQualityLevelMinLod(FPerQualityLevelInt InMinLod)
->>>>>>> 4af6daef
 	{
 		PRAGMA_DISABLE_DEPRECATION_WARNINGS
 			MinQualityLevelLOD = MoveTemp(InMinLod);
@@ -946,72 +884,6 @@
 	ENGINE_API virtual int32 GetDefaultMinLod() const override;
 	ENGINE_API void SetMinLodIdx(int32 InMinLOD);
 
-<<<<<<< HEAD
-public:
-	UPROPERTY(EditAnywhere, Category = LODSettings, meta = (DisplayName = "Quality Level Minimum LOD"))
-	FPerQualityLevelInt MinQualityLevelLOD;
-
-	UFUNCTION(BlueprintCallable, Category = StaticMesh, Meta = (ToolTip = "Allow to override min lod quality levels on a skeletalMesh and it Default value (-1 value for Default dont override its value)."))
-	void SetMinLODForQualityLevels(const TMap<EPerQualityLevels, int32>& QualityLevelMinimumLODs, int32 Default = -1)
-	{
-#if WITH_EDITORONLY_DATA
-		WaitUntilAsyncPropertyReleased(ESkeletalMeshAsyncProperties::MinLod);
-		PRAGMA_DISABLE_DEPRECATION_WARNINGS
-		MinQualityLevelLOD.PerQuality = QualityLevelProperty::ConvertQualtiyLevelData(QualityLevelMinimumLODs);
-		MinQualityLevelLOD.Default = Default >=0 ? Default : MinQualityLevelLOD.Default;
-		PRAGMA_ENABLE_DEPRECATION_WARNINGS
-#endif
-	}
-
-	UFUNCTION(BlueprintPure, Category = StaticMesh)
-	void GetMinLODForQualityLevels(TMap<EPerQualityLevels, int32>& QualityLevelMinimumLODs, int32& Default) const
-	{
-#if WITH_EDITORONLY_DATA
-		WaitUntilAsyncPropertyReleased(ESkeletalMeshAsyncProperties::MinLod, ESkinnedAssetAsyncPropertyLockType::ReadOnly);
-		PRAGMA_DISABLE_DEPRECATION_WARNINGS
-		QualityLevelMinimumLODs = QualityLevelProperty::ConvertQualtiyLevelData(MinQualityLevelLOD.PerQuality);
-		Default = MinQualityLevelLOD.Default;
-		PRAGMA_ENABLE_DEPRECATION_WARNINGS
-#endif
-	}
-
-	static FName GetQualityLevelMinLodMemberName()
-	{
-		PRAGMA_DISABLE_DEPRECATION_WARNINGS
-		return GET_MEMBER_NAME_CHECKED(USkeletalMesh, MinQualityLevelLOD);
-		PRAGMA_ENABLE_DEPRECATION_WARNINGS
-	}
-
-	const FPerQualityLevelInt& GetQualityLevelMinLod() const
-	{
-		PRAGMA_DISABLE_DEPRECATION_WARNINGS
-			return MinQualityLevelLOD;
-		PRAGMA_ENABLE_DEPRECATION_WARNINGS
-	}
-
-	void SetQualityLevelMinLod(FPerQualityLevelInt InMinLod)
-	{
-		PRAGMA_DISABLE_DEPRECATION_WARNINGS
-			MinQualityLevelLOD = MoveTemp(InMinLod);
-		PRAGMA_ENABLE_DEPRECATION_WARNINGS
-	}
-
-	/** Check the QualitLevel property is enabled for MinLod. USkinnedAsset interface. */
-	virtual bool IsMinLodQualityLevelEnable() const override;
-
-	/** USkinnedAsset interface */
-	virtual int32 GetPlatformMinLODIdx(const ITargetPlatform* TargetPlatform) const override;
-	virtual void SetSkinWeightProfilesData(int32 LODIndex, FSkinWeightProfilesData& SkinWeightProfilesData) override;
-
-	static void OnLodStrippingQualityLevelChanged(IConsoleVariable* Variable);
-
-	/*Choose either PerPlatform or PerQuality override. Note: Enable PerQuality override in the Project Settings/ General Settings/ UseSkeletalMeshMinLODPerQualityLevels*/
-	virtual int32 GetMinLodIdx(bool bForceLowestLODIdx = false) const override;
-	virtual int32 GetDefaultMinLod() const override;
-	void SetMinLodIdx(int32 InMinLOD);
-
-=======
->>>>>>> 4af6daef
 	/** Minimum LOD to render. Can be overridden per component as well as set here for all mesh instances here */
 	UE_DEPRECATED(4.27, "Please do not access this member directly; use USkeletalMesh::GetMinLod() or USkeletalMesh::SetMinLod().")
 	UPROPERTY(EditAnywhere, Category = LODSettings, meta = (DisplayName = "Minimum LOD"))
@@ -1237,18 +1109,6 @@
 
 #if WITH_EDITOR
 	/** Get whether this mesh should use LOD streaming for the given platform. Do not use bSupportLODStreaming directly. Call this method instead. USkinnedAsset Interface. */
-<<<<<<< HEAD
-	virtual bool GetEnableLODStreaming(const class ITargetPlatform* TargetPlatform) const override;
-
-	/** Get the maximum number of LODs that can be streamed. Do not use MaxNumStreamedLODs directly. Call this method instead. USkinnedAsset Interface. */
-	virtual int32 GetMaxNumStreamedLODs(const class ITargetPlatform* TargetPlatform) const override;
-
-	/** Get the maximum number of optional LODs. Do not use MaxNumOptionalLODs directly. Call this method instead. USkinnedAsset Interface. */
-	virtual int32 GetMaxNumOptionalLODs(const class ITargetPlatform* TargetPlatform) const override;
-
-	/* Build a LOD model before creating its render data. USkinnedAsset Interface. */
-	virtual void BuildLODModel(const ITargetPlatform* TargetPlatform, int32 LODIndex) override;
-=======
 	ENGINE_API virtual bool GetEnableLODStreaming(const class ITargetPlatform* TargetPlatform) const override;
 
 	/** Get the maximum number of LODs that can be streamed. Do not use MaxNumStreamedLODs directly. Call this method instead. USkinnedAsset Interface. */
@@ -1259,7 +1119,6 @@
 
 	/* Build a LOD model before creating its render data. USkinnedAsset Interface. */
 	ENGINE_API virtual void BuildLODModel(const ITargetPlatform* TargetPlatform, int32 LODIndex) override;
->>>>>>> 4af6daef
 #endif
 
 	UFUNCTION(BlueprintSetter)
@@ -1273,58 +1132,11 @@
 	UPROPERTY(EditAnywhere, Category=Mirroring)
 	TEnumAsByte<EAxis::Type> SkelMirrorAxis;
 
-<<<<<<< HEAD
-	UE_DEPRECATED(5.0, "Please use UMirrorDataTable for mirroring support")
-	TEnumAsByte<EAxis::Type> GetSkelMirrorAxis() const
-	{
-		WaitUntilAsyncPropertyReleased(ESkeletalMeshAsyncProperties::SkelMirrorAxis, ESkinnedAssetAsyncPropertyLockType::ReadOnly);
-		PRAGMA_DISABLE_DEPRECATION_WARNINGS
-		return SkelMirrorAxis;
-		PRAGMA_ENABLE_DEPRECATION_WARNINGS
-	}
-
-	UE_DEPRECATED(5.0, "Please use UMirrorDataTable for mirroring support")
-	void SetSkelMirrorAxis(TEnumAsByte<EAxis::Type> InSkelMirrorAxis)
-	{
-		WaitUntilAsyncPropertyReleased(ESkeletalMeshAsyncProperties::SkelMirrorAxis);
-		PRAGMA_DISABLE_DEPRECATION_WARNINGS
-		SkelMirrorAxis = InSkelMirrorAxis;
-		PRAGMA_ENABLE_DEPRECATION_WARNINGS
-	}
-=======
->>>>>>> 4af6daef
 
 	UE_DEPRECATED(4.27, "Please do not access this member directly; Use UMirrorDataTable for mirroring support")
 	UPROPERTY(EditAnywhere, Category=Mirroring)
 	TEnumAsByte<EAxis::Type> SkelMirrorFlipAxis;
-<<<<<<< HEAD
-	static FName GetSkelMirrorFlipAxisMemberName()
-	{
-		PRAGMA_DISABLE_DEPRECATION_WARNINGS
-		return GET_MEMBER_NAME_CHECKED(USkeletalMesh, SkelMirrorFlipAxis);
-		PRAGMA_ENABLE_DEPRECATION_WARNINGS
-	}
-
-    UE_DEPRECATED(5.0, "Please use UMirrorDataTable for mirroring support")
-	TEnumAsByte<EAxis::Type> GetSkelMirrorFlipAxis() const
-	{
-		WaitUntilAsyncPropertyReleased(ESkeletalMeshAsyncProperties::SkelMirrorFlipAxis, ESkinnedAssetAsyncPropertyLockType::ReadOnly);
-		PRAGMA_DISABLE_DEPRECATION_WARNINGS
-		return SkelMirrorFlipAxis;
-		PRAGMA_ENABLE_DEPRECATION_WARNINGS
-	}
-
-    UE_DEPRECATED(5.0, "Please use UMirrorDataTable for mirroring support")
-	void SetSkelMirrorFlipAxis(TEnumAsByte<EAxis::Type> InSkelMirrorFlipAxis)
-	{
-		WaitUntilAsyncPropertyReleased(ESkeletalMeshAsyncProperties::SkelMirrorFlipAxis);
-		PRAGMA_DISABLE_DEPRECATION_WARNINGS
-		SkelMirrorFlipAxis = InSkelMirrorFlipAxis;
-		PRAGMA_ENABLE_DEPRECATION_WARNINGS
-	}
-=======
 #endif 
->>>>>>> 4af6daef
 
 	/** If true, use 32 bit UVs. If false, use 16 bit UVs to save memory */
 	UPROPERTY()
@@ -2272,19 +2084,11 @@
 	/*
 	* Handle some common preparation steps between async post load and async build. USkinnedAsset interface.
 	*/
-<<<<<<< HEAD
-	virtual void PrepareForAsyncCompilation() override;
-
-	/** Returns false if there is currently an async task running. USkinnedAsset interface. */
-	virtual bool IsAsyncTaskComplete() const override;
-
-=======
 	ENGINE_API virtual void PrepareForAsyncCompilation() override;
 
 	/** Returns false if there is currently an async task running. USkinnedAsset interface. */
 	ENGINE_API virtual bool IsAsyncTaskComplete() const override;
 
->>>>>>> 4af6daef
 #endif // WITH_EDITOR
 
 	/**
@@ -2403,11 +2207,7 @@
 	/** 
 	True if this mesh LOD needs to keep it's data on CPU. USkinnedAsset interface.
 	*/
-<<<<<<< HEAD
-	virtual bool NeedCPUData(int32 LODIndex)const override;
-=======
 	ENGINE_API virtual bool NeedCPUData(int32 LODIndex)const override;
->>>>>>> 4af6daef
 
 protected:
 
@@ -2484,11 +2284,7 @@
 	 * @param MaterialIndex		the material index for which to get the data for.
 	 * @return the data, or null if none exists.
 	 */
-<<<<<<< HEAD
-	virtual const FMeshUVChannelInfo* GetUVChannelData(int32 MaterialIndex) const override;
-=======
 	ENGINE_API virtual const FMeshUVChannelInfo* GetUVChannelData(int32 MaterialIndex) const override;
->>>>>>> 4af6daef
 
 	//~ Begin UObject Interface.
 #if WITH_EDITOR
@@ -2522,11 +2318,7 @@
 	/*
 	 * This function will enforce valid material index in the sections and the LODMaterialMap of all LOD.
 	 */
-<<<<<<< HEAD
-	void ValidateAllLodMaterialIndexes();
-=======
 	ENGINE_API void ValidateAllLodMaterialIndexes();
->>>>>>> 4af6daef
 
 	//We want to avoid calling post edit change multiple time during import and build process.
 
@@ -2560,18 +2352,7 @@
 	*/
 	ENGINE_API void LockPropertiesUntil(FEvent* Event);
 
-<<<<<<< HEAD
-	/**
-	* Lock the skeletalmesh properties until the caller trigger the Event parameter.
-	* 
-	* @Param Event - When the caller will trigger the event the skeletal mesh properties will be unlocked
-	*/
-	void LockPropertiesUntil(FEvent* Event);
-
-	virtual void PostEditChangeProperty(FPropertyChangedEvent& PropertyChangedEvent) override;
-=======
 	ENGINE_API virtual void PostEditChangeProperty(FPropertyChangedEvent& PropertyChangedEvent) override;
->>>>>>> 4af6daef
 
 	ENGINE_API virtual void PostEditUndo() override;
 	ENGINE_API virtual void GetAssetRegistryTagMetadata(TMap<FName, FAssetRegistryTagMetadata>& OutMetadata) const override;
@@ -2588,23 +2369,6 @@
 	ENGINE_API virtual void PreSave(const class ITargetPlatform* TargetPlatform) override;
 	ENGINE_API PRAGMA_ENABLE_DEPRECATION_WARNINGS
 	virtual void PreSave(FObjectPreSaveContext ObjectSaveContext) override;
-<<<<<<< HEAD
-	virtual void Serialize(FArchive& Ar) override;
-#if WITH_EDITORONLY_DATA
-	static void DeclareCustomVersions(FArchive& Ar, const UClass* SpecificSubclass);
-#endif
-	virtual void PostInitProperties() override;
-	virtual void PostLoad() override;
-#if WITH_EDITORONLY_DATA
-	static void DeclareConstructClasses(TArray<FTopLevelAssetPath>& OutConstructClasses, const UClass* SpecificSubclass);
-#endif
-
-	virtual bool IsPostLoadThreadSafe() const override;
-	virtual void GetAssetRegistryTags(TArray<FAssetRegistryTag>& OutTags) const override;
-	virtual FString GetDesc() override;
-	virtual void GetResourceSizeEx(FResourceSizeEx& CumulativeResourceSize) override;
-	virtual void GetPreloadDependencies(TArray<UObject*>& OutDeps) override;
-=======
 	ENGINE_API virtual void Serialize(FArchive& Ar) override;
 #if WITH_EDITORONLY_DATA
 	static ENGINE_API void DeclareCustomVersions(FArchive& Ar, const UClass* SpecificSubclass);
@@ -2620,7 +2384,6 @@
 	ENGINE_API virtual FString GetDesc() override;
 	ENGINE_API virtual void GetResourceSizeEx(FResourceSizeEx& CumulativeResourceSize) override;
 	ENGINE_API virtual void GetPreloadDependencies(TArray<UObject*>& OutDeps) override;
->>>>>>> 4af6daef
 	//~ End UObject Interface.
 
 	//~ Begin UStreamableRenderAsset Interface.
@@ -2655,22 +2418,14 @@
 	 *	Add a skeletal socket object to this SkeletalMesh, and optionally promotes it to USkeleton socket.
 	 */
 	UFUNCTION(BlueprintCallable, Category = "Animation")
-<<<<<<< HEAD
-	void AddSocket(USkeletalMeshSocket* InSocket, bool bAddToSkeleton=false);
-=======
 	ENGINE_API void AddSocket(USkeletalMeshSocket* InSocket, bool bAddToSkeleton=false);
->>>>>>> 4af6daef
 #endif // WITH_EDITOR
 
 	/** 
 	 *	Find a socket object in this SkeletalMesh by name. 
 	 *	Entering NAME_None will return NULL. If there are multiple sockets with the same name, will return the first one.
 	 */
-<<<<<<< HEAD
-	virtual USkeletalMeshSocket* FindSocket(FName InSocketName) const override;
-=======
 	ENGINE_API virtual USkeletalMeshSocket* FindSocket(FName InSocketName) const override;
->>>>>>> 4af6daef
 
 	/**
 	*	Find a socket object in this SkeletalMesh by name.
@@ -2686,11 +2441,7 @@
 	*	Also returns the index for the socket allowing for future fast access via GetSocketByIndex()
 	*	Also rteturns the socket loca transform and the bone index (if any)
 	*/
-<<<<<<< HEAD
-	virtual USkeletalMeshSocket* FindSocketInfo(FName InSocketName, FTransform& OutTransform, int32& OutBoneIndex, int32& OutIndex) const override;
-=======
 	ENGINE_API virtual USkeletalMeshSocket* FindSocketInfo(FName InSocketName, FTransform& OutTransform, int32& OutBoneIndex, int32& OutIndex) const override;
->>>>>>> 4af6daef
 
 	/** Returns the number of sockets available. Both on this mesh and it's skeleton. */
 	UFUNCTION(BlueprintCallable, Category = "Animation")
@@ -2706,11 +2457,7 @@
 	 *
 	 *	@return	VertexColorData		Returns a map of vertex position and their associated color.
 	 */
-<<<<<<< HEAD
-	TMap<FVector3f, FColor> GetVertexColorData(const uint32 PaintingMeshLODIndex = 0) const;
-=======
 	ENGINE_API TMap<FVector3f, FColor> GetVertexColorData(const uint32 PaintingMeshLODIndex = 0) const;
->>>>>>> 4af6daef
 
 	/** Called to rebuild an out-of-date or invalid socket map */
 	ENGINE_API void RebuildSocketMap();
@@ -2722,24 +2469,8 @@
 	 * Get the component orientation of a bone or socket. Transforms by parent bones.
 	 * USkinnedAsset interface.
 	 */
-<<<<<<< HEAD
-	virtual FMatrix GetComposedRefPoseMatrix( FName InBoneName ) const override;
-	virtual FMatrix GetComposedRefPoseMatrix( int32 InBoneIndex ) const override;
-
-	UE_DEPRECATED(5.0, "Please use UMirrorDataTable for mirroring support.")
-	void InitBoneMirrorInfo();
-
-	UE_DEPRECATED(5.0, "Please use UMirrorDataTable for mirroring support.")
-	void CopyMirrorTableFrom(USkeletalMesh* SrcMesh);
-	
-	UE_DEPRECATED(5.0, "Please use UMirrorDataTable for mirroring support.")
-	PRAGMA_DISABLE_DEPRECATION_WARNINGS
-	void ExportMirrorTable(TArray<FBoneMirrorExport> &MirrorExportInfo) const;
-	PRAGMA_ENABLE_DEPRECATION_WARNINGS
-=======
 	ENGINE_API virtual FMatrix GetComposedRefPoseMatrix( FName InBoneName ) const override;
 	ENGINE_API virtual FMatrix GetComposedRefPoseMatrix( int32 InBoneIndex ) const override;
->>>>>>> 4af6daef
 
 
 	/**
@@ -2759,11 +2490,7 @@
 	* Returns the "active" socket list - all sockets from this mesh plus all non-duplicates from the skeleton
 	* Const ref return value as this cannot be modified externally. USkinnedAsset interface.
 	*/
-<<<<<<< HEAD
-	virtual TArray<USkeletalMeshSocket*> GetActiveSocketList() const override;
-=======
 	ENGINE_API virtual TArray<USkeletalMeshSocket*> GetActiveSocketList() const override;
->>>>>>> 4af6daef
 
 #if WITH_EDITOR
 	/**
@@ -2796,13 +2523,8 @@
 	 *
 	 * @return Pointer to found MorphTarget. Returns NULL if could not find target with that name.
 	 */
-<<<<<<< HEAD
-	virtual UMorphTarget* FindMorphTarget(FName MorphTargetName) const override;
-	UMorphTarget* FindMorphTargetAndIndex(FName MorphTargetName, int32& OutIndex) const;
-=======
 	ENGINE_API virtual UMorphTarget* FindMorphTarget(FName MorphTargetName) const override;
 	ENGINE_API UMorphTarget* FindMorphTargetAndIndex(FName MorphTargetName, int32& OutIndex) const;
->>>>>>> 4af6daef
 
 	/* Initialize morph targets and rebuild the render data */
 	ENGINE_API void InitMorphTargetsAndRebuildRenderData();
@@ -2844,15 +2566,9 @@
 	
 
 	//~ Begin Interface_CollisionDataProvider Interface
-<<<<<<< HEAD
-	virtual bool GetPhysicsTriMeshData(struct FTriMeshCollisionData* CollisionData, bool InUseAllTriData) override;
-	virtual bool GetTriMeshSizeEstimates(struct FTriMeshCollisionDataEstimates& OutTriMeshEstimates, bool bInUseAllTriData) const override;
-	virtual bool ContainsPhysicsTriMeshData(bool InUseAllTriData) const override;
-=======
 	ENGINE_API virtual bool GetPhysicsTriMeshData(struct FTriMeshCollisionData* CollisionData, bool InUseAllTriData) override;
 	ENGINE_API virtual bool GetTriMeshSizeEstimates(struct FTriMeshCollisionDataEstimates& OutTriMeshEstimates, bool bInUseAllTriData) const override;
 	ENGINE_API virtual bool ContainsPhysicsTriMeshData(bool InUseAllTriData) const override;
->>>>>>> 4af6daef
 	virtual bool WantsNegXTriMesh() override
 	{
 		return true;
@@ -2886,9 +2602,6 @@
 	/** Generate the derived data key for the given platform. USkinnedAsset interface. */
 	ENGINE_API virtual FString BuildDerivedDataKey(const ITargetPlatform* TargetPlatform) override;
 
-	/** Generate the derived data key for the given platform. USkinnedAsset interface. */
-	virtual FString BuildDerivedDataKey(const ITargetPlatform* TargetPlatform) override;
-
 	/** Generate the derived data key used to fetch derived data */
 	ENGINE_API FString GetDerivedDataKey();
 #endif 
@@ -2897,76 +2610,44 @@
 
 #if WITH_EDITOR
 	/** Generate SkeletalMeshRenderData from ImportedModel */
-<<<<<<< HEAD
-	void CacheDerivedData(FSkinnedAssetCompilationContext* ContextPtr);
-=======
 	ENGINE_API void CacheDerivedData(FSkinnedAssetCompilationContext* ContextPtr);
->>>>>>> 4af6daef
 
 	/**
 	 * Initial step for the building process - Can't be done in parallel. USkinnedAsset Interface.
 	 */
-<<<<<<< HEAD
-	virtual void BeginBuildInternal(FSkinnedAssetBuildContext& Context) override;
-=======
 	ENGINE_API virtual void BeginBuildInternal(FSkinnedAssetBuildContext& Context) override;
->>>>>>> 4af6daef
 
 	/**
 	 * Thread-safe part. USkinnedAsset Interface.
 	 */
-<<<<<<< HEAD
-	virtual void ExecuteBuildInternal(FSkinnedAssetBuildContext& Context) override;
-=======
 	ENGINE_API virtual void ExecuteBuildInternal(FSkinnedAssetBuildContext& Context) override;
->>>>>>> 4af6daef
 
 	/**
 	 * Complete the building process - Can't be done in parallel. USkinnedAsset Interface.
 	 */
-<<<<<<< HEAD
-	virtual void FinishBuildInternal(FSkinnedAssetBuildContext& Context) override;
-=======
 	ENGINE_API virtual void FinishBuildInternal(FSkinnedAssetBuildContext& Context) override;
->>>>>>> 4af6daef
 
 	/**
 	 * Copy build/load context result data to the skeletalmesh member on the game thread - Can't be done in parallel.
 	 */
-<<<<<<< HEAD
-	void ApplyFinishBuildInternalData(FSkinnedAssetCompilationContext* ContextPtr);
-=======
 	ENGINE_API void ApplyFinishBuildInternalData(FSkinnedAssetCompilationContext* ContextPtr);
->>>>>>> 4af6daef
 
 
 
 	/**
 	 * Initial step for the building process - Can't be done in parallel. USkinnedAsset Interface.
 	 */
-<<<<<<< HEAD
-	virtual void BeginAsyncTaskInternal(FSkinnedAsyncTaskContext& Context) override;
-=======
 	ENGINE_API virtual void BeginAsyncTaskInternal(FSkinnedAsyncTaskContext& Context) override;
->>>>>>> 4af6daef
 
 	/**
 	 * Thread-safe part. USkinnedAsset Interface.
 	 */
-<<<<<<< HEAD
-	virtual void ExecuteAsyncTaskInternal(FSkinnedAsyncTaskContext& Context) override;
-=======
 	ENGINE_API virtual void ExecuteAsyncTaskInternal(FSkinnedAsyncTaskContext& Context) override;
->>>>>>> 4af6daef
 
 	/**
 	 * Complete the building process - Can't be done in parallel. USkinnedAsset Interface.
 	 */
-<<<<<<< HEAD
-	virtual void FinishAsyncTaskInternal(FSkinnedAsyncTaskContext& Context) override;
-=======
 	ENGINE_API virtual void FinishAsyncTaskInternal(FSkinnedAsyncTaskContext& Context) override;
->>>>>>> 4af6daef
 
 #endif
 
@@ -3018,27 +2699,16 @@
 	FSimpleMulticastDelegate OnClothingChange;
 #endif // WITH_EDITOR
 	// INodeMappingProviderInterface
-<<<<<<< HEAD
-	virtual void GetMappableNodeData(TArray<FName>& OutNames, TArray<FNodeItem>& OutTransforms) const override;
-=======
 	ENGINE_API virtual void GetMappableNodeData(TArray<FName>& OutNames, TArray<FNodeItem>& OutTransforms) const override;
->>>>>>> 4af6daef
 
 	/**
 	 * Wait for the asset to finish compilation to protect internal skinned asset data from race conditions during async build.
 	 * This should be called before accessing all async accessible properties.
 	 */
-<<<<<<< HEAD
-	void WaitUntilAsyncPropertyReleased(ESkeletalMeshAsyncProperties AsyncProperties, ESkinnedAssetAsyncPropertyLockType LockType = ESkinnedAssetAsyncPropertyLockType::ReadWrite) const;
-
-	/** Convert async property from enum value to string. USkinnedAsset interface. */
-	virtual FString GetAsyncPropertyName(uint64 Property) const override;
-=======
 	ENGINE_API void WaitUntilAsyncPropertyReleased(ESkeletalMeshAsyncProperties AsyncProperties, ESkinnedAssetAsyncPropertyLockType LockType = ESkinnedAssetAsyncPropertyLockType::ReadWrite) const;
 
 	/** Convert async property from enum value to string. USkinnedAsset interface. */
 	ENGINE_API virtual FString GetAsyncPropertyName(uint64 Property) const override;
->>>>>>> 4af6daef
 
 public:
 	/*
@@ -3057,11 +2727,7 @@
 	 *
 	 * @param NewLODInfo : new LOD info to be added
 	 */
-<<<<<<< HEAD
-	void AddLODInfo(const FSkeletalMeshLODInfo& NewLODInfo);
-=======
 	ENGINE_API void AddLODInfo(const FSkeletalMeshLODInfo& NewLODInfo);
->>>>>>> 4af6daef
 	
 	/* 
 	 * Remove LOD info of given index
@@ -3105,20 +2771,12 @@
 	/* 
 	 * Get LODInfo of the given index non-const. USkinnedAsset interface.
 	 */
-<<<<<<< HEAD
-	virtual FSkeletalMeshLODInfo* GetLODInfo(int32 Index) override;
-=======
 	ENGINE_API virtual FSkeletalMeshLODInfo* GetLODInfo(int32 Index) override;
->>>>>>> 4af6daef
 	
 	/* 
 	 * Get LODInfo of the given index const. USkinnedAsset interface.
 	 */	
-<<<<<<< HEAD
-	virtual const FSkeletalMeshLODInfo* GetLODInfo(int32 Index) const override;
-=======
 	ENGINE_API virtual const FSkeletalMeshLODInfo* GetLODInfo(int32 Index) const override;
->>>>>>> 4af6daef
 
 	/**
 	 *	Get BakePose for the given LOD
@@ -3133,26 +2791,15 @@
 	/* 
 	 * Return true if given index's LOD is valid. USkinnedAsset interface.
 	 */
-<<<<<<< HEAD
-	virtual bool IsValidLODIndex(int32 Index) const override;
-=======
 	ENGINE_API virtual bool IsValidLODIndex(int32 Index) const override;
->>>>>>> 4af6daef
 
 	/* 
 	 * Returns total number of LOD. USkinnedAsset interface.
 	 */
-<<<<<<< HEAD
-	virtual int32 GetLODNum() const override;
-
-	/** USkinnedAsset interface. */
-	virtual bool IsMaterialUsed(int32 MaterialIndex) const override;
-=======
 	ENGINE_API virtual int32 GetLODNum() const override;
 
 	/** USkinnedAsset interface. */
 	ENGINE_API virtual bool IsMaterialUsed(int32 MaterialIndex) const override;
->>>>>>> 4af6daef
 
 	const TArray<FSkinWeightProfileInfo>& GetSkinWeightProfiles() const 
 	{
@@ -3177,11 +2824,7 @@
 		return SkinWeightProfiles; 
 		PRAGMA_ENABLE_DEPRECATION_WARNINGS
 	}
-<<<<<<< HEAD
-	void AddSkinWeightProfile(const FSkinWeightProfileInfo& Profile);
-=======
 	ENGINE_API void AddSkinWeightProfile(const FSkinWeightProfileInfo& Profile);
->>>>>>> 4af6daef
 
 	int32 GetNumSkinWeightProfiles() const 
 	{ 
@@ -3235,9 +2878,6 @@
 	UE_DEPRECATED(5.1, "This must be protected for async build, always use the accessors even internally.")
 	UPROPERTY(EditAnywhere, BlueprintReadOnly, Category = "Deformer", Meta=(Filter="/Script/Engine.SkinnedMeshComponent"))
 	TObjectPtr<UMeshDeformer> DefaultMeshDeformer;
-<<<<<<< HEAD
-
-=======
 
 	/** Default translucent material to blend on top of this mesh. Mesh will be rendered twice - once with a base material and once with overlay material */
 	UE_DEPRECATED(5.3, "This must be protected for async build, always use the accessors even internally.")
@@ -3290,34 +2930,21 @@
 		PRAGMA_ENABLE_DEPRECATION_WARNINGS
 	}
 
->>>>>>> 4af6daef
 private:
 	/**
 	 * Initial step for the Post Load process - Can't be done in parallel. USkinnedAsset Interface.
 	 */
-<<<<<<< HEAD
-	virtual void BeginPostLoadInternal(FSkinnedAssetPostLoadContext& Context) override;
-=======
 	ENGINE_API virtual void BeginPostLoadInternal(FSkinnedAssetPostLoadContext& Context) override;
->>>>>>> 4af6daef
 
 	/**
 	 * Thread-safe part of the Post Load. USkinnedAsset interface.
 	 */
-<<<<<<< HEAD
-	virtual void ExecutePostLoadInternal(FSkinnedAssetPostLoadContext& Context) override;
-=======
 	ENGINE_API virtual void ExecutePostLoadInternal(FSkinnedAssetPostLoadContext& Context) override;
->>>>>>> 4af6daef
 
 	/**
 	 * Complete the postload process - Can't be done in parallel. USkinnedAsset interface.
 	 */
-<<<<<<< HEAD
-	virtual void FinishPostLoadInternal(FSkinnedAssetPostLoadContext& Context) override;
-=======
 	ENGINE_API virtual void FinishPostLoadInternal(FSkinnedAssetPostLoadContext& Context) override;
->>>>>>> 4af6daef
 };
 
 struct FSkeletalMeshBuildParameters
