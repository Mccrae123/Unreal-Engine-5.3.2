// Copyright Epic Games, Inc. All Rights Reserved.

#pragma once

/**
 * Contains the shared data that is used by all SkeletalMeshComponents (instances).
 */

#include "CoreMinimal.h"
#include "UObject/ObjectMacros.h"
#include "UObject/Object.h"
#include "Templates/SubclassOf.h"
#include "Interfaces/Interface_AssetUserData.h"
#include "RenderCommandFence.h"
#include "EngineDefines.h"
#include "Components.h"
#include "ReferenceSkeleton.h"
#include "GPUSkinPublicDefs.h"
#include "Rendering/SkeletalMeshRenderData.h"
#include "Animation/PreviewAssetAttachComponent.h"
#include "BoneContainer.h"
#include "Interfaces/Interface_CollisionDataProvider.h"
#include "EngineTypes.h"
#include "SkeletalMeshSampling.h"
#include "PerPlatformProperties.h"
#include "Misc/EnumClassFlags.h"
#include "SkeletalMeshLODSettings.h"
#include "Animation/NodeMappingProviderInterface.h"
#include "Animation/SkinWeightProfile.h"
#include "Animation/MorphTarget.h"
#include "Engine/StreamableRenderAsset.h"
#include "PerQualityLevelProperties.h"
#include "SkinnedAsset.h"
#include "SkeletalMesh.generated.h"

class UAnimInstance;
class UAnimSequence;
class UAssetUserData;
class UBlueprint;
class UBodySetup;
class UClothingAssetBase;
class UMeshDeformer;
class UNodeMappingContainer;
class UPhysicsAsset;
class USkeletalMeshEditorData;
class FSkeletalMeshImportData;
class FSkeletalMeshLODModel;
class FSkeletalMeshLODRenderData;
class FSkeletalMeshModel;
class FSkeletalMeshRenderData;
class USkeletalMeshSocket;
class FSkeletalMeshUpdate;
class USkeleton;
struct FSkinWeightProfileInfo;
class FSkinWeightVertexBuffer;
enum class ESkeletalMeshGeoImportVersions : uint8;
enum class ESkeletalMeshSkinningImportVersions : uint8;

/*-----------------------------------------------------------------------------
	Async Skeletal Mesh Compilation
-----------------------------------------------------------------------------*/

UENUM()
enum class ESkeletalMeshAsyncProperties : uint64
{
	None = 0,
	Materials = 1 << 0,
	Skeleton = 1 << 1,
	RefSkeleton = 1 << 2,
	RetargetBasePose = 1 << 3,
	RefBasesInvMatrix = 1 << 4,
	MeshClothingAssets = 1 << 5,
	UseLegacyMeshDerivedDataKey = 1 << 6,
	HasActiveClothingAssets = 1 << 7,
	LODSettings = 1 << 8,
	HasVertexColors = 1 << 9,
	VertexColorGuid = 1 << 10,
	MorphTargets = 1 << 11,
	SkeletalMeshRenderData = 1 << 12,
	MeshEditorDataObject = 1 << 13,
	NeverStream = 1 << 14,
	OverrideLODStreamingSettings = 1 << 15,
	SupportLODStreaming = 1 << 16,
	MaxNumStreamedLODs = 1 << 17,
	MaxNumOptionalLODs = 1 << 18,
	ImportedModel = 1 << 19,
	LODInfo = 1 << 20,
	SkinWeightProfiles = 1 << 21,
	CachedComposedRefPoseMatrices = 1 << 22,
	SamplingInfo = 1 << 23,
	NodeMappingData = 1 << 24,
	ShadowPhysicsAsset = 1 << 25,
	SkelMirrorTable = 1 << 26,
	MinLod = 1 << 27,
	DisableBelowMinLodStripping = 1 << 28,
	SkelMirrorAxis = 1 << 29,
	SkelMirrorFlipAxis = 1 << 30,
	DefaultAnimationRig = 1llu << 31,
	NegativeBoundsExtension = 1llu << 32,
	PositiveBoundsExtension = 1llu << 33,
	ExtendedBounds = 1llu << 34,
	HasBeenSimplified = 1llu << 35,
	EnablePerPolyCollision = 1llu << 36,
	BodySetup = 1llu << 37,
	MorphTargetIndexMap = 1llu << 38,
	FloorOffset = 1llu << 39,
	ImportedBounds = 1llu << 40,
	PhysicsAsset = 1llu << 41,
	AssetImportData = 1llu << 42,
	ThumbnailInfo = 1llu << 43,
	HasCustomDefaultEditorCamera = 1llu << 44,
	DefaultEditorCameraLocation = 1llu << 45,
	DefaultEditorCameraRotation = 1llu << 46,
	RequiresLODScreenSizeConversion = 1llu << 47,
	PostProcessAnimBlueprint = 1llu << 48,
	DefaultEditorCameraLookAt = 1llu << 49,
	PreviewAttachedAssetContainer = 1llu << 50,
	DefaultEditorCameraOrthoZoom = 1llu << 51,
	RequiresLODHysteresisConversion = 1llu << 52,
	bSupportRayTracing = 1llu << 53,
	RayTracingMinLOD = 1llu << 54,
	ClothLODBiasMode = 1llu << 55,
<<<<<<< HEAD
=======
	DefaultMeshDeformer = 1llu << 56,
>>>>>>> d731a049
	All = MAX_uint64
};

ENUM_CLASS_FLAGS(ESkeletalMeshAsyncProperties);

<<<<<<< HEAD
class FSkeletalMeshCompilationContext
{
public:
	FSkeletalMeshCompilationContext() = default;
	// Non-copyable
	FSkeletalMeshCompilationContext(const FSkeletalMeshCompilationContext&) = delete;
	FSkeletalMeshCompilationContext& operator=(const FSkeletalMeshCompilationContext&) = delete;
	// Movable
	FSkeletalMeshCompilationContext(FSkeletalMeshCompilationContext&&) = default;
	FSkeletalMeshCompilationContext& operator=(FSkeletalMeshCompilationContext&&) = default;
	
	//True if this compilation context is start from a serialize save
	bool bIsSerializeSaving = false;
};

class FSkeletalMeshPostLoadContext : public FSkeletalMeshCompilationContext
{
public:
	bool bHasCachedDerivedData = false;
};

class FSkeletalMeshBuildContext : public FSkeletalMeshCompilationContext
{
public:
	TUniquePtr<FSkinnedMeshComponentRecreateRenderStateContext> RecreateRenderStateContext;
};
=======
>>>>>>> d731a049

using FSkeletalMeshCompilationContext UE_DEPRECATED(5.1, "Use FSkinnedAssetCompilationContext instead.") = FSkinnedAssetCompilationContext;
using FSkeletalMeshPostLoadContext UE_DEPRECATED(5.1, "Use FSkinnedAssetPostLoadContext instead.") = FSkinnedAssetPostLoadContext;
using FSkeletalMeshBuildContext UE_DEPRECATED(5.1, "Use FSkinnedAssetBuildContext instead.") = FSkinnedAssetBuildContext;
#if WITH_EDITOR
using FSkeletalMeshAsyncBuildScope UE_DEPRECATED(5.1, "Use FSkinnedAssetAsyncBuildScope instead.") = FSkinnedAssetAsyncBuildScope;
using FSkeletalMeshAsyncBuildWorker UE_DEPRECATED(5.1, "Use FSkinnedAssetAsyncBuildWorker instead.") = FSkinnedAssetAsyncBuildWorker;
using FSkeletalMeshAsyncBuildTask UE_DEPRECATED(5.1, "Use FSkinnedAssetAsyncBuildTask instead.") = FSkinnedAssetAsyncBuildTask;
#endif

struct UE_DEPRECATED(5.0, "FBoneMirrorInfo is deprecated. Please use UMirrorDataTable for mirroring support.") FBoneMirrorInfo;
USTRUCT()
struct FBoneMirrorInfo
{
	GENERATED_USTRUCT_BODY()

	/** The bone to mirror. */
	UPROPERTY(EditAnywhere, Category=BoneMirrorInfo, meta=(ArrayClamp = "RefSkeleton"))
	int32 SourceIndex;

	/** Axis the bone is mirrored across. */
	UPROPERTY(EditAnywhere, Category=BoneMirrorInfo)
	TEnumAsByte<EAxis::Type> BoneFlipAxis;

	FBoneMirrorInfo()
		: SourceIndex(0)
		, BoneFlipAxis(0)
	{
	}

};

struct UE_DEPRECATED(5.0, "FBoneMirrorExport is deprecated. Please use UMirrorDataTable for mirroring support.") FBoneMirrorExport;
USTRUCT()
struct FBoneMirrorExport
{
	GENERATED_USTRUCT_BODY()

	UPROPERTY(EditAnywhere, Category=BoneMirrorExport)
	FName BoneName;

	UPROPERTY(EditAnywhere, Category=BoneMirrorExport)
	FName SourceBoneName;

	UPROPERTY(EditAnywhere, Category=BoneMirrorExport)
	TEnumAsByte<EAxis::Type> BoneFlipAxis;


	FBoneMirrorExport()
		: BoneFlipAxis(0)
	{
	}

};

/** Struct holding parameters needed when creating a new clothing asset or sub asset (LOD) */
USTRUCT()
struct ENGINE_API FSkeletalMeshClothBuildParams
{
	GENERATED_BODY()

	FSkeletalMeshClothBuildParams();

	// Target asset when importing LODs
	UPROPERTY(EditAnywhere, Category = Target)
	TWeakObjectPtr<UClothingAssetBase> TargetAsset;

	// Target LOD to import to when importing LODs
	UPROPERTY(EditAnywhere, Category = Target)
	int32 TargetLod;

	// If reimporting, this will map the old LOD parameters to the new LOD mesh.
	// If adding a new LOD this will map the parameters from the preceeding LOD.
	UPROPERTY(EditAnywhere, Category = Target)
	bool bRemapParameters;

	// Name of the clothing asset 
	UPROPERTY(EditAnywhere, Category = Basic)
	FString AssetName;

	// LOD to extract the section from
	UPROPERTY(EditAnywhere, Category = Basic)
	int32 LodIndex;

	// Section within the specified LOD to extract
	UPROPERTY(EditAnywhere, Category = Basic)
	int32 SourceSection;

	// Whether or not to leave this section behind (if driving a mesh with itself). Enable this if driving a high poly mesh with a low poly
	UPROPERTY(EditAnywhere, Category = Basic)
	bool bRemoveFromMesh;

	// Physics asset to extract collisions from, note this will only extract spheres and Sphyls, as that is what the simulation supports.
	UPROPERTY(EditAnywhere, Category = Collision)
	TSoftObjectPtr<UPhysicsAsset> PhysicsAsset;
};

<<<<<<< HEAD
USTRUCT()
struct FSectionReference
{
	GENERATED_USTRUCT_BODY()

	/** Index of the section we reference. **/
	UPROPERTY(EditAnywhere, Category = SectionReference)
	int32 SectionIndex;

	FSectionReference()
		: SectionIndex(INDEX_NONE)
	{
	}

	FSectionReference(const int32& InSectionIndex)
		: SectionIndex(InSectionIndex)
	{
	}

	bool operator==(const FSectionReference& Other) const
	{
		return SectionIndex == Other.SectionIndex;
	}

#if WITH_EDITOR
	/** return true if it has a valid section index for LodModel parameter **/
	ENGINE_API bool IsValidToEvaluate(const FSkeletalMeshLODModel& LodModel) const;

	const struct FSkelMeshSection* GetMeshLodSection(const FSkeletalMeshLODModel& LodModel) const;
	int32 GetMeshLodSectionIndex(const FSkeletalMeshLODModel& LodModel) const;
#endif

	bool Serialize(FArchive& Ar)
	{
		Ar << SectionIndex;
		return true;
	}

	friend FArchive& operator<<(FArchive& Ar, FSectionReference& B)
	{
		B.Serialize(Ar);
		return Ar;
	}
};

/** Struct containing information for a particular LOD level, such as materials and info for when to use it. */
USTRUCT()
struct FSkeletalMeshLODInfo
{
	GENERATED_USTRUCT_BODY()

	/** 
	 * ScreenSize to display this LOD.
	 * The screen size is based around the projected diameter of the bounding
	 * sphere of the model. i.e. 0.5 means half the screen's maximum dimension.
	 */
	UPROPERTY(EditAnywhere, Category=SkeletalMeshLODInfo)
	FPerPlatformFloat ScreenSize;

	/**	Used to avoid 'flickering' when on LOD boundary. Only taken into account when moving from complex->simple. */
	UPROPERTY(EditAnywhere, Category=SkeletalMeshLODInfo, meta=(DisplayName="LOD Hysteresis"))
	float LODHysteresis;

	/** Mapping table from this LOD's materials to the USkeletalMesh materials array.
	 * section index is the key
	 * remapped material index is the value, can be INDEX_NONE for no remapping
	 */
	UPROPERTY()
	TArray<int32> LODMaterialMap;

#if WITH_EDITORONLY_DATA
	/** Per-section control over whether to enable shadow casting. */
	UPROPERTY()
	TArray<bool> bEnableShadowCasting_DEPRECATED;

	/** This has been removed in editor. We could re-apply this in import time or by mesh reduction utilities*/
	UPROPERTY()
	TArray<FName> RemovedBones_DEPRECATED;
#endif

	/** build settings to apply when building render data. */
	UPROPERTY(EditAnywhere, Category = BuildSettings)
	FSkeletalMeshBuildSettings BuildSettings;

	/** Reduction settings to apply when building render data. */
	UPROPERTY(EditAnywhere, Category = ReductionSettings)
	FSkeletalMeshOptimizationSettings ReductionSettings;

	/** Bones which should be removed from the skeleton for the LOD level */
	UPROPERTY(EditAnywhere, Category = ReductionSettings)
	TArray<FBoneReference> BonesToRemove;

	/** Bones which should be prioritized for the quality, this will be weighted toward keeping source data. Use WeightOfPrioritization to control the value. */
	UPROPERTY(EditAnywhere, Category = ReductionSettings)
	TArray<FBoneReference> BonesToPrioritize;

	/** Sections which should be prioritized for the quality, this will be weighted toward keeping source data. Use WeightOfPrioritization to control the value. */
	UPROPERTY(EditAnywhere, Category = ReductionSettings)
	TArray<FSectionReference> SectionsToPrioritize;

	/** How much to consideration to give BonesToPrioritize and SectionsToPrioritize.  The weight is an additional vertex simplification penalty where 0 means nothing. */
	UPROPERTY(EditAnywhere, Category = ReductionSettings, meta = (UIMin = "0.0", ClampMin = "0.0"))
	float WeightOfPrioritization;

	/** Pose which should be used to reskin vertex influences for which the bones will be removed in this LOD level, uses ref-pose by default */
	UPROPERTY(EditAnywhere, Category = ReductionSettings)
	TObjectPtr<UAnimSequence> BakePose;

	/** This is used when you are sharing the LOD settings, but you'd like to override the BasePose. This precedes prior to BakePose*/
	UPROPERTY(EditAnywhere, Category = ReductionSettings)
	TObjectPtr<UAnimSequence> BakePoseOverride;

	/** The filename of the file tha was used to import this LOD if it was not auto generated. */
	UPROPERTY(VisibleAnywhere, Category= SkeletalMeshLODInfo, AdvancedDisplay)
	FString SourceImportFilename;

	/**
	 * How this LOD uses the skin cache feature. Auto will defer to the default project global option. If Support Ray Tracing is enabled on the mesh, will imply Enabled
	 */
	UPROPERTY(EditAnywhere, Category = SkeletalMeshLODInfo)
	ESkinCacheUsage SkinCacheUsage = ESkinCacheUsage::Auto;

	/** The Morph target position error tolerance in microns. Larger values result in better compression and lower memory footprint, but also lower quality. */
	UPROPERTY(EditAnywhere, Category = SkeletalMeshLODInfo, meta = (UIMin = "0.01", ClampMin = "0.01", UIMax = "10000.0", ClampMax = "10000.0"))
	float MorphTargetPositionErrorTolerance = 20.0f;

	/** Whether to disable morph targets for this LOD. */
	UPROPERTY()
	uint8 bHasBeenSimplified:1;

	UPROPERTY()
	uint8 bHasPerLODVertexColors : 1;

	/** Keeps this LODs data on the CPU so it can be used for things such as sampling in FX. */
	UPROPERTY(EditAnywhere, Category = SkeletalMeshLODInfo)
	uint8 bAllowCPUAccess : 1;

	/**
	Mesh supports uniformly distributed sampling in constant time.
	Memory cost is 8 bytes per triangle.
	Example usage is uniform spawning of particles.
	*/
	UPROPERTY(EditAnywhere, AdvancedDisplay, Category = SkeletalMeshLODInfo, meta=(EditCondition="bAllowCPUAccess"))
	uint8 bSupportUniformlyDistributedSampling : 1;

#if WITH_EDITORONLY_DATA
	/*
	 * This boolean specify if the LOD was imported with the base mesh or not.
	 */
	UPROPERTY()
	uint8 bImportWithBaseMesh:1;

	//Temporary build GUID data
	//We use this GUID to store the LOD Key so we can know if the LOD needs to be rebuilt
	//This GUID is set when we Cache the render data (build function)
	FGuid BuildGUID;

	ENGINE_API FGuid ComputeDeriveDataCacheKey(const FSkeletalMeshLODGroupSettings* SkeletalMeshLODGroupSettings);
#endif

	FSkeletalMeshLODInfo()
		: ScreenSize(1.0)
		, LODHysteresis(0.0f)
		, WeightOfPrioritization(1.f)
		, BakePose(nullptr)
		, BakePoseOverride(nullptr)
		, bHasBeenSimplified(false)
		, bHasPerLODVertexColors(false)
		, bAllowCPUAccess(false)
		, bSupportUniformlyDistributedSampling(false)
#if WITH_EDITORONLY_DATA
		, bImportWithBaseMesh(false)
#endif
	{
#if WITH_EDITORONLY_DATA
		BuildGUID.Invalidate();
#endif
	}

};

=======
>>>>>>> d731a049
/**
 * Legacy object for back-compat loading, no longer used by clothing system
 */
USTRUCT()
struct FClothPhysicsProperties_Legacy
{
	GENERATED_USTRUCT_BODY()

	UPROPERTY()
	float VerticalResistance;
	UPROPERTY()
	float HorizontalResistance;
	UPROPERTY()
	float BendResistance;
	UPROPERTY()
	float ShearResistance;
	UPROPERTY()
	float Friction;
	UPROPERTY()
	float Damping;
	UPROPERTY()
	float TetherStiffness;
	UPROPERTY()
	float TetherLimit;
	UPROPERTY()
	float Drag;
	UPROPERTY()
	float StiffnessFrequency;
	UPROPERTY()
	float GravityScale;
	UPROPERTY()
	float MassScale;
	UPROPERTY()
	float InertiaBlend;
	UPROPERTY()
	float SelfCollisionThickness;
	UPROPERTY()
	float SelfCollisionSquashScale;
	UPROPERTY()
	float SelfCollisionStiffness;
	UPROPERTY()
	float SolverFrequency;
	UPROPERTY()
	float FiberCompression;
	UPROPERTY()
	float FiberExpansion;
	UPROPERTY()
	float FiberResistance;

	FClothPhysicsProperties_Legacy()
		: VerticalResistance(0.f)
		, HorizontalResistance(0.f)
		, BendResistance(0.f)
		, ShearResistance(0.f)
		, Friction(0.f)
		, Damping(0.f)
		, TetherStiffness(0.f)
		, TetherLimit(0.f)
		, Drag(0.f)
		, StiffnessFrequency(0.f)
		, GravityScale(0.f)
		, MassScale(0.f)
		, InertiaBlend(0.f)
		, SelfCollisionThickness(0.f)
		, SelfCollisionSquashScale(0.f)
		, SelfCollisionStiffness(0.f)
		, SolverFrequency(0.f)
		, FiberCompression(0.f)
		, FiberExpansion(0.f)
		, FiberResistance(0.f)
	{
	}
};


// Legacy struct for handling back compat serialization
USTRUCT()
struct FClothingAssetData_Legacy
{
	GENERATED_USTRUCT_BODY()

	UPROPERTY()
	FName AssetName;
	UPROPERTY()
	FString	ApexFileName;
	UPROPERTY()
	bool bClothPropertiesChanged;
	UPROPERTY()
	FClothPhysicsProperties_Legacy PhysicsProperties;

	FClothingAssetData_Legacy()
		: bClothPropertiesChanged(false), PhysicsProperties()
	{
	}

	// serialization
	friend FArchive& operator<<(FArchive& Ar, FClothingAssetData_Legacy& A);
};

/**
 * Strategy used for storing additional cloth deformer mappings depending on the
 * desired use of the RaytracingMinLOD value and of the LODBias console variable.
 */
UENUM()
enum class EClothLODBiasMode : uint8
<<<<<<< HEAD
{
	// Only store the strict minimum amount of cloth deformer mappings to save on memory usage.
	// Raytracing of cloth elements must never be of a different LOD to the one being rendered when using this mode.
	MappingsToSameLOD,

	// Store additional cloth deformer mappings to allow raytracing of the cloth elements at RayTracingMinLOD.
	// Raytracing of cloth elements must never be of a different LOD to the one being rendered, or to the one set in RayTracingMinLOD when using this mode.
	MappingsToMinLOD,

	// Store all cloth deformer mappings at the expense of memory usage, to allow raytracing of the cloth elements at any higher LOD.
	// Use this mode when the RayTracing LODBias console variable is in use.
	MappingsToAnyLOD,
};

//~ Begin Material Interface for USkeletalMesh - contains a material and a shadow casting flag
USTRUCT(BlueprintType)
struct FSkeletalMaterial
=======
>>>>>>> d731a049
{
	// Only store the strict minimum amount of cloth deformer mappings to save on memory usage.
	// Raytracing of cloth elements must never be of a different LOD to the one being rendered when using this mode.
	MappingsToSameLOD,

	// Store additional cloth deformer mappings to allow raytracing of the cloth elements at RayTracingMinLOD.
	// Raytracing of cloth elements must never be of a different LOD to the one being rendered, or to the one set in RayTracingMinLOD when using this mode.
	MappingsToMinLOD,

<<<<<<< HEAD
	}

	friend FArchive& operator<<( FArchive& Ar, FSkeletalMaterial& Elem );
	static void DeclareCustomVersions(FArchive& Ar);

	ENGINE_API friend bool operator==( const FSkeletalMaterial& LHS, const FSkeletalMaterial& RHS );
	ENGINE_API friend bool operator==( const FSkeletalMaterial& LHS, const UMaterialInterface& RHS );
	ENGINE_API friend bool operator==( const UMaterialInterface& LHS, const FSkeletalMaterial& RHS );

	UPROPERTY(EditAnywhere, BlueprintReadWrite, Category=SkeletalMesh)
	TObjectPtr<class UMaterialInterface> 	MaterialInterface;
	
	/*This name should be use by the gameplay to avoid error if the skeletal mesh Materials array topology change*/
	UPROPERTY(EditAnywhere, BlueprintReadWrite, Category = SkeletalMesh)
	FName						MaterialSlotName;
#if WITH_EDITORONLY_DATA
	UPROPERTY()
	bool						bEnableShadowCasting_DEPRECATED;
	UPROPERTY()
	bool						bRecomputeTangent_DEPRECATED;
	/*This name should be use when we re-import a skeletal mesh so we can order the Materials array like it should be*/
	UPROPERTY(VisibleAnywhere, Category = SkeletalMesh)
	FName						ImportedMaterialSlotName;
#endif //WITH_EDITORONLY_DATA

	/** Data used for texture streaming relative to each UV channels. */
	UPROPERTY(VisibleAnywhere, BlueprintReadOnly, Category = SkeletalMesh)
	FMeshUVChannelInfo			UVChannelData;
=======
	// Store all cloth deformer mappings at the expense of memory usage, to allow raytracing of the cloth elements at any higher LOD.
	// Use this mode when the RayTracing LODBias console variable is in use.
	MappingsToAnyLOD,
>>>>>>> d731a049
};

#if WITH_EDITOR
/** delegate type for pre skeletal mesh build events */
DECLARE_MULTICAST_DELEGATE_OneParam(FOnPostMeshCache, class USkeletalMesh*);

#endif

#if WITH_EDITORONLY_DATA
namespace NSSkeletalMeshSourceFileLabels
{
	static FText GeoAndSkinningText()
	{
		static FText GeoAndSkinningText = (NSLOCTEXT("FBXReimport", "ImportContentTypeAll", "Geometry and Skinning Weights"));
		return GeoAndSkinningText;
	}

	static FText GeometryText()
	{
		static FText GeometryText = (NSLOCTEXT("FBXReimport", "ImportContentTypeGeometry", "Geometry"));
		return GeometryText;
	}
	static FText SkinningText()
	{
		static FText SkinningText = (NSLOCTEXT("FBXReimport", "ImportContentTypeSkinning", "Skinning Weights"));
		return SkinningText;
	}

	static const FString& GeoAndSkinningMetaDataValue()
	{
		static FString GeoAndSkinningName(TEXT("All"));
		return GeoAndSkinningName;
	}

	static const FString& GeometryMetaDataValue()
	{
		static FString GeometryName(TEXT("Geometry"));
		return GeometryName;
	}

	static const FString& SkinningMetaDataValue()
	{
		static FString SkinningName(TEXT("SkinningWeights"));
		return SkinningName;
	}

	static FName GetSkeletalMeshLastImportContentTypeMetadataKey()
	{
		static FName SkeletalMeshLastImportContentTypeMetadataKey("SkeletalMeshLastImportContentTypeMetadataKey");
		return SkeletalMeshLastImportContentTypeMetadataKey;
	}
}
#endif


/**
 * SkeletalMesh is geometry bound to a hierarchical skeleton of bones which can be animated for the purpose of deforming the mesh.
 * Skeletal Meshes are built up of two parts; a set of polygons composed to make up the surface of the mesh, and a hierarchical skeleton which can be used to animate the polygons.
 * The 3D models, rigging, and animations are created in an external modeling and animation application (3DSMax, Maya, Softimage, etc).
 *
 * @see https://docs.unrealengine.com/latest/INT/Engine/Content/Types/SkeletalMeshes/
 */
UCLASS(hidecategories=Object, BlueprintType)
class ENGINE_API USkeletalMesh : public USkinnedAsset, public IInterface_CollisionDataProvider, public IInterface_AssetUserData, public INodeMappingProviderInterface
{
	GENERATED_UCLASS_BODY()

	// This is declared so we can use TUniquePtr<FSkeletalMeshRenderData> with just a forward declare of that class
	USkeletalMesh(FVTableHelper& Helper);
	~USkeletalMesh();

#if WITH_EDITOR
	/** Notification when anything changed */
	DECLARE_MULTICAST_DELEGATE(FOnMeshChanged);
#endif
private:
#if WITH_EDITORONLY_DATA
	/** Imported skeletal mesh geometry information (not used at runtime). */
	UE_DEPRECATED(5.0, "This must be protected for async build, always use the accessors even internally.")
	TSharedPtr<FSkeletalMeshModel> ImportedModel;
#endif

	/** Rendering resources used at runtime */
	UE_DEPRECATED(5.0, "This must be protected for async build, always use the accessors even internally.")
	TUniquePtr<FSkeletalMeshRenderData> SkeletalMeshRenderData;

	FSkeletalMeshRenderData* GetSkeletalMeshRenderData() const
	{
		WaitUntilAsyncPropertyReleased(ESkeletalMeshAsyncProperties::SkeletalMeshRenderData);
		PRAGMA_DISABLE_DEPRECATION_WARNINGS
		return SkeletalMeshRenderData.Get();
		PRAGMA_ENABLE_DEPRECATION_WARNINGS
	}

	void SetSkeletalMeshRenderData(TUniquePtr<FSkeletalMeshRenderData>&& InSkeletalMeshRenderData)
	{
		WaitUntilAsyncPropertyReleased(ESkeletalMeshAsyncProperties::SkeletalMeshRenderData);
		PRAGMA_DISABLE_DEPRECATION_WARNINGS
		SkeletalMeshRenderData = MoveTemp(InSkeletalMeshRenderData);
		PRAGMA_ENABLE_DEPRECATION_WARNINGS
	}

#if WITH_EDITORONLY_DATA
public:
	/*
	 * This editor data asset is save under the skeletalmesh(skel mesh is the owner), the editor data asset is always loaded.
	 * There is only one editor data asset possible per skeletalmesh.
	 * The reason we store the editor data in a separate asset is because the size of it can be very big and affect the editor performance. (undo/redo transactions)
	 */
	UE_DEPRECATED(4.27, "Please do not access this member directly; use the public ImportData API.")
	UPROPERTY()
	mutable TObjectPtr<USkeletalMeshEditorData> MeshEditorDataObject;

private:
	USkeletalMeshEditorData* GetMeshEditorDataObject() const
	{
		WaitUntilAsyncPropertyReleased(ESkeletalMeshAsyncProperties::MeshEditorDataObject);
		PRAGMA_DISABLE_DEPRECATION_WARNINGS
		return MeshEditorDataObject;
		PRAGMA_ENABLE_DEPRECATION_WARNINGS
	}

	void SetMeshEditorDataObject(USkeletalMeshEditorData* InMeshEditorDataObject)
	{
		WaitUntilAsyncPropertyReleased(ESkeletalMeshAsyncProperties::MeshEditorDataObject);
		PRAGMA_DISABLE_DEPRECATION_WARNINGS
		MeshEditorDataObject = InMeshEditorDataObject;
		PRAGMA_ENABLE_DEPRECATION_WARNINGS
	}

	/*
	 * Return a valid USkeletalMeshEditorData, if the MeshEditorDataPath is invalid it will create the USkeletalMeshEditorData and set the MeshEditorDataPath to point on it.
	 */
	USkeletalMeshEditorData& GetMeshEditorData() const;

	bool IsMeshEditorDataValid() const
	{
		return GetMeshEditorDataObject() != nullptr;
	}

#endif //WITH_EDITORONLY_DATA

public:

#if WITH_EDITORONLY_DATA

	//////////////////////////////////////////////////////////////////////////
	// USkeletalMeshEditorData public skeletalmesh API
	// We do not want skeletal mesh client to use directly the asset(function GetMeshEditorData)
	// We have to maintain some sync between the LODModels and the asset to avoid loading the asset when
	// building the DDC key. That is why the asset accessor are private. the data we keep in sync in the LODModels is:
	// IsLODImportedDataBuildAvailable
	// IsLODImportedDataEmpty
	// Raw mesh data DDC string ID, there is no API to retrieve it, since only the LODModels need this value
	

	/* Fill the OutMesh with the imported data */
	void LoadLODImportedData(const int32 LODIndex, FSkeletalMeshImportData& OutMesh) const;

	/* Fill the asset LOD entry with the InMesh. */
	void SaveLODImportedData(const int32 LODIndex, FSkeletalMeshImportData& InMesh);
	
	/* Return true if the imported data has all the necessary data to use the skeletalmesh builder. Return False otherwise.
	 * Old asset before the refactor will not be able to be build until it get fully re-import.
	 * This value is cache in the LODModel and update when we call SaveLODImportedData.
	 */
	bool IsLODImportedDataBuildAvailable(const int32 LODIndex) const;
	
	/* Return true if the imported data is present. Return false otherwise.
	 * Old asset before the split workflow will not have this data and will not support import geo only or skinning only.
	 * This value is cache in the LODModel and update when we call SaveLODImportedData.
	 */
	bool IsLODImportedDataEmpty(const int32 LODIndex) const;

	/* Get the Versions of the geo and skinning data. We use those versions to answer to IsLODImportedDataBuildAvailable function. */
	void GetLODImportedDataVersions(const int32 LODIndex, ESkeletalMeshGeoImportVersions& OutGeoImportVersion, ESkeletalMeshSkinningImportVersions& OutSkinningImportVersion) const;

	/* Set the Versions of the geo and skinning data. We use those versions to answer to IsLODImportedDataBuildAvailable function. */
	void SetLODImportedDataVersions(const int32 LODIndex, const ESkeletalMeshGeoImportVersions& InGeoImportVersion, const ESkeletalMeshSkinningImportVersions& InSkinningImportVersion);

	/* Static function that copy the LOD import data from a source s^keletal mesh to a destination skeletal mesh*/
	static void CopyImportedData(int32 SrcLODIndex, USkeletalMesh* SrcSkeletalMesh, int32 DestLODIndex, USkeletalMesh* DestSkeletalMesh);

	/* Allocate the space we need. Use this before calling this API in multithreaded. */
	void ReserveLODImportData(int32 MaxLODIndex);
	
	void ForceBulkDataResident(const int32 LODIndex);

	/* Remove the import data for the specified LOD */
	void EmptyLODImportData(const int32 LODIndex);

	/* Remove the import data for all the LODs */
	void EmptyAllImportData();

	// End USkeletalMeshEditorData public skeletalmesh API
	//////////////////////////////////////////////////////////////////////////

	/** Get the number of imported vertices. This returns 0 if GetImportedModel() returns a nullptr.
	  * This is the number of vertices as they appear in the source asset, for example 8 for a cube. */
	int32 GetNumImportedVertices() const;

	/** Get the imported data for this skeletal mesh. */
	virtual FSkeletalMeshModel* GetImportedModel() const override
	{
		WaitUntilAsyncPropertyReleased(ESkeletalMeshAsyncProperties::ImportedModel);
		PRAGMA_DISABLE_DEPRECATION_WARNINGS
		return ImportedModel.Get();
		PRAGMA_ENABLE_DEPRECATION_WARNINGS
	}
private:
	void SetImportedModel(TSharedPtr<FSkeletalMeshModel> InImportedModel)
	{
		WaitUntilAsyncPropertyReleased(ESkeletalMeshAsyncProperties::ImportedModel);
		PRAGMA_DISABLE_DEPRECATION_WARNINGS
		ImportedModel = InImportedModel;
		PRAGMA_ENABLE_DEPRECATION_WARNINGS
	}
public:
#endif //WITH_EDITORONLY_DATA


#if WITH_EDITOR
    /** Warn if the platform supports the minimal number of per vertex bone weights */
	void ValidateBoneWeights(const ITargetPlatform* TargetPlatform);
	virtual void BeginCacheForCookedPlatformData(const ITargetPlatform* TargetPlatform) override;
	virtual void ClearAllCachedCookedPlatformData() override;
#endif

	/** Get the data to use for rendering. USkinnedAsset interface. */
	virtual FSkeletalMeshRenderData* GetResourceForRendering() const override
	{
		WaitUntilAsyncPropertyReleased(ESkeletalMeshAsyncProperties::SkeletalMeshRenderData);
		PRAGMA_DISABLE_DEPRECATION_WARNINGS
		return SkeletalMeshRenderData.Get();
		PRAGMA_ENABLE_DEPRECATION_WARNINGS
	}

	/** Skeleton of this skeletal mesh **/
	UE_DEPRECATED(4.27, "Please do not access this member directly; use USkeletalMesh::GetSkeleton() or USkeletalMesh::SetSkeleton().")
	UPROPERTY(Category=Mesh, AssetRegistrySearchable, VisibleAnywhere, BlueprintGetter = GetSkeleton, BlueprintSetter = SetSkeleton)
	TObjectPtr<USkeleton> Skeleton;

	static FName GetSkeletonMemberName()
	{
		PRAGMA_DISABLE_DEPRECATION_WARNINGS
		return GET_MEMBER_NAME_CHECKED(USkeletalMesh, Skeleton);
		PRAGMA_ENABLE_DEPRECATION_WARNINGS
	}

	/** USkinnedAsset interface. */
	virtual USkeleton* GetSkeleton() override
	{
		WaitUntilAsyncPropertyReleased(ESkeletalMeshAsyncProperties::Skeleton);
		PRAGMA_DISABLE_DEPRECATION_WARNINGS
		return Skeleton;
		PRAGMA_ENABLE_DEPRECATION_WARNINGS
	}

	/** USkinnedAsset interface. */
	UFUNCTION(BlueprintGetter)
	virtual const USkeleton* GetSkeleton() const override
	{
		WaitUntilAsyncPropertyReleased(ESkeletalMeshAsyncProperties::Skeleton, ESkinnedAssetAsyncPropertyLockType::ReadOnly);
		PRAGMA_DISABLE_DEPRECATION_WARNINGS
		return Skeleton;
		PRAGMA_ENABLE_DEPRECATION_WARNINGS
	}

	UFUNCTION(BlueprintSetter)
	void SetSkeleton(USkeleton* InSkeleton)
	{
		WaitUntilAsyncPropertyReleased(ESkeletalMeshAsyncProperties::Skeleton);
		PRAGMA_DISABLE_DEPRECATION_WARNINGS
		Skeleton = InSkeleton;
		PRAGMA_ENABLE_DEPRECATION_WARNINGS
	}

private:
	/** Original imported mesh bounds */
	UE_DEPRECATED(5.0, "This must be protected for async build, always use the accessors even internally.")
	UPROPERTY(transient, duplicatetransient)
	FBoxSphereBounds ImportedBounds;

	/** Bounds extended by user values below */
	UE_DEPRECATED(5.0, "This must be protected for async build, always use the accessors even internally.")
	UPROPERTY(transient, duplicatetransient)
	FBoxSphereBounds ExtendedBounds;

	const FBoxSphereBounds& GetExtendedBounds() const
	{
		WaitUntilAsyncPropertyReleased(ESkeletalMeshAsyncProperties::ExtendedBounds, ESkinnedAssetAsyncPropertyLockType::ReadOnly);
		PRAGMA_DISABLE_DEPRECATION_WARNINGS
		return ExtendedBounds;
		PRAGMA_ENABLE_DEPRECATION_WARNINGS
	}

	void SetExtendedBounds(const FBoxSphereBounds& InExtendedBounds)
	{
		WaitUntilAsyncPropertyReleased(ESkeletalMeshAsyncProperties::ExtendedBounds);
		PRAGMA_DISABLE_DEPRECATION_WARNINGS
		ExtendedBounds = InExtendedBounds;
		PRAGMA_ENABLE_DEPRECATION_WARNINGS
	}

protected:
	// The properties below are protected to force the use of the Set* methods for this data
	// in code so we can keep the extended bounds up to date after changing the data.
	// Property editors will trigger property events to correctly recalculate the extended bounds.

	/** Bound extension values in addition to imported bound in the positive direction of XYZ, 
	 *	positive value increases bound size and negative value decreases bound size. 
	 *	The final bound would be from [Imported Bound - Negative Bound] to [Imported Bound + Positive Bound]. */
	UE_DEPRECATED(5.0, "This must be protected for async build, always use the accessors even internally.")
	UPROPERTY(EditAnywhere, BlueprintReadOnly, Category = Mesh)
	FVector PositiveBoundsExtension;

	static FName GetPositiveBoundsExtensionMemberName()
	{
		PRAGMA_DISABLE_DEPRECATION_WARNINGS
		return GET_MEMBER_NAME_CHECKED(USkeletalMesh, PositiveBoundsExtension);
		PRAGMA_ENABLE_DEPRECATION_WARNINGS
	}

	/** Bound extension values in addition to imported bound in the negative direction of XYZ, 
	 *	positive value increases bound size and negative value decreases bound size. 
	 *	The final bound would be from [Imported Bound - Negative Bound] to [Imported Bound + Positive Bound]. */
	UE_DEPRECATED(5.0, "This must be protected for async build, always use the accessors even internally.")
	UPROPERTY(EditAnywhere, BlueprintReadOnly, Category = Mesh)
	FVector NegativeBoundsExtension;

	static FName GetNegativeBoundsExtensionMemberName()
	{
		PRAGMA_DISABLE_DEPRECATION_WARNINGS
		return GET_MEMBER_NAME_CHECKED(USkeletalMesh, NegativeBoundsExtension);
		PRAGMA_ENABLE_DEPRECATION_WARNINGS
	}

public:
	/** Get the extended bounds of this mesh (imported bounds plus bounds extension). USkinnedAsset interface. */
	UFUNCTION(BlueprintCallable, Category = Mesh)
	virtual FBoxSphereBounds GetBounds() const override;

	/** Get the original imported bounds of the skel mesh */
	UFUNCTION(BlueprintCallable, Category = Mesh)
	FBoxSphereBounds GetImportedBounds() const;

	/** Set the original imported bounds of the skel mesh, will recalculate extended bounds */
	void SetImportedBounds(const FBoxSphereBounds& InBounds);

	/** Set bound extension values in the positive direction of XYZ, positive value increases bound size */
	void SetPositiveBoundsExtension(const FVector& InExtension);

	/** Get bound extension values in the positive direction of XYZ **/
	const FVector& GetPositiveBoundsExtension() const
	{
		WaitUntilAsyncPropertyReleased(ESkeletalMeshAsyncProperties::ExtendedBounds, ESkinnedAssetAsyncPropertyLockType::ReadOnly);
		PRAGMA_DISABLE_DEPRECATION_WARNINGS
		return PositiveBoundsExtension;
		PRAGMA_ENABLE_DEPRECATION_WARNINGS
	}

	/** Set bound extension values in the negative direction of XYZ, positive value increases bound size */
	void SetNegativeBoundsExtension(const FVector& InExtension);

	/** Get bound extension values in the negative direction of XYZ **/
	const FVector& GetNegativeBoundsExtension() const
	{
		WaitUntilAsyncPropertyReleased(ESkeletalMeshAsyncProperties::ExtendedBounds, ESkinnedAssetAsyncPropertyLockType::ReadOnly);
		PRAGMA_DISABLE_DEPRECATION_WARNINGS
		return NegativeBoundsExtension;
		PRAGMA_ENABLE_DEPRECATION_WARNINGS
	}

	/** Calculate the extended bounds based on the imported bounds and the extension values */
	void CalculateExtendedBounds();

	/** Alters the bounds extension values to fit correctly into the current bounds (so negative values never extend the bounds etc.) */
	void ValidateBoundsExtension();

#if WITH_EDITOR
	/** This is a bit hacky. If you are inherriting from SkeletalMesh you can opt out of using the skeletal mesh actor factory. Note that this only works for one level of inherritence and is not a good long term solution */
	virtual bool HasCustomActorFactory() const
	{
		return false;
	}

	/** This is a bit hacky. If you are inherriting from SkeletalMesh you can opt out of using the skeletal mesh actor factory. Note that this only works for one level of inherritence and is not a good long term solution */
	virtual bool HasCustomActorReimportFactory() const
	{
		return false;
	}

	/* Return true if this skeletalmesh was never build since its creation. USkinnedAsset interface. */
	virtual bool IsInitialBuildDone() const override;

	/* Return true if the reduction settings are setup to reduce a LOD*/
	bool IsReductionActive(int32 LODIndex) const;

	/* Get a copy of the reduction settings for a specified LOD index. */
	struct FSkeletalMeshOptimizationSettings GetReductionSettings(int32 LODIndex) const;

#endif

	/** List of materials applied to this mesh. */
	UE_DEPRECATED(4.27, "Please do not access this member directly; use USkeletalMesh::GetMaterials() or USkeletalMesh::SetMaterials().")
	UPROPERTY(EditAnywhere, BlueprintGetter = GetMaterials, BlueprintSetter = SetMaterials, transient, duplicatetransient, Category=SkeletalMesh)
	TArray<FSkeletalMaterial> Materials;
	
	static FName GetMaterialsMemberName()
	{
		PRAGMA_DISABLE_DEPRECATION_WARNINGS
		return GET_MEMBER_NAME_CHECKED(USkeletalMesh, Materials);
		PRAGMA_ENABLE_DEPRECATION_WARNINGS
	}

	/** USkinnedAsset interface. */
	virtual TArray<FSkeletalMaterial>& GetMaterials() override
	{
		WaitUntilAsyncPropertyReleased(ESkeletalMeshAsyncProperties::Materials);
		PRAGMA_DISABLE_DEPRECATION_WARNINGS
		return Materials;
		PRAGMA_ENABLE_DEPRECATION_WARNINGS
	}

	/** USkinnedAsset interface. */
	UFUNCTION(BlueprintGetter)
	virtual const TArray<FSkeletalMaterial>& GetMaterials() const override
	{
		WaitUntilAsyncPropertyReleased(ESkeletalMeshAsyncProperties::Materials, ESkinnedAssetAsyncPropertyLockType::ReadOnly);
		PRAGMA_DISABLE_DEPRECATION_WARNINGS
		return Materials;
		PRAGMA_ENABLE_DEPRECATION_WARNINGS
	}

	UFUNCTION(BlueprintSetter)
	void SetMaterials(const TArray<FSkeletalMaterial>& InMaterials)
	{
		WaitUntilAsyncPropertyReleased(ESkeletalMeshAsyncProperties::Materials);
		PRAGMA_DISABLE_DEPRECATION_WARNINGS
		Materials = InMaterials;
		PRAGMA_ENABLE_DEPRECATION_WARNINGS
	}

	/** List of bones that should be mirrored. */
	UE_DEPRECATED(4.27, "Please do not access this member directly; Use UMirrorDataTable for mirroring support")
	UPROPERTY(EditAnywhere, editfixedsize, Category=Mirroring)
	TArray<struct FBoneMirrorInfo> SkelMirrorTable;

    UE_DEPRECATED(5.0, "Please use UMirrorDataTable for mirroring support")
	static FName GetSkelMirrorTableMemberName()
	{
		PRAGMA_DISABLE_DEPRECATION_WARNINGS
		return GET_MEMBER_NAME_CHECKED(USkeletalMesh, SkelMirrorTable);
		PRAGMA_ENABLE_DEPRECATION_WARNINGS
	}

    UE_DEPRECATED(5.0, "Please use UMirrorDataTable for mirroring support")
	TArray<struct FBoneMirrorInfo>& GetSkelMirrorTable()
	{
		WaitUntilAsyncPropertyReleased(ESkeletalMeshAsyncProperties::SkelMirrorTable);
		PRAGMA_DISABLE_DEPRECATION_WARNINGS
		return SkelMirrorTable;
		PRAGMA_ENABLE_DEPRECATION_WARNINGS
	}

    UE_DEPRECATED(5.0, "Please use UMirrorDataTable for mirroring support")
	const TArray<struct FBoneMirrorInfo>& GetSkelMirrorTable() const
	{
		WaitUntilAsyncPropertyReleased(ESkeletalMeshAsyncProperties::SkelMirrorTable, ESkinnedAssetAsyncPropertyLockType::ReadOnly);
		PRAGMA_DISABLE_DEPRECATION_WARNINGS
		return SkelMirrorTable;
		PRAGMA_ENABLE_DEPRECATION_WARNINGS
	}

    UE_DEPRECATED(5.0, "Please use UMirrorDataTable for mirroring support")
	void SetSkelMirrorTable(const TArray<struct FBoneMirrorInfo>& InSkelMirrorTable)
	{
		WaitUntilAsyncPropertyReleased(ESkeletalMeshAsyncProperties::SkelMirrorTable);
		PRAGMA_DISABLE_DEPRECATION_WARNINGS
		SkelMirrorTable = InSkelMirrorTable;
		PRAGMA_ENABLE_DEPRECATION_WARNINGS
	}

private:
	/** Struct containing information for each LOD level, such as materials to use, and when use the LOD. */
	UE_DEPRECATED(5.0, "This must be protected for async build, always use the accessors even internally.")
	UPROPERTY(EditAnywhere, EditFixedSize, Category=LevelOfDetail)
	TArray<struct FSkeletalMeshLODInfo> LODInfo;

#if !WITH_EDITOR
	/** Acceleration struct used for faster socket lookups */
	struct FSocketInfo
	{
		FSocketInfo(const USkeletalMesh* InSkeletalMesh, USkeletalMeshSocket* InSocket, int32 InSocketIndex);

		FTransform SocketLocalTransform;
		USkeletalMeshSocket* Socket;
		int32 SocketIndex;
		int32 SocketBoneIndex;
	};

	/** Map used for faster lookups of sockets/indices */
	TMap<FName, FSocketInfo> SocketMap;
#endif

public:
	UPROPERTY(EditAnywhere, Category = LODSettings, meta = (DisplayName = "Quality Level Minimum LOD"))
	FPerQualityLevelInt MinQualityLevelLOD;

	UFUNCTION(BlueprintCallable, Category = StaticMesh, Meta = (ToolTip = "Allow to override min lod quality levels on a skeletalMesh and it Default value (-1 value for Default dont override its value)."))
	void SetMinLODForQualityLevels(const TMap<EPerQualityLevels, int32>& QualityLevelMinimumLODs, int32 Default = -1)
	{
#if WITH_EDITORONLY_DATA
		WaitUntilAsyncPropertyReleased(ESkeletalMeshAsyncProperties::MinLod);
		PRAGMA_DISABLE_DEPRECATION_WARNINGS
		MinQualityLevelLOD.PerQuality = QualityLevelProperty::ConvertQualtiyLevelData(QualityLevelMinimumLODs);
		MinQualityLevelLOD.Default = Default >=0 ? Default : MinQualityLevelLOD.Default;
		PRAGMA_ENABLE_DEPRECATION_WARNINGS
#endif
	}

	UFUNCTION(BlueprintPure, Category = StaticMesh)
	void GetMinLODForQualityLevels(TMap<EPerQualityLevels, int32>& QualityLevelMinimumLODs, int32& Default) const
	{
#if WITH_EDITORONLY_DATA
		WaitUntilAsyncPropertyReleased(ESkeletalMeshAsyncProperties::MinLod, ESkinnedAssetAsyncPropertyLockType::ReadOnly);
		PRAGMA_DISABLE_DEPRECATION_WARNINGS
		QualityLevelMinimumLODs = QualityLevelProperty::ConvertQualtiyLevelData(MinQualityLevelLOD.PerQuality);
		Default = MinQualityLevelLOD.Default;
		PRAGMA_ENABLE_DEPRECATION_WARNINGS
#endif
	}

	static FName GetQualityLevelMinLodMemberName()
	{
		PRAGMA_DISABLE_DEPRECATION_WARNINGS
		return GET_MEMBER_NAME_CHECKED(USkeletalMesh, MinQualityLevelLOD);
		PRAGMA_ENABLE_DEPRECATION_WARNINGS
	}

	const FPerQualityLevelInt& GetQualityLevelMinLod() const
	{
		PRAGMA_DISABLE_DEPRECATION_WARNINGS
			return MinQualityLevelLOD;
		PRAGMA_ENABLE_DEPRECATION_WARNINGS
	}

	void SetQualityLevelMinLod(FPerQualityLevelInt InMinLod)
	{
		PRAGMA_DISABLE_DEPRECATION_WARNINGS
			MinQualityLevelLOD = MoveTemp(InMinLod);
		PRAGMA_ENABLE_DEPRECATION_WARNINGS
	}

	/** Check the QualitLevel property is enabled for MinLod. USkinnedAsset interface. */
	virtual bool IsMinLodQualityLevelEnable() const override;

	/** USkinnedAsset interface */
	virtual int32 GetPlatformMinLODIdx(const ITargetPlatform* TargetPlatform) const override;
	virtual void SetSkinWeightProfilesData(int32 LODIndex, FSkinWeightProfilesData& SkinWeightProfilesData) override;

	static void OnLodStrippingQualityLevelChanged(IConsoleVariable* Variable);

	/*Choose either PerPlatform or PerQuality override. Note: Enable PerQuality override in the Project Settings/ General Settings/ UseSkeletalMeshMinLODPerQualityLevels*/
	virtual int32 GetMinLodIdx(bool bForceLowestLODIdx = false) const override;
	virtual int32 GetDefaultMinLod() const override;
	void SetMinLodIdx(int32 InMinLOD);

	/** Minimum LOD to render. Can be overridden per component as well as set here for all mesh instances here */
	UE_DEPRECATED(4.27, "Please do not access this member directly; use USkeletalMesh::GetMinLod() or USkeletalMesh::SetMinLod().")
	UPROPERTY(EditAnywhere, Category = LODSettings, meta = (DisplayName = "Minimum LOD"))
	FPerPlatformInt MinLod;

	static FName GetMinLodMemberName()
	{
		PRAGMA_DISABLE_DEPRECATION_WARNINGS
		return GET_MEMBER_NAME_CHECKED(USkeletalMesh, MinLod);
		PRAGMA_ENABLE_DEPRECATION_WARNINGS
	}

	/** USkinnedAsset interface. */
	virtual const FPerPlatformInt& GetMinLod() const override
	{
		WaitUntilAsyncPropertyReleased(ESkeletalMeshAsyncProperties::MinLod, ESkinnedAssetAsyncPropertyLockType::ReadOnly);
		PRAGMA_DISABLE_DEPRECATION_WARNINGS
		return MinLod;
		PRAGMA_ENABLE_DEPRECATION_WARNINGS
	}

	void SetMinLod(FPerPlatformInt InMinLod)
	{
		WaitUntilAsyncPropertyReleased(ESkeletalMeshAsyncProperties::MinLod);
		PRAGMA_DISABLE_DEPRECATION_WARNINGS
		MinLod = MoveTemp(InMinLod);
		PRAGMA_ENABLE_DEPRECATION_WARNINGS
	}

	/** when true all lods below minlod will still be cooked */
	UE_DEPRECATED(4.27, "Please do not access this member directly; use USkeletalMesh::GetDisableBelowMinLodStripping() or USkeletalMesh::SetDisableBelowMinLodStripping().")
	UPROPERTY(EditAnywhere, Category = LODSettings)
	FPerPlatformBool DisableBelowMinLodStripping;

	static FName GetDisableBelowMinLodStrippingMemberName()
	{
		PRAGMA_DISABLE_DEPRECATION_WARNINGS
		return GET_MEMBER_NAME_CHECKED(USkeletalMesh, DisableBelowMinLodStripping);
		PRAGMA_ENABLE_DEPRECATION_WARNINGS
	}

	/** USkinnedAsset interface. */
	virtual const FPerPlatformBool& GetDisableBelowMinLodStripping() const override
	{
		WaitUntilAsyncPropertyReleased(ESkeletalMeshAsyncProperties::DisableBelowMinLodStripping, ESkinnedAssetAsyncPropertyLockType::ReadOnly);
		PRAGMA_DISABLE_DEPRECATION_WARNINGS
		return DisableBelowMinLodStripping;
		PRAGMA_ENABLE_DEPRECATION_WARNINGS
	}

	void SetDisableBelowMinLodStripping(FPerPlatformBool InDisableBelowMinLodStripping)
	{
		WaitUntilAsyncPropertyReleased(ESkeletalMeshAsyncProperties::DisableBelowMinLodStripping);
		PRAGMA_DISABLE_DEPRECATION_WARNINGS
		DisableBelowMinLodStripping = MoveTemp(InDisableBelowMinLodStripping);
		PRAGMA_ENABLE_DEPRECATION_WARNINGS
	}

#if WITH_EDITORONLY_DATA
	/** Whether this skeletal mesh overrides default LOD streaming settings. */
	UE_DEPRECATED(4.27, "Please do not access this member directly; use USkeletalMesh::GetOverrideLODStreamingSettings() or USkeletalMesh::SetOverrideLODStreamingSettings().")
	UPROPERTY(EditAnywhere, Category=LODSettings)
	bool bOverrideLODStreamingSettings;
	static FName GetOverrideLODStreamingSettingsMemberName()
	{
		PRAGMA_DISABLE_DEPRECATION_WARNINGS
		return GET_MEMBER_NAME_CHECKED(USkeletalMesh, bOverrideLODStreamingSettings);
		PRAGMA_ENABLE_DEPRECATION_WARNINGS
	}

	bool GetOverrideLODStreamingSettings() const
	{
		WaitUntilAsyncPropertyReleased(ESkeletalMeshAsyncProperties::OverrideLODStreamingSettings, ESkinnedAssetAsyncPropertyLockType::ReadOnly);
		PRAGMA_DISABLE_DEPRECATION_WARNINGS
		return bOverrideLODStreamingSettings;
		PRAGMA_ENABLE_DEPRECATION_WARNINGS
	}

	void SetOverrideLODStreamingSettings(bool bInOverrideLODStreamingSettings)
	{
		WaitUntilAsyncPropertyReleased(ESkeletalMeshAsyncProperties::OverrideLODStreamingSettings);
		PRAGMA_DISABLE_DEPRECATION_WARNINGS
		bOverrideLODStreamingSettings = bInOverrideLODStreamingSettings;
		PRAGMA_ENABLE_DEPRECATION_WARNINGS
	}

	/** Whether we can stream the LODs of this mesh */
	UE_DEPRECATED(4.27, "Please do not access this member directly; use USkeletalMesh::GetSupportLODStreaming() or USkeletalMesh::SetSupportLODStreaming().")
	UPROPERTY(EditAnywhere, Category=LODSettings, meta=(DisplayName="Stream LODs", EditCondition="bOverrideLODStreamingSettings"))
	FPerPlatformBool bSupportLODStreaming;
	static FName GetSupportLODStreamingMemberName()
	{
		PRAGMA_DISABLE_DEPRECATION_WARNINGS
		return GET_MEMBER_NAME_CHECKED(USkeletalMesh, bSupportLODStreaming);
		PRAGMA_ENABLE_DEPRECATION_WARNINGS
	}

	const FPerPlatformBool& GetSupportLODStreaming() const
	{
		WaitUntilAsyncPropertyReleased(ESkeletalMeshAsyncProperties::SupportLODStreaming, ESkinnedAssetAsyncPropertyLockType::ReadOnly);
		PRAGMA_DISABLE_DEPRECATION_WARNINGS
		return bSupportLODStreaming;
		PRAGMA_ENABLE_DEPRECATION_WARNINGS
	}

	void SetSupportLODStreaming(FPerPlatformBool bInSupportLODStreaming)
	{
		WaitUntilAsyncPropertyReleased(ESkeletalMeshAsyncProperties::SupportLODStreaming);
		PRAGMA_DISABLE_DEPRECATION_WARNINGS
		bSupportLODStreaming = MoveTemp(bInSupportLODStreaming);
		PRAGMA_ENABLE_DEPRECATION_WARNINGS
	}

	/** Maximum number of LODs that can be streamed */
	UE_DEPRECATED(4.27, "Please do not access this member directly; use USkeletalMesh::GetMaxNumStreamedLODs() or USkeletalMesh::SetMaxNumStreamedLODs().")
	UPROPERTY(EditAnywhere, Category=LODSettings, meta=(EditCondition="bOverrideLODStreamingSettings"))
	FPerPlatformInt MaxNumStreamedLODs;
	static FName GetMaxNumStreamedLODsMemberName()
	{
		PRAGMA_DISABLE_DEPRECATION_WARNINGS
		return GET_MEMBER_NAME_CHECKED(USkeletalMesh, MaxNumStreamedLODs);
		PRAGMA_ENABLE_DEPRECATION_WARNINGS
	}

	const FPerPlatformInt& GetMaxNumStreamedLODs() const
	{
		WaitUntilAsyncPropertyReleased(ESkeletalMeshAsyncProperties::MaxNumStreamedLODs, ESkinnedAssetAsyncPropertyLockType::ReadOnly);
		PRAGMA_DISABLE_DEPRECATION_WARNINGS
		return MaxNumStreamedLODs;
		PRAGMA_ENABLE_DEPRECATION_WARNINGS
	}

	void SetMaxNumStreamedLODs(FPerPlatformInt InMaxNumStreamedLODs)
	{
		WaitUntilAsyncPropertyReleased(ESkeletalMeshAsyncProperties::MaxNumStreamedLODs);
		PRAGMA_DISABLE_DEPRECATION_WARNINGS
		MaxNumStreamedLODs = MoveTemp(InMaxNumStreamedLODs);
		PRAGMA_ENABLE_DEPRECATION_WARNINGS
	}

	/** Maximum number of LODs below min LOD level that can be saved to optional pak (currently, need to be either 0 or > num of LODs below MinLod) */
	UE_DEPRECATED(4.27, "Please do not access this member directly; use USkeletalMesh::GetMaxNumOptionalLODs() or USkeletalMesh::SetMaxNumOptionalLODs().")
	UPROPERTY(EditAnywhere, Category=LODSettings, meta=(EditCondition="bOverrideLODStreamingSettings"))
	FPerPlatformInt MaxNumOptionalLODs;
	static FName GetMaxNumOptionalLODsMemberName()
	{
		PRAGMA_DISABLE_DEPRECATION_WARNINGS
		return GET_MEMBER_NAME_CHECKED(USkeletalMesh, MaxNumOptionalLODs);
		PRAGMA_ENABLE_DEPRECATION_WARNINGS
	}

	const FPerPlatformInt& GetMaxNumOptionalLODs() const
	{
		WaitUntilAsyncPropertyReleased(ESkeletalMeshAsyncProperties::MaxNumOptionalLODs, ESkinnedAssetAsyncPropertyLockType::ReadOnly);
		PRAGMA_DISABLE_DEPRECATION_WARNINGS
		return MaxNumOptionalLODs;
		PRAGMA_ENABLE_DEPRECATION_WARNINGS
	}

	void SetMaxNumOptionalLODs(FPerPlatformInt InMaxNumOptionalLODs)
	{
		WaitUntilAsyncPropertyReleased(ESkeletalMeshAsyncProperties::MaxNumOptionalLODs);
		PRAGMA_DISABLE_DEPRECATION_WARNINGS
		MaxNumOptionalLODs = MoveTemp(InMaxNumOptionalLODs);
		PRAGMA_ENABLE_DEPRECATION_WARNINGS
	}

	UE_DEPRECATED(4.27, "Please do not access this member directly; use USkeletalMesh::GetLODSettings() or USkeletalMesh::SetLODSettings().")
	UPROPERTY(EditAnywhere, AssetRegistrySearchable, BlueprintGetter = GetLODSettings, BlueprintSetter = SetLODSettings, Category = LODSettings)
	TObjectPtr<USkeletalMeshLODSettings> LODSettings;

	static FName GetLODSettingsMemberName()
	{
		PRAGMA_DISABLE_DEPRECATION_WARNINGS
		return GET_MEMBER_NAME_CHECKED(USkeletalMesh, LODSettings);
		PRAGMA_ENABLE_DEPRECATION_WARNINGS
	}

	/** The Default Control Rig To Animate with when used in Sequnecer. */
	UE_DEPRECATED(4.27, "Please do not access this member directly; use USkeletalMesh::GetDefaultAnimatingRig() or USkeletalMesh::SetDefaultAnimatingRig().")
	UPROPERTY(EditAnywhere, Category = AnimationRig, BlueprintGetter = GetDefaultAnimatingRig, BlueprintSetter = SetDefaultAnimatingRig, meta = (AllowedClasses = "/Script/ControlRigDeveloper.ControlRigBlueprint"))
	TSoftObjectPtr<UObject> DefaultAnimatingRig;
	static FName GetDefaultAnimatingRigMemberName()
	{
		PRAGMA_DISABLE_DEPRECATION_WARNINGS
		return GET_MEMBER_NAME_CHECKED(USkeletalMesh, DefaultAnimatingRig);
		PRAGMA_ENABLE_DEPRECATION_WARNINGS
	}
	
#endif // WITH_EDITORONLY_DATA

	USkeletalMeshLODSettings* GetLODSettings()
	{
		WaitUntilAsyncPropertyReleased(ESkeletalMeshAsyncProperties::LODSettings);
		PRAGMA_DISABLE_DEPRECATION_WARNINGS
#if WITH_EDITORONLY_DATA
		return LODSettings;
#else
		const bool bCallOutsideOf_WithEditorOnlyData = false;
		ensure(bCallOutsideOf_WithEditorOnlyData);
		return nullptr;
#endif // WITH_EDITORONLY_DATA
		PRAGMA_ENABLE_DEPRECATION_WARNINGS
	}

	UFUNCTION(BlueprintGetter)
	const USkeletalMeshLODSettings* GetLODSettings() const
	{
		WaitUntilAsyncPropertyReleased(ESkeletalMeshAsyncProperties::LODSettings, ESkinnedAssetAsyncPropertyLockType::ReadOnly);
		PRAGMA_DISABLE_DEPRECATION_WARNINGS
#if WITH_EDITORONLY_DATA
		return LODSettings;
#else
		const bool bCallOutsideOf_WithEditorOnlyData = false;
		ensure(bCallOutsideOf_WithEditorOnlyData);
		return nullptr;
#endif // WITH_EDITORONLY_DATA
		PRAGMA_ENABLE_DEPRECATION_WARNINGS
	}

	UFUNCTION(BlueprintSetter)
	void SetLODSettings(USkeletalMeshLODSettings* InLODSettings);

#if WITH_EDITOR
	/** Get whether this mesh should use LOD streaming for the given platform. Do not use bSupportLODStreaming directly. Call this method instead. USkinnedAsset Interface. */
	virtual bool GetEnableLODStreaming(const class ITargetPlatform* TargetPlatform) const override;

	/** Get the maximum number of LODs that can be streamed. Do not use MaxNumStreamedLODs directly. Call this method instead. USkinnedAsset Interface. */
	virtual int32 GetMaxNumStreamedLODs(const class ITargetPlatform* TargetPlatform) const override;

	/** Get the maximum number of optional LODs. Do not use MaxNumOptionalLODs directly. Call this method instead. USkinnedAsset Interface. */
	virtual int32 GetMaxNumOptionalLODs(const class ITargetPlatform* TargetPlatform) const override;

	/* Build a LOD model before creating its render data. USkinnedAsset Interface. */
	virtual void BuildLODModel(const ITargetPlatform* TargetPlatform, int32 LODIndex) override;
#endif

	UFUNCTION(BlueprintSetter)
	void SetDefaultAnimatingRig(TSoftObjectPtr<UObject> InAnimatingRig);

	UFUNCTION(BlueprintGetter)
	TSoftObjectPtr<UObject> GetDefaultAnimatingRig() const;
	
	UE_DEPRECATED(4.27, "Please do not access this member directly; use USkeletalMesh::GetSkelMirrorAxis() or USkeletalMesh::SetSkelMirrorAxis().")
	UPROPERTY(EditAnywhere, Category=Mirroring)
	TEnumAsByte<EAxis::Type> SkelMirrorAxis;
	static FName GetSkelMirrorAxisMemberName()
	{
		PRAGMA_DISABLE_DEPRECATION_WARNINGS
		return GET_MEMBER_NAME_CHECKED(USkeletalMesh, SkelMirrorAxis);
		PRAGMA_ENABLE_DEPRECATION_WARNINGS
	}

	UE_DEPRECATED(5.0, "Please use UMirrorDataTable for mirroring support")
	TEnumAsByte<EAxis::Type> GetSkelMirrorAxis() const
	{
		WaitUntilAsyncPropertyReleased(ESkeletalMeshAsyncProperties::SkelMirrorAxis, ESkinnedAssetAsyncPropertyLockType::ReadOnly);
		PRAGMA_DISABLE_DEPRECATION_WARNINGS
		return SkelMirrorAxis;
		PRAGMA_ENABLE_DEPRECATION_WARNINGS
	}

	UE_DEPRECATED(5.0, "Please use UMirrorDataTable for mirroring support")
	void SetSkelMirrorAxis(TEnumAsByte<EAxis::Type> InSkelMirrorAxis)
	{
		WaitUntilAsyncPropertyReleased(ESkeletalMeshAsyncProperties::SkelMirrorAxis);
		PRAGMA_DISABLE_DEPRECATION_WARNINGS
		SkelMirrorAxis = InSkelMirrorAxis;
		PRAGMA_ENABLE_DEPRECATION_WARNINGS
	}

	UE_DEPRECATED(4.27, "Please do not access this member directly; Use UMirrorDataTable for mirroring support")
	UPROPERTY(EditAnywhere, Category=Mirroring)
	TEnumAsByte<EAxis::Type> SkelMirrorFlipAxis;
	static FName GetSkelMirrorFlipAxisMemberName()
	{
		PRAGMA_DISABLE_DEPRECATION_WARNINGS
		return GET_MEMBER_NAME_CHECKED(USkeletalMesh, SkelMirrorFlipAxis);
		PRAGMA_ENABLE_DEPRECATION_WARNINGS
	}

    UE_DEPRECATED(5.0, "Please use UMirrorDataTable for mirroring support")
	TEnumAsByte<EAxis::Type> GetSkelMirrorFlipAxis() const
	{
		WaitUntilAsyncPropertyReleased(ESkeletalMeshAsyncProperties::SkelMirrorFlipAxis, ESkinnedAssetAsyncPropertyLockType::ReadOnly);
		PRAGMA_DISABLE_DEPRECATION_WARNINGS
		return SkelMirrorFlipAxis;
		PRAGMA_ENABLE_DEPRECATION_WARNINGS
	}

    UE_DEPRECATED(5.0, "Please use UMirrorDataTable for mirroring support")
	void SetSkelMirrorFlipAxis(TEnumAsByte<EAxis::Type> InSkelMirrorFlipAxis)
	{
		WaitUntilAsyncPropertyReleased(ESkeletalMeshAsyncProperties::SkelMirrorFlipAxis);
		PRAGMA_DISABLE_DEPRECATION_WARNINGS
		SkelMirrorFlipAxis = InSkelMirrorFlipAxis;
		PRAGMA_ENABLE_DEPRECATION_WARNINGS
	}

	/** If true, use 32 bit UVs. If false, use 16 bit UVs to save memory */
	UPROPERTY()
	uint8 bUseFullPrecisionUVs_DEPRECATED :1;

	/** If true, tangents will be stored at 16 bit vs 8 bit precision */
	UPROPERTY()
	uint8 bUseHighPrecisionTangentBasis_DEPRECATED : 1;

	/** true if this mesh has ever been simplified with Simplygon. */
	UE_DEPRECATED(4.27, "Please do not access this member directly; use USkeletalMesh::GetHasBeenSimplified() or USkeletalMesh::SetHasBeenSimplified().")
	UPROPERTY()
	uint8 bHasBeenSimplified:1;
	static FName GetHasBeenSimplifiedMemberName()
	{
		PRAGMA_DISABLE_DEPRECATION_WARNINGS
		return GET_MEMBER_NAME_CHECKED(USkeletalMesh, bHasBeenSimplified);
		PRAGMA_ENABLE_DEPRECATION_WARNINGS
	}

	bool GetHasBeenSimplified() const
	{
		WaitUntilAsyncPropertyReleased(ESkeletalMeshAsyncProperties::HasBeenSimplified, ESkinnedAssetAsyncPropertyLockType::ReadOnly);
		PRAGMA_DISABLE_DEPRECATION_WARNINGS
		return bHasBeenSimplified;
		PRAGMA_ENABLE_DEPRECATION_WARNINGS
	}

	void SetHasBeenSimplified(bool bInHasBeenSimplified)
	{
		WaitUntilAsyncPropertyReleased(ESkeletalMeshAsyncProperties::HasBeenSimplified);
		PRAGMA_DISABLE_DEPRECATION_WARNINGS
		bHasBeenSimplified = bInHasBeenSimplified;
		PRAGMA_ENABLE_DEPRECATION_WARNINGS
	}

	/** Whether or not the mesh has vertex colors */
	UE_DEPRECATED(4.27, "Please do not access this member directly; use USkeletalMesh::GetHasVertexColors() or USkeletalMesh::SetHasVertexColors().")
	UPROPERTY()
	uint8 bHasVertexColors:1;

	static FName GetbHasVertexColorsMemberName()
	{
		PRAGMA_DISABLE_DEPRECATION_WARNINGS
		return GET_MEMBER_NAME_CHECKED(USkeletalMesh, bHasVertexColors);
		PRAGMA_ENABLE_DEPRECATION_WARNINGS
	}

	/** Return whether or not the mesh has vertex colors. USkinnedAsset interface. */
	virtual bool GetHasVertexColors() const override
	{
		WaitUntilAsyncPropertyReleased(ESkeletalMeshAsyncProperties::HasVertexColors, ESkinnedAssetAsyncPropertyLockType::ReadOnly);
		PRAGMA_DISABLE_DEPRECATION_WARNINGS
		return bHasVertexColors != 0;
		PRAGMA_ENABLE_DEPRECATION_WARNINGS
	}

	void SetHasVertexColors(bool InbHasVertexColors)
	{
		WaitUntilAsyncPropertyReleased(ESkeletalMeshAsyncProperties::HasVertexColors);
		PRAGMA_DISABLE_DEPRECATION_WARNINGS
		bHasVertexColors = InbHasVertexColors;
		PRAGMA_ENABLE_DEPRECATION_WARNINGS
	}

	//caching optimization to avoid recalculating in non-editor builds
	UE_DEPRECATED(4.27, "Please do not access this member directly; use USkeletalMesh::HasActiveClothingAssets() or USkeletalMesh::SetHasActiveClothingAssets().")
	uint8 bHasActiveClothingAssets : 1;

	static FName GetHasActiveClothingAssetsMemberName()
	{
		PRAGMA_DISABLE_DEPRECATION_WARNINGS
		return GET_MEMBER_NAME_CHECKED(USkeletalMesh, bHasActiveClothingAssets);
		PRAGMA_ENABLE_DEPRECATION_WARNINGS
	}

	void SetHasActiveClothingAssets(const bool InbHasActiveClothingAssets)
	{
		WaitUntilAsyncPropertyReleased(ESkeletalMeshAsyncProperties::HasActiveClothingAssets);
		PRAGMA_DISABLE_DEPRECATION_WARNINGS
		bHasActiveClothingAssets = InbHasActiveClothingAssets;
		PRAGMA_ENABLE_DEPRECATION_WARNINGS
	}

	/** Uses skinned data for collision data. Per poly collision cannot be used for simulation, in most cases you are better off using the physics asset */
	UE_DEPRECATED(4.27, "Please do not access this member directly; use USkeletalMesh::GetEnablePerPolyCollision() or USkeletalMesh::SetEnablePerPolyCollision().")
	UPROPERTY(EditAnywhere, Category = Physics)
	uint8 bEnablePerPolyCollision : 1;

	static FName GetEnablePerPolyCollisionMemberName()
	{
		PRAGMA_DISABLE_DEPRECATION_WARNINGS
		return GET_MEMBER_NAME_CHECKED(USkeletalMesh, bEnablePerPolyCollision);
		PRAGMA_ENABLE_DEPRECATION_WARNINGS
	}

	bool GetEnablePerPolyCollision() const
	{
		WaitUntilAsyncPropertyReleased(ESkeletalMeshAsyncProperties::EnablePerPolyCollision, ESkinnedAssetAsyncPropertyLockType::ReadOnly);
		PRAGMA_DISABLE_DEPRECATION_WARNINGS
		return bEnablePerPolyCollision != 0;
		PRAGMA_ENABLE_DEPRECATION_WARNINGS
	}

	void SetEnablePerPolyCollision(bool bInEnablePerPolyCollision)
	{
		WaitUntilAsyncPropertyReleased(ESkeletalMeshAsyncProperties::EnablePerPolyCollision);
		PRAGMA_DISABLE_DEPRECATION_WARNINGS
		bEnablePerPolyCollision = bInEnablePerPolyCollision;
		PRAGMA_ENABLE_DEPRECATION_WARNINGS
	}
	
#if WITH_EDITORONLY_DATA
	/** The guid to compute the ddc key, it must be dirty when we change the vertex color. */
	UE_DEPRECATED(4.27, "Please do not access this member directly; use USkeletalMesh::GetVertexColorGuid() or USkeletalMesh::SetVertexColorGuid().")
	UPROPERTY()
	FGuid VertexColorGuid;

	static FName GetVertexColorGuidMemberName()
	{
		PRAGMA_DISABLE_DEPRECATION_WARNINGS
		return GET_MEMBER_NAME_CHECKED(USkeletalMesh, VertexColorGuid);
		PRAGMA_ENABLE_DEPRECATION_WARNINGS
	}
	
	FGuid GetVertexColorGuid() const
	{
		WaitUntilAsyncPropertyReleased(ESkeletalMeshAsyncProperties::VertexColorGuid, ESkinnedAssetAsyncPropertyLockType::ReadOnly);
		PRAGMA_DISABLE_DEPRECATION_WARNINGS
		return VertexColorGuid;
		PRAGMA_ENABLE_DEPRECATION_WARNINGS
	}

	void SetVertexColorGuid(FGuid InVertexColorGuid)
	{
		WaitUntilAsyncPropertyReleased(ESkeletalMeshAsyncProperties::VertexColorGuid);
		PRAGMA_DISABLE_DEPRECATION_WARNINGS
		VertexColorGuid = InVertexColorGuid;
		PRAGMA_ENABLE_DEPRECATION_WARNINGS
	}

#endif

	// Physics data for the per poly collision case. In 99% of cases you will not need this and are better off using simple ragdoll collision (physics asset)
	UE_DEPRECATED(4.27, "Please do not access this member directly; use USkeletalMesh::GetBodySetup() or USkeletalMesh::SetBodySetup().")
	UPROPERTY(transient)
	TObjectPtr<class UBodySetup> BodySetup;
	static FName GetBodySetupMemberName()
	{
		PRAGMA_DISABLE_DEPRECATION_WARNINGS
		return GET_MEMBER_NAME_CHECKED(USkeletalMesh, BodySetup);
		PRAGMA_ENABLE_DEPRECATION_WARNINGS
	}

	class UBodySetup* GetBodySetup() const
	{
		WaitUntilAsyncPropertyReleased(ESkeletalMeshAsyncProperties::BodySetup);
		PRAGMA_DISABLE_DEPRECATION_WARNINGS
		return BodySetup;
		PRAGMA_ENABLE_DEPRECATION_WARNINGS
	}

	UE_DEPRECATED(4.27, "Please do not use this non const function; use the combination of USkeletalMesh::CreateBodySetup() and USkeletalMesh::GetBodySetup() const. Cast the skeletal mesh caller to const to force the compiler to use the USkeletalMesh::GetBodySetup() const function and avoid the deprecation warning")
	class UBodySetup* GetBodySetup()
	{
		WaitUntilAsyncPropertyReleased(ESkeletalMeshAsyncProperties::BodySetup);
		PRAGMA_DISABLE_DEPRECATION_WARNINGS
		CreateBodySetup();
		return BodySetup;
		PRAGMA_ENABLE_DEPRECATION_WARNINGS
	}

	void SetBodySetup(class UBodySetup* InBodySetup)
	{
		WaitUntilAsyncPropertyReleased(ESkeletalMeshAsyncProperties::BodySetup);
		PRAGMA_DISABLE_DEPRECATION_WARNINGS
		BodySetup = InBodySetup;
		PRAGMA_ENABLE_DEPRECATION_WARNINGS
	}

	/**
	 *	Physics and collision information used for this USkeletalMesh, set up in Physics Asset Editor.
	 *	This is used for per-bone hit detection, accurate bounding box calculation and ragdoll physics for example.
	 */
	UE_DEPRECATED(4.27, "Please do not access this member directly; use USkeletalMesh::GetPhysicsAsset() or USkeletalMesh::SetPhysicsAsset().")
	UPROPERTY(EditAnywhere, AssetRegistrySearchable, BlueprintGetter = GetPhysicsAsset, Category=Physics)
	TObjectPtr<class UPhysicsAsset> PhysicsAsset;
	
	static FName GetPhysicsAssetMemberName()
	{
		PRAGMA_DISABLE_DEPRECATION_WARNINGS
		return GET_MEMBER_NAME_CHECKED(USkeletalMesh, PhysicsAsset);
		PRAGMA_ENABLE_DEPRECATION_WARNINGS
	}

	/** USkinnedAsset interface. */
	UFUNCTION(BlueprintGetter)
	virtual class UPhysicsAsset* GetPhysicsAsset() const override
	{
		WaitUntilAsyncPropertyReleased(ESkeletalMeshAsyncProperties::PhysicsAsset);
		PRAGMA_DISABLE_DEPRECATION_WARNINGS
		return PhysicsAsset;
		PRAGMA_ENABLE_DEPRECATION_WARNINGS
	}

	void SetPhysicsAsset(class UPhysicsAsset* InPhysicsAsset)
	{
		WaitUntilAsyncPropertyReleased(ESkeletalMeshAsyncProperties::PhysicsAsset);
		PRAGMA_DISABLE_DEPRECATION_WARNINGS
		PhysicsAsset = InPhysicsAsset;
		PRAGMA_ENABLE_DEPRECATION_WARNINGS
	}

	/**
	 * Physics asset whose shapes will be used for shadowing when components have bCastCharacterCapsuleDirectShadow or bCastCharacterCapsuleIndirectShadow enabled.
	 * Only spheres and sphyl shapes in the physics asset can be supported.  The more shapes used, the higher the cost of the capsule shadows will be.
	 */
	UE_DEPRECATED(4.27, "Please do not access this member directly; use USkeletalMesh::GetShadowPhysicsAsset() or USkeletalMesh::SetShadowPhysicsAsset().")
	UPROPERTY(EditAnywhere, AssetRegistrySearchable, BlueprintGetter = GetShadowPhysicsAsset, Category=Lighting)
	TObjectPtr<class UPhysicsAsset> ShadowPhysicsAsset;

	static FName GetShadowPhysicsAssetMemberName()
	{
		PRAGMA_DISABLE_DEPRECATION_WARNINGS
		return GET_MEMBER_NAME_CHECKED(USkeletalMesh, ShadowPhysicsAsset);
		PRAGMA_ENABLE_DEPRECATION_WARNINGS
	}

	/** USkinnedAsset interface. */
	UFUNCTION(BlueprintGetter)
	virtual class UPhysicsAsset* GetShadowPhysicsAsset() const override
	{
		WaitUntilAsyncPropertyReleased(ESkeletalMeshAsyncProperties::ShadowPhysicsAsset);
		PRAGMA_DISABLE_DEPRECATION_WARNINGS
		return ShadowPhysicsAsset;
		PRAGMA_ENABLE_DEPRECATION_WARNINGS
	}

	void SetShadowPhysicsAsset(class UPhysicsAsset* InShadowPhysicsAsset)
	{
		WaitUntilAsyncPropertyReleased(ESkeletalMeshAsyncProperties::ShadowPhysicsAsset);
		PRAGMA_DISABLE_DEPRECATION_WARNINGS
		ShadowPhysicsAsset = InShadowPhysicsAsset;
		PRAGMA_ENABLE_DEPRECATION_WARNINGS
	}

	/** Mapping data that is saved */
	UE_DEPRECATED(4.27, "Please do not access this member directly; use USkeletalMesh::GetNodeMappingData() or USkeletalMesh::SetNodeMappingData().")
	UPROPERTY(EditAnywhere, editfixedsize, BlueprintGetter = GetNodeMappingData, Category=Animation)
	TArray<TObjectPtr<class UNodeMappingContainer>> NodeMappingData;
	static FName GetNodeMappingDataMemberName()
	{
		PRAGMA_DISABLE_DEPRECATION_WARNINGS
		return GET_MEMBER_NAME_CHECKED(USkeletalMesh, NodeMappingData);
		PRAGMA_ENABLE_DEPRECATION_WARNINGS
	}

	TArray<class UNodeMappingContainer*>& GetNodeMappingData()
	{
		WaitUntilAsyncPropertyReleased(ESkeletalMeshAsyncProperties::NodeMappingData);
		PRAGMA_DISABLE_DEPRECATION_WARNINGS
		return NodeMappingData;
		PRAGMA_ENABLE_DEPRECATION_WARNINGS
	}

	UFUNCTION(BlueprintGetter)
	const TArray<class UNodeMappingContainer*>& GetNodeMappingData() const
	{
		WaitUntilAsyncPropertyReleased(ESkeletalMeshAsyncProperties::NodeMappingData, ESkinnedAssetAsyncPropertyLockType::ReadOnly);
		PRAGMA_DISABLE_DEPRECATION_WARNINGS
		return NodeMappingData;
		PRAGMA_ENABLE_DEPRECATION_WARNINGS
	}

	void SetNodeMappingData(const TArray<class UNodeMappingContainer*>& InNodeMappingData)
	{
		WaitUntilAsyncPropertyReleased(ESkeletalMeshAsyncProperties::NodeMappingData);
		PRAGMA_DISABLE_DEPRECATION_WARNINGS
		NodeMappingData = InNodeMappingData;
		PRAGMA_ENABLE_DEPRECATION_WARNINGS
	}

	UFUNCTION(BlueprintCallable, Category = "Animation")
	class UNodeMappingContainer* GetNodeMappingContainer(class UBlueprint* SourceAsset) const;

#if WITH_EDITORONLY_DATA

	/** Importing data and options used for this mesh */
	UE_DEPRECATED(4.27, "Please do not access this member directly; use USkeletalMesh::GetAssetImportData() or USkeletalMesh::SetAssetImportData().")
	UPROPERTY(EditAnywhere, Instanced, Category=ImportSettings)
	TObjectPtr<class UAssetImportData> AssetImportData;

	static FName GetAssetImportDataMemberName()
	{
		PRAGMA_DISABLE_DEPRECATION_WARNINGS
		return GET_MEMBER_NAME_CHECKED(USkeletalMesh, AssetImportData);
		PRAGMA_ENABLE_DEPRECATION_WARNINGS
	}

	class UAssetImportData* GetAssetImportData() const
	{
		WaitUntilAsyncPropertyReleased(ESkeletalMeshAsyncProperties::AssetImportData);
		PRAGMA_DISABLE_DEPRECATION_WARNINGS
		return AssetImportData;
		PRAGMA_ENABLE_DEPRECATION_WARNINGS
	}

	void SetAssetImportData(class UAssetImportData* InAssetImportData)
	{
		WaitUntilAsyncPropertyReleased(ESkeletalMeshAsyncProperties::AssetImportData);
		PRAGMA_DISABLE_DEPRECATION_WARNINGS
		AssetImportData = InAssetImportData;
		PRAGMA_ENABLE_DEPRECATION_WARNINGS
	}

	static FText GetSourceFileLabelFromIndex(int32 SourceFileIndex);

	/** Path to the resource used to construct this skeletal mesh */
	UPROPERTY()
	FString SourceFilePath_DEPRECATED;

	/** Date/Time-stamp of the file from the last import */
	UPROPERTY()
	FString SourceFileTimestamp_DEPRECATED;

	/** Information for thumbnail rendering */
	UE_DEPRECATED(4.27, "Please do not access this member directly; use USkeletalMesh::GetThumbnailInfo() or USkeletalMesh::SetThumbnailInfo().")
	UPROPERTY(VisibleAnywhere, Instanced, AdvancedDisplay, Category = Thumbnail)
	TObjectPtr<class UThumbnailInfo> ThumbnailInfo;
	
	static FName GetThumbnailInfoMemberName()
	{
		PRAGMA_DISABLE_DEPRECATION_WARNINGS
		return GET_MEMBER_NAME_CHECKED(USkeletalMesh, ThumbnailInfo);
		PRAGMA_ENABLE_DEPRECATION_WARNINGS
	}

	class UThumbnailInfo* GetThumbnailInfo() const
	{
		WaitUntilAsyncPropertyReleased(ESkeletalMeshAsyncProperties::ThumbnailInfo);
		PRAGMA_DISABLE_DEPRECATION_WARNINGS
		return ThumbnailInfo;
		PRAGMA_ENABLE_DEPRECATION_WARNINGS
	}

	void SetThumbnailInfo(class UThumbnailInfo* InThumbnailInfo)
	{
		WaitUntilAsyncPropertyReleased(ESkeletalMeshAsyncProperties::ThumbnailInfo);
		PRAGMA_DISABLE_DEPRECATION_WARNINGS
		ThumbnailInfo = InThumbnailInfo;
		PRAGMA_ENABLE_DEPRECATION_WARNINGS
	}

	/** Should we use a custom camera transform when viewing this mesh in the tools */
	UE_DEPRECATED(4.27, "Please do not access this member directly; use USkeletalMesh::GetHasCustomDefaultEditorCamera() or USkeletalMesh::SetHasCustomDefaultEditorCamera().")
	UPROPERTY()
	bool bHasCustomDefaultEditorCamera;

	static FName GetHasCustomDefaultEditorCameraMemberName()
	{
		PRAGMA_DISABLE_DEPRECATION_WARNINGS
		return GET_MEMBER_NAME_CHECKED(USkeletalMesh, bHasCustomDefaultEditorCamera);
		PRAGMA_ENABLE_DEPRECATION_WARNINGS
	}

	bool GetHasCustomDefaultEditorCamera() const
	{
		WaitUntilAsyncPropertyReleased(ESkeletalMeshAsyncProperties::HasCustomDefaultEditorCamera, ESkinnedAssetAsyncPropertyLockType::ReadOnly);
		PRAGMA_DISABLE_DEPRECATION_WARNINGS
		return bHasCustomDefaultEditorCamera;
		PRAGMA_ENABLE_DEPRECATION_WARNINGS
	}

	void SetHasCustomDefaultEditorCamera(bool bInHasCustomDefaultEditorCamera)
	{
		WaitUntilAsyncPropertyReleased(ESkeletalMeshAsyncProperties::HasCustomDefaultEditorCamera);
		PRAGMA_DISABLE_DEPRECATION_WARNINGS
		bHasCustomDefaultEditorCamera = bInHasCustomDefaultEditorCamera;
		PRAGMA_ENABLE_DEPRECATION_WARNINGS
	}

	/** Default camera location */
	UE_DEPRECATED(4.27, "Please do not access this member directly; use USkeletalMesh::GetDefaultEditorCameraLocation() or USkeletalMesh::SetDefaultEditorCameraLocation().")
	UPROPERTY()
	FVector DefaultEditorCameraLocation;

	static FName GetDefaultEditorCameraLocationMemberName()
	{
		PRAGMA_DISABLE_DEPRECATION_WARNINGS
		return GET_MEMBER_NAME_CHECKED(USkeletalMesh, DefaultEditorCameraLocation);
		PRAGMA_ENABLE_DEPRECATION_WARNINGS
	}

	const FVector& GetDefaultEditorCameraLocation() const
	{
		WaitUntilAsyncPropertyReleased(ESkeletalMeshAsyncProperties::DefaultEditorCameraLocation, ESkinnedAssetAsyncPropertyLockType::ReadOnly);
		PRAGMA_DISABLE_DEPRECATION_WARNINGS
		return DefaultEditorCameraLocation;
		PRAGMA_ENABLE_DEPRECATION_WARNINGS
	}

	void SetDefaultEditorCameraLocation(FVector InDefaultEditorCameraLocation)
	{
		WaitUntilAsyncPropertyReleased(ESkeletalMeshAsyncProperties::DefaultEditorCameraLocation);
		PRAGMA_DISABLE_DEPRECATION_WARNINGS
		DefaultEditorCameraLocation = InDefaultEditorCameraLocation;
		PRAGMA_ENABLE_DEPRECATION_WARNINGS
	}

	/** Default camera rotation */
	UE_DEPRECATED(4.27, "Please do not access this member directly; use USkeletalMesh::GetDefaultEditorCameraRotation() or USkeletalMesh::SetDefaultEditorCameraRotation().")
	UPROPERTY()
	FRotator DefaultEditorCameraRotation;

	static FName GetDefaultEditorCameraRotationMemberName()
	{
		PRAGMA_DISABLE_DEPRECATION_WARNINGS
		return GET_MEMBER_NAME_CHECKED(USkeletalMesh, DefaultEditorCameraRotation);
		PRAGMA_ENABLE_DEPRECATION_WARNINGS
	}

	const FRotator& GetDefaultEditorCameraRotation() const
	{
		WaitUntilAsyncPropertyReleased(ESkeletalMeshAsyncProperties::DefaultEditorCameraRotation, ESkinnedAssetAsyncPropertyLockType::ReadOnly);
		PRAGMA_DISABLE_DEPRECATION_WARNINGS
		return DefaultEditorCameraRotation;
		PRAGMA_ENABLE_DEPRECATION_WARNINGS
	}

	void SetDefaultEditorCameraRotation(FRotator InDefaultEditorCameraRotation)
	{
		WaitUntilAsyncPropertyReleased(ESkeletalMeshAsyncProperties::DefaultEditorCameraRotation);
		PRAGMA_DISABLE_DEPRECATION_WARNINGS
		DefaultEditorCameraRotation = InDefaultEditorCameraRotation;
		PRAGMA_ENABLE_DEPRECATION_WARNINGS
	}

	/** Default camera look at */
	UE_DEPRECATED(4.27, "Please do not access this member directly; use USkeletalMesh::GetDefaultEditorCameraLookAt() or USkeletalMesh::SetDefaultEditorCameraLookAt().")
	UPROPERTY()
	FVector DefaultEditorCameraLookAt;

	static FName GetDefaultEditorCameraLookAtMemberName()
	{
		PRAGMA_DISABLE_DEPRECATION_WARNINGS
		return GET_MEMBER_NAME_CHECKED(USkeletalMesh, DefaultEditorCameraLookAt);
		PRAGMA_ENABLE_DEPRECATION_WARNINGS
	}

	const FVector& GetDefaultEditorCameraLookAt() const
	{
		WaitUntilAsyncPropertyReleased(ESkeletalMeshAsyncProperties::DefaultEditorCameraLookAt, ESkinnedAssetAsyncPropertyLockType::ReadOnly);
		PRAGMA_DISABLE_DEPRECATION_WARNINGS
		return DefaultEditorCameraLookAt;
		PRAGMA_ENABLE_DEPRECATION_WARNINGS
	}

	void SetDefaultEditorCameraLookAt(FVector InDefaultEditorCameraLookAt)
	{
		WaitUntilAsyncPropertyReleased(ESkeletalMeshAsyncProperties::DefaultEditorCameraLookAt);
		PRAGMA_DISABLE_DEPRECATION_WARNINGS
		DefaultEditorCameraLookAt = InDefaultEditorCameraLookAt;
		PRAGMA_ENABLE_DEPRECATION_WARNINGS
	}

	/** Default camera ortho zoom */
	UE_DEPRECATED(4.27, "Please do not access this member directly; use USkeletalMesh::GetDefaultEditorCameraOrthoZoom() or USkeletalMesh::SetDefaultEditorCameraOrthoZoom().")
	UPROPERTY()
	float DefaultEditorCameraOrthoZoom;

	static FName GetDefaultEditorCameraOrthoZoomMemberName()
	{
		PRAGMA_DISABLE_DEPRECATION_WARNINGS
		return GET_MEMBER_NAME_CHECKED(USkeletalMesh, DefaultEditorCameraOrthoZoom);
		PRAGMA_ENABLE_DEPRECATION_WARNINGS
	}

	float GetDefaultEditorCameraOrthoZoom() const
	{
		WaitUntilAsyncPropertyReleased(ESkeletalMeshAsyncProperties::DefaultEditorCameraOrthoZoom, ESkinnedAssetAsyncPropertyLockType::ReadOnly);
		PRAGMA_DISABLE_DEPRECATION_WARNINGS
		return DefaultEditorCameraOrthoZoom;
		PRAGMA_ENABLE_DEPRECATION_WARNINGS
	}

	void SetDefaultEditorCameraOrthoZoom(float InDefaultEditorCameraOrthoZoom)
	{
		WaitUntilAsyncPropertyReleased(ESkeletalMeshAsyncProperties::DefaultEditorCameraOrthoZoom);
		PRAGMA_DISABLE_DEPRECATION_WARNINGS
		DefaultEditorCameraOrthoZoom = InDefaultEditorCameraOrthoZoom;
		PRAGMA_ENABLE_DEPRECATION_WARNINGS
	}

 
	/* Attached assets component for this mesh */
	UE_DEPRECATED(4.27, "Please do not access this member directly; use USkeletalMesh::GetPreviewAttachedAssetContainer() or USkeletalMesh::SetPreviewAttachedAssetContainer().")
	UPROPERTY()
	FPreviewAssetAttachContainer PreviewAttachedAssetContainer;

	FPreviewAssetAttachContainer& GetPreviewAttachedAssetContainer()
	{
		WaitUntilAsyncPropertyReleased(ESkeletalMeshAsyncProperties::PreviewAttachedAssetContainer);
		PRAGMA_DISABLE_DEPRECATION_WARNINGS
		return PreviewAttachedAssetContainer;
		PRAGMA_ENABLE_DEPRECATION_WARNINGS
	}

	const FPreviewAssetAttachContainer& GetPreviewAttachedAssetContainer() const
	{
		WaitUntilAsyncPropertyReleased(ESkeletalMeshAsyncProperties::PreviewAttachedAssetContainer, ESkinnedAssetAsyncPropertyLockType::ReadOnly);
		PRAGMA_DISABLE_DEPRECATION_WARNINGS
		return PreviewAttachedAssetContainer;
		PRAGMA_ENABLE_DEPRECATION_WARNINGS
	}

	void SetPreviewAttachedAssetContainer(const FPreviewAssetAttachContainer& InPreviewAttachedAssetContainer)
	{
		WaitUntilAsyncPropertyReleased(ESkeletalMeshAsyncProperties::PreviewAttachedAssetContainer);
		PRAGMA_DISABLE_DEPRECATION_WARNINGS
		PreviewAttachedAssetContainer = InPreviewAttachedAssetContainer;
		PRAGMA_ENABLE_DEPRECATION_WARNINGS
	}

	/**
	 * If true on post load we need to calculate resolution independent Display Factors from the
	 * loaded LOD screen sizes.
	 */
	UE_DEPRECATED(4.27, "Please do not access this member directly; use USkeletalMesh::GetRequiresLODScreenSizeConversion() or USkeletalMesh::SetRequiresLODScreenSizeConversion().")
	uint32 bRequiresLODScreenSizeConversion : 1;

	bool GetRequiresLODScreenSizeConversion() const
	{
		WaitUntilAsyncPropertyReleased(ESkeletalMeshAsyncProperties::RequiresLODScreenSizeConversion, ESkinnedAssetAsyncPropertyLockType::ReadOnly);
		PRAGMA_DISABLE_DEPRECATION_WARNINGS
		return bRequiresLODScreenSizeConversion;
		PRAGMA_ENABLE_DEPRECATION_WARNINGS
	}

	void SetRequiresLODScreenSizeConversion(bool bInRequiresLODScreenSizeConversion)
	{
		WaitUntilAsyncPropertyReleased(ESkeletalMeshAsyncProperties::RequiresLODScreenSizeConversion);
		PRAGMA_DISABLE_DEPRECATION_WARNINGS
		bRequiresLODScreenSizeConversion = bInRequiresLODScreenSizeConversion;
		PRAGMA_ENABLE_DEPRECATION_WARNINGS
	}

	/**
	 * If true on post load we need to calculate resolution independent LOD hysteresis from the
	 * loaded LOD hysteresis.
	 */
	UE_DEPRECATED(4.27, "Please do not access this member directly; use USkeletalMesh::GetRequiresLODHysteresisConversion() or USkeletalMesh::SetRequiresLODHysteresisConversion().")
	uint32 bRequiresLODHysteresisConversion : 1;

	bool GetRequiresLODHysteresisConversion() const
	{
		WaitUntilAsyncPropertyReleased(ESkeletalMeshAsyncProperties::RequiresLODHysteresisConversion, ESkinnedAssetAsyncPropertyLockType::ReadOnly);
		PRAGMA_DISABLE_DEPRECATION_WARNINGS
		return bRequiresLODHysteresisConversion;
		PRAGMA_ENABLE_DEPRECATION_WARNINGS
	}

	void SetRequiresLODHysteresisConversion(bool bInRequiresLODHysteresisConversion)
	{
		WaitUntilAsyncPropertyReleased(ESkeletalMeshAsyncProperties::RequiresLODHysteresisConversion);
		PRAGMA_DISABLE_DEPRECATION_WARNINGS
		bRequiresLODHysteresisConversion = bInRequiresLODHysteresisConversion;
		PRAGMA_ENABLE_DEPRECATION_WARNINGS
	}

#endif // WITH_EDITORONLY_DATA

	/**
	 * If true, a ray tracing acceleration structure will be built for this mesh and it may be used in ray tracing effects
	 */
<<<<<<< HEAD
	UE_DEPRECATED(5.00, "This must be protected for async build, always use the accessors even internally.")
	UPROPERTY(EditAnywhere, Category = RayTracing)
	uint8 bSupportRayTracing : 1;

	bool GetSupportRayTracing() const
	{
		WaitUntilAsyncPropertyReleased(ESkeletalMeshAsyncProperties::bSupportRayTracing, EAsyncPropertyLockType::ReadOnly);
=======
	UE_DEPRECATED(5.0, "This must be protected for async build, always use the accessors even internally.")
	UPROPERTY(EditAnywhere, Category = RayTracing)
	uint8 bSupportRayTracing : 1;

	/** USkinnedAsset interface. */
	virtual bool GetSupportRayTracing() const override
	{
		WaitUntilAsyncPropertyReleased(ESkeletalMeshAsyncProperties::bSupportRayTracing, ESkinnedAssetAsyncPropertyLockType::ReadOnly);
>>>>>>> d731a049
		PRAGMA_DISABLE_DEPRECATION_WARNINGS
		return bSupportRayTracing;
		PRAGMA_ENABLE_DEPRECATION_WARNINGS
	}

	void SetSupportRayTracing(bool InSupportRayTracing)
	{
		WaitUntilAsyncPropertyReleased(ESkeletalMeshAsyncProperties::bSupportRayTracing);
		PRAGMA_DISABLE_DEPRECATION_WARNINGS
		bSupportRayTracing = InSupportRayTracing;
		PRAGMA_ENABLE_DEPRECATION_WARNINGS
	}

	/**
	 * LOD bias for ray tracing. When non-zero, a different LOD level other than the predicted LOD level will be used for ray tracing. Advanced features like morph targets and cloth simulation may not work properly.
	 */
<<<<<<< HEAD
	UE_DEPRECATED(5.00, "This must be protected for async build, always use the accessors even internally.")
	UPROPERTY(EditAnywhere, Category = RayTracing)
	int32 RayTracingMinLOD;

	int32 GetRayTracingMinLOD() const
	{
		WaitUntilAsyncPropertyReleased(ESkeletalMeshAsyncProperties::RayTracingMinLOD, EAsyncPropertyLockType::ReadOnly);
=======
	UE_DEPRECATED(5.0, "This must be protected for async build, always use the accessors even internally.")
	UPROPERTY(EditAnywhere, Category = RayTracing)
	int32 RayTracingMinLOD;

	/** USkinnedAsset interface. */
	virtual int32 GetRayTracingMinLOD() const override
	{
		WaitUntilAsyncPropertyReleased(ESkeletalMeshAsyncProperties::RayTracingMinLOD, ESkinnedAssetAsyncPropertyLockType::ReadOnly);
>>>>>>> d731a049
		PRAGMA_DISABLE_DEPRECATION_WARNINGS
		return RayTracingMinLOD;
		PRAGMA_ENABLE_DEPRECATION_WARNINGS
	}

	void SetRayTracingMinLOD(int32 InRayTracingMinLOD)
	{
		WaitUntilAsyncPropertyReleased(ESkeletalMeshAsyncProperties::RayTracingMinLOD);
		PRAGMA_DISABLE_DEPRECATION_WARNINGS
		RayTracingMinLOD = InRayTracingMinLOD;
		PRAGMA_ENABLE_DEPRECATION_WARNINGS
	}

	/**
	 * Set the strategy used for storing the additional cloth deformer mappings depending on the desired use of Raytracing LOD bias.
	 * This parameter is only used in relation to raytracing of the cloth sections.
	 */
<<<<<<< HEAD
	UE_DEPRECATED(5.00, "This must be protected for async build, always use the accessors even internally.")
=======
	UE_DEPRECATED(5.0, "This must be protected for async build, always use the accessors even internally.")
>>>>>>> d731a049
	UPROPERTY(EditAnywhere, Category = RayTracing)
	EClothLODBiasMode ClothLODBiasMode;

	EClothLODBiasMode GetClothLODBiasMode() const
	{
<<<<<<< HEAD
		WaitUntilAsyncPropertyReleased(ESkeletalMeshAsyncProperties::ClothLODBiasMode, EAsyncPropertyLockType::ReadOnly);
=======
		WaitUntilAsyncPropertyReleased(ESkeletalMeshAsyncProperties::ClothLODBiasMode, ESkinnedAssetAsyncPropertyLockType::ReadOnly);
>>>>>>> d731a049
		PRAGMA_DISABLE_DEPRECATION_WARNINGS
		return ClothLODBiasMode;
		PRAGMA_ENABLE_DEPRECATION_WARNINGS
	}

	void SetClothLODBiasMode(EClothLODBiasMode InClothLODBiasMode)
	{
		WaitUntilAsyncPropertyReleased(ESkeletalMeshAsyncProperties::ClothLODBiasMode);
		PRAGMA_DISABLE_DEPRECATION_WARNINGS
		ClothLODBiasMode = InClothLODBiasMode;
		PRAGMA_ENABLE_DEPRECATION_WARNINGS
	}

	UE_DEPRECATED(4.27, "Please do not access this member directly; use USkeletalMesh::GetMorphTargets() or USkeletalMesh::SetMorphTargets().")
	UPROPERTY(BlueprintGetter = GetMorphTargetsPtrConv, BlueprintSetter = SetMorphTargets, Category = Mesh)
	TArray<TObjectPtr<UMorphTarget>> MorphTargets;

	static FName GetMorphTargetsMemberName()
	{
		PRAGMA_DISABLE_DEPRECATION_WARNINGS
		return GET_MEMBER_NAME_CHECKED(USkeletalMesh, MorphTargets);
		PRAGMA_ENABLE_DEPRECATION_WARNINGS
	}

	/** USkinnedAsset interface. */
	virtual TArray<TObjectPtr<UMorphTarget>>& GetMorphTargets() override
	{
		WaitUntilAsyncPropertyReleased(ESkeletalMeshAsyncProperties::MorphTargets);
		PRAGMA_DISABLE_DEPRECATION_WARNINGS
		return MorphTargets;
		PRAGMA_ENABLE_DEPRECATION_WARNINGS
	}

	/** USkinnedAsset interface. */
	virtual const TArray<TObjectPtr<UMorphTarget>>& GetMorphTargets() const override
	{
		WaitUntilAsyncPropertyReleased(ESkeletalMeshAsyncProperties::MorphTargets, ESkinnedAssetAsyncPropertyLockType::ReadOnly);
		PRAGMA_DISABLE_DEPRECATION_WARNINGS
		return MorphTargets;
		PRAGMA_ENABLE_DEPRECATION_WARNINGS
	}

	// NOTE: BP compiler doesn't support TObjectPtr as an argument type for UFUNCTION so this converting call is
	// required. For many morphs, this can be expensive, since it needs to resolve _all_ TObjectPtrs and construct a new
	// array for it.
	UFUNCTION(BlueprintGetter)
	TArray<UMorphTarget*> GetMorphTargetsPtrConv() const
	{
		WaitUntilAsyncPropertyReleased(ESkeletalMeshAsyncProperties::MorphTargets, ESkinnedAssetAsyncPropertyLockType::ReadOnly);
		PRAGMA_DISABLE_DEPRECATION_WARNINGS
		return MorphTargets;
		PRAGMA_ENABLE_DEPRECATION_WARNINGS
	}

	UFUNCTION(BlueprintSetter)
	void SetMorphTargets(const TArray<UMorphTarget*>& InMorphTargets)
	{
		WaitUntilAsyncPropertyReleased(ESkeletalMeshAsyncProperties::MorphTargets);
		PRAGMA_DISABLE_DEPRECATION_WARNINGS
		MorphTargets = InMorphTargets;
		PRAGMA_ENABLE_DEPRECATION_WARNINGS
	}

	/**
	 *	Returns the list of all morph targets of this skeletal mesh
	 *  @return	The list of morph targets
	 */
	UFUNCTION(BlueprintPure, Category = Mesh, meta = (DisplayName = "Get All Morph Target Names", ScriptName = "GetAllMorphTargetNames", Keywords = "morph shape"))
	TArray<FString> K2_GetAllMorphTargetNames() const;

	/** A fence which is used to keep track of the rendering thread releasing the static mesh resources. */
	FRenderCommandFence ReleaseResourcesFence;

	/** New Reference skeleton type **/
	UE_DEPRECATED(4.27, "Please do not access this member directly; use USkeletalMesh::GetRefSkeleton() or USkeletalMesh::SetRefSkeleton().")
	FReferenceSkeleton RefSkeleton;

	static FName GetRefSkeletonMemberName()
	{
		PRAGMA_DISABLE_DEPRECATION_WARNINGS
		return GET_MEMBER_NAME_CHECKED(USkeletalMesh, RefSkeleton);
		PRAGMA_ENABLE_DEPRECATION_WARNINGS
	}

	/** USkinnedAsset interface. */
	virtual FReferenceSkeleton& GetRefSkeleton() override
	{
		WaitUntilAsyncPropertyReleased(ESkeletalMeshAsyncProperties::RefSkeleton);
		PRAGMA_DISABLE_DEPRECATION_WARNINGS
		return RefSkeleton;
		PRAGMA_ENABLE_DEPRECATION_WARNINGS
	}

	/** USkinnedAsset interface. */
	virtual const FReferenceSkeleton& GetRefSkeleton() const override
	{
		WaitUntilAsyncPropertyReleased(ESkeletalMeshAsyncProperties::RefSkeleton, ESkinnedAssetAsyncPropertyLockType::ReadOnly);
		PRAGMA_DISABLE_DEPRECATION_WARNINGS
		return RefSkeleton;
		PRAGMA_ENABLE_DEPRECATION_WARNINGS
	}

	void SetRefSkeleton(const FReferenceSkeleton& InRefSkeleton)
	{
		WaitUntilAsyncPropertyReleased(ESkeletalMeshAsyncProperties::RefSkeleton);
		PRAGMA_DISABLE_DEPRECATION_WARNINGS
		RefSkeleton = InRefSkeleton;
		PRAGMA_ENABLE_DEPRECATION_WARNINGS
	}

	/** Map of morph target name to index into USkeletalMesh::MorphTargets**/
	UE_DEPRECATED(4.27, "Please do not access this member directly; use USkeletalMesh::GetMorphTargetIndexMap() or USkeletalMesh::SetMorphTargetIndexMap().")
	TMap<FName, int32> MorphTargetIndexMap;

	static FName GetMorphTargetIndexMapMemberName()
	{
		PRAGMA_DISABLE_DEPRECATION_WARNINGS
		return GET_MEMBER_NAME_CHECKED(USkeletalMesh, MorphTargetIndexMap);
		PRAGMA_ENABLE_DEPRECATION_WARNINGS
	}

	TMap<FName, int32>& GetMorphTargetIndexMap()
	{
		WaitUntilAsyncPropertyReleased(ESkeletalMeshAsyncProperties::MorphTargetIndexMap);
		PRAGMA_DISABLE_DEPRECATION_WARNINGS
		return MorphTargetIndexMap;
		PRAGMA_ENABLE_DEPRECATION_WARNINGS
	}

	const TMap<FName, int32>& GetMorphTargetIndexMap() const
	{
		WaitUntilAsyncPropertyReleased(ESkeletalMeshAsyncProperties::MorphTargetIndexMap, ESkinnedAssetAsyncPropertyLockType::ReadOnly);
		PRAGMA_DISABLE_DEPRECATION_WARNINGS
		return MorphTargetIndexMap;
		PRAGMA_ENABLE_DEPRECATION_WARNINGS
	}

	void SetMorphTargetIndexMap(const TMap<FName, int32>& InMorphTargetIndexMap)
	{
		WaitUntilAsyncPropertyReleased(ESkeletalMeshAsyncProperties::MorphTargetIndexMap);
		PRAGMA_DISABLE_DEPRECATION_WARNINGS
		MorphTargetIndexMap = InMorphTargetIndexMap;
		PRAGMA_ENABLE_DEPRECATION_WARNINGS
	}

	/** Reference skeleton precomputed bases. */
	UE_DEPRECATED(4.27, "Please do not access this member directly; use USkeletalMesh::GetRefBasesInvMatrix() or USkeletalMesh::SetRefBasesInvMatrix().")
	TArray<FMatrix44f> RefBasesInvMatrix;

	static FName GetRefBasesInvMatrixMemberName()
	{
		PRAGMA_DISABLE_DEPRECATION_WARNINGS
		return GET_MEMBER_NAME_CHECKED(USkeletalMesh, RefBasesInvMatrix);
		PRAGMA_ENABLE_DEPRECATION_WARNINGS
	}

	/** USkinnedAsset interface. */
	virtual TArray<FMatrix44f>& GetRefBasesInvMatrix() override
	{
		WaitUntilAsyncPropertyReleased(ESkeletalMeshAsyncProperties::RefBasesInvMatrix);
		PRAGMA_DISABLE_DEPRECATION_WARNINGS
			return RefBasesInvMatrix;
		PRAGMA_ENABLE_DEPRECATION_WARNINGS
	}

	/** USkinnedAsset interface. */
	virtual const TArray<FMatrix44f>& GetRefBasesInvMatrix() const override
	{
		WaitUntilAsyncPropertyReleased(ESkeletalMeshAsyncProperties::RefBasesInvMatrix, ESkinnedAssetAsyncPropertyLockType::ReadOnly);
		PRAGMA_DISABLE_DEPRECATION_WARNINGS
		return RefBasesInvMatrix;
		PRAGMA_ENABLE_DEPRECATION_WARNINGS
	}

	void SetRefBasesInvMatrix(const TArray<FMatrix44f>& InRefBasesInvMatrix)
	{
		WaitUntilAsyncPropertyReleased(ESkeletalMeshAsyncProperties::RefBasesInvMatrix);
		PRAGMA_DISABLE_DEPRECATION_WARNINGS
		RefBasesInvMatrix = InRefBasesInvMatrix;
		PRAGMA_ENABLE_DEPRECATION_WARNINGS
	}

#if WITH_EDITORONLY_DATA

	/** Height offset for the floor mesh in the editor */
	UE_DEPRECATED(4.27, "Please do not access this member directly; use USkeletalMesh::GetFloorOffset() or USkeletalMesh::SetFloorOffset().")
	UPROPERTY()
	float FloorOffset;

	static FName GetFloorOffsetMemberName()
	{
		PRAGMA_DISABLE_DEPRECATION_WARNINGS
		return GET_MEMBER_NAME_CHECKED(USkeletalMesh, FloorOffset);
		PRAGMA_ENABLE_DEPRECATION_WARNINGS
	}

	float GetFloorOffset() const
	{
		WaitUntilAsyncPropertyReleased(ESkeletalMeshAsyncProperties::FloorOffset, ESkinnedAssetAsyncPropertyLockType::ReadOnly);
		PRAGMA_DISABLE_DEPRECATION_WARNINGS
		return FloorOffset;
		PRAGMA_ENABLE_DEPRECATION_WARNINGS
	}

	void SetFloorOffset(float InFloorOffset)
	{
		WaitUntilAsyncPropertyReleased(ESkeletalMeshAsyncProperties::FloorOffset);
		PRAGMA_DISABLE_DEPRECATION_WARNINGS
		FloorOffset = InFloorOffset;
		PRAGMA_ENABLE_DEPRECATION_WARNINGS
	}

	/** This is buffer that saves pose that is used by retargeting*/
	UE_DEPRECATED(4.27, "Please do not access this member directly; use USkeletalMesh::GetRetargetBasePose() or USkeletalMesh::SetRetargetBasePose().")
	UPROPERTY()
	TArray<FTransform> RetargetBasePose;

	static FName GetRetargetBasePoseMemberName()
	{
		PRAGMA_DISABLE_DEPRECATION_WARNINGS
		return GET_MEMBER_NAME_CHECKED(USkeletalMesh, RetargetBasePose);
		PRAGMA_ENABLE_DEPRECATION_WARNINGS
	}

	TArray<FTransform>& GetRetargetBasePose()
	{
		WaitUntilAsyncPropertyReleased(ESkeletalMeshAsyncProperties::RetargetBasePose);
		PRAGMA_DISABLE_DEPRECATION_WARNINGS
		return RetargetBasePose;
		PRAGMA_ENABLE_DEPRECATION_WARNINGS
	}

	const TArray<FTransform>& GetRetargetBasePose() const
	{
		WaitUntilAsyncPropertyReleased(ESkeletalMeshAsyncProperties::RetargetBasePose, ESkinnedAssetAsyncPropertyLockType::ReadOnly);
		PRAGMA_DISABLE_DEPRECATION_WARNINGS
		return RetargetBasePose;
		PRAGMA_ENABLE_DEPRECATION_WARNINGS
	}

	void SetRetargetBasePose(const TArray<FTransform>& InRetargetBasePose)
	{
		WaitUntilAsyncPropertyReleased(ESkeletalMeshAsyncProperties::RetargetBasePose);
		PRAGMA_DISABLE_DEPRECATION_WARNINGS
		RetargetBasePose = InRetargetBasePose;
		PRAGMA_ENABLE_DEPRECATION_WARNINGS
	}

	/** Legacy clothing asset data, will be converted to new assets after loading */
	UPROPERTY()
	TArray<FClothingAssetData_Legacy>		ClothingAssets_DEPRECATED;
#endif

	/** Animation Blueprint class to run as a post process for this mesh.
	 *  This blueprint will be ran before physics, but after the main
	 *  anim instance for any skeletal mesh component using this mesh.
	 */
	UE_DEPRECATED(4.27, "Please do not access this member directly; use USkeletalMesh::GetPostProcessAnimBlueprint() or USkeletalMesh::SetPostProcessAnimBlueprint().")
	UPROPERTY(EditAnywhere, BlueprintReadOnly, Category = SkeletalMesh)
	TSubclassOf<UAnimInstance> PostProcessAnimBlueprint;

	static FName GetPostProcessAnimBlueprintMemberName()
	{
		PRAGMA_DISABLE_DEPRECATION_WARNINGS
		return GET_MEMBER_NAME_CHECKED(USkeletalMesh, PostProcessAnimBlueprint);
		PRAGMA_ENABLE_DEPRECATION_WARNINGS
	}

	TSubclassOf<UAnimInstance> GetPostProcessAnimBlueprint() const
	{
		WaitUntilAsyncPropertyReleased(ESkeletalMeshAsyncProperties::PostProcessAnimBlueprint, ESkinnedAssetAsyncPropertyLockType::ReadOnly);
		PRAGMA_DISABLE_DEPRECATION_WARNINGS
		return PostProcessAnimBlueprint;
		PRAGMA_ENABLE_DEPRECATION_WARNINGS
	}

	void SetPostProcessAnimBlueprint(TSubclassOf<UAnimInstance> InPostProcessAnimBlueprint)
	{
		WaitUntilAsyncPropertyReleased(ESkeletalMeshAsyncProperties::PostProcessAnimBlueprint);
		PRAGMA_DISABLE_DEPRECATION_WARNINGS
		PostProcessAnimBlueprint = InPostProcessAnimBlueprint;
		PRAGMA_ENABLE_DEPRECATION_WARNINGS
	}

#if WITH_EDITOR
	/** If the given section of the specified LOD has a clothing asset, unbind it's data and remove it from the asset array */
	void RemoveClothingAsset(int32 InLodIndex, int32 InSectionIndex);

	/**
	* Clothing used to require the original section to be hidden and duplicated to a new rendered
	* section. This was mainly due to an older requirement that we use new render data so the
	* duplicated section allowed us not to destroy the original data. This method will undo this
	* process and restore the mesh now that this is no longer necessary.
	*/
	void RemoveLegacyClothingSections();

	/*
	* Handle some common preparation steps between async post load and async build. USkinnedAsset interface.
	*/
	virtual void PrepareForAsyncCompilation() override;

	/** Returns false if there is currently an async task running. USkinnedAsset interface. */
	virtual bool IsAsyncTaskComplete() const override;

	/** Try to cancel any pending async tasks.
	 *  Returns true if there is no more async tasks pending, false otherwise.
	 */
	bool TryCancelAsyncTasks();
#endif // WITH_EDITOR

	/**
	 * Given an LOD and section index, retrieve a clothing asset bound to that section.
	 * If no clothing asset is in use, returns nullptr
	 */
	UClothingAssetBase* GetSectionClothingAsset(int32 InLodIndex, int32 InSectionIndex);
	const UClothingAssetBase* GetSectionClothingAsset(int32 InLodIndex, int32 InSectionIndex) const;

	/**
	 * Clothing assets imported to this mesh. May or may not be in use currently on the mesh.
	 * Ordering not guaranteed, use the provided getters to access elements in this array
	 * whenever possible
	 */
	UE_DEPRECATED(4.27, "Please do not access this member directly; use USkeletalMesh::GetMeshClothingAssets() or USkeletalMesh::SetMeshClothingAssets().")
	UPROPERTY(EditAnywhere, editfixedsize, BlueprintGetter = GetMeshClothingAssets, BlueprintSetter = SetMeshClothingAssets, Category = Clothing)
	TArray<TObjectPtr<UClothingAssetBase>> MeshClothingAssets;

	static FName GetMeshClothingAssetsMemberName()
	{
		PRAGMA_DISABLE_DEPRECATION_WARNINGS
		return GET_MEMBER_NAME_CHECKED(USkeletalMesh, MeshClothingAssets);
		PRAGMA_ENABLE_DEPRECATION_WARNINGS
	}

	TArray<UClothingAssetBase*>& GetMeshClothingAssets()
	{
		WaitUntilAsyncPropertyReleased(ESkeletalMeshAsyncProperties::MeshClothingAssets);
		PRAGMA_DISABLE_DEPRECATION_WARNINGS
		return MeshClothingAssets;
		PRAGMA_ENABLE_DEPRECATION_WARNINGS
	}

	UFUNCTION(BlueprintGetter)
	const TArray<UClothingAssetBase*>& GetMeshClothingAssets() const
	{
		WaitUntilAsyncPropertyReleased(ESkeletalMeshAsyncProperties::MeshClothingAssets, ESkinnedAssetAsyncPropertyLockType::ReadOnly);
		PRAGMA_DISABLE_DEPRECATION_WARNINGS
		return MeshClothingAssets;
		PRAGMA_ENABLE_DEPRECATION_WARNINGS
	}

	UFUNCTION(BlueprintSetter)
	void SetMeshClothingAssets(const TArray<UClothingAssetBase*>& InMeshClothingAssets)
	{
		WaitUntilAsyncPropertyReleased(ESkeletalMeshAsyncProperties::MeshClothingAssets);
		PRAGMA_DISABLE_DEPRECATION_WARNINGS
		MeshClothingAssets = InMeshClothingAssets;
		PRAGMA_ENABLE_DEPRECATION_WARNINGS
	}



	/** Get a clothing asset from its associated GUID (returns nullptr if no match is found) */
	UClothingAssetBase* GetClothingAsset(const FGuid& InAssetGuid) const;

	/* Get the index in the clothing asset array for a given asset (INDEX_NONE if InAsset isn't in the array) */
	int32 GetClothingAssetIndex(UClothingAssetBase* InAsset) const;

	/* Get the index in the clothing asset array for a given asset GUID (INDEX_NONE if there is no match) */
	int32 GetClothingAssetIndex(const FGuid& InAssetGuid) const;

	/* Get whether or not any bound clothing assets exist for this mesh **/
	bool HasActiveClothingAssets() const;

	/* Get whether or not any bound clothing assets exist for this mesh's given LOD**/
	bool HasActiveClothingAssetsForLOD(int32 LODIndex) const;

	/* Compute whether or not any bound clothing assets exist for this mesh **/
	bool ComputeActiveClothingAssets() const;

	/** Populates OutClothingAssets with all clothing assets that are mapped to sections in the mesh. */
	void GetClothingAssetsInUse(TArray<UClothingAssetBase*>& OutClothingAssets) const;

	/** Adds an asset to this mesh with validation and event broadcast */
	void AddClothingAsset(UClothingAssetBase* InNewAsset);

	static FName GetSamplingInfoMemberName()
	{
		PRAGMA_DISABLE_DEPRECATION_WARNINGS
		return GET_MEMBER_NAME_CHECKED(USkeletalMesh, SamplingInfo);
		PRAGMA_ENABLE_DEPRECATION_WARNINGS
	}

	const FSkeletalMeshSamplingInfo& GetSamplingInfo() const 
	{
		WaitUntilAsyncPropertyReleased(ESkeletalMeshAsyncProperties::SamplingInfo, ESkinnedAssetAsyncPropertyLockType::ReadOnly);
		PRAGMA_DISABLE_DEPRECATION_WARNINGS
		return SamplingInfo;
		PRAGMA_ENABLE_DEPRECATION_WARNINGS
	}

private:
	FSkeletalMeshSamplingInfo& GetSamplingInfoInternal()
	{
		WaitUntilAsyncPropertyReleased(ESkeletalMeshAsyncProperties::SamplingInfo);
		PRAGMA_DISABLE_DEPRECATION_WARNINGS
		return SamplingInfo;
		PRAGMA_ENABLE_DEPRECATION_WARNINGS
	}

public:
#if WITH_EDITOR
	void SetSamplingInfo(const FSkeletalMeshSamplingInfo& InSamplingInfo)
	{ 
		WaitUntilAsyncPropertyReleased(ESkeletalMeshAsyncProperties::SamplingInfo);
		PRAGMA_DISABLE_DEPRECATION_WARNINGS
		SamplingInfo = InSamplingInfo;
		PRAGMA_ENABLE_DEPRECATION_WARNINGS
	}

	const FOnMeshChanged& GetOnMeshChanged() const { return OnMeshChanged; }
	FOnMeshChanged& GetOnMeshChanged() { return OnMeshChanged; }
#endif

	/** 
	True if this mesh LOD needs to keep it's data on CPU. USkinnedAsset interface.
	*/
	virtual bool NeedCPUData(int32 LODIndex)const override;

protected:

	/** Defines if and how to generate a set of precomputed data allowing targeted and fast sampling of this mesh on the CPU. */
	UE_DEPRECATED(5.0, "This must be protected for async build, always use the accessors even internally.")
	UPROPERTY(EditAnywhere, Category = "Sampling", meta=(ShowOnlyInnerProperties))
	FSkeletalMeshSamplingInfo SamplingInfo;

	/** Array of user data stored with the asset */
	UPROPERTY(EditAnywhere, AdvancedDisplay, Instanced, Category=SkeletalMesh)
	TArray<TObjectPtr<UAssetUserData>> AssetUserData;

#if WITH_EDITOR
	FOnMeshChanged OnMeshChanged;
#endif

	friend struct FSkeletalMeshUpdateContext;
	friend class FSkeletalMeshUpdate;

private:
	/** 
	 *	Array of named socket locations, set up in editor and used as a shortcut instead of specifying 
	 *	everything explicitly to AttachComponent in the SkeletalMeshComponent. 
	 */
	UPROPERTY()
	TArray<TObjectPtr<class USkeletalMeshSocket>> Sockets;

	/** Cached matrices from GetComposedRefPoseMatrix */
	UE_DEPRECATED(5.0, "This must be protected for async build, always use the accessors even internally.")
	TArray<FMatrix> CachedComposedRefPoseMatrices;

	TArray<FMatrix>& GetCachedComposedRefPoseMatrices() 
	{
		WaitUntilAsyncPropertyReleased(ESkeletalMeshAsyncProperties::CachedComposedRefPoseMatrices);
		PRAGMA_DISABLE_DEPRECATION_WARNINGS
		return CachedComposedRefPoseMatrices;
		PRAGMA_ENABLE_DEPRECATION_WARNINGS
	}

	const TArray<FMatrix>& GetCachedComposedRefPoseMatrices() const
	{
		WaitUntilAsyncPropertyReleased(ESkeletalMeshAsyncProperties::CachedComposedRefPoseMatrices, ESkinnedAssetAsyncPropertyLockType::ReadOnly);
		PRAGMA_DISABLE_DEPRECATION_WARNINGS
		return CachedComposedRefPoseMatrices;
		PRAGMA_ENABLE_DEPRECATION_WARNINGS
	}

public:
	/**
	* Initialize the mesh's render resources.
	*/
	void InitResources();

	/**
	* Releases the mesh's render resources.
	*/
	void ReleaseResources();

	/**
	* Flush current render state
	*/
	void FlushRenderState();

	/** Release CPU access version of buffer */
	void ReleaseCPUResources();

	/** Allocate a new FSkeletalMeshRenderData and assign to SkeletalMeshRenderData member.  */
	void AllocateResourceForRendering();

	/** 
	 * Update the material UV channel data used by the texture streamer. 
	 *
	 * @param bResetOverrides		True if overridden values should be reset.
	 */
	void UpdateUVChannelData(bool bResetOverrides);

	/**
	 * Returns the UV channel data for a given material index. Used by the texture streamer.
	 * This data applies to all lod-section using the same material. USkinnedAsset interface.
	 *
	 * @param MaterialIndex		the material index for which to get the data for.
	 * @return the data, or null if none exists.
	 */
	virtual const FMeshUVChannelInfo* GetUVChannelData(int32 MaterialIndex) const override;

	//~ Begin UObject Interface.
#if WITH_EDITOR
private:
	int32 PostEditChangeStackCounter;

	//When loading a legacy asset (saved before the skeletalmesh build refactor), we need to create the user sections data.
	//This function should be call only in the PostLoad
	void CreateUserSectionsDataForLegacyAssets();


	/*
	 * This function will enforce the user section data is coherent with the sections.
	 */
	void PostLoadValidateUserSectionData();

	/*
	 * This function ensure skeletalmesh each non generated LOD has some imported data. If there is no import data it will create it from the LODModel data.
	 */
	void PostLoadEnsureImportDataExist();

	/*
	 * This function will ensure we have valid tangent in all LODs. If we found an invalid tangent axis, we will try to set it with the cross product of the two other axis.
	 * If the two other axes are also bad, it will simply apply the triangle normals, which will facet the mesh.
	 * It will validate tangents only for assets that do not have source build data. (This means assets imported before the build refactor that was done in UE 4.24.)
	 * @note - If it finds a bad normal, it will LOG a warning to let the user know they have to re-import their mesh.
	 */
	void PostLoadVerifyAndFixBadTangent();

public:
	/*
	 * This function will enforce valid material index in the sections and the LODMaterialMap of all LOD.
	 */
	void ValidateAllLodMaterialIndexes();

	//We want to avoid calling post edit change multiple time during import and build process.

	/*
	 * This function will increment the PostEditChange stack counter.
	 * It will return the stack counter value. (the value should be >= 1)
	 */
	int32 StackPostEditChange();
	
	/*
	 * This function will decrement the stack counter.
	 * It will return the stack counter value. (the value should be >= 0)
	 */
	int32 UnStackPostEditChange();

	int32 GetPostEditChangeStackCounter() { return PostEditChangeStackCounter; }
	void SetPostEditChangeStackCounter(int32 InPostEditChangeStackCounter)
	{
		PostEditChangeStackCounter = InPostEditChangeStackCounter;
	}

	/**
	* If derive data cache key do not match, regenerate derived data and re-create any render state based on that.
	*/
	void Build();

	/**
	* Lock the skeletalmesh properties until the caller trigger the Event parameter.
	* 
	* @Param Event - When the caller will trigger the event the skeletal mesh properties will be unlocked
	*/
	void LockPropertiesUntil(FEvent* Event);

	virtual void PostEditChangeProperty(FPropertyChangedEvent& PropertyChangedEvent) override;

	virtual void PostEditUndo() override;
	virtual void GetAssetRegistryTagMetadata(TMap<FName, FAssetRegistryTagMetadata>& OutMetadata) const override;

	void UpdateGenerateUpToData();

#endif // WITH_EDITOR
	virtual void BeginDestroy() override;
	virtual bool IsReadyForFinishDestroy() override;
	PRAGMA_DISABLE_DEPRECATION_WARNINGS // Suppress compiler warning on override of deprecated function
	UE_DEPRECATED(5.0, "Use version that takes FObjectPreSaveContext instead.")
	virtual void PreSave(const class ITargetPlatform* TargetPlatform) override;
	PRAGMA_ENABLE_DEPRECATION_WARNINGS
	virtual void PreSave(FObjectPreSaveContext ObjectSaveContext) override;
	virtual void Serialize(FArchive& Ar) override;
<<<<<<< HEAD
	virtual void DeclareCustomVersions(FArchive& Ar) override;
=======
#if WITH_EDITORONLY_DATA
	static void DeclareCustomVersions(FArchive& Ar, const UClass* SpecificSubclass);
#endif
>>>>>>> d731a049
	virtual void PostInitProperties() override;
	virtual void PostLoad() override;
#if WITH_EDITORONLY_DATA
	static void DeclareConstructClasses(TArray<FTopLevelAssetPath>& OutConstructClasses, const UClass* SpecificSubclass);
#endif

	virtual bool IsPostLoadThreadSafe() const override;
	virtual void GetAssetRegistryTags(TArray<FAssetRegistryTag>& OutTags) const override;
	virtual FString GetDesc() override;
	virtual void GetResourceSizeEx(FResourceSizeEx& CumulativeResourceSize) override;
	virtual void GetPreloadDependencies(TArray<UObject*>& OutDeps) override;
	//~ End UObject Interface.

	//~ Begin UStreamableRenderAsset Interface.
	virtual int32 CalcCumulativeLODSize(int32 NumLODs) const final override;
	virtual FIoFilenameHash GetMipIoFilenameHash(const int32 MipIndex) const final override;
	virtual bool DoesMipDataExist(const int32 MipIndex) const final override;
	virtual bool StreamOut(int32 NewMipCount) final override;
	virtual bool StreamIn(int32 NewMipCount, bool bHighPrio) final override;
	virtual bool HasPendingRenderResourceInitialization() const;
	virtual EStreamableRenderAssetType GetRenderAssetType() const final override { return EStreamableRenderAssetType::SkeletalMesh; }
	//~ End UStreamableRenderAsset Interface.

	/**
	* Cancels any pending static mesh streaming actions if possible.
	* Returns when no more async loading requests are in flight.
	*/
	static void CancelAllPendingStreamingActions();


	/** Setup-only routines - not concerned with the instance. */

	void CalculateInvRefMatrices();

#if WITH_EDITOR
	/** Calculate the required bones for a Skeletal Mesh LOD, including possible extra influences */
	static void CalculateRequiredBones(FSkeletalMeshLODModel& LODModel, const struct FReferenceSkeleton& RefSkeleton, const TMap<FBoneIndexType, FBoneIndexType> * BonesToRemove);

	/** Recalculate Retarget Base Pose BoneTransform */
	void ReallocateRetargetBasePose();

	/**
	 *	Add a skeletal socket object to this SkeletalMesh, and optionally promotes it to USkeleton socket.
	 */
	UFUNCTION(BlueprintCallable, Category = "Animation")
	void AddSocket(USkeletalMeshSocket* InSocket, bool bAddToSkeleton=false);
#endif // WITH_EDITOR

	/** 
	 *	Find a socket object in this SkeletalMesh by name. 
	 *	Entering NAME_None will return NULL. If there are multiple sockets with the same name, will return the first one.
	 */
	virtual USkeletalMeshSocket* FindSocket(FName InSocketName) const override;

	/**
	*	Find a socket object in this SkeletalMesh by name.
	*	Entering NAME_None will return NULL. If there are multiple sockets with the same name, will return the first one.
	*   Also returns the index for the socket allowing for future fast access via GetSocketByIndex()
	*/
	UFUNCTION(BlueprintCallable, Category = "Animation")
	USkeletalMeshSocket* FindSocketAndIndex(FName InSocketName, int32& OutIndex) const;

	/**
	*	Find a socket object and asscociated info in this SkeletalMesh by name.
	*	Entering NAME_None will return NULL. If there are multiple sockets with the same name, will return the first one.
	*	Also returns the index for the socket allowing for future fast access via GetSocketByIndex()
	*	Also rteturns the socket loca transform and the bone index (if any)
	*/
	virtual USkeletalMeshSocket* FindSocketInfo(FName InSocketName, FTransform& OutTransform, int32& OutBoneIndex, int32& OutIndex) const override;

	/** Returns the number of sockets available. Both on this mesh and it's skeleton. */
	UFUNCTION(BlueprintCallable, Category = "Animation")
	int32 NumSockets() const;

	/** Returns a socket by index. Max index is NumSockets(). The meshes sockets are accessed first, then the skeletons.  */
	UFUNCTION(BlueprintCallable, Category = "Animation")
	USkeletalMeshSocket* GetSocketByIndex(int32 Index) const;

	/**
	 * Returns vertex color data by position.
	 * For matching to reimported meshes that may have changed or copying vertex paint data from mesh to mesh.
	 *
	 *	@return	VertexColorData		Returns a map of vertex position and their associated color.
	 */
	TMap<FVector3f, FColor> GetVertexColorData(const uint32 PaintingMeshLODIndex = 0) const;

	/** Called to rebuild an out-of-date or invalid socket map */
	void RebuildSocketMap();

	// @todo document
	FMatrix GetRefPoseMatrix( int32 BoneIndex ) const;

	/** 
	 * Get the component orientation of a bone or socket. Transforms by parent bones.
	 * USkinnedAsset interface.
	 */
	virtual FMatrix GetComposedRefPoseMatrix( FName InBoneName ) const override;
	virtual FMatrix GetComposedRefPoseMatrix( int32 InBoneIndex ) const override;

	UE_DEPRECATED(5.0, "Please use UMirrorDataTable for mirroring support.")
	void InitBoneMirrorInfo();

	UE_DEPRECATED(5.0, "Please use UMirrorDataTable for mirroring support.")
	void CopyMirrorTableFrom(USkeletalMesh* SrcMesh);
	
	UE_DEPRECATED(5.0, "Please use UMirrorDataTable for mirroring support.")
	PRAGMA_DISABLE_DEPRECATION_WARNINGS
	void ExportMirrorTable(TArray<FBoneMirrorExport> &MirrorExportInfo) const;
	PRAGMA_ENABLE_DEPRECATION_WARNINGS

	UE_DEPRECATED(5.0, "Please use UMirrorDataTable for mirroring support.")
	PRAGMA_DISABLE_DEPRECATION_WARNINGS
	void ImportMirrorTable(const TArray<FBoneMirrorExport> &MirrorExportInfo);
	PRAGMA_ENABLE_DEPRECATION_WARNINGS

	UE_DEPRECATED(5.0, "Please use UMirrorDataTable for mirroring support.")
	bool MirrorTableIsGood(FString& ProblemBones) const;

	/**
	 * Returns the mesh only socket list - this ignores any sockets in the skeleton
	 * Return value is a non-const reference so the socket list can be changed
	 */
	TArray<USkeletalMeshSocket*>& GetMeshOnlySocketList();

	/**
	 * Const version
	 * Returns the mesh only socket list - this ignores any sockets in the skeleton
	 * Return value is a non-const reference so the socket list can be changed
	 */
	const TArray<USkeletalMeshSocket*>& GetMeshOnlySocketList() const;

	/**
	* Returns the "active" socket list - all sockets from this mesh plus all non-duplicates from the skeleton
	* Const ref return value as this cannot be modified externally. USkinnedAsset interface.
	*/
	virtual TArray<USkeletalMeshSocket*> GetActiveSocketList() const override;

#if WITH_EDITOR
	/**
	* Makes sure all attached objects are valid and removes any that aren't.
	*
	* @return		NumberOfBrokenAssets
	*/
	int32 ValidatePreviewAttachedObjects();

	/**
	 * Removes a specified section from the skeletal mesh, this is a destructive action
	 *
	 * @param InLodIndex Lod index to remove section from
	 * @param InSectionIndex Section index to remove
	 */
	void RemoveMeshSection(int32 InLodIndex, int32 InSectionIndex);

#endif // #if WITH_EDITOR

	/**
	* Verify SkeletalMeshLOD is set up correctly	
	*/
	void DebugVerifySkeletalMeshLOD();

	/**
	 * Find a named MorphTarget from the MorphSets array in the SkinnedMeshComponent.
	 * This searches the array in the same way as FindAnimSequence. USkinnedAsset interface.
	 *
	 * @param MorphTargetName Name of MorphTarget to look for.
	 *
	 * @return Pointer to found MorphTarget. Returns NULL if could not find target with that name.
	 */
	virtual UMorphTarget* FindMorphTarget(FName MorphTargetName) const override;
	UMorphTarget* FindMorphTargetAndIndex(FName MorphTargetName, int32& OutIndex) const;

	/* Initialize morph targets and rebuild the render data */
	void InitMorphTargetsAndRebuildRenderData();

	/** if name conflicts, it will overwrite the reference */
	bool RegisterMorphTarget(UMorphTarget* MorphTarget, bool bInvalidateRenderData = true);

	void UnregisterMorphTarget(UMorphTarget* MorphTarget);

	void UnregisterAllMorphTarget();

	/** Initialize MorphSets look up table : MorphTargetIndexMap */
	void InitMorphTargets();

	/** 
	 * Checks whether the provided section is using APEX cloth. if bCheckCorrespondingSections is true
	 * disabled sections will defer to correspond sections to see if they use cloth (non-cloth sections
	 * are disabled and another section added when cloth is enabled, using this flag allows for a check
	 * on the original section to succeed)
	 * @param InSectionIndex Index to check
	 * @param bCheckCorrespondingSections Whether to check corresponding sections for disabled sections
	 */
	UFUNCTION(BlueprintCallable, Category="Clothing Simulation")
	bool IsSectionUsingCloth(int32 InSectionIndex, bool bCheckCorrespondingSections = true) const;

	void CreateBodySetup();

#if WITH_EDITOR
	/** Trigger a physics build to ensure per poly collision is created */
	void BuildPhysicsData();
	void AddBoneToReductionSetting(int32 LODIndex, const TArray<FName>& BoneNames);
	void AddBoneToReductionSetting(int32 LODIndex, FName BoneName);
#endif
	
#if WITH_EDITORONLY_DATA
	/** Convert legacy screen size (based on fixed resolution) into screen size (diameter in screen units) */
	void ConvertLegacyLODScreenSize();
#endif
	

	//~ Begin Interface_CollisionDataProvider Interface
	virtual bool GetPhysicsTriMeshData(struct FTriMeshCollisionData* CollisionData, bool InUseAllTriData) override;
	virtual bool GetTriMeshSizeEstimates(struct FTriMeshCollisionDataEstimates& OutTriMeshEstimates, bool bInUseAllTriData) const override;
	virtual bool ContainsPhysicsTriMeshData(bool InUseAllTriData) const override;
	virtual bool WantsNegXTriMesh() override
	{
		return true;
	}
	virtual void GetMeshId(FString& OutMeshId) override { OutMeshId = TEXT("3FC28DC87B814E08BA852C92D18D41D4"); }
	//~ End Interface_CollisionDataProvider Interface

	//~ Begin IInterface_AssetUserData Interface
	virtual void AddAssetUserData(UAssetUserData* InUserData) override;
	virtual void RemoveUserDataOfClass(TSubclassOf<UAssetUserData> InUserDataClass) override;
	virtual UAssetUserData* GetAssetUserDataOfClass(TSubclassOf<UAssetUserData> InUserDataClass) override;
	virtual const TArray<UAssetUserData*>* GetAssetUserDataArray() const override;
	//~ End IInterface_AssetUserData Interface

#if WITH_EDITOR
private:	
	/** Called after derived mesh data is cached */
	FOnPostMeshCache PostMeshCached;
public:
	/** Get multicast delegate broadcast post to mesh data caching */
	FOnPostMeshCache& OnPostMeshCached() { return PostMeshCached; }

	/**
	* Force the creation of a new GUID use to build the derive data cache key.
	* Next time a build happen the whole skeletal mesh will be rebuild.
	* Use this when you change stuff not in the skeletal mesh ddc key, like the geometry (import, re-import)
	* Every big data should not be in the ddc key and should use this function, because its slow to create a key with big data.
	*/
	void InvalidateDeriveDataCacheGUID();

	/** Generate the derived data key for the given platform. USkinnedAsset interface. */
	virtual FString BuildDerivedDataKey(const ITargetPlatform* TargetPlatform) override;

	/** Generate the derived data key used to fetch derived data */
	FString GetDerivedDataKey();
#endif 

private:

#if WITH_EDITOR
	/** Generate SkeletalMeshRenderData from ImportedModel */
	void CacheDerivedData(FSkinnedAssetCompilationContext* ContextPtr);

	/**
	 * Initial step for the building process - Can't be done in parallel. USkinnedAsset Interface.
	 */
	virtual void BeginBuildInternal(FSkinnedAssetBuildContext& Context) override;

	/**
	 * Thread-safe part. USkinnedAsset Interface.
	 */
	virtual void ExecuteBuildInternal(FSkinnedAssetBuildContext& Context) override;

	/**
	 * Complete the building process - Can't be done in parallel. USkinnedAsset Interface.
	 */
	virtual void FinishBuildInternal(FSkinnedAssetBuildContext& Context) override;

	/**
	 * Copy build/load context result data to the skeletalmesh member on the game thread - Can't be done in parallel.
	 */
	void ApplyFinishBuildInternalData(FSkinnedAssetCompilationContext* ContextPtr);



	/**
	 * Initial step for the building process - Can't be done in parallel. USkinnedAsset Interface.
	 */
	virtual void BeginAsyncTaskInternal(FSkinnedAsyncTaskContext& Context) override;

	/**
	 * Thread-safe part. USkinnedAsset Interface.
	 */
	virtual void ExecuteAsyncTaskInternal(FSkinnedAsyncTaskContext& Context) override;

	/**
	 * Complete the building process - Can't be done in parallel. USkinnedAsset Interface.
	 */
	virtual void FinishAsyncTaskInternal(FSkinnedAsyncTaskContext& Context) override;

#endif

	/** Utility function to help with building the combined socket list */
	bool IsSocketOnMesh( const FName& InSocketName ) const;

	/**
	* Create a new GUID for the source Model data, regenerate derived data and re-create any render state based on that.
	*/
	void InvalidateRenderData();

#if WITH_EDITORONLY_DATA
	/**
	* In older data, the bEnableShadowCasting flag was stored in LODInfo
	* so it needs moving over to materials
	*/
	void MoveDeprecatedShadowFlagToMaterials();

	/*
	* Ask the reference skeleton to rebuild the NameToIndexMap array. This is use to load old package before this array was created.
	*/
	void RebuildRefSkeletonNameToIndexMap();

	/*
	* In version prior to FEditorObjectVersion::RefactorMeshEditorMaterials
	* The material slot is containing the "Cast Shadow" and the "Recompute Tangent" flag
	* We move those flag to sections to allow artist to control those flag at section level
	* since its a section flag.
	*/
	void MoveMaterialFlagsToSections();

#endif // WITH_EDITORONLY_DATA

	/**
	* Test whether all the flags in an array are identical (could be moved to Array.h?)
	*/
	bool AreAllFlagsIdentical( const TArray<bool>& BoolArray ) const;

#if WITH_EDITOR
public:
	/** Delegates for asset editor events */

	FDelegateHandle RegisterOnClothingChange(const FSimpleMulticastDelegate::FDelegate& InDelegate);
	void UnregisterOnClothingChange(const FDelegateHandle& InHandle);

private:

	/** Called to notify a change to the clothing object array */
	FSimpleMulticastDelegate OnClothingChange;
#endif // WITH_EDITOR
	// INodeMappingProviderInterface
	virtual void GetMappableNodeData(TArray<FName>& OutNames, TArray<FNodeItem>& OutTransforms) const override;

	/**
	 * Wait for the asset to finish compilation to protect internal skinned asset data from race conditions during async build.
	 * This should be called before accessing all async accessible properties.
	 */
	void WaitUntilAsyncPropertyReleased(ESkeletalMeshAsyncProperties AsyncProperties, ESkinnedAssetAsyncPropertyLockType LockType = ESkinnedAssetAsyncPropertyLockType::ReadWrite) const;

	/** Convert async property from enum value to string. USkinnedAsset interface. */
	virtual FString GetAsyncPropertyName(uint64 Property) const override;

public:
	/*
	 * Add New LOD info entry to LODInfo array
	 * 
	 * This adds one entry with correct setting
	 * If it's using LODSettings, it will copy from that setting
	 * If not, it will auto calculate based on what is previous LOD setting
	 *
	 */
	FSkeletalMeshLODInfo& AddLODInfo();
	/*
	 * Add New LOD info entry with entry
	 * 
	 * This is used by  import code, where they want to override this
	 *
	 * @param NewLODInfo : new LOD info to be added
	 */
	void AddLODInfo(const FSkeletalMeshLODInfo& NewLODInfo) 
	{
		WaitUntilAsyncPropertyReleased(ESkeletalMeshAsyncProperties::LODInfo);
		PRAGMA_DISABLE_DEPRECATION_WARNINGS
		LODInfo.Add(NewLODInfo);
		PRAGMA_ENABLE_DEPRECATION_WARNINGS
	}
	
	/* 
	 * Remove LOD info of given index
	 */
	void RemoveLODInfo(int32 Index);
	
	/*
	 * Reset whole entry
	 */
	void ResetLODInfo();

	static FName GetLODInfoMemberName()
	{
		PRAGMA_DISABLE_DEPRECATION_WARNINGS
		return GET_MEMBER_NAME_CHECKED(USkeletalMesh, LODInfo);
		PRAGMA_ENABLE_DEPRECATION_WARNINGS
	}

	/*
	 * Returns whole array of LODInfo non-const. USkinnedAsset interface.
	 */
	virtual TArray<FSkeletalMeshLODInfo>& GetLODInfoArray() override
	{ 
		WaitUntilAsyncPropertyReleased(ESkeletalMeshAsyncProperties::LODInfo);
		PRAGMA_DISABLE_DEPRECATION_WARNINGS
		return LODInfo;
		PRAGMA_ENABLE_DEPRECATION_WARNINGS
	}

	/*
	 * Returns whole array of LODInfo const. USkinnedAsset interface.
	 */
	virtual const TArray<FSkeletalMeshLODInfo>& GetLODInfoArray() const override
	{
		WaitUntilAsyncPropertyReleased(ESkeletalMeshAsyncProperties::LODInfo, ESkinnedAssetAsyncPropertyLockType::ReadOnly);
		PRAGMA_DISABLE_DEPRECATION_WARNINGS
		return LODInfo;
		PRAGMA_ENABLE_DEPRECATION_WARNINGS
	}
	
	/* 
	 * Get LODInfo of the given index non-const. USkinnedAsset interface.
	 */
	virtual FSkeletalMeshLODInfo* GetLODInfo(int32 Index) override
	{
		WaitUntilAsyncPropertyReleased(ESkeletalMeshAsyncProperties::LODInfo);
		PRAGMA_DISABLE_DEPRECATION_WARNINGS
		return LODInfo.IsValidIndex(Index) ? &LODInfo[Index] : nullptr;  
		PRAGMA_ENABLE_DEPRECATION_WARNINGS
	}
	
	/* 
	 * Get LODInfo of the given index const. USkinnedAsset interface.
	 */	
	virtual const FSkeletalMeshLODInfo* GetLODInfo(int32 Index) const override
	{
		WaitUntilAsyncPropertyReleased(ESkeletalMeshAsyncProperties::LODInfo, ESkinnedAssetAsyncPropertyLockType::ReadOnly);
		PRAGMA_DISABLE_DEPRECATION_WARNINGS
		return LODInfo.IsValidIndex(Index) ? &LODInfo[Index] : nullptr;
		PRAGMA_ENABLE_DEPRECATION_WARNINGS
	}

	/**
	 *	Get BakePose for the given LOD
	 */
	const UAnimSequence* GetBakePose(int32 LODIndex) const;

	/* 
	 * Get Default LOD Setting of this mesh
	 */
	const USkeletalMeshLODSettings* GetDefaultLODSetting() const; 

	/* 
	 * Return true if given index's LOD is valid. USkinnedAsset interface.
	 */
	virtual bool IsValidLODIndex(int32 Index) const override
	{
		WaitUntilAsyncPropertyReleased(ESkeletalMeshAsyncProperties::LODInfo, ESkinnedAssetAsyncPropertyLockType::ReadOnly);
		PRAGMA_DISABLE_DEPRECATION_WARNINGS
		return LODInfo.IsValidIndex(Index);
		PRAGMA_ENABLE_DEPRECATION_WARNINGS
	}
	/* 
	 * Returns total number of LOD. USkinnedAsset interface.
	 */
	virtual int32 GetLODNum() const override
	{
		WaitUntilAsyncPropertyReleased(ESkeletalMeshAsyncProperties::LODInfo, ESkinnedAssetAsyncPropertyLockType::ReadOnly);
		PRAGMA_DISABLE_DEPRECATION_WARNINGS
		return LODInfo.Num();
		PRAGMA_ENABLE_DEPRECATION_WARNINGS
	}

	/** USkinnedAsset interface. */
	virtual bool IsMaterialUsed(int32 MaterialIndex) const override;

	const TArray<FSkinWeightProfileInfo>& GetSkinWeightProfiles() const 
	{
		WaitUntilAsyncPropertyReleased(ESkeletalMeshAsyncProperties::SkinWeightProfiles, ESkinnedAssetAsyncPropertyLockType::ReadOnly);
		PRAGMA_DISABLE_DEPRECATION_WARNINGS
		return SkinWeightProfiles; 
		PRAGMA_ENABLE_DEPRECATION_WARNINGS
	}

	virtual UMeshDeformer* GetDefaultMeshDeformer() const override
	{
		WaitUntilAsyncPropertyReleased(ESkeletalMeshAsyncProperties::DefaultMeshDeformer, ESkinnedAssetAsyncPropertyLockType::ReadOnly);
		PRAGMA_DISABLE_DEPRECATION_WARNINGS
		return DefaultMeshDeformer;
		PRAGMA_ENABLE_DEPRECATION_WARNINGS
	}

#if WITH_EDITOR
	TArray<FSkinWeightProfileInfo>& GetSkinWeightProfiles() 
	{
		WaitUntilAsyncPropertyReleased(ESkeletalMeshAsyncProperties::SkinWeightProfiles); 
		PRAGMA_DISABLE_DEPRECATION_WARNINGS
		return SkinWeightProfiles; 
		PRAGMA_ENABLE_DEPRECATION_WARNINGS
	}
	void AddSkinWeightProfile(const FSkinWeightProfileInfo& Profile) 
	{
		WaitUntilAsyncPropertyReleased(ESkeletalMeshAsyncProperties::SkinWeightProfiles); 
		PRAGMA_DISABLE_DEPRECATION_WARNINGS
		SkinWeightProfiles.Add(Profile); 
		PRAGMA_ENABLE_DEPRECATION_WARNINGS
	}
	int32 GetNumSkinWeightProfiles() const 
	{ 
		WaitUntilAsyncPropertyReleased(ESkeletalMeshAsyncProperties::SkinWeightProfiles, ESkinnedAssetAsyncPropertyLockType::ReadOnly);
		PRAGMA_DISABLE_DEPRECATION_WARNINGS
		return SkinWeightProfiles.Num(); 
		PRAGMA_ENABLE_DEPRECATION_WARNINGS
	}
#endif

	/** Releases all allocated Skin Weight Profile resources, assumes none are currently in use */
	void ReleaseSkinWeightProfileResources();

#if WITH_EDITORONLY_DATA
	/*Transient data use when we postload an old asset to use legacy ddc key, it is turn off so if the user change the asset it go back to the latest ddc code*/
	UE_DEPRECATED(4.27, "Please do not access this member directly; use USkeletalMesh::GetUseLegacyMeshDerivedDataKey() or USkeletalMesh::SetUseLegacyMeshDerivedDataKey().")
	bool UseLegacyMeshDerivedDataKey = false;

	static FName GetUseLegacyMeshDerivedDataKeyMemberName()
	{
		PRAGMA_DISABLE_DEPRECATION_WARNINGS
		return GET_MEMBER_NAME_CHECKED(USkeletalMesh, UseLegacyMeshDerivedDataKey);
		PRAGMA_ENABLE_DEPRECATION_WARNINGS
	}

	// USkinnedAsset interface
	virtual bool GetUseLegacyMeshDerivedDataKey() const override
	{
		WaitUntilAsyncPropertyReleased(ESkeletalMeshAsyncProperties::UseLegacyMeshDerivedDataKey, ESkinnedAssetAsyncPropertyLockType::ReadOnly);
		PRAGMA_DISABLE_DEPRECATION_WARNINGS
		return UseLegacyMeshDerivedDataKey;
		PRAGMA_ENABLE_DEPRECATION_WARNINGS
	}

	void SetUseLegacyMeshDerivedDataKey(const bool InUseLegacyMeshDerivedDataKey)
	{
		WaitUntilAsyncPropertyReleased(ESkeletalMeshAsyncProperties::UseLegacyMeshDerivedDataKey);
		PRAGMA_DISABLE_DEPRECATION_WARNINGS
		UseLegacyMeshDerivedDataKey = InUseLegacyMeshDerivedDataKey;
		PRAGMA_ENABLE_DEPRECATION_WARNINGS
	}

#endif

protected:
	/** Set of skin weight profiles associated with this mesh */
	UE_DEPRECATED(5.0, "This must be protected for async build, always use the accessors even internally.")
	UPROPERTY(EditAnywhere, Category = SkinWeights, EditFixedSize, Meta=(NoResetToDefault))
	TArray<FSkinWeightProfileInfo> SkinWeightProfiles;

	/** Default mesh deformer to use with this mesh. */
	UE_DEPRECATED(5.1, "This must be protected for async build, always use the accessors even internally.")
	UPROPERTY(EditAnywhere, BlueprintReadOnly, Category = "Deformer")
	TObjectPtr<UMeshDeformer> DefaultMeshDeformer;

private:
	/**
	 * Initial step for the Post Load process - Can't be done in parallel. USkinnedAsset Interface.
	 */
	virtual void BeginPostLoadInternal(FSkinnedAssetPostLoadContext& Context) override;

	/**
	 * Thread-safe part of the Post Load. USkinnedAsset interface.
	 */
	virtual void ExecutePostLoadInternal(FSkinnedAssetPostLoadContext& Context) override;

	/**
	 * Complete the postload process - Can't be done in parallel. USkinnedAsset interface.
	 */
	virtual void FinishPostLoadInternal(FSkinnedAssetPostLoadContext& Context) override;
};

struct FSkeletalMeshBuildParameters
{
	FSkeletalMeshBuildParameters(USkeletalMesh* InSkeletalMesh, const ITargetPlatform* InTargetPlatform, int32 InLODIndex, bool bInRegenDepLODs)
		: SkeletalMesh(InSkeletalMesh)
		, TargetPlatform(InTargetPlatform)
		, LODIndex(InLODIndex)
		, bRegenDepLODs(bInRegenDepLODs)
	{}

	USkeletalMesh* SkeletalMesh;
	const ITargetPlatform* TargetPlatform;
	const int32 LODIndex;
	const bool bRegenDepLODs;
};

/**
 * Refresh Physics Asset Change
 * 
 * Physics Asset has been changed, so it will need to recreate physics state to reflect it
 * Utilities functions to propagate new Physics Asset for InSkeletalMesh
 *
 * @param	InSkeletalMesh	SkeletalMesh that physics asset has been changed for
 */
ENGINE_API void RefreshSkelMeshOnPhysicsAssetChange(const USkeletalMesh* InSkeletalMesh);

ENGINE_API FVector GetSkeletalMeshRefVertLocation(const USkeletalMesh* Mesh, const FSkeletalMeshLODRenderData& LODData, const FSkinWeightVertexBuffer& SkinWeightVertexBuffer, const int32 VertIndex);
ENGINE_API void GetSkeletalMeshRefTangentBasis(const USkeletalMesh* Mesh, const FSkeletalMeshLODRenderData& LODData, const FSkinWeightVertexBuffer& SkinWeightVertexBuffer, const int32 VertIndex, FVector3f& OutTangentX, FVector3f& OutTangentY, FVector3f& OutTangentZ);<|MERGE_RESOLUTION|>--- conflicted
+++ resolved
@@ -120,44 +120,12 @@
 	bSupportRayTracing = 1llu << 53,
 	RayTracingMinLOD = 1llu << 54,
 	ClothLODBiasMode = 1llu << 55,
-<<<<<<< HEAD
-=======
 	DefaultMeshDeformer = 1llu << 56,
->>>>>>> d731a049
 	All = MAX_uint64
 };
 
 ENUM_CLASS_FLAGS(ESkeletalMeshAsyncProperties);
 
-<<<<<<< HEAD
-class FSkeletalMeshCompilationContext
-{
-public:
-	FSkeletalMeshCompilationContext() = default;
-	// Non-copyable
-	FSkeletalMeshCompilationContext(const FSkeletalMeshCompilationContext&) = delete;
-	FSkeletalMeshCompilationContext& operator=(const FSkeletalMeshCompilationContext&) = delete;
-	// Movable
-	FSkeletalMeshCompilationContext(FSkeletalMeshCompilationContext&&) = default;
-	FSkeletalMeshCompilationContext& operator=(FSkeletalMeshCompilationContext&&) = default;
-	
-	//True if this compilation context is start from a serialize save
-	bool bIsSerializeSaving = false;
-};
-
-class FSkeletalMeshPostLoadContext : public FSkeletalMeshCompilationContext
-{
-public:
-	bool bHasCachedDerivedData = false;
-};
-
-class FSkeletalMeshBuildContext : public FSkeletalMeshCompilationContext
-{
-public:
-	TUniquePtr<FSkinnedMeshComponentRecreateRenderStateContext> RecreateRenderStateContext;
-};
-=======
->>>>>>> d731a049
 
 using FSkeletalMeshCompilationContext UE_DEPRECATED(5.1, "Use FSkinnedAssetCompilationContext instead.") = FSkinnedAssetCompilationContext;
 using FSkeletalMeshPostLoadContext UE_DEPRECATED(5.1, "Use FSkinnedAssetPostLoadContext instead.") = FSkinnedAssetPostLoadContext;
@@ -255,190 +223,6 @@
 	TSoftObjectPtr<UPhysicsAsset> PhysicsAsset;
 };
 
-<<<<<<< HEAD
-USTRUCT()
-struct FSectionReference
-{
-	GENERATED_USTRUCT_BODY()
-
-	/** Index of the section we reference. **/
-	UPROPERTY(EditAnywhere, Category = SectionReference)
-	int32 SectionIndex;
-
-	FSectionReference()
-		: SectionIndex(INDEX_NONE)
-	{
-	}
-
-	FSectionReference(const int32& InSectionIndex)
-		: SectionIndex(InSectionIndex)
-	{
-	}
-
-	bool operator==(const FSectionReference& Other) const
-	{
-		return SectionIndex == Other.SectionIndex;
-	}
-
-#if WITH_EDITOR
-	/** return true if it has a valid section index for LodModel parameter **/
-	ENGINE_API bool IsValidToEvaluate(const FSkeletalMeshLODModel& LodModel) const;
-
-	const struct FSkelMeshSection* GetMeshLodSection(const FSkeletalMeshLODModel& LodModel) const;
-	int32 GetMeshLodSectionIndex(const FSkeletalMeshLODModel& LodModel) const;
-#endif
-
-	bool Serialize(FArchive& Ar)
-	{
-		Ar << SectionIndex;
-		return true;
-	}
-
-	friend FArchive& operator<<(FArchive& Ar, FSectionReference& B)
-	{
-		B.Serialize(Ar);
-		return Ar;
-	}
-};
-
-/** Struct containing information for a particular LOD level, such as materials and info for when to use it. */
-USTRUCT()
-struct FSkeletalMeshLODInfo
-{
-	GENERATED_USTRUCT_BODY()
-
-	/** 
-	 * ScreenSize to display this LOD.
-	 * The screen size is based around the projected diameter of the bounding
-	 * sphere of the model. i.e. 0.5 means half the screen's maximum dimension.
-	 */
-	UPROPERTY(EditAnywhere, Category=SkeletalMeshLODInfo)
-	FPerPlatformFloat ScreenSize;
-
-	/**	Used to avoid 'flickering' when on LOD boundary. Only taken into account when moving from complex->simple. */
-	UPROPERTY(EditAnywhere, Category=SkeletalMeshLODInfo, meta=(DisplayName="LOD Hysteresis"))
-	float LODHysteresis;
-
-	/** Mapping table from this LOD's materials to the USkeletalMesh materials array.
-	 * section index is the key
-	 * remapped material index is the value, can be INDEX_NONE for no remapping
-	 */
-	UPROPERTY()
-	TArray<int32> LODMaterialMap;
-
-#if WITH_EDITORONLY_DATA
-	/** Per-section control over whether to enable shadow casting. */
-	UPROPERTY()
-	TArray<bool> bEnableShadowCasting_DEPRECATED;
-
-	/** This has been removed in editor. We could re-apply this in import time or by mesh reduction utilities*/
-	UPROPERTY()
-	TArray<FName> RemovedBones_DEPRECATED;
-#endif
-
-	/** build settings to apply when building render data. */
-	UPROPERTY(EditAnywhere, Category = BuildSettings)
-	FSkeletalMeshBuildSettings BuildSettings;
-
-	/** Reduction settings to apply when building render data. */
-	UPROPERTY(EditAnywhere, Category = ReductionSettings)
-	FSkeletalMeshOptimizationSettings ReductionSettings;
-
-	/** Bones which should be removed from the skeleton for the LOD level */
-	UPROPERTY(EditAnywhere, Category = ReductionSettings)
-	TArray<FBoneReference> BonesToRemove;
-
-	/** Bones which should be prioritized for the quality, this will be weighted toward keeping source data. Use WeightOfPrioritization to control the value. */
-	UPROPERTY(EditAnywhere, Category = ReductionSettings)
-	TArray<FBoneReference> BonesToPrioritize;
-
-	/** Sections which should be prioritized for the quality, this will be weighted toward keeping source data. Use WeightOfPrioritization to control the value. */
-	UPROPERTY(EditAnywhere, Category = ReductionSettings)
-	TArray<FSectionReference> SectionsToPrioritize;
-
-	/** How much to consideration to give BonesToPrioritize and SectionsToPrioritize.  The weight is an additional vertex simplification penalty where 0 means nothing. */
-	UPROPERTY(EditAnywhere, Category = ReductionSettings, meta = (UIMin = "0.0", ClampMin = "0.0"))
-	float WeightOfPrioritization;
-
-	/** Pose which should be used to reskin vertex influences for which the bones will be removed in this LOD level, uses ref-pose by default */
-	UPROPERTY(EditAnywhere, Category = ReductionSettings)
-	TObjectPtr<UAnimSequence> BakePose;
-
-	/** This is used when you are sharing the LOD settings, but you'd like to override the BasePose. This precedes prior to BakePose*/
-	UPROPERTY(EditAnywhere, Category = ReductionSettings)
-	TObjectPtr<UAnimSequence> BakePoseOverride;
-
-	/** The filename of the file tha was used to import this LOD if it was not auto generated. */
-	UPROPERTY(VisibleAnywhere, Category= SkeletalMeshLODInfo, AdvancedDisplay)
-	FString SourceImportFilename;
-
-	/**
-	 * How this LOD uses the skin cache feature. Auto will defer to the default project global option. If Support Ray Tracing is enabled on the mesh, will imply Enabled
-	 */
-	UPROPERTY(EditAnywhere, Category = SkeletalMeshLODInfo)
-	ESkinCacheUsage SkinCacheUsage = ESkinCacheUsage::Auto;
-
-	/** The Morph target position error tolerance in microns. Larger values result in better compression and lower memory footprint, but also lower quality. */
-	UPROPERTY(EditAnywhere, Category = SkeletalMeshLODInfo, meta = (UIMin = "0.01", ClampMin = "0.01", UIMax = "10000.0", ClampMax = "10000.0"))
-	float MorphTargetPositionErrorTolerance = 20.0f;
-
-	/** Whether to disable morph targets for this LOD. */
-	UPROPERTY()
-	uint8 bHasBeenSimplified:1;
-
-	UPROPERTY()
-	uint8 bHasPerLODVertexColors : 1;
-
-	/** Keeps this LODs data on the CPU so it can be used for things such as sampling in FX. */
-	UPROPERTY(EditAnywhere, Category = SkeletalMeshLODInfo)
-	uint8 bAllowCPUAccess : 1;
-
-	/**
-	Mesh supports uniformly distributed sampling in constant time.
-	Memory cost is 8 bytes per triangle.
-	Example usage is uniform spawning of particles.
-	*/
-	UPROPERTY(EditAnywhere, AdvancedDisplay, Category = SkeletalMeshLODInfo, meta=(EditCondition="bAllowCPUAccess"))
-	uint8 bSupportUniformlyDistributedSampling : 1;
-
-#if WITH_EDITORONLY_DATA
-	/*
-	 * This boolean specify if the LOD was imported with the base mesh or not.
-	 */
-	UPROPERTY()
-	uint8 bImportWithBaseMesh:1;
-
-	//Temporary build GUID data
-	//We use this GUID to store the LOD Key so we can know if the LOD needs to be rebuilt
-	//This GUID is set when we Cache the render data (build function)
-	FGuid BuildGUID;
-
-	ENGINE_API FGuid ComputeDeriveDataCacheKey(const FSkeletalMeshLODGroupSettings* SkeletalMeshLODGroupSettings);
-#endif
-
-	FSkeletalMeshLODInfo()
-		: ScreenSize(1.0)
-		, LODHysteresis(0.0f)
-		, WeightOfPrioritization(1.f)
-		, BakePose(nullptr)
-		, BakePoseOverride(nullptr)
-		, bHasBeenSimplified(false)
-		, bHasPerLODVertexColors(false)
-		, bAllowCPUAccess(false)
-		, bSupportUniformlyDistributedSampling(false)
-#if WITH_EDITORONLY_DATA
-		, bImportWithBaseMesh(false)
-#endif
-	{
-#if WITH_EDITORONLY_DATA
-		BuildGUID.Invalidate();
-#endif
-	}
-
-};
-
-=======
->>>>>>> d731a049
 /**
  * Legacy object for back-compat loading, no longer used by clothing system
  */
@@ -544,7 +328,6 @@
  */
 UENUM()
 enum class EClothLODBiasMode : uint8
-<<<<<<< HEAD
 {
 	// Only store the strict minimum amount of cloth deformer mappings to save on memory usage.
 	// Raytracing of cloth elements must never be of a different LOD to the one being rendered when using this mode.
@@ -557,56 +340,6 @@
 	// Store all cloth deformer mappings at the expense of memory usage, to allow raytracing of the cloth elements at any higher LOD.
 	// Use this mode when the RayTracing LODBias console variable is in use.
 	MappingsToAnyLOD,
-};
-
-//~ Begin Material Interface for USkeletalMesh - contains a material and a shadow casting flag
-USTRUCT(BlueprintType)
-struct FSkeletalMaterial
-=======
->>>>>>> d731a049
-{
-	// Only store the strict minimum amount of cloth deformer mappings to save on memory usage.
-	// Raytracing of cloth elements must never be of a different LOD to the one being rendered when using this mode.
-	MappingsToSameLOD,
-
-	// Store additional cloth deformer mappings to allow raytracing of the cloth elements at RayTracingMinLOD.
-	// Raytracing of cloth elements must never be of a different LOD to the one being rendered, or to the one set in RayTracingMinLOD when using this mode.
-	MappingsToMinLOD,
-
-<<<<<<< HEAD
-	}
-
-	friend FArchive& operator<<( FArchive& Ar, FSkeletalMaterial& Elem );
-	static void DeclareCustomVersions(FArchive& Ar);
-
-	ENGINE_API friend bool operator==( const FSkeletalMaterial& LHS, const FSkeletalMaterial& RHS );
-	ENGINE_API friend bool operator==( const FSkeletalMaterial& LHS, const UMaterialInterface& RHS );
-	ENGINE_API friend bool operator==( const UMaterialInterface& LHS, const FSkeletalMaterial& RHS );
-
-	UPROPERTY(EditAnywhere, BlueprintReadWrite, Category=SkeletalMesh)
-	TObjectPtr<class UMaterialInterface> 	MaterialInterface;
-	
-	/*This name should be use by the gameplay to avoid error if the skeletal mesh Materials array topology change*/
-	UPROPERTY(EditAnywhere, BlueprintReadWrite, Category = SkeletalMesh)
-	FName						MaterialSlotName;
-#if WITH_EDITORONLY_DATA
-	UPROPERTY()
-	bool						bEnableShadowCasting_DEPRECATED;
-	UPROPERTY()
-	bool						bRecomputeTangent_DEPRECATED;
-	/*This name should be use when we re-import a skeletal mesh so we can order the Materials array like it should be*/
-	UPROPERTY(VisibleAnywhere, Category = SkeletalMesh)
-	FName						ImportedMaterialSlotName;
-#endif //WITH_EDITORONLY_DATA
-
-	/** Data used for texture streaming relative to each UV channels. */
-	UPROPERTY(VisibleAnywhere, BlueprintReadOnly, Category = SkeletalMesh)
-	FMeshUVChannelInfo			UVChannelData;
-=======
-	// Store all cloth deformer mappings at the expense of memory usage, to allow raytracing of the cloth elements at any higher LOD.
-	// Use this mode when the RayTracing LODBias console variable is in use.
-	MappingsToAnyLOD,
->>>>>>> d731a049
 };
 
 #if WITH_EDITOR
@@ -2047,15 +1780,6 @@
 	/**
 	 * If true, a ray tracing acceleration structure will be built for this mesh and it may be used in ray tracing effects
 	 */
-<<<<<<< HEAD
-	UE_DEPRECATED(5.00, "This must be protected for async build, always use the accessors even internally.")
-	UPROPERTY(EditAnywhere, Category = RayTracing)
-	uint8 bSupportRayTracing : 1;
-
-	bool GetSupportRayTracing() const
-	{
-		WaitUntilAsyncPropertyReleased(ESkeletalMeshAsyncProperties::bSupportRayTracing, EAsyncPropertyLockType::ReadOnly);
-=======
 	UE_DEPRECATED(5.0, "This must be protected for async build, always use the accessors even internally.")
 	UPROPERTY(EditAnywhere, Category = RayTracing)
 	uint8 bSupportRayTracing : 1;
@@ -2064,7 +1788,6 @@
 	virtual bool GetSupportRayTracing() const override
 	{
 		WaitUntilAsyncPropertyReleased(ESkeletalMeshAsyncProperties::bSupportRayTracing, ESkinnedAssetAsyncPropertyLockType::ReadOnly);
->>>>>>> d731a049
 		PRAGMA_DISABLE_DEPRECATION_WARNINGS
 		return bSupportRayTracing;
 		PRAGMA_ENABLE_DEPRECATION_WARNINGS
@@ -2081,15 +1804,6 @@
 	/**
 	 * LOD bias for ray tracing. When non-zero, a different LOD level other than the predicted LOD level will be used for ray tracing. Advanced features like morph targets and cloth simulation may not work properly.
 	 */
-<<<<<<< HEAD
-	UE_DEPRECATED(5.00, "This must be protected for async build, always use the accessors even internally.")
-	UPROPERTY(EditAnywhere, Category = RayTracing)
-	int32 RayTracingMinLOD;
-
-	int32 GetRayTracingMinLOD() const
-	{
-		WaitUntilAsyncPropertyReleased(ESkeletalMeshAsyncProperties::RayTracingMinLOD, EAsyncPropertyLockType::ReadOnly);
-=======
 	UE_DEPRECATED(5.0, "This must be protected for async build, always use the accessors even internally.")
 	UPROPERTY(EditAnywhere, Category = RayTracing)
 	int32 RayTracingMinLOD;
@@ -2098,7 +1812,6 @@
 	virtual int32 GetRayTracingMinLOD() const override
 	{
 		WaitUntilAsyncPropertyReleased(ESkeletalMeshAsyncProperties::RayTracingMinLOD, ESkinnedAssetAsyncPropertyLockType::ReadOnly);
->>>>>>> d731a049
 		PRAGMA_DISABLE_DEPRECATION_WARNINGS
 		return RayTracingMinLOD;
 		PRAGMA_ENABLE_DEPRECATION_WARNINGS
@@ -2116,21 +1829,13 @@
 	 * Set the strategy used for storing the additional cloth deformer mappings depending on the desired use of Raytracing LOD bias.
 	 * This parameter is only used in relation to raytracing of the cloth sections.
 	 */
-<<<<<<< HEAD
-	UE_DEPRECATED(5.00, "This must be protected for async build, always use the accessors even internally.")
-=======
 	UE_DEPRECATED(5.0, "This must be protected for async build, always use the accessors even internally.")
->>>>>>> d731a049
 	UPROPERTY(EditAnywhere, Category = RayTracing)
 	EClothLODBiasMode ClothLODBiasMode;
 
 	EClothLODBiasMode GetClothLODBiasMode() const
 	{
-<<<<<<< HEAD
-		WaitUntilAsyncPropertyReleased(ESkeletalMeshAsyncProperties::ClothLODBiasMode, EAsyncPropertyLockType::ReadOnly);
-=======
 		WaitUntilAsyncPropertyReleased(ESkeletalMeshAsyncProperties::ClothLODBiasMode, ESkinnedAssetAsyncPropertyLockType::ReadOnly);
->>>>>>> d731a049
 		PRAGMA_DISABLE_DEPRECATION_WARNINGS
 		return ClothLODBiasMode;
 		PRAGMA_ENABLE_DEPRECATION_WARNINGS
@@ -2725,13 +2430,9 @@
 	PRAGMA_ENABLE_DEPRECATION_WARNINGS
 	virtual void PreSave(FObjectPreSaveContext ObjectSaveContext) override;
 	virtual void Serialize(FArchive& Ar) override;
-<<<<<<< HEAD
-	virtual void DeclareCustomVersions(FArchive& Ar) override;
-=======
 #if WITH_EDITORONLY_DATA
 	static void DeclareCustomVersions(FArchive& Ar, const UClass* SpecificSubclass);
 #endif
->>>>>>> d731a049
 	virtual void PostInitProperties() override;
 	virtual void PostLoad() override;
 #if WITH_EDITORONLY_DATA
