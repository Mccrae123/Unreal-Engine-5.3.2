--- conflicted
+++ resolved
@@ -189,23 +189,10 @@
 	TArray<uint8> FullHDRCapturedData;
 	TArray<uint8> EncodedHDRCapturedData;
 
-#if WITH_EDITOR
-	/** Whether the brightness is baked in the EncodedHDRCubemap*/
-	bool bBrightnessBakedInEncodedHDRCubemap;
-#endif
-
 	FReflectionCaptureData() :
 		CubemapSize(0),
 		AverageBrightness(0.0f),
-<<<<<<< HEAD
-		EncodedCaptureData(nullptr),
-#if WITH_EDITOR
-		bBrightnessBakedInEncodedHDRCubemap(false),
-#endif
-=======
->>>>>>> d731a049
 		bUploadedFinal(false)
-
 	{}
 
 	bool HasBeenUploadedFinal() const
