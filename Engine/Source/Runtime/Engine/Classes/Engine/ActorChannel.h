// Copyright Epic Games, Inc. All Rights Reserved.

#pragma once

#include "CoreMinimal.h"
#include "UObject/ObjectMacros.h"
#include "UObject/UObjectGlobals.h"
#include "Misc/NetworkGuid.h"
#include "Engine/Channel.h"
#include "Net/DataReplication.h"
#include "Containers/StaticBitArray.h"
#include "ActorChannel.generated.h"

#ifndef NET_ENABLE_SUBOBJECT_REPKEYS
#define NET_ENABLE_SUBOBJECT_REPKEYS 1
#endif // NET_ENABLE_SUBOBJECT_REPKEYS

<<<<<<< HEAD
=======
// Enable the code allowing to validate replicate subobjects when converting from the legacy method to the explicit registration list
#ifndef SUBOBJECT_TRANSITION_VALIDATION
	#define SUBOBJECT_TRANSITION_VALIDATION !(UE_BUILD_SHIPPING || UE_BUILD_TEST)
#endif

>>>>>>> 4af6daef
class UActorComponent;
class AActor;
class FInBunch;
class FNetFieldExportGroup;
class FOutBunch;
class UNetConnection;
struct FObjectKey;

namespace UE::Net { struct FSubObjectRegistry;  }

enum class ESetChannelActorFlags : uint32
{
	None					= 0,
	SkipReplicatorCreation	= (1 << 0),
	SkipMarkActive			= (1 << 1),
};

ENUM_CLASS_FLAGS(ESetChannelActorFlags);

/**
 * A channel for exchanging actor and its subobject's properties and RPCs.
 *
 * ActorChannel manages the creation and lifetime of a replicated actor. Actual replication of properties and RPCs
 * actually happens in FObjectReplicator now (see DataReplication.h).
 *
 * An ActorChannel bunch looks like this:
 *
 * +----------------------+---------------------------------------------------------------------------+
 * | SpawnInfo            | (Spawn Info) Initial bunch only                                           |
 * |  -Actor Class        |   -Created by ActorChannel                                                |
 * |  -Spawn Loc/Rot      |                                                                           |
 * | NetGUID assigns      |                                                                           |
 * |  -Actor NetGUID      |                                                                           |
 * |  -Component NetGUIDs |                                                                           |
 * +----------------------+---------------------------------------------------------------------------+
 * |                      |                                                                           |
 * +----------------------+---------------------------------------------------------------------------+
 * | NetGUID ObjRef       | (Content chunks) x number of replicating objects (Actor + any components) |
 * |                      |   -Each chunk created by its own FObjectReplicator instance.              |
 * +----------------------+---------------------------------------------------------------------------+
 * |                      |                                                                           |
 * | Properties...        |                                                                           |
 * |                      |                                                                           |
 * | RPCs...              |                                                                           |
 * |                      |                                                                           |
 * +----------------------+---------------------------------------------------------------------------+
 * | </End Tag>           |                                                                           |
 * +----------------------+---------------------------------------------------------------------------+
 */
UCLASS(transient, customConstructor, MinimalAPI)
class UActorChannel : public UChannel
{
	GENERATED_BODY()

public:
	friend class FObjectReplicator;

	// Variables.
	UPROPERTY()
	TObjectPtr<AActor> Actor;					// Actor this corresponds to.

	FNetworkGUID	ActorNetGUID;		// Actor GUID (useful when we don't have the actor resolved yet). Currently only valid on clients.
	float			CustomTimeDilation;

	// Variables.
	double	RelevantTime;			// Last time this actor was relevant to client.
	double	LastUpdateTime;			// Last time this actor was replicated.
	uint32  SpawnAcked:1;			// Whether spawn has been acknowledged.
	uint32  bForceCompareProperties:1;	// Force this actor to compare all properties for a single frame
	uint32  bIsReplicatingActor:1;	// true when in this channel's ReplicateActor() to avoid recursion as that can cause invalid data to be sent
	
	/** whether we should nullptr references to this channel's Actor in other channels' Recent data when this channel is closed
	 * set to false in cases where the Actor can't become relevant again (e.g. destruction) as it's unnecessary in that case
	 */
	uint32	bClearRecentActorRefs:1;
	uint32	bHoldQueuedExportBunchesAndGUIDs:1;	// Don't export QueuedExportBunches or QueuedMustBeMappedGuidsInLastBunch if this is true

#if !UE_BUILD_SHIPPING
	/** Whether or not to block sending of NMT_ActorChannelFailure (for NetcodeUnitTest) */
	uint32	bBlockChannelFailure:1;
#endif

private:
	uint32	bSkipRoleSwap:1;		// true if we should not swap the role and remote role of this actor when properties are received

	/** Tracks whether or not our actor has been seen as pending kill. */
	uint32 bActorIsPendingKill : 1;

	/**
	 * Whether or not our NetDriver detected a hitch somewhere else in the engine.
	 * This is used by ProcessQueuedBunches to prevent erroneous log spam.
	 */
	uint32 bSuppressQueuedBunchWarningsDueToHitches : 1;

	/** Set to true if SerializeActor is called due to an RPC forcing the channel open */
	uint32 bIsForcedSerializeFromRPC:1;

    uint16 ChannelSubObjectDirtyCount = 0;

public:
	bool GetSkipRoleSwap() const { return !!bSkipRoleSwap; }
	void SetSkipRoleSwap(const bool bShouldSkip) { bSkipRoleSwap = bShouldSkip; }

	TSharedPtr<FObjectReplicator> ActorReplicator;

	TMap< UObject*, TSharedRef< FObjectReplicator > > ReplicationMap;

	// Async networking loading support state
	TArray< class FInBunch * >			QueuedBunches;			// Queued bunches waiting on pending guids to resolve
	double								QueuedBunchStartTime;	// Time when since queued bunches was last empty

	TSet<FNetworkGUID> PendingGuidResolves;	// These guids are waiting for their resolves, we need to queue up bunches until these are resolved

	UE_DEPRECATED(5.1, "The CreateSubObjects array will be made private in future versions. Use GetCreatedSubObjects() instead")
	UPROPERTY()
	TArray< TObjectPtr<UObject> >					CreateSubObjects;		// Any sub-object we created on this channel

	inline const TArray< TObjectPtr<UObject> >& GetCreatedSubObjects() const 
	{ 
		PRAGMA_DISABLE_DEPRECATION_WARNINGS
		return CreateSubObjects;
		PRAGMA_ENABLE_DEPRECATION_WARNINGS
	}

	TArray< FNetworkGUID >				QueuedMustBeMappedGuidsInLastBunch;	// Array of guids that will async load on client. This list is used for queued RPC's.
	TArray< class FOutBunch * >			QueuedExportBunches;				// Bunches that need to be appended to the export list on the next SendBunch call. This list is used for queued RPC's.


	EChannelCloseReason QueuedCloseReason;

	/**
	 * Default constructor
	 */
	ENGINE_API UActorChannel(const FObjectInitializer& ObjectInitializer = FObjectInitializer::Get());

	ENGINE_API ~UActorChannel();

public:

	// UChannel interface.

	ENGINE_API virtual void Init( UNetConnection* InConnection, int32 InChIndex, EChannelCreateFlags CreateFlags ) override;
	ENGINE_API virtual void SetClosingFlag() override;
	ENGINE_API virtual void ReceivedBunch( FInBunch& Bunch ) override;
	ENGINE_API virtual void Tick() override;
	ENGINE_API virtual bool CanStopTicking() const override;

	ENGINE_API void ProcessBunch( FInBunch & Bunch );
	ENGINE_API bool ProcessQueuedBunches();

	ENGINE_API virtual void ReceivedNak( int32 NakPacketId ) override;
	ENGINE_API virtual int64 Close(EChannelCloseReason Reason) override;
	ENGINE_API virtual FString Describe() override;

	/** Release any references this channel is holding to UObjects and object replicators and mark it as broken. */
	ENGINE_API void BreakAndReleaseReferences();

	ENGINE_API void ReleaseReferences(bool bKeepReplicators);

	/** Release any references this channel is holding to UObjects and object replicators and mark it as broken. */
	void BreakAndReleaseReferences();

	void ReleaseReferences(bool bKeepReplicators);

	/** UActorChannel interface and accessors. */
	AActor* GetActor() const { return Actor; }

	/** Replicate this channel's actor differences. Returns how many bits were replicated (does not include non-bunch packet overhead) */
	ENGINE_API int64 ReplicateActor();

	/** Tells if the actor is ready to be replicated since he is BeginPlay or inside BeginPlay */
	ENGINE_API bool IsActorReadyForReplication() const;

	/** Tells if the actor is ready to be replicated since he is BeginPlay or inside BeginPlay */
	bool IsActorReadyForReplication() const;

	/**
	 * Set this channel's actor to the given actor.
	 * It's expected that InActor is either null (releasing the channel's reference) or
	 * a valid actor that is not PendingKill or PendingKillPending.
	 */
	ENGINE_API void SetChannelActor(AActor* InActor, ESetChannelActorFlags Flags);

<<<<<<< HEAD
=======
	ENGINE_API virtual void NotifyActorChannelOpen(AActor* InActor, FInBunch& InBunch);

>>>>>>> 4af6daef
	/** Append any export bunches */
	ENGINE_API virtual void AppendExportBunches( TArray< FOutBunch* >& OutExportBunches ) override;

	/** Append any "must be mapped" guids to front of bunch. These are guids that the client will wait on before processing this bunch. */
	ENGINE_API virtual void AppendMustBeMappedGuids( FOutBunch* Bunch ) override;

	ENGINE_API virtual void Serialize(FArchive& Ar) override;

	static ENGINE_API void AddReferencedObjects(UObject* InThis, FReferenceCollector& Collector);

	/** Queue a function bunch for this channel to be sent on the next property update. */
	ENGINE_API void QueueRemoteFunctionBunch( UObject* CallTarget, UFunction* Func, FOutBunch &Bunch );

	/** If not queueing the RPC, prepare the channel for replicating the call.  */
	ENGINE_API void PrepareForRemoteFunction(UObject* TargetObj);
	
	/** Returns true if channel is ready to go dormant (e.g., all outstanding property updates have been ACK'd) */
	ENGINE_API virtual bool ReadyForDormancy(bool debug=false) override;
	
	/** Puts the channel in a state to start becoming dormant. It will not become dormant until ReadyForDormancy returns true in Tick */
	ENGINE_API virtual void StartBecomingDormant() override;

	/** Cleans up replicators and clears references to the actor class this channel was associated with.*/
	ENGINE_API void CleanupReplicators( const bool bKeepReplicators = false );

	/** Writes the header for a content block of properties / RPCs for the given object (either the actor a subobject of the actor) */
	ENGINE_API void WriteContentBlockHeader( UObject* Obj, FNetBitWriter &Bunch, const bool bHasRepLayout );

	/** Writes the header for a content block specifically for deleting sub-objects */
	UE_DEPRECATED(5.2, "This function will be made private in the future." )
<<<<<<< HEAD
	void WriteContentBlockForSubObjectDelete( FOutBunch & Bunch, FNetworkGUID & GuidToDelete);
=======
	ENGINE_API void WriteContentBlockForSubObjectDelete( FOutBunch & Bunch, FNetworkGUID & GuidToDelete);
>>>>>>> 4af6daef

	/** Writes header and payload of content block */
	ENGINE_API int32 WriteContentBlockPayload( UObject* Obj, FNetBitWriter &Bunch, const bool bHasRepLayout, FNetBitWriter& Payload );

	/** Reads the header of the content block and instantiates the subobject if necessary */
	ENGINE_API UObject* ReadContentBlockHeader( FInBunch& Bunch, bool& bObjectDeleted, bool& bOutHasRepLayout );

	/** Reads content block header and payload */
	ENGINE_API UObject* ReadContentBlockPayload( FInBunch &Bunch, FNetBitReader& OutPayload, bool& bOutHasRepLayout );

	/** Writes property/function header and data blob to network stream */
	ENGINE_API int32 WriteFieldHeaderAndPayload( FNetBitWriter& Bunch, const FClassNetCache* ClassCache, const FFieldNetCache* FieldCache, FNetFieldExportGroup* NetFieldExportGroup, FNetBitWriter& Payload, bool bIgnoreInternalAck=false );

	/** Reads property/function header and data blob from network stream */
	ENGINE_API bool ReadFieldHeaderAndPayload( UObject* Object, const FClassNetCache* ClassCache, FNetFieldExportGroup* NetFieldExportGroup, FNetBitReader& Bunch, const FFieldNetCache** OutField, FNetBitReader& OutPayload ) const;

	/** Finds the net field export group for a class net cache, if not found, creates one */
	ENGINE_API FNetFieldExportGroup* GetNetFieldExportGroupForClassNetCache( UClass* ObjectClass );
		
	/** Finds (or creates) the net field export group for a class net cache, if not found, creates one */
	ENGINE_API FNetFieldExportGroup* GetOrCreateNetFieldExportGroupForClassNetCache( const UObject* Object );

	/** Returns the replicator for the actor associated with this channel. Guaranteed to exist. */
	ENGINE_API FObjectReplicator & GetActorReplicationData();

	// --------------------------------
	// Subobject Replication state
	//
	//	Concepts: 
	//		ObjID  - this is an arbitrary identifier given to us by the game code.
	//		RepKey - this is an idenifier for the current replicated state. 
	//
	//	ObjID should be constant per object or "category". Its up to the game code. For example the game code could use 0 to determine if an entire array is dirty,
	//	then usen 1-N for each subobject in that list. Or it could have 5 arrays using 0-4, and then use 100*ArrayNum + idx for the items in the array.
	//
	//	RepKey should change as the subobject changes. Each time a subobject is marked dirty, its RepKey should change.
	//
	//	GameCode should call ::KeyNeedsToReplicate(ObjID, RepKey) to determine if it needs to replicate. For example:
	//
	//
	/*

	bool AMyActorClass::ReplicateSubobjects(UActorChannel *Channel, FOutBunch *Bunch, FReplicationFlags *RepFlags)
	{
		bool WroteSomething = false;

		if (Channel->KeyNeedsToReplicate(0, ReplicatedArrayKey) )	// Does the array need to replicate?
		{
			for (int32 idx = 0; idx < ReplicatedSubobjects.Num(); ++idx )
			{
				UMyActorSubobjClass *Obj = ReplicatedSubObjects[idx];
				if (Channel->KeyNeedsToReplicate(1 + idx, Obj->RepKey))
				{								
					WroteSomething |= Channel->ReplicateSubobject<UMyActorSubobjClass>(Obj, *Bunch, *RepFlags);
				}
			}
		}

		return WroteSomething;
	}

	void UMyActorSubobjClass::MarkDirtyForReplication()
	{
		this->RepKey++;
		MyOwningActor->ReplicatedArrayKey++;
	}

	*/
	//	
	// --------------------------------

    /** 
    * Sets the owner of the next replicated subobjects that will be passed to ReplicateSubObject.
    * The ActorComponent version will choose not to replicate the future subobjects if the component opted to use the registered list.
    */
<<<<<<< HEAD
	static void SetCurrentSubObjectOwner(AActor* SubObjectOwner);
	static void SetCurrentSubObjectOwner(UActorComponent* SubObjectOwner);

	/** Replicates given subobject on this actor channel */
	bool ReplicateSubobject(UObject* Obj, FOutBunch& Bunch, FReplicationFlags RepFlags);

	/** Replicates an ActorComponent subobject. Used to catch ActorChannels who are using the registration list while their Owner is not flagged to use it */
	bool ReplicateSubobject(UActorComponent* ActorChannel, FOutBunch& Bunch, FReplicationFlags RepFlags);
=======
	static ENGINE_API void SetCurrentSubObjectOwner(AActor* SubObjectOwner);
	static ENGINE_API void SetCurrentSubObjectOwner(UActorComponent* SubObjectOwner);

#if SUBOBJECT_TRANSITION_VALIDATION
	/** Only returns true when calling ReplicateSubobjects() while we are trying to detect bad usage of the legacy function. */
	static ENGINE_API bool CanIgnoreDeprecatedReplicateSubObjects();
#endif

	/** Replicates given subobject on this actor channel */
	ENGINE_API bool ReplicateSubobject(UObject* Obj, FOutBunch& Bunch, FReplicationFlags RepFlags);

	/** Replicates an ActorComponent subobject. Used to catch ActorChannels who are using the registration list while their Owner is not flagged to use it */
	ENGINE_API bool ReplicateSubobject(UActorComponent* ActorChannel, FOutBunch& Bunch, FReplicationFlags RepFlags);
>>>>>>> 4af6daef
	
	/** Custom implementation for ReplicateSubobject when RepFlags.bUseCustomSubobjectReplication is true */
	virtual bool ReplicateSubobjectCustom(UObject* Obj, FOutBunch& Bunch, const FReplicationFlags& RepFlags) { return true;  }

	/** utility template for replicating list of replicated subobjects */
	template<typename Type>
	UE_DEPRECATED(5.1, "This function will be deleted. Register your subobjects using AddReplicatedSubObject instead.")
	bool ReplicateSubobjectList(TArray<Type*> &ObjectList, FOutBunch &Bunch, const FReplicationFlags &RepFlags)
	{
		bool WroteSomething = false;
		for (auto It = ObjectList.CreateIterator(); It; ++It)
		{
			Type* Obj = *It;
			WroteSomething |= ReplicateSubobject(Obj, Bunch, RepFlags);
		}

		return WroteSomething;
	}

	void SetForcedSerializeFromRPC(bool bInFromRPC) { bIsForcedSerializeFromRPC = bInFromRPC; }

#if NET_ENABLE_SUBOBJECT_REPKEYS
	// Static size for SubobjectRepKeyMap. Allows us to resuse arrays and avoid dyanmic memory allocations
	static const int32 SubobjectRepKeyBufferSize = 64;

	struct FPacketRepKeyInfo
	{
		FPacketRepKeyInfo() : PacketID(INDEX_NONE) { }

		int32			PacketID;
		TArray<int32>	ObjKeys;
	};

	// Maps ObjID to the current RepKey
	TMap<int32, int32>		SubobjectRepKeyMap;
	
	// Maps packetId to keys in Subobject
	TMap<int32, FPacketRepKeyInfo >		SubobjectNakMap;

	// Keys pending in this bunch
	TArray<int32> PendingObjKeys;
	
	// Returns true if the given ObjID is not up to date with RepKey
	// this implicitly 'writes' the RepKey to the current out bunch.
<<<<<<< HEAD
	bool KeyNeedsToReplicate(int32 ObjID, int32 RepKey);
=======
	ENGINE_API bool KeyNeedsToReplicate(int32 ObjID, int32 RepKey);
>>>>>>> 4af6daef
#endif // NET_ENABLE_SUBOBJECT_REPKEYS
	
	// --------------------------------

	ENGINE_API virtual void AddedToChannelPool() override;

protected:
<<<<<<< HEAD

	/** Attempts to find a valid, non-dormant replicator for the given object. */
	TSharedRef<FObjectReplicator>* FindReplicator(UObject* Obj);

	/**
	* Attempts to find a valid, non-dormant replicator for the given object.
	*
	* @param Obj				The object whose replicator to find.
	* @param bOutFoundInvalid	Indicates we found a replicator, but it was invalid.
	*
	* @return A replicator, if one was found.
	*/
	UE_DEPRECATED(5.2, "This function has been deprecated in favor of the one with a single parameter")
	TSharedRef<FObjectReplicator>* FindReplicator(UObject* Obj, bool* bOutFoundInvalid);

	/** 
	* Creates a new object replicator or reuses a replicator if it was stored for dormancy in the Connection.
	*/
	 TSharedRef<FObjectReplicator>& CreateReplicator(UObject* Obj);

	/**
	 * Creates a new object replicator.
	 *
	 * This will replace any existing entries in the ReplicatorMap, so this should
	 * always be preceeded by a call to FindReplicator.
	 *
	 * @param Obj						The object to create a replicator for.
	 * @param bCheckDormantReplicators	When true, we will search the DormantReplicator map before actually
	 * 									creating a new replicator. Even in this case, we will treat the
	 * 									replicator as newly created.
	 *
	 * @return The newly created replicator.
	 */
	UE_DEPRECATED(5.2, "This function has been deprecated in favor of the one with a single parameter")
	TSharedRef<FObjectReplicator>& CreateReplicator(UObject* Obj, bool bCheckDormantReplicators);

	/**
	 * Convenience method for finding a replicator, and creating one if necessary, all at once.
	 *
	 * @param Obj			The object to find / create a replicator for.
	 * @param bOutCreated	Whether or not the replicator was found or created.
	 *
	 * @return The found or created replicator.
	 */
	TSharedRef<FObjectReplicator>& FindOrCreateReplicator(UObject* Obj, bool* bOutCreated=nullptr);
=======
>>>>>>> 4af6daef

	/** Attempts to find a valid, non-dormant replicator for the given object. */
	ENGINE_API TSharedRef<FObjectReplicator>* FindReplicator(UObject* Obj);

	/**
	* Attempts to find a valid, non-dormant replicator for the given object.
	*
	* @param Obj				The object whose replicator to find.
	* @param bOutFoundInvalid	Indicates we found a replicator, but it was invalid.
	*
	* @return A replicator, if one was found.
	*/
	UE_DEPRECATED(5.2, "This function has been deprecated in favor of the one with a single parameter")
	ENGINE_API TSharedRef<FObjectReplicator>* FindReplicator(UObject* Obj, bool* bOutFoundInvalid);

	/** 
	* Creates a new object replicator or reuses a replicator if it was stored for dormancy in the Connection.
	*/
	 ENGINE_API TSharedRef<FObjectReplicator>& CreateReplicator(UObject* Obj);

	/**
	 * Creates a new object replicator.
	 *
	 * This will replace any existing entries in the ReplicatorMap, so this should
	 * always be preceeded by a call to FindReplicator.
	 *
	 * @param Obj						The object to create a replicator for.
	 * @param bCheckDormantReplicators	When true, we will search the DormantReplicator map before actually
	 * 									creating a new replicator. Even in this case, we will treat the
	 * 									replicator as newly created.
	 *
	 * @return The newly created replicator.
	 */
	UE_DEPRECATED(5.2, "This function has been deprecated in favor of the one with a single parameter")
	ENGINE_API TSharedRef<FObjectReplicator>& CreateReplicator(UObject* Obj, bool bCheckDormantReplicators);

	/**
	 * Convenience method for finding a replicator, and creating one if necessary, all at once.
	 *
	 * @param Obj			The object to find / create a replicator for.
	 * @param bOutCreated	Whether or not the replicator was found or created.
	 *
	 * @return The found or created replicator.
	 */
	ENGINE_API TSharedRef<FObjectReplicator>& FindOrCreateReplicator(UObject* Obj, bool* bOutCreated=nullptr);

	ENGINE_API bool ObjectHasReplicator(const TWeakObjectPtr<UObject>& Obj) const;	// returns whether we have already created a replicator for this object or not

	/** Unmap all references to this object, so that if later we receive this object again, we can remap the original references */
	ENGINE_API void MoveMappedObjectToUnmapped(const UObject* Object);

	ENGINE_API void DestroyActorAndComponents();

	ENGINE_API virtual bool CleanUp( const bool bForDestroy, EChannelCloseReason CloseReason ) override;

	/** Closes the actor channel but with a 'dormant' flag set so it can be reopened */
	ENGINE_API virtual void BecomeDormant() override;

	/** Handle the replication of subobjects for this actor. Returns true if data was written into the Bunch. */
	ENGINE_API bool DoSubObjectReplication(FOutBunch& Bunch, FReplicationFlags& OutRepFlags);

	enum class ESubObjectDeleteFlag : uint8
	{
		Destroyed, // Delete operation that occurs when we detect that the original object on the authority became invalid.
		TearOff,      // The client's actor channel will remove references to this subobject
		ForceDelete,  // The subobject needs to be deleted on the client even if the original on the authority was not.
	};

	/** Writes the header for a content block specifically for deleting sub-objects */
	ENGINE_API void WriteContentBlockForSubObjectDelete(FOutBunch& Bunch, FNetworkGUID& GuidToDelete, ESubObjectDeleteFlag DeleteFlag);

	ENGINE_API const TCHAR* ToString(UActorChannel::ESubObjectDeleteFlag DeleteFlag);

private:

	/** Replicate Subobjects using the actor's registered list and its replicated actor component list */
	ENGINE_API bool ReplicateRegisteredSubObjects(FOutBunch& Bunch, FReplicationFlags RepFlags);

    /** Write the replicated bits into the bunch data */
	ENGINE_API bool WriteSubObjectInBunch(UObject* Obj, FOutBunch& Bunch, FReplicationFlags RepFlags);

	/** Find the replicated subobjects of the component and write them into the bunch */
	ENGINE_API bool WriteComponentSubObjects(UActorComponent* Component, FOutBunch& Bunch, FReplicationFlags RepFlags, const TStaticBitArray<COND_Max>& ConditionMap);

	/** Replicate a list of subobjects */
	ENGINE_API bool WriteSubObjects(UObject* SubObjectOwner, const UE::Net::FSubObjectRegistry& SubObjectList, FOutBunch& Bunch, FReplicationFlags RepFlags, const TStaticBitArray<COND_Max>& ConditionMap);

	ENGINE_API bool CanSubObjectReplicateToClient(ELifetimeCondition NetCondition, FObjectKey SubObjectKey, const TStaticBitArray<COND_Max>& ConditionMap) const;

	ENGINE_API bool ValidateReplicatedSubObjects();

	ENGINE_API void TestLegacyReplicateSubObjects(UActorComponent* ReplicatedComponent, FOutBunch& Bunch, FReplicationFlags RepFlags);
	ENGINE_API void TestLegacyReplicateSubObjects(FOutBunch& Bunch, FReplicationFlags RepFlags);

	ENGINE_API bool UpdateDeletedSubObjects(FOutBunch& Bunch);

	inline TArray< TObjectPtr<UObject> >& GetCreatedSubObjects()
	{
		PRAGMA_DISABLE_DEPRECATION_WARNINGS
		return CreateSubObjects;
		PRAGMA_ENABLE_DEPRECATION_WARNINGS
	}

	/** Handle the replication of subobjects for this actor. Returns true if data was written into the Bunch. */
	bool DoSubObjectReplication(FOutBunch& Bunch, FReplicationFlags& OutRepFlags);

	enum class ESubObjectDeleteFlag : uint8
	{
		Destroyed, // Delete operation that occurs when we detect that the original object on the authority became invalid.
		TearOff,      // The client's actor channel will remove references to this subobject
		ForceDelete,  // The subobject needs to be deleted on the client even if the original on the authority was not.
	};

	/** Writes the header for a content block specifically for deleting sub-objects */
	void WriteContentBlockForSubObjectDelete(FOutBunch& Bunch, FNetworkGUID& GuidToDelete, ESubObjectDeleteFlag DeleteFlag);

	const TCHAR* ToString(UActorChannel::ESubObjectDeleteFlag DeleteFlag);

private:

	/** Replicate Subobjects using the actor's registered list and its replicated actor component list */
	bool ReplicateRegisteredSubObjects(FOutBunch& Bunch, FReplicationFlags RepFlags);

    /** Write the replicated bits into the bunch data */
	bool WriteSubObjectInBunch(UObject* Obj, FOutBunch& Bunch, FReplicationFlags RepFlags);

	/** Find the replicated subobjects of the component and write them into the bunch */
	bool WriteComponentSubObjects(UActorComponent* Component, FOutBunch& Bunch, FReplicationFlags RepFlags, const TStaticBitArray<COND_Max>& ConditionMap);

	/** Replicate a list of subobjects */
	bool WriteSubObjects(UObject* SubObjectOwner, const UE::Net::FSubObjectRegistry& SubObjectList, FOutBunch& Bunch, FReplicationFlags RepFlags, const TStaticBitArray<COND_Max>& ConditionMap);

	bool CanSubObjectReplicateToClient(ELifetimeCondition NetCondition, FObjectKey SubObjectKey, const TStaticBitArray<COND_Max>& ConditionMap) const;

	bool ValidateReplicatedSubObjects();

	void TestLegacyReplicateSubObjects(UActorComponent* ReplicatedComponent, FOutBunch& Bunch, FReplicationFlags RepFlags);
	void TestLegacyReplicateSubObjects(FOutBunch& Bunch, FReplicationFlags RepFlags);

	bool UpdateDeletedSubObjects(FOutBunch& Bunch);

	inline TArray< TObjectPtr<UObject> >& GetCreatedSubObjects()
	{
		PRAGMA_DISABLE_DEPRECATION_WARNINGS
		return CreateSubObjects;
		PRAGMA_ENABLE_DEPRECATION_WARNINGS
	}

private:

	// TODO: It would be nice to merge the tracking of these with PendingGuidResolves, to not duplicate memory,
	// especially since both of these sets should be empty most of the time for most channels.
	TSet<TSharedRef<struct FQueuedBunchObjectReference>> QueuedBunchObjectReferences;

	static ENGINE_API const FString ClassNetCacheSuffix;
};<|MERGE_RESOLUTION|>--- conflicted
+++ resolved
@@ -15,14 +15,11 @@
 #define NET_ENABLE_SUBOBJECT_REPKEYS 1
 #endif // NET_ENABLE_SUBOBJECT_REPKEYS
 
-<<<<<<< HEAD
-=======
 // Enable the code allowing to validate replicate subobjects when converting from the legacy method to the explicit registration list
 #ifndef SUBOBJECT_TRANSITION_VALIDATION
 	#define SUBOBJECT_TRANSITION_VALIDATION !(UE_BUILD_SHIPPING || UE_BUILD_TEST)
 #endif
 
->>>>>>> 4af6daef
 class UActorComponent;
 class AActor;
 class FInBunch;
@@ -182,11 +179,6 @@
 
 	ENGINE_API void ReleaseReferences(bool bKeepReplicators);
 
-	/** Release any references this channel is holding to UObjects and object replicators and mark it as broken. */
-	void BreakAndReleaseReferences();
-
-	void ReleaseReferences(bool bKeepReplicators);
-
 	/** UActorChannel interface and accessors. */
 	AActor* GetActor() const { return Actor; }
 
@@ -195,9 +187,6 @@
 
 	/** Tells if the actor is ready to be replicated since he is BeginPlay or inside BeginPlay */
 	ENGINE_API bool IsActorReadyForReplication() const;
-
-	/** Tells if the actor is ready to be replicated since he is BeginPlay or inside BeginPlay */
-	bool IsActorReadyForReplication() const;
 
 	/**
 	 * Set this channel's actor to the given actor.
@@ -206,11 +195,8 @@
 	 */
 	ENGINE_API void SetChannelActor(AActor* InActor, ESetChannelActorFlags Flags);
 
-<<<<<<< HEAD
-=======
 	ENGINE_API virtual void NotifyActorChannelOpen(AActor* InActor, FInBunch& InBunch);
 
->>>>>>> 4af6daef
 	/** Append any export bunches */
 	ENGINE_API virtual void AppendExportBunches( TArray< FOutBunch* >& OutExportBunches ) override;
 
@@ -241,11 +227,7 @@
 
 	/** Writes the header for a content block specifically for deleting sub-objects */
 	UE_DEPRECATED(5.2, "This function will be made private in the future." )
-<<<<<<< HEAD
-	void WriteContentBlockForSubObjectDelete( FOutBunch & Bunch, FNetworkGUID & GuidToDelete);
-=======
 	ENGINE_API void WriteContentBlockForSubObjectDelete( FOutBunch & Bunch, FNetworkGUID & GuidToDelete);
->>>>>>> 4af6daef
 
 	/** Writes header and payload of content block */
 	ENGINE_API int32 WriteContentBlockPayload( UObject* Obj, FNetBitWriter &Bunch, const bool bHasRepLayout, FNetBitWriter& Payload );
@@ -321,16 +303,6 @@
     * Sets the owner of the next replicated subobjects that will be passed to ReplicateSubObject.
     * The ActorComponent version will choose not to replicate the future subobjects if the component opted to use the registered list.
     */
-<<<<<<< HEAD
-	static void SetCurrentSubObjectOwner(AActor* SubObjectOwner);
-	static void SetCurrentSubObjectOwner(UActorComponent* SubObjectOwner);
-
-	/** Replicates given subobject on this actor channel */
-	bool ReplicateSubobject(UObject* Obj, FOutBunch& Bunch, FReplicationFlags RepFlags);
-
-	/** Replicates an ActorComponent subobject. Used to catch ActorChannels who are using the registration list while their Owner is not flagged to use it */
-	bool ReplicateSubobject(UActorComponent* ActorChannel, FOutBunch& Bunch, FReplicationFlags RepFlags);
-=======
 	static ENGINE_API void SetCurrentSubObjectOwner(AActor* SubObjectOwner);
 	static ENGINE_API void SetCurrentSubObjectOwner(UActorComponent* SubObjectOwner);
 
@@ -344,7 +316,6 @@
 
 	/** Replicates an ActorComponent subobject. Used to catch ActorChannels who are using the registration list while their Owner is not flagged to use it */
 	ENGINE_API bool ReplicateSubobject(UActorComponent* ActorChannel, FOutBunch& Bunch, FReplicationFlags RepFlags);
->>>>>>> 4af6daef
 	
 	/** Custom implementation for ReplicateSubobject when RepFlags.bUseCustomSubobjectReplication is true */
 	virtual bool ReplicateSubobjectCustom(UObject* Obj, FOutBunch& Bunch, const FReplicationFlags& RepFlags) { return true;  }
@@ -389,11 +360,7 @@
 	
 	// Returns true if the given ObjID is not up to date with RepKey
 	// this implicitly 'writes' the RepKey to the current out bunch.
-<<<<<<< HEAD
-	bool KeyNeedsToReplicate(int32 ObjID, int32 RepKey);
-=======
 	ENGINE_API bool KeyNeedsToReplicate(int32 ObjID, int32 RepKey);
->>>>>>> 4af6daef
 #endif // NET_ENABLE_SUBOBJECT_REPKEYS
 	
 	// --------------------------------
@@ -401,10 +368,9 @@
 	ENGINE_API virtual void AddedToChannelPool() override;
 
 protected:
-<<<<<<< HEAD
 
 	/** Attempts to find a valid, non-dormant replicator for the given object. */
-	TSharedRef<FObjectReplicator>* FindReplicator(UObject* Obj);
+	ENGINE_API TSharedRef<FObjectReplicator>* FindReplicator(UObject* Obj);
 
 	/**
 	* Attempts to find a valid, non-dormant replicator for the given object.
@@ -415,12 +381,12 @@
 	* @return A replicator, if one was found.
 	*/
 	UE_DEPRECATED(5.2, "This function has been deprecated in favor of the one with a single parameter")
-	TSharedRef<FObjectReplicator>* FindReplicator(UObject* Obj, bool* bOutFoundInvalid);
+	ENGINE_API TSharedRef<FObjectReplicator>* FindReplicator(UObject* Obj, bool* bOutFoundInvalid);
 
 	/** 
 	* Creates a new object replicator or reuses a replicator if it was stored for dormancy in the Connection.
 	*/
-	 TSharedRef<FObjectReplicator>& CreateReplicator(UObject* Obj);
+	 ENGINE_API TSharedRef<FObjectReplicator>& CreateReplicator(UObject* Obj);
 
 	/**
 	 * Creates a new object replicator.
@@ -436,7 +402,7 @@
 	 * @return The newly created replicator.
 	 */
 	UE_DEPRECATED(5.2, "This function has been deprecated in favor of the one with a single parameter")
-	TSharedRef<FObjectReplicator>& CreateReplicator(UObject* Obj, bool bCheckDormantReplicators);
+	ENGINE_API TSharedRef<FObjectReplicator>& CreateReplicator(UObject* Obj, bool bCheckDormantReplicators);
 
 	/**
 	 * Convenience method for finding a replicator, and creating one if necessary, all at once.
@@ -446,53 +412,6 @@
 	 *
 	 * @return The found or created replicator.
 	 */
-	TSharedRef<FObjectReplicator>& FindOrCreateReplicator(UObject* Obj, bool* bOutCreated=nullptr);
-=======
->>>>>>> 4af6daef
-
-	/** Attempts to find a valid, non-dormant replicator for the given object. */
-	ENGINE_API TSharedRef<FObjectReplicator>* FindReplicator(UObject* Obj);
-
-	/**
-	* Attempts to find a valid, non-dormant replicator for the given object.
-	*
-	* @param Obj				The object whose replicator to find.
-	* @param bOutFoundInvalid	Indicates we found a replicator, but it was invalid.
-	*
-	* @return A replicator, if one was found.
-	*/
-	UE_DEPRECATED(5.2, "This function has been deprecated in favor of the one with a single parameter")
-	ENGINE_API TSharedRef<FObjectReplicator>* FindReplicator(UObject* Obj, bool* bOutFoundInvalid);
-
-	/** 
-	* Creates a new object replicator or reuses a replicator if it was stored for dormancy in the Connection.
-	*/
-	 ENGINE_API TSharedRef<FObjectReplicator>& CreateReplicator(UObject* Obj);
-
-	/**
-	 * Creates a new object replicator.
-	 *
-	 * This will replace any existing entries in the ReplicatorMap, so this should
-	 * always be preceeded by a call to FindReplicator.
-	 *
-	 * @param Obj						The object to create a replicator for.
-	 * @param bCheckDormantReplicators	When true, we will search the DormantReplicator map before actually
-	 * 									creating a new replicator. Even in this case, we will treat the
-	 * 									replicator as newly created.
-	 *
-	 * @return The newly created replicator.
-	 */
-	UE_DEPRECATED(5.2, "This function has been deprecated in favor of the one with a single parameter")
-	ENGINE_API TSharedRef<FObjectReplicator>& CreateReplicator(UObject* Obj, bool bCheckDormantReplicators);
-
-	/**
-	 * Convenience method for finding a replicator, and creating one if necessary, all at once.
-	 *
-	 * @param Obj			The object to find / create a replicator for.
-	 * @param bOutCreated	Whether or not the replicator was found or created.
-	 *
-	 * @return The found or created replicator.
-	 */
 	ENGINE_API TSharedRef<FObjectReplicator>& FindOrCreateReplicator(UObject* Obj, bool* bOutCreated=nullptr);
 
 	ENGINE_API bool ObjectHasReplicator(const TWeakObjectPtr<UObject>& Obj) const;	// returns whether we have already created a replicator for this object or not
@@ -552,51 +471,6 @@
 		PRAGMA_ENABLE_DEPRECATION_WARNINGS
 	}
 
-	/** Handle the replication of subobjects for this actor. Returns true if data was written into the Bunch. */
-	bool DoSubObjectReplication(FOutBunch& Bunch, FReplicationFlags& OutRepFlags);
-
-	enum class ESubObjectDeleteFlag : uint8
-	{
-		Destroyed, // Delete operation that occurs when we detect that the original object on the authority became invalid.
-		TearOff,      // The client's actor channel will remove references to this subobject
-		ForceDelete,  // The subobject needs to be deleted on the client even if the original on the authority was not.
-	};
-
-	/** Writes the header for a content block specifically for deleting sub-objects */
-	void WriteContentBlockForSubObjectDelete(FOutBunch& Bunch, FNetworkGUID& GuidToDelete, ESubObjectDeleteFlag DeleteFlag);
-
-	const TCHAR* ToString(UActorChannel::ESubObjectDeleteFlag DeleteFlag);
-
-private:
-
-	/** Replicate Subobjects using the actor's registered list and its replicated actor component list */
-	bool ReplicateRegisteredSubObjects(FOutBunch& Bunch, FReplicationFlags RepFlags);
-
-    /** Write the replicated bits into the bunch data */
-	bool WriteSubObjectInBunch(UObject* Obj, FOutBunch& Bunch, FReplicationFlags RepFlags);
-
-	/** Find the replicated subobjects of the component and write them into the bunch */
-	bool WriteComponentSubObjects(UActorComponent* Component, FOutBunch& Bunch, FReplicationFlags RepFlags, const TStaticBitArray<COND_Max>& ConditionMap);
-
-	/** Replicate a list of subobjects */
-	bool WriteSubObjects(UObject* SubObjectOwner, const UE::Net::FSubObjectRegistry& SubObjectList, FOutBunch& Bunch, FReplicationFlags RepFlags, const TStaticBitArray<COND_Max>& ConditionMap);
-
-	bool CanSubObjectReplicateToClient(ELifetimeCondition NetCondition, FObjectKey SubObjectKey, const TStaticBitArray<COND_Max>& ConditionMap) const;
-
-	bool ValidateReplicatedSubObjects();
-
-	void TestLegacyReplicateSubObjects(UActorComponent* ReplicatedComponent, FOutBunch& Bunch, FReplicationFlags RepFlags);
-	void TestLegacyReplicateSubObjects(FOutBunch& Bunch, FReplicationFlags RepFlags);
-
-	bool UpdateDeletedSubObjects(FOutBunch& Bunch);
-
-	inline TArray< TObjectPtr<UObject> >& GetCreatedSubObjects()
-	{
-		PRAGMA_DISABLE_DEPRECATION_WARNINGS
-		return CreateSubObjects;
-		PRAGMA_ENABLE_DEPRECATION_WARNINGS
-	}
-
 private:
 
 	// TODO: It would be nice to merge the tracking of these with PendingGuidResolves, to not duplicate memory,
