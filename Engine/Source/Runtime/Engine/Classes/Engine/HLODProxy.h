// Copyright Epic Games, Inc. All Rights Reserved.

#pragma once

#include "CoreMinimal.h"
#include "HLOD/HLODProxyDesc.h"
#include "HLOD/HLODProxyMesh.h"
#include "HLODProxy.generated.h"

class ALODActor;
class UMaterialInterface;
class UPrimitiveComponent;
class UStaticMesh;
class UStaticMeshComponent;
class UTexture;

/** This asset acts as a proxy to a static mesh for ALODActors to display */
UCLASS(MinimalAPI)
class UHLODProxy : public UObject
{
	GENERATED_BODY()

public:
#if WITH_EDITOR
	/** Setup the map - only called at initial construction */
	ENGINE_API void SetMap(const UWorld* InMap);

    /** Get the owner map for this HLOD proxy */
	ENGINE_API TSoftObjectPtr<UWorld> GetMap() const;

	/** Register an HLODProxyDesc, building it from an existing LODActor */
	ENGINE_API UHLODProxyDesc* AddLODActor(ALODActor* InLODActor);

	/** Adds a static mesh and the key used to generate it */
	ENGINE_API void AddMesh(ALODActor* InLODActor, UStaticMesh* InStaticMesh, const FName& InKey);

	/** Clean out invalid proxy mesh entries */
	ENGINE_API void Clean();

	/** Spawn LODActors from the HLODProxyDescs found in this proxy. */
 	ENGINE_API void SpawnLODActors(ULevel* InLevel);

	/** Update the HLODDesc stored in this proxy using existing LODActors from the level */
	ENGINE_API void UpdateHLODDescs(const ULevel* InLevel);

	/** Helper for recursive traversing LODActors to retrieve a semi deterministic first AActor for resulting asset naming */
	static ENGINE_API const AActor* FindFirstActor(const ALODActor* LODActor);

	/** Extract components that we would use for LOD generation. Used to generate keys for LOD actors. */
	static ENGINE_API void ExtractComponents(const ALODActor* LODActor, TArray<UPrimitiveComponent*>& InOutComponents);

	/** Build a unique key for the LOD actor, used to determine if the actor needs rebuilding */
	static ENGINE_API FName GenerateKeyForActor(const ALODActor* LODActor, bool bMustUndoLevelTransform = true);

<<<<<<< HEAD
	static uint32 GetCRC(const FTransform& InTransform, uint32 InCRC = 0);
	static uint32 GetCRC(UMaterialInterface* InMaterialInterface, uint32 InCRC = 0);
	static uint32 GetCRC(UTexture* InTexture, uint32 InCRC = 0);
	static uint32 GetCRC(UStaticMesh* InStaticMesh, uint32 InCRC = 0, bool bInConsiderPhysicData = false);
	static uint32 GetCRC(UStaticMeshComponent* InComponent, uint32 InCRC = 0, const FTransform& TransformComponents = FTransform::Identity);
=======
	static ENGINE_API uint32 GetCRC(const FTransform& InTransform, uint32 InCRC = 0);
	static ENGINE_API uint32 GetCRC(UMaterialInterface* InMaterialInterface, uint32 InCRC = 0);
	static ENGINE_API uint32 GetCRC(UTexture* InTexture, uint32 InCRC = 0);
	static ENGINE_API uint32 GetCRC(UStaticMesh* InStaticMesh, uint32 InCRC = 0, bool bInConsiderPhysicData = false);
	static ENGINE_API uint32 GetCRC(UStaticMeshComponent* InComponent, uint32 InCRC = 0, const FTransform& TransformComponents = FTransform::Identity);
>>>>>>> 4af6daef

	ENGINE_API virtual void PostLoad() override;
	PRAGMA_DISABLE_DEPRECATION_WARNINGS // Suppress compiler warning on override of deprecated function
	UE_DEPRECATED(5.0, "Use version that takes FObjectPreSaveContext instead.")
	ENGINE_API virtual void PreSave(const class ITargetPlatform* TargetPlatform) override;
	ENGINE_API PRAGMA_ENABLE_DEPRECATION_WARNINGS
	virtual void PreSave(FObjectPreSaveContext ObjectSaveContext) override;

	/** Returns true if proxy doesn't contain any mesh entry. */
	ENGINE_API bool IsEmpty() const;

	/** Destroy all assets & delete this HLOD proxy package. */
	ENGINE_API void DeletePackage();

	/** Specify the transform to apply to the source meshes when building HLODs. */
	ENGINE_API bool SetHLODBakingTransform(const FTransform& InTransform);
#endif

	/**
	 * Recursively retrieves StaticMeshComponents from a LODActor and its child LODActors
	 *
	 * @param Actor - LODActor instance
	 * @param InOutComponents - Will hold the StaticMeshComponents
	 */
	static ENGINE_API void ExtractStaticMeshComponentsFromLODActor(const ALODActor* LODActor, TArray<UStaticMeshComponent*>& InOutComponents);

#if !(UE_BUILD_SHIPPING || UE_BUILD_TEST) || WITH_EDITOR
	/** Check if we contain data for the specified actor */
	ENGINE_API bool ContainsDataForActor(const ALODActor* InLODActor) const;
#endif

private:
#if WITH_EDITOR
	// Remove all assets associated with the given proxy mesh
	void RemoveAssets(const FHLODProxyMesh& ProxyMesh);

	// Clear object flags to ensure it can be properly GC'd and removed from its package.
	void DestroyObject(UObject* Obj);
#endif

#if WITH_EDITORONLY_DATA
	/** Keep hold of the level in the editor to allow for package cleaning etc. */
	UPROPERTY(VisibleAnywhere, Category = "Proxy Mesh")
	TSoftObjectPtr<UWorld> OwningMap;
#endif

	/** All the mesh proxies we contain */
	UPROPERTY(VisibleAnywhere, Category = "Proxy Mesh")
	TArray<FHLODProxyMesh> ProxyMeshes;

	UPROPERTY(VisibleAnywhere, Category = "Proxy Mesh")
	TMap<TObjectPtr<UHLODProxyDesc>, FHLODProxyMesh> HLODActors;
};<|MERGE_RESOLUTION|>--- conflicted
+++ resolved
@@ -52,19 +52,11 @@
 	/** Build a unique key for the LOD actor, used to determine if the actor needs rebuilding */
 	static ENGINE_API FName GenerateKeyForActor(const ALODActor* LODActor, bool bMustUndoLevelTransform = true);
 
-<<<<<<< HEAD
-	static uint32 GetCRC(const FTransform& InTransform, uint32 InCRC = 0);
-	static uint32 GetCRC(UMaterialInterface* InMaterialInterface, uint32 InCRC = 0);
-	static uint32 GetCRC(UTexture* InTexture, uint32 InCRC = 0);
-	static uint32 GetCRC(UStaticMesh* InStaticMesh, uint32 InCRC = 0, bool bInConsiderPhysicData = false);
-	static uint32 GetCRC(UStaticMeshComponent* InComponent, uint32 InCRC = 0, const FTransform& TransformComponents = FTransform::Identity);
-=======
 	static ENGINE_API uint32 GetCRC(const FTransform& InTransform, uint32 InCRC = 0);
 	static ENGINE_API uint32 GetCRC(UMaterialInterface* InMaterialInterface, uint32 InCRC = 0);
 	static ENGINE_API uint32 GetCRC(UTexture* InTexture, uint32 InCRC = 0);
 	static ENGINE_API uint32 GetCRC(UStaticMesh* InStaticMesh, uint32 InCRC = 0, bool bInConsiderPhysicData = false);
 	static ENGINE_API uint32 GetCRC(UStaticMeshComponent* InComponent, uint32 InCRC = 0, const FTransform& TransformComponents = FTransform::Identity);
->>>>>>> 4af6daef
 
 	ENGINE_API virtual void PostLoad() override;
 	PRAGMA_DISABLE_DEPRECATION_WARNINGS // Suppress compiler warning on override of deprecated function
