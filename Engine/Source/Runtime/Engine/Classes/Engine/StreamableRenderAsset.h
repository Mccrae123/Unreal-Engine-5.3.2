--- conflicted
+++ resolved
@@ -11,24 +11,18 @@
 #include "Templates/RefCounting.h"
 #include "RenderAssetUpdate.h"
 #include "Streaming/StreamableRenderResourceState.h"
-<<<<<<< HEAD
-=======
 #include "PerQualityLevelProperties.h"
->>>>>>> 6bbb88c8
 #include "StreamableRenderAsset.generated.h"
 
 #define STREAMABLERENDERASSET_NODEFAULT(FuncName) LowLevelFatalError(TEXT("UStreamableRenderAsset::%s has no default implementation"), TEXT(#FuncName))
  // Allows yield to lower priority threads
 #define RENDER_ASSET_STREAMING_SLEEP_DT (0.010f)
 
-<<<<<<< HEAD
-=======
 namespace Nanite
 {
 	class FCoarseMeshStreamingManager;
 }
 
->>>>>>> 6bbb88c8
 enum class EStreamableRenderAssetType : uint8
 {
 	None,
@@ -36,10 +30,7 @@
 	StaticMesh,
 	SkeletalMesh,
 	LandscapeMeshMobile,
-<<<<<<< HEAD
-=======
 	NaniteCoarseMesh,
->>>>>>> 6bbb88c8
 };
 
 UCLASS(Abstract, MinimalAPI)
@@ -48,13 +39,10 @@
 	GENERATED_UCLASS_BODY()
 
 public:
-<<<<<<< HEAD
-=======
 
 	/** Destructor */
 	ENGINE_API virtual ~UStreamableRenderAsset() {};
 
->>>>>>> 6bbb88c8
 	/** Get an integer representation of the LOD group */
 	virtual int32 GetLODGroupForStreaming() const
 	{
@@ -190,7 +178,6 @@
 
 	/** Whether the current asset render resource is streamable from a gamethread timeline.*/
 	FORCEINLINE bool RenderResourceSupportsStreaming() const { return CachedSRRState.bSupportsStreaming && CachedSRRState.MaxNumLODs > CachedSRRState.NumNonStreamingLODs; }
-<<<<<<< HEAD
 
 	/** Whether the current asset render resource is streamable from a gamethread timeline.*/
 	FORCEINLINE bool IsStreamable() const { return StreamingIndex != INDEX_NONE; }
@@ -217,33 +204,6 @@
 
 	ENGINE_API virtual void BeginDestroy() override;
 	ENGINE_API virtual bool IsReadyForFinishDestroy() override;
-=======
-
-	/** Whether the current asset render resource is streamable from a gamethread timeline.*/
-	FORCEINLINE bool IsStreamable() const { return StreamingIndex != INDEX_NONE; }
-
-	/** Links texture to the texture streaming manager. */
-	ENGINE_API void LinkStreaming();
-	/** Unlinks texture from the texture streaming manager. */
-	ENGINE_API void UnlinkStreaming();
-
-	/** Whether all miplevels of this texture have been fully streamed in, LOD settings permitting. Note that if optional mips are not mounted it will always return false. */
-	ENGINE_API bool IsFullyStreamedIn();
-
-	FORCEINLINE int32 GetStreamingIndex() const { return StreamingIndex; }
-
-	/** Wait for any pending operation (like InitResource and Streaming) to complete. */
-	ENGINE_API void WaitForPendingInitOrStreaming(bool bWaitForLODTransition = false, bool bSendCompletionEvents = false);
-
-	/** Wait for any pending operation and make sure that the asset streamer has performed requested ops on this asset. */
-	ENGINE_API void WaitForStreaming(bool bWaitForLODTransition = false, bool bSendCompletionEvents = false);
-
-	void TickStreaming(bool bSendCompletionEvents = false, TArray<UStreamableRenderAsset*>* DeferredTickCBAssets = nullptr);
-
-	virtual EStreamableRenderAssetType GetRenderAssetType() const { return EStreamableRenderAssetType::None; }
-
-	ENGINE_API virtual void BeginDestroy() override;
-	ENGINE_API virtual bool IsReadyForFinishDestroy() override;
 
 	const FPerQualityLevelInt& GetNoRefStreamingLODBias() const
 	{
@@ -254,7 +214,6 @@
 	{
 		NoRefStreamingLODBias = MoveTemp(NewValue);
 	}
->>>>>>> 6bbb88c8
 
 	ENGINE_API int32 GetCurrentNoRefStreamingLODBias() const;
 
