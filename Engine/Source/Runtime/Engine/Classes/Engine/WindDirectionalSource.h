--- conflicted
+++ resolved
@@ -7,23 +7,14 @@
 #include "WindDirectionalSource.generated.h"
 
 /** Actor that provides a directional wind source. Only affects SpeedTree assets. */
-<<<<<<< HEAD
-UCLASS(ClassGroup=Wind, showcategories=(Rendering, Transformation, DataLayers))
-class ENGINE_API AWindDirectionalSource : public AInfo
-=======
 UCLASS(ClassGroup=Wind, showcategories=(Rendering, Transformation, DataLayers), MinimalAPI)
 class AWindDirectionalSource : public AInfo
->>>>>>> 4af6daef
 {
 	GENERATED_UCLASS_BODY()
 
 private:
 #if WITH_EDITOR
-<<<<<<< HEAD
-	virtual bool ActorTypeSupportsDataLayer() const override { return true; }
-=======
 	virtual bool IsDataLayerTypeSupported(TSubclassOf<UDataLayerInstance> DataLayerType) const override { return true; }
->>>>>>> 4af6daef
 #endif
 
 	UPROPERTY(Category = WindDirectionalSource, VisibleAnywhere, BlueprintReadOnly, meta = (AllowPrivateAccess = "true"))
