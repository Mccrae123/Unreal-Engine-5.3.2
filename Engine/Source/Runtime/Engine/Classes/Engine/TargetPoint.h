--- conflicted
+++ resolved
@@ -22,11 +22,7 @@
 	TObjectPtr<class UBillboardComponent> SpriteComponent;
 
 	UPROPERTY(VisibleAnywhere, BlueprintReadOnly, Category = Display, meta = (AllowPrivateAccess = "true"))
-<<<<<<< HEAD
-	class UArrowComponent* ArrowComponent;
-=======
 	TObjectPtr<class UArrowComponent> ArrowComponent;
->>>>>>> 6bbb88c8
 
 public:
 	/** Returns SpriteComponent subobject **/
