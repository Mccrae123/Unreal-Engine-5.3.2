--- conflicted
+++ resolved
@@ -431,19 +431,11 @@
 					UScriptStruct* SparseClassDataStruct = TargetScope->GetSparseClassDataStruct();
 					if (SparseClassDataStruct)
 					{
-<<<<<<< HEAD
-						ReturnField = FindUFieldOrFProperty(SparseClassDataStruct, MemberName).Get<TFieldType>();
-					}
-					if (ReturnField == nullptr)
-					{
-						ReturnField = FindUFieldOrFProperty(TargetScope, MemberName).Get<TFieldType>();
-=======
 						ReturnField = FindUFieldOrFProperty(SparseClassDataStruct, MemberName, EFieldIterationFlags::IncludeAll).Get<TFieldType>();
 					}
 					if (ReturnField == nullptr)
 					{
 						ReturnField = FindUFieldOrFProperty(TargetScope, MemberName, EFieldIterationFlags::IncludeAll).Get<TFieldType>();
->>>>>>> 6bbb88c8
 					}
 				}
 
