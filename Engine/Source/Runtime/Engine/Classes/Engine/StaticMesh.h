--- conflicted
+++ resolved
@@ -795,11 +795,7 @@
 	UPROPERTY(EditAnywhere, AdvancedDisplay, Instanced, Category = StaticMesh)
 	TArray<UAssetUserData*> AssetUserData;
 
-<<<<<<< HEAD
 	TRefCountPtr<FRenderAssetUpdate> PendingUpdate;
-=======
-	FStaticMeshUpdate* PendingUpdate;
->>>>>>> 20ec4101
 
 	friend struct FStaticMeshUpdateContext;
 	friend class FStaticMeshUpdate;
@@ -951,10 +947,7 @@
 	virtual int32 GetNumRequestedMips() const final override;
 	virtual bool CancelPendingMipChangeRequest() final override;
 	virtual bool HasPendingUpdate() const final override;
-<<<<<<< HEAD
 	virtual bool IsPendingUpdateLocked() const final override;
-=======
->>>>>>> 20ec4101
 	virtual bool StreamOut(int32 NewMipCount) final override;
 	virtual bool StreamIn(int32 NewMipCount, bool bHighPrio) final override;
 	virtual bool UpdateStreamingStatus(bool bWaitForMipFading = false) final override;
