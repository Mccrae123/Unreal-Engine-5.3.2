// Copyright Epic Games, Inc. All Rights Reserved.

#pragma once

#include "Async/AsyncWork.h"
#include "CoreMinimal.h"
#include "UObject/ObjectMacros.h"
#include "UObject/UObjectGlobals.h"
#include "UObject/Object.h"
#include "UObject/StrongObjectPtr.h"
#include "Misc/Guid.h"
#include "Templates/SubclassOf.h"
#include "Templates/UnrealTemplate.h"
#include "Engine/EngineTypes.h"
#include "UObject/ScriptMacros.h"
#include "Interfaces/Interface_AssetUserData.h"
#include "RenderCommandFence.h"
#include "Interfaces/Interface_CollisionDataProvider.h"
#include "Interfaces/Interface_AsyncCompilation.h"
#include "MeshUVChannelInfo.h"
#include "Engine/StreamableRenderAsset.h"
#include "Templates/UniquePtr.h"
#include "StaticMeshSourceData.h"
#include "PerPlatformProperties.h"
#include "MeshTypes.h"
#include "PerQualityLevelProperties.h"

#if UE_ENABLE_INCLUDE_ORDER_DEPRECATED_IN_5_2
#include "Components.h"
#include "StaticMeshResources.h"
#include "RenderAssetUpdate.h"
#endif

#include "StaticMesh.generated.h"

class FSpeedTreeWind;
class FStaticMeshLODGroup;
class UAssetUserData;
class UMaterialInterface;
class UNavCollisionBase;
class UStaticMeshComponent;
class UStaticMeshDescription;
class FStaticMeshUpdate;
class UPackage;
struct FMeshDescription;
struct FStaticMeshLODResources;

/*-----------------------------------------------------------------------------
	Async Static Mesh Compilation
-----------------------------------------------------------------------------*/

enum class EStaticMeshAsyncProperties : uint32
{
	None                    = 0,
	RenderData              = 1 << 0,
	//OccluderData            = 1 << 1,
	SourceModels            = 1 << 2,
	SectionInfoMap          = 1 << 3,
	OriginalSectionInfoMap  = 1 << 4,
	NavCollision            = 1 << 5,
	LightmapUVVersion       = 1 << 6,
	BodySetup               = 1 << 7,
	LightingGuid            = 1 << 8,
	ExtendedBounds          = 1 << 9,
	NegativeBoundsExtension = 1 << 10,
	PositiveBoundsExtension = 1 << 11,
	StaticMaterials         = 1 << 12,
	LightmapUVDensity       = 1 << 13,
	IsBuiltAtRuntime        = 1 << 14,
	MinLOD                  = 1 << 15,
	LightMapCoordinateIndex = 1 << 16,
	LightMapResolution      = 1 << 17,
	HiResSourceModel		= 1 << 18,

	All                     = MAX_uint32
};

inline const TCHAR* ToString(EStaticMeshAsyncProperties Value)
{
	switch (Value)
	{
		case EStaticMeshAsyncProperties::None: 
			return TEXT("None");
		case EStaticMeshAsyncProperties::RenderData: 
			return TEXT("RenderData");
		case EStaticMeshAsyncProperties::SourceModels: 
			return TEXT("SourceModels");
		case EStaticMeshAsyncProperties::SectionInfoMap: 
			return TEXT("SectionInfoMap");
		case EStaticMeshAsyncProperties::OriginalSectionInfoMap:
			return TEXT("OriginalSectionInfoMap");
		case EStaticMeshAsyncProperties::NavCollision: 
			return TEXT("NavCollision");
		case EStaticMeshAsyncProperties::LightmapUVVersion: 
			return TEXT("LightmapUVVersion");
		case EStaticMeshAsyncProperties::BodySetup: 
			return TEXT("BodySetup");
		case EStaticMeshAsyncProperties::LightingGuid: 
			return TEXT("LightingGuid");
		case EStaticMeshAsyncProperties::ExtendedBounds: 
			return TEXT("ExtendedBounds");
		case EStaticMeshAsyncProperties::NegativeBoundsExtension:
			return TEXT("NegativeBoundsExtension");
		case EStaticMeshAsyncProperties::PositiveBoundsExtension:
			return TEXT("PositiveBoundsExtension");
		case EStaticMeshAsyncProperties::StaticMaterials: 
			return TEXT("StaticMaterials");
		case EStaticMeshAsyncProperties::LightmapUVDensity: 
			return TEXT("LightmapUVDensity");
		case EStaticMeshAsyncProperties::IsBuiltAtRuntime: 
			return TEXT("IsBuiltAtRuntime");
		case EStaticMeshAsyncProperties::MinLOD:
			return TEXT("MinLOD");
		case EStaticMeshAsyncProperties::LightMapCoordinateIndex:
			return TEXT("LightMapCoordinateIndex");
		case EStaticMeshAsyncProperties::LightMapResolution:
			return TEXT("LightMapResolution");
		case EStaticMeshAsyncProperties::HiResSourceModel:
			return TEXT("HiResSourceModel");
		default: 
			check(false); 
			return TEXT("Unknown");
	}
}

ENUM_CLASS_FLAGS(EStaticMeshAsyncProperties);

class FStaticMeshPostLoadContext;
class FStaticMeshBuildContext;

#if WITH_EDITOR

// Any thread implicated in the static mesh build must have a valid scope to be granted access to protected properties without causing any stalls.
class FStaticMeshAsyncBuildScope
{
public:
	FStaticMeshAsyncBuildScope(const UStaticMesh* StaticMesh)
	{
		PreviousScope = StaticMeshBeingAsyncCompiled;
		StaticMeshBeingAsyncCompiled = StaticMesh;
	}

	~FStaticMeshAsyncBuildScope()
	{
		check(StaticMeshBeingAsyncCompiled);
		StaticMeshBeingAsyncCompiled = PreviousScope;
	}

	static bool ShouldWaitOnLockedProperties(const UStaticMesh* StaticMesh)
	{
		return StaticMeshBeingAsyncCompiled != StaticMesh;
	}

private:
	const UStaticMesh* PreviousScope = nullptr;
	// Only the thread(s) compiling this static mesh will have full access to protected properties without causing any stalls.
	static thread_local const UStaticMesh* StaticMeshBeingAsyncCompiled;
};

/**
 * Worker used to perform async static mesh compilation.
 */
class FStaticMeshAsyncBuildWorker : public FNonAbandonableTask
{
public:
	UStaticMesh* StaticMesh;
	TUniquePtr<FStaticMeshPostLoadContext> PostLoadContext;
	TUniquePtr<FStaticMeshBuildContext> BuildContext;

	/** Initialization constructor. */
	FStaticMeshAsyncBuildWorker(
		UStaticMesh* InStaticMesh,
		TUniquePtr<FStaticMeshBuildContext>&& InBuildContext)
		: StaticMesh(InStaticMesh)
		, PostLoadContext(nullptr)
		, BuildContext(MoveTemp(InBuildContext))
	{
	}

	/** Initialization constructor. */
	FStaticMeshAsyncBuildWorker(
		UStaticMesh* InStaticMesh,
		TUniquePtr<FStaticMeshPostLoadContext>&& InPostLoadContext)
		: StaticMesh(InStaticMesh)
		, PostLoadContext(MoveTemp(InPostLoadContext))
		, BuildContext(nullptr)
	{
	}

	FORCEINLINE TStatId GetStatId() const
	{
		RETURN_QUICK_DECLARE_CYCLE_STAT(FStaticMeshAsyncBuildWorker, STATGROUP_ThreadPoolAsyncTasks);
	}

	void DoWork();
};

struct FStaticMeshAsyncBuildTask : public FAsyncTask<FStaticMeshAsyncBuildWorker>
{
	FStaticMeshAsyncBuildTask(
		UStaticMesh* InStaticMesh,
		TUniquePtr<FStaticMeshPostLoadContext>&& InPostLoadContext)
		: FAsyncTask<FStaticMeshAsyncBuildWorker>(InStaticMesh, MoveTemp(InPostLoadContext))
		, StaticMesh(InStaticMesh)
	{
	}

	FStaticMeshAsyncBuildTask(
		UStaticMesh* InStaticMesh,
		TUniquePtr<FStaticMeshBuildContext>&& InBuildContext)
		: FAsyncTask<FStaticMeshAsyncBuildWorker>(InStaticMesh, MoveTemp(InBuildContext))
		, StaticMesh(InStaticMesh)
	{
	}

	const UStaticMesh* StaticMesh;
};
#endif // #if WITH_EDITOR

/*-----------------------------------------------------------------------------
	Legacy mesh optimization settings.
-----------------------------------------------------------------------------*/

/** Optimization settings used to simplify mesh LODs. */
UENUM()
enum ENormalMode : int
{
	NM_PreserveSmoothingGroups,
	NM_RecalculateNormals,
	NM_RecalculateNormalsSmooth,
	NM_RecalculateNormalsHard,
	TEMP_BROKEN,
	ENormalMode_MAX,
};

UENUM()
enum EImportanceLevel : int
{
	IL_Off,
	IL_Lowest,
	IL_Low,
	IL_Normal,
	IL_High,
	IL_Highest,
	TEMP_BROKEN2,
	EImportanceLevel_MAX,
};

/** Enum specifying the reduction type to use when simplifying static meshes. */
UENUM()
enum EOptimizationType : int
{
	OT_NumOfTriangles,
	OT_MaxDeviation,
	OT_MAX,
};

/** Old optimization settings. */
USTRUCT()
struct FStaticMeshOptimizationSettings
{
	GENERATED_USTRUCT_BODY()

	/** The method to use when optimizing the skeletal mesh LOD */
	UPROPERTY()
	TEnumAsByte<enum EOptimizationType> ReductionMethod;

	/** If ReductionMethod equals SMOT_NumOfTriangles this value is the ratio of triangles [0-1] to remove from the mesh */
	UPROPERTY()
	float NumOfTrianglesPercentage;

	/**If ReductionMethod equals SMOT_MaxDeviation this value is the maximum deviation from the base mesh as a percentage of the bounding sphere. */
	UPROPERTY()
	float MaxDeviationPercentage;

	/** The welding threshold distance. Vertices under this distance will be welded. */
	UPROPERTY()
	float WeldingThreshold;

	/** Whether Normal smoothing groups should be preserved. If false then NormalsThreshold is used **/
	UPROPERTY()
	bool bRecalcNormals;

	/** If the angle between two triangles are above this value, the normals will not be
	smooth over the edge between those two triangles. Set in degrees. This is only used when PreserveNormals is set to false*/
	UPROPERTY()
	float NormalsThreshold;

	/** How important the shape of the geometry is (EImportanceLevel). */
	UPROPERTY()
	uint8 SilhouetteImportance;

	/** How important texture density is (EImportanceLevel). */
	UPROPERTY()
	uint8 TextureImportance;

	/** How important shading quality is. */
	UPROPERTY()
	uint8 ShadingImportance;


	FStaticMeshOptimizationSettings()
	: ReductionMethod( OT_MaxDeviation )
	, NumOfTrianglesPercentage( 1.0f )
	, MaxDeviationPercentage( 0.0f )
	, WeldingThreshold( 0.1f )
	, bRecalcNormals( true )
	, NormalsThreshold( 60.0f )
	, SilhouetteImportance( IL_Normal )
	, TextureImportance( IL_Normal )
	, ShadingImportance( IL_Normal )
	{
	}

	/** Serialization for FStaticMeshOptimizationSettings. */
	inline friend FArchive& operator<<( FArchive& Ar, FStaticMeshOptimizationSettings& Settings )
	{
		Ar << Settings.ReductionMethod;
		Ar << Settings.MaxDeviationPercentage;
		Ar << Settings.NumOfTrianglesPercentage;
		Ar << Settings.SilhouetteImportance;
		Ar << Settings.TextureImportance;
		Ar << Settings.ShadingImportance;
		Ar << Settings.bRecalcNormals;
		Ar << Settings.NormalsThreshold;
		Ar << Settings.WeldingThreshold;

		return Ar;
	}

};

/*-----------------------------------------------------------------------------
	UStaticMesh
-----------------------------------------------------------------------------*/

/**
 * Per-section settings.
 */
USTRUCT()
struct FMeshSectionInfo
{
	GENERATED_USTRUCT_BODY()

	/** Index in to the Materials array on UStaticMesh. */
	UPROPERTY()
	int32 MaterialIndex;

	/** If true, collision is enabled for this section. */
	UPROPERTY()
	bool bEnableCollision;

	/** If true, this section will cast shadows. */
	UPROPERTY()
	bool bCastShadow;

	/** If true, this section will be visible in ray tracing Geometry. */
	UPROPERTY()
	bool bVisibleInRayTracing;

	/** If true, this section will affect lighting methods that use Distance Fields. */
	UPROPERTY()
	bool bAffectDistanceFieldLighting;

	/** If true, this section will always considered opaque in ray tracing Geometry. */
	UPROPERTY()
	bool bForceOpaque;

	/** Default values. */
	FMeshSectionInfo()
		: MaterialIndex(0)
		, bEnableCollision(true)
		, bCastShadow(true)
		, bVisibleInRayTracing(true)
		, bAffectDistanceFieldLighting(true)
		, bForceOpaque(false)
	{
	}

	/** Default values with an explicit material index. */
	explicit FMeshSectionInfo(int32 InMaterialIndex)
		: MaterialIndex(InMaterialIndex)
		, bEnableCollision(true)
		, bCastShadow(true)
		, bVisibleInRayTracing(true)
		, bAffectDistanceFieldLighting(true)
		, bForceOpaque(false)
	{
	}

	/** Comparison for mesh section info. */
	friend bool operator==(const FMeshSectionInfo& A, const FMeshSectionInfo& B);
	friend bool operator!=(const FMeshSectionInfo& A, const FMeshSectionInfo& B);
};

/**
 * Map containing per-section settings for each section of each LOD.
 */
USTRUCT()
struct FMeshSectionInfoMap
{
	GENERATED_USTRUCT_BODY()

	/** Maps an LOD+Section to the material it should render with. */
	UPROPERTY()
	TMap<uint32,FMeshSectionInfo> Map;

	/** Serialize. */
	void Serialize(FArchive& Ar);

	/** Clears all entries in the map resetting everything to default. */
	ENGINE_API void Clear();

	/** Get the number of section for a LOD. */
	ENGINE_API int32 GetSectionNumber(int32 LODIndex) const;

	/** Return true if the section exist, false otherwise. */
	ENGINE_API bool IsValidSection(int32 LODIndex, int32 SectionIndex) const;

	/** Gets per-section settings for the specified LOD + section. */
	ENGINE_API FMeshSectionInfo Get(int32 LODIndex, int32 SectionIndex) const;

	/** Sets per-section settings for the specified LOD + section. */
	ENGINE_API void Set(int32 LODIndex, int32 SectionIndex, FMeshSectionInfo Info);

	/** Resets per-section settings for the specified LOD + section to defaults. */
	ENGINE_API void Remove(int32 LODIndex, int32 SectionIndex);

	/** Copies per-section settings from the specified section info map. */
	ENGINE_API void CopyFrom(const FMeshSectionInfoMap& Other);

	/** Returns true if any section of the specified LOD has collision enabled. */
	bool AnySectionHasCollision(int32 LodIndex) const;
};

USTRUCT()
struct FAssetEditorOrbitCameraPosition
{
	GENERATED_USTRUCT_BODY()

	FAssetEditorOrbitCameraPosition()
		: bIsSet(false)
		, CamOrbitPoint(ForceInitToZero)
		, CamOrbitZoom(ForceInitToZero)
		, CamOrbitRotation(ForceInitToZero)
	{
	}

	FAssetEditorOrbitCameraPosition(const FVector& InCamOrbitPoint, const FVector& InCamOrbitZoom, const FRotator& InCamOrbitRotation)
		: bIsSet(true)
		, CamOrbitPoint(InCamOrbitPoint)
		, CamOrbitZoom(InCamOrbitZoom)
		, CamOrbitRotation(InCamOrbitRotation)
	{
	}

	/** Whether or not this has been set to a valid value */
	UPROPERTY()
	bool bIsSet;

	/** The position to orbit the camera around */
	UPROPERTY()
	FVector	CamOrbitPoint;

	/** The distance of the camera from the orbit point */
	UPROPERTY()
	FVector CamOrbitZoom;

	/** The rotation to apply around the orbit point */
	UPROPERTY()
	FRotator CamOrbitRotation;
};

#if WITH_EDITOR
/** delegate type for pre mesh build events */
DECLARE_MULTICAST_DELEGATE_OneParam(FOnPreMeshBuild, class UStaticMesh*);
/** delegate type for post mesh build events */
DECLARE_MULTICAST_DELEGATE_OneParam(FOnPostMeshBuild, class UStaticMesh*);
#endif

//~ Begin Material Interface for UStaticMesh - contains a material and other stuff
USTRUCT(BlueprintType)
struct FStaticMaterial
{
	GENERATED_USTRUCT_BODY()

	ENGINE_API FStaticMaterial();

	ENGINE_API FStaticMaterial(class UMaterialInterface* InMaterialInterface
		, FName InMaterialSlotName = NAME_None
#if WITH_EDITORONLY_DATA
		, FName InImportedMaterialSlotName = NAME_None
#endif
		);

	friend FArchive& operator<<(FArchive& Ar, FStaticMaterial& Elem);

	ENGINE_API friend bool operator==(const FStaticMaterial& LHS, const FStaticMaterial& RHS);
	ENGINE_API friend bool operator==(const FStaticMaterial& LHS, const UMaterialInterface& RHS);
	ENGINE_API friend bool operator==(const UMaterialInterface& LHS, const FStaticMaterial& RHS);

	UPROPERTY(EditAnywhere, BlueprintReadWrite, Category = StaticMesh)
	TObjectPtr<class UMaterialInterface> MaterialInterface;

	/*This name should be use by the gameplay to avoid error if the skeletal mesh Materials array topology change*/
	UPROPERTY(EditAnywhere, BlueprintReadWrite, Category = StaticMesh)
	FName MaterialSlotName;

	/*This name should be use when we re-import a skeletal mesh so we can order the Materials array like it should be*/
	UPROPERTY(VisibleAnywhere, Category = StaticMesh)
	FName ImportedMaterialSlotName;

	/** Data used for texture streaming relative to each UV channels. */
	UPROPERTY(VisibleAnywhere, BlueprintReadOnly, Category = StaticMesh)
	FMeshUVChannelInfo			UVChannelData;
};


enum EImportStaticMeshVersion
{
	// Before any version changes were made
	BeforeImportStaticMeshVersionWasAdded,
	// Remove the material re-order workflow
	RemoveStaticMeshSkinxxWorkflow,
	StaticMeshVersionPlusOne,
	LastVersion = StaticMeshVersionPlusOne - 1
};

USTRUCT()
struct FMaterialRemapIndex
{
	GENERATED_USTRUCT_BODY()

	FMaterialRemapIndex()
	{
		ImportVersionKey = 0;
	}

	FMaterialRemapIndex(uint32 VersionKey, TArray<int32> RemapArray)
	: ImportVersionKey(VersionKey)
	, MaterialRemap(RemapArray)
	{
	}

	UPROPERTY()
	uint32 ImportVersionKey;

	UPROPERTY()
	TArray<int32> MaterialRemap;
};


/**
 * A StaticMesh is a piece of geometry that consists of a static set of polygons.
 * Static Meshes can be translated, rotated, and scaled, but they cannot have their vertices animated in any way. As such, they are more efficient
 * to render than other types of geometry such as USkeletalMesh, and they are often the basic building block of levels created in the engine.
 *
 * @see https://docs.unrealengine.com/latest/INT/Engine/Content/Types/StaticMeshes/
 * @see AStaticMeshActor, UStaticMeshComponent
 */
UCLASS(hidecategories=Object, customconstructor, MinimalAPI, BlueprintType, config=Engine)
class UStaticMesh : public UStreamableRenderAsset, public IInterface_CollisionDataProvider, public IInterface_AssetUserData, public IInterface_AsyncCompilation
{
	GENERATED_UCLASS_BODY()

#if WITH_EDITOR
	/** Notification when bounds changed */
	DECLARE_MULTICAST_DELEGATE_OneParam(FOnExtendedBoundsChanged, const FBoxSphereBounds&);

	/** Notification when anything changed */
	DECLARE_MULTICAST_DELEGATE(FOnMeshChanged);
#endif
public:
	ENGINE_API ~UStaticMesh();

private:

#if WITH_EDITOR
	/** Used as a bit-field indicating which properties are currently accessed/modified by async compilation. */
	std::atomic<uint32> LockedProperties;

	void AcquireAsyncProperty(EStaticMeshAsyncProperties AsyncProperties = EStaticMeshAsyncProperties::All);
	void ReleaseAsyncProperty(EStaticMeshAsyncProperties AsyncProperties = EStaticMeshAsyncProperties::All);
	ENGINE_API void WaitUntilAsyncPropertyReleased(EStaticMeshAsyncProperties AsyncProperties) const;
#else
	FORCEINLINE void AcquireAsyncProperty(EStaticMeshAsyncProperties AsyncProperties = EStaticMeshAsyncProperties::All) {};
	FORCEINLINE void ReleaseAsyncProperty(EStaticMeshAsyncProperties AsyncProperties = EStaticMeshAsyncProperties::All) {};
	FORCEINLINE void WaitUntilAsyncPropertyReleased(EStaticMeshAsyncProperties AsyncProperties) const {}
#endif

	/** Pointer to the data used to render this static mesh. */
	UE_DEPRECATED(5.0, "This must be protected for async build, always use the accessors even internally.")
	TUniquePtr<class FStaticMeshRenderData> RenderData;

public:
#if WITH_EDITOR
	bool IsCompiling() const override { return AsyncTask != nullptr || LockedProperties.load(std::memory_order_relaxed) != 0; }
#else
	FORCEINLINE bool IsCompiling() const { return false; }
#endif
	
	ENGINE_API FStaticMeshRenderData* GetRenderData();
	ENGINE_API const FStaticMeshRenderData* GetRenderData() const;
	ENGINE_API void SetRenderData(TUniquePtr<class FStaticMeshRenderData>&& InRenderData);

	void RequestUpdateCachedRenderState() const;

#if WITH_EDITORONLY_DATA
	static const float MinimumAutoLODPixelError;

private:
	/** Imported raw mesh bulk data. */
	UE_DEPRECATED(5.0, "This must be protected for async build, always use the accessors even internally.")
	UPROPERTY(Setter = None, Getter = None)
	TArray<FStaticMeshSourceModel> SourceModels;

	/** Optional hi-res source data */
	UE_DEPRECATED(5.0, "This must be protected for async build, always use the accessors even internally.")
	UPROPERTY(Setter = None, Getter = None)
	FStaticMeshSourceModel HiResSourceModel;

	void SetLightmapUVVersion(int32 InLightmapUVVersion)
	{
		WaitUntilAsyncPropertyReleased(EStaticMeshAsyncProperties::LightmapUVVersion);
		PRAGMA_DISABLE_DEPRECATION_WARNINGS
		LightmapUVVersion = InLightmapUVVersion;
		PRAGMA_ENABLE_DEPRECATION_WARNINGS
	}

	/** Map of LOD+Section index to per-section info. */
	UE_DEPRECATED(5.0, "This must be protected for async build, always use the accessors even internally.")
	UPROPERTY()
	FMeshSectionInfoMap SectionInfoMap;

	/**
	 * We need the OriginalSectionInfoMap to be able to build mesh in a non destructive way. Reduce has to play with SectionInfoMap in case some sections disappear.
	 * This member will be update in the following situation
	 * 1. After a static mesh import/reimport
	 * 2. Postload, if the OriginalSectionInfoMap is empty, we will fill it with the current SectionInfoMap
	 *
	 * We do not update it when the user shuffle section in the staticmesh editor because the OriginalSectionInfoMap must always be in sync with the saved rawMesh bulk data.
	 */
	UE_DEPRECATED(5.0, "This must be protected for async build, always use the accessors even internally.")
	UPROPERTY()
	FMeshSectionInfoMap OriginalSectionInfoMap;

public:
	static FName GetSectionInfoMapName()
	{
		PRAGMA_DISABLE_DEPRECATION_WARNINGS
		return GET_MEMBER_NAME_CHECKED(UStaticMesh, SectionInfoMap);
		PRAGMA_ENABLE_DEPRECATION_WARNINGS
	}

	/** The LOD group to which this mesh belongs. */
	UPROPERTY(EditAnywhere, AssetRegistrySearchable, Category=LodSettings)
	FName LODGroup;

	/**
	 * If non-negative, specify the maximum number of streamed LODs. Only has effect if
	 * mesh LOD streaming is enabled for the target platform.
	 */
	UPROPERTY()
	FPerPlatformInt NumStreamedLODs;

	/* The last import version */
	UPROPERTY()
	int32 ImportVersion;

	UPROPERTY()
	TArray<FMaterialRemapIndex> MaterialRemapIndexPerImportVersion;

private:
	/* The lightmap UV generation version used during the last derived data build */
	UE_DEPRECATED(5.0, "This must be protected for async build, always use the accessors even internally.")
	UPROPERTY()
	int32 LightmapUVVersion;
public:

	int32 GetLightmapUVVersion() const
	{
		WaitUntilAsyncPropertyReleased(EStaticMeshAsyncProperties::LightmapUVVersion);
		PRAGMA_DISABLE_DEPRECATION_WARNINGS
		return LightmapUVVersion;
		PRAGMA_ENABLE_DEPRECATION_WARNINGS
	}

	/** If true, the screen sizes at which LODs swap are computed automatically. */
	UPROPERTY()
	uint8 bAutoComputeLODScreenSize : 1;

	/**
	* If true on post load we need to calculate Display Factors from the
	* loaded LOD distances.
	*/
	uint8 bRequiresLODDistanceConversion : 1;

	/**
	 * If true on post load we need to calculate resolution independent Display Factors from the
	 * loaded LOD screen sizes.
	 */
	uint8 bRequiresLODScreenSizeConversion : 1;

	/** Materials used by this static mesh. Individual sections index in to this array. */
	UPROPERTY()
	TArray<TObjectPtr<UMaterialInterface>> Materials_DEPRECATED;

	/** Settings related to building Nanite data. */
	UPROPERTY(EditAnywhere, Category=NaniteSettings)
	FMeshNaniteSettings NaniteSettings;

#endif // #if WITH_EDITORONLY_DATA

#if WITH_EDITOR
	UFUNCTION(BlueprintCallable, Category = StaticMesh)
	bool IsLODScreenSizeAutoComputed() const
	{
		return bAutoComputeLODScreenSize;
	}
#endif

	/** Check the QualitLevel property is enabled for MinLod. */
	bool IsMinLodQualityLevelEnable() const;

	UPROPERTY()
	/*PerQuality override. Note: Enable PerQuality override in the Project Settings/ General Settings/ UseStaticMeshMinLODPerQualityLevels*/
	/* Allow more flexibility to set various values driven by the Scalability or Device Profile.*/
	FPerQualityLevelInt MinQualityLevelLOD;

	static FName GetQualityLevelMinLODMemberName()
	{
		PRAGMA_DISABLE_DEPRECATION_WARNINGS
		return GET_MEMBER_NAME_CHECKED(UStaticMesh, MinQualityLevelLOD);
		PRAGMA_ENABLE_DEPRECATION_WARNINGS
	}

	const FPerQualityLevelInt& GetQualityLevelMinLOD() const
	{
		return MinQualityLevelLOD;
	}

	void SetQualityLevelMinLOD(FPerQualityLevelInt InMinLOD)
	{
		MinQualityLevelLOD = MoveTemp(InMinLOD);
	}

	UFUNCTION(BlueprintPure, Category = StaticMesh)
	void GetMinimumLODForQualityLevels(TMap<FName, int32>& QualityLevelMinimumLODs) const
	{
#if WITH_EDITORONLY_DATA
		for (const TPair<int32, int32>& Pair : GetQualityLevelMinLOD().PerQuality)
		{
			QualityLevelMinimumLODs.Add(QualityLevelProperty::QualityLevelToFName(Pair.Key), Pair.Value);
		}
#endif
	}

	UFUNCTION(BlueprintPure, Category = StaticMesh)
	int32 GetMinimumLODForQualityLevel(const FName& QualityLevel) const
	{
#if WITH_EDITORONLY_DATA
		int32 QualityLevelKey = QualityLevelProperty::FNameToQualityLevel(QualityLevel);
		if (const int32* Result = GetQualityLevelMinLOD().PerQuality.Find(QualityLevelKey))
		{
			return *Result;
		}
#endif
		return INDEX_NONE;
	}

	UFUNCTION(BlueprintCallable, Category = StaticMesh, Meta = (ToolTip = "Allow to override min lod quality levels on a staticMesh and it Default value (-1 value for Default dont override its value)."))
	void SetMinLODForQualityLevels(const TMap<EPerQualityLevels, int32>& QualityLevelMinimumLODs, int32 Default = -1)
	{
#if WITH_EDITORONLY_DATA
		WaitUntilAsyncPropertyReleased(EStaticMeshAsyncProperties::MinLOD);
		PRAGMA_DISABLE_DEPRECATION_WARNINGS
		MinQualityLevelLOD.PerQuality = QualityLevelProperty::ConvertQualtiyLevelData(QualityLevelMinimumLODs);
		MinQualityLevelLOD.Default = Default >= 0 ? Default : MinQualityLevelLOD.Default;
		PRAGMA_ENABLE_DEPRECATION_WARNINGS
#endif
	}

	UFUNCTION(BlueprintPure, Category = StaticMesh)
	void GetMinLODForQualityLevels(TMap<EPerQualityLevels, int32>& QualityLevelMinimumLODs, int32& Default) const
	{
#if WITH_EDITORONLY_DATA
		WaitUntilAsyncPropertyReleased(EStaticMeshAsyncProperties::MinLOD);
		PRAGMA_DISABLE_DEPRECATION_WARNINGS
		QualityLevelMinimumLODs = QualityLevelProperty::ConvertQualtiyLevelData(MinQualityLevelLOD.PerQuality);
		Default = MinQualityLevelLOD.Default;
		PRAGMA_ENABLE_DEPRECATION_WARNINGS
#endif
	}

	/*Choose either PerPlatform or PerQuality override. Note: Enable PerQuality override in the Project Settings/ General Settings/ UseStaticMeshMinLODPerQualityLevels*/
	ENGINE_API int32 GetMinLODIdx(bool bForceLowestLODIdx = false) const;
	ENGINE_API int32 GetDefaultMinLOD() const;
	ENGINE_API void SetMinLODIdx(int32 InMinLOD);

	ENGINE_API static void OnLodStrippingQualityLevelChanged(IConsoleVariable* Variable);

	/** Minimum LOD to use for rendering.  This is the default setting for the mesh and can be overridden by component settings. */
	UE_DEPRECATED(4.27, "Please do not access this member directly; use UStaticMesh::GetMinLOD() or UStaticMesh::SetMinLOD().")
	UPROPERTY()
	FPerPlatformInt MinLOD;

	const FPerPlatformInt& GetMinLOD() const
	{
		WaitUntilAsyncPropertyReleased(EStaticMeshAsyncProperties::MinLOD);
		PRAGMA_DISABLE_DEPRECATION_WARNINGS
		return MinLOD;
		PRAGMA_ENABLE_DEPRECATION_WARNINGS
	}

	void SetMinLOD(FPerPlatformInt InMinLOD)
	{
		WaitUntilAsyncPropertyReleased(EStaticMeshAsyncProperties::MinLOD);
		PRAGMA_DISABLE_DEPRECATION_WARNINGS
		MinLOD = MoveTemp(InMinLOD);
		PRAGMA_ENABLE_DEPRECATION_WARNINGS
	}

	UFUNCTION(BlueprintPure, Category=StaticMesh)
	void GetMinimumLODForPlatforms(TMap<FName, int32>& PlatformMinimumLODs) const
	{
#if WITH_EDITORONLY_DATA
		PlatformMinimumLODs = GetMinLOD().PerPlatform;
#endif
	}

	UFUNCTION(BlueprintPure, Category=StaticMesh)
	int32 GetMinimumLODForPlatform(const FName& PlatformName) const
	{
#if WITH_EDITORONLY_DATA
		if (const int32* Result = GetMinLOD().PerPlatform.Find(PlatformName))
		{
			return *Result;
		}
#endif
		return INDEX_NONE;
	}

	UFUNCTION(BlueprintCallable, Category=StaticMesh)
	void SetMinimumLODForPlatforms(const TMap<FName, int32>& PlatformMinimumLODs)
	{
#if WITH_EDITORONLY_DATA
		WaitUntilAsyncPropertyReleased(EStaticMeshAsyncProperties::MinLOD);
		PRAGMA_DISABLE_DEPRECATION_WARNINGS
		MinLOD.PerPlatform = PlatformMinimumLODs;
		PRAGMA_ENABLE_DEPRECATION_WARNINGS
#endif
	}

	UFUNCTION(BlueprintCallable, Category=StaticMesh)
	void SetMinimumLODForPlatform(const FName& PlatformName, int32 InMinLOD)
	{
#if WITH_EDITORONLY_DATA
		WaitUntilAsyncPropertyReleased(EStaticMeshAsyncProperties::MinLOD);
		PRAGMA_DISABLE_DEPRECATION_WARNINGS
		MinLOD.PerPlatform.Add(PlatformName, InMinLOD);
		PRAGMA_ENABLE_DEPRECATION_WARNINGS
#endif
	}

<<<<<<< HEAD
=======
#if WITH_EDITORONLY_DATA
	/**
	 * Returns true if this SM should have Nanite built for it.
	 * This also includes the result of IsNaniteForceEnabled().
	 */
	ENGINE_API bool IsNaniteEnabled() const;

	/**
	 * Returns true if this SM should always have Nanite data built.
	 * This forces the SM to be Nanite even if the flag in the editor is set to false.
	 */
	ENGINE_API bool IsNaniteForceEnabled() const;
#endif

	// TODO: Temp/deprecated hack - Do not call
	inline bool IsNaniteLandscape() const
	{
		return GetName().StartsWith(TEXT("LandscapeNaniteMesh"));
	}

>>>>>>> 4af6daef
private:
	UE_DEPRECATED(5.0, "This must be protected for async build, always use the accessors even internally.")
	UPROPERTY(BlueprintGetter = GetStaticMaterials, BlueprintSetter = SetStaticMaterials, Category = StaticMesh)
	TArray<FStaticMaterial> StaticMaterials;

public:
	static FName GetStaticMaterialsName()
	{
		PRAGMA_DISABLE_DEPRECATION_WARNINGS
		return GET_MEMBER_NAME_CHECKED(UStaticMesh, StaticMaterials);
		PRAGMA_ENABLE_DEPRECATION_WARNINGS
	}

	TArray<FStaticMaterial>& GetStaticMaterials()
	{
		WaitUntilAsyncPropertyReleased(EStaticMeshAsyncProperties::StaticMaterials);
		PRAGMA_DISABLE_DEPRECATION_WARNINGS
		return StaticMaterials;
		PRAGMA_ENABLE_DEPRECATION_WARNINGS
	}

	UFUNCTION(BlueprintGetter)
	const TArray<FStaticMaterial>& GetStaticMaterials() const
	{
		WaitUntilAsyncPropertyReleased(EStaticMeshAsyncProperties::StaticMaterials);
		PRAGMA_DISABLE_DEPRECATION_WARNINGS
		return StaticMaterials;
		PRAGMA_ENABLE_DEPRECATION_WARNINGS
	}

	UFUNCTION(BlueprintSetter)
	void SetStaticMaterials(const TArray<FStaticMaterial>& InStaticMaterials)
	{
		WaitUntilAsyncPropertyReleased(EStaticMeshAsyncProperties::StaticMaterials);
		PRAGMA_DISABLE_DEPRECATION_WARNINGS
		StaticMaterials = InStaticMaterials;
		PRAGMA_ENABLE_DEPRECATION_WARNINGS
	}

private:
	UE_DEPRECATED(5.0, "This must be protected for async build, always use the accessors even internally.")
	UPROPERTY()
	float LightmapUVDensity;
public:
	void SetLightmapUVDensity(float InLightmapUVDensity)
	{
		WaitUntilAsyncPropertyReleased(EStaticMeshAsyncProperties::LightmapUVDensity);
		PRAGMA_DISABLE_DEPRECATION_WARNINGS
		LightmapUVDensity = InLightmapUVDensity;
		PRAGMA_ENABLE_DEPRECATION_WARNINGS
	}

	float GetLightmapUVDensity() const
	{
		WaitUntilAsyncPropertyReleased(EStaticMeshAsyncProperties::LightmapUVDensity);
		PRAGMA_DISABLE_DEPRECATION_WARNINGS
		return LightmapUVDensity;
		PRAGMA_ENABLE_DEPRECATION_WARNINGS
	}

	UE_DEPRECATED(4.27, "Please do not access this member directly; use UStaticMesh::GetLightMapResolution() or UStaticMesh::SetLightMapResolution().")
	UPROPERTY(EditAnywhere, Category=StaticMesh, meta=(ClampMax = 4096, ToolTip="The light map resolution", FixedIncrement="4.0"))
	int32 LightMapResolution;

	int32 GetLightMapResolution() const
	{
		WaitUntilAsyncPropertyReleased(EStaticMeshAsyncProperties::LightMapResolution);
		PRAGMA_DISABLE_DEPRECATION_WARNINGS
		return LightMapResolution;
		PRAGMA_ENABLE_DEPRECATION_WARNINGS
	}

	void SetLightMapResolution(int32 InLightMapResolution)
	{
		WaitUntilAsyncPropertyReleased(EStaticMeshAsyncProperties::LightMapResolution);
		PRAGMA_DISABLE_DEPRECATION_WARNINGS
		LightMapResolution = InLightMapResolution;
		PRAGMA_ENABLE_DEPRECATION_WARNINGS
	}

	static FName GetLightMapResolutionName()
	{
		PRAGMA_DISABLE_DEPRECATION_WARNINGS
		return GET_MEMBER_NAME_CHECKED(UStaticMesh, LightMapResolution);
		PRAGMA_ENABLE_DEPRECATION_WARNINGS
	}

	/** The light map coordinate index */
	UE_DEPRECATED(4.27, "Please do not access this member directly; use UStaticMesh::GetLightMapCoordinateIndex() or UStaticMesh::SetLightMapCoordinateIndex().")
	UPROPERTY(EditAnywhere, AdvancedDisplay, Category=StaticMesh, meta=(ToolTip="The light map coordinate index", UIMin = "0", UIMax = "3"))
	int32 LightMapCoordinateIndex;

	int32 GetLightMapCoordinateIndex() const
	{
		WaitUntilAsyncPropertyReleased(EStaticMeshAsyncProperties::LightMapCoordinateIndex);
		PRAGMA_DISABLE_DEPRECATION_WARNINGS
		return LightMapCoordinateIndex;
		PRAGMA_ENABLE_DEPRECATION_WARNINGS
	}

	void SetLightMapCoordinateIndex(int32 InLightMapCoordinateIndex)
	{
		WaitUntilAsyncPropertyReleased(EStaticMeshAsyncProperties::LightMapCoordinateIndex);
		PRAGMA_DISABLE_DEPRECATION_WARNINGS
		LightMapCoordinateIndex = InLightMapCoordinateIndex;
		PRAGMA_ENABLE_DEPRECATION_WARNINGS
	}

	static FName GetLightMapCoordinateIndexName()
	{
		PRAGMA_DISABLE_DEPRECATION_WARNINGS
		return GET_MEMBER_NAME_CHECKED(UStaticMesh, LightMapCoordinateIndex);
		PRAGMA_ENABLE_DEPRECATION_WARNINGS
	}

	/** Useful for reducing self shadowing from distance field methods when using world position offset to animate the mesh's vertices. */
	UPROPERTY(EditAnywhere, AdvancedDisplay, Category = StaticMesh)
	float DistanceFieldSelfShadowBias;

private:
	// Physics data.
	UE_DEPRECATED(5.0, "This must be protected for async build, always use the accessors even internally.")
	UPROPERTY(EditAnywhere, transient, duplicatetransient, Instanced, Category = StaticMesh)
	TObjectPtr<class UBodySetup> BodySetup;
public:
	UBodySetup* GetBodySetup() const
	{
		WaitUntilAsyncPropertyReleased(EStaticMeshAsyncProperties::BodySetup);
		PRAGMA_DISABLE_DEPRECATION_WARNINGS
		return BodySetup;
		PRAGMA_ENABLE_DEPRECATION_WARNINGS
	}

	void SetBodySetup(UBodySetup* InBodySetup)
	{
		WaitUntilAsyncPropertyReleased(EStaticMeshAsyncProperties::BodySetup);
		PRAGMA_DISABLE_DEPRECATION_WARNINGS
		BodySetup = InBodySetup;
		PRAGMA_ENABLE_DEPRECATION_WARNINGS
	}

	static FName GetBodySetupName()
	{
		PRAGMA_DISABLE_DEPRECATION_WARNINGS
		return GET_MEMBER_NAME_CHECKED(UStaticMesh, BodySetup);
		PRAGMA_ENABLE_DEPRECATION_WARNINGS
	}

	/** 
	 *	Specifies which mesh LOD to use for complex (per-poly) collision. 
	 *	Sometimes it can be desirable to use a lower poly representation for collision to reduce memory usage, improve performance and behaviour.
	 *	Collision representation does not change based on distance to camera.
	 */
	UPROPERTY(EditAnywhere, BlueprintReadWrite, Category = StaticMesh, meta=(DisplayName="LOD For Collision"))
	int32 LODForCollision;

	/** 
	 * Whether to generate a distance field for this mesh, which can be used by DistanceField Indirect Shadows.
	 * This is ignored if the project's 'Generate Mesh Distance Fields' setting is enabled.
	 */
	UPROPERTY(EditAnywhere, Category=StaticMesh)
	uint8 bGenerateMeshDistanceField : 1;

	/** If true, strips unwanted complex collision data aka kDOP tree when cooking for consoles.
		On the Playstation 3 data of this mesh will be stored in video memory. */
	UPROPERTY()
	uint8 bStripComplexCollisionForConsole_DEPRECATED:1;

	/** If true, mesh will have NavCollision property with additional data for navmesh generation and usage.
	    Set to false for distant meshes (always outside navigation bounds) to save memory on collision data. */
	UPROPERTY(EditAnywhere, Category=Navigation)
	uint8 bHasNavigationData:1;

	/**	
		Mesh supports uniformly distributed sampling in constant time.
		Memory cost is 8 bytes per triangle.
		Example usage is uniform spawning of particles.
	*/
	UPROPERTY(EditAnywhere, AdvancedDisplay, Category = StaticMesh)
	uint8 bSupportUniformlyDistributedSampling : 1;

	/** 
		If true, complex collision data will store UVs and face remap table for use when performing
	    PhysicalMaterialMask lookups in cooked builds. Note the increased memory cost for this
		functionality.
	*/
	UPROPERTY(EditAnywhere, AdvancedDisplay, Category = StaticMesh)
	uint8 bSupportPhysicalMaterialMasks : 1;

	/**
	 * If true, a ray tracing acceleration structure will be built for this mesh and it may be used in ray tracing effects
	 */
	UPROPERTY(EditAnywhere, Category = RayTracing)
	uint8 bSupportRayTracing : 1;

	UPROPERTY()
	uint8 bDoFastBuild : 1;

private:

	UPROPERTY()
	uint8 bIsBuiltAtRuntime_DEPRECATED : 1;

public:

	UE_DEPRECATED(5.0, "IsBuiltAtRuntime() is no longer used.")
	bool IsBuiltAtRuntime() const
	{
		return false;
	}

	UE_DEPRECATED(5.0, "SetIsBuiltAtRuntime() is no longer used.")
	void SetIsBuiltAtRuntime(bool InIsBuiltAtRuntime)
	{
	}
protected:
	/** Tracks whether InitResources has been called, and rendering resources are initialized. */
	uint8 bRenderingResourcesInitialized:1;

public:
	/** 
	 *	If true, will keep geometry data CPU-accessible in cooked builds, rather than uploading to GPU memory and releasing it from CPU memory.
	 *	This is required if you wish to access StaticMesh geometry data on the CPU at runtime in cooked builds (e.g. to convert StaticMesh to ProceduralMeshComponent)
	 */
	UPROPERTY(EditAnywhere, AdvancedDisplay, Category = StaticMesh)
	uint8 bAllowCPUAccess:1;

	/**
	 * If true, a GPU buffer containing required data for uniform mesh surface sampling will be created at load time.
	 * It is created from the cpu data so bSupportUniformlyDistributedSampling is also required to be true.
	 */
	UPROPERTY(EditAnywhere, AdvancedDisplay, Category = StaticMesh)
	uint8 bSupportGpuUniformlyDistributedSampling : 1;

	/** A fence which is used to keep track of the rendering thread releasing the static mesh resources. */
	FRenderCommandFence ReleaseResourcesFence;

#if WITH_EDITORONLY_DATA
	/** Importing data and options used for this mesh */
	UPROPERTY(EditAnywhere, Instanced, Category=ImportSettings)
	TObjectPtr<class UAssetImportData> AssetImportData;

	/** Path to the resource used to construct this static mesh */
	UPROPERTY()
	FString SourceFilePath_DEPRECATED;

	/** Date/Time-stamp of the file from the last import */
	UPROPERTY()
	FString SourceFileTimestamp_DEPRECATED;

	/** Information for thumbnail rendering */
	UPROPERTY(VisibleAnywhere, Instanced, AdvancedDisplay, Category=StaticMesh)
	TObjectPtr<class UThumbnailInfo> ThumbnailInfo;

	/** The stored camera position to use as a default for the static mesh editor */
	UPROPERTY()
	FAssetEditorOrbitCameraPosition EditorCameraPosition;

	/** If the user has modified collision in any way or has custom collision imported. Used for determining if to auto generate collision on import */
	UPROPERTY(EditAnywhere, Category = Collision)
	bool bCustomizedCollision;
#endif // WITH_EDITORONLY_DATA

private:
	/** Unique ID for tracking/caching this mesh during distributed lighting */
	UE_DEPRECATED(5.0, "This must be protected for async build, always use the accessors even internally.")
	FGuid LightingGuid;
public:

	const FGuid& GetLightingGuid() const
	{
#if WITH_EDITORONLY_DATA
		WaitUntilAsyncPropertyReleased(EStaticMeshAsyncProperties::LightingGuid);
		PRAGMA_DISABLE_DEPRECATION_WARNINGS
		return LightingGuid;
		PRAGMA_ENABLE_DEPRECATION_WARNINGS
#else
		static const FGuid NullGuid( 0, 0, 0, 0 );
		return NullGuid;
#endif // WITH_EDITORONLY_DATA
	}

	void SetLightingGuid(const FGuid& InLightingGuid = FGuid::NewGuid())
	{
#if WITH_EDITORONLY_DATA
		WaitUntilAsyncPropertyReleased(EStaticMeshAsyncProperties::LightingGuid);
		PRAGMA_DISABLE_DEPRECATION_WARNINGS
		LightingGuid = InLightingGuid;
		PRAGMA_ENABLE_DEPRECATION_WARNINGS
#endif // WITH_EDITORONLY_DATA
	}

	/**
	 *	Array of named socket locations, set up in editor and used as a shortcut instead of specifying
	 *	everything explicitly to AttachComponent in the StaticMeshComponent.
	 */
	UPROPERTY()
	TArray<TObjectPtr<class UStaticMeshSocket>> Sockets;

	/** Data that is only available if this static mesh is an imported SpeedTree */
	TSharedPtr<class FSpeedTreeWind> SpeedTreeWind;

	/** Bound extension values in the positive direction of XYZ, positive value increases bound size */
	UE_DEPRECATED(4.27, "Please do not access this member directly; use UStaticMesh::GetPositiveBoundsExtension() or UStaticMesh::SetPositiveBoundsExtension.")
	UPROPERTY(EditDefaultsOnly, AdvancedDisplay, Category = StaticMesh)
	FVector PositiveBoundsExtension;

	const FVector& GetPositiveBoundsExtension() const
	{
		// No need for WaitUntilAsyncPropertyReleased here as this is only read during async Build/Postload
		PRAGMA_DISABLE_DEPRECATION_WARNINGS
		return PositiveBoundsExtension;
		PRAGMA_ENABLE_DEPRECATION_WARNINGS
	}

	void SetPositiveBoundsExtension(FVector InPositiveBoundsExtension)
	{
		WaitUntilAsyncPropertyReleased(EStaticMeshAsyncProperties::PositiveBoundsExtension);
		PRAGMA_DISABLE_DEPRECATION_WARNINGS
		PositiveBoundsExtension = InPositiveBoundsExtension;
		PRAGMA_ENABLE_DEPRECATION_WARNINGS
	}

	static FName GetPositiveBoundsExtensionName()
	{
		PRAGMA_DISABLE_DEPRECATION_WARNINGS
		return GET_MEMBER_NAME_CHECKED(UStaticMesh, PositiveBoundsExtension);
		PRAGMA_ENABLE_DEPRECATION_WARNINGS
	}

	/** Bound extension values in the negative direction of XYZ, positive value increases bound size */
	UE_DEPRECATED(4.27, "Please do not access this member directly; use UStaticMesh::GetNegativeBoundsExtension() or UStaticMesh::SetNegativeBoundsExtension.")
	UPROPERTY(EditDefaultsOnly, AdvancedDisplay, Category = StaticMesh)
	FVector NegativeBoundsExtension;
	
	const FVector& GetNegativeBoundsExtension() const
	{
		// No need for WaitUntilAsyncPropertyReleased here as this is not modified during async Build/Postload
		PRAGMA_DISABLE_DEPRECATION_WARNINGS
		return NegativeBoundsExtension;
		PRAGMA_ENABLE_DEPRECATION_WARNINGS
	}

	void SetNegativeBoundsExtension(FVector InNegativeBoundsExtension)
	{
		WaitUntilAsyncPropertyReleased(EStaticMeshAsyncProperties::NegativeBoundsExtension);
		PRAGMA_DISABLE_DEPRECATION_WARNINGS
		NegativeBoundsExtension = InNegativeBoundsExtension;
		PRAGMA_ENABLE_DEPRECATION_WARNINGS
	}

	static FName GetNegativeBoundsExtensionName()
	{
		PRAGMA_DISABLE_DEPRECATION_WARNINGS
		return GET_MEMBER_NAME_CHECKED(UStaticMesh, NegativeBoundsExtension);
		PRAGMA_ENABLE_DEPRECATION_WARNINGS
	}

	/** Original mesh bounds extended with Positive/NegativeBoundsExtension */
	UE_DEPRECATED(5.0, "This must be protected for async build, always use the accessors even internally.")
	UPROPERTY()
	FBoxSphereBounds ExtendedBounds;
public:

	const FBoxSphereBounds& GetExtendedBounds() const
	{
		WaitUntilAsyncPropertyReleased(EStaticMeshAsyncProperties::ExtendedBounds);
		PRAGMA_DISABLE_DEPRECATION_WARNINGS
		return ExtendedBounds;
		PRAGMA_ENABLE_DEPRECATION_WARNINGS
	}

	void SetExtendedBounds(const FBoxSphereBounds& InExtendedBounds)
	{
		WaitUntilAsyncPropertyReleased(EStaticMeshAsyncProperties::ExtendedBounds);
		PRAGMA_DISABLE_DEPRECATION_WARNINGS
		ExtendedBounds = InExtendedBounds;
		PRAGMA_ENABLE_DEPRECATION_WARNINGS

#if WITH_EDITOR
		OnExtendedBoundsChanged.Broadcast(InExtendedBounds);
#endif
	}

#if WITH_EDITOR
	FOnExtendedBoundsChanged OnExtendedBoundsChanged;
	FOnMeshChanged OnMeshChanged;

	/** This transient guid is use by the automation framework to modify the DDC key to force a build. */
	FGuid BuildCacheAutomationTestGuid;
#endif

protected:
	/**
	 * Index of an element to ignore while gathering streaming texture factors.
	 * This is useful to disregard automatically generated vertex data which breaks texture factor heuristics.
	 */
	UPROPERTY()
	int32 ElementToIgnoreForTexFactor;

	/** Array of user data stored with the asset */
	UPROPERTY(EditAnywhere, AdvancedDisplay, Instanced, Category = StaticMesh)
	TArray<TObjectPtr<UAssetUserData>> AssetUserData;

	friend class FStaticMeshCompilingManager;
	friend class FStaticMeshAsyncBuildWorker;
	friend struct FStaticMeshUpdateContext;
	friend class FStaticMeshUpdate;

public:
#if WITH_EDITORONLY_DATA
	UPROPERTY(Instanced)
	TObjectPtr<class UObject> EditableMesh_DEPRECATED;

	UPROPERTY(EditAnywhere, Category = Collision)
	TObjectPtr<class UStaticMesh> ComplexCollisionMesh;
#endif

	/**
	 * Registers the mesh attributes required by the mesh description for a static mesh.
	 */
	UE_DEPRECATED(4.24, "Please use FStaticMeshAttributes::Register to do this.")
	ENGINE_API static void RegisterMeshAttributes( FMeshDescription& MeshDescription );

#if WITH_EDITORONLY_DATA
	/*
	 * Return the MeshDescription associate to the LODIndex. The mesh description can be created on the fly if it was null
	 * and there is a FRawMesh data for this LODIndex.
	 */
	ENGINE_API FMeshDescription* GetMeshDescription(int32 LodIndex) const;

	/* 
	 * Clone the MeshDescription associated to the LODIndex.
	 *
	 * This will make a copy of any pending mesh description that hasn't been committed or will deserialize
	 * from the bulkdata or rawmesh directly if no current working copy exists.
	 */
	ENGINE_API bool CloneMeshDescription(int32 LodIndex, FMeshDescription& OutMeshDescription) const;

	ENGINE_API bool IsMeshDescriptionValid(int32 LodIndex) const;
	ENGINE_API FMeshDescription* CreateMeshDescription(int32 LodIndex);
	ENGINE_API FMeshDescription* CreateMeshDescription(int32 LodIndex, FMeshDescription MeshDescription);

	/** Structure that defines parameters passed into the commit mesh description function */
	struct FCommitMeshDescriptionParams
	{
		FCommitMeshDescriptionParams()
			: bMarkPackageDirty(true)
			, bUseHashAsGuid(false)
		{}

		/**
		* If set to false, the caller can be from any thread but will have the
		* responsability to call MarkPackageDirty() from the main thread.
		*/
		bool bMarkPackageDirty;

		/**
		* Uses a hash as the GUID, useful to prevent recomputing content already in cache.
		*/
		bool bUseHashAsGuid;
	};

	/**
	 * Serialize the mesh description into its more optimized form.
	 *
	 * @param	LodIndex	Index of the StaticMesh LOD.
	 * @param	Params		Different options to use when committing mesh description
	 */
	ENGINE_API void CommitMeshDescription(int32 LodIndex, const FCommitMeshDescriptionParams& Params = FCommitMeshDescriptionParams());

	/**
	 * Clears the cached mesh description for the given LOD.
	 * Note that this does not empty the bulk data.
	 */
	ENGINE_API void ClearMeshDescription(int32 LodIndex);

	/**
	 * Clears cached mesh descriptions for all LODs.
	 */
	ENGINE_API void ClearMeshDescriptions();

	ENGINE_API bool LoadHiResMeshDescription(FMeshDescription& OutMeshDescription) const;
	ENGINE_API bool CloneHiResMeshDescription(FMeshDescription& OutMeshDescription) const;
	ENGINE_API FMeshDescription* CreateHiResMeshDescription();
	ENGINE_API FMeshDescription* CreateHiResMeshDescription(FMeshDescription MeshDescription);
	ENGINE_API FMeshDescription* GetHiResMeshDescription() const;
	ENGINE_API bool IsHiResMeshDescriptionValid() const;
	ENGINE_API void CommitHiResMeshDescription(const FCommitMeshDescriptionParams& Params = FCommitMeshDescriptionParams());
	ENGINE_API void ClearHiResMeshDescription();

	/**
	 * Performs a Modify on the StaticMeshDescription object pertaining to the given LODIndex
	 */
	ENGINE_API bool ModifyMeshDescription(int32 LodIndex, bool bAlwaysMarkDirty = true);

	/**
	 * Performs a Modify on StaticMeshDescription objects for all LODs
	 */
	ENGINE_API bool ModifyAllMeshDescriptions(bool bAlwaysMarkDirty = true);

	/**
	 * Performs a Modify on the hi-res StaticMeshDescription
	 */
	ENGINE_API bool ModifyHiResMeshDescription(bool bAlwaysMarkDirty = true);

	/**
	 * Get AssetImportData for the static mesh
	 */
	class UAssetImportData* GetAssetImportData() const
	{
		return AssetImportData;
	}

	/**
	 * Set AssetImportData for the static mesh
	 */
	void SetAssetImportData(class UAssetImportData* InAssetImportData)
	{
		AssetImportData = InAssetImportData;
	}

	/**
	 * Adds an empty UV channel at the end of the existing channels on the given LOD of a StaticMesh.
	 * @param	LODIndex			Index of the StaticMesh LOD.
	 * @return true if a UV channel was added.
	 */
	ENGINE_API bool AddUVChannel(int32 LODIndex);

	/**
	 * Inserts an empty UV channel at the specified channel index on the given LOD of a StaticMesh.
	 * @param	LODIndex			Index of the StaticMesh LOD.
	 * @param	UVChannelIndex		Index where to insert the UV channel.
	 * @return true if a UV channel was added.
	 */
	ENGINE_API bool InsertUVChannel(int32 LODIndex, int32 UVChannelIndex);

	/**
	 * Removes the UV channel at the specified channel index on the given LOD of a StaticMesh.
	 * @param	LODIndex			Index of the StaticMesh LOD.
	 * @param	UVChannelIndex		Index where to remove the UV channel.
	 * @return true if the UV channel was removed.
	 */
	ENGINE_API bool RemoveUVChannel(int32 LODIndex, int32 UVChannelIndex);

	/**
	 * Sets the texture coordinates at the specified UV channel index on the given LOD of a StaticMesh.
	 * @param	LODIndex			Index of the StaticMesh LOD.
	 * @param	UVChannelIndex		Index where to remove the UV channel.
	 * @param	TexCoords			The texture coordinates to set on the UV channel.
	 * @return true if the UV channel could be set.
	 */
	ENGINE_API bool SetUVChannel(int32 LODIndex, int32 UVChannelIndex, const TMap<FVertexInstanceID, FVector2D>& TexCoords);

#endif

	/** Create an empty StaticMeshDescription object, to describe a static mesh at runtime */
	UFUNCTION(BlueprintCallable, Category="StaticMesh")
	static ENGINE_API UStaticMeshDescription* CreateStaticMeshDescription(UObject* Outer = nullptr);

	/** Builds static mesh LODs from the array of StaticMeshDescriptions passed in */
	UFUNCTION(BlueprintCallable, Category="StaticMesh")
	ENGINE_API void BuildFromStaticMeshDescriptions(const TArray<UStaticMeshDescription*>& StaticMeshDescriptions, bool bBuildSimpleCollision = false, bool bFastBuild = true);

	/** Return a new StaticMeshDescription referencing the MeshDescription of the given LOD */
	UFUNCTION(BlueprintCallable, Category="StaticMesh")
	ENGINE_API UStaticMeshDescription* GetStaticMeshDescription(int32 LODIndex);

	struct FBuildMeshDescriptionsLODParams
	{
		/**
		 * If true, Tangents will be stored at 16 bit vs 8 bit precision.
		 */
		bool bUseHighPrecisionTangentBasis = false;

		/**
		 * If true, UVs will be stored at full floating point precision.
		 */
		bool bUseFullPrecisionUVs = false;
	};

	 /** Structure that defines parameters passed into the build mesh description function */
	struct FBuildMeshDescriptionsParams
	{
		FBuildMeshDescriptionsParams()
			: bMarkPackageDirty(true)
			, bUseHashAsGuid(false)
			, bBuildSimpleCollision(false)
			, bCommitMeshDescription(true)
			, bFastBuild(false)
			, bAllowCpuAccess(false)
		{}

		/**
		 * If set to false, the caller can be from any thread but will have the
		 * responsibility to call MarkPackageDirty() from the main thread.
		 */
		bool bMarkPackageDirty;

		/**
		 * Uses a hash as the GUID, useful to prevent recomputing content already in cache.
		 * Set to false by default.
		 */
		bool bUseHashAsGuid;

		/**
		 * Builds simple collision as part of the building process. Set to false by default.
		 */
		bool bBuildSimpleCollision;
	
		/**
		 * Commits the MeshDescription as part of the building process. Set to true by default.
		 */
		bool bCommitMeshDescription;

		/**
		 * Specifies that the mesh will be built by the fast path (mandatory in non-editor builds).
		 * Set to false by default.
		 */
		bool bFastBuild;

		/**
		 * Ored with the value of bAllowCpuAccess on the static mesh. Set to false by default.
		 */
		bool bAllowCpuAccess;

		/**
		 * Extra optional LOD params. Overrides any previous settings from source model build settings.
		 */
		TArray<FBuildMeshDescriptionsLODParams> PerLODOverrides;
	};

	/**
	 * Builds static mesh render buffers from a list of MeshDescriptions, one per LOD.
	 */
	ENGINE_API bool BuildFromMeshDescriptions(const TArray<const FMeshDescription*>& MeshDescriptions, const FBuildMeshDescriptionsParams& Params = FBuildMeshDescriptionsParams());
	
	/** Builds a LOD resource from a MeshDescription */
	ENGINE_API void BuildFromMeshDescription(const FMeshDescription& MeshDescription, FStaticMeshLODResources& LODResources);

	/**
	 * Returns the number of UV channels for the given LOD of a StaticMesh.
	 * @param	LODIndex			Index of the StaticMesh LOD.
	 * @return the number of UV channels.
	 */
	ENGINE_API int32 GetNumUVChannels(int32 LODIndex);

	/** Pre-build navigation collision */
private:
	UE_DEPRECATED(5.0, "This must be protected for async build, always use the accessors even internally.")
	UPROPERTY(VisibleAnywhere, transient, duplicatetransient, Instanced, Category = Navigation, meta = (EditCondition = "bHasNavigationData"))
	TObjectPtr<UNavCollisionBase> NavCollision;

public:
	ENGINE_API void SetNavCollision(UNavCollisionBase*);
	ENGINE_API UNavCollisionBase* GetNavCollision() const;
	ENGINE_API bool IsNavigationRelevant() const;

	/**
	 * Default constructor
	 */
	ENGINE_API UStaticMesh(const FObjectInitializer& ObjectInitializer = FObjectInitializer::Get());

	//~ Begin UObject Interface.
#if WITH_EDITOR
	ENGINE_API virtual void PreEditChange(FProperty* PropertyAboutToChange) override;
	ENGINE_API virtual void PostEditChangeProperty(FPropertyChangedEvent& PropertyChangedEvent) override;
	ENGINE_API virtual void PostEditUndo() override;
	ENGINE_API virtual EDataValidationResult IsDataValid(class FDataValidationContext& Context) const override;
	ENGINE_API virtual void GetAssetRegistryTagMetadata(TMap<FName, FAssetRegistryTagMetadata>& OutMetadata) const override;
	
	ENGINE_API virtual void WillNeverCacheCookedPlatformDataAgain() override;
	ENGINE_API virtual void ClearCachedCookedPlatformData(const ITargetPlatform* TargetPlatform) override;
	ENGINE_API virtual void ClearAllCachedCookedPlatformData() override;
	ENGINE_API virtual void BeginCacheForCookedPlatformData(const ITargetPlatform* TargetPlatform) override;
	ENGINE_API virtual bool IsCachedCookedPlatformDataLoaded(const ITargetPlatform* TargetPlatform) override;
	ENGINE_API void SetLODGroup(FName NewGroup, bool bRebuildImmediately = true, bool bAllowModify = true);
	ENGINE_API void BroadcastNavCollisionChange();

	FOnExtendedBoundsChanged& GetOnExtendedBoundsChanged() { return OnExtendedBoundsChanged; }
	FOnMeshChanged& GetOnMeshChanged() { return OnMeshChanged; }

	/*
	 * Add or change the LOD data specified by LodIndex with the content of the sourceStaticMesh.
	 *
	 * @Param SourceStaticMesh - The data we want to use to add or modify the specified lod
	 * @Param LodIndex - The lod index we want to add or modify.
	 * @Param SourceDataFilename - The source filename thta need to set into the LOD to allow re-import.
	 */
	ENGINE_API bool SetCustomLOD(const UStaticMesh* SourceStaticMesh, int32 LodIndex, const FString& SourceDataFilename);

	//SourceModels API
	ENGINE_API FStaticMeshSourceModel& AddSourceModel();

	UFUNCTION(BlueprintCallable, Category="StaticMesh")
	ENGINE_API void SetNumSourceModels(int32 Num);

	ENGINE_API void RemoveSourceModel(int32 Index);
	ENGINE_API const TArray<FStaticMeshSourceModel>& GetSourceModels() const;
	ENGINE_API FStaticMeshSourceModel& GetSourceModel(int32 Index);
	ENGINE_API const FStaticMeshSourceModel& GetSourceModel(int32 Index) const;
	ENGINE_API int32 GetNumSourceModels() const;
	ENGINE_API bool IsSourceModelValid(int32 Index) const;
	ENGINE_API TArray<FStaticMeshSourceModel>&& MoveSourceModels();
	ENGINE_API void SetSourceModels(TArray<FStaticMeshSourceModel>&& SourceModels);

	ENGINE_API FStaticMeshSourceModel& GetHiResSourceModel();
	ENGINE_API const FStaticMeshSourceModel& GetHiResSourceModel() const;
	ENGINE_API FStaticMeshSourceModel&& MoveHiResSourceModel();
	ENGINE_API void SetHiResSourceModel(FStaticMeshSourceModel&& SourceModel);

	ENGINE_API FMeshSectionInfoMap& GetSectionInfoMap();
	ENGINE_API const FMeshSectionInfoMap& GetSectionInfoMap() const;
	ENGINE_API FMeshSectionInfoMap& GetOriginalSectionInfoMap();
	ENGINE_API const FMeshSectionInfoMap& GetOriginalSectionInfoMap() const;

	ENGINE_API bool IsAsyncTaskComplete() const;
	
	/** Try to cancel any pending async tasks.
	 *  Returns true if there is no more async tasks pending, false otherwise.
	 */
	ENGINE_API bool TryCancelAsyncTasks();

	TUniquePtr<FStaticMeshAsyncBuildTask> AsyncTask;
#endif // WITH_EDITOR

	ENGINE_API virtual void Serialize(FArchive& Ar) override;
	ENGINE_API virtual void PostInitProperties() override;
	ENGINE_API virtual void PostLoad() override;
#if WITH_EDITORONLY_DATA
	ENGINE_API static void DeclareConstructClasses(TArray<FTopLevelAssetPath>& OutConstructClasses, const UClass* SpecificSubclass);
#endif
	ENGINE_API virtual bool IsPostLoadThreadSafe() const override;
	ENGINE_API virtual void BeginDestroy() override;
	ENGINE_API virtual bool IsReadyForFinishDestroy() override;
	ENGINE_API virtual void GetAssetRegistryTags(TArray<FAssetRegistryTag>& OutTags) const override;
	ENGINE_API virtual FString GetDesc() override;
	ENGINE_API virtual void GetResourceSizeEx(FResourceSizeEx& CumulativeResourceSize) override;
	ENGINE_API virtual bool CanBeClusterRoot() const override;
	//~ End UObject Interface.

	//~ Begin UStreamableRenderAsset Interface
	ENGINE_API virtual int32 CalcCumulativeLODSize(int32 NumLODs) const final override;
	ENGINE_API virtual FIoFilenameHash GetMipIoFilenameHash(const int32 MipIndex) const final override;
	ENGINE_API virtual bool DoesMipDataExist(const int32 MipIndex) const final override;
	ENGINE_API virtual bool HasPendingRenderResourceInitialization() const final override;
	ENGINE_API virtual bool StreamOut(int32 NewMipCount) final override;
	ENGINE_API virtual bool StreamIn(int32 NewMipCount, bool bHighPrio) final override;
	ENGINE_API virtual EStreamableRenderAssetType GetRenderAssetType() const final override;
	//~ End UStreamableRenderAsset Interface

	/**
	* Cancels any pending static mesh streaming actions if possible.
	* Returns when no more async loading requests are in flight.
	*/
	ENGINE_API static void CancelAllPendingStreamingActions();

	/**
	 * Contains all the parameters required to build the mesh.
	 */
	struct FBuildParameters
	{
		// Required to work around a Clang bug
#if PLATFORM_COMPILER_CLANG
		FBuildParameters()
			: bInSilent(false)
			, OutErrors(nullptr)
			, bInRebuildUVChannelData(false)
			, bInEnforceLightmapRestrictions(false)
		{
		}
#endif

		// If true will not popup a progress dialog.
		bool bInSilent = false;

		// If provided, will contain the errors that occurred during this process.This will prevent async static mesh compilation because OutErrors could get out of scope.
		TArray<FText>* OutErrors = nullptr;

		// Whether to completely rebuild the UV Channel data after the render data has been computed.
		bool bInRebuildUVChannelData = false;

		// Whether to call EnforceLightmapRestrictions as part of the build process.
		bool bInEnforceLightmapRestrictions = false;
	};

	/**
	 * Rebuilds renderable data for this static mesh, automatically made async if enabled.
	 * @param		bInSilent	If true will not popup a progress dialog.
	 * @param [out]	OutErrors	If provided, will contain the errors that occurred during this process. This will prevent async static mesh compilation because OutErrors could get out of scope.
	 */
	ENGINE_API void Build(bool bInSilent, TArray<FText>* OutErrors = nullptr);

	/**
	 * Rebuilds renderable data for a batch of static meshes.
	 * @param		InStaticMeshes		The list of all static meshes to build.
	 * @param		bInSilent			If true will not popup a progress dialog.
	 * @param		InProgressCallback	If provided, will be used to abort task and report progress to higher level functions (should return true to continue, false to abort).
	 * @param [out]	OutErrors			If provided, will contain the errors that occurred during this process. This will prevent async static mesh compilation because OutErrors could get out of scope.
	 */
	ENGINE_API static void BatchBuild(const TArray<UStaticMesh*>& InStaticMeshes, bool bInSilent, TFunction<bool(UStaticMesh*)> InProgressCallback = nullptr, TArray<FText>* OutErrors = nullptr);

	/**
	 * Rebuilds renderable data for this static mesh, automatically made async if enabled.
	 * @param		BuildParameters	  Contains all the information required to build the mesh.
	 */
	ENGINE_API void Build(const FBuildParameters& BuildParameters = FBuildParameters());

	/**
	 * Rebuilds renderable data for a batch of static meshes.
	 * @param		InStaticMeshes		The list of all static meshes to build.
	 * @param		BuildParameters	    Contains all the parameters required to build the mesh.
	 * @param		InProgressCallback	If provided, will be used to abort task and report progress to higher level functions (should return true to continue, false to abort).
	 */
	ENGINE_API static void BatchBuild(const TArray<UStaticMesh*>& InStaticMeshes, const FBuildParameters& BuildParameters = FBuildParameters(), TFunction<bool(UStaticMesh*)> InProgressCallback = nullptr);

	/**
	 * Initialize the static mesh's render resources.
	 */
	ENGINE_API virtual void InitResources();

	/**
	 * Releases the static mesh's render resources.
	 */
	ENGINE_API virtual void ReleaseResources();

	/**
	 * Update missing material UV channel data used for texture streaming. 
	 *
	 * @param bRebuildAll		If true, rebuild everything and not only missing data.
	 */
	ENGINE_API void UpdateUVChannelData(bool bRebuildAll);

	/**
	 * Returns the material bounding box. Computed from all lod-section using the material index.
	 *
	 * @param MaterialIndex			Material Index to look at
	 * @param TransformMatrix		Matrix to be applied to the position before computing the bounds
	 *
	 * @return false if some parameters are invalid
	 */
	ENGINE_API FBox GetMaterialBox(int32 MaterialIndex, const FTransform& Transform) const;

	/**
	 * Returns the UV channel data for a given material index. Used by the texture streamer.
	 * This data applies to all lod-section using the same material.
	 *
	 * @param MaterialIndex		the material index for which to get the data for.
	 * @return the data, or null if none exists.
	 */
	ENGINE_API const FMeshUVChannelInfo* GetUVChannelData(int32 MaterialIndex) const;

	/**
	 * Returns the number of vertices for the specified LOD.
	 */
	ENGINE_API int32 GetNumVertices(int32 LODIndex) const;

	/**
	 * Returns the number of triangles in the render data for the specified LOD.
	 */
	UFUNCTION(BlueprintPure, Category = StaticMesh)
	ENGINE_API int32 GetNumTriangles(int32 LODIndex) const;

	/**
	 * Returns the number of tex coords for the specified LOD.
	 */
	ENGINE_API int32 GetNumTexCoords(int32 LODIndex) const;

	/**
	 * Returns the number of vertices of the Nanite representation of this mesh.
	 */
	ENGINE_API int32 GetNumNaniteVertices() const;

	/**
	 * Returns the number of triangles of the Nanite representation of this mesh.
	 */
	ENGINE_API int32 GetNumNaniteTriangles() const;

	/**
	 * Returns the number of LODs used by the mesh.
	 */
	UFUNCTION(BlueprintPure, Category = "StaticMesh", meta=(ScriptName="GetNumLods"))
	ENGINE_API int32 GetNumLODs() const;

	/**
	 * Returns true if the mesh has data that can be rendered.
	 */
	ENGINE_API bool HasValidRenderData(bool bCheckLODForVerts = true, int32 LODIndex = INDEX_NONE) const;

	/**
	 * Returns true if the mesh has valid Nanite render data.
	 */
	ENGINE_API bool HasValidNaniteData() const;

	/**
	 * Returns the number of bounds of the mesh.
	 *
	 * @return	The bounding box represented as box origin with extents and also a sphere that encapsulates that box
	 */
	UFUNCTION( BlueprintPure, Category="StaticMesh" )
	ENGINE_API FBoxSphereBounds GetBounds() const;

	/** Returns the bounding box, in local space including bounds extension(s), of the StaticMesh asset */
	UFUNCTION(BlueprintPure, Category="StaticMesh")
	ENGINE_API FBox GetBoundingBox() const;

	/** Returns number of Sections that this StaticMesh has, in the supplied LOD (LOD 0 is the highest) */
	UFUNCTION(BlueprintPure, Category = "StaticMesh")
	ENGINE_API int32 GetNumSections(int32 InLOD) const;

	/**
	 * Gets a Material given a Material Index and an LOD number
	 *
	 * @return Requested material
	 */
	UFUNCTION(BlueprintPure, Category = "StaticMesh")
	ENGINE_API UMaterialInterface* GetMaterial(int32 MaterialIndex) const;

	/**
	 * Adds a new material and return its slot name
	 */
	UFUNCTION(BlueprintCallable, Category = "StaticMesh")
	ENGINE_API FName AddMaterial(UMaterialInterface* Material);

	/**
	 * Gets a Material index given a slot name
	 *
	 * @return Requested material
	 */
	UFUNCTION(BlueprintPure, Category = "StaticMesh")
	ENGINE_API int32 GetMaterialIndex(FName MaterialSlotName) const;

	ENGINE_API int32 GetMaterialIndexFromImportedMaterialSlotName(FName ImportedMaterialSlotName) const;

	/**
	 * Returns the render data to use for exporting the specified LOD. This method should always
	 * be called when exporting a static mesh.
	 */
	ENGINE_API const FStaticMeshLODResources& GetLODForExport(int32 LODIndex) const;

	/**
	 * Static: Processes the specified static mesh for light map UV problems
	 *
	 * @param	InStaticMesh					Static mesh to process
	 * @param	InOutAssetsWithMissingUVSets	Array of assets that we found with missing UV sets
	 * @param	InOutAssetsWithBadUVSets		Array of assets that we found with bad UV sets
	 * @param	InOutAssetsWithValidUVSets		Array of assets that we found with valid UV sets
	 * @param	bInVerbose						If true, log the items as they are found
	 */
	ENGINE_API static void CheckLightMapUVs( UStaticMesh* InStaticMesh, TArray< FString >& InOutAssetsWithMissingUVSets, TArray< FString >& InOutAssetsWithBadUVSets, TArray< FString >& InOutAssetsWithValidUVSets, bool bInVerbose = true );

	//~ Begin Interface_CollisionDataProvider Interface
	ENGINE_API virtual bool GetPhysicsTriMeshData(struct FTriMeshCollisionData* CollisionData, bool InUseAllTriData) override;
	ENGINE_API virtual bool ContainsPhysicsTriMeshData(bool InUseAllTriData) const override;
	ENGINE_API virtual bool PollAsyncPhysicsTriMeshData(bool InUseAllTriData) const override;
	ENGINE_API virtual bool GetTriMeshSizeEstimates(struct FTriMeshCollisionDataEstimates& OutTriMeshEstimates, bool bInUseAllTriData) const override;

private:
		bool GetPhysicsTriMeshDataCheckComplex(struct FTriMeshCollisionData* CollisionData, bool bInUseAllTriData, bool bInCheckComplexCollisionMesh);
		bool ContainsPhysicsTriMeshDataCheckComplex(bool InUseAllTriData, bool bInCheckComplexCollisionMesh) const;
public:

	virtual bool WantsNegXTriMesh() override
	{
		return true;
	}
	ENGINE_API virtual void GetMeshId(FString& OutMeshId) override;
	//~ End Interface_CollisionDataProvider Interface

	/** Return the number of sections of the StaticMesh with collision enabled */
	int32 GetNumSectionsWithCollision() const;

	//~ Begin IInterface_AssetUserData Interface
	ENGINE_API virtual void AddAssetUserData(UAssetUserData* InUserData) override;
	ENGINE_API virtual void RemoveUserDataOfClass(TSubclassOf<UAssetUserData> InUserDataClass) override;
	ENGINE_API virtual UAssetUserData* GetAssetUserDataOfClass(TSubclassOf<UAssetUserData> InUserDataClass) override;
	ENGINE_API virtual const TArray<UAssetUserData*>* GetAssetUserDataArray() const override;
	//~ End IInterface_AssetUserData Interface


	/**
	 * Create BodySetup for this staticmesh if it doesn't have one
	 */
	ENGINE_API void CreateBodySetup();

	/**
	 * Calculates navigation collision for caching
	 */
	ENGINE_API void CreateNavCollision(const bool bIsUpdate = false);

	/**
	 * Delete current NavCollision and create a new one if needed
	 */
	ENGINE_API void RecreateNavCollision();

	/** Configures this SM as bHasNavigationData = false and clears stored NavCollision */
	ENGINE_API void MarkAsNotHavingNavigationData();


	/**
	 *	Add a socket object in this StaticMesh.
	 */
	UFUNCTION(BlueprintCallable, Category = "StaticMesh")
	ENGINE_API void AddSocket(UStaticMeshSocket* Socket);

	/**
	 *	Find a socket object in this StaticMesh by name.
	 *	Entering NAME_None will return NULL. If there are multiple sockets with the same name, will return the first one.
	 */
	UFUNCTION(BlueprintPure, Category = "StaticMesh")
	ENGINE_API class UStaticMeshSocket* FindSocket(FName InSocketName) const;

	/**
	 *	Remove a socket object in this StaticMesh by providing it's pointer. Use FindSocket() if needed.
	 */
	UFUNCTION(BlueprintCallable, Category = "StaticMesh")
	ENGINE_API void RemoveSocket(UStaticMeshSocket* Socket);

	/**
	 * Returns a list of sockets with the provided tag.
	 */
	UFUNCTION(BlueprintPure, Category = "StaticMesh")
	ENGINE_API TArray<UStaticMeshSocket*> GetSocketsByTag(const FString& InSocketTag) const;

	/**
	 * Returns vertex color data by position.
	 * For matching to reimported meshes that may have changed or copying vertex paint data from mesh to mesh.
	 *
	 *	@param	VertexColorData		(out)A map of vertex position data and its color. The method fills this map.
	 */
	ENGINE_API void GetVertexColorData(TMap<FVector3f, FColor>& VertexColorData);

	/**
	 * Sets vertex color data by position.
	 * Map of vertex color data by position is matched to the vertex position in the mesh
	 * and nearest matching vertex color is used.
	 *
	 *	@param	VertexColorData		A map of vertex position data and color.
	 */
	ENGINE_API void SetVertexColorData(const TMap<FVector3f, FColor>& VertexColorData);

	/** Removes all vertex colors from this mesh and rebuilds it (Editor only */
	ENGINE_API void RemoveVertexColors();

	/** Make sure the Lightmap UV point on a valid UVChannel */
	ENGINE_API void EnforceLightmapRestrictions(bool bUseRenderData = true);

	/** Calculates the extended bounds */
	ENGINE_API void CalculateExtendedBounds();

	inline bool AreRenderingResourcesInitialized() const { return bRenderingResourcesInitialized; }

	/** Helper function for resource tracking, construct a name using the mesh's path name and LOD index . */
	static FName GetLODPathName(const UStaticMesh* Mesh, int32 LODIndex);

#if WITH_EDITOR

	/**
	 * Sets a Material given a Material Index
	 */
	UFUNCTION(BlueprintCallable, Category = "StaticMesh")
	ENGINE_API void SetMaterial(int32 MaterialIndex, UMaterialInterface* NewMaterial);

	/**
	 * Returns true if LODs of this static mesh may share texture lightmaps.
	 */
	ENGINE_API bool CanLODsShareStaticLighting() const;

	/**
	 * Retrieves the names of all LOD groups.
	 */
	ENGINE_API static void GetLODGroups(TArray<FName>& OutLODGroups);

	/**
	 * Retrieves the localized display names of all LOD groups.
	 */
	ENGINE_API static void GetLODGroupsDisplayNames(TArray<FText>& OutLODGroupsDisplayNames);

	ENGINE_API void GenerateLodsInPackage();

	ENGINE_API virtual void PostDuplicate(bool bDuplicateForPIE) override;

	/** Get multicast delegate broadcast prior to mesh building */
	FOnPreMeshBuild& OnPreMeshBuild() { return PreMeshBuild; }

	/** Get multicast delegate broadcast after mesh building */
	FOnPostMeshBuild& OnPostMeshBuild() { return PostMeshBuild; }
	

	/* Return true if the reduction settings are setup to reduce a LOD*/
	ENGINE_API bool IsReductionActive(int32 LODIndex) const;

	/* Get a copy of the reduction settings for a specified LOD index. */
	ENGINE_API struct FMeshReductionSettings GetReductionSettings(int32 LODIndex) const;

	/** Get whether this mesh should use LOD streaming for the given platform. */
	bool GetEnableLODStreaming(const class ITargetPlatform* TargetPlatform) const;

	/* Get a static mesh render data for requested platform. */
	static FStaticMeshRenderData& GetPlatformStaticMeshRenderData(UStaticMesh* Mesh, const ITargetPlatform* Platform);

private:
	/**
	 * Converts legacy LODDistance in the source models to Display Factor
	 */
	void ConvertLegacyLODDistance();

	/**
	 * Converts legacy LOD screen area in the source models to resolution-independent screen size
	 */
	void ConvertLegacyLODScreenArea();

	/**
	 * Fixes up static meshes that were imported with sections that had zero triangles.
	 */
	void FixupZeroTriangleSections();

	/**
	* Converts legacy RawMesh to MeshDescription.
	*/
	void ConvertLegacySourceData();
	
	/**
	 * Verify if the static mesh can be built.
	 */
	bool CanBuild() const;

	/**
	 * Initial step for the static mesh building process - Can't be done in parallel.
	 */
	void BeginBuildInternal(FStaticMeshBuildContext* Context = nullptr);

	/**
	 * Build the static mesh
	 */
	bool ExecuteBuildInternal(const FBuildParameters& BuildParameters);

	/**
	 * Complete the static mesh building process - Can't be done in parallel.
	 */
	void FinishBuildInternal(const TArray<UStaticMeshComponent*>& InAffectedComponents, bool bHasRenderDataChanged, bool bShouldComputeExtendedBounds = true);

	/**
	 * Get an estimate of the peak amount of memory required to build this mesh.
	 */
	int64 GetBuildRequiredMemory() const;

#if WITH_EDITORONLY_DATA
	/**
	 * Deserialize MeshDescription for the specified LodIndex from BulkData, DDC or RawMesh.
	 */
	bool LoadMeshDescription(int32 LodIndex, FMeshDescription& OutMeshDescription) const;
#endif

public:
	/**
	 * Caches derived renderable data.
	 */
	ENGINE_API void CacheDerivedData();

	/**
	 * Caches derived renderable for cooked platforms currently active.
	 */
	ENGINE_API void PrepareDerivedDataForActiveTargetPlatforms();

private:
	// Filled at CommitDescription time and reused during build
	TOptional<FBoxSphereBounds> CachedMeshDescriptionBounds;

	// Notification about missing Nanite required shader models.
	TWeakPtr<class SNotificationItem> ShaderModelNotificationPtr;

	void CheckForMissingShaderModels();

	FOnPreMeshBuild PreMeshBuild;
	FOnPostMeshBuild PostMeshBuild;

	/**
	 * Fixes up the material when it was converted to the new staticmesh build process
	 */
	bool bCleanUpRedundantMaterialPostLoad;

	/**
	 * Guard to ignore re-entrant PostEditChange calls.
	 */
	bool bIsInPostEditChange = false;
#endif // #if WITH_EDITOR

	/**
	 * Initial step for the Post Load process - Can't be done in parallel.
	 */
	void BeginPostLoadInternal(FStaticMeshPostLoadContext& Context);

	/**
	 * Thread-safe part of the Post Load
	 */
	void ExecutePostLoadInternal(FStaticMeshPostLoadContext& Context);

	/**
	 * Complete the static mesh postload process - Can't be done in parallel.
	 */
	void FinishPostLoadInternal(FStaticMeshPostLoadContext& Context);
};

class FStaticMeshCompilationContext
{
public:
	FStaticMeshCompilationContext();
	// Non-copyable
	FStaticMeshCompilationContext(const FStaticMeshCompilationContext&) = delete;
	FStaticMeshCompilationContext& operator=(const FStaticMeshCompilationContext&) = delete;
	// Movable
	FStaticMeshCompilationContext(FStaticMeshCompilationContext&&) = default;
	FStaticMeshCompilationContext& operator=(FStaticMeshCompilationContext&&) = default;

	bool bShouldComputeExtendedBounds = false;
	bool bIsEditorLoadingPackage = false;
};

class FStaticMeshPostLoadContext : public FStaticMeshCompilationContext
{
public:
	bool bNeedsMeshUVDensityFix = false;
	bool bNeedsMaterialFixup = false;
	bool bIsCookedForEditor = false;
};

class FStaticMeshBuildContext : public FStaticMeshCompilationContext
{
public:
	FStaticMeshBuildContext(const UStaticMesh::FBuildParameters& InBuildParameters)
		: BuildParameters(InBuildParameters)
	{
	}

	UStaticMesh::FBuildParameters BuildParameters;
	bool bHasRenderDataChanged = false;
};

namespace UE::Private::StaticMesh
{
#if WITH_EDITOR
	ENGINE_API FString BuildStaticMeshDerivedDataKey(const ITargetPlatform* TargetPlatform, UStaticMesh* Mesh, const FStaticMeshLODGroup& LODGroup);
#endif
}<|MERGE_RESOLUTION|>--- conflicted
+++ resolved
@@ -862,8 +862,6 @@
 #endif
 	}
 
-<<<<<<< HEAD
-=======
 #if WITH_EDITORONLY_DATA
 	/**
 	 * Returns true if this SM should have Nanite built for it.
@@ -884,7 +882,6 @@
 		return GetName().StartsWith(TEXT("LandscapeNaniteMesh"));
 	}
 
->>>>>>> 4af6daef
 private:
 	UE_DEPRECATED(5.0, "This must be protected for async build, always use the accessors even internally.")
 	UPROPERTY(BlueprintGetter = GetStaticMaterials, BlueprintSetter = SetStaticMaterials, Category = StaticMesh)
