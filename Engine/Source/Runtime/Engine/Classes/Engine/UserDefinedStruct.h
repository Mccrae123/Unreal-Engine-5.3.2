--- conflicted
+++ resolved
@@ -97,11 +97,7 @@
 	// UObject interface.
 	virtual void Serialize(FStructuredArchive::FRecord Record) override;
 	virtual void SerializeTaggedProperties(FStructuredArchive::FSlot Slot, uint8* Data, UStruct* DefaultsStruct, uint8* Defaults, const UObject* BreakRecursionIfFullyLoad = nullptr) const override;
-<<<<<<< HEAD
-	virtual FString PropertyNameToDisplayName(FName InName) const override;
-=======
 	virtual FString GetAuthoredNameForField(const UField* Field) const override;
->>>>>>> 647851d4
 	// End of UObject interface.
 
 	// UScriptStruct interface.
