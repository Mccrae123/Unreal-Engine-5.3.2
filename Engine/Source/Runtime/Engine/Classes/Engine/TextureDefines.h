// Copyright Epic Games, Inc. All Rights Reserved.

#pragma once

#include "CoreMinimal.h"
#include "UObject/ObjectMacros.h"

// TextureDefines.h is used from the TextureCompressor module as an "include only"
// dependency to get visibility of these enum values without linking to the engine module
// to facilitate that the generated TextureDefines header is only conditionally included
// if we're compiling with the engine.
#if WITH_ENGINE
#include "TextureDefines.generated.h"
#endif // WITH_ENGINE

/**
 * @warning: if this is changed:
 *     update BaseEngine.ini [SystemSettings]
 *     you might have to update the update Game's DefaultEngine.ini [SystemSettings]
 *     order and actual name can never change (order is important!)
 *
 * TEXTUREGROUP_Cinematic: should be used for Cinematics which will be baked out
 *                         and want to have the highest settings
 */
UENUM()
enum TextureGroup
{
	TEXTUREGROUP_World UMETA(DisplayName="ini:World"),
	TEXTUREGROUP_WorldNormalMap UMETA(DisplayName="ini:WorldNormalMap"),
	TEXTUREGROUP_WorldSpecular UMETA(DisplayName="ini:WorldSpecular"),
	TEXTUREGROUP_Character UMETA(DisplayName="ini:Character"),
	TEXTUREGROUP_CharacterNormalMap UMETA(DisplayName="ini:CharacterNormalMap"),
	TEXTUREGROUP_CharacterSpecular UMETA(DisplayName="ini:CharacterSpecular"),
	TEXTUREGROUP_Weapon UMETA(DisplayName="ini:Weapon"),
	TEXTUREGROUP_WeaponNormalMap UMETA(DisplayName="ini:WeaponNormalMap"),
	TEXTUREGROUP_WeaponSpecular UMETA(DisplayName="ini:WeaponSpecular"),
	TEXTUREGROUP_Vehicle UMETA(DisplayName="ini:Vehicle"),
	TEXTUREGROUP_VehicleNormalMap UMETA(DisplayName="ini:VehicleNormalMap"),
	TEXTUREGROUP_VehicleSpecular UMETA(DisplayName="ini:VehicleSpecular"),
	TEXTUREGROUP_Cinematic UMETA(DisplayName="ini:Cinematic"),
	TEXTUREGROUP_Effects UMETA(DisplayName="ini:Effects"),
	TEXTUREGROUP_EffectsNotFiltered UMETA(DisplayName="ini:EffectsNotFiltered"),
	TEXTUREGROUP_Skybox UMETA(DisplayName="ini:Skybox"),
	TEXTUREGROUP_UI UMETA(DisplayName="ini:UI"),
	TEXTUREGROUP_Lightmap UMETA(DisplayName="ini:Lightmap"),
	TEXTUREGROUP_RenderTarget UMETA(DisplayName="ini:RenderTarget"),
	TEXTUREGROUP_MobileFlattened UMETA(DisplayName="ini:MobileFlattened"),
	/** Obsolete - kept for backwards compatibility. */
	TEXTUREGROUP_ProcBuilding_Face UMETA(DisplayName="ini:ProcBuilding_Face"),
	/** Obsolete - kept for backwards compatibility. */
	TEXTUREGROUP_ProcBuilding_LightMap UMETA(DisplayName="ini:ProcBuilding_LightMap"),
	TEXTUREGROUP_Shadowmap UMETA(DisplayName="ini:Shadowmap"),
	/** No compression, no mips. */
	TEXTUREGROUP_ColorLookupTable UMETA(DisplayName="ini:ColorLookupTable"),
	TEXTUREGROUP_Terrain_Heightmap UMETA(DisplayName="ini:Terrain_Heightmap"),
	TEXTUREGROUP_Terrain_Weightmap UMETA(DisplayName="ini:Terrain_Weightmap"),
	/** Using this TextureGroup triggers special mip map generation code only useful for the BokehDOF post process. */
	TEXTUREGROUP_Bokeh UMETA(DisplayName="ini:Bokeh"),
	/** No compression, created on import of a .IES file. */
	TEXTUREGROUP_IESLightProfile UMETA(DisplayName="ini:IESLightProfile"),
	/** Non-filtered, useful for 2D rendering. */
	TEXTUREGROUP_Pixels2D UMETA(DisplayName="ini:2D Pixels (unfiltered)"),
	/** Hierarchical LOD generated textures*/
	TEXTUREGROUP_HierarchicalLOD UMETA(DisplayName="ini:Hierarchical LOD"),
	/** Impostor Color Textures*/
	TEXTUREGROUP_Impostor UMETA(DisplayName="ini:Impostor Color"),
	/** Impostor Normal and Depth, use default compression*/
	TEXTUREGROUP_ImpostorNormalDepth UMETA(DisplayName="ini:Impostor Normal and Depth"),
	/** 8 bit data stored in textures */
	TEXTUREGROUP_8BitData UMETA(DisplayName="ini:8 Bit Data"),
	/** 16 bit data stored in textures */
	TEXTUREGROUP_16BitData UMETA(DisplayName="ini:16 Bit Data"),
	/** Project specific group, rename in Engine.ini, [EnumRemap] TEXTUREGROUP_Project**.DisplayName=My Fun Group */
	TEXTUREGROUP_Project01 UMETA(DisplayName="ini:Project Group 01"),
	TEXTUREGROUP_Project02 UMETA(DisplayName="ini:Project Group 02"),
	TEXTUREGROUP_Project03 UMETA(DisplayName="ini:Project Group 03"),
	TEXTUREGROUP_Project04 UMETA(DisplayName="ini:Project Group 04"),
	TEXTUREGROUP_Project05 UMETA(DisplayName="ini:Project Group 05"),
	TEXTUREGROUP_Project06 UMETA(DisplayName="ini:Project Group 06"),
	TEXTUREGROUP_Project07 UMETA(DisplayName="ini:Project Group 07"),
	TEXTUREGROUP_Project08 UMETA(DisplayName="ini:Project Group 08"),
	TEXTUREGROUP_Project09 UMETA(DisplayName="ini:Project Group 09"),
	TEXTUREGROUP_Project10 UMETA(DisplayName="ini:Project Group 10"),
	TEXTUREGROUP_Project11 UMETA(DisplayName="ini:Project Group 11"),
	TEXTUREGROUP_Project12 UMETA(DisplayName="ini:Project Group 12"),
	TEXTUREGROUP_Project13 UMETA(DisplayName="ini:Project Group 13"),
	TEXTUREGROUP_Project14 UMETA(DisplayName="ini:Project Group 14"),
	TEXTUREGROUP_Project15 UMETA(DisplayName="ini:Project Group 15"),
	TEXTUREGROUP_Project16 UMETA(DisplayName="ini:Project Group 16"),
	TEXTUREGROUP_MAX,
};

UENUM()
enum TextureMipGenSettings
{
	/** Default for the "texture". */
	TMGS_FromTextureGroup UMETA(DisplayName="FromTextureGroup"),
	/** 2x2 average, default for the "texture group". */
	TMGS_SimpleAverage UMETA(DisplayName="SimpleAverage"),
	/** 8x8 with sharpening: 0=no sharpening but better quality which is softer, 1=little, 5=medium, 10=extreme. */
	TMGS_Sharpen0 UMETA(DisplayName="Sharpen0"),
	/** 8x8 with sharpening: 0=no sharpening but better quality which is softer, 1=little, 5=medium, 10=extreme. */
	TMGS_Sharpen1 UMETA(DisplayName="Sharpen1"),
	/** 8x8 with sharpening: 0=no sharpening but better quality which is softer, 1=little, 5=medium, 10=extreme. */
	TMGS_Sharpen2 UMETA(DisplayName="Sharpen2"),
	/** 8x8 with sharpening: 0=no sharpening but better quality which is softer, 1=little, 5=medium, 10=extreme. */
	TMGS_Sharpen3 UMETA(DisplayName="Sharpen3"),
	/** 8x8 with sharpening: 0=no sharpening but better quality which is softer, 1=little, 5=medium, 10=extreme. */
	TMGS_Sharpen4 UMETA(DisplayName="Sharpen4"),
	/** 8x8 with sharpening: 0=no sharpening but better quality which is softer, 1=little, 5=medium, 10=extreme. */
	TMGS_Sharpen5 UMETA(DisplayName="Sharpen5"),
	/** 8x8 with sharpening: 0=no sharpening but better quality which is softer, 1=little, 5=medium, 10=extreme. */
	TMGS_Sharpen6 UMETA(DisplayName="Sharpen6"),
	/** 8x8 with sharpening: 0=no sharpening but better quality which is softer, 1=little, 5=medium, 10=extreme. */
	TMGS_Sharpen7 UMETA(DisplayName="Sharpen7"),
	/** 8x8 with sharpening: 0=no sharpening but better quality which is softer, 1=little, 5=medium, 10=extreme. */
	TMGS_Sharpen8 UMETA(DisplayName="Sharpen8"),
	/** 8x8 with sharpening: 0=no sharpening but better quality which is softer, 1=little, 5=medium, 10=extreme. */
	TMGS_Sharpen9 UMETA(DisplayName="Sharpen9"),
	/** 8x8 with sharpening: 0=no sharpening but better quality which is softer, 1=little, 5=medium, 10=extreme. */
	TMGS_Sharpen10 UMETA(DisplayName="Sharpen10"),
	TMGS_NoMipmaps UMETA(DisplayName="NoMipmaps"),
	/** Do not touch existing mip chain as it contains generated data. */
	TMGS_LeaveExistingMips UMETA(DisplayName="LeaveExistingMips"),
	/** Blur further (useful for image based reflections). */
	TMGS_Blur1 UMETA(DisplayName="Blur1"),
	TMGS_Blur2 UMETA(DisplayName="Blur2"),
	TMGS_Blur3 UMETA(DisplayName="Blur3"),
	TMGS_Blur4 UMETA(DisplayName="Blur4"),
	TMGS_Blur5 UMETA(DisplayName = "Blur5"),
	/** Use the first texel of each 2x2 (or 2x2x2) group. */
	TMGS_Unfiltered UMETA(DisplayName = "Unfiltered"),
	/** Introduce significant amount of blur using angular filtering (only applies to cubemaps, useful for ambient lighting). */
	TMGS_Angular UMETA(DisplayName = "Angular"),
	TMGS_MAX,

	// Note: These are serialized as as raw values in the texture DDC key, so additional entries
	// should be added at the bottom; reordering or removing entries will require changing the GUID
	// in the texture compressor DDC key
};

/** Options for texture padding mode. */
UENUM()
namespace ETexturePowerOfTwoSetting
{
	enum Type
	{
		/** Do not modify the texture dimensions. */
		None,

		/** Pad the texture to the nearest power of two size. */
		PadToPowerOfTwo,

		/** Pad the texture to the nearest square power of two size. */
		PadToSquarePowerOfTwo

		// Note: These are serialized as as raw values in the texture DDC key, so additional entries
		// should be added at the bottom; reordering or removing entries will require changing the GUID
		// in the texture compressor DDC key
	};
}

// Must match enum ESamplerFilter in RHIDefinitions.h
UENUM()
enum class ETextureSamplerFilter : uint8
{
	Point,
	Bilinear,
	Trilinear,
	AnisotropicPoint,
	AnisotropicLinear,
};

UENUM()
enum class ETextureMipLoadOptions : uint8
{
	// Fallback to the LODGroup settings
	Default,
	// Load all mips.
	AllMips,
	// Load only the first mip.
	OnlyFirstMip,
};

UENUM()
enum class ETextureDownscaleOptions : uint8
{
	/** Fallback to the "texture group" settings */
	Default,
	/** Unfiltered */
	Unfiltered,
	/** Average, default for the "texture group" */
	SimpleAverage,
	/** 8x8 with sharpening: 0=no sharpening but better quality which is softer, 1=little, 5=medium, 10=extreme. */
	Sharpen0,
	/** 8x8 with sharpening: 0=no sharpening but better quality which is softer, 1=little, 5=medium, 10=extreme. */
	Sharpen1,
	/** 8x8 with sharpening: 0=no sharpening but better quality which is softer, 1=little, 5=medium, 10=extreme. */
	Sharpen2,
	/** 8x8 with sharpening: 0=no sharpening but better quality which is softer, 1=little, 5=medium, 10=extreme. */
	Sharpen3,
	/** 8x8 with sharpening: 0=no sharpening but better quality which is softer, 1=little, 5=medium, 10=extreme. */
	Sharpen4,
	/** 8x8 with sharpening: 0=no sharpening but better quality which is softer, 1=little, 5=medium, 10=extreme. */
	Sharpen5,
	/** 8x8 with sharpening: 0=no sharpening but better quality which is softer, 1=little, 5=medium, 10=extreme. */
	Sharpen6,
	/** 8x8 with sharpening: 0=no sharpening but better quality which is softer, 1=little, 5=medium, 10=extreme. */
	Sharpen7,
	/** 8x8 with sharpening: 0=no sharpening but better quality which is softer, 1=little, 5=medium, 10=extreme. */
	Sharpen8,
	/** 8x8 with sharpening: 0=no sharpening but better quality which is softer, 1=little, 5=medium, 10=extreme. */
	Sharpen9,
	/** 8x8 with sharpening: 0=no sharpening but better quality which is softer, 1=little, 5=medium, 10=extreme. */
	Sharpen10
};

UENUM()
enum ETextureLossyCompressionAmount
{
	TLCA_Default		UMETA(DisplayName = "Default"),
	TLCA_None			UMETA(DisplayName = "No lossy compression"),
	TLCA_Lowest			UMETA(DisplayName = "Lowest (Best image quality, largest filesize)"),
	TLCA_Low			UMETA(DisplayName = "Low"),
	TLCA_Medium			UMETA(DisplayName = "Medium"),
	TLCA_High			UMETA(DisplayName = "High"),
	TLCA_Highest		UMETA(DisplayName = "Highest (Worst image quality, smallest filesize)"),
<<<<<<< HEAD
};
=======
};

UENUM()
enum ECompositeTextureMode
{
	CTM_Disabled UMETA(DisplayName="Disabled"),
	/** CompositingTexture needs to be a normal map with the same or larger size. */
	CTM_NormalRoughnessToRed UMETA(DisplayName="Add Normal Roughness To Red"),
	/** CompositingTexture needs to be a normal map with the same or larger size. */
	CTM_NormalRoughnessToGreen UMETA(DisplayName="Add Normal Roughness To Green"),
	/** CompositingTexture needs to be a normal map with the same or larger size. */
	CTM_NormalRoughnessToBlue UMETA(DisplayName="Add Normal Roughness To Blue"),
	/** CompositingTexture needs to be a normal map with the same or larger size. */
	CTM_NormalRoughnessToAlpha UMETA(DisplayName="Add Normal Roughness To Alpha"),
	CTM_MAX,

	// Note: These are serialized as as raw values in the texture DDC key, so additional entries
	// should be added at the bottom; reordering or removing entries will require changing the GUID
	// in the texture compressor DDC key
};

UENUM()
enum ETextureSourceCompressionFormat
{
	TSCF_None	UMETA(DisplayName = "ZLib"),
	TSCF_PNG	UMETA(DisplayName = "PNG"),
	TSCF_JPEG	UMETA(DisplayName = "JPEG"),

	TSCF_MAX
};

UENUM()
enum ETextureSourceFormat
{
	TSF_Invalid,
	TSF_G8,
	TSF_BGRA8,
	TSF_BGRE8,
	TSF_RGBA16,
	TSF_RGBA16F,

	//@todo: Deprecated!
	TSF_RGBA8,
	//@todo: Deprecated!
	TSF_RGBE8,

	TSF_G16,

	TSF_MAX
};

// This needs to be mirrored in EditorFactories.cpp.
UENUM()
enum TextureCompressionSettings
{
	TC_Default					UMETA(DisplayName = "Default (DXT1/5, BC1/3 on DX11)"),
	TC_Normalmap				UMETA(DisplayName = "Normalmap (DXT5, BC5 on DX11)"),
	TC_Masks					UMETA(DisplayName = "Masks (no sRGB)"),
	TC_Grayscale				UMETA(DisplayName = "Grayscale (R8, RGB8 sRGB)"),
	TC_Displacementmap			UMETA(DisplayName = "Displacementmap (8/16bit)"),
	TC_VectorDisplacementmap	UMETA(DisplayName = "VectorDisplacementmap (RGBA8)"),
	TC_HDR						UMETA(DisplayName = "HDR (RGB, no sRGB)"),
	TC_EditorIcon				UMETA(DisplayName = "UserInterface2D (RGBA)"),
	TC_Alpha					UMETA(DisplayName = "Alpha (no sRGB, BC4 on DX11)"),
	TC_DistanceFieldFont		UMETA(DisplayName = "DistanceFieldFont (R8)"),
	TC_HDR_Compressed			UMETA(DisplayName = "HDRCompressed (RGB, BC6H, DX11)"),
	TC_BC7						UMETA(DisplayName = "BC7 (DX11, optional A)"),
	TC_HalfFloat				UMETA(DisplayName = "Half Float (R16F)"),
	TC_LQ				        UMETA(Hidden, DisplayName = "Low Quality (BGR565/BGR555A1)", ToolTip = "BGR565/BGR555A1, fallback to DXT1/DXT5 on Mac platform"),
	TC_EncodedReflectionCapture		UMETA(Hidden),
	TC_MAX,
};

/** List of (advanced) texture source encodings, matching the list in ColorManagementDefines.h. */
UENUM()
enum class ETextureSourceEncoding : uint8
{
	TSE_None		= 0 UMETA(DisplayName = "Default", ToolTip = "The source encoding is assumed to match the state of the sRGB checkbox parameter."),
	TSE_Linear		= 1 UMETA(DisplayName = "Linear", ToolTip = "The source encoding is considered linear (before optional sRGB encoding is applied)."),
	TSE_sRGB		= 2 UMETA(DisplayName = "sRGB", ToolTip = "sRGB source encoding to be linearized (before optional sRGB encoding is applied)."),
	TSE_ST2084		= 3 UMETA(DisplayName = "ST 2084/PQ", ToolTip = "SMPTE ST 2084/PQ source encoding to be linearized (before optional sRGB encoding is applied)."),
	TSE_Gamma22		= 4 UMETA(DisplayName = "Gamma 2.2", ToolTip = "Gamma 2.2 source encoding to be linearized (before optional sRGB encoding is applied)."),
	TSE_BT1886		= 5 UMETA(DisplayName = "BT1886/Gamma 2.4", ToolTip = "BT1886/Gamma 2.4 source encoding to be linearized (before optional sRGB encoding is applied)."),
	TSE_Gamma26		= 6 UMETA(DisplayName = "Gamma 2.6", ToolTip = "Gamma 2.6 source encoding to be linearized (before optional sRGB encoding is applied)."),
	TSE_Cineon		= 7 UMETA(DisplayName = "Cineon", ToolTip = "Cineon source encoding to be linearized (before optional sRGB encoding is applied)."),
	TSE_REDLog		= 8 UMETA(DisplayName = "REDLog", ToolTip = "RED Log source encoding to be linearized (before optional sRGB encoding is applied)."),
	TSE_REDLog3G10	= 9 UMETA(DisplayName = "REDLog3G10", ToolTip = "RED Log3G10 source encoding to be linearized (before optional sRGB encoding is applied)."),
	TSE_SLog1		= 10 UMETA(DisplayName = "SLog1", ToolTip = "Sony SLog1 source encoding to be linearized (before optional sRGB encoding is applied)."),
	TSE_SLog2		= 11 UMETA(DisplayName = "SLog2", ToolTip = "Sony SLog2 source encoding to be linearized (before optional sRGB encoding is applied)."),
	TSE_SLog3		= 12 UMETA(DisplayName = "SLog3", ToolTip = "Sony SLog3 source encoding to be linearized (before optional sRGB encoding is applied)."),
	TSE_AlexaV3LogC	= 13 UMETA(DisplayName = "AlexaV3LogC", ToolTip = "ARRI Alexa V3 LogC source encoding to be linearized (before optional sRGB encoding is applied)."),
	TSE_CanonLog	= 14 UMETA(DisplayName = "CanonLog", ToolTip = "Canon Log source encoding to be linearized (before optional sRGB encoding is applied)."),
	TSE_ProTune		= 15 UMETA(DisplayName = "ProTune", ToolTip = "GoPro ProTune source encoding to be linearized (before optional sRGB encoding is applied)."),
	TSE_VLog		= 16 UMETA(DisplayName = "V-Log", ToolTip = "Panasonic V-Log source encoding to be linearized (before optional sRGB encoding is applied)."),
	TSE_MAX,
};

//TODO: Rename nearly-colliding ETextureSourceColorSpace enum in TextureFactory.h
/** List of (source) texture color spaces, matching the list in ColorManagementDefines.h. */
UENUM()
enum class ETextureColorSpace : uint8
{
	TCS_None				= 0 UMETA(DisplayName = "None", ToolTip = "No explicit color space definition."),
	TCS_sRGB				= 1 UMETA(DisplayName = "sRGB / Rec709", ToolTip = "sRGB / Rec709 (BT.709) color primaries, with D65 white point."),
	TCS_Rec2020				= 2 UMETA(DisplayName = "Rec2020", ToolTip = "Rec2020 (BT.2020) primaries with D65 white point."),
	TCS_ACESAP0				= 3 UMETA(DIsplayName = "ACES AP0", ToolTip = "ACES AP0 wide gamut primaries, with D60 white point."),
	TCS_ACESAP1				= 4 UMETA(DIsplayName = "ACES AP1 / ACEScg", ToolTip = "ACES AP1 / ACEScg wide gamut primaries, with D60 white point."),
	TCS_P3DCI				= 5 UMETA(DisplayName = "P3DCI", ToolTip = "P3 (Theater) primaries, with DCI Calibration white point."),
	TCS_P3D65				= 6 UMETA(DisplayName = "P3D65", ToolTip = "P3 (Display) primaries, with D65 white point."),
	TCS_REDWideGamut		= 7 UMETA(DisplayName = "RED Wide Gamut", ToolTip = "RED Wide Gamut primaries, with D65 white point."),
	TCS_SonySGamut3			= 8 UMETA(DisplayName = "Sony S-Gamut3", ToolTip = "Sony S-Gamut/S-Gamut3 primaries, with D65 white point."),
	TCS_SonySGamut3Cine		= 9 UMETA(DisplayName = "Sony S-Gamut3 Cine", ToolTip = "Sony S-Gamut3 Cine primaries, with D65 white point."),
	TCS_AlexaWideGamut		= 10 UMETA(DisplayName = "Alexa Wide Gamut", ToolTip = "Alexa Wide Gamut primaries, with D65 white point."),
	TCS_CanonCinemaGamut	= 11 UMETA(DisplayName = "Canon Cinema Gamut", ToolTip = "Canon Cinema Gamut primaries, with D65 white point."),
	TCS_GoProProtuneNative	= 12 UMETA(DisplayName = "GoPro Protune Native", ToolTip = "GoPro Protune Native primaries, with D65 white point."),
	TCS_PanasonicVGamut		= 13 UMETA(DisplayName = "Panasonic V-Gamut", ToolTip = "Panasonic V-Gamut primaries, with D65 white point."),
	TCS_Custom				= 99 UMETA(DisplayName = "Custom", ToolTip = "User defined color space and white point."),
	TCS_MAX,
};

/** List of chromatic adaptation methods, matching the list in ColorManagementDefines.h. */
UENUM()
enum class ETextureChromaticAdaptationMethod : uint8
{
	TCAM_None		= 0 UMETA(DisplayName = "None", ToolTip = "No chromatic adaptation is applied."),
	TCAM_Bradford	= 1 UMETA(DisplayName = "Bradford", ToolTip = "Chromatic adaptation is applied using the Bradford method."),
	TCAM_CAT02		= 2 UMETA(DisplayName = "CAT02", ToolTip = "Chromatic adaptation is applied using the CAT02 method."),
};
>>>>>>> 6bbb88c8
<|MERGE_RESOLUTION|>--- conflicted
+++ resolved
@@ -225,9 +225,6 @@
 	TLCA_Medium			UMETA(DisplayName = "Medium"),
 	TLCA_High			UMETA(DisplayName = "High"),
 	TLCA_Highest		UMETA(DisplayName = "Highest (Worst image quality, smallest filesize)"),
-<<<<<<< HEAD
-};
-=======
 };
 
 UENUM()
@@ -356,4 +353,3 @@
 	TCAM_Bradford	= 1 UMETA(DisplayName = "Bradford", ToolTip = "Chromatic adaptation is applied using the Bradford method."),
 	TCAM_CAT02		= 2 UMETA(DisplayName = "CAT02", ToolTip = "Chromatic adaptation is applied using the CAT02 method."),
 };
->>>>>>> 6bbb88c8
