--- conflicted
+++ resolved
@@ -403,8 +403,6 @@
 	TCAM_Bradford	= 1 UMETA(DisplayName = "Bradford", ToolTip = "Chromatic adaptation is applied using the Bradford method."),
 	TCAM_CAT02		= 2 UMETA(DisplayName = "CAT02", ToolTip = "Chromatic adaptation is applied using the CAT02 method."),
 };
-<<<<<<< HEAD
-=======
 
 
 namespace UE
@@ -448,4 +446,3 @@
 
 } // TextureDefines
 } // UE
->>>>>>> d731a049
