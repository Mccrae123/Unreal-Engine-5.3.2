--- conflicted
+++ resolved
@@ -20,10 +20,7 @@
 class ALevelStreamingVolume;
 class ULevel;
 class ULevelStreaming;
-<<<<<<< HEAD
-=======
 class IWorldPartitionCell;
->>>>>>> 4af6daef
 struct FNetLevelVisibilityTransactionId;
 
 enum class ENetLevelVisibilityRequest
@@ -152,11 +149,7 @@
 		LoadedVisible = (uint8)ELevelStreamingState::LoadedVisible,
 		MakingInvisible = (uint8)ELevelStreamingState::MakingInvisible
 	};
-<<<<<<< HEAD
-PRAGMA_DISABLE_DEPRECATION_WARNINGS
-=======
 ENGINE_API PRAGMA_DISABLE_DEPRECATION_WARNINGS
->>>>>>> 4af6daef
 	static const TCHAR* EnumToString(ECurrentState InCurrentState);
 	friend bool operator==(ELevelStreamingState A, ECurrentState B)
 	{
@@ -174,11 +167,7 @@
 	{
 		return (ELevelStreamingState)A != (ELevelStreamingState)B;
 	}
-<<<<<<< HEAD
-PRAGMA_ENABLE_DEPRECATION_WARNINGS
-=======
 ENGINE_API PRAGMA_ENABLE_DEPRECATION_WARNINGS
->>>>>>> 4af6daef
 
 	static ULevelStreaming* FindStreamingLevel(const ULevel* Level);
 	static ENGINE_API void RemoveLevelAnnotation(const ULevel* Level);
@@ -363,14 +352,6 @@
 
 protected:	
 	/** Updates the current state of the streaming level and notifies any observers. */
-<<<<<<< HEAD
-	void SetCurrentState(ELevelStreamingState NewState);
-
-	/** Returns whether the streaming level can make visible (can call AddToWorld). */
-	virtual bool CanMakeVisible();
-	/** Returns whether the streaming level can make invisible (can call RemoveFromWorld). */
-	virtual bool CanMakeInvisible();
-=======
 	ENGINE_API void SetCurrentState(ELevelStreamingState NewState);
 
 	/** 
@@ -384,26 +365,10 @@
 
 	/** Returns whether the streaming level can make invisible (can call RemoveFromWorld). */
 	ENGINE_API bool CanMakeInvisible();
->>>>>>> 4af6daef
 
 private:
 
 	/** If true client will wait for acknowledgment from server before making streaming levels invisible */
-<<<<<<< HEAD
-	bool ShouldClientUseMakingInvisibleTransactionRequest() const;
-	/** If true client will wait for acknowledgment from server before making streaming levels visible */
-	bool ShouldClientUseMakingVisibleTransactionRequest() const;
-	/** Returns whether the streaming level should wait for the server ack before changing its visibility. */
-	bool ShouldWaitForServerAckBeforeChangingVisibilityState(ENetLevelVisibilityRequest InRequestType, bool bInShouldBeVisible);
-	/** Ack a client instigated visibility/streaming transaction */
-	void AckNetVisibilityTransaction(FNetLevelVisibilityTransactionId AckedClientTransactionId, bool bClientAckCanMakeVisible);
-
-	/** Determine what the streaming level's target state should be. */
-	ELevelStreamingTargetState DetermineTargetState() const;
-
-	/** Determines a new target state, fires delegates, returns true if the level should continue to be considered for streaming. */
-	bool UpdateTargetState();
-=======
 	ENGINE_API bool ShouldClientUseMakingInvisibleTransactionRequest() const;
 	/** If true client will wait for acknowledgment from server before making streaming levels visible */
 	ENGINE_API bool ShouldClientUseMakingVisibleTransactionRequest() const;
@@ -417,7 +382,6 @@
 
 	/** Determines a new target state, fires delegates, returns true if the level should continue to be considered for streaming. */
 	ENGINE_API bool UpdateTargetState();
->>>>>>> 4af6daef
 
 	/** Update the load process of the streaming level. Out parameters instruct calling code how to proceed. */
 	ENGINE_API void UpdateStreamingState(bool& bOutUpdateAgain, bool& bOutRedetermineTarget);
@@ -434,15 +398,6 @@
 public:
 
 	/** Begin a client instigated NetVisibility request */
-<<<<<<< HEAD
-	void BeginClientNetVisibilityRequest(bool bInShouldBeVisible);
-
-	/** Check if we are waiting for a making visible or invisible streaming transaction */
-	bool IsWaitingForNetVisibilityTransactionAck(ENetLevelVisibilityRequest InRequestType = ENetLevelVisibilityRequest::MakingInvisible) const;
-
-	/** Set the current state of the current visibility/streaming transaction */
-	void UpdateNetVisibilityTransactionState(bool bInShouldBeVisible, FNetLevelVisibilityTransactionId TransactionId);
-=======
 	ENGINE_API void BeginClientNetVisibilityRequest(bool bInShouldBeVisible);
 
 	/** Check if we are waiting for a making visible or invisible streaming transaction */
@@ -450,7 +405,6 @@
 
 	/** Set the current state of the current visibility/streaming transaction */
 	ENGINE_API void UpdateNetVisibilityTransactionState(bool bInShouldBeVisible, FNetLevelVisibilityTransactionId TransactionId);
->>>>>>> 4af6daef
 
 	/** Returns the value of bShouldBeVisible. Use ShouldBeVisible to query whether a streaming level should be visible based on its own criteria. */
 	bool GetShouldBeVisibleFlag() const { return bShouldBeVisible; }
@@ -559,8 +513,6 @@
 
 	virtual bool ShouldBlockOnUnload() const { return bShouldBlockOnUnload; }
 
-	virtual bool ShouldBlockOnUnload() const { return bShouldBlockOnUnload; }
-
 	virtual bool ShouldBeAlwaysLoaded() const { return false; }
 
 	/** Get a bounding box around the streaming volumes associated with this LevelStreaming object */
@@ -599,9 +551,6 @@
 	/** Returns the UWorld that triggered the streaming of this streaming level. */
 	ENGINE_API virtual UWorld* GetStreamingWorld() const;
 
-	/** Returns the UWorld that triggered the streaming of this streaming level. */
-	virtual UWorld* GetStreamingWorld() const;
-
 	/** Returns whether streaming level is visible */
 	UFUNCTION(BlueprintCallable, Category="Game")
 	ENGINE_API bool IsLevelVisible() const;
@@ -642,15 +591,9 @@
 	ENGINE_API const FName& GetFolderPath() const;
 
 	/** Sets the folder path for this level in the world browser. Only available in editor builds */
-<<<<<<< HEAD
-	void SetFolderPath(const FName& InFolderPath);
-
-	virtual TOptional<FFolder::FRootObject> GetFolderRootObject() const;
-=======
 	ENGINE_API void SetFolderPath(const FName& InFolderPath);
 
 	ENGINE_API virtual TOptional<FFolder::FRootObject> GetFolderRootObject() const;
->>>>>>> 4af6daef
 #endif	// WITH_EDITOR
 
 	//~==============================================================================================
@@ -673,18 +616,6 @@
 	FLevelStreamingVisibilityStatus		OnLevelHidden;
 
 	/** Whether client should be using making invisible transaction requests to the server (default value). */
-<<<<<<< HEAD
-	static bool DefaultAllowClientUseMakingInvisibleTransactionRequests();
-
-	/** Whether client should be using making visible transaction requests to the server (default value). */
-	static bool DefaultAllowClientUseMakingVisibleTransactionRequests();
-
-	/** If true server will wait for client acknowledgment before making treating streaming levels as visible for the client */
-	static bool ShouldServerUseMakingVisibleTransactionRequest();
-
-	/** If true level streaming can reuse an unloaded level that wasn't GC'd yet. */
-	static bool ShouldReuseUnloadedButStillAroundLevels(const ULevel* InLevel);
-=======
 	static ENGINE_API bool DefaultAllowClientUseMakingInvisibleTransactionRequests();
 
 	/** Whether client should be using making visible transaction requests to the server (default value). */
@@ -695,7 +626,6 @@
 
 	/** If true level streaming can reuse an unloaded level that wasn't GC'd yet. */
 	static ENGINE_API bool ShouldReuseUnloadedButStillAroundLevels(const ULevel* InLevel);
->>>>>>> 4af6daef
 
 	/** 
 	 * Traverses all streaming level objects in the persistent world and in all inner worlds and calls appropriate delegate for streaming objects that refer specified level 
@@ -745,9 +675,6 @@
 	/** Sets loaded level, fixups for PIE, notifies level is loaded, apply necessary modifications on level once loaded. */
 	ENGINE_API void PrepareLoadedLevel(ULevel* InLevel, UPackage* InLevelPackage, int32 InPIEInstanceID);
 
-	/** Sets loaded level, fixups for PIE, notifies level is loaded, apply necessary modifications on level once loaded. */
-	void PrepareLoadedLevel(ULevel* InLevel, UPackage* InLevelPackage, int32 InPIEInstanceID);
-
 	/** Sets the value of LoadedLevel */
 	ENGINE_API virtual void SetLoadedLevel(ULevel* Level);
 
@@ -756,9 +683,6 @@
 
 	ENGINE_API void OnLoadingStarted();
 	ENGINE_API void OnLoadingFinished();
-
-	/** Called by SetLoadedLevel */
-	virtual void OnLevelLoadedChanged(ULevel* Level) {}
 
 	/** @return Name of the level package that is currently loaded.																	*/
 	ENGINE_API FName GetLoadedLevelPackageName() const;
@@ -805,17 +729,10 @@
 	FNetLevelVisibilityState NetVisibilityState;
 
 	/** Whether streaming level is concerned by net visibility transactions */
-<<<<<<< HEAD
-	bool IsConcernedByNetVisibilityTransactionAck() const;
-
-	/** Helper method that updates server level visibility for each player controller of streaming level world */
-	void ServerUpdateLevelVisibility(bool bIsVisible, bool bTryMakeVisible = false, FNetLevelVisibilityTransactionId TransactionId = FNetLevelVisibilityTransactionId());
-=======
 	ENGINE_API bool IsConcernedByNetVisibilityTransactionAck() const;
 
 	/** Helper method that updates server level visibility for each player controller of streaming level world */
 	ENGINE_API void ServerUpdateLevelVisibility(bool bIsVisible, bool bTryMakeVisible = false, FNetLevelVisibilityTransactionId TransactionId = FNetLevelVisibilityTransactionId());
->>>>>>> 4af6daef
 
 	friend struct FAckNetVisibilityTransaction;
 	friend struct FStreamingLevelPrivateAccessor;
