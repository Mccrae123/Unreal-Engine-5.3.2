--- conflicted
+++ resolved
@@ -506,11 +506,7 @@
 	GENERATED_USTRUCT_BODY()
 
 	UPROPERTY()
-<<<<<<< HEAD
-	UFunction* FunctionToPatch = nullptr;
-=======
 	TObjectPtr<UFunction> FunctionToPatch = nullptr;
->>>>>>> 6bbb88c8
 
 	UPROPERTY()
 	int32 EventGraphCallOffset = 0;
