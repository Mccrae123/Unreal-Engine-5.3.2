// Copyright Epic Games, Inc. All Rights Reserved.

#pragma once

#include "CoreMinimal.h"
#include "HAL/ThreadSafeCounter.h"
#include "Online/CoreOnlineFwd.h"
#include "UObject/ObjectMacros.h"
#include "UObject/UObjectGlobals.h"
#include "UObject/Object.h"
#include "Misc/Guid.h"
#include "UObject/Class.h"
#include "Delegates/IDelegateInstance.h"
#include "Engine/EngineTypes.h"
#include "Engine/EngineBaseTypes.h"
#include "CollisionQueryParams.h"
#include "WorldCollision.h"
#include "GameFramework/Pawn.h"
#include "GameFramework/UpdateLevelVisibilityLevelInfo.h"
#include "EngineDefines.h"
#include "Engine/Blueprint.h"
#include "Engine/PendingNetGame.h"
#include "Engine/LatentActionManager.h"
#include "Engine/GameInstance.h"
#include "Physics/PhysicsInterfaceDeclares.h"
#include "Particles/WorldPSCPool.h"
#include "Containers/SortedMap.h"
#include "AudioDeviceManager.h"
#include "Subsystems/WorldSubsystem.h"
#include "Subsystems/SubsystemCollection.h"
#include "CollisionProfile.h"

#include "World.generated.h"

class ABrush;
class ACameraActor;
class AController;
class AGameModeBase;
class AGameStateBase;
class APhysicsVolume;
class APlayerController;
class AServerStreamingLevelsVisibility;
class AWorldSettings;
class UWorldPartition;
class Error;
class FTimerManager;
class FWorldInGamePerformanceTrackers;
class IInterface_PostProcessVolume;
class UAISystemBase;
class UCanvas;
class UDemoNetDriver;
class UGameViewportClient;
class ULevel;
class ULevelStreaming;
class ULocalPlayer;
class UMaterialParameterCollection;
class UMaterialParameterCollectionInstance;
class UModel;
class UNavigationSystemBase;
class UNetConnection;
class UNetDriver;
class UPrimitiveComponent;
class UTexture2D;
class FPhysScene_Chaos;
class FSceneView;
struct FUniqueNetIdRepl;
struct FEncryptionKeyResponse;
struct FParticlePerfStats;

template<typename,typename> class TOctree2;

/**
 * Misc. Iterator types
 *
 */
template <typename ActorType> class TActorIterator;
typedef TArray<TWeakObjectPtr<AController> >::TConstIterator FConstControllerIterator;
typedef TArray<TWeakObjectPtr<APlayerController> >::TConstIterator FConstPlayerControllerIterator;
typedef TArray<TWeakObjectPtr<ACameraActor> >::TConstIterator FConstCameraActorIterator;
typedef TArray<ULevel*>::TConstIterator FConstLevelIterator;
typedef TArray<TWeakObjectPtr<APhysicsVolume> >::TConstIterator FConstPhysicsVolumeIterator;

/** Wrapper object that tries to imitate the TWeakObjectPtr interface for the objects previously in the PawnList and iterated by FConstPawnIterator. */
struct ENGINE_API FPawnIteratorObject
{
	APawn* operator->() const { return Pawn; }
	APawn& operator*() const { return *Pawn; }
	APawn* Get() const { return Pawn; }

	bool operator==(const UObject* Other) const { return Pawn == Other; }
	bool operator!=(const UObject* Other) const { return Pawn != Other; }

private:
	FPawnIteratorObject()
		: Pawn(nullptr)
	{
	}

	FPawnIteratorObject(APawn* InPawn)
		: Pawn(InPawn)
	{
	}

	APawn* Pawn;

	friend class FConstPawnIterator;
};

template< class T > FORCEINLINE T* Cast(const FPawnIteratorObject& Src) { return Cast<T>(Src.Get()); }

/** 
 * Imitation iterator class that attempts to provide the basic interface that FConstPawnIterator previously did when a typedef of TArray<TWeakObjectPtr<APawn>>::Iterator.
 * In general you should prefer not to use this iterator and instead use TActorIterator<APawn> or TActorRange<APawn> (or the desired more derived type).
 * This iterator will likely be deprecated in a future release.
 */
class ENGINE_API FConstPawnIterator
{
private:
	FConstPawnIterator(UWorld* World);

public:
	~FConstPawnIterator();

	FConstPawnIterator(FConstPawnIterator&&);
	FConstPawnIterator& operator=(FConstPawnIterator&&);

	explicit operator bool() const;
	FPawnIteratorObject operator*() const;
	TUniquePtr<FPawnIteratorObject> operator->() const;

	FConstPawnIterator& operator++();
	FConstPawnIterator& operator++(int);
	UE_DEPRECATED(4.23, "Decrement operator no longer means anything on a pawn iterator")
	FConstPawnIterator& operator--() { return *this; }
	UE_DEPRECATED(4.23, "Decrement operator no longer means anything on a pawn iterator")
	FConstPawnIterator& operator--(int) { return *this; }

private:
	TUniquePtr<TActorIterator<APawn>> Iterator;

	friend UWorld;
};

/** Contains all the timings of a gaming frame, to handle pause and time dilation (for instance bullet time) of the world. */
struct ENGINE_API FGameTime
{
<<<<<<< HEAD
	using FTimeType = float;

	FORCEINLINE_DEBUGGABLE FGameTime()
		: RealTimeSeconds(FTimeType(0))
		, WorldTimeSeconds(FTimeType(0))
		, DeltaRealTimeSeconds(FTimeType(0))
		, DeltaWorldTimeSeconds(FTimeType(0))
=======
	FORCEINLINE_DEBUGGABLE FGameTime()
		: RealTimeSeconds(0.0)
		, WorldTimeSeconds(0.0)
		, DeltaRealTimeSeconds(0.0f)
		, DeltaWorldTimeSeconds(0.0f)
>>>>>>> d731a049
	{ }

	FGameTime(const FGameTime&) = default;
	FGameTime& operator = (const FGameTime&) = default;

	// Returns the game time since GStartTime.
	static FGameTime GetTimeSinceAppStart();

<<<<<<< HEAD
	static FORCEINLINE_DEBUGGABLE FGameTime CreateUndilated(FTimeType InRealTimeSeconds, FTimeType InDeltaRealTimeSeconds)
=======
	static FORCEINLINE_DEBUGGABLE FGameTime CreateUndilated(double InRealTimeSeconds, float InDeltaRealTimeSeconds)
>>>>>>> d731a049
	{
		return FGameTime::CreateDilated(InRealTimeSeconds, InDeltaRealTimeSeconds, InRealTimeSeconds, InDeltaRealTimeSeconds);
	}

<<<<<<< HEAD
	static FORCEINLINE_DEBUGGABLE FGameTime CreateDilated(FTimeType InRealTimeSeconds, FTimeType InDeltaRealTimeSeconds, FTimeType InWorldTimeSeconds, FTimeType InDeltaWorldTimeSeconds)
=======
	static FORCEINLINE_DEBUGGABLE FGameTime CreateDilated(double InRealTimeSeconds, float InDeltaRealTimeSeconds, double InWorldTimeSeconds, float InDeltaWorldTimeSeconds)
>>>>>>> d731a049
	{
		return FGameTime(InRealTimeSeconds, InDeltaRealTimeSeconds, InWorldTimeSeconds, InDeltaWorldTimeSeconds);
	}

	/** Returns time in seconds since level began play, but IS NOT paused when the game is paused, and IS NOT dilated/clamped. */
<<<<<<< HEAD
	FORCEINLINE_DEBUGGABLE FTimeType GetRealTimeSeconds() const
=======
	FORCEINLINE_DEBUGGABLE double GetRealTimeSeconds() const
>>>>>>> d731a049
	{
		return RealTimeSeconds;
	}

	/** Returns frame delta time in seconds with no adjustment for time dilation and pause. */
<<<<<<< HEAD
	FORCEINLINE_DEBUGGABLE FTimeType GetDeltaRealTimeSeconds() const
=======
	FORCEINLINE_DEBUGGABLE float GetDeltaRealTimeSeconds() const
>>>>>>> d731a049
	{
		return DeltaRealTimeSeconds;
	}

	/** Returns time in seconds since level began play, but IS paused when the game is paused, and IS dilated/clamped. */
<<<<<<< HEAD
	FORCEINLINE_DEBUGGABLE FTimeType GetWorldTimeSeconds() const
=======
	FORCEINLINE_DEBUGGABLE double GetWorldTimeSeconds() const
>>>>>>> d731a049
	{
		return WorldTimeSeconds;
	}

	/** Returns frame delta time in seconds adjusted by e.g. time dilation. */
<<<<<<< HEAD
	FORCEINLINE_DEBUGGABLE FTimeType GetDeltaWorldTimeSeconds() const
=======
	FORCEINLINE_DEBUGGABLE float GetDeltaWorldTimeSeconds() const
>>>>>>> d731a049
	{
		return DeltaWorldTimeSeconds;
	}

	/** Returns how much world time is slowed compared to real time. */
	FORCEINLINE_DEBUGGABLE float GetTimeDilation() const
	{
<<<<<<< HEAD
		ensure(DeltaRealTimeSeconds > FTimeType(0));
		return float(DeltaWorldTimeSeconds / DeltaRealTimeSeconds);
=======
		ensure(DeltaRealTimeSeconds > 0.0f);
		return DeltaWorldTimeSeconds / DeltaRealTimeSeconds;
>>>>>>> d731a049
	}

	/** Returns whether the world time is paused. */
	FORCEINLINE_DEBUGGABLE bool IsPaused() const
	{
<<<<<<< HEAD
		return DeltaWorldTimeSeconds == FTimeType(0);
	}

private:
	FTimeType RealTimeSeconds;
	FTimeType WorldTimeSeconds;

	FTimeType DeltaRealTimeSeconds;
	FTimeType DeltaWorldTimeSeconds;

	FORCEINLINE_DEBUGGABLE FGameTime(FTimeType InRealTimeSeconds, FTimeType InDeltaRealTimeSeconds, FTimeType InWorldTimeSeconds, FTimeType InDeltaWorldTimeSeconds)
=======
		return DeltaWorldTimeSeconds == 0.0f;
	}

private:
	double RealTimeSeconds;
	double WorldTimeSeconds;

	float DeltaRealTimeSeconds;
	float DeltaWorldTimeSeconds;

	FORCEINLINE_DEBUGGABLE FGameTime(double InRealTimeSeconds, float InDeltaRealTimeSeconds, double InWorldTimeSeconds, float InDeltaWorldTimeSeconds)
>>>>>>> d731a049
		: RealTimeSeconds(InRealTimeSeconds)
		, WorldTimeSeconds(InWorldTimeSeconds)
		, DeltaRealTimeSeconds(InDeltaRealTimeSeconds)
		, DeltaWorldTimeSeconds(InDeltaWorldTimeSeconds)
	{ }

};


ENGINE_API DECLARE_LOG_CATEGORY_EXTERN(LogSpawn, Warning, All);

DECLARE_MULTICAST_DELEGATE_OneParam(FOnActorSpawned, AActor*);
DECLARE_MULTICAST_DELEGATE_OneParam(FOnActorDestroyed, AActor*);
DECLARE_MULTICAST_DELEGATE_OneParam(FOnFeatureLevelChanged, ERHIFeatureLevel::Type);
DECLARE_MULTICAST_DELEGATE_OneParam(FOnMovieSceneSequenceTick, float);

/** Proxy class that allows verification on GWorld accesses. */
class UWorldProxy
{
public:

	UWorldProxy() :
		World(NULL)
	{}

	inline UWorld* operator->()
	{
		// GWorld is changed often on the game thread when in PIE, accessing on any other thread is going to be a race condition
		// In general, the rendering thread should not dereference UObjects, unless there is a mechanism in place to make it safe	
		checkSlow(IsInGameThread());							
		return World;
	}

	inline const UWorld* operator->() const
	{
		checkSlow(IsInGameThread());
		return World;
	}

	inline UWorld& operator*()
	{
		checkSlow(IsInGameThread());
		return *World;
	}

	inline const UWorld& operator*() const
	{
		checkSlow(IsInGameThread());
		return *World;
	}

	inline UWorldProxy& operator=(UWorld* InWorld)
	{
		World = InWorld;
		return *this;
	}

	inline UWorldProxy& operator=(const UWorldProxy& InProxy)
	{
		World = InProxy.World;
		return *this;
	}

	inline bool operator==(const UWorldProxy& Other) const
	{
		return World == Other.World;
	}

	inline operator UWorld*() const
	{
		checkSlow(IsInGameThread());
		return World;
	}

	inline UWorld* GetReference() 
	{
		checkSlow(IsInGameThread());
		return World;
	}

private:

	UWorld* World;
};

// List of delegates for the world being registered to an audio device.
class ENGINE_API FAudioDeviceWorldDelegates
{
public:
	// Called whenever a world is registered to an audio device. UWorlds are not guaranteed to be registered to the same
	// audio device throughout their lifecycle, and there is no guarantee on the lifespan of both the UWorld and the Audio
	// Device registered in this callback.
	DECLARE_MULTICAST_DELEGATE_TwoParams(FOnWorldRegisteredToAudioDevice, const UWorld* /*InWorld */, Audio::FDeviceId /* AudioDeviceId*/);
	static FOnWorldRegisteredToAudioDevice OnWorldRegisteredToAudioDevice;

	// Called whenever a world is unregistered from an audio device. UWorlds are not guaranteed to be registered to the same
	// audio device throughout their lifecycle, and there is no guarantee on the lifespan of both the UWorld and the Audio
	// Device registered in this callback.
	DECLARE_MULTICAST_DELEGATE_TwoParams(FOnWorldUnregisteredWithAudioDevice, const UWorld* /*InWorld */, Audio::FDeviceId /* AudioDeviceId*/);
	static FOnWorldUnregisteredWithAudioDevice OnWorldUnregisteredWithAudioDevice;
};

#if UE_WITH_IRIS
/**
* Struct that temporarily holds the Iris replication system and bridge.
*/
struct FIrisSystemHolder
{
	bool IsHolding() const { return ReplicationSystem != nullptr; }

	void Clear()
	{
		ReplicationSystem = nullptr;
	}

	class UReplicationSystem* ReplicationSystem = nullptr;
};
#endif // UE_WITH_IRIS

/** class that encapsulates seamless world traveling */
class FSeamlessTravelHandler
{
private:
	/** URL we're traveling to */
	FURL PendingTravelURL;
	/** set to the loaded package once loading is complete. Transition to it is performed in the next tick where it's safe to perform the required operations */
	UObject* LoadedPackage;
	/** the world we are travelling from */
	UWorld* CurrentWorld;
	/** set to the loaded world object inside that package. This is added to the root set (so that if a GC gets in between it won't break loading) */
	UWorld* LoadedWorld;
	/** set when a transition is in progress */
	bool bTransitionInProgress;
	/** whether or not we've transitioned to the entry level and are now moving on to the specified map */
	bool bSwitchedToDefaultMap;
	/** while set, pause at midpoint (after loading transition level, before loading final destination) */
	bool bPauseAtMidpoint;
	/** set when we started a new travel in the middle of a previous one and still need to clean up that previous attempt */
	bool bNeedCancelCleanUp;
	/** The context we are running in. Can be used to get the FWorldContext from Engine*/
	FName WorldContextHandle;
	/** Real time which we started traveling at  */
	double SeamlessTravelStartTime = 0.0;

	/** copy data between the old world and the new world */
	void CopyWorldData();

	/** callback sent to async loading code to inform us when the level package is complete */
	void SeamlessTravelLoadCallback(const FName& PackageName, UPackage* LevelPackage, EAsyncLoadingResult::Type Result);

	void SetHandlerLoadedData(UObject* InLevelPackage, UWorld* InLoadedWorld);

	/** called to kick off async loading of the destination map and any other packages it requires */
	void StartLoadingDestination();

public:
	FSeamlessTravelHandler()
		: PendingTravelURL(NoInit)
		, LoadedPackage(NULL)
		, CurrentWorld(NULL)
		, LoadedWorld(NULL)
		, bTransitionInProgress(false)
		, bSwitchedToDefaultMap(false)
		, bPauseAtMidpoint(false)
		, bNeedCancelCleanUp(false)
	{}

	/** starts traveling to the given URL. The required packages will be loaded async and Tick() will perform the transition once we are ready
	 * @param InURL the URL to travel to
	 * @return whether or not we succeeded in starting the travel
	 */
	bool StartTravel(UWorld* InCurrentWorld, const FURL& InURL);

	UE_DEPRECATED(4.27, "UPackage::Guid has not been used by the engine for a long time. Please use StartTravel without a InGuid.")
	bool StartTravel(UWorld* InCurrentWorld, const FURL& InURL, const FGuid& InGuid)
	{
		return StartTravel(InCurrentWorld, InURL);
	}

	/** @return whether a transition is already in progress */
	FORCEINLINE bool IsInTransition() const
	{
		return bTransitionInProgress;
	}
	/** @return if current transition has switched to the default map; returns false if no transition is in progress */
	FORCEINLINE bool HasSwitchedToDefaultMap() const
	{
		return IsInTransition() && bSwitchedToDefaultMap;
	}

	/** @return the destination map that is being travelled to via seamless travel */
	inline FString GetDestinationMapName() const
	{
		return (IsInTransition() ? PendingTravelURL.Map : TEXT(""));
	}

	/** @return the destination world that has been loaded asynchronously by the seamless travel handler. */
	inline const UWorld* GetLoadedWorld() const
	{
		return LoadedWorld;
	}

	/** cancels transition in progress */
	void CancelTravel();

	/** turns on/off pausing after loading the transition map
	 * only valid during travel, before we've started loading the final destination
	 * @param bNowPaused - whether the transition should now be paused
	 */
	void SetPauseAtMidpoint(bool bNowPaused);

	/** 
	 * Ticks the transition; handles performing the world switch once the required packages have been loaded 
	 *
	 * @returns	The new primary world if the world has changed, null if it has not
	 */
	ENGINE_API UWorld* Tick();
};


<<<<<<< HEAD
/**
 * Helper structure encapsulating functionality used to defer marking actors and their components as pending
 * kill till right before garbage collection by registering a callback.
 */
struct ENGINE_API FLevelStreamingGCHelper
{
	/** Called when streamed out levels are going to be garbage collected  */
	DECLARE_MULTICAST_DELEGATE(FOnGCStreamedOutLevelsEvent);
	static FOnGCStreamedOutLevelsEvent OnGCStreamedOutLevels;

	/**
	 * Register with the garbage collector to receive callbacks pre and post garbage collection
	 */
	static void AddGarbageCollectorCallback();

	/**
	 * Request to be unloaded.
	 *
	 * @param InLevel	Level that should be unloaded
	 */
	static void RequestUnload( ULevel* InLevel );

	/**
	 * Cancel any pending unload requests for passed in Level.
	 */
	static void CancelUnloadRequest( ULevel* InLevel );

	/** 
	 * Prepares levels that are marked for unload for the GC call by marking their actors and components as
	 * pending kill.
	 */
	static void PrepareStreamedOutLevelsForGC();

	/**
	 * Verify that the level packages are no longer around.
	 */
	static void VerifyLevelsGotRemovedByGC();
	
	/**
	 * @return	The number of levels pending a purge by the garbage collector
	 */
	static int32 GetNumLevelsPendingPurge();

	/**
	 * Allows FLevelStreamingGCHelper to be used in a commandlet.
	 */
	static void EnableForCommandlet();
	
private:
	/** Static array of levels that should be unloaded */
	static TArray<TWeakObjectPtr<ULevel> > LevelsPendingUnload;
	/** Static array of level packages that have been marked by PrepareStreamedOutLevelsForGC */
	static TArray<FName> LevelPackageNames;
	/** Static bool allows FLevelStreamingGCHelper to be used in a commandlet */
	static bool bEnabledForCommandlet;
};

=======
>>>>>>> d731a049
/** Saved editor viewport state information */
USTRUCT()
struct ENGINE_API FLevelViewportInfo
{
	GENERATED_BODY()

	/** Where the camera is positioned within the viewport. */
	UPROPERTY()
	FVector CamPosition;

	/** The camera's position within the viewport. */
	UPROPERTY()
	FRotator CamRotation;

	/** The zoom value  for orthographic mode. */
	UPROPERTY()
	float CamOrthoZoom;

	/** Whether camera settings have been systematically changed since the last level viewport update. */
	UPROPERTY()
	bool CamUpdated;

	FLevelViewportInfo()
		: CamPosition(FVector::ZeroVector)
		, CamRotation(FRotator::ZeroRotator)
		, CamOrthoZoom(DEFAULT_ORTHOZOOM)
		, CamUpdated(false)
	{
	}

	FLevelViewportInfo(const FVector& InCamPosition, const FRotator& InCamRotation, float InCamOrthoZoom)
		: CamPosition(InCamPosition)
		, CamRotation(InCamRotation)
		, CamOrthoZoom(InCamOrthoZoom)
		, CamUpdated(false)
	{
	}
	
	// Needed for backwards compatibility for VER_UE4_ADD_EDITOR_VIEWS, can be removed along with it
	friend FArchive& operator<<( FArchive& Ar, FLevelViewportInfo& I )
	{
		Ar << I.CamPosition;
		Ar << I.CamRotation;
		Ar << I.CamOrthoZoom;

		if ( Ar.IsLoading() )
		{
			I.CamUpdated = true;

			if ( I.CamOrthoZoom == 0.f )
			{
				I.CamOrthoZoom = DEFAULT_ORTHOZOOM;
			}
		}

		return Ar;
	}
};

/** 
* Tick function that starts the physics tick
**/
USTRUCT()
struct FStartPhysicsTickFunction : public FTickFunction
{
	GENERATED_USTRUCT_BODY()

	/** World this tick function belongs to **/
	class UWorld*	Target;

	/** 
		* Abstract function actually execute the tick. 
		* @param DeltaTime - frame time to advance, in seconds
		* @param TickType - kind of tick for this frame
		* @param CurrentThread - thread we are executing on, useful to pass along as new tasks are created
		* @param MyCompletionGraphEvent - completion event for this task. Useful for holding the completetion of this task until certain child tasks are complete.
	**/
	virtual void ExecuteTick(float DeltaTime, enum ELevelTick TickType, ENamedThreads::Type CurrentThread, const FGraphEventRef& MyCompletionGraphEvent) override;
	/** Abstract function to describe this tick. Used to print messages about illegal cycles in the dependency graph **/
	virtual FString DiagnosticMessage() override;
	/** Function used to describe this tick for active tick reporting. **/
	virtual FName DiagnosticContext(bool bDetailed) override;
};

template<>
struct TStructOpsTypeTraits<FStartPhysicsTickFunction> : public TStructOpsTypeTraitsBase2<FStartPhysicsTickFunction>
{
	enum
	{
		WithCopy = false
	};
};

/** 
* Tick function that ends the physics tick
**/
USTRUCT()
struct FEndPhysicsTickFunction : public FTickFunction
{
	GENERATED_USTRUCT_BODY()

	/** World this tick function belongs to **/
	class UWorld*	Target;

	/** 
		* Abstract function actually execute the tick. 
		* @param DeltaTime - frame time to advance, in seconds
		* @param TickType - kind of tick for this frame
		* @param CurrentThread - thread we are executing on, useful to pass along as new tasks are created
		* @param MyCompletionGraphEvent - completion event for this task. Useful for holding the completetion of this task until certain child tasks are complete.
	**/
	virtual void ExecuteTick(float DeltaTime, enum ELevelTick TickType, ENamedThreads::Type CurrentThread, const FGraphEventRef& MyCompletionGraphEvent) override;
	/** Abstract function to describe this tick. Used to print messages about illegal cycles in the dependency graph **/
	virtual FString DiagnosticMessage() override;
	/** Function used to describe this tick for active tick reporting. **/
	virtual FName DiagnosticContext(bool bDetailed) override;
};

template<>
struct TStructOpsTypeTraits<FEndPhysicsTickFunction> : public TStructOpsTypeTraitsBase2<FEndPhysicsTickFunction>
{
	enum
	{
		WithCopy = false
	};
};

/* Struct of optional parameters passed to SpawnActor function(s). */
struct ENGINE_API FActorSpawnParameters
{
	FActorSpawnParameters();

	/* A name to assign as the Name of the Actor being spawned. If no value is specified, the name of the spawned Actor will be automatically generated using the form [Class]_[Number]. */
	FName Name;

	/* An Actor to use as a template when spawning the new Actor. The spawned Actor will be initialized using the property values of the template Actor. If left NULL the class default object (CDO) will be used to initialize the spawned Actor. */
	AActor* Template;

	/* The Actor that spawned this Actor. (Can be left as NULL). */
	AActor* Owner;

	/* The APawn that is responsible for damage done by the spawned Actor. (Can be left as NULL). */
	APawn*	Instigator;

	/* The ULevel to spawn the Actor in, i.e. the Outer of the Actor. If left as NULL the Outer of the Owner is used. If the Owner is NULL the persistent level is used. */
	class	ULevel* OverrideLevel;

#if WITH_EDITOR
	/* The UPackage to set the Actor in. If left as NULL the Package will not be set and the actor will be saved in the same package as the persistent level. */
	class	UPackage* OverridePackage;

	/** The Guid to set to this actor. Should only be set when reinstancing blueprint actors. */
	FGuid	OverrideActorGuid;
#endif

	/* The parent component to set the Actor in. */
	class   UChildActorComponent* OverrideParentComponent;

	/** Method for resolving collisions at the spawn point. Undefined means no override, use the actor's setting. */
	ESpawnActorCollisionHandlingMethod SpawnCollisionHandlingOverride;

private:

	friend class UPackageMapClient;

#if UE_WITH_IRIS
	friend class UActorReplicationBridge;
#endif // UE_WITH_IRIS

	/* Is the actor remotely owned. This should only be set true by the package map when it is creating an actor on a client that was replicated from the server. */
	uint8	bRemoteOwned:1;
	
public:

	bool IsRemoteOwned() const { return bRemoteOwned; }

	/* Determines whether spawning will not fail if certain conditions are not met. If true, spawning will not fail because the class being spawned is `bStatic=true` or because the class of the template Actor is not the same as the class of the Actor being spawned. */
	uint8	bNoFail:1;

	/* Determines whether the construction script will be run. If true, the construction script will not be run on the spawned Actor. Only applicable if the Actor is being spawned from a Blueprint. */
	uint8	bDeferConstruction:1;
	
	/* Determines whether or not the actor may be spawned when running a construction script. If true spawning will fail if a construction script is being run. */
	uint8	bAllowDuringConstructionScript:1;

#if WITH_EDITOR
	/* Determines whether the begin play cycle will run on the spawned actor when in the editor. */
	uint8	bTemporaryEditorActor:1;

	/* Determines whether or not the actor should be hidden from the Scene Outliner */
	uint8	bHideFromSceneOutliner:1;

	/** Determines whether to create a new package for the actor or not, if the level supports it. */
	uint16	bCreateActorPackage:1;
#endif

	/* Modes that SpawnActor can use the supplied name when it is not None. */
	enum class ESpawnActorNameMode : uint8
	{
		/* Fatal if unavailable, application will assert */
		Required_Fatal,

		/* Report an error return null if unavailable */
		Required_ErrorAndReturnNull,

		/* Return null if unavailable */
		Required_ReturnNull,

		/* If the supplied Name is already in use the generate an unused one using the supplied version as a base */
		Requested
	};

	/* In which way should SpawnActor should treat the supplied Name if not none. */
	ESpawnActorNameMode NameMode;

	/* Flags used to describe the spawned actor/object instance. */
	EObjectFlags ObjectFlags;

	/* Custom function allowing the caller to specific a function to execute post actor construction but before other systems see this actor spawn. */
	TFunction<void(AActor*)> CustomPreSpawnInitalization;
};

/* World actors spawmning helper functions */
struct ENGINE_API FActorSpawnUtils
{
	/**
	 * Function to generate a locally or globally unique actor name. To generate a globally unique name, we store an epoch number
	 * in the name number (while maintaining compatibility with fast path name generation, see GFastPathUniqueNameGeneration) and
	 * also append an unique user id to the name.
	 *
	 * @param	Level			the new actor level
	 * @param	Class			the new actor class
	 * @param	BaseName		optional base name
	 * @param	bGloballyUnique	whether to create a globally unique name
	 * @return	generated actor name
	**/
	static FName MakeUniqueActorName(ULevel* Level, const UClass* Class, FName BaseName, bool bGloballyUnique);

	/**
	 * Determine if an actor name is globally unique or not.
	 *
	 * @param	Name			the name to check
	 * @return true if the provided name is globally unique
	**/
	static bool IsGloballyUniqueName(FName Name);

	/**
	 * Return the base ename (without any number of globally unique identifier).
	**/
	static FName GetBaseName(FName Name);
};

/**
 *  This encapsulate World's async trace functionality. This contains two buffers of trace data buffer and alternates it for each tick. 
 *  
 *	You can use async trace using following APIs : AsyncLineTrace, AsyncSweep, AsyncOverlap
 *	When you use those APIs, it will be saved to AsyncTraceData
 *	FWorldAsyncTraceState contains two buffers to rotate each frame as you might need the result in the next frame
 *	However, if you do not get the result by next frame, the result will be discarded. 
 *	Use Delegate if you would like to get the result right away when available. 
 */
struct ENGINE_API FWorldAsyncTraceState
{
	FWorldAsyncTraceState();

	/** Get the Buffer for input Frame */
	FORCEINLINE AsyncTraceData& GetBufferForFrame        (int32 Frame) { return DataBuffer[ Frame             % 2]; }
	/** Get the Buffer for Current Frame */
	FORCEINLINE AsyncTraceData& GetBufferForCurrentFrame ()            { return DataBuffer[ CurrentFrame      % 2]; }
	/** Get the Buffer for Previous Frame */
	FORCEINLINE AsyncTraceData& GetBufferForPreviousFrame()            { return DataBuffer[(CurrentFrame + 1) % 2]; }

	/** Async Trace Data Buffer Array. For now we only saves 2 frames. **/
	AsyncTraceData DataBuffer[2];

	/** Used as counter for Buffer swap for DataBuffer. Right now it's only 2, but it can change. */
	int32 CurrentFrame;
};

#if WITH_EDITOR
/* FAsyncPreRegisterDDCRequest - info about an async DDC request that we're going to wait on before registering components */
class ENGINE_API FAsyncPreRegisterDDCRequest
{
	/* DDC Key used for the request */
	FString DDCKey;

	/* Handle for Async DDC request. 0 if no longer invalid. */
	uint32 Handle;
public:
	/** constructor */
	FAsyncPreRegisterDDCRequest(const FString& InKey, uint32 InHandle)
	: DDCKey(InKey)
	, Handle(InHandle)
	{}

	/** destructor */
	~FAsyncPreRegisterDDCRequest();

	/** returns true if the request is complete */
	bool PollAsynchronousCompletion();

	/** waits until the request is complete */
	void WaitAsynchronousCompletion();

	/** returns true if the DDC returned the results requested. Must only be called once. */
	bool GetAsynchronousResults(TArray<uint8>& OutData);

	/** get the DDC key associated with this request */
	const FString& GetKey() const { return DDCKey; }
};
#endif

/**
 * Contains a group of levels of a particular ELevelCollectionType within a UWorld
 * and the context required to properly tick/update those levels. This object is move-only.
 */
USTRUCT()
struct ENGINE_API FLevelCollection
{
	GENERATED_BODY()

	FLevelCollection();

	FLevelCollection(const FLevelCollection&) = delete;
	FLevelCollection& operator=(const FLevelCollection&) = delete;

	FLevelCollection(FLevelCollection&& Other);
	FLevelCollection& operator=(FLevelCollection&& Other);

	/** The destructor will clear the cached collection pointers in this collection's levels. */
	~FLevelCollection();

	/** Gets the type of this collection. */
	ELevelCollectionType GetType() const { return CollectionType; }

	/** Sets the type of this collection. */
	void SetType(const ELevelCollectionType InType) { CollectionType = InType; }

	/** Gets the game state for this collection. */
	AGameStateBase* GetGameState() const { return GameState; }

	/** Sets the game state for this collection. */
	void SetGameState(AGameStateBase* const InGameState) { GameState = InGameState; }

	/** Gets the net driver for this collection. */
	UNetDriver* GetNetDriver() const { return NetDriver; }
	
	/** Sets the net driver for this collection. */
	void SetNetDriver(UNetDriver* const InNetDriver) { NetDriver = InNetDriver; }

	/** Gets the demo net driver for this collection. */
	UDemoNetDriver* GetDemoNetDriver() const { return DemoNetDriver; }

	/** Sets the demo net driver for this collection. */
	void SetDemoNetDriver(UDemoNetDriver* const InDemoNetDriver) { DemoNetDriver = InDemoNetDriver; }

	/** Returns the set of levels in this collection. */
	const TSet<TObjectPtr<ULevel>>& GetLevels() const { return Levels; }

	/** Adds a level to this collection and caches the collection pointer on the level for fast access. */
	void AddLevel(ULevel* const Level);

	/** Removes a level from this collection and clears the cached collection pointer on the level. */
	void RemoveLevel(ULevel* const Level);

	/** Sets this collection's PersistentLevel and adds it to the Levels set. */
	void SetPersistentLevel(ULevel* const Level);

	/** Returns this collection's PersistentLevel. */
	ULevel* GetPersistentLevel() const { return PersistentLevel; }

	/** Gets whether this collection is currently visible. */
	bool IsVisible() const { return bIsVisible; }

	/** Sets whether this collection is currently visible. */
	void SetIsVisible(const bool bInIsVisible) { bIsVisible = bInIsVisible; }

private:
	/** The type of this collection. */
	ELevelCollectionType CollectionType;

	/**
	* Whether or not this collection is currently visible. While invisible, actors in this collection's
	* levels will not be rendered and sounds originating from levels in this collection will not be played.
	*/
	bool bIsVisible;

	/**
	 * The GameState associated with this collection. This may be different than the UWorld's GameState
	 * since the source collection and the duplicated collection will have their own instances.
	 */
	UPROPERTY()
	TObjectPtr<class AGameStateBase> GameState;

	/**
	 * The network driver associated with this collection.
	 * The source collection and the duplicated collection will have their own instances.
	 */
	UPROPERTY()
	TObjectPtr<class UNetDriver> NetDriver;

	/**
	 * The demo network driver associated with this collection.
	 * The source collection and the duplicated collection will have their own instances.
	 */
	UPROPERTY()
	TObjectPtr<class UDemoNetDriver> DemoNetDriver;

	/**
	 * The persistent level associated with this collection.
	 * The source collection and the duplicated collection will have their own instances.
	 */
	UPROPERTY()
	TObjectPtr<class ULevel> PersistentLevel;

	/** All the levels in this collection. */
	UPROPERTY()
	TSet<TObjectPtr<ULevel>> Levels;
};

template<>
struct TStructOpsTypeTraits<FLevelCollection> : public TStructOpsTypeTraitsBase2<FLevelCollection>
{
	enum
	{
		WithCopy = false
	};
};

/**
 * A helper RAII class to set the relevant context on a UWorld for a particular FLevelCollection within a scope.
 * The constructor will set the PersistentLevel, GameState, NetDriver, and DemoNetDriver on the world and
 * the destructor will restore the original values.
 */
class ENGINE_API FScopedLevelCollectionContextSwitch
{
public:
	/**
	 * Constructor that will save the current relevant values of InWorld
	 * and set the collection's context values for InWorld.
	 * The constructor that takes an index is preferred, but this one
	 * still exists for backwards compatibility.
	 *
	 * @param InLevelCollection The collection's context to use
	 * @param InWorld The world on which to set the context.
	 */
	FScopedLevelCollectionContextSwitch(const FLevelCollection* const InLevelCollection, UWorld* const InWorld);

	/**
	 * Constructor that will save the current relevant values of InWorld
	 * and set the collection's context values for InWorld.
	 *
	 * @param InLevelCollectionIndex The index of the collection to use
	 * @param InWorld The world on which to set the context.
	 */
	FScopedLevelCollectionContextSwitch(int32 InLevelCollectionIndex, UWorld* const InWorld);

	/** The destructor restores the context on the world that was saved in the constructor. */
	~FScopedLevelCollectionContextSwitch();

private:
	class UWorld* World;
	int32 SavedTickingCollectionIndex;
};

USTRUCT()
struct FStreamingLevelsToConsider
{
	GENERATED_BODY()

	FStreamingLevelsToConsider()
		: StreamingLevelsBeingConsidered(0)
	{}

private:

	/** Priority sorted array of streaming levels actively being considered. */
	UPROPERTY()
	TArray<TObjectPtr<ULevelStreaming>> StreamingLevels;

	enum class EProcessReason : uint8
	{
		Add,
		Reevaluate
	};

	/** Streaming levels that had their priority changed or were added to the container while consideration was underway. */
	TSortedMap<ULevelStreaming*, EProcessReason> LevelsToProcess;

	/** Whether the streaming levels are under active consideration */
	int32 StreamingLevelsBeingConsidered;

	/** 
	 * Add an element to the container. 
	 * If bGuaranteedRemoved is true, Contains check to avoid duplicates will not be used. This should only be used immediately after calling Remove.
	*/
	void Add_Internal(ULevelStreaming* StreamingLevel, bool bGuaranteedNotInContainer);

public:

	const TArray<ULevelStreaming*>& GetStreamingLevels() const { return StreamingLevels; }

	void AddReferencedObjects(UObject* InThis, FReferenceCollector& Collector);

	void BeginConsideration();
	void EndConsideration();
	bool AreStreamingLevelsBeingConsidered() { return StreamingLevelsBeingConsidered > 0; }

	/** Add an element to the container if not already in the container. */
	void Add(ULevelStreaming* StreamingLevel) { Add_Internal(StreamingLevel, false); }

	/* Remove an element from the container. */
	bool Remove(ULevelStreaming* StreamingLevel);

	/* Remove the element at a given index from the container. */
	void RemoveAt(int32 Index);

	/* Returns if an element is in the container. */
	bool Contains(ULevelStreaming* StreamingLevel) const;

	/* Resets the container to an empty state without freeing array memory. */
	void Reset();

	/* Instructs the container that state changed such that the position in the priority sorted array the level may no longer be correct. */
	void Reevaluate(ULevelStreaming* StreamingLevel);
};

<<<<<<< HEAD
/**
 * Scope can be used to force load all external objects when loading a world. 
 */
struct ENGINE_API FScopedLoadAllExternalObjects
{
	FScopedLoadAllExternalObjects(FName InPackageName);
	~FScopedLoadAllExternalObjects();

	FName PackageName;
=======
struct FWorldCachedViewInfo
{
	FMatrix ViewMatrix;
	FMatrix ProjectionMatrix;
	FMatrix ViewProjectionMatrix;
	FMatrix ViewToWorld;
};

/**
 * Helper class allows UWorldPartition to broadcast UWorld events 
 */
struct FWorldPartitionEvents
{
	friend UWorldPartition;

private:
	static void BroadcastWorldPartitionInitialized(UWorld* InWorld, UWorldPartition* InWorldPartition);
	static void BroadcastWorldPartitionUninitialized(UWorld* InWorld, UWorldPartition* InWorldPartition);
>>>>>>> d731a049
};

/** 
 * The World is the top level object representing a map or a sandbox in which Actors and Components will exist and be rendered.  
 *
 * A World can be a single Persistent Level with an optional list of streaming levels that are loaded and unloaded via volumes and blueprint functions
 * or it can be a collection of levels organized with a World Composition.
 *
 * In a standalone game, generally only a single World exists except during seamless area transitions when both a destination and current world exists.
 * In the editor many Worlds exist: The level being edited, each PIE instance, each editor tool which has an interactive rendered viewport, and many more.
 *
 */

UCLASS(customConstructor, config=Engine)
class ENGINE_API UWorld final : public UObject, public FNetworkNotify
{
	GENERATED_UCLASS_BODY()

	~UWorld();

#if WITH_EDITORONLY_DATA
	/** List of all the layers referenced by the world's actors */
	UPROPERTY(Transient)
	TArray< TObjectPtr<class ULayer> > Layers; 

	// Group actors currently "active"
	UPROPERTY(Transient)
	TArray<TObjectPtr<AActor>> ActiveGroupActors;

	/** Information for thumbnail rendering */
	UPROPERTY(VisibleAnywhere, Instanced, Category=Thumbnail)
	TObjectPtr<class UThumbnailInfo> ThumbnailInfo;
#endif // WITH_EDITORONLY_DATA

	/** Persistent level containing the world info, default brush and actors spawned during gameplay among other things			*/
	UPROPERTY(Transient)
	TObjectPtr<class ULevel>								PersistentLevel;

	/** The NAME_GameNetDriver game connection(s) for client/server communication */
	UPROPERTY(Transient)
	TObjectPtr<class UNetDriver>							NetDriver;

	/** Line Batchers. All lines to be drawn in the world. */
	UPROPERTY(Transient)
	TObjectPtr<class ULineBatchComponent>					LineBatcher;

	/** Persistent Line Batchers. They don't get flushed every frame.  */
	UPROPERTY(Transient)
	TObjectPtr<class ULineBatchComponent>					PersistentLineBatcher;

	/** Foreground Line Batchers. This can't be Persistent.  */
	UPROPERTY(Transient)
	TObjectPtr<class ULineBatchComponent>					ForegroundLineBatcher;

	/** Instance of this world's game-specific networking management */
	UPROPERTY(Transient)
	TObjectPtr<class AGameNetworkManager>					NetworkManager;

	/** Instance of this world's game-specific physics collision handler */
	UPROPERTY(Transient)
	TObjectPtr<class UPhysicsCollisionHandler>				PhysicsCollisionHandler;

	/** Array of any additional objects that need to be referenced by this world, to make sure they aren't GC'd */
	UPROPERTY(Transient)
	TArray<TObjectPtr<UObject>>							ExtraReferencedObjects;

	/**
	 * External modules can have additional data associated with this UWorld.
	 * This is a list of per module world data objects. These aren't
	 * loaded/saved by default.
	 */
	UPROPERTY(Transient)
	TArray<TObjectPtr<UObject>>							PerModuleDataObjects;

private:
	/** Level collection. ULevels are referenced by FName (Package name) to avoid serialized references. Also contains offsets in world units */
	UPROPERTY(Transient)
	TArray<TObjectPtr<ULevelStreaming>> StreamingLevels;

	/** This is the list of streaming levels that are actively being considered for what their state should be. It will be a subset of StreamingLevels */
	UPROPERTY(Transient, DuplicateTransient)
	FStreamingLevelsToConsider StreamingLevelsToConsider;

	UPROPERTY(Transient, DuplicateTransient)
	TObjectPtr<AServerStreamingLevelsVisibility> ServerStreamingLevelsVisibility;

public:

	/** Returns whether the world supports for a client to use "making visible" transaction requests to the server. */
	bool SupportsMakingVisibleTransactionRequests() const;

	/** Returns whether the world supports for a client to use "making invisible" transaction requests to the server. */
	bool SupportsMakingInvisibleTransactionRequests() const;

	/** Returns the object used to query server streaming level visibility. */
	const AServerStreamingLevelsVisibility* GetServerStreamingLevelsVisibility() const;

	/** Return a const version of the streaming levels array */
	const TArray<ULevelStreaming*>& GetStreamingLevels() const { return StreamingLevels; }

	/** Returns true if StreamingLevel is part of the levels being considered for update */
	bool IsStreamingLevelBeingConsidered(ULevelStreaming* StreamingLevel) const { return StreamingLevelsToConsider.Contains(StreamingLevel); }
	
	/** Returns true if there is at least one level being considered for update */
	bool HasStreamingLevelsToConsider() const { return StreamingLevelsToConsider.GetStreamingLevels().Num() > 0; }

	/** Returns the level, if any, in the process of being made visible */
	ULevel* GetCurrentLevelPendingVisibility() const { return CurrentLevelPendingVisibility; }

	/** Returns the level, if any, in the process of being made invisible */
	ULevel* GetCurrentLevelPendingInvisibility() const { return CurrentLevelPendingInvisibility; }

	/** Add a streaming level to the list of streamed levels to consider. */
	void AddStreamingLevel(ULevelStreaming* StreamingLevelToAdd);

	/** Add multiple streaming levels to the list of streamed levels to consider.  */
	void AddStreamingLevels(TArrayView<ULevelStreaming* const> StreamingLevelsToAdd);	

	/** Add a streaming level to the list of streamed levels to consider. If this streaming level is in the array already then it won't be added again. */
	void AddUniqueStreamingLevel(ULevelStreaming* StreamingLevelToAdd);

	/** Add multiple streaming levels to the list of streamed levels to consider.  If any of these streaming levels are in the array already then they won't be added again.  */
	void AddUniqueStreamingLevels(TArrayView<ULevelStreaming* const> StreamingLevelsToAdd);

	/** Replace the streaming levels array */
	void SetStreamingLevels(TArray<ULevelStreaming*>&& StreamingLevels);

	/** Replace the streaming levels array */
	void SetStreamingLevels(TArrayView<ULevelStreaming* const> StreamingLevels);

	/** Remove a streaming level to the list of streamed levels to consider.
	 *  Returns true if the specified level was in the streaming levels list.
	 */
	bool RemoveStreamingLevel(ULevelStreaming* StreamingLevelToRemove);

	/** Remove a streaming level to the list of streamed levels to consider.
	*  Returns true if the specified index was a valid index for removal.
	*/
	bool RemoveStreamingLevelAt(int32 IndexToRemove);

	/** Remove multiple streaming levels to the list of streamed levels to consider. 
	 * Returns a count of how many of the specified levels were in the streaming levels list
	 */
	int32 RemoveStreamingLevels(TArrayView<ULevelStreaming* const> StreamingLevelsToRemove);

	/** Reset the streaming levels array */
	void ClearStreamingLevels();

	/** Inform the world that a streaming level has had a potentially state changing modification made to it so that it needs to be in the StreamingLevelsToConsider list. */
	void UpdateStreamingLevelShouldBeConsidered(ULevelStreaming* StreamingLevelToConsider);

	/** Inform the world that the streaming level has had its priority change and may need to be resorted if under consideration. */
	void UpdateStreamingLevelPriority(ULevelStreaming* StreamingLevel);

	/** Examine all streaming levels and determine which ones should be considered. */
	void PopulateStreamingLevelsToConsider();

	/** Whether the world is currently in a BlockTillLevelStreamingCompleted() call */
	bool GetIsInBlockTillLevelStreamingCompleted() const { return IsInBlockTillLevelStreamingCompleted > 0; }

	/** Returns BlockTillLevelStreamingCompletedEpoch. */
	int32 GetBlockTillLevelStreamingCompletedEpoch() const { return BlockTillLevelStreamingCompletedEpoch; }
<<<<<<< HEAD
=======
#if UE_WITH_IRIS
	/** Store the Iris managers from the GameNetDriver to they can be restored into a different NetDriver later */
	void StoreIrisAndClearReferences();
#endif // UE_WITH_IRIS
>>>>>>> d731a049

	/** Prefix we used to rename streaming levels, non empty in PIE and standalone preview */
	UPROPERTY()
	FString										StreamingLevelsPrefix;

private:

	/** Returns wether AddToWorld should be skipped on a given level */
	bool CanAddLoadedLevelToWorld(ULevel* Level) const;

<<<<<<< HEAD
=======
	/** Stores whether the game world supports for a client to use "making visible" transaction requests to the server. */
	mutable TOptional<bool> bSupportsMakingVisibleTransactionRequests;

	/** Stores whether the game world supports for a client to use "making invisible" transaction requests to the server. */
	mutable TOptional<bool> bSupportsMakingInvisibleTransactionRequests;

>>>>>>> d731a049
	/** Pointer to the current level in the queue to be made visible, NULL if none are pending. */
	UPROPERTY(Transient)
	TObjectPtr<class ULevel>								CurrentLevelPendingVisibility;

	/** Pointer to the current level in the queue to be made invisible, NULL if none are pending. */
	UPROPERTY(Transient)
	TObjectPtr<class ULevel>								CurrentLevelPendingInvisibility;

	/** NetDriver for capturing network traffic to record demos */
	UPROPERTY()
	TObjectPtr<class UDemoNetDriver>						DemoNetDriver;

public:
	/** Gets the demo net driver for this world. */
	UDemoNetDriver* GetDemoNetDriver() const { return DemoNetDriver; }

	/** Sets the demo net driver for this world. */
	void SetDemoNetDriver(UDemoNetDriver* const InDemoNetDriver) { DemoNetDriver = InDemoNetDriver; }

	/** Particle event manager **/
	UPROPERTY()
	TObjectPtr<class AParticleEventManager>				MyParticleEventManager;

private:
	/** DefaultPhysicsVolume used for whole game **/
	UPROPERTY(Transient)
	TObjectPtr<APhysicsVolume>								DefaultPhysicsVolume;

	// Flag for allowing physics state creation deferall during load 
	bool bAllowDeferredPhysicsStateCreation;

public:

	/** View locations rendered in the previous frame, if any. */
	TArray<FVector>								ViewLocationsRenderedLastFrame;

	/** Cached view information from the last rendered frame. */
	TArray<FWorldCachedViewInfo>				CachedViewInfoRenderedLastFrame;
	/** WorldTimeSeconds when this world was last rendered. */
	double										LastRenderTime = 0.0;

	/** The current renderer feature level of this world */
	TEnumAsByte<ERHIFeatureLevel::Type> FeatureLevel;

	/** The current ticking group																								*/
	TEnumAsByte<ETickingGroup> TickGroup;

	/** The type of world this is. Describes the context in which it is being used (Editor, Game, Preview etc.) */
	TEnumAsByte<EWorldType::Type> WorldType;

	/** set for one tick after completely loading and initializing a new world
	 * (regardless of whether it's LoadMap() or seamless travel)
	 */
	uint8 bWorldWasLoadedThisTick:1;

	/**
	 * Triggers a call to PostLoadMap() the next Tick, turns off loading movie if LoadMap() has been called.
	 */
	uint8 bTriggerPostLoadMap:1;

	/** Whether we are in the middle of ticking actors/components or not														*/
	uint8 bInTick:1;

	/** Whether we have already built the collision tree or not                                                                 */
	uint8 bIsBuilt:1;

	/** We are in the middle of actor ticking, so add tasks for newly spawned actors											*/
	uint8 bTickNewlySpawned:1;

	/** 
	 * Indicates that during world ticking we are doing the final component update of dirty components 
	 * (after PostAsyncWork and effect physics scene has run. 
	 */
	uint8 bPostTickComponentUpdate:1;

	/** Whether world object has been initialized via Init and has not yet had CleanupWorld called								*/
	uint8 bIsWorldInitialized:1;

	/** Is level streaming currently frozen?																					*/
	uint8 bIsLevelStreamingFrozen:1;

	/** True we want to execute a call to UpdateCulledTriggerVolumes during Tick */
	uint8 bDoDelayedUpdateCullDistanceVolumes:1;

	/** If true this world is in the process of running the construction script for an actor */
	uint8 bIsRunningConstructionScript:1;

	/** If true this world will tick physics to simulate. This isn't same as having Physics Scene. 
	*  You need Physics Scene if you'd like to trace. This flag changed ticking */
	uint8 bShouldSimulatePhysics:1;

#if !UE_BUILD_SHIPPING || WITH_EDITOR
	/** If TRUE, 'hidden' components will still create render proxy, so can draw info (see USceneComponent::ShouldRender) */
	uint8 bCreateRenderStateForHiddenComponentsWithCollsion:1;
#endif // !UE_BUILD_SHIPPING

#if WITH_EDITOR
	/** this is special flag to enable collision by default for components that are not Volume
	* currently only used by editor level viewport world, and do not use this for in-game scene
	*/
	uint8 bEnableTraceCollision:1;

	/** Special flag to enable movement component in non game worlds (see UMovementComponent::OnRegister) */
	uint8 bForceUseMovementComponentInNonGameWorld:1;

	/** If True, overloaded method IsNameStableForNetworking will always return true. */
	uint8 bIsNameStableForNetworking:1;
#endif

	/** frame rate is below DesiredFrameRate, so drop high detail actors */
	uint8 bDropDetail:1;

	/** frame rate is well below DesiredFrameRate, so make LOD more aggressive */
	uint8 bAggressiveLOD:1;

	/** That map is default map or not **/
	uint8 bIsDefaultLevel:1;
	
	/** Whether it was requested that the engine bring up a loading screen and block on async loading. */   
	uint8 bRequestedBlockOnAsyncLoading:1;

	/** Whether actors have been initialized for play */
	uint8 bActorsInitialized:1;

	/** Whether BeginPlay has been called on actors */
	uint8 bBegunPlay:1;

	/** Whether the match has been started */
	uint8 bMatchStarted:1;

	/**  When ticking the world, only update players. */
	uint8 bPlayersOnly:1;

	/** Indicates that at the end the frame bPlayersOnly will be set to true. */
	uint8 bPlayersOnlyPending:1;

	/** Is the world in its actor initialization phase. */
	uint8 bStartup:1;

	/** Is the world being torn down */
	uint8 bIsTearingDown:1;

	/**
	 * This is a bool that indicates that one or more blueprints in the level (blueprint instances, level script, etc)
	 * have compile errors that could not be automatically resolved.
	 */
	uint8 bKismetScriptError:1;

	// Kismet debugging flags - they can be only editor only, but they're uint32, so it doesn't make much difference
	uint8 bDebugPauseExecution:1;

	/** When set, camera is potentially moveable even when paused */
	uint8 bIsCameraMoveableWhenPaused:1;

	/** Indicates this scene always allows audio playback. */
	uint8 bAllowAudioPlayback:1;

#if WITH_EDITOR
	/** When set, will tell us to pause simulation after one tick.  If a breakpoint is encountered before tick is complete we will stop there instead. */
	uint8 bDebugFrameStepExecution:1;

	/** Indicates that a single frame advance happened this frame. */
	uint8 bDebugFrameStepExecutedThisFrame : 1;

	/** Indicates that toggling between Play-in-Editor and Simulate-in-Editor happened this frame. */
	uint8 bToggledBetweenPIEandSIEThisFrame : 1;
#endif

	/** Keeps track whether actors moved via PostEditMove and therefore constraint syncup should be performed. */
	UPROPERTY(transient)
	uint8 bAreConstraintsDirty:1;

private:
	/** Whether the render scene for this World should be created with HitProxies or not */
	uint8 bRequiresHitProxies:1;

	/** Whether to do any ticking at all for this world. */
	uint8 bShouldTick:1;

	/** Whether we have a pending call to BuildStreamingData(). */
	uint8 bStreamingDataDirty : 1;

	/** Is forcibly unloading streaming levels?																					*/
	uint8 bShouldForceUnloadStreamingLevels:1;

	/** Is forcibly making streaming levels visible?																			*/
	uint8 bShouldForceVisibleStreamingLevels:1;

	/** Is there at least one material parameter collection instance waiting for a deferred update?								*/
	uint8 bMaterialParameterCollectionInstanceNeedsDeferredUpdate : 1;

	/** Whether InitWorld was ever called on this world since its creation. Not cleared to false during CleanupWorld			*/
	uint8 bHasEverBeenInitialized: 1;

	/** Whether the world is currently in a BlockTillLevelStreamingCompleted() call */
	uint32 IsInBlockTillLevelStreamingCompleted;

	/** Epoch updated every time BlockTillLevelStreamingCompleted() is called. */
	int32 BlockTillLevelStreamingCompletedEpoch;

	/** The world's navigation data manager */
	UPROPERTY(Transient)
	TObjectPtr<class UNavigationSystemBase>				NavigationSystem;

	/** The current GameMode, valid only on the server */
	UPROPERTY(Transient)
	TObjectPtr<class AGameModeBase>						AuthorityGameMode;

	/** The replicated actor which contains game state information that can be accessible to clients. Direct access is not allowed, use GetGameState<>() */
	UPROPERTY(Transient)
	TObjectPtr<class AGameStateBase>						GameState;

	/** The AI System handles generating pathing information and AI behavior */
	UPROPERTY(Transient)
	TObjectPtr<class UAISystemBase>						AISystem;
	
	/** RVO avoidance manager used by game */
	UPROPERTY(Transient)
	TObjectPtr<class UAvoidanceManager>					AvoidanceManager;

	/** Array of levels currently in this world. Not serialized to disk to avoid hard references. */
	UPROPERTY(Transient)
	TArray<TObjectPtr<class ULevel>>						Levels;

	/** Array of level collections currently in this world. */
	UPROPERTY(Transient, NonTransactional, Setter = None, Getter = None)
	TArray<FLevelCollection>					LevelCollections;

	/** Index of the level collection that's currently ticking. */
	int32										ActiveLevelCollectionIndex;

	/** Creates the dynamic source and static level collections if they don't already exist. */
	void ConditionallyCreateDefaultLevelCollections();


public:

	/** Handle to the active audio device for this world. */
	FAudioDeviceHandle AudioDeviceHandle;

#if WITH_EDITOR
	/** Hierarchical LOD System. */
	struct FHierarchicalLODBuilder*				HierarchicalLODBuilder;

	/** Original World Name before PostLoad rename. Used to get external actors on disk. */
	FName OriginalWorldName;
#endif // WITH_EDITOR

	/** Called from DemoNetDriver when playing back a replay and the timeline is successfully scrubbed */
	UFUNCTION()
	void HandleTimelineScrubbed();

private:

	/** Handle to delegate in case audio device is destroyed. */
	FDelegateHandle AudioDeviceDestroyedHandle;

#if WITH_EDITORONLY_DATA
	/** Pointer to the current level being edited. Level has to be in the Levels array and == PersistentLevel in the game. */
	UPROPERTY(Transient)
	TObjectPtr<class ULevel>								CurrentLevel;
#endif

	UPROPERTY(Transient)
	TObjectPtr<class UGameInstance>						OwningGameInstance;

	/** Parameter collection instances that hold parameter overrides for this world. */
	UPROPERTY(Transient)
	TArray<TObjectPtr<class UMaterialParameterCollectionInstance>> ParameterCollectionInstances;

	/** 
	 * Canvas object used for drawing to render targets from blueprint functions eg DrawMaterialToRenderTarget.
	 * This is cached as UCanvas creation takes >100ms.
	 */
	UPROPERTY(Transient)
	TObjectPtr<UCanvas> CanvasForRenderingToTarget;

	UPROPERTY(Transient)
	TObjectPtr<UCanvas> CanvasForDrawMaterialToRenderTarget;

public:
	/** Set the pointer to the Navigation System instance. */
	void SetNavigationSystem(UNavigationSystemBase* InNavigationSystem);

	/** The interface to the scene manager for this world. */
	class FSceneInterface*						Scene;

#if WITH_EDITORONLY_DATA
	/** Saved editor viewport states - one for each view type. Indexed using ELevelViewportType from UnrealEdTypes.h.	*/
	UPROPERTY(NonTransactional)
	TArray<FLevelViewportInfo>					EditorViews;
#endif

#if WITH_EDITORONLY_DATA
	/** 
	 * Set the CurrentLevel for this world. 
	 * @return true if the current level changed.
	 */
	bool SetCurrentLevel( class ULevel* InLevel );
#endif

	/** Get the CurrentLevel for this world. **/
	class ULevel* GetCurrentLevel() const;

	/** A static map that is populated before loading a world from a package. This is so UWorld can look up its WorldType in ::PostLoad */
	static TMap<FName, EWorldType::Type> WorldTypePreLoadMap;

#if WITH_EDITOR
	/** Map of blueprints that are being debugged and the object instance they are debugging. */
	typedef TMap<TWeakObjectPtr<class UBlueprint>, TWeakObjectPtr<UObject> > FBlueprintToDebuggedObjectMap;

	/** Return the array of objects currently bieng debugged. */
	const FBlueprintToDebuggedObjectMap& GetBlueprintObjectsBeingDebugged() const{ return BlueprintObjectsBeingDebugged; };
#endif

	/** Creates a new FX system for this world */
	void CreateFXSystem();

	/** Initialize all world subsystems */
	void InitializeSubsystems();

	/** Finalize initialization of all world subsystems */
	void PostInitializeSubsystems();

#if WITH_EDITOR

	/** Change the feature level that this world is current rendering with */
	void ChangeFeatureLevel(ERHIFeatureLevel::Type InFeatureLevel, bool bShowSlowProgressDialog = true);

	void RecreateScene(ERHIFeatureLevel::Type InFeatureLevel);

#endif // WITH_EDITOR

	/**
	 * Sets whether or not this world is ticked by the engine, but use it at your own risk! This could
	 * have unintended consequences if used carelessly. That said, for worlds that are not interactive
	 * and not rendering, it can save the cost of ticking them. This should probably never be used
	 * for a primary game world.
	 */
	void SetShouldTick(const bool bInShouldTick) { bShouldTick = bInShouldTick; }

	/** Returns whether or not this world is currently ticking. See SetShouldTick. */
	bool ShouldTick() const { return bShouldTick; }

	static bool ShouldLoadAllExternalObjects(FName InPackageName) { return LoadAllExternalObjects.Contains(InPackageName); }

private:
<<<<<<< HEAD
	friend struct FScopedLoadAllExternalObjects;
	static TSet<FName> LoadAllExternalObjects;

=======
>>>>>>> d731a049
	/** List of all the controllers in the world. */
	TArray<TWeakObjectPtr<class AController> > ControllerList;

	/** List of all the player controllers in the world. */
	TArray<TWeakObjectPtr<class APlayerController> > PlayerControllerList;

	/** List of all the cameras in the world that auto-activate for players. */
	TArray<TWeakObjectPtr<ACameraActor> > AutoCameraActorList;

	/** List of all physics volumes in the world. Does not include the DefaultPhysicsVolume. */
	TArray<TWeakObjectPtr<APhysicsVolume> > NonDefaultPhysicsVolumeList;

	/** Physics scene for this world. */
	FPhysScene*									PhysicsScene;
	// Note that this should be merged with PhysScene going forward but is needed for now.
public:

	/** Current global physics scene. */
	TSharedPtr<FPhysScene_Chaos> PhysicsScene_Chaos;

	/** Default global physics scene. */
	TSharedPtr<FPhysScene_Chaos> DefaultPhysicsScene_Chaos;

	/** Physics Field component. */
	UPROPERTY(Transient)
	TObjectPtr<class UPhysicsFieldComponent> PhysicsField;

	/** Tracks the last assigned unique id for light weight instances in this world. */
	UPROPERTY()
	uint32 LWILastAssignedUID;

private:

	/** Array of components that need to wait on tasks before end of frame updates */
	UPROPERTY(Transient, NonTransactional)
	TSet<TObjectPtr<UActorComponent>> ComponentsThatNeedPreEndOfFrameSync;

	/** Array of components that need updates at the end of the frame */
	UPROPERTY(Transient, NonTransactional)
	TArray<TObjectPtr<UActorComponent>> ComponentsThatNeedEndOfFrameUpdate;

	/** Array of components that need game thread updates at the end of the frame */
	UPROPERTY(Transient, NonTransactional)
	TArray<TObjectPtr<UActorComponent>> ComponentsThatNeedEndOfFrameUpdate_OnGameThread;

	/** The state of async tracing - abstracted into its own object for easier reference */
	FWorldAsyncTraceState AsyncTraceState;

#if WITH_EDITOR
	/**	Objects currently being debugged in Kismet	*/
	FBlueprintToDebuggedObjectMap BlueprintObjectsBeingDebugged;
#endif

	/** a delegate that broadcasts a notification whenever an actor is spawned */
	mutable FOnActorSpawned OnActorSpawned;

	/** a delegate that broadcasts a notification before a newly spawned actor is initialized */
	mutable FOnActorSpawned OnActorPreSpawnInitialization;
<<<<<<< HEAD
=======

	/** a delegate that broadcasts a notification whenever an actor is destroyed */
	mutable FOnActorDestroyed OnActorDestroyed;
>>>>>>> d731a049

	/** Reset Async Trace Buffer **/
	void ResetAsyncTrace();

	/** Wait for all Async Trace Buffer to be done **/
	void WaitForAllAsyncTraceTasks();

	/** Finish Async Trace Buffer **/
	void FinishAsyncTrace();

	/** Utility function that is used to ensure that a World has the correct singleton actor of the provided class */
	void RepairSingletonActorOfClass(TSubclassOf<AActor> ActorClass);	
	template <class T> void RepairSingletonActorOfClass() { RepairSingletonActorOfClass(T::StaticClass()); }

	/** Utility function that is used to ensure that a World has the correct WorldSettings */
	void RepairWorldSettings();

	/** Utility function that is used to ensure that a World has the correct singleton actors*/
	void RepairSingletonActors();

	/** Utility function to cleanup streaming levels that point to invalid level packages */
	void RepairStreamingLevels();

	/** Utility function that is used to ensure that a World has the correct ChaosActor */
	void RepairChaosActors();

#if WITH_EDITOR
	/** Utility function to make sure there is a valid default builder brush */
	void RepairDefaultBrush();
#endif

#if WITH_EDITOR
	/** Utility function to make sure there is a valid default builder brush */
	void RepairDefaultBrush();
#endif

	/** Gameplay timers. */
	class FTimerManager* TimerManager;

	/** Latent action manager. */
	struct FLatentActionManager LatentActionManager;

	/** Timestamp (in FPlatformTime::Seconds) when the next call to BuildStreamingData() should be made, if bDirtyStreamingData is true. */
	double BuildStreamingDataTimer;

	DECLARE_EVENT_OneParam(UWorld, FOnNetTickEvent, float);
	DECLARE_EVENT(UWorld, FOnTickFlushEvent);
	/** Event to gather up all net drivers and call TickDispatch at once */
	FOnNetTickEvent TickDispatchEvent;

	/** Event to gather up all net drivers and call PostTickDispatch at once */
	FOnTickFlushEvent PostTickDispatchEvent;

	/** Event called prior to calling TickFlush */
	FOnNetTickEvent PreTickFlushEvent;

	/** Event to gather up all net drivers and call TickFlush at once */
	FOnNetTickEvent TickFlushEvent;
	
	/** Event to gather up all net drivers and call PostTickFlush at once */
	FOnTickFlushEvent PostTickFlushEvent;

	/** All registered net drivers TickDispatch() */
	void BroadcastTickDispatch(float DeltaTime)	
	{
		TickDispatchEvent.Broadcast(DeltaTime);
	}
	/** All registered net drivers PostTickDispatch() */
	void BroadcastPostTickDispatch()
	{
		PostTickDispatchEvent.Broadcast();
	}
	/** PreTickFlush */
	void BroadcastPreTickFlush(float DeltaTime)
	{
		PreTickFlushEvent.Broadcast(DeltaTime);
	}
	/** All registered net drivers TickFlush() */
	void BroadcastTickFlush(float DeltaTime)
	{
		TickFlushEvent.Broadcast(DeltaTime);
	}
	/** All registered net drivers PostTickFlush() */
	void BroadcastPostTickFlush(float DeltaTime)
	{
		PostTickFlushEvent.Broadcast();
	}

	/** Called when the number of levels changes. */
	DECLARE_EVENT(UWorld, FOnLevelsChangedEvent);
	
	/** Broadcasts whenever the number of levels changes */
	FOnLevelsChangedEvent LevelsChangedEvent;

	DECLARE_EVENT(UWorld, FOnBeginTearingDownEvent);

	/** Broadcasted on UWorld::BeginTearingDown */
	FOnBeginTearingDownEvent BeginTearingDownEvent;

	/** Broadcasted when WorldPartition gets initialized */
	DECLARE_EVENT_OneParam(UWorld, FWorldPartitionInitializedEvent, UWorldPartition*);
	
	FWorldPartitionInitializedEvent OnWorldPartitionInitializedEvent;

	void BroadcastWorldPartitionInitialized(UWorldPartition* InWorldPartition)
	{
		OnWorldPartitionInitializedEvent.Broadcast(InWorldPartition);
	}

	/** Broadcasted when WorldPartition gets uninitialized */
	DECLARE_EVENT_OneParam(UWorld, FWorldPartitionUninitializedEvent, UWorldPartition*);

	FWorldPartitionUninitializedEvent OnWorldPartitionUninitializedEvent;

	void BroadcastWorldPartitionUninitialized(UWorldPartition* InWorldPartition)
	{
		OnWorldPartitionUninitializedEvent.Broadcast(InWorldPartition);
	}

	friend FWorldPartitionEvents;

#if WITH_EDITOR

	/** Broadcasts that selected levels have changed. */
	void BroadcastSelectedLevelsChanged();

#endif // WITH_EDITOR

#if WITH_EDITORONLY_DATA
	/** Called when selected level list changes. */
	DECLARE_EVENT( UWorld, FOnSelectedLevelsChangedEvent);

	/** Broadcasts whenever selected level list changes. */
	FOnSelectedLevelsChangedEvent				SelectedLevelsChangedEvent;

	/** Array of selected levels currently in this world. Not serialized to disk to avoid hard references.	*/
	UPROPERTY(Transient)
	TArray<TObjectPtr<class ULevel>>						SelectedLevels;

	/** Disables the broadcasting of level selection change. Internal use only. */
	uint32 bBroadcastSelectionChange:1;

	/** a delegate that broadcasts a notification whenever the current feautre level is changed */
	FOnFeatureLevelChanged OnFeatureLevelChanged;
#endif //WITH_EDITORONLY_DATA

	FOnMovieSceneSequenceTick MovieSceneSequenceTick;

public:
	/** The URL that was used when loading this World.																			*/
	FURL										URL;

	/** Interface to the FX system managing particles and related effects for this world.										*/
	class FFXSystemInterface*					FXSystem;

	/** Data structures for holding the tick functions that are associated with the world (line batcher, etc) **/
	class FTickTaskLevel*						TickTaskLevel;

	/** Tick function for starting physics																						*/
	FStartPhysicsTickFunction StartPhysicsTickFunction;
	/** Tick function for ending physics																						*/
	FEndPhysicsTickFunction EndPhysicsTickFunction;

	/** Counter for allocating game- unique controller player numbers															*/
	int32										PlayerNum;
	
	/** Number of frames to delay Streaming Volume updating, useful if you preload a bunch of levels but the camera hasn't caught up yet (INDEX_NONE for infinite) */
	int32										StreamingVolumeUpdateDelay;

	bool GetShouldForceUnloadStreamingLevels() const { return bShouldForceUnloadStreamingLevels; }
	void SetShouldForceUnloadStreamingLevels(bool bInShouldForceUnloadStreamingLevels);

	bool GetShouldForceVisibleStreamingLevels() const { return bShouldForceVisibleStreamingLevels; }
	void SetShouldForceVisibleStreamingLevels(bool bInShouldForceVisibleStreamingLevels);

#if !(UE_BUILD_SHIPPING || UE_BUILD_TEST)
	/** When non-'None', all line traces where the TraceTag match this will be drawn */
	FName    DebugDrawTraceTag;

	/** When set to true, all scene queries will be drawn */
	bool bDebugDrawAllTraceTags;

	bool DebugDrawSceneQueries(const FName& UsedTraceTag) const
	{
		return (bDebugDrawAllTraceTags || ((DebugDrawTraceTag != NAME_None) && (DebugDrawTraceTag == UsedTraceTag))) && IsInGameThread();
	}
#endif

	/** Called when the world computes how post process volumes contribute to the scene. */
	DECLARE_EVENT_TwoParams(UWorld, FOnBeginPostProcessSettings, FVector, FSceneView*);
	FOnBeginPostProcessSettings OnBeginPostProcessSettings;

	/** Inserts a post process volume into the world in priority order */
	void InsertPostProcessVolume(IInterface_PostProcessVolume* InVolume);

	/** Removes a post process volume from the world */
	void RemovePostProcessVolume(IInterface_PostProcessVolume* InVolume);

	/** Called when a scene view for this world needs the worlds post process settings computed */
	void AddPostProcessingSettings(FVector ViewLocation, FSceneView* SceneView);

	/** An array of post processing volumes, sorted in ascending order of priority.					*/
	TArray< IInterface_PostProcessVolume * > PostProcessVolumes;

	/** Set of AudioVolumes sorted by  */
	// TODO: Make this be property UPROPERTY(Transient)
	TArray<class AAudioVolume*> AudioVolumes;

	/** Time in FPlatformTime::Seconds unbuilt time was last encountered. 0 means not yet.							*/
	double LastTimeUnbuiltLightingWasEncountered;

	/**  Time in seconds since level began play, but IS paused when the game is paused, and IS dilated/clamped. */
	double TimeSeconds;

	/**  Time in seconds since level began play, but IS NOT paused when the game is paused, and IS dilated/clamped. */
	double UnpausedTimeSeconds;

	/** Time in seconds since level began play, but IS NOT paused when the game is paused, and IS NOT dilated/clamped. */
	double RealTimeSeconds;

	/** Time in seconds since level began play, but IS paused when the game is paused, and IS NOT dilated/clamped. */
	double AudioTimeSeconds;

	/** Frame delta time in seconds with no adjustment for time dilation. */
	float DeltaRealTimeSeconds;

	/** Frame delta time in seconds with no adjustment for time dilation. */
	float DeltaRealTimeSeconds;

	/** Frame delta time in seconds adjusted by e.g. time dilation. */
	float DeltaTimeSeconds;

	/** time at which to start pause **/
	double PauseDelay;

	/** Current location of this world origin */
	FIntVector OriginLocation;

	/** Requested new world origin location */
	FIntVector RequestedOriginLocation;

	/** World origin offset value. Non-zero only for a single frame when origin is rebased */
	FVector OriginOffsetThisFrame;

	/** Amount of time to wait before traveling to next map, gives clients time to receive final RPCs @see ServerTravelPause */
	float NextSwitchCountdown;

	/** All levels information from which our world is composed */
	UPROPERTY()
	TObjectPtr<class UWorldComposition> WorldComposition;

	UPROPERTY()
	TObjectPtr<class UContentBundleManager> ContentBundleManager;
	
	/** Whether we flushing level streaming state */ 
	EFlushLevelStreamingType FlushLevelStreamingType;

	/** The type of travel to perform next when doing a server travel */
	TEnumAsByte<ETravelType> NextTravelType;

private:
	/** An internal count of how many streaming levels are currently loading */
	uint16 NumStreamingLevelsBeingLoaded; // Move this somewhere better

	friend struct FWorldNotifyStreamingLevelLoading;

public:
	/** The URL to be used for the upcoming server travel */
	FString NextURL;

	/** array of levels that were loaded into this map via PrepareMapChange() / CommitMapChange() (to inform newly joining clients) */
	TArray<FName> PreparingLevelNames;

	/** Name of persistent level if we've loaded levels via CommitMapChange() that aren't normally in the StreamingLevels array (to inform newly joining clients) */
	FName CommittedPersistentLevelName;

#if !UE_BUILD_SHIPPING || WITH_EDITOR
	/**
	 * This is a int on the level which is set when a light that needs to have lighting rebuilt
	 * is moved.  This is then checked in CheckMap for errors to let you know that this level should
	 * have lighting rebuilt.
	 **/
	uint32 NumLightingUnbuiltObjects;
	
	uint32 NumUnbuiltReflectionCaptures;

	/** Num of components missing valid texture streaming data. Updated in map check. */
	int32 NumTextureStreamingUnbuiltComponents;

	/** Num of resources that have changed since the last texture streaming build. Updated in map check. */
	int32 NumTextureStreamingDirtyResources;
#endif

	/** Indicates that the world has marked contained objects as pending kill */
	bool HasMarkedObjectsPendingKill() const { return bMarkedObjectsPendingKill; }
private:
	uint32 bMarkedObjectsPendingKill:1;

	uint32 CleanupWorldTag;
	static uint32 CleanupWorldGlobalTag;

public:
#if WITH_EDITORONLY_DATA
	/** List of DDC async requests we need to wait on before we register components. Game thread only. */
	TArray<TSharedPtr<FAsyncPreRegisterDDCRequest>> AsyncPreRegisterDDCRequests;
#endif

	//Experimental: In game performance tracking.
	FWorldInGamePerformanceTrackers* PerfTrackers;

	//Tracking for VFX cost for this world.
	mutable FParticlePerfStats* ParticlePerfStats = nullptr;

	/**
	 * UWorld default constructor
	 */
	UWorld(const FObjectInitializer& ObjectInitializer = FObjectInitializer::Get());
	
	// LINE TRACE

	/**
	 *  Trace a ray against the world using a specific channel and return if a blocking hit is found.
	 *  @param  Start           Start location of the ray
	 *  @param  End             End location of the ray
	 *  @param  TraceChannel    The 'channel' that this ray is in, used to determine which components to hit
	 *  @param  Params          Additional parameters used for the trace
	 * 	@param 	ResponseParam	ResponseContainer to be used for this trace
	 *  @return TRUE if a blocking hit is found
	 */
	bool LineTraceTestByChannel(const FVector& Start,const FVector& End,ECollisionChannel TraceChannel, const FCollisionQueryParams& Params = FCollisionQueryParams::DefaultQueryParam, const FCollisionResponseParams& ResponseParam = FCollisionResponseParams::DefaultResponseParam) const;
	

	/**
	 *  Trace a ray against the world using object types and return if a blocking hit is found.
	 *  @param  Start           	Start location of the ray
	 *  @param  End             	End location of the ray
	 *	@param	ObjectQueryParams	List of object types it's looking for
	 *  @param  Params          	Additional parameters used for the trace
	 *  @return TRUE if any hit is found
	 */
	bool LineTraceTestByObjectType(const FVector& Start,const FVector& End,const FCollisionObjectQueryParams& ObjectQueryParams, const FCollisionQueryParams& Params = FCollisionQueryParams::DefaultQueryParam) const;

	/**
	 *  Trace a ray against the world using a specific profile and return if a blocking hit is found.
	 *  @param  Start           Start location of the ray
	 *  @param  End             End location of the ray
	 *  @param  ProfileName     The 'profile' used to determine which components to hit
	 *  @param  Params          Additional parameters used for the trace
	 *  @return TRUE if a blocking hit is found
	 */
	bool LineTraceTestByProfile(const FVector& Start, const FVector& End, FName ProfileName, const FCollisionQueryParams& Params = FCollisionQueryParams::DefaultQueryParam) const;

	/**
	 *  Trace a ray against the world using a specific channel and return the first blocking hit
	 *  @param  OutHit          First blocking hit found
	 *  @param  Start           Start location of the ray
	 *  @param  End             End location of the ray
	 *  @param  TraceChannel    The 'channel' that this ray is in, used to determine which components to hit
	 *  @param  Params          Additional parameters used for the trace
	 * 	@param 	ResponseParam	ResponseContainer to be used for this trace	 
	 *  @return TRUE if a blocking hit is found
	 */
	bool LineTraceSingleByChannel(struct FHitResult& OutHit,const FVector& Start,const FVector& End,ECollisionChannel TraceChannel,const FCollisionQueryParams& Params = FCollisionQueryParams::DefaultQueryParam, const FCollisionResponseParams& ResponseParam = FCollisionResponseParams::DefaultResponseParam) const;

	/**
	 *  Trace a ray against the world using object types and return the first blocking hit
	 *  @param  OutHit          First blocking hit found
	 *  @param  Start           Start location of the ray
	 *  @param  End             End location of the ray
	 *	@param	ObjectQueryParams	List of object types it's looking for
	 *  @param  Params          Additional parameters used for the trace
	 *  @return TRUE if any hit is found
	 */
	bool LineTraceSingleByObjectType(struct FHitResult& OutHit,const FVector& Start,const FVector& End,const FCollisionObjectQueryParams& ObjectQueryParams, const FCollisionQueryParams& Params = FCollisionQueryParams::DefaultQueryParam) const;

	/**
	 *  Trace a ray against the world using a specific profile and return the first blocking hit
	 *  @param  OutHit          First blocking hit found
	 *  @param  Start           Start location of the ray
	 *  @param  End             End location of the ray
	 *  @param  ProfileName     The 'profile' used to determine which components to hit
	 *  @param  Params          Additional parameters used for the trace
	 *  @return TRUE if a blocking hit is found
	 */
	bool LineTraceSingleByProfile(struct FHitResult& OutHit, const FVector& Start, const FVector& End, FName ProfileName, const FCollisionQueryParams& Params = FCollisionQueryParams::DefaultQueryParam) const;

	/**
	 *  Trace a ray against the world using a specific channel and return overlapping hits and then first blocking hit
	 *  Results are sorted, so a blocking hit (if found) will be the last element of the array
	 *  Only the single closest blocking result will be generated, no tests will be done after that
	 *  @param  OutHits         Array of hits found between ray and the world
	 *  @param  Start           Start location of the ray
	 *  @param  End             End location of the ray
	 *  @param  TraceChannel    The 'channel' that this ray is in, used to determine which components to hit
	 *  @param  Params          Additional parameters used for the trace
	 * 	@param 	ResponseParam	ResponseContainer to be used for this trace	 
	 *  @return TRUE if OutHits contains any blocking hit entries
	 */
	bool LineTraceMultiByChannel(TArray<struct FHitResult>& OutHits,const FVector& Start,const FVector& End,ECollisionChannel TraceChannel,const FCollisionQueryParams& Params = FCollisionQueryParams::DefaultQueryParam, const FCollisionResponseParams& ResponseParam = FCollisionResponseParams::DefaultResponseParam) const;


	/**
	 *  Trace a ray against the world using object types and return overlapping hits and then first blocking hit
	 *  Results are sorted, so a blocking hit (if found) will be the last element of the array
	 *  Only the single closest blocking result will be generated, no tests will be done after that
	 *  @param  OutHits         Array of hits found between ray and the world
	 *  @param  Start           Start location of the ray
	 *  @param  End             End location of the ray
	 *	@param	ObjectQueryParams	List of object types it's looking for
	 *  @param  Params          Additional parameters used for the trace
	 *  @return TRUE if any hit is found
	 */
	bool LineTraceMultiByObjectType(TArray<struct FHitResult>& OutHits,const FVector& Start,const FVector& End,const FCollisionObjectQueryParams& ObjectQueryParams, const FCollisionQueryParams& Params = FCollisionQueryParams::DefaultQueryParam) const;


	/**
	 *  Trace a ray against the world using a specific profile and return overlapping hits and then first blocking hit
	 *  Results are sorted, so a blocking hit (if found) will be the last element of the array
	 *  Only the single closest blocking result will be generated, no tests will be done after that
	 *  @param  OutHits         Array of hits found between ray and the world
	 *  @param  Start           Start location of the ray
	 *  @param  End             End location of the ray
	 *  @param  ProfileName     The 'profile' used to determine which components to hit
	 *  @param  Params          Additional parameters used for the trace
	 *  @return TRUE if OutHits contains any blocking hit entries
	 */
	bool LineTraceMultiByProfile(TArray<struct FHitResult>& OutHits, const FVector& Start, const FVector& End, FName ProfileName, const FCollisionQueryParams& Params = FCollisionQueryParams::DefaultQueryParam) const;

	/**
	 *  Sweep a shape against the world using a specific channel and return if a blocking hit is found.
	 *  @param  Start           Start location of the shape
	 *  @param  End             End location of the shape
	 *  @param  TraceChannel    The 'channel' that this trace uses, used to determine which components to hit
	 *  @param	CollisionShape	CollisionShape - supports Box, Sphere, Capsule
	 *  @param  Params          Additional parameters used for the trace
	 * 	@param 	ResponseParam	ResponseContainer to be used for this trace	 	 
	 *  @return TRUE if a blocking hit is found
	 */
	bool SweepTestByChannel(const FVector& Start, const FVector& End, const FQuat& Rot, ECollisionChannel TraceChannel, const FCollisionShape& CollisionShape, const FCollisionQueryParams& Params = FCollisionQueryParams::DefaultQueryParam, const FCollisionResponseParams& ResponseParam = FCollisionResponseParams::DefaultResponseParam) const;

	/**
	 *  Sweep a shape against the world using object types and return if a blocking hit is found.
	 *  @param  Start           Start location of the shape
	 *  @param  End             End location of the shape
	 *	@param	ObjectQueryParams	List of object types it's looking for
	 *  @param	CollisionShape	CollisionShape - supports Box, Sphere, Capsule
	 *  @param  Params          Additional parameters used for the trace
	 *  @return TRUE if any hit is found
	 */
	bool SweepTestByObjectType(const FVector& Start, const FVector& End, const FQuat& Rot, const FCollisionObjectQueryParams& ObjectQueryParams, const FCollisionShape& CollisionShape, const FCollisionQueryParams& Params = FCollisionQueryParams::DefaultQueryParam) const;


	/**
	 *  Sweep a shape against the world using a specific profile and return if a blocking hit is found.
	 *  @param  Start           Start location of the shape
	 *  @param  End             End location of the shape
	 *  @param  ProfileName     The 'profile' used to determine which components to hit
	 *  @param	CollisionShape	CollisionShape - supports Box, Sphere, Capsule
	 *  @param  Params          Additional parameters used for the trace
	 *  @return TRUE if a blocking hit is found
	 */
	bool SweepTestByProfile(const FVector& Start, const FVector& End, const FQuat& Rot, FName ProfileName, const FCollisionShape& CollisionShape, const FCollisionQueryParams& Params) const;

	/**
	 *  Sweep a shape against the world and return the first blocking hit using a specific channel
	 *  @param  OutHit          First blocking hit found
	 *  @param  Start           Start location of the shape
	 *  @param  End             End location of the shape
	 *  @param  TraceChannel    The 'channel' that this trace is in, used to determine which components to hit
	 *  @param	CollisionShape	CollisionShape - supports Box, Sphere, Capsule
	 *  @param  Params          Additional parameters used for the trace
	 * 	@param 	ResponseParam	ResponseContainer to be used for this trace	 
	 *  @return TRUE if OutHits contains any blocking hit entries
	 */
	bool SweepSingleByChannel(struct FHitResult& OutHit, const FVector& Start, const FVector& End, const FQuat& Rot, ECollisionChannel TraceChannel, const FCollisionShape& CollisionShape, const FCollisionQueryParams& Params = FCollisionQueryParams::DefaultQueryParam, const FCollisionResponseParams& ResponseParam = FCollisionResponseParams::DefaultResponseParam) const;

	/**
	 *  Sweep a shape against the world and return the first blocking hit using object types
	 *  @param  OutHit          First blocking hit found
	 *  @param  Start           Start location of the shape
	 *  @param  End             End location of the shape
	 *	@param	ObjectQueryParams	List of object types it's looking for
	 *  @param	CollisionShape	CollisionShape - supports Box, Sphere, Capsule
	 *  @param  Params          Additional parameters used for the trace
	 *  @return TRUE if any hit is found
	 */
	bool SweepSingleByObjectType(struct FHitResult& OutHit, const FVector& Start, const FVector& End, const FQuat& Rot, const FCollisionObjectQueryParams& ObjectQueryParams, const FCollisionShape& CollisionShape, const FCollisionQueryParams& Params = FCollisionQueryParams::DefaultQueryParam) const;

	/**
	 *  Sweep a shape against the world and return the first blocking hit using a specific profile
	 *  @param  OutHit          First blocking hit found
	 *  @param  Start           Start location of the shape
	 *  @param  End             End location of the shape
	 *  @param  ProfileName     The 'profile' used to determine which components to hit
	 *  @param	CollisionShape	CollisionShape - supports Box, Sphere, Capsule
	 *  @param  Params          Additional parameters used for the trace
	 *  @return TRUE if OutHits contains any blocking hit entries
	 */
	bool SweepSingleByProfile(struct FHitResult& OutHit, const FVector& Start, const FVector& End, const FQuat& Rot, FName ProfileName, const FCollisionShape& CollisionShape, const FCollisionQueryParams& Params = FCollisionQueryParams::DefaultQueryParam) const;

	/**
	 *  Sweep a shape against the world and return all initial overlaps using a specific channel (including blocking) if requested, then overlapping hits and then first blocking hit
	 *  Results are sorted, so a blocking hit (if found) will be the last element of the array
	 *  Only the single closest blocking result will be generated, no tests will be done after that
	 *  @param  OutHits         Array of hits found between ray and the world
	 *  @param  Start           Start location of the shape
	 *  @param  End             End location of the shape
	 *  @param  TraceChannel    The 'channel' that this ray is in, used to determine which components to hit
	 *  @param	CollisionShape	CollisionShape - supports Box, Sphere, Capsule
	 *  @param  Params          Additional parameters used for the trace
	 * 	@param 	ResponseParam	ResponseContainer to be used for this trace	 
	 *  @return TRUE if OutHits contains any blocking hit entries
	 */
	bool SweepMultiByChannel(TArray<struct FHitResult>& OutHits, const FVector& Start, const FVector& End, const FQuat& Rot, ECollisionChannel TraceChannel, const FCollisionShape& CollisionShape, const FCollisionQueryParams& Params = FCollisionQueryParams::DefaultQueryParam, const FCollisionResponseParams& ResponseParam = FCollisionResponseParams::DefaultResponseParam) const;

	/**
	 *  Sweep a shape against the world and return all initial overlaps using object types (including blocking) if requested, then overlapping hits and then first blocking hit
	 *  Results are sorted, so a blocking hit (if found) will be the last element of the array
	 *  Only the single closest blocking result will be generated, no tests will be done after that
	 *  @param  OutHits         Array of hits found between ray and the world
	 *  @param  Start           Start location of the shape
	 *  @param  End             End location of the shape
	 *	@param	ObjectQueryParams	List of object types it's looking for
	 *  @param	CollisionShape	CollisionShape - supports Box, Sphere, Capsule
	 *  @param  Params          Additional parameters used for the trace
	 *  @return TRUE if any hit is found
	 */
	bool SweepMultiByObjectType(TArray<struct FHitResult>& OutHits, const FVector& Start, const FVector& End, const FQuat& Rot, const FCollisionObjectQueryParams& ObjectQueryParams, const FCollisionShape& CollisionShape, const FCollisionQueryParams& Params = FCollisionQueryParams::DefaultQueryParam) const;

	/**
	 *  Sweep a shape against the world and return all initial overlaps using a specific profile, then overlapping hits and then first blocking hit
	 *  Results are sorted, so a blocking hit (if found) will be the last element of the array
	 *  Only the single closest blocking result will be generated, no tests will be done after that
	 *  @param  OutHits         Array of hits found between ray and the world
	 *  @param  Start           Start location of the shape
	 *  @param  End             End location of the shape
	 *  @param  ProfileName     The 'profile' used to determine which components to hit
	 *  @param	CollisionShape	CollisionShape - supports Box, Sphere, Capsule
	 *  @param  Params          Additional parameters used for the trace
	 *  @return TRUE if OutHits contains any blocking hit entries
	 */
	bool SweepMultiByProfile(TArray<FHitResult>& OutHits, const FVector& Start, const FVector& End, const FQuat& Rot, FName ProfileName, const FCollisionShape& CollisionShape, const FCollisionQueryParams& Params = FCollisionQueryParams::DefaultQueryParam) const;

	/**
	*  Test the collision of a shape at the supplied location using a specific channel, and return if any blocking overlap is found
	*  @param  Pos             Location of center of box to test against the world
	*  @param  TraceChannel    The 'channel' that this query is in, used to determine which components to hit
	*  @param  CollisionShape	CollisionShape - supports Box, Sphere, Capsule, Convex
	*  @param  Params          Additional parameters used for the trace
	*  @param  ResponseParam	ResponseContainer to be used for this trace
	*  @return TRUE if any blocking results are found
	*/
	bool OverlapBlockingTestByChannel(const FVector& Pos, const FQuat& Rot, ECollisionChannel TraceChannel, const FCollisionShape& CollisionShape, const FCollisionQueryParams& Params = FCollisionQueryParams::DefaultQueryParam, const FCollisionResponseParams& ResponseParam = FCollisionResponseParams::DefaultResponseParam) const;

	/**
	*  Test the collision of a shape at the supplied location using a specific channel, and return if any blocking or overlapping shape is found
	*  @param  Pos             Location of center of box to test against the world
	*  @param  TraceChannel    The 'channel' that this query is in, used to determine which components to hit
	*  @param  CollisionShape	CollisionShape - supports Box, Sphere, Capsule, Convex
	*  @param  Params          Additional parameters used for the trace
	*  @param  ResponseParam	ResponseContainer to be used for this trace
	*  @return TRUE if any blocking or overlapping results are found
	*/
	bool OverlapAnyTestByChannel(const FVector& Pos, const FQuat& Rot, ECollisionChannel TraceChannel, const FCollisionShape& CollisionShape, const FCollisionQueryParams& Params = FCollisionQueryParams::DefaultQueryParam, const FCollisionResponseParams& ResponseParam = FCollisionResponseParams::DefaultResponseParam) const;

	/**
	*  Test the collision of a shape at the supplied location using object types, and return if any overlap is found
	*  @param  Pos             Location of center of box to test against the world
	*  @param  ObjectQueryParams	List of object types it's looking for
	*  @param  CollisionShape	CollisionShape - supports Box, Sphere, Capsule, Convex
	*  @param  Params          Additional parameters used for the trace
	*  @return TRUE if any blocking results are found
	*/
	bool OverlapAnyTestByObjectType(const FVector& Pos, const FQuat& Rot, const FCollisionObjectQueryParams& ObjectQueryParams, const FCollisionShape& CollisionShape, const FCollisionQueryParams& Params = FCollisionQueryParams::DefaultQueryParam) const;

	/**
	*  Test the collision of a shape at the supplied location using a specific profile, and return if any blocking overlap is found
	*  @param  Pos             Location of center of box to test against the world
	*  @param  ProfileName     The 'profile' used to determine which components to hit
	*  @param	CollisionShape	CollisionShape - supports Box, Sphere, Capsule
	*  @param  Params          Additional parameters used for the trace
	*  @return TRUE if any blocking results are found
	*/
	bool OverlapBlockingTestByProfile(const FVector& Pos, const FQuat& Rot, FName ProfileName, const FCollisionShape& CollisionShape, const FCollisionQueryParams& Params = FCollisionQueryParams::DefaultQueryParam) const;

	/**
	*  Test the collision of a shape at the supplied location using a specific profile, and return if any blocking or overlap is found
	*  @param  Pos             Location of center of box to test against the world
	*  @param  ProfileName     The 'profile' used to determine which components to hit
	*  @param	CollisionShape	CollisionShape - supports Box, Sphere, Capsule
	*  @param  Params          Additional parameters used for the trace
	*  @return TRUE if any blocking or overlapping results are found
	*/
	bool OverlapAnyTestByProfile(const FVector& Pos, const FQuat& Rot, FName ProfileName, const FCollisionShape& CollisionShape, const FCollisionQueryParams& Params = FCollisionQueryParams::DefaultQueryParam) const;

	
	/**
	 *  Test the collision of a shape at the supplied location using a specific channel, and determine the set of components that it overlaps
	 *  @param  OutOverlaps     Array of components found to overlap supplied box
	 *  @param  Pos             Location of center of shape to test against the world
	 *  @param  TraceChannel    The 'channel' that this query is in, used to determine which components to hit
	 *  @param	CollisionShape	CollisionShape - supports Box, Sphere, Capsule
	 *  @param  Params          Additional parameters used for the trace
	 * 	@param 	ResponseParam	ResponseContainer to be used for this trace
	 *  @return TRUE if OutOverlaps contains any blocking results
	 */
	bool OverlapMultiByChannel(TArray<struct FOverlapResult>& OutOverlaps, const FVector& Pos, const FQuat& Rot, ECollisionChannel TraceChannel, const FCollisionShape& CollisionShape, const FCollisionQueryParams& Params = FCollisionQueryParams::DefaultQueryParam, const FCollisionResponseParams& ResponseParam = FCollisionResponseParams::DefaultResponseParam) const;


	/**
	 *  Test the collision of a shape at the supplied location using object types, and determine the set of components that it overlaps
	 *  @param  OutOverlaps     Array of components found to overlap supplied box
	 *  @param  Pos             Location of center of shape to test against the world
	 *	@param	ObjectQueryParams	List of object types it's looking for
	 *  @param	CollisionShape	CollisionShape - supports Box, Sphere, Capsule
	 *  @param  Params          Additional parameters used for the trace
	 *  @return TRUE if any overlap is found
	 */
	bool OverlapMultiByObjectType(TArray<struct FOverlapResult>& OutOverlaps, const FVector& Pos, const FQuat& Rot, const FCollisionObjectQueryParams& ObjectQueryParams, const FCollisionShape& CollisionShape, const FCollisionQueryParams& Params = FCollisionQueryParams::DefaultQueryParam) const;

	/**
	 *  Test the collision of a shape at the supplied location using a specific profile, and determine the set of components that it overlaps
	 *  @param  OutOverlaps     Array of components found to overlap supplied box
	 *  @param  Pos             Location of center of shape to test against the world
	 *  @param  ProfileName     The 'profile' used to determine which components to hit
	 *  @param	CollisionShape	CollisionShape - supports Box, Sphere, Capsule
	 *  @param  Params          Additional parameters used for the trace
	 *  @return TRUE if OutOverlaps contains any blocking results
	 */
	bool OverlapMultiByProfile(TArray<struct FOverlapResult>& OutOverlaps, const FVector& Pos, const FQuat& Rot, FName ProfileName, const FCollisionShape& CollisionShape, const FCollisionQueryParams& Params = FCollisionQueryParams::DefaultQueryParam) const;

	// COMPONENT SWEEP

	/**
	 *  Sweep the geometry of the supplied component, and determine the set of components that it hits.
	 *  @note The overload taking rotation as an FQuat is slightly faster than the version using FRotator (which will be converted to an FQuat)..
	 *  @param  OutHits         Array of hits found between ray and the world
	 *  @param  PrimComp        Component's geometry to test against the world. Transform of this component is ignored
	 *  @param  Start           Start location of the trace
	 *  @param  End             End location of the trace
	 *  @param  Rot             Rotation of PrimComp geometry for test against the world (rotation remains constant over sweep)
	 *  @param  Params          Additional parameters used for the trace
	 *  @return TRUE if OutHits contains any blocking hit entries
	 */
	bool ComponentSweepMulti(TArray<struct FHitResult>& OutHits, class UPrimitiveComponent* PrimComp, const FVector& Start, const FVector& End, const FQuat& Rot,    const FComponentQueryParams& Params) const;
	bool ComponentSweepMulti(TArray<struct FHitResult>& OutHits, class UPrimitiveComponent* PrimComp, const FVector& Start, const FVector& End, const FRotator& Rot, const FComponentQueryParams& Params) const;

	// COMPONENT OVERLAP

	/**
	 *  Test the collision of the supplied component at the supplied location/rotation using object types, and determine the set of components that it overlaps
	 *  @note The overload taking rotation as an FQuat is slightly faster than the version using FRotator (which will be converted to an FQuat)..
	 *  @param  OutOverlaps     Array of overlaps found between component in specified pose and the world
	 *  @param  PrimComp        Component's geometry to test against the world. Transform of this component is ignored
	 *  @param  Pos             Location of PrimComp geometry for test against the world
	 *  @param  Rot             Rotation of PrimComp geometry for test against the world
	 *	@param	ObjectQueryParams	List of object types it's looking for. When this enters, we do object query with component shape
	 *  @return TRUE if any hit is found
	 */
	bool ComponentOverlapMulti(TArray<struct FOverlapResult>& OutOverlaps, const class UPrimitiveComponent* PrimComp, const FVector& Pos, const FQuat& Rot,    const FComponentQueryParams& Params = FComponentQueryParams::DefaultComponentQueryParams, const FCollisionObjectQueryParams& ObjectQueryParams=FCollisionObjectQueryParams::DefaultObjectQueryParam) const;
	bool ComponentOverlapMulti(TArray<struct FOverlapResult>& OutOverlaps, const class UPrimitiveComponent* PrimComp, const FVector& Pos, const FRotator& Rot, const FComponentQueryParams& Params = FComponentQueryParams::DefaultComponentQueryParams, const FCollisionObjectQueryParams& ObjectQueryParams=FCollisionObjectQueryParams::DefaultObjectQueryParam) const;

	/**
	 *  Test the collision of the supplied component at the supplied location/rotation using a specific channel, and determine the set of components that it overlaps
	 *  @note The overload taking rotation as an FQuat is slightly faster than the version using FRotator (which will be converted to an FQuat)..
	 *  @param  OutOverlaps     Array of overlaps found between component in specified pose and the world
	 *  @param  PrimComp        Component's geometry to test against the world. Transform of this component is ignored
	 *  @param  Pos             Location of PrimComp geometry for test against the world
	 *  @param  Rot             Rotation of PrimComp geometry for test against the world
	 *  @param  TraceChannel	The 'channel' that this query is in, used to determine which components to hit
	 *  @return TRUE if OutOverlaps contains any blocking results
	 */
	bool ComponentOverlapMultiByChannel(TArray<struct FOverlapResult>& OutOverlaps, const class UPrimitiveComponent* PrimComp, const FVector& Pos, const FQuat& Rot,    ECollisionChannel TraceChannel, const FComponentQueryParams& Params = FComponentQueryParams::DefaultComponentQueryParams, const FCollisionObjectQueryParams& ObjectQueryParams=FCollisionObjectQueryParams::DefaultObjectQueryParam) const;
	bool ComponentOverlapMultiByChannel(TArray<struct FOverlapResult>& OutOverlaps, const class UPrimitiveComponent* PrimComp, const FVector& Pos, const FRotator& Rot, ECollisionChannel TraceChannel, const FComponentQueryParams& Params = FComponentQueryParams::DefaultComponentQueryParams, const FCollisionObjectQueryParams& ObjectQueryParams=FCollisionObjectQueryParams::DefaultObjectQueryParam) const;


	/**
	 * Interface for Async. Pretty much same parameter set except you can optional set delegate to be called when execution is completed and you can set UserData if you'd like
	 * if no delegate, you can query trace data using QueryTraceData or QueryOverlapData
	 * the data is available only in the next frame after request is made - in other words, if request is made in frame X, you can get the result in frame (X+1)
	 *
	 *	@param	InTraceType		Indicates if you want multiple results, single result, or just yes/no (no hit information)
	 *  @param  Start           Start location of the ray
	 *  @param  End             End location of the ray
	 *  @param  TraceChannel    The 'channel' that this ray is in, used to determine which components to hit
	 *  @param  Params          Additional parameters used for the trace
	 * 	@param 	ResponseParam	ResponseContainer to be used for this trace
	 *	@param	InDeleagte		Delegate function to be called - to see example, search FTraceDelegate
	 *							Example can be void MyActor::TraceDone(const FTraceHandle& TraceHandle, FTraceDatum & TraceData)
	 *							Before sending to the function, 
	 *						
	 *							FTraceDelegate TraceDelegate;
	 *							TraceDelegate.BindRaw(this, &MyActor::TraceDone);
	 * 
	 *	@param	UserData		UserData
	 */ 
	FTraceHandle	AsyncLineTraceByChannel(EAsyncTraceType InTraceType, const FVector& Start,const FVector& End, ECollisionChannel TraceChannel, const FCollisionQueryParams& Params = FCollisionQueryParams::DefaultQueryParam, const FCollisionResponseParams& ResponseParam = FCollisionResponseParams::DefaultResponseParam, FTraceDelegate * InDelegate=NULL, uint32 UserData = 0 );

	/**
	 * Interface for Async. Pretty much same parameter set except you can optional set delegate to be called when execution is completed and you can set UserData if you'd like
	 * if no delegate, you can query trace data using QueryTraceData or QueryOverlapData
	 * the data is available only in the next frame after request is made - in other words, if request is made in frame X, you can get the result in frame (X+1)
	 *
	 *	@param	InTraceType		Indicates if you want multiple results, single hit result, or just yes/no (no hit information)
	 *  @param  Start           Start location of the ray
	 *  @param  End             End location of the ray
	 *	@param	ObjectQueryParams	List of object types it's looking for
	 *  @param  Params          Additional parameters used for the trace
	 *	@param	InDeleagte		Delegate function to be called - to see example, search FTraceDelegate
	 *							Example can be void MyActor::TraceDone(const FTraceHandle& TraceHandle, FTraceDatum & TraceData)
	 *							Before sending to the function, 
	 *						
	 *							FTraceDelegate TraceDelegate;
	 *							TraceDelegate.BindRaw(this, &MyActor::TraceDone);
	 * 
	 *	@param	UserData		UserData
	 */ 
	FTraceHandle	AsyncLineTraceByObjectType(EAsyncTraceType InTraceType, const FVector& Start,const FVector& End, const FCollisionObjectQueryParams& ObjectQueryParams, const FCollisionQueryParams& Params = FCollisionQueryParams::DefaultQueryParam, FTraceDelegate * InDelegate=NULL, uint32 UserData = 0 );

	/**
	 * Interface for Async. Pretty much same parameter set except you can optional set delegate to be called when execution is completed and you can set UserData if you'd like
	 * if no delegate, you can query trace data using QueryTraceData or QueryOverlapData
	 * the data is available only in the next frame after request is made - in other words, if request is made in frame X, you can get the result in frame (X+1)
	 *
	 *	@param	InTraceType		Indicates if you want multiple results, single result, or just yes/no (no hit information)
	 *  @param  Start           Start location of the ray
	 *  @param  End             End location of the ray
	 *  @param  ProfileName		The 'profile' used to determine which components to hit
	 *  @param  Params          Additional parameters used for the trace
	 *	@param	InDeleagte		Delegate function to be called - to see example, search FTraceDelegate
	 *							Example can be void MyActor::TraceDone(const FTraceHandle& TraceHandle, FTraceDatum & TraceData)
	 *							Before sending to the function,
	 *
	 *							FTraceDelegate TraceDelegate;
	 *							TraceDelegate.BindRaw(this, &MyActor::TraceDone);
	 *
	 *	@param	UserData		UserData
	 */
	FTraceHandle	AsyncLineTraceByProfile(EAsyncTraceType InTraceType, const FVector& Start, const FVector& End, FName ProfileName, const FCollisionQueryParams& Params = FCollisionQueryParams::DefaultQueryParam, FTraceDelegate* InDelegate = NULL, uint32 UserData = 0);

	/**
	 * Interface for Async trace
	 * Pretty much same parameter set except you can optional set delegate to be called when execution is completed and you can set UserData if you'd like
	 * if no delegate, you can query trace data using QueryTraceData or QueryOverlapData
	 * the data is available only in the next frame after request is made - in other words, if request is made in frame X, you can get the result in frame (X+1)
	 *
	 *	@param	InTraceType		Indicates if you want multiple results, single hit result, or just yes/no (no hit information)
	 *  @param  Start           Start location of the shape
	 *  @param  End             End location of the shape
	 *  @param  TraceChannel    The 'channel' that this trace is in, used to determine which components to hit
	 *  @param	CollisionShape		CollisionShape - supports Box, Sphere, Capsule
	 *  @param  Params          Additional parameters used for the trace
	 * 	@param 	ResponseParam	ResponseContainer to be used for this trace	 
	 *	@param	InDeleagte		Delegate function to be called - to see example, search FTraceDelegate
	 *							Example can be void MyActor::TraceDone(const FTraceHandle& TraceHandle, FTraceDatum & TraceData)
	 *							Before sending to the function, 
	 *						
	 *							FTraceDelegate TraceDelegate;
	 *							TraceDelegate.BindRaw(this, &MyActor::TraceDone);
	 * 
	 *	@param	UserData		UserData
	 */ 
	FTraceHandle	AsyncSweepByChannel(EAsyncTraceType InTraceType, const FVector& Start, const FVector& End, const FQuat& Rot, ECollisionChannel TraceChannel, const FCollisionShape& CollisionShape, const FCollisionQueryParams& Params = FCollisionQueryParams::DefaultQueryParam, const FCollisionResponseParams& ResponseParam = FCollisionResponseParams::DefaultResponseParam, FTraceDelegate * InDelegate = NULL, uint32 UserData = 0);

	/**
	 * Interface for Async trace
	 * Pretty much same parameter set except you can optional set delegate to be called when execution is completed and you can set UserData if you'd like
	 * if no delegate, you can query trace data using QueryTraceData or QueryOverlapData
	 * the data is available only in the next frame after request is made - in other words, if request is made in frame X, you can get the result in frame (X+1)
	 *
	 *	@param	InTraceType		Indicates if you want multiple results, single hit result, or just yes/no (no hit information)
	 *  @param  Start           Start location of the shape
	 *  @param  End             End location of the shape
	 *	@param	ObjectQueryParams	List of object types it's looking for
	 *  @param	CollisionShape		CollisionShape - supports Box, Sphere, Capsule
	 *  @param  Params          Additional parameters used for the trace
	 *	@param	InDeleagte		Delegate function to be called - to see example, search FTraceDelegate
	 *							Example can be void MyActor::TraceDone(const FTraceHandle& TraceHandle, FTraceDatum & TraceData)
	 *							Before sending to the function, 
	 *						
	 *							FTraceDelegate TraceDelegate;
	 *							TraceDelegate.BindRaw(this, &MyActor::TraceDone);
	 * 
	 *	@param	UserData		UserData
	 */ 
	FTraceHandle	AsyncSweepByObjectType(EAsyncTraceType InTraceType, const FVector& Start, const FVector& End, const FQuat& Rot, const FCollisionObjectQueryParams& ObjectQueryParams, const FCollisionShape& CollisionShape, const FCollisionQueryParams& Params = FCollisionQueryParams::DefaultQueryParam, FTraceDelegate * InDelegate = NULL, uint32 UserData = 0);

	/**
	 * Interface for Async trace
	 * Pretty much same parameter set except you can optional set delegate to be called when execution is completed and you can set UserData if you'd like
	 * if no delegate, you can query trace data using QueryTraceData or QueryOverlapData
	 * the data is available only in the next frame after request is made - in other words, if request is made in frame X, you can get the result in frame (X+1)
	 *
	 *	@param	InTraceType		Indicates if you want multiple results, single hit result, or just yes/no (no hit information)
	 *  @param  Start           Start location of the shape
	 *  @param  End             End location of the shape
	 *  @param  ProfileName     The 'profile' used to determine which components to hit
	 *  @param	CollisionShape	CollisionShape - supports Box, Sphere, Capsule
	 *  @param  Params          Additional parameters used for the trace
	 *	@param	InDeleagte		Delegate function to be called - to see example, search FTraceDelegate
	 *							Example can be void MyActor::TraceDone(const FTraceHandle& TraceHandle, FTraceDatum & TraceData)
	 *							Before sending to the function,
	 *
	 *							FTraceDelegate TraceDelegate;
	 *							TraceDelegate.BindRaw(this, &MyActor::TraceDone);
	 *
	 *	@param	UserData		UserData
	 */
	FTraceHandle	AsyncSweepByProfile(EAsyncTraceType InTraceType, const FVector& Start, const FVector& End, const FQuat& Rot, FName ProfileName, const FCollisionShape& CollisionShape, const FCollisionQueryParams& Params = FCollisionQueryParams::DefaultQueryParam, FTraceDelegate* InDelegate = NULL, uint32 UserData = 0);

	// overlap functions

	/**
	 * Interface for Async trace
	 * Pretty much same parameter set except you can optional set delegate to be called when execution is completed and you can set UserData if you'd like
	 * if no delegate, you can query trace data using QueryTraceData or QueryOverlapData
	 * the data is available only in the next frame after request is made - in other words, if request is made in frame X, you can get the result in frame (X+1)
	 *
	 *  @param  Pos             Location of center of shape to test against the world
	 *	@param	bMultiTrace		true if you'd like to do multi trace, or false otherwise
	 *  @param  TraceChannel    The 'channel' that this query is in, used to determine which components to hit
	 *  @param	CollisionShape		CollisionShape - supports Box, Sphere, Capsule
	 *  @param  Params          Additional parameters used for the trace
	 * 	@param 	ResponseParam	ResponseContainer to be used for this trace
	 *	@param	InDeleagte		Delegate function to be called - to see example, search FTraceDelegate
	 *							Example can be void MyActor::TraceDone(const FTraceHandle& TraceHandle, FTraceDatum & TraceData)
	 *							Before sending to the function, 
	 *						
	 *							FTraceDelegate TraceDelegate;
	 *							TraceDelegate.BindRaw(this, &MyActor::TraceDone);
	 * 
	 *	@param UserData			UserData
	 */ 
	FTraceHandle	AsyncOverlapByChannel(const FVector& Pos, const FQuat& Rot, ECollisionChannel TraceChannel, const FCollisionShape& CollisionShape, const FCollisionQueryParams& Params = FCollisionQueryParams::DefaultQueryParam, const FCollisionResponseParams& ResponseParam = FCollisionResponseParams::DefaultResponseParam, FOverlapDelegate * InDelegate = NULL, uint32 UserData = 0);

	/**
	 * Interface for Async trace
	 * Pretty much same parameter set except you can optional set delegate to be called when execution is completed and you can set UserData if you'd like
	 * if no delegate, you can query trace data using QueryTraceData or QueryOverlapData
	 * the data is available only in the next frame after request is made - in other words, if request is made in frame X, you can get the result in frame (X+1)
	 *
	 *  @param  Pos             Location of center of shape to test against the world
	 *	@param	ObjectQueryParams	List of object types it's looking for
	 *  @param	CollisionShape		CollisionShape - supports Box, Sphere, Capsule
	 *  @param  Params          Additional parameters used for the trace
	 *	@param	InDeleagte		Delegate function to be called - to see example, search FTraceDelegate
	 *							Example can be void MyActor::TraceDone(const FTraceHandle& TraceHandle, FTraceDatum & TraceData)
	 *							Before sending to the function, 
	 *						
	 *							FTraceDelegate TraceDelegate;
	 *							TraceDelegate.BindRaw(this, &MyActor::TraceDone);
	 * 
	 *	@param UserData			UserData
	 */ 
	FTraceHandle	AsyncOverlapByObjectType(const FVector& Pos, const FQuat& Rot, const FCollisionObjectQueryParams& ObjectQueryParams, const FCollisionShape& CollisionShape, const FCollisionQueryParams& Params = FCollisionQueryParams::DefaultQueryParam, FOverlapDelegate * InDelegate = NULL, uint32 UserData = 0);

	/**
	 * Interface for Async trace
	 * Pretty much same parameter set except you can optional set delegate to be called when execution is completed and you can set UserData if you'd like
	 * if no delegate, you can query trace data using QueryTraceData or QueryOverlapData
	 * the data is available only in the next frame after request is made - in other words, if request is made in frame X, you can get the result in frame (X+1)
	 *
	 *  @param  Pos             Location of center of shape to test against the world
	 *  @param  ProfileName     The 'profile' used to determine which components to hit
	 *  @param	CollisionShape		CollisionShape - supports Box, Sphere, Capsule
	 *  @param  Params          Additional parameters used for the trace
	 *	@param	InDeleagte		Delegate function to be called - to see example, search FTraceDelegate
	 *							Example can be void MyActor::TraceDone(const FTraceHandle& TraceHandle, FTraceDatum & TraceData)
	 *							Before sending to the function,
	 *
	 *							FTraceDelegate TraceDelegate;
	 *							TraceDelegate.BindRaw(this, &MyActor::TraceDone);
	 *
	 *	@param UserData			UserData
	 */
	FTraceHandle	AsyncOverlapByProfile(const FVector& Pos, const FQuat& Rot, FName ProfileName, const FCollisionShape& CollisionShape, const FCollisionQueryParams& Params = FCollisionQueryParams::DefaultQueryParam, FOverlapDelegate* InDelegate = NULL, uint32 UserData = 0);

	/**
	 * Query function 
	 * return true if already done and returning valid result - can be hit or no hit
	 * return false if either expired or not yet evaluated or invalid
	 * Use IsTraceHandleValid to find out if valid and to be evaluated
	 */
	bool QueryTraceData(const FTraceHandle& Handle, FTraceDatum& OutData);

	/**
	 * Query function 
	 * return true if already done and returning valid result - can be hit or no hit
	 * return false if either expired or not yet evaluated or invalid
	 * Use IsTraceHandleValid to find out if valid and to be evaluated
	 */
	bool QueryOverlapData(const FTraceHandle& Handle, FOverlapDatum& OutData);
	/** 
	 * See if TraceHandle is still valid or not
	 *
	 * @param	Handle			TraceHandle that was returned when request Trace
	 * @param	bOverlapTrace	true if this is overlap test Handle, not trace test handle
	 * 
	 * return true if it will be evaluated OR it has valid result 
	 * return false if it already has expired Or not valid 
	 */
	bool IsTraceHandleValid(const FTraceHandle& Handle, bool bOverlapTrace);

private:
	static void GetCollisionProfileChannelAndResponseParams(FName ProfileName, ECollisionChannel& CollisionChannel, FCollisionResponseParams& ResponseParams)
	{
		if (UCollisionProfile::GetChannelAndResponseParams(ProfileName, CollisionChannel, ResponseParams))
		{
			return;
		}

		// No profile found
		UE_LOG(LogPhysics, Warning, TEXT("COLLISION PROFILE [%s] is not found"), *ProfileName.ToString());

		CollisionChannel = ECC_WorldStatic;
		ResponseParams = FCollisionResponseParams::DefaultResponseParam;
	}

public:

	/** NavigationSystem getter */
	FORCEINLINE UNavigationSystemBase* GetNavigationSystem() { return NavigationSystem; }
	/** NavigationSystem const getter */
	FORCEINLINE const UNavigationSystemBase* GetNavigationSystem() const { return NavigationSystem; }

	/** AISystem getter. if AISystem is missing it tries to create one and returns the result.
	 *	@NOTE the result can be NULL, for example on client games or if no AI module or AISystem class have not been specified
	 *	@see UAISystemBase::AISystemClassName and UAISystemBase::AISystemModuleName*/
	UAISystemBase* CreateAISystem();

	/** AISystem getter */
	FORCEINLINE UAISystemBase* GetAISystem() { return AISystem; }
	/** AISystem const getter */
	FORCEINLINE const UAISystemBase* GetAISystem() const { return AISystem; }
	
	/** Avoidance manager getter */
	FORCEINLINE class UAvoidanceManager* GetAvoidanceManager() { return AvoidanceManager; }
	/** Avoidance manager getter */
	FORCEINLINE const class UAvoidanceManager* GetAvoidanceManager() const { return AvoidanceManager; }

	/** Returns an iterator for the controller list. */
	FConstControllerIterator GetControllerIterator() const;

	/** @return Returns the number of Controllers. */
	int32 GetNumControllers() const;
	
	/** @return Returns an iterator for the pawn list. */
	UE_DEPRECATED(4.24, "The PawnIterator is an inefficient mechanism for iterating pawns. Please use TActorIterator<PawnType> instead.")
	FConstPawnIterator GetPawnIterator() const;
	
	/** @return Returns the number of Pawns. */
	UE_DEPRECATED(4.23, "GetNumPawns is no longer a supported function on UWorld. The version that remains for backwards compatibility is significantly more expensive to call.")
	int32 GetNumPawns() const;

	/** @return Returns an iterator for the player controller list. */
	FConstPlayerControllerIterator GetPlayerControllerIterator() const;

	/** @return Returns the number of Player Controllers. */
	int32 GetNumPlayerControllers() const;
	
	/** 
	 * @return Returns the first player controller cast to the template type, or NULL if there is not one.
	 *
	 * May return NULL if the cast fails.
	 */
	template< class T >
	T* GetFirstPlayerController() const
	{
		return Cast<T>(GetFirstPlayerController());
	}
	
	/** @return Returns the first player controller, or NULL if there is not one. */	
	APlayerController* GetFirstPlayerController() const;
	
	/*
	 *	Get the first valid local player via the first player controller.
	 *
	 *  @return Pointer to the first valid ULocalPlayer cast to the template type, or NULL if there is not one.
	 *
	 *  May Return NULL if the cast fails.
	 */	
	template< class T >
	T* GetFirstLocalPlayerFromController() const
	{
		return Cast<T>(GetFirstLocalPlayerFromController());
	}

	/*
	 *	Get the first valid local player via the first player controller.
	 *
	 *  @return Pointer to the first valid ULocalPlayer, or NULL if there is not one.
	 */	
	ULocalPlayer* GetFirstLocalPlayerFromController() const;

	/** Register a CameraActor that auto-activates for a PlayerController. */
	void RegisterAutoActivateCamera(ACameraActor* CameraActor, int32 PlayerIndex);

	/** Get an iterator for the list of CameraActors that auto-activate for PlayerControllers. */
	FConstCameraActorIterator GetAutoActivateCameraIterator() const;
	
	/** Returns a reference to the game viewport displaying this world if one exists. */
	UGameViewportClient* GetGameViewport() const;

public:

	/** 
	 * Returns the default brush for the persistent level.
	 * This is usually the 'builder brush' for editor builds, undefined for non editor instances and may be NULL.
	 */
	ABrush* GetDefaultBrush() const;

	/** Returns true if the actors have been initialized and are ready to start play */
	bool AreActorsInitialized() const;

	struct FActorsInitializedParams
	{
		FActorsInitializedParams(UWorld* InWorld, bool InResetTime) : World(InWorld), ResetTime(InResetTime) {}
		UWorld* World;
		bool ResetTime;
	};

	DECLARE_MULTICAST_DELEGATE_OneParam(FOnWorldInitializedActors, const FActorsInitializedParams&);
	FOnWorldInitializedActors OnActorsInitialized;

	DECLARE_MULTICAST_DELEGATE(FOnWorldBeginPlay);
	FOnWorldBeginPlay OnWorldBeginPlay;

	DECLARE_MULTICAST_DELEGATE(FOnMatchStarting);
	FOnMatchStarting OnWorldMatchStarting;

	/** Returns true if gameplay has already started, false otherwise. */
	bool HasBegunPlay() const;

	/**
	 * Returns time in seconds since world was brought up for play, IS stopped when game pauses, IS dilated/clamped
	 *
	 * @return time in seconds since world was brought up for play
	 */
	double GetTimeSeconds() const;

	/**
	* Returns time in seconds since world was brought up for play, IS NOT stopped when game pauses, IS dilated/clamped
	*
	* @return time in seconds since world was brought up for play
	*/
	double GetUnpausedTimeSeconds() const;

	/**
	* Returns time in seconds since world was brought up for play, does NOT stop when game pauses, NOT dilated/clamped
	*
	* @return time in seconds since world was brought up for play
	*/
	double GetRealTimeSeconds() const;

	/**
	* Returns time in seconds since world was brought up for play, IS stopped when game pauses, NOT dilated/clamped
	*
	* @return time in seconds since world was brought up for play
	*/
	double GetAudioTimeSeconds() const;

	/**
	 * Returns the frame delta time in seconds adjusted by e.g. time dilation.
	 *
	 * @return frame delta time in seconds adjusted by e.g. time dilation
	 */
	float GetDeltaSeconds() const;
	
	/**
	 * Returns the dilatable time
	 *
	 * @return Returns the dilatable time
	 */
	FGameTime GetTime() const;

	/** Helper for getting the time since a certain time. */
	double TimeSince(double Time) const;

	/** Creates a new physics scene for this world. */
	void CreatePhysicsScene(const AWorldSettings* Settings = nullptr);

	/** Returns a pointer to the physics scene for this world. */
	FPhysScene* GetPhysicsScene() const { return PhysicsScene; }

	/** Set the physics scene to use by this world */
	void SetPhysicsScene(FPhysScene* InScene);

	/**
	 * Returns the default physics volume and creates it if necessary.
	 * 
	 * @return default physics volume
	 */
	APhysicsVolume* GetDefaultPhysicsVolume() const { return DefaultPhysicsVolume ? ToRawPtr(DefaultPhysicsVolume) : InternalGetDefaultPhysicsVolume(); }

	/** Returns true if a DefaultPhysicsVolume has been created. */
	bool HasDefaultPhysicsVolume() const { return DefaultPhysicsVolume != nullptr; }

	/** Add a physics volume to the list of those in the world. DefaultPhysicsVolume is not tracked. Used internally by APhysicsVolume. */
	void AddPhysicsVolume(APhysicsVolume* Volume);

	/** Removes a physics volume from the list of those in the world. */
	void RemovePhysicsVolume(APhysicsVolume* Volume);

	/** Get an iterator for all PhysicsVolumes in the world that are not a DefaultPhysicsVolume. */
	FConstPhysicsVolumeIterator GetNonDefaultPhysicsVolumeIterator() const;

	/** Get the count of all PhysicsVolumes in the world that are not a DefaultPhysicsVolume. */
	int32 GetNonDefaultPhysicsVolumeCount() const;

	void SetAllowDeferredPhysicsStateCreation(bool bAllow);
	bool GetAllowDeferredPhysicsStateCreation() const;

	/**
	 * Returns the current (or specified) level's level scripting actor
	 *
	 * @param	OwnerLevel	the level to get the level scripting actor for.  Must correspond to one of the levels in GWorld's Levels array;
	 *						Thus, only applicable when editing a multi-level map.  Defaults to the level currently being edited.
	 *
	 * @return	A pointer to the level scripting actor, if any, for the specified level, or NULL if no level scripting actor is available
	 */
	class ALevelScriptActor* GetLevelScriptActor( class ULevel* OwnerLevel=NULL ) const;

	/**
	 * Returns the AWorldSettings actor associated with this world.
	 *
	 * @return AWorldSettings actor associated with this world
	 */
	UFUNCTION(BlueprintCallable, Category="Utilities|World", meta=(DisplayName="GetWorldSettings", ScriptName="GetWorldSettings"))
	AWorldSettings* K2_GetWorldSettings();
	AWorldSettings* GetWorldSettings( bool bCheckStreamingPersistent = false, bool bChecked = true ) const;

	/**
	 * Returns the AWorldDataLayers actor associated with this world.
	 *
	 * @return AWorldDataLayers actor associated with this world
	 */
	AWorldDataLayers* GetWorldDataLayers() const;
	void SetWorldDataLayers(AWorldDataLayers* NewWorldDataLayers);

	/** Returns a human friendly display string for the current world (showing the kind of world when in multiplayer PIE) */
	FString GetDebugDisplayName() const;
	/**
	 * Returns the UWorldPartition associated with this world.
	 *
	 * @return UWorldPartition object associated with this world
	 */
	UWorldPartition* GetWorldPartition() const;

	/**
	* Returns true if world contains an associated UWorldPartition object.
	*/
	bool IsPartitionedWorld() const { return GetWorldPartition() != nullptr; }

	/**
	* Returns true if world contains an associated UWorldPartition object.
	*/
	static bool IsPartitionedWorld(const UWorld* InWorld)
	{
		if (InWorld)
		{
			return InWorld->IsPartitionedWorld();
		}

		return false;
	}

	FWorldPartitionInitializedEvent& OnWorldPartitionInitialized() { return OnWorldPartitionInitializedEvent; }
	FWorldPartitionUninitializedEvent& OnWorldPartitionUninitialized() { return OnWorldPartitionUninitializedEvent; }
		
	/**
	 * Returns the current levels BSP model.
	 *
	 * @return BSP UModel
	 */
	UModel* GetModel() const;

	/**
	 * Returns the Z component of the current world gravity.
	 *
	 * @return Z component of current world gravity.
	 */
	float GetGravityZ() const;

	/**
	 * Returns the Z component of the default world gravity.
	 *
	 * @return Z component of the default world gravity.
	 */
	float GetDefaultGravityZ() const;

	/**
	 * Returns the name of the current map, taking into account using a dummy persistent world
	 * and loading levels into it via PrepareMapChange.
	 *
	 * @return	name of the current map
	 */
	const FString GetMapName() const;
	
	/** Accessor for bRequiresHitProxies. */
	bool RequiresHitProxies() const 
	{
		return bRequiresHitProxies;
	}

	/**
	 * Inserts the passed in controller at the front of the linked list of controllers.
	 *
	 * @param	Controller	Controller to insert, use NULL to clear list
	 */
	void AddController( AController* Controller );
	
	/**
	 * Removes the passed in controller from the linked list of controllers.
	 *
	 * @param	Controller	Controller to remove
	 */
	void RemoveController( AController* Controller );

	UE_DEPRECATED(4.23, "There is no longer a reason to AddPawn to UWorld")
	void AddPawn( APawn* Pawn ) { }
	
	/**
	 * Removes the passed in pawn from the linked list of pawns.
	 *
	 * @param	Pawn	Pawn to remove
	 */
	UE_DEPRECATED(4.23, "RemovePawn has been deprecated and should no longer need to be called as PawnList is no longer maintained and Unpossess should be handled by EndPlay.")
	void RemovePawn( APawn* Pawn ) const;

	/**
	 * Adds the passed in actor to the special network actor list
	 * This list is used to specifically single out actors that are relevant for networking without having to scan the much large list
	 * @param	Actor	Actor to add
	 */
	void AddNetworkActor( AActor* Actor );
	
	/**
	 * Removes the passed in actor to from special network actor list
	 * @param	Actor	Actor to remove
	 */
	void RemoveNetworkActor( AActor* Actor ) const;

	/** Add a listener for OnActorSpawned events */
	FDelegateHandle AddOnActorSpawnedHandler( const FOnActorSpawned::FDelegate& InHandler ) const;

	/** Remove a listener for OnActorSpawned events */
	void RemoveOnActorSpawnedHandler( FDelegateHandle InHandle ) const;

	/** Add a listener for OnActorPreSpawnInitialization events */
	FDelegateHandle AddOnActorPreSpawnInitialization(const FOnActorSpawned::FDelegate& InHandler) const;

	/** Remove a listener for OnActorPreSpawnInitialization events */
	void RemoveOnActorPreSpawnInitialization(FDelegateHandle InHandle) const;
<<<<<<< HEAD
=======

	/** Add a listener for OnActorDestroyed events */
	FDelegateHandle AddOnActorDestroyedHandler(const FOnActorDestroyed::FDelegate& InHandler) const;

	/** Remove a listener for OnActorDestroyed events */
	void RemoveOnActorDestroyededHandler(FDelegateHandle InHandle) const;
>>>>>>> d731a049

	/**
	 * Returns whether the passed in actor is part of any of the loaded levels actors array.
	 * Warning: Will return true for pending kill actors!
	 *
	 * @param	Actor	Actor to check whether it is contained by any level
	 *	
	 * @return	true if actor is contained by any of the loaded levels, false otherwise
	 */
	bool ContainsActor( AActor* Actor ) const;

	/**
	 * Returns whether audio playback is allowed for this scene.
	 *
	 * @return true if current world is GWorld, false otherwise
	 */
	bool AllowAudioPlayback() const;

	/** Adds a tick handler for sequences. These handlers get ticked before pre-physics */
	FDelegateHandle AddMovieSceneSequenceTickHandler(const FOnMovieSceneSequenceTick::FDelegate& InHandler);
	/** Removes a tick handler for sequences */
	void RemoveMovieSceneSequenceTickHandler(FDelegateHandle InHandle);
	/** Check if movie sequences tick handler is bound at all */
	bool IsMovieSceneSequenceTickHandlerBound() const;

	//~ Begin UObject Interface
	virtual void Serialize( FArchive& Ar ) override;
	virtual void BeginDestroy() override;
	virtual void FinishDestroy() override;
	virtual bool IsReadyForFinishDestroy() override;
	virtual void PostLoad() override;
#if WITH_EDITORONLY_DATA
	static void DeclareConstructClasses(TArray<FTopLevelAssetPath>& OutConstructClasses, const UClass* SpecificSubclass);
#endif
	virtual void PreDuplicate(FObjectDuplicationParameters& DupParams) override;
	PRAGMA_DISABLE_DEPRECATION_WARNINGS // Suppress compiler warning on override of deprecated function
	UE_DEPRECATED(5.0, "Use version that takes FObjectPreSaveRootContext instead.")
	virtual bool PreSaveRoot(const TCHAR* InFilename) override;
	UE_DEPRECATED(5.0, "Use version that takes FObjectPostSaveRootContext instead.")
	virtual void PostSaveRoot(bool bCleanupIsRequired) override;
	PRAGMA_ENABLE_DEPRECATION_WARNINGS
	virtual void PreSaveRoot(FObjectPreSaveRootContext ObjectSaveContext) override;
	virtual void PostSaveRoot(FObjectPostSaveRootContext ObjectSaveContext) override;
	virtual UWorld* GetWorld() const override;
	virtual FPrimaryAssetId GetPrimaryAssetId() const override;
	static void AddReferencedObjects(UObject* InThis, FReferenceCollector& Collector);
#if WITH_EDITOR
	virtual bool Rename(const TCHAR* NewName = NULL, UObject* NewOuter = NULL, ERenameFlags Flags = REN_None) override;
	virtual void GetAssetRegistryTags(TArray<FAssetRegistryTag>& OutTags) const override;
	virtual void PostLoadAssetRegistryTags(const FAssetData& InAssetData, TArray<FAssetRegistryTag>& OutTagsAndValuesToUpdate) const;
	virtual bool IsNameStableForNetworking() const override;
#endif
	virtual bool ResolveSubobject(const TCHAR* SubObjectPath, UObject*& OutObject, bool bLoadIfExists) override;
	virtual void PostDuplicate(bool bDuplicateForPIE) override;
	//~ End UObject Interface
	
	/**
	 * Clears all level components and world components like e.g. line batcher.
	 */
	void ClearWorldComponents();

	/**
	 * Updates world components like e.g. line batcher and all level components.
	 *
	 * @param	bRerunConstructionScripts	If we should rerun construction scripts on actors
	 * @param	bCurrentLevelOnly			If true, affect only the current level.
	 */
	void UpdateWorldComponents(bool bRerunConstructionScripts, bool bCurrentLevelOnly, FRegisterComponentContext* Context = nullptr);

	/**
	 * Updates cull distance volumes for a specified component or a specified actor or all actors
         * @param ComponentToUpdate If specified just that Component will be updated
	 * @param ActorToUpdate If specified (and ComponentToUpdate is not specified), all Components owned by this Actor will be updated
	 * @return True if the passed in actors or components were within a volume
	 */
	bool UpdateCullDistanceVolumes(AActor* ActorToUpdate = nullptr, UPrimitiveComponent* ComponentToUpdate = nullptr);

	/**
	 * Cleans up components, streaming data and assorted other intermediate data.
	 * @param bSessionEnded whether to notify the viewport that the game session has ended.
	 * @param NewWorld Optional new world that will be loaded after this world is cleaned up. Specify a new world to prevent it and it's sublevels from being GCed during map transitions.
	 */
	void CleanupWorld(bool bSessionEnded = true, bool bCleanupResources = true, UWorld* NewWorld = nullptr);
	
	/**
	 * Invalidates the cached data used to render the levels' UModel.
	 *
	 * @param	InLevel		Level to invalidate. If this is NULL it will affect ALL levels
	 */
	void InvalidateModelGeometry( ULevel* InLevel );

	/**
	 * Discards the cached data used to render the levels' UModel.  Assumes that the
	 * faces and vertex positions haven't changed, only the applied materials.
	 *
	 * @param	bCurrentLevelOnly		If true, affect only the current level.
	 */
	void InvalidateModelSurface(bool bCurrentLevelOnly);

	/**
	 * Commits changes made to the surfaces of the UModels of all levels.
	 */
	void CommitModelSurfaces();

	/** Purges all sky capture cached derived data. */
	void InvalidateAllSkyCaptures();

	/** Purges all sky capture cached derived data and forces a re-render of captured scene data. */
	void UpdateAllSkyCaptures();

	/** Returns the active lighting scenario for this world or NULL if none. */
	ULevel* GetActiveLightingScenario() const;

	/** Propagates a change to the active lighting scenario. */
	void PropagateLightingScenarioChange();

	/**
	 * Associates the passed in level with the world. The work to make the level visible is spread across several frames and this
	 * function has to be called till it returns true for the level to be visible/ associated with the world and no longer be in
	 * a limbo state.
	 *
	 * @param Level				Level object we should add
	 * @param LevelTransform	Transformation to apply to each actor in the level
	 * @param bConsiderTimeLimie optional bool indicating if we should consider timelimit or not, default is true
	 * @param TransactionId optional parameter that carries the current transaction id associated with calls updating LevelVisibility used when communicating level visibility with server
	 */
	void AddToWorld(ULevel* Level, const FTransform& LevelTransform = FTransform::Identity, bool bConsiderTimeLimit = true, FNetLevelVisibilityTransactionId TransactionId = FNetLevelVisibilityTransactionId());

	/** 
	 * Dissociates the passed in level from the world. The removal is blocking.
	 *
	 * @param Level			Level object we should remove
	 * @param TransactionId optional parameter that carries the current transaction id associated with calls updating LevelVisibility used when communicating level visibility with server
	 */
	void RemoveFromWorld(ULevel* Level, bool bAllowIncrementalRemoval = false, FNetLevelVisibilityTransactionId TransactionId = FNetLevelVisibilityTransactionId());

	/**
	 * Updates sub-levels (load/unload/show/hide) using streaming levels current state
	 */
	void UpdateLevelStreaming();

	/** Releases PhysicsScene manually */
	void ReleasePhysicsScene();
public:
	/**
	 * Flushes level streaming in blocking fashion and returns when all levels are loaded/ visible/ hidden
	 * so further calls to UpdateLevelStreaming won't do any work unless state changes. Basically blocks
	 * on all async operation like updating components.
	 *
	 * @param FlushType					Whether to only flush level visibility operations (optional)
	 */
	void FlushLevelStreaming(EFlushLevelStreamingType FlushType = EFlushLevelStreamingType::Full);

	/**
	 * Triggers a call to ULevel::BuildStreamingData(this,NULL,NULL) within a few seconds.
	 */
	void TriggerStreamingDataRebuild();

	/**
	 * Calls ULevel::BuildStreamingData(this,NULL,NULL) if it has been triggered within the last few seconds.
	 */
	void ConditionallyBuildStreamingData();

	/** @return whether there is at least one level with a pending visibility request */
	bool IsVisibilityRequestPending() const;

	/** Returns whether all the 'always loaded' levels are loaded. */
	bool AreAlwaysLoadedLevelsLoaded() const;

	/** Requests async loading of any 'always loaded' level. Used in seamless travel to prevent blocking in the first UpdateLevelStreaming.  */
	void AsyncLoadAlwaysLoadedLevelsForSeamlessTravel();

	/**
	 * Returns whether the level streaming code is allowed to issue load requests.
	 *
	 * @return true if level load requests are allowed, false otherwise.
	 */
	bool AllowLevelLoadRequests() const;

	/** Creates instances for each parameter collection in memory.  Called when a world is created. */
	void SetupParameterCollectionInstances();

	/** Adds a new instance of the given collection, or overwrites an existing instance if there is one. */
	void AddParameterCollectionInstance(class UMaterialParameterCollection* Collection, bool bUpdateScene);

	/** Gets this world's instance for a given collection. */
	UMaterialParameterCollectionInstance* GetParameterCollectionInstance(const UMaterialParameterCollection* Collection) const;

	/** Updates this world's scene with the list of instances, and optionally updates each instance's uniform buffer. */
	void UpdateParameterCollectionInstances(bool bUpdateInstanceUniformBuffers, bool bRecreateUniformBuffer);

	/** Gets the canvas object for rendering to a render target.  Will allocate one if needed. */
	UCanvas* GetCanvasForRenderingToTarget();
	UCanvas* GetCanvasForDrawMaterialToRenderTarget();

	/** Struct containing a collection of optional parameters for initialization of a World. */
	struct InitializationValues
	{
		InitializationValues()
			: bInitializeScenes(true)
			, bAllowAudioPlayback(true)
			, bRequiresHitProxies(true)
			, bCreatePhysicsScene(true)
			, bCreateNavigation(true)
			, bCreateAISystem(true)
			, bShouldSimulatePhysics(true)
			, bEnableTraceCollision(false)
			, bForceUseMovementComponentInNonGameWorld(false)
			, bTransactional(true)
			, bCreateFXSystem(true)
			, bCreateWorldPartition(false)
		{
		}

		/** Should the scenes (physics, rendering) be created. */
		uint32 bInitializeScenes:1;

		/** Are sounds allowed to be generated from this world. */
		uint32 bAllowAudioPlayback:1;

		/** Should the render scene create hit proxies. */
		uint32 bRequiresHitProxies:1;

		/** Should the physics scene be created. bInitializeScenes must be true for this to be considered. */
		uint32 bCreatePhysicsScene:1;

		/** Should the navigation system be created for this world. */
		uint32 bCreateNavigation:1;

		/** Should the AI system be created for this world. */
		uint32 bCreateAISystem:1;

		/** Should physics be simulated in this world. */
		uint32 bShouldSimulatePhysics:1;

		/** Are collision trace calls valid within this world. */
		uint32 bEnableTraceCollision:1;

		/** Special flag to enable movement component in non game worlds (see UMovementComponent::OnRegister) */
		uint32 bForceUseMovementComponentInNonGameWorld:1;

		/** Should actions performed to objects in this world be saved to the transaction buffer. */
		uint32 bTransactional:1;

		/** Should the FX system be created for this world. */
		uint32 bCreateFXSystem:1;

		/** Should the world be partitioned */
		uint32 bCreateWorldPartition:1;

		/** The default game mode for this world (if any) */
		TSubclassOf<class AGameModeBase> DefaultGameMode;

		InitializationValues& InitializeScenes(const bool bInitialize) { bInitializeScenes = bInitialize; return *this; }
		InitializationValues& AllowAudioPlayback(const bool bAllow) { bAllowAudioPlayback = bAllow; return *this; }
		InitializationValues& RequiresHitProxies(const bool bRequires) { bRequiresHitProxies = bRequires; return *this; }
		InitializationValues& CreatePhysicsScene(const bool bCreate) { bCreatePhysicsScene = bCreate; return *this; }
		InitializationValues& CreateNavigation(const bool bCreate) { bCreateNavigation = bCreate; return *this; }
		InitializationValues& CreateAISystem(const bool bCreate) { bCreateAISystem = bCreate; return *this; }
		InitializationValues& ShouldSimulatePhysics(const bool bInShouldSimulatePhysics) { bShouldSimulatePhysics = bInShouldSimulatePhysics; return *this; }
		InitializationValues& EnableTraceCollision(const bool bInEnableTraceCollision) { bEnableTraceCollision = bInEnableTraceCollision; return *this; }
		InitializationValues& ForceUseMovementComponentInNonGameWorld(const bool bInForceUseMovementComponentInNonGameWorld) { bForceUseMovementComponentInNonGameWorld = bInForceUseMovementComponentInNonGameWorld; return *this; }
		InitializationValues& SetTransactional(const bool bInTransactional) { bTransactional = bInTransactional; return *this; }
		InitializationValues& CreateFXSystem(const bool bCreate) { bCreateFXSystem = bCreate; return *this; }
		InitializationValues& CreateWorldPartition(const bool bCreate) { bCreateWorldPartition = bCreate; return *this; }
		InitializationValues& SetDefaultGameMode(TSubclassOf<class AGameModeBase> GameMode) { DefaultGameMode = GameMode; return *this; }
	};

	/**
	 * Initializes the world, associates the persistent level and sets the proper zones.
	 */
	void InitWorld(const InitializationValues IVS = InitializationValues());
#if WITH_EDITOR
	/**
	 * InitWorld usually has to be balanced with CleanupWorld. If the KeepInitializedDuringLoadTag LinkerInstancingContext tag is present,
	 * operations that need to call InitWorld during the Load of the World's package should break that rule and not call CleanupWorld.
	 */
	static const FName KeepInitializedDuringLoadTag;
	UE_DEPRECATED(5.2, "Call IsInitialized instead.")
	bool IsInitializedAndNeedsCleanup() const { return bIsWorldInitialized; }
	/** Returns whether InitWorld has ever been called since this World was created.  */
	bool HasEverBeenInitialized() const { return bHasEverBeenInitialized; }
#endif
	/** Returns whether InitWorld has been called without yet calling CleanupWorld.  */
	bool IsInitialized() const { return bIsWorldInitialized; }

	/**
	 * Initializes a newly created world.
	 */
	void InitializeNewWorld(const InitializationValues IVS = InitializationValues(), bool bInSkipInitWorld = false);
	
	/**
	 * Static function that creates a new UWorld and returns a pointer to it
	 */
	static UWorld* CreateWorld( const EWorldType::Type InWorldType, bool bInformEngineOfWorld, FName WorldName = NAME_None, UPackage* InWorldPackage = NULL, bool bAddToRoot = true, ERHIFeatureLevel::Type InFeatureLevel = ERHIFeatureLevel::Num, const InitializationValues* InIVS = nullptr, bool bInSkipInitWorld = false);

	/** 
	 * Destroy this World instance. If destroying the world to load a different world, supply it here to prevent GC of the new world or it's sublevels.
	 */
	void DestroyWorld( bool bInformEngineOfWorld, UWorld* NewWorld = nullptr );

	/** 
	 * Marks this world and all objects within as pending kill
	 */
	void MarkObjectsPendingKill();

	/**
	 *	Remove NULL entries from actor list. Only does so for dynamic actors to avoid resorting. 
	 *	In theory static actors shouldn't be deleted during gameplay.
	 */
	void CleanupActors();	

public:

	/** Network Tick events */
	FOnNetTickEvent& OnTickDispatch() { return TickDispatchEvent; }
	FOnTickFlushEvent& OnPostTickDispatch() { return PostTickDispatchEvent; }	
	FOnNetTickEvent& OnPreTickFlush() { return PreTickFlushEvent; }
	FOnNetTickEvent& OnTickFlush() { return TickFlushEvent; }
	FOnTickFlushEvent& OnPostTickFlush() { return PostTickFlushEvent; }

	/**
	 * Update the level after a variable amount of time, DeltaSeconds, has passed.
	 * All child actors are ticked after their owners have been ticked.
	 */
	void Tick( ELevelTick TickType, float DeltaSeconds );

	/**
	 * Set up the physics tick function if they aren't already
	 */
	void SetupPhysicsTickFunctions(float DeltaSeconds);

	/**
	 * Run a tick group, ticking all actors and components
	 * @param Group - Ticking group to run
	 * @param bBlockTillComplete - if true, do not return until all ticks are complete
	 */
	void RunTickGroup(ETickingGroup Group, bool bBlockTillComplete);

	/**
	 * Mark a component as needing an end of frame update
	 * @param Component - Component to update at the end of the frame
	 * @param bForceGameThread - if true, force this to happen on the game thread
	 */
	void MarkActorComponentForNeededEndOfFrameUpdate(UActorComponent* Component, bool bForceGameThread);

	/**
	* Clears the need for a component to have a end of frame update
	* @param Component - Component to update at the end of the frame
	*/
	void ClearActorComponentEndOfFrameUpdate(UActorComponent* Component);

#if WITH_EDITOR
	/**
	 * Updates an ActorComponent's cached state of whether it has been marked for end of frame update based on the current
	 * state of the World's NeedsEndOfFrameUpdate arrays
	 * @param Component - Component to update the cached state of
	 */
	void UpdateActorComponentEndOfFrameUpdateState(UActorComponent* Component) const;
#endif

	/** 
	 * Used to indicate a UMaterialParameterCollectionInstance needs a deferred update 
	 */
	void SetMaterialParameterCollectionInstanceNeedsUpdate();

	/** 
	 * Returns true if we have any updates that have been deferred to the end of the current frame.
	 */
	bool HasEndOfFrameUpdates() const;

	/**
	 * Send all render updates to the rendering thread.
	 */
	void SendAllEndOfFrameUpdates();

	/**
	 * Flush any pending parameter collection updates to the render thrad.
	 */
	void FlushDeferredParameterCollectionInstanceUpdates();

	/** Do per frame tick behaviors related to the network driver */
	void TickNetClient( float DeltaSeconds );

	/**
	 * Issues level streaming load/unload requests based on whether
	 * local players are inside/outside level streaming volumes.
	 *
	 * @param OverrideViewLocation Optional position used to override the location used to calculate current streaming volumes
	 */
	void ProcessLevelStreamingVolumes(FVector* OverrideViewLocation=NULL);

	/*
	 * Updates world's level streaming state using active game players view and blocks until all sub - levels are loaded / visible / hidden
	 * so further calls to UpdateLevelStreaming won't do any work unless state changes.
	 */
	void BlockTillLevelStreamingCompleted();

	/**
	 * Transacts the specified level -- the correct way to modify a level
	 * as opposed to calling Level->Modify.
	 */
	void ModifyLevel(ULevel* Level) const;

	/**
	 * Ensures that the collision detection tree is fully built. This should be called after the full level reload to make sure
	 * the first traces are not abysmally slow.
	 */
	void EnsureCollisionTreeIsBuilt();

#if WITH_EDITOR	
	/** Returns the SelectedLevelsChangedEvent member. */
	FOnSelectedLevelsChangedEvent& OnSelectedLevelsChanged() { return SelectedLevelsChangedEvent; }

	/**
	 * Flag a level as selected.
	 */
	void SelectLevel( ULevel* InLevel );
	
	/**
	 * Flag a level as not selected.
	 */
	void DeSelectLevel( ULevel* InLevel );

	/**
	 * Query whether or not a level is selected.
	 */
	bool IsLevelSelected( ULevel* InLevel ) const;

	/**
	 * Set the selected levels from the given array (Clears existing selections)
	 */
	void SetSelectedLevels( const TArray<class ULevel*>& InLevels );

	/**
	 * Return the number of levels in this world.
	 */
	int32 GetNumSelectedLevels() const;
	
	/**
	 * Return the selected level with the given index.
	 */
	ULevel* GetSelectedLevel( int32 InLevelIndex ) const;

	/**
	 * Return the list of selected levels in this world.
	 */
	TArray<class ULevel*>& GetSelectedLevels();

	/** Shrink level elements to their minimum size. */
	void ShrinkLevel();

	/** Add a listener for OnFeatureLevelChanged events */
	FDelegateHandle AddOnFeatureLevelChangedHandler(const FOnFeatureLevelChanged::FDelegate& InHandler);

	/** Remove a listener for OnFeatureLevelChanged events */
	void RemoveOnFeatureLevelChangedHandler(FDelegateHandle InHandle);
#endif // WITH_EDITOR
	
	/**
	 * Returns an iterator for the level list.
	 */
	FConstLevelIterator		GetLevelIterator() const;

	/**
	 * Return the level with the given index.
	 */
	ULevel* GetLevel( int32 InLevelIndex ) const;

	/**
	 * Does the level list contain the given level.
	 */
	bool ContainsLevel( ULevel* InLevel ) const;

	/**
	 * Return the number of levels in this world.
	 */
	int32 GetNumLevels() const;

	/**
	 * Return the list of levels in this world.
	 */
	const TArray<class ULevel*>& GetLevels() const;

	/**
	 * Add a level to the level list.
	 */
	bool AddLevel( ULevel* InLevel );
	
	/**
	 * Remove a level from the level list.
	 */
	bool RemoveLevel( ULevel* InLevel );

	/** Returns the FLevelCollection for the given InType. If one does not exist, it is created. */
	FLevelCollection& FindOrAddCollectionByType(const ELevelCollectionType InType);

	/** Returns the index of the first FLevelCollection of the given InType. If one does not exist, it is created and its index returned. */
	int32 FindOrAddCollectionByType_Index(const ELevelCollectionType InType);

	/** Returns the FLevelCollection for the given InType, or null if a collection of that type hasn't been created yet. */
	FLevelCollection* FindCollectionByType(const ELevelCollectionType InType);

	/** Returns the FLevelCollection for the given InType, or null if a collection of that type hasn't been created yet. */
	const FLevelCollection* FindCollectionByType(const ELevelCollectionType InType) const;

	/** Returns the index of the FLevelCollection with the given InType, or INDEX_NONE if a collection of that type hasn't been created yet. */
	int32 FindCollectionIndexByType(const ELevelCollectionType InType) const;
	
	/**
	 * Returns the level collection which currently has its context set on this world. May be null.
	 * If non-null, this implies that execution is currently within the scope of an FScopedLevelCollectionContextSwitch for this world.
	 */
	const FLevelCollection* GetActiveLevelCollection() const;

	/**
	 * Returns the index of the level collection which currently has its context set on this world. May be INDEX_NONE.
	 * If not INDEX_NONE, this implies that execution is currently within the scope of an FScopedLevelCollectionContextSwitch for this world.
	 */
	int32 GetActiveLevelCollectionIndex() const { return ActiveLevelCollectionIndex; }

	/** Sets the level collection and its context on this world. Should only be called by FScopedLevelCollectionContextSwitch. */
	void SetActiveLevelCollection(int32 LevelCollectionIndex);

	/** Returns a read-only reference to the list of level collections in this world. */
	const TArray<FLevelCollection>& GetLevelCollections() const { return LevelCollections; }

	/**
	 * Creates a new level collection of type DynamicDuplicatedLevels by duplicating the levels in DynamicSourceLevels.
	 * Should only be called by engine.
	 *
	 * @param MapName The name of the soure map, used as a parameter to UEngine::Experimental_ShouldPreDuplicateMap
	 */
	void DuplicateRequestedLevels(const FName MapName);

	/** Handle Exec/Console Commands related to the World */
	bool Exec( UWorld* InWorld, const TCHAR* Cmd, FOutputDevice& Ar=*GLog );

	/** Mark the world as being torn down */
	void BeginTearingDown();

private:
	/** Internal version of CleanupWorld. */
	void CleanupWorldInternal(bool bSessionEnded, bool bCleanupResources, bool bWorldChanged);

	/** Utility function to handle Exec/Console Commands related to the Trace Tags */
	bool HandleTraceTagCommand( const TCHAR* Cmd, FOutputDevice& Ar );

	/** Utility function to handle Exec/Console Commands related to persistent debug lines */
	bool HandleFlushPersistentDebugLinesCommand( const TCHAR* Cmd, FOutputDevice& Ar );

	/** Utility function to handle Exec/Console Commands related to logging actor counts */
	bool HandleLogActorCountsCommand( const TCHAR* Cmd, FOutputDevice& Ar, UWorld* InWorld );

	/** Utility function to handle Exec/Console Commands related to demo recording */
	bool HandleDemoRecordCommand( const TCHAR* Cmd, FOutputDevice& Ar, UWorld* InWorld );

	/** Utility function to handle Exec/Console Commands related to playing a demo recording*/
	bool HandleDemoPlayCommand( const TCHAR* Cmd, FOutputDevice& Ar, UWorld* InWorld );

	/** Utility function to handle Exec/Console Commands related to stopping demo playback */
	bool HandleDemoStopCommand( const TCHAR* Cmd, FOutputDevice& Ar, UWorld* InWorld );

	/** Utility function to handle Exec/Console Command for scrubbing to a specific time */
	bool HandleDemoScrubCommand(const TCHAR* Cmd, FOutputDevice& Ar, UWorld* InWorld);

	/** Utility function to handle Exec/Console Command for pausing and unpausing a replay */
	bool HandleDemoPauseCommand(const TCHAR* Cmd, FOutputDevice& Ar, UWorld* InWorld);

	/** Utility function to handle Exec/Console Command for setting the speed of a replay */
	bool HandleDemoSpeedCommand(const TCHAR* Cmd, FOutputDevice& Ar, UWorld* InWorld);

	/** Utility function to handle Exec/Console Command for requesting a replay checkpoint */
	bool HandleDemoCheckpointCommand(const TCHAR* Cmd, FOutputDevice& Ar, UWorld* InWorld);

public:

	// Destroys the current demo net driver
	void DestroyDemoNetDriver();

	// Remove internal references to pending demo net driver when starting a replay, but do not destroy it
	void ClearDemoNetDriver();

	// Remove all internal references to this net driver, but do not destroy it. Called by the engine when destroying the driver.
	void ClearNetDriver(UNetDriver* Driver);

	/** Returns true if we are currently playing a replay */
	bool IsPlayingReplay() const;

	/** Returns true if we are currently recording a replay */
	bool IsRecordingReplay() const;

	// Start listening for connections.
	bool Listen( FURL& InURL );

	/** @return true if this level is a client */
	UE_DEPRECATED(5.0, "Use GetNetMode or IsNetMode instead for more accurate results.")
	bool IsClient() const;

	/** @return true if this level is a server */
	UE_DEPRECATED(5.0, "Use GetNetMode or IsNetMode instead for more accurate results")
	bool IsServer() const;

	/** @return true if the world is in the paused state */
	bool IsPaused() const;

	/** @return true if the camera is in a moveable state (taking pausedness into account) */
	bool IsCameraMoveable() const;

	/**
	 * Wrapper for DestroyActor() that should be called in the editor.
	 *
	 * @param	bShouldModifyLevel		If true, Modify() the level before removing the actor.
	 */
	bool EditorDestroyActor( AActor* Actor, bool bShouldModifyLevel );

	/**
	 * Removes the actor from its level's actor list and generally cleans up the engine's internal state.
	 * What this function does not do, but is handled via garbage collection instead, is remove references
	 * to this actor from all other actors, and kill the actor's resources.  This function is set up so that
	 * no problems occur even if the actor is being destroyed inside its recursion stack.
	 *
	 * @param	ThisActor				Actor to remove.
	 * @param	bNetForce				[opt] Ignored unless called during play.  Default is false.
	 * @param	bShouldModifyLevel		[opt] If true, Modify() the level before removing the actor.  Default is true.
	 * @return							true if destroyed or already marked for destruction, false if actor couldn't be destroyed.
	 */
	bool DestroyActor( AActor* Actor, bool bNetForce=false, bool bShouldModifyLevel=true );

	/**
	 * Removes the passed in actor from the actor lists. Please note that the code actually doesn't physically remove the
	 * index but rather clears it so other indices are still valid and the actors array size doesn't change.
	 *
	 * @param	Actor					Actor to remove.
	 * @param	bShouldModifyLevel		If true, Modify() the level before removing the actor if in the editor.
	 */
	void RemoveActor( AActor* Actor, bool bShouldModifyLevel ) const;

	/**
	 * Spawn Actors with given transform and SpawnParameters
	 * 
	 * @param	Class					Class to Spawn
	 * @param	Location				Location To Spawn
	 * @param	Rotation				Rotation To Spawn
	 * @param	SpawnParameters			Spawn Parameters
	 *
	 * @return	Actor that just spawned
	 */
	AActor* SpawnActor( UClass* InClass, FVector const* Location=NULL, FRotator const* Rotation=NULL, const FActorSpawnParameters& SpawnParameters = FActorSpawnParameters() );
	/**
	 * Spawn Actors with given transform and SpawnParameters
	 * 
	 * @param	Class					Class to Spawn
	 * @param	Transform				World Transform to spawn on
	 * @param	SpawnParameters			Spawn Parameters
	 *
	 * @return	Actor that just spawned
	 */
	AActor* SpawnActor( UClass* Class, FTransform const* Transform, const FActorSpawnParameters& SpawnParameters = FActorSpawnParameters());

	/**
	 * Spawn Actors with given absolute transform (override root component transform) and SpawnParameters
	 * 
	 * @param	Class					Class to Spawn
	 * @param	AbsoluteTransform		World Transform to spawn on - without considering CDO's relative transform, thus Absolute
	 * @param	SpawnParameters			Spawn Parameters
	 *
	 * @return	Actor that just spawned
	 */
	AActor* SpawnActorAbsolute( UClass* Class, FTransform const& AbsoluteTransform, const FActorSpawnParameters& SpawnParameters = FActorSpawnParameters());

	/** Templated version of SpawnActor that allows you to specify a class type via the template type */
	template< class T >
	T* SpawnActor( const FActorSpawnParameters& SpawnParameters = FActorSpawnParameters() )
	{
		return CastChecked<T>(SpawnActor(T::StaticClass(), NULL, NULL, SpawnParameters),ECastCheckedType::NullAllowed);
	}

	/** Templated version of SpawnActor that allows you to specify location and rotation in addition to class type via the template type */
	template< class T >
	T* SpawnActor( FVector const& Location, FRotator const& Rotation, const FActorSpawnParameters& SpawnParameters = FActorSpawnParameters() )
	{
		return CastChecked<T>(SpawnActor(T::StaticClass(), &Location, &Rotation, SpawnParameters),ECastCheckedType::NullAllowed);
	}
	
	/** Templated version of SpawnActor that allows you to specify the class type via parameter while the return type is a parent class of that type */
	template< class T >
	T* SpawnActor( UClass* Class, const FActorSpawnParameters& SpawnParameters = FActorSpawnParameters() )
	{
		return CastChecked<T>(SpawnActor(Class, NULL, NULL, SpawnParameters),ECastCheckedType::NullAllowed);
	}

	/** 
	 *  Templated version of SpawnActor that allows you to specify the rotation and location in addition
	 *  class type via parameter while the return type is a parent class of that type 
	 */
	template< class T >
	T* SpawnActor( UClass* Class, FVector const& Location, FRotator const& Rotation, const FActorSpawnParameters& SpawnParameters = FActorSpawnParameters() )
	{
		return CastChecked<T>(SpawnActor(Class, &Location, &Rotation, SpawnParameters),ECastCheckedType::NullAllowed);
	}
	/** 
	 *  Templated version of SpawnActor that allows you to specify whole Transform
	 *  class type via parameter while the return type is a parent class of that type 
	 */
	template< class T >
	T* SpawnActor(UClass* Class, FTransform const& Transform,const FActorSpawnParameters& SpawnParameters = FActorSpawnParameters())
	{
		return CastChecked<T>(SpawnActor(Class, &Transform, SpawnParameters), ECastCheckedType::NullAllowed);
	}

	/** Templated version of SpawnActorAbsolute that allows you to specify absolute location and rotation in addition to class type via the template type */
	template< class T >
	T* SpawnActorAbsolute(FVector const& AbsoluteLocation, FRotator const& AbsoluteRotation, const FActorSpawnParameters& SpawnParameters = FActorSpawnParameters())
	{
		return CastChecked<T>(SpawnActorAbsolute(T::StaticClass(), FTransform(AbsoluteRotation, AbsoluteLocation), SpawnParameters), ECastCheckedType::NullAllowed);
	}

	/** 
	 *  Templated version of SpawnActorAbsolute that allows you to specify whole absolute Transform
	 *  class type via parameter while the return type is a parent class of that type 
	 */
	template< class T >
	T* SpawnActorAbsolute(UClass* Class, FTransform const& Transform,const FActorSpawnParameters& SpawnParameters = FActorSpawnParameters())
	{
		return CastChecked<T>(SpawnActorAbsolute(Class, Transform, SpawnParameters), ECastCheckedType::NullAllowed);
	}

	/**
	 * Spawns given class and returns class T pointer, forcibly sets world transform (note this allows scale as well). WILL NOT run Construction Script of Blueprints 
	 * to give caller an opportunity to set parameters beforehand.  Caller is responsible for invoking construction
	 * manually by calling UGameplayStatics::FinishSpawningActor (see AActor::OnConstruction).
	 */
	template< class T >
	T* SpawnActorDeferred(
		UClass* Class,
		FTransform const& Transform,
		AActor* Owner = nullptr,
		APawn* Instigator = nullptr,
		ESpawnActorCollisionHandlingMethod CollisionHandlingOverride = ESpawnActorCollisionHandlingMethod::Undefined
		)
	{
		if( Owner )
		{
			check(this==Owner->GetWorld());
		}
		FActorSpawnParameters SpawnInfo;
		SpawnInfo.SpawnCollisionHandlingOverride = CollisionHandlingOverride;
		SpawnInfo.Owner = Owner;
		SpawnInfo.Instigator = Instigator;
		SpawnInfo.bDeferConstruction = true;
		return (Class != nullptr) ? Cast<T>(SpawnActor(Class, &Transform, SpawnInfo)) : nullptr;
	}

	/** 
	 * Returns the current Game Mode instance cast to the template type.
	 * This can only return a valid pointer on the server and may be null if the cast fails. Will always return null on a client.
	 */
	template< class T >
	T* GetAuthGameMode() const
	{
		return Cast<T>(AuthorityGameMode);
	}

	/**
	 * Returns the current Game Mode instance, which is always valid during gameplay on the server.
	 * This will only return a valid pointer on the server. Will always return null on a client.
	 */
	AGameModeBase* GetAuthGameMode() const { return AuthorityGameMode; }
	
	/** Returns the current GameState instance cast to the template type. */
	template< class T >
	T* GetGameState() const
	{
		return Cast<T>(GameState);
	}

	/** Returns the current GameState instance. */
	AGameStateBase* GetGameState() const { return GameState; }

	/** Sets the current GameState instance on this world and the game state's level collection. */
	void SetGameState(AGameStateBase* NewGameState);

	/** Copies GameState properties from the GameMode. */
	void CopyGameState(AGameModeBase* FromGameMode, AGameStateBase* FromGameState);

	DECLARE_EVENT_OneParam(UWorld, FOnGameStateSetEvent, AGameStateBase*);
	/** Called whenever the gamestate is set on the world. */
	FOnGameStateSetEvent GameStateSetEvent;


	/** Spawns a Brush Actor in the World */
	ABrush*	SpawnBrush();

	/** 
	 * Spawns a PlayerController and binds it to the passed in Player with the specified RemoteRole and options
	 * 
	 * @param Player - the Player to set on the PlayerController
	 * @param RemoteRole - the RemoteRole to set on the PlayerController
	 * @param URL - URL containing player options (name, etc)
	 * @param UniqueId - unique net ID of the player (may be zeroed if no online subsystem or not logged in, e.g. a local game or LAN match)
	 * @param Error (out) - if set, indicates that there was an error - usually is set to a property from which the calling code can look up the actual message
	 * @param InNetPlayerIndex (optional) - the NetPlayerIndex to set on the PlayerController
	 * @return the PlayerController that was spawned (may fail and return NULL)
	 */
	UE_DEPRECATED(5.0, "Use SpawnPlayActor with FUniqueNetIdRepl")
	APlayerController* SpawnPlayActor(class UPlayer* Player, ENetRole RemoteRole, const FURL& InURL, const FUniqueNetIdPtr& UniqueId, FString& Error, uint8 InNetPlayerIndex = 0);
	APlayerController* SpawnPlayActor(class UPlayer* Player, ENetRole RemoteRole, const FURL& InURL, const FUniqueNetIdRepl& UniqueId, FString& Error, uint8 InNetPlayerIndex = 0);
	
	/**
	 * Try to find an acceptable non-colliding location to place TestActor as close to possible to PlaceLocation. Expects PlaceLocation to be a valid location inside the level.
	 * Returns true if a location without blocking collision is found, in which case PlaceLocation is overwritten with the new clear location.
	 * Returns false if no suitable location could be found, in which case PlaceLocation is unmodified.
	 */
	bool FindTeleportSpot( const AActor* TestActor, FVector& PlaceLocation, FRotator PlaceRotation );

	/** @Return true if Actor would encroach at TestLocation on something that blocks it.  Returns a ProposedAdjustment that might result in an unblocked TestLocation. */
	bool EncroachingBlockingGeometry( const AActor* TestActor, FVector TestLocation, FRotator TestRotation, FVector* ProposedAdjustment = NULL );

	/** Begin physics simulation */ 
	void StartPhysicsSim();

	/** Waits for the physics scene to be done processing */
	void FinishPhysicsSim();

	/** Spawns GameMode for the level. */
	bool SetGameMode(const FURL& InURL);

	/** 
	 * Initializes all actors and prepares them to start gameplay
	 * @param InURL commandline URL
	 * @param bResetTime (optional) whether the WorldSettings's TimeSeconds should be reset to zero
	 */
	void InitializeActorsForPlay(const FURL& InURL, bool bResetTime = true, FRegisterComponentContext* Context = nullptr);

	/**
	 * Start gameplay. This will cause the game mode to transition to the correct state and call BeginPlay on all actors
	 */
	void BeginPlay();

	/** 
	 * Looks for a PlayerController that was being swapped by the given NetConnection and, if found, destroys it
	 * (because the swap is complete or the connection was closed)
	 * @param Connection - the connection that performed the swap
	 * @return whether a PC waiting for a swap was found
	 */
	bool DestroySwappedPC(UNetConnection* Connection);

	//~ Begin FNetworkNotify Interface
	virtual EAcceptConnection::Type NotifyAcceptingConnection() override;
	virtual void NotifyAcceptedConnection( class UNetConnection* Connection ) override;
	virtual bool NotifyAcceptingChannel( class UChannel* Channel ) override;
	virtual void NotifyControlMessage(UNetConnection* Connection, uint8 MessageType, class FInBunch& Bunch) override;
	//~ End FNetworkNotify Interface

	/** Welcome a new player joining this server. */
	void WelcomePlayer(UNetConnection* Connection);

	/**
	 * Used to get a net driver object.
	 * @return a pointer to the net driver or NULL if no driver is available.
	 */
	FORCEINLINE_DEBUGGABLE UNetDriver* GetNetDriver() const
	{
		return NetDriver;
	}

	/**
	 * Returns the net mode this world is running under.
	 * @see IsNetMode()
	 */
	ENetMode GetNetMode() const;

	/**
	* Test whether net mode is the given mode.
	* In optimized non-editor builds this can be more efficient than GetNetMode()
	* because it can check the static build flags without considering PIE.
	*/
	bool IsNetMode(ENetMode Mode) const;

private:

#if UE_WITH_IRIS
	/** Holds the Iris systems during the NetDriver transition that occurs when Forking */
	FIrisSystemHolder IrisSystemHolder;
#endif // UE_WITH_IRIS

	/** Private version without inlining that does *not* check Dedicated server build flags (which should already have been done). */
	ENetMode InternalGetNetMode() const;

	/** Attempts to derive the net mode from URL */
	ENetMode AttemptDeriveFromURL() const;

	APhysicsVolume* InternalGetDefaultPhysicsVolume() const;

	/** Updates world's required streaming levels */
	void InternalUpdateStreamingState();

#if WITH_EDITOR
public:
	void SetPlayInEditorInitialNetMode(ENetMode InNetMode)
	{
		PlayInEditorNetMode = InNetMode;

		// Disable audio playback on PIE dedicated server
		bAllowAudioPlayback = bAllowAudioPlayback && PlayInEditorNetMode != NM_DedicatedServer;
	}

private:
	/** In PIE, what Net Mode was this world started in? Fallback for not having a NetDriver */
	ENetMode PlayInEditorNetMode;
#endif

public:

	/**
	 * Sets the net driver to use for this world
	 * @param NewDriver the new net driver to use
	 */
	void SetNetDriver(UNetDriver* NewDriver)
	{
		NetDriver = NewDriver;
	}

	/**
	 * Returns true if the game net driver exists and is a client and the demo net driver exists and is a server.
	 */
	bool IsRecordingClientReplay() const;

	/**
	* Returns true if the demo net driver exists and is playing a client recorded replay.
	*/
	bool IsPlayingClientReplay() const;

	/**
	 * Sets the number of frames to delay Streaming Volume updating, 
	 * useful if you preload a bunch of levels but the camera hasn't caught up yet 
	 */
	void DelayStreamingVolumeUpdates(int32 InFrameDelay)
	{
		StreamingVolumeUpdateDelay = InFrameDelay;
	}

	/**
	 * Transfers the set of Kismet / Blueprint objects being debugged to the new world that are not already present, and updates blueprints accordingly
	 * @param	NewWorld	The new world to find equivalent objects in
	 */
	void TransferBlueprintDebugReferences(UWorld* NewWorld);

	/**
	 * Notifies the world of a blueprint debugging reference
	 * @param	Blueprint	The blueprint the reference is for
	 * @param	DebugObject The associated debugging object (may be NULL)
	 */
	void NotifyOfBlueprintDebuggingAssociation(class UBlueprint* Blueprint, UObject* DebugObject);

	/** Broadcasts that the number of levels has changed. */
	void BroadcastLevelsChanged();

	/** Returns the LevelsChangedEvent member. */
	FOnLevelsChangedEvent& OnLevelsChanged() { return LevelsChangedEvent; }

	/** Returns the BeginTearingDownEvent member. */
	UE_DEPRECATED(4.26, "OnBeginTearingDown has been replaced by FWorldDelegates::OnWorldBeginTearDown")
	FOnBeginTearingDownEvent& OnBeginTearingDown() { return BeginTearingDownEvent; }

	/** Returns the actor count. */
	int32 GetProgressDenominator() const;
	
	/** Returns the actor count. */
	int32 GetActorCount() const;
	
public:

	/**
	 * Finds the audio settings to use for a given view location, taking into account the world's default
	 * settings and the audio volumes in the world.
	 *
	 * @param	ViewLocation			Current view location.
	 * @param	OutReverbSettings		[out] Upon return, the reverb settings for a camera at ViewLocation.
	 * @param	OutInteriorSettings		[out] Upon return, the interior settings for a camera at ViewLocation.
	 * @return							If the settings came from an audio volume, the audio volume object is returned.
	 */
	class AAudioVolume* GetAudioSettings( const FVector& ViewLocation, struct FReverbSettings* OutReverbSettings, struct FInteriorSettings* OutInteriorSettings ) const;

	void SetAudioDevice(const FAudioDeviceHandle& InHandle);

	/**
	 * Get the audio device used by this world.
	 */
	FAudioDeviceHandle GetAudioDevice() const;

	/**
	* Returns the audio device associated with this world.
	* Lifecycle of the audio device is not guaranteed unless you used GetAudioDevice().
	*
	* @return Audio device to use with this world.
	*/
	class FAudioDevice* GetAudioDeviceRaw() const;

	/** Return the URL of this level on the local machine. */
	FString GetLocalURL() const;

	/** Returns whether script is executing within the editor. */
	bool IsPlayInEditor() const;

	/** Returns whether script is executing within a preview window */
	bool IsPlayInPreview() const;

	/** Returns whether script is executing within a mobile preview window */
	bool IsPlayInMobilePreview() const;

	/** Returns whether script is executing within a vulkan preview window */
	bool IsPlayInVulkanPreview() const;

	/** Returns true if this world is any kind of game world (including PIE worlds) */
	bool IsGameWorld() const;

	/** Returns true if this world is any kind of editor world (including editor preview worlds) */
	bool IsEditorWorld() const;

	/** Returns true if this world is a preview game world (editor or game) */
	bool IsPreviewWorld() const;

	/** Returns true if this world should look at game hidden flags instead of editor hidden flags for the purposes of rendering */
	bool UsesGameHiddenFlags() const;

	// Return the URL of this level, which may possibly
	// exist on a remote machine.
	FString GetAddressURL() const;

	/**
	 * Called after GWorld has been set. Used to load, but not associate, all
	 * levels in the world in the Editor and at least create linkers in the game.
	 * Should only be called against GWorld::PersistentLevel's WorldSettings.
	 *
	 * @param bForce	If true, load the levels even is a commandlet
	 */
	void LoadSecondaryLevels(bool bForce = false, TSet<FName>* FilenamesToSkip = NULL);

	/** Utility for returning the ULevelStreaming object for a particular sub-level, specified by package name */
	ULevelStreaming* GetLevelStreamingForPackageName(FName PackageName);

#if WITH_EDITOR
	/** 
	 * Called when level property has changed
	 * It refreshes any streaming stuff
	 */
	void RefreshStreamingLevels();

	/**
	 * Called when a specific set of streaming levels need to be refreshed
	 * @param LevelsToRefresh A TArray<ULevelStreaming*> containing pointers to the levels to refresh
	 */
	void RefreshStreamingLevels( const TArray<class ULevelStreaming*>& InLevelsToRefresh );
		
private:
	bool bIsRefreshingStreamingLevels;

public:

	bool IsRefreshingStreamingLevels() const { return bIsRefreshingStreamingLevels; }

	void IssueEditorLoadWarnings();

#endif

	/**
	 * Jumps the server to new level.  If bAbsolute is true and we are using seemless traveling, we
	 * will do an absolute travel (URL will be flushed).
	 *
	 * @param URL the URL that we are traveling to
	 * @param bAbsolute whether we are using relative or absolute travel
	 * @param bShouldSkipGameNotify whether to notify the clients/game or not
	 */
	bool ServerTravel(const FString& InURL, bool bAbsolute = false, bool bShouldSkipGameNotify = false);

	/** seamlessly travels to the given URL by first loading the entry level in the background,
	 * switching to it, and then loading the specified level. Does not disrupt network communication or disconnect clients.
	 * You may need to implement GameModeBase::GetSeamlessTravelActorList(), PlayerController::GetSeamlessTravelActorList(),
	 * GameModeBase::PostSeamlessTravel(), and/or GameModeBase::HandleSeamlessTravelPlayer() to handle preserving any information
	 * that should be maintained (player teams, etc)
	 * This codepath is designed for worlds that use little or no level streaming and GameModes where the game state
	 * is reset/reloaded when transitioning. (like UT)
	 * @param URL - the URL to travel to; must be on the same server as the current URL
	 * @param bAbsolute (opt) - if true, URL is absolute, otherwise relative
	 */
	void SeamlessTravel(const FString& InURL, bool bAbsolute = false);

	UE_DEPRECATED(4.27, "UPackage::Guid has not been used by the engine for a long time. Please use SeamlessTravel without a NextMapGuid.")
	void SeamlessTravel(const FString& InURL, bool bAbsolute, FGuid MapPackageGuid)
	{
		SeamlessTravel(InURL, bAbsolute);
	}

	/** @return whether we're currently in a seamless transition */
	bool IsInSeamlessTravel() const;

	/** this function allows pausing the seamless travel in the middle,
	 * right before it starts loading the destination (i.e. while in the transition level)
	 * this gives the opportunity to perform any other loading tasks before the final transition
	 * this function has no effect if we have already started loading the destination (you will get a log warning if this is the case)
	 * @param bNowPaused - whether the transition should now be paused
	 */
	void SetSeamlessTravelMidpointPause(bool bNowPaused);

	/** @return the current detail mode, like EDetailMode but can be outside of the range */
	int32 GetDetailMode() const;

	/** asynchronously loads the given levels in preparation for a streaming map transition.
	 * This codepath is designed for worlds that heavily use level streaming and GameModes where the game state should
	 * be preserved through a transition.
	 * @param LevelNames the names of the level packages to load. LevelNames[0] will be the new persistent (primary) level
	 */
	void PrepareMapChange(const TArray<FName>& LevelNames);

	/** @return true if there's a map change currently in progress */
	bool IsPreparingMapChange() const;

	/** @return true if there is a map change being prepared, returns whether that change is ready to be committed, otherwise false */
	bool IsMapChangeReady() const;

	/** cancels pending map change (@note: we can't cancel pending async loads, so this won't immediately free the memory) */
	void CancelPendingMapChange();

	/** actually performs the map transition prepared by PrepareMapChange()
	 * it happens in the next tick to avoid GC issues
	 * if a map change is being prepared but isn't ready yet, the transition code will block until it is
	 * wait until IsMapChangeReady() returns true if this is undesired behavior
	 */
	void CommitMapChange();

	/**
	 * Sets NumLightingUnbuiltObjects to the specified value.  Marks the worldsettings package dirty if the value changed.
	 * @param	InNumLightingUnbuiltObjects			The new value.
	 */
	void SetMapNeedsLightingFullyRebuilt(int32 InNumLightingUnbuiltObjects, int32 InNumUnbuiltReflectionCaptures);

	/** Returns TimerManager instance for this world. */
	inline FTimerManager& GetTimerManager() const
	{
		return (OwningGameInstance ? OwningGameInstance->GetTimerManager() : *TimerManager);
	}

	/**
	 * Returns LatentActionManager instance, preferring the one allocated by the game instance if a game instance is associated with this.
	 *
	 * This pattern is a little bit of a kludge to allow UWorld clients (for instance, preview world in the Blueprint Editor
 	 * to not worry about replacing features from GameInstance. Alternatively we could mandate that they implement a game instance
	 * for their scene.
	 */
	inline FLatentActionManager& GetLatentActionManager()
	{
		return (OwningGameInstance ? OwningGameInstance->GetLatentActionManager() : LatentActionManager);
	}

	/**
	 * Get a Subsystem of specified type
	 */
	UWorldSubsystem* GetSubsystemBase(TSubclassOf<UWorldSubsystem> SubsystemClass) const
	{
		return SubsystemCollection.GetSubsystem<UWorldSubsystem>(SubsystemClass);
	}

	/**
	 * Get a Subsystem of specified type
	 */
	template <typename TSubsystemClass>
	TSubsystemClass* GetSubsystem() const
	{
		return SubsystemCollection.GetSubsystem<TSubsystemClass>(TSubsystemClass::StaticClass());
	}

	/**
	 * Get a Subsystem of specified type from the provided GameInstance
	 * returns nullptr if the Subsystem cannot be found or the GameInstance is null
	 */
	template <typename TSubsystemClass>
	static FORCEINLINE TSubsystemClass* GetSubsystem(const UWorld* World)
	{
		if (World)
		{
			return World->GetSubsystem<TSubsystemClass>();
		}
		return nullptr;
	}

	/**
	 * Check if world has a subsystem of the specified type
	 */
	template <typename TSubsystemClass>
	bool HasSubsystem() const
	{
		return GetSubsystem<TSubsystemClass>() != nullptr;
	}

	/**
	 * Check if world has a subsystem of the specified type from the provided GameInstance
	 * returns false if the Subsystem cannot be found or the GameInstance is null
	 */
	template <typename TSubsystemClass>
	static FORCEINLINE bool HasSubsystem(const UWorld* World)
	{
		return GetSubsystem<TSubsystemClass>(World) != nullptr;
	}

	/**
	 * Get all Subsystem of specified type, this is only necessary for interfaces that can have multiple implementations instanced at a time.
	 *
	 * Do not hold onto this Array reference unless you are sure the lifetime is less than that of UGameInstance
	 */
	template <typename TSubsystemClass>
	const TArray<TSubsystemClass*>& GetSubsystemArray() const
	{
		return SubsystemCollection.GetSubsystemArray<TSubsystemClass>(TSubsystemClass::StaticClass());
	}



	/** Sets the owning game instance for this world */
	inline void SetGameInstance(UGameInstance* NewGI)
	{
		OwningGameInstance = NewGI;
	}
	/** Returns the owning game instance for this world */
	inline UGameInstance* GetGameInstance() const
	{
		return OwningGameInstance;
	}

	/** Returns the OwningGameInstance cast to the template type. */
	template<class T>
	T* GetGameInstance() const
	{
		return Cast<T>(OwningGameInstance);
	}

	/** Returns the OwningGameInstance cast to the template type, asserting that it is of the correct type. */
	template<class T>
	T* GetGameInstanceChecked() const
	{
		return CastChecked<T>(OwningGameInstance);
	}

	/** Retrieves information whether all navigation with this world has been rebuilt */
	bool IsNavigationRebuilt() const;

	/** Request to translate world origin to specified position on next tick */
	void RequestNewWorldOrigin(FIntVector InNewOriginLocation);
	
	/** Translate world origin to specified position  */
	bool SetNewWorldOrigin(FIntVector InNewOriginLocation);

	/** Sets world origin at specified position and stream-in all relevant levels */
	void NavigateTo(FIntVector InLocation);

	/** Updates all physics constraint actor joint locations.  */
	void UpdateConstraintActors();

	/** Gets all LightMaps and ShadowMaps associated with this world. Specify the level or leave null for persistent */
	void GetLightMapsAndShadowMaps(ULevel* Level, TArray<UTexture2D*>& OutLightMapsAndShadowMaps, bool bForceLazyLoad = true);

public:
	/** Rename this world such that it has the prefix on names for the given PIE Instance ID */
	void RenameToPIEWorld(int32 PIEInstanceID);

	/** Given a level script actor, modify the string such that it points to the correct instance of the object. For replays. */
	bool RemapCompiledScriptActor(FString& Str) const;

	/** Returns true if world package is instanced. */
	bool IsInstanced() const;

	/** 
	 * If World Package is instanced return a mapping that can be used to fixup SoftObjectPaths for this world 
	 *
	 * returns true if world package is instanced and needs remapping.
	 */
	bool GetSoftObjectPathMapping(FString& OutSourceWorldPath, FString& OutRemappedWorldPath) const;

	/** Given a PackageName and a PIE Instance ID return the name of that Package when being run as a PIE world */
	static FString ConvertToPIEPackageName(const FString& PackageName, int32 PIEInstanceID);

	/** Given a PackageName and a prefix type, get back to the original package name (i.e. the saved map name) */
	static FString StripPIEPrefixFromPackageName(const FString& PackageName, const FString& Prefix);

	/** Return the prefix for PIE packages given a PIE Instance ID */
	static FString BuildPIEPackagePrefix(int32 PIEInstanceID);

	/** Duplicate the editor world to create the PIE world. */
	static UWorld* GetDuplicatedWorldForPIE(UWorld* InWorld, UPackage* InPIEackage, int32 PIEInstanceID);

	/** Given a loaded editor UWorld, duplicate it for play in editor purposes with OwningWorld as the world with the persistent level. */
	static UWorld* DuplicateWorldForPIE(const FString& PackageName, UWorld* OwningWorld);

	/** Given a string, return that string with any PIE prefix removed. Optionally returns the PIE Instance ID. */
	static FString RemovePIEPrefix(const FString &Source, int32* OutPIEInstanceID = nullptr);

	/** Given a package, locate the UWorld contained within if one exists */
	static UWorld* FindWorldInPackage(UPackage* Package);

	/** Given a package, return if package contains UWorld or External Actor */
	static bool IsWorldOrExternalActorPackage(UPackage* Package);

	/** If the specified package contains a redirector to a UWorld, that UWorld is returned. Otherwise, nullptr is returned. */
	static UWorld* FollowWorldRedirectorInPackage(UPackage* Package, UObjectRedirector** OptionalOutRedirector = nullptr);

	FORCEINLINE FWorldPSCPool& GetPSCPool() { return PSCPool; }

	private:

	UPROPERTY()
	FWorldPSCPool PSCPool;

	//PSC Pooling END
	FObjectSubsystemCollection<UWorldSubsystem> SubsystemCollection;
};

/** Global UWorld pointer. Use of this pointer should be avoided whenever possible. */
extern ENGINE_API class UWorldProxy GWorld;

/** World delegates */
class ENGINE_API FWorldDelegates
{
public:
	DECLARE_MULTICAST_DELEGATE_TwoParams(FWorldInitializationEvent, UWorld* /*World*/, const UWorld::InitializationValues /*IVS*/);
	DECLARE_MULTICAST_DELEGATE_ThreeParams(FWorldCleanupEvent, UWorld* /*World*/, bool /*bSessionEnded*/, bool /*bCleanupResources*/);
	DECLARE_MULTICAST_DELEGATE_OneParam(FWorldEvent, UWorld* /*World*/);

	/**
	 * Post UWorld duplicate event.
	 *
	 * Sometimes there is a need to duplicate additional element after
	 * duplicating UWorld. If you do this using this event you need also fill
	 * ReplacementMap and ObjectsToFixReferences in order to properly fix
	 * duplicated objects references.
	 */
	typedef TMap<UObject*, UObject*> FReplacementMap; // Typedef needed so the macro below can properly digest comma in template parameters.
	DECLARE_MULTICAST_DELEGATE_FourParams(FWorldPostDuplicateEvent, UWorld* /*World*/, bool /*bDuplicateForPIE*/, FReplacementMap& /*ReplacementMap*/, TArray<UObject*>& /*ObjectsToFixReferences*/);

#if WITH_EDITOR
	DECLARE_MULTICAST_DELEGATE_FiveParams(FWorldPreRenameEvent, UWorld* /*World*/, const TCHAR* /*InName*/, UObject* /*NewOuter*/, ERenameFlags /*Flags*/, bool& /*bShouldFailRename*/);
	DECLARE_MULTICAST_DELEGATE_OneParam(FWorldPostRenameEvent, UWorld*);
<<<<<<< HEAD
=======
	DECLARE_MULTICAST_DELEGATE_ThreeParams(FWorldCurrentLevelChangedEvent, ULevel* /*NewLevel*/, ULevel* /*OldLevel*/, UWorld* /*World*/);
>>>>>>> d731a049
#endif // WITH_EDITOR

	// Delegate type for level change events
	DECLARE_MULTICAST_DELEGATE_TwoParams(FOnLevelChanged, ULevel*, UWorld*);

	// delegate for generating world asset registry tags so project/game scope can add additional tags for filtering levels in their UI, etc
	DECLARE_MULTICAST_DELEGATE_TwoParams(FWorldGetAssetTags, const UWorld*, TArray<UObject::FAssetRegistryTag>&);

	DECLARE_MULTICAST_DELEGATE_ThreeParams(FOnWorldTickStart, UWorld*, ELevelTick, float);
	static FOnWorldTickStart OnWorldTickStart;

	DECLARE_MULTICAST_DELEGATE_ThreeParams(FOnWorldTickEnd, UWorld*, ELevelTick, float);
	static FOnWorldTickEnd OnWorldTickEnd;

	// Delegate called before actors are ticked for each world. Delta seconds is already dilated and clamped.
	DECLARE_MULTICAST_DELEGATE_ThreeParams(FOnWorldPreActorTick, UWorld* /*World*/, ELevelTick/**Tick Type*/, float/**Delta Seconds*/);
	static FOnWorldPreActorTick OnWorldPreActorTick;

	DECLARE_MULTICAST_DELEGATE_ThreeParams(FOnWorldPostActorTick, UWorld* /*World*/, ELevelTick/**Tick Type*/, float/**Delta Seconds*/);
	static FOnWorldPostActorTick OnWorldPostActorTick;

	DECLARE_MULTICAST_DELEGATE_OneParam(FOnWorldPreSendAllEndOfFrameUpdates, UWorld* /*World*/);
	static FOnWorldPreSendAllEndOfFrameUpdates OnWorldPreSendAllEndOfFrameUpdates;

	// Callback for world creation
	static FWorldEvent OnPostWorldCreation;
	
	// Callback for world initialization (pre)
	static FWorldInitializationEvent OnPreWorldInitialization;
	
	// Callback for world initialization (post)
	static FWorldInitializationEvent OnPostWorldInitialization;

#if WITH_EDITOR
	// Callback for world rename event (pre)
	static FWorldPreRenameEvent OnPreWorldRename;

	// Callback for world rename event (post)
	static FWorldPostRenameEvent OnPostWorldRename;
<<<<<<< HEAD
=======

	static FWorldCurrentLevelChangedEvent OnCurrentLevelChanged;
>>>>>>> d731a049
#endif // WITH_EDITOR

	// Post duplication event.
	static FWorldPostDuplicateEvent OnPostDuplicate;

	// Callback for world cleanup start
	static FWorldCleanupEvent OnWorldCleanup;

	// Callback for world cleanup end
	static FWorldCleanupEvent OnPostWorldCleanup;

	// Callback for world destruction (only called for initialized worlds)
	static FWorldEvent OnPreWorldFinishDestroy;

	// Sent when a ULevel is added to the world via UWorld::AddToWorld
	static FOnLevelChanged			LevelAddedToWorld;

	// Sent before a ULevel is removed from the world via UWorld::RemoveFromWorld or 
	// LoadMap (a NULL object means the LoadMap case, because all levels will be 
	// removed from the world without a RemoveFromWorld call for each)
	static FOnLevelChanged			PreLevelRemovedFromWorld;

	// Sent when a ULevel is removed from the world via UWorld::RemoveFromWorld or 
	// LoadMap (a NULL object means the LoadMap case, because all levels will be 
	// removed from the world without a RemoveFromWorld call for each)
	static FOnLevelChanged			LevelRemovedFromWorld;

	// Called after offset was applied to a level
	DECLARE_MULTICAST_DELEGATE_FourParams(FLevelOffsetEvent, ULevel*,  UWorld*, const FVector&, bool);
	static FLevelOffsetEvent		PostApplyLevelOffset;

	// called by UWorld::GetAssetRegistryTags()
	static FWorldGetAssetTags GetAssetTags;

#if WITH_EDITOR
	// Delegate called when levelscript actions need refreshing
	DECLARE_MULTICAST_DELEGATE_OneParam(FRefreshLevelScriptActionsEvent, UWorld*);

	// Called when changes in the levels require blueprint actions to be refreshed.
	static FRefreshLevelScriptActionsEvent RefreshLevelScriptActions;
#endif
	
	// Global Callback after actors have been initialized (on any world)
	static UWorld::FOnWorldInitializedActors OnWorldInitializedActors;

	static FWorldEvent OnWorldBeginTearDown;

	DECLARE_MULTICAST_DELEGATE_TwoParams(FOnSeamlessTravelStart, UWorld*, const FString&);
	static FOnSeamlessTravelStart OnSeamlessTravelStart;

	DECLARE_MULTICAST_DELEGATE_OneParam(FOnSeamlessTravelTransition, UWorld*);
	static FOnSeamlessTravelTransition OnSeamlessTravelTransition;

	DECLARE_MULTICAST_DELEGATE_TwoParams(FOnCopyWorldData, UWorld*, UWorld*);
	static FOnCopyWorldData OnCopyWorldData;

	DECLARE_MULTICAST_DELEGATE_OneParam(FGameInstanceEvent, UGameInstance* /*GameInstance*/);
	static FGameInstanceEvent OnStartGameInstance;

private:
	FWorldDelegates() {}
};

/** Helper struct to allow ULevelStreaming to update its World on how many streaming levels are being loaded */
struct FWorldNotifyStreamingLevelLoading
{
private:
	static void Started(UWorld* World)
	{
		++World->NumStreamingLevelsBeingLoaded;
	}

	static void Finished(UWorld* World)
	{
		if (ensure(World->NumStreamingLevelsBeingLoaded > 0))
		{
			--World->NumStreamingLevelsBeingLoaded;
		}
	}

	friend ULevelStreaming;
};

//////////////////////////////////////////////////////////////////////////
// UWorld inlines:

FORCEINLINE_DEBUGGABLE double UWorld::GetTimeSeconds() const
{
	return TimeSeconds;
}

FORCEINLINE_DEBUGGABLE double UWorld::GetUnpausedTimeSeconds() const
{
	return UnpausedTimeSeconds;
}

FORCEINLINE_DEBUGGABLE double UWorld::GetRealTimeSeconds() const
{
	checkSlow(!IsInActualRenderingThread());
	return RealTimeSeconds;
}

FORCEINLINE_DEBUGGABLE double UWorld::GetAudioTimeSeconds() const
{
	return AudioTimeSeconds;
}

FORCEINLINE_DEBUGGABLE float UWorld::GetDeltaSeconds() const
{
	return DeltaTimeSeconds;
}

FORCEINLINE_DEBUGGABLE FGameTime UWorld::GetTime() const
{
	return FGameTime::CreateDilated(
		RealTimeSeconds, DeltaRealTimeSeconds,
		TimeSeconds, DeltaTimeSeconds);
}

<<<<<<< HEAD
FORCEINLINE_DEBUGGABLE float UWorld::TimeSince(float Time) const
=======
FORCEINLINE_DEBUGGABLE double UWorld::TimeSince(double Time) const
>>>>>>> d731a049
{
	return GetTimeSeconds() - Time;
}

FORCEINLINE_DEBUGGABLE FConstPhysicsVolumeIterator UWorld::GetNonDefaultPhysicsVolumeIterator() const
{
	auto Result = NonDefaultPhysicsVolumeList.CreateConstIterator();
	return (const FConstPhysicsVolumeIterator&)Result;
}

FORCEINLINE_DEBUGGABLE int32 UWorld::GetNonDefaultPhysicsVolumeCount() const
{
	return NonDefaultPhysicsVolumeList.Num();
}

FORCEINLINE_DEBUGGABLE bool UWorld::ComponentOverlapMulti(TArray<struct FOverlapResult>& OutOverlaps, const class UPrimitiveComponent* PrimComp, const FVector& Pos, const FRotator& Rot, const FComponentQueryParams& Params, const FCollisionObjectQueryParams& ObjectQueryParams) const
{
	// Pass through to FQuat version.
	return ComponentOverlapMulti(OutOverlaps, PrimComp, Pos, Rot.Quaternion(), Params, ObjectQueryParams);
}

FORCEINLINE_DEBUGGABLE bool UWorld::ComponentOverlapMultiByChannel(TArray<struct FOverlapResult>& OutOverlaps, const class UPrimitiveComponent* PrimComp, const FVector& Pos, const FRotator& Rot, ECollisionChannel TraceChannel, const FComponentQueryParams& Params /* = FComponentQueryParams::DefaultComponentQueryParams */, const FCollisionObjectQueryParams& ObjectQueryParams/* =FCollisionObjectQueryParams::DefaultObjectQueryParam */) const
{
	// Pass through to FQuat version.
	return ComponentOverlapMultiByChannel(OutOverlaps, PrimComp, Pos, Rot.Quaternion(), TraceChannel, Params, ObjectQueryParams);
}

FORCEINLINE_DEBUGGABLE bool UWorld::ComponentSweepMulti(TArray<struct FHitResult>& OutHits, class UPrimitiveComponent* PrimComp, const FVector& Start, const FVector& End, const FRotator& Rot, const FComponentQueryParams& Params) const
{
	// Pass through to FQuat version.
	return ComponentSweepMulti(OutHits, PrimComp, Start, End, Rot.Quaternion(), Params);
}

FORCEINLINE_DEBUGGABLE ENetMode UWorld::GetNetMode() const
{
	// IsRunningDedicatedServer() is a compile-time check in optimized non-editor builds.
	if (IsRunningDedicatedServer())
	{
		return NM_DedicatedServer;
	}

	return InternalGetNetMode();
}

FORCEINLINE_DEBUGGABLE bool UWorld::IsNetMode(ENetMode Mode) const
{
#if UE_EDITOR
	// Editor builds are special because of PIE, which can run a dedicated server without the app running with -server.
	return GetNetMode() == Mode;
#else
	// IsRunningDedicatedServer() is a compile-time check in optimized non-editor builds.
	if (Mode == NM_DedicatedServer)
	{
		return IsRunningDedicatedServer();
	}
	else
	{
		return !IsRunningDedicatedServer() && (InternalGetNetMode() == Mode);
	}
#endif
}

UE_DEPRECATED(5.0, "Please use LexToString(EWorldType::Type Type) instead")
FString ENGINE_API ToString(EWorldType::Type Type);
FString ENGINE_API ToString(ENetMode NetMode);<|MERGE_RESOLUTION|>--- conflicted
+++ resolved
@@ -144,21 +144,11 @@
 /** Contains all the timings of a gaming frame, to handle pause and time dilation (for instance bullet time) of the world. */
 struct ENGINE_API FGameTime
 {
-<<<<<<< HEAD
-	using FTimeType = float;
-
-	FORCEINLINE_DEBUGGABLE FGameTime()
-		: RealTimeSeconds(FTimeType(0))
-		, WorldTimeSeconds(FTimeType(0))
-		, DeltaRealTimeSeconds(FTimeType(0))
-		, DeltaWorldTimeSeconds(FTimeType(0))
-=======
 	FORCEINLINE_DEBUGGABLE FGameTime()
 		: RealTimeSeconds(0.0)
 		, WorldTimeSeconds(0.0)
 		, DeltaRealTimeSeconds(0.0f)
 		, DeltaWorldTimeSeconds(0.0f)
->>>>>>> d731a049
 	{ }
 
 	FGameTime(const FGameTime&) = default;
@@ -167,60 +157,36 @@
 	// Returns the game time since GStartTime.
 	static FGameTime GetTimeSinceAppStart();
 
-<<<<<<< HEAD
-	static FORCEINLINE_DEBUGGABLE FGameTime CreateUndilated(FTimeType InRealTimeSeconds, FTimeType InDeltaRealTimeSeconds)
-=======
 	static FORCEINLINE_DEBUGGABLE FGameTime CreateUndilated(double InRealTimeSeconds, float InDeltaRealTimeSeconds)
->>>>>>> d731a049
 	{
 		return FGameTime::CreateDilated(InRealTimeSeconds, InDeltaRealTimeSeconds, InRealTimeSeconds, InDeltaRealTimeSeconds);
 	}
 
-<<<<<<< HEAD
-	static FORCEINLINE_DEBUGGABLE FGameTime CreateDilated(FTimeType InRealTimeSeconds, FTimeType InDeltaRealTimeSeconds, FTimeType InWorldTimeSeconds, FTimeType InDeltaWorldTimeSeconds)
-=======
 	static FORCEINLINE_DEBUGGABLE FGameTime CreateDilated(double InRealTimeSeconds, float InDeltaRealTimeSeconds, double InWorldTimeSeconds, float InDeltaWorldTimeSeconds)
->>>>>>> d731a049
 	{
 		return FGameTime(InRealTimeSeconds, InDeltaRealTimeSeconds, InWorldTimeSeconds, InDeltaWorldTimeSeconds);
 	}
 
 	/** Returns time in seconds since level began play, but IS NOT paused when the game is paused, and IS NOT dilated/clamped. */
-<<<<<<< HEAD
-	FORCEINLINE_DEBUGGABLE FTimeType GetRealTimeSeconds() const
-=======
 	FORCEINLINE_DEBUGGABLE double GetRealTimeSeconds() const
->>>>>>> d731a049
 	{
 		return RealTimeSeconds;
 	}
 
 	/** Returns frame delta time in seconds with no adjustment for time dilation and pause. */
-<<<<<<< HEAD
-	FORCEINLINE_DEBUGGABLE FTimeType GetDeltaRealTimeSeconds() const
-=======
 	FORCEINLINE_DEBUGGABLE float GetDeltaRealTimeSeconds() const
->>>>>>> d731a049
 	{
 		return DeltaRealTimeSeconds;
 	}
 
 	/** Returns time in seconds since level began play, but IS paused when the game is paused, and IS dilated/clamped. */
-<<<<<<< HEAD
-	FORCEINLINE_DEBUGGABLE FTimeType GetWorldTimeSeconds() const
-=======
 	FORCEINLINE_DEBUGGABLE double GetWorldTimeSeconds() const
->>>>>>> d731a049
 	{
 		return WorldTimeSeconds;
 	}
 
 	/** Returns frame delta time in seconds adjusted by e.g. time dilation. */
-<<<<<<< HEAD
-	FORCEINLINE_DEBUGGABLE FTimeType GetDeltaWorldTimeSeconds() const
-=======
 	FORCEINLINE_DEBUGGABLE float GetDeltaWorldTimeSeconds() const
->>>>>>> d731a049
 	{
 		return DeltaWorldTimeSeconds;
 	}
@@ -228,31 +194,13 @@
 	/** Returns how much world time is slowed compared to real time. */
 	FORCEINLINE_DEBUGGABLE float GetTimeDilation() const
 	{
-<<<<<<< HEAD
-		ensure(DeltaRealTimeSeconds > FTimeType(0));
-		return float(DeltaWorldTimeSeconds / DeltaRealTimeSeconds);
-=======
 		ensure(DeltaRealTimeSeconds > 0.0f);
 		return DeltaWorldTimeSeconds / DeltaRealTimeSeconds;
->>>>>>> d731a049
 	}
 
 	/** Returns whether the world time is paused. */
 	FORCEINLINE_DEBUGGABLE bool IsPaused() const
 	{
-<<<<<<< HEAD
-		return DeltaWorldTimeSeconds == FTimeType(0);
-	}
-
-private:
-	FTimeType RealTimeSeconds;
-	FTimeType WorldTimeSeconds;
-
-	FTimeType DeltaRealTimeSeconds;
-	FTimeType DeltaWorldTimeSeconds;
-
-	FORCEINLINE_DEBUGGABLE FGameTime(FTimeType InRealTimeSeconds, FTimeType InDeltaRealTimeSeconds, FTimeType InWorldTimeSeconds, FTimeType InDeltaWorldTimeSeconds)
-=======
 		return DeltaWorldTimeSeconds == 0.0f;
 	}
 
@@ -264,7 +212,6 @@
 	float DeltaWorldTimeSeconds;
 
 	FORCEINLINE_DEBUGGABLE FGameTime(double InRealTimeSeconds, float InDeltaRealTimeSeconds, double InWorldTimeSeconds, float InDeltaWorldTimeSeconds)
->>>>>>> d731a049
 		: RealTimeSeconds(InRealTimeSeconds)
 		, WorldTimeSeconds(InWorldTimeSeconds)
 		, DeltaRealTimeSeconds(InDeltaRealTimeSeconds)
@@ -485,66 +432,6 @@
 };
 
 
-<<<<<<< HEAD
-/**
- * Helper structure encapsulating functionality used to defer marking actors and their components as pending
- * kill till right before garbage collection by registering a callback.
- */
-struct ENGINE_API FLevelStreamingGCHelper
-{
-	/** Called when streamed out levels are going to be garbage collected  */
-	DECLARE_MULTICAST_DELEGATE(FOnGCStreamedOutLevelsEvent);
-	static FOnGCStreamedOutLevelsEvent OnGCStreamedOutLevels;
-
-	/**
-	 * Register with the garbage collector to receive callbacks pre and post garbage collection
-	 */
-	static void AddGarbageCollectorCallback();
-
-	/**
-	 * Request to be unloaded.
-	 *
-	 * @param InLevel	Level that should be unloaded
-	 */
-	static void RequestUnload( ULevel* InLevel );
-
-	/**
-	 * Cancel any pending unload requests for passed in Level.
-	 */
-	static void CancelUnloadRequest( ULevel* InLevel );
-
-	/** 
-	 * Prepares levels that are marked for unload for the GC call by marking their actors and components as
-	 * pending kill.
-	 */
-	static void PrepareStreamedOutLevelsForGC();
-
-	/**
-	 * Verify that the level packages are no longer around.
-	 */
-	static void VerifyLevelsGotRemovedByGC();
-	
-	/**
-	 * @return	The number of levels pending a purge by the garbage collector
-	 */
-	static int32 GetNumLevelsPendingPurge();
-
-	/**
-	 * Allows FLevelStreamingGCHelper to be used in a commandlet.
-	 */
-	static void EnableForCommandlet();
-	
-private:
-	/** Static array of levels that should be unloaded */
-	static TArray<TWeakObjectPtr<ULevel> > LevelsPendingUnload;
-	/** Static array of level packages that have been marked by PrepareStreamedOutLevelsForGC */
-	static TArray<FName> LevelPackageNames;
-	/** Static bool allows FLevelStreamingGCHelper to be used in a commandlet */
-	static bool bEnabledForCommandlet;
-};
-
-=======
->>>>>>> d731a049
 /** Saved editor viewport state information */
 USTRUCT()
 struct ENGINE_API FLevelViewportInfo
@@ -1072,17 +959,6 @@
 	void Reevaluate(ULevelStreaming* StreamingLevel);
 };
 
-<<<<<<< HEAD
-/**
- * Scope can be used to force load all external objects when loading a world. 
- */
-struct ENGINE_API FScopedLoadAllExternalObjects
-{
-	FScopedLoadAllExternalObjects(FName InPackageName);
-	~FScopedLoadAllExternalObjects();
-
-	FName PackageName;
-=======
 struct FWorldCachedViewInfo
 {
 	FMatrix ViewMatrix;
@@ -1101,7 +977,6 @@
 private:
 	static void BroadcastWorldPartitionInitialized(UWorld* InWorld, UWorldPartition* InWorldPartition);
 	static void BroadcastWorldPartitionUninitialized(UWorld* InWorld, UWorldPartition* InWorldPartition);
->>>>>>> d731a049
 };
 
 /** 
@@ -1264,13 +1139,10 @@
 
 	/** Returns BlockTillLevelStreamingCompletedEpoch. */
 	int32 GetBlockTillLevelStreamingCompletedEpoch() const { return BlockTillLevelStreamingCompletedEpoch; }
-<<<<<<< HEAD
-=======
 #if UE_WITH_IRIS
 	/** Store the Iris managers from the GameNetDriver to they can be restored into a different NetDriver later */
 	void StoreIrisAndClearReferences();
 #endif // UE_WITH_IRIS
->>>>>>> d731a049
 
 	/** Prefix we used to rename streaming levels, non empty in PIE and standalone preview */
 	UPROPERTY()
@@ -1281,15 +1153,12 @@
 	/** Returns wether AddToWorld should be skipped on a given level */
 	bool CanAddLoadedLevelToWorld(ULevel* Level) const;
 
-<<<<<<< HEAD
-=======
 	/** Stores whether the game world supports for a client to use "making visible" transaction requests to the server. */
 	mutable TOptional<bool> bSupportsMakingVisibleTransactionRequests;
 
 	/** Stores whether the game world supports for a client to use "making invisible" transaction requests to the server. */
 	mutable TOptional<bool> bSupportsMakingInvisibleTransactionRequests;
 
->>>>>>> d731a049
 	/** Pointer to the current level in the queue to be made visible, NULL if none are pending. */
 	UPROPERTY(Transient)
 	TObjectPtr<class ULevel>								CurrentLevelPendingVisibility;
@@ -1634,15 +1503,7 @@
 	/** Returns whether or not this world is currently ticking. See SetShouldTick. */
 	bool ShouldTick() const { return bShouldTick; }
 
-	static bool ShouldLoadAllExternalObjects(FName InPackageName) { return LoadAllExternalObjects.Contains(InPackageName); }
-
 private:
-<<<<<<< HEAD
-	friend struct FScopedLoadAllExternalObjects;
-	static TSet<FName> LoadAllExternalObjects;
-
-=======
->>>>>>> d731a049
 	/** List of all the controllers in the world. */
 	TArray<TWeakObjectPtr<class AController> > ControllerList;
 
@@ -1701,12 +1562,9 @@
 
 	/** a delegate that broadcasts a notification before a newly spawned actor is initialized */
 	mutable FOnActorSpawned OnActorPreSpawnInitialization;
-<<<<<<< HEAD
-=======
 
 	/** a delegate that broadcasts a notification whenever an actor is destroyed */
 	mutable FOnActorDestroyed OnActorDestroyed;
->>>>>>> d731a049
 
 	/** Reset Async Trace Buffer **/
 	void ResetAsyncTrace();
@@ -1738,11 +1596,6 @@
 	void RepairDefaultBrush();
 #endif
 
-#if WITH_EDITOR
-	/** Utility function to make sure there is a valid default builder brush */
-	void RepairDefaultBrush();
-#endif
-
 	/** Gameplay timers. */
 	class FTimerManager* TimerManager;
 
@@ -1929,9 +1782,6 @@
 
 	/** Time in seconds since level began play, but IS paused when the game is paused, and IS NOT dilated/clamped. */
 	double AudioTimeSeconds;
-
-	/** Frame delta time in seconds with no adjustment for time dilation. */
-	float DeltaRealTimeSeconds;
 
 	/** Frame delta time in seconds with no adjustment for time dilation. */
 	float DeltaRealTimeSeconds;
@@ -2960,15 +2810,12 @@
 
 	/** Remove a listener for OnActorPreSpawnInitialization events */
 	void RemoveOnActorPreSpawnInitialization(FDelegateHandle InHandle) const;
-<<<<<<< HEAD
-=======
 
 	/** Add a listener for OnActorDestroyed events */
 	FDelegateHandle AddOnActorDestroyedHandler(const FOnActorDestroyed::FDelegate& InHandler) const;
 
 	/** Remove a listener for OnActorDestroyed events */
 	void RemoveOnActorDestroyededHandler(FDelegateHandle InHandle) const;
->>>>>>> d731a049
 
 	/**
 	 * Returns whether the passed in actor is part of any of the loaded levels actors array.
@@ -4311,10 +4158,7 @@
 #if WITH_EDITOR
 	DECLARE_MULTICAST_DELEGATE_FiveParams(FWorldPreRenameEvent, UWorld* /*World*/, const TCHAR* /*InName*/, UObject* /*NewOuter*/, ERenameFlags /*Flags*/, bool& /*bShouldFailRename*/);
 	DECLARE_MULTICAST_DELEGATE_OneParam(FWorldPostRenameEvent, UWorld*);
-<<<<<<< HEAD
-=======
 	DECLARE_MULTICAST_DELEGATE_ThreeParams(FWorldCurrentLevelChangedEvent, ULevel* /*NewLevel*/, ULevel* /*OldLevel*/, UWorld* /*World*/);
->>>>>>> d731a049
 #endif // WITH_EDITOR
 
 	// Delegate type for level change events
@@ -4354,11 +4198,8 @@
 
 	// Callback for world rename event (post)
 	static FWorldPostRenameEvent OnPostWorldRename;
-<<<<<<< HEAD
-=======
 
 	static FWorldCurrentLevelChangedEvent OnCurrentLevelChanged;
->>>>>>> d731a049
 #endif // WITH_EDITOR
 
 	// Post duplication event.
@@ -4478,11 +4319,7 @@
 		TimeSeconds, DeltaTimeSeconds);
 }
 
-<<<<<<< HEAD
-FORCEINLINE_DEBUGGABLE float UWorld::TimeSince(float Time) const
-=======
 FORCEINLINE_DEBUGGABLE double UWorld::TimeSince(double Time) const
->>>>>>> d731a049
 {
 	return GetTimeSeconds() - Time;
 }
