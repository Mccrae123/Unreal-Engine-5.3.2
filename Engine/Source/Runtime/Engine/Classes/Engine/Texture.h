--- conflicted
+++ resolved
@@ -490,15 +490,12 @@
 	/** Destructor. */
 	ENGINE_API ~FTexturePlatformData();
 
-<<<<<<< HEAD
-=======
 private:
 	static constexpr uint32 BitMask_CubeMap    = 1u << 31u;
 	static constexpr uint32 BitMask_HasOptData = 1u << 30u;
 	static constexpr uint32 BitMask_NumSlices  = BitMask_HasOptData - 1u;
 
 public:
->>>>>>> 69078e53
 	/** Return whether TryLoadMips() would stall because async loaded mips are not yet available. */
 	bool IsReadyForAsyncPostLoad() const;
 
