// Copyright Epic Games, Inc. All Rights Reserved.

#pragma once

#include "CoreMinimal.h"
#include "Containers/IndirectArray.h"
#include "UObject/ObjectMacros.h"
#include "UObject/Object.h"
#include "Misc/Guid.h"
#include "Templates/SubclassOf.h"
#include "Interfaces/Interface_AssetUserData.h"
#include "Interfaces/Interface_AsyncCompilation.h"
#include "RenderCommandFence.h"
#include "RenderResource.h"
#include "Serialization/EditorBulkData.h"
#include "Engine/TextureDefines.h"
#include "MaterialShared.h"
#include "TextureResource.h"
#include "Engine/StreamableRenderAsset.h"
#include "PerPlatformProperties.h"
#include "Misc/FieldAccessor.h"
<<<<<<< HEAD
=======
#if WITH_EDITORONLY_DATA
#include "Misc/TVariant.h"
#include "DerivedDataCacheKeyProxy.h"
#endif

#ifndef WITH_TEXTURE_RESOURCE_DEPRECATIONS
#define WITH_TEXTURE_RESOURCE_DEPRECATIONS 1
#endif

#ifndef WITH_TEXTURE_PLATFORMDATA_DEPRECATIONS
#define WITH_TEXTURE_PLATFORMDATA_DEPRECATIONS 1
#endif

#if WITH_EDITOR
#include "Templates/DontCopy.h"
#endif

>>>>>>> 6bbb88c8
#include "Texture.generated.h"

namespace FOodleDataCompression {enum class ECompressor : uint8; enum class ECompressionLevel : int8; }


class ITargetPlatform;
class UAssetUserData;
struct FPropertyChangedEvent;

<<<<<<< HEAD
// This needs to be mirrored in EditorFactories.cpp.
UENUM()
enum TextureCompressionSettings
{
	TC_Default					UMETA(DisplayName="Default (DXT1/5, BC1/3 on DX11)"),
	TC_Normalmap				UMETA(DisplayName="Normalmap (DXT5, BC5 on DX11)"),
	TC_Masks					UMETA(DisplayName="Masks (no sRGB)"),
	TC_Grayscale				UMETA(DisplayName="Grayscale (R8, RGB8 sRGB)"),
	TC_Displacementmap			UMETA(DisplayName="Displacementmap (8/16bit)"),
	TC_VectorDisplacementmap	UMETA(DisplayName="VectorDisplacementmap (RGBA8)"),
	TC_HDR						UMETA(DisplayName="HDR (RGB, no sRGB)"),
	TC_EditorIcon				UMETA(DisplayName="UserInterface2D (RGBA)"),
	TC_Alpha					UMETA(DisplayName="Alpha (no sRGB, BC4 on DX11)"),
	TC_DistanceFieldFont		UMETA(DisplayName="DistanceFieldFont (R8)"),
	TC_HDR_Compressed			UMETA(DisplayName="HDRCompressed (RGB, BC6H, DX11)"),
	TC_BC7						UMETA(DisplayName="BC7 (DX11, optional A)"),
	TC_HalfFloat				UMETA(DisplayName="Half Float (R16F)"),
	TC_EncodedReflectionCapture		UMETA(Hidden),
	TC_MAX,
};
=======
#if WITH_EDITORONLY_DATA
namespace UE::DerivedData { struct FValueId; }
#endif
>>>>>>> 6bbb88c8

UENUM()
enum TextureFilter
{
	TF_Nearest UMETA(DisplayName="Nearest"),
	TF_Bilinear UMETA(DisplayName="Bi-linear"),
	TF_Trilinear UMETA(DisplayName="Tri-linear"),
	/** Use setting from the Texture Group. */
	TF_Default UMETA(DisplayName="Default (from Texture Group)"),
	TF_MAX,
};

UENUM()
enum TextureAddress
{
	TA_Wrap UMETA(DisplayName="Wrap"),
	TA_Clamp UMETA(DisplayName="Clamp"),
	TA_Mirror UMETA(DisplayName="Mirror"),
	TA_MAX,
};

UENUM()
enum ETextureMipCount
{
	TMC_ResidentMips,
	TMC_AllMips,
	TMC_AllMipsBiased,
	TMC_MAX,
};

UENUM()
enum ETextureSourceArtType
{
	/** FColor Data[SrcWidth * SrcHeight]. */
	TSAT_Uncompressed,
	/** PNG compresed version of FColor Data[SrcWidth * SrcHeight]. */
	TSAT_PNGCompressed,
	/** DDS file with header. */
	TSAT_DDSFile,
	TSAT_MAX,
};

UENUM()
enum ETextureCompressionQuality
{
	TCQ_Default = 0		UMETA(DisplayName="Default"),
	TCQ_Lowest = 1		UMETA(DisplayName="Lowest"),
	TCQ_Low = 2			UMETA(DisplayName="Low"),
	TCQ_Medium = 3		UMETA(DisplayName="Medium"),
	TCQ_High= 4			UMETA(DisplayName="High"),
	TCQ_Highest = 5		UMETA(DisplayName="Highest"),
	TCQ_MAX,
};

USTRUCT()
struct FTextureSourceBlock
{
	GENERATED_USTRUCT_BODY()

	ENGINE_API FTextureSourceBlock();

	UPROPERTY(VisibleAnywhere, Category = TextureSource)
	int32 BlockX;

	UPROPERTY(VisibleAnywhere, Category = TextureSource)
	int32 BlockY;

	UPROPERTY(VisibleAnywhere, Category = TextureSource)
	int32 SizeX;

	UPROPERTY(VisibleAnywhere, Category = TextureSource)
	int32 SizeY;

	UPROPERTY(VisibleAnywhere, Category = TextureSource)
	int32 NumSlices;

	UPROPERTY(VisibleAnywhere, Category = TextureSource)
	int32 NumMips;
};

/**
 * Texture source data management.
 */
USTRUCT()
struct FTextureSource
{
	GENERATED_USTRUCT_BODY()

	/** Default constructor. */
	ENGINE_API FTextureSource();

	ENGINE_API static int32 GetBytesPerPixel(ETextureSourceFormat Format);
	FORCEINLINE static bool IsHDR(ETextureSourceFormat Format) { return (Format == TSF_BGRE8 || Format == TSF_RGBA16F); }

#if WITH_EDITOR
	// FwdDecl for member structs
	struct FMipData;

	ENGINE_API void InitBlocked(const ETextureSourceFormat* InLayerFormats,
		const FTextureSourceBlock* InBlocks,
		int32 InNumLayers,
		int32 InNumBlocks,
		const uint8** InDataPerBlock);

	ENGINE_API void InitBlocked(const ETextureSourceFormat* InLayerFormats,
		const FTextureSourceBlock* InBlocks,
		int32 InNumLayers,
		int32 InNumBlocks,
		UE::Serialization::FEditorBulkData::FSharedBufferWithID NewData);

	ENGINE_API void InitLayered(
		int32 NewSizeX,
		int32 NewSizeY,
		int32 NewNumSlices,
		int32 NewNumLayers,
		int32 NewNumMips,
		const ETextureSourceFormat* NewLayerFormat,
		const uint8* NewData = NULL
		);

	ENGINE_API void InitLayered(
		int32 NewSizeX,
		int32 NewSizeY,
		int32 NewNumSlices,
		int32 NewNumLayers,
		int32 NewNumMips,
		const ETextureSourceFormat* NewLayerFormat,
		UE::Serialization::FEditorBulkData::FSharedBufferWithID NewData
	);

	/**
	 * Initialize the source data with the given size, number of mips, and format.
	 * @param NewSizeX - Width of the texture source data.
	 * @param NewSizeY - Height of the texture source data.
	 * @param NewNumSlices - The number of slices in the texture source data.
	 * @param NewNumMips - The number of mips in the texture source data.
	 * @param NewFormat - The format in which source data is stored.
	 * @param NewData - [optional] The new source data.
	 */
	ENGINE_API void Init(
		int32 NewSizeX,
		int32 NewSizeY,
		int32 NewNumSlices,
		int32 NewNumMips,
		ETextureSourceFormat NewFormat,
		const uint8* NewData = NULL
		);

	/**
	 * Initialize the source data with the given size, number of mips, and format.
	 * @param NewSizeX - Width of the texture source data.
	 * @param NewSizeY - Height of the texture source data.
	 * @param NewNumSlices - The number of slices in the texture source data.
	 * @param NewNumMips - The number of mips in the texture source data.
	 * @param NewFormat - The format in which source data is stored.
	 * @param NewData - The new source data.
	 */
	ENGINE_API void Init(
		int32 NewSizeX,
		int32 NewSizeY,
		int32 NewNumSlices,
		int32 NewNumMips,
		ETextureSourceFormat NewFormat,
		UE::Serialization::FEditorBulkData::FSharedBufferWithID NewData
	);

	/**
	 * Initializes the source data for a 2D texture with a full mip chain.
	 * @param NewSizeX - Width of the texture source data.
	 * @param NewSizeY - Height of the texture source data.
	 * @param NewFormat - Format of the texture source data.
	 */
	ENGINE_API void Init2DWithMipChain(
		int32 NewSizeX,
		int32 NewSizeY,
		ETextureSourceFormat NewFormat
		);

	ENGINE_API void InitLayered2DWithMipChain(
		int32 NewSizeX,
		int32 NewSizeY,
		int32 NewNumLayers,
		const ETextureSourceFormat* NewFormat
	);

	/**
	 * Initializes the source data for a cubemap with a full mip chain.
	 * @param NewSizeX - Width of each cube map face.
	 * @param NewSizeY - Height of each cube map face.
	 * @param NewFormat - Format of the cube map source data.
	 */
	ENGINE_API void InitCubeWithMipChain(
		int32 NewSizeX,
		int32 NewSizeY,
		ETextureSourceFormat NewFormat
		);

	/**
	 * Initialize the source data with the given size, number of mips, and format.
	 * @param NewSizeX - Width of the texture source data.
	 * @param NewSizeY - Height of the texture source data.
	 * @param NewNumMips - The number of mips in the texture source data.
	 * @param NewFormat - The format in which source data is stored.
	 * @param NewSourceData -The new source data.
	 * @param NewSourceFormat -The compression format of the new source data.
	 */
	ENGINE_API void InitWithCompressedSourceData(
		int32 NewSizeX,
		int32 NewSizeY,
		int32 NewNumMips,
		ETextureSourceFormat NewFormat,
		const TArrayView64<uint8> NewSourceData,
		ETextureSourceCompressionFormat NewSourceFormat
	);

	/** Make a copy with a torn-off BulkData that has the same Guid used for DDC as this->BulkData */
	FTextureSource CopyTornOff() const;

	/** PNG Compresses the source art if possible or tells the bulk data to zlib compress when it saves out to disk. */
	ENGINE_API void Compress();

	/** Force the GUID to change even if mip data has not been modified. */
	ENGINE_API void ForceGenerateGuid();

	/** Lock a mip for reading. */
	ENGINE_API const uint8* LockMipReadOnly(int32 BlockIndex, int32 LayerIndex, int32 MipIndex);

	/** Lock a mip for editing. */
	ENGINE_API uint8* LockMip(int32 BlockIndex, int32 LayerIndex, int32 MipIndex);

	/** Unlock a mip. */
	ENGINE_API void UnlockMip(int32 BlockIndex, int32 LayerIndex, int32 MipIndex);

	/** Retrieve a copy of the data for a particular mip. */
	ENGINE_API bool GetMipData(TArray64<uint8>& OutMipData, int32 BlockIndex, int32 LayerIndex, int32 MipIndex, class IImageWrapperModule* ImageWrapperModule = nullptr);

	/** Returns a FMipData structure that wraps around the entire mip chain for read only operations. This is more efficient than calling the above method once per mip. */
	ENGINE_API FMipData GetMipData(class IImageWrapperModule* ImageWrapperModule);

	/** Computes the size of a single mip. */
	ENGINE_API int64 CalcMipSize(int32 BlockIndex, int32 LayerIndex, int32 MipIndex) const;

	/** Computes the number of bytes per-pixel. */
	ENGINE_API int32 GetBytesPerPixel(int32 LayerIndex = 0) const;

	/** Return true if the source data is power-of-2. */
	ENGINE_API bool IsPowerOfTwo(int32 BlockIndex = 0) const;

	/** Returns true if source art is available. */
	ENGINE_API bool IsValid() const;

	/** Access the given block */
	ENGINE_API void GetBlock(int32 Index, FTextureSourceBlock& OutBlock) const;

	/** Logical size of the texture includes all blocks */
	ENGINE_API FIntPoint GetLogicalSize() const;

	/** Size of texture in blocks */
	ENGINE_API FIntPoint GetSizeInBlocks() const;

	/** Returns the unique ID string for this source art. */
	FString GetIdString() const;

	/** Returns the compression format of the source data in string format for use with the UI. */
	FString GetSourceCompressionAsString() const;

	/** Returns the compression format of the source data in enum format. */
	ETextureSourceCompressionFormat GetSourceCompression() const;

	/** Support for copy/paste */
	void ExportCustomProperties(FOutputDevice& Out, uint32 Indent);
	void ImportCustomProperties(const TCHAR* SourceText, FFeedbackContext* Warn);

	/** Trivial accessors. These will only give values for Block0 so may not be correct for UDIM/multi-block textures, use GetBlock() for this case. */
	FGuid GetPersistentId() const { return BulkData.GetIdentifier(); }
	ENGINE_API FGuid GetId() const;
	FORCEINLINE int32 GetSizeX() const { return SizeX; }
	FORCEINLINE int32 GetSizeY() const { return SizeY; }
	FORCEINLINE int32 GetNumSlices() const { return NumSlices; }
	FORCEINLINE int32 GetNumMips() const { return NumMips; }
	FORCEINLINE int32 GetNumLayers() const { return NumLayers; }
	FORCEINLINE int32 GetNumBlocks() const { return Blocks.Num() + 1; }
	FORCEINLINE ETextureSourceFormat GetFormat(int32 LayerIndex = 0) const { return (LayerIndex == 0) ? Format : LayerFormat[LayerIndex]; }
	FORCEINLINE bool IsPNGCompressed() const { return bPNGCompressed; }
	FORCEINLINE bool IsLongLatCubemap() const { return bLongLatCubemap; }
	FORCEINLINE int64 GetSizeOnDisk() const { return BulkData.GetPayloadSize(); }
	inline bool HasPayloadData() const { return BulkData.HasPayloadData(); }
	/** Returns true if the texture's bulkdata payload is either already in memory or if the payload is 0 bytes in length. It will return false if the payload needs to load from disk */
	FORCEINLINE bool IsBulkDataLoaded() const { return BulkData.DoesPayloadNeedLoading(); }

	ENGINE_API void OperateOnLoadedBulkData(TFunctionRef<void (const FSharedBuffer& BulkDataBuffer)> Operation);

	UE_DEPRECATED(5.00, "There is no longer a need to call LoadBulkDataWithFileReader, FTextureSource::BulkData can now load the data on demand without it.")
	FORCEINLINE bool LoadBulkDataWithFileReader() { return true; }

	FORCEINLINE void RemoveBulkData() { BulkData.UnloadData(); }
	
	/** Sets the GUID to use, and whether that GUID is actually a hash of some data. */
	ENGINE_API void SetId(const FGuid& InId, bool bInGuidIsHash);

	/** Legacy API that defaults to LayerIndex 0 */
	FORCEINLINE bool GetMipData(TArray64<uint8>& OutMipData, int32 MipIndex, class IImageWrapperModule* ImageWrapperModule = nullptr)
	{
		return GetMipData(OutMipData, 0, 0, MipIndex, ImageWrapperModule);
	}

	FORCEINLINE int64 CalcMipSize(int32 MipIndex) const { return CalcMipSize(0, 0, MipIndex); }
	/** Lock a mip for reading. */
	FORCEINLINE const uint8* LockMipReadOnly(int32 MipIndex) { return LockMipReadOnly(0, 0, MipIndex); }
	/** Lock a mip for editing. */
	FORCEINLINE uint8* LockMip(int32 MipIndex) { return LockMip(0, 0, MipIndex); }
	FORCEINLINE void UnlockMip(int32 MipIndex) { UnlockMip(0, 0, MipIndex); }

	struct FMipAllocation
	{
		/** Create an empty object */
		FMipAllocation() = default;
		/** Take a read only FSharedBuffer, will allocate a new buffer and copy from this if Read/Write access is requested */
		FMipAllocation(FSharedBuffer SrcData);

		// Do not actually do anything for copy constructor or assignments, this is required for as long as
		// we need to support the old bulkdata code path (although previously storing these allocations as
		// raw pointers would allow it to be assigned, this would most likely cause a mismatch in lock counts,
		// either in FTextureSource or the underlying bulkdata and was never actually safe)
		FMipAllocation(const FMipAllocation&) {}
		FMipAllocation& operator =(const FMipAllocation&) { return *this; }

		// We do allow rvalue assignment
		FMipAllocation(FMipAllocation&&);
		FMipAllocation& operator =(FMipAllocation&&);

		~FMipAllocation() = default;

		/** Release all currently owned data and return the object to the default state */
		void Reset();

		/** Returns true if the object contains no data */
		bool IsNull() const { return ReadOnlyReference.IsNull(); }

		/** Returns the overall size of the data in bytes */
		int64 GetSize() const { return ReadOnlyReference.GetSize(); }

		/** Returns a FSharedBuffer that contains the current texture data but cannot be directly modified */
		const FSharedBuffer& GetDataReadOnly() const { return ReadOnlyReference; }

		/** Returns a pointer that contains the current texture data and can be written to */
		uint8* GetDataReadWrite();

		/** Returns the internal FSharedBuffer and relinquish ownership, used to transfer the data to virtualized bulkdata */
		FSharedBuffer Release();

	private:
		void CreateReadWriteBuffer(const void* SrcData, int64 DataLength);

		struct FDeleterFree
		{
			void operator()(uint8* Ptr) const
			{
				if (Ptr)
				{
					FMemory::Free(Ptr);
				}
			}
		};

		FSharedBuffer					ReadOnlyReference;
		TUniquePtr<uint8, FDeleterFree>	ReadWriteBuffer;
	};

	/** Structure that encapsulates the decompressed texture data and can be accessed per mip */
	struct ENGINE_API FMipData
	{
		/** Allow the copy constructor by rvalue*/
		FMipData(FMipData&& Other)
			: TextureSource(Other.TextureSource)
		{
			MipData = MoveTemp(Other.MipData);
		}

		~FMipData() = default;

		/** Disallow everything else so we don't get duplicates */
		FMipData() = delete;
		FMipData(const FMipData&) = delete;
		FMipData& operator=(const FMipData&) = delete;
		FMipData& operator=(FMipData&& Other) = delete;

		/** Get a copy of a given texture mip, to be stored in OutMipData */
		bool GetMipData(TArray64<uint8>& OutMipData, int32 BlockIndex, int32 LayerIndex, int32 MipIndex) const;

	private:
		// We only want to allow FTextureSource to create FMipData objects
		friend struct FTextureSource;

		FMipData(const FTextureSource& InSource, FSharedBuffer InData);

		const FTextureSource& TextureSource;
		FSharedBuffer MipData;
	};
#endif // WITH_EDITOR

private:
	/** Allow UTexture access to internals. */
	friend class UTexture;
	friend class UTexture2D;
	friend class UTextureCube;
	friend class UVolumeTexture;
	friend class UTexture2DArray;
	friend class UTextureCubeArray;

#if WITH_EDITOR
	/** Protects simultaneous access to BulkData */
	TDontCopy<FRWLock> BulkDataLock;
#endif
	/** The bulk source data. */
	UE::Serialization::FEditorBulkData BulkData;
	
	/** Number of mips that are locked. */
	uint32 NumLockedMips;

	enum class ELockState : uint8
	{
		None,
		ReadOnly,
		ReadWrite
	};
	/** The state of any lock being held on the mip data */
	ELockState LockState;

#if WITH_EDITOR
	/** Pointer to locked mip data, if any. */
	FMipAllocation LockedMipData;

	// Internal implementation for locking the mip data, called by LockMipReadOnly or LockMip */
	uint8* LockMipInternal(int32 BlockIndex, int32 LayerIndex, int32 MipIndex, ELockState RequestedLockState);
	
	/** Returns the source data fully decompressed */
	FSharedBuffer Decompress(class IImageWrapperModule* ImageWrapperModule) const;
	/** Attempt to decompress the source data from a compressed png format. All failures will be logged and result in the method returning false */
	FSharedBuffer TryDecompressPngData(IImageWrapperModule* ImageWrapperModule) const;
	/** Attempt to decompress the source data from Jpeg format. All failures will be logged and result in the method returning false */
	FSharedBuffer TryDecompressJpegData(IImageWrapperModule* ImageWrapperModule) const;

	/** Return true if the source art is not png compressed but could be. */
	bool CanPNGCompress() const;
	/** Removes source data. */
	void RemoveSourceData();
	/** Retrieve the size and offset for a source mip. The size includes all slices. */
	int64 CalcMipOffset(int32 BlockIndex, int32 LayerIndex, int32 MipIndex) const;

	int64 CalcBlockSize(int32 BlockIndex) const;
	int64 CalcLayerSize(int32 BlockIndex, int32 LayerIndex) const;
	int64 CalcBlockSize(const FTextureSourceBlock& Block) const;
	int64 CalcLayerSize(const FTextureSourceBlock& Block, int32 LayerIndex) const;

	void InitLayeredImpl(
		int32 NewSizeX,
		int32 NewSizeY,
		int32 NewNumSlices,
		int32 NewNumLayers,
		int32 NewNumMips,
		const ETextureSourceFormat* NewLayerFormat);

	void InitBlockedImpl(const ETextureSourceFormat* InLayerFormats,
		const FTextureSourceBlock* InBlocks,
		int32 InNumLayers,
		int32 InNumBlocks);

	bool EnsureBlocksAreSorted();

public:
	/** Uses a hash as the GUID, useful to prevent creating new GUIDs on load for legacy assets. */
	ENGINE_API void UseHashAsGuid();

	void ReleaseSourceMemory(); // release the memory from the mips (does almost the same as remove source data except doesn't rebuild the guid)
	FORCEINLINE bool HasHadBulkDataCleared() const { return bHasHadBulkDataCleared; }
private:
	/** Used while cooking to clear out unneeded memory after compression */
	bool bHasHadBulkDataCleared;
#endif

#if WITH_EDITORONLY_DATA
	/** GUID used to track changes to the source data. */
	UPROPERTY(VisibleAnywhere, Category=TextureSource)
	FGuid Id;

	/** Position of texture block0, only relevant if source has multiple blocks */
	UPROPERTY(VisibleAnywhere, Category = TextureSource)
	int32 BaseBlockX;

	UPROPERTY(VisibleAnywhere, Category = TextureSource)
	int32 BaseBlockY;

	/** Width of the texture. */
	UPROPERTY(VisibleAnywhere, Category=TextureSource)
	int32 SizeX;

	/** Height of the texture. */
	UPROPERTY(VisibleAnywhere, Category=TextureSource)
	int32 SizeY;

	/** Depth (volume textures) or faces (cube maps). */
	UPROPERTY(VisibleAnywhere, Category=TextureSource)
	int32 NumSlices;

	/** Number of mips provided as source data for the texture. */
	UPROPERTY(VisibleAnywhere, Category=TextureSource)
	int32 NumMips;

	/** Number of layers (for multi-layered virtual textures) provided as source data for the texture. */
	UPROPERTY(VisibleAnywhere, Category = TextureSource)
	int32 NumLayers;

	/** RGBA8 source data is optionally compressed as PNG. */
	UPROPERTY(VisibleAnywhere, Category=TextureSource)
	bool bPNGCompressed;

	/**
	 * Source represents a cubemap in long/lat format, will have only 1 slice per cube, rather than 6 slices.
	 * Not needed for non-array cubemaps, since we can just look at NumSlices == 1 or 6
	 * But for cube arrays, no way of determining whether NumSlices=6 means 1 cubemap, or 6 long/lat cubemaps
	 */
	UPROPERTY(VisibleAnywhere, Category = TextureSource)
	bool bLongLatCubemap;

	/** Compression format that source data is stored as. */
	UPROPERTY(VisibleAnywhere, Category = TextureSource)
	TEnumAsByte<enum ETextureSourceCompressionFormat> CompressionFormat;

	/** Uses hash instead of guid to identify content to improve DDC cache hit. */
	UPROPERTY(VisibleAnywhere, Category=TextureSource)
	bool bGuidIsHash;

	/** Format in which the source data is stored. */
	UPROPERTY(VisibleAnywhere, Category=TextureSource)
	TEnumAsByte<enum ETextureSourceFormat> Format;

	/** For multi-layered sources, each layer may have a different format (in this case LayerFormat[0] == Format) . */
	UPROPERTY(VisibleAnywhere, Category = TextureSource)
	TArray< TEnumAsByte<enum ETextureSourceFormat> > LayerFormat;

	/**
	 * All sources have 1 implicit block defined by BaseBlockXY/SizeXY members.  Textures imported as UDIM may have additional blocks defined here.
	 * These are stored sequentially in the source's bulk data.
	 */
	UPROPERTY(VisibleAnywhere, Category = TextureSource)
	TArray<FTextureSourceBlock> Blocks;

	/**
	 * Offsets of each block (including Block0) in the bulk data.
	 * Blocks are not necessarily stored in order, since block indices are sorted by X/Y location.
	 * For non-UDIM textures, this will always have a single entry equal to 0
	 */
	UPROPERTY()
	TArray<int64> BlockDataOffsets;

#endif // WITH_EDITORONLY_DATA
};

/**
 * Optional extra fields for texture platform data required by some platforms.
 * Data in this struct is only serialized if the struct's value is non-default.
 */
struct FOptTexturePlatformData
{
	/** Arbitrary extra data that the runtime may need. */
	uint32 ExtData;
	/** Number of mips making up the mip tail, which must always be resident */
	uint32 NumMipsInTail;

	FOptTexturePlatformData()
		: ExtData(0)
		, NumMipsInTail(0)
	{}

	inline bool operator == (FOptTexturePlatformData const& RHS) const 
	{
		return ExtData == RHS.ExtData
			&& NumMipsInTail == RHS.NumMipsInTail;
	}

	inline bool operator != (FOptTexturePlatformData const& RHS) const
	{
		return !(*this == RHS);
	}

	friend inline FArchive& operator << (FArchive& Ar, FOptTexturePlatformData& Data)
	{
		Ar << Data.ExtData;
		Ar << Data.NumMipsInTail;
		return Ar;
	}
};

/**
 * Platform-specific data used by the texture resource at runtime.
 */
USTRUCT()
struct FTexturePlatformData
{
	GENERATED_USTRUCT_BODY()

	/** Width of the texture. */
	int32 SizeX;
	/** Height of the texture. */
	int32 SizeY;
	/** Packed bits [b31: CubeMap], [b30: HasOptData], [b29-0: NumSlices]. See bit masks below. */
	uint32 PackedData;
	/** Format in which mip data is stored. */
	EPixelFormat PixelFormat;
	/** Additional data required by some platforms.*/
	FOptTexturePlatformData OptData;
	/** Mip data or VT data. one or the other. */
	TIndirectArray<struct FTexture2DMipMap> Mips;
	struct FVirtualTextureBuiltData* VTData;

#if WITH_EDITORONLY_DATA
	/** The key associated with this derived data. */
	TVariant<FString, UE::DerivedData::FCacheKeyProxy> DerivedDataKey;

	// Stores information about how we generated this encoded texture.
	// Mostly relevant to Oodle, however notably does actually tell
	// you _which_ encoder was used.
	struct FTextureEncodeResultMetadata
	{
		// Returned from ITextureFormat
		FName Encoder;

		// This struct is not always filled out, allow us to check for invalid data.
		bool bIsValid = false;

		// If this is false, the remaining fields are invalid (as encode speed governs
		// the various Oodle specific values right now.)
		bool bSupportsEncodeSpeed = false;

		// If true, then the encoding settings were overridden in the texture editor
		// for encoding experimentation, and thus RDOSource and EncodeSpeed should 
		// be ignored.
		bool bWasEditorCustomEncoding = false;

		enum class OodleRDOSource : uint8
		{
			Default,	// We defaulted back to the project settings
			LODGroup,	// We used the LCA off the LOD group to generate a lambda
			Texture,	// We used the LCA off the texture to generate a lambda.
		};

		OodleRDOSource RDOSource = OodleRDOSource::Default;

		// The resulting RDO lambda, 0 means no RDO.
		uint8 OodleRDO = 0;

		// enum ETextureEncodeEffort
		uint8 OodleEncodeEffort = 0;

		// enum ETextureUniversalTiling
		uint8 OodleUniversalTiling = 0;

		// Which encode speed we ended up using. Must be either ETextureEncodeSpeed::Final or ETextureEncodeSpeed::Fast.
		uint8 EncodeSpeed = 0;
	};

	FTextureEncodeResultMetadata ResultMetadata;

	struct FStructuredDerivedDataKey
	{
		FIoHash BuildDefinitionKey;
		FGuid SourceGuid;
		FGuid CompositeSourceGuid;

		bool operator==(const FStructuredDerivedDataKey& Other) const
		{
			return BuildDefinitionKey == Other.BuildDefinitionKey && SourceGuid == Other.SourceGuid && CompositeSourceGuid == Other.CompositeSourceGuid;
		}

		bool operator!=(const FStructuredDerivedDataKey& Other) const
		{
			return BuildDefinitionKey != Other.BuildDefinitionKey || SourceGuid != Other.SourceGuid || CompositeSourceGuid != Other.CompositeSourceGuid;
		}
	};

	/** This is the key for the FetchOrBuild variant of our Cache. We assume that uniqueness
	*	for that is equivalent to uniqueness if we use both FetchFirst and FetchOrBuild. This
	*	is used as the key in to CookedPlatformData, as well as to determine if we are already
	*	cooking the data the editor needs in CachePlatformData. 
	*	Note that since this is read on the game thread constantly in CachePlatformData, it
	*	must be written to on the game thread to avoid false recaches.
	*/
	TVariant<FString, FStructuredDerivedDataKey> FetchOrBuildDerivedDataKey;

	/** Async cache task if one is outstanding. */
	struct FTextureAsyncCacheDerivedDataTask* AsyncTask;

#endif

	/** Default constructor. */
	ENGINE_API FTexturePlatformData();

	/** Destructor. */
	ENGINE_API ~FTexturePlatformData();

private:
	static constexpr uint32 BitMask_CubeMap    = 1u << 31u;
	static constexpr uint32 BitMask_HasOptData = 1u << 30u;
	static constexpr uint32 BitMask_NumSlices  = BitMask_HasOptData - 1u;

public:
	/** Return whether TryLoadMips() would stall because async loaded mips are not yet available. */
	bool IsReadyForAsyncPostLoad() const;

	/**
	 * Try to load mips from the derived data cache.
	 * @param FirstMipToLoad - The first mip index to load.
	 * @param OutMipData -	Must point to an array of pointers with at least
	 *						Texture.Mips.Num() - FirstMipToLoad + 1 entries. Upon
	 *						return those pointers will contain mip data.
	 * @param DebugContext - A string used for debug tracking and logging. Usually Texture->GetPathName()
	 * @returns true if all requested mips have been loaded.
	 */
	bool TryLoadMips(int32 FirstMipToLoad, void** OutMipData, FStringView DebugContext);

	/** Serialization. */
	void Serialize(FArchive& Ar, class UTexture* Owner);

#if WITH_EDITORONLY_DATA
	FString GetDerivedDataMipKeyString(int32 MipIndex, const FTexture2DMipMap& Mip) const;
	static UE::DerivedData::FValueId MakeMipId(int32 MipIndex);
#endif // WITH_EDITORONLY_DATA

	/** 
	 * Serialization for cooked builds.
	 *
	 * @param Ar Archive to serialize with
	 * @param Owner Owner texture
	 * @param bStreamable Store some mips inline, only used during cooking
	 */
	void SerializeCooked(FArchive& Ar, class UTexture* Owner, bool bStreamable);
	
	inline bool GetHasOptData() const
	{
		return (PackedData & BitMask_HasOptData) == BitMask_HasOptData;
	}

	inline void SetOptData(FOptTexturePlatformData Data)
	{
		// Set the opt data flag to true if the specified data is non-default.
		bool bHasOptData = Data != FOptTexturePlatformData();
		PackedData = (bHasOptData ? BitMask_HasOptData : 0) | (PackedData & (~BitMask_HasOptData));

		OptData = Data;
	}

	inline bool IsCubemap() const
	{
		return (PackedData & BitMask_CubeMap) == BitMask_CubeMap; 
	}

	inline void SetIsCubemap(bool bCubemap)
	{
		PackedData = (bCubemap ? BitMask_CubeMap : 0) | (PackedData & (~BitMask_CubeMap));
	}
	
	inline int32 GetNumSlices() const 
	{
		return (int32)(PackedData & BitMask_NumSlices);
	}

	inline void SetNumSlices(int32 NumSlices)
	{
		PackedData = (NumSlices & BitMask_NumSlices) | (PackedData & (~BitMask_NumSlices));
	}

	inline int32 GetNumMipsInTail() const
	{
		return OptData.NumMipsInTail;
	}

	inline int32 GetExtData() const
	{
		return OptData.ExtData;
	}

#if WITH_EDITOR
<<<<<<< HEAD
	bool IsAsyncWorkComplete() const;
=======
	static bool IsUsingNewDerivedData();
	bool IsAsyncWorkComplete() const;

	// Compresses the texture using the given compressor and adds the result to the DDC.
	// This might not be synchronous, and might be called from a worker thread!
	//
	// If Compressor is 0, uses the default texture compressor module. Must be nonzero
	// if called from a worker thread.
	//
	// InFlags are ETextureCacheFlags.
	// InSettingsPerLayerFetchFirst can be nullptr - if not, then the caceh will check if
	// the corresponding texture exists in the DDC before trying the FetchOrBuild settings.
	// FetchFirst is ignored if forcerebuild is passed as a flag.
	// InSettingsPerLayerFetchOrBuild is required. If a texture matching the settings exists
	// in the ddc, it is used, otherwise it is built.
>>>>>>> 6bbb88c8
	void Cache(
		class UTexture& InTexture,
		const struct FTextureBuildSettings* InSettingsPerLayerFetchFirst,
		const struct FTextureBuildSettings* InSettingsPerLayerFetchOrBuild,
		const FTexturePlatformData::FTextureEncodeResultMetadata* OutResultMetadataPerLayerFetchFirst,
		const FTexturePlatformData::FTextureEncodeResultMetadata* OutResultMetadataPerLayerFetchOrBuild,
		uint32 InFlags,
		class ITextureCompressorModule* Compressor);
	void FinishCache();
	bool TryCancelCache();
	void CancelCache();
	ENGINE_API bool TryInlineMipData(int32 FirstMipToLoad = 0, FStringView DebugContext=FStringView());
	ENGINE_API TFuture<TTuple<uint64, uint64>> LaunchEstimateOnDiskSizeTask(
		FOodleDataCompression::ECompressor InOodleCompressor,
		FOodleDataCompression::ECompressionLevel InOodleCompressionLevel,
		uint32 InCompressionBlockSize,
		FStringView InDebugContext);
	bool AreDerivedMipsAvailable(FStringView Context) const;
	bool AreDerivedVTChunksAvailable(FStringView Context) const;
	UE_DEPRECATED(5.00, "Use AreDerivedMipsAvailable with the context instead.")
	bool AreDerivedMipsAvailable() const;
	UE_DEPRECATED(5.00, "Use AreDerivedVTChunksAvailable with the context instead.")
	bool AreDerivedVTChunksAvailable() const;
#endif

	/** Return the number of mips that are not streamable. */
	int32 GetNumNonStreamingMips() const;
	/** Return the number of mips that streamable but not optional. */
	int32 GetNumNonOptionalMips() const;
	/** Return true if at least one mip can be loaded either from DDC or disk. */
	bool CanBeLoaded() const;

	// Only because we don't want to expose FVirtualTextureBuiltData
	ENGINE_API int32 GetNumVTMips() const;
	ENGINE_API EPixelFormat GetLayerPixelFormat(uint32 LayerIndex) const;

private:

	bool CanUseCookedDataPath() const;
};

/**
 * Collection of values that contribute to pixel format chosen for texture
 */
USTRUCT()
struct FTextureFormatSettings
{
	GENERATED_USTRUCT_BODY()

	FTextureFormatSettings()
		: CompressionSettings(TC_Default)
		, CompressionNoAlpha(false)
		, CompressionForceAlpha(false)
		, CompressionNone(false)
		, CompressionYCoCg(false)
		, SRGB(false)
	{}

	UPROPERTY()
	TEnumAsByte<enum TextureCompressionSettings> CompressionSettings;

	UPROPERTY()
	uint8 CompressionNoAlpha : 1;

	UPROPERTY()
	uint8 CompressionForceAlpha : 1;

	UPROPERTY()
	uint8 CompressionNone : 1;

	UPROPERTY()
	uint8 CompressionYCoCg : 1;

	UPROPERTY()
	uint8 SRGB : 1;
};


USTRUCT(BlueprintType)
struct FTextureSourceColorSettings
{
	GENERATED_USTRUCT_BODY()

	FTextureSourceColorSettings()
		: EncodingOverride(ETextureSourceEncoding::TSE_None)
		, ColorSpace(ETextureColorSpace::TCS_None)
		, RedChromaticityCoordinate(FVector2D::ZeroVector)
		, GreenChromaticityCoordinate(FVector2D::ZeroVector)
		, BlueChromaticityCoordinate(FVector2D::ZeroVector)
		, WhiteChromaticityCoordinate(FVector2D::ZeroVector)
		, ChromaticAdaptationMethod(ETextureChromaticAdaptationMethod::TCAM_Bradford)
	{}

	/** Source encoding of the texture, exposing more options than just sRGB. */
	UPROPERTY(EditAnywhere, BlueprintReadWrite, Category = ColorManagement)
	ETextureSourceEncoding EncodingOverride;

	/** Source color space of the texture. */
	UPROPERTY(EditAnywhere, BlueprintReadWrite, Category = ColorManagement)
	ETextureColorSpace ColorSpace;

	/** Red chromaticity coordinate of the source color space. */
	UPROPERTY(EditAnywhere, BlueprintReadWrite, Category = ColorManagement, meta = (EditCondition = "ColorSpace == ETextureColorSpace::TCS_Custom"))
	FVector2D RedChromaticityCoordinate;

	/** Green chromaticity coordinate of the source color space. */
	UPROPERTY(EditAnywhere, BlueprintReadWrite, Category = ColorManagement, meta = (EditCondition = "ColorSpace == ETextureColorSpace::TCS_Custom"))
	FVector2D GreenChromaticityCoordinate;

	/** Blue chromaticity coordinate of the source color space. */
	UPROPERTY(EditAnywhere, BlueprintReadWrite, Category = ColorManagement, meta = (EditCondition = "ColorSpace == ETextureColorSpace::TCS_Custom"))
	FVector2D BlueChromaticityCoordinate;

	/** White chromaticity coordinate of the source color space. */
	UPROPERTY(EditAnywhere, BlueprintReadWrite, Category = ColorManagement, meta = (EditCondition = "ColorSpace == ETextureColorSpace::TCS_Custom"))
	FVector2D WhiteChromaticityCoordinate;

	/** Chromatic adaption method applied if the source white point differs from the working color space white point. */
	UPROPERTY(EditAnywhere, BlueprintReadWrite, Category = ColorManagement)
	ETextureChromaticAdaptationMethod ChromaticAdaptationMethod;
};

UCLASS(abstract, MinimalAPI, BlueprintType)
class UTexture : public UStreamableRenderAsset, public IInterface_AssetUserData, public IInterface_AsyncCompilation
{
	GENERATED_UCLASS_BODY()

	/*--------------------------------------------------------------------------
		Editor only properties used to build the runtime texture data.
	--------------------------------------------------------------------------*/

#if WITH_EDITORONLY_DATA
	UPROPERTY()
	FTextureSource Source;
#endif

private:
	/** Unique ID for this material, used for caching during distributed lighting */
	UPROPERTY()
	FGuid LightingGuid;

public:
#if WITH_EDITORONLY_DATA
	UPROPERTY()
	FString SourceFilePath_DEPRECATED;

	UPROPERTY(VisibleAnywhere, Instanced, Category=ImportSettings)
	TObjectPtr<class UAssetImportData> AssetImportData;

public:

	/** Static texture brightness adjustment (scales HSV value.)  (Non-destructive; Requires texture source art to be available.) */
	UPROPERTY(EditAnywhere, BlueprintReadWrite, Category=Adjustments, meta=(DisplayName = "Brightness"))
	float AdjustBrightness;

	/** Static texture curve adjustment (raises HSV value to the specified power.)  (Non-destructive; Requires texture source art to be available.)  */
	UPROPERTY(EditAnywhere, BlueprintReadWrite, Category=Adjustments, meta=(DisplayName = "Brightness Curve"))
	float AdjustBrightnessCurve;

	/** Static texture "vibrance" adjustment (0 - 1) (HSV saturation algorithm adjustment.)  (Non-destructive; Requires texture source art to be available.)  */
	UPROPERTY(EditAnywhere, BlueprintReadWrite, Category=Adjustments, meta=(DisplayName = "Vibrance", ClampMin = "0.0", ClampMax = "1.0"))
	float AdjustVibrance;

	/** Static texture saturation adjustment (scales HSV saturation.)  (Non-destructive; Requires texture source art to be available.)  */
	UPROPERTY(EditAnywhere, BlueprintReadWrite, Category=Adjustments, meta=(DisplayName = "Saturation"))
	float AdjustSaturation;

	/** Static texture RGB curve adjustment (raises linear-space RGB color to the specified power.)  (Non-destructive; Requires texture source art to be available.)  */
	UPROPERTY(EditAnywhere, BlueprintReadWrite, Category=Adjustments, meta=(DisplayName = "RGBCurve"))
	float AdjustRGBCurve;

	/** Static texture hue adjustment (0 - 360) (offsets HSV hue by value in degrees.)  (Non-destructive; Requires texture source art to be available.)  */
	UPROPERTY(EditAnywhere, BlueprintReadWrite, Category=Adjustments, meta=(DisplayName = "Hue", ClampMin = "0.0", ClampMax = "360.0"))
	float AdjustHue;

	/** Remaps the alpha to the specified min/max range, defines the new value of 0 (Non-destructive; Requires texture source art to be available.) */
	UPROPERTY(EditAnywhere, BlueprintReadWrite, Category=Adjustments, meta=(DisplayName = "Min Alpha"))
	float AdjustMinAlpha;

	/** Remaps the alpha to the specified min/max range, defines the new value of 1 (Non-destructive; Requires texture source art to be available.) */
	UPROPERTY(EditAnywhere, BlueprintReadWrite, Category=Adjustments, meta=(DisplayName = "Max Alpha"))
	float AdjustMaxAlpha;

	/** If enabled, the texture's alpha channel will be discarded during compression */
	UPROPERTY(EditAnywhere, BlueprintReadWrite, Category=Compression, meta=(DisplayName="Compress Without Alpha"))
	uint32 CompressionNoAlpha:1;

	/** If true, force the texture to be uncompressed no matter the format. */
	UPROPERTY()
	uint32 CompressionNone:1;

	/** If enabled, defer compression of the texture until save or manually compressed in the texture editor. */
	UPROPERTY(EditAnywhere, BlueprintReadWrite, Category=Compression, meta=(NoResetToDefault))
	uint32 DeferCompression:1;

	/** How aggressively should any relevant lossy compression be applied. For compressors that support EncodeSpeed (i.e. Oodle), this is only
	*	applied if enabled (see Project Settings -> Texture Encoding). Note that this is *in addition* to any
	*	unavoidable loss due to the target format - selecting "No Lossy Compression" will not result in zero distortion for BCn formats.
	*/
	UPROPERTY(EditAnywhere, BlueprintReadWrite, Category = Compression, AdvancedDisplay)
	TEnumAsByte<ETextureLossyCompressionAmount> LossyCompressionAmount;
	
	/** Oodle Texture SDK Version to encode with.  Enter 'latest' to update; 'None' preserves legacy encoding to avoid patches. */
	UPROPERTY(EditAnywhere, BlueprintReadWrite, Category = Compression, AdvancedDisplay)
	FName OodleTextureSdkVersion;

	/** The maximum resolution for generated textures. A value of 0 means the maximum size for the format on each platform. */
	UPROPERTY(EditAnywhere, BlueprintReadOnly, Category=Compression, meta=(DisplayName="Maximum Texture Size", ClampMin = "0.0"), AdvancedDisplay)
	int32 MaxTextureSize;

	/** The compression quality for generated ASTC textures (i.e. mobile platform textures). */
	UPROPERTY(EditAnywhere, BlueprintReadWrite, Category=Compression, meta = (DisplayName = "ASTC Compression Quality"), AdvancedDisplay)
	TEnumAsByte<enum ETextureCompressionQuality> CompressionQuality;

	/** When true, the alpha channel of mip-maps and the base image are dithered for smooth LOD transitions. */
	UPROPERTY(EditAnywhere, BlueprintReadWrite, Category=Texture, AdvancedDisplay)
	uint32 bDitherMipMapAlpha:1;

	/** Whether mip RGBA should be scaled to preserve the number of pixels with Value >= AlphaCoverageThresholds.  AlphaCoverageThresholds are ignored if this is off. */
	UPROPERTY(EditAnywhere, BlueprintReadWrite, Category=Texture, AdvancedDisplay)
	bool bDoScaleMipsForAlphaCoverage = false;
	
	/** Alpha values per channel to compare to when preserving alpha coverage. 0 means disable channel.  Typical good values in 0.5 - 0.9, not 1.0 */
	UPROPERTY(EditAnywhere, BlueprintReadWrite, Category = Texture, meta=(ClampMin = "0", ClampMax = "1.0"), AdvancedDisplay)
	FVector4 AlphaCoverageThresholds = FVector4(0,0,0,0);

	/** When true the texture's border will be preserved during mipmap generation. */
	UPROPERTY(EditAnywhere, BlueprintReadWrite, Category=LevelOfDetail, AdvancedDisplay)
	uint32 bPreserveBorder:1;

	/** When true the texture's green channel will be inverted. This is useful for some normal maps. */
	UPROPERTY(EditAnywhere, BlueprintReadWrite, Category=Texture, AdvancedDisplay)
	uint32 bFlipGreenChannel:1;

	/** How to pad the texture to a power of 2 size (if necessary) */
	UPROPERTY(EditAnywhere, BlueprintReadWrite, Category=Texture)
	TEnumAsByte<enum ETexturePowerOfTwoSetting::Type> PowerOfTwoMode;

	/** The color used to pad the texture out if it is resized due to PowerOfTwoMode */
	UPROPERTY(EditAnywhere, BlueprintReadWrite, Category=Texture)
	FColor PaddingColor;

	/** Whether to chroma key the image, replacing any pixels that match ChromaKeyColor with transparent black */
	UPROPERTY(EditAnywhere, BlueprintReadWrite, Category=Adjustments)
	bool bChromaKeyTexture;

	/** The threshold that components have to match for the texel to be considered equal to the ChromaKeyColor when chroma keying (<=, set to 0 to require a perfect exact match) */
	UPROPERTY(EditAnywhere, BlueprintReadWrite, Category=Adjustments, meta=(EditCondition="bChromaKeyTexture", ClampMin="0"))
	float ChromaKeyThreshold;

	/** The color that will be replaced with transparent black if chroma keying is enabled */
	UPROPERTY(EditAnywhere, BlueprintReadWrite, Category=Adjustments, meta=(EditCondition="bChromaKeyTexture"))
	FColor ChromaKeyColor;

	/** Per asset specific setting to define the mip-map generation properties like sharpening and kernel size. */
	UPROPERTY(EditAnywhere, BlueprintReadWrite, Category=LevelOfDetail)
	TEnumAsByte<enum TextureMipGenSettings> MipGenSettings;
	
	/**
	 * Can be defined to modify the roughness based on the normal map variation (mostly from mip maps).
	 * MaxAlpha comes in handy to define a base roughness if no source alpha was there.
	 * Make sure the normal map has at least as many mips as this texture.
	 */
	UPROPERTY(EditAnywhere, BlueprintReadWrite, Category=Compositing)
	TObjectPtr<class UTexture> CompositeTexture;

	/* defines how the CompositeTexture is applied, e.g. CTM_RoughnessFromNormalAlpha */
	UPROPERTY(EditAnywhere, BlueprintReadWrite, Category=Compositing, AdvancedDisplay)
	TEnumAsByte<enum ECompositeTextureMode> CompositeTextureMode;

	/**
	 * default 1, high values result in a stronger effect e.g 1, 2, 4, 8
	 * this is no slider because the texture update would not be fast enough
	 */
	UPROPERTY(EditAnywhere, BlueprintReadWrite, Category=Compositing, AdvancedDisplay)
	float CompositePower;

	/**
	 * Array of settings used to control the format of given layer
	 * If this array doesn't include an entry for a given layer, values from UTexture will be used
	 */
	UPROPERTY()
	TArray<FTextureFormatSettings> LayerFormatSettings;

#endif // WITH_EDITORONLY_DATA

	/*--------------------------------------------------------------------------
		Properties needed at runtime below.
	--------------------------------------------------------------------------*/

	/*
	 * Level scope index of this texture. It is used to reduce the amount of lookup to map a texture to its level index.
	 * Useful when building texture streaming data, as well as when filling the texture streamer with precomputed data.
     * It relates to FStreamingTextureBuildInfo::TextureLevelIndex and also the index in ULevel::StreamingTextureGuids. 
	 * Default value of -1, indicates that the texture has an unknown index (not yet processed). At level load time, 
	 * -2 is also used to indicate that the texture has been processed but no entry were found in the level table.
	 * After any of these processes, the LevelIndex is reset to INDEX_NONE. Making it ready for the next level task.
	 */
	UPROPERTY(transient, duplicatetransient, NonTransactional)
	int32 LevelIndex = INDEX_NONE;

	/** A bias to the index of the top mip level to use. */
	UPROPERTY(EditAnywhere, BlueprintReadWrite, Category=LevelOfDetail, meta=(DisplayName="LOD Bias"), AssetRegistrySearchable)
	int32 LODBias;

	/** Compression settings to use when building the texture. */
	UPROPERTY(EditAnywhere, BlueprintReadWrite, Category=Compression, AssetRegistrySearchable)
	TEnumAsByte<enum TextureCompressionSettings> CompressionSettings;

	/** The texture filtering mode to use when sampling this texture. */
	UPROPERTY(EditAnywhere, BlueprintReadWrite, Category=Texture, AssetRegistrySearchable, AdvancedDisplay)
	TEnumAsByte<enum TextureFilter> Filter;

	/** The texture mip load options. */
	UPROPERTY(EditAnywhere, BlueprintReadWrite, Category = Texture, AssetRegistrySearchable, AdvancedDisplay)
	ETextureMipLoadOptions MipLoadOptions;

	/** Texture group this texture belongs to */
	UPROPERTY(EditAnywhere, BlueprintReadWrite, Category=LevelOfDetail, meta=(DisplayName="Texture Group"), AssetRegistrySearchable)
	TEnumAsByte<enum TextureGroup> LODGroup;

	/** Downscale source texture, applied only to textures without mips 
	 * 0.0 - use scale value from texture group
	 * 1.0 - do not scale texture
	 * > 1.0 - scale texure
	 */
	UPROPERTY(EditAnywhere, Category=LevelOfDetail, AdvancedDisplay, meta=(ClampMin="0.0", ClampMax="8.0"))
	FPerPlatformFloat Downscale;

	/** Texture downscaling options */
	UPROPERTY(EditAnywhere, Category=LevelOfDetail, AdvancedDisplay)
	ETextureDownscaleOptions DownscaleOptions;

	
	/** This should be unchecked if using alpha channels individually as masks. */
	UPROPERTY(EditAnywhere, BlueprintReadWrite, Category=Texture, meta=(DisplayName="sRGB"), AssetRegistrySearchable)
	uint8 SRGB:1;

#if WITH_EDITORONLY_DATA
	/** Texture color management settings: source encoding and color space. */
	UPROPERTY(EditAnywhere, BlueprintReadWrite, Category = Texture, AdvancedDisplay)
	FTextureSourceColorSettings SourceColorSettings;

	/** A flag for using the simplified legacy gamma space e.g pow(color,1/2.2) for converting from FColor to FLinearColor, if we're doing sRGB. */
	UPROPERTY(EditAnywhere, BlueprintReadWrite, Category=Texture, AdvancedDisplay)
	uint8 bUseLegacyGamma:1;

	/** Indicates we're currently importing the object (set in PostEditImport, unset in the subsequent PostEditChange) */
	uint8 bIsImporting : 1;
	
	/** Indicates ImportCustomProperties has been called (set in ImportCustomProperties, unset in the subsequent PostEditChange) */
	uint8 bCustomPropertiesImported : 1;

	// When we are open in an asset editor, we have a pointer to a custom encoding
	// object which can optionally cause us to do something other than Fast/Final encode settings.
	TWeakPtr<class FTextureEditorCustomEncode> TextureEditorCustomEncoding;
#endif // WITH_EDITORONLY_DATA

	/** If true, the RHI texture will be created using TexCreate_NoTiling */
	UPROPERTY()
	uint8 bNoTiling:1;

	/** Is this texture streamed in using VT								*/
	UPROPERTY(EditAnywhere, BlueprintReadOnly, Category = Texture, AssetRegistrySearchable, AdvancedDisplay)
	uint8 VirtualTextureStreaming : 1;

	/** If true the texture stores YCoCg. Blue channel will be filled with a precision scale during compression. */
	UPROPERTY()
	uint8 CompressionYCoCg : 1;

	/** If true, the RHI texture will be created without TexCreate_OfflineProcessed. */
	UPROPERTY(transient)
	uint8 bNotOfflineProcessed : 1;

private:
	/** Whether the async resource release process has already been kicked off or not */
	UPROPERTY(transient)
	uint8 bAsyncResourceReleaseHasBeenStarted : 1;

protected:
	/** Array of user data stored with the asset */
	UPROPERTY(EditAnywhere, AdvancedDisplay, Instanced, Category = Texture)
	TArray<TObjectPtr<UAssetUserData>> AssetUserData;

private:

#if WITH_EDITOR
	/** Used to mark texture streamable state when cooking. */
	TOptional<bool> bCookedIsStreamable;
#endif

<<<<<<< HEAD
private:
	/** The texture's resource, can be NULL */
	class FTextureResource* PrivateResource;
=======
	/** The texture's resource, can be NULL */
	class FTextureResource*	PrivateResource;
>>>>>>> 6bbb88c8
	/** Value updated and returned by the render-thread to allow
	  * fenceless update from the game-thread without causing
	  * potential crash in the render thread.
	  */
	class FTextureResource* PrivateResourceRenderThread;

public:
<<<<<<< HEAD
	TFieldPtrAccessor<FTextureResource> Resource;

=======
#if WITH_TEXTURE_RESOURCE_DEPRECATIONS
	UE_DEPRECATED(5.00, "Use GetResource() / SetResource() accessors instead.")
	TFieldPtrAccessor<FTextureResource> Resource;
#endif

	PRAGMA_DISABLE_DEPRECATION_WARNINGS
	ENGINE_API virtual ~UTexture() {};
	PRAGMA_ENABLE_DEPRECATION_WARNINGS
	
>>>>>>> 6bbb88c8
	/** Set texture's resource, can be NULL */
	ENGINE_API void SetResource(FTextureResource* Resource);

	/** Get the texture's resource, can be NULL */
	ENGINE_API FTextureResource* GetResource();

	/** Get the const texture's resource, can be NULL */
	ENGINE_API const FTextureResource* GetResource() const;

	/** Stable RHI texture reference that refers to the current RHI texture. Note this is manually refcounted! */
	FTextureReference TextureReference;

	/** Release fence to know when resources have been freed on the rendering thread. */
	FRenderCommandFence ReleaseFence;

	/** delegate type for texture save events ( Params: UTexture* TextureToSave ) */
	DECLARE_MULTICAST_DELEGATE_OneParam(FOnTextureSaved, class UTexture*);
	/** triggered before a texture is being saved */
	ENGINE_API static FOnTextureSaved PreSaveEvent;

	ENGINE_API virtual void ExportCustomProperties(FOutputDevice& Out, uint32 Indent) override;
	ENGINE_API virtual void ImportCustomProperties(const TCHAR* SourceText, FFeedbackContext* Warn) override;
	ENGINE_API virtual void PostEditImport() override;

	/**
	 * Resets the resource for the texture.
	 */
	ENGINE_API void ReleaseResource();

	/**
	 * Creates a new resource for the texture, and updates any cached references to the resource.
	 */
	ENGINE_API virtual void UpdateResource();

	/**
	 * Implemented by subclasses to create a new resource for the texture.
	 */
	virtual class FTextureResource* CreateResource() PURE_VIRTUAL(UTexture::CreateResource,return NULL;);

	/** Cache the combined LOD bias based on texture LOD group and LOD bias. */
	ENGINE_API void UpdateCachedLODBias();

	/**
	 * @return The material value type of this texture.
	 */
	virtual EMaterialValueType GetMaterialType() const PURE_VIRTUAL(UTexture::GetMaterialType,return MCT_Texture;);

	/**
	 * Returns if the texture is actually being rendered using virtual texturing right now.
	 * Unlike the 'VirtualTextureStreaming' property which reflects the user's desired state
	 * this reflects the actual current state on the renderer depending on the platform, VT
	 * data being built, project settings, ....
	 */
	virtual bool IsCurrentlyVirtualTextured() const
	{
		return false;
	}

	/** Returns the virtual texture build settings. */
	ENGINE_API virtual void GetVirtualTextureBuildSettings(struct FVirtualTextureBuildSettings& OutSettings) const;

	/**
	 * Textures that use the derived data cache must override this function and
	 * provide a pointer to the linked list of platform data.
	 */
	virtual FTexturePlatformData** GetRunningPlatformData() { return NULL; }
	virtual TMap<FString, FTexturePlatformData*>* GetCookedPlatformData() { return NULL; }

	void CleanupCachedRunningPlatformData();

	/**
	 * Serializes cooked platform data.
	 */
	ENGINE_API void SerializeCookedPlatformData(class FArchive& Ar);

	//~ Begin IInterface_AssetUserData Interface
	ENGINE_API virtual void AddAssetUserData(UAssetUserData* InUserData) override;
	ENGINE_API virtual void RemoveUserDataOfClass(TSubclassOf<UAssetUserData> InUserDataClass) override;
	ENGINE_API virtual UAssetUserData* GetAssetUserDataOfClass(TSubclassOf<UAssetUserData> InUserDataClass) override;
	ENGINE_API virtual const TArray<UAssetUserData*>* GetAssetUserDataArray() const override;
	//~ End IInterface_AssetUserData Interface

#if WITH_EDITOR
	/**
	 * Caches platform data for the texture.
	 * 
	 * @param bAsyncCache spawn a thread to cache the platform data 
	 * @param bAllowAsyncBuild allow building the DDC file in the thread if missing.
	 * @param bAllowAsyncLoading allow loading source data in the thread if missing (the data won't be reusable for later use though)
	 * @param Compressor optional compressor as the texture compressor can not be retrieved from an async thread.
	 * 
	 * This is called optionally from worker threads via the FAsyncEncode class (LightMaps, ShadowMaps)
	 */
	void CachePlatformData(bool bAsyncCache = false, bool bAllowAsyncBuild = false, bool bAllowAsyncLoading = false, class ITextureCompressorModule* Compressor = nullptr);

	/**
	 * Begins caching platform data in the background for the platform requested
	 */
	ENGINE_API virtual void BeginCacheForCookedPlatformData(  const ITargetPlatform* TargetPlatform ) override;

	/**
	 * Have we finished loading all the cooked platform data for the target platforms requested in BeginCacheForCookedPlatformData
	 * 
	 * @param	TargetPlatform target platform to check for cooked platform data
	 */
	ENGINE_API virtual bool IsCachedCookedPlatformDataLoaded( const ITargetPlatform* TargetPlatform ) override;

	/**
	 * Clears cached cooked platform data for specific platform
	 * 
	 * @param	TargetPlatform	target platform to cache platform specific data for
	 */
	ENGINE_API virtual void ClearCachedCookedPlatformData( const ITargetPlatform* TargetPlatform ) override;

	/**
	 * Clear all cached cooked platform data
	 * 
	 * @param	TargetPlatform	target platform to cache platform specific data for
	 */
	ENGINE_API virtual void ClearAllCachedCookedPlatformData() override;

	/**
	 * Returns true if the current texture is a default placeholder because compilation is still ongoing.
	 */
	ENGINE_API virtual bool IsDefaultTexture() const;

	/**
	 * Begins caching platform data in the background.
	 */
	ENGINE_API void BeginCachePlatformData();

	/**
	 * Returns true if all async caching has completed.
	 */
	ENGINE_API bool IsAsyncCacheComplete() const;

	/**
	 * Blocks on async cache tasks and prepares platform data for use.
	 */
	ENGINE_API void FinishCachePlatformData();

	/**
	 * Forces platform data to be rebuilt.
	 * @param InEncodeSpeedOverride		Optionally force a specific encode speed 
	 * 									using the ETextureEncodeSpeedOverride enum.
	 * 									Type hidden to keep out of Texture.h
	 */
	ENGINE_API void ForceRebuildPlatformData(uint8 InEncodeSpeedOverride=255);

	/**
	 * Get an estimate of the peak amount of memory required to build this texture.
	 */
	ENGINE_API int64 GetBuildRequiredMemory() const;

	/**
	 * Marks platform data as transient. This optionally removes persistent or cached data associated with the platform.
	 */
	ENGINE_API void MarkPlatformDataTransient();

	/**
	* Return maximum dimension for this texture type.
	*/
	ENGINE_API virtual uint32 GetMaximumDimension() const;

	/**
	 * Gets settings used to choose format for the given layer
	 */
	ENGINE_API void GetLayerFormatSettings(int32 LayerIndex, FTextureFormatSettings& OutSettings) const;
	ENGINE_API void SetLayerFormatSettings(int32 LayerIndex, const FTextureFormatSettings& InSettings);

	ENGINE_API void GetDefaultFormatSettings(FTextureFormatSettings& OutSettings) const;
#endif

	/** @return the width of the surface represented by the texture. */
	virtual float GetSurfaceWidth() const PURE_VIRTUAL(UTexture::GetSurfaceWidth,return 0;);

	/** @return the height of the surface represented by the texture. */
	virtual float GetSurfaceHeight() const PURE_VIRTUAL(UTexture::GetSurfaceHeight,return 0;);

	/** @return the depth of the surface represented by the texture. */
	virtual float GetSurfaceDepth() const PURE_VIRTUAL(UTexture::GetSurfaceDepth, return 0;);

	/** @return the array size of the surface represented by the texture. */
	virtual uint32 GetSurfaceArraySize() const PURE_VIRTUAL(UTexture::GetSurfaceArraySize, return 0;);

	virtual TextureAddress GetTextureAddressX() const { return TA_Wrap; }
	virtual TextureAddress GetTextureAddressY() const { return TA_Wrap; }
	virtual TextureAddress GetTextureAddressZ() const { return TA_Wrap; }

	/**
	 * Access the GUID which defines this texture's resources externally through FExternalTextureRegistry
	 */
	virtual FGuid GetExternalTextureGuid() const
	{
		return FGuid();
	}

#if WITH_EDITOR
	//~ Begin AsyncCompilation Interface
	virtual bool IsCompiling() const override { return IsDefaultTexture(); }
	//~ End AsyncCompilation Interface

	//~ Begin UObject Interface.
	ENGINE_API virtual bool Modify(bool bAlwaysMarkDirty = true) override;
	ENGINE_API virtual void PostEditChangeProperty(FPropertyChangedEvent& PropertyChangedEvent) override;
	ENGINE_API virtual bool CanEditChange(const FProperty* InProperty) const override;
#endif // WITH_EDITOR
	ENGINE_API virtual void Serialize(FArchive& Ar) override;
	ENGINE_API virtual void PostInitProperties() override;
	ENGINE_API virtual void PostLoad() override;
	PRAGMA_DISABLE_DEPRECATION_WARNINGS // Suppress compiler warning on override of deprecated function
	UE_DEPRECATED(5.0, "Use version that takes FObjectPreSaveContext instead.")
	ENGINE_API virtual void PreSave(const class ITargetPlatform* TargetPlatform) override;
	PRAGMA_ENABLE_DEPRECATION_WARNINGS
	ENGINE_API virtual void PreSave(FObjectPreSaveContext ObjectSaveContext) override;
	ENGINE_API virtual void BeginDestroy() override;
	ENGINE_API virtual bool IsReadyForFinishDestroy() override;
	ENGINE_API virtual void FinishDestroy() override;
	ENGINE_API virtual void PostCDOContruct() override;
#if WITH_EDITORONLY_DATA
	ENGINE_API virtual void GetAssetRegistryTags(TArray<FAssetRegistryTag>& OutTags) const override;
#endif
	ENGINE_API virtual bool IsPostLoadThreadSafe() const override;
	//~ End UObject Interface.

	//~ Begin UStreamableRenderAsset Interface
	virtual int32 GetLODGroupForStreaming() const final override { return static_cast<int32>(LODGroup); }
	virtual EStreamableRenderAssetType GetRenderAssetType() const final override { return EStreamableRenderAssetType::Texture; }
	ENGINE_API virtual FIoFilenameHash GetMipIoFilenameHash(const int32 MipIndex) const final override;
	ENGINE_API virtual bool DoesMipDataExist(const int32 MipIndex) const final override;
	ENGINE_API virtual bool HasPendingRenderResourceInitialization() const final override;
	ENGINE_API virtual bool HasPendingLODTransition() const final override;
	ENGINE_API virtual void InvalidateLastRenderTimeForStreaming() final override;
	ENGINE_API virtual float GetLastRenderTimeForStreaming() const final override;
	ENGINE_API virtual bool ShouldMipLevelsBeForcedResident() const final override;
	//~ End UStreamableRenderAsset Interface

	/**
	 * Cancels any pending texture streaming actions if possible.
	 * Returns when no more async loading requests are in flight.
	 */
	ENGINE_API static void CancelPendingTextureStreaming();

	/**
	 *	Gets the average brightness of the texture (in linear space)
	 *
	 *	@param	bIgnoreTrueBlack		If true, then pixels w/ 0,0,0 rgb values do not contribute.
	 *	@param	bUseGrayscale			If true, use gray scale else use the max color component.
	 *
	 *	@return	float					The average brightness of the texture
	 */
	ENGINE_API virtual float GetAverageBrightness(bool bIgnoreTrueBlack, bool bUseGrayscale);
	
	// @todo document
	ENGINE_API static const TCHAR* GetTextureGroupString(TextureGroup InGroup);

	// @todo document
	ENGINE_API static const TCHAR* GetMipGenSettingsString(TextureMipGenSettings InEnum);

	// @param	bTextureGroup	true=TexturGroup, false=Texture otherwise
	ENGINE_API static TextureMipGenSettings GetMipGenSettingsFromString(const TCHAR* InStr, bool bTextureGroup);

	/**
	 * Forces textures to recompute LOD settings and stream as needed.
	 * @returns true if the settings were applied, false if they couldn't be applied immediately.
	 */
	ENGINE_API static bool ForceUpdateTextureStreaming();

	/**
	 * Checks whether this texture has a high dynamic range (HDR) source.
	 *
	 * @return true if the texture has an HDR source, false otherwise.
	 */
	bool HasHDRSource(int32 LayerIndex = 0) const
	{
#if WITH_EDITOR
		return FTextureSource::IsHDR(Source.GetFormat(LayerIndex));
#else
		return false;
#endif // WITH_EDITOR
	}


	/** @return true if the compression type is a normal map compression type */
	bool IsNormalMap() const
	{
		return (CompressionSettings == TC_Normalmap);
	}

	/** @return true if the texture has an uncompressed texture setting */
	bool IsUncompressed() const
	{
		return (CompressionSettings == TC_Grayscale ||
				CompressionSettings == TC_Displacementmap ||
				CompressionSettings == TC_VectorDisplacementmap ||
				CompressionSettings == TC_HDR ||
				CompressionSettings == TC_EditorIcon ||
				CompressionSettings == TC_DistanceFieldFont ||
				CompressionSettings == TC_HalfFloat
			);
	}

	/**
	 * Calculates the size of this texture if it had MipCount miplevels streamed in.
	 *
	 * @param	Enum	Which mips to calculate size for.
	 * @return	Total size of all specified mips, in bytes
	 */
	virtual uint32 CalcTextureMemorySizeEnum( ETextureMipCount Enum ) const
	{
		return 0;
	}

	/** Returns a unique identifier for this texture. Used by the lighting build and texture streamer. */
	const FGuid& GetLightingGuid() const
	{
		return LightingGuid;
	}

	/** 
	 * Assigns a new GUID to a texture. This will be called whenever a texture is created or changes. 
	 * In game, the GUIDs are only used by the texture streamer to link build data to actual textures,
	 * that means new textures don't actually need GUIDs (see FStreamingTextureLevelContext)
	 */
	void SetLightingGuid()
	{
#if WITH_EDITORONLY_DATA
		LightingGuid = FGuid::NewGuid();
#else
		LightingGuid = FGuid(0, 0, 0, 0);
#endif // WITH_EDITORONLY_DATA
	}

	void SetLightingGuid(const FGuid& Guid)
	{
		LightingGuid = Guid;
	}

	/** Generates a deterministic GUID for the texture based on the full name of the object.
	  * Used to ensure that assets created during cook can be deterministic
	  */
	ENGINE_API void SetDeterministicLightingGuid();

	/**
	 * Retrieves the pixel format enum for enum <-> string conversions.
	 */
	ENGINE_API static class UEnum* GetPixelFormatEnum();

	/** Returns the minimum number of mips that must be resident in memory (cannot be streamed). */
	static FORCEINLINE int32 GetStaticMinTextureResidentMipCount()
	{
		return GMinTextureResidentMipCount;
	}

	/** Sets the minimum number of mips that must be resident in memory (cannot be streamed). */
	static void SetMinTextureResidentMipCount(int32 InMinTextureResidentMipCount);

<<<<<<< HEAD
=======
#if WITH_EDITOR
	/** Called by ULevel::MarkNoStreamableTexturesPrimitiveComponents when cooking level. */
	bool IsCandidateForTextureStreaming(const ITargetPlatform* InTargetPlatform) const;
#endif

>>>>>>> 6bbb88c8
protected:

	/** The minimum number of mips that must be resident in memory (cannot be streamed). */
	static ENGINE_API int32 GMinTextureResidentMipCount;

#if WITH_EDITOR
	// The Texture compiler might use TryCancelCachePlatformData on shutdown
	friend class FTextureCompilingManager;

	enum class ENotifyMaterialsEffectOnShaders
	{
		Default,
		DoesNotInvalidate
	};
	/** Try to cancel any async tasks on PlatformData. 
	 *  Returns true if there is no more async tasks pending, false otherwise.
	 */
	ENGINE_API bool TryCancelCachePlatformData();

	enum class ENotifyMaterialsEffectOnShaders
	{
		Default,
		DoesNotInvalidate
	};

	/** Notify any loaded material instances that the texture has changed. */
	ENGINE_API void NotifyMaterials(const ENotifyMaterialsEffectOnShaders EffectOnShaders = ENotifyMaterialsEffectOnShaders::Default);

<<<<<<< HEAD
=======
	virtual bool GetStreamableRenderResourceState(FTexturePlatformData* InPlatformData, FStreamableRenderResourceState& OutState) const { return false; }
>>>>>>> 6bbb88c8
#endif //WITH_EDITOR

	void BeginFinalReleaseResource();

	/**
	 * Calculates the render resource initial state, expected to be used in InitResource() for derived classes implementing streaming.
	 *
	 * @param	PlatformData - the asset platform data.
	 * @param	bAllowStreaming - where streaming is allowed, might still be disabled based on asset settings.
	 * @param	MaxMipCount - optional limitation on the max mip count.
	 * @return  The state to be passed to FStreamableTextureResource.
	 */
<<<<<<< HEAD
	FStreamableRenderResourceState GetResourcePostInitState(FTexturePlatformData* PlatformData, bool bAllowStreaming, int32 MinRequestMipCount = 0, int32 MaxMipCount = 0) const;
=======
	FStreamableRenderResourceState GetResourcePostInitState(const FTexturePlatformData* PlatformData, bool bAllowStreaming, int32 MinRequestMipCount = 0, int32 MaxMipCount = 0, bool bSkipCanBeLoaded = false) const;
>>>>>>> 6bbb88c8
};

/** 
* Replaces the RHI reference of one texture with another.
* Allows one texture to be replaced with another at runtime and have all existing references to it remain valid.
*/
struct FTextureReferenceReplacer
{
	FTextureReferenceRHIRef OriginalRef;

	FTextureReferenceReplacer(UTexture* OriginalTexture)
	{
		if (OriginalTexture)
		{
			OriginalTexture->ReleaseResource();
			OriginalRef = OriginalTexture->TextureReference.TextureReferenceRHI;
		}
		else
		{
			OriginalRef = nullptr;
		}
	}

	void Replace(UTexture* NewTexture)
	{
		if (OriginalRef)
		{
			NewTexture->TextureReference.TextureReferenceRHI = OriginalRef;
		}
	}
};<|MERGE_RESOLUTION|>--- conflicted
+++ resolved
@@ -19,8 +19,6 @@
 #include "Engine/StreamableRenderAsset.h"
 #include "PerPlatformProperties.h"
 #include "Misc/FieldAccessor.h"
-<<<<<<< HEAD
-=======
 #if WITH_EDITORONLY_DATA
 #include "Misc/TVariant.h"
 #include "DerivedDataCacheKeyProxy.h"
@@ -38,7 +36,6 @@
 #include "Templates/DontCopy.h"
 #endif
 
->>>>>>> 6bbb88c8
 #include "Texture.generated.h"
 
 namespace FOodleDataCompression {enum class ECompressor : uint8; enum class ECompressionLevel : int8; }
@@ -48,32 +45,9 @@
 class UAssetUserData;
 struct FPropertyChangedEvent;
 
-<<<<<<< HEAD
-// This needs to be mirrored in EditorFactories.cpp.
-UENUM()
-enum TextureCompressionSettings
-{
-	TC_Default					UMETA(DisplayName="Default (DXT1/5, BC1/3 on DX11)"),
-	TC_Normalmap				UMETA(DisplayName="Normalmap (DXT5, BC5 on DX11)"),
-	TC_Masks					UMETA(DisplayName="Masks (no sRGB)"),
-	TC_Grayscale				UMETA(DisplayName="Grayscale (R8, RGB8 sRGB)"),
-	TC_Displacementmap			UMETA(DisplayName="Displacementmap (8/16bit)"),
-	TC_VectorDisplacementmap	UMETA(DisplayName="VectorDisplacementmap (RGBA8)"),
-	TC_HDR						UMETA(DisplayName="HDR (RGB, no sRGB)"),
-	TC_EditorIcon				UMETA(DisplayName="UserInterface2D (RGBA)"),
-	TC_Alpha					UMETA(DisplayName="Alpha (no sRGB, BC4 on DX11)"),
-	TC_DistanceFieldFont		UMETA(DisplayName="DistanceFieldFont (R8)"),
-	TC_HDR_Compressed			UMETA(DisplayName="HDRCompressed (RGB, BC6H, DX11)"),
-	TC_BC7						UMETA(DisplayName="BC7 (DX11, optional A)"),
-	TC_HalfFloat				UMETA(DisplayName="Half Float (R16F)"),
-	TC_EncodedReflectionCapture		UMETA(Hidden),
-	TC_MAX,
-};
-=======
 #if WITH_EDITORONLY_DATA
 namespace UE::DerivedData { struct FValueId; }
 #endif
->>>>>>> 6bbb88c8
 
 UENUM()
 enum TextureFilter
@@ -857,9 +831,6 @@
 	}
 
 #if WITH_EDITOR
-<<<<<<< HEAD
-	bool IsAsyncWorkComplete() const;
-=======
 	static bool IsUsingNewDerivedData();
 	bool IsAsyncWorkComplete() const;
 
@@ -875,7 +846,6 @@
 	// FetchFirst is ignored if forcerebuild is passed as a flag.
 	// InSettingsPerLayerFetchOrBuild is required. If a texture matching the settings exists
 	// in the ddc, it is used, otherwise it is built.
->>>>>>> 6bbb88c8
 	void Cache(
 		class UTexture& InTexture,
 		const struct FTextureBuildSettings* InSettingsPerLayerFetchFirst,
@@ -1267,14 +1237,8 @@
 	TOptional<bool> bCookedIsStreamable;
 #endif
 
-<<<<<<< HEAD
-private:
-	/** The texture's resource, can be NULL */
-	class FTextureResource* PrivateResource;
-=======
 	/** The texture's resource, can be NULL */
 	class FTextureResource*	PrivateResource;
->>>>>>> 6bbb88c8
 	/** Value updated and returned by the render-thread to allow
 	  * fenceless update from the game-thread without causing
 	  * potential crash in the render thread.
@@ -1282,10 +1246,6 @@
 	class FTextureResource* PrivateResourceRenderThread;
 
 public:
-<<<<<<< HEAD
-	TFieldPtrAccessor<FTextureResource> Resource;
-
-=======
 #if WITH_TEXTURE_RESOURCE_DEPRECATIONS
 	UE_DEPRECATED(5.00, "Use GetResource() / SetResource() accessors instead.")
 	TFieldPtrAccessor<FTextureResource> Resource;
@@ -1295,7 +1255,6 @@
 	ENGINE_API virtual ~UTexture() {};
 	PRAGMA_ENABLE_DEPRECATION_WARNINGS
 	
->>>>>>> 6bbb88c8
 	/** Set texture's resource, can be NULL */
 	ENGINE_API void SetResource(FTextureResource* Resource);
 
@@ -1653,14 +1612,11 @@
 	/** Sets the minimum number of mips that must be resident in memory (cannot be streamed). */
 	static void SetMinTextureResidentMipCount(int32 InMinTextureResidentMipCount);
 
-<<<<<<< HEAD
-=======
 #if WITH_EDITOR
 	/** Called by ULevel::MarkNoStreamableTexturesPrimitiveComponents when cooking level. */
 	bool IsCandidateForTextureStreaming(const ITargetPlatform* InTargetPlatform) const;
 #endif
 
->>>>>>> 6bbb88c8
 protected:
 
 	/** The minimum number of mips that must be resident in memory (cannot be streamed). */
@@ -1680,19 +1636,10 @@
 	 */
 	ENGINE_API bool TryCancelCachePlatformData();
 
-	enum class ENotifyMaterialsEffectOnShaders
-	{
-		Default,
-		DoesNotInvalidate
-	};
-
 	/** Notify any loaded material instances that the texture has changed. */
 	ENGINE_API void NotifyMaterials(const ENotifyMaterialsEffectOnShaders EffectOnShaders = ENotifyMaterialsEffectOnShaders::Default);
 
-<<<<<<< HEAD
-=======
 	virtual bool GetStreamableRenderResourceState(FTexturePlatformData* InPlatformData, FStreamableRenderResourceState& OutState) const { return false; }
->>>>>>> 6bbb88c8
 #endif //WITH_EDITOR
 
 	void BeginFinalReleaseResource();
@@ -1705,11 +1652,7 @@
 	 * @param	MaxMipCount - optional limitation on the max mip count.
 	 * @return  The state to be passed to FStreamableTextureResource.
 	 */
-<<<<<<< HEAD
-	FStreamableRenderResourceState GetResourcePostInitState(FTexturePlatformData* PlatformData, bool bAllowStreaming, int32 MinRequestMipCount = 0, int32 MaxMipCount = 0) const;
-=======
 	FStreamableRenderResourceState GetResourcePostInitState(const FTexturePlatformData* PlatformData, bool bAllowStreaming, int32 MinRequestMipCount = 0, int32 MaxMipCount = 0, bool bSkipCanBeLoaded = false) const;
->>>>>>> 6bbb88c8
 };
 
 /** 
