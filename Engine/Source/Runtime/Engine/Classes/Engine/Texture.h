// Copyright Epic Games, Inc. All Rights Reserved.

#pragma once

#include "CoreMinimal.h"
#include "Containers/IndirectArray.h"
#include "UObject/ObjectMacros.h"
#include "UObject/Object.h"
#include "Misc/Guid.h"
#include "Templates/SubclassOf.h"
#include "Interfaces/Interface_AssetUserData.h"
#include "Interfaces/Interface_AsyncCompilation.h"
#include "RenderCommandFence.h"
#include "RenderResource.h"
#include "Serialization/EditorBulkData.h"
#include "Engine/TextureDefines.h"
#include "MaterialShared.h"
#include "TextureResource.h"
#include "Engine/StreamableRenderAsset.h"
#include "PerPlatformProperties.h"
#include "Misc/FieldAccessor.h"
<<<<<<< HEAD
=======
#include "ImageCore.h"
>>>>>>> d731a049
#if WITH_EDITORONLY_DATA
#include "Misc/TVariant.h"
#include "DerivedDataCacheKeyProxy.h"
#endif

#ifndef WITH_TEXTURE_RESOURCE_DEPRECATIONS
#define WITH_TEXTURE_RESOURCE_DEPRECATIONS 1
#endif

#ifndef WITH_TEXTURE_PLATFORMDATA_DEPRECATIONS
#define WITH_TEXTURE_PLATFORMDATA_DEPRECATIONS 1
#endif

#if WITH_EDITOR
#include "Templates/DontCopy.h"
#endif

#include "Texture.generated.h"

namespace FOodleDataCompression {enum class ECompressor : uint8; enum class ECompressionLevel : int8; }


class ITargetPlatform;
class UAssetUserData;
struct FPropertyChangedEvent;

#if WITH_EDITORONLY_DATA
namespace UE::DerivedData { struct FValueId; }
#endif

UENUM()
enum TextureFilter
{
	TF_Nearest UMETA(DisplayName="Nearest"),
	TF_Bilinear UMETA(DisplayName="Bi-linear"),
	TF_Trilinear UMETA(DisplayName="Tri-linear"),
	/** Use setting from the Texture Group. */
	TF_Default UMETA(DisplayName="Default (from Texture Group)"),
	TF_MAX,
};

UENUM()
enum TextureAddress
{
	TA_Wrap UMETA(DisplayName="Wrap"),
	TA_Clamp UMETA(DisplayName="Clamp"),
	TA_Mirror UMETA(DisplayName="Mirror"),
	TA_MAX,
};

UENUM()
enum ETextureMipCount
{
	TMC_ResidentMips,
	TMC_AllMips,
	TMC_AllMipsBiased,
	TMC_MAX,
};

// TextureCompressionQuality is used for ASTC
UENUM()
enum ETextureCompressionQuality
{
	TCQ_Default = 0		UMETA(DisplayName="Default"),
	TCQ_Lowest = 1		UMETA(DisplayName="Lowest (ASTC 12x12)"),
	TCQ_Low = 2			UMETA(DisplayName="Low (ASTC 10x10)"),
	TCQ_Medium = 3		UMETA(DisplayName="Medium (ASTC 8x8)"),
	TCQ_High= 4			UMETA(DisplayName="High (ASTC 6x6)"),
	TCQ_Highest = 5		UMETA(DisplayName="Highest (ASTC 4x4)"),
	TCQ_MAX,
};

USTRUCT()
struct FTextureSourceBlock
{
	GENERATED_USTRUCT_BODY()

	ENGINE_API FTextureSourceBlock();

	UPROPERTY(VisibleAnywhere, Category = TextureSource)
	int32 BlockX;

	UPROPERTY(VisibleAnywhere, Category = TextureSource)
	int32 BlockY;

	UPROPERTY(VisibleAnywhere, Category = TextureSource)
	int32 SizeX;

	UPROPERTY(VisibleAnywhere, Category = TextureSource)
	int32 SizeY;

	UPROPERTY(VisibleAnywhere, Category = TextureSource)
	int32 NumSlices;

	UPROPERTY(VisibleAnywhere, Category = TextureSource)
	int32 NumMips;
};

/**
 * Texture source data management.
 */
USTRUCT()
struct FTextureSource
{
	GENERATED_USTRUCT_BODY()

	/** Default constructor. */
	ENGINE_API FTextureSource();

	// should match ERawImageFormat::GetBytesPerPixel
	ENGINE_API static int32 GetBytesPerPixel(ETextureSourceFormat Format);
	// should match ERawImageFormat::IsHDR
	FORCEINLINE static bool IsHDR(ETextureSourceFormat Format) { return UE::TextureDefines::IsHDR(Format); }
	
	enum class ELockState : uint8
	{
		None,
		ReadOnly,
		ReadWrite
	};

#if WITH_EDITOR
	// FwdDecl for member structs
	struct FMipData;

	ENGINE_API void InitBlocked(const ETextureSourceFormat* InLayerFormats,
		const FTextureSourceBlock* InBlocks,
		int32 InNumLayers,
		int32 InNumBlocks,
		const uint8** InDataPerBlock);

	ENGINE_API void InitBlocked(const ETextureSourceFormat* InLayerFormats,
		const FTextureSourceBlock* InBlocks,
		int32 InNumLayers,
		int32 InNumBlocks,
		UE::Serialization::FEditorBulkData::FSharedBufferWithID NewData);

	ENGINE_API void InitLayered(
		int32 NewSizeX,
		int32 NewSizeY,
		int32 NewNumSlices,
		int32 NewNumLayers,
		int32 NewNumMips,
		const ETextureSourceFormat* NewLayerFormat,
		const uint8* NewData = NULL
		);

	ENGINE_API void InitLayered(
		int32 NewSizeX,
		int32 NewSizeY,
		int32 NewNumSlices,
		int32 NewNumLayers,
		int32 NewNumMips,
		const ETextureSourceFormat* NewLayerFormat,
		UE::Serialization::FEditorBulkData::FSharedBufferWithID NewData
	);

	/**
	 * Initialize the source data with the given size, number of mips, and format.
	 * @param NewSizeX - Width of the texture source data.
	 * @param NewSizeY - Height of the texture source data.
	 * @param NewNumSlices - The number of slices in the texture source data.
	 * @param NewNumMips - The number of mips in the texture source data.
	 * @param NewFormat - The format in which source data is stored.
	 * @param NewData - [optional] The new source data.
	 */
	ENGINE_API void Init(
		int32 NewSizeX,
		int32 NewSizeY,
		int32 NewNumSlices,
		int32 NewNumMips,
		ETextureSourceFormat NewFormat,
		const uint8* NewData = NULL
		);
	
	/**
	* Init and copy in texture bits from Image
	* 
	* @param Image -  Image to initialize with
	*/
	ENGINE_API void Init(const FImageView & Image);

	/**
	 * Initialize the source data with the given size, number of mips, and format.
	 * @param NewSizeX - Width of the texture source data.
	 * @param NewSizeY - Height of the texture source data.
	 * @param NewNumSlices - The number of slices in the texture source data.
	 * @param NewNumMips - The number of mips in the texture source data.
	 * @param NewFormat - The format in which source data is stored.
	 * @param NewData - The new source data.
	 */
	ENGINE_API void Init(
		int32 NewSizeX,
		int32 NewSizeY,
		int32 NewNumSlices,
		int32 NewNumMips,
		ETextureSourceFormat NewFormat,
		UE::Serialization::FEditorBulkData::FSharedBufferWithID NewData
	);

	/**
	 * Initializes the source data for a 2D texture with a full mip chain.
	 * @param NewSizeX - Width of the texture source data.
	 * @param NewSizeY - Height of the texture source data.
	 * @param NewFormat - Format of the texture source data.
	 */
	ENGINE_API void Init2DWithMipChain(
		int32 NewSizeX,
		int32 NewSizeY,
		ETextureSourceFormat NewFormat
		);

	ENGINE_API void InitLayered2DWithMipChain(
		int32 NewSizeX,
		int32 NewSizeY,
		int32 NewNumLayers,
		const ETextureSourceFormat* NewFormat
	);

	/**
	 * Initializes the source data for a cubemap with a full mip chain.
	 * @param NewSizeX - Width of each cube map face.
	 * @param NewSizeY - Height of each cube map face.
	 * @param NewFormat - Format of the cube map source data.
	 */
	ENGINE_API void InitCubeWithMipChain(
		int32 NewSizeX,
		int32 NewSizeY,
		ETextureSourceFormat NewFormat
		);

	/**
	 * Initialize the source data with the given size, number of mips, and format.
	 * @param NewSizeX - Width of the texture source data.
	 * @param NewSizeY - Height of the texture source data.
	 * @param NewNumMips - The number of mips in the texture source data.
	 * @param NewFormat - The format in which source data is stored.
	 * @param NewSourceData -The new source data.
	 * @param NewSourceFormat -The compression format of the new source data.
	 */
	ENGINE_API void InitWithCompressedSourceData(
		int32 NewSizeX,
		int32 NewSizeY,
		int32 NewNumMips,
		ETextureSourceFormat NewFormat,
		const TArrayView64<uint8> NewSourceData,
		ETextureSourceCompressionFormat NewSourceFormat
	);

	/**
	 * Initialize the source data with the given size, number of mips, and format.
	 * @param NewSizeX - Width of the texture source data.
	 * @param NewSizeY - Height of the texture source data.
	 * @param NewNumMips - The number of mips in the texture source data.
	 * @param NewFormat - The format in which source data is stored.
	 * @param NewSourceData -The new source data.
	 * @param NewSourceFormat -The compression format of the new source data.
	 */
	ENGINE_API void InitWithCompressedSourceData(
		int32 NewSizeX,
		int32 NewSizeY,
		int32 NewNumMips,
		ETextureSourceFormat NewFormat,
		UE::Serialization::FEditorBulkData::FSharedBufferWithID NewSourceData,
		ETextureSourceCompressionFormat NewSourceFormat
	);

	/** Make a copy with a torn-off BulkData that has the same Guid used for DDC as this->BulkData */
	FTextureSource CopyTornOff() const;

	/** PNG Compresses the source art if possible or tells the bulk data to zlib compress when it saves out to disk. */
	ENGINE_API void Compress();

	/** Force the GUID to change even if mip data has not been modified. */
	ENGINE_API void ForceGenerateGuid();
<<<<<<< HEAD
=======

	/** Use FMipLock to encapsulate a locked mip */
>>>>>>> d731a049

	/** Lock a mip for reading. */
	ENGINE_API const uint8* LockMipReadOnly(int32 BlockIndex, int32 LayerIndex, int32 MipIndex);

	/** Lock a mip for editing. */
	ENGINE_API uint8* LockMip(int32 BlockIndex, int32 LayerIndex, int32 MipIndex);

	/** Unlock a mip. */
	ENGINE_API void UnlockMip(int32 BlockIndex, int32 LayerIndex, int32 MipIndex);

	/** Retrieve a copy of the data for a particular mip. */
	ENGINE_API bool GetMipData(TArray64<uint8>& OutMipData, int32 BlockIndex, int32 LayerIndex, int32 MipIndex, class IImageWrapperModule* ImageWrapperModule = nullptr);
<<<<<<< HEAD
=======
	
	/** Legacy API that defaults to LayerIndex 0 */
	FORCEINLINE bool GetMipData(TArray64<uint8>& OutMipData, int32 MipIndex, class IImageWrapperModule* ImageWrapperModule = nullptr)
	{
		return GetMipData(OutMipData, 0, 0, MipIndex, ImageWrapperModule);
	}

	/** Retrieve a copy of the MipData as an FImage */
	ENGINE_API bool GetMipImage(FImage & OutImage, int32 BlockIndex, int32 LayerIndex, int32 MipIndex);
	
	/** Retrieve a copy of the MipData as an FImage */
	FORCEINLINE bool GetMipImage(FImage & OutImage, int32 MipIndex)
	{
		return GetMipImage(OutImage, 0, 0, MipIndex);
	}
>>>>>>> d731a049

	/** Returns a FMipData structure that wraps around the entire mip chain for read only operations. This is more efficient than calling the above method once per mip. */
	ENGINE_API FMipData GetMipData(class IImageWrapperModule* ImageWrapperModule);

	/** Computes the size of a single mip. */
	ENGINE_API int64 CalcMipSize(int32 BlockIndex, int32 LayerIndex, int32 MipIndex) const;

	/** Computes the number of bytes per-pixel. */
	ENGINE_API int32 GetBytesPerPixel(int32 LayerIndex = 0) const;

	/** Return true if the source XY size is power-of-2.  Does not check Z size for volumes.  */
	ENGINE_API bool IsPowerOfTwo(int32 BlockIndex = 0) const;

	/** Returns true if source art is available. */
	ENGINE_API bool IsValid() const;

	/** Access the given block */
	ENGINE_API void GetBlock(int32 Index, FTextureSourceBlock& OutBlock) const;

	/** Logical size of the texture includes all blocks */
	ENGINE_API FIntPoint GetLogicalSize() const;

	/** Size of texture in blocks */
	ENGINE_API FIntPoint GetSizeInBlocks() const;

	/** Returns the unique ID string for this source art. */
	FString GetIdString() const;

	/** Returns the compression format of the source data in string format for use with the UI. */
	FString GetSourceCompressionAsString() const;

	/** Returns the compression format of the source data in enum format. */
	FORCEINLINE ETextureSourceCompressionFormat GetSourceCompression() const { return CompressionFormat; }
	FORCEINLINE bool IsSourceCompressed() const { return GetSourceCompression() != ETextureSourceCompressionFormat::TSCF_None; }

	/** Get GammaSpace for this Source (asks owner) */
	ENGINE_API EGammaSpace GetGammaSpace(int LayerIndex) const;
	
	/** Get TextureClass for this Source (asks owner) */
	ENGINE_API ETextureClass GetTextureClass() const;

	/** Get mipped number of slices (volumes mip but arrays don't) */
	ENGINE_API int GetMippedNumSlices(int NumSlices,int MipIndex) const;

	/** Support for copy/paste */
	void ExportCustomProperties(FOutputDevice& Out, uint32 Indent);
	void ImportCustomProperties(const TCHAR* SourceText, FFeedbackContext* Warn);

	/** Support for copy/paste */
	void ExportCustomProperties(FOutputDevice& Out, uint32 Indent);
	void ImportCustomProperties(const TCHAR* SourceText, FFeedbackContext* Warn);

	/** Trivial accessors. These will only give values for Block0 so may not be correct for UDIM/multi-block textures, use GetBlock() for this case. */
	FGuid GetPersistentId() const { return BulkData.GetIdentifier(); }
	ENGINE_API FGuid GetId() const;
	FORCEINLINE int32 GetSizeX() const { return SizeX; }
	FORCEINLINE int32 GetSizeY() const { return SizeY; }
	FORCEINLINE int32 GetNumSlices() const { return NumSlices; }
	FORCEINLINE int32 GetNumMips() const { return NumMips; }
	FORCEINLINE int32 GetNumLayers() const { return NumLayers; }
	FORCEINLINE int32 GetNumBlocks() const { return Blocks.Num() + 1; }
	FORCEINLINE ETextureSourceFormat GetFormat(int32 LayerIndex = 0) const { return (LayerIndex == 0) ? Format : LayerFormat[LayerIndex]; }
	
	UE_DEPRECATED(5.1, "Use GetSourceCompression instead")
	FORCEINLINE bool IsPNGCompressed() const { return GetSourceCompression() == ETextureSourceCompressionFormat::TSCF_PNG; }
	
	// Warning: bLongLatCubemap is not correct.  LongLat Cubemaps often have bLongLatCubemap == false
	// bLongLatCubemap is sometimes set to true for cube arrays to disambiguate the case of 6 longlat cubemaps in an array
	ENGINE_API bool IsCubeOrCubeArray() const;
	ENGINE_API bool IsVolume() const;
	ENGINE_API bool IsLongLatCubemap() const;
	// returns volume depth, or 1 if not a volume
	ENGINE_API int GetVolumeSizeZ() const;

	FORCEINLINE int64 GetSizeOnDisk() const { return BulkData.GetPayloadSize(); }
	inline bool HasPayloadData() const { return BulkData.HasPayloadData(); }
	/** Returns true if the texture's bulkdata payload is either already in memory or if the payload is 0 bytes in length. It will return false if the payload needs to load from disk */
	FORCEINLINE bool IsBulkDataLoaded() const { return BulkData.DoesPayloadNeedLoading(); }

	// Apply a visitor to the bulkdata :
	ENGINE_API void OperateOnLoadedBulkData(TFunctionRef<void (const FSharedBuffer& BulkDataBuffer)> Operation);

	UE_DEPRECATED(5.0, "There is no longer a need to call LoadBulkDataWithFileReader, FTextureSource::BulkData can now load the data on demand without it.")
	FORCEINLINE bool LoadBulkDataWithFileReader() { return true; }

	FORCEINLINE void RemoveBulkData() { BulkData.UnloadData(); }
	
	/** Sets the GUID to use, and whether that GUID is actually a hash of some data. */
	ENGINE_API void SetId(const FGuid& InId, bool bInGuidIsHash);

	FORCEINLINE int64 CalcMipSize(int32 MipIndex) const { return CalcMipSize(0, 0, MipIndex); }
	/** Lock a mip for reading. */
	FORCEINLINE const uint8* LockMipReadOnly(int32 MipIndex) { return LockMipReadOnly(0, 0, MipIndex); }
	/** Lock a mip for editing. */
	FORCEINLINE uint8* LockMip(int32 MipIndex) { return LockMip(0, 0, MipIndex); }
	FORCEINLINE void UnlockMip(int32 MipIndex) { UnlockMip(0, 0, MipIndex); }

	inline void SetOwner(UTexture* InOwner) { Owner = InOwner; }

	struct FMipAllocation
	{
		/** Create an empty object */
		FMipAllocation() = default;
		/** Take a read only FSharedBuffer, will allocate a new buffer and copy from this if Read/Write access is requested */
		FMipAllocation(FSharedBuffer SrcData);

		// Do not actually do anything for copy constructor or assignments, this is required for as long as
		// we need to support the old bulkdata code path (although previously storing these allocations as
		// raw pointers would allow it to be assigned, this would most likely cause a mismatch in lock counts,
		// either in FTextureSource or the underlying bulkdata and was never actually safe)
		FMipAllocation(const FMipAllocation&) {}
		FMipAllocation& operator =(const FMipAllocation&) { return *this; }

		// We do allow rvalue assignment
		FMipAllocation(FMipAllocation&&);
		FMipAllocation& operator =(FMipAllocation&&);

		~FMipAllocation() = default;

		/** Release all currently owned data and return the object to the default state */
		void Reset();

		/** Returns true if the object contains no data */
		bool IsNull() const { return ReadOnlyReference.IsNull(); }

		/** Returns the overall size of the data in bytes */
		int64 GetSize() const { return ReadOnlyReference.GetSize(); }

		/** Returns a FSharedBuffer that contains the current texture data but cannot be directly modified */
		const FSharedBuffer& GetDataReadOnly() const { return ReadOnlyReference; }

		/** Returns a pointer that contains the current texture data and can be written to */
		uint8* GetDataReadWrite();

		/** Returns the internal FSharedBuffer and relinquish ownership, used to transfer the data to virtualized bulkdata */
		FSharedBuffer Release();

	private:
		void CreateReadWriteBuffer(const void* SrcData, int64 DataLength);

		struct FDeleterFree
		{
			void operator()(uint8* Ptr) const
			{
				if (Ptr)
				{
					FMemory::Free(Ptr);
				}
			}
		};

		FSharedBuffer					ReadOnlyReference;
		TUniquePtr<uint8, FDeleterFree>	ReadWriteBuffer;
	};

	/** Structure that encapsulates the decompressed texture data and can be accessed per mip */
	struct ENGINE_API FMipData
	{
		/** Allow the copy constructor by rvalue*/
		FMipData(FMipData&& Other)
			: TextureSource(Other.TextureSource)
		{
			MipData = MoveTemp(Other.MipData);
		}

		~FMipData() = default;

		/** Disallow everything else so we don't get duplicates */
		FMipData() = delete;
		FMipData(const FMipData&) = delete;
		FMipData& operator=(const FMipData&) = delete;
		FMipData& operator=(FMipData&& Other) = delete;

		/** Get a copy of a given texture mip, to be stored in OutMipData */
		bool GetMipData(TArray64<uint8>& OutMipData, int32 BlockIndex, int32 LayerIndex, int32 MipIndex) const;

	private:
		// We only want to allow FTextureSource to create FMipData objects
		friend struct FTextureSource;

		FMipData(const FTextureSource& InSource, FSharedBuffer InData);

		const FTextureSource& TextureSource;
		FSharedBuffer MipData;
	};
	
	/**
	* FMipLock to encapsulate a locked mip
	*  acquires the lock in construct and unlocks in destruct
	*/
	struct ENGINE_API FMipLock
	{
		// constructor locks the mip (can fail, pointer will be null)
		FMipLock(ELockState InLockState,FTextureSource * InTextureSource,int32 InBlockIndex, int32 InLayerIndex, int32 InMipIndex);
		FMipLock(ELockState InLockState,FTextureSource * InTextureSource,int32 InMipIndex);
		
		// move constructor
		FMipLock(FMipLock&&);

		// destructor unlocks
		~FMipLock();
		
		ELockState LockState;
		FTextureSource * TextureSource;
		int32 BlockIndex;
		int32 LayerIndex;
		int32 MipIndex;
		FImageView Image;

		const void * GetRawData() const
		{
			check( LockState != ELockState::None );
			return Image.RawData;
		}
		void * GetMutableData() const
		{
			check( LockState == ELockState::ReadWrite );
			return Image.RawData;
		}
		int64 GetDataSize() const { return Image.GetImageSizeBytes(); }

		bool IsValid() const
		{
			// two criteria should be the same :
			bool bNotNull = Image.RawData != nullptr;
			bool bNotNone = LockState != ELockState::None;
			check( bNotNull == bNotNone );
			return bNotNull;
		}

	private:
		
		// no copying or default construct
		FMipLock() = delete;
		FMipLock(const FMipLock&) = delete;
		FMipLock& operator=(const FMipLock&) = delete;
		FMipLock& operator=(FMipLock&& Other) = delete;
	};
#endif // WITH_EDITOR

private:
	/** Allow UTexture access to internals. */
	friend class UTexture;
	friend class UTexture2D;
	friend class UTextureCube;
	friend class UVolumeTexture;
	friend class UTexture2DArray;
	friend class UTextureCubeArray;

#if WITH_EDITOR
	/** Protects simultaneous access to BulkData */
	TDontCopy<FRWLock> BulkDataLock;
	/** Owner for associating BulkData with a package */
	UTexture* Owner;
	/** TextureClass == Owner->GetTextureClass(); a copy is kept here for torn-off **/
	ETextureClass TornOffTextureClass;
	/** if Owner != null, check Owner->GetGammaSpace , if it is null, use TornOffGammaSpace
	* do not check this directly, use GetGammaSpace **/
	EGammaSpace TornOffGammaSpace;
#endif
	/** The bulk source data. */
	UE::Serialization::FEditorBulkData BulkData;
	
	/** Number of mips that are locked. */
	uint32 NumLockedMips;

	/** The state of any lock being held on the mip data */
	ELockState LockState;

#if WITH_EDITOR
	/** Pointer to locked mip data, if any. */
	FMipAllocation LockedMipData;

	// Internal implementation for locking the mip data, called by LockMipReadOnly or LockMip */
	uint8* LockMipInternal(int32 BlockIndex, int32 LayerIndex, int32 MipIndex, ELockState RequestedLockState);
	
	/** Returns the source data fully decompressed */
	// ImageWrapperModule is not used
	FSharedBuffer Decompress(class IImageWrapperModule* ImageWrapperModule = nullptr) const;
	/** Attempt to decompress the source data from a compressed format. All failures will be logged and result in the method returning false */
	FSharedBuffer TryDecompressData() const;

	/** Return true if the source art is not png compressed but could be. */
	bool CanPNGCompress() const;
	/** Removes source data. */
	void RemoveSourceData();
	/** Retrieve the size and offset for a source mip. The size includes all slices. */
	int64 CalcMipOffset(int32 BlockIndex, int32 LayerIndex, int32 MipIndex) const;
	
	int64 CalcTotalSize() const;
	int64 CalcBlockSize(int32 BlockIndex) const;
	int64 CalcLayerSize(int32 BlockIndex, int32 LayerIndex) const;
	int64 CalcBlockSize(const FTextureSourceBlock& Block) const;
	int64 CalcLayerSize(const FTextureSourceBlock& Block, int32 LayerIndex) const;

	void InitLayeredImpl(
		int32 NewSizeX,
		int32 NewSizeY,
		int32 NewNumSlices,
		int32 NewNumLayers,
		int32 NewNumMips,
		const ETextureSourceFormat* NewLayerFormat);

	void InitBlockedImpl(const ETextureSourceFormat* InLayerFormats,
		const FTextureSourceBlock* InBlocks,
		int32 InNumLayers,
		int32 InNumBlocks);

	bool EnsureBlocksAreSorted();

public:
	/** Uses a hash as the GUID, useful to prevent creating new GUIDs on load for legacy assets. */
	ENGINE_API void UseHashAsGuid();

	void ReleaseSourceMemory(); // release the memory from the mips (does almost the same as remove source data except doesn't rebuild the guid)
	FORCEINLINE bool HasHadBulkDataCleared() const { return bHasHadBulkDataCleared; }
private:
	/** Used while cooking to clear out unneeded memory after compression */
	bool bHasHadBulkDataCleared;
#endif

#if WITH_EDITORONLY_DATA
	/** GUID used to track changes to the source data. */
	UPROPERTY(VisibleAnywhere, Category=TextureSource)
	FGuid Id;

	/** Position of texture block0, only relevant if source has multiple blocks */
	UPROPERTY(VisibleAnywhere, Category = TextureSource)
	int32 BaseBlockX;

	UPROPERTY(VisibleAnywhere, Category = TextureSource)
	int32 BaseBlockY;

	/** Width of the texture. */
	UPROPERTY(VisibleAnywhere, Category=TextureSource)
	int32 SizeX;

	/** Height of the texture. */
	UPROPERTY(VisibleAnywhere, Category=TextureSource)
	int32 SizeY;

	/** Depth (volume textures) or faces (cube maps). */
	UPROPERTY(VisibleAnywhere, Category=TextureSource)
	int32 NumSlices;

	/** Number of mips provided as source data for the texture. */
	UPROPERTY(VisibleAnywhere, Category=TextureSource)
	int32 NumMips;

	/** Number of layers (for multi-layered virtual textures) provided as source data for the texture. */
	UPROPERTY(VisibleAnywhere, Category = TextureSource)
	int32 NumLayers;

	/** RGBA8 source data is optionally compressed as PNG. 
	Deprecated, use CompressionFormat instead.  To be removed.
	Deprecated uproperties are loaded but not saved. */
	UPROPERTY()
	bool bPNGCompressed_DEPRECATED;

	/**
	 * Source represents a cubemap in long/lat format, will have only 1 slice per cube, rather than 6 slices.
	 * Not needed for non-array cubemaps, since we can just look at NumSlices == 1 or 6
	 * But for cube arrays, no way of determining whether NumSlices=6 means 1 cubemap, or 6 long/lat cubemaps
	 */
	UPROPERTY(VisibleAnywhere, Category = TextureSource)
	bool bLongLatCubemap;

	/** Compression format that source data is stored as. */
	UPROPERTY(VisibleAnywhere, Category = TextureSource)
	TEnumAsByte<enum ETextureSourceCompressionFormat> CompressionFormat;

	/** Uses hash instead of guid to identify content to improve DDC cache hit. */
	UPROPERTY(VisibleAnywhere, Category=TextureSource)
	bool bGuidIsHash;

	/** Format in which the source data is stored. */
	UPROPERTY(VisibleAnywhere, Category=TextureSource)
	TEnumAsByte<enum ETextureSourceFormat> Format;

	/** For multi-layered sources, each layer may have a different format (in this case LayerFormat[0] == Format) . */
	UPROPERTY(VisibleAnywhere, Category = TextureSource)
	TArray< TEnumAsByte<enum ETextureSourceFormat> > LayerFormat;

	/**
	 * All sources have 1 implicit block defined by BaseBlockXY/SizeXY members.  Textures imported as UDIM may have additional blocks defined here.
	 * These are stored sequentially in the source's bulk data.
	 */
	UPROPERTY(VisibleAnywhere, Category = TextureSource)
	TArray<FTextureSourceBlock> Blocks;

	/**
	 * Offsets of each block (including Block0) in the bulk data.
	 * Blocks are not necessarily stored in order, since block indices are sorted by X/Y location.
	 * For non-UDIM textures, this will always have a single entry equal to 0
	 */
	UPROPERTY()
	TArray<int64> BlockDataOffsets;

#endif // WITH_EDITORONLY_DATA
};

/**
 * Optional extra fields for texture platform data required by some platforms.
 * Data in this struct is only serialized if the struct's value is non-default.
 */
struct FOptTexturePlatformData
{
	/** Arbitrary extra data that the runtime may need. */
	uint32 ExtData;
	/** Number of mips making up the mip tail, which must always be resident */
	uint32 NumMipsInTail;

	FOptTexturePlatformData()
		: ExtData(0)
		, NumMipsInTail(0)
	{}

	inline bool operator == (FOptTexturePlatformData const& RHS) const 
	{
		return ExtData == RHS.ExtData
			&& NumMipsInTail == RHS.NumMipsInTail;
	}

	inline bool operator != (FOptTexturePlatformData const& RHS) const
	{
		return !(*this == RHS);
	}

	friend inline FArchive& operator << (FArchive& Ar, FOptTexturePlatformData& Data)
	{
		Ar << Data.ExtData;
		Ar << Data.NumMipsInTail;
		return Ar;
	}
};

/**
 * Platform-specific data used by the texture resource at runtime.
 */
USTRUCT()
struct FTexturePlatformData
{
	GENERATED_USTRUCT_BODY()

	/** Width of the texture. */
	int32 SizeX;
	/** Height of the texture. */
	int32 SizeY;
	/** Packed bits [b31: CubeMap], [b30: HasOptData], [b29-0: NumSlices]. See bit masks below. */
	uint32 PackedData;
	/** Format in which mip data is stored. */
	EPixelFormat PixelFormat;
	/** Additional data required by some platforms.*/
	FOptTexturePlatformData OptData;
	/** Mip data or VT data. one or the other. */
	TIndirectArray<struct FTexture2DMipMap> Mips;
	struct FVirtualTextureBuiltData* VTData;

#if WITH_EDITORONLY_DATA
	/** The key associated with this derived data. */
	TVariant<FString, UE::DerivedData::FCacheKeyProxy> DerivedDataKey;

	// Stores information about how we generated this encoded texture.
	// Mostly relevant to Oodle, however notably does actually tell
	// you _which_ encoder was used.
	struct FTextureEncodeResultMetadata
	{
		// Returned from ITextureFormat
		FName Encoder;

		// This struct is not always filled out, allow us to check for invalid data.
		bool bIsValid = false;

		// If this is false, the remaining fields are invalid (as encode speed governs
		// the various Oodle specific values right now.)
		bool bSupportsEncodeSpeed = false;

		// If true, then the encoding settings were overridden in the texture editor
		// for encoding experimentation, and thus RDOSource and EncodeSpeed should 
		// be ignored.
		bool bWasEditorCustomEncoding = false;

		enum class OodleRDOSource : uint8
		{
			Default,	// We defaulted back to the project settings
			LODGroup,	// We used the LCA off the LOD group to generate a lambda
			Texture,	// We used the LCA off the texture to generate a lambda.
		};

		OodleRDOSource RDOSource = OodleRDOSource::Default;

		// The resulting RDO lambda, 0 means no RDO.
		uint8 OodleRDO = 0;

		// enum ETextureEncodeEffort
		uint8 OodleEncodeEffort = 0;

		// enum ETextureUniversalTiling
		uint8 OodleUniversalTiling = 0;

		// Which encode speed we ended up using. Must be either ETextureEncodeSpeed::Final or ETextureEncodeSpeed::Fast.
		uint8 EncodeSpeed = 0;
	};

	FTextureEncodeResultMetadata ResultMetadata;

	struct FStructuredDerivedDataKey
	{
		FIoHash TilingBuildDefinitionKey; // All zeroes if the derived data didn't have a child build.
		FIoHash BuildDefinitionKey;
		FGuid SourceGuid;
		FGuid CompositeSourceGuid;

		bool operator==(const FStructuredDerivedDataKey& Other) const
		{
			return TilingBuildDefinitionKey == Other.TilingBuildDefinitionKey && BuildDefinitionKey == Other.BuildDefinitionKey && SourceGuid == Other.SourceGuid && CompositeSourceGuid == Other.CompositeSourceGuid;
		}

		bool operator!=(const FStructuredDerivedDataKey& Other) const
		{
			return TilingBuildDefinitionKey != Other.TilingBuildDefinitionKey || BuildDefinitionKey != Other.BuildDefinitionKey || SourceGuid != Other.SourceGuid || CompositeSourceGuid != Other.CompositeSourceGuid;
		}
	};

<<<<<<< HEAD
	/** This is the key for the FetchOrBuild variant of our Cache. We assume that uniqueness
	*	for that is equivalent to uniqueness if we use both FetchFirst and FetchOrBuild. This
	*	is used as the key in to CookedPlatformData, as well as to determine if we are already
	*	cooking the data the editor needs in CachePlatformData. 
=======
	/** 
		The keys for both types of fetches. We assume that uniqueness
	*	for that is equivalent to uniqueness if we use both FetchFirst and FetchOrBuild. This
	*	is used as the key in to CookedPlatformData, as well as to determine if we need to recache.
>>>>>>> d731a049
	*	Note that since this is read on the game thread constantly in CachePlatformData, it
	*	must be written to on the game thread to avoid false recaches.
	*/
	TVariant<FString, FStructuredDerivedDataKey> FetchOrBuildDerivedDataKey;
<<<<<<< HEAD
=======
	TVariant<FString, FStructuredDerivedDataKey> FetchFirstDerivedDataKey;
>>>>>>> d731a049

	/** Async cache task if one is outstanding. */
	struct FTextureAsyncCacheDerivedDataTask* AsyncTask;

#endif

	/** Default constructor. */
	ENGINE_API FTexturePlatformData();

	/** Destructor. */
	ENGINE_API ~FTexturePlatformData();

private:
	static constexpr uint32 BitMask_CubeMap    = 1u << 31u;
	static constexpr uint32 BitMask_HasOptData = 1u << 30u;
	static constexpr uint32 BitMask_NumSlices  = BitMask_HasOptData - 1u;

public:
	/** Return whether TryLoadMips() would stall because async loaded mips are not yet available. */
	bool IsReadyForAsyncPostLoad() const;

	/**
	 * Try to load mips from the derived data cache.
	 * @param FirstMipToLoad - The first mip index to load.
	 * @param OutMipData -	Must point to an array of pointers with at least
	 *						Texture.Mips.Num() - FirstMipToLoad + 1 entries. Upon
	 *						return those pointers will contain mip data.
	 * @param DebugContext - A string used for debug tracking and logging. Usually Texture->GetPathName()
	 * @returns true if all requested mips have been loaded.
	 */
	bool TryLoadMips(int32 FirstMipToLoad, void** OutMipData, FStringView DebugContext);
<<<<<<< HEAD
=======
	bool TryLoadMipsWithSizes(int32 FirstMipToLoad, void** OutMipData, int64 * OutMipSize, FStringView DebugContext);
>>>>>>> d731a049

	/** Serialization. */
	void Serialize(FArchive& Ar, class UTexture* Owner);

#if WITH_EDITORONLY_DATA
	FString GetDerivedDataMipKeyString(int32 MipIndex, const FTexture2DMipMap& Mip) const;
	static UE::DerivedData::FValueId MakeMipId(int32 MipIndex);
#endif // WITH_EDITORONLY_DATA

	/** 
	 * Serialization for cooked builds.
	 *
	 * @param Ar Archive to serialize with
	 * @param Owner Owner texture
	 * @param bStreamable Store some mips inline, only used during cooking
	 */
	void SerializeCooked(FArchive& Ar, class UTexture* Owner, bool bStreamable);
	
	
	inline void SetPackedData(int32 InNumSlices, bool bInHasOptData, bool bInCubeMap)
	{
		PackedData = (InNumSlices & BitMask_NumSlices) | (bInCubeMap ? BitMask_CubeMap : 0) | (bInHasOptData ? BitMask_HasOptData : 0);
	}

	inline bool GetHasOptData() const
	{
		return (PackedData & BitMask_HasOptData) == BitMask_HasOptData;
	}

	inline void SetOptData(FOptTexturePlatformData Data)
	{
		// Set the opt data flag to true if the specified data is non-default.
		bool bHasOptData = Data != FOptTexturePlatformData();
		PackedData = (bHasOptData ? BitMask_HasOptData : 0) | (PackedData & (~BitMask_HasOptData));

		OptData = Data;
	}

	inline bool IsCubemap() const
	{
		return (PackedData & BitMask_CubeMap) == BitMask_CubeMap; 
	}

	inline void SetIsCubemap(bool bCubemap)
	{
		PackedData = (bCubemap ? BitMask_CubeMap : 0) | (PackedData & (~BitMask_CubeMap));
	}
	
	inline int32 GetNumSlices() const 
	{
		return (int32)(PackedData & BitMask_NumSlices);
	}

	inline void SetNumSlices(int32 NumSlices)
	{
		PackedData = (NumSlices & BitMask_NumSlices) | (PackedData & (~BitMask_NumSlices));
	}

	inline int32 GetNumMipsInTail() const
	{
		return OptData.NumMipsInTail;
	}

	inline int32 GetExtData() const
	{
		return OptData.ExtData;
	}

#if WITH_EDITOR
	bool IsAsyncWorkComplete() const;

	// Compresses the texture using the given compressor and adds the result to the DDC.
	// This might not be synchronous, and might be called from a worker thread!
	//
	// If Compressor is 0, uses the default texture compressor module. Must be nonzero
	// if called from a worker thread.
	//
	// InFlags are ETextureCacheFlags.
	// InSettingsPerLayerFetchFirst can be nullptr - if not, then the caceh will check if
	// the corresponding texture exists in the DDC before trying the FetchOrBuild settings.
	// FetchFirst is ignored if forcerebuild is passed as a flag.
	// InSettingsPerLayerFetchOrBuild is required. If a texture matching the settings exists
	// in the ddc, it is used, otherwise it is built.
	void Cache(
		class UTexture& InTexture,
		const struct FTextureBuildSettings* InSettingsPerLayerFetchFirst,
		const struct FTextureBuildSettings* InSettingsPerLayerFetchOrBuild,
		const FTexturePlatformData::FTextureEncodeResultMetadata* OutResultMetadataPerLayerFetchFirst,
		const FTexturePlatformData::FTextureEncodeResultMetadata* OutResultMetadataPerLayerFetchOrBuild,
		uint32 InFlags,
		class ITextureCompressorModule* Compressor);
	void FinishCache();
	bool TryCancelCache();
	void CancelCache();
	ENGINE_API bool TryInlineMipData(int32 FirstMipToLoad = 0, FStringView DebugContext=FStringView());
	ENGINE_API TFuture<TTuple<uint64, uint64>> LaunchEstimateOnDiskSizeTask(
		FOodleDataCompression::ECompressor InOodleCompressor,
		FOodleDataCompression::ECompressionLevel InOodleCompressionLevel,
		uint32 InCompressionBlockSize,
		FStringView InDebugContext);
	bool AreDerivedMipsAvailable(FStringView Context) const;
	bool AreDerivedVTChunksAvailable(FStringView Context) const;
	UE_DEPRECATED(5.0, "Use AreDerivedMipsAvailable with the context instead.")
	bool AreDerivedMipsAvailable() const;
	UE_DEPRECATED(5.0, "Use AreDerivedVTChunksAvailable with the context instead.")
	bool AreDerivedVTChunksAvailable() const;
#endif

	/** Return the number of mips that are not streamable. */
	int32 GetNumNonStreamingMips(bool bIsStreamingPossible) const;
	/** Return the number of mips that streamable but not optional. */
	int32 GetNumNonOptionalMips() const;
	/** Return true if at least one mip can be loaded either from DDC or disk. */
	bool CanBeLoaded() const;

	// Only because we don't want to expose FVirtualTextureBuiltData
	ENGINE_API int32 GetNumVTMips() const;
	ENGINE_API EPixelFormat GetLayerPixelFormat(uint32 LayerIndex) const;

<<<<<<< HEAD
=======
	/** Return the size of the texture pixel data in bytes, not including headers or alignment. */
	ENGINE_API int64 GetPayloadSize(int32 MipBias) const;

>>>>>>> d731a049
private:

	bool CanUseCookedDataPath() const;
};

/**
 * Collection of values that contribute to pixel format chosen for texture
 */
USTRUCT()
struct FTextureFormatSettings
{
	GENERATED_USTRUCT_BODY()

	FTextureFormatSettings()
		: CompressionSettings(TC_Default)
		, CompressionNoAlpha(false)
		, CompressionForceAlpha(false)
		, CompressionNone(false)
		, CompressionYCoCg(false)
		, SRGB(false)
	{}

	UPROPERTY()
	TEnumAsByte<enum TextureCompressionSettings> CompressionSettings;

	UPROPERTY()
	uint8 CompressionNoAlpha : 1;

	UPROPERTY()
	uint8 CompressionForceAlpha : 1;

	UPROPERTY()
	uint8 CompressionNone : 1;

	UPROPERTY()
	uint8 CompressionYCoCg : 1;

	UPROPERTY()
	uint8 SRGB : 1;
};


USTRUCT(BlueprintType)
struct FTextureSourceColorSettings
{
	GENERATED_USTRUCT_BODY()

	FTextureSourceColorSettings()
		: EncodingOverride(ETextureSourceEncoding::TSE_None)
		, ColorSpace(ETextureColorSpace::TCS_None)
		, RedChromaticityCoordinate(FVector2D::ZeroVector)
		, GreenChromaticityCoordinate(FVector2D::ZeroVector)
		, BlueChromaticityCoordinate(FVector2D::ZeroVector)
		, WhiteChromaticityCoordinate(FVector2D::ZeroVector)
		, ChromaticAdaptationMethod(ETextureChromaticAdaptationMethod::TCAM_Bradford)
	{}

	/** Source encoding of the texture, exposing more options than just sRGB. */
	UPROPERTY(EditAnywhere, BlueprintReadWrite, Category = ColorManagement)
	ETextureSourceEncoding EncodingOverride;

	/** Source color space of the texture. */
	UPROPERTY(EditAnywhere, BlueprintReadWrite, Category = ColorManagement)
	ETextureColorSpace ColorSpace;

	/** Red chromaticity coordinate of the source color space. */
	UPROPERTY(EditAnywhere, BlueprintReadWrite, Category = ColorManagement, meta = (EditCondition = "ColorSpace == ETextureColorSpace::TCS_Custom"))
	FVector2D RedChromaticityCoordinate;

	/** Green chromaticity coordinate of the source color space. */
	UPROPERTY(EditAnywhere, BlueprintReadWrite, Category = ColorManagement, meta = (EditCondition = "ColorSpace == ETextureColorSpace::TCS_Custom"))
	FVector2D GreenChromaticityCoordinate;

	/** Blue chromaticity coordinate of the source color space. */
	UPROPERTY(EditAnywhere, BlueprintReadWrite, Category = ColorManagement, meta = (EditCondition = "ColorSpace == ETextureColorSpace::TCS_Custom"))
	FVector2D BlueChromaticityCoordinate;

	/** White chromaticity coordinate of the source color space. */
	UPROPERTY(EditAnywhere, BlueprintReadWrite, Category = ColorManagement, meta = (EditCondition = "ColorSpace == ETextureColorSpace::TCS_Custom"))
	FVector2D WhiteChromaticityCoordinate;

	/** Chromatic adaption method applied if the source white point differs from the working color space white point. */
	UPROPERTY(EditAnywhere, BlueprintReadWrite, Category = ColorManagement)
	ETextureChromaticAdaptationMethod ChromaticAdaptationMethod;
};

UCLASS(abstract, MinimalAPI, BlueprintType)
class UTexture : public UStreamableRenderAsset, public IInterface_AssetUserData, public IInterface_AsyncCompilation
{
	GENERATED_UCLASS_BODY()

	/*--------------------------------------------------------------------------
		Editor only properties used to build the runtime texture data.
	--------------------------------------------------------------------------*/

#if WITH_EDITORONLY_DATA
	/* Dynamic textures will have ! Source.IsValid() */
	UPROPERTY()
	FTextureSource Source;
#endif

private:
	/** Unique ID for this material, used for caching during distributed lighting */
	UPROPERTY()
	FGuid LightingGuid;

public:
#if WITH_EDITORONLY_DATA
	UPROPERTY()
	FString SourceFilePath_DEPRECATED;

	UPROPERTY(VisibleAnywhere, Instanced, Category=ImportSettings)
	TObjectPtr<class UAssetImportData> AssetImportData;

public:

	/** Static texture brightness adjustment (scales HSV value.)  (Non-destructive; Requires texture source art to be available.) */
	UPROPERTY(EditAnywhere, BlueprintReadWrite, Category=Adjustments, meta=(DisplayName = "Brightness"))
	float AdjustBrightness;

	/** Static texture curve adjustment (raises HSV value to the specified power.)  (Non-destructive; Requires texture source art to be available.)  */
	UPROPERTY(EditAnywhere, BlueprintReadWrite, Category=Adjustments, meta=(DisplayName = "Brightness Curve"))
	float AdjustBrightnessCurve;

	/** Static texture "vibrance" adjustment (0 - 1) (HSV saturation algorithm adjustment.)  (Non-destructive; Requires texture source art to be available.)  */
	UPROPERTY(EditAnywhere, BlueprintReadWrite, Category=Adjustments, meta=(DisplayName = "Vibrance", ClampMin = "0.0", ClampMax = "1.0"))
	float AdjustVibrance;

	/** Static texture saturation adjustment (scales HSV saturation.)  (Non-destructive; Requires texture source art to be available.)  */
	UPROPERTY(EditAnywhere, BlueprintReadWrite, Category=Adjustments, meta=(DisplayName = "Saturation"))
	float AdjustSaturation;

	/** Static texture RGB curve adjustment (raises linear-space RGB color to the specified power.)  (Non-destructive; Requires texture source art to be available.)  */
	UPROPERTY(EditAnywhere, BlueprintReadWrite, Category=Adjustments, meta=(DisplayName = "RGBCurve"))
	float AdjustRGBCurve;

	/** Static texture hue adjustment (0 - 360) (offsets HSV hue by value in degrees.)  (Non-destructive; Requires texture source art to be available.)  */
	UPROPERTY(EditAnywhere, BlueprintReadWrite, Category=Adjustments, meta=(DisplayName = "Hue", ClampMin = "0.0", ClampMax = "360.0"))
	float AdjustHue;

	/** Remaps the alpha to the specified min/max range, defines the new value of 0 (Non-destructive; Requires texture source art to be available.) */
	UPROPERTY(EditAnywhere, BlueprintReadWrite, Category=Adjustments, meta=(DisplayName = "Min Alpha"))
	float AdjustMinAlpha;

	/** Remaps the alpha to the specified min/max range, defines the new value of 1 (Non-destructive; Requires texture source art to be available.) */
	UPROPERTY(EditAnywhere, BlueprintReadWrite, Category=Adjustments, meta=(DisplayName = "Max Alpha"))
	float AdjustMaxAlpha;

	/** If enabled, the texture's alpha channel will be forced to opaque for any compressed texture output format.  Does not apply if output format is uncompressed RGBA. */
	UPROPERTY(EditAnywhere, BlueprintReadWrite, Category=Compression, meta=(DisplayName="Compress Without Alpha"))
	uint32 CompressionNoAlpha:1;
	
	/** If true, force alpha channel in output format when possible, eg. for AutoDXT BC1/BC3 choice **/
	UPROPERTY()
	uint32 CompressionForceAlpha:1;

	/** If true, force the texture to be uncompressed no matter the format. */
	UPROPERTY()
	uint32 CompressionNone:1;
	
	/** If enabled, compress with Final quality during this Editor session. */
	UPROPERTY(EditAnywhere, BlueprintReadWrite, Transient, SkipSerialization, Category=Compression, meta=(NoResetToDefault), meta=(DisplayName="Editor Show Final Encode"))
	uint32 CompressFinal:1;

	/** If enabled, defer compression of the texture until save or manually compressed in the texture editor. */
<<<<<<< HEAD
	UPROPERTY(EditAnywhere, BlueprintReadWrite, Category=Compression, meta=(NoResetToDefault))
	uint32 DeferCompression:1;

=======
	UPROPERTY(EditAnywhere, BlueprintReadWrite, Transient, SkipSerialization, Category=Compression, meta=(NoResetToDefault), meta=(DisplayName="Editor Defer Compression"))
	uint32 DeferCompression:1;
	
>>>>>>> d731a049
	/** How aggressively should any relevant lossy compression be applied. For compressors that support EncodeSpeed (i.e. Oodle), this is only
	*	applied if enabled (see Project Settings -> Texture Encoding). Note that this is *in addition* to any
	*	unavoidable loss due to the target format - selecting "No Lossy Compression" will not result in zero distortion for BCn formats.
	*/
	UPROPERTY(EditAnywhere, BlueprintReadWrite, Category = Compression, AdvancedDisplay)
	TEnumAsByte<ETextureLossyCompressionAmount> LossyCompressionAmount;
	
	/** Oodle Texture SDK Version to encode with.  Enter 'latest' to update; 'None' preserves legacy encoding to avoid patches. */
<<<<<<< HEAD
	UPROPERTY(EditAnywhere, BlueprintReadWrite, Category = Compression, AdvancedDisplay)
=======
	UPROPERTY(EditAnywhere, BlueprintReadWrite, Category = Compression, AdvancedDisplay, meta=(NoResetToDefault))
>>>>>>> d731a049
	FName OodleTextureSdkVersion;

	/** The maximum resolution for generated textures. A value of 0 means the maximum size for the format on each platform. */
	UPROPERTY(EditAnywhere, BlueprintReadOnly, Category=Compression, meta=(DisplayName="Maximum Texture Size", ClampMin = "0.0"), AdvancedDisplay)
	int32 MaxTextureSize;

	/** The compression quality for generated ASTC textures (i.e. mobile platform textures). */
	UPROPERTY(EditAnywhere, BlueprintReadWrite, Category=Compression, meta = (DisplayName = "ASTC Compression Quality"), AdvancedDisplay)
	TEnumAsByte<enum ETextureCompressionQuality> CompressionQuality;

	/** Change this optional ID to force the texture to be recompressed by changing its cache key. */
	UPROPERTY(EditAnywhere, Category=Compression, meta=(NoResetToDefault), meta=(DisplayName = "Compression Cache ID"), AdvancedDisplay)
	FGuid CompressionCacheId;

	/** Removed. */
	UPROPERTY()
	uint32 bDitherMipMapAlpha_DEPRECATED:1;

	/** Whether mip RGBA should be scaled to preserve the number of pixels with Value >= AlphaCoverageThresholds.  AlphaCoverageThresholds are ignored if this is off. */
	UPROPERTY(EditAnywhere, BlueprintReadWrite, Category=Texture, AdvancedDisplay)
	bool bDoScaleMipsForAlphaCoverage = false;
	
	/** Alpha values per channel to compare to when preserving alpha coverage. 0 means disable channel.  Typical good values in 0.5 - 0.9, not 1.0 */
	UPROPERTY(EditAnywhere, BlueprintReadWrite, Category = Texture, meta=(ClampMin = "0", ClampMax = "1.0", EditCondition="bDoScaleMipsForAlphaCoverage"), AdvancedDisplay)
	FVector4 AlphaCoverageThresholds = FVector4(0,0,0,0);

<<<<<<< HEAD
	/** Whether mip RGBA should be scaled to preserve the number of pixels with Value >= AlphaCoverageThresholds.  AlphaCoverageThresholds are ignored if this is off. */
	UPROPERTY(EditAnywhere, BlueprintReadWrite, Category=Texture, AdvancedDisplay)
	bool bDoScaleMipsForAlphaCoverage = false;
	
	/** Alpha values per channel to compare to when preserving alpha coverage. 0 means disable channel.  Typical good values in 0.5 - 0.9, not 1.0 */
	UPROPERTY(EditAnywhere, BlueprintReadWrite, Category = Texture, meta=(ClampMin = "0", ClampMax = "1.0"), AdvancedDisplay)
	FVector4 AlphaCoverageThresholds = FVector4(0,0,0,0);
=======
	/** Whether to use newer & faster mip generation filter, same quality but produces slightly different results from previous implementation */
	UPROPERTY(EditAnywhere, BlueprintReadWrite, Category=Texture, AdvancedDisplay)
	bool bUseNewMipFilter = false;
>>>>>>> d731a049

	/** When true the texture's border will be preserved during mipmap generation. */
	UPROPERTY(EditAnywhere, BlueprintReadWrite, Category=LevelOfDetail, AdvancedDisplay)
	uint32 bPreserveBorder:1;

	/** When true the texture's green channel will be inverted. This is useful for some normal maps. */
	UPROPERTY(EditAnywhere, BlueprintReadWrite, Category=Texture, AdvancedDisplay)
	uint32 bFlipGreenChannel:1;

	/** How to pad the texture to a power of 2 size (if necessary) */
	UPROPERTY(EditAnywhere, BlueprintReadWrite, Category=Texture)
	TEnumAsByte<enum ETexturePowerOfTwoSetting::Type> PowerOfTwoMode;

	/** The color used to pad the texture out if it is resized due to PowerOfTwoMode */
	UPROPERTY(EditAnywhere, BlueprintReadWrite, Category=Texture)
	FColor PaddingColor;

	/** Whether to chroma key the image, replacing any pixels that match ChromaKeyColor with transparent black */
	UPROPERTY(EditAnywhere, BlueprintReadWrite, Category=Adjustments)
	bool bChromaKeyTexture;

	/** The threshold that components have to match for the texel to be considered equal to the ChromaKeyColor when chroma keying (<=, set to 0 to require a perfect exact match) */
	UPROPERTY(EditAnywhere, BlueprintReadWrite, Category=Adjustments, meta=(EditCondition="bChromaKeyTexture", ClampMin="0"))
	float ChromaKeyThreshold;

	/** The color that will be replaced with transparent black if chroma keying is enabled */
	UPROPERTY(EditAnywhere, BlueprintReadWrite, Category=Adjustments, meta=(EditCondition="bChromaKeyTexture"))
	FColor ChromaKeyColor;

	/** Per asset specific setting to define the mip-map generation properties like sharpening and kernel size. */
	UPROPERTY(EditAnywhere, BlueprintReadWrite, Category=LevelOfDetail)
	TEnumAsByte<enum TextureMipGenSettings> MipGenSettings;
	
	/**
	 * Can be defined to modify the roughness based on the normal map variation (mostly from mip maps).
	 * MaxAlpha comes in handy to define a base roughness if no source alpha was there.
	 * Make sure the normal map has at least as many mips as this texture.
	 */
	UPROPERTY(EditAnywhere, BlueprintReadWrite, Category=Compositing)
	TObjectPtr<class UTexture> CompositeTexture;

	/* defines how the CompositeTexture is applied, e.g. CTM_RoughnessFromNormalAlpha */
	UPROPERTY(EditAnywhere, BlueprintReadWrite, Category=Compositing, AdvancedDisplay)
	TEnumAsByte<enum ECompositeTextureMode> CompositeTextureMode;

	/**
	 * default 1, high values result in a stronger effect e.g 1, 2, 4, 8
	 * this is no slider because the texture update would not be fast enough
	 */
	UPROPERTY(EditAnywhere, BlueprintReadWrite, Category=Compositing, AdvancedDisplay)
	float CompositePower;

	/**
	 * Array of settings used to control the format of given layer
	 * If this array doesn't include an entry for a given layer, values from UTexture will be used
	 */
	UPROPERTY()
	TArray<FTextureFormatSettings> LayerFormatSettings;

#endif // WITH_EDITORONLY_DATA

	/*--------------------------------------------------------------------------
		Properties needed at runtime below.
	--------------------------------------------------------------------------*/

	/*
	 * Level scope index of this texture. It is used to reduce the amount of lookup to map a texture to its level index.
	 * Useful when building texture streaming data, as well as when filling the texture streamer with precomputed data.
     * It relates to FStreamingTextureBuildInfo::TextureLevelIndex and also the index in ULevel::StreamingTextureGuids. 
	 * Default value of -1, indicates that the texture has an unknown index (not yet processed). At level load time, 
	 * -2 is also used to indicate that the texture has been processed but no entry were found in the level table.
	 * After any of these processes, the LevelIndex is reset to INDEX_NONE. Making it ready for the next level task.
	 */
	UPROPERTY(transient, duplicatetransient, NonTransactional)
	int32 LevelIndex = INDEX_NONE;

	/** A bias to the index of the top mip level to use. */
	UPROPERTY(EditAnywhere, BlueprintReadWrite, Category=LevelOfDetail, meta=(DisplayName="LOD Bias"), AssetRegistrySearchable)
	int32 LODBias;

	/** Compression settings to use when building the texture. */
	UPROPERTY(EditAnywhere, BlueprintReadWrite, Category=Compression, AssetRegistrySearchable)
	TEnumAsByte<enum TextureCompressionSettings> CompressionSettings;

	/** The texture filtering mode to use when sampling this texture. */
	UPROPERTY(EditAnywhere, BlueprintReadWrite, Category=Texture, AssetRegistrySearchable, AdvancedDisplay)
	TEnumAsByte<enum TextureFilter> Filter;

	/** The texture mip load options. */
	UPROPERTY(EditAnywhere, BlueprintReadWrite, Category = Texture, AssetRegistrySearchable, AdvancedDisplay)
	ETextureMipLoadOptions MipLoadOptions;

	/** Texture group this texture belongs to */
	UPROPERTY(EditAnywhere, BlueprintReadWrite, Category=LevelOfDetail, meta=(DisplayName="Texture Group"), AssetRegistrySearchable)
	TEnumAsByte<enum TextureGroup> LODGroup;

	/** Downscale source texture, applied only to textures without mips 
	 * 0.0 - use scale value from texture group
	 * 1.0 - do not scale texture
	 * > 1.0 - scale texure
	 */
	UPROPERTY(EditAnywhere, Category=LevelOfDetail, AdvancedDisplay, meta=(ClampMin="0.0", ClampMax="8.0"))
	FPerPlatformFloat Downscale;

	/** Texture downscaling options */
	UPROPERTY(EditAnywhere, Category=LevelOfDetail, AdvancedDisplay)
	ETextureDownscaleOptions DownscaleOptions;

	
	/** This should be unchecked if using alpha channels individually as masks. */
	UPROPERTY(EditAnywhere, BlueprintReadWrite, Category=Texture, meta=(DisplayName="sRGB"), AssetRegistrySearchable)
	uint8 SRGB:1;

#if WITH_EDITORONLY_DATA
	/** Texture color management settings: source encoding and color space. */
	UPROPERTY(EditAnywhere, BlueprintReadWrite, Category = Texture, AdvancedDisplay)
	FTextureSourceColorSettings SourceColorSettings;

	/** A flag for using the simplified legacy gamma space e.g pow(color,1/2.2) for converting from FColor to FLinearColor, if we're doing sRGB. */
	UPROPERTY(EditAnywhere, BlueprintReadWrite, Category=Texture, meta=(DisplayName="sRGB Use Legacy Gamma", EditCondition="SRGB"), AdvancedDisplay)
	uint8 bUseLegacyGamma:1;

<<<<<<< HEAD
=======
	/** Texture color management settings: source encoding and color space. */
	UPROPERTY(EditAnywhere, BlueprintReadWrite, Category = Texture, AdvancedDisplay)
	FTextureSourceColorSettings SourceColorSettings;

	/* Store the FUE5MainStreamObjectVersion of the Texture uasset loaded for debugging (== LatestVersion if not loaded) */
	int LoadedMainStreamObjectVersion;

>>>>>>> d731a049
	/** Indicates we're currently importing the object (set in PostEditImport, unset in the subsequent PostEditChange) */
	uint8 bIsImporting : 1;
	
	/** Indicates ImportCustomProperties has been called (set in ImportCustomProperties, unset in the subsequent PostEditChange) */
	uint8 bCustomPropertiesImported : 1;

	// When we are open in an asset editor, we have a pointer to a custom encoding
	// object which can optionally cause us to do something other than Fast/Final encode settings.
	TWeakPtr<class FTextureEditorCustomEncode> TextureEditorCustomEncoding;
#endif // WITH_EDITORONLY_DATA

	/** If true, the RHI texture will be created using TexCreate_NoTiling */
	UPROPERTY()
	uint8 bNoTiling:1;

	/** Is this texture streamed in using VT								*/
	UPROPERTY(EditAnywhere, BlueprintReadOnly, Category = Texture, AssetRegistrySearchable, AdvancedDisplay)
	uint8 VirtualTextureStreaming : 1;

	/** If true the texture stores YCoCg. Blue channel will be filled with a precision scale during compression. */
	UPROPERTY()
	uint8 CompressionYCoCg : 1;

	/** If true, the RHI texture will be created without TexCreate_OfflineProcessed. */
	UPROPERTY(transient)
	uint8 bNotOfflineProcessed : 1;

	/**
	 * Gets the memory size of the texture, in bytes
	 */
	UFUNCTION(BlueprintCallable, meta = (DisplayName = "GetMemorySize"), Category = "Rendering|Texture")
	int64 Blueprint_GetMemorySize() const;

private:
	/** Whether the async resource release process has already been kicked off or not */
	UPROPERTY(transient)
	uint8 bAsyncResourceReleaseHasBeenStarted : 1;

protected:
	/** Array of user data stored with the asset */
	UPROPERTY(EditAnywhere, AdvancedDisplay, Instanced, Category = Texture)
	TArray<TObjectPtr<UAssetUserData>> AssetUserData;

private:

#if WITH_EDITOR
	/** Used to mark texture streamable state when cooking. */
	TOptional<bool> bCookedIsStreamable;
#endif

	/** The texture's resource, can be NULL */
	class FTextureResource*	PrivateResource;
	/** Value updated and returned by the render-thread to allow
	  * fenceless update from the game-thread without causing
	  * potential crash in the render thread.
	  */
	class FTextureResource* PrivateResourceRenderThread;

public:
#if WITH_TEXTURE_RESOURCE_DEPRECATIONS
<<<<<<< HEAD
	UE_DEPRECATED(5.00, "Use GetResource() / SetResource() accessors instead.")
=======
	UE_DEPRECATED(5.0, "Use GetResource() / SetResource() accessors instead.")
>>>>>>> d731a049
	TFieldPtrAccessor<FTextureResource> Resource;
#endif

	PRAGMA_DISABLE_DEPRECATION_WARNINGS
	ENGINE_API virtual ~UTexture() {};
	PRAGMA_ENABLE_DEPRECATION_WARNINGS
	
	/** Set texture's resource, can be NULL */
	ENGINE_API void SetResource(FTextureResource* Resource);

	/** Get the texture's resource, can be NULL */
	ENGINE_API FTextureResource* GetResource();

	/** Get the const texture's resource, can be NULL */
	ENGINE_API const FTextureResource* GetResource() const;

	/** Stable RHI texture reference that refers to the current RHI texture. Note this is manually refcounted! */
	FTextureReference TextureReference;

	/** Release fence to know when resources have been freed on the rendering thread. */
	FRenderCommandFence ReleaseFence;

	/** delegate type for texture save events ( Params: UTexture* TextureToSave ) */
	DECLARE_MULTICAST_DELEGATE_OneParam(FOnTextureSaved, class UTexture*);
	/** triggered before a texture is being saved */
	ENGINE_API static FOnTextureSaved PreSaveEvent;

	ENGINE_API virtual void ExportCustomProperties(FOutputDevice& Out, uint32 Indent) override;
	ENGINE_API virtual void ImportCustomProperties(const TCHAR* SourceText, FFeedbackContext* Warn) override;
	ENGINE_API virtual void PostEditImport() override;

<<<<<<< HEAD
=======
	/** Get Texture Class */
	ENGINE_API virtual ETextureClass GetTextureClass() const PURE_VIRTUAL(UTexture::GetTextureClass, return ETextureClass::Invalid; );

>>>>>>> d731a049
	/**
	 * Resets the resource for the texture.
	 */
	ENGINE_API void ReleaseResource();

	/**
	 * Creates a new resource for the texture, and updates any cached references to the resource.
	 */
	ENGINE_API virtual void UpdateResource();

	/**
	 * Implemented by subclasses to create a new resource for the texture.
	 */
	virtual class FTextureResource* CreateResource() PURE_VIRTUAL(UTexture::CreateResource,return NULL;);

	/** Cache the combined LOD bias based on texture LOD group and LOD bias. */
	ENGINE_API void UpdateCachedLODBias();

	/**
	 * @return The material value type of this texture.
	 */
	virtual EMaterialValueType GetMaterialType() const PURE_VIRTUAL(UTexture::GetMaterialType,return MCT_Texture;);

	/**
	 * Returns if the texture is actually being rendered using virtual texturing right now.
	 * Unlike the 'VirtualTextureStreaming' property which reflects the user's desired state
	 * this reflects the actual current state on the renderer depending on the platform, VT
	 * data being built, project settings, ....
	 */
	virtual bool IsCurrentlyVirtualTextured() const
	{
		return false;
	}

	/** Returns the virtual texture build settings. */
	ENGINE_API virtual void GetVirtualTextureBuildSettings(struct FVirtualTextureBuildSettings& OutSettings) const;

	/**
	 * Textures that use the derived data cache must override this function and
	 * provide a pointer to the linked list of platform data.
	 */
	virtual FTexturePlatformData** GetRunningPlatformData() { return NULL; }
	virtual TMap<FString, FTexturePlatformData*>* GetCookedPlatformData() { return NULL; }

	void CleanupCachedRunningPlatformData();

	/**
	 * Serializes cooked platform data.
	 */
	ENGINE_API void SerializeCookedPlatformData(class FArchive& Ar);

	//~ Begin IInterface_AssetUserData Interface
	ENGINE_API virtual void AddAssetUserData(UAssetUserData* InUserData) override;
	ENGINE_API virtual void RemoveUserDataOfClass(TSubclassOf<UAssetUserData> InUserDataClass) override;
	ENGINE_API virtual UAssetUserData* GetAssetUserDataOfClass(TSubclassOf<UAssetUserData> InUserDataClass) override;
	ENGINE_API virtual const TArray<UAssetUserData*>* GetAssetUserDataArray() const override;
	//~ End IInterface_AssetUserData Interface

#if WITH_EDITOR
	/**
	 * Caches platform data for the texture.
	 * 
	 * @param bAsyncCache spawn a thread to cache the platform data 
	 * @param bAllowAsyncBuild allow building the DDC file in the thread if missing.
	 * @param bAllowAsyncLoading allow loading source data in the thread if missing (the data won't be reusable for later use though)
	 * @param Compressor optional compressor as the texture compressor can not be retrieved from an async thread.
	 * 
	 * This is called optionally from worker threads via the FAsyncEncode class (LightMaps, ShadowMaps)
	 */
	void CachePlatformData(bool bAsyncCache = false, bool bAllowAsyncBuild = false, bool bAllowAsyncLoading = false, class ITextureCompressorModule* Compressor = nullptr);

	/**
	 * Begins caching platform data in the background for the platform requested
	 */
	ENGINE_API virtual void BeginCacheForCookedPlatformData(  const ITargetPlatform* TargetPlatform ) override;

	/**
	 * Have we finished loading all the cooked platform data for the target platforms requested in BeginCacheForCookedPlatformData
	 * 
	 * @param	TargetPlatform target platform to check for cooked platform data
	 */
	ENGINE_API virtual bool IsCachedCookedPlatformDataLoaded( const ITargetPlatform* TargetPlatform ) override;

	/**
	 * Clears cached cooked platform data for specific platform
	 * 
	 * @param	TargetPlatform	target platform to cache platform specific data for
	 */
	ENGINE_API virtual void ClearCachedCookedPlatformData( const ITargetPlatform* TargetPlatform ) override;

	/**
	 * Clear all cached cooked platform data
	 * 
	 * @param	TargetPlatform	target platform to cache platform specific data for
	 */
	ENGINE_API virtual void ClearAllCachedCookedPlatformData() override;

	/**
	 * Returns true if the current texture is a default placeholder because compilation is still ongoing.
	 */
	ENGINE_API virtual bool IsDefaultTexture() const;

	/**
	 * Begins caching platform data in the background.
	 */
	ENGINE_API void BeginCachePlatformData();

	/**
	 * Returns true if all async caching has completed.
	 */
	ENGINE_API bool IsAsyncCacheComplete() const;

	/**
	 * Blocks on async cache tasks and prepares platform data for use.
	 */
	ENGINE_API void FinishCachePlatformData();

	/**
	 * Forces platform data to be rebuilt.
	 * @param InEncodeSpeedOverride		Optionally force a specific encode speed 
	 * 									using the ETextureEncodeSpeedOverride enum.
	 * 									Type hidden to keep out of Texture.h
	 */
	ENGINE_API void ForceRebuildPlatformData(uint8 InEncodeSpeedOverride=255);

	/**
	 * Get an estimate of the peak amount of memory required to build this texture.
	 */
	UE_DEPRECATED(5.1,"Use GetBuildRequiredMemoryEstimate instead")
	ENGINE_API int64 GetBuildRequiredMemory() const;

	/**
	 * Marks platform data as transient. This optionally removes persistent or cached data associated with the platform.
	 */
	ENGINE_API void MarkPlatformDataTransient();

	/**
	* Return maximum dimension for this texture type (2d/cube/vol) in the current RHI
	* use GetMaximumDimensionOfNonVT for platform-independent max dim
	*/
	ENGINE_API virtual uint32 GetMaximumDimension() const;

	/**
	 * Gets settings used to choose format for the given layer
	 */
	ENGINE_API void GetLayerFormatSettings(int32 LayerIndex, FTextureFormatSettings& OutSettings) const;
	ENGINE_API void SetLayerFormatSettings(int32 LayerIndex, const FTextureFormatSettings& InSettings);

	ENGINE_API void GetDefaultFormatSettings(FTextureFormatSettings& OutSettings) const;
	
	ENGINE_API ETextureEncodeSpeed GetDesiredEncodeSpeed() const;
		
	/** Ensure settings are valid after import or edit; this is called by PostEditChange. */
	ENGINE_API virtual void ValidateSettingsAfterImportOrEdit(bool * pRequiresNotifyMaterials = nullptr);
#endif // WITH_EDITOR

	ENGINE_API EGammaSpace GetGammaSpace() const
	{
		// note: does not validate that the Format respects gamma (TextureSource::GetGammaSpace does)
		
		#if WITH_EDITORONLY_DATA
		// Pow22 only affects texture *Source* encoding of import
		// PlatformData is always sRGB even if bUseLegacyGamma was on
		if ( SRGB && bUseLegacyGamma )
		{
			return EGammaSpace::Pow22;
		}
		#endif

		return SRGB ? EGammaSpace::sRGB : EGammaSpace::Linear;
	}

	/** @return the width of the surface represented by the texture. */
	virtual float GetSurfaceWidth() const PURE_VIRTUAL(UTexture::GetSurfaceWidth,return 0;);

	/** @return the height of the surface represented by the texture. */
	virtual float GetSurfaceHeight() const PURE_VIRTUAL(UTexture::GetSurfaceHeight,return 0;);

	/** @return the depth of the surface represented by the texture. */
	virtual float GetSurfaceDepth() const PURE_VIRTUAL(UTexture::GetSurfaceDepth, return 0;);

	/** @return the array size of the surface represented by the texture. */
	virtual uint32 GetSurfaceArraySize() const PURE_VIRTUAL(UTexture::GetSurfaceArraySize, return 0;);

	virtual TextureAddress GetTextureAddressX() const { return TA_Wrap; }
	virtual TextureAddress GetTextureAddressY() const { return TA_Wrap; }
	virtual TextureAddress GetTextureAddressZ() const { return TA_Wrap; }

	/**
	 * Access the GUID which defines this texture's resources externally through FExternalTextureRegistry
	 */
	virtual FGuid GetExternalTextureGuid() const
	{
		return FGuid();
	}

#if WITH_EDITOR
	//~ Begin AsyncCompilation Interface
	virtual bool IsCompiling() const override { return IsDefaultTexture(); }
	//~ End AsyncCompilation Interface

	//~ Begin UObject Interface.
	ENGINE_API virtual bool Modify(bool bAlwaysMarkDirty = true) override;
	ENGINE_API virtual void PostEditChangeProperty(FPropertyChangedEvent& PropertyChangedEvent) override;
	ENGINE_API virtual bool CanEditChange(const FProperty* InProperty) const override;
#endif // WITH_EDITOR
	ENGINE_API virtual void Serialize(FArchive& Ar) override;
	ENGINE_API virtual void PostInitProperties() override;
	ENGINE_API virtual void PostLoad() override;
	PRAGMA_DISABLE_DEPRECATION_WARNINGS // Suppress compiler warning on override of deprecated function
	UE_DEPRECATED(5.0, "Use version that takes FObjectPreSaveContext instead.")
	ENGINE_API virtual void PreSave(const class ITargetPlatform* TargetPlatform) override;
	PRAGMA_ENABLE_DEPRECATION_WARNINGS
	ENGINE_API virtual void PreSave(FObjectPreSaveContext ObjectSaveContext) override;
	ENGINE_API virtual void BeginDestroy() override;
	ENGINE_API virtual bool IsReadyForFinishDestroy() override;
	ENGINE_API virtual void FinishDestroy() override;
	ENGINE_API virtual void PostCDOContruct() override;
#if WITH_EDITORONLY_DATA
	ENGINE_API static void AppendToClassSchema(FAppendToClassSchemaContext& Context);
	ENGINE_API virtual void GetAssetRegistryTags(TArray<FAssetRegistryTag>& OutTags) const override;
#endif
	ENGINE_API virtual bool IsPostLoadThreadSafe() const override;
	//~ End UObject Interface.

	//~ Begin UStreamableRenderAsset Interface
	virtual int32 GetLODGroupForStreaming() const final override { return static_cast<int32>(LODGroup); }
	virtual EStreamableRenderAssetType GetRenderAssetType() const final override { return EStreamableRenderAssetType::Texture; }
	ENGINE_API virtual FIoFilenameHash GetMipIoFilenameHash(const int32 MipIndex) const final override;
	ENGINE_API virtual bool DoesMipDataExist(const int32 MipIndex) const final override;
	ENGINE_API virtual bool HasPendingRenderResourceInitialization() const final override;
	ENGINE_API virtual bool HasPendingLODTransition() const final override;
	ENGINE_API virtual void InvalidateLastRenderTimeForStreaming() final override;
	ENGINE_API virtual float GetLastRenderTimeForStreaming() const final override;
	ENGINE_API virtual bool ShouldMipLevelsBeForcedResident() const final override;
	//~ End UStreamableRenderAsset Interface

	/**
	 * Cancels any pending texture streaming actions if possible.
	 * Returns when no more async loading requests are in flight.
	 */
	ENGINE_API static void CancelPendingTextureStreaming();

	/**
	 *	Gets the average brightness of the texture (in linear space)
	 *
	 *	@param	bIgnoreTrueBlack		If true, then pixels w/ 0,0,0 rgb values do not contribute.
	 *	@param	bUseGrayscale			If true, use gray scale else use the max color component.
	 *
	 *	@return	float					The average brightness of the texture
	 */
	ENGINE_API virtual float GetAverageBrightness(bool bIgnoreTrueBlack, bool bUseGrayscale);
	
	// @todo document
	ENGINE_API static const TCHAR* GetTextureGroupString(TextureGroup InGroup);

	// @todo document
	ENGINE_API static const TCHAR* GetMipGenSettingsString(TextureMipGenSettings InEnum);

	// @param	bTextureGroup	true=TexturGroup, false=Texture otherwise
	ENGINE_API static TextureMipGenSettings GetMipGenSettingsFromString(const TCHAR* InStr, bool bTextureGroup);

	/**
	 * Forces textures to recompute LOD settings and stream as needed.
	 * @returns true if the settings were applied, false if they couldn't be applied immediately.
	 */
	ENGINE_API static bool ForceUpdateTextureStreaming();

	/**
	 * Checks whether this texture has a high dynamic range (HDR) source.
	 *
	 * @return true if the texture has an HDR source, false otherwise.
	 */
	bool HasHDRSource(int32 LayerIndex = 0) const
	{
#if WITH_EDITOR
		return FTextureSource::IsHDR(Source.GetFormat(LayerIndex));
#else
		return false;
#endif // WITH_EDITOR
	}


	/** @return true if the compression type is a normal map compression type */
	bool IsNormalMap() const
	{
		return (CompressionSettings == TC_Normalmap);
	}

	/** @return true if the texture has an uncompressed texture setting */
	bool IsUncompressed() const
	{
		return UE::TextureDefines::IsUncompressed(CompressionSettings);
	}

	/**
	 * Calculates the size of this texture if it had MipCount miplevels streamed in.
	 *
	 * @param	Enum	Which mips to calculate size for.
	 * @return	Total size of all specified mips, in bytes
	 */
	virtual uint32 CalcTextureMemorySizeEnum( ETextureMipCount Enum ) const
	{
		return 0;
	}

	/** Returns a unique identifier for this texture. Used by the lighting build and texture streamer. */
	const FGuid& GetLightingGuid() const
	{
		return LightingGuid;
	}

	/** 
	 * Assigns a new GUID to a texture. This will be called whenever a texture is created or changes. 
	 * In game, the GUIDs are only used by the texture streamer to link build data to actual textures,
	 * that means new textures don't actually need GUIDs (see FStreamingTextureLevelContext)
	 */
	void SetLightingGuid()
	{
#if WITH_EDITORONLY_DATA
		LightingGuid = FGuid::NewGuid();
#else
		LightingGuid = FGuid(0, 0, 0, 0);
#endif // WITH_EDITORONLY_DATA
	}

	void SetLightingGuid(const FGuid& Guid)
	{
		LightingGuid = Guid;
	}

	/** Generates a deterministic GUID for the texture based on the full name of the object.
	  * Used to ensure that assets created during cook can be deterministic
	  */
	ENGINE_API void SetDeterministicLightingGuid();

	/**
	 * Retrieves the pixel format enum for enum <-> string conversions.
	 */
	ENGINE_API static class UEnum* GetPixelFormatEnum();

	/** Returns the minimum number of mips that must be resident in memory (cannot be streamed). */
	static FORCEINLINE int32 GetStaticMinTextureResidentMipCount()
	{
		return GMinTextureResidentMipCount;
	}

	/** Sets the minimum number of mips that must be resident in memory (cannot be streamed). */
	static void SetMinTextureResidentMipCount(int32 InMinTextureResidentMipCount);

	/** Do the Texture properties make it a possible candidate for streaming.  Can be called by editor or runtime.
	If true, does not mean it will actually be streamed, but if false will definitely not be streamed. */
	bool IsPossibleToStream() const;

#if WITH_EDITOR
	/** Called by ULevel::MarkNoStreamableTexturesPrimitiveComponents when cooking level.
	Checks bCookedIsStreamable.  Return false for VT. */
	bool IsCandidateForTextureStreamingOnPlatformDuringCook(const ITargetPlatform* InTargetPlatform) const;

	/** Get the largest allowed dimension of non-VT texture
	* this is not for the current RHI (which may have a lower limit), this is for a Texture in general
	*/
	ENGINE_API static int32 GetMaximumDimensionOfNonVT();
#endif

protected:

	/** The minimum number of mips that must be resident in memory (cannot be streamed). */
	static ENGINE_API int32 GMinTextureResidentMipCount;

#if WITH_EDITOR
	// The Texture compiler might use TryCancelCachePlatformData on shutdown
	friend class FTextureCompilingManager;

	enum class ENotifyMaterialsEffectOnShaders
	{
		Default,
		DoesNotInvalidate
	};
	/** Try to cancel any async tasks on PlatformData. 
	 *  Returns true if there is no more async tasks pending, false otherwise.
	 */
	ENGINE_API bool TryCancelCachePlatformData();

	/** Notify any loaded material instances that the texture has changed. */
	ENGINE_API void NotifyMaterials(const ENotifyMaterialsEffectOnShaders EffectOnShaders = ENotifyMaterialsEffectOnShaders::Default);

	virtual bool GetStreamableRenderResourceState(FTexturePlatformData* InPlatformData, FStreamableRenderResourceState& OutState) const { return false; }
#endif //WITH_EDITOR

	void BeginFinalReleaseResource();

	/**
	 * Calculates the render resource initial state, expected to be used in InitResource() for derived classes implementing streaming.
	 *
	 * @param	PlatformData - the asset platform data.
	 * @param	bAllowStreaming - where streaming is allowed, might still be disabled based on asset settings.
	 * @param	MaxMipCount - optional limitation on the max mip count.
	 * @return  The state to be passed to FStreamableTextureResource.
	 */
	FStreamableRenderResourceState GetResourcePostInitState(const FTexturePlatformData* PlatformData, bool bAllowStreaming, int32 MinRequestMipCount = 0, int32 MaxMipCount = 0, bool bSkipCanBeLoaded = false) const;
};

/** 
* Replaces the RHI reference of one texture with another.
* Allows one texture to be replaced with another at runtime and have all existing references to it remain valid.
*/
struct FTextureReferenceReplacer
{
	FTextureReferenceRHIRef OriginalRef;

	FTextureReferenceReplacer(UTexture* OriginalTexture)
	{
		if (OriginalTexture)
		{
			OriginalTexture->ReleaseResource();
			OriginalRef = OriginalTexture->TextureReference.TextureReferenceRHI;
		}
		else
		{
			OriginalRef = nullptr;
		}
	}

	void Replace(UTexture* NewTexture)
	{
		if (OriginalRef)
		{
			NewTexture->TextureReference.TextureReferenceRHI = OriginalRef;
		}
	}
};
 <|MERGE_RESOLUTION|>--- conflicted
+++ resolved
@@ -19,10 +19,7 @@
 #include "Engine/StreamableRenderAsset.h"
 #include "PerPlatformProperties.h"
 #include "Misc/FieldAccessor.h"
-<<<<<<< HEAD
-=======
 #include "ImageCore.h"
->>>>>>> d731a049
 #if WITH_EDITORONLY_DATA
 #include "Misc/TVariant.h"
 #include "DerivedDataCacheKeyProxy.h"
@@ -298,11 +295,8 @@
 
 	/** Force the GUID to change even if mip data has not been modified. */
 	ENGINE_API void ForceGenerateGuid();
-<<<<<<< HEAD
-=======
 
 	/** Use FMipLock to encapsulate a locked mip */
->>>>>>> d731a049
 
 	/** Lock a mip for reading. */
 	ENGINE_API const uint8* LockMipReadOnly(int32 BlockIndex, int32 LayerIndex, int32 MipIndex);
@@ -315,8 +309,6 @@
 
 	/** Retrieve a copy of the data for a particular mip. */
 	ENGINE_API bool GetMipData(TArray64<uint8>& OutMipData, int32 BlockIndex, int32 LayerIndex, int32 MipIndex, class IImageWrapperModule* ImageWrapperModule = nullptr);
-<<<<<<< HEAD
-=======
 	
 	/** Legacy API that defaults to LayerIndex 0 */
 	FORCEINLINE bool GetMipData(TArray64<uint8>& OutMipData, int32 MipIndex, class IImageWrapperModule* ImageWrapperModule = nullptr)
@@ -332,7 +324,6 @@
 	{
 		return GetMipImage(OutImage, 0, 0, MipIndex);
 	}
->>>>>>> d731a049
 
 	/** Returns a FMipData structure that wraps around the entire mip chain for read only operations. This is more efficient than calling the above method once per mip. */
 	ENGINE_API FMipData GetMipData(class IImageWrapperModule* ImageWrapperModule);
@@ -376,10 +367,6 @@
 
 	/** Get mipped number of slices (volumes mip but arrays don't) */
 	ENGINE_API int GetMippedNumSlices(int NumSlices,int MipIndex) const;
-
-	/** Support for copy/paste */
-	void ExportCustomProperties(FOutputDevice& Out, uint32 Indent);
-	void ImportCustomProperties(const TCHAR* SourceText, FFeedbackContext* Warn);
 
 	/** Support for copy/paste */
 	void ExportCustomProperties(FOutputDevice& Out, uint32 Indent);
@@ -857,25 +844,15 @@
 		}
 	};
 
-<<<<<<< HEAD
-	/** This is the key for the FetchOrBuild variant of our Cache. We assume that uniqueness
-	*	for that is equivalent to uniqueness if we use both FetchFirst and FetchOrBuild. This
-	*	is used as the key in to CookedPlatformData, as well as to determine if we are already
-	*	cooking the data the editor needs in CachePlatformData. 
-=======
 	/** 
 		The keys for both types of fetches. We assume that uniqueness
 	*	for that is equivalent to uniqueness if we use both FetchFirst and FetchOrBuild. This
 	*	is used as the key in to CookedPlatformData, as well as to determine if we need to recache.
->>>>>>> d731a049
 	*	Note that since this is read on the game thread constantly in CachePlatformData, it
 	*	must be written to on the game thread to avoid false recaches.
 	*/
 	TVariant<FString, FStructuredDerivedDataKey> FetchOrBuildDerivedDataKey;
-<<<<<<< HEAD
-=======
 	TVariant<FString, FStructuredDerivedDataKey> FetchFirstDerivedDataKey;
->>>>>>> d731a049
 
 	/** Async cache task if one is outstanding. */
 	struct FTextureAsyncCacheDerivedDataTask* AsyncTask;
@@ -907,10 +884,7 @@
 	 * @returns true if all requested mips have been loaded.
 	 */
 	bool TryLoadMips(int32 FirstMipToLoad, void** OutMipData, FStringView DebugContext);
-<<<<<<< HEAD
-=======
 	bool TryLoadMipsWithSizes(int32 FirstMipToLoad, void** OutMipData, int64 * OutMipSize, FStringView DebugContext);
->>>>>>> d731a049
 
 	/** Serialization. */
 	void Serialize(FArchive& Ar, class UTexture* Owner);
@@ -1030,12 +1004,9 @@
 	ENGINE_API int32 GetNumVTMips() const;
 	ENGINE_API EPixelFormat GetLayerPixelFormat(uint32 LayerIndex) const;
 
-<<<<<<< HEAD
-=======
 	/** Return the size of the texture pixel data in bytes, not including headers or alignment. */
 	ENGINE_API int64 GetPayloadSize(int32 MipBias) const;
 
->>>>>>> d731a049
 private:
 
 	bool CanUseCookedDataPath() const;
@@ -1201,15 +1172,9 @@
 	uint32 CompressFinal:1;
 
 	/** If enabled, defer compression of the texture until save or manually compressed in the texture editor. */
-<<<<<<< HEAD
-	UPROPERTY(EditAnywhere, BlueprintReadWrite, Category=Compression, meta=(NoResetToDefault))
-	uint32 DeferCompression:1;
-
-=======
 	UPROPERTY(EditAnywhere, BlueprintReadWrite, Transient, SkipSerialization, Category=Compression, meta=(NoResetToDefault), meta=(DisplayName="Editor Defer Compression"))
 	uint32 DeferCompression:1;
 	
->>>>>>> d731a049
 	/** How aggressively should any relevant lossy compression be applied. For compressors that support EncodeSpeed (i.e. Oodle), this is only
 	*	applied if enabled (see Project Settings -> Texture Encoding). Note that this is *in addition* to any
 	*	unavoidable loss due to the target format - selecting "No Lossy Compression" will not result in zero distortion for BCn formats.
@@ -1218,11 +1183,7 @@
 	TEnumAsByte<ETextureLossyCompressionAmount> LossyCompressionAmount;
 	
 	/** Oodle Texture SDK Version to encode with.  Enter 'latest' to update; 'None' preserves legacy encoding to avoid patches. */
-<<<<<<< HEAD
-	UPROPERTY(EditAnywhere, BlueprintReadWrite, Category = Compression, AdvancedDisplay)
-=======
 	UPROPERTY(EditAnywhere, BlueprintReadWrite, Category = Compression, AdvancedDisplay, meta=(NoResetToDefault))
->>>>>>> d731a049
 	FName OodleTextureSdkVersion;
 
 	/** The maximum resolution for generated textures. A value of 0 means the maximum size for the format on each platform. */
@@ -1249,19 +1210,9 @@
 	UPROPERTY(EditAnywhere, BlueprintReadWrite, Category = Texture, meta=(ClampMin = "0", ClampMax = "1.0", EditCondition="bDoScaleMipsForAlphaCoverage"), AdvancedDisplay)
 	FVector4 AlphaCoverageThresholds = FVector4(0,0,0,0);
 
-<<<<<<< HEAD
-	/** Whether mip RGBA should be scaled to preserve the number of pixels with Value >= AlphaCoverageThresholds.  AlphaCoverageThresholds are ignored if this is off. */
-	UPROPERTY(EditAnywhere, BlueprintReadWrite, Category=Texture, AdvancedDisplay)
-	bool bDoScaleMipsForAlphaCoverage = false;
-	
-	/** Alpha values per channel to compare to when preserving alpha coverage. 0 means disable channel.  Typical good values in 0.5 - 0.9, not 1.0 */
-	UPROPERTY(EditAnywhere, BlueprintReadWrite, Category = Texture, meta=(ClampMin = "0", ClampMax = "1.0"), AdvancedDisplay)
-	FVector4 AlphaCoverageThresholds = FVector4(0,0,0,0);
-=======
 	/** Whether to use newer & faster mip generation filter, same quality but produces slightly different results from previous implementation */
 	UPROPERTY(EditAnywhere, BlueprintReadWrite, Category=Texture, AdvancedDisplay)
 	bool bUseNewMipFilter = false;
->>>>>>> d731a049
 
 	/** When true the texture's border will be preserved during mipmap generation. */
 	UPROPERTY(EditAnywhere, BlueprintReadWrite, Category=LevelOfDetail, AdvancedDisplay)
@@ -1376,24 +1327,18 @@
 	uint8 SRGB:1;
 
 #if WITH_EDITORONLY_DATA
+
+	/** A flag for using the simplified legacy gamma space e.g pow(color,1/2.2) for converting from FColor to FLinearColor, if we're doing sRGB. */
+	UPROPERTY(EditAnywhere, BlueprintReadWrite, Category=Texture, meta=(DisplayName="sRGB Use Legacy Gamma", EditCondition="SRGB"), AdvancedDisplay)
+	uint8 bUseLegacyGamma:1;
+
 	/** Texture color management settings: source encoding and color space. */
 	UPROPERTY(EditAnywhere, BlueprintReadWrite, Category = Texture, AdvancedDisplay)
 	FTextureSourceColorSettings SourceColorSettings;
 
-	/** A flag for using the simplified legacy gamma space e.g pow(color,1/2.2) for converting from FColor to FLinearColor, if we're doing sRGB. */
-	UPROPERTY(EditAnywhere, BlueprintReadWrite, Category=Texture, meta=(DisplayName="sRGB Use Legacy Gamma", EditCondition="SRGB"), AdvancedDisplay)
-	uint8 bUseLegacyGamma:1;
-
-<<<<<<< HEAD
-=======
-	/** Texture color management settings: source encoding and color space. */
-	UPROPERTY(EditAnywhere, BlueprintReadWrite, Category = Texture, AdvancedDisplay)
-	FTextureSourceColorSettings SourceColorSettings;
-
 	/* Store the FUE5MainStreamObjectVersion of the Texture uasset loaded for debugging (== LatestVersion if not loaded) */
 	int LoadedMainStreamObjectVersion;
 
->>>>>>> d731a049
 	/** Indicates we're currently importing the object (set in PostEditImport, unset in the subsequent PostEditChange) */
 	uint8 bIsImporting : 1;
 	
@@ -1454,11 +1399,7 @@
 
 public:
 #if WITH_TEXTURE_RESOURCE_DEPRECATIONS
-<<<<<<< HEAD
-	UE_DEPRECATED(5.00, "Use GetResource() / SetResource() accessors instead.")
-=======
 	UE_DEPRECATED(5.0, "Use GetResource() / SetResource() accessors instead.")
->>>>>>> d731a049
 	TFieldPtrAccessor<FTextureResource> Resource;
 #endif
 
@@ -1490,12 +1431,9 @@
 	ENGINE_API virtual void ImportCustomProperties(const TCHAR* SourceText, FFeedbackContext* Warn) override;
 	ENGINE_API virtual void PostEditImport() override;
 
-<<<<<<< HEAD
-=======
 	/** Get Texture Class */
 	ENGINE_API virtual ETextureClass GetTextureClass() const PURE_VIRTUAL(UTexture::GetTextureClass, return ETextureClass::Invalid; );
 
->>>>>>> d731a049
 	/**
 	 * Resets the resource for the texture.
 	 */
