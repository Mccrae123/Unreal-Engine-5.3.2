--- conflicted
+++ resolved
@@ -38,11 +38,7 @@
 
 	/** Destructor */
 	PRAGMA_DISABLE_DEPRECATION_WARNINGS
-<<<<<<< HEAD
-	ENGINE_API virtual ~UTextureCube() {};
-=======
 	virtual ~UTextureCube() {};
->>>>>>> 4af6daef
 	PRAGMA_ENABLE_DEPRECATION_WARNINGS
 
 	//~ Begin UObject Interface.
