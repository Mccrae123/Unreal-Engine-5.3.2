--- conflicted
+++ resolved
@@ -78,10 +78,6 @@
 
 	// UObject overrides
 	virtual UWorld* GetWorld() const override;
-<<<<<<< HEAD
-	
-=======
->>>>>>> cce8678d
 
 protected:
 
