// Copyright Epic Games, Inc. All Rights Reserved.

#pragma once

#include "CoreMinimal.h"
#include "UObject/ObjectMacros.h"
#include "UObject/Object.h"
#include "Engine/EngineTypes.h"
#include "CanvasItem.h"
#include "CanvasTypes.h"
#include "Canvas.generated.h"

class UMaterialInterface;
class UReporterGraph;
class UTexture;
class FSceneView;

/**
 * Holds texture information with UV coordinates as well.
 */
USTRUCT(BlueprintType)
struct FCanvasIcon
{
	GENERATED_USTRUCT_BODY()

	/** Source texture */
	UPROPERTY(EditAnywhere, BlueprintReadWrite, Category=CanvasIcon)
	TObjectPtr<class UTexture> Texture;

	/** UV coords */
	UPROPERTY(EditAnywhere, BlueprintReadWrite, Category=CanvasIcon)
	float U;

	UPROPERTY(EditAnywhere, BlueprintReadWrite, Category=CanvasIcon)
	float V;

	UPROPERTY(EditAnywhere, BlueprintReadWrite, Category=CanvasIcon)
	float UL;

	UPROPERTY(EditAnywhere, BlueprintReadWrite, Category=CanvasIcon)
	float VL;

	FCanvasIcon()
		: Texture(nullptr)
		, U(0)
		, V(0)
		, UL(0)
		, VL(0)
	{ }

};

struct FDisplayDebugManager
{
private:
	FCanvasTextItem DebugTextItem;
	FVector2f CurrentPos;
	float NextColumXPos;
	float MaxCharHeight;
	FVector2f InitialPos;
	class UCanvas* Canvas;

public:
	FDisplayDebugManager()
		: DebugTextItem(FCanvasTextItem(FVector2D(0, 0), FText::GetEmpty(), nullptr, FLinearColor::White))
		, CurrentPos(FVector2f::ZeroVector)
		, NextColumXPos(0.f)
		, MaxCharHeight(0.f)
		, InitialPos(FVector2f::ZeroVector)
		, Canvas(nullptr)
	{
		DebugTextItem.EnableShadow(FLinearColor::Black);
	}

	void Initialize(class UCanvas* InCanvas, const UFont* NewFont, FVector2D InInitialPosition)
	{
		SetFont(NewFont);
		Canvas = InCanvas;
		InitialPos = (FVector2f)InInitialPosition;
		CurrentPos = InitialPos;
		NextColumXPos = 0.f;
	}

	void SetFont(const UFont* NewFont)
	{
		if (NewFont && (NewFont != DebugTextItem.Font))
		{
			DebugTextItem.Font = NewFont;
			MaxCharHeight = DebugTextItem.Font->GetMaxCharHeight();
		}
	}

	void SetDrawColor(const FColor& NewColor)
	{
		DebugTextItem.SetColor(NewColor.ReinterpretAsLinear());
	}

	void SetLinearDrawColor(const FLinearColor& NewColor)
	{
		DebugTextItem.SetColor(NewColor);
	}

	void ENGINE_API DrawString(const FString& InDebugString, const float& OptionalXOffset = 0.f);

	void AddColumnIfNeeded();

	float GetTextScale() const;

	float GetYStep() const
	{
		return MaxCharHeight * 1.15f * GetTextScale();
	}

	float GetXPos() const
	{
		return CurrentPos.X;
	}

	float GetYPos() const
	{
		return CurrentPos.Y;
	}

	float& GetYPosRef()
	{
		return CurrentPos.Y;
	}

	void SetYPos(const float NewYPos)
	{
		CurrentPos.Y = NewYPos;
	}

	float GetMaxCharHeight() const
	{
		return MaxCharHeight;
	}

	float& GetMaxCharHeightRef()
	{
		return MaxCharHeight;
	}

	void ShiftYDrawPosition(const float& YOffset)
	{
		CurrentPos.Y += YOffset;
		AddColumnIfNeeded();
	}
};

/**
 * A drawing canvas.
 */
UCLASS(transient, BlueprintType, MinimalAPI)
class UCanvas
	: public UObject
{
	GENERATED_UCLASS_BODY()

	// Modifiable properties.
	UPROPERTY()
	float OrgX;		// Origin for drawing in X.

	UPROPERTY()
	float OrgY;    // Origin for drawing in Y.

	UPROPERTY()
	float ClipX;	// Bottom right clipping region.

	UPROPERTY()
	float ClipY;    // Bottom right clipping region.
		
	UPROPERTY()
	FColor DrawColor;    // Color for drawing.

	UPROPERTY()
	uint32 bCenterX:1;    // Whether to center the text horizontally (about CurX)

	UPROPERTY()
	uint32 bCenterY:1;    // Whether to center the text vertically (about CurY)

	UPROPERTY()
	uint32 bNoSmooth:1;    // Don't bilinear filter.

	UPROPERTY()
	int32 SizeX;		// Zero-based actual dimensions X.

	UPROPERTY()
	int32 SizeY;		// Zero-based actual dimensions Y.

	// Internal.
	UPROPERTY()
	FPlane ColorModulate; 

	UPROPERTY()
	TObjectPtr<class UTexture2D> DefaultTexture; //Default texture to use 

	UPROPERTY()
	TObjectPtr<class UTexture2D> GradientTexture0; //Default texture to use 

	/** Helper class to render 2d graphs on canvas */
	UPROPERTY()
	TObjectPtr<class UReporterGraph> ReporterGraph;

	int32 UnsafeSizeX;   // Canvas size before safe frame adjustment
	int32 UnsafeSizeY;	// Canvas size before safe frame adjustment

	//cached data for safe zone calculation.  Some platforms have very expensive functions
	//to grab display metrics
	int32 SafeZonePadX;
	int32 SafeZonePadY;
	int32 SafeZonePadEX;
	int32 SafeZonePadEY;
	int32 CachedDisplayWidth;
	int32 CachedDisplayHeight;

	FDisplayDebugManager DisplayDebugManager;
public:
	FCanvas* Canvas;
	FSceneView* SceneView;
	FMatrix	ViewProjectionMatrix;
	FQuat HmdOrientation;

	// UCanvas interface.
	
	/** Initializes the canvas. */
	ENGINE_API void Init(int32 InSizeX, int32 InSizeY, FSceneView* InSceneView, FCanvas* InCanvas);

	ENGINE_API virtual void BeginDestroy() override;

	/** Changes the view for the canvas. */
	ENGINE_API void SetView(FSceneView* InView);

	/** Updates the canvas. */
	ENGINE_API void Update();

	/* Applies the current Platform's safe zone to the current Canvas position. Automatically called by Update. */
	ENGINE_API void ApplySafeZoneTransform();
	ENGINE_API void PopSafeZoneTransform();

	/* Updates cached SafeZone data from the device.  Call when main device is resized. */
	ENGINE_API void UpdateSafeZoneData();

	/* Function to go through all constructed canvas items and update their safe zone data. */
	static ENGINE_API void UpdateAllCanvasSafeZoneData();

	/** 
	 * Draw arbitrary aligned rectangle.
	 *
	 * @param Tex Texture to draw.
	 * @param X Position to draw X.
	 * @param Y Position to draw Y.
	 * @param XL Width of tile.
	 * @param YL Height of tile.
	 * @param U Horizontal position of the upper left corner of the portion of the texture to be shown(texels).
	 * @param V Vertical position of the upper left corner of the portion of the texture to be shown(texels).
	 * @param UL The width of the portion of the texture to be drawn(texels).
	 * @param VL The height of the portion of the texture to be drawn(texels).
	 * @param ClipTile true to clip tile.
	 * @param BlendMode Blending mode of texture.
	 */
	ENGINE_API void DrawTile(UTexture* Tex, float X, float Y, float XL, float YL, float U, float V, float UL, float VL, EBlendMode BlendMode=BLEND_Translucent);

	/**
	 * Calculate the length of a string.
	 *
	 * @param Font The font used.
	 * @param ScaleX Scale in X axis.
	 * @param ScaleY Scale in Y axis.
	 * @param XL out Horizontal length of string.
	 * @param YL out Vertical length of string.
	 * @param Text String to calculate for.
	 */
	static ENGINE_API void ClippedStrLen(const UFont* Font, float ScaleX, float ScaleY, int32& XL, int32& YL, const TCHAR* Text);

	/**	
	 * Calculate the size of a string built from a font, word wrapped to a specified region.
	 */
	ENGINE_API void VARARGS WrappedStrLenf(const UFont* Font, float ScaleX, float ScaleY, int32& XL, int32& YL, const TCHAR* Fmt, ...);
		
	/**
	 * Compute size and optionally print text with word wrap.
	 */
	ENGINE_API int32 WrappedPrint(bool Draw, float X, float Y, int32& out_XL, int32& out_YL, const UFont* Font, float ScaleX, float ScaleY, bool bCenterTextX, bool bCenterTextY, const TCHAR* Text, const FFontRenderInfo& RenderInfo) ;
	
	/**
	 * Draws a string of text to the screen.
	 *
	 * @param InFont The font to draw with.
	 * @param InText The string to be drawn.
	 * @param X Position to draw X.
	 * @param Y Position to draw Y.
	 * @param XScale Optional. The horizontal scaling to apply to the text. 
	 * @param YScale Optional. The vertical scaling to apply to the text. 
	 * @param RenderInfo Optional. The FontRenderInfo to use when drawing the text.
	 * @return The Y extent of the rendered text.
	 */
	ENGINE_API float DrawText(const UFont* InFont, const FString& InText, float X, float Y, float XScale = 1.f, float YScale = 1.f, const FFontRenderInfo& RenderInfo = FFontRenderInfo());

	ENGINE_API float DrawText(const UFont* InFont, const FText& InText, float X, float Y, float XScale = 1.f, float YScale = 1.f, const FFontRenderInfo& RenderInfo = FFontRenderInfo());

	enum ELastCharacterIndexFormat
	{
		// The last whole character before the horizontal offset
		LastWholeCharacterBeforeOffset,
		// The character directly at the offset
		CharacterAtOffset,
		// Not used
		Unused,
	};

	/** 
	 * Measures a string, optionally stopped after the specified horizontal offset in pixels is reached.
	 * 
	 * @param	Parameters	Used for various purposes
	 *							DrawXL:		[out] will be set to the width of the string
	 *							DrawYL:		[out] will be set to the height of the string
	 *							DrawFont:	[in] specifies the font to use for retrieving the size of the characters in the string
	 *							Scale:		[in] specifies the amount of scaling to apply to the string
	 * @param	pText		the string to calculate the size for
	 * @param	TextLength	the number of code units in pText
	 * @param	StopAfterHorizontalOffset  Offset horizontally into the string to stop measuring characters after, in pixels (or INDEX_NONE)
	 * @param	CharIndexFormat  Behavior to use for StopAfterHorizontalOffset
	 * @param	OutCharacterIndex  The index of the last character processed (used with StopAfterHorizontalOffset)
	 *
	 */
	static ENGINE_API void MeasureStringInternal( FTextSizingParameters& Parameters, const TCHAR* const pText, const int32 TextLength, const int32 StopAfterHorizontalOffset, const ELastCharacterIndexFormat CharIndexFormat, int32& OutLastCharacterIndex );

	/**
	 * Calculates the size of the specified string.
	 *
	 * @param	Parameters	Used for various purposes
	 *							DrawXL:		[out] will be set to the width of the string
	 *							DrawYL:		[out] will be set to the height of the string
	 *							DrawFont:	[in] specifies the font to use for retrieving the size of the characters in the string
	 *							Scale:		[in] specifies the amount of scaling to apply to the string
	 * @param	pText		the string to calculate the size for
	 */
	static ENGINE_API void CanvasStringSize( FTextSizingParameters& Parameters, const TCHAR* pText );

	/**
	 * Parses a single string into an array of strings that will fit inside the specified bounding region.
	 *
	 * @param	Parameters		Used for various purposes:
	 *							DrawX:		[in] specifies the pixel location of the start of the horizontal bounding region that should be used for wrapping.
	 *							DrawY:		[in] specifies the Y origin of the bounding region.  This should normally be set to 0, as this will be
	 *										     used as the base value for DrawYL.
	 *										[out] Will be set to the Y position (+YL) of the last line, i.e. the total height of all wrapped lines relative to the start of the bounding region
	 *							DrawXL:		[in] specifies the pixel location of the end of the horizontal bounding region that should be used for wrapping
	 *							DrawYL:		[in] specifies the height of the bounding region, in pixels.  A input value of 0 indicates that
	 *										     the bounding region height should not be considered.  Once the total height of lines reaches this
	 *										     value, the function returns and no further processing occurs.
	 *							DrawFont:	[in] specifies the font to use for retrieving the size of the characters in the string
	 *							Scale:		[in] specifies the amount of scaling to apply to the string
	 * @param	CurX			specifies the pixel location to begin the wrapping; usually equal to the X pos of the bounding region, unless wrapping is initiated
	 *								in the middle of the bounding region (i.e. indentation)
	 * @param	pText			the text that should be wrapped
	 * @param	out_Lines		[out] will contain an array of strings which fit inside the bounding region specified.  Does
	 *							not clear the array first.
	 * @param	OutWrappedLineData An optional array to fill with the indices from the source string marking the begin and end points of the wrapped lines
	 */
	static ENGINE_API void WrapString( FCanvasWordWrapper& Wrapper, FTextSizingParameters& Parameters, const float InCurX, const TCHAR* const pText, TArray<FWrappedStringElement>& out_Lines, FCanvasWordWrapper::FWrappedLineData* const OutWrappedLineData = nullptr);

	ENGINE_API void WrapString( FTextSizingParameters& Parameters, const float InCurX, const TCHAR* const pText, TArray<FWrappedStringElement>& out_Lines, FCanvasWordWrapper::FWrappedLineData* const OutWrappedLineData = nullptr);

	/**
	 * Transforms a 3D world-space vector into 2D screen coordinates.
	 *
	 * @param Location			The vector to transform.
	 * @param bClampToZeroPlane	If true, 2D screen coordinates behind the viewing plane (-Z) will have Z set to 0 (leaving X and Y alone)
	 * @return The transformed vector.
	 */
	ENGINE_API FVector Project(FVector Location, bool bClampToZeroPlane = true) const;

	/** 
	 * Transforms 2D screen coordinates into a 3D world-space origin and direction.
	 *
	 * @param ScreenPos Screen coordinates in pixels.
	 * @param WorldOrigin (out) World-space origin vector.
	 * @param WorldDirection (out) World-space direction vector.
	 */
	ENGINE_API void Deproject(FVector2D ScreenPos, /*out*/ FVector& WorldOrigin, /*out*/ FVector& WorldDirection) const;

	/**
	 * Calculate the length of a string, taking text wrapping into account.
	 *
	 * @param InFont The Font use.
	 * @param Text The string to calculate for.
	 * @param XL out Horizontal length of string.
	 * @param YL out Vertical length of string.
	 * @param bDPIAware If true measures text considering the current DPI scale factor of the canvas.  Defaults to false for backwards compatibility
	 * @param Canvas Canvas state object
	 */
<<<<<<< HEAD
	static void StrLen(const UFont* InFont, const FString& InText, float& XL, float& YL, bool bDPIAware, FCanvas* InCanvas);
	static void StrLen(const UFont* InFont, const FString& InText, double& XL, double& YL, bool bDPIAware, FCanvas* InCanvas);
=======
	static ENGINE_API void StrLen(const UFont* InFont, const FString& InText, float& XL, float& YL, bool bDPIAware, FCanvas* InCanvas);
	static ENGINE_API void StrLen(const UFont* InFont, const FString& InText, double& XL, double& YL, bool bDPIAware, FCanvas* InCanvas);
>>>>>>> 4af6daef

	/**
	 * Calculate the length of a string, taking text wrapping into account.
	 *
	 * @param InFont The Font use.
	 * @param Text The string to calculate for.
	 * @param XL out Horizontal length of string.
	 * @param YL out Vertical length of string.
	 * @param bDPIAware If true measures text considering the current DPI scale factor of the canvas.  Defaults to false for backwards compatibility
	 */
<<<<<<< HEAD
	void StrLen(const UFont* InFont, const FString& InText, float& XL, float& YL, bool bDPIAware = false);
	void StrLen(const UFont* InFont, const FString& InText, double& XL, double& YL, bool bDPIAware = false);
=======
	ENGINE_API void StrLen(const UFont* InFont, const FString& InText, float& XL, float& YL, bool bDPIAware = false);
	ENGINE_API void StrLen(const UFont* InFont, const FString& InText, double& XL, double& YL, bool bDPIAware = false);
>>>>>>> 4af6daef

	/** 
	 * Calculates the horizontal and vertical size of a given string. This is used for clipped text as it does not take wrapping into account.
	 *
	 * @param Font The font to use.
	 * @param Text String to calculate for.
	 * @param XL out Horizontal length of string.
	 * @param YL out Vertical length of string.
	 * @param ScaleX Scale that the string is expected to draw at horizontally.
	 * @param ScaleY Scale that the string is expected to draw at vertically.
	 */
<<<<<<< HEAD
	void TextSize( const UFont* InFont, const FString& InText, float& XL, float& YL, float ScaleX=1.f, float ScaleY=1.f);
	void TextSize( const UFont* InFont, const FString& InText, double& XL, double& YL, double ScaleX=1.f, double ScaleY=1.f);
=======
	ENGINE_API void TextSize( const UFont* InFont, const FString& InText, float& XL, float& YL, float ScaleX=1.f, float ScaleY=1.f);
	ENGINE_API void TextSize( const UFont* InFont, const FString& InText, double& XL, double& YL, double ScaleX=1.f, double ScaleY=1.f);
>>>>>>> 4af6daef

	/** Set DrawColor with a FLinearColor and optional opacity override */
	ENGINE_API void SetLinearDrawColor(FLinearColor InColor, float OpacityOverride=-1.f);

	/** Set draw color. (R,G,B,A) */
	ENGINE_API void SetDrawColor(uint8 R, uint8 G, uint8 B, uint8 A = 255);

	/** Set draw color. (FColor) */
	ENGINE_API void SetDrawColor(FColor const& C);

	/** constructor for FontRenderInfo */
	ENGINE_API FFontRenderInfo CreateFontRenderInfo(bool bClipText = false, bool bEnableShadow = false, FLinearColor GlowColor = FLinearColor(), FVector2D GlowOuterRadius = FVector2D(), FVector2D GlowInnerRadius = FVector2D());
	
	/** reset canvas parameters, optionally do not change the origin */
	ENGINE_API virtual void Reset(bool bKeepOrigin = false);

	/** Sets the position of the lower-left corner of the clipping region of the Canvas */
	ENGINE_API void SetClip(float X, float Y);

	/** Return X,Y for center of the draw region. */
<<<<<<< HEAD
	void GetCenter(float& outX, float& outY) const;
	void GetCenter(double& outX, double& outY) const;
=======
	ENGINE_API void GetCenter(float& outX, float& outY) const;
	ENGINE_API void GetCenter(double& outX, double& outY) const;
>>>>>>> 4af6daef
	
	/** Fake CanvasIcon constructor.	 */
	static ENGINE_API FCanvasIcon MakeIcon(class UTexture* Texture, float U = 0.f, float V = 0.f, float UL = 0.f, float VL = 0.f);

	/** Draw a scaled CanvasIcon at the desired canvas position. */
	ENGINE_API void DrawScaledIcon(FCanvasIcon Icon, float X, float Y, FVector Scale);
	
	/** Draw a CanvasIcon at the desired canvas position.	 */
	ENGINE_API void DrawIcon(FCanvasIcon Icon, float X, float Y, float Scale = 0.f);

	/**
	 * Draws a graph comparing 2 variables.  Useful for visual debugging and tweaking.
	 *
	 * @param Title		Label to draw on the graph, or "" for none
	 * @param ValueX	X-axis value of the point to plot
	 * @param ValueY	Y-axis value of the point to plot
	 * @param UL_X		X screen coord of the upper-left corner of the graph
	 * @param UL_Y		Y screen coord of the upper-left corner of the graph
	 * @param W			Width of the graph, in pixels
	 * @param H			Height of the graph, in pixels
	 * @param RangeX	Range of values expressed by the X axis of the graph
	 * @param RangeY	Range of values expressed by the Y axis of the graph
	 */
	ENGINE_API virtual void DrawDebugGraph(const FString& Title, float ValueX, float ValueY, float UL_X, float UL_Y, float W, float H, FVector2D RangeX, FVector2D RangeY);

	/** 
	 * Draw a CanvasItem
	 *
	 * @param Item			Item to draw
	 */
	ENGINE_API void DrawItem( FCanvasItem& Item );

	/** 
	 * Draw a CanvasItem at the given coordinates
	 *
	 * @param Item			Item to draw
	 * @param InPosition	Position to draw item
	 */
	ENGINE_API void DrawItem( FCanvasItem& Item, const FVector2D& InPosition );
	
	/** 
	 * Draw a CanvasItem at the given coordinates
	 *
	 * @param Item			Item to draw
	 * @param X				X Position to draw item
	 * @param Y				Y Position to draw item
	 */
	ENGINE_API void DrawItem( FCanvasItem& Item, float X, float Y );

	/** Creates if necessary and returns ReporterGraph instance for 2d graph canvas drawing */
	ENGINE_API TWeakObjectPtr<class UReporterGraph>  GetReporterGraph();

	/** @return the current DPI scale being applied to all canvas draw elements */
	float GetDPIScale() const { return Canvas->GetDPIScale(); }

	/**
	 * Draws a line on the Canvas.
	 *
	 * @param ScreenPositionA		Starting position of the line in screen space.
	 * @param ScreenPositionB		Ending position of the line in screen space.
	 * @param Thickness				How many pixels thick this line should be.
	 * @param RenderColor			Color to render the line.
	 */
	UFUNCTION(BlueprintCallable, Category=Canvas, meta=(DisplayName="Draw Line", ScriptName="DrawLine"))
	ENGINE_API void K2_DrawLine(FVector2D ScreenPositionA=FVector2D::ZeroVector, FVector2D ScreenPositionB=FVector2D::ZeroVector, float Thickness=1.0f, FLinearColor RenderColor=FLinearColor::White);

	/**
	 * Draws a texture on the Canvas.
	 *
	 * @param RenderTexture				Texture to use when rendering. If no texture is set then this will use the default white texture.
	 * @param ScreenPosition			Screen space position to render the texture.
	 * @param ScreenSize				Screen space size to render the texture.
	 * @param CoordinatePosition		Normalized UV starting coordinate to use when rendering the texture.
	 * @param CoordinateSize			Normalized UV size coordinate to use when rendering the texture.
	 * @param RenderColor				Color to use when rendering the texture.
	 * @param BlendMode					Blending mode to use when rendering the texture.
	 * @param Rotation					Rotation, in degrees, to render the texture.
	 * @param PivotPoint				Normalized pivot point to use when rotating the texture.
	 */
	UFUNCTION(BlueprintCallable, Category=Canvas, meta=(DisplayName="Draw Texture", ScriptName="DrawTexture"))
	ENGINE_API void K2_DrawTexture(UTexture* RenderTexture, FVector2D ScreenPosition, FVector2D ScreenSize, FVector2D CoordinatePosition, FVector2D CoordinateSize=FVector2D::UnitVector, FLinearColor RenderColor=FLinearColor::White, EBlendMode BlendMode=BLEND_Translucent, float Rotation=0.f, FVector2D PivotPoint=FVector2D(0.5f,0.5f));

	/**
	 * Draws a material on the Canvas.
	 *
	 * @param RenderMaterial			Material to use when rendering. Remember that only the emissive channel is able to be rendered as no lighting is performed when rendering to the Canvas.
	 * @param ScreenPosition			Screen space position to render the texture.
	 * @param ScreenSize				Screen space size to render the texture.
	 * @param CoordinatePosition		Normalized UV starting coordinate to use when rendering the texture.
	 * @param CoordinateSize			Normalized UV size coordinate to use when rendering the texture.
	 * @param Rotation					Rotation, in degrees, to render the texture.
	 * @param PivotPoint				Normalized pivot point to use when rotating the texture.
	 */
	UFUNCTION(BlueprintCallable, Category=Canvas, meta=(DisplayName="Draw Material", ScriptName="DrawMaterial"))
	ENGINE_API void K2_DrawMaterial(UMaterialInterface* RenderMaterial, FVector2D ScreenPosition, FVector2D ScreenSize, FVector2D CoordinatePosition, FVector2D CoordinateSize=FVector2D::UnitVector, float Rotation=0.f, FVector2D PivotPoint=FVector2D(0.5f,0.5f));

	/**
	 * Draws text on the Canvas.
	 *
	 * @param RenderFont				Font to use when rendering the text. If this is null, then a default engine font is used.
	 * @param RenderText				Text to render on the Canvas.
	 * @param ScreenPosition			Screen space position to render the text.
	 * @param RenderColor				Color to render the text.
	 * @param Kerning					Horizontal spacing adjustment to modify the spacing between each letter.
	 * @param ShadowColor				Color to render the shadow of the text.
	 * @param ShadowOffset				Pixel offset relative to the screen space position to render the shadow of the text.
	 * @param bCentreX					If true, then interpret the screen space position X coordinate as the center of the rendered text.
	 * @param bCentreY					If true, then interpret the screen space position Y coordinate as the center of the rendered text.
	 * @param bOutlined					If true, then the text should be rendered with an outline.
	 * @param OutlineColor				Color to render the outline for the text.
	 */	
	UFUNCTION(BlueprintCallable, Category=Canvas, meta=(DisplayName="Draw Text", ScriptName="DrawText"))
	ENGINE_API void K2_DrawText(UFont* RenderFont, const FString& RenderText, FVector2D ScreenPosition, FVector2D Scale=FVector2D(1.0f,1.0f), FLinearColor RenderColor=FLinearColor::White, float Kerning=0.0f, FLinearColor ShadowColor=FLinearColor::Black, FVector2D ShadowOffset=FVector2D::UnitVector, bool bCentreX=false, bool bCentreY=false, bool bOutlined=false, FLinearColor OutlineColor=FLinearColor::Black);
	
	/**
	 * Draws a 3x3 grid border with tiled frame and tiled interior on the Canvas.
	 *
	 * @param BorderTexture				Texture to use for border.
	 * @param BackgroundTexture			Texture to use for border background.
	 * @param LeftBorderTexture			Texture to use for the tiling left border.
	 * @param RightBorderTexture		Texture to use for the tiling right border.
	 * @param TopBorderTexture			Texture to use for the tiling top border.
	 * @param BottomBorderTexture		Texture to use for the tiling bottom border.
	 * @param ScreenPosition			Screen space position to render the texture.
	 * @param ScreenSize				Screen space size to render the texture.
	 * @param CoordinatePosition		Normalized UV starting coordinate to use when rendering the border texture.
	 * @param CoordinateSize			Normalized UV size coordinate to use when rendering the border texture.
	 * @param RenderColor				Color to tint the border.
	 * @param BorderScale				Scale of the border.
	 * @param BackgroundScale			Scale of the background.
	 * @param Rotation					Rotation, in degrees, to render the texture.
	 * @param PivotPoint				Normalized pivot point to use when rotating the texture.
	 * @param CornerSize				Frame corner size in percent of frame texture (should be < 0.5f).
	 */
	UFUNCTION(BlueprintCallable, Category=Canvas, meta=(DisplayName="Draw Border", ScriptName="DrawBorder"))
	ENGINE_API void K2_DrawBorder(UTexture* BorderTexture, UTexture* BackgroundTexture, UTexture* LeftBorderTexture, UTexture* RightBorderTexture, UTexture* TopBorderTexture, UTexture* BottomBorderTexture, FVector2D ScreenPosition, FVector2D ScreenSize, FVector2D CoordinatePosition, FVector2D CoordinateSize=FVector2D::UnitVector, FLinearColor RenderColor=FLinearColor::White, FVector2D BorderScale=FVector2D(0.1f,0.1f), FVector2D BackgroundScale=FVector2D(0.1f,0.1f), float Rotation=0.0f, FVector2D PivotPoint=FVector2D(0.5f,0.5f), FVector2D CornerSize=FVector2D::ZeroVector);

	/**
	 * Draws an unfilled box on the Canvas.
	 *
	 * @param ScreenPosition			Screen space position to render the text.
	 * @param ScreenSize				Screen space size to render the texture.
	 * @param Thickness					How many pixels thick the box lines should be.
	 */
	UFUNCTION(BlueprintCallable, Category=Canvas, meta=(DisplayName="Draw Box", ScriptName="DrawBox"))
	ENGINE_API void K2_DrawBox(FVector2D ScreenPosition, FVector2D ScreenSize, float Thickness=1.0f, FLinearColor RenderColor=FLinearColor::White);

	/**
	 * Draws a set of triangles on the Canvas.
	 *
	 * @param RenderTexture				Texture to use when rendering the triangles. If no texture is set, then the default white texture is used.
	 * @param Triangles					Triangles to render.
	 */
	UFUNCTION(BlueprintCallable, Category=Canvas, meta=(DisplayName="Draw Triangles", ScriptName="DrawTriangles"))
	ENGINE_API void K2_DrawTriangle(UTexture* RenderTexture, TArray<FCanvasUVTri> Triangles);

	/**
	 * Draws a set of triangles on the Canvas.
	 *
	 * @param RenderMaterial			Material to use when rendering. Remember that only the emissive channel is able to be rendered as no lighting is performed when rendering to the Canvas.
	 * @param Triangles					Triangles to render.
	 */
	UFUNCTION(BlueprintCallable, Category = Canvas, meta = (DisplayName = "Draw Material Triangles", ScriptName = "DrawMaterialTriangles"))
	ENGINE_API void K2_DrawMaterialTriangle(UMaterialInterface* RenderMaterial, TArray<FCanvasUVTri> Triangles);
	/**
	 * Draws a polygon on the Canvas.
	 *
	 * @param RenderTexture				Texture to use when rendering the triangles. If no texture is set, then the default white texture is used.
	 * @param ScreenPosition			Screen space position to render the text.
	 * @param Radius					How large in pixels this polygon should be.
	 * @param NumberOfSides				How many sides this polygon should have. This should be above or equal to three.
	 * @param RenderColor				Color to tint the polygon.
	 */
	UFUNCTION(BlueprintCallable, Category=Canvas, meta=(DisplayName="Draw Polygon", ScriptName="DrawPolygon"))
	ENGINE_API void K2_DrawPolygon(UTexture* RenderTexture, FVector2D ScreenPosition, FVector2D Radius=FVector2D::UnitVector, int32 NumberOfSides=3, FLinearColor RenderColor=FLinearColor::White);

	/**
	 * Performs a projection of a world space coordinates using the projection matrix set up for the Canvas.
	 *
	 * @param WorldLocation				World space location to project onto the Canvas rendering plane.
	 * @return							Returns a vector where X, Y defines a screen space position representing the world space location.
	 */
	UFUNCTION(BlueprintCallable, Category=Canvas, meta=(DisplayName="Project", ScriptName="Project"))
	ENGINE_API FVector K2_Project(FVector WorldLocation);

	/**
	 * Performs a deprojection of a screen space coordinate using the projection matrix set up for the Canvas.
	 *
	 * @param ScreenPosition			Screen space position to deproject to the World.
	 * @param WorldOrigin				Vector which is the world position of the screen space position.
	 * @param WorldDirection			Vector which can be used in a trace to determine what is "behind" the screen space position. Useful for object picking.
	 */
	UFUNCTION(BlueprintCallable, Category=Canvas, meta=(DisplayName="Deproject", ScriptName="Deproject"))
	ENGINE_API void K2_Deproject(FVector2D ScreenPosition, FVector& WorldOrigin, FVector& WorldDirection);

	/**
	 * Returns the wrapped text size in screen space coordinates.
	 *
	 * @param RenderFont				Font to use when determining the size of the text. If this is null, then a default engine font is used.
	 * @param RenderText				Text to determine the size of.
	 * @return							Returns the screen space size of the text.
	 */
	UFUNCTION(BlueprintCallable, Category=Canvas, meta=(DisplayName="Wrapped Text Size", ScriptName="WrappedTextSize"))
	ENGINE_API FVector2D K2_StrLen(UFont* RenderFont, const FString& RenderText);

	/**
	 * Returns the clipped text size in screen space coordinates.
	 *
	 * @param RenderFont				Font to use when determining the size of the text. If this is null, then a default engine font is used.
	 * @param RenderText				Text to determine the size of.
	 * @param Scale						Scale of the font to use when determining the size of the text.
	 * @return							Returns the screen space size of the text.
	 */
	UFUNCTION(BlueprintCallable, Category=Canvas, meta=(DisplayName="Clipped Text Size", ScriptName="ClippedTextSize"))
	ENGINE_API FVector2D K2_TextSize(UFont* RenderFont, const FString& RenderText, FVector2D Scale=FVector2D::UnitVector);
};<|MERGE_RESOLUTION|>--- conflicted
+++ resolved
@@ -391,13 +391,8 @@
 	 * @param bDPIAware If true measures text considering the current DPI scale factor of the canvas.  Defaults to false for backwards compatibility
 	 * @param Canvas Canvas state object
 	 */
-<<<<<<< HEAD
-	static void StrLen(const UFont* InFont, const FString& InText, float& XL, float& YL, bool bDPIAware, FCanvas* InCanvas);
-	static void StrLen(const UFont* InFont, const FString& InText, double& XL, double& YL, bool bDPIAware, FCanvas* InCanvas);
-=======
 	static ENGINE_API void StrLen(const UFont* InFont, const FString& InText, float& XL, float& YL, bool bDPIAware, FCanvas* InCanvas);
 	static ENGINE_API void StrLen(const UFont* InFont, const FString& InText, double& XL, double& YL, bool bDPIAware, FCanvas* InCanvas);
->>>>>>> 4af6daef
 
 	/**
 	 * Calculate the length of a string, taking text wrapping into account.
@@ -408,13 +403,8 @@
 	 * @param YL out Vertical length of string.
 	 * @param bDPIAware If true measures text considering the current DPI scale factor of the canvas.  Defaults to false for backwards compatibility
 	 */
-<<<<<<< HEAD
-	void StrLen(const UFont* InFont, const FString& InText, float& XL, float& YL, bool bDPIAware = false);
-	void StrLen(const UFont* InFont, const FString& InText, double& XL, double& YL, bool bDPIAware = false);
-=======
 	ENGINE_API void StrLen(const UFont* InFont, const FString& InText, float& XL, float& YL, bool bDPIAware = false);
 	ENGINE_API void StrLen(const UFont* InFont, const FString& InText, double& XL, double& YL, bool bDPIAware = false);
->>>>>>> 4af6daef
 
 	/** 
 	 * Calculates the horizontal and vertical size of a given string. This is used for clipped text as it does not take wrapping into account.
@@ -426,13 +416,8 @@
 	 * @param ScaleX Scale that the string is expected to draw at horizontally.
 	 * @param ScaleY Scale that the string is expected to draw at vertically.
 	 */
-<<<<<<< HEAD
-	void TextSize( const UFont* InFont, const FString& InText, float& XL, float& YL, float ScaleX=1.f, float ScaleY=1.f);
-	void TextSize( const UFont* InFont, const FString& InText, double& XL, double& YL, double ScaleX=1.f, double ScaleY=1.f);
-=======
 	ENGINE_API void TextSize( const UFont* InFont, const FString& InText, float& XL, float& YL, float ScaleX=1.f, float ScaleY=1.f);
 	ENGINE_API void TextSize( const UFont* InFont, const FString& InText, double& XL, double& YL, double ScaleX=1.f, double ScaleY=1.f);
->>>>>>> 4af6daef
 
 	/** Set DrawColor with a FLinearColor and optional opacity override */
 	ENGINE_API void SetLinearDrawColor(FLinearColor InColor, float OpacityOverride=-1.f);
@@ -453,13 +438,8 @@
 	ENGINE_API void SetClip(float X, float Y);
 
 	/** Return X,Y for center of the draw region. */
-<<<<<<< HEAD
-	void GetCenter(float& outX, float& outY) const;
-	void GetCenter(double& outX, double& outY) const;
-=======
 	ENGINE_API void GetCenter(float& outX, float& outY) const;
 	ENGINE_API void GetCenter(double& outX, double& outY) const;
->>>>>>> 4af6daef
 	
 	/** Fake CanvasIcon constructor.	 */
 	static ENGINE_API FCanvasIcon MakeIcon(class UTexture* Texture, float U = 0.f, float V = 0.f, float UL = 0.f, float VL = 0.f);
