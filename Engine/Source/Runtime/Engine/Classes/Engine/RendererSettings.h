--- conflicted
+++ resolved
@@ -337,18 +337,18 @@
 	uint32 bInstancedStereo:1;
 
 	UPROPERTY(config, EditAnywhere, Category = VR, meta = (
-<<<<<<< HEAD
 		EditCondition = "bInstancedStereo",
 		ConsoleVariable = "vr.MultiView", DisplayName = "Multi-View",
 		ToolTip = "Enable multi-view for instanced stereo rendering (only available on the PS4).",
 		ConfigRestartRequired = true))
 	uint32 bMultiView : 1;
-=======
+
+	UPROPERTY(config, EditAnywhere, Category = VR, meta = (
 		ConsoleVariable = "vr.MultiRes", DisplayName = "MultiRes Rendering",
 		ToolTip = "Enable multiple-resolution rendering (only available for D3D SM5).",
 		ConfigRestartRequired = true))
 		uint32 bMultiRes : 1;
-
+		
 	UPROPERTY(config, EditAnywhere, Category = VR, meta = (
 		ConsoleVariable = "vr.LensMatchedShading", DisplayName = "Lens Matched Rendering",
 		ToolTip = "Enable Lens Matched Shading rendering (only available for Pascal GPUs with R367 drivers and above).",
@@ -360,7 +360,6 @@
 		ToolTip = "Enable SinglePassStereo (only available for D3D SM5).",
 		ConfigRestartRequired = true))
 		uint32 bSinglePassStereo : 1;
->>>>>>> 997cb222
 
 	UPROPERTY(config, EditAnywhere, Category=Editor, meta=(
 		ConsoleVariable="r.WireframeCullThreshold",DisplayName="Wireframe Cull Threshold",
