// Copyright 1998-2017 Epic Games, Inc. All Rights Reserved.

#pragma once

#include "CoreMinimal.h"
#include "UObject/ObjectMacros.h"
#include "Engine/EngineTypes.h"
#include "Engine/Scene.h"
#include "Engine/DeveloperSettings.h"

#include "RendererSettings.generated.h"

struct FPropertyChangedEvent;

/**
 * Enumerates ways to clear a scene.
 */
UENUM()
namespace EClearSceneOptions
{
	enum Type
	{
		NoClear = 0 UMETA(DisplayName="Do not clear",ToolTip="This option is fastest but can cause artifacts unless you render to every pixel. Make sure to use a skybox with this option!"),
		HardwareClear = 1 UMETA(DisplayName="Hardware clear",ToolTip="Perform a full hardware clear before rendering. Most projects should use this option."),
		QuadAtMaxZ = 2 UMETA(DisplayName="Clear at far plane",ToolTip="Draws a quad to perform the clear at the far plane, this is faster than a hardware clear on some GPUs."),
	};
}


/**
 * Enumerates available compositing sample counts.
 */
UENUM()
namespace ECompositingSampleCount
{
	enum Type
	{
		One = 1 UMETA(DisplayName="No MSAA"),
		Two = 2 UMETA(DisplayName="2x MSAA"),
		Four = 4 UMETA(DisplayName="4x MSAA"),
		Eight = 8 UMETA(DisplayName="8x MSAA"),
	};
}


/**
* Enumerates available mobile MSAA sample counts.
*/
UENUM()
namespace EMobileMSAASampleCount
{
	enum Type
	{
		One = 1 UMETA(DisplayName = "No MSAA"),
		Two = 2 UMETA(DisplayName = "2x MSAA"),
		Four = 4 UMETA(DisplayName = "4x MSAA"),
		Eight = 8 UMETA(DisplayName = "8x MSAA"),
	};
}


/**
 * Enumerates available options for custom depth.
 */
UENUM()
namespace ECustomDepthStencil
{
	enum Type
	{
		Disabled = 0,
		Enabled = 1 UMETA(ToolTip="Depth buffer created immediately. Stencil disabled."),
		EnabledOnDemand = 2 UMETA(ToolTip="Depth buffer created on first use, can save memory but cause stalls. Stencil disabled."),
		EnabledWithStencil = 3 UMETA(ToolTip="Depth buffer created immediately. Stencil available for read/write."),
	};
}


/**
 * Enumerates available options for early Z-passes.
 */
UENUM()
namespace EEarlyZPass
{
	enum Type
	{
		None = 0 UMETA(DisplayName="None"),
		OpaqueOnly = 1 UMETA(DisplayName="Opaque meshes only"),
		OpaqueAndMasked = 2 UMETA(DisplayName="Opaque and masked meshes"),
		Auto = 3 UMETA(DisplayName="Decide automatically",ToolTip="Let the engine decide what to render in the early Z pass based on the features being used."),
	};
}

/** used by FPostProcessSettings AutoExposure*/
UENUM()
namespace EAutoExposureMethodUI
{
	enum Type
	{
		/** Not supported on mobile, requires compute shader to construct 64 bin histogram */
		AEM_Histogram  UMETA(DisplayName = "Auto Exposure Histogram"),
		/** Not supported on mobile, faster method that computes single value by downsampling */
		AEM_Basic      UMETA(DisplayName = "Auto Exposure Basic"),
		AEM_MAX,
	};
}

/**
 * Rendering settings.
 */
UCLASS(config=Engine, defaultconfig, meta=(DisplayName="Rendering"))
class ENGINE_API URendererSettings : public UDeveloperSettings
{
	GENERATED_UCLASS_BODY()

	UPROPERTY(config, EditAnywhere, Category=Mobile, meta=(
		ConsoleVariable="r.MobileHDR",DisplayName="Mobile HDR",
		ToolTip="If true, mobile renders in full HDR. Disable this setting for games that do not require lighting features for better performance on slow devices. Changing this setting requires restarting the editor.",
		ConfigRestartRequired = true))
	uint32 bMobileHDR:1;

	UPROPERTY(config, EditAnywhere, Category = Mobile, meta = (
		ConsoleVariable = "r.Mobile.DisableVertexFog", DisplayName = "Disable vertex fogging in mobile shaders",
		ToolTip = "If true, vertex fog will be omitted from all mobile shaders. If your game does not use fog, you should choose this setting to increase shading performance.",
		ConfigRestartRequired = true))
		uint32 bMobileDisableVertexFog : 1;

	UPROPERTY(config, EditAnywhere, Category = Mobile, meta = (
		ConsoleVariable = "r.Shadow.CSM.MaxMobileCascades", DisplayName = "Maximum number of CSM cascades to render", ClampMin = 1, ClampMax = 4,
		ToolTip = "The maximum number of cascades with which to render dynamic directional light shadows when using the mobile renderer."))
		int32 MaxMobileCascades;

	UPROPERTY(config, EditAnywhere, Category = Mobile, meta = (
		ConsoleVariable = "r.MobileMSAA", DisplayName = "Mobile MSAA",
		ToolTip = "Multi-sample anti-aliasing setting to use on mobile. MSAA is currently supported using Metal on iOS, and on Android devices with the required support using ES 2 or ES 3.1.\nIf MSAA is not available, the current default AA method will be used."))
	TEnumAsByte<EMobileMSAASampleCount::Type> MobileMSAASampleCount;

	UPROPERTY(config, EditAnywhere, Category = Materials, meta = (
		ConsoleVariable = "r.DiscardUnusedQuality", DisplayName = "Game Discards Unused Material Quality Levels",
		ToolTip = "When running in game mode, whether to keep shaders for all quality levels in memory or only those needed for the current quality level.\nUnchecked: Keep all quality levels in memory allowing a runtime quality level change. (default)\nChecked: Discard unused quality levels when loading content for the game, saving some memory."))
	uint32 bDiscardUnusedQualityLevels : 1;

	UPROPERTY(config, EditAnywhere, Category=Culling, meta=(
		ConsoleVariable="r.AllowOcclusionQueries",DisplayName="Occlusion Culling",
		ToolTip="Allows occluded meshes to be culled and no rendered."))
	uint32 bOcclusionCulling:1;

	UPROPERTY(config, EditAnywhere, Category=Culling, meta=(
		ConsoleVariable="r.MinScreenRadiusForLights",DisplayName="Min Screen Radius for Lights",
		ToolTip="Screen radius at which lights are culled. Larger values can improve performance but causes lights to pop off when they affect a small area of the screen."))
	float MinScreenRadiusForLights;

	UPROPERTY(config, EditAnywhere, Category=Culling, meta=(
		ConsoleVariable="r.MinScreenRadiusForDepthPrepass",DisplayName="Min Screen Radius for Early Z Pass",
		ToolTip="Screen radius at which objects are culled for the early Z pass. Larger values can improve performance but very large values can degrade performance if large occluders are not rendered."))
	float MinScreenRadiusForEarlyZPass;

	UPROPERTY(config, EditAnywhere, Category=Culling, meta=(
		ConsoleVariable="r.MinScreenRadiusForCSMDepth",DisplayName="Min Screen Radius for Cascaded Shadow Maps",
		ToolTip="Screen radius at which objects are culled for cascaded shadow map depth passes. Larger values can improve performance but can cause artifacts as objects stop casting shadows."))
	float MinScreenRadiusForCSMdepth;
	
	UPROPERTY(config, EditAnywhere, Category=Culling, meta=(
		ConsoleVariable="r.PrecomputedVisibilityWarning",DisplayName="Warn about no precomputed visibility",
		ToolTip="Displays a warning when no precomputed visibility data is available for the current camera location. This can be helpful if you are making a game that relies on precomputed visibility, e.g. a first person mobile game."))
	uint32 bPrecomputedVisibilityWarning:1;

	UPROPERTY(config, EditAnywhere, Category=Textures, meta=(
		ConsoleVariable="r.TextureStreaming",DisplayName="Texture Streaming",
		ToolTip="When enabled textures will stream in based on what is visible on screen."))
	uint32 bTextureStreaming:1;

	UPROPERTY(config, EditAnywhere, Category=Textures, meta=(
		ConsoleVariable="Compat.UseDXT5NormalMaps",DisplayName="Use DXT5 Normal Maps",
		ToolTip="Whether to use DXT5 for normal maps, otherwise BC5 will be used, which is not supported on all hardware. Changing this setting requires restarting the editor.",
		ConfigRestartRequired=true))
	uint32 bUseDXT5NormalMaps:1;

	UPROPERTY(config, EditAnywhere, Category = Materials, meta =(
		ConfigRestartRequired = true,
		ConsoleVariable = "r.ClearCoatNormal",
		ToolTip = "Use a separate normal map for the bottom layer of a clear coat material. This is a higher quality feature that is expensive."))
		uint32 bClearCoatEnableSecondNormal : 1;

	UPROPERTY(config, EditAnywhere, Category = Reflections, meta = (
		ConsoleVariable = "r.ReflectionCaptureResolution", DisplayName = "Reflection Capture Resolution",
		ToolTip = "The cubemap resolution for all reflection capture probes. Must be power of 2. Note that for very high values the memory and performance impact may be severe."))
	int32 ReflectionCaptureResolution;

	UPROPERTY(config, EditAnywhere, Category = Reflections, meta = (
		ConsoleVariable = "r.ReflectionEnvironmentLightmapMixBasedOnRoughness", DisplayName = "Reduce lightmap mixing on smooth surfaces",
		ToolTip = "Whether to reduce lightmap mixing with reflection captures for very smooth surfaces.  This is useful to make sure reflection captures match SSR / planar reflections in brightness."))
	uint32 ReflectionEnvironmentLightmapMixBasedOnRoughness : 1;

	UPROPERTY(config, EditAnywhere, Category=ForwardRenderer, meta=(
		ConsoleVariable="r.ForwardShading",
		DisplayName = "Forward Shading",
		ToolTip="Whether to use forward shading on desktop platforms, requires Shader Model 5 hardware.  Forward shading supports MSAA and has lower default cost, but fewer features supported overall.  Materials have to opt-in to more expensive features like high quality reflections.  Changing this setting requires restarting the editor.",
		ConfigRestartRequired=true))
	uint32 bForwardShading:1;

	UPROPERTY(config, EditAnywhere, Category=ForwardRenderer, meta=(
		ConsoleVariable="r.VertexFoggingForOpaque",
		ToolTip="Causes opaque materials to use per-vertex fogging, which costs less and integrates properly with MSAA.  Only supported with forward shading. Changing this setting requires restarting the editor.",
		ConfigRestartRequired=true))
	uint32 bVertexFoggingForOpaque:1;

	UPROPERTY(config, EditAnywhere, Category=Lighting, meta=(
		ConsoleVariable="r.AllowStaticLighting",
		ToolTip="Whether to allow any static lighting to be generated and used, like lightmaps and shadowmaps. Games that only use dynamic lighting should set this to 0 to save some static lighting overhead. Changing this setting requires restarting the editor.",
		ConfigRestartRequired=true))
	uint32 bAllowStaticLighting:1;

	UPROPERTY(config, EditAnywhere, Category=Lighting, meta=(
		ConsoleVariable="r.NormalMapsForStaticLighting",
		ToolTip="Whether to allow any static lighting to use normal maps for lighting computations."))
	uint32 bUseNormalMapsForStaticLighting:1;

	UPROPERTY(config, EditAnywhere, Category=Lighting, meta=(
		ConsoleVariable="r.GenerateMeshDistanceFields",
		ToolTip="Whether to build distance fields of static meshes, needed for distance field AO, which is used to implement Movable SkyLight shadows, and ray traced distance field shadows on directional lights.  Enabling will increase mesh build times and memory usage.  Changing this setting requires restarting the editor.",
		ConfigRestartRequired=true))
	uint32 bGenerateMeshDistanceFields:1;

	UPROPERTY(config, EditAnywhere, Category=Lighting, meta=(
		EditCondition = "bGenerateMeshDistanceFields",
		ConsoleVariable="r.DistanceFieldBuild.EightBit",
		ToolTip="Whether to store mesh distance fields in an 8 bit fixed point format instead of 16 bit floating point.  8 bit uses half the memory, but introduces artifacts for large meshes or thin meshes.  Changing this setting requires restarting the editor.",
		ConfigRestartRequired=true))
	uint32 bEightBitMeshDistanceFields:1;

	UPROPERTY(config, EditAnywhere, Category = Lighting, meta = (
		EditCondition = "bGenerateMeshDistanceFields",
		ConsoleVariable = "r.GenerateLandscapeGIData", DisplayName = "Generate Landscape Real-time GI Data",
		ToolTip = "Whether to generate a low-resolution base color texture for landscapes for rendering real-time global illumination.  This feature requires GenerateMeshDistanceFields is also enabled, and will increase mesh build times and memory usage."))
	uint32 bGenerateLandscapeGIData : 1;

	UPROPERTY(config, EditAnywhere, Category=Lighting, meta=(
		EditCondition = "bGenerateMeshDistanceFields",
		ConsoleVariable="r.DistanceFieldBuild.Compress",
		ToolTip="Whether to store mesh distance fields compressed in memory, which reduces how much memory they take, but also causes serious hitches when making new levels visible.  Only enable if your project does not stream levels in-game.  Changing this setting requires restarting the editor.",
		ConfigRestartRequired=true))
	uint32 bCompressMeshDistanceFields:1;

	UPROPERTY(config, EditAnywhere, Category=Tessellation, meta=(
		ConsoleVariable="r.TessellationAdaptivePixelsPerTriangle",DisplayName="Adaptive pixels per triangle",
		ToolTip="When adaptive tessellation is enabled it will try to tessellate a mesh so that each triangle contains the specified number of pixels. The tessellation multiplier specified in the material can increase or decrease the amount of tessellation."))
	float TessellationAdaptivePixelsPerTriangle;

	UPROPERTY(config, EditAnywhere, Category=Translucency, meta=(
		ConsoleVariable="r.SeparateTranslucency",
		ToolTip="Allow translucency to be rendered to a separate render targeted and composited after depth of field. Prevents translucency from appearing out of focus."))
	uint32 bSeparateTranslucency:1;

	UPROPERTY(config, EditAnywhere, Category=Translucency, meta=(
		ConsoleVariable="r.TranslucentSortPolicy",DisplayName="Translucent Sort Policy",
		ToolTip="The sort mode for translucent primitives, affecting how they are ordered and how they change order as the camera moves. Requires that Separate Translucency (under Postprocessing) is true."))
	TEnumAsByte<ETranslucentSortPolicy::Type> TranslucentSortPolicy;

	UPROPERTY(config, EditAnywhere, Category=Translucency, meta=(
		DisplayName="Translucent Sort Axis",
		ToolTip="The axis that sorting will occur along when Translucent Sort Policy is set to SortAlongAxis."))
	FVector TranslucentSortAxis;

	UPROPERTY(config, EditAnywhere, Category=Postprocessing, meta=(
		ConsoleVariable="r.CustomDepth",DisplayName="Custom Depth-Stencil Pass",
		ToolTip="Whether the custom depth pass for tagging primitives for postprocessing passes is enabled. Enabling it on demand can save memory but may cause a hitch the first time the feature is used."))
	TEnumAsByte<ECustomDepthStencil::Type> CustomDepthStencil;

	UPROPERTY(config, EditAnywhere, Category = Postprocessing, meta = (
		ConsoleVariable = "r.CustomDepthTemporalAAJitter", DisplayName = "Custom Depth with TemporalAA Jitter",
		ToolTip = "Whether the custom depth pass has the TemporalAA jitter enabled. Disabling this can be useful when the result of the CustomDepth Pass is used after TAA (e.g. after Tonemapping)"))
	uint32 bCustomDepthTaaJitter : 1;

	UPROPERTY(config, EditAnywhere, Category = Postprocessing, meta = (
		ConsoleVariable = "r.PostProcessing.PropagateAlpha", DisplayName = "Enable alpha channel support in post processing (experimental).",
		ToolTip = "Whether alpha channel should be supported in post processing chain. Still experimental: works only with Temporal AA, Motion Blur, Circle Depth Of Field. This option also force disable the separate translucency.",
		ConfigRestartRequired = true))
	uint32 bEnableAlphaChannelInPostProcessing : 1;

	UPROPERTY(config, EditAnywhere, Category = DefaultSettings, meta = (
		ConsoleVariable = "r.DefaultFeature.Bloom", DisplayName = "Bloom",
		ToolTip = "Whether the default for Bloom is enabled or not (postprocess volume/camera/game setting can still override and enable or disable it independently)"))
	uint32 bDefaultFeatureBloom : 1;

	UPROPERTY(config, EditAnywhere, Category = DefaultSettings, meta = (
		ConsoleVariable = "r.DefaultFeature.AmbientOcclusion", DisplayName = "Ambient Occlusion",
		ToolTip = "Whether the default for AmbientOcclusion is enabled or not (postprocess volume/camera/game setting can still override and enable or disable it independently)"))
	uint32 bDefaultFeatureAmbientOcclusion : 1;

	UPROPERTY(config, EditAnywhere, Category = DefaultSettings, meta = (
		ConsoleVariable = "r.DefaultFeature.AmbientOcclusionStaticFraction", DisplayName = "Ambient Occlusion Static Fraction (AO for baked lighting)",
		ToolTip = "Whether the default for AmbientOcclusionStaticFraction is enabled or not (only useful for baked lighting and if AO is on, allows to have SSAO affect baked lighting as well, costs performance, postprocess volume/camera/game setting can still override and enable or disable it independently)"))
	uint32 bDefaultFeatureAmbientOcclusionStaticFraction : 1;

	UPROPERTY(config, EditAnywhere, Category = DefaultSettings, meta = (
		ConsoleVariable = "r.DefaultFeature.AutoExposure", DisplayName = "Auto Exposure",
		ToolTip = "Whether the default for AutoExposure is enabled or not (postprocess volume/camera/game setting can still override and enable or disable it independently)"))
	uint32 bDefaultFeatureAutoExposure : 1;
	
	UPROPERTY(config, EditAnywhere, Category = DefaultSettings, meta = (
		ConsoleVariable = "r.DefaultFeature.AutoExposure.Method", DisplayName = "Auto Exposure",
		ToolTip = "The default method for AutoExposure(postprocess volume/camera/game setting can still override and enable or disable it independently)"))
	TEnumAsByte<EAutoExposureMethodUI::Type> DefaultFeatureAutoExposure; 

	UPROPERTY(config, EditAnywhere, Category = DefaultSettings, meta = (
		ConsoleVariable = "r.DefaultFeature.MotionBlur", DisplayName = "Motion Blur",
		ToolTip = "Whether the default for MotionBlur is enabled or not (postprocess volume/camera/game setting can still override and enable or disable it independently)"))
	uint32 bDefaultFeatureMotionBlur : 1;

	UPROPERTY(config, EditAnywhere, Category = DefaultSettings, meta = (
		ConsoleVariable = "r.DefaultFeature.LensFlare", DisplayName = "Lens Flares (Image based)",
		ToolTip = "Whether the default for LensFlare is enabled or not (postprocess volume/camera/game setting can still override and enable or disable it independently)"))
	uint32 bDefaultFeatureLensFlare : 1;

	UPROPERTY(config, EditAnywhere, Category = DefaultSettings, meta = (
		ConsoleVariable = "r.DefaultFeature.AntiAliasing", DisplayName = "Anti-Aliasing Method",
		ToolTip = "What anti-aliasing mode is used by default"))
	TEnumAsByte<EAntiAliasingMethod> DefaultFeatureAntiAliasing;

	UPROPERTY(config, EditAnywhere, Category=Optimizations, meta=(
		ConsoleVariable="r.Shadow.UnbuiltPreviewInGame",DisplayName="Render Unbuilt Preview Shadows in game",
		ToolTip="Whether to render unbuilt preview shadows in game.  When enabled and lighting is not built, expensive preview shadows will be rendered in game.  When disabled, lighting in game and editor won't match which can appear to be a bug."))
	uint32 bRenderUnbuiltPreviewShadowsInGame:1;

	UPROPERTY(config, EditAnywhere, Category=Optimizations, meta=(
		ConsoleVariable="r.StencilForLODDither",DisplayName="Use Stencil for LOD Dither Fading",
		ToolTip="Whether to use stencil for LOD dither fading.  This saves GPU time in the base pass for materials with dither fading enabled, but forces a full prepass. Changing this setting requires restarting the editor.",
		ConfigRestartRequired=true))
	uint32 bStencilForLODDither:1;

	UPROPERTY(config, EditAnywhere, Category = Optimizations, meta = (
		ConsoleVariable="r.EarlyZPass",DisplayName="Early Z-pass",
		ToolTip="Whether to use a depth only pass to initialize Z culling for the base pass."))
	TEnumAsByte<EEarlyZPass::Type> EarlyZPass;

	UPROPERTY(config, EditAnywhere, Category=Optimizations, meta=(
		ConsoleVariable="r.EarlyZPassMovable",DisplayName="Movables in early Z-pass",
		ToolTip="Whether to render movable objects in the early Z pass. Need to reload the level!"))
	uint32 bEarlyZPassMovable:1;

	UPROPERTY(config, EditAnywhere, Category = Optimizations, meta = (
		EditCondition = "EarlyZPass == OpaqueAndMasked && bEarlyZPassMovable",
		ConsoleVariable = "r.EarlyZPassOnlyMaterialMasking", DisplayName = "Mask material only in early Z-pass",
		ToolTip = "Whether to compute materials' mask opacity only in early Z pass. Changing this setting requires restarting the editor.",
		ConfigRestartRequired = true))
	uint32 bEarlyZPassOnlyMaterialMasking : 1;

	UPROPERTY(config, EditAnywhere, Category=Lighting, meta=(
		ConsoleVariable="r.DBuffer",DisplayName="DBuffer Decals",
		ToolTip="Whether to accumulate decal properties to a buffer before the base pass.  DBuffer decals correctly affect lightmap and sky lighting, unlike regular deferred decals.  DBuffer enabled forces a full prepass.  Changing this setting requires restarting the editor.",
		ConfigRestartRequired=true))
	uint32 bDBuffer:1;

	UPROPERTY(config, EditAnywhere, Category=Optimizations, meta=(
		ConsoleVariable="r.ClearSceneMethod",DisplayName="Clear Scene",
		ToolTip="Select how the g-buffer is cleared in game mode (only affects deferred shading)."))
	TEnumAsByte<EClearSceneOptions::Type> ClearSceneMethod;

	UPROPERTY(config, EditAnywhere, Category=Optimizations, meta=(
		ConsoleVariable="r.BasePassOutputsVelocity", DisplayName="Accurate velocities from Vertex Deformation",
		ToolTip="Enables materials with time-based World Position Offset and/or World Displacement to output accurate velocities. This incurs a performance cost. If this is disabled, those materials will not output velocities. Changing this setting requires restarting the editor.",
		ConfigRestartRequired=true))
	uint32 bBasePassOutputsVelocity:1;

	UPROPERTY(config, EditAnywhere, Category=Optimizations, meta=(
		ConsoleVariable="r.SelectiveBasePassOutputs", DisplayName="Selectively output to the GBuffer rendertargets",
		ToolTip="Enables not exporting to the GBuffer rendertargets that are not relevant. Changing this setting requires restarting the editor.",
		ConfigRestartRequired=true))
	uint32 bSelectiveBasePassOutputs:1;

	UPROPERTY(config, EditAnywhere, Category = Optimizations, meta = (
		DisplayName = "Enable Particle Cutouts by default",
		ToolTip = "When enabled, after changing the material on a Required particle module a Particle Cutout texture will be chosen automatically from the Opacity Mask texture if it exists, if not the Opacity Texture will be used if it exists."))
	uint32 bDefaultParticleCutouts : 1;

	UPROPERTY(config, EditAnywhere, Category = Lighting, meta = (
		ConsoleVariable = "r.AllowGlobalClipPlane", DisplayName = "Support global clip plane for Planar Reflections",
		ToolTip = "Whether to support the global clip plane needed for planar reflections.  Enabling this increases BasePass triangle cost by ~15% regardless of whether planar reflections are active. Changing this setting requires restarting the editor.",
		ConfigRestartRequired = true))
	uint32 bGlobalClipPlane : 1;

	UPROPERTY(config, EditAnywhere, Category = Optimizations, meta = (
		ConsoleVariable = "r.GBufferFormat", DisplayName = "GBuffer Format",
		ToolTip = "Selects which GBuffer format should be used. Affects performance primarily via how much GPU memory bandwidth used."))
	TEnumAsByte<EGBufferFormat::Type> GBufferFormat;

	UPROPERTY(config, EditAnywhere, Category = Optimizations, meta = (
		ConsoleVariable = "r.MorphTarget.Mode", DisplayName = "Use GPU for computing morph targets",
		ToolTip = "Whether to use original CPU method (loop per morph then by vertex) or use a GPU-based method on Shader Model 5 hardware."))
	uint32 bUseGPUMorphTargets : 1;

	UPROPERTY(config, EditAnywhere, Category = Debugging, meta = (
		ConsoleVariable = "r.GPUCrashDebugging", DisplayName = "Enable vendor specific GPU crash analysis tools",
		ToolTip = "Enables vendor specific GPU crash analysis tools.  Currently only supports NVIDIA Aftermath on DX11.",
		ConfigRestartRequired = true))
		uint32 bNvidiaAftermathEnabled : 1;

	UPROPERTY(config, EditAnywhere, Category=VR, meta=(
		ConsoleVariable="vr.InstancedStereo", DisplayName="Instanced Stereo",
		ToolTip="Enable instanced stereo rendering (only available for D3D SM5 or PS4).",
		ConfigRestartRequired=true))
	uint32 bInstancedStereo:1;

	UPROPERTY(config, EditAnywhere, Category = VR, meta = (
		EditCondition = "bInstancedStereo",
		ConsoleVariable = "vr.MultiView", DisplayName = "Multi-View",
		ToolTip = "Enable multi-view for instanced stereo rendering (only available on the PS4).",
		ConfigRestartRequired = true))
	uint32 bMultiView : 1;

	UPROPERTY(config, EditAnywhere, Category = VR, meta = (
		ConsoleVariable = "vr.MobileMultiView", DisplayName = "Mobile Multi-View",
		ToolTip = "Enable mobile multi-view rendering (only available on some GearVR Android devices using OpenGL ES 2.0).",
		ConfigRestartRequired = true))
		uint32 bMobileMultiView : 1;

	UPROPERTY(config, EditAnywhere, Category = VR, meta = (
		EditCondition = "bMobileMultiView",
		ConsoleVariable = "vr.MobileMultiView.Direct", DisplayName = "Mobile Multi-View Direct",
		ToolTip = "Enable direct mobile multi-view rendering (only available on multi-view enabled GearVR and Daydream Android devices).",
		ConfigRestartRequired = true))
		uint32 bMobileMultiViewDirect : 1;

	UPROPERTY(config, EditAnywhere, Category = VR, meta = (
		ConsoleVariable = "vr.MonoscopicFarField", DisplayName = "Monoscopic Far Field",
		ToolTip = "Enable monoscopic far field rendering (only available for mobile).",
		ConfigRestartRequired = true))
		uint32 bMonoscopicFarField : 1;

	UPROPERTY(config, EditAnywhere, Category = VR, meta = (
<<<<<<< HEAD
		ConsoleVariable = "vr.DebugCanvasInLayer", DisplayName = "Debug Canvas in Layer",
		ToolTip = "Enables debug canvases to be rendered in HMD layers"))
		uint32 bDebugCanvasInLayer : 1;
=======
		ConsoleVariable = "vr.MultiRes", DisplayName = "MultiRes Rendering",
		ToolTip = "Enable multiple-resolution rendering (only available for D3D SM5).",
		ConfigRestartRequired = true))
		uint32 bMultiRes : 1;
		
	UPROPERTY(config, EditAnywhere, Category = VR, meta = (
		ConsoleVariable = "vr.LensMatchedShading", DisplayName = "Lens Matched Rendering",
		ToolTip = "Enable Lens Matched Shading rendering (only available for Pascal GPUs with R367 drivers and above).",
		ConfigRestartRequired = true))
		uint32 bLensMatched : 1;

	UPROPERTY(config, EditAnywhere, Category = VR, meta = (
		ConsoleVariable = "vr.SinglePassStereo", DisplayName = "SinglePassStereo",
		ToolTip = "Enable SinglePassStereo (only available for Pascal GPUs with R367 drivers and above).",
		ConfigRestartRequired = true))
		uint32 bSinglePassStereo : 1;
>>>>>>> 7ca88f0f

	UPROPERTY(config, EditAnywhere, Category=Editor, meta=(
		ConsoleVariable="r.WireframeCullThreshold",DisplayName="Wireframe Cull Threshold",
		ToolTip="Screen radius at which wireframe objects are culled. Larger values can improve performance when viewing a scene in wireframe."))
	float WireframeCullThreshold;

	/**
	"Stationary skylight requires permutations of the basepass shaders.  Disabling will reduce the number of shader permutations required per material. Changing this setting requires restarting the editor."
	*/
	UPROPERTY(config, EditAnywhere, Category = ShaderPermutationReduction, meta = (
		ConsoleVariable = "r.SupportStationarySkylight", DisplayName = "Support Stationary Skylight",
		ConfigRestartRequired = true))
		uint32 bSupportStationarySkylight : 1;

	/**
	"Low quality lightmap requires permutations of the lightmap rendering shaders.  Disabling will reduce the number of shader permutations required per material. Note that the mobile renderer requires low quality lightmaps, so disabling this setting is not recommended for mobile titles using static lighting. Changing this setting requires restarting the editor."
	*/
	UPROPERTY(config, EditAnywhere, Category = ShaderPermutationReduction, meta = (
		ConsoleVariable = "r.SupportLowQualityLightmaps", DisplayName = "Support low quality lightmap shader permutations",
		ConfigRestartRequired = true))
		uint32 bSupportLowQualityLightmaps : 1;

	/**
	PointLight WholeSceneShadows requires many vertex and geometry shader permutations for cubemap rendering. Disabling will reduce the number of shader permutations required per material. Changing this setting requires restarting the editor."
	*/
	UPROPERTY(config, EditAnywhere, Category = ShaderPermutationReduction, meta = (
		ConsoleVariable = "r.SupportPointLightWholeSceneShadows", DisplayName = "Support PointLight WholeSceneShadows",
		ConfigRestartRequired = true))
		uint32 bSupportPointLightWholeSceneShadows : 1;

	/** 
	"Atmospheric fog requires permutations of the basepass shaders.  Disabling will reduce the number of shader permutations required per material. Changing this setting requires restarting the editor."
	*/
	UPROPERTY(config, EditAnywhere, Category = ShaderPermutationReduction, meta = (
		ConsoleVariable = "r.SupportAtmosphericFog", DisplayName = "Support Atmospheric Fog",	
		ConfigRestartRequired = true))
		uint32 bSupportAtmosphericFog : 1;

	/**
	"Skincache allows a compute shader to skin once each vertex, save those results into a new buffer and reuse those calculations when later running the depth, base and velocity passes. This also allows opting into the 'recompute tangents' for skinned mesh instance feature. Disabling will reduce the number of shader permutations required per material. Changing this setting requires restarting the editor."
	*/
	UPROPERTY(config, EditAnywhere, Category = Optimizations, meta = (
		ConsoleVariable = "r.SkinCache.CompileShaders", DisplayName = "Support Compute Skincache",
		ConfigRestartRequired = true))
		uint32 bSupportSkinCacheShaders : 1;

	UPROPERTY(config, EditAnywhere, Category = MobileShaderPermutationReduction, meta = (
		ConsoleVariable = "r.Mobile.EnableStaticAndCSMShadowReceivers", DisplayName = "Support Combined Static and CSM Shadowing",
		ToolTip = "Allow primitives to receive both static and CSM shadows from a stationary light. Disabling will free a mobile texture sampler and reduce shader permutations. Changing this setting requires restarting the editor.",
		ConfigRestartRequired = true))
		uint32 bMobileEnableStaticAndCSMShadowReceivers : 1;

	UPROPERTY(config, EditAnywhere, Category = MobileShaderPermutationReduction, meta = (
		ConsoleVariable = "r.Mobile.AllowDistanceFieldShadows",
		DisplayName = "Support Distance Field Shadows",
		ToolTip = "Generate shaders for primitives to receive distance field shadows from stationary directional lights. Changing this setting requires restarting the editor.",
		ConfigRestartRequired = true))
		uint32 bMobileAllowDistanceFieldShadows : 1;

	UPROPERTY(config, EditAnywhere, Category = MobileShaderPermutationReduction, meta = (
		ConsoleVariable = "r.Mobile.AllowMovableDirectionalLights",
		DisplayName = "Support Movable Directional Lights",
		ToolTip = "Generate shaders for primitives to receive movable directional lights. Changing this setting requires restarting the editor.",
		ConfigRestartRequired = true))
		uint32 bMobileAllowMovableDirectionalLights : 1;

	UPROPERTY(config, EditAnywhere, Category = MobileShaderPermutationReduction, meta = (
		ConsoleVariable = "r.MobileNumDynamicPointLights", DisplayName = "Max Movable Point Lights", ClampMax = 4,
		ToolTip = "The number of dynamic point lights to support on mobile devices. Setting this to 0 for games which do not require dynamic point lights will reduce the number of shaders generated. Changing this setting requires restarting the editor.",
		ConfigRestartRequired = true))
		uint32 MobileNumDynamicPointLights;

	UPROPERTY(config, EditAnywhere, Category = MobileShaderPermutationReduction, meta = (
		ConsoleVariable = "r.MobileDynamicPointLightsUseStaticBranch", DisplayName = "Use Shared Movable Point Light Shaders",
		ToolTip = "If this setting is enabled, the same shader will be used for any number of dynamic point lights (up to the maximum specified above) hitting a surface. This is slightly slower but reduces the number of shaders generated. Changing this setting requires restarting the editor.",
		ConfigRestartRequired = true))
		uint32 bMobileDynamicPointLightsUseStaticBranch : 1;

	UPROPERTY(config, EditAnywhere, Category = Optimizations, meta = (
		ConsoleVariable = "r.SkinCache.SceneMemoryLimitInMB", DisplayName = "Maximum memory for Compute Skincache per world (MB)",
		ToolTip = "Maximum amount of memory (in MB) per world/scene allowed for the Compute Skincache to generate output vertex data and recompute tangents."))
		float SkinCacheSceneMemoryLimitInMB;

	UPROPERTY(config, EditAnywhere, Category = Optimizations, meta = (
		ConsoleVariable = "r.GPUSkin.Limit2BoneInfluences", DisplayName = "Limit GPU skinning to 2 bones influence",
		ToolTip = "Whether to use 2 bone influences instead of the default of 4 for GPU skinning. This does not change skeletal mesh assets but reduces the number of instructions required by the GPU skin vertex shaders. Changing this setting requires restarting the editor.",
		ConfigRestartRequired = true))
		uint32 bGPUSkinLimit2BoneInfluences : 1;

	UPROPERTY(config, EditAnywhere, Category = Optimizations, meta = (
		ConsoleVariable = "r.SupportDepthOnlyIndexBuffers", DisplayName = "Support depth-only index buffers",
		ToolTip = "Support depth-only index buffers, which provide a minor rendering speedup at the expense of using twice the index buffer memory.",
		ConfigRestartRequired = true))
		uint32 bSupportDepthOnlyIndexBuffers : 1;

	UPROPERTY(config, EditAnywhere, Category = Optimizations, meta = (
		ConsoleVariable = "r.SupportReversedIndexBuffers", DisplayName = "Support reversed index buffers",
		ToolTip = "Support reversed index buffers, which provide a minor rendering speedup at the expense of using twice the index buffer memory.",
		ConfigRestartRequired = true))
		uint32 bSupportReversedIndexBuffers : 1;
public:

	//~ Begin UObject Interface

	virtual void PostInitProperties() override;

#if WITH_EDITOR
	virtual void PostEditChangeProperty(FPropertyChangedEvent& PropertyChangedEvent) override;
#endif

	//~ End UObject Interface

private:
	void SanatizeReflectionCaptureResolution();
};

UCLASS(config = Engine, globaluserconfig, meta = (DisplayName = "Rendering Overrides (Local)"))
class ENGINE_API URendererOverrideSettings : public UDeveloperSettings
{
	GENERATED_UCLASS_BODY()

	/**
		"Enabling will locally override all ShaderPermutationReduction settings from the Renderer section to be enabled.  Saved to local user config only.."
	*/
	UPROPERTY(config, EditAnywhere, Category = ShaderPermutationReduction, meta = (
		ConsoleVariable = "r.SupportAllShaderPermutations", DisplayName = "Force all shader permutation support",
		ConfigRestartRequired = true))
		uint32 bSupportAllShaderPermutations : 1;

	UPROPERTY(config, EditAnywhere, Category = Miscellaneous, meta = (
		ConsoleVariable = "r.SkinCache.ForceRecomputeTangents", DisplayName = "Force all skinned meshes to recompute tangents (also forces Compute SkinCache)",
		ConfigRestartRequired = true))
		uint32 bForceRecomputeTangents : 1;

public:

	//~ Begin UObject Interface

	virtual void PostInitProperties() override;

#if WITH_EDITOR
	virtual void PostEditChangeProperty(FPropertyChangedEvent& PropertyChangedEvent) override;
#endif
};<|MERGE_RESOLUTION|>--- conflicted
+++ resolved
@@ -428,11 +428,11 @@
 		uint32 bMonoscopicFarField : 1;
 
 	UPROPERTY(config, EditAnywhere, Category = VR, meta = (
-<<<<<<< HEAD
 		ConsoleVariable = "vr.DebugCanvasInLayer", DisplayName = "Debug Canvas in Layer",
 		ToolTip = "Enables debug canvases to be rendered in HMD layers"))
 		uint32 bDebugCanvasInLayer : 1;
-=======
+	
+	UPROPERTY(config, EditAnywhere, Category = VR, meta = (
 		ConsoleVariable = "vr.MultiRes", DisplayName = "MultiRes Rendering",
 		ToolTip = "Enable multiple-resolution rendering (only available for D3D SM5).",
 		ConfigRestartRequired = true))
@@ -449,7 +449,6 @@
 		ToolTip = "Enable SinglePassStereo (only available for Pascal GPUs with R367 drivers and above).",
 		ConfigRestartRequired = true))
 		uint32 bSinglePassStereo : 1;
->>>>>>> 7ca88f0f
 
 	UPROPERTY(config, EditAnywhere, Category=Editor, meta=(
 		ConsoleVariable="r.WireframeCullThreshold",DisplayName="Wireframe Cull Threshold",
