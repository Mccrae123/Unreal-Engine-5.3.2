--- conflicted
+++ resolved
@@ -848,8 +848,6 @@
 		ConsoleVariable = "r.GPUSkin.UnlimitedBoneInfluencesThreshold", DisplayName = "Unlimited Bone Influences Threshold",
 		ToolTip = "When Unlimited Bone Influence is enabled, it still uses a fixed bone inflence buffer until the max bone influence of a mesh exceeds this value"))
 		int32 UnlimitedBonInfluencesThreshold;
-<<<<<<< HEAD
-=======
 
 	/*
 	 * The maximum bones count section vertices's skinning can use before being chunked into more sections. The minimum value is the maximum total influences define (MAX_TOTAL_INFLUENCES).
@@ -860,7 +858,6 @@
 		ConfigRestartRequired = true,
 		ClampMin = "12", UIMin = "12"))
 		FPerPlatformInt MaxSkinBones;
->>>>>>> 3aae9151
 	
 	UPROPERTY(config, EditAnywhere, Category = Mobile, meta = (
 		ConsoleVariable = "r.Mobile.PlanarReflectionMode", DisplayName = "Planar Reflection Mode",
