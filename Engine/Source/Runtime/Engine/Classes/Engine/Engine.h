// Copyright 1998-2018 Epic Games, Inc. All Rights Reserved.

#pragma once

#include "CoreMinimal.h"
#include "Containers/IndirectArray.h"
#include "UObject/ObjectMacros.h"
#include "UObject/Object.h"
#include "Misc/Guid.h"
#include "Templates/SubclassOf.h"
#include "Engine/EngineTypes.h"
#include "Engine/EngineBaseTypes.h"
#include "UObject/SoftObjectPath.h"
#include "Engine/World.h"
#include "Misc/BufferedOutputDevice.h"
#include "Misc/FrameRate.h"
#include "Engine.generated.h"

#define WITH_DYNAMIC_RESOLUTION (!UE_SERVER)

class AMatineeActor;
class APlayerController;
class Error;
class FCanvas;
class FCommonViewportClient;
class FFineGrainedPerformanceTracker;
class FPerformanceTrackingChart;
class FScreenSaverInhibitor;
class FTypeContainer;
class FViewport;
class IEngineLoop;
class IHeadMountedDisplay;
class IMessageRpcClient;
class IPerformanceDataConsumer;
class IPortalRpcLocator;
class IPortalServiceLocator;
class FSceneViewExtensions;
class IStereoRendering;
class SViewport;
class UEditorEngine;
class UEngineCustomTimeStep;
class UGameUserSettings;
class UGameViewportClient;
class ULocalPlayer;
class UNetDriver;
class UTimecodeProvider;

#if ALLOW_DEBUG_FILES
class FFineGrainedPerformanceTracker;
#endif

// The kind of failure handling that GetWorldFromContextObject uses 
enum class EGetWorldErrorMode
{
	// Silently returns nullptr, the calling code is expected to handle this gracefully
	ReturnNull,

	// Raises a runtime error but still returns nullptr, the calling code is expected to handle this gracefully
	LogAndReturnNull,

	// Asserts, the calling code is not expecting to handle a failure gracefully
	Assert
};

/**
 * Enumerates types of fully loaded packages.
 */
UENUM()
enum EFullyLoadPackageType
{
	/** Load the packages when the map in Tag is loaded. */
	FULLYLOAD_Map,
	/** Load the packages before the game class in Tag is loaded. The Game name MUST be specified in the URL (game=Package.GameName). Useful for loading packages needed to load the game type (a DLC game type, for instance). */
	FULLYLOAD_Game_PreLoadClass,
	/** Load the packages after the game class in Tag is loaded. Will work no matter how game is specified in UWorld::SetGameMode. Useful for modifying shipping gametypes by loading more packages (mutators, for instance). */
	FULLYLOAD_Game_PostLoadClass,
	/** Fully load the package as long as the DLC is loaded. */
	FULLYLOAD_Always,
	/** Load the package for a mutator that is active. */
	FULLYLOAD_Mutator,
	FULLYLOAD_MAX,
};


/**
 * Enumerates transition types.
 */
UENUM()
enum ETransitionType
{
	TT_None,
	TT_Paused,
	TT_Loading,
	TT_Saving,
	TT_Connecting,
	TT_Precaching,
	TT_WaitingToConnect,
	TT_MAX,
};


UENUM()
enum EConsoleType
{
	CONSOLE_Any,
	CONSOLE_Mobile,
	CONSOLE_MAX,
};

/** Status of dynamic resolution that depends on project setting cvar, game user settings, and pause */
enum class EDynamicResolutionStatus
{
<<<<<<< HEAD
=======
	// Dynamic resolution is not supported by this platform.
	Unsupported,

>>>>>>> a23640a2
	// Dynamic resolution is disabled by project setting cvar r.DynamicRes.OperationMode=0 or disabled by game user
	// settings with r.DynamicRes.OperationMode=1.
	Disabled,

	// Dynamic resolution has been paused by game thread.
	Paused,

	// Dynamic resolution is currently enabled.
<<<<<<< HEAD
	Enabled
=======
	Enabled,

	// Forced enabled at static resolution fraction for profiling purpose with r.DynamicRes.TestScreenPercentage.
	DebugForceEnabled,
};

/** Information about the state of dynamic resolution. */
struct FDynamicResolutionStateInfos
{
	// Status of dynamic resolution.
	EDynamicResolutionStatus Status;

	// Approximation of the resolution fraction being applied. This is only an approximation because
	// of non (and unecessary) thread safety of this value between game thread, and render thread.
	float ResolutionFractionApproximation;

	// Maximum resolution fraction set, always MaxResolutionFraction >= ResolutionFractionApproximation.
	float ResolutionFractionUpperBound;
>>>>>>> a23640a2
};


/** Struct to help hold information about packages needing to be fully-loaded for DLC, etc. */
USTRUCT()
struct FFullyLoadedPackagesInfo
{
	GENERATED_USTRUCT_BODY()

	/** When to load these packages */
	UPROPERTY()
	TEnumAsByte<enum EFullyLoadPackageType> FullyLoadType;

	/** When this map or gametype is loaded, the packages in the following array will be loaded and added to root, then removed from root when map is unloaded */
	UPROPERTY()
	FString Tag;

	/** The list of packages that will be fully loaded when the above Map is loaded */
	UPROPERTY()
	TArray<FName> PackagesToLoad;

	/** List of objects that were loaded, for faster cleanup */
	UPROPERTY()
	TArray<class UObject*> LoadedObjects;


	FFullyLoadedPackagesInfo()
		: FullyLoadType(0)
	{
	}

};


/** level streaming updates that should be applied immediately after committing the map change */
USTRUCT()
struct FLevelStreamingStatus
{
	GENERATED_USTRUCT_BODY()

	UPROPERTY()
	FName PackageName;

	UPROPERTY()
	uint32 bShouldBeLoaded:1;

	UPROPERTY()
	uint32 bShouldBeVisible:1;

	UPROPERTY()
	uint32 LODIndex;


	/** Constructors */
	FLevelStreamingStatus(FName InPackageName, bool bInShouldBeLoaded, bool bInShouldBeVisible, int32 InLODIndex)
	: PackageName(InPackageName), bShouldBeLoaded(bInShouldBeLoaded), bShouldBeVisible(bInShouldBeVisible), LODIndex(InLODIndex)
	{}
	FLevelStreamingStatus()
	{
		FMemory::Memzero(this, sizeof(FLevelStreamingStatus));
		LODIndex = INDEX_NONE;
	}
	
};


/**
 * Container for describing various types of netdrivers available to the engine
 * The engine will try to construct a netdriver of a given type and, failing that,
 * the fallback version.
 */
USTRUCT()
struct FNetDriverDefinition
{
	GENERATED_USTRUCT_BODY()

	/** Unique name of this net driver definition */
	UPROPERTY()
	FName DefName;

	/** Class name of primary net driver */
	UPROPERTY()
	FName DriverClassName;

	/** Class name of the fallback net driver if the main net driver class fails to initialize */
	UPROPERTY()
	FName DriverClassNameFallback;

	FNetDriverDefinition() :
		DefName(NAME_None),
		DriverClassName(NAME_None),
		DriverClassNameFallback(NAME_None)
	{
	}
};


/**
 * Active and named net drivers instantiated from an FNetDriverDefinition
 * The net driver will remain instantiated on this struct until it is destroyed
 */
USTRUCT()
struct FNamedNetDriver
{
	GENERATED_USTRUCT_BODY()

	/** Instantiation of named net driver */
	UPROPERTY(transient)
	class UNetDriver* NetDriver;

	/** Definition associated with this net driver */
	FNetDriverDefinition* NetDriverDef;

	FNamedNetDriver() :
		NetDriver(nullptr),
		NetDriverDef(nullptr)
	{}

	FNamedNetDriver(class UNetDriver* InNetDriver, FNetDriverDefinition* InNetDriverDef) :
		NetDriver(InNetDriver),
		NetDriverDef(InNetDriverDef)
	{}

	~FNamedNetDriver() {}
};


/** FWorldContext
 *	A context for dealing with UWorlds at the engine level. As the engine brings up and destroys world, we need a way to keep straight
 *	what world belongs to what.
 *
 *	WorldContexts can be thought of as a track. By default we have 1 track that we load and unload levels on. Adding a second context is adding
 *	a second track; another track of progression for worlds to live on. 
 *
 *	For the GameEngine, there will be one WorldContext until we decide to support multiple simultaneous worlds.
 *	For the EditorEngine, there may be one WorldContext for the EditorWorld and one for the PIE World.
 *
 *	FWorldContext provides both a way to manage 'the current PIE UWorld*' as well as state that goes along with connecting/travelling to 
 *  new worlds.
 *
 *	FWorldContext should remain internal to the UEngine classes. Outside code should not keep pointers or try to manage FWorldContexts directly.
 *	Outside code can steal deal with UWorld*, and pass UWorld*s into Engine level functions. The Engine code can look up the relevant context 
 *	for a given UWorld*.
 *
 *  For convenience, FWorldContext can maintain outside pointers to UWorld*s. For example, PIE can tie UWorld* UEditorEngine::PlayWorld to the PIE
 *	world context. If the PIE UWorld changes, the UEditorEngine::PlayWorld pointer will be automatically updated. This is done with AddRef() and
 *  SetCurrentWorld().
 *
 */
USTRUCT()
struct FWorldContext
{
	GENERATED_USTRUCT_BODY()

	/**************************************************************/
	
	TEnumAsByte<EWorldType::Type>	WorldType;

	FSeamlessTravelHandler SeamlessTravelHandler;

	FName ContextHandle;

	/** URL to travel to for pending client connect */
	FString TravelURL;

	/** TravelType for pending client connects */
	uint8 TravelType;

	/** URL the last time we traveled */
	UPROPERTY()
	struct FURL LastURL;

	/** last server we connected to (for "reconnect" command) */
	UPROPERTY()
	struct FURL LastRemoteURL;

	UPROPERTY()
	UPendingNetGame * PendingNetGame;

	/** A list of tag/array pairs that is used at LoadMap time to fully load packages that may be needed for the map/game with DLC, but we can't use DynamicLoadObject to load from the packages */
	UPROPERTY()
	TArray<struct FFullyLoadedPackagesInfo> PackagesToFullyLoad;

	/**
	 * Array of package/ level names that need to be loaded for the pending map change. First level in that array is
	 * going to be made a fake persistent one by using ULevelStreamingPersistent.
	 */
	TArray<FName> LevelsToLoadForPendingMapChange;

	/** Array of already loaded levels. The ordering is arbitrary and depends on what is already loaded and such.	*/
	UPROPERTY()
	TArray<class ULevel*> LoadedLevelsForPendingMapChange;

	/** Human readable error string for any failure during a map change request. Empty if there were no failures.	*/
	FString PendingMapChangeFailureDescription;

	/** If true, commit map change the next frame.																	*/
	uint32 bShouldCommitPendingMapChange:1;

	/** Handles to object references; used by the engine to e.g. the prevent objects from being garbage collected.	*/
	UPROPERTY()
	TArray<class UObjectReferencer*> ObjectReferencers;

	UPROPERTY()
	TArray<struct FLevelStreamingStatus> PendingLevelStreamingStatusUpdates;

	UPROPERTY()
	class UGameViewportClient* GameViewport;

	UPROPERTY()
	class UGameInstance* OwningGameInstance;

	/** A list of active net drivers */
	UPROPERTY(transient)
	TArray<FNamedNetDriver> ActiveNetDrivers;

	/** The PIE instance of this world, -1 is default */
	int32	PIEInstance;

	/** The Prefix in front of PIE level names, empty is default */
	FString	PIEPrefix;

	/** Is this running as a dedicated server */
	bool	RunAsDedicated;

	/** Is this world context waiting for an online login to complete (for PIE) */
	bool	bWaitingOnOnlineSubsystem;

	/** Handle to this world context's audio device.*/
	uint32 AudioDeviceHandle;

	/**************************************************************/

	/** Outside pointers to CurrentWorld that should be kept in sync if current world changes  */
	TArray<UWorld**> ExternalReferences;

	/** Adds an external reference */
	void AddRef(UWorld*& WorldPtr)
	{
		WorldPtr = ThisCurrentWorld;
		ExternalReferences.AddUnique(&WorldPtr);
	}

	/** Removes an external reference */
	void RemoveRef(UWorld*& WorldPtr)
	{
		ExternalReferences.Remove(&WorldPtr);
		WorldPtr = nullptr;
	}

	/** Set CurrentWorld and update external reference pointers to reflect this*/
	ENGINE_API void SetCurrentWorld(UWorld *World);

	/** Collect FWorldContext references for garbage collection */
	void AddReferencedObjects(FReferenceCollector& Collector, const UObject* ReferencingObject);

	FORCEINLINE UWorld* World() const
	{
		return ThisCurrentWorld;
	}

	FWorldContext()
		: WorldType(EWorldType::None)
		, ContextHandle(NAME_None)
		, TravelURL()
		, TravelType(0)
		, PendingNetGame(nullptr)
		, bShouldCommitPendingMapChange(0)
		, GameViewport(nullptr)
		, OwningGameInstance(nullptr)
		, PIEInstance(INDEX_NONE)
		, RunAsDedicated(false)
		, bWaitingOnOnlineSubsystem(false)
		, AudioDeviceHandle(INDEX_NONE)
		, ThisCurrentWorld(nullptr)
	{ }

private:

	UWorld*	ThisCurrentWorld;
};


USTRUCT()
struct FStatColorMapEntry
{
	GENERATED_USTRUCT_BODY()

	UPROPERTY(globalconfig)
	float In;

	UPROPERTY(globalconfig)
	FColor Out;


	FStatColorMapEntry()
		: In(0)
		, Out(ForceInit)
	{
	}

};


USTRUCT()
struct FStatColorMapping
{
	GENERATED_USTRUCT_BODY()

	UPROPERTY(globalconfig)
	FString StatName;

	UPROPERTY(globalconfig)
	TArray<struct FStatColorMapEntry> ColorMap;

	UPROPERTY(globalconfig)
	uint32 DisableBlend:1;


	FStatColorMapping()
		: DisableBlend(false)
	{
	}

};


/** Info about one note dropped in the map during PIE. */
USTRUCT()
struct FDropNoteInfo
{
	GENERATED_USTRUCT_BODY()

	/** Location to create Note actor in edited level. */
	UPROPERTY()
	FVector Location;

	/** Rotation to create Note actor in edited level. */
	UPROPERTY()
	FRotator Rotation;

	/** Text to assign to Note actor in edited level. */
	UPROPERTY()
	FString Comment;


	FDropNoteInfo()
		: Location(ForceInit)
		, Rotation(ForceInit)
	{
	}

};


/** On-screen debug message handling */
/** Helper struct for tracking on screen messages. */
USTRUCT()
struct FScreenMessageString
{
	GENERATED_USTRUCT_BODY()

	/** The 'key' for this message. */
	UPROPERTY(transient)
	uint64 Key;

	/** The message to display. */
	UPROPERTY(transient)
	FString ScreenMessage;

	/** The color to display the message in. */
	UPROPERTY(transient)
	FColor DisplayColor;

	/** The number of frames to display it. */
	UPROPERTY(transient)
	float TimeToDisplay;

	/** The number of frames it has been displayed so far. */
	UPROPERTY(transient)
	float CurrentTimeDisplayed;

	/** Scale of text */
	UPROPERTY(transient)
	FVector2D TextScale;

	FScreenMessageString()
		: Key(0)
		, DisplayColor(ForceInit)
		, TimeToDisplay(0)
		, CurrentTimeDisplayed(0)
		, TextScale(ForceInit)
	{
	}
};


USTRUCT()
struct FGameNameRedirect
{
	GENERATED_USTRUCT_BODY()

	UPROPERTY()
	FName OldGameName;

	UPROPERTY()
	FName NewGameName;
};


USTRUCT()
struct FClassRedirect
{
	GENERATED_USTRUCT_BODY()

	UPROPERTY()
	FName ObjectName;

	UPROPERTY()
	FName OldClassName;

	UPROPERTY()
	FName NewClassName;

	UPROPERTY()
	FName OldSubobjName;

	UPROPERTY()
	FName NewSubobjName;

	UPROPERTY()
	FName NewClassClass; 

	UPROPERTY()
	FName NewClassPackage; 

	UPROPERTY()
	bool InstanceOnly;
};


USTRUCT()
struct FStructRedirect
{
	GENERATED_USTRUCT_BODY()

	UPROPERTY()
	FName OldStructName;

	UPROPERTY()
	FName NewStructName;
};


USTRUCT()
struct FPluginRedirect
{
	GENERATED_USTRUCT_BODY()

	UPROPERTY()
	FString OldPluginName;

	UPROPERTY()
	FString NewPluginName;
};


/** Game thread events for dynamic resolution state. */
enum class EDynamicResolutionStateEvent : uint8;


class IAnalyticsProvider;

DECLARE_DELEGATE_OneParam(FBeginStreamingPauseDelegate, FViewport*);
DECLARE_DELEGATE(FEndStreamingPauseDelegate);

enum class EFrameHitchType: uint8;

DECLARE_MULTICAST_DELEGATE_TwoParams(FEngineHitchDetectedDelegate, EFrameHitchType /*HitchType*/, float /*HitchDurationInSeconds*/);


DECLARE_MULTICAST_DELEGATE(FPreRenderDelegate);

/**
 * Abstract base class of all Engine classes, responsible for management of systems critical to editor or game systems.
 * Also defines default classes for certain engine systems.
 */
UCLASS(abstract, config=Engine, defaultconfig, transient)
class ENGINE_API UEngine
	: public UObject
	, public FExec
{
	GENERATED_UCLASS_BODY()

	DEPRECATED(4.17, "UEngine::OnPostEngineInit is deprecated, bind to FCoreDelegates::OnPostEngineInit instead, which will also be called for commandlets")
	static FSimpleMulticastDelegate OnPostEngineInit;

private:
	// Fonts.
	UPROPERTY()
	class UFont* TinyFont;

public:
	/** @todo document */
	UPROPERTY(globalconfig, EditAnywhere, Category=Fonts, meta=(AllowedClasses="Font", DisplayName="Tiny Font"))
	FSoftObjectPath TinyFontName;

private:
	/** @todo document */
	UPROPERTY()
	class UFont* SmallFont;

public:
	/** @todo document */
	UPROPERTY(globalconfig, EditAnywhere, Category=Fonts, meta=(AllowedClasses="Font", DisplayName="Small Font"))
	FSoftObjectPath SmallFontName;

private:
	/** @todo document */
	UPROPERTY()
	class UFont* MediumFont;

public:
	/** @todo document */
	UPROPERTY(globalconfig, EditAnywhere, Category=Fonts, meta=(AllowedClasses="Font", DisplayName="Medium Font"))
	FSoftObjectPath MediumFontName;

private:
	/** @todo document */
	UPROPERTY()
	class UFont* LargeFont;

public:
	/** @todo document */
	UPROPERTY(globalconfig, EditAnywhere, Category=Fonts, meta=(AllowedClasses="Font", DisplayName="Large Font"))
	FSoftObjectPath LargeFontName;

private:
	/** @todo document */
	UPROPERTY()
	class UFont* SubtitleFont;

public:
	/** @todo document */
	UPROPERTY(globalconfig, EditAnywhere, Category=Fonts, meta=(AllowedClasses="Font", DisplayName="Subtitle Font"), AdvancedDisplay)
	FSoftObjectPath SubtitleFontName;

private:
	/** Any additional fonts that script may use without hard-referencing the font. */
	UPROPERTY()
	TArray<class UFont*> AdditionalFonts;

public:
	/** The "outermost" active matinee, if any. */
	TWeakObjectPtr<AMatineeActor> ActiveMatinee;

	/** @todo document */
	UPROPERTY(globalconfig, EditAnywhere, Category=Fonts, AdvancedDisplay)
	TArray<FString> AdditionalFontNames;

	/** The class to use for the game console. */
	UPROPERTY()
	TSubclassOf<class UConsole>  ConsoleClass;

	/** @todo document */
	UPROPERTY(globalconfig, noclear, EditAnywhere, Category=DefaultClasses, meta=(MetaClass="Console", DisplayName="Console Class"))
	FSoftClassPath ConsoleClassName;

	/** The class to use for the game viewport client. */
	UPROPERTY()
	TSubclassOf<class UGameViewportClient>  GameViewportClientClass;

	/** @todo document */
	UPROPERTY(globalconfig, noclear, EditAnywhere, Category=DefaultClasses, meta=(MetaClass="GameViewportClient", DisplayName="Game Viewport Client Class"))
	FSoftClassPath GameViewportClientClassName;

	/** The class to use for local players. */
	UPROPERTY()
	TSubclassOf<class ULocalPlayer>  LocalPlayerClass;

	/** @todo document */
	UPROPERTY(globalconfig, noclear, EditAnywhere, Category=DefaultClasses, meta=(MetaClass="LocalPlayer", DisplayName="Local Player Class"))
	FSoftClassPath LocalPlayerClassName;

	/** The class for WorldSettings **/
	UPROPERTY()
	TSubclassOf<class AWorldSettings>  WorldSettingsClass;

	/** @todo document */
	UPROPERTY(globalconfig, noclear, EditAnywhere, Category=DefaultClasses, meta=(MetaClass="WorldSettings", DisplayName="World Settings Class"))
	FSoftClassPath WorldSettingsClassName;

	/** @todo document */
	UPROPERTY(globalconfig, noclear, meta=(MetaClass="NavigationSystem", DisplayName="Navigation System Class"))
	FSoftClassPath NavigationSystemClassName;

	/** The class for NavigationSystem **/
	UPROPERTY()
	TSubclassOf<class UNavigationSystemBase>  NavigationSystemClass;

	UPROPERTY(globalconfig, noclear, meta = (MetaClass = "NavigationSystem", DisplayName = "Navigation System Config Class"))
	FSoftClassPath NavigationSystemConfigClassName;
	
	/** Name of behavior tree manager class */
	UPROPERTY(globalconfig, noclear, meta=(MetaClass="AvoidanceManager", DisplayName="Avoidance Manager Class"))
	FSoftClassPath AvoidanceManagerClassName;
	
	/** The class for behavior tree manager **/
	UPROPERTY()
	TSubclassOf<class UAvoidanceManager>  AvoidanceManagerClass;

	/** PhysicsCollisionHandler class we should use by default **/
	UPROPERTY()
	TSubclassOf<class UPhysicsCollisionHandler>	PhysicsCollisionHandlerClass;

	/** Name of PhysicsCollisionHandler class we should use by default. */
	UPROPERTY(globalconfig, noclear, EditAnywhere, Category=DefaultClasses, meta=(MetaClass="PhysicsCollisionHandler", DisplayName="Physics Collision Handler Class"), AdvancedDisplay)
	FSoftClassPath PhysicsCollisionHandlerClassName;

	UPROPERTY(globalconfig, noclear, meta=(MetaClass="GameUserSettings", DisplayName="Game User Settings Class"))
	FSoftClassPath GameUserSettingsClassName;

	UPROPERTY()
	TSubclassOf<class UGameUserSettings> GameUserSettingsClass;

	/** name of Controller class to be used as default AIController class for pawns */
	UPROPERTY(globalconfig, noclear, meta = (MetaClass = "AI", DisplayName = "Default AIController class for all Pawns"))
	FSoftClassPath AIControllerClassName;

	/** Global instance of the user game settings */
	UPROPERTY()
	class UGameUserSettings* GameUserSettings;

	/** @todo document */
	UPROPERTY()
	TSubclassOf<class ALevelScriptActor>  LevelScriptActorClass;

	/** @todo document */
	UPROPERTY(globalconfig, noclear, EditAnywhere, Category=DefaultClasses, meta=(MetaClass="LevelScriptActor", DisplayName="Level Script Actor Class"))
	FSoftClassPath LevelScriptActorClassName;
	
	/** Name of the base class to use for new blueprints, configurable on a per-game basis */
	UPROPERTY(globalconfig, noclear, EditAnywhere, Category=DefaultClasses, meta=(MetaClass="Object", DisplayName="Default Blueprint Base Class", AllowAbstract, BlueprintBaseOnly), AdvancedDisplay)
	FSoftClassPath DefaultBlueprintBaseClassName;

	/** Name of a singleton class to create at startup time, configurable per game */
	UPROPERTY(globalconfig, noclear, EditAnywhere, Category=DefaultClasses, meta=(MetaClass="Object", DisplayName="Game Singleton Class"), AdvancedDisplay)
	FSoftClassPath GameSingletonClassName;

	/** A UObject spawned at initialization time to handle game-specific data */
	UPROPERTY()
	UObject *GameSingleton;

	/** Name of a singleton class to spawn as the AssetManager, configurable per game. If empty, it will not spawn one */
	UPROPERTY(globalconfig, noclear, EditAnywhere, Category=DefaultClasses, meta=(MetaClass="Object", DisplayName="Asset Manager Class"), AdvancedDisplay)
	FSoftClassPath AssetManagerClassName;

	/** A UObject spawned at initialization time to handle game-specific data */
	UPROPERTY()
	class UAssetManager *AssetManager;

	/** A global default texture. */
	UPROPERTY()
	class UTexture2D* DefaultTexture;

	/** @todo document */
	UPROPERTY(globalconfig)
	FSoftObjectPath DefaultTextureName;

	/** A global default diffuse texture.*/
	UPROPERTY()
	class UTexture* DefaultDiffuseTexture;

	/** @todo document */
	UPROPERTY(globalconfig)
	FSoftObjectPath DefaultDiffuseTextureName;

	/** @todo document */
	UPROPERTY()
	class UTexture2D* DefaultBSPVertexTexture;

	/** @todo document */
	UPROPERTY(globalconfig)
	FSoftObjectPath DefaultBSPVertexTextureName;

	/** Texture used to get random image grain values for post processing */
	UPROPERTY()
	class UTexture2D* HighFrequencyNoiseTexture;

	/** @todo document */
	UPROPERTY(globalconfig)
	FSoftObjectPath HighFrequencyNoiseTextureName;

	/** Texture used to blur out of focus content, mimics the Bokeh shape of actual cameras */
	UPROPERTY()
	class UTexture2D* DefaultBokehTexture;

	/** @todo document */
	UPROPERTY(globalconfig)
	FSoftObjectPath DefaultBokehTextureName;

	/** Texture used to bloom when using FFT, mimics characteristic bloom produced in a camera from a signle bright source */
	UPROPERTY()
	class UTexture2D* DefaultBloomKernelTexture;

	/** @todo document */
	UPROPERTY(globalconfig)
	FSoftObjectPath DefaultBloomKernelTextureName;

	/** The material used to render wireframe meshes. */
	UPROPERTY()
	class UMaterial* WireframeMaterial;

	/** @todo document */
	UPROPERTY(globalconfig)
	FString WireframeMaterialName;

#if WITH_EDITORONLY_DATA
	/** A translucent material used to render things in geometry mode. */
	UPROPERTY()
	class UMaterial* GeomMaterial;

	/** @todo document */
	UPROPERTY(globalconfig)
	FSoftObjectPath GeomMaterialName;
#endif

	/** A material used to render debug meshes. */
	UPROPERTY()
	class UMaterial* DebugMeshMaterial;

	/** @todo document */
	UPROPERTY(globalconfig)
	FSoftObjectPath DebugMeshMaterialName;

	/** Material used for visualizing level membership in lit view port modes. */
	UPROPERTY()
	class UMaterial* LevelColorationLitMaterial;

	/** @todo document */
	UPROPERTY(globalconfig)
	FString LevelColorationLitMaterialName;

	/** Material used for visualizing level membership in unlit view port modes. */
	UPROPERTY()
	class UMaterial* LevelColorationUnlitMaterial;

	/** @todo document */
	UPROPERTY(globalconfig)
	FString LevelColorationUnlitMaterialName;

	/** Material used for visualizing lighting only w/ lightmap texel density. */
	UPROPERTY()
	class UMaterial* LightingTexelDensityMaterial;

	/** @todo document */
	UPROPERTY(globalconfig)
	FString LightingTexelDensityName;

	/** Material used for visualizing level membership in lit view port modes. Uses shading to show axis directions. */
	UPROPERTY()
	class UMaterial* ShadedLevelColorationLitMaterial;

	/** @todo document */
	UPROPERTY(globalconfig)
	FString ShadedLevelColorationLitMaterialName;

	/** Material used for visualizing level membership in unlit view port modes.  Uses shading to show axis directions. */
	UPROPERTY()
	class UMaterial* ShadedLevelColorationUnlitMaterial;

	/** @todo document */
	UPROPERTY(globalconfig)
	FString ShadedLevelColorationUnlitMaterialName;

	/** Material used to indicate that the associated BSP surface should be removed. */
	UPROPERTY()
	class UMaterial* RemoveSurfaceMaterial;

	/** @todo document */
	UPROPERTY(globalconfig)
	FSoftObjectPath RemoveSurfaceMaterialName;

	/** Material that renders vertex color as emmissive. */
	UPROPERTY()
	class UMaterial* VertexColorMaterial;

	/** @todo document */
	UPROPERTY(globalconfig)
	FString VertexColorMaterialName;

	/** Material for visualizing vertex colors on meshes in the scene (color only, no alpha) */
	UPROPERTY()
	class UMaterial* VertexColorViewModeMaterial_ColorOnly;

	/** @todo document */
	UPROPERTY(globalconfig)
	FString VertexColorViewModeMaterialName_ColorOnly;

	/** Material for visualizing vertex colors on meshes in the scene (alpha channel as color) */
	UPROPERTY()
	class UMaterial* VertexColorViewModeMaterial_AlphaAsColor;

	/** @todo document */
	UPROPERTY(globalconfig)
	FString VertexColorViewModeMaterialName_AlphaAsColor;

	/** Material for visualizing vertex colors on meshes in the scene (red only) */
	UPROPERTY()
	class UMaterial* VertexColorViewModeMaterial_RedOnly;

	/** @todo document */
	UPROPERTY(globalconfig)
	FString VertexColorViewModeMaterialName_RedOnly;

	/** Material for visualizing vertex colors on meshes in the scene (green only) */
	UPROPERTY()
	class UMaterial* VertexColorViewModeMaterial_GreenOnly;

	/** @todo document */
	UPROPERTY(globalconfig)
	FString VertexColorViewModeMaterialName_GreenOnly;

	/** Material for visualizing vertex colors on meshes in the scene (blue only) */
	UPROPERTY()
	class UMaterial* VertexColorViewModeMaterial_BlueOnly;

	/** @todo document */
	UPROPERTY(globalconfig)
	FString VertexColorViewModeMaterialName_BlueOnly;

#if WITH_EDITORONLY_DATA
	/** Material used to render bone weights on skeletal meshes */
	UPROPERTY()
	class UMaterial* BoneWeightMaterial;

	/** @todo document */
	UPROPERTY(globalconfig)
	FSoftObjectPath BoneWeightMaterialName;

	/** Materials used to render cloth properties on skeletal meshes */
	UPROPERTY()
	class UMaterial* ClothPaintMaterial;
	UPROPERTY()
	class UMaterial* ClothPaintMaterialWireframe;
	UPROPERTY()
	class UMaterialInstanceDynamic* ClothPaintMaterialInstance;
	UPROPERTY()
	class UMaterialInstanceDynamic* ClothPaintMaterialWireframeInstance;

	/** Name of the material used to render cloth in the clothing tools */
	UPROPERTY(globalconfig)
	FSoftObjectPath ClothPaintMaterialName;

	/** Name of the material used to render cloth wireframe in the clothing tools */
	UPROPERTY(globalconfig)
	FSoftObjectPath ClothPaintMaterialWireframeName;

	/** A material used to render debug meshes. */
	UPROPERTY()
	class UMaterial* DebugEditorMaterial;
#endif

	/** A material used to render debug opaque material. Used in various animation editor viewport features. */
	UPROPERTY(globalconfig)
	FSoftObjectPath DebugEditorMaterialName;

	/** Material used to render constraint limits */
	UPROPERTY()
	class UMaterial* ConstraintLimitMaterial;

	UPROPERTY()
	class UMaterialInstanceDynamic* ConstraintLimitMaterialX;

	UPROPERTY()
	class UMaterialInstanceDynamic* ConstraintLimitMaterialXAxis;

	UPROPERTY()
	class UMaterialInstanceDynamic* ConstraintLimitMaterialY;
	UPROPERTY()
	class UMaterialInstanceDynamic* ConstraintLimitMaterialYAxis;

	UPROPERTY()
	class UMaterialInstanceDynamic* ConstraintLimitMaterialZ;
	UPROPERTY()
	class UMaterialInstanceDynamic* ConstraintLimitMaterialZAxis;

	UPROPERTY()
	class UMaterialInstanceDynamic* ConstraintLimitMaterialPrismatic;

	/** Material that renders a message about lightmap settings being invalid. */
	UPROPERTY()
	class UMaterial* InvalidLightmapSettingsMaterial;

	/** @todo document */
	UPROPERTY(globalconfig)
	FSoftObjectPath InvalidLightmapSettingsMaterialName;

	/** Material that renders a message about preview shadows being used. */
	UPROPERTY()
	class UMaterial* PreviewShadowsIndicatorMaterial;

	/** @todo document */
	UPROPERTY(globalconfig, EditAnywhere, Category=DefaultMaterials, meta=(AllowedClasses="Material", DisplayName="Preview Shadows Indicator Material"))
	FSoftObjectPath PreviewShadowsIndicatorMaterialName;

	/** Material that 'fakes' lighting, used for arrows, widgets. */
	UPROPERTY()
	class UMaterial* ArrowMaterial;

	/** @todo document */
	UPROPERTY(globalconfig)
	FSoftObjectPath ArrowMaterialName;

	/** @todo document */
	UPROPERTY(globalconfig)
	FLinearColor LightingOnlyBrightness;

	/** The colors used to render shader complexity. */
	UPROPERTY(globalconfig)
	TArray<FLinearColor> ShaderComplexityColors;

	/** The colors used to render quad complexity. */
	UPROPERTY(globalconfig)
	TArray<FLinearColor> QuadComplexityColors;

	/** The colors used to render light complexity. */
	UPROPERTY(globalconfig)
	TArray<FLinearColor> LightComplexityColors;

	/** The colors used to render stationary light overlap. */
	UPROPERTY(globalconfig)
	TArray<FLinearColor> StationaryLightOverlapColors;

	/** The colors used to render LOD coloration. */
	UPROPERTY(globalconfig)
	TArray<FLinearColor> LODColorationColors;

	/** The colors used to render LOD coloration. */
	UPROPERTY(globalconfig)
	TArray<FLinearColor> HLODColorationColors;

	/** The colors used for texture streaming accuracy debug view modes. */
	UPROPERTY(globalconfig)
	TArray<FLinearColor> StreamingAccuracyColors;

	/**
	* Complexity limits for the various complexity view mode combinations.
	* These limits are used to map instruction counts to ShaderComplexityColors.
	*/
	UPROPERTY(globalconfig)
	float MaxPixelShaderAdditiveComplexityCount;

	UPROPERTY(globalconfig)
	float MaxES2PixelShaderAdditiveComplexityCount;

	UPROPERTY(globalconfig)
	float MaxES3PixelShaderAdditiveComplexityCount;

	/** Range for the lightmap density view mode. */
	/** Minimum lightmap density value for coloring. */
	UPROPERTY(globalconfig)
	float MinLightMapDensity;

	/** Ideal lightmap density value for coloring. */
	UPROPERTY(globalconfig)
	float IdealLightMapDensity;

	/** Maximum lightmap density value for coloring. */
	UPROPERTY(globalconfig)
	float MaxLightMapDensity;

	/** If true, then render gray scale density. */
	UPROPERTY(globalconfig)
	uint32 bRenderLightMapDensityGrayscale:1;

	/** The scale factor when rendering gray scale density. */
	UPROPERTY(globalconfig)
	float RenderLightMapDensityGrayscaleScale;

	/** The scale factor when rendering color density. */
	UPROPERTY(globalconfig)
	float RenderLightMapDensityColorScale;

	/** The color to render vertex mapped objects in for LightMap Density view mode. */
	UPROPERTY(globalconfig)
	FLinearColor LightMapDensityVertexMappedColor;

	/** The color to render selected objects in for LightMap Density view mode. */
	UPROPERTY(globalconfig)
	FLinearColor LightMapDensitySelectedColor;

	/** @todo document */
	UPROPERTY(globalconfig)
	TArray<struct FStatColorMapping> StatColorMappings;

#if WITH_EDITORONLY_DATA
	/** A material used to render the sides of the builder brush/volumes/etc. */
	UPROPERTY()
	class UMaterial* EditorBrushMaterial;

	/** @todo document */
	UPROPERTY(globalconfig)
	FSoftObjectPath EditorBrushMaterialName;
#endif

	/** PhysicalMaterial to use if none is defined for a particular object. */
	UPROPERTY()
	class UPhysicalMaterial* DefaultPhysMaterial;

	/** @todo document */
	UPROPERTY(globalconfig)
	FSoftObjectPath DefaultPhysMaterialName;

	UPROPERTY(config)
	TArray<FGameNameRedirect> ActiveGameNameRedirects;

	UPROPERTY(config)
	TArray<FClassRedirect> ActiveClassRedirects;

	UPROPERTY(config)
	TArray<FPluginRedirect> ActivePluginRedirects;

	UPROPERTY(config)
	TArray<FStructRedirect> ActiveStructRedirects;

	/** Texture used for pre-integrated skin shading */
	UPROPERTY()
	class UTexture2D* PreIntegratedSkinBRDFTexture;

	/** @todo document */
	UPROPERTY(globalconfig)
	FSoftObjectPath PreIntegratedSkinBRDFTextureName;

	/** Texture used to do font rendering in shaders */
	UPROPERTY()
	class UTexture2D* MiniFontTexture;

	/** @todo document */
	UPROPERTY(globalconfig)
	FSoftObjectPath MiniFontTextureName;

	/** Texture used as a placeholder for terrain weight-maps to give the material the correct texture format. */
	UPROPERTY()
	class UTexture* WeightMapPlaceholderTexture;

	/** @todo document */
	UPROPERTY(globalconfig)
	FSoftObjectPath WeightMapPlaceholderTextureName;

	/** Texture used to display LightMapDensity */
	UPROPERTY()
	class UTexture2D* LightMapDensityTexture;

	/** @todo document */
	UPROPERTY(globalconfig)
	FSoftObjectPath LightMapDensityTextureName;

	// Variables.

	/** Engine loop, used for callbacks from the engine module into launch. */
	class IEngineLoop* EngineLoop;

	/** The view port representing the current game instance. Can be 0 so don't use without checking. */
	UPROPERTY()
	class UGameViewportClient* GameViewport;

	/** Array of deferred command strings/ execs that get executed at the end of the frame */
	UPROPERTY()
	TArray<FString> DeferredCommands;

	/** @todo document */
	UPROPERTY()
	int32 TickCycles;

	/** @todo document */
	UPROPERTY()
	int32 GameCycles;

	/** @todo document */
	UPROPERTY()
	int32 ClientCycles;

	/** The distance of the camera's near clipping plane. */
	UPROPERTY(EditAnywhere, config, Category=Settings)
	float NearClipPlane;

	/** DEPRECATED - Can a runtime game/application report anonymous hardware survey statistics (such as display resolution and GPU model) back to Epic? */
	UPROPERTY()
	uint32 bHardwareSurveyEnabled_DEPRECATED:1;

	/** Flag for completely disabling subtitles for localized sounds. */
	UPROPERTY(EditAnywhere, config, Category=Subtitles)
	uint32 bSubtitlesEnabled:1;

	/** Flag for forcibly disabling subtitles even if you try to turn them back on they will be off */
	UPROPERTY(EditAnywhere, config, Category=Subtitles)
	uint32 bSubtitlesForcedOff:1;

	/** Script maximum loop iteration count used as a threshold to warn users about script execution runaway */
	UPROPERTY(EditAnywhere, config, Category=Blueprints)
	int32 MaximumLoopIterationCount;

	// Controls whether Blueprint subclasses of actors or components can tick by default.
	//
	// Blueprints that derive from native C++ classes that have bCanEverTick=true will always be able to tick
	// Blueprints that derive from exactly AActor or UActorComponent will always be able to tick
	// Otherwise, they can tick as long as the parent doesn't have meta=(ChildCannotTick) and either bCanBlueprintsTickByDefault is true or the parent has meta=(ChildCanTick)
	UPROPERTY(EditAnywhere, config, Category=Blueprints)
	uint32 bCanBlueprintsTickByDefault:1;

	/** Controls whether anim blueprint nodes that access member variables of their class directly should use the optimized path that avoids a thunk to the Blueprint VM. This will force all anim blueprints to be recompiled. */
	UPROPERTY(EditAnywhere, config, Category="Anim Blueprints")
	uint32 bOptimizeAnimBlueprintMemberVariableAccess:1;

	/** Controls whether by default we allow anim blueprint graph updates to be performed on non-game threads. This enables some extra checks in the anim blueprint compiler that will warn when unsafe operations are being attempted. This will force all anim blueprints to be recompiled. */
	UPROPERTY(EditAnywhere, config, Category="Anim Blueprints")
	uint32 bAllowMultiThreadedAnimationUpdate:1;

	/** @todo document */
	UPROPERTY(config)
	uint32 bEnableEditorPSysRealtimeLOD:1;

	/** Hook for external systems to transiently and forcibly disable framerate smoothing without stomping the original setting. */
	uint32 bForceDisableFrameRateSmoothing : 1;

	/** Whether to enable framerate smoothing. */
	UPROPERTY(config, EditAnywhere, Category=Framerate, meta=(EditCondition="!bUseFixedFrameRate"))
	uint32 bSmoothFrameRate:1;

	/** Whether to use a fixed framerate. */
	UPROPERTY(config, EditAnywhere, Category=Framerate)
	uint32 bUseFixedFrameRate : 1;
	
	/** The fixed framerate to use. */
	UPROPERTY(config, EditAnywhere, Category=Framerate, meta=(EditCondition="bUseFixedFrameRate", ClampMin = "15.0"))
	float FixedFrameRate;

	/** Range of framerates in which smoothing will kick in */
	UPROPERTY(config, EditAnywhere, Category=Framerate, meta=(UIMin=0, UIMax=200, EditCondition="!bUseFixedFrameRate"))
	FFloatRange SmoothedFrameRateRange;

private:
	/** Control how the Engine process the Framerate/Timestep */
	UPROPERTY(transient)
	UEngineCustomTimeStep* CustomTimeStep;

public:
	/**
	 * Override how the Engine process the Framerate/Timestep.
	 * This class will be responsible of updating the application Time and DeltaTime.
	 * Can be used to synchronize the engine with another process (gen-lock).
	 */
	UPROPERTY(AdvancedDisplay, config, EditAnywhere, Category=Framerate, meta=(MetaClass="EngineCustomTimeStep", DisplayName="Custom TimeStep"))
	FSoftClassPath CustomTimeStepClassName;

private:
	/** Provide a timecode to the Engine */
	UPROPERTY(transient)
	UTimecodeProvider* TimecodeProvider;

public:
	/** Provide a timecode to the Engine */
	UPROPERTY(config, EditAnywhere, Category=Timecode, meta=(MetaClass="TimecodeProvider", DisplayName="TimecodeProvider"))
	FSoftClassPath TimecodeFrameRateClassName;

	/**
	 * Frame rate used to generated the engine Timecode's frame number when no TimecodeProvider are specified.
	 * It doesn't control the Engine frame rate. The Engine can run faster or slower that the specified TimecodeFrameRate.
	 */
	UPROPERTY(config, EditAnywhere, Category=Timecode)
	FFrameRate DefaultTimecodeFrameRate;

public:
	/** 
	 * Whether we should check for more than N pawns spawning in a single frame.  
	 * Basically, spawning pawns and all of their attachments can be slow.  And on consoles it
	 * can be really slow.  If this bool is true we will display a 
	 **/
	UPROPERTY(config)
	uint32 bCheckForMultiplePawnsSpawnedInAFrame:1;

	/** If bCheckForMultiplePawnsSpawnedInAFrame==true, then we will check to see that no more than this number of pawns are spawned in a frame. **/
	UPROPERTY(config)
	int32 NumPawnsAllowedToBeSpawnedInAFrame;

	/**
	 * Whether or not the LQ lightmaps should be generated during lighting rebuilds.  This has been moved to r.SupportLowQualityLightmaps.
	 */
	UPROPERTY(globalconfig)
	uint32 bShouldGenerateLowQualityLightmaps_DEPRECATED :1;

	/**
	 * Bool that indicates that 'console' input is desired. This flag is mis named as it is used for a lot of gameplay related things
	 * (e.g. increasing collision size, changing vehicle turning behavior, modifying put down/up weapon speed, bot behavior)
	 *
	 * currently set when you are running a console build (implicitly or explicitly via ?param on the commandline)
	 */
	uint32 bUseConsoleInput:1;

	// Color preferences.
	UPROPERTY()
	FColor C_WorldBox;

	/** @todo document */
	UPROPERTY()
	FColor C_BrushWire;

	/** @todo document */
	UPROPERTY()
	FColor C_AddWire;

	/** @todo document */
	UPROPERTY()
	FColor C_SubtractWire;

	/** @todo document */
	UPROPERTY()
	FColor C_SemiSolidWire;

	/** @todo document */
	UPROPERTY()
	FColor C_NonSolidWire;

	/** @todo document */
	UPROPERTY()
	FColor C_WireBackground;

	/** @todo document */
	UPROPERTY()
	FColor C_ScaleBoxHi;

	/** @todo document */
	UPROPERTY()
	FColor C_VolumeCollision;

	/** @todo document */
	UPROPERTY()
	FColor C_BSPCollision;

	/** @todo document */
	UPROPERTY()
	FColor C_OrthoBackground;

	/** @todo document */
	UPROPERTY()
	FColor C_Volume;

	/** @todo document */
	UPROPERTY()
	FColor C_BrushShape;

	/** Fudge factor for tweaking the distance based miplevel determination */
	UPROPERTY(EditAnywhere, Category=LevelStreaming, AdvancedDisplay)
	float StreamingDistanceFactor;

	/** The save directory for newly created screenshots */
	UPROPERTY(config, EditAnywhere, Category = Screenshots)
	FDirectoryPath GameScreenshotSaveDirectory;

	/** The current transition type. */
	UPROPERTY()
	TEnumAsByte<enum ETransitionType> TransitionType;

	/** The current transition description text. */
	UPROPERTY()
	FString TransitionDescription;

	/** The gamemode for the destination map */
	UPROPERTY()
	FString TransitionGameMode;

	/** Level of detail range control for meshes */
	UPROPERTY(config)
	float MeshLODRange;

	/** whether mature language is allowed **/
	UPROPERTY(config)
	uint32 bAllowMatureLanguage:1;

	/** camera rotation (deg) beyond which occlusion queries are ignored from previous frame (because they are likely not valid) */
	UPROPERTY(config)
	float CameraRotationThreshold;

	/** camera movement beyond which occlusion queries are ignored from previous frame (because they are likely not valid) */
	UPROPERTY(config)
	float CameraTranslationThreshold;

	/** The amount of time a primitive is considered to be probably visible after it was last actually visible. */
	UPROPERTY(config)
	float PrimitiveProbablyVisibleTime;

	/** Max screen pixel fraction where retesting when unoccluded is worth the GPU time. */
	UPROPERTY(config)
	float MaxOcclusionPixelsFraction;

	/** Whether to pause the game if focus is lost. */
	UPROPERTY(config)
	uint32 bPauseOnLossOfFocus:1;

	/**
	 *	The maximum allowed size to a ParticleEmitterInstance::Resize call.
	 *	If larger, the function will return without resizing.
	 */
	UPROPERTY(config)
	int32 MaxParticleResize;

	/** If the resize request is larger than this, spew out a warning to the log */
	UPROPERTY(config)
	int32 MaxParticleResizeWarn;

	/** @todo document */
	UPROPERTY(transient)
	TArray<struct FDropNoteInfo> PendingDroppedNotes;

	/** Number of times to tick each client per second */
	UPROPERTY(globalconfig)
	float NetClientTicksPerSecond;

	/** Current display gamma setting */
	UPROPERTY(config)
	float DisplayGamma;

	/** Minimum desired framerate setting */
	UPROPERTY(config, EditAnywhere, Category=Framerate, meta=(UIMin=0, ClampMin=0, EditCondition="!bUseFixedFrameRate"))
	float MinDesiredFrameRate;

private:
	/** Default color of selected objects in the level viewport (additive) */
	UPROPERTY(globalconfig)
	FLinearColor DefaultSelectedMaterialColor;

	/** Color of selected objects in the level viewport (additive) */
	UPROPERTY(transient)
	FLinearColor SelectedMaterialColor;

	/** Color of the selection outline color.  Generally the same as selected material color unless the selection material color is being overridden */
	UPROPERTY(transient)
	FLinearColor SelectionOutlineColor;

	/** Subdued version of the selection outline color. Used for indicating sub-selection of components vs actors */
	UPROPERTY(transient)
	FLinearColor SubduedSelectionOutlineColor;

	/** An override to use in some cases instead of the selected material color */
	UPROPERTY(transient)
	FLinearColor SelectedMaterialColorOverride;

	/** Whether or not selection color is being overridden */
	UPROPERTY(transient)
	bool bIsOverridingSelectedColor;
public:

	/** If true, then disable OnScreenDebug messages. Can be toggled in real-time. */
	UPROPERTY(globalconfig)
	uint32 bEnableOnScreenDebugMessages:1;

	/** If true, then disable the display of OnScreenDebug messages (used when running) */
	UPROPERTY(transient)
	uint32 bEnableOnScreenDebugMessagesDisplay:1;

	/** If true, then skip drawing map warnings on screen even in non (UE_BUILD_SHIPPING || UE_BUILD_TEST) builds */
	UPROPERTY(globalconfig)
	uint32 bSuppressMapWarnings:1;

	/** determines whether AI logging should be processed or not */
	UPROPERTY(globalconfig)
	uint32 bDisableAILogging:1;

	UPROPERTY(globalconfig)
	uint32 bEnableVisualLogRecordingOnStart;

protected:

	/** Whether the engine should be playing sounds.  If false at initialization time the AudioDevice will not be created */
	uint32 bUseSound:1;

private:
	
	/** Semaphore to control screen saver inhibitor thread access. */
	UPROPERTY(transient)
	int32 ScreenSaverInhibitorSemaphore;

public:

	/** true if the the user cannot modify levels that are read only. */
	UPROPERTY(transient)
	uint32 bLockReadOnlyLevels:1;

	/** Particle event manager **/
	UPROPERTY(globalconfig)
	FString ParticleEventManagerClassPath;

	/** A collection of messages to display on-screen. */
	TArray<struct FScreenMessageString> PriorityScreenMessages;

	/** Used to alter the intensity level of the selection highlight on selected objects */
	UPROPERTY(transient)
	float SelectionHighlightIntensity;

	/** Used to alter the intensity level of the selection highlight on selected mesh sections in mesh editors */
	UPROPERTY(transient)
	float SelectionMeshSectionHighlightIntensity;

	/** Used to alter the intensity level of the selection highlight on selected BSP surfaces */
	UPROPERTY(transient)
	float BSPSelectionHighlightIntensity;

	/** Used to alter the intensity level of the selection highlight on hovered objects */
	UPROPERTY(transient)
	float HoverHighlightIntensity;

	/** Used to alter the intensity level of the selection highlight on selected billboard objects */
	UPROPERTY(transient)
	float SelectionHighlightIntensityBillboards;

	/** Delegate handling when streaming pause begins. Set initially in FStreamingPauseRenderingModule::StartupModule() but can then be overridden by games. */
	void RegisterBeginStreamingPauseRenderingDelegate( FBeginStreamingPauseDelegate* InDelegate );
	FBeginStreamingPauseDelegate* BeginStreamingPauseDelegate;

	/** Delegate handling when streaming pause ends. Set initially in FStreamingPauseRenderingModule::StartupModule() but can then be overridden by games. */
	void RegisterEndStreamingPauseRenderingDelegate( FEndStreamingPauseDelegate* InDelegate );
	FEndStreamingPauseDelegate* EndStreamingPauseDelegate;


	/** Delegate called just prior to rendering. */
	FPreRenderDelegate PreRenderDelegate;
	FPreRenderDelegate& GetPreRenderDelegate() { return PreRenderDelegate; }

	/** 
	 * Error message event relating to server travel failures 
	 * 
	 * @param Type type of travel failure
	 * @param ErrorString additional error message
	 */
	DECLARE_EVENT_ThreeParams(UEngine, FOnTravelFailure, UWorld*, ETravelFailure::Type, const FString&);
	FOnTravelFailure TravelFailureEvent;

	/** 
	 * Error message event relating to network failures 
	 * 
	 * @param Type type of network failure
	 * @param Name name of netdriver that generated the failure
	 * @param ErrorString additional error message
	 */
	DECLARE_EVENT_FourParams(UEngine, FOnNetworkFailure, UWorld*, UNetDriver*, ENetworkFailure::Type, const FString&);
	FOnNetworkFailure NetworkFailureEvent;

	/** 
	 * Network lag detected. For the server this means all clients are timing out. On the client it means you are timing out.
	 */
	DECLARE_EVENT_ThreeParams(UEngine, FOnNetworkLagStateChanged, UWorld*, UNetDriver*, ENetworkLagState::Type);
	FOnNetworkLagStateChanged NetworkLagStateChangedEvent;

	// for IsInitialized()
	bool bIsInitialized;

private:

	/** The last frame GC was run from ConditionalCollectGarbage to avoid multiple GCs in one frame */
	uint64 LastGCFrame;

	/** Time in seconds (game time so we respect time dilation) since the last time we purged references to pending kill objects */
	float TimeSinceLastPendingKillPurge;

	/** Whether a full purge has been triggered, so that the next GarbageCollect will do a full purge no matter what. */
	bool bFullPurgeTriggered;

	/** Whether we should delay GC for one frame to finish some pending operation */
	bool bShouldDelayGarbageCollect; 

public:

	/**
	 * Get the color to use for object selection
	 */
	const FLinearColor& GetSelectedMaterialColor() const { return bIsOverridingSelectedColor ? SelectedMaterialColorOverride : SelectedMaterialColor; }

	const FLinearColor& GetSelectionOutlineColor() const { return SelectionOutlineColor; }

	const FLinearColor& GetSubduedSelectionOutlineColor() const { return SubduedSelectionOutlineColor; }

	const FLinearColor& GetHoveredMaterialColor() const { return GetSelectedMaterialColor(); }

	/**
	 * Sets the selected material color.  
	 * Do not use this if you plan to override the selected material color.  Use OverrideSelectedMaterialColor instead
	 * This is set by the editor preferences
	 *
	 * @param SelectedMaterialColor	The new selection color
	 */
	void SetSelectedMaterialColor( const FLinearColor& InSelectedMaterialColor ) { SelectedMaterialColor = InSelectedMaterialColor; }

	void SetSelectionOutlineColor( const FLinearColor& InSelectionOutlineColor ) { SelectionOutlineColor = InSelectionOutlineColor; }

	void SetSubduedSelectionOutlineColor( const FLinearColor& InSubduedSelectionOutlineColor ) { SubduedSelectionOutlineColor = InSubduedSelectionOutlineColor; }
	/**
	 * Sets an override color to use instead of the user setting
	 *
	 * @param OverrideColor	The override color to use
	 */
	void OverrideSelectedMaterialColor( const FLinearColor& OverrideColor );

	/**
	 * Restores the selected material color back to the user setting
	 */
	void RestoreSelectedMaterialColor();

<<<<<<< HEAD
	/** Returns the current status of dynamic resolution. */
	EDynamicResolutionStatus GetDynamicResolutionStatus() const;
=======
	/** Queries informations about the current state dynamic resolution. */
	void GetDynamicResolutionCurrentStateInfos(FDynamicResolutionStateInfos& OutInfos) const;
>>>>>>> a23640a2

	/** Pause dynamic resolution for this frame. */
	void PauseDynamicResolution();

	/** Resume dynamic resolution for this frame. */
	FORCEINLINE void ResumeDynamicResolution()
	{
<<<<<<< HEAD
		#if !UE_SERVER
=======
		#if WITH_DYNAMIC_RESOLUTION
>>>>>>> a23640a2
			bIsDynamicResolutionPaused = false;
			UpdateDynamicResolutionStatus();
		#endif // !UE_SERVER
	}

	/** Emit an event for dynamic resolution if not already done. */
	void EmitDynamicResolutionEvent(EDynamicResolutionStateEvent Event);

	/** Get's global dynamic resolution state */
	FORCEINLINE class IDynamicResolutionState* GetDynamicResolutionState()
	{
		#if !WITH_DYNAMIC_RESOLUTION
			return nullptr;
		#else
			// Returns next's frame dynamic resolution state to keep game thread consistency after a ChangeDynamicResolutionStateAtNextFrame().
			check(NextDynamicResolutionState.IsValid() || IsRunningCommandlet() || IsRunningDedicatedServer());
			return NextDynamicResolutionState.Get();
		#endif
	}

	/** Override dynamic resolution state for next frame.
	 * Old dynamic resolution state will be disabled, and the new one will be enabled automatically at next frame.
	 */
	void ChangeDynamicResolutionStateAtNextFrame(TSharedPtr< class IDynamicResolutionState > NewState);

	/** Get the user setting for dynamic resolution. */
	FORCEINLINE bool GetDynamicResolutionUserSetting() const
	{
<<<<<<< HEAD
		#if UE_SERVER
=======
		#if !WITH_DYNAMIC_RESOLUTION
>>>>>>> a23640a2
			return false;
		#else
			return bDynamicResolutionEnableUserSetting;
		#endif
	}

	/** Set the user setting for dynamic resolution. */
	FORCEINLINE void SetDynamicResolutionUserSetting(bool Enable)
	{
<<<<<<< HEAD
		#if !UE_SERVER
=======
		#if WITH_DYNAMIC_RESOLUTION
>>>>>>> a23640a2
			bDynamicResolutionEnableUserSetting = Enable;
			UpdateDynamicResolutionStatus();
		#endif
	}


<<<<<<< HEAD
	#if !UE_SERVER
private:
=======
private:
	#if WITH_DYNAMIC_RESOLUTION
>>>>>>> a23640a2
		/** Last dynamic resolution event. */
		EDynamicResolutionStateEvent LastDynamicResolutionEvent;

		/** Global state for dynamic resolution's heuristic. */
		TSharedPtr< class IDynamicResolutionState > DynamicResolutionState;

		/** Next frame's Global state for dynamic resolution's heuristic. */
		TSharedPtr< class IDynamicResolutionState > NextDynamicResolutionState;

		/** Whether dynamic resolution is paused or not. */
		bool bIsDynamicResolutionPaused;

		/** Game user setting for dynamic resolution that has been committed. */
		bool bDynamicResolutionEnableUserSetting;

		/** Returns whether should be enabled or not. */
		bool ShouldEnableDynamicResolutionState() const;

		/** Enable/Disable dynamic resolution state according to ShouldEnableDynamicResolutionState(). */
		void UpdateDynamicResolutionStatus();
	#endif

protected:

	/** The audio device manager */
	class FAudioDeviceManager* AudioDeviceManager;

	/** Audio device handle to the main audio device. */
	uint32 MainAudioDeviceHandle;

public:

	/** A collection of messages to display on-screen. */
	TMap<int32, FScreenMessageString> ScreenMessages;

	/** Reference to the stereoscopic rendering interface, if any */
	TSharedPtr< class IStereoRendering, ESPMode::ThreadSafe > StereoRenderingDevice;

	/** Reference to the VR/AR/MR tracking system that is attached, if any */
	TSharedPtr< class IXRTrackingSystem, ESPMode::ThreadSafe > XRSystem;

	/** Extensions that can modify view parameters on the render thread. */
	TSharedPtr<FSceneViewExtensions> ViewExtensions;

	/** Reference to the HMD device that is attached, if any */
	TSharedPtr< class IEyeTracker, ESPMode::ThreadSafe > EyeTrackingDevice;
	
	/** Triggered when a world is added. */	
	DECLARE_EVENT_OneParam( UEngine, FWorldAddedEvent , UWorld* );
	
	/** Return the world added event. */
	FWorldAddedEvent&		OnWorldAdded() { return WorldAddedEvent; }
	
	/** Triggered when a world is destroyed. */	
	DECLARE_EVENT_OneParam( UEngine, FWorldDestroyedEvent , UWorld* );
	
	/** Return the world destroyed event. */	
	FWorldDestroyedEvent&	OnWorldDestroyed() { return WorldDestroyedEvent; }
	
	/** Needs to be called when a world is added to broadcast messages. */	
	virtual void			WorldAdded( UWorld* World );
	
	/** Needs to be called when a world is destroyed to broadcast messages. */	
	virtual void			WorldDestroyed( UWorld* InWorld );

	virtual bool IsInitialized() const { return bIsInitialized; }

#if WITH_EDITOR

	/** Editor-only event triggered when the actor list of the world has changed */
	DECLARE_EVENT( UEngine, FLevelActorListChangedEvent );
	FLevelActorListChangedEvent& OnLevelActorListChanged() { return LevelActorListChangedEvent; }

	/** Called by internal engine systems after a world's actor list changes in a way not specifiable through other LevelActor__Events to notify other subsystems */
	void BroadcastLevelActorListChanged() { LevelActorListChangedEvent.Broadcast(); }

	/** Editor-only event triggered when actors are added to the world */
	DECLARE_EVENT_OneParam( UEngine, FLevelActorAddedEvent, AActor* );
	FLevelActorAddedEvent& OnLevelActorAdded() { return LevelActorAddedEvent; }

	/** Called by internal engine systems after a level actor has been added */
	void BroadcastLevelActorAdded(AActor* InActor) { LevelActorAddedEvent.Broadcast(InActor); }

	/** Editor-only event triggered when actors are deleted from the world */
	DECLARE_EVENT_OneParam( UEngine, FLevelActorDeletedEvent, AActor* );
	FLevelActorDeletedEvent& OnLevelActorDeleted() { return LevelActorDeletedEvent; }

	/** Called by internal engine systems after level actors have changed to notify other subsystems */
	void BroadcastLevelActorDeleted(AActor* InActor) { LevelActorDeletedEvent.Broadcast(InActor); }

	/** Editor-only event triggered when actors are attached in the world */
	DECLARE_EVENT_TwoParams( UEngine, FLevelActorAttachedEvent, AActor*, const AActor* );
	FLevelActorAttachedEvent& OnLevelActorAttached() { return LevelActorAttachedEvent; }

	/** Called by internal engine systems after a level actor has been attached */
	void BroadcastLevelActorAttached(AActor* InActor, const AActor* InParent) { LevelActorAttachedEvent.Broadcast(InActor, InParent); }

	/** Editor-only event triggered when actors are detached in the world */
	DECLARE_EVENT_TwoParams( UEngine, FLevelActorDetachedEvent, AActor*, const AActor* );
	FLevelActorDetachedEvent& OnLevelActorDetached() { return LevelActorDetachedEvent; }

	/** Called by internal engine systems after a level actor has been detached */
	void BroadcastLevelActorDetached(AActor* InActor, const AActor* InParent) { LevelActorDetachedEvent.Broadcast(InActor, InParent); }

	/** Editor-only event triggered when actors' folders are changed */
	DECLARE_EVENT_TwoParams( UEngine, FLevelActorFolderChangedEvent, const AActor*, FName );
	FLevelActorFolderChangedEvent& OnLevelActorFolderChanged() { return LevelActorFolderChangedEvent; }

	/** Called by internal engine systems after a level actor's folder has been changed */
	void BroadcastLevelActorFolderChanged(const AActor* InActor, FName OldPath) { LevelActorFolderChangedEvent.Broadcast(InActor, OldPath); }

	/** Editor-only event triggered after an actor is moved, rotated or scaled (AActor::PostEditMove) */
	DECLARE_EVENT_OneParam( UEngine, FOnActorMovedEvent, AActor* );
	FOnActorMovedEvent& OnActorMoved() { return OnActorMovedEvent; }

	/** Called by internal engine systems after an actor has been moved to notify other subsystems */
	void BroadcastOnActorMoved( AActor* Actor ) { OnActorMovedEvent.Broadcast( Actor ); }

	/** Editor-only event triggered when any component transform is changed */
	DECLARE_EVENT_TwoParams(UEngine, FOnComponentTransformChangedEvent, USceneComponent*, ETeleportType);
	FOnComponentTransformChangedEvent& OnComponentTransformChanged() { return OnComponentTransformChangedEvent; }

	/** Called by SceneComponent PropagateTransformUpdate to nofify of any component transform change */
	void BroadcastOnComponentTransformChanged(USceneComponent* InComponent, ETeleportType InTeleport) { OnComponentTransformChangedEvent.Broadcast(InComponent, InTeleport); }

	/** Editor-only event triggered when actors are being requested to be renamed */
	DECLARE_EVENT_OneParam( UEngine, FLevelActorRequestRenameEvent, const AActor* );
	FLevelActorRequestRenameEvent& OnLevelActorRequestRename() { return LevelActorRequestRenameEvent; }

	/** Called by internal engine systems after a level actor has been requested to be renamed */
	void BroadcastLevelActorRequestRename(const AActor* InActor) { LevelActorRequestRenameEvent.Broadcast(InActor); }

	/** Editor-only event triggered when actors are being requested to be renamed */
	DECLARE_EVENT_OneParam(UEngine, FLevelComponentRequestRenameEvent, const UActorComponent*);
	FLevelComponentRequestRenameEvent& OnLevelComponentRequestRename() { return LevelComponentRequestRenameEvent; }

	/** Called by internal engine systems after a level actor has been requested to be renamed */
	void BroadcastLevelComponentRequestRename(const UActorComponent* InComponent) { LevelComponentRequestRenameEvent.Broadcast(InComponent); }

	/** Delegate broadcast after UEditorEngine::Tick has been called (or UGameEngine::Tick in standalone) */
	DECLARE_EVENT_OneParam(UEditorEngine, FPostEditorTick, float /* DeltaTime */);
	FPostEditorTick& OnPostEditorTick() { return PostEditorTickEvent; }

	/** Called after UEditorEngine::Tick has been called (or UGameEngine::Tick in standalone) */
	void BroadcastPostEditorTick(float DeltaSeconds) { PostEditorTickEvent.Broadcast(DeltaSeconds); }

	/** Delegate broadcast after UEditorEngine::Tick has been called (or UGameEngine::Tick in standalone) */
	DECLARE_EVENT(UEditorEngine, FEditorCloseEvent);
	FEditorCloseEvent& OnEditorClose() { return EditorCloseEvent; }

	/** Called after UEditorEngine::Tick has been called (or UGameEngine::Tick in standalone) */
	void BroadcastEditorClose() { EditorCloseEvent.Broadcast(); }

#endif // #if WITH_EDITOR

	/** Event triggered after a server travel failure of any kind has occurred */
	FOnTravelFailure& OnTravelFailure() { return TravelFailureEvent; }
	/** Called by internal engine systems after a travel failure has occurred */
	void BroadcastTravelFailure(UWorld* InWorld, ETravelFailure::Type FailureType, const FString& ErrorString = TEXT(""))
	{
		TravelFailureEvent.Broadcast(InWorld, FailureType, ErrorString);
	}

	/** Event triggered after a network failure of any kind has occurred */
	FOnNetworkFailure& OnNetworkFailure() { return NetworkFailureEvent; }
	/** Called by internal engine systems after a network failure has occurred */
	void BroadcastNetworkFailure(UWorld * World, UNetDriver *NetDriver, ENetworkFailure::Type FailureType, const FString& ErrorString = TEXT(""))
	{
		NetworkFailureEvent.Broadcast(World, NetDriver, FailureType, ErrorString);
	}

	/** Event triggered after network lag is being experienced or lag has ended */
	FOnNetworkLagStateChanged& OnNetworkLagStateChanged() { return NetworkLagStateChangedEvent; }
	/** Called by internal engine systems after network lag has been detected */
	void BroadcastNetworkLagStateChanged(UWorld * World, UNetDriver *NetDriver, ENetworkLagState::Type LagType)
	{
		NetworkLagStateChangedEvent.Broadcast(World, NetDriver, LagType);
	}

	//~ Begin UObject Interface.
	virtual void FinishDestroy() override;
	virtual void Serialize(FArchive& Ar) override;
	static void AddReferencedObjects(UObject* InThis, FReferenceCollector& Collector);
#if WITH_EDITOR
	virtual bool CanEditChange(const UProperty* InProperty) const override;
#endif // #if WITH_EDITOR
	//~ End UObject Interface.

	/** Initialize the game engine. */
	virtual void Init(IEngineLoop* InEngineLoop);

	/** Start the game, separate from the initialize call to allow for post initialize configuration before the game starts. */
	virtual void Start();

	/** Called at shutdown, just before the exit purge.	 */
	virtual void PreExit();
	virtual void ShutdownAudioDeviceManager();
	
	void ShutdownHMD();

	/** Called at startup, in the middle of FEngineLoop::Init.	 */
	void ParseCommandline();

	//~ Begin FExec Interface
	virtual bool Exec( UWorld* InWorld, const TCHAR* Cmd, FOutputDevice& Out=*GLog ) override;
	//~ End FExec Interface

	/** 
	 * Exec command handlers
	 */
	bool HandleFlushLogCommand( const TCHAR* Cmd, FOutputDevice& Ar );
	bool HandleGameVerCommand( const TCHAR* Cmd, FOutputDevice& Ar );
	bool HandleStatCommand( UWorld* World, FCommonViewportClient* ViewportClient, const TCHAR* Cmd, FOutputDevice& Ar );
	bool HandleStopMovieCaptureCommand( const TCHAR* Cmd, FOutputDevice& Ar );
	bool HandleCrackURLCommand( const TCHAR* Cmd, FOutputDevice& Ar );
	bool HandleDeferCommand( const TCHAR* Cmd, FOutputDevice& Ar );

	bool HandleCeCommand( UWorld* InWorld, const TCHAR* Cmd, FOutputDevice& Ar );
	bool HandleDumpTicksCommand( UWorld* InWorld, const TCHAR* Cmd, FOutputDevice& Ar );
	bool HandleGammaCommand( const TCHAR* Cmd, FOutputDevice& Ar );

	bool HandleShowLogCommand( const TCHAR* Cmd, FOutputDevice& Ar );

	// Only compile in when STATS is set
#if STATS
	bool HandleDumpParticleMemCommand( const TCHAR* Cmd, FOutputDevice& Ar );
#endif

#if WITH_PROFILEGPU
	bool HandleProfileGPUCommand( const TCHAR* Cmd, FOutputDevice& Ar );	
#endif

	// Compile in Debug or Development
#if !(UE_BUILD_SHIPPING || UE_BUILD_TEST) && WITH_HOT_RELOAD
	bool HandleHotReloadCommand( const TCHAR* Cmd, FOutputDevice& Ar );
#endif // !(UE_BUILD_SHIPPING || UE_BUILD_TEST) && WITH_HOT_RELOAD

	// Compile in Debug, Development, and Test
#if !UE_BUILD_SHIPPING
	bool HandleDumpConsoleCommandsCommand( const TCHAR* Cmd, FOutputDevice& Ar, UWorld* InWorld );
	bool HandleDumpAvailableResolutionsCommand( const TCHAR* Cmd, FOutputDevice& Ar );
	bool HandleAnimSeqStatsCommand( const TCHAR* Cmd, FOutputDevice& Ar );
	bool HandleCountDisabledParticleItemsCommand( const TCHAR* Cmd, FOutputDevice& Ar );
	bool HandleViewnamesCommand( const TCHAR* Cmd, FOutputDevice& Ar );
	bool HandleFreezeStreamingCommand( const TCHAR* Cmd, FOutputDevice& Ar, UWorld* InWorld );		// Smedis
	bool HandleFreezeAllCommand( const TCHAR* Cmd, FOutputDevice& Ar, UWorld* InWorld );			// Smedis

	bool HandleToggleRenderingThreadCommand( const TCHAR* Cmd, FOutputDevice& Ar );	
	bool HandleToggleAsyncComputeCommand( const TCHAR* Cmd, FOutputDevice& Ar );
	bool HandleRecompileShadersCommand( const TCHAR* Cmd, FOutputDevice& Ar );
	bool HandleRecompileGlobalShadersCommand( const TCHAR* Cmd, FOutputDevice& Ar );
	bool HandleDumpShaderStatsCommand( const TCHAR* Cmd, FOutputDevice& Ar );
	bool HandleDumpMaterialStatsCommand( const TCHAR* Cmd, FOutputDevice& Ar );
	bool HandleProfileCommand( const TCHAR* Cmd, FOutputDevice& Ar );
	bool HandleProfileGPUHitchesCommand( const TCHAR* Cmd, FOutputDevice& Ar );
	bool HandleShaderComplexityCommand( const TCHAR* Cmd, FOutputDevice& Ar );
	bool HandleFreezeRenderingCommand( const TCHAR* Cmd, FOutputDevice& Ar, UWorld* InWorld );
	bool HandleShowSelectedLightmapCommand( const TCHAR* Cmd, FOutputDevice& Ar );
	bool HandleStartFPSChartCommand( const TCHAR* Cmd, FOutputDevice& Ar );
	bool HandleStopFPSChartCommand( const TCHAR* Cmd, FOutputDevice& Ar, UWorld* InWorld );
	bool HandleDumpLevelScriptActorsCommand( UWorld* InWorld, const TCHAR* Cmd, FOutputDevice& Ar );
	bool HandleKismetEventCommand( UWorld* InWorld, const TCHAR* Cmd, FOutputDevice& Ar );
	bool HandleListTexturesCommand( const TCHAR* Cmd, FOutputDevice& Ar );
	bool HandleListStaticMeshesCommand(const TCHAR* Cmd, FOutputDevice& Ar);
	bool HandleListSkeletalMeshesCommand(const TCHAR* Cmd, FOutputDevice& Ar);
	bool HandleListAnimsCommand(const TCHAR* Cmd, FOutputDevice& Ar);
	bool HandleRemoteTextureStatsCommand( const TCHAR* Cmd, FOutputDevice& Ar );
	bool HandleListParticleSystemsCommand( const TCHAR* Cmd, FOutputDevice& Ar );
	bool HandleListSpawnedActorsCommand( const TCHAR* Cmd, FOutputDevice& Ar, UWorld* InWorld );
	bool HandleLogoutStatLevelsCommand( const TCHAR* Cmd, FOutputDevice& Ar, UWorld* InWorld );
	bool HandleMemReportCommand( const TCHAR* Cmd, FOutputDevice& Ar, UWorld* InWorld );
	bool HandleMemReportDeferredCommand( const TCHAR* Cmd, FOutputDevice& Ar, UWorld* InWorld );
	bool HandleParticleMeshUsageCommand( const TCHAR* Cmd, FOutputDevice& Ar );
	bool HandleDumpParticleCountsCommand( const TCHAR* Cmd, FOutputDevice& Ar );
	bool HandleListLoadedPackagesCommand( const TCHAR* Cmd, FOutputDevice& Ar );
	bool HandleMemCommand( const TCHAR* Cmd, FOutputDevice& Ar );
	bool HandleDebugCommand( const TCHAR* Cmd, FOutputDevice& Ar );
	bool HandleMergeMeshCommand( const TCHAR* Cmd, FOutputDevice& Ar, UWorld* InWorld );
	bool HandleContentComparisonCommand( const TCHAR* Cmd, FOutputDevice& Ar );
	bool HandleTogglegtPsysLODCommand( const TCHAR* Cmd, FOutputDevice& Ar );
	bool HandleObjCommand( const TCHAR* Cmd, FOutputDevice& Ar );
	bool HandleTestslateGameUICommand( const TCHAR* Cmd, FOutputDevice& Ar );
	bool HandleDirCommand( const TCHAR* Cmd, FOutputDevice& Ar );
	bool HandleTrackParticleRenderingStatsCommand( const TCHAR* Cmd, FOutputDevice& Ar );
	bool HandleDumpAllocatorStats( const TCHAR* Cmd, FOutputDevice& Ar );
	bool HandleHeapCheckCommand( const TCHAR* Cmd, FOutputDevice& Ar );
	bool HandleToggleOnscreenDebugMessageDisplayCommand( const TCHAR* Cmd, FOutputDevice& Ar );
	bool HandleToggleOnscreenDebugMessageSystemCommand( const TCHAR* Cmd, FOutputDevice& Ar );	
	bool HandleDisableAllScreenMessagesCommand( const TCHAR* Cmd, FOutputDevice& Ar );			
	bool HandleEnableAllScreenMessagesCommand( const TCHAR* Cmd, FOutputDevice& Ar );			
	bool HandleToggleAllScreenMessagesCommand( const TCHAR* Cmd, FOutputDevice& Ar );			
	bool HandleConfigHashCommand( const TCHAR* Cmd, FOutputDevice& Ar );						
	bool HandleConfigMemCommand( const TCHAR* Cmd, FOutputDevice& Ar );	
	bool HandleGetIniCommand(const TCHAR* Cmd, FOutputDevice& Ar);
#endif // !UE_BUILD_SHIPPING

	/** Update everything. */
	virtual void Tick( float DeltaSeconds, bool bIdleMode ) PURE_VIRTUAL(UEngine::Tick,);

	/**
	 * Update FApp::CurrentTime/ FApp::DeltaTime while taking into account max tick rate.
	 */
	void UpdateTimeAndHandleMaxTickRate();

	/**
	 * Set the CustomTimeStep that will control the Engine Framerate/Timestep
	 *
	 * @return	true if the CustomTimeStep was properly initialized
	 */
	bool SetCustomTimeStep(UEngineCustomTimeStep* InCustomTimeStep);

	/** Get the CustomTimeStep that control the Engine Framerate/Timestep */
	UEngineCustomTimeStep* GetCustomTimeStep() const { return CustomTimeStep; };

	/** Executes the deferred commands */
	void TickDeferredCommands();

	/** Get tick rate limiter. */
	virtual float GetMaxTickRate(float DeltaTime, bool bAllowFrameRateSmoothing = true) const;

	/** Get max fps. */
	virtual float GetMaxFPS() const;

	/** Set max fps. Overrides console variable. */
	virtual void SetMaxFPS(const float MaxFPS);

	/** Updates the running average delta time */
	virtual void UpdateRunningAverageDeltaTime(float DeltaTime, bool bAllowFrameRateSmoothing = true);

	/** Whether we're allowed to do frame rate smoothing */
	virtual bool IsAllowedFramerateSmoothing() const;

	/** Update FApp::Timecode. */
	void UpdateTimecode();

	/**
	 * Get the TimecodeProvider that control the FApp::Timecode
	 *
	 * @return	true if the TimecodeProvider was properly initialized
	 */
	bool SetTimecodeProvider(UTimecodeProvider* InTimecodeProvider);

	/** Get the TimecodeProvider that control the Engine's Timecode */
	UTimecodeProvider* GetTimecodeProvider() const { return TimecodeProvider; };

	/**
	 * Pauses / un-pauses the game-play when focus of the game's window gets lost / gained.
	 * @param EnablePause true to pause; false to unpause the game
	 */
	virtual void OnLostFocusPause( bool EnablePause );

	/** 
	 * Returns the average game/render/gpu/total time since this function was last called
	 */
	void GetAverageUnitTimes( TArray<float>& AverageTimes );

	/**
	 * Updates the values used to calculate the average game/render/gpu/total time
	 */
	void SetAverageUnitTimes(float FrameTime, float RenderThreadTime, float GameThreadTime, float GPUFrameTime, float RHITFrameTime);

	/**
	 * Returns the display color for a given frame time (based on t.TargetFrameTimeThreshold and t.UnacceptableFrameTimeThreshold)
	 */
	FColor GetFrameTimeDisplayColor(float FrameTimeMS) const;

	/**
	 * @return true to throttle CPU usage based on current state (usually editor minimized or not in foreground)
	 */
	virtual bool ShouldThrottleCPUUsage() const;

public:
	/** 
	 * Return a reference to the GamePlayers array. 
	 */

	TArray<class ULocalPlayer*>::TConstIterator	GetLocalPlayerIterator(UWorld *World);
	TArray<class ULocalPlayer*>::TConstIterator GetLocalPlayerIterator(const UGameViewportClient *Viewport);

	const TArray<class ULocalPlayer*>& GetGamePlayers(UWorld *World) const;
	const TArray<class ULocalPlayer*>& GetGamePlayers(const UGameViewportClient *Viewport) const;

	/**
	 *	Returns the first ULocalPlayer that matches the given ControllerId. 
	 *  This will search across all world contexts.
	 */
	class ULocalPlayer* FindFirstLocalPlayerFromControllerId(int32 ControllerId) const;

	/**
	 * return the number of entries in the GamePlayers array
	 */
	int32 GetNumGamePlayers(UWorld *InWorld);
	int32 GetNumGamePlayers(const UGameViewportClient *InViewport);

	/**
	 * return the ULocalPlayer with the given index.
	 *
	 * @param	InPlayer		Index of the player required
	 *
	 * @returns	pointer to the LocalPlayer with the given index
	 */
	ULocalPlayer* GetGamePlayer( UWorld * InWorld, int32 InPlayer );
	ULocalPlayer* GetGamePlayer( const UGameViewportClient* InViewport, int32 InPlayer );
	
	/**
	 * return the first ULocalPlayer in the GamePlayers array.
	 *
	 * @returns	first ULocalPlayer or nullptr if the array is empty
	 */
	ULocalPlayer* GetFirstGamePlayer( UWorld *InWorld );
	ULocalPlayer* GetFirstGamePlayer(const UGameViewportClient *InViewport );
	ULocalPlayer* GetFirstGamePlayer( UPendingNetGame *PendingNetGame );

	/**
	 * returns the first ULocalPlayer that should be used for debug purposes.
	 * This should only be used in very special cases where no UWorld* is available!
	 * Anything using this will not function properly under multiple worlds.
	 * Always prefer to use GetFirstGamePlayer() or even better - FLocalPlayerIterator
	 *
	 * @returns the first ULocalPlayer
	 */
	ULocalPlayer* GetDebugLocalPlayer();

	/** Clean up the GameViewport */
	void CleanupGameViewport();

	/** Allows the editor to accept or reject the drawing of wire frame brush shapes based on mode and tool. */
	virtual bool ShouldDrawBrushWireframe( class AActor* InActor ) { return true; }

	/** Returns whether or not the map build in progressed was canceled by the user. */
	virtual bool GetMapBuildCancelled() const
	{
		return false;
	}

	/**
	 * Sets the flag that states whether or not the map build was canceled.
	 *
	 * @param InCancelled	New state for the canceled flag.
	 */
	virtual void SetMapBuildCancelled( bool InCancelled )
	{
		// Intentionally empty.
	}

	/**
	 * Computes a color to use for property coloration for the given object.
	 *
	 * @param	Object		The object for which to compute a property color.
	 * @param	OutColor	[out] The returned color.
	 * @return				true if a color was successfully set on OutColor, false otherwise.
	 */
	virtual bool GetPropertyColorationColor(class UObject* Object, FColor& OutColor);

	/** Uses StatColorMappings to find a color for this stat's value. */
	bool GetStatValueColoration(const FString& StatName, float Value, FColor& OutColor);

	/** @return true if selection of translucent objects in perspective view ports is allowed */
	virtual bool AllowSelectTranslucent() const
	{
		// The editor may override this to disallow translucent selection based on user preferences
		return true;
	}

	/** @return true if only editor-visible levels should be loaded in Play-In-Editor sessions */
	virtual bool OnlyLoadEditorVisibleLevelsInPIE() const
	{
		// The editor may override this to apply the user's preference state
		return true;
	}

	/**
	 * @return true if level streaming should prefer to stream levels from disk instead of duplicating them from editor world
	 */
	virtual bool PreferToStreamLevelsInPIE() const
	{
		return false;
	}

	/**
	 * Enables or disables the ScreenSaver (PC only)
	 *
	 * @param bEnable	If true the enable the screen saver, if false disable it.
	 */
	void EnableScreenSaver( bool bEnable );
	
	/**
	 * Get the index of the provided sprite category
	 *
	 * @param	InSpriteCategory	Sprite category to get the index of
	 *
	 * @return	Index of the provided sprite category, if possible; INDEX_NONE otherwise
	 */
	virtual int32 GetSpriteCategoryIndex( const FName& InSpriteCategory )
	{
		// The editor may override this to handle sprite categories as necessary
		return INDEX_NONE;
	}

	/** Looks up the GUID of a package on disk. The package must NOT be in the auto-download cache.
	 * This may require loading the header of the package in question and is therefore slow.
	 */
	static FGuid GetPackageGuid(FName PackageName, bool bForPIE);

	static void PreGarbageCollect();

	/**
	 *  Collect garbage once per frame driven by World ticks
	 */
	void ConditionalCollectGarbage();

	/**
	 *  Interface to allow WorldSettings to request immediate garbage collection
	 */
	void PerformGarbageCollectionAndCleanupActors();

	/** Updates the timer between garbage collection such that at the next opportunity garbage collection will be run. */
	void ForceGarbageCollection(bool bFullPurge = false);

	/**
	 *  Requests a one frame delay of Garbage Collection
	 */
	void DelayGarbageCollection();

	/**
	 * Updates the timer (as a one-off) that is used to trigger garbage collection; this should only be used for things
	 * like performance tests, using it recklessly can dramatically increase memory usage and cost of the eventual GC.
	 *
	 * Note: Things that force a GC will still force a GC after using this method (and they will also reset the timer)
	 */
	void SetTimeUntilNextGarbageCollection(float MinTimeUntilNextPass);

	/**
	 * Returns the current desired time between garbage collection passes (not the time remaining)
	 */
	float GetTimeBetweenGarbageCollectionPasses() const;

	/**
	 * Returns whether we are running on a console platform or on the PC.
	 * @param ConsoleType - if specified, only returns true if we're running on the specified platform
	 *
	 * @return true if we're on a console, false if we're running on a PC
	 */
	bool IsConsoleBuild(EConsoleType ConsoleType = CONSOLE_Any) const;

	/** Add a FString to the On-screen debug message system. bNewerOnTop only works with Key == INDEX_NONE */
	void AddOnScreenDebugMessage(uint64 Key,float TimeToDisplay,FColor DisplayColor,const FString& DebugMessage, bool bNewerOnTop = true, const FVector2D& TextScale = FVector2D::UnitVector);

	/** Add a FString to the On-screen debug message system. bNewerOnTop only works with Key == INDEX_NONE */
	void AddOnScreenDebugMessage(int32 Key, float TimeToDisplay, FColor DisplayColor, const FString& DebugMessage, bool bNewerOnTop = true, const FVector2D& TextScale = FVector2D::UnitVector);

	/** Retrieve the message for the given key */
	bool OnScreenDebugMessageExists(uint64 Key);

	/** Clear any existing debug messages */
	void ClearOnScreenDebugMessages();

#if !UE_BUILD_SHIPPING
	/** 
	 * Capture screenshots and performance metrics
	 * @param EventTime time of the Matinee event
	 */
	void PerformanceCapture(UWorld* World, const FString& MapName, const FString& MatineeName, float EventTime);

	/**
	 * Logs performance capture for use in automation analytics
	 * @param EventTime time of the Matinee event
	 */
	void LogPerformanceCapture(UWorld* World, const FString& MapName, const FString& MatineeName, float EventTime);
#endif	// UE_BUILD_SHIPPING

	/**
	 * Starts the FPS chart data capture (if another run is already active then this command is ignored except to change the active label).
	 *
	 * @param	Label		Label for this run
	 * @param	bRecordPerFrameTimes	Should we record per-frame times (potentially unbounded memory growth; used when triggered via the console but not when triggered by game code)
	 */
	virtual void StartFPSChart(const FString& Label, bool bRecordPerFrameTimes);

	/**
	 * Stops the FPS chart data capture (if no run is active then this command is ignored).
	 */
	virtual void StopFPSChart(const FString& MapName);

	/**
	* Attempts to reclaim any idle memory by performing a garbage collection and broadcasting FCoreDelegates::OnMemoryTrim. Pending rendering commands are first flushed. This is called
	* between level loads and may be called at other times, but is expensive and should be used sparingly. Do
	*/
	static void TrimMemory();

	/**
	 * Calculates information about the previous frame and passes it to all active performance data consumers.
	 *
	 * @param DeltaSeconds	Time in seconds passed since last tick.
	 */
	void TickPerformanceMonitoring(float DeltaSeconds);

	/** Register a performance data consumer with the engine; it will be passed performance information each frame */
	void AddPerformanceDataConsumer(TSharedPtr<IPerformanceDataConsumer> Consumer);

	/** Remove a previously registered performance data consumer */
	void RemovePerformanceDataConsumer(TSharedPtr<IPerformanceDataConsumer> Consumer);

public:
	/** Delegate called when FPS charting detects a hitch (it is not triggered if there are no active performance data consumers). */
	FEngineHitchDetectedDelegate OnHitchDetectedDelegate;

private:

	/**
	 * Callback for external UI being opened.
	 *
	 * @param bInIsOpening			true if the UI is opening, false if it is being closed.
	*/
	void OnExternalUIChange(bool bInIsOpening);

protected:

	/**
	 * Handles freezing/unfreezing of rendering 
	 * 
	 * @param InWorld	World context
	 */
	virtual void ProcessToggleFreezeCommand( UWorld* InWorld )
	{
		// Intentionally empty.
	}

	/** Handles frezing/unfreezing of streaming */
	 virtual void ProcessToggleFreezeStreamingCommand(UWorld* InWorld)
	 {
		// Intentionally empty.
	 }

	 /**
	 * Requests that the engine intentionally performs an invalid operation. Used for testing error handling
	 * and external crash reporters
	 *
	 * @param Cmd			Error to perform. See implementation for options
	 */
	 bool PerformError(const TCHAR* Cmd, FOutputDevice& Out = *GLog);

public:
	/** @return the GIsEditor flag setting */
	bool IsEditor();

	/** @return the audio device manager of the UEngine, this allows the creation and management of multiple audio devices. */
	class FAudioDeviceManager* GetAudioDeviceManager();

	/** @return the main audio device handle used by the engine. */
	uint32 GetAudioDeviceHandle() const;

	/** @return the main audio device. */
	class FAudioDevice* GetMainAudioDevice();

	/** @return the currently active audio device */
	class FAudioDevice* GetActiveAudioDevice();

	/** @return whether we're currently running in split screen (more than one local player) */
	bool IsSplitScreen(UWorld *InWorld);

	/** @return whether we're currently running with stereoscopic 3D enabled for the specified viewport (or globally, if viewport is nullptr) */
	bool IsStereoscopic3D(FViewport* InViewport = nullptr);

	/**
	 * Adds a world location as a secondary view location for purposes of texture streaming.
	 * Lasts one frame, or a specified number of seconds (for overriding locations only).
	 *
	 * @param InLoc					Location to add to texture streaming for this frame
	 * @param BoostFactor			A factor that affects all streaming distances for this location. 1.0f is default. Higher means higher-resolution textures and vice versa.
	 * @param bOverrideLocation		Whether this is an override location, which forces the streaming system to ignore all other locations
	 * @param OverrideDuration		How long the streaming system should keep checking this location if bOverrideLocation is true, in seconds. 0 means just for the next Tick.
	 */
	void AddTextureStreamingSlaveLoc(FVector InLoc, float BoostFactor, bool bOverrideLocation, float OverrideDuration);

	/** 
	 * Obtain a world object pointer from an object with has a world context.
	 *
	 * @param Object		Object whose owning world we require.
	 * @param ErrorMode		Controls what happens if the Object cannot be found
	 * @return				The world to which the object belongs or nullptr if it cannot be found.
	 */
	UWorld* GetWorldFromContextObject(const UObject* Object, EGetWorldErrorMode ErrorMode) const;

	/** 
	 * Obtain a world object pointer from an object with has a world context.
	 *
	 * @param Object		Object whose owning world we require.
	 * @return				The world to which the object belongs; asserts if the world cannot be found!
	 */
	UWorld* GetWorldFromContextObjectChecked(const UObject* Object) const
	{
		return GetWorldFromContextObject(Object, EGetWorldErrorMode::Assert);
	}

	/** 
	 * This function is deprecated
	 */
	DEPRECATED(4.17, "GetWorldFromContextObject(Object) and GetWorldFromContextObject(Object, boolean) are replaced by GetWorldFromContextObject(Object, Enum) or GetWorldFromContextObjectChecked(Object)")
	UWorld* GetWorldFromContextObject(const UObject* Object, bool bChecked = true) const
	{
		// Note: The behavior in 4.16 and before was similar to Assert if bChecked was true, but almost no callers actually wanted to pass in bChecked=true
		return GetWorldFromContextObject(Object, bChecked ? EGetWorldErrorMode::LogAndReturnNull : EGetWorldErrorMode::ReturnNull);
	}

	/** 
	 * mostly done to check if PIE is being set up, go GWorld is going to change, and it's not really _the_G_World_
	 * NOTE: hope this goes away once PIE and regular game triggering are not that separate code paths
	 */
	virtual bool IsSettingUpPlayWorld() const { return false; }

	/**
	 * Retrieves the LocalPlayer for the player which has the ControllerId specified
	 *
	 * @param	ControllerId	the game pad index of the player to search for
	 * @return	The player that has the ControllerId specified, or nullptr if no players have that ControllerId
	 */
	ULocalPlayer* GetLocalPlayerFromControllerId( const UGameViewportClient* InViewport, const int32 ControllerId ) const;
	ULocalPlayer* GetLocalPlayerFromControllerId( UWorld * InWorld, const int32 ControllerId ) const;

	void SwapControllerId(ULocalPlayer *NewPlayer, const int32 CurrentControllerId, const int32 NewControllerID) const;

	/** 
	 * Find a Local Player Controller, which may not exist at all if this is a server.
	 * @return first found LocalPlayerController. Fine for single player, in split screen, one will be picked. 
	 */
	class APlayerController* GetFirstLocalPlayerController(UWorld *InWorld);

	/** Gets all local players associated with the engine. 
	 *	This function should only be used in rare cases where no UWorld* is available to get a player list associated with the world.
	 *  E.g, - use GetFirstLocalPlayerController(UWorld *InWorld) when possible!
	 */
	void GetAllLocalPlayerControllers(TArray<APlayerController*>	& PlayerList);

	/** Returns the GameViewport widget */
	virtual TSharedPtr<class SViewport> GetGameViewportWidget() const
	{
		return nullptr;
	}

	/** Returns the current display gamma value */
	float GetDisplayGamma() const { return DisplayGamma; }

	virtual void FocusNextPIEWorld(UWorld *CurrentPieWorld, bool previous=false) { }

	virtual void ResetPIEAudioSetting(UWorld *CurrentPieWorld) {}

	virtual class UGameViewportClient* GetNextPIEViewport(UGameViewportClient * CurrentViewport) { return nullptr; }

	virtual void RemapGamepadControllerIdForPIE(class UGameViewportClient* InGameViewport, int32 &ControllerId) { }

	/**
	 * Get a locator for Portal services.
	 *
	 * @return The service locator.
	 */
	TSharedRef<IPortalServiceLocator> GetServiceLocator()
	{
		return ServiceLocator.ToSharedRef();
	}

protected:

	/** Portal RPC client. */
	TSharedPtr<IMessageRpcClient> PortalRpcClient;

	/** Portal RPC server locator. */
	TSharedPtr<IPortalRpcLocator> PortalRpcLocator;

	/** Holds a type container for service dependencies. */
	TSharedPtr<FTypeContainer> ServiceDependencies;

	/** Holds registered service instances. */
	TSharedPtr<IPortalServiceLocator> ServiceLocator;

	/** Active FPS chart (initialized by startfpschart, finalized by stopfpschart) */
	TSharedPtr<FPerformanceTrackingChart> ActivePerformanceChart;

#if ALLOW_DEBUG_FILES
	/** Active fine-grained per-frame chart (initialized by startfpschart, finalized by stopfpschart) */
	TSharedPtr<FFineGrainedPerformanceTracker> ActiveFrameTimesChart;
#endif

	/** List of all active performance consumers */
	TArray<TSharedPtr<IPerformanceDataConsumer>> ActivePerformanceDataConsumers;

public:

	/**
	 * Gets the engine's default tiny font.
	 *
	 * @return Tiny font.
	 */
	static class UFont* GetTinyFont();

	/**
	 * Gets the engine's default small font
	 *
	 * @return Small font.
	 */
	static class UFont* GetSmallFont();

	/**
	 * Gets the engine's default medium font.
	 *
	 * @return Medium font.
	 */
	static class UFont* GetMediumFont();

	/**
	 * Gets the engine's default large font.
	 *
	 * @return Large font.
	 */
	static class UFont* GetLargeFont();

	/**
	 * Gets the engine's default subtitle font.
	 *
	 * @return Subtitle font.
	 */
	static class UFont* GetSubtitleFont();

	/**
	 * Gets the specified additional font.
	 *
	 * @param AdditionalFontIndex - Index into the AddtionalFonts array.
	 */
	static class UFont* GetAdditionalFont(int32 AdditionalFontIndex);

	/** Makes a strong effort to copy everything possible from and old object to a new object of a different class, used for blueprint to update things after a recompile. */
	struct FCopyPropertiesForUnrelatedObjectsParams
	{
		bool bAggressiveDefaultSubobjectReplacement;
		bool bDoDelta;
		bool bReplaceObjectClassReferences;
		bool bCopyDeprecatedProperties;
		bool bPreserveRootComponent;

		/** Skips copying properties with BlueprintCompilerGeneratedDefaults metadata */
		bool bSkipCompilerGeneratedDefaults;
		bool bNotifyObjectReplacement;
		bool bClearReferences;

		FCopyPropertiesForUnrelatedObjectsParams()
			: bAggressiveDefaultSubobjectReplacement(false)
			, bDoDelta(true)
			, bReplaceObjectClassReferences(true)
			, bCopyDeprecatedProperties(false)
			, bPreserveRootComponent(true)
			, bSkipCompilerGeneratedDefaults(false)
			, bNotifyObjectReplacement(true)
			, bClearReferences(true)
		{}
	};
	static void CopyPropertiesForUnrelatedObjects(UObject* OldObject, UObject* NewObject, FCopyPropertiesForUnrelatedObjectsParams Params = FCopyPropertiesForUnrelatedObjectsParams());//bool bAggressiveDefaultSubobjectReplacement = false, bool bDoDelta = true);
	virtual void NotifyToolsOfObjectReplacement(const TMap<UObject*, UObject*>& OldToNewInstanceMap) { }

	virtual bool UseSound() const;

	// This should only ever be called for a EditorEngine
	virtual UWorld* CreatePIEWorldByDuplication(FWorldContext &Context, UWorld* InWorld, FString &PlayWorldMapName) { check(false); return nullptr; }

	/** 
	 *	If this function returns true, the DynamicSourceLevels collection will be duplicated for the given map.
	 *	This is necessary to do outside of the editor when we don't have the original editor world, and it's 
	 *	not safe to copy the dynamic levels once they've been fully initialized, so we pre-duplicate them when the original levels are first created.
	 */
	virtual bool Experimental_ShouldPreDuplicateMap(const FName MapName) const { return false; }

protected:

	/**
	 *	Initialize the audio device manager
	 *
	 *	@return	true on success, false otherwise.
	 */
	virtual bool InitializeAudioDeviceManager();

	/**
	 *	Detects and initializes any attached HMD devices
	 *
	 *	@return true if there is an initialized device, false otherwise
	 */
	virtual bool InitializeHMDDevice();

	/**
	 *	Detects and initializes any attached eye-tracking devices
	 *
	 *	@return true if there is an initialized device, false otherwise
	 */
	virtual bool InitializeEyeTrackingDevice();

	/**	Record EngineAnalytics information for attached HMD devices. */
	virtual void RecordHMDAnalytics();

	/** Loads all Engine object references from their corresponding config entries. */
	virtual void InitializeObjectReferences();

	/** Initialize Portal services. */
	virtual void InitializePortalServices();

	/** Initializes the running average delta to some good initial framerate. */
	virtual void InitializeRunningAverageDeltaTime();

	float RunningAverageDeltaTime;

	/** Broadcasts when a world is added. */
	FWorldAddedEvent			WorldAddedEvent;

	/** Broadcasts when a world is destroyed. */
	FWorldDestroyedEvent		WorldDestroyedEvent;
private:

#if WITH_EDITOR

	/** Broadcasts whenever a world's actor list changes in a way not specifiable through other LevelActor__Events */
	FLevelActorListChangedEvent LevelActorListChangedEvent;

	/** Broadcasts whenever an actor is added. */
	FLevelActorAddedEvent LevelActorAddedEvent;

	/** Broadcasts whenever an actor is removed. */
	FLevelActorDeletedEvent LevelActorDeletedEvent;

	/** Broadcasts whenever an actor is attached. */
	FLevelActorAttachedEvent LevelActorAttachedEvent;

	/** Broadcasts whenever an actor is detached. */
	FLevelActorDetachedEvent LevelActorDetachedEvent;

	/** Broadcasts whenever an actor's folder has changed. */
	FLevelActorFolderChangedEvent LevelActorFolderChangedEvent;

	/** Broadcasts whenever an actor is being renamed */
	FLevelActorRequestRenameEvent LevelActorRequestRenameEvent;

	/** Broadcasts whenever a component is being renamed */
	FLevelComponentRequestRenameEvent LevelComponentRequestRenameEvent;

	/** Broadcasts after an actor has been moved, rotated or scaled */
	FOnActorMovedEvent		OnActorMovedEvent;

	/** Broadcasts after a component has been moved, rotated or scaled */
	FOnComponentTransformChangedEvent OnComponentTransformChangedEvent;
	
	/** Delegate broadcast after UEditorEngine::Tick has been called (or UGameEngine::Tick in standalone) */
	FPostEditorTick PostEditorTickEvent;

	/** Delegate broadcast when the editor is closing */
	FEditorCloseEvent EditorCloseEvent;

#endif // #if WITH_EDITOR

	/** Thread preventing screen saver from kicking. Suspend most of the time. */
	FRunnableThread*		ScreenSaverInhibitor;
	FScreenSaverInhibitor*  ScreenSaverInhibitorRunnable;


public:

	/** A list of named UNetDriver definitions */
	UPROPERTY(Config, transient)
	TArray<FNetDriverDefinition> NetDriverDefinitions;

	/** A configurable list of actors that are automatically spawned upon server startup (just prior to InitGame) */
	UPROPERTY(config)
	TArray<FString> ServerActors;

	/** Runtime-modified list of server actors, allowing plugins to use serveractors, without permanently adding them to config files */
	UPROPERTY()
	TArray<FString> RuntimeServerActors;

	/** Spawns all of the registered server actors */
	virtual void SpawnServerActors(UWorld *World);

	/**
	 * Notification of network error messages, allows the engine to handle the failure
	 *
	 * @param	World associated with failure
	 * @param	NetDriver associated with failure
	 * @param	FailureType	the type of error
	 * @param	ErrorString	additional string detailing the error
	 */
	virtual void HandleNetworkFailure(UWorld *World, UNetDriver *NetDriver, ENetworkFailure::Type FailureType, const FString& ErrorString);

	/**
	 * Notification of server travel error messages, generally network connection related (package verification, client server handshaking, etc) 
	 * allows the engine to handle the failure
	 *
	 * @param   InWorld     the world we were in when the travel failure occurred
	 * @param	FailureType	the type of error
	 * @param	ErrorString	additional string detailing the error
	 */
	virtual void HandleTravelFailure(UWorld* InWorld, ETravelFailure::Type FailureType, const FString& ErrorString);

	
	/**
	 * Notification of network lag state change messages.
	 *
	 * @param	World associated with the lag
	 * @param	NetDriver associated with the lag
	 * @param	LagType	Whether we started lagging or we are no longer lagging
	 */
	virtual void HandleNetworkLagStateChanged(UWorld* World, UNetDriver* NetDriver, ENetworkLagState::Type LagType);

	/**
	 * Shutdown any relevant net drivers
	 */
	void ShutdownWorldNetDriver(UWorld*);

	void ShutdownAllNetDrivers();

	/**
	 * Finds a UNetDriver based on its name.
	 *
	 * @param NetDriverName The name associated with the driver to find.
	 *
	 * @return A pointer to the UNetDriver that was found, or nullptr if it wasn't found.
	 */
	UNetDriver* FindNamedNetDriver(UWorld* InWorld, FName NetDriverName);
	UNetDriver* FindNamedNetDriver(const UPendingNetGame* InPendingNetGame, FName NetDriverName);

	/**
	 * Returns the current netmode
	 * @param 	NetDriverName    Name of the net driver to get mode for
	 * @return current netmode
	 *
	 * Note: if there is no valid net driver, returns NM_StandAlone
	 */
	//virtual ENetMode GetNetMode(FName NetDriverName = NAME_GameNetDriver) const;
	ENetMode GetNetMode(const UWorld *World) const;

	/**
	 * Creates a UNetDriver with an engine assigned name
	 *
	 * @param InWorld the world context
	 * @param NetDriverDefinition The name of the definition to use
	 *
	 * @return new netdriver if successful, nullptr otherwise
	 */
	UNetDriver* CreateNetDriver(UWorld *InWorld, FName NetDriverDefinition);

	/**
	 * Creates a UNetDriver and associates a name with it.
	 *
	 * @param InWorld the world context
	 * @param NetDriverName The name to associate with the driver.
	 * @param NetDriverDefinition The name of the definition to use
	 *
	 * @return True if the driver was created successfully, false if there was an error.
	 */
	bool CreateNamedNetDriver(UWorld *InWorld, FName NetDriverName, FName NetDriverDefinition);

	/**
	 * Creates a UNetDriver and associates a name with it.
	 *
	 * @param PendingNetGame the pending net game context
	 * @param NetDriverName The name to associate with the driver.
	 * @param NetDriverDefinition The name of the definition to use
	 *
	 * @return True if the driver was created successfully, false if there was an error.
	 */
	bool CreateNamedNetDriver(UPendingNetGame *PendingNetGame, FName NetDriverName, FName NetDriverDefinition);
	
	/**
	 * Destroys a UNetDriver based on its name.
	 *
	 * @param NetDriverName The name associated with the driver to destroy.
	 */
	void DestroyNamedNetDriver(UWorld *InWorld, FName NetDriverName);
	void DestroyNamedNetDriver(UPendingNetGame *PendingNetGame, FName NetDriverName);

	virtual bool NetworkRemapPath( UNetDriver* Driver, FString &Str, bool bReading=true) { return false; }
	virtual bool NetworkRemapPath( UPendingNetGame *PendingNetGame, FString &Str, bool bReading=true) { return false; }

	virtual bool HandleOpenCommand( const TCHAR* Cmd, FOutputDevice& Ar, UWorld * InWorld );

	virtual bool HandleTravelCommand( const TCHAR* Cmd, FOutputDevice& Ar, UWorld* InWorld );
	
	virtual bool HandleStreamMapCommand( const TCHAR* Cmd, FOutputDevice& Ar, UWorld *InWorld );

#if WITH_SERVER_CODE
	virtual bool HandleServerTravelCommand( const TCHAR* Cmd, FOutputDevice& Ar, UWorld* InWorld );

	DEPRECATED(4.14, "Say Command moved to GameMode as an exec function")
	virtual bool HandleSayCommand( const TCHAR* Cmd, FOutputDevice& Ar, UWorld* InWorld );
#endif

	virtual bool HandleDisconnectCommand( const TCHAR* Cmd, FOutputDevice& Ar, UWorld *InWorld );

	virtual bool HandleReconnectCommand( const TCHAR* Cmd, FOutputDevice& Ar, UWorld *InWorld );

	
	/**
	 * The proper way to disconnect a given World and NetDriver. Travels world if necessary, cleans up pending connects if necessary.
	 *	
	 * @param InWorld	The world being disconnected (might be nullptr in case of pending net dupl)
	 * @param NetDriver The net driver being disconnect (will be InWorld's net driver if there is a world)
	 *	
	 */
	void HandleDisconnect( UWorld *InWorld, UNetDriver *NetDriver );

	/**
	 * Makes sure map name is a long package name.
	 *
	 * @param InOutMapName Map name. In non-final builds code will attempt to convert to long package name if short name is provided.
	 * @param true if the map name was valid, false otherwise.
	 */
	bool MakeSureMapNameIsValid(FString& InOutMapName);

	void SetClientTravel( UWorld *InWorld, const TCHAR* NextURL, ETravelType InTravelType );

	void SetClientTravel( UPendingNetGame *PendingNetGame, const TCHAR* NextURL, ETravelType InTravelType );

	void SetClientTravelFromPendingGameNetDriver( UNetDriver *PendingGameNetDriverGame, const TCHAR* NextURL, ETravelType InTravelType );

	/** Browse to a specified URL, relative to the current one. */
	virtual EBrowseReturnVal::Type Browse( FWorldContext& WorldContext, FURL URL, FString& Error );

	virtual void TickWorldTravel(FWorldContext& WorldContext, float DeltaSeconds);

	void BrowseToDefaultMap( FWorldContext& WorldContext );

	virtual bool LoadMap( FWorldContext& WorldContext, FURL URL, class UPendingNetGame* Pending, FString& Error );

	virtual void RedrawViewports( bool bShouldPresent = true ) { }

	virtual void TriggerStreamingDataRebuild() { }

	/**
	 * Updates level streaming state using active game players view and blocks until all sub-levels are loaded/ visible/ hidden
	 * so further calls to UpdateLevelStreaming won't do any work unless state changes.
	 *
	 * @param InWorld Target world
	 */
	void BlockTillLevelStreamingCompleted(UWorld* InWorld);

	/**
	 * true if the loading movie was started during LoadMap().
	 */
	UPROPERTY(transient)
	uint32 bStartedLoadMapMovie:1;

	/**
	 * Removes the PerMapPackages from the RootSet
	 *
	 * @param FullyLoadType When to load the packages (based on map, GameMode, etc)
	 * @param Tag Name of the map/game to cleanup packages for
	 */
	void CleanupPackagesToFullyLoad(FWorldContext &Context, EFullyLoadPackageType FullyLoadType, const FString& Tag);

	/**
	 * Called to allow overloading by child engines
	 */
	virtual void LoadMapRedrawViewports(void)
	{
		RedrawViewports(false);
	}

	void ClearDebugDisplayProperties();

	/**
	 * Loads the PerMapPackages for the given map, and adds them to the RootSet
	 *
	 * @param FullyLoadType When to load the packages (based on map, GameMode, etc)
	 * @param Tag Name of the map/game to load packages for
	 */
	void LoadPackagesFully(UWorld * InWorld, EFullyLoadPackageType FullyLoadType, const FString& Tag);

	void UpdateTransitionType(UWorld *CurrentWorld);

	UPendingNetGame* PendingNetGameFromWorld( UWorld* InWorld );

	/** Cancel pending level. */
	virtual void CancelAllPending();

	virtual void CancelPending(UWorld *InWorld, UPendingNetGame *NewPendingNetGame=nullptr );

	virtual bool WorldIsPIEInNewViewport(UWorld *InWorld);

	FWorldContext* GetWorldContextFromWorld(const UWorld* InWorld);
	FWorldContext* GetWorldContextFromGameViewport(const UGameViewportClient *InViewport);
	FWorldContext* GetWorldContextFromPendingNetGame(const UPendingNetGame *InPendingNetGame);	
	FWorldContext* GetWorldContextFromPendingNetGameNetDriver(const UNetDriver *InPendingNetGame);	
	FWorldContext* GetWorldContextFromHandle(const FName WorldContextHandle);
	FWorldContext* GetWorldContextFromPIEInstance(const int32 PIEInstance);

	const FWorldContext* GetWorldContextFromWorld(const UWorld* InWorld) const;
	const FWorldContext* GetWorldContextFromGameViewport(const UGameViewportClient *InViewport) const;
	const FWorldContext* GetWorldContextFromPendingNetGame(const UPendingNetGame *InPendingNetGame) const;	
	const FWorldContext* GetWorldContextFromPendingNetGameNetDriver(const UNetDriver *InPendingNetGame) const;	
	const FWorldContext* GetWorldContextFromHandle(const FName WorldContextHandle) const;
	const FWorldContext* GetWorldContextFromPIEInstance(const int32 PIEInstance) const;

	FWorldContext& GetWorldContextFromWorldChecked(const UWorld * InWorld);
	FWorldContext& GetWorldContextFromGameViewportChecked(const UGameViewportClient *InViewport);
	FWorldContext& GetWorldContextFromPendingNetGameChecked(const UPendingNetGame *InPendingNetGame);	
	FWorldContext& GetWorldContextFromPendingNetGameNetDriverChecked(const UNetDriver *InPendingNetGame);	
	FWorldContext& GetWorldContextFromHandleChecked(const FName WorldContextHandle);
	FWorldContext& GetWorldContextFromPIEInstanceChecked(const int32 PIEInstance);

	const FWorldContext& GetWorldContextFromWorldChecked(const UWorld * InWorld) const;
	const FWorldContext& GetWorldContextFromGameViewportChecked(const UGameViewportClient *InViewport) const;
	const FWorldContext& GetWorldContextFromPendingNetGameChecked(const UPendingNetGame *InPendingNetGame) const;	
	const FWorldContext& GetWorldContextFromPendingNetGameNetDriverChecked(const UNetDriver *InPendingNetGame) const;	
	const FWorldContext& GetWorldContextFromHandleChecked(const FName WorldContextHandle) const;
	const FWorldContext& GetWorldContextFromPIEInstanceChecked(const int32 PIEInstance) const;

	const TIndirectArray<FWorldContext>& GetWorldContexts() const { return WorldList;	}


	/** Verify any remaining World(s) are valid after ::LoadMap destroys a world */
	virtual void VerifyLoadMapWorldCleanup();

	FWorldContext& CreateNewWorldContext(EWorldType::Type WorldType);

	virtual void DestroyWorldContext(UWorld * InWorld);

#if WITH_EDITOR
	/** Triggered when a world context is destroyed. */
	DECLARE_EVENT_OneParam(UEngine, FWorldContextDestroyedEvent, FWorldContext&);

	/** Return the world context destroyed event. */
	FWorldContextDestroyedEvent&	OnWorldContextDestroyed() { return WorldContextDestroyedEvent; }
#endif // #if WITH_EDITOR

private:

#if WITH_EDITOR
	/** Delegate broadcast when a world context is destroyed */
	FWorldContextDestroyedEvent WorldContextDestroyedEvent;
#endif // #if WITH_EDITOR

public:

	bool ShouldAbsorbAuthorityOnlyEvent();
	bool ShouldAbsorbCosmeticOnlyEvent();

	UGameViewportClient* GameViewportForWorld(const UWorld *InWorld) const;

	/** @return true if editor analytics are enabled */
	virtual bool AreEditorAnalyticsEnabled() const { return false; }
	virtual void CreateStartupAnalyticsAttributes( TArray<struct FAnalyticsEventAttribute>& StartSessionAttributes ) const {}
	
	/** @return true if the engine is autosaving a package */
	virtual bool IsAutosaving() const { return false; }

	virtual bool ShouldDoAsyncEndOfFrameTasks() const { return false; }

	bool IsVanillaProduct() const { return bIsVanillaProduct; }

protected:
	void SetIsVanillaProduct(bool bInIsVanillaProduct);

private:
	bool bIsVanillaProduct;

protected:

	TIndirectArray<FWorldContext>	WorldList;

	UPROPERTY()
	int32	NextWorldContextHandle;


	virtual void CancelPending(FWorldContext& WorldContext);

	virtual void CancelPending(UNetDriver* PendingNetGameDriver);

	virtual void MovePendingLevel(FWorldContext &Context);

	/**
	 *	Returns true if BROWSE should shuts down the current network driver.
	 **/
	virtual bool ShouldShutdownWorldNetDriver()
	{
		return true;
	}

	bool WorldHasValidContext(UWorld *InWorld);

	/**
	 * Attempts to gracefully handle a failure to travel to the default map.
	 *
	 * @param Error the error string result from the LoadMap call that attempted to load the default map.
	 */
	virtual void HandleBrowseToDefaultMapFailure(FWorldContext& Context, const FString& TextURL, const FString& Error);

	/**
	 * Helper function that returns true if InWorld is the outer of a level in a collection of type DynamicDuplicatedLevels.
	 * For internal engine use.
	 */
	bool IsWorldDuplicate(const UWorld* const InWorld);

protected:

	// Async map change/ persistent level transition code.

	/**
	 * Finalizes the pending map change that was being kicked off by PrepareMapChange.
	 *
	 * @param InCurrentWorld	the world context
	 * @return	true if successful, false if there were errors (use GetMapChangeFailureDescription 
	 *			for error description)
	 */
	bool CommitMapChange( FWorldContext &Context);

	/**
	 * Returns whether the prepared map change is ready for commit having called.
	 *
	 * @return true if we're ready to commit the map change, false otherwise
	 */
	bool IsReadyForMapChange(FWorldContext &Context);

	/**
	 * Returns whether we are currently preparing for a map change or not.
	 *
	 * @return true if we are preparing for a map change, false otherwise
	 */
	bool IsPreparingMapChange(FWorldContext &Context);

	/**
	 * Prepares the engine for a map change by pre-loading level packages in the background.
	 *
	 * @param	LevelNames	Array of levels to load in the background; the first level in this
	 *						list is assumed to be the new "persistent" one.
	 *
	 * @return	true if all packages were in the package file cache and the operation succeeded,
	 *			false otherwise. false as a return value also indicates that the code has given
	 *			up.
	 */
	bool PrepareMapChange(FWorldContext &WorldContext, const TArray<FName>& LevelNames);

	/**
	 * Returns the failure description in case of a failed map change request.
	 *
	 * @return	Human readable failure description in case of failure, empty string otherwise
	 */
	FString GetMapChangeFailureDescription(FWorldContext &Context);

	/** Commit map change if requested and map change is pending. Called every frame.	 */
	void ConditionalCommitMapChange(FWorldContext &WorldContext);

	/** Cancels pending map change.	 */
	void CancelPendingMapChange(FWorldContext &Context);

public:

	//~ Begin Public Interface for async map change functions

	bool CommitMapChange(UWorld* InWorld) { return CommitMapChange(GetWorldContextFromWorldChecked(InWorld)); }
	bool IsReadyForMapChange(UWorld* InWorld) { return IsReadyForMapChange(GetWorldContextFromWorldChecked(InWorld)); }
	bool IsPreparingMapChange(UWorld* InWorld) { return IsPreparingMapChange(GetWorldContextFromWorldChecked(InWorld)); }
	bool PrepareMapChange(UWorld* InWorld, const TArray<FName>& LevelNames) { return PrepareMapChange(GetWorldContextFromWorldChecked(InWorld), LevelNames); }
	void ConditionalCommitMapChange(UWorld* InWorld) { return ConditionalCommitMapChange(GetWorldContextFromWorldChecked(InWorld)); }

	FString GetMapChangeFailureDescription(UWorld *InWorld) { return GetMapChangeFailureDescription(GetWorldContextFromWorldChecked(InWorld)); }

	/** Cancels pending map change.	 */
	void CancelPendingMapChange(UWorld *InWorld) { return CancelPendingMapChange(GetWorldContextFromWorldChecked(InWorld)); }

	void AddNewPendingStreamingLevel(UWorld *InWorld, FName PackageName, bool bNewShouldBeLoaded, bool bNewShouldBeVisible, int32 LODIndex);

	bool ShouldCommitPendingMapChange(const UWorld *InWorld) const;
	void SetShouldCommitPendingMapChange(UWorld *InWorld, bool NewShouldCommitPendingMapChange);

	FSeamlessTravelHandler&	SeamlessTravelHandlerForWorld(UWorld *World);

	FURL & LastURLFromWorld(UWorld *World);

	/**
	 * Returns the global instance of the game user settings class.
	 */
	const UGameUserSettings* GetGameUserSettings() const;
	UGameUserSettings* GetGameUserSettings();

private:
	void CreateGameUserSettings();

	/** Allows subclasses to pass the failure to a UGameInstance if possible (mainly for blueprints) */
	virtual void HandleNetworkFailure_NotifyGameInstance(UWorld* World, UNetDriver* NetDriver, ENetworkFailure::Type FailureType);

	/** Allows subclasses to pass the failure to a UGameInstance if possible (mainly for blueprints) */
	virtual void HandleTravelFailure_NotifyGameInstance(UWorld* World, ETravelFailure::Type FailureType);

public:
	/**
	 * Delegate we fire every time a new stat has been registered.
	 *
	 * @param FName The name of the new stat.
	 * @param FName The category of the new stat.
	 * @param FText The description of the new stat.
	 */
	DECLARE_EVENT_ThreeParams(UEngine, FOnNewStatRegistered, const FName&, const FName&, const FText&);
	static FOnNewStatRegistered NewStatDelegate;
	
	/**
	 * Wrapper for firing a simple stat exec.
	 *
	 * @param World	The world to apply the exec to.
	 * @param ViewportClient The viewport to apply the exec to.
	 * @param InName The exec string.
	 */
	void ExecEngineStat(UWorld* World, FCommonViewportClient* ViewportClient, const TCHAR* InName);

	/**
	 * Check to see if the specified stat name is a simple stat.
	 *
	 * @param InName The name of the stat we're checking.
	 * @returns true if the stat is a registered simple stat.
	 */
	bool IsEngineStat(const FString& InName);

	/**
	 * Set the state of the specified stat.
	 *
	 * @param World	The world to apply the exec to.
	 * @param ViewportClient The viewport to apply the exec to.
	 * @param InName The stat name.
	 * @param bShow The state we would like the stat to be in.
	 */
	void SetEngineStat(UWorld* World, FCommonViewportClient* ViewportClient, const FString& InName, const bool bShow);

	/**
	 * Set the state of the specified stats (note: array processed in reverse order when !bShow).
	 *
	 * @param World	The world to apply the exec to.
	 * @param ViewportClient The viewport to apply the exec to.
	 * @param InNames The stat names.
	 * @param bShow The state we would like the stat to be in.
	 */
	void SetEngineStats(UWorld* World, FCommonViewportClient* ViewportClient, const TArray<FString>& InNames, const bool bShow);

	/**
	 * Function to render all the simple stats
	 *
	 * @param World	The world being drawn to.
	 * @param ViewportClient The viewport being drawn to.
	 * @param Canvas The canvas to use when drawing.
	 * @param LHSX The left hand side X position to start drawing from.
	 * @param InOutLHSY The left hand side Y position to start drawing from.
	 * @param RHSX The right hand side X position to start drawing from.
	 * @param InOutRHSY The right hand side Y position to start drawing from.
	 * @param ViewLocation The world space view location.
	 * @param ViewRotation The world space view rotation.
	 */
	void RenderEngineStats(UWorld* World, FViewport* Viewport, FCanvas* Canvas, int32 LHSX, int32& InOutLHSY, int32 RHSX, int32& InOutRHSY, const FVector* ViewLocation, const FRotator* ViewRotation);

private:
	/**
	 * Function definition for those stats which have their own render funcsions (or affect another render functions).
	 *
	 * @param World	The world being drawn to.
	 * @param ViewportClient The viewport being drawn to.
	 * @param Canvas The canvas to use when drawing.
	 * @param X The X position to draw to.
	 * @param Y The Y position to draw to.
	 * @param ViewLocation The world space view location.
	 * @param ViewRotation The world space view rotation.
	 */
	typedef int32 (UEngine::*EngineStatRender)(UWorld* World, FViewport* Viewport, FCanvas* Canvas, int32 X, int32 Y, const FVector* ViewLocation, const FRotator* ViewRotation);

	/**
	 * Function definition for those stats which have their own toggle funcsions (or toggle other stats).
	 *
	 * @param World	The world being drawn to.
	 * @param ViewportClient The viewport being drawn to.
	 * @param Stream The remaining characters from the Exec call.
	 */
	typedef bool (UEngine::*EngineStatToggle)(UWorld* World, FCommonViewportClient* ViewportClient, const TCHAR* Stream);

	/** Struct for keeping track off all the info regarding a specific simple stat exec */
	struct FEngineStatFuncs
	{
		/** The name of the command, e.g. STAT FPS would just have FPS as it's CommandName */
		FName CommandName;

		/** A string version of CommandName without STAT_ at the beginning. Cached for optimization. */
		FString CommandNameString;

		/** The category the command falls into (only used by UI) */
		FName CategoryName;

		/** The description of what this command does (only used by UI) */
		FText DescriptionString;

		/** The function needed to render the stat when it's enabled 
		 *  Note: This is only called when it should be rendered */
		EngineStatRender RenderFunc;

		/** The function we call after the stat has been toggled 
		 *  Note: This is only needed if you need to do something else depending on the state of the stat */
		EngineStatToggle ToggleFunc;

		/** If true, this stat should render on the right side of the viewport, otherwise left */
		bool bIsRHS;

		/** Constructor */
		FEngineStatFuncs(const FName& InCommandName, const FName& InCategoryName, const FText& InDescriptionString, EngineStatRender InRenderFunc = nullptr, EngineStatToggle InToggleFunc = nullptr, const bool bInIsRHS = false)
			: CommandName(InCommandName)
			, CommandNameString(InCommandName.ToString())
			, CategoryName(InCategoryName)
			, DescriptionString(InDescriptionString)
			, RenderFunc(InRenderFunc)
			, ToggleFunc(InToggleFunc)
			, bIsRHS(bInIsRHS)
		{
			CommandNameString.RemoveFromStart(TEXT("STAT_"));
		}
	};

	/** A list of all the simple stats functions that have been registered */
	TArray<FEngineStatFuncs> EngineStats;

	// Helper struct that registers itself with the output redirector and copies off warnings
	// and errors that we'll overlay on the client viewport
	struct FErrorsAndWarningsCollector : public FBufferedOutputDevice
	{
		FErrorsAndWarningsCollector();
		~FErrorsAndWarningsCollector();

		void Initialize();
		bool Tick(float Seconds);

		TMap<uint32, uint32>	MessagesToCountMap;
		FDelegateHandle			TickerHandle;
		float					DisplayTime;
	};

	FErrorsAndWarningsCollector	ErrorsAndWarningsCollector;

private:

	/**
	 * Functions for performing other actions when the stat is toggled, should only be used when registering with EngineStats.
	 *
	 * @param World	The world being drawn to.
	 * @param ViewportClient The viewport being drawn to.
	 * @param Stream The remaining characters from the Exec call (optional).
	 */
	bool ToggleStatFPS(UWorld* World, FCommonViewportClient* ViewportClient, const TCHAR* Stream = nullptr);
	bool ToggleStatDetailed(UWorld* World, FCommonViewportClient* ViewportClient, const TCHAR* Stream = nullptr);
	bool ToggleStatHitches(UWorld* World, FCommonViewportClient* ViewportClient, const TCHAR* Stream = nullptr);
	bool ToggleStatNamedEvents(UWorld* World, FCommonViewportClient* ViewportClient, const TCHAR* Stream = nullptr);
	bool ToggleStatUnit(UWorld* World, FCommonViewportClient* ViewportClient, const TCHAR* Stream = nullptr);
#if !UE_BUILD_SHIPPING
	bool ToggleStatUnitMax(UWorld* World, FCommonViewportClient* ViewportClient, const TCHAR* Stream = nullptr);
	bool ToggleStatUnitGraph(UWorld* World, FCommonViewportClient* ViewportClient, const TCHAR* Stream = nullptr);
	bool ToggleStatUnitTime(UWorld* World, FCommonViewportClient* ViewportClient, const TCHAR* Stream = nullptr);
	bool ToggleStatRaw(UWorld* World, FCommonViewportClient* ViewportClient, const TCHAR* Stream = nullptr);
	bool ToggleStatSoundWaves(UWorld* World, FCommonViewportClient* ViewportClient, const TCHAR* Stream = nullptr);
	bool ToggleStatSoundCues(UWorld* World, FCommonViewportClient* ViewportClient, const TCHAR* Stream = nullptr);
	bool ToggleStatSounds(UWorld* World, FCommonViewportClient* ViewportClient, const TCHAR* Stream = nullptr);
	bool ToggleStatSoundMixes(UWorld* World, FCommonViewportClient* ViewportClient, const TCHAR* Stream = nullptr);
#endif

	/**
	 * Functions for rendering the various simple stats, should only be used when registering with EngineStats.
	 *
	 * @param World	The world being drawn to.
	 * @param ViewportClient The viewport being drawn to.
	 * @param Canvas The canvas to use when drawing.
	 * @param X The X position to draw to.
	 * @param Y The Y position to draw to.
	 * @param ViewLocation The world space view location.
	 * @param ViewRotation The world space view rotation.
	 */
#if !UE_BUILD_SHIPPING
	int32 RenderStatVersion(UWorld* World, FViewport* Viewport, FCanvas* Canvas, int32 X, int32 Y, const FVector* ViewLocation = nullptr, const FRotator* ViewRotation = nullptr);
#endif // !UE_BUILD_SHIPPING
	int32 RenderStatFPS(UWorld* World, FViewport* Viewport, FCanvas* Canvas, int32 X, int32 Y, const FVector* ViewLocation = nullptr, const FRotator* ViewRotation = nullptr);
	int32 RenderStatHitches(UWorld* World, FViewport* Viewport, FCanvas* Canvas, int32 X, int32 Y, const FVector* ViewLocation = nullptr, const FRotator* ViewRotation = nullptr);
	int32 RenderStatSummary(UWorld* World, FViewport* Viewport, FCanvas* Canvas, int32 X, int32 Y, const FVector* ViewLocation = nullptr, const FRotator* ViewRotation = nullptr);
	int32 RenderStatNamedEvents(UWorld* World, FViewport* Viewport, FCanvas* Canvas, int32 X, int32 Y, const FVector* ViewLocation = nullptr, const FRotator* ViewRotation = nullptr);
	int32 RenderStatColorList(UWorld* World, FViewport* Viewport, FCanvas* Canvas, int32 X, int32 Y, const FVector* ViewLocation = nullptr, const FRotator* ViewRotation = nullptr);
	int32 RenderStatLevels(UWorld* World, FViewport* Viewport, FCanvas* Canvas, int32 X, int32 Y, const FVector* ViewLocation = nullptr, const FRotator* ViewRotation = nullptr);
	int32 RenderStatLevelMap(UWorld* World, FViewport* Viewport, FCanvas* Canvas, int32 X, int32 Y, const FVector* ViewLocation = nullptr, const FRotator* ViewRotation = nullptr);
	int32 RenderStatUnit(UWorld* World, FViewport* Viewport, FCanvas* Canvas, int32 X, int32 Y, const FVector* ViewLocation = nullptr, const FRotator* ViewRotation = nullptr);
#if !UE_BUILD_SHIPPING
	int32 RenderStatReverb(UWorld* World, FViewport* Viewport, FCanvas* Canvas, int32 X, int32 Y, const FVector* ViewLocation = nullptr, const FRotator* ViewRotation = nullptr);
	int32 RenderStatSoundMixes(UWorld* World, FViewport* Viewport, FCanvas* Canvas, int32 X, int32 Y, const FVector* ViewLocation = nullptr, const FRotator* ViewRotation = nullptr);
	int32 RenderStatSoundWaves(UWorld* World, FViewport* Viewport, FCanvas* Canvas, int32 X, int32 Y, const FVector* ViewLocation = nullptr, const FRotator* ViewRotation = nullptr);
	int32 RenderStatSoundCues(UWorld* World, FViewport* Viewport, FCanvas* Canvas, int32 X, int32 Y, const FVector* ViewLocation = nullptr, const FRotator* ViewRotation = nullptr);
	int32 RenderStatSounds(UWorld* World, FViewport* Viewport, FCanvas* Canvas, int32 X, int32 Y, const FVector* ViewLocation = nullptr, const FRotator* ViewRotation = nullptr);
#endif // !UE_BUILD_SHIPPING
	int32 RenderStatAI(UWorld* World, FViewport* Viewport, FCanvas* Canvas, int32 X, int32 Y, const FVector* ViewLocation = nullptr, const FRotator* ViewRotation = nullptr);
	int32 RenderStatTimecode(UWorld* World, FViewport* Viewport, FCanvas* Canvas, int32 X, int32 Y, const FVector* ViewLocation = nullptr, const FRotator* ViewRotation = nullptr);
#if STATS
	int32 RenderStatSlateBatches(UWorld* World, FViewport* Viewport, FCanvas* Canvas, int32 X, int32 Y, const FVector* ViewLocation = nullptr, const FRotator* ViewRotation = nullptr);
#endif

	FDelegateHandle HandleScreenshotCapturedDelegateHandle;
};

/** Global engine pointer. Can be 0 so don't use without checking. */
extern ENGINE_API class UEngine*			GEngine;<|MERGE_RESOLUTION|>--- conflicted
+++ resolved
@@ -110,12 +110,9 @@
 /** Status of dynamic resolution that depends on project setting cvar, game user settings, and pause */
 enum class EDynamicResolutionStatus
 {
-<<<<<<< HEAD
-=======
 	// Dynamic resolution is not supported by this platform.
 	Unsupported,
 
->>>>>>> a23640a2
 	// Dynamic resolution is disabled by project setting cvar r.DynamicRes.OperationMode=0 or disabled by game user
 	// settings with r.DynamicRes.OperationMode=1.
 	Disabled,
@@ -124,9 +121,6 @@
 	Paused,
 
 	// Dynamic resolution is currently enabled.
-<<<<<<< HEAD
-	Enabled
-=======
 	Enabled,
 
 	// Forced enabled at static resolution fraction for profiling purpose with r.DynamicRes.TestScreenPercentage.
@@ -145,7 +139,6 @@
 
 	// Maximum resolution fraction set, always MaxResolutionFraction >= ResolutionFractionApproximation.
 	float ResolutionFractionUpperBound;
->>>>>>> a23640a2
 };
 
 
@@ -1654,13 +1647,8 @@
 	 */
 	void RestoreSelectedMaterialColor();
 
-<<<<<<< HEAD
-	/** Returns the current status of dynamic resolution. */
-	EDynamicResolutionStatus GetDynamicResolutionStatus() const;
-=======
 	/** Queries informations about the current state dynamic resolution. */
 	void GetDynamicResolutionCurrentStateInfos(FDynamicResolutionStateInfos& OutInfos) const;
->>>>>>> a23640a2
 
 	/** Pause dynamic resolution for this frame. */
 	void PauseDynamicResolution();
@@ -1668,11 +1656,7 @@
 	/** Resume dynamic resolution for this frame. */
 	FORCEINLINE void ResumeDynamicResolution()
 	{
-<<<<<<< HEAD
-		#if !UE_SERVER
-=======
 		#if WITH_DYNAMIC_RESOLUTION
->>>>>>> a23640a2
 			bIsDynamicResolutionPaused = false;
 			UpdateDynamicResolutionStatus();
 		#endif // !UE_SERVER
@@ -1701,11 +1685,7 @@
 	/** Get the user setting for dynamic resolution. */
 	FORCEINLINE bool GetDynamicResolutionUserSetting() const
 	{
-<<<<<<< HEAD
-		#if UE_SERVER
-=======
 		#if !WITH_DYNAMIC_RESOLUTION
->>>>>>> a23640a2
 			return false;
 		#else
 			return bDynamicResolutionEnableUserSetting;
@@ -1715,24 +1695,15 @@
 	/** Set the user setting for dynamic resolution. */
 	FORCEINLINE void SetDynamicResolutionUserSetting(bool Enable)
 	{
-<<<<<<< HEAD
-		#if !UE_SERVER
-=======
 		#if WITH_DYNAMIC_RESOLUTION
->>>>>>> a23640a2
 			bDynamicResolutionEnableUserSetting = Enable;
 			UpdateDynamicResolutionStatus();
 		#endif
 	}
 
 
-<<<<<<< HEAD
-	#if !UE_SERVER
-private:
-=======
 private:
 	#if WITH_DYNAMIC_RESOLUTION
->>>>>>> a23640a2
 		/** Last dynamic resolution event. */
 		EDynamicResolutionStateEvent LastDynamicResolutionEvent;
 
