// Copyright 1998-2018 Epic Games, Inc. All Rights Reserved.

#pragma once

#include "CoreMinimal.h"
#include "Containers/IndirectArray.h"
#include "UObject/ObjectMacros.h"
#include "UObject/Object.h"
#include "Misc/Guid.h"
#include "Templates/SubclassOf.h"
#include "Engine/EngineTypes.h"
#include "Engine/EngineBaseTypes.h"
#include "UObject/SoftObjectPath.h"
#include "Engine/World.h"
#include "Misc/BufferedOutputDevice.h"
#include "Misc/FrameRate.h"
#include "Engine.generated.h"

#define WITH_DYNAMIC_RESOLUTION (!UE_SERVER)

class AMatineeActor;
class APlayerController;
class Error;
class FCanvas;
class FCommonViewportClient;
class FFineGrainedPerformanceTracker;
class FPerformanceTrackingChart;
class FScreenSaverInhibitor;
class FTypeContainer;
class FViewport;
class IEngineLoop;
class IHeadMountedDisplay;
class IMessageRpcClient;
class IPerformanceDataConsumer;
class IPortalRpcLocator;
class IPortalServiceLocator;
class FSceneViewExtensions;
class IStereoRendering;
class SViewport;
class UEditorEngine;
class UEngineCustomTimeStep;
class UGameUserSettings;
class UGameViewportClient;
class ULocalPlayer;
class UNetDriver;
class UTimecodeProvider;

#if ALLOW_DEBUG_FILES
class FFineGrainedPerformanceTracker;
#endif

// The kind of failure handling that GetWorldFromContextObject uses 
enum class EGetWorldErrorMode
{
	// Silently returns nullptr, the calling code is expected to handle this gracefully
	ReturnNull,

	// Raises a runtime error but still returns nullptr, the calling code is expected to handle this gracefully
	LogAndReturnNull,

	// Asserts, the calling code is not expecting to handle a failure gracefully
	Assert
};

/**
 * Enumerates types of fully loaded packages.
 */
UENUM()
enum EFullyLoadPackageType
{
	/** Load the packages when the map in Tag is loaded. */
	FULLYLOAD_Map,
	/** Load the packages before the game class in Tag is loaded. The Game name MUST be specified in the URL (game=Package.GameName). Useful for loading packages needed to load the game type (a DLC game type, for instance). */
	FULLYLOAD_Game_PreLoadClass,
	/** Load the packages after the game class in Tag is loaded. Will work no matter how game is specified in UWorld::SetGameMode. Useful for modifying shipping gametypes by loading more packages (mutators, for instance). */
	FULLYLOAD_Game_PostLoadClass,
	/** Fully load the package as long as the DLC is loaded. */
	FULLYLOAD_Always,
	/** Load the package for a mutator that is active. */
	FULLYLOAD_Mutator,
	FULLYLOAD_MAX,
};


/**
 * Enumerates transition types.
 */
UENUM()
enum ETransitionType
{
	TT_None,
	TT_Paused,
	TT_Loading,
	TT_Saving,
	TT_Connecting,
	TT_Precaching,
	TT_WaitingToConnect,
	TT_MAX,
};


UENUM()
enum EConsoleType
{
	CONSOLE_Any,
	CONSOLE_Mobile,
	CONSOLE_MAX,
};

/** Status of dynamic resolution that depends on project setting cvar, game user settings, and pause */
enum class EDynamicResolutionStatus
{
	// Dynamic resolution is not supported by this platform.
	Unsupported,

	// Dynamic resolution is disabled by project setting cvar r.DynamicRes.OperationMode=0 or disabled by game user
	// settings with r.DynamicRes.OperationMode=1.
	Disabled,

	// Dynamic resolution has been paused by game thread.
	Paused,

	// Dynamic resolution is currently enabled.
	Enabled,

	// Forced enabled at static resolution fraction for profiling purpose with r.DynamicRes.TestScreenPercentage.
	DebugForceEnabled,
};

/** Information about the state of dynamic resolution. */
struct FDynamicResolutionStateInfos
{
	// Status of dynamic resolution.
	EDynamicResolutionStatus Status;

	// Approximation of the resolution fraction being applied. This is only an approximation because
	// of non (and unecessary) thread safety of this value between game thread, and render thread.
	float ResolutionFractionApproximation;

	// Maximum resolution fraction set, always MaxResolutionFraction >= ResolutionFractionApproximation.
	float ResolutionFractionUpperBound;
};


/** Struct to help hold information about packages needing to be fully-loaded for DLC, etc. */
USTRUCT()
struct FFullyLoadedPackagesInfo
{
	GENERATED_USTRUCT_BODY()

	/** When to load these packages */
	UPROPERTY()
	TEnumAsByte<enum EFullyLoadPackageType> FullyLoadType;

	/** When this map or gametype is loaded, the packages in the following array will be loaded and added to root, then removed from root when map is unloaded */
	UPROPERTY()
	FString Tag;

	/** The list of packages that will be fully loaded when the above Map is loaded */
	UPROPERTY()
	TArray<FName> PackagesToLoad;

	/** List of objects that were loaded, for faster cleanup */
	UPROPERTY()
	TArray<class UObject*> LoadedObjects;


	FFullyLoadedPackagesInfo()
		: FullyLoadType(0)
	{
	}

};


/** level streaming updates that should be applied immediately after committing the map change */
USTRUCT()
struct FLevelStreamingStatus
{
	GENERATED_USTRUCT_BODY()

	UPROPERTY()
	FName PackageName;

	UPROPERTY()
	uint32 bShouldBeLoaded:1;

	UPROPERTY()
	uint32 bShouldBeVisible:1;

	UPROPERTY()
	uint32 LODIndex;


	/** Constructors */
	FLevelStreamingStatus(FName InPackageName, bool bInShouldBeLoaded, bool bInShouldBeVisible, int32 InLODIndex)
	: PackageName(InPackageName), bShouldBeLoaded(bInShouldBeLoaded), bShouldBeVisible(bInShouldBeVisible), LODIndex(InLODIndex)
	{}
	FLevelStreamingStatus()
	{
		FMemory::Memzero(this, sizeof(FLevelStreamingStatus));
		LODIndex = INDEX_NONE;
	}
	
};


/**
 * Container for describing various types of netdrivers available to the engine
 * The engine will try to construct a netdriver of a given type and, failing that,
 * the fallback version.
 */
USTRUCT()
struct FNetDriverDefinition
{
	GENERATED_USTRUCT_BODY()

	/** Unique name of this net driver definition */
	UPROPERTY()
	FName DefName;

	/** Class name of primary net driver */
	UPROPERTY()
	FName DriverClassName;

	/** Class name of the fallback net driver if the main net driver class fails to initialize */
	UPROPERTY()
	FName DriverClassNameFallback;

	FNetDriverDefinition() :
		DefName(NAME_None),
		DriverClassName(NAME_None),
		DriverClassNameFallback(NAME_None)
	{
	}
};


/**
 * Active and named net drivers instantiated from an FNetDriverDefinition
 * The net driver will remain instantiated on this struct until it is destroyed
 */
USTRUCT()
struct FNamedNetDriver
{
	GENERATED_USTRUCT_BODY()

	/** Instantiation of named net driver */
	UPROPERTY(transient)
	class UNetDriver* NetDriver;

	/** Definition associated with this net driver */
	FNetDriverDefinition* NetDriverDef;

	FNamedNetDriver() :
		NetDriver(nullptr),
		NetDriverDef(nullptr)
	{}

	FNamedNetDriver(class UNetDriver* InNetDriver, FNetDriverDefinition* InNetDriverDef) :
		NetDriver(InNetDriver),
		NetDriverDef(InNetDriverDef)
	{}

	~FNamedNetDriver() {}
};


/** FWorldContext
 *	A context for dealing with UWorlds at the engine level. As the engine brings up and destroys world, we need a way to keep straight
 *	what world belongs to what.
 *
 *	WorldContexts can be thought of as a track. By default we have 1 track that we load and unload levels on. Adding a second context is adding
 *	a second track; another track of progression for worlds to live on. 
 *
 *	For the GameEngine, there will be one WorldContext until we decide to support multiple simultaneous worlds.
 *	For the EditorEngine, there may be one WorldContext for the EditorWorld and one for the PIE World.
 *
 *	FWorldContext provides both a way to manage 'the current PIE UWorld*' as well as state that goes along with connecting/travelling to 
 *  new worlds.
 *
 *	FWorldContext should remain internal to the UEngine classes. Outside code should not keep pointers or try to manage FWorldContexts directly.
 *	Outside code can still deal with UWorld*, and pass UWorld*s into Engine level functions. The Engine code can look up the relevant context 
 *	for a given UWorld*.
 *
 *  For convenience, FWorldContext can maintain outside pointers to UWorld*s. For example, PIE can tie UWorld* UEditorEngine::PlayWorld to the PIE
 *	world context. If the PIE UWorld changes, the UEditorEngine::PlayWorld pointer will be automatically updated. This is done with AddRef() and
 *  SetCurrentWorld().
 *
 */
USTRUCT()
struct FWorldContext
{
	GENERATED_USTRUCT_BODY()

	/**************************************************************/
	
	TEnumAsByte<EWorldType::Type>	WorldType;

	FSeamlessTravelHandler SeamlessTravelHandler;

	FName ContextHandle;

	/** URL to travel to for pending client connect */
	FString TravelURL;

	/** TravelType for pending client connects */
	uint8 TravelType;

	/** URL the last time we traveled */
	UPROPERTY()
	struct FURL LastURL;

	/** last server we connected to (for "reconnect" command) */
	UPROPERTY()
	struct FURL LastRemoteURL;

	UPROPERTY()
	UPendingNetGame * PendingNetGame;

	/** A list of tag/array pairs that is used at LoadMap time to fully load packages that may be needed for the map/game with DLC, but we can't use DynamicLoadObject to load from the packages */
	UPROPERTY()
	TArray<struct FFullyLoadedPackagesInfo> PackagesToFullyLoad;

	/**
	 * Array of package/ level names that need to be loaded for the pending map change. First level in that array is
	 * going to be made a fake persistent one by using ULevelStreamingPersistent.
	 */
	TArray<FName> LevelsToLoadForPendingMapChange;

	/** Array of already loaded levels. The ordering is arbitrary and depends on what is already loaded and such.	*/
	UPROPERTY()
	TArray<class ULevel*> LoadedLevelsForPendingMapChange;

	/** Human readable error string for any failure during a map change request. Empty if there were no failures.	*/
	FString PendingMapChangeFailureDescription;

	/** If true, commit map change the next frame.																	*/
	uint32 bShouldCommitPendingMapChange:1;

	/** Handles to object references; used by the engine to e.g. the prevent objects from being garbage collected.	*/
	UPROPERTY()
	TArray<class UObjectReferencer*> ObjectReferencers;

	UPROPERTY()
	TArray<struct FLevelStreamingStatus> PendingLevelStreamingStatusUpdates;

	UPROPERTY()
	class UGameViewportClient* GameViewport;

	UPROPERTY()
	class UGameInstance* OwningGameInstance;

	/** A list of active net drivers */
	UPROPERTY(transient)
	TArray<FNamedNetDriver> ActiveNetDrivers;

	/** The PIE instance of this world, -1 is default */
	int32	PIEInstance;

	/** The Prefix in front of PIE level names, empty is default */
	FString	PIEPrefix;

	/** The feature level that PIE world should use */
	ERHIFeatureLevel::Type PIEWorldFeatureLevel;

	/** Is this running as a dedicated server */
	bool	RunAsDedicated;

	/** Is this world context waiting for an online login to complete (for PIE) */
	bool	bWaitingOnOnlineSubsystem;

	/** Handle to this world context's audio device.*/
	uint32 AudioDeviceHandle;

	/**************************************************************/

	/** Outside pointers to CurrentWorld that should be kept in sync if current world changes  */
	TArray<UWorld**> ExternalReferences;

	/** Adds an external reference */
	void AddRef(UWorld*& WorldPtr)
	{
		WorldPtr = ThisCurrentWorld;
		ExternalReferences.AddUnique(&WorldPtr);
	}

	/** Removes an external reference */
	void RemoveRef(UWorld*& WorldPtr)
	{
		ExternalReferences.Remove(&WorldPtr);
		WorldPtr = nullptr;
	}

	/** Set CurrentWorld and update external reference pointers to reflect this*/
	ENGINE_API void SetCurrentWorld(UWorld *World);

	/** Collect FWorldContext references for garbage collection */
	void AddReferencedObjects(FReferenceCollector& Collector, const UObject* ReferencingObject);

	FORCEINLINE UWorld* World() const
	{
		return ThisCurrentWorld;
	}

	FWorldContext()
		: WorldType(EWorldType::None)
		, ContextHandle(NAME_None)
		, TravelURL()
		, TravelType(0)
		, PendingNetGame(nullptr)
		, bShouldCommitPendingMapChange(0)
		, GameViewport(nullptr)
		, OwningGameInstance(nullptr)
		, PIEInstance(INDEX_NONE)
		, PIEWorldFeatureLevel(ERHIFeatureLevel::Num)
		, RunAsDedicated(false)
		, bWaitingOnOnlineSubsystem(false)
		, AudioDeviceHandle(INDEX_NONE)
		, ThisCurrentWorld(nullptr)
	{ }

private:

	UWorld*	ThisCurrentWorld;
};


USTRUCT()
struct FStatColorMapEntry
{
	GENERATED_USTRUCT_BODY()

	UPROPERTY(globalconfig)
	float In;

	UPROPERTY(globalconfig)
	FColor Out;


	FStatColorMapEntry()
		: In(0)
		, Out(ForceInit)
	{
	}

};


USTRUCT()
struct FStatColorMapping
{
	GENERATED_USTRUCT_BODY()

	UPROPERTY(globalconfig)
	FString StatName;

	UPROPERTY(globalconfig)
	TArray<struct FStatColorMapEntry> ColorMap;

	UPROPERTY(globalconfig)
	uint32 DisableBlend:1;


	FStatColorMapping()
		: DisableBlend(false)
	{
	}

};


/** Info about one note dropped in the map during PIE. */
USTRUCT()
struct FDropNoteInfo
{
	GENERATED_USTRUCT_BODY()

	/** Location to create Note actor in edited level. */
	UPROPERTY()
	FVector Location;

	/** Rotation to create Note actor in edited level. */
	UPROPERTY()
	FRotator Rotation;

	/** Text to assign to Note actor in edited level. */
	UPROPERTY()
	FString Comment;


	FDropNoteInfo()
		: Location(ForceInit)
		, Rotation(ForceInit)
	{
	}

};


/** On-screen debug message handling */
/** Helper struct for tracking on screen messages. */
USTRUCT()
struct FScreenMessageString
{
	GENERATED_USTRUCT_BODY()

	/** The 'key' for this message. */
	UPROPERTY(transient)
	uint64 Key;

	/** The message to display. */
	UPROPERTY(transient)
	FString ScreenMessage;

	/** The color to display the message in. */
	UPROPERTY(transient)
	FColor DisplayColor;

	/** The number of frames to display it. */
	UPROPERTY(transient)
	float TimeToDisplay;

	/** The number of frames it has been displayed so far. */
	UPROPERTY(transient)
	float CurrentTimeDisplayed;

	/** Scale of text */
	UPROPERTY(transient)
	FVector2D TextScale;

	FScreenMessageString()
		: Key(0)
		, DisplayColor(ForceInit)
		, TimeToDisplay(0)
		, CurrentTimeDisplayed(0)
		, TextScale(ForceInit)
	{
	}
};


USTRUCT()
struct FGameNameRedirect
{
	GENERATED_USTRUCT_BODY()

	UPROPERTY()
	FName OldGameName;

	UPROPERTY()
	FName NewGameName;
};


USTRUCT()
struct FClassRedirect
{
	GENERATED_USTRUCT_BODY()

	UPROPERTY()
	FName ObjectName;

	UPROPERTY()
	FName OldClassName;

	UPROPERTY()
	FName NewClassName;

	UPROPERTY()
	FName OldSubobjName;

	UPROPERTY()
	FName NewSubobjName;

	UPROPERTY()
	FName NewClassClass; 

	UPROPERTY()
	FName NewClassPackage; 

	UPROPERTY()
	bool InstanceOnly;
};


USTRUCT()
struct FStructRedirect
{
	GENERATED_USTRUCT_BODY()

	UPROPERTY()
	FName OldStructName;

	UPROPERTY()
	FName NewStructName;
};


USTRUCT()
struct FPluginRedirect
{
	GENERATED_USTRUCT_BODY()

	UPROPERTY()
	FString OldPluginName;

	UPROPERTY()
	FString NewPluginName;
};


/** Game thread events for dynamic resolution state. */
enum class EDynamicResolutionStateEvent : uint8;


class IAnalyticsProvider;

DECLARE_DELEGATE_OneParam(FBeginStreamingPauseDelegate, FViewport*);
DECLARE_DELEGATE(FEndStreamingPauseDelegate);

enum class EFrameHitchType: uint8;

DECLARE_MULTICAST_DELEGATE_TwoParams(FEngineHitchDetectedDelegate, EFrameHitchType /*HitchType*/, float /*HitchDurationInSeconds*/);


DECLARE_MULTICAST_DELEGATE(FPreRenderDelegate);

/**
 * Abstract base class of all Engine classes, responsible for management of systems critical to editor or game systems.
 * Also defines default classes for certain engine systems.
 */
UCLASS(abstract, config=Engine, defaultconfig, transient)
class ENGINE_API UEngine
	: public UObject
	, public FExec
{
	GENERATED_UCLASS_BODY()

	DEPRECATED(4.17, "UEngine::OnPostEngineInit is deprecated, bind to FCoreDelegates::OnPostEngineInit instead, which will also be called for commandlets")
	static FSimpleMulticastDelegate OnPostEngineInit;

private:
	// Fonts.
	UPROPERTY()
	class UFont* TinyFont;

public:
	/** @todo document */
	UPROPERTY(globalconfig, EditAnywhere, Category=Fonts, meta=(AllowedClasses="Font", DisplayName="Tiny Font"))
	FSoftObjectPath TinyFontName;

private:
	/** @todo document */
	UPROPERTY()
	class UFont* SmallFont;

public:
	/** @todo document */
	UPROPERTY(globalconfig, EditAnywhere, Category=Fonts, meta=(AllowedClasses="Font", DisplayName="Small Font"))
	FSoftObjectPath SmallFontName;

private:
	/** @todo document */
	UPROPERTY()
	class UFont* MediumFont;

public:
	/** @todo document */
	UPROPERTY(globalconfig, EditAnywhere, Category=Fonts, meta=(AllowedClasses="Font", DisplayName="Medium Font"))
	FSoftObjectPath MediumFontName;

private:
	/** @todo document */
	UPROPERTY()
	class UFont* LargeFont;

public:
	/** @todo document */
	UPROPERTY(globalconfig, EditAnywhere, Category=Fonts, meta=(AllowedClasses="Font", DisplayName="Large Font"))
	FSoftObjectPath LargeFontName;

private:
	/** @todo document */
	UPROPERTY()
	class UFont* SubtitleFont;

public:
	/** @todo document */
	UPROPERTY(globalconfig, EditAnywhere, Category=Fonts, meta=(AllowedClasses="Font", DisplayName="Subtitle Font"), AdvancedDisplay)
	FSoftObjectPath SubtitleFontName;

private:
	/** Any additional fonts that script may use without hard-referencing the font. */
	UPROPERTY()
	TArray<class UFont*> AdditionalFonts;

public:
	/** The "outermost" active matinee, if any. */
	TWeakObjectPtr<AMatineeActor> ActiveMatinee;

	/** @todo document */
	UPROPERTY(globalconfig, EditAnywhere, Category=Fonts, AdvancedDisplay)
	TArray<FString> AdditionalFontNames;

	/** The class to use for the game console. */
	UPROPERTY()
	TSubclassOf<class UConsole>  ConsoleClass;

	/** @todo document */
	UPROPERTY(globalconfig, noclear, EditAnywhere, Category=DefaultClasses, meta=(MetaClass="Console", DisplayName="Console Class"))
	FSoftClassPath ConsoleClassName;

	/** The class to use for the game viewport client. */
	UPROPERTY()
	TSubclassOf<class UGameViewportClient>  GameViewportClientClass;

	/** @todo document */
	UPROPERTY(globalconfig, noclear, EditAnywhere, Category=DefaultClasses, meta=(MetaClass="GameViewportClient", DisplayName="Game Viewport Client Class"))
	FSoftClassPath GameViewportClientClassName;

	/** The class to use for local players. */
	UPROPERTY()
	TSubclassOf<class ULocalPlayer>  LocalPlayerClass;

	/** @todo document */
	UPROPERTY(globalconfig, noclear, EditAnywhere, Category=DefaultClasses, meta=(MetaClass="LocalPlayer", DisplayName="Local Player Class"))
	FSoftClassPath LocalPlayerClassName;

	/** The class for WorldSettings **/
	UPROPERTY()
	TSubclassOf<class AWorldSettings>  WorldSettingsClass;

	/** @todo document */
	UPROPERTY(globalconfig, noclear, EditAnywhere, Category=DefaultClasses, meta=(MetaClass="WorldSettings", DisplayName="World Settings Class"))
	FSoftClassPath WorldSettingsClassName;

	/** @todo document */
	UPROPERTY(globalconfig, noclear, meta=(MetaClass="NavigationSystem", DisplayName="Navigation System Class"))
	FSoftClassPath NavigationSystemClassName;

	/** The class for NavigationSystem **/
	UPROPERTY()
	TSubclassOf<class UNavigationSystemBase>  NavigationSystemClass;

	UPROPERTY(globalconfig, noclear, meta = (MetaClass = "NavigationSystem", DisplayName = "Navigation System Config Class"))
	FSoftClassPath NavigationSystemConfigClassName;
<<<<<<< HEAD
=======

	/** The class for NavigationSystem **/
	UPROPERTY()
	TSubclassOf<class UNavigationSystemConfig>  NavigationSystemConfigClass;
>>>>>>> cf6d231e
	
	/** Name of behavior tree manager class */
	UPROPERTY(globalconfig, noclear, meta=(MetaClass="AvoidanceManager", DisplayName="Avoidance Manager Class"))
	FSoftClassPath AvoidanceManagerClassName;
	
	/** The class for behavior tree manager **/
	UPROPERTY()
	TSubclassOf<class UAvoidanceManager>  AvoidanceManagerClass;

	/** PhysicsCollisionHandler class we should use by default **/
	UPROPERTY()
	TSubclassOf<class UPhysicsCollisionHandler>	PhysicsCollisionHandlerClass;

	/** Name of PhysicsCollisionHandler class we should use by default. */
	UPROPERTY(globalconfig, noclear, EditAnywhere, Category=DefaultClasses, meta=(MetaClass="PhysicsCollisionHandler", DisplayName="Physics Collision Handler Class"), AdvancedDisplay)
	FSoftClassPath PhysicsCollisionHandlerClassName;

	UPROPERTY(globalconfig, noclear, meta=(MetaClass="GameUserSettings", DisplayName="Game User Settings Class"))
	FSoftClassPath GameUserSettingsClassName;

	UPROPERTY()
	TSubclassOf<class UGameUserSettings> GameUserSettingsClass;

	/** name of Controller class to be used as default AIController class for pawns */
	UPROPERTY(globalconfig, noclear, meta = (MetaClass = "AI", DisplayName = "Default AIController class for all Pawns"))
	FSoftClassPath AIControllerClassName;

	/** Global instance of the user game settings */
	UPROPERTY()
	class UGameUserSettings* GameUserSettings;

	/** @todo document */
	UPROPERTY()
	TSubclassOf<class ALevelScriptActor>  LevelScriptActorClass;

	/** @todo document */
	UPROPERTY(globalconfig, noclear, EditAnywhere, Category=DefaultClasses, meta=(MetaClass="LevelScriptActor", DisplayName="Level Script Actor Class"))
	FSoftClassPath LevelScriptActorClassName;
	
	/** Name of the base class to use for new blueprints, configurable on a per-game basis */
	UPROPERTY(globalconfig, noclear, EditAnywhere, Category=DefaultClasses, meta=(MetaClass="Object", DisplayName="Default Blueprint Base Class", AllowAbstract, BlueprintBaseOnly), AdvancedDisplay)
	FSoftClassPath DefaultBlueprintBaseClassName;

	/** Name of a singleton class to create at startup time, configurable per game */
	UPROPERTY(globalconfig, noclear, EditAnywhere, Category=DefaultClasses, meta=(MetaClass="Object", DisplayName="Game Singleton Class"), AdvancedDisplay)
	FSoftClassPath GameSingletonClassName;

	/** A UObject spawned at initialization time to handle game-specific data */
	UPROPERTY()
	UObject *GameSingleton;

	/** Name of a singleton class to spawn as the AssetManager, configurable per game. If empty, it will not spawn one */
	UPROPERTY(globalconfig, noclear, EditAnywhere, Category=DefaultClasses, meta=(MetaClass="Object", DisplayName="Asset Manager Class"), AdvancedDisplay)
	FSoftClassPath AssetManagerClassName;

	/** A UObject spawned at initialization time to handle game-specific data */
	UPROPERTY()
	class UAssetManager *AssetManager;

	/** A global default texture. */
	UPROPERTY()
	class UTexture2D* DefaultTexture;

	/** @todo document */
	UPROPERTY(globalconfig)
	FSoftObjectPath DefaultTextureName;

	/** A global default diffuse texture.*/
	UPROPERTY()
	class UTexture* DefaultDiffuseTexture;

	/** @todo document */
	UPROPERTY(globalconfig)
	FSoftObjectPath DefaultDiffuseTextureName;

	/** @todo document */
	UPROPERTY()
	class UTexture2D* DefaultBSPVertexTexture;

	/** @todo document */
	UPROPERTY(globalconfig)
	FSoftObjectPath DefaultBSPVertexTextureName;

	/** Texture used to get random image grain values for post processing */
	UPROPERTY()
	class UTexture2D* HighFrequencyNoiseTexture;

	/** @todo document */
	UPROPERTY(globalconfig)
	FSoftObjectPath HighFrequencyNoiseTextureName;

	/** Texture used to blur out of focus content, mimics the Bokeh shape of actual cameras */
	UPROPERTY()
	class UTexture2D* DefaultBokehTexture;

	/** @todo document */
	UPROPERTY(globalconfig)
	FSoftObjectPath DefaultBokehTextureName;

	/** Texture used to bloom when using FFT, mimics characteristic bloom produced in a camera from a signle bright source */
	UPROPERTY()
	class UTexture2D* DefaultBloomKernelTexture;

	/** @todo document */
	UPROPERTY(globalconfig)
	FSoftObjectPath DefaultBloomKernelTextureName;

	/** The material used to render wireframe meshes. */
	UPROPERTY()
	class UMaterial* WireframeMaterial;

	/** @todo document */
	UPROPERTY(globalconfig)
	FString WireframeMaterialName;

#if WITH_EDITORONLY_DATA
	/** A translucent material used to render things in geometry mode. */
	UPROPERTY()
	class UMaterial* GeomMaterial;

	/** @todo document */
	UPROPERTY(globalconfig)
	FSoftObjectPath GeomMaterialName;
#endif

	/** A material used to render debug meshes. */
	UPROPERTY()
	class UMaterial* DebugMeshMaterial;

	/** @todo document */
	UPROPERTY(globalconfig)
	FSoftObjectPath DebugMeshMaterialName;

	/** Material used for visualizing level membership in lit view port modes. */
	UPROPERTY()
	class UMaterial* LevelColorationLitMaterial;

	/** @todo document */
	UPROPERTY(globalconfig)
	FString LevelColorationLitMaterialName;

	/** Material used for visualizing level membership in unlit view port modes. */
	UPROPERTY()
	class UMaterial* LevelColorationUnlitMaterial;

	/** @todo document */
	UPROPERTY(globalconfig)
	FString LevelColorationUnlitMaterialName;

	/** Material used for visualizing lighting only w/ lightmap texel density. */
	UPROPERTY()
	class UMaterial* LightingTexelDensityMaterial;

	/** @todo document */
	UPROPERTY(globalconfig)
	FString LightingTexelDensityName;

	/** Material used for visualizing level membership in lit view port modes. Uses shading to show axis directions. */
	UPROPERTY()
	class UMaterial* ShadedLevelColorationLitMaterial;

	/** @todo document */
	UPROPERTY(globalconfig)
	FString ShadedLevelColorationLitMaterialName;

	/** Material used for visualizing level membership in unlit view port modes.  Uses shading to show axis directions. */
	UPROPERTY()
	class UMaterial* ShadedLevelColorationUnlitMaterial;

	/** @todo document */
	UPROPERTY(globalconfig)
	FString ShadedLevelColorationUnlitMaterialName;

	/** Material used to indicate that the associated BSP surface should be removed. */
	UPROPERTY()
	class UMaterial* RemoveSurfaceMaterial;

	/** @todo document */
	UPROPERTY(globalconfig)
	FSoftObjectPath RemoveSurfaceMaterialName;

	/** Material that renders vertex color as emmissive. */
	UPROPERTY()
	class UMaterial* VertexColorMaterial;

	/** @todo document */
	UPROPERTY(globalconfig)
	FString VertexColorMaterialName;

	/** Material for visualizing vertex colors on meshes in the scene (color only, no alpha) */
	UPROPERTY()
	class UMaterial* VertexColorViewModeMaterial_ColorOnly;

	/** @todo document */
	UPROPERTY(globalconfig)
	FString VertexColorViewModeMaterialName_ColorOnly;

	/** Material for visualizing vertex colors on meshes in the scene (alpha channel as color) */
	UPROPERTY()
	class UMaterial* VertexColorViewModeMaterial_AlphaAsColor;

	/** @todo document */
	UPROPERTY(globalconfig)
	FString VertexColorViewModeMaterialName_AlphaAsColor;

	/** Material for visualizing vertex colors on meshes in the scene (red only) */
	UPROPERTY()
	class UMaterial* VertexColorViewModeMaterial_RedOnly;

	/** @todo document */
	UPROPERTY(globalconfig)
	FString VertexColorViewModeMaterialName_RedOnly;

	/** Material for visualizing vertex colors on meshes in the scene (green only) */
	UPROPERTY()
	class UMaterial* VertexColorViewModeMaterial_GreenOnly;

	/** @todo document */
	UPROPERTY(globalconfig)
	FString VertexColorViewModeMaterialName_GreenOnly;

	/** Material for visualizing vertex colors on meshes in the scene (blue only) */
	UPROPERTY()
	class UMaterial* VertexColorViewModeMaterial_BlueOnly;

	/** @todo document */
	UPROPERTY(globalconfig)
	FString VertexColorViewModeMaterialName_BlueOnly;

#if WITH_EDITORONLY_DATA
	/** Material used to render bone weights on skeletal meshes */
	UPROPERTY()
	class UMaterial* BoneWeightMaterial;

	/** @todo document */
	UPROPERTY(globalconfig)
	FSoftObjectPath BoneWeightMaterialName;

	/** Materials used to render cloth properties on skeletal meshes */
	UPROPERTY()
	class UMaterial* ClothPaintMaterial;
	UPROPERTY()
	class UMaterial* ClothPaintMaterialWireframe;
	UPROPERTY()
	class UMaterialInstanceDynamic* ClothPaintMaterialInstance;
	UPROPERTY()
	class UMaterialInstanceDynamic* ClothPaintMaterialWireframeInstance;

	/** Name of the material used to render cloth in the clothing tools */
	UPROPERTY(globalconfig)
	FSoftObjectPath ClothPaintMaterialName;

	/** Name of the material used to render cloth wireframe in the clothing tools */
	UPROPERTY(globalconfig)
	FSoftObjectPath ClothPaintMaterialWireframeName;

	/** A material used to render debug meshes. */
	UPROPERTY()
	class UMaterial* DebugEditorMaterial;
#endif

	/** A material used to render debug opaque material. Used in various animation editor viewport features. */
	UPROPERTY(globalconfig)
	FSoftObjectPath DebugEditorMaterialName;

	/** Material used to render constraint limits */
	UPROPERTY()
	class UMaterial* ConstraintLimitMaterial;

	UPROPERTY()
	class UMaterialInstanceDynamic* ConstraintLimitMaterialX;

	UPROPERTY()
	class UMaterialInstanceDynamic* ConstraintLimitMaterialXAxis;

	UPROPERTY()
	class UMaterialInstanceDynamic* ConstraintLimitMaterialY;
	UPROPERTY()
	class UMaterialInstanceDynamic* ConstraintLimitMaterialYAxis;

	UPROPERTY()
	class UMaterialInstanceDynamic* ConstraintLimitMaterialZ;
	UPROPERTY()
	class UMaterialInstanceDynamic* ConstraintLimitMaterialZAxis;

	UPROPERTY()
	class UMaterialInstanceDynamic* ConstraintLimitMaterialPrismatic;

	/** Material that renders a message about lightmap settings being invalid. */
	UPROPERTY()
	class UMaterial* InvalidLightmapSettingsMaterial;

	/** @todo document */
	UPROPERTY(globalconfig)
	FSoftObjectPath InvalidLightmapSettingsMaterialName;

	/** Material that renders a message about preview shadows being used. */
	UPROPERTY()
	class UMaterial* PreviewShadowsIndicatorMaterial;

	/** @todo document */
	UPROPERTY(globalconfig, EditAnywhere, Category=DefaultMaterials, meta=(AllowedClasses="Material", DisplayName="Preview Shadows Indicator Material"))
	FSoftObjectPath PreviewShadowsIndicatorMaterialName;

	/** Material that 'fakes' lighting, used for arrows, widgets. */
	UPROPERTY()
	class UMaterial* ArrowMaterial;

	/** @todo document */
	UPROPERTY(globalconfig)
	FSoftObjectPath ArrowMaterialName;

	/** @todo document */
	UPROPERTY(globalconfig)
	FLinearColor LightingOnlyBrightness;

	/** The colors used to render shader complexity. */
	UPROPERTY(globalconfig)
	TArray<FLinearColor> ShaderComplexityColors;

	/** The colors used to render quad complexity. */
	UPROPERTY(globalconfig)
	TArray<FLinearColor> QuadComplexityColors;

	/** The colors used to render light complexity. */
	UPROPERTY(globalconfig)
	TArray<FLinearColor> LightComplexityColors;

	/** The colors used to render stationary light overlap. */
	UPROPERTY(globalconfig)
	TArray<FLinearColor> StationaryLightOverlapColors;

	/** The colors used to render LOD coloration. */
	UPROPERTY(globalconfig)
	TArray<FLinearColor> LODColorationColors;

	/** The colors used to render LOD coloration. */
	UPROPERTY(globalconfig)
	TArray<FLinearColor> HLODColorationColors;

	/** The colors used for texture streaming accuracy debug view modes. */
	UPROPERTY(globalconfig)
	TArray<FLinearColor> StreamingAccuracyColors;

	/**
	* Complexity limits for the various complexity view mode combinations.
	* These limits are used to map instruction counts to ShaderComplexityColors.
	*/
	UPROPERTY(globalconfig)
	float MaxPixelShaderAdditiveComplexityCount;

	UPROPERTY(globalconfig)
	float MaxES2PixelShaderAdditiveComplexityCount;

	UPROPERTY(globalconfig)
	float MaxES3PixelShaderAdditiveComplexityCount;

	/** Range for the lightmap density view mode. */
	/** Minimum lightmap density value for coloring. */
	UPROPERTY(globalconfig)
	float MinLightMapDensity;

	/** Ideal lightmap density value for coloring. */
	UPROPERTY(globalconfig)
	float IdealLightMapDensity;

	/** Maximum lightmap density value for coloring. */
	UPROPERTY(globalconfig)
	float MaxLightMapDensity;

	/** If true, then render gray scale density. */
	UPROPERTY(globalconfig)
	uint32 bRenderLightMapDensityGrayscale:1;

	/** The scale factor when rendering gray scale density. */
	UPROPERTY(globalconfig)
	float RenderLightMapDensityGrayscaleScale;

	/** The scale factor when rendering color density. */
	UPROPERTY(globalconfig)
	float RenderLightMapDensityColorScale;

	/** The color to render vertex mapped objects in for LightMap Density view mode. */
	UPROPERTY(globalconfig)
	FLinearColor LightMapDensityVertexMappedColor;

	/** The color to render selected objects in for LightMap Density view mode. */
	UPROPERTY(globalconfig)
	FLinearColor LightMapDensitySelectedColor;

	/** @todo document */
	UPROPERTY(globalconfig)
	TArray<struct FStatColorMapping> StatColorMappings;

#if WITH_EDITORONLY_DATA
	/** A material used to render the sides of the builder brush/volumes/etc. */
	UPROPERTY()
	class UMaterial* EditorBrushMaterial;

	/** @todo document */
	UPROPERTY(globalconfig)
	FSoftObjectPath EditorBrushMaterialName;
#endif

	/** PhysicalMaterial to use if none is defined for a particular object. */
	UPROPERTY()
	class UPhysicalMaterial* DefaultPhysMaterial;

	/** @todo document */
	UPROPERTY(globalconfig)
	FSoftObjectPath DefaultPhysMaterialName;

	UPROPERTY(config)
	TArray<FGameNameRedirect> ActiveGameNameRedirects;

	UPROPERTY(config)
	TArray<FClassRedirect> ActiveClassRedirects;

	UPROPERTY(config)
	TArray<FPluginRedirect> ActivePluginRedirects;

	UPROPERTY(config)
	TArray<FStructRedirect> ActiveStructRedirects;

	/** Texture used for pre-integrated skin shading */
	UPROPERTY()
	class UTexture2D* PreIntegratedSkinBRDFTexture;

	/** @todo document */
	UPROPERTY(globalconfig)
	FSoftObjectPath PreIntegratedSkinBRDFTextureName;

	/** Texture used to do font rendering in shaders */
	UPROPERTY()
	class UTexture2D* MiniFontTexture;

	/** @todo document */
	UPROPERTY(globalconfig)
	FSoftObjectPath MiniFontTextureName;

	/** Texture used as a placeholder for terrain weight-maps to give the material the correct texture format. */
	UPROPERTY()
	class UTexture* WeightMapPlaceholderTexture;

	/** @todo document */
	UPROPERTY(globalconfig)
	FSoftObjectPath WeightMapPlaceholderTextureName;

	/** Texture used to display LightMapDensity */
	UPROPERTY()
	class UTexture2D* LightMapDensityTexture;

	/** @todo document */
	UPROPERTY(globalconfig)
	FSoftObjectPath LightMapDensityTextureName;

	// Variables.

	/** Engine loop, used for callbacks from the engine module into launch. */
	class IEngineLoop* EngineLoop;

	/** The view port representing the current game instance. Can be 0 so don't use without checking. */
	UPROPERTY()
	class UGameViewportClient* GameViewport;

	/** Array of deferred command strings/ execs that get executed at the end of the frame */
	UPROPERTY()
	TArray<FString> DeferredCommands;

	/** @todo document */
	UPROPERTY()
	int32 TickCycles;

	/** @todo document */
	UPROPERTY()
	int32 GameCycles;

	/** @todo document */
	UPROPERTY()
	int32 ClientCycles;

	/** The distance of the camera's near clipping plane. */
	UPROPERTY(EditAnywhere, config, Category=Settings)
	float NearClipPlane;

	/** DEPRECATED - Can a runtime game/application report anonymous hardware survey statistics (such as display resolution and GPU model) back to Epic? */
	UPROPERTY()
	uint32 bHardwareSurveyEnabled_DEPRECATED:1;

	/** Flag for completely disabling subtitles for localized sounds. */
	UPROPERTY(EditAnywhere, config, Category=Subtitles)
	uint32 bSubtitlesEnabled:1;

	/** Flag for forcibly disabling subtitles even if you try to turn them back on they will be off */
	UPROPERTY(EditAnywhere, config, Category=Subtitles)
	uint32 bSubtitlesForcedOff:1;

	/** Script maximum loop iteration count used as a threshold to warn users about script execution runaway */
	UPROPERTY(EditAnywhere, config, Category=Blueprints)
	int32 MaximumLoopIterationCount;

	// Controls whether Blueprint subclasses of actors or components can tick by default.
	//
	// Blueprints that derive from native C++ classes that have bCanEverTick=true will always be able to tick
	// Blueprints that derive from exactly AActor or UActorComponent will always be able to tick
	// Otherwise, they can tick as long as the parent doesn't have meta=(ChildCannotTick) and either bCanBlueprintsTickByDefault is true or the parent has meta=(ChildCanTick)
	UPROPERTY(EditAnywhere, config, Category=Blueprints)
	uint32 bCanBlueprintsTickByDefault:1;

	/** Controls whether anim blueprint nodes that access member variables of their class directly should use the optimized path that avoids a thunk to the Blueprint VM. This will force all anim blueprints to be recompiled. */
	UPROPERTY(EditAnywhere, config, Category="Anim Blueprints")
	uint32 bOptimizeAnimBlueprintMemberVariableAccess:1;

	/** Controls whether by default we allow anim blueprint graph updates to be performed on non-game threads. This enables some extra checks in the anim blueprint compiler that will warn when unsafe operations are being attempted. This will force all anim blueprints to be recompiled. */
	UPROPERTY(EditAnywhere, config, Category="Anim Blueprints")
	uint32 bAllowMultiThreadedAnimationUpdate:1;

	/** @todo document */
	UPROPERTY(config)
	uint32 bEnableEditorPSysRealtimeLOD:1;

	/** Hook for external systems to transiently and forcibly disable framerate smoothing without stomping the original setting. */
	uint32 bForceDisableFrameRateSmoothing : 1;

	/** Whether to enable framerate smoothing. */
	UPROPERTY(config, EditAnywhere, Category=Framerate, meta=(EditCondition="!bUseFixedFrameRate"))
	uint32 bSmoothFrameRate:1;

	/** Whether to use a fixed framerate. */
	UPROPERTY(config, EditAnywhere, Category=Framerate)
	uint32 bUseFixedFrameRate : 1;
	
	/** The fixed framerate to use. */
	UPROPERTY(config, EditAnywhere, Category=Framerate, meta=(EditCondition="bUseFixedFrameRate", ClampMin = "15.0"))
	float FixedFrameRate;

	/** Range of framerates in which smoothing will kick in */
	UPROPERTY(config, EditAnywhere, Category=Framerate, meta=(UIMin=0, UIMax=200, EditCondition="!bUseFixedFrameRate"))
	FFloatRange SmoothedFrameRateRange;

private:
	/** Control how the Engine process the Framerate/Timestep */
	UPROPERTY(transient)
	UEngineCustomTimeStep* DefaultCustomTimeStep;

<<<<<<< HEAD
public:
	/**
	 * Override how the Engine process the Framerate/Timestep.
	 * This class will be responsible of updating the application Time and DeltaTime.
	 * Can be used to synchronize the engine with another process (gen-lock).
	 */
	UPROPERTY(AdvancedDisplay, config, EditAnywhere, Category=Framerate, meta=(MetaClass="EngineCustomTimeStep", DisplayName="Custom TimeStep"))
	FSoftClassPath CustomTimeStepClassName;

private:
	/** Provide a timecode to the Engine */
=======
	/** Control how the Engine process the Framerate/Timestep */
>>>>>>> cf6d231e
	UPROPERTY(transient)
	UEngineCustomTimeStep* CurrentCustomTimeStep;

public:
	/** Provide a timecode to the Engine */
	UPROPERTY(config, EditAnywhere, Category=Timecode, meta=(MetaClass="TimecodeProvider", DisplayName="TimecodeProvider"))
	FSoftClassPath TimecodeFrameRateClassName;

	/**
	 * Override how the Engine process the Framerate/Timestep.
	 * This class will be responsible of updating the application Time and DeltaTime.
	 * Can be used to synchronize the engine with another process (gen-lock).
	 */
	UPROPERTY(AdvancedDisplay, config, EditAnywhere, Category=Framerate, meta=(MetaClass="EngineCustomTimeStep", DisplayName="Custom TimeStep", ConfigRestartRequired=true))
	FSoftClassPath CustomTimeStepClassName;

private:
	/**
	 * Default timecode provider that will be used when no custom provider is set.
	 * This is expected to be valid throughout the entire life of the application.
	 */
	UPROPERTY(transient)
	UTimecodeProvider* DefaultTimecodeProvider;

	UPROPERTY(transient)
	UTimecodeProvider* CustomTimecodeProvider;

public:

	/**
	 * Allows UEngine subclasses a chance to override the DefaultTimecodeProvider class.
	 * This must be set before InitializeObjectReferences is called.
	 * This is intentionally protected and not exposed to config.
	 */
	UPROPERTY(config, EditAnywhere, Category=Timecode, meta=(MetaClass="TimecodeProvider", DisplayName="DefaultTimecodeProvider", ConfigRestartRequired=true))
	FSoftClassPath DefaultTimecodeProviderClassName;

	/**
	 * Override the CustomTimecodeProvider when the engine is started.
	 * When set, this does not change the DefaultTImecodeProvider class.
	 * Instead, it will create an instance and set it as the CustomTimecodeProvider.
	 */
	UPROPERTY(config, EditAnywhere, Category=Timecode, meta=(MetaClass="TimecodeProvider", DisplayName="TimecodeProvider", ConfigRestartRequired=true))
	FSoftClassPath TimecodeProviderClassName;
	
	/**
	 * Frame rate used to generated the engine Timecode's frame number when no TimecodeProvider are specified.
	 * It doesn't control the Engine frame rate. The Engine can run faster or slower that the specified TimecodeFrameRate.
	 */
	UPROPERTY(config, EditAnywhere, Category=Timecode, Meta=(ConfigRestartRequired=true))
	FFrameRate DefaultTimecodeFrameRate;

public:
	/** 
	 * Whether we should check for more than N pawns spawning in a single frame.  
	 * Basically, spawning pawns and all of their attachments can be slow.  And on consoles it
	 * can be really slow.  If this bool is true we will display a 
	 **/
	UPROPERTY(config)
	uint32 bCheckForMultiplePawnsSpawnedInAFrame:1;

	/** If bCheckForMultiplePawnsSpawnedInAFrame==true, then we will check to see that no more than this number of pawns are spawned in a frame. **/
	UPROPERTY(config)
	int32 NumPawnsAllowedToBeSpawnedInAFrame;

	/**
	 * Whether or not the LQ lightmaps should be generated during lighting rebuilds.  This has been moved to r.SupportLowQualityLightmaps.
	 */
	UPROPERTY(globalconfig)
	uint32 bShouldGenerateLowQualityLightmaps_DEPRECATED :1;

	/**
	 * Bool that indicates that 'console' input is desired. This flag is mis named as it is used for a lot of gameplay related things
	 * (e.g. increasing collision size, changing vehicle turning behavior, modifying put down/up weapon speed, bot behavior)
	 *
	 * currently set when you are running a console build (implicitly or explicitly via ?param on the commandline)
	 */
	uint32 bUseConsoleInput:1;

	// Color preferences.
	UPROPERTY()
	FColor C_WorldBox;

	/** @todo document */
	UPROPERTY()
	FColor C_BrushWire;

	/** @todo document */
	UPROPERTY()
	FColor C_AddWire;

	/** @todo document */
	UPROPERTY()
	FColor C_SubtractWire;

	/** @todo document */
	UPROPERTY()
	FColor C_SemiSolidWire;

	/** @todo document */
	UPROPERTY()
	FColor C_NonSolidWire;

	/** @todo document */
	UPROPERTY()
	FColor C_WireBackground;

	/** @todo document */
	UPROPERTY()
	FColor C_ScaleBoxHi;

	/** @todo document */
	UPROPERTY()
	FColor C_VolumeCollision;

	/** @todo document */
	UPROPERTY()
	FColor C_BSPCollision;

	/** @todo document */
	UPROPERTY()
	FColor C_OrthoBackground;

	/** @todo document */
	UPROPERTY()
	FColor C_Volume;

	/** @todo document */
	UPROPERTY()
	FColor C_BrushShape;

	/** Fudge factor for tweaking the distance based miplevel determination */
	UPROPERTY(EditAnywhere, Category=LevelStreaming, AdvancedDisplay)
	float StreamingDistanceFactor;

	/** The save directory for newly created screenshots */
	UPROPERTY(config, EditAnywhere, Category = Screenshots)
	FDirectoryPath GameScreenshotSaveDirectory;

	/** The current transition type. */
	UPROPERTY()
	TEnumAsByte<enum ETransitionType> TransitionType;

	/** The current transition description text. */
	UPROPERTY()
	FString TransitionDescription;

	/** The gamemode for the destination map */
	UPROPERTY()
	FString TransitionGameMode;

	/** Level of detail range control for meshes */
	UPROPERTY(config)
	float MeshLODRange;

	/** whether mature language is allowed **/
	UPROPERTY(config)
	uint32 bAllowMatureLanguage:1;

	/** camera rotation (deg) beyond which occlusion queries are ignored from previous frame (because they are likely not valid) */
	UPROPERTY(config)
	float CameraRotationThreshold;

	/** camera movement beyond which occlusion queries are ignored from previous frame (because they are likely not valid) */
	UPROPERTY(config)
	float CameraTranslationThreshold;

	/** The amount of time a primitive is considered to be probably visible after it was last actually visible. */
	UPROPERTY(config)
	float PrimitiveProbablyVisibleTime;

	/** Max screen pixel fraction where retesting when unoccluded is worth the GPU time. */
	UPROPERTY(config)
	float MaxOcclusionPixelsFraction;

	/** Whether to pause the game if focus is lost. */
	UPROPERTY(config)
	uint32 bPauseOnLossOfFocus:1;

	/**
	 *	The maximum allowed size to a ParticleEmitterInstance::Resize call.
	 *	If larger, the function will return without resizing.
	 */
	UPROPERTY(config)
	int32 MaxParticleResize;

	/** If the resize request is larger than this, spew out a warning to the log */
	UPROPERTY(config)
	int32 MaxParticleResizeWarn;

	/** @todo document */
	UPROPERTY(transient)
	TArray<struct FDropNoteInfo> PendingDroppedNotes;

	/** Number of times to tick each client per second */
	UPROPERTY(globalconfig)
	float NetClientTicksPerSecond;

	/** Current display gamma setting */
	UPROPERTY(config)
	float DisplayGamma;

	/** Minimum desired framerate setting */
	UPROPERTY(config, EditAnywhere, Category=Framerate, meta=(UIMin=0, ClampMin=0, EditCondition="!bUseFixedFrameRate"))
	float MinDesiredFrameRate;

private:
	/** Default color of selected objects in the level viewport (additive) */
	UPROPERTY(globalconfig)
	FLinearColor DefaultSelectedMaterialColor;

	/** Color of selected objects in the level viewport (additive) */
	UPROPERTY(transient)
	FLinearColor SelectedMaterialColor;

	/** Color of the selection outline color.  Generally the same as selected material color unless the selection material color is being overridden */
	UPROPERTY(transient)
	FLinearColor SelectionOutlineColor;

	/** Subdued version of the selection outline color. Used for indicating sub-selection of components vs actors */
	UPROPERTY(transient)
	FLinearColor SubduedSelectionOutlineColor;

	/** An override to use in some cases instead of the selected material color */
	UPROPERTY(transient)
	FLinearColor SelectedMaterialColorOverride;

	/** Whether or not selection color is being overridden */
	UPROPERTY(transient)
	bool bIsOverridingSelectedColor;
public:

	/** If true, then disable OnScreenDebug messages. Can be toggled in real-time. */
	UPROPERTY(globalconfig)
	uint32 bEnableOnScreenDebugMessages:1;

	/** If true, then disable the display of OnScreenDebug messages (used when running) */
	UPROPERTY(transient)
	uint32 bEnableOnScreenDebugMessagesDisplay:1;

	/** If true, then skip drawing map warnings on screen even in non (UE_BUILD_SHIPPING || UE_BUILD_TEST) builds */
	UPROPERTY(globalconfig)
	uint32 bSuppressMapWarnings:1;

	/** determines whether AI logging should be processed or not */
	UPROPERTY(globalconfig)
	uint32 bDisableAILogging:1;

	UPROPERTY(globalconfig)
	uint32 bEnableVisualLogRecordingOnStart;

protected:

	/** Whether the engine should be playing sounds.  If false at initialization time the AudioDevice will not be created */
	uint32 bUseSound:1;

private:
	
	/** Semaphore to control screen saver inhibitor thread access. */
	UPROPERTY(transient)
	int32 ScreenSaverInhibitorSemaphore;

public:

	/** true if the the user cannot modify levels that are read only. */
	UPROPERTY(transient)
	uint32 bLockReadOnlyLevels:1;

	/** Particle event manager **/
	UPROPERTY(globalconfig)
	FString ParticleEventManagerClassPath;

	/** A collection of messages to display on-screen. */
	TArray<struct FScreenMessageString> PriorityScreenMessages;

	/** Used to alter the intensity level of the selection highlight on selected objects */
	UPROPERTY(transient)
	float SelectionHighlightIntensity;

	/** Used to alter the intensity level of the selection highlight on selected mesh sections in mesh editors */
	UPROPERTY(transient)
	float SelectionMeshSectionHighlightIntensity;

	/** Used to alter the intensity level of the selection highlight on selected BSP surfaces */
	UPROPERTY(transient)
	float BSPSelectionHighlightIntensity;

	/** Used to alter the intensity level of the selection highlight on hovered objects */
	UPROPERTY(transient)
	float HoverHighlightIntensity;

	/** Used to alter the intensity level of the selection highlight on selected billboard objects */
	UPROPERTY(transient)
	float SelectionHighlightIntensityBillboards;

	/** Delegate handling when streaming pause begins. Set initially in FStreamingPauseRenderingModule::StartupModule() but can then be overridden by games. */
	void RegisterBeginStreamingPauseRenderingDelegate( FBeginStreamingPauseDelegate* InDelegate );
	FBeginStreamingPauseDelegate* BeginStreamingPauseDelegate;

	/** Delegate handling when streaming pause ends. Set initially in FStreamingPauseRenderingModule::StartupModule() but can then be overridden by games. */
	void RegisterEndStreamingPauseRenderingDelegate( FEndStreamingPauseDelegate* InDelegate );
	FEndStreamingPauseDelegate* EndStreamingPauseDelegate;


	/** Delegate called just prior to rendering. */
	FPreRenderDelegate PreRenderDelegate;
	FPreRenderDelegate& GetPreRenderDelegate() { return PreRenderDelegate; }

	/** 
	 * Error message event relating to server travel failures 
	 * 
	 * @param Type type of travel failure
	 * @param ErrorString additional error message
	 */
	DECLARE_EVENT_ThreeParams(UEngine, FOnTravelFailure, UWorld*, ETravelFailure::Type, const FString&);
	FOnTravelFailure TravelFailureEvent;

	/** 
	 * Error message event relating to network failures 
	 * 
	 * @param Type type of network failure
	 * @param Name name of netdriver that generated the failure
	 * @param ErrorString additional error message
	 */
	DECLARE_EVENT_FourParams(UEngine, FOnNetworkFailure, UWorld*, UNetDriver*, ENetworkFailure::Type, const FString&);
	FOnNetworkFailure NetworkFailureEvent;

	/** 
	 * Network lag detected. For the server this means all clients are timing out. On the client it means you are timing out.
	 */
	DECLARE_EVENT_ThreeParams(UEngine, FOnNetworkLagStateChanged, UWorld*, UNetDriver*, ENetworkLagState::Type);
	FOnNetworkLagStateChanged NetworkLagStateChangedEvent;

	/**
	 * Network burst or DDoS detected. Used for triggering analytics, mostly
	 *
	 * @param SeverityCategory	The name of the severity category the DDoS detection escalated to
	 */
	DECLARE_EVENT_ThreeParams(UEngine, FOnNetworkDDoSEscalation, UWorld*, UNetDriver*, FString /*SeverityCategory*/);
	FOnNetworkDDoSEscalation NetworkDDoSEscalationEvent;

	// for IsInitialized()
	bool bIsInitialized;

private:

	/** The last frame GC was run from ConditionalCollectGarbage to avoid multiple GCs in one frame */
	uint64 LastGCFrame;

	/** Time in seconds (game time so we respect time dilation) since the last time we purged references to pending kill objects */
	float TimeSinceLastPendingKillPurge;

	/** Whether a full purge has been triggered, so that the next GarbageCollect will do a full purge no matter what. */
	bool bFullPurgeTriggered;

	/** Whether we should delay GC for one frame to finish some pending operation */
	bool bShouldDelayGarbageCollect; 

public:

	/**
	 * Get the color to use for object selection
	 */
	const FLinearColor& GetSelectedMaterialColor() const { return bIsOverridingSelectedColor ? SelectedMaterialColorOverride : SelectedMaterialColor; }

	const FLinearColor& GetSelectionOutlineColor() const { return SelectionOutlineColor; }

	const FLinearColor& GetSubduedSelectionOutlineColor() const { return SubduedSelectionOutlineColor; }

	const FLinearColor& GetHoveredMaterialColor() const { return GetSelectedMaterialColor(); }

	/**
	 * Sets the selected material color.  
	 * Do not use this if you plan to override the selected material color.  Use OverrideSelectedMaterialColor instead
	 * This is set by the editor preferences
	 *
	 * @param SelectedMaterialColor	The new selection color
	 */
	void SetSelectedMaterialColor( const FLinearColor& InSelectedMaterialColor ) { SelectedMaterialColor = InSelectedMaterialColor; }

	void SetSelectionOutlineColor( const FLinearColor& InSelectionOutlineColor ) { SelectionOutlineColor = InSelectionOutlineColor; }

	void SetSubduedSelectionOutlineColor( const FLinearColor& InSubduedSelectionOutlineColor ) { SubduedSelectionOutlineColor = InSubduedSelectionOutlineColor; }
	/**
	 * Sets an override color to use instead of the user setting
	 *
	 * @param OverrideColor	The override color to use
	 */
	void OverrideSelectedMaterialColor( const FLinearColor& OverrideColor );

	/**
	 * Restores the selected material color back to the user setting
	 */
	void RestoreSelectedMaterialColor();

	/** Queries informations about the current state dynamic resolution. */
	void GetDynamicResolutionCurrentStateInfos(FDynamicResolutionStateInfos& OutInfos) const;

	/** Pause dynamic resolution for this frame. */
	void PauseDynamicResolution();

	/** Resume dynamic resolution for this frame. */
	FORCEINLINE void ResumeDynamicResolution()
	{
		#if WITH_DYNAMIC_RESOLUTION
			bIsDynamicResolutionPaused = false;
			UpdateDynamicResolutionStatus();
		#endif // !UE_SERVER
	}

	/** Emit an event for dynamic resolution if not already done. */
	void EmitDynamicResolutionEvent(EDynamicResolutionStateEvent Event);

	/** Get's global dynamic resolution state */
	FORCEINLINE class IDynamicResolutionState* GetDynamicResolutionState()
	{
		#if !WITH_DYNAMIC_RESOLUTION
			return nullptr;
		#else
			// Returns next's frame dynamic resolution state to keep game thread consistency after a ChangeDynamicResolutionStateAtNextFrame().
			check(NextDynamicResolutionState.IsValid() || IsRunningCommandlet() || IsRunningDedicatedServer());
			return NextDynamicResolutionState.Get();
		#endif
	}

	/** Override dynamic resolution state for next frame.
	 * Old dynamic resolution state will be disabled, and the new one will be enabled automatically at next frame.
	 */
	void ChangeDynamicResolutionStateAtNextFrame(TSharedPtr< class IDynamicResolutionState > NewState);

	/** Get the user setting for dynamic resolution. */
	FORCEINLINE bool GetDynamicResolutionUserSetting() const
	{
		#if !WITH_DYNAMIC_RESOLUTION
			return false;
		#else
			return bDynamicResolutionEnableUserSetting;
		#endif
	}

	/** Set the user setting for dynamic resolution. */
	FORCEINLINE void SetDynamicResolutionUserSetting(bool Enable)
	{
		#if WITH_DYNAMIC_RESOLUTION
			bDynamicResolutionEnableUserSetting = Enable;
			UpdateDynamicResolutionStatus();
		#endif
	}


private:
	#if WITH_DYNAMIC_RESOLUTION
		/** Last dynamic resolution event. */
		EDynamicResolutionStateEvent LastDynamicResolutionEvent;

		/** Global state for dynamic resolution's heuristic. */
		TSharedPtr< class IDynamicResolutionState > DynamicResolutionState;

		/** Next frame's Global state for dynamic resolution's heuristic. */
		TSharedPtr< class IDynamicResolutionState > NextDynamicResolutionState;

		/** Whether dynamic resolution is paused or not. */
		bool bIsDynamicResolutionPaused;

		/** Game user setting for dynamic resolution that has been committed. */
		bool bDynamicResolutionEnableUserSetting;

		/** Returns whether should be enabled or not. */
		bool ShouldEnableDynamicResolutionState() const;

		/** Enable/Disable dynamic resolution state according to ShouldEnableDynamicResolutionState(). */
		void UpdateDynamicResolutionStatus();
	#endif

protected:

	/** The audio device manager */
	class FAudioDeviceManager* AudioDeviceManager;

	/** Audio device handle to the main audio device. */
	uint32 MainAudioDeviceHandle;

public:

	/** A collection of messages to display on-screen. */
	TMap<int32, FScreenMessageString> ScreenMessages;

	/** Reference to the stereoscopic rendering interface, if any */
	TSharedPtr< class IStereoRendering, ESPMode::ThreadSafe > StereoRenderingDevice;

	/** Reference to the VR/AR/MR tracking system that is attached, if any */
	TSharedPtr< class IXRTrackingSystem, ESPMode::ThreadSafe > XRSystem;

	/** Extensions that can modify view parameters on the render thread. */
	TSharedPtr<FSceneViewExtensions> ViewExtensions;

	/** Reference to the HMD device that is attached, if any */
	TSharedPtr< class IEyeTracker, ESPMode::ThreadSafe > EyeTrackingDevice;
	
	/** Triggered when a world is added. */	
	DECLARE_EVENT_OneParam( UEngine, FWorldAddedEvent , UWorld* );
	
	/** Return the world added event. */
	FWorldAddedEvent&		OnWorldAdded() { return WorldAddedEvent; }
	
	/** Triggered when a world is destroyed. */	
	DECLARE_EVENT_OneParam( UEngine, FWorldDestroyedEvent , UWorld* );
	
	/** Return the world destroyed event. */	
	FWorldDestroyedEvent&	OnWorldDestroyed() { return WorldDestroyedEvent; }
	
	/** Needs to be called when a world is added to broadcast messages. */	
	virtual void			WorldAdded( UWorld* World );
	
	/** Needs to be called when a world is destroyed to broadcast messages. */	
	virtual void			WorldDestroyed( UWorld* InWorld );

	virtual bool IsInitialized() const { return bIsInitialized; }

#if WITH_EDITOR

	/** Editor-only event triggered when the actor list of the world has changed */
	DECLARE_EVENT( UEngine, FLevelActorListChangedEvent );
	FLevelActorListChangedEvent& OnLevelActorListChanged() { return LevelActorListChangedEvent; }

	/** Called by internal engine systems after a world's actor list changes in a way not specifiable through other LevelActor__Events to notify other subsystems */
	void BroadcastLevelActorListChanged() { LevelActorListChangedEvent.Broadcast(); }

	/** Editor-only event triggered when actors are added to the world */
	DECLARE_EVENT_OneParam( UEngine, FLevelActorAddedEvent, AActor* );
	FLevelActorAddedEvent& OnLevelActorAdded() { return LevelActorAddedEvent; }

	/** Called by internal engine systems after a level actor has been added */
	void BroadcastLevelActorAdded(AActor* InActor) { LevelActorAddedEvent.Broadcast(InActor); }

	/** Editor-only event triggered when actors are deleted from the world */
	DECLARE_EVENT_OneParam( UEngine, FLevelActorDeletedEvent, AActor* );
	FLevelActorDeletedEvent& OnLevelActorDeleted() { return LevelActorDeletedEvent; }

	/** Called by internal engine systems after level actors have changed to notify other subsystems */
	void BroadcastLevelActorDeleted(AActor* InActor) { LevelActorDeletedEvent.Broadcast(InActor); }

	/** Editor-only event triggered when actors are attached in the world */
	DECLARE_EVENT_TwoParams( UEngine, FLevelActorAttachedEvent, AActor*, const AActor* );
	FLevelActorAttachedEvent& OnLevelActorAttached() { return LevelActorAttachedEvent; }

	/** Called by internal engine systems after a level actor has been attached */
	void BroadcastLevelActorAttached(AActor* InActor, const AActor* InParent) { LevelActorAttachedEvent.Broadcast(InActor, InParent); }

	/** Editor-only event triggered when actors are detached in the world */
	DECLARE_EVENT_TwoParams( UEngine, FLevelActorDetachedEvent, AActor*, const AActor* );
	FLevelActorDetachedEvent& OnLevelActorDetached() { return LevelActorDetachedEvent; }

	/** Called by internal engine systems after a level actor has been detached */
	void BroadcastLevelActorDetached(AActor* InActor, const AActor* InParent) { LevelActorDetachedEvent.Broadcast(InActor, InParent); }

	/** Editor-only event triggered when actors' folders are changed */
	DECLARE_EVENT_TwoParams( UEngine, FLevelActorFolderChangedEvent, const AActor*, FName );
	FLevelActorFolderChangedEvent& OnLevelActorFolderChanged() { return LevelActorFolderChangedEvent; }

	/** Called by internal engine systems after a level actor's folder has been changed */
	void BroadcastLevelActorFolderChanged(const AActor* InActor, FName OldPath) { LevelActorFolderChangedEvent.Broadcast(InActor, OldPath); }

	/** Editor-only event triggered after an actor is moved, rotated or scaled (AActor::PostEditMove) */
	DECLARE_EVENT_OneParam( UEngine, FOnActorMovedEvent, AActor* );
	FOnActorMovedEvent& OnActorMoved() { return OnActorMovedEvent; }

	/** Called by internal engine systems after an actor has been moved to notify other subsystems */
	void BroadcastOnActorMoved( AActor* Actor ) { OnActorMovedEvent.Broadcast( Actor ); }

	/** Editor-only event triggered when any component transform is changed */
	DECLARE_EVENT_TwoParams(UEngine, FOnComponentTransformChangedEvent, USceneComponent*, ETeleportType);
	FOnComponentTransformChangedEvent& OnComponentTransformChanged() { return OnComponentTransformChangedEvent; }

	/** Called by SceneComponent PropagateTransformUpdate to nofify of any component transform change */
	void BroadcastOnComponentTransformChanged(USceneComponent* InComponent, ETeleportType InTeleport) { OnComponentTransformChangedEvent.Broadcast(InComponent, InTeleport); }

	/** Editor-only event triggered when actors are being requested to be renamed */
	DECLARE_EVENT_OneParam( UEngine, FLevelActorRequestRenameEvent, const AActor* );
	FLevelActorRequestRenameEvent& OnLevelActorRequestRename() { return LevelActorRequestRenameEvent; }

	/** Called by internal engine systems after a level actor has been requested to be renamed */
	void BroadcastLevelActorRequestRename(const AActor* InActor) { LevelActorRequestRenameEvent.Broadcast(InActor); }

	/** Editor-only event triggered when actors are being requested to be renamed */
	DECLARE_EVENT_OneParam(UEngine, FLevelComponentRequestRenameEvent, const UActorComponent*);
	FLevelComponentRequestRenameEvent& OnLevelComponentRequestRename() { return LevelComponentRequestRenameEvent; }

	/** Called by internal engine systems after a level actor has been requested to be renamed */
	void BroadcastLevelComponentRequestRename(const UActorComponent* InComponent) { LevelComponentRequestRenameEvent.Broadcast(InComponent); }

	/** Delegate broadcast after UEditorEngine::Tick has been called (or UGameEngine::Tick in standalone) */
	DECLARE_EVENT_OneParam(UEditorEngine, FPostEditorTick, float /* DeltaTime */);
	FPostEditorTick& OnPostEditorTick() { return PostEditorTickEvent; }

	/** Called after UEditorEngine::Tick has been called (or UGameEngine::Tick in standalone) */
	void BroadcastPostEditorTick(float DeltaSeconds) { PostEditorTickEvent.Broadcast(DeltaSeconds); }

	/** Delegate broadcast after UEditorEngine::Tick has been called (or UGameEngine::Tick in standalone) */
	DECLARE_EVENT(UEditorEngine, FEditorCloseEvent);
	FEditorCloseEvent& OnEditorClose() { return EditorCloseEvent; }

	/** Called after UEditorEngine::Tick has been called (or UGameEngine::Tick in standalone) */
	void BroadcastEditorClose() { EditorCloseEvent.Broadcast(); }

#endif // #if WITH_EDITOR

	/** Event triggered after a server travel failure of any kind has occurred */
	FOnTravelFailure& OnTravelFailure() { return TravelFailureEvent; }
	/** Called by internal engine systems after a travel failure has occurred */
	void BroadcastTravelFailure(UWorld* InWorld, ETravelFailure::Type FailureType, const FString& ErrorString = TEXT(""))
	{
		TravelFailureEvent.Broadcast(InWorld, FailureType, ErrorString);
	}

	/** Event triggered after a network failure of any kind has occurred */
	FOnNetworkFailure& OnNetworkFailure() { return NetworkFailureEvent; }
	/** Called by internal engine systems after a network failure has occurred */
	void BroadcastNetworkFailure(UWorld * World, UNetDriver *NetDriver, ENetworkFailure::Type FailureType, const FString& ErrorString = TEXT(""))
	{
		NetworkFailureEvent.Broadcast(World, NetDriver, FailureType, ErrorString);
	}

	/** Event triggered after network lag is being experienced or lag has ended */
	FOnNetworkLagStateChanged& OnNetworkLagStateChanged() { return NetworkLagStateChangedEvent; }
	/** Called by internal engine systems after network lag has been detected */
	void BroadcastNetworkLagStateChanged(UWorld * World, UNetDriver *NetDriver, ENetworkLagState::Type LagType)
	{
		NetworkLagStateChangedEvent.Broadcast(World, NetDriver, LagType);
	}

	/** Event triggered when network burst or DDoS is detected */
	FOnNetworkDDoSEscalation& OnNetworkDDoSEscalation() { return NetworkDDoSEscalationEvent; }
	/** Called by internal engine systems after network burst or DDoS is detected */
	void BroadcastNetworkDDosSEscalation(UWorld* World, UNetDriver* NetDriver, FString SeverityCategory)
	{
		NetworkDDoSEscalationEvent.Broadcast(World, NetDriver, SeverityCategory);
	}

	//~ Begin UObject Interface.
	virtual void FinishDestroy() override;
	virtual void Serialize(FArchive& Ar) override;
	static void AddReferencedObjects(UObject* InThis, FReferenceCollector& Collector);
#if WITH_EDITOR
	virtual bool CanEditChange(const UProperty* InProperty) const override;
#endif // #if WITH_EDITOR
	//~ End UObject Interface.

	/** Initialize the game engine. */
	virtual void Init(IEngineLoop* InEngineLoop);

	/** Start the game, separate from the initialize call to allow for post initialize configuration before the game starts. */
	virtual void Start();

	/** Called at shutdown, just before the exit purge.	 */
	virtual void PreExit();
	virtual void ShutdownAudioDeviceManager();
	
	void ShutdownHMD();

	/** Called at startup, in the middle of FEngineLoop::Init.	 */
	void ParseCommandline();

	//~ Begin FExec Interface
	virtual bool Exec( UWorld* InWorld, const TCHAR* Cmd, FOutputDevice& Out=*GLog ) override;
	//~ End FExec Interface

	/** 
	 * Exec command handlers
	 */
	bool HandleFlushLogCommand( const TCHAR* Cmd, FOutputDevice& Ar );
	bool HandleGameVerCommand( const TCHAR* Cmd, FOutputDevice& Ar );
	bool HandleStatCommand( UWorld* World, FCommonViewportClient* ViewportClient, const TCHAR* Cmd, FOutputDevice& Ar );
	bool HandleStopMovieCaptureCommand( const TCHAR* Cmd, FOutputDevice& Ar );
	bool HandleCrackURLCommand( const TCHAR* Cmd, FOutputDevice& Ar );
	bool HandleDeferCommand( const TCHAR* Cmd, FOutputDevice& Ar );

	bool HandleCeCommand( UWorld* InWorld, const TCHAR* Cmd, FOutputDevice& Ar );
	bool HandleDumpTicksCommand( UWorld* InWorld, const TCHAR* Cmd, FOutputDevice& Ar );
	bool HandleGammaCommand( const TCHAR* Cmd, FOutputDevice& Ar );

	bool HandleShowLogCommand( const TCHAR* Cmd, FOutputDevice& Ar );

	// Only compile in when STATS is set
#if STATS
	bool HandleDumpParticleMemCommand( const TCHAR* Cmd, FOutputDevice& Ar );
#endif

#if WITH_PROFILEGPU
	bool HandleProfileGPUCommand( const TCHAR* Cmd, FOutputDevice& Ar );	
#endif

	// Compile in Debug or Development
#if !(UE_BUILD_SHIPPING || UE_BUILD_TEST) && WITH_HOT_RELOAD
	bool HandleHotReloadCommand( const TCHAR* Cmd, FOutputDevice& Ar );
#endif // !(UE_BUILD_SHIPPING || UE_BUILD_TEST) && WITH_HOT_RELOAD

	// Compile in Debug, Development, and Test
#if !UE_BUILD_SHIPPING
	bool HandleDumpConsoleCommandsCommand( const TCHAR* Cmd, FOutputDevice& Ar, UWorld* InWorld );
	bool HandleDumpAvailableResolutionsCommand( const TCHAR* Cmd, FOutputDevice& Ar );
	bool HandleAnimSeqStatsCommand( const TCHAR* Cmd, FOutputDevice& Ar );
	bool HandleCountDisabledParticleItemsCommand( const TCHAR* Cmd, FOutputDevice& Ar );
	bool HandleViewnamesCommand( const TCHAR* Cmd, FOutputDevice& Ar );
	bool HandleFreezeStreamingCommand( const TCHAR* Cmd, FOutputDevice& Ar, UWorld* InWorld );		// Smedis
	bool HandleFreezeAllCommand( const TCHAR* Cmd, FOutputDevice& Ar, UWorld* InWorld );			// Smedis

	bool HandleToggleRenderingThreadCommand( const TCHAR* Cmd, FOutputDevice& Ar );	
	bool HandleToggleAsyncComputeCommand( const TCHAR* Cmd, FOutputDevice& Ar );
	bool HandleRecompileShadersCommand( const TCHAR* Cmd, FOutputDevice& Ar );
	bool HandleRecompileGlobalShadersCommand( const TCHAR* Cmd, FOutputDevice& Ar );
	bool HandleDumpShaderStatsCommand( const TCHAR* Cmd, FOutputDevice& Ar );
	bool HandleDumpMaterialStatsCommand( const TCHAR* Cmd, FOutputDevice& Ar );
	bool HandleProfileCommand( const TCHAR* Cmd, FOutputDevice& Ar );
	bool HandleProfileGPUHitchesCommand( const TCHAR* Cmd, FOutputDevice& Ar );
	bool HandleShaderComplexityCommand( const TCHAR* Cmd, FOutputDevice& Ar );
	bool HandleFreezeRenderingCommand( const TCHAR* Cmd, FOutputDevice& Ar, UWorld* InWorld );
	bool HandleShowSelectedLightmapCommand( const TCHAR* Cmd, FOutputDevice& Ar );
	bool HandleStartFPSChartCommand( const TCHAR* Cmd, FOutputDevice& Ar );
	bool HandleStopFPSChartCommand( const TCHAR* Cmd, FOutputDevice& Ar, UWorld* InWorld );
	bool HandleDumpLevelScriptActorsCommand( UWorld* InWorld, const TCHAR* Cmd, FOutputDevice& Ar );
	bool HandleKismetEventCommand( UWorld* InWorld, const TCHAR* Cmd, FOutputDevice& Ar );
	bool HandleListTexturesCommand( const TCHAR* Cmd, FOutputDevice& Ar );
	bool HandleListStaticMeshesCommand(const TCHAR* Cmd, FOutputDevice& Ar);
	bool HandleListSkeletalMeshesCommand(const TCHAR* Cmd, FOutputDevice& Ar);
	bool HandleListAnimsCommand(const TCHAR* Cmd, FOutputDevice& Ar);
	bool HandleRemoteTextureStatsCommand( const TCHAR* Cmd, FOutputDevice& Ar );
	bool HandleListParticleSystemsCommand( const TCHAR* Cmd, FOutputDevice& Ar );
	bool HandleListSpawnedActorsCommand( const TCHAR* Cmd, FOutputDevice& Ar, UWorld* InWorld );
	bool HandleLogoutStatLevelsCommand( const TCHAR* Cmd, FOutputDevice& Ar, UWorld* InWorld );
	bool HandleMemReportCommand( const TCHAR* Cmd, FOutputDevice& Ar, UWorld* InWorld );
	bool HandleMemReportDeferredCommand( const TCHAR* Cmd, FOutputDevice& Ar, UWorld* InWorld );
	bool HandleParticleMeshUsageCommand( const TCHAR* Cmd, FOutputDevice& Ar );
	bool HandleDumpParticleCountsCommand( const TCHAR* Cmd, FOutputDevice& Ar );
	bool HandleListLoadedPackagesCommand( const TCHAR* Cmd, FOutputDevice& Ar );
	bool HandleMemCommand( const TCHAR* Cmd, FOutputDevice& Ar );
	bool HandleDebugCommand( const TCHAR* Cmd, FOutputDevice& Ar );
	bool HandleMergeMeshCommand( const TCHAR* Cmd, FOutputDevice& Ar, UWorld* InWorld );
	bool HandleContentComparisonCommand( const TCHAR* Cmd, FOutputDevice& Ar );
	bool HandleTogglegtPsysLODCommand( const TCHAR* Cmd, FOutputDevice& Ar );
	bool HandleObjCommand( const TCHAR* Cmd, FOutputDevice& Ar );
	bool HandleTestslateGameUICommand( const TCHAR* Cmd, FOutputDevice& Ar );
	bool HandleDirCommand( const TCHAR* Cmd, FOutputDevice& Ar );
	bool HandleTrackParticleRenderingStatsCommand( const TCHAR* Cmd, FOutputDevice& Ar );
	bool HandleDumpAllocatorStats( const TCHAR* Cmd, FOutputDevice& Ar );
	bool HandleHeapCheckCommand( const TCHAR* Cmd, FOutputDevice& Ar );
	bool HandleToggleOnscreenDebugMessageDisplayCommand( const TCHAR* Cmd, FOutputDevice& Ar );
	bool HandleToggleOnscreenDebugMessageSystemCommand( const TCHAR* Cmd, FOutputDevice& Ar );	
	bool HandleDisableAllScreenMessagesCommand( const TCHAR* Cmd, FOutputDevice& Ar );			
	bool HandleEnableAllScreenMessagesCommand( const TCHAR* Cmd, FOutputDevice& Ar );			
	bool HandleToggleAllScreenMessagesCommand( const TCHAR* Cmd, FOutputDevice& Ar );			
	bool HandleConfigHashCommand( const TCHAR* Cmd, FOutputDevice& Ar );						
	bool HandleConfigMemCommand( const TCHAR* Cmd, FOutputDevice& Ar );	
	bool HandleGetIniCommand(const TCHAR* Cmd, FOutputDevice& Ar);
#endif // !UE_BUILD_SHIPPING

	/** Update everything. */
	virtual void Tick( float DeltaSeconds, bool bIdleMode ) PURE_VIRTUAL(UEngine::Tick,);

	/**
	 * Update FApp::CurrentTime/ FApp::DeltaTime while taking into account max tick rate.
	 */
	void UpdateTimeAndHandleMaxTickRate();

	/** Causes the current CustomTimeStep to be shut down and then reinitialized. */
	void ReinitializeCustomTimeStep();

	/**
	 * Set the CustomTimeStep that will control the Engine Framerate/Timestep
	 *
	 * @return	true if the CustomTimeStep was properly initialized
	 */
	bool SetCustomTimeStep(UEngineCustomTimeStep* InCustomTimeStep);

	/** Get the CustomTimeStep that control the Engine Framerate/Timestep */
	UEngineCustomTimeStep* GetCustomTimeStep() const { return CurrentCustomTimeStep; };

	/**
	 * Get the DefaultCustomTimeStep created at the engine initialization.
	 * This may be null if no CustomTimeStep was defined in the project settings and may not be currently active.
	 */
	UEngineCustomTimeStep* GetDefaultCustomTimeStep() const { return DefaultCustomTimeStep; }

	/** Executes the deferred commands */
	void TickDeferredCommands();

	/** Get tick rate limiter. */
	virtual float GetMaxTickRate(float DeltaTime, bool bAllowFrameRateSmoothing = true) const;

	/** Get max fps. */
	virtual float GetMaxFPS() const;

	/** Set max fps. Overrides console variable. */
	virtual void SetMaxFPS(const float MaxFPS);

	/** Updates the running average delta time */
	virtual void UpdateRunningAverageDeltaTime(float DeltaTime, bool bAllowFrameRateSmoothing = true);

	/** Whether we're allowed to do frame rate smoothing */
	virtual bool IsAllowedFramerateSmoothing() const;

	/** Update FApp::Timecode. */
	void UpdateTimecode();

	/** Causes the current TimecodeProvider to be shut down and then reinitialized. */
	void ReinitializeTimecodeProvider();

	/**
	 * Sets the CustomTimecodeProvider for the engine, shutting down the the default provider if necessary.
	 * Passing nullptr will clear the current CustomTimecodeProvider, and re-initialize the default.
	 *
	 * @return True if the provider was set (and initialized successfully when non-null).
	 */
	bool SetTimecodeProvider(UTimecodeProvider* InTimecodeProvider);

	/**
	 * Get the TimecodeProvider that control the Engine's Timecode
	 * The return value should always be non-null.
	 */
	const UTimecodeProvider* GetTimecodeProvider() const { return CustomTimecodeProvider ? CustomTimecodeProvider : GetDefaultTimecodeProvider(); }

	/**
	 * Get the DefaultTimecodeProvider.
	 * This should be valid throughout the lifetime of the Engine (although, it may not always be active).
	 */
	const UTimecodeProvider* GetDefaultTimecodeProvider() const { check(DefaultTimecodeProvider != nullptr); return DefaultTimecodeProvider; }

protected:

	/** Provide mutable access to the current TimecodeProvider to Engine. This is needed to Initialize / Shutdown providers. */
	UTimecodeProvider* GetTimecodeProviderProtected() { return const_cast<UTimecodeProvider*>(const_cast<const UEngine*>(this)->GetTimecodeProvider()); }
	UTimecodeProvider* GetDefaultTimecodeProviderProtected() { return const_cast<UTimecodeProvider*>(const_cast<const UEngine*>(this)->GetDefaultTimecodeProvider()); }

public:

	/**
	 * Pauses / un-pauses the game-play when focus of the game's window gets lost / gained.
	 * @param EnablePause true to pause; false to unpause the game
	 */
	virtual void OnLostFocusPause( bool EnablePause );

	/** 
	 * Returns the average game/render/gpu/total time since this function was last called
	 */
	void GetAverageUnitTimes( TArray<float>& AverageTimes );

	/**
	 * Updates the values used to calculate the average game/render/gpu/total time
	 */
	void SetAverageUnitTimes(float FrameTime, float RenderThreadTime, float GameThreadTime, float GPUFrameTime, float RHITFrameTime);

	/**
	 * Returns the display color for a given frame time (based on t.TargetFrameTimeThreshold and t.UnacceptableFrameTimeThreshold)
	 */
	FColor GetFrameTimeDisplayColor(float FrameTimeMS) const;

	/**
	 * @return true to throttle CPU usage based on current state (usually editor minimized or not in foreground)
	 */
	virtual bool ShouldThrottleCPUUsage() const;

public:
	/** 
	 * Return a reference to the GamePlayers array. 
	 */

	TArray<class ULocalPlayer*>::TConstIterator	GetLocalPlayerIterator(UWorld *World);
	TArray<class ULocalPlayer*>::TConstIterator GetLocalPlayerIterator(const UGameViewportClient *Viewport);

	const TArray<class ULocalPlayer*>& GetGamePlayers(UWorld *World) const;
	const TArray<class ULocalPlayer*>& GetGamePlayers(const UGameViewportClient *Viewport) const;

	/**
	 *	Returns the first ULocalPlayer that matches the given ControllerId. 
	 *  This will search across all world contexts.
	 */
	class ULocalPlayer* FindFirstLocalPlayerFromControllerId(int32 ControllerId) const;

	/**
	 * return the number of entries in the GamePlayers array
	 */
	int32 GetNumGamePlayers(UWorld *InWorld);
	int32 GetNumGamePlayers(const UGameViewportClient *InViewport);

	/**
	 * return the ULocalPlayer with the given index.
	 *
	 * @param	InPlayer		Index of the player required
	 *
	 * @returns	pointer to the LocalPlayer with the given index
	 */
	ULocalPlayer* GetGamePlayer( UWorld * InWorld, int32 InPlayer );
	ULocalPlayer* GetGamePlayer( const UGameViewportClient* InViewport, int32 InPlayer );
	
	/**
	 * return the first ULocalPlayer in the GamePlayers array.
	 *
	 * @returns	first ULocalPlayer or nullptr if the array is empty
	 */
	ULocalPlayer* GetFirstGamePlayer( UWorld *InWorld );
	ULocalPlayer* GetFirstGamePlayer(const UGameViewportClient *InViewport );
	ULocalPlayer* GetFirstGamePlayer( UPendingNetGame *PendingNetGame );

	/**
	 * returns the first ULocalPlayer that should be used for debug purposes.
	 * This should only be used in very special cases where no UWorld* is available!
	 * Anything using this will not function properly under multiple worlds.
	 * Always prefer to use GetFirstGamePlayer() or even better - FLocalPlayerIterator
	 *
	 * @returns the first ULocalPlayer
	 */
	ULocalPlayer* GetDebugLocalPlayer();

	/** Clean up the GameViewport */
	void CleanupGameViewport();

	/** Allows the editor to accept or reject the drawing of wire frame brush shapes based on mode and tool. */
	virtual bool ShouldDrawBrushWireframe( class AActor* InActor ) { return true; }

	/** Returns whether or not the map build in progressed was canceled by the user. */
	virtual bool GetMapBuildCancelled() const
	{
		return false;
	}

	/**
	 * Sets the flag that states whether or not the map build was canceled.
	 *
	 * @param InCancelled	New state for the canceled flag.
	 */
	virtual void SetMapBuildCancelled( bool InCancelled )
	{
		// Intentionally empty.
	}

	/**
	 * Computes a color to use for property coloration for the given object.
	 *
	 * @param	Object		The object for which to compute a property color.
	 * @param	OutColor	[out] The returned color.
	 * @return				true if a color was successfully set on OutColor, false otherwise.
	 */
	virtual bool GetPropertyColorationColor(class UObject* Object, FColor& OutColor);

	/** Uses StatColorMappings to find a color for this stat's value. */
	bool GetStatValueColoration(const FString& StatName, float Value, FColor& OutColor);

	/** @return true if selection of translucent objects in perspective view ports is allowed */
	virtual bool AllowSelectTranslucent() const
	{
		// The editor may override this to disallow translucent selection based on user preferences
		return true;
	}

	/** @return true if only editor-visible levels should be loaded in Play-In-Editor sessions */
	virtual bool OnlyLoadEditorVisibleLevelsInPIE() const
	{
		// The editor may override this to apply the user's preference state
		return true;
	}

	/**
	 * @return true if level streaming should prefer to stream levels from disk instead of duplicating them from editor world
	 */
	virtual bool PreferToStreamLevelsInPIE() const
	{
		return false;
	}

	/**
	 * Enables or disables the ScreenSaver (PC only)
	 *
	 * @param bEnable	If true the enable the screen saver, if false disable it.
	 */
	void EnableScreenSaver( bool bEnable );
	
	/**
	 * Get the index of the provided sprite category
	 *
	 * @param	InSpriteCategory	Sprite category to get the index of
	 *
	 * @return	Index of the provided sprite category, if possible; INDEX_NONE otherwise
	 */
	virtual int32 GetSpriteCategoryIndex( const FName& InSpriteCategory )
	{
		// The editor may override this to handle sprite categories as necessary
		return INDEX_NONE;
	}

	/** Looks up the GUID of a package on disk. The package must NOT be in the auto-download cache.
	 * This may require loading the header of the package in question and is therefore slow.
	 */
	static FGuid GetPackageGuid(FName PackageName, bool bForPIE);

	static void PreGarbageCollect();

	/**
	 *  Collect garbage once per frame driven by World ticks
	 */
	void ConditionalCollectGarbage();

	/**
	 *  Interface to allow WorldSettings to request immediate garbage collection
	 */
	void PerformGarbageCollectionAndCleanupActors();

	/** Updates the timer between garbage collection such that at the next opportunity garbage collection will be run. */
	void ForceGarbageCollection(bool bFullPurge = false);

	/**
	 *  Requests a one frame delay of Garbage Collection
	 */
	void DelayGarbageCollection();

	/**
	 * Updates the timer (as a one-off) that is used to trigger garbage collection; this should only be used for things
	 * like performance tests, using it recklessly can dramatically increase memory usage and cost of the eventual GC.
	 *
	 * Note: Things that force a GC will still force a GC after using this method (and they will also reset the timer)
	 */
	void SetTimeUntilNextGarbageCollection(float MinTimeUntilNextPass);

	/**
	 * Returns the current desired time between garbage collection passes (not the time remaining)
	 */
	float GetTimeBetweenGarbageCollectionPasses() const;

	/**
	 * Returns whether we are running on a console platform or on the PC.
	 * @param ConsoleType - if specified, only returns true if we're running on the specified platform
	 *
	 * @return true if we're on a console, false if we're running on a PC
	 */
	bool IsConsoleBuild(EConsoleType ConsoleType = CONSOLE_Any) const;

	/** Add a FString to the On-screen debug message system. bNewerOnTop only works with Key == INDEX_NONE */
	void AddOnScreenDebugMessage(uint64 Key,float TimeToDisplay,FColor DisplayColor,const FString& DebugMessage, bool bNewerOnTop = true, const FVector2D& TextScale = FVector2D::UnitVector);

	/** Add a FString to the On-screen debug message system. bNewerOnTop only works with Key == INDEX_NONE */
	void AddOnScreenDebugMessage(int32 Key, float TimeToDisplay, FColor DisplayColor, const FString& DebugMessage, bool bNewerOnTop = true, const FVector2D& TextScale = FVector2D::UnitVector);

	/** Retrieve the message for the given key */
	bool OnScreenDebugMessageExists(uint64 Key);

	/** Clear any existing debug messages */
	void ClearOnScreenDebugMessages();

#if !UE_BUILD_SHIPPING
	/** 
	 * Capture screenshots and performance metrics
	 * @param EventTime time of the Matinee event
	 */
	void PerformanceCapture(UWorld* World, const FString& MapName, const FString& MatineeName, float EventTime);

	/**
	 * Logs performance capture for use in automation analytics
	 * @param EventTime time of the Matinee event
	 */
	void LogPerformanceCapture(UWorld* World, const FString& MapName, const FString& MatineeName, float EventTime);
#endif	// UE_BUILD_SHIPPING

	/**
	 * Starts the FPS chart data capture (if another run is already active then this command is ignored except to change the active label).
	 *
	 * @param	Label		Label for this run
	 * @param	bRecordPerFrameTimes	Should we record per-frame times (potentially unbounded memory growth; used when triggered via the console but not when triggered by game code)
	 */
	virtual void StartFPSChart(const FString& Label, bool bRecordPerFrameTimes);

	/**
	 * Stops the FPS chart data capture (if no run is active then this command is ignored).
	 */
	virtual void StopFPSChart(const FString& MapName);

	/**
	* Attempts to reclaim any idle memory by performing a garbage collection and broadcasting FCoreDelegates::OnMemoryTrim. Pending rendering commands are first flushed. This is called
	* between level loads and may be called at other times, but is expensive and should be used sparingly. Do
	*/
	static void TrimMemory();

	/**
	 * Calculates information about the previous frame and passes it to all active performance data consumers.
	 *
	 * @param DeltaSeconds	Time in seconds passed since last tick.
	 */
	void TickPerformanceMonitoring(float DeltaSeconds);

	/** Register a performance data consumer with the engine; it will be passed performance information each frame */
	void AddPerformanceDataConsumer(TSharedPtr<IPerformanceDataConsumer> Consumer);

	/** Remove a previously registered performance data consumer */
	void RemovePerformanceDataConsumer(TSharedPtr<IPerformanceDataConsumer> Consumer);

public:
	/** Delegate called when FPS charting detects a hitch (it is not triggered if there are no active performance data consumers). */
	FEngineHitchDetectedDelegate OnHitchDetectedDelegate;

private:

	/**
	 * Callback for external UI being opened.
	 *
	 * @param bInIsOpening			true if the UI is opening, false if it is being closed.
	*/
	void OnExternalUIChange(bool bInIsOpening);

protected:

	/**
	 * Handles freezing/unfreezing of rendering 
	 * 
	 * @param InWorld	World context
	 */
	virtual void ProcessToggleFreezeCommand( UWorld* InWorld )
	{
		// Intentionally empty.
	}

	/** Handles frezing/unfreezing of streaming */
	 virtual void ProcessToggleFreezeStreamingCommand(UWorld* InWorld)
	 {
		// Intentionally empty.
	 }

	 /**
	 * Requests that the engine intentionally performs an invalid operation. Used for testing error handling
	 * and external crash reporters
	 *
	 * @param Cmd			Error to perform. See implementation for options
	 */
	 bool PerformError(const TCHAR* Cmd, FOutputDevice& Out = *GLog);

public:
	/** @return the GIsEditor flag setting */
	bool IsEditor();

	/** @return the audio device manager of the UEngine, this allows the creation and management of multiple audio devices. */
	class FAudioDeviceManager* GetAudioDeviceManager();

	/** @return the main audio device handle used by the engine. */
	uint32 GetAudioDeviceHandle() const;

	/** @return the main audio device. */
	class FAudioDevice* GetMainAudioDevice();

	/** @return the currently active audio device */
	class FAudioDevice* GetActiveAudioDevice();

	/** @return whether we're currently running in split screen (more than one local player) */
	bool IsSplitScreen(UWorld *InWorld);

	/** @return whether we're currently running with stereoscopic 3D enabled for the specified viewport (or globally, if viewport is nullptr) */
	bool IsStereoscopic3D(FViewport* InViewport = nullptr);

	/**
	 * Adds a world location as a secondary view location for purposes of texture streaming.
	 * Lasts one frame, or a specified number of seconds (for overriding locations only).
	 *
	 * @param InLoc					Location to add to texture streaming for this frame
	 * @param BoostFactor			A factor that affects all streaming distances for this location. 1.0f is default. Higher means higher-resolution textures and vice versa.
	 * @param bOverrideLocation		Whether this is an override location, which forces the streaming system to ignore all other locations
	 * @param OverrideDuration		How long the streaming system should keep checking this location if bOverrideLocation is true, in seconds. 0 means just for the next Tick.
	 */
	void AddTextureStreamingSlaveLoc(FVector InLoc, float BoostFactor, bool bOverrideLocation, float OverrideDuration);

	/** 
	 * Obtain a world object pointer from an object with has a world context.
	 *
	 * @param Object		Object whose owning world we require.
	 * @param ErrorMode		Controls what happens if the Object cannot be found
	 * @return				The world to which the object belongs or nullptr if it cannot be found.
	 */
	UWorld* GetWorldFromContextObject(const UObject* Object, EGetWorldErrorMode ErrorMode) const;

	/** 
	 * Obtain a world object pointer from an object with has a world context.
	 *
	 * @param Object		Object whose owning world we require.
	 * @return				The world to which the object belongs; asserts if the world cannot be found!
	 */
	UWorld* GetWorldFromContextObjectChecked(const UObject* Object) const
	{
		return GetWorldFromContextObject(Object, EGetWorldErrorMode::Assert);
	}

	/** 
	 * This function is deprecated
	 */
	DEPRECATED(4.17, "GetWorldFromContextObject(Object) and GetWorldFromContextObject(Object, boolean) are replaced by GetWorldFromContextObject(Object, Enum) or GetWorldFromContextObjectChecked(Object)")
	UWorld* GetWorldFromContextObject(const UObject* Object, bool bChecked = true) const
	{
		// Note: The behavior in 4.16 and before was similar to Assert if bChecked was true, but almost no callers actually wanted to pass in bChecked=true
		return GetWorldFromContextObject(Object, bChecked ? EGetWorldErrorMode::LogAndReturnNull : EGetWorldErrorMode::ReturnNull);
	}

	/** 
	 * mostly done to check if PIE is being set up, go GWorld is going to change, and it's not really _the_G_World_
	 * NOTE: hope this goes away once PIE and regular game triggering are not that separate code paths
	 */
	virtual bool IsSettingUpPlayWorld() const { return false; }

	/**
	 * Retrieves the LocalPlayer for the player which has the ControllerId specified
	 *
	 * @param	ControllerId	the game pad index of the player to search for
	 * @return	The player that has the ControllerId specified, or nullptr if no players have that ControllerId
	 */
	ULocalPlayer* GetLocalPlayerFromControllerId( const UGameViewportClient* InViewport, const int32 ControllerId ) const;
	ULocalPlayer* GetLocalPlayerFromControllerId( UWorld * InWorld, const int32 ControllerId ) const;

	void SwapControllerId(ULocalPlayer *NewPlayer, const int32 CurrentControllerId, const int32 NewControllerID) const;

	/** 
	 * Find a Local Player Controller, which may not exist at all if this is a server.
	 * @return first found LocalPlayerController. Fine for single player, in split screen, one will be picked. 
	 */
	class APlayerController* GetFirstLocalPlayerController(UWorld *InWorld);

	/** Gets all local players associated with the engine. 
	 *	This function should only be used in rare cases where no UWorld* is available to get a player list associated with the world.
	 *  E.g, - use GetFirstLocalPlayerController(UWorld *InWorld) when possible!
	 */
	void GetAllLocalPlayerControllers(TArray<APlayerController*>	& PlayerList);

	/** Returns the GameViewport widget */
	virtual TSharedPtr<class SViewport> GetGameViewportWidget() const
	{
		return nullptr;
	}

	/** Returns the current display gamma value */
	float GetDisplayGamma() const { return DisplayGamma; }

	virtual void FocusNextPIEWorld(UWorld *CurrentPieWorld, bool previous=false) { }

	virtual void ResetPIEAudioSetting(UWorld *CurrentPieWorld) {}

	virtual class UGameViewportClient* GetNextPIEViewport(UGameViewportClient * CurrentViewport) { return nullptr; }

	virtual void RemapGamepadControllerIdForPIE(class UGameViewportClient* InGameViewport, int32 &ControllerId) { }

	/**
	 * Get a locator for Portal services.
	 *
	 * @return The service locator.
	 */
	TSharedRef<IPortalServiceLocator> GetServiceLocator()
	{
		return ServiceLocator.ToSharedRef();
	}

protected:

	/** Portal RPC client. */
	TSharedPtr<IMessageRpcClient> PortalRpcClient;

	/** Portal RPC server locator. */
	TSharedPtr<IPortalRpcLocator> PortalRpcLocator;

	/** Holds a type container for service dependencies. */
	TSharedPtr<FTypeContainer> ServiceDependencies;

	/** Holds registered service instances. */
	TSharedPtr<IPortalServiceLocator> ServiceLocator;

	/** Active FPS chart (initialized by startfpschart, finalized by stopfpschart) */
	TSharedPtr<FPerformanceTrackingChart> ActivePerformanceChart;

#if ALLOW_DEBUG_FILES
	/** Active fine-grained per-frame chart (initialized by startfpschart, finalized by stopfpschart) */
	TSharedPtr<FFineGrainedPerformanceTracker> ActiveFrameTimesChart;
#endif

	/** List of all active performance consumers */
	TArray<TSharedPtr<IPerformanceDataConsumer>> ActivePerformanceDataConsumers;

public:

	/**
	 * Gets the engine's default tiny font.
	 *
	 * @return Tiny font.
	 */
	static class UFont* GetTinyFont();

	/**
	 * Gets the engine's default small font
	 *
	 * @return Small font.
	 */
	static class UFont* GetSmallFont();

	/**
	 * Gets the engine's default medium font.
	 *
	 * @return Medium font.
	 */
	static class UFont* GetMediumFont();

	/**
	 * Gets the engine's default large font.
	 *
	 * @return Large font.
	 */
	static class UFont* GetLargeFont();

	/**
	 * Gets the engine's default subtitle font.
	 *
	 * @return Subtitle font.
	 */
	static class UFont* GetSubtitleFont();

	/**
	 * Gets the specified additional font.
	 *
	 * @param AdditionalFontIndex - Index into the AddtionalFonts array.
	 */
	static class UFont* GetAdditionalFont(int32 AdditionalFontIndex);

	/** Makes a strong effort to copy everything possible from and old object to a new object of a different class, used for blueprint to update things after a recompile. */
	struct FCopyPropertiesForUnrelatedObjectsParams
	{
		bool bAggressiveDefaultSubobjectReplacement;
		bool bDoDelta;
		bool bReplaceObjectClassReferences;
		bool bCopyDeprecatedProperties;
		bool bPreserveRootComponent;

		/** Skips copying properties with BlueprintCompilerGeneratedDefaults metadata */
		bool bSkipCompilerGeneratedDefaults;
		bool bNotifyObjectReplacement;
		bool bClearReferences;

		FCopyPropertiesForUnrelatedObjectsParams()
			: bAggressiveDefaultSubobjectReplacement(false)
			, bDoDelta(true)
			, bReplaceObjectClassReferences(true)
			, bCopyDeprecatedProperties(false)
			, bPreserveRootComponent(true)
			, bSkipCompilerGeneratedDefaults(false)
			, bNotifyObjectReplacement(true)
			, bClearReferences(true)
		{}
	};
	static void CopyPropertiesForUnrelatedObjects(UObject* OldObject, UObject* NewObject, FCopyPropertiesForUnrelatedObjectsParams Params = FCopyPropertiesForUnrelatedObjectsParams());//bool bAggressiveDefaultSubobjectReplacement = false, bool bDoDelta = true);
	virtual void NotifyToolsOfObjectReplacement(const TMap<UObject*, UObject*>& OldToNewInstanceMap) { }

	virtual bool UseSound() const;

	// This should only ever be called for a EditorEngine
	virtual UWorld* CreatePIEWorldByDuplication(FWorldContext &Context, UWorld* InWorld, FString &PlayWorldMapName) { check(false); return nullptr; }

	/** 
	 *	If this function returns true, the DynamicSourceLevels collection will be duplicated for the given map.
	 *	This is necessary to do outside of the editor when we don't have the original editor world, and it's 
	 *	not safe to copy the dynamic levels once they've been fully initialized, so we pre-duplicate them when the original levels are first created.
	 */
	virtual bool Experimental_ShouldPreDuplicateMap(const FName MapName) const { return false; }

protected:

	/**
	 *	Initialize the audio device manager
	 */
	virtual void InitializeAudioDeviceManager();

	/**
	 *	Detects and initializes any attached HMD devices
	 *
	 *	@return true if there is an initialized device, false otherwise
	 */
	virtual bool InitializeHMDDevice();

	/**
	 *	Detects and initializes any attached eye-tracking devices
	 *
	 *	@return true if there is an initialized device, false otherwise
	 */
	virtual bool InitializeEyeTrackingDevice();

	/**	Record EngineAnalytics information for attached HMD devices. */
	virtual void RecordHMDAnalytics();

	/** Loads all Engine object references from their corresponding config entries. */
	virtual void InitializeObjectReferences();

	/** Initialize Portal services. */
	virtual void InitializePortalServices();

	/** Initializes the running average delta to some good initial framerate. */
	virtual void InitializeRunningAverageDeltaTime();

	float RunningAverageDeltaTime;

	/** Broadcasts when a world is added. */
	FWorldAddedEvent			WorldAddedEvent;

	/** Broadcasts when a world is destroyed. */
	FWorldDestroyedEvent		WorldDestroyedEvent;
private:

#if WITH_EDITOR

	/** Broadcasts whenever a world's actor list changes in a way not specifiable through other LevelActor__Events */
	FLevelActorListChangedEvent LevelActorListChangedEvent;

	/** Broadcasts whenever an actor is added. */
	FLevelActorAddedEvent LevelActorAddedEvent;

	/** Broadcasts whenever an actor is removed. */
	FLevelActorDeletedEvent LevelActorDeletedEvent;

	/** Broadcasts whenever an actor is attached. */
	FLevelActorAttachedEvent LevelActorAttachedEvent;

	/** Broadcasts whenever an actor is detached. */
	FLevelActorDetachedEvent LevelActorDetachedEvent;

	/** Broadcasts whenever an actor's folder has changed. */
	FLevelActorFolderChangedEvent LevelActorFolderChangedEvent;

	/** Broadcasts whenever an actor is being renamed */
	FLevelActorRequestRenameEvent LevelActorRequestRenameEvent;

	/** Broadcasts whenever a component is being renamed */
	FLevelComponentRequestRenameEvent LevelComponentRequestRenameEvent;

	/** Broadcasts after an actor has been moved, rotated or scaled */
	FOnActorMovedEvent		OnActorMovedEvent;

	/** Broadcasts after a component has been moved, rotated or scaled */
	FOnComponentTransformChangedEvent OnComponentTransformChangedEvent;
	
	/** Delegate broadcast after UEditorEngine::Tick has been called (or UGameEngine::Tick in standalone) */
	FPostEditorTick PostEditorTickEvent;

	/** Delegate broadcast when the editor is closing */
	FEditorCloseEvent EditorCloseEvent;

#endif // #if WITH_EDITOR

	/** Thread preventing screen saver from kicking. Suspend most of the time. */
	FRunnableThread*		ScreenSaverInhibitor;
	FScreenSaverInhibitor*  ScreenSaverInhibitorRunnable;


public:

	/** A list of named UNetDriver definitions */
	UPROPERTY(Config, transient)
	TArray<FNetDriverDefinition> NetDriverDefinitions;

	/** A configurable list of actors that are automatically spawned upon server startup (just prior to InitGame) */
	UPROPERTY(config)
	TArray<FString> ServerActors;

	/** Runtime-modified list of server actors, allowing plugins to use serveractors, without permanently adding them to config files */
	UPROPERTY()
	TArray<FString> RuntimeServerActors;

	/** Spawns all of the registered server actors */
	virtual void SpawnServerActors(UWorld *World);

	/**
	 * Notification of network error messages, allows the engine to handle the failure
	 *
	 * @param	World associated with failure
	 * @param	NetDriver associated with failure
	 * @param	FailureType	the type of error
	 * @param	ErrorString	additional string detailing the error
	 */
	virtual void HandleNetworkFailure(UWorld *World, UNetDriver *NetDriver, ENetworkFailure::Type FailureType, const FString& ErrorString);

	/**
	 * Notification of server travel error messages, generally network connection related (package verification, client server handshaking, etc) 
	 * allows the engine to handle the failure
	 *
	 * @param   InWorld     the world we were in when the travel failure occurred
	 * @param	FailureType	the type of error
	 * @param	ErrorString	additional string detailing the error
	 */
	virtual void HandleTravelFailure(UWorld* InWorld, ETravelFailure::Type FailureType, const FString& ErrorString);

	
	/**
	 * Notification of network lag state change messages.
	 *
	 * @param	World associated with the lag
	 * @param	NetDriver associated with the lag
	 * @param	LagType	Whether we started lagging or we are no longer lagging
	 */
	virtual void HandleNetworkLagStateChanged(UWorld* World, UNetDriver* NetDriver, ENetworkLagState::Type LagType);

	/**
	 * Shutdown any relevant net drivers
	 */
	void ShutdownWorldNetDriver(UWorld*);

	void ShutdownAllNetDrivers();

	/**
	 * Finds a UNetDriver based on its name.
	 *
	 * @param NetDriverName The name associated with the driver to find.
	 *
	 * @return A pointer to the UNetDriver that was found, or nullptr if it wasn't found.
	 */
	UNetDriver* FindNamedNetDriver(const UWorld* InWorld, FName NetDriverName);
	UNetDriver* FindNamedNetDriver(const UPendingNetGame* InPendingNetGame, FName NetDriverName);

	/**
	 * Returns the current netmode
	 * @param 	NetDriverName    Name of the net driver to get mode for
	 * @return current netmode
	 *
	 * Note: if there is no valid net driver, returns NM_StandAlone
	 */
	//virtual ENetMode GetNetMode(FName NetDriverName = NAME_GameNetDriver) const;
	ENetMode GetNetMode(const UWorld *World) const;

	/**
	 * Creates a UNetDriver with an engine assigned name
	 *
	 * @param InWorld the world context
	 * @param NetDriverDefinition The name of the definition to use
	 *
	 * @return new netdriver if successful, nullptr otherwise
	 */
	UNetDriver* CreateNetDriver(UWorld *InWorld, FName NetDriverDefinition);

	/**
	 * Creates a UNetDriver and associates a name with it.
	 *
	 * @param InWorld the world context
	 * @param NetDriverName The name to associate with the driver.
	 * @param NetDriverDefinition The name of the definition to use
	 *
	 * @return True if the driver was created successfully, false if there was an error.
	 */
	bool CreateNamedNetDriver(UWorld *InWorld, FName NetDriverName, FName NetDriverDefinition);

	/**
	 * Creates a UNetDriver and associates a name with it.
	 *
	 * @param PendingNetGame the pending net game context
	 * @param NetDriverName The name to associate with the driver.
	 * @param NetDriverDefinition The name of the definition to use
	 *
	 * @return True if the driver was created successfully, false if there was an error.
	 */
	bool CreateNamedNetDriver(UPendingNetGame *PendingNetGame, FName NetDriverName, FName NetDriverDefinition);
	
	/**
	 * Destroys a UNetDriver based on its name.
	 *
	 * @param NetDriverName The name associated with the driver to destroy.
	 */
	void DestroyNamedNetDriver(UWorld *InWorld, FName NetDriverName);
	void DestroyNamedNetDriver(UPendingNetGame *PendingNetGame, FName NetDriverName);

	virtual bool NetworkRemapPath( UNetDriver* Driver, FString &Str, bool bReading=true) { return false; }
	virtual bool NetworkRemapPath( UPendingNetGame *PendingNetGame, FString &Str, bool bReading=true) { return false; }

	virtual bool HandleOpenCommand( const TCHAR* Cmd, FOutputDevice& Ar, UWorld * InWorld );

	virtual bool HandleTravelCommand( const TCHAR* Cmd, FOutputDevice& Ar, UWorld* InWorld );
	
	virtual bool HandleStreamMapCommand( const TCHAR* Cmd, FOutputDevice& Ar, UWorld *InWorld );

#if WITH_SERVER_CODE
	virtual bool HandleServerTravelCommand( const TCHAR* Cmd, FOutputDevice& Ar, UWorld* InWorld );

	DEPRECATED(4.14, "Say Command moved to GameMode as an exec function")
	virtual bool HandleSayCommand( const TCHAR* Cmd, FOutputDevice& Ar, UWorld* InWorld );
#endif

	virtual bool HandleDisconnectCommand( const TCHAR* Cmd, FOutputDevice& Ar, UWorld *InWorld );

	virtual bool HandleReconnectCommand( const TCHAR* Cmd, FOutputDevice& Ar, UWorld *InWorld );

	
	/**
	 * The proper way to disconnect a given World and NetDriver. Travels world if necessary, cleans up pending connects if necessary.
	 *	
	 * @param InWorld	The world being disconnected (might be nullptr in case of pending net dupl)
	 * @param NetDriver The net driver being disconnect (will be InWorld's net driver if there is a world)
	 *	
	 */
	void HandleDisconnect( UWorld *InWorld, UNetDriver *NetDriver );

	/**
	 * Makes sure map name is a long package name.
	 *
	 * @param InOutMapName Map name. In non-final builds code will attempt to convert to long package name if short name is provided.
	 * @param true if the map name was valid, false otherwise.
	 */
	bool MakeSureMapNameIsValid(FString& InOutMapName);

	void SetClientTravel( UWorld *InWorld, const TCHAR* NextURL, ETravelType InTravelType );

	void SetClientTravel( UPendingNetGame *PendingNetGame, const TCHAR* NextURL, ETravelType InTravelType );

	void SetClientTravelFromPendingGameNetDriver( UNetDriver *PendingGameNetDriverGame, const TCHAR* NextURL, ETravelType InTravelType );

	/** Browse to a specified URL, relative to the current one. */
	virtual EBrowseReturnVal::Type Browse( FWorldContext& WorldContext, FURL URL, FString& Error );

	virtual void TickWorldTravel(FWorldContext& WorldContext, float DeltaSeconds);

	void BrowseToDefaultMap( FWorldContext& WorldContext );

	virtual bool LoadMap( FWorldContext& WorldContext, FURL URL, class UPendingNetGame* Pending, FString& Error );

	virtual void RedrawViewports( bool bShouldPresent = true ) { }

	virtual void TriggerStreamingDataRebuild() { }

	/**
	 * Updates level streaming state using active game players view and blocks until all sub-levels are loaded/ visible/ hidden
	 * so further calls to UpdateLevelStreaming won't do any work unless state changes.
	 *
	 * @param InWorld Target world
	 */
	void BlockTillLevelStreamingCompleted(UWorld* InWorld);

	/**
	 * true if the loading movie was started during LoadMap().
	 */
	UPROPERTY(transient)
	uint32 bStartedLoadMapMovie:1;

	/**
	 * Removes the PerMapPackages from the RootSet
	 *
	 * @param FullyLoadType When to load the packages (based on map, GameMode, etc)
	 * @param Tag Name of the map/game to cleanup packages for
	 */
	void CleanupPackagesToFullyLoad(FWorldContext &Context, EFullyLoadPackageType FullyLoadType, const FString& Tag);

	/**
	 * Called to allow overloading by child engines
	 */
	virtual void LoadMapRedrawViewports(void)
	{
		RedrawViewports(false);
	}

	void ClearDebugDisplayProperties();

	/**
	 * Loads the PerMapPackages for the given map, and adds them to the RootSet
	 *
	 * @param FullyLoadType When to load the packages (based on map, GameMode, etc)
	 * @param Tag Name of the map/game to load packages for
	 */
	void LoadPackagesFully(UWorld * InWorld, EFullyLoadPackageType FullyLoadType, const FString& Tag);

	void UpdateTransitionType(UWorld *CurrentWorld);

	UPendingNetGame* PendingNetGameFromWorld( UWorld* InWorld );

	/** Cancel pending level. */
	virtual void CancelAllPending();

	virtual void CancelPending(UWorld *InWorld, UPendingNetGame *NewPendingNetGame=nullptr );

	virtual bool WorldIsPIEInNewViewport(UWorld *InWorld);

	FWorldContext* GetWorldContextFromWorld(const UWorld* InWorld);
	FWorldContext* GetWorldContextFromGameViewport(const UGameViewportClient *InViewport);
	FWorldContext* GetWorldContextFromPendingNetGame(const UPendingNetGame *InPendingNetGame);	
	FWorldContext* GetWorldContextFromPendingNetGameNetDriver(const UNetDriver *InPendingNetGame);	
	FWorldContext* GetWorldContextFromHandle(const FName WorldContextHandle);
	FWorldContext* GetWorldContextFromPIEInstance(const int32 PIEInstance);

	const FWorldContext* GetWorldContextFromWorld(const UWorld* InWorld) const;
	const FWorldContext* GetWorldContextFromGameViewport(const UGameViewportClient *InViewport) const;
	const FWorldContext* GetWorldContextFromPendingNetGame(const UPendingNetGame *InPendingNetGame) const;	
	const FWorldContext* GetWorldContextFromPendingNetGameNetDriver(const UNetDriver *InPendingNetGame) const;	
	const FWorldContext* GetWorldContextFromHandle(const FName WorldContextHandle) const;
	const FWorldContext* GetWorldContextFromPIEInstance(const int32 PIEInstance) const;

	FWorldContext& GetWorldContextFromWorldChecked(const UWorld * InWorld);
	FWorldContext& GetWorldContextFromGameViewportChecked(const UGameViewportClient *InViewport);
	FWorldContext& GetWorldContextFromPendingNetGameChecked(const UPendingNetGame *InPendingNetGame);	
	FWorldContext& GetWorldContextFromPendingNetGameNetDriverChecked(const UNetDriver *InPendingNetGame);	
	FWorldContext& GetWorldContextFromHandleChecked(const FName WorldContextHandle);
	FWorldContext& GetWorldContextFromPIEInstanceChecked(const int32 PIEInstance);

	const FWorldContext& GetWorldContextFromWorldChecked(const UWorld * InWorld) const;
	const FWorldContext& GetWorldContextFromGameViewportChecked(const UGameViewportClient *InViewport) const;
	const FWorldContext& GetWorldContextFromPendingNetGameChecked(const UPendingNetGame *InPendingNetGame) const;	
	const FWorldContext& GetWorldContextFromPendingNetGameNetDriverChecked(const UNetDriver *InPendingNetGame) const;	
	const FWorldContext& GetWorldContextFromHandleChecked(const FName WorldContextHandle) const;
	const FWorldContext& GetWorldContextFromPIEInstanceChecked(const int32 PIEInstance) const;

	const TIndirectArray<FWorldContext>& GetWorldContexts() const { return WorldList;	}


	/** Verify any remaining World(s) are valid after ::LoadMap destroys a world */
	virtual void VerifyLoadMapWorldCleanup();

	FWorldContext& CreateNewWorldContext(EWorldType::Type WorldType);

	virtual void DestroyWorldContext(UWorld * InWorld);

#if WITH_EDITOR
	/** Triggered when a world context is destroyed. */
	DECLARE_EVENT_OneParam(UEngine, FWorldContextDestroyedEvent, FWorldContext&);

	/** Return the world context destroyed event. */
	FWorldContextDestroyedEvent&	OnWorldContextDestroyed() { return WorldContextDestroyedEvent; }
#endif // #if WITH_EDITOR

private:

#if WITH_EDITOR
	/** Delegate broadcast when a world context is destroyed */
	FWorldContextDestroyedEvent WorldContextDestroyedEvent;
#endif // #if WITH_EDITOR

public:

	bool ShouldAbsorbAuthorityOnlyEvent();
	bool ShouldAbsorbCosmeticOnlyEvent();

	UGameViewportClient* GameViewportForWorld(const UWorld *InWorld) const;

	/** @return true if editor analytics are enabled */
	virtual bool AreEditorAnalyticsEnabled() const { return false; }
	virtual void CreateStartupAnalyticsAttributes( TArray<struct FAnalyticsEventAttribute>& StartSessionAttributes ) const {}
	
	/** @return true if the engine is autosaving a package */
	virtual bool IsAutosaving() const { return false; }

	virtual bool ShouldDoAsyncEndOfFrameTasks() const { return false; }

	bool IsVanillaProduct() const { return bIsVanillaProduct; }

protected:
	void SetIsVanillaProduct(bool bInIsVanillaProduct);

private:
	bool bIsVanillaProduct;

protected:

	TIndirectArray<FWorldContext>	WorldList;

	UPROPERTY()
	int32	NextWorldContextHandle;


	virtual void CancelPending(FWorldContext& WorldContext);

	virtual void CancelPending(UNetDriver* PendingNetGameDriver);

	virtual void MovePendingLevel(FWorldContext &Context);

	/**
	 *	Returns true if BROWSE should shuts down the current network driver.
	 **/
	virtual bool ShouldShutdownWorldNetDriver()
	{
		return true;
	}

	bool WorldHasValidContext(UWorld *InWorld);

	/**
	 * Attempts to gracefully handle a failure to travel to the default map.
	 *
	 * @param Error the error string result from the LoadMap call that attempted to load the default map.
	 */
	virtual void HandleBrowseToDefaultMapFailure(FWorldContext& Context, const FString& TextURL, const FString& Error);

	/**
	 * Helper function that returns true if InWorld is the outer of a level in a collection of type DynamicDuplicatedLevels.
	 * For internal engine use.
	 */
	bool IsWorldDuplicate(const UWorld* const InWorld);

protected:

	// Async map change/ persistent level transition code.

	/**
	 * Finalizes the pending map change that was being kicked off by PrepareMapChange.
	 *
	 * @param InCurrentWorld	the world context
	 * @return	true if successful, false if there were errors (use GetMapChangeFailureDescription 
	 *			for error description)
	 */
	bool CommitMapChange( FWorldContext &Context);

	/**
	 * Returns whether the prepared map change is ready for commit having called.
	 *
	 * @return true if we're ready to commit the map change, false otherwise
	 */
	bool IsReadyForMapChange(FWorldContext &Context);

	/**
	 * Returns whether we are currently preparing for a map change or not.
	 *
	 * @return true if we are preparing for a map change, false otherwise
	 */
	bool IsPreparingMapChange(FWorldContext &Context);

	/**
	 * Prepares the engine for a map change by pre-loading level packages in the background.
	 *
	 * @param	LevelNames	Array of levels to load in the background; the first level in this
	 *						list is assumed to be the new "persistent" one.
	 *
	 * @return	true if all packages were in the package file cache and the operation succeeded,
	 *			false otherwise. false as a return value also indicates that the code has given
	 *			up.
	 */
	bool PrepareMapChange(FWorldContext &WorldContext, const TArray<FName>& LevelNames);

	/**
	 * Returns the failure description in case of a failed map change request.
	 *
	 * @return	Human readable failure description in case of failure, empty string otherwise
	 */
	FString GetMapChangeFailureDescription(FWorldContext &Context);

	/** Commit map change if requested and map change is pending. Called every frame.	 */
	void ConditionalCommitMapChange(FWorldContext &WorldContext);

	/** Cancels pending map change.	 */
	void CancelPendingMapChange(FWorldContext &Context);

public:

	//~ Begin Public Interface for async map change functions

	bool CommitMapChange(UWorld* InWorld) { return CommitMapChange(GetWorldContextFromWorldChecked(InWorld)); }
	bool IsReadyForMapChange(UWorld* InWorld) { return IsReadyForMapChange(GetWorldContextFromWorldChecked(InWorld)); }
	bool IsPreparingMapChange(UWorld* InWorld) { return IsPreparingMapChange(GetWorldContextFromWorldChecked(InWorld)); }
	bool PrepareMapChange(UWorld* InWorld, const TArray<FName>& LevelNames) { return PrepareMapChange(GetWorldContextFromWorldChecked(InWorld), LevelNames); }
	void ConditionalCommitMapChange(UWorld* InWorld) { return ConditionalCommitMapChange(GetWorldContextFromWorldChecked(InWorld)); }

	FString GetMapChangeFailureDescription(UWorld *InWorld) { return GetMapChangeFailureDescription(GetWorldContextFromWorldChecked(InWorld)); }

	/** Cancels pending map change.	 */
	void CancelPendingMapChange(UWorld *InWorld) { return CancelPendingMapChange(GetWorldContextFromWorldChecked(InWorld)); }

	void AddNewPendingStreamingLevel(UWorld *InWorld, FName PackageName, bool bNewShouldBeLoaded, bool bNewShouldBeVisible, int32 LODIndex);

	bool ShouldCommitPendingMapChange(const UWorld *InWorld) const;
	void SetShouldCommitPendingMapChange(UWorld *InWorld, bool NewShouldCommitPendingMapChange);

	FSeamlessTravelHandler&	SeamlessTravelHandlerForWorld(UWorld *World);

	FURL & LastURLFromWorld(UWorld *World);

	/**
	 * Returns the global instance of the game user settings class.
	 */
	const UGameUserSettings* GetGameUserSettings() const;
	UGameUserSettings* GetGameUserSettings();

private:
	void CreateGameUserSettings();

	/** Allows subclasses to pass the failure to a UGameInstance if possible (mainly for blueprints) */
	virtual void HandleNetworkFailure_NotifyGameInstance(UWorld* World, UNetDriver* NetDriver, ENetworkFailure::Type FailureType);

	/** Allows subclasses to pass the failure to a UGameInstance if possible (mainly for blueprints) */
	virtual void HandleTravelFailure_NotifyGameInstance(UWorld* World, ETravelFailure::Type FailureType);

public:
#if WITH_EDITOR
	//~ Begin Transaction Interfaces.
	virtual int32 BeginTransaction(const TCHAR* TransactionContext, const FText& Description, UObject* PrimaryObject) { return INDEX_NONE; }
	virtual int32 EndTransaction() { return INDEX_NONE; }
	virtual void CancelTransaction(int32 Index) { }
#endif

public:
	/**
	 * Delegate we fire every time a new stat has been registered.
	 *
	 * @param FName The name of the new stat.
	 * @param FName The category of the new stat.
	 * @param FText The description of the new stat.
	 */
	DECLARE_EVENT_ThreeParams(UEngine, FOnNewStatRegistered, const FName&, const FName&, const FText&);
	static FOnNewStatRegistered NewStatDelegate;
	
	/**
	 * Wrapper for firing a simple stat exec.
	 *
	 * @param World	The world to apply the exec to.
	 * @param ViewportClient The viewport to apply the exec to.
	 * @param InName The exec string.
	 */
	void ExecEngineStat(UWorld* World, FCommonViewportClient* ViewportClient, const TCHAR* InName);

	/**
	 * Check to see if the specified stat name is a simple stat.
	 *
	 * @param InName The name of the stat we're checking.
	 * @returns true if the stat is a registered simple stat.
	 */
	bool IsEngineStat(const FString& InName);

	/**
	 * Set the state of the specified stat.
	 *
	 * @param World	The world to apply the exec to.
	 * @param ViewportClient The viewport to apply the exec to.
	 * @param InName The stat name.
	 * @param bShow The state we would like the stat to be in.
	 */
	void SetEngineStat(UWorld* World, FCommonViewportClient* ViewportClient, const FString& InName, const bool bShow);

	/**
	 * Set the state of the specified stats (note: array processed in reverse order when !bShow).
	 *
	 * @param World	The world to apply the exec to.
	 * @param ViewportClient The viewport to apply the exec to.
	 * @param InNames The stat names.
	 * @param bShow The state we would like the stat to be in.
	 */
	void SetEngineStats(UWorld* World, FCommonViewportClient* ViewportClient, const TArray<FString>& InNames, const bool bShow);

	/**
	 * Function to render all the simple stats
	 *
	 * @param World	The world being drawn to.
	 * @param ViewportClient The viewport being drawn to.
	 * @param Canvas The canvas to use when drawing.
	 * @param LHSX The left hand side X position to start drawing from.
	 * @param InOutLHSY The left hand side Y position to start drawing from.
	 * @param RHSX The right hand side X position to start drawing from.
	 * @param InOutRHSY The right hand side Y position to start drawing from.
	 * @param ViewLocation The world space view location.
	 * @param ViewRotation The world space view rotation.
	 */
	void RenderEngineStats(UWorld* World, FViewport* Viewport, FCanvas* Canvas, int32 LHSX, int32& InOutLHSY, int32 RHSX, int32& InOutRHSY, const FVector* ViewLocation, const FRotator* ViewRotation);

private:
	/**
	 * Function definition for those stats which have their own render funcsions (or affect another render functions).
	 *
	 * @param World	The world being drawn to.
	 * @param ViewportClient The viewport being drawn to.
	 * @param Canvas The canvas to use when drawing.
	 * @param X The X position to draw to.
	 * @param Y The Y position to draw to.
	 * @param ViewLocation The world space view location.
	 * @param ViewRotation The world space view rotation.
	 */
	typedef int32 (UEngine::*EngineStatRender)(UWorld* World, FViewport* Viewport, FCanvas* Canvas, int32 X, int32 Y, const FVector* ViewLocation, const FRotator* ViewRotation);

	/**
	 * Function definition for those stats which have their own toggle funcsions (or toggle other stats).
	 *
	 * @param World	The world being drawn to.
	 * @param ViewportClient The viewport being drawn to.
	 * @param Stream The remaining characters from the Exec call.
	 */
	typedef bool (UEngine::*EngineStatToggle)(UWorld* World, FCommonViewportClient* ViewportClient, const TCHAR* Stream);

	/** Struct for keeping track off all the info regarding a specific simple stat exec */
	struct FEngineStatFuncs
	{
		/** The name of the command, e.g. STAT FPS would just have FPS as it's CommandName */
		FName CommandName;

		/** A string version of CommandName without STAT_ at the beginning. Cached for optimization. */
		FString CommandNameString;

		/** The category the command falls into (only used by UI) */
		FName CategoryName;

		/** The description of what this command does (only used by UI) */
		FText DescriptionString;

		/** The function needed to render the stat when it's enabled 
		 *  Note: This is only called when it should be rendered */
		EngineStatRender RenderFunc;

		/** The function we call after the stat has been toggled 
		 *  Note: This is only needed if you need to do something else depending on the state of the stat */
		EngineStatToggle ToggleFunc;

		/** If true, this stat should render on the right side of the viewport, otherwise left */
		bool bIsRHS;

		/** Constructor */
		FEngineStatFuncs(const FName& InCommandName, const FName& InCategoryName, const FText& InDescriptionString, EngineStatRender InRenderFunc = nullptr, EngineStatToggle InToggleFunc = nullptr, const bool bInIsRHS = false)
			: CommandName(InCommandName)
			, CommandNameString(InCommandName.ToString())
			, CategoryName(InCategoryName)
			, DescriptionString(InDescriptionString)
			, RenderFunc(InRenderFunc)
			, ToggleFunc(InToggleFunc)
			, bIsRHS(bInIsRHS)
		{
			CommandNameString.RemoveFromStart(TEXT("STAT_"));
		}
	};

	/** A list of all the simple stats functions that have been registered */
	TArray<FEngineStatFuncs> EngineStats;

	// Helper struct that registers itself with the output redirector and copies off warnings
	// and errors that we'll overlay on the client viewport
	struct FErrorsAndWarningsCollector : public FBufferedOutputDevice
	{
		FErrorsAndWarningsCollector();
		~FErrorsAndWarningsCollector();

		void Initialize();
		bool Tick(float Seconds);

		TMap<uint32, uint32>	MessagesToCountMap;
		FDelegateHandle			TickerHandle;
		float					DisplayTime;
	};

	FErrorsAndWarningsCollector	ErrorsAndWarningsCollector;

private:

	/**
	 * Functions for performing other actions when the stat is toggled, should only be used when registering with EngineStats.
	 *
	 * @param World	The world being drawn to.
	 * @param ViewportClient The viewport being drawn to.
	 * @param Stream The remaining characters from the Exec call (optional).
	 */
	bool ToggleStatFPS(UWorld* World, FCommonViewportClient* ViewportClient, const TCHAR* Stream = nullptr);
	bool ToggleStatDetailed(UWorld* World, FCommonViewportClient* ViewportClient, const TCHAR* Stream = nullptr);
	bool ToggleStatHitches(UWorld* World, FCommonViewportClient* ViewportClient, const TCHAR* Stream = nullptr);
	bool ToggleStatNamedEvents(UWorld* World, FCommonViewportClient* ViewportClient, const TCHAR* Stream = nullptr);
	bool ToggleStatUnit(UWorld* World, FCommonViewportClient* ViewportClient, const TCHAR* Stream = nullptr);
#if !UE_BUILD_SHIPPING
	bool ToggleStatUnitMax(UWorld* World, FCommonViewportClient* ViewportClient, const TCHAR* Stream = nullptr);
	bool ToggleStatUnitGraph(UWorld* World, FCommonViewportClient* ViewportClient, const TCHAR* Stream = nullptr);
	bool ToggleStatUnitTime(UWorld* World, FCommonViewportClient* ViewportClient, const TCHAR* Stream = nullptr);
	bool ToggleStatRaw(UWorld* World, FCommonViewportClient* ViewportClient, const TCHAR* Stream = nullptr);
	bool ToggleStatSoundWaves(UWorld* World, FCommonViewportClient* ViewportClient, const TCHAR* Stream = nullptr);
	bool ToggleStatSoundCues(UWorld* World, FCommonViewportClient* ViewportClient, const TCHAR* Stream = nullptr);
	bool ToggleStatSounds(UWorld* World, FCommonViewportClient* ViewportClient, const TCHAR* Stream = nullptr);
	bool ToggleStatSoundMixes(UWorld* World, FCommonViewportClient* ViewportClient, const TCHAR* Stream = nullptr);
#endif

	/**
	 * Functions for rendering the various simple stats, should only be used when registering with EngineStats.
	 *
	 * @param World	The world being drawn to.
	 * @param ViewportClient The viewport being drawn to.
	 * @param Canvas The canvas to use when drawing.
	 * @param X The X position to draw to.
	 * @param Y The Y position to draw to.
	 * @param ViewLocation The world space view location.
	 * @param ViewRotation The world space view rotation.
	 */
#if !UE_BUILD_SHIPPING
	int32 RenderStatVersion(UWorld* World, FViewport* Viewport, FCanvas* Canvas, int32 X, int32 Y, const FVector* ViewLocation = nullptr, const FRotator* ViewRotation = nullptr);
#endif // !UE_BUILD_SHIPPING
	int32 RenderStatFPS(UWorld* World, FViewport* Viewport, FCanvas* Canvas, int32 X, int32 Y, const FVector* ViewLocation = nullptr, const FRotator* ViewRotation = nullptr);
	int32 RenderStatHitches(UWorld* World, FViewport* Viewport, FCanvas* Canvas, int32 X, int32 Y, const FVector* ViewLocation = nullptr, const FRotator* ViewRotation = nullptr);
	int32 RenderStatSummary(UWorld* World, FViewport* Viewport, FCanvas* Canvas, int32 X, int32 Y, const FVector* ViewLocation = nullptr, const FRotator* ViewRotation = nullptr);
	int32 RenderStatNamedEvents(UWorld* World, FViewport* Viewport, FCanvas* Canvas, int32 X, int32 Y, const FVector* ViewLocation = nullptr, const FRotator* ViewRotation = nullptr);
	int32 RenderStatColorList(UWorld* World, FViewport* Viewport, FCanvas* Canvas, int32 X, int32 Y, const FVector* ViewLocation = nullptr, const FRotator* ViewRotation = nullptr);
	int32 RenderStatLevels(UWorld* World, FViewport* Viewport, FCanvas* Canvas, int32 X, int32 Y, const FVector* ViewLocation = nullptr, const FRotator* ViewRotation = nullptr);
	int32 RenderStatLevelMap(UWorld* World, FViewport* Viewport, FCanvas* Canvas, int32 X, int32 Y, const FVector* ViewLocation = nullptr, const FRotator* ViewRotation = nullptr);
	int32 RenderStatUnit(UWorld* World, FViewport* Viewport, FCanvas* Canvas, int32 X, int32 Y, const FVector* ViewLocation = nullptr, const FRotator* ViewRotation = nullptr);
#if !UE_BUILD_SHIPPING
	int32 RenderStatReverb(UWorld* World, FViewport* Viewport, FCanvas* Canvas, int32 X, int32 Y, const FVector* ViewLocation = nullptr, const FRotator* ViewRotation = nullptr);
	int32 RenderStatSoundMixes(UWorld* World, FViewport* Viewport, FCanvas* Canvas, int32 X, int32 Y, const FVector* ViewLocation = nullptr, const FRotator* ViewRotation = nullptr);
	int32 RenderStatSoundWaves(UWorld* World, FViewport* Viewport, FCanvas* Canvas, int32 X, int32 Y, const FVector* ViewLocation = nullptr, const FRotator* ViewRotation = nullptr);
	int32 RenderStatSoundCues(UWorld* World, FViewport* Viewport, FCanvas* Canvas, int32 X, int32 Y, const FVector* ViewLocation = nullptr, const FRotator* ViewRotation = nullptr);
	int32 RenderStatSounds(UWorld* World, FViewport* Viewport, FCanvas* Canvas, int32 X, int32 Y, const FVector* ViewLocation = nullptr, const FRotator* ViewRotation = nullptr);
#endif // !UE_BUILD_SHIPPING
	int32 RenderStatAI(UWorld* World, FViewport* Viewport, FCanvas* Canvas, int32 X, int32 Y, const FVector* ViewLocation = nullptr, const FRotator* ViewRotation = nullptr);
	int32 RenderStatTimecode(UWorld* World, FViewport* Viewport, FCanvas* Canvas, int32 X, int32 Y, const FVector* ViewLocation = nullptr, const FRotator* ViewRotation = nullptr);
#if STATS
	int32 RenderStatSlateBatches(UWorld* World, FViewport* Viewport, FCanvas* Canvas, int32 X, int32 Y, const FVector* ViewLocation = nullptr, const FRotator* ViewRotation = nullptr);
#endif

	FDelegateHandle HandleScreenshotCapturedDelegateHandle;
};

/** Global engine pointer. Can be 0 so don't use without checking. */
extern ENGINE_API class UEngine*			GEngine;<|MERGE_RESOLUTION|>--- conflicted
+++ resolved
@@ -745,13 +745,10 @@
 
 	UPROPERTY(globalconfig, noclear, meta = (MetaClass = "NavigationSystem", DisplayName = "Navigation System Config Class"))
 	FSoftClassPath NavigationSystemConfigClassName;
-<<<<<<< HEAD
-=======
 
 	/** The class for NavigationSystem **/
 	UPROPERTY()
 	TSubclassOf<class UNavigationSystemConfig>  NavigationSystemConfigClass;
->>>>>>> cf6d231e
 	
 	/** Name of behavior tree manager class */
 	UPROPERTY(globalconfig, noclear, meta=(MetaClass="AvoidanceManager", DisplayName="Avoidance Manager Class"))
@@ -1297,29 +1294,11 @@
 	UPROPERTY(transient)
 	UEngineCustomTimeStep* DefaultCustomTimeStep;
 
-<<<<<<< HEAD
-public:
-	/**
-	 * Override how the Engine process the Framerate/Timestep.
-	 * This class will be responsible of updating the application Time and DeltaTime.
-	 * Can be used to synchronize the engine with another process (gen-lock).
-	 */
-	UPROPERTY(AdvancedDisplay, config, EditAnywhere, Category=Framerate, meta=(MetaClass="EngineCustomTimeStep", DisplayName="Custom TimeStep"))
-	FSoftClassPath CustomTimeStepClassName;
-
-private:
-	/** Provide a timecode to the Engine */
-=======
 	/** Control how the Engine process the Framerate/Timestep */
->>>>>>> cf6d231e
 	UPROPERTY(transient)
 	UEngineCustomTimeStep* CurrentCustomTimeStep;
 
 public:
-	/** Provide a timecode to the Engine */
-	UPROPERTY(config, EditAnywhere, Category=Timecode, meta=(MetaClass="TimecodeProvider", DisplayName="TimecodeProvider"))
-	FSoftClassPath TimecodeFrameRateClassName;
-
 	/**
 	 * Override how the Engine process the Framerate/Timestep.
 	 * This class will be responsible of updating the application Time and DeltaTime.
@@ -1955,9 +1934,6 @@
 	virtual void FinishDestroy() override;
 	virtual void Serialize(FArchive& Ar) override;
 	static void AddReferencedObjects(UObject* InThis, FReferenceCollector& Collector);
-#if WITH_EDITOR
-	virtual bool CanEditChange(const UProperty* InProperty) const override;
-#endif // #if WITH_EDITOR
 	//~ End UObject Interface.
 
 	/** Initialize the game engine. */
