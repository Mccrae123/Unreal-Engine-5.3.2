// Copyright Epic Games, Inc. All Rights Reserved.

#pragma once

#include "CoreMinimal.h"
#include "Containers/IndirectArray.h"
#include "UObject/ObjectMacros.h"
#include "UObject/Object.h"
#include "Misc/Guid.h"
#include "Templates/SubclassOf.h"
#include "Engine/EngineTypes.h"
#include "Engine/EngineBaseTypes.h"
#include "UObject/SoftObjectPath.h"
#include "Engine/World.h"
#include "Misc/BufferedOutputDevice.h"
#include "Misc/FrameRate.h"
#include "Subsystems/SubsystemCollection.h"
#include "Subsystems/EngineSubsystem.h"
#include "RHI.h"
#include "AudioDeviceManager.h"
#include "Templates/UniqueObj.h"
#include "Containers/Ticker.h"
#include "DynamicRenderScaling.h"
#include "Engine.generated.h"

#define WITH_DYNAMIC_RESOLUTION (!UE_SERVER)

class APlayerController;
class Error;
class FCanvas;
class FCommonViewportClient;
class FFineGrainedPerformanceTracker;
class FPerformanceTrackingChart;
class FScreenSaverInhibitor;
class FTypeContainer;
class FViewport;
class IEngineLoop;
class IHeadMountedDisplay;
class IMessageRpcClient;
class IPerformanceDataConsumer;
class IPortalRpcLocator;
class IPortalServiceLocator;
class FSceneViewExtensions;
class IStereoRendering;
class SViewport;
class UEditorEngine;
class UEngineCustomTimeStep;
class UGameUserSettings;
class UGameViewportClient;
class ULocalPlayer;
class UNetDriver;
class UTimecodeProvider;
class UActorFolder;

#if ALLOW_DEBUG_FILES
class FFineGrainedPerformanceTracker;
#endif

// The kind of failure handling that GetWorldFromContextObject uses 
enum class EGetWorldErrorMode
{
	// Silently returns nullptr, the calling code is expected to handle this gracefully
	ReturnNull,

	// Raises a runtime error but still returns nullptr, the calling code is expected to handle this gracefully
	LogAndReturnNull,

	// Asserts, the calling code is not expecting to handle a failure gracefully
	Assert
};

/**
 * Enumerates types of fully loaded packages.
 */
UENUM()
enum EFullyLoadPackageType
{
	/** Load the packages when the map in Tag is loaded. */
	FULLYLOAD_Map,
	/** Load the packages before the game class in Tag is loaded. The Game name MUST be specified in the URL (game=Package.GameName). Useful for loading packages needed to load the game type (a DLC game type, for instance). */
	FULLYLOAD_Game_PreLoadClass,
	/** Load the packages after the game class in Tag is loaded. Will work no matter how game is specified in UWorld::SetGameMode. Useful for modifying shipping gametypes by loading more packages (mutators, for instance). */
	FULLYLOAD_Game_PostLoadClass,
	/** Fully load the package as long as the DLC is loaded. */
	FULLYLOAD_Always,
	/** Load the package for a mutator that is active. */
	FULLYLOAD_Mutator,
	FULLYLOAD_MAX,
};


/**
 * Enumerates transition types.
 */
UENUM()
enum class ETransitionType : uint8
{
	None,
	Paused,
	Loading,
	Saving,
	Connecting,
	Precaching,
	WaitingToConnect,
	MAX
};

/** Status of dynamic resolution that depends on project setting cvar, game user settings, and pause */
enum class EDynamicResolutionStatus
{
	// Dynamic resolution is not supported by this platform.
	Unsupported,

	// Dynamic resolution is disabled by project setting cvar r.DynamicRes.OperationMode=0 or disabled by game user
	// settings with r.DynamicRes.OperationMode=1.
	Disabled,

	// Dynamic resolution has been paused by game thread.
	Paused,

	// Dynamic resolution is currently enabled.
	Enabled,

	// Forced enabled at static resolution fraction for profiling purpose with r.DynamicRes.TestScreenPercentage.
	DebugForceEnabled,
};

/** Information about the state of dynamic resolution. */
struct FDynamicResolutionStateInfos
{
	// Status of dynamic resolution.
	EDynamicResolutionStatus Status;

	// Approximation of the resolution fraction being applied. This is only an approximation because
	// of non (and unecessary) thread safety of this value between game thread, and render thread.
	DynamicRenderScaling::TMap<float> ResolutionFractionApproximations;

	// Maximum resolution fraction set, always MaxResolutionFraction >= ResolutionFractionApproximation.
	DynamicRenderScaling::TMap<float> ResolutionFractionUpperBounds;
};


/** Struct to help hold information about packages needing to be fully-loaded for DLC, etc. */
USTRUCT()
struct FFullyLoadedPackagesInfo
{
	GENERATED_USTRUCT_BODY()

	/** When to load these packages */
	UPROPERTY()
	TEnumAsByte<enum EFullyLoadPackageType> FullyLoadType;

	/** When this map or gametype is loaded, the packages in the following array will be loaded and added to root, then removed from root when map is unloaded */
	UPROPERTY()
	FString Tag;

	/** The list of packages that will be fully loaded when the above Map is loaded */
	UPROPERTY()
	TArray<FName> PackagesToLoad;

	/** List of objects that were loaded, for faster cleanup */
	UPROPERTY()
	TArray<TObjectPtr<class UObject>> LoadedObjects;


	FFullyLoadedPackagesInfo()
		: FullyLoadType(0)
	{
	}

};


/** level streaming updates that should be applied immediately after committing the map change */
USTRUCT()
struct FLevelStreamingStatus
{
	GENERATED_USTRUCT_BODY()

	UPROPERTY()
	FName PackageName;

	UPROPERTY()
	uint32 bShouldBeLoaded:1;

	UPROPERTY()
	uint32 bShouldBeVisible:1;

	UPROPERTY()
	uint32 LODIndex;


	/** Constructors */
	FLevelStreamingStatus(FName InPackageName, bool bInShouldBeLoaded, bool bInShouldBeVisible, int32 InLODIndex)
	: PackageName(InPackageName), bShouldBeLoaded(bInShouldBeLoaded), bShouldBeVisible(bInShouldBeVisible), LODIndex(InLODIndex)
	{}
	FLevelStreamingStatus()
	{
		FMemory::Memzero(this, sizeof(FLevelStreamingStatus));
		LODIndex = INDEX_NONE;
	}
	
};


/**
 * Container for describing various types of netdrivers available to the engine
 * The engine will try to construct a netdriver of a given type and, failing that,
 * the fallback version.
 */
USTRUCT()
struct FNetDriverDefinition
{
	GENERATED_USTRUCT_BODY()

	/** Unique name of this net driver definition */
	UPROPERTY()
	FName DefName;

	/** Class name of primary net driver */
	UPROPERTY()
	FName DriverClassName;

	/** Class name of the fallback net driver if the main net driver class fails to initialize */
	UPROPERTY()
	FName DriverClassNameFallback;

	UPROPERTY()
	int32 MaxChannelsOverride;

	FNetDriverDefinition() :
		DefName(NAME_None),
		DriverClassName(NAME_None),
		DriverClassNameFallback(NAME_None),
		MaxChannelsOverride(INDEX_NONE)
	{
	}
};

/**
* Struct used to configure which NetDriver is started with Iris enabled or not
* Only one attribute out of the NetDriverDefinition, NetDriverName or NetDriverWildcardName should be set along with the bEnableIris property
*/
USTRUCT()
struct FIrisNetDriverConfig 
{
	GENERATED_BODY()

	/**
	 * Name of the net driver definition to configure
	 * e.g. GameNetDriver, BeaconNetDriver, etc.
	 */
	UPROPERTY()
	FName NetDriverDefinition;

	/**
	 * Name of the named driver to configure.
	 * e.g. GameNetDriver, DemoNetDriver, etc.
	 */
	UPROPERTY()
	FName NetDriverName;

	/**
	 * Wildcard match the netdriver name to configure
	 * e.g. NetDriverWildcardName="UnitTestNetDriver*" matches with UnitTestNetDriver_1, UnitTestNetDriver_2, etc.
	 */
	UPROPERTY()
	FString NetDriverWildcardName;

	/**
	 * Configurable property that decides if the NetDriver will use the Iris replication system or not
	 */
	UPROPERTY()
	bool bEnableIris = false;
};


/**
 * Active and named net drivers instantiated from an FNetDriverDefinition
 * The net driver will remain instantiated on this struct until it is destroyed
 */
USTRUCT()
struct FNamedNetDriver
{
	GENERATED_USTRUCT_BODY()

	/** Instantiation of named net driver */
	UPROPERTY(transient)
	TObjectPtr<class UNetDriver> NetDriver;

	/** Definition associated with this net driver */
	FNetDriverDefinition* NetDriverDef;

	FNamedNetDriver() :
		NetDriver(nullptr),
		NetDriverDef(nullptr)
	{}

	FNamedNetDriver(class UNetDriver* InNetDriver, FNetDriverDefinition* InNetDriverDef) :
		NetDriver(InNetDriver),
		NetDriverDef(InNetDriverDef)
	{}

	~FNamedNetDriver() {}
};


/** FWorldContext
 *	A context for dealing with UWorlds at the engine level. As the engine brings up and destroys world, we need a way to keep straight
 *	what world belongs to what.
 *
 *	WorldContexts can be thought of as a track. By default we have 1 track that we load and unload levels on. Adding a second context is adding
 *	a second track; another track of progression for worlds to live on. 
 *
 *	For the GameEngine, there will be one WorldContext until we decide to support multiple simultaneous worlds.
 *	For the EditorEngine, there may be one WorldContext for the EditorWorld and one for the PIE World.
 *
 *	FWorldContext provides both a way to manage 'the current PIE UWorld*' as well as state that goes along with connecting/travelling to 
 *  new worlds.
 *
 *	FWorldContext should remain internal to the UEngine classes. Outside code should not keep pointers or try to manage FWorldContexts directly.
 *	Outside code can still deal with UWorld*, and pass UWorld*s into Engine level functions. The Engine code can look up the relevant context 
 *	for a given UWorld*.
 *
 *  For convenience, FWorldContext can maintain outside pointers to UWorld*s. For example, PIE can tie UWorld* UEditorEngine::PlayWorld to the PIE
 *	world context. If the PIE UWorld changes, the UEditorEngine::PlayWorld pointer will be automatically updated. This is done with AddRef() and
 *  SetCurrentWorld().
 *
 */
USTRUCT()
struct FWorldContext
{
	GENERATED_USTRUCT_BODY()

	/**************************************************************/
	
	TEnumAsByte<EWorldType::Type>	WorldType;

	FSeamlessTravelHandler SeamlessTravelHandler;

	FName ContextHandle;

	/** URL to travel to for pending client connect */
	FString TravelURL;

	/** TravelType for pending client connects */
	uint8 TravelType;

	/** URL the last time we traveled */
	UPROPERTY()
	struct FURL LastURL;

	/** last server we connected to (for "reconnect" command) */
	UPROPERTY()
	struct FURL LastRemoteURL;

	UPROPERTY()
	TObjectPtr<UPendingNetGame>  PendingNetGame;

	/** A list of tag/array pairs that is used at LoadMap time to fully load packages that may be needed for the map/game with DLC, but we can't use DynamicLoadObject to load from the packages */
	UPROPERTY()
	TArray<struct FFullyLoadedPackagesInfo> PackagesToFullyLoad;

	/**
	 * Array of package/ level names that need to be loaded for the pending map change. First level in that array is
	 * going to be made a fake persistent one by using ULevelStreamingPersistent.
	 */
	TArray<FName> LevelsToLoadForPendingMapChange;

	/** Array of already loaded levels. The ordering is arbitrary and depends on what is already loaded and such.	*/
	UPROPERTY()
	TArray<TObjectPtr<class ULevel>> LoadedLevelsForPendingMapChange;

	/** Human readable error string for any failure during a map change request. Empty if there were no failures.	*/
	FString PendingMapChangeFailureDescription;

	/** If true, commit map change the next frame.																	*/
	uint32 bShouldCommitPendingMapChange:1;

	/** Handles to object references; used by the engine to e.g. the prevent objects from being garbage collected.	*/
	UPROPERTY()
	TArray<TObjectPtr<class UObjectReferencer>> ObjectReferencers;

	UPROPERTY()
	TArray<struct FLevelStreamingStatus> PendingLevelStreamingStatusUpdates;

	UPROPERTY()
	TObjectPtr<class UGameViewportClient> GameViewport;

	UPROPERTY()
	TObjectPtr<class UGameInstance> OwningGameInstance;

	/** A list of active net drivers */
	UPROPERTY(transient)
	TArray<FNamedNetDriver> ActiveNetDrivers;

	/** The PIE instance of this world, -1 is default */
	int32	PIEInstance;

	/** The Prefix in front of PIE level names, empty is default */
	FString	PIEPrefix;

	/** The feature level that PIE world should use */
	ERHIFeatureLevel::Type PIEWorldFeatureLevel;

	/** Is this running as a dedicated server */
	bool	RunAsDedicated;

	/** Is this world context waiting for an online login to complete (for PIE) */
	bool	bWaitingOnOnlineSubsystem;

	/** Is this the 'primary' PIE instance.  Primary is preferred when, for example, unique hardware like a VR headset can be used by only one PIE instance. */
	bool	bIsPrimaryPIEInstance;

	/** Handle to this world context's audio device.*/
	uint32 AudioDeviceID;

	/** Custom description to be display in blueprint debugger UI */
	FString CustomDescription;

	// If > 0, tick this world at a fixed rate in PIE
	float PIEFixedTickSeconds  = 0.f;
	float PIEAccumulatedTickSeconds = 0.f;

	/** On a transition to another level (e.g. LoadMap), the engine will verify that these objects have been cleaned up by garbage collection */
	TSet<FObjectKey> GarbageObjectsToVerify;

	/**************************************************************/

	/** Outside pointers to CurrentWorld that should be kept in sync if current world changes  */
	TArray<UWorld**> ExternalReferences;

	/** Adds an external reference */
	void AddRef(UWorld*& WorldPtr)
	{
		WorldPtr = ThisCurrentWorld;
		ExternalReferences.AddUnique(&WorldPtr);
	}

	/** Removes an external reference */
	void RemoveRef(UWorld*& WorldPtr)
	{
		ExternalReferences.Remove(&WorldPtr);
		WorldPtr = nullptr;
	}

	/** Set CurrentWorld and update external reference pointers to reflect this*/
	ENGINE_API void SetCurrentWorld(UWorld *World);

	/** Collect FWorldContext references for garbage collection */
	void AddReferencedObjects(FReferenceCollector& Collector, const UObject* ReferencingObject);

	FORCEINLINE UWorld* World() const
	{
		return ThisCurrentWorld;
	}

	FWorldContext()
		: WorldType(EWorldType::None)
		, ContextHandle(NAME_None)
		, TravelURL()
		, TravelType(0)
		, PendingNetGame(nullptr)
		, bShouldCommitPendingMapChange(0)
		, GameViewport(nullptr)
		, OwningGameInstance(nullptr)
		, PIEInstance(INDEX_NONE)
		, PIEWorldFeatureLevel(ERHIFeatureLevel::Num)
		, RunAsDedicated(false)
		, bWaitingOnOnlineSubsystem(false)
		, bIsPrimaryPIEInstance(false)
		, AudioDeviceID(INDEX_NONE)
		, ThisCurrentWorld(nullptr)
	{ }

private:

	UWorld*	ThisCurrentWorld;
};


USTRUCT()
struct FStatColorMapEntry
{
	GENERATED_USTRUCT_BODY()

	UPROPERTY(globalconfig)
	float In;

	UPROPERTY(globalconfig)
	FColor Out;


	FStatColorMapEntry()
		: In(0)
		, Out(ForceInit)
	{
	}

};


USTRUCT()
struct FStatColorMapping
{
	GENERATED_USTRUCT_BODY()

	UPROPERTY(globalconfig)
	FString StatName;

	UPROPERTY(globalconfig)
	TArray<struct FStatColorMapEntry> ColorMap;

	UPROPERTY(globalconfig)
	uint32 DisableBlend:1;


	FStatColorMapping()
		: DisableBlend(false)
	{
	}

};


/** Info about one note dropped in the map during PIE. */
USTRUCT()
struct FDropNoteInfo
{
	GENERATED_USTRUCT_BODY()

	/** Location to create Note actor in edited level. */
	UPROPERTY()
	FVector Location;

	/** Rotation to create Note actor in edited level. */
	UPROPERTY()
	FRotator Rotation;

	/** Text to assign to Note actor in edited level. */
	UPROPERTY()
	FString Comment;


	FDropNoteInfo()
		: Location(ForceInit)
		, Rotation(ForceInit)
	{
	}

};


/** On-screen debug message handling */
/** Helper struct for tracking on screen messages. */
USTRUCT()
struct FScreenMessageString
{
	GENERATED_USTRUCT_BODY()

	/** The 'key' for this message. */
	UPROPERTY(transient)
	uint64 Key;

	/** The message to display. */
	UPROPERTY(transient)
	FString ScreenMessage;

	/** The color to display the message in. */
	UPROPERTY(transient)
	FColor DisplayColor;

	/** The number of frames to display it. */
	UPROPERTY(transient)
	float TimeToDisplay;

	/** The number of frames it has been displayed so far. */
	UPROPERTY(transient)
	float CurrentTimeDisplayed;

	/** Scale of text */
	UPROPERTY(transient)
	FVector2D TextScale;

	FScreenMessageString()
		: Key(0)
		, DisplayColor(ForceInit)
		, TimeToDisplay(0)
		, CurrentTimeDisplayed(0)
		, TextScale(ForceInit)
	{
	}
};


USTRUCT()
struct FGameNameRedirect
{
	GENERATED_USTRUCT_BODY()

	UPROPERTY()
	FName OldGameName;

	UPROPERTY()
	FName NewGameName;
};


USTRUCT()
struct FClassRedirect
{
	GENERATED_USTRUCT_BODY()

	UPROPERTY()
	FName ObjectName;

	UPROPERTY()
	FName OldClassName;

	UPROPERTY()
	FName NewClassName;

	UPROPERTY()
	FName OldSubobjName;

	UPROPERTY()
	FName NewSubobjName;

	UPROPERTY()
	FName NewClassClass; 

	UPROPERTY()
	FName NewClassPackage; 

	UPROPERTY()
	bool InstanceOnly = false;
};


USTRUCT()
struct FStructRedirect
{
	GENERATED_USTRUCT_BODY()

	UPROPERTY()
	FName OldStructName;

	UPROPERTY()
	FName NewStructName;
};


USTRUCT()
struct FPluginRedirect
{
	GENERATED_USTRUCT_BODY()

	UPROPERTY()
	FString OldPluginName;

	UPROPERTY()
	FString NewPluginName;
};

/* Options for UEngine::FindAndPrintStaleReferencesToObject function */
enum class EPrintStaleReferencesOptions
{
	None = 0,
	Log = 1,
	Display = 2,
	Warning = 3,
	Error = 4,
	Fatal = 5,
	Ensure = 0x00000100,

	// Only search for direct references to the object or one of its inners, not a full reference chain 
	Minimal = 0x00000200, 

	VerbosityMask = 0x000000ff
};
ENUM_CLASS_FLAGS(EPrintStaleReferencesOptions);

/** Game thread events for dynamic resolution state. */
enum class EDynamicResolutionStateEvent : uint8;


class IAnalyticsProvider;

DECLARE_DELEGATE_OneParam(FBeginStreamingPauseDelegate, FViewport*);
DECLARE_DELEGATE(FEndStreamingPauseDelegate);

enum class EFrameHitchType : uint8;

DECLARE_MULTICAST_DELEGATE_TwoParams(FEngineHitchDetectedDelegate, EFrameHitchType /*HitchType*/, float /*HitchDurationInSeconds*/);

DECLARE_MULTICAST_DELEGATE(FPreRenderDelegate);
DECLARE_MULTICAST_DELEGATE_OneParam(FPreRenderDelegateEx, class FRDGBuilder&);
DECLARE_MULTICAST_DELEGATE(FPostRenderDelegate);
DECLARE_MULTICAST_DELEGATE_OneParam(FPostRenderDelegateEx, class FRDGBuilder&);

/**
 * Abstract base class of all Engine classes, responsible for management of systems critical to editor or game systems.
 * Also defines default classes for certain engine systems.
 */
UCLASS(abstract, config=Engine, defaultconfig, transient)
class ENGINE_API UEngine
	: public UObject
	, public FExec
{
	GENERATED_UCLASS_BODY()

private:
	UPROPERTY()
	TObjectPtr<class UFont> TinyFont;

public:
	/** Sets the font used for the smallest engine text */
	UPROPERTY(globalconfig, EditAnywhere, Category=Fonts, meta=(AllowedClasses="/Script/Engine.Font", DisplayName="Tiny Font", ConfigRestartRequired=true))
	FSoftObjectPath TinyFontName;

private:
	UPROPERTY()
	TObjectPtr<class UFont> SmallFont;

public:
	/** Sets the font used for small engine text, used for most debug displays */
	UPROPERTY(globalconfig, EditAnywhere, Category=Fonts, meta=(AllowedClasses="/Script/Engine.Font", DisplayName="Small Font", ConfigRestartRequired=true))
	FSoftObjectPath SmallFontName;

private:
	UPROPERTY()
	TObjectPtr<class UFont> MediumFont;

public:
	/** Sets the font used for medium engine text */
	UPROPERTY(globalconfig, EditAnywhere, Category=Fonts, meta=(AllowedClasses="/Script/Engine.Font", DisplayName="Medium Font", ConfigRestartRequired=true))
	FSoftObjectPath MediumFontName;

private:
	UPROPERTY()
	TObjectPtr<class UFont> LargeFont;

public:
	/** Sets the font used for large engine text */
	UPROPERTY(globalconfig, EditAnywhere, Category=Fonts, meta=(AllowedClasses="/Script/Engine.Font", DisplayName="Large Font", ConfigRestartRequired=true))
	FSoftObjectPath LargeFontName;

private:
	UPROPERTY()
	TObjectPtr<class UFont> SubtitleFont;

public:
	/** Sets the font used by the default Subtitle Manager */
	UPROPERTY(globalconfig, EditAnywhere, Category=Fonts, meta=(AllowedClasses="/Script/Engine.Font", DisplayName="Subtitle Font", ConfigRestartRequired=true), AdvancedDisplay)
	FSoftObjectPath SubtitleFontName;

private:
	UPROPERTY()
	TArray<TObjectPtr<class UFont>> AdditionalFonts;

public:
	/** Sets additional fonts that will be loaded at startup and available using GetAdditionalFont. */
	UPROPERTY(globalconfig, EditAnywhere, Category=Fonts, AdvancedDisplay)
	TArray<FString> AdditionalFontNames;

	UPROPERTY()
	TSubclassOf<class UConsole>  ConsoleClass;

	/** Sets the class to use for the game console summoned with ~ */
	UPROPERTY(globalconfig, noclear, EditAnywhere, Category=DefaultClasses, meta=(MetaClass="/Script/Engine.Console", DisplayName="Console Class", ConfigRestartRequired=true))
	FSoftClassPath ConsoleClassName;

	UPROPERTY()
	TSubclassOf<class UGameViewportClient>  GameViewportClientClass;

	/** Sets the class to use for the game viewport client, which can be overridden to change game-specific input and display behavior. */
	UPROPERTY(globalconfig, noclear, EditAnywhere, Category=DefaultClasses, meta=(MetaClass="/Script/Engine.GameViewportClient", DisplayName="Game Viewport Client Class", ConfigRestartRequired=true))
	FSoftClassPath GameViewportClientClassName;

	UPROPERTY()
	TSubclassOf<class ULocalPlayer>  LocalPlayerClass;

	/** Sets the class to use for local players, which can be overridden to store game-specific information for a local player. */
	UPROPERTY(globalconfig, noclear, EditAnywhere, Category=DefaultClasses, meta=(MetaClass="/Script/Engine.LocalPlayer", DisplayName="Local Player Class", ConfigRestartRequired=true))
	FSoftClassPath LocalPlayerClassName;

	UPROPERTY()
	TSubclassOf<class AWorldSettings>  WorldSettingsClass;

	/** Sets the class to use for WorldSettings, which can be overridden to store game-specific information on map/world. */
	UPROPERTY(globalconfig, noclear, EditAnywhere, Category=DefaultClasses, meta=(MetaClass="/Script/Engine.WorldSettings", DisplayName="World Settings Class", ConfigRestartRequired=true))
	FSoftClassPath WorldSettingsClassName;

	UPROPERTY(globalconfig, noclear, meta=(MetaClass="/Script/NavigationSystem.NavigationSystem", DisplayName="Navigation System Class"))
	FSoftClassPath NavigationSystemClassName;

	/** Sets the class to use for NavigationSystem, which can be overridden to change game-specific navigation/AI behavior. */
	UPROPERTY()
	TSubclassOf<class UNavigationSystemBase>  NavigationSystemClass;

	/** Sets the Navigation System Config class, which can be overridden to change game-specific navigation/AI behavior. */
	UPROPERTY(globalconfig, noclear, meta = (MetaClass = "/Script/NavigationSystem.NavigationSystem", DisplayName = "Navigation System Config Class"))
	FSoftClassPath NavigationSystemConfigClassName;

	UPROPERTY()
	TSubclassOf<class UNavigationSystemConfig>  NavigationSystemConfigClass;
	
	/** Sets the AvoidanceManager class, which can be overridden to change AI crowd behavior. */
	UPROPERTY(globalconfig, noclear, meta=(MetaClass="/Script/Engine.AvoidanceManager", DisplayName="Avoidance Manager Class"))
	FSoftClassPath AvoidanceManagerClassName;
	
	UPROPERTY()
	TSubclassOf<class UAvoidanceManager>  AvoidanceManagerClass;

	/** Sets the class to be used as the default AIController class for pawns. */
	UPROPERTY(globalconfig, noclear, meta = (MetaClass = "/Script/AIModule.AIController", DisplayName = "Default AIController class for all Pawns"))
	FSoftClassPath AIControllerClassName;

	UPROPERTY()
	TSubclassOf<class UPhysicsCollisionHandler>	PhysicsCollisionHandlerClass;

	/** Sets the PhysicsCollisionHandler class to use by default, which can be overridden to change game-specific behavior when objects collide using physics. */
	UPROPERTY(globalconfig, noclear, EditAnywhere, Category=DefaultClasses, meta=(MetaClass="/Script/Engine.PhysicsCollisionHandler", DisplayName="Physics Collision Handler Class", ConfigRestartRequired=true), AdvancedDisplay)
	FSoftClassPath PhysicsCollisionHandlerClassName;

	/** Sets the GameUserSettings class, which can be overridden to support game-specific options for Graphics/Sound/Gameplay. */
	UPROPERTY(globalconfig, noclear, EditAnywhere, Category=DefaultClasses, meta=(MetaClass="/Script/Engine.GameUserSettings", DisplayName="Game User Settings Class", ConfigRestartRequired=true), AdvancedDisplay)
	FSoftClassPath GameUserSettingsClassName;

	UPROPERTY()
	TSubclassOf<class UGameUserSettings> GameUserSettingsClass;

	/** Global instance of the user game settings */
	UPROPERTY()
	TObjectPtr<class UGameUserSettings> GameUserSettings;

	UPROPERTY()
	TSubclassOf<class ALevelScriptActor>  LevelScriptActorClass;

	/** Sets the Level Script Actor class, which can be overridden to allow game-specific behavior in per-map blueprint scripting */
	UPROPERTY(globalconfig, noclear, EditAnywhere, Category=DefaultClasses, meta=(MetaClass="/Script/Engine.LevelScriptActor", DisplayName="Level Script Actor Class", ConfigRestartRequired=true))
	FSoftClassPath LevelScriptActorClassName;
	
	/** Sets the base class to use for new blueprints created in the editor, configurable on a per-game basis */
	UPROPERTY(globalconfig, noclear, EditAnywhere, Category=DefaultClasses, meta=(MetaClass="/Script/CoreUObject.Object", DisplayName="Default Blueprint Base Class", AllowAbstract, BlueprintBaseOnly), AdvancedDisplay)
	FSoftClassPath DefaultBlueprintBaseClassName;

	/** Sets the class for a global object spawned at startup to handle game-specific data. If empty, it will not spawn one */
	UPROPERTY(globalconfig, noclear, EditAnywhere, Category=DefaultClasses, meta=(MetaClass="/Script/CoreUObject.Object", DisplayName="Game Singleton Class", ConfigRestartRequired=true), AdvancedDisplay)
	FSoftClassPath GameSingletonClassName;

	/** A UObject spawned at initialization time to handle game-specific data */
	UPROPERTY()
	TObjectPtr<UObject> GameSingleton;

	/** Sets the class to spawn as the global AssetManager, configurable per game. If empty, it will not spawn one */
	UPROPERTY(globalconfig, noclear, EditAnywhere, Category=DefaultClasses, meta=(MetaClass="/Script/CoreUObject.Object", DisplayName="Asset Manager Class", ConfigRestartRequired=true), AdvancedDisplay)
	FSoftClassPath AssetManagerClassName;

	/** A UObject spawned at initialization time to handle runtime asset loading and management */
	UPROPERTY()
	TObjectPtr<class UAssetManager> AssetManager;

	/** A global default texture. */
	UPROPERTY()
	TObjectPtr<class UTexture2D> DefaultTexture;

	/** Path of the global default texture that is used when no texture is specified. */
	UPROPERTY(globalconfig)
	FSoftObjectPath DefaultTextureName;

	/** A global default diffuse texture.*/
	UPROPERTY()
	TObjectPtr<class UTexture> DefaultDiffuseTexture;

	/** Path of the global default diffuse texture.*/
	UPROPERTY(globalconfig)
	FSoftObjectPath DefaultDiffuseTextureName;

	/** Texture used to render a vertex in the editor */
	UPROPERTY()
	TObjectPtr<class UTexture2D> DefaultBSPVertexTexture;

	/** Path of the texture used to render a vertex in the editor */
	UPROPERTY(globalconfig)
	FSoftObjectPath DefaultBSPVertexTextureName;

	/** Texture used to get random image grain values for post processing */
	UPROPERTY()
	TObjectPtr<class UTexture2D> HighFrequencyNoiseTexture;

	/** Path of the texture used to get random image grain values for post processing */
	UPROPERTY(globalconfig)
	FSoftObjectPath HighFrequencyNoiseTextureName;

	/** Texture used to blur out of focus content, mimics the Bokeh shape of actual cameras */
	UPROPERTY()
	TObjectPtr<class UTexture2D> DefaultBokehTexture;

	/** Path of the texture used to blur out of focus content, mimics the Bokeh shape of actual cameras */
	UPROPERTY(globalconfig)
	FSoftObjectPath DefaultBokehTextureName;

	/** Texture used to bloom when using FFT, mimics characteristic bloom produced in a camera from a signle bright source */
	UPROPERTY()
	TObjectPtr<class UTexture2D> DefaultBloomKernelTexture;

	/** Path of the texture used to bloom when using FFT, mimics characteristic bloom produced in a camera from a signle bright source */
	UPROPERTY(globalconfig)
	FSoftObjectPath DefaultBloomKernelTextureName;
	
	/** Texture used to film grain by default. */
	UPROPERTY()
	TObjectPtr<class UTexture2D> DefaultFilmGrainTexture;

	/** Path of the texture used by film grain by default. */
	UPROPERTY(globalconfig)
	FSoftObjectPath DefaultFilmGrainTextureName;

	/** The material used to render wireframe meshes. */
	UPROPERTY()
	TObjectPtr<class UMaterial> WireframeMaterial;
	
	/** Path of the material used to render wireframe meshes in the editor and debug tools. */
	UPROPERTY(globalconfig)
	FString WireframeMaterialName;

#if WITH_EDITORONLY_DATA
	/** A translucent material used to render things in geometry mode. */
	UPROPERTY()
	TObjectPtr<class UMaterial> GeomMaterial;

	/** Path of the translucent material used to render things in geometry mode. */
	UPROPERTY(globalconfig)
	FSoftObjectPath GeomMaterialName;
#endif

	/** A material used to render debug meshes. */
	UPROPERTY()
	TObjectPtr<class UMaterial> DebugMeshMaterial;

	/** Path of the default material for debug mesh */
	UPROPERTY(globalconfig)
	FSoftObjectPath DebugMeshMaterialName;

	/** A material used to render emissive meshes (e.g. light source surface). */
	UPROPERTY()
	TObjectPtr<class UMaterial> EmissiveMeshMaterial;

	/** Path of the default material for emissive mesh */
	UPROPERTY(globalconfig)
	FSoftObjectPath EmissiveMeshMaterialName;

	/** Material used for visualizing level membership in lit view port modes. */
	UPROPERTY()
	TObjectPtr<class UMaterial> LevelColorationLitMaterial;

	/** Path of the material used for visualizing level membership in lit view port modes. */
	UPROPERTY(globalconfig)
	FString LevelColorationLitMaterialName;

	/** Material used for visualizing level membership in unlit view port modes. */
	UPROPERTY()
	TObjectPtr<class UMaterial> LevelColorationUnlitMaterial;

	/** Path of the material used for visualizing level membership in unlit view port modes. */
	UPROPERTY(globalconfig)
	FString LevelColorationUnlitMaterialName;

	/** Material used for visualizing lighting only w/ lightmap texel density. */
	UPROPERTY()
	TObjectPtr<class UMaterial> LightingTexelDensityMaterial;

	/** Path of the material used for visualizing lighting only w/ lightmap texel density. */
	UPROPERTY(globalconfig)
	FString LightingTexelDensityName;

	/** Material used for visualizing level membership in lit view port modes. Uses shading to show axis directions. */
	UPROPERTY()
	TObjectPtr<class UMaterial> ShadedLevelColorationLitMaterial;

	/** Path of the material used for visualizing level membership in lit view port modes. Uses shading to show axis directions. */
	UPROPERTY(globalconfig)
	FString ShadedLevelColorationLitMaterialName;

	/** Material used for visualizing level membership in unlit view port modes.  Uses shading to show axis directions. */
	UPROPERTY()
	TObjectPtr<class UMaterial> ShadedLevelColorationUnlitMaterial;

	/** Path of the material used for visualizing level membership in unlit view port modes.  Uses shading to show axis directions. */
	UPROPERTY(globalconfig)
	FString ShadedLevelColorationUnlitMaterialName;

	/** Material used to indicate that the associated BSP surface should be removed. */
	UPROPERTY()
	TObjectPtr<class UMaterial> RemoveSurfaceMaterial;

	/** Path of the material used to indicate that the associated BSP surface should be removed. */
	UPROPERTY(globalconfig)
	FSoftObjectPath RemoveSurfaceMaterialName;

	/** Material used to visualize vertex colors as emissive */
	UPROPERTY()
	TObjectPtr<class UMaterial> VertexColorMaterial;

	/** Path of the material used to visualize vertex colors as emissive */
	UPROPERTY(globalconfig)
	FString VertexColorMaterialName;

	/** Material for visualizing vertex colors on meshes in the scene (color only, no alpha) */
	UPROPERTY()
	TObjectPtr<class UMaterial> VertexColorViewModeMaterial_ColorOnly;

	/** Path of the material for visualizing vertex colors on meshes in the scene (color only, no alpha) */
	UPROPERTY(globalconfig)
	FString VertexColorViewModeMaterialName_ColorOnly;

	/** Material for visualizing vertex colors on meshes in the scene (alpha channel as color) */
	UPROPERTY()
	TObjectPtr<class UMaterial> VertexColorViewModeMaterial_AlphaAsColor;

	/** Path of the material for visualizing vertex colors on meshes in the scene (alpha channel as color) */
	UPROPERTY(globalconfig)
	FString VertexColorViewModeMaterialName_AlphaAsColor;

	/** Material for visualizing vertex colors on meshes in the scene (red only) */
	UPROPERTY()
	TObjectPtr<class UMaterial> VertexColorViewModeMaterial_RedOnly;

	/** Path of the material for visualizing vertex colors on meshes in the scene (red only) */
	UPROPERTY(globalconfig)
	FString VertexColorViewModeMaterialName_RedOnly;

	/** Material for visualizing vertex colors on meshes in the scene (green only) */
	UPROPERTY()
	TObjectPtr<class UMaterial> VertexColorViewModeMaterial_GreenOnly;

	/** Path of the material for visualizing vertex colors on meshes in the scene (green only) */
	UPROPERTY(globalconfig)
	FString VertexColorViewModeMaterialName_GreenOnly;

	/** Material for visualizing vertex colors on meshes in the scene (blue only) */
	UPROPERTY()
	TObjectPtr<class UMaterial> VertexColorViewModeMaterial_BlueOnly;

	/** Path of the material for visualizing vertex colors on meshes in the scene (blue only) */
	UPROPERTY(globalconfig)
	FString VertexColorViewModeMaterialName_BlueOnly;

#if WITH_EDITORONLY_DATA
	/** Material used to render bone weights on skeletal meshes */
	UPROPERTY()
	TObjectPtr<class UMaterial> BoneWeightMaterial;

	/** Path of the material used to render bone weights on skeletal meshes */
	UPROPERTY(globalconfig)
	FSoftObjectPath BoneWeightMaterialName;

	/** Materials used to render cloth properties on skeletal meshes */
	UPROPERTY()
	TObjectPtr<class UMaterial> ClothPaintMaterial;
	UPROPERTY()
	TObjectPtr<class UMaterial> ClothPaintMaterialWireframe;
	UPROPERTY()
	TObjectPtr<class UMaterialInstanceDynamic> ClothPaintMaterialInstance;
	UPROPERTY()
	TObjectPtr<class UMaterialInstanceDynamic> ClothPaintMaterialWireframeInstance;

	/** Name of the material used to render cloth in the clothing tools */
	UPROPERTY(globalconfig)
	FSoftObjectPath ClothPaintMaterialName;

	/** Name of the material used to render cloth wireframe in the clothing tools */
	UPROPERTY(globalconfig)
	FSoftObjectPath ClothPaintMaterialWireframeName;

	/** A material used to render physical material mask on mesh. */
	UPROPERTY()
	TObjectPtr<class UMaterial> PhysicalMaterialMaskMaterial;

	/** A material used to render physical material mask on mesh. */
	UPROPERTY(globalconfig)
	FSoftObjectPath PhysicalMaterialMaskMaterialName;

	/** A material used to render debug meshes. */
	UPROPERTY()
	TObjectPtr<class UMaterial> DebugEditorMaterial;

	/** A material used to flatten materials. */
	UPROPERTY(globalconfig)
	FSoftObjectPath DefaultFlattenMaterialName;

	/** A material used to flatten materials to VT textures. */
	UPROPERTY(globalconfig)
	FSoftObjectPath DefaultHLODFlattenMaterialName;

	/** A material used to flatten materials to VT textures, with the normals being in world space. */
	UPROPERTY(globalconfig)
	FSoftObjectPath DefaultLandscapeFlattenMaterialName;

	/** Materials used when flattening materials */
	UPROPERTY()
	TObjectPtr<class UMaterial> DefaultFlattenMaterial;
	UPROPERTY()
	TObjectPtr<class UMaterial> DefaultHLODFlattenMaterial;
	UPROPERTY()
	TObjectPtr<class UMaterial> DefaultLandscapeFlattenMaterial;
#endif

	/** A material used to render debug opaque material. Used in various animation editor viewport features. */
	UPROPERTY(globalconfig)
	FSoftObjectPath DebugEditorMaterialName;

	/** Material used to render constraint limits */
	UPROPERTY()
	TObjectPtr<class UMaterial> ConstraintLimitMaterial;

	UPROPERTY()
	TObjectPtr<class UMaterialInstanceDynamic> ConstraintLimitMaterialX;

	UPROPERTY()
	TObjectPtr<class UMaterialInstanceDynamic> ConstraintLimitMaterialXAxis;

	UPROPERTY()
	TObjectPtr<class UMaterialInstanceDynamic> ConstraintLimitMaterialY;
	UPROPERTY()
	TObjectPtr<class UMaterialInstanceDynamic> ConstraintLimitMaterialYAxis;

	UPROPERTY()
	TObjectPtr<class UMaterialInstanceDynamic> ConstraintLimitMaterialZ;
	UPROPERTY()
	TObjectPtr<class UMaterialInstanceDynamic> ConstraintLimitMaterialZAxis;

	UPROPERTY()
	TObjectPtr<class UMaterialInstanceDynamic> ConstraintLimitMaterialPrismatic;

	/** Material that renders a message about lightmap settings being invalid. */
	UPROPERTY()
	TObjectPtr<class UMaterial> InvalidLightmapSettingsMaterial;

	/** Path of the material that renders a message about lightmap settings being invalid. */
	UPROPERTY(globalconfig)
	FSoftObjectPath InvalidLightmapSettingsMaterialName;

	/** Material that renders a message about preview shadows being used. */
	UPROPERTY()
	TObjectPtr<class UMaterial> PreviewShadowsIndicatorMaterial;

	/** Path of the material that renders a message about preview shadows being used. */
	UPROPERTY(globalconfig, EditAnywhere, Category=DefaultMaterials, meta=(AllowedClasses="/Script/Engine.Material", DisplayName="Preview Shadows Indicator Material"))
	FSoftObjectPath PreviewShadowsIndicatorMaterialName;

	/** Material that 'fakes' lighting, used for arrows, widgets. */
	UPROPERTY()
	TObjectPtr<class UMaterial> ArrowMaterial;

	/** Arrow material instance with yellow color. */
	UPROPERTY()
	TObjectPtr<class UMaterialInstanceDynamic> ArrowMaterialYellow;

	/** Path of the material that 'fakes' lighting, used for arrows, widgets. */
	UPROPERTY(globalconfig)
	FSoftObjectPath ArrowMaterialName;

	/** Color used for the lighting only render mode */
	UPROPERTY(globalconfig)
	FLinearColor LightingOnlyBrightness;

	/** The colors used to render shader complexity. */
	UPROPERTY(globalconfig)
	TArray<FLinearColor> ShaderComplexityColors;

	/** The colors used to render quad complexity. */
	UPROPERTY(globalconfig)
	TArray<FLinearColor> QuadComplexityColors;

	/** The colors used to render light complexity. */
	UPROPERTY(globalconfig)
	TArray<FLinearColor> LightComplexityColors;

	/** The colors used to render stationary light overlap. */
	UPROPERTY(globalconfig)
	TArray<FLinearColor> StationaryLightOverlapColors;

	/** The colors used to render LOD coloration. */
	UPROPERTY(globalconfig)
	TArray<FLinearColor> LODColorationColors;

	/** The colors used to render LOD coloration. */
	UPROPERTY(globalconfig)
	TArray<FLinearColor> HLODColorationColors;

	/** The colors used for texture streaming accuracy debug view modes. */
	UPROPERTY(globalconfig)
	TArray<FLinearColor> StreamingAccuracyColors;

	/** The visualization color when sk mesh not using skin cache. */
	UPROPERTY(globalconfig)
	FLinearColor GPUSkinCacheVisualizationExcludedColor;

	/** The visualization color when sk mesh using skin cache. */
	UPROPERTY(globalconfig)
	FLinearColor GPUSkinCacheVisualizationIncludedColor;

	/** The visualization color when sk mesh using recompute tangents. */
	UPROPERTY(globalconfig)
	FLinearColor GPUSkinCacheVisualizationRecomputeTangentsColor;

	/** The memory visualization threshold in MB for a skin cache entry */
	UPROPERTY(globalconfig)
	float GPUSkinCacheVisualizationLowMemoryThresholdInMB;
	UPROPERTY(globalconfig)
	float GPUSkinCacheVisualizationHighMemoryThresholdInMB;

	/** The memory visualization colors of skin cache */
	UPROPERTY(globalconfig)
	FLinearColor GPUSkinCacheVisualizationLowMemoryColor;
	UPROPERTY(globalconfig)
	FLinearColor GPUSkinCacheVisualizationMidMemoryColor;
	UPROPERTY(globalconfig)
	FLinearColor GPUSkinCacheVisualizationHighMemoryColor;

	/** The visualization colors of ray tracing LOD index offset from raster LOD */
	UPROPERTY(globalconfig)
	TArray<FLinearColor> GPUSkinCacheVisualizationRayTracingLODOffsetColors;

	/**
	* Complexity limits for the various complexity view mode combinations.
	* These limits are used to map instruction counts to ShaderComplexityColors.
	*/
	UPROPERTY(globalconfig)
	float MaxPixelShaderAdditiveComplexityCount;

	UPROPERTY(globalconfig)
	float MaxES3PixelShaderAdditiveComplexityCount;

	/** Minimum lightmap density value for coloring. */
	UPROPERTY(globalconfig)
	float MinLightMapDensity;

	/** Ideal lightmap density value for coloring. */
	UPROPERTY(globalconfig)
	float IdealLightMapDensity;

	/** Maximum lightmap density value for coloring. */
	UPROPERTY(globalconfig)
	float MaxLightMapDensity;

	/** If true, then render gray scale density. */
	UPROPERTY(globalconfig)
	uint32 bRenderLightMapDensityGrayscale:1;

	/** The scale factor when rendering gray scale density. */
	UPROPERTY(globalconfig)
	float RenderLightMapDensityGrayscaleScale;

	/** The scale factor when rendering color density. */
	UPROPERTY(globalconfig)
	float RenderLightMapDensityColorScale;

	/** The color to render vertex mapped objects in for LightMap Density view mode. */
	UPROPERTY(globalconfig)
	FLinearColor LightMapDensityVertexMappedColor;

	/** The color to render selected objects in for LightMap Density view mode. */
	UPROPERTY(globalconfig)
	FLinearColor LightMapDensitySelectedColor;

	/** Colors used to display specific profiling stats */
	UPROPERTY(globalconfig)
	TArray<struct FStatColorMapping> StatColorMappings;

#if WITH_EDITORONLY_DATA
	/** A material used to render the sides of the builder brush/volumes/etc. */
	UPROPERTY()
	TObjectPtr<class UMaterial> EditorBrushMaterial;

	/** Path of the material used to render the sides of the builder brush/volumes/etc. */
	UPROPERTY(globalconfig)
	FSoftObjectPath EditorBrushMaterialName;
#endif

	/** PhysicalMaterial to use if none is defined for a particular object. */
	UPROPERTY()
	TObjectPtr<class UPhysicalMaterial> DefaultPhysMaterial;

	/** Path of the PhysicalMaterial to use if none is defined for a particular object. */
	UPROPERTY(globalconfig)
	FSoftObjectPath DefaultPhysMaterialName;

	/** PhysicalMaterial to use if none is defined for a Destructible object. */
	UPROPERTY()
	TObjectPtr<class UPhysicalMaterial> DefaultDestructiblePhysMaterial;

	/** Path of the PhysicalMaterial to use if none is defined for a particular object. */
<<<<<<< HEAD
	UPROPERTY(globalconfig, EditAnywhere, Category = DefaultMaterials, meta = (AllowedClasses = "Physics", DisplayName = "Destructible Physics Material"))
=======
	UPROPERTY(globalconfig, EditAnywhere, Category = DefaultMaterials, meta = (AllowedClasses = "/Script/PhysicsCore.PhysicalMaterial", DisplayName = "Destructible Physics Material"))
>>>>>>> d731a049
	FSoftObjectPath DefaultDestructiblePhysMaterialName;

	/** Deprecated rules for redirecting renamed objects, replaced by the CoreRedirects system*/
	UPROPERTY(config)
	TArray<FGameNameRedirect> ActiveGameNameRedirects;

	UPROPERTY(config)
	TArray<FClassRedirect> ActiveClassRedirects;

	UPROPERTY(config)
	TArray<FPluginRedirect> ActivePluginRedirects;

	UPROPERTY(config)
	TArray<FStructRedirect> ActiveStructRedirects;

	/** Texture used for pre-integrated skin shading */
	UPROPERTY()
	TObjectPtr<class UTexture2D> PreIntegratedSkinBRDFTexture;

	/** Path of the texture used for pre-integrated skin shading */
	UPROPERTY(globalconfig)
	FSoftObjectPath PreIntegratedSkinBRDFTextureName;

	/** Tiled blue-noise texture */
	UPROPERTY()
	TObjectPtr<class UTexture2D> BlueNoiseScalarTexture;

	/** Spatial-temporal blue noise texture with two channel output */
	UPROPERTY()
	TObjectPtr<class UTexture2D> BlueNoiseVec2Texture;

	/** Path of the tiled blue-noise texture */
	UPROPERTY(globalconfig)
	FSoftObjectPath BlueNoiseScalarTextureName;

	/** Path of the tiled blue-noise texture */
	UPROPERTY(globalconfig)
	FSoftObjectPath BlueNoiseVec2TextureName;

	/** Texture used to do font rendering in shaders */
	UPROPERTY()
	TObjectPtr<class UTexture2D> MiniFontTexture;

	/** Path of the texture used to do font rendering in shaders */
	UPROPERTY(globalconfig)
	FSoftObjectPath MiniFontTextureName;

	/** Texture used as a placeholder for terrain weight-maps to give the material the correct texture format. */
	UPROPERTY()
	TObjectPtr<class UTexture> WeightMapPlaceholderTexture;

	/** Path of the texture used as a placeholder for terrain weight-maps to give the material the correct texture format. */
	UPROPERTY(globalconfig)
	FSoftObjectPath WeightMapPlaceholderTextureName;

	/** Texture used to display LightMapDensity */
	UPROPERTY()
	TObjectPtr<class UTexture2D> LightMapDensityTexture;

	/** Path of the texture used to display LightMapDensity */
	UPROPERTY(globalconfig)
	FSoftObjectPath LightMapDensityTextureName;

	// Variables.

	/** Engine loop, used for callbacks from the engine module into launch. */
	class IEngineLoop* EngineLoop;

	/** The view port representing the current game instance. Can be 0 so don't use without checking. */
	UPROPERTY()
	TObjectPtr<class UGameViewportClient> GameViewport;

	/** Array of deferred command strings/ execs that get executed at the end of the frame */
	UPROPERTY()
	TArray<FString> DeferredCommands;

	/** The distance of the camera's near clipping plane. */
	UPROPERTY(EditAnywhere, config, Category=Settings)
	float NearClipPlane;

	/** Flag for completely disabling subtitles for localized sounds. */
	UPROPERTY(EditAnywhere, config, Category=Subtitles)
	uint32 bSubtitlesEnabled:1;

	/** Flag for forcibly disabling subtitles even if you try to turn them back on they will be off */
	UPROPERTY(EditAnywhere, config, Category=Subtitles)
	uint32 bSubtitlesForcedOff:1;

	/** Script maximum loop iteration count used as a threshold to warn users about script execution runaway */
	UPROPERTY(EditAnywhere, config, Category=Blueprints)
	int32 MaximumLoopIterationCount;

	// Controls whether Blueprint subclasses of actors or components can tick by default.
	//
	// Blueprints that derive from native C++ classes that have bCanEverTick=true will always be able to tick
	// Blueprints that derive from exactly AActor or UActorComponent will always be able to tick
	// Otherwise, they can tick as long as the parent doesn't have meta=(ChildCannotTick) and either bCanBlueprintsTickByDefault is true or the parent has meta=(ChildCanTick)
	UPROPERTY(EditAnywhere, config, Category=Blueprints)
	uint32 bCanBlueprintsTickByDefault:1;

	/** Controls whether anim blueprint nodes that access member variables of their class directly should use the optimized path that avoids a thunk to the Blueprint VM. This will force all anim blueprints to be recompiled. */
	UPROPERTY(EditAnywhere, config, Category="Anim Blueprints")
	uint32 bOptimizeAnimBlueprintMemberVariableAccess:1;

	/** Controls whether by default we allow anim blueprint graph updates to be performed on non-game threads. This enables some extra checks in the anim blueprint compiler that will warn when unsafe operations are being attempted. This will force all anim blueprints to be recompiled. */
	UPROPERTY(EditAnywhere, config, Category="Anim Blueprints")
	uint32 bAllowMultiThreadedAnimationUpdate:1;

	/** Controls whether cascade particle system LODs are updated in real time, or use the set value */
	UPROPERTY(config)
	uint32 bEnableEditorPSysRealtimeLOD:1;

	/** Hook for external systems to transiently and forcibly disable framerate smoothing without stomping the original setting. */
	uint32 bForceDisableFrameRateSmoothing : 1;

	/** Whether to enable framerate smoothing. */
	UPROPERTY(config, EditAnywhere, Category=Framerate, meta=(EditCondition="!bUseFixedFrameRate"))
	uint32 bSmoothFrameRate:1;

	/** Whether to use a fixed framerate. */
	UPROPERTY(config, EditAnywhere, Category=Framerate)
	uint32 bUseFixedFrameRate : 1;
	
	/** The fixed framerate to use. */
	UPROPERTY(config, EditAnywhere, Category=Framerate, meta=(EditCondition="bUseFixedFrameRate", ClampMin = "15.0"))
	float FixedFrameRate;

	/** Range of framerates in which smoothing will kick in */
	UPROPERTY(config, EditAnywhere, Category=Framerate, meta=(UIMin=0, UIMax=200, EditCondition="!bUseFixedFrameRate"))
	FFloatRange SmoothedFrameRateRange;

private:
	/** Controls how the Engine process the Framerate/Timestep */
	UPROPERTY(transient)
	TObjectPtr<UEngineCustomTimeStep> CustomTimeStep;

	/** Broadcasts whenever the custom time step changed. */
	FSimpleMulticastDelegate CustomTimeStepChangedEvent;

	/** Is the current custom time step was initialized properly and if we should shut it down. */
	bool bIsCurrentCustomTimeStepInitialized;

public:
	/**
	 * Override how the Engine process the Framerate/Timestep.
	 * This class will be responsible of updating the application Time and DeltaTime.
	 * Can be used to synchronize the engine with another process (gen-lock).
	 */
	UPROPERTY(AdvancedDisplay, config, EditAnywhere, Category=Framerate, meta=(MetaClass="/Script/Engine.EngineCustomTimeStep", DisplayName="Custom TimeStep"))
	FSoftClassPath CustomTimeStepClassName;

private:
	/** Controls the Engine's timecode. */
	UPROPERTY(transient)
	TObjectPtr<UTimecodeProvider> TimecodeProvider;

	/** Broadcasts whenever the timecode provider changed. */
	FSimpleMulticastDelegate TimecodeProviderChangedEvent;

	/** Is the current timecode provider was initialized properly and if we should shut it down. */
	bool bIsCurrentTimecodeProviderInitialized;

public:
	/** Set TimecodeProvider when the engine is started. */
	UPROPERTY(config, EditAnywhere, Category=Timecode, meta=(MetaClass="/Script/Engine.TimecodeProvider", DisplayName="Timecode Provider"))
	FSoftClassPath TimecodeProviderClassName;

	/**
	 * Generate a default timecode from the computer clock when there is no timecode provider.
	 * On desktop, the system time will be used and will behave as if a USystemTimecodeProvider was set.
	 * On console, the high performance clock will be used. That may introduce drift over time.
	 * If you wish to use the system time on console, set the timecode provider to USystemeTimecodeProvider.
	 */
	UPROPERTY(config, EditAnywhere, Category=Timecode)
	bool bGenerateDefaultTimecode;

	/** When generating a default timecode (bGenerateDefaultTimecode is true and no timecode provider is set) at which frame rate it should be generated (number of frames). */
	UPROPERTY(config, EditAnywhere, Category=Timecode, meta=(EditCondition="bGenerateDefaultTimecode"))
	FFrameRate GenerateDefaultTimecodeFrameRate;

	/** Number of frames to subtract from generated default timecode. */
	UPROPERTY(AdvancedDisplay, config, EditAnywhere, Category=Timecode, meta=(EditCondition="bGenerateDefaultTimecode"))
	float GenerateDefaultTimecodeFrameDelay;

public:
	/** 
	 * Whether we should check for more than N pawns spawning in a single frame.
	 * Basically, spawning pawns and all of their attachments can be slow.  And on consoles it
	 * can be really slow.  If this bool is true we will display a 
	 **/
	UPROPERTY(config)
	uint32 bCheckForMultiplePawnsSpawnedInAFrame:1;

	/** If bCheckForMultiplePawnsSpawnedInAFrame==true, then we will check to see that no more than this number of pawns are spawned in a frame. **/
	UPROPERTY(config)
	int32 NumPawnsAllowedToBeSpawnedInAFrame;

	/**
	 * Whether or not the LQ lightmaps should be generated during lighting rebuilds.  This has been moved to r.SupportLowQualityLightmaps.
	 */
	UPROPERTY(globalconfig)
	uint32 bShouldGenerateLowQualityLightmaps_DEPRECATED :1;

	// Various Colors used for editor and debug rendering

	UPROPERTY()
	FColor C_WorldBox;

	UPROPERTY()
	FColor C_BrushWire;

	UPROPERTY()
	FColor C_AddWire;

	UPROPERTY()
	FColor C_SubtractWire;

	UPROPERTY()
	FColor C_SemiSolidWire;

	UPROPERTY()
	FColor C_NonSolidWire;

	UPROPERTY()
	FColor C_WireBackground;

	UPROPERTY()
	FColor C_ScaleBoxHi;

	UPROPERTY()
	FColor C_VolumeCollision;

	UPROPERTY()
	FColor C_BSPCollision;

	UPROPERTY()
	FColor C_OrthoBackground;

	UPROPERTY()
	FColor C_Volume;

	UPROPERTY()
	FColor C_BrushShape;

	/** Fudge factor for tweaking the distance based miplevel determination */
	UPROPERTY(EditAnywhere, Category=LevelStreaming, AdvancedDisplay)
	float StreamingDistanceFactor;

	/** The save directory for newly created screenshots */
	UPROPERTY(config, EditAnywhere, Category = Screenshots)
	FDirectoryPath GameScreenshotSaveDirectory;

	UPROPERTY(config, EditAnywhere, Category = PerQualityLevelProperty, AdvancedDisplay)
	bool UseStaticMeshMinLODPerQualityLevels;

	UPROPERTY(config, EditAnywhere, Category = PerQualityLevelProperty, AdvancedDisplay)
	bool UseSkeletalMeshMinLODPerQualityLevels;

	/** The state of the current map transition.  */
	UPROPERTY()
	ETransitionType TransitionType;

	/** The current transition description text. */
	UPROPERTY()
	FString TransitionDescription;

	/** The gamemode for the destination map */
	UPROPERTY()
	FString TransitionGameMode;

	/** Whether to play mature language sound nodes */
	UPROPERTY(config)
	uint32 bAllowMatureLanguage:1;

	/** camera rotation (deg) beyond which occlusion queries are ignored from previous frame (because they are likely not valid) */
	UPROPERTY(config)
	float CameraRotationThreshold;

	/** camera movement beyond which occlusion queries are ignored from previous frame (because they are likely not valid) */
	UPROPERTY(config)
	float CameraTranslationThreshold;

	/** The amount of time a primitive is considered to be probably visible after it was last actually visible. */
	UPROPERTY(config)
	float PrimitiveProbablyVisibleTime;

	/** Max screen pixel fraction where retesting when unoccluded is worth the GPU time. */
	UPROPERTY(config)
	float MaxOcclusionPixelsFraction;

	/** Whether to pause the game if focus is lost. */
	UPROPERTY(config)
	uint32 bPauseOnLossOfFocus:1;

	/**
	 *	The maximum allowed size to a ParticleEmitterInstance::Resize call.
	 *	If larger, the function will return without resizing.
	 */
	UPROPERTY(config)
	int32 MaxParticleResize;

	/** If the resize request is larger than this, spew out a warning to the log */
	UPROPERTY(config)
	int32 MaxParticleResizeWarn;

	/** List of notes to place during Play in Editor */
	UPROPERTY(transient)
	TArray<struct FDropNoteInfo> PendingDroppedNotes;

	/** Number of times to tick each client per second */
	UPROPERTY(globalconfig)
	float NetClientTicksPerSecond;

	/** Current display gamma setting */
	UPROPERTY(config)
	float DisplayGamma;

	/** Minimum desired framerate setting, below this frame rate visual detail may be lowered */
	UPROPERTY(config, EditAnywhere, Category=Framerate, meta=(UIMin=0, ClampMin=0, EditCondition="!bUseFixedFrameRate"))
	float MinDesiredFrameRate;

private:
	/** Default color of selected objects in the level viewport (additive) */
	UPROPERTY(globalconfig)
	FLinearColor DefaultSelectedMaterialColor;

	/** Color of selected objects in the level viewport (additive) */
	UPROPERTY(transient)
	FLinearColor SelectedMaterialColor;

	/** Color of the selection outline color.  Generally the same as selected material color unless the selection material color is being overridden */
	UPROPERTY(transient)
	FLinearColor SelectionOutlineColor;

	/** Subdued version of the selection outline color. Used for indicating sub-selection of components vs actors */
	UPROPERTY(transient)
	FLinearColor SubduedSelectionOutlineColor;

	/** An override to use in some cases instead of the selected material color */
	UPROPERTY(transient)
	FLinearColor SelectedMaterialColorOverride;

	/** Whether or not selection color is being overridden */
	UPROPERTY(transient)
	bool bIsOverridingSelectedColor;
public:

	/** If true, then disable OnScreenDebug messages. Can be toggled in real-time. */
	UPROPERTY(globalconfig)
	uint32 bEnableOnScreenDebugMessages:1;

	/** If true, then disable the display of OnScreenDebug messages (used when running) */
	UPROPERTY(transient)
	uint32 bEnableOnScreenDebugMessagesDisplay:1;

	/** If true, then skip drawing map warnings on screen even in non (UE_BUILD_SHIPPING || UE_BUILD_TEST) builds */
	UPROPERTY(globalconfig)
	uint32 bSuppressMapWarnings:1;

	/** determines whether AI logging should be processed or not */
	UPROPERTY(globalconfig)
	uint32 bDisableAILogging:1;

	/** If true, the visual logger will start recording as soon as the engine starts */
	UPROPERTY(globalconfig)
	uint32 bEnableVisualLogRecordingOnStart;

private:
	
	/** Semaphore to control screen saver inhibitor thread access. */
	UPROPERTY(transient)
	int32 ScreenSaverInhibitorSemaphore;

public:

	/** true if the the user cannot modify levels that are read only. */
	UPROPERTY(transient)
	uint32 bLockReadOnlyLevels:1;

	/** Sets the class to use to spawn a ParticleEventManager that can handle game-specific particle system behavior */
	UPROPERTY(globalconfig)
	FString ParticleEventManagerClassPath;

	/** Used to alter the intensity level of the selection highlight on selected objects */
	UPROPERTY(transient)
	float SelectionHighlightIntensity;

	/** Used to alter the intensity level of the selection highlight on selected BSP surfaces */
	UPROPERTY(transient)
	float BSPSelectionHighlightIntensity;

	/** Used to alter the intensity level of the selection highlight on selected billboard objects */
	UPROPERTY(transient)
	float SelectionHighlightIntensityBillboards;

	/** Delegate handling when streaming pause begins. Set initially in FStreamingPauseRenderingModule::StartupModule() but can then be overridden by games. */
	void RegisterBeginStreamingPauseRenderingDelegate( FBeginStreamingPauseDelegate* InDelegate );
	FBeginStreamingPauseDelegate* BeginStreamingPauseDelegate;

	/** Delegate handling when streaming pause ends. Set initially in FStreamingPauseRenderingModule::StartupModule() but can then be overridden by games. */
	void RegisterEndStreamingPauseRenderingDelegate( FEndStreamingPauseDelegate* InDelegate );
	FEndStreamingPauseDelegate* EndStreamingPauseDelegate;

private:
	/** Delegate called just prior to rendering. */
	FPreRenderDelegate PreRenderDelegate;
	FPreRenderDelegateEx PreRenderDelegateEx;
	/** Delegate called just after to rendering. */
	FPostRenderDelegate PostRenderDelegate;
	FPostRenderDelegateEx PostRenderDelegateEx;

public:
	UE_DEPRECATED(5.0, "Please use GetPreRenderDelegateEx().")
	FPreRenderDelegate& GetPreRenderDelegate() { return PreRenderDelegate; }
	FPreRenderDelegateEx& GetPreRenderDelegateEx() { return PreRenderDelegateEx; }
	UE_DEPRECATED(5.0, "Please use GetPostRenderDelegateEx().")
	FPostRenderDelegate& GetPostRenderDelegate() { return PostRenderDelegate; }
	FPostRenderDelegateEx& GetPostRenderDelegateEx() { return PostRenderDelegateEx; }

	/** 
	 * Error message event relating to server travel failures 
	 * 
	 * @param Type type of travel failure
	 * @param ErrorString additional error message
	 */
	DECLARE_EVENT_ThreeParams(UEngine, FOnTravelFailure, UWorld*, ETravelFailure::Type, const FString&);
	FOnTravelFailure TravelFailureEvent;

	/** 
	 * Error message event relating to network failures 
	 * 
	 * @param Type type of network failure
	 * @param Name name of netdriver that generated the failure
	 * @param ErrorString additional error message
	 */
	DECLARE_EVENT_FourParams(UEngine, FOnNetworkFailure, UWorld*, UNetDriver*, ENetworkFailure::Type, const FString&);
	FOnNetworkFailure NetworkFailureEvent;

	/** 
	 * Network lag detected. For the server this means all clients are timing out. On the client it means you are timing out.
	 */
	DECLARE_EVENT_ThreeParams(UEngine, FOnNetworkLagStateChanged, UWorld*, UNetDriver*, ENetworkLagState::Type);
	FOnNetworkLagStateChanged NetworkLagStateChangedEvent;

	/**
	 * Network burst or DDoS detected. Used for triggering analytics, mostly
	 *
	 * @param SeverityCategory	The name of the severity category the DDoS detection escalated to
	 */
	DECLARE_EVENT_ThreeParams(UEngine, FOnNetworkDDoSEscalation, UWorld*, UNetDriver*, FString /*SeverityCategory*/);
	FOnNetworkDDoSEscalation NetworkDDoSEscalationEvent;

	// for IsInitialized()
	bool bIsInitialized;

private:

	/** The last frame GC was run from ConditionalCollectGarbage to avoid multiple GCs in one frame */
	uint64 LastGCFrame;

	/** Time in seconds (game time so we respect time dilation) since the last time we purged references to pending kill objects */
	float TimeSinceLastPendingKillPurge;

	/** Whether a full purge has been triggered, so that the next GarbageCollect will do a full purge no matter what. */
	bool bFullPurgeTriggered;

	/** Whether we should delay GC for one frame to finish some pending operation */
	bool bShouldDelayGarbageCollect; 

public:

	/**
	 * Get the color to use for object selection
	 */
	const FLinearColor& GetSelectedMaterialColor() const { return bIsOverridingSelectedColor ? SelectedMaterialColorOverride : SelectedMaterialColor; }

	const FLinearColor& GetSelectionOutlineColor() const { return SelectionOutlineColor; }

	const FLinearColor& GetSubduedSelectionOutlineColor() const { return SubduedSelectionOutlineColor; }

	const FLinearColor& GetHoveredMaterialColor() const { return GetSelectedMaterialColor(); }

	/**
	 * Sets the selected material color.  
	 * Do not use this if you plan to override the selected material color.  Use OverrideSelectedMaterialColor instead
	 * This is set by the editor preferences
	 *
	 * @param SelectedMaterialColor	The new selection color
	 */
	void SetSelectedMaterialColor( const FLinearColor& InSelectedMaterialColor ) { SelectedMaterialColor = InSelectedMaterialColor; }

	void SetSelectionOutlineColor( const FLinearColor& InSelectionOutlineColor ) { SelectionOutlineColor = InSelectionOutlineColor; }

	void SetSubduedSelectionOutlineColor( const FLinearColor& InSubduedSelectionOutlineColor ) { SubduedSelectionOutlineColor = InSubduedSelectionOutlineColor; }
	/**
	 * Sets an override color to use instead of the user setting
	 *
	 * @param OverrideColor	The override color to use
	 */
	void OverrideSelectedMaterialColor( const FLinearColor& OverrideColor );

	/**
	 * Restores the selected material color back to the user setting
	 */
	void RestoreSelectedMaterialColor();

	/** Queries informations about the current state dynamic resolution. */
	void GetDynamicResolutionCurrentStateInfos(FDynamicResolutionStateInfos& OutInfos) const;

	/** Pause dynamic resolution for this frame. */
	void PauseDynamicResolution();

	/** Resume dynamic resolution for this frame. */
	FORCEINLINE void ResumeDynamicResolution()
	{
		#if WITH_DYNAMIC_RESOLUTION
			bIsDynamicResolutionPaused = false;
			UpdateDynamicResolutionStatus();
		#endif // !UE_SERVER
	}

	/** Emit an event for dynamic resolution if not already done. */
	void EmitDynamicResolutionEvent(EDynamicResolutionStateEvent Event);

	/** Get's global dynamic resolution state */
	FORCEINLINE class IDynamicResolutionState* GetDynamicResolutionState()
	{
		#if !WITH_DYNAMIC_RESOLUTION
			return nullptr;
		#else
			// Returns next's frame dynamic resolution state to keep game thread consistency after a ChangeDynamicResolutionStateAtNextFrame().
			check(NextDynamicResolutionState.IsValid() || IsRunningCommandlet() || IsRunningDedicatedServer());
			return NextDynamicResolutionState.Get();
		#endif
	}

	/** Override dynamic resolution state for next frame.
	 * Old dynamic resolution state will be disabled, and the new one will be enabled automatically at next frame.
	 */
	void ChangeDynamicResolutionStateAtNextFrame(TSharedPtr< class IDynamicResolutionState > NewState);

	/** Get the user setting for dynamic resolution. */
	FORCEINLINE bool GetDynamicResolutionUserSetting() const
	{
		#if !WITH_DYNAMIC_RESOLUTION
			return false;
		#else
			return bDynamicResolutionEnableUserSetting;
		#endif
	}

	/** Set the user setting for dynamic resolution. */
	FORCEINLINE void SetDynamicResolutionUserSetting(bool Enable)
	{
		#if WITH_DYNAMIC_RESOLUTION
			bDynamicResolutionEnableUserSetting = Enable;
			UpdateDynamicResolutionStatus();
		#endif
	}

	/** Delay loading this texture until it is needed by the renderer.
	* The texture is uncompressed and contains no mips so it can't be streamed.
	*/
	void LoadDefaultBloomTexture();

	/** Delay loading this texture until it is needed by the renderer.
	* The texture is uncompressed and contains no mips so it can't be streamed.
	*/
	void LoadBlueNoiseTexture();

	/** Delay loading this texture until it is needed by the renderer. */
	void LoadDefaultFilmGrainTexture();

private:
	#if WITH_DYNAMIC_RESOLUTION
		/** Last dynamic resolution event. */
		EDynamicResolutionStateEvent LastDynamicResolutionEvent;

		/** Global state for dynamic resolution's heuristic. */
		TSharedPtr< class IDynamicResolutionState > DynamicResolutionState;

		/** Next frame's Global state for dynamic resolution's heuristic. */
		TSharedPtr< class IDynamicResolutionState > NextDynamicResolutionState;

		/** Whether dynamic resolution is paused or not. */
		bool bIsDynamicResolutionPaused;

		/** Game user setting for dynamic resolution that has been committed. */
		bool bDynamicResolutionEnableUserSetting;

		/** Returns whether should be enabled or not. */
		bool ShouldEnableDynamicResolutionState() const;

		/** Enable/Disable dynamic resolution state according to ShouldEnableDynamicResolutionState(). */
		void UpdateDynamicResolutionStatus();
	#endif

protected:

	/** The audio device manager */
	FAudioDeviceManager* AudioDeviceManager = nullptr;

	/** Audio device handle to the main audio device. */
	FAudioDeviceHandle MainAudioDeviceHandle;

private:
	/** A collection of messages to display on-screen. */
	TArray<struct FScreenMessageString> PriorityScreenMessages;

	/** A collection of messages to display on-screen. */
	TMap<int32, FScreenMessageString> ScreenMessages;

public:
	float DrawOnscreenDebugMessages(UWorld* World, FViewport* Viewport, FCanvas* Canvas, UCanvas* CanvasObject, float MessageX, float MessageY);

	/** Add a FString to the On-screen debug message system. bNewerOnTop only works with Key == INDEX_NONE */
	void AddOnScreenDebugMessage(uint64 Key, float TimeToDisplay, FColor DisplayColor, const FString& DebugMessage, bool bNewerOnTop = true, const FVector2D& TextScale = FVector2D::UnitVector);

	/** Add a FString to the On-screen debug message system. bNewerOnTop only works with Key == INDEX_NONE */
	void AddOnScreenDebugMessage(int32 Key, float TimeToDisplay, FColor DisplayColor, const FString& DebugMessage, bool bNewerOnTop = true, const FVector2D& TextScale = FVector2D::UnitVector);

	/** Retrieve the message for the given key */
	bool OnScreenDebugMessageExists(uint64 Key);

	/** Clear any existing debug messages */
	void ClearOnScreenDebugMessages();

	//Remove the message for the given key
	void RemoveOnScreenDebugMessage(uint64 Key);

	/** Reference to the stereoscopic rendering interface, if any */
	TSharedPtr< class IStereoRendering, ESPMode::ThreadSafe > StereoRenderingDevice;

	/** Reference to the VR/AR/MR tracking system that is attached, if any */
	TSharedPtr< class IXRTrackingSystem, ESPMode::ThreadSafe > XRSystem;

	/** Extensions that can modify view parameters on the render thread. */
	TSharedPtr<FSceneViewExtensions> ViewExtensions;

	/** Reference to the HMD device that is attached, if any */
	TSharedPtr< class IEyeTracker, ESPMode::ThreadSafe > EyeTrackingDevice;
	
	/** Triggered when a world is added. */	
	DECLARE_EVENT_OneParam( UEngine, FWorldAddedEvent , UWorld* );
	
	/** Return the world added event. */
	FWorldAddedEvent&		OnWorldAdded() { return WorldAddedEvent; }
	
	/** Triggered when a world is destroyed. */	
	DECLARE_EVENT_OneParam( UEngine, FWorldDestroyedEvent , UWorld* );
	
	/** Return the world destroyed event. */	
	FWorldDestroyedEvent&	OnWorldDestroyed() { return WorldDestroyedEvent; }
	
	/** Needs to be called when a world is added to broadcast messages. */	
	virtual void			WorldAdded( UWorld* World );
	
	/** Needs to be called when a world is destroyed to broadcast messages. */	
	virtual void			WorldDestroyed( UWorld* InWorld );

	virtual bool IsInitialized() const { return bIsInitialized; }

	/** The feature used to create new worlds, by default. Overridden for feature level preview in the editor */
	virtual ERHIFeatureLevel::Type GetDefaultWorldFeatureLevel() const;

#if WITH_EDITOR
	/** Return the ini platform name the current preview platform, or false if there is no preview platform. */
	virtual bool GetPreviewPlatformName(FName& PlatformName) const;

	/** Editor-only event triggered when the actor list of the world has changed */
	DECLARE_EVENT( UEngine, FLevelActorListChangedEvent );
	FLevelActorListChangedEvent& OnLevelActorListChanged() { return LevelActorListChangedEvent; }

	/** Called by internal engine systems after a world's actor list changes in a way not specifiable through other LevelActor__Events to notify other subsystems */
	void BroadcastLevelActorListChanged() { LevelActorListChangedEvent.Broadcast(); }

	/** Editor-only event triggered when actors are added to the world */
	DECLARE_EVENT_OneParam( UEngine, FLevelActorAddedEvent, AActor* );
	FLevelActorAddedEvent& OnLevelActorAdded() { return LevelActorAddedEvent; }

	/** Called by internal engine systems after a level actor has been added */
	void BroadcastLevelActorAdded(AActor* InActor) { LevelActorAddedEvent.Broadcast(InActor); }

	/** Editor-only event triggered when actors are deleted from the world */
	DECLARE_EVENT_OneParam( UEngine, FLevelActorDeletedEvent, AActor* );
	FLevelActorDeletedEvent& OnLevelActorDeleted() { return LevelActorDeletedEvent; }

	/** Called by internal engine systems after level actors have changed to notify other subsystems */
	void BroadcastLevelActorDeleted(AActor* InActor) { LevelActorDeletedEvent.Broadcast(InActor); }

	/** Editor-only event triggered when an actor folder is added to the world */
	DECLARE_EVENT_OneParam(UEngine, FActorFolderAddedEvent, UActorFolder*);
	FActorFolderAddedEvent& OnActorFolderAdded() { return ActorFolderAddedEvent; }

	/** Called by internal engine systems after actor folder is added  */
	void BroadcastActorFolderAdded(UActorFolder* InActorFolder) { ActorFolderAddedEvent.Broadcast(InActorFolder); }

	/** Editor-only event triggered when an actor folder is removed from the world */
	DECLARE_EVENT_OneParam(UEngine, FActorFolderRemovedEvent, UActorFolder*);
	FActorFolderRemovedEvent& OnActorFolderRemoved() { return ActorFolderRemovedEvent; }

	/** Called by internal engine systems after actor folder is removed  */
	void BroadcastActorFolderRemoved(UActorFolder* InActorFolder) { ActorFolderRemovedEvent.Broadcast(InActorFolder); }

	/** Editor-only event triggered when actor folders are updated for a level */
	DECLARE_EVENT_OneParam(UEngine, FActorFoldersUpdatedEvent, ULevel*);
	FActorFoldersUpdatedEvent& OnActorFoldersUpdatedEvent() { return ActorFoldersUpdatedEvent; }

	/** Called by internal engine systems after a level has finished updating its actor folder list */
	void BroadcastActorFoldersUpdated(ULevel* InLevel) { ActorFoldersUpdatedEvent.Broadcast(InLevel); }

	/** Editor-only event triggered when actors outer changes */
	DECLARE_EVENT_TwoParams(UEngine, FLevelActorOuterChangedEvent, AActor*, UObject*);
	FLevelActorOuterChangedEvent& OnLevelActorOuterChanged() { return LevelActorOuterChangedEvent; }

	/** Called by internal engine systems after level actors have changed outer */
	void BroadcastLevelActorOuterChanged(AActor* InActor, UObject* InOldOuter) { LevelActorOuterChangedEvent.Broadcast(InActor, InOldOuter); }

	/** Editor-only event triggered when actors are attached in the world */
	DECLARE_EVENT_TwoParams( UEngine, FLevelActorAttachedEvent, AActor*, const AActor* );
	FLevelActorAttachedEvent& OnLevelActorAttached() { return LevelActorAttachedEvent; }

	/** Called by internal engine systems after a level actor has been attached */
	void BroadcastLevelActorAttached(AActor* InActor, const AActor* InParent) { LevelActorAttachedEvent.Broadcast(InActor, InParent); }

	/** Editor-only event triggered when actors are detached in the world */
	DECLARE_EVENT_TwoParams( UEngine, FLevelActorDetachedEvent, AActor*, const AActor* );
	FLevelActorDetachedEvent& OnLevelActorDetached() { return LevelActorDetachedEvent; }

	/** Called by internal engine systems after a level actor has been detached */
	void BroadcastLevelActorDetached(AActor* InActor, const AActor* InParent) { LevelActorDetachedEvent.Broadcast(InActor, InParent); }

	/** Editor-only event triggered when actors' folders are changed */
	DECLARE_EVENT_TwoParams( UEngine, FLevelActorFolderChangedEvent, const AActor*, FName );
	FLevelActorFolderChangedEvent& OnLevelActorFolderChanged() { return LevelActorFolderChangedEvent; }

	/** Called by internal engine systems after a level actor's folder has been changed */
	void BroadcastLevelActorFolderChanged(const AActor* InActor, FName OldPath) { LevelActorFolderChangedEvent.Broadcast(InActor, OldPath); }

	/** Editor-only event triggered when an actor is being moved, rotated or scaled (AActor::PostEditMove) */
	DECLARE_EVENT_OneParam(UEngine, FOnActorMovingEvent, AActor*);
	FOnActorMovingEvent& OnActorMoving() { return OnActorMovingEvent; }

	/** Called by internal engine systems when an actor is being moved to notify other subsystems */
	void BroadcastOnActorMoving(AActor* Actor) { OnActorMovingEvent.Broadcast(Actor); }

	/** Editor-only event triggered after actors are moved, rotated or scaled by an editor system */
	DECLARE_EVENT_OneParam(UEditorEngine, FOnActorsMovedEvent, TArray<AActor*>&);
	FOnActorsMovedEvent& OnActorsMoved() { return OnActorsMovedEvent; }

	/**
	 * Called when actors have been translated, rotated, or scaled by the editor
	 */
	void BroadcastActorsMoved(TArray<AActor*>& Actors) const { OnActorsMovedEvent.Broadcast(Actors); }

	/** Editor-only event triggered after an actor is moved, rotated or scaled (AActor::PostEditMove) */
	DECLARE_EVENT_OneParam( UEngine, FOnActorMovedEvent, AActor* );
	FOnActorMovedEvent& OnActorMoved() { return OnActorMovedEvent; }

	/** Called by internal engine systems after an actor has been moved to notify other subsystems */
	void BroadcastOnActorMoved( AActor* Actor ) { OnActorMovedEvent.Broadcast( Actor ); }

	/** Editor-only event triggered when any component transform is changed */
	DECLARE_EVENT_TwoParams(UEngine, FOnComponentTransformChangedEvent, USceneComponent*, ETeleportType);
	FOnComponentTransformChangedEvent& OnComponentTransformChanged() { return OnComponentTransformChangedEvent; }

	/** Called by SceneComponent PropagateTransformUpdate to nofify of any component transform change */
	void BroadcastOnComponentTransformChanged(USceneComponent* InComponent, ETeleportType InTeleport) { OnComponentTransformChangedEvent.Broadcast(InComponent, InTeleport); }

	/** Editor-only event triggered when actors are being requested to be renamed */
	DECLARE_EVENT_OneParam( UEngine, FLevelActorRequestRenameEvent, const AActor* );
	FLevelActorRequestRenameEvent& OnLevelActorRequestRename() { return LevelActorRequestRenameEvent; }

	/** Called by internal engine systems after a level actor has been requested to be renamed */
	void BroadcastLevelActorRequestRename(const AActor* InActor) { LevelActorRequestRenameEvent.Broadcast(InActor); }

	/** Editor-only event triggered when actors are being requested to be renamed */
	DECLARE_EVENT_OneParam(UEngine, FLevelComponentRequestRenameEvent, const UActorComponent*);
	FLevelComponentRequestRenameEvent& OnLevelComponentRequestRename() { return LevelComponentRequestRenameEvent; }

	/** Called by internal engine systems after a level actor has been requested to be renamed */
	void BroadcastLevelComponentRequestRename(const UActorComponent* InComponent) { LevelComponentRequestRenameEvent.Broadcast(InComponent); }

	/** Delegate broadcast after UEditorEngine::Tick has been called (or UGameEngine::Tick in standalone) */
	DECLARE_EVENT_OneParam(UEditorEngine, FPostEditorTick, float /* DeltaTime */);
	FPostEditorTick& OnPostEditorTick() { return PostEditorTickEvent; }

	/** Called after UEditorEngine::Tick has been called (or UGameEngine::Tick in standalone) */
	void BroadcastPostEditorTick(float DeltaSeconds) { PostEditorTickEvent.Broadcast(DeltaSeconds); }

	/** Delegate broadcast after UEditorEngine::Tick has been called (or UGameEngine::Tick in standalone) */
	DECLARE_EVENT(UEditorEngine, FEditorCloseEvent);
	FEditorCloseEvent& OnEditorClose() { return EditorCloseEvent; }

	/** Called after UEditorEngine::Tick has been called (or UGameEngine::Tick in standalone) */
	void BroadcastEditorClose() { EditorCloseEvent.Broadcast(); }

#endif // #if WITH_EDITOR

	/** Event triggered after a server travel failure of any kind has occurred */
	FOnTravelFailure& OnTravelFailure() { return TravelFailureEvent; }
	/** Called by internal engine systems after a travel failure has occurred */
	void BroadcastTravelFailure(UWorld* InWorld, ETravelFailure::Type FailureType, const FString& ErrorString = TEXT(""))
	{
		TravelFailureEvent.Broadcast(InWorld, FailureType, ErrorString);
	}

	/** Event triggered after a network failure of any kind has occurred */
	FOnNetworkFailure& OnNetworkFailure() { return NetworkFailureEvent; }
	/** Called by internal engine systems after a network failure has occurred */
	void BroadcastNetworkFailure(UWorld * World, UNetDriver *NetDriver, ENetworkFailure::Type FailureType, const FString& ErrorString = TEXT(""));

	/** Event triggered after network lag is being experienced or lag has ended */
	FOnNetworkLagStateChanged& OnNetworkLagStateChanged() { return NetworkLagStateChangedEvent; }
	/** Called by internal engine systems after network lag has been detected */
	void BroadcastNetworkLagStateChanged(UWorld * World, UNetDriver *NetDriver, ENetworkLagState::Type LagType)
	{
		NetworkLagStateChangedEvent.Broadcast(World, NetDriver, LagType);
	}

	/** Event triggered when network burst or DDoS is detected */
	FOnNetworkDDoSEscalation& OnNetworkDDoSEscalation() { return NetworkDDoSEscalationEvent; }
	/** Called by internal engine systems after network burst or DDoS is detected */
	void BroadcastNetworkDDosSEscalation(UWorld* World, UNetDriver* NetDriver, FString SeverityCategory)
	{
		NetworkDDoSEscalationEvent.Broadcast(World, NetDriver, SeverityCategory);
	}

	//~ Begin UObject Interface.
	virtual void FinishDestroy() override;
	virtual void Serialize(FArchive& Ar) override;
	static void AddReferencedObjects(UObject* InThis, FReferenceCollector& Collector);
#if WITH_EDITOR
	virtual void PostEditChangeProperty(struct FPropertyChangedEvent& PropertyChangedEvent) override;
#endif
	//~ End UObject Interface.

	/** Initialize the game engine. */
	virtual void Init(IEngineLoop* InEngineLoop);

	/** Start the game, separate from the initialize call to allow for post initialize configuration before the game starts. */
	virtual void Start();

	/** Called at shutdown, just before the exit purge.	 */
	virtual void PreExit();
	virtual void ReleaseAudioDeviceManager();
	
	void ShutdownHMD();

	/** Called at startup, in the middle of FEngineLoop::Init.	 */
	void ParseCommandline();

	//~ Begin FExec Interface
	virtual bool Exec( UWorld* InWorld, const TCHAR* Cmd, FOutputDevice& Out=*GLog ) override;
	//~ End FExec Interface

	/** 
	 * Exec command handlers
	 */
	bool HandleFlushLogCommand( const TCHAR* Cmd, FOutputDevice& Ar );
	bool HandleGameVerCommand( const TCHAR* Cmd, FOutputDevice& Ar );
	bool HandleStatCommand( UWorld* World, FCommonViewportClient* ViewportClient, const TCHAR* Cmd, FOutputDevice& Ar );
	bool HandleStopMovieCaptureCommand( const TCHAR* Cmd, FOutputDevice& Ar );
	bool HandleCrackURLCommand( const TCHAR* Cmd, FOutputDevice& Ar );
	bool HandleDeferCommand( const TCHAR* Cmd, FOutputDevice& Ar );

	bool HandleCeCommand( UWorld* InWorld, const TCHAR* Cmd, FOutputDevice& Ar );
	bool HandleDumpTicksCommand( UWorld* InWorld, const TCHAR* Cmd, FOutputDevice& Ar );
	bool HandleGammaCommand( const TCHAR* Cmd, FOutputDevice& Ar );

	bool HandleShowLogCommand( const TCHAR* Cmd, FOutputDevice& Ar );

	// Only compile in when STATS is set
#if STATS
	bool HandleDumpParticleMemCommand( const TCHAR* Cmd, FOutputDevice& Ar );
#endif

#if WITH_PROFILEGPU
	bool HandleProfileGPUCommand( const TCHAR* Cmd, FOutputDevice& Ar );	
#endif

#if WITH_DUMPGPU
	bool HandleDumpGPUCommand( const TCHAR* Cmd, FOutputDevice& Ar );
#endif

	// Compile in Debug or Development
#if !(UE_BUILD_SHIPPING || UE_BUILD_TEST) && WITH_HOT_RELOAD
	bool HandleHotReloadCommand( const TCHAR* Cmd, FOutputDevice& Ar );
#endif // !(UE_BUILD_SHIPPING || UE_BUILD_TEST) && WITH_HOT_RELOAD

	// Compile in Debug, Development, and Test
#if !UE_BUILD_SHIPPING
	bool HandleDumpConsoleCommandsCommand( const TCHAR* Cmd, FOutputDevice& Ar, UWorld* InWorld );
	bool HandleDumpAvailableResolutionsCommand( const TCHAR* Cmd, FOutputDevice& Ar );
	bool HandleAnimSeqStatsCommand( const TCHAR* Cmd, FOutputDevice& Ar );
	bool HandleCountDisabledParticleItemsCommand( const TCHAR* Cmd, FOutputDevice& Ar );
	bool HandleViewnamesCommand( const TCHAR* Cmd, FOutputDevice& Ar );
	bool HandleFreezeStreamingCommand( const TCHAR* Cmd, FOutputDevice& Ar, UWorld* InWorld );		// Smedis
	bool HandleFreezeAllCommand( const TCHAR* Cmd, FOutputDevice& Ar, UWorld* InWorld );			// Smedis

	bool HandleToggleRenderingThreadCommand( const TCHAR* Cmd, FOutputDevice& Ar );	
	bool HandleToggleAsyncComputeCommand( const TCHAR* Cmd, FOutputDevice& Ar );
	bool HandleRecompileShadersCommand( const TCHAR* Cmd, FOutputDevice& Ar );
	bool HandleRecompileGlobalShadersCommand( const TCHAR* Cmd, FOutputDevice& Ar );
	bool HandleDumpShaderStatsCommand( const TCHAR* Cmd, FOutputDevice& Ar );
	bool HandleDumpMaterialStatsCommand( const TCHAR* Cmd, FOutputDevice& Ar );
#if WITH_EDITOR
	bool HandleDumpShaderCompileStatsCommand( const TCHAR* Cmd, FOutputDevice& Ar );
#endif
	bool HandleProfileCommand( const TCHAR* Cmd, FOutputDevice& Ar );
	bool HandleProfileGPUHitchesCommand( const TCHAR* Cmd, FOutputDevice& Ar );
	bool HandleShaderComplexityCommand( const TCHAR* Cmd, FOutputDevice& Ar );
	bool HandleFreezeRenderingCommand( const TCHAR* Cmd, FOutputDevice& Ar, UWorld* InWorld );
	bool HandleStartFPSChartCommand( const TCHAR* Cmd, FOutputDevice& Ar );
	bool HandleStopFPSChartCommand( const TCHAR* Cmd, FOutputDevice& Ar, UWorld* InWorld );
	bool HandleDumpLevelScriptActorsCommand( UWorld* InWorld, const TCHAR* Cmd, FOutputDevice& Ar );
	bool HandleKismetEventCommand( UWorld* InWorld, const TCHAR* Cmd, FOutputDevice& Ar );
	bool HandleListTexturesCommand( const TCHAR* Cmd, FOutputDevice& Ar );
	bool HandleListStaticMeshesCommand(const TCHAR* Cmd, FOutputDevice& Ar);
	bool HandleListSkeletalMeshesCommand(const TCHAR* Cmd, FOutputDevice& Ar);
	bool HandleListAnimsCommand(const TCHAR* Cmd, FOutputDevice& Ar);
	bool HandleRemoteTextureStatsCommand( const TCHAR* Cmd, FOutputDevice& Ar );
	bool HandleListParticleSystemsCommand( const TCHAR* Cmd, FOutputDevice& Ar );
	bool HandleListSpawnedActorsCommand( const TCHAR* Cmd, FOutputDevice& Ar, UWorld* InWorld );
	bool HandleLogoutStatLevelsCommand( const TCHAR* Cmd, FOutputDevice& Ar, UWorld* InWorld );
	bool HandleMemReportCommand( const TCHAR* Cmd, FOutputDevice& Ar, UWorld* InWorld );
	bool HandleMemReportDeferredCommand( const TCHAR* Cmd, FOutputDevice& Ar, UWorld* InWorld );
	bool HandleSkeletalMeshReportCommand(const TCHAR* Cmd, FOutputDevice& Ar, UWorld* InWorld);
	bool HandleParticleMeshUsageCommand( const TCHAR* Cmd, FOutputDevice& Ar );
	bool HandleDumpParticleCountsCommand( const TCHAR* Cmd, FOutputDevice& Ar );
	bool HandleListLoadedPackagesCommand( const TCHAR* Cmd, FOutputDevice& Ar );
	bool HandleMemCommand( const TCHAR* Cmd, FOutputDevice& Ar );
	bool HandleDebugCommand( const TCHAR* Cmd, FOutputDevice& Ar );
	bool HandleMergeMeshCommand( const TCHAR* Cmd, FOutputDevice& Ar, UWorld* InWorld );
	bool HandleContentComparisonCommand( const TCHAR* Cmd, FOutputDevice& Ar );
	bool HandleTogglegtPsysLODCommand( const TCHAR* Cmd, FOutputDevice& Ar );
	bool HandleObjCommand( const TCHAR* Cmd, FOutputDevice& Ar );
	bool HandleTestslateGameUICommand( const TCHAR* Cmd, FOutputDevice& Ar );
	bool HandleDirCommand( const TCHAR* Cmd, FOutputDevice& Ar );
	bool HandleTrackParticleRenderingStatsCommand( const TCHAR* Cmd, FOutputDevice& Ar );
	bool HandleDumpAllocatorStats( const TCHAR* Cmd, FOutputDevice& Ar );
	bool HandleHeapCheckCommand( const TCHAR* Cmd, FOutputDevice& Ar );
	bool HandleToggleOnscreenDebugMessageDisplayCommand( const TCHAR* Cmd, FOutputDevice& Ar );
	bool HandleToggleOnscreenDebugMessageSystemCommand( const TCHAR* Cmd, FOutputDevice& Ar );	
	bool HandleDisableAllScreenMessagesCommand( const TCHAR* Cmd, FOutputDevice& Ar );			
	bool HandleEnableAllScreenMessagesCommand( const TCHAR* Cmd, FOutputDevice& Ar );			
	bool HandleToggleAllScreenMessagesCommand( const TCHAR* Cmd, FOutputDevice& Ar );			
	bool HandleConfigHashCommand( const TCHAR* Cmd, FOutputDevice& Ar );						
	bool HandleConfigMemCommand( const TCHAR* Cmd, FOutputDevice& Ar );	
	bool HandleGetIniCommand(const TCHAR* Cmd, FOutputDevice& Ar);
#endif // !UE_BUILD_SHIPPING

	/** Update everything. */
	virtual void Tick( float DeltaSeconds, bool bIdleMode ) PURE_VIRTUAL(UEngine::Tick,);

	/**
	 * Update FApp::CurrentTime / FApp::DeltaTime while taking into account max tick rate.
	 */
	virtual void UpdateTimeAndHandleMaxTickRate();

	void SetInputSampleLatencyMarker(uint64 FrameNumber);

	void SetSimulationLatencyMarkerStart(uint64 FrameNumber);
	void SetSimulationLatencyMarkerEnd(uint64 FrameNumber);

	void SetPresentLatencyMarkerStart(uint64 FrameNumber);
	void SetPresentLatencyMarkerEnd(uint64 FrameNumber);

	void SetRenderSubmitLatencyMarkerStart(uint64 FrameNumber);
	void SetRenderSubmitLatencyMarkerEnd(uint64 FrameNumber);

	void SetFlashIndicatorLatencyMarker(uint64 FrameNumber);

	/**
	 * Allows games to correct the negative delta
	 *
	 * @return new delta
	 */
	virtual double CorrectNegativeTimeDelta(double DeltaRealTime);

	/** Causes the current custom time step to be shut down and then reinitialized. */
	void ReinitializeCustomTimeStep();

	/**
	 * Set the custom time step that will control the Engine Framerate/Timestep.
	 * It will shutdown the previous custom time step.
	 * The new custom time step will be initialized.
	 *
	 * @return	the result of the custom time step initialization.
	 */
	bool SetCustomTimeStep(UEngineCustomTimeStep* InCustomTimeStep);

	/** Get the custom time step that control the Engine Framerate/Timestep */
	UEngineCustomTimeStep* GetCustomTimeStep() const { return CustomTimeStep; };

	/** Return custom time step changed event. */
	FSimpleMulticastDelegate& OnCustomTimeStepChanged() { return CustomTimeStepChangedEvent; }

	/** Executes the deferred commands */
	void TickDeferredCommands();

	/** Get tick rate limiter. */
	virtual float GetMaxTickRate(float DeltaTime, bool bAllowFrameRateSmoothing = true) const;

	/** Get max fps. */
	virtual float GetMaxFPS() const;

	/** Set max fps. Overrides console variable. */
	virtual void SetMaxFPS(const float MaxFPS);

	/** Updates the running average delta time */
	virtual void UpdateRunningAverageDeltaTime(float DeltaTime, bool bAllowFrameRateSmoothing = true);

	/** Whether we're allowed to do frame rate smoothing */
	virtual bool IsAllowedFramerateSmoothing() const;

	/** Update FApp::Timecode. */
	void UpdateTimecode();

	/** Causes the current timecode provider to be shut down and then reinitialized. */
	void ReinitializeTimecodeProvider();

	/**
	 * Set the timecode provider that will control the Engine's timecode.
	 * It will shutdown the previous timecode provider.
	 * The new timecode provider will be initialized.
	 *
	 * @return	the result value of the new timecode provider initialization.
	 */
	bool SetTimecodeProvider(UTimecodeProvider* InTimecodeProvider);

	/** Get the TimecodeProvider that control the Engine's Timecode. */
	UTimecodeProvider* GetTimecodeProvider() const { return TimecodeProvider; };

	/** Return timecode provider changed event. */
	FSimpleMulticastDelegate& OnTimecodeProviderChanged() { return TimecodeProviderChangedEvent; }

public:

	/**
	 * Pauses / un-pauses the game-play when focus of the game's window gets lost / gained.
	 * @param EnablePause true to pause; false to unpause the game
	 */
	virtual void OnLostFocusPause( bool EnablePause );

	/** 
	 * Returns the average game/render/gpu/total time since this function was last called
	 */
	void GetAverageUnitTimes( TArray<float>& AverageTimes );

	/**
	 * Updates the values used to calculate the average game/render/gpu/total time
	 */
	void SetAverageUnitTimes(float FrameTime, float RenderThreadTime, float GameThreadTime, float GPUFrameTime, float RHITFrameTime);

	/**
	 * Returns the display color for a given frame time (based on t.TargetFrameTimeThreshold and t.UnacceptableFrameTimeThreshold)
	 */
	FColor GetFrameTimeDisplayColor(float FrameTimeMS) const;

	/**
	 * @return true to throttle CPU usage based on current state (usually editor minimized or not in foreground)
	 */
	virtual bool ShouldThrottleCPUUsage() const;

public:
	/** 
	 * Return a reference to the GamePlayers array. 
	 */

	TArray<class ULocalPlayer*>::TConstIterator	GetLocalPlayerIterator(UWorld *World);
	TArray<class ULocalPlayer*>::TConstIterator GetLocalPlayerIterator(const UGameViewportClient *Viewport);

	const TArray<class ULocalPlayer*>& GetGamePlayers(UWorld *World) const;
	const TArray<class ULocalPlayer*>& GetGamePlayers(const UGameViewportClient *Viewport) const;

	/**
	 *	Returns the first ULocalPlayer that matches the given ControllerId. 
	 *  This will search across all world contexts.
	 */
	ULocalPlayer* FindFirstLocalPlayerFromControllerId(int32 ControllerId) const;

	/** 
	 * If true, we're running in a backward compatible mode where FPlatformUserId and ControllerId are the same.
	 * If false, there can be more than one local player with the same platform user id
	 */
	virtual bool IsControllerIdUsingPlatformUserId() const { return true; }

	/**
	 * Returns the first ULocalPlayer that matches the given platform user id, or the first player if the id is invalid
	 * This will search across all world contexts.
	 */
	ULocalPlayer* FindFirstLocalPlayerFromPlatformUserId(FPlatformUserId PlatformUserId) const;

	/**
	 * Returns the first LocalPlayer that matches the given platform user id
	 *
	 * @param	PlatformUserId	Platform user id to search for
	 * @return	The player that has the PlatformUserId specified, or nullptr if no players have that PlatformUserId
	 */
	ULocalPlayer* GetLocalPlayerFromPlatformUserId(UWorld* InWorld, const FPlatformUserId PlatformUserId) const;

	/**
	 * return the number of entries in the GamePlayers array
	 */
	int32 GetNumGamePlayers(UWorld *InWorld);
	int32 GetNumGamePlayers(const UGameViewportClient *InViewport);

	/**
	 * return the ULocalPlayer with the given index.
	 *
	 * @param	InPlayer		Index of the player required
	 *
	 * @returns	pointer to the LocalPlayer with the given index
	 */
	ULocalPlayer* GetGamePlayer( UWorld * InWorld, int32 InPlayer );
	ULocalPlayer* GetGamePlayer( const UGameViewportClient* InViewport, int32 InPlayer );
	
	/**
	 * return the first ULocalPlayer in the GamePlayers array.
	 *
	 * @returns	first ULocalPlayer or nullptr if the array is empty
	 */
	ULocalPlayer* GetFirstGamePlayer( UWorld *InWorld );
	ULocalPlayer* GetFirstGamePlayer(const UGameViewportClient *InViewport );
	ULocalPlayer* GetFirstGamePlayer( UPendingNetGame *PendingNetGame );

	/**
	 * returns the first ULocalPlayer that should be used for debug purposes.
	 * This should only be used in very special cases where no UWorld* is available!
	 * Anything using this will not function properly under multiple worlds.
	 * Always prefer to use GetFirstGamePlayer() or even better - FLocalPlayerIterator
	 *
	 * @returns the first ULocalPlayer
	 */
	ULocalPlayer* GetDebugLocalPlayer();

	/** Clean up the GameViewport */
	void CleanupGameViewport();

	/** Allows the editor to accept or reject the drawing of wire frame brush shapes based on mode and tool. */
	virtual bool ShouldDrawBrushWireframe( class AActor* InActor ) { return true; }

	/** Returns whether or not the map build in progressed was canceled by the user. */
	virtual bool GetMapBuildCancelled() const
	{
		return false;
	}

	/**
	 * Sets the flag that states whether or not the map build was canceled.
	 *
	 * @param InCancelled	New state for the canceled flag.
	 */
	virtual void SetMapBuildCancelled( bool InCancelled )
	{
		// Intentionally empty.
	}

	/**
	 * @return true if property coloration color has a valid implementation
	 */
	virtual bool IsPropertyColorationColorFeatureActivated() const { return false; }

	/**
	 * Computes a color to use for property coloration for the given object.
	 *
	 * @param	Object		The object for which to compute a property color.
	 * @param	OutColor	[out] The returned color.
	 * @return				true if a color was successfully set on OutColor, false otherwise.
	 */
	virtual bool GetPropertyColorationColor(class UObject* Object, FColor& OutColor);

	/** Uses StatColorMappings to find a color for this stat's value. */
	bool GetStatValueColoration(const FString& StatName, float Value, FColor& OutColor);

	/** @return true if selection of translucent objects in perspective view ports is allowed */
	virtual bool AllowSelectTranslucent() const
	{
		// The editor may override this to disallow translucent selection based on user preferences
		return true;
	}

	/** @return true if only editor-visible levels should be loaded in Play-In-Editor sessions */
	virtual bool OnlyLoadEditorVisibleLevelsInPIE() const
	{
		// The editor may override this to apply the user's preference state
		return true;
	}

	/**
	 * @return true if level streaming should prefer to stream levels from disk instead of duplicating them from editor world
	 */
	virtual bool PreferToStreamLevelsInPIE() const
	{
		return false;
	}

	/**
	 * Enables or disables the ScreenSaver (PC only)
	 *
	 * @param bEnable	If true the enable the screen saver, if false disable it.
	 */
	void EnableScreenSaver( bool bEnable );
	
	/**
	 * Get the index of the provided sprite category
	 *
	 * @param	InSpriteCategory	Sprite category to get the index of
	 *
	 * @return	Index of the provided sprite category, if possible; INDEX_NONE otherwise
	 */
	virtual int32 GetSpriteCategoryIndex( const FName& InSpriteCategory )
	{
		// The editor may override this to handle sprite categories as necessary
		return INDEX_NONE;
	}

	/** Looks up the GUID of a package on disk. The package must NOT be in the auto-download cache.
	 * This may require loading the header of the package in question and is therefore slow.
	 */
	UE_DEPRECATED(4.27, "UPackage::Guid has not been used by the engine for a long time and UEngine::GetPackageGuid will be removed.")
	static FGuid GetPackageGuid(FName PackageName, bool bForPIE);

	static void PreGarbageCollect();

	/**
	 *  Collect garbage once per frame driven by World ticks
	 */
	void ConditionalCollectGarbage();

	/**
	 *  Interface to allow WorldSettings to request immediate garbage collection
	 */
	void PerformGarbageCollectionAndCleanupActors();

	/** Updates the timer between garbage collection such that at the next opportunity garbage collection will be run. */
	void ForceGarbageCollection(bool bFullPurge = false);

	/**
	 *  Requests a one frame delay of Garbage Collection
	 */
	void DelayGarbageCollection();

	/**
	 * Updates the timer (as a one-off) that is used to trigger garbage collection; this should only be used for things
	 * like performance tests, using it recklessly can dramatically increase memory usage and cost of the eventual GC.
	 *
	 * Note: Things that force a GC will still force a GC after using this method (and they will also reset the timer)
	 */
	void SetTimeUntilNextGarbageCollection(float MinTimeUntilNextPass);

	/**
	 * Returns the current desired time between garbage collection passes (not the time remaining)
	 */
	float GetTimeBetweenGarbageCollectionPasses() const;

#if !UE_BUILD_SHIPPING
	/** 
	 * Capture screenshots and performance metrics
	 * @param EventTime time of the Sequencer event
	 */
	void PerformanceCapture(UWorld* World, const FString& MapName, const FString& SequenceName, float EventTime);

	/**
	 * Logs performance capture for use in automation analytics
	 * @param EventTime time of the Sequencer event
	 */
	void LogPerformanceCapture(UWorld* World, const FString& MapName, const FString& SequenceName, float EventTime);
#endif	// UE_BUILD_SHIPPING

	/**
	 * Starts the FPS chart data capture (if another run is already active then this command is ignored except to change the active label).
	 *
	 * @param	Label		Label for this run
	 * @param	bRecordPerFrameTimes	Should we record per-frame times (potentially unbounded memory growth; used when triggered via the console but not when triggered by game code)
	 */
	virtual void StartFPSChart(const FString& Label, bool bRecordPerFrameTimes);

	/**
	 * Stops the FPS chart data capture (if no run is active then this command is ignored).
	 */
	virtual void StopFPSChart(const FString& MapName);

	/**
	* Attempts to reclaim any idle memory by performing a garbage collection and broadcasting FCoreDelegates::OnMemoryTrim. Pending rendering commands are first flushed. This is called
	* between level loads and may be called at other times, but is expensive and should be used sparingly. Do
	*/
	static void TrimMemory();

	/**
	 * Calculates information about the previous frame and passes it to all active performance data consumers.
	 *
	 * @param DeltaSeconds	Time in seconds passed since last tick.
	 */
	void TickPerformanceMonitoring(float DeltaSeconds);

	/** Register a performance data consumer with the engine; it will be passed performance information each frame */
	void AddPerformanceDataConsumer(TSharedPtr<IPerformanceDataConsumer> Consumer);

	/** Remove a previously registered performance data consumer */
	void RemovePerformanceDataConsumer(TSharedPtr<IPerformanceDataConsumer> Consumer);

public:
	/** Delegate called when FPS charting detects a hitch (it is not triggered if there are no active performance data consumers). */
	FEngineHitchDetectedDelegate OnHitchDetectedDelegate;

private:

	/**
	 * Callback for external UI being opened.
	 *
	 * @param bInIsOpening			true if the UI is opening, false if it is being closed.
	*/
	void OnExternalUIChange(bool bInIsOpening);

	/** Returns GetTimeBetweenGarbageCollectionPasses but tweaked if its an idle server or not */
	float GetTimeBetweenGarbageCollectionPasses(bool bHasPlayersConnected) const;

protected:

	/**
	 * Handles freezing/unfreezing of rendering 
	 * 
	 * @param InWorld	World context
	 */
	virtual void ProcessToggleFreezeCommand( UWorld* InWorld )
	{
		// Intentionally empty.
	}

	/** Handles frezing/unfreezing of streaming */
	 virtual void ProcessToggleFreezeStreamingCommand(UWorld* InWorld)
	 {
		// Intentionally empty.
	 }

	 /**
	 * Requests that the engine intentionally performs an invalid operation. Used for testing error handling
	 * and external crash reporters
	 *
	 * @param Cmd			Error to perform. See implementation for options
	 */
	 bool PerformError(const TCHAR* Cmd, FOutputDevice& Out = *GLog);

	 /**
	  * Dispatches EndOfFrameUpdates for all UWorlds
	  */
	 static void SendWorldEndOfFrameUpdates();

public:
	/** @return the GIsEditor flag setting */
	bool IsEditor();

	/** @return the audio device manager of the UEngine, this allows the creation and management of multiple audio devices. */
	FAudioDeviceManager* GetAudioDeviceManager();

	/** @return the main audio device handle used by the engine. */
	uint32 GetMainAudioDeviceID() const;

	/** @return the main audio device. */
	FAudioDeviceHandle GetMainAudioDevice();
	class FAudioDevice* GetMainAudioDeviceRaw();

	/** @return the currently active audio device */
	FAudioDeviceHandle GetActiveAudioDevice();

	/** @return whether we currently have more than one local player */
	UE_DEPRECATED(5.0, "IsSplitScreen was only ever checking if there are more than one local player. Use HasMultipleLocalPlayers instead.")
	virtual bool IsSplitScreen(UWorld *InWorld);

	/** @returns whether there are currently multiple local players in the given world */
	virtual bool HasMultipleLocalPlayers(UWorld* InWorld);

	/** @return whether we're currently running with stereoscopic 3D enabled for the specified viewport (or globally, if viewport is nullptr) */
	bool IsStereoscopic3D(FViewport* InViewport = nullptr);

	/**
	 * Adds a world location as a secondary view location for purposes of texture streaming.
	 * Lasts one frame, or a specified number of seconds (for overriding locations only).
	 *
	 * @param InLoc					Location to add to texture streaming for this frame
	 * @param BoostFactor			A factor that affects all streaming distances for this location. 1.0f is default. Higher means higher-resolution textures and vice versa.
	 * @param bOverrideLocation		Whether this is an override location, which forces the streaming system to ignore all other locations
	 * @param OverrideDuration		How long the streaming system should keep checking this location if bOverrideLocation is true, in seconds. 0 means just for the next Tick.
	 */
	void AddTextureStreamingLoc(FVector InLoc, float BoostFactor, bool bOverrideLocation, float OverrideDuration);

	UE_DEPRECATED(5.1, "This is deprecated to follow inclusive naming rules. Use AddTextureStreamingLoc() instead.")
	void AddTextureStreamingSlaveLoc(FVector InLoc, float BoostFactor, bool bOverrideLocation, float OverrideDuration)
	{
		AddTextureStreamingLoc(InLoc, BoostFactor, bOverrideLocation, OverrideDuration);
	}

	/** 
	 * Obtain a world object pointer from an object with has a world context.
	 *
	 * @param Object		Object whose owning world we require.
	 * @param ErrorMode		Controls what happens if the Object cannot be found
	 * @return				The world to which the object belongs or nullptr if it cannot be found.
	 */
	UWorld* GetWorldFromContextObject(const UObject* Object, EGetWorldErrorMode ErrorMode) const;

	/** 
	 * Obtain a world object pointer from an object with has a world context.
	 *
	 * @param Object		Object whose owning world we require.
	 * @return				The world to which the object belongs; asserts if the world cannot be found!
	 */
	UWorld* GetWorldFromContextObjectChecked(const UObject* Object) const
	{
		return GetWorldFromContextObject(Object, EGetWorldErrorMode::Assert);
	}

	/** 
	 * mostly done to check if PIE is being set up, go GWorld is going to change, and it's not really _the_G_World_
	 * NOTE: hope this goes away once PIE and regular game triggering are not that separate code paths
	 */
	virtual bool IsSettingUpPlayWorld() const { return false; }

	/**
	 * Retrieves the LocalPlayer for the player which has the ControllerId specified
	 *
	 * @param	ControllerId	the game pad index of the player to search for
	 * @return	The player that has the ControllerId specified, or nullptr if no players have that ControllerId
	 */
	ULocalPlayer* GetLocalPlayerFromControllerId( const UGameViewportClient* InViewport, const int32 ControllerId ) const;
	ULocalPlayer* GetLocalPlayerFromControllerId( UWorld * InWorld, const int32 ControllerId ) const;

	ULocalPlayer* GetLocalPlayerFromInputDevice(const UGameViewportClient* InViewport, const FInputDeviceId InputDevice) const;
	ULocalPlayer* GetLocalPlayerFromInputDevice(UWorld * InWorld, const FInputDeviceId InputDevice) const;

	void SwapControllerId(ULocalPlayer *NewPlayer, const int32 CurrentControllerId, const int32 NewControllerID) const;
	
	void SwapPlatformUserId(ULocalPlayer *NewPlayer, const FPlatformUserId CurrentUserId, const FPlatformUserId NewUserID) const;

	/** 
	 * Find a Local Player Controller, which may not exist at all if this is a server.
	 * @return first found LocalPlayerController. Fine for single player, in split screen, one will be picked. 
	 */
	class APlayerController* GetFirstLocalPlayerController(const UWorld* InWorld);

	/** Gets all local players associated with the engine. 
	 *	This function should only be used in rare cases where no UWorld* is available to get a player list associated with the world.
	 *  E.g, - use GetFirstLocalPlayerController(UWorld *InWorld) when possible!
	 */
	void GetAllLocalPlayerControllers(TArray<APlayerController*>& PlayerList);

	/** Returns the GameViewport widget */
	virtual TSharedPtr<class SViewport> GetGameViewportWidget() const
	{
		return nullptr;
	}

	/** Returns the current display gamma value */
	float GetDisplayGamma() const { return DisplayGamma; }

	virtual void FocusNextPIEWorld(UWorld *CurrentPieWorld, bool previous=false) { }

	virtual void ResetPIEAudioSetting(UWorld *CurrentPieWorld) {}

	virtual class UGameViewportClient* GetNextPIEViewport(UGameViewportClient * CurrentViewport) { return nullptr; }

	virtual void RemapGamepadControllerIdForPIE(class UGameViewportClient* InGameViewport, int32 &ControllerId) { }

	/**
	 * Get a locator for Portal services.
	 *
	 * @return The service locator.
	 */
	TSharedRef<IPortalServiceLocator> GetServiceLocator()
	{
		return ServiceLocator.ToSharedRef();
	}

protected:

	/** Portal RPC client. */
	TSharedPtr<IMessageRpcClient> PortalRpcClient;

	/** Portal RPC server locator. */
	TSharedPtr<IPortalRpcLocator> PortalRpcLocator;

	/** Holds a type container for service dependencies. */
	TSharedPtr<FTypeContainer> ServiceDependencies;

	/** Holds registered service instances. */
	TSharedPtr<IPortalServiceLocator> ServiceLocator;

	/** Active FPS chart (initialized by startfpschart, finalized by stopfpschart) */
	TSharedPtr<FPerformanceTrackingChart> ActivePerformanceChart;

#if ALLOW_DEBUG_FILES
	/** Active fine-grained per-frame chart (initialized by startfpschart, finalized by stopfpschart) */
	TSharedPtr<FFineGrainedPerformanceTracker> ActiveFrameTimesChart;
#endif

	/** List of all active performance consumers */
	TArray<TSharedPtr<IPerformanceDataConsumer>> ActivePerformanceDataConsumers;

public:

	/**
	 * Gets the engine's default tiny font.
	 *
	 * @return Tiny font.
	 */
	static class UFont* GetTinyFont();

	/**
	 * Gets the engine's default small font
	 *
	 * @return Small font.
	 */
	static class UFont* GetSmallFont();

	/**
	 * Gets the engine's default medium font.
	 *
	 * @return Medium font.
	 */
	static class UFont* GetMediumFont();

	/**
	 * Gets the engine's default large font.
	 *
	 * @return Large font.
	 */
	static class UFont* GetLargeFont();

	/**
	 * Gets the engine's default subtitle font.
	 *
	 * @return Subtitle font.
	 */
	static class UFont* GetSubtitleFont();

	/**
	 * Gets the specified additional font.
	 *
	 * @param AdditionalFontIndex - Index into the AddtionalFonts array.
	 */
	static class UFont* GetAdditionalFont(int32 AdditionalFontIndex);

	/** Makes a strong effort to copy everything possible from and old object to a new object of a different class, used for blueprint to update things after a recompile. */
	struct FCopyPropertiesForUnrelatedObjectsParams
	{
		UE_DEPRECATED(5.1, "Aggressive Default Subobject Replacement is no longer being done. An ensure has been left in place to catch any cases that was making use of this feature.")
		bool bAggressiveDefaultSubobjectReplacement;
		bool bDoDelta;
		bool bReplaceObjectClassReferences;
		bool bCopyDeprecatedProperties;
		bool bPreserveRootComponent;
		bool bPerformDuplication;

		/** Skips copying properties with BlueprintCompilerGeneratedDefaults metadata */
		bool bSkipCompilerGeneratedDefaults;
		bool bNotifyObjectReplacement;
		bool bClearReferences;
		bool bDontClearReferenceIfNewerClassExists;
<<<<<<< HEAD

		FCopyPropertiesForUnrelatedObjectsParams()
			: bAggressiveDefaultSubobjectReplacement(false)
			, bDoDelta(true)
			, bReplaceObjectClassReferences(true)
			, bCopyDeprecatedProperties(false)
			, bPreserveRootComponent(true)
			, bPerformDuplication(false)
			, bSkipCompilerGeneratedDefaults(false)
			, bNotifyObjectReplacement(false)
			, bClearReferences(true)
			, bDontClearReferenceIfNewerClassExists(false)
		{}
=======

		// In cases where the SourceObject will no longer be able to look up its correct Archetype, it can be supplied
		UObject* SourceObjectArchetype;

		ENGINE_API FCopyPropertiesForUnrelatedObjectsParams();
		ENGINE_API FCopyPropertiesForUnrelatedObjectsParams(const FCopyPropertiesForUnrelatedObjectsParams&);
>>>>>>> d731a049
	};
	static void CopyPropertiesForUnrelatedObjects(UObject* OldObject, UObject* NewObject, FCopyPropertiesForUnrelatedObjectsParams Params = FCopyPropertiesForUnrelatedObjectsParams());
	virtual void NotifyToolsOfObjectReplacement(const TMap<UObject*, UObject*>& OldToNewInstanceMap) { }

	virtual bool UseSound() const;

	// This should only ever be called for a EditorEngine
	virtual UWorld* CreatePIEWorldByDuplication(FWorldContext &Context, UWorld* InWorld, FString &PlayWorldMapName) { check(false); return nullptr; }
	virtual void PostCreatePIEWorld(UWorld* InWorld) { check(false); }

	/** 
	 *	If this function returns true, the DynamicSourceLevels collection will be duplicated for the given map.
	 *	This is necessary to do outside of the editor when we don't have the original editor world, and it's 
	 *	not safe to copy the dynamic levels once they've been fully initialized, so we pre-duplicate them when the original levels are first created.
	 */
	virtual bool Experimental_ShouldPreDuplicateMap(const FName MapName) const { return false; }

protected:

	/**
	 *	Initialize the audio device manager
	 */
	virtual void InitializeAudioDeviceManager();

	/**
	 *	Detects and initializes any attached HMD devices
	 *
	 *	@return true if there is an initialized device, false otherwise
	 */
	virtual bool InitializeHMDDevice();

	/**
	 *	Detects and initializes any attached eye-tracking devices
	 *
	 *	@return true if there is an initialized device, false otherwise
	 */
	virtual bool InitializeEyeTrackingDevice();

	/**	Record EngineAnalytics information for attached HMD devices. */
	virtual void RecordHMDAnalytics();

	/** Loads all Engine object references from their corresponding config entries. */
	virtual void InitializeObjectReferences();

	/** Initialize Portal services. */
	virtual void InitializePortalServices();

	/** Initializes the running average delta to some good initial framerate. */
	virtual void InitializeRunningAverageDeltaTime();

	float RunningAverageDeltaTime;

	/** Broadcasts when a world is added. */
	FWorldAddedEvent			WorldAddedEvent;

	/** Broadcasts when a world is destroyed. */
	FWorldDestroyedEvent		WorldDestroyedEvent;
private:

#if WITH_EDITOR

	/** Broadcasts whenever a world's actor list changes in a way not specifiable through other LevelActor__Events */
	FLevelActorListChangedEvent LevelActorListChangedEvent;

	/** Broadcasts whenever an actor is added. */
	FLevelActorAddedEvent LevelActorAddedEvent;

	/** Broadcasts whenever an actor is removed. */
	FLevelActorDeletedEvent LevelActorDeletedEvent;

	/** Broadcasts whenever an actor folder is added. */
	FActorFolderAddedEvent ActorFolderAddedEvent;

	/** Broadcasts whenever an actor folder is removed. */
	FActorFolderRemovedEvent ActorFolderRemovedEvent;

	/** Broadcasts whenever a level rebuilds its actor folder list. */
	FActorFoldersUpdatedEvent ActorFoldersUpdatedEvent;

	/** Broadcasts whenever an actor's outer changes */
	FLevelActorOuterChangedEvent LevelActorOuterChangedEvent;

	/** Broadcasts whenever an actor is attached. */
	FLevelActorAttachedEvent LevelActorAttachedEvent;

	/** Broadcasts whenever an actor is detached. */
	FLevelActorDetachedEvent LevelActorDetachedEvent;

	/** Broadcasts whenever an actor's folder has changed. */
	FLevelActorFolderChangedEvent LevelActorFolderChangedEvent;

	/** Broadcasts whenever an actor is being renamed */
	FLevelActorRequestRenameEvent LevelActorRequestRenameEvent;

	/** Broadcasts whenever a component is being renamed */
	FLevelComponentRequestRenameEvent LevelComponentRequestRenameEvent;

	/** Broadcasts when an actor is being moved, rotated or scaled */
	FOnActorMovingEvent	OnActorMovingEvent;

	/** Broadcasts after an actor has been moved, rotated or scaled */
	FOnActorMovedEvent	OnActorMovedEvent;

	/** Broadcast when a group of actors have been moved, rotated, or scaled */
	FOnActorsMovedEvent OnActorsMovedEvent;

	/** Broadcasts after a component has been moved, rotated or scaled */
	FOnComponentTransformChangedEvent OnComponentTransformChangedEvent;
	
	/** Delegate broadcast after UEditorEngine::Tick has been called (or UGameEngine::Tick in standalone) */
	FPostEditorTick PostEditorTickEvent;

	/** Delegate broadcast when the editor is closing */
	FEditorCloseEvent EditorCloseEvent;

#endif // #if WITH_EDITOR

	/** Thread preventing screen saver from kicking. Suspend most of the time. */
	FRunnableThread*		ScreenSaverInhibitor;
	FScreenSaverInhibitor*  ScreenSaverInhibitorRunnable;


	/** Increments every time a non-seamless travel happens on a server, to generate net session id's. Written to config to preserve id upon crash. */
	UPROPERTY(Config)
	uint32 GlobalNetTravelCount = 0;

public:
	void IncrementGlobalNetTravelCount()
	{
		GlobalNetTravelCount++;
	}

	uint32 GetGlobalNetTravelCount() const
	{
		return GlobalNetTravelCount;
	}
public:

	/** A list of named UNetDriver definitions */
	UPROPERTY(Config, transient)
	TArray<FNetDriverDefinition> NetDriverDefinitions;

	/** A list of Iris NetDriverConfigs */
	UPROPERTY(Config, transient)
	TArray<FIrisNetDriverConfig> IrisNetDriverConfigs;
	
	/** A configurable list of actors that are automatically spawned upon server startup (just prior to InitGame) */
	UPROPERTY(config)
	TArray<FString> ServerActors;

	/** Runtime-modified list of server actors, allowing plugins to use serveractors, without permanently adding them to config files */
	UPROPERTY()
	TArray<FString> RuntimeServerActors;

	/** Amount of time in seconds between network error logging */
	UPROPERTY(globalconfig)
	float NetErrorLogInterval;

	/** Spawns all of the registered server actors */
	virtual void SpawnServerActors(UWorld *World);

	/**
	 * Notification of network error messages, allows the engine to handle the failure
	 *
	 * @param	World associated with failure
	 * @param	NetDriver associated with failure
	 * @param	FailureType	the type of error
	 * @param	ErrorString	additional string detailing the error
	 */
	virtual void HandleNetworkFailure(UWorld *World, UNetDriver *NetDriver, ENetworkFailure::Type FailureType, const FString& ErrorString);

	/**
	 * Notification of server travel error messages, generally network connection related (package verification, client server handshaking, etc) 
	 * allows the engine to handle the failure
	 *
	 * @param   InWorld     the world we were in when the travel failure occurred
	 * @param	FailureType	the type of error
	 * @param	ErrorString	additional string detailing the error
	 */
	virtual void HandleTravelFailure(UWorld* InWorld, ETravelFailure::Type FailureType, const FString& ErrorString);

	
	/**
	 * Notification of network lag state change messages.
	 *
	 * @param	World associated with the lag
	 * @param	NetDriver associated with the lag
	 * @param	LagType	Whether we started lagging or we are no longer lagging
	 */
	virtual void HandleNetworkLagStateChanged(UWorld* World, UNetDriver* NetDriver, ENetworkLagState::Type LagType);

	/**
	 * Shutdown any relevant net drivers
	 */
	void ShutdownWorldNetDriver(UWorld*);

	void ShutdownAllNetDrivers();

	/**
	 * Finds a UNetDriver based on its name.
	 *
	 * @param NetDriverName The name associated with the driver to find.
	 *
	 * @return A pointer to the UNetDriver that was found, or nullptr if it wasn't found.
	 */
	UNetDriver* FindNamedNetDriver(const UWorld* InWorld, FName NetDriverName);
	UNetDriver* FindNamedNetDriver(const UPendingNetGame* InPendingNetGame, FName NetDriverName);

	/**
	 * Returns the current netmode
	 * @param 	NetDriverName    Name of the net driver to get mode for
	 * @return current netmode
	 *
	 * Note: if there is no valid net driver, returns NM_StandAlone
	 */
	//virtual ENetMode GetNetMode(FName NetDriverName = NAME_GameNetDriver) const;
	ENetMode GetNetMode(const UWorld *World) const;

	/**
	 * Creates a UNetDriver with an engine assigned name
	 *
	 * @param InWorld the world context
	 * @param NetDriverDefinition The name of the definition to use
	 *
	 * @return new netdriver if successful, nullptr otherwise
	 */
	UNetDriver* CreateNetDriver(UWorld *InWorld, FName NetDriverDefinition);

	/**
	 * Creates a UNetDriver and associates a name with it.
	 *
	 * @param InWorld the world context
	 * @param NetDriverName The name to associate with the driver.
	 * @param NetDriverDefinition The name of the definition to use
	 *
	 * @return True if the driver was created successfully, false if there was an error.
	 */
	bool CreateNamedNetDriver(UWorld *InWorld, FName NetDriverName, FName NetDriverDefinition);

	/**
	 * Creates a UNetDriver and associates a name with it.
	 *
	 * @param PendingNetGame the pending net game context
	 * @param NetDriverName The name to associate with the driver.
	 * @param NetDriverDefinition The name of the definition to use
	 *
	 * @return True if the driver was created successfully, false if there was an error.
	 */
	bool CreateNamedNetDriver(UPendingNetGame *PendingNetGame, FName NetDriverName, FName NetDriverDefinition);
	
	/**
	 * Destroys a UNetDriver based on its name.
	 *
	 * @param NetDriverName The name associated with the driver to destroy.
	 */
	void DestroyNamedNetDriver(UWorld *InWorld, FName NetDriverName);
	void DestroyNamedNetDriver(UPendingNetGame *PendingNetGame, FName NetDriverName);

	virtual bool NetworkRemapPath(UNetConnection* Connection, FString& Str, bool bReading=true) { return false; }
	virtual bool NetworkRemapPath(UPendingNetGame *PendingNetGame, FString &Str, bool bReading=true) { return false; }

	virtual bool HandleOpenCommand( const TCHAR* Cmd, FOutputDevice& Ar, UWorld * InWorld );

	virtual bool HandleTravelCommand( const TCHAR* Cmd, FOutputDevice& Ar, UWorld* InWorld );
	
	virtual bool HandleStreamMapCommand( const TCHAR* Cmd, FOutputDevice& Ar, UWorld *InWorld );

#if WITH_SERVER_CODE
	virtual bool HandleServerTravelCommand( const TCHAR* Cmd, FOutputDevice& Ar, UWorld* InWorld );
#endif

	virtual bool HandleDisconnectCommand( const TCHAR* Cmd, FOutputDevice& Ar, UWorld *InWorld );

	virtual bool HandleReconnectCommand( const TCHAR* Cmd, FOutputDevice& Ar, UWorld *InWorld );

	
	/**
	 * The proper way to disconnect a given World and NetDriver. Travels world if necessary, cleans up pending connects if necessary.
	 *	
	 * @param InWorld	The world being disconnected (might be nullptr in case of pending net dupl)
	 * @param NetDriver The net driver being disconnect (will be InWorld's net driver if there is a world)
	 *	
	 */
	void HandleDisconnect( UWorld *InWorld, UNetDriver *NetDriver );

	/**
	 * Makes sure map name is a long package name.
	 *
	 * @param InOutMapName Map name. In non-final builds code will attempt to convert to long package name if short name is provided.
	 * @param true if the map name was valid, false otherwise.
	 */
	bool MakeSureMapNameIsValid(FString& InOutMapName);

	void SetClientTravel( UWorld *InWorld, const TCHAR* NextURL, ETravelType InTravelType );

	void SetClientTravel( UPendingNetGame *PendingNetGame, const TCHAR* NextURL, ETravelType InTravelType );

	void SetClientTravelFromPendingGameNetDriver( UNetDriver *PendingGameNetDriverGame, const TCHAR* NextURL, ETravelType InTravelType );

	/** Browse to a specified URL, relative to the current one. */
	virtual EBrowseReturnVal::Type Browse( FWorldContext& WorldContext, FURL URL, FString& Error );

	virtual void TickWorldTravel(FWorldContext& WorldContext, float DeltaSeconds);

	void BrowseToDefaultMap( FWorldContext& WorldContext );

	virtual bool LoadMap( FWorldContext& WorldContext, FURL URL, class UPendingNetGame* Pending, FString& Error );

	virtual void RedrawViewports( bool bShouldPresent = true ) { }

	virtual void TriggerStreamingDataRebuild() { }

	/**
	 * Updates level streaming state using active game players view and blocks until all sub-levels are loaded/ visible/ hidden
	 * so further calls to UpdateLevelStreaming won't do any work unless state changes.
	 *
	 * @param InWorld Target world
	 */
	void BlockTillLevelStreamingCompleted(UWorld* InWorld);

	/**
	 * true if the loading movie was started during LoadMap().
	 */
	UPROPERTY(transient)
	uint32 bStartedLoadMapMovie:1;

	/**
	 * Removes the PerMapPackages from the RootSet
	 *
	 * @param FullyLoadType When to load the packages (based on map, GameMode, etc)
	 * @param Tag Name of the map/game to cleanup packages for
	 */
	void CleanupPackagesToFullyLoad(FWorldContext &Context, EFullyLoadPackageType FullyLoadType, const FString& Tag);

	/**
	 * Called to allow overloading by child engines
	 */
	virtual void LoadMapRedrawViewports(void)
	{
		RedrawViewports(false);
	}

	void ClearDebugDisplayProperties();

	/**
	 * Loads the PerMapPackages for the given map, and adds them to the RootSet
	 *
	 * @param FullyLoadType When to load the packages (based on map, GameMode, etc)
	 * @param Tag Name of the map/game to load packages for
	 */
	void LoadPackagesFully(UWorld * InWorld, EFullyLoadPackageType FullyLoadType, const FString& Tag);

	void UpdateTransitionType(UWorld *CurrentWorld);

	UPendingNetGame* PendingNetGameFromWorld( UWorld* InWorld );

	/** Cancel pending level. */
	virtual void CancelAllPending();

	virtual void CancelPending(UWorld *InWorld, UPendingNetGame *NewPendingNetGame=nullptr );

	virtual bool WorldIsPIEInNewViewport(UWorld *InWorld);

	FWorldContext* GetWorldContextFromWorld(const UWorld* InWorld);
	FWorldContext* GetWorldContextFromGameViewport(const UGameViewportClient *InViewport);
	FWorldContext* GetWorldContextFromPendingNetGame(const UPendingNetGame *InPendingNetGame);	
	FWorldContext* GetWorldContextFromPendingNetGameNetDriver(const UNetDriver *InPendingNetGame);	
	FWorldContext* GetWorldContextFromHandle(const FName WorldContextHandle);
	FWorldContext* GetWorldContextFromPIEInstance(const int32 PIEInstance);

	const FWorldContext* GetWorldContextFromWorld(const UWorld* InWorld) const;
	const FWorldContext* GetWorldContextFromGameViewport(const UGameViewportClient *InViewport) const;
	const FWorldContext* GetWorldContextFromPendingNetGame(const UPendingNetGame *InPendingNetGame) const;	
	const FWorldContext* GetWorldContextFromPendingNetGameNetDriver(const UNetDriver *InPendingNetGame) const;	
	const FWorldContext* GetWorldContextFromHandle(const FName WorldContextHandle) const;
	const FWorldContext* GetWorldContextFromPIEInstance(const int32 PIEInstance) const;

	FWorldContext& GetWorldContextFromWorldChecked(const UWorld * InWorld);
	FWorldContext& GetWorldContextFromGameViewportChecked(const UGameViewportClient *InViewport);
	FWorldContext& GetWorldContextFromPendingNetGameChecked(const UPendingNetGame *InPendingNetGame);	
	FWorldContext& GetWorldContextFromPendingNetGameNetDriverChecked(const UNetDriver *InPendingNetGame);	
	FWorldContext& GetWorldContextFromHandleChecked(const FName WorldContextHandle);
	FWorldContext& GetWorldContextFromPIEInstanceChecked(const int32 PIEInstance);

	const FWorldContext& GetWorldContextFromWorldChecked(const UWorld * InWorld) const;
	const FWorldContext& GetWorldContextFromGameViewportChecked(const UGameViewportClient *InViewport) const;
	const FWorldContext& GetWorldContextFromPendingNetGameChecked(const UPendingNetGame *InPendingNetGame) const;	
	const FWorldContext& GetWorldContextFromPendingNetGameNetDriverChecked(const UNetDriver *InPendingNetGame) const;	
	const FWorldContext& GetWorldContextFromHandleChecked(const FName WorldContextHandle) const;
	const FWorldContext& GetWorldContextFromPIEInstanceChecked(const int32 PIEInstance) const;

	const TIndirectArray<FWorldContext>& GetWorldContexts() const { return WorldList;	}

	/** 
	 * Tries to find the currently active primary Game or Play in Editor world, returning null if it is ambiguous.
	 * This should only be called if you do not have a reliable world context object to use.
	 *
	 * @param PossiblePlayWorld If set, this will be checked first and returned if valid. If this is not the active play world, null will be returned due to ambiguity
	 * @return either nullptr or a World that is guaranteed to be of type Game or PIE
	 */
	UWorld* GetCurrentPlayWorld(UWorld* PossiblePlayWorld = nullptr) const;

	/**
	 * Finds any World(s) and related objects that are still referenced after being destroyed by ::LoadMap and logs which objects are holding the references.
	 * May rename packages for the dangling objects to allow the world to be reloaded without conflicting with the existing one.
	 * @param InWorldContext The optional world context for which we want to check references to additional "must-destroy" objects.
	 */
	virtual void CheckAndHandleStaleWorldObjectReferences(FWorldContext* InWorldContext = nullptr);

	/**
	 * Attempts to find what is referencing a world that should have been garbage collected
	 * @param ObjectToFindReferencesTo World or its package (or any object from the world package that should've been destroyed)
	 * @param Verbosity Verbosity (can be fatal or non-fatal) with which to print the error message with
	 */
	UE_DEPRECATED(5.1, "Please use FindAndPrintStaleReferencesToObject overload that takes EPrintStaleReferencesOptions parameter")
	static void FindAndPrintStaleReferencesToObject(UObject* ObjectToFindReferencesTo, ELogVerbosity::Type Verbosity);

	/**
	 * Attempts to find a reference chain leading to a world that should have been garbage collected
	 * @param ObjectToFindReferencesTo World or its package (or any object from the world package that should've been destroyed)
	 * @param Options Determines how the stale references messages should be logged
	 */
	static FString FindAndPrintStaleReferencesToObject(UObject* ObjectToFindReferencesTo, EPrintStaleReferencesOptions Options);
	static TArray<FString> FindAndPrintStaleReferencesToObjects(TConstArrayView<UObject*> ObjectsToFindReferencesTo, EPrintStaleReferencesOptions Options);

	FWorldContext& CreateNewWorldContext(EWorldType::Type WorldType);

	virtual void DestroyWorldContext(UWorld * InWorld);

#if WITH_EDITOR
	/** Triggered when a world context is destroyed. */
	DECLARE_EVENT_OneParam(UEngine, FWorldContextDestroyedEvent, FWorldContext&);

	/** Return the world context destroyed event. */
	FWorldContextDestroyedEvent&	OnWorldContextDestroyed() { return WorldContextDestroyedEvent; }
#endif // #if WITH_EDITOR

private:

#if WITH_EDITOR
	/** Delegate broadcast when a world context is destroyed */
	FWorldContextDestroyedEvent WorldContextDestroyedEvent;
#endif // #if WITH_EDITOR

public:

	/** 
	 * Called from GetFunctionCallspace on specific objects to check for authority/cosmetic function tags using global state
	 *
	 * @param	Function		Function to check for network mode flags like AuthorityOnly, cannot be null
	 * @param	FunctionTarget	Object this function will be called on, if not null this may be used to determine context
	 * @param	Stack			Function call stack, if not null this may be used to determine context
	 */
	int32 GetGlobalFunctionCallspace(UFunction* Function, UObject* FunctionTarget, FFrame* Stack);

	/** 
	 * Returns true if the global context is client-only and authority only events should always be ignored. 
	 * This will return false if it is unknown, use GetCurrentPlayWorld if you have a possible world.
	 */
	bool ShouldAbsorbAuthorityOnlyEvent();

	/** 
	 * Returns true if the global context is dedicated server and cosmetic only events should always be ignored. 
	 * This will return false if it is unknown, use GetCurrentPlayWorld if you have a possible world.
	 */
	bool ShouldAbsorbCosmeticOnlyEvent();

	UGameViewportClient* GameViewportForWorld(const UWorld *InWorld) const;

	/** @return true if editor analytics are enabled */
	virtual bool AreEditorAnalyticsEnabled() const { return false; }
	virtual void CreateStartupAnalyticsAttributes( TArray<struct FAnalyticsEventAttribute>& StartSessionAttributes ) const {}
	
	/** @return true if the engine is autosaving a package */
	virtual bool IsAutosaving() const { return false; }

	virtual bool ShouldDoAsyncEndOfFrameTasks() const { return false; }

	bool IsVanillaProduct() const { return bIsVanillaProduct; }

protected:
	void SetIsVanillaProduct(bool bInIsVanillaProduct);

private:
	bool bIsVanillaProduct;

protected:

	TIndirectArray<FWorldContext>	WorldList;

	UPROPERTY()
	int32	NextWorldContextHandle;


	virtual void CancelPending(FWorldContext& WorldContext);

	virtual void CancelPending(UNetDriver* PendingNetGameDriver);

	virtual void MovePendingLevel(FWorldContext &Context);

	/**
	 *	Returns true if BROWSE should shuts down the current network driver.
	 **/
	virtual bool ShouldShutdownWorldNetDriver()
	{
		return true;
	}

	bool WorldHasValidContext(UWorld *InWorld);

	/**
	 * Attempts to gracefully handle a failure to travel to the default map.
	 *
	 * @param Error the error string result from the LoadMap call that attempted to load the default map.
	 */
	virtual void HandleBrowseToDefaultMapFailure(FWorldContext& Context, const FString& TextURL, const FString& Error);

	/**
	 * Helper function that returns true if InWorld is the outer of a level in a collection of type DynamicDuplicatedLevels.
	 * For internal engine use.
	 */
	bool IsWorldDuplicate(const UWorld* const InWorld);

protected:

	// Async map change/ persistent level transition code.

	/**
	 * Finalizes the pending map change that was being kicked off by PrepareMapChange.
	 *
	 * @param InCurrentWorld	the world context
	 * @return	true if successful, false if there were errors (use GetMapChangeFailureDescription 
	 *			for error description)
	 */
	bool CommitMapChange( FWorldContext &Context);

	/**
	 * Returns whether the prepared map change is ready for commit having called.
	 *
	 * @return true if we're ready to commit the map change, false otherwise
	 */
	bool IsReadyForMapChange(FWorldContext &Context);

	/**
	 * Returns whether we are currently preparing for a map change or not.
	 *
	 * @return true if we are preparing for a map change, false otherwise
	 */
	bool IsPreparingMapChange(FWorldContext &Context);

	/**
	 * Prepares the engine for a map change by pre-loading level packages in the background.
	 *
	 * @param	LevelNames	Array of levels to load in the background; the first level in this
	 *						list is assumed to be the new "persistent" one.
	 *
	 * @return	true if all packages were in the package file cache and the operation succeeded,
	 *			false otherwise. false as a return value also indicates that the code has given
	 *			up.
	 */
	bool PrepareMapChange(FWorldContext &WorldContext, const TArray<FName>& LevelNames);

	/**
	 * Returns the failure description in case of a failed map change request.
	 *
	 * @return	Human readable failure description in case of failure, empty string otherwise
	 */
	FString GetMapChangeFailureDescription(FWorldContext &Context);

	/** Commit map change if requested and map change is pending. Called every frame.	 */
	void ConditionalCommitMapChange(FWorldContext &WorldContext);

	/** Cancels pending map change.	 */
	void CancelPendingMapChange(FWorldContext &Context);

public:

	//~ Begin Public Interface for async map change functions

	bool CommitMapChange(UWorld* InWorld) { return CommitMapChange(GetWorldContextFromWorldChecked(InWorld)); }
	bool IsReadyForMapChange(UWorld* InWorld) { return IsReadyForMapChange(GetWorldContextFromWorldChecked(InWorld)); }
	bool IsPreparingMapChange(UWorld* InWorld) { return IsPreparingMapChange(GetWorldContextFromWorldChecked(InWorld)); }
	bool PrepareMapChange(UWorld* InWorld, const TArray<FName>& LevelNames) { return PrepareMapChange(GetWorldContextFromWorldChecked(InWorld), LevelNames); }
	void ConditionalCommitMapChange(UWorld* InWorld) { return ConditionalCommitMapChange(GetWorldContextFromWorldChecked(InWorld)); }

	FString GetMapChangeFailureDescription(UWorld *InWorld) { return GetMapChangeFailureDescription(GetWorldContextFromWorldChecked(InWorld)); }

	/** Cancels pending map change.	 */
	void CancelPendingMapChange(UWorld *InWorld) { return CancelPendingMapChange(GetWorldContextFromWorldChecked(InWorld)); }

	void AddNewPendingStreamingLevel(UWorld *InWorld, FName PackageName, bool bNewShouldBeLoaded, bool bNewShouldBeVisible, int32 LODIndex);

	bool ShouldCommitPendingMapChange(const UWorld *InWorld) const;
	void SetShouldCommitPendingMapChange(UWorld *InWorld, bool NewShouldCommitPendingMapChange);

	FSeamlessTravelHandler&	SeamlessTravelHandlerForWorld(UWorld *World);

	FURL & LastURLFromWorld(UWorld *World);

	/**
	 * Returns the global instance of the game user settings class.
	 */
	const UGameUserSettings* GetGameUserSettings() const;
	UGameUserSettings* GetGameUserSettings();

private:
	void CreateGameUserSettings();

	/** Allows subclasses to pass the failure to a UGameInstance if possible (mainly for blueprints) */
	virtual void HandleNetworkFailure_NotifyGameInstance(UWorld* World, UNetDriver* NetDriver, ENetworkFailure::Type FailureType);

	/** Allows subclasses to pass the failure to a UGameInstance if possible (mainly for blueprints) */
	virtual void HandleTravelFailure_NotifyGameInstance(UWorld* World, ETravelFailure::Type FailureType);

public:
#if WITH_EDITOR
	//~ Begin Transaction Interfaces.
	virtual int32 BeginTransaction(const TCHAR* TransactionContext, const FText& Description, UObject* PrimaryObject) { return INDEX_NONE; }
	virtual int32 EndTransaction() { return INDEX_NONE; }
	virtual bool CanTransact() { return false; }
	virtual void CancelTransaction(int32 Index) { }
#endif

public:
	/**
	 * Get an Engine Subsystem of specified type
	 */
	UEngineSubsystem* GetEngineSubsystemBase(TSubclassOf<UEngineSubsystem> SubsystemClass) const
	{
		checkSlow(this != nullptr);
		return EngineSubsystemCollection.GetSubsystem<UEngineSubsystem>(SubsystemClass);
	}

	/**
	 * Get an Engine Subsystem of specified type
	 */
	template <typename TSubsystemClass>
	TSubsystemClass* GetEngineSubsystem() const
	{
		checkSlow(this != nullptr);
		return EngineSubsystemCollection.GetSubsystem<TSubsystemClass>(TSubsystemClass::StaticClass());
	}

	/**
	 * Get all Engine Subsystem of specified type, this is only necessary for interfaces that can have multiple implementations instanced at a time.
	 */
	template <typename TSubsystemClass>
	const TArray<TSubsystemClass*>& GetEngineSubsystemArray() const
	{
		return EngineSubsystemCollection.GetSubsystemArray<TSubsystemClass>(TSubsystemClass::StaticClass());
	}

private:
	FObjectSubsystemCollection<UEngineSubsystem> EngineSubsystemCollection;

public:
	/**
	 * Delegate we fire every time a new stat has been registered.
	 *
	 * @param FName The name of the new stat.
	 * @param FName The category of the new stat.
	 * @param FText The description of the new stat.
	 */
	DECLARE_EVENT_ThreeParams(UEngine, FOnNewStatRegistered, const FName&, const FName&, const FText&);
	static FOnNewStatRegistered NewStatDelegate;
	
	/**
	 * Wrapper for firing a simple stat exec.
	 *
	 * @param World	The world to apply the exec to.
	 * @param ViewportClient The viewport to apply the exec to.
	 * @param InName The exec string.
	 */
	void ExecEngineStat(UWorld* World, FCommonViewportClient* ViewportClient, const TCHAR* InName);

	/**
	 * Check to see if the specified stat name is a simple stat.
	 *
	 * @param InName The name of the stat we're checking.
	 * @returns true if the stat is a registered simple stat.
	 */
	bool IsEngineStat(const FString& InName);

	/**
	 * Set the state of the specified stat.
	 *
	 * @param World	The world to apply the exec to.
	 * @param ViewportClient The viewport to apply the exec to.
	 * @param InName The stat name.
	 * @param bShow The state we would like the stat to be in.
	 */
	void SetEngineStat(UWorld* World, FCommonViewportClient* ViewportClient, const FString& InName, const bool bShow);

	/**
	 * Set the state of the specified stats (note: array processed in reverse order when !bShow).
	 *
	 * @param World	The world to apply the exec to.
	 * @param ViewportClient The viewport to apply the exec to.
	 * @param InNames The stat names.
	 * @param bShow The state we would like the stat to be in.
	 */
	void SetEngineStats(UWorld* World, FCommonViewportClient* ViewportClient, const TArray<FString>& InNames, const bool bShow);

	/**
	 * Function to render all the simple stats
	 *
	 * @param World	The world being drawn to.
	 * @param ViewportClient The viewport being drawn to.
	 * @param Canvas The canvas to use when drawing.
	 * @param LHSX The left hand side X position to start drawing from.
	 * @param InOutLHSY The left hand side Y position to start drawing from.
	 * @param RHSX The right hand side X position to start drawing from.
	 * @param InOutRHSY The right hand side Y position to start drawing from.
	 * @param ViewLocation The world space view location.
	 * @param ViewRotation The world space view rotation.
	 */
	void RenderEngineStats(UWorld* World, FViewport* Viewport, FCanvas* Canvas, int32 LHSX, int32& InOutLHSY, int32 RHSX, int32& InOutRHSY, const FVector* ViewLocation, const FRotator* ViewRotation);

	/**
	 * Function to render text indicating whether named events are enabled.
	 *
	 * @param Canvas The canvas to use when drawing.
	 * @param X The X position to start drawing from.
	 * @param Y The Y position to start drawing from.
	 * @return The ending Y position to continue rendering stats at.
	 */
	int32 RenderNamedEventsEnabled(FCanvas* Canvas, int32 X, int32 Y);

	/**
	 * Function definition for those stats which have their own toggle functions (or toggle other stats).
	 *
	 * @param World	The world being drawn to.
	 * @param ViewportClient The viewport being drawn to.
	 * @param Stream The remaining characters from the Exec call.
	 */
	 //typedef bool (UEngine::* EngineStatToggle)(UWorld* World, FCommonViewportClient* ViewportClient, const TCHAR* Stream);
	DECLARE_DELEGATE_RetVal_ThreeParams(bool, FEngineStatToggle, UWorld* /*World*/, FCommonViewportClient* /*ViewportClient*/, const TCHAR* /*Stream*/)

	/**
	 * Function definition for those stats which have their own render functions (or affect another render functions).
	 *
	 * @param World	The world being drawn to.
	 * @param ViewportClient The viewport being drawn to.
	 * @param Canvas The canvas to use when drawing.
	 * @param X The X position to draw to.
	 * @param Y The Y position to draw to.
	 * @param ViewLocation The world space view location.
	 * @param ViewRotation The world space view rotation.
	 */
	//typedef int32(UEngine::* EngineStatRender)(UWorld* World, FViewport* Viewport, FCanvas* Canvas, int32 X, int32 Y, const FVector* ViewLocation, const FRotator* ViewRotation);
	DECLARE_DELEGATE_RetVal_SevenParams(int32, FEngineStatRender, UWorld* /*World*/, FViewport* /*Viewport*/, FCanvas* /*Canvas*/, int32 /*X*/, int32 /*Y*/, const FVector* /*ViewLocation*/, const FRotator* /*ViewRotation*/)

	/** Allows external systems to add a new simple engine stat function. 
	*/
	void AddEngineStat(const FName& InCommandName, const FName& InCategoryName, const FText& InDescriptionString, FEngineStatRender InRenderFunc = nullptr, FEngineStatToggle InToggleFunc = nullptr, const bool bInIsRHS = false);

	void RemoveEngineStat(const FName& InCommandName);
private:

	/** Struct for keeping track off all the info regarding a specific simple stat exec */
	struct FEngineStatFuncs
	{
		/** The name of the command, e.g. STAT FPS would just have FPS as it's CommandName */
		FName CommandName;

		/** A string version of CommandName without STAT_ at the beginning. Cached for optimization. */
		FString CommandNameString;

		/** The category the command falls into (only used by UI) */
		FName CategoryName;

		/** The description of what this command does (only used by UI) */
		FText DescriptionString;

		/** The function needed to render the stat when it's enabled 
		 *  Note: This is only called when it should be rendered */
		FEngineStatRender RenderFunc;

		/** The function we call after the stat has been toggled 
		 *  Note: This is only needed if you need to do something else depending on the state of the stat */
		FEngineStatToggle ToggleFunc;

		/** If true, this stat should render on the right side of the viewport, otherwise left */
		bool bIsRHS;

		/** Constructor */
		FEngineStatFuncs(const FName& InCommandName, const FName& InCategoryName, const FText& InDescriptionString, FEngineStatRender InRenderFunc, FEngineStatToggle InToggleFunc, const bool bInIsRHS = false)
			: CommandName(InCommandName)
			, CommandNameString(InCommandName.ToString())
			, CategoryName(InCategoryName)
			, DescriptionString(InDescriptionString)
			, RenderFunc(InRenderFunc)
			, ToggleFunc(InToggleFunc)
			, bIsRHS(bInIsRHS)
		{
			CommandNameString.RemoveFromStart(TEXT("STAT_"));
		}
	};

	/** A list of all the simple stats functions that have been registered */
	TArray<FEngineStatFuncs> EngineStats;

	// Helper struct that registers itself with the output redirector and copies off warnings
	// and errors that we'll overlay on the client viewport
	struct FErrorsAndWarningsCollector : public FBufferedOutputDevice
	{
		FErrorsAndWarningsCollector();
		~FErrorsAndWarningsCollector();

		void Initialize();
		bool Tick(float Seconds);

		TMap<uint32, uint32>	MessagesToCountMap;
		FTSTicker::FDelegateHandle			TickerHandle;
		float					DisplayTime;
	};

	FErrorsAndWarningsCollector	ErrorsAndWarningsCollector;

private:

	/**
	 * Functions for performing other actions when the stat is toggled, should only be used when registering with EngineStats.
	 *
	 * @param World	The world being drawn to.
	 * @param ViewportClient The viewport being drawn to.
	 * @param Stream The remaining characters from the Exec call (optional).
	 */
	bool ToggleStatFPS(UWorld* World, FCommonViewportClient* ViewportClient, const TCHAR* Stream = nullptr);
	bool ToggleStatDetailed(UWorld* World, FCommonViewportClient* ViewportClient, const TCHAR* Stream = nullptr);
	bool ToggleStatHitches(UWorld* World, FCommonViewportClient* ViewportClient, const TCHAR* Stream = nullptr);
	bool ToggleStatNamedEvents(UWorld* World, FCommonViewportClient* ViewportClient, const TCHAR* Stream = nullptr);
	bool ToggleStatVerboseNamedEvents(UWorld* World, FCommonViewportClient* ViewportClient, const TCHAR* Stream = nullptr);
	bool ToggleStatUnit(UWorld* World, FCommonViewportClient* ViewportClient, const TCHAR* Stream = nullptr);
#if !UE_BUILD_SHIPPING
	bool PostStatSoundModulatorHelp(UWorld* World, FCommonViewportClient* ViewportClient, const TCHAR* Stream = nullptr);
	bool ToggleStatUnitMax(UWorld* World, FCommonViewportClient* ViewportClient, const TCHAR* Stream = nullptr);
	bool ToggleStatUnitGraph(UWorld* World, FCommonViewportClient* ViewportClient, const TCHAR* Stream = nullptr);
	bool ToggleStatUnitTime(UWorld* World, FCommonViewportClient* ViewportClient, const TCHAR* Stream = nullptr);
	bool ToggleStatRaw(UWorld* World, FCommonViewportClient* ViewportClient, const TCHAR* Stream = nullptr);
	bool ToggleStatParticlePerf(UWorld* World, FCommonViewportClient* ViewportClient, const TCHAR* Stream = nullptr);
#endif

	/**
	 * Functions for rendering the various simple stats, should only be used when registering with EngineStats.
	 *
	 * @param World	The world being drawn to.
	 * @param ViewportClient The viewport being drawn to.
	 * @param Canvas The canvas to use when drawing.
	 * @param X The X position to draw to.
	 * @param Y The Y position to draw to.
	 * @param ViewLocation The world space view location.
	 * @param ViewRotation The world space view rotation.
	 */
#if !UE_BUILD_SHIPPING
	int32 RenderStatVersion(UWorld* World, FViewport* Viewport, FCanvas* Canvas, int32 X, int32 Y, const FVector* ViewLocation = nullptr, const FRotator* ViewRotation = nullptr);
#endif // !UE_BUILD_SHIPPING
	int32 RenderStatFPS(UWorld* World, FViewport* Viewport, FCanvas* Canvas, int32 X, int32 Y, const FVector* ViewLocation = nullptr, const FRotator* ViewRotation = nullptr);
	int32 RenderStatHitches(UWorld* World, FViewport* Viewport, FCanvas* Canvas, int32 X, int32 Y, const FVector* ViewLocation = nullptr, const FRotator* ViewRotation = nullptr);
	int32 RenderStatSummary(UWorld* World, FViewport* Viewport, FCanvas* Canvas, int32 X, int32 Y, const FVector* ViewLocation = nullptr, const FRotator* ViewRotation = nullptr);
	int32 RenderStatColorList(UWorld* World, FViewport* Viewport, FCanvas* Canvas, int32 X, int32 Y, const FVector* ViewLocation = nullptr, const FRotator* ViewRotation = nullptr);
	int32 RenderStatLevels(UWorld* World, FViewport* Viewport, FCanvas* Canvas, int32 X, int32 Y, const FVector* ViewLocation = nullptr, const FRotator* ViewRotation = nullptr);
	int32 RenderStatLevelMap(UWorld* World, FViewport* Viewport, FCanvas* Canvas, int32 X, int32 Y, const FVector* ViewLocation = nullptr, const FRotator* ViewRotation = nullptr);
	int32 RenderStatUnit(UWorld* World, FViewport* Viewport, FCanvas* Canvas, int32 X, int32 Y, const FVector* ViewLocation = nullptr, const FRotator* ViewRotation = nullptr);
	int32 RenderStatDrawCount(UWorld* World, FViewport* Viewport, FCanvas* Canvas, int32 X, int32 Y, const FVector* ViewLocation = nullptr, const FRotator* ViewRotation = nullptr);
#if !UE_BUILD_SHIPPING
	int32 RenderStatSoundReverb(UWorld* World, FViewport* Viewport, FCanvas* Canvas, int32 X, int32 Y, const FVector* ViewLocation = nullptr, const FRotator* ViewRotation = nullptr);
 	int32 RenderStatSoundMixes(UWorld* World, FViewport* Viewport, FCanvas* Canvas, int32 X, int32 Y, const FVector* ViewLocation = nullptr, const FRotator* ViewRotation = nullptr);
	int32 RenderStatSoundModulators(UWorld* World, FViewport* Viewport, FCanvas* Canvas, int32 X, int32 Y, const FVector* ViewLocation = nullptr, const FRotator* ViewRotation = nullptr);
	int32 RenderStatSoundWaves(UWorld* World, FViewport* Viewport, FCanvas* Canvas, int32 X, int32 Y, const FVector* ViewLocation = nullptr, const FRotator* ViewRotation = nullptr);
	int32 RenderStatAudioStreaming(UWorld* World, FViewport* Viewport, FCanvas* Canvas, int32 X, int32 Y, const FVector* ViewLocation = nullptr, const FRotator* ViewRotation = nullptr);
	int32 RenderStatSoundCues(UWorld* World, FViewport* Viewport, FCanvas* Canvas, int32 X, int32 Y, const FVector* ViewLocation = nullptr, const FRotator* ViewRotation = nullptr);
	int32 RenderStatSounds(UWorld* World, FViewport* Viewport, FCanvas* Canvas, int32 X, int32 Y, const FVector* ViewLocation = nullptr, const FRotator* ViewRotation = nullptr);
	int32 RenderStatParticlePerf(UWorld* World, FViewport* Viewport, FCanvas* Canvas, int32 X, int32 Y, const FVector* ViewLocation = nullptr, const FRotator* ViewRotation = nullptr);
#endif // !UE_BUILD_SHIPPING
	int32 RenderStatAI(UWorld* World, FViewport* Viewport, FCanvas* Canvas, int32 X, int32 Y, const FVector* ViewLocation = nullptr, const FRotator* ViewRotation = nullptr);
	int32 RenderStatTimecode(UWorld* World, FViewport* Viewport, FCanvas* Canvas, int32 X, int32 Y, const FVector* ViewLocation = nullptr, const FRotator* ViewRotation = nullptr);
	int32 RenderStatFrameCounter(UWorld* World, FViewport* Viewport, FCanvas* Canvas, int32 X, int32 Y, const FVector* ViewLocation = nullptr, const FRotator* ViewRotation = nullptr);
#if STATS
	int32 RenderStatSlateBatches(UWorld* World, FViewport* Viewport, FCanvas* Canvas, int32 X, int32 Y, const FVector* ViewLocation = nullptr, const FRotator* ViewRotation = nullptr);
#endif

	FDelegateHandle HandleScreenshotCapturedDelegateHandle;

public:
	/** Set priority and affinity on game thread either from ini file or from FPlatformAffinity::GetGameThreadPriority()*/
	void SetPriorityAndAffinityOnGameThread();
};

/** Global engine pointer. Can be 0 so don't use without checking. */
extern ENGINE_API class UEngine*			GEngine;<|MERGE_RESOLUTION|>--- conflicted
+++ resolved
@@ -1293,11 +1293,7 @@
 	TObjectPtr<class UPhysicalMaterial> DefaultDestructiblePhysMaterial;
 
 	/** Path of the PhysicalMaterial to use if none is defined for a particular object. */
-<<<<<<< HEAD
-	UPROPERTY(globalconfig, EditAnywhere, Category = DefaultMaterials, meta = (AllowedClasses = "Physics", DisplayName = "Destructible Physics Material"))
-=======
 	UPROPERTY(globalconfig, EditAnywhere, Category = DefaultMaterials, meta = (AllowedClasses = "/Script/PhysicsCore.PhysicalMaterial", DisplayName = "Destructible Physics Material"))
->>>>>>> d731a049
 	FSoftObjectPath DefaultDestructiblePhysMaterialName;
 
 	/** Deprecated rules for redirecting renamed objects, replaced by the CoreRedirects system*/
@@ -2858,28 +2854,12 @@
 		bool bNotifyObjectReplacement;
 		bool bClearReferences;
 		bool bDontClearReferenceIfNewerClassExists;
-<<<<<<< HEAD
-
-		FCopyPropertiesForUnrelatedObjectsParams()
-			: bAggressiveDefaultSubobjectReplacement(false)
-			, bDoDelta(true)
-			, bReplaceObjectClassReferences(true)
-			, bCopyDeprecatedProperties(false)
-			, bPreserveRootComponent(true)
-			, bPerformDuplication(false)
-			, bSkipCompilerGeneratedDefaults(false)
-			, bNotifyObjectReplacement(false)
-			, bClearReferences(true)
-			, bDontClearReferenceIfNewerClassExists(false)
-		{}
-=======
 
 		// In cases where the SourceObject will no longer be able to look up its correct Archetype, it can be supplied
 		UObject* SourceObjectArchetype;
 
 		ENGINE_API FCopyPropertiesForUnrelatedObjectsParams();
 		ENGINE_API FCopyPropertiesForUnrelatedObjectsParams(const FCopyPropertiesForUnrelatedObjectsParams&);
->>>>>>> d731a049
 	};
 	static void CopyPropertiesForUnrelatedObjects(UObject* OldObject, UObject* NewObject, FCopyPropertiesForUnrelatedObjectsParams Params = FCopyPropertiesForUnrelatedObjectsParams());
 	virtual void NotifyToolsOfObjectReplacement(const TMap<UObject*, UObject*>& OldToNewInstanceMap) { }
