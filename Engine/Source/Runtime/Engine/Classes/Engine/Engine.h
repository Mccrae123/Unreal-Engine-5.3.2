--- conflicted
+++ resolved
@@ -1588,11 +1588,7 @@
 	{
 		#if !UE_SERVER
 			bIsDynamicResolutionPaused = false;
-<<<<<<< HEAD
 			UpdateDynamicResolutionStatus();
-=======
-			EnableDynamicResolutionStateIfPossible();
->>>>>>> 40ff9d61
 		#endif // !UE_SERVER
 	}
 
@@ -1631,21 +1627,13 @@
 	{
 		#if !UE_SERVER
 			bDynamicResolutionEnableUserSetting = Enable;
-<<<<<<< HEAD
 			UpdateDynamicResolutionStatus();
-=======
-			EnableDynamicResolutionStateIfPossible();
->>>>>>> 40ff9d61
 		#endif
 	}
 
 
-<<<<<<< HEAD
-=======
 private:
->>>>>>> 40ff9d61
 	#if !UE_SERVER
-private:
 		/** Last dynamic resolution event. */
 		EDynamicResolutionStateEvent LastDynamicResolutionEvent;
 
@@ -1661,16 +1649,11 @@
 		/** Game user setting for dynamic resolution that has been committed. */
 		bool bDynamicResolutionEnableUserSetting;
 
-<<<<<<< HEAD
 		/** Returns whether should be enabled or not. */
 		bool ShouldEnableDynamicResolutionState() const;
 
 		/** Enable/Disable dynamic resolution state according to ShouldEnableDynamicResolutionState(). */
 		void UpdateDynamicResolutionStatus();
-=======
-		/** Enabled dynamic resolution state if all conditions are met. */
-		void EnableDynamicResolutionStateIfPossible();
->>>>>>> 40ff9d61
 	#endif
 
 protected:
