--- conflicted
+++ resolved
@@ -400,8 +400,6 @@
 	/** Extracts all FSoftObjectPaths from a Class/Struct */
 	virtual void ExtractSoftObjectPaths(const UStruct* Struct, const void* StructValue, TArray<FSoftObjectPath>& FoundAssetReferences, const TArray<FName>& PropertiesToSkip = TArray<FName>()) const;
 
-<<<<<<< HEAD
-=======
 	/** Helper function to search the asset registry for AssetData matching search rules */
 	virtual int32 SearchAssetRegistryPaths(TArray<FAssetData>& OutAssetDataList, const FAssetManagerSearchRules& Rules) const;
 
@@ -414,7 +412,6 @@
 	/** Manually register a new or updated primary asset, returns true if it was successful */
 	virtual bool RegisterSpecificPrimaryAsset(const FPrimaryAssetId& PrimaryAssetId, const FAssetData& NewAssetData);
 
->>>>>>> 3aae9151
 	/** Helper function which requests the asset registery scan a list of directories/assets */
 	virtual void ScanPathsSynchronous(const TArray<FString>& PathsToScan) const;
 
@@ -604,14 +601,7 @@
 
 	/** Called to apply the primary asset rule overrides from config */
 	virtual void ScanPrimaryAssetRulesFromConfig();
-<<<<<<< HEAD
-
-	/** Helper function to read the asset registry */
-	virtual void SearchAssetRegistryPaths(TArray<FAssetData>& OutAssetDataList, TSet<FName>& OutDerivedClassNames, const TArray<FString>& Directories, const TArray<FString>& PackageNames, UClass* BaseClass, bool bHasBlueprintClasses) const;
-
-=======
 	
->>>>>>> 3aae9151
 	/** Apply a single custom primary asset rule, calls function below */
 	virtual void ApplyCustomPrimaryAssetRulesOverride(const FPrimaryAssetRulesCustomOverride& CustomOverride);
 
