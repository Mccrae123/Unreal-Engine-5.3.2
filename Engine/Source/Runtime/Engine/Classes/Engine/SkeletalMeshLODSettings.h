// Copyright Epic Games, Inc. All Rights Reserved.

#pragma once

#include "CoreMinimal.h"
#include "UObject/ObjectMacros.h"
#include "UObject/Object.h"
#include "Engine/EngineTypes.h"
#include "SkeletalMeshReductionSettings.h"
#include "DataAsset.h"
#include "PerPlatformProperties.h"
#include "SkeletalMeshLODSettings.generated.h"

UENUM()
enum class EBoneFilterActionOption : uint8
{
	/** Remove list of joints specified and children. All the other joints will be kept. */
	Remove UMETA(DisplayName = "Remove the joints specified and children"), 

	/** Only keep the joints specified and parents. All the other joints will be removed. */
	Keep UMETA(DisplayName = "Only keep the joints specified and parents"), 

	/** Invalid*/
	Invalid UMETA(Hidden), 
};

USTRUCT()
struct FBoneFilter
{
	GENERATED_USTRUCT_BODY()

	/*
	 * Do not include the joint specified
	 *
	 * This option will work differently based on EBoneFilterActionOption
	 * If EBoneFilterActionOption is Remove, it will exclude itself and only remove children
	 * For example, if you specify hand, it will only include children of hand(all fingers), 
	 * not the hand itself if this is true
	 * 
	 * But if the EBoneFilterActionOption is Keep, it will exclude itself but include all parents of it 
	 * You can't remove joint without children removed, and you can't keep without your parents 
	 */
	UPROPERTY(EditAnywhere, Category = FBoneFilter)
<<<<<<< HEAD
	bool bExcludeSelf=false;
=======
	bool bExcludeSelf = false;
>>>>>>> 6bbb88c8

	/* Name of Bone Name */
	UPROPERTY(EditAnywhere, Category = FBoneFilter)
	FName BoneName;
};

USTRUCT()
struct FSkeletalMeshLODGroupSettings
{
	GENERATED_USTRUCT_BODY()

	FSkeletalMeshLODGroupSettings()
		: ScreenSize(0.3f)
		, LODHysteresis(0.0f)
		, BoneFilterActionOption(EBoneFilterActionOption::Remove)
		, WeightOfPrioritization(1.f)
		, BakePose(nullptr)
	{}
	
	/** Get Skeletal mesh optimizations setting structure for the given LOD level */
	ENGINE_API FSkeletalMeshOptimizationSettings GetReductionSettings() const;

	/** Get Skeletal mesh optimizations setting structure for the given LOD level */
	UE_DEPRECATED(4.20, "Please use GetReductionSettings instead")
	FSkeletalMeshOptimizationSettings GetSettings() const
	{
		return GetReductionSettings();
	}

	/** Get the correct screen size for the given LOD level */
	ENGINE_API const float GetScreenSize() const;

	/** FSkeletalMeshLODSettings initializes group entries. */
	friend class USkeletalMeshLODSettings;

	/** The screen sizes to use for the respective LOD level */
	UPROPERTY(EditAnywhere, Category = LODSetting)
	FPerPlatformFloat ScreenSize;

	/**	Used to avoid 'flickering' when on LOD boundary. Only taken into account when moving from complex->simple. */
	UPROPERTY(EditAnywhere, Category = LODSetting)
	float LODHysteresis;

	/** Bones which should be removed from the skeleton for the LOD level */
	UPROPERTY(EditAnywhere, Category = Reduction)
	EBoneFilterActionOption BoneFilterActionOption;

	/** Bones which should be removed from the skeleton for the LOD level */
	UPROPERTY(EditAnywhere, Category = Reduction)
	TArray<FBoneFilter> BoneList;

	/** Bones which should be prioritized for the quality, this will be weighted toward keeping source data. Use WeightOfPrioritization to control the value. */
	UPROPERTY(EditAnywhere, Category = Reduction)
	TArray<FName> BonesToPrioritize;

	/** Sections which should be prioritized for the quality, this will be weighted toward keeping source data. Use WeightOfPrioritization to control the value. */
	UPROPERTY(EditAnywhere, Category = Reduction)
	TArray<int32> SectionsToPrioritize;

	/** How much to consideration to give BonesToPrioritize and SectionsToPrioritize.  The weight is an additional vertex simplification penalty where 0 means nothing. */
	UPROPERTY(EditAnywhere, Category = Reduction, meta = (UIMin = "0.0", ClampMin = "0.0"))
	float WeightOfPrioritization;

	/** Pose which should be used to reskin vertex influences for which the bones will be removed in this LOD level, uses ref-pose by default */
	UPROPERTY(EditAnywhere, Category = Reduction)
	TObjectPtr<class UAnimSequence> BakePose;

	/** The optimization settings to use for the respective LOD level */
	UPROPERTY(EditAnywhere, Category = Reduction)
	FSkeletalMeshOptimizationSettings ReductionSettings;
};

UCLASS(config = Engine, defaultconfig, BlueprintType, MinimalAPI)
class USkeletalMeshLODSettings : public UDataAsset
{
	GENERATED_UCLASS_BODY()
protected:

	/** Minimum LOD to render. Can be overridden per component as well as set here for all mesh instances here */
	UPROPERTY(globalconfig, EditAnywhere, Category=LODGroups, meta = (DisplayName = "Minimum LOD"))
	FPerPlatformInt MinLod;

	/** When true LODs below MinLod will not be stripped during cook. */
	UPROPERTY(globalconfig, EditAnywhere, Category = LODGroups)
	FPerPlatformBool DisableBelowMinLodStripping;

	/** Whether meshes in this group override default LOD streaming settings. */
	UPROPERTY(globalconfig, EditAnywhere, Category=LODGroups)
	bool bOverrideLODStreamingSettings;

	/** Whether meshes in this group stream LODs by default */
	UPROPERTY(globalconfig, EditAnywhere, Category=LODGroups, meta=(DisplayName="Stream LODs", EditCondition="bOverrideLODStreamingSettings"))
	FPerPlatformBool bSupportLODStreaming;

	/** Default maximum number of streamed LODs for meshes in this group */
	UPROPERTY(globalconfig, EditAnywhere, Category=LODGroups, meta=(EditCondition="bOverrideLODStreamingSettings"))
	FPerPlatformInt MaxNumStreamedLODs;

	/** Default maximum number of optional LODs for meshes in this group (currently, need to be either 0 or > num of LODs below MinLod) */
	UPROPERTY(globalconfig, EditAnywhere, Category=LODGroups, meta=(EditCondition="bOverrideLODStreamingSettings"))
	FPerPlatformInt MaxNumOptionalLODs;

	UPROPERTY(globalconfig, EditAnywhere, Category=LODGroups)
	TArray<FSkeletalMeshLODGroupSettings> LODGroups;

public:
	/** Retrieves the Skeletal mesh LOD group settings for the given name */
	ENGINE_API const FSkeletalMeshLODGroupSettings& GetSettingsForLODLevel(const int32 LODIndex) const;

	/** Returns whether or not valid settings were retrieved from the ini file */
	ENGINE_API const bool HasValidSettings() const
	{
		return LODGroups.Num() > 0;
	}

	/** Returns the number of settings parsed from the ini file */
	ENGINE_API int32 GetNumberOfSettings() const;

	/*
	* Set InMesh->LODInfo with this LOD Settings for LODIndex
	* return true if succeed
	*/
	ENGINE_API bool SetLODSettingsToMesh(USkeletalMesh* InMesh, int32 LODIndex) const;

	/*
	* Set InMesh->LODInfo with this LOD Settings
	* return # of settings that are set. Return N for 0-(N-1).
	*/
	ENGINE_API int32 SetLODSettingsToMesh(USkeletalMesh* InMesh) const;
	/*
	* Set this LOD Settings from InMesh->LODInfo 
	* return # of settings that are set. Return N for 0-(N-1).
	*/
	ENGINE_API int32 SetLODSettingsFromMesh(USkeletalMesh* InMesh);
	
	// BEGIN UObject interface
#if WITH_EDITOR
	virtual void PostEditChangeProperty(FPropertyChangedEvent& PropertyChangedEvent) override;
#endif// WITH_EDITOR
	virtual void Serialize(FArchive& Ar) override;
	// END UObject interface
};<|MERGE_RESOLUTION|>--- conflicted
+++ resolved
@@ -41,11 +41,7 @@
 	 * You can't remove joint without children removed, and you can't keep without your parents 
 	 */
 	UPROPERTY(EditAnywhere, Category = FBoneFilter)
-<<<<<<< HEAD
-	bool bExcludeSelf=false;
-=======
 	bool bExcludeSelf = false;
->>>>>>> 6bbb88c8
 
 	/* Name of Bone Name */
 	UPROPERTY(EditAnywhere, Category = FBoneFilter)
