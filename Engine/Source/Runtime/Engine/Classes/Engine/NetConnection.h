--- conflicted
+++ resolved
@@ -28,12 +28,9 @@
 #include "Net/Common/Packets/PacketTraits.h"
 #include "Net/Core/Misc/ResizableCircularQueue.h"
 #include "Net/NetAnalyticsTypes.h"
-<<<<<<< HEAD
-=======
 #include "Net/RPCDoSDetection.h"
 #include "Net/Core/Connection/NetCloseResult.h"
 #include "Net/NetConnectionFaultRecovery.h"
->>>>>>> 6bbb88c8
 #include "Net/TrafficControl.h"
 
 #include "NetConnection.generated.h"
@@ -307,11 +304,6 @@
 
 	virtual bool IsReplayReady() const { return false; }
 
-<<<<<<< HEAD
-private:
-	uint32 bInternalAck : 1;	// Internally ack all packets, for 100% reliable connections.
-	uint32 bReplay : 1;			// Flag to indicate a replay connection, independent of reliability
-=======
 	bool IsForceInitialDirty() const { return bForceInitialDirty; }
 	void SetForceInitialDirty(bool bValue)
 	{
@@ -325,7 +317,6 @@
 	uint32 bInternalAck : 1;	// Internally ack all packets, for 100% reliable connections.
 	uint32 bReplay : 1;			// Flag to indicate a replay connection, independent of reliability
 	uint32 bForceInitialDirty : 1;	// Force all properties dirty on initial replication
->>>>>>> 6bbb88c8
 
 public:
 	struct FURL			URL;				// URL of the other side.
@@ -905,7 +896,7 @@
 	ENGINE_API virtual void Tick(float DeltaSeconds);
 
 	/** Return whether this channel is ready for sending. */
-	ENGINE_API virtual int32 IsNetReady(bool Saturate);
+	ENGINE_API virtual int32 IsNetReady( bool Saturate );
 
 	/** 
 	 * Handle the player controller client
@@ -1245,14 +1236,11 @@
 
 	/** Sets whether we handle opening channels with an index that already exists, used by replays to fast forward the packet stream */
 	void SetAllowExistingChannelIndex(bool bAllow);
-<<<<<<< HEAD
-=======
 
 private:
 	void RestoreRemappedChannel(const int32 ChIndex);
 
 public:
->>>>>>> 6bbb88c8
 
 	/**
 	 * Sets whether or not we should ignore bunches for a specific set of NetGUIDs.
@@ -1637,8 +1625,6 @@
 
 	bool bAutoFlush;
 
-<<<<<<< HEAD
-=======
 	/** Used to limit logging when we detect QueuedBits overflow */
 	bool bLoggedFlushNetQueuedBitsOverflow = false;
 
@@ -1652,7 +1638,6 @@
 	bool bReceivedCloseReason = false;
 
 
->>>>>>> 6bbb88c8
 	int32 GetFreeChannelIndex(const FName& ChName) const;
 
 public:
@@ -1662,8 +1647,6 @@
 	bool GetAutoFlush() const { return bAutoFlush; }
 	void SetAutoFlush(bool bValue) { bAutoFlush = bValue; }
 
-<<<<<<< HEAD
-=======
 	FRPCDoSDetection& GetRPCDoS()
 	{
 		return RPCDoS;
@@ -1689,7 +1672,6 @@
 	 */
 	void HandleNetResultOrClose(ENetCloseResult InResult);
 
->>>>>>> 6bbb88c8
 protected:
 	TOptional<FNetworkCongestionControl> NetworkCongestionControl;
 };
