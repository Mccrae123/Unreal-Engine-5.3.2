// Copyright Epic Games, Inc. All Rights Reserved.

//
// A network connection.
//

#pragma once

#include "CoreMinimal.h"
#include "UObject/ObjectMacros.h"
#include "UObject/UObjectGlobals.h"
#include "Serialization/BitWriter.h"
#include "Misc/EngineVersion.h"
#include "Misc/NetworkGuid.h"
#include "GameFramework/OnlineReplStructs.h"
#include "GameFramework/UpdateLevelVisibilityLevelInfo.h"
#include "Engine/NetDriver.h"
#include "Net/DataBunch.h"
#include "Net/NetPacketNotify.h"
#include "Engine/Player.h"
#include "Engine/Channel.h"
#include "ProfilingDebugging/Histogram.h"
#include "Containers/ArrayView.h"
#include "Containers/CircularBuffer.h"
#include "Net/Core/Trace/NetTraceConfig.h"
#include "ReplicationDriver.h"
#include "Analytics/EngineNetAnalytics.h"
#include "Net/Common/Packets/PacketTraits.h"
#include "Net/Core/Misc/ResizableCircularQueue.h"
#include "Net/NetAnalyticsTypes.h"
#include "Net/RPCDoSDetection.h"
#include "Net/Core/Connection/NetCloseResult.h"
#include "Net/NetConnectionFaultRecovery.h"
#include "Net/TrafficControl.h"
#include "HAL/LowLevelMemTracker.h"

#include "NetConnection.generated.h"

#define NETCONNECTION_HAS_SETENCRYPTIONKEY 1

LLM_DECLARE_TAG_API(NetConnection, ENGINE_API);

class FInternetAddr;
class FObjectReplicator;
class StatelessConnectHandlerComponent;
class UActorChannel;
class UChildConnection;
class ULevelStreaming;
struct FEncryptionKeyResponse;

namespace UE::Net
{
	class FNetPing;
}

typedef TMap<TWeakObjectPtr<AActor>, UActorChannel*, FDefaultSetAllocator, TWeakObjectPtrMapKeyFuncs<TWeakObjectPtr<AActor>, UActorChannel*>> FActorChannelMap;

namespace NetConnectionHelper
{
	/** Number of bits to use in the packet header for sending the milliseconds on the clock when the packet is sent */
	constexpr int32 NumBitsForJitterClockTimeInHeader = 10;
}

extern ENGINE_API TAutoConsoleVariable<int32> CVarNetEnableCongestionControl;

/*-----------------------------------------------------------------------------
	Types.
-----------------------------------------------------------------------------*/
enum { RELIABLE_BUFFER = 256 }; // Power of 2 >= 1.
enum { MAX_PACKETID = FNetPacketNotify::SequenceNumberT::SeqNumberCount };  // Power of 2 >= 1, covering guaranteed loss/misorder time.
enum { MAX_CHSEQUENCE = 1024 }; // Power of 2 >RELIABLE_BUFFER, covering loss/misorder time.
enum { MAX_BUNCH_HEADER_BITS = 256 };
enum { MAX_PACKET_RELIABLE_SEQUENCE_HEADER_BITS = 32 /*PackedHeader*/ + FNetPacketNotify::SequenceHistoryT::MaxSizeInBits };
enum { MAX_PACKET_INFO_HEADER_BITS = 1 /*bHasPacketInfo*/ + NetConnectionHelper::NumBitsForJitterClockTimeInHeader + 1 /*bHasServerFrameTime*/ + 8 /*ServerFrameTime*/};
enum { MAX_PACKET_HEADER_BITS = MAX_PACKET_RELIABLE_SEQUENCE_HEADER_BITS + MAX_PACKET_INFO_HEADER_BITS  };
enum { MAX_PACKET_TRAILER_BITS = 1 };

// 
// State of a connection.
//
enum EConnectionState
{
	USOCK_Invalid   = 0, // Connection is invalid, possibly uninitialized.
	USOCK_Closed    = 1, // Connection permanently closed.
	USOCK_Pending	= 2, // Connection is awaiting connection.
	USOCK_Open      = 3, // Connection is open.
};
ENGINE_API const TCHAR* LexToString(const EConnectionState Value);


/** If this connection is from a client, this is the current login state of this connection/login attempt */
namespace EClientLoginState
{
	enum Type
	{
		Invalid		= 0,		// This must be a client (which doesn't use this state) or uninitialized.
		LoggingIn	= 1,		// The client is currently logging in.
		Welcomed	= 2,		// Told client to load map and will respond with SendJoin
		ReceivedJoin = 3,		// NMT_Join received and a player controller has been created
		CleanedUp	= 4			// Cleanup has been called at least once, the connection is considered abandoned/terminated/gone
	};

	/** @return the stringified version of the enum passed in */
	inline const TCHAR* ToString( const EClientLoginState::Type EnumVal )
	{
		switch (EnumVal)
		{
			case Invalid:
			{
				return TEXT("Invalid");
			}
			case LoggingIn:
			{
				return TEXT("LoggingIn");
			}
			case Welcomed:
			{
				return TEXT("Welcomed");
			}
			case ReceivedJoin:
			{
				return TEXT("ReceivedJoin");
			}
			case CleanedUp:
			{
				return TEXT("CleanedUp");
			}
		}
		return TEXT("");
	}
};

/** Type of property data resend used by replay checkpoints */
 enum class EResendAllDataState : uint8
 {
	 None,
	 SinceOpen,
	 SinceCheckpoint
 };

// Delegates
#if !UE_BUILD_SHIPPING
/**
 * Delegate for hooking the net connections 'ReceivedRawPacket'
 * 
 * @param Data				The data received
 * @param Count				The number of bytes received
 * @param bBlockReceive		Whether or not to block further processing of the packet (defaults to false)
*/
DECLARE_DELEGATE_ThreeParams(FOnReceivedRawPacket, void* /*Data*/, int32 /*Count*/, bool& /*bBlockReceive*/);

/**
 * Delegate for hooking the net connections 'LowLevelSend' (at the socket level, after PacketHandler parsing)
 *
 * @param Data			The data being sent
 * @param Count			The number of bytes being sent
 * @param bBlockSend	Whether or not to block the send (defaults to false)
*/
DECLARE_DELEGATE_ThreeParams(FOnLowLevelSend, void* /*Data*/, int32 /*Count*/, bool& /*bBlockSend*/);
#endif


#if DO_ENABLE_NET_TEST
/**
 * An artificially lagged packet
 */
struct FDelayedPacket
{
	/** The packet data to send */
	TArray<uint8> Data;

	/** The size of the packet in bits */
	int32 SizeBits;

	/** The traits applied to the packet */
	FOutPacketTraits Traits;

	/** The time at which to send the packet */
	double SendTime;

public:

	FORCEINLINE FDelayedPacket(uint8* InData, int32 InSizeBits, FOutPacketTraits& InTraits)
		: Data()
		, SizeBits(InSizeBits)
		, Traits(InTraits)
		, SendTime(0.0)
	{
		int32 SizeBytes = FMath::DivideAndRoundUp(SizeBits, 8);

		Data.AddUninitialized(SizeBytes);
		FMemory::Memcpy(Data.GetData(), InData, SizeBytes);
	}

	void CountBytes(FArchive& Ar) const
	{
		Data.CountBytes(Ar);
	}
};

struct FDelayedIncomingPacket
{
	TUniquePtr<FBitReader> PacketData;

	/** Time at which the packet should be reinjected into the connection */
	double ReinjectionTime = 0.0;

	void CountBytes(FArchive& Ar) const
	{
		if (PacketData.IsValid())
		{
			PacketData->CountMemory(Ar);
		}
		Ar.CountBytes(sizeof(ReinjectionTime), sizeof(ReinjectionTime));
	}
};

#endif //#if DO_ENABLE_NET_TEST

struct FChannelCloseInfo
{
	uint32 Id;
	EChannelCloseReason CloseReason;
};
typedef TArray<FChannelCloseInfo, TInlineAllocator<8>> FChannelsToClose;

/** Record of channels with data written into each outgoing packet. */
struct FWrittenChannelsRecord
{
	enum { DefaultInitialSize = 1024 };

	struct FChannelRecordEntry
	{
		uint32 Value : 31;
		uint32 IsSequence : 1;
	};

	typedef TResizableCircularQueue<FChannelRecordEntry> FChannelRecordEntryQueue;

	FChannelRecordEntryQueue ChannelRecord;
	int32 LastPacketId;

public:
	FWrittenChannelsRecord(size_t InitialSize = DefaultInitialSize)
		: ChannelRecord(InitialSize)
		, LastPacketId(-1)
	{
	}
};

UCLASS(customConstructor, Abstract, MinimalAPI, transient, config=Engine)
class UNetConnection : public UPlayer
{
	using FNetResult = UE::Net::FNetResult;
	using FNetCloseResult = UE::Net::FNetCloseResult;

	GENERATED_BODY()

public:
	/** child connections for secondary viewports */
	UPROPERTY(transient)
	TArray<TObjectPtr<class UChildConnection>> Children;

	/** Owning net driver */
	UPROPERTY()
	TObjectPtr<class UNetDriver> Driver;	

	/** The class name for the PackageMap to be loaded */
	UPROPERTY()
	TSubclassOf<UPackageMap> PackageMapClass;

	UPROPERTY()
	/** Package map between local and remote. (negotiates net serialization) */
	TObjectPtr<class UPackageMap> PackageMap;

	/** @todo document */
	UPROPERTY()
	TArray<TObjectPtr<class UChannel>> OpenChannels;
	 
	/** This actor is bNetTemporary, which means it should never be replicated after it's initial packet is complete */
	UPROPERTY()
	TArray<TObjectPtr<class AActor>> SentTemporaries;

	/** The actor that is currently being viewed/controlled by the owning controller */
	UPROPERTY()
	TObjectPtr<class AActor> ViewTarget;

	/** Reference to controlling actor (usually PlayerController) */
	UPROPERTY()
	TObjectPtr<class AActor> OwningActor;

	UPROPERTY()
	int32	MaxPacket;						// Maximum packet size.

private:
	UPROPERTY()
	uint32 InternalAck:1;					// Internally ack all packets, for 100% reliable connections.

public:
	bool IsInternalAck() const { return bInternalAck; }
	void SetInternalAck(bool bValue) 
	{ 
		bInternalAck = bValue; 
		PRAGMA_DISABLE_DEPRECATION_WARNINGS
		InternalAck = bValue;
		PRAGMA_ENABLE_DEPRECATION_WARNINGS
	}

	bool IsReplay() const { return bReplay; }
	void SetReplay(bool bValue)
	{
		bReplay = bValue;
	}

	virtual bool IsReplayReady() const { return false; }

	bool IsForceInitialDirty() const { return bForceInitialDirty; }
	void SetForceInitialDirty(bool bValue)
	{
		bForceInitialDirty = bValue;
	}

<<<<<<< HEAD
=======
	/**	Used to allow connections to ignore the bunch size limitation applied before splitting into partial bunch packets, 
	*	or when receiving partial bunches to reassemble.
	* 
	*	!!!WARNING!!!  This is a security risk as the connection will accept much larger bunches before hitting the 
	*	reliable buffer limit, or the array/string serialization limit.
	*/
	bool IsUnlimitedBunchSizeAllowed() const { return bUnlimitedBunchSizeAllowed; }
	void SetUnlimitedBunchSizeAllowed(bool bValue)
	{
		bUnlimitedBunchSizeAllowed = bValue;
	}

>>>>>>> d731a049
	/** Destructor */
	ENGINE_API virtual ~UNetConnection() {};

private:
	uint32 bInternalAck : 1;				// Internally ack all packets, for 100% reliable connections.
	uint32 bReplay : 1;						// Flag to indicate a replay connection, independent of reliability
	uint32 bForceInitialDirty : 1;			// Force all properties dirty on initial replication
	uint32 bUnlimitedBunchSizeAllowed : 1;	// Ignore the value of net.MaxConstructedPartialBunchSizeBytes

public:
	struct FURL			URL;				// URL of the other side.
	
	/** The remote address of this connection, typically generated from the URL. */
	TSharedPtr<FInternetAddr>	RemoteAddr;

	// Track each type of bit used per-packet for bandwidth profiling

	/** Number of bits used for the packet id in the current packet. */
	int NumPacketIdBits;

	/** Number of bits used for bunches in the current packet. */
	int NumBunchBits;

	/** Number of bits used for acks in the current packet. */
	int NumAckBits;

	/** Number of bits used for padding in the current packet. */
	int NumPaddingBits;

	/** The maximum number of bits all packet handlers will reserve */
	int32 MaxPacketHandlerBits;

	/** Sets all of the bit-tracking variables to zero. */
	void ResetPacketBitCounts();

	/** What type of data is being written */
	enum class EWriteBitsDataType
	{
		Unknown,
		Bunch,
		Ack
	};

	/** Returns the actor starvation map */
	TMap<FString, TArray<float>>& GetActorsStarvedByClassTimeMap() { return ActorsStarvedByClassTimeMap; }
	
	/** Clears the actor starvation map */
	void ResetActorsStarvedByClassTimeMap() { ActorsStarvedByClassTimeMap.Empty(); }

public:
	// Connection information.

	UE_DEPRECATED(5.0, "EConnectionState State will be made private. Use GetConnectionState and SetConnectionState to access State instead.")
	EConnectionState	State;					// State this connection is in.

	ENGINE_API const EConnectionState GetConnectionState() const;
	ENGINE_API void SetConnectionState(EConnectionState ConnectionState);
	
	uint32 bPendingDestroy:1;    // when true, playercontroller or beaconclient is being destroyed


	/** PacketHandler, for managing layered handler components, which modify packets as they are sent/received */
	TUniquePtr<PacketHandler> Handler;

	/** Reference to the PacketHandler component, for managing stateless connection handshakes */
	TWeakPtr<StatelessConnectHandlerComponent> StatelessConnectComponent;


	/** Whether this channel needs to byte swap all data or not */
	bool			bNeedsByteSwapping;
	/** Net id of remote player on this connection. Only valid on client connections (server side).*/
	UPROPERTY()
	FUniqueNetIdRepl PlayerId;

	// Negotiated parameters.
	int32			PacketOverhead;			// Bytes overhead per packet sent.
	FString			Challenge;				// Server-generated challenge.
	FString			ClientResponse;			// Client-generated response.
	int32			ResponseId;				// Id assigned by the server for linking responses to connections upon authentication
	FString			RequestURL;				// URL requested by client

	// Login state tracking
	EClientLoginState::Type	ClientLoginState;
	uint8					ExpectedClientLoginMsgType;	// Used to determine what the next expected control channel msg type should be from a connecting client

	// Internal.
	UPROPERTY()
	double			LastReceiveTime;		// Last time a packet was received, for timeout checking.
	double			LastReceiveRealtime;	// Last time a packet was received, using real time seconds (FPlatformTime::Seconds)
	double			LastGoodPacketRealtime;	// Last real time a packet was considered valid
	double			LastSendTime;			// Last time a packet was sent, for keepalives.
	double			LastTickTime;			// Last time of polling.
	int32			QueuedBits;			// Bits assumed to be queued up.
	int32			TickCount;				// Count of ticks.
	uint32			LastProcessedFrame;   // The last frame where we gathered and processed actors for this connection

	double GetLastRecvAckTime() const { return LastRecvAckTimestamp; }
	double GetConnectTime() const { return ConnectTimestamp; }

private:
	/** The last time an ack was received */
	double			LastRecvAckTimestamp;

	/** Time when connection request was first initiated */
	double			ConnectTimestamp;

	FPacketTimestamp	LastOSReceiveTime;		// Last time a packet was received at the OS/NIC layer
	bool				bIsOSReceiveTimeLocal;	// Whether LastOSReceiveTime uses the same clock as the game, or needs translating

	/** Did we write the dummy PacketInfo in the current SendBuffer */
	bool bSendBufferHasDummyPacketInfo = false;

	/** Stores the bit number where we wrote the dummy packet info in the packet header */
	FBitWriterMark HeaderMarkForPacketInfo;

	/** The difference between the send and receive clock time of the last received packet */
	int32 PreviousJitterTimeDelta;

	/** Timestamp of the last packet sent*/
	double PreviousPacketSendTimeInS;

public:
	// Merge info.
	FBitWriterMark  LastStart;				// Most recently sent bunch start.
	FBitWriterMark  LastEnd;				// Most recently sent bunch end.
	bool			AllowMerge;				// Whether to allow merging.
	bool			TimeSensitive;			// Whether contents are time-sensitive.
	FOutBunch*		LastOutBunch;			// Most recent outgoing bunch.
	FOutBunch		LastOut;
	/** The singleton buffer for sending bunch header information */
	FBitWriter		SendBunchHeader;

	// Stat display.
	/** Time of last stat update */
	double			StatUpdateTime;
	/** Interval between gathering stats */
	float			StatPeriod;

	/** Average lag seen during the last StatPeriod */
	float AvgLag;

	/** Total accumulated lag values during the current StatPeriod */
	double			LagAcc;
	/** Nb of stats accumulated in LagAcc */
	int32			LagCount;
	
	/** Monitors frame time */
	double			LastTime, FrameTime;

	/** Total frames times accumulator */
	double			CumulativeTime;
	
	/** The average frame delta time over the last 1 second period.*/
	double			AverageFrameTime;

	/** Current jitter for this connection in milliseconds */
	float			GetAverageJitterInMS() const { return AverageJitterInMS; }

	/** Nb of stats accumulated in CumulativeTime */
	int32			CountedFrames;

	/** bytes sent/received on this connection (accumulated during a StatPeriod) */
	int32 InBytes, OutBytes;
	/** total bytes sent/received on this connection */
	int32 InTotalBytes, OutTotalBytes;
	/** packets sent/received on this connection (accumulated during a StatPeriod) */
	int32 InPackets, OutPackets;
	/** total packets sent/received on this connection */
	int32 InTotalPackets, OutTotalPackets;
	/** bytes sent/received on this connection (per second) - these are from previous StatPeriod interval */
	int32 InBytesPerSecond, OutBytesPerSecond;
	/** packets sent/received on this connection (per second) - these are from previous StatPeriod interval */
	int32 InPacketsPerSecond, OutPacketsPerSecond;
	/** packets lost on this connection (accumulated during a StatPeriod) */
	int32 InPacketsLost, OutPacketsLost;
	/** total packets lost on this connection */
	int32 InTotalPacketsLost, OutTotalPacketsLost;
	/** total acks sent on this connection */
	int32 OutTotalAcks;

private:
	/** total packets received on this connection, including PacketHandler */
	int32 InTotalHandlerPackets;

public:
	int32 GetInTotalHandlerPackets() const
	{
		return InTotalHandlerPackets;
	}

	/** Percentage of packets lost during the last StatPeriod */
	using FNetConnectionPacketLoss = TPacketLossData<3>;
	const FNetConnectionPacketLoss& GetInLossPercentage() const  { return InPacketsLossPercentage; }
	const FNetConnectionPacketLoss& GetOutLossPercentage() const { return OutPacketsLossPercentage;  }


private:

	FNetConnectionPacketLoss InPacketsLossPercentage;
	FNetConnectionPacketLoss OutPacketsLossPercentage;

	/** Counts the number of stat samples taken */
	int32 StatPeriodCount;

	/**
	* Jitter represents the average time divergence of all sent packets.
	* Ex:
	* If the time between the sending and the reception of packets is always 100ms; the jitter will be 0.
	* If the time difference is either 150ms or 100ms, the jitter will tend towards 50ms.
	*/
	float AverageJitterInMS;

public:

	/** Net Analytics */

	/** The locally cached/updated analytics variables, for the NetConnection - aggregated upon connection Close */
	FNetConnAnalyticsVars							AnalyticsVars;

	/** The net analytics data holder for the NetConnection analytics, which is where analytics variables are aggregated upon Close */
	TNetAnalyticsDataPtr<FNetConnAnalyticsData>		NetAnalyticsData;

	// Packet.
	FBitWriter		SendBuffer;						// Queued up bits waiting to send
	double			OutLagTime[256];				// For lag measuring.
	int32			OutLagPacketId[256];			// For lag measuring.
	uint8			OutBytesPerSecondHistory[256];	// For saturation measuring.
	int32			InPacketId;						// Full incoming packet index.
	int32			OutPacketId;					// Most recently sent packet.
	int32 			OutAckPacketId;					// Most recently acked outgoing packet.

	bool			bLastHasServerFrameTime;

	// Channel table.

	UPROPERTY(config)
	int32 DefaultMaxChannelSize;

	UE_DEPRECATED(5.1, "Deprecated in favor of DefaultMaxChannelSize config property.")
	static const int32 DEFAULT_MAX_CHANNEL_SIZE;

	UE_DEPRECATED(5.1, "No longer used")
	int32 MaxChannelSize;

	TArray<UChannel*>	Channels;
	TArray<int32>		OutReliable;
	TArray<int32>		InReliable;
	TArray<int32>		PendingOutRec;	// Outgoing reliable unacked data from previous (now destroyed) channel in this slot.  This contains the first chsequence not acked
	int32				InitOutReliable;
	int32				InitInReliable;

	// Network version
	uint32				EngineNetworkProtocolVersion;
	uint32				GameNetworkProtocolVersion;

	// Log tracking
	double			LogCallLastTime;
	int32			LogCallCount;
	int32			LogSustainedCount;

	uint32 GetConnectionId() const { return ConnectionId; }
	void SetConnectionId(uint32 InConnectionId) { ConnectionId = InConnectionId; }

	/** If this is a child connection it will return the topmost parent coonnection ID, otherwise it will return its own ID. */
	ENGINE_API uint32 GetParentConnectionId() const;

	FNetTraceCollector* GetInTraceCollector() const;
	FNetTraceCollector* GetOutTraceCollector() const;

	// ----------------------------------------------
	// Actor Channel Accessors
	// ----------------------------------------------

	void RemoveActorChannel(AActor* Actor)
	{
		ActorChannels.Remove(Actor);
		if (ReplicationConnectionDriver)
		{
			ReplicationConnectionDriver->NotifyActorChannelRemoved(Actor);
		}
	}

	void AddActorChannel(AActor* Actor, UActorChannel* Channel)
	{
		ActorChannels.Add(Actor, Channel);
		if (ReplicationConnectionDriver)
		{
			ReplicationConnectionDriver->NotifyActorChannelAdded(Actor, Channel);
		}
	}

	UActorChannel* FindActorChannelRef(const TWeakObjectPtr<AActor>& Actor)
	{
		return ActorChannels.FindRef(Actor);
	}

	UActorChannel** FindActorChannel(const TWeakObjectPtr<AActor>& Actor)
	{
		return ActorChannels.Find(Actor);
	}

	bool ContainsActorChannel(const TWeakObjectPtr<AActor>& Actor)
	{
		return ActorChannels.Contains(Actor);
	}

	int32 ActorChannelsNum() const
	{
		return ActorChannels.Num();
	}

	FActorChannelMap::TConstIterator ActorChannelConstIterator() const
	{
		return ActorChannels.CreateConstIterator();
	}

	const FActorChannelMap& ActorChannelMap() const
	{
		return ActorChannels;
	}

	UReplicationConnectionDriver* GetReplicationConnectionDriver()
	{
		return ReplicationConnectionDriver;
	}

	void SetReplicationConnectionDriver(UReplicationConnectionDriver* NewReplicationConnectionDriver)
	{
		ReplicationConnectionDriver = NewReplicationConnectionDriver;
	}

	void TearDownReplicationConnectionDriver()
	{
		if (ReplicationConnectionDriver)
		{
			ReplicationConnectionDriver->TearDown();
			ReplicationConnectionDriver = nullptr;
		}
	}

private:
	/** @todo document */
	FActorChannelMap ActorChannels;

	UReplicationConnectionDriver* ReplicationConnectionDriver;

	/** Engine package version for compatibility */
	FPackageFileVersion PackageVersionUE;

	/** Licensee package version for compatibility */
	int32 PackageVersionLicenseeUE;

	/** Engine version information for compatibility */
	FEngineVersion EngineVersion;

public:
	/** Sets the UE package version for compatibility purposes */
	void SetPackageVersionUE(FPackageFileVersion InPackageVersionUE) { PackageVersionUE = InPackageVersionUE; }
	
	/** Sets the licensee package version for compatibility purposes */
	void SetPackageVersionLicenseeUE(int32 InPackageVersionLicenseeUE) { PackageVersionLicenseeUE = InPackageVersionLicenseeUE; }

	/** Sets engine version information for compatibility purposes */
	void SetEngineVersion(const FEngineVersion& InEngineVersion) { EngineVersion = InEngineVersion; }

	/** Set version information on an archive that can be used for compatibility checks */
	void SetNetVersionsOnArchive(FArchive& Ar) const;

	void AddDestructionInfo(FActorDestructionInfo* DestructionInfo)
	{
#if UE_WITH_IRIS
		if (Driver && Driver->GetReplicationSystem())
		{
			return;
		}
#endif // UE_WITH_IRIS
		if (ReplicationConnectionDriver)
		{
			ReplicationConnectionDriver->NotifyAddDestructionInfo(DestructionInfo);
		}
		else
		{
			DestroyedStartupOrDormantActorGUIDs.Add(DestructionInfo->NetGUID);
		}
	}

	void RemoveDestructionInfo(FActorDestructionInfo* DestructionInfo)
	{
#if UE_WITH_IRIS
		if (Driver && Driver->GetReplicationSystem())
		{
			return;
		}
#endif // UE_WITH_IRIS
		if (ReplicationConnectionDriver)
		{
			ReplicationConnectionDriver->NotifyRemoveDestructionInfo(DestructionInfo);
		}
		else
		{
			DestroyedStartupOrDormantActorGUIDs.Remove(DestructionInfo->NetGUID);
		}
	}
	
	void ResetDestructionInfos()
	{
#if UE_WITH_IRIS
		if (Driver && Driver->GetReplicationSystem())
		{
			return;
		}
#endif // UE_WITH_IRIS
		if (ReplicationConnectionDriver)
		{
			ReplicationConnectionDriver->NotifyResetDestructionInfo();
		}
		else
		{
			DestroyedStartupOrDormantActorGUIDs.Reset(); 
		}
	}

	TSet<FNetworkGUID>& GetDestroyedStartupOrDormantActorGUIDs() { return DestroyedStartupOrDormantActorGUIDs; }

private:

	/** The server adds GUIDs to this set for each destroyed actor that does not have a channel
	 *  but that the client still knows about: startup, dormant, or recently dormant set.
	 *  This set is also populated from the UNetDriver for clients who join-in-progress, so that they can destroy any
	 *  startup actors that the server has already destroyed.
	 */
	TSet<FNetworkGUID>	DestroyedStartupOrDormantActorGUIDs;

	/** On the server, the package names of streaming levels that the client has told us it is making visible */
	TSet<FName> ClientMakingVisibleLevelNames;

public:

	/** This holds a list of actor channels that want to fully shutdown, but need to continue processing bunches before doing so */
	TMap<FNetworkGUID, TArray<class UActorChannel*>> KeepProcessingActorChannelBunchesMap;

	/** A list of replicators that belong to recently dormant actors/objects */
	TMap<FObjectKey, TSharedRef<FObjectReplicator>> DormantReplicatorMap;	

	ENGINE_API FName GetClientWorldPackageName() const { return ClientWorldPackageName; }

	ENGINE_API void SetClientWorldPackageName(FName NewClientWorldPackageName);

	/** 
	 * on the server, the package names of streaming levels that the client has told us it has made visible
	 * the server will only replicate references to Actors in visible levels so that it's impossible to send references to
	 * Actors the client has not initialized
	 */
	TSet<FName> ClientVisibleLevelNames;

	/** Called by PlayerController to tell connection about client level visibility change */
	ENGINE_API void UpdateLevelVisibility(const struct FUpdateLevelVisibilityLevelInfo& LevelVisibility);

	ENGINE_API const TSet<FName>& GetClientMakingVisibleLevelNames() const { return ClientMakingVisibleLevelNames; }
	
#if DO_ENABLE_NET_TEST

	/** Packet settings for testing lag, net errors, etc */
	FPacketSimulationSettings PacketSimulationSettings;

	/** Copies the settings from the net driver to our local copy */
	void UpdatePacketSimulationSettings();

private:

	/** delayed outgoing packet array */
	TArray<FDelayedPacket> Delayed;

	/** delayed incoming packet array */
	TArray<FDelayedIncomingPacket> DelayedIncomingPackets;

	/** Allow emulated packets to be sent out of order. This causes packet loss on the receiving end */
	bool bSendDelayedPacketsOutofOrder = false;

	/** set to true when already delayed packets are reinjected */
	bool bIsReinjectingDelayedPackets = false;

	/** Process incoming packets that have been delayed for long enough */
	void ReinjectDelayedPackets();

#endif //#if DO_ENABLE_NET_TEST

public:

	/** 
	 *	This functionality is used during replay checkpoints for example, so we can re-use the existing connection and channels to record
	 *	a version of each actor and capture all properties that have changed since the actor has been alive...
	 *	This will also act as if it needs to re-open all the channels, etc.
	 *   NOTE - This doesn't force all exports to happen again though, it will only export new stuff, so keep that in mind.
	 */
	EResendAllDataState ResendAllDataState;

#if !UE_BUILD_SHIPPING
	/** Delegate for hooking ReceivedRawPacket */
	FOnReceivedRawPacket	ReceivedRawPacketDel;

	/** Delegate for hooking LowLevelSend */
	FOnLowLevelSend			LowLevelSendDel;
#endif


	/**
	 * Called to determine if a voice packet should be replicated to this
	 * connection or any of its child connections
	 *
	 * @param Sender - the sender of the voice packet
	 *
	 * @return true if it should be sent on this connection, false otherwise
	 */
	ENGINE_API bool ShouldReplicateVoicePacketFrom(const FUniqueNetId& Sender);
	
	/**
	 * @hack: set to net connection currently inside CleanUp(), for HasClientLoadedCurrentWorld() to be able to find it during PlayerController
	 * destruction, since we clear its Player before destroying it. (and that's not easily reversed)
	 */
	static class UNetConnection* GNetConnectionBeingCleanedUp;

	// Constructors and destructors.
	ENGINE_API UNetConnection(const FObjectInitializer& ObjectInitializer = FObjectInitializer::Get());

	//~ Begin UObject Interface.

	ENGINE_API virtual void Serialize( FArchive& Ar ) override;

	ENGINE_API virtual void FinishDestroy() override;

	ENGINE_API static void AddReferencedObjects(UObject* InThis, FReferenceCollector& Collector);

	/**
	 * Get the world the connection belongs to
	 *
	 * @return  Returns the world of the net driver, or the owning actor on this connection
	 */
	ENGINE_API virtual UWorld* GetWorld() const override;

	//~ End UObject Interface.


	//~ Begin FExec Interface.

	ENGINE_API virtual bool Exec( UWorld* InWorld, const TCHAR* Cmd, FOutputDevice& Ar=*GLog ) override;

	//~ End FExec Interface.

	/** read input */
	void ReadInput( float DeltaSeconds );

	/** 
	 * get the representation of a secondary splitscreen connection that reroutes calls to the parent connection
	 * @return NULL for this connection.
	 */
	virtual UChildConnection* GetUChildConnection()
	{
		return NULL;
	}

	/** @return the remote machine address */
	virtual FString LowLevelGetRemoteAddress(bool bAppendPort=false) PURE_VIRTUAL(UNetConnection::LowLevelGetRemoteAddress,return TEXT(""););

	/** @return the description of connection */
	virtual FString LowLevelDescribe() PURE_VIRTUAL(UNetConnection::LowLevelDescribe,return TEXT(""););

	/** Describe the connection. */
	ENGINE_API virtual FString Describe();

	/**
	 * Sends a byte stream to the remote endpoint using the underlying socket
	 *
	 * @param Data			The byte stream to send
	 * @param CountBits		The length of the stream to send, in bits (to support bit-level additions to packets, from PacketHandler's)
	 * @param Traits		Special traits for the packet, passed down from the NetConnection through the PacketHandler
	 */
	// @todo: Traits should be passed within bit readers/writers, eventually
	ENGINE_API virtual void LowLevelSend(void* Data, int32 CountBits, FOutPacketTraits& Traits)
		PURE_VIRTUAL(UNetConnection::LowLevelSend,);

	/** Validates the FBitWriter to make sure it's not in an error state */
	ENGINE_API virtual void ValidateSendBuffer();

	/** Resets the FBitWriter to its default state */
	ENGINE_API virtual void InitSendBuffer();

	/** Make sure this connection is in a reasonable state. */
	ENGINE_API virtual void AssertValid();

	/**
	 * flushes any pending data, bundling it into a packet and sending it via LowLevelSend()
	 * also handles network simulation settings (simulated lag, packet loss, etc) unless bIgnoreSimulation is true
	 */
	ENGINE_API virtual void FlushNet(bool bIgnoreSimulation = false);

	/** Poll the connection. If it is timed out, close it. */
	ENGINE_API virtual void Tick(float DeltaSeconds);

	/** Return whether this channel is ready for sending. */
	ENGINE_API virtual int32 IsNetReady( bool Saturate );

	/** 
	 * Handle the player controller client
	 *
	 * @param PC player controller for this player
	 * @param NetConnection the connection the player is communicating on
	 */
	ENGINE_API virtual void HandleClientPlayer( class APlayerController* PC, class UNetConnection* NetConnection );

	/** @return the port of the connection as an integer */
	virtual int32 GetAddrPort(void)
	{
		if (RemoteAddr.IsValid())
		{
			return RemoteAddr->GetPort();
		}
		return 0;
	}

	/**
	 * Return the platform specific FInternetAddr type, containing this connections address.
	 * If nullptr is returned, connection is not added to MappedClientConnections, and can't receive net packets which depend on this.
	 *
	 * @return	The platform specific FInternetAddr containing this connections address
	 */
	virtual TSharedPtr<const FInternetAddr> GetRemoteAddr() { return RemoteAddr; }

	/**
	 * Closes the connection (including sending a close notify across the network)
	 * NOTE: To be deprecated in the near future.
	 */
	void Close()
	{
		Close(FNetCloseResult());
	}

	/**
	 * Closes the connection (including sending a close notify across the network)
	 *
	 * @param CloseReason	Specifies the reason for the Close
	 */
	void Close(FNetCloseResult&& CloseReason)
	{
		Close(static_cast<FNetResult&&>(MoveTemp(CloseReason)));
	}

	/**
	 * Closes the connection (including sending a close notify across the network)
	 *
	 * @param CloseReason	Specifies the reason for the Close
	 */
	ENGINE_API void Close(FNetResult&& CloseReason);


	/** closes the control channel, cleans up structures, and prepares for deletion */
	ENGINE_API virtual void CleanUp();

	/**
	 * Initialize common settings for this connection instance
	 *
	 * @param InDriver the net driver associated with this connection
	 * @param InSocket the socket associated with this connection
	 * @param InURL the URL to init with
	 * @param InState the connection state to start with for this connection
	 * @param InMaxPacket the max packet size that will be used for sending
	 * @param InPacketOverhead the packet overhead for this connection type
	 */
	ENGINE_API virtual void InitBase(UNetDriver* InDriver, class FSocket* InSocket, const FURL& InURL, EConnectionState InState, int32 InMaxPacket = 0, int32 InPacketOverhead = 0);

	/**
	 * Initialize this connection instance *from* a remote source
	 *
	 * @param InDriver the net driver associated with this connection
	 * @param InSocket the socket associated with this connection
	 * @param InURL the URL to init with
	 * @param InRemoteAddr the remote address for this connection
	 * @param InState the connection state to start with for this connection
	 * @param InMaxPacket the max packet size that will be used for sending
	 * @param InPacketOverhead the packet overhead for this connection type
	 */
	ENGINE_API virtual void InitRemoteConnection(UNetDriver* InDriver, class FSocket* InSocket, const FURL& InURL, const class FInternetAddr& InRemoteAddr, EConnectionState InState, int32 InMaxPacket = 0, int32 InPacketOverhead = 0) PURE_VIRTUAL(UNetConnection::InitRemoteConnection, );
	
	/**
	 * Initialize this connection instance *to* a remote source
	 *
	 * @param InDriver the net driver associated with this connection
	 * @param InSocket the socket associated with this connection
	 * @param InURL the URL to init with
	 * @param InRemoteAddr the remote address for this connection
	 * @param InState the connection state to start with for this connection
	 * @param InMaxPacket the max packet size that will be used for sending
	 * @param InPacketOverhead the packet overhead for this connection type
	 */
	ENGINE_API virtual void InitLocalConnection(UNetDriver* InDriver, class FSocket* InSocket, const FURL& InURL, EConnectionState InState, int32 InMaxPacket = 0, int32 InPacketOverhead = 0) PURE_VIRTUAL(UNetConnection::InitLocalConnection, );
	
	/**
	 * Initializes an "addressless" connection with the passed in settings
	 *
	 * @param InDriver the net driver associated with this connection
	 * @param InState the connection state to start with for this connection
	 * @param InURL the URL to init with
	 * @param InConnectionSpeed Optional connection speed override
	 */
	ENGINE_API virtual void InitConnection(UNetDriver* InDriver, EConnectionState InState, const FURL& InURL, int32 InConnectionSpeed=0, int32 InMaxPacket=0);

	/**
	 * Initializes the PacketHandler
	 */
	ENGINE_API virtual void InitHandler();

	/**
	 * Initializes the sequence numbers for the connection, usually from shared randomized data
	 *
	 * @param IncomingSequence	The initial sequence number for incoming packets
	 * @param OutgoingSequence	The initial sequence number for outgoing packets
	 */
	ENGINE_API virtual void InitSequence(int32 IncomingSequence, int32 OutgoingSequence);

	/**
	 * Notification that the NetDriver analytics provider has been updated
	 * NOTE: Can also mean disabled, e.g. during hotfix
	 */
	ENGINE_API virtual void NotifyAnalyticsProvider();

	/**
	 * Sets the encryption data and enables encryption.
	 */
	ENGINE_API void EnableEncryption(const FEncryptionData& EncryptionData);

	/**
	 * Sets the encryption data, enables encryption, and sends the encryption ack to the client.
	 */
	ENGINE_API void EnableEncryptionServer(const FEncryptionData& EncryptionData);

	/**
	 * Sets the data for the underlying encryption packet handler component, but doesn't modify encryption enabled state.
	 */
	ENGINE_API void SetEncryptionData(const FEncryptionData& EncryptionData);

	/**
	 * Sends an NMT_EncryptionAck message
	 */
	ENGINE_API void SendClientEncryptionAck();

	/**
	 * Enables encryption for the underlying encryption packet handler component.
	 */
	ENGINE_API void EnableEncryption();

	/**
	 * Returns true if encryption is enabled for this connection.
	 */
	ENGINE_API virtual bool IsEncryptionEnabled() const;

	/** 
	* Gets a unique ID for the connection, this ID depends on the underlying connection
	* For IP connections this is an IP Address and port, for steam this is a SteamID
	*/
	ENGINE_API virtual FString RemoteAddressToString()
	{
		if (RemoteAddr.IsValid())
		{
			return RemoteAddr->ToString(true);
		}
		return TEXT("Invalid");
	}
	
	
	/** Called by UActorChannel. Handles creating a new replicator for an actor */
	ENGINE_API virtual TSharedPtr<FObjectReplicator> CreateReplicatorForNewActorChannel(UObject* Object);

	// Functions.

	/** 
	 * Appends the passed in data to the SendBuffer to be sent when FlushNet is called
	 * @param Bits Data as bits to be appended to the send buffer
	 * @param SizeInBits Number of bits to append
	 * @param ExtraBits (optional) Second set of bits to be appended to the send buffer that need to send with the first set of bits
	 * @param ExtraSizeInBits (optional) Number of secondary bits to append
	 * @param TypeOfBits (optional) The type of data being written, for profiling and bandwidth tracking purposes
	 */
	int32 WriteBitsToSendBuffer( 
		const uint8 *	Bits, 
		const int32		SizeInBits, 
		const uint8 *	ExtraBits = NULL, 
		const int32		ExtraSizeInBits = 0,
		EWriteBitsDataType DataType =  EWriteBitsDataType::Unknown);

	/** Returns number of bits left in current packet that can be used without causing a flush.  */
	int64 GetFreeSendBufferBits();

	/** Pops the LastStart bits off of the send buffer, used for merging bunches */
	void PopLastStart();

	/** 
	 * returns whether the client has initialized the level required for the given object
	 * @return true if the client has initialized the level the object is in or the object is not in a level, false otherwise
	 */
	ENGINE_API virtual bool ClientHasInitializedLevelFor(const AActor* TestActor) const;

	/**
	 * Allows the connection to process the raw data that was received
	 *
	 * @param Data the data to process
	 * @param Count the size of the data buffer to process
	 */
	ENGINE_API virtual void ReceivedRawPacket(void* Data,int32 Count);

	/** Send a raw bunch */
	ENGINE_API int32 SendRawBunch(FOutBunch& Bunch, bool InAllowMerge, const FNetTraceCollector* BunchCollector);
	inline int32 SendRawBunch( FOutBunch& Bunch, bool InAllowMerge ) { return SendRawBunch(Bunch, InAllowMerge, nullptr); }

	/** The maximum number of bits allowed within a single bunch. */
	FORCEINLINE int32 GetMaxSingleBunchSizeBits() const
	{
		return (MaxPacket * 8) - MAX_BUNCH_HEADER_BITS - MAX_PACKET_TRAILER_BITS - MAX_PACKET_HEADER_BITS - MaxPacketHandlerBits;
	}

	/** @return The driver object */
	UNetDriver* GetDriver() {return Driver;}
	const UNetDriver* GetDriver() const { return Driver; }

	/** Create a channel. */
	ENGINE_API UChannel* CreateChannelByName( const FName& ChName, EChannelCreateFlags CreateFlags, int32 ChannelIndex=INDEX_NONE );

	/** 
	* Handle a packet we just received. 
	* bIsReinjectedPacket is true if a packet is reprocessed after getting cached 
	*/
	void ReceivedPacket( FBitReader& Reader, bool bIsReinjectedPacket=false );

	/** Packet was negatively acknowledged. */
	void ReceivedNak( int32 NakPacketId );

	/** Clear all Game specific state. Called during seamless travel */
	void ResetGameWorldState();

	/** Make sure this connection is in a reasonable state. */
	void SlowAssertValid()
	{
#if DO_GUARD_SLOW
		AssertValid();
#endif
	}

	/**
	 * @return Finds the voice channel for this connection or NULL if none
	 */
	ENGINE_API class UVoiceChannel* GetVoiceChannel();

	ENGINE_API virtual void FlushDormancy(class AActor* Actor);

	/** Forces properties on this actor to do a compare for one frame (rather than share shadow state) */
	ENGINE_API void ForcePropertyCompare( AActor* Actor );

	/** Wrapper for validating an objects dormancy state, and to prepare the object for replication again */
	void FlushDormancyForObject( UObject* Object );

	/** 
	 * Wrapper for setting the current client login state, so we can trap for debugging, and verbosity purposes. 
	 * Only valid on the server
	 */
	ENGINE_API void SetClientLoginState( const EClientLoginState::Type NewState );

	/** 
	 * Wrapper for setting the current expected client login msg type. 
	 * Only valid on the server
	 */
	ENGINE_API void SetExpectedClientLoginMsgType( const uint8 NewType );

	/**
	 * This function validates that ClientMsgType is the next expected msg type. 
	 * Only valid on the server
	 */
	ENGINE_API bool IsClientMsgTypeValid( const uint8 ClientMsgType );

	/**
	 * This function tracks the number of log calls per second for this client, 
	 * and disconnects the client if it detects too many calls are made per second
	 */
	ENGINE_API bool TrackLogsPerSecond();

	/**
	* Return current timeout value that should be used
	*/
	ENGINE_API virtual float GetTimeoutValue();

	/** Adds the channel to the ticking channels list. USed to selectively tick channels that have queued bunches or are pending dormancy. */
	void StartTickingChannel(UChannel* Channel) { ChannelsToTick.AddUnique(Channel); }

	/** Removes a channel from the ticking list directly */
	void StopTickingChannel(UChannel* Channel) { ChannelsToTick.Remove(Channel); }

	int32 GetNumTickingChannels() const { return ChannelsToTick.Num(); }

	FORCEINLINE FHistogram GetNetHistogram() const { return NetConnectionHistogram; }

	/** Whether or not a client packet has been received - used serverside, to delay any packet sends */
	FORCEINLINE bool HasReceivedClientPacket()
	{
		// The InternalAck and ServerConnection conditions, are only there to exclude demo's and clients from this check,
		// so that the check is only performed on servers.
		return IsInternalAck() || Driver->ServerConnection != nullptr || InReliable[0] != InitInReliable;
	}

	/**
	 * Sets the PlayerOnlinePlatformName member.
	 * Called by the engine during the login process with the NMT_Login message parameter.
	 */
	ENGINE_API void SetPlayerOnlinePlatformName(const FName InPlayerOnlinePlatformName);

	/** Returns the online platform name for the player on this connection. Only valid for client connections on servers. */
	ENGINE_API FName GetPlayerOnlinePlatformName() const { return PlayerOnlinePlatformName; }
	
	/** Sets whether we handle opening channels with an index that already exists, used by replays to fast forward the packet stream */
	void SetAllowExistingChannelIndex(bool bAllow);

private:
	void RestoreRemappedChannel(const int32 ChIndex);

public:

	/**
	 * Sets whether or not we should ignore bunches for a specific set of NetGUIDs.
	 * Should only be used with InternalAck.
	 */
	void SetIgnoreActorBunches(bool bInIgnoreActorBunches, TSet<FNetworkGUID>&& InIgnoredBunchGuids);

	/**
	 * Sets whether or not we should track released channel indices, see also SetIgnoreReservedChannels
	 * Should only be used with InternalAck.
	 */
	void SetReserveDestroyedChannels(bool bInReserveChannels);

	bool IsReservingDestroyedChannels() const { return bReserveDestroyedChannels; }

	void AddReservedChannel(int32 ChIndex) { ReservedChannels.Add(ChIndex); }

	/**
	 * Sets whether or not GetFreeChannelIndex should ignore reserved channels
	 * Should only be used with InternalAck.
	 */
	void SetIgnoreReservedChannels(bool bInIgnoreReservedChannels);

	/** Returns the OutgoingBunches array, only to be used by UChannel::SendBunch */
	TArray<FOutBunch *>& GetOutgoingBunches() { return OutgoingBunches; }

	/** Add a replicator to the dormancy map and release its strong pointer to its object */
	void AddDormantReplicator(UObject* Object, const TSharedRef<FObjectReplicator>& Replicator);
	
	/** Find a dormant replicator for the channel actor or one of its subobjects. Removes it from the map if found. */
	TSharedPtr<FObjectReplicator> FindAndRemoveDormantReplicator(UObject* Object);

	void CleanupDormantReplicatorsForActor(AActor* Actor);

	/** Removes stale entries from DormantReplicatorMap. */
	void CleanupStaleDormantReplicators();

	/** Called before Driver.TickDispatch processes received packets */
	void PreTickDispatch();

	/** Called after Driver.TickDispatch has processed received packets */
	void PostTickDispatch();

	/**
	 * Flush the cache of sequenced packets waiting for a missing packet. Will flush only up to the next missing packet, unless bFlushWholeCache is set.
	 *
	 * @param bFlushWholeCache	Whether or not the whole cache should be flushed, or only flush up to the next missing packet
	 */
	void FlushPacketOrderCache(bool bFlushWholeCache=false);

	/**
	 * Get the total number of out of order packets on this connection.
	 *
	 * @return The total number of out of order packets.
	 */
	int32 GetTotalOutOfOrderPackets() const
	{
		return TotalOutOfOrderPacketsLost + TotalOutOfOrderPacketsRecovered + TotalOutOfOrderPacketsDuplicate;
	}

	/**
	 * Get the total number of out of order packets lost on this connection.
	 *
	 * @return The total number of out of order packets lost.
	 */
	int32 GetTotalOutOfOrderPacketsLost() const
	{
		return TotalOutOfOrderPacketsLost;
	}

	/**
	 * Get the total number of out of order packets recovered on this connection.
	 *
	 * @return The total number of out of order packets recovered.
	 */
	int32 GetTotalOutOfOrderPacketsRecovered() const
	{
		return TotalOutOfOrderPacketsRecovered;
	}

	/**
	 * Get the total number of out of order packets that were duplicates on this connection.
	 *
	 * @return The total number of out of order packets that were duplicates.
	 */
	int32 GetTotalOutOfOrderPacketsDuplicate() const
	{
		return TotalOutOfOrderPacketsDuplicate;
	}

	/**
	 * Sets the OS/NIC level timestamp, for the last packet that was received
	 *
	 * @param InOSReceiveTime			The OS/NIC level timestamp, for the last packet that was received
	 * @param bInIsOSReceiveTimeLocal	Whether the input timestamp is based on the same clock as the game thread, or needs translating
	 */
	void SetPacketOSReceiveTime(const FPacketTimestamp& InOSReceiveTime, bool bInIsOSReceiveTimeLocal)
	{
		LastOSReceiveTime = InOSReceiveTime;
		bIsOSReceiveTimeLocal = bInIsOSReceiveTimeLocal;
	}

	/** Called when an actor channel is open and knows its NetGUID. */
	ENGINE_API virtual void NotifyActorNetGUID(UActorChannel* Channel) {}

	/**
	 * Returns the current delinquency analytics and resets them.
	 * This would be similar to calls to Get and Reset separately, except that the caller
	 * will assume ownership of data in this case.
	 */
	ENGINE_API void ConsumeQueuedActorDelinquencyAnalytics(FNetQueuedActorDelinquencyAnalytics& Out);

	/** Returns the current delinquency analytics. */
	ENGINE_API const FNetQueuedActorDelinquencyAnalytics& GetQueuedActorDelinquencyAnalytics() const;

	/** Resets the current delinquency analytics. */
	ENGINE_API void ResetQueuedActorDelinquencyAnalytics();

	/**
	 * Returns the current saturation analytics and resets them.
	 * This would be similar to calls to Get and Reset separately, except that the caller
	 * will assume ownership of data in this case.
	 */
	ENGINE_API void ConsumeSaturationAnalytics(FNetConnectionSaturationAnalytics& Out);

	/** Returns the current saturation analytics. */
	ENGINE_API const FNetConnectionSaturationAnalytics& GetSaturationAnalytics() const;

	/** Resets the current saturation analytics. */
	ENGINE_API void ResetSaturationAnalytics();

	/**
	 * Returns the current packet stability analytics and resets them.
	 * This would be similar to calls to Get and Reset separately, except that the caller
	 * will assume ownership of the data in this case.
	 */
	ENGINE_API void ConsumePacketAnalytics(FNetConnectionPacketAnalytics& Out);

	/** Returns the current packet stability analytics. */
	ENGINE_API const FNetConnectionPacketAnalytics& GetPacketAnalytics() const;

	/** Resets the current packet stability analytics. */
	ENGINE_API void ResetPacketAnalytics();

	/**
	 * Called to notify the connection that we attempted to replicate its actors this frame.
	 * This is primarily for analytics book keeping.
	 *
	 * @param bWasSaturated		True if we failed to replicate all data because we were saturated.
	 */
	ENGINE_API void TrackReplicationForAnalytics(const bool bWasSaturated);

	/**
	 * Get the current number of sent packets for which we have received a delivery notification
	 */
	ENGINE_API uint32 GetOutTotalNotifiedPackets() const { return OutTotalNotifiedPackets; }

	/** Sends the NMT_Challenge message */
	ENGINE_API void SendChallengeControlMessage();

	/** Sends the NMT_Challenge message based on encryption response */
	void SendChallengeControlMessage(const FEncryptionKeyResponse& Response);

	bool GetPendingCloseDueToReplicationFailure() const
	{
		return bConnectionPendingCloseDueToReplicationFailure;
	}

	ENGINE_API void SetPendingCloseDueToReplicationFailure();

	/** Called when owning network driver receives NotifyActorDestroyed. */
	ENGINE_API virtual void NotifyActorDestroyed(AActor* Actor, bool IsSeamlessTravel = false);

	ENGINE_API virtual void NotifyActorChannelCleanedUp(UActorChannel* Channel, EChannelCloseReason CloseReason);

	/** Update FNetLevelVisibilityTransactionId for server instigated level streaming */
	FNetLevelVisibilityTransactionId UpdateLevelStreamStatusChangedTransactionId(const ULevelStreaming* LevelObject, const FName PackageName, bool bShouldBeVisible);

protected:

	bool GetPendingCloseDueToSocketSendFailure() const
	{
		return bConnectionPendingCloseDueToSocketSendFailure;
	}

	ENGINE_API void SetPendingCloseDueToSocketSendFailure();

	void CleanupDormantActorState();

	/** During cleanup this will destroy the actor owned by this connection (generally a PlayerController) */
	ENGINE_API virtual void DestroyOwningActor();

	/** Called internally to destroy an actor during replay fast-forward when the actor channel index will be recycled */
	ENGINE_API virtual void DestroyIgnoredActor(AActor* Actor);

	/** This is called whenever a connection has passed the relative time to be considered timed out. */
	ENGINE_API virtual void HandleConnectionTimeout(const FString& Error);

	/**
	 * Notification that information about this connection may have been updated
	 */
	ENGINE_API void NotifyConnectionUpdated();

private:
	/**
	 * The channels that need ticking. This will be a subset of OpenChannels, only including
	 * channels that need to process either dormancy or queued bunches. Should be a significant
	 * optimization over ticking and calling virtual functions on the potentially hundreds of
	 * OpenChannels every frame.
	 */
	UPROPERTY()
	TArray<TObjectPtr<UChannel>> ChannelsToTick;

	/** Histogram of the received packet time */
	FHistogram NetConnectionHistogram;

	/** Online platform ID of remote player on this connection. Only valid on client connections (server side).*/
	FName PlayerOnlinePlatformName;

	/** This is an acceleration set that is derived from ClientWorldPackageName and ClientVisibleLevelNames. We use this to quickly test an AActor*'s visibility while replicating. */
	mutable TMap<FName, bool> ClientVisibleActorOuters;

	/** This is used to capture visibility updates while the server is in transition and deffer the update until the server has completed the transition */
	TMap<FName, FUpdateLevelVisibilityLevelInfo> PendingUpdateLevelVisibility;

	/** This is used to track any pending streaming status requests the server has sent */
	TMap<FName, FNetLevelVisibilityTransactionId> ClientPendingStreamingStatusRequest;

private:

	/** Called by PlayerController to tell connection about client level visibility change */
	void UpdateLevelVisibilityInternal(const struct FUpdateLevelVisibilityLevelInfo& LevelVisibility);

	/** Called internally to update cached acceleration map */
	bool UpdateCachedLevelVisibility(const FName& PackageName) const;

	/** Updates entire cached LevelVisibility map */
	void UpdateAllCachedLevelVisibility() const;

	/** Returns true if an outgoing packet should be dropped due to packet simulation settings, including loss burst simulation. */
#if DO_ENABLE_NET_TEST
	bool ShouldDropOutgoingPacketForLossSimulation(int64 NumBits) const;
#endif

	/**
	*	Test the current emulation settings to delay, drop, etc the current packet
	*	Returns true if the packet was emulated and false when the packet must be sent via the normal path
	*/
#if DO_ENABLE_NET_TEST
	bool CheckOutgoingPacketEmulation(FOutPacketTraits& Traits);
#endif

	/** Write packetHeader */
	void WritePacketHeader(FBitWriter& Writer);

	/** Write placeholder bits for data filled before the real send (ServerFrameTime, JitterClockTime) */
	void WriteDummyPacketInfo(FBitWriter& Writer);

	/** Overwrite the dummy packet info values with real values before sending */
	void WriteFinalPacketInfo(FBitWriter& Writer, double PacketSentTimeInS);
	
	/** Read extended packet header information (ServerFrameTime) */
	bool ReadPacketInfo(FBitReader& Reader, bool bHasPacketInfoPayload);

	/** Packet was acknowledged as delivered */
	void ReceivedAck(int32 AckPacketId, FChannelsToClose& OutChannelsToClose);

	/** Calculate the average jitter while adding the new packet's jitter value */
	void ProcessJitter(uint32 PacketJitterClockTimeMS);

	/** Flush outgoing packet if needed before we write data to it */
	void PrepareWriteBitsToSendBuffer(const int32 SizeInBits, const int32 ExtraSizeInBits);
	
	/** Write data to outgoing send buffer, PrepareWriteBitsToSendBuffer should be called before to make sure that
		data will fit in packet. */
	int32 WriteBitsToSendBufferInternal( 
		const uint8 *	Bits, 
		const int32		SizeInBits, 
		const uint8 *	ExtraBits, 
		const int32		ExtraSizeInBits,
		EWriteBitsDataType DataType =  EWriteBitsDataType::Unknown);

	/**
	 * on the server, the world the client has told us it has loaded
	 * used to make sure the client has traveled correctly, prevent replicating actors before level transitions are done, etc
	 */
	FName ClientWorldPackageName;

	/** A map of class names to arrays of time differences between replication of actors of that class for each connection */
	TMap<FString, TArray<float>> ActorsStarvedByClassTimeMap;

	/** Tracks channels that we should ignore when handling special demo data. */
	TMap<int32, FNetworkGUID> IgnoringChannels;

	/** Track remapped channel index values when replay flag is set */
	TMap<int32, int32> ChannelIndexMap;

	bool bAllowExistingChannelIndex;

	/** Set of guids we may need to ignore when processing a delta checkpoint */
	TSet<FNetworkGUID> IgnoredBunchGuids;

	/** Set of channels we may need to ignore when processing a delta checkpoint */
	TSet<int32> IgnoredBunchChannels;

	bool bIgnoreActorBunches;

	/** Set of channel index values to reserve so GetFreeChannelIndex won't use them */
	TSet<int32> ReservedChannels;

	bool bReserveDestroyedChannels;
	bool bIgnoreReservedChannels;

	/** This is only used in UChannel::SendBunch. It's a member so that we can preserve the allocation between calls, as an optimization, and in a thread-safe way to be compatible with demo.ClientRecordAsyncEndOfFrame */
	TArray<FOutBunch*> OutgoingBunches;

	/** Per packet bookkeeping of written channelIds */
	FWrittenChannelsRecord ChannelRecord;

	/** Sequence data used to implement reliability */
	FNetPacketNotify PacketNotify;

	/** Full PacketId  of last sent packet that we have received notification for (i.e. we know if it was delivered or not). Related to OutAckPacketId which is tha last successfully delivered PacketId */
	int32 LastNotifiedPacketId;

	/** Count the number of notified packets, i.e. packets that we know if they are delivered or not. Used to reliably measure outgoing packet loss */
	uint32 OutTotalNotifiedPackets;

	/** Keep old behavior where we send a packet with only acks even if we have no other outgoing data if we got incoming data */
	uint32 HasDirtyAcks;
	
	/** True if we've hit the actor channel limit and logged a warning about it */
	bool bHasWarnedAboutChannelLimit;

	/** True if we are pending close due to a socket failure during send */
	bool bConnectionPendingCloseDueToSocketSendFailure;

	/** True if we are pending close due to unrecoverable replication errors. */
	bool bConnectionPendingCloseDueToReplicationFailure;

	FNetworkGUID GetActorGUIDFromOpenBunch(FInBunch& Bunch);

	/** Out of order packet tracking/correction */

	/** Stat tracking for the total number of out of order packets, for this connection */
	UE_DEPRECATED(5.0, "Use GetTotalOutOfOrderPackets instead.")
	int32 TotalOutOfOrderPackets = 0;

	/** Stat tracking for the total number of out of order packets lost */
	int32 TotalOutOfOrderPacketsLost = 0;

	/** Stat tracking for the total number of out of order packets recovered */
	int32 TotalOutOfOrderPacketsRecovered = 0;

	/** Stat tracking for the total number of out of order packets that were duplicates */
	int32 TotalOutOfOrderPacketsDuplicate = 0;

	/** Buffer of partially read (post-PacketHandler) sequenced packets, which are waiting for a missing packet/sequence */
	TOptional<TCircularBuffer<TUniquePtr<FBitReader>>> PacketOrderCache;

	/** The current start index for PacketOrderCache */
	int32 PacketOrderCacheStartIdx;

	/** The current number of valid packets in PacketOrderCache */
	int32 PacketOrderCacheCount;

	FNetConnectionSaturationAnalytics SaturationAnalytics;
	FNetConnectionPacketAnalytics PacketAnalytics;

	/** Whether or not PacketOrderCache is presently being flushed */
	bool bFlushingPacketOrderCache;

	/** Unique ID that can be used instead of passing around a pointer to the connection */
	uint32 ConnectionId;

#if UE_NET_TRACE_ENABLED
	FNetTraceCollector* InTraceCollector = nullptr;
	FNetTraceCollector* OutTraceCollector = nullptr;
	/** Cached NetTrace id from the NetDriver */
	uint32 NetTraceId = 0;
#endif

	/** 
	* Set to true after a packet is flushed (sent) and reset at the end of the connection's Tick. 
	*/
	bool bFlushedNetThisFrame = false;

	/** Only set temporarily during the frame, should not need to be tracked for gc */
	AActor* RepContextActor;
	ULevel* RepContextLevel;

	friend struct FScopedRepContext;

	bool bAutoFlush;

	/** Used to limit logging when we detect QueuedBits overflow */
	bool bLoggedFlushNetQueuedBitsOverflow = false;

	/** RPC/Replication code DoS detection */
	FRPCDoSDetection RPCDoS;

	/** NetConnection specific Fault Recovery for attempting to recover from connection faults, before triggering Close */
	UE::Net::FNetConnectionFaultRecovery FaultRecovery;

	/** Whether or not this NetConnection has already received an NMT_CloseReason message */
	bool bReceivedCloseReason = false;

	/** Ping collection and calculation */
	TPimplPtr<UE::Net::FNetPing> NetPing;


	int32 GetFreeChannelIndex(const FName& ChName) const;

public:
	AActor* GetRepContextActor() const { return RepContextActor; }
	ULevel* GetRepContextLevel() const { return RepContextLevel; }

	bool GetAutoFlush() const { return bAutoFlush; }
	void SetAutoFlush(bool bValue) { bAutoFlush = bValue; }

	FRPCDoSDetection& GetRPCDoS()
	{
		return RPCDoS;
	}

	UE::Net::FNetConnectionFaultRecovery* GetFaultRecovery()
	{
		return &FaultRecovery;
	}

	UE::Net::FNetPing* GetNetPing()
	{
		return NetPing.Get();
	}

	/**
	 * Sends an NMT_CloseReason message, with the specified close reason or close reason chain.
	 * Called automatically by UNetConnection::Close, but should be called beforehand if sending a packet that will trigger a remote close.
	 *
	 * @param CloseReason	The close reason or close reason chain to send
	 */
	void SendCloseReason(FNetCloseResult&& CloseReason)
	{
		SendCloseReason(static_cast<FNetResult&&>(MoveTemp(CloseReason)));
	}

	/**
	 * Sends an NMT_CloseReason message, with the specified close reason or close reason chain.
	 * Called automatically by UNetConnection::Close, but should be called beforehand if sending a packet that will trigger a remote close.
	 *
	 * @param CloseReason	The close reason or close reason chain to send
	 */
	ENGINE_API void SendCloseReason(FNetResult&& CloseReason);

	/**
	 * Handles parsing/validation and logging of NMT_CloseReason messages
	 *
	 * @param CloseReasonList	Delimited list of close reasons
	 */
	ENGINE_API void HandleReceiveCloseReason(const FString& CloseReasonList);

private:
	/**
	 * Attempts to recover from a NetConnection error, and closes the connection if that fails
	 *
	 * @param InResult		The type of error result being handled
	 */
	void HandleNetResultOrClose(ENetCloseResult InResult);

protected:
	TOptional<FNetworkCongestionControl> NetworkCongestionControl;

	void InitChannelData();
};

struct FScopedRepContext
{
public:
	FScopedRepContext(UNetConnection* InConnection, AActor* InActor)
		: Connection(InConnection)
	{
		if (Connection)
		{
			check(!Connection->RepContextActor);
			check(!Connection->RepContextLevel);

			Connection->RepContextActor = InActor;
			if (InActor)
			{
				Connection->RepContextLevel = InActor->GetLevel();
			}
		}
	}

	FScopedRepContext(UNetConnection* InConnection, ULevel* InLevel)
		: Connection(InConnection)
	{
		if (Connection)
		{
			check(!Connection->RepContextActor);
			check(!Connection->RepContextLevel);

			Connection->RepContextLevel = InLevel;
		}
	}

	~FScopedRepContext()
	{
		if (Connection)
		{
			Connection->RepContextActor = nullptr;
			Connection->RepContextLevel = nullptr;
		}
	}

	FScopedRepContext(FScopedRepContext&&) = delete;
	FScopedRepContext(const FScopedRepContext&) = delete;
	FScopedRepContext& operator=(const FScopedRepContext&) = delete;
	FScopedRepContext& operator=(FScopedRepContext&&) = delete;

private:
	UNetConnection* Connection;
};

/** Help structs for temporarily setting network settings */
struct FNetConnectionSettings
{
	FNetConnectionSettings( UNetConnection* InConnection )
	{
#if DO_ENABLE_NET_TEST
		PacketLag = InConnection->PacketSimulationSettings.PktLag;
#else
		PacketLag = 0;
#endif
	}

	FNetConnectionSettings( int32 InPacketLag )
	{
		PacketLag = InPacketLag;
	}

	void ApplyTo(UNetConnection* Connection)
	{
#if DO_ENABLE_NET_TEST
		Connection->PacketSimulationSettings.PktLag = PacketLag;
#endif
	}

	int32 PacketLag;
};

/** Allows you to temporarily set connection settings within a scape. This will also force flush the connection before/after.
 *	Lets you do things like force a single channel to delay or drop packets
 */
struct FScopedNetConnectionSettings
{
	FScopedNetConnectionSettings(UNetConnection* InConnection, FNetConnectionSettings NewSettings, bool Apply=true) : 
		Connection(InConnection), OldSettings(InConnection), ShouldApply(Apply)
	{
		if (ShouldApply)
		{
			Connection->FlushNet();
			NewSettings.ApplyTo(Connection);
		}
	}
	~FScopedNetConnectionSettings()
	{
		if (ShouldApply)
		{
			Connection->FlushNet();
			OldSettings.ApplyTo(Connection);
		}
	}

	UNetConnection * Connection;
	FNetConnectionSettings OldSettings;
	bool ShouldApply;
};

/** A fake connection that will absorb traffic and auto ack every packet. Useful for testing scaling. Use net.SimulateConnections command to add at runtime. */
UCLASS(transient, config=Engine)
class ENGINE_API USimulatedClientNetConnection
	: public UNetConnection
{
	GENERATED_UCLASS_BODY()
public:

	virtual void LowLevelSend(void* Data, int32 CountBits, FOutPacketTraits& Traits) override { }
	void HandleClientPlayer( APlayerController* PC, UNetConnection* NetConnection ) override;
	virtual FString LowLevelGetRemoteAddress(bool bAppendPort=false) override { return FString(); }
	virtual bool ClientHasInitializedLevelFor(const AActor* TestActor) const { return true; }

	virtual void DestroyOwningActor() override { /* Don't destroy the OwningActor since we follow a real PlayerController*/ }

	virtual TSharedPtr<const FInternetAddr> GetRemoteAddr() override { return nullptr; }

	virtual void InitRemoteConnection(UNetDriver* InDriver, class FSocket* InSocket, const FURL& InURL, const class FInternetAddr& InRemoteAddr, EConnectionState InState, int32 InMaxPacket = 0, int32 InPacketOverhead = 0) override {}
	virtual void InitLocalConnection(UNetDriver* InDriver, class FSocket* InSocket, const FURL& InURL, EConnectionState InState, int32 InMaxPacket = 0, int32 InPacketOverhead = 0) override {}

	virtual FString LowLevelDescribe() override { return TEXT("Simulated Client"); }

};

#if UE_NET_TRACE_ENABLED
	inline FNetTraceCollector* UNetConnection::GetInTraceCollector() const { return InTraceCollector; }
	inline FNetTraceCollector* UNetConnection::GetOutTraceCollector() const { return OutTraceCollector; }
#else
	inline FNetTraceCollector* UNetConnection::GetInTraceCollector() const { return nullptr; }
	inline FNetTraceCollector* UNetConnection::GetOutTraceCollector() const { return nullptr; }
#endif<|MERGE_RESOLUTION|>--- conflicted
+++ resolved
@@ -320,8 +320,6 @@
 		bForceInitialDirty = bValue;
 	}
 
-<<<<<<< HEAD
-=======
 	/**	Used to allow connections to ignore the bunch size limitation applied before splitting into partial bunch packets, 
 	*	or when receiving partial bunches to reassemble.
 	* 
@@ -334,7 +332,6 @@
 		bUnlimitedBunchSizeAllowed = bValue;
 	}
 
->>>>>>> d731a049
 	/** Destructor */
 	ENGINE_API virtual ~UNetConnection() {};
 
