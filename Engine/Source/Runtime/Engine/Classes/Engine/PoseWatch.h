--- conflicted
+++ resolved
@@ -8,24 +8,13 @@
 #include "BoneIndices.h"
 #include "PoseWatch.generated.h"
 
-
 struct FCompactHeapPose;
 class UAnimBlueprint;
-<<<<<<< HEAD
-=======
 class UBlendProfile;
 struct FSlateIcon;
->>>>>>> d731a049
 
 namespace PoseWatchUtil
 {
-<<<<<<< HEAD
-	// Object (anim instance) that this pose came from
-	TWeakObjectPtr<const UObject>	Object;
-	TWeakObjectPtr<UPoseWatch>		PoseWatch;
-	TSharedPtr<FCompactHeapPose>	PoseInfo;
-	int32							NodeID;
-=======
 	/** Gets all pose watches that are parented to Folder, if Folder is nullptr then gets orphans */
 	TSet<UPoseWatch*> GetChildrenPoseWatchOf(const UPoseWatchFolder* Folder, const UAnimBlueprint* AnimBlueprint);
 
@@ -270,58 +259,16 @@
 	UPROPERTY(EditAnywhere, Category = Default)
 	FVector3d ViewportOffset;
 #endif // WITH_EDITORONLY_DATA
->>>>>>> d731a049
 };
 
-namespace PoseWatchUtil
-{
-	/** Gets all pose watches that are parented to Folder, if Folder is nullptr then gets orphans */
-	TSet<UPoseWatch*> GetChildrenPoseWatchOf(const UPoseWatchFolder* Folder, const UAnimBlueprint* AnimBlueprint);
-
-	/** Gets all pose watches folders that are parented to Folder, if Folder is nullptr then gets orphans */
-	TSet<UPoseWatchFolder*> GetChildrenPoseWatchFoldersOf(const UPoseWatchFolder* Folder, const UAnimBlueprint* AnimBlueprint);
-
-	/** Returns a UPoseWatch/UPoseWatchFolder from PoseWatchCollection that is inside InFolder has has label Label, if one exists */
-	template <typename T>
-	T* FindInFolderInCollection(const FName& Label, UPoseWatchFolder* InFolder, const TArray<TObjectPtr<T>>& PoseWatchCollection);
-
-	/** Finds unique name for a pose watch or folder inside of InParent */
-	template <typename T>
-	FText FindUniqueNameInFolder(UPoseWatchFolder* InParent, const T* Item, const TArray<TObjectPtr<T>>& Collection);
-
-	/** Returns a color from a palette of predefined colors in round-robin order */
-	FColor ChoosePoseWatchColor();
-}
-
 UCLASS()
-class ENGINE_API UPoseWatchFolder
+class ENGINE_API UPoseWatch
 	: public UObject
 {
 	GENERATED_UCLASS_BODY()
 
 public:
 #if WITH_EDITOR
-<<<<<<< HEAD
-	/** Returns the slash delimited path of this folder (e.g. MyFolder/MyNestedFolder/MyPoseWatch)*/
-	const FText GetPath() const;
-
-	/** The default name given to all new folders */
-	FText GetDefaultLabel() const;
-
-	/** Returns the display label assigned to this pose watch folder */
-	FText GetLabel() const;
-
-	/** Returns the visibility of this pose watch folder */
-	bool GetIsVisible() const;
-
-	/** Returns the parent folder this folder belongs to, if any */
-	UPoseWatchFolder* GetParent() const;
-	
-	/**  Attempts to set this folder's parent, returns false if unsuccessful (if moving causes a name clash)
-	 *	 Using bForce may change the folder's label to ensure no name clashes
-	 */
-	bool SetParent(UPoseWatchFolder* Parent, bool bForce = false);
-=======
 	/** Returns the slash delimited path of this pose watch */
 	const FText GetPath() const;
 
@@ -363,29 +310,10 @@
 
 	/** If set, denotes the pose watch is able to be drawn to the viewport */
 	void SetIsNodeEnabled(const bool bInIsEnabled);
->>>>>>> d731a049
 
 	/** Alias of SetParent */
 	void MoveTo(UPoseWatchFolder* InFolder);
 
-<<<<<<< HEAD
-	/** Attempts to set the label, returns false if unsuccessful (if there's a name clash with another  folder in the current directory) */
-	bool SetLabel(const FText& InLabel);
-
-	/** Sets the visibility of this folder, must contain at least one post watch descendant to become visible */
-	void SetIsVisible(bool bInIsVisible, bool bUpdateChildren=true);
-
-	/** Called before the pose watch folder is deleted to cleanup it's children and update it's parent */
-	void OnRemoved();
-
-	/** Returns true if InFolder is the parent of this */
-	bool IsIn(const UPoseWatchFolder* InFolder) const;
-
-	/** Returns true if this is a descendant of InFolder */
-	bool IsDescendantOf(const UPoseWatchFolder* InFolder) const;
-
-	/** Returns true if this folder is inside another folder */
-=======
 	/** Attempts to set the label, returns false if unsuccessful (if there's a name clash with another pose watch in the current directory) */
 	bool SetLabel(const FText& InLabel);
 
@@ -409,51 +337,11 @@
 	bool IsIn(const UPoseWatchFolder* InFolder) const;
 
 	/** Returns true if this pose watch is inside some pose watch folder */
->>>>>>> d731a049
 	bool IsAssignedFolder() const;
 
 	/** Returns true if there would be no name clashes when assigning the label InLabel */
 	bool ValidateLabelRename(const FText& InLabel, FText& OutErrorMessage);
 
-<<<<<<< HEAD
-	/** Returns true if InLabel is a unique folder label among the children of InFolder,  excluding this */
-	bool IsFolderLabelUniqueInFolder(const FText& InLabel, UPoseWatchFolder* InFolder) const;
-
-	/** Returns true if at least one UPoseWatch/UPoseWatchFolder has this as it's parent */
-	bool HasChildren() const;
-
-	/** Takes GetDefaultLabel() and generates unique labels to avoid name clashes (e.g. NewFolder1, NewFolder2, ...) */
-	void SetUniqueDefaultLabel();
-
-	/** Called when a child is removed/added to a folder */
-	void UpdateVisibility();
-
-	/** Returns the anim blueprint this pose watch folder is stored inside */
-	UAnimBlueprint* GetAnimBlueprint() const;
-
-	void SetIsExpanded(bool bInIsExpanded);
-
-	bool GetIsExpanded() const;
-
-private:
-	/** Returns a unique name for a new folder placed within InParent */
-	FText FindUniqueNameInFolder(UPoseWatchFolder* InParent) const;
-
-	/** Returns true if there is at least one direct pose watch child */
-	bool HasPoseWatchChildren() const;
-
-	/** Returns true if there is at least one pose watch descendant (nested folders) */
-	bool HasPoseWatchDescendents() const;
-#endif // WITH_EDITOR
-
-#if WITH_EDITORONLY_DATA
-protected:
-	UPROPERTY()
-	FText Label;
-
-	UPROPERTY()
-	TWeakObjectPtr<UPoseWatchFolder> Parent;
-=======
 	/** Returns true if InLabel is a unique pose watch label among the children of InFolder, excluding this */
 	bool IsLabelUniqueInParent(const FText& InLabel, UPoseWatchFolder* InFolder) const;
 
@@ -514,112 +402,11 @@
 	float BlendScaleThreshold_DEPRECATED;
 	UPROPERTY()
 	FVector3d ViewportOffset_DEPRECATED;
->>>>>>> d731a049
 
 protected:
 	UPROPERTY()
-<<<<<<< HEAD
-	bool bIsVisible = false;
-
-	UPROPERTY(Transient)
-	bool bIsExpanded = true;
-#endif // WITH_EDITORONLY_DATA
-};
-
-
-UCLASS()
-class ENGINE_API UPoseWatch
-	: public UObject
-{
-	GENERATED_UCLASS_BODY()
-
-public:
-#if WITH_EDITOR
-	/** Returns the slash delimited path of this pose watch */
-	const FText GetPath() const;
-
-	/** The default name given to all new pose watches */
-	FText GetDefaultLabel() const;
-
-	/** Returns the display label assigned to this pose watch */
-	FText GetLabel() const;
-
-	/** Returns the visibility of this pose watch */
-	bool GetIsVisible() const;
-
-	/** Returns true if the pose watch is connected to the output pose */
-	bool GetIsEnabled() const;
-
-	/** Returns the color to display the pose watch using */
-	FColor GetColor() const;
-
-	/** Returns true if this pose watch should be deleted after the user has deselected its assigned node (Editor preference) */
-	bool GetShouldDeleteOnDeselect() const;
-
-	/** Returns the parent folder this folder belongs to, if any */
-	UPoseWatchFolder* GetParent() const;
-
-	/**  Attempts to set this pose watch's parent, returns false if unsuccessful (if moving causes a name clash)
-	 *	 Using bForce may change the pose watch's label to ensure no name clashes
-	 */
-	bool SetParent(UPoseWatchFolder* InParent, bool bForce=false);
-
-	/** If set, denotes the pose watch is able to be drawn to the viewport */
-	void SetIsEnabled(bool bInIsEnabled);
-
-	/** Alias of SetParent */
-	void MoveTo(UPoseWatchFolder* InFolder);
-
-	/** Attempts to set the label, returns false if unsuccessful (if there's a name clash with another pose watch in the current directory) */
-	bool SetLabel(const FText& InLabel);
-
-	/** Sets whether or not to render this pose watch to the viewport */
-	void SetIsVisible(bool bInIsVisible);
-
-	/** Sets the display color of this pose watch in the UI and viewport */
-	void SetColor(const FColor& InColor);
-
-	/** Sets whether this pose watch should delete after deselecting it's assigned node (Editor preference) */
-	void SetShouldDeleteOnDeselect(const bool bInDeleteOnDeselection);
-
-	/** Called when a pose watch is deleted to update it's parent */
-	void OnRemoved();
-
-	/** Toggle's the pose watch's visibility */
-	void ToggleIsVisible();
-
-	/** Returns true if this pose watch is inside InFolder */
-	bool IsIn(const UPoseWatchFolder* InFolder) const;
-
-	/** Returns true if this pose watch is inside some pose watch folder */
-	bool IsAssignedFolder() const;
-
-	/** Returns true if there would be no name clashes when assigning the label InLabel */
-	bool ValidateLabelRename(const FText& InLabel, FText& OutErrorMessage);
-
-	/** Returns true if InLabel is a unique pose watch label among the children of InFolder, excluding this */
-	bool IsPoseWatchLabelUniqueInFolder(const FText& InLabel, UPoseWatchFolder* InFolder) const;
-
-	/** Takes GetDefaultLabel() and generates unique labels to avoid name clashes (e.g. PoseWatch1, PoseWatch2, ...) */
-	void SetUniqueDefaultLabel();
-
-	/** Returns the anim blueprint this pose watch is stored inside */
-	UAnimBlueprint* GetAnimBlueprint() const;
-
-private:
-	/** Returns a unique name for a new pose watch  placed within InParent */
-	FText FindUniqueNameInFolder(UPoseWatchFolder* InParent) const;
-#endif // WITH_EDITOR
-
-#if WITH_EDITORONLY_DATA
-public:
-	UPROPERTY()
-	TWeakObjectPtr<class UEdGraphNode> Node;
-protected:
-=======
 	TArray<TObjectPtr<UPoseWatchElement>> Elements;
 
->>>>>>> d731a049
 	UPROPERTY()
 	bool bDeleteOnDeselection = false;
 
@@ -627,14 +414,6 @@
 	UPROPERTY()
 	bool bIsVisible = true;
 
-<<<<<<< HEAD
-	// If true, the pose is able to be drawn to the viewport
-	UPROPERTY(Transient)
-	bool bIsEnabled = false;
-
-	UPROPERTY()
-	FColor Color;
-=======
 	// If true, the node is able to be drawn to the view port.
 	UPROPERTY(Transient)
 	bool bIsNodeEnabled = false;
@@ -644,17 +423,11 @@
 
 	UPROPERTY()
 	FColor Color_DEPRECATED;
->>>>>>> d731a049
 
 	UPROPERTY()
 	FText Label;
 
 	UPROPERTY()
-<<<<<<< HEAD
-	TWeakObjectPtr<UPoseWatchFolder> Parent;
-#endif // WITH_EDITORONLY_DATA
-};
-=======
 	FName IconName_DEPRECATED;
 
 	UPROPERTY()
@@ -677,5 +450,4 @@
 	return PoseWatchElement;
 }
 
-#endif // WITH_EDITOR
->>>>>>> d731a049
+#endif // WITH_EDITOR