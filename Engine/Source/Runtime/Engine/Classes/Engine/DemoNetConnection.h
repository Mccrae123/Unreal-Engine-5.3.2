--- conflicted
+++ resolved
@@ -75,11 +75,7 @@
 	virtual int32 IsNetReady( bool Saturate ) override;
 	virtual void FlushNet( bool bIgnoreSimulation = false ) override;
 	virtual void HandleClientPlayer( APlayerController* PC, class UNetConnection* NetConnection ) override;
-<<<<<<< HEAD
-	virtual TSharedPtr<const FInternetAddr> GetRemoteAddr() override { return nullptr; }
-=======
 	virtual TSharedPtr<const FInternetAddr> GetRemoteAddr() override;
->>>>>>> 710d7cac
 	virtual bool ClientHasInitializedLevelFor( const AActor* TestActor ) const override;
 	virtual TSharedPtr<FObjectReplicator> CreateReplicatorForNewActorChannel(UObject* Object);
 	virtual FString RemoteAddressToString() override { return TEXT("Demo"); }
