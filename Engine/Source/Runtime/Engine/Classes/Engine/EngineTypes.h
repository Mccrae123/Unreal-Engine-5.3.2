// Copyright Epic Games, Inc. All Rights Reserved.

#pragma once

/**
 *	This will hold all of our enums and types and such that we need to
 *	use in multiple files where the enum can't be mapped to a specific file.
 */

#include "CoreMinimal.h"
#include "UObject/ObjectMacros.h"
#include "UObject/Object.h"
#include "UObject/Class.h"
#include "Templates/SubclassOf.h"
#include "Engine/NetSerialization.h"
#include "EngineTypes.generated.h"

class AActor;
class UDecalComponent;
class UPhysicalMaterial;
class UPhysicalMaterialMask;
class UPrimitiveComponent;
class USceneComponent;
class USubsurfaceProfile;

/**
 * Default number of components to expect in TInlineAllocators used with AActor component arrays.
 * Used by engine code to try to avoid allocations in AActor::GetComponents(), among others.
 */
enum { NumInlinedActorComponents = 24 };

/** Enum describing how to constrain perspective view port FOV */
UENUM()
enum EAspectRatioAxisConstraint
{
	AspectRatio_MaintainYFOV UMETA(DisplayName="Maintain Y-Axis FOV"),
	AspectRatio_MaintainXFOV UMETA(DisplayName="Maintain X-Axis FOV"),
	AspectRatio_MajorAxisFOV UMETA(DisplayName="Maintain Major Axis FOV"),
	AspectRatio_MAX,
};

/** Return values for UEngine::Browse. */
namespace EBrowseReturnVal
{
	enum Type
	{
		/** Successfully browsed to a new map. */
		Success,
		/** Immediately failed to browse. */
		Failure,
		/** A connection is pending. */
		Pending,
	};
}

/** Rules for attaching components - needs to be kept synced to EDetachmentRule */
UENUM()
enum class EAttachmentRule : uint8
{
	/** Keeps current relative transform as the relative transform to the new parent. */
	KeepRelative,

	/** Automatically calculates the relative transform such that the attached component maintains the same world transform. */
	KeepWorld,

	/** Snaps transform to the attach point */
	SnapToTarget,
};

/** Rules for attaching components */
struct ENGINE_API FAttachmentTransformRules
{
	/** Various preset attachment rules. Note that these default rules do NOT by default weld simulated bodies */
	static FAttachmentTransformRules KeepRelativeTransform;
	static FAttachmentTransformRules KeepWorldTransform;
	static FAttachmentTransformRules SnapToTargetNotIncludingScale;
	static FAttachmentTransformRules SnapToTargetIncludingScale;

	FAttachmentTransformRules(EAttachmentRule InRule, bool bInWeldSimulatedBodies)
		: LocationRule(InRule)
		, RotationRule(InRule)
		, ScaleRule(InRule)
		, bWeldSimulatedBodies(bInWeldSimulatedBodies)
	{}

	FAttachmentTransformRules(EAttachmentRule InLocationRule, EAttachmentRule InRotationRule, EAttachmentRule InScaleRule, bool bInWeldSimulatedBodies)
		: LocationRule(InLocationRule)
		, RotationRule(InRotationRule)
		, ScaleRule(InScaleRule)
		, bWeldSimulatedBodies(bInWeldSimulatedBodies)
	{}

	/** The rule to apply to location when attaching */
	EAttachmentRule LocationRule;

	/** The rule to apply to rotation when attaching */
	EAttachmentRule RotationRule;

	/** The rule to apply to scale when attaching */
	EAttachmentRule ScaleRule;

	/** Whether to weld simulated bodies together when attaching */
	bool bWeldSimulatedBodies;
};

/** Rules for detaching components - needs to be kept synced to EAttachmentRule */
UENUM()
enum class EDetachmentRule : uint8
{
	/** Keeps current relative transform. */
	KeepRelative,

	/** Automatically calculates the relative transform such that the detached component maintains the same world transform. */
	KeepWorld,
};

/** Rules for detaching components */
struct ENGINE_API FDetachmentTransformRules
{
	/** Various preset detachment rules */
	static FDetachmentTransformRules KeepRelativeTransform;
	static FDetachmentTransformRules KeepWorldTransform;

	FDetachmentTransformRules(EDetachmentRule InRule, bool bInCallModify)
		: LocationRule(InRule)
		, RotationRule(InRule)
		, ScaleRule(InRule)
		, bCallModify(bInCallModify)
	{}

	FDetachmentTransformRules(EDetachmentRule InLocationRule, EDetachmentRule InRotationRule, EDetachmentRule InScaleRule, bool bInCallModify)
		: LocationRule(InLocationRule)
		, RotationRule(InRotationRule)
		, ScaleRule(InScaleRule)
		, bCallModify(bInCallModify)
	{}

	FDetachmentTransformRules(const FAttachmentTransformRules& AttachmentRules, bool bInCallModify)
		: LocationRule(AttachmentRules.LocationRule == EAttachmentRule::KeepRelative ? EDetachmentRule::KeepRelative : EDetachmentRule::KeepWorld)
		, RotationRule(AttachmentRules.RotationRule == EAttachmentRule::KeepRelative ? EDetachmentRule::KeepRelative : EDetachmentRule::KeepWorld)
		, ScaleRule(AttachmentRules.ScaleRule == EAttachmentRule::KeepRelative ? EDetachmentRule::KeepRelative : EDetachmentRule::KeepWorld)
		, bCallModify(bInCallModify)
	{}

	/** The rule to apply to location when detaching */
	EDetachmentRule LocationRule;

	/** The rule to apply to rotation when detaching */
	EDetachmentRule RotationRule;

	/** The rule to apply to scale when detaching */
	EDetachmentRule ScaleRule;

	/** Whether to call Modify() on the components concerned when detaching */
	bool bCallModify;
};

/** Deprecated rules for setting transform on attachment, new functions should use FAttachmentTransformRules isntead */
UENUM()
namespace EAttachLocation
{
	enum Type
	{
		/** Keeps current relative transform as the relative transform to the new parent. */
		KeepRelativeOffset,
		
		/** Automatically calculates the relative transform such that the attached component maintains the same world transform. */
		KeepWorldPosition,

		/** Snaps location and rotation to the attach point. Calculates the relative scale so that the final world scale of the component remains the same. */
		SnapToTarget					UMETA(DisplayName = "Snap to Target, Keep World Scale"),
		
		/** Snaps entire transform to target, including scale. */
		SnapToTargetIncludingScale		UMETA(DisplayName = "Snap to Target, Including Scale"),
	};
}

/**
 * A priority for sorting scene elements by depth.
 * Elements with higher priority occlude elements with lower priority, disregarding distance.
 */
UENUM()
enum ESceneDepthPriorityGroup
{
	/** World scene DPG. */
	SDPG_World,
	/** Foreground scene DPG. */
	SDPG_Foreground,
	SDPG_MAX,
};

/** Quality of indirect lighting for Movable primitives. This has a large effect on Indirect Lighting Cache update time. */
UENUM()
enum EIndirectLightingCacheQuality
{
	/** The indirect lighting cache will be disabled for this object, so no GI from stationary lights on movable objects. */
	ILCQ_Off,
	/** A single indirect lighting sample computed at the bounds origin will be interpolated which fades over time to newer results. */
	ILCQ_Point,
	/** The object will get a 5x5x5 stable volume of interpolated indirect lighting, which allows gradients of lighting intensity across the receiving object. */
	ILCQ_Volume
};

/** Type of lightmap that is used for primitive components */
UENUM()
enum class ELightmapType : uint8
{
	/** Use the default based on Mobility: Surface Lightmap for Static components, Volumetric Lightmap for Movable components. */
	Default,
	/** Force Surface Lightmap, even if the component moves, which should otherwise change the lighting.  This is only supported on components which support surface lightmaps, like static meshes. */
	ForceSurface,
	/** 
	 * Force Volumetric Lightmaps, even if the component is static and could have supported surface lightmaps. 
	 * Volumetric Lightmaps have better directionality and no Lightmap UV seams, but are much lower resolution than Surface Lightmaps and frequently have self-occlusion and leaking problems.
	 * Note: Lightmass currently requires valid lightmap UVs and sufficient lightmap resolution to compute bounce lighting, even though the Volumetric Lightmap will be used at runtime.
	 */
	ForceVolumetric
};

/** Controls how occlusion from Distance Field Ambient Occlusion is combined with Screen Space Ambient Occlusion. */
UENUM()
enum EOcclusionCombineMode
{
	/** Take the minimum occlusion value.  This is effective for avoiding over-occlusion from multiple methods, but can result in indoors looking too flat. */
	OCM_Minimum,
	/** 
	 * Multiply together occlusion values from Distance Field Ambient Occlusion and Screen Space Ambient Occlusion.  
	 * This gives a good sense of depth everywhere, but can cause over-occlusion. 
	 * SSAO should be tweaked to be less strong compared to Minimum.
	 */
	OCM_Multiply,
	OCM_MAX,
};

/**
 * The blending mode for materials
 * @warning This is mirrored in Lightmass, be sure to update the blend mode structure and logic there if this changes. 
 * @warning Check UMaterialInstance::Serialize if changed!!
 */
UENUM(BlueprintType)
enum EBlendMode
{
	BLEND_Opaque UMETA(DisplayName="Opaque"),
	BLEND_Masked UMETA(DisplayName="Masked"),
	BLEND_Translucent UMETA(DisplayName="Translucent"),
	BLEND_Additive UMETA(DisplayName="Additive"),
	BLEND_Modulate UMETA(DisplayName="Modulate"),
	BLEND_AlphaComposite UMETA(DisplayName = "AlphaComposite (Premultiplied Alpha)"),
	BLEND_AlphaHoldout UMETA(DisplayName = "AlphaHoldout"),
	BLEND_MAX,
};

/** The default float precision for material's pixel shaders on mobile devices*/
UENUM()
enum EMaterialFloatPrecisionMode
{
	/** Uses project based precision mode setting */
	MFPM_Default UMETA(DisplayName = "Default"),
	/** Force full-precision for MaterialFloat only, no effect on shader codes in .ush/.usf*/
	MFPM_Full_MaterialExpressionOnly UMETA(DisplayName = "Use Full-precision for MaterialExpressions only"),
	/** All the floats are full-precision */
	MFPM_Full UMETA(DisplayName = "Use Full-precision for every float"),
	/** Half precision, except explict 'float' in .ush/.usf*/
	MFPM_Half UMETA(DisplayName = "Use Half-precision"),
	MFPM_MAX,
};

/** Controls where the sampler for different texture lookups comes from */
UENUM()
enum ESamplerSourceMode
{
	/** Get the sampler from the texture.  Every unique texture will consume a sampler slot, which are limited in number. */
	SSM_FromTextureAsset UMETA(DisplayName="From texture asset"),
	/** Shared sampler source that does not consume a sampler slot.  Uses wrap addressing and gets filter mode from the world texture group. */
	SSM_Wrap_WorldGroupSettings UMETA(DisplayName="Shared: Wrap"),
	/** Shared sampler source that does not consume a sampler slot.  Uses clamp addressing and gets filter mode from the world texture group. */
	SSM_Clamp_WorldGroupSettings UMETA(DisplayName="Shared: Clamp")
};

/** defines how MipValue is used */
UENUM()
enum ETextureMipValueMode
{
	/* Use hardware computed sample's mip level with automatic anisotropic filtering support. */
	TMVM_None UMETA(DisplayName="None (use computed mip level)"),

	/* Explicitly compute the sample's mip level. Disables anisotropic filtering. */
	TMVM_MipLevel UMETA(DisplayName="MipLevel (absolute, 0 is full resolution)"),
	
	/* Bias the hardware computed sample's mip level. Disables anisotropic filtering. */
	TMVM_MipBias UMETA(DisplayName="MipBias (relative to the computed mip level)"),
	
	/* Explicitly compute the sample's DDX and DDY for anisotropic filtering. */
	TMVM_Derivative UMETA(DisplayName="Derivative (explicit derivative to compute mip level)"),

	TMVM_MAX,
};

/** Describes how to handle lighting of translucent objets */
UENUM()
enum ETranslucencyLightingMode
{
	/** 
	 * Lighting will be calculated for a volume, without directionality.  Use this on particle effects like smoke and dust.
	 * This is the cheapest per-pixel lighting method, however the material normal is not taken into account.
	 */
	TLM_VolumetricNonDirectional UMETA(DisplayName="Volumetric NonDirectional"),

	 /** 
	 * Lighting will be calculated for a volume, with directionality so that the normal of the material is taken into account. 
	 * Note that the default particle tangent space is facing the camera, so enable bGenerateSphericalParticleNormals to get a more useful tangent space.
	 */
	TLM_VolumetricDirectional UMETA(DisplayName="Volumetric Directional"),

	/** 
	 * Same as Volumetric Non Directional, but lighting is only evaluated at vertices so the pixel shader cost is significantly less.
	 * Note that lighting still comes from a volume texture, so it is limited in range.  Directional lights become unshadowed in the distance.
	 */
	TLM_VolumetricPerVertexNonDirectional UMETA(DisplayName="Volumetric PerVertex NonDirectional"),

	 /** 
	 * Same as Volumetric Directional, but lighting is only evaluated at vertices so the pixel shader cost is significantly less.
	 * Note that lighting still comes from a volume texture, so it is limited in range.  Directional lights become unshadowed in the distance.
	 */
	TLM_VolumetricPerVertexDirectional UMETA(DisplayName="Volumetric PerVertex Directional"),

	/** 
	 * Lighting will be calculated for a surface. The light is accumulated in a volume so the result is blurry, 
	 * limited distance but the per pixel cost is very low. Use this on translucent surfaces like glass and water.
	 * Only diffuse lighting is supported.
	 */
	TLM_Surface UMETA(DisplayName="Surface TranslucencyVolume"),

	/** 
	 * Lighting will be calculated for a surface. Use this on translucent surfaces like glass and water.
	 * This is implemented with forward shading so specular highlights from local lights are supported, however many deferred-only features are not.
	 * This is the most expensive translucency lighting method as each light's contribution is computed per-pixel.
	 */
	TLM_SurfacePerPixelLighting UMETA(DisplayName="Surface ForwardShading"),

	TLM_MAX,
};

/** Determines how the refraction offset should be computed for the material. */
UENUM()
enum ERefractionMode
{
	/** 
	 * Refraction is computed based on the camera vector entering a medium whose index of refraction is defined by the Refraction material input.  
	 * The new medium's surface is defined by the material's normal.  With this mode, a flat plane seen from the side will have a constant refraction offset.
	 * This is a physical model of refraction but causes reading outside the scene color texture so is a poor fit for large refractive surfaces like water.
	 */
	RM_IndexOfRefraction UMETA(DisplayName="Index Of Refraction"),

	/** 
	 * The refraction offset into Scene Color is computed based on the difference between the per-pixel normal and the per-vertex normal.  
	 * With this mode, a material whose normal is the default (0, 0, 1) will never cause any refraction.  This mode is only valid with tangent space normals.
	 * The refraction material input scales the offset, although a value of 1.0 maps to no refraction, and a value of 2 maps to a scale of 1.0 on the offset.
	 * This is a non-physical model of refraction but is useful on large refractive surfaces like water, since offsets have to stay small to avoid reading outside scene color.
	 */
	RM_PixelNormalOffset UMETA(DisplayName="Pixel Normal Offset")
};

/**
 * Enumerates available options for the translucency sort policy.
 */
UENUM()
namespace ETranslucentSortPolicy
{
	enum Type
	{
		/** Sort based on distance from camera centerpoint to bounding sphere centerpoint. (Default, best for 3D games.) */
		SortByDistance = 0,

		/** Sort based on the post-projection Z distance to the camera. */
		SortByProjectedZ = 1,

		/** Sort based on the projection onto a fixed axis. (Best for 2D games.) */
		SortAlongAxis = 2,
	};
}

// Note: Must match r.DynamicGlobalIlluminationMethod, this is used in URendererSettings
UENUM()
namespace EDynamicGlobalIlluminationMethod
{
	enum Type
	{
		/** No dynamic Global Illumination method will be used. Global Illumination can still be baked into lightmaps. */
		None, 

		/** Use Lumen Global Illumination for all lights, emissive materials casting light and SkyLight Occlusion.  Requires 'Generate Mesh Distance Fields' enabled for Software Ray Tracing and 'Support Hardware Ray Tracing' enabled for Hardware Ray Tracing. */
		Lumen,

		/** Standalone Screen Space Global Illumination.  Low cost, but limited by screen space information. */
		ScreenSpace UMETA(DisplayName="Screen Space (Beta)"),

		/** Standalone Ray Traced Global Illumination technique.  Deprecated, use Lumen Global Illumination instead. */
		RayTraced UMETA(DisplayName="Standalone Ray Traced (Deprecated)"),

		/** Use a plugin for Global Illumination */
		Plugin UMETA(DisplayName="Plugin"),
	};
}

// Note: Must match r.ReflectionMethod, this is used in URendererSettings
UENUM()
namespace EReflectionMethod
{
	enum Type
	{
		/** No global reflection method will be used. Reflections can still come from Reflection Captures, Planar Reflections or a Skylight placed in the level. */
		None, 

		/** Use Lumen Reflections, which supports Screen / Software / Hardware Ray Tracing together and integrates with Lumen Global Illumination for rough reflections and Global Illumination seen in reflections. */
		Lumen,

		/** Standalone Screen Space Reflections.  Low cost, but limited by screen space information. */
		ScreenSpace UMETA(DisplayName="Screen Space"),

		/** Standalone Ray Traced Reflections technique.  Deprecated, use Lumen Reflections instead. */
		RayTraced UMETA(DisplayName="Standalone Ray Traced (Deprecated)"),
	};
}

// Note: Must match r.Shadow.Virtual.Enable, this is used in URendererSettings
UENUM()
namespace EShadowMapMethod
{
	enum Type
	{
		/** Render geometry into shadow depth maps for shadowing.  Requires manual setup of shadowing distances and only culls per-component, causing poor performance with high poly scenes.  Required to enable stationary baked shadows (but which is incompatible with Nanite geometry). */
		ShadowMaps UMETA(DisplayName = "Shadow Maps"),

		/** Render geometry into virtualized shadow depth maps for shadowing.  Provides high-quality shadows for next-gen projects with simplified setup.  High efficiency culling when used with Nanite. This system is in development and thus has a number of performance pitfalls. */
		VirtualShadowMaps UMETA(DisplayName = "Virtual Shadow Maps (Beta)")
	};
}

/** Ray Tracing Shadows type. */
UENUM()
namespace ECastRayTracedShadow 
{
	enum Type
	{
		/** Ray traced shadows disabled for this light */
		Disabled,
		/** Ray traced shadows follow Cast Ray Traced Shadows project setting */
		UseProjectSetting,
		/** Ray traced shadows enabled for this light */
		Enabled,
	};
}

/** Specifies which component of the scene rendering should be output to the final render target. */
UENUM()
enum ESceneCaptureSource 
{ 
	SCS_SceneColorHDR UMETA(DisplayName="SceneColor (HDR) in RGB, Inv Opacity in A"),
	SCS_SceneColorHDRNoAlpha UMETA(DisplayName="SceneColor (HDR) in RGB, 0 in A"),
	SCS_FinalColorLDR UMETA(DisplayName="Final Color (LDR) in RGB"),
	SCS_SceneColorSceneDepth UMETA(DisplayName="SceneColor (HDR) in RGB, SceneDepth in A"),
	SCS_SceneDepth UMETA(DisplayName="SceneDepth in R"),
	SCS_DeviceDepth UMETA(DisplayName = "DeviceDepth in RGB"),
	SCS_Normal UMETA(DisplayName="Normal in RGB (Deferred Renderer only)"),
	SCS_BaseColor UMETA(DisplayName = "BaseColor in RGB (Deferred Renderer only)"),
	SCS_FinalColorHDR UMETA(DisplayName = "Final Color (HDR) in Linear sRGB gamut"),
	SCS_FinalToneCurveHDR UMETA(DisplayName = "Final Color (with tone curve) in Linear sRGB gamut"),

	SCS_MAX
};

/** Specifies how scene captures are composited into render buffers */
UENUM()
enum ESceneCaptureCompositeMode
{ 
	SCCM_Overwrite UMETA(DisplayName="Overwrite"),
	SCCM_Additive UMETA(DisplayName="Additive"),
	SCCM_Composite UMETA(DisplayName="Composite")
};

/** Maximum number of custom lighting channels */
#define NUM_LIGHTING_CHANNELS 3

/** Specifies which lighting channels are relevant */
USTRUCT(BlueprintType)
struct FLightingChannels
{
	GENERATED_BODY()

	FLightingChannels() :
		bChannel0(true),
		bChannel1(false),
		bChannel2(false)
	{}

	/** Default channel for all primitives and lights. */
	UPROPERTY(EditAnywhere, BlueprintReadOnly, Category=Channels)
	uint8 bChannel0:1;

	/** First custom channel */
	UPROPERTY(EditAnywhere, BlueprintReadOnly, Category=Channels)
	uint8 bChannel1:1;

	/** Second custom channel */
	UPROPERTY(EditAnywhere, BlueprintReadOnly, Category=Channels)
	uint8 bChannel2:1;
};

/** Converts lighting channels into a bitfield */
inline uint8 GetLightingChannelMaskForStruct(FLightingChannels Value)
{
	// Note: this is packed into 3 bits of a stencil channel
	return (uint8)((Value.bChannel0 ? 1 : 0) | (Value.bChannel1 << 1) | (Value.bChannel2 << 2));
}

/** Returns mask for only channel 0  */
inline uint8 GetDefaultLightingChannelMask()
{
	return 1;
}

/** Returns the index of the first lighting channel set, or -1 if no channels are set. */
inline int32 GetFirstLightingChannelFromMask(uint8 Mask)
{
	return Mask ? FPlatformMath::CountTrailingZeros(Mask) : -1;
}

/** 
 * Enumerates available GBufferFormats. 
 * @warning When this enum is updated please update CVarGBufferFormat comments 
 */
UENUM()
namespace EGBufferFormat
{
	enum Type
	{
		/** Forces all GBuffers to 8 bits per channel. Intended as profiling for best performance. */
		Force8BitsPerChannel = 0 UMETA(DisplayName = "Force 8 Bits Per Channel"),
		/** See GBuffer allocation function for layout details. */
		Default = 1,
		/** Same as Default except normals are encoded at 16 bits per channel. */
		HighPrecisionNormals = 3,
		/** Forces all GBuffers to 16 bits per channel. Intended as profiling for best quality. */
		Force16BitsPerChannel = 5 UMETA(DisplayName = "Force 16 Bits Per Channel"),
	};
}

/** Controls the way that the width scale property affects animation trails. */
UENUM()
enum ETrailWidthMode
{
	ETrailWidthMode_FromCentre UMETA(DisplayName = "From Centre"),
	ETrailWidthMode_FromFirst UMETA(DisplayName = "From First Socket"),
	ETrailWidthMode_FromSecond UMETA(DisplayName = "From Second Socket"),
};

/** Specifies how particle collision is computed for GPU particles */
UENUM()
namespace EParticleCollisionMode
{
	enum Type
	{
		SceneDepth UMETA(DisplayName="Scene Depth"),
		DistanceField UMETA(DisplayName="Distance Field")
	};
}

/** 
 * Specifies the overal rendering/shading model for a material
 * @warning Check UMaterialInstance::Serialize if changed!
 */
UENUM()
enum EMaterialShadingModel
{
	MSM_Unlit					UMETA(DisplayName="Unlit"),
	MSM_DefaultLit				UMETA(DisplayName="Default Lit"),
	MSM_Subsurface				UMETA(DisplayName="Subsurface"),
	MSM_PreintegratedSkin		UMETA(DisplayName="Preintegrated Skin"),
	MSM_ClearCoat				UMETA(DisplayName="Clear Coat"),
	MSM_SubsurfaceProfile		UMETA(DisplayName="Subsurface Profile"),
	MSM_TwoSidedFoliage			UMETA(DisplayName="Two Sided Foliage"),
	MSM_Hair					UMETA(DisplayName="Hair"),
	MSM_Cloth					UMETA(DisplayName="Cloth"),
	MSM_Eye						UMETA(DisplayName="Eye"),
	MSM_SingleLayerWater		UMETA(DisplayName="SingleLayerWater"),
	MSM_ThinTranslucent			UMETA(DisplayName="Thin Translucent"),
	MSM_Strata					UMETA(DisplayName="Strata", Hidden),
	/** Number of unique shading models. */
	MSM_NUM						UMETA(Hidden),
	/** Shading model will be determined by the Material Expression Graph,
		by utilizing the 'Shading Model' MaterialAttribute output pin. */
	MSM_FromMaterialExpression	UMETA(DisplayName="From Material Expression"),
	MSM_MAX
};

static_assert(MSM_NUM <= 16, "Do not exceed 16 shading models without expanding FMaterialShadingModelField to support uint32 instead of uint16!");

/** Wrapper for a bitfield of shading models. A material contains one of these to describe what possible shading models can be used by that material. */
USTRUCT()
struct ENGINE_API FMaterialShadingModelField
{
	GENERATED_USTRUCT_BODY()

public:
	FMaterialShadingModelField() {}
	FMaterialShadingModelField(EMaterialShadingModel InShadingModel)		{ AddShadingModel(InShadingModel); }

	void AddShadingModel(EMaterialShadingModel InShadingModel)				{ check(InShadingModel < MSM_NUM); ShadingModelField |= (1 << (uint16)InShadingModel); }
	void RemoveShadingModel(EMaterialShadingModel InShadingModel)			{ ShadingModelField &= ~(1 << (uint16)InShadingModel); }
	void ClearShadingModels()												{ ShadingModelField = 0; }

	// Check if any of the given shading models are present
	bool HasAnyShadingModel(const TArray<EMaterialShadingModel>& InShadingModels) const	
	{ 
		for (EMaterialShadingModel ShadingModel : InShadingModels)
		{
			if (HasShadingModel(ShadingModel))
			{
				return true;
			}
		}
		return false; 
	}

	bool HasShadingModel(EMaterialShadingModel InShadingModel) const		{ return (ShadingModelField & (1 << (uint16)InShadingModel)) != 0; }
	bool HasOnlyShadingModel(EMaterialShadingModel InShadingModel) const	{ return ShadingModelField == (1 << (uint16)InShadingModel); }
	bool IsUnlit() const													{ return HasShadingModel(MSM_Unlit); }
	bool IsLit() const														{ return !IsUnlit(); }
	bool IsValid() const													{ return (ShadingModelField > 0) && (ShadingModelField < (1 << MSM_NUM)); }
	uint16 GetShadingModelField() const										{ return ShadingModelField; }
	int32 CountShadingModels() const										{ return FMath::CountBits(ShadingModelField); }
	EMaterialShadingModel GetFirstShadingModel() const						{ check(IsValid()); return (EMaterialShadingModel)FMath::CountTrailingZeros(ShadingModelField); }

	bool operator==(const FMaterialShadingModelField& Other) const			{ return ShadingModelField == Other.GetShadingModelField(); }
	bool operator!=(const FMaterialShadingModelField& Other) const			{ return ShadingModelField != Other.GetShadingModelField(); }

private:
	UPROPERTY()
	uint16 ShadingModelField = 0;
};

/**
 * Specifies the Strata runtime shading model summarized from the material graph
 */
UENUM()
enum EStrataShadingModel
{
	SSM_Unlit					UMETA(DisplayName = "Unlit"),
	SSM_DefaultLit				UMETA(DisplayName = "DefaultLit"),
	SSM_SubsurfaceLit			UMETA(DisplayName = "SubsurfaceLit"),
	SSM_VolumetricFogCloud		UMETA(DisplayName = "VolumetricFogCloud"),
	SSM_Hair					UMETA(DisplayName = "Hair"),
	SSM_SingleLayerWater		UMETA(DisplayName = "SingleLayerWater"),
	/** Number of unique shading models. */
	SSM_NUM						UMETA(Hidden),
};
static_assert(SSM_NUM <= 8, "Do not exceed 16 shading models without expanding FStrataMaterialShadingModelField to support uint32 instead of uint16!");

/** Gather information from the Strata material graph to setup material for runtime. */
USTRUCT()
struct ENGINE_API FStrataMaterialInfo
{
	GENERATED_USTRUCT_BODY()

public:
	FStrataMaterialInfo() {}
	FStrataMaterialInfo(EStrataShadingModel InShadingModel) { AddShadingModel(InShadingModel); }

	// Shading model
	void AddShadingModel(EStrataShadingModel InShadingModel) { check(InShadingModel < SSM_NUM); ShadingModelField |= (1 << (uint16)InShadingModel); }
	bool HasShadingModel(EStrataShadingModel InShadingModel) const { return (ShadingModelField & (1 << (uint16)InShadingModel)) != 0; }
	bool HasOnlyShadingModel(EStrataShadingModel InShadingModel) const { return ShadingModelField == (1 << (uint16)InShadingModel); }
	uint8 GetShadingModelField() const { return ShadingModelField; }
	int32 CountShadingModels() const { return FMath::CountBits(ShadingModelField); }

	// Subsurface profiles
	void AddSubsurfaceProfile(USubsurfaceProfile* InProfile) { if (InProfile) SubsurfaceProfiles.Add(InProfile); }
	int32 CountSubsurfaceProfiles() const { return SubsurfaceProfiles.Num(); }
	USubsurfaceProfile* GetSubsurfaceProfile() const { return SubsurfaceProfiles.Num() > 0 ? SubsurfaceProfiles[0] : nullptr; }

	// Shading model from expression
	void SetShadingModelFromExpression(bool bIn) { bHasShadingModelFromExpression = bIn ? 1u : 0u; }
	bool HasShadingModelFromExpression() const { return bHasShadingModelFromExpression > 0u; }

	bool IsValid() const { return (ShadingModelField > 0) && (ShadingModelField < (1 << SSM_NUM)); }

	bool operator==(const FStrataMaterialInfo& Other) const { return ShadingModelField == Other.GetShadingModelField(); }
	bool operator!=(const FStrataMaterialInfo& Other) const { return ShadingModelField != Other.GetShadingModelField(); }

private:
	UPROPERTY()
	uint8 ShadingModelField = 0;

	/* Indicates if the shading model is constant or data-driven from the shader graph */
	UPROPERTY()
	uint8 bHasShadingModelFromExpression = 0;

	UPROPERTY()
	TArray<TObjectPtr<USubsurfaceProfile>> SubsurfaceProfiles;
};

/** Describes how textures are sampled for materials */
UENUM(BlueprintType)
enum EMaterialSamplerType
{
	SAMPLERTYPE_Color UMETA(DisplayName="Color"),
	SAMPLERTYPE_Grayscale UMETA(DisplayName="Grayscale"),
	SAMPLERTYPE_Alpha UMETA(DisplayName="Alpha"),
	SAMPLERTYPE_Normal UMETA(DisplayName="Normal"),
	SAMPLERTYPE_Masks UMETA(DisplayName="Masks"),
	SAMPLERTYPE_DistanceFieldFont UMETA(DisplayName="Distance Field Font"),
	SAMPLERTYPE_LinearColor UMETA(DisplayName = "Linear Color"),
	SAMPLERTYPE_LinearGrayscale UMETA(DisplayName = "Linear Grayscale"),
	SAMPLERTYPE_Data UMETA(DisplayName = "Data"),
	SAMPLERTYPE_External UMETA(DisplayName = "External"),

	SAMPLERTYPE_VirtualColor UMETA(DisplayName = "Virtual Color"),
	SAMPLERTYPE_VirtualGrayscale UMETA(DisplayName = "Virtual Grayscale"),
	SAMPLERTYPE_VirtualAlpha UMETA(DisplayName = "Virtual Alpha"),
	SAMPLERTYPE_VirtualNormal UMETA(DisplayName = "Virtual Normal"),
	SAMPLERTYPE_VirtualMasks UMETA(DisplayName = "Virtual Mask"),
	/*No DistanceFiledFont Virtual*/
	SAMPLERTYPE_VirtualLinearColor UMETA(DisplayName = "Virtual Linear Color"),
	SAMPLERTYPE_VirtualLinearGrayscale UMETA(DisplayName = "Virtual Linear Grayscale"),
	/*No External Virtual*/

	SAMPLERTYPE_MAX,
};

inline bool IsVirtualSamplerType(EMaterialSamplerType Value)
{
	return ((int32)Value >= (int32)SAMPLERTYPE_VirtualColor && (int32)Value <= (int32)SAMPLERTYPE_VirtualLinearGrayscale);
}
UENUM()
enum EMaterialStencilCompare
{
	MSC_Less			UMETA(DisplayName = "Less Than"),
	MSC_LessEqual		UMETA(DisplayName = "Less Than or Equal"),
	MSC_Greater			UMETA(DisplayName = "Greater Than"),
	MSC_GreaterEqual	UMETA(DisplayName = "Greater Than or Equal"),
	MSC_Equal			UMETA(DisplayName = "Equal"),
	MSC_NotEqual		UMETA(DisplayName = "Not Equal"),
	MSC_Never			UMETA(DisplayName = "Never"),
	MSC_Always			UMETA(DisplayName = "Always"),
	MSC_Count			UMETA(Hidden),
};

UENUM()
enum EMaterialShadingRate
{
	MSR_1x1				UMETA(DisplayName = "1x1"),
	MSR_2x1				UMETA(DisplayName = "2x1"),
	MSR_1x2				UMETA(DisplayName = "1x2"),
	MSR_2x2				UMETA(DisplayName = "2x2"),
	MSR_4x2				UMETA(DisplayName = "4x2"),
	MSR_2x4				UMETA(DisplayName = "2x4"),
	MSR_4x4				UMETA(DisplayName = "4x4"),
	MSR_Count			UMETA(Hidden),
};


/**	Lighting build quality enumeration */
UENUM()
enum ELightingBuildQuality
{
	Quality_Preview,
	Quality_Medium,
	Quality_High,
	Quality_Production,
	Quality_MAX,
};

/** Movement modes for Characters. */
UENUM(BlueprintType)
enum EMovementMode
{
	/** None (movement is disabled). */
	MOVE_None		UMETA(DisplayName="None"),

	/** Walking on a surface. */
	MOVE_Walking	UMETA(DisplayName="Walking"),

	/** 
	 * Simplified walking on navigation data (e.g. navmesh). 
	 * If GetGenerateOverlapEvents() is true, then we will perform sweeps with each navmesh move.
	 * If GetGenerateOverlapEvents() is false then movement is cheaper but characters can overlap other objects without some extra process to repel/resolve their collisions.
	 */
	MOVE_NavWalking	UMETA(DisplayName="Navmesh Walking"),

	/** Falling under the effects of gravity, such as after jumping or walking off the edge of a surface. */
	MOVE_Falling	UMETA(DisplayName="Falling"),

	/** Swimming through a fluid volume, under the effects of gravity and buoyancy. */
	MOVE_Swimming	UMETA(DisplayName="Swimming"),

	/** Flying, ignoring the effects of gravity. Affected by the current physics volume's fluid friction. */
	MOVE_Flying		UMETA(DisplayName="Flying"),

	/** User-defined custom movement mode, including many possible sub-modes. */
	MOVE_Custom		UMETA(DisplayName="Custom"),

	MOVE_MAX		UMETA(Hidden),
};

/** Smoothing approach used by network interpolation for Characters. */
UENUM(BlueprintType)
enum class ENetworkSmoothingMode : uint8
{
	/** No smoothing, only change position as network position updates are received. */
	Disabled		UMETA(DisplayName="Disabled"),

	/** Linear interpolation from source to target. */
	Linear			UMETA(DisplayName="Linear"),

	/** Exponential. Faster as you are further from target. */
	Exponential		UMETA(DisplayName="Exponential"),

	/** Special linear interpolation designed specifically for replays. Not intended as a selectable mode in-editor. */
	Replay			UMETA(Hidden, DisplayName="Replay"),
};

// Number of bits used currently from FMaskFilter.
enum { NumExtraFilterBits = 6 };

// NOTE!!Some of these values are used to index into FCollisionResponseContainers and must be kept in sync.
// @see FCollisionResponseContainer::SetResponse().

// @NOTE!!!! This DisplayName [DISPLAYNAME] SHOULD MATCH suffix of ECC_DISPLAYNAME
// Otherwise it will mess up collision profile loading
// If you change this, please also change FCollisionResponseContainers
//
// If you add any more TraceQuery="1", you also should change UCollsionProfile::LoadProfileConfig
// Metadata doesn't work outside of editor, so you'll need to add manually

// @NOTE : when you add more here for predefined engine channel
// please change the max in the CollisionProfile
// search ECC_Destructible

// in order to use this custom channels
// we recommend to define in your local file
// - i.e. #define COLLISION_WEAPON		ECC_GameTraceChannel1
// and make sure you customize these it in INI file by
// 
// in DefaultEngine.ini
//
// [/Script/Engine.CollisionProfile]
// GameTraceChannel1="Weapon"
// 
// also in the INI file, you can override collision profiles that are defined by simply redefining
// note that Weapon isn't defined in the BaseEngine.ini file, but "Trigger" is defined in Engine
// +Profiles=(Name="Trigger",CollisionEnabled=QueryOnly,ObjectTypeName=WorldDynamic, DefaultResponse=ECR_Overlap, CustomResponses=((Channel=Visibility, Response=ECR_Ignore), (Channel=Weapon, Response=ECR_Ignore)))


/** 
 * Enum indicating different type of objects for rigid-body collision purposes. 
 */
UENUM(BlueprintType)
enum ECollisionChannel
{

	ECC_WorldStatic UMETA(DisplayName="WorldStatic"),
	ECC_WorldDynamic UMETA(DisplayName="WorldDynamic"),
	ECC_Pawn UMETA(DisplayName="Pawn"),
	ECC_Visibility UMETA(DisplayName="Visibility" , TraceQuery="1"),
	ECC_Camera UMETA(DisplayName="Camera" , TraceQuery="1"),
	ECC_PhysicsBody UMETA(DisplayName="PhysicsBody"),
	ECC_Vehicle UMETA(DisplayName="Vehicle"),
	ECC_Destructible UMETA(DisplayName="Destructible"),

	/** Reserved for gizmo collision */
	ECC_EngineTraceChannel1 UMETA(Hidden),

	ECC_EngineTraceChannel2 UMETA(Hidden),
	ECC_EngineTraceChannel3 UMETA(Hidden),
	ECC_EngineTraceChannel4 UMETA(Hidden), 
	ECC_EngineTraceChannel5 UMETA(Hidden),
	ECC_EngineTraceChannel6 UMETA(Hidden),

	ECC_GameTraceChannel1 UMETA(Hidden),
	ECC_GameTraceChannel2 UMETA(Hidden),
	ECC_GameTraceChannel3 UMETA(Hidden),
	ECC_GameTraceChannel4 UMETA(Hidden),
	ECC_GameTraceChannel5 UMETA(Hidden),
	ECC_GameTraceChannel6 UMETA(Hidden),
	ECC_GameTraceChannel7 UMETA(Hidden),
	ECC_GameTraceChannel8 UMETA(Hidden),
	ECC_GameTraceChannel9 UMETA(Hidden),
	ECC_GameTraceChannel10 UMETA(Hidden),
	ECC_GameTraceChannel11 UMETA(Hidden),
	ECC_GameTraceChannel12 UMETA(Hidden),
	ECC_GameTraceChannel13 UMETA(Hidden),
	ECC_GameTraceChannel14 UMETA(Hidden),
	ECC_GameTraceChannel15 UMETA(Hidden),
	ECC_GameTraceChannel16 UMETA(Hidden),
	ECC_GameTraceChannel17 UMETA(Hidden),
	ECC_GameTraceChannel18 UMETA(Hidden),
	
	/** Add new serializeable channels above here (i.e. entries that exist in FCollisionResponseContainer) */
	/** Add only nonserialized/transient flags below */

	// NOTE!!!! THESE ARE BEING DEPRECATED BUT STILL THERE FOR BLUEPRINT. PLEASE DO NOT USE THEM IN CODE

	ECC_OverlapAll_Deprecated UMETA(Hidden),
	ECC_MAX,
};

DECLARE_DELEGATE_OneParam(FOnConstraintBroken, int32 /*ConstraintIndex*/);
DECLARE_DELEGATE_OneParam(FOnPlasticDeformation, int32 /*ConstraintIndex*/);

#define COLLISION_GIZMO ECC_EngineTraceChannel1

/** 
 * Specifies what types of objects to return from an overlap physics query
 * @warning If you change this, change GetCollisionChannelFromOverlapFilter() to match 
 */
UENUM(BlueprintType)
enum EOverlapFilterOption
{
	/** Returns both overlaps with both dynamic and static components */
	OverlapFilter_All UMETA(DisplayName="AllObjects"),
	/** returns only overlaps with dynamic actors (far fewer results in practice, much more efficient) */
	OverlapFilter_DynamicOnly UMETA(DisplayName="AllDynamicObjects"),
	/** returns only overlaps with static actors (fewer results, more efficient) */
	OverlapFilter_StaticOnly UMETA(DisplayName="AllStaticObjects"),
};

/** Specifies custom collision object types, overridable per game */
UENUM(BlueprintType)
enum EObjectTypeQuery
{
	ObjectTypeQuery1 UMETA(Hidden), 
	ObjectTypeQuery2 UMETA(Hidden), 
	ObjectTypeQuery3 UMETA(Hidden), 
	ObjectTypeQuery4 UMETA(Hidden), 
	ObjectTypeQuery5 UMETA(Hidden), 
	ObjectTypeQuery6 UMETA(Hidden), 
	ObjectTypeQuery7 UMETA(Hidden), 
	ObjectTypeQuery8 UMETA(Hidden), 
	ObjectTypeQuery9 UMETA(Hidden), 
	ObjectTypeQuery10 UMETA(Hidden), 
	ObjectTypeQuery11 UMETA(Hidden), 
	ObjectTypeQuery12 UMETA(Hidden), 
	ObjectTypeQuery13 UMETA(Hidden), 
	ObjectTypeQuery14 UMETA(Hidden), 
	ObjectTypeQuery15 UMETA(Hidden), 
	ObjectTypeQuery16 UMETA(Hidden), 
	ObjectTypeQuery17 UMETA(Hidden), 
	ObjectTypeQuery18 UMETA(Hidden), 
	ObjectTypeQuery19 UMETA(Hidden), 
	ObjectTypeQuery20 UMETA(Hidden), 
	ObjectTypeQuery21 UMETA(Hidden), 
	ObjectTypeQuery22 UMETA(Hidden), 
	ObjectTypeQuery23 UMETA(Hidden), 
	ObjectTypeQuery24 UMETA(Hidden), 
	ObjectTypeQuery25 UMETA(Hidden), 
	ObjectTypeQuery26 UMETA(Hidden), 
	ObjectTypeQuery27 UMETA(Hidden), 
	ObjectTypeQuery28 UMETA(Hidden), 
	ObjectTypeQuery29 UMETA(Hidden), 
	ObjectTypeQuery30 UMETA(Hidden), 
	ObjectTypeQuery31 UMETA(Hidden), 
	ObjectTypeQuery32 UMETA(Hidden),

	ObjectTypeQuery_MAX	UMETA(Hidden)
};

/** Specifies custom collision trace types, overridable per game */
UENUM(BlueprintType)
enum ETraceTypeQuery
{
	TraceTypeQuery1 UMETA(Hidden), 
	TraceTypeQuery2 UMETA(Hidden), 
	TraceTypeQuery3 UMETA(Hidden), 
	TraceTypeQuery4 UMETA(Hidden), 
	TraceTypeQuery5 UMETA(Hidden), 
	TraceTypeQuery6 UMETA(Hidden), 
	TraceTypeQuery7 UMETA(Hidden), 
	TraceTypeQuery8 UMETA(Hidden), 
	TraceTypeQuery9 UMETA(Hidden), 
	TraceTypeQuery10 UMETA(Hidden), 
	TraceTypeQuery11 UMETA(Hidden), 
	TraceTypeQuery12 UMETA(Hidden), 
	TraceTypeQuery13 UMETA(Hidden), 
	TraceTypeQuery14 UMETA(Hidden), 
	TraceTypeQuery15 UMETA(Hidden), 
	TraceTypeQuery16 UMETA(Hidden), 
	TraceTypeQuery17 UMETA(Hidden), 
	TraceTypeQuery18 UMETA(Hidden), 
	TraceTypeQuery19 UMETA(Hidden), 
	TraceTypeQuery20 UMETA(Hidden), 
	TraceTypeQuery21 UMETA(Hidden), 
	TraceTypeQuery22 UMETA(Hidden), 
	TraceTypeQuery23 UMETA(Hidden), 
	TraceTypeQuery24 UMETA(Hidden), 
	TraceTypeQuery25 UMETA(Hidden), 
	TraceTypeQuery26 UMETA(Hidden), 
	TraceTypeQuery27 UMETA(Hidden), 
	TraceTypeQuery28 UMETA(Hidden), 
	TraceTypeQuery29 UMETA(Hidden), 
	TraceTypeQuery30 UMETA(Hidden), 
	TraceTypeQuery31 UMETA(Hidden), 
	TraceTypeQuery32 UMETA(Hidden),

	TraceTypeQuery_MAX	UMETA(Hidden)
};

/** Enum indicating how each type should respond */
UENUM(BlueprintType, meta=(ScriptName="CollisionResponseType"))
enum ECollisionResponse
{
	ECR_Ignore UMETA(DisplayName="Ignore"),
	ECR_Overlap UMETA(DisplayName="Overlap"),
	ECR_Block UMETA(DisplayName="Block"),
	ECR_MAX,
};

/** Interpolation method used by animation blending */
UENUM()
enum EFilterInterpolationType
{
	BSIT_Average UMETA(DisplayName = "Averaged"),
	BSIT_Linear UMETA(DisplayName = "Linear"),
	BSIT_Cubic UMETA(DisplayName = "Cubic"),
	BSIT_EaseInOut UMETA(DisplayName = "Ease In/Out"),
	BSIT_ExponentialDecay UMETA(DisplayName = "Exponential"),
	BSIT_SpringDamper UMETA(DisplayName = "Spring Damper"),
	BSIT_MAX
};

/** Specifies the goal/source of a UWorld object */
namespace EWorldType
{
	enum Type
	{
		/** An untyped world, in most cases this will be the vestigial worlds of streamed in sub-levels */
		None,

		/** The game world */
		Game,

		/** A world being edited in the editor */
		Editor,

		/** A Play In Editor world */
		PIE,

		/** A preview world for an editor tool */
		EditorPreview,

		/** A preview world for a game */
		GamePreview,

		/** A minimal RPC world for a game */
		GameRPC,

		/** An editor world that was loaded but not currently being edited in the level editor */
		Inactive
	};
}

ENGINE_API const TCHAR* LexToString(const EWorldType::Type Value);

/** Describes what parts of level streaming should be forcibly handled immediately */
enum class EFlushLevelStreamingType : uint8
{
	/** Do not flush state on change */
	None,			
	/** Allow multiple load requests */
	Full,			
	/** Flush visibility only, do not allow load requests, flushes async loading as well */
	Visibility,		
};

/** Describes response for a single collision response channel */
USTRUCT()
struct FResponseChannel
{
	GENERATED_BODY()

	/** This should match DisplayName of ECollisionChannel 
	 *	Meta data of custom channels can be used as well
	 */
	 UPROPERTY(EditAnywhere, Category = FResponseChannel)
	FName Channel;

	/** Describes how the channel behaves */
	UPROPERTY(EditAnywhere, Category = FResponseChannel)
	TEnumAsByte<enum ECollisionResponse> Response;

	FResponseChannel()
		: Response(ECR_Block) {}

	FResponseChannel( FName InChannel, ECollisionResponse InResponse )
		: Channel(InChannel)
		, Response(InResponse) {}

	bool operator==(const FResponseChannel& Other) const
	{
		return Channel == Other.Channel && Response == Other.Response;
	}
};


/**
 *	Container for indicating a set of collision channels that this object will collide with.
 */
USTRUCT(BlueprintType)
struct ENGINE_API FCollisionResponseContainer
{
	GENERATED_BODY()

#if !CPP      //noexport property

	///////////////////////////////////////
	// Reserved Engine Trace Channels
	// 
	// Note - 	If you change this (add/remove/modify) 
	// 			you should make sure it matches with ECollisionChannel (including DisplayName)
	// 			They has to be mirrored if serialized
	///////////////////////////////////////
	UPROPERTY(EditAnywhere, BlueprintReadOnly, Category=CollisionResponseContainer, meta=(DisplayName="WorldStatic"))
	TEnumAsByte<enum ECollisionResponse> WorldStatic;    // 0

	UPROPERTY(EditAnywhere, BlueprintReadOnly, Category=CollisionResponseContainer, meta=(DisplayName="WorldDynamic"))
	TEnumAsByte<enum ECollisionResponse> WorldDynamic;    // 1.

	UPROPERTY(EditAnywhere, BlueprintReadOnly, Category=CollisionResponseContainer, meta=(DisplayName="Pawn"))
	TEnumAsByte<enum ECollisionResponse> Pawn;    		// 2

	UPROPERTY(EditAnywhere, BlueprintReadOnly, Category=CollisionResponseContainer, meta=(DisplayName="Visibility"))
	TEnumAsByte<enum ECollisionResponse> Visibility;    // 3

	UPROPERTY(EditAnywhere, BlueprintReadOnly, Category=CollisionResponseContainer, meta=(DisplayName="Camera"))
	TEnumAsByte<enum ECollisionResponse> Camera;    // 4

	UPROPERTY(EditAnywhere, BlueprintReadOnly, Category=CollisionResponseContainer, meta=(DisplayName="PhysicsBody"))
	TEnumAsByte<enum ECollisionResponse> PhysicsBody;    // 5

	UPROPERTY(EditAnywhere, BlueprintReadOnly, Category=CollisionResponseContainer, meta=(DisplayName="Vehicle"))
	TEnumAsByte<enum ECollisionResponse> Vehicle;    // 6

	UPROPERTY(EditAnywhere, BlueprintReadOnly, Category=CollisionResponseContainer, meta=(DisplayName="Destructible"))
	TEnumAsByte<enum ECollisionResponse> Destructible;    // 7


	///////////////////////////////////////
	// Unspecified Engine Trace Channels
	///////////////////////////////////////
	UPROPERTY(EditAnywhere, BlueprintReadOnly, Category=CollisionResponseContainer)
	TEnumAsByte<enum ECollisionResponse> EngineTraceChannel1;    // 8

	UPROPERTY(EditAnywhere, BlueprintReadOnly, Category=CollisionResponseContainer)
	TEnumAsByte<enum ECollisionResponse> EngineTraceChannel2;    // 9

	UPROPERTY(EditAnywhere, BlueprintReadOnly, Category=CollisionResponseContainer)
	TEnumAsByte<enum ECollisionResponse> EngineTraceChannel3;    // 10

	UPROPERTY(EditAnywhere, BlueprintReadOnly, Category=CollisionResponseContainer)
	TEnumAsByte<enum ECollisionResponse> EngineTraceChannel4;    // 11

	UPROPERTY(EditAnywhere, BlueprintReadOnly, Category=CollisionResponseContainer)
	TEnumAsByte<enum ECollisionResponse> EngineTraceChannel5;    // 12

	UPROPERTY(EditAnywhere, BlueprintReadOnly, Category=CollisionResponseContainer)
	TEnumAsByte<enum ECollisionResponse> EngineTraceChannel6;    // 13

	///////////////////////////////////////
	// in order to use this custom channels
	// we recommend to define in your local file
	// - i.e. #define COLLISION_WEAPON		ECC_GameTraceChannel1
	// and make sure you customize these it in INI file by
	// 
	// in DefaultEngine.ini
	//	
	// [/Script/Engine.CollisionProfile]
	// GameTraceChannel1="Weapon"
	// 
	// also in the INI file, you can override collision profiles that are defined by simply redefining
	// note that Weapon isn't defined in the BaseEngine.ini file, but "Trigger" is defined in Engine
	// +Profiles=(Name="Trigger",CollisionEnabled=QueryOnly,ObjectTypeName=WorldDynamic, DefaultResponse=ECR_Overlap, CustomResponses=((Channel=Visibility, Response=ECR_Ignore), (Channel=Weapon, Response=ECR_Ignore)))
	///////////////////////////////////////
	UPROPERTY(EditAnywhere, BlueprintReadOnly, Category=CollisionResponseContainer)
	TEnumAsByte<enum ECollisionResponse> GameTraceChannel1;    // 14

	UPROPERTY(EditAnywhere, BlueprintReadOnly, Category=CollisionResponseContainer)
	TEnumAsByte<enum ECollisionResponse> GameTraceChannel2;    // 15

	UPROPERTY(EditAnywhere, BlueprintReadOnly, Category=CollisionResponseContainer)
	TEnumAsByte<enum ECollisionResponse> GameTraceChannel3;    // 16

	UPROPERTY(EditAnywhere, BlueprintReadOnly, Category=CollisionResponseContainer)
	TEnumAsByte<enum ECollisionResponse> GameTraceChannel4;    // 17

	UPROPERTY(EditAnywhere, BlueprintReadOnly, Category=CollisionResponseContainer)
	TEnumAsByte<enum ECollisionResponse> GameTraceChannel5;    // 18

	UPROPERTY(EditAnywhere, BlueprintReadOnly, Category=CollisionResponseContainer)
	TEnumAsByte<enum ECollisionResponse> GameTraceChannel6;    // 19

	UPROPERTY(EditAnywhere, BlueprintReadOnly, Category=CollisionResponseContainer)
	TEnumAsByte<enum ECollisionResponse> GameTraceChannel7;    // 20

	UPROPERTY(EditAnywhere, BlueprintReadOnly, Category=CollisionResponseContainer)
	TEnumAsByte<enum ECollisionResponse> GameTraceChannel8;    // 21

	UPROPERTY(EditAnywhere, BlueprintReadOnly, Category=CollisionResponseContainer)
	TEnumAsByte<enum ECollisionResponse> GameTraceChannel9;    // 22

	UPROPERTY(EditAnywhere, BlueprintReadOnly, Category=CollisionResponseContainer)
	TEnumAsByte<enum ECollisionResponse> GameTraceChannel10;    // 23

	UPROPERTY(EditAnywhere, BlueprintReadOnly, Category=CollisionResponseContainer)
	TEnumAsByte<enum ECollisionResponse> GameTraceChannel11;    // 24

	UPROPERTY(EditAnywhere, BlueprintReadOnly, Category=CollisionResponseContainer)
	TEnumAsByte<enum ECollisionResponse> GameTraceChannel12;    // 25

	UPROPERTY(EditAnywhere, BlueprintReadOnly, Category=CollisionResponseContainer)
	TEnumAsByte<enum ECollisionResponse> GameTraceChannel13;    // 26

	UPROPERTY(EditAnywhere, BlueprintReadOnly, Category=CollisionResponseContainer)
	TEnumAsByte<enum ECollisionResponse> GameTraceChannel14;    // 27

	UPROPERTY(EditAnywhere, BlueprintReadOnly, Category=CollisionResponseContainer)
	TEnumAsByte<enum ECollisionResponse> GameTraceChannel15;    // 28

	UPROPERTY(EditAnywhere, BlueprintReadOnly, Category=CollisionResponseContainer)
	TEnumAsByte<enum ECollisionResponse> GameTraceChannel16;    // 28

	UPROPERTY(EditAnywhere, BlueprintReadOnly, Category=CollisionResponseContainer)
	TEnumAsByte<enum ECollisionResponse> GameTraceChannel17;    // 30

	UPROPERTY(EditAnywhere, BlueprintReadOnly, Category=CollisionResponseContainer)
	TEnumAsByte<enum ECollisionResponse> GameTraceChannel18;    // 31

#endif

	union
	{
		struct
		{
			//Reserved Engine Trace Channels
			uint8 WorldStatic;			// 0
			uint8 WorldDynamic;			// 1
			uint8 Pawn;					// 2
			uint8 Visibility;			// 3
			uint8 Camera;				// 4
			uint8 PhysicsBody;			// 5
			uint8 Vehicle;				// 6
			uint8 Destructible;			// 7

			// Unspecified Engine Trace Channels
			uint8 EngineTraceChannel1;   // 8
			uint8 EngineTraceChannel2;   // 9
			uint8 EngineTraceChannel3;   // 10
			uint8 EngineTraceChannel4;   // 11
			uint8 EngineTraceChannel5;   // 12
			uint8 EngineTraceChannel6;   // 13

			// Unspecified Game Trace Channels
			uint8 GameTraceChannel1;     // 14
			uint8 GameTraceChannel2;     // 15
			uint8 GameTraceChannel3;     // 16
			uint8 GameTraceChannel4;     // 17
			uint8 GameTraceChannel5;     // 18
			uint8 GameTraceChannel6;     // 19
			uint8 GameTraceChannel7;     // 20
			uint8 GameTraceChannel8;     // 21
			uint8 GameTraceChannel9;     // 22
			uint8 GameTraceChannel10;    // 23
			uint8 GameTraceChannel11;    // 24 
			uint8 GameTraceChannel12;    // 25
			uint8 GameTraceChannel13;    // 26
			uint8 GameTraceChannel14;    // 27
			uint8 GameTraceChannel15;    // 28
			uint8 GameTraceChannel16;    // 29 
			uint8 GameTraceChannel17;    // 30
			uint8 GameTraceChannel18;    // 31
		};
		uint8 EnumArray[32];
	};

	/** This constructor will set all channels to ECR_Block */
	FCollisionResponseContainer();
	FCollisionResponseContainer(ECollisionResponse DefaultResponse);

	/** Set the response of a particular channel in the structure. */
	bool SetResponse(ECollisionChannel Channel, ECollisionResponse NewResponse);

	/** Set all channels to the specified response */
	bool SetAllChannels(ECollisionResponse NewResponse);

	/** Replace the channels matching the old response with the new response */
	bool ReplaceChannels(ECollisionResponse OldResponse, ECollisionResponse NewResponse);

	/** Returns the response set on the specified channel */
	FORCEINLINE_DEBUGGABLE ECollisionResponse GetResponse(ECollisionChannel Channel) const { return (ECollisionResponse)EnumArray[Channel]; }

	/** Set all channels from ChannelResponse Array **/
	void UpdateResponsesFromArray(TArray<FResponseChannel> & ChannelResponses);
	int32 FillArrayFromResponses(TArray<FResponseChannel> & ChannelResponses);

	/** Take two response containers and create a new container where each element is the 'min' of the two inputs (ie Ignore and Block results in Ignore) */
	static FCollisionResponseContainer CreateMinContainer(const FCollisionResponseContainer& A, const FCollisionResponseContainer& B);

	/** Returns the game-wide default collision response */
	static const struct FCollisionResponseContainer& GetDefaultResponseContainer() { return DefaultResponseContainer; }

	bool operator==(const FCollisionResponseContainer& Other) const
	{
		return FMemory::Memcmp(EnumArray, Other.EnumArray, sizeof(Other.EnumArray)) == 0;
	}
	bool operator!=(const FCollisionResponseContainer& Other) const
	{
		return FMemory::Memcmp(EnumArray, Other.EnumArray, sizeof(Other.EnumArray)) != 0;
	}

private:

	/** static variable for default data to be used without reconstructing everytime **/
	static FCollisionResponseContainer DefaultResponseContainer;

	friend class UCollisionProfile;
};

/** Enum used to indicate what type of timeline signature a function matches. */
UENUM()
enum ETimelineSigType
{
	ETS_EventSignature,
	ETS_FloatSignature,
	ETS_VectorSignature,
	ETS_LinearColorSignature,
	ETS_InvalidSignature,
	ETS_MAX,
};

/** Enum used to describe what type of collision is enabled on a body. */
UENUM(BlueprintType)
namespace ECollisionEnabled 
{ 
	enum Type 
	{ 
		/** Will not create any representation in the physics engine. Cannot be used for spatial queries (raycasts, sweeps, overlaps) or simulation (rigid body, constraints). Best performance possible (especially for moving objects) */
		NoCollision UMETA(DisplayName="No Collision"), 
		/** Only used for spatial queries (raycasts, sweeps, and overlaps). Cannot be used for simulation (rigid body, constraints). Useful for character movement and things that do not need physical simulation. Performance gains by keeping data out of simulation tree. */
		QueryOnly UMETA(DisplayName="Query Only (No Physics Collision)"),
		/** Only used only for physics simulation (rigid body, constraints). Cannot be used for spatial queries (raycasts, sweeps, overlaps). Useful for jiggly bits on characters that do not need per bone detection. Performance gains by keeping data out of query tree */
		PhysicsOnly UMETA(DisplayName="Physics Only (No Query Collision)"),
		/** Can be used for both spatial queries (raycasts, sweeps, overlaps) and simulation (rigid body, constraints). */
		QueryAndPhysics UMETA(DisplayName="Collision Enabled (Query and Physics)") 
	}; 
} 

struct ENGINE_API FCollisionEnabledMask
{
	int8 Bits;

	FCollisionEnabledMask(const FCollisionEnabledMask&) = default;
	FCollisionEnabledMask(int8 InBits = 0);
	FCollisionEnabledMask(ECollisionEnabled::Type CollisionEnabled);

	operator int8() const;
	operator bool() const;
	FCollisionEnabledMask operator&(const FCollisionEnabledMask Other) const;
	FCollisionEnabledMask operator&(const ECollisionEnabled::Type Other) const;
	FCollisionEnabledMask operator|(const FCollisionEnabledMask Other) const;
	FCollisionEnabledMask operator|(const ECollisionEnabled::Type Other) const;
};

extern FCollisionEnabledMask ENGINE_API operator&(const ECollisionEnabled::Type A, const ECollisionEnabled::Type B);
extern FCollisionEnabledMask ENGINE_API operator&(const ECollisionEnabled::Type A, const FCollisionEnabledMask B);
extern FCollisionEnabledMask ENGINE_API operator|(const ECollisionEnabled::Type A, const ECollisionEnabled::Type B);
extern FCollisionEnabledMask ENGINE_API operator|(const ECollisionEnabled::Type A, const FCollisionEnabledMask B);

FORCEINLINE bool CollisionEnabledHasPhysics(ECollisionEnabled::Type CollisionEnabled)
{
	return (CollisionEnabled == ECollisionEnabled::PhysicsOnly) ||
			(CollisionEnabled == ECollisionEnabled::QueryAndPhysics);
}

FORCEINLINE bool CollisionEnabledHasQuery(ECollisionEnabled::Type CollisionEnabled)
{
	return (CollisionEnabled == ECollisionEnabled::QueryOnly) ||
			(CollisionEnabled == ECollisionEnabled::QueryAndPhysics);
}

FORCEINLINE ECollisionEnabled::Type CollisionEnabledIntersection(ECollisionEnabled::Type CollisionEnabledA, ECollisionEnabled::Type CollisionEnabledB)
{
	const bool bHasQuery = (CollisionEnabledHasQuery(CollisionEnabledA) && CollisionEnabledHasQuery(CollisionEnabledB));
	const bool bHasPhysics = (CollisionEnabledHasPhysics(CollisionEnabledA) && CollisionEnabledHasPhysics(CollisionEnabledB));
	if (bHasQuery && bHasPhysics) { return ECollisionEnabled::QueryAndPhysics; }
	if (bHasQuery) { return ECollisionEnabled::QueryOnly; }
	if (bHasPhysics) { return ECollisionEnabled::PhysicsOnly; }
	return ECollisionEnabled::NoCollision;
}

/** Describes the physical state of a rigid body. */
USTRUCT()
struct FRigidBodyState
{
	GENERATED_BODY()

	UPROPERTY()
	FVector_NetQuantize100 Position;

	UPROPERTY()
	FQuat Quaternion;

	UPROPERTY()
	FVector_NetQuantize100 LinVel;

	UPROPERTY()
	FVector_NetQuantize100 AngVel;

	UPROPERTY()
	uint8 Flags;

	FRigidBodyState()
		: Position(ForceInit)
		, Quaternion(ForceInit)
		, LinVel(ForceInit)
		, AngVel(ForceInit)
		, Flags(0)
	{ }
};

/** Describes extra state about a specific rigid body */
namespace ERigidBodyFlags
{
	enum Type
	{
		None				= 0x00,
		Sleeping			= 0x01,
		NeedsUpdate			= 0x02,
	};
}

/** Describes type of wake/sleep event sent to the physics system */
enum class ESleepEvent : uint8
{
	SET_Wakeup,
	SET_Sleep
};

/** Rigid body error correction data */
USTRUCT()
struct FRigidBodyErrorCorrection
{
	GENERATED_BODY()

	/** Value between 0 and 1 which indicates how much velocity
		and ping based correction to use */
	UPROPERTY(EditAnywhere, Category = "Replication")
	float PingExtrapolation;

	/** For the purpose of extrapolation, ping will be clamped to this value */
	UPROPERTY(EditAnywhere, Category = "Replication")
	float PingLimit;

	/** Error per centimeter */
	UPROPERTY(EditAnywhere, Category = "Replication")
	float ErrorPerLinearDifference;

	/** Error per degree */
	UPROPERTY(EditAnywhere, Category = "Replication")
	float ErrorPerAngularDifference;

	/** Maximum allowable error for a state to be considered "resolved" */
	UPROPERTY(EditAnywhere, Category = "Replication")
	float MaxRestoredStateError;

	UPROPERTY(EditAnywhere, Category = "Replication")
	float MaxLinearHardSnapDistance;

	/** How much to directly lerp to the correct position. Generally
		this should be very low, if not zero. A higher value will
		increase precision along with jerkiness. */
	UPROPERTY(EditAnywhere, Category = "Replication")
	float PositionLerp;

	/** How much to directly lerp to the correct angle. */
	UPROPERTY(EditAnywhere, Category = "Replication")
	float AngleLerp;

	/** This is the coefficient `k` in the differential equation:
		dx/dt = k ( x_target(t) - x(t) ), which is used to update
		the velocity in a replication step. */
	UPROPERTY(EditAnywhere, Category = "Replication")
	float LinearVelocityCoefficient;

	/** This is the angular analog to LinearVelocityCoefficient. */
	UPROPERTY(EditAnywhere, Category = "Replication")
	float AngularVelocityCoefficient;

	/** Number of seconds to remain in a heuristically
		unresolveable state before hard snapping. */
	UPROPERTY(EditAnywhere, Category = "Replication")
	float ErrorAccumulationSeconds;

	/** If the body has moved less than the square root of
		this amount towards a resolved state in the previous
		frame, then error may accumulate towards a hard snap. */
	UPROPERTY(EditAnywhere, Category = "Replication")
	float ErrorAccumulationDistanceSq;

	/** If the previous error projected onto the current error
		is greater than this value (indicating "similarity"
		between states), then error may accumulate towards a
		hard snap. */
	UPROPERTY(EditAnywhere, Category = "Replication")
	float ErrorAccumulationSimilarity;

	FRigidBodyErrorCorrection()
		: PingExtrapolation(0.1f)
		, PingLimit(100.f)
		, ErrorPerLinearDifference(1.0f)
		, ErrorPerAngularDifference(1.0f)
		, MaxRestoredStateError(1.0f)
		, MaxLinearHardSnapDistance(400.f)
		, PositionLerp(0.0f)
		, AngleLerp(0.4f)
		, LinearVelocityCoefficient(100.0f)
		, AngularVelocityCoefficient(10.0f)
		, ErrorAccumulationSeconds(0.5f)
		, ErrorAccumulationDistanceSq(15.0f)
		, ErrorAccumulationSimilarity(100.0f)
	{ }
};

/**
 * Information about one contact between a pair of rigid bodies.
 */
USTRUCT()
struct ENGINE_API FRigidBodyContactInfo
{
	GENERATED_BODY()

	/** Position of contact, where two shapes intersect */
	UPROPERTY()
	FVector ContactPosition;

	/** Normal of contact, points from second shape towards first shape */
	UPROPERTY()
	FVector ContactNormal;

	/** How far the two shapes penetrated into each other */
	UPROPERTY()
	float ContactPenetration;

	/** The physical material of the two shapes involved in a contact */
	UPROPERTY()
	TObjectPtr<class UPhysicalMaterial> PhysMaterial[2];


	FRigidBodyContactInfo()
		: ContactPosition(ForceInit)
		, ContactNormal(ForceInit)
		, ContactPenetration(0)
	{
		for (int32 ElementIndex = 0; ElementIndex < 2; ElementIndex++)
		{
			PhysMaterial[ElementIndex] = nullptr;
		}
	}

	FRigidBodyContactInfo(	const FVector& InContactPosition, 
							const FVector& InContactNormal, 
							float InPenetration, 
							UPhysicalMaterial* InPhysMat0, 
							UPhysicalMaterial* InPhysMat1 )
		: ContactPosition(InContactPosition)
		, ContactNormal(InContactNormal)
		, ContactPenetration(InPenetration)
	{
		PhysMaterial[0] = InPhysMat0;
		PhysMaterial[1] = InPhysMat1;
	}

	/** Swap the order of info in this info  */
	void SwapOrder();
};


/**
 * Information about an overall collision, including contacts.
 */
USTRUCT()
struct ENGINE_API FCollisionImpactData
{
	GENERATED_BODY()

	/** All the contact points in the collision*/
	UPROPERTY()
	TArray<struct FRigidBodyContactInfo> ContactInfos;

	/** The total impulse applied as the two objects push against each other*/
	UPROPERTY()
	FVector TotalNormalImpulse;

	/** The total counterimpulse applied of the two objects sliding against each other*/
	UPROPERTY()
	FVector TotalFrictionImpulse;

	UPROPERTY()
	bool bIsVelocityDeltaUnderThreshold;

	FCollisionImpactData()
	: TotalNormalImpulse(ForceInit)
	, TotalFrictionImpulse(ForceInit)
    , bIsVelocityDeltaUnderThreshold(true)
	{}

	/** Iterate over ContactInfos array and swap order of information */
	void SwapContactOrders();
};

/** Struct used to hold effects for destructible damage events */
USTRUCT(BlueprintType)
struct FFractureEffect
{
	GENERATED_BODY()

	/** Particle system effect to play at fracture location. */
	UPROPERTY(EditAnywhere, BlueprintReadWrite, Category=FractureEffect)
	TObjectPtr<class UParticleSystem> ParticleSystem;

	/** Sound cue to play at fracture location. */
	UPROPERTY(EditAnywhere, BlueprintReadWrite, Category=FractureEffect)
	TObjectPtr<class USoundBase> Sound;

	FFractureEffect()
		: ParticleSystem(nullptr)
		, Sound(nullptr)
	{ }
};

/**	Struct for handling positions relative to a base actor, which is potentially moving */
USTRUCT(BlueprintType)
struct ENGINE_API FBasedPosition
{
	GENERATED_BODY()

	/** Actor that is the base */
	UPROPERTY(EditAnywhere, BlueprintReadWrite, Category=BasedPosition)
	TObjectPtr<class AActor> Base;

	/** Position relative to the base actor */
	UPROPERTY(EditAnywhere, BlueprintReadWrite, Category=BasedPosition)
	FVector Position;

	UPROPERTY()
	mutable FVector CachedBaseLocation;

	UPROPERTY()
	mutable FRotator CachedBaseRotation;

	UPROPERTY()
	mutable FVector CachedTransPosition;

	FBasedPosition();
	explicit FBasedPosition( class AActor *InBase, const FVector& InPosition );

	/** Retrieve world location of this position */
	FVector operator*() const;

	/** Updates base/position */
	void Set( class AActor* InBase, const FVector& InPosition );

	/** Clear base/position */
	void Clear();

	friend FArchive& operator<<( FArchive& Ar, FBasedPosition& T );
};

/** Struct for caching Quat<->Rotator conversions. */
struct ENGINE_API FRotationConversionCache
{
	FRotationConversionCache()
		: CachedQuat(FQuat::Identity)
		, CachedRotator(FRotator::ZeroRotator)
	{
	}

	/** Convert a FRotator to FQuat. Uses the cached conversion if possible, and updates it if there was no match. */
	FORCEINLINE_DEBUGGABLE FQuat RotatorToQuat(const FRotator& InRotator) const
	{
		if (CachedRotator != InRotator)
		{
			CachedRotator = InRotator.GetNormalized();
			CachedQuat = CachedRotator.Quaternion();
		}
		return CachedQuat;
	}

	/** Convert a FRotator to FQuat. Uses the cached conversion if possible, but does *NOT* update the cache if there was no match. */
	FORCEINLINE_DEBUGGABLE FQuat RotatorToQuat_ReadOnly(const FRotator& InRotator) const
	{
		if (CachedRotator == InRotator)
		{
			return CachedQuat;
		}
		return InRotator.Quaternion();
	}

	/** Convert a FQuat to FRotator. Uses the cached conversion if possible, and updates it if there was no match. */
	FORCEINLINE_DEBUGGABLE FRotator QuatToRotator(const FQuat& InQuat) const
	{
		if (CachedQuat != InQuat)
		{
			CachedQuat = InQuat.GetNormalized();
			CachedRotator = CachedQuat.Rotator();
		}
		return CachedRotator;
	}

	/** Convert a FQuat to FRotator. Uses the cached conversion if possible, but does *NOT* update the cache if there was no match. */
	FORCEINLINE_DEBUGGABLE FRotator QuatToRotator_ReadOnly(const FQuat& InQuat) const
	{
		if (CachedQuat == InQuat)
		{
			return CachedRotator;
		}
		return InQuat.GetNormalized().Rotator();
	}

	/** Version of QuatToRotator when the Quat is known to already be normalized. */
	FORCEINLINE_DEBUGGABLE FRotator NormalizedQuatToRotator(const FQuat& InNormalizedQuat) const
	{
		if (CachedQuat != InNormalizedQuat)
		{
			CachedQuat = InNormalizedQuat;
			CachedRotator = InNormalizedQuat.Rotator();
		}
		return CachedRotator;
	}

	/** Version of QuatToRotator when the Quat is known to already be normalized. Does *NOT* update the cache if there was no match. */
	FORCEINLINE_DEBUGGABLE FRotator NormalizedQuatToRotator_ReadOnly(const FQuat& InNormalizedQuat) const
	{
		if (CachedQuat == InNormalizedQuat)
		{
			return CachedRotator;
		}
		return InNormalizedQuat.Rotator();
	}

	/** Return the cached Quat. */
	FORCEINLINE_DEBUGGABLE FQuat GetCachedQuat() const
	{
		return CachedQuat;
	}

	/** Return the cached Rotator. */
	FORCEINLINE_DEBUGGABLE FRotator GetCachedRotator() const
	{
		return CachedRotator;
	}

private:
	mutable FQuat		CachedQuat;		// FQuat matching CachedRotator such that CachedQuat.Rotator() == CachedRotator.
	mutable FRotator	CachedRotator;	// FRotator matching CachedQuat such that CachedRotator.Quaternion() == CachedQuat.
};

/** A line of subtitle text and the time at which it should be displayed. */
USTRUCT(BlueprintType)
struct FSubtitleCue
{
	GENERATED_BODY()

	/** The text to appear in the subtitle. */
	UPROPERTY(EditAnywhere, BlueprintReadOnly, Category=SubtitleCue)
	FText Text;

	/** The time at which the subtitle is to be displayed, in seconds relative to the beginning of the line. */
	UPROPERTY(EditAnywhere, BlueprintReadOnly, Category=SubtitleCue)
	float Time;

	FSubtitleCue()
		: Time(0)
	{ }
};

/**	Per-light settings for Lightmass */
USTRUCT()
struct FLightmassLightSettings
{
	GENERATED_BODY()

	/** 0 will be completely desaturated, 1 will be unchanged */
	UPROPERTY(EditAnywhere, Category=Lightmass, meta=(UIMin = "0.0", UIMax = "4.0"))
	float IndirectLightingSaturation;

	/** Controls the falloff of shadow penumbras */
	UPROPERTY(EditAnywhere, Category=Lightmass, meta=(UIMin = "0.1", UIMax = "4.0"))
	float ShadowExponent;

	/** 
	 * Whether to use area shadows for stationary light precomputed shadowmaps.  
	 * Area shadows get softer the further they are from shadow casters, but require higher lightmap resolution to get the same quality where the shadow is sharp.
	 */
	UPROPERTY(EditAnywhere, Category=Lightmass)
	bool bUseAreaShadowsForStationaryLight;

	FLightmassLightSettings()
		: IndirectLightingSaturation(1.0f)
		, ShadowExponent(2.0f)
		, bUseAreaShadowsForStationaryLight(false)
	{ }
};

/**	Point/spot settings for Lightmass */
USTRUCT()
struct FLightmassPointLightSettings : public FLightmassLightSettings
{
	GENERATED_BODY()
};

/**	Directional light settings for Lightmass */
USTRUCT()
struct FLightmassDirectionalLightSettings : public FLightmassLightSettings
{
	GENERATED_BODY()

	/** Angle that the directional light's emissive surface extends relative to a receiver, affects penumbra sizes. */
	UPROPERTY(EditAnywhere, Category=Lightmass, meta=(UIMin = ".0001", UIMax = "5"))
	float LightSourceAngle;

	FLightmassDirectionalLightSettings()
		: LightSourceAngle(1.0f)
	{
	}
};

/**	Per-object settings for Lightmass */
USTRUCT()
struct FLightmassPrimitiveSettings
{
	GENERATED_BODY()

	/** If true, this object will be lit as if it receives light from both sides of its polygons. */
	UPROPERTY(EditAnywhere, Category=Lightmass)
	uint32 bUseTwoSidedLighting:1;

	/** If true, this object will only shadow indirect lighting.  					*/
	UPROPERTY(EditAnywhere, Category=Lightmass)
	uint32 bShadowIndirectOnly:1;

	/** If true, allow using the emissive for static lighting.						*/
	UPROPERTY(EditAnywhere, Category=Lightmass)
	uint32 bUseEmissiveForStaticLighting:1;

	/** 
	 * Typically the triangle normal is used for hemisphere gathering which prevents incorrect self-shadowing from artist-tweaked vertex normals. 
	 * However in the case of foliage whose vertex normal has been setup to match the underlying terrain, gathering in the direction of the vertex normal is desired.
	 */
	UPROPERTY(EditAnywhere, Category=Lightmass)
	uint32 bUseVertexNormalForHemisphereGather:1;

	/** Direct lighting falloff exponent for mesh area lights created from emissive areas on this primitive. */
	UPROPERTY()
	float EmissiveLightFalloffExponent;

	/**
	 * Direct lighting influence radius.
	 * The default is 0, which means the influence radius should be automatically generated based on the emissive light brightness.
	 * Values greater than 0 override the automatic method.
	 */
	UPROPERTY()
	float EmissiveLightExplicitInfluenceRadius;

	/** Scales the emissive contribution of all materials applied to this object.	*/
	UPROPERTY(EditAnywhere, Category=Lightmass)
	float EmissiveBoost;

	/** Scales the diffuse contribution of all materials applied to this object.	*/
	UPROPERTY(EditAnywhere, Category=Lightmass)
	float DiffuseBoost;

	/** Fraction of samples taken that must be occluded in order to reach full occlusion. */
	UPROPERTY(EditAnywhere, Category=Lightmass)
	float FullyOccludedSamplesFraction;

	FLightmassPrimitiveSettings()
	{
		bUseTwoSidedLighting = false;
		bShadowIndirectOnly = false;
		bUseEmissiveForStaticLighting = false;
		bUseVertexNormalForHemisphereGather = false;
		EmissiveLightFalloffExponent = 8.0f;
		EmissiveLightExplicitInfluenceRadius = 0.0f;
		EmissiveBoost = 1.0f;
		DiffuseBoost = 1.0f;
		FullyOccludedSamplesFraction = 1.0f;
	}

	friend bool operator==(const FLightmassPrimitiveSettings& A, const FLightmassPrimitiveSettings& B)
	{
		//@todo Do we want a little 'leeway' in joining 
		if ((A.bUseTwoSidedLighting != B.bUseTwoSidedLighting) ||
			(A.bShadowIndirectOnly != B.bShadowIndirectOnly) || 
			(A.bUseEmissiveForStaticLighting != B.bUseEmissiveForStaticLighting) || 
			(A.bUseVertexNormalForHemisphereGather != B.bUseVertexNormalForHemisphereGather) || 
			(fabsf(A.EmissiveLightFalloffExponent - B.EmissiveLightFalloffExponent) > SMALL_NUMBER) ||
			(fabsf(A.EmissiveLightExplicitInfluenceRadius - B.EmissiveLightExplicitInfluenceRadius) > SMALL_NUMBER) ||
			(fabsf(A.EmissiveBoost - B.EmissiveBoost) > SMALL_NUMBER) ||
			(fabsf(A.DiffuseBoost - B.DiffuseBoost) > SMALL_NUMBER) ||
			(fabsf(A.FullyOccludedSamplesFraction - B.FullyOccludedSamplesFraction) > SMALL_NUMBER))
		{
			return false;
		}
		return true;
	}

	// Functions.
	friend FArchive& operator<<(FArchive& Ar, FLightmassPrimitiveSettings& Settings);
};

/**	Debug options for Lightmass */
USTRUCT()
struct FLightmassDebugOptions
{
	GENERATED_BODY()

	/**
	 *	If false, UnrealLightmass.exe is launched automatically (default)
	 *	If true, it must be launched manually (e.g. through a debugger) with the -debug command line parameter.
	 */
	UPROPERTY(EditAnywhere, Category=LightmassDebugOptions)
	uint32 bDebugMode:1;

	/**	If true, all participating Lightmass agents will report back detailed stats to the log.	 */
	UPROPERTY(EditAnywhere, Category=LightmassDebugOptions)
	uint32 bStatsEnabled:1;

	/**	If true, BSP surfaces split across model components are joined into 1 mapping	 */
	UPROPERTY(EditAnywhere, Category=LightmassDebugOptions)
	uint32 bGatherBSPSurfacesAcrossComponents:1;

	/**	The tolerance level used when gathering BSP surfaces.	 */
	UPROPERTY(EditAnywhere, Category=LightmassDebugOptions)
	float CoplanarTolerance;

	/**
	 *	If true, Lightmass will import mappings immediately as they complete.
	 *	It will not process them, however.
	 */
	UPROPERTY(EditAnywhere, Category=LightmassDebugOptions)
	uint32 bUseImmediateImport:1;

	/**
	 *	If true, Lightmass will process appropriate mappings as they are imported.
	 *	NOTE: Requires ImmediateMode be enabled to actually work.
	 */
	UPROPERTY(EditAnywhere, Category=LightmassDebugOptions)
	uint32 bImmediateProcessMappings:1;

	/**	If true, Lightmass will sort mappings by texel cost. */
	UPROPERTY(EditAnywhere, Category=LightmassDebugOptions)
	uint32 bSortMappings:1;

	/**	If true, the generate coefficients will be dumped to binary files. */
	UPROPERTY(EditAnywhere, Category=LightmassDebugOptions)
	uint32 bDumpBinaryFiles:1;

	/**
	 *	If true, Lightmass will write out BMPs for each generated material property
	 *	sample to <GAME>\ScreenShots\Materials.
	 */
	UPROPERTY(EditAnywhere, Category=LightmassDebugOptions)
	uint32 bDebugMaterials:1;

	/**	If true, Lightmass will pad the calculated mappings to reduce/eliminate seams. */
	UPROPERTY(EditAnywhere, Category=LightmassDebugOptions)
	uint32 bPadMappings:1;

	/**
	 *	If true, will fill padding of mappings with a color rather than the sampled edges.
	 *	Means nothing if bPadMappings is not enabled...
	 */
	UPROPERTY(EditAnywhere, Category=LightmassDebugOptions)
	uint32 bDebugPaddings:1;

	/**
	 * If true, only the mapping containing a debug texel will be calculated, all others
	 * will be set to white
	 */
	UPROPERTY(EditAnywhere, Category=LightmassDebugOptions)
	uint32 bOnlyCalcDebugTexelMappings:1;

	/** If true, color lightmaps a random color */
	UPROPERTY(EditAnywhere, Category=LightmassDebugOptions)
	uint32 bUseRandomColors:1;

	/** If true, a green border will be placed around the edges of mappings */
	UPROPERTY(EditAnywhere, Category=LightmassDebugOptions)
	uint32 bColorBordersGreen:1;

	/**
	 * If true, Lightmass will overwrite lightmap data with a shade of red relating to
	 * how long it took to calculate the mapping (Red = Time / ExecutionTimeDivisor)
	 */
	UPROPERTY(EditAnywhere, Category=LightmassDebugOptions)
	uint32 bColorByExecutionTime:1;

	/** The amount of time that will be count as full red when bColorByExecutionTime is enabled */
	UPROPERTY(EditAnywhere, Category=LightmassDebugOptions)
	float ExecutionTimeDivisor;

	ENGINE_API FLightmassDebugOptions();
};

/**
 *	Debug options for Swarm
 */
USTRUCT()
struct FSwarmDebugOptions
{
	GENERATED_BODY()

	/**
	 *	If true, Swarm will distribute jobs.
	 *	If false, only the local machine will execute the jobs.
	 */
	UPROPERTY(EditAnywhere, Category=SwarmDebugOptions)
	uint32 bDistributionEnabled:1;

	/**
	 *	If true, Swarm will force content to re-export rather than using the cached version.
	 *	If false, Swarm will attempt to use the cached version.
	 */
	UPROPERTY(EditAnywhere, Category=SwarmDebugOptions)
	uint32 bForceContentExport:1;

	UPROPERTY()
	uint32 bInitialized:1;

	FSwarmDebugOptions()
		: bDistributionEnabled(true)
		, bForceContentExport(false)
		, bInitialized(false)
	{
	}

	//@todo For some reason, the global instance is not initializing to the default settings...
	// Be sure to update this function to properly set the desired initial values!!!!
	void Touch();
};

/** Method for padding a light map in memory */
UENUM()
enum ELightMapPaddingType
{
	LMPT_NormalPadding,
	LMPT_PrePadding,
	LMPT_NoPadding
};

/** Bit-field flags that affects storage (e.g. packing, streaming) and other info about a shadowmap. */
UENUM()
enum EShadowMapFlags
{
	/** No flags. */
	SMF_None			= 0,
	/** Shadowmap should be placed in a streaming texture. */
	SMF_Streamed		= 0x00000001
};

/** Reference to a specific material in a PrimitiveComponent, used by Matinee */
USTRUCT()
struct FPrimitiveMaterialRef
{
	GENERATED_BODY()

	/** Material is on a primitive component */
	UPROPERTY()
	TObjectPtr<class UPrimitiveComponent> Primitive;

	/** Material is on a decal component */
	UPROPERTY()
	TObjectPtr<class UDecalComponent> Decal;

	/** Index into the material on the components data */
	UPROPERTY()
	int32 ElementIndex;

	FPrimitiveMaterialRef()
		: Primitive(nullptr)
		, Decal(nullptr)
		, ElementIndex(0)
	{ }

	FPrimitiveMaterialRef(UPrimitiveComponent* InPrimitive, int32 InElementIndex)
		: Primitive(InPrimitive)
		, Decal(nullptr)
		, ElementIndex(InElementIndex)
	{ 	}

	FPrimitiveMaterialRef(UDecalComponent* InDecal, int32 InElementIndex)
		: Primitive(nullptr)
		, Decal(InDecal)
		, ElementIndex(InElementIndex)
	{ 	}
};

// Handle to a unique object. This may specify a full weigh actor or it may only specify the light weight instance that represents the same object.
USTRUCT(BlueprintType)
struct ENGINE_API FActorInstanceHandle
{
	GENERATED_BODY()

<<<<<<< HEAD
=======
	friend struct FLightWeightInstanceSubsystem;
	friend class ALightWeightInstanceManager;
	friend class UActorInstanceHandleInterface;

	FActorInstanceHandle();

	explicit FActorInstanceHandle(AActor* InActor);
	explicit FActorInstanceHandle(class ALightWeightInstanceManager* Manager, int32 InInstanceIndex);

	FActorInstanceHandle(const FActorInstanceHandle& Other);

	bool IsValid() const;

	bool DoesRepresentClass(const UClass* OtherClass) const;

	UClass* GetRepresentedClass() const;

	FVector GetLocation() const;
	FRotator GetRotation() const;
	FTransform GetTransform() const;

	FName GetFName() const;
	FString GetName() const;

	/** If this handle has a valid actor, return it; otherwise return the actor responsible for managing the instances. */
	AActor* GetManagingActor() const;

	/** Returns either the actor's root component or the root component for the manager associated with the handle */
	USceneComponent* GetRootComponent() const;

	/** Returns the actor specified by this handle. This may require loading and creating the actor object. */
	AActor* FetchActor() const;
	template <typename T>
	T* FetchActor() const;

	/* Returns the index used internally by the manager */
	FORCEINLINE int32 GetInstanceIndex() const { return InstanceIndex; }

	/* Returns the index used by rendering and collision */
	int32 GetRenderingInstanceIndex() const;

	FActorInstanceHandle& operator=(const FActorInstanceHandle& Other) = default;
	FActorInstanceHandle& operator=(FActorInstanceHandle&& Other) = default;
	FActorInstanceHandle& operator=(AActor* OtherActor);

	bool operator==(const FActorInstanceHandle& Other) const;
	bool operator!=(const FActorInstanceHandle& Other) const;

	bool operator==(const AActor* OtherActor) const;
	bool operator!=(const AActor* OtherActor) const;

	friend ENGINE_API uint32 GetTypeHash(const FActorInstanceHandle& Handle);

	friend ENGINE_API FArchive& operator<<(FArchive& Ar, FActorInstanceHandle& Handle);

	uint32 GetInstanceUID() const { return InstanceUID; }

private:
	/**
	 * helper functions that let us treat the actor pointer as a UObject in templated functions
	 * these do NOT fetch the actor so they will return nullptr if we don't have a full actor representation
	 */
	UObject* GetActorAsUObject();
	const UObject* GetActorAsUObject() const;

	/** Returns true if Actor is not null and not pending kill */
	bool IsActorValid() const;

	/** this is cached here for convenience */
	UPROPERTY()
	mutable TWeakObjectPtr<AActor> Actor;

	/** Identifies the light weight instance manager to use */
	TWeakObjectPtr<ALightWeightInstanceManager> Manager;

	/** Identifies the instance within the manager */
	int32 InstanceIndex;

	/** Unique identifier for instances represented by the handle */
	uint32 InstanceUID;
};

template <typename T>
T* FActorInstanceHandle::FetchActor() const
{
	return Cast<T>(FetchActor());
}

/**
 * Structure containing information about one hit of a trace, such as point of impact and surface normal at that point.
 */
USTRUCT(BlueprintType, meta = (HasNativeBreak = "Engine.GameplayStatics.BreakHitResult", HasNativeMake = "Engine.GameplayStatics.MakeHitResult"))
struct ENGINE_API FHitResult
{
	GENERATED_BODY()

>>>>>>> 6bbb88c8
	/** Face index we hit (for complex hits with triangle meshes). */
	UPROPERTY()
	int32 FaceIndex;

	/**
	 * 'Time' of impact along trace direction (ranging from 0.0 to 1.0) if there is a hit, indicating time between TraceStart and TraceEnd.
	 * For swept movement (but not queries) this may be pulled back slightly from the actual time of impact, to prevent precision problems with adjacent geometry.
	 */
	UPROPERTY()
	float Time;
	 
	/** The distance from the TraceStart to the Location in world space. This value is 0 if there was an initial overlap (trace started inside another colliding object). */
	UPROPERTY()
	float Distance; 
	
	/**
	 * The location in world space where the moving shape would end up against the impacted object, if there is a hit. Equal to the point of impact for line tests.
	 * Example: for a sphere trace test, this is the point where the center of the sphere would be located when it touched the other object.
	 * For swept movement (but not queries) this may not equal the final location of the shape since hits are pulled back slightly to prevent precision issues from overlapping another surface.
	 */
	UPROPERTY()
	FVector_NetQuantize Location;

	/**
	 * Location in world space of the actual contact of the trace shape (box, sphere, ray, etc) with the impacted object.
	 * Example: for a sphere trace test, this is the point where the surface of the sphere touches the other object.
	 * @note: In the case of initial overlap (bStartPenetrating=true), ImpactPoint will be the same as Location because there is no meaningful single impact point to report.
	 */
	UPROPERTY()
	FVector_NetQuantize ImpactPoint;

	/**
	 * Normal of the hit in world space, for the object that was swept. Equal to ImpactNormal for line tests.
	 * This is computed for capsules and spheres, otherwise it will be the same as ImpactNormal.
	 * Example: for a sphere trace test, this is a normalized vector pointing in towards the center of the sphere at the point of impact.
	 */
	UPROPERTY()
	FVector_NetQuantizeNormal Normal;

	/**
	 * Normal of the hit in world space, for the object that was hit by the sweep, if any.
	 * For example if a sphere hits a flat plane, this is a normalized vector pointing out from the plane.
	 * In the case of impact with a corner or edge of a surface, usually the "most opposing" normal (opposed to the query direction) is chosen.
	 */
	UPROPERTY()
	FVector_NetQuantizeNormal ImpactNormal;

	/**
	 * Start location of the trace.
	 * For example if a sphere is swept against the world, this is the starting location of the center of the sphere.
	 */
	UPROPERTY()
	FVector_NetQuantize TraceStart;

	/**
	 * End location of the trace; this is NOT where the impact occurred (if any), but the furthest point in the attempted sweep.
	 * For example if a sphere is swept against the world, this would be the center of the sphere if there was no blocking hit.
	 */
	UPROPERTY()
	FVector_NetQuantize TraceEnd;

	/**
	  * If this test started in penetration (bStartPenetrating is true) and a depenetration vector can be computed,
	  * this value is the distance along Normal that will result in moving out of penetration.
	  * If the distance cannot be computed, this distance will be zero.
	  */
	UPROPERTY()
	float PenetrationDepth;

	/** If the hit result is from a collision this will have extra info about the item that hit the second item. */
	UPROPERTY()
	int32 MyItem;

	/** Extra data about item that was hit (hit primitive specific). */
	UPROPERTY()
	int32 Item;

	/** Index to item that was hit, also hit primitive specific. */
	UPROPERTY()
	uint8 ElementIndex;

	/** Indicates if this hit was a result of blocking collision. If false, there was no hit or it was an overlap/touch instead. */
	UPROPERTY()
	uint8 bBlockingHit : 1;

	/**
	 * Whether the trace started in penetration, i.e. with an initial blocking overlap.
	 * In the case of penetration, if PenetrationDepth > 0.f, then it will represent the distance along the Normal vector that will result in
	 * minimal contact between the swept shape and the object that was hit. In this case, ImpactNormal will be the normal opposed to movement at that location
	 * (ie, Normal may not equal ImpactNormal). ImpactPoint will be the same as Location, since there is no single impact point to report.
	 */
	UPROPERTY()
	uint8 bStartPenetrating : 1;

	/**
	 * Physical material that was hit.
	 * @note Must set bReturnPhysicalMaterial on the swept PrimitiveComponent or in the query params for this to be returned.
	 */
	UPROPERTY()
	TWeakObjectPtr<class UPhysicalMaterial> PhysMaterial;

	/** Handle to the object hit by the trace. */
	UPROPERTY()
	FActorInstanceHandle HitObjectHandle;

	/** PrimitiveComponent hit by the trace. */
	UPROPERTY()
	TWeakObjectPtr<class UPrimitiveComponent> Component;

	/** Name of bone we hit (for skeletal meshes). */
	UPROPERTY()
	FName BoneName;

	/** Name of the _my_ bone which took part in hit event (in case of two skeletal meshes colliding). */
	UPROPERTY()
	FName MyBoneName;


	FHitResult()
	{
		Init();
	}
	
	explicit FHitResult(float InTime)
	{
		Init();
		Time = InTime;
	}

	explicit FHitResult(EForceInit InInit)
	{
		Init();
	}

	explicit FHitResult(ENoInit NoInit)
	{
	}

	explicit FHitResult(FVector Start, FVector End)
	{
		Init(Start, End);
	}

	/** Initialize empty hit result with given time. */
	FORCEINLINE void Init()
	{
		FMemory::Memzero(this, sizeof(FHitResult));
		HitObjectHandle = FActorInstanceHandle();
		Time = 1.f;
		MyItem = INDEX_NONE;
	}

	/** Initialize empty hit result with given time, TraceStart, and TraceEnd */
	FORCEINLINE void Init(FVector Start, FVector End)
	{
		FMemory::Memzero(this, sizeof(FHitResult));
		HitObjectHandle = FActorInstanceHandle();
		Time = 1.f;
		TraceStart = Start;
		TraceEnd = End;
		MyItem = INDEX_NONE;
	}

	/** Ctor for easily creating "fake" hits from limited data. */
	FHitResult(class AActor* InActor, class UPrimitiveComponent* InComponent, FVector const& HitLoc, FVector const& HitNorm);
 
	/** Reset hit result while optionally saving TraceStart and TraceEnd. */
	FORCEINLINE void Reset(float InTime = 1.f, bool bPreserveTraceData = true)
	{
		const FVector SavedTraceStart = TraceStart;
		const FVector SavedTraceEnd = TraceEnd;
		Init();
		Time = InTime;
		if (bPreserveTraceData)
		{
			TraceStart = SavedTraceStart;
			TraceEnd = SavedTraceEnd;
		}
	}

	/** Utility to return the Actor that owns the Component that was hit. */
	FORCEINLINE AActor* GetActor() const
	{
		return HitObjectHandle.FetchActor();
	}

	FORCEINLINE FActorInstanceHandle GetHitObjectHandle() const
	{
		return HitObjectHandle;
	}

	FORCEINLINE bool HasValidHitObjectHandle() const
	{
		return HitObjectHandle.IsValid();
	}

	/** Utility to return the Component that was hit. */
	FORCEINLINE UPrimitiveComponent* GetComponent() const
	{
		return Component.Get();
	}

	/** Optimized serialize function */
	bool NetSerialize(FArchive& Ar, class UPackageMap* Map, bool& bOutSuccess);

	/** Return true if there was a blocking hit that was not caused by starting in penetration. */
	FORCEINLINE bool IsValidBlockingHit() const
	{
		return bBlockingHit && !bStartPenetrating;
	}

	/** Static utility function that returns the first 'blocking' hit in an array of results. */
	static FHitResult* GetFirstBlockingHit(TArray<FHitResult>& InHits)
	{
		for(int32 HitIdx=0; HitIdx<InHits.Num(); HitIdx++)
		{
			if(InHits[HitIdx].bBlockingHit)
			{
				return &InHits[HitIdx];
			}
		}
		return nullptr;
	}

	/** Static utility function that returns the number of blocking hits in array. */
	static int32 GetNumBlockingHits(const TArray<FHitResult>& InHits)
	{
		int32 NumBlocks = 0;
		for(int32 HitIdx=0; HitIdx<InHits.Num(); HitIdx++)
		{
			if(InHits[HitIdx].bBlockingHit)
			{
				NumBlocks++;
			}
		}
		return NumBlocks;
	}

	/** Static utility function that returns the number of overlapping hits in array. */
	static int32 GetNumOverlapHits(const TArray<FHitResult>& InHits)
	{
		return (InHits.Num() - GetNumBlockingHits(InHits));
	}

	/**
	 * Get a copy of the HitResult with relevant information reversed.
	 * For example when receiving a hit from another object, we reverse the normals.
	 */
	static FHitResult GetReversedHit(const FHitResult& Hit)
	{
		FHitResult Result(Hit);
		Result.Normal = -Result.Normal;
		Result.ImpactNormal = -Result.ImpactNormal;

		int32 TempItem = Result.Item;
		Result.Item = Result.MyItem;
		Result.MyItem = TempItem;

		FName TempBoneName = Result.BoneName;
		Result.BoneName = Result.MyBoneName;
		Result.MyBoneName = TempBoneName;
		return Result;
	}

	FString ToString() const;
};

// All members of FHitResult are PODs.
template<> struct TIsPODType<FHitResult> { enum { Value = true }; };

template<>
struct TStructOpsTypeTraits<FHitResult> : public TStructOpsTypeTraitsBase2<FHitResult>
{
	enum
	{
		WithNetSerializer = true,
	};
};


/** Whether to teleport physics body or not */
UENUM()
enum class ETeleportType : uint8
{
	/** Do not teleport physics body. This means velocity will reflect the movement between initial and final position, and collisions along the way will occur */
	None,

	/** Teleport physics body so that velocity remains the same and no collision occurs */
	TeleportPhysics,

	/** Teleport physics body and reset physics state completely */
	ResetPhysics,
};

FORCEINLINE ETeleportType TeleportFlagToEnum(bool bTeleport) { return bTeleport ? ETeleportType::TeleportPhysics : ETeleportType::None; }
FORCEINLINE bool TeleportEnumToFlag(ETeleportType Teleport) { return ETeleportType::TeleportPhysics == Teleport; }


/** Structure containing information about one hit of an overlap test */
USTRUCT()
struct ENGINE_API FOverlapResult
{
	GENERATED_BODY()

	UPROPERTY()
	FActorInstanceHandle OverlapObjectHandle;

	/** PrimitiveComponent that the check hit. */
	UPROPERTY()
	TWeakObjectPtr<class UPrimitiveComponent> Component;

	/** This is the index of the overlapping item. 
		For DestructibleComponents, this is the ChunkInfo index. 
		For SkeletalMeshComponents this is the Body index or INDEX_NONE for single body */
	int32 ItemIndex;

	/** Utility to return the Actor that owns the Component that was hit */
	AActor* GetActor() const;

	/** Utility to return the Component that was hit */
	UPrimitiveComponent* GetComponent() const;

	/** Indicates if this hit was requesting a block - if false, was requesting a touch instead */
	UPROPERTY()
	uint32 bBlockingHit:1;

	FOverlapResult()
	{
		FMemory::Memzero(this, sizeof(FOverlapResult));
	}
};

// All members of FOverlapResult are PODs.
template<> struct TIsPODType<FOverlapResult> { enum { Value = true }; };

/** Structure containing information about minimum translation direction (MTD) */
USTRUCT()
struct ENGINE_API FMTDResult
{
	GENERATED_BODY()

	/** Normalized direction of the minimum translation required to fix penetration. */
	UPROPERTY()
	FVector Direction;

	/** Distance required to move along the MTD vector (Direction). */
	UPROPERTY()
	float Distance;

	FMTDResult()
	{
		FMemory::Memzero(this, sizeof(FMTDResult));
	}
};

/** Struct used for passing information from Matinee to an Actor for blending animations during a sequence. */
USTRUCT()
struct FAnimSlotInfo
{
	GENERATED_BODY()

	/** Name of slot that we want to play the animtion in. */
	UPROPERTY()
	FName SlotName;

	/** Strength of each Channel within this Slot. Channel indexs are determined by track order in Matinee. */
	UPROPERTY()
	TArray<float> ChannelWeights;
};

/** Used to indicate each slot name and how many channels they have. */
USTRUCT()
struct FAnimSlotDesc
{
	GENERATED_BODY()

	/** Name of the slot. */
	UPROPERTY()
	FName SlotName;

	/** Number of channels that are available in this slot. */
	UPROPERTY()
	int32 NumChannels;

	FAnimSlotDesc()
		: NumChannels(0)
	{ }
};

/** Enum for controlling buckets for update rate optimizations if we need to stagger
 *  Multiple actor populations separately.
 */
UENUM()
enum class EUpdateRateShiftBucket : uint8
{
	ShiftBucket0 = 0,
	ShiftBucket1,
	ShiftBucket2,
	ShiftBucket3,
	ShiftBucket4,
	ShiftBucket5,
	ShiftBucketMax
};

/** Container for Animation Update Rate parameters.
 * They are shared for all components of an Actor, so they can be updated in sync. */
USTRUCT()
struct FAnimUpdateRateParameters
{
	GENERATED_BODY()

public:
	enum EOptimizeMode : uint8
	{
		TrailMode,
		LookAheadMode,
	};

	/** Cache which Update Rate Optimization mode we are using */
	EOptimizeMode OptimizeMode;

	/** The bucket to use when deciding which counter to use to calculate shift values */
	UPROPERTY()
	EUpdateRateShiftBucket ShiftBucket;

	/** When skipping a frame, should it be interpolated or frozen? */
	UPROPERTY()
	uint8 bInterpolateSkippedFrames : 1;

	/** Whether or not to use the defined LOD/Frameskip map instead of separate distance factor thresholds */
	UPROPERTY()
	uint8 bShouldUseLodMap : 1;

	/** If set, LOD/Frameskip map will be queried with mesh's MinLodModel instead of current LOD (PredictedLODLevel) */
	UPROPERTY()
	uint8 bShouldUseMinLod : 1;

	/** (This frame) animation update should be skipped. */
	UPROPERTY()
	uint8 bSkipUpdate : 1;

	/** (This frame) animation evaluation should be skipped. */
	UPROPERTY()
	uint8 bSkipEvaluation : 1;

	/** How often animation will be updated/ticked. 1 = every frame, 2 = every 2 frames, etc. */
	UPROPERTY()
	int32 UpdateRate;

	/** How often animation will be evaluated. 1 = every frame, 2 = every 2 frames, etc.
	 *  has to be a multiple of UpdateRate. */
	UPROPERTY()
	int32 EvaluationRate;

	/** Track time we have lost via skipping */
	UPROPERTY(Transient)
	float TickedPoseOffestTime;

	/** Total time of the last series of skipped updates */
	UPROPERTY(Transient)
	float AdditionalTime;

	/** The delta time of the last tick */
	float ThisTickDelta;

	/** Rate of animation evaluation when non rendered (off screen and dedicated servers).
	 * a value of 4 means evaluated 1 frame, then 3 frames skipped */
	UPROPERTY()
	int32 BaseNonRenderedUpdateRate;

	/** Max Evaluation Rate allowed for interpolation to be enabled. Beyond, interpolation will be turned off. */
	UPROPERTY()
	int32 MaxEvalRateForInterpolation;

	/** Array of MaxDistanceFactor to use for AnimUpdateRate when mesh is visible (rendered).
	 * MaxDistanceFactor is size on screen, as used by LODs
	 * Example:
	 *		BaseVisibleDistanceFactorThesholds.Add(0.4f)
	 *		BaseVisibleDistanceFactorThesholds.Add(0.2f)
	 * means:
	 *		0 frame skip, MaxDistanceFactor > 0.4f
	 *		1 frame skip, MaxDistanceFactor > 0.2f
	 *		2 frame skip, MaxDistanceFactor > 0.0f
	 */
	UPROPERTY()
	TArray<float> BaseVisibleDistanceFactorThesholds;

	/** Map of LOD levels to frame skip amounts. if bShouldUseLodMap is set these values will be used for
	 * the frameskip amounts and the distance factor thresholds will be ignored. The flag and these values
	 * should be configured using the customization callback when parameters are created for a component.
	 *
	 * Note that this is # of frames to skip, so if you have 20, that means every 21th frame, it will update, and evaluate. 
	 */
	UPROPERTY()
	TMap<int32, int32> LODToFrameSkipMap;

	/** Number of update frames that have been skipped in a row */
	UPROPERTY()
	int32 SkippedUpdateFrames;

	/** Number of evaluate frames that have been skipped in a row */
	UPROPERTY()
	int32 SkippedEvalFrames;

public:

	/** Default constructor. */
	FAnimUpdateRateParameters()
		: OptimizeMode(TrailMode)
		, ShiftBucket(EUpdateRateShiftBucket::ShiftBucket0)
		, bInterpolateSkippedFrames(false)
		, bShouldUseLodMap(false)
		, bShouldUseMinLod(false)
		, bSkipUpdate(false)
		, bSkipEvaluation(false)
		, UpdateRate(1)
		, EvaluationRate(1)
		, TickedPoseOffestTime(0.f)
		, AdditionalTime(0.f)
		, ThisTickDelta(0.f)
		, BaseNonRenderedUpdateRate(4)
		, MaxEvalRateForInterpolation(4)
		, SkippedUpdateFrames(0)
		, SkippedEvalFrames(0)
	{ 
		BaseVisibleDistanceFactorThesholds.Add(0.24f);
		BaseVisibleDistanceFactorThesholds.Add(0.12f);
	}

	/** 
	 * Set parameters and verify inputs for Trail Mode (original behaviour - skip frames, track skipped time and then catch up afterwards).
	 * @param : UpdateRateShift. Shift our update frames so that updates across all skinned components are staggered
	 * @param : NewUpdateRate. How often animation will be updated/ticked. 1 = every frame, 2 = every 2 frames, etc.
	 * @param : NewEvaluationRate. How often animation will be evaluated. 1 = every frame, 2 = every 2 frames, etc.
	 * @param : bNewInterpSkippedFrames. When skipping a frame, should it be interpolated or frozen?
	 */
	void SetTrailMode(float DeltaTime, uint8 UpdateRateShift, int32 NewUpdateRate, int32 NewEvaluationRate, bool bNewInterpSkippedFrames);

	/**
	 * Set parameters and verify inputs for Lookahead mode, which handles Root Motion
	 * @param : UpdateRateShift. Shift our update frames so that updates across all skinned components are staggered
	 * @param : LookAheadAmount. Amount of time to look ahead and predict movement 
	 */
	void SetLookAheadMode(float DeltaTime, uint8 UpdateRateShift, float LookAheadAmount);

	/** Amount to interpolate bone transforms */
	float GetInterpolationAlpha() const;

	/** Amount to interpoilate root motion */
	float GetRootMotionInterp() const;

	/** Return true if evaluation rate should be optimized at all */
	bool DoEvaluationRateOptimizations() const
	{
		return OptimizeMode == LookAheadMode || EvaluationRate > 1;
	}

	/** Getter for bSkipUpdate */
	bool ShouldSkipUpdate() const
	{
		return bSkipUpdate;
	}

	/** Getter for bSkipEvaluation */
	bool ShouldSkipEvaluation() const
	{
		return bSkipEvaluation;
	}

	/** Getter for bInterpolateSkippedFrames */
	bool ShouldInterpolateSkippedFrames() const
	{
		return bInterpolateSkippedFrames;
	}

	/** Called when we are ticking a pose to make sure we accumulate all needed time */
	float GetTimeAdjustment()
	{
		return AdditionalTime;
	}

	/** Returns color to use for debug UI */
	FColor GetUpdateRateDebugColor() const
	{
		if (OptimizeMode == TrailMode)
		{
			switch (UpdateRate)
			{
			case 1: return FColor::Red;
			case 2: return FColor::Green;
			case 3: return FColor::Blue;
			}
			return FColor::Black;
		}
		else
		{
			if (bSkipUpdate)
			{
				return FColor::Yellow;
			}
			return FColor::Green;
		}
	}
};

/** Point Of View structure used in Camera calculations */
USTRUCT(BlueprintType)
struct FPOV
{
	GENERATED_BODY()

	/** Location */
	UPROPERTY(EditAnywhere, BlueprintReadWrite, Category=POV)
	FVector Location;

	/** Rotation */
	UPROPERTY(EditAnywhere, BlueprintReadWrite, Category=POV)
	FRotator Rotation;

	/** FOV angle */
	UPROPERTY(EditAnywhere, BlueprintReadWrite, Category=POV)
	float FOV;

	FPOV() 
	: Location(ForceInit),Rotation(ForceInit), FOV(90.0f)
	{}

	FPOV(FVector InLocation, FRotator InRotation, float InFOV)
	: Location(InLocation), Rotation(InRotation), FOV(InFOV) 
	{}

	// Serializer.
	friend FArchive& operator<<(FArchive& Ar, FPOV& POV)
	{
		return Ar << POV.Location << POV.Rotation << POV.FOV;
	}
};

/**
 * Settings applied when building a mesh.
 */
USTRUCT(BlueprintType)
struct FMeshBuildSettings
{
	GENERATED_BODY()

	/** If true, degenerate triangles will be removed. */
	UPROPERTY(EditAnywhere, BlueprintReadWrite, Category=BuildSettings)
	uint8 bUseMikkTSpace:1;

	/** If true, normals in the raw mesh are ignored and recomputed. */
	UPROPERTY(EditAnywhere, BlueprintReadWrite, Category=BuildSettings)
	uint8 bRecomputeNormals:1;

	/** If true, tangents in the raw mesh are ignored and recomputed. */
	UPROPERTY(EditAnywhere, BlueprintReadWrite, Category=BuildSettings)
	uint8 bRecomputeTangents:1;

	/** If true, we will use the surface area and the corner angle of the triangle as a ratio when computing the normals. */
	UPROPERTY(EditAnywhere, BlueprintReadWrite, Category = BuildSettings)
	uint8 bComputeWeightedNormals : 1;

	/** If true, degenerate triangles will be removed. */
	UPROPERTY(EditAnywhere, BlueprintReadWrite, Category=BuildSettings)
	uint8 bRemoveDegenerates:1;
	
<<<<<<< HEAD
	/** Required for PNT tessellation but can be slow. Recommend disabling for larger meshes. */
	UPROPERTY(EditAnywhere, BlueprintReadWrite, Category=BuildSettings)
	uint8 bBuildAdjacencyBuffer:1;

=======
>>>>>>> 6bbb88c8
	/** Required to optimize mesh in mirrored transform. Double index buffer size. */
	UPROPERTY(EditAnywhere, BlueprintReadWrite, Category=BuildSettings)
	uint8 bBuildReversedIndexBuffer:1;

	/** If true, Tangents will be stored at 16 bit vs 8 bit precision. */
	UPROPERTY(EditAnywhere, BlueprintReadWrite, Category = BuildSettings)
	uint8 bUseHighPrecisionTangentBasis:1;

	/** If true, UVs will be stored at full floating point precision. */
	UPROPERTY(EditAnywhere, BlueprintReadWrite, Category=BuildSettings)
	uint8 bUseFullPrecisionUVs:1;
	
	/** If true, UVs will use backwards-compatible F16 conversion with truncation for legacy meshes. */
	UPROPERTY(EditAnywhere, BlueprintReadWrite, Category=BuildSettings, AdvancedDisplay)
	uint8 bUseBackwardsCompatibleF16TruncUVs:1;

	UPROPERTY(EditAnywhere, BlueprintReadWrite, Category=BuildSettings)
	uint8 bGenerateLightmapUVs:1;

	/** 
	 * Whether to generate the distance field treating every triangle hit as a front face.  
	 * When enabled prevents the distance field from being discarded due to the mesh being open, but also lowers Distance Field AO quality.
	 */
	UPROPERTY(EditAnywhere, BlueprintReadWrite, Category=BuildSettings, meta=(DisplayName="Two-Sided Distance Field Generation"))
	uint8 bGenerateDistanceFieldAsIfTwoSided:1;

	UPROPERTY(EditAnywhere, BlueprintReadWrite, Category=BuildSettings, meta=(DisplayName="Enable Physical Material Mask"))
	uint8 bSupportFaceRemap : 1;

	UPROPERTY(EditAnywhere, BlueprintReadWrite, Category=BuildSettings)
	int32 MinLightmapResolution;

	UPROPERTY(EditAnywhere, BlueprintReadWrite, Category=BuildSettings, meta=(DisplayName="Source Lightmap Index"))
	int32 SrcLightmapIndex;

	UPROPERTY(EditAnywhere, BlueprintReadWrite, Category=BuildSettings, meta=(DisplayName="Destination Lightmap Index"))
	int32 DstLightmapIndex;

	UPROPERTY()
	float BuildScale_DEPRECATED;

	/** The local scale applied when building the mesh */
	UPROPERTY(EditAnywhere, BlueprintReadWrite, Category=BuildSettings, meta=(DisplayName="Build Scale"))
	FVector BuildScale3D;

	/** 
	 * Scale to apply to the mesh when allocating the distance field volume texture.
	 * The default scale is 1, which is assuming that the mesh will be placed unscaled in the world.
	 */
	UPROPERTY(EditAnywhere, BlueprintReadWrite, Category=BuildSettings)
	float DistanceFieldResolutionScale;

#if WITH_EDITORONLY_DATA
	UPROPERTY(NotReplicated)
	float DistanceFieldBias_DEPRECATED;
#endif

	UPROPERTY(EditAnywhere, BlueprintReadWrite, Category=BuildSettings)
<<<<<<< HEAD
	class UStaticMesh* DistanceFieldReplacementMesh;
=======
	TObjectPtr<class UStaticMesh> DistanceFieldReplacementMesh;

	/** 
	 * Max Lumen mesh cards to generate for this mesh.
	 * More cards means that surface will have better coverage, but will result in increased runtime overhead.
	 * Set to 0 in order to disable mesh card generation for this mesh.
	 * Default is 12.
	 */
	UPROPERTY(EditAnywhere, BlueprintReadWrite, Category=BuildSettings)
	int32 MaxLumenMeshCards;
>>>>>>> 6bbb88c8

	/** Default settings. */
	FMeshBuildSettings()
		: bUseMikkTSpace(true)
		, bRecomputeNormals(true)
		, bRecomputeTangents(true)
		, bComputeWeightedNormals(false)
		, bRemoveDegenerates(true)
		, bBuildReversedIndexBuffer(true)
		, bUseHighPrecisionTangentBasis(false)
		, bUseFullPrecisionUVs(false)
		, bUseBackwardsCompatibleF16TruncUVs(false)
		, bGenerateLightmapUVs(true)
		, bGenerateDistanceFieldAsIfTwoSided(false)
		, bSupportFaceRemap(false)
		, MinLightmapResolution(64)
		, SrcLightmapIndex(0)
		, DstLightmapIndex(1)
		, BuildScale_DEPRECATED(1.0f)
		, BuildScale3D(1.0f, 1.0f, 1.0f)
		, DistanceFieldResolutionScale(1.0f)
#if WITH_EDITORONLY_DATA
		, DistanceFieldBias_DEPRECATED(0.0f)
#endif
		, DistanceFieldReplacementMesh(nullptr)
		, MaxLumenMeshCards(12)
	{ }

	/** Equality operator. */
	bool operator==(const FMeshBuildSettings& Other) const
	{
		return bRecomputeNormals == Other.bRecomputeNormals
			&& bRecomputeTangents == Other.bRecomputeTangents
			&& bComputeWeightedNormals == Other.bComputeWeightedNormals
			&& bUseMikkTSpace == Other.bUseMikkTSpace
			&& bRemoveDegenerates == Other.bRemoveDegenerates
			&& bBuildReversedIndexBuffer == Other.bBuildReversedIndexBuffer
			&& bUseHighPrecisionTangentBasis == Other.bUseHighPrecisionTangentBasis
			&& bUseFullPrecisionUVs == Other.bUseFullPrecisionUVs
			&& bUseBackwardsCompatibleF16TruncUVs == Other.bUseBackwardsCompatibleF16TruncUVs
			&& bGenerateLightmapUVs == Other.bGenerateLightmapUVs
			&& MinLightmapResolution == Other.MinLightmapResolution
			&& SrcLightmapIndex == Other.SrcLightmapIndex
			&& DstLightmapIndex == Other.DstLightmapIndex
			&& BuildScale3D == Other.BuildScale3D
			&& DistanceFieldResolutionScale == Other.DistanceFieldResolutionScale
			&& bGenerateDistanceFieldAsIfTwoSided == Other.bGenerateDistanceFieldAsIfTwoSided
			&& DistanceFieldReplacementMesh == Other.DistanceFieldReplacementMesh
			&& MaxLumenMeshCards == Other.MaxLumenMeshCards;
	}

	/** Inequality. */
	bool operator!=(const FMeshBuildSettings& Other) const
	{
		return !(*this == Other);
	}
};

/**
 * Settings applied when building a mesh.
 */
USTRUCT(BlueprintType)
struct FSkeletalMeshBuildSettings
{
	GENERATED_BODY()

	/** If true, normals in the raw mesh are ignored and recomputed. */
	UPROPERTY(EditAnywhere, BlueprintReadWrite, Category=BuildSettings)
	uint8 bRecomputeNormals:1;

	/** If true, tangents in the raw mesh are ignored and recomputed. */
	UPROPERTY(EditAnywhere, BlueprintReadWrite, Category=BuildSettings)
	uint8 bRecomputeTangents:1;
	
	/** If true, degenerate triangles will be removed. */
	UPROPERTY(EditAnywhere, BlueprintReadWrite, Category=BuildSettings)
	uint8 bUseMikkTSpace:1;
	
	/** If true, we will use the surface area and the corner angle of the triangle as a ratio when computing the normals. */
	UPROPERTY(EditAnywhere, BlueprintReadWrite, Category = BuildSettings)
	uint8 bComputeWeightedNormals : 1;

	/** If true, degenerate triangles will be removed. */
	UPROPERTY(EditAnywhere, BlueprintReadWrite, Category=BuildSettings)
	uint8 bRemoveDegenerates:1;
	
	/** If true, Tangents will be stored at 16 bit vs 8 bit precision. */
	UPROPERTY(EditAnywhere, BlueprintReadWrite, Category = BuildSettings)
	uint8 bUseHighPrecisionTangentBasis:1;

	/** If true, UVs will be stored at full floating point precision. */
	UPROPERTY(EditAnywhere, BlueprintReadWrite, Category=BuildSettings)
	uint8 bUseFullPrecisionUVs:1;
<<<<<<< HEAD
	
	/** Required for PNT tessellation but can be slow. Recommend disabling for larger meshes. */
	UPROPERTY(EditAnywhere, BlueprintReadWrite, Category=BuildSettings)
	uint8 bBuildAdjacencyBuffer:1;
=======
>>>>>>> 6bbb88c8

	/** If true, UVs will use backwards-compatible F16 conversion with truncation for legacy meshes. */
	UPROPERTY(EditAnywhere, BlueprintReadWrite, Category=BuildSettings, AdvancedDisplay)
	uint8 bUseBackwardsCompatibleF16TruncUVs:1;
	
	/** Threshold use to decide if two vertex position are equal. */
	UPROPERTY(EditAnywhere, BlueprintReadWrite, Category = BuildSettings)
	float ThresholdPosition;

	/** Threshold use to decide if two normal, tangents or bi-normals are equal. */
	UPROPERTY(EditAnywhere, BlueprintReadWrite, Category = BuildSettings)
	float ThresholdTangentNormal;

	/** Threshold use to decide if two UVs are equal. */
	UPROPERTY(EditAnywhere, BlueprintReadWrite, Category = BuildSettings)
	float ThresholdUV;

	/** Threshold to compare vertex position equality when computing morph target deltas. */
	UPROPERTY(EditAnywhere, BlueprintReadWrite, Category = BuildSettings)
	float MorphThresholdPosition;

	/** Default settings. */
	FSkeletalMeshBuildSettings()
		: bRecomputeNormals(true)
		, bRecomputeTangents(true)
		, bUseMikkTSpace(true)
		, bComputeWeightedNormals(false)
		, bRemoveDegenerates(true)
		, bUseHighPrecisionTangentBasis(false)
		, bUseFullPrecisionUVs(false)
		, bUseBackwardsCompatibleF16TruncUVs(false)
		, ThresholdPosition(0.00002)
		, ThresholdTangentNormal(0.00002)
		, ThresholdUV(0.0009765625)
		, MorphThresholdPosition(0.015f)
	{}

	/** Equality operator. */
	bool operator==(const FSkeletalMeshBuildSettings& Other) const
	{
		return bRecomputeNormals == Other.bRecomputeNormals
			&& bRecomputeTangents == Other.bRecomputeTangents
			&& bUseMikkTSpace == Other.bUseMikkTSpace
			&& bComputeWeightedNormals == Other.bComputeWeightedNormals
			&& bRemoveDegenerates == Other.bRemoveDegenerates
			&& bUseHighPrecisionTangentBasis == Other.bUseHighPrecisionTangentBasis
			&& bUseFullPrecisionUVs == Other.bUseFullPrecisionUVs
			&& bUseBackwardsCompatibleF16TruncUVs == Other.bUseBackwardsCompatibleF16TruncUVs
			&& ThresholdPosition == Other.ThresholdPosition
			&& ThresholdTangentNormal == Other.ThresholdTangentNormal
			&& ThresholdUV == Other.ThresholdUV
			&& MorphThresholdPosition == Other.MorphThresholdPosition;
	}

	/** Inequality. */
	bool operator!=(const FSkeletalMeshBuildSettings& Other) const
	{
		return !(*this == Other);
	}
};

/**
 * Settings applied when building Nanite data.
 */
USTRUCT(BlueprintType)
struct FMeshNaniteSettings
{
	GENERATED_BODY()

	/** If true, Nanite data will be generated. */
	UPROPERTY(BlueprintReadWrite, EditAnywhere, Category = NaniteSettings)
	uint8 bEnabled : 1;

	/** Position Precision. Step size is 2^(-PositionPrecision) cm. MIN_int32 is auto. */
	UPROPERTY(BlueprintReadWrite, EditAnywhere, Category = NaniteSettings)
	int32 PositionPrecision;

	/** How much of the resource should always be resident (In KB). Approximate due to paging. 0: Minimum size (single page). MAX_uint32: Entire mesh.*/
	UPROPERTY(EditAnywhere, Category = NaniteSettings)
	uint32 TargetMinimumResidencyInKB;
	
	/** Percentage of triangles to keep from source mesh. 1.0 = no reduction, 0.0 = no triangles. */
	UPROPERTY(BlueprintReadWrite, EditAnywhere, Category = NaniteSettings)
	float KeepPercentTriangles;

	/** Reduce until at least this amount of error is reached relative to size of the mesh */
	UPROPERTY(BlueprintReadWrite, EditAnywhere, Category = NaniteSettings)
	float TrimRelativeError;
	
	/** Percentage of triangles to keep from source mesh for fallback. 1.0 = no reduction, 0.0 = no triangles. */
	UPROPERTY(BlueprintReadWrite, EditAnywhere, Category = NaniteSettings)
	float FallbackPercentTriangles;

	/** Reduce until at least this amount of error is reached relative to size of the mesh */
	UPROPERTY(BlueprintReadWrite, EditAnywhere, Category = NaniteSettings)
	float FallbackRelativeError;

	/** Default settings. */
	FMeshNaniteSettings()
	: bEnabled(false)
	, PositionPrecision(MIN_int32)
	, TargetMinimumResidencyInKB(0)
	, KeepPercentTriangles(1.0f)
	, TrimRelativeError(0.0f)
	, FallbackPercentTriangles(1.0f)
	, FallbackRelativeError(1.0f)
	{
	}

	FMeshNaniteSettings(const FMeshNaniteSettings& Other)
	: bEnabled(Other.bEnabled)
	, PositionPrecision(Other.PositionPrecision)
	, TargetMinimumResidencyInKB(Other.TargetMinimumResidencyInKB)
	, KeepPercentTriangles(Other.KeepPercentTriangles)
	, TrimRelativeError(Other.TrimRelativeError)
	, FallbackPercentTriangles(Other.FallbackPercentTriangles)
	, FallbackRelativeError(Other.FallbackRelativeError)
	{
	}

	/** Equality operator. */
	bool operator==(const FMeshNaniteSettings& Other) const
	{
		return bEnabled == Other.bEnabled
			&& PositionPrecision == Other.PositionPrecision
			&& TargetMinimumResidencyInKB == Other.TargetMinimumResidencyInKB
			&& KeepPercentTriangles == Other.KeepPercentTriangles
			&& TrimRelativeError == Other.TrimRelativeError
			&& FallbackPercentTriangles == Other.FallbackPercentTriangles
			&& FallbackRelativeError == Other.FallbackRelativeError;
	}

	/** Inequality operator. */
	bool operator!=(const FMeshNaniteSettings& Other) const
	{
		return !(*this == Other);
	}
};

/** Event used by AActor::TakeDamage and related functions */
USTRUCT(BlueprintType)
struct ENGINE_API FDamageEvent
{
	GENERATED_BODY()

public:
	/** Default constructor (no initialization). */
	FDamageEvent() { }

	FDamageEvent(FDamageEvent const& InDamageEvent)
		: DamageTypeClass(InDamageEvent.DamageTypeClass)
	{ }
	
	virtual ~FDamageEvent() { }

	explicit FDamageEvent(TSubclassOf<class UDamageType> InDamageTypeClass)
		: DamageTypeClass(InDamageTypeClass)
	{ }

	/** Optional DamageType for this event.  If nullptr, UDamageType will be assumed. */
	UPROPERTY()
	TSubclassOf<class UDamageType> DamageTypeClass;

	/** ID for this class. NOTE this must be unique for all damage events. */
	static const int32 ClassID = 0;

	virtual int32 GetTypeID() const { return FDamageEvent::ClassID; }
	virtual bool IsOfType(int32 InID) const { return FDamageEvent::ClassID == InID; };

	/** This is for compatibility with old-style functions which want a unified set of hit data regardless of type of hit.  Ideally this will go away over time. */
	virtual void GetBestHitInfo(AActor const* HitActor, AActor const* HitInstigator, struct FHitResult& OutHitInfo, FVector& OutImpulseDir) const;
};

/** Damage subclass that handles damage with a single impact location and source direction */
USTRUCT()
struct ENGINE_API FPointDamageEvent : public FDamageEvent
{
	GENERATED_BODY()

	/** Actual damage done */
	UPROPERTY()
	float Damage;
	
	/** Direction the shot came from. Should be normalized. */
	UPROPERTY()
	FVector_NetQuantizeNormal ShotDirection;
	
	/** Describes the trace/location that caused this damage */
	UPROPERTY()
	struct FHitResult HitInfo;

	FPointDamageEvent() : Damage(0.0f), ShotDirection(ForceInitToZero), HitInfo() {}
	FPointDamageEvent(float InDamage, struct FHitResult const& InHitInfo, FVector const& InShotDirection, TSubclassOf<class UDamageType> InDamageTypeClass)
		: FDamageEvent(InDamageTypeClass), Damage(InDamage), ShotDirection(InShotDirection), HitInfo(InHitInfo)
	{}
	
	/** ID for this class. NOTE this must be unique for all damage events. */
	static const int32 ClassID = 1;
	
	virtual int32 GetTypeID() const override { return FPointDamageEvent::ClassID; };
	virtual bool IsOfType(int32 InID) const override { return (FPointDamageEvent::ClassID == InID) || FDamageEvent::IsOfType(InID); };

	/** Simple API for common cases where we are happy to assume a single hit is expected, even though damage event may have multiple hits. */
	virtual void GetBestHitInfo(AActor const* HitActor, AActor const* HitInstigator, struct FHitResult& OutHitInfo, FVector& OutImpulseDir) const override;
};

/** Parameters used to compute radial damage */
USTRUCT(BlueprintType)
struct ENGINE_API FRadialDamageParams
{
	GENERATED_BODY()

	/** Max damage done */
	UPROPERTY(EditAnywhere, BlueprintReadWrite, Category=RadialDamageParams)
	float BaseDamage;

	/** Damage will not fall below this if within range */
	UPROPERTY(EditAnywhere, BlueprintReadWrite, Category=RadialDamageParams)
	float MinimumDamage;
	
	/** Within InnerRadius, do max damage */
	UPROPERTY(EditAnywhere, BlueprintReadWrite, Category=RadialDamageParams)
	float InnerRadius;
		
	/** Outside OuterRadius, do no damage */
	UPROPERTY(EditAnywhere, BlueprintReadWrite, Category=RadialDamageParams)
	float OuterRadius;
		
	/** Describes amount of exponential damage falloff */
	UPROPERTY(EditAnywhere, BlueprintReadWrite, Category=RadialDamageParams)
	float DamageFalloff;

	FRadialDamageParams()
		: BaseDamage(0.f), MinimumDamage(0.f), InnerRadius(0.f), OuterRadius(0.f), DamageFalloff(1.f)
	{}
	FRadialDamageParams(float InBaseDamage, float InInnerRadius, float InOuterRadius, float InDamageFalloff)
		: BaseDamage(InBaseDamage), MinimumDamage(0.f), InnerRadius(InInnerRadius), OuterRadius(InOuterRadius), DamageFalloff(InDamageFalloff)
	{}
	FRadialDamageParams(float InBaseDamage, float InMinimumDamage, float InInnerRadius, float InOuterRadius, float InDamageFalloff)
		: BaseDamage(InBaseDamage), MinimumDamage(InMinimumDamage), InnerRadius(InInnerRadius), OuterRadius(InOuterRadius), DamageFalloff(InDamageFalloff)
	{}
	FRadialDamageParams(float InBaseDamage, float InRadius)
		: BaseDamage(InBaseDamage), MinimumDamage(0.f), InnerRadius(0.f), OuterRadius(InRadius), DamageFalloff(1.f)
	{}

	/** Returns damage done at a certain distance */
	float GetDamageScale(float DistanceFromEpicenter) const;

	/** Return outermost radius of the damage area. Protects against malformed data. */
	float GetMaxRadius() const { return FMath::Max( FMath::Max(InnerRadius, OuterRadius), 0.f ); }
};

/** Damage subclass that handles damage with a source location and falloff radius */
USTRUCT()
struct ENGINE_API FRadialDamageEvent : public FDamageEvent
{
	GENERATED_BODY()

	/** Static parameters describing damage falloff math */
	UPROPERTY()
	FRadialDamageParams Params;
	
	/** Location of origin point */
	UPROPERTY()
	FVector Origin;

	/** Hit reslts of specific impacts */
	UPROPERTY()
	TArray<struct FHitResult> ComponentHits;

	/** ID for this class. NOTE this must be unique for all damage events. */
	static const int32 ClassID = 2;

	virtual int32 GetTypeID() const override { return FRadialDamageEvent::ClassID; };
	virtual bool IsOfType(int32 InID) const override { return (FRadialDamageEvent::ClassID == InID) || FDamageEvent::IsOfType(InID); };

	/** Simple API for common cases where we are happy to assume a single hit is expected, even though damage event may have multiple hits. */
	virtual void GetBestHitInfo(AActor const* HitActor, AActor const* HitInstigator, struct FHitResult& OutHitInfo, FVector& OutImpulseDir) const override;

	FRadialDamageEvent()
		: Origin(ForceInitToZero)
	{}
};

/** The network role of an actor on a local/remote network context */
UENUM()
enum ENetRole
{
	/** No role at all. */
	ROLE_None,
	/** Locally simulated proxy of this actor. */
	ROLE_SimulatedProxy,
	/** Locally autonomous proxy of this actor. */
	ROLE_AutonomousProxy,
	/** Authoritative control over the actor. */
	ROLE_Authority,
	ROLE_MAX,
};

/** Describes if an actor can enter a low network bandwidth dormant mode */
UENUM(BlueprintType)
enum ENetDormancy
{
	/** This actor can never go network dormant. */
	DORM_Never UMETA(DisplayName = "Never"),
	/** This actor can go dormant, but is not currently dormant. Game code will tell it when it go dormant. */
	DORM_Awake UMETA(DisplayName = "Awake"),
	/** This actor wants to go fully dormant for all connections. */
	DORM_DormantAll UMETA(DisplayName = "Dormant All"),
	/** This actor may want to go dormant for some connections, GetNetDormancy() will be called to find out which. */
	DORM_DormantPartial UMETA(DisplayName = "Dormant Partial"),
	/** This actor is initially dormant for all connection if it was placed in map. */
	DORM_Initial UMETA(DisplayName = "Initial"),

	DORM_MAX UMETA(Hidden),
};

/** Specifies which player index will pass input to this actor/component */
UENUM()
namespace EAutoReceiveInput
{
	enum Type
	{
		Disabled,
		Player0,
		Player1,
		Player2,
		Player3,
		Player4,
		Player5,
		Player6,
		Player7,
	};
}

/** Specifies if an AI pawn will automatically be possed by an AI controller */
UENUM()
enum class EAutoPossessAI : uint8
{
	/** Feature is disabled (do not automatically possess AI). */
	Disabled,
	/** Only possess by an AI Controller if Pawn is placed in the world. */
	PlacedInWorld,
	/** Only possess by an AI Controller if Pawn is spawned after the world has loaded. */
	Spawned,
	/** Pawn is automatically possessed by an AI Controller whenever it is created. */
	PlacedInWorldOrSpawned,
};

/** Specifies why an actor is being deleted/removed from a level */
UENUM(BlueprintType)
namespace EEndPlayReason
{
	enum Type
	{
		/** When the Actor or Component is explicitly destroyed. */
		Destroyed,
		/** When the world is being unloaded for a level transition. */
		LevelTransition,
		/** When the world is being unloaded because PIE is ending. */
		EndPlayInEditor,
		/** When the level it is a member of is streamed out. */
		RemovedFromWorld,
		/** When the application is being exited. */
		Quit,
	};
}

DECLARE_DYNAMIC_DELEGATE(FTimerDynamicDelegate);

/** Unique handle that can be used to distinguish timers that have identical delegates. */
USTRUCT(BlueprintType)
struct FTimerHandle
{
	GENERATED_BODY()

	friend class FTimerManager;
	friend struct FTimerHeapOrder;

	FTimerHandle()
	: Handle(0)
	{
	}

	/** True if this handle was ever initialized by the timer manager */
	bool IsValid() const
	{
		return Handle != 0;
	}

	/** Explicitly clear handle */
	void Invalidate()
	{
		Handle = 0;
	}

	bool operator==(const FTimerHandle& Other) const
	{
		return Handle == Other.Handle;
	}

	bool operator!=(const FTimerHandle& Other) const
	{
		return Handle != Other.Handle;
	}

	FString ToString() const
	{
		return FString::Printf(TEXT("%ull"), Handle);
	}

private:
	static const uint32 IndexBits        = 24;
	static const uint32 SerialNumberBits = 40;

	static_assert(IndexBits + SerialNumberBits == 64, "The space for the timer index and serial number should total 64 bits");

	static const int32  MaxIndex        = (int32)1 << IndexBits;
	static const uint64 MaxSerialNumber = (uint64)1 << SerialNumberBits;

	void SetIndexAndSerialNumber(int32 Index, uint64 SerialNumber)
	{
		check(Index >= 0 && Index < MaxIndex);
		check(SerialNumber < MaxSerialNumber);
		Handle = (SerialNumber << IndexBits) | (uint64)(uint32)Index;
	}

	FORCEINLINE int32 GetIndex() const
	{
		return (int32)(Handle & (uint64)(MaxIndex - 1));
	}

	FORCEINLINE uint64 GetSerialNumber() const
	{
		return Handle >> IndexBits;
	}

	UPROPERTY(Transient)
	uint64 Handle;

	friend uint32 GetTypeHash(const FTimerHandle& InHandle)
	{
		return GetTypeHash(InHandle.Handle);
	}
};

/** Describes rules for network replicating a vector efficiently */
UENUM()
enum class EVectorQuantization : uint8
{
	/** Each vector component will be rounded to the nearest whole number. */
	RoundWholeNumber,
	/** Each vector component will be rounded, preserving one decimal place. */
	RoundOneDecimal,
	/** Each vector component will be rounded, preserving two decimal places. */
	RoundTwoDecimals
};

/** Describes rules for network replicating a vector efficiently */
UENUM()
enum class ERotatorQuantization : uint8
{
	/** The rotator will be compressed to 8 bits per component. */
	ByteComponents,
	/** The rotator will be compressed to 16 bits per component. */
	ShortComponents
};

/** Replicated movement data of our RootComponent.
  * Struct used for efficient replication as velocity and location are generally replicated together (this saves a repindex) 
  * and velocity.Z is commonly zero (most position replications are for walking pawns). 
  */
USTRUCT()
struct ENGINE_API FRepMovement
{
	GENERATED_BODY()

	/** Velocity of component in world space */
	UPROPERTY(Transient)
	FVector LinearVelocity;

	/** Velocity of rotation for component */
	UPROPERTY(Transient)
	FVector AngularVelocity;
	
	/** Location in world space */
	UPROPERTY(Transient)
	FVector Location;

	/** Current rotation */
	UPROPERTY(Transient)
	FRotator Rotation;

	/** If set, RootComponent should be sleeping. */
	UPROPERTY(Transient)
	uint8 bSimulatedPhysicSleep : 1;

	/** If set, additional physic data (angular velocity) will be replicated. */
	UPROPERTY(Transient)
	uint8 bRepPhysics : 1;

	/** Allows tuning the compression level for the replicated location vector. You should only need to change this from the default if you see visual artifacts. */
	UPROPERTY(EditDefaultsOnly, Category=Replication, AdvancedDisplay)
	EVectorQuantization LocationQuantizationLevel;

	/** Allows tuning the compression level for the replicated velocity vectors. You should only need to change this from the default if you see visual artifacts. */
	UPROPERTY(EditDefaultsOnly, Category=Replication, AdvancedDisplay)
	EVectorQuantization VelocityQuantizationLevel;

	/** Allows tuning the compression level for replicated rotation. You should only need to change this from the default if you see visual artifacts. */
	UPROPERTY(EditDefaultsOnly, Category=Replication, AdvancedDisplay)
	ERotatorQuantization RotationQuantizationLevel;

	FRepMovement();

	bool SerializeQuantizedVector(FArchive& Ar, FVector& Vector, EVectorQuantization QuantizationLevel)
	{
		// Since FRepMovement used to use FVector_NetQuantize100, we're allowing enough bits per component
		// regardless of the quantization level so that we can still support at least the same maximum magnitude
		// (2^30 / 100, or ~10 million).
		// This uses no inherent extra bandwidth since we're still using the same number of bits to store the
		// bits-per-component value. Of course, larger magnitudes will still use more bandwidth,
		// as has always been the case.
		switch(QuantizationLevel)
		{
			case EVectorQuantization::RoundTwoDecimals:
			{
				return SerializePackedVector<100, 30>(Vector, Ar);
			}

			case EVectorQuantization::RoundOneDecimal:
			{
				return SerializePackedVector<10, 27>(Vector, Ar);
			}

			default:
			{
				return SerializePackedVector<1, 24>(Vector, Ar);
			}
		}
	}

	bool NetSerialize(FArchive& Ar, class UPackageMap* Map, bool& bOutSuccess)
	{
		// pack bitfield with flags
		uint8 Flags = (bSimulatedPhysicSleep << 0) | (bRepPhysics << 1);
		Ar.SerializeBits(&Flags, 2);
		bSimulatedPhysicSleep = ( Flags & ( 1 << 0 ) ) ? 1 : 0;
		bRepPhysics = ( Flags & ( 1 << 1 ) ) ? 1 : 0;

		bOutSuccess = true;

		// update location, rotation, linear velocity
		bOutSuccess &= SerializeQuantizedVector( Ar, Location, LocationQuantizationLevel );
		
		switch(RotationQuantizationLevel)
		{
			case ERotatorQuantization::ByteComponents:
			{
				Rotation.SerializeCompressed( Ar );
				break;
			}

			case ERotatorQuantization::ShortComponents:
			{
				Rotation.SerializeCompressedShort( Ar );
				break;
			}
		}
		
		bOutSuccess &= SerializeQuantizedVector( Ar, LinearVelocity, VelocityQuantizationLevel );

		// update angular velocity if required
		if ( bRepPhysics )
		{
			bOutSuccess &= SerializeQuantizedVector( Ar, AngularVelocity, VelocityQuantizationLevel );
		}

		return true;
	}

	void FillFrom(const struct FRigidBodyState& RBState, const AActor* const Actor = nullptr)
	{
		Location = RebaseOntoZeroOrigin(RBState.Position, Actor);
		Rotation = RBState.Quaternion.Rotator();
		LinearVelocity = RBState.LinVel;
		AngularVelocity = RBState.AngVel;
		bSimulatedPhysicSleep = (RBState.Flags & ERigidBodyFlags::Sleeping) != 0;
		bRepPhysics = true;
	}

	void CopyTo(struct FRigidBodyState& RBState, const AActor* const Actor = nullptr) const
	{
		RBState.Position = RebaseOntoLocalOrigin(Location, Actor);
		RBState.Quaternion = Rotation.Quaternion();
		RBState.LinVel = LinearVelocity;
		RBState.AngVel = AngularVelocity;
		RBState.Flags = (decltype(FRigidBodyState::Flags))(bSimulatedPhysicSleep ? ERigidBodyFlags::Sleeping : ERigidBodyFlags::None) | ERigidBodyFlags::NeedsUpdate;
	}

	bool operator==(const FRepMovement& Other) const
	{
		if ( LinearVelocity != Other.LinearVelocity )
		{
			return false;
		}

		if ( AngularVelocity != Other.AngularVelocity )
		{
			return false;
		}

		if ( Location != Other.Location )
		{
			return false;
		}

		if ( Rotation != Other.Rotation )
		{
			return false;
		}

		if ( bSimulatedPhysicSleep != Other.bSimulatedPhysicSleep )
		{
			return false;
		}

		if ( bRepPhysics != Other.bRepPhysics )
		{
			return false;
		}

		return true;
	}

	bool operator!=(const FRepMovement& Other) const
	{
		return !(*this == Other);
	}

	/** True if multiplayer rebasing is enabled, corresponds to p.EnableMultiplayerWorldOriginRebasing console variable */
	static int32 EnableMultiplayerWorldOriginRebasing;

	/** Rebase zero-origin position onto local world origin value. */
	static FVector RebaseOntoLocalOrigin(const FVector& Location, const struct FIntVector& LocalOrigin);

	/** Rebase local-origin position onto zero world origin value. */
	static FVector RebaseOntoZeroOrigin(const FVector& Location, const struct FIntVector& LocalOrigin);

	/** Rebase zero-origin position onto an Actor's local world origin. */
	static FVector RebaseOntoLocalOrigin(const FVector& Location, const AActor* const WorldContextActor);

	/** Rebase an Actor's local-origin position onto zero world origin value. */
	static FVector RebaseOntoZeroOrigin(const FVector& Location, const AActor* const WorldContextActor);

	/** Rebase zero-origin position onto local world origin value based on an actor component's world. */
	static FVector RebaseOntoLocalOrigin(const FVector& Location, const class UActorComponent* const WorldContextActorComponent);

	/** Rebase local-origin position onto zero world origin value based on an actor component's world.*/
	static FVector RebaseOntoZeroOrigin(const FVector& Location, const class UActorComponent* const WorldContextActorComponent);
};


/** Handles attachment replication to clients.  */
USTRUCT()
struct FRepAttachment
{
	GENERATED_BODY()

	/** Actor we are attached to, movement replication will not happen while AttachParent is non-nullptr */
	UPROPERTY()
	TObjectPtr<class AActor> AttachParent;

	/** Location offset from attach parent */
	UPROPERTY()
	FVector_NetQuantize100 LocationOffset;

	/** Scale relative to attach parent */
	UPROPERTY()
	FVector_NetQuantize100 RelativeScale3D;

	/** Rotation offset from attach parent */
	UPROPERTY()
	FRotator RotationOffset;

	/** Specific socket we are attached to */
	UPROPERTY()
	FName AttachSocket;

	/** Specific component we are attached to */
	UPROPERTY()
	TObjectPtr<class USceneComponent> AttachComponent;

	FRepAttachment()
		: AttachParent(nullptr)
		, LocationOffset(ForceInit)
		, RelativeScale3D(ForceInit)
		, RotationOffset(ForceInit)
		, AttachSocket(NAME_None)
		, AttachComponent(nullptr)
	{ }
};

/**
 * Controls behavior of WalkableSlopeOverride, determining how to affect walkability of surfaces for Characters.
 * @see FWalkableSlopeOverride
 * @see UCharacterMovementComponent::GetWalkableFloorAngle(), UCharacterMovementComponent::SetWalkableFloorAngle()
 */
UENUM(BlueprintType)
enum EWalkableSlopeBehavior
{
	/** Don't affect the walkable slope. Walkable slope angle will be ignored. */
	WalkableSlope_Default		UMETA(DisplayName="Unchanged"),

	/**
	 * Increase walkable slope.
	 * Makes it easier to walk up a surface, by allowing traversal over higher-than-usual angles.
	 * @see FWalkableSlopeOverride::WalkableSlopeAngle
	 */
	WalkableSlope_Increase		UMETA(DisplayName="Increase Walkable Slope"),

	/**
	 * Decrease walkable slope.
	 * Makes it harder to walk up a surface, by restricting traversal to lower-than-usual angles.
	 * @see FWalkableSlopeOverride::WalkableSlopeAngle
	 */
	WalkableSlope_Decrease		UMETA(DisplayName="Decrease Walkable Slope"),

	/**
	 * Make surface unwalkable.
	 * Note: WalkableSlopeAngle will be ignored.
	 */
	WalkableSlope_Unwalkable	UMETA(DisplayName="Unwalkable"),
	
	WalkableSlope_Max		UMETA(Hidden),
};

/** Struct allowing control over "walkable" normals, by allowing a restriction or relaxation of what steepness is normally walkable. */
USTRUCT(BlueprintType)
struct FWalkableSlopeOverride
{
	GENERATED_BODY()

	/**
	 * Behavior of this surface (whether we affect the walkable slope).
	 * @see GetWalkableSlopeBehavior(), SetWalkableSlopeBehavior()
	 */
	UPROPERTY(EditAnywhere, BlueprintReadWrite, Category=WalkableSlopeOverride)
	TEnumAsByte<EWalkableSlopeBehavior> WalkableSlopeBehavior;

	/**
	 * Override walkable slope angle (in degrees), applying the rules of the Walkable Slope Behavior.
	 * @see GetWalkableSlopeAngle(), SetWalkableSlopeAngle()
	 */
	UPROPERTY(EditAnywhere, BlueprintReadWrite, Category=WalkableSlopeOverride, meta=(ClampMin="0", ClampMax="90", UIMin="0", UIMax="90"))
	float WalkableSlopeAngle;

private:

	// Cached angle for which we computed a cosine.
	mutable float CachedSlopeAngle;
	// Cached cosine of angle.
	mutable float CachedSlopeCos;

public:

	FWalkableSlopeOverride()
		: WalkableSlopeBehavior(WalkableSlope_Default)
		, WalkableSlopeAngle(0.f)
		, CachedSlopeAngle(0.f)
		, CachedSlopeCos(1.f)
	{ }

	FWalkableSlopeOverride(EWalkableSlopeBehavior NewSlopeBehavior, float NewSlopeAngle)
		: WalkableSlopeBehavior(NewSlopeBehavior)
		, WalkableSlopeAngle(NewSlopeAngle)
		, CachedSlopeAngle(0.f)
		, CachedSlopeCos(1.f)
	{
	}

	/** Gets the slope override behavior. */
	FORCEINLINE EWalkableSlopeBehavior GetWalkableSlopeBehavior() const
	{
		return WalkableSlopeBehavior;
	}

	/** Gets the slope angle used for the override behavior. */
	FORCEINLINE float GetWalkableSlopeAngle() const
	{
		return WalkableSlopeAngle;
	}

	/** Set the slope override behavior. */
	FORCEINLINE void SetWalkableSlopeBehavior(EWalkableSlopeBehavior NewSlopeBehavior)
	{
		WalkableSlopeBehavior = NewSlopeBehavior;
	}

	/** Set the slope angle used for the override behavior. */
	FORCEINLINE void SetWalkableSlopeAngle(float NewSlopeAngle)
	{
		WalkableSlopeAngle = FMath::Clamp(NewSlopeAngle, 0.f, 90.f);
	}

	/** Given a walkable floor normal Z value, either relax or restrict the value if we override such behavior. */
	float ModifyWalkableFloorZ(float InWalkableFloorZ) const
	{
		switch(WalkableSlopeBehavior)
		{
			case WalkableSlope_Default:
			{
				return InWalkableFloorZ;
			}

			case WalkableSlope_Increase:
			{
				CheckCachedData();
				return FMath::Min(InWalkableFloorZ, CachedSlopeCos);
			}

			case WalkableSlope_Decrease:
			{
				CheckCachedData();
				return FMath::Max(InWalkableFloorZ, CachedSlopeCos);
			}

			case WalkableSlope_Unwalkable:
			{
				// Z component of a normal will always be less than this, so this will be unwalkable.
				return 2.0f;
			}

			default:
			{
				return InWalkableFloorZ;
			}
		}
	}

private:

	void CheckCachedData() const
	{
		if (CachedSlopeAngle != WalkableSlopeAngle)
		{
			const float AngleRads = FMath::DegreesToRadians(WalkableSlopeAngle);
			CachedSlopeCos = FMath::Clamp(FMath::Cos(AngleRads), 0.f, 1.f);
			CachedSlopeAngle = WalkableSlopeAngle;
		}
	}
};

template<> struct TIsPODType<FWalkableSlopeOverride> { enum { Value = true }; };

template<>
struct TStructOpsTypeTraits<FRepMovement> : public TStructOpsTypeTraitsBase2<FRepMovement>
{
	enum 
	{
		WithNetSerializer = true,
		WithNetSharedSerialization = true,
	};
};

/** Structure to hold and pass around transient flags used during replication. */
struct FReplicationFlags
{
	union
	{
		struct
		{
			/** True if replicating actor is owned by the player controller on the target machine. */
			uint32 bNetOwner:1;
			/** True if this is the initial network update for the replicating actor. */
			uint32 bNetInitial:1;
			/** True if this is actor is RemoteRole simulated. */
			uint32 bNetSimulated:1;
			/** True if this is actor's ReplicatedMovement.bRepPhysics flag is true. */
			uint32 bRepPhysics:1;
			/** True if this actor is replicating on a replay connection. */
			uint32 bReplay:1;
			/** True if this actor's RPCs should be ignored. */
			uint32 bIgnoreRPCs:1;
			/** True if we should not swap the role and remote role of this actor when receiving properties. */
			uint32 bSkipRoleSwap:1;
			/** True if we should only compare role properties in CompareProperties */
			uint32 bRolesOnly:1;
			/** True if we should force all properties dirty on initial replication. */
			uint32 bForceInitialDirty:1;
			/** True if we should serialize property names instead of handles. */
			uint32 bSerializePropertyNames : 1;
			/** True if a subclass of UActorChannel needs custom subobject replication */
			uint32 bUseCustomSubobjectReplication : 1;

		};

		uint32	Value;
	};
	FReplicationFlags()
	{
		Value = 0;
	}
};

static_assert(sizeof(FReplicationFlags) == 4, "FReplicationFlags has invalid size.");

/** Struct used to specify the property name of the component to constrain */
USTRUCT()
struct FConstrainComponentPropName
{
	GENERATED_BODY()

	/** Name of property */
	UPROPERTY(EditAnywhere, Category=Constraint)
	FName	ComponentName;
};

/** 
 *	Struct that allows for different ways to reference a component. 
 *	If just an Actor is specified, will return RootComponent of that Actor.
 */
USTRUCT(BlueprintType)
struct ENGINE_API FComponentReference
{
	GENERATED_BODY()

	FComponentReference() : OtherActor(nullptr) {}

	/** 
	 * Pointer to a different Actor that owns the Component.  
	 * If this is not provided the reference refers to a component on this / the same actor.
	 */
	UPROPERTY(EditInstanceOnly, BlueprintReadWrite, Category=Component, meta = (DisplayName = "Referenced Actor"))
<<<<<<< HEAD
	AActor* OtherActor;
=======
	TObjectPtr<AActor> OtherActor;
>>>>>>> 6bbb88c8

	/** Name of component to use. If this is not specified the reference refers to the root component. */
	UPROPERTY(EditAnywhere, BlueprintReadWrite, Category=Component, meta = (DisplayName = "Component Name"))
	FName ComponentProperty;

	/** Path to the component from its owner actor */
	UPROPERTY(EditDefaultsOnly, Category=Component, meta =(EditCondition="false", EditConditionHides))
	FString PathToComponent;

	/** Allows direct setting of first component to constraint. */
	TWeakObjectPtr<class UActorComponent> OverrideComponent;

	/** Get the actual component pointer from this reference */
	class UActorComponent* GetComponent(AActor* OwningActor) const;

	bool operator== (const FComponentReference& Other) const
	{
		return OtherActor == Other.OtherActor && ComponentProperty == Other.ComponentProperty && PathToComponent == Other.PathToComponent && OverrideComponent == Other.OverrideComponent;
	}
};

/** Types of valid physical material mask colors which may be associated with a physical material */
UENUM(BlueprintType)
namespace EPhysicalMaterialMaskColor
{
	enum Type
	{
		Red,
		Green,
		Blue,
		Cyan,
		Magenta,
		Yellow,
		White,
		Black,
		MAX
	};
}

/** Describes how often this component is allowed to move. */
UENUM(BlueprintType)
namespace EComponentMobility
{
	enum Type
	{
		/**
		 * Static objects cannot be moved or changed in game.
		 * - Allows baked lighting
		 * - Fastest rendering
		 */
		Static,

		/**
		 * A stationary light will only have its shadowing and bounced lighting from static geometry baked by Lightmass, all other lighting will be dynamic.
		 * - It can change color and intensity in game.
		 * - Can't move
		 * - Allows partial baked lighting
		 * - Dynamic shadows
		 */
		Stationary,

		/**
		 * Movable objects can be moved and changed in game.
		 * - Totally dynamic
		 * - Can cast dynamic shadows
		 * - Slowest rendering
		 */
		Movable
	};
}

/** Utility class for engine types */
UCLASS(abstract, config=Engine)
class ENGINE_API UEngineTypes : public UObject
{
	GENERATED_UCLASS_BODY()

public:
	/** Convert a trace type to a collision channel. */
	static ECollisionChannel ConvertToCollisionChannel(ETraceTypeQuery TraceType);

	/** Convert an object type to a collision channel. */
	static ECollisionChannel ConvertToCollisionChannel(EObjectTypeQuery ObjectType);

	/** Convert a collision channel to an object type. Note: performs a search of object types. */
	static EObjectTypeQuery ConvertToObjectType(ECollisionChannel CollisionChannel);

	/** Convert a collision channel to a trace type. Note: performs a search of trace types. */
	static ETraceTypeQuery ConvertToTraceType(ECollisionChannel CollisionChannel);
};

/** Type of a socket on a scene component. */
UENUM()
namespace EComponentSocketType
{
	enum Type
	{
		/** Not a valid socket or bone name. */
		Invalid,

		/** Skeletal bone. */
		Bone,

		/** Socket. */
		Socket,
	};
}

/** Info about a socket on a scene component */
struct FComponentSocketDescription
{
	/** Name of the socket */
	FName Name;

	/** Type of the socket */
	TEnumAsByte<EComponentSocketType::Type> Type;

	FComponentSocketDescription()
		: Name(NAME_None)
		, Type(EComponentSocketType::Invalid)
	{
	}

	FComponentSocketDescription(FName SocketName, EComponentSocketType::Type SocketType)
		: Name(SocketName)
		, Type(SocketType)
	{
	}
};

/** Dynamic delegate to use by components that want to route the broken-event into blueprints */
DECLARE_DYNAMIC_MULTICAST_DELEGATE_OneParam(FConstraintBrokenSignature, int32, ConstraintIndex);

<<<<<<< HEAD
/** Structure for file paths that are displayed in the editor with a picker UI. */
USTRUCT(BlueprintType)
struct FFilePath
{
	GENERATED_BODY()

	/**
	 * The path to the file.
	 */
	UPROPERTY(EditAnywhere, BlueprintReadWrite, Category=FilePath)
	FString FilePath;
};

/** Structure for directory paths that are displayed in the editor with a picker UI. */
USTRUCT(BlueprintType)
struct FDirectoryPath
{
	GENERATED_BODY()

	/**
	 * The path to the directory.
	 */
	UPROPERTY(EditAnywhere, BlueprintReadWrite, Category=Path)
	FString Path;
};
=======
/** Dynamic delegate to use by components that want to route the pasticity deformation event into blueprints */
DECLARE_DYNAMIC_MULTICAST_DELEGATE_OneParam(FPlasticDeformationEventSignature, int32, ConstraintIndex);
>>>>>>> 6bbb88c8


/**
 * Reference to an editor collection of assets. This allows an editor-only picker UI
 */
USTRUCT(BlueprintType)
struct FCollectionReference
{
	GENERATED_BODY()

	/**
	 * Name of the collection
	 */
	UPROPERTY(EditAnywhere, BlueprintReadWrite, Category=CollectionReference)
	FName CollectionName;
};

/**
 * This is used for redirecting an old name to new name, such as for collision profiles
 * This is used for better UI in the editor
 */
USTRUCT()
struct ENGINE_API FRedirector
{
	GENERATED_BODY()

	UPROPERTY()
	FName OldName;

	/** Types of objects that this physics objects will collide with. */
	UPROPERTY()
	FName NewName;

	FRedirector()
		: OldName(NAME_None)
		, NewName(NAME_None)
	{ }

	FRedirector(FName InOldName, FName InNewName)
		: OldName(InOldName)
		, NewName(InNewName)
	{ }
};

/** 
 * Structure for recording float values and displaying them as an Histogram through DrawDebugFloatHistory.
 */
USTRUCT(BlueprintType)
struct FDebugFloatHistory
{
	GENERATED_BODY()

private:
	/** Samples */
	UPROPERTY(Transient)
	TArray<float> Samples;

public:
	/** Max Samples to record. */
	UPROPERTY(EditAnywhere, BlueprintReadWrite, Category="DebugFloatHistory")
	int32 MaxSamples;

	/** Min value to record. */
	UPROPERTY(EditAnywhere, BlueprintReadWrite, Category = "DebugFloatHistory")
	float MinValue;

	/** Max value to record. */
	UPROPERTY(EditAnywhere, BlueprintReadWrite, Category = "DebugFloatHistory")
	float MaxValue;

	/** Auto adjust Min/Max as new values are recorded? */
	UPROPERTY(EditAnywhere, BlueprintReadWrite, Category = "DebugFloatHistory")
	bool bAutoAdjustMinMax;

	FDebugFloatHistory()
		: MaxSamples(100)
		, MinValue(0.f)
		, MaxValue(0.f)
		, bAutoAdjustMinMax(true)
	{ }

	FDebugFloatHistory(int32 const & InMaxSamples, float const & InMinValue, float const & InMaxValue, bool const & InbAutoAdjustMinMax)
		: MaxSamples(InMaxSamples)
		, MinValue(InMinValue)
		, MaxValue(InMaxValue)
		, bAutoAdjustMinMax(InbAutoAdjustMinMax)
	{ }

	/**
	 * Record a new Sample.
	 * if bAutoAdjustMinMax is true, this new value will potentially adjust those bounds.
	 * Otherwise value will be clamped before being recorded.
	 * If MaxSamples is exceeded, old values will be deleted.
	 * @param FloatValue new sample to record.
	 */
	void AddSample(float const & FloatValue)
	{
		if (bAutoAdjustMinMax)
		{
			// Adjust bounds and record value.
			MinValue = FMath::Min(MinValue, FloatValue);
			MaxValue = FMath::Max(MaxValue, FloatValue);
			Samples.Insert(FloatValue, 0);
		}
		else
		{
			// Record clamped value.
			Samples.Insert(FMath::Clamp(FloatValue, MinValue, MaxValue), 0);
		}

		// Do not exceed MaxSamples recorded.
		if( Samples.Num() > MaxSamples )
		{
			Samples.RemoveAt(MaxSamples, Samples.Num() - MaxSamples);
		}
	}

	/** Range between Min and Max values */
	float GetMinMaxRange() const
	{
		return (MaxValue - MinValue);
	}

	/** Min value. This could either be the min value recorded or min value allowed depending on 'bAutoAdjustMinMax'. */
	float GetMinValue() const
	{
		return MinValue;
	}

	/** Max value. This could be either the max value recorded or max value allowed depending on 'bAutoAdjustMinMax'. */
	float GetMaxValue() const
	{
		return MaxValue;
	}

	/** Number of Samples currently recorded */
	int GetNumSamples() const
	{
		return Samples.Num();
	}

	/** Read access to Samples array */
	TArray<float> const & GetSamples() const
	{
		return Samples;
	}
};

/** Info for glow when using depth field rendering */
USTRUCT(BlueprintType)
struct FDepthFieldGlowInfo
{
	GENERATED_BODY()

	/** Whether to turn on the outline glow (depth field fonts only) */
	UPROPERTY(BlueprintReadWrite, Category="Glow")
	uint32 bEnableGlow:1;

	/** Base color to use for the glow */
	UPROPERTY(BlueprintReadWrite, Category="Glow")
	FLinearColor GlowColor;

	/** 
	 * If bEnableGlow, outline glow outer radius (0 to 1, 0.5 is edge of character silhouette)
	 * glow influence will be 0 at GlowOuterRadius.X and 1 at GlowOuterRadius.Y
	 */
	UPROPERTY(BlueprintReadWrite, Category="Glow")
	FVector2D GlowOuterRadius;

	/** 
	 * If bEnableGlow, outline glow inner radius (0 to 1, 0.5 is edge of character silhouette)
	 * glow influence will be 1 at GlowInnerRadius.X and 0 at GlowInnerRadius.Y
	 */
	UPROPERTY(BlueprintReadWrite, Category="Glow")
	FVector2D GlowInnerRadius;


	FDepthFieldGlowInfo()
		: bEnableGlow(false)
		, GlowColor(ForceInit)
		, GlowOuterRadius(ForceInit)
		, GlowInnerRadius(ForceInit)
	{ }

	bool operator==(const FDepthFieldGlowInfo& Other) const
	{
		if (Other.bEnableGlow != bEnableGlow)
		{
			return false;
		}
		else if (!bEnableGlow)
		{
			// if the glow is disabled on both, the other values don't matter
			return true;
		}
		else
		{
			return (Other.GlowColor == GlowColor && Other.GlowOuterRadius == GlowOuterRadius && Other.GlowInnerRadius == GlowInnerRadius);
		}
	}

	bool operator!=(const FDepthFieldGlowInfo& Other) const
	{
		return !(*this == Other);
	}	
};

/** Information used in font rendering */
USTRUCT(BlueprintType)
struct FFontRenderInfo
{
	GENERATED_BODY()

	/** Whether to clip text */
	UPROPERTY(BlueprintReadWrite, Category="FontInfo")
	uint32 bClipText:1;

	/** Whether to turn on shadowing */
	UPROPERTY(BlueprintReadWrite, Category="FontInfo")
	uint32 bEnableShadow:1;

	/** Depth field glow parameters (only usable if font was imported with a depth field) */
	UPROPERTY(BlueprintReadWrite, Category="FontInfo")
	struct FDepthFieldGlowInfo GlowInfo;

	FFontRenderInfo()
		: bClipText(false), bEnableShadow(false)
	{}
};

/** Simple 2d triangle with UVs */
USTRUCT(BlueprintType)
struct FCanvasUVTri
{
	GENERATED_BODY()

	/** Position of first vertex */
	UPROPERTY(EditAnywhere, BlueprintReadWrite, Category = CanvasUVTri)
	FVector2D V0_Pos;

	/** UV of first vertex */
	UPROPERTY(EditAnywhere, BlueprintReadWrite, Category = CanvasUVTri)
	FVector2D V0_UV;

	/** Color of first vertex */
	UPROPERTY(EditAnywhere, BlueprintReadWrite, Category = CanvasUVTri)
	FLinearColor V0_Color;

	/** Position of second vertex */
	UPROPERTY(EditAnywhere, BlueprintReadWrite, Category = CanvasUVTri)
	FVector2D V1_Pos;

	/** UV of second vertex */
	UPROPERTY(EditAnywhere, BlueprintReadWrite, Category = CanvasUVTri)
	FVector2D V1_UV;

	/** Color of second vertex */
	UPROPERTY(EditAnywhere, BlueprintReadWrite, Category = CanvasUVTri)
	FLinearColor V1_Color;

	/** Position of third vertex */
	UPROPERTY(EditAnywhere, BlueprintReadWrite, Category = CanvasUVTri)
	FVector2D V2_Pos;

	/** UV of third vertex */
	UPROPERTY(EditAnywhere, BlueprintReadWrite, Category = CanvasUVTri)
	FVector2D V2_UV;

	/** Color of third vertex */
	UPROPERTY(EditAnywhere, BlueprintReadWrite, Category = CanvasUVTri)
	FLinearColor V2_Color;

	FCanvasUVTri()
		: V0_Pos(ForceInit)
		, V0_UV(ForceInit)
		, V0_Color(ForceInit)
		, V1_Pos(ForceInit)
		, V1_UV(ForceInit)
		, V1_Color(ForceInit)
		, V2_Pos(ForceInit)
		, V2_UV(ForceInit)
		, V2_Color(ForceInit)
	{ }
};

template <> struct TIsZeroConstructType<FCanvasUVTri> { enum { Value = true }; };

/** Defines available strategies for handling the case where an actor is spawned in such a way that it penetrates blocking collision. */
UENUM(BlueprintType)
enum class ESpawnActorCollisionHandlingMethod : uint8
{
	/** Fall back to default settings. */
	Undefined								UMETA(DisplayName = "Default"),
	/** Actor will spawn in desired location, regardless of collisions. */
	AlwaysSpawn								UMETA(DisplayName = "Always Spawn, Ignore Collisions"),
	/** Actor will try to find a nearby non-colliding location (based on shape components), but will always spawn even if one cannot be found. */
	AdjustIfPossibleButAlwaysSpawn			UMETA(DisplayName = "Try To Adjust Location, But Always Spawn"),
	/** Actor will try to find a nearby non-colliding location (based on shape components), but will NOT spawn unless one is found. */
	AdjustIfPossibleButDontSpawnIfColliding	UMETA(DisplayName = "Try To Adjust Location, Don't Spawn If Still Colliding"),
	/** Actor will fail to spawn. */
	DontSpawnIfColliding					UMETA(DisplayName = "Do Not Spawn"),
};

/** Defines the context of a user activity. Activities triggered in Blueprints will by type Game. Those created in code might choose to set another type. */
enum class EUserActivityContext : uint8
{
	/** Event triggered from gameplay, such as from blueprints */
	Game,
	/** Event triggered from the editor UI */
	Editor,
	/** Event triggered from some other source */
	Other
};

/**
 * The description of a user activity
 */
USTRUCT(BlueprintType)
struct FUserActivity
{
	GENERATED_BODY()

	/** Describes the user's activity */
	UPROPERTY(BlueprintReadWrite, Category = "Activity")
	FString ActionName;

	/** A game or editor activity? */
	EUserActivityContext Context;

	/** Default constructor. */
	FUserActivity()
		: Context(EUserActivityContext::Game)
	{ }

	/** Creates and initializes a new instance. */
	FUserActivity(const FString& InActionName)
		: ActionName(InActionName)
		, Context(EUserActivityContext::Game)
	{ }

	/** Creates and initializes a new instance with a context other than the default "Game". */
	FUserActivity(const FString& InActionName, EUserActivityContext InContext)
		: ActionName(InActionName)
		, Context(InContext)
	{ }
};

/** Which processors will have access to Mesh Vertex Buffers. */
UENUM()
enum class EMeshBufferAccess: uint8
{
    /** Access will be determined based on the assets used in the mesh and hardware / software capability. */
    Default,

    /** Force access on both CPU and GPU. */
    ForceCPUAndGPU
};

/** Indicates the type of a level collection, used in FLevelCollection. */
enum class ELevelCollectionType : uint8
{
	/**
	 * The dynamic levels that are used for normal gameplay and the source for any duplicated collections.
	 * Will contain a world's persistent level and any streaming levels that contain dynamic or replicated gameplay actors.
	 */
	DynamicSourceLevels,

	/** Gameplay relevant levels that have been duplicated from DynamicSourceLevels if requested by the game. */
	DynamicDuplicatedLevels,

	/**
	 * These levels are shared between the source levels and the duplicated levels, and should contain
	 * only static geometry and other visuals that are not replicated or affected by gameplay.
	 * These will not be duplicated in order to save memory.
	 */
	StaticLevels,

	MAX
};<|MERGE_RESOLUTION|>--- conflicted
+++ resolved
@@ -2110,8 +2110,6 @@
 {
 	GENERATED_BODY()
 
-<<<<<<< HEAD
-=======
 	friend struct FLightWeightInstanceSubsystem;
 	friend class ALightWeightInstanceManager;
 	friend class UActorInstanceHandleInterface;
@@ -2208,7 +2206,6 @@
 {
 	GENERATED_BODY()
 
->>>>>>> 6bbb88c8
 	/** Face index we hit (for complex hits with triangle meshes). */
 	UPROPERTY()
 	int32 FaceIndex;
@@ -2875,13 +2872,6 @@
 	UPROPERTY(EditAnywhere, BlueprintReadWrite, Category=BuildSettings)
 	uint8 bRemoveDegenerates:1;
 	
-<<<<<<< HEAD
-	/** Required for PNT tessellation but can be slow. Recommend disabling for larger meshes. */
-	UPROPERTY(EditAnywhere, BlueprintReadWrite, Category=BuildSettings)
-	uint8 bBuildAdjacencyBuffer:1;
-
-=======
->>>>>>> 6bbb88c8
 	/** Required to optimize mesh in mirrored transform. Double index buffer size. */
 	UPROPERTY(EditAnywhere, BlueprintReadWrite, Category=BuildSettings)
 	uint8 bBuildReversedIndexBuffer:1;
@@ -2940,9 +2930,6 @@
 #endif
 
 	UPROPERTY(EditAnywhere, BlueprintReadWrite, Category=BuildSettings)
-<<<<<<< HEAD
-	class UStaticMesh* DistanceFieldReplacementMesh;
-=======
 	TObjectPtr<class UStaticMesh> DistanceFieldReplacementMesh;
 
 	/** 
@@ -2953,7 +2940,6 @@
 	 */
 	UPROPERTY(EditAnywhere, BlueprintReadWrite, Category=BuildSettings)
 	int32 MaxLumenMeshCards;
->>>>>>> 6bbb88c8
 
 	/** Default settings. */
 	FMeshBuildSettings()
@@ -3047,13 +3033,6 @@
 	/** If true, UVs will be stored at full floating point precision. */
 	UPROPERTY(EditAnywhere, BlueprintReadWrite, Category=BuildSettings)
 	uint8 bUseFullPrecisionUVs:1;
-<<<<<<< HEAD
-	
-	/** Required for PNT tessellation but can be slow. Recommend disabling for larger meshes. */
-	UPROPERTY(EditAnywhere, BlueprintReadWrite, Category=BuildSettings)
-	uint8 bBuildAdjacencyBuffer:1;
-=======
->>>>>>> 6bbb88c8
 
 	/** If true, UVs will use backwards-compatible F16 conversion with truncation for legacy meshes. */
 	UPROPERTY(EditAnywhere, BlueprintReadWrite, Category=BuildSettings, AdvancedDisplay)
@@ -3988,11 +3967,7 @@
 	 * If this is not provided the reference refers to a component on this / the same actor.
 	 */
 	UPROPERTY(EditInstanceOnly, BlueprintReadWrite, Category=Component, meta = (DisplayName = "Referenced Actor"))
-<<<<<<< HEAD
-	AActor* OtherActor;
-=======
 	TObjectPtr<AActor> OtherActor;
->>>>>>> 6bbb88c8
 
 	/** Name of component to use. If this is not specified the reference refers to the root component. */
 	UPROPERTY(EditAnywhere, BlueprintReadWrite, Category=Component, meta = (DisplayName = "Component Name"))
@@ -4126,36 +4101,8 @@
 /** Dynamic delegate to use by components that want to route the broken-event into blueprints */
 DECLARE_DYNAMIC_MULTICAST_DELEGATE_OneParam(FConstraintBrokenSignature, int32, ConstraintIndex);
 
-<<<<<<< HEAD
-/** Structure for file paths that are displayed in the editor with a picker UI. */
-USTRUCT(BlueprintType)
-struct FFilePath
-{
-	GENERATED_BODY()
-
-	/**
-	 * The path to the file.
-	 */
-	UPROPERTY(EditAnywhere, BlueprintReadWrite, Category=FilePath)
-	FString FilePath;
-};
-
-/** Structure for directory paths that are displayed in the editor with a picker UI. */
-USTRUCT(BlueprintType)
-struct FDirectoryPath
-{
-	GENERATED_BODY()
-
-	/**
-	 * The path to the directory.
-	 */
-	UPROPERTY(EditAnywhere, BlueprintReadWrite, Category=Path)
-	FString Path;
-};
-=======
 /** Dynamic delegate to use by components that want to route the pasticity deformation event into blueprints */
 DECLARE_DYNAMIC_MULTICAST_DELEGATE_OneParam(FPlasticDeformationEventSignature, int32, ConstraintIndex);
->>>>>>> 6bbb88c8
 
 
 /**
