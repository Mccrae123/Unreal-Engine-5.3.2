// Copyright 1998-2019 Epic Games, Inc. All Rights Reserved.

#pragma once

/**
 *	This will hold all of our enums and types and such that we need to
 *	use in multiple files where the enum can't be mapped to a specific file.
 */

#include "CoreMinimal.h"
#include "UObject/ObjectMacros.h"
#include "UObject/Object.h"
#include "UObject/Class.h"
#include "Templates/SubclassOf.h"
#include "Engine/NetSerialization.h"
#include "EngineTypes.generated.h"

class AActor;
class UDecalComponent;
class UPhysicalMaterial;
class UPrimitiveComponent;
class USceneComponent;

/**
 * Default number of components to expect in TInlineAllocators used with AActor component arrays.
 * Used by engine code to try to avoid allocations in AActor::GetComponents(), among others.
 */
enum { NumInlinedActorComponents = 24 };

/** Enum describing how to constrain perspective view port FOV */
UENUM()
enum EAspectRatioAxisConstraint
{
	AspectRatio_MaintainYFOV UMETA(DisplayName="Maintain Y-Axis FOV"),
	AspectRatio_MaintainXFOV UMETA(DisplayName="Maintain X-Axis FOV"),
	AspectRatio_MajorAxisFOV UMETA(DisplayName="Maintain Major Axis FOV"),
	AspectRatio_MAX,
};

/** Return values for UEngine::Browse. */
namespace EBrowseReturnVal
{
	enum Type
	{
		/** Successfully browsed to a new map. */
		Success,
		/** Immediately failed to browse. */
		Failure,
		/** A connection is pending. */
		Pending,
	};
}

/** Rules for attaching components - needs to be kept synced to EDetachmentRule */
UENUM()
enum class EAttachmentRule : uint8
{
	/** Keeps current relative transform as the relative transform to the new parent. */
	KeepRelative,

	/** Automatically calculates the relative transform such that the attached component maintains the same world transform. */
	KeepWorld,

	/** Snaps transform to the attach point */
	SnapToTarget,
};

/** Rules for attaching components */
struct ENGINE_API FAttachmentTransformRules
{
	/** Various preset attachment rules. Note that these default rules do NOT by default weld simulated bodies */
	static FAttachmentTransformRules KeepRelativeTransform;
	static FAttachmentTransformRules KeepWorldTransform;
	static FAttachmentTransformRules SnapToTargetNotIncludingScale;
	static FAttachmentTransformRules SnapToTargetIncludingScale;

	FAttachmentTransformRules(EAttachmentRule InRule, bool bInWeldSimulatedBodies)
		: LocationRule(InRule)
		, RotationRule(InRule)
		, ScaleRule(InRule)
		, bWeldSimulatedBodies(bInWeldSimulatedBodies)
	{}

	FAttachmentTransformRules(EAttachmentRule InLocationRule, EAttachmentRule InRotationRule, EAttachmentRule InScaleRule, bool bInWeldSimulatedBodies)
		: LocationRule(InLocationRule)
		, RotationRule(InRotationRule)
		, ScaleRule(InScaleRule)
		, bWeldSimulatedBodies(bInWeldSimulatedBodies)
	{}

	/** The rule to apply to location when attaching */
	EAttachmentRule LocationRule;

	/** The rule to apply to rotation when attaching */
	EAttachmentRule RotationRule;

	/** The rule to apply to scale when attaching */
	EAttachmentRule ScaleRule;

	/** Whether to weld simulated bodies together when attaching */
	bool bWeldSimulatedBodies;
};

/** Rules for detaching components - needs to be kept synced to EAttachmentRule */
UENUM()
enum class EDetachmentRule : uint8
{
	/** Keeps current relative transform. */
	KeepRelative,

	/** Automatically calculates the relative transform such that the detached component maintains the same world transform. */
	KeepWorld,
};

/** Rules for detaching components */
struct ENGINE_API FDetachmentTransformRules
{
	/** Various preset detachment rules */
	static FDetachmentTransformRules KeepRelativeTransform;
	static FDetachmentTransformRules KeepWorldTransform;

	FDetachmentTransformRules(EDetachmentRule InRule, bool bInCallModify)
		: LocationRule(InRule)
		, RotationRule(InRule)
		, ScaleRule(InRule)
		, bCallModify(bInCallModify)
	{}

	FDetachmentTransformRules(EDetachmentRule InLocationRule, EDetachmentRule InRotationRule, EDetachmentRule InScaleRule, bool bInCallModify)
		: LocationRule(InLocationRule)
		, RotationRule(InRotationRule)
		, ScaleRule(InScaleRule)
		, bCallModify(bInCallModify)
	{}

	FDetachmentTransformRules(const FAttachmentTransformRules& AttachmentRules, bool bInCallModify)
		: LocationRule(AttachmentRules.LocationRule == EAttachmentRule::KeepRelative ? EDetachmentRule::KeepRelative : EDetachmentRule::KeepWorld)
		, RotationRule(AttachmentRules.RotationRule == EAttachmentRule::KeepRelative ? EDetachmentRule::KeepRelative : EDetachmentRule::KeepWorld)
		, ScaleRule(AttachmentRules.ScaleRule == EAttachmentRule::KeepRelative ? EDetachmentRule::KeepRelative : EDetachmentRule::KeepWorld)
		, bCallModify(bInCallModify)
	{}

	/** The rule to apply to location when detaching */
	EDetachmentRule LocationRule;

	/** The rule to apply to rotation when detaching */
	EDetachmentRule RotationRule;

	/** The rule to apply to scale when detaching */
	EDetachmentRule ScaleRule;

	/** Whether to call Modify() on the components concerned when detaching */
	bool bCallModify;
};

/** Deprecated rules for setting transform on attachment, new functions should use FAttachmentTransformRules isntead */
UENUM()
namespace EAttachLocation
{
	enum Type
	{
		/** Keeps current relative transform as the relative transform to the new parent. */
		KeepRelativeOffset,
		
		/** Automatically calculates the relative transform such that the attached component maintains the same world transform. */
		KeepWorldPosition,

		/** Snaps location and rotation to the attach point. Calculates the relative scale so that the final world scale of the component remains the same. */
		SnapToTarget					UMETA(DisplayName = "Snap to Target, Keep World Scale"),
		
		/** Snaps entire transform to target, including scale. */
		SnapToTargetIncludingScale		UMETA(DisplayName = "Snap to Target, Including Scale"),
	};
}

/**
 * A priority for sorting scene elements by depth.
 * Elements with higher priority occlude elements with lower priority, disregarding distance.
 */
UENUM()
enum ESceneDepthPriorityGroup
{
	/** World scene DPG. */
	SDPG_World,
	/** Foreground scene DPG. */
	SDPG_Foreground,
	SDPG_MAX,
};

/** Quality of indirect lighting for Movable primitives. This has a large effect on Indirect Lighting Cache update time. */
UENUM()
enum EIndirectLightingCacheQuality
{
	/** The indirect lighting cache will be disabled for this object, so no GI from stationary lights on movable objects. */
	ILCQ_Off,
	/** A single indirect lighting sample computed at the bounds origin will be interpolated which fades over time to newer results. */
	ILCQ_Point,
	/** The object will get a 5x5x5 stable volume of interpolated indirect lighting, which allows gradients of lighting intensity across the receiving object. */
	ILCQ_Volume
};

/** Type of lightmap that is used for primitive components */
UENUM()
enum class ELightmapType : uint8
{
	/** Use the default based on Mobility: Surface Lightmap for Static components, Volumetric Lightmap for Movable components. */
	Default,
	/** Force Surface Lightmap, even if the component moves, which should otherwise change the lighting.  This is only supported on components which support surface lightmaps, like static meshes. */
	ForceSurface,
	/** 
	 * Force Volumetric Lightmaps, even if the component is static and could have supported surface lightmaps. 
	 * Volumetric Lightmaps have better directionality and no Lightmap UV seams, but are much lower resolution than Surface Lightmaps and frequently have self-occlusion and leaking problems.
	 * Note: Lightmass currently requires valid lightmap UVs and sufficient lightmap resolution to compute bounce lighting, even though the Volumetric Lightmap will be used at runtime.
	 */
	ForceVolumetric
};

/** Controls how occlusion from Distance Field Ambient Occlusion is combined with Screen Space Ambient Occlusion. */
UENUM()
enum EOcclusionCombineMode
{
	/** Take the minimum occlusion value.  This is effective for avoiding over-occlusion from multiple methods, but can result in indoors looking too flat. */
	OCM_Minimum,
	/** 
	 * Multiply together occlusion values from Distance Field Ambient Occlusion and Screen Space Ambient Occlusion.  
	 * This gives a good sense of depth everywhere, but can cause over-occlusion. 
	 * SSAO should be tweaked to be less strong compared to Minimum.
	 */
	OCM_Multiply,
	OCM_MAX,
};

/**
 * The blending mode for materials
 * @warning This is mirrored in Lightmass, be sure to update the blend mode structure and logic there if this changes. 
 * @warning Check UMaterialInstance::Serialize if changed!!
 */
UENUM(BlueprintType)
enum EBlendMode
{
	BLEND_Opaque UMETA(DisplayName="Opaque"),
	BLEND_Masked UMETA(DisplayName="Masked"),
	BLEND_Translucent UMETA(DisplayName="Translucent"),
	BLEND_Additive UMETA(DisplayName="Additive"),
	BLEND_Modulate UMETA(DisplayName="Modulate"),
	BLEND_AlphaComposite UMETA(DisplayName = "AlphaComposite (Premultiplied Alpha)"),
	BLEND_AlphaHoldout UMETA(DisplayName = "AlphaHoldout"),
	BLEND_MAX,
};

/** Controls where the sampler for different texture lookups comes from */
UENUM()
enum ESamplerSourceMode
{
	/** Get the sampler from the texture.  Every unique texture will consume a sampler slot, which are limited in number. */
	SSM_FromTextureAsset UMETA(DisplayName="From texture asset"),
	/** Shared sampler source that does not consume a sampler slot.  Uses wrap addressing and gets filter mode from the world texture group. */
	SSM_Wrap_WorldGroupSettings UMETA(DisplayName="Shared: Wrap"),
	/** Shared sampler source that does not consume a sampler slot.  Uses clamp addressing and gets filter mode from the world texture group. */
	SSM_Clamp_WorldGroupSettings UMETA(DisplayName="Shared: Clamp")
};

/** Describes how to handle lighting of translucent objets */
UENUM()
enum ETranslucencyLightingMode
{
	/** 
	 * Lighting will be calculated for a volume, without directionality.  Use this on particle effects like smoke and dust.
	 * This is the cheapest per-pixel lighting method, however the material normal is not taken into account.
	 */
	TLM_VolumetricNonDirectional UMETA(DisplayName="Volumetric NonDirectional"),

	 /** 
	 * Lighting will be calculated for a volume, with directionality so that the normal of the material is taken into account. 
	 * Note that the default particle tangent space is facing the camera, so enable bGenerateSphericalParticleNormals to get a more useful tangent space.
	 */
	TLM_VolumetricDirectional UMETA(DisplayName="Volumetric Directional"),

	/** 
	 * Same as Volumetric Non Directional, but lighting is only evaluated at vertices so the pixel shader cost is significantly less.
	 * Note that lighting still comes from a volume texture, so it is limited in range.  Directional lights become unshadowed in the distance.
	 */
	TLM_VolumetricPerVertexNonDirectional UMETA(DisplayName="Volumetric PerVertex NonDirectional"),

	 /** 
	 * Same as Volumetric Directional, but lighting is only evaluated at vertices so the pixel shader cost is significantly less.
	 * Note that lighting still comes from a volume texture, so it is limited in range.  Directional lights become unshadowed in the distance.
	 */
	TLM_VolumetricPerVertexDirectional UMETA(DisplayName="Volumetric PerVertex Directional"),

	/** 
	 * Lighting will be calculated for a surface. The light is accumulated in a volume so the result is blurry, 
	 * limited distance but the per pixel cost is very low. Use this on translucent surfaces like glass and water.
	 * Only diffuse lighting is supported.
	 */
	TLM_Surface UMETA(DisplayName="Surface TranslucencyVolume"),

	/** 
	 * Lighting will be calculated for a surface. Use this on translucent surfaces like glass and water.
	 * This is implemented with forward shading so specular highlights from local lights are supported, however many deferred-only features are not.
	 * This is the most expensive translucency lighting method as each light's contribution is computed per-pixel.
	 */
	TLM_SurfacePerPixelLighting UMETA(DisplayName="Surface ForwardShading"),

	TLM_MAX,
};

/** Determines how the refraction offset should be computed for the material. */
UENUM()
enum ERefractionMode
{
	/** 
	 * Refraction is computed based on the camera vector entering a medium whose index of refraction is defined by the Refraction material input.  
	 * The new medium's surface is defined by the material's normal.  With this mode, a flat plane seen from the side will have a constant refraction offset.
	 * This is a physical model of refraction but causes reading outside the scene color texture so is a poor fit for large refractive surfaces like water.
	 */
	RM_IndexOfRefraction UMETA(DisplayName="Index Of Refraction"),

	/** 
	 * The refraction offset into Scene Color is computed based on the difference between the per-pixel normal and the per-vertex normal.  
	 * With this mode, a material whose normal is the default (0, 0, 1) will never cause any refraction.  This mode is only valid with tangent space normals.
	 * The refraction material input scales the offset, although a value of 1.0 maps to no refraction, and a value of 2 maps to a scale of 1.0 on the offset.
	 * This is a non-physical model of refraction but is useful on large refractive surfaces like water, since offsets have to stay small to avoid reading outside scene color.
	 */
	RM_PixelNormalOffset UMETA(DisplayName="Pixel Normal Offset")
};

/**
 * Enumerates available options for the translucency sort policy.
 */
UENUM()
namespace ETranslucentSortPolicy
{
	enum Type
	{
		/** Sort based on distance from camera centerpoint to bounding sphere centerpoint. (Default, best for 3D games.) */
		SortByDistance = 0,

		/** Sort based on the post-projection Z distance to the camera. */
		SortByProjectedZ = 1,

		/** Sort based on the projection onto a fixed axis. (Best for 2D games.) */
		SortAlongAxis = 2,
	};
}

/** Specifies which component of the scene rendering should be output to the final render target. */
UENUM()
enum ESceneCaptureSource 
{ 
	SCS_SceneColorHDR UMETA(DisplayName="SceneColor (HDR) in RGB, Inv Opacity in A"),
	SCS_SceneColorHDRNoAlpha UMETA(DisplayName="SceneColor (HDR) in RGB, 0 in A"),
	SCS_FinalColorLDR UMETA(DisplayName="Final Color (LDR) in RGB"),
	SCS_SceneColorSceneDepth UMETA(DisplayName="SceneColor (HDR) in RGB, SceneDepth in A"),
	SCS_SceneDepth UMETA(DisplayName="SceneDepth in R"),
	SCS_DeviceDepth UMETA(DisplayName = "DeviceDepth in RGB"),
	SCS_Normal UMETA(DisplayName="Normal in RGB (Deferred Renderer only)"),
	SCS_BaseColor UMETA(DisplayName = "BaseColor in RGB (Deferred Renderer only)"),
	SCS_FinalColorHDR UMETA(DisplayName = "Final Color (HDR) in Linear sRGB gamut")
};

/** Specifies how scene captures are composited into render buffers */
UENUM()
enum ESceneCaptureCompositeMode
{ 
	SCCM_Overwrite UMETA(DisplayName="Overwrite"),
	SCCM_Additive UMETA(DisplayName="Additive"),
	SCCM_Composite UMETA(DisplayName="Composite")
};

/** Maximum number of custom lighting channels */
#define NUM_LIGHTING_CHANNELS 3

/** Specifies which lighting channels are relevant */
USTRUCT(BlueprintType)
struct FLightingChannels
{
	GENERATED_BODY()

	FLightingChannels() :
		bChannel0(true),
		bChannel1(false),
		bChannel2(false)
	{}

	/** Default channel for all primitives and lights. */
	UPROPERTY(EditAnywhere, BlueprintReadOnly, Category=Channels)
	uint8 bChannel0:1;

	/** First custom channel */
	UPROPERTY(EditAnywhere, BlueprintReadOnly, Category=Channels)
	uint8 bChannel1:1;

	/** Second custom channel */
	UPROPERTY(EditAnywhere, BlueprintReadOnly, Category=Channels)
	uint8 bChannel2:1;
};

/** Converts lighting channels into a bitfield */
inline uint8 GetLightingChannelMaskForStruct(FLightingChannels Value)
{
	// Note: this is packed into 3 bits of a stencil channel
	return (uint8)((Value.bChannel0 ? 1 : 0) | (Value.bChannel1 << 1) | (Value.bChannel2 << 2));
}

/** Returns mask for only channel 0  */
inline uint8 GetDefaultLightingChannelMask()
{
	return 1;
}

/** Returns the index of the first lighting channel set, or -1 if no channels are set. */
inline int32 GetFirstLightingChannelFromMask(uint8 Mask)
{
	return Mask ? FPlatformMath::CountTrailingZeros(Mask) : -1;
}

/** 
 * Enumerates available GBufferFormats. 
 * @warning When this enum is updated please update CVarGBufferFormat comments 
 */
UENUM()
namespace EGBufferFormat
{
	enum Type
	{
		/** Forces all GBuffers to 8 bits per channel. Intended as profiling for best performance. */
		Force8BitsPerChannel = 0 UMETA(DisplayName = "Force 8 Bits Per Channel"),
		/** See GBuffer allocation function for layout details. */
		Default = 1,
		/** Same as Default except normals are encoded at 16 bits per channel. */
		HighPrecisionNormals = 3,
		/** Forces all GBuffers to 16 bits per channel. Intended as profiling for best quality. */
		Force16BitsPerChannel = 5 UMETA(DisplayName = "Force 16 Bits Per Channel"),
	};
}

/** Controls the way that the width scale property affects animation trails. */
UENUM()
enum ETrailWidthMode
{
	ETrailWidthMode_FromCentre UMETA(DisplayName = "From Centre"),
	ETrailWidthMode_FromFirst UMETA(DisplayName = "From First Socket"),
	ETrailWidthMode_FromSecond UMETA(DisplayName = "From Second Socket"),
};

/** Specifies how particle collision is computed for GPU particles */
UENUM()
namespace EParticleCollisionMode
{
	enum Type
	{
		SceneDepth UMETA(DisplayName="Scene Depth"),
		DistanceField UMETA(DisplayName="Distance Field")
	};
}

/** 
 * Specifies the overal rendering/shading model for a material
 * @warning Check UMaterialInstance::Serialize if changed!
 */
UENUM()
enum EMaterialShadingModel
{
	MSM_Unlit					UMETA(DisplayName="Unlit"),
	MSM_DefaultLit				UMETA(DisplayName="Default Lit"),
	MSM_Subsurface				UMETA(DisplayName="Subsurface"),
	MSM_PreintegratedSkin		UMETA(DisplayName="Preintegrated Skin"),
	MSM_ClearCoat				UMETA(DisplayName="Clear Coat"),
	MSM_SubsurfaceProfile		UMETA(DisplayName="Subsurface Profile"),
	MSM_TwoSidedFoliage			UMETA(DisplayName="Two Sided Foliage"),
	MSM_Hair					UMETA(DisplayName="Hair"),
	MSM_Cloth					UMETA(DisplayName="Cloth"),
	MSM_Eye						UMETA(DisplayName="Eye"),
	/** Number of unique shading models. */
	MSM_NUM						UMETA(Hidden),
	/** Shading model will be determined by the Material Expression Graph,
		by utilizing the 'Shading Model' MaterialAttribute output pin. */
	MSM_FromMaterialExpression	UMETA(DisplayName="From Material Expression"),
	MSM_MAX
};

static_assert(MSM_NUM <= 16, "Do not exceed 16 shading models without expanding FMaterialShadingModelField to support uint32 instead of uint16!");

/** Wrapper for a bitfield of shading models. A material contains one of these to describe what possible shading models can be used by that material. */
USTRUCT()
struct ENGINE_API FMaterialShadingModelField
{
	GENERATED_USTRUCT_BODY()

public:
	FMaterialShadingModelField() {}
	FMaterialShadingModelField(EMaterialShadingModel InShadingModel)		{ AddShadingModel(InShadingModel); }

	void AddShadingModel(EMaterialShadingModel InShadingModel)				{ check(InShadingModel < MSM_NUM); ShadingModelField |= (1 << (uint16)InShadingModel); }
	void RemoveShadingModel(EMaterialShadingModel InShadingModel)			{ ShadingModelField &= ~(1 << (uint16)InShadingModel); }
	void ClearShadingModels()												{ ShadingModelField = 0; }

	// Check if any of the given shading models are present
	bool HasAnyShadingModel(TArray<EMaterialShadingModel> InShadingModels) const	
	{ 
		for (EMaterialShadingModel ShadingModel : InShadingModels)
		{
			if (HasShadingModel(ShadingModel))
			{
				return true;
			}
		}
		return false; 
	}

<<<<<<< HEAD
=======
	bool HasShadingModel(EMaterialShadingModel InShadingModel) const		{ return (ShadingModelField & (1 << (uint16)InShadingModel)) != 0; }
	bool HasOnlyShadingModel(EMaterialShadingModel InShadingModel) const	{ return ShadingModelField == (1 << (uint16)InShadingModel); }
	bool IsUnlit() const													{ return HasShadingModel(MSM_Unlit); }
	bool IsLit() const														{ return !IsUnlit(); }
	bool IsValid() const													{ return (ShadingModelField > 0) && (ShadingModelField < (1 << MSM_NUM)); }
	uint16 GetShadingModelField() const										{ return ShadingModelField; }
	int32 CountShadingModels() const										{ return FMath::CountBits(ShadingModelField); }
	EMaterialShadingModel GetFirstShadingModel() const						{ check(IsValid()); return (EMaterialShadingModel)FMath::CountTrailingZeros(ShadingModelField); }

	bool operator==(const FMaterialShadingModelField& Other) const			{ return ShadingModelField == Other.GetShadingModelField(); }
	bool operator!=(const FMaterialShadingModelField& Other) const			{ return ShadingModelField != Other.GetShadingModelField(); }

private:
	UPROPERTY()
	uint16 ShadingModelField = 0;
};

>>>>>>> 9ba46998
/** This is used by the drawing passes to determine tessellation policy, so changes here need to be supported in native code. */
UENUM()
enum EMaterialTessellationMode
{
	/** Tessellation disabled. */
	MTM_NoTessellation UMETA(DisplayName="No Tessellation"),
	/** Simple tessellation. */
	MTM_FlatTessellation UMETA(DisplayName="Flat Tessellation"),
	/** Simple spline based tessellation. */
	MTM_PNTriangles UMETA(DisplayName="PN Triangles"),
	MTM_MAX,
};

/** Describes how textures are sampled for materials */
UENUM(BlueprintType)
enum EMaterialSamplerType
{
	SAMPLERTYPE_Color UMETA(DisplayName="Color"),
	SAMPLERTYPE_Grayscale UMETA(DisplayName="Grayscale"),
	SAMPLERTYPE_Alpha UMETA(DisplayName="Alpha"),
	SAMPLERTYPE_Normal UMETA(DisplayName="Normal"),
	SAMPLERTYPE_Masks UMETA(DisplayName="Masks"),
	SAMPLERTYPE_DistanceFieldFont UMETA(DisplayName="Distance Field Font"),
	SAMPLERTYPE_LinearColor UMETA(DisplayName = "Linear Color"),
	SAMPLERTYPE_LinearGrayscale UMETA(DisplayName = "Linear Grayscale"),
	SAMPLERTYPE_Data UMETA(DisplayName = "Data"),
	SAMPLERTYPE_External UMETA(DisplayName = "External"),

	SAMPLERTYPE_VirtualColor UMETA(DisplayName = "Virtual Color"),
	SAMPLERTYPE_VirtualGrayscale UMETA(DisplayName = "Virtual Grayscale"),
	SAMPLERTYPE_VirtualAlpha UMETA(DisplayName = "Virtual Alpha"),
	SAMPLERTYPE_VirtualNormal UMETA(DisplayName = "Virtual Normal"),
	SAMPLERTYPE_VirtualMasks UMETA(DisplayName = "Virtual Mask"),
	/*No DistanceFiledFont Virtual*/
	SAMPLERTYPE_VirtualLinearColor UMETA(DisplayName = "Virtual Linear Color"),
	SAMPLERTYPE_VirtualLinearGrayscale UMETA(DisplayName = "Virtual Linear Grayscale"),
	/*No External Virtual*/

	SAMPLERTYPE_MAX,
};

<<<<<<< HEAD
=======
inline bool IsVirtualSamplerType(EMaterialSamplerType Value)
{
	return ((int32)Value >= (int32)SAMPLERTYPE_VirtualColor && (int32)Value <= (int32)SAMPLERTYPE_VirtualLinearGrayscale);
}
UENUM()
enum EMaterialStencilCompare
{
	MSC_Less			UMETA(DisplayName = "Less Than"),
	MSC_LessEqual		UMETA(DisplayName = "Less Than or Equal"),
	MSC_Greater			UMETA(DisplayName = "Greater Than"),
	MSC_GreaterEqual	UMETA(DisplayName = "Greater Than or Equal"),
	MSC_Equal			UMETA(DisplayName = "Equal"),
	MSC_NotEqual		UMETA(DisplayName = "Not Equal"),
	MSC_Never			UMETA(DisplayName = "Never"),
	MSC_Always			UMETA(DisplayName = "Always"),
	MSC_Count			UMETA(Hidden),
};

>>>>>>> 9ba46998
/**	Lighting build quality enumeration */
UENUM()
enum ELightingBuildQuality
{
	Quality_Preview,
	Quality_Medium,
	Quality_High,
	Quality_Production,
	Quality_MAX,
};

/** Movement modes for Characters. */
UENUM(BlueprintType)
enum EMovementMode
{
	/** None (movement is disabled). */
	MOVE_None		UMETA(DisplayName="None"),

	/** Walking on a surface. */
	MOVE_Walking	UMETA(DisplayName="Walking"),

	/** 
	 * Simplified walking on navigation data (e.g. navmesh). 
	 * If GetGenerateOverlapEvents() is true, then we will perform sweeps with each navmesh move.
	 * If GetGenerateOverlapEvents() is false then movement is cheaper but characters can overlap other objects without some extra process to repel/resolve their collisions.
	 */
	MOVE_NavWalking	UMETA(DisplayName="Navmesh Walking"),

	/** Falling under the effects of gravity, such as after jumping or walking off the edge of a surface. */
	MOVE_Falling	UMETA(DisplayName="Falling"),

	/** Swimming through a fluid volume, under the effects of gravity and buoyancy. */
	MOVE_Swimming	UMETA(DisplayName="Swimming"),

	/** Flying, ignoring the effects of gravity. Affected by the current physics volume's fluid friction. */
	MOVE_Flying		UMETA(DisplayName="Flying"),

	/** User-defined custom movement mode, including many possible sub-modes. */
	MOVE_Custom		UMETA(DisplayName="Custom"),

	MOVE_MAX		UMETA(Hidden),
};

/** Smoothing approach used by network interpolation for Characters. */
UENUM(BlueprintType)
enum class ENetworkSmoothingMode : uint8
{
	/** No smoothing, only change position as network position updates are received. */
	Disabled		UMETA(DisplayName="Disabled"),

	/** Linear interpolation from source to target. */
	Linear			UMETA(DisplayName="Linear"),

	/** Exponential. Faster as you are further from target. */
	Exponential		UMETA(DisplayName="Exponential"),

	/** Special linear interpolation designed specifically for replays. Not intended as a selectable mode in-editor. */
	Replay			UMETA(Hidden, DisplayName="Replay"),
};

/** This filter allows us to refine queries (channel, object) with an additional level of ignore by tagging entire classes of objects (e.g. "Red team", "Blue team")
    If(QueryIgnoreMask & ShapeFilter != 0) filter out */
typedef uint8 FMaskFilter;

// Number of bits used currently from FMaskFilter.
enum { NumExtraFilterBits = 6 };

// NOTE!!Some of these values are used to index into FCollisionResponseContainers and must be kept in sync.
// @see FCollisionResponseContainer::SetResponse().

// @NOTE!!!! This DisplayName [DISPLAYNAME] SHOULD MATCH suffix of ECC_DISPLAYNAME
// Otherwise it will mess up collision profile loading
// If you change this, please also change FCollisionResponseContainers
//
// If you add any more TraceQuery="1", you also should change UCollsionProfile::LoadProfileConfig
// Metadata doesn't work outside of editor, so you'll need to add manually

// @NOTE : when you add more here for predefined engine channel
// please change the max in the CollisionProfile
// search ECC_Destructible

// in order to use this custom channels
// we recommend to define in your local file
// - i.e. #define COLLISION_WEAPON		ECC_GameTraceChannel1
// and make sure you customize these it in INI file by
// 
// in DefaultEngine.ini
//
// [/Script/Engine.CollisionProfile]
// GameTraceChannel1="Weapon"
// 
// also in the INI file, you can override collision profiles that are defined by simply redefining
// note that Weapon isn't defined in the BaseEngine.ini file, but "Trigger" is defined in Engine
// +Profiles=(Name="Trigger",CollisionEnabled=QueryOnly,ObjectTypeName=WorldDynamic, DefaultResponse=ECR_Overlap, CustomResponses=((Channel=Visibility, Response=ECR_Ignore), (Channel=Weapon, Response=ECR_Ignore)))


/** 
 * Enum indicating different type of objects for rigid-body collision purposes. 
 */
UENUM(BlueprintType)
enum ECollisionChannel
{

	ECC_WorldStatic UMETA(DisplayName="WorldStatic"),
	ECC_WorldDynamic UMETA(DisplayName="WorldDynamic"),
	ECC_Pawn UMETA(DisplayName="Pawn"),
	ECC_Visibility UMETA(DisplayName="Visibility" , TraceQuery="1"),
	ECC_Camera UMETA(DisplayName="Camera" , TraceQuery="1"),
	ECC_PhysicsBody UMETA(DisplayName="PhysicsBody"),
	ECC_Vehicle UMETA(DisplayName="Vehicle"),
	ECC_Destructible UMETA(DisplayName="Destructible"),

	/** Reserved for gizmo collision */
	ECC_EngineTraceChannel1 UMETA(Hidden),

	ECC_EngineTraceChannel2 UMETA(Hidden),
	ECC_EngineTraceChannel3 UMETA(Hidden),
	ECC_EngineTraceChannel4 UMETA(Hidden), 
	ECC_EngineTraceChannel5 UMETA(Hidden),
	ECC_EngineTraceChannel6 UMETA(Hidden),

	ECC_GameTraceChannel1 UMETA(Hidden),
	ECC_GameTraceChannel2 UMETA(Hidden),
	ECC_GameTraceChannel3 UMETA(Hidden),
	ECC_GameTraceChannel4 UMETA(Hidden),
	ECC_GameTraceChannel5 UMETA(Hidden),
	ECC_GameTraceChannel6 UMETA(Hidden),
	ECC_GameTraceChannel7 UMETA(Hidden),
	ECC_GameTraceChannel8 UMETA(Hidden),
	ECC_GameTraceChannel9 UMETA(Hidden),
	ECC_GameTraceChannel10 UMETA(Hidden),
	ECC_GameTraceChannel11 UMETA(Hidden),
	ECC_GameTraceChannel12 UMETA(Hidden),
	ECC_GameTraceChannel13 UMETA(Hidden),
	ECC_GameTraceChannel14 UMETA(Hidden),
	ECC_GameTraceChannel15 UMETA(Hidden),
	ECC_GameTraceChannel16 UMETA(Hidden),
	ECC_GameTraceChannel17 UMETA(Hidden),
	ECC_GameTraceChannel18 UMETA(Hidden),
	
	/** Add new serializeable channels above here (i.e. entries that exist in FCollisionResponseContainer) */
	/** Add only nonserialized/transient flags below */

	// NOTE!!!! THESE ARE BEING DEPRECATED BUT STILL THERE FOR BLUEPRINT. PLEASE DO NOT USE THEM IN CODE

	ECC_OverlapAll_Deprecated UMETA(Hidden),
	ECC_MAX,
};

DECLARE_DELEGATE_OneParam(FOnConstraintBroken, int32 /*ConstraintIndex*/);

#define COLLISION_GIZMO ECC_EngineTraceChannel1

/** 
 * Specifies what types of objects to return from an overlap physics query
 * @warning If you change this, change GetCollisionChannelFromOverlapFilter() to match 
 */
UENUM(BlueprintType)
enum EOverlapFilterOption
{
	/** Returns both overlaps with both dynamic and static components */
	OverlapFilter_All UMETA(DisplayName="AllObjects"),
	/** returns only overlaps with dynamic actors (far fewer results in practice, much more efficient) */
	OverlapFilter_DynamicOnly UMETA(DisplayName="AllDynamicObjects"),
	/** returns only overlaps with static actors (fewer results, more efficient) */
	OverlapFilter_StaticOnly UMETA(DisplayName="AllStaticObjects"),
};

/** Specifies custom collision object types, overridable per game */
UENUM(BlueprintType)
enum EObjectTypeQuery
{
	ObjectTypeQuery1 UMETA(Hidden), 
	ObjectTypeQuery2 UMETA(Hidden), 
	ObjectTypeQuery3 UMETA(Hidden), 
	ObjectTypeQuery4 UMETA(Hidden), 
	ObjectTypeQuery5 UMETA(Hidden), 
	ObjectTypeQuery6 UMETA(Hidden), 
	ObjectTypeQuery7 UMETA(Hidden), 
	ObjectTypeQuery8 UMETA(Hidden), 
	ObjectTypeQuery9 UMETA(Hidden), 
	ObjectTypeQuery10 UMETA(Hidden), 
	ObjectTypeQuery11 UMETA(Hidden), 
	ObjectTypeQuery12 UMETA(Hidden), 
	ObjectTypeQuery13 UMETA(Hidden), 
	ObjectTypeQuery14 UMETA(Hidden), 
	ObjectTypeQuery15 UMETA(Hidden), 
	ObjectTypeQuery16 UMETA(Hidden), 
	ObjectTypeQuery17 UMETA(Hidden), 
	ObjectTypeQuery18 UMETA(Hidden), 
	ObjectTypeQuery19 UMETA(Hidden), 
	ObjectTypeQuery20 UMETA(Hidden), 
	ObjectTypeQuery21 UMETA(Hidden), 
	ObjectTypeQuery22 UMETA(Hidden), 
	ObjectTypeQuery23 UMETA(Hidden), 
	ObjectTypeQuery24 UMETA(Hidden), 
	ObjectTypeQuery25 UMETA(Hidden), 
	ObjectTypeQuery26 UMETA(Hidden), 
	ObjectTypeQuery27 UMETA(Hidden), 
	ObjectTypeQuery28 UMETA(Hidden), 
	ObjectTypeQuery29 UMETA(Hidden), 
	ObjectTypeQuery30 UMETA(Hidden), 
	ObjectTypeQuery31 UMETA(Hidden), 
	ObjectTypeQuery32 UMETA(Hidden),

	ObjectTypeQuery_MAX	UMETA(Hidden)
};

/** Specifies custom collision trace types, overridable per game */
UENUM(BlueprintType)
enum ETraceTypeQuery
{
	TraceTypeQuery1 UMETA(Hidden), 
	TraceTypeQuery2 UMETA(Hidden), 
	TraceTypeQuery3 UMETA(Hidden), 
	TraceTypeQuery4 UMETA(Hidden), 
	TraceTypeQuery5 UMETA(Hidden), 
	TraceTypeQuery6 UMETA(Hidden), 
	TraceTypeQuery7 UMETA(Hidden), 
	TraceTypeQuery8 UMETA(Hidden), 
	TraceTypeQuery9 UMETA(Hidden), 
	TraceTypeQuery10 UMETA(Hidden), 
	TraceTypeQuery11 UMETA(Hidden), 
	TraceTypeQuery12 UMETA(Hidden), 
	TraceTypeQuery13 UMETA(Hidden), 
	TraceTypeQuery14 UMETA(Hidden), 
	TraceTypeQuery15 UMETA(Hidden), 
	TraceTypeQuery16 UMETA(Hidden), 
	TraceTypeQuery17 UMETA(Hidden), 
	TraceTypeQuery18 UMETA(Hidden), 
	TraceTypeQuery19 UMETA(Hidden), 
	TraceTypeQuery20 UMETA(Hidden), 
	TraceTypeQuery21 UMETA(Hidden), 
	TraceTypeQuery22 UMETA(Hidden), 
	TraceTypeQuery23 UMETA(Hidden), 
	TraceTypeQuery24 UMETA(Hidden), 
	TraceTypeQuery25 UMETA(Hidden), 
	TraceTypeQuery26 UMETA(Hidden), 
	TraceTypeQuery27 UMETA(Hidden), 
	TraceTypeQuery28 UMETA(Hidden), 
	TraceTypeQuery29 UMETA(Hidden), 
	TraceTypeQuery30 UMETA(Hidden), 
	TraceTypeQuery31 UMETA(Hidden), 
	TraceTypeQuery32 UMETA(Hidden),

	TraceTypeQuery_MAX	UMETA(Hidden)
};

/** Enum indicating how each type should respond */
UENUM(BlueprintType, meta=(ScriptName="CollisionResponseType"))
enum ECollisionResponse
{
	ECR_Ignore UMETA(DisplayName="Ignore"),
	ECR_Overlap UMETA(DisplayName="Overlap"),
	ECR_Block UMETA(DisplayName="Block"),
	ECR_MAX,
};

/** Interpolation method used by animation blending */
UENUM()
enum EFilterInterpolationType
{
	BSIT_Average UMETA(DisplayName = "Averaged Interpolation"),
	BSIT_Linear UMETA(DisplayName = "Linear Interpolation"),
	BSIT_Cubic UMETA(DisplayName = "Cubic Interpolation"),
	BSIT_MAX
};

/** Specifies the goal/source of a UWorld object */
namespace EWorldType
{
	enum Type
	{
		/** An untyped world, in most cases this will be the vestigial worlds of streamed in sub-levels */
		None,

		/** The game world */
		Game,

		/** A world being edited in the editor */
		Editor,

		/** A Play In Editor world */
		PIE,

		/** A preview world for an editor tool */
		EditorPreview,

		/** A preview world for a game */
		GamePreview,

		/** A minimal RPC world for a game */
		GameRPC,

		/** An editor world that was loaded but not currently being edited in the level editor */
		Inactive
	};

	UE_DEPRECATED(4.14, "EWorldType::Preview is deprecated. Please use either EWorldType::EditorPreview or EWorldType::GamePreview")
	const EWorldType::Type Preview = EWorldType::EditorPreview;
}

/** Describes what parts of level streaming should be forcibly handled immediately */
enum class EFlushLevelStreamingType : uint8
{
	/** Do not flush state on change */
	None,			
	/** Allow multiple load requests */
	Full,			
	/** Flush visibility only, do not allow load requests, flushes async loading as well */
	Visibility,		
};

/** Describes response for a single collision response channel */
USTRUCT()
struct FResponseChannel
{
	GENERATED_BODY()

	/** This should match DisplayName of ECollisionChannel 
	 *	Meta data of custom channels can be used as well
	 */
	 UPROPERTY(EditAnywhere, Category = FResponseChannel)
	FName Channel;

	/** Describes how the channel behaves */
	UPROPERTY(EditAnywhere, Category = FResponseChannel)
	TEnumAsByte<enum ECollisionResponse> Response;

	FResponseChannel()
		: Response(ECR_Block) {}

	FResponseChannel( FName InChannel, ECollisionResponse InResponse )
		: Channel(InChannel)
		, Response(InResponse) {}

	bool operator==(const FResponseChannel& Other) const
	{
		return Channel == Other.Channel && Response == Other.Response;
	}
};


/**
 *	Container for indicating a set of collision channels that this object will collide with.
 */
USTRUCT(BlueprintType)
struct ENGINE_API FCollisionResponseContainer
{
	GENERATED_BODY()

#if !CPP      //noexport property

	///////////////////////////////////////
	// Reserved Engine Trace Channels
	// 
	// Note - 	If you change this (add/remove/modify) 
	// 			you should make sure it matches with ECollisionChannel (including DisplayName)
	// 			They has to be mirrored if serialized
	///////////////////////////////////////
	UPROPERTY(EditAnywhere, BlueprintReadOnly, Category=CollisionResponseContainer, meta=(DisplayName="WorldStatic"))
	TEnumAsByte<enum ECollisionResponse> WorldStatic;    // 0

	UPROPERTY(EditAnywhere, BlueprintReadOnly, Category=CollisionResponseContainer, meta=(DisplayName="WorldDynamic"))
	TEnumAsByte<enum ECollisionResponse> WorldDynamic;    // 1.

	UPROPERTY(EditAnywhere, BlueprintReadOnly, Category=CollisionResponseContainer, meta=(DisplayName="Pawn"))
	TEnumAsByte<enum ECollisionResponse> Pawn;    		// 2

	UPROPERTY(EditAnywhere, BlueprintReadOnly, Category=CollisionResponseContainer, meta=(DisplayName="Visibility"))
	TEnumAsByte<enum ECollisionResponse> Visibility;    // 3

	UPROPERTY(EditAnywhere, BlueprintReadOnly, Category=CollisionResponseContainer, meta=(DisplayName="Camera"))
	TEnumAsByte<enum ECollisionResponse> Camera;    // 4

	UPROPERTY(EditAnywhere, BlueprintReadOnly, Category=CollisionResponseContainer, meta=(DisplayName="PhysicsBody"))
	TEnumAsByte<enum ECollisionResponse> PhysicsBody;    // 5

	UPROPERTY(EditAnywhere, BlueprintReadOnly, Category=CollisionResponseContainer, meta=(DisplayName="Vehicle"))
	TEnumAsByte<enum ECollisionResponse> Vehicle;    // 6

	UPROPERTY(EditAnywhere, BlueprintReadOnly, Category=CollisionResponseContainer, meta=(DisplayName="Destructible"))
	TEnumAsByte<enum ECollisionResponse> Destructible;    // 7


	///////////////////////////////////////
	// Unspecified Engine Trace Channels
	///////////////////////////////////////
	UPROPERTY(EditAnywhere, BlueprintReadOnly, Category=CollisionResponseContainer)
	TEnumAsByte<enum ECollisionResponse> EngineTraceChannel1;    // 8

	UPROPERTY(EditAnywhere, BlueprintReadOnly, Category=CollisionResponseContainer)
	TEnumAsByte<enum ECollisionResponse> EngineTraceChannel2;    // 9

	UPROPERTY(EditAnywhere, BlueprintReadOnly, Category=CollisionResponseContainer)
	TEnumAsByte<enum ECollisionResponse> EngineTraceChannel3;    // 10

	UPROPERTY(EditAnywhere, BlueprintReadOnly, Category=CollisionResponseContainer)
	TEnumAsByte<enum ECollisionResponse> EngineTraceChannel4;    // 11

	UPROPERTY(EditAnywhere, BlueprintReadOnly, Category=CollisionResponseContainer)
	TEnumAsByte<enum ECollisionResponse> EngineTraceChannel5;    // 12

	UPROPERTY(EditAnywhere, BlueprintReadOnly, Category=CollisionResponseContainer)
	TEnumAsByte<enum ECollisionResponse> EngineTraceChannel6;    // 13

	///////////////////////////////////////
	// in order to use this custom channels
	// we recommend to define in your local file
	// - i.e. #define COLLISION_WEAPON		ECC_GameTraceChannel1
	// and make sure you customize these it in INI file by
	// 
	// in DefaultEngine.ini
	//	
	// [/Script/Engine.CollisionProfile]
	// GameTraceChannel1="Weapon"
	// 
	// also in the INI file, you can override collision profiles that are defined by simply redefining
	// note that Weapon isn't defined in the BaseEngine.ini file, but "Trigger" is defined in Engine
	// +Profiles=(Name="Trigger",CollisionEnabled=QueryOnly,ObjectTypeName=WorldDynamic, DefaultResponse=ECR_Overlap, CustomResponses=((Channel=Visibility, Response=ECR_Ignore), (Channel=Weapon, Response=ECR_Ignore)))
	///////////////////////////////////////
	UPROPERTY(EditAnywhere, BlueprintReadOnly, Category=CollisionResponseContainer)
	TEnumAsByte<enum ECollisionResponse> GameTraceChannel1;    // 14

	UPROPERTY(EditAnywhere, BlueprintReadOnly, Category=CollisionResponseContainer)
	TEnumAsByte<enum ECollisionResponse> GameTraceChannel2;    // 15

	UPROPERTY(EditAnywhere, BlueprintReadOnly, Category=CollisionResponseContainer)
	TEnumAsByte<enum ECollisionResponse> GameTraceChannel3;    // 16

	UPROPERTY(EditAnywhere, BlueprintReadOnly, Category=CollisionResponseContainer)
	TEnumAsByte<enum ECollisionResponse> GameTraceChannel4;    // 17

	UPROPERTY(EditAnywhere, BlueprintReadOnly, Category=CollisionResponseContainer)
	TEnumAsByte<enum ECollisionResponse> GameTraceChannel5;    // 18

	UPROPERTY(EditAnywhere, BlueprintReadOnly, Category=CollisionResponseContainer)
	TEnumAsByte<enum ECollisionResponse> GameTraceChannel6;    // 19

	UPROPERTY(EditAnywhere, BlueprintReadOnly, Category=CollisionResponseContainer)
	TEnumAsByte<enum ECollisionResponse> GameTraceChannel7;    // 20

	UPROPERTY(EditAnywhere, BlueprintReadOnly, Category=CollisionResponseContainer)
	TEnumAsByte<enum ECollisionResponse> GameTraceChannel8;    // 21

	UPROPERTY(EditAnywhere, BlueprintReadOnly, Category=CollisionResponseContainer)
	TEnumAsByte<enum ECollisionResponse> GameTraceChannel9;    // 22

	UPROPERTY(EditAnywhere, BlueprintReadOnly, Category=CollisionResponseContainer)
	TEnumAsByte<enum ECollisionResponse> GameTraceChannel10;    // 23

	UPROPERTY(EditAnywhere, BlueprintReadOnly, Category=CollisionResponseContainer)
	TEnumAsByte<enum ECollisionResponse> GameTraceChannel11;    // 24

	UPROPERTY(EditAnywhere, BlueprintReadOnly, Category=CollisionResponseContainer)
	TEnumAsByte<enum ECollisionResponse> GameTraceChannel12;    // 25

	UPROPERTY(EditAnywhere, BlueprintReadOnly, Category=CollisionResponseContainer)
	TEnumAsByte<enum ECollisionResponse> GameTraceChannel13;    // 26

	UPROPERTY(EditAnywhere, BlueprintReadOnly, Category=CollisionResponseContainer)
	TEnumAsByte<enum ECollisionResponse> GameTraceChannel14;    // 27

	UPROPERTY(EditAnywhere, BlueprintReadOnly, Category=CollisionResponseContainer)
	TEnumAsByte<enum ECollisionResponse> GameTraceChannel15;    // 28

	UPROPERTY(EditAnywhere, BlueprintReadOnly, Category=CollisionResponseContainer)
	TEnumAsByte<enum ECollisionResponse> GameTraceChannel16;    // 28

	UPROPERTY(EditAnywhere, BlueprintReadOnly, Category=CollisionResponseContainer)
	TEnumAsByte<enum ECollisionResponse> GameTraceChannel17;    // 30

	UPROPERTY(EditAnywhere, BlueprintReadOnly, Category=CollisionResponseContainer)
	TEnumAsByte<enum ECollisionResponse> GameTraceChannel18;    // 31

#endif

	union
	{
		struct
		{
			//Reserved Engine Trace Channels
			uint8 WorldStatic;			// 0
			uint8 WorldDynamic;			// 1
			uint8 Pawn;					// 2
			uint8 Visibility;			// 3
			uint8 Camera;				// 4
			uint8 PhysicsBody;			// 5
			uint8 Vehicle;				// 6
			uint8 Destructible;			// 7

			// Unspecified Engine Trace Channels
			uint8 EngineTraceChannel1;   // 8
			uint8 EngineTraceChannel2;   // 9
			uint8 EngineTraceChannel3;   // 10
			uint8 EngineTraceChannel4;   // 11
			uint8 EngineTraceChannel5;   // 12
			uint8 EngineTraceChannel6;   // 13

			// Unspecified Game Trace Channels
			uint8 GameTraceChannel1;     // 14
			uint8 GameTraceChannel2;     // 15
			uint8 GameTraceChannel3;     // 16
			uint8 GameTraceChannel4;     // 17
			uint8 GameTraceChannel5;     // 18
			uint8 GameTraceChannel6;     // 19
			uint8 GameTraceChannel7;     // 20
			uint8 GameTraceChannel8;     // 21
			uint8 GameTraceChannel9;     // 22
			uint8 GameTraceChannel10;    // 23
			uint8 GameTraceChannel11;    // 24 
			uint8 GameTraceChannel12;    // 25
			uint8 GameTraceChannel13;    // 26
			uint8 GameTraceChannel14;    // 27
			uint8 GameTraceChannel15;    // 28
			uint8 GameTraceChannel16;    // 29 
			uint8 GameTraceChannel17;    // 30
			uint8 GameTraceChannel18;    // 31
		};
		uint8 EnumArray[32];
	};

	/** This constructor will set all channels to ECR_Block */
	FCollisionResponseContainer();
	FCollisionResponseContainer(ECollisionResponse DefaultResponse);

	/** Set the response of a particular channel in the structure. */
	bool SetResponse(ECollisionChannel Channel, ECollisionResponse NewResponse);

	/** Set all channels to the specified response */
	bool SetAllChannels(ECollisionResponse NewResponse);

	/** Replace the channels matching the old response with the new response */
	bool ReplaceChannels(ECollisionResponse OldResponse, ECollisionResponse NewResponse);

	/** Returns the response set on the specified channel */
	FORCEINLINE_DEBUGGABLE ECollisionResponse GetResponse(ECollisionChannel Channel) const { return (ECollisionResponse)EnumArray[Channel]; }

	/** Set all channels from ChannelResponse Array **/
	void UpdateResponsesFromArray(TArray<FResponseChannel> & ChannelResponses);
	int32 FillArrayFromResponses(TArray<FResponseChannel> & ChannelResponses);

	/** Take two response containers and create a new container where each element is the 'min' of the two inputs (ie Ignore and Block results in Ignore) */
	static FCollisionResponseContainer CreateMinContainer(const FCollisionResponseContainer& A, const FCollisionResponseContainer& B);

	/** Returns the game-wide default collision response */
	static const struct FCollisionResponseContainer& GetDefaultResponseContainer() { return DefaultResponseContainer; }
<<<<<<< HEAD
=======

	bool operator==(const FCollisionResponseContainer& Other) const
	{
		return FMemory::Memcmp(EnumArray, Other.EnumArray, sizeof(Other.EnumArray)) == 0;
	}
	bool operator!=(const FCollisionResponseContainer& Other) const
	{
		return FMemory::Memcmp(EnumArray, Other.EnumArray, sizeof(Other.EnumArray)) != 0;
	}
>>>>>>> 9ba46998

private:

	/** static variable for default data to be used without reconstructing everytime **/
	static FCollisionResponseContainer DefaultResponseContainer;

	friend class UCollisionProfile;
};

/** Enum for controlling the falloff of strength of a radial impulse as a function of distance from Origin. */
UENUM()
enum ERadialImpulseFalloff
{
	/** Impulse is a constant strength, up to the limit of its range. */
	RIF_Constant,
	/** Impulse should get linearly weaker the further from origin. */
	RIF_Linear,
	RIF_MAX,
};

/** Presets of values used in considering when put this body to sleep. */
UENUM()
enum class ESleepFamily : uint8
{
	/** Engine defaults. */
	Normal,
	/** A family of values with a lower sleep threshold; good for slower pendulum-like physics. */
	Sensitive,
	/** Specify your own sleep threshold multiplier */
	Custom,
};

/** Enum used to indicate what type of timeline signature a function matches. */
UENUM()
enum ETimelineSigType
{
	ETS_EventSignature,
	ETS_FloatSignature,
	ETS_VectorSignature,
	ETS_LinearColorSignature,
	ETS_InvalidSignature,
	ETS_MAX,
};

/** Enum used to describe what type of collision is enabled on a body. */
UENUM(BlueprintType)
namespace ECollisionEnabled 
{ 
	enum Type 
	{ 
		/** Will not create any representation in the physics engine. Cannot be used for spatial queries (raycasts, sweeps, overlaps) or simulation (rigid body, constraints). Best performance possible (especially for moving objects) */
		NoCollision UMETA(DisplayName="No Collision"), 
		/** Only used for spatial queries (raycasts, sweeps, and overlaps). Cannot be used for simulation (rigid body, constraints). Useful for character movement and things that do not need physical simulation. Performance gains by keeping data out of simulation tree. */
		QueryOnly UMETA(DisplayName="Query Only (No Physics Collision)"),
		/** Only used only for physics simulation (rigid body, constraints). Cannot be used for spatial queries (raycasts, sweeps, overlaps). Useful for jiggly bits on characters that do not need per bone detection. Performance gains by keeping data out of query tree */
		PhysicsOnly UMETA(DisplayName="Physics Only (No Query Collision)"),
		/** Can be used for both spatial queries (raycasts, sweeps, overlaps) and simulation (rigid body, constraints). */
		QueryAndPhysics UMETA(DisplayName="Collision Enabled (Query and Physics)") 
	}; 
} 

FORCEINLINE bool CollisionEnabledHasPhysics(ECollisionEnabled::Type CollisionEnabled)
{
	return (CollisionEnabled == ECollisionEnabled::PhysicsOnly) ||
			(CollisionEnabled == ECollisionEnabled::QueryAndPhysics);
}

FORCEINLINE bool CollisionEnabledHasQuery(ECollisionEnabled::Type CollisionEnabled)
{
	return (CollisionEnabled == ECollisionEnabled::QueryOnly) ||
			(CollisionEnabled == ECollisionEnabled::QueryAndPhysics);
}

/** Describes the physical state of a rigid body. */
USTRUCT()
struct FRigidBodyState
{
	GENERATED_BODY()

	UPROPERTY()
	FVector_NetQuantize100 Position;

	UPROPERTY()
	FQuat Quaternion;

	UPROPERTY()
	FVector_NetQuantize100 LinVel;

	UPROPERTY()
	FVector_NetQuantize100 AngVel;

	UPROPERTY()
	uint8 Flags;

	FRigidBodyState()
		: Position(ForceInit)
		, Quaternion(ForceInit)
		, LinVel(ForceInit)
		, AngVel(ForceInit)
		, Flags(0)
	{ }
};

/** Describes extra state about a specific rigid body */
namespace ERigidBodyFlags
{
	enum Type
	{
		None				= 0x00,
		Sleeping			= 0x01,
		NeedsUpdate			= 0x02,
	};
}

/** Describes type of wake/sleep event sent to the physics system */
enum class ESleepEvent : uint8
{
	SET_Wakeup,
	SET_Sleep
};

/** Rigid body error correction data */
USTRUCT()
struct FRigidBodyErrorCorrection
{
	GENERATED_BODY()

	/** Value between 0 and 1 which indicates how much velocity
		and ping based correction to use */
	UPROPERTY(EditAnywhere, Category = "Replication")
	float PingExtrapolation;

	/** For the purpose of extrapolation, ping will be clamped to this value */
	UPROPERTY(EditAnywhere, Category = "Replication")
	float PingLimit;

	/** Error per centimeter */
	UPROPERTY(EditAnywhere, Category = "Replication")
	float ErrorPerLinearDifference;

	/** Error per degree */
	UPROPERTY(EditAnywhere, Category = "Replication")
	float ErrorPerAngularDifference;

	/** Maximum allowable error for a state to be considered "resolved" */
	UPROPERTY(EditAnywhere, Category = "Replication")
	float MaxRestoredStateError;

	UPROPERTY(EditAnywhere, Category = "Replication")
	float MaxLinearHardSnapDistance;

	/** How much to directly lerp to the correct position. Generally
		this should be very low, if not zero. A higher value will
		increase precision along with jerkiness. */
	UPROPERTY(EditAnywhere, Category = "Replication")
	float PositionLerp;

	/** How much to directly lerp to the correct angle. */
	UPROPERTY(EditAnywhere, Category = "Replication")
	float AngleLerp;

	/** This is the coefficient `k` in the differential equation:
		dx/dt = k ( x_target(t) - x(t) ), which is used to update
		the velocity in a replication step. */
	UPROPERTY(EditAnywhere, Category = "Replication")
	float LinearVelocityCoefficient;

	/** This is the angular analog to LinearVelocityCoefficient. */
	UPROPERTY(EditAnywhere, Category = "Replication")
	float AngularVelocityCoefficient;

	/** Number of seconds to remain in a heuristically
		unresolveable state before hard snapping. */
	UPROPERTY(EditAnywhere, Category = "Replication")
	float ErrorAccumulationSeconds;

	/** If the body has moved less than the square root of
		this amount towards a resolved state in the previous
		frame, then error may accumulate towards a hard snap. */
	UPROPERTY(EditAnywhere, Category = "Replication")
	float ErrorAccumulationDistanceSq;

	/** If the previous error projected onto the current error
		is greater than this value (indicating "similarity"
		between states), then error may accumulate towards a
		hard snap. */
	UPROPERTY(EditAnywhere, Category = "Replication")
	float ErrorAccumulationSimilarity;

	FRigidBodyErrorCorrection()
		: PingExtrapolation(0.1f)
		, PingLimit(100.f)
		, ErrorPerLinearDifference(1.0f)
		, ErrorPerAngularDifference(1.0f)
		, MaxRestoredStateError(1.0f)
		, MaxLinearHardSnapDistance(400.f)
		, PositionLerp(0.0f)
		, AngleLerp(0.4f)
		, LinearVelocityCoefficient(100.0f)
		, AngularVelocityCoefficient(10.0f)
		, ErrorAccumulationSeconds(0.5f)
		, ErrorAccumulationDistanceSq(15.0f)
		, ErrorAccumulationSimilarity(100.0f)
	{ }
};

/**
 * Information about one contact between a pair of rigid bodies.
 */
USTRUCT()
struct ENGINE_API FRigidBodyContactInfo
{
	GENERATED_BODY()

	/** Position of contact, where two shapes intersect */
	UPROPERTY()
	FVector ContactPosition;

	/** Normal of contact, points from second shape towards first shape */
	UPROPERTY()
	FVector ContactNormal;

	/** How far the two shapes penetrated into each other */
	UPROPERTY()
	float ContactPenetration;

	/** The physical material of the two shapes involved in a contact */
	UPROPERTY()
	class UPhysicalMaterial* PhysMaterial[2];


	FRigidBodyContactInfo()
		: ContactPosition(ForceInit)
		, ContactNormal(ForceInit)
		, ContactPenetration(0)
	{
		for (int32 ElementIndex = 0; ElementIndex < 2; ElementIndex++)
		{
			PhysMaterial[ElementIndex] = nullptr;
		}
	}

	FRigidBodyContactInfo(	const FVector& InContactPosition, 
							const FVector& InContactNormal, 
							float InPenetration, 
							UPhysicalMaterial* InPhysMat0, 
							UPhysicalMaterial* InPhysMat1 )
		: ContactPosition(InContactPosition)
		, ContactNormal(InContactNormal)
		, ContactPenetration(InPenetration)
	{
		PhysMaterial[0] = InPhysMat0;
		PhysMaterial[1] = InPhysMat1;
	}

	/** Swap the order of info in this info  */
	void SwapOrder();
};


/**
 * Information about an overall collision, including contacts.
 */
USTRUCT()
struct ENGINE_API FCollisionImpactData
{
	GENERATED_BODY()

	/** All the contact points in the collision*/
	UPROPERTY()
	TArray<struct FRigidBodyContactInfo> ContactInfos;

	/** The total impulse applied as the two objects push against each other*/
	UPROPERTY()
	FVector TotalNormalImpulse;

	/** The total counterimpulse applied of the two objects sliding against each other*/
	UPROPERTY()
	FVector TotalFrictionImpulse;

	FCollisionImpactData()
	: TotalNormalImpulse(ForceInit)
	, TotalFrictionImpulse(ForceInit)
	{}

	/** Iterate over ContactInfos array and swap order of information */
	void SwapContactOrders();
};

/** Struct used to hold effects for destructible damage events */
USTRUCT(BlueprintType)
struct FFractureEffect
{
	GENERATED_BODY()

	/** Particle system effect to play at fracture location. */
	UPROPERTY(EditAnywhere, BlueprintReadWrite, Category=FractureEffect)
	class UParticleSystem* ParticleSystem;

	/** Sound cue to play at fracture location. */
	UPROPERTY(EditAnywhere, BlueprintReadWrite, Category=FractureEffect)
	class USoundBase* Sound;

	FFractureEffect()
		: ParticleSystem(nullptr)
		, Sound(nullptr)
	{ }
};

/**	Struct for handling positions relative to a base actor, which is potentially moving */
USTRUCT(BlueprintType)
struct ENGINE_API FBasedPosition
{
	GENERATED_BODY()

	/** Actor that is the base */
	UPROPERTY(EditAnywhere, BlueprintReadWrite, Category=BasedPosition)
	class AActor* Base;

	/** Position relative to the base actor */
	UPROPERTY(EditAnywhere, BlueprintReadWrite, Category=BasedPosition)
	FVector Position;

	UPROPERTY()
	mutable FVector CachedBaseLocation;

	UPROPERTY()
	mutable FRotator CachedBaseRotation;

	UPROPERTY()
	mutable FVector CachedTransPosition;

	FBasedPosition();
	explicit FBasedPosition( class AActor *InBase, const FVector& InPosition );

	/** Retrieve world location of this position */
	FVector operator*() const;

	/** Updates base/position */
	void Set( class AActor* InBase, const FVector& InPosition );

	/** Clear base/position */
	void Clear();

	friend FArchive& operator<<( FArchive& Ar, FBasedPosition& T );
};

/** Struct for caching Quat<->Rotator conversions. */
struct ENGINE_API FRotationConversionCache
{
	FRotationConversionCache()
		: CachedQuat(FQuat::Identity)
		, CachedRotator(FRotator::ZeroRotator)
	{
	}

	/** Convert a FRotator to FQuat. Uses the cached conversion if possible, and updates it if there was no match. */
	FORCEINLINE_DEBUGGABLE FQuat RotatorToQuat(const FRotator& InRotator) const
	{
		if (CachedRotator != InRotator)
		{
			CachedRotator = InRotator.GetNormalized();
			CachedQuat = CachedRotator.Quaternion();
		}
		return CachedQuat;
	}

	/** Convert a FRotator to FQuat. Uses the cached conversion if possible, but does *NOT* update the cache if there was no match. */
	FORCEINLINE_DEBUGGABLE FQuat RotatorToQuat_ReadOnly(const FRotator& InRotator) const
	{
		if (CachedRotator == InRotator)
		{
			return CachedQuat;
		}
		return InRotator.Quaternion();
	}

	/** Convert a FQuat to FRotator. Uses the cached conversion if possible, and updates it if there was no match. */
	FORCEINLINE_DEBUGGABLE FRotator QuatToRotator(const FQuat& InQuat) const
	{
		if (CachedQuat != InQuat)
		{
			CachedQuat = InQuat.GetNormalized();
			CachedRotator = CachedQuat.Rotator();
		}
		return CachedRotator;
	}

	/** Convert a FQuat to FRotator. Uses the cached conversion if possible, but does *NOT* update the cache if there was no match. */
	FORCEINLINE_DEBUGGABLE FRotator QuatToRotator_ReadOnly(const FQuat& InQuat) const
	{
		if (CachedQuat == InQuat)
		{
			return CachedRotator;
		}
		return InQuat.Rotator();
	}

	/** Version of QuatToRotator when the Quat is known to already be normalized. */
	FORCEINLINE_DEBUGGABLE FRotator NormalizedQuatToRotator(const FQuat& InNormalizedQuat) const
	{
		if (CachedQuat != InNormalizedQuat)
		{
			CachedQuat = InNormalizedQuat;
			CachedRotator = InNormalizedQuat.Rotator();
		}
		return CachedRotator;
	}

	/** Version of QuatToRotator when the Quat is known to already be normalized. Does *NOT* update the cache if there was no match. */
	FORCEINLINE_DEBUGGABLE FRotator NormalizedQuatToRotator_ReadOnly(const FQuat& InNormalizedQuat) const
	{
		if (CachedQuat == InNormalizedQuat)
		{
			return CachedRotator;
		}
		return InNormalizedQuat.Rotator();
	}

	/** Return the cached Quat. */
	FORCEINLINE_DEBUGGABLE FQuat GetCachedQuat() const
	{
		return CachedQuat;
	}

	/** Return the cached Rotator. */
	FORCEINLINE_DEBUGGABLE FRotator GetCachedRotator() const
	{
		return CachedRotator;
	}

private:
	mutable FQuat		CachedQuat;		// FQuat matching CachedRotator such that CachedQuat.Rotator() == CachedRotator.
	mutable FRotator	CachedRotator;	// FRotator matching CachedQuat such that CachedRotator.Quaternion() == CachedQuat.
};

/** A line of subtitle text and the time at which it should be displayed. */
USTRUCT()
struct FSubtitleCue
{
	GENERATED_BODY()

	/** The text to appear in the subtitle. */
	UPROPERTY(EditAnywhere, Category=SubtitleCue)
	FText Text;

	/** The time at which the subtitle is to be displayed, in seconds relative to the beginning of the line. */
	UPROPERTY(EditAnywhere, Category=SubtitleCue)
	float Time;

	FSubtitleCue()
		: Time(0)
	{ }
};

/**	Per-light settings for Lightmass */
USTRUCT()
struct FLightmassLightSettings
{
	GENERATED_BODY()

	/** 0 will be completely desaturated, 1 will be unchanged */
	UPROPERTY(EditAnywhere, Category=Lightmass, meta=(UIMin = "0.0", UIMax = "4.0"))
	float IndirectLightingSaturation;

	/** Controls the falloff of shadow penumbras */
	UPROPERTY(EditAnywhere, Category=Lightmass, meta=(UIMin = "0.1", UIMax = "4.0"))
	float ShadowExponent;

	/** 
	 * Whether to use area shadows for stationary light precomputed shadowmaps.  
	 * Area shadows get softer the further they are from shadow casters, but require higher lightmap resolution to get the same quality where the shadow is sharp.
	 */
	UPROPERTY(EditAnywhere, Category=Lightmass)
	bool bUseAreaShadowsForStationaryLight;

	FLightmassLightSettings()
		: IndirectLightingSaturation(1.0f)
		, ShadowExponent(2.0f)
		, bUseAreaShadowsForStationaryLight(false)
	{ }
};

/**	Point/spot settings for Lightmass */
USTRUCT()
struct FLightmassPointLightSettings : public FLightmassLightSettings
{
	GENERATED_BODY()
};

/**	Directional light settings for Lightmass */
USTRUCT()
struct FLightmassDirectionalLightSettings : public FLightmassLightSettings
{
	GENERATED_BODY()

	/** Angle that the directional light's emissive surface extends relative to a receiver, affects penumbra sizes. */
	UPROPERTY(EditAnywhere, Category=Lightmass, meta=(UIMin = ".0001", UIMax = "5"))
	float LightSourceAngle;

	FLightmassDirectionalLightSettings()
		: LightSourceAngle(1.0f)
	{
	}
};

/**	Per-object settings for Lightmass */
USTRUCT()
struct FLightmassPrimitiveSettings
{
	GENERATED_BODY()

	/** If true, this object will be lit as if it receives light from both sides of its polygons. */
	UPROPERTY(EditAnywhere, Category=Lightmass)
	uint32 bUseTwoSidedLighting:1;

	/** If true, this object will only shadow indirect lighting.  					*/
	UPROPERTY(EditAnywhere, Category=Lightmass)
	uint32 bShadowIndirectOnly:1;

	/** If true, allow using the emissive for static lighting.						*/
	UPROPERTY(EditAnywhere, Category=Lightmass)
	uint32 bUseEmissiveForStaticLighting:1;

	/** 
	 * Typically the triangle normal is used for hemisphere gathering which prevents incorrect self-shadowing from artist-tweaked vertex normals. 
	 * However in the case of foliage whose vertex normal has been setup to match the underlying terrain, gathering in the direction of the vertex normal is desired.
	 */
	UPROPERTY(EditAnywhere, Category=Lightmass)
	uint32 bUseVertexNormalForHemisphereGather:1;

	/** Direct lighting falloff exponent for mesh area lights created from emissive areas on this primitive. */
	UPROPERTY()
	float EmissiveLightFalloffExponent;

	/**
	 * Direct lighting influence radius.
	 * The default is 0, which means the influence radius should be automatically generated based on the emissive light brightness.
	 * Values greater than 0 override the automatic method.
	 */
	UPROPERTY()
	float EmissiveLightExplicitInfluenceRadius;

	/** Scales the emissive contribution of all materials applied to this object.	*/
	UPROPERTY(EditAnywhere, Category=Lightmass)
	float EmissiveBoost;

	/** Scales the diffuse contribution of all materials applied to this object.	*/
	UPROPERTY(EditAnywhere, Category=Lightmass)
	float DiffuseBoost;

	/** Fraction of samples taken that must be occluded in order to reach full occlusion. */
	UPROPERTY(EditAnywhere, Category=Lightmass)
	float FullyOccludedSamplesFraction;

	FLightmassPrimitiveSettings()
	{
		bUseTwoSidedLighting = false;
		bShadowIndirectOnly = false;
		bUseEmissiveForStaticLighting = false;
		bUseVertexNormalForHemisphereGather = false;
		EmissiveLightFalloffExponent = 8.0f;
		EmissiveLightExplicitInfluenceRadius = 0.0f;
		EmissiveBoost = 1.0f;
		DiffuseBoost = 1.0f;
		FullyOccludedSamplesFraction = 1.0f;
	}

	friend bool operator==(const FLightmassPrimitiveSettings& A, const FLightmassPrimitiveSettings& B)
	{
		//@todo UE4. Do we want a little 'leeway' in joining 
		if ((A.bUseTwoSidedLighting != B.bUseTwoSidedLighting) ||
			(A.bShadowIndirectOnly != B.bShadowIndirectOnly) || 
			(A.bUseEmissiveForStaticLighting != B.bUseEmissiveForStaticLighting) || 
			(A.bUseVertexNormalForHemisphereGather != B.bUseVertexNormalForHemisphereGather) || 
			(fabsf(A.EmissiveLightFalloffExponent - B.EmissiveLightFalloffExponent) > SMALL_NUMBER) ||
			(fabsf(A.EmissiveLightExplicitInfluenceRadius - B.EmissiveLightExplicitInfluenceRadius) > SMALL_NUMBER) ||
			(fabsf(A.EmissiveBoost - B.EmissiveBoost) > SMALL_NUMBER) ||
			(fabsf(A.DiffuseBoost - B.DiffuseBoost) > SMALL_NUMBER) ||
			(fabsf(A.FullyOccludedSamplesFraction - B.FullyOccludedSamplesFraction) > SMALL_NUMBER))
		{
			return false;
		}
		return true;
	}

	// Functions.
	friend FArchive& operator<<(FArchive& Ar, FLightmassPrimitiveSettings& Settings);
};

/**	Debug options for Lightmass */
USTRUCT()
struct FLightmassDebugOptions
{
	GENERATED_BODY()

	/**
	 *	If false, UnrealLightmass.exe is launched automatically (default)
	 *	If true, it must be launched manually (e.g. through a debugger) with the -debug command line parameter.
	 */
	UPROPERTY(EditAnywhere, Category=LightmassDebugOptions)
	uint32 bDebugMode:1;

	/**	If true, all participating Lightmass agents will report back detailed stats to the log.	 */
	UPROPERTY(EditAnywhere, Category=LightmassDebugOptions)
	uint32 bStatsEnabled:1;

	/**	If true, BSP surfaces split across model components are joined into 1 mapping	 */
	UPROPERTY(EditAnywhere, Category=LightmassDebugOptions)
	uint32 bGatherBSPSurfacesAcrossComponents:1;

	/**	The tolerance level used when gathering BSP surfaces.	 */
	UPROPERTY(EditAnywhere, Category=LightmassDebugOptions)
	float CoplanarTolerance;

	/**
	 *	If true, Lightmass will import mappings immediately as they complete.
	 *	It will not process them, however.
	 */
	UPROPERTY(EditAnywhere, Category=LightmassDebugOptions)
	uint32 bUseImmediateImport:1;

	/**
	 *	If true, Lightmass will process appropriate mappings as they are imported.
	 *	NOTE: Requires ImmediateMode be enabled to actually work.
	 */
	UPROPERTY(EditAnywhere, Category=LightmassDebugOptions)
	uint32 bImmediateProcessMappings:1;

	/**	If true, Lightmass will sort mappings by texel cost. */
	UPROPERTY(EditAnywhere, Category=LightmassDebugOptions)
	uint32 bSortMappings:1;

	/**	If true, the generate coefficients will be dumped to binary files. */
	UPROPERTY(EditAnywhere, Category=LightmassDebugOptions)
	uint32 bDumpBinaryFiles:1;

	/**
	 *	If true, Lightmass will write out BMPs for each generated material property
	 *	sample to <GAME>\ScreenShots\Materials.
	 */
	UPROPERTY(EditAnywhere, Category=LightmassDebugOptions)
	uint32 bDebugMaterials:1;

	/**	If true, Lightmass will pad the calculated mappings to reduce/eliminate seams. */
	UPROPERTY(EditAnywhere, Category=LightmassDebugOptions)
	uint32 bPadMappings:1;

	/**
	 *	If true, will fill padding of mappings with a color rather than the sampled edges.
	 *	Means nothing if bPadMappings is not enabled...
	 */
	UPROPERTY(EditAnywhere, Category=LightmassDebugOptions)
	uint32 bDebugPaddings:1;

	/**
	 * If true, only the mapping containing a debug texel will be calculated, all others
	 * will be set to white
	 */
	UPROPERTY(EditAnywhere, Category=LightmassDebugOptions)
	uint32 bOnlyCalcDebugTexelMappings:1;

	/** If true, color lightmaps a random color */
	UPROPERTY(EditAnywhere, Category=LightmassDebugOptions)
	uint32 bUseRandomColors:1;

	/** If true, a green border will be placed around the edges of mappings */
	UPROPERTY(EditAnywhere, Category=LightmassDebugOptions)
	uint32 bColorBordersGreen:1;

	/**
	 * If true, Lightmass will overwrite lightmap data with a shade of red relating to
	 * how long it took to calculate the mapping (Red = Time / ExecutionTimeDivisor)
	 */
	UPROPERTY(EditAnywhere, Category=LightmassDebugOptions)
	uint32 bColorByExecutionTime:1;

	/** The amount of time that will be count as full red when bColorByExecutionTime is enabled */
	UPROPERTY(EditAnywhere, Category=LightmassDebugOptions)
	float ExecutionTimeDivisor;

	ENGINE_API FLightmassDebugOptions();
};

/**
 *	Debug options for Swarm
 */
USTRUCT()
struct FSwarmDebugOptions
{
	GENERATED_BODY()

	/**
	 *	If true, Swarm will distribute jobs.
	 *	If false, only the local machine will execute the jobs.
	 */
	UPROPERTY(EditAnywhere, Category=SwarmDebugOptions)
	uint32 bDistributionEnabled:1;

	/**
	 *	If true, Swarm will force content to re-export rather than using the cached version.
	 *	If false, Swarm will attempt to use the cached version.
	 */
	UPROPERTY(EditAnywhere, Category=SwarmDebugOptions)
	uint32 bForceContentExport:1;

	UPROPERTY()
	uint32 bInitialized:1;

	FSwarmDebugOptions()
		: bDistributionEnabled(true)
		, bForceContentExport(false)
		, bInitialized(false)
	{
	}

	//@todo UE4. For some reason, the global instance is not initializing to the default settings...
	// Be sure to update this function to properly set the desired initial values!!!!
	void Touch();
};

/** Method for padding a light map in memory */
UENUM()
enum ELightMapPaddingType
{
	LMPT_NormalPadding,
	LMPT_PrePadding,
	LMPT_NoPadding
};

/** Bit-field flags that affects storage (e.g. packing, streaming) and other info about a shadowmap. */
UENUM()
enum EShadowMapFlags
{
	/** No flags. */
	SMF_None			= 0,
	/** Shadowmap should be placed in a streaming texture. */
	SMF_Streamed		= 0x00000001
};

/** Reference to a specific material in a PrimitiveComponent, used by Matinee */
USTRUCT()
struct FPrimitiveMaterialRef
{
	GENERATED_BODY()

	/** Material is on a primitive component */
	UPROPERTY()
	class UPrimitiveComponent* Primitive;

	/** Material is on a decal component */
	UPROPERTY()
	class UDecalComponent* Decal;

	/** Index into the material on the components data */
	UPROPERTY()
	int32 ElementIndex;

	FPrimitiveMaterialRef()
		: Primitive(nullptr)
		, Decal(nullptr)
		, ElementIndex(0)
	{ }

	FPrimitiveMaterialRef(UPrimitiveComponent* InPrimitive, int32 InElementIndex)
		: Primitive(InPrimitive)
		, Decal(nullptr)
		, ElementIndex(InElementIndex)
	{ 	}

	FPrimitiveMaterialRef(UDecalComponent* InDecal, int32 InElementIndex)
		: Primitive(nullptr)
		, Decal(InDecal)
		, ElementIndex(InElementIndex)
	{ 	}
};

/**
 * Structure containing information about one hit of a trace, such as point of impact and surface normal at that point.
 */
USTRUCT(BlueprintType, meta = (HasNativeBreak = "Engine.GameplayStatics.BreakHitResult", HasNativeMake = "Engine.GameplayStatics.MakeHitResult"))
struct ENGINE_API FHitResult
{
	GENERATED_BODY()

	/** Indicates if this hit was a result of blocking collision. If false, there was no hit or it was an overlap/touch instead. */
	UPROPERTY()
	uint8 bBlockingHit:1;

	/**
	 * Whether the trace started in penetration, i.e. with an initial blocking overlap.
	 * In the case of penetration, if PenetrationDepth > 0.f, then it will represent the distance along the Normal vector that will result in
	 * minimal contact between the swept shape and the object that was hit. In this case, ImpactNormal will be the normal opposed to movement at that location
	 * (ie, Normal may not equal ImpactNormal). ImpactPoint will be the same as Location, since there is no single impact point to report.
	 */
	UPROPERTY()
	uint8 bStartPenetrating:1;

	/** Face index we hit (for complex hits with triangle meshes). */
	UPROPERTY()
	int32 FaceIndex;

	/**
	 * 'Time' of impact along trace direction (ranging from 0.0 to 1.0) if there is a hit, indicating time between TraceStart and TraceEnd.
	 * For swept movement (but not queries) this may be pulled back slightly from the actual time of impact, to prevent precision problems with adjacent geometry.
	 */
	UPROPERTY()
	float Time;
	 
	/** The distance from the TraceStart to the Location in world space. This value is 0 if there was an initial overlap (trace started inside another colliding object). */
	UPROPERTY()
	float Distance; 
	
	/**
	 * The location in world space where the moving shape would end up against the impacted object, if there is a hit. Equal to the point of impact for line tests.
	 * Example: for a sphere trace test, this is the point where the center of the sphere would be located when it touched the other object.
	 * For swept movement (but not queries) this may not equal the final location of the shape since hits are pulled back slightly to prevent precision issues from overlapping another surface.
	 */
	UPROPERTY()
	FVector_NetQuantize Location;

	/**
	 * Location in world space of the actual contact of the trace shape (box, sphere, ray, etc) with the impacted object.
	 * Example: for a sphere trace test, this is the point where the surface of the sphere touches the other object.
	 * @note: In the case of initial overlap (bStartPenetrating=true), ImpactPoint will be the same as Location because there is no meaningful single impact point to report.
	 */
	UPROPERTY()
	FVector_NetQuantize ImpactPoint;

	/**
	 * Normal of the hit in world space, for the object that was swept. Equal to ImpactNormal for line tests.
	 * This is computed for capsules and spheres, otherwise it will be the same as ImpactNormal.
	 * Example: for a sphere trace test, this is a normalized vector pointing in towards the center of the sphere at the point of impact.
	 */
	UPROPERTY()
	FVector_NetQuantizeNormal Normal;

	/**
	 * Normal of the hit in world space, for the object that was hit by the sweep, if any.
	 * For example if a box hits a flat plane, this is a normalized vector pointing out from the plane.
	 * In the case of impact with a corner or edge of a surface, usually the "most opposing" normal (opposed to the query direction) is chosen.
	 */
	UPROPERTY()
	FVector_NetQuantizeNormal ImpactNormal;

	/**
	 * Start location of the trace.
	 * For example if a sphere is swept against the world, this is the starting location of the center of the sphere.
	 */
	UPROPERTY()
	FVector_NetQuantize TraceStart;

	/**
	 * End location of the trace; this is NOT where the impact occurred (if any), but the furthest point in the attempted sweep.
	 * For example if a sphere is swept against the world, this would be the center of the sphere if there was no blocking hit.
	 */
	UPROPERTY()
	FVector_NetQuantize TraceEnd;

	/**
	  * If this test started in penetration (bStartPenetrating is true) and a depenetration vector can be computed,
	  * this value is the distance along Normal that will result in moving out of penetration.
	  * If the distance cannot be computed, this distance will be zero.
	  */
	UPROPERTY()
	float PenetrationDepth;

	/** Extra data about item that was hit (hit primitive specific). */
	UPROPERTY()
	int32 Item;

	/**
	 * Physical material that was hit.
	 * @note Must set bReturnPhysicalMaterial on the swept PrimitiveComponent or in the query params for this to be returned.
	 */
	UPROPERTY()
	TWeakObjectPtr<class UPhysicalMaterial> PhysMaterial;

	/** Actor hit by the trace. */
	UPROPERTY()
	TWeakObjectPtr<class AActor> Actor;

	/** PrimitiveComponent hit by the trace. */
	UPROPERTY()
	TWeakObjectPtr<class UPrimitiveComponent> Component;

	/** Name of bone we hit (for skeletal meshes). */
	UPROPERTY()
	FName BoneName;

	/** Name of the _my_ bone which took part in hit event (in case of two skeletal meshes colliding). */
	UPROPERTY()
	FName MyBoneName;


	FHitResult()
	{
		Init();
	}
	
	explicit FHitResult(float InTime)
	{
		Init();
		Time = InTime;
	}

	explicit FHitResult(EForceInit InInit)
	{
		Init();
	}

	explicit FHitResult(ENoInit NoInit)
	{
	}

	explicit FHitResult(FVector Start, FVector End)
	{
		Init(Start, End);
	}

	/** Initialize empty hit result with given time. */
	FORCEINLINE void Init()
	{
		FMemory::Memzero(this, sizeof(FHitResult));
		Time = 1.f;
	}

	/** Initialize empty hit result with given time, TraceStart, and TraceEnd */
	FORCEINLINE void Init(FVector Start, FVector End)
	{
		FMemory::Memzero(this, sizeof(FHitResult));
		Time = 1.f;
		TraceStart = Start;
		TraceEnd = End;
	}

	/** Ctor for easily creating "fake" hits from limited data. */
	FHitResult(class AActor* InActor, class UPrimitiveComponent* InComponent, FVector const& HitLoc, FVector const& HitNorm);
 
	/** Reset hit result while optionally saving TraceStart and TraceEnd. */
	FORCEINLINE void Reset(float InTime = 1.f, bool bPreserveTraceData = true)
	{
		const FVector SavedTraceStart = TraceStart;
		const FVector SavedTraceEnd = TraceEnd;
		Init();
		Time = InTime;
		if (bPreserveTraceData)
		{
			TraceStart = SavedTraceStart;
			TraceEnd = SavedTraceEnd;
		}
	}

	/** Utility to return the Actor that owns the Component that was hit. */
	FORCEINLINE AActor* GetActor() const
	{
		return Actor.Get();
	}

	/** Utility to return the Component that was hit. */
	FORCEINLINE UPrimitiveComponent* GetComponent() const
	{
		return Component.Get();
	}

	/** Optimized serialize function */
	bool NetSerialize(FArchive& Ar, class UPackageMap* Map, bool& bOutSuccess);

	/** Return true if there was a blocking hit that was not caused by starting in penetration. */
	FORCEINLINE bool IsValidBlockingHit() const
	{
		return bBlockingHit && !bStartPenetrating;
	}

	/** Static utility function that returns the first 'blocking' hit in an array of results. */
	static FHitResult* GetFirstBlockingHit(TArray<FHitResult>& InHits)
	{
		for(int32 HitIdx=0; HitIdx<InHits.Num(); HitIdx++)
		{
			if(InHits[HitIdx].bBlockingHit)
			{
				return &InHits[HitIdx];
			}
		}
		return nullptr;
	}

	/** Static utility function that returns the number of blocking hits in array. */
	static int32 GetNumBlockingHits(const TArray<FHitResult>& InHits)
	{
		int32 NumBlocks = 0;
		for(int32 HitIdx=0; HitIdx<InHits.Num(); HitIdx++)
		{
			if(InHits[HitIdx].bBlockingHit)
			{
				NumBlocks++;
			}
		}
		return NumBlocks;
	}

	/** Static utility function that returns the number of overlapping hits in array. */
	static int32 GetNumOverlapHits(const TArray<FHitResult>& InHits)
	{
		return (InHits.Num() - GetNumBlockingHits(InHits));
	}

	/**
	 * Get a copy of the HitResult with relevant information reversed.
	 * For example when receiving a hit from another object, we reverse the normals.
	 */
	static FHitResult GetReversedHit(const FHitResult& Hit)
	{
		FHitResult Result(Hit);
		Result.Normal = -Result.Normal;
		Result.ImpactNormal = -Result.ImpactNormal;
		return Result;
	}

	FString ToString() const;
};

// All members of FHitResult are PODs.
template<> struct TIsPODType<FHitResult> { enum { Value = true }; };

template<>
struct TStructOpsTypeTraits<FHitResult> : public TStructOpsTypeTraitsBase2<FHitResult>
{
	enum
	{
		WithNetSerializer = true,
	};
};


/** Whether to teleport physics body or not */
UENUM()
enum class ETeleportType : uint8
{
	/** Do not teleport physics body. This means velocity will reflect the movement between initial and final position, and collisions along the way will occur */
	None,

	/** Teleport physics body so that velocity remains the same and no collision occurs */
	TeleportPhysics,

	/** Teleport physics body and reset physics state completely */
	ResetPhysics,
};

FORCEINLINE ETeleportType TeleportFlagToEnum(bool bTeleport) { return bTeleport ? ETeleportType::TeleportPhysics : ETeleportType::None; }
FORCEINLINE bool TeleportEnumToFlag(ETeleportType Teleport) { return ETeleportType::TeleportPhysics == Teleport; }


/** Structure containing information about one hit of an overlap test */
USTRUCT()
struct ENGINE_API FOverlapResult
{
	GENERATED_BODY()

	/** Actor that the check hit. */
	UPROPERTY()
	TWeakObjectPtr<class AActor> Actor;

	/** PrimitiveComponent that the check hit. */
	UPROPERTY()
	TWeakObjectPtr<class UPrimitiveComponent> Component;

	/** This is the index of the overlapping item. 
		For DestructibleComponents, this is the ChunkInfo index. 
		For SkeletalMeshComponents this is the Body index or INDEX_NONE for single body */
	int32 ItemIndex;

	/** Utility to return the Actor that owns the Component that was hit */
	AActor* GetActor() const;

	/** Utility to return the Component that was hit */
	UPrimitiveComponent* GetComponent() const;

	/** Indicates if this hit was requesting a block - if false, was requesting a touch instead */
	UPROPERTY()
	uint32 bBlockingHit:1;

	FOverlapResult()
	{
		FMemory::Memzero(this, sizeof(FOverlapResult));
	}
};

// All members of FOverlapResult are PODs.
template<> struct TIsPODType<FOverlapResult> { enum { Value = true }; };

/** Structure containing information about minimum translation direction (MTD) */
USTRUCT()
struct ENGINE_API FMTDResult
{
	GENERATED_BODY()

	/** Normalized direction of the minimum translation required to fix penetration. */
	UPROPERTY()
	FVector Direction;

	/** Distance required to move along the MTD vector (Direction). */
	UPROPERTY()
	float Distance;

	FMTDResult()
	{
		FMemory::Memzero(this, sizeof(FMTDResult));
	}
};

/** Struct used for passing information from Matinee to an Actor for blending animations during a sequence. */
USTRUCT()
struct FAnimSlotInfo
{
	GENERATED_BODY()

	/** Name of slot that we want to play the animtion in. */
	UPROPERTY()
	FName SlotName;

	/** Strength of each Channel within this Slot. Channel indexs are determined by track order in Matinee. */
	UPROPERTY()
	TArray<float> ChannelWeights;
};

/** Used to indicate each slot name and how many channels they have. */
USTRUCT()
struct FAnimSlotDesc
{
	GENERATED_BODY()

	/** Name of the slot. */
	UPROPERTY()
	FName SlotName;

	/** Number of channels that are available in this slot. */
	UPROPERTY()
	int32 NumChannels;

	FAnimSlotDesc()
		: NumChannels(0)
	{ }
};

/** Enum for controlling buckets for update rate optimizations if we need to stagger
 *  Multiple actor populations separately.
 */
UENUM()
enum class EUpdateRateShiftBucket : uint8
{
	ShiftBucket0 = 0,
	ShiftBucket1,
	ShiftBucket2,
	ShiftBucket3,
	ShiftBucket4,
	ShiftBucket5,
	ShiftBucketMax
};

/** Container for Animation Update Rate parameters.
 * They are shared for all components of an Actor, so they can be updated in sync. */
USTRUCT()
struct FAnimUpdateRateParameters
{
	GENERATED_BODY()

public:
	enum EOptimizeMode : uint8
	{
		TrailMode,
		LookAheadMode,
	};

	/** Cache which Update Rate Optimization mode we are using */
	EOptimizeMode OptimizeMode;

	/** The bucket to use when deciding which counter to use to calculate shift values */
	UPROPERTY()
	EUpdateRateShiftBucket ShiftBucket;

	/** When skipping a frame, should it be interpolated or frozen? */
	UPROPERTY()
	uint8 bInterpolateSkippedFrames : 1;

	/** Whether or not to use the defined LOD/Frameskip map instead of separate distance factor thresholds */
	UPROPERTY()
	uint8 bShouldUseLodMap : 1;

	/** If set, LOD/Frameskip map will be queried with mesh's MinLodModel instead of current LOD (PredictedLODLevel) */
	UPROPERTY()
	uint8 bShouldUseMinLod : 1;

	/** (This frame) animation update should be skipped. */
	UPROPERTY()
	uint8 bSkipUpdate : 1;

	/** (This frame) animation evaluation should be skipped. */
	UPROPERTY()
	uint8 bSkipEvaluation : 1;

	/** How often animation will be updated/ticked. 1 = every frame, 2 = every 2 frames, etc. */
	UPROPERTY()
	int32 UpdateRate;

	/** How often animation will be evaluated. 1 = every frame, 2 = every 2 frames, etc.
	 *  has to be a multiple of UpdateRate. */
	UPROPERTY()
	int32 EvaluationRate;

	/** Track time we have lost via skipping */
	UPROPERTY(Transient)
	float TickedPoseOffestTime;

	/** Total time of the last series of skipped updates */
	UPROPERTY(Transient)
	float AdditionalTime;

	/** The delta time of the last tick */
	float ThisTickDelta;

	/** Rate of animation evaluation when non rendered (off screen and dedicated servers).
	 * a value of 4 means evaluated 1 frame, then 3 frames skipped */
	UPROPERTY()
	int32 BaseNonRenderedUpdateRate;

	/** Max Evaluation Rate allowed for interpolation to be enabled. Beyond, interpolation will be turned off. */
	UPROPERTY()
	int32 MaxEvalRateForInterpolation;

	/** Array of MaxDistanceFactor to use for AnimUpdateRate when mesh is visible (rendered).
	 * MaxDistanceFactor is size on screen, as used by LODs
	 * Example:
	 *		BaseVisibleDistanceFactorThesholds.Add(0.4f)
	 *		BaseVisibleDistanceFactorThesholds.Add(0.2f)
	 * means:
	 *		0 frame skip, MaxDistanceFactor > 0.4f
	 *		1 frame skip, MaxDistanceFactor > 0.2f
	 *		2 frame skip, MaxDistanceFactor > 0.0f
	 */
	UPROPERTY()
	TArray<float> BaseVisibleDistanceFactorThesholds;

	/** Map of LOD levels to frame skip amounts. if bShouldUseLodMap is set these values will be used for
	 * the frameskip amounts and the distance factor thresholds will be ignored. The flag and these values
	 * should be configured using the customization callback when parameters are created for a component.
	 *
	 * Note that this is # of frames to skip, so if you have 20, that means every 21th frame, it will update, and evaluate. 
	 */
	UPROPERTY()
	TMap<int32, int32> LODToFrameSkipMap;

	/** Number of update frames that have been skipped in a row */
	UPROPERTY()
	int32 SkippedUpdateFrames;

	/** Number of evaluate frames that have been skipped in a row */
	UPROPERTY()
	int32 SkippedEvalFrames;

public:

	/** Default constructor. */
	FAnimUpdateRateParameters()
		: OptimizeMode(TrailMode)
		, ShiftBucket(EUpdateRateShiftBucket::ShiftBucket0)
		, bInterpolateSkippedFrames(false)
		, bShouldUseLodMap(false)
		, bShouldUseMinLod(false)
		, bSkipUpdate(false)
		, bSkipEvaluation(false)
		, UpdateRate(1)
		, EvaluationRate(1)
		, TickedPoseOffestTime(0.f)
		, AdditionalTime(0.f)
		, ThisTickDelta(0.f)
		, BaseNonRenderedUpdateRate(4)
		, MaxEvalRateForInterpolation(4)
		, SkippedUpdateFrames(0)
		, SkippedEvalFrames(0)
	{ 
		BaseVisibleDistanceFactorThesholds.Add(0.24f);
		BaseVisibleDistanceFactorThesholds.Add(0.12f);
	}

	/** 
	 * Set parameters and verify inputs for Trail Mode (original behaviour - skip frames, track skipped time and then catch up afterwards).
	 * @param : UpdateRateShift. Shift our update frames so that updates across all skinned components are staggered
	 * @param : NewUpdateRate. How often animation will be updated/ticked. 1 = every frame, 2 = every 2 frames, etc.
	 * @param : NewEvaluationRate. How often animation will be evaluated. 1 = every frame, 2 = every 2 frames, etc.
	 * @param : bNewInterpSkippedFrames. When skipping a frame, should it be interpolated or frozen?
	 */
	void SetTrailMode(float DeltaTime, uint8 UpdateRateShift, int32 NewUpdateRate, int32 NewEvaluationRate, bool bNewInterpSkippedFrames);

	/**
	 * Set parameters and verify inputs for Lookahead mode, which handles Root Motion
	 * @param : UpdateRateShift. Shift our update frames so that updates across all skinned components are staggered
	 * @param : LookAheadAmount. Amount of time to look ahead and predict movement 
	 */
	void SetLookAheadMode(float DeltaTime, uint8 UpdateRateShift, float LookAheadAmount);

	/** Amount to interpolate bone transforms */
	float GetInterpolationAlpha() const;

	/** Amount to interpoilate root motion */
	float GetRootMotionInterp() const;

	/** Return true if evaluation rate should be optimized at all */
	bool DoEvaluationRateOptimizations() const
	{
		return OptimizeMode == LookAheadMode || EvaluationRate > 1;
	}

	/** Getter for bSkipUpdate */
	bool ShouldSkipUpdate() const
	{
		return bSkipUpdate;
	}

	/** Getter for bSkipEvaluation */
	bool ShouldSkipEvaluation() const
	{
		return bSkipEvaluation;
	}

	/** Getter for bInterpolateSkippedFrames */
	bool ShouldInterpolateSkippedFrames() const
	{
		return bInterpolateSkippedFrames;
	}

	/** Called when we are ticking a pose to make sure we accumulate all needed time */
	float GetTimeAdjustment()
	{
		return AdditionalTime;
	}

	/** Returns color to use for debug UI */
	FColor GetUpdateRateDebugColor() const
	{
		if (OptimizeMode == TrailMode)
		{
			switch (UpdateRate)
			{
			case 1: return FColor::Red;
			case 2: return FColor::Green;
			case 3: return FColor::Blue;
			}
			return FColor::Black;
		}
		else
		{
			if (bSkipUpdate)
			{
				return FColor::Yellow;
			}
			return FColor::Green;
		}
	}
};

/** Point Of View structure used in Camera calculations */
USTRUCT(BlueprintType)
struct FPOV
{
	GENERATED_BODY()

	/** Location */
	UPROPERTY(EditAnywhere, BlueprintReadWrite, Category=POV)
	FVector Location;

	/** Rotation */
	UPROPERTY(EditAnywhere, BlueprintReadWrite, Category=POV)
	FRotator Rotation;

	/** FOV angle */
	UPROPERTY(EditAnywhere, BlueprintReadWrite, Category=POV)
	float FOV;

	FPOV() 
	: Location(ForceInit),Rotation(ForceInit), FOV(90.0f)
	{}

	FPOV(FVector InLocation, FRotator InRotation, float InFOV)
	: Location(InLocation), Rotation(InRotation), FOV(InFOV) 
	{}

	// Serializer.
	friend FArchive& operator<<(FArchive& Ar, FPOV& POV)
	{
		return Ar << POV.Location << POV.Rotation << POV.FOV;
	}
};

/**
 * Settings applied when building a mesh.
 */
USTRUCT()
struct FMeshBuildSettings
{
	GENERATED_BODY()

	/** If true, degenerate triangles will be removed. */
	UPROPERTY(EditAnywhere, Category=BuildSettings)
	uint8 bUseMikkTSpace:1;

	/** If true, normals in the raw mesh are ignored and recomputed. */
	UPROPERTY(EditAnywhere, Category=BuildSettings)
	uint8 bRecomputeNormals:1;

	/** If true, tangents in the raw mesh are ignored and recomputed. */
	UPROPERTY(EditAnywhere, Category=BuildSettings)
	uint8 bRecomputeTangents:1;

	/** If true, degenerate triangles will be removed. */
	UPROPERTY(EditAnywhere, Category=BuildSettings)
	uint8 bRemoveDegenerates:1;
	
	/** Required for PNT tessellation but can be slow. Recommend disabling for larger meshes. */
	UPROPERTY(EditAnywhere, Category=BuildSettings)
	uint8 bBuildAdjacencyBuffer:1;

	/** Required to optimize mesh in mirrored transform. Double index buffer size. */
	UPROPERTY(EditAnywhere, Category=BuildSettings)
	uint8 bBuildReversedIndexBuffer:1;

	/** If true, Tangents will be stored at 16 bit vs 8 bit precision. */
	UPROPERTY(EditAnywhere, Category = BuildSettings)
	uint8 bUseHighPrecisionTangentBasis:1;

	/** If true, UVs will be stored at full floating point precision. */
	UPROPERTY(EditAnywhere, Category=BuildSettings)
	uint8 bUseFullPrecisionUVs:1;

	UPROPERTY(EditAnywhere, Category=BuildSettings)
	uint8 bGenerateLightmapUVs:1;

	/** 
	 * Whether to generate the distance field treating every triangle hit as a front face.  
	 * When enabled prevents the distance field from being discarded due to the mesh being open, but also lowers Distance Field AO quality.
	 */
	UPROPERTY(EditAnywhere, Category=BuildSettings, meta=(DisplayName="Two-Sided Distance Field Generation"))
	uint8 bGenerateDistanceFieldAsIfTwoSided:1;

	UPROPERTY(EditAnywhere, Category=BuildSettings)
	int32 MinLightmapResolution;

	UPROPERTY(EditAnywhere, Category=BuildSettings, meta=(DisplayName="Source Lightmap Index"))
	int32 SrcLightmapIndex;

	UPROPERTY(EditAnywhere, Category=BuildSettings, meta=(DisplayName="Destination Lightmap Index"))
	int32 DstLightmapIndex;

	UPROPERTY()
	float BuildScale_DEPRECATED;

	/** The local scale applied when building the mesh */
	UPROPERTY(EditAnywhere, Category=BuildSettings, meta=(DisplayName="Build Scale"))
	FVector BuildScale3D;

	/** 
	 * Scale to apply to the mesh when allocating the distance field volume texture.
	 * The default scale is 1, which is assuming that the mesh will be placed unscaled in the world.
	 */
	UPROPERTY(EditAnywhere, Category=BuildSettings)
	float DistanceFieldResolutionScale;

#if WITH_EDITORONLY_DATA
	UPROPERTY(NotReplicated)
	float DistanceFieldBias_DEPRECATED;
#endif

	UPROPERTY(EditAnywhere, Category=BuildSettings)
	class UStaticMesh* DistanceFieldReplacementMesh;

	/** Default settings. */
	FMeshBuildSettings()
		: bUseMikkTSpace(true)
		, bRecomputeNormals(true)
		, bRecomputeTangents(true)
		, bRemoveDegenerates(true)
		, bBuildAdjacencyBuffer(true)
		, bBuildReversedIndexBuffer(true)
		, bUseHighPrecisionTangentBasis(false)
		, bUseFullPrecisionUVs(false)
		, bGenerateLightmapUVs(true)
		, bGenerateDistanceFieldAsIfTwoSided(false)
		, MinLightmapResolution(64)
		, SrcLightmapIndex(0)
		, DstLightmapIndex(1)
		, BuildScale_DEPRECATED(1.0f)
		, BuildScale3D(1.0f, 1.0f, 1.0f)
		, DistanceFieldResolutionScale(1.0f)
#if WITH_EDITORONLY_DATA
		, DistanceFieldBias_DEPRECATED(0.0f)
#endif
		, DistanceFieldReplacementMesh(nullptr)
	{ }

	/** Equality operator. */
	bool operator==(const FMeshBuildSettings& Other) const
	{
		return bRecomputeNormals == Other.bRecomputeNormals
			&& bRecomputeTangents == Other.bRecomputeTangents
			&& bUseMikkTSpace == Other.bUseMikkTSpace
			&& bRemoveDegenerates == Other.bRemoveDegenerates
			&& bBuildAdjacencyBuffer == Other.bBuildAdjacencyBuffer
			&& bBuildReversedIndexBuffer == Other.bBuildReversedIndexBuffer
			&& bUseHighPrecisionTangentBasis == Other.bUseHighPrecisionTangentBasis
			&& bUseFullPrecisionUVs == Other.bUseFullPrecisionUVs
			&& bGenerateLightmapUVs == Other.bGenerateLightmapUVs
			&& MinLightmapResolution == Other.MinLightmapResolution
			&& SrcLightmapIndex == Other.SrcLightmapIndex
			&& DstLightmapIndex == Other.DstLightmapIndex
			&& BuildScale3D == Other.BuildScale3D
			&& DistanceFieldResolutionScale == Other.DistanceFieldResolutionScale
			&& bGenerateDistanceFieldAsIfTwoSided == Other.bGenerateDistanceFieldAsIfTwoSided
			&& DistanceFieldReplacementMesh == Other.DistanceFieldReplacementMesh;
	}

	/** Inequality. */
	bool operator!=(const FMeshBuildSettings& Other) const
	{
		return !(*this == Other);
	}
};

/** Event used by AActor::TakeDamage and related functions */
USTRUCT(BlueprintType)
struct ENGINE_API FDamageEvent
{
	GENERATED_BODY()

public:
	/** Default constructor (no initialization). */
	FDamageEvent() { }

	FDamageEvent(FDamageEvent const& InDamageEvent)
		: DamageTypeClass(InDamageEvent.DamageTypeClass)
	{ }
	
	virtual ~FDamageEvent() { }

	explicit FDamageEvent(TSubclassOf<class UDamageType> InDamageTypeClass)
		: DamageTypeClass(InDamageTypeClass)
	{ }

	/** Optional DamageType for this event.  If nullptr, UDamageType will be assumed. */
	UPROPERTY()
	TSubclassOf<class UDamageType> DamageTypeClass;

	/** ID for this class. NOTE this must be unique for all damage events. */
	static const int32 ClassID = 0;

	virtual int32 GetTypeID() const { return FDamageEvent::ClassID; }
	virtual bool IsOfType(int32 InID) const { return FDamageEvent::ClassID == InID; };

	/** This is for compatibility with old-style functions which want a unified set of hit data regardless of type of hit.  Ideally this will go away over time. */
	virtual void GetBestHitInfo(AActor const* HitActor, AActor const* HitInstigator, struct FHitResult& OutHitInfo, FVector& OutImpulseDir) const;
};

/** Damage subclass that handles damage with a single impact location and source direction */
USTRUCT()
struct ENGINE_API FPointDamageEvent : public FDamageEvent
{
	GENERATED_BODY()

	/** Actual damage done */
	UPROPERTY()
	float Damage;
	
	/** Direction the shot came from. Should be normalized. */
	UPROPERTY()
	FVector_NetQuantizeNormal ShotDirection;
	
	/** Describes the trace/location that caused this damage */
	UPROPERTY()
	struct FHitResult HitInfo;

	FPointDamageEvent() : Damage(0.0f), ShotDirection(ForceInitToZero), HitInfo() {}
	FPointDamageEvent(float InDamage, struct FHitResult const& InHitInfo, FVector const& InShotDirection, TSubclassOf<class UDamageType> InDamageTypeClass)
		: FDamageEvent(InDamageTypeClass), Damage(InDamage), ShotDirection(InShotDirection), HitInfo(InHitInfo)
	{}
	
	/** ID for this class. NOTE this must be unique for all damage events. */
	static const int32 ClassID = 1;
	
	virtual int32 GetTypeID() const override { return FPointDamageEvent::ClassID; };
	virtual bool IsOfType(int32 InID) const override { return (FPointDamageEvent::ClassID == InID) || FDamageEvent::IsOfType(InID); };

	/** Simple API for common cases where we are happy to assume a single hit is expected, even though damage event may have multiple hits. */
	virtual void GetBestHitInfo(AActor const* HitActor, AActor const* HitInstigator, struct FHitResult& OutHitInfo, FVector& OutImpulseDir) const override;
};

/** Parameters used to compute radial damage */
USTRUCT(BlueprintType)
struct ENGINE_API FRadialDamageParams
{
	GENERATED_BODY()

	/** Max damage done */
	UPROPERTY(EditAnywhere, BlueprintReadWrite, Category=RadialDamageParams)
	float BaseDamage;

	/** Damage will not fall below this if within range */
	UPROPERTY(EditAnywhere, BlueprintReadWrite, Category=RadialDamageParams)
	float MinimumDamage;
	
	/** Within InnerRadius, do max damage */
	UPROPERTY(EditAnywhere, BlueprintReadWrite, Category=RadialDamageParams)
	float InnerRadius;
		
	/** Outside OuterRadius, do no damage */
	UPROPERTY(EditAnywhere, BlueprintReadWrite, Category=RadialDamageParams)
	float OuterRadius;
		
	/** Describes amount of exponential damage falloff */
	UPROPERTY(EditAnywhere, BlueprintReadWrite, Category=RadialDamageParams)
	float DamageFalloff;

	FRadialDamageParams()
		: BaseDamage(0.f), MinimumDamage(0.f), InnerRadius(0.f), OuterRadius(0.f), DamageFalloff(1.f)
	{}
	FRadialDamageParams(float InBaseDamage, float InInnerRadius, float InOuterRadius, float InDamageFalloff)
		: BaseDamage(InBaseDamage), MinimumDamage(0.f), InnerRadius(InInnerRadius), OuterRadius(InOuterRadius), DamageFalloff(InDamageFalloff)
	{}
	FRadialDamageParams(float InBaseDamage, float InMinimumDamage, float InInnerRadius, float InOuterRadius, float InDamageFalloff)
		: BaseDamage(InBaseDamage), MinimumDamage(InMinimumDamage), InnerRadius(InInnerRadius), OuterRadius(InOuterRadius), DamageFalloff(InDamageFalloff)
	{}
	FRadialDamageParams(float InBaseDamage, float InRadius)
		: BaseDamage(InBaseDamage), MinimumDamage(0.f), InnerRadius(0.f), OuterRadius(InRadius), DamageFalloff(1.f)
	{}

	/** Returns damage done at a certain distance */
	float GetDamageScale(float DistanceFromEpicenter) const;

	/** Return outermost radius of the damage area. Protects against malformed data. */
	float GetMaxRadius() const { return FMath::Max( FMath::Max(InnerRadius, OuterRadius), 0.f ); }
};

/** Damage subclass that handles damage with a source location and falloff radius */
USTRUCT()
struct ENGINE_API FRadialDamageEvent : public FDamageEvent
{
	GENERATED_BODY()

	/** Static parameters describing damage falloff math */
	UPROPERTY()
	FRadialDamageParams Params;
	
	/** Location of origin point */
	UPROPERTY()
	FVector Origin;

	/** Hit reslts of specific impacts */
	UPROPERTY()
	TArray<struct FHitResult> ComponentHits;

	/** ID for this class. NOTE this must be unique for all damage events. */
	static const int32 ClassID = 2;

	virtual int32 GetTypeID() const override { return FRadialDamageEvent::ClassID; };
	virtual bool IsOfType(int32 InID) const override { return (FRadialDamageEvent::ClassID == InID) || FDamageEvent::IsOfType(InID); };

	/** Simple API for common cases where we are happy to assume a single hit is expected, even though damage event may have multiple hits. */
	virtual void GetBestHitInfo(AActor const* HitActor, AActor const* HitInstigator, struct FHitResult& OutHitInfo, FVector& OutImpulseDir) const override;

	FRadialDamageEvent()
		: Origin(ForceInitToZero)
	{}
};

/** The network role of an actor on a local/remote network context */
UENUM()
enum ENetRole
{
	/** No role at all. */
	ROLE_None,
	/** Locally simulated proxy of this actor. */
	ROLE_SimulatedProxy,
	/** Locally autonomous proxy of this actor. */
	ROLE_AutonomousProxy,
	/** Authoritative control over the actor. */
	ROLE_Authority,
	ROLE_MAX,
};

/** Describes if an actor can enter a low network bandwidth dormant mode */
UENUM()
enum ENetDormancy
{
	/** This actor can never go network dormant. */
	DORM_Never UMETA(DisplayName = "Never"),
	/** This actor can go dormant, but is not currently dormant. Game code will tell it when it go dormant. */
	DORM_Awake UMETA(DisplayName = "Awake"),
	/** This actor wants to go fully dormant for all connections. */
	DORM_DormantAll UMETA(DisplayName = "Dormant All"),
	/** This actor may want to go dormant for some connections, GetNetDormancy() will be called to find out which. */
	DORM_DormantPartial UMETA(DisplayName = "Dormant Partial"),
	/** This actor is initially dormant for all connection if it was placed in map. */
	DORM_Initial UMETA(DisplayName = "Initial"),

	DORM_MAX UMETA(Hidden),
};

/** Specifies which player index will pass input to this actor/component */
UENUM()
namespace EAutoReceiveInput
{
	enum Type
	{
		Disabled,
		Player0,
		Player1,
		Player2,
		Player3,
		Player4,
		Player5,
		Player6,
		Player7,
	};
}

/** Specifies if an AI pawn will automatically be possed by an AI controller */
UENUM()
enum class EAutoPossessAI : uint8
{
	/** Feature is disabled (do not automatically possess AI). */
	Disabled,
	/** Only possess by an AI Controller if Pawn is placed in the world. */
	PlacedInWorld,
	/** Only possess by an AI Controller if Pawn is spawned after the world has loaded. */
	Spawned,
	/** Pawn is automatically possessed by an AI Controller whenever it is created. */
	PlacedInWorldOrSpawned,
};

/** Specifies why an actor is being deleted/removed from a level */
UENUM(BlueprintType)
namespace EEndPlayReason
{
	enum Type
	{
		/** When the Actor or Component is explicitly destroyed. */
		Destroyed,
		/** When the world is being unloaded for a level transition. */
		LevelTransition,
		/** When the world is being unloaded because PIE is ending. */
		EndPlayInEditor,
		/** When the level it is a member of is streamed out. */
		RemovedFromWorld,
		/** When the application is being exited. */
		Quit,
	};
}

DECLARE_DYNAMIC_DELEGATE(FTimerDynamicDelegate);

/** Unique handle that can be used to distinguish timers that have identical delegates. */
USTRUCT(BlueprintType)
struct FTimerHandle
{
	GENERATED_BODY()

	friend class FTimerManager;
	friend struct FTimerHeapOrder;

	FTimerHandle()
	: Handle(0)
	{
	}

	/** True if this handle was ever initialized by the timer manager */
	bool IsValid() const
	{
		return Handle != 0;
	}

	/** Explicitly clear handle */
	void Invalidate()
	{
		Handle = 0;
	}

	bool operator==(const FTimerHandle& Other) const
	{
		return Handle == Other.Handle;
	}

	bool operator!=(const FTimerHandle& Other) const
	{
		return Handle != Other.Handle;
	}

	FString ToString() const
	{
		return FString::Printf(TEXT("%ull"), Handle);
	}

private:
	static const uint32 IndexBits        = 24;
	static const uint32 SerialNumberBits = 40;

	static_assert(IndexBits + SerialNumberBits == 64, "The space for the timer index and serial number should total 64 bits");

	static const int32  MaxIndex        = (int32)1 << IndexBits;
	static const uint64 MaxSerialNumber = (uint64)1 << SerialNumberBits;

	void SetIndexAndSerialNumber(int32 Index, uint64 SerialNumber)
	{
		check(Index >= 0 && Index < MaxIndex);
		check(SerialNumber < MaxSerialNumber);
		Handle = (SerialNumber << IndexBits) | (uint64)(uint32)Index;
	}

	FORCEINLINE int32 GetIndex() const
	{
		return (int32)(Handle & (uint64)(MaxIndex - 1));
	}

	FORCEINLINE uint64 GetSerialNumber() const
	{
		return Handle >> IndexBits;
	}

	UPROPERTY(Transient)
	uint64 Handle;

	friend uint32 GetTypeHash(const FTimerHandle& InHandle)
	{
		return GetTypeHash(InHandle.Handle);
	}
};

/** Describes rules for network replicating a vector efficiently */
UENUM()
enum class EVectorQuantization : uint8
{
	/** Each vector component will be rounded to the nearest whole number. */
	RoundWholeNumber,
	/** Each vector component will be rounded, preserving one decimal place. */
	RoundOneDecimal,
	/** Each vector component will be rounded, preserving two decimal places. */
	RoundTwoDecimals
};

/** Describes rules for network replicating a vector efficiently */
UENUM()
enum class ERotatorQuantization : uint8
{
	/** The rotator will be compressed to 8 bits per component. */
	ByteComponents,
	/** The rotator will be compressed to 16 bits per component. */
	ShortComponents
};

/** Replicated movement data of our RootComponent.
  * Struct used for efficient replication as velocity and location are generally replicated together (this saves a repindex) 
  * and velocity.Z is commonly zero (most position replications are for walking pawns). 
  */
USTRUCT()
struct ENGINE_API FRepMovement
{
	GENERATED_BODY()

	/** Velocity of component in world space */
	UPROPERTY(Transient)
	FVector LinearVelocity;

	/** Velocity of rotation for component */
	UPROPERTY(Transient)
	FVector AngularVelocity;
	
	/** Location in world space */
	UPROPERTY(Transient)
	FVector Location;

	/** Current rotation */
	UPROPERTY(Transient)
	FRotator Rotation;

	/** If set, RootComponent should be sleeping. */
	UPROPERTY(Transient)
	uint8 bSimulatedPhysicSleep : 1;

	/** If set, additional physic data (angular velocity) will be replicated. */
	UPROPERTY(Transient)
	uint8 bRepPhysics : 1;

	/** Allows tuning the compression level for the replicated location vector. You should only need to change this from the default if you see visual artifacts. */
	UPROPERTY(EditDefaultsOnly, Category=Replication, AdvancedDisplay)
	EVectorQuantization LocationQuantizationLevel;

	/** Allows tuning the compression level for the replicated velocity vectors. You should only need to change this from the default if you see visual artifacts. */
	UPROPERTY(EditDefaultsOnly, Category=Replication, AdvancedDisplay)
	EVectorQuantization VelocityQuantizationLevel;

	/** Allows tuning the compression level for replicated rotation. You should only need to change this from the default if you see visual artifacts. */
	UPROPERTY(EditDefaultsOnly, Category=Replication, AdvancedDisplay)
	ERotatorQuantization RotationQuantizationLevel;

	FRepMovement();

	bool SerializeQuantizedVector(FArchive& Ar, FVector& Vector, EVectorQuantization QuantizationLevel)
	{
		// Since FRepMovement used to use FVector_NetQuantize100, we're allowing enough bits per component
		// regardless of the quantization level so that we can still support at least the same maximum magnitude
		// (2^30 / 100, or ~10 million).
		// This uses no inherent extra bandwidth since we're still using the same number of bits to store the
		// bits-per-component value. Of course, larger magnitudes will still use more bandwidth,
		// as has always been the case.
		switch(QuantizationLevel)
		{
			case EVectorQuantization::RoundTwoDecimals:
			{
				return SerializePackedVector<100, 30>(Vector, Ar);
			}

			case EVectorQuantization::RoundOneDecimal:
			{
				return SerializePackedVector<10, 27>(Vector, Ar);
			}

			default:
			{
				return SerializePackedVector<1, 24>(Vector, Ar);
			}
		}
	}

	bool NetSerialize(FArchive& Ar, class UPackageMap* Map, bool& bOutSuccess)
	{
		// pack bitfield with flags
		uint8 Flags = (bSimulatedPhysicSleep << 0) | (bRepPhysics << 1);
		Ar.SerializeBits(&Flags, 2);
		bSimulatedPhysicSleep = ( Flags & ( 1 << 0 ) ) ? 1 : 0;
		bRepPhysics = ( Flags & ( 1 << 1 ) ) ? 1 : 0;

		bOutSuccess = true;

		// update location, rotation, linear velocity
		bOutSuccess &= SerializeQuantizedVector( Ar, Location, LocationQuantizationLevel );
		
		switch(RotationQuantizationLevel)
		{
			case ERotatorQuantization::ByteComponents:
			{
				Rotation.SerializeCompressed( Ar );
				break;
			}

			case ERotatorQuantization::ShortComponents:
			{
				Rotation.SerializeCompressedShort( Ar );
				break;
			}
		}
		
		bOutSuccess &= SerializeQuantizedVector( Ar, LinearVelocity, VelocityQuantizationLevel );

		// update angular velocity if required
		if ( bRepPhysics )
		{
			bOutSuccess &= SerializeQuantizedVector( Ar, AngularVelocity, VelocityQuantizationLevel );
		}

		return true;
	}

	void FillFrom(const struct FRigidBodyState& RBState, const AActor* const Actor = nullptr)
	{
		Location = RebaseOntoZeroOrigin(RBState.Position, Actor);
		Rotation = RBState.Quaternion.Rotator();
		LinearVelocity = RBState.LinVel;
		AngularVelocity = RBState.AngVel;
		bSimulatedPhysicSleep = (RBState.Flags & ERigidBodyFlags::Sleeping) != 0;
		bRepPhysics = true;
	}

	void CopyTo(struct FRigidBodyState& RBState, const AActor* const Actor = nullptr)
	{
		RBState.Position = RebaseOntoLocalOrigin(Location, Actor);
		RBState.Quaternion = Rotation.Quaternion();
		RBState.LinVel = LinearVelocity;
		RBState.AngVel = AngularVelocity;
		RBState.Flags = (bSimulatedPhysicSleep ? ERigidBodyFlags::Sleeping : ERigidBodyFlags::None) | ERigidBodyFlags::NeedsUpdate;
	}

	bool operator==(const FRepMovement& Other) const
	{
		if ( LinearVelocity != Other.LinearVelocity )
		{
			return false;
		}

		if ( AngularVelocity != Other.AngularVelocity )
		{
			return false;
		}

		if ( Location != Other.Location )
		{
			return false;
		}

		if ( Rotation != Other.Rotation )
		{
			return false;
		}

		if ( bSimulatedPhysicSleep != Other.bSimulatedPhysicSleep )
		{
			return false;
		}

		if ( bRepPhysics != Other.bRepPhysics )
		{
			return false;
		}

		return true;
	}

	bool operator!=(const FRepMovement& Other) const
	{
		return !(*this == Other);
	}

	/** True if multiplayer rebasing is enabled, corresponds to p.EnableMultiplayerWorldOriginRebasing console variable */
	static int32 EnableMultiplayerWorldOriginRebasing;

	/** Rebase zero-origin position onto local world origin value. */
	static FVector RebaseOntoLocalOrigin(const struct FVector& Location, const struct FIntVector& LocalOrigin);

	/** Rebase local-origin position onto zero world origin value. */
	static FVector RebaseOntoZeroOrigin(const struct FVector& Location, const struct FIntVector& LocalOrigin);

	/** Rebase zero-origin position onto an Actor's local world origin. */
	static FVector RebaseOntoLocalOrigin(const struct FVector& Location, const AActor* const WorldContextActor);

	/** Rebase an Actor's local-origin position onto zero world origin value. */
	static FVector RebaseOntoZeroOrigin(const struct FVector& Location, const AActor* const WorldContextActor);

	/** Rebase zero-origin position onto local world origin value based on an actor component's world. */
	static FVector RebaseOntoLocalOrigin(const struct FVector& Location, const class UActorComponent* const WorldContextActorComponent);

	/** Rebase local-origin position onto zero world origin value based on an actor component's world.*/
	static FVector RebaseOntoZeroOrigin(const struct FVector& Location, const class UActorComponent* const WorldContextActorComponent);
};


/** Handles attachment replication to clients.  */
USTRUCT()
struct FRepAttachment
{
	GENERATED_BODY()

	/** Actor we are attached to, movement replication will not happen while AttachParent is non-nullptr */
	UPROPERTY()
	class AActor* AttachParent;

	/** Location offset from attach parent */
	UPROPERTY()
	FVector_NetQuantize100 LocationOffset;

	/** Scale relative to attach parent */
	UPROPERTY()
	FVector_NetQuantize100 RelativeScale3D;

	/** Rotation offset from attach parent */
	UPROPERTY()
	FRotator RotationOffset;

	/** Specific socket we are attached to */
	UPROPERTY()
	FName AttachSocket;

	/** Specific component we are attached to */
	UPROPERTY()
	class USceneComponent* AttachComponent;

	FRepAttachment()
		: AttachParent(nullptr)
		, LocationOffset(ForceInit)
		, RelativeScale3D(ForceInit)
		, RotationOffset(ForceInit)
		, AttachSocket(NAME_None)
		, AttachComponent(nullptr)
	{ }
};

/**
 * Controls behavior of WalkableSlopeOverride, determining how to affect walkability of surfaces for Characters.
 * @see FWalkableSlopeOverride
 * @see UCharacterMovementComponent::GetWalkableFloorAngle(), UCharacterMovementComponent::SetWalkableFloorAngle()
 */
UENUM(BlueprintType)
enum EWalkableSlopeBehavior
{
	/** Don't affect the walkable slope. Walkable slope angle will be ignored. */
	WalkableSlope_Default		UMETA(DisplayName="Unchanged"),

	/**
	 * Increase walkable slope.
	 * Makes it easier to walk up a surface, by allowing traversal over higher-than-usual angles.
	 * @see FWalkableSlopeOverride::WalkableSlopeAngle
	 */
	WalkableSlope_Increase		UMETA(DisplayName="Increase Walkable Slope"),

	/**
	 * Decrease walkable slope.
	 * Makes it harder to walk up a surface, by restricting traversal to lower-than-usual angles.
	 * @see FWalkableSlopeOverride::WalkableSlopeAngle
	 */
	WalkableSlope_Decrease		UMETA(DisplayName="Decrease Walkable Slope"),

	/**
	 * Make surface unwalkable.
	 * Note: WalkableSlopeAngle will be ignored.
	 */
	WalkableSlope_Unwalkable	UMETA(DisplayName="Unwalkable"),
	
	WalkableSlope_Max		UMETA(Hidden),
};

/** Struct allowing control over "walkable" normals, by allowing a restriction or relaxation of what steepness is normally walkable. */
USTRUCT(BlueprintType)
struct FWalkableSlopeOverride
{
	GENERATED_BODY()

	/**
	 * Behavior of this surface (whether we affect the walkable slope).
	 * @see GetWalkableSlopeBehavior(), SetWalkableSlopeBehavior()
	 */
	UPROPERTY(EditAnywhere, BlueprintReadWrite, Category=WalkableSlopeOverride)
	TEnumAsByte<EWalkableSlopeBehavior> WalkableSlopeBehavior;

	/**
	 * Override walkable slope angle (in degrees), applying the rules of the Walkable Slope Behavior.
	 * @see GetWalkableSlopeAngle(), SetWalkableSlopeAngle()
	 */
	UPROPERTY(EditAnywhere, BlueprintReadWrite, Category=WalkableSlopeOverride, meta=(ClampMin="0", ClampMax="90", UIMin="0", UIMax="90"))
	float WalkableSlopeAngle;

private:

	// Cached angle for which we computed a cosine.
	mutable float CachedSlopeAngle;
	// Cached cosine of angle.
	mutable float CachedSlopeCos;

public:

	FWalkableSlopeOverride()
		: WalkableSlopeBehavior(WalkableSlope_Default)
		, WalkableSlopeAngle(0.f)
		, CachedSlopeAngle(0.f)
		, CachedSlopeCos(1.f)
	{ }

	FWalkableSlopeOverride(EWalkableSlopeBehavior NewSlopeBehavior, float NewSlopeAngle)
		: WalkableSlopeBehavior(NewSlopeBehavior)
		, WalkableSlopeAngle(NewSlopeAngle)
		, CachedSlopeAngle(0.f)
		, CachedSlopeCos(1.f)
	{
	}

	/** Gets the slope override behavior. */
	FORCEINLINE EWalkableSlopeBehavior GetWalkableSlopeBehavior() const
	{
		return WalkableSlopeBehavior;
	}

	/** Gets the slope angle used for the override behavior. */
	FORCEINLINE float GetWalkableSlopeAngle() const
	{
		return WalkableSlopeAngle;
	}

	/** Set the slope override behavior. */
	FORCEINLINE void SetWalkableSlopeBehavior(EWalkableSlopeBehavior NewSlopeBehavior)
	{
		WalkableSlopeBehavior = NewSlopeBehavior;
	}

	/** Set the slope angle used for the override behavior. */
	FORCEINLINE void SetWalkableSlopeAngle(float NewSlopeAngle)
	{
		WalkableSlopeAngle = FMath::Clamp(NewSlopeAngle, 0.f, 90.f);
	}

	/** Given a walkable floor normal Z value, either relax or restrict the value if we override such behavior. */
	float ModifyWalkableFloorZ(float InWalkableFloorZ) const
	{
		switch(WalkableSlopeBehavior)
		{
			case WalkableSlope_Default:
			{
				return InWalkableFloorZ;
			}

			case WalkableSlope_Increase:
			{
				CheckCachedData();
				return FMath::Min(InWalkableFloorZ, CachedSlopeCos);
			}

			case WalkableSlope_Decrease:
			{
				CheckCachedData();
				return FMath::Max(InWalkableFloorZ, CachedSlopeCos);
			}

			case WalkableSlope_Unwalkable:
			{
				// Z component of a normal will always be less than this, so this will be unwalkable.
				return 2.0f;
			}

			default:
			{
				return InWalkableFloorZ;
			}
		}
	}

private:

	void CheckCachedData() const
	{
		if (CachedSlopeAngle != WalkableSlopeAngle)
		{
			const float AngleRads = FMath::DegreesToRadians(WalkableSlopeAngle);
			CachedSlopeCos = FMath::Clamp(FMath::Cos(AngleRads), 0.f, 1.f);
			CachedSlopeAngle = WalkableSlopeAngle;
		}
	}
};

template<> struct TIsPODType<FWalkableSlopeOverride> { enum { Value = true }; };

template<>
struct TStructOpsTypeTraits<FRepMovement> : public TStructOpsTypeTraitsBase2<FRepMovement>
{
	enum 
	{
		WithNetSerializer = true,
		WithNetSharedSerialization = true,
	};
};

/** Structure to hold and pass around transient flags used during replication. */
struct FReplicationFlags
{
	union
	{
		struct
		{
			/** True if replicating actor is owned by the player controller on the target machine. */
			uint32 bNetOwner:1;
			/** True if this is the initial network update for the replicating actor. */
			uint32 bNetInitial:1;
			/** True if this is actor is RemoteRole simulated. */
			uint32 bNetSimulated:1;
			/** True if this is actor's ReplicatedMovement.bRepPhysics flag is true. */
			uint32 bRepPhysics:1;
			/** True if this actor is replicating on a replay connection. */
			uint32 bReplay:1;
			/** True if this actor's RPCs should be ignored. */
			uint32 bIgnoreRPCs:1;
			/** True if we should not swap the role and remote role of this actor when receiving properties. */
			uint32 bSkipRoleSwap:1;
			/** True if we should only compare role properties in CompareProperties */
			uint32 bRolesOnly:1;
		};

		uint32	Value;
	};
	FReplicationFlags()
	{
		Value = 0;
	}
};

static_assert(sizeof(FReplicationFlags) == 4, "FReplicationFlags has invalid size.");

/** Struct used to specify the property name of the component to constrain */
USTRUCT()
struct FConstrainComponentPropName
{
	GENERATED_BODY()

	/** Name of property */
	UPROPERTY(EditAnywhere, Category=Constraint)
	FName	ComponentName;
};

/** 
 *	Struct that allows for different ways to reference a component. 
 *	If just an Actor is specified, will return RootComponent of that Actor.
 */
USTRUCT()
struct ENGINE_API FComponentReference
{
	GENERATED_BODY()
<<<<<<< HEAD
=======

	FComponentReference() : OtherActor(nullptr) {}
>>>>>>> 9ba46998

	/** Pointer to a different Actor that owns the Component.  */
	UPROPERTY(EditInstanceOnly, Category=Component)
	AActor* OtherActor;

	/** Name of component property to use */
	UPROPERTY(EditAnywhere, Category=Component)
	FName ComponentProperty;

	/** Path to the component from its owner actor */
	UPROPERTY()
	FString PathToComponent;

	/** Allows direct setting of first component to constraint. */
	TWeakObjectPtr<class UActorComponent> OverrideComponent;

	/** Get the actual component pointer from this reference */
	class UActorComponent* GetComponent(AActor* OwningActor) const;

<<<<<<< HEAD
=======
	bool operator== (const FComponentReference& Other) const
	{
		return OtherActor == Other.OtherActor && ComponentProperty == Other.ComponentProperty && PathToComponent == Other.PathToComponent && OverrideComponent == Other.OverrideComponent;
	}
};

>>>>>>> 9ba46998
/** Types of surfaces in the game, used by Physical Materials */
UENUM(BlueprintType)
enum EPhysicalSurface
{
	SurfaceType_Default UMETA(DisplayName="Default"),
	SurfaceType1 UMETA(Hidden),
	SurfaceType2 UMETA(Hidden),
	SurfaceType3 UMETA(Hidden),
	SurfaceType4 UMETA(Hidden),
	SurfaceType5 UMETA(Hidden),
	SurfaceType6 UMETA(Hidden),
	SurfaceType7 UMETA(Hidden),
	SurfaceType8 UMETA(Hidden),
	SurfaceType9 UMETA(Hidden),
	SurfaceType10 UMETA(Hidden),
	SurfaceType11 UMETA(Hidden),
	SurfaceType12 UMETA(Hidden),
	SurfaceType13 UMETA(Hidden),
	SurfaceType14 UMETA(Hidden),
	SurfaceType15 UMETA(Hidden),
	SurfaceType16 UMETA(Hidden),
	SurfaceType17 UMETA(Hidden),
	SurfaceType18 UMETA(Hidden),
	SurfaceType19 UMETA(Hidden),
	SurfaceType20 UMETA(Hidden),
	SurfaceType21 UMETA(Hidden),
	SurfaceType22 UMETA(Hidden),
	SurfaceType23 UMETA(Hidden),
	SurfaceType24 UMETA(Hidden),
	SurfaceType25 UMETA(Hidden),
	SurfaceType26 UMETA(Hidden),
	SurfaceType27 UMETA(Hidden),
	SurfaceType28 UMETA(Hidden),
	SurfaceType29 UMETA(Hidden),
	SurfaceType30 UMETA(Hidden),
	SurfaceType31 UMETA(Hidden),
	SurfaceType32 UMETA(Hidden),
	SurfaceType33 UMETA(Hidden),
	SurfaceType34 UMETA(Hidden),
	SurfaceType35 UMETA(Hidden),
	SurfaceType36 UMETA(Hidden),
	SurfaceType37 UMETA(Hidden),
	SurfaceType38 UMETA(Hidden),
	SurfaceType39 UMETA(Hidden),
	SurfaceType40 UMETA(Hidden),
	SurfaceType41 UMETA(Hidden),
	SurfaceType42 UMETA(Hidden),
	SurfaceType43 UMETA(Hidden),
	SurfaceType44 UMETA(Hidden),
	SurfaceType45 UMETA(Hidden),
	SurfaceType46 UMETA(Hidden),
	SurfaceType47 UMETA(Hidden),
	SurfaceType48 UMETA(Hidden),
	SurfaceType49 UMETA(Hidden),
	SurfaceType50 UMETA(Hidden),
	SurfaceType51 UMETA(Hidden),
	SurfaceType52 UMETA(Hidden),
	SurfaceType53 UMETA(Hidden),
	SurfaceType54 UMETA(Hidden),
	SurfaceType55 UMETA(Hidden),
	SurfaceType56 UMETA(Hidden),
	SurfaceType57 UMETA(Hidden),
	SurfaceType58 UMETA(Hidden),
	SurfaceType59 UMETA(Hidden),
	SurfaceType60 UMETA(Hidden),
	SurfaceType61 UMETA(Hidden),
	SurfaceType62 UMETA(Hidden),
	SurfaceType_Max UMETA(Hidden)
};

/** Describes how often this component is allowed to move. */
UENUM(BlueprintType)
namespace EComponentMobility
{
	enum Type
	{
		/**
		 * Static objects cannot be moved or changed in game.
		 * - Allows baked lighting
		 * - Fastest rendering
		 */
		Static,

		/**
		 * A stationary light will only have its shadowing and bounced lighting from static geometry baked by Lightmass, all other lighting will be dynamic.
		 * - It can change color and intensity in game.
		 * - Can't move
		 * - Allows partial baked lighting
		 * - Dynamic shadows
		 */
		Stationary,

		/**
		 * Movable objects can be moved and changed in game.
		 * - Totally dynamic
		 * - Can cast dynamic shadows
		 * - Slowest rendering
		 */
		Movable
	};
}

/** Utility class for engine types */
UCLASS(abstract, config=Engine)
class ENGINE_API UEngineTypes : public UObject
{
	GENERATED_UCLASS_BODY()

public:
	/** Convert a trace type to a collision channel. */
	static ECollisionChannel ConvertToCollisionChannel(ETraceTypeQuery TraceType);

	/** Convert an object type to a collision channel. */
	static ECollisionChannel ConvertToCollisionChannel(EObjectTypeQuery ObjectType);

	/** Convert a collision channel to an object type. Note: performs a search of object types. */
	static EObjectTypeQuery ConvertToObjectType(ECollisionChannel CollisionChannel);

	/** Convert a collision channel to a trace type. Note: performs a search of trace types. */
	static ETraceTypeQuery ConvertToTraceType(ECollisionChannel CollisionChannel);
};

/** Type of a socket on a scene component. */
UENUM()
namespace EComponentSocketType
{
	enum Type
	{
		/** Not a valid socket or bone name. */
		Invalid,

		/** Skeletal bone. */
		Bone,

		/** Socket. */
		Socket,
	};
}

/** Info about a socket on a scene component */
struct FComponentSocketDescription
{
	/** Name of the socket */
	FName Name;

	/** Type of the socket */
	TEnumAsByte<EComponentSocketType::Type> Type;

	FComponentSocketDescription()
		: Name(NAME_None)
		, Type(EComponentSocketType::Invalid)
	{
	}

	FComponentSocketDescription(FName SocketName, EComponentSocketType::Type SocketType)
		: Name(SocketName)
		, Type(SocketType)
	{
	}
};

/** Dynamic delegate to use by components that want to route the broken-event into blueprints */
DECLARE_DYNAMIC_MULTICAST_DELEGATE_OneParam(FConstraintBrokenSignature, int32, ConstraintIndex);

/** Specifies angular degrees of freedom */
UENUM()
enum EAngularConstraintMotion
{
	/** No constraint against this axis. */ 
	ACM_Free		UMETA(DisplayName="Free"),
	/** Limited freedom along this axis. */ 
	ACM_Limited		UMETA(DisplayName="Limited"),
	/** Fully constraint against this axis. */
	ACM_Locked		UMETA(DisplayName="Locked"),

	ACM_MAX,
};

/** Enum to indicate which context frame we use for physical constraints */
UENUM()
namespace EConstraintFrame
{
	enum Type
	{
		Frame1,
		Frame2
	};
}

/** Structure for file paths that are displayed in the editor with a picker UI. */
USTRUCT(BlueprintType)
struct FFilePath
{
	GENERATED_BODY()

	/**
	 * The path to the file.
	 */
	UPROPERTY(EditAnywhere, BlueprintReadWrite, Category=FilePath)
	FString FilePath;
};

/** Structure for directory paths that are displayed in the editor with a picker UI. */
USTRUCT(BlueprintType)
struct FDirectoryPath
{
	GENERATED_BODY()

	/**
	 * The path to the directory.
	 */
	UPROPERTY(EditAnywhere, BlueprintReadWrite, Category=Path)
	FString Path;
};


/**
 * Reference to an editor collection of assets. This allows an editor-only picker UI
 */
USTRUCT(BlueprintType)
struct FCollectionReference
{
	GENERATED_BODY()

	/**
	 * Name of the collection
	 */
	UPROPERTY(EditAnywhere, BlueprintReadWrite, Category=CollectionReference)
	FName CollectionName;
};

/**
 * This is used for redirecting an old name to new name, such as for collision profiles
 * This is used for better UI in the editor
 */
USTRUCT()
struct ENGINE_API FRedirector
{
	GENERATED_BODY()

	UPROPERTY()
	FName OldName;

	/** Types of objects that this physics objects will collide with. */
	UPROPERTY()
	FName NewName;

	FRedirector()
		: OldName(NAME_None)
		, NewName(NAME_None)
	{ }

	FRedirector(FName InOldName, FName InNewName)
		: OldName(InOldName)
		, NewName(InNewName)
	{ }
};

/** 
 * Structure for recording float values and displaying them as an Histogram through DrawDebugFloatHistory.
 */
USTRUCT(BlueprintType)
struct FDebugFloatHistory
{
	GENERATED_BODY()

private:
	/** Samples */
	UPROPERTY(Transient)
	TArray<float> Samples;

public:
	/** Max Samples to record. */
	UPROPERTY(EditAnywhere, BlueprintReadWrite, Category="DebugFloatHistory")
	float MaxSamples;

	/** Min value to record. */
	UPROPERTY(EditAnywhere, BlueprintReadWrite, Category = "DebugFloatHistory")
	float MinValue;

	/** Max value to record. */
	UPROPERTY(EditAnywhere, BlueprintReadWrite, Category = "DebugFloatHistory")
	float MaxValue;

	/** Auto adjust Min/Max as new values are recorded? */
	UPROPERTY(EditAnywhere, BlueprintReadWrite, Category = "DebugFloatHistory")
	bool bAutoAdjustMinMax;

	FDebugFloatHistory()
		: MaxSamples(100)
		, MinValue(0.f)
		, MaxValue(0.f)
		, bAutoAdjustMinMax(true)
	{ }

	FDebugFloatHistory(float const & InMaxSamples, float const & InMinValue, float const & InMaxValue, bool const & InbAutoAdjustMinMax)
		: MaxSamples(InMaxSamples)
		, MinValue(InMinValue)
		, MaxValue(InMaxValue)
		, bAutoAdjustMinMax(InbAutoAdjustMinMax)
	{ }

	/**
	 * Record a new Sample.
	 * if bAutoAdjustMinMax is true, this new value will potentially adjust those bounds.
	 * Otherwise value will be clamped before being recorded.
	 * If MaxSamples is exceeded, old values will be deleted.
	 * @param FloatValue new sample to record.
	 */
	void AddSample(float const & FloatValue)
	{
		if (bAutoAdjustMinMax)
		{
			// Adjust bounds and record value.
			MinValue = FMath::Min(MinValue, FloatValue);
			MaxValue = FMath::Max(MaxValue, FloatValue);
			Samples.Insert(FloatValue, 0);
		}
		else
		{
			// Record clamped value.
			Samples.Insert(FMath::Clamp(FloatValue, MinValue, MaxValue), 0);
		}

		// Do not exceed MaxSamples recorded.
		if( Samples.Num() > MaxSamples )
		{
			Samples.RemoveAt(MaxSamples, Samples.Num() - MaxSamples);
		}
	}

	/** Range between Min and Max values */
	float GetMinMaxRange() const
	{
		return (MaxValue - MinValue);
	}

	/** Min value. This could either be the min value recorded or min value allowed depending on 'bAutoAdjustMinMax'. */
	float GetMinValue() const
	{
		return MinValue;
	}

	/** Max value. This could be either the max value recorded or max value allowed depending on 'bAutoAdjustMinMax'. */
	float GetMaxValue() const
	{
		return MaxValue;
	}

	/** Number of Samples currently recorded */
	int GetNumSamples() const
	{
		return Samples.Num();
	}

	/** Read access to Samples array */
	TArray<float> const & GetSamples() const
	{
		return Samples;
	}
};

/** Info for glow when using depth field rendering */
USTRUCT(BlueprintType)
struct FDepthFieldGlowInfo
{
	GENERATED_BODY()

	/** Whether to turn on the outline glow (depth field fonts only) */
	UPROPERTY(BlueprintReadWrite, Category="Glow")
	uint32 bEnableGlow:1;

	/** Base color to use for the glow */
	UPROPERTY(BlueprintReadWrite, Category="Glow")
	FLinearColor GlowColor;

	/** 
	 * If bEnableGlow, outline glow outer radius (0 to 1, 0.5 is edge of character silhouette)
	 * glow influence will be 0 at GlowOuterRadius.X and 1 at GlowOuterRadius.Y
	 */
	UPROPERTY(BlueprintReadWrite, Category="Glow")
	FVector2D GlowOuterRadius;

	/** 
	 * If bEnableGlow, outline glow inner radius (0 to 1, 0.5 is edge of character silhouette)
	 * glow influence will be 1 at GlowInnerRadius.X and 0 at GlowInnerRadius.Y
	 */
	UPROPERTY(BlueprintReadWrite, Category="Glow")
	FVector2D GlowInnerRadius;


	FDepthFieldGlowInfo()
		: bEnableGlow(false)
		, GlowColor(ForceInit)
		, GlowOuterRadius(ForceInit)
		, GlowInnerRadius(ForceInit)
	{ }

	bool operator==(const FDepthFieldGlowInfo& Other) const
	{
		if (Other.bEnableGlow != bEnableGlow)
		{
			return false;
		}
		else if (!bEnableGlow)
		{
			// if the glow is disabled on both, the other values don't matter
			return true;
		}
		else
		{
			return (Other.GlowColor == GlowColor && Other.GlowOuterRadius == GlowOuterRadius && Other.GlowInnerRadius == GlowInnerRadius);
		}
	}

	bool operator!=(const FDepthFieldGlowInfo& Other) const
	{
		return !(*this == Other);
	}	
};

/** Information used in font rendering */
USTRUCT(BlueprintType)
struct FFontRenderInfo
{
	GENERATED_BODY()

	/** Whether to clip text */
	UPROPERTY(BlueprintReadWrite, Category="FontInfo")
	uint32 bClipText:1;

	/** Whether to turn on shadowing */
	UPROPERTY(BlueprintReadWrite, Category="FontInfo")
	uint32 bEnableShadow:1;

	/** Depth field glow parameters (only usable if font was imported with a depth field) */
	UPROPERTY(BlueprintReadWrite, Category="FontInfo")
	struct FDepthFieldGlowInfo GlowInfo;

	FFontRenderInfo()
		: bClipText(false), bEnableShadow(false)
	{}
};

/** Simple 2d triangle with UVs */
USTRUCT(BlueprintType)
struct FCanvasUVTri
{
	GENERATED_BODY()

	/** Position of first vertex */
	UPROPERTY(EditAnywhere, BlueprintReadWrite, Category = CanvasUVTri)
	FVector2D V0_Pos;

	/** UV of first vertex */
	UPROPERTY(EditAnywhere, BlueprintReadWrite, Category = CanvasUVTri)
	FVector2D V0_UV;

	/** Color of first vertex */
	UPROPERTY(EditAnywhere, BlueprintReadWrite, Category = CanvasUVTri)
	FLinearColor V0_Color;

	/** Position of second vertex */
	UPROPERTY(EditAnywhere, BlueprintReadWrite, Category = CanvasUVTri)
	FVector2D V1_Pos;

	/** UV of second vertex */
	UPROPERTY(EditAnywhere, BlueprintReadWrite, Category = CanvasUVTri)
	FVector2D V1_UV;

	/** Color of second vertex */
	UPROPERTY(EditAnywhere, BlueprintReadWrite, Category = CanvasUVTri)
	FLinearColor V1_Color;

	/** Position of third vertex */
	UPROPERTY(EditAnywhere, BlueprintReadWrite, Category = CanvasUVTri)
	FVector2D V2_Pos;

	/** UV of third vertex */
	UPROPERTY(EditAnywhere, BlueprintReadWrite, Category = CanvasUVTri)
	FVector2D V2_UV;

	/** Color of third vertex */
	UPROPERTY(EditAnywhere, BlueprintReadWrite, Category = CanvasUVTri)
	FLinearColor V2_Color;

	FCanvasUVTri()
		: V0_Pos(ForceInit)
		, V0_UV(ForceInit)
		, V0_Color(ForceInit)
		, V1_Pos(ForceInit)
		, V1_UV(ForceInit)
		, V1_Color(ForceInit)
		, V2_Pos(ForceInit)
		, V2_UV(ForceInit)
		, V2_Color(ForceInit)
	{ }
};

template <> struct TIsZeroConstructType<FCanvasUVTri> { enum { Value = true }; };

/** Defines available strategies for handling the case where an actor is spawned in such a way that it penetrates blocking collision. */
UENUM(BlueprintType)
enum class ESpawnActorCollisionHandlingMethod : uint8
{
	/** Fall back to default settings. */
	Undefined								UMETA(DisplayName = "Default"),
	/** Actor will spawn in desired location, regardless of collisions. */
	AlwaysSpawn								UMETA(DisplayName = "Always Spawn, Ignore Collisions"),
	/** Actor will try to find a nearby non-colliding location (based on shape components), but will always spawn even if one cannot be found. */
	AdjustIfPossibleButAlwaysSpawn			UMETA(DisplayName = "Try To Adjust Location, But Always Spawn"),
	/** Actor will try to find a nearby non-colliding location (based on shape components), but will NOT spawn unless one is found. */
	AdjustIfPossibleButDontSpawnIfColliding	UMETA(DisplayName = "Try To Adjust Location, Don't Spawn If Still Colliding"),
	/** Actor will fail to spawn. */
	DontSpawnIfColliding					UMETA(DisplayName = "Do Not Spawn"),
};

/** Defines the context of a user activity. Activities triggered in Blueprints will by type Game. Those created in code might choose to set another type. */
enum class EUserActivityContext : uint8
{
	/** Event triggered from gameplay, such as from blueprints */
	Game,
	/** Event triggered from the editor UI */
	Editor,
	/** Event triggered from some other source */
	Other
};

/**
 * The description of a user activity
 */
USTRUCT(BlueprintType)
struct FUserActivity
{
	GENERATED_BODY()

	/** Describes the user's activity */
	UPROPERTY(BlueprintReadWrite, Category = "Activity")
	FString ActionName;

	/** A game or editor activity? */
	EUserActivityContext Context;

	/** Default constructor. */
	FUserActivity()
		: Context(EUserActivityContext::Game)
	{ }

	/** Creates and initializes a new instance. */
	FUserActivity(const FString& InActionName)
		: ActionName(InActionName)
		, Context(EUserActivityContext::Game)
	{ }

	/** Creates and initializes a new instance with a context other than the default "Game". */
	FUserActivity(const FString& InActionName, EUserActivityContext InContext)
		: ActionName(InActionName)
		, Context(InContext)
	{ }
};

/** Which processors will have access to Mesh Vertex Buffers. */
UENUM()
enum class EMeshBufferAccess: uint8
{
    /** Access will be determined based on the assets used in the mesh and hardware / software capability. */
    Default,

    /** Force access on both CPU and GPU. */
    ForceCPUAndGPU
};

/** Indicates the type of a level collection, used in FLevelCollection. */
enum class ELevelCollectionType : uint8
{
	/**
	 * The dynamic levels that are used for normal gameplay and the source for any duplicated collections.
	 * Will contain a world's persistent level and any streaming levels that contain dynamic or replicated gameplay actors.
	 */
	DynamicSourceLevels,

	/** Gameplay relevant levels that have been duplicated from DynamicSourceLevels if requested by the game. */
	DynamicDuplicatedLevels,

	/**
	 * These levels are shared between the source levels and the duplicated levels, and should contain
	 * only static geometry and other visuals that are not replicated or affected by gameplay.
	 * These will not be duplicated in order to save memory.
	 */
	StaticLevels,

	MAX
};<|MERGE_RESOLUTION|>--- conflicted
+++ resolved
@@ -509,8 +509,6 @@
 		return false; 
 	}
 
-<<<<<<< HEAD
-=======
 	bool HasShadingModel(EMaterialShadingModel InShadingModel) const		{ return (ShadingModelField & (1 << (uint16)InShadingModel)) != 0; }
 	bool HasOnlyShadingModel(EMaterialShadingModel InShadingModel) const	{ return ShadingModelField == (1 << (uint16)InShadingModel); }
 	bool IsUnlit() const													{ return HasShadingModel(MSM_Unlit); }
@@ -528,7 +526,6 @@
 	uint16 ShadingModelField = 0;
 };
 
->>>>>>> 9ba46998
 /** This is used by the drawing passes to determine tessellation policy, so changes here need to be supported in native code. */
 UENUM()
 enum EMaterialTessellationMode
@@ -570,8 +567,6 @@
 	SAMPLERTYPE_MAX,
 };
 
-<<<<<<< HEAD
-=======
 inline bool IsVirtualSamplerType(EMaterialSamplerType Value)
 {
 	return ((int32)Value >= (int32)SAMPLERTYPE_VirtualColor && (int32)Value <= (int32)SAMPLERTYPE_VirtualLinearGrayscale);
@@ -590,7 +585,6 @@
 	MSC_Count			UMETA(Hidden),
 };
 
->>>>>>> 9ba46998
 /**	Lighting build quality enumeration */
 UENUM()
 enum ELightingBuildQuality
@@ -1138,8 +1132,6 @@
 
 	/** Returns the game-wide default collision response */
 	static const struct FCollisionResponseContainer& GetDefaultResponseContainer() { return DefaultResponseContainer; }
-<<<<<<< HEAD
-=======
 
 	bool operator==(const FCollisionResponseContainer& Other) const
 	{
@@ -1149,7 +1141,6 @@
 	{
 		return FMemory::Memcmp(EnumArray, Other.EnumArray, sizeof(Other.EnumArray)) != 0;
 	}
->>>>>>> 9ba46998
 
 private:
 
@@ -3457,11 +3448,8 @@
 struct ENGINE_API FComponentReference
 {
 	GENERATED_BODY()
-<<<<<<< HEAD
-=======
 
 	FComponentReference() : OtherActor(nullptr) {}
->>>>>>> 9ba46998
 
 	/** Pointer to a different Actor that owns the Component.  */
 	UPROPERTY(EditInstanceOnly, Category=Component)
@@ -3481,15 +3469,12 @@
 	/** Get the actual component pointer from this reference */
 	class UActorComponent* GetComponent(AActor* OwningActor) const;
 
-<<<<<<< HEAD
-=======
 	bool operator== (const FComponentReference& Other) const
 	{
 		return OtherActor == Other.OtherActor && ComponentProperty == Other.ComponentProperty && PathToComponent == Other.PathToComponent && OverrideComponent == Other.OverrideComponent;
 	}
 };
 
->>>>>>> 9ba46998
 /** Types of surfaces in the game, used by Physical Materials */
 UENUM(BlueprintType)
 enum EPhysicalSurface
