--- conflicted
+++ resolved
@@ -76,11 +76,7 @@
 	virtual void PostUnregisterAllComponents( void ) override;
 
 #if WITH_EDITOR
-<<<<<<< HEAD
-	virtual bool CanChangeIsSpatiallyLoadedFlag() const override { return false; }
-=======
 	virtual bool CanChangeIsSpatiallyLoadedFlag() const override { return !bUnbound; }
->>>>>>> d731a049
 #endif
 
 protected:
