// Copyright Epic Games, Inc. All Rights Reserved.

#pragma once

#include "CoreMinimal.h"
#include "UObject/ObjectMacros.h"
#include "UObject/UObjectGlobals.h"
#include "UObject/Object.h"
#include "Misc/Guid.h"
#include "Templates/SubclassOf.h"
#include "Engine/EngineBaseTypes.h"
#include "Interfaces/Interface_AssetUserData.h"
#include "RenderCommandFence.h"
#include "Templates/ScopedCallback.h"
#include "Misc/WorldCompositionUtility.h"
#include "Engine/MaterialMerging.h"
#include "Engine/TextureStreamingTypes.h"
#include <atomic>

#include "Level.generated.h"

class AActor;
class ABrush;
class AInstancedFoliageActor;
class ALevelBounds;
class APlayerController;
class AWorldSettings;
class AWorldDataLayers;
class FSceneInterface;
class ITargetPlatform;
class UAssetUserData;
class UMapBuildDataRegistry;
class UNavigationDataChunk;
class UTexture2D;
struct FLevelCollection;
class ULevelActorContainer;
class FLevelPartitionOperationScope;
class FRegisterComponentContext;
class SNotificationItem;
class UActorFolder;

UINTERFACE()
class ULevelPartitionInterface : public UInterface
{
	GENERATED_BODY()
};

class ILevelPartitionInterface
{
	GENERATED_BODY()

#if WITH_EDITOR
	friend class FLevelPartitionOperationScope;
#endif

public:
	virtual ULevel* GetSubLevel(const FVector& Coords) const = 0;

private:
#if WITH_EDITOR
	virtual void BeginOperation(class FLevelPartitionOperationScope* Scope) = 0;
	virtual void EndOperation() = 0;
#endif
};

#if WITH_EDITOR
struct ENGINE_API FLevelActorFoldersHelper
{
private:
	static void SetUseActorFolders(ULevel* InLevel, bool bInEnabled);
	static void AddActorFolder(ULevel* InLevel, UActorFolder* InActorFolder, bool bInShouldDirtyLevel, bool bInShouldBroadcast = true);

	friend class UWorld;
	friend class UActorFolder;
	friend class UWorldPartitionConvertCommandlet;
	friend class UWorldPartitionLevelStreamingDynamic;
};

class ENGINE_API FLevelPartitionOperationScope
{
public:
	FLevelPartitionOperationScope(ULevel* Level);
	~FLevelPartitionOperationScope();
		
	TArray<AActor*> GetActors() const;
	ULevel* GetLevel() const;

private:
	static ULevel* CreateTransientLevel(UWorld* InWorld);
	static void DestroyTransientLevel(ULevel* InLevel);

	ILevelPartitionInterface* InterfacePtr = nullptr;
	ULevel* Level = nullptr;
};
#endif

// Actor container class used to duplicate actors during cells streaming in PIE
UCLASS()
class UActorContainer : public UObject
{
	GENERATED_BODY()

public:
	UPROPERTY()
	TMap<FName, TObjectPtr<AActor>> Actors;
};

/**
 * Structure containing all information needed for determining the screen space
 * size of an object/ texture instance.
 */
USTRUCT()
struct ENGINE_API FStreamableTextureInstance
{
	GENERATED_USTRUCT_BODY()

	/** Bounding sphere/ box of object */
	FBoxSphereBounds  Bounds;

	/** Min distance from view where this instance is usable */
	float MinDistance;
	/** Max distance from view where this instance is usable */
	float MaxDistance;

	/** Object (and bounding sphere) specific texel scale factor  */
	float	TexelFactor;

	/**
	 * FStreamableTextureInstance serialize operator.
	 *
	 * @param	Ar					Archive to to serialize object to/ from
	 * @param	TextureInstance		Object to serialize
	 * @return	Returns the archive passed in
	 */
	friend FArchive& operator<<( FArchive& Ar, FStreamableTextureInstance& TextureInstance );
};

/**
 * Serialized ULevel information about dynamic texture instances
 */
USTRUCT()
struct ENGINE_API FDynamicTextureInstance : public FStreamableTextureInstance
{
	GENERATED_USTRUCT_BODY()

	/** Texture that is used by a dynamic UPrimitiveComponent. */
	UPROPERTY()
<<<<<<< HEAD
	UTexture2D*					Texture = nullptr;
=======
	TObjectPtr<UTexture2D>					Texture = nullptr;
>>>>>>> 6bbb88c8

	/** Whether the primitive that uses this texture is attached to the scene or not. */
	UPROPERTY()
	bool						bAttached = false;
	
	/** Original bounding sphere radius, at the time the TexelFactor was calculated originally. */
	UPROPERTY()
	float						OriginalRadius = 0.0f;

	/**
	 * FDynamicTextureInstance serialize operator.
	 *
	 * @param	Ar					Archive to to serialize object to/ from
	 * @param	TextureInstance		Object to serialize
	 * @return	Returns the archive passed in
	 */
	friend FArchive& operator<<( FArchive& Ar, FDynamicTextureInstance& TextureInstance );
};

/** Manually implement TPointerIsConvertibleFromTo for AActor so that TWeakObjectPtr can use it below when AActor is forward declared. */
template<> struct TPointerIsConvertibleFromTo<AActor, const volatile UObject>
{
	enum { Value = 1 };
};

/** Struct that holds on to information about Actors that wish to be auto enabled for input before the player controller has been created */
struct FPendingAutoReceiveInputActor
{
	TWeakObjectPtr<AActor> Actor;
	int32 PlayerIndex;

	FPendingAutoReceiveInputActor(AActor* InActor, const int32 InPlayerIndex)
		: Actor(InActor)
		, PlayerIndex(InPlayerIndex)
	{
	}
};

/** A precomputed visibility cell, whose data is stored in FCompressedVisibilityChunk. */
class FPrecomputedVisibilityCell
{
public:

	/** World space min of the cell. */
	FVector Min;

	/** Index into FPrecomputedVisibilityBucket::CellDataChunks of this cell's data. */
	uint16 ChunkIndex;

	/** Index into the decompressed chunk data of this cell's visibility data. */
	uint16 DataOffset;

	friend FArchive& operator<<( FArchive& Ar, FPrecomputedVisibilityCell& D )
	{
		Ar << D.Min << D.ChunkIndex << D.DataOffset;
		return Ar;
	}
};

/** A chunk of compressed visibility data from multiple FPrecomputedVisibilityCell's. */
class FCompressedVisibilityChunk
{
public:
	/** Whether the chunk is compressed. */
	bool bCompressed;

	/** Size of the uncompressed chunk. */
	int32 UncompressedSize;

	/** Compressed visibility data if bCompressed is true. */
	TArray<uint8> Data;

	friend FArchive& operator<<( FArchive& Ar, FCompressedVisibilityChunk& D )
	{
		Ar << D.bCompressed << D.UncompressedSize << D.Data;
		return Ar;
	}
};

/** A bucket of visibility cells that have the same spatial hash. */
class FPrecomputedVisibilityBucket
{
public:
	/** Size in bytes of the data of each cell. */
	int32 CellDataSize;

	/** Cells in this bucket. */
	TArray<FPrecomputedVisibilityCell> Cells;

	/** Data chunks corresponding to Cells. */
	TArray<FCompressedVisibilityChunk> CellDataChunks;

	friend FArchive& operator<<( FArchive& Ar, FPrecomputedVisibilityBucket& D )
	{
		Ar << D.CellDataSize << D.Cells << D.CellDataChunks;
		return Ar;
	}
};

/** Handles operations on precomputed visibility data for a level. */
class FPrecomputedVisibilityHandler
{
public:

	FPrecomputedVisibilityHandler() :
		Id(NextId)
	{
		NextId++;
	}
	
	~FPrecomputedVisibilityHandler() 
	{ 
		UpdateVisibilityStats(false);
	}

	/** Updates visibility stats. */
	ENGINE_API void UpdateVisibilityStats(bool bAllocating) const;

	/** Sets this visibility handler to be actively used by the rendering scene. */
	ENGINE_API void UpdateScene(FSceneInterface* Scene) const;

	/** Invalidates the level's precomputed visibility and frees any memory used by the handler. */
	ENGINE_API void Invalidate(FSceneInterface* Scene);

	/** Shifts origin of precomputed visibility volume by specified offset */
	ENGINE_API void ApplyWorldOffset(const FVector& InOffset);

	/** @return the Id */
	int32 GetId() const { return Id; }

	friend FArchive& operator<<( FArchive& Ar, FPrecomputedVisibilityHandler& D );
	
private:

	/** World space origin of the cell grid. */
	FVector2D PrecomputedVisibilityCellBucketOriginXY;

	/** World space size of every cell in x and y. */
	float PrecomputedVisibilityCellSizeXY;

	/** World space height of every cell. */
	float PrecomputedVisibilityCellSizeZ;

	/** Number of cells in each bucket in x and y. */
	int32	PrecomputedVisibilityCellBucketSizeXY;

	/** Number of buckets in x and y. */
	int32	PrecomputedVisibilityNumCellBuckets;

	static int32 NextId;

	/** Id used by the renderer to know when cached visibility data is valid. */
	int32 Id;

	/** Visibility bucket data. */
	TArray<FPrecomputedVisibilityBucket> PrecomputedVisibilityCellBuckets;

	friend class FLightmassProcessor;
	friend class FSceneViewState;
};

/** Volume distance field generated by Lightmass, used by image based reflections for shadowing. */
class FPrecomputedVolumeDistanceField
{
public:

	/** Sets this volume distance field to be actively used by the rendering scene. */
	ENGINE_API void UpdateScene(FSceneInterface* Scene) const;

	/** Invalidates the level's volume distance field and frees any memory used by it. */
	ENGINE_API void Invalidate(FSceneInterface* Scene);

	friend FArchive& operator<<( FArchive& Ar, FPrecomputedVolumeDistanceField& D );

private:
	/** Largest world space distance stored in the volume. */
	float VolumeMaxDistance;
	/** World space bounding box of the volume. */
	FBox VolumeBox;
	/** Volume dimension X. */
	int32 VolumeSizeX;
	/** Volume dimension Y. */
	int32 VolumeSizeY;
	/** Volume dimension Z. */
	int32 VolumeSizeZ;
	/** Distance field data. */
	TArray<FColor> Data;

	friend class FScene;
	friend class FLightmassProcessor;
};

USTRUCT()
struct ENGINE_API FLevelSimplificationDetails
{
	GENERATED_USTRUCT_BODY()

	/** Whether to create separate packages for each generated asset. All in map package otherwise */
	UPROPERTY(Category=General, EditAnywhere)
	bool bCreatePackagePerAsset;

	/** Percentage of details for static mesh proxy */
	UPROPERTY(Category=StaticMesh, EditAnywhere, meta=(DisplayName="Static Mesh Details Percentage", ClampMin = "0", ClampMax = "100", UIMin = "0", UIMax = "100"))	
	float DetailsPercentage;

	/** Landscape material simplification */
	UPROPERTY(Category = Landscape, EditAnywhere)
	FMaterialProxySettings StaticMeshMaterialSettings;

	UPROPERTY(Category = Landscape, EditAnywhere, meta=(InlineEditConditionToggle))
	bool bOverrideLandscapeExportLOD;

	/** Landscape LOD to use for static mesh generation, when not specified 'Max LODLevel' from landscape actor will be used */
	UPROPERTY(Category=Landscape, EditAnywhere, meta=(ClampMin = "0", ClampMax = "7", UIMin = "0", UIMax = "7", editcondition = "bOverrideLandscapeExportLOD"))
	int32 LandscapeExportLOD;
	
	/** Landscape material simplification */
	UPROPERTY(Category = Landscape, EditAnywhere)
	FMaterialProxySettings LandscapeMaterialSettings;

	/** Whether to bake foliage into landscape static mesh texture */
	UPROPERTY(Category=Landscape, EditAnywhere)
	bool bBakeFoliageToLandscape;

	/** Whether to bake grass into landscape static mesh texture */
	UPROPERTY(Category=Landscape, EditAnywhere)
	bool bBakeGrassToLandscape;

	UPROPERTY()
	bool bGenerateMeshNormalMap_DEPRECATED;
	
	UPROPERTY()
	bool bGenerateMeshMetallicMap_DEPRECATED;

	UPROPERTY()
	bool bGenerateMeshRoughnessMap_DEPRECATED;
	
	UPROPERTY()
	bool bGenerateMeshSpecularMap_DEPRECATED;
	
	UPROPERTY()
	bool bGenerateLandscapeNormalMap_DEPRECATED;

	UPROPERTY()
	bool bGenerateLandscapeMetallicMap_DEPRECATED;

	UPROPERTY()
	bool bGenerateLandscapeRoughnessMap_DEPRECATED;
	
	UPROPERTY()
	bool bGenerateLandscapeSpecularMap_DEPRECATED;

	/** Handles deprecated properties */
	void PostLoadDeprecated();
	
	FLevelSimplificationDetails();
	bool operator == (const FLevelSimplificationDetails& Other) const;
};

/**
 * Stored information about replicated static/placed actors that have been destroyed in a level.
 * This information is cached in ULevel so that any net drivers that are created after these actors
 * are destroyed can access this info and correctly replicate the destruction to their clients.
 */
USTRUCT()
struct FReplicatedStaticActorDestructionInfo
{
	GENERATED_BODY()

	FName PathName;
	FString FullName;
	FVector	DestroyedPosition;
	TWeakObjectPtr<UObject> ObjOuter;
	UPROPERTY()
<<<<<<< HEAD
	UClass* ObjClass = nullptr;
=======
	TObjectPtr<UClass> ObjClass = nullptr;
};

#if WITH_EDITORONLY_DATA
/** Enum defining how external actors are saved on disk */
UENUM()
enum class EActorPackagingScheme : uint8
{
	Original,	// Original scheme: ZZ/ZZ/... (maximum 1679616 folders,  ~0.6 files per folder with 1000000 files)
	Reduced		//  Reduced scheme:  Z/ZZ/... (maximum   46656 folders, ~21.4 files per folder with 1000000 files)
>>>>>>> 6bbb88c8
};
#endif

//
// The level object.  Contains the level's actor list, BSP information, and brush list.
// Every Level has a World as its Outer and can be used as the PersistentLevel, however,
// when a Level has been streamed in the OwningWorld represents the World that it is a part of.
//


/**
 * A Level is a collection of Actors (lights, volumes, mesh instances etc.).
 * Multiple Levels can be loaded and unloaded into the World to create a streaming experience.
 * 
 * @see https://docs.unrealengine.com/latest/INT/Engine/Levels
 * @see UActor
 */
UCLASS(MinimalAPI)
class ULevel : public UObject, public IInterface_AssetUserData, public ITextureStreamingContainer
{
	GENERATED_BODY()

public:

	/** URL associated with this level. */
	FURL					URL;

	/** Array of all actors in this level, used by FActorIteratorBase and derived classes */
	TArray<AActor*> Actors;

	/** Array of actors to be exposed to GC in this level. All other actors will be referenced through ULevelActorContainer */
	TArray<AActor*> ActorsForGC;

#if WITH_EDITORONLY_DATA
	AActor* PlayFromHereActor;

	/** List of modified, unsaved actors that needs to be duplicated for PIE */
	UPROPERTY(NonPIEDuplicateTransient)
	TMap<FName, TObjectPtr<AActor>> ActorsModifiedForPIE;

	/** Use external actors, new actor spawned in this level will be external and existing external actors will be loaded on load. */
	UPROPERTY(EditInstanceOnly, Category=World)
	bool bUseExternalActors;
#endif

	/** Set before calling LoadPackage for a streaming level to ensure that OwningWorld is correct on the Level */
	ENGINE_API static TMap<FName, TWeakObjectPtr<UWorld> > StreamedLevelsOwningWorld;
		
	/** 
	 * The World that has this level in its Levels array. 
	 * This is not the same as GetOuter(), because GetOuter() for a streaming level is a vestigial world that is not used. 
	 * It should not be accessed during BeginDestroy(), just like any other UObject references, since GC may occur in any order.
	 */
	UPROPERTY(Transient)
<<<<<<< HEAD
	UWorld* OwningWorld;
=======
	TObjectPtr<UWorld> OwningWorld;
>>>>>>> 6bbb88c8

	/** BSP UModel. */
	UPROPERTY()
	TObjectPtr<class UModel> Model;

	/** BSP Model components used for rendering. */
	UPROPERTY()
	TArray<TObjectPtr<class UModelComponent>> ModelComponents;

	UPROPERTY(Transient, DuplicateTransient, NonTransactional)
	TObjectPtr<ULevelActorContainer> ActorCluster;

#if WITH_EDITORONLY_DATA
	/** Reference to the blueprint for level scripting */
	UPROPERTY(NonTransactional)
	TObjectPtr<class ULevelScriptBlueprint> LevelScriptBlueprint;

	/** The Guid list of all materials and meshes Guid used in the last texture streaming build. Used to know if the streaming data needs rebuild. Only used for the persistent level. */
	UPROPERTY(NonTransactional)
	TArray<FGuid> TextureStreamingResourceGuids;
#endif //WITH_EDITORONLY_DATA

	/** Num of components missing valid texture streaming data. Updated in map check. */
	UPROPERTY(NonTransactional)
	int32 NumTextureStreamingUnbuiltComponents;

	/** Num of resources that have changed since the last texture streaming build. Updated in map check. */
	UPROPERTY(NonTransactional)
	int32 NumTextureStreamingDirtyResources;

	/** The level scripting actor, created by instantiating the class from LevelScriptBlueprint.  This handles all level scripting */
	UPROPERTY(NonTransactional)
	TObjectPtr<class ALevelScriptActor> LevelScriptActor;

	/**
	 * Start and end of the navigation list for this level, used for quickly fixing up
	 * when streaming this level in/out. @TODO DEPRECATED - DELETE
	 */
	UPROPERTY()
	TObjectPtr<class ANavigationObjectBase> NavListStart;
	UPROPERTY()
	TObjectPtr<class ANavigationObjectBase>	NavListEnd;
	
	/** Navigation related data that can be stored per level */
	UPROPERTY()
	TArray<TObjectPtr<UNavigationDataChunk>> NavDataChunks;
	
	/** Total number of KB used for lightmap textures in the level. */
	UPROPERTY(VisibleAnywhere, Category=Level)
	float LightmapTotalSize;
	/** Total number of KB used for shadowmap textures in the level. */
	UPROPERTY(VisibleAnywhere, Category=Level)
	float ShadowmapTotalSize;

	/** threes of triangle vertices - AABB filtering friendly. Stored if there's a runtime need to rebuild navigation that accepts BSPs 
	 *	as well - it's a lot easier this way than retrieve this data at runtime */
	UPROPERTY()
	TArray<FVector> StaticNavigableGeometry;

	/** The Guid of each streamable texture refered by FStreamingTextureBuildInfo::TextureLevelIndex	*/
	UPROPERTY()
	TArray<FGuid> StreamingTextureGuids;

	/** The name of each streamable texture referred by FStreamingTextureBuildInfo::TextureLevelIndex */
	UPROPERTY()
	TArray<FName> StreamingTextures;

	/** Packed quality level and feature level used when building texture streaming data. This is used by runtime to determine if built data can be used or not. */
	UPROPERTY()
	uint32 PackedTextureStreamingQualityLevelFeatureLevel;

	/** Data structures for holding the tick functions **/
	class FTickTaskLevel*						TickTaskLevel;

	/** 
	* The precomputed light information for this level.  
	* The extra level of indirection is to allow forward declaring FPrecomputedLightVolume.
	*/
	class FPrecomputedLightVolume*				PrecomputedLightVolume;

	/** The volumetric lightmap data for this level. */
	class FPrecomputedVolumetricLightmap*			PrecomputedVolumetricLightmap;

	/** Contains precomputed visibility data for this level. */
	FPrecomputedVisibilityHandler				PrecomputedVisibilityHandler;

	/** Precomputed volume distance field for this level. */
	FPrecomputedVolumeDistanceField				PrecomputedVolumeDistanceField;

	/** Fence used to track when the rendering thread has finished referencing this ULevel's resources. */
	FRenderCommandFence							RemoveFromSceneFence;

	/** Identifies map build data specific to this level, eg lighting volume samples. */
	UPROPERTY()
	FGuid LevelBuildDataId;

	/** 
	 * Registry for data from the map build.  This is stored in a separate package from the level to speed up saving / autosaving. 
	 * ReleaseRenderingResources must be called before changing what is referenced, to update the rendering thread state.
	 */
	UPROPERTY(NonPIEDuplicateTransient)
	TObjectPtr<UMapBuildDataRegistry> MapBuildData;

	/** Level offset at time when lighting was built */
	UPROPERTY()
	FIntVector LightBuildLevelOffset;

	/** 
	 * Whether the level is a lighting scenario.  Lighting is built separately for each lighting scenario level with all other scenario levels hidden. 
	 * Only one lighting scenario level should be visible at a time for correct rendering, and lightmaps from that level will be used on the rest of the world.
	 * Note: When a lighting scenario level is present, lightmaps for all streaming levels are placed in the scenario's _BuildData package.  
	 *		This means that lightmaps for those streaming levels will not be streamed with them.
	 */
	UPROPERTY()
	uint8 bIsLightingScenario:1;

	/** Whether components are currently registered or not. */
	uint8										bAreComponentsCurrentlyRegistered:1;

	/** Whether the geometry needs to be rebuilt for correct lighting */
	uint8										bGeometryDirtyForLighting:1;

	/** Whether a level transform rotation was applied since the texture streaming builds. Invalidates the precomputed streaming bounds. */
	UPROPERTY()
	uint8 										bTextureStreamingRotationChanged : 1;

	/** 
	 * Whether the level has finished registering all static components in the streaming manager.
	 * Once a level static components are registered, all new components need to go through the dynamic path.
	 * This flag is used to direct the registration to the right path with a low perf impact.
	 */
	UPROPERTY(Transient, DuplicateTransient, NonTransactional)
	uint8										bStaticComponentsRegisteredInStreamingManager: 1;

	/** Whether the level is currently visible/ associated with the world */
	UPROPERTY(transient)
	uint8										bIsVisible:1;

#if WITH_EDITORONLY_DATA
	/** Whether this level is locked; that is, its actors are read-only 
	 *	Used by WorldBrowser to lock a level when corresponding ULevelStreaming does not exist
	 */
	UPROPERTY()
	uint8 										bLocked:1;

	/** Whether the level has been saved after introducing actor GUIDs */
	uint8										bContainsStableActorGUIDs:1;
<<<<<<< HEAD
=======

	/** Whether the level should call FixupActorFolders on its actors when loading the level/actors (only used when level is using actor folder objects) */
	uint8										bFixupActorFoldersAtLoad:1;
>>>>>>> 6bbb88c8
#endif
	
	/** The below variables are used temporarily while making a level visible.				*/

	/** Whether we already moved actors.													*/
	uint8										bAlreadyMovedActors:1;
	/** Whether we already shift actors positions according to world composition.			*/
	uint8										bAlreadyShiftedActors:1;
	/** Whether we already updated components.												*/
	uint8										bAlreadyUpdatedComponents:1;
	/** Whether we already associated streamable resources.									*/
	uint8										bAlreadyAssociatedStreamableResources:1;
	/** Whether we already initialized network actors.										*/
	uint8										bAlreadyInitializedNetworkActors:1;
	/** Whether we already cleared AActor::bActorSeamlessTraveled.							*/
	uint8										bAlreadyClearedActorsSeamlessTravelFlag:1;
	/** Whether we already sorted the actor list.											*/
	uint8										bAlreadySortedActorList:1;
	/** Whether this level is in the process of being associated with its world	(i.e. we are within AddToWorld for this level */
	uint8										bIsAssociatingLevel:1;
	/** Whether this level is in the process of being disassociated with its world (i.e. we are within RemoveFromWorld for this level */
	uint8										bIsDisassociatingLevel : 1;
	/** Whether this level should be fully added to the world before rendering his components	*/
	uint8										bRequireFullVisibilityToRender:1;
	/** Whether this level is specific to client, visibility state will not be replicated to server	*/
	uint8										bClientOnlyVisible:1;
	/** Whether this level was duplicated */
	uint8										bWasDuplicated:1;
	/** Whether this level was duplicated for PIE	*/
	uint8										bWasDuplicatedForPIE:1;
	/** Whether the level is currently being removed from the world */
	uint8										bIsBeingRemoved:1;
	/** Whether this level has gone through a complete rerun construction script pass. */
	uint8										bHasRerunConstructionScripts:1;
	/** Whether the level had its actor cluster created. This doesn't mean that the creation was successful. */
	uint8										bActorClusterCreated : 1;
	/** Whether the level is partitioned or not. */
    UPROPERTY()
	uint8										bIsPartitioned : 1;
	/** Whether the level is a world partition runtime cell. */
	UPROPERTY()
	uint8										bIsWorldPartitionRuntimeCell : 1;

	enum class EIncrementalComponentState : uint8
	{
		Init,
		RegisterInitialComponents,
		RunConstructionScripts,
		Finalize
	};

	/** Whether the actor referenced by CurrentActorIndexForUpdateComponents has called PreRegisterAllComponents */
	uint8										bHasCurrentActorCalledPreRegister:1;
	/** The current stage for incrementally updating actor components in the level*/
	EIncrementalComponentState					IncrementalComponentState;
	/** Current index into actors array for updating components.							*/
	int32										CurrentActorIndexForIncrementalUpdate;
	/** Current index into actors array for updating components.							*/
	int32										CurrentActorIndexForUnregisterComponents;


	/** Whether the level is currently pending being made invisible or visible.				*/
	ENGINE_API bool HasVisibilityChangeRequestPending() const;

	// Event on level transform changes
	DECLARE_MULTICAST_DELEGATE_OneParam(FLevelTransformEvent, const FTransform&);
	FLevelTransformEvent OnApplyLevelTransform;

	DECLARE_MULTICAST_DELEGATE(FLevelCleanupEvent);
	FLevelCleanupEvent OnCleanupLevel;

#if WITH_EDITORONLY_DATA
	/** Level simplification settings for each LOD */
	UPROPERTY()
	FLevelSimplificationDetails LevelSimplification[WORLDTILE_LOD_MAX_INDEX];

	/** 
	 * The level color used for visualization. (Show -> Advanced -> Level Coloration)
	 * Used only in world composition mode
	 */
	UPROPERTY()
	FLinearColor LevelColor;

	std::atomic<uint64> FixupOverrideVertexColorsTimeMS;
	std::atomic<uint32> FixupOverrideVertexColorsCount;

	UPROPERTY(transient)
	bool bPromptWhenAddingToLevelBeforeCheckout;

	UPROPERTY(transient)
	bool bPromptWhenAddingToLevelOutsideBounds;

	UPROPERTY()
	EActorPackagingScheme ActorPackagingScheme;

	/** Returns true if the current level is a partitioned level */
	ENGINE_API bool IsPartitionedLevel() const;

	/** Returns true if the current level is a sublevel (managed by a parent partitioned level) */
	ENGINE_API bool IsPartitionSubLevel() const;

	/** Assign a level partition to this level */
	ENGINE_API void SetLevelPartition(ILevelPartitionInterface* LevelPartition);

	/** Get the level partition assigned to this level, if any */
	ENGINE_API ILevelPartitionInterface* GetLevelPartition();
	ENGINE_API const ILevelPartitionInterface* GetLevelPartition() const;
	
	/** Setup the provided sublevel so that it is handled by this level's partition */
	ENGINE_API void SetPartitionSubLevel(ULevel* SubLevel);

#endif //WITH_EDITORONLY_DATA

	/** Actor which defines level logical bounding box				*/
	TWeakObjectPtr<ALevelBounds>				LevelBoundsActor;

	/** Cached pointer to Foliage actor		*/
	TWeakObjectPtr<AInstancedFoliageActor>		InstancedFoliageActor;

	/** Called when Level bounds actor has been updated */
	DECLARE_EVENT( ULevel, FLevelBoundsActorUpdatedEvent );
	FLevelBoundsActorUpdatedEvent& LevelBoundsActorUpdated() { return LevelBoundsActorUpdatedEvent; }
	/**	Broadcasts that Level bounds actor has been updated */ 
	void BroadcastLevelBoundsActorUpdated() { LevelBoundsActorUpdatedEvent.Broadcast(); }

	/** Marks level bounds as dirty so they will be recalculated  */
	ENGINE_API void MarkLevelBoundsDirty();

#if WITH_EDITOR
	ENGINE_API static bool GetLevelBoundsFromAsset(const FAssetData& Asset, FBox& OutLevelBounds);
	ENGINE_API static bool GetIsLevelPartitionedFromAsset(const FAssetData& Asset);
	ENGINE_API static bool GetIsLevelUsingExternalActorsFromAsset(const FAssetData& Asset);
	ENGINE_API static bool GetIsUsingActorFoldersFromAsset(const FAssetData& Asset);


	ENGINE_API static bool GetLevelBoundsFromPackage(FName LevelPackage, FBox& OutLevelBounds);
	ENGINE_API static bool GetIsLevelPartitionedFromPackage(FName LevelPackage);
	ENGINE_API static bool GetIsLevelUsingExternalActorsFromPackage(FName LevelPackage);
	ENGINE_API static bool GetIsUsingActorFoldersFromPackage(FName LevelPackage);

	ENGINE_API bool GetPromptWhenAddingToLevelOutsideBounds() const;
	ENGINE_API bool GetPromptWhenAddingToLevelBeforeCheckout() const;
#endif

private:

#if WITH_EDITORONLY_DATA
	/** Use external actors, new actor spawned in this level will be external and existing external actors will be loaded on load. */
	UPROPERTY(EditInstanceOnly, Category = World)
	bool bUseExternalActors;
#endif

	FLevelBoundsActorUpdatedEvent LevelBoundsActorUpdatedEvent; 

	UPROPERTY()
	TObjectPtr<AWorldSettings> WorldSettings;

	UPROPERTY()
	TObjectPtr<AWorldDataLayers> WorldDataLayers;

	/** Cached level collection that this level is contained in, for faster access than looping through the collections in the world. */
	FLevelCollection* CachedLevelCollection;

protected:

	/** Array of user data stored with the asset */
	UPROPERTY()
	TArray<TObjectPtr<UAssetUserData>> AssetUserData;

private:
	// Actors awaiting input to be enabled once the appropriate PlayerController has been created
	TArray<FPendingAutoReceiveInputActor> PendingAutoReceiveInputActors;

	/** List of replicated static actors that have been destroyed. Used by net drivers to replicate destruction to clients. */
	UPROPERTY(Transient)
	TArray<FReplicatedStaticActorDestructionInfo> DestroyedReplicatedStaticActors;

#if WITH_EDITORONLY_DATA
	/** Level partition, if any */
	UPROPERTY(EditInstanceOnly, Category = World)
	TScriptInterface<ILevelPartitionInterface> LevelPartition;

	/** When the level is partitioned, this will point to the owner partition (will be the same as this->LevelPartition in case that is the top partition level */
	UPROPERTY()
	TSoftObjectPtr<UObject> OwnerLevelPartition;

	/** Use actor folder objects, actor folders of this level will be persistent in their own object. */
	UPROPERTY(EditInstanceOnly, Category = World)
	bool bUseActorFolders;

	/** Actor folder objects. They can either be saved inside level or in their own package. */
	UPROPERTY(Transient)
	TMap<FGuid, TObjectPtr<UActorFolder>> ActorFolders;

	/** Temporary array containing actor folder objects manually loaded from their external packages (only used while loading the level). */
	UPROPERTY(Transient)
	TArray<TObjectPtr<UActorFolder>> LoadedExternalActorFolders;
#endif // #if WITH_EDITORONLY_DATA

	enum class ERouteActorInitializationState : uint8
	{
		Preinitialize,
		Initialize,
		BeginPlay,
		Finished
	};
	ERouteActorInitializationState RouteActorInitializationState;
	int32 RouteActorInitializationIndex;

public:
	// Used internally to determine which actors should go on the world's NetworkActor list
	ENGINE_API static bool IsNetActor(const AActor* Actor);

	/** Populate an entry for Actor in the DestroyedReplicatedStaticActors list */
	void CreateReplicatedDestructionInfo(AActor* const Actor);

	const TArray<FReplicatedStaticActorDestructionInfo>& GetDestroyedReplicatedStaticActors() const;

	/** Called when a level package has been dirtied. */
	ENGINE_API static FSimpleMulticastDelegate LevelDirtiedEvent;

	// Constructor.
	ENGINE_API void Initialize(const FURL& InURL);
	ULevel(const FObjectInitializer& ObjectInitializer = FObjectInitializer::Get());

	/** DO NOT USE. This constructor is for internal usage only for hot-reload purposes. */
	ULevel(FVTableHelper& Helper)
		: Super(Helper)
		, Actors()
	{}

	~ULevel();

	//~ Begin UObject Interface.
	virtual void PostInitProperties() override;	
	virtual void Serialize( FArchive& Ar ) override;
	virtual void BeginDestroy() override;
	virtual bool IsReadyForFinishDestroy() override;
	virtual void FinishDestroy() override;
	ENGINE_API virtual UWorld* GetWorld() const override final;

#if	WITH_EDITOR
	virtual void PreEditUndo() override;
	virtual void PostEditUndo() override;	
	virtual void PostEditChangeProperty(FPropertyChangedEvent& PropertyChangedEvent) override;
	virtual void BeginCacheForCookedPlatformData(const ITargetPlatform *TargetPlatform) override;
	virtual bool CanEditChange(const FProperty* PropertyThatWillChange) const override;
#endif // WITH_EDITOR
	virtual bool ResolveSubobject(const TCHAR* SubObjectPath, UObject*& OutObject, bool bLoadIfExists) override;
	virtual void PostLoad() override;
	PRAGMA_DISABLE_DEPRECATION_WARNINGS // Suppress compiler warning on override of deprecated function
	UE_DEPRECATED(5.0, "Use version that takes FObjectPreSaveContext instead.")
	virtual void PreSave(const class ITargetPlatform* TargetPlatform) override;
<<<<<<< HEAD
=======
	PRAGMA_ENABLE_DEPRECATION_WARNINGS
	virtual void PreSave(FObjectPreSaveContext ObjectSaveContext) override;
>>>>>>> 6bbb88c8
	virtual void PreDuplicate(FObjectDuplicationParameters& DupParams) override;
	virtual void PostDuplicate(bool bDuplicateForPIE) override;
	virtual bool CanBeClusterRoot() const override;
	virtual void CreateCluster() override;
	static void AddReferencedObjects(UObject* InThis, FReferenceCollector& Collector);
	//~ End UObject Interface.

#if	WITH_EDITOR
	//~Begin ITextureStreamingContainer Interface.
	virtual void InitializeTextureStreamingContainer(uint32 InPackedTextureStreamingQualityLevelFeatureLevel) override;
	virtual uint16 RegisterStreamableTexture(UTexture* InTexture) override;
	//~End ITextureStreamingContainer Interface.
	ENGINE_API uint16 RegisterStreamableTexture(const FString& InTextureName, const FGuid& InTextureGuid);
#endif

	/**
	 * Flag this level instance for destruction.
	 * This is called by UWorld::CleanupWorld to flag the level and its owned packages for destruction.
	 *
	 * @param bCleanupResources Whether to also remove RF_Standalone flags in the editor on level-specific subassets so that they will be garbage collected
	 */
	ENGINE_API void CleanupLevel(bool bCleanupResources);

	/**
	 * Cleans all references from and to this level that may be preventing it from being Garbage Collected
	 */
	ENGINE_API void CleanupReferences();

	/**
	 * Flag this level instance for destruction.
	 * This is called by UWorld::CleanupWorld to flag the level and its owned packages for destruction.
	 */
	ENGINE_API void CleanupLevel();

	/**
	 * Clears all components of actors associated with this level (aka in Actors array) and 
	 * also the BSP model components.
	 */
	ENGINE_API void ClearLevelComponents();

	/**
	 * Updates all components of actors associated with this level (aka in Actors array) and 
	 * creates the BSP model components.
	 * @param bRerunConstructionScripts	If we want to rerun construction scripts on actors in level
	 */
	ENGINE_API void UpdateLevelComponents(bool bRerunConstructionScripts, FRegisterComponentContext* Context = nullptr);

	/**
	 * Incrementally updates all components of actors associated with this level.
	 *
	 * @param NumComponentsToUpdate		Number of components to update in this run, 0 for all
	 * @param bRerunConstructionScripts	If we want to rerun construction scripts on actors in level
	 */
	void IncrementalUpdateComponents( int32 NumComponentsToUpdate, bool bRerunConstructionScripts, FRegisterComponentContext* Context = nullptr);

	/**
	* Incrementally unregisters all components of actors associated with this level.
	* This is done at the granularity of actors (individual actors have all of their components unregistered)
    *
	* @param NumComponentsToUnregister		Minimum number of components to unregister in this run, 0 for all
	*/
	bool IncrementalUnregisterComponents(int32 NumComponentsToUnregister);


	/**
	 * Invalidates the cached data used to render the level's UModel.
	 */
	void InvalidateModelGeometry();
	
	/** Marks all level components render state as dirty */
	ENGINE_API void MarkLevelComponentsRenderStateDirty();

#if WITH_EDITOR
	/** Called to create ModelComponents for BSP rendering */
	void CreateModelComponents();
#endif // WITH_EDITOR

	/**
	 * Updates the model components associated with this level
	 */
	ENGINE_API void UpdateModelComponents();

	/**
	 * Commits changes made to the UModel's surfaces.
	 */
	ENGINE_API void CommitModelSurfaces();

	/**
	 * Discards the cached data used to render the level's UModel.  Assumes that the
	 * faces and vertex positions haven't changed, only the applied materials.
	 */
	void InvalidateModelSurface();

	/**
	 * Sorts the actor list by net relevancy and static behaviour. First all not net relevant static
	 * actors, then all net relevant static actors and then the rest. This is done to allow the dynamic
	 * and net relevant actor iterators to skip large amounts of actors.
	 */
	ENGINE_API void SortActorList();

#if WITH_EDITOR
	/**
	 * Add a dynamically loaded actor to this level, as if it was part of the original map load process.
	 */
	ENGINE_API void AddLoadedActor(AActor* Actor);

	/**
	 * Remove a dynamically loaded actor from this level.
	 */
	ENGINE_API void RemoveLoadedActor(AActor* Actor);

	/** Called when dynamically loaded actor is added to this level */
	DECLARE_EVENT_OneParam(ULevel, FLoadedActorAddedToLevelEvent, AActor&);
	FLoadedActorAddedToLevelEvent OnLoadedActorAddedToLevelEvent;

	/** Called when dynamically loaded actor is removed from this level */
	DECLARE_EVENT_OneParam(ULevel, FLoadedActorRemovedFromLevelEvent, AActor&);
	FLoadedActorRemovedFromLevelEvent OnLoadedActorRemovedFromLevelEvent;
#endif

	/* Called when level is loaded. */
	ENGINE_API void OnLevelLoaded();

	virtual bool IsNameStableForNetworking() const override { return true; }		// For now, assume all levels have stable net names

	/** Handles network initialization for actors in this level */
	void InitializeNetworkActors();

	void ClearActorsSeamlessTraveledFlag();

	/** Initializes rendering resources for this level. */
	ENGINE_API void InitializeRenderingResources();

	/** Releases rendering resources for this level. */
	ENGINE_API void ReleaseRenderingResources();

	/**
	 * Returns whether the level has completed routing actor initialization.
	 */
	bool IsFinishedRouteActorInitialization() const { return RouteActorInitializationState == ERouteActorInitializationState::Finished; }

	/**
	 * Method for resetting routing actor initialization for the next time this level is streamed.
	 */
	void ResetRouteActorInitializationState();

	/**
	 * Old implementation for routing actor initialization in full.
	 */
	void RouteActorInitializeOld();

	/**
	 * Routes pre and post initialize to actors and also sets volumes.
	 *
	 * @param NumActorsToProcess	The maximum number of actors to update in this pass, 0 to process all actors.
	 * @todo seamless worlds: this doesn't correctly handle volumes in the multi- level case
	 */
	void RouteActorInitialize(int32 NumActorsToProcess);

	/**
	 * Rebuilds static streaming data for all levels in the specified UWorld.
	 *
	 * @param World				Which world to rebuild streaming data for. If NULL, all worlds will be processed.
	 * @param TargetLevel		[opt] Specifies a single level to process. If NULL, all levels will be processed.
	 * @param TargetTexture		[opt] Specifies a single texture to process. If NULL, all textures will be processed.
	 */
	ENGINE_API static void BuildStreamingData(UWorld* World, ULevel* TargetLevel=NULL, UTexture2D* TargetTexture=NULL);

	/**
	 * Returns the default brush for this level.
	 *
	 * @return		The default brush for this level.
	 */
	ENGINE_API ABrush* GetDefaultBrush() const;

	/**
	 * Returns the world info for this level.
	 *
	 * @return		The AWorldSettings for this level.
	 */
	ENGINE_API AWorldSettings* GetWorldSettings(bool bChecked = true) const;

	ENGINE_API void SetWorldSettings(AWorldSettings* NewWorldSettings);

	/**
	 * Returns the world data layers info for this level.
	 *
	 * @return		The AWorldDataLayers for this level.
	 */
	ENGINE_API AWorldDataLayers* GetWorldDataLayers() const;

	ENGINE_API void SetWorldDataLayers(AWorldDataLayers* NewWorldDataLayers);

	/**
	 * Returns the UWorldPartition for this level.
	 *
	 * @return		The UWorldPartition for this level (nullptr if not found).
	 */
	ENGINE_API class UWorldPartition* GetWorldPartition() const;

	/**
	 * Returns the level scripting actor associated with this level
	 * @return	a pointer to the level scripting actor for this level (may be NULL)
	 */
	ENGINE_API class ALevelScriptActor* GetLevelScriptActor() const;

	/** Returns the cached collection that contains this level, if any. May be null. */
	FLevelCollection* GetCachedLevelCollection() const { return CachedLevelCollection; }

	/** Sets the cached level collection that contains this level. Should only be called by FLevelCollection. */
	void SetCachedLevelCollection(FLevelCollection* const InCachedLevelCollection) { CachedLevelCollection = InCachedLevelCollection; }

	/**
	 * Utility searches this level's actor list for any actors of the specified type.
	 */
	bool HasAnyActorsOfType(UClass *SearchType);

	/**
	 * Resets the level nav list.
	 */
	ENGINE_API void ResetNavList();

	ENGINE_API UPackage* CreateMapBuildDataPackage() const;

	ENGINE_API UMapBuildDataRegistry* GetOrCreateMapBuildData();

	/** Sets whether this level is a lighting scenario and handles propagating the change. */
	ENGINE_API void SetLightingScenario(bool bNewIsLightingScenario);

	/** Creates UMapBuildDataRegistry entries for legacy lightmaps from components loaded for this level. */
	ENGINE_API void HandleLegacyMapBuildData();

#if WITH_EDITOR
	/** Returns true if the level uses external actors mode. */
	ENGINE_API bool IsUsingExternalActors() const;

	/** Sets if the level uses external actors mode or not. */
	ENGINE_API void SetUseExternalActors(bool bEnable);

	ENGINE_API static bool CanConvertActorToExternalPackaging(AActor* Actor);

	/** 
	 * Convert this level actors to the specified loading strategy
	 * @param bExternal if true will convert internal actors to external, will convert external actors to internal otherwise
	 * @note does not affect the level bUseExternalActors flag
	 */
	ENGINE_API void ConvertAllActorsToPackaging(bool bExternal);

	/**
	 * Get the list of (on disk) external actor packages associated with this level
	 * @return Array of packages associated with this level
	 */
	ENGINE_API TArray<FString> GetOnDiskExternalActorPackages() const;

	/**
	 * Get the list of (loaded) external actor packages associated with this level
	 * @return Array of packages associated with this level
	 */
	ENGINE_API TArray<UPackage*> GetLoadedExternalActorPackages() const;

	/**
	 * Get the folder containing the external actors for this level path
	 * @param InLevelPackageName The package name to get the external actors path of
	 * @param InPackageShortName Optional short name to use instead of the package short name
	 * @return the folder
	 */
	static ENGINE_API FString GetExternalActorsPath(const FString& InLevelPackageName, const FString& InPackageShortName = FString());

	/**
	 * Get the folder containing the external actors for this level
	 * @param InLevelPackage The package to get the external actors path of
	 * @param InPackageShortName Optional short name to use instead of the package short name
	 * @return the folder
	 */
	static ENGINE_API FString GetExternalActorsPath(UPackage* InLevelPackage, const FString& InPackageShortName = FString());

	/**
<<<<<<< HEAD
	 * Create an package for this actor
	 * @param InGuid the guid to generate the name from.
	 * @return the created package
	 */
	static ENGINE_API UPackage* CreateActorPackage(UPackage* InLevelPackage, const FGuid& InGuid);
=======
	 * Get the package name for this actor
	 * @param InActorPath the fully qualified actor path, in the format: 'Outermost.Outer.Name'
	 * @return the package name
	 */
	static ENGINE_API FString GetActorPackageName(UPackage* InLevelPackage, EActorPackagingScheme ActorPackagingScheme, const FString& InActorPath);

	/**
	 * Get the folder containing the external actors for this level path
	 * @param InLevelPackageName The package name to get the external actors path of
	 * @param InPackageShortName Optional short name to use instead of the package short name
	 * @return the folder
	 */
	static ENGINE_API FString GetExternalActorsPath(const FString& InLevelPackageName, const FString& InPackageShortName = FString());

	/**
	 * Get the folder containing the external actors for this level
	 * @param InLevelPackage The package to get the external actors path of
	 * @param InPackageShortName Optional short name to use instead of the package short name
	 * @return the folder
	 */
	static ENGINE_API FString GetExternalActorsPath(UPackage* InLevelPackage, const FString& InPackageShortName = FString());

	/**
	 * Scans/Updates all Level Assets (level package and external packages)
	 */
	static ENGINE_API void ScanLevelAssets(const FString& InLevelPackageName);

	/**
	 * Get the folder name from which all external actors paths are created
	 * @return folder name
	 */
	static ENGINE_API const TCHAR* GetExternalActorsFolderName();

	/** Returns true if the level uses external actors mode. */
	ENGINE_API bool IsUsingExternalActors() const;

	/** Sets if the level uses external actors mode or not. */
	ENGINE_API void SetUseExternalActors(bool bEnable);

	/**
	 * Get the folders containing the external objects for this level path
	 * @param InLevelPackageName The package name to get the external objects path of
	 * @param InPackageShortName Optional short name to use instead of the package short name
	 * @return the folders
	 */
	static ENGINE_API TArray<FString> GetExternalObjectsPaths(const FString& InLevelPackageName, const FString& InPackageShortName = FString());

	/** Returns true if the level uses external objects. */
	ENGINE_API bool IsUsingExternalObjects() const;

	/** Returns true if the level uses actor folders mode. */
	ENGINE_API bool IsUsingActorFolders() const;

	/** Updates all actors/folders that refer to folders marked as deleted, reparent to valid folder, deletes folders marked as deleted. */
	ENGINE_API void CreateOrUpdateActorFolders();

	/** Sets if the level uses actor folders mode or not. Returns true if succeeded. */
	ENGINE_API bool SetUseActorFolders(bool bEnabled, bool bInteractive = false);

	/** Finds the level actor folder by its guid. Returns null if not found. */
	ENGINE_API UActorFolder* GetActorFolder(const FGuid& InGuid, bool bSkipDeleted = true) const;

	/** Finds the level actor folder by its path. Returns null if not found. */
	ENGINE_API UActorFolder* GetActorFolder(const FName& InPath, bool bSkipDeleted = true) const;

	/** Iterates on all valid level actor folders. */
	ENGINE_API void ForEachActorFolder(TFunctionRef<bool(UActorFolder*)> Operation, bool bSkipDeleted = false);

	/** Returns true if the level wants newly spawned actors to be external */
	ENGINE_API bool ShouldCreateNewExternalActors() const;

	/** Returns the level's actor packaging scheme */
	ENGINE_API EActorPackagingScheme GetActorPackagingScheme() const { return ActorPackagingScheme; }

	/** 
	 * Convert this level actors to the specified loading strategy
	 * @param bExternal if true will convert internal actors to external, will convert external actors to internal otherwise
	 * @note does not affect the level bUseExternalActors flag
	 */
	ENGINE_API void ConvertAllActorsToPackaging(bool bExternal);

	/**
	* Get a properly formated external actor package instance name for this level package to be used in FLinkerInstancingContext
	* @return external actor package instance name
	*/
	static ENGINE_API FString GetExternalActorPackageInstanceName(const FString& LevelPackageName, const FString& ActorShortPackageName);

	/**
	 * Get the list of (on disk) external actor packages associated with this external actors path
	 * @param ExternalActorsPath the path to scan for external actor packages
	 * @return Array of packages associated with this level
	 */
	static ENGINE_API TArray<FString> GetOnDiskExternalActorPackages(const FString& ExternalActorsPath);

	/**
	 * Get the list of (on disk) external actor packages associated with this level
	 * @return Array of packages associated with this level
	 */
	ENGINE_API TArray<FString> GetOnDiskExternalActorPackages(bool bTryUsingPackageLoadedPath = false) const;

	/**
	 * Get the list of (loaded) external object packages (actors/folders) associated with this level
	 * @return Array of packages associated with this level
	 */
	ENGINE_API TArray<UPackage*> GetLoadedExternalObjectPackages() const;

	/**
	 * Create an package for this actor
	 * @param InActorPath the fully qualified actor path, in the format: 'Outermost.Outer.Name'
	 * @return the created package
	 */
	static ENGINE_API UPackage* CreateActorPackage(UPackage* InLevelPackage, EActorPackagingScheme ActorPackagingScheme, const FString& InActorPath);
>>>>>>> 6bbb88c8

	/**
	 * Detach or reattach all level actors to from/to their external package
	 * @param bReattach if false will detach actors from their external package until reattach is called, passing true will reattach actors, no-op for non external actors
	 */
	ENGINE_API void DetachAttachAllActorsPackages(bool bReattach);

	/** 
	*  Called after lighting was built and data gets propagated to this level
	*  @param	bLightingSuccessful	 Whether lighting build was successful
	*/
	ENGINE_API void OnApplyNewLightingData(bool bLightingSuccessful);

	/**
	 *	Grabs a reference to the level scripting blueprint for this level.  If none exists, it creates a new blueprint
	 *
	 * @param	bDontCreate		If true, if no level scripting blueprint is found, none will be created
	 */
	ENGINE_API class ULevelScriptBlueprint* GetLevelScriptBlueprint(bool bDontCreate=false);

	/**
	 * Nulls certain references related to the LevelScriptBlueprint. Called by UWorld::CleanupWorld.
	 */
	ENGINE_API void CleanupLevelScriptBlueprint();

	/**
	 *  Returns a list of all blueprints contained within the level
	 */
	UE_DEPRECATED(5.0, "This function is deprecated, we only support having a single level script blueprint. Use GetLevelScriptBlueprint instead.")
	ENGINE_API TArray<class UBlueprint*> GetLevelBlueprints() const;

	/**
	 *  Called when the level script blueprint has been successfully changed and compiled.  Handles creating an instance of the blueprint class in LevelScriptActor
	 */
	ENGINE_API void OnLevelScriptBlueprintChanged(class ULevelScriptBlueprint* InBlueprint);

	/** 
	 * Call on a level that was loaded from disk instead of PIE-duplicating, to fixup actor references
	 */
	ENGINE_API void FixupForPIE(int32 PIEInstanceID, TFunctionRef<void(int32, FSoftObjectPath&)> CustomFixupFunction = [](int32, FSoftObjectPath&) {});
#endif

	/** @todo document */
	ENGINE_API TArray<FVector> const* GetStaticNavigableGeometry() const { return &StaticNavigableGeometry;}

	/** 
	* Is this the persistent level 
	*/
	ENGINE_API bool IsPersistentLevel() const;

	/** 
	* Is this the current level in the world it is owned by
	*/
	ENGINE_API bool IsCurrentLevel() const;
	
	/**
	 * Is this a level instance
	 */
	ENGINE_API bool IsInstancedLevel() const;

	/** 
	 * Shift level actors by specified offset
	 * The offset vector will get subtracted from all actors positions and corresponding data structures
	 *
	 * @param InWorldOffset	 Vector to shift all actors by
	 * @param bWorldShift	 Whether this call is part of whole world shifting
	 */
	ENGINE_API void ApplyWorldOffset(const FVector& InWorldOffset, bool bWorldShift);

	/** Register an actor that should be added to a player's input stack when they are created */
	void RegisterActorForAutoReceiveInput(AActor* Actor, const int32 PlayerIndex);

	/** Push any pending auto receive input actor's input components on to the player controller's input stack */
	void PushPendingAutoReceiveInput(APlayerController* PC);
	
	//~ Begin IInterface_AssetUserData Interface
	virtual void AddAssetUserData(UAssetUserData* InUserData) override;
	virtual void RemoveUserDataOfClass(TSubclassOf<UAssetUserData> InUserDataClass) override;
	virtual UAssetUserData* GetAssetUserDataOfClass(TSubclassOf<UAssetUserData> InUserDataClass) override;
	//~ End IInterface_AssetUserData Interface

#if WITH_EDITOR
	/** meant to be called only from editor, calculating and storing static geometry to be used with off-line and/or on-line navigation building */
	ENGINE_API void RebuildStaticNavigableGeometry();

#endif

<<<<<<< HEAD

#if WITH_EDITOR
	/** Attempts to detect and fix any issues with the level script blueprint and associated objects */
	void RepairLevelScript();

	/** Replace the existing LSA (if set) by spawning a new one based on this level's script blueprint */
	void RegenerateLevelScriptActor();
=======
private:
	bool IncrementalRegisterComponents(bool bPreRegisterComponents, int32 NumComponentsToUpdate, FRegisterComponentContext* Context);
	bool IncrementalRunConstructionScripts(bool bProcessAllActors);

#if WITH_EDITOR
private:
	/**
	 * Potentially defer the running of an actor's construction script on load
	 * The running will be deferred if the actor's user construction script is non trivial 
	 * and if there are outstanding asset compilation currently running (currently checks against static meshes)
	 * @param InActor The actor to check
	 * @return true if the running of the construction script was deferred
	 */
	bool DeferRunningConstructionScripts(AActor* InActor);

	/** Attempts to detect and fix any issues with the level script blueprint and associated objects */
	void RepairLevelScript();

	/** Prepares/fixes actor folder objects once level is fully loaded. */
	void FixupActorFolders();

	/** Sets the level to use or not the actor folder objects feature. */
	void SetUseActorFoldersInternal(bool bInEnabled);

	friend struct FLevelActorFoldersHelper;

	/** Replace the existing LSA (if set) by spawning a new one based on this level's script blueprint */
	void RegenerateLevelScriptActor();

	/** Find and destroy any extra LSAs, as they will cause duplicated level script operations */
	void RemoveExtraLevelScriptActors();

	/** Notification popup used to guide the user to repair multiple LSAs detected upon loading in the editor */
	TWeakPtr<SNotificationItem> MultipleLSAsNotification;
	void OnMultipleLSAsPopupClicked();
	void OnMultipleLSAsPopupDismissed();

>>>>>>> 6bbb88c8
#endif // WITH_EDITOR
};


/**
 * Macro for wrapping Delegates in TScopedCallback
 */
 #define DECLARE_SCOPED_DELEGATE( CallbackName, TriggerFunc )						\
	class ENGINE_API FScoped##CallbackName##Impl										\
	{																				\
	public:																			\
		static void FireCallback() { TriggerFunc; }									\
	};																				\
																					\
	typedef TScopedCallback<FScoped##CallbackName##Impl> FScoped##CallbackName;

DECLARE_SCOPED_DELEGATE( LevelDirtied, ULevel::LevelDirtiedEvent.Broadcast() );

#undef DECLARE_SCOPED_DELEGATE<|MERGE_RESOLUTION|>--- conflicted
+++ resolved
@@ -145,11 +145,7 @@
 
 	/** Texture that is used by a dynamic UPrimitiveComponent. */
 	UPROPERTY()
-<<<<<<< HEAD
-	UTexture2D*					Texture = nullptr;
-=======
 	TObjectPtr<UTexture2D>					Texture = nullptr;
->>>>>>> 6bbb88c8
 
 	/** Whether the primitive that uses this texture is attached to the scene or not. */
 	UPROPERTY()
@@ -424,9 +420,6 @@
 	FVector	DestroyedPosition;
 	TWeakObjectPtr<UObject> ObjOuter;
 	UPROPERTY()
-<<<<<<< HEAD
-	UClass* ObjClass = nullptr;
-=======
 	TObjectPtr<UClass> ObjClass = nullptr;
 };
 
@@ -437,7 +430,6 @@
 {
 	Original,	// Original scheme: ZZ/ZZ/... (maximum 1679616 folders,  ~0.6 files per folder with 1000000 files)
 	Reduced		//  Reduced scheme:  Z/ZZ/... (maximum   46656 folders, ~21.4 files per folder with 1000000 files)
->>>>>>> 6bbb88c8
 };
 #endif
 
@@ -492,11 +484,7 @@
 	 * It should not be accessed during BeginDestroy(), just like any other UObject references, since GC may occur in any order.
 	 */
 	UPROPERTY(Transient)
-<<<<<<< HEAD
-	UWorld* OwningWorld;
-=======
 	TObjectPtr<UWorld> OwningWorld;
->>>>>>> 6bbb88c8
 
 	/** BSP UModel. */
 	UPROPERTY()
@@ -644,12 +632,9 @@
 
 	/** Whether the level has been saved after introducing actor GUIDs */
 	uint8										bContainsStableActorGUIDs:1;
-<<<<<<< HEAD
-=======
 
 	/** Whether the level should call FixupActorFolders on its actors when loading the level/actors (only used when level is using actor folder objects) */
 	uint8										bFixupActorFoldersAtLoad:1;
->>>>>>> 6bbb88c8
 #endif
 	
 	/** The below variables are used temporarily while making a level visible.				*/
@@ -795,13 +780,6 @@
 #endif
 
 private:
-
-#if WITH_EDITORONLY_DATA
-	/** Use external actors, new actor spawned in this level will be external and existing external actors will be loaded on load. */
-	UPROPERTY(EditInstanceOnly, Category = World)
-	bool bUseExternalActors;
-#endif
-
 	FLevelBoundsActorUpdatedEvent LevelBoundsActorUpdatedEvent; 
 
 	UPROPERTY()
@@ -903,11 +881,8 @@
 	PRAGMA_DISABLE_DEPRECATION_WARNINGS // Suppress compiler warning on override of deprecated function
 	UE_DEPRECATED(5.0, "Use version that takes FObjectPreSaveContext instead.")
 	virtual void PreSave(const class ITargetPlatform* TargetPlatform) override;
-<<<<<<< HEAD
-=======
 	PRAGMA_ENABLE_DEPRECATION_WARNINGS
 	virtual void PreSave(FObjectPreSaveContext ObjectSaveContext) override;
->>>>>>> 6bbb88c8
 	virtual void PreDuplicate(FObjectDuplicationParameters& DupParams) override;
 	virtual void PostDuplicate(bool bDuplicateForPIE) override;
 	virtual bool CanBeClusterRoot() const override;
@@ -937,12 +912,6 @@
 	ENGINE_API void CleanupReferences();
 
 	/**
-	 * Flag this level instance for destruction.
-	 * This is called by UWorld::CleanupWorld to flag the level and its owned packages for destruction.
-	 */
-	ENGINE_API void CleanupLevel();
-
-	/**
 	 * Clears all components of actors associated with this level (aka in Actors array) and 
 	 * also the BSP model components.
 	 */
@@ -1141,13 +1110,80 @@
 	ENGINE_API void HandleLegacyMapBuildData();
 
 #if WITH_EDITOR
+	/**
+	 * Get the package name for this actor
+	 * @param InActorPath the fully qualified actor path, in the format: 'Outermost.Outer.Name'
+	 * @return the package name
+	 */
+	static ENGINE_API FString GetActorPackageName(UPackage* InLevelPackage, EActorPackagingScheme ActorPackagingScheme, const FString& InActorPath);
+
+	/**
+	 * Get the folder containing the external actors for this level path
+	 * @param InLevelPackageName The package name to get the external actors path of
+	 * @param InPackageShortName Optional short name to use instead of the package short name
+	 * @return the folder
+	 */
+	static ENGINE_API FString GetExternalActorsPath(const FString& InLevelPackageName, const FString& InPackageShortName = FString());
+
+	/**
+	 * Get the folder containing the external actors for this level
+	 * @param InLevelPackage The package to get the external actors path of
+	 * @param InPackageShortName Optional short name to use instead of the package short name
+	 * @return the folder
+	 */
+	static ENGINE_API FString GetExternalActorsPath(UPackage* InLevelPackage, const FString& InPackageShortName = FString());
+
+	/**
+	 * Scans/Updates all Level Assets (level package and external packages)
+	 */
+	static ENGINE_API void ScanLevelAssets(const FString& InLevelPackageName);
+
+	/**
+	 * Get the folder name from which all external actors paths are created
+	 * @return folder name
+	 */
+	static ENGINE_API const TCHAR* GetExternalActorsFolderName();
+
 	/** Returns true if the level uses external actors mode. */
 	ENGINE_API bool IsUsingExternalActors() const;
 
 	/** Sets if the level uses external actors mode or not. */
 	ENGINE_API void SetUseExternalActors(bool bEnable);
 
-	ENGINE_API static bool CanConvertActorToExternalPackaging(AActor* Actor);
+	/**
+	 * Get the folders containing the external objects for this level path
+	 * @param InLevelPackageName The package name to get the external objects path of
+	 * @param InPackageShortName Optional short name to use instead of the package short name
+	 * @return the folders
+	 */
+	static ENGINE_API TArray<FString> GetExternalObjectsPaths(const FString& InLevelPackageName, const FString& InPackageShortName = FString());
+
+	/** Returns true if the level uses external objects. */
+	ENGINE_API bool IsUsingExternalObjects() const;
+
+	/** Returns true if the level uses actor folders mode. */
+	ENGINE_API bool IsUsingActorFolders() const;
+
+	/** Updates all actors/folders that refer to folders marked as deleted, reparent to valid folder, deletes folders marked as deleted. */
+	ENGINE_API void CreateOrUpdateActorFolders();
+
+	/** Sets if the level uses actor folders mode or not. Returns true if succeeded. */
+	ENGINE_API bool SetUseActorFolders(bool bEnabled, bool bInteractive = false);
+
+	/** Finds the level actor folder by its guid. Returns null if not found. */
+	ENGINE_API UActorFolder* GetActorFolder(const FGuid& InGuid, bool bSkipDeleted = true) const;
+
+	/** Finds the level actor folder by its path. Returns null if not found. */
+	ENGINE_API UActorFolder* GetActorFolder(const FName& InPath, bool bSkipDeleted = true) const;
+
+	/** Iterates on all valid level actor folders. */
+	ENGINE_API void ForEachActorFolder(TFunctionRef<bool(UActorFolder*)> Operation, bool bSkipDeleted = false);
+
+	/** Returns true if the level wants newly spawned actors to be external */
+	ENGINE_API bool ShouldCreateNewExternalActors() const;
+
+	/** Returns the level's actor packaging scheme */
+	ENGINE_API EActorPackagingScheme GetActorPackagingScheme() const { return ActorPackagingScheme; }
 
 	/** 
 	 * Convert this level actors to the specified loading strategy
@@ -1157,123 +1193,6 @@
 	ENGINE_API void ConvertAllActorsToPackaging(bool bExternal);
 
 	/**
-	 * Get the list of (on disk) external actor packages associated with this level
-	 * @return Array of packages associated with this level
-	 */
-	ENGINE_API TArray<FString> GetOnDiskExternalActorPackages() const;
-
-	/**
-	 * Get the list of (loaded) external actor packages associated with this level
-	 * @return Array of packages associated with this level
-	 */
-	ENGINE_API TArray<UPackage*> GetLoadedExternalActorPackages() const;
-
-	/**
-	 * Get the folder containing the external actors for this level path
-	 * @param InLevelPackageName The package name to get the external actors path of
-	 * @param InPackageShortName Optional short name to use instead of the package short name
-	 * @return the folder
-	 */
-	static ENGINE_API FString GetExternalActorsPath(const FString& InLevelPackageName, const FString& InPackageShortName = FString());
-
-	/**
-	 * Get the folder containing the external actors for this level
-	 * @param InLevelPackage The package to get the external actors path of
-	 * @param InPackageShortName Optional short name to use instead of the package short name
-	 * @return the folder
-	 */
-	static ENGINE_API FString GetExternalActorsPath(UPackage* InLevelPackage, const FString& InPackageShortName = FString());
-
-	/**
-<<<<<<< HEAD
-	 * Create an package for this actor
-	 * @param InGuid the guid to generate the name from.
-	 * @return the created package
-	 */
-	static ENGINE_API UPackage* CreateActorPackage(UPackage* InLevelPackage, const FGuid& InGuid);
-=======
-	 * Get the package name for this actor
-	 * @param InActorPath the fully qualified actor path, in the format: 'Outermost.Outer.Name'
-	 * @return the package name
-	 */
-	static ENGINE_API FString GetActorPackageName(UPackage* InLevelPackage, EActorPackagingScheme ActorPackagingScheme, const FString& InActorPath);
-
-	/**
-	 * Get the folder containing the external actors for this level path
-	 * @param InLevelPackageName The package name to get the external actors path of
-	 * @param InPackageShortName Optional short name to use instead of the package short name
-	 * @return the folder
-	 */
-	static ENGINE_API FString GetExternalActorsPath(const FString& InLevelPackageName, const FString& InPackageShortName = FString());
-
-	/**
-	 * Get the folder containing the external actors for this level
-	 * @param InLevelPackage The package to get the external actors path of
-	 * @param InPackageShortName Optional short name to use instead of the package short name
-	 * @return the folder
-	 */
-	static ENGINE_API FString GetExternalActorsPath(UPackage* InLevelPackage, const FString& InPackageShortName = FString());
-
-	/**
-	 * Scans/Updates all Level Assets (level package and external packages)
-	 */
-	static ENGINE_API void ScanLevelAssets(const FString& InLevelPackageName);
-
-	/**
-	 * Get the folder name from which all external actors paths are created
-	 * @return folder name
-	 */
-	static ENGINE_API const TCHAR* GetExternalActorsFolderName();
-
-	/** Returns true if the level uses external actors mode. */
-	ENGINE_API bool IsUsingExternalActors() const;
-
-	/** Sets if the level uses external actors mode or not. */
-	ENGINE_API void SetUseExternalActors(bool bEnable);
-
-	/**
-	 * Get the folders containing the external objects for this level path
-	 * @param InLevelPackageName The package name to get the external objects path of
-	 * @param InPackageShortName Optional short name to use instead of the package short name
-	 * @return the folders
-	 */
-	static ENGINE_API TArray<FString> GetExternalObjectsPaths(const FString& InLevelPackageName, const FString& InPackageShortName = FString());
-
-	/** Returns true if the level uses external objects. */
-	ENGINE_API bool IsUsingExternalObjects() const;
-
-	/** Returns true if the level uses actor folders mode. */
-	ENGINE_API bool IsUsingActorFolders() const;
-
-	/** Updates all actors/folders that refer to folders marked as deleted, reparent to valid folder, deletes folders marked as deleted. */
-	ENGINE_API void CreateOrUpdateActorFolders();
-
-	/** Sets if the level uses actor folders mode or not. Returns true if succeeded. */
-	ENGINE_API bool SetUseActorFolders(bool bEnabled, bool bInteractive = false);
-
-	/** Finds the level actor folder by its guid. Returns null if not found. */
-	ENGINE_API UActorFolder* GetActorFolder(const FGuid& InGuid, bool bSkipDeleted = true) const;
-
-	/** Finds the level actor folder by its path. Returns null if not found. */
-	ENGINE_API UActorFolder* GetActorFolder(const FName& InPath, bool bSkipDeleted = true) const;
-
-	/** Iterates on all valid level actor folders. */
-	ENGINE_API void ForEachActorFolder(TFunctionRef<bool(UActorFolder*)> Operation, bool bSkipDeleted = false);
-
-	/** Returns true if the level wants newly spawned actors to be external */
-	ENGINE_API bool ShouldCreateNewExternalActors() const;
-
-	/** Returns the level's actor packaging scheme */
-	ENGINE_API EActorPackagingScheme GetActorPackagingScheme() const { return ActorPackagingScheme; }
-
-	/** 
-	 * Convert this level actors to the specified loading strategy
-	 * @param bExternal if true will convert internal actors to external, will convert external actors to internal otherwise
-	 * @note does not affect the level bUseExternalActors flag
-	 */
-	ENGINE_API void ConvertAllActorsToPackaging(bool bExternal);
-
-	/**
 	* Get a properly formated external actor package instance name for this level package to be used in FLinkerInstancingContext
 	* @return external actor package instance name
 	*/
@@ -1304,7 +1223,6 @@
 	 * @return the created package
 	 */
 	static ENGINE_API UPackage* CreateActorPackage(UPackage* InLevelPackage, EActorPackagingScheme ActorPackagingScheme, const FString& InActorPath);
->>>>>>> 6bbb88c8
 
 	/**
 	 * Detach or reattach all level actors to from/to their external package
@@ -1392,15 +1310,6 @@
 
 #endif
 
-<<<<<<< HEAD
-
-#if WITH_EDITOR
-	/** Attempts to detect and fix any issues with the level script blueprint and associated objects */
-	void RepairLevelScript();
-
-	/** Replace the existing LSA (if set) by spawning a new one based on this level's script blueprint */
-	void RegenerateLevelScriptActor();
-=======
 private:
 	bool IncrementalRegisterComponents(bool bPreRegisterComponents, int32 NumComponentsToUpdate, FRegisterComponentContext* Context);
 	bool IncrementalRunConstructionScripts(bool bProcessAllActors);
@@ -1438,7 +1347,6 @@
 	void OnMultipleLSAsPopupClicked();
 	void OnMultipleLSAsPopupDismissed();
 
->>>>>>> 6bbb88c8
 #endif // WITH_EDITOR
 };
 
