--- conflicted
+++ resolved
@@ -38,12 +38,9 @@
 class FRegisterComponentContext;
 class SNotificationItem;
 class UActorFolder;
-<<<<<<< HEAD
-=======
 class IWorldPartitionCell;
 class UWorldPartitionRuntimeCell;
 struct FFolder;
->>>>>>> d731a049
 
 UINTERFACE()
 class ULevelPartitionInterface : public UInterface
@@ -75,12 +72,6 @@
 private:
 	static void SetUseActorFolders(ULevel* InLevel, bool bInEnabled);
 	static void AddActorFolder(ULevel* InLevel, UActorFolder* InActorFolder, bool bInShouldDirtyLevel, bool bInShouldBroadcast = true);
-<<<<<<< HEAD
-
-	friend class UWorld;
-	friend class UActorFolder;
-	friend class UWorldPartitionConvertCommandlet;
-=======
 	static void RenameFolder(ULevel* InLevel, const FFolder& InOldFolder, const FFolder& InNewFolder);
 	static void DeleteFolder(ULevel* InLevel, const FFolder& InFolder);
 
@@ -90,7 +81,6 @@
 	friend class FWorldPartitionConverter;
 	friend class UWorldPartitionConvertCommandlet;
 	friend class FWorldPartitionLevelHelper;
->>>>>>> d731a049
 	friend class UWorldPartitionLevelStreamingDynamic;
 };
 
@@ -686,9 +676,6 @@
 	/** Whether the level is partitioned or not. */
     UPROPERTY()
 	uint8										bIsPartitioned : 1;
-	/** Whether the level is a world partition runtime cell. */
-	UPROPERTY()
-	uint8										bIsWorldPartitionRuntimeCell : 1;
 
 	enum class EIncrementalComponentState : uint8
 	{
@@ -779,14 +766,6 @@
 
 #if WITH_EDITOR
 	ENGINE_API static bool GetLevelBoundsFromAsset(const FAssetData& Asset, FBox& OutLevelBounds);
-<<<<<<< HEAD
-	ENGINE_API static bool GetIsLevelPartitionedFromAsset(const FAssetData& Asset);
-	ENGINE_API static bool GetIsLevelUsingExternalActorsFromAsset(const FAssetData& Asset);
-	ENGINE_API static bool GetIsUsingActorFoldersFromAsset(const FAssetData& Asset);
-
-
-=======
->>>>>>> d731a049
 	ENGINE_API static bool GetLevelBoundsFromPackage(FName LevelPackage, FBox& OutLevelBounds);
 
 	ENGINE_API static bool GetLevelScriptExternalActorsReferencesFromAsset(const FAssetData& Asset, TArray<FGuid>& OutLevelScriptExternalActorsReferences);
@@ -797,10 +776,6 @@
 
 	ENGINE_API static bool GetIsLevelUsingExternalActorsFromAsset(const FAssetData& Asset);
 	ENGINE_API static bool GetIsLevelUsingExternalActorsFromPackage(FName LevelPackage);
-<<<<<<< HEAD
-	ENGINE_API static bool GetIsUsingActorFoldersFromPackage(FName LevelPackage);
-
-=======
 
 	ENGINE_API static bool GetIsUsingActorFoldersFromAsset(const FAssetData& Asset);
 	ENGINE_API static bool GetIsUsingActorFoldersFromPackage(FName LevelPackage);
@@ -817,7 +792,6 @@
 	ENGINE_API static const FName LoadAllExternalObjectsTag;
 	ENGINE_API static const FName DontLoadExternalObjectsTag;
 
->>>>>>> d731a049
 	ENGINE_API bool GetPromptWhenAddingToLevelOutsideBounds() const;
 	ENGINE_API bool GetPromptWhenAddingToLevelBeforeCheckout() const;
 #endif
@@ -868,13 +842,10 @@
 	UPROPERTY(Transient)
 	TMap<FGuid, TObjectPtr<UActorFolder>> ActorFolders;
 
-<<<<<<< HEAD
-=======
 	/** Acceleration table used to find an ActorFolder object for a given folder path. */
 	UPROPERTY(Transient)
 	TMap<FString, FActorFolderSet> FolderLabelToActorFolders;
 
->>>>>>> d731a049
 	/** Temporary array containing actor folder objects manually loaded from their external packages (only used while loading the level). */
 	UPROPERTY(Transient)
 	TArray<TObjectPtr<UActorFolder>> LoadedExternalActorFolders;
@@ -965,11 +936,6 @@
 	ENGINE_API void CleanupReferences();
 
 	/**
-	 * Cleans all references from and to this level that may be preventing it from being Garbage Collected
-	 */
-	ENGINE_API void CleanupReferences();
-
-	/**
 	 * Clears all components of actors associated with this level (aka in Actors array) and 
 	 * also the BSP model components.
 	 */
@@ -1090,14 +1056,6 @@
 	void ResetRouteActorInitializationState();
 
 	/**
-<<<<<<< HEAD
-	 * Old implementation for routing actor initialization in full.
-	 */
-	void RouteActorInitializeOld();
-
-	/**
-=======
->>>>>>> d731a049
 	 * Routes pre and post initialize to actors and also sets volumes.
 	 *
 	 * @param NumActorsToProcess	The maximum number of actors to update in this pass, 0 to process all actors.
@@ -1193,8 +1151,6 @@
 	ENGINE_API void HandleLegacyMapBuildData();
 
 #if WITH_EDITOR
-<<<<<<< HEAD
-=======
 	/**
 	 * Get the package name for this actor
 	 * @param InActorPath the fully qualified actor path, in the format: 'Outermost.Outer.Name'
@@ -1202,17 +1158,12 @@
 	 */
 	static ENGINE_API FString GetActorPackageName(UPackage* InLevelPackage, EActorPackagingScheme ActorPackagingScheme, const FString& InActorPath);
 
->>>>>>> d731a049
 	/**
 	 * Get the package name for this actor
 	 * @param InActorPath the fully qualified actor path, in the format: 'Outermost.Outer.Name'
 	 * @return the package name
 	 */
-<<<<<<< HEAD
-	static ENGINE_API FString GetActorPackageName(UPackage* InLevelPackage, EActorPackagingScheme ActorPackagingScheme, const FString& InActorPath);
-=======
 	static ENGINE_API FString GetActorPackageName(const FString& InBaseDir, EActorPackagingScheme ActorPackagingScheme, const FString& InActorPath);
->>>>>>> d731a049
 
 	/**
 	 * Get the folder containing the external actors for this level path
@@ -1231,14 +1182,11 @@
 	static ENGINE_API FString GetExternalActorsPath(UPackage* InLevelPackage, const FString& InPackageShortName = FString());
 
 	/**
-<<<<<<< HEAD
-=======
 	 * Extract the packaging Scheme used by an external actor package based on the name of the package
 	 */
 	static ENGINE_API EActorPackagingScheme GetActorPackagingSchemeFromActorPackageName(const FStringView InActorPackageName);
 
 	/**
->>>>>>> d731a049
 	 * Scans/Updates all Level Assets (level package and external packages)
 	 */
 	static ENGINE_API void ScanLevelAssets(const FString& InLevelPackageName);
@@ -1272,12 +1220,9 @@
 	/** Updates all actors/folders that refer to folders marked as deleted, reparent to valid folder, deletes folders marked as deleted. */
 	ENGINE_API void CreateOrUpdateActorFolders();
 
-<<<<<<< HEAD
-=======
 	/** Deletes all actor folders marked as deleted and unreferenced by neither an actor nor another actor folder */
 	ENGINE_API void CleanupDeletedAndUnreferencedActorFolders();
 
->>>>>>> d731a049
 	/** Sets if the level uses actor folders mode or not. Returns true if succeeded. */
 	ENGINE_API bool SetUseActorFolders(bool bEnabled, bool bInteractive = false);
 
@@ -1285,11 +1230,7 @@
 	ENGINE_API UActorFolder* GetActorFolder(const FGuid& InGuid, bool bSkipDeleted = true) const;
 
 	/** Finds the level actor folder by its path. Returns null if not found. */
-<<<<<<< HEAD
-	ENGINE_API UActorFolder* GetActorFolder(const FName& InPath, bool bSkipDeleted = true) const;
-=======
 	ENGINE_API UActorFolder* GetActorFolder(const FName& InPath) const;
->>>>>>> d731a049
 
 	/** Iterates on all valid level actor folders. */
 	ENGINE_API void ForEachActorFolder(TFunctionRef<bool(UActorFolder*)> Operation, bool bSkipDeleted = false);
@@ -1446,12 +1387,6 @@
 	/** Prepares/fixes actor folder objects once level is fully loaded. */
 	void FixupActorFolders();
 
-<<<<<<< HEAD
-	/** Sets the level to use or not the actor folder objects feature. */
-	void SetUseActorFoldersInternal(bool bInEnabled);
-
-	friend struct FLevelActorFoldersHelper;
-=======
 	void AddActorFolder(UActorFolder* InActorFolder);
 	void RemoveActorFolder(UActorFolder* InActorFolder);
 	void OnFolderMarkAsDeleted(UActorFolder* InActorFolder);
@@ -1466,7 +1401,6 @@
 	friend struct FLevelActorFoldersHelper;
 	friend class FWorldPartitionLevelHelper;
 	friend class UActorFolder;
->>>>>>> d731a049
 
 	/** Replace the existing LSA (if set) by spawning a new one based on this level's script blueprint */
 	void RegenerateLevelScriptActor();
