--- conflicted
+++ resolved
@@ -906,11 +906,7 @@
 	/** PostTick actions */
 	ENGINE_API virtual void PostTickFlush();
 
-<<<<<<< HEAD
-	DEPRECATED(4.21, "Please use the LowLevelSend that requires packet traits for analytics and packet modifiers.")
-=======
 	UE_DEPRECATED(4.21, "Please use the LowLevelSend that requires packet traits for analytics and packet modifiers.")
->>>>>>> 5edfa17c
 	ENGINE_API virtual void LowLevelSend(FString Address, void* Data, int32 CountBits)
 	{
 		FOutPacketTraits EmptyTraits;
