// Copyright 1998-2019 Epic Games, Inc. All Rights Reserved.

//
// Base class of a network driver attached to an active or pending level.
#pragma once

#include "CoreMinimal.h"
#include "Math/RandomStream.h"
#include "UObject/ObjectMacros.h"
#include "UObject/UObjectGlobals.h"
#include "UObject/Object.h"
#include "Misc/NetworkGuid.h"
#include "UObject/CoreNet.h"
#include "GameFramework/WorldSettings.h"
#include "PacketHandler.h"
#include "Channel.h"
#include "DDoSDetection.h"
#include "IPAddress.h"
#include "Net/NetAnalyticsTypes.h"

#include "NetDriver.generated.h"

/**
 *****************************************************************************************
 * NetDrivers, NetConnections, and Channels
 *****************************************************************************************
 *
 *
 * UNetDrivers are responsible for managing sets of UNetConnections, and data that can be shared between them.
 * There is typically a relatively small number of UNetDrivers for a given game. These may include:
 *	- The Game NetDriver, responsible for standard game network traffic.
 *	- The Demo NetDriver, responsible for recording or playing back previously recorded game data. This is how Replays work.
 *	- The Beacon NetDriver, responsible for network traffic that falls outside of "normal" gameplay traffic.
 *
 * Custom NetDrivers can also be implemented by games or applications and used.
 * NetConnections represent individual clients that are connected to a game (or more generally, to a NetDriver).
 *
 * End point data isn't directly handled by NetConnections. Instead NetConnections will route data to Channels.
 * Every NetConnection will have its own set of channels.
 *
 * Common types of channels:
 *
 *	- A Control Channel is used to send information regarding state of a connection (whether or not the connection should close, etc.)
 *	- A Voice Channel may be used to send voice data between client and server.
 *	- A Unique Actor Channel will exist for every Actor replicated from the server to the client.
 *
 * Custom Channels can also be created and used for specialized purposes (although, this isn't very common).
 *
 *
 *****************************************************************************************
 * Game Net Drivers, Net Connections, and Channels
 *****************************************************************************************
 *
 *
 * Under normal circumstances, there will exist only a single NetDriver (created on Client and Server) for "standard" game traffic and connections.
 *
 * The Server NetDriver will maintain a list of NetConnections, each representing a player that is in the game. It is responsible for
 * replicating Actor Data.
 *
 * Client NetDrivers will have a single NetConnection representing the connection to the Server.
 *
 * On both Server and Client, the NetDriver is responsible for receiving Packets from the network and passing those to the appropriate
 * NetConnection (and establishing new NetConnections when necessary).
 *
 *
 *****************************************************************************************
 *****************************************************************************************
 *****************************************************************************************
 * Initiating Connections / Handshaking Flow.
 *****************************************************************************************
 *****************************************************************************************
 *****************************************************************************************
 *
 *
 * UIpNetDriver and UIpConnection (or derived classes) are the engine defaults for almost every platform, and everything below
 * describes how they establish and manage connections. These processes can differ between implementations of NetDriver, however.
 *
 * Both Server and Clients will have have their own NetDrivers, and all UE Replicated Game traffic will be sent by or Received
 * from the IpNetDriver. This traffic also includes logic for establishing connections, and re-establishing connections when
 * something goes wrong.
 *
 * Handshaking is split across a couple of different places: NetDriver, PendingNetGame, World, PacketHandlers, and maybe others.
 * The split is due to having separate needs, things such as: determining whether or not an incoming connection is sending data in "UE-Protocol",
 * determining whether or not an address appears to be malicious, whether or not a given client has the correct version of a game, etc.
 *
 *
 *****************************************************************************************
 * Startup and Handshaking
 *****************************************************************************************
 *
 *
 * Whenenever a server Loads a map (via UEngine::LoadMap), we will make a call into UWorld::Listen.
 * That code is responsible for creating the main Game Net Driver, parsing out settings, and calling UNetDriver::InitListen.
 * Ultimately, that code will be responsible for figuring out what how exactly we listen for client connections.
 * For example, in IpNetDriver, that is where we determine the IP / Port we will bind to by calls to our configured Socket Subsystem
 * (see ISocketSubsystem::GetLocalBindAddr and ISocketSubsystem::BindNextPort).
 *
 * Once the server is listening, it's ready to start accepting client connections.
 *
 * Whenever a client wants to Join a server, they will first establish a new UPendingNetGame in UEngine::Browse with the server's IP.
 * UPendingNetGame::Initialize and UPendingNetGame::InitNetDriver are responsible for initializing settings and setting up the NetDriver respectively.
 * Clients will immediately setup a UNetConnection for the server as a part of this initialization, and will start sending data to the server on that connection,
 * initiating the handshaking process.
 *
 * On both Clients and Server, UNetDriver::TickDispatch is typically responsible for receiving network data.
 * Typically, when we receive a packet, we inspect its address and see whether or not it's from a connection we already know about.
 * We determine whether or not we've established a connection for a given source address by simply keeping a map from FInternetAddr to UNetConnection.
 *
 * If a packet is from a connection that's already established, we pass the packet along to the connection via UNetConnection::ReceivedRawPacket.
 * If a packet is not from a connection that's already established, we treat is as "connectionless" and begin the handshaking process.
 *
 * See StatelessConnectionHandlerComponent.cpp for details on how this handshaking works.
 *
 *
 *****************************************************************************************
 * UWorld / UPendingNetGame / AGameModeBase Startup and Handshaking
 *****************************************************************************************
 *
 *
 * After the UNetDriver and UNetConnection have completed their handshaking process on Client and Server,
 * UPendingNetGame::SendInitialJoin will be called on the Client to kick off game level handshaking.
 *
 * Game Level Handshaking is done through a more structured and involved set of FNetControlMessages.
 * The full set of control messages can be found in DataChannel.h.
 *
 * Most of the work for handling these control messages are done either in UWorld::NotifyControlMessage,
 * and UPendingNetGame::NotifyControlMessage. Briefly, the flow looks like this:
 *
 * Client's UPendingNetGame::SendInitialJoin sends NMT_Hello.
 *
 * Server's UWorld::NotifyControlMessage receives NMT_Hello, sends NMT_Challenge.
 *
 * Client's UPendingNetGame::NotifyControlMessage receives NMT_Challenge, and sends back data in NMT_Login.
 *
 * Server's UWorld::NotifyControlMessage receives NMT_Login, verifies challenge data, and then calls AGameModeBase::PreLogin.
 * If PreLogin doesn't report any errors, Server calls UWorld::WelcomePlayer, which call AGameModeBase::GameWelcomePlayer,
 * and send NMT_Welcome with map information.
 *
 * Client's UPendingNetGame::NotifyControlMessage receives NMT_Welcome, reads the map info (so it can start loading later),
 * and sends an NMT_NetSpeed message with the configured Net Speed of the client.
 *
 * Server's UWorld::NotifyControlMessage receives NMT_NetSpeed, and adjusts the connections Net Speed appropriately.
 *
 * At this point, the handshaking is considered to be complete, and the player is fully connected to the game.
 * Depending on how long it takes to load the map, the client could still receive some non-handshake control messages
 * on UPendingNetGame before control transitions to UWorld.
 *
 * There are also additional steps for handling Encryption when desired.
 *
 *
 *****************************************************************************************
 * Reestablishing Lost Connections
 *****************************************************************************************
 *
 *
 * Throughout the course of a game, it's possible for connections to be lost for a number of reasons.
 * Internet could drop out, users could switch from LTE to WIFI, they could leave a game, etc.
 *
 * If the server initiated one of these disconnects, or is otherwise aware of it (due to a timeout or error),
 * then the disconnect will be handled by closing the UNetConnection and notifying the game.
 * At that point, it's up to a game to decide whether or not they support Join In Progress or Rejoins.
 * If the game does support it, we will completely restart the handshaking flow as above.
 *
 * If something just briefly interrupts the client's connection, but the server is never made aware,
 * then the engine / game will typically recover automatically (albeit with some packet loss / lag spike).
 *
 * However, if the Client's IP Address or Port change for any reason, but the server isn't aware of this,
 * then we will begin a recovery process by redoing the low level handshake. In this case, game code
 * will not be alerted.
 *
 * This process is covered in StatlessConnectionHandlerComponent.cpp.
 *
 *
 *****************************************************************************************
 *****************************************************************************************
 *****************************************************************************************
 * Data Transmission
 *****************************************************************************************
 *****************************************************************************************
 *****************************************************************************************
 *
 *
 * Game NetConnections and NetDrivers are generally agnostic to the underlying communication method / technology used.
 * That is is left up to subclasses to decide (classes such as UIpConnection / UIpNetDriver or UWebSocketConnection / UWebSocketNetDriver).
 *
 * Instead, UNetDriver and UNetConnection work with Packets and Bunches.
 *
 * Packets are blobs of data that are sent between pairs of NetConnections on Host and Client.
 * Packets consist of meta data about the packet (such as header information and acknowledgments), and Bunches.
 *
 * Bunches are blobs of data that are sent between pairs of Channels on Host and Client.
 * When a Connection receives a Packet, that packet will be disassembled into individual bunches.
 * Those bunches are then passed along to individual Channels to be processed further.
 *
 * A Packet may contain no bunches, a single bunch, or multiple bunches.
 * Because size limits for bunches may be larger than the size limits of a single packet, UE4 supports
 * the notion of partial bunches.
 *
 * When a bunch is too large, before transmission we will slice it into a number of smaller bunches.
 * these bunches will be flagged as PartialInitial, Partial, or PartialFinal. Using this information,
 * we can reassemble the bunches on the receiving end.
 *
 *	Example: Client RPC to Server.
 *		- Client makes a call to Server_RPC.
 *		- That request is forwarded (via NetDriver and NetConnection) to the Actor Channel that owns the Actor on which the RPC was called.
 *		- The Actor Channel will serialize the RPC Identifier and parameters into a Bunch. The Bunch will also contain the ID of its Actor Channel.
 *		- The Actor Channel will then request the NetConnection send the Bunch.
 *		- Later, the NetConnection will assemble this (and other) data into a Packet which it will send to the server.
 *		- On the Server, the Packet will be received by the NetDriver.
 *		- The NetDriver will inspect the Address that sent the Packet, and hand the Packet over to the appropriate NetConnection.
 *		- The NetConnection will disassemble the Packet into its Bunches (one by one).
 *		- The NetConnection will use the Channel ID on the bunch to Route the bunch to the corresponding Actor Channel.
 *		- The ActorChannel will them disassemble the bunch, see it contains RPC data, and use the RPC ID and serialized parameters
 *			to call the appropriate function on the Actor.
 *
 *
 *****************************************************************************************
 * Reliability and Retransmission
 *****************************************************************************************
 *
 *
 * UE4 Networking typically assumes reliability isn't guaranteed by the underlying network protocol.
 * Instead, it implements its own reliability and retransmission of both packets and bunches.
 *
 * When a NetConnection is established, it will establish a Sequence Number for its packets and bunches.
 * These can either be fixed, or randomized (when randomized, the sequence will be sent by the server).
 *
 * The packet number is per NetConnection, incremented for every packet sent, every packet will include its packet number,
 * and we will never retransmit a packet with the same packet number.
 *
 * The bunch number is per Channel, incremented for every **reliable** bunch sent, and every **reliable** bunch will
 * include its bunch number. Unlike packets, though, exact (reliable) bunches may be retransmitted. This means we
 * will resend bunches with the same bunch number.
 *
 * Note, throughout the code what are described above as both bunch numbers and packet numbers are commonly referred to
 * just as sequence numbers. We make the distinction here for clearer understanding.
 *
 *	--- Detecting Incoming Dropped Packets ---
 *
 *
 *	By assigning packet numbers, we can easily detect when incoming packets are lost.
 *	This is done simply by taking the difference between the last successfully received packet number, and the
 *	packet number of the current packet being processed.
 *
 *	Under good conditions, all packets will be received in the order they are sent. This means that the difference will
 *	be +1.
 *
 *	If the difference is greater than 1, that indicates that we missed some packets. We will just
 *	assume that the missing packets were dropped, but consider the current packet to have been successfully received,
 *	and use its number going forward.
 *
 *	If the difference is negative (or 0), that indicates that we either received some packets out of order, or an external
 *	service is trying to resend data to us (remember, the engine will not reuse sequence numbers).
 *
 *	In either case, the engine will typically ignore the missing or invalid packets, and will not send ACKs for them.
 *
 *	We do have methods for "fixing" out of order packets that are received on the same frame.
 *	When enabled, if we detect missing packets (difference > 1), we won't process the current packet immediately.
 *	Instead, it will add it to a queue. The next time we receive a packet successfully (difference == 1), we will
 *	see if the head of our queue is properly ordered. If so, we will process it, otherwise we will continue
 *	receiving packets.
 *
 *	Once we've read all packets that are currently available, we will flush this queue processing any remaining packets.
 *	Anything that's missing at this point will be assumed to have been dropped.
 *
 *	Every packet successfully received will have its packet number sent back to the sender as an acknowledgment (ACK).
 *
 *
 *	--- Detecting Outgoing Dropped Packets ---
 *
 *
 *	As mentioned above, whenever a packet is received successfully the recipient will send back an ACK.
 *	These ACKs will contain the packet numbers of successfully received packets, in sequence order.
 *
 *	Similar to how the recipient tracks the packet number, the sender will track the highest ACKed packet number.
 *
 *	When ACKs are being processed, any ACK below our last received ACK is ignored and any gaps in packet
 *	numbers are considered Not Acknowledged (NAKed).
 *
 *	It is the sender's responsibility to handle these ACKs and NAKs and resend any missing data.
 *	The new data will be added to new outgoing packets (again, we will not resend packets we've already sent,
 *	or reuse packet sequence numbers).
 *
 *
 *	--- Resending Missing Data ---
 *
 *
 *	As mentioned above, packets alone don't contain useful game data. Instead, it's the bunches that comprise them
 *	that have meaningful data.
 *
 *	Bunches can either be marked as Reliable or Unreliable.
 *
 *	The engine will make no attempt at resending unreliable bunches if they are dropped. Therefore, if bunches
 *	are marked unreliable, the game / engine should be able to continue without them, or external retry
 *	mechanisms must be put in place, or the data must be sent redundantly. Therefore, everything below only
 *	applies to reliable bunches.
 *
 *	However, the engine will attempt to resend reliable bunches. Whenever a reliable bunch is sent, it will
 *	be added to a list of un-ACKed reliable bunches. If we receive a NAK for a packet that contained the bunch,
 *	the engine will retransmit an exact copy of that bunch. Note, because bunches may be partial, dropping even
 *	a single partial bunch will result in retransmission of the entire bunch. When all packets containing a bunch
 *	have been ACKed, we will remove it from the list.
 *
 *	Similar to packets, we will compare the bunch number for received reliable bunches to the last successfully
 *	received bunch. If we detect that the difference is negative, we simply ignore the bunch. If the difference
 *	is greater than one, we will assume we missed a bunch. Unlike packet handling, we will not discard this data.
 *	Instead, we will queue the bunch and pause processing of **any** bunches, reliable or unreliable.
 *	Processing will not be resumed until we detect have received the missing bunches, at which point we will process
 *	them, and then start processing our queued bunches.
 *	Any new bunches that are received while waiting for the missing bunches, or while we still have any bunches in our
 *	queue, will be added to the queue instead of being processed immediately.
 *
 */

class Error;
class FNetGUIDCache;
class FNetworkNotify;
class FNetworkObjectList;
class FObjectReplicator;
class FRepChangedPropertyTracker;
class FRepLayout;
class FReplicationChangelistMgr;
class FVoicePacket;
class StatelessConnectHandlerComponent;
class UNetConnection;
class UReplicationDriver;
struct FNetworkObjectInfo;
class UChannel;
class IAnalyticsProvider;
class FNetAnalyticsAggregator;
class UNetDriver;

using FConnectionMap = TMap<TSharedRef<const FInternetAddr>, UNetConnection*, FDefaultSetAllocator, FInternetAddrConstKeyMapFuncs<UNetConnection*>>;

extern ENGINE_API TAutoConsoleVariable<int32> CVarNetAllowEncryption;
extern ENGINE_API int32 GNumSaturatedConnections;
extern ENGINE_API int32 GNumSharedSerializationHit;
extern ENGINE_API int32 GNumSharedSerializationMiss;
extern ENGINE_API int32 GNumReplicateActorCalls;
extern ENGINE_API bool GReplicateActorTimingEnabled;
extern ENGINE_API bool GReceiveRPCTimingEnabled;
extern ENGINE_API double GReplicateActorTimeSeconds;
extern ENGINE_API uint32 GNetOutBytes;
extern ENGINE_API double GReplicationGatherPrioritizeTimeSeconds;
extern ENGINE_API double GServerReplicateActorTimeSeconds;
extern ENGINE_API int32 GNumClientConnections;
extern ENGINE_API int32 GNumClientUpdateLevelVisibility;

// Delegates

#if !UE_BUILD_SHIPPING
/**
 * Delegate for hooking ProcessRemoteFunction (used by NetcodeUnitTest)
 *
 * @param Actor				The actor the RPC will be called in
 * @param Function			The RPC to call
 * @param Parameters		The parameters data blob
 * @param OutParms			Out parameter information (irrelevant for RPC's)
 * @param Stack				The script stack
 * @param SubObject			The sub-object the RPC is being called in (if applicable)
 * @param bBlockSendRPC		Whether or not to block sending of the RPC (defaults to false)
 */
DECLARE_DELEGATE_SevenParams(FOnSendRPC, AActor* /*Actor*/, UFunction* /*Function*/, void* /*Parameters*/,
									FOutParmRec* /*OutParms*/, FFrame* /*Stack*/, UObject* /*SubObject*/, bool& /*bBlockSendRPC*/);
#endif

//
// Whether to support net lag and packet loss testing.
//
#define DO_ENABLE_NET_TEST !(UE_BUILD_SHIPPING || UE_BUILD_TEST)


/** Holds the packet simulation settings in one place */
USTRUCT()
struct ENGINE_API FPacketSimulationSettings
{
	GENERATED_BODY()

	/**
	 * When set, will cause calls to FlushNet to drop packets.
	 * Value is treated as % of packets dropped (i.e. 0 = None, 100 = All).
	 * No general pattern / ordering is guaranteed.
	 * Clamped between 0 and 100.
	 *
	 * Works with all other settings.
	 */
	UPROPERTY(EditAnywhere, Category="Simulation Settings")
	int32	PktLoss = 0;

	/**
	* Sets the maximum size of packets in bytes that will be dropped
	* according to the PktLoss setting. Default is INT_MAX.
	*
	* Works with all other settings.
	*/
	UPROPERTY(EditAnywhere, Category = "Simulation Settings")
	int32	PktLossMaxSize = 0;

	/**
	* Sets the minimum size of packets in bytes that will be dropped
	* according to the PktLoss setting. Default is 0.
	*
	* Works with all other settings.
	*/
	UPROPERTY(EditAnywhere, Category = "Simulation Settings")
	int32	PktLossMinSize = 0;

	/**
	 * When set, will cause calls to FlushNet to change ordering of packets at random.
	 * Value is treated as a bool (i.e. 0 = False, anything else = True).
	 * This works by randomly selecting packets to be delayed until a subsequent call to FlushNet.
	 *
	 * Takes precedence over PktDup and PktLag.
	 */
	UPROPERTY(EditAnywhere, Category="Simulation Settings")
	int32	PktOrder = 0;

	/**
	 * When set, will cause calls to FlushNet to duplicate packets.
	 * Value is treated as % of packets duplicated (i.e. 0 = None, 100 = All).
	 * No general pattern / ordering is guaranteed.
	 * Clamped between 0 and 100.
	 *
	 * Cannot be used with PktOrder or PktLag.
	 */
	UPROPERTY(EditAnywhere, Category="Simulation Settings")
	int32	PktDup = 0;
	
	/**
	 * When set, will cause calls to FlushNet to delay packets.
	 * Value is treated as millisecond lag.
	 *
	 * Cannot be used with PktOrder.
	 */
	UPROPERTY(EditAnywhere, Category="Simulation Settings")
	int32	PktLag = 0;
	
	/**
	 * When set, will cause PktLag to use variable lag instead of constant.
	 * Value is treated as millisecond lag range (e.g. -GivenVariance <= 0 <= GivenVariance).
	 *
	 * Can only be used when PktLag is enabled.
	 */
	UPROPERTY(EditAnywhere, Category="Simulation Settings")
	int32	PktLagVariance = 0;

	/**
	 * If set lag values will randomly fluctuate between Min and Max.
	 * Ignored if PktLag value is set
	 */
	UPROPERTY(EditAnywhere, Category = "Simulation Settings")
	int32	PktLagMin = 0;
<<<<<<< HEAD
	
	UPROPERTY(EditAnywhere, Category = "Simulation Settings")
	int32	PktLagMax = 0;
=======
	UPROPERTY(EditAnywhere, Category = "Simulation Settings")
	int32	PktLagMax = 0;

	/**
	 * Set a value to add a minimum delay in milliseconds to incoming
	 * packets before they are processed.
	 */
	UPROPERTY(EditAnywhere, Category = "Simulation Settings")
	int32	PktIncomingLagMin = 0;
	
	/**
	 * The maximum delay in milliseconds to add to incoming
	 * packets before they are processed.
	 */
	UPROPERTY(EditAnywhere, Category = "Simulation Settings")
	int32	PktIncomingLagMax = 0;

	/**
	 * The ratio of incoming packets that will be dropped
	 * to simulate packet loss
	 */
	UPROPERTY(EditAnywhere, Category = "Simulation Settings")
	int32	PktIncomingLoss = 0;
>>>>>>> a1e6ec07

	/** reads in settings from the .ini file 
	 * @note: overwrites all previous settings
	 */
	void LoadConfig(const TCHAR* OptionalQualifier = nullptr);
	
	/** 
	 * Load a preconfigured emulation profile from the .ini
	 * Returns true if the given profile existed
	 */
	bool LoadEmulationProfile(const TCHAR* ProfileName);

	/**
	 * Force new emulation settings and ignore config or cmdline values
	 */
	void ApplySettings(const FPacketSimulationSettings& NewSettings);

	/**
	 * Registers commands for auto-completion, etc.
	 */
	void RegisterCommands();

	/**
	 * Ensure that settings have proper values
	 */
	void ValidateSettings();
	void ResetSettings();

	/**
	* Tells if a packet fits the size settings to potentially be dropped
	*/
	bool ShouldDropPacketOfSize(int32 NumBits) const
	{
		const bool bIsBigEnough = NumBits > PktLossMinSize * 8;
		const bool bIsSmallEnough = PktLossMaxSize == 0 || NumBits < PktLossMaxSize * 8;
		return bIsBigEnough && bIsSmallEnough;
	}

	/**
	 * Reads the settings from a string: command line or an exec
	 *
	 * @param Stream the string to read the settings from
	 * @Param OptionalQualifier: optional string to prepend to Pkt* settings. E.g, "GameNetDriverPktLoss=50"
	 */
	bool ParseSettings(const TCHAR* Stream, const TCHAR* OptionalQualifier=nullptr);

	bool ParseHelper(const TCHAR* Cmd, const TCHAR* Name, int32& Value, const TCHAR* OptionalQualifier);

	bool ConfigHelperInt(const TCHAR* Name, int32& Value, const TCHAR* OptionalQualifier);
	bool ConfigHelperBool(const TCHAR* Name, bool& Value, const TCHAR* OptionalQualifier);
};

//
// Priority sortable list.
//
struct FActorPriority
{
	int32						Priority;	// Update priority, higher = more important.
	
	FNetworkObjectInfo*			ActorInfo;	// Actor info.
	class UActorChannel*		Channel;	// Actor channel.

	struct FActorDestructionInfo *	DestructionInfo;	// Destroy an actor

	FActorPriority() : 
		Priority(0), ActorInfo(NULL), Channel(NULL), DestructionInfo(NULL)
	{}

	FActorPriority(class UNetConnection* InConnection, class UActorChannel* InChannel, FNetworkObjectInfo* InActorInfo, const TArray<struct FNetViewer>& Viewers, bool bLowBandwidth);
	FActorPriority(class UNetConnection* InConnection, struct FActorDestructionInfo * DestructInfo, const TArray<struct FNetViewer>& Viewers );
};

struct FCompareFActorPriority
{
	FORCEINLINE bool operator()( const FActorPriority& A, const FActorPriority& B ) const
	{
		return B.Priority < A.Priority;
	}
};

struct FActorDestructionInfo
{
public:
	FActorDestructionInfo() : Reason(EChannelCloseReason::Destroyed) {}

	TWeakObjectPtr<ULevel>		Level;
	TWeakObjectPtr<UObject>		ObjOuter;
	FVector			DestroyedPosition;
	FNetworkGUID	NetGUID;
	FString			PathName;
	FName			StreamingLevelName;
	EChannelCloseReason Reason;

	void CountBytes(FArchive& Ar)
	{
		PathName.CountBytes(Ar);
	}
};

/** Used to specify properties of a channel type */
USTRUCT()
struct ENGINE_API FChannelDefinition
{
	GENERATED_USTRUCT_BODY()

	UPROPERTY()
	FName ChannelName;			// Channel type identifier

	UPROPERTY()
	FName ClassName;			// UClass name used to create the UChannel

	UPROPERTY()
	UClass* ChannelClass;		// UClass used to create the UChannel

	UPROPERTY()
	int32 StaticChannelIndex;	// Channel always uses this index, INDEX_NONE if dynamically chosen

	UPROPERTY()
	bool bTickOnCreate;			// Whether to immediately begin ticking the channel after creation

	UPROPERTY()
	bool bServerOpen;			// Channel opened by the server

	UPROPERTY()
	bool bClientOpen;			// Channel opened by the client

	UPROPERTY()
	bool bInitialServer;		// Channel created on server when connection is established

	UPROPERTY()
	bool bInitialClient;		// Channel created on client before connecting

	FChannelDefinition() : 
		ChannelName(NAME_None),
		ClassName(NAME_None),
		ChannelClass(nullptr),
		StaticChannelIndex(INDEX_NONE),
		bTickOnCreate(false),
		bServerOpen(false),
		bClientOpen(false),
		bInitialServer(false),
		bInitialClient(false)
	{
	}
};

/**
 * Information about disconnected client NetConnection's
 */
struct FDisconnectedClient
{
	/** The address of the client */
	TSharedRef<const FInternetAddr>	Address;

	/** The time at which the client disconnected  */
	double						DisconnectTime;

	FDisconnectedClient(TSharedRef<const FInternetAddr>& InAddress, double InDisconnectTime)
		: Address(InAddress)
		, DisconnectTime(InDisconnectTime)
	{
	}

	UE_DEPRECATED(4.23, "This object does not update address information, and should have const addresses passed in")
	FDisconnectedClient(TSharedRef<FInternetAddr>& InAddress, double InDisconnectTime)
		: Address(InAddress)
		, DisconnectTime(InDisconnectTime)
	{
	}
};


UCLASS(Abstract, customConstructor, transient, MinimalAPI, config=Engine)
class ENGINE_VTABLE UNetDriver : public UObject, public FExec
{
	GENERATED_UCLASS_BODY()

protected:

	ENGINE_API void InternalProcessRemoteFunction(class AActor* Actor, class UObject* SubObject, class UNetConnection* Connection, class UFunction* Function, void* Parms, FOutParmRec* OutParms, FFrame* Stack, bool IsServer);

public:

	/** Used to specify the class to use for connections */
	UPROPERTY(Config)
	FString NetConnectionClassName;

	UPROPERTY(Config)
	FString ReplicationDriverClassName;

	/** @todo document */
	UPROPERTY(Config)
	int32 MaxDownloadSize;

	/** @todo document */
	UPROPERTY(Config)
	uint32 bClampListenServerTickRate:1;

	/** @todo document */
	UPROPERTY(Config)
	int32 NetServerMaxTickRate;

	/** Limit tick rate of replication to allow very high frame rates to still replicate data. A value less or equal to zero means use the engine tick rate. A value greater than zero will clamp the net tick rate to this value.  */
	UPROPERTY(Config)
	int32 MaxNetTickRate;

	/** @todo document */
	UPROPERTY(Config)
	int32 MaxInternetClientRate;

	/** @todo document */
	UPROPERTY(Config)
	int32 MaxClientRate;

	/** Amount of time a server will wait before traveling to next map, gives clients time to receive final RPCs on existing level @see NextSwitchCountdown */
	UPROPERTY(Config)
	float ServerTravelPause;

	/** @todo document */
	UPROPERTY(Config)
	float SpawnPrioritySeconds;

	/** @todo document */
	UPROPERTY(Config)
	float RelevantTimeout;

	/** @todo document */
	UPROPERTY(Config)
	float KeepAliveTime;

	/** Amount of time to wait for a new net connection to be established before destroying the connection */
	UPROPERTY(Config)
	float InitialConnectTimeout;

	/** 
	 * Amount of time to wait before considering an established connection timed out.  
	 * Typically shorter than the time to wait on a new connection because this connection
	 * should already have been setup and any interruption should be trapped quicker.
	 */
	UPROPERTY(Config)
	float ConnectionTimeout;

	/**
	* A multiplier that is applied to the above values when we are running with unoptimized builds (debug)
	* or data (uncooked). This allows us to retain normal timeout behavior while debugging without resorting
	* to the nuclear 'notimeouts' option or bumping the values above. If ==0 multiplier = 1
	*/
	UPROPERTY(Config)
	float TimeoutMultiplierForUnoptimizedBuilds;

	/**
	 * If true, ignore timeouts completely.  Should be used only in development
	 */
	UPROPERTY(Config)
	bool bNoTimeouts;

	/**
	 * If true this NetDriver will not apply the network emulation settings that simulate
	 * latency and packet loss in non-shippable builds
	 */
	UPROPERTY(Config)
	bool bNeverApplyNetworkEmulationSettings;

	/** Connection to the server (this net driver is a client) */
	UPROPERTY()
	class UNetConnection* ServerConnection;

	/** Array of connections to clients (this net driver is a host) - unsorted, and ordering changes depending on actor replication */
	UPROPERTY()
	TArray<UNetConnection*> ClientConnections;

	/**
	 * Map of IP's to NetConnection's - for fast lookup, particularly under DDoS.
	 * Only valid IP's mapped (e.g. excludes DemoNetConnection). Recently disconnected clients remain mapped as nullptr connections.
	 */
	FConnectionMap MappedClientConnections;

	/** Tracks recently disconnected client IP's, and the disconnect time - so they can be cleaned from MappedClientConnections */
	TArray<FDisconnectedClient> RecentlyDisconnectedClients;

	/** The amount of time, in seconds, that recently disconnected clients should be tracked */
	UPROPERTY(Config)
	int32 RecentlyDisconnectedTrackingTime;


	/** Serverside PacketHandler for managing connectionless packets */
	TUniquePtr<PacketHandler> ConnectionlessHandler;

	/** Reference to the PacketHandler component, for managing stateless connection handshakes */
	TWeakPtr<StatelessConnectHandlerComponent> StatelessConnectComponent;

	/** The analytics provider used by the packet handler */
	TSharedPtr<IAnalyticsProvider> AnalyticsProvider;

	/** Special analytics aggregator tied to AnalyticsProvider - combines analytics from all NetConnections/PacketHandlers, in one event */
	TSharedPtr<FNetAnalyticsAggregator> AnalyticsAggregator;

	/** World this net driver is associated with */
	UPROPERTY()
	class UWorld* World;

	UPROPERTY()
	class UPackage* WorldPackage;

	/** @todo document */
	TSharedPtr< class FNetGUIDCache > GuidCache;

	TSharedPtr< class FClassNetCacheMgr >	NetCache;

	/** The loaded UClass of the net connection type to use */
	UPROPERTY()
	UClass* NetConnectionClass;

	UPROPERTY()
	UClass* ReplicationDriverClass;

	/** @todo document */
	UPROPERTY()
	UProperty* RoleProperty;
	
	/** @todo document */
	UPROPERTY()
	UProperty* RemoteRoleProperty;

	/** Used to specify the net driver to filter actors with (NAME_None || NAME_GameNetDriver is the default net driver) */
	UPROPERTY(Config)
	FName NetDriverName;

	/** The UChannel classes that should be used under this net driver */
	UE_DEPRECATED(4.22, "Use ChannelDefinitions instead")
	UClass* ChannelClasses[CHTYPE_MAX];

	/** Used to specify available channel types and their associated UClass */
	UPROPERTY(Config)
	TArray<FChannelDefinition> ChannelDefinitions;

	/** Used for faster lookup of channel definitions by name. */
	UPROPERTY()
	TMap<FName, FChannelDefinition> ChannelDefinitionMap;

	/** @return true if the specified channel type exists. */
	UE_DEPRECATED(4.22, "Use IsKnownChannelName")
	bool IsKnownChannelType(int32 Type);

	/** @return true if the specified channel definition exists. */
	FORCEINLINE bool IsKnownChannelName(const FName& ChName)
	{
		return ChannelDefinitionMap.Contains(ChName);
	}

	/** Creates a channel of each type that is set as bInitialClient. */
	ENGINE_API void CreateInitialClientChannels();

	/** Creates a channel of each type that is set as bIniitalServer for the given connection. */
	ENGINE_API void CreateInitialServerChannels(UNetConnection* ClientConnection);

private:

	/** List of channels that were previously used and can be used again */
	UPROPERTY()
	TArray<UChannel*> ActorChannelPool;

public:

	/** Creates a new channel of the specified type. If the type is pooled, it will return a pre-created channel */
	UE_DEPRECATED(4.22, "Use GetOrCreateChannelByName")
	UChannel* GetOrCreateChannel(EChannelType ChType);

	/** Creates a new channel of the specified type name. If the type is pooled, it will return a pre-created channel */
	UChannel* GetOrCreateChannelByName(const FName& ChName);

	/** If the channel's type is pooled, this will add the channel to the pool. Otherwise, nothing will happen. */
	void ReleaseToChannelPool(UChannel* Channel);

	/** Change the NetDriver's NetDriverName. This will also reinit packet simulation settings so that settings can be qualified to a specific driver. */
	void SetNetDriverName(FName NewNetDriverNamed);

	void InitPacketSimulationSettings();

	/** Returns true during the duration of a packet loss burst triggered by the net.pktlossburst command. */
	bool IsSimulatingPacketLossBurst() const;

	/** Interface for communication network state to others (ie World usually, but anything that implements FNetworkNotify) */
	class FNetworkNotify*		Notify;
	
	/** Accumulated time for the net driver, updated by Tick */
	UPROPERTY()
	float						Time;

	/** Last realtime a tick dispatch occurred. Used currently to try and diagnose timeout issues */
	double						LastTickDispatchRealtime;

	/** If true then client connections are to other client peers */
	bool						bIsPeer;
	/** @todo document */
	bool						ProfileStats;
	/** If true, it assumes the stats are being set by server data */
	bool						bSkipLocalStats;
	/** Timings for Socket::SendTo() */
	int32						SendCycles;
	/** Stats for network perf */
	uint32						InBytesPerSecond;
	/** todo document */
	uint32						OutBytesPerSecond;
	/** todo document */
	uint32						InBytes;
	/** Total bytes in packets received since the net driver's creation */
	uint32						InTotalBytes;
	/** todo document */
	uint32						OutBytes;
	/** Total bytes in packets sent since the net driver's creation */
	uint32						OutTotalBytes;
	/** Outgoing rate of NetGUID Bunches */
	uint32						NetGUIDOutBytes;
	/** Incoming rate of NetGUID Bunches */
	uint32						NetGUIDInBytes;
	/** todo document */
	uint32						InPackets;
	/** Total packets received since the net driver's creation  */
	uint32						InTotalPackets;
	/** todo document */
	uint32						OutPackets;
	/** Total packets sent since the net driver's creation  */
	uint32						OutTotalPackets;
	/** todo document */
	uint32						InBunches;
	/** todo document */
	uint32						OutBunches;
	/** Total bunches received since the net driver's creation  */
	uint32						InTotalBunches;
	/** Total bunches sent since the net driver's creation  */
	uint32						OutTotalBunches;
	/** todo document */
	uint32						InPacketsLost;
	/** Total packets lost that have been sent by clients since the net driver's creation  */
	uint32						InTotalPacketsLost;
	/** todo document */
	uint32						OutPacketsLost;
	/** Total packets lost that have been sent by the server since the net driver's creation  */
	uint32						OutTotalPacketsLost;
	/** todo document */
	uint32						InOutOfOrderPackets;
	/** todo document */
	uint32						OutOutOfOrderPackets;
	/** Tracks the total number of voice packets sent */
	uint32						VoicePacketsSent;
	/** Tracks the total number of voice bytes sent */
	uint32						VoiceBytesSent;
	/** Tracks the total number of voice packets received */
	uint32						VoicePacketsRecv;
	/** Tracks the total number of voice bytes received */
	uint32						VoiceBytesRecv;
	/** Tracks the voice data percentage of in bound bytes */
	uint32						VoiceInPercent;
	/** Tracks the voice data percentage of out bound bytes */
	uint32						VoiceOutPercent;
	/** Time of last stat update */
	double						StatUpdateTime;
	/** Interval between gathering stats */
	float						StatPeriod;
	/** Total RPCs called since the net driver's creation  */
	uint32						TotalRPCsCalled;
	/** Total acks sent since the net driver's creation  */
	uint32						OutTotalAcks;

	/** Collect net stats even if not FThreadStats::IsCollectingData(). */
	bool bCollectNetStats;
	/** Time of last netdriver cleanup pass */
	double						LastCleanupTime;
	/** Used to determine if checking for standby cheats should occur */
	bool						bIsStandbyCheckingEnabled;
	/** Used to determine whether we've already caught a cheat or not */
	bool						bHasStandbyCheatTriggered;
	/** The amount of time without packets before triggering the cheat code */
	float						StandbyRxCheatTime;
	/** todo document */
	float						StandbyTxCheatTime;
	/** The point we think the host is cheating or shouldn't be hosting due to crappy network */
	int32						BadPingThreshold;
	/** The number of clients missing data before triggering the standby code */
	float						PercentMissingForRxStandby;
	float						PercentMissingForTxStandby;
	/** The number of clients with bad ping before triggering the standby code */
	float						PercentForBadPing;
	/** The amount of time to wait before checking a connection for standby issues */
	float						JoinInProgressStandbyWaitTime;
	/** Used to track whether a given actor was replicated by the net driver recently */
	int32						NetTag;
	/** Dumps next net update's relevant actors when true*/
	bool						DebugRelevantActors;

	/** These are debug list of actors. They are using TWeakObjectPtr so that they do not affect GC performance since they are rarely in use (DebugRelevantActors) */
	TArray< TWeakObjectPtr<AActor> >	LastPrioritizedActors;
	TArray< TWeakObjectPtr<AActor> >	LastRelevantActors;
	TArray< TWeakObjectPtr<AActor> >	LastSentActors;
	TArray< TWeakObjectPtr<AActor> >	LastNonRelevantActors;

	void						PrintDebugRelevantActors();
	
	/** The server adds an entry into this map for every actor that is destroyed that join-in-progress
	 *  clients need to know about, that is, startup actors. Also, individual UNetConnections
	 *  need to keep track of FActorDestructionInfo for dormant and recently-dormant actors in addition
	 *  to startup actors (because they won't have an associated channel), and this map stores those
	 *  FActorDestructionInfos also.
	 */
	TMap<FNetworkGUID, TUniquePtr<FActorDestructionInfo>>	DestroyedStartupOrDormantActors;

	/** The server adds an entry into this map for every startup actor that has been renamed, and will
	 *  always map from current name to original name
	 */
	TMap<FName, FName>	RenamedStartupActors;

	class FRepChangedPropertyTrackerWrapper
	{
	public:
		FRepChangedPropertyTrackerWrapper(UObject* Obj, const TSharedPtr<FRepChangedPropertyTracker>& InRepChangedPropertyTracker) : RepChangedPropertyTracker(InRepChangedPropertyTracker), WeakObjectPtr(Obj) {}

		const FRepChangedPropertyTracker* operator->() const { return RepChangedPropertyTracker.Get(); }
		FRepChangedPropertyTracker* operator->() { return RepChangedPropertyTracker.Get(); }
		
		const FRepChangedPropertyTracker* Get() const { return RepChangedPropertyTracker.Get(); }
		FRepChangedPropertyTracker* Get() { return RepChangedPropertyTracker.Get(); }

		bool IsValid() const { return RepChangedPropertyTracker.IsValid(); }
		bool IsObjectValid() const { return WeakObjectPtr.IsValid(); }

		TWeakObjectPtr<UObject> GetWeakObjectPtr() const { return WeakObjectPtr; }

		TSharedPtr<FRepChangedPropertyTracker> RepChangedPropertyTracker;

		void CountBytes(FArchive& Ar) const;

	private:
		TWeakObjectPtr<UObject> WeakObjectPtr;
	};
	/** Maps FRepChangedPropertyTracker to active objects that are replicating properties */
	TMap<UObject*, FRepChangedPropertyTrackerWrapper>	RepChangedPropertyTrackerMap;
	/** Used to invalidate properties marked "unchanged" in FRepChangedPropertyTracker's */
	uint32																		ReplicationFrame;

	/** Maps FRepLayout to the respective UClass */
	TMap< TWeakObjectPtr< UObject >, TSharedPtr< FRepLayout > >					RepLayoutMap;

	class FReplicationChangelistMgrWrapper
	{
	public:
		FReplicationChangelistMgrWrapper(UObject* Obj, const TSharedPtr<FReplicationChangelistMgr>& InReplicationChangelistMgr) : ReplicationChangelistMgr(InReplicationChangelistMgr), WeakObjectPtr(Obj) {}

		const FReplicationChangelistMgr* operator->() const { return ReplicationChangelistMgr.Get(); }
		FReplicationChangelistMgr* operator->() { return ReplicationChangelistMgr.Get(); }

		bool IsValid() const { return ReplicationChangelistMgr.IsValid(); }
		bool IsObjectValid() const { return WeakObjectPtr.IsValid(); }

		TWeakObjectPtr<UObject> GetWeakObjectPtr() const { return WeakObjectPtr; }

		TSharedPtr<FReplicationChangelistMgr> ReplicationChangelistMgr;

		void CountBytes(FArchive& Ar) const;

	private:
		TWeakObjectPtr<UObject> WeakObjectPtr;
	};
	/** Maps an object to the respective FReplicationChangelistMgr */
	TMap< UObject*, FReplicationChangelistMgrWrapper >	ReplicationChangeListMap;

	/** Creates if necessary, and returns a FRepLayout that maps to the passed in UClass */
	TSharedPtr< FRepLayout >	GetObjectClassRepLayout( UClass * InClass );

	/** Creates if necessary, and returns a FRepLayout that maps to the passed in UFunction */
	ENGINE_API TSharedPtr<FRepLayout> GetFunctionRepLayout( UFunction * Function );

	/** Creates if necessary, and returns a FRepLayout that maps to the passed in UStruct */
	TSharedPtr<FRepLayout>		GetStructRepLayout( UStruct * Struct );

	/**
	 * Returns the FReplicationChangelistMgr that is associated with the passed in object,
	 * creating one if none exist.
	 *
	 * This should **never** be called on client NetDrivers!
	 */
	TSharedPtr< FReplicationChangelistMgr > GetReplicationChangeListMgr( UObject* Object );

	TMap< FNetworkGUID, TSet< FObjectReplicator* > >	GuidToReplicatorMap;
	int32												TotalTrackedGuidMemoryBytes;
	TSet< FObjectReplicator* >							UnmappedReplicators;
	TSet< FObjectReplicator* >							AllOwnedReplicators;

	/** Handles to various registered delegates */
	FDelegateHandle TickDispatchDelegateHandle;
	FDelegateHandle PostTickDispatchDelegateHandle;
	FDelegateHandle TickFlushDelegateHandle;
	FDelegateHandle PostTickFlushDelegateHandle;

#if !UE_BUILD_SHIPPING
	/** Delegate for hooking ProcessRemoteFunction */
	FOnSendRPC	SendRPCDel;
#endif

	/** Tracks the amount of time spent during the current frame processing queued bunches. */
	float ProcessQueuedBunchesCurrentFrameMilliseconds;

	/** DDoS detection management */
	FDDoSDetection DDoS;

	/** Local address this net driver is associated with */
	TSharedPtr<FInternetAddr> LocalAddr;

	/**
	* Updates the standby cheat information and
	 * causes the dialog to be shown/hidden as needed
	 */
	void UpdateStandbyCheatStatus(void);

	/** Sets the analytics provider */
	virtual void ENGINE_API SetAnalyticsProvider(TSharedPtr<IAnalyticsProvider> InProvider);

#if DO_ENABLE_NET_TEST
	FPacketSimulationSettings	PacketSimulationSettings;

	/**
	 * Modify the current emulation settings
	 */
	ENGINE_API void SetPacketSimulationSettings(const FPacketSimulationSettings& NewSettings);

	void OnPacketSimulationSettingsChanged();
#endif

	// Constructors.
	ENGINE_API UNetDriver(const FObjectInitializer& ObjectInitializer = FObjectInitializer::Get());


	//~ Begin UObject Interface.
	ENGINE_API virtual void PostInitProperties() override;
	ENGINE_API virtual void PostReloadConfig(UProperty* PropertyToLoad) override;
	ENGINE_API virtual void FinishDestroy() override;
	ENGINE_API virtual void Serialize( FArchive& Ar ) override;
	ENGINE_API static void AddReferencedObjects(UObject* InThis, FReferenceCollector& Collector);
	//~ End UObject Interface.

	//~ Begin FExec Interface

	/**
	 * Handle exec commands
	 *
	 * @param InWorld	the world context
	 * @param Cmd		the exec command being executed
	 * @param Ar		the archive to log results to
	 *
	 * @return true if the handler consumed the input, false to continue searching handlers
	 */
	ENGINE_API virtual bool Exec(UWorld* InWorld, const TCHAR* Cmd, FOutputDevice& Ar=*GLog) override;

	ENGINE_API ENetMode	GetNetMode() const;

	//~ End FExec Interface.

	/** 
	 * Returns true if this net driver is valid for the current configuration.
	 * Safe to call on a CDO if necessary
	 *
	 * @return true if available, false otherwise
	 */
	ENGINE_API virtual bool IsAvailable() const PURE_VIRTUAL( UNetDriver::IsAvailable, return false;)

	/**
	 * Common initialization between server and client connection setup
	 * 
	 * @param bInitAsClient are we a client or server
	 * @param InNotify notification object to associate with the net driver
	 * @param URL destination
	 * @param bReuseAddressAndPort whether to allow multiple sockets to be bound to the same address/port
	 * @param Error output containing an error string on failure
	 *
	 * @return true if successful, false otherwise (check Error parameter)
	 */
	ENGINE_API virtual bool InitBase(bool bInitAsClient, FNetworkNotify* InNotify, const FURL& URL, bool bReuseAddressAndPort, FString& Error);

	/**
	 * Initialize the net driver in client mode
	 *
	 * @param InNotify notification object to associate with the net driver
	 * @param ConnectURL remote ip:port of host to connect to
	 * @param Error resulting error string from connection attempt
	 * 
	 * @return true if successful, false otherwise (check Error parameter)
	 */
	ENGINE_API virtual bool InitConnect(class FNetworkNotify* InNotify, const FURL& ConnectURL, FString& Error ) PURE_VIRTUAL( UNetDriver::InitConnect, return true;);

	/**
	 * Initialize the network driver in server mode (listener)
	 *
	 * @param InNotify notification object to associate with the net driver
	 * @param ListenURL the connection URL for this listener
	 * @param bReuseAddressAndPort whether to allow multiple sockets to be bound to the same address/port
	 * @param Error out param with any error messages generated 
	 *
	 * @return true if successful, false otherwise (check Error parameter)
	 */
	ENGINE_API virtual bool InitListen(class FNetworkNotify* InNotify, FURL& ListenURL, bool bReuseAddressAndPort, FString& Error) PURE_VIRTUAL( UNetDriver::InitListen, return true;);

	/** Initialize the list of destroyed net startup actors from the current World */
	ENGINE_API virtual void InitDestroyedStartupActors();

	/**
	 * Initialize a PacketHandler for serverside net drivers, for handling connectionless packets
	 * NOTE: Only triggered by net driver subclasses that support it - from within InitListen.
	 */
	ENGINE_API virtual void InitConnectionlessHandler();

	/**
	 * Flushes all packets queued by the connectionless PacketHandler
	 * NOTE: This should be called shortly after all calls to PacketHandler::IncomingConnectionless, to minimize packet buffer buildup.
	 */
	ENGINE_API virtual void FlushHandler();


	/** Initializes the net connection class to use for new connections */
	ENGINE_API virtual bool InitConnectionClass(void);

	/** Initialized the replication driver class to use for this driver */
	ENGINE_API virtual bool InitReplicationDriverClass();

	/** Shutdown all connections managed by this net driver */
	ENGINE_API virtual void Shutdown();

	/* Close socket and Free the memory the OS allocated for this socket */
	ENGINE_API virtual void LowLevelDestroy();

	/* @return network number */
	ENGINE_API virtual FString LowLevelGetNetworkNumber();

	/* @return local addr of this machine if set */
	ENGINE_API virtual TSharedPtr<const FInternetAddr> GetLocalAddr() { return LocalAddr; }

	/** Make sure this connection is in a reasonable state. */
	ENGINE_API virtual void AssertValid();

	/**
	 * Called to replicate any relevant actors to the connections contained within this net driver
	 *
	 * Process as many clients as allowed given Engine.NetClientTicksPerSecond, first building a list of actors to consider for relevancy checking,
	 * and then attempting to replicate each actor for each connection that it is relevant to until the connection becomes saturated.
	 *
	 * NetClientTicksPerSecond is used to throttle how many clients are updated each frame, hoping to avoid saturating the server's upstream bandwidth, although
	 * the current solution is far from optimal.  Ideally the throttling could be based upon the server connection becoming saturated, at which point each
	 * connection is reduced to priority only updates, and spread out amongst several ticks.  Also might want to investigate eliminating the redundant consider/relevancy
	 * checks for Actors that were successfully replicated for some channels but not all, since that would make a decent CPU optimization.
	 *
	 * @param DeltaSeconds elapsed time since last call
	 *
	 * @return the number of actors that were replicated
	 */
	ENGINE_API virtual int32 ServerReplicateActors(float DeltaSeconds);

	/**
	 * Process a remote function call on some actor destined for a remote location
	 *
	 * @param Actor actor making the function call
	 * @param Function function definition called
	 * @param Params parameters in a UObject memory layout
	 * @param Stack stack frame the UFunction is called in
	 * @param SubObject optional: sub object to actually call function on
	 */
	ENGINE_API virtual void ProcessRemoteFunction(class AActor* Actor, class UFunction* Function, void* Parameters, struct FOutParmRec* OutParms, struct FFrame* Stack, class UObject* SubObject = nullptr );


	enum ENGINE_API ERemoteFunctionSendPolicy
	{		
		/** Unreliable multicast are queued. Everything else is send immediately */
		Default, 

		/** Bunch is send immediately no matter what */
		ForceSend,

		/** Bunch is queued until next actor replication, no matter what */
		ForceQueue,
	};	

	/** Process a remote function on given actor channel. This is called by ::ProcessRemoteFunction.*/
	ENGINE_API void ProcessRemoteFunctionForChannel(UActorChannel* Ch, const class FClassNetCache* ClassCache, const FFieldNetCache* FieldCache, UObject* TargetObj, UNetConnection* Connection,  UFunction* Function, void* Parms, FOutParmRec* OutParms, FFrame* Stack, const bool IsServer, const ERemoteFunctionSendPolicy SendPolicy = ERemoteFunctionSendPolicy::Default);

	/** handle time update: read and process packets */
	ENGINE_API virtual void TickDispatch( float DeltaTime );

	/** PostTickDispatch actions */
	ENGINE_API virtual void PostTickDispatch();

	/** ReplicateActors and Flush */
	ENGINE_API virtual void TickFlush(float DeltaSeconds);

	/** PostTick actions */
	ENGINE_API virtual void PostTickFlush();

	UE_DEPRECATED(4.21, "Please use the LowLevelSend that requires packet traits for analytics and packet modifiers.")
	ENGINE_API virtual void LowLevelSend(FString Address, void* Data, int32 CountBits)
	{
		FOutPacketTraits EmptyTraits;
		PRAGMA_DISABLE_DEPRECATION_WARNINGS
		LowLevelSend(Address, Data, CountBits, EmptyTraits);
		PRAGMA_ENABLE_DEPRECATION_WARNINGS
	}

	UE_DEPRECATED(4.22, "Change arguments to support FInternetAddr instead")
	ENGINE_API virtual void LowLevelSend(FString Address, void* Data, int32 CountBits, FOutPacketTraits& Traits);

	/**
	 * Sends a 'connectionless' (not associated with a UNetConection) packet, to the specified address.
	 * NOTE: Address is an abstract format defined by subclasses. Anything calling this, must use an address supplied by the net driver.
	 *
	 * @param Address		The address the packet should be sent to (format is abstract, determined by net driver subclasses)
	 * @param Data			The packet data
	 * @param CountBits		The size of the packet data, in bits
	 * @param Traits		Traits for the packet, if applicable
	 */
	ENGINE_API virtual void LowLevelSend(TSharedPtr<const FInternetAddr> Address, void* Data, int32 CountBits, FOutPacketTraits& Traits)
		PURE_VIRTUAL(UNetDriver::LowLevelSend,);

	/**
	 * Process any local talker packets that need to be sent to clients
	 */
	ENGINE_API virtual void ProcessLocalServerPackets();

	/**
	 * Process any local talker packets that need to be sent to the server
	 */
	ENGINE_API virtual void ProcessLocalClientPackets();

	/**
	 * Update the LagState based on a heuristic to determine if we are network lagging
	 */
	ENGINE_API virtual void UpdateNetworkLagState();

	/**
	 * Determines which other connections should receive the voice packet and
	 * queues the packet for those connections. Used for sending both local/remote voice packets.
	 *
	 * @param VoicePacket the packet to be queued
	 * @param CameFromConn the connection this packet came from (NULL if local)
	 */
	ENGINE_API virtual void ReplicateVoicePacket(TSharedPtr<class FVoicePacket> VoicePacket, class UNetConnection* CameFromConn);

#if !UE_BUILD_SHIPPING
	/**
	 * Exec command handlers
	 */
	bool HandleSocketsCommand( const TCHAR* Cmd, FOutputDevice& Ar );
	bool HandlePackageMapCommand( const TCHAR* Cmd, FOutputDevice& Ar );
	bool HandleNetFloodCommand( const TCHAR* Cmd, FOutputDevice& Ar );
	bool HandleNetDebugTextCommand( const TCHAR* Cmd, FOutputDevice& Ar );
	bool HandleNetDisconnectCommand( const TCHAR* Cmd, FOutputDevice& Ar );
	bool HandleNetDumpServerRPCCommand( const TCHAR* Cmd, FOutputDevice& Ar );
	bool HandleNetDumpDormancy( const TCHAR* Cmd, FOutputDevice& Ar );
#endif

	void HandlePacketLossBurstCommand( int32 DurationInMilliseconds );

	// ---------------------------------------------------------------
	//	Game code API for updating server Actor Replication State
	// ---------------------------------------------------------------

	ENGINE_API virtual void ForceNetUpdate(AActor* Actor);

	/** Flushes actor from NetDriver's dormancy list, but does not change any state on the Actor itself */
	ENGINE_API void FlushActorDormancy(AActor *Actor, bool bWasDormInitial=false);

	ENGINE_API void NotifyActorDormancyChange(AActor* Actor, ENetDormancy OldDormancyState);

	/** Forces properties on this actor to do a compare for one frame (rather than share shadow state) */
	ENGINE_API void ForcePropertyCompare( AActor* Actor );

	/** Force this actor to be relevant for at least one update */
	ENGINE_API void ForceActorRelevantNextUpdate(AActor* Actor);

	/** Tells the net driver about a networked actor that was spawned */
	ENGINE_API void AddNetworkActor(AActor* Actor);

	/** Called when a spawned actor is destroyed. */
	ENGINE_API virtual void NotifyActorDestroyed( AActor* Actor, bool IsSeamlessTravel=false );

	/** Called when an actor is renamed. */
	ENGINE_API virtual void NotifyActorRenamed(AActor* Actor, FName PreviousName);

	ENGINE_API void RemoveNetworkActor(AActor* Actor);

	ENGINE_API virtual void NotifyActorLevelUnloaded( AActor* Actor );

	ENGINE_API virtual void NotifyActorTearOff(AActor* Actor);

	// ---------------------------------------------------------------
	//
	// ---------------------------------------------------------------	

	ENGINE_API virtual void NotifyStreamingLevelUnload( ULevel* );

	/** creates a child connection and adds it to the given parent connection */
	ENGINE_API virtual class UChildConnection* CreateChild(UNetConnection* Parent);

	/** @return String that uniquely describes the net driver instance */
	FString GetDescription() 
	{ 
		return FString::Printf(TEXT("%s %s%s"), *NetDriverName.ToString(), *GetName(), bIsPeer ? TEXT("(PEER)") : TEXT(""));
	}

	/** @return true if this netdriver is handling accepting connections */
	ENGINE_API virtual bool IsServer() const;

	ENGINE_API virtual void CleanPackageMaps();

	void RemoveClassRepLayoutReferences(UClass* Class);

	ENGINE_API void CleanupWorldForSeamlessTravel();

	ENGINE_API void PreSeamlessTravelGarbageCollect();

	ENGINE_API void PostSeamlessTravelGarbageCollect();

	/**
	 * Get the socket subsytem appropriate for this net driver
	 */
	virtual class ISocketSubsystem* GetSocketSubsystem() PURE_VIRTUAL(UNetDriver::GetSocketSubsystem, return NULL;);

	/**
	 * Associate a world with this net driver. 
	 * Disassociates any previous world first.
	 * 
	 * @param InWorld the world to associate with this netdriver
	 */
	ENGINE_API void SetWorld(class UWorld* InWorld);

	/**
	 * Get the world associated with this net driver
	 */
	virtual class UWorld* GetWorld() const override final { return World; }

	class UPackage* GetWorldPackage() const { return WorldPackage; }

	/** Called during seamless travel to clear all state that was tied to the previous game world (actor lists, etc) */
	ENGINE_API virtual void ResetGameWorldState();

	/** @return true if the net resource is valid or false if it should not be used */
	virtual bool IsNetResourceValid(void) PURE_VIRTUAL(UNetDriver::IsNetResourceValid, return false;);

	bool NetObjectIsDynamic(const UObject *Object) const;

	/** Draws debug markers in the world based on network state */
	void DrawNetDriverDebug();

	/** 
	 * Finds a FRepChangedPropertyTracker associated with an object.
	 * If not found, creates one.
	*/
	TSharedPtr<FRepChangedPropertyTracker> FindOrCreateRepChangedPropertyTracker(UObject *Obj);

	/** Returns true if the client should destroy immediately any actor that becomes torn-off */
	virtual bool ShouldClientDestroyTearOffActors() const { return false; }

	/** Returns whether or not properties that are replicating using this driver should not call RepNotify functions. */
	virtual bool ShouldSkipRepNotifies() const { return false; }

	/** Returns true if actor channels with InGUID should queue up bunches, even if they wouldn't otherwise be queued. */
	virtual bool ShouldQueueBunchesForActorGUID(FNetworkGUID InGUID) const { return false; }

	/** Returns whether or not RPCs processed by this driver should be ignored. */
	virtual bool ShouldIgnoreRPCs() const { return false; }

	/** Returns the existing FNetworkGUID of InActor, if it has one. */
	virtual FNetworkGUID GetGUIDForActor(const AActor* InActor) const { return FNetworkGUID(); }

	/** Returns the actor that corresponds to InGUID, if one can be found. */
	virtual AActor* GetActorForGUID(FNetworkGUID InGUID) const { return nullptr; }

	/** Returns true if RepNotifies should be checked and generated when receiving properties for the given object. */
	virtual bool ShouldReceiveRepNotifiesForObject(UObject* Object) const { return true; }

	/** Returns the object that manages the list of replicated UObjects. */
	ENGINE_API FNetworkObjectList& GetNetworkObjectList() { return *NetworkObjects; }

	/** Returns the object that manages the list of replicated UObjects. */
	ENGINE_API const FNetworkObjectList& GetNetworkObjectList() const { return *NetworkObjects; }

	/**
     *	Get the network object matching the given Actor.
	 *	If the Actor is not present in the NetworkObjectInfo list, it will be added.
	 */
	ENGINE_API FNetworkObjectInfo* FindOrAddNetworkObjectInfo(const AActor* InActor);

	/** Get the network object matching the given Actor. */
	ENGINE_API FNetworkObjectInfo* FindNetworkObjectInfo(const AActor* InActor);
	ENGINE_API const FNetworkObjectInfo* FindNetworkObjectInfo(const AActor* InActor) const
	{
		return const_cast<UNetDriver*>(this)->FindNetworkObjectInfo(InActor);
	}

	/**
	 * Returns whether adaptive net frequency is enabled. If enabled, update frequency is allowed to ramp down to MinNetUpdateFrequency for an actor when no replicated properties have changed.
	 * This is currently controlled by the CVar "net.UseAdaptiveNetUpdateFrequency".
	 */
	ENGINE_API static bool IsAdaptiveNetUpdateFrequencyEnabled();

	/** Returns true if adaptive net update frequency is enabled and the given actor is having its update rate lowered from its standard rate. */
	ENGINE_API bool IsNetworkActorUpdateFrequencyThrottled(const AActor* InActor) const;

	/** Returns true if adaptive net update frequency is enabled and the given actor is having its update rate lowered from its standard rate. */
	ENGINE_API bool IsNetworkActorUpdateFrequencyThrottled(const FNetworkObjectInfo& InNetworkActor) const;

	/** Stop adaptive replication for the given actor if it's currently throttled. It maybe be allowed to throttle again later. */
	ENGINE_API void CancelAdaptiveReplication(FNetworkObjectInfo& InNetworkActor);

	/** Returns the level ID/PIE instance ID for this netdriver to use. */
	ENGINE_API int32 GetDuplicateLevelID() const { return DuplicateLevelID; }

	/** Sets the level ID/PIE instance ID for this netdriver to use. */
	ENGINE_API void SetDuplicateLevelID(const int32 InDuplicateLevelID) { DuplicateLevelID = InDuplicateLevelID; }

	/** Explicitly sets the ReplicationDriver instance (you instantiate it and initialize it). Shouldn't be done during gameplay: ok to do in GameMode startup or via console commands for testing. Existing ReplicationDriver (if set) is destroyed when this is called.  */
	ENGINE_API void SetReplicationDriver(UReplicationDriver* NewReplicationManager);

	ENGINE_API UReplicationDriver* GetReplicationDriver() { return ReplicationDriver; }

	template<class T>
	T* GetReplicationDriver() { return Cast<T>(ReplicationDriver); }

	void RemoveClientConnection(UNetConnection* ClientConnectionToRemove);

	/** Adds (fully initialized, ready to go) client connection to the ClientConnections list + any other game related setup */
	ENGINE_API void	AddClientConnection(UNetConnection * NewConnection);

	ENGINE_API void NotifyActorFullyDormantForConnection(AActor* Actor, UNetConnection* Connection);

	/** Returns true if this actor is considered to be in a loaded level */
	ENGINE_API virtual bool IsLevelInitializedForActor( const AActor* InActor, const UNetConnection* InConnection ) const;

	/** Called after processing RPC to track time spent */
	void NotifyRPCProcessed(UFunction* Function, UNetConnection* Connection, double ElapsedTimeSeconds);

	/** Returns true if this network driver will handle the remote function call for the given actor. */
	ENGINE_API virtual bool ShouldReplicateFunction(AActor* Actor, UFunction* Function) const;

	/** Returns true if this network driver will forward a received remote function call to other active net drivers. */
	ENGINE_API virtual bool ShouldForwardFunction(AActor* Actor, UFunction* Function, void* Parms) const;

	/** Returns true if this network driver will replicate the given actor. */
	ENGINE_API virtual bool ShouldReplicateActor(AActor* Actor) const;

	/** Returns true if this network driver should execute this remote call locally. */
	ENGINE_API virtual bool ShouldCallRemoteFunction(UObject* Object, UFunction* Function, const FReplicationFlags& RepFlags) const;

	/** Returns true if clients should destroy the actor when the channel is closed. */
	ENGINE_API virtual bool ShouldClientDestroyActor(AActor* Actor) const;

	/** Called when an actor channel is remotely opened for an actor. */
	ENGINE_API virtual void NotifyActorChannelOpen(UActorChannel* Channel, AActor* Actor) {}
	
	/** Called when an actor channel is cleaned up foor an actor. */
	ENGINE_API virtual void NotifyActorChannelCleanedUp(UActorChannel* Channel, EChannelCloseReason CloseReason) {}

	/**
	 * Returns the current delinquency analytics and resets them.
	 * This would be similar to calls to Get and Reset separately, except that the caller
	 * will assume ownership of data in this case.
	 */
	ENGINE_API void ConsumeAsyncLoadDelinquencyAnalytics(FNetAsyncLoadDelinquencyAnalytics& Out);

	/** Returns the current delinquency analytics. */
	ENGINE_API const FNetAsyncLoadDelinquencyAnalytics& GetAsyncLoadDelinquencyAnalytics() const;

	/** Resets the current delinquency analytics. */
	ENGINE_API void ResetAsyncLoadDelinquencyAnalytics();

protected:

	/** Register all TickDispatch, TickFlush, PostTickFlush to tick in World */
	ENGINE_API void RegisterTickEvents(class UWorld* InWorld);
	/** Unregister all TickDispatch, TickFlush, PostTickFlush to tick in World */
	ENGINE_API void UnregisterTickEvents(class UWorld* InWorld);

	UE_DEPRECATED(4.22, "Use InternalCreateChannelByName")
	/** Subclasses may override this to customize channel creation. Called by GetOrCreateChannel if the pool is exhausted and a new channel must be allocated. */
	ENGINE_API virtual UChannel* InternalCreateChannel(EChannelType ChType);

	/** Subclasses may override this to customize channel creation. Called by GetOrCreateChannel if the pool is exhausted and a new channel must be allocated. */
	ENGINE_API virtual UChannel* InternalCreateChannelByName(const FName& ChName);

#if WITH_SERVER_CODE
	/**
	* Helper functions for ServerReplicateActors
	*/
	int32 ServerReplicateActors_PrepConnections( const float DeltaSeconds );
	void ServerReplicateActors_BuildConsiderList( TArray<FNetworkObjectInfo*>& OutConsiderList, const float ServerTickTime );
	int32 ServerReplicateActors_PrioritizeActors( UNetConnection* Connection, const TArray<FNetViewer>& ConnectionViewers, const TArray<FNetworkObjectInfo*> ConsiderList, const bool bCPUSaturated, FActorPriority*& OutPriorityList, FActorPriority**& OutPriorityActors );
	int32 ServerReplicateActors_ProcessPrioritizedActors( UNetConnection* Connection, const TArray<FNetViewer>& ConnectionViewers, FActorPriority** PriorityActors, const int32 FinalSortedCount, int32& OutUpdated );
#endif

	/** Used to handle any NetDriver specific cleanup once a level has been removed from the world. */
	ENGINE_API virtual void OnLevelRemovedFromWorld(class ULevel* Level, class UWorld* World);

	/** Used to handle any NetDriver specific setup when a level has been added to the world. */
	ENGINE_API virtual void OnLevelAddedToWorld(class ULevel* Level, class UWorld* World);

	/** Handles that track our LevelAdded / Removed delegates. */
	FDelegateHandle OnLevelRemovedFromWorldHandle;
	FDelegateHandle OnLevelAddedToWorldHandle;


public:

	/**
	 * Typically, properties will only ever be replicated / sent from Server net drivers.
	 * Therefore, on clients sending replication state won't be created.
	 * Setting this to true will force creation of sending replication state.
	 *
	 * Note, this doesn't imply the NetDriver *will* ever send properties and will not
	 * standard NetDrivers to send properties from clients.
	 */
	const bool MaySendProperties() const
	{
		return bMaySendProperties;
	}

	/**
	 * Get the current number of sent packets for which we have received a delivery notification
	 */
	ENGINE_API uint32 GetOutTotalNotifiedPackets() const { return OutTotalNotifiedPackets; }

	/**
	 * Increase the current number of sent packets for which we have received a delivery notification
	 */
	inline void IncreaseOutTotalNotifiedPackets() { ++OutTotalNotifiedPackets; }

protected:

	bool bMaySendProperties;

	/** Stream of random numbers to be used by this instance of UNetDriver */
	FRandomStream UpdateDelayRandomStream;

private:

	FDelegateHandle PostGarbageCollectHandle;
	void PostGarbageCollect();

	FActorDestructionInfo* CreateDestructionInfo(UNetDriver* NetDriver, AActor* ThisActor, FActorDestructionInfo *DestructionInfo);

	void CreateReplicatedStaticActorDestructionInfo(UNetDriver* NetDriver, ULevel* Level, const FReplicatedStaticActorDestructionInfo& Info);

	void FlushActorDormancyInternal(AActor *Actor);

	void LoadChannelDefinitions();

	UPROPERTY(transient)
	UReplicationDriver* ReplicationDriver;

	/** Stores the list of objects to replicate into the replay stream. This should be a TUniquePtr, but it appears the generated.cpp file needs the full definition of the pointed-to type. */
	TSharedPtr<FNetworkObjectList> NetworkObjects;

	/** Set to "Lagging" on the server when all client connections are near timing out. We are lagging on the client when the server connection is near timed out. */
	ENetworkLagState::Type LagState;

	/** Duplicate level instance to use for playback (PIE instance ID) */
	int32 DuplicateLevelID;

	/** NetDriver time to end packet loss burst simulation. */
	float PacketLossBurstEndTime;

	/** Count the number of notified packets, i.e. packets that we know if they are delivered or not. Used to reliably measure outgoing packet loss */
	uint32 OutTotalNotifiedPackets;
<<<<<<< HEAD
=======

#if DO_ENABLE_NET_TEST
	/** Dont load packet settings from config or cmdline when true*/
	bool bForcedPacketSettings;
#endif 

>>>>>>> a1e6ec07
};<|MERGE_RESOLUTION|>--- conflicted
+++ resolved
@@ -450,11 +450,6 @@
 	 */
 	UPROPERTY(EditAnywhere, Category = "Simulation Settings")
 	int32	PktLagMin = 0;
-<<<<<<< HEAD
-	
-	UPROPERTY(EditAnywhere, Category = "Simulation Settings")
-	int32	PktLagMax = 0;
-=======
 	UPROPERTY(EditAnywhere, Category = "Simulation Settings")
 	int32	PktLagMax = 0;
 
@@ -478,7 +473,6 @@
 	 */
 	UPROPERTY(EditAnywhere, Category = "Simulation Settings")
 	int32	PktIncomingLoss = 0;
->>>>>>> a1e6ec07
 
 	/** reads in settings from the .ini file 
 	 * @note: overwrites all previous settings
@@ -1646,13 +1640,10 @@
 
 	/** Count the number of notified packets, i.e. packets that we know if they are delivered or not. Used to reliably measure outgoing packet loss */
 	uint32 OutTotalNotifiedPackets;
-<<<<<<< HEAD
-=======
 
 #if DO_ENABLE_NET_TEST
 	/** Dont load packet settings from config or cmdline when true*/
 	bool bForcedPacketSettings;
 #endif 
 
->>>>>>> a1e6ec07
 };