// Copyright Epic Games, Inc. All Rights Reserved.

//
// Base class of a network driver attached to an active or pending level.
#pragma once

#include "CoreMinimal.h"
#include "Math/RandomStream.h"
#include "UObject/ObjectMacros.h"
#include "UObject/UObjectGlobals.h"
#include "UObject/Object.h"
#include "Misc/NetworkGuid.h"
#include "UObject/CoreNet.h"
#include "GameFramework/WorldSettings.h"
#include "PacketHandler.h"
#include "Channel.h"
#include "Net/Core/Misc/DDoSDetection.h"
#include "IPAddress.h"
#include "Net/NetAnalyticsTypes.h"
#include "Net/NetConnectionIdHandler.h"
#include "HAL/LowLevelMemTracker.h"
#if UE_WITH_IRIS
#include "Templates/PimplPtr.h"
#endif
#include "NetDriver.generated.h"

/**
 *****************************************************************************************
 * NetDrivers, NetConnections, and Channels
 *****************************************************************************************
 *
 *
 * UNetDrivers are responsible for managing sets of UNetConnections, and data that can be shared between them.
 * There is typically a relatively small number of UNetDrivers for a given game. These may include:
 *	- The Game NetDriver, responsible for standard game network traffic.
 *	- The Demo NetDriver, responsible for recording or playing back previously recorded game data. This is how Replays work.
 *	- The Beacon NetDriver, responsible for network traffic that falls outside of "normal" gameplay traffic.
 *
 * Custom NetDrivers can also be implemented by games or applications and used.
 * NetConnections represent individual clients that are connected to a game (or more generally, to a NetDriver).
 *
 * End point data isn't directly handled by NetConnections. Instead NetConnections will route data to Channels.
 * Every NetConnection will have its own set of channels.
 *
 * Common types of channels:
 *
 *	- A Control Channel is used to send information regarding state of a connection (whether or not the connection should close, etc.)
 *	- A Voice Channel may be used to send voice data between client and server.
 *	- A Unique Actor Channel will exist for every Actor replicated from the server to the client.
 *
 * Custom Channels can also be created and used for specialized purposes (although, this isn't very common).
 *
 *
 *****************************************************************************************
 * Game Net Drivers, Net Connections, and Channels
 *****************************************************************************************
 *
 *
 * Under normal circumstances, there will exist only a single NetDriver (created on Client and Server) for "standard" game traffic and connections.
 *
 * The Server NetDriver will maintain a list of NetConnections, each representing a player that is in the game. It is responsible for
 * replicating Actor Data.
 *
 * Client NetDrivers will have a single NetConnection representing the connection to the Server.
 *
 * On both Server and Client, the NetDriver is responsible for receiving Packets from the network and passing those to the appropriate
 * NetConnection (and establishing new NetConnections when necessary).
 *
 *
 *****************************************************************************************
 *****************************************************************************************
 *****************************************************************************************
 * Initiating Connections / Handshaking Flow.
 *****************************************************************************************
 *****************************************************************************************
 *****************************************************************************************
 *
 *
 * UIpNetDriver and UIpConnection (or derived classes) are the engine defaults for almost every platform, and everything below
 * describes how they establish and manage connections. These processes can differ between implementations of NetDriver, however.
 *
 * Both Server and Clients will have have their own NetDrivers, and all UE Replicated Game traffic will be sent by or Received
 * from the IpNetDriver. This traffic also includes logic for establishing connections, and re-establishing connections when
 * something goes wrong.
 *
 * Handshaking is split across a couple of different places: NetDriver, PendingNetGame, World, PacketHandlers, and maybe others.
 * The split is due to having separate needs, things such as: determining whether or not an incoming connection is sending data in "UE-Protocol",
 * determining whether or not an address appears to be malicious, whether or not a given client has the correct version of a game, etc.
 *
 *
 *****************************************************************************************
 * Startup and Handshaking
 *****************************************************************************************
 *
 *
 * Whenenever a server Loads a map (via UEngine::LoadMap), we will make a call into UWorld::Listen.
 * That code is responsible for creating the main Game Net Driver, parsing out settings, and calling UNetDriver::InitListen.
 * Ultimately, that code will be responsible for figuring out what how exactly we listen for client connections.
 * For example, in IpNetDriver, that is where we determine the IP / Port we will bind to by calls to our configured Socket Subsystem
 * (see ISocketSubsystem::GetLocalBindAddresses and ISocketSubsystem::BindNextPort).
 *
 * Once the server is listening, it's ready to start accepting client connections.
 *
 * Whenever a client wants to Join a server, they will first establish a new UPendingNetGame in UEngine::Browse with the server's IP.
 * UPendingNetGame::Initialize and UPendingNetGame::InitNetDriver are responsible for initializing settings and setting up the NetDriver respectively.
 * Clients will immediately setup a UNetConnection for the server as a part of this initialization, and will start sending data to the server on that connection,
 * initiating the handshaking process.
 *
 * On both Clients and Server, UNetDriver::TickDispatch is typically responsible for receiving network data.
 * Typically, when we receive a packet, we inspect its address and see whether or not it's from a connection we already know about.
 * We determine whether or not we've established a connection for a given source address by simply keeping a map from FInternetAddr to UNetConnection.
 *
 * If a packet is from a connection that's already established, we pass the packet along to the connection via UNetConnection::ReceivedRawPacket.
 * If a packet is not from a connection that's already established, we treat is as "connectionless" and begin the handshaking process.
 *
 * See StatelessConnectionHandlerComponent.cpp for details on how this handshaking works.
 *
 *
 *****************************************************************************************
 * UWorld / UPendingNetGame / AGameModeBase Startup and Handshaking
 *****************************************************************************************
 *
 *
 * After the UNetDriver and UNetConnection have completed their handshaking process on Client and Server,
 * UPendingNetGame::SendInitialJoin will be called on the Client to kick off game level handshaking.
 *
 * Game Level Handshaking is done through a more structured and involved set of FNetControlMessages.
 * The full set of control messages can be found in DataChannel.h.
 *
 * Most of the work for handling these control messages are done either in UWorld::NotifyControlMessage,
 * and UPendingNetGame::NotifyControlMessage. Briefly, the flow looks like this:
 *
 * Client's UPendingNetGame::SendInitialJoin sends NMT_Hello.
 *
 * Server's UWorld::NotifyControlMessage receives NMT_Hello, sends NMT_Challenge.
 *
 * Client's UPendingNetGame::NotifyControlMessage receives NMT_Challenge, and sends back data in NMT_Login.
 *
 * Server's UWorld::NotifyControlMessage receives NMT_Login, verifies challenge data, and then calls AGameModeBase::PreLogin.
 * If PreLogin doesn't report any errors, Server calls UWorld::WelcomePlayer, which call AGameModeBase::GameWelcomePlayer,
 * and send NMT_Welcome with map information.
 *
 * Client's UPendingNetGame::NotifyControlMessage receives NMT_Welcome, reads the map info (so it can start loading later),
 * and sends an NMT_NetSpeed message with the configured Net Speed of the client.
 *
 * Server's UWorld::NotifyControlMessage receives NMT_NetSpeed, and adjusts the connections Net Speed appropriately.
 *
 * At this point, the handshaking is considered to be complete, and the player is fully connected to the game.
 * Depending on how long it takes to load the map, the client could still receive some non-handshake control messages
 * on UPendingNetGame before control transitions to UWorld.
 *
 * There are also additional steps for handling Encryption when desired.
 *
 *
 *****************************************************************************************
 * Reestablishing Lost Connections
 *****************************************************************************************
 *
 *
 * Throughout the course of a game, it's possible for connections to be lost for a number of reasons.
 * Internet could drop out, users could switch from LTE to WIFI, they could leave a game, etc.
 *
 * If the server initiated one of these disconnects, or is otherwise aware of it (due to a timeout or error),
 * then the disconnect will be handled by closing the UNetConnection and notifying the game.
 * At that point, it's up to a game to decide whether or not they support Join In Progress or Rejoins.
 * If the game does support it, we will completely restart the handshaking flow as above.
 *
 * If something just briefly interrupts the client's connection, but the server is never made aware,
 * then the engine / game will typically recover automatically (albeit with some packet loss / lag spike).
 *
 * However, if the Client's IP Address or Port change for any reason, but the server isn't aware of this,
 * then we will begin a recovery process by redoing the low level handshake. In this case, game code
 * will not be alerted.
 *
 * This process is covered in StatlessConnectionHandlerComponent.cpp.
 *
 *
 *****************************************************************************************
 *****************************************************************************************
 *****************************************************************************************
 * Data Transmission
 *****************************************************************************************
 *****************************************************************************************
 *****************************************************************************************
 *
 *
 * Game NetConnections and NetDrivers are generally agnostic to the underlying communication method / technology used.
 * That is is left up to subclasses to decide (classes such as UIpConnection / UIpNetDriver or UWebSocketConnection / UWebSocketNetDriver).
 *
 * Instead, UNetDriver and UNetConnection work with Packets and Bunches.
 *
 * Packets are blobs of data that are sent between pairs of NetConnections on Host and Client.
 * Packets consist of meta data about the packet (such as header information and acknowledgments), and Bunches.
 *
 * Bunches are blobs of data that are sent between pairs of Channels on Host and Client.
 * When a Connection receives a Packet, that packet will be disassembled into individual bunches.
 * Those bunches are then passed along to individual Channels to be processed further.
 *
 * A Packet may contain no bunches, a single bunch, or multiple bunches.
 * Because size limits for bunches may be larger than the size limits of a single packet, UE supports
 * the notion of partial bunches.
 *
 * When a bunch is too large, before transmission we will slice it into a number of smaller bunches.
 * these bunches will be flagged as PartialInitial, Partial, or PartialFinal. Using this information,
 * we can reassemble the bunches on the receiving end.
 *
 *	Example: Client RPC to Server.
 *		- Client makes a call to Server_RPC.
 *		- That request is forwarded (via NetDriver and NetConnection) to the Actor Channel that owns the Actor on which the RPC was called.
 *		- The Actor Channel will serialize the RPC Identifier and parameters into a Bunch. The Bunch will also contain the ID of its Actor Channel.
 *		- The Actor Channel will then request the NetConnection send the Bunch.
 *		- Later, the NetConnection will assemble this (and other) data into a Packet which it will send to the server.
 *		- On the Server, the Packet will be received by the NetDriver.
 *		- The NetDriver will inspect the Address that sent the Packet, and hand the Packet over to the appropriate NetConnection.
 *		- The NetConnection will disassemble the Packet into its Bunches (one by one).
 *		- The NetConnection will use the Channel ID on the bunch to Route the bunch to the corresponding Actor Channel.
 *		- The ActorChannel will them disassemble the bunch, see it contains RPC data, and use the RPC ID and serialized parameters
 *			to call the appropriate function on the Actor.
 *
 *
 *****************************************************************************************
 * Reliability and Retransmission
 *****************************************************************************************
 *
 *
 * UE Networking typically assumes reliability isn't guaranteed by the underlying network protocol.
 * Instead, it implements its own reliability and retransmission of both packets and bunches.
 *
 * When a NetConnection is established, it will establish a Sequence Number for its packets and bunches.
 * These can either be fixed, or randomized (when randomized, the sequence will be sent by the server).
 *
 * The packet number is per NetConnection, incremented for every packet sent, every packet will include its packet number,
 * and we will never retransmit a packet with the same packet number.
 *
 * The bunch number is per Channel, incremented for every **reliable** bunch sent, and every **reliable** bunch will
 * include its bunch number. Unlike packets, though, exact (reliable) bunches may be retransmitted. This means we
 * will resend bunches with the same bunch number.
 *
 * Note, throughout the code what are described above as both bunch numbers and packet numbers are commonly referred to
 * just as sequence numbers. We make the distinction here for clearer understanding.
 *
 *	--- Detecting Incoming Dropped Packets ---
 *
 *
 *	By assigning packet numbers, we can easily detect when incoming packets are lost.
 *	This is done simply by taking the difference between the last successfully received packet number, and the
 *	packet number of the current packet being processed.
 *
 *	Under good conditions, all packets will be received in the order they are sent. This means that the difference will
 *	be +1.
 *
 *	If the difference is greater than 1, that indicates that we missed some packets. We will just
 *	assume that the missing packets were dropped, but consider the current packet to have been successfully received,
 *	and use its number going forward.
 *
 *	If the difference is negative (or 0), that indicates that we either received some packets out of order, or an external
 *	service is trying to resend data to us (remember, the engine will not reuse sequence numbers).
 *
 *	In either case, the engine will typically ignore the missing or invalid packets, and will not send ACKs for them.
 *
 *	We do have methods for "fixing" out of order packets that are received on the same frame.
 *	When enabled, if we detect missing packets (difference > 1), we won't process the current packet immediately.
 *	Instead, it will add it to a queue. The next time we receive a packet successfully (difference == 1), we will
 *	see if the head of our queue is properly ordered. If so, we will process it, otherwise we will continue
 *	receiving packets.
 *
 *	Once we've read all packets that are currently available, we will flush this queue processing any remaining packets.
 *	Anything that's missing at this point will be assumed to have been dropped.
 *
 *	Every packet successfully received will have its packet number sent back to the sender as an acknowledgment (ACK).
 *
 *
 *	--- Detecting Outgoing Dropped Packets ---
 *
 *
 *	As mentioned above, whenever a packet is received successfully the recipient will send back an ACK.
 *	These ACKs will contain the packet numbers of successfully received packets, in sequence order.
 *
 *	Similar to how the recipient tracks the packet number, the sender will track the highest ACKed packet number.
 *
 *	When ACKs are being processed, any ACK below our last received ACK is ignored and any gaps in packet
 *	numbers are considered Not Acknowledged (NAKed).
 *
 *	It is the sender's responsibility to handle these ACKs and NAKs and resend any missing data.
 *	The new data will be added to new outgoing packets (again, we will not resend packets we've already sent,
 *	or reuse packet sequence numbers).
 *
 *
 *	--- Resending Missing Data ---
 *
 *
 *	As mentioned above, packets alone don't contain useful game data. Instead, it's the bunches that comprise them
 *	that have meaningful data.
 *
 *	Bunches can either be marked as Reliable or Unreliable.
 *
 *	The engine will make no attempt at resending unreliable bunches if they are dropped. Therefore, if bunches
 *	are marked unreliable, the game / engine should be able to continue without them, or external retry
 *	mechanisms must be put in place, or the data must be sent redundantly. Therefore, everything below only
 *	applies to reliable bunches.
 *
 *	However, the engine will attempt to resend reliable bunches. Whenever a reliable bunch is sent, it will
 *	be added to a list of un-ACKed reliable bunches. If we receive a NAK for a packet that contained the bunch,
 *	the engine will retransmit an exact copy of that bunch. Note, because bunches may be partial, dropping even
 *	a single partial bunch will result in retransmission of the entire bunch. When all packets containing a bunch
 *	have been ACKed, we will remove it from the list.
 *
 *	Similar to packets, we will compare the bunch number for received reliable bunches to the last successfully
 *	received bunch. If we detect that the difference is negative, we simply ignore the bunch. If the difference
 *	is greater than one, we will assume we missed a bunch. Unlike packet handling, we will not discard this data.
 *	Instead, we will queue the bunch and pause processing of **any** bunches, reliable or unreliable.
 *	Processing will not be resumed until we detect have received the missing bunches, at which point we will process
 *	them, and then start processing our queued bunches.
 *	Any new bunches that are received while waiting for the missing bunches, or while we still have any bunches in our
 *	queue, will be added to the queue instead of being processed immediately.
 *
 */

LLM_DECLARE_TAG_API(NetDriver, ENGINE_API);

class Error;
class FNetGUIDCache;
struct FNetSyncLoadReport;
class FNetworkNotify;
class FNetworkObjectList;
class FObjectReplicator;
class FRepChangedPropertyTracker;
class FRepLayout;
class FReplicationChangelistMgr;
class FVoicePacket;
class StatelessConnectHandlerComponent;
class UNetConnection;
class UReplicationDriver;
struct FNetworkObjectInfo;
class UChannel;
class IAnalyticsProvider;
class FNetAnalyticsAggregator;
class UNetDriver;

enum class ECreateReplicationChangelistMgrFlags;
enum class EEngineNetworkRuntimeFeatures : uint16;
#if UE_WITH_IRIS
class UReplicationSystem;
class UReplicationBridge;
namespace UE::Net
{
	typedef uint16 FNetObjectGroupHandle;
}
#endif // UE_WITH_IRIS


using FConnectionMap = TMap<TSharedRef<const FInternetAddr>, UNetConnection*, FDefaultSetAllocator, FInternetAddrConstKeyMapFuncs<UNetConnection*>>;

extern ENGINE_API TAutoConsoleVariable<int32> CVarNetAllowEncryption;
extern ENGINE_API int32 GNumSaturatedConnections;
extern ENGINE_API int32 GNumSharedSerializationHit;
extern ENGINE_API int32 GNumSharedSerializationMiss;
extern ENGINE_API int32 GNumReplicateActorCalls;
extern ENGINE_API bool GReplicateActorTimingEnabled;
extern ENGINE_API bool GReceiveRPCTimingEnabled;
extern ENGINE_API double GReplicateActorTimeSeconds;
extern ENGINE_API uint32 GNetOutBytes;
extern ENGINE_API double GReplicationGatherPrioritizeTimeSeconds;
extern ENGINE_API double GServerReplicateActorTimeSeconds;
extern ENGINE_API int32 GNumClientConnections;
extern ENGINE_API int32 GNumClientUpdateLevelVisibility;

// Delegates

#if !UE_BUILD_SHIPPING
/**
 * Delegate for hooking ProcessRemoteFunction (used by NetcodeUnitTest)
 *
 * @param Actor				The actor the RPC will be called in
 * @param Function			The RPC to call
 * @param Parameters		The parameters data blob
 * @param OutParms			Out parameter information (irrelevant for RPC's)
 * @param Stack				The script stack
 * @param SubObject			The sub-object the RPC is being called in (if applicable)
 * @param bBlockSendRPC		Whether or not to block sending of the RPC (defaults to false)
 */
DECLARE_DELEGATE_SevenParams(FOnSendRPC, AActor* /*Actor*/, UFunction* /*Function*/, void* /*Parameters*/,
									FOutParmRec* /*OutParms*/, FFrame* /*Stack*/, UObject* /*SubObject*/, bool& /*bBlockSendRPC*/);

/**
 * Delegate for hooking ShouldSkipRepNotifies
 */
DECLARE_DELEGATE_RetVal(bool, FShouldSkipRepNotifies);

#endif

//
// Whether to support net lag and packet loss testing.
//
#define DO_ENABLE_NET_TEST !(UE_BUILD_SHIPPING)

#ifndef NET_DEBUG_RELEVANT_ACTORS
#define NET_DEBUG_RELEVANT_ACTORS !(UE_BUILD_SHIPPING || UE_BUILD_TEST)
#endif 

/** Holds the packet simulation settings in one place */
USTRUCT()
struct ENGINE_API FPacketSimulationSettings
{
	GENERATED_BODY()

	/**
	 * When set, will cause calls to FlushNet to drop packets.
	 * Value is treated as % of packets dropped (i.e. 0 = None, 100 = All).
	 * No general pattern / ordering is guaranteed.
	 * Clamped between 0 and 100.
	 *
	 * Works with all other settings.
	 */
	UPROPERTY(EditAnywhere, Category="Simulation Settings")
	int32	PktLoss = 0;

	/**
	* Sets the maximum size of packets in bytes that will be dropped
	* according to the PktLoss setting. Default is INT_MAX.
	*
	* Works with all other settings.
	*/
	UPROPERTY(EditAnywhere, Category = "Simulation Settings")
	int32	PktLossMaxSize = 0;

	/**
	* Sets the minimum size of packets in bytes that will be dropped
	* according to the PktLoss setting. Default is 0.
	*
	* Works with all other settings.
	*/
	UPROPERTY(EditAnywhere, Category = "Simulation Settings")
	int32	PktLossMinSize = 0;

	/**
	 * When set, will cause calls to FlushNet to change ordering of packets at random.
	 * Value is treated as a bool (i.e. 0 = False, anything else = True).
	 * This works by randomly selecting packets to be delayed until a subsequent call to FlushNet.
	 *
	 * Takes precedence over PktDup and PktLag.
	 */
	UPROPERTY(EditAnywhere, Category="Simulation Settings")
	int32	PktOrder = 0;

	/**
	 * When set, will cause calls to FlushNet to duplicate packets.
	 * Value is treated as % of packets duplicated (i.e. 0 = None, 100 = All).
	 * No general pattern / ordering is guaranteed.
	 * Clamped between 0 and 100.
	 *
	 * Cannot be used with PktOrder or PktLag.
	 */
	UPROPERTY(EditAnywhere, Category="Simulation Settings")
	int32	PktDup = 0;
	
	/**
	 * When set, will cause calls to FlushNet to delay packets.
	 * Value is treated as millisecond lag.
	 *
	 * Cannot be used with PktOrder.
	 */
	UPROPERTY(EditAnywhere, Category="Simulation Settings")
	int32	PktLag = 0;
	
	/**
	 * When set, will cause PktLag to use variable lag instead of constant.
	 * Value is treated as millisecond lag range (e.g. -GivenVariance <= 0 <= GivenVariance).
	 *
	 * Can only be used when PktLag is enabled.
	 */
	UPROPERTY(EditAnywhere, Category="Simulation Settings")
	int32	PktLagVariance = 0;

	/**
	 * If set lag values will randomly fluctuate between Min and Max.
	 * Ignored if PktLag value is set
	 */
	UPROPERTY(EditAnywhere, Category = "Simulation Settings")
	int32	PktLagMin = 0;
	UPROPERTY(EditAnywhere, Category = "Simulation Settings")
	int32	PktLagMax = 0;

	/**
	 * Set a value to add a minimum delay in milliseconds to incoming
	 * packets before they are processed.
	 */
	UPROPERTY(EditAnywhere, Category = "Simulation Settings")
	int32	PktIncomingLagMin = 0;
	
	/**
	 * The maximum delay in milliseconds to add to incoming
	 * packets before they are processed.
	 */
	UPROPERTY(EditAnywhere, Category = "Simulation Settings")
	int32	PktIncomingLagMax = 0;

	/**
	 * The ratio of incoming packets that will be dropped
	 * to simulate packet loss
	 */
	UPROPERTY(EditAnywhere, Category = "Simulation Settings")
	int32	PktIncomingLoss = 0;

	/**
	 * Causes sent packets to have a variable latency that fluctuates from [PktLagMin] to [PktLagMin+PktJitter]
	 * Note that this will cause packet loss on the receiving end.
	 */
	UPROPERTY(EditAnywhere, Category = "Simulation Settings")
	int32	PktJitter = 0;

	/** reads in settings from the .ini file 
	 * @note: overwrites all previous settings
	 */
	void LoadConfig(const TCHAR* OptionalQualifier = nullptr);
	
	/** 
	 * Load a preconfigured emulation profile from the .ini
	 * Returns true if the given profile existed
	 */
	bool LoadEmulationProfile(const TCHAR* ProfileName);

	/**
	 * Force new emulation settings and ignore config or cmdline values
	 */
	void ApplySettings(const FPacketSimulationSettings& NewSettings);

	/**
	 * Ensure that settings have proper values
	 */
	void ValidateSettings();
	void ResetSettings();

	/**
	* Tells if a packet fits the size settings to potentially be dropped
	*/
	bool ShouldDropPacketOfSize(int32 NumBits) const
	{
		const bool bIsBigEnough = NumBits > PktLossMinSize * 8;
		const bool bIsSmallEnough = PktLossMaxSize == 0 || NumBits < PktLossMaxSize * 8;
		return bIsBigEnough && bIsSmallEnough;
	}

	/**
	 * Reads the settings from a string: command line or an exec
	 *
	 * @param Stream the string to read the settings from
	 * @Param OptionalQualifier: optional string to prepend to Pkt* settings. E.g, "GameNetDriverPktLoss=50"
	 */
	bool ParseSettings(const TCHAR* Stream, const TCHAR* OptionalQualifier=nullptr);

	bool ParseHelper(const TCHAR* Cmd, const TCHAR* Name, int32& Value, const TCHAR* OptionalQualifier);

	bool ConfigHelperInt(const TCHAR* Name, int32& Value, const TCHAR* OptionalQualifier);
	bool ConfigHelperBool(const TCHAR* Name, bool& Value, const TCHAR* OptionalQualifier);
};

struct ENGINE_API FActorDestructionInfo
{
public:
	FActorDestructionInfo()
		: Reason(EChannelCloseReason::Destroyed)
		, bIgnoreDistanceCulling(false) 
	{}

	TWeakObjectPtr<ULevel> Level; 
	TWeakObjectPtr<UObject> ObjOuter;
	FVector DestroyedPosition;
	FNetworkGUID NetGUID;
	FString PathName;
	FName StreamingLevelName;
	EChannelCloseReason Reason;

	/** When true the destruction info data will be sent even if the viewers are not close to the actor */
	bool bIgnoreDistanceCulling;

	void CountBytes(FArchive& Ar)
	{
		PathName.CountBytes(Ar);
	}
};

//
// Priority sortable list.
//
struct FActorPriority
{
	int32						Priority;	// Update priority, higher = more important.
	
	FNetworkObjectInfo*			ActorInfo;	// Actor info.
	class UActorChannel*		Channel;	// Actor channel.

	FActorDestructionInfo *	DestructionInfo;	// Destroy an actor

	FActorPriority() : 
		Priority(0), ActorInfo(NULL), Channel(NULL), DestructionInfo(NULL)
	{}

	FActorPriority(class UNetConnection* InConnection, class UActorChannel* InChannel, FNetworkObjectInfo* InActorInfo, const TArray<struct FNetViewer>& Viewers, bool bLowBandwidth);
	FActorPriority(class UNetConnection* InConnection, FActorDestructionInfo * DestructInfo, const TArray<struct FNetViewer>& Viewers );
};

struct FCompareFActorPriority
{
	FORCEINLINE bool operator()( const FActorPriority& A, const FActorPriority& B ) const
	{
		return B.Priority < A.Priority;
	}
};

/** Used to specify properties of a channel type */
USTRUCT()
struct ENGINE_API FChannelDefinition
{
	GENERATED_USTRUCT_BODY()

	UPROPERTY()
	FName ChannelName;			// Channel type identifier

	UPROPERTY()
	FName ClassName;			// UClass name used to create the UChannel

	UPROPERTY()
	TObjectPtr<UClass> ChannelClass;		// UClass used to create the UChannel

	UPROPERTY()
	int32 StaticChannelIndex;	// Channel always uses this index, INDEX_NONE if dynamically chosen

	UPROPERTY()
	uint8 bTickOnCreate : 1;			// Whether to immediately begin ticking the channel after creation

	UPROPERTY()
	uint8 bServerOpen : 1;			// Channel opened by the server

	UPROPERTY()
	uint8 bClientOpen : 1;			// Channel opened by the client

	UPROPERTY()
	uint8 bInitialServer : 1;		// Channel created on server when connection is established

	UPROPERTY()
	uint8 bInitialClient : 1;		// Channel created on client before connecting

	FChannelDefinition() : 
		ChannelName(NAME_None),
		ClassName(NAME_None),
		ChannelClass(nullptr),
		StaticChannelIndex(INDEX_NONE),
		bTickOnCreate(false),
		bServerOpen(false),
		bClientOpen(false),
		bInitialServer(false),
		bInitialClient(false)
	{
	}
};

/**
 * Information about disconnected client NetConnection's
 */
struct FDisconnectedClient
{
	/** The address of the client */
	TSharedRef<const FInternetAddr>	Address;

	/** The time at which the client disconnected  */
	double						DisconnectTime;

	FDisconnectedClient(TSharedRef<const FInternetAddr>& InAddress, double InDisconnectTime)
		: Address(InAddress)
		, DisconnectTime(InDisconnectTime)
	{
	}
};

enum class EProcessRemoteFunctionFlags : uint32
{
	None = 0,
	ReplicatedActor = 1 << 0,	//! The owning actor has been replicated at least once
								//! while processing the remote function.
};
ENUM_CLASS_FLAGS(EProcessRemoteFunctionFlags);

UCLASS(Abstract, customConstructor, transient, MinimalAPI, config=Engine)
class UNetDriver : public UObject, public FExec
{
	GENERATED_UCLASS_BODY()

protected:

	ENGINE_API void InternalProcessRemoteFunction(
		class AActor* Actor,
		class UObject* SubObject,
		class UNetConnection* Connection,
		class UFunction* Function,
		void* Parms,
		FOutParmRec* OutParms,
		FFrame* Stack,
		bool bIsServer);

private:

	void InternalProcessRemoteFunctionPrivate(
		class AActor* Actor,
		class UObject* SubObject,
		class UNetConnection* Connection,
		class UFunction* Function,
		void* Parms,
		FOutParmRec* OutParms,
		FFrame* Stack,
		const bool bIsServer,
		EProcessRemoteFunctionFlags& RemoteFunctionFlags);

public:

	/** Destructor */
<<<<<<< HEAD
	ENGINE_API virtual ~UNetDriver() {};
=======
	PRAGMA_DISABLE_DEPRECATION_WARNINGS
	ENGINE_API virtual ~UNetDriver() {};
	PRAGMA_ENABLE_DEPRECATION_WARNINGS
>>>>>>> d731a049

	/** Used to specify the class to use for connections */
	UPROPERTY(Config)
	FString NetConnectionClassName;

	UPROPERTY(Config)
	FString ReplicationDriverClassName;

	/** Used to specify the class to use for ReplicationBridge */
	UPROPERTY(Config)
	FString ReplicationBridgeClassName;

	/** @todo document */
	UPROPERTY(Config)
	int32 MaxDownloadSize;

	/** @todo document */
	UPROPERTY(Config)
	uint32 bClampListenServerTickRate:1;

	/** @todo document */
	UPROPERTY(Config)
	int32 NetServerMaxTickRate;

	/** Limit tick rate of replication to allow very high frame rates to still replicate data. A value less or equal to zero means use the engine tick rate. A value greater than zero will clamp the net tick rate to this value.  */
	UPROPERTY(Config)
	int32 MaxNetTickRate;

	/** @todo document */
	UPROPERTY(Config)
	int32 MaxInternetClientRate;

	/** @todo document */
	UPROPERTY(Config)
	int32 MaxClientRate;

	/** Amount of time a server will wait before traveling to next map, gives clients time to receive final RPCs on existing level @see NextSwitchCountdown */
	UPROPERTY(Config)
	float ServerTravelPause;

	/** @todo document */
	UPROPERTY(Config)
	float SpawnPrioritySeconds;

	/** @todo document */
	UPROPERTY(Config)
	float RelevantTimeout;

	/** @todo document */
	UPROPERTY(Config)
	float KeepAliveTime;

	/** Amount of time to wait for a new net connection to be established before destroying the connection */
	UPROPERTY(Config)
	float InitialConnectTimeout;

	/** 
	 * Amount of time to wait before considering an established connection timed out.  
	 * Typically shorter than the time to wait on a new connection because this connection
	 * should already have been setup and any interruption should be trapped quicker.
	 */
	UPROPERTY(Config)
	float ConnectionTimeout;

	/**
	* A multiplier that is applied to the above values when we are running with unoptimized builds (debug)
	* or data (uncooked). This allows us to retain normal timeout behavior while debugging without resorting
	* to the nuclear 'notimeouts' option or bumping the values above. If ==0 multiplier = 1
	*/
	UPROPERTY(Config)
	float TimeoutMultiplierForUnoptimizedBuilds;

	/** Connection to the server (this net driver is a client) */
	UPROPERTY()
	TObjectPtr<class UNetConnection> ServerConnection;

	/** Array of connections to clients (this net driver is a host) - unsorted, and ordering changes depending on actor replication */
	UPROPERTY()
	TArray<TObjectPtr<UNetConnection>> ClientConnections;

	/**
	 * Map of IP's to NetConnection's - for fast lookup, particularly under DDoS.
	 * Only valid IP's mapped (e.g. excludes DemoNetConnection). Recently disconnected clients remain mapped as nullptr connections.
	 */
	FConnectionMap MappedClientConnections;

	/** Tracks recently disconnected client IP's, and the disconnect time - so they can be cleaned from MappedClientConnections */
	TArray<FDisconnectedClient> RecentlyDisconnectedClients;

	/** The amount of time, in seconds, that recently disconnected clients should be tracked */
	UPROPERTY(Config)
	int32 RecentlyDisconnectedTrackingTime;


	/** Serverside PacketHandler for managing connectionless packets */
	TUniquePtr<PacketHandler> ConnectionlessHandler;

	/** Reference to the PacketHandler component, for managing stateless connection handshakes */
	TWeakPtr<StatelessConnectHandlerComponent> StatelessConnectComponent;

	/** The analytics provider used by the packet handler */
	TSharedPtr<IAnalyticsProvider> AnalyticsProvider;

	/** Special analytics aggregator tied to AnalyticsProvider - combines analytics from all NetConnections/PacketHandlers, in one event */
	TSharedPtr<FNetAnalyticsAggregator> AnalyticsAggregator;

	/** World this net driver is associated with */
	UPROPERTY()
	TObjectPtr<class UWorld> World;

	UPROPERTY()
	TObjectPtr<class UPackage> WorldPackage;

	/** @todo document */
	TSharedPtr< class FNetGUIDCache > GuidCache;

	TSharedPtr< class FClassNetCacheMgr >	NetCache;

	/** The loaded UClass of the net connection type to use */
	UPROPERTY()
	TObjectPtr<UClass> NetConnectionClass;

	UPROPERTY()
	TObjectPtr<UClass> ReplicationDriverClass;

	UPROPERTY(transient)
	TObjectPtr<UClass> ReplicationBridgeClass;

	/** @todo document */
	FProperty* RoleProperty;
	
	/** @todo document */
	FProperty* RemoteRoleProperty;

	/** Used to specify the net driver to filter actors with (NAME_None || NAME_GameNetDriver is the default net driver) */
	UPROPERTY(Config)
	FName NetDriverName;

	/** Used to specify available channel types and their associated UClass */
	UPROPERTY(Config)
	TArray<FChannelDefinition> ChannelDefinitions;

	/** Used for faster lookup of channel definitions by name. */
	UPROPERTY()
	TMap<FName, FChannelDefinition> ChannelDefinitionMap;

	/** @return true if the specified channel definition exists. */
	FORCEINLINE bool IsKnownChannelName(const FName& ChName) const
	{
		return ChannelDefinitionMap.Contains(ChName);
	}

	/** Creates a channel of each type that is set as bInitialClient. */
	ENGINE_API void CreateInitialClientChannels();

	/** Creates a channel of each type that is set as bIniitalServer for the given connection. */
	ENGINE_API void CreateInitialServerChannels(UNetConnection* ClientConnection);

private:

	/** List of channels that were previously used and can be used again */
	UPROPERTY()
	TArray<TObjectPtr<UChannel>> ActorChannelPool;

	/** Name of net driver definition used to create this driver */
	FName NetDriverDefinition;

	/** Cached copy of MaxChannelsOverride from the net driver definition to avoid extra lookups */
	int32 MaxChannelsOverride;

public:
	/** Get the value of MaxChannelsOverride cached from the net driver definition */
	int32 GetMaxChannelsOverride() const { return MaxChannelsOverride; }

	/** Creates a new channel of the specified type name. If the type is pooled, it will return a pre-created channel */
	UChannel* GetOrCreateChannelByName(const FName& ChName);

	/** If the channel's type is pooled, this will add the channel to the pool. Otherwise, nothing will happen. */
	void ReleaseToChannelPool(UChannel* Channel);

	/** Change the NetDriver's NetDriverName. This will also reinit packet simulation settings so that settings can be qualified to a specific driver. */
	void SetNetDriverName(FName NewNetDriverNamed);

	/** Set the NetDriver's NetDriverDefintion. */
	void SetNetDriverDefinition(FName NewNetDriverDefinition);

	UE_DEPRECATED(5.1, "Use GetNetDriverDefinition instead.")
	FName GetNetDriverDefintion() const { return NetDriverDefinition; }

	/** Get the NetDriver's NetDriverDefintion. */
	FName GetNetDriverDefinition() const { return NetDriverDefinition; }

	/** Callback after the engine created the NetDriver and set our name for the first time */
	void PostCreation(bool bInitializeWithIris);


	void InitPacketSimulationSettings();

	/** Returns true during the duration of a packet loss burst triggered by the net.pktlossburst command. */
#if DO_ENABLE_NET_TEST
	bool IsSimulatingPacketLossBurst() const;
#endif

	/** Interface for communication network state to others (ie World usually, but anything that implements FNetworkNotify) */
	class FNetworkNotify*		Notify;
	
	double GetElapsedTime() const { return ElapsedTime; }
	void ResetElapsedTime() { ElapsedTime = 0.0; }

	bool IsInTick() const { return bInTick; }

	bool GetPendingDestruction() const { return bPendingDestruction; }
	void SetPendingDestruction(bool bDestroy) { bPendingDestruction = bDestroy; }

private:
	double						ElapsedTime;

	/** Whether or not the NetDriver is ticking */
	bool bInTick;

	uint8 bPendingDestruction : 1;

#if DO_ENABLE_NET_TEST
	/** Dont load packet settings from config or cmdline when true*/
	uint8 bForcedPacketSettings : 1;
#endif 

	uint8 bDidHitchLastFrame : 1;

	/** cache whether or not we have a replay connection, updated when a connection is added or removed */
	uint8 bHasReplayConnection : 1;

protected:
	uint8 bMaySendProperties : 1;

	uint8 bSkipServerReplicateActors : 1;

	uint8 bSkipClearVoicePackets : 1;

public:
	/**
	 * If true, ignore timeouts completely.  Should be used only in development
	 */
	UPROPERTY(Config)
	uint8 bNoTimeouts : 1;

	/**
	 * If true this NetDriver will not apply the network emulation settings that simulate
	 * latency and packet loss in non-shippable builds
	 */
	UPROPERTY(Config)
	uint8 bNeverApplyNetworkEmulationSettings : 1;

	/** If true then client connections are to other client peers */
	uint8						bIsPeer : 1;
	/** @todo document */
	uint8						ProfileStats : 1;
	/** If true, it assumes the stats are being set by server data */
	uint8						bSkipLocalStats : 1;
	/** Collect net stats even if not FThreadStats::IsCollectingData(). */
	uint8 bCollectNetStats : 1;
	/** Used to determine if checking for standby cheats should occur */
	uint8						bIsStandbyCheckingEnabled : 1;
	/** Used to determine whether we've already caught a cheat or not */
	uint8						bHasStandbyCheatTriggered : 1;

	/** Last realtime a tick dispatch occurred. Used currently to try and diagnose timeout issues */
	double						LastTickDispatchRealtime;
	/** Timings for Socket::SendTo() */
	int32						SendCycles;
	/** Stats for network perf */
	uint32						InBytesPerSecond;
	/** todo document */
	uint32						OutBytesPerSecond;
	/** todo document */
	uint32						InBytes;
	/** Total bytes in packets received since the net driver's creation */
	uint32						InTotalBytes;
	/** todo document */
	uint32						OutBytes;
	/** Total bytes in packets sent since the net driver's creation */
	uint32						OutTotalBytes;
	/** Outgoing rate of NetGUID Bunches */
	uint32						NetGUIDOutBytes;
	/** Incoming rate of NetGUID Bunches */
	uint32						NetGUIDInBytes;
	/** todo document */
	uint32						InPackets;
	/** Total packets received since the net driver's creation  */
	uint32						InTotalPackets;
	/** todo document */
	uint32						OutPackets;
	/** Total packets sent since the net driver's creation  */
	uint32						OutTotalPackets;
	/** todo document */
	uint32						InBunches;
	/** todo document */
	uint32						OutBunches;
	/** Total bunches received since the net driver's creation  */
	uint32						InTotalBunches;
	/** Total bunches sent since the net driver's creation  */
	uint32						OutTotalBunches;
	/** todo document */
	uint32						InPacketsLost;
	/** Total packets lost that have been sent by clients since the net driver's creation  */
	uint32						InTotalPacketsLost;
	/** todo document */
	uint32						OutPacketsLost;
	/** Total packets lost that have been sent by the server since the net driver's creation  */
	uint32						OutTotalPacketsLost;
	UE_DEPRECATED(5.0, "Use GetTotalOutOfOrderPackets instead.")
	uint32						InOutOfOrderPackets = 0;
	UE_DEPRECATED(5.0, "OutOutOfOrderPackets is not updated and is now deprecated.")
	uint32						OutOutOfOrderPackets = 0;
	/** Tracks the total number of voice packets sent */
	uint32						VoicePacketsSent;
	/** Tracks the total number of voice bytes sent */
	uint32						VoiceBytesSent;
	/** Tracks the total number of voice packets received */
	uint32						VoicePacketsRecv;
	/** Tracks the total number of voice bytes received */
	uint32						VoiceBytesRecv;
	/** Tracks the voice data percentage of in bound bytes */
	uint32						VoiceInPercent;
	/** Tracks the voice data percentage of out bound bytes */
	uint32						VoiceOutPercent;
	/** Time of last stat update */
	double						StatUpdateTime;
	/** Interval between gathering stats */
	float						StatPeriod;
	/** Total RPCs called since the net driver's creation  */
	uint32						TotalRPCsCalled;
	/** Total acks sent since the net driver's creation  */
	uint32						OutTotalAcks;

	/** Time of last netdriver cleanup pass */
	double						LastCleanupTime;
	/** The amount of time without packets before triggering the cheat code */
	float						StandbyRxCheatTime;
	/** todo document */
	float						StandbyTxCheatTime;
	/** The point we think the host is cheating or shouldn't be hosting due to crappy network */
	int32						BadPingThreshold;
	/** The number of clients missing data before triggering the standby code */
	float						PercentMissingForRxStandby;
	float						PercentMissingForTxStandby;
	/** The number of clients with bad ping before triggering the standby code */
	float						PercentForBadPing;
	/** The amount of time to wait before checking a connection for standby issues */
	float						JoinInProgressStandbyWaitTime;
	/** Used to track whether a given actor was replicated by the net driver recently */
	int32						NetTag;

#if NET_DEBUG_RELEVANT_ACTORS
	/** Dumps next net update's relevant actors when true*/
	bool						DebugRelevantActors;

	/** These are debug list of actors. They are using TWeakObjectPtr so that they do not affect GC performance since they are rarely in use (DebugRelevantActors) */
	TArray< TWeakObjectPtr<AActor> >	LastPrioritizedActors;
	TArray< TWeakObjectPtr<AActor> >	LastRelevantActors;
	TArray< TWeakObjectPtr<AActor> >	LastSentActors;
	TArray< TWeakObjectPtr<AActor> >	LastNonRelevantActors;

	void						PrintDebugRelevantActors();
#endif // NET_DEBUG_RELEVANT_ACTORS
	
	/** The server adds an entry into this map for every actor that is destroyed that join-in-progress
	 *  clients need to know about, that is, startup actors. Also, individual UNetConnections
	 *  need to keep track of FActorDestructionInfo for dormant and recently-dormant actors in addition
	 *  to startup actors (because they won't have an associated channel), and this map stores those
	 *  FActorDestructionInfos also.
	 */
	TMap<FNetworkGUID, TUniquePtr<FActorDestructionInfo>>	DestroyedStartupOrDormantActors;

private:
	/** Tracks the network guids in DestroyedStartupOrDormantActors above, but keyed on the streaming level name. */
	TMap<FName, TSet<FNetworkGUID>> DestroyedStartupOrDormantActorsByLevel;

public:
	const TSet<FNetworkGUID>& GetDestroyedStartupOrDormantActors(const FName& LevelName)
	{
		return DestroyedStartupOrDormantActorsByLevel.FindOrAdd(LevelName);
	}

	/** The server adds an entry into this map for every startup actor that has been renamed, and will
	 *  always map from current name to original name
	 */
	TMap<FName, FName>	RenamedStartupActors;

	class UE_DEPRECATED(5.1, "No longer used.") FRepChangedPropertyTrackerWrapper
	{
	public:
		FRepChangedPropertyTrackerWrapper(UObject* Obj, const TSharedPtr<FRepChangedPropertyTracker>& InRepChangedPropertyTracker) : RepChangedPropertyTracker(InRepChangedPropertyTracker), WeakObjectPtr(Obj) {}

		const FRepChangedPropertyTracker* operator->() const { return RepChangedPropertyTracker.Get(); }
		FRepChangedPropertyTracker* operator->() { return RepChangedPropertyTracker.Get(); }
		
		const FRepChangedPropertyTracker* Get() const { return RepChangedPropertyTracker.Get(); }
		FRepChangedPropertyTracker* Get() { return RepChangedPropertyTracker.Get(); }

		bool IsValid() const { return RepChangedPropertyTracker.IsValid(); }
		bool IsObjectValid() const { return WeakObjectPtr.IsValid(); }

		TWeakObjectPtr<UObject> GetWeakObjectPtr() const { return WeakObjectPtr; }

		TSharedPtr<FRepChangedPropertyTracker> RepChangedPropertyTracker;

		void CountBytes(FArchive& Ar) const;

	private:
		TWeakObjectPtr<UObject> WeakObjectPtr;
	};

	PRAGMA_DISABLE_DEPRECATION_WARNINGS
	/** Maps FRepChangedPropertyTracker to active objects that are replicating properties */
	UE_DEPRECATED(5.1, "Property trackers have been moved to the NetCore module")
	TMap<UObject*, FRepChangedPropertyTrackerWrapper>	RepChangedPropertyTrackerMap;
	PRAGMA_ENABLE_DEPRECATION_WARNINGS

	/** Used to invalidate properties marked "unchanged" in FRepChangedPropertyTracker's */
	uint32																		ReplicationFrame;

	/** Maps FRepLayout to the respective UClass */
	TMap<TWeakObjectPtr<UObject>, TSharedPtr<FRepLayout>, FDefaultSetAllocator, TWeakObjectPtrMapKeyFuncs<TWeakObjectPtr<UObject>, TSharedPtr<FRepLayout> > >	RepLayoutMap;

	class FReplicationChangelistMgrWrapper
	{
	public:
		FReplicationChangelistMgrWrapper(UObject* Obj, const TSharedPtr<FReplicationChangelistMgr>& InReplicationChangelistMgr) : ReplicationChangelistMgr(InReplicationChangelistMgr), WeakObjectPtr(Obj) {}

		const FReplicationChangelistMgr* operator->() const { return ReplicationChangelistMgr.Get(); }
		FReplicationChangelistMgr* operator->() { return ReplicationChangelistMgr.Get(); }

		bool IsValid() const { return ReplicationChangelistMgr.IsValid(); }
		bool IsObjectValid() const { return WeakObjectPtr.IsValid(); }

		TWeakObjectPtr<UObject> GetWeakObjectPtr() const { return WeakObjectPtr; }

		TSharedPtr<FReplicationChangelistMgr> ReplicationChangelistMgr;

		void CountBytes(FArchive& Ar) const;

	private:
		TWeakObjectPtr<UObject> WeakObjectPtr;
	};
	/** Maps an object to the respective FReplicationChangelistMgr */
	TMap< UObject*, FReplicationChangelistMgrWrapper >	ReplicationChangeListMap;

	/** Creates if necessary, and returns a FRepLayout that maps to the passed in UClass */
	TSharedPtr< FRepLayout >	GetObjectClassRepLayout( UClass * InClass );

	/** Creates if necessary, and returns a FRepLayout that maps to the passed in UFunction */
	ENGINE_API TSharedPtr<FRepLayout> GetFunctionRepLayout( UFunction * Function );

	/** Creates if necessary, and returns a FRepLayout that maps to the passed in UStruct */
	ENGINE_API TSharedPtr<FRepLayout> GetStructRepLayout( UStruct * Struct );

	/**
	 * Returns the FReplicationChangelistMgr that is associated with the passed in object,
	 * creating one if none exist.
	 *
	 * This should **never** be called on client NetDrivers!
	 */
	TSharedPtr< FReplicationChangelistMgr > GetReplicationChangeListMgr( UObject* Object );

	TMap< FNetworkGUID, TSet< FObjectReplicator* > >	GuidToReplicatorMap;
	int32												TotalTrackedGuidMemoryBytes;
	TSet< FObjectReplicator* >							UnmappedReplicators;
	TSet< FObjectReplicator* >							AllOwnedReplicators;

	/** Handles to various registered delegates */
	FDelegateHandle TickDispatchDelegateHandle;
	FDelegateHandle PostTickDispatchDelegateHandle;
	FDelegateHandle TickFlushDelegateHandle;
	FDelegateHandle PostTickFlushDelegateHandle;

#if !UE_BUILD_SHIPPING
	/** Delegate for hooking ProcessRemoteFunction */
	FOnSendRPC	SendRPCDel;

	/** Delegate for hooking ShouldSkipRepNotifies */
	FShouldSkipRepNotifies SkipRepNotifiesDel;
#endif

	/** Tracks the amount of time spent during the current frame processing queued bunches. */
	float ProcessQueuedBunchesCurrentFrameMilliseconds;

	/** DDoS detection management */
	FDDoSDetection DDoS;

	/** Local address this net driver is associated with */
	TSharedPtr<FInternetAddr> LocalAddr;

	/**
	* Updates the standby cheat information and
	 * causes the dialog to be shown/hidden as needed
	 */
	void UpdateStandbyCheatStatus(void);

	/** Sets the analytics provider */
	ENGINE_API virtual void SetAnalyticsProvider(TSharedPtr<IAnalyticsProvider> InProvider);

#if DO_ENABLE_NET_TEST
	FPacketSimulationSettings	PacketSimulationSettings;

	/**
	 * Modify the current emulation settings
	 */
	ENGINE_API void SetPacketSimulationSettings(const FPacketSimulationSettings& NewSettings);

	void OnPacketSimulationSettingsChanged();
#endif

	// Constructors.
	ENGINE_API UNetDriver(const FObjectInitializer& ObjectInitializer = FObjectInitializer::Get());


	//~ Begin UObject Interface.
	ENGINE_API virtual void PostInitProperties() override;
	ENGINE_API virtual void PostReloadConfig(FProperty* PropertyToLoad) override;
	ENGINE_API virtual void FinishDestroy() override;
	ENGINE_API virtual void Serialize( FArchive& Ar ) override;
	ENGINE_API static void AddReferencedObjects(UObject* InThis, FReferenceCollector& Collector);
	//~ End UObject Interface.

	//~ Begin FExec Interface

	/**
	 * Handle exec commands
	 *
	 * @param InWorld	the world context
	 * @param Cmd		the exec command being executed
	 * @param Ar		the archive to log results to
	 *
	 * @return true if the handler consumed the input, false to continue searching handlers
	 */
	ENGINE_API virtual bool Exec(UWorld* InWorld, const TCHAR* Cmd, FOutputDevice& Ar=*GLog) override;

	ENGINE_API ENetMode	GetNetMode() const;

	//~ End FExec Interface.

	/** 
	 * Returns true if this net driver is valid for the current configuration.
	 * Safe to call on a CDO if necessary
	 *
	 * @return true if available, false otherwise
	 */
	ENGINE_API virtual bool IsAvailable() const PURE_VIRTUAL( UNetDriver::IsAvailable, return false;)

	/**
	 * Common initialization between server and client connection setup
	 * 
	 * @param bInitAsClient are we a client or server
	 * @param InNotify notification object to associate with the net driver
	 * @param URL destination
	 * @param bReuseAddressAndPort whether to allow multiple sockets to be bound to the same address/port
	 * @param Error output containing an error string on failure
	 *
	 * @return true if successful, false otherwise (check Error parameter)
	 */
	ENGINE_API virtual bool InitBase(bool bInitAsClient, FNetworkNotify* InNotify, const FURL& URL, bool bReuseAddressAndPort, FString& Error);

	/**
	 * Initialize the net driver in client mode
	 *
	 * @param InNotify notification object to associate with the net driver
	 * @param ConnectURL remote ip:port of host to connect to
	 * @param Error resulting error string from connection attempt
	 * 
	 * @return true if successful, false otherwise (check Error parameter)
	 */
	ENGINE_API virtual bool InitConnect(class FNetworkNotify* InNotify, const FURL& ConnectURL, FString& Error ) PURE_VIRTUAL( UNetDriver::InitConnect, return true;);

	/**
	 * Initialize the network driver in server mode (listener)
	 *
	 * @param InNotify notification object to associate with the net driver
	 * @param ListenURL the connection URL for this listener
	 * @param bReuseAddressAndPort whether to allow multiple sockets to be bound to the same address/port
	 * @param Error out param with any error messages generated 
	 *
	 * @return true if successful, false otherwise (check Error parameter)
	 */
	ENGINE_API virtual bool InitListen(class FNetworkNotify* InNotify, FURL& ListenURL, bool bReuseAddressAndPort, FString& Error) PURE_VIRTUAL( UNetDriver::InitListen, return true;);

	/** Initialize the list of destroyed net startup actors from the current World */
	ENGINE_API virtual void InitDestroyedStartupActors();

	/**
	 * Initialize a PacketHandler for serverside net drivers, for handling connectionless packets
	 * NOTE: Only triggered by net driver subclasses that support it - from within InitListen.
	 */
	ENGINE_API virtual void InitConnectionlessHandler();

	/**
	 * Flushes all packets queued by the connectionless PacketHandler
	 * NOTE: This should be called shortly after all calls to PacketHandler::IncomingConnectionless, to minimize packet buffer buildup.
	 */
	ENGINE_API virtual void FlushHandler();

	/** Initializes the net connection class to use for new connections */
	ENGINE_API virtual bool InitConnectionClass(void);

	/** Initialized the replication driver class to use for this driver */
	ENGINE_API virtual bool InitReplicationDriverClass();

#if UE_WITH_IRIS
	/** Initialized the replication bridge class to use for this driver if using iris replication*/
	ENGINE_API virtual bool InitReplicationBridgeClass();
#endif
	/** Shutdown all connections managed by this net driver */
	ENGINE_API virtual void Shutdown();

	/* Close socket and Free the memory the OS allocated for this socket */
	ENGINE_API virtual void LowLevelDestroy();

	/* @return network number */
	ENGINE_API virtual FString LowLevelGetNetworkNumber();

	/* @return local addr of this machine if set */
	ENGINE_API virtual TSharedPtr<const FInternetAddr> GetLocalAddr() { return LocalAddr; }

	/** Make sure this connection is in a reasonable state. */
	ENGINE_API virtual void AssertValid();

	/**
	 * Called to replicate any relevant actors to the connections contained within this net driver
	 *
	 * Process as many clients as allowed given Engine.NetClientTicksPerSecond, first building a list of actors to consider for relevancy checking,
	 * and then attempting to replicate each actor for each connection that it is relevant to until the connection becomes saturated.
	 *
	 * NetClientTicksPerSecond is used to throttle how many clients are updated each frame, hoping to avoid saturating the server's upstream bandwidth, although
	 * the current solution is far from optimal.  Ideally the throttling could be based upon the server connection becoming saturated, at which point each
	 * connection is reduced to priority only updates, and spread out amongst several ticks.  Also might want to investigate eliminating the redundant consider/relevancy
	 * checks for Actors that were successfully replicated for some channels but not all, since that would make a decent CPU optimization.
	 *
	 * @param DeltaSeconds elapsed time since last call
	 *
	 * @return the number of actors that were replicated
	 */
	ENGINE_API virtual int32 ServerReplicateActors(float DeltaSeconds);

	/**
	 * Process a remote function call on some actor destined for a remote location
	 *
	 * @param Actor actor making the function call
	 * @param Function function definition called
	 * @param Params parameters in a UObject memory layout
	 * @param Stack stack frame the UFunction is called in
	 * @param SubObject optional: sub object to actually call function on
	 */
	ENGINE_API virtual void ProcessRemoteFunction(class AActor* Actor, class UFunction* Function, void* Parameters, struct FOutParmRec* OutParms, struct FFrame* Stack, class UObject* SubObject = nullptr );


	enum ERemoteFunctionSendPolicy
	{		
		/** Unreliable multicast are queued. Everything else is send immediately */
		Default, 

		/** Bunch is send immediately no matter what */
		ForceSend,

		/** Bunch is queued until next actor replication, no matter what */
		ForceQueue,
	};	

	/** Process a remote function on given actor channel. This is called by ::ProcessRemoteFunction.*/
	ENGINE_API void ProcessRemoteFunctionForChannel(
		UActorChannel* Ch,
		const class FClassNetCache* ClassCache,
		const FFieldNetCache* FieldCache,
		UObject* TargetObj,
		UNetConnection* Connection,
		UFunction* Function,
		void* Parms,
		FOutParmRec* OutParms,
		FFrame* Stack,
		const bool IsServer,
		const ERemoteFunctionSendPolicy SendPolicy = ERemoteFunctionSendPolicy::Default);

	ENGINE_API void ProcessRemoteFunctionForChannel(
		UActorChannel* Ch,
		const class FClassNetCache* ClassCache,
		const FFieldNetCache* FieldCache,
		UObject* TargetObj,
		UNetConnection* Connection,
		UFunction* Function,
		void* Parms,
		FOutParmRec* OutParms,
		FFrame* Stack,
		const bool IsServer,
		const ERemoteFunctionSendPolicy SendPolicy,
		EProcessRemoteFunctionFlags& RemoteFunctionFlags);

private:

	void ProcessRemoteFunctionForChannelPrivate(
		UActorChannel* Ch,
		const class FClassNetCache* ClassCache,
		const FFieldNetCache* FieldCache,
		UObject* TargetObj,
		UNetConnection* Connection,
		UFunction* Function,
		void* Parms,
		FOutParmRec* OutParms,
		FFrame* Stack,
		const bool bIsServer,
		const ERemoteFunctionSendPolicy SendPolicy,
		EProcessRemoteFunctionFlags& RemoteFunctionFlags);

public:

	/** handle time update: read and process packets */
	ENGINE_API virtual void TickDispatch( float DeltaTime );

	/** PostTickDispatch actions */
	ENGINE_API virtual void PostTickDispatch();

	/** ReplicateActors and Flush */
	ENGINE_API virtual void TickFlush(float DeltaSeconds);

	/** PostTick actions */
	ENGINE_API virtual void PostTickFlush();

	/**
	 * Sends a 'connectionless' (not associated with a UNetConection) packet, to the specified address.
	 * NOTE: Address is an abstract format defined by subclasses. Anything calling this, must use an address supplied by the net driver.
	 *
	 * @param Address		The address the packet should be sent to (format is abstract, determined by net driver subclasses)
	 * @param Data			The packet data
	 * @param CountBits		The size of the packet data, in bits
	 * @param Traits		Traits for the packet, if applicable
	 */
	ENGINE_API virtual void LowLevelSend(TSharedPtr<const FInternetAddr> Address, void* Data, int32 CountBits, FOutPacketTraits& Traits)
		PURE_VIRTUAL(UNetDriver::LowLevelSend,);

	/**
	 * Process any local talker packets that need to be sent to clients
	 */
	ENGINE_API virtual void ProcessLocalServerPackets();

	/**
	 * Process any local talker packets that need to be sent to the server
	 */
	ENGINE_API virtual void ProcessLocalClientPackets();

	/**
	 * Update the LagState based on a heuristic to determine if we are network lagging
	 */
	ENGINE_API virtual void UpdateNetworkLagState();

	/**
	 * Determines which other connections should receive the voice packet and
	 * queues the packet for those connections. Used for sending both local/remote voice packets.
	 *
	 * @param VoicePacket the packet to be queued
	 * @param CameFromConn the connection this packet came from (NULL if local)
	 */
	ENGINE_API virtual void ReplicateVoicePacket(TSharedPtr<class FVoicePacket> VoicePacket, class UNetConnection* CameFromConn);

#if !UE_BUILD_SHIPPING
	/**
	 * Exec command handlers
	 */
	bool HandleSocketsCommand(const TCHAR* Cmd, FOutputDevice& Ar);
	bool HandlePackageMapCommand(const TCHAR* Cmd, FOutputDevice& Ar);
	bool HandleNetFloodCommand(const TCHAR* Cmd, FOutputDevice& Ar);
	bool HandleNetDebugTextCommand(const TCHAR* Cmd, FOutputDevice& Ar);
	bool HandleNetDisconnectCommand(const TCHAR* Cmd, FOutputDevice& Ar);
	bool HandleNetDumpServerRPCCommand(const TCHAR* Cmd, FOutputDevice& Ar);
	bool HandleNetDumpDormancy(const TCHAR* Cmd, FOutputDevice& Ar);
	bool HandleDumpSubObjectsCommand(const TCHAR* Cmd, FOutputDevice& Ar);
	bool HandleDumpRepLayoutFlagsCommand(const TCHAR* Cmd, FOutputDevice& Ar);
	bool HandlePushModelMemCommand(const TCHAR* Cmd, FOutputDevice& Ar);
	bool HandlePropertyConditionsMemCommand(const TCHAR* Cmd, FOutputDevice& Ar);
#endif

	void HandlePacketLossBurstCommand( int32 DurationInMilliseconds );

	// ---------------------------------------------------------------
	//	Game code API for updating server Actor Replication State
	// ---------------------------------------------------------------

	ENGINE_API virtual void ForceNetUpdate(AActor* Actor);

	ENGINE_API void ForceAllActorsNetUpdateTime(float NetUpdateTimeOffset, TFunctionRef<bool(const AActor* const)> ValidActorTestFunc);

	/** Flushes actor from NetDriver's dormancy list, but does not change any state on the Actor itself */
	ENGINE_API void FlushActorDormancy(AActor *Actor, bool bWasDormInitial=false);

	//~ This probably doesn't need to be exported, since it's only called by AActor::SetNetDormancy.

	/** Notifies the NetDriver that the desired Dormancy state for this Actor has changed. */
	ENGINE_API void NotifyActorDormancyChange(AActor* Actor, ENetDormancy OldDormancyState);

	/** Called after an actor channel is opened on a client when the actor was previously dormant. */
	ENGINE_API virtual void NotifyActorClientDormancyChanged(AActor* Actor, ENetDormancy OldDormancyState);

	/** Forces properties on this actor to do a compare for one frame (rather than share shadow state) */
	ENGINE_API void ForcePropertyCompare( AActor* Actor );

	/** Force this actor to be relevant for at least one update */
	ENGINE_API void ForceActorRelevantNextUpdate(AActor* Actor);

	/** Tells the net driver about a networked actor that was spawned */
	ENGINE_API void AddNetworkActor(AActor* Actor);

	/** Called when a spawned actor is destroyed. */
	ENGINE_API virtual void NotifyActorDestroyed( AActor* Actor, bool IsSeamlessTravel=false );

	void NotifySubObjectDestroyed(UObject* SubObject);

	/** Called when an actor is renamed. */
	ENGINE_API virtual void NotifyActorRenamed(AActor* Actor, FName PreviousName);

	ENGINE_API void RemoveNetworkActor(AActor* Actor);

	ENGINE_API virtual void NotifyActorLevelUnloaded( AActor* Actor );

	ENGINE_API virtual void NotifyActorTearOff(AActor* Actor);

	/** Set whether this actor should swap roles before replicating properties. */
	ENGINE_API void SetRoleSwapOnReplicate(AActor* Actor, bool bSwapRoles);

	// ---------------------------------------------------------------
	//
	// ---------------------------------------------------------------	

	ENGINE_API virtual void NotifyStreamingLevelUnload( ULevel* );

	/** creates a child connection and adds it to the given parent connection */
	ENGINE_API virtual class UChildConnection* CreateChild(UNetConnection* Parent);

	/** @return String that uniquely describes the net driver instance */
	FString GetDescription() const
	{ 
		return FString::Printf(TEXT("%s %s%s"), *NetDriverName.ToString(), *GetName(), bIsPeer ? TEXT("(PEER)") : TEXT(""));
	}

	/** @return true if this netdriver is handling accepting connections */
	ENGINE_API virtual bool IsServer() const;

	ENGINE_API virtual void CleanPackageMaps();

	void RemoveClassRepLayoutReferences(UClass* Class);

	ENGINE_API void CleanupWorldForSeamlessTravel();

	ENGINE_API void PreSeamlessTravelGarbageCollect();

	ENGINE_API void PostSeamlessTravelGarbageCollect();

	/**
	 * Get the socket subsytem appropriate for this net driver
	 */
	ENGINE_API virtual class ISocketSubsystem* GetSocketSubsystem() PURE_VIRTUAL(UNetDriver::GetSocketSubsystem, return NULL;);

	/**
	 * Associate a world with this net driver. 
	 * Disassociates any previous world first.
	 * 
	 * @param InWorld the world to associate with this netdriver
	 */
	ENGINE_API virtual void SetWorld(class UWorld* InWorld);

	/**
	 * Get the world associated with this net driver
	 */
	ENGINE_API virtual class UWorld* GetWorld() const override final { return World; }

	class UPackage* GetWorldPackage() const { return WorldPackage; }

	/** Called during seamless travel to clear all state that was tied to the previous game world (actor lists, etc) */
	ENGINE_API virtual void ResetGameWorldState();

	/** @return true if the net resource is valid or false if it should not be used */
	ENGINE_API virtual bool IsNetResourceValid(void) PURE_VIRTUAL(UNetDriver::IsNetResourceValid, return false;);

	bool NetObjectIsDynamic(const UObject *Object) const;

	/** Draws debug markers in the world based on network state */
	void DrawNetDriverDebug();

	/** 
	 * Finds a FRepChangedPropertyTracker associated with an object.
	 * If not found, creates one.
	*/
	TSharedPtr<FRepChangedPropertyTracker> FindOrCreateRepChangedPropertyTracker(UObject *Obj);

	/** Finds a FRepChangedPropertyTracker associated with an object. */
	TSharedPtr<FRepChangedPropertyTracker> FindRepChangedPropertyTracker(UObject* Obj);

	/** Returns true if the client should destroy immediately any actor that becomes torn-off */
	ENGINE_API virtual bool ShouldClientDestroyTearOffActors() const { return false; }

	/** Returns whether or not properties that are replicating using this driver should not call RepNotify functions. */
	ENGINE_API virtual bool ShouldSkipRepNotifies() const;

	/** Returns true if actor channels with InGUID should queue up bunches, even if they wouldn't otherwise be queued. */
	ENGINE_API virtual bool ShouldQueueBunchesForActorGUID(FNetworkGUID InGUID) const { return false; }

	/** Returns whether or not RPCs processed by this driver should be ignored. */
	ENGINE_API virtual bool ShouldIgnoreRPCs() const { return false; }

	/** Returns the existing FNetworkGUID of InActor, if it has one. */
	ENGINE_API virtual FNetworkGUID GetGUIDForActor(const AActor* InActor) const { return FNetworkGUID(); }

	/** Returns the actor that corresponds to InGUID, if one can be found. */
	ENGINE_API virtual AActor* GetActorForGUID(FNetworkGUID InGUID) const { return nullptr; }

	/** Returns true if RepNotifies should be checked and generated when receiving properties for the given object. */
	ENGINE_API virtual bool ShouldReceiveRepNotifiesForObject(UObject* Object) const { return true; }

	/** Returns the object that manages the list of replicated UObjects. */
	ENGINE_API FNetworkObjectList& GetNetworkObjectList() { return *NetworkObjects; }

	/** Returns the object that manages the list of replicated UObjects. */
	ENGINE_API const FNetworkObjectList& GetNetworkObjectList() const { return *NetworkObjects; }

	/**
     *	Get the network object matching the given Actor.
	 *	If the Actor is not present in the NetworkObjectInfo list, it will be added.
	 */
	ENGINE_API FNetworkObjectInfo* FindOrAddNetworkObjectInfo(const AActor* InActor);

	/** Get the network object matching the given Actor. */
	ENGINE_API FNetworkObjectInfo* FindNetworkObjectInfo(const AActor* InActor);
	ENGINE_API const FNetworkObjectInfo* FindNetworkObjectInfo(const AActor* InActor) const
	{
		return const_cast<UNetDriver*>(this)->FindNetworkObjectInfo(InActor);
	}

	/**
	 * Returns whether adaptive net frequency is enabled. If enabled, update frequency is allowed to ramp down to MinNetUpdateFrequency for an actor when no replicated properties have changed.
	 * This is currently controlled by the CVar "net.UseAdaptiveNetUpdateFrequency".
	 */
	ENGINE_API static bool IsAdaptiveNetUpdateFrequencyEnabled();

	/** Returns true if adaptive net update frequency is enabled and the given actor is having its update rate lowered from its standard rate. */
	ENGINE_API bool IsNetworkActorUpdateFrequencyThrottled(const AActor* InActor) const;

	/** Returns true if adaptive net update frequency is enabled and the given actor is having its update rate lowered from its standard rate. */
	ENGINE_API bool IsNetworkActorUpdateFrequencyThrottled(const FNetworkObjectInfo& InNetworkActor) const;

	/** Stop adaptive replication for the given actor if it's currently throttled. It maybe be allowed to throttle again later. */
	ENGINE_API void CancelAdaptiveReplication(FNetworkObjectInfo& InNetworkActor);

	/** Returns the level ID/PIE instance ID for this netdriver to use. */
	ENGINE_API int32 GetDuplicateLevelID() const { return DuplicateLevelID; }

	/** Sets the level ID/PIE instance ID for this netdriver to use. */
	ENGINE_API void SetDuplicateLevelID(const int32 InDuplicateLevelID) { DuplicateLevelID = InDuplicateLevelID; }

	/** Explicitly sets the ReplicationDriver instance (you instantiate it and initialize it). Shouldn't be done during gameplay: ok to do in GameMode startup or via console commands for testing. Existing ReplicationDriver (if set) is destroyed when this is called.  */
	ENGINE_API void SetReplicationDriver(UReplicationDriver* NewReplicationManager);

	ENGINE_API UReplicationDriver* GetReplicationDriver() const { return ReplicationDriver; }

	/** Returns if this netdriver is initialized to replicate using the Iris replication system or the Legacy replication system. */
	FORCEINLINE bool IsUsingIrisReplication() const
	{
#if UE_WITH_IRIS
		return bIsUsingIris;
#else
		return false;
#endif //UE_WITH_IRIS
	}

	/** Returns the bitflag telling which network features are activated for this NetDriver. */
	ENGINE_API EEngineNetworkRuntimeFeatures GetNetworkRuntimeFeatures() const;
	
#if UE_WITH_IRIS
	/** Remove references to the Iris bridge and system without deleting it */
	ENGINE_API void ClearIrisSystem();

	/** Set a previously initialized IrisSystem into this NetDriver */
	ENGINE_API void RestoreIrisSystem(UReplicationSystem* InReplicationSystem);
#endif // UE_WITH_IRIS

	template<class T>
	T* GetReplicationDriver() const { return Cast<T>(ReplicationDriver); }

#if UE_WITH_IRIS
	inline UReplicationSystem* GetReplicationSystem() { return ReplicationSystem; }
	inline UReplicationSystem* GetReplicationSystem() const { return ReplicationSystem; }

	void UpdateGroupFilterStatusForLevel(const ULevel* Level, UE::Net::FNetObjectGroupHandle LevelGroupHandle);
#endif // UE_WITH_IRIS

	void RemoveClientConnection(UNetConnection* ClientConnectionToRemove);

	/** Adds (fully initialized, ready to go) client connection to the ClientConnections list + any other game related setup */
	ENGINE_API void	AddClientConnection(UNetConnection * NewConnection);

	//~ This method should only be called by internal networking systems.
	ENGINE_API void NotifyActorFullyDormantForConnection(AActor* Actor, UNetConnection* Connection);

	/** Returns true if this actor is considered to be in a loaded level */
	ENGINE_API virtual bool IsLevelInitializedForActor( const AActor* InActor, const UNetConnection* InConnection ) const;

	/** Called after processing RPC to track time spent */
	void NotifyRPCProcessed(UFunction* Function, UNetConnection* Connection, double ElapsedTimeSeconds);

	/** Returns true if this network driver will handle the remote function call for the given actor. */
	ENGINE_API virtual bool ShouldReplicateFunction(AActor* Actor, UFunction* Function) const;

	/** Returns true if this network driver will forward a received remote function call to other active net drivers. */
	ENGINE_API virtual bool ShouldForwardFunction(AActor* Actor, UFunction* Function, void* Parms) const;

	/** Returns true if this network driver will replicate the given actor. */
	ENGINE_API virtual bool ShouldReplicateActor(AActor* Actor) const;

	/** Returns true if this network driver should execute this remote call locally. */
	ENGINE_API virtual bool ShouldCallRemoteFunction(UObject* Object, UFunction* Function, const FReplicationFlags& RepFlags) const;

	/** Returns true if clients should destroy the actor when the channel is closed. */
	ENGINE_API virtual bool ShouldClientDestroyActor(AActor* Actor) const;

	/** Called when an actor channel is remotely opened for an actor. */
	ENGINE_API virtual void NotifyActorChannelOpen(UActorChannel* Channel, AActor* Actor);
	
	/** Called when an actor channel is cleaned up foor an actor. */
	ENGINE_API virtual void NotifyActorChannelCleanedUp(UActorChannel* Channel, EChannelCloseReason CloseReason);

	ENGINE_API virtual void NotifyActorTornOff(AActor* Actor);

	/** Called on clients when an actor channel is closed because it went dormant. */
	ENGINE_API virtual void ClientSetActorDormant(AActor* Actor);

	/** Called on clients when an actor is torn off. */
	ENGINE_API virtual void ClientSetActorTornOff(AActor* Actor);

	/**
	 * Returns the current delinquency analytics and resets them.
	 * This would be similar to calls to Get and Reset separately, except that the caller
	 * will assume ownership of data in this case.
	 */
	ENGINE_API void ConsumeAsyncLoadDelinquencyAnalytics(FNetAsyncLoadDelinquencyAnalytics& Out);

	/** Returns the current delinquency analytics. */
	ENGINE_API const FNetAsyncLoadDelinquencyAnalytics& GetAsyncLoadDelinquencyAnalytics() const;

	/** Resets the current delinquency analytics. */
	ENGINE_API void ResetAsyncLoadDelinquencyAnalytics();

	inline uint32 AllocateConnectionId() { return ConnectionIdHandler.Allocate(); }
	inline void FreeConnectionId(uint32 Id) { return ConnectionIdHandler.Free(Id); };

	/** Returns the NetConnection associated with the ConnectionId. Slow. */
	ENGINE_API UNetConnection* GetConnectionById(uint32 ConnectionId) const;

	/** Returns identifier used for NetTrace */
	inline uint32 GetNetTraceId() const { return NetTraceId; }

	/** Sends a message to a client to destroy an actor to the client.  The actor may already be destroyed locally. */
	ENGINE_API int64 SendDestructionInfo(UNetConnection* Connection, FActorDestructionInfo* DestructionInfo);

protected:

	void SetIsInTick(bool bIsInTick) { bInTick = bIsInTick; }

	/** Register all TickDispatch, TickFlush, PostTickFlush to tick in World */
	ENGINE_API void RegisterTickEvents(class UWorld* InWorld);
	/** Unregister all TickDispatch, TickFlush, PostTickFlush to tick in World */
	ENGINE_API void UnregisterTickEvents(class UWorld* InWorld);

	/** Subclasses may override this to customize channel creation. Called by GetOrCreateChannel if the pool is exhausted and a new channel must be allocated. */
	ENGINE_API virtual UChannel* InternalCreateChannelByName(const FName& ChName);

	/** Update stats related to networking. */
	void UpdateNetworkStats();

#if WITH_SERVER_CODE
	/**
	* Helper functions for ServerReplicateActors
	*/
	int32 ServerReplicateActors_PrepConnections( const float DeltaSeconds );
	void ServerReplicateActors_BuildConsiderList( TArray<FNetworkObjectInfo*>& OutConsiderList, const float ServerTickTime );
	int32 ServerReplicateActors_PrioritizeActors( UNetConnection* Connection, const TArray<FNetViewer>& ConnectionViewers, const TArray<FNetworkObjectInfo*>& ConsiderList, const bool bCPUSaturated, FActorPriority*& OutPriorityList, FActorPriority**& OutPriorityActors );
	int32 ServerReplicateActors_ProcessPrioritizedActors( UNetConnection* Connection, const TArray<FNetViewer>& ConnectionViewers, FActorPriority** PriorityActors, const int32 FinalSortedCount, int32& OutUpdated );
#endif

	/** Used to handle any NetDriver specific cleanup once a level has been removed from the world. */
	ENGINE_API virtual void OnLevelRemovedFromWorld(class ULevel* Level, class UWorld* World);

	/** Used to handle any NetDriver specific setup when a level has been added to the world. */
	ENGINE_API virtual void OnLevelAddedToWorld(class ULevel* Level, class UWorld* World);

	/** Handles that track our LevelAdded / Removed delegates. */
	FDelegateHandle OnLevelRemovedFromWorldHandle;
	FDelegateHandle OnLevelAddedToWorldHandle;


public:

	/**
	 * Typically, properties will only ever be replicated / sent from Server net drivers.
	 * Therefore, on clients sending replication state won't be created.
	 * Setting this to true will force creation of sending replication state.
	 *
	 * Note, this doesn't imply the NetDriver *will* ever send properties and will not
	 * standard NetDrivers to send properties from clients.
	 */
	const bool MaySendProperties() const
	{
		return bMaySendProperties;
	}

	/**
	 * Get the current number of sent packets for which we have received a delivery notification
	 */
	ENGINE_API uint32 GetOutTotalNotifiedPackets() const { return OutTotalNotifiedPackets; }

	/**
	 * Increase the current number of sent packets for which we have received a delivery notification
	 */
	inline void IncreaseOutTotalNotifiedPackets() { ++OutTotalNotifiedPackets; }

	/**
	 * Get the total number of out of order packets for all connections.
	 *
	 * @return The total number of out of order packets.
	 */
	int32 GetTotalOutOfOrderPackets() const
	{
		return TotalOutOfOrderPacketsLost + TotalOutOfOrderPacketsRecovered + TotalOutOfOrderPacketsDuplicate;
	}

	/**
	 * Get the total number of out of order packets lost for all connections.
	 *
	 * @return The total number of out of order packets lost.
	 */
	int32 GetTotalOutOfOrderPacketsLost() const
	{
		return TotalOutOfOrderPacketsLost;
	}

	/**
	 * Increase the value of TotalOutOfOrderPacketsLost.
	 *
	 * @param Count		The amount to add to TotalOutOfOrderPacketsLost
	 */
	void IncreaseTotalOutOfOrderPacketsLost(int32 Count=1)
	{
		TotalOutOfOrderPacketsLost += Count;

		PRAGMA_DISABLE_DEPRECATION_WARNINGS
		InOutOfOrderPackets += Count;
		PRAGMA_ENABLE_DEPRECATION_WARNINGS
	}

	/**
	 * Get the total number of out of order packets recovered for all connections.
	 *
	 * @return The total number of out of order packets recovered.
	 */
	int32 GetTotalOutOfOrderPacketsRecovered() const
	{
		return TotalOutOfOrderPacketsRecovered;
	}

	/**
	 * Increase the value of TotalOutOfOrderPacketsRecovered.
	 *
	 * @param Count		The amount to add to TotalOutOfOrderPacketsRecovered
	 */
	void IncreaseTotalOutOfOrderPacketsRecovered(int32 Count=1)
	{
		TotalOutOfOrderPacketsRecovered += Count;
	}

	/**
	 * Get the total number of out of order packets that were duplicates for all connections.
	 *
	 * @return The total number of out of order packets that were duplicates.
	 */
	int32 GetTotalOutOfOrderPacketsDuplicate() const
	{
		return TotalOutOfOrderPacketsDuplicate;
	}

	/**
	 * Increase the value of TotalOutOfOrderPacketsDuplicate.
	 *
	 * @param Count		The amount to add to TotalOutOfOrderPacketsDuplicate
	 */
	void IncreaseTotalOutOfOrderPacketsDuplicate(int32 Count=1)
	{
		TotalOutOfOrderPacketsDuplicate += Count;
	}

<<<<<<< HEAD
=======
	uint32 GetCachedGlobalNetTravelCount() const
	{
		return CachedGlobalNetTravelCount;
	}

>>>>>>> d731a049
	bool DidHitchLastFrame() const;

	static bool IsDormInitialStartupActor(AActor* Actor);

	/** Unmap all references to this object, so that if later we receive this object again, we can remap the original references */
	void MoveMappedObjectToUnmapped(const UObject* Object);

	/** Whether or not this driver has an IsReplay() connection, updated in Add/RemoveClientConnection */
	bool HasReplayConnection() const { return bHasReplayConnection; }

	/**
	 * Whether or not this NetDriver supports encryption. Does not signify that encryption is actually enabled, nor setup by the PacketHandler.
	 *
	 * @return		Whether or not this NetDriver supports encryption.
	 */
	ENGINE_API virtual bool DoesSupportEncryption() const
	{
		return true;
	}

	/**
	 * Whether or not this NetDriver requires encryption. Does signify that encryption is enabled, but does not signify that it's setup properly.
	 *
	 * @return		Whether or not encryption is presently required for connections.
	 */
	ENGINE_API virtual bool IsEncryptionRequired() const;

protected:
	
	/** Stream of random numbers to be used by this instance of UNetDriver */
	FRandomStream UpdateDelayRandomStream;

	/** Creates a trace event that updates the name and properties of the associated Game Instance */
	void NotifyGameInstanceUpdated();

private:

	ENGINE_API virtual ECreateReplicationChangelistMgrFlags GetCreateReplicationChangelistMgrFlags() const;

	FDelegateHandle PostGarbageCollectHandle;
	void PostGarbageCollect();

	FActorDestructionInfo* CreateDestructionInfo(AActor* ThisActor, FActorDestructionInfo *DestructionInfo);

	void CreateReplicatedStaticActorDestructionInfo(ULevel* Level, const FReplicatedStaticActorDestructionInfo& Info);

	void FlushActorDormancyInternal(AActor *Actor);

	void LoadChannelDefinitions();

	/** Used with FNetDelegates::OnSyncLoadDetected to log sync loads */
	void ReportSyncLoad(const FNetSyncLoadReport& Report);

	void UpdateCrashContext();

	void RemoveDestroyedGuidsByLevel(const ULevel* Level, const TArray<FNetworkGUID>& RemovedGUIDs);

	/** Handle to FNetDelegates::OnSyncLoadDetected delegate */
	FDelegateHandle ReportSyncLoadDelegateHandle;

#if UE_WITH_IRIS
	void InitIrisSettings(FName NewDriverName);
	void SetReplicationSystem(UReplicationSystem* ReplicationSystem);
	void UpdateReplicationViews() const;
	void SendClientMoveAdjustments();
#endif

	void InitNetTraceId();

	UPROPERTY(transient)
	TObjectPtr<UReplicationDriver> ReplicationDriver;

#if UE_WITH_IRIS
	UReplicationSystem* ReplicationSystem = nullptr;

	/** When set this will skip registering all the network relevant actors when setting the World */
	bool bSkipBeginReplicationForWorld = false;

	/** True when the NetDriver has been configured to run with the Iris replication system.*/
	bool bIsUsingIris = false;

	// For FindOrAddNetworkObjectInfo
	TPimplPtr<FNetworkObjectInfo> DummyNetworkObjectInfo;
#endif

	/** Stores the list of objects to replicate into the replay stream. This should be a TUniquePtr, but it appears the generated.cpp file needs the full definition of the pointed-to type. */
	TSharedPtr<FNetworkObjectList> NetworkObjects;

	/** Set to "Lagging" on the server when all client connections are near timing out. We are lagging on the client when the server connection is near timed out. */
	ENetworkLagState::Type LagState;

	/** Duplicate level instance to use for playback (PIE instance ID) */
	int32 DuplicateLevelID;

	/** NetDriver time to end packet loss burst simulation. */
	double PacketLossBurstEndTime;

	/** Count the number of notified packets, i.e. packets that we know if they are delivered or not. Used to reliably measure outgoing packet loss */
	uint32 OutTotalNotifiedPackets;

	/** Assigns driver unique IDs to client connections */
	FNetConnectionIdHandler ConnectionIdHandler;

	/** Unique id used by NetTrace to identify driver */
	uint32 NetTraceId;

	/** Stat tracking for the total number of out of order packets lost */
	int32 TotalOutOfOrderPacketsLost = 0;

	/** Stat tracking for the total number of out of order packets recovered */
	int32 TotalOutOfOrderPacketsRecovered = 0;

<<<<<<< HEAD
	/** cache whether or not we have a replay connection, updated when a connection is added or removed */
	bool bHasReplayConnection;

	/** Stat tracking for the total number of out of order packets lost */
	int32 TotalOutOfOrderPacketsLost = 0;

	/** Stat tracking for the total number of out of order packets recovered */
	int32 TotalOutOfOrderPacketsRecovered = 0;

	/** Stat tracking for the total number of out of order packets that were duplicates */
	int32 TotalOutOfOrderPacketsDuplicate = 0;
=======
	/** Stat tracking for the total number of out of order packets that were duplicates */
	int32 TotalOutOfOrderPacketsDuplicate = 0;


	/** Cached value for UEngine.GlobalNetTravelCount, at the time of NetDriver initialization */
	uint32 CachedGlobalNetTravelCount = 0;
>>>>>>> d731a049
};<|MERGE_RESOLUTION|>--- conflicted
+++ resolved
@@ -714,13 +714,9 @@
 public:
 
 	/** Destructor */
-<<<<<<< HEAD
-	ENGINE_API virtual ~UNetDriver() {};
-=======
 	PRAGMA_DISABLE_DEPRECATION_WARNINGS
 	ENGINE_API virtual ~UNetDriver() {};
 	PRAGMA_ENABLE_DEPRECATION_WARNINGS
->>>>>>> d731a049
 
 	/** Used to specify the class to use for connections */
 	UPROPERTY(Config)
@@ -1914,14 +1910,11 @@
 		TotalOutOfOrderPacketsDuplicate += Count;
 	}
 
-<<<<<<< HEAD
-=======
 	uint32 GetCachedGlobalNetTravelCount() const
 	{
 		return CachedGlobalNetTravelCount;
 	}
 
->>>>>>> d731a049
 	bool DidHitchLastFrame() const;
 
 	static bool IsDormInitialStartupActor(AActor* Actor);
@@ -2034,24 +2027,10 @@
 	/** Stat tracking for the total number of out of order packets recovered */
 	int32 TotalOutOfOrderPacketsRecovered = 0;
 
-<<<<<<< HEAD
-	/** cache whether or not we have a replay connection, updated when a connection is added or removed */
-	bool bHasReplayConnection;
-
-	/** Stat tracking for the total number of out of order packets lost */
-	int32 TotalOutOfOrderPacketsLost = 0;
-
-	/** Stat tracking for the total number of out of order packets recovered */
-	int32 TotalOutOfOrderPacketsRecovered = 0;
-
 	/** Stat tracking for the total number of out of order packets that were duplicates */
 	int32 TotalOutOfOrderPacketsDuplicate = 0;
-=======
-	/** Stat tracking for the total number of out of order packets that were duplicates */
-	int32 TotalOutOfOrderPacketsDuplicate = 0;
 
 
 	/** Cached value for UEngine.GlobalNetTravelCount, at the time of NetDriver initialization */
 	uint32 CachedGlobalNetTravelCount = 0;
->>>>>>> d731a049
 };