--- conflicted
+++ resolved
@@ -84,10 +84,7 @@
 	ENGINE_API EPixelFormat GetPixelFormat() const;
 
 	//~ Begin UTexture Interface
-<<<<<<< HEAD
-=======
 	virtual ETextureClass GetTextureClass() const override { return ETextureClass::Volume; }
->>>>>>> d731a049
 	virtual float GetSurfaceWidth() const override { return static_cast<float>(GetSizeX()); }
 	virtual float GetSurfaceHeight() const override { return static_cast<float>(GetSizeY()); }
 	virtual float GetSurfaceDepth() const override { return static_cast<float>(GetSizeZ()); }
