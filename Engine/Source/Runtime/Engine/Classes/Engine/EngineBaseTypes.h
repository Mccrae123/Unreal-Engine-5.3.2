// Copyright Epic Games, Inc. All Rights Reserved.

#pragma once

/**
 *	This file is for shared structs and enums that need to be declared before the rest of Engine.
 *  The typical use case is for structs used in the renderer and also in script code.
 */

#include "CoreMinimal.h"
#include "UObject/ObjectMacros.h"
#include "UObject/Object.h"
#include "UObject/Class.h"
#include "UObject/WeakObjectPtr.h"
#include "Misc/CoreMisc.h"
#include "Async/TaskGraphInterfaces.h"
#include "Net/Core/Connection/NetEnums.h"

#include "EngineBaseTypes.generated.h"

class UActorComponent;
struct FSlateBrush;
struct FTickContext;

//
//	EInputEvent
//
UENUM( BlueprintType, meta=(ScriptName="InputEventType"))
enum EInputEvent
{
	IE_Pressed              =0,
	IE_Released             =1,
	IE_Repeat               =2,
	IE_DoubleClick          =3,
	IE_Axis                 =4,
	IE_MAX                  =5,
};

UENUM()
enum class EMouseCaptureMode : uint8
{
	/** Do not capture the mouse at all */
	NoCapture,
	/** Capture the mouse permanently when the viewport is clicked, and consume the initial mouse down that caused the capture so it isn't processed by player input */
	CapturePermanently,
	/** Capture the mouse permanently when the viewport is clicked, and allow player input to process the mouse down that caused the capture */
	CapturePermanently_IncludingInitialMouseDown,
	/** Capture the mouse during a mouse down, releases on mouse up */
	CaptureDuringMouseDown,
	/** Capture only when the right mouse button is down, not any of the other mouse buttons */
	CaptureDuringRightMouseDown,
};

UENUM()
enum class EMouseLockMode : uint8
{
	/** Do not lock the mouse cursor to the viewport */
	DoNotLock,
	/** Only lock the mouse cursor to the viewport when the mouse is captured */
	LockOnCapture,
	/** Always lock the mouse cursor to the viewport */
	LockAlways,
	/** Lock the cursor if we're in fullscreen */
	LockInFullscreen,
};

/** Type of tick we wish to perform on the level */
enum ELevelTick
{
	/** Update the level time only. */
	LEVELTICK_TimeOnly = 0,
	/** Update time and viewports. */
	LEVELTICK_ViewportsOnly = 1,
	/** Update all. */
	LEVELTICK_All = 2,
	/** Delta time is zero, we are paused. Components don't tick. */
	LEVELTICK_PauseTick = 3,
};

/** Determines which ticking group a tick function belongs to. */
UENUM(BlueprintType)
enum ETickingGroup
{
	/** Any item that needs to be executed before physics simulation starts. */
	TG_PrePhysics UMETA(DisplayName="Pre Physics"),

	/** Special tick group that starts physics simulation. */							
	TG_StartPhysics UMETA(Hidden, DisplayName="Start Physics"),

	/** Any item that can be run in parallel with our physics simulation work. */
	TG_DuringPhysics UMETA(DisplayName="During Physics"),

	/** Special tick group that ends physics simulation. */
	TG_EndPhysics UMETA(Hidden, DisplayName="End Physics"),

	/** Any item that needs rigid body and cloth simulation to be complete before being executed. */
	TG_PostPhysics UMETA(DisplayName="Post Physics"),

	/** Any item that needs the update work to be done before being ticked. */
	TG_PostUpdateWork UMETA(DisplayName="Post Update Work"),

	/** Catchall for anything demoted to the end. */
	TG_LastDemotable UMETA(Hidden, DisplayName = "Last Demotable"),

	/** Special tick group that is not actually a tick group. After every tick group this is repeatedly re-run until there are no more newly spawned items to run. */
	TG_NewlySpawned UMETA(Hidden, DisplayName="Newly Spawned"),

	TG_MAX,
};

/**
 * This is small structure to hold prerequisite tick functions
 */
USTRUCT()
struct FTickPrerequisite
{
	GENERATED_USTRUCT_BODY()

	/** Tick functions live inside of UObjects, so we need a separate weak pointer to the UObject solely for the purpose of determining if PrerequisiteTickFunction is still valid. */
	TWeakObjectPtr<class UObject> PrerequisiteObject;

	/** Pointer to the actual tick function and must be completed prior to our tick running. */
	struct FTickFunction*		PrerequisiteTickFunction;

	/** Noop constructor. */
	FTickPrerequisite()
	: PrerequisiteTickFunction(nullptr)
	{
	}
	/** 
		* Constructor
		* @param TargetObject - UObject containing this tick function. Only used to verify that the other pointer is still usable
		* @param TargetTickFunction - Actual tick function to use as a prerequisite
	**/
	FTickPrerequisite(UObject* TargetObject, struct FTickFunction& TargetTickFunction)
	: PrerequisiteObject(TargetObject)
	, PrerequisiteTickFunction(&TargetTickFunction)
	{
		check(PrerequisiteTickFunction);
	}
	/** Equality operator, used to prevent duplicates and allow removal by value. */
	bool operator==(const FTickPrerequisite& Other) const
	{
		return PrerequisiteObject == Other.PrerequisiteObject &&
			PrerequisiteTickFunction == Other.PrerequisiteTickFunction;
	}
	/** Return the tick function, if it is still valid. Can be null if the tick function was null or the containing UObject has been garbage collected. */
	struct FTickFunction* Get()
	{
		if (PrerequisiteObject.IsValid(true))
		{
			return PrerequisiteTickFunction;
		}
		return nullptr;
	}
	
	const struct FTickFunction* Get() const
	{
		if (PrerequisiteObject.IsValid(true))
		{
			return PrerequisiteTickFunction;
		}
		return nullptr;
	}
};

/** 
* Abstract Base class for all tick functions.
**/
USTRUCT()
struct ENGINE_API FTickFunction
{
	GENERATED_USTRUCT_BODY()

public:
	// The following UPROPERTYs are for configuration and inherited from the CDO/archetype/blueprint etc

	/**
	 * Defines the minimum tick group for this tick function. These groups determine the relative order of when objects tick during a frame update.
	 * Given prerequisites, the tick may be delayed.
	 *
	 * @see ETickingGroup 
	 * @see FTickFunction::AddPrerequisite()
	 */
	UPROPERTY(EditDefaultsOnly, Category="Tick", AdvancedDisplay)
	TEnumAsByte<enum ETickingGroup> TickGroup;

	/**
	 * Defines the tick group that this tick function must finish in. These groups determine the relative order of when objects tick during a frame update.
	 *
	 * @see ETickingGroup 
	 */
	UPROPERTY(EditDefaultsOnly, Category="Tick", AdvancedDisplay)
	TEnumAsByte<enum ETickingGroup> EndTickGroup;

public:
	/** Bool indicating that this function should execute even if the game is paused. Pause ticks are very limited in capabilities. **/
	UPROPERTY(EditDefaultsOnly, Category="Tick", AdvancedDisplay)
	uint8 bTickEvenWhenPaused:1;

	/** If false, this tick function will never be registered and will never tick. Only settable in defaults. */
	UPROPERTY()
	uint8 bCanEverTick:1;

	/** If true, this tick function will start enabled, but can be disabled later on. */
	UPROPERTY(EditDefaultsOnly, Category="Tick")
	uint8 bStartWithTickEnabled:1;

	/** If we allow this tick to run on a dedicated server */
	UPROPERTY(EditDefaultsOnly, Category="Tick", AdvancedDisplay)
	uint8 bAllowTickOnDedicatedServer:1;

	/** Run this tick first within the tick group, presumably to start async tasks that must be completed with this tick group, hiding the latency. */
	uint8 bHighPriority:1;

	/** If false, this tick will run on the game thread, otherwise it will run on any thread in parallel with the game thread and in parallel with other "async ticks" **/
	uint8 bRunOnAnyThread:1;

private:

	enum class ETickState : uint8
	{
		Disabled,
		Enabled,
		CoolingDown
	};

	/** 
	 * If Disabled, this tick will not fire
	 * If CoolingDown, this tick has an interval frequency that is being adhered to currently
	 * CAUTION: Do not set this directly
	 **/
	ETickState TickState;

public:
	/** The frequency in seconds at which this tick function will be executed.  If less than or equal to 0 then it will tick every frame */
	UPROPERTY(EditDefaultsOnly, Category="Tick", meta=(DisplayName="Tick Interval (secs)"))
	float TickInterval;

private:

	/** Prerequisites for this tick function **/
	TArray<struct FTickPrerequisite> Prerequisites;

	/** Internal Data structure that contains members only required for a registered tick function **/
	struct FInternalData
	{
		FInternalData();

		/** Whether the tick function is registered. */
		bool bRegistered : 1;

		/** Cache whether this function was rescheduled as an interval function during StartParallel */
		bool bWasInterval:1;

		/** Internal data that indicates the tick group we actually started in (it may have been delayed due to prerequisites) **/
		TEnumAsByte<enum ETickingGroup> ActualStartTickGroup;

		/** Internal data that indicates the tick group we actually started in (it may have been delayed due to prerequisites) **/
		TEnumAsByte<enum ETickingGroup> ActualEndTickGroup;
		
		/** Internal data to track if we have started visiting this tick function yet this frame **/
		int32 TickVisitedGFrameCounter;

		/** Internal data to track if we have finshed visiting this tick function yet this frame **/
		int32 TickQueuedGFrameCounter;

		/** Pointer to the task, only used during setup. This is often stale. **/
		FBaseGraphTask* TaskPointer;

		/** The next function in the cooling down list for ticks with an interval*/
		FTickFunction* Next;

		/** 
		 * If TickFrequency is greater than 0 and tick state is CoolingDown, this is the time, 
		 * relative to the element ahead of it in the cooling down list, remaining until the next time this function will tick 
		 **/
		float RelativeTickCooldown;

		/** 
		 * The last world game time at which we were ticked. Game time used is dependent on bTickEvenWhenPaused
		 * Valid only if we've been ticked at least once since having a tick interval; otherwise set to -1.f
		 **/
		float LastTickGameTimeSeconds;

		/** Back pointer to the FTickTaskLevel containing this tick function if it is registered **/
		class FTickTaskLevel*						TickTaskLevel;
	};

	/** Lazily allocated struct that contains the necessary data for a tick function that is registered. **/
	TUniquePtr<FInternalData> InternalData;

public:
	/** Default constructor, intitalizes to reasonable defaults **/
	FTickFunction();
	/** Destructor, unregisters the tick function **/
	virtual ~FTickFunction();

	/** 
	 * Adds the tick function to the primary list of tick functions. 
	 * @param Level - level to place this tick function in
	 **/
	void RegisterTickFunction(class ULevel* Level);
	/** Removes the tick function from the primary list of tick functions. **/
	void UnRegisterTickFunction();
	/** See if the tick function is currently registered */
	bool IsTickFunctionRegistered() const { return (InternalData && InternalData->bRegistered); }

	/** Enables or disables this tick function. **/
	void SetTickFunctionEnable(bool bInEnabled);
	/** Returns whether the tick function is currently enabled */
	bool IsTickFunctionEnabled() const { return TickState != ETickState::Disabled; }
	/** Returns whether it is valid to access this tick function's completion handle */
	bool IsCompletionHandleValid() const { return (InternalData && InternalData->TaskPointer); }
	/** Update tick interval in the system and overwrite the current cooldown if any. */
	void UpdateTickIntervalAndCoolDown(float NewTickInterval);

	/**
	* Gets the current completion handle of this tick function, so it can be delayed until a later point when some additional
	* tasks have been completed.  Only valid after TG_PreAsyncWork has started and then only until the TickFunction finishes
	* execution
	**/
	FGraphEventRef GetCompletionHandle() const;

	/** 
	* Gets the action tick group that this function will be elligible to start in.
	* Only valid after TG_PreAsyncWork has started through the end of the frame.
	**/
	TEnumAsByte<enum ETickingGroup> GetActualTickGroup() const
	{
		return (InternalData ? InternalData->ActualStartTickGroup : TickGroup);
	}

	/** 
	* Gets the action tick group that this function will be required to end in.
	* Only valid after TG_PreAsyncWork has started through the end of the frame.
	**/
	TEnumAsByte<enum ETickingGroup> GetActualEndTickGroup() const
	{
		return (InternalData ? InternalData->ActualEndTickGroup : EndTickGroup);
	}


	/** 
	 * Adds a tick function to the list of prerequisites...in other words, adds the requirement that TargetTickFunction is called before this tick function is 
	 * @param TargetObject - UObject containing this tick function. Only used to verify that the other pointer is still usable
	 * @param TargetTickFunction - Actual tick function to use as a prerequisite
	 **/
	void AddPrerequisite(UObject* TargetObject, struct FTickFunction& TargetTickFunction);
	/** 
	 * Removes a prerequisite that was previously added.
	 * @param TargetObject - UObject containing this tick function. Only used to verify that the other pointer is still usable
	 * @param TargetTickFunction - Actual tick function to use as a prerequisite
	 **/
	void RemovePrerequisite(UObject* TargetObject, struct FTickFunction& TargetTickFunction);
	/** 
	 * Sets this function to hipri and all prerequisites recursively
	 * @param bInHighPriority - priority to set
	 **/
	void SetPriorityIncludingPrerequisites(bool bInHighPriority);

	/**
	 * @return a reference to prerequisites for this tick function.
	 */
	TArray<struct FTickPrerequisite>& GetPrerequisites()
	{
		return Prerequisites;
	}

	/**
	 * @return a reference to prerequisites for this tick function (const).
	 */
	const TArray<struct FTickPrerequisite>& GetPrerequisites() const
	{
		return Prerequisites;
	}

	float GetLastTickGameTime() const { return (InternalData ? InternalData->LastTickGameTimeSeconds : -1.f); }

private:
	/**
	 * Queues a tick function for execution from the game thread
	 * @param TickContext - context to tick in
	 */
	void QueueTickFunction(class FTickTaskSequencer& TTS, const FTickContext& TickContext);

	/**
	 * Queues a tick function for execution from the game thread
	 * @param TickContext - context to tick in
	 * @param StackForCycleDetection - Stack For Cycle Detection
	 */
	void QueueTickFunctionParallel(const FTickContext& TickContext, TArray<FTickFunction*, TInlineAllocator<8> >& StackForCycleDetection);

	/** Returns the delta time to use when ticking this function given the TickContext */
	float CalculateDeltaTime(const FTickContext& TickContext);

	/** 
	 * Logs the prerequisites
	 */
	void ShowPrerequistes(int32 Indent = 1);

	/** 
	 * Abstract function actually execute the tick. 
	 * @param DeltaTime - frame time to advance, in seconds
	 * @param TickType - kind of tick for this frame
	 * @param CurrentThread - thread we are executing on, useful to pass along as new tasks are created
	 * @param MyCompletionGraphEvent - completion event for this task. Useful for holding the completetion of this task until certain child tasks are complete.
	 **/
	virtual void ExecuteTick(float DeltaTime, ELevelTick TickType, ENamedThreads::Type CurrentThread, const FGraphEventRef& MyCompletionGraphEvent) PURE_VIRTUAL(,);
	/** Abstract function to describe this tick. Used to print messages about illegal cycles in the dependency graph **/
	virtual FString DiagnosticMessage() PURE_VIRTUAL(, return TEXT("DiagnosticMessage() not implemented"););
	/** Function to give a 'context' for this tick, used for grouped active tick reporting */
	virtual FName DiagnosticContext(bool bDetailed)
	{
		return NAME_None;
	}
	
	friend class FTickTaskSequencer;
	friend class FTickTaskManager;
	friend class FTickTaskLevel;
	friend class FTickFunctionTask;

	// It is unsafe to copy FTickFunctions and any subclasses of FTickFunction should specify the type trait WithCopy = false
	FTickFunction& operator=(const FTickFunction&) = delete;
};

template<>
struct TStructOpsTypeTraits<FTickFunction> : public TStructOpsTypeTraitsBase2<FTickFunction>
{
	enum
	{
		WithCopy = false,
		WithPureVirtual = true
	};
};

/** 
* Tick function that calls AActor::TickActor
**/
USTRUCT()
struct FActorTickFunction : public FTickFunction
{
	GENERATED_USTRUCT_BODY()

	/**  AActor  that is the target of this tick **/
	class AActor*	Target;

	/** 
		* Abstract function actually execute the tick. 
		* @param DeltaTime - frame time to advance, in seconds
		* @param TickType - kind of tick for this frame
		* @param CurrentThread - thread we are executing on, useful to pass along as new tasks are created
		* @param MyCompletionGraphEvent - completion event for this task. Useful for holding the completetion of this task until certain child tasks are complete.
	**/
	ENGINE_API virtual void ExecuteTick(float DeltaTime, ELevelTick TickType, ENamedThreads::Type CurrentThread, const FGraphEventRef& MyCompletionGraphEvent) override;
	/** Abstract function to describe this tick. Used to print messages about illegal cycles in the dependency graph **/
	ENGINE_API virtual FString DiagnosticMessage() override;
	ENGINE_API virtual FName DiagnosticContext(bool bDetailed) override;
};

template<>
struct TStructOpsTypeTraits<FActorTickFunction> : public TStructOpsTypeTraitsBase2<FActorTickFunction>
{
	enum
	{
		WithCopy = false
	};
};

/** 
* Tick function that calls UActorComponent::ConditionalTick
**/
USTRUCT()
struct FActorComponentTickFunction : public FTickFunction
{
	GENERATED_USTRUCT_BODY()

	/**  AActor  component that is the target of this tick **/
	class UActorComponent*	Target;

	/** 
		* Abstract function actually execute the tick. 
		* @param DeltaTime - frame time to advance, in seconds
		* @param TickType - kind of tick for this frame
		* @param CurrentThread - thread we are executing on, useful to pass along as new tasks are created
		* @param MyCompletionGraphEvent - completion event for this task. Useful for holding the completetion of this task until certain child tasks are complete.
	**/
	ENGINE_API virtual void ExecuteTick(float DeltaTime, ELevelTick TickType, ENamedThreads::Type CurrentThread, const FGraphEventRef& MyCompletionGraphEvent) override;
	/** Abstract function to describe this tick. Used to print messages about illegal cycles in the dependency graph **/
	ENGINE_API virtual FString DiagnosticMessage() override;
	ENGINE_API virtual FName DiagnosticContext(bool bDetailed) override;

	/**
	 * Conditionally calls ExecuteTickFunc if registered and a bunch of other criteria are met
	 * @param Target - the actor component we are ticking
	 * @param bTickInEditor - whether the target wants to tick in the editor
	 * @param DeltaTime - The time since the last tick.
	 * @param TickType - Type of tick that we are running
	 * @param ExecuteTickFunc - the lambda that ultimately calls tick on the actor component
	 */

	//NOTE: This already creates a UObject stat so don't double count in your own functions

	template <typename ExecuteTickLambda>
	static void ExecuteTickHelper(UActorComponent* Target, bool bTickInEditor, float DeltaTime, ELevelTick TickType, const ExecuteTickLambda& ExecuteTickFunc);	
};


template<>
struct TStructOpsTypeTraits<FActorComponentTickFunction> : public TStructOpsTypeTraitsBase2<FActorComponentTickFunction>
{
	enum
	{
		WithCopy = false
	};
};


UENUM()
namespace ENetworkLagState
{
	enum Type
	{
		/** The net driver is operating normally or it is not possible to tell if it is lagging */
		NotLagging,
		/** The net driver is in the process of timing out all of the client connections */
		Lagging
	};
}


namespace ENetworkLagState
{
	inline const TCHAR* ToString(ENetworkLagState::Type LagType)
	{
		switch (LagType)
		{
			case NotLagging:
				return TEXT("NotLagging");
			case Lagging:
				return TEXT("Lagging");
		}
		return TEXT("Unknown lag type occurred.");
	}
}

/** Types of server travel failures broadcast by the engine */
UENUM(BlueprintType)
namespace ETravelFailure
{
	enum Type
	{
		/** No level found in the loaded package */
		NoLevel,
		/** LoadMap failed on travel (about to Browse to default map) */
		LoadMapFailure,
		/** Invalid URL specified */
		InvalidURL,
		/** A package is missing on the client */
		PackageMissing,
		/** A package version mismatch has occurred between client and server */
		PackageVersion,
		/** A package is missing and the client is unable to download the file */
		NoDownload,
		/** General travel failure */
		TravelFailure,
		/** Cheat commands have been used disabling travel */
		CheatCommands,
		/** Failed to create the pending net game for travel */
		PendingNetGameCreateFailure,
		/** Failed to save before travel */
		CloudSaveFailure,
		/** There was an error during a server travel to a new map */
		ServerTravelFailure,
		/** There was an error during a client travel to a new map */
		ClientTravelFailure,
	};
}

namespace ETravelFailure
{
	inline const TCHAR* ToString(ETravelFailure::Type FailureType)
	{
		switch (FailureType)
		{
		case NoLevel:
			return TEXT("NoLevel");
		case LoadMapFailure:
			return TEXT("LoadMapFailure");
		case InvalidURL:
			return TEXT("InvalidURL");
		case PackageMissing:
			return TEXT("PackageMissing");
		case PackageVersion:
			return TEXT("PackageVersion");
		case NoDownload:
			return TEXT("NoDownload");
		case TravelFailure:
			return TEXT("TravelFailure");
		case CheatCommands:
			return TEXT("CheatCommands");
		case PendingNetGameCreateFailure:
			return TEXT("PendingNetGameCreateFailure");
		case ServerTravelFailure:
			return TEXT("ServerTravelFailure");
		case ClientTravelFailure:
			return TEXT("ClientTravelFailure");
		case CloudSaveFailure:
			return TEXT("CloudSaveFailure");
		}
		return TEXT("Unknown ETravelFailure error occurred.");
	}
}

// Traveling from server to server.
UENUM()
enum ETravelType
{
	/** Absolute URL. */
	TRAVEL_Absolute,
	/** Partial (carry name, reset server). */
	TRAVEL_Partial,
	/** Relative URL. */
	TRAVEL_Relative,
	TRAVEL_MAX,
};

/** Types of demo play failures broadcast from the engine */
UENUM(BlueprintType)
namespace EDemoPlayFailure
{
	enum UE_DEPRECATED(5.1, "No longer used in favor of EReplayResult") Type
	{
		/** A Generic failure. */
		Generic,
		/** Demo was not found. */
		DemoNotFound,
		/** Demo is corrupt. */
		Corrupt,
		/** Invalid version. */
		InvalidVersion,
		/** InitBase failed. */
		InitBase,
		/** Failed to process game specific header. */
		GameSpecificHeader,
		/** Replay streamer had an internal error. */
		ReplayStreamerInternal,
		/** LoadMap failed. */
		LoadMap,
		/** Error serializing data stream. */
		Serialization
	};
}

namespace EDemoPlayFailure
{
	PRAGMA_DISABLE_DEPRECATION_WARNINGS
	UE_DEPRECATED(5.1, "EDemoPlayFailure is now deprecated")
	inline const TCHAR* ToString(EDemoPlayFailure::Type FailureType)
	{
		switch (FailureType)
		{
		case Generic:
			return TEXT("Generic");
		case DemoNotFound:
			return TEXT("DemoNotFound");
		case Corrupt:
			return TEXT("Corrupt");
		case InvalidVersion:
			return TEXT("InvalidVersion");
		case InitBase:
			return TEXT("InitBase");
		case GameSpecificHeader:
			return TEXT("GameSpecificHeader");
		case ReplayStreamerInternal:
			return TEXT("ReplayStreamerInternal");
		case LoadMap:
			return TEXT("LoadMap");
		case Serialization:
			return TEXT("Serialization");
		}

		return TEXT("Unknown EDemoPlayFailure error occurred.");
	}
	PRAGMA_ENABLE_DEPRECATION_WARNINGS
}

//URL structure.
USTRUCT()
struct ENGINE_API FURL
{
	GENERATED_USTRUCT_BODY()

	// Protocol, i.e. "unreal" or "http".
	UPROPERTY()
	FString Protocol;

	// Optional hostname, i.e. "204.157.115.40" or "unreal.epicgames.com", blank if local.
	UPROPERTY()
	FString Host;

	// Optional host port.
	UPROPERTY()
	int32 Port;

	UPROPERTY()
	int32 Valid;

	// Map name, i.e. "SkyCity", default is "Entry".
	UPROPERTY()
	FString Map;

	// Optional place to download Map if client does not possess it
	UPROPERTY()
	FString RedirectURL;

	// Options.
	UPROPERTY()
	TArray<FString> Op;

	// Portal to enter through, default is "".
	UPROPERTY()
	FString Portal;

	// Statics.
	static FUrlConfig UrlConfig;
	static bool bDefaultsInitialized;

	/**
	 * Prevent default from being generated.
	 */
	explicit FURL( ENoInit ) { }

	/**
	 * Construct a purely default, local URL from an optional filename.
	 */
	FURL( const TCHAR* Filename=nullptr );

	/**
	 * Construct a URL from text and an optional relative base.
	 */
	FURL( FURL* Base, const TCHAR* TextURL, ETravelType Type );

	static void StaticInit();
	static void StaticExit();

	/**
	 * Static: Removes any special URL characters from the specified string
	 *
	 * @param Str String to be filtered
	 */
	static void FilterURLString( FString& Str );

	/**
	 * Returns whether this URL corresponds to an internal object, i.e. an Unreal
	 * level which this app can try to connect to locally or on the net. If this
	 * is false, the URL refers to an object that a remote application like Internet
	 * Explorer can execute.
	 */
	bool IsInternal() const;

	/**
	 * Returns whether this URL corresponds to an internal object on this local 
	 * process. In this case, no Internet use is necessary.
	 */
	bool IsLocalInternal() const;

	/**
	 * Tests if the URL contains an option string.
	 */
	bool HasOption( const TCHAR* Test ) const;

	/**
	 * Returns the value associated with an option.
	 *
	 * @param Match The name of the option to get.
	 * @param Default The value to return if the option wasn't found.
	 *
	 * @return The value of the named option, or Default if the option wasn't found.
	 */
	const TCHAR* GetOption( const TCHAR* Match, const TCHAR* Default ) const;

	/**
	 * Load URL from config.
	 */
	void LoadURLConfig( const TCHAR* Section, const FString& Filename=GGameIni );

	/**
	 * Save URL to config.
	 */
	void SaveURLConfig( const TCHAR* Section, const TCHAR* Item, const FString& Filename=GGameIni ) const;

	/**
	 * Add a unique option to the URL, replacing any existing one.
	 */
	void AddOption( const TCHAR* Str );

	/**
	 * Remove an option from the URL
	 */
	void RemoveOption( const TCHAR* Key, const TCHAR* Section = nullptr, const FString& Filename = GGameIni);

	/**
	 * Convert this URL to text.
	 */
	FString ToString( bool FullyQualified=0 ) const;

	/**
	 * Prepares the Host and Port values into a standards compliant string
	 */
	FString GetHostPortString() const;

	/**
	 * Serializes a FURL to or from an archive.
	 */
	ENGINE_API friend FArchive& operator<<( FArchive& Ar, FURL& U );

	/**
	 * Compare two URLs to see if they refer to the same exact thing.
	 */
	bool operator==( const FURL& Other ) const;
};

/**
 * The network mode the game is currently running.
 * @see https://docs.unrealengine.com/latest/INT/Gameplay/Networking/Overview/
 */
enum ENetMode
{
	/** Standalone: a game without networking, with one or more local players. Still considered a server because it has all server functionality. */
	NM_Standalone,

	/** Dedicated server: server with no local players. */
	NM_DedicatedServer,

	/** Listen server: a server that also has a local player who is hosting the game, available to other players on the network. */
	NM_ListenServer,

	/**
	 * Network client: client connected to a remote server.
	 * Note that every mode less than this value is a kind of server, so checking NetMode < NM_Client is always some variety of server.
	 */
	NM_Client,

	NM_MAX,
};

/**
 * Define view modes to get specific show flag settings (some on, some off and some are not altered)
 * Don't change the order, the ID is serialized with the editor
 */
UENUM()
enum EViewModeIndex
{
	/** Wireframe w/ brushes. */
	VMI_BrushWireframe = 0 UMETA(DisplayName = "Wireframe"),
	/** Wireframe w/ BSP. */
	VMI_Wireframe = 1 UMETA(DisplayName = "CSG Wireframe"),
	/** Unlit. */
	VMI_Unlit = 2 UMETA(DisplayName = "Unlit"),
	/** Lit. */
	VMI_Lit = 3 UMETA(DisplayName = "Lit"),
	VMI_Lit_DetailLighting = 4 UMETA(DisplayName = "Detail Lighting"),
	/** Lit wo/ materials. */
	VMI_LightingOnly = 5 UMETA(DisplayName = "Lighting Only"),
	/** Colored according to light count. */
	VMI_LightComplexity = 6 UMETA(DisplayName = "Light Complexity"),
	/** Colored according to shader complexity. */
	VMI_ShaderComplexity = 8 UMETA(DisplayName = "Shader Complexity"),
	/** Colored according to world-space LightMap texture density. */
	VMI_LightmapDensity = 9 UMETA(DisplayName = "Lightmap Density"),
	/** Colored according to light count - showing lightmap texel density on texture mapped objects. */
	VMI_LitLightmapDensity = 10 UMETA(DisplayName = "Lit Lightmap Density"),
	VMI_ReflectionOverride = 11 UMETA(DisplayName = "Reflections"),
	VMI_VisualizeBuffer = 12 UMETA(DisplayName = "Buffer Visualization"),
	//	VMI_VoxelLighting = 13,

	/** Colored according to stationary light overlap. */
	VMI_StationaryLightOverlap = 14 UMETA(DisplayName = "Stationary Light Overlap"),

	VMI_CollisionPawn = 15 UMETA(DisplayName = "Player Collision"),
	VMI_CollisionVisibility = 16 UMETA(DisplayName = "Visibility Collision"),
	//VMI_UNUSED = 17,
	/** Colored according to the current LOD index. */
	VMI_LODColoration = 18 UMETA(DisplayName = "Mesh LOD Coloration"),
	/** Colored according to the quad coverage. */
	VMI_QuadOverdraw = 19 UMETA(DisplayName = "Quad Overdraw"),
	/** Visualize the accuracy of the primitive distance computed for texture streaming. */
	VMI_PrimitiveDistanceAccuracy = 20 UMETA(DisplayName = "Primitive Distance"),
	/** Visualize the accuracy of the mesh UV densities computed for texture streaming. */
	VMI_MeshUVDensityAccuracy = 21  UMETA(DisplayName = "Mesh UV Density"),
	/** Colored according to shader complexity, including quad overdraw. */
	VMI_ShaderComplexityWithQuadOverdraw = 22 UMETA(DisplayName = "Shader Complexity & Quads"),
	/** Colored according to the current HLOD index. */
	VMI_HLODColoration = 23  UMETA(DisplayName = "Hierarchical LOD Coloration"),
	/** Group item for LOD and HLOD coloration*/
	VMI_GroupLODColoration = 24  UMETA(DisplayName = "Group LOD Coloration"),
	/** Visualize the accuracy of the material texture scales used for texture streaming. */
	VMI_MaterialTextureScaleAccuracy = 25 UMETA(DisplayName = "Material Texture Scales"),
	/** Compare the required texture resolution to the actual resolution. */
	VMI_RequiredTextureResolution = 26 UMETA(DisplayName = "Required Texture Resolution"),

	// Ray tracing modes

	/** Run path tracing pipeline */
	VMI_PathTracing = 27 UMETA(DisplayName = "Path Tracing"),
	/** Run ray tracing debug pipeline */
	VMI_RayTracingDebug = 28 UMETA(DisplayName = "Ray Tracing Debug"),

	/** Visualize various aspects of Nanite */
	VMI_VisualizeNanite = 29 UMETA(DisplayName = "Nanite Visualization"),

	/** Compare the required texture resolution to the actual resolution. */
	VMI_VirtualTexturePendingMips = 30 UMETA(DisplayName = "Virtual Texture Pending Mips"),

	/** Visualize Lumen debug views */
	VMI_VisualizeLumen = 31 UMETA(DisplayName = "Lumen Visualization"),

	/** Visualize virtual shadow map */
	VMI_VisualizeVirtualShadowMap = 32 UMETA(DisplayName = "Virtual Shadow Map Visualization"),

<<<<<<< HEAD
=======
	/** Visualize Skin Cache. */
	VMI_VisualizeGPUSkinCache = 33 UMETA(DisplayName = "GPU Skin Cache Visualization"),

>>>>>>> d731a049
	VMI_Max UMETA(Hidden),

	// VMI_Unknown - The value assigned to VMI_Unknown must be the highest possible of any member of EViewModeIndex, or GetViewModeName might seg-fault
	VMI_Unknown = 255 UMETA(DisplayName = "Unknown"),
};

/**
 * Class containing a static util function to help with EViewModeIndex
 */
UCLASS(config = Engine)
class ENGINE_API UViewModeUtils : public UObject
{
	GENERATED_BODY()

public:
	/**
	 * Get the display name associated with a particular EViewModeIndex
	 */
	static FText GetViewModeDisplayName(const EViewModeIndex ViewModeIndex);
	static const FSlateBrush* GetViewModeDisplayIcon(const EViewModeIndex ViewModeIndex);
};


/** Settings to allow designers to override the automatic expose */
USTRUCT()
struct FExposureSettings
{
	GENERATED_USTRUCT_BODY()

	FExposureSettings() : FixedEV100(1), bFixed(false)
	{
	}

	FString ToString() const
	{
		return FString::Printf(TEXT("%d,%d"), FixedEV100, bFixed ? 1 : 0);
	}

	void SetFromString(const TCHAR *In)
	{
		// set to default
		*this = FExposureSettings();

		const TCHAR* Comma = FCString::Strchr(In, TEXT(','));
		check(Comma);

		const int32 BUFFER_SIZE = 128;
		TCHAR Buffer[BUFFER_SIZE];
		check((Comma-In)+1 < BUFFER_SIZE);
		
		FCString::Strncpy(Buffer, In, UE_PTRDIFF_TO_INT32((Comma-In)+1));
		FixedEV100 = FCString::Atof(Buffer);
		bFixed = !!FCString::Atoi(Comma+1);
	}

	// EV100 settings for fixed mode
	UPROPERTY()
	float FixedEV100;
	// true: fixed exposure using the LogOffset value, false: automatic eye adaptation
	UPROPERTY()
	bool bFixed;
};


UCLASS(abstract, config=Engine)
class UEngineBaseTypes : public UObject
{
	GENERATED_UCLASS_BODY()

};
<|MERGE_RESOLUTION|>--- conflicted
+++ resolved
@@ -919,12 +919,9 @@
 	/** Visualize virtual shadow map */
 	VMI_VisualizeVirtualShadowMap = 32 UMETA(DisplayName = "Virtual Shadow Map Visualization"),
 
-<<<<<<< HEAD
-=======
 	/** Visualize Skin Cache. */
 	VMI_VisualizeGPUSkinCache = 33 UMETA(DisplayName = "GPU Skin Cache Visualization"),
 
->>>>>>> d731a049
 	VMI_Max UMETA(Hidden),
 
 	// VMI_Unknown - The value assigned to VMI_Unknown must be the highest possible of any member of EViewModeIndex, or GetViewModeName might seg-fault
